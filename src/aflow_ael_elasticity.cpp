// ***************************************************************************
// *                                                                         *
// *           Aflow STEFANO CURTAROLO - Duke University 2003-2020           *
<<<<<<< HEAD
// *                Aflow CORMAC TOHER - Duke University 2013-2020           *
=======
// *                Aflow CORMAC TOHER - Duke University 2013-2019           *
>>>>>>> 10163148
// *                                                                         *
// ***************************************************************************
// Written by Cormac Toher
// cormac.toher@duke.edu
#ifndef _AFLOW_AEL_ELASTICITY_CPP
#define _AFLOW_AEL_ELASTICITY_CPP
#include "aflow.h"
#include "aflow_ael_elasticity.h"
#include "aflow_agl_debye.h"


// [OBSOLETE] #define LIB2RAW_FIX_THIS_LATER FALSE // Not needed anymore due to "--quiet" option in lib2lib

// ###############################################################################
//                  AFLOW Automatic Elasticity Library (AEL) (2014-2019)
// ###############################################################################
//
// Uses strain-stress calculations to obtain elastic constants of materials
// Based on original Python program written by M. de Jong et al.
// See Scientific Data 2, 150009 (2015) for details of original program
// See Phys. Rev. Materials 1, 015401 (2017) for details of this implementation
// Please cite these works in addition to the general AFLOW papers if you use results generated using AEL
//
// ***************************************************************************
//
// Constructor for _AEL_data class, which is a container for variables required for the AEL method
// Initializes values of variables
//
_AEL_data::_AEL_data() {
  dirpathname = "";
  sysname = "";
  symtolfrac = 0.0;
  fitstrainorigin = false;
  calcstrainorigin = false;
  fitrelaxedstruct = false;
  vasprunxmlstress = false;
  precaccalgonorm = false;
  relax_static = false;
  static_only = false;
  relax_only = false;
  aflowin_overwrite = false;
  mechanically_stable = true; 
  applied_pressure = 0.0;
  average_external_pressure = 0.0;
  negstrain = true;
  gaussxm_debug = false;
  normalpolyfitorder = 4;
  shearpolyfitorder = 4;
  cellmasskg = 0.0;
  cellvolumem3 = 0.0;
  mass_density = 0.0;
  poisson_ratio = 0.0;
  bulkmodulus_voigt = 0.0;
  bulkmodulus_voigt_half = 0.0;
  bulkmodulus_reuss = 0.0;
  bulkmodulus_reuss_half = 0.0;
  shearmodulus_voigt = 0.0;
  shearmodulus_voigt_half = 0.0;
  shearmodulus_reuss = 0.0;
  shearmodulus_reuss_half = 0.0;
  bulkmodulus_vrh = 0.0;
  bulkmodulus_vrh_half = 0.0;
  shearmodulus_vrh = 0.0;
  shearmodulus_vrh_half = 0.0;
  elastic_anisotropy = 0.0;
  youngsmodulus_vrh = 0.0;
  speed_sound_transverse = 0.0;
  speed_sound_longitudinal = 0.0;
  speed_sound_average = 0.0;
  debye_temperature = 0.0;
  natomscell = 0.0;
  pughs_modulus_ratio = 0.0;
  elastic_tensor.clear();
  elastic_tensor_half.clear();
  compliance_tensor.clear();
  compliance_tensor_half.clear();
  elastic_eigenvalues.clear();
  normal_strain.clear();
  shear_strain.clear();
  normal_stress.clear();
  shear_stress.clear();
  origin_stress.clear();
  energycalculated.clear();
  pressurecalculated.clear();
  stresscalculated.clear();
  structurecalculated.clear();
  strain_matrix_list.clear();
  normal_deformations.clear();
  shear_deformations.clear();
  normal_deformations_complete.clear();
  shear_deformations_complete.clear();  
  failed_arun_list.clear();
  autoskipfailedaruns = false;
  skiparunsmax = 1;
  symmetrize_elastic_tensor = false;
  vasp_symmetry = false;
}

//
// Destructor for AEL _AEL_data class
//
_AEL_data::~_AEL_data() {
  free();
}

void _AEL_data::free() {
}

//
// Copy constructor for AEL _AEL_data class
//
//_AGL_data::_AGL_data(const _AGL_data & b) {
const _AEL_data& _AEL_data::operator=(const _AEL_data& b) {       // operator=
  if(this != &b) {
    dirpathname = b.dirpathname;
    sysname = b.sysname;
    symtolfrac = b.symtolfrac;
    fitstrainorigin = b.fitstrainorigin;
    calcstrainorigin = b.calcstrainorigin;
    fitrelaxedstruct = b.fitrelaxedstruct;
    vasprunxmlstress = b.vasprunxmlstress;
    precaccalgonorm = b.precaccalgonorm;
    relax_static = b.relax_static;
    static_only = b.static_only;
    relax_only = b.relax_only;
    aflowin_overwrite = b.aflowin_overwrite;
    mechanically_stable = b.mechanically_stable;
    applied_pressure = b.applied_pressure;
    average_external_pressure = b.average_external_pressure;    
    negstrain = b.negstrain;
    gaussxm_debug = b.gaussxm_debug;
    normalpolyfitorder = b.normalpolyfitorder;
    shearpolyfitorder = b.shearpolyfitorder;
    cellmasskg = b.cellmasskg;
    cellvolumem3 = b.cellvolumem3;
    mass_density = b.mass_density;
    poisson_ratio = b.poisson_ratio;
    bulkmodulus_voigt = b.bulkmodulus_voigt;
    bulkmodulus_voigt_half = b.bulkmodulus_voigt_half;
    bulkmodulus_reuss = b.bulkmodulus_reuss;
    bulkmodulus_reuss_half = b.bulkmodulus_reuss_half;
    shearmodulus_voigt = b.shearmodulus_voigt;
    shearmodulus_voigt_half = b.shearmodulus_voigt_half;
    shearmodulus_reuss = b.shearmodulus_reuss;
    shearmodulus_reuss_half = b.shearmodulus_reuss_half;
    bulkmodulus_vrh = b.bulkmodulus_vrh;
    bulkmodulus_vrh_half = b.bulkmodulus_vrh_half;
    shearmodulus_vrh = b.shearmodulus_vrh;
    shearmodulus_vrh_half = b.shearmodulus_vrh_half;
    elastic_anisotropy = b.elastic_anisotropy;
    youngsmodulus_vrh = b.youngsmodulus_vrh;
    speed_sound_transverse = b.speed_sound_transverse;
    speed_sound_longitudinal = b.speed_sound_longitudinal;
    speed_sound_average = b.speed_sound_average;
    debye_temperature = b.debye_temperature;
    natomscell = b.natomscell;
    pughs_modulus_ratio = b.pughs_modulus_ratio;
    elastic_tensor = b.elastic_tensor;
    elastic_tensor_half = b.elastic_tensor_half;
    compliance_tensor = b.compliance_tensor;
    compliance_tensor_half = b.compliance_tensor_half;
    elastic_eigenvalues= b.elastic_eigenvalues;
    normal_strain = b.normal_strain;
    shear_strain = b.shear_strain;
    normal_stress = b.normal_stress;
    shear_stress = b.shear_stress;
    origin_stress = b.origin_stress;
    energycalculated = b.energycalculated;
    pressurecalculated = b.pressurecalculated;
    stresscalculated = b.stresscalculated;
    structurecalculated = b.structurecalculated;
    strain_matrix_list = b.strain_matrix_list;
    normal_deformations = b.normal_deformations;
    shear_deformations = b.shear_deformations;
    normal_deformations_complete = b.normal_deformations_complete;
    shear_deformations_complete = b.shear_deformations_complete;  
    failed_arun_list = b.failed_arun_list;
    autoskipfailedaruns = b.autoskipfailedaruns;
    skiparunsmax = b.skiparunsmax;
    symmetrize_elastic_tensor = b.symmetrize_elastic_tensor;
    vasp_symmetry = b.vasp_symmetry;
  }
  return *this;
}
// ***************************************************************************
// KBIN::VASP_RunPhonons_AEL
// ***************************************************************************
namespace KBIN {
  //
  // Run AEL method: uses strain-stress calculations to obtain elastic constants of materials
  // See Phys. Rev. Materials 1, 015401 (2017) and Scientific Data 2, 150009 (2015) for details
  // This function reads in user selections, creates set of strained structures to be run with VASP, reads VASP output and calls gibbsrun function to calculate elastic constants
  //
  void VASP_RunPhonons_AEL(  _xvasp&  xvasp,
			     string  AflowIn,
			     _aflags& aflags,
			     _kflags& kflags,
			     _vflags& vflags, ofstream& FileMESSAGE) {
    // Class to contain AEL input and output data
    _AEL_data AEL_data;
    uint aelerror;
    ostringstream aus;

    // Call RunElastic_AEL to run AEL
    aelerror = AEL_functions::RunElastic_AEL(xvasp, AflowIn, aflags, kflags, vflags, AEL_data, FileMESSAGE);
    if(!AEL_data.mechanically_stable) {
      aurostd::StringstreamClean(aus);
      aus << _AELSTR_WARNING_ + "Negative stiffness tensor eigenvalues indicate mechanical instability" << endl;  
      aurostd::PrintMessageStream(FileMESSAGE,aus,XHOST.QUIET);      
    }
    if(aelerror == 0) {
      aurostd::StringstreamClean(aus);
      aus << _AELSTR_MESSAGE_ + "AEL Elastic constants run completed successfully!" << endl;  
      aurostd::PrintMessageStream(FileMESSAGE,aus,XHOST.QUIET);
    } else if(aelerror == 8) { 
      aurostd::StringstreamClean(aus);
      aus << _AELSTR_MESSAGE_ + "AEL Elastic run waiting for other calculations!" << endl;  
      aurostd::PrintMessageStream(FileMESSAGE,aus,XHOST.QUIET);
    } else {
      aurostd::StringstreamClean(aus);
      aus << _AELSTR_ERROR_ + "AEL Elastic constants run failed" << endl;  
      aurostd::PrintMessageStream(FileMESSAGE,aus,XHOST.QUIET);
    }
  }
} // namespace KBIN

// ***************************************************************************
//
// Set of functions to allow AEL to be called from other parts of AFLOW to obtain Poisson ratio, bulk modulus, etc.
// See Phys. Rev. Materials 1, 015401 (2017) and Scientific Data 2, 150009 (2015) for details
// Note that AEL will need to be run twice if the strain-stress calculations are not already available - see the README file for details. 
// If AEL needs to be rerun after performing the strain-stress calculations, these functions will return a value of 8. If AEL has run and the data is available, they will return 0.
// If there is an error, they will return an unsigned integer value other than 0 or 8.
// For the function Get_ElasticTensor_xmatrix, the data structure passed to ElasticTensor must be a 6x6 xmatrix<double>
//
// ***************************************************************************
// AEL_functions::Get_PoissonRatio
// ***************************************************************************
namespace AEL_functions {
  uint Get_PoissonRatio(_xvasp&  xvasp, string  AflowIn, _aflags& aflags, _kflags& kflags, _vflags& vflags, double& Poissonratio, ofstream& FileMESSAGE) {
    // Class to contain AEL input and output data
    _AEL_data AEL_data;
    uint aelerror;
    ostringstream aus;

    // Call RunElastic_AEL to run AEL
    aelerror = AEL_functions::RunElastic_AEL(xvasp, AflowIn, aflags, kflags, vflags, AEL_data, FileMESSAGE);
    if(!AEL_data.mechanically_stable) {
      aurostd::StringstreamClean(aus);
      aus << _AELSTR_WARNING_ + "Negative stiffness tensor eigenvalues indicate mechanical instability" << endl;  
      aurostd::PrintMessageStream(FileMESSAGE,aus,XHOST.QUIET);      
    }
    if(aelerror == 0) {
      aurostd::StringstreamClean(aus);
      aus << _AELSTR_MESSAGE_ + "AEL Elastic run completed successfully!" << endl;  
      aurostd::PrintMessageStream(FileMESSAGE,aus,XHOST.QUIET);
      Poissonratio = AEL_data.poisson_ratio;
    } else if(aelerror == 8) { 
      aurostd::StringstreamClean(aus);
      aus << _AELSTR_MESSAGE_ + "AEL Elastic run waiting for other calculations!" << endl;  
      aurostd::PrintMessageStream(FileMESSAGE,aus,XHOST.QUIET);
    } else {
      aurostd::StringstreamClean(aus);
      aus << _AELSTR_ERROR_ + "AEL Elastic run failed" << endl;  
      aurostd::PrintMessageStream(FileMESSAGE,aus,XHOST.QUIET);
    }
    return aelerror;
  }
} // namespace AEL_functions

// ***************************************************************************
// AEL_functions::Get_BulkModulus
// ***************************************************************************
namespace AEL_functions {
  uint Get_BulkModulus(_xvasp&  xvasp, string  AflowIn, _aflags& aflags, _kflags& kflags, _vflags& vflags, double& BulkModulus, ofstream& FileMESSAGE) {
    // Class to contain AEL input and output data
    _AEL_data AEL_data;
    uint aelerror;
    ostringstream aus;

    // Call RunElastic_AEL to run AEL
    aelerror = AEL_functions::RunElastic_AEL(xvasp, AflowIn, aflags, kflags, vflags, AEL_data, FileMESSAGE);
    if(!AEL_data.mechanically_stable) {
      aurostd::StringstreamClean(aus);
      aus << _AELSTR_WARNING_ + "Negative stiffness tensor eigenvalues indicate mechanical instability" << endl;  
      aurostd::PrintMessageStream(FileMESSAGE,aus,XHOST.QUIET);      
    }
    if(aelerror == 0) {
      aurostd::StringstreamClean(aus);
      aus << _AELSTR_MESSAGE_ + "AEL Elastic run completed successfully!" << endl;  
      aurostd::PrintMessageStream(FileMESSAGE,aus,XHOST.QUIET);
      BulkModulus = AEL_data.bulkmodulus_vrh;
    } else if(aelerror == 8) { 
      aurostd::StringstreamClean(aus);
      aus << _AELSTR_MESSAGE_ + "AEL Elastic run waiting for other calculations!" << endl;  
      aurostd::PrintMessageStream(FileMESSAGE,aus,XHOST.QUIET);
    } else {
      aurostd::StringstreamClean(aus);
      aus << _AELSTR_ERROR_ + "AEL Elastic run failed" << endl;  
      aurostd::PrintMessageStream(FileMESSAGE,aus,XHOST.QUIET);
    }
    return aelerror;
  }
} // namespace AEL_functions

// ***************************************************************************
// AEL_functions::Get_ShearModulus
// ***************************************************************************
namespace AEL_functions {
  uint Get_ShearModulus(_xvasp&  xvasp, string  AflowIn, _aflags& aflags, _kflags& kflags, _vflags& vflags, double& ShearModulus, ofstream& FileMESSAGE) {
    // Class to contain AEL input and output data
    _AEL_data AEL_data;
    uint aelerror;
    ostringstream aus;

    // Call RunElastic_AEL to run AEL
    aelerror = AEL_functions::RunElastic_AEL(xvasp, AflowIn, aflags, kflags, vflags, AEL_data, FileMESSAGE);
    if(!AEL_data.mechanically_stable) {
      aurostd::StringstreamClean(aus);
      aus << _AELSTR_WARNING_ + "Negative stiffness tensor eigenvalues indicate mechanical instability" << endl;  
      aurostd::PrintMessageStream(FileMESSAGE,aus,XHOST.QUIET);      
    }
    if(aelerror == 0) {
      aurostd::StringstreamClean(aus);
      aus << _AELSTR_MESSAGE_ + "AEL Elastic run completed successfully!" << endl;  
      aurostd::PrintMessageStream(FileMESSAGE,aus,XHOST.QUIET);
      ShearModulus = AEL_data.shearmodulus_vrh;
    } else if(aelerror == 8) { 
      aurostd::StringstreamClean(aus);
      aus << _AELSTR_MESSAGE_ + "AEL Elastic run waiting for other calculations!" << endl;  
      aurostd::PrintMessageStream(FileMESSAGE,aus,XHOST.QUIET);
    } else {
      aurostd::StringstreamClean(aus);
      aus << _AELSTR_ERROR_ + "AEL Elastic run failed" << endl;  
      aurostd::PrintMessageStream(FileMESSAGE,aus,XHOST.QUIET);
    }
    return aelerror;
  }
} // namespace AEL_functions

// ***************************************************************************
// AEL_functions::Get_ElasticTensor
// ***************************************************************************
namespace AEL_functions {
  uint Get_ElasticTensor(_xvasp&  xvasp, string  AflowIn, _aflags& aflags, _kflags& kflags, _vflags& vflags, vector<vector<double> > ElasticTensor, ofstream& FileMESSAGE) {
    // Class to contain AEL input and output data
    _AEL_data AEL_data;
    uint aelerror;
    ostringstream aus;

    // Call RunElastic_AEL to run AEL
    aelerror = AEL_functions::RunElastic_AEL(xvasp, AflowIn, aflags, kflags, vflags, AEL_data, FileMESSAGE);
    if(!AEL_data.mechanically_stable) {
      aurostd::StringstreamClean(aus);
      aus << _AELSTR_WARNING_ + "Negative stiffness tensor eigenvalues indicate mechanical instability" << endl;  
      aurostd::PrintMessageStream(FileMESSAGE,aus,XHOST.QUIET);      
    }
    if(aelerror == 0) {
      aurostd::StringstreamClean(aus);
      aus << _AELSTR_MESSAGE_ + "AEL Elastic run completed successfully!" << endl;  
      aurostd::PrintMessageStream(FileMESSAGE,aus,XHOST.QUIET);
      ElasticTensor = AEL_data.elastic_tensor;
    } else if(aelerror == 8) { 
      aurostd::StringstreamClean(aus);
      aus << _AELSTR_MESSAGE_ + "AEL Elastic run waiting for other calculations!" << endl;  
      aurostd::PrintMessageStream(FileMESSAGE,aus,XHOST.QUIET);
    } else {
      aurostd::StringstreamClean(aus);
      aus << _AELSTR_ERROR_ + "AEL Elastic run failed" << endl;  
      aurostd::PrintMessageStream(FileMESSAGE,aus,XHOST.QUIET);
    }
    return aelerror;
  }
} // namespace AEL_functions

// ***************************************************************************
// AEL_functions::Get_ElasticTensor_xmatrix
// ***************************************************************************
namespace AEL_functions {
  uint Get_ElasticTensor_xmatrix(_xvasp&  xvasp, string  AflowIn, _aflags& aflags, _kflags& kflags, _vflags& vflags, xmatrix<double> ElasticTensor, ofstream& FileMESSAGE) {
    // Class to contain AEL input and output data
    _AEL_data AEL_data;
    uint aelerror;
    ostringstream aus;

    // Call RunElastic_AEL to run AEL
    aelerror = AEL_functions::RunElastic_AEL(xvasp, AflowIn, aflags, kflags, vflags, AEL_data, FileMESSAGE);
    if(!AEL_data.mechanically_stable) {
      aurostd::StringstreamClean(aus);
      aus << _AELSTR_WARNING_ + "Negative stiffness tensor eigenvalues indicate mechanical instability" << endl;  
      aurostd::PrintMessageStream(FileMESSAGE,aus,XHOST.QUIET);      
    }
    // Copy values from AEL_data.elastic_tensor (vector of vectors) to ElasticTensor (xmatrix)
    // Note that the data structure passed in ElasticTensor must be defined as a 6x6 xmatrix<double> 
    if(aelerror == 0) {
      aurostd::StringstreamClean(aus);
      aus << _AELSTR_MESSAGE_ + "AEL Elastic run completed successfully!" << endl;  
      aurostd::PrintMessageStream(FileMESSAGE,aus,XHOST.QUIET);
      for(uint i = 0; i < AEL_data.elastic_tensor.size(); i++) {
	for (uint j = 0; j < AEL_data.elastic_tensor.at(i).size(); j++) {
	  ElasticTensor[i+1][j+1] = AEL_data.elastic_tensor.at(i).at(j);
	}
      } 
    } else if(aelerror == 8) { 
      aurostd::StringstreamClean(aus);
      aus << _AELSTR_MESSAGE_ + "AEL Elastic run waiting for other calculations!" << endl;  
      aurostd::PrintMessageStream(FileMESSAGE,aus,XHOST.QUIET);
    } else {
      aurostd::StringstreamClean(aus);
      aus << _AELSTR_ERROR_ + "AEL Elastic run failed" << endl;  
      aurostd::PrintMessageStream(FileMESSAGE,aus,XHOST.QUIET);
    }
    return aelerror;
  }
} // namespace AEL_functions

// ***************************************************************************
// AGL_functions::RunElastic_AEL
// ***************************************************************************
namespace AEL_functions {
  // Function to actually run the AEL method
  uint RunElastic_AEL(_xvasp& xvasp, string AflowIn, _aflags& aflags, _kflags& kflags, _vflags& vflags, _AEL_data& AEL_data, ofstream& FileMESSAGE) {
    // User's control of parameters for elastic constants calculation; setting defaults

    // Options to decide what to calculate and write
    aurostd::xoption USER_WRITE_FULL_RESULTS;             USER_WRITE_FULL_RESULTS.option = false;
    aurostd::xoption USER_NEG_STRAINS;                    USER_NEG_STRAINS.option = true;
    aurostd::xoption USER_STRAIN_SYMMETRY;                USER_STRAIN_SYMMETRY.option = false;
    aurostd::xoption USER_CHECK_ELASTIC_SYMMETRY;         USER_CHECK_ELASTIC_SYMMETRY.option = true;
    aurostd::xoption USER_ORIGIN_STRAIN_FIT;              USER_ORIGIN_STRAIN_FIT.option = false;
    aurostd::xoption USER_ORIGIN_STRAIN_CALC;             USER_ORIGIN_STRAIN_CALC.option = false;
    aurostd::xoption USER_RELAXED_STRUCT_FIT;             USER_RELAXED_STRUCT_FIT.option = false;
    aurostd::xoption USER_VASPRUNXML_STRESS;              USER_VASPRUNXML_STRESS.option = false;
    aurostd::xoption USER_PRECACC_ALGONORM;               USER_PRECACC_ALGONORM.option = false;
    aurostd::xoption USER_RELAX_STATIC;                   USER_RELAX_STATIC.option = false;
    aurostd::xoption USER_STATIC;                         USER_STATIC.option = false;
    aurostd::xoption USER_RELAX;                          USER_RELAX.option = false;
    aurostd::xoption USER_SPECIES_MASS;                   USER_SPECIES_MASS.option = false;
    aurostd::xoption USER_DIRNAME_ARUN;                   USER_DIRNAME_ARUN.option = false;
    aurostd::xoption USER_GAUSSXM_DEBUG;                  USER_GAUSSXM_DEBUG.option = false;
    aurostd::xoption USER_AFLOWIN_OVERWRITE;              USER_AFLOWIN_OVERWRITE.option = false;
    aurostd::xoption USER_AUTOSKIP_FAILED_ARUNS;          USER_AUTOSKIP_FAILED_ARUNS.option = false;
    aurostd::xoption USER_PRESSURE_CALC;                  USER_PRESSURE_CALC.option = false;
    aurostd::xoption USER_USE_STABLE_PRESSURE;            USER_USE_STABLE_PRESSURE.option = false;        
    aurostd::xoption USER_SYMMETRIZE;                     USER_SYMMETRIZE.option = false;
    aurostd::xoption USER_VASPSYM;                        USER_VASPSYM.option = false;        

    // Parameters for determining calculation details
    string USER_SYSTEM_NAME                 = "AEL";
    int    USER_NNORMAL_STRAINS             = 4;
    int    USER_NSHEAR_STRAINS              = 4;
    double USER_NORMAL_STRAIN_STEP           = 0.005;
    double USER_SHEAR_STRAIN_STEP            = 0.005;   
    // [OBSOLETE] double USER_SHEAR_STRAIN_STEP             = 0.04; 
    // [OBSOLETE] double USER_NORMAL_STRAIN_STEP            = 0.02;
    // [OBSOLETE] double USER_SHEAR_STRAIN_STEP             = 0.02;
    double USER_NIND_STRAIN_DIRS           = 3;
    int    USER_NORMAL_POLYFIT_ORDER       = USER_NNORMAL_STRAINS;
    int    USER_SHEAR_POLYFIT_ORDER        = USER_NSHEAR_STRAINS;
    double USER_SYM_TOL_FRAC               = 0.05;
    string USER_SKIP_FAILED_ARUNS          = "";
    int    USER_SKIP_ARUNS_MAX             = 1;
    ostringstream aus;
    stringstream oss;
    // Error return
    uint aelerror = 0;
    // Tolerance for zero value; if a double is less than this it will be considered to be less than or equal to zero (which could generate an error)
    double tolzero = 1e-12;
    vector<string> vAflowIn;aurostd::string2vectorstring(AflowIn,vAflowIn);
    vector<double> Pressure, PressureVolumes, VolumeScaleFactors;
    uint stablePressureStructure = 0;
    bool stablePressureFound = false;

    aurostd::StringstreamClean(aus);
    aus << "00000  MESSAGE Starting Elastic Constants RUN" << endl;
    aurostd::PrintMessageStream(FileMESSAGE,aus,XHOST.QUIET);

    // Get user's parameters from aflow.in 

    // Get user's values of what to calculate and write

    // Check's if the system name is present in the aflow.in file
    // If it exists, it is used to write the output filenames
    if( aurostd::substring2bool(AflowIn,_AFSTROPT_+"SYSTEM=",TRUE) ) {
      USER_SYSTEM_NAME = aurostd::substring2string(AflowIn,_AFSTROPT_+"SYSTEM=",TRUE);
      aurostd::StringstreamClean(aus);
      aus << _AELSTR_MESSAGE_ + "System name = " << USER_SYSTEM_NAME.c_str() << endl;  
      aurostd::PrintMessageStream(FileMESSAGE,aus,XHOST.QUIET);
    }      
    // Get the user's selection of whether to write out the results for the elastic constants tensor and elastic moduli. 
    if( aurostd::substring2bool(AflowIn,_AELSTROPT_+"WRITE_FULL_RESULTS=",TRUE) ) {
      USER_WRITE_FULL_RESULTS.options2entry(AflowIn,_AELSTROPT_+"WRITE_FULL_RESULTS=",USER_WRITE_FULL_RESULTS.option);
      aurostd::StringstreamClean(aus);
      aus << _AELSTR_MESSAGE_ + "Write full results = " << USER_WRITE_FULL_RESULTS.option << endl;  
      aurostd::PrintMessageStream(FileMESSAGE,aus,XHOST.QUIET);
    } else if( aurostd::substring2bool(AflowIn,_AELSTROPT_+"WRITEFULLRESULTS=",TRUE) ) {
      USER_WRITE_FULL_RESULTS.options2entry(AflowIn,_AELSTROPT_+"WRITEFULLRESULTS=",USER_WRITE_FULL_RESULTS.option);
      aurostd::StringstreamClean(aus);
      aus << _AELSTR_MESSAGE_ + "Write full results = " << USER_WRITE_FULL_RESULTS.option << endl;  
      aurostd::PrintMessageStream(FileMESSAGE,aus,XHOST.QUIET);
    }
    // Get the user's selection of whether to use the lattice symmetry to reduce the number of strains which need to be performed.
    if( aurostd::substring2bool(AflowIn,_AELSTROPT_+"STRAIN_SYMMETRY=",TRUE) ) {
      USER_STRAIN_SYMMETRY.options2entry(AflowIn,_AELSTROPT_+"STRAIN_SYMMETRY=",USER_STRAIN_SYMMETRY.option);
      aurostd::StringstreamClean(aus);
      aus << _AELSTR_MESSAGE_ + "Use lattice symmetry to reduce number of strains = " << USER_STRAIN_SYMMETRY.option << endl;  
      aurostd::PrintMessageStream(FileMESSAGE,aus,XHOST.QUIET);
    } else if( aurostd::substring2bool(AflowIn,_AELSTROPT_+"STRAINSYMMETRY=",TRUE) ) {
      USER_STRAIN_SYMMETRY.options2entry(AflowIn,_AELSTROPT_+"STRAINSYMMETRY=",USER_STRAIN_SYMMETRY.option);
      aurostd::StringstreamClean(aus);
      aus << _AELSTR_MESSAGE_ + "Use lattice symmetry to reduce number of strains = " << USER_STRAIN_SYMMETRY.option << endl;  
      aurostd::PrintMessageStream(FileMESSAGE,aus,XHOST.QUIET);
    }
    // Get the user's selection of whether to use the lattice symmetry to check the symmetry and consistency of the elastic constants.
    if( aurostd::substring2bool(AflowIn,_AELSTROPT_+"CHECK_ELASTIC_SYMMETRY=",TRUE) ) {
      USER_CHECK_ELASTIC_SYMMETRY.options2entry(AflowIn,_AELSTROPT_+"CHECK_ELASTIC_SYMMETRY=",USER_CHECK_ELASTIC_SYMMETRY.option);
      aurostd::StringstreamClean(aus);
      aus << _AELSTR_MESSAGE_ + "Use lattice symmetry to reduce number of strains = " << USER_CHECK_ELASTIC_SYMMETRY.option << endl;  
      aurostd::PrintMessageStream(FileMESSAGE,aus,XHOST.QUIET);
    } else if( aurostd::substring2bool(AflowIn,_AELSTROPT_+"CHECKELASTICSYMMETRY=",TRUE) ) {
      USER_CHECK_ELASTIC_SYMMETRY.options2entry(AflowIn,_AELSTROPT_+"CHECKELASTICSYMMETRY=",USER_CHECK_ELASTIC_SYMMETRY.option);
      aurostd::StringstreamClean(aus);
      aus << _AELSTR_MESSAGE_ + "Use lattice symmetry to reduce number of strains = " << USER_CHECK_ELASTIC_SYMMETRY.option << endl;  
      aurostd::PrintMessageStream(FileMESSAGE,aus,XHOST.QUIET);
    }
    // Get the user's selection of whether to fit the origin of the strain-stress curve.
    if( aurostd::substring2bool(AflowIn,_AELSTROPT_+"ORIGIN_STRAIN_FIT=",TRUE) ) {
      USER_ORIGIN_STRAIN_FIT.options2entry(AflowIn,_AELSTROPT_+"ORIGIN_STRAIN_FIT=",USER_ORIGIN_STRAIN_FIT.option);
      aurostd::StringstreamClean(aus);
      aus << _AELSTR_MESSAGE_ + "Fit origin of stress-strain curve = " << USER_ORIGIN_STRAIN_FIT.option << endl;  
      aurostd::PrintMessageStream(FileMESSAGE,aus,XHOST.QUIET);
    } else if( aurostd::substring2bool(AflowIn,_AELSTROPT_+"FITSTRAINORIGIN=",TRUE) ) {
      USER_ORIGIN_STRAIN_FIT.options2entry(AflowIn,_AELSTROPT_+"FITSTRAINORIGIN=",USER_ORIGIN_STRAIN_FIT.option);
      aurostd::StringstreamClean(aus);
      aus << _AELSTR_MESSAGE_ + "Fit origin of stress-strain curve = " << USER_ORIGIN_STRAIN_FIT.option << endl;  
      aurostd::PrintMessageStream(FileMESSAGE,aus,XHOST.QUIET);
    }
    // Get the user's selection of whether to calculate the origin of the strain-stress curve.
    if( aurostd::substring2bool(AflowIn,_AELSTROPT_+"ORIGIN_STRAIN_CALC=",TRUE) ) {
      USER_ORIGIN_STRAIN_CALC.options2entry(AflowIn,_AELSTROPT_+"ORIGIN_STRAIN_CALC=",USER_ORIGIN_STRAIN_CALC.option);
      aurostd::StringstreamClean(aus);
      aus << _AELSTR_MESSAGE_ + "Calculate origin of stress-strain curve = " << USER_ORIGIN_STRAIN_CALC.option << endl;  
      aurostd::PrintMessageStream(FileMESSAGE,aus,XHOST.QUIET);
    } else if( aurostd::substring2bool(AflowIn,_AELSTROPT_+"CALCSTRAINORIGIN=",TRUE) ) {
      USER_ORIGIN_STRAIN_CALC.options2entry(AflowIn,_AELSTROPT_+"CALCSTRAINORIGIN=",USER_ORIGIN_STRAIN_CALC.option);
      aurostd::StringstreamClean(aus);
      aus << _AELSTR_MESSAGE_ + "Calculate origin of stress-strain curve = " << USER_ORIGIN_STRAIN_CALC.option << endl;  
      aurostd::PrintMessageStream(FileMESSAGE,aus,XHOST.QUIET);
    }
    // Get the user's selection of whether to use the existing relaxed structure to fit the origin of the strain-stress curve.
    if( aurostd::substring2bool(AflowIn,_AELSTROPT_+"RELAXED_STRUCT_FIT=",TRUE) ) {
      USER_RELAXED_STRUCT_FIT.options2entry(AflowIn,_AELSTROPT_+"RELAXED_STRUCT_FIT=",USER_RELAXED_STRUCT_FIT.option);
      aurostd::StringstreamClean(aus);
      aus << _AELSTR_MESSAGE_ + "Use existing relaxed structure to fit origin of stress-strain curve = " << USER_RELAXED_STRUCT_FIT.option << endl;  
      aurostd::PrintMessageStream(FileMESSAGE,aus,XHOST.QUIET);
    } else if( aurostd::substring2bool(AflowIn,_AELSTROPT_+"FITRELAXEDSTRUCT=",TRUE) ) {
      USER_RELAXED_STRUCT_FIT.options2entry(AflowIn,_AELSTROPT_+"FITRELAXEDSTRUCT=",USER_RELAXED_STRUCT_FIT.option);
      aurostd::StringstreamClean(aus);
      aus << _AELSTR_MESSAGE_ + "Use existing relaxed structure to fit origin of stress-strain curve = " << USER_RELAXED_STRUCT_FIT.option << endl;  
      aurostd::PrintMessageStream(FileMESSAGE,aus,XHOST.QUIET);
    }
    // Get the user's selection of whether to calculate the origin of the strain-stress curve.
    if( aurostd::substring2bool(AflowIn,_AELSTROPT_+"VASPRUNXML_STRESS=",TRUE) ) {
      USER_VASPRUNXML_STRESS.options2entry(AflowIn,_AELSTROPT_+"VASPRUNXML_STRESS=",USER_VASPRUNXML_STRESS.option);
      aurostd::StringstreamClean(aus);
      aus << _AELSTR_MESSAGE_ + "Use stress from vasprun.xml file = " << USER_VASPRUNXML_STRESS.option << endl;  
      aurostd::PrintMessageStream(FileMESSAGE,aus,XHOST.QUIET);
    } else if( aurostd::substring2bool(AflowIn,_AELSTROPT_+"VASPRUNXMLSTRESS=",TRUE) ) {
      USER_VASPRUNXML_STRESS.options2entry(AflowIn,_AELSTROPT_+"VASPRUNXMLSTRESS=",USER_VASPRUNXML_STRESS.option);
      aurostd::StringstreamClean(aus);
      aus << _AELSTR_MESSAGE_ + "Use stress from vasprun.xml file = " << USER_VASPRUNXML_STRESS.option << endl;  
      aurostd::PrintMessageStream(FileMESSAGE,aus,XHOST.QUIET);
    }
    // Get the user's selection of which values to use for PREC and ALGO.
    // By setting this variable to ON, the values for PREC=ACCURATE and ALGO=NORMAL will be used for AEL, overriding other settings in the aflow.in file.
    if( aurostd::substring2bool(AflowIn,_AELSTROPT_+"PRECACCALGONORM=",TRUE) ) {
      USER_PRECACC_ALGONORM.options2entry(AflowIn,_AELSTROPT_+"PRECACCALGONORM=",USER_PRECACC_ALGONORM.option);
      aurostd::StringstreamClean(aus);
      aus << _AELSTR_MESSAGE_ + "Use PREC=ACCURATE and ALGO=NORMAL = " << USER_PRECACC_ALGONORM.option << endl;  
      aurostd::PrintMessageStream(FileMESSAGE,aus,XHOST.QUIET);
    } else if( aurostd::substring2bool(AflowIn,_AELSTROPT_+"PRECACC_ALGONORM=",TRUE) ) {
      USER_PRECACC_ALGONORM.options2entry(AflowIn,_AELSTROPT_+"PRECACC_ALGONORM=",USER_PRECACC_ALGONORM.option);
      aurostd::StringstreamClean(aus);
      aus << _AELSTR_MESSAGE_ + "Use PREC=ACCURATE and ALGO=NORMAL = " << USER_PRECACC_ALGONORM.option << endl;  
      aurostd::PrintMessageStream(FileMESSAGE,aus,XHOST.QUIET);
    }
    // Get the user's selection of which type of runs to do to obtain the elastic constants
    // The default is to use RELAX_STATIC=2, independently of what is used in these lines in the aflow.in file. 
    // By setting RELAX_STATIC to ON, the run type RELAX_STATIC=2 will be used.
    if( aurostd::substring2bool(AflowIn,_AELSTROPT_+"RELAX_STATIC=",TRUE) ) {
      USER_RELAX_STATIC.options2entry(AflowIn,_AELSTROPT_+"RELAX_STATIC=",USER_RELAX_STATIC.option);
      aurostd::StringstreamClean(aus);
      aus << _AELSTR_MESSAGE_ + "Use RELAX_STATIC = " << USER_RELAX_STATIC.option << endl;  
      aurostd::PrintMessageStream(FileMESSAGE,aus,XHOST.QUIET);
    }
    // Get the user's selection of which type of runs to do to obtain the elastic constants
    // The default is to use RELAX_STATIC=2, independently of what is used in these lines in the aflow.in file. 
    // By setting STATIC to ON, the run type STATIC will be used.
    if( aurostd::substring2bool(AflowIn,_AELSTROPT_+"STATIC=",TRUE) ) {
      USER_STATIC.options2entry(AflowIn,_AELSTROPT_+"STATIC=",USER_STATIC.option);
      aurostd::StringstreamClean(aus);
      aus << _AELSTR_MESSAGE_ + "Use STATIC = " << USER_STATIC.option << endl;  
      aurostd::PrintMessageStream(FileMESSAGE,aus,XHOST.QUIET);
    }
    // Get the user's selection of which type of runs to do to obtain the elastic constants
    // The default is to use RELAX_STATIC=2, independently of what is used in these lines in the aflow.in file. 
    // By setting RELAX to ON, the run type RELAX=2 will be used.
    if( aurostd::substring2bool(AflowIn,_AELSTROPT_+"RELAX=",TRUE) ) {
      USER_RELAX.options2entry(AflowIn,_AELSTROPT_+"RELAX=",USER_RELAX.option);
      aurostd::StringstreamClean(aus);
      aus << _AELSTR_MESSAGE_ + "Use RELAX = " << USER_RELAX.option << endl;  
      aurostd::PrintMessageStream(FileMESSAGE,aus,XHOST.QUIET);
    }
    // Get the user's selection of whether to overwrite an existing aflow.in file in subdirectory if no LOCK file is present.
    // The default is to set AFLOWIN_OVERWRITE=OFF, so that aflow.in files in the subdirectories are protected from being automatically overwritten. 
    // By setting AFLOWIN_OVERWRITE to ON, the aflow.in files in the subdirectories will be overwritten if no LOCK file is present.
    if( aurostd::substring2bool(AflowIn,_AELSTROPT_+"AFLOWIN_OVERWRITE=",TRUE) ) {
      USER_AFLOWIN_OVERWRITE.options2entry(AflowIn,_AELSTROPT_+"AFLOWIN_OVERWRITE=",USER_AFLOWIN_OVERWRITE.option);
      aurostd::StringstreamClean(aus);
      aus << _AELSTR_MESSAGE_ + "Use AFLOWIN_OVERWRITE = " << USER_AFLOWIN_OVERWRITE.option << endl;  
      aurostd::PrintMessageStream(FileMESSAGE,aus,XHOST.QUIET);
    } else if( aurostd::substring2bool(AflowIn,_AELSTROPT_+"AFLOWINOVERWRITE=",TRUE) ) {
      USER_AFLOWIN_OVERWRITE.options2entry(AflowIn,_AELSTROPT_+"AFLOWINOVERWRITE=",USER_AFLOWIN_OVERWRITE.option);
      aurostd::StringstreamClean(aus);
      aus << _AELSTR_MESSAGE_ + "Use AFLOWINOVERWRITE = " << USER_AFLOWIN_OVERWRITE.option << endl;  
      aurostd::PrintMessageStream(FileMESSAGE,aus,XHOST.QUIET);
    }

    // Get user's values of parameters for AGL calculation

    // Get the user's number of normal strains to be used in the calculation
    if( aurostd::substring2bool(AflowIn,_AELSTROPT_+"NNORMAL_STRAINS=",TRUE) ) {
      USER_NNORMAL_STRAINS = aurostd::substring2utype<int>(AflowIn,_AELSTROPT_+"NNORMAL_STRAINS=",TRUE);
      aurostd::StringstreamClean(aus);
      aus << _AELSTR_MESSAGE_ + "Number of normal strains = " << USER_NNORMAL_STRAINS << endl;  
      aurostd::PrintMessageStream(FileMESSAGE,aus,XHOST.QUIET);
    } else if( aurostd::substring2bool(AflowIn,_AELSTROPT_+"NNORMALSTRAINS=",TRUE) ) {
      USER_NNORMAL_STRAINS = aurostd::substring2utype<int>(AflowIn,_AELSTROPT_+"NNORMALSTRAINS=",TRUE);
      aurostd::StringstreamClean(aus);
      aus << _AELSTR_MESSAGE_ + "Number of normal strains = " << USER_NNORMAL_STRAINS << endl;  
      aurostd::PrintMessageStream(FileMESSAGE,aus,XHOST.QUIET);
    } 
    // Check that value is not zero or negative; warn user and reset to default values if it is zero or negative
    if(USER_NNORMAL_STRAINS < 1) {
      aurostd::StringstreamClean(aus);
      aus << _AELSTR_WARNING_ + "Number of normal strains = " << USER_NNORMAL_STRAINS << " < 1" << endl;  
      USER_NNORMAL_STRAINS = 4;
      aus << _AELSTR_WARNING_ + "Increasing number of normal strains to default value of " << USER_NNORMAL_STRAINS << endl;
      aurostd::PrintMessageStream(FileMESSAGE,aus,XHOST.QUIET);
    }     
    // Get the user's number of shear strains to be used in the calculation
    if( aurostd::substring2bool(AflowIn,_AELSTROPT_+"NSHEAR_STRAINS=",TRUE) ) {
      USER_NSHEAR_STRAINS = aurostd::substring2utype<int>(AflowIn,_AELSTROPT_+"NSHEAR_STRAINS=",TRUE);
      aurostd::StringstreamClean(aus);
      aus << _AELSTR_MESSAGE_ + "Number of shear strains = " << USER_NSHEAR_STRAINS << endl;  
      aurostd::PrintMessageStream(FileMESSAGE,aus,XHOST.QUIET);
    } else if( aurostd::substring2bool(AflowIn,_AELSTROPT_+"NSHEARSTRAINS=",TRUE) ) {
      USER_NSHEAR_STRAINS = aurostd::substring2utype<int>(AflowIn,_AELSTROPT_+"NSHEARSTRAINS=",TRUE);
      aurostd::StringstreamClean(aus);
      aus << _AELSTR_MESSAGE_ + "Number of shear strains = " << USER_NSHEAR_STRAINS << endl;  
      aurostd::PrintMessageStream(FileMESSAGE,aus,XHOST.QUIET);
    } 
    // Check that value is not zero or negative; warn user and reset to default values if it is zero or negative
    if(USER_NSHEAR_STRAINS < 1) {
      aurostd::StringstreamClean(aus);
      aus << _AELSTR_WARNING_ + "Number of shear strains = " << USER_NSHEAR_STRAINS << " < 1" << endl;  
      USER_NSHEAR_STRAINS = 4;
      aus << _AELSTR_WARNING_ + "Increasing number of shear strains to default value of " << USER_NSHEAR_STRAINS << endl;
      aurostd::PrintMessageStream(FileMESSAGE,aus,XHOST.QUIET);
    }    
    // Get the user's number of polynomial coefficients to be used to fit the normal strain-stress data
    // This includes the zeroth order coefficient, so actual polynomial degree will be one less than this number
    if( aurostd::substring2bool(AflowIn,_AELSTROPT_+"NORMAL_POLYFIT_ORDER=",TRUE) ) {
      USER_NORMAL_POLYFIT_ORDER = aurostd::substring2utype<int>(AflowIn,_AELSTROPT_+"NORMAL_POLYFIT_ORDER=",TRUE);
      aurostd::StringstreamClean(aus);
      aus << _AELSTR_MESSAGE_ + "Normal strain polynomial fitting order = " << USER_NORMAL_POLYFIT_ORDER << endl;  
      aurostd::PrintMessageStream(FileMESSAGE,aus,XHOST.QUIET);
    } else if( aurostd::substring2bool(AflowIn,_AELSTROPT_+"NORMALPOLYFITORDER=",TRUE) ) {
      USER_NORMAL_POLYFIT_ORDER = aurostd::substring2utype<int>(AflowIn,_AELSTROPT_+"NORMALPOLYFITORDER=",TRUE);
      aurostd::StringstreamClean(aus);
      aus << _AELSTR_MESSAGE_ + "Normal strain polynomial fitting order = " << USER_NORMAL_POLYFIT_ORDER << endl;  
      aurostd::PrintMessageStream(FileMESSAGE,aus,XHOST.QUIET);
    } else if(USER_ORIGIN_STRAIN_FIT.option || USER_RELAXED_STRUCT_FIT.option) {
      USER_NORMAL_POLYFIT_ORDER = USER_NNORMAL_STRAINS + 1;
    }
    // Check that value is not zero or negative; warn user and reset to default values if it is zero or negative
    if(USER_NORMAL_POLYFIT_ORDER < 1) {
      aurostd::StringstreamClean(aus);
      aus << _AELSTR_WARNING_ + "Normal strain polynomial fitting order = " << USER_NORMAL_POLYFIT_ORDER << " < 1" << endl;  
      if(USER_ORIGIN_STRAIN_FIT.option || USER_RELAXED_STRUCT_FIT.option) {
	USER_NORMAL_POLYFIT_ORDER = USER_NNORMAL_STRAINS + 1;
      } else {
	USER_NORMAL_POLYFIT_ORDER = USER_NNORMAL_STRAINS;
      }	
      aus << _AELSTR_WARNING_ + "Increasing polynomial fitting order to default value of " << USER_NORMAL_POLYFIT_ORDER << endl;
      aurostd::PrintMessageStream(FileMESSAGE,aus,XHOST.QUIET);
    }     
    // Get the user's number of polynomial coefficients to be used to fit the shear strain-stress data
    // This includes the zeroth order coefficient, so actual polynomial degree will be one less than this number
    if( aurostd::substring2bool(AflowIn,_AELSTROPT_+"SHEAR_POLYFIT_ORDER=",TRUE) ) {
      USER_SHEAR_POLYFIT_ORDER = aurostd::substring2utype<int>(AflowIn,_AELSTROPT_+"SHEAR_POLYFIT_ORDER=",TRUE);
      aurostd::StringstreamClean(aus);
      aus << _AELSTR_MESSAGE_ + "Shear strain polynomial fitting order = " << USER_SHEAR_POLYFIT_ORDER << endl;  
      aurostd::PrintMessageStream(FileMESSAGE,aus,XHOST.QUIET);
    } else if( aurostd::substring2bool(AflowIn,_AELSTROPT_+"SHEARPOLYFITORDER=",TRUE) ) {
      USER_SHEAR_POLYFIT_ORDER = aurostd::substring2utype<int>(AflowIn,_AELSTROPT_+"SHEARPOLYFITORDER=",TRUE);
      aurostd::StringstreamClean(aus);
      aus << _AELSTR_MESSAGE_ + "Shear strain polynomial fitting order = " << USER_SHEAR_POLYFIT_ORDER << endl;  
      aurostd::PrintMessageStream(FileMESSAGE,aus,XHOST.QUIET);
    } else if(USER_ORIGIN_STRAIN_FIT.option || USER_RELAXED_STRUCT_FIT.option) {
      USER_SHEAR_POLYFIT_ORDER = USER_NSHEAR_STRAINS + 1;
    }
    // Check that value is not zero or negative; warn user and reset to default values if it is zero or negative
    if(USER_SHEAR_POLYFIT_ORDER < 1) {
      aurostd::StringstreamClean(aus);
      aus << _AELSTR_WARNING_ + "Shear strain polynomial fitting order = " << USER_SHEAR_POLYFIT_ORDER << " < 1" << endl;  
      if(USER_ORIGIN_STRAIN_FIT.option || USER_RELAXED_STRUCT_FIT.option) {
	USER_SHEAR_POLYFIT_ORDER = USER_NSHEAR_STRAINS + 1;
      } else {
	USER_SHEAR_POLYFIT_ORDER = USER_NSHEAR_STRAINS;
      }
      aus << _AELSTR_WARNING_ + "Increasing shear strain polynomial fitting order to default value of " << USER_SHEAR_POLYFIT_ORDER << endl;
      aurostd::PrintMessageStream(FileMESSAGE,aus,XHOST.QUIET);
    }    
    // Get the user's number of independent strain directions to be used in the calculation
    if( aurostd::substring2bool(AflowIn,_AELSTROPT_+"NIND_STRAIN_DIRS=",TRUE) ) {
      USER_NIND_STRAIN_DIRS = aurostd::substring2utype<int>(AflowIn,_AELSTROPT_+"NIND_STRAIN_DIRS=",TRUE);
      aurostd::StringstreamClean(aus);
      aus << _AELSTR_MESSAGE_ + "Number of independent strain directions = " << USER_NIND_STRAIN_DIRS << endl;  
      aurostd::PrintMessageStream(FileMESSAGE,aus,XHOST.QUIET);
    } else if( aurostd::substring2bool(AflowIn,_AELSTROPT_+"NINDSTRAINDIRS=",TRUE) ) {
      USER_NIND_STRAIN_DIRS = aurostd::substring2utype<int>(AflowIn,_AELSTROPT_+"NINDSTRAINDIRS=",TRUE);
      aurostd::StringstreamClean(aus);
      aus << _AELSTR_MESSAGE_ + "Number of independent strain directions = " << USER_NIND_STRAIN_DIRS << endl;  
      aurostd::PrintMessageStream(FileMESSAGE,aus,XHOST.QUIET);
    } 
    // Check that value is not zero, negative or greater than 3; warn user and reset to default values if it is zero or negative or greater than 3
    if(USER_NIND_STRAIN_DIRS < 1 || USER_NIND_STRAIN_DIRS > 3) {
      aurostd::StringstreamClean(aus);
      aus << _AELSTR_WARNING_ + "Number of independent strain directions = " << USER_NNORMAL_STRAINS << " < 1 or > 3" << endl;  
      USER_NIND_STRAIN_DIRS = 3;
      aus << _AELSTR_WARNING_ + "Resetting number of independent strain directions to default value of " << USER_NIND_STRAIN_DIRS << endl;
      aurostd::PrintMessageStream(FileMESSAGE,aus,XHOST.QUIET);
    }      
    // Get the user's fractional tolerance for checking symmetry and consistency of elastic tensor
    if( aurostd::substring2bool(AflowIn,_AELSTROPT_+"SYM_TOL_FRAC=",TRUE) ) {
      USER_SYM_TOL_FRAC = aurostd::substring2utype<double>(AflowIn,_AELSTROPT_+"SYM_TOL_FRAC=",TRUE);
      aurostd::StringstreamClean(aus);
      aus << _AELSTR_MESSAGE_ + "Fractional tolerance for checking symmetry and consistency of elastic tensor = " << USER_SYM_TOL_FRAC << endl;  
      aurostd::PrintMessageStream(FileMESSAGE,aus,XHOST.QUIET);
    } else if( aurostd::substring2bool(AflowIn,_AELSTROPT_+"SYMTOLFRAC=",TRUE) ) {
      USER_SYM_TOL_FRAC = aurostd::substring2utype<double>(AflowIn,_AELSTROPT_+"SYMTOLFRAC=",TRUE);
      aurostd::StringstreamClean(aus);
      aus << _AELSTR_MESSAGE_ + "Fractional tolerance for checking symmetry and consistency of elastic tensor = " << USER_SYM_TOL_FRAC << endl;  
      aurostd::PrintMessageStream(FileMESSAGE,aus,XHOST.QUIET);
    } 
    // Get the user's normal strain step size to be used in the calculation
    if( aurostd::substring2bool(AflowIn,_AELSTROPT_+"NORMAL_STRAIN_STEP=",TRUE) ) {
      USER_NORMAL_STRAIN_STEP = aurostd::substring2utype<double>(AflowIn,_AELSTROPT_+"NORMAL_STRAIN_STEP=",TRUE);
      aurostd::StringstreamClean(aus);
      aus << _AELSTR_MESSAGE_ + "Normal strain step size = " << USER_NORMAL_STRAIN_STEP << endl;  
      aurostd::PrintMessageStream(FileMESSAGE,aus,XHOST.QUIET);
    } else if( aurostd::substring2bool(AflowIn,_AELSTROPT_+"NORMALSTRAINSTEP=",TRUE) ) {
      USER_NORMAL_STRAIN_STEP = aurostd::substring2utype<double>(AflowIn,_AELSTROPT_+"NORMALSTRAINSTEP=",TRUE);
      aurostd::StringstreamClean(aus);
      aus << _AELSTR_MESSAGE_ + "Normal strain step size = " << USER_NORMAL_STRAIN_STEP << endl;  
      aurostd::PrintMessageStream(FileMESSAGE,aus,XHOST.QUIET);
    }
    // Check that value is not zero or negative; warn user and reset to default values if it is zero or negative
    if(USER_NORMAL_STRAIN_STEP < tolzero) {
      aurostd::StringstreamClean(aus);
      aus << _AELSTR_WARNING_ + "Strain step size = " << USER_NORMAL_STRAIN_STEP << " <= 0.0" << endl;  
      USER_NORMAL_STRAIN_STEP = 0.005;
      aus << _AELSTR_WARNING_ + "Increasing normal strain step size to default value of " << USER_NORMAL_STRAIN_STEP << endl;
      aurostd::PrintMessageStream(FileMESSAGE,aus,XHOST.QUIET);
    }  
    // Get the user's shear strain step size to be used in the calculation
    if( aurostd::substring2bool(AflowIn,_AELSTROPT_+"SHEAR_STRAIN_STEP=",TRUE) ) {
      USER_SHEAR_STRAIN_STEP = aurostd::substring2utype<double>(AflowIn,_AELSTROPT_+"SHEAR_STRAIN_STEP=",TRUE);
      aurostd::StringstreamClean(aus);
      aus << _AELSTR_MESSAGE_ + "Shear strain step size = " << USER_SHEAR_STRAIN_STEP << endl;  
      aurostd::PrintMessageStream(FileMESSAGE,aus,XHOST.QUIET);
    } if( aurostd::substring2bool(AflowIn,_AELSTROPT_+"SHEARSTRAINSTEP=",TRUE) ) {
      USER_SHEAR_STRAIN_STEP = aurostd::substring2utype<double>(AflowIn,_AELSTROPT_+"SHEARSTRAINSTEP=",TRUE);
      aurostd::StringstreamClean(aus);
      aus << _AELSTR_MESSAGE_ + "Shear strain step size = " << USER_SHEAR_STRAIN_STEP << endl;  
      aurostd::PrintMessageStream(FileMESSAGE,aus,XHOST.QUIET);
    } 
    // Check that value is not zero or negative; warn user and reset to default values if it is zero or negative
    if(USER_SHEAR_STRAIN_STEP < tolzero) {
      aurostd::StringstreamClean(aus);
      aus << _AELSTR_WARNING_ + "Shear strain step size = " << USER_SHEAR_STRAIN_STEP << " <= 0.0" << endl;  
      //USER_SHEAR_STRAIN_STEP = 0.04;
      USER_SHEAR_STRAIN_STEP = 0.005;
      aus << _AELSTR_WARNING_ + "Increasing shear strain step size to default value of " << USER_SHEAR_STRAIN_STEP << endl;
      aurostd::PrintMessageStream(FileMESSAGE,aus,XHOST.QUIET);
    }  
    // Get the user's selection of whether to use negative strains. 
    if( aurostd::substring2bool(AflowIn,_AELSTROPT_+"NEG_STRAINS=",TRUE) ) {
      USER_NEG_STRAINS.options2entry(AflowIn,_AELSTROPT_+"NEG_STRAINS=",USER_NEG_STRAINS.option);
      aurostd::StringstreamClean(aus);
      aus << _AELSTR_MESSAGE_ + "Plot AEL results = " << USER_NEG_STRAINS.option << endl;  
      aurostd::PrintMessageStream(FileMESSAGE,aus,XHOST.QUIET);
    } else if( aurostd::substring2bool(AflowIn,_AELSTROPT_+"NEGSTRAINS=",TRUE) ) {
      USER_NEG_STRAINS.options2entry(AflowIn,_AELSTROPT_+"NEGSTRAINS=",USER_NEG_STRAINS.option);
      aurostd::StringstreamClean(aus);
      aus << _AELSTR_MESSAGE_ + "Plot AEL results = " << USER_NEG_STRAINS.option << endl;  
      aurostd::PrintMessageStream(FileMESSAGE,aus,XHOST.QUIET);
    }  	
    // Get the user's selection of whether to get the atomic species from the potential name in order to calculate the unit cell mass
    if( aurostd::substring2bool(AflowIn,_AELSTROPT_+"SPECIES_MASS=",TRUE) ) {
      USER_SPECIES_MASS.options2entry(AflowIn,_AELSTROPT_+"SPECIES_MASS=",USER_SPECIES_MASS.option);
      aurostd::StringstreamClean(aus);
      aus << _AELSTR_MESSAGE_ << "Obtain atomic species from potential name = " << USER_SPECIES_MASS.option << endl;  
      aurostd::PrintMessageStream(FileMESSAGE,aus,XHOST.QUIET);
    } else if( aurostd::substring2bool(AflowIn,_AELSTROPT_+"SPECIESMASS=",TRUE) ) {
      USER_SPECIES_MASS.options2entry(AflowIn,_AELSTROPT_+"SPECIESMASS=",USER_SPECIES_MASS.option);
      aurostd::StringstreamClean(aus);
      aus << _AELSTR_MESSAGE_ << "Obtain atomic species from potential name = " << USER_SPECIES_MASS.option << endl;  
      aurostd::PrintMessageStream(FileMESSAGE,aus,XHOST.QUIET);
    } 
    // Get the user's selection of whether to use the prefix "ARUN" before the individual directory names
    if( aurostd::substring2bool(AflowIn,_AELSTROPT_+"DIRNAME_ARUN=",TRUE) ) {
      USER_DIRNAME_ARUN.options2entry(AflowIn,_AELSTROPT_+"DIRNAME_ARUN=",USER_DIRNAME_ARUN.option);
      aurostd::StringstreamClean(aus);
      aus << _AELSTR_MESSAGE_ << "Use ARUN prefix in directory names = " << USER_DIRNAME_ARUN.option << endl;  
      aurostd::PrintMessageStream(FileMESSAGE,aus,XHOST.QUIET);
    } else if( aurostd::substring2bool(AflowIn,_AELSTROPT_+"DIRNAMEARUN=",TRUE) ) {
      USER_DIRNAME_ARUN.options2entry(AflowIn,_AELSTROPT_+"DIRNAMEARUN=",USER_DIRNAME_ARUN.option);
      aurostd::StringstreamClean(aus);
      aus << _AELSTR_MESSAGE_ << "Use ARUN prefix in directory names = " << USER_DIRNAME_ARUN.option << endl;  
      aurostd::PrintMessageStream(FileMESSAGE,aus,XHOST.QUIET);
    }
    // Get the user's selection of whether to write the debugging information for the function AGL_functions::gaussxm
    if( aurostd::substring2bool(AflowIn,_AELSTROPT_+"GAUSSXM_DEBUG=",TRUE) ) {
      USER_GAUSSXM_DEBUG.options2entry(AflowIn,_AELSTROPT_+"GAUSSXM_DEBUG=",USER_GAUSSXM_DEBUG.option);
      aurostd::StringstreamClean(aus);
      aus << _AELSTR_MESSAGE_ << "Write AGL_functions::gaussxm debugging information = " << USER_GAUSSXM_DEBUG.option << endl;  
      aurostd::PrintMessageStream(FileMESSAGE,aus,XHOST.QUIET);
    } else if( aurostd::substring2bool(AflowIn,_AELSTROPT_+"GAUSSXMDEBUG=",TRUE) ) {
      USER_GAUSSXM_DEBUG.options2entry(AflowIn,_AELSTROPT_+"GAUSSXMDEBUG=",USER_GAUSSXM_DEBUG.option);
      aurostd::StringstreamClean(aus);
      aus << _AELSTR_MESSAGE_ << "Write AGL_functions::gaussxm debugging information = " << USER_GAUSSXM_DEBUG.option << endl;  
      aurostd::PrintMessageStream(FileMESSAGE,aus,XHOST.QUIET);
    } 	
    // Get the user's list of failed run subdirectories to skip when calculating the elastic constants
    if( aurostd::substring2bool(AflowIn,_AELSTROPT_+"SKIP_FAILED_ARUNS=",TRUE) ) {
      USER_SKIP_FAILED_ARUNS = aurostd::substring2string(AflowIn,_AELSTROPT_+"SKIP_FAILED_ARUNS=",TRUE);
      aurostd::StringstreamClean(aus);
      aus << _AELSTR_MESSAGE_ + "Failed ARUNS to skip = " << USER_SKIP_FAILED_ARUNS << endl;  
      aurostd::PrintMessageStream(FileMESSAGE,aus,XHOST.QUIET);
    } else if( aurostd::substring2bool(AflowIn,_AELSTROPT_+"SKIPFAILEDARUNS=",TRUE) ) {
      USER_SKIP_FAILED_ARUNS = aurostd::substring2string(AflowIn,_AELSTROPT_+"SKIPFAILEDARUNS=",TRUE);
      aurostd::StringstreamClean(aus);
      aus << _AELSTR_MESSAGE_ + "Failed ARUNS to skip = " << USER_SKIP_FAILED_ARUNS << endl;  
      aurostd::PrintMessageStream(FileMESSAGE,aus,XHOST.QUIET);
    } 		
    // Get the user's option of whether to automatically skip failed run subdirectories 
    if( aurostd::substring2bool(AflowIn,_AELSTROPT_+"AUTOSKIP_FAILED_ARUNS=",TRUE) ) {
      USER_AUTOSKIP_FAILED_ARUNS.options2entry(AflowIn,_AELSTROPT_+"AUTOSKIP_FAILED_ARUNS=",TRUE);
      aurostd::StringstreamClean(aus);
      aus << _AELSTR_MESSAGE_ + "Automatically detect and skip failed ARUNS = " << USER_AUTOSKIP_FAILED_ARUNS << endl;  
      aurostd::PrintMessageStream(FileMESSAGE,aus,XHOST.QUIET);
    } else if( aurostd::substring2bool(AflowIn,_AELSTROPT_+"AUTOSKIPFAILEDARUNS=",TRUE) ) {
      USER_AUTOSKIP_FAILED_ARUNS.options2entry(AflowIn,_AELSTROPT_+"AUTOSKIPFAILEDARUNS=",TRUE);
      aurostd::StringstreamClean(aus);
      aus << _AELSTR_MESSAGE_ + "Automatically detect and skip failed ARUNS = " << USER_AUTOSKIP_FAILED_ARUNS << endl;  
      aurostd::PrintMessageStream(FileMESSAGE,aus,XHOST.QUIET);
    } 		
    // Get the user's option of maximum number of failed run subdirectories to skip in each independent direction
    if( aurostd::substring2bool(AflowIn,_AELSTROPT_+"SKIP_ARUNS_MAX=",TRUE) ) {
      USER_SKIP_ARUNS_MAX = aurostd::substring2utype<int>(AflowIn,_AELSTROPT_+"SKIP_ARUNS_MAX=",TRUE);
      aurostd::StringstreamClean(aus);
      aus << _AELSTR_MESSAGE_ + "Maximum number of ARUNS to skip = " << USER_SKIP_ARUNS_MAX << endl;  
      aurostd::PrintMessageStream(FileMESSAGE,aus,XHOST.QUIET);
    } else if( aurostd::substring2bool(AflowIn,_AELSTROPT_+"SKIPARUNSMAX=",TRUE) ) {
      USER_SKIP_ARUNS_MAX = aurostd::substring2utype<int>(AflowIn,_AELSTROPT_+"SKIPARUNSMAX=",TRUE);
      aurostd::StringstreamClean(aus);
      aus << _AELSTR_MESSAGE_ + "Maximum number of ARUNS to skip = " << USER_SKIP_ARUNS_MAX << endl;  
      aurostd::PrintMessageStream(FileMESSAGE,aus,XHOST.QUIET);
    } 		
    // Get the user's option of whether to calculate the elastic constants under pressure
    if( aurostd::substring2bool(AflowIn,_AELSTROPT_+"PRESSURE_CALC=",TRUE) ) {
      USER_PRESSURE_CALC.options2entry(AflowIn,_AELSTROPT_+"PRESSURE_CALC=",TRUE);
      aurostd::StringstreamClean(aus);
      aus << _AELSTR_MESSAGE_ + "Calculate elastic constants at pressure = " << USER_PRESSURE_CALC.option << endl;  
      aurostd::PrintMessageStream(FileMESSAGE,aus,XHOST.QUIET);
    } else if( aurostd::substring2bool(AflowIn,_AELSTROPT_+"PRESSURECALC=",TRUE) ) {
      USER_PRESSURE_CALC.options2entry(AflowIn,_AELSTROPT_+"PRESSURECALC=",TRUE);
      aurostd::StringstreamClean(aus);
      aus << _AELSTR_MESSAGE_ + "Calculate elastic constants at pressure = " << USER_PRESSURE_CALC.option << endl;  
      aurostd::PrintMessageStream(FileMESSAGE,aus,XHOST.QUIET);
    }
    // Get the user's option of whether to use the elastic constants for a pressure where the material is elastically stable
    if( aurostd::substring2bool(AflowIn,_AELSTROPT_+"USE_STABLE_PRESSURE=",TRUE) ) {
      USER_USE_STABLE_PRESSURE.options2entry(AflowIn,_AELSTROPT_+"USE_STABLE_PRESSURE=",TRUE);
      aurostd::StringstreamClean(aus);
      aus << _AELSTR_MESSAGE_ + "Use elastic constants at pressure where material is stable = " << USER_USE_STABLE_PRESSURE.option << endl;  
      aurostd::PrintMessageStream(FileMESSAGE,aus,XHOST.QUIET);
    } else if( aurostd::substring2bool(AflowIn,_AELSTROPT_+"USESTABLEPRESSURE=",TRUE) ) {
      USER_USE_STABLE_PRESSURE.options2entry(AflowIn,_AELSTROPT_+"USESTABLEPRESSURE=",TRUE);
      aurostd::StringstreamClean(aus);
      aus << _AELSTR_MESSAGE_ + "Use elastic constants at pressure where material is stable = " << USER_USE_STABLE_PRESSURE.option << endl;  
      aurostd::PrintMessageStream(FileMESSAGE,aus,XHOST.QUIET);
    } 	   	        
    // Get the user's option of whether to symmetrize the elastic stiffness tensor
    if( aurostd::substring2bool(AflowIn,_AELSTROPT_+"SYMMETRIZE=",TRUE) ) {
      USER_SYMMETRIZE.options2entry(AflowIn,_AELSTROPT_+"SYMMETRIZE=",TRUE);
      aurostd::StringstreamClean(aus);
      aus << _AELSTR_MESSAGE_ + "Symmetrize elastic stiffness tensor = " << USER_SYMMETRIZE.option << endl;
      aurostd::PrintMessageStream(FileMESSAGE,aus,XHOST.QUIET);
    }
    // Get the user's option of whether to use the VASP symmetry routines to reduce the cell size
    if( aurostd::substring2bool(AflowIn,_AELSTROPT_+"VASPSYM=",TRUE) ) {
      USER_VASPSYM.options2entry(AflowIn,_AELSTROPT_+"VASPSYM=",TRUE);
      aurostd::StringstreamClean(aus);
      aus << _AELSTR_MESSAGE_ + "Switch off VASP symmetry = " << USER_VASPSYM.option << endl;
      aurostd::PrintMessageStream(FileMESSAGE,aus,XHOST.QUIET);
    }        
      
    // Set up name of calculation and output filename and directory path
    AEL_data.dirpathname = aurostd::CleanFileName(xvasp.Directory);
    AEL_data.sysname = aurostd::CleanStringASCII(USER_SYSTEM_NAME);
    AEL_data.sysname = aurostd::RemoveWhiteSpaces(AEL_data.sysname);

    // Set up options on what to calculate
    AEL_data.fitstrainorigin = USER_ORIGIN_STRAIN_FIT.option;
    AEL_data.calcstrainorigin = USER_ORIGIN_STRAIN_CALC.option;
    AEL_data.fitrelaxedstruct = USER_RELAXED_STRUCT_FIT.option;
    AEL_data.vasprunxmlstress = USER_VASPRUNXML_STRESS.option;
    AEL_data.precaccalgonorm = USER_PRECACC_ALGONORM.option;
    AEL_data.relax_static = USER_RELAX_STATIC.option;
    AEL_data.static_only = USER_STATIC.option;
    AEL_data.relax_only = USER_RELAX.option;
    AEL_data.negstrain = USER_NEG_STRAINS.option;
    AEL_data.gaussxm_debug = USER_GAUSSXM_DEBUG.option;
    AEL_data.aflowin_overwrite = USER_AFLOWIN_OVERWRITE.option;
    AEL_data.autoskipfailedaruns = USER_AUTOSKIP_FAILED_ARUNS.option;
    AEL_data.symmetrize_elastic_tensor = USER_SYMMETRIZE.option;
    AEL_data.vasp_symmetry = USER_VASPSYM.option;

    // RELAX_STATIC=2 is the default; if either of the other two options are true it should be false; otherwise it should be true
    if(AEL_data.static_only || AEL_data.relax_only) {
      AEL_data.relax_static = false;
    } else {
      AEL_data.relax_static = true;
    }

    // Insert user's value of fractional tolerance for checking symmetry and consistency of elastic tensor into AEL_data class
    AEL_data.symtolfrac = USER_SYM_TOL_FRAC;

    // Insert user's values of polynomial fitting order for stress-strain data into AEL_data class
    AEL_data.normalpolyfitorder = USER_NORMAL_POLYFIT_ORDER;
    AEL_data.shearpolyfitorder = USER_SHEAR_POLYFIT_ORDER;

    // Insert user's values for maximum number of failed runs to skip in each independent direction
    AEL_data.skiparunsmax = USER_SKIP_ARUNS_MAX;

    // Check if user has requested that the elastic constants be calculated as a function of pressure
    if(USER_PRESSURE_CALC.option) {
      // Call AGL to calculate pressure vs. volume values
      aelerror = AGL_functions::Get_VolumeStaticPressure(xvasp, AflowIn, aflags, kflags, vflags, Pressure, PressureVolumes, VolumeScaleFactors, FileMESSAGE);
      // Check if calculation of pressure vs. volume values has finished properly
      if(aelerror == 0) {
	aurostd::StringstreamClean(aus);
	aus << _AELSTR_MESSAGE_ + "Pressure vs. volume calculation run successfully" << endl;        
	aurostd::PrintMessageStream(FileMESSAGE,aus,XHOST.QUIET);
	for (uint k = 0; k < Pressure.size(); k++) {
	  aurostd::StringstreamClean(aus);
	  // [OBSOLETE] if(LIB2RAW_FIX_THIS_LATER) {  // to avoid too much garbage in lib2raw
	  aus << _AELSTR_MESSAGE_ + "Pressure = " << Pressure.at(k) << "GPa, Volume = " << PressureVolumes.at(k) << "Ang^3" << endl;        
	  aurostd::PrintMessageStream(FileMESSAGE,aus,XHOST.QUIET);
	  // [OBSOLETE] }
	}
      } else if(aelerror == 8) {
	aurostd::StringstreamClean(aus);
	aus << _AELSTR_MESSAGE_ << "AGL waiting for other calculations to run" << endl;  
	aurostd::PrintMessageStream(FileMESSAGE,aus,XHOST.QUIET);
	return aelerror;
      } else {
	aurostd::StringstreamClean(aus);
	aus << _AELSTR_WARNING_ << "AGL calculation failed" << endl;
	aus << _AELSTR_WARNING_ << "Cannot calculate elastic properties at finite pressure" << endl;
	aurostd::PrintMessageStream(FileMESSAGE,aus,XHOST.QUIET);
	return aelerror;
      }
    }

    aurostd::StringstreamClean(aus);
    aus << _AELSTR_MESSAGE_ + "Normal polynomial fitting order = " << AEL_data.normalpolyfitorder << endl;        
    aus << _AELSTR_MESSAGE_ + "Shear polynomial fitting order = " << AEL_data.shearpolyfitorder << endl;       
    aurostd::PrintMessageStream(FileMESSAGE,aus,XHOST.QUIET);

    aurostd::StringstreamClean(aus);
    aus << _AELSTR_MESSAGE_ + "Output directory name = " << AEL_data.dirpathname << endl;  
    aurostd::PrintMessageStream(FileMESSAGE,aus,XHOST.QUIET);

    // Check if there are failed ARUN subdirectories to skip; if so tokenize into vector of strings
    if(USER_SKIP_FAILED_ARUNS != "") {
      vector<string> tokens;
      string failed_arun;
      aurostd::string2tokens(USER_SKIP_FAILED_ARUNS, tokens, ",");
      for(uint i = 0; i < tokens.size(); i++) {
	failed_arun = aurostd::RemoveWhiteSpaces(tokens.at(i));
	AEL_data.failed_arun_list.push_back(failed_arun);
      }
      for (uint i = 0; i < AEL_data.failed_arun_list.size(); i++) {
	aurostd::StringstreamClean(aus);
	aus << _AELSTR_MESSAGE_ << "Failed ARUN directory = " << AEL_data.failed_arun_list.at(i) << endl; 
	aurostd::PrintMessageStream(FileMESSAGE,aus,XHOST.QUIET);
      }
      // [OBSOLETE] return 1;
    }
      
    // Calculate total mass of unit cell of system in units of kg
    if(USER_SPECIES_MASS.option) {
      // Use species pp names 
      for(uint i = 0; i < xvasp.str.species.size(); i++) {
	AEL_data.cellmasskg = AEL_data.cellmasskg + xvasp.str.num_each_type.at(i) * GetAtomMass(xvasp.str.species.at(i));
      }

      // Write out the names of the atoms used in the calculation
      uint ij = 0;
      for(uint i = 0; i < xvasp.str.species.size(); i++) {
	for (int j = 0; j < xvasp.str.num_each_type.at(i); j++) {
	  aurostd::StringstreamClean(aus);
	  aus << _AELSTR_MESSAGE_ << "Atom " << ij << " = " << xvasp.str.species.at(i) << endl; 
	  aus << _AELSTR_MESSAGE_ << "Atom " << ij << " = " << xvasp.str.species_pp.at(i) << endl; 
	  aus << _AELSTR_MESSAGE_ << "Atom " << ij << " = " << xvasp.str.species_pp_type.at(i) << endl; 
	  aus << _AELSTR_MESSAGE_ << "Atom " << ij << " = " << xvasp.str.species_pp_version.at(i) << endl;  
	  aurostd::PrintMessageStream(FileMESSAGE,aus,XHOST.QUIET);
	  ij++;
	}
      }
    } else {
      // Use atom names
      for(uint i = 0; i < xvasp.str.atoms.size(); i++) {
	AEL_data.cellmasskg = AEL_data.cellmasskg + GetAtomMass(xvasp.str.atoms.at(i).cleanname);
      }
      // Write out the names of the atoms used in the calculation
      for(uint i = 0; i < xvasp.str.atoms.size(); i++) {
	aurostd::StringstreamClean(aus);
	aus << _AELSTR_MESSAGE_ << "Atom " << i << " = " << xvasp.str.atoms.at(i).cleanname << endl;  
	aurostd::PrintMessageStream(FileMESSAGE,aus,XHOST.QUIET);
      }
    }

    // Calculate volume of unit cell of system in units of m^3
    AEL_data.cellvolumem3 = xvasp.str.Volume() * 1e-30;
    
    // Calculate mass density of material in units of kg / m^3
    AEL_data.mass_density = AEL_data.cellmasskg / AEL_data.cellvolumem3;

    // Save number of atoms in cell
    AEL_data.natomscell = 1.0 * xvasp.str.atoms.size();

    // Write out values for mass, volume and density
    aurostd::StringstreamClean(aus);
    aus << _AELSTR_MESSAGE_ << "Mass of calculated cell = " <<  AEL_data.cellmasskg << " kg" << endl;  
    aus << _AELSTR_MESSAGE_ << "Volume of calculated cell = " <<  AEL_data.cellvolumem3 << " m^3" << endl;  
    aus << _AELSTR_MESSAGE_ << "Density of material = " <<  AEL_data.mass_density << " kg / m^3" << endl;  
    aurostd::PrintMessageStream(FileMESSAGE,aus,XHOST.QUIET);

    // Check which Bravais lattice type the structure has
    aurostd::StringstreamClean(aus);
    aus << _AELSTR_MESSAGE_ + "Bravais lattice type = " << xvasp.str.bravais_lattice_type << endl;  
    aurostd::PrintMessageStream(FileMESSAGE,aus,XHOST.QUIET);
    
    // Use Bravais lattice symmetry to set the number of strains if requested by user
    // So far, only cubic symmetry is used as there are issues with identifying the unique directions for other symmetries
    if(USER_STRAIN_SYMMETRY.option) {
      aurostd::StringstreamClean(aus);
      aus << _AELSTR_MESSAGE_ + "Using Bravais lattice type to reduce the number of required strains" << endl;        
      aus << _AELSTR_MESSAGE_ + "Bravais lattice type = " << xvasp.str.bravais_lattice_type << endl;  
      aus << _AELSTR_WARNING_ + "Number of independent strains will be reset automatically from initial value of " << USER_NIND_STRAIN_DIRS << endl;
      aus << _AELSTR_WARNING_ + "If you want to specify a different number of strains, please use the line " + _AELSTROPT_ + "STRAINSYMMETRY=OFF in the aflow.in file" << endl;      
      aurostd::PrintMessageStream(FileMESSAGE,aus,XHOST.QUIET);
      if((xvasp.str.bravais_lattice_type == "FCC") || (xvasp.str.bravais_lattice_type == "BCC") || (xvasp.str.bravais_lattice_type == "CUB")) {
	USER_NIND_STRAIN_DIRS = 1;
	aurostd::StringstreamClean(aus);
	aus << _AELSTR_MESSAGE_ + "Lattice has cubic symmetry" << endl;        
	aus << _AELSTR_MESSAGE_ + "Number of independent strains set to " << USER_NIND_STRAIN_DIRS << endl;        
	aurostd::PrintMessageStream(FileMESSAGE,aus,XHOST.QUIET);
      } else {
	USER_NIND_STRAIN_DIRS = 3;
	aurostd::StringstreamClean(aus);
	aus << _AELSTR_MESSAGE_ + "Lattice symmetry requires full set of strains " << endl;        
	aus << _AELSTR_MESSAGE_ + "Number of independent strains set to " << USER_NIND_STRAIN_DIRS << endl;        
	aurostd::PrintMessageStream(FileMESSAGE,aus,XHOST.QUIET);
      }
    } else {
      // If not using lattice symmetry to set strains, checks that number of strains are sufficient for that lattice symmetry
      if((xvasp.str.bravais_lattice_type == "FCC") || (xvasp.str.bravais_lattice_type == "BCC") || (xvasp.str.bravais_lattice_type == "CUB")) {
	aurostd::StringstreamClean(aus);
	aus << _AELSTR_MESSAGE_ + "Lattice has cubic symmetry" << endl;        
	aurostd::PrintMessageStream(FileMESSAGE,aus,XHOST.QUIET);
	if(USER_NIND_STRAIN_DIRS >= 1) {
	  aurostd::StringstreamClean(aus);
	  aus << _AELSTR_MESSAGE_ + "Number of independent strains = " << USER_NIND_STRAIN_DIRS << " which is sufficient for cubic symmetry" << endl;        
	  aurostd::PrintMessageStream(FileMESSAGE,aus,XHOST.QUIET);
	} else {
	  USER_NIND_STRAIN_DIRS = 1;
	  aurostd::StringstreamClean(aus);
	  aus << _AELSTR_WARNING_ + "Number of independent strains = " << USER_NIND_STRAIN_DIRS << " which is not sufficient for cubic symmetry" << endl;        
	  aus << _AELSTR_MESSAGE_ + "Number of independent strains reset to " << USER_NIND_STRAIN_DIRS << endl;        
	  aurostd::PrintMessageStream(FileMESSAGE,aus,XHOST.QUIET);
	} 
      } else {
	aurostd::StringstreamClean(aus);
	aus << _AELSTR_MESSAGE_ + "Lattice symmetry requires full set of strains " << endl;        
	aurostd::PrintMessageStream(FileMESSAGE,aus,XHOST.QUIET);
	if(USER_NIND_STRAIN_DIRS >= 3) {
	  aurostd::StringstreamClean(aus);
	  aus << _AELSTR_MESSAGE_ + "Number of independent strains = " << USER_NIND_STRAIN_DIRS << " which is sufficient for this symmetry" << endl;        
	  aurostd::PrintMessageStream(FileMESSAGE,aus,XHOST.QUIET);
	} else {
	  USER_NIND_STRAIN_DIRS = 3;
	  aurostd::StringstreamClean(aus);
	  aus << _AELSTR_WARNING_ + "Number of independent strains = " << USER_NIND_STRAIN_DIRS << " which is not sufficient for this symmetry" << endl;        
	  aus << _AELSTR_MESSAGE_ + "Number of independent strains reset to " << USER_NIND_STRAIN_DIRS << endl;        
	  aurostd::PrintMessageStream(FileMESSAGE,aus,XHOST.QUIET);
	}
      }
    }
    
    aurostd::StringstreamClean(aus);
    aus << _AELSTR_MESSAGE_ + "starting try loop to create strained structures and run elastic constant calculation" << endl;  
    aurostd::PrintMessageStream(FileMESSAGE,aus,XHOST.QUIET);
   
    // Create set of strained structures, write aflow.in files to directories, run VASP, collect results, and pass to elastic constants method
    // "try" loop adapted from that in AFLOW APL function DirectMethodPC::runVASPCalculations()
    try {
      // Create strain sets
      aurostd::StringstreamClean(aus);
      aus << _AELSTR_MESSAGE_ + "creating strain sets" << endl;  
      aurostd::PrintMessageStream(FileMESSAGE,aus,XHOST.QUIET);
      if(USER_NEG_STRAINS.option) {
	aurostd::StringstreamClean(aus);
	aus << _AELSTR_MESSAGE_ + "negative strains" << endl;  
	aurostd::PrintMessageStream(FileMESSAGE,aus,XHOST.QUIET);
	int nstrainsteps = USER_NNORMAL_STRAINS / 2;
	int nstrainstepshalf = nstrainsteps / 2;
	double dnstrainsteps = nstrainsteps;
	double deformation, di;
	for (int i = 0; i < nstrainsteps; i++) {
	  di = i;
	  deformation = (di - dnstrainsteps) * USER_NORMAL_STRAIN_STEP;
	  AEL_data.normal_deformations.push_back(deformation);
	}
	for (int i = 0; i < nstrainsteps; i++) {
	  di = i + 1.0;
	  deformation = di * USER_NORMAL_STRAIN_STEP;
	  AEL_data.normal_deformations.push_back(deformation);
	}
	for (int i = nstrainstepshalf; i < (USER_NNORMAL_STRAINS - nstrainstepshalf); i++) {
	  AEL_data.normal_deformations_half.push_back(AEL_data.normal_deformations.at(i));
	}	  
	nstrainsteps = USER_NSHEAR_STRAINS / 2;
	nstrainstepshalf = nstrainsteps / 2;
	dnstrainsteps = nstrainsteps;
	for (int i = 0; i < nstrainsteps; i++) {
	  di = i;
	  deformation = (di - dnstrainsteps) * USER_SHEAR_STRAIN_STEP;
	  AEL_data.shear_deformations.push_back(deformation);
	}
	for (int i = 0; i < nstrainsteps; i++) {
	  di = i + 1.0;
	  deformation = di * USER_SHEAR_STRAIN_STEP;
	  AEL_data.shear_deformations.push_back(deformation);
	}	
	for (int i = nstrainstepshalf; i < (USER_NSHEAR_STRAINS - nstrainstepshalf); i++) {
	  AEL_data.shear_deformations_half.push_back(AEL_data.shear_deformations.at(i));
	}
      } else {
	aurostd::StringstreamClean(aus);
	aus << _AELSTR_MESSAGE_ + "positive strains only" << endl;  
	aurostd::PrintMessageStream(FileMESSAGE,aus,XHOST.QUIET);
	int nstrainsteps = USER_NNORMAL_STRAINS;
	int nstrainstepshalf = nstrainsteps / 2;
	double deformation, di;
	for (int i = 0; i < nstrainsteps; i++) {
	  di = i + 1.0;
	  deformation = di * USER_NORMAL_STRAIN_STEP;
	  AEL_data.normal_deformations.push_back(deformation);
	}
	for (int i = 0; i < nstrainstepshalf; i++) {
	  AEL_data.normal_deformations_half.push_back(AEL_data.normal_deformations.at(i));
	}	  	  
	nstrainsteps = USER_NSHEAR_STRAINS;
	nstrainstepshalf = nstrainsteps / 2;
	for (int i = 0; i < nstrainsteps; i++) {
	  di = i + 1.0;
	  deformation = di * USER_SHEAR_STRAIN_STEP;
	  AEL_data.shear_deformations.push_back(deformation);
	}
	for (int i = 0; i < nstrainstepshalf; i++) {
	  AEL_data.shear_deformations_half.push_back(AEL_data.shear_deformations.at(i));
	}
      }

      aurostd::StringstreamClean(aus);
      aus << _AELSTR_MESSAGE_ + "normal_deformations.size() = " << AEL_data.normal_deformations.size() << endl;  
      aus << _AELSTR_MESSAGE_ + "shear_deformations.size() = " << AEL_data.shear_deformations.size() << endl;  
      aurostd::PrintMessageStream(FileMESSAGE,aus,XHOST.QUIET);
      
      // Create strain matrices
      aurostd::xmatrix<double> strain_matrix(3, 3);

      AEL_data.normal_strain.resize(USER_NIND_STRAIN_DIRS);
      AEL_data.shear_strain.resize(USER_NIND_STRAIN_DIRS);
      
      // Normal strain deformation     
      for (uint i = 1; i <= AEL_data.normal_strain.size(); i++) {
	for (uint j = 0; j < AEL_data.normal_deformations.size(); j++) {
	  strain_matrix = aurostd::identity(strain_matrix);
	  strain_matrix[i][i] = strain_matrix[i][i] + AEL_data.normal_deformations.at(j);
	  AEL_data.normal_strain.at(i-1).push_back(strain_matrix);
	}
      }

      // Shear strain deformation
      // Note that here the strain is applied asymmetrically, so that epsilon[k][l] = deformation, while epsilon[l][k] = 0
      // Therefore the shear strain elements of the strain tensor in Voigt notation become (epsilon[k][l] + epsilon[l][k]) = deformation
      for (uint i = 1; i <= AEL_data.shear_strain.size(); i++) {
	uint k = 3 - i;
	uint l = 3;
	if(i == 3) {
	  k = 1;
	  l = 2;
	}
	for (uint j = 0; j < AEL_data.shear_deformations.size(); j++) {
	  strain_matrix = aurostd::identity(strain_matrix);
	  strain_matrix[k][l] = strain_matrix[k][l] + AEL_data.shear_deformations.at(j);
	  AEL_data.shear_strain.at(i-1).push_back(strain_matrix);
	}
      }

      // Create strained structures
      xstructure initialstructure = xvasp.str;
      xstructure strainedstructure;
      xstructure compressedstructure;
      vector<xstructure> pressurestructures;
      _xvasp vaspRun;
      vector<_xvasp> vaspRuns;
      vector<vector <_xvasp> > vaspRunsPressures;
      vector<_xvasp> vaspRunsPressure;
      vector<_AEL_data> AEL_data_pressures;
      _AEL_data AEL_data_orig;
      _vflags vaspFlags;
      vaspFlags = vflags;
      _kflags kbinFlags;
      kbinFlags = kflags;
      _aflags aflowFlags;
      aflowFlags = aflags;
      vector<string> runname;
      vector<string> runnamepressure;
      vector<vector<string> > runnamepressures;
      vector<string> dirrunname;
      vector<string> dirrunnamepressure;
      vector<vector<string> > dirrunnamepressures;
      vector<string> arunname;
      vector<string> arunnamepressure;
      vector<vector<string> > arunnamepressures;
      bool avasp_pop_xvasp_success = true;
      bool aflowin_success = true;
      stringstream arunaflowin;
      bool write = true;

      // Initialize vaspRun to get values of directory path, etc.
      vaspRun = xvasp;

      aurostd::StringstreamClean(aus);
      aus << _AELSTR_MESSAGE_ + "Initial structure lattice:" << endl; 
      aus << initialstructure.lattice << endl;
      aurostd::PrintMessageStream(FileMESSAGE,aus,XHOST.QUIET);

      aurostd::StringstreamClean(aus);
      aus << _AELSTR_MESSAGE_ + "creating strained structures" << endl; 
      aurostd::PrintMessageStream(FileMESSAGE,aus,XHOST.QUIET);

      // Generates structures as a function of pressure
      if(USER_PRESSURE_CALC.option) {
	for (uint i = 0; i < VolumeScaleFactors.size(); i++) {
	  compressedstructure = initialstructure;
	  compressedstructure.InflateVolume(VolumeScaleFactors.at(i));
	  pressurestructures.push_back(compressedstructure);
	}
	for (uint i = 0; i < VolumeScaleFactors.size(); i++) {
	  aurostd::StringstreamClean(aus);
	  // [OBSOLETE] if(LIB2RAW_FIX_THIS_LATER) {  // to avoid too much garbage in lib2raw
	  aus << _AELSTR_MESSAGE_ + "Pressure = " << Pressure.at(i) << ", Volume = " << PressureVolumes.at(i) << endl; 
	  aus << _AELSTR_MESSAGE_ + "VolumeScaleFactor = " << VolumeScaleFactors.at(i) << ", Rescaled Volume = " << pressurestructures.at(i).Volume() << endl; 
	  aurostd::PrintMessageStream(FileMESSAGE,aus,XHOST.QUIET);
	    // [OBSOLETE] }
	}
      }

      // Applies normal strain to structures
      for (uint i = 1; i <= AEL_data.normal_strain.size(); i++) {
	for (uint j = 0; j < AEL_data.normal_deformations.size(); j++) {
	  strainedstructure = initialstructure;
	  aurostd::StringstreamClean(aus);
	  aus << _AELSTR_MESSAGE_ + "AEL_data.normal_strain.at(i-1).at(j) = " << endl; 
	  aus << AEL_data.normal_strain.at(i-1).at(j) << endl; 
	  aurostd::PrintMessageStream(FileMESSAGE,aus,XHOST.QUIET);
	  strainedstructure.lattice = strainedstructure.lattice * AEL_data.normal_strain.at(i-1).at(j);
	  vaspRuns.push_back(vaspRun);
	  uint idVaspRun = vaspRuns.size()-1;
	  vaspRuns.at(idVaspRun).str = strainedstructure;
	  aurostd::StringstreamClean(aus);
	  aus << _AELSTR_MESSAGE_ + "idVaspRun = " << idVaspRun << endl; 
	  aus << _AELSTR_MESSAGE_ + "vaspRuns.at(idVaspRun).str.lattice = " << endl; 
	  aus << vaspRuns.at(idVaspRun).str.lattice << endl;
	  aurostd::PrintMessageStream(FileMESSAGE,aus,XHOST.QUIET);
	  // Set up name of separate directory for AFLOW run for each strained structure
	  string stridVaspRun;
	  ostringstream cnvidVaspRun;
	  cnvidVaspRun << idVaspRun;
	  stridVaspRun = cnvidVaspRun.str();
	  double strainfactor = 1.0 + AEL_data.normal_deformations.at(j);
	  string strstrainfactor;
	  ostringstream cnvstrainfactor;
	  cnvstrainfactor << strainfactor;
	  strstrainfactor = cnvstrainfactor.str();
	  string strnormindstrain;
	  ostringstream cnvnormindstrain;
	  cnvnormindstrain << i;
	  strnormindstrain = cnvnormindstrain.str();
	  if(USER_DIRNAME_ARUN.option) {
	    runname.push_back(_ARAELSTR_DIRNAME_ + stridVaspRun + "_SF_N_" + strnormindstrain + "_" + strstrainfactor);
	  } else {
	    runname.push_back(_AELSTR_DIRNAME_ + stridVaspRun + "_SF_N_" + strnormindstrain + "_" + strstrainfactor);
	  }
	  arunname.push_back(stridVaspRun + "_SF_N_" + strnormindstrain + "_" + strstrainfactor);
	  dirrunname.push_back(AEL_data.dirpathname + "/" + runname.at(idVaspRun));	  	  
	  // [OBSOLETE] vaspRuns.at(idVaspRun).Directory = AEL_data.dirpathname + "/" + runname.at(idVaspRun);
	  vaspRuns.at(idVaspRun).str = strainedstructure;
	  AEL_data.strain_matrix_list.push_back(AEL_data.normal_strain.at(i-1).at(j));
	  vaspRuns.at(idVaspRun).AVASP_arun_runname = arunname.at(idVaspRun);
	  vaspRuns.at(idVaspRun).AVASP_arun = true;
	  vaspRuns.at(idVaspRun).AVASP_arun_mode = "AEL";	  
	}
      }

      aurostd::StringstreamClean(aus);
      aus << _AELSTR_MESSAGE_ + "creating shear strained structures" << endl; 
      aurostd::PrintMessageStream(FileMESSAGE,aus,XHOST.QUIET);

      // Applies shear strain to structures
      for (uint i = 1; i <= AEL_data.shear_strain.size(); i++) {
	for (uint j = 0; j < AEL_data.shear_deformations.size(); j++) {
	  strainedstructure = initialstructure;
	  aurostd::StringstreamClean(aus);
	  aus << _AELSTR_MESSAGE_ + "i = " << i << ", j = " << j << endl;
	  aus << _AELSTR_MESSAGE_ + "AEL_data.shear_strain.at(i-1).at(j) = " << endl;
	  aus << AEL_data.shear_strain.at(i-1).at(j) << endl; 
	  aurostd::PrintMessageStream(FileMESSAGE,aus,XHOST.QUIET);
	  strainedstructure.lattice = strainedstructure.lattice * AEL_data.shear_strain.at(i-1).at(j);
	  aurostd::StringstreamClean(aus);
	  aus << _AELSTR_MESSAGE_ + "strainedstructure.lattice = " << endl; 
	  aus << strainedstructure.lattice << endl;
	  aurostd::PrintMessageStream(FileMESSAGE,aus,XHOST.QUIET);
	  vaspRuns.push_back(vaspRun);
	  uint idVaspRun = vaspRuns.size()-1;
	  vaspRuns.at(idVaspRun).str = strainedstructure;
	  aurostd::StringstreamClean(aus);
	  aus << _AELSTR_MESSAGE_ + "idVaspRun = " << idVaspRun << endl; 
	  aus << _AELSTR_MESSAGE_ + "vaspRuns.at(idVaspRun).str.lattice = " << endl; 
	  aus << vaspRuns.at(idVaspRun).str.lattice << endl;
	  aurostd::PrintMessageStream(FileMESSAGE,aus,XHOST.QUIET);
	  // Set up name of separate directory for AFLOW run for each strained structure
	  string stridVaspRun;
	  ostringstream cnvidVaspRun;
	  cnvidVaspRun << idVaspRun;
	  stridVaspRun = cnvidVaspRun.str();
	  double strainfactor = 1.0 + AEL_data.shear_deformations.at(j);
	  string strstrainfactor;
	  ostringstream cnvstrainfactor;
	  cnvstrainfactor << strainfactor;
	  strstrainfactor = cnvstrainfactor.str();
	  string strshearindstrain;
	  ostringstream cnvshearindstrain;
	  cnvshearindstrain << i;
	  strshearindstrain = cnvshearindstrain.str();
	  if(USER_DIRNAME_ARUN.option) {
	    runname.push_back(_ARAELSTR_DIRNAME_ + stridVaspRun + "_SF_S_" + strshearindstrain + "_" + strstrainfactor);
	  } else {
	    runname.push_back(_AELSTR_DIRNAME_ + stridVaspRun + "_SF_S_" + strshearindstrain + "_" + strstrainfactor);
	  }
	  arunname.push_back(stridVaspRun + "_SF_S_" + strshearindstrain + "_" + strstrainfactor);
	  dirrunname.push_back(AEL_data.dirpathname + "/" + runname.at(idVaspRun));
	  // [OBSOLETE] vaspRuns.at(idVaspRun).Directory = AEL_data.dirpathname + "/" + runname.at(idVaspRun);
	  vaspRuns.at(idVaspRun).str = strainedstructure;
	  AEL_data.strain_matrix_list.push_back(AEL_data.shear_strain.at(i-1).at(j));
	  vaspRuns.at(idVaspRun).AVASP_arun_runname = arunname.at(idVaspRun);
	  vaspRuns.at(idVaspRun).AVASP_arun = true;
	  vaspRuns.at(idVaspRun).AVASP_arun_mode = "AEL";
	}
      }

      // Sets up calculation for unstrained structure
      if(AEL_data.calcstrainorigin) {
	strainedstructure = initialstructure;
	aurostd::StringstreamClean(aus);
	aus << _AELSTR_MESSAGE_ + "strainedstructure.lattice = " << endl; 
	aus << strainedstructure.lattice << endl;
	aurostd::PrintMessageStream(FileMESSAGE,aus,XHOST.QUIET);
	vaspRuns.push_back(vaspRun);
	uint idVaspRun = vaspRuns.size()-1;
	vaspRuns.at(idVaspRun).str = strainedstructure;
	aurostd::StringstreamClean(aus);
	aus << _AELSTR_MESSAGE_ + "idVaspRun = " << idVaspRun << endl; 
	aus << _AELSTR_MESSAGE_ + "vaspRuns.at(idVaspRun).str.lattice = " << endl; 
	aus << vaspRuns.at(idVaspRun).str.lattice << endl;
	aurostd::PrintMessageStream(FileMESSAGE,aus,XHOST.QUIET);
	// Set up name of separate directory for AFLOW run for each strained structure
	string stridVaspRun;
	ostringstream cnvidVaspRun;
	cnvidVaspRun << idVaspRun;
	stridVaspRun = cnvidVaspRun.str();
	double strainfactor = 1.0;
	string strstrainfactor;
	ostringstream cnvstrainfactor;
	cnvstrainfactor << strainfactor;
	strstrainfactor = cnvstrainfactor.str();
	string strorgindstrain;
	ostringstream cnvorgindstrain;
	cnvorgindstrain << 0;
	strorgindstrain = cnvorgindstrain.str();
	if(USER_DIRNAME_ARUN.option) {
	  runname.push_back(_ARAELSTR_DIRNAME_ + stridVaspRun + "_SF_O_" + strorgindstrain + "_" + strstrainfactor);
	} else {
	  runname.push_back(_AELSTR_DIRNAME_ + stridVaspRun + "_SF_O_" + strorgindstrain + "_" + strstrainfactor);
	}
	arunname.push_back(stridVaspRun + "_SF_O_" + strorgindstrain + "_" + strstrainfactor);
	dirrunname.push_back(AEL_data.dirpathname + "/" + runname.at(idVaspRun));
	// [OBSOLETE] vaspRuns.at(idVaspRun).Directory = AEL_data.dirpathname + "/" + runname.at(idVaspRun);
	vaspRuns.at(idVaspRun).str = strainedstructure;
	AEL_data.strain_matrix_list.push_back(aurostd::identity(strain_matrix));
	vaspRuns.at(idVaspRun).AVASP_arun_runname = arunname.at(idVaspRun);
	vaspRuns.at(idVaspRun).AVASP_arun = true;
	vaspRuns.at(idVaspRun).AVASP_arun_mode = "AEL";
      }

      // Set-up normal and shear strained structures for finite pressures
      if(USER_PRESSURE_CALC.option) {
	if(aurostd::abs(Pressure.at(0)) > tolzero) {
	  aurostd::StringstreamClean(aus);
	  aus << _AELSTR_ERROR_ + "Calculation of elastic constants at finite pressure" << endl; 
	  aus << _AELSTR_ERROR_ + "First pressure value = " << Pressure.at(0) << " > 0.0" << endl; 
	  aus << _AELSTR_ERROR_ + "First pressure value needs to be equal to 0.0" << endl; 
	  aurostd::PrintMessageStream(FileMESSAGE,aus,XHOST.QUIET);
	  return aelerror = 1;
	}
	// [OBSOLETE] for (uint k = 1; k < Pressure.size(); k++) {
	for (uint k = 0; k < Pressure.size(); k++) {
	  vaspRunsPressure.clear();
	  runnamepressure.clear();
	  arunnamepressure.clear();
	  dirrunnamepressure.clear();
	  compressedstructure = pressurestructures.at(k);
	  string strpressure;
	  ostringstream cnvstrpressure;
	  cnvstrpressure << Pressure.at(k);
	  strpressure = cnvstrpressure.str();	
	  aurostd::StringstreamClean(aus);
	  aus << _AELSTR_MESSAGE_ + "creating normal strained structures at P = " << Pressure.at(k) << endl; 
	  aurostd::PrintMessageStream(FileMESSAGE,aus,XHOST.QUIET);
	  // Applies normal strain to structures
	  for (uint i = 1; i <= AEL_data.normal_strain.size(); i++) {
	    for (uint j = 0; j < AEL_data.normal_deformations.size(); j++) {
	      strainedstructure = compressedstructure;
	      aurostd::StringstreamClean(aus);
	      aus << _AELSTR_MESSAGE_ + "AEL_data.normal_strain.at(i-1).at(j) = " << endl; 
	      aus << AEL_data.normal_strain.at(i-1).at(j) << endl; 
	      aurostd::PrintMessageStream(FileMESSAGE,aus,XHOST.QUIET);
	      strainedstructure.lattice = strainedstructure.lattice * AEL_data.normal_strain.at(i-1).at(j);
	      vaspRunsPressure.push_back(vaspRun);
	      uint idVaspRun = vaspRunsPressure.size()-1;
	      vaspRunsPressure.at(idVaspRun).str = strainedstructure;
	      aurostd::StringstreamClean(aus);
	      aus << _AELSTR_MESSAGE_ + "idVaspRun = " << idVaspRun << endl; 
	      aus << _AELSTR_MESSAGE_ + "vaspRunsPressure.at(idVaspRun).str.lattice = " << endl; 
	      aus << vaspRunsPressure.at(idVaspRun).str.lattice << endl;
	      aurostd::PrintMessageStream(FileMESSAGE,aus,XHOST.QUIET);
	      // Set up name of separate directory for AFLOW run for each strained structure
	      string stridVaspRun;
	      ostringstream cnvidVaspRun;
	      cnvidVaspRun << idVaspRun;
	      stridVaspRun = cnvidVaspRun.str();
	      double strainfactor = 1.0 + AEL_data.normal_deformations.at(j);
	      string strstrainfactor;
	      ostringstream cnvstrainfactor;
	      cnvstrainfactor << strainfactor;
	      strstrainfactor = cnvstrainfactor.str();
	      string strnormindstrain;
	      ostringstream cnvnormindstrain;
	      cnvnormindstrain << i;
	      strnormindstrain = cnvnormindstrain.str();
	      if(USER_DIRNAME_ARUN.option) {
		if(aurostd::abs(Pressure.at(k)) < tolzero) {
		  runnamepressure.push_back(_ARAELSTR_DIRNAME_ + stridVaspRun + "_SF_N_" + strnormindstrain + "_" + strstrainfactor);
		} else {
		  runnamepressure.push_back(_ARAELSTR_DIRNAME_ + stridVaspRun + "_P_" + strpressure + "_SF_N_" + strnormindstrain + "_" + strstrainfactor);
		}
	      } else {
		if(aurostd::abs(Pressure.at(k)) < tolzero) {
		  runnamepressure.push_back(_AELSTR_DIRNAME_ + stridVaspRun + "_SF_N_" + strnormindstrain + "_" + strstrainfactor);
		} else {
		  runnamepressure.push_back(_AELSTR_DIRNAME_ + stridVaspRun + "_P_" + strpressure + "_SF_N_" + strnormindstrain + "_" + strstrainfactor);
		}
	      }
	      if(aurostd::abs(Pressure.at(k)) < tolzero) {
		arunnamepressure.push_back(stridVaspRun + "_SF_N_" + strnormindstrain + "_" + strstrainfactor);
	      } else {
		arunnamepressure.push_back(stridVaspRun + "_P_" + strpressure + "_SF_N_" + strnormindstrain + "_" + strstrainfactor);
	      }
	      dirrunnamepressure.push_back(AEL_data.dirpathname + "/" + runnamepressure.at(idVaspRun));
	      // [OBSOLETE] vaspRunsPressure.at(idVaspRun).Directory = AEL_data.dirpathname + "/" + runnamepressure.at(idVaspRun);
	      vaspRunsPressure.at(idVaspRun).str = strainedstructure;
	      vaspRunsPressure.at(idVaspRun).AVASP_arun_runname = arunnamepressure.at(idVaspRun);
	      vaspRunsPressure.at(idVaspRun).AVASP_arun = true;
	      vaspRunsPressure.at(idVaspRun).AVASP_arun_mode = "AEL";
	    }
	  }

	  aurostd::StringstreamClean(aus);
	  aus << _AELSTR_MESSAGE_ + "creating shear strained structures at P = " << Pressure.at(k) << endl; 
	  aurostd::PrintMessageStream(FileMESSAGE,aus,XHOST.QUIET);

	  // Applies shear strain to structures
	  for (uint i = 1; i <= AEL_data.shear_strain.size(); i++) {
	    for (uint j = 0; j < AEL_data.shear_deformations.size(); j++) {
	      strainedstructure = compressedstructure;
	      aurostd::StringstreamClean(aus);
	      aus << _AELSTR_MESSAGE_ + "i = " << i << ", j = " << j << endl;
	      aus << _AELSTR_MESSAGE_ + "AEL_data.shear_strain.at(i-1).at(j) = " << endl;
	      aus << AEL_data.shear_strain.at(i-1).at(j) << endl; 
	      aurostd::PrintMessageStream(FileMESSAGE,aus,XHOST.QUIET);
	      strainedstructure.lattice = strainedstructure.lattice * AEL_data.shear_strain.at(i-1).at(j);
	      aurostd::StringstreamClean(aus);
	      aus << _AELSTR_MESSAGE_ + "strainedstructure.lattice = " << endl; 
	      aus << strainedstructure.lattice << endl;
	      aurostd::PrintMessageStream(FileMESSAGE,aus,XHOST.QUIET);
	      vaspRunsPressure.push_back(vaspRun);
	      uint idVaspRun = vaspRunsPressure.size()-1;
	      vaspRunsPressure.at(idVaspRun).str = strainedstructure;
	      aurostd::StringstreamClean(aus);
	      aus << _AELSTR_MESSAGE_ + "idVaspRun = " << idVaspRun << endl; 
	      aus << _AELSTR_MESSAGE_ + "vaspRunsPressure.at(idVaspRun).str.lattice = " << endl; 
	      aus << vaspRunsPressure.at(idVaspRun).str.lattice << endl;
	      aurostd::PrintMessageStream(FileMESSAGE,aus,XHOST.QUIET);
	      // Set up name of separate directory for AFLOW run for each strained structure
	      string stridVaspRun;
	      ostringstream cnvidVaspRun;
	      cnvidVaspRun << idVaspRun;
	      stridVaspRun = cnvidVaspRun.str();
	      double strainfactor = 1.0 + AEL_data.shear_deformations.at(j);
	      string strstrainfactor;
	      ostringstream cnvstrainfactor;
	      cnvstrainfactor << strainfactor;
	      strstrainfactor = cnvstrainfactor.str();
	      string strshearindstrain;
	      ostringstream cnvshearindstrain;
	      cnvshearindstrain << i;
	      strshearindstrain = cnvshearindstrain.str();
	      if(USER_DIRNAME_ARUN.option) {
		if(aurostd::abs(Pressure.at(k)) < tolzero) {
		  runnamepressure.push_back(_ARAELSTR_DIRNAME_ + stridVaspRun + "_SF_S_" + strshearindstrain + "_" + strstrainfactor);
		} else {
		  runnamepressure.push_back(_ARAELSTR_DIRNAME_ + stridVaspRun + "_P_" + strpressure + "_SF_S_" + strshearindstrain + "_" + strstrainfactor);
		}
	      } else {
		if(aurostd::abs(Pressure.at(k)) < tolzero) {
		  runnamepressure.push_back(_AELSTR_DIRNAME_ + stridVaspRun + "_SF_S_" + strshearindstrain + "_" + strstrainfactor);
		} else {
		  runnamepressure.push_back(_AELSTR_DIRNAME_ + stridVaspRun + "_P_" + strpressure + "_SF_S_" + strshearindstrain + "_" + strstrainfactor);
		}
	      }
	      if(aurostd::abs(Pressure.at(k)) < tolzero) {
		arunnamepressure.push_back(stridVaspRun + "_SF_S_" + strshearindstrain + "_" + strstrainfactor);
	      } else {
		arunnamepressure.push_back(stridVaspRun + "_P_" + strpressure + "_SF_S_" + strshearindstrain + "_" + strstrainfactor);
	      }
	      dirrunnamepressure.push_back(AEL_data.dirpathname + "/" + runnamepressure.at(idVaspRun));
	      // [OBSOLETE] vaspRunsPressure.at(idVaspRun).Directory = AEL_data.dirpathname + "/" + runnamepressure.at(idVaspRun);
	      vaspRunsPressure.at(idVaspRun).str = strainedstructure;
	      vaspRunsPressure.at(idVaspRun).AVASP_arun_runname = arunnamepressure.at(idVaspRun);
	      vaspRunsPressure.at(idVaspRun).AVASP_arun = true;
	      vaspRunsPressure.at(idVaspRun).AVASP_arun_mode = "AEL";
	    }
	  }

	  // Sets up calculation for unstrained structure
	  if(AEL_data.calcstrainorigin) {
	    strainedstructure = compressedstructure;
	    aurostd::StringstreamClean(aus);
	    aus << _AELSTR_MESSAGE_ + "strainedstructure.lattice = " << endl; 
	    aus << strainedstructure.lattice << endl;
	    aurostd::PrintMessageStream(FileMESSAGE,aus,XHOST.QUIET);
	    vaspRunsPressure.push_back(vaspRun);
	    uint idVaspRun = vaspRunsPressure.size()-1;
	    vaspRunsPressure.at(idVaspRun).str = strainedstructure;
	    aurostd::StringstreamClean(aus);
	    aus << _AELSTR_MESSAGE_ + "idVaspRun = " << idVaspRun << endl; 
	    aus << _AELSTR_MESSAGE_ + "vaspRunsPressure.at(idVaspRun).str.lattice = " << endl; 
	    aus << vaspRunsPressure.at(idVaspRun).str.lattice << endl;
	    aurostd::PrintMessageStream(FileMESSAGE,aus,XHOST.QUIET);
	    // Set up name of separate directory for AFLOW run for each strained structure
	    string stridVaspRun;
	    ostringstream cnvidVaspRun;
	    cnvidVaspRun << idVaspRun;
	    stridVaspRun = cnvidVaspRun.str();
	    double strainfactor = 1.0;
	    string strstrainfactor;
	    ostringstream cnvstrainfactor;
	    cnvstrainfactor << strainfactor;
	    strstrainfactor = cnvstrainfactor.str();
	    string strorgindstrain;
	    ostringstream cnvorgindstrain;
	    cnvorgindstrain << 0;
	    strorgindstrain = cnvorgindstrain.str();
	    if(USER_DIRNAME_ARUN.option) {
	      if(aurostd::abs(Pressure.at(k)) < tolzero) {
		runnamepressure.push_back(_ARAELSTR_DIRNAME_ + stridVaspRun + "_SF_O_" + strorgindstrain + "_" + strstrainfactor);
	      } else {
		runnamepressure.push_back(_ARAELSTR_DIRNAME_ + stridVaspRun + "_P_" + strpressure + "_SF_O_" + strorgindstrain + "_" + strstrainfactor);
	      }
	    } else {
	      if(aurostd::abs(Pressure.at(k)) < tolzero) {
		runnamepressure.push_back(_AELSTR_DIRNAME_ + stridVaspRun + "_SF_O_" + strorgindstrain + "_" + strstrainfactor);
	      } else {
		runnamepressure.push_back(_AELSTR_DIRNAME_ + stridVaspRun + "_P_" + strpressure + "_SF_O_" + strorgindstrain + "_" + strstrainfactor);
	      }
	    }
	    if(aurostd::abs(Pressure.at(k)) < tolzero) {
	      arunnamepressure.push_back(stridVaspRun + "_SF_O_" + strorgindstrain + "_" + strstrainfactor);
	    } else {
	      arunnamepressure.push_back(stridVaspRun + "_P_" + strpressure + "_SF_O_" + strorgindstrain + "_" + strstrainfactor);
	    }
	    dirrunnamepressure.push_back(AEL_data.dirpathname + "/" + runnamepressure.at(idVaspRun));
	    // [OBSOLETE] vaspRunsPressure.at(idVaspRun).Directory = AEL_data.dirpathname + "/" + runnamepressure.at(idVaspRun);
	    vaspRunsPressure.at(idVaspRun).str = strainedstructure;
	    vaspRunsPressure.at(idVaspRun).AVASP_arun_runname = arunnamepressure.at(idVaspRun);
	    vaspRunsPressure.at(idVaspRun).AVASP_arun = true;
	    vaspRunsPressure.at(idVaspRun).AVASP_arun_mode = "AEL";	    
	  }
	  vaspRunsPressures.push_back(vaspRunsPressure);
	  runnamepressures.push_back(runnamepressure);
	  arunnamepressures.push_back(arunnamepressure);
	  dirrunnamepressures.push_back(dirrunnamepressure);
	  AEL_data_pressures.push_back(AEL_data);
	  if (AEL_data_pressures.size() < (k + 1)) {
	    aurostd::StringstreamClean(aus);
	    aus << _AELSTR_ERROR_ + "Failed to create correct number of pressure configurations" << endl;
	    aus << _AELSTR_ERROR_ + "Size of pressure configurations vector = " << AEL_data_pressures.size() << endl;
	    aus << _AELSTR_ERROR_ + "Number of pressure configurations generated = " << k + 1 << endl;	    
	    aurostd::PrintMessageStream(FileMESSAGE,aus,XHOST.QUIET);
	    return 1;
	  } else {
	    AEL_data_pressures.at(k).applied_pressure = Pressure.at(k);
	  }	  
	}
      }

      aurostd::StringstreamClean(aus);
      aus << _AELSTR_MESSAGE_ + "setting up AFLOW runs for strained structures" << endl; 
      aurostd::PrintMessageStream(FileMESSAGE,aus,XHOST.QUIET);

      bool skipdir = false;
      string dfilename;
      // Set up AFLOW runs for strained structures
      for(uint idVaspRun = 0; idVaspRun < vaspRuns.size(); idVaspRun++) {
	// Assign the values of the flags provided by the user in the aflow.in file to the class containing the input data for the VASP run
	aelerror = AEL_functions::aelvaspflags(vaspRuns.at(idVaspRun), vaspFlags, kbinFlags, dirrunname.at(idVaspRun), AEL_data, FileMESSAGE);
	if(aelerror != 0) {
	  aurostd::StringstreamClean(aus);
	  aus << _AELSTR_ERROR_ + "Failed to assign values of flags from aflow.in file" << endl;  
	  aurostd::PrintMessageStream(FileMESSAGE,aus,XHOST.QUIET);
	  return aelerror;
	}
	// [OBSOLETE] aurostd::StringstreamClean(aus);
	// [OBSOLETE] aus << _AELSTR_MESSAGE_ + "vaspFlags.KBIN_VASP_FORCE_OPTION_CONVERT_UNIT_CELL.isentry = " << vaspFlags.KBIN_VASP_FORCE_OPTION_CONVERT_UNIT_CELL.isentry << endl;
	// [OBSOLETE] aus << _AELSTR_MESSAGE_ + "vaspFlags.KBIN_VASP_FORCE_OPTION_CONVERT_UNIT_CELL.xscheme = " << vaspFlags.KBIN_VASP_FORCE_OPTION_CONVERT_UNIT_CELL.xscheme << endl;  
	// [OBSOLETE] aurostd::PrintMessageStream(FileMESSAGE,aus,XHOST.QUIET);
	avasp_pop_xvasp_success = AVASP_populateXVASP(aflowFlags, kbinFlags, vaspFlags, vaspRuns.at(idVaspRun));
	if (!avasp_pop_xvasp_success) {
	  aurostd::StringstreamClean(aus);
	  aus << _AELSTR_ERROR_ + "Failed to set AFLOW flags for ARUN " << arunname.at(idVaspRun) << endl;  
	  aurostd::PrintMessageStream(FileMESSAGE,aus,XHOST.QUIET);
	  return 1;
	}
	// [OBSOLETE] aurostd::StringstreamClean(aus);
	// [OBSOLETE] aus << _AELSTR_MESSAGE_ + "vaspFlags.KBIN_VASP_FORCE_OPTION_CONVERT_UNIT_CELL.isentry = " << vaspFlags.KBIN_VASP_FORCE_OPTION_CONVERT_UNIT_CELL.isentry << endl;
	// [OBSOLETE] aus << _AELSTR_MESSAGE_ + "vaspFlags.KBIN_VASP_FORCE_OPTION_CONVERT_UNIT_CELL.xscheme = " << vaspFlags.KBIN_VASP_FORCE_OPTION_CONVERT_UNIT_CELL.xscheme << endl;  
	// [OBSOLETE] aurostd::PrintMessageStream(FileMESSAGE,aus,XHOST.QUIET);		

     	// If there are already LOCK or OUTCAR.static files in this directory, it means this directory was already generated and computed.
	// Therefore do not touch, but store this structure in the list, so that it can be used in the next part of code.
	// [OBSOLETE] if( aurostd::FileExist( vaspRuns.at(idVaspRun).Directory + string("/LOCK") ) ||
	if(AEL_data.relax_static || AEL_data.static_only) {
	  if( aurostd::FileExist( vaspRuns.at(idVaspRun).Directory + "/" + _AFLOWLOCK_ ) ||
	      aurostd::FileExist( vaspRuns.at(idVaspRun).Directory + string("/OUTCAR.static") ) ||
	      aurostd::EFileExist( vaspRuns.at(idVaspRun).Directory + string("/OUTCAR.static") ) ||
	      aurostd::FileExist( dirrunname.at(idVaspRun) + "/"+_AFLOWLOCK_ ) ||
	      aurostd::FileExist( dirrunname.at(idVaspRun) + string("/OUTCAR.static") ) ||
	      aurostd::EFileExist( dirrunname.at(idVaspRun) + string("/OUTCAR.static") ) ) continue; 	 
	} else {
	  if( aurostd::FileExist( vaspRuns.at(idVaspRun).Directory + "/" + _AFLOWLOCK_ ) ||
	      aurostd::FileExist( vaspRuns.at(idVaspRun).Directory + string("/OUTCAR.relax2") ) ||
	      aurostd::EFileExist( vaspRuns.at(idVaspRun).Directory + string("/OUTCAR.relax2") )||
	      aurostd::FileExist( dirrunname.at(idVaspRun) + "/"+_AFLOWLOCK_ ) ||
	      aurostd::FileExist( dirrunname.at(idVaspRun) + string("/OUTCAR.relax2") ) ||
	      aurostd::EFileExist( dirrunname.at(idVaspRun) + string("/OUTCAR.relax2") ) ) continue; 	 
	}

	// Check if structure is on list of failed runs to be skipped
	// If so, then skip generation and continue to next structure
	for (uint ij = 0; ij < AEL_data.failed_arun_list.size(); ij++) {
	  if(aurostd::substring2bool(runname.at(idVaspRun),AEL_data.failed_arun_list.at(ij),TRUE)) {
	    skipdir = true;
	  }
	}	
	if(skipdir) {
	  aurostd::StringstreamClean(aus);
	  aus << _AELSTR_MESSAGE_ + "Skipping directory: " << runname.at(idVaspRun) << endl;
	  aurostd::PrintMessageStream(FileMESSAGE,aus,XHOST.QUIET);
	  skipdir = false;
	  continue;
	}

	// If files do not exist, and the postprocess flag is not set, continue on to prepare generation of _AFLOWIN_ ...
	if (!XHOST.POSTPROCESS) {
	// Assign the values of the flags provided by the user in the aflow.in file to the class containing the input data for the VASP run
	// [OBSOLETE] aelerror = AEL_functions::aelvaspflags(vaspRuns.at(idVaspRun), _vaspFlags, _kbinFlags, runname.at(idVaspRun), AEL_data, FileMESSAGE);
	// [OBSOLETE] if(aelerror != 0) {
	// [OBSOLETE]   aurostd::StringstreamClean(aus);
	// [OBSOLETE]   aus << _AELSTR_ERROR_ + "Failed to assign values of flags from aflow.in file" << endl;  
	// [OBSOLETE]   aurostd::PrintMessageStream(FileMESSAGE,aus,XHOST.QUIET);
	// [OBSOLETE]   return aelerror;
	// [OBSOLETE] }
	  
	// Create aflow.in
	aurostd::StringstreamClean(aus);
	aus << _AELSTR_MESSAGE_ + "writing aflow.in" << endl;  
	aurostd::PrintMessageStream(FileMESSAGE,aus,XHOST.QUIET);

	// Writes aflow.in file to appropriate directory for each VASP run
	// [OBSOLETE] aelerror = AEL_functions::createAFLOWIN(vaspRuns.at(idVaspRun), xvasp, _kbinFlags, _vaspFlags, AEL_data, FileMESSAGE);
	aflowin_success = AVASP_MakeSingleAFLOWIN(vaspRuns.at(idVaspRun), arunaflowin, write);
	if(!aflowin_success) {
	  aurostd::StringstreamClean(aus);
	  aus << _AELSTR_ERROR_ + "Failed to create aflow.in files" << endl;  
	  aurostd::PrintMessageStream(FileMESSAGE,aus,XHOST.QUIET);
	  return 1;
	  }
	}
      }

      // Set up AFLOW runs for normal and shear strained structures for different applied pressures
      if(USER_PRESSURE_CALC.option) {
	for (uint k = 0; k < vaspRunsPressures.size(); k++) {
	  // Set up AFLOW runs for strained structures
	  for(uint idVaspRun = 0; idVaspRun < vaspRunsPressures.at(k).size(); idVaspRun++) {
	  // Assign the values of the flags provided by the user in the aflow.in file to the class containing the input data for the VASP run
	    aelerror = AEL_functions::aelvaspflags(vaspRunsPressures.at(k).at(idVaspRun), vaspFlags, kbinFlags, dirrunnamepressures.at(k).at(idVaspRun), AEL_data, FileMESSAGE);
	    if(aelerror != 0) {
	      aurostd::StringstreamClean(aus);
	      aus << _AELSTR_ERROR_ + "Failed to assign values of flags from aflow.in file" << endl;  
	      aurostd::PrintMessageStream(FileMESSAGE,aus,XHOST.QUIET);
	      return aelerror;
	    }
	    // If there are already LOCK or OUTCAR.static files in this directory, it means this directory was already generated and computed.
	    // Therefore do not touch, but store this structure in the list, so that it can be used in the next part of code.
	    // [OBSOLETE] if( aurostd::FileExist( vaspRuns.at(idVaspRun).Directory + string("/LOCK") ) ||
	    if(AEL_data.relax_static || AEL_data.static_only) {
	      if( aurostd::FileExist( vaspRunsPressures.at(k).at(idVaspRun).Directory + "/" + _AFLOWLOCK_ ) ||
		  aurostd::FileExist( vaspRunsPressures.at(k).at(idVaspRun).Directory + string("/OUTCAR.static") ) ||
		  aurostd::EFileExist( vaspRunsPressures.at(k).at(idVaspRun).Directory + string("/OUTCAR.static") ) ||
		  aurostd::FileExist( dirrunnamepressures.at(k).at(idVaspRun) + "/" + _AFLOWLOCK_ ) ||
		  aurostd::FileExist( dirrunnamepressures.at(k).at(idVaspRun) + string("/OUTCAR.static") ) ||
		  aurostd::EFileExist( dirrunnamepressures.at(k).at(idVaspRun) + string("/OUTCAR.static") ) )continue; 	 
	    } else {
	      if( aurostd::FileExist( vaspRunsPressures.at(k).at(idVaspRun).Directory + "/" + _AFLOWLOCK_ ) ||
		  aurostd::FileExist( vaspRunsPressures.at(k).at(idVaspRun).Directory + string("/OUTCAR.relax2") ) ||
		  aurostd::EFileExist( vaspRunsPressures.at(k).at(idVaspRun).Directory + string("/OUTCAR.relax2") ) ||
		  aurostd::FileExist( dirrunnamepressures.at(k).at(idVaspRun) + "/" + _AFLOWLOCK_ ) ||
		  aurostd::FileExist( dirrunnamepressures.at(k).at(idVaspRun) + string("/OUTCAR.relax2") ) ||
		  aurostd::EFileExist( dirrunnamepressures.at(k).at(idVaspRun) + string("/OUTCAR.relax2") ) ) continue; 	 
	    }

	    // Check if structure is on list of failed runs to be skipped
	    // If so, then skip generation and continue to next structure
	    for (uint ij = 0; ij < AEL_data.failed_arun_list.size(); ij++) {
	      if(aurostd::substring2bool(runnamepressures.at(k).at(idVaspRun),AEL_data.failed_arun_list.at(ij),TRUE)) {
		skipdir = true;
	      }
	    }	
	    if(skipdir) {
	      aurostd::StringstreamClean(aus);
	      aus << _AELSTR_MESSAGE_ + "Skipping directory: " << runnamepressures.at(k).at(idVaspRun) << endl;
	      aurostd::PrintMessageStream(FileMESSAGE,aus,XHOST.QUIET);
	      skipdir = false;
	      continue;
	    }

	    // If files do not exist, and the postprocess flag is not set, continue on to prepare generation of _AFLOWIN_ ...
	    if (!XHOST.POSTPROCESS) {
	    // Assign the values of the flags provided by the user in the aflow.in file to the class containing the input data for the VASP run
	    // [OBSOLETE] aelerror = AEL_functions::aelvaspflags(vaspRunsPressures.at(k).at(idVaspRun), _vaspFlags, _kbinFlags, runnamepressures.at(k).at(idVaspRun), AEL_data, FileMESSAGE);
	    // [OBSOLETE] if(aelerror != 0) {
	    // [OBSOLETE]   aurostd::StringstreamClean(aus);
	    // [OBSOLETE]   aus << _AELSTR_ERROR_ + "Failed to assign values of flags from aflow.in file" << endl;  
	    // [OBSOLETE]   aurostd::PrintMessageStream(FileMESSAGE,aus,XHOST.QUIET);
	    // [OBSOLETE]   return aelerror;
	    // [OBSOLETE] }
	  
	    // Create aflow.in
	    aurostd::StringstreamClean(aus);
	    aus << _AELSTR_MESSAGE_ + "writing aflow.in" << endl;  
	    aurostd::PrintMessageStream(FileMESSAGE,aus,XHOST.QUIET);

	    // Writes aflow.in file to appropriate directory for each VASP run
	    // [OBSOLETE] aelerror = AEL_functions::createAFLOWIN(vaspRunsPressures.at(k).at(idVaspRun), xvasp, _kbinFlags, _vaspFlags, AEL_data, FileMESSAGE);
	    aflowin_success = AVASP_MakeSingleAFLOWIN(vaspRuns.at(idVaspRun), arunaflowin, write);
	    if(!aflowin_success) {
	      aurostd::StringstreamClean(aus);
	      aus << _AELSTR_ERROR_ + "Failed to create aflow.in files" << endl;  
	      aurostd::PrintMessageStream(FileMESSAGE,aus,XHOST.QUIET);
	      return 1;
	      }
	    }
	  }
	}
      }	  

      aurostd::StringstreamClean(aus);
      aus << _AELSTR_MESSAGE_ + "extract stress tensors" << endl;  
      aurostd::PrintMessageStream(FileMESSAGE,aus,XHOST.QUIET);

      // Extract stress tensors from results of VASP calculations for strained structures
      aelerror = AEL_functions::extractstress(vaspRuns, AEL_data, dirrunname, FileMESSAGE);
      if(aelerror != 0) {
	aurostd::StringstreamClean(aus);
	aus << _AELSTR_ERROR_ + "Failed to extract stress tensors" << endl;  
	aurostd::PrintMessageStream(FileMESSAGE,aus,XHOST.QUIET);
	return aelerror;
      }
      // Check number of skipped runs in each direction does not exceed limit
      uint numskippedruns;
      for (uint i = 1; i <= AEL_data.normal_strain.size(); i++) {
	numskippedruns = AEL_data.normal_deformations.size() - AEL_data.normal_deformations_complete.at(i-1).size();
	if(numskippedruns > AEL_data.skiparunsmax) {
	  aurostd::StringstreamClean(aus);
	  aus << _AELSTR_ERROR_ + "Number of failed runs in one independent directions = " << numskippedruns << endl;
	  aus << _AELSTR_ERROR_ + "Number of failed runs exceeds limit in one independent direction of " << AEL_data.skiparunsmax << endl;
	  aurostd::PrintMessageStream(FileMESSAGE,aus,XHOST.QUIET);
	  return 1;
	}
      }
      for (uint i = 1; i <= AEL_data.shear_strain.size(); i++) {
	numskippedruns = AEL_data.shear_deformations.size() - AEL_data.shear_deformations_complete.at(i-1).size();
	if(numskippedruns > AEL_data.skiparunsmax) {
	  aurostd::StringstreamClean(aus);
	  aus << _AELSTR_ERROR_ + "Number of failed runs in one independent directions = " << numskippedruns << endl;
	  aus << _AELSTR_ERROR_ + "Number of failed runs exceeds limit per independent directions of " << AEL_data.skiparunsmax << endl;
	  aurostd::PrintMessageStream(FileMESSAGE,aus,XHOST.QUIET);
	  return 1;
	}
      }
         
      if(USER_WRITE_FULL_RESULTS.option) {
	// Write structures to JSON format
	aurostd::StringstreamClean(aus);
	aus << _AELSTR_MESSAGE_ << "Opening file AEL_structures.json" <<  endl;
	aurostd::PrintMessageStream(FileMESSAGE,aus,XHOST.QUIET);
	string strjson = xstructure2json(xvasp.str);
	oss << "{\"AEL_structures\":[";
	oss << "{\"distorted_structure\":[{\"distortion\":null},"; 
	oss << "{\"structure\":" << strjson << "}]}";
	for (uint i = 0; i < vaspRuns.size(); i++) {
	  strjson = xstructure2json(vaspRuns.at(i).str);
	  oss << ",{\"distorted_structure\":[{\"distortion\":\"" << runname.at(i) << "\"},";
	  oss << "{\"structure\":" << strjson << "}]}";
	}
	oss << "]}";
	string ofilestrjson = AEL_data.dirpathname + "/AEL_structures.json";
	if(!aurostd::stringstream2file(oss, ofilestrjson, "WRITE")) {
	  aurostd::StringstreamClean(aus);
	  aus << _AELSTR_ERROR_ + "Unable to open file AEL_structure.json" <<  endl;
	  aurostd::PrintMessageStream(FileMESSAGE,aus,XHOST.QUIET);
	  return 1;
	}	
	oss.clear();
	oss.str(std::string());
      }

      if (AEL_data.fitrelaxedstruct) {
	AEL_data.strain_matrix_list.push_back(aurostd::identity(strain_matrix));
	vaspRuns.push_back(vaspRun);
	uint idVaspRun = vaspRuns.size()-1;
	vaspRuns.at(idVaspRun).str = initialstructure;
	string stridVaspRun;
	ostringstream cnvidVaspRun;
	cnvidVaspRun << idVaspRun;
	stridVaspRun = cnvidVaspRun.str();
	double strainfactor = 1.0;
	string strstrainfactor;
	ostringstream cnvstrainfactor;
	cnvstrainfactor << strainfactor;
	strstrainfactor = cnvstrainfactor.str();
	string strorgindstrain;
	ostringstream cnvorgindstrain;
	cnvorgindstrain << 0;
	strorgindstrain = cnvorgindstrain.str();
	if(USER_DIRNAME_ARUN.option) {
	  runname.push_back(_ARAELSTR_DIRNAME_ + stridVaspRun + "_SF_O_" + strorgindstrain + "_" + strstrainfactor);
	} else {
	  runname.push_back(_AELSTR_DIRNAME_ + stridVaspRun + "_SF_O_" + strorgindstrain + "_" + strstrainfactor);
	}
      }
      
      // Write structures and corresponding energies, pressures and stress tensors to JSON format
      // First check that the number of strains is equal to the number of runs
      aurostd::xmatrix<double> stress_tensor(3, 3);
      if (AEL_data.structurecalculated.size() < 1) {
	aurostd::StringstreamClean(aus);
	aus << _AELSTR_ERROR_ + "No runs to write out yet" << endl; 
	aurostd::PrintMessageStream(FileMESSAGE,aus,XHOST.QUIET);
	return 8;
      } else {
	uint idSuccessRun = AEL_data.structurecalculated.at(0); 
	string strjson = xstructure2json(vaspRuns.at(idSuccessRun).str);
	oss << "{\"AEL_energy_structures\":[";
	oss << "{\"distortion\":\"" << runname.at(idSuccessRun) << "\",";
	strain_matrix = AEL_data.strain_matrix_list.at(idSuccessRun);
	oss << "\"strain_matrix\":[";
	for (uint j = 1; j < 4; j++) {
	  // [OBSOLETE] aurostd::StringstreamClean(aus);
	  // [OBSOLETE] aus << _AELSTR_MESSAGE_ << "j = " << j << endl;
	  // [OBSOLETE] aurostd::PrintMessageStream(FileMESSAGE,aus,XHOST.QUIET);
	  if (j == 1) {
	    oss << "[";
	  } else {
	    oss << ",[";
	  }
	  for (uint k = 1; k < 4; k++) {
	    // [OBSOLETE] aurostd::StringstreamClean(aus);
	    // [OBSOLETE] aus << _AELSTR_MESSAGE_ << "k = " << k << endl;
	    // [OBSOLETE] aurostd::PrintMessageStream(FileMESSAGE,aus,XHOST.QUIET);
	    // Write stress tensor components, converting from kB to GPa
	    if (k == 1) {
	      oss << 0.1 * strain_matrix[j][k];
	    } else {
	      oss << "," << 0.1 * strain_matrix[j][k];
	    }
	  }
	  oss << "]";	
	}
	oss << "],";	
	oss << "\"energy\":" << AEL_data.energycalculated.at(0) / AEL_data.natomscell << ",";
	// Convert pressure from kB to GPa before writing
	oss << "\"pressure\":" << 0.1 * AEL_data.pressurecalculated.at(0) << ",";
	stress_tensor = AEL_data.stresscalculated.at(0);
	oss << "\"stress_tensor\":[";
	for (uint j = 1; j < 4; j++) {
	  // [OBSOLETE] aurostd::StringstreamClean(aus);
	  // [OBSOLETE] aus << _AELSTR_MESSAGE_ << "j = " << j << endl;
	  // [OBSOLETE] aurostd::PrintMessageStream(FileMESSAGE,aus,XHOST.QUIET);
	  if (j == 1) {
	    oss << "[";
	  } else {
	    oss << ",[";
	  }
	  for (uint k = 1; k < 4; k++) {
	    // [OBSOLETE] aurostd::StringstreamClean(aus);
	    // [OBSOLETE] aus << _AELSTR_MESSAGE_ << "k = " << k << endl;
	    // [OBSOLETE] aurostd::PrintMessageStream(FileMESSAGE,aus,XHOST.QUIET);
	    if (k == 1) {
	      oss << 0.1 * stress_tensor[j][k];
	    } else {
	      oss << "," << 0.1 * stress_tensor[j][k];
	    }
	  }
	  oss << "]";	
	}
	oss << "],";
	oss << "\"structure\":" << strjson << "}";
	for (uint i = 1; i < AEL_data.structurecalculated.size(); i++) {
	  idSuccessRun = AEL_data.structurecalculated.at(i);
	  strjson = xstructure2json(vaspRuns.at(idSuccessRun).str);
	  oss << ",{\"distortion\":\"" << runname.at(idSuccessRun) << "\",";
	  strain_matrix = AEL_data.strain_matrix_list.at(idSuccessRun);
	  oss << "\"strain_matrix\":[";
	  for (uint j = 1; j < 4; j++) {
	    // [OBSOLETE] aurostd::StringstreamClean(aus);
	    // [OBSOLETE] aus << _AELSTR_MESSAGE_ << "j = " << j << endl;
	    // [OBSOLETE] aurostd::PrintMessageStream(FileMESSAGE,aus,XHOST.QUIET);
	    if (j == 1) {
	      oss << "[";
	    } else {
	      oss << ",[";
	    }
	    for (uint k = 1; k < 4; k++) {
	      // [OBSOLETE] aurostd::StringstreamClean(aus);
	      // [OBSOLETE] aus << _AELSTR_MESSAGE_ << "k = " << k << endl;
	      // [OBSOLETE] aurostd::PrintMessageStream(FileMESSAGE,aus,XHOST.QUIET);
	      if (k == 1) {
		oss << strain_matrix[j][k];
	      } else {
		oss << "," << strain_matrix[j][k];
	      }
	    }
	    oss << "]";	
	  }
	  oss << "],";		
	  oss << "\"energy\":" << AEL_data.energycalculated.at(i) / AEL_data.natomscell << ",";
	  // Convert pressure from kB to GPa before writing
	  oss << "\"pressure\":" << 0.1 * AEL_data.pressurecalculated.at(i) << ",";
	  stress_tensor = AEL_data.stresscalculated.at(i);
	  // [OBSOLETE] aurostd::StringstreamClean(aus);
	  // [OBSOLETE] aus << _AELSTR_MESSAGE_ << "stress_tensor = " << stress_tensor << endl;
	  // [OBSOLETE] aurostd::PrintMessageStream(FileMESSAGE,aus,XHOST.QUIET);
	  oss << "\"stress_tensor\":[";
	  for (uint j = 1; j < 4; j++) {
	    if (j == 1) {
	      oss << "[";
	    } else {
	      oss << ",[";
	    }
	    for (uint k = 1; k < 4; k++) {
	      if (k == 1) {
		oss << 0.1 * stress_tensor[j][k];
	      } else {
		oss << "," << 0.1 * stress_tensor[j][k];
	      }
	    }
	    oss << "]";	
	  }
	  oss << "],";
	  oss << "\"structure\":" << strjson << "}";
	}
	oss << "]}";
	string ofileenergstrjson = AEL_data.dirpathname + "/AEL_energy_structures.json";
	if(!aurostd::stringstream2file(oss, ofileenergstrjson, "WRITE")) {
	  aurostd::StringstreamClean(aus);
	  aus << _AELSTR_ERROR_ + "Unable to open file AEL_energy_structure.json" <<  endl;
	  aurostd::PrintMessageStream(FileMESSAGE,aus,XHOST.QUIET);
	  return 1;
	}	
	oss.clear();
	oss.str(std::string());                       
      }
      
      // Clear vaspRuns vector to free up memory
      vaspRuns.clear();

      // Runs elastic constants algorithm within AFLOW
      aelerror = AEL_functions::elasticityfit(AEL_data, FileMESSAGE);
      if(aelerror != 0) {
	aurostd::StringstreamClean(aus);
	aus << _AELSTR_ERROR_ + "Failed to calculate elastic constants" << endl;  
	aurostd::PrintMessageStream(FileMESSAGE,aus,XHOST.QUIET);
	return aelerror;
      }

      // Checks that Poisson ratio is within the range -1.0 to 0.5
      // Materials with a Poisson ratio outside of this range are typically unstable
      if((AEL_data.poisson_ratio < -1.0) || (AEL_data.poisson_ratio > 0.5)) {
	aurostd::StringstreamClean(aus);
	aus << _AELSTR_WARNING_ + "Poisson ratio = " << AEL_data.poisson_ratio << " is outside range from -1.0 to 0.5" << endl; ;
	aurostd::PrintMessageStream(FileMESSAGE,aus,XHOST.QUIET);
      }

      // Checks that eigenvalues of elastic stiffness tensor are all greater than zero
      // Negative eigenvalues imply that the material is mechanically unstable
      for (uint i = 0; i < AEL_data.elastic_eigenvalues.size(); i++) {
	aurostd::StringstreamClean(aus);
	aus << _AELSTR_MESSAGE_ + "Elastic tensor eigenvalue " << i << " = " << AEL_data.elastic_eigenvalues.at(i) << endl; 
	aurostd::PrintMessageStream(FileMESSAGE,aus,XHOST.QUIET);
	if(AEL_data.elastic_eigenvalues.at(i) < 0.0) {
	  aurostd::StringstreamClean(aus);
	  aus << _AELSTR_WARNING_ + "Elastic eigenvalue " << i << " = " << AEL_data.elastic_eigenvalues.at(i) << " is negative" << endl;
	  aus << _AELSTR_WARNING_ + "Negative eigenvalue implies material is unstable" << endl;	  
	  aurostd::PrintMessageStream(FileMESSAGE,aus,XHOST.QUIET);	  
	  AEL_data.mechanically_stable = false;
	}
      }

      // Uses Bravais lattice symmetry to check symmetry and consistency of elastic constant tensor
      if(USER_CHECK_ELASTIC_SYMMETRY.option) {
	aelerror = AEL_functions::elasticitycheck(AEL_data, xvasp, FileMESSAGE);
	if(aelerror != 0) {
	  aurostd::StringstreamClean(aus);
	  aus << _AELSTR_ERROR_ + "Error checking elastic constants symmetry" << endl;  
	  aurostd::PrintMessageStream(FileMESSAGE,aus,XHOST.QUIET);
	  return aelerror;
	}
      }      

      // Calculates elastic moduli using elastic constant tensor
      aelerror = AEL_functions::elasticmoduli(AEL_data, FileMESSAGE);
      if(aelerror != 0) {
	aurostd::StringstreamClean(aus);
	aus << _AELSTR_ERROR_ + "Failed to calculate elastic moduli" << endl;  
	aurostd::PrintMessageStream(FileMESSAGE,aus,XHOST.QUIET);
	return aelerror;
      }

      // Compare bulk and shear moduli calculated using full strain set to those calculated using half strain set
      // If values differ by more than 15%, it is likely that the stress-strain curve is no longer linear
      double bulkvoigthalfratio = AEL_data.bulkmodulus_voigt_half / AEL_data.bulkmodulus_voigt;
      aurostd::StringstreamClean(aus);
      aus << _AELSTR_MESSAGE_ + "Voigt bulk modulus = " << AEL_data.bulkmodulus_voigt << endl; 
      aus << _AELSTR_MESSAGE_ + "Voigt bulk modulus (half strain) = " << AEL_data.bulkmodulus_voigt_half << endl; 
      aus << _AELSTR_MESSAGE_ + "Voigt bulk modulus ratio = " << bulkvoigthalfratio << endl;
      aurostd::PrintMessageStream(FileMESSAGE,aus,XHOST.QUIET);	 
      if((bulkvoigthalfratio < 0.85) || (bulkvoigthalfratio > 1.15)) {
	aurostd::StringstreamClean(aus);
	aus << _AELSTR_WARNING_ + "Voigt bulk modulus difference exceeds 15%: stress-strain curve might be non-linear" << endl; 
	aurostd::PrintMessageStream(FileMESSAGE,aus,XHOST.QUIET);	 	
      }
      double bulkreusshalfratio = AEL_data.bulkmodulus_reuss_half / AEL_data.bulkmodulus_reuss;
      aurostd::StringstreamClean(aus);
      aus << _AELSTR_MESSAGE_ + "Reuss bulk modulus = " << AEL_data.bulkmodulus_reuss << endl; 
      aus << _AELSTR_MESSAGE_ + "Reuss bulk modulus (half strain) = " << AEL_data.bulkmodulus_reuss_half << endl; 
      aus << _AELSTR_MESSAGE_ + "Reuss bulk modulus ratio = " << bulkreusshalfratio << endl;
      aurostd::PrintMessageStream(FileMESSAGE,aus,XHOST.QUIET);	 
      if((bulkreusshalfratio < 0.85) || (bulkreusshalfratio > 1.15)) {
	aurostd::StringstreamClean(aus);
	aus << _AELSTR_WARNING_ + "Reuss bulk modulus difference exceeds 15%: stress-strain curve might be non-linear" << endl; 
	aurostd::PrintMessageStream(FileMESSAGE,aus,XHOST.QUIET);	 	
      }
      double shearvoigthalfratio = AEL_data.shearmodulus_voigt_half / AEL_data.shearmodulus_voigt;
      aurostd::StringstreamClean(aus);
      aus << _AELSTR_MESSAGE_ + "Voigt shear modulus = " << AEL_data.shearmodulus_voigt << endl; 
      aus << _AELSTR_MESSAGE_ + "Voigt shear modulus (half strain) = " << AEL_data.shearmodulus_voigt_half << endl; 
      aus << _AELSTR_MESSAGE_ + "Voigt shear modulus ratio = " << shearvoigthalfratio << endl;
      aurostd::PrintMessageStream(FileMESSAGE,aus,XHOST.QUIET);	 
      if((shearvoigthalfratio < 0.85) || (shearvoigthalfratio > 1.15)) {
	aurostd::StringstreamClean(aus);
	aus << _AELSTR_WARNING_ + "Voigt shear modulus difference exceeds 15%: stress-strain curve might be non-linear" << endl; 
	aurostd::PrintMessageStream(FileMESSAGE,aus,XHOST.QUIET);	 	
      }
      double shearreusshalfratio = AEL_data.shearmodulus_reuss_half / AEL_data.shearmodulus_reuss;
      aurostd::StringstreamClean(aus);
      aus << _AELSTR_MESSAGE_ + "Reuss shear modulus = " << AEL_data.shearmodulus_reuss << endl; 
      aus << _AELSTR_MESSAGE_ + "Reuss shear modulus (half strain) = " << AEL_data.shearmodulus_reuss_half << endl; 
      aus << _AELSTR_MESSAGE_ + "Reuss shear modulus ratio = " << shearreusshalfratio << endl;
      aurostd::PrintMessageStream(FileMESSAGE,aus,XHOST.QUIET);	 
      if((shearreusshalfratio < 0.85) || (shearreusshalfratio > 1.15)) {
	aurostd::StringstreamClean(aus);
	aus << _AELSTR_WARNING_ + "Reuss shear modulus difference exceeds 15%: stress-strain curve might be non-linear" << endl; 
	aurostd::PrintMessageStream(FileMESSAGE,aus,XHOST.QUIET);	 	
      }
      double bulkvrhhalfratio = AEL_data.bulkmodulus_vrh_half / AEL_data.bulkmodulus_vrh;
      aurostd::StringstreamClean(aus);
      aus << _AELSTR_MESSAGE_ + "VRH bulk modulus = " << AEL_data.bulkmodulus_vrh << endl; 
      aus << _AELSTR_MESSAGE_ + "VRH bulk modulus (half strain) = " << AEL_data.bulkmodulus_vrh_half << endl; 
      aus << _AELSTR_MESSAGE_ + "VRH bulk modulus ratio = " << bulkvrhhalfratio << endl;
      aurostd::PrintMessageStream(FileMESSAGE,aus,XHOST.QUIET);	 
      if((bulkvrhhalfratio < 0.85) || (bulkvrhhalfratio > 1.15)) {
	aurostd::StringstreamClean(aus);
	aus << _AELSTR_WARNING_ + "VRH bulk modulus difference exceeds 15%: stress-strain curve might be non-linear" << endl; 
	aurostd::PrintMessageStream(FileMESSAGE,aus,XHOST.QUIET);	 	
      }
      double shearvrhhalfratio = AEL_data.shearmodulus_vrh_half / AEL_data.shearmodulus_vrh;
      aurostd::StringstreamClean(aus);
      aus << _AELSTR_MESSAGE_ + "VRH shear modulus = " << AEL_data.shearmodulus_vrh << endl; 
      aus << _AELSTR_MESSAGE_ + "VRH shear modulus (half strain) = " << AEL_data.shearmodulus_vrh_half << endl; 
      aus << _AELSTR_MESSAGE_ + "VRH shear modulus ratio = " << shearvrhhalfratio << endl;
      aurostd::PrintMessageStream(FileMESSAGE,aus,XHOST.QUIET);	 
      if((shearvrhhalfratio < 0.85) || (shearvrhhalfratio > 1.15)) {
	aurostd::StringstreamClean(aus);
	aus << _AELSTR_WARNING_ + "VRH shear modulus difference exceeds 15%: stress-strain curve might be non-linear" << endl; 
	aurostd::PrintMessageStream(FileMESSAGE,aus,XHOST.QUIET);	 	
      }

      // Extracts stress tensors for normal and shear strains at different pressures
      // Fits stress-strain data to obtain elastic constants at different pressures
      if(USER_PRESSURE_CALC.option) {
	for (uint k = 0; k < vaspRunsPressures.size(); k++) {
	  aurostd::StringstreamClean(aus);
	  // [OBSOLETE] if(LIB2RAW_FIX_THIS_LATER) {  // to avoid too much garbage in lib2raw
	    // [OBSOLETE] aus << _AELSTR_MESSAGE_ + "extract stress tensors for Pressure = " << Pressure.at(k+1) << "GPa" << endl;  
	  aus << _AELSTR_MESSAGE_ + "extract stress tensors for Pressure = " << Pressure.at(k) << "GPa" << endl;  
	  aurostd::PrintMessageStream(FileMESSAGE,aus,XHOST.QUIET);
	  // [OBSOLETE] }
	  // Extract stress tensors from results of VASP calculations for strained structures
	  aelerror = AEL_functions::extractstress(vaspRunsPressures.at(k), AEL_data_pressures.at(k), dirrunnamepressures.at(k), FileMESSAGE);
	  if(aelerror != 0) {
	    aurostd::StringstreamClean(aus);
	    aus << _AELSTR_ERROR_ + "Failed to extract stress tensors" << endl;  
	    aurostd::PrintMessageStream(FileMESSAGE,aus,XHOST.QUIET);
	    return aelerror;
	  }
	  // Check number of skipped runs in each direction does not exceed limit
	  uint numskippedruns;
	  for (uint i = 1; i <= AEL_data_pressures.at(k).normal_strain.size(); i++) {
	    numskippedruns = AEL_data_pressures.at(k).normal_deformations.size() - AEL_data_pressures.at(k).normal_deformations_complete.at(i-1).size();
	    if(numskippedruns > AEL_data_pressures.at(k).skiparunsmax) {
	      aurostd::StringstreamClean(aus);
	      aus << _AELSTR_ERROR_ + "Number of failed runs in one independent directions = " << numskippedruns << endl;
	      aus << _AELSTR_ERROR_ + "Number of failed runs exceeds limit in one independent direction of " << AEL_data.skiparunsmax << endl;
	      aurostd::PrintMessageStream(FileMESSAGE,aus,XHOST.QUIET);
	      return 1;
	    }
	  }
	  for (uint i = 1; i <= AEL_data_pressures.at(k).shear_strain.size(); i++) {
	    numskippedruns = AEL_data_pressures.at(k).shear_deformations.size() - AEL_data_pressures.at(k).shear_deformations_complete.at(i-1).size();
	    if(numskippedruns > AEL_data_pressures.at(k).skiparunsmax) {
	      aurostd::StringstreamClean(aus);
	      aus << _AELSTR_ERROR_ + "Number of failed runs in one independent directions = " << numskippedruns << endl;
	      aus << _AELSTR_ERROR_ + "Number of failed runs exceeds limit per independent directions of " << AEL_data_pressures.at(k).skiparunsmax << endl;
	      aurostd::PrintMessageStream(FileMESSAGE,aus,XHOST.QUIET);
	      return 1;
	    }
	  }
         
	  // Clear vaspRuns vector to free up memory
	  vaspRuns.clear();

	  // Runs elastic constants algorithm within AFLOW
	  aelerror = AEL_functions::elasticityfit(AEL_data_pressures.at(k), FileMESSAGE);
	  if(aelerror != 0) {
	    aurostd::StringstreamClean(aus);
	    aus << _AELSTR_ERROR_ + "Failed to calculate elastic constants" << endl;  
	    aurostd::PrintMessageStream(FileMESSAGE,aus,XHOST.QUIET);
	    return aelerror;
	  }

	  // Checks that Poisson ratio is within the range -1.0 to 0.5
	  // Materials with a Poisson ratio outside of this range are typically unstable
	  if((AEL_data_pressures.at(k).poisson_ratio < -1.0) || (AEL_data_pressures.at(k).poisson_ratio > 0.5)) {
	    aurostd::StringstreamClean(aus);
	    aus << _AELSTR_WARNING_ + "Poisson ratio = " << AEL_data.poisson_ratio << " is outside range from -1.0 to 0.5" << endl; ;
	    aurostd::PrintMessageStream(FileMESSAGE,aus,XHOST.QUIET);
	  }

	  // Checks that eigenvalues of elastic stiffness tensor are all greater than zero
	  // Negative eigenvalues imply that the material is mechanically unstable
	  for (uint i = 0; i < AEL_data_pressures.at(k).elastic_eigenvalues.size(); i++) {
	    aurostd::StringstreamClean(aus);
	    aus << _AELSTR_MESSAGE_ + "Elastic tensor eigenvalue " << i << " = " << AEL_data_pressures.at(k).elastic_eigenvalues.at(i) << endl; 
	    aurostd::PrintMessageStream(FileMESSAGE,aus,XHOST.QUIET);
	    if(AEL_data_pressures.at(k).elastic_eigenvalues.at(i) < 0.0) {
	      aurostd::StringstreamClean(aus);
	      aus << _AELSTR_WARNING_ + "Elastic eigenvalue " << i << " = " << AEL_data_pressures.at(k).elastic_eigenvalues.at(i) << " is negative" << endl;
	      aus << _AELSTR_WARNING_ + "Negative eigenvalue implies material is unstable" << endl;	  
	      aurostd::PrintMessageStream(FileMESSAGE,aus,XHOST.QUIET);	  
	      AEL_data_pressures.at(k).mechanically_stable = false;
	    }
	  }

	  // Uses Bravais lattice symmetry to check symmetry and consistency of elastic constant tensor
	  if(USER_CHECK_ELASTIC_SYMMETRY.option) {
	    aelerror = AEL_functions::elasticitycheck(AEL_data_pressures.at(k), xvasp, FileMESSAGE);
	    if(aelerror != 0) {
	      aurostd::StringstreamClean(aus);
	      aus << _AELSTR_ERROR_ + "Error checking elastic constants symmetry" << endl;  
	      aurostd::PrintMessageStream(FileMESSAGE,aus,XHOST.QUIET);
	      return aelerror;
	    }
	  }      

	  // Calculates elastic moduli using elastic constant tensor
	  aelerror = AEL_functions::elasticmoduli(AEL_data_pressures.at(k), FileMESSAGE);
	  if(aelerror != 0) {
	    aurostd::StringstreamClean(aus);
	    aus << _AELSTR_ERROR_ + "Failed to calculate elastic moduli" << endl;  
	    aurostd::PrintMessageStream(FileMESSAGE,aus,XHOST.QUIET);
	    return aelerror;
	  }

	  // Compare bulk and shear moduli calculated using full strain set to those calculated using half strain set
	  // If values differ by more than 15%, it is likely that the stress-strain curve is no longer linear
	  double bulkvoigthalfratio = AEL_data_pressures.at(k).bulkmodulus_voigt_half / AEL_data_pressures.at(k).bulkmodulus_voigt;
	  aurostd::StringstreamClean(aus);
	  aus << _AELSTR_MESSAGE_ + "Voigt bulk modulus = " << AEL_data_pressures.at(k).bulkmodulus_voigt << endl; 
	  aus << _AELSTR_MESSAGE_ + "Voigt bulk modulus (half strain) = " << AEL_data_pressures.at(k).bulkmodulus_voigt_half << endl; 
	  aus << _AELSTR_MESSAGE_ + "Voigt bulk modulus ratio = " << bulkvoigthalfratio << endl;
	  aurostd::PrintMessageStream(FileMESSAGE,aus,XHOST.QUIET);	 
	  if((bulkvoigthalfratio < 0.85) || (bulkvoigthalfratio > 1.15)) {
	    aurostd::StringstreamClean(aus);
	    aus << _AELSTR_WARNING_ + "Voigt bulk modulus difference exceeds 15%: stress-strain curve might be non-linear" << endl; 
	    aurostd::PrintMessageStream(FileMESSAGE,aus,XHOST.QUIET);	 	
	  }
	  double bulkreusshalfratio = AEL_data_pressures.at(k).bulkmodulus_reuss_half / AEL_data_pressures.at(k).bulkmodulus_reuss;
	  aurostd::StringstreamClean(aus);
	  aus << _AELSTR_MESSAGE_ + "Reuss bulk modulus = " << AEL_data_pressures.at(k).bulkmodulus_reuss << endl; 
	  aus << _AELSTR_MESSAGE_ + "Reuss bulk modulus (half strain) = " << AEL_data_pressures.at(k).bulkmodulus_reuss_half << endl; 
	  aus << _AELSTR_MESSAGE_ + "Reuss bulk modulus ratio = " << bulkreusshalfratio << endl;
	  aurostd::PrintMessageStream(FileMESSAGE,aus,XHOST.QUIET);	 
	  if((bulkreusshalfratio < 0.85) || (bulkreusshalfratio > 1.15)) {
	    aurostd::StringstreamClean(aus);
	    aus << _AELSTR_WARNING_ + "Reuss bulk modulus difference exceeds 15%: stress-strain curve might be non-linear" << endl; 
	    aurostd::PrintMessageStream(FileMESSAGE,aus,XHOST.QUIET);	 	
	  }
	  double shearvoigthalfratio = AEL_data_pressures.at(k).shearmodulus_voigt_half / AEL_data_pressures.at(k).shearmodulus_voigt;
	  aurostd::StringstreamClean(aus);
	  aus << _AELSTR_MESSAGE_ + "Voigt shear modulus = " << AEL_data_pressures.at(k).shearmodulus_voigt << endl; 
	  aus << _AELSTR_MESSAGE_ + "Voigt shear modulus (half strain) = " << AEL_data_pressures.at(k).shearmodulus_voigt_half << endl; 
	  aus << _AELSTR_MESSAGE_ + "Voigt shear modulus ratio = " << shearvoigthalfratio << endl;
	  aurostd::PrintMessageStream(FileMESSAGE,aus,XHOST.QUIET);	 
	  if((shearvoigthalfratio < 0.85) || (shearvoigthalfratio > 1.15)) {
	    aurostd::StringstreamClean(aus);
	    aus << _AELSTR_WARNING_ + "Voigt shear modulus difference exceeds 15%: stress-strain curve might be non-linear" << endl; 
	    aurostd::PrintMessageStream(FileMESSAGE,aus,XHOST.QUIET);	 	
	  }
	  double shearreusshalfratio = AEL_data_pressures.at(k).shearmodulus_reuss_half / AEL_data_pressures.at(k).shearmodulus_reuss;
	  aurostd::StringstreamClean(aus);
	  aus << _AELSTR_MESSAGE_ + "Reuss shear modulus = " << AEL_data_pressures.at(k).shearmodulus_reuss << endl; 
	  aus << _AELSTR_MESSAGE_ + "Reuss shear modulus (half strain) = " << AEL_data_pressures.at(k).shearmodulus_reuss_half << endl; 
	  aus << _AELSTR_MESSAGE_ + "Reuss shear modulus ratio = " << shearreusshalfratio << endl;
	  aurostd::PrintMessageStream(FileMESSAGE,aus,XHOST.QUIET);	 
	  if((shearreusshalfratio < 0.85) || (shearreusshalfratio > 1.15)) {
	    aurostd::StringstreamClean(aus);
	    aus << _AELSTR_WARNING_ + "Reuss shear modulus difference exceeds 15%: stress-strain curve might be non-linear" << endl; 
	    aurostd::PrintMessageStream(FileMESSAGE,aus,XHOST.QUIET);	 	
	  }
	  double bulkvrhhalfratio = AEL_data_pressures.at(k).bulkmodulus_vrh_half / AEL_data_pressures.at(k).bulkmodulus_vrh;
	  aurostd::StringstreamClean(aus);
	  aus << _AELSTR_MESSAGE_ + "VRH bulk modulus = " << AEL_data_pressures.at(k).bulkmodulus_vrh << endl; 
	  aus << _AELSTR_MESSAGE_ + "VRH bulk modulus (half strain) = " << AEL_data_pressures.at(k).bulkmodulus_vrh_half << endl; 
	  aus << _AELSTR_MESSAGE_ + "VRH bulk modulus ratio = " << bulkvrhhalfratio << endl;
	  aurostd::PrintMessageStream(FileMESSAGE,aus,XHOST.QUIET);	 
	  if((bulkvrhhalfratio < 0.85) || (bulkvrhhalfratio > 1.15)) {
	    aurostd::StringstreamClean(aus);
	    aus << _AELSTR_WARNING_ + "VRH bulk modulus difference exceeds 15%: stress-strain curve might be non-linear" << endl; 
	    aurostd::PrintMessageStream(FileMESSAGE,aus,XHOST.QUIET);	 	
	  }
	  double shearvrhhalfratio = AEL_data_pressures.at(k).shearmodulus_vrh_half / AEL_data_pressures.at(k).shearmodulus_vrh;
	  aurostd::StringstreamClean(aus);
	  aus << _AELSTR_MESSAGE_ + "VRH shear modulus = " << AEL_data_pressures.at(k).shearmodulus_vrh << endl; 
	  aus << _AELSTR_MESSAGE_ + "VRH shear modulus (half strain) = " << AEL_data_pressures.at(k).shearmodulus_vrh_half << endl; 
	  aus << _AELSTR_MESSAGE_ + "VRH shear modulus ratio = " << shearvrhhalfratio << endl;
	  aurostd::PrintMessageStream(FileMESSAGE,aus,XHOST.QUIET);	 
	  if((shearvrhhalfratio < 0.85) || (shearvrhhalfratio > 1.15)) {
	    aurostd::StringstreamClean(aus);
	    aus << _AELSTR_WARNING_ + "VRH shear modulus difference exceeds 15%: stress-strain curve might be non-linear" << endl; 
	    aurostd::PrintMessageStream(FileMESSAGE,aus,XHOST.QUIET);	 	
	  }
	}
      }
      
      // Checks if results at a pressure where the material is stable should be written as main results
      // If yes, finds lowest absolute value pressure where material is stable
      // Save a copy of the original AEL_data class first, just in case
      AEL_data_orig = AEL_data;
      if(USER_PRESSURE_CALC.option && USER_USE_STABLE_PRESSURE.option) {
	// Find highest pressure value
	double maxPressure = 0.0;
	for (uint k = 0; k < Pressure.size(); k++) {
	  if (std::abs(Pressure.at(k)) > maxPressure) {
	    maxPressure = Pressure.at(k);
	  }
	}	
	double lowestStablePressure = maxPressure + 1.0;
	stablePressureStructure = 0;
	for (uint k = 0; k < AEL_data_pressures.size(); k++) {
	  if (AEL_data_pressures.at(k).mechanically_stable) {
	    stablePressureFound = true;
	    aurostd::StringstreamClean(aus);
	    aus << _AELSTR_MESSAGE_ + "Structure at pressure = " << AEL_data_pressures.at(k).applied_pressure << "GPa is elastically stable" << endl; 
	    aurostd::PrintMessageStream(FileMESSAGE,aus,XHOST.QUIET);	 	    
	    if (std::abs(AEL_data_pressures.at(k).applied_pressure) < lowestStablePressure) {
	      stablePressureStructure = k;
	      lowestStablePressure = AEL_data_pressures.at(k).applied_pressure;
	    }
	  }
	}
	aurostd::StringstreamClean(aus);
	aus << _AELSTR_MESSAGE_ + "Lowest pressure with stable structure = " << lowestStablePressure << "GPa" << endl; 
	aurostd::PrintMessageStream(FileMESSAGE,aus,XHOST.QUIET);	 	    
	if (stablePressureFound) {
	  AEL_data = AEL_data_pressures.at(stablePressureStructure);
	}
	aurostd::StringstreamClean(aus);
	aus << _AELSTR_MESSAGE_ + "Pressure for structure used for results  = " << AEL_data.applied_pressure << "GPa" << endl; 
	aurostd::PrintMessageStream(FileMESSAGE,aus,XHOST.QUIET);	 	    
      }
      
      // Writes elastic moduli values in file for REST-API
      oss.clear();
      oss.str(std::string());
      oss << "[AFLOW] **************************************************************************************************************************" << endl;
      oss << "[AEL_RESULTS]START" << endl;
      oss << "ael_poisson_ratio=" << AEL_data.poisson_ratio << "  " << endl;
      oss << "ael_bulk_modulus_voigt=" << AEL_data.bulkmodulus_voigt << "  (GPa)" << endl;
      oss << "ael_bulk_modulus_reuss=" << AEL_data.bulkmodulus_reuss  << "  (GPa)" << endl;
      oss << "ael_shear_modulus_voigt=" << AEL_data.shearmodulus_voigt << "  (GPa)" << endl;
      oss << "ael_shear_modulus_reuss=" << AEL_data.shearmodulus_reuss << "  (GPa)" << endl;
      oss << "ael_bulk_modulus_vrh=" << AEL_data.bulkmodulus_vrh << "  (GPa)" << endl;
      oss << "ael_shear_modulus_vrh=" << AEL_data.shearmodulus_vrh << "  (GPa)" << endl;
      oss << "ael_elastic_anisotropy=" << AEL_data.elastic_anisotropy << "  " << endl;
      oss << "ael_youngs_modulus_vrh=" << AEL_data.youngsmodulus_vrh << "  (GPa)" << endl;
      oss << "ael_speed_sound_transverse=" << AEL_data.speed_sound_transverse << " (m/s)" << endl;
      oss << "ael_speed_sound_longitudinal=" << AEL_data.speed_sound_longitudinal << " (m/s)" << endl;
      oss << "ael_speed_sound_average=" << AEL_data.speed_sound_average << " (m/s)" << endl;
      oss << "ael_pughs_modulus_ratio=" << AEL_data.pughs_modulus_ratio << "  " << endl;
      oss << "ael_debye_temperature=" << AEL_data.debye_temperature << "  (K)" << endl;
      oss << "ael_applied_pressure=" << AEL_data.applied_pressure << "  (GPa)" << endl;
      oss << "ael_average_external_pressure=" << AEL_data.average_external_pressure << "  (GPa)" << endl;   
      oss << "[AEL_RESULTS]STOP" << endl;
      oss << "[AFLOW] **************************************************************************************************************************" << endl;
      oss << "[AEL_STIFFNESS_TENSOR]START" << endl;
      for (uint i = 0; i < AEL_data.elastic_tensor.size(); i++) {
	for (uint j = 0; j < AEL_data.elastic_tensor.size(); j++) {
	  oss << setw(15) << setprecision(6) << (AEL_data.elastic_tensor.at(i).at(j));
	}
	oss << endl;
      }
      oss << "[AEL_STIFFNESS_TENSOR]STOP" << endl;
      oss << "[AFLOW] **************************************************************************************************************************" << endl;
      oss << "[AEL_COMPLIANCE_TENSOR]START" << endl;
      for (uint i = 0; i < AEL_data.compliance_tensor.size(); i++) {
	for (uint j = 0; j < AEL_data.compliance_tensor.size(); j++) {
	  oss << setw(15) << setprecision(6) << (AEL_data.compliance_tensor.at(i).at(j));
	}
	oss << endl;
      }
      oss << "[AEL_COMPLIANCE_TENSOR]STOP" << endl;
      oss << "[AFLOW] **************************************************************************************************************************" << endl;
      string ofileafaelname = AEL_data.dirpathname + "/aflow.ael.out";
      if(!aurostd::stringstream2file(oss, ofileafaelname, "WRITE")) {
	aurostd::StringstreamClean(aus);
	aus << _AELSTR_ERROR_ + "Unable to open file aflow.ael.out" <<  endl;
	aurostd::PrintMessageStream(FileMESSAGE,aus,XHOST.QUIET);
	return 1;
      }	
      oss.clear();
      oss.str(std::string());

      // Elastic tensor
      aurostd::StringstreamClean(aus);
      aus << _AELSTR_MESSAGE_ + "Opening file AEL_Elastic_constants.out" <<  endl;
      aurostd::PrintMessageStream(FileMESSAGE,aus,XHOST.QUIET);
      // [OBSOLETE] aurostd::StringstreamClean(oss);
      oss << "# Elastic constants: stiffness tensor" << endl;
      for (uint i = 0; i < AEL_data.elastic_tensor.size(); i++) {
	for (uint j = 0; j < AEL_data.elastic_tensor.size(); j++) {
	  oss << setw(15) << setprecision(6) << (AEL_data.elastic_tensor.at(i).at(j));
	}
	oss << endl;
      }
      string ofileelconstname = AEL_data.dirpathname + "/AEL_Elastic_constants.out";
      if(!aurostd::stringstream2file(oss, ofileelconstname, "WRITE")) {
	aurostd::StringstreamClean(aus);
	aus << _AELSTR_ERROR_ + "Unable to open file AEL_Elastic_constants.out" <<  endl;
	aurostd::PrintMessageStream(FileMESSAGE,aus,XHOST.QUIET);
	return 1;
      }	
      // [OBSOLETE] aurostd::StringstreamClean(oss);
      oss.clear();
      oss.str(std::string());

      // Compliance tensor
      aurostd::StringstreamClean(aus);
      aus << _AELSTR_MESSAGE_ + "Opening file AEL_Compliance_tensor.out" <<  endl;
      aurostd::PrintMessageStream(FileMESSAGE,aus,XHOST.QUIET);
      // [OBSOLETE] aurostd::StringstreamClean(oss);
      oss << "# Compliance tensor" << endl;
      for (uint i = 0; i < AEL_data.compliance_tensor.size(); i++) {
	for (uint j = 0; j < AEL_data.compliance_tensor.size(); j++) {
	  oss << setw(15) << setprecision(6) << (AEL_data.compliance_tensor.at(i).at(j));
	}
	oss << endl;
      }
      string ofilecomptensname = AEL_data.dirpathname + "/AEL_Compliance_tensor.out";
      if(!aurostd::stringstream2file(oss, ofilecomptensname, "WRITE")) {
	aurostd::StringstreamClean(aus);
	aus << _AELSTR_ERROR_ + "Unable to open file AEL_Compliance_tensor.out" <<  endl;
	aurostd::PrintMessageStream(FileMESSAGE,aus,XHOST.QUIET);
	return 1;
      }	
      // [OBSOLETE] aurostd::StringstreamClean(oss);
      oss.clear();
      oss.str(std::string());

      // Write calculated elastic tensors to JSON format:
      // Elastic stiffness tensor
      // Elastic compliance tensor
      aurostd::StringstreamClean(aus);
      aus << _AELSTR_MESSAGE_ << "Opening file AEL_elastic_tensor.json" <<  endl;
      aurostd::PrintMessageStream(FileMESSAGE,aus,XHOST.QUIET);
      uint elasticindexi, elasticindexj;
      string strelasticindexi, strelasticindexj;
      string elastic_constant_label;
      ostringstream cnvstrelasticindexi, cnvstrelasticindexj;
      // [OBSOLETE] oss << "{\"elastic_stiffness_tensor\": [";
      oss << "{\"elastic_stiffness_tensor\": {";
      for (uint i = 0; i < AEL_data.elastic_tensor.size(); i++) {
	for (uint j = 0; j < AEL_data.elastic_tensor.size(); j++) {
	  elasticindexi = i + 1;
	  elasticindexj = j + 1;
	  // [OBSOLETE] aurostd::StringstreamClean(aus);
	  // [OBSOLETE] aus << _AELSTR_MESSAGE_ << "Elastic index i = " << elasticindexi <<  endl;
	  // [OBSOLETE] aus << _AELSTR_MESSAGE_ << "Elastic index j = " << elasticindexj <<  endl;	  
	  // [OBSOLETE] aurostd::PrintMessageStream(FileMESSAGE,aus,XHOST.QUIET);	  
	  cnvstrelasticindexi.clear();
	  cnvstrelasticindexi.str(std::string());
	  cnvstrelasticindexj.clear();
	  cnvstrelasticindexj.str(std::string());
	  // [OBSOLETE] aurostd::StringstreamClean(aus);
	  // [OBSOLETE] aus << _AELSTR_MESSAGE_ << "Elastic index i ss = " << cnvstrelasticindexi.str() <<  endl;
	  // [OBSOLETE] aus << _AELSTR_MESSAGE_ << "Elastic index j ss = " << cnvstrelasticindexj.str() <<  endl;	  
	  // [OBSOLETE] aurostd::PrintMessageStream(FileMESSAGE,aus,XHOST.QUIET);	  
	  cnvstrelasticindexi << elasticindexi;
	  cnvstrelasticindexj << elasticindexj;
	  // [OBSOLETE] aurostd::StringstreamClean(aus);
	  // [OBSOLETE] aus << _AELSTR_MESSAGE_ << "Elastic index i ss = " << cnvstrelasticindexi.str() <<  endl;
	  // [OBSOLETE] aus << _AELSTR_MESSAGE_ << "Elastic index j ss = " << cnvstrelasticindexj.str() <<  endl;	  
	  // [OBSOLETE] aurostd::PrintMessageStream(FileMESSAGE,aus,XHOST.QUIET);		  
	  strelasticindexi = cnvstrelasticindexi.str();
	  strelasticindexj = cnvstrelasticindexj.str();
	  // [OBSOLETE] aurostd::StringstreamClean(aus);
	  // [OBSOLETE] aus << _AELSTR_MESSAGE_ << "Elastic index i str = " << strelasticindexi <<  endl;
	  // [OBSOLETE] aus << _AELSTR_MESSAGE_ << "Elastic index j str = " << strelasticindexj <<  endl;	  
	  aurostd::PrintMessageStream(FileMESSAGE,aus,XHOST.QUIET);		  
	  elastic_constant_label = "c_" + strelasticindexi + strelasticindexj;
	  if ((i==0) && (j==0)) {
	    // [OBSOLETE] oss << "{\"" + elastic_constant_label + "\":" << AEL_data.elastic_tensor.at(i).at(j) << "}";
	    oss << "\"" + elastic_constant_label + "\":" << AEL_data.elastic_tensor.at(i).at(j);
	  } else {
	    // [OBSOLETE] oss << ",{\"" + elastic_constant_label + "\":" << AEL_data.elastic_tensor.at(i).at(j) << "}";
	    oss << ",\"" + elastic_constant_label + "\":" << AEL_data.elastic_tensor.at(i).at(j);
	  }
	}
      }
      // [OBSOLETE] oss << "],\"elastic_compliance_tensor\": [";
      oss << "},\"elastic_compliance_tensor\": {";
      for (uint i = 0; i < AEL_data.compliance_tensor.size(); i++) {
	for (uint j = 0; j < AEL_data.compliance_tensor.size(); j++) {
	  elasticindexi = i + 1;
	  elasticindexj = j + 1;
	  cnvstrelasticindexi.clear();
	  cnvstrelasticindexi.str(std::string());
	  cnvstrelasticindexj.clear();
	  cnvstrelasticindexj.str(std::string());
	  cnvstrelasticindexi << elasticindexi;
	  cnvstrelasticindexj << elasticindexj;
	  strelasticindexi = cnvstrelasticindexi.str();
	  strelasticindexj = cnvstrelasticindexj.str();
	  elastic_constant_label = "s_" + strelasticindexi + strelasticindexj;
	  if ((i==0) && (j==0)) {
	    // [OBSOLETE] oss << "{\"" + elastic_constant_label + "\":" << AEL_data.compliance_tensor.at(i).at(j) << "}";
	    oss << "\"" + elastic_constant_label + "\":" << AEL_data.compliance_tensor.at(i).at(j);
	  } else {
	    // [OBSOLETE] oss << ",{\"" + elastic_constant_label + "\":" << AEL_data.compliance_tensor.at(i).at(j) << "}";
	    oss << ",\"" + elastic_constant_label + "\":" << AEL_data.compliance_tensor.at(i).at(j);
	  }
	}
      }
      // [OBSOLETE] oss << "],\"units\":\"GPa\"}" << endl;
      oss << "},\"units\":\"GPa\"}" << endl;
      string ofileelastictensorjson = AEL_data.dirpathname + "/AEL_elastic_tensor.json";
      if(!aurostd::stringstream2file(oss, ofileelastictensorjson, "WRITE")) {
	aurostd::StringstreamClean(aus);
	aus << _AELSTR_ERROR_ + "Unable to open file AEL_elastic_tensor.json" <<  endl;
	aurostd::PrintMessageStream(FileMESSAGE,aus,XHOST.QUIET);
	return 1;
      }	
      oss.clear();
      oss.str(std::string());
            
      // Write out values for full elastic constants and compliance tensors
      if(USER_WRITE_FULL_RESULTS.option) {
	// Writes elastic moduli values in file in parseable format
	oss << "ael_poisson_ratio=" << AEL_data.poisson_ratio << " | ";
	oss << "ael_bulk_modulus_voigt=" << AEL_data.bulkmodulus_voigt << " | ";
	oss << "ael_bulk_modulus_reuss=" << AEL_data.bulkmodulus_reuss << " | ";
	oss << "ael_shear_modulus_voigt=" << AEL_data.shearmodulus_voigt << " | ";
	oss << "ael_shear_modulus_reuss=" << AEL_data.shearmodulus_reuss << " | ";
	oss << "ael_bulk_modulus_vrh=" << AEL_data.bulkmodulus_vrh << " | ";
	oss << "ael_shear_modulus_vrh=" << AEL_data.shearmodulus_vrh << " | ";
	// [OBSOLETE] oss << "ael_elastic_anisotropy=" << AEL_data.elastic_anisotropy << " | ";
	oss << "ael_elastic_anisotropy=" << AEL_data.elastic_anisotropy;
	string ofileaellibname = AEL_data.dirpathname + "/aellib.out";
	if(!aurostd::stringstream2file(oss, ofileaellibname, "WRITE")) {
	  aurostd::StringstreamClean(aus);
	  aus << _AELSTR_ERROR_ + "Unable to open file aellib.out" <<  endl;
	  aurostd::PrintMessageStream(FileMESSAGE,aus,XHOST.QUIET);
	  return 1;
	}	
	// [OBSOLETE] aurostd::StringstreamClean(oss);
	oss.clear();
	oss.str(std::string());

	// Directional elastic moduli
	aurostd::StringstreamClean(aus);
	aus << _AELSTR_MESSAGE_ + "Opening file AEL_elastic_moduli_directional.out" <<  endl;
	aurostd::PrintMessageStream(FileMESSAGE,aus,XHOST.QUIET);
	// [OBSOLETE] aurostd::StringstreamClean(oss);
	oss << "# Elastic moduli and Poisson ratio for different stress/strain directions" << endl;
	oss << "# Valid for orthotropic materials" << endl;
	oss << "#########################" << endl;
	oss << "# Young's modulus X Y Z #" << endl;
	for (uint i = 0; i < AEL_data.youngsmodulus_directional.size(); i++) {
	  oss << setw(15) << setprecision(6) << (AEL_data.youngsmodulus_directional.at(i));
	}
	oss << endl;
	oss << "##########################" << endl;
	oss << "# Shear modulus YZ XZ XY #" << endl;
	for (uint i = 0; i < AEL_data.shearmodulus_directional.size(); i++) {
	  oss << setw(15) << setprecision(6) << (AEL_data.shearmodulus_directional.at(i));
	}
	oss << endl;
	oss << "###################################" << endl;
	oss << "# Poisson ratio XY XZ YX YZ ZX ZY #" << endl;
	for (uint i = 0; i < AEL_data.poissonratio_directional.size(); i++) {
	  oss << setw(15) << setprecision(6) << (AEL_data.poissonratio_directional.at(i));
	}
	oss << endl;
	string ofileelmodirname = AEL_data.dirpathname + "/AEL_elastic_moduli_directional.out";
	if(!aurostd::stringstream2file(oss, ofileelmodirname, "WRITE")) {
	  aurostd::StringstreamClean(aus);
	  aus << _AELSTR_ERROR_ + "Unable to open file AEL_elastic_moduli_directional.out" <<  endl;
	  aurostd::PrintMessageStream(FileMESSAGE,aus,XHOST.QUIET);
	  return 1;
	}	
	// [OBSOLETE] aurostd::StringstreamClean(oss);
	oss.clear();
	oss.str(std::string());
      }
	
      // Write out elastic properties for different pressures
      if(USER_PRESSURE_CALC.option) {
	aurostd::StringstreamClean(aus);
	aus << _AELSTR_MESSAGE_ + "Writing elastic constants as a function of pressure" << endl;
	aus << _AELSTR_MESSAGE_ + "Number of pressure values = " << vaspRunsPressures.size() << endl;
	aurostd::PrintMessageStream(FileMESSAGE,aus,XHOST.QUIET);
	oss.clear();
	oss.str(std::string());
	for (uint k = 0; k < vaspRunsPressures.size(); k++) {
	  aurostd::StringstreamClean(aus);
	  aus << _AELSTR_MESSAGE_ + "k = " << k << endl;
	  aus << _AELSTR_MESSAGE_ + "Pressure = " << Pressure.at(k) << "GPa" << endl;
	  aurostd::PrintMessageStream(FileMESSAGE,aus,XHOST.QUIET);
	  // Writes elastic moduli values in file for REST-API
	  oss << "[AFLOW] **************************************************************************************************************************" << endl;
	  oss << "[AEL_PRESSURE]PRESSURE = " << Pressure.at(k) << "GPa" << endl;
	  if(AEL_data_pressures.at(k).mechanically_stable) {
	    oss << "[AEL_PRESSURE]Structure is mechanically stable at this pressure" << endl;
	  } else {
	    oss << "[AEL_PRESSURE]Structure is not mechanically stable at this pressure" << endl;
	  }
	  oss << "[AEL_RESULTS]START" << endl;
	  oss << "ael_poisson_ratio=" << AEL_data_pressures.at(k).poisson_ratio << "  " << endl;
	  oss << "ael_bulk_modulus_voigt=" << AEL_data_pressures.at(k).bulkmodulus_voigt << "  (GPa)" << endl;
	  oss << "ael_bulk_modulus_reuss=" << AEL_data_pressures.at(k).bulkmodulus_reuss  << "  (GPa)" << endl;
	  oss << "ael_shear_modulus_voigt=" << AEL_data_pressures.at(k).shearmodulus_voigt << "  (GPa)" << endl;
	  oss << "ael_shear_modulus_reuss=" << AEL_data_pressures.at(k).shearmodulus_reuss << "  (GPa)" << endl;
	  oss << "ael_bulk_modulus_vrh=" << AEL_data_pressures.at(k).bulkmodulus_vrh << "  (GPa)" << endl;
	  oss << "ael_shear_modulus_vrh=" << AEL_data_pressures.at(k).shearmodulus_vrh << "  (GPa)" << endl;
	  oss << "ael_elastic_anisotropy=" << AEL_data_pressures.at(k).elastic_anisotropy << "  " << endl;
	  oss << "ael_speed_sound_transverse=" << AEL_data_pressures.at(k).speed_sound_transverse << " (m/s)" << endl;
	  oss << "ael_speed_sound_longitudinal=" << AEL_data_pressures.at(k).speed_sound_longitudinal << " (m/s)" << endl;
	  oss << "ael_speed_sound_average=" << AEL_data_pressures.at(k).speed_sound_average << " (m/s)" << endl;
	  // [OBSOLETE] oss << "ael_pughs_modulus_ratio=" << AEL_data_pressures.at(k).pughs_modulus_ratio << "  " << endl;
	  oss << "ael_debye_temperature=" << AEL_data_pressures.at(k).debye_temperature << "  " << endl;
	  oss << "ael_applied_pressure=" << AEL_data_pressures.at(k).applied_pressure << "  (GPa)" << endl;
	  oss << "ael_average_external_pressure=" << AEL_data_pressures.at(k).average_external_pressure << "  (GPa)" << endl;  
	  oss << "[AEL_RESULTS]STOP" << endl;
	  oss << "[AFLOW] **************************************************************************************************************************" << endl;
	  oss << "[AEL_STIFFNESS_TENSOR]START" << endl;
	  for (uint i = 0; i < AEL_data_pressures.at(k).elastic_tensor.size(); i++) {
	    for (uint j = 0; j < AEL_data_pressures.at(k).elastic_tensor.size(); j++) {
	      oss << setw(15) << setprecision(6) << (AEL_data_pressures.at(k).elastic_tensor.at(i).at(j));
	    }
	    oss << endl;
	  }
	  oss << "[AEL_STIFFNESS_TENSOR]STOP" << endl;
	  oss << "[AFLOW] **************************************************************************************************************************" << endl;
	  oss << "[AEL_COMPLIANCE_TENSOR]START" << endl;
	  for (uint i = 0; i < AEL_data_pressures.at(k).compliance_tensor.size(); i++) {
	    for (uint j = 0; j < AEL_data_pressures.at(k).compliance_tensor.size(); j++) {
	      oss << setw(15) << setprecision(6) << (AEL_data_pressures.at(k).compliance_tensor.at(i).at(j));
	    }
	    oss << endl;
	  }
	  oss << "[AEL_COMPLIANCE_TENSOR]STOP" << endl;
	  oss << "[AFLOW] **************************************************************************************************************************" << endl;
	}
	string ofileafaelname = AEL_data.dirpathname + "/aflow.ael_pressure.out";
	if(!aurostd::stringstream2file(oss, ofileafaelname, "WRITE")) {
	  aurostd::StringstreamClean(aus);
	  aus << _AELSTR_ERROR_ + "Unable to open file aflow.ael_pressure.out" <<  endl;
	  aurostd::PrintMessageStream(FileMESSAGE,aus,XHOST.QUIET);
	  return 1;
	}	
	oss.clear();
	oss.str(std::string());
      }
    }
    catch (AELStageBreak& e) {
      aurostd::StringstreamClean(aus);
      aus << _AELSTR_NOTICE_ + "Stopped. Waiting for completion of required calculations..." << endl;
      aurostd::PrintMessageStream(FileMESSAGE,aus,XHOST.QUIET);
      aelerror = 8;
    }

    return aelerror;
  }
} // namespace AEL_functions

// **************************************************************************
//  End of AFLOW AEL
// **************************************************************************


#endif  // _AFLOW_AEL_ELASTICITY_CPP
<|MERGE_RESOLUTION|>--- conflicted
+++ resolved
@@ -1,11 +1,7 @@
 // ***************************************************************************
 // *                                                                         *
 // *           Aflow STEFANO CURTAROLO - Duke University 2003-2020           *
-<<<<<<< HEAD
 // *                Aflow CORMAC TOHER - Duke University 2013-2020           *
-=======
-// *                Aflow CORMAC TOHER - Duke University 2013-2019           *
->>>>>>> 10163148
 // *                                                                         *
 // ***************************************************************************
 // Written by Cormac Toher
@@ -2717,3 +2713,10 @@
 
 
 #endif  // _AFLOW_AEL_ELASTICITY_CPP
+
+// ***************************************************************************
+// *                                                                         *
+// *           Aflow STEFANO CURTAROLO - Duke University 2003-2020           *
+// *                Aflow CORMAC TOHER - Duke University 2013-2020           *
+// *                                                                         *
+// ***************************************************************************