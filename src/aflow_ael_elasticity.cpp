// ***************************************************************************
// *                                                                         *
// *           Aflow STEFANO CURTAROLO - Duke University 2003-2020           *
// *                Aflow CORMAC TOHER - Duke University 2013-2020           *
// *                                                                         *
// ***************************************************************************
// Written by Cormac Toher
// cormac.toher@duke.edu
#ifndef _AFLOW_AEL_ELASTICITY_CPP
#define _AFLOW_AEL_ELASTICITY_CPP
#include "aflow.h"
#include "aflow_ael_elasticity.h"
#include "aflow_agl_debye.h"


// [OBSOLETE] #define LIB2RAW_FIX_THIS_LATER FALSE // Not needed anymore due to "--quiet" option in lib2lib

// ###############################################################################
//                  AFLOW Automatic Elasticity Library (AEL) (2014-2020)
// ###############################################################################
//
// Uses strain-stress calculations to obtain elastic constants of materials
// Based on original Python program written by M. de Jong et al.
// See Scientific Data 2, 150009 (2015) for details of original program
// See Phys. Rev. Materials 1, 015401 (2017) for details of this implementation
// Please cite these works in addition to the general AFLOW papers if you use results generated using AEL
//
// ***************************************************************************
//
// Constructor for _AEL_data class, which is a container for variables required for the AEL method
// Initializes values of variables
//
_AEL_data::_AEL_data() {
  dirpathname = "";
  sysname = "";
  symtolfrac = 0.0;
  fitstrainorigin = false;
  calcstrainorigin = false;
  fitrelaxedstruct = false;
  vasprunxmlstress = false;
  precaccalgonorm = false;
  relax_static = false;
  static_only = false;
  relax_only = false;
  postprocess = false;
  aflowin_overwrite = false;
  mechanically_stable = true; 
  applied_pressure = 0.0;
  average_external_pressure = 0.0;
  negstrain = true;
  gaussxm_debug = false;
  normalpolyfitorder = 4;
  shearpolyfitorder = 4;
  cellmasskg = 0.0;
  cellvolumem3 = 0.0;
  mass_density = 0.0;
  poisson_ratio = 0.0;
  bulkmodulus_voigt = 0.0;
  bulkmodulus_voigt_half = 0.0;
  bulkmodulus_reuss = 0.0;
  bulkmodulus_reuss_half = 0.0;
  shearmodulus_voigt = 0.0;
  shearmodulus_voigt_half = 0.0;
  shearmodulus_reuss = 0.0;
  shearmodulus_reuss_half = 0.0;
  bulkmodulus_vrh = 0.0;
  bulkmodulus_vrh_half = 0.0;
  shearmodulus_vrh = 0.0;
  shearmodulus_vrh_half = 0.0;
  elastic_anisotropy = 0.0;
  youngsmodulus_vrh = 0.0;
  speed_sound_transverse = 0.0;
  speed_sound_longitudinal = 0.0;
  speed_sound_average = 0.0;
  debye_temperature = 0.0;
  natomscell = 0.0;
  pughs_modulus_ratio = 0.0;
  elastic_tensor.clear();
  elastic_tensor_half.clear();
  compliance_tensor.clear();
  compliance_tensor_half.clear();
  elastic_eigenvalues.clear();
  normal_strain.clear();
  shear_strain.clear();
  normal_stress.clear();
  shear_stress.clear();
  origin_stress.clear();
  energycalculated.clear();
  pressurecalculated.clear();
  stresscalculated.clear();
  structurecalculated.clear();
  strain_matrix_list.clear();
  normal_deformations.clear();
  shear_deformations.clear();
  normal_deformations_complete.clear();
  shear_deformations_complete.clear();  
  failed_arun_list.clear();
  autoskipfailedaruns = false;
  skiparunsmax = 1;
  symmetrize_elastic_tensor = false;
  vasp_symmetry = false;
}

//
// Destructor for AEL _AEL_data class
//
_AEL_data::~_AEL_data() {
  free();
}

void _AEL_data::free() {
}

//
// Copy constructor for AEL _AEL_data class
//
//_AGL_data::_AGL_data(const _AGL_data & b)
const _AEL_data& _AEL_data::operator=(const _AEL_data& b) {       // operator=
  if(this != &b) {
    dirpathname = b.dirpathname;
    sysname = b.sysname;
    symtolfrac = b.symtolfrac;
    fitstrainorigin = b.fitstrainorigin;
    calcstrainorigin = b.calcstrainorigin;
    fitrelaxedstruct = b.fitrelaxedstruct;
    vasprunxmlstress = b.vasprunxmlstress;
    precaccalgonorm = b.precaccalgonorm;
    relax_static = b.relax_static;
    static_only = b.static_only;
    relax_only = b.relax_only;
    postprocess = b.postprocess;
    aflowin_overwrite = b.aflowin_overwrite;
    mechanically_stable = b.mechanically_stable;
    applied_pressure = b.applied_pressure;
    average_external_pressure = b.average_external_pressure;    
    negstrain = b.negstrain;
    gaussxm_debug = b.gaussxm_debug;
    normalpolyfitorder = b.normalpolyfitorder;
    shearpolyfitorder = b.shearpolyfitorder;
    cellmasskg = b.cellmasskg;
    cellvolumem3 = b.cellvolumem3;
    mass_density = b.mass_density;
    poisson_ratio = b.poisson_ratio;
    bulkmodulus_voigt = b.bulkmodulus_voigt;
    bulkmodulus_voigt_half = b.bulkmodulus_voigt_half;
    bulkmodulus_reuss = b.bulkmodulus_reuss;
    bulkmodulus_reuss_half = b.bulkmodulus_reuss_half;
    shearmodulus_voigt = b.shearmodulus_voigt;
    shearmodulus_voigt_half = b.shearmodulus_voigt_half;
    shearmodulus_reuss = b.shearmodulus_reuss;
    shearmodulus_reuss_half = b.shearmodulus_reuss_half;
    bulkmodulus_vrh = b.bulkmodulus_vrh;
    bulkmodulus_vrh_half = b.bulkmodulus_vrh_half;
    shearmodulus_vrh = b.shearmodulus_vrh;
    shearmodulus_vrh_half = b.shearmodulus_vrh_half;
    elastic_anisotropy = b.elastic_anisotropy;
    youngsmodulus_vrh = b.youngsmodulus_vrh;
    speed_sound_transverse = b.speed_sound_transverse;
    speed_sound_longitudinal = b.speed_sound_longitudinal;
    speed_sound_average = b.speed_sound_average;
    debye_temperature = b.debye_temperature;
    natomscell = b.natomscell;
    pughs_modulus_ratio = b.pughs_modulus_ratio;
    elastic_tensor = b.elastic_tensor;
    elastic_tensor_half = b.elastic_tensor_half;
    compliance_tensor = b.compliance_tensor;
    compliance_tensor_half = b.compliance_tensor_half;
    elastic_eigenvalues= b.elastic_eigenvalues;
    normal_strain = b.normal_strain;
    shear_strain = b.shear_strain;
    normal_stress = b.normal_stress;
    shear_stress = b.shear_stress;
    origin_stress = b.origin_stress;
    energycalculated = b.energycalculated;
    pressurecalculated = b.pressurecalculated;
    stresscalculated = b.stresscalculated;
    structurecalculated = b.structurecalculated;
    strain_matrix_list = b.strain_matrix_list;
    normal_deformations = b.normal_deformations;
    shear_deformations = b.shear_deformations;
    normal_deformations_complete = b.normal_deformations_complete;
    shear_deformations_complete = b.shear_deformations_complete;  
    failed_arun_list = b.failed_arun_list;
    autoskipfailedaruns = b.autoskipfailedaruns;
    skiparunsmax = b.skiparunsmax;
    symmetrize_elastic_tensor = b.symmetrize_elastic_tensor;
    vasp_symmetry = b.vasp_symmetry;
  }
  return *this;
}
// ***************************************************************************
// KBIN::VASP_RunPhonons_AEL
// ***************************************************************************
namespace KBIN {
  //
  // Run AEL method: uses strain-stress calculations to obtain elastic constants of materials
  // See Phys. Rev. Materials 1, 015401 (2017) and Scientific Data 2, 150009 (2015) for details
  // This function reads in user selections, creates set of strained structures to be run with VASP, reads VASP output and calls gibbsrun function to calculate elastic constants
  //
  void VASP_RunPhonons_AEL(  _xvasp&  xvasp,
      string  AflowIn,
      _aflags& aflags,
      _kflags& kflags,
      _vflags& vflags, ofstream& FileMESSAGE) {
    // Class to contain AEL input and output data
    _AEL_data AEL_data;
<<<<<<< HEAD
    uint aelerror;
=======
    uint aelerror = 1;
>>>>>>> b3b1973d
    bool USER_RELAX=true;
    ostringstream aus;

    if (XHOST.GENERATE_AFLOWIN_ONLY && USER_RELAX) {
      USER_RELAX = false;
      aurostd::StringstreamClean(aus);
      aus << _AELSTR_WARNING_ + "RELAX will be switched OFF for generate_aflowin_only." << endl;  
      aurostd::PrintMessageStream(FileMESSAGE,aus,XHOST.QUIET);      
    }

    if (USER_RELAX) {
      aelerror = relaxStructureAEL_VASP(AflowIn, xvasp, aflags, kflags, vflags, FileMESSAGE);
      if (aelerror != 0) {
<<<<<<< HEAD
        aurostd::StringstreamClean(aus);
        aus << _AELSTR_ERROR_ + "Failed to relax structure prior to running AEL." << endl;  
        aurostd::PrintMessageStream(FileMESSAGE,aus,XHOST.QUIET);      
        return;
=======
	aurostd::StringstreamClean(aus);
	aus << _AELSTR_ERROR_ + "Failed to relax structure prior to running AEL." << endl;  
	aurostd::PrintMessageStream(FileMESSAGE,aus,XHOST.QUIET);      
	return;
>>>>>>> b3b1973d
      }
    }

    // Call RunElastic_AEL to run AEL
    aelerror = AEL_functions::RunElastic_AEL(xvasp, AflowIn, aflags, kflags, vflags, AEL_data, FileMESSAGE);
    if(!AEL_data.mechanically_stable) {
      aurostd::StringstreamClean(aus);
      aus << _AELSTR_WARNING_ + "Negative stiffness tensor eigenvalues indicate mechanical instability" << endl;  
      aurostd::PrintMessageStream(FileMESSAGE,aus,XHOST.QUIET);      
    }
    if(aelerror == 0) {
      aurostd::StringstreamClean(aus);
      aus << _AELSTR_MESSAGE_ + "AEL Elastic constants run completed successfully!" << endl;  
      aurostd::PrintMessageStream(FileMESSAGE,aus,XHOST.QUIET);
    } else if(aelerror == 8) { 
      aurostd::StringstreamClean(aus);
      aus << _AELSTR_MESSAGE_ + "AEL Elastic run waiting for other calculations!" << endl;  
      aurostd::PrintMessageStream(FileMESSAGE,aus,XHOST.QUIET);
    } else {
      aurostd::StringstreamClean(aus);
      aus << _AELSTR_ERROR_ + "AEL Elastic constants run failed" << endl;  
      aurostd::PrintMessageStream(FileMESSAGE,aus,XHOST.QUIET);
    }
  }
} // namespace KBIN

namespace KBIN {
<<<<<<< HEAD
  //CT20200323 - Relax structure if it hasn't relaxed yet before running AEL
=======
  // CT20200323 - Relax structure if it hasn't relaxed yet before running AEL
>>>>>>> b3b1973d
  uint relaxStructureAEL_VASP(const string& AflowIn,
      _xvasp& xvasp,
      _aflags& aflags,
      _kflags& kflags,
      _vflags& vflags,
      ofstream& FileMESSAGE) {
    // bool LDEBUG=(FALSE || XHOST.DEBUG);
    ostringstream aus;
    // uint num_relax = xvasp.NRELAX;
    uint num_relax = 2;
    bool relax_complete = true;
<<<<<<< HEAD
    bool krun = true;
=======
    bool krun = false;
>>>>>>> b3b1973d

    // First check if relaxation has already been performed
    for (uint i = 1; i <= num_relax; i++) {
      string filename = aurostd::CleanFileName(xvasp.Directory) + "CONTCAR.relax" + aurostd::utype2string<int>(num_relax);
      aurostd::StringstreamClean(aus);
      aus << _AELSTR_MESSAGE_ + "Relaxation CONTCAR filename = " << filename << endl;  
      aurostd::PrintMessageStream(FileMESSAGE,aus,XHOST.QUIET);
      if (aurostd::FileExist(filename) || aurostd::FileExist(filename + ".xz")) {
<<<<<<< HEAD
        aurostd::StringstreamClean(aus);
        aus << _AELSTR_MESSAGE_ + "Relaxation " << i << " has aleady completed"  << endl;  
        aurostd::PrintMessageStream(FileMESSAGE,aus,XHOST.QUIET);
      } else {
        aurostd::StringstreamClean(aus);
        aus << _AELSTR_MESSAGE_ + "Relaxation " << i << " has not completed"  << endl;  
        aurostd::PrintMessageStream(FileMESSAGE,aus,XHOST.QUIET);
        relax_complete = false;
=======
	aurostd::StringstreamClean(aus);
	aus << _AELSTR_MESSAGE_ + "Relaxation " << i << " has aleady completed"  << endl;  
	aurostd::PrintMessageStream(FileMESSAGE,aus,XHOST.QUIET);
      } else {
	aurostd::StringstreamClean(aus);
	aus << _AELSTR_MESSAGE_ + "Relaxation " << i << " has not completed"  << endl;  
	aurostd::PrintMessageStream(FileMESSAGE,aus,XHOST.QUIET);
	relax_complete = false;
>>>>>>> b3b1973d
      }
    }
    if (relax_complete) {
      aurostd::StringstreamClean(aus);
      aus << _AELSTR_MESSAGE_ + "Relaxation has aleady completed"  << endl;  
      aurostd::PrintMessageStream(FileMESSAGE,aus,XHOST.QUIET);
      return 0;
    } else {
      for (uint i = 1; i <= num_relax; i++) {
<<<<<<< HEAD
        krun = VASP_Produce_and_Modify_INPUT(xvasp, AflowIn, FileMESSAGE, aflags, kflags, vflags);
        krun = (krun && VASP_Write_INPUT(xvasp, vflags));
        krun = VASP_Run(xvasp, aflags, kflags, vflags, "relax" + aurostd::utype2string<int>(i), true, FileMESSAGE);
        XVASP_INCAR_SPIN_REMOVE_RELAX(xvasp, aflags, vflags, i, FileMESSAGE);
        if (i < num_relax) {
          XVASP_KPOINTS_IBZKPT_UPDATE(xvasp, aflags, vflags, i, FileMESSAGE);
        }
=======
	krun = VASP_Produce_and_Modify_INPUT(xvasp, AflowIn, FileMESSAGE, aflags, kflags, vflags);
	krun = (krun && VASP_Write_INPUT(xvasp, vflags));
	krun = VASP_Run(xvasp, aflags, kflags, vflags, "relax" + aurostd::utype2string<int>(i), true, FileMESSAGE);
	XVASP_INCAR_SPIN_REMOVE_RELAX(xvasp, aflags, vflags, i, FileMESSAGE);
	if (i < num_relax) {
	  XVASP_KPOINTS_IBZKPT_UPDATE(xvasp, aflags, vflags, i, FileMESSAGE);
	}
>>>>>>> b3b1973d
      }
    }
    if (krun) {
      return 0;
    } else {
      return 1;
    }
  }
}   

// ***************************************************************************
// KBIN::VASP_RunPhonons_AEL
// ***************************************************************************
namespace KBIN {
  //
  // Run AEL postprocessing: calls AEL from other parts of AFLOW, to run AEL postprocessing on previously run calculations
  // See Computer Physics Communications 158, 57-72 (2004), Journal of Molecular Structure (Theochem) 368, 245-255 (1996), Phys. Rev. B 90, 174107 (2014) and Phys. Rev. Materials 1, 015401 (2017) for details
<<<<<<< HEAD
  void VASP_RunPhonons_AEL_postprocess(string directory_LIB, string AflowInName, string FileLockName) {  
    // Class to contain AEL input and output data
    _AEL_data AEL_data;
    uint aelerror = 0;
=======
  void VASP_RunPhonons_AEL_postprocess(const string& directory_LIB, const string& AflowInName, const string& FileLockName) {  
    // Class to contain AEL input and output data
    _AEL_data AEL_data;
    // OBSOLETE uint aelerror = 0;
>>>>>>> b3b1973d
    ostringstream aus;
    _xvasp xvasp;
    string AflowIn = "";
    _aflags aflags;
    _kflags kflags;
    _vflags vflags;
    ofstream FileMESSAGE;

    // Call AEL_xvasp_flags_populate to populate xvasp, aflags, kflags and vflags classes
<<<<<<< HEAD
    aelerror = AEL_functions::AEL_xvasp_flags_populate(xvasp, AflowIn, AflowInName, FileLockName, directory_LIB, aflags, kflags, vflags, FileMESSAGE);

    // Set AEL postprocess flag to true
    AEL_data.postprocess = true;

=======
    uint aelerror = AEL_functions::AEL_xvasp_flags_populate(xvasp, AflowIn, AflowInName, FileLockName, directory_LIB, aflags, kflags, vflags, FileMESSAGE);

    // Set AEL postprocess flag to true
    AEL_data.postprocess = true;
    
>>>>>>> b3b1973d
    // Call RunDebye_AEL to run AEL
    aelerror = AEL_functions::RunElastic_AEL(xvasp, AflowIn, aflags, kflags, vflags, AEL_data, FileMESSAGE);
    if(!AEL_data.mechanically_stable) {
      aurostd::StringstreamClean(aus);
      aus << _AELSTR_WARNING_ + "Negative stiffness tensor eigenvalues indicate mechanical instability" << endl;  
      aurostd::PrintMessageStream(FileMESSAGE,aus,XHOST.QUIET);      
    }
    if(aelerror == 0) {
      aurostd::StringstreamClean(aus);
      aus << _AELSTR_MESSAGE_ + "AEL Elastic constants run completed successfully!" << endl;  
      aurostd::PrintMessageStream(FileMESSAGE,aus,XHOST.QUIET);
    } else if(aelerror == 8) { 
      aurostd::StringstreamClean(aus);
      aus << _AELSTR_MESSAGE_ + "AEL Elastic run waiting for other calculations!" << endl;  
      aurostd::PrintMessageStream(FileMESSAGE,aus,XHOST.QUIET);
    } else {
      aurostd::StringstreamClean(aus);
      aus << _AELSTR_ERROR_ + "AEL Elastic constants run failed" << endl;  
      aurostd::PrintMessageStream(FileMESSAGE,aus,XHOST.QUIET);
    }
  }
} // namespace KBIN

// ***************************************************************************
// AEL_functions::Get_ElasticProperties_AEL_postprocess
// ***************************************************************************
namespace AEL_functions {
  //
  // Run AEL postprocessing: calls AEL from other parts of AFLOW, to run AEL postprocessing on previously run calculations
  // Returns elastic properties: bulk and shear moduli, Poisson ratio, elastic stiffness tensor
  // See Computer Physics Communications 158, 57-72 (2004), Journal of Molecular Structure (Theochem) 368, 245-255 (1996), Phys. Rev. B 90, 174107 (2014) and Phys. Rev. Materials 1, 015401 (2017) for details
<<<<<<< HEAD
  uint Get_ElasticProperties_AEL_postprocess(string directory, double& ael_bulk_modulus_voigt, double& ael_bulk_modulus_reuss, double& ael_bulk_modulus_vrh, double& ael_shear_modulus_voigt, double& ael_shear_modulus_reuss, double& ael_shear_modulus_vrh, double& ael_poisson_ratio, vector<vector<double> >& ael_elastic_tensor, vector<vector<double> >& ael_compliance_tensor) {  
    // Class to contain AEL input and output data
    _AEL_data AEL_data;
    uint aelerror = 0;
=======
  uint Get_ElasticProperties_AEL_postprocess(const string& directory, double& ael_bulk_modulus_voigt, double& ael_bulk_modulus_reuss, double& ael_bulk_modulus_vrh, double& ael_shear_modulus_voigt, double& ael_shear_modulus_reuss, double& ael_shear_modulus_vrh, double& ael_poisson_ratio, vector<vector<double> >& ael_elastic_tensor, vector<vector<double> >& ael_compliance_tensor) {  
    // Class to contain AEL input and output data
    _AEL_data AEL_data;
    // [OBSOLETE] uint aelerror = 0;
>>>>>>> b3b1973d
    ostringstream aus;
    _xvasp xvasp;
    string AflowIn = "";
    _aflags aflags;
    _kflags kflags;
    _vflags vflags;
    ofstream FileMESSAGE;
    // string AflowInName = "agl_aflow.in";
    // string FileLockName = "agl.LOCK";
    // string AflowInName = _AFLOWIN_;
    // string FileLockName = _AFLOWLOCK_;    
    vector<double> elastic_tensor_row;
    string AflowInName, FileLockName;

    // string filedirname = aurostd::CleanFileName(directory) + "agl.LOCK";
    if (aurostd::FileExist(aurostd::CleanFileName(directory) + "ael.LOCK")) {
      FileLockName = "ael.LOCK";
    } else if (aurostd::FileExist(aurostd::CleanFileName(directory) + "agl.LOCK")) {
      FileLockName = "agl.LOCK";
    } else {
      FileLockName = _AFLOWLOCK_;
    }

    if (aurostd::FileExist(aurostd::CleanFileName(directory) + "ael_aflow.in")) {
      AflowInName = "ael_aflow.in";
    } else if (aurostd::FileExist(aurostd::CleanFileName(directory) + "agl_aflow.in")) {
      AflowInName = "agl_aflow.in";
    } else {
      AflowInName = _AFLOWIN_;
    }

    aurostd::StringstreamClean(aus);
    aus << _AELSTR_MESSAGE_ + "Directory path = " << directory << endl;  
    aurostd::PrintMessageStream(FileMESSAGE,aus,XHOST.QUIET);
<<<<<<< HEAD

    // Call AEL_xvasp_flags_populate to populate xvasp, aflags, kflags and vflags classes
    aelerror = AEL_functions::AEL_xvasp_flags_populate(xvasp, AflowIn, AflowInName, FileLockName, directory, aflags, kflags, vflags, FileMESSAGE);

    // Set AEL postprocess flag to true
    AEL_data.postprocess = true;

=======
  
    // Call AEL_xvasp_flags_populate to populate xvasp, aflags, kflags and vflags classes
    uint aelerror = AEL_functions::AEL_xvasp_flags_populate(xvasp, AflowIn, AflowInName, FileLockName, directory, aflags, kflags, vflags, FileMESSAGE);

    // Set AEL postprocess flag to true
    AEL_data.postprocess = true;
    
>>>>>>> b3b1973d
    // Call RunDebye_AEL to run AEL
    aelerror = AEL_functions::RunElastic_AEL(xvasp, AflowIn, aflags, kflags, vflags, AEL_data, FileMESSAGE);
    if(!AEL_data.mechanically_stable) {
      aurostd::StringstreamClean(aus);
      aus << _AELSTR_WARNING_ + "Negative stiffness tensor eigenvalues indicate mechanical instability" << endl;  
      aurostd::PrintMessageStream(FileMESSAGE,aus,XHOST.QUIET);
      return aelerror;
    }
    if(aelerror == 0) {
      aurostd::StringstreamClean(aus);
      aus << _AELSTR_MESSAGE_ + "AEL Elastic constants run completed successfully!" << endl;  
      aurostd::PrintMessageStream(FileMESSAGE,aus,XHOST.QUIET);
      ael_bulk_modulus_voigt = AEL_data.bulkmodulus_voigt;
      ael_bulk_modulus_reuss = AEL_data.bulkmodulus_reuss;
      ael_bulk_modulus_vrh = AEL_data.bulkmodulus_vrh;
      ael_shear_modulus_voigt = AEL_data.shearmodulus_voigt;
      ael_shear_modulus_reuss = AEL_data.shearmodulus_reuss;
      ael_shear_modulus_vrh = AEL_data.shearmodulus_vrh;
      ael_poisson_ratio = AEL_data.poisson_ratio;
      ael_elastic_tensor = AEL_data.elastic_tensor;
      ael_compliance_tensor = AEL_data.compliance_tensor;
      return aelerror;
    } else if(aelerror == 8) { 
      aurostd::StringstreamClean(aus);
      aus << _AELSTR_MESSAGE_ + "AEL Elastic run waiting for other calculations!" << endl;  
      aurostd::PrintMessageStream(FileMESSAGE,aus,XHOST.QUIET);
      return aelerror;
    } else {
      aurostd::StringstreamClean(aus);
      aus << _AELSTR_ERROR_ + "AEL Elastic constants run failed" << endl;  
      aurostd::PrintMessageStream(FileMESSAGE,aus,XHOST.QUIET);
      return aelerror;
    }
  }
} // namespace KBIN



// ***************************************************************************
//
// Set of functions to allow AEL to be called from other parts of AFLOW to obtain Poisson ratio, bulk modulus, etc.
// See Phys. Rev. Materials 1, 015401 (2017) and Scientific Data 2, 150009 (2015) for details
// Note that AEL will need to be run twice if the strain-stress calculations are not already available - see the README file for details. 
// If AEL needs to be rerun after performing the strain-stress calculations, these functions will return a value of 8. If AEL has run and the data is available, they will return 0.
// If there is an error, they will return an unsigned integer value other than 0 or 8.
// For the function Get_ElasticTensor_xmatrix, the data structure passed to ElasticTensor must be a 6x6 xmatrix<double>
//
// ***************************************************************************
// AEL_functions::Get_PoissonRatio
// ***************************************************************************
namespace AEL_functions {
<<<<<<< HEAD
  uint Get_PoissonRatio(_xvasp&  xvasp, string  AflowIn, _aflags& aflags, _kflags& kflags, _vflags& vflags, double& Poissonratio, bool& postprocess, ofstream& FileMESSAGE) {
=======
  uint Get_PoissonRatio(_xvasp& xvasp, const string& AflowIn, _aflags& aflags, _kflags& kflags, _vflags& vflags, double& Poissonratio, bool postprocess, ofstream& FileMESSAGE) {
>>>>>>> b3b1973d
    // Class to contain AEL input and output data
    _AEL_data AEL_data;
    // [OBSOLETE] uint aelerror;
    ostringstream aus;

    // Set AEL postprocess flag
    AEL_data.postprocess = postprocess;
<<<<<<< HEAD

=======
    
>>>>>>> b3b1973d
    // Call RunElastic_AEL to run AEL
    uint aelerror = AEL_functions::RunElastic_AEL(xvasp, AflowIn, aflags, kflags, vflags, AEL_data, FileMESSAGE);
    if(!AEL_data.mechanically_stable) {
      aurostd::StringstreamClean(aus);
      aus << _AELSTR_WARNING_ + "Negative stiffness tensor eigenvalues indicate mechanical instability" << endl;  
      aurostd::PrintMessageStream(FileMESSAGE,aus,XHOST.QUIET);      
    }
    if(aelerror == 0) {
      aurostd::StringstreamClean(aus);
      aus << _AELSTR_MESSAGE_ + "AEL Elastic run completed successfully!" << endl;  
      aurostd::PrintMessageStream(FileMESSAGE,aus,XHOST.QUIET);
      Poissonratio = AEL_data.poisson_ratio;
    } else if(aelerror == 8) { 
      aurostd::StringstreamClean(aus);
      aus << _AELSTR_MESSAGE_ + "AEL Elastic run waiting for other calculations!" << endl;  
      aurostd::PrintMessageStream(FileMESSAGE,aus,XHOST.QUIET);
    } else {
      aurostd::StringstreamClean(aus);
      aus << _AELSTR_ERROR_ + "AEL Elastic run failed" << endl;  
      aurostd::PrintMessageStream(FileMESSAGE,aus,XHOST.QUIET);
    }
    return aelerror;
  }
} // namespace AEL_functions

// ***************************************************************************
// AEL_functions::Get_BulkModulus
// ***************************************************************************
namespace AEL_functions {
  uint Get_BulkModulus(_xvasp&  xvasp, const string& AflowIn, _aflags& aflags, _kflags& kflags, _vflags& vflags, double& BulkModulus, ofstream& FileMESSAGE) {
    // Class to contain AEL input and output data
    _AEL_data AEL_data;
    // [OBSOLETE] uint aelerror;
    ostringstream aus;

    // Call RunElastic_AEL to run AEL
    uint aelerror = AEL_functions::RunElastic_AEL(xvasp, AflowIn, aflags, kflags, vflags, AEL_data, FileMESSAGE);
    if(!AEL_data.mechanically_stable) {
      aurostd::StringstreamClean(aus);
      aus << _AELSTR_WARNING_ + "Negative stiffness tensor eigenvalues indicate mechanical instability" << endl;  
      aurostd::PrintMessageStream(FileMESSAGE,aus,XHOST.QUIET);      
    }
    if(aelerror == 0) {
      aurostd::StringstreamClean(aus);
      aus << _AELSTR_MESSAGE_ + "AEL Elastic run completed successfully!" << endl;  
      aurostd::PrintMessageStream(FileMESSAGE,aus,XHOST.QUIET);
      BulkModulus = AEL_data.bulkmodulus_vrh;
    } else if(aelerror == 8) { 
      aurostd::StringstreamClean(aus);
      aus << _AELSTR_MESSAGE_ + "AEL Elastic run waiting for other calculations!" << endl;  
      aurostd::PrintMessageStream(FileMESSAGE,aus,XHOST.QUIET);
    } else {
      aurostd::StringstreamClean(aus);
      aus << _AELSTR_ERROR_ + "AEL Elastic run failed" << endl;  
      aurostd::PrintMessageStream(FileMESSAGE,aus,XHOST.QUIET);
    }
    return aelerror;
  }
} // namespace AEL_functions

// ***************************************************************************
// AEL_functions::Get_ShearModulus
// ***************************************************************************
namespace AEL_functions {
  uint Get_ShearModulus(_xvasp&  xvasp, const string& AflowIn, _aflags& aflags, _kflags& kflags, _vflags& vflags, double& ShearModulus, ofstream& FileMESSAGE) {
    // Class to contain AEL input and output data
    _AEL_data AEL_data;
    // [OBSOLETE] uint aelerror;
    ostringstream aus;

    // Call RunElastic_AEL to run AEL
    uint aelerror = AEL_functions::RunElastic_AEL(xvasp, AflowIn, aflags, kflags, vflags, AEL_data, FileMESSAGE);
    if(!AEL_data.mechanically_stable) {
      aurostd::StringstreamClean(aus);
      aus << _AELSTR_WARNING_ + "Negative stiffness tensor eigenvalues indicate mechanical instability" << endl;  
      aurostd::PrintMessageStream(FileMESSAGE,aus,XHOST.QUIET);      
    }
    if(aelerror == 0) {
      aurostd::StringstreamClean(aus);
      aus << _AELSTR_MESSAGE_ + "AEL Elastic run completed successfully!" << endl;  
      aurostd::PrintMessageStream(FileMESSAGE,aus,XHOST.QUIET);
      ShearModulus = AEL_data.shearmodulus_vrh;
    } else if(aelerror == 8) { 
      aurostd::StringstreamClean(aus);
      aus << _AELSTR_MESSAGE_ + "AEL Elastic run waiting for other calculations!" << endl;  
      aurostd::PrintMessageStream(FileMESSAGE,aus,XHOST.QUIET);
    } else {
      aurostd::StringstreamClean(aus);
      aus << _AELSTR_ERROR_ + "AEL Elastic run failed" << endl;  
      aurostd::PrintMessageStream(FileMESSAGE,aus,XHOST.QUIET);
    }
    return aelerror;
  }
} // namespace AEL_functions

// ***************************************************************************
// AEL_functions::Get_ElasticTensor
// ***************************************************************************
namespace AEL_functions {
  uint Get_ElasticTensor(_xvasp&  xvasp, const string& AflowIn, _aflags& aflags, _kflags& kflags, _vflags& vflags, vector<vector<double> > ElasticTensor, ofstream& FileMESSAGE) {
    // Class to contain AEL input and output data
    _AEL_data AEL_data;
    // uint aelerror;
    ostringstream aus;

    // Call RunElastic_AEL to run AEL
    uint aelerror = AEL_functions::RunElastic_AEL(xvasp, AflowIn, aflags, kflags, vflags, AEL_data, FileMESSAGE);
    if(!AEL_data.mechanically_stable) {
      aurostd::StringstreamClean(aus);
      aus << _AELSTR_WARNING_ + "Negative stiffness tensor eigenvalues indicate mechanical instability" << endl;  
      aurostd::PrintMessageStream(FileMESSAGE,aus,XHOST.QUIET);      
    }
    if(aelerror == 0) {
      aurostd::StringstreamClean(aus);
      aus << _AELSTR_MESSAGE_ + "AEL Elastic run completed successfully!" << endl;  
      aurostd::PrintMessageStream(FileMESSAGE,aus,XHOST.QUIET);
      ElasticTensor = AEL_data.elastic_tensor;
    } else if(aelerror == 8) { 
      aurostd::StringstreamClean(aus);
      aus << _AELSTR_MESSAGE_ + "AEL Elastic run waiting for other calculations!" << endl;  
      aurostd::PrintMessageStream(FileMESSAGE,aus,XHOST.QUIET);
    } else {
      aurostd::StringstreamClean(aus);
      aus << _AELSTR_ERROR_ + "AEL Elastic run failed" << endl;  
      aurostd::PrintMessageStream(FileMESSAGE,aus,XHOST.QUIET);
    }
    return aelerror;
  }
} // namespace AEL_functions

// ***************************************************************************
// AEL_functions::Get_ElasticTensor_xmatrix
// ***************************************************************************
namespace AEL_functions {
  uint Get_ElasticTensor_xmatrix(_xvasp&  xvasp, const string& AflowIn, _aflags& aflags, _kflags& kflags, _vflags& vflags, xmatrix<double> ElasticTensor, ofstream& FileMESSAGE) {
    // Class to contain AEL input and output data
    _AEL_data AEL_data;
    // [OBSOLETE] uint aelerror;
    ostringstream aus;

    // Call RunElastic_AEL to run AEL
    uint aelerror = AEL_functions::RunElastic_AEL(xvasp, AflowIn, aflags, kflags, vflags, AEL_data, FileMESSAGE);
    if(!AEL_data.mechanically_stable) {
      aurostd::StringstreamClean(aus);
      aus << _AELSTR_WARNING_ + "Negative stiffness tensor eigenvalues indicate mechanical instability" << endl;  
      aurostd::PrintMessageStream(FileMESSAGE,aus,XHOST.QUIET);      
    }
    // Copy values from AEL_data.elastic_tensor (vector of vectors) to ElasticTensor (xmatrix)
    // Note that the data structure passed in ElasticTensor must be defined as a 6x6 xmatrix<double> 
    if(aelerror == 0) {
      aurostd::StringstreamClean(aus);
      aus << _AELSTR_MESSAGE_ + "AEL Elastic run completed successfully!" << endl;  
      aurostd::PrintMessageStream(FileMESSAGE,aus,XHOST.QUIET);
      for(uint i = 0; i < AEL_data.elastic_tensor.size(); i++) {
        for (uint j = 0; j < AEL_data.elastic_tensor.at(i).size(); j++) {
          ElasticTensor[i+1][j+1] = AEL_data.elastic_tensor.at(i).at(j);
        }
      } 
    } else if(aelerror == 8) { 
      aurostd::StringstreamClean(aus);
      aus << _AELSTR_MESSAGE_ + "AEL Elastic run waiting for other calculations!" << endl;  
      aurostd::PrintMessageStream(FileMESSAGE,aus,XHOST.QUIET);
    } else {
      aurostd::StringstreamClean(aus);
      aus << _AELSTR_ERROR_ + "AEL Elastic run failed" << endl;  
      aurostd::PrintMessageStream(FileMESSAGE,aus,XHOST.QUIET);
    }
    return aelerror;
  }
} // namespace AEL_functions

// ***************************************************************************
// AGL_functions::RunElastic_AEL
// ***************************************************************************
namespace AEL_functions {
  // Function to actually run the AEL method
  uint RunElastic_AEL(_xvasp& xvasp, const string& AflowIn, _aflags& aflags, _kflags& kflags, _vflags& vflags, _AEL_data& AEL_data, ofstream& FileMESSAGE) {
    // User's control of parameters for elastic constants calculation; setting defaults

    // Options to decide what to calculate and write
    aurostd::xoption USER_WRITE_FULL_RESULTS;             USER_WRITE_FULL_RESULTS.option = false;
    aurostd::xoption USER_NEG_STRAINS;                    USER_NEG_STRAINS.option = true;
    aurostd::xoption USER_STRAIN_SYMMETRY;                USER_STRAIN_SYMMETRY.option = false;
    aurostd::xoption USER_CHECK_ELASTIC_SYMMETRY;         USER_CHECK_ELASTIC_SYMMETRY.option = true;
    aurostd::xoption USER_ORIGIN_STRAIN_FIT;              USER_ORIGIN_STRAIN_FIT.option = false;
    aurostd::xoption USER_ORIGIN_STRAIN_CALC;             USER_ORIGIN_STRAIN_CALC.option = false;
    aurostd::xoption USER_RELAXED_STRUCT_FIT;             USER_RELAXED_STRUCT_FIT.option = false;
    aurostd::xoption USER_VASPRUNXML_STRESS;              USER_VASPRUNXML_STRESS.option = false;
    aurostd::xoption USER_PRECACC_ALGONORM;               USER_PRECACC_ALGONORM.option = false;
    aurostd::xoption USER_RELAX_STATIC;                   USER_RELAX_STATIC.option = false;
    aurostd::xoption USER_STATIC;                         USER_STATIC.option = false;
    aurostd::xoption USER_RELAX;                          USER_RELAX.option = false;
    aurostd::xoption USER_SPECIES_MASS;                   USER_SPECIES_MASS.option = false;
    aurostd::xoption USER_DIRNAME_ARUN;                   USER_DIRNAME_ARUN.option = false;
    aurostd::xoption USER_GAUSSXM_DEBUG;                  USER_GAUSSXM_DEBUG.option = false;
    aurostd::xoption USER_AFLOWIN_OVERWRITE;              USER_AFLOWIN_OVERWRITE.option = false;
    aurostd::xoption USER_AUTOSKIP_FAILED_ARUNS;          USER_AUTOSKIP_FAILED_ARUNS.option = false;
    aurostd::xoption USER_PRESSURE_CALC;                  USER_PRESSURE_CALC.option = false;
    aurostd::xoption USER_USE_STABLE_PRESSURE;            USER_USE_STABLE_PRESSURE.option = false;        
    aurostd::xoption USER_SYMMETRIZE;                     USER_SYMMETRIZE.option = false;
    aurostd::xoption USER_VASPSYM;                        USER_VASPSYM.option = false;        

    // Parameters for determining calculation details
    string USER_SYSTEM_NAME                 = "AEL";
    int    USER_NNORMAL_STRAINS             = 4;
    int    USER_NSHEAR_STRAINS              = 4;
    double USER_NORMAL_STRAIN_STEP           = 0.005;
    double USER_SHEAR_STRAIN_STEP            = 0.005;   
    // [OBSOLETE] double USER_SHEAR_STRAIN_STEP             = 0.04; 
    // [OBSOLETE] double USER_NORMAL_STRAIN_STEP            = 0.02;
    // [OBSOLETE] double USER_SHEAR_STRAIN_STEP             = 0.02;
    double USER_NIND_STRAIN_DIRS           = 3;
    int    USER_NORMAL_POLYFIT_ORDER       = USER_NNORMAL_STRAINS;
    int    USER_SHEAR_POLYFIT_ORDER        = USER_NSHEAR_STRAINS;
    double USER_SYM_TOL_FRAC               = 0.05;
    string USER_SKIP_FAILED_ARUNS          = "";
    int    USER_SKIP_ARUNS_MAX             = 1;
    ostringstream aus;
    stringstream oss;
    // Error return
    uint aelerror = 0;
    // Tolerance for zero value; if a double is less than this it will be considered to be less than or equal to zero (which could generate an error)
    double tolzero = 1e-12;
    vector<string> vAflowIn;aurostd::string2vectorstring(AflowIn,vAflowIn);
    vector<double> Pressure, PressureVolumes, VolumeScaleFactors;
    uint stablePressureStructure = 0;
    bool stablePressureFound = false;

    aurostd::StringstreamClean(aus);
    aus << "00000  MESSAGE Starting Elastic Constants RUN" << endl;
    aurostd::PrintMessageStream(FileMESSAGE,aus,XHOST.QUIET);

    // Get user's parameters from aflow.in 

    // Get user's values of what to calculate and write

    // Check's if the system name is present in the aflow.in file
    // If it exists, it is used to write the output filenames
    if( aurostd::substring2bool(AflowIn,_AFSTROPT_+"SYSTEM=",TRUE) ) {
      USER_SYSTEM_NAME = aurostd::substring2string(AflowIn,_AFSTROPT_+"SYSTEM=",TRUE);
      aurostd::StringstreamClean(aus);
      aus << _AELSTR_MESSAGE_ + "System name = " << USER_SYSTEM_NAME.c_str() << endl;  
      aurostd::PrintMessageStream(FileMESSAGE,aus,XHOST.QUIET);
    }      
    // Get the user's selection of whether to write out the results for the elastic constants tensor and elastic moduli. 
    if( aurostd::substring2bool(AflowIn,_AELSTROPT_+"WRITE_FULL_RESULTS=",TRUE) ) {
      USER_WRITE_FULL_RESULTS.options2entry(AflowIn,_AELSTROPT_+"WRITE_FULL_RESULTS=",USER_WRITE_FULL_RESULTS.option);
      aurostd::StringstreamClean(aus);
      aus << _AELSTR_MESSAGE_ + "Write full results = " << USER_WRITE_FULL_RESULTS.option << endl;  
      aurostd::PrintMessageStream(FileMESSAGE,aus,XHOST.QUIET);
    } else if( aurostd::substring2bool(AflowIn,_AELSTROPT_+"WRITEFULLRESULTS=",TRUE) ) {
      USER_WRITE_FULL_RESULTS.options2entry(AflowIn,_AELSTROPT_+"WRITEFULLRESULTS=",USER_WRITE_FULL_RESULTS.option);
      aurostd::StringstreamClean(aus);
      aus << _AELSTR_MESSAGE_ + "Write full results = " << USER_WRITE_FULL_RESULTS.option << endl;  
      aurostd::PrintMessageStream(FileMESSAGE,aus,XHOST.QUIET);
    }
    // Get the user's selection of whether to use the lattice symmetry to reduce the number of strains which need to be performed.
    if( aurostd::substring2bool(AflowIn,_AELSTROPT_+"STRAIN_SYMMETRY=",TRUE) ) {
      USER_STRAIN_SYMMETRY.options2entry(AflowIn,_AELSTROPT_+"STRAIN_SYMMETRY=",USER_STRAIN_SYMMETRY.option);
      aurostd::StringstreamClean(aus);
      aus << _AELSTR_MESSAGE_ + "Use lattice symmetry to reduce number of strains = " << USER_STRAIN_SYMMETRY.option << endl;  
      aurostd::PrintMessageStream(FileMESSAGE,aus,XHOST.QUIET);
    } else if( aurostd::substring2bool(AflowIn,_AELSTROPT_+"STRAINSYMMETRY=",TRUE) ) {
      USER_STRAIN_SYMMETRY.options2entry(AflowIn,_AELSTROPT_+"STRAINSYMMETRY=",USER_STRAIN_SYMMETRY.option);
      aurostd::StringstreamClean(aus);
      aus << _AELSTR_MESSAGE_ + "Use lattice symmetry to reduce number of strains = " << USER_STRAIN_SYMMETRY.option << endl;  
      aurostd::PrintMessageStream(FileMESSAGE,aus,XHOST.QUIET);
    }
    // Get the user's selection of whether to use the lattice symmetry to check the symmetry and consistency of the elastic constants.
    if( aurostd::substring2bool(AflowIn,_AELSTROPT_+"CHECK_ELASTIC_SYMMETRY=",TRUE) ) {
      USER_CHECK_ELASTIC_SYMMETRY.options2entry(AflowIn,_AELSTROPT_+"CHECK_ELASTIC_SYMMETRY=",USER_CHECK_ELASTIC_SYMMETRY.option);
      aurostd::StringstreamClean(aus);
      aus << _AELSTR_MESSAGE_ + "Use lattice symmetry to reduce number of strains = " << USER_CHECK_ELASTIC_SYMMETRY.option << endl;  
      aurostd::PrintMessageStream(FileMESSAGE,aus,XHOST.QUIET);
    } else if( aurostd::substring2bool(AflowIn,_AELSTROPT_+"CHECKELASTICSYMMETRY=",TRUE) ) {
      USER_CHECK_ELASTIC_SYMMETRY.options2entry(AflowIn,_AELSTROPT_+"CHECKELASTICSYMMETRY=",USER_CHECK_ELASTIC_SYMMETRY.option);
      aurostd::StringstreamClean(aus);
      aus << _AELSTR_MESSAGE_ + "Use lattice symmetry to reduce number of strains = " << USER_CHECK_ELASTIC_SYMMETRY.option << endl;  
      aurostd::PrintMessageStream(FileMESSAGE,aus,XHOST.QUIET);
    }
    // Get the user's selection of whether to fit the origin of the strain-stress curve.
    if( aurostd::substring2bool(AflowIn,_AELSTROPT_+"ORIGIN_STRAIN_FIT=",TRUE) ) {
      USER_ORIGIN_STRAIN_FIT.options2entry(AflowIn,_AELSTROPT_+"ORIGIN_STRAIN_FIT=",USER_ORIGIN_STRAIN_FIT.option);
      aurostd::StringstreamClean(aus);
      aus << _AELSTR_MESSAGE_ + "Fit origin of stress-strain curve = " << USER_ORIGIN_STRAIN_FIT.option << endl;  
      aurostd::PrintMessageStream(FileMESSAGE,aus,XHOST.QUIET);
    } else if( aurostd::substring2bool(AflowIn,_AELSTROPT_+"FITSTRAINORIGIN=",TRUE) ) {
      USER_ORIGIN_STRAIN_FIT.options2entry(AflowIn,_AELSTROPT_+"FITSTRAINORIGIN=",USER_ORIGIN_STRAIN_FIT.option);
      aurostd::StringstreamClean(aus);
      aus << _AELSTR_MESSAGE_ + "Fit origin of stress-strain curve = " << USER_ORIGIN_STRAIN_FIT.option << endl;  
      aurostd::PrintMessageStream(FileMESSAGE,aus,XHOST.QUIET);
    }
    // Get the user's selection of whether to calculate the origin of the strain-stress curve.
    if( aurostd::substring2bool(AflowIn,_AELSTROPT_+"ORIGIN_STRAIN_CALC=",TRUE) ) {
      USER_ORIGIN_STRAIN_CALC.options2entry(AflowIn,_AELSTROPT_+"ORIGIN_STRAIN_CALC=",USER_ORIGIN_STRAIN_CALC.option);
      aurostd::StringstreamClean(aus);
      aus << _AELSTR_MESSAGE_ + "Calculate origin of stress-strain curve = " << USER_ORIGIN_STRAIN_CALC.option << endl;  
      aurostd::PrintMessageStream(FileMESSAGE,aus,XHOST.QUIET);
    } else if( aurostd::substring2bool(AflowIn,_AELSTROPT_+"CALCSTRAINORIGIN=",TRUE) ) {
      USER_ORIGIN_STRAIN_CALC.options2entry(AflowIn,_AELSTROPT_+"CALCSTRAINORIGIN=",USER_ORIGIN_STRAIN_CALC.option);
      aurostd::StringstreamClean(aus);
      aus << _AELSTR_MESSAGE_ + "Calculate origin of stress-strain curve = " << USER_ORIGIN_STRAIN_CALC.option << endl;  
      aurostd::PrintMessageStream(FileMESSAGE,aus,XHOST.QUIET);
    }
    // Get the user's selection of whether to use the existing relaxed structure to fit the origin of the strain-stress curve.
    if( aurostd::substring2bool(AflowIn,_AELSTROPT_+"RELAXED_STRUCT_FIT=",TRUE) ) {
      USER_RELAXED_STRUCT_FIT.options2entry(AflowIn,_AELSTROPT_+"RELAXED_STRUCT_FIT=",USER_RELAXED_STRUCT_FIT.option);
      aurostd::StringstreamClean(aus);
      aus << _AELSTR_MESSAGE_ + "Use existing relaxed structure to fit origin of stress-strain curve = " << USER_RELAXED_STRUCT_FIT.option << endl;  
      aurostd::PrintMessageStream(FileMESSAGE,aus,XHOST.QUIET);
    } else if( aurostd::substring2bool(AflowIn,_AELSTROPT_+"FITRELAXEDSTRUCT=",TRUE) ) {
      USER_RELAXED_STRUCT_FIT.options2entry(AflowIn,_AELSTROPT_+"FITRELAXEDSTRUCT=",USER_RELAXED_STRUCT_FIT.option);
      aurostd::StringstreamClean(aus);
      aus << _AELSTR_MESSAGE_ + "Use existing relaxed structure to fit origin of stress-strain curve = " << USER_RELAXED_STRUCT_FIT.option << endl;  
      aurostd::PrintMessageStream(FileMESSAGE,aus,XHOST.QUIET);
    }
    // Get the user's selection of whether to calculate the origin of the strain-stress curve.
    if( aurostd::substring2bool(AflowIn,_AELSTROPT_+"VASPRUNXML_STRESS=",TRUE) ) {
      USER_VASPRUNXML_STRESS.options2entry(AflowIn,_AELSTROPT_+"VASPRUNXML_STRESS=",USER_VASPRUNXML_STRESS.option);
      aurostd::StringstreamClean(aus);
      aus << _AELSTR_MESSAGE_ + "Use stress from vasprun.xml file = " << USER_VASPRUNXML_STRESS.option << endl;  
      aurostd::PrintMessageStream(FileMESSAGE,aus,XHOST.QUIET);
    } else if( aurostd::substring2bool(AflowIn,_AELSTROPT_+"VASPRUNXMLSTRESS=",TRUE) ) {
      USER_VASPRUNXML_STRESS.options2entry(AflowIn,_AELSTROPT_+"VASPRUNXMLSTRESS=",USER_VASPRUNXML_STRESS.option);
      aurostd::StringstreamClean(aus);
      aus << _AELSTR_MESSAGE_ + "Use stress from vasprun.xml file = " << USER_VASPRUNXML_STRESS.option << endl;  
      aurostd::PrintMessageStream(FileMESSAGE,aus,XHOST.QUIET);
    }
    // Get the user's selection of which values to use for PREC and ALGO.
    // By setting this variable to ON, the values for PREC=ACCURATE and ALGO=NORMAL will be used for AEL, overriding other settings in the aflow.in file.
    if( aurostd::substring2bool(AflowIn,_AELSTROPT_+"PRECACCALGONORM=",TRUE) ) {
      USER_PRECACC_ALGONORM.options2entry(AflowIn,_AELSTROPT_+"PRECACCALGONORM=",USER_PRECACC_ALGONORM.option);
      aurostd::StringstreamClean(aus);
      aus << _AELSTR_MESSAGE_ + "Use PREC=ACCURATE and ALGO=NORMAL = " << USER_PRECACC_ALGONORM.option << endl;  
      aurostd::PrintMessageStream(FileMESSAGE,aus,XHOST.QUIET);
    } else if( aurostd::substring2bool(AflowIn,_AELSTROPT_+"PRECACC_ALGONORM=",TRUE) ) {
      USER_PRECACC_ALGONORM.options2entry(AflowIn,_AELSTROPT_+"PRECACC_ALGONORM=",USER_PRECACC_ALGONORM.option);
      aurostd::StringstreamClean(aus);
      aus << _AELSTR_MESSAGE_ + "Use PREC=ACCURATE and ALGO=NORMAL = " << USER_PRECACC_ALGONORM.option << endl;  
      aurostd::PrintMessageStream(FileMESSAGE,aus,XHOST.QUIET);
    }
    // Get the user's selection of which type of runs to do to obtain the elastic constants
    // The default is to use RELAX_STATIC=2, independently of what is used in these lines in the aflow.in file. 
    // By setting RELAX_STATIC to ON, the run type RELAX_STATIC=2 will be used.
    if( aurostd::substring2bool(AflowIn,_AELSTROPT_+"RELAX_STATIC=",TRUE) ) {
      USER_RELAX_STATIC.options2entry(AflowIn,_AELSTROPT_+"RELAX_STATIC=",USER_RELAX_STATIC.option);
      aurostd::StringstreamClean(aus);
      aus << _AELSTR_MESSAGE_ + "Use RELAX_STATIC = " << USER_RELAX_STATIC.option << endl;  
      aurostd::PrintMessageStream(FileMESSAGE,aus,XHOST.QUIET);
    }
    // Get the user's selection of which type of runs to do to obtain the elastic constants
    // The default is to use RELAX_STATIC=2, independently of what is used in these lines in the aflow.in file. 
    // By setting STATIC to ON, the run type STATIC will be used.
    if( aurostd::substring2bool(AflowIn,_AELSTROPT_+"STATIC=",TRUE) ) {
      USER_STATIC.options2entry(AflowIn,_AELSTROPT_+"STATIC=",USER_STATIC.option);
      aurostd::StringstreamClean(aus);
      aus << _AELSTR_MESSAGE_ + "Use STATIC = " << USER_STATIC.option << endl;  
      aurostd::PrintMessageStream(FileMESSAGE,aus,XHOST.QUIET);
    }
    // Get the user's selection of which type of runs to do to obtain the elastic constants
    // The default is to use RELAX_STATIC=2, independently of what is used in these lines in the aflow.in file. 
    // By setting RELAX to ON, the run type RELAX=2 will be used.
    if( aurostd::substring2bool(AflowIn,_AELSTROPT_+"RELAX=",TRUE) ) {
      USER_RELAX.options2entry(AflowIn,_AELSTROPT_+"RELAX=",USER_RELAX.option);
      aurostd::StringstreamClean(aus);
      aus << _AELSTR_MESSAGE_ + "Use RELAX = " << USER_RELAX.option << endl;  
      aurostd::PrintMessageStream(FileMESSAGE,aus,XHOST.QUIET);
    }
    // Get the user's selection of whether to overwrite an existing aflow.in file in subdirectory if no LOCK file is present.
    // The default is to set AFLOWIN_OVERWRITE=OFF, so that aflow.in files in the subdirectories are protected from being automatically overwritten. 
    // By setting AFLOWIN_OVERWRITE to ON, the aflow.in files in the subdirectories will be overwritten if no LOCK file is present.
    if( aurostd::substring2bool(AflowIn,_AELSTROPT_+"AFLOWIN_OVERWRITE=",TRUE) ) {
      USER_AFLOWIN_OVERWRITE.options2entry(AflowIn,_AELSTROPT_+"AFLOWIN_OVERWRITE=",USER_AFLOWIN_OVERWRITE.option);
      aurostd::StringstreamClean(aus);
      aus << _AELSTR_MESSAGE_ + "Use AFLOWIN_OVERWRITE = " << USER_AFLOWIN_OVERWRITE.option << endl;  
      aurostd::PrintMessageStream(FileMESSAGE,aus,XHOST.QUIET);
    } else if( aurostd::substring2bool(AflowIn,_AELSTROPT_+"AFLOWINOVERWRITE=",TRUE) ) {
      USER_AFLOWIN_OVERWRITE.options2entry(AflowIn,_AELSTROPT_+"AFLOWINOVERWRITE=",USER_AFLOWIN_OVERWRITE.option);
      aurostd::StringstreamClean(aus);
      aus << _AELSTR_MESSAGE_ + "Use AFLOWINOVERWRITE = " << USER_AFLOWIN_OVERWRITE.option << endl;  
      aurostd::PrintMessageStream(FileMESSAGE,aus,XHOST.QUIET);
    }

    // Get user's values of parameters for AGL calculation

    // Get the user's number of normal strains to be used in the calculation
    if( aurostd::substring2bool(AflowIn,_AELSTROPT_+"NNORMAL_STRAINS=",TRUE) ) {
      USER_NNORMAL_STRAINS = aurostd::substring2utype<int>(AflowIn,_AELSTROPT_+"NNORMAL_STRAINS=",TRUE);
      aurostd::StringstreamClean(aus);
      aus << _AELSTR_MESSAGE_ + "Number of normal strains = " << USER_NNORMAL_STRAINS << endl;  
      aurostd::PrintMessageStream(FileMESSAGE,aus,XHOST.QUIET);
    } else if( aurostd::substring2bool(AflowIn,_AELSTROPT_+"NNORMALSTRAINS=",TRUE) ) {
      USER_NNORMAL_STRAINS = aurostd::substring2utype<int>(AflowIn,_AELSTROPT_+"NNORMALSTRAINS=",TRUE);
      aurostd::StringstreamClean(aus);
      aus << _AELSTR_MESSAGE_ + "Number of normal strains = " << USER_NNORMAL_STRAINS << endl;  
      aurostd::PrintMessageStream(FileMESSAGE,aus,XHOST.QUIET);
    } 
    // Check that value is not zero or negative; warn user and reset to default values if it is zero or negative
    if(USER_NNORMAL_STRAINS < 1) {
      aurostd::StringstreamClean(aus);
      aus << _AELSTR_WARNING_ + "Number of normal strains = " << USER_NNORMAL_STRAINS << " < 1" << endl;  
      USER_NNORMAL_STRAINS = 4;
      aus << _AELSTR_WARNING_ + "Increasing number of normal strains to default value of " << USER_NNORMAL_STRAINS << endl;
      aurostd::PrintMessageStream(FileMESSAGE,aus,XHOST.QUIET);
    }     
    // Get the user's number of shear strains to be used in the calculation
    if( aurostd::substring2bool(AflowIn,_AELSTROPT_+"NSHEAR_STRAINS=",TRUE) ) {
      USER_NSHEAR_STRAINS = aurostd::substring2utype<int>(AflowIn,_AELSTROPT_+"NSHEAR_STRAINS=",TRUE);
      aurostd::StringstreamClean(aus);
      aus << _AELSTR_MESSAGE_ + "Number of shear strains = " << USER_NSHEAR_STRAINS << endl;  
      aurostd::PrintMessageStream(FileMESSAGE,aus,XHOST.QUIET);
    } else if( aurostd::substring2bool(AflowIn,_AELSTROPT_+"NSHEARSTRAINS=",TRUE) ) {
      USER_NSHEAR_STRAINS = aurostd::substring2utype<int>(AflowIn,_AELSTROPT_+"NSHEARSTRAINS=",TRUE);
      aurostd::StringstreamClean(aus);
      aus << _AELSTR_MESSAGE_ + "Number of shear strains = " << USER_NSHEAR_STRAINS << endl;  
      aurostd::PrintMessageStream(FileMESSAGE,aus,XHOST.QUIET);
    } 
    // Check that value is not zero or negative; warn user and reset to default values if it is zero or negative
    if(USER_NSHEAR_STRAINS < 1) {
      aurostd::StringstreamClean(aus);
      aus << _AELSTR_WARNING_ + "Number of shear strains = " << USER_NSHEAR_STRAINS << " < 1" << endl;  
      USER_NSHEAR_STRAINS = 4;
      aus << _AELSTR_WARNING_ + "Increasing number of shear strains to default value of " << USER_NSHEAR_STRAINS << endl;
      aurostd::PrintMessageStream(FileMESSAGE,aus,XHOST.QUIET);
    }    
    // Get the user's number of polynomial coefficients to be used to fit the normal strain-stress data
    // This includes the zeroth order coefficient, so actual polynomial degree will be one less than this number
    if( aurostd::substring2bool(AflowIn,_AELSTROPT_+"NORMAL_POLYFIT_ORDER=",TRUE) ) {
      USER_NORMAL_POLYFIT_ORDER = aurostd::substring2utype<int>(AflowIn,_AELSTROPT_+"NORMAL_POLYFIT_ORDER=",TRUE);
      aurostd::StringstreamClean(aus);
      aus << _AELSTR_MESSAGE_ + "Normal strain polynomial fitting order = " << USER_NORMAL_POLYFIT_ORDER << endl;  
      aurostd::PrintMessageStream(FileMESSAGE,aus,XHOST.QUIET);
    } else if( aurostd::substring2bool(AflowIn,_AELSTROPT_+"NORMALPOLYFITORDER=",TRUE) ) {
      USER_NORMAL_POLYFIT_ORDER = aurostd::substring2utype<int>(AflowIn,_AELSTROPT_+"NORMALPOLYFITORDER=",TRUE);
      aurostd::StringstreamClean(aus);
      aus << _AELSTR_MESSAGE_ + "Normal strain polynomial fitting order = " << USER_NORMAL_POLYFIT_ORDER << endl;  
      aurostd::PrintMessageStream(FileMESSAGE,aus,XHOST.QUIET);
    } else if(USER_ORIGIN_STRAIN_FIT.option || USER_RELAXED_STRUCT_FIT.option) {
      USER_NORMAL_POLYFIT_ORDER = USER_NNORMAL_STRAINS + 1;
    }
    // Check that value is not zero or negative; warn user and reset to default values if it is zero or negative
    if(USER_NORMAL_POLYFIT_ORDER < 1) {
      aurostd::StringstreamClean(aus);
      aus << _AELSTR_WARNING_ + "Normal strain polynomial fitting order = " << USER_NORMAL_POLYFIT_ORDER << " < 1" << endl;  
      if(USER_ORIGIN_STRAIN_FIT.option || USER_RELAXED_STRUCT_FIT.option) {
        USER_NORMAL_POLYFIT_ORDER = USER_NNORMAL_STRAINS + 1;
      } else {
        USER_NORMAL_POLYFIT_ORDER = USER_NNORMAL_STRAINS;
      }	
      aus << _AELSTR_WARNING_ + "Increasing polynomial fitting order to default value of " << USER_NORMAL_POLYFIT_ORDER << endl;
      aurostd::PrintMessageStream(FileMESSAGE,aus,XHOST.QUIET);
    }     
    // Get the user's number of polynomial coefficients to be used to fit the shear strain-stress data
    // This includes the zeroth order coefficient, so actual polynomial degree will be one less than this number
    if( aurostd::substring2bool(AflowIn,_AELSTROPT_+"SHEAR_POLYFIT_ORDER=",TRUE) ) {
      USER_SHEAR_POLYFIT_ORDER = aurostd::substring2utype<int>(AflowIn,_AELSTROPT_+"SHEAR_POLYFIT_ORDER=",TRUE);
      aurostd::StringstreamClean(aus);
      aus << _AELSTR_MESSAGE_ + "Shear strain polynomial fitting order = " << USER_SHEAR_POLYFIT_ORDER << endl;  
      aurostd::PrintMessageStream(FileMESSAGE,aus,XHOST.QUIET);
    } else if( aurostd::substring2bool(AflowIn,_AELSTROPT_+"SHEARPOLYFITORDER=",TRUE) ) {
      USER_SHEAR_POLYFIT_ORDER = aurostd::substring2utype<int>(AflowIn,_AELSTROPT_+"SHEARPOLYFITORDER=",TRUE);
      aurostd::StringstreamClean(aus);
      aus << _AELSTR_MESSAGE_ + "Shear strain polynomial fitting order = " << USER_SHEAR_POLYFIT_ORDER << endl;  
      aurostd::PrintMessageStream(FileMESSAGE,aus,XHOST.QUIET);
    } else if(USER_ORIGIN_STRAIN_FIT.option || USER_RELAXED_STRUCT_FIT.option) {
      USER_SHEAR_POLYFIT_ORDER = USER_NSHEAR_STRAINS + 1;
    }
    // Check that value is not zero or negative; warn user and reset to default values if it is zero or negative
    if(USER_SHEAR_POLYFIT_ORDER < 1) {
      aurostd::StringstreamClean(aus);
      aus << _AELSTR_WARNING_ + "Shear strain polynomial fitting order = " << USER_SHEAR_POLYFIT_ORDER << " < 1" << endl;  
      if(USER_ORIGIN_STRAIN_FIT.option || USER_RELAXED_STRUCT_FIT.option) {
        USER_SHEAR_POLYFIT_ORDER = USER_NSHEAR_STRAINS + 1;
      } else {
        USER_SHEAR_POLYFIT_ORDER = USER_NSHEAR_STRAINS;
      }
      aus << _AELSTR_WARNING_ + "Increasing shear strain polynomial fitting order to default value of " << USER_SHEAR_POLYFIT_ORDER << endl;
      aurostd::PrintMessageStream(FileMESSAGE,aus,XHOST.QUIET);
    }    
    // Get the user's number of independent strain directions to be used in the calculation
    if( aurostd::substring2bool(AflowIn,_AELSTROPT_+"NIND_STRAIN_DIRS=",TRUE) ) {
      USER_NIND_STRAIN_DIRS = aurostd::substring2utype<int>(AflowIn,_AELSTROPT_+"NIND_STRAIN_DIRS=",TRUE);
      aurostd::StringstreamClean(aus);
      aus << _AELSTR_MESSAGE_ + "Number of independent strain directions = " << USER_NIND_STRAIN_DIRS << endl;  
      aurostd::PrintMessageStream(FileMESSAGE,aus,XHOST.QUIET);
    } else if( aurostd::substring2bool(AflowIn,_AELSTROPT_+"NINDSTRAINDIRS=",TRUE) ) {
      USER_NIND_STRAIN_DIRS = aurostd::substring2utype<int>(AflowIn,_AELSTROPT_+"NINDSTRAINDIRS=",TRUE);
      aurostd::StringstreamClean(aus);
      aus << _AELSTR_MESSAGE_ + "Number of independent strain directions = " << USER_NIND_STRAIN_DIRS << endl;  
      aurostd::PrintMessageStream(FileMESSAGE,aus,XHOST.QUIET);
    } 
    // Check that value is not zero, negative or greater than 3; warn user and reset to default values if it is zero or negative or greater than 3
    if(USER_NIND_STRAIN_DIRS < 1 || USER_NIND_STRAIN_DIRS > 3) {
      aurostd::StringstreamClean(aus);
      aus << _AELSTR_WARNING_ + "Number of independent strain directions = " << USER_NNORMAL_STRAINS << " < 1 or > 3" << endl;  
      USER_NIND_STRAIN_DIRS = 3;
      aus << _AELSTR_WARNING_ + "Resetting number of independent strain directions to default value of " << USER_NIND_STRAIN_DIRS << endl;
      aurostd::PrintMessageStream(FileMESSAGE,aus,XHOST.QUIET);
    }      
    // Get the user's fractional tolerance for checking symmetry and consistency of elastic tensor
    if( aurostd::substring2bool(AflowIn,_AELSTROPT_+"SYM_TOL_FRAC=",TRUE) ) {
      USER_SYM_TOL_FRAC = aurostd::substring2utype<double>(AflowIn,_AELSTROPT_+"SYM_TOL_FRAC=",TRUE);
      aurostd::StringstreamClean(aus);
      aus << _AELSTR_MESSAGE_ + "Fractional tolerance for checking symmetry and consistency of elastic tensor = " << USER_SYM_TOL_FRAC << endl;  
      aurostd::PrintMessageStream(FileMESSAGE,aus,XHOST.QUIET);
    } else if( aurostd::substring2bool(AflowIn,_AELSTROPT_+"SYMTOLFRAC=",TRUE) ) {
      USER_SYM_TOL_FRAC = aurostd::substring2utype<double>(AflowIn,_AELSTROPT_+"SYMTOLFRAC=",TRUE);
      aurostd::StringstreamClean(aus);
      aus << _AELSTR_MESSAGE_ + "Fractional tolerance for checking symmetry and consistency of elastic tensor = " << USER_SYM_TOL_FRAC << endl;  
      aurostd::PrintMessageStream(FileMESSAGE,aus,XHOST.QUIET);
    } 
    // Get the user's normal strain step size to be used in the calculation
    if( aurostd::substring2bool(AflowIn,_AELSTROPT_+"NORMAL_STRAIN_STEP=",TRUE) ) {
      USER_NORMAL_STRAIN_STEP = aurostd::substring2utype<double>(AflowIn,_AELSTROPT_+"NORMAL_STRAIN_STEP=",TRUE);
      aurostd::StringstreamClean(aus);
      aus << _AELSTR_MESSAGE_ + "Normal strain step size = " << USER_NORMAL_STRAIN_STEP << endl;  
      aurostd::PrintMessageStream(FileMESSAGE,aus,XHOST.QUIET);
    } else if( aurostd::substring2bool(AflowIn,_AELSTROPT_+"NORMALSTRAINSTEP=",TRUE) ) {
      USER_NORMAL_STRAIN_STEP = aurostd::substring2utype<double>(AflowIn,_AELSTROPT_+"NORMALSTRAINSTEP=",TRUE);
      aurostd::StringstreamClean(aus);
      aus << _AELSTR_MESSAGE_ + "Normal strain step size = " << USER_NORMAL_STRAIN_STEP << endl;  
      aurostd::PrintMessageStream(FileMESSAGE,aus,XHOST.QUIET);
    }
    // Check that value is not zero or negative; warn user and reset to default values if it is zero or negative
    if(USER_NORMAL_STRAIN_STEP < tolzero) {
      aurostd::StringstreamClean(aus);
      aus << _AELSTR_WARNING_ + "Strain step size = " << USER_NORMAL_STRAIN_STEP << " <= 0.0" << endl;  
      USER_NORMAL_STRAIN_STEP = 0.005;
      aus << _AELSTR_WARNING_ + "Increasing normal strain step size to default value of " << USER_NORMAL_STRAIN_STEP << endl;
      aurostd::PrintMessageStream(FileMESSAGE,aus,XHOST.QUIET);
    }  
    // Get the user's shear strain step size to be used in the calculation
    if( aurostd::substring2bool(AflowIn,_AELSTROPT_+"SHEAR_STRAIN_STEP=",TRUE) ) {
      USER_SHEAR_STRAIN_STEP = aurostd::substring2utype<double>(AflowIn,_AELSTROPT_+"SHEAR_STRAIN_STEP=",TRUE);
      aurostd::StringstreamClean(aus);
      aus << _AELSTR_MESSAGE_ + "Shear strain step size = " << USER_SHEAR_STRAIN_STEP << endl;  
      aurostd::PrintMessageStream(FileMESSAGE,aus,XHOST.QUIET);
    } if( aurostd::substring2bool(AflowIn,_AELSTROPT_+"SHEARSTRAINSTEP=",TRUE) ) {
      USER_SHEAR_STRAIN_STEP = aurostd::substring2utype<double>(AflowIn,_AELSTROPT_+"SHEARSTRAINSTEP=",TRUE);
      aurostd::StringstreamClean(aus);
      aus << _AELSTR_MESSAGE_ + "Shear strain step size = " << USER_SHEAR_STRAIN_STEP << endl;  
      aurostd::PrintMessageStream(FileMESSAGE,aus,XHOST.QUIET);
    } 
    // Check that value is not zero or negative; warn user and reset to default values if it is zero or negative
    if(USER_SHEAR_STRAIN_STEP < tolzero) {
      aurostd::StringstreamClean(aus);
      aus << _AELSTR_WARNING_ + "Shear strain step size = " << USER_SHEAR_STRAIN_STEP << " <= 0.0" << endl;  
      //USER_SHEAR_STRAIN_STEP = 0.04;
      USER_SHEAR_STRAIN_STEP = 0.005;
      aus << _AELSTR_WARNING_ + "Increasing shear strain step size to default value of " << USER_SHEAR_STRAIN_STEP << endl;
      aurostd::PrintMessageStream(FileMESSAGE,aus,XHOST.QUIET);
    }  
    // Get the user's selection of whether to use negative strains. 
    if( aurostd::substring2bool(AflowIn,_AELSTROPT_+"NEG_STRAINS=",TRUE) ) {
      USER_NEG_STRAINS.options2entry(AflowIn,_AELSTROPT_+"NEG_STRAINS=",USER_NEG_STRAINS.option);
      aurostd::StringstreamClean(aus);
      aus << _AELSTR_MESSAGE_ + "Plot AEL results = " << USER_NEG_STRAINS.option << endl;  
      aurostd::PrintMessageStream(FileMESSAGE,aus,XHOST.QUIET);
    } else if( aurostd::substring2bool(AflowIn,_AELSTROPT_+"NEGSTRAINS=",TRUE) ) {
      USER_NEG_STRAINS.options2entry(AflowIn,_AELSTROPT_+"NEGSTRAINS=",USER_NEG_STRAINS.option);
      aurostd::StringstreamClean(aus);
      aus << _AELSTR_MESSAGE_ + "Plot AEL results = " << USER_NEG_STRAINS.option << endl;  
      aurostd::PrintMessageStream(FileMESSAGE,aus,XHOST.QUIET);
    }  	
    // Get the user's selection of whether to get the atomic species from the potential name in order to calculate the unit cell mass
    if( aurostd::substring2bool(AflowIn,_AELSTROPT_+"SPECIES_MASS=",TRUE) ) {
      USER_SPECIES_MASS.options2entry(AflowIn,_AELSTROPT_+"SPECIES_MASS=",USER_SPECIES_MASS.option);
      aurostd::StringstreamClean(aus);
      aus << _AELSTR_MESSAGE_ << "Obtain atomic species from potential name = " << USER_SPECIES_MASS.option << endl;  
      aurostd::PrintMessageStream(FileMESSAGE,aus,XHOST.QUIET);
    } else if( aurostd::substring2bool(AflowIn,_AELSTROPT_+"SPECIESMASS=",TRUE) ) {
      USER_SPECIES_MASS.options2entry(AflowIn,_AELSTROPT_+"SPECIESMASS=",USER_SPECIES_MASS.option);
      aurostd::StringstreamClean(aus);
      aus << _AELSTR_MESSAGE_ << "Obtain atomic species from potential name = " << USER_SPECIES_MASS.option << endl;  
      aurostd::PrintMessageStream(FileMESSAGE,aus,XHOST.QUIET);
    } 
    // Get the user's selection of whether to use the prefix "ARUN" before the individual directory names
    if( aurostd::substring2bool(AflowIn,_AELSTROPT_+"DIRNAME_ARUN=",TRUE) ) {
      USER_DIRNAME_ARUN.options2entry(AflowIn,_AELSTROPT_+"DIRNAME_ARUN=",USER_DIRNAME_ARUN.option);
      aurostd::StringstreamClean(aus);
      aus << _AELSTR_MESSAGE_ << "Use ARUN prefix in directory names = " << USER_DIRNAME_ARUN.option << endl;  
      aurostd::PrintMessageStream(FileMESSAGE,aus,XHOST.QUIET);
    } else if( aurostd::substring2bool(AflowIn,_AELSTROPT_+"DIRNAMEARUN=",TRUE) ) {
      USER_DIRNAME_ARUN.options2entry(AflowIn,_AELSTROPT_+"DIRNAMEARUN=",USER_DIRNAME_ARUN.option);
      aurostd::StringstreamClean(aus);
      aus << _AELSTR_MESSAGE_ << "Use ARUN prefix in directory names = " << USER_DIRNAME_ARUN.option << endl;  
      aurostd::PrintMessageStream(FileMESSAGE,aus,XHOST.QUIET);
    }
    // Get the user's selection of whether to write the debugging information for the function AGL_functions::gaussxm
    if( aurostd::substring2bool(AflowIn,_AELSTROPT_+"GAUSSXM_DEBUG=",TRUE) ) {
      USER_GAUSSXM_DEBUG.options2entry(AflowIn,_AELSTROPT_+"GAUSSXM_DEBUG=",USER_GAUSSXM_DEBUG.option);
      aurostd::StringstreamClean(aus);
      aus << _AELSTR_MESSAGE_ << "Write AGL_functions::gaussxm debugging information = " << USER_GAUSSXM_DEBUG.option << endl;  
      aurostd::PrintMessageStream(FileMESSAGE,aus,XHOST.QUIET);
    } else if( aurostd::substring2bool(AflowIn,_AELSTROPT_+"GAUSSXMDEBUG=",TRUE) ) {
      USER_GAUSSXM_DEBUG.options2entry(AflowIn,_AELSTROPT_+"GAUSSXMDEBUG=",USER_GAUSSXM_DEBUG.option);
      aurostd::StringstreamClean(aus);
      aus << _AELSTR_MESSAGE_ << "Write AGL_functions::gaussxm debugging information = " << USER_GAUSSXM_DEBUG.option << endl;  
      aurostd::PrintMessageStream(FileMESSAGE,aus,XHOST.QUIET);
    } 	
    // Get the user's list of failed run subdirectories to skip when calculating the elastic constants
    if( aurostd::substring2bool(AflowIn,_AELSTROPT_+"SKIP_FAILED_ARUNS=",TRUE) ) {
      USER_SKIP_FAILED_ARUNS = aurostd::substring2string(AflowIn,_AELSTROPT_+"SKIP_FAILED_ARUNS=",TRUE);
      aurostd::StringstreamClean(aus);
      aus << _AELSTR_MESSAGE_ + "Failed ARUNS to skip = " << USER_SKIP_FAILED_ARUNS << endl;  
      aurostd::PrintMessageStream(FileMESSAGE,aus,XHOST.QUIET);
    } else if( aurostd::substring2bool(AflowIn,_AELSTROPT_+"SKIPFAILEDARUNS=",TRUE) ) {
      USER_SKIP_FAILED_ARUNS = aurostd::substring2string(AflowIn,_AELSTROPT_+"SKIPFAILEDARUNS=",TRUE);
      aurostd::StringstreamClean(aus);
      aus << _AELSTR_MESSAGE_ + "Failed ARUNS to skip = " << USER_SKIP_FAILED_ARUNS << endl;  
      aurostd::PrintMessageStream(FileMESSAGE,aus,XHOST.QUIET);
    } 		
    // Get the user's option of whether to automatically skip failed run subdirectories 
    if( aurostd::substring2bool(AflowIn,_AELSTROPT_+"AUTOSKIP_FAILED_ARUNS=",TRUE) ) {
      USER_AUTOSKIP_FAILED_ARUNS.options2entry(AflowIn,_AELSTROPT_+"AUTOSKIP_FAILED_ARUNS=",TRUE);
      aurostd::StringstreamClean(aus);
      aus << _AELSTR_MESSAGE_ + "Automatically detect and skip failed ARUNS = " << USER_AUTOSKIP_FAILED_ARUNS << endl;  
      aurostd::PrintMessageStream(FileMESSAGE,aus,XHOST.QUIET);
    } else if( aurostd::substring2bool(AflowIn,_AELSTROPT_+"AUTOSKIPFAILEDARUNS=",TRUE) ) {
      USER_AUTOSKIP_FAILED_ARUNS.options2entry(AflowIn,_AELSTROPT_+"AUTOSKIPFAILEDARUNS=",TRUE);
      aurostd::StringstreamClean(aus);
      aus << _AELSTR_MESSAGE_ + "Automatically detect and skip failed ARUNS = " << USER_AUTOSKIP_FAILED_ARUNS << endl;  
      aurostd::PrintMessageStream(FileMESSAGE,aus,XHOST.QUIET);
    } 		
    // Get the user's option of maximum number of failed run subdirectories to skip in each independent direction
    if( aurostd::substring2bool(AflowIn,_AELSTROPT_+"SKIP_ARUNS_MAX=",TRUE) ) {
      USER_SKIP_ARUNS_MAX = aurostd::substring2utype<int>(AflowIn,_AELSTROPT_+"SKIP_ARUNS_MAX=",TRUE);
      aurostd::StringstreamClean(aus);
      aus << _AELSTR_MESSAGE_ + "Maximum number of ARUNS to skip = " << USER_SKIP_ARUNS_MAX << endl;  
      aurostd::PrintMessageStream(FileMESSAGE,aus,XHOST.QUIET);
    } else if( aurostd::substring2bool(AflowIn,_AELSTROPT_+"SKIPARUNSMAX=",TRUE) ) {
      USER_SKIP_ARUNS_MAX = aurostd::substring2utype<int>(AflowIn,_AELSTROPT_+"SKIPARUNSMAX=",TRUE);
      aurostd::StringstreamClean(aus);
      aus << _AELSTR_MESSAGE_ + "Maximum number of ARUNS to skip = " << USER_SKIP_ARUNS_MAX << endl;  
      aurostd::PrintMessageStream(FileMESSAGE,aus,XHOST.QUIET);
    } 		
    // Get the user's option of whether to calculate the elastic constants under pressure
    if( aurostd::substring2bool(AflowIn,_AELSTROPT_+"PRESSURE_CALC=",TRUE) ) {
      USER_PRESSURE_CALC.options2entry(AflowIn,_AELSTROPT_+"PRESSURE_CALC=",TRUE);
      aurostd::StringstreamClean(aus);
      aus << _AELSTR_MESSAGE_ + "Calculate elastic constants at pressure = " << USER_PRESSURE_CALC.option << endl;  
      aurostd::PrintMessageStream(FileMESSAGE,aus,XHOST.QUIET);
    } else if( aurostd::substring2bool(AflowIn,_AELSTROPT_+"PRESSURECALC=",TRUE) ) {
      USER_PRESSURE_CALC.options2entry(AflowIn,_AELSTROPT_+"PRESSURECALC=",TRUE);
      aurostd::StringstreamClean(aus);
      aus << _AELSTR_MESSAGE_ + "Calculate elastic constants at pressure = " << USER_PRESSURE_CALC.option << endl;  
      aurostd::PrintMessageStream(FileMESSAGE,aus,XHOST.QUIET);
    }
    // Get the user's option of whether to use the elastic constants for a pressure where the material is elastically stable
    if( aurostd::substring2bool(AflowIn,_AELSTROPT_+"USE_STABLE_PRESSURE=",TRUE) ) {
      USER_USE_STABLE_PRESSURE.options2entry(AflowIn,_AELSTROPT_+"USE_STABLE_PRESSURE=",TRUE);
      aurostd::StringstreamClean(aus);
      aus << _AELSTR_MESSAGE_ + "Use elastic constants at pressure where material is stable = " << USER_USE_STABLE_PRESSURE.option << endl;  
      aurostd::PrintMessageStream(FileMESSAGE,aus,XHOST.QUIET);
    } else if( aurostd::substring2bool(AflowIn,_AELSTROPT_+"USESTABLEPRESSURE=",TRUE) ) {
      USER_USE_STABLE_PRESSURE.options2entry(AflowIn,_AELSTROPT_+"USESTABLEPRESSURE=",TRUE);
      aurostd::StringstreamClean(aus);
      aus << _AELSTR_MESSAGE_ + "Use elastic constants at pressure where material is stable = " << USER_USE_STABLE_PRESSURE.option << endl;  
      aurostd::PrintMessageStream(FileMESSAGE,aus,XHOST.QUIET);
    } 	   	        
    // Get the user's option of whether to symmetrize the elastic stiffness tensor
    if( aurostd::substring2bool(AflowIn,_AELSTROPT_+"SYMMETRIZE=",TRUE) ) {
      USER_SYMMETRIZE.options2entry(AflowIn,_AELSTROPT_+"SYMMETRIZE=",TRUE);
      aurostd::StringstreamClean(aus);
      aus << _AELSTR_MESSAGE_ + "Symmetrize elastic stiffness tensor = " << USER_SYMMETRIZE.option << endl;
      aurostd::PrintMessageStream(FileMESSAGE,aus,XHOST.QUIET);
    }
    // Get the user's option of whether to use the VASP symmetry routines to reduce the cell size
    if( aurostd::substring2bool(AflowIn,_AELSTROPT_+"VASPSYM=",TRUE) ) {
      USER_VASPSYM.options2entry(AflowIn,_AELSTROPT_+"VASPSYM=",TRUE);
      aurostd::StringstreamClean(aus);
      aus << _AELSTR_MESSAGE_ + "Switch off VASP symmetry = " << USER_VASPSYM.option << endl;
      aurostd::PrintMessageStream(FileMESSAGE,aus,XHOST.QUIET);
    }        

    // Set up name of calculation and output filename and directory path
    AEL_data.dirpathname = aurostd::CleanFileName(xvasp.Directory);
    AEL_data.sysname = aurostd::CleanStringASCII(USER_SYSTEM_NAME);
    AEL_data.sysname = aurostd::RemoveWhiteSpaces(AEL_data.sysname);

    // Set up options on what to calculate
    AEL_data.fitstrainorigin = USER_ORIGIN_STRAIN_FIT.option;
    AEL_data.calcstrainorigin = USER_ORIGIN_STRAIN_CALC.option;
    AEL_data.fitrelaxedstruct = USER_RELAXED_STRUCT_FIT.option;
    AEL_data.vasprunxmlstress = USER_VASPRUNXML_STRESS.option;
    AEL_data.precaccalgonorm = USER_PRECACC_ALGONORM.option;
    AEL_data.relax_static = USER_RELAX_STATIC.option;
    AEL_data.static_only = USER_STATIC.option;
    AEL_data.relax_only = USER_RELAX.option;
    AEL_data.negstrain = USER_NEG_STRAINS.option;
    AEL_data.gaussxm_debug = USER_GAUSSXM_DEBUG.option;
    AEL_data.aflowin_overwrite = USER_AFLOWIN_OVERWRITE.option;
    AEL_data.autoskipfailedaruns = USER_AUTOSKIP_FAILED_ARUNS.option;
    AEL_data.symmetrize_elastic_tensor = USER_SYMMETRIZE.option;
    AEL_data.vasp_symmetry = USER_VASPSYM.option;

    // RELAX_STATIC=2 is the default; if either of the other two options are true it should be false; otherwise it should be true
    if(AEL_data.static_only || AEL_data.relax_only) {
      AEL_data.relax_static = false;
    } else {
      AEL_data.relax_static = true;
    }

    // Insert user's value of fractional tolerance for checking symmetry and consistency of elastic tensor into AEL_data class
    AEL_data.symtolfrac = USER_SYM_TOL_FRAC;

    // Insert user's values of polynomial fitting order for stress-strain data into AEL_data class
    AEL_data.normalpolyfitorder = USER_NORMAL_POLYFIT_ORDER;
    AEL_data.shearpolyfitorder = USER_SHEAR_POLYFIT_ORDER;

    // Insert user's values for maximum number of failed runs to skip in each independent direction
    AEL_data.skiparunsmax = USER_SKIP_ARUNS_MAX;

    // Check if user has requested that the elastic constants be calculated as a function of pressure
    if(USER_PRESSURE_CALC.option) {
      // Call AGL to calculate pressure vs. volume values
      aelerror = AGL_functions::Get_VolumeStaticPressure(xvasp, AflowIn, aflags, kflags, vflags, Pressure, PressureVolumes, VolumeScaleFactors, AEL_data.postprocess, FileMESSAGE);
      // Check if calculation of pressure vs. volume values has finished properly
      if(aelerror == 0) {
        aurostd::StringstreamClean(aus);
        aus << _AELSTR_MESSAGE_ + "Pressure vs. volume calculation run successfully" << endl;        
        aurostd::PrintMessageStream(FileMESSAGE,aus,XHOST.QUIET);
        for (uint k = 0; k < Pressure.size(); k++) {
          aurostd::StringstreamClean(aus);
          // [OBSOLETE] if(LIB2RAW_FIX_THIS_LATER) {  // to avoid too much garbage in lib2raw
          aus << _AELSTR_MESSAGE_ + "Pressure = " << Pressure.at(k) << "GPa, Volume = " << PressureVolumes.at(k) << "Ang^3" << endl;        
          aurostd::PrintMessageStream(FileMESSAGE,aus,XHOST.QUIET);
          // [OBSOLETE] }
        }
      } else if(aelerror == 8) {
        aurostd::StringstreamClean(aus);
        aus << _AELSTR_MESSAGE_ << "AGL waiting for other calculations to run" << endl;  
        aurostd::PrintMessageStream(FileMESSAGE,aus,XHOST.QUIET);
        return aelerror;
      } else {
        aurostd::StringstreamClean(aus);
        aus << _AELSTR_WARNING_ << "AGL calculation failed" << endl;
        aus << _AELSTR_WARNING_ << "Cannot calculate elastic properties at finite pressure" << endl;
        aurostd::PrintMessageStream(FileMESSAGE,aus,XHOST.QUIET);
        return aelerror;
      }
    }

    aurostd::StringstreamClean(aus);
    aus << _AELSTR_MESSAGE_ + "Normal polynomial fitting order = " << AEL_data.normalpolyfitorder << endl;        
    aus << _AELSTR_MESSAGE_ + "Shear polynomial fitting order = " << AEL_data.shearpolyfitorder << endl;       
    aurostd::PrintMessageStream(FileMESSAGE,aus,XHOST.QUIET);

    aurostd::StringstreamClean(aus);
    aus << _AELSTR_MESSAGE_ + "Output directory name = " << AEL_data.dirpathname << endl;  
    aurostd::PrintMessageStream(FileMESSAGE,aus,XHOST.QUIET);

    // Check if there are failed ARUN subdirectories to skip; if so tokenize into vector of strings
    if(USER_SKIP_FAILED_ARUNS != "") {
      vector<string> tokens;
      string failed_arun;
      aurostd::string2tokens(USER_SKIP_FAILED_ARUNS, tokens, ",");
      for(uint i = 0; i < tokens.size(); i++) {
        failed_arun = aurostd::RemoveWhiteSpaces(tokens.at(i));
        AEL_data.failed_arun_list.push_back(failed_arun);
      }
      for (uint i = 0; i < AEL_data.failed_arun_list.size(); i++) {
        aurostd::StringstreamClean(aus);
        aus << _AELSTR_MESSAGE_ << "Failed ARUN directory = " << AEL_data.failed_arun_list.at(i) << endl; 
        aurostd::PrintMessageStream(FileMESSAGE,aus,XHOST.QUIET);
      }
      // [OBSOLETE] return 1;
    }

    // Calculate total mass of unit cell of system in units of kg
    if(USER_SPECIES_MASS.option) {
      // Use species pp names 
      for(uint i = 0; i < xvasp.str.species.size(); i++) {
        AEL_data.cellmasskg = AEL_data.cellmasskg + xvasp.str.num_each_type.at(i) * GetAtomMass(xvasp.str.species.at(i));
      }

      // Write out the names of the atoms used in the calculation
      uint ij = 0;
      for(uint i = 0; i < xvasp.str.species.size(); i++) {
        for (int j = 0; j < xvasp.str.num_each_type.at(i); j++) {
          aurostd::StringstreamClean(aus);
          aus << _AELSTR_MESSAGE_ << "Atom " << ij << " = " << xvasp.str.species.at(i) << endl; 
          aus << _AELSTR_MESSAGE_ << "Atom " << ij << " = " << xvasp.str.species_pp.at(i) << endl; 
          aus << _AELSTR_MESSAGE_ << "Atom " << ij << " = " << xvasp.str.species_pp_type.at(i) << endl; 
          aus << _AELSTR_MESSAGE_ << "Atom " << ij << " = " << xvasp.str.species_pp_version.at(i) << endl;  
          aurostd::PrintMessageStream(FileMESSAGE,aus,XHOST.QUIET);
          ij++;
        }
      }
    } else {
      // Use atom names
      for(uint i = 0; i < xvasp.str.atoms.size(); i++) {
        AEL_data.cellmasskg = AEL_data.cellmasskg + GetAtomMass(xvasp.str.atoms.at(i).cleanname);
      }
      // Write out the names of the atoms used in the calculation
      for(uint i = 0; i < xvasp.str.atoms.size(); i++) {
        aurostd::StringstreamClean(aus);
        aus << _AELSTR_MESSAGE_ << "Atom " << i << " = " << xvasp.str.atoms.at(i).cleanname << endl;  
        aurostd::PrintMessageStream(FileMESSAGE,aus,XHOST.QUIET);
      }
    }

    // Calculate volume of unit cell of system in units of m^3
    AEL_data.cellvolumem3 = xvasp.str.Volume() * 1e-30;

    // Calculate mass density of material in units of kg / m^3
    AEL_data.mass_density = AEL_data.cellmasskg / AEL_data.cellvolumem3;

    // Save number of atoms in cell
    AEL_data.natomscell = 1.0 * xvasp.str.atoms.size();

    // Write out values for mass, volume and density
    aurostd::StringstreamClean(aus);
    aus << _AELSTR_MESSAGE_ << "Mass of calculated cell = " <<  AEL_data.cellmasskg << " kg" << endl;  
    aus << _AELSTR_MESSAGE_ << "Volume of calculated cell = " <<  AEL_data.cellvolumem3 << " m^3" << endl;  
    aus << _AELSTR_MESSAGE_ << "Density of material = " <<  AEL_data.mass_density << " kg / m^3" << endl;  
    aurostd::PrintMessageStream(FileMESSAGE,aus,XHOST.QUIET);

    // Check which Bravais lattice type the structure has
    aurostd::StringstreamClean(aus);
    aus << _AELSTR_MESSAGE_ + "Bravais lattice type = " << xvasp.str.bravais_lattice_type << endl;  
    aurostd::PrintMessageStream(FileMESSAGE,aus,XHOST.QUIET);

    // Use Bravais lattice symmetry to set the number of strains if requested by user
    // So far, only cubic symmetry is used as there are issues with identifying the unique directions for other symmetries
    if(USER_STRAIN_SYMMETRY.option) {
      aurostd::StringstreamClean(aus);
      aus << _AELSTR_MESSAGE_ + "Using Bravais lattice type to reduce the number of required strains" << endl;        
      aus << _AELSTR_MESSAGE_ + "Bravais lattice type = " << xvasp.str.bravais_lattice_type << endl;  
      aus << _AELSTR_WARNING_ + "Number of independent strains will be reset automatically from initial value of " << USER_NIND_STRAIN_DIRS << endl;
      aus << _AELSTR_WARNING_ + "If you want to specify a different number of strains, please use the line " + _AELSTROPT_ + "STRAINSYMMETRY=OFF in the aflow.in file" << endl;      
      aurostd::PrintMessageStream(FileMESSAGE,aus,XHOST.QUIET);
      if((xvasp.str.bravais_lattice_type == "FCC") || (xvasp.str.bravais_lattice_type == "BCC") || (xvasp.str.bravais_lattice_type == "CUB")) {
        USER_NIND_STRAIN_DIRS = 1;
        aurostd::StringstreamClean(aus);
        aus << _AELSTR_MESSAGE_ + "Lattice has cubic symmetry" << endl;        
        aus << _AELSTR_MESSAGE_ + "Number of independent strains set to " << USER_NIND_STRAIN_DIRS << endl;        
        aurostd::PrintMessageStream(FileMESSAGE,aus,XHOST.QUIET);
      } else {
        USER_NIND_STRAIN_DIRS = 3;
        aurostd::StringstreamClean(aus);
        aus << _AELSTR_MESSAGE_ + "Lattice symmetry requires full set of strains " << endl;        
        aus << _AELSTR_MESSAGE_ + "Number of independent strains set to " << USER_NIND_STRAIN_DIRS << endl;        
        aurostd::PrintMessageStream(FileMESSAGE,aus,XHOST.QUIET);
      }
    } else {
      // If not using lattice symmetry to set strains, checks that number of strains are sufficient for that lattice symmetry
      if((xvasp.str.bravais_lattice_type == "FCC") || (xvasp.str.bravais_lattice_type == "BCC") || (xvasp.str.bravais_lattice_type == "CUB")) {
        aurostd::StringstreamClean(aus);
        aus << _AELSTR_MESSAGE_ + "Lattice has cubic symmetry" << endl;        
        aurostd::PrintMessageStream(FileMESSAGE,aus,XHOST.QUIET);
        if(USER_NIND_STRAIN_DIRS >= 1) {
          aurostd::StringstreamClean(aus);
          aus << _AELSTR_MESSAGE_ + "Number of independent strains = " << USER_NIND_STRAIN_DIRS << " which is sufficient for cubic symmetry" << endl;        
          aurostd::PrintMessageStream(FileMESSAGE,aus,XHOST.QUIET);
        } else {
          USER_NIND_STRAIN_DIRS = 1;
          aurostd::StringstreamClean(aus);
          aus << _AELSTR_WARNING_ + "Number of independent strains = " << USER_NIND_STRAIN_DIRS << " which is not sufficient for cubic symmetry" << endl;        
          aus << _AELSTR_MESSAGE_ + "Number of independent strains reset to " << USER_NIND_STRAIN_DIRS << endl;        
          aurostd::PrintMessageStream(FileMESSAGE,aus,XHOST.QUIET);
        } 
      } else {
        aurostd::StringstreamClean(aus);
        aus << _AELSTR_MESSAGE_ + "Lattice symmetry requires full set of strains " << endl;        
        aurostd::PrintMessageStream(FileMESSAGE,aus,XHOST.QUIET);
        if(USER_NIND_STRAIN_DIRS >= 3) {
          aurostd::StringstreamClean(aus);
          aus << _AELSTR_MESSAGE_ + "Number of independent strains = " << USER_NIND_STRAIN_DIRS << " which is sufficient for this symmetry" << endl;        
          aurostd::PrintMessageStream(FileMESSAGE,aus,XHOST.QUIET);
        } else {
          USER_NIND_STRAIN_DIRS = 3;
          aurostd::StringstreamClean(aus);
          aus << _AELSTR_WARNING_ + "Number of independent strains = " << USER_NIND_STRAIN_DIRS << " which is not sufficient for this symmetry" << endl;        
          aus << _AELSTR_MESSAGE_ + "Number of independent strains reset to " << USER_NIND_STRAIN_DIRS << endl;        
          aurostd::PrintMessageStream(FileMESSAGE,aus,XHOST.QUIET);
        }
      }
    }

    aurostd::StringstreamClean(aus);
    aus << _AELSTR_MESSAGE_ + "starting try loop to create strained structures and run elastic constant calculation" << endl;  
    aurostd::PrintMessageStream(FileMESSAGE,aus,XHOST.QUIET);

    // Create set of strained structures, write aflow.in files to directories, run VASP, collect results, and pass to elastic constants method
    // "try" loop adapted from that in AFLOW APL function DirectMethodPC::runVASPCalculations()
    try {
      // Create strain sets
      aurostd::StringstreamClean(aus);
      aus << _AELSTR_MESSAGE_ + "creating strain sets" << endl;  
      aurostd::PrintMessageStream(FileMESSAGE,aus,XHOST.QUIET);
      if(USER_NEG_STRAINS.option) {
        aurostd::StringstreamClean(aus);
        aus << _AELSTR_MESSAGE_ + "negative strains" << endl;  
        aurostd::PrintMessageStream(FileMESSAGE,aus,XHOST.QUIET);
        int nstrainsteps = USER_NNORMAL_STRAINS / 2;
        int nstrainstepshalf = nstrainsteps / 2;
        double dnstrainsteps = nstrainsteps;
        double deformation, di;
        for (int i = 0; i < nstrainsteps; i++) {
          di = i;
          deformation = (di - dnstrainsteps) * USER_NORMAL_STRAIN_STEP;
          AEL_data.normal_deformations.push_back(deformation);
        }
        for (int i = 0; i < nstrainsteps; i++) {
          di = i + 1.0;
          deformation = di * USER_NORMAL_STRAIN_STEP;
          AEL_data.normal_deformations.push_back(deformation);
        }
        for (int i = nstrainstepshalf; i < (USER_NNORMAL_STRAINS - nstrainstepshalf); i++) {
          AEL_data.normal_deformations_half.push_back(AEL_data.normal_deformations.at(i));
        }	  
        nstrainsteps = USER_NSHEAR_STRAINS / 2;
        nstrainstepshalf = nstrainsteps / 2;
        dnstrainsteps = nstrainsteps;
        for (int i = 0; i < nstrainsteps; i++) {
          di = i;
          deformation = (di - dnstrainsteps) * USER_SHEAR_STRAIN_STEP;
          AEL_data.shear_deformations.push_back(deformation);
        }
        for (int i = 0; i < nstrainsteps; i++) {
          di = i + 1.0;
          deformation = di * USER_SHEAR_STRAIN_STEP;
          AEL_data.shear_deformations.push_back(deformation);
        }	
        for (int i = nstrainstepshalf; i < (USER_NSHEAR_STRAINS - nstrainstepshalf); i++) {
          AEL_data.shear_deformations_half.push_back(AEL_data.shear_deformations.at(i));
        }
      } else {
        aurostd::StringstreamClean(aus);
        aus << _AELSTR_MESSAGE_ + "positive strains only" << endl;  
        aurostd::PrintMessageStream(FileMESSAGE,aus,XHOST.QUIET);
        int nstrainsteps = USER_NNORMAL_STRAINS;
        int nstrainstepshalf = nstrainsteps / 2;
        double deformation, di;
        for (int i = 0; i < nstrainsteps; i++) {
          di = i + 1.0;
          deformation = di * USER_NORMAL_STRAIN_STEP;
          AEL_data.normal_deformations.push_back(deformation);
        }
        for (int i = 0; i < nstrainstepshalf; i++) {
          AEL_data.normal_deformations_half.push_back(AEL_data.normal_deformations.at(i));
        }	  	  
        nstrainsteps = USER_NSHEAR_STRAINS;
        nstrainstepshalf = nstrainsteps / 2;
        for (int i = 0; i < nstrainsteps; i++) {
          di = i + 1.0;
          deformation = di * USER_SHEAR_STRAIN_STEP;
          AEL_data.shear_deformations.push_back(deformation);
        }
        for (int i = 0; i < nstrainstepshalf; i++) {
          AEL_data.shear_deformations_half.push_back(AEL_data.shear_deformations.at(i));
        }
      }

      aurostd::StringstreamClean(aus);
      aus << _AELSTR_MESSAGE_ + "normal_deformations.size() = " << AEL_data.normal_deformations.size() << endl;  
      aus << _AELSTR_MESSAGE_ + "shear_deformations.size() = " << AEL_data.shear_deformations.size() << endl;  
      aurostd::PrintMessageStream(FileMESSAGE,aus,XHOST.QUIET);

      // Create strain matrices
      aurostd::xmatrix<double> strain_matrix(3, 3);

      AEL_data.normal_strain.resize(USER_NIND_STRAIN_DIRS);
      AEL_data.shear_strain.resize(USER_NIND_STRAIN_DIRS);

      // Normal strain deformation     
      for (uint i = 1; i <= AEL_data.normal_strain.size(); i++) {
        for (uint j = 0; j < AEL_data.normal_deformations.size(); j++) {
          strain_matrix = aurostd::identity(strain_matrix);
          strain_matrix[i][i] = strain_matrix[i][i] + AEL_data.normal_deformations.at(j);
          AEL_data.normal_strain.at(i-1).push_back(strain_matrix);
        }
      }

      // Shear strain deformation
      // Note that here the strain is applied asymmetrically, so that epsilon[k][l] = deformation, while epsilon[l][k] = 0
      // Therefore the shear strain elements of the strain tensor in Voigt notation become (epsilon[k][l] + epsilon[l][k]) = deformation
      for (uint i = 1; i <= AEL_data.shear_strain.size(); i++) {
        uint k = 3 - i;
        uint l = 3;
        if(i == 3) {
          k = 1;
          l = 2;
        }
        for (uint j = 0; j < AEL_data.shear_deformations.size(); j++) {
          strain_matrix = aurostd::identity(strain_matrix);
          strain_matrix[k][l] = strain_matrix[k][l] + AEL_data.shear_deformations.at(j);
          AEL_data.shear_strain.at(i-1).push_back(strain_matrix);
        }
      }

      // Create strained structures
      xstructure initialstructure = xvasp.str;
      xstructure strainedstructure;
      xstructure compressedstructure;
      vector<xstructure> pressurestructures;
      _xvasp vaspRun;
      vector<_xvasp> vaspRuns;
      vector<vector <_xvasp> > vaspRunsPressures;
      vector<_xvasp> vaspRunsPressure;
      vector<_AEL_data> AEL_data_pressures;
      _AEL_data AEL_data_orig;
      _vflags vaspFlags;
      vaspFlags = vflags;
      _kflags kbinFlags;
      kbinFlags = kflags;
      _aflags aflowFlags;
      aflowFlags = aflags;
      vector<string> runname;
      vector<string> runnamepressure;
      vector<vector<string> > runnamepressures;
      vector<string> dirrunname;
      vector<string> dirrunnamepressure;
      vector<vector<string> > dirrunnamepressures;
      vector<string> arunname;
      vector<string> arunnamepressure;
      vector<vector<string> > arunnamepressures;
      bool avasp_pop_xvasp_success = true;
      bool aflowin_success = true;
      stringstream arunaflowin;
      bool write = true;

      // Initialize vaspRun to get values of directory path, etc.
      vaspRun = xvasp;

      aurostd::StringstreamClean(aus);
      aus << _AELSTR_MESSAGE_ + "Initial structure lattice:" << endl; 
      aus << initialstructure.lattice << endl;
      aurostd::PrintMessageStream(FileMESSAGE,aus,XHOST.QUIET);

      aurostd::StringstreamClean(aus);
      aus << _AELSTR_MESSAGE_ + "creating strained structures" << endl; 
      aurostd::PrintMessageStream(FileMESSAGE,aus,XHOST.QUIET);

      // Generates structures as a function of pressure
      if(USER_PRESSURE_CALC.option) {
        for (uint i = 0; i < VolumeScaleFactors.size(); i++) {
          compressedstructure = initialstructure;
          compressedstructure.InflateVolume(VolumeScaleFactors.at(i));
          pressurestructures.push_back(compressedstructure);
        }
        for (uint i = 0; i < VolumeScaleFactors.size(); i++) {
          aurostd::StringstreamClean(aus);
          // [OBSOLETE] if(LIB2RAW_FIX_THIS_LATER) {  // to avoid too much garbage in lib2raw
          aus << _AELSTR_MESSAGE_ + "Pressure = " << Pressure.at(i) << ", Volume = " << PressureVolumes.at(i) << endl; 
          aus << _AELSTR_MESSAGE_ + "VolumeScaleFactor = " << VolumeScaleFactors.at(i) << ", Rescaled Volume = " << pressurestructures.at(i).Volume() << endl; 
          aurostd::PrintMessageStream(FileMESSAGE,aus,XHOST.QUIET);
          // [OBSOLETE] }
        }
      }

      // Applies normal strain to structures
      for (uint i = 1; i <= AEL_data.normal_strain.size(); i++) {
        for (uint j = 0; j < AEL_data.normal_deformations.size(); j++) {
          strainedstructure = initialstructure;
          aurostd::StringstreamClean(aus);
          aus << _AELSTR_MESSAGE_ + "AEL_data.normal_strain.at(i-1).at(j) = " << endl; 
          aus << AEL_data.normal_strain.at(i-1).at(j) << endl; 
          aurostd::PrintMessageStream(FileMESSAGE,aus,XHOST.QUIET);
          strainedstructure.lattice = strainedstructure.lattice * AEL_data.normal_strain.at(i-1).at(j);
          vaspRuns.push_back(vaspRun);
          uint idVaspRun = vaspRuns.size()-1;
          vaspRuns.at(idVaspRun).str = strainedstructure;
          aurostd::StringstreamClean(aus);
          aus << _AELSTR_MESSAGE_ + "idVaspRun = " << idVaspRun << endl; 
          aus << _AELSTR_MESSAGE_ + "vaspRuns.at(idVaspRun).str.lattice = " << endl; 
          aus << vaspRuns.at(idVaspRun).str.lattice << endl;
          aurostd::PrintMessageStream(FileMESSAGE,aus,XHOST.QUIET);
          // Set up name of separate directory for AFLOW run for each strained structure
          string stridVaspRun;
          ostringstream cnvidVaspRun;
          cnvidVaspRun << idVaspRun;
          stridVaspRun = cnvidVaspRun.str();
          double strainfactor = 1.0 + AEL_data.normal_deformations.at(j);
          string strstrainfactor;
          ostringstream cnvstrainfactor;
          cnvstrainfactor << strainfactor;
          strstrainfactor = cnvstrainfactor.str();
          string strnormindstrain;
          ostringstream cnvnormindstrain;
          cnvnormindstrain << i;
          strnormindstrain = cnvnormindstrain.str();
          if(USER_DIRNAME_ARUN.option) {
            runname.push_back(_ARAELSTR_DIRNAME_ + stridVaspRun + "_SF_N_" + strnormindstrain + "_" + strstrainfactor);
          } else {
            runname.push_back(_AELSTR_DIRNAME_ + stridVaspRun + "_SF_N_" + strnormindstrain + "_" + strstrainfactor);
          }
          arunname.push_back(stridVaspRun + "_SF_N_" + strnormindstrain + "_" + strstrainfactor);
          dirrunname.push_back(AEL_data.dirpathname + "/" + runname.at(idVaspRun));	  	  
          // [OBSOLETE] vaspRuns.at(idVaspRun).Directory = AEL_data.dirpathname + "/" + runname.at(idVaspRun);
          vaspRuns.at(idVaspRun).str = strainedstructure;
          AEL_data.strain_matrix_list.push_back(AEL_data.normal_strain.at(i-1).at(j));
          vaspRuns.at(idVaspRun).AVASP_arun_runname = arunname.at(idVaspRun);
          vaspRuns.at(idVaspRun).AVASP_arun = true;
          vaspRuns.at(idVaspRun).AVASP_arun_mode = "AEL";	  
        }
      }

      aurostd::StringstreamClean(aus);
      aus << _AELSTR_MESSAGE_ + "creating shear strained structures" << endl; 
      aurostd::PrintMessageStream(FileMESSAGE,aus,XHOST.QUIET);

      // Applies shear strain to structures
      for (uint i = 1; i <= AEL_data.shear_strain.size(); i++) {
        for (uint j = 0; j < AEL_data.shear_deformations.size(); j++) {
          strainedstructure = initialstructure;
          aurostd::StringstreamClean(aus);
          aus << _AELSTR_MESSAGE_ + "i = " << i << ", j = " << j << endl;
          aus << _AELSTR_MESSAGE_ + "AEL_data.shear_strain.at(i-1).at(j) = " << endl;
          aus << AEL_data.shear_strain.at(i-1).at(j) << endl; 
          aurostd::PrintMessageStream(FileMESSAGE,aus,XHOST.QUIET);
          strainedstructure.lattice = strainedstructure.lattice * AEL_data.shear_strain.at(i-1).at(j);
          aurostd::StringstreamClean(aus);
          aus << _AELSTR_MESSAGE_ + "strainedstructure.lattice = " << endl; 
          aus << strainedstructure.lattice << endl;
          aurostd::PrintMessageStream(FileMESSAGE,aus,XHOST.QUIET);
          vaspRuns.push_back(vaspRun);
          uint idVaspRun = vaspRuns.size()-1;
          vaspRuns.at(idVaspRun).str = strainedstructure;
          aurostd::StringstreamClean(aus);
          aus << _AELSTR_MESSAGE_ + "idVaspRun = " << idVaspRun << endl; 
          aus << _AELSTR_MESSAGE_ + "vaspRuns.at(idVaspRun).str.lattice = " << endl; 
          aus << vaspRuns.at(idVaspRun).str.lattice << endl;
          aurostd::PrintMessageStream(FileMESSAGE,aus,XHOST.QUIET);
          // Set up name of separate directory for AFLOW run for each strained structure
          string stridVaspRun;
          ostringstream cnvidVaspRun;
          cnvidVaspRun << idVaspRun;
          stridVaspRun = cnvidVaspRun.str();
          double strainfactor = 1.0 + AEL_data.shear_deformations.at(j);
          string strstrainfactor;
          ostringstream cnvstrainfactor;
          cnvstrainfactor << strainfactor;
          strstrainfactor = cnvstrainfactor.str();
          string strshearindstrain;
          ostringstream cnvshearindstrain;
          cnvshearindstrain << i;
          strshearindstrain = cnvshearindstrain.str();
          if(USER_DIRNAME_ARUN.option) {
            runname.push_back(_ARAELSTR_DIRNAME_ + stridVaspRun + "_SF_S_" + strshearindstrain + "_" + strstrainfactor);
          } else {
            runname.push_back(_AELSTR_DIRNAME_ + stridVaspRun + "_SF_S_" + strshearindstrain + "_" + strstrainfactor);
          }
          arunname.push_back(stridVaspRun + "_SF_S_" + strshearindstrain + "_" + strstrainfactor);
          dirrunname.push_back(AEL_data.dirpathname + "/" + runname.at(idVaspRun));
          // [OBSOLETE] vaspRuns.at(idVaspRun).Directory = AEL_data.dirpathname + "/" + runname.at(idVaspRun);
          vaspRuns.at(idVaspRun).str = strainedstructure;
          AEL_data.strain_matrix_list.push_back(AEL_data.shear_strain.at(i-1).at(j));
          vaspRuns.at(idVaspRun).AVASP_arun_runname = arunname.at(idVaspRun);
          vaspRuns.at(idVaspRun).AVASP_arun = true;
          vaspRuns.at(idVaspRun).AVASP_arun_mode = "AEL";
        }
      }

      // Sets up calculation for unstrained structure
      if(AEL_data.calcstrainorigin) {
        strainedstructure = initialstructure;
        aurostd::StringstreamClean(aus);
        aus << _AELSTR_MESSAGE_ + "strainedstructure.lattice = " << endl; 
        aus << strainedstructure.lattice << endl;
        aurostd::PrintMessageStream(FileMESSAGE,aus,XHOST.QUIET);
        vaspRuns.push_back(vaspRun);
        uint idVaspRun = vaspRuns.size()-1;
        vaspRuns.at(idVaspRun).str = strainedstructure;
        aurostd::StringstreamClean(aus);
        aus << _AELSTR_MESSAGE_ + "idVaspRun = " << idVaspRun << endl; 
        aus << _AELSTR_MESSAGE_ + "vaspRuns.at(idVaspRun).str.lattice = " << endl; 
        aus << vaspRuns.at(idVaspRun).str.lattice << endl;
        aurostd::PrintMessageStream(FileMESSAGE,aus,XHOST.QUIET);
        // Set up name of separate directory for AFLOW run for each strained structure
        string stridVaspRun;
        ostringstream cnvidVaspRun;
        cnvidVaspRun << idVaspRun;
        stridVaspRun = cnvidVaspRun.str();
        double strainfactor = 1.0;
        string strstrainfactor;
        ostringstream cnvstrainfactor;
        cnvstrainfactor << strainfactor;
        strstrainfactor = cnvstrainfactor.str();
        string strorgindstrain;
        ostringstream cnvorgindstrain;
        cnvorgindstrain << 0;
        strorgindstrain = cnvorgindstrain.str();
        if(USER_DIRNAME_ARUN.option) {
          runname.push_back(_ARAELSTR_DIRNAME_ + stridVaspRun + "_SF_O_" + strorgindstrain + "_" + strstrainfactor);
        } else {
          runname.push_back(_AELSTR_DIRNAME_ + stridVaspRun + "_SF_O_" + strorgindstrain + "_" + strstrainfactor);
        }
        arunname.push_back(stridVaspRun + "_SF_O_" + strorgindstrain + "_" + strstrainfactor);
        dirrunname.push_back(AEL_data.dirpathname + "/" + runname.at(idVaspRun));
        // [OBSOLETE] vaspRuns.at(idVaspRun).Directory = AEL_data.dirpathname + "/" + runname.at(idVaspRun);
        vaspRuns.at(idVaspRun).str = strainedstructure;
        AEL_data.strain_matrix_list.push_back(aurostd::identity(strain_matrix));
        vaspRuns.at(idVaspRun).AVASP_arun_runname = arunname.at(idVaspRun);
        vaspRuns.at(idVaspRun).AVASP_arun = true;
        vaspRuns.at(idVaspRun).AVASP_arun_mode = "AEL";
      }

      // Set-up normal and shear strained structures for finite pressures
      if(USER_PRESSURE_CALC.option) {
        if(aurostd::abs(Pressure.at(0)) > tolzero) {
          aurostd::StringstreamClean(aus);
          aus << _AELSTR_ERROR_ + "Calculation of elastic constants at finite pressure" << endl; 
          aus << _AELSTR_ERROR_ + "First pressure value = " << Pressure.at(0) << " > 0.0" << endl; 
          aus << _AELSTR_ERROR_ + "First pressure value needs to be equal to 0.0" << endl; 
          aurostd::PrintMessageStream(FileMESSAGE,aus,XHOST.QUIET);
          return aelerror = 1;
        }
        // [OBSOLETE] for (uint k = 1; k < Pressure.size(); k++)
        for (uint k = 0; k < Pressure.size(); k++) {
          vaspRunsPressure.clear();
          runnamepressure.clear();
          arunnamepressure.clear();
          dirrunnamepressure.clear();
          compressedstructure = pressurestructures.at(k);
          string strpressure;
          ostringstream cnvstrpressure;
          cnvstrpressure << Pressure.at(k);
          strpressure = cnvstrpressure.str();	
          aurostd::StringstreamClean(aus);
          aus << _AELSTR_MESSAGE_ + "creating normal strained structures at P = " << Pressure.at(k) << endl; 
          aurostd::PrintMessageStream(FileMESSAGE,aus,XHOST.QUIET);
          // Applies normal strain to structures
          for (uint i = 1; i <= AEL_data.normal_strain.size(); i++) {
            for (uint j = 0; j < AEL_data.normal_deformations.size(); j++) {
              strainedstructure = compressedstructure;
              aurostd::StringstreamClean(aus);
              aus << _AELSTR_MESSAGE_ + "AEL_data.normal_strain.at(i-1).at(j) = " << endl; 
              aus << AEL_data.normal_strain.at(i-1).at(j) << endl; 
              aurostd::PrintMessageStream(FileMESSAGE,aus,XHOST.QUIET);
              strainedstructure.lattice = strainedstructure.lattice * AEL_data.normal_strain.at(i-1).at(j);
              vaspRunsPressure.push_back(vaspRun);
              uint idVaspRun = vaspRunsPressure.size()-1;
              vaspRunsPressure.at(idVaspRun).str = strainedstructure;
              aurostd::StringstreamClean(aus);
              aus << _AELSTR_MESSAGE_ + "idVaspRun = " << idVaspRun << endl; 
              aus << _AELSTR_MESSAGE_ + "vaspRunsPressure.at(idVaspRun).str.lattice = " << endl; 
              aus << vaspRunsPressure.at(idVaspRun).str.lattice << endl;
              aurostd::PrintMessageStream(FileMESSAGE,aus,XHOST.QUIET);
              // Set up name of separate directory for AFLOW run for each strained structure
              string stridVaspRun;
              ostringstream cnvidVaspRun;
              cnvidVaspRun << idVaspRun;
              stridVaspRun = cnvidVaspRun.str();
              double strainfactor = 1.0 + AEL_data.normal_deformations.at(j);
              string strstrainfactor;
              ostringstream cnvstrainfactor;
              cnvstrainfactor << strainfactor;
              strstrainfactor = cnvstrainfactor.str();
              string strnormindstrain;
              ostringstream cnvnormindstrain;
              cnvnormindstrain << i;
              strnormindstrain = cnvnormindstrain.str();
              if(USER_DIRNAME_ARUN.option) {
                if(aurostd::abs(Pressure.at(k)) < tolzero) {
                  runnamepressure.push_back(_ARAELSTR_DIRNAME_ + stridVaspRun + "_SF_N_" + strnormindstrain + "_" + strstrainfactor);
                } else {
                  runnamepressure.push_back(_ARAELSTR_DIRNAME_ + stridVaspRun + "_P_" + strpressure + "_SF_N_" + strnormindstrain + "_" + strstrainfactor);
                }
              } else {
                if(aurostd::abs(Pressure.at(k)) < tolzero) {
                  runnamepressure.push_back(_AELSTR_DIRNAME_ + stridVaspRun + "_SF_N_" + strnormindstrain + "_" + strstrainfactor);
                } else {
                  runnamepressure.push_back(_AELSTR_DIRNAME_ + stridVaspRun + "_P_" + strpressure + "_SF_N_" + strnormindstrain + "_" + strstrainfactor);
                }
              }
              if(aurostd::abs(Pressure.at(k)) < tolzero) {
                arunnamepressure.push_back(stridVaspRun + "_SF_N_" + strnormindstrain + "_" + strstrainfactor);
              } else {
                arunnamepressure.push_back(stridVaspRun + "_P_" + strpressure + "_SF_N_" + strnormindstrain + "_" + strstrainfactor);
              }
              dirrunnamepressure.push_back(AEL_data.dirpathname + "/" + runnamepressure.at(idVaspRun));
              // [OBSOLETE] vaspRunsPressure.at(idVaspRun).Directory = AEL_data.dirpathname + "/" + runnamepressure.at(idVaspRun);
              vaspRunsPressure.at(idVaspRun).str = strainedstructure;
              vaspRunsPressure.at(idVaspRun).AVASP_arun_runname = arunnamepressure.at(idVaspRun);
              vaspRunsPressure.at(idVaspRun).AVASP_arun = true;
              vaspRunsPressure.at(idVaspRun).AVASP_arun_mode = "AEL";
            }
          }

          aurostd::StringstreamClean(aus);
          aus << _AELSTR_MESSAGE_ + "creating shear strained structures at P = " << Pressure.at(k) << endl; 
          aurostd::PrintMessageStream(FileMESSAGE,aus,XHOST.QUIET);

          // Applies shear strain to structures
          for (uint i = 1; i <= AEL_data.shear_strain.size(); i++) {
            for (uint j = 0; j < AEL_data.shear_deformations.size(); j++) {
              strainedstructure = compressedstructure;
              aurostd::StringstreamClean(aus);
              aus << _AELSTR_MESSAGE_ + "i = " << i << ", j = " << j << endl;
              aus << _AELSTR_MESSAGE_ + "AEL_data.shear_strain.at(i-1).at(j) = " << endl;
              aus << AEL_data.shear_strain.at(i-1).at(j) << endl; 
              aurostd::PrintMessageStream(FileMESSAGE,aus,XHOST.QUIET);
              strainedstructure.lattice = strainedstructure.lattice * AEL_data.shear_strain.at(i-1).at(j);
              aurostd::StringstreamClean(aus);
              aus << _AELSTR_MESSAGE_ + "strainedstructure.lattice = " << endl; 
              aus << strainedstructure.lattice << endl;
              aurostd::PrintMessageStream(FileMESSAGE,aus,XHOST.QUIET);
              vaspRunsPressure.push_back(vaspRun);
              uint idVaspRun = vaspRunsPressure.size()-1;
              vaspRunsPressure.at(idVaspRun).str = strainedstructure;
              aurostd::StringstreamClean(aus);
              aus << _AELSTR_MESSAGE_ + "idVaspRun = " << idVaspRun << endl; 
              aus << _AELSTR_MESSAGE_ + "vaspRunsPressure.at(idVaspRun).str.lattice = " << endl; 
              aus << vaspRunsPressure.at(idVaspRun).str.lattice << endl;
              aurostd::PrintMessageStream(FileMESSAGE,aus,XHOST.QUIET);
              // Set up name of separate directory for AFLOW run for each strained structure
              string stridVaspRun;
              ostringstream cnvidVaspRun;
              cnvidVaspRun << idVaspRun;
              stridVaspRun = cnvidVaspRun.str();
              double strainfactor = 1.0 + AEL_data.shear_deformations.at(j);
              string strstrainfactor;
              ostringstream cnvstrainfactor;
              cnvstrainfactor << strainfactor;
              strstrainfactor = cnvstrainfactor.str();
              string strshearindstrain;
              ostringstream cnvshearindstrain;
              cnvshearindstrain << i;
              strshearindstrain = cnvshearindstrain.str();
              if(USER_DIRNAME_ARUN.option) {
                if(aurostd::abs(Pressure.at(k)) < tolzero) {
                  runnamepressure.push_back(_ARAELSTR_DIRNAME_ + stridVaspRun + "_SF_S_" + strshearindstrain + "_" + strstrainfactor);
                } else {
                  runnamepressure.push_back(_ARAELSTR_DIRNAME_ + stridVaspRun + "_P_" + strpressure + "_SF_S_" + strshearindstrain + "_" + strstrainfactor);
                }
              } else {
                if(aurostd::abs(Pressure.at(k)) < tolzero) {
                  runnamepressure.push_back(_AELSTR_DIRNAME_ + stridVaspRun + "_SF_S_" + strshearindstrain + "_" + strstrainfactor);
                } else {
                  runnamepressure.push_back(_AELSTR_DIRNAME_ + stridVaspRun + "_P_" + strpressure + "_SF_S_" + strshearindstrain + "_" + strstrainfactor);
                }
              }
              if(aurostd::abs(Pressure.at(k)) < tolzero) {
                arunnamepressure.push_back(stridVaspRun + "_SF_S_" + strshearindstrain + "_" + strstrainfactor);
              } else {
                arunnamepressure.push_back(stridVaspRun + "_P_" + strpressure + "_SF_S_" + strshearindstrain + "_" + strstrainfactor);
              }
              dirrunnamepressure.push_back(AEL_data.dirpathname + "/" + runnamepressure.at(idVaspRun));
              // [OBSOLETE] vaspRunsPressure.at(idVaspRun).Directory = AEL_data.dirpathname + "/" + runnamepressure.at(idVaspRun);
              vaspRunsPressure.at(idVaspRun).str = strainedstructure;
              vaspRunsPressure.at(idVaspRun).AVASP_arun_runname = arunnamepressure.at(idVaspRun);
              vaspRunsPressure.at(idVaspRun).AVASP_arun = true;
              vaspRunsPressure.at(idVaspRun).AVASP_arun_mode = "AEL";
            }
          }

          // Sets up calculation for unstrained structure
          if(AEL_data.calcstrainorigin) {
            strainedstructure = compressedstructure;
            aurostd::StringstreamClean(aus);
            aus << _AELSTR_MESSAGE_ + "strainedstructure.lattice = " << endl; 
            aus << strainedstructure.lattice << endl;
            aurostd::PrintMessageStream(FileMESSAGE,aus,XHOST.QUIET);
            vaspRunsPressure.push_back(vaspRun);
            uint idVaspRun = vaspRunsPressure.size()-1;
            vaspRunsPressure.at(idVaspRun).str = strainedstructure;
            aurostd::StringstreamClean(aus);
            aus << _AELSTR_MESSAGE_ + "idVaspRun = " << idVaspRun << endl; 
            aus << _AELSTR_MESSAGE_ + "vaspRunsPressure.at(idVaspRun).str.lattice = " << endl; 
            aus << vaspRunsPressure.at(idVaspRun).str.lattice << endl;
            aurostd::PrintMessageStream(FileMESSAGE,aus,XHOST.QUIET);
            // Set up name of separate directory for AFLOW run for each strained structure
            string stridVaspRun;
            ostringstream cnvidVaspRun;
            cnvidVaspRun << idVaspRun;
            stridVaspRun = cnvidVaspRun.str();
            double strainfactor = 1.0;
            string strstrainfactor;
            ostringstream cnvstrainfactor;
            cnvstrainfactor << strainfactor;
            strstrainfactor = cnvstrainfactor.str();
            string strorgindstrain;
            ostringstream cnvorgindstrain;
            cnvorgindstrain << 0;
            strorgindstrain = cnvorgindstrain.str();
            if(USER_DIRNAME_ARUN.option) {
              if(aurostd::abs(Pressure.at(k)) < tolzero) {
                runnamepressure.push_back(_ARAELSTR_DIRNAME_ + stridVaspRun + "_SF_O_" + strorgindstrain + "_" + strstrainfactor);
              } else {
                runnamepressure.push_back(_ARAELSTR_DIRNAME_ + stridVaspRun + "_P_" + strpressure + "_SF_O_" + strorgindstrain + "_" + strstrainfactor);
              }
            } else {
              if(aurostd::abs(Pressure.at(k)) < tolzero) {
                runnamepressure.push_back(_AELSTR_DIRNAME_ + stridVaspRun + "_SF_O_" + strorgindstrain + "_" + strstrainfactor);
              } else {
                runnamepressure.push_back(_AELSTR_DIRNAME_ + stridVaspRun + "_P_" + strpressure + "_SF_O_" + strorgindstrain + "_" + strstrainfactor);
              }
            }
            if(aurostd::abs(Pressure.at(k)) < tolzero) {
              arunnamepressure.push_back(stridVaspRun + "_SF_O_" + strorgindstrain + "_" + strstrainfactor);
            } else {
              arunnamepressure.push_back(stridVaspRun + "_P_" + strpressure + "_SF_O_" + strorgindstrain + "_" + strstrainfactor);
            }
            dirrunnamepressure.push_back(AEL_data.dirpathname + "/" + runnamepressure.at(idVaspRun));
            // [OBSOLETE] vaspRunsPressure.at(idVaspRun).Directory = AEL_data.dirpathname + "/" + runnamepressure.at(idVaspRun);
            vaspRunsPressure.at(idVaspRun).str = strainedstructure;
            vaspRunsPressure.at(idVaspRun).AVASP_arun_runname = arunnamepressure.at(idVaspRun);
            vaspRunsPressure.at(idVaspRun).AVASP_arun = true;
            vaspRunsPressure.at(idVaspRun).AVASP_arun_mode = "AEL";	    
          }
          vaspRunsPressures.push_back(vaspRunsPressure);
          runnamepressures.push_back(runnamepressure);
          arunnamepressures.push_back(arunnamepressure);
          dirrunnamepressures.push_back(dirrunnamepressure);
          AEL_data_pressures.push_back(AEL_data);
          if (AEL_data_pressures.size() < (k + 1)) {
            aurostd::StringstreamClean(aus);
            aus << _AELSTR_ERROR_ + "Failed to create correct number of pressure configurations" << endl;
            aus << _AELSTR_ERROR_ + "Size of pressure configurations vector = " << AEL_data_pressures.size() << endl;
            aus << _AELSTR_ERROR_ + "Number of pressure configurations generated = " << k + 1 << endl;	    
            aurostd::PrintMessageStream(FileMESSAGE,aus,XHOST.QUIET);
            return 1;
          } else {
            AEL_data_pressures.at(k).applied_pressure = Pressure.at(k);
          }	  
        }
      }

      aurostd::StringstreamClean(aus);
      aus << _AELSTR_MESSAGE_ + "setting up AFLOW runs for strained structures" << endl; 
      aurostd::PrintMessageStream(FileMESSAGE,aus,XHOST.QUIET);

      bool skipdir = false;
      string dfilename;
      // Set up AFLOW runs for strained structures
      for(uint idVaspRun = 0; idVaspRun < vaspRuns.size(); idVaspRun++) {
<<<<<<< HEAD
        // Assign the values of the flags provided by the user in the aflow.in file to the class containing the input data for the VASP run
        aelerror = AEL_functions::aelvaspflags(vaspRuns.at(idVaspRun), vaspFlags, kbinFlags, dirrunname.at(idVaspRun), AEL_data, FileMESSAGE);
        if(aelerror != 0) {
          aurostd::StringstreamClean(aus);
          aus << _AELSTR_ERROR_ + "Failed to assign values of flags from aflow.in file" << endl;  
          aurostd::PrintMessageStream(FileMESSAGE,aus,XHOST.QUIET);
          return aelerror;
        }
        // [OBSOLETE] aurostd::StringstreamClean(aus);
        // [OBSOLETE] aus << _AELSTR_MESSAGE_ + "vaspFlags.KBIN_VASP_FORCE_OPTION_CONVERT_UNIT_CELL.isentry = " << vaspFlags.KBIN_VASP_FORCE_OPTION_CONVERT_UNIT_CELL.isentry << endl;
        // [OBSOLETE] aus << _AELSTR_MESSAGE_ + "vaspFlags.KBIN_VASP_FORCE_OPTION_CONVERT_UNIT_CELL.xscheme = " << vaspFlags.KBIN_VASP_FORCE_OPTION_CONVERT_UNIT_CELL.xscheme << endl;  
        // [OBSOLETE] aurostd::PrintMessageStream(FileMESSAGE,aus,XHOST.QUIET);
        avasp_pop_xvasp_success = AVASP_populateXVASP(aflowFlags, kbinFlags, vaspFlags, vaspRuns.at(idVaspRun));
        if (!avasp_pop_xvasp_success) {
          aurostd::StringstreamClean(aus);
          aus << _AELSTR_ERROR_ + "Failed to set AFLOW flags for ARUN " << arunname.at(idVaspRun) << endl;  
          aurostd::PrintMessageStream(FileMESSAGE,aus,XHOST.QUIET);
          return 1;
        }
        // [OBSOLETE] aurostd::StringstreamClean(aus);
        // [OBSOLETE] aus << _AELSTR_MESSAGE_ + "vaspFlags.KBIN_VASP_FORCE_OPTION_CONVERT_UNIT_CELL.isentry = " << vaspFlags.KBIN_VASP_FORCE_OPTION_CONVERT_UNIT_CELL.isentry << endl;
        // [OBSOLETE] aus << _AELSTR_MESSAGE_ + "vaspFlags.KBIN_VASP_FORCE_OPTION_CONVERT_UNIT_CELL.xscheme = " << vaspFlags.KBIN_VASP_FORCE_OPTION_CONVERT_UNIT_CELL.xscheme << endl;  
        // [OBSOLETE] aurostd::PrintMessageStream(FileMESSAGE,aus,XHOST.QUIET);		

        // If there are already LOCK or OUTCAR.static files in this directory, it means this directory was already generated and computed.
        // Therefore do not touch, but store this structure in the list, so that it can be used in the next part of code.
        // [OBSOLETE] if( aurostd::FileExist( vaspRuns.at(idVaspRun).Directory + string("/LOCK") ) ||
        if(AEL_data.relax_static || AEL_data.static_only) {
          if( aurostd::FileExist( vaspRuns.at(idVaspRun).Directory + "/" + _AFLOWLOCK_ ) ||
              aurostd::FileExist( vaspRuns.at(idVaspRun).Directory + string("/OUTCAR.static") ) ||
              aurostd::EFileExist( vaspRuns.at(idVaspRun).Directory + string("/OUTCAR.static") ) ||
              aurostd::FileExist( dirrunname.at(idVaspRun) + "/"+_AFLOWLOCK_ ) ||
              aurostd::FileExist( dirrunname.at(idVaspRun) + string("/OUTCAR.static") ) ||
              aurostd::EFileExist( dirrunname.at(idVaspRun) + string("/OUTCAR.static") ) ||
              ((XHOST.POSTPROCESS || AEL_data.postprocess) &&
               ((aurostd::FileExist( vaspRuns.at(idVaspRun).Directory + "/agl.LOCK")) ||
                (aurostd::FileExist( vaspRuns.at(idVaspRun).Directory + "/ael.LOCK")) ||
                (aurostd::FileExist( vaspRuns.at(idVaspRun).Directory + "/LOCK")) ||
                (aurostd::FileExist( dirrunname.at(idVaspRun) + "/agl.LOCK")) ||
                (aurostd::FileExist( dirrunname.at(idVaspRun) + "/ael.LOCK")) ||
                (aurostd::FileExist( dirrunname.at(idVaspRun) + "/LOCK")))) ) continue; 	 
        } else {
          if( aurostd::FileExist( vaspRuns.at(idVaspRun).Directory + "/" + _AFLOWLOCK_ ) ||
              aurostd::FileExist( vaspRuns.at(idVaspRun).Directory + string("/OUTCAR.relax2") ) ||
              aurostd::EFileExist( vaspRuns.at(idVaspRun).Directory + string("/OUTCAR.relax2") )||
              aurostd::FileExist( dirrunname.at(idVaspRun) + "/"+_AFLOWLOCK_ ) ||
              aurostd::FileExist( dirrunname.at(idVaspRun) + string("/OUTCAR.relax2") ) ||
              aurostd::EFileExist( dirrunname.at(idVaspRun) + string("/OUTCAR.relax2") ) ||
              ((XHOST.POSTPROCESS || AEL_data.postprocess) &&
               ((aurostd::FileExist( vaspRuns.at(idVaspRun).Directory + "/agl.LOCK")) ||
                (aurostd::FileExist( vaspRuns.at(idVaspRun).Directory + "/ael.LOCK")) ||
                (aurostd::FileExist( vaspRuns.at(idVaspRun).Directory + "/LOCK")) ||
                (aurostd::FileExist( dirrunname.at(idVaspRun) + "/agl.LOCK")) ||
                (aurostd::FileExist( dirrunname.at(idVaspRun) + "/ael.LOCK")) ||
                (aurostd::FileExist( dirrunname.at(idVaspRun) + "/LOCK"))))  ) continue; 	 
        }

        // Check if structure is on list of failed runs to be skipped
        // If so, then skip generation and continue to next structure
        for (uint ij = 0; ij < AEL_data.failed_arun_list.size(); ij++) {
          if(aurostd::substring2bool(runname.at(idVaspRun),AEL_data.failed_arun_list.at(ij),TRUE)) {
            skipdir = true;
          }
        }	
        if(skipdir) {
          aurostd::StringstreamClean(aus);
          aus << _AELSTR_MESSAGE_ + "Skipping directory: " << runname.at(idVaspRun) << endl;
          aurostd::PrintMessageStream(FileMESSAGE,aus,XHOST.QUIET);
          skipdir = false;
          continue;
        }

        // If files do not exist, and the postprocess flag is not set, continue on to prepare generation of _AFLOWIN_ ...
        if (!(XHOST.POSTPROCESS || AEL_data.postprocess)) {
          // Assign the values of the flags provided by the user in the aflow.in file to the class containing the input data for the VASP run
          // [OBSOLETE] aelerror = AEL_functions::aelvaspflags(vaspRuns.at(idVaspRun), _vaspFlags, _kbinFlags, runname.at(idVaspRun), AEL_data, FileMESSAGE);
          // [OBSOLETE] if(aelerror != 0) {
          // [OBSOLETE]   aurostd::StringstreamClean(aus);
          // [OBSOLETE]   aus << _AELSTR_ERROR_ + "Failed to assign values of flags from aflow.in file" << endl;  
          // [OBSOLETE]   aurostd::PrintMessageStream(FileMESSAGE,aus,XHOST.QUIET);
          // [OBSOLETE]   return aelerror;
          // [OBSOLETE] }

          // Create aflow.in
          aurostd::StringstreamClean(aus);
          aus << _AELSTR_MESSAGE_ + "writing aflow.in" << endl;  
          aurostd::PrintMessageStream(FileMESSAGE,aus,XHOST.QUIET);

          // Writes aflow.in file to appropriate directory for each VASP run
          // [OBSOLETE] aelerror = AEL_functions::createAFLOWIN(vaspRuns.at(idVaspRun), xvasp, _kbinFlags, _vaspFlags, AEL_data, FileMESSAGE);
          aflowin_success = AVASP_MakeSingleAFLOWIN(vaspRuns.at(idVaspRun), arunaflowin, write);
          if(!aflowin_success) {
            aurostd::StringstreamClean(aus);
            aus << _AELSTR_ERROR_ + "Failed to create aflow.in files" << endl;  
            aurostd::PrintMessageStream(FileMESSAGE,aus,XHOST.QUIET);
            return 1;
          }
        }
=======
	// Assign the values of the flags provided by the user in the aflow.in file to the class containing the input data for the VASP run
	aelerror = AEL_functions::aelvaspflags(vaspRuns.at(idVaspRun), vaspFlags, kbinFlags, dirrunname.at(idVaspRun), AEL_data, FileMESSAGE);
	if(aelerror != 0) {
	  aurostd::StringstreamClean(aus);
	  aus << _AELSTR_ERROR_ + "Failed to assign values of flags from aflow.in file" << endl;  
	  aurostd::PrintMessageStream(FileMESSAGE,aus,XHOST.QUIET);
	  return aelerror;
	}
	// [OBSOLETE] aurostd::StringstreamClean(aus);
	// [OBSOLETE] aus << _AELSTR_MESSAGE_ + "vaspFlags.KBIN_VASP_FORCE_OPTION_CONVERT_UNIT_CELL.isentry = " << vaspFlags.KBIN_VASP_FORCE_OPTION_CONVERT_UNIT_CELL.isentry << endl;
	// [OBSOLETE] aus << _AELSTR_MESSAGE_ + "vaspFlags.KBIN_VASP_FORCE_OPTION_CONVERT_UNIT_CELL.xscheme = " << vaspFlags.KBIN_VASP_FORCE_OPTION_CONVERT_UNIT_CELL.xscheme << endl;  
	// [OBSOLETE] aurostd::PrintMessageStream(FileMESSAGE,aus,XHOST.QUIET);
	avasp_pop_xvasp_success = AVASP_populateXVASP(aflowFlags, kbinFlags, vaspFlags, vaspRuns.at(idVaspRun));
	if (!avasp_pop_xvasp_success) {
	  aurostd::StringstreamClean(aus);
	  aus << _AELSTR_ERROR_ + "Failed to set AFLOW flags for ARUN " << arunname.at(idVaspRun) << endl;  
	  aurostd::PrintMessageStream(FileMESSAGE,aus,XHOST.QUIET);
	  return 1;
	}
	// [OBSOLETE] aurostd::StringstreamClean(aus);
	// [OBSOLETE] aus << _AELSTR_MESSAGE_ + "vaspFlags.KBIN_VASP_FORCE_OPTION_CONVERT_UNIT_CELL.isentry = " << vaspFlags.KBIN_VASP_FORCE_OPTION_CONVERT_UNIT_CELL.isentry << endl;
	// [OBSOLETE] aus << _AELSTR_MESSAGE_ + "vaspFlags.KBIN_VASP_FORCE_OPTION_CONVERT_UNIT_CELL.xscheme = " << vaspFlags.KBIN_VASP_FORCE_OPTION_CONVERT_UNIT_CELL.xscheme << endl;  
	// [OBSOLETE] aurostd::PrintMessageStream(FileMESSAGE,aus,XHOST.QUIET);		

     	// If there are already LOCK or OUTCAR.static files in this directory, it means this directory was already generated and computed.
	// Therefore do not touch, but store this structure in the list, so that it can be used in the next part of code.
	// [OBSOLETE] if( aurostd::FileExist( vaspRuns.at(idVaspRun).Directory + string("/LOCK") ) ||
	if(AEL_data.relax_static || AEL_data.static_only) {
	  if( aurostd::FileExist( vaspRuns.at(idVaspRun).Directory + "/" + _AFLOWLOCK_ ) ||
	      aurostd::FileExist( vaspRuns.at(idVaspRun).Directory + string("/OUTCAR.static") ) ||
	      aurostd::EFileExist( vaspRuns.at(idVaspRun).Directory + string("/OUTCAR.static") ) ||
	      aurostd::FileExist( dirrunname.at(idVaspRun) + "/"+_AFLOWLOCK_ ) ||
	      aurostd::FileExist( dirrunname.at(idVaspRun) + string("/OUTCAR.static") ) ||
	      aurostd::EFileExist( dirrunname.at(idVaspRun) + string("/OUTCAR.static") ) ||
	  ((XHOST.POSTPROCESS || AEL_data.postprocess) &&
	   ((aurostd::FileExist( vaspRuns.at(idVaspRun).Directory + "/agl.LOCK")) ||
	    (aurostd::FileExist( vaspRuns.at(idVaspRun).Directory + "/ael.LOCK")) ||
	    (aurostd::FileExist( vaspRuns.at(idVaspRun).Directory + "/LOCK")) ||
	    (aurostd::FileExist( dirrunname.at(idVaspRun) + "/agl.LOCK")) ||
	    (aurostd::FileExist( dirrunname.at(idVaspRun) + "/ael.LOCK")) ||
	    (aurostd::FileExist( dirrunname.at(idVaspRun) + "/LOCK")))) ) continue; 	 
	} else {
	  if( aurostd::FileExist( vaspRuns.at(idVaspRun).Directory + "/" + _AFLOWLOCK_ ) ||
	      aurostd::FileExist( vaspRuns.at(idVaspRun).Directory + string("/OUTCAR.relax2") ) ||
	      aurostd::EFileExist( vaspRuns.at(idVaspRun).Directory + string("/OUTCAR.relax2") )||
	      aurostd::FileExist( dirrunname.at(idVaspRun) + "/"+_AFLOWLOCK_ ) ||
	      aurostd::FileExist( dirrunname.at(idVaspRun) + string("/OUTCAR.relax2") ) ||
	      aurostd::EFileExist( dirrunname.at(idVaspRun) + string("/OUTCAR.relax2") ) ||
	      ((XHOST.POSTPROCESS || AEL_data.postprocess) &&
	       ((aurostd::FileExist( vaspRuns.at(idVaspRun).Directory + "/agl.LOCK")) ||
		(aurostd::FileExist( vaspRuns.at(idVaspRun).Directory + "/ael.LOCK")) ||
		(aurostd::FileExist( vaspRuns.at(idVaspRun).Directory + "/LOCK")) ||
		(aurostd::FileExist( dirrunname.at(idVaspRun) + "/agl.LOCK")) ||
		(aurostd::FileExist( dirrunname.at(idVaspRun) + "/ael.LOCK")) ||
		(aurostd::FileExist( dirrunname.at(idVaspRun) + "/LOCK"))))  ) continue; 	 
	}

	// Check if structure is on list of failed runs to be skipped
	// If so, then skip generation and continue to next structure
	for (uint ij = 0; ij < AEL_data.failed_arun_list.size(); ij++) {
	  if(aurostd::substring2bool(runname.at(idVaspRun),AEL_data.failed_arun_list.at(ij),TRUE)) {
	    skipdir = true;
	  }
	}	
	if(skipdir) {
	  aurostd::StringstreamClean(aus);
	  aus << _AELSTR_MESSAGE_ + "Skipping directory: " << runname.at(idVaspRun) << endl;
	  aurostd::PrintMessageStream(FileMESSAGE,aus,XHOST.QUIET);
	  skipdir = false;
	  continue;
	}

	// If files do not exist, and the postprocess flag is not set, continue on to prepare generation of _AFLOWIN_ ...
	if (!(XHOST.POSTPROCESS || AEL_data.postprocess)) {
	// Assign the values of the flags provided by the user in the aflow.in file to the class containing the input data for the VASP run
	// [OBSOLETE] aelerror = AEL_functions::aelvaspflags(vaspRuns.at(idVaspRun), _vaspFlags, _kbinFlags, runname.at(idVaspRun), AEL_data, FileMESSAGE);
	// [OBSOLETE] if(aelerror != 0) {
	// [OBSOLETE]   aurostd::StringstreamClean(aus);
	// [OBSOLETE]   aus << _AELSTR_ERROR_ + "Failed to assign values of flags from aflow.in file" << endl;  
	// [OBSOLETE]   aurostd::PrintMessageStream(FileMESSAGE,aus,XHOST.QUIET);
	// [OBSOLETE]   return aelerror;
	// [OBSOLETE] }
	  
	// Create aflow.in
	aurostd::StringstreamClean(aus);
	aus << _AELSTR_MESSAGE_ + "writing aflow.in" << endl;  
	aurostd::PrintMessageStream(FileMESSAGE,aus,XHOST.QUIET);

	// Writes aflow.in file to appropriate directory for each VASP run
	// [OBSOLETE] aelerror = AEL_functions::createAFLOWIN(vaspRuns.at(idVaspRun), xvasp, _kbinFlags, _vaspFlags, AEL_data, FileMESSAGE);
	aflowin_success = AVASP_MakeSingleAFLOWIN(vaspRuns.at(idVaspRun), arunaflowin, write);
	if(!aflowin_success) {
	  aurostd::StringstreamClean(aus);
	  aus << _AELSTR_ERROR_ + "Failed to create aflow.in files" << endl;  
	  aurostd::PrintMessageStream(FileMESSAGE,aus,XHOST.QUIET);
	  return 1;
	  }
	}
>>>>>>> b3b1973d
      }

      // Set up AFLOW runs for normal and shear strained structures for different applied pressures
      if(USER_PRESSURE_CALC.option) {
<<<<<<< HEAD
        for (uint k = 0; k < vaspRunsPressures.size(); k++) {
          // Set up AFLOW runs for strained structures
          for(uint idVaspRun = 0; idVaspRun < vaspRunsPressures.at(k).size(); idVaspRun++) {
            // Assign the values of the flags provided by the user in the aflow.in file to the class containing the input data for the VASP run
            aelerror = AEL_functions::aelvaspflags(vaspRunsPressures.at(k).at(idVaspRun), vaspFlags, kbinFlags, dirrunnamepressures.at(k).at(idVaspRun), AEL_data, FileMESSAGE);
            if(aelerror != 0) {
              aurostd::StringstreamClean(aus);
              aus << _AELSTR_ERROR_ + "Failed to assign values of flags from aflow.in file" << endl;  
              aurostd::PrintMessageStream(FileMESSAGE,aus,XHOST.QUIET);
              return aelerror;
            }
            // If there are already LOCK or OUTCAR.static files in this directory, it means this directory was already generated and computed.
            // Therefore do not touch, but store this structure in the list, so that it can be used in the next part of code.
            // [OBSOLETE] if( aurostd::FileExist( vaspRuns.at(idVaspRun).Directory + string("/LOCK") ) ||
            if(AEL_data.relax_static || AEL_data.static_only) {
              if( aurostd::FileExist( vaspRunsPressures.at(k).at(idVaspRun).Directory + "/" + _AFLOWLOCK_ ) ||
                  aurostd::FileExist( vaspRunsPressures.at(k).at(idVaspRun).Directory + string("/OUTCAR.static") ) ||
                  aurostd::EFileExist( vaspRunsPressures.at(k).at(idVaspRun).Directory + string("/OUTCAR.static") ) ||
                  aurostd::FileExist( dirrunnamepressures.at(k).at(idVaspRun) + "/" + _AFLOWLOCK_ ) ||
                  aurostd::FileExist( dirrunnamepressures.at(k).at(idVaspRun) + string("/OUTCAR.static") ) ||
                  aurostd::EFileExist( dirrunnamepressures.at(k).at(idVaspRun) + string("/OUTCAR.static") ) ||
                  ((XHOST.POSTPROCESS || AEL_data.postprocess) &&
                   ((aurostd::FileExist( vaspRunsPressures.at(k).at(idVaspRun).Directory + "/agl.LOCK")) ||
                    (aurostd::FileExist( vaspRunsPressures.at(k).at(idVaspRun).Directory + "/ael.LOCK")) ||
                    (aurostd::FileExist( vaspRunsPressures.at(k).at(idVaspRun).Directory + "/LOCK")) ||
                    (aurostd::FileExist( dirrunnamepressures.at(k).at(idVaspRun) + "/agl.LOCK")) ||
                    (aurostd::FileExist( dirrunnamepressures.at(k).at(idVaspRun) + "/ael.LOCK")) ||
                    (aurostd::FileExist( dirrunnamepressures.at(k).at(idVaspRun) + "/LOCK")))) ) continue; 	 
            } else {
              if( aurostd::FileExist( vaspRunsPressures.at(k).at(idVaspRun).Directory + "/" + _AFLOWLOCK_ ) ||
                  aurostd::FileExist( vaspRunsPressures.at(k).at(idVaspRun).Directory + string("/OUTCAR.relax2") ) ||
                  aurostd::EFileExist( vaspRunsPressures.at(k).at(idVaspRun).Directory + string("/OUTCAR.relax2") ) ||
                  aurostd::FileExist( dirrunnamepressures.at(k).at(idVaspRun) + "/" + _AFLOWLOCK_ ) ||
                  aurostd::FileExist( dirrunnamepressures.at(k).at(idVaspRun) + string("/OUTCAR.relax2") ) ||
                  aurostd::EFileExist( dirrunnamepressures.at(k).at(idVaspRun) + string("/OUTCAR.relax2") ) ||
                  ((XHOST.POSTPROCESS || AEL_data.postprocess) &&
                   ((aurostd::FileExist( vaspRunsPressures.at(k).at(idVaspRun).Directory + "/agl.LOCK")) ||
                    (aurostd::FileExist( vaspRunsPressures.at(k).at(idVaspRun).Directory + "/ael.LOCK")) ||
                    (aurostd::FileExist( vaspRunsPressures.at(k).at(idVaspRun).Directory + "/LOCK")) ||
                    (aurostd::FileExist( dirrunnamepressures.at(k).at(idVaspRun) + "/agl.LOCK")) ||
                    (aurostd::FileExist( dirrunnamepressures.at(k).at(idVaspRun) + "/ael.LOCK")) ||
                    (aurostd::FileExist( dirrunnamepressures.at(k).at(idVaspRun) + "/LOCK")))) ) continue; 	 
            }

            // Check if structure is on list of failed runs to be skipped
            // If so, then skip generation and continue to next structure
            for (uint ij = 0; ij < AEL_data.failed_arun_list.size(); ij++) {
              if(aurostd::substring2bool(runnamepressures.at(k).at(idVaspRun),AEL_data.failed_arun_list.at(ij),TRUE)) {
                skipdir = true;
              }
            }	
            if(skipdir) {
              aurostd::StringstreamClean(aus);
              aus << _AELSTR_MESSAGE_ + "Skipping directory: " << runnamepressures.at(k).at(idVaspRun) << endl;
              aurostd::PrintMessageStream(FileMESSAGE,aus,XHOST.QUIET);
              skipdir = false;
              continue;
            }

            // If files do not exist, and the postprocess flag is not set, continue on to prepare generation of _AFLOWIN_ ...
            if (!(XHOST.POSTPROCESS || AEL_data.postprocess)) {	  
              // Assign the values of the flags provided by the user in the aflow.in file to the class containing the input data for the VASP run
              // [OBSOLETE] aelerror = AEL_functions::aelvaspflags(vaspRunsPressures.at(k).at(idVaspRun), _vaspFlags, _kbinFlags, runnamepressures.at(k).at(idVaspRun), AEL_data, FileMESSAGE);
              // [OBSOLETE] if(aelerror != 0) {
              // [OBSOLETE]   aurostd::StringstreamClean(aus);
              // [OBSOLETE]   aus << _AELSTR_ERROR_ + "Failed to assign values of flags from aflow.in file" << endl;  
              // [OBSOLETE]   aurostd::PrintMessageStream(FileMESSAGE,aus,XHOST.QUIET);
              // [OBSOLETE]   return aelerror;
              // [OBSOLETE] }

              // Create aflow.in
              aurostd::StringstreamClean(aus);
              aus << _AELSTR_MESSAGE_ + "writing aflow.in" << endl;  
              aurostd::PrintMessageStream(FileMESSAGE,aus,XHOST.QUIET);

              // Writes aflow.in file to appropriate directory for each VASP run
              // [OBSOLETE] aelerror = AEL_functions::createAFLOWIN(vaspRunsPressures.at(k).at(idVaspRun), xvasp, _kbinFlags, _vaspFlags, AEL_data, FileMESSAGE);
              aflowin_success = AVASP_MakeSingleAFLOWIN(vaspRuns.at(idVaspRun), arunaflowin, write);
              if(!aflowin_success) {
                aurostd::StringstreamClean(aus);
                aus << _AELSTR_ERROR_ + "Failed to create aflow.in files" << endl;  
                aurostd::PrintMessageStream(FileMESSAGE,aus,XHOST.QUIET);
                return 1;
              }
            }
          }
        }
=======
	for (uint k = 0; k < vaspRunsPressures.size(); k++) {
	  // Set up AFLOW runs for strained structures
	  for(uint idVaspRun = 0; idVaspRun < vaspRunsPressures.at(k).size(); idVaspRun++) {
	  // Assign the values of the flags provided by the user in the aflow.in file to the class containing the input data for the VASP run
	    aelerror = AEL_functions::aelvaspflags(vaspRunsPressures.at(k).at(idVaspRun), vaspFlags, kbinFlags, dirrunnamepressures.at(k).at(idVaspRun), AEL_data, FileMESSAGE);
	    if(aelerror != 0) {
	      aurostd::StringstreamClean(aus);
	      aus << _AELSTR_ERROR_ + "Failed to assign values of flags from aflow.in file" << endl;  
	      aurostd::PrintMessageStream(FileMESSAGE,aus,XHOST.QUIET);
	      return aelerror;
	    }
	    // If there are already LOCK or OUTCAR.static files in this directory, it means this directory was already generated and computed.
	    // Therefore do not touch, but store this structure in the list, so that it can be used in the next part of code.
	    // [OBSOLETE] if( aurostd::FileExist( vaspRuns.at(idVaspRun).Directory + string("/LOCK") ) ||
	    if(AEL_data.relax_static || AEL_data.static_only) {
	      if( aurostd::FileExist( vaspRunsPressures.at(k).at(idVaspRun).Directory + "/" + _AFLOWLOCK_ ) ||
		  aurostd::FileExist( vaspRunsPressures.at(k).at(idVaspRun).Directory + string("/OUTCAR.static") ) ||
		  aurostd::EFileExist( vaspRunsPressures.at(k).at(idVaspRun).Directory + string("/OUTCAR.static") ) ||
		  aurostd::FileExist( dirrunnamepressures.at(k).at(idVaspRun) + "/" + _AFLOWLOCK_ ) ||
		  aurostd::FileExist( dirrunnamepressures.at(k).at(idVaspRun) + string("/OUTCAR.static") ) ||
		  aurostd::EFileExist( dirrunnamepressures.at(k).at(idVaspRun) + string("/OUTCAR.static") ) ||
		  ((XHOST.POSTPROCESS || AEL_data.postprocess) &&
		   ((aurostd::FileExist( vaspRunsPressures.at(k).at(idVaspRun).Directory + "/agl.LOCK")) ||
		    (aurostd::FileExist( vaspRunsPressures.at(k).at(idVaspRun).Directory + "/ael.LOCK")) ||
		    (aurostd::FileExist( vaspRunsPressures.at(k).at(idVaspRun).Directory + "/LOCK")) ||
		    (aurostd::FileExist( dirrunnamepressures.at(k).at(idVaspRun) + "/agl.LOCK")) ||
		    (aurostd::FileExist( dirrunnamepressures.at(k).at(idVaspRun) + "/ael.LOCK")) ||
		    (aurostd::FileExist( dirrunnamepressures.at(k).at(idVaspRun) + "/LOCK")))) ) continue; 	 
	    } else {
	      if( aurostd::FileExist( vaspRunsPressures.at(k).at(idVaspRun).Directory + "/" + _AFLOWLOCK_ ) ||
		  aurostd::FileExist( vaspRunsPressures.at(k).at(idVaspRun).Directory + string("/OUTCAR.relax2") ) ||
		  aurostd::EFileExist( vaspRunsPressures.at(k).at(idVaspRun).Directory + string("/OUTCAR.relax2") ) ||
		  aurostd::FileExist( dirrunnamepressures.at(k).at(idVaspRun) + "/" + _AFLOWLOCK_ ) ||
		  aurostd::FileExist( dirrunnamepressures.at(k).at(idVaspRun) + string("/OUTCAR.relax2") ) ||
		  aurostd::EFileExist( dirrunnamepressures.at(k).at(idVaspRun) + string("/OUTCAR.relax2") ) ||
		  ((XHOST.POSTPROCESS || AEL_data.postprocess) &&
		   ((aurostd::FileExist( vaspRunsPressures.at(k).at(idVaspRun).Directory + "/agl.LOCK")) ||
		    (aurostd::FileExist( vaspRunsPressures.at(k).at(idVaspRun).Directory + "/ael.LOCK")) ||
		    (aurostd::FileExist( vaspRunsPressures.at(k).at(idVaspRun).Directory + "/LOCK")) ||
		    (aurostd::FileExist( dirrunnamepressures.at(k).at(idVaspRun) + "/agl.LOCK")) ||
		    (aurostd::FileExist( dirrunnamepressures.at(k).at(idVaspRun) + "/ael.LOCK")) ||
		    (aurostd::FileExist( dirrunnamepressures.at(k).at(idVaspRun) + "/LOCK")))) ) continue; 	 
	    }

	    // Check if structure is on list of failed runs to be skipped
	    // If so, then skip generation and continue to next structure
	    for (uint ij = 0; ij < AEL_data.failed_arun_list.size(); ij++) {
	      if(aurostd::substring2bool(runnamepressures.at(k).at(idVaspRun),AEL_data.failed_arun_list.at(ij),TRUE)) {
		skipdir = true;
	      }
	    }	
	    if(skipdir) {
	      aurostd::StringstreamClean(aus);
	      aus << _AELSTR_MESSAGE_ + "Skipping directory: " << runnamepressures.at(k).at(idVaspRun) << endl;
	      aurostd::PrintMessageStream(FileMESSAGE,aus,XHOST.QUIET);
	      skipdir = false;
	      continue;
	    }

	    // If files do not exist, and the postprocess flag is not set, continue on to prepare generation of _AFLOWIN_ ...
	    if (!(XHOST.POSTPROCESS || AEL_data.postprocess)) {	  
	    // Assign the values of the flags provided by the user in the aflow.in file to the class containing the input data for the VASP run
	    // [OBSOLETE] aelerror = AEL_functions::aelvaspflags(vaspRunsPressures.at(k).at(idVaspRun), _vaspFlags, _kbinFlags, runnamepressures.at(k).at(idVaspRun), AEL_data, FileMESSAGE);
	    // [OBSOLETE] if(aelerror != 0) {
	    // [OBSOLETE]   aurostd::StringstreamClean(aus);
	    // [OBSOLETE]   aus << _AELSTR_ERROR_ + "Failed to assign values of flags from aflow.in file" << endl;  
	    // [OBSOLETE]   aurostd::PrintMessageStream(FileMESSAGE,aus,XHOST.QUIET);
	    // [OBSOLETE]   return aelerror;
	    // [OBSOLETE] }
	  
	    // Create aflow.in
	    aurostd::StringstreamClean(aus);
	    aus << _AELSTR_MESSAGE_ + "writing aflow.in" << endl;  
	    aurostd::PrintMessageStream(FileMESSAGE,aus,XHOST.QUIET);

	    // Writes aflow.in file to appropriate directory for each VASP run
	    // [OBSOLETE] aelerror = AEL_functions::createAFLOWIN(vaspRunsPressures.at(k).at(idVaspRun), xvasp, _kbinFlags, _vaspFlags, AEL_data, FileMESSAGE);
	    aflowin_success = AVASP_MakeSingleAFLOWIN(vaspRuns.at(idVaspRun), arunaflowin, write);
	    if(!aflowin_success) {
	      aurostd::StringstreamClean(aus);
	      aus << _AELSTR_ERROR_ + "Failed to create aflow.in files" << endl;  
	      aurostd::PrintMessageStream(FileMESSAGE,aus,XHOST.QUIET);
	      return 1;
	      }
	    }
	  }
	}
>>>>>>> b3b1973d
      }	  

      aurostd::StringstreamClean(aus);
      aus << _AELSTR_MESSAGE_ + "extract stress tensors" << endl;  
      aurostd::PrintMessageStream(FileMESSAGE,aus,XHOST.QUIET);

      // Extract stress tensors from results of VASP calculations for strained structures
      aelerror = AEL_functions::extractstress(vaspRuns, AEL_data, dirrunname, FileMESSAGE);
      if(aelerror != 0) {
        aurostd::StringstreamClean(aus);
        aus << _AELSTR_ERROR_ + "Failed to extract stress tensors" << endl;  
        aurostd::PrintMessageStream(FileMESSAGE,aus,XHOST.QUIET);
        return aelerror;
      }
      // Check number of skipped runs in each direction does not exceed limit
      uint numskippedruns;
      for (uint i = 1; i <= AEL_data.normal_strain.size(); i++) {
        numskippedruns = AEL_data.normal_deformations.size() - AEL_data.normal_deformations_complete.at(i-1).size();
        if(numskippedruns > AEL_data.skiparunsmax) {
          aurostd::StringstreamClean(aus);
          aus << _AELSTR_ERROR_ + "Number of failed runs in one independent directions = " << numskippedruns << endl;
          aus << _AELSTR_ERROR_ + "Number of failed runs exceeds limit in one independent direction of " << AEL_data.skiparunsmax << endl;
          aurostd::PrintMessageStream(FileMESSAGE,aus,XHOST.QUIET);
          return 1;
        }
      }
      for (uint i = 1; i <= AEL_data.shear_strain.size(); i++) {
        numskippedruns = AEL_data.shear_deformations.size() - AEL_data.shear_deformations_complete.at(i-1).size();
        if(numskippedruns > AEL_data.skiparunsmax) {
          aurostd::StringstreamClean(aus);
          aus << _AELSTR_ERROR_ + "Number of failed runs in one independent directions = " << numskippedruns << endl;
          aus << _AELSTR_ERROR_ + "Number of failed runs exceeds limit per independent directions of " << AEL_data.skiparunsmax << endl;
          aurostd::PrintMessageStream(FileMESSAGE,aus,XHOST.QUIET);
          return 1;
        }
      }

      if(USER_WRITE_FULL_RESULTS.option) {
        // Write structures to JSON format
        aurostd::StringstreamClean(aus);
        aus << _AELSTR_MESSAGE_ << "Opening file AEL_structures.json" <<  endl;
        aurostd::PrintMessageStream(FileMESSAGE,aus,XHOST.QUIET);
        string strjson = xstructure2json(xvasp.str);
        oss << "{\"AEL_structures\":[";
        oss << "{\"distorted_structure\":[{\"distortion\":null},"; 
        oss << "{\"structure\":" << strjson << "}]}";
        for (uint i = 0; i < vaspRuns.size(); i++) {
          strjson = xstructure2json(vaspRuns.at(i).str);
          oss << ",{\"distorted_structure\":[{\"distortion\":\"" << runname.at(i) << "\"},";
          oss << "{\"structure\":" << strjson << "}]}";
        }
        oss << "]}";
        string ofilestrjson = AEL_data.dirpathname + "/AEL_structures.json";
        if(!aurostd::stringstream2file(oss, ofilestrjson, "WRITE")) {
          aurostd::StringstreamClean(aus);
          aus << _AELSTR_ERROR_ + "Unable to open file AEL_structure.json" <<  endl;
          aurostd::PrintMessageStream(FileMESSAGE,aus,XHOST.QUIET);
          return 1;
        }	
        oss.clear();
        oss.str(std::string());
      }

      if (AEL_data.fitrelaxedstruct) {
        AEL_data.strain_matrix_list.push_back(aurostd::identity(strain_matrix));
        vaspRuns.push_back(vaspRun);
        uint idVaspRun = vaspRuns.size()-1;
        vaspRuns.at(idVaspRun).str = initialstructure;
        string stridVaspRun;
        ostringstream cnvidVaspRun;
        cnvidVaspRun << idVaspRun;
        stridVaspRun = cnvidVaspRun.str();
        double strainfactor = 1.0;
        string strstrainfactor;
        ostringstream cnvstrainfactor;
        cnvstrainfactor << strainfactor;
        strstrainfactor = cnvstrainfactor.str();
        string strorgindstrain;
        ostringstream cnvorgindstrain;
        cnvorgindstrain << 0;
        strorgindstrain = cnvorgindstrain.str();
        if(USER_DIRNAME_ARUN.option) {
          runname.push_back(_ARAELSTR_DIRNAME_ + stridVaspRun + "_SF_O_" + strorgindstrain + "_" + strstrainfactor);
        } else {
          runname.push_back(_AELSTR_DIRNAME_ + stridVaspRun + "_SF_O_" + strorgindstrain + "_" + strstrainfactor);
        }
      }

      // Write structures and corresponding energies, pressures and stress tensors to JSON format
      // First check that the number of strains is equal to the number of runs
      aurostd::xmatrix<double> stress_tensor(3, 3);
      if (AEL_data.structurecalculated.size() < 1) {
        aurostd::StringstreamClean(aus);
        aus << _AELSTR_ERROR_ + "No runs to write out yet" << endl; 
        aurostd::PrintMessageStream(FileMESSAGE,aus,XHOST.QUIET);
        return 8;
      } else {
        uint idSuccessRun = AEL_data.structurecalculated.at(0); 
        string strjson = xstructure2json(vaspRuns.at(idSuccessRun).str);
        oss << "{\"AEL_energy_structures\":[";
        oss << "{\"distortion\":\"" << runname.at(idSuccessRun) << "\",";
        strain_matrix = AEL_data.strain_matrix_list.at(idSuccessRun);
        oss << "\"strain_matrix\":[";
        for (uint j = 1; j < 4; j++) {
          // [OBSOLETE] aurostd::StringstreamClean(aus);
          // [OBSOLETE] aus << _AELSTR_MESSAGE_ << "j = " << j << endl;
          // [OBSOLETE] aurostd::PrintMessageStream(FileMESSAGE,aus,XHOST.QUIET);
          if (j == 1) {
            oss << "[";
          } else {
            oss << ",[";
          }
          for (uint k = 1; k < 4; k++) {
            // [OBSOLETE] aurostd::StringstreamClean(aus);
            // [OBSOLETE] aus << _AELSTR_MESSAGE_ << "k = " << k << endl;
            // [OBSOLETE] aurostd::PrintMessageStream(FileMESSAGE,aus,XHOST.QUIET);
            // Write stress tensor components, converting from kB to GPa
            if (k == 1) {
              oss << 0.1 * strain_matrix[j][k];
            } else {
              oss << "," << 0.1 * strain_matrix[j][k];
            }
          }
          oss << "]";	
        }
        oss << "],";	
        oss << "\"energy\":" << AEL_data.energycalculated.at(0) / AEL_data.natomscell << ",";
        // Convert pressure from kB to GPa before writing
        oss << "\"pressure\":" << 0.1 * AEL_data.pressurecalculated.at(0) << ",";
        stress_tensor = AEL_data.stresscalculated.at(0);
        oss << "\"stress_tensor\":[";
        for (uint j = 1; j < 4; j++) {
          // [OBSOLETE] aurostd::StringstreamClean(aus);
          // [OBSOLETE] aus << _AELSTR_MESSAGE_ << "j = " << j << endl;
          // [OBSOLETE] aurostd::PrintMessageStream(FileMESSAGE,aus,XHOST.QUIET);
          if (j == 1) {
            oss << "[";
          } else {
            oss << ",[";
          }
          for (uint k = 1; k < 4; k++) {
            // [OBSOLETE] aurostd::StringstreamClean(aus);
            // [OBSOLETE] aus << _AELSTR_MESSAGE_ << "k = " << k << endl;
            // [OBSOLETE] aurostd::PrintMessageStream(FileMESSAGE,aus,XHOST.QUIET);
            if (k == 1) {
              oss << 0.1 * stress_tensor[j][k];
            } else {
              oss << "," << 0.1 * stress_tensor[j][k];
            }
          }
          oss << "]";	
        }
        oss << "],";
        oss << "\"structure\":" << strjson << "}";
        for (uint i = 1; i < AEL_data.structurecalculated.size(); i++) {
          idSuccessRun = AEL_data.structurecalculated.at(i);
          strjson = xstructure2json(vaspRuns.at(idSuccessRun).str);
          oss << ",{\"distortion\":\"" << runname.at(idSuccessRun) << "\",";
          strain_matrix = AEL_data.strain_matrix_list.at(idSuccessRun);
          oss << "\"strain_matrix\":[";
          for (uint j = 1; j < 4; j++) {
            // [OBSOLETE] aurostd::StringstreamClean(aus);
            // [OBSOLETE] aus << _AELSTR_MESSAGE_ << "j = " << j << endl;
            // [OBSOLETE] aurostd::PrintMessageStream(FileMESSAGE,aus,XHOST.QUIET);
            if (j == 1) {
              oss << "[";
            } else {
              oss << ",[";
            }
            for (uint k = 1; k < 4; k++) {
              // [OBSOLETE] aurostd::StringstreamClean(aus);
              // [OBSOLETE] aus << _AELSTR_MESSAGE_ << "k = " << k << endl;
              // [OBSOLETE] aurostd::PrintMessageStream(FileMESSAGE,aus,XHOST.QUIET);
              if (k == 1) {
                oss << strain_matrix[j][k];
              } else {
                oss << "," << strain_matrix[j][k];
              }
            }
            oss << "]";	
          }
          oss << "],";		
          oss << "\"energy\":" << AEL_data.energycalculated.at(i) / AEL_data.natomscell << ",";
          // Convert pressure from kB to GPa before writing
          oss << "\"pressure\":" << 0.1 * AEL_data.pressurecalculated.at(i) << ",";
          stress_tensor = AEL_data.stresscalculated.at(i);
          // [OBSOLETE] aurostd::StringstreamClean(aus);
          // [OBSOLETE] aus << _AELSTR_MESSAGE_ << "stress_tensor = " << stress_tensor << endl;
          // [OBSOLETE] aurostd::PrintMessageStream(FileMESSAGE,aus,XHOST.QUIET);
          oss << "\"stress_tensor\":[";
          for (uint j = 1; j < 4; j++) {
            if (j == 1) {
              oss << "[";
            } else {
              oss << ",[";
            }
            for (uint k = 1; k < 4; k++) {
              if (k == 1) {
                oss << 0.1 * stress_tensor[j][k];
              } else {
                oss << "," << 0.1 * stress_tensor[j][k];
              }
            }
            oss << "]";	
          }
          oss << "],";
          oss << "\"structure\":" << strjson << "}";
        }
        oss << "]}";
        string ofileenergstrjson = AEL_data.dirpathname + "/AEL_energy_structures.json";
        if(!aurostd::stringstream2file(oss, ofileenergstrjson, "WRITE")) {
          aurostd::StringstreamClean(aus);
          aus << _AELSTR_ERROR_ + "Unable to open file AEL_energy_structure.json" <<  endl;
          aurostd::PrintMessageStream(FileMESSAGE,aus,XHOST.QUIET);
          return 1;
        }	
        oss.clear();
        oss.str(std::string());                       
      }

      // Clear vaspRuns vector to free up memory
      vaspRuns.clear();

      // Runs elastic constants algorithm within AFLOW
      aelerror = AEL_functions::elasticityfit(AEL_data, FileMESSAGE);
      if(aelerror != 0) {
        aurostd::StringstreamClean(aus);
        aus << _AELSTR_ERROR_ + "Failed to calculate elastic constants" << endl;  
        aurostd::PrintMessageStream(FileMESSAGE,aus,XHOST.QUIET);
        return aelerror;
      }

      // Checks that Poisson ratio is within the range -1.0 to 0.5
      // Materials with a Poisson ratio outside of this range are typically unstable
      if((AEL_data.poisson_ratio < -1.0) || (AEL_data.poisson_ratio > 0.5)) {
        aurostd::StringstreamClean(aus);
        aus << _AELSTR_WARNING_ + "Poisson ratio = " << AEL_data.poisson_ratio << " is outside range from -1.0 to 0.5" << endl; ;
        aurostd::PrintMessageStream(FileMESSAGE,aus,XHOST.QUIET);
      }

      // Checks that eigenvalues of elastic stiffness tensor are all greater than zero
      // Negative eigenvalues imply that the material is mechanically unstable
      for (uint i = 0; i < AEL_data.elastic_eigenvalues.size(); i++) {
        aurostd::StringstreamClean(aus);
        aus << _AELSTR_MESSAGE_ + "Elastic tensor eigenvalue " << i << " = " << AEL_data.elastic_eigenvalues.at(i) << endl; 
        aurostd::PrintMessageStream(FileMESSAGE,aus,XHOST.QUIET);
        if(AEL_data.elastic_eigenvalues.at(i) < 0.0) {
          aurostd::StringstreamClean(aus);
          aus << _AELSTR_WARNING_ + "Elastic eigenvalue " << i << " = " << AEL_data.elastic_eigenvalues.at(i) << " is negative" << endl;
          aus << _AELSTR_WARNING_ + "Negative eigenvalue implies material is unstable" << endl;	  
          aurostd::PrintMessageStream(FileMESSAGE,aus,XHOST.QUIET);	  
          AEL_data.mechanically_stable = false;
        }
      }

      // Uses Bravais lattice symmetry to check symmetry and consistency of elastic constant tensor
      if(USER_CHECK_ELASTIC_SYMMETRY.option) {
        aelerror = AEL_functions::elasticitycheck(AEL_data, xvasp, FileMESSAGE);
        if(aelerror != 0) {
          aurostd::StringstreamClean(aus);
          aus << _AELSTR_ERROR_ + "Error checking elastic constants symmetry" << endl;  
          aurostd::PrintMessageStream(FileMESSAGE,aus,XHOST.QUIET);
          return aelerror;
        }
      }      

      // Calculates elastic moduli using elastic constant tensor
      aelerror = AEL_functions::elasticmoduli(AEL_data, FileMESSAGE);
      if(aelerror != 0) {
        aurostd::StringstreamClean(aus);
        aus << _AELSTR_ERROR_ + "Failed to calculate elastic moduli" << endl;  
        aurostd::PrintMessageStream(FileMESSAGE,aus,XHOST.QUIET);
        return aelerror;
      }

      // Compare bulk and shear moduli calculated using full strain set to those calculated using half strain set
      // If values differ by more than 15%, it is likely that the stress-strain curve is no longer linear
      double bulkvoigthalfratio = AEL_data.bulkmodulus_voigt_half / AEL_data.bulkmodulus_voigt;
      aurostd::StringstreamClean(aus);
      aus << _AELSTR_MESSAGE_ + "Voigt bulk modulus = " << AEL_data.bulkmodulus_voigt << endl; 
      aus << _AELSTR_MESSAGE_ + "Voigt bulk modulus (half strain) = " << AEL_data.bulkmodulus_voigt_half << endl; 
      aus << _AELSTR_MESSAGE_ + "Voigt bulk modulus ratio = " << bulkvoigthalfratio << endl;
      aurostd::PrintMessageStream(FileMESSAGE,aus,XHOST.QUIET);	 
      if((bulkvoigthalfratio < 0.85) || (bulkvoigthalfratio > 1.15)) {
        aurostd::StringstreamClean(aus);
        aus << _AELSTR_WARNING_ + "Voigt bulk modulus difference exceeds 15%: stress-strain curve might be non-linear" << endl; 
        aurostd::PrintMessageStream(FileMESSAGE,aus,XHOST.QUIET);	 	
      }
      double bulkreusshalfratio = AEL_data.bulkmodulus_reuss_half / AEL_data.bulkmodulus_reuss;
      aurostd::StringstreamClean(aus);
      aus << _AELSTR_MESSAGE_ + "Reuss bulk modulus = " << AEL_data.bulkmodulus_reuss << endl; 
      aus << _AELSTR_MESSAGE_ + "Reuss bulk modulus (half strain) = " << AEL_data.bulkmodulus_reuss_half << endl; 
      aus << _AELSTR_MESSAGE_ + "Reuss bulk modulus ratio = " << bulkreusshalfratio << endl;
      aurostd::PrintMessageStream(FileMESSAGE,aus,XHOST.QUIET);	 
      if((bulkreusshalfratio < 0.85) || (bulkreusshalfratio > 1.15)) {
        aurostd::StringstreamClean(aus);
        aus << _AELSTR_WARNING_ + "Reuss bulk modulus difference exceeds 15%: stress-strain curve might be non-linear" << endl; 
        aurostd::PrintMessageStream(FileMESSAGE,aus,XHOST.QUIET);	 	
      }
      double shearvoigthalfratio = AEL_data.shearmodulus_voigt_half / AEL_data.shearmodulus_voigt;
      aurostd::StringstreamClean(aus);
      aus << _AELSTR_MESSAGE_ + "Voigt shear modulus = " << AEL_data.shearmodulus_voigt << endl; 
      aus << _AELSTR_MESSAGE_ + "Voigt shear modulus (half strain) = " << AEL_data.shearmodulus_voigt_half << endl; 
      aus << _AELSTR_MESSAGE_ + "Voigt shear modulus ratio = " << shearvoigthalfratio << endl;
      aurostd::PrintMessageStream(FileMESSAGE,aus,XHOST.QUIET);	 
      if((shearvoigthalfratio < 0.85) || (shearvoigthalfratio > 1.15)) {
        aurostd::StringstreamClean(aus);
        aus << _AELSTR_WARNING_ + "Voigt shear modulus difference exceeds 15%: stress-strain curve might be non-linear" << endl; 
        aurostd::PrintMessageStream(FileMESSAGE,aus,XHOST.QUIET);	 	
      }
      double shearreusshalfratio = AEL_data.shearmodulus_reuss_half / AEL_data.shearmodulus_reuss;
      aurostd::StringstreamClean(aus);
      aus << _AELSTR_MESSAGE_ + "Reuss shear modulus = " << AEL_data.shearmodulus_reuss << endl; 
      aus << _AELSTR_MESSAGE_ + "Reuss shear modulus (half strain) = " << AEL_data.shearmodulus_reuss_half << endl; 
      aus << _AELSTR_MESSAGE_ + "Reuss shear modulus ratio = " << shearreusshalfratio << endl;
      aurostd::PrintMessageStream(FileMESSAGE,aus,XHOST.QUIET);	 
      if((shearreusshalfratio < 0.85) || (shearreusshalfratio > 1.15)) {
        aurostd::StringstreamClean(aus);
        aus << _AELSTR_WARNING_ + "Reuss shear modulus difference exceeds 15%: stress-strain curve might be non-linear" << endl; 
        aurostd::PrintMessageStream(FileMESSAGE,aus,XHOST.QUIET);	 	
      }
      double bulkvrhhalfratio = AEL_data.bulkmodulus_vrh_half / AEL_data.bulkmodulus_vrh;
      aurostd::StringstreamClean(aus);
      aus << _AELSTR_MESSAGE_ + "VRH bulk modulus = " << AEL_data.bulkmodulus_vrh << endl; 
      aus << _AELSTR_MESSAGE_ + "VRH bulk modulus (half strain) = " << AEL_data.bulkmodulus_vrh_half << endl; 
      aus << _AELSTR_MESSAGE_ + "VRH bulk modulus ratio = " << bulkvrhhalfratio << endl;
      aurostd::PrintMessageStream(FileMESSAGE,aus,XHOST.QUIET);	 
      if((bulkvrhhalfratio < 0.85) || (bulkvrhhalfratio > 1.15)) {
        aurostd::StringstreamClean(aus);
        aus << _AELSTR_WARNING_ + "VRH bulk modulus difference exceeds 15%: stress-strain curve might be non-linear" << endl; 
        aurostd::PrintMessageStream(FileMESSAGE,aus,XHOST.QUIET);	 	
      }
      double shearvrhhalfratio = AEL_data.shearmodulus_vrh_half / AEL_data.shearmodulus_vrh;
      aurostd::StringstreamClean(aus);
      aus << _AELSTR_MESSAGE_ + "VRH shear modulus = " << AEL_data.shearmodulus_vrh << endl; 
      aus << _AELSTR_MESSAGE_ + "VRH shear modulus (half strain) = " << AEL_data.shearmodulus_vrh_half << endl; 
      aus << _AELSTR_MESSAGE_ + "VRH shear modulus ratio = " << shearvrhhalfratio << endl;
      aurostd::PrintMessageStream(FileMESSAGE,aus,XHOST.QUIET);	 
      if((shearvrhhalfratio < 0.85) || (shearvrhhalfratio > 1.15)) {
        aurostd::StringstreamClean(aus);
        aus << _AELSTR_WARNING_ + "VRH shear modulus difference exceeds 15%: stress-strain curve might be non-linear" << endl; 
        aurostd::PrintMessageStream(FileMESSAGE,aus,XHOST.QUIET);	 	
      }

      // Extracts stress tensors for normal and shear strains at different pressures
      // Fits stress-strain data to obtain elastic constants at different pressures
      if(USER_PRESSURE_CALC.option) {
        for (uint k = 0; k < vaspRunsPressures.size(); k++) {
          aurostd::StringstreamClean(aus);
          // [OBSOLETE] if(LIB2RAW_FIX_THIS_LATER) {  // to avoid too much garbage in lib2raw
          // [OBSOLETE] aus << _AELSTR_MESSAGE_ + "extract stress tensors for Pressure = " << Pressure.at(k+1) << "GPa" << endl;  
          aus << _AELSTR_MESSAGE_ + "extract stress tensors for Pressure = " << Pressure.at(k) << "GPa" << endl;  
          aurostd::PrintMessageStream(FileMESSAGE,aus,XHOST.QUIET);
          // [OBSOLETE] }
          // Extract stress tensors from results of VASP calculations for strained structures
          aelerror = AEL_functions::extractstress(vaspRunsPressures.at(k), AEL_data_pressures.at(k), dirrunnamepressures.at(k), FileMESSAGE);
          if(aelerror != 0) {
            aurostd::StringstreamClean(aus);
            aus << _AELSTR_ERROR_ + "Failed to extract stress tensors" << endl;  
            aurostd::PrintMessageStream(FileMESSAGE,aus,XHOST.QUIET);
            return aelerror;
          }
          // Check number of skipped runs in each direction does not exceed limit
          uint numskippedruns;
          for (uint i = 1; i <= AEL_data_pressures.at(k).normal_strain.size(); i++) {
            numskippedruns = AEL_data_pressures.at(k).normal_deformations.size() - AEL_data_pressures.at(k).normal_deformations_complete.at(i-1).size();
            if(numskippedruns > AEL_data_pressures.at(k).skiparunsmax) {
              aurostd::StringstreamClean(aus);
              aus << _AELSTR_ERROR_ + "Number of failed runs in one independent directions = " << numskippedruns << endl;
              aus << _AELSTR_ERROR_ + "Number of failed runs exceeds limit in one independent direction of " << AEL_data.skiparunsmax << endl;
              aurostd::PrintMessageStream(FileMESSAGE,aus,XHOST.QUIET);
              return 1;
            }
          }
          for (uint i = 1; i <= AEL_data_pressures.at(k).shear_strain.size(); i++) {
            numskippedruns = AEL_data_pressures.at(k).shear_deformations.size() - AEL_data_pressures.at(k).shear_deformations_complete.at(i-1).size();
            if(numskippedruns > AEL_data_pressures.at(k).skiparunsmax) {
              aurostd::StringstreamClean(aus);
              aus << _AELSTR_ERROR_ + "Number of failed runs in one independent directions = " << numskippedruns << endl;
              aus << _AELSTR_ERROR_ + "Number of failed runs exceeds limit per independent directions of " << AEL_data_pressures.at(k).skiparunsmax << endl;
              aurostd::PrintMessageStream(FileMESSAGE,aus,XHOST.QUIET);
              return 1;
            }
          }

          // Clear vaspRuns vector to free up memory
          vaspRuns.clear();

          // Runs elastic constants algorithm within AFLOW
          aelerror = AEL_functions::elasticityfit(AEL_data_pressures.at(k), FileMESSAGE);
          if(aelerror != 0) {
            aurostd::StringstreamClean(aus);
            aus << _AELSTR_ERROR_ + "Failed to calculate elastic constants" << endl;  
            aurostd::PrintMessageStream(FileMESSAGE,aus,XHOST.QUIET);
            return aelerror;
          }

          // Checks that Poisson ratio is within the range -1.0 to 0.5
          // Materials with a Poisson ratio outside of this range are typically unstable
          if((AEL_data_pressures.at(k).poisson_ratio < -1.0) || (AEL_data_pressures.at(k).poisson_ratio > 0.5)) {
            aurostd::StringstreamClean(aus);
            aus << _AELSTR_WARNING_ + "Poisson ratio = " << AEL_data.poisson_ratio << " is outside range from -1.0 to 0.5" << endl; ;
            aurostd::PrintMessageStream(FileMESSAGE,aus,XHOST.QUIET);
          }

          // Checks that eigenvalues of elastic stiffness tensor are all greater than zero
          // Negative eigenvalues imply that the material is mechanically unstable
          for (uint i = 0; i < AEL_data_pressures.at(k).elastic_eigenvalues.size(); i++) {
            aurostd::StringstreamClean(aus);
            aus << _AELSTR_MESSAGE_ + "Elastic tensor eigenvalue " << i << " = " << AEL_data_pressures.at(k).elastic_eigenvalues.at(i) << endl; 
            aurostd::PrintMessageStream(FileMESSAGE,aus,XHOST.QUIET);
            if(AEL_data_pressures.at(k).elastic_eigenvalues.at(i) < 0.0) {
              aurostd::StringstreamClean(aus);
              aus << _AELSTR_WARNING_ + "Elastic eigenvalue " << i << " = " << AEL_data_pressures.at(k).elastic_eigenvalues.at(i) << " is negative" << endl;
              aus << _AELSTR_WARNING_ + "Negative eigenvalue implies material is unstable" << endl;	  
              aurostd::PrintMessageStream(FileMESSAGE,aus,XHOST.QUIET);	  
              AEL_data_pressures.at(k).mechanically_stable = false;
            }
          }

          // Uses Bravais lattice symmetry to check symmetry and consistency of elastic constant tensor
          if(USER_CHECK_ELASTIC_SYMMETRY.option) {
            aelerror = AEL_functions::elasticitycheck(AEL_data_pressures.at(k), xvasp, FileMESSAGE);
            if(aelerror != 0) {
              aurostd::StringstreamClean(aus);
              aus << _AELSTR_ERROR_ + "Error checking elastic constants symmetry" << endl;  
              aurostd::PrintMessageStream(FileMESSAGE,aus,XHOST.QUIET);
              return aelerror;
            }
          }      

          // Calculates elastic moduli using elastic constant tensor
          aelerror = AEL_functions::elasticmoduli(AEL_data_pressures.at(k), FileMESSAGE);
          if(aelerror != 0) {
            aurostd::StringstreamClean(aus);
            aus << _AELSTR_ERROR_ + "Failed to calculate elastic moduli" << endl;  
            aurostd::PrintMessageStream(FileMESSAGE,aus,XHOST.QUIET);
            return aelerror;
          }

          // Compare bulk and shear moduli calculated using full strain set to those calculated using half strain set
          // If values differ by more than 15%, it is likely that the stress-strain curve is no longer linear
          double bulkvoigthalfratio = AEL_data_pressures.at(k).bulkmodulus_voigt_half / AEL_data_pressures.at(k).bulkmodulus_voigt;
          aurostd::StringstreamClean(aus);
          aus << _AELSTR_MESSAGE_ + "Voigt bulk modulus = " << AEL_data_pressures.at(k).bulkmodulus_voigt << endl; 
          aus << _AELSTR_MESSAGE_ + "Voigt bulk modulus (half strain) = " << AEL_data_pressures.at(k).bulkmodulus_voigt_half << endl; 
          aus << _AELSTR_MESSAGE_ + "Voigt bulk modulus ratio = " << bulkvoigthalfratio << endl;
          aurostd::PrintMessageStream(FileMESSAGE,aus,XHOST.QUIET);	 
          if((bulkvoigthalfratio < 0.85) || (bulkvoigthalfratio > 1.15)) {
            aurostd::StringstreamClean(aus);
            aus << _AELSTR_WARNING_ + "Voigt bulk modulus difference exceeds 15%: stress-strain curve might be non-linear" << endl; 
            aurostd::PrintMessageStream(FileMESSAGE,aus,XHOST.QUIET);	 	
          }
          double bulkreusshalfratio = AEL_data_pressures.at(k).bulkmodulus_reuss_half / AEL_data_pressures.at(k).bulkmodulus_reuss;
          aurostd::StringstreamClean(aus);
          aus << _AELSTR_MESSAGE_ + "Reuss bulk modulus = " << AEL_data_pressures.at(k).bulkmodulus_reuss << endl; 
          aus << _AELSTR_MESSAGE_ + "Reuss bulk modulus (half strain) = " << AEL_data_pressures.at(k).bulkmodulus_reuss_half << endl; 
          aus << _AELSTR_MESSAGE_ + "Reuss bulk modulus ratio = " << bulkreusshalfratio << endl;
          aurostd::PrintMessageStream(FileMESSAGE,aus,XHOST.QUIET);	 
          if((bulkreusshalfratio < 0.85) || (bulkreusshalfratio > 1.15)) {
            aurostd::StringstreamClean(aus);
            aus << _AELSTR_WARNING_ + "Reuss bulk modulus difference exceeds 15%: stress-strain curve might be non-linear" << endl; 
            aurostd::PrintMessageStream(FileMESSAGE,aus,XHOST.QUIET);	 	
          }
          double shearvoigthalfratio = AEL_data_pressures.at(k).shearmodulus_voigt_half / AEL_data_pressures.at(k).shearmodulus_voigt;
          aurostd::StringstreamClean(aus);
          aus << _AELSTR_MESSAGE_ + "Voigt shear modulus = " << AEL_data_pressures.at(k).shearmodulus_voigt << endl; 
          aus << _AELSTR_MESSAGE_ + "Voigt shear modulus (half strain) = " << AEL_data_pressures.at(k).shearmodulus_voigt_half << endl; 
          aus << _AELSTR_MESSAGE_ + "Voigt shear modulus ratio = " << shearvoigthalfratio << endl;
          aurostd::PrintMessageStream(FileMESSAGE,aus,XHOST.QUIET);	 
          if((shearvoigthalfratio < 0.85) || (shearvoigthalfratio > 1.15)) {
            aurostd::StringstreamClean(aus);
            aus << _AELSTR_WARNING_ + "Voigt shear modulus difference exceeds 15%: stress-strain curve might be non-linear" << endl; 
            aurostd::PrintMessageStream(FileMESSAGE,aus,XHOST.QUIET);	 	
          }
          double shearreusshalfratio = AEL_data_pressures.at(k).shearmodulus_reuss_half / AEL_data_pressures.at(k).shearmodulus_reuss;
          aurostd::StringstreamClean(aus);
          aus << _AELSTR_MESSAGE_ + "Reuss shear modulus = " << AEL_data_pressures.at(k).shearmodulus_reuss << endl; 
          aus << _AELSTR_MESSAGE_ + "Reuss shear modulus (half strain) = " << AEL_data_pressures.at(k).shearmodulus_reuss_half << endl; 
          aus << _AELSTR_MESSAGE_ + "Reuss shear modulus ratio = " << shearreusshalfratio << endl;
          aurostd::PrintMessageStream(FileMESSAGE,aus,XHOST.QUIET);	 
          if((shearreusshalfratio < 0.85) || (shearreusshalfratio > 1.15)) {
            aurostd::StringstreamClean(aus);
            aus << _AELSTR_WARNING_ + "Reuss shear modulus difference exceeds 15%: stress-strain curve might be non-linear" << endl; 
            aurostd::PrintMessageStream(FileMESSAGE,aus,XHOST.QUIET);	 	
          }
          double bulkvrhhalfratio = AEL_data_pressures.at(k).bulkmodulus_vrh_half / AEL_data_pressures.at(k).bulkmodulus_vrh;
          aurostd::StringstreamClean(aus);
          aus << _AELSTR_MESSAGE_ + "VRH bulk modulus = " << AEL_data_pressures.at(k).bulkmodulus_vrh << endl; 
          aus << _AELSTR_MESSAGE_ + "VRH bulk modulus (half strain) = " << AEL_data_pressures.at(k).bulkmodulus_vrh_half << endl; 
          aus << _AELSTR_MESSAGE_ + "VRH bulk modulus ratio = " << bulkvrhhalfratio << endl;
          aurostd::PrintMessageStream(FileMESSAGE,aus,XHOST.QUIET);	 
          if((bulkvrhhalfratio < 0.85) || (bulkvrhhalfratio > 1.15)) {
            aurostd::StringstreamClean(aus);
            aus << _AELSTR_WARNING_ + "VRH bulk modulus difference exceeds 15%: stress-strain curve might be non-linear" << endl; 
            aurostd::PrintMessageStream(FileMESSAGE,aus,XHOST.QUIET);	 	
          }
          double shearvrhhalfratio = AEL_data_pressures.at(k).shearmodulus_vrh_half / AEL_data_pressures.at(k).shearmodulus_vrh;
          aurostd::StringstreamClean(aus);
          aus << _AELSTR_MESSAGE_ + "VRH shear modulus = " << AEL_data_pressures.at(k).shearmodulus_vrh << endl; 
          aus << _AELSTR_MESSAGE_ + "VRH shear modulus (half strain) = " << AEL_data_pressures.at(k).shearmodulus_vrh_half << endl; 
          aus << _AELSTR_MESSAGE_ + "VRH shear modulus ratio = " << shearvrhhalfratio << endl;
          aurostd::PrintMessageStream(FileMESSAGE,aus,XHOST.QUIET);	 
          if((shearvrhhalfratio < 0.85) || (shearvrhhalfratio > 1.15)) {
            aurostd::StringstreamClean(aus);
            aus << _AELSTR_WARNING_ + "VRH shear modulus difference exceeds 15%: stress-strain curve might be non-linear" << endl; 
            aurostd::PrintMessageStream(FileMESSAGE,aus,XHOST.QUIET);	 	
          }
        }
      }

      // Checks if results at a pressure where the material is stable should be written as main results
      // If yes, finds lowest absolute value pressure where material is stable
      // Save a copy of the original AEL_data class first, just in case
      AEL_data_orig = AEL_data;
      if(USER_PRESSURE_CALC.option && USER_USE_STABLE_PRESSURE.option) {
        // Find highest pressure value
        double maxPressure = 0.0;
        for (uint k = 0; k < Pressure.size(); k++) {
          if (std::abs(Pressure.at(k)) > maxPressure) {
            maxPressure = Pressure.at(k);
          }
        }	
        double lowestStablePressure = maxPressure + 1.0;
        stablePressureStructure = 0;
        for (uint k = 0; k < AEL_data_pressures.size(); k++) {
          if (AEL_data_pressures.at(k).mechanically_stable) {
            stablePressureFound = true;
            aurostd::StringstreamClean(aus);
            aus << _AELSTR_MESSAGE_ + "Structure at pressure = " << AEL_data_pressures.at(k).applied_pressure << "GPa is elastically stable" << endl; 
            aurostd::PrintMessageStream(FileMESSAGE,aus,XHOST.QUIET);	 	    
            if (std::abs(AEL_data_pressures.at(k).applied_pressure) < lowestStablePressure) {
              stablePressureStructure = k;
              lowestStablePressure = AEL_data_pressures.at(k).applied_pressure;
            }
          }
        }
        aurostd::StringstreamClean(aus);
        aus << _AELSTR_MESSAGE_ + "Lowest pressure with stable structure = " << lowestStablePressure << "GPa" << endl; 
        aurostd::PrintMessageStream(FileMESSAGE,aus,XHOST.QUIET);	 	    
        if (stablePressureFound) {
          AEL_data = AEL_data_pressures.at(stablePressureStructure);
        }
        aurostd::StringstreamClean(aus);
        aus << _AELSTR_MESSAGE_ + "Pressure for structure used for results  = " << AEL_data.applied_pressure << "GPa" << endl; 
        aurostd::PrintMessageStream(FileMESSAGE,aus,XHOST.QUIET);	 	    
      }

      // Writes elastic moduli values in file for REST-API
      oss.clear();
      oss.str(std::string());
      oss << AFLOWIN_SEPARATION_LINE << endl;
      oss << "[AEL_RESULTS]START" << endl;
      oss << "ael_poisson_ratio=" << AEL_data.poisson_ratio << "  " << endl;
      oss << "ael_bulk_modulus_voigt=" << AEL_data.bulkmodulus_voigt << "  (GPa)" << endl;
      oss << "ael_bulk_modulus_reuss=" << AEL_data.bulkmodulus_reuss  << "  (GPa)" << endl;
      oss << "ael_shear_modulus_voigt=" << AEL_data.shearmodulus_voigt << "  (GPa)" << endl;
      oss << "ael_shear_modulus_reuss=" << AEL_data.shearmodulus_reuss << "  (GPa)" << endl;
      oss << "ael_bulk_modulus_vrh=" << AEL_data.bulkmodulus_vrh << "  (GPa)" << endl;
      oss << "ael_shear_modulus_vrh=" << AEL_data.shearmodulus_vrh << "  (GPa)" << endl;
      oss << "ael_elastic_anisotropy=" << AEL_data.elastic_anisotropy << "  " << endl;
      oss << "ael_youngs_modulus_vrh=" << AEL_data.youngsmodulus_vrh << "  (GPa)" << endl;
      oss << "ael_speed_sound_transverse=" << AEL_data.speed_sound_transverse << " (m/s)" << endl;
      oss << "ael_speed_sound_longitudinal=" << AEL_data.speed_sound_longitudinal << " (m/s)" << endl;
      oss << "ael_speed_sound_average=" << AEL_data.speed_sound_average << " (m/s)" << endl;
      oss << "ael_pughs_modulus_ratio=" << AEL_data.pughs_modulus_ratio << "  " << endl;
      oss << "ael_debye_temperature=" << AEL_data.debye_temperature << "  (K)" << endl;
      oss << "ael_applied_pressure=" << AEL_data.applied_pressure << "  (GPa)" << endl;
      oss << "ael_average_external_pressure=" << AEL_data.average_external_pressure << "  (GPa)" << endl;   
      oss << "[AEL_RESULTS]STOP" << endl;
      oss << AFLOWIN_SEPARATION_LINE << endl;
      oss << "[AEL_STIFFNESS_TENSOR]START" << endl;
      for (uint i = 0; i < AEL_data.elastic_tensor.size(); i++) {
        for (uint j = 0; j < AEL_data.elastic_tensor.size(); j++) {
          oss << setw(15) << setprecision(6) << (AEL_data.elastic_tensor.at(i).at(j));
        }
        oss << endl;
      }
      oss << "[AEL_STIFFNESS_TENSOR]STOP" << endl;
      oss << AFLOWIN_SEPARATION_LINE << endl;
      oss << "[AEL_COMPLIANCE_TENSOR]START" << endl;
      for (uint i = 0; i < AEL_data.compliance_tensor.size(); i++) {
        for (uint j = 0; j < AEL_data.compliance_tensor.size(); j++) {
          oss << setw(15) << setprecision(6) << (AEL_data.compliance_tensor.at(i).at(j));
        }
        oss << endl;
      }
      oss << AFLOWIN_SEPARATION_LINE << endl;
      string ofileafaelname = AEL_data.dirpathname + "/aflow.ael.out";
      if(!aurostd::stringstream2file(oss, ofileafaelname, "WRITE")) {
        aurostd::StringstreamClean(aus);
        aus << _AELSTR_ERROR_ + "Unable to open file aflow.ael.out" <<  endl;
        aurostd::PrintMessageStream(FileMESSAGE,aus,XHOST.QUIET);
        return 1;
      }	
      oss.clear();
      oss.str(std::string());

      // Elastic tensor
      aurostd::StringstreamClean(aus);
      aus << _AELSTR_MESSAGE_ + "Opening file AEL_Elastic_constants.out" <<  endl;
      aurostd::PrintMessageStream(FileMESSAGE,aus,XHOST.QUIET);
      // [OBSOLETE] aurostd::StringstreamClean(oss);
      oss << "# Elastic constants: stiffness tensor" << endl;
      for (uint i = 0; i < AEL_data.elastic_tensor.size(); i++) {
        for (uint j = 0; j < AEL_data.elastic_tensor.size(); j++) {
          oss << setw(15) << setprecision(6) << (AEL_data.elastic_tensor.at(i).at(j));
        }
        oss << endl;
      }
      string ofileelconstname = AEL_data.dirpathname + "/AEL_Elastic_constants.out";
      if(!aurostd::stringstream2file(oss, ofileelconstname, "WRITE")) {
        aurostd::StringstreamClean(aus);
        aus << _AELSTR_ERROR_ + "Unable to open file AEL_Elastic_constants.out" <<  endl;
        aurostd::PrintMessageStream(FileMESSAGE,aus,XHOST.QUIET);
        return 1;
      }	
      // [OBSOLETE] aurostd::StringstreamClean(oss);
      oss.clear();
      oss.str(std::string());

      // Compliance tensor
      aurostd::StringstreamClean(aus);
      aus << _AELSTR_MESSAGE_ + "Opening file AEL_Compliance_tensor.out" <<  endl;
      aurostd::PrintMessageStream(FileMESSAGE,aus,XHOST.QUIET);
      // [OBSOLETE] aurostd::StringstreamClean(oss);
      oss << "# Compliance tensor" << endl;
      for (uint i = 0; i < AEL_data.compliance_tensor.size(); i++) {
        for (uint j = 0; j < AEL_data.compliance_tensor.size(); j++) {
          oss << setw(15) << setprecision(6) << (AEL_data.compliance_tensor.at(i).at(j));
        }
        oss << endl;
      }
      string ofilecomptensname = AEL_data.dirpathname + "/AEL_Compliance_tensor.out";
      if(!aurostd::stringstream2file(oss, ofilecomptensname, "WRITE")) {
        aurostd::StringstreamClean(aus);
        aus << _AELSTR_ERROR_ + "Unable to open file AEL_Compliance_tensor.out" <<  endl;
        aurostd::PrintMessageStream(FileMESSAGE,aus,XHOST.QUIET);
        return 1;
      }	
      // [OBSOLETE] aurostd::StringstreamClean(oss);
      oss.clear();
      oss.str(std::string());

      // Write calculated elastic tensors to JSON format:
      // Elastic stiffness tensor
      // Elastic compliance tensor
      aurostd::StringstreamClean(aus);
      aus << _AELSTR_MESSAGE_ << "Opening file AEL_elastic_tensor.json" <<  endl;
      aurostd::PrintMessageStream(FileMESSAGE,aus,XHOST.QUIET);
      uint elasticindexi, elasticindexj;
      string strelasticindexi, strelasticindexj;
      string elastic_constant_label;
      ostringstream cnvstrelasticindexi, cnvstrelasticindexj;
      // [OBSOLETE] oss << "{\"elastic_stiffness_tensor\": [";
      oss << "{\"elastic_stiffness_tensor\": {";
      for (uint i = 0; i < AEL_data.elastic_tensor.size(); i++) {
        for (uint j = 0; j < AEL_data.elastic_tensor.size(); j++) {
          elasticindexi = i + 1;
          elasticindexj = j + 1;
          // [OBSOLETE] aurostd::StringstreamClean(aus);
          // [OBSOLETE] aus << _AELSTR_MESSAGE_ << "Elastic index i = " << elasticindexi <<  endl;
          // [OBSOLETE] aus << _AELSTR_MESSAGE_ << "Elastic index j = " << elasticindexj <<  endl;	  
          // [OBSOLETE] aurostd::PrintMessageStream(FileMESSAGE,aus,XHOST.QUIET);	  
          cnvstrelasticindexi.clear();
          cnvstrelasticindexi.str(std::string());
          cnvstrelasticindexj.clear();
          cnvstrelasticindexj.str(std::string());
          // [OBSOLETE] aurostd::StringstreamClean(aus);
          // [OBSOLETE] aus << _AELSTR_MESSAGE_ << "Elastic index i ss = " << cnvstrelasticindexi.str() <<  endl;
          // [OBSOLETE] aus << _AELSTR_MESSAGE_ << "Elastic index j ss = " << cnvstrelasticindexj.str() <<  endl;	  
          // [OBSOLETE] aurostd::PrintMessageStream(FileMESSAGE,aus,XHOST.QUIET);	  
          cnvstrelasticindexi << elasticindexi;
          cnvstrelasticindexj << elasticindexj;
          // [OBSOLETE] aurostd::StringstreamClean(aus);
          // [OBSOLETE] aus << _AELSTR_MESSAGE_ << "Elastic index i ss = " << cnvstrelasticindexi.str() <<  endl;
          // [OBSOLETE] aus << _AELSTR_MESSAGE_ << "Elastic index j ss = " << cnvstrelasticindexj.str() <<  endl;	  
          // [OBSOLETE] aurostd::PrintMessageStream(FileMESSAGE,aus,XHOST.QUIET);		  
          strelasticindexi = cnvstrelasticindexi.str();
          strelasticindexj = cnvstrelasticindexj.str();
          // [OBSOLETE] aurostd::StringstreamClean(aus);
          // [OBSOLETE] aus << _AELSTR_MESSAGE_ << "Elastic index i str = " << strelasticindexi <<  endl;
          // [OBSOLETE] aus << _AELSTR_MESSAGE_ << "Elastic index j str = " << strelasticindexj <<  endl;	  
          aurostd::PrintMessageStream(FileMESSAGE,aus,XHOST.QUIET);		  
          elastic_constant_label = "c_" + strelasticindexi + strelasticindexj;
          if ((i==0) && (j==0)) {
            // [OBSOLETE] oss << "{\"" + elastic_constant_label + "\":" << AEL_data.elastic_tensor.at(i).at(j) << "}";
            oss << "\"" + elastic_constant_label + "\":" << AEL_data.elastic_tensor.at(i).at(j);
          } else {
            // [OBSOLETE] oss << ",{\"" + elastic_constant_label + "\":" << AEL_data.elastic_tensor.at(i).at(j) << "}";
            oss << ",\"" + elastic_constant_label + "\":" << AEL_data.elastic_tensor.at(i).at(j);
          }
        }
      }
      // [OBSOLETE] oss << "],\"elastic_compliance_tensor\": [";
      oss << "},\"elastic_compliance_tensor\": {";
      for (uint i = 0; i < AEL_data.compliance_tensor.size(); i++) {
        for (uint j = 0; j < AEL_data.compliance_tensor.size(); j++) {
          elasticindexi = i + 1;
          elasticindexj = j + 1;
          cnvstrelasticindexi.clear();
          cnvstrelasticindexi.str(std::string());
          cnvstrelasticindexj.clear();
          cnvstrelasticindexj.str(std::string());
          cnvstrelasticindexi << elasticindexi;
          cnvstrelasticindexj << elasticindexj;
          strelasticindexi = cnvstrelasticindexi.str();
          strelasticindexj = cnvstrelasticindexj.str();
          elastic_constant_label = "s_" + strelasticindexi + strelasticindexj;
          if ((i==0) && (j==0)) {
            // [OBSOLETE] oss << "{\"" + elastic_constant_label + "\":" << AEL_data.compliance_tensor.at(i).at(j) << "}";
            oss << "\"" + elastic_constant_label + "\":" << AEL_data.compliance_tensor.at(i).at(j);
          } else {
            // [OBSOLETE] oss << ",{\"" + elastic_constant_label + "\":" << AEL_data.compliance_tensor.at(i).at(j) << "}";
            oss << ",\"" + elastic_constant_label + "\":" << AEL_data.compliance_tensor.at(i).at(j);
          }
        }
      }
      // [OBSOLETE] oss << "],\"units\":\"GPa\"}" << endl;
      oss << "},\"units\":\"GPa\"}" << endl;
      string ofileelastictensorjson = AEL_data.dirpathname + "/AEL_elastic_tensor.json";
      if(!aurostd::stringstream2file(oss, ofileelastictensorjson, "WRITE")) {
        aurostd::StringstreamClean(aus);
        aus << _AELSTR_ERROR_ + "Unable to open file AEL_elastic_tensor.json" <<  endl;
        aurostd::PrintMessageStream(FileMESSAGE,aus,XHOST.QUIET);
        return 1;
      }	
      oss.clear();
      oss.str(std::string());

      // Write out values for full elastic constants and compliance tensors
      if(USER_WRITE_FULL_RESULTS.option) {
        // Writes elastic moduli values in file in parseable format
        oss << "ael_poisson_ratio=" << AEL_data.poisson_ratio << " | ";
        oss << "ael_bulk_modulus_voigt=" << AEL_data.bulkmodulus_voigt << " | ";
        oss << "ael_bulk_modulus_reuss=" << AEL_data.bulkmodulus_reuss << " | ";
        oss << "ael_shear_modulus_voigt=" << AEL_data.shearmodulus_voigt << " | ";
        oss << "ael_shear_modulus_reuss=" << AEL_data.shearmodulus_reuss << " | ";
        oss << "ael_bulk_modulus_vrh=" << AEL_data.bulkmodulus_vrh << " | ";
        oss << "ael_shear_modulus_vrh=" << AEL_data.shearmodulus_vrh << " | ";
        // [OBSOLETE] oss << "ael_elastic_anisotropy=" << AEL_data.elastic_anisotropy << " | ";
        oss << "ael_elastic_anisotropy=" << AEL_data.elastic_anisotropy;
        string ofileaellibname = AEL_data.dirpathname + "/aellib.out";
        if(!aurostd::stringstream2file(oss, ofileaellibname, "WRITE")) {
          aurostd::StringstreamClean(aus);
          aus << _AELSTR_ERROR_ + "Unable to open file aellib.out" <<  endl;
          aurostd::PrintMessageStream(FileMESSAGE,aus,XHOST.QUIET);
          return 1;
        }	
        // [OBSOLETE] aurostd::StringstreamClean(oss);
        oss.clear();
        oss.str(std::string());

        // Directional elastic moduli
        aurostd::StringstreamClean(aus);
        aus << _AELSTR_MESSAGE_ + "Opening file AEL_elastic_moduli_directional.out" <<  endl;
        aurostd::PrintMessageStream(FileMESSAGE,aus,XHOST.QUIET);
        // [OBSOLETE] aurostd::StringstreamClean(oss);
        oss << "# Elastic moduli and Poisson ratio for different stress/strain directions" << endl;
        oss << "# Valid for orthotropic materials" << endl;
        oss << "#########################" << endl;
        oss << "# Young's modulus X Y Z #" << endl;
        for (uint i = 0; i < AEL_data.youngsmodulus_directional.size(); i++) {
          oss << setw(15) << setprecision(6) << (AEL_data.youngsmodulus_directional.at(i));
        }
        oss << endl;
        oss << "##########################" << endl;
        oss << "# Shear modulus YZ XZ XY #" << endl;
        for (uint i = 0; i < AEL_data.shearmodulus_directional.size(); i++) {
          oss << setw(15) << setprecision(6) << (AEL_data.shearmodulus_directional.at(i));
        }
        oss << endl;
        oss << "###################################" << endl;
        oss << "# Poisson ratio XY XZ YX YZ ZX ZY #" << endl;
        for (uint i = 0; i < AEL_data.poissonratio_directional.size(); i++) {
          oss << setw(15) << setprecision(6) << (AEL_data.poissonratio_directional.at(i));
        }
        oss << endl;
        string ofileelmodirname = AEL_data.dirpathname + "/AEL_elastic_moduli_directional.out";
        if(!aurostd::stringstream2file(oss, ofileelmodirname, "WRITE")) {
          aurostd::StringstreamClean(aus);
          aus << _AELSTR_ERROR_ + "Unable to open file AEL_elastic_moduli_directional.out" <<  endl;
          aurostd::PrintMessageStream(FileMESSAGE,aus,XHOST.QUIET);
          return 1;
        }	
        // [OBSOLETE] aurostd::StringstreamClean(oss);
        oss.clear();
        oss.str(std::string());
      }

      // Write out elastic properties for different pressures
      if(USER_PRESSURE_CALC.option) {
<<<<<<< HEAD
        aurostd::StringstreamClean(aus);
        aus << _AELSTR_MESSAGE_ + "Writing elastic constants as a function of pressure" << endl;
        aus << _AELSTR_MESSAGE_ + "Number of pressure values = " << vaspRunsPressures.size() << endl;
        aurostd::PrintMessageStream(FileMESSAGE,aus,XHOST.QUIET);
        oss.clear();
        oss.str(std::string());
        for (uint k = 0; k < vaspRunsPressures.size(); k++) {
          aurostd::StringstreamClean(aus);
          aus << _AELSTR_MESSAGE_ + "k = " << k << endl;
          aus << _AELSTR_MESSAGE_ + "Pressure = " << Pressure.at(k) << "GPa" << endl;
          aurostd::PrintMessageStream(FileMESSAGE,aus,XHOST.QUIET);
          // Writes elastic moduli values in file for REST-API
          oss << "[AFLOW] **************************************************************************************************************************" << endl;
          oss << "[AEL_PRESSURE]PRESSURE = " << Pressure.at(k) << "GPa" << endl;
          if(AEL_data_pressures.at(k).mechanically_stable) {
            oss << "[AEL_PRESSURE]Structure is mechanically stable at this pressure" << endl;
          } else {
            oss << "[AEL_PRESSURE]Structure is not mechanically stable at this pressure" << endl;
          }
          oss << "[AEL_RESULTS]START" << endl;
          oss << "ael_poisson_ratio=" << AEL_data_pressures.at(k).poisson_ratio << "  " << endl;
          oss << "ael_bulk_modulus_voigt=" << AEL_data_pressures.at(k).bulkmodulus_voigt << "  (GPa)" << endl;
          oss << "ael_bulk_modulus_reuss=" << AEL_data_pressures.at(k).bulkmodulus_reuss  << "  (GPa)" << endl;
          oss << "ael_shear_modulus_voigt=" << AEL_data_pressures.at(k).shearmodulus_voigt << "  (GPa)" << endl;
          oss << "ael_shear_modulus_reuss=" << AEL_data_pressures.at(k).shearmodulus_reuss << "  (GPa)" << endl;
          oss << "ael_bulk_modulus_vrh=" << AEL_data_pressures.at(k).bulkmodulus_vrh << "  (GPa)" << endl;
          oss << "ael_shear_modulus_vrh=" << AEL_data_pressures.at(k).shearmodulus_vrh << "  (GPa)" << endl;
          oss << "ael_elastic_anisotropy=" << AEL_data_pressures.at(k).elastic_anisotropy << "  " << endl;
          oss << "ael_speed_sound_transverse=" << AEL_data_pressures.at(k).speed_sound_transverse << " (m/s)" << endl;
          oss << "ael_speed_sound_longitudinal=" << AEL_data_pressures.at(k).speed_sound_longitudinal << " (m/s)" << endl;
          oss << "ael_speed_sound_average=" << AEL_data_pressures.at(k).speed_sound_average << " (m/s)" << endl;
          // [OBSOLETE] oss << "ael_pughs_modulus_ratio=" << AEL_data_pressures.at(k).pughs_modulus_ratio << "  " << endl;
          oss << "ael_debye_temperature=" << AEL_data_pressures.at(k).debye_temperature << "  " << endl;
          oss << "ael_applied_pressure=" << AEL_data_pressures.at(k).applied_pressure << "  (GPa)" << endl;
          oss << "ael_average_external_pressure=" << AEL_data_pressures.at(k).average_external_pressure << "  (GPa)" << endl;  
          oss << "[AEL_RESULTS]STOP" << endl;
          oss << "[AFLOW] **************************************************************************************************************************" << endl;
          oss << "[AEL_STIFFNESS_TENSOR]START" << endl;
          for (uint i = 0; i < AEL_data_pressures.at(k).elastic_tensor.size(); i++) {
            for (uint j = 0; j < AEL_data_pressures.at(k).elastic_tensor.size(); j++) {
              oss << setw(15) << setprecision(6) << (AEL_data_pressures.at(k).elastic_tensor.at(i).at(j));
            }
            oss << endl;
          }
          oss << "[AEL_STIFFNESS_TENSOR]STOP" << endl;
          oss << "[AFLOW] **************************************************************************************************************************" << endl;
          oss << "[AEL_COMPLIANCE_TENSOR]START" << endl;
          for (uint i = 0; i < AEL_data_pressures.at(k).compliance_tensor.size(); i++) {
            for (uint j = 0; j < AEL_data_pressures.at(k).compliance_tensor.size(); j++) {
              oss << setw(15) << setprecision(6) << (AEL_data_pressures.at(k).compliance_tensor.at(i).at(j));
            }
            oss << endl;
          }
          oss << "[AEL_COMPLIANCE_TENSOR]STOP" << endl;
          oss << "[AFLOW] **************************************************************************************************************************" << endl;
        }
        string ofileafaelname = AEL_data.dirpathname + "/aflow.ael_pressure.out";
        if(!aurostd::stringstream2file(oss, ofileafaelname, "WRITE")) {
          aurostd::StringstreamClean(aus);
          aus << _AELSTR_ERROR_ + "Unable to open file aflow.ael_pressure.out" <<  endl;
          aurostd::PrintMessageStream(FileMESSAGE,aus,XHOST.QUIET);
          return 1;
        }	
        oss.clear();
        oss.str(std::string());
=======
	aurostd::StringstreamClean(aus);
	aus << _AELSTR_MESSAGE_ + "Writing elastic constants as a function of pressure" << endl;
	aus << _AELSTR_MESSAGE_ + "Number of pressure values = " << vaspRunsPressures.size() << endl;
	aurostd::PrintMessageStream(FileMESSAGE,aus,XHOST.QUIET);
	oss.clear();
	oss.str(std::string());
	for (uint k = 0; k < vaspRunsPressures.size(); k++) {
	  aurostd::StringstreamClean(aus);
	  aus << _AELSTR_MESSAGE_ + "k = " << k << endl;
	  aus << _AELSTR_MESSAGE_ + "Pressure = " << Pressure.at(k) << "GPa" << endl;
	  aurostd::PrintMessageStream(FileMESSAGE,aus,XHOST.QUIET);
	  // Writes elastic moduli values in file for REST-API
	  oss << AFLOWIN_SEPARATION_LINE << endl;
	  oss << "[AEL_PRESSURE]PRESSURE = " << Pressure.at(k) << "GPa" << endl;
	  if(AEL_data_pressures.at(k).mechanically_stable) {
	    oss << "[AEL_PRESSURE]Structure is mechanically stable at this pressure" << endl;
	  } else {
	    oss << "[AEL_PRESSURE]Structure is not mechanically stable at this pressure" << endl;
	  }
	  oss << "[AEL_RESULTS]START" << endl;
	  oss << "ael_poisson_ratio=" << AEL_data_pressures.at(k).poisson_ratio << "  " << endl;
	  oss << "ael_bulk_modulus_voigt=" << AEL_data_pressures.at(k).bulkmodulus_voigt << "  (GPa)" << endl;
	  oss << "ael_bulk_modulus_reuss=" << AEL_data_pressures.at(k).bulkmodulus_reuss  << "  (GPa)" << endl;
	  oss << "ael_shear_modulus_voigt=" << AEL_data_pressures.at(k).shearmodulus_voigt << "  (GPa)" << endl;
	  oss << "ael_shear_modulus_reuss=" << AEL_data_pressures.at(k).shearmodulus_reuss << "  (GPa)" << endl;
	  oss << "ael_bulk_modulus_vrh=" << AEL_data_pressures.at(k).bulkmodulus_vrh << "  (GPa)" << endl;
	  oss << "ael_shear_modulus_vrh=" << AEL_data_pressures.at(k).shearmodulus_vrh << "  (GPa)" << endl;
	  oss << "ael_elastic_anisotropy=" << AEL_data_pressures.at(k).elastic_anisotropy << "  " << endl;
	  oss << "ael_speed_sound_transverse=" << AEL_data_pressures.at(k).speed_sound_transverse << " (m/s)" << endl;
	  oss << "ael_speed_sound_longitudinal=" << AEL_data_pressures.at(k).speed_sound_longitudinal << " (m/s)" << endl;
	  oss << "ael_speed_sound_average=" << AEL_data_pressures.at(k).speed_sound_average << " (m/s)" << endl;
	  // [OBSOLETE] oss << "ael_pughs_modulus_ratio=" << AEL_data_pressures.at(k).pughs_modulus_ratio << "  " << endl;
	  oss << "ael_debye_temperature=" << AEL_data_pressures.at(k).debye_temperature << "  " << endl;
	  oss << "ael_applied_pressure=" << AEL_data_pressures.at(k).applied_pressure << "  (GPa)" << endl;
	  oss << "ael_average_external_pressure=" << AEL_data_pressures.at(k).average_external_pressure << "  (GPa)" << endl;  
	  oss << "[AEL_RESULTS]STOP" << endl;
	  oss << AFLOWIN_SEPARATION_LINE << endl;
	  oss << "[AEL_STIFFNESS_TENSOR]START" << endl;
	  for (uint i = 0; i < AEL_data_pressures.at(k).elastic_tensor.size(); i++) {
	    for (uint j = 0; j < AEL_data_pressures.at(k).elastic_tensor.size(); j++) {
	      oss << setw(15) << setprecision(6) << (AEL_data_pressures.at(k).elastic_tensor.at(i).at(j));
	    }
	    oss << endl;
	  }
	  oss << "[AEL_STIFFNESS_TENSOR]STOP" << endl;
	  oss << AFLOWIN_SEPARATION_LINE << endl;
	  oss << "[AEL_COMPLIANCE_TENSOR]START" << endl;
	  for (uint i = 0; i < AEL_data_pressures.at(k).compliance_tensor.size(); i++) {
	    for (uint j = 0; j < AEL_data_pressures.at(k).compliance_tensor.size(); j++) {
	      oss << setw(15) << setprecision(6) << (AEL_data_pressures.at(k).compliance_tensor.at(i).at(j));
	    }
	    oss << endl;
	  }
	  oss << "[AEL_COMPLIANCE_TENSOR]STOP" << endl;
	  oss << AFLOWIN_SEPARATION_LINE << endl;
	}
	string ofileafaelname = AEL_data.dirpathname + "/aflow.ael_pressure.out";
	if(!aurostd::stringstream2file(oss, ofileafaelname, "WRITE")) {
	  aurostd::StringstreamClean(aus);
	  aus << _AELSTR_ERROR_ + "Unable to open file aflow.ael_pressure.out" <<  endl;
	  aurostd::PrintMessageStream(FileMESSAGE,aus,XHOST.QUIET);
	  return 1;
	}	
	oss.clear();
	oss.str(std::string());
>>>>>>> b3b1973d
      }
    }
    catch (AELStageBreak& e) {
      aurostd::StringstreamClean(aus);
      aus << _AELSTR_NOTICE_ + "Stopped. Waiting for completion of required calculations..." << endl;
      aurostd::PrintMessageStream(FileMESSAGE,aus,XHOST.QUIET);
      aelerror = 8;
    }

    return aelerror;
  }
} // namespace AEL_functions

// **************************************************************************
//  End of AFLOW AEL
// **************************************************************************


#endif  // _AFLOW_AEL_ELASTICITY_CPP

// ***************************************************************************
// *                                                                         *
// *           Aflow STEFANO CURTAROLO - Duke University 2003-2020           *
// *                Aflow CORMAC TOHER - Duke University 2013-2020           *
// *                                                                         *
// ***************************************************************************<|MERGE_RESOLUTION|>--- conflicted
+++ resolved
@@ -204,11 +204,7 @@
       _vflags& vflags, ofstream& FileMESSAGE) {
     // Class to contain AEL input and output data
     _AEL_data AEL_data;
-<<<<<<< HEAD
-    uint aelerror;
-=======
     uint aelerror = 1;
->>>>>>> b3b1973d
     bool USER_RELAX=true;
     ostringstream aus;
 
@@ -222,17 +218,10 @@
     if (USER_RELAX) {
       aelerror = relaxStructureAEL_VASP(AflowIn, xvasp, aflags, kflags, vflags, FileMESSAGE);
       if (aelerror != 0) {
-<<<<<<< HEAD
         aurostd::StringstreamClean(aus);
         aus << _AELSTR_ERROR_ + "Failed to relax structure prior to running AEL." << endl;  
         aurostd::PrintMessageStream(FileMESSAGE,aus,XHOST.QUIET);      
         return;
-=======
-	aurostd::StringstreamClean(aus);
-	aus << _AELSTR_ERROR_ + "Failed to relax structure prior to running AEL." << endl;  
-	aurostd::PrintMessageStream(FileMESSAGE,aus,XHOST.QUIET);      
-	return;
->>>>>>> b3b1973d
       }
     }
 
@@ -260,11 +249,7 @@
 } // namespace KBIN
 
 namespace KBIN {
-<<<<<<< HEAD
   //CT20200323 - Relax structure if it hasn't relaxed yet before running AEL
-=======
-  // CT20200323 - Relax structure if it hasn't relaxed yet before running AEL
->>>>>>> b3b1973d
   uint relaxStructureAEL_VASP(const string& AflowIn,
       _xvasp& xvasp,
       _aflags& aflags,
@@ -276,11 +261,7 @@
     // uint num_relax = xvasp.NRELAX;
     uint num_relax = 2;
     bool relax_complete = true;
-<<<<<<< HEAD
-    bool krun = true;
-=======
     bool krun = false;
->>>>>>> b3b1973d
 
     // First check if relaxation has already been performed
     for (uint i = 1; i <= num_relax; i++) {
@@ -289,7 +270,6 @@
       aus << _AELSTR_MESSAGE_ + "Relaxation CONTCAR filename = " << filename << endl;  
       aurostd::PrintMessageStream(FileMESSAGE,aus,XHOST.QUIET);
       if (aurostd::FileExist(filename) || aurostd::FileExist(filename + ".xz")) {
-<<<<<<< HEAD
         aurostd::StringstreamClean(aus);
         aus << _AELSTR_MESSAGE_ + "Relaxation " << i << " has aleady completed"  << endl;  
         aurostd::PrintMessageStream(FileMESSAGE,aus,XHOST.QUIET);
@@ -298,16 +278,6 @@
         aus << _AELSTR_MESSAGE_ + "Relaxation " << i << " has not completed"  << endl;  
         aurostd::PrintMessageStream(FileMESSAGE,aus,XHOST.QUIET);
         relax_complete = false;
-=======
-	aurostd::StringstreamClean(aus);
-	aus << _AELSTR_MESSAGE_ + "Relaxation " << i << " has aleady completed"  << endl;  
-	aurostd::PrintMessageStream(FileMESSAGE,aus,XHOST.QUIET);
-      } else {
-	aurostd::StringstreamClean(aus);
-	aus << _AELSTR_MESSAGE_ + "Relaxation " << i << " has not completed"  << endl;  
-	aurostd::PrintMessageStream(FileMESSAGE,aus,XHOST.QUIET);
-	relax_complete = false;
->>>>>>> b3b1973d
       }
     }
     if (relax_complete) {
@@ -317,7 +287,6 @@
       return 0;
     } else {
       for (uint i = 1; i <= num_relax; i++) {
-<<<<<<< HEAD
         krun = VASP_Produce_and_Modify_INPUT(xvasp, AflowIn, FileMESSAGE, aflags, kflags, vflags);
         krun = (krun && VASP_Write_INPUT(xvasp, vflags));
         krun = VASP_Run(xvasp, aflags, kflags, vflags, "relax" + aurostd::utype2string<int>(i), true, FileMESSAGE);
@@ -325,15 +294,6 @@
         if (i < num_relax) {
           XVASP_KPOINTS_IBZKPT_UPDATE(xvasp, aflags, vflags, i, FileMESSAGE);
         }
-=======
-	krun = VASP_Produce_and_Modify_INPUT(xvasp, AflowIn, FileMESSAGE, aflags, kflags, vflags);
-	krun = (krun && VASP_Write_INPUT(xvasp, vflags));
-	krun = VASP_Run(xvasp, aflags, kflags, vflags, "relax" + aurostd::utype2string<int>(i), true, FileMESSAGE);
-	XVASP_INCAR_SPIN_REMOVE_RELAX(xvasp, aflags, vflags, i, FileMESSAGE);
-	if (i < num_relax) {
-	  XVASP_KPOINTS_IBZKPT_UPDATE(xvasp, aflags, vflags, i, FileMESSAGE);
-	}
->>>>>>> b3b1973d
       }
     }
     if (krun) {
@@ -351,17 +311,10 @@
   //
   // Run AEL postprocessing: calls AEL from other parts of AFLOW, to run AEL postprocessing on previously run calculations
   // See Computer Physics Communications 158, 57-72 (2004), Journal of Molecular Structure (Theochem) 368, 245-255 (1996), Phys. Rev. B 90, 174107 (2014) and Phys. Rev. Materials 1, 015401 (2017) for details
-<<<<<<< HEAD
-  void VASP_RunPhonons_AEL_postprocess(string directory_LIB, string AflowInName, string FileLockName) {  
-    // Class to contain AEL input and output data
-    _AEL_data AEL_data;
-    uint aelerror = 0;
-=======
   void VASP_RunPhonons_AEL_postprocess(const string& directory_LIB, const string& AflowInName, const string& FileLockName) {  
     // Class to contain AEL input and output data
     _AEL_data AEL_data;
     // OBSOLETE uint aelerror = 0;
->>>>>>> b3b1973d
     ostringstream aus;
     _xvasp xvasp;
     string AflowIn = "";
@@ -371,19 +324,11 @@
     ofstream FileMESSAGE;
 
     // Call AEL_xvasp_flags_populate to populate xvasp, aflags, kflags and vflags classes
-<<<<<<< HEAD
-    aelerror = AEL_functions::AEL_xvasp_flags_populate(xvasp, AflowIn, AflowInName, FileLockName, directory_LIB, aflags, kflags, vflags, FileMESSAGE);
+    uint aelerror = AEL_functions::AEL_xvasp_flags_populate(xvasp, AflowIn, AflowInName, FileLockName, directory_LIB, aflags, kflags, vflags, FileMESSAGE);
 
     // Set AEL postprocess flag to true
     AEL_data.postprocess = true;
 
-=======
-    uint aelerror = AEL_functions::AEL_xvasp_flags_populate(xvasp, AflowIn, AflowInName, FileLockName, directory_LIB, aflags, kflags, vflags, FileMESSAGE);
-
-    // Set AEL postprocess flag to true
-    AEL_data.postprocess = true;
-    
->>>>>>> b3b1973d
     // Call RunDebye_AEL to run AEL
     aelerror = AEL_functions::RunElastic_AEL(xvasp, AflowIn, aflags, kflags, vflags, AEL_data, FileMESSAGE);
     if(!AEL_data.mechanically_stable) {
@@ -415,17 +360,10 @@
   // Run AEL postprocessing: calls AEL from other parts of AFLOW, to run AEL postprocessing on previously run calculations
   // Returns elastic properties: bulk and shear moduli, Poisson ratio, elastic stiffness tensor
   // See Computer Physics Communications 158, 57-72 (2004), Journal of Molecular Structure (Theochem) 368, 245-255 (1996), Phys. Rev. B 90, 174107 (2014) and Phys. Rev. Materials 1, 015401 (2017) for details
-<<<<<<< HEAD
-  uint Get_ElasticProperties_AEL_postprocess(string directory, double& ael_bulk_modulus_voigt, double& ael_bulk_modulus_reuss, double& ael_bulk_modulus_vrh, double& ael_shear_modulus_voigt, double& ael_shear_modulus_reuss, double& ael_shear_modulus_vrh, double& ael_poisson_ratio, vector<vector<double> >& ael_elastic_tensor, vector<vector<double> >& ael_compliance_tensor) {  
-    // Class to contain AEL input and output data
-    _AEL_data AEL_data;
-    uint aelerror = 0;
-=======
   uint Get_ElasticProperties_AEL_postprocess(const string& directory, double& ael_bulk_modulus_voigt, double& ael_bulk_modulus_reuss, double& ael_bulk_modulus_vrh, double& ael_shear_modulus_voigt, double& ael_shear_modulus_reuss, double& ael_shear_modulus_vrh, double& ael_poisson_ratio, vector<vector<double> >& ael_elastic_tensor, vector<vector<double> >& ael_compliance_tensor) {  
     // Class to contain AEL input and output data
     _AEL_data AEL_data;
     // [OBSOLETE] uint aelerror = 0;
->>>>>>> b3b1973d
     ostringstream aus;
     _xvasp xvasp;
     string AflowIn = "";
@@ -460,23 +398,13 @@
     aurostd::StringstreamClean(aus);
     aus << _AELSTR_MESSAGE_ + "Directory path = " << directory << endl;  
     aurostd::PrintMessageStream(FileMESSAGE,aus,XHOST.QUIET);
-<<<<<<< HEAD
 
     // Call AEL_xvasp_flags_populate to populate xvasp, aflags, kflags and vflags classes
-    aelerror = AEL_functions::AEL_xvasp_flags_populate(xvasp, AflowIn, AflowInName, FileLockName, directory, aflags, kflags, vflags, FileMESSAGE);
+    uint aelerror = AEL_functions::AEL_xvasp_flags_populate(xvasp, AflowIn, AflowInName, FileLockName, directory, aflags, kflags, vflags, FileMESSAGE);
 
     // Set AEL postprocess flag to true
     AEL_data.postprocess = true;
 
-=======
-  
-    // Call AEL_xvasp_flags_populate to populate xvasp, aflags, kflags and vflags classes
-    uint aelerror = AEL_functions::AEL_xvasp_flags_populate(xvasp, AflowIn, AflowInName, FileLockName, directory, aflags, kflags, vflags, FileMESSAGE);
-
-    // Set AEL postprocess flag to true
-    AEL_data.postprocess = true;
-    
->>>>>>> b3b1973d
     // Call RunDebye_AEL to run AEL
     aelerror = AEL_functions::RunElastic_AEL(xvasp, AflowIn, aflags, kflags, vflags, AEL_data, FileMESSAGE);
     if(!AEL_data.mechanically_stable) {
@@ -528,11 +456,7 @@
 // AEL_functions::Get_PoissonRatio
 // ***************************************************************************
 namespace AEL_functions {
-<<<<<<< HEAD
-  uint Get_PoissonRatio(_xvasp&  xvasp, string  AflowIn, _aflags& aflags, _kflags& kflags, _vflags& vflags, double& Poissonratio, bool& postprocess, ofstream& FileMESSAGE) {
-=======
   uint Get_PoissonRatio(_xvasp& xvasp, const string& AflowIn, _aflags& aflags, _kflags& kflags, _vflags& vflags, double& Poissonratio, bool postprocess, ofstream& FileMESSAGE) {
->>>>>>> b3b1973d
     // Class to contain AEL input and output data
     _AEL_data AEL_data;
     // [OBSOLETE] uint aelerror;
@@ -540,11 +464,7 @@
 
     // Set AEL postprocess flag
     AEL_data.postprocess = postprocess;
-<<<<<<< HEAD
-
-=======
-    
->>>>>>> b3b1973d
+
     // Call RunElastic_AEL to run AEL
     uint aelerror = AEL_functions::RunElastic_AEL(xvasp, AflowIn, aflags, kflags, vflags, AEL_data, FileMESSAGE);
     if(!AEL_data.mechanically_stable) {
@@ -1973,7 +1893,6 @@
       string dfilename;
       // Set up AFLOW runs for strained structures
       for(uint idVaspRun = 0; idVaspRun < vaspRuns.size(); idVaspRun++) {
-<<<<<<< HEAD
         // Assign the values of the flags provided by the user in the aflow.in file to the class containing the input data for the VASP run
         aelerror = AEL_functions::aelvaspflags(vaspRuns.at(idVaspRun), vaspFlags, kbinFlags, dirrunname.at(idVaspRun), AEL_data, FileMESSAGE);
         if(aelerror != 0) {
@@ -2072,111 +1991,10 @@
             return 1;
           }
         }
-=======
-	// Assign the values of the flags provided by the user in the aflow.in file to the class containing the input data for the VASP run
-	aelerror = AEL_functions::aelvaspflags(vaspRuns.at(idVaspRun), vaspFlags, kbinFlags, dirrunname.at(idVaspRun), AEL_data, FileMESSAGE);
-	if(aelerror != 0) {
-	  aurostd::StringstreamClean(aus);
-	  aus << _AELSTR_ERROR_ + "Failed to assign values of flags from aflow.in file" << endl;  
-	  aurostd::PrintMessageStream(FileMESSAGE,aus,XHOST.QUIET);
-	  return aelerror;
-	}
-	// [OBSOLETE] aurostd::StringstreamClean(aus);
-	// [OBSOLETE] aus << _AELSTR_MESSAGE_ + "vaspFlags.KBIN_VASP_FORCE_OPTION_CONVERT_UNIT_CELL.isentry = " << vaspFlags.KBIN_VASP_FORCE_OPTION_CONVERT_UNIT_CELL.isentry << endl;
-	// [OBSOLETE] aus << _AELSTR_MESSAGE_ + "vaspFlags.KBIN_VASP_FORCE_OPTION_CONVERT_UNIT_CELL.xscheme = " << vaspFlags.KBIN_VASP_FORCE_OPTION_CONVERT_UNIT_CELL.xscheme << endl;  
-	// [OBSOLETE] aurostd::PrintMessageStream(FileMESSAGE,aus,XHOST.QUIET);
-	avasp_pop_xvasp_success = AVASP_populateXVASP(aflowFlags, kbinFlags, vaspFlags, vaspRuns.at(idVaspRun));
-	if (!avasp_pop_xvasp_success) {
-	  aurostd::StringstreamClean(aus);
-	  aus << _AELSTR_ERROR_ + "Failed to set AFLOW flags for ARUN " << arunname.at(idVaspRun) << endl;  
-	  aurostd::PrintMessageStream(FileMESSAGE,aus,XHOST.QUIET);
-	  return 1;
-	}
-	// [OBSOLETE] aurostd::StringstreamClean(aus);
-	// [OBSOLETE] aus << _AELSTR_MESSAGE_ + "vaspFlags.KBIN_VASP_FORCE_OPTION_CONVERT_UNIT_CELL.isentry = " << vaspFlags.KBIN_VASP_FORCE_OPTION_CONVERT_UNIT_CELL.isentry << endl;
-	// [OBSOLETE] aus << _AELSTR_MESSAGE_ + "vaspFlags.KBIN_VASP_FORCE_OPTION_CONVERT_UNIT_CELL.xscheme = " << vaspFlags.KBIN_VASP_FORCE_OPTION_CONVERT_UNIT_CELL.xscheme << endl;  
-	// [OBSOLETE] aurostd::PrintMessageStream(FileMESSAGE,aus,XHOST.QUIET);		
-
-     	// If there are already LOCK or OUTCAR.static files in this directory, it means this directory was already generated and computed.
-	// Therefore do not touch, but store this structure in the list, so that it can be used in the next part of code.
-	// [OBSOLETE] if( aurostd::FileExist( vaspRuns.at(idVaspRun).Directory + string("/LOCK") ) ||
-	if(AEL_data.relax_static || AEL_data.static_only) {
-	  if( aurostd::FileExist( vaspRuns.at(idVaspRun).Directory + "/" + _AFLOWLOCK_ ) ||
-	      aurostd::FileExist( vaspRuns.at(idVaspRun).Directory + string("/OUTCAR.static") ) ||
-	      aurostd::EFileExist( vaspRuns.at(idVaspRun).Directory + string("/OUTCAR.static") ) ||
-	      aurostd::FileExist( dirrunname.at(idVaspRun) + "/"+_AFLOWLOCK_ ) ||
-	      aurostd::FileExist( dirrunname.at(idVaspRun) + string("/OUTCAR.static") ) ||
-	      aurostd::EFileExist( dirrunname.at(idVaspRun) + string("/OUTCAR.static") ) ||
-	  ((XHOST.POSTPROCESS || AEL_data.postprocess) &&
-	   ((aurostd::FileExist( vaspRuns.at(idVaspRun).Directory + "/agl.LOCK")) ||
-	    (aurostd::FileExist( vaspRuns.at(idVaspRun).Directory + "/ael.LOCK")) ||
-	    (aurostd::FileExist( vaspRuns.at(idVaspRun).Directory + "/LOCK")) ||
-	    (aurostd::FileExist( dirrunname.at(idVaspRun) + "/agl.LOCK")) ||
-	    (aurostd::FileExist( dirrunname.at(idVaspRun) + "/ael.LOCK")) ||
-	    (aurostd::FileExist( dirrunname.at(idVaspRun) + "/LOCK")))) ) continue; 	 
-	} else {
-	  if( aurostd::FileExist( vaspRuns.at(idVaspRun).Directory + "/" + _AFLOWLOCK_ ) ||
-	      aurostd::FileExist( vaspRuns.at(idVaspRun).Directory + string("/OUTCAR.relax2") ) ||
-	      aurostd::EFileExist( vaspRuns.at(idVaspRun).Directory + string("/OUTCAR.relax2") )||
-	      aurostd::FileExist( dirrunname.at(idVaspRun) + "/"+_AFLOWLOCK_ ) ||
-	      aurostd::FileExist( dirrunname.at(idVaspRun) + string("/OUTCAR.relax2") ) ||
-	      aurostd::EFileExist( dirrunname.at(idVaspRun) + string("/OUTCAR.relax2") ) ||
-	      ((XHOST.POSTPROCESS || AEL_data.postprocess) &&
-	       ((aurostd::FileExist( vaspRuns.at(idVaspRun).Directory + "/agl.LOCK")) ||
-		(aurostd::FileExist( vaspRuns.at(idVaspRun).Directory + "/ael.LOCK")) ||
-		(aurostd::FileExist( vaspRuns.at(idVaspRun).Directory + "/LOCK")) ||
-		(aurostd::FileExist( dirrunname.at(idVaspRun) + "/agl.LOCK")) ||
-		(aurostd::FileExist( dirrunname.at(idVaspRun) + "/ael.LOCK")) ||
-		(aurostd::FileExist( dirrunname.at(idVaspRun) + "/LOCK"))))  ) continue; 	 
-	}
-
-	// Check if structure is on list of failed runs to be skipped
-	// If so, then skip generation and continue to next structure
-	for (uint ij = 0; ij < AEL_data.failed_arun_list.size(); ij++) {
-	  if(aurostd::substring2bool(runname.at(idVaspRun),AEL_data.failed_arun_list.at(ij),TRUE)) {
-	    skipdir = true;
-	  }
-	}	
-	if(skipdir) {
-	  aurostd::StringstreamClean(aus);
-	  aus << _AELSTR_MESSAGE_ + "Skipping directory: " << runname.at(idVaspRun) << endl;
-	  aurostd::PrintMessageStream(FileMESSAGE,aus,XHOST.QUIET);
-	  skipdir = false;
-	  continue;
-	}
-
-	// If files do not exist, and the postprocess flag is not set, continue on to prepare generation of _AFLOWIN_ ...
-	if (!(XHOST.POSTPROCESS || AEL_data.postprocess)) {
-	// Assign the values of the flags provided by the user in the aflow.in file to the class containing the input data for the VASP run
-	// [OBSOLETE] aelerror = AEL_functions::aelvaspflags(vaspRuns.at(idVaspRun), _vaspFlags, _kbinFlags, runname.at(idVaspRun), AEL_data, FileMESSAGE);
-	// [OBSOLETE] if(aelerror != 0) {
-	// [OBSOLETE]   aurostd::StringstreamClean(aus);
-	// [OBSOLETE]   aus << _AELSTR_ERROR_ + "Failed to assign values of flags from aflow.in file" << endl;  
-	// [OBSOLETE]   aurostd::PrintMessageStream(FileMESSAGE,aus,XHOST.QUIET);
-	// [OBSOLETE]   return aelerror;
-	// [OBSOLETE] }
-	  
-	// Create aflow.in
-	aurostd::StringstreamClean(aus);
-	aus << _AELSTR_MESSAGE_ + "writing aflow.in" << endl;  
-	aurostd::PrintMessageStream(FileMESSAGE,aus,XHOST.QUIET);
-
-	// Writes aflow.in file to appropriate directory for each VASP run
-	// [OBSOLETE] aelerror = AEL_functions::createAFLOWIN(vaspRuns.at(idVaspRun), xvasp, _kbinFlags, _vaspFlags, AEL_data, FileMESSAGE);
-	aflowin_success = AVASP_MakeSingleAFLOWIN(vaspRuns.at(idVaspRun), arunaflowin, write);
-	if(!aflowin_success) {
-	  aurostd::StringstreamClean(aus);
-	  aus << _AELSTR_ERROR_ + "Failed to create aflow.in files" << endl;  
-	  aurostd::PrintMessageStream(FileMESSAGE,aus,XHOST.QUIET);
-	  return 1;
-	  }
-	}
->>>>>>> b3b1973d
       }
 
       // Set up AFLOW runs for normal and shear strained structures for different applied pressures
       if(USER_PRESSURE_CALC.option) {
-<<<<<<< HEAD
         for (uint k = 0; k < vaspRunsPressures.size(); k++) {
           // Set up AFLOW runs for strained structures
           for(uint idVaspRun = 0; idVaspRun < vaspRunsPressures.at(k).size(); idVaspRun++) {
@@ -2264,95 +2082,6 @@
             }
           }
         }
-=======
-	for (uint k = 0; k < vaspRunsPressures.size(); k++) {
-	  // Set up AFLOW runs for strained structures
-	  for(uint idVaspRun = 0; idVaspRun < vaspRunsPressures.at(k).size(); idVaspRun++) {
-	  // Assign the values of the flags provided by the user in the aflow.in file to the class containing the input data for the VASP run
-	    aelerror = AEL_functions::aelvaspflags(vaspRunsPressures.at(k).at(idVaspRun), vaspFlags, kbinFlags, dirrunnamepressures.at(k).at(idVaspRun), AEL_data, FileMESSAGE);
-	    if(aelerror != 0) {
-	      aurostd::StringstreamClean(aus);
-	      aus << _AELSTR_ERROR_ + "Failed to assign values of flags from aflow.in file" << endl;  
-	      aurostd::PrintMessageStream(FileMESSAGE,aus,XHOST.QUIET);
-	      return aelerror;
-	    }
-	    // If there are already LOCK or OUTCAR.static files in this directory, it means this directory was already generated and computed.
-	    // Therefore do not touch, but store this structure in the list, so that it can be used in the next part of code.
-	    // [OBSOLETE] if( aurostd::FileExist( vaspRuns.at(idVaspRun).Directory + string("/LOCK") ) ||
-	    if(AEL_data.relax_static || AEL_data.static_only) {
-	      if( aurostd::FileExist( vaspRunsPressures.at(k).at(idVaspRun).Directory + "/" + _AFLOWLOCK_ ) ||
-		  aurostd::FileExist( vaspRunsPressures.at(k).at(idVaspRun).Directory + string("/OUTCAR.static") ) ||
-		  aurostd::EFileExist( vaspRunsPressures.at(k).at(idVaspRun).Directory + string("/OUTCAR.static") ) ||
-		  aurostd::FileExist( dirrunnamepressures.at(k).at(idVaspRun) + "/" + _AFLOWLOCK_ ) ||
-		  aurostd::FileExist( dirrunnamepressures.at(k).at(idVaspRun) + string("/OUTCAR.static") ) ||
-		  aurostd::EFileExist( dirrunnamepressures.at(k).at(idVaspRun) + string("/OUTCAR.static") ) ||
-		  ((XHOST.POSTPROCESS || AEL_data.postprocess) &&
-		   ((aurostd::FileExist( vaspRunsPressures.at(k).at(idVaspRun).Directory + "/agl.LOCK")) ||
-		    (aurostd::FileExist( vaspRunsPressures.at(k).at(idVaspRun).Directory + "/ael.LOCK")) ||
-		    (aurostd::FileExist( vaspRunsPressures.at(k).at(idVaspRun).Directory + "/LOCK")) ||
-		    (aurostd::FileExist( dirrunnamepressures.at(k).at(idVaspRun) + "/agl.LOCK")) ||
-		    (aurostd::FileExist( dirrunnamepressures.at(k).at(idVaspRun) + "/ael.LOCK")) ||
-		    (aurostd::FileExist( dirrunnamepressures.at(k).at(idVaspRun) + "/LOCK")))) ) continue; 	 
-	    } else {
-	      if( aurostd::FileExist( vaspRunsPressures.at(k).at(idVaspRun).Directory + "/" + _AFLOWLOCK_ ) ||
-		  aurostd::FileExist( vaspRunsPressures.at(k).at(idVaspRun).Directory + string("/OUTCAR.relax2") ) ||
-		  aurostd::EFileExist( vaspRunsPressures.at(k).at(idVaspRun).Directory + string("/OUTCAR.relax2") ) ||
-		  aurostd::FileExist( dirrunnamepressures.at(k).at(idVaspRun) + "/" + _AFLOWLOCK_ ) ||
-		  aurostd::FileExist( dirrunnamepressures.at(k).at(idVaspRun) + string("/OUTCAR.relax2") ) ||
-		  aurostd::EFileExist( dirrunnamepressures.at(k).at(idVaspRun) + string("/OUTCAR.relax2") ) ||
-		  ((XHOST.POSTPROCESS || AEL_data.postprocess) &&
-		   ((aurostd::FileExist( vaspRunsPressures.at(k).at(idVaspRun).Directory + "/agl.LOCK")) ||
-		    (aurostd::FileExist( vaspRunsPressures.at(k).at(idVaspRun).Directory + "/ael.LOCK")) ||
-		    (aurostd::FileExist( vaspRunsPressures.at(k).at(idVaspRun).Directory + "/LOCK")) ||
-		    (aurostd::FileExist( dirrunnamepressures.at(k).at(idVaspRun) + "/agl.LOCK")) ||
-		    (aurostd::FileExist( dirrunnamepressures.at(k).at(idVaspRun) + "/ael.LOCK")) ||
-		    (aurostd::FileExist( dirrunnamepressures.at(k).at(idVaspRun) + "/LOCK")))) ) continue; 	 
-	    }
-
-	    // Check if structure is on list of failed runs to be skipped
-	    // If so, then skip generation and continue to next structure
-	    for (uint ij = 0; ij < AEL_data.failed_arun_list.size(); ij++) {
-	      if(aurostd::substring2bool(runnamepressures.at(k).at(idVaspRun),AEL_data.failed_arun_list.at(ij),TRUE)) {
-		skipdir = true;
-	      }
-	    }	
-	    if(skipdir) {
-	      aurostd::StringstreamClean(aus);
-	      aus << _AELSTR_MESSAGE_ + "Skipping directory: " << runnamepressures.at(k).at(idVaspRun) << endl;
-	      aurostd::PrintMessageStream(FileMESSAGE,aus,XHOST.QUIET);
-	      skipdir = false;
-	      continue;
-	    }
-
-	    // If files do not exist, and the postprocess flag is not set, continue on to prepare generation of _AFLOWIN_ ...
-	    if (!(XHOST.POSTPROCESS || AEL_data.postprocess)) {	  
-	    // Assign the values of the flags provided by the user in the aflow.in file to the class containing the input data for the VASP run
-	    // [OBSOLETE] aelerror = AEL_functions::aelvaspflags(vaspRunsPressures.at(k).at(idVaspRun), _vaspFlags, _kbinFlags, runnamepressures.at(k).at(idVaspRun), AEL_data, FileMESSAGE);
-	    // [OBSOLETE] if(aelerror != 0) {
-	    // [OBSOLETE]   aurostd::StringstreamClean(aus);
-	    // [OBSOLETE]   aus << _AELSTR_ERROR_ + "Failed to assign values of flags from aflow.in file" << endl;  
-	    // [OBSOLETE]   aurostd::PrintMessageStream(FileMESSAGE,aus,XHOST.QUIET);
-	    // [OBSOLETE]   return aelerror;
-	    // [OBSOLETE] }
-	  
-	    // Create aflow.in
-	    aurostd::StringstreamClean(aus);
-	    aus << _AELSTR_MESSAGE_ + "writing aflow.in" << endl;  
-	    aurostd::PrintMessageStream(FileMESSAGE,aus,XHOST.QUIET);
-
-	    // Writes aflow.in file to appropriate directory for each VASP run
-	    // [OBSOLETE] aelerror = AEL_functions::createAFLOWIN(vaspRunsPressures.at(k).at(idVaspRun), xvasp, _kbinFlags, _vaspFlags, AEL_data, FileMESSAGE);
-	    aflowin_success = AVASP_MakeSingleAFLOWIN(vaspRuns.at(idVaspRun), arunaflowin, write);
-	    if(!aflowin_success) {
-	      aurostd::StringstreamClean(aus);
-	      aus << _AELSTR_ERROR_ + "Failed to create aflow.in files" << endl;  
-	      aurostd::PrintMessageStream(FileMESSAGE,aus,XHOST.QUIET);
-	      return 1;
-	      }
-	    }
-	  }
-	}
->>>>>>> b3b1973d
       }	  
 
       aurostd::StringstreamClean(aus);
@@ -2940,6 +2669,7 @@
         }
         oss << endl;
       }
+      oss << "[AEL_COMPLIANCE_TENSOR]STOP" << endl;
       oss << AFLOWIN_SEPARATION_LINE << endl;
       string ofileafaelname = AEL_data.dirpathname + "/aflow.ael.out";
       if(!aurostd::stringstream2file(oss, ofileafaelname, "WRITE")) {
@@ -3145,7 +2875,6 @@
 
       // Write out elastic properties for different pressures
       if(USER_PRESSURE_CALC.option) {
-<<<<<<< HEAD
         aurostd::StringstreamClean(aus);
         aus << _AELSTR_MESSAGE_ + "Writing elastic constants as a function of pressure" << endl;
         aus << _AELSTR_MESSAGE_ + "Number of pressure values = " << vaspRunsPressures.size() << endl;
@@ -3158,7 +2887,7 @@
           aus << _AELSTR_MESSAGE_ + "Pressure = " << Pressure.at(k) << "GPa" << endl;
           aurostd::PrintMessageStream(FileMESSAGE,aus,XHOST.QUIET);
           // Writes elastic moduli values in file for REST-API
-          oss << "[AFLOW] **************************************************************************************************************************" << endl;
+	  oss << AFLOWIN_SEPARATION_LINE << endl;
           oss << "[AEL_PRESSURE]PRESSURE = " << Pressure.at(k) << "GPa" << endl;
           if(AEL_data_pressures.at(k).mechanically_stable) {
             oss << "[AEL_PRESSURE]Structure is mechanically stable at this pressure" << endl;
@@ -3182,7 +2911,7 @@
           oss << "ael_applied_pressure=" << AEL_data_pressures.at(k).applied_pressure << "  (GPa)" << endl;
           oss << "ael_average_external_pressure=" << AEL_data_pressures.at(k).average_external_pressure << "  (GPa)" << endl;  
           oss << "[AEL_RESULTS]STOP" << endl;
-          oss << "[AFLOW] **************************************************************************************************************************" << endl;
+	  oss << AFLOWIN_SEPARATION_LINE << endl;
           oss << "[AEL_STIFFNESS_TENSOR]START" << endl;
           for (uint i = 0; i < AEL_data_pressures.at(k).elastic_tensor.size(); i++) {
             for (uint j = 0; j < AEL_data_pressures.at(k).elastic_tensor.size(); j++) {
@@ -3191,7 +2920,7 @@
             oss << endl;
           }
           oss << "[AEL_STIFFNESS_TENSOR]STOP" << endl;
-          oss << "[AFLOW] **************************************************************************************************************************" << endl;
+	  oss << AFLOWIN_SEPARATION_LINE << endl;
           oss << "[AEL_COMPLIANCE_TENSOR]START" << endl;
           for (uint i = 0; i < AEL_data_pressures.at(k).compliance_tensor.size(); i++) {
             for (uint j = 0; j < AEL_data_pressures.at(k).compliance_tensor.size(); j++) {
@@ -3200,7 +2929,7 @@
             oss << endl;
           }
           oss << "[AEL_COMPLIANCE_TENSOR]STOP" << endl;
-          oss << "[AFLOW] **************************************************************************************************************************" << endl;
+	  oss << AFLOWIN_SEPARATION_LINE << endl;
         }
         string ofileafaelname = AEL_data.dirpathname + "/aflow.ael_pressure.out";
         if(!aurostd::stringstream2file(oss, ofileafaelname, "WRITE")) {
@@ -3211,73 +2940,6 @@
         }	
         oss.clear();
         oss.str(std::string());
-=======
-	aurostd::StringstreamClean(aus);
-	aus << _AELSTR_MESSAGE_ + "Writing elastic constants as a function of pressure" << endl;
-	aus << _AELSTR_MESSAGE_ + "Number of pressure values = " << vaspRunsPressures.size() << endl;
-	aurostd::PrintMessageStream(FileMESSAGE,aus,XHOST.QUIET);
-	oss.clear();
-	oss.str(std::string());
-	for (uint k = 0; k < vaspRunsPressures.size(); k++) {
-	  aurostd::StringstreamClean(aus);
-	  aus << _AELSTR_MESSAGE_ + "k = " << k << endl;
-	  aus << _AELSTR_MESSAGE_ + "Pressure = " << Pressure.at(k) << "GPa" << endl;
-	  aurostd::PrintMessageStream(FileMESSAGE,aus,XHOST.QUIET);
-	  // Writes elastic moduli values in file for REST-API
-	  oss << AFLOWIN_SEPARATION_LINE << endl;
-	  oss << "[AEL_PRESSURE]PRESSURE = " << Pressure.at(k) << "GPa" << endl;
-	  if(AEL_data_pressures.at(k).mechanically_stable) {
-	    oss << "[AEL_PRESSURE]Structure is mechanically stable at this pressure" << endl;
-	  } else {
-	    oss << "[AEL_PRESSURE]Structure is not mechanically stable at this pressure" << endl;
-	  }
-	  oss << "[AEL_RESULTS]START" << endl;
-	  oss << "ael_poisson_ratio=" << AEL_data_pressures.at(k).poisson_ratio << "  " << endl;
-	  oss << "ael_bulk_modulus_voigt=" << AEL_data_pressures.at(k).bulkmodulus_voigt << "  (GPa)" << endl;
-	  oss << "ael_bulk_modulus_reuss=" << AEL_data_pressures.at(k).bulkmodulus_reuss  << "  (GPa)" << endl;
-	  oss << "ael_shear_modulus_voigt=" << AEL_data_pressures.at(k).shearmodulus_voigt << "  (GPa)" << endl;
-	  oss << "ael_shear_modulus_reuss=" << AEL_data_pressures.at(k).shearmodulus_reuss << "  (GPa)" << endl;
-	  oss << "ael_bulk_modulus_vrh=" << AEL_data_pressures.at(k).bulkmodulus_vrh << "  (GPa)" << endl;
-	  oss << "ael_shear_modulus_vrh=" << AEL_data_pressures.at(k).shearmodulus_vrh << "  (GPa)" << endl;
-	  oss << "ael_elastic_anisotropy=" << AEL_data_pressures.at(k).elastic_anisotropy << "  " << endl;
-	  oss << "ael_speed_sound_transverse=" << AEL_data_pressures.at(k).speed_sound_transverse << " (m/s)" << endl;
-	  oss << "ael_speed_sound_longitudinal=" << AEL_data_pressures.at(k).speed_sound_longitudinal << " (m/s)" << endl;
-	  oss << "ael_speed_sound_average=" << AEL_data_pressures.at(k).speed_sound_average << " (m/s)" << endl;
-	  // [OBSOLETE] oss << "ael_pughs_modulus_ratio=" << AEL_data_pressures.at(k).pughs_modulus_ratio << "  " << endl;
-	  oss << "ael_debye_temperature=" << AEL_data_pressures.at(k).debye_temperature << "  " << endl;
-	  oss << "ael_applied_pressure=" << AEL_data_pressures.at(k).applied_pressure << "  (GPa)" << endl;
-	  oss << "ael_average_external_pressure=" << AEL_data_pressures.at(k).average_external_pressure << "  (GPa)" << endl;  
-	  oss << "[AEL_RESULTS]STOP" << endl;
-	  oss << AFLOWIN_SEPARATION_LINE << endl;
-	  oss << "[AEL_STIFFNESS_TENSOR]START" << endl;
-	  for (uint i = 0; i < AEL_data_pressures.at(k).elastic_tensor.size(); i++) {
-	    for (uint j = 0; j < AEL_data_pressures.at(k).elastic_tensor.size(); j++) {
-	      oss << setw(15) << setprecision(6) << (AEL_data_pressures.at(k).elastic_tensor.at(i).at(j));
-	    }
-	    oss << endl;
-	  }
-	  oss << "[AEL_STIFFNESS_TENSOR]STOP" << endl;
-	  oss << AFLOWIN_SEPARATION_LINE << endl;
-	  oss << "[AEL_COMPLIANCE_TENSOR]START" << endl;
-	  for (uint i = 0; i < AEL_data_pressures.at(k).compliance_tensor.size(); i++) {
-	    for (uint j = 0; j < AEL_data_pressures.at(k).compliance_tensor.size(); j++) {
-	      oss << setw(15) << setprecision(6) << (AEL_data_pressures.at(k).compliance_tensor.at(i).at(j));
-	    }
-	    oss << endl;
-	  }
-	  oss << "[AEL_COMPLIANCE_TENSOR]STOP" << endl;
-	  oss << AFLOWIN_SEPARATION_LINE << endl;
-	}
-	string ofileafaelname = AEL_data.dirpathname + "/aflow.ael_pressure.out";
-	if(!aurostd::stringstream2file(oss, ofileafaelname, "WRITE")) {
-	  aurostd::StringstreamClean(aus);
-	  aus << _AELSTR_ERROR_ + "Unable to open file aflow.ael_pressure.out" <<  endl;
-	  aurostd::PrintMessageStream(FileMESSAGE,aus,XHOST.QUIET);
-	  return 1;
-	}	
-	oss.clear();
-	oss.str(std::string());
->>>>>>> b3b1973d
       }
     }
     catch (AELStageBreak& e) {
