// ***************************************************************************
// *                                                                         *
// *           Aflow STEFANO CURTAROLO - Duke University 2003-2020           *
// *           Aflow RICO FRIEDRICH - Duke University 2018-2020              *
// *                                                                         *
// ***************************************************************************
// Written by Rico Friedrich, Corey Oses, and Marco Esters
// rico.friedrich@duke.edu

#ifndef _AFLOW_CCE_H_
#define _AFLOW_CCE_H_

static const string CCE_allowed_functionals = "PBE,LDA,SCAN,PBE+U_ICSD,exp"; // when adding a new functional also introduce new 'offset' in get_offset function needed for reading corrections from lookup table
static const string CCE_default_output_functionals= "PBE,LDA,SCAN,exp"; // corrections are given for these functionals if only a structure is given as input for the command line and web tools (i.e. --functionals= is not set)
static const string CCE_temperatures = "298.15,0"; // needs to be extended when adding new corrections for other temperatures
static const double _CCE_NN_DIST_TOL_ = 0.5; // 0.5 Ang tolerance between shortest and longest bonds for each cation-anion pair; works best up to now; in future maybe bonding could be explicitly determined via Bader analysis
static const double _CCE_NN_DIST_TOL_MULTI_ANION_ = 0.4; // 0.4 Ang tolerance between shortest and longest bonds for each bond when testing for multi-anion compound; it was found that the standard 0.5 Ang tol. is too large such that different anions appear to be bonded, which would prevent anions to be detected as such
static const double _CCE_OX_TOL_ = 0.001; // choose small finite value since sum of oxidation states might not be exactly zero due to numerics
static const double _CCE_SELF_DIST_TOL_ = 0.001; // distance tolerance in Ang for neighbor screening to savely exclude the cation itself having distance zero to itself
static const double _CCE_perox_cutoff_=1.6; // O-O bonds in peroxides for the studied examples are all shorter than 1.6 Ang
static const double _CCE_superox_cutoff_=1.4; // O-O bonds in superoxides for the studied examples are all shorter than 1.4 Ang
static const double _CCE_O2_molecule_upper_cutoff_=1.3; // O-O bonds in the O2 molecule is about 1.21 Ang.
static const double _CCE_O2_molecule_lower_cutoff_=1.2; // O-O bonds in the O2 molecule is about 1.21 Ang.
static const uint CCE_num_functionals_Bader=4; // Currently, Bader charges used to determine oxidation states are available for 4 functionals: PBE, LDA, SCAN, and PBE+U_ICSD and ONLY for oxides, see get_Bader_templates function

namespace cce {
  struct CCE_Variables {
    vector<double> dft_energies;
    vector<string> vfunctionals; // should be needed as long as output for corrected dft formation energies is based on vfunctionals
    vector<int> offset; // needed for reading corrections from lookup table for different functionals
    vector<string> vtemperatures;
    double standard_anion_charge;
    vector<double> electronegativities;
    vector<uint> multi_anion_atoms; // vector in which elements will be 1 for multi_anion atoms and 0 otherwise
    vector<double> oxidation_states;
    string anion_species;
    vector<double> cutoffs;
    vector<string> multi_anion_species; // vector storing all the multi anion species
    uint num_perox_bonds;
    uint num_superox_bonds;
    vector<uint> perox_indices; // vector in which elements will be 1 for peroxide O atoms and 0 otherwise; needed for correct setting of oxidation numbers below
    vector<uint> superox_indices; // vector in which elements will be 1 for superoxide O atoms and 0 otherwise; needed for correct setting of oxidation numbers below
    vector<uint> num_neighbors;
    vector<string> species_electronegativity_sorted;
    vector<int> num_pref_ox_states_electronegativity_sorted;
    vector< vector<double> > pref_ox_states_electronegativity_sorted;
    vector<int> num_all_ox_states_electronegativity_sorted;
    vector< vector<double> > all_ox_states_electronegativity_sorted;
    vector<vector<int> > cations_map;
    double oxidation_sum; // double because for superoxides O ox. number is -0.5
    vector<double> Bader_charges;
    vector<vector<double> > corrections_atom; // 1st dim. is number of functionals*2 (vfunctionals.size()*2) i.e. 298.15 & 0K corrections for each functional; 2nd dimension for corrections for each atom
    vector<vector<vector<double> > > multi_anion_corrections_atom; // 1st dim. for multi_anion_species, 2nd dim. for functionals and temperatures as above, 3rd dim. for corrections for each atom
    vector<double> perox_correction; // peroxide correction per cell for functionals and temperatures as above
    vector<double> superox_correction; // superoxide correction per cell for functionals and temperatures as above
    vector<double> cce_correction; // total correction per cell for functionals and temperatures as above
    vector<double> cce_form_energy_cell; // CCE formation enthalpy per cell for functionals and temperatures as above
    stringstream oss;
  };

  // main CCE functions
  // for command line use, 
  // use inside AFLOW providing directory path or xstructure & functional string or flags and istream for web tool, 
  // and CCE core function called by all other main CCE functions
  void print_corrections(aurostd::xoption& flags, ostream& oss=std::cout);
<<<<<<< HEAD
  void print_corrections(const xstructure& structure, aurostd::xoption& flags);
  void print_corrections(const xstructure& structure, aurostd::xoption& flags, aurostd::xoption& cce_flags, CCE_Variables& cce_vars, ostream& oss=std::cout);
  void print_corrections(aurostd::xoption& flags, std::istream& ist); // ME20200213
=======
  void print_corrections(xstructure& structure, aurostd::xoption& flags);
  void print_corrections(xstructure& structure, aurostd::xoption& flags, aurostd::xoption& cce_flags, CCE_Variables& cce_vars, ostream& oss=std::cout);
  void print_corrections(aurostd::xoption& flags, std::istream& ist); //ME20200213
>>>>>>> 815d87da
  vector<double> calculate_corrections(const string& directory_path);
  vector<double> calculate_corrections(xstructure& structure, string functional);
  void CCE_core(const xstructure& structure, xoption& cce_flags, CCE_Variables& cce_vars);
  // read user input (from command line or directory path)
  xstructure read_structure(const string& structure_file, int=IOAFLOW_AUTO); // set xstructure mode argument only here and it is automoatically recognized in the main CCE cpp file
  xstructure read_structure(std::istream& ist);
  xstructure check_structure(xstructure& structure);
  void get_dft_form_energies_functionals(const string& dft_energies_input_str, const string& functionals_input_str, CCE_Variables& cce_vars);
  int get_offset(const string& functional);
  vector<double> get_oxidation_states(const string& oxidation_numbers_input_str, const xstructure& structure, xoption& cce_flags, CCE_Variables& cce_vars);
  string get_functional_from_aflow_in_outcar(const xstructure& structure, string& aflowin_file, string& outcar_file);
  // initialise flags and variables
  aurostd::xoption init_flags(); //ME20200213
  CCE_Variables init_variables(const xstructure&); //ME20200213
  // structural analysis
  string determine_anion_species(const xstructure& structure, CCE_Variables& cce_vars);
  vector<uint> check_for_multi_anion_system(const xstructure& structure, xoption& cce_flags, CCE_Variables& cce_vars, double tolerance=_CCE_NN_DIST_TOL_MULTI_ANION_);
  vector<uint> get_num_neighbors(const xstructure& structure, double tolerance=_CCE_NN_DIST_TOL_);
  vector<uint> get_num_neighbors(const xstructure& structure, const string& anion_species, double tolerance=_CCE_NN_DIST_TOL_);
  vector<uint> get_num_neighbors(const xstructure& structure, const string& anion_species, xoption& cce_flags, CCE_Variables& cce_vars, double tolerance=_CCE_NN_DIST_TOL_);
  vector<double> get_dist_cutoffs(const xstructure& structure, double tolerance=_CCE_NN_DIST_TOL_);
  void check_per_super_oxides(const xstructure& structure, xoption& cce_flags, CCE_Variables& cce_vars);
  // determine oxidation numbers from electronegativities
  vector<double> get_oxidation_states_from_electronegativities(xstructure& structure);
  vector<double> get_oxidation_states_from_electronegativities(const xstructure& structure, xoption& cce_flags, CCE_Variables& cce_vars, ostream& oss=std::cout);
  void set_anion_oxidation_states(const xstructure& structure, CCE_Variables& cce_vars);
  void sort_species_by_electronegativity(const xstructure& structure, CCE_Variables& cce_vars);
  void load_ox_states_templates_each_species(const xstructure& structure, xoption& cce_flags, CCE_Variables& cce_vars);
  void try_preferred_oxidation_states(const xstructure& structure, xoption& cce_flags, CCE_Variables& cce_vars);
  void treat_SbO2_special_case(const xstructure& structure, xoption& cce_flags, CCE_Variables& cce_vars, ostream& oss=std::cout);
  void treat_Pb3O4_special_case(const xstructure& structure, xoption& cce_flags, CCE_Variables& cce_vars, ostream& oss=std::cout);
  void treat_Ti_O_Magneli_phase_special_case(const xstructure& structure, xoption& cce_flags, CCE_Variables& cce_vars, ostream& oss=std::cout);
  void treat_Fe3O4_special_case(const xstructure& structure, xoption& cce_flags, CCE_Variables& cce_vars, ostream& oss=std::cout);
  void treat_Mn3O4_Co3O4_special_case(const xstructure& structure, xoption& cce_flags, CCE_Variables& cce_vars, const string& cation_species, ostream& oss=std::cout);
  void treat_alkali_sesquioxide_special_case(const xstructure& structure, xoption& cce_flags, CCE_Variables& cce_vars, ostream& oss=std::cout);
  // following special cases only needed when determining oxidation states from Bader charges
  void treat_MnMoO4_special_case(const xstructure& structure, xoption& cce_flags, CCE_Variables& cce_vars, ostream& oss=std::cout);
  void treat_Ca2Fe2O5_CaFe2O4_LDA_special_case(const xstructure& structure, xoption& cce_flags, CCE_Variables& cce_vars, ostream& oss=std::cout);
  void treat_FeTiO3_LDA_special_case(const xstructure& structure, xoption& cce_flags, CCE_Variables& cce_vars, ostream& oss=std::cout);
  void check_ox_nums_special_case(const xstructure& structure, xoption& cce_flags, CCE_Variables& cce_vars, ostream& oss=std::cout);
  void try_all_oxidation_states(const xstructure& structure, CCE_Variables& cce_vars);
<<<<<<< HEAD
  void determine_cation_oxidation_states(const xstructure& structure, CCE_Variables& cce_vars, const vector<vector<double> >& possible_ox_states); // ME Nov. 2019
  double print_oxidation_states_and_sum(const xstructure& structure, xoption& cce_flags, CCE_Variables& cce_vars);
  double print_oxidation_states_and_get_sum(const xstructure& structure, xoption& cce_flags, CCE_Variables& cce_vars);
=======
  void determine_cation_oxidation_states(const xstructure& structure, CCE_Variables& cce_vars, const vector<vector<double> >& possible_ox_states); //ME Nov. 2019
  double print_oxidation_states_and_sum(const xstructure& structure, xoption& cce_flags, CCE_Variables& cce_vars, ostream& oss=std::cout);
  double print_oxidation_states_and_get_sum(const xstructure& structure, xoption& cce_flags, CCE_Variables& cce_vars, ostream& oss=std::cout);
>>>>>>> 815d87da
  double get_oxidation_states_sum(CCE_Variables& cce_vars);
  double get_oxidation_states_sum(xoption& cce_flags, CCE_Variables& cce_vars);
  // determine oxidation numbers from Bader charges (outdated)
  vector<double> get_oxidation_states_from_Bader(const xstructure& structure, xoption& cce_flags, CCE_Variables& cce_vars, ostream& oss=std::cout);
  void get_system_name_functional_from_aflow_in(const xstructure& structure, xoption& cce_flags, CCE_Variables& cce_vars, string& system_name, string& functional);
  vector<double> get_Bader_charges_from_Bader_file(const xstructure& structure, CCE_Variables& cce_vars, const string& Bader_file);
  vector<double> Bader_charges_to_oxidation_states(const xstructure& structure, xoption& cce_flags, CCE_Variables& cce_vars, string& functional, ostream& oss=std::cout);
  void general_attempt_fixing_oxidation_states(const xstructure& structure, xoption& cce_flags, CCE_Variables& cce_vars);
  // assign corrections
  void get_corrections(const xstructure& structure, xoption& cce_flags, CCE_Variables& cce_vars, const string& considered_anion_species, const vector<uint>& num_neighbors, vector<vector<double> >& corrections_atom, ostream& oss=std::cout);
  void load_cation_corrections(const xstructure& structure, CCE_Variables& cce_vars, const string& corrections_line, vector<vector<double> >& corrections_atom, uint i);
  void set_anion_corrections(const xstructure& structure, CCE_Variables& cce_vars, vector<vector<double> >& corrections_atom, uint i);
  void check_get_per_super_ox_corrections(CCE_Variables& cce_vars);
  // apply corrections and get corrected formation enthalpies
  void check_apply_per_super_ox_corrections(CCE_Variables& cce_vars);
  //vector<double> get_formation_enthalpies(const vector<double>& cce_correction, CCE_Variables& cce_vars); //ME20200213
  // print output and citation
  string print_JSON(const xstructure& structure, const CCE_Variables& cce_vars); //ME20200213
  string print_output(const xstructure& structure, CCE_Variables& cce_vars, const vector<double>& cce_form_energy_cell);
  string print_test_output(CCE_Variables& cce_vars, const vector<double>& cce_form_energy_cell);
  string print_citation();
  // print user instructions
  string print_usage();
  // look up tables to load corrections and other data
  string get_corrections_line(const string& considered_anion_species, const string& cor_identifier);
  string get_corrections_line_O(const string& cor_identifier);
  string get_corrections_line_N(const string& cor_identifier);
  string get_Bader_templates(const string& element);
}

#endif  // _AFLOW_CCE_H_

// ***************************************************************************
// *                                                                         *
// *           Aflow STEFANO CURTAROLO - Duke University 2003-2020           *
// *           Aflow RICO FRIEDRICH - Duke University 2018-2020              *
// *                                                                         *
// ***************************************************************************<|MERGE_RESOLUTION|>--- conflicted
+++ resolved
@@ -63,15 +63,9 @@
   // use inside AFLOW providing directory path or xstructure & functional string or flags and istream for web tool, 
   // and CCE core function called by all other main CCE functions
   void print_corrections(aurostd::xoption& flags, ostream& oss=std::cout);
-<<<<<<< HEAD
   void print_corrections(const xstructure& structure, aurostd::xoption& flags);
   void print_corrections(const xstructure& structure, aurostd::xoption& flags, aurostd::xoption& cce_flags, CCE_Variables& cce_vars, ostream& oss=std::cout);
   void print_corrections(aurostd::xoption& flags, std::istream& ist); // ME20200213
-=======
-  void print_corrections(xstructure& structure, aurostd::xoption& flags);
-  void print_corrections(xstructure& structure, aurostd::xoption& flags, aurostd::xoption& cce_flags, CCE_Variables& cce_vars, ostream& oss=std::cout);
-  void print_corrections(aurostd::xoption& flags, std::istream& ist); //ME20200213
->>>>>>> 815d87da
   vector<double> calculate_corrections(const string& directory_path);
   vector<double> calculate_corrections(xstructure& structure, string functional);
   void CCE_core(const xstructure& structure, xoption& cce_flags, CCE_Variables& cce_vars);
@@ -113,15 +107,9 @@
   void treat_FeTiO3_LDA_special_case(const xstructure& structure, xoption& cce_flags, CCE_Variables& cce_vars, ostream& oss=std::cout);
   void check_ox_nums_special_case(const xstructure& structure, xoption& cce_flags, CCE_Variables& cce_vars, ostream& oss=std::cout);
   void try_all_oxidation_states(const xstructure& structure, CCE_Variables& cce_vars);
-<<<<<<< HEAD
   void determine_cation_oxidation_states(const xstructure& structure, CCE_Variables& cce_vars, const vector<vector<double> >& possible_ox_states); // ME Nov. 2019
   double print_oxidation_states_and_sum(const xstructure& structure, xoption& cce_flags, CCE_Variables& cce_vars);
   double print_oxidation_states_and_get_sum(const xstructure& structure, xoption& cce_flags, CCE_Variables& cce_vars);
-=======
-  void determine_cation_oxidation_states(const xstructure& structure, CCE_Variables& cce_vars, const vector<vector<double> >& possible_ox_states); //ME Nov. 2019
-  double print_oxidation_states_and_sum(const xstructure& structure, xoption& cce_flags, CCE_Variables& cce_vars, ostream& oss=std::cout);
-  double print_oxidation_states_and_get_sum(const xstructure& structure, xoption& cce_flags, CCE_Variables& cce_vars, ostream& oss=std::cout);
->>>>>>> 815d87da
   double get_oxidation_states_sum(CCE_Variables& cce_vars);
   double get_oxidation_states_sum(xoption& cce_flags, CCE_Variables& cce_vars);
   // determine oxidation numbers from Bader charges (outdated)
