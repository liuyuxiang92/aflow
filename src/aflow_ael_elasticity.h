--- conflicted
+++ resolved
@@ -34,7 +34,6 @@
 
 // Class to hold input and output data for Elastic constants
 class _AEL_data {
-<<<<<<< HEAD
   public:
     // constructors/destructors
     _AEL_data();
@@ -180,153 +179,6 @@
 
   private:                                                //
     void free();                                           // free space
-=======
- public:
-  // constructors/destructors
-  _AEL_data();
-  ~_AEL_data();
-  const _AEL_data& operator=(const _AEL_data &b);    
-  
-  // Input title and filename
-  string dirpathname;
-  string sysname;
-
-  // User input data
-  double symtolfrac;
-
-  // Variables to control what is calculated within AEL
-  bool calcstrainorigin;
-  bool fitstrainorigin;
-  bool fitrelaxedstruct;
-  bool negstrain;
-  bool gaussxm_debug;
-
-  // Variable to control where stress tensor is read from vasprun.xml file
-  bool vasprunxmlstress;
-
-  // Variable to control whether PREC and ALGO values are set to ACCURATE and NORMAL, or are left as defaults/read from aflow.in file
-  bool precaccalgonorm;
-
-  // Variable to control what aflow run type is used (relax, static or relax_static)
-  bool relax_static;
-  bool static_only;
-  bool relax_only;
-  bool aflowin_overwrite;
-
-  // Variable to control if this is a postprocessing run (suppresses creation of new ARUN directories)
-  bool postprocess;
-
-  // Variable to let other parts of AFLOW know where or not the material is mechanically stable
-  bool mechanically_stable;
-
-  // Variable to record applied and external pressure for AEL calculation
-  double applied_pressure;
-  double average_external_pressure;
-
-  // Variables to control fitting order for polynomial for stress-strain points
-  int normalpolyfitorder;
-  int shearpolyfitorder;
-
-  // List of failed ARUN directories to be skipped by AEL fitting procedure
-  vector<string> failed_arun_list;
-  bool autoskipfailedaruns;
-  uint skiparunsmax;
-
-  // Variable to control whether elastic stiffness tensor is symmetrized
-  bool symmetrize_elastic_tensor;
-
-  // Variable to switch off VASP symmetrization
-  bool vasp_symmetry;
-
-  // Variables for cell mass, volume and density used to calculate speed of sound
-  double cellmasskg;
-  double cellvolumem3;
-  double mass_density;
-
-  // Data calculated within AEL
-  double poisson_ratio;
-  double bulkmodulus_voigt;
-  double bulkmodulus_voigt_half;
-  double bulkmodulus_reuss;
-  double bulkmodulus_reuss_half;
-  double shearmodulus_voigt;
-  double shearmodulus_voigt_half;
-  double shearmodulus_reuss;
-  double shearmodulus_reuss_half;
-  double bulkmodulus_vrh;
-  double bulkmodulus_vrh_half;
-  double shearmodulus_vrh;
-  double shearmodulus_vrh_half;
-  double elastic_anisotropy;
-  // Elastic modulus or Young's modulus, using definition E = 9BG/(3B+G)
-  double youngsmodulus_vrh;
-  // Speed of sound: see J.-P. Poirer, Introduction to the Physics of the Earth's Interior
-  double speed_sound_transverse;
-  double speed_sound_longitudinal;
-  double speed_sound_average;
-  // Pugh's modulus = G/B: see Phil. Mag. S7, 45, 367; PRB 84, 121405 and Intermetallics 19, 1275
-  double pughs_modulus_ratio;
-  // Debye temperature at zero temperature from speed of sound: see J.-P. Poirer, Introduction to the Physics of the Earth's Interior
-  double debye_temperature;
-  double natomscell;
-
-  // Elastic constants / compliance tensors
-  vector<vector<double> > elastic_tensor;
-  vector<vector<double> > elastic_tensor_half;
-  vector<vector<double> > compliance_tensor;
-  vector<vector<double> > compliance_tensor_half;
-  vector<double> elastic_eigenvalues;
-  vector<double> youngsmodulus_directional;
-  vector<double> shearmodulus_directional;
-  vector<double> poissonratio_directional;
-  // [OBSOLETE] aurostd::xmatrix<double> elastic_tensor;
-  // [OBSOLETE] aurostd::xmatrix<double> compliance_tensor;
-  // [OBSOLETE] aurostd::xmatrix<double> elastic_tensor(6, 6);
-  // [OBSOLETE] aurostd::xmatrix<double> compliance_tensor(6, 6);
-  // [OBSOLETE] xmatrix<double> elastic_tensor(6, 6);
-  // [OBSOLETE] xmatrix<double> compliance_tensor(6, 6);
-
-  // Normal strain deformations
-  vector<double> normal_deformations;
-
-  // Shear strain deformations
-  vector<double> shear_deformations;
-
-  // Normal strain matrix
-  vector<vector<xmatrix<double> > > normal_strain;
-
-  // Shear strain matrix
-  vector<vector<xmatrix<double> > > shear_strain;
-
-  // Normal strain matrix
-  vector<vector<double> > normal_deformations_complete;
-
-  // Shear strain matrix
-  vector<vector<double> > shear_deformations_complete;
-
-  // Normal strain deformations: only smallest deformations (for linearity check)
-  vector<double> normal_deformations_half;
-
-  // Shear strain deformations: only smallest deformations (for linearity check)
-  vector<double> shear_deformations_half;
-
-  // Stress matrices
-  vector<vector<xmatrix<double> > > normal_stress;
-  vector<vector<xmatrix<double> > > shear_stress;
-  // vector<vector<xmatrix<double> > > normal_stress_complete;
-  // vector<vector<xmatrix<double> > > shear_stress_complete;
-  vector<xmatrix<double> > origin_stress;
-
-  // Save energies, pressures and stresses
-  vector<double> energycalculated; 
-  vector<double> pressurecalculated;
-  vector<xmatrix<double> > stresscalculated;
-  vector<int> structurecalculated;
-  vector<xmatrix<double> > strain_matrix_list;
-
- private:                                                //
-  void free();                                           // free space
->>>>>>> b3b1973d
 };
 
 // Declaration of functions in AEL
@@ -334,21 +186,12 @@
 // Namespace for functions used by AEL method, to avoid potential naming conflicts with other parts of AFLOW
 namespace AEL_functions {
   // Functions to actually run AEL, either directly or from another part of AFLOW
-<<<<<<< HEAD
-  uint RunElastic_AEL(_xvasp& xvasp, string AflowIn, _aflags& aflags, _kflags& kflags, _vflags& vflags, _AEL_data& AEL_data, ofstream& FileMESSAGE);
-  uint AEL_xvasp_flags_populate(_xvasp& xvasp, string& AflowIn, string AflowInName, string FileLockName, string directory_LIB, _aflags& aflags, _kflags& kflags, _vflags& vflags, ofstream& FileMESSAGE);
-  uint Get_ElasticProperties_AEL_postprocess(string directory, double& ael_bulk_modulus_voigt, double& ael_bulk_modulus_reuss, double& ael_bulk_modulus_vrh, double& ael_shear_modulus_voigt, double& ael_shear_modulus_reuss, double& ael_shear_modulus_vrh, double& ael_poisson_ratio, vector<vector<double> >& ael_elastic_tensor, vector<vector<double> >& ael_compliance_tensor);
-  uint Get_PoissonRatio(_xvasp&  xvasp, string  AflowIn, _aflags& aflags, _kflags& kflags, _vflags& vflags, double& Poissonratio, bool& postprocess, ofstream& FileMESSAGE);
-  uint Get_BulkModulus(_xvasp&  xvasp, string  AflowIn, _aflags& aflags, _kflags& kflags, _vflags& vflags, double& BulkModulus, ofstream& FileMESSAGE);
-  uint Get_ShearModulus(_xvasp&  xvasp, string  AflowIn, _aflags& aflags, _kflags& kflags, _vflags& vflags, double& ShearModulus, ofstream& FileMESSAGE);
-=======
   uint RunElastic_AEL(_xvasp& xvasp, const string& AflowIn, _aflags& aflags, _kflags& kflags, _vflags& vflags, _AEL_data& AEL_data, ofstream& FileMESSAGE);
   uint AEL_xvasp_flags_populate(_xvasp& xvasp, string& AflowIn, const string& AflowInName, const string& FileLockName, const string& directory_LIB, _aflags& aflags, _kflags& kflags, _vflags& vflags, ofstream& FileMESSAGE);
   uint Get_ElasticProperties_AEL_postprocess(const string& directory, double& ael_bulk_modulus_voigt, double& ael_bulk_modulus_reuss, double& ael_bulk_modulus_vrh, double& ael_shear_modulus_voigt, double& ael_shear_modulus_reuss, double& ael_shear_modulus_vrh, double& ael_poisson_ratio, vector<vector<double> >& ael_elastic_tensor, vector<vector<double> >& ael_compliance_tensor);
   uint Get_PoissonRatio(_xvasp&  xvasp, const string& AflowIn, _aflags& aflags, _kflags& kflags, _vflags& vflags, double& Poissonratio, bool postprocess, ofstream& FileMESSAGE);
   uint Get_BulkModulus(_xvasp&  xvasp, const string& AflowIn, _aflags& aflags, _kflags& kflags, _vflags& vflags, double& BulkModulus, ofstream& FileMESSAGE);
   uint Get_ShearModulus(_xvasp&  xvasp, const string& AflowIn, _aflags& aflags, _kflags& kflags, _vflags& vflags, double& ShearModulus, ofstream& FileMESSAGE);
->>>>>>> b3b1973d
   // Functions for generating aflow.in input files for strained structures and extracting stress tensor data calculated with VASP
   uint aelvaspflags(_xvasp& vaspRun, _vflags& vaspFlags, _kflags& kbinFlags, string& dirrunname, _AEL_data& AEL_data, ofstream& FileMESSAGE);
   // [OBSOLETE] uint createAFLOWIN(_xvasp& vaspRun, _xvasp& xvasp, _kflags& kbinFlags, _vflags& vaspFlags, _AEL_data& AEL_data, ofstream& FileMESSAGE);
