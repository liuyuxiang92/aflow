# ***************************************************************************
# *                                                                         *
# *           Aflow STEFANO CURTAROLO - Duke University 2003-2020           *
# *                                                                         *
# ***************************************************************************
#
#  Copyright 2003-2019 - Stefano Curtarolo - AFLOW.ORG consortium
#
#  This file is part of AFLOW software.
#
#  AFLOW is free software: you can redistribute it and/or modify
#  it under the terms of the GNU General Public License as published by
#  the Free Software Foundation, either version 3 of the License, or
#  (at your option) any later version.
#
#  This program is distributed in the hope that it will be useful,
#  but WITHOUT ANY WARRANTY; without even the implied warranty of
#  MERCHANTABILITY or FITNESS FOR A PARTICULAR PURPOSE.  See the
#  GNU General Public License for more details.
# 
#  You should have received a copy of the GNU General Public License
#  along with this program.  If not, see <http://www.gnu.org/licenses/>.
#
# ***************************************************************************
<<<<<<< HEAD

VERSNUMBER=3.2.1
=======
 
VERSNUMBER=3.2.2j
>>>>>>> 10163148

# MAKEFILE FOR AFLOW3
# FOR FROZSL -lmkl_lapack95_ilp64 -lmkl_core -lmkl_intel_lp64 -lmkl_sequential

# for aflow
CPP=g++
#-O2 -frepo
# for sqllite
CC=gcc

#CPP=g++-fsf-7 
#CPP=g++-fsf-4.9 -std=gnu++11
# -std=gnu++11
# -O3
#CPP=g++ -std=c++0x-4.7 -std=c++0x
# -std=gnu++0x
#CCFLAGS= -DCYGWIN -Wall -W -fno-inline
CCFLAGS=-Wall -W -fno-inline
CCFLAGS_MT=$(CCFLAGS) -O2
#CCFLAGS_GSA=$(CCFLAGS) -O1	#CO OBSOLETE 170601
INCLUDE = -I ./
#INCLUDE = -I ./  -I /opt/intel/mkl100/include

# -fno-inline -fno-implicit-inline-templates-frepo
OPTS=
#-O1
#-O3
# -march=opteron
TODAY=-DTODAY=\"$(TIME)\"
VERS=-DAFLOW_VERSION=\"$(VERSNUMBER)\" $(TODAY)

# -DHOSTNAME=\"`hostname`\" -DYYY=\"2003-2012\"

#BIN_MARYLOU=/fslhome/fslcollab8/group/bin
BIN_MARYLOU=/fslhome/fslcollab8/bin
#BIN_RANGER=/share/home/00470/tg457283/bin
BIN=~/bin
BIN_KRAKEN=/nics/a/proj/aflow/bin
BIN_OHAD=/home/aflow/bin

EXTRA_FREE=../AFLOW3_FREE/EXTRA
ICSD_LIB=$(EXTRA_FREE)/ICSD
NIST_LIB=/common/NIST/2014
AFLOW_LIB=/common/AFLOW/LIBS
#NIST_LIB=/common/NIST/2010
PROJECT_DIRECTORY_GNDSTATE=/common/LIB2

# -static
OPTSA=-O3
# -static
DAY=$(shell date +%y)$(shell date +%m)$(shell date +%d)
#TIME="20$(shell date +%y)-$(shell date +%m)-$(shell date +%d) $(shell date +%H):$(shell date +%M):$(shell date +%S)"
TIME="20$(shell date +%y)-$(shell date +%m)-$(shell date +%d)"
LIBS=-lpthread
# -static
#CO START 170614 easy integration
LIBS_AFLOW=-ldl $(LIBS)
LIBS_STATIC=-static
LIBS_AFLOW_STATIC=$(LIBS_AFLOW) $(LIBS_STATIC)
#CO END 170614 easy integration
# -lglut -lGLU -lGL -D_HOST_=\"`hostname`\"
#AFLOW_VERSION := $(shell cat aflow.cpp | /home/auro/bin/getvalue AFLOW_VERSION)-$(TIME)
#AFLOW_VERSIONM := $(shell cat Makefile | /home/auro/bin/getvalue MAKEFILE)-$(TIME)
#DEBUG=-DXSTR_DEBUG
DEBUG=
BACKUP=/common/AFLOW/SRC/

# ME190823 - SQLite options
# See https://www.sqlite.org/compile.html for compile-time options
# The link recommends -DSQLITE_THREADSAFE=0, but that would disable
# all threading capabilities
SQLITE_OPTS=-DSQLITE_THREADSAFE=1

# Library MKL dynamic link
#LIB_MKL= -L /opt/intel/mkl100/lib/32 -lmkl_lapack -lmkl_core -lmkl_intel -lmkl_sequential
# Library MKL static link
#LIB_MKL= -L /opt/intel/mkl100/lib/32/ /opt/intel/mkl100/lib/32/libmkl_lapack.a \
# /opt/intel/mkl100/lib/32/libmkl_core.a \
# /opt/intel/mkl100/lib/32/libguide.a

AUROSTD_CPP = ./AUROSTD/aurostd.cpp ./AUROSTD/aurostd_main.cpp ./AUROSTD/aurostd_argv.cpp ./AUROSTD/aurostd_xoption.cpp ./AUROSTD/aurostd_boot.cpp ./AUROSTD/aurostd_crc64.cpp ./AUROSTD/aurostd_xscalar.cpp ./AUROSTD/aurostd_xcomplex.cpp ./AUROSTD/aurostd_xvector.cpp ./AUROSTD/aurostd_xmatrix.cpp ./AUROSTD/aurostd_xtensor.cpp ./AUROSTD/aurostd_xcombos.cpp ./AUROSTD/aurostd_xerror.cpp
AUROSTD_HPP = ./AUROSTD/aurostd.h ./AUROSTD/aurostd_argv.h ./AUROSTD/aurostd_xcomplex.h ./AUROSTD/aurostd_xmatrix.h ./AUROSTD/aurostd_xoption.h ./AUROSTD/aurostd_xrandom.h ./AUROSTD/aurostd_xscalar.h ./AUROSTD/aurostd_xtensor.h ./AUROSTD/aurostd_xvector.h ./AUROSTD/aurostd_xcombos.h AUROSTD/aurostd_xerror.h

#CO20170614
#ME191125 -- Updated SQLite to version 3.30.1 (2019-10-11, https://www.sqlite.org/2019/sqlite-amalgamation-3300100.zip)
SQLITE_C = ./SQLITE/sqlite3.c

#AUROSTD_CPP = aurostd.cpp
#AUROSTD_HPP = aurostd.h

#DX and CO - START
AFLOW_HPP = aflow.h aflow_pflow.h aflow_agl_debye.h aflow_apennsy.h aflow_chull.h aflow_pocc.h aflow_pocc_old.h aflow_cce.h aflow_xgndstate.h aflow_xphases.h aflow_xvaspin.h APL/aflow_apl.h APL/aflow_qha_operations.h
#DX and CO - END
AFLOWLIB_HPP = aflowlib.h


AFLOW_CLASS_SRC = aflow_xclasses.cpp 
AFLOW_FUNCS_SRC = aflow_aflowrc.cpp aflow_init.cpp aflow_xatom.cpp aflow_kbin.cpp aflow_ialien.cpp aflow_kalien.cpp aflow_kvasp.cpp aflow_ivasp.cpp aflow_avasp.cpp aflow_ovasp.cpp aflow_kaims.cpp aflow_iaims.cpp aflow_oaims.cpp aflow_lattice.cpp aflow_spacegroup.cpp aflow_mix.cpp aflow_nomix.cpp aflow_qsub.cpp aflow_pthreads.cpp aflow_symmetry.cpp aflow_neighbours.cpp aflow_surface.cpp aflow_defects.cpp aflow_wyckoff.cpp aflow_xproto.cpp aflow_xproto_gus.cpp aflow_matlab.cpp aflow_matlab_funcs.cpp aflow_gnuplot_funcs.cpp aflow_ifrozsl.cpp aflow_modules.cpp aflow_xelement.cpp aflow_xpseudopotentials.cpp
# aflow_ifrozsl.cpp
PFLOW_FUNCS_SRC = aflow_aconvasp_main.cpp aflow_pflow_funcs.cpp aflow_pflow_print.cpp aflow_aconvasp.cpp 
ESTRUCTURE_FUNCS_SRC = aflow_estructure.cpp aflow_plotter.cpp
#[OBSOLETE] [KESONG] POCCUPATION_FUNCS_SRC = aflow_poccupation_params.cpp aflow_poccupation_edos.cpp aflow_poccupation_forcefield.cpp 
POCCUPATION_FUNCS_SRC = aflow_pocc_old.cpp
APENNSY_FUNCS_SRC = aflow_apennsy_gndstate.cpp aflow_apennsy_structures.cpp aflow_apennsy.cpp aflow_apennsy_phases.cpp aflow_apennsy_main.cpp aflow_apennsy_vaspin.cpp
LIBRARIES_FUNCS_SRC = aflowlib_libraries.cpp aflowlib_libraries_scrubber.cpp 
CALCULATED_SRC = aflow_data_calculated.cpp
AFLOWLIB_SRC = aflowlib_web_interface.cpp aflowlib_web_outreach.cpp aflowlib_database.cpp SQLITE/aflow_sqlite.cpp
#DX and CO - START
APL_SRC = APL/aflow_apl_kphonons.cpp APL/aflow_qha_operations.cpp APL/aflow_apl_function_fitting.cpp APL/aflow_apl_dirphoncalc.cpp APL/aflow_apl_qmesh.cpp APL/aflow_apl_ltet.cpp APL/aflow_apl_doscalc.cpp APL/aflow_apl_gsa.cpp APL/aflow_apl_logger.cpp APL/aflow_apl_lrphoncalc.cpp APL/aflow_apl_pathbuilder.cpp APL/aflow_apl_pdisc.cpp APL/aflow_apl_phoncalc.cpp APL/aflow_apl_shellhandle.cpp APL/aflow_apl_supercell.cpp APL/aflow_apl_thermalpc.cpp APL/aflow_aapl_cluster.cpp APL/aflow_aapl_ifcs.cpp APL/aflow_aapl_setup.cpp APL/aflow_aapl_tcond.cpp APL/aflow_qha_aflowin_creator.cpp APL/aflow_qha_dm_pdos_save.cpp APL/aflow_apl_hsqpoints.cpp APL/aflow_qha_gruneisen.cpp APL/aflow_apl_group_velocity.cpp APL/aflow_apl_atomic_disp.cpp APL/aflow_scqha_gruneisen.cpp APL/aflow_scqha_eos.cpp APL/aflow_qha_energies.cpp APL/aflow_qha3phonons_eos.cpp APL/aflow_qha_eos.cpp APL/aflow_scqha_T_freqs.cpp
#DX and CO - END

AGL_SRC = aflow_agl_debye.cpp aflow_agl_eqn_state.cpp aflow_agl_get_ev.cpp aflow_agl_plot_write.cpp aflow_agl_polynomial.cpp aflow_agl_rungibbs.cpp aflow_agl_thermal.cpp aflow_agl_hugoniot.cpp aflow_agl_electronic.cpp
AEL_SRC = aflow_ael_elasticity.cpp aflow_ael_get_stress.cpp aflow_ael_elastic_fit.cpp 

ANRL_SRC = aflow_anrl.cpp ANRL/aflow_anrl_list.cpp ANRL/aflow_anrl_AB2_aP12_1_4a_8a.cpp ANRL/aflow_anrl_ABC2_aP16_1_4a_4a_8a.cpp ANRL/aflow_anrl_A2B_aP6_2_2i_i.cpp ANRL/aflow_anrl_A_aP4_2_aci.cpp ANRL/aflow_anrl_A2B_mP12_3_bc3e_2e.cpp ANRL/aflow_anrl_A_mP4_4_2a.cpp ANRL/aflow_anrl_A_mC12_5_3c.cpp ANRL/aflow_anrl_A3BC_mC10_8_ab_a_a.cpp ANRL/aflow_anrl_A2B_mC144_9_24a_12a.cpp ANRL/aflow_anrl_AB_mP4_11_e_e.cpp ANRL/aflow_anrl_ABC3_mP10_11_e_e_ef.cpp ANRL/aflow_anrl_A_mP16_11_8e.cpp ANRL/aflow_anrl_AB2_mC6_12_a_i.cpp ANRL/aflow_anrl_A_mC34_12_ah3i2j.cpp ANRL/aflow_anrl_AB3_mC16_12_g_ij.cpp ANRL/aflow_anrl_A5B2_mC14_12_a2i_i.cpp ANRL/aflow_anrl_A_mC4_12_i.cpp ANRL/aflow_anrl_ABC4_mP12_13_e_a_2g.cpp ANRL/aflow_anrl_A_mP84_13_21g.cpp ANRL/aflow_anrl_A2B_mP12_14_2e_e.cpp ANRL/aflow_anrl_A_mP32_14_8e.cpp ANRL/aflow_anrl_A_mP64_14_16e.cpp ANRL/aflow_anrl_A2B5_mC28_15_f_e2f.cpp ANRL/aflow_anrl_AB_mC8_15_c_e.cpp ANRL/aflow_anrl_A2B_mC48_15_ae3f_2f.cpp ANRL/aflow_anrl_ABC6D2_mC40_15_e_e_3f_f.cpp ANRL/aflow_anrl_ABC4_oP12_16_ag_cd_2u.cpp ANRL/aflow_anrl_AB3_oP16_18_ab_3c.cpp ANRL/aflow_anrl_A2B_oP12_19_2a_a.cpp ANRL/aflow_anrl_A2B_oC24_20_abc_c.cpp ANRL/aflow_anrl_AB_oP2_25_b_a.cpp ANRL/aflow_anrl_AB2_oP24_28_acd_2c3d.cpp ANRL/aflow_anrl_AB3C4_oP16_31_a_ab_2ab.cpp ANRL/aflow_anrl_AB_oP8_33_a_a.cpp ANRL/aflow_anrl_AB3C4_oP32_33_a_3a_4a.cpp ANRL/aflow_anrl_A2B_oC12_36_2a_a.cpp ANRL/aflow_anrl_A2BC_oC8_38_e_a_b.cpp ANRL/aflow_anrl_A2B_oC12_38_de_ab.cpp ANRL/aflow_anrl_AB4_oC20_41_a_2b.cpp ANRL/aflow_anrl_AB2_oC24_41_2a_2b.cpp ANRL/aflow_anrl_AB2_oF72_43_ab_3b.cpp ANRL/aflow_anrl_AB_oI4_44_a_b.cpp ANRL/aflow_anrl_A2B3C7D_oP13_47_t_aq_eqrs_h.cpp ANRL/aflow_anrl_AB_oP4_51_e_f.cpp ANRL/aflow_anrl_A3B2_oP20_56_ce_e.cpp ANRL/aflow_anrl_ABCD_oP16_57_d_c_d_d.cpp ANRL/aflow_anrl_AB_oP8_57_d_d.cpp ANRL/aflow_anrl_AB2_oP6_58_a_g.cpp ANRL/aflow_anrl_AB2_oP6_58_a_g.cpp ANRL/aflow_anrl_AB2_oP6_58_a_g.cpp ANRL/aflow_anrl_AB_oP4_59_a_b.cpp ANRL/aflow_anrl_ABC_oP6_59_a_a_a.cpp ANRL/aflow_anrl_A3B_oP8_59_bf_a.cpp ANRL/aflow_anrl_AB_oP16_61_c_c.cpp ANRL/aflow_anrl_A2B_oP24_61_2c_c.cpp ANRL/aflow_anrl_A3B2_oP20_62_3c_2c.cpp ANRL/aflow_anrl_AB3C_oP20_62_c_cd_a.cpp ANRL/aflow_anrl_A4B_oP20_62_2cd_c.cpp ANRL/aflow_anrl_AB2C_oP16_62_c_2c_c.cpp ANRL/aflow_anrl_A2B_oP12_62_2c_c.cpp ANRL/aflow_anrl_A2B_oP12_62_2c_c.cpp ANRL/aflow_anrl_A2B_oP12_62_2c_c.cpp ANRL/aflow_anrl_AB_oP8_62_c_c.cpp ANRL/aflow_anrl_AB_oP8_62_c_c.cpp ANRL/aflow_anrl_AB3_oP16_62_c_cd.cpp ANRL/aflow_anrl_A3B7_oP40_62_cd_3c2d.cpp ANRL/aflow_anrl_A_oP8_62_2c.cpp ANRL/aflow_anrl_AB_oP8_62_c_c.cpp ANRL/aflow_anrl_AB_oP8_62_c_c.cpp ANRL/aflow_anrl_AB2C_oC16_63_c_2c_c.cpp ANRL/aflow_anrl_A2B_oC12_63_2c_c.cpp ANRL/aflow_anrl_AB_oC8_63_c_c.cpp ANRL/aflow_anrl_A_oC4_63_c.cpp ANRL/aflow_anrl_A_oC8_64_f.cpp ANRL/aflow_anrl_A2B2C_oC80_64_efg_efg_df.cpp ANRL/aflow_anrl_A_oC8_64_f.cpp ANRL/aflow_anrl_A_oC8_64_f.cpp ANRL/aflow_anrl_AB_oC8_65_j_g.cpp ANRL/aflow_anrl_A3B5_oC16_65_ah_bej.cpp ANRL/aflow_anrl_AB3_oC8_65_a_bf.cpp ANRL/aflow_anrl_AB_oF8_69_a_b.cpp ANRL/aflow_anrl_A_oF8_70_a.cpp ANRL/aflow_anrl_A2B_oF24_70_e_a.cpp ANRL/aflow_anrl_A_oF128_70_4h.cpp ANRL/aflow_anrl_AB2_oI6_71_a_i.cpp ANRL/aflow_anrl_AB2_oI6_71_a_g.cpp ANRL/aflow_anrl_A2B_oI12_72_j_a.cpp ANRL/aflow_anrl_AB4C_tI12_82_c_g_a.cpp ANRL/aflow_anrl_A2BC4_tI14_82_bc_a_g.cpp ANRL/aflow_anrl_AB_tP16_84_cej_k.cpp ANRL/aflow_anrl_A4B5_tI18_87_h_ah.cpp ANRL/aflow_anrl_AB4_tI10_87_a_h.cpp ANRL/aflow_anrl_A2B_tP12_92_b_a.cpp ANRL/aflow_anrl_A2B_tP36_96_3b_ab.cpp ANRL/aflow_anrl_A_tP12_96_ab.cpp ANRL/aflow_anrl_A3BC_tP5_99_bc_a_b.cpp ANRL/aflow_anrl_AB3_tP8_113_a_ce.cpp ANRL/aflow_anrl_A2BC4D_tI16_121_d_a_i_b.cpp ANRL/aflow_anrl_ABC2_tI16_122_a_b_d.cpp ANRL/aflow_anrl_AB5C_tP7_123_b_ci_a.cpp ANRL/aflow_anrl_AB3_tP4_123_a_ce.cpp ANRL/aflow_anrl_AB_tP2_123_a_d.cpp ANRL/aflow_anrl_ABC2_tP4_123_d_a_f.cpp ANRL/aflow_anrl_A2B3_tP10_127_g_ah.cpp ANRL/aflow_anrl_ABCD_tP8_129_c_b_a_c.cpp ANRL/aflow_anrl_A_tP4_129_ac.cpp ANRL/aflow_anrl_ABC_tP6_129_c_a_c.cpp ANRL/aflow_anrl_A2B_tP6_129_ac_c.cpp ANRL/aflow_anrl_AB_tP4_129_a_c.cpp ANRL/aflow_anrl_AB_tP4_129_c_c.cpp ANRL/aflow_anrl_AB_tP4_131_c_e.cpp ANRL/aflow_anrl_A_tP50_134_b2m2n.cpp ANRL/aflow_anrl_A_tP30_136_bf2ij.cpp ANRL/aflow_anrl_AB_tP8_136_g_f.cpp ANRL/aflow_anrl_A2B_tP6_136_f_a.cpp ANRL/aflow_anrl_sigma_tP30_136_bf2ij.cpp ANRL/aflow_anrl_A_tP4_136_f.cpp ANRL/aflow_anrl_A_tP16_138_j.cpp ANRL/aflow_anrl_A3B_tI16_139_cde_e.cpp ANRL/aflow_anrl_A_tI4_139_e.cpp ANRL/aflow_anrl_AB2C4_tI14_139_a_e_ce.cpp ANRL/aflow_anrl_A12B_tI26_139_fij_a.cpp ANRL/aflow_anrl_A_tI2_139_a.cpp ANRL/aflow_anrl_A_tI8_139_h.cpp ANRL/aflow_anrl_A3B_tI8_139_bd_a.cpp ANRL/aflow_anrl_A4B5_tI18_139_i_ah.cpp ANRL/aflow_anrl_A4B_tI10_139_de_a.cpp ANRL/aflow_anrl_A8B_tI18_139_hi_a.cpp ANRL/aflow_anrl_A2B_tI6_139_d_a.cpp ANRL/aflow_anrl_A_tI2_139_a.cpp ANRL/aflow_anrl_A2B_tI12_140_h_a.cpp ANRL/aflow_anrl_AB3_tI16_140_b_ah.cpp ANRL/aflow_anrl_AB_tI16_140_ab_h.cpp ANRL/aflow_anrl_A4BC_tI24_141_h_b_a.cpp ANRL/aflow_anrl_A_tI4_141_a.cpp ANRL/aflow_anrl_A3B4_tI28_141_ad_h.cpp ANRL/aflow_anrl_A2B_tI12_141_e_a.cpp ANRL/aflow_anrl_AB_tI16_141_e_e.cpp ANRL/aflow_anrl_A2B_tI24_141_2e_e.cpp ANRL/aflow_anrl_AB_tI8_141_a_b.cpp ANRL/aflow_anrl_A2B3_tI80_141_ceh_3h.cpp ANRL/aflow_anrl_ABC4_tI96_142_e_ab_2g.cpp ANRL/aflow_anrl_A2B_hP9_147_g_ad.cpp ANRL/aflow_anrl_AB_hR16_148_cf_cf.cpp ANRL/aflow_anrl_AB3_hR8_148_c_f.cpp ANRL/aflow_anrl_AB_hR26_148_b2f_a2f.cpp ANRL/aflow_anrl_AB3C_hR10_148_c_f_c.cpp ANRL/aflow_anrl_A2B_hP9_150_ef_bd.cpp ANRL/aflow_anrl_A3B_hP24_151_3c_2a.cpp ANRL/aflow_anrl_A2B_hP9_152_c_a.cpp ANRL/aflow_anrl_A_hP3_152_a.cpp ANRL/aflow_anrl_AB_hP6_154_a_b.cpp ANRL/aflow_anrl_AB3_hR8_155_c_de.cpp ANRL/aflow_anrl_A3B2_hR5_155_e_c.cpp ANRL/aflow_anrl_AB_hR6_160_b_b.cpp ANRL/aflow_anrl_AB_hR6_160_3a_3a.cpp ANRL/aflow_anrl_ABC3_hR10_161_a_a_b.cpp ANRL/aflow_anrl_AB2_hP9_162_ad_k.cpp ANRL/aflow_anrl_AB2CD2_hP36_163_h_i_bf_i.cpp ANRL/aflow_anrl_A3B2_hP5_164_ad_d.cpp ANRL/aflow_anrl_AB2_hP3_164_a_d.cpp ANRL/aflow_anrl_A3B_hP24_165_adg_f.cpp ANRL/aflow_anrl_AB_hR2_166_a_b.cpp ANRL/aflow_anrl_A_hR2_166_c.cpp ANRL/aflow_anrl_A_hR1_166_a.cpp ANRL/aflow_anrl_A7B6_hR13_166_ah_3c.cpp ANRL/aflow_anrl_A_hR3_166_ac.cpp ANRL/aflow_anrl_A2B3_hR5_166_c_ac.cpp ANRL/aflow_anrl_A_hR1_166_a.cpp ANRL/aflow_anrl_A5B2_hR7_166_a2c_c.cpp ANRL/aflow_anrl_A_hR2_166_c.cpp ANRL/aflow_anrl_A_hR12_166_2h.cpp ANRL/aflow_anrl_ABC2_hR4_166_a_b_c.cpp ANRL/aflow_anrl_A_hR2_166_c.cpp ANRL/aflow_anrl_A_hR105_166_bc9h4i.cpp ANRL/aflow_anrl_A6B_hR7_166_g_a.cpp ANRL/aflow_anrl_ABC3_hR10_167_a_b_e.cpp ANRL/aflow_anrl_ABC3_hR10_167_a_b_e.cpp ANRL/aflow_anrl_A2B3_hR10_167_c_e.cpp ANRL/aflow_anrl_A2B_hP18_180_fi_bd.cpp ANRL/aflow_anrl_AB2_hP9_180_d_j.cpp ANRL/aflow_anrl_A2B_hP9_180_j_c.cpp ANRL/aflow_anrl_AB3_hP8_182_c_g.cpp ANRL/aflow_anrl_A_hP4_186_ab.cpp ANRL/aflow_anrl_AB_hP8_186_ab_ab.cpp ANRL/aflow_anrl_AB_hP4_186_b_b.cpp ANRL/aflow_anrl_AB_hP12_186_a2b_a2b.cpp ANRL/aflow_anrl_A5B3C_hP18_186_2a3b_2ab_b.cpp ANRL/aflow_anrl_AB_hP4_186_b_a.cpp ANRL/aflow_anrl_ABC_hP3_187_a_d_f.cpp ANRL/aflow_anrl_AB_hP2_187_d_a.cpp ANRL/aflow_anrl_A2B_hP9_189_fg_bc.cpp ANRL/aflow_anrl_AB4C_hP6_191_a_h_b.cpp ANRL/aflow_anrl_AB5_hP6_191_a_cg.cpp ANRL/aflow_anrl_A_hP1_191_a.cpp ANRL/aflow_anrl_A3B_hP4_191_bc_a.cpp ANRL/aflow_anrl_AB2_hP3_191_a_d.cpp ANRL/aflow_anrl_A2B_hP6_191_h_e.cpp ANRL/aflow_anrl_AB_hP6_191_f_ad.cpp ANRL/aflow_anrl_AB_hP8_194_ad_f.cpp ANRL/aflow_anrl_A_hP6_194_h.cpp ANRL/aflow_anrl_AB_hP12_194_af_bf.cpp ANRL/aflow_anrl_A_hP4_194_ac.cpp ANRL/aflow_anrl_AB3_hP8_194_c_bf.cpp ANRL/aflow_anrl_AB2_hP6_194_b_f.cpp ANRL/aflow_anrl_AB_hP4_194_c_d.cpp ANRL/aflow_anrl_ABC2_hP8_194_d_a_f.cpp ANRL/aflow_anrl_A3B_hP8_194_h_c.cpp ANRL/aflow_anrl_A_hP4_194_bc.cpp ANRL/aflow_anrl_AB2_hP6_194_c_f.cpp ANRL/aflow_anrl_A5B2_hP14_194_abdf_f.cpp ANRL/aflow_anrl_AB2_hP12_194_f_ah.cpp ANRL/aflow_anrl_ABC_hP6_194_c_d_a.cpp ANRL/aflow_anrl_A_hP4_194_f.cpp ANRL/aflow_anrl_AB2_hP6_194_c_ad.cpp ANRL/aflow_anrl_AB3C4_hP16_194_c_af_ef.cpp ANRL/aflow_anrl_A_hP2_194_c.cpp ANRL/aflow_anrl_AB2_hP24_194_ef_fgh.cpp ANRL/aflow_anrl_AB_hP12_194_df_ce.cpp ANRL/aflow_anrl_AB_hP4_194_c_a.cpp ANRL/aflow_anrl_A2B_hP12_194_cg_f.cpp ANRL/aflow_anrl_A4B_cI40_197_cde_c.cpp ANRL/aflow_anrl_ABC_cP12_198_a_a_a.cpp ANRL/aflow_anrl_A3B_cP16_198_b_a.cpp ANRL/aflow_anrl_A_cP8_198_2a.cpp ANRL/aflow_anrl_AB_cP8_198_a_a.cpp ANRL/aflow_anrl_AB_cP8_198_a_a.cpp ANRL/aflow_anrl_AB_cI16_199_a_a.cpp ANRL/aflow_anrl_AB32C48_cI162_204_a_2efg_2gh.cpp ANRL/aflow_anrl_A3B_cI32_204_g_c.cpp ANRL/aflow_anrl_A12B_cI26_204_g_a.cpp ANRL/aflow_anrl_A_cP8_205_c.cpp ANRL/aflow_anrl_AB_cP16_205_c_c.cpp ANRL/aflow_anrl_AB2_cP12_205_a_c.cpp ANRL/aflow_anrl_AB3C6_cI80_206_a_d_e.cpp ANRL/aflow_anrl_A_cI16_206_c.cpp ANRL/aflow_anrl_A_cP20_213_cd.cpp ANRL/aflow_anrl_A3B4C_cP8_215_d_e_a.cpp ANRL/aflow_anrl_AB4_cP5_215_a_e.cpp ANRL/aflow_anrl_AB3C4_cP8_215_a_c_e.cpp ANRL/aflow_anrl_AB5_cF24_216_a_ce.cpp ANRL/aflow_anrl_ABC_cF12_216_b_c_a.cpp ANRL/aflow_anrl_AB_cF8_216_c_a.cpp ANRL/aflow_anrl_A4B_cI10_217_c_a.cpp ANRL/aflow_anrl_A_cI58_217_ac2g.cpp ANRL/aflow_anrl_A5B8_cI52_217_ce_cg.cpp ANRL/aflow_anrl_A_cI16_220_c.cpp ANRL/aflow_anrl_A3B2_cI40_220_d_c.cpp ANRL/aflow_anrl_AB_cP2_221_b_a.cpp ANRL/aflow_anrl_AB_cP6_221_c_d.cpp ANRL/aflow_anrl_AB3C_cP5_221_a_c_b.cpp ANRL/aflow_anrl_AB27CD3_cP32_221_a_dij_b_c.cpp ANRL/aflow_anrl_AB3_cP4_221_a_c.cpp ANRL/aflow_anrl_A_cP1_221_a.cpp ANRL/aflow_anrl_AB11_cP36_221_c_agij.cpp ANRL/aflow_anrl_AB11CD3_cP16_221_a_dg_b_c.cpp ANRL/aflow_anrl_A3B_cP4_221_d_a.cpp ANRL/aflow_anrl_A6B_cP7_221_f_a.cpp ANRL/aflow_anrl_A3B_cP8_223_c_a.cpp ANRL/aflow_anrl_A_cP46_223_dik.cpp ANRL/aflow_anrl_A2B_cP6_224_b_a.cpp ANRL/aflow_anrl_A7B_cF32_225_bd_a.cpp ANRL/aflow_anrl_AB3_cF16_225_a_bc.cpp ANRL/aflow_anrl_A9B16C7_cF128_225_acd_2f_be.cpp ANRL/aflow_anrl_A12B_cF52_225_i_a.cpp ANRL/aflow_anrl_AB2_cF12_225_a_c.cpp ANRL/aflow_anrl_A6B23_cF116_225_e_acfh.cpp ANRL/aflow_anrl_AB2C_cF16_225_a_c_b.cpp ANRL/aflow_anrl_A_cF4_225_a.cpp ANRL/aflow_anrl_AB18C8_cF108_225_a_eh_f.cpp ANRL/aflow_anrl_AB_cF8_225_a_b.cpp ANRL/aflow_anrl_A2B_cF24_227_c_a.cpp ANRL/aflow_anrl_AB2_cF96_227_e_cf.cpp ANRL/aflow_anrl_AB_cF16_227_a_b.cpp ANRL/aflow_anrl_A_cF136_227_aeg.cpp ANRL/aflow_anrl_A2B_cF24_227_d_a.cpp ANRL/aflow_anrl_A_cF8_227_a.cpp ANRL/aflow_anrl_A2BC4_cF56_227_d_a_e.cpp ANRL/aflow_anrl_AB2_cF48_227_c_e.cpp ANRL/aflow_anrl_AB3C3_cF112_227_c_de_f.cpp ANRL/aflow_anrl_A_cI2_229_a.cpp ANRL/aflow_anrl_A3B_cI8_229_b_a.cpp ANRL/aflow_anrl_A4B3_cI14_229_c_b.cpp ANRL/aflow_anrl_A2B7_cI54_229_e_afh.cpp ANRL/aflow_anrl_AB12C3_cI32_229_a_h_b.cpp ANRL/aflow_anrl_AB4C3_cI16_229_a_c_b.cpp ANRL/aflow_anrl_A4B3_cI112_230_af_g.cpp ANRL/aflow_anrl_A2B_aP6_2_aei_i.cpp ANRL/aflow_anrl_A8B5_mP13_6_a7b_3a2b.cpp ANRL/aflow_anrl_AB_mP4_6_2b_2a.cpp ANRL/aflow_anrl_A2B_mP12_7_4a_2a.cpp ANRL/aflow_anrl_A2B_mP18_7_6a_3a.cpp ANRL/aflow_anrl_A3B_mP16_7_6a_2a.cpp ANRL/aflow_anrl_A9B2_mP22_7_9a_2a.cpp ANRL/aflow_anrl_A5B3_mC32_9_5a_3a.cpp ANRL/aflow_anrl_AB3_mC16_9_a_3a.cpp ANRL/aflow_anrl_A2B_mP6_10_mn_bg.cpp ANRL/aflow_anrl_AB3_mP16_10_mn_3m3n.cpp ANRL/aflow_anrl_ABC2_mP8_10_ac_eh_mn.cpp ANRL/aflow_anrl_AB_mP6_10_en_am.cpp ANRL/aflow_anrl_A_mP8_10_2m2n.cpp ANRL/aflow_anrl_A7B2C2_mC22_12_aij_h_i.cpp ANRL/aflow_anrl_A_mC16_12_4i.cpp ANRL/aflow_anrl_A2B_mP12_13_2g_ef.cpp ANRL/aflow_anrl_A2B_mP6_14_e_a.cpp ANRL/aflow_anrl_A7B8_mP120_14_14e_16e.cpp ANRL/aflow_anrl_AB3_mC16_15_e_cf.cpp ANRL/aflow_anrl_A_mC24_15_2e2f.cpp ANRL/aflow_anrl_A2B_oP12_17_abe_e.cpp ANRL/aflow_anrl_AB3_oP16_19_a_3a.cpp ANRL/aflow_anrl_AB2_oC6_21_a_k.cpp ANRL/aflow_anrl_A2BC2_oF40_22_fi_ad_gh.cpp ANRL/aflow_anrl_AB_oF8_22_a_c.cpp ANRL/aflow_anrl_A3B_oI32_23_ij2k_k.cpp ANRL/aflow_anrl_A8B2C12D2E_oI50_23_bcfk_i_3k_j_a.cpp ANRL/aflow_anrl_ABC2_oI16_23_ab_i_k.cpp ANRL/aflow_anrl_ABC4_oI12_23_a_b_k.cpp ANRL/aflow_anrl_AB7CD2_oI44_24_a_b3d_c_ac.cpp ANRL/aflow_anrl_A2B_oP12_26_abc_ab.cpp ANRL/aflow_anrl_A2B_oP12_26_abc_ab.cpp ANRL/aflow_anrl_A5B_oP24_26_3a3b2c_ab.cpp ANRL/aflow_anrl_A6B4C16D_oP108_27_abcd4e_4e_16e_e.cpp ANRL/aflow_anrl_A2B_oP12_29_2a_a.cpp ANRL/aflow_anrl_AB2_oP12_29_a_2a.cpp ANRL/aflow_anrl_ABC_oP12_29_a_a_a.cpp ANRL/aflow_anrl_A5B3C15_oP46_30_a2c_bc_a7c.cpp ANRL/aflow_anrl_ABC3_oP20_30_2a_c_3c.cpp ANRL/aflow_anrl_A13B2C2_oP34_32_a6c_c_c.cpp ANRL/aflow_anrl_A2B3_oP40_33_4a_6a.cpp ANRL/aflow_anrl_A2B8C_oP22_34_c_4c_a.cpp ANRL/aflow_anrl_AB2_oP6_34_a_c.cpp ANRL/aflow_anrl_AB8C2_oC22_35_a_ab3e_e.cpp ANRL/aflow_anrl_AB_oC8_36_a_a.cpp ANRL/aflow_anrl_A2B5C2_oC36_37_d_c2d_d.cpp ANRL/aflow_anrl_A2B3_oC40_39_2d_2c2d.cpp ANRL/aflow_anrl_A9BC_oC44_39_3c3d_a_c.cpp ANRL/aflow_anrl_AB2C_oC16_40_a_2b_b.cpp ANRL/aflow_anrl_AB3_oC16_40_b_3b.cpp ANRL/aflow_anrl_A10B3_oF52_42_2abce_ab.cpp ANRL/aflow_anrl_AB_oF8_42_a_a.cpp ANRL/aflow_anrl_A2BC2_oI20_45_c_b_c.cpp ANRL/aflow_anrl_ABC_oI36_46_ac_bc_3b.cpp ANRL/aflow_anrl_A2B8CD_oP24_48_k_2m_d_b.cpp ANRL/aflow_anrl_A5B2_oP14_49_dehq_ab.cpp ANRL/aflow_anrl_AB2C8D_oP24_49_g_q_2qr_e.cpp ANRL/aflow_anrl_A2BC4_oP28_50_ij_ac_ijm.cpp ANRL/aflow_anrl_A3BC2_oP48_50_3m_m_2m.cpp ANRL/aflow_anrl_A2B_oP24_52_2e_cd.cpp ANRL/aflow_anrl_A3B2_oP20_52_de_cd.cpp ANRL/aflow_anrl_ABC2_oP16_53_h_e_gh.cpp ANRL/aflow_anrl_ABC3_oP20_53_e_g_hi.cpp ANRL/aflow_anrl_ABC3_oP20_54_e_d_cf.cpp ANRL/aflow_anrl_A2B_oP24_55_2g2h_gh.cpp ANRL/aflow_anrl_A3B5_oP16_55_ch_agh.cpp ANRL/aflow_anrl_A_oP16_55_2g2h.cpp ANRL/aflow_anrl_A2B_oP6_58_g_a.cpp ANRL/aflow_anrl_ABC_oP6_59_a_b_a.cpp ANRL/aflow_anrl_A2B3_oP20_60_d_cd.cpp ANRL/aflow_anrl_A3B_oP32_60_3d_d.cpp ANRL/aflow_anrl_A7B8_oP120_60_7d_8d.cpp ANRL/aflow_anrl_AB_oP48_61_3c_3c.cpp ANRL/aflow_anrl_A2B3_oP20_62_2c_3c.cpp ANRL/aflow_anrl_A2B4C_oP28_62_ac_2cd_c.cpp ANRL/aflow_anrl_A2B_oP12_62_2c_c.cpp ANRL/aflow_anrl_A3B_oP16_62_cd_c.cpp ANRL/aflow_anrl_AB2C3_oP24_62_c_d_cd.cpp ANRL/aflow_anrl_AB3_oP16_62_c_3c.cpp ANRL/aflow_anrl_AB4C_oP24_62_c_2cd_c.cpp ANRL/aflow_anrl_AB_oP8_62_c_c.cpp ANRL/aflow_anrl_A2BC3_oC24_63_e_c_cg.cpp ANRL/aflow_anrl_A43B5C17_oC260_63_c8fg6h_cfg_ce3f2h.cpp ANRL/aflow_anrl_A6B_oC28_63_efg_c.cpp ANRL/aflow_anrl_AB3C_oC20_63_a_cf_c.cpp ANRL/aflow_anrl_AB4C_oC24_63_a_fg_c.cpp ANRL/aflow_anrl_AB4C_oC24_63_c_fg_c.cpp ANRL/aflow_anrl_A2B_oC24_64_2f_f.cpp ANRL/aflow_anrl_A2B4C_oC28_66_l_kl_a.cpp ANRL/aflow_anrl_A3B_oC64_66_gi2lm_2l.cpp ANRL/aflow_anrl_A3B_oC64_66_kl2m_bdl.cpp ANRL/aflow_anrl_A2BC_oC16_67_ag_b_g.cpp ANRL/aflow_anrl_ABC2_oC16_67_b_g_ag.cpp ANRL/aflow_anrl_AB_oC8_67_a_g.cpp ANRL/aflow_anrl_AB_oC8_67_a_g.cpp ANRL/aflow_anrl_AB4_oC20_68_a_i.cpp ANRL/aflow_anrl_AB2_oF48_70_f_fg.cpp ANRL/aflow_anrl_A4B3_oI14_71_gh_cg.cpp ANRL/aflow_anrl_ABC_oI12_71_h_j_g.cpp ANRL/aflow_anrl_ABCD3_oI48_73_d_e_e_ef.cpp ANRL/aflow_anrl_A2B_oI12_74_h_e.cpp ANRL/aflow_anrl_A4B_oI20_74_beh_e.cpp ANRL/aflow_anrl_AB2C12D4_tP76_75_2a2b_2d_12d_4d.cpp ANRL/aflow_anrl_A2BC_tP16_76_2a_a_a.cpp ANRL/aflow_anrl_A3B7_tP40_76_3a_7a.cpp ANRL/aflow_anrl_A2B6CD7_tP64_77_2d_6d_d_ab6d.cpp ANRL/aflow_anrl_A2B_tP48_77_8d_4d.cpp ANRL/aflow_anrl_A2B7C2_tP88_78_4a_14a_4a.cpp ANRL/aflow_anrl_A2BC2_tI20_79_c_2a_c.cpp ANRL/aflow_anrl_AB2_tI48_80_2b_4b.cpp ANRL/aflow_anrl_AB2_tP12_81_adg_2h.cpp ANRL/aflow_anrl_A3B_tI32_82_3g_g.cpp ANRL/aflow_anrl_A3B2_tP10_83_adk_j.cpp ANRL/aflow_anrl_A2B_tP30_85_ab2g_cg.cpp ANRL/aflow_anrl_AB3_tP32_86_g_3g.cpp ANRL/aflow_anrl_A4B_tI20_88_f_a.cpp ANRL/aflow_anrl_AB2_tI96_88_2f_4f.cpp ANRL/aflow_anrl_A17BC4D_tP184_89_17p_p_4p_io.cpp ANRL/aflow_anrl_A4B2C13D_tP40_90_g_d_cef2g_c.cpp ANRL/aflow_anrl_AB4C17D4E_tP54_90_a_g_c4g_g_c.cpp ANRL/aflow_anrl_ABC_tP24_91_d_d_d.cpp ANRL/aflow_anrl_AB32CD4E8_tP184_93_i_16p_af_2p_4p.cpp ANRL/aflow_anrl_A14B3C5_tP44_94_c3g_ad_bg.cpp ANRL/aflow_anrl_A6B2C_tP18_94_eg_c_a.cpp ANRL/aflow_anrl_ABC_tP24_95_d_d_d.cpp ANRL/aflow_anrl_A2B8CD_tI24_97_d_k_a_b.cpp ANRL/aflow_anrl_AB8C2_tI44_97_e_2k_cd.cpp ANRL/aflow_anrl_A2B_tI12_98_f_a.cpp ANRL/aflow_anrl_A2B8C2D_tP26_100_c_abcd_c_a.cpp ANRL/aflow_anrl_A3B11C6_tP40_100_ac_bc2d_cd.cpp ANRL/aflow_anrl_A7B7C2_tP32_101_bde_ade_d.cpp ANRL/aflow_anrl_A2B3_tP20_102_2c_b2c.cpp ANRL/aflow_anrl_AB4_tP10_103_a_d.cpp ANRL/aflow_anrl_A5B5C4_tP28_104_ac_ac_c.cpp ANRL/aflow_anrl_AB6C4_tP22_104_a_2ac_c.cpp ANRL/aflow_anrl_A2BC2_tP20_105_f_ac_2e.cpp ANRL/aflow_anrl_A3BC3D_tP64_106_3c_c_3c_c.cpp ANRL/aflow_anrl_A5B7_tI24_107_ac_abd.cpp ANRL/aflow_anrl_AB_tI4_107_a_a.cpp ANRL/aflow_anrl_A3B5_tI32_108_ac_a2c.cpp ANRL/aflow_anrl_ABC_tI12_109_a_a_a.cpp ANRL/aflow_anrl_AB_tI8_109_a_a.cpp ANRL/aflow_anrl_A2BC8_tI176_110_2b_b_8b.cpp ANRL/aflow_anrl_A2B_tP12_111_2n_adf.cpp ANRL/aflow_anrl_AB_tP8_111_n_n.cpp ANRL/aflow_anrl_AB4C_tP12_112_b_n_e.cpp ANRL/aflow_anrl_A2BC7D2_tP24_113_e_a_cef_e.cpp ANRL/aflow_anrl_A3B_tP32_114_3e_e.cpp ANRL/aflow_anrl_A4B_tP10_114_e_a.cpp ANRL/aflow_anrl_A2B3_tP5_115_g_ag.cpp ANRL/aflow_anrl_AB2_tP12_115_j_egi.cpp ANRL/aflow_anrl_A2B3_tP20_116_bci_fj.cpp ANRL/aflow_anrl_A2B3_tP20_117_i_adgh.cpp ANRL/aflow_anrl_A3B_tP16_118_ei_f.cpp ANRL/aflow_anrl_A5B3_tP32_118_g2i_aceh.cpp ANRL/aflow_anrl_A3B_tI24_119_b2i_af.cpp ANRL/aflow_anrl_AB_tI4_119_c_a.cpp ANRL/aflow_anrl_A4BC2_tI28_120_i_d_e.cpp ANRL/aflow_anrl_A4BC4D_tP10_123_gh_a_i_d.cpp ANRL/aflow_anrl_AB4C_tP12_124_a_m_c.cpp ANRL/aflow_anrl_AB4_tP10_124_a_m.cpp ANRL/aflow_anrl_A4B_tP10_125_m_a.cpp ANRL/aflow_anrl_ABC4_tP12_125_a_b_m.cpp ANRL/aflow_anrl_A2BC4_tP28_126_cd_e_k.cpp ANRL/aflow_anrl_A4B_tP20_127_ehj_g.cpp ANRL/aflow_anrl_A6B2C_tP18_128_eh_d_a.cpp ANRL/aflow_anrl_A7B2C_tP40_128_egi_h_e.cpp ANRL/aflow_anrl_A2BC4_tP28_130_f_c_g.cpp ANRL/aflow_anrl_A5B3_tP32_130_cg_cf.cpp ANRL/aflow_anrl_A2B2C4D_tP18_132_e_i_o_d.cpp ANRL/aflow_anrl_AB6C_tP16_132_d_io_a.cpp ANRL/aflow_anrl_AB3_tP32_133_h_i2j.cpp ANRL/aflow_anrl_A2B_tP24_135_gh_h.cpp ANRL/aflow_anrl_A4B2C_tP28_135_gh_h_d.cpp ANRL/aflow_anrl_A2B3_tP40_137_cdf_3g.cpp ANRL/aflow_anrl_A2B_tP6_137_d_a.cpp ANRL/aflow_anrl_A4BC4_tP18_137_g_b_g.cpp ANRL/aflow_anrl_AB2_tP6_137_a_d.cpp ANRL/aflow_anrl_A_tP12_138_bi.cpp ANRL/aflow_anrl_A3B5_tI32_140_ah_bk.cpp ANRL/aflow_anrl_A3B5_tI32_140_ah_cl.cpp ANRL/aflow_anrl_A2B_tI12_141_e_a.cpp ANRL/aflow_anrl_A_tI16_142_f.cpp ANRL/aflow_anrl_A4B14C3_hP21_143_bd_ac4d_d.cpp ANRL/aflow_anrl_A4B6C_hP11_143_bd_2d_a.cpp ANRL/aflow_anrl_AB2_hP12_143_cd_ab2d.cpp ANRL/aflow_anrl_A4B_hP15_144_4a_a.cpp ANRL/aflow_anrl_AB_hP6_144_a_a.cpp ANRL/aflow_anrl_A2B3C3DE7_hP48_145_2a_3a_3a_a_7a.cpp ANRL/aflow_anrl_A3BC_hR5_146_b_a_a.cpp ANRL/aflow_anrl_ABC3_hR10_146_2a_2a_2b.cpp ANRL/aflow_anrl_A2B4C_hR42_148_2f_4f_f.cpp ANRL/aflow_anrl_A2B_hR18_148_2f_f.cpp ANRL/aflow_anrl_AB3_hP24_149_acgi_3l.cpp ANRL/aflow_anrl_A3B_hP24_153_3c_2b.cpp ANRL/aflow_anrl_A_hP9_154_bc.cpp ANRL/aflow_anrl_AB2_hP9_156_b2c_3a2bc.cpp ANRL/aflow_anrl_AB_hP12_156_2ab3c_2ab3c.cpp ANRL/aflow_anrl_AB_hP4_156_ab_ab.cpp ANRL/aflow_anrl_A5B6C2_hP13_157_2ac_2c_b.cpp ANRL/aflow_anrl_A3B_hP8_158_d_a.cpp ANRL/aflow_anrl_A2B3_hP20_159_bc_2c.cpp ANRL/aflow_anrl_A4B3_hP28_159_ab2c_2c.cpp ANRL/aflow_anrl_AB4C7D_hP26_159_b_ac_a2c_b.cpp ANRL/aflow_anrl_A3B_hR4_160_b_a.cpp ANRL/aflow_anrl_A8B5_hR26_160_a3bc_a3b.cpp ANRL/aflow_anrl_ABC_hR3_160_a_a_a.cpp ANRL/aflow_anrl_AB_hR10_160_5a_5a.cpp ANRL/aflow_anrl_A2B3_hP5_164_d_ad.cpp ANRL/aflow_anrl_AB2_hP9_164_bd_c2d.cpp ANRL/aflow_anrl_ABC2_hP4_164_a_b_d.cpp ANRL/aflow_anrl_A3B_hP24_165_bdg_f.cpp ANRL/aflow_anrl_A4B3_hR7_166_2c_ac.cpp ANRL/aflow_anrl_ABC_hR6_166_c_c_c.cpp ANRL/aflow_anrl_AB3C_hR10_167_b_e_a.cpp ANRL/aflow_anrl_ABC2_hR24_167_e_e_2e.cpp ANRL/aflow_anrl_A2B13C4_hP57_168_d_c6d_2d.cpp ANRL/aflow_anrl_AB4C_hP72_168_2d_8d_2d.cpp ANRL/aflow_anrl_A2B3_hP30_169_2a_3a.cpp ANRL/aflow_anrl_A2B3_hP30_170_2a_3a.cpp ANRL/aflow_anrl_A10B2C_hP39_171_5c_c_a.cpp ANRL/aflow_anrl_A10B2C_hP39_172_5c_c_a.cpp ANRL/aflow_anrl_A3B_hP8_173_c_b.cpp ANRL/aflow_anrl_A4B3_hP14_173_bc_c.cpp ANRL/aflow_anrl_A12B7C2_hP21_174_2j2k_ajk_cf.cpp ANRL/aflow_anrl_ABC_hP12_174_cj_fk_aj.cpp ANRL/aflow_anrl_A8B7C6_hP21_175_ck_aj_k.cpp ANRL/aflow_anrl_ABC_hP36_175_jk_jk_jk.cpp ANRL/aflow_anrl_A3B2_hP10_176_h_bc.cpp ANRL/aflow_anrl_A3B3C_hP14_176_h_h_c.cpp ANRL/aflow_anrl_A3B_hP8_176_h_c.cpp ANRL/aflow_anrl_A2B_hP36_177_j2lm_n.cpp ANRL/aflow_anrl_AB3_hP24_178_b_ac.cpp ANRL/aflow_anrl_A_hP6_178_a.cpp ANRL/aflow_anrl_AB3_hP24_179_b_ac.cpp ANRL/aflow_anrl_A2B_hP9_181_j_c.cpp ANRL/aflow_anrl_ABC_hP3_183_a_a_a.cpp ANRL/aflow_anrl_AB_hP6_183_c_ab.cpp ANRL/aflow_anrl_AB4C_hP72_184_d_4d_d.cpp ANRL/aflow_anrl_A3BC_hP30_185_cd_c_ab.cpp ANRL/aflow_anrl_A3B_hP24_185_ab2c_c.cpp ANRL/aflow_anrl_A3B_hP8_185_c_a.cpp ANRL/aflow_anrl_AB3_hP24_185_c_ab2c.cpp ANRL/aflow_anrl_A3B7_hP20_186_c_b2c.cpp ANRL/aflow_anrl_AB3_hP4_187_e_fh.cpp ANRL/aflow_anrl_A3BC_hP10_188_k_c_a.cpp ANRL/aflow_anrl_AB9C4_hP28_188_e_kl_ak.cpp ANRL/aflow_anrl_A8BC3D6_hP18_189_bfh_a_g_i.cpp ANRL/aflow_anrl_A9BC3D5_hP18_189_fi_a_g_bh.cpp ANRL/aflow_anrl_A2B_hP18_190_gh_bf.cpp ANRL/aflow_anrl_A5B3_hP16_190_bdh_g.cpp ANRL/aflow_anrl_AB_hP24_190_i_afh.cpp ANRL/aflow_anrl_A2B3C18D6_hP58_192_c_f_lm_l.cpp ANRL/aflow_anrl_AB2_hP72_192_m_j2kl.cpp ANRL/aflow_anrl_A5B3_hP16_193_dg_g.cpp ANRL/aflow_anrl_A3B_hP16_194_gh_ac.cpp ANRL/aflow_anrl_A5B2_hP28_194_ahk_ch.cpp ANRL/aflow_anrl_A9B3C_hP26_194_hk_h_a.cpp ANRL/aflow_anrl_A12BC4_cP34_195_2j_ab_2e.cpp ANRL/aflow_anrl_A12B2C_cF60_196_h_bc_a.cpp ANRL/aflow_anrl_ABC3_cP20_198_a_a_b.cpp ANRL/aflow_anrl_A2B11_cP39_200_f_aghij.cpp ANRL/aflow_anrl_AB3C_cP60_201_be_fh_g.cpp ANRL/aflow_anrl_A6B6C_cF104_202_h_h_c.cpp ANRL/aflow_anrl_A_cF240_202_h2i.cpp ANRL/aflow_anrl_A2BCD3E6_cF208_203_e_c_d_f_g.cpp ANRL/aflow_anrl_A4B2C6D16E_cF232_203_e_d_f_eg_a.cpp ANRL/aflow_anrl_AB3C16_cF160_203_a_bc_eg.cpp ANRL/aflow_anrl_A2B3C6_cP264_205_2d_ab2c2d_6d.cpp ANRL/aflow_anrl_A_cP240_205_10d.cpp ANRL/aflow_anrl_AB3C2_cI96_206_c_e_ad.cpp ANRL/aflow_anrl_A17B15_cP64_207_acfk_eij.cpp ANRL/aflow_anrl_A3B_cP16_208_j_b.cpp ANRL/aflow_anrl_A6B2CD6E_cP64_208_m_ad_b_m_c.cpp ANRL/aflow_anrl_A24BC_cF104_209_j_a_b.cpp ANRL/aflow_anrl_A12B36CD12_cF488_210_h_3h_a_fg.cpp ANRL/aflow_anrl_A12B6C_cF608_210_4h_2h_e.cpp ANRL/aflow_anrl_A2B_cI72_211_hi_i.cpp ANRL/aflow_anrl_A2B_cP12_212_c_a.cpp ANRL/aflow_anrl_A3B3C_cI56_214_g_h_a.cpp ANRL/aflow_anrl_A3BC2_cI48_214_f_a_e.cpp ANRL/aflow_anrl_A4B9_cP52_215_ei_3efgi.cpp ANRL/aflow_anrl_ABCD_cF16_216_c_d_b_a.cpp ANRL/aflow_anrl_A3B4C_cP16_218_c_e_a.cpp ANRL/aflow_anrl_A7BC3D13_cF192_219_de_b_c_ah.cpp ANRL/aflow_anrl_A15B4_cI76_220_ae_c.cpp ANRL/aflow_anrl_A4B3_cI28_220_c_a.cpp ANRL/aflow_anrl_A2B3C6_cP33_221_cd_ag_fh.cpp ANRL/aflow_anrl_A5B3C16_cP96_222_ce_d_fi.cpp ANRL/aflow_anrl_A23B6_cF116_225_bd2f_e.cpp ANRL/aflow_anrl_A6B2C_cF36_225_e_c_a.cpp ANRL/aflow_anrl_AB13_cF112_226_a_bi.cpp ANRL/aflow_anrl_A2B2C7_cF88_227_c_d_af.cpp ANRL/aflow_anrl_A3B4_cF56_227_ad_e.cpp ANRL/aflow_anrl_A5BCD6_cF416_228_eg_c_b_h.cpp ANRL/aflow_anrl_A6B_cF224_228_h_c.cpp ANRL/aflow_anrl_A3B10_cI52_229_e_fh.cpp ANRL/aflow_anrl_A4B_cI10_229_c_a.cpp ANRL/aflow_anrl_A7B3_cI40_229_df_e.cpp ANRL/aflow_anrl_A2B3C12D3_cI160_230_a_c_h_d.cpp ANRL/aflow_anrl_AB_aP16_2_4i_4i.cpp ANRL/aflow_anrl_A5B11_mP16_6_2abc_2a3b3c.cpp ANRL/aflow_anrl_AB3_mC32_8_4a_12a.cpp ANRL/aflow_anrl_AB3_mC32_8_4a_4a4b.cpp ANRL/aflow_anrl_A3B13_oC32_38_ac_a2bcdef.cpp ANRL/aflow_anrl_A3B5_oC32_38_abce_abcdf.cpp ANRL/aflow_anrl_AB7_hR16_166_c_c2h.cpp ANRL/aflow_anrl_A2BCD4_tI16_82_ac_b_d_g.cpp ANRL/aflow_anrl_A2BC3_hP6_164_d_a_bd.cpp ANRL/aflow_anrl_A2BC3_hP6_164_d_b_ad.cpp ANRL/aflow_anrl_A2BC3_tP6_123_g_b_ch.cpp ANRL/aflow_anrl_A2BC3_hP6_164_d_a_bd.cpp ANRL/aflow_anrl_A2BC3_hP6_164_d_b_ad.cpp ANRL/aflow_anrl_A2BC3_tP6_123_g_b_ch.cpp ANRL/aflow_anrl_A2B_hP3_164_d_a.cpp ANRL/aflow_anrl_A2B_tP3_123_g_a.cpp ANRL/aflow_anrl_A3BC4_hR8_166_bc_a_2c.cpp ANRL/aflow_anrl_A3BC4_oC16_65_ai_b_q.cpp ANRL/aflow_anrl_A3BC4_oC16_65_bj_a_eh.cpp ANRL/aflow_anrl_A3BC4_oP8_47_eq_g_bdt.cpp ANRL/aflow_anrl_A3BC4_tI16_139_ae_b_g.cpp ANRL/aflow_anrl_A3BC4_tP8_123_abc_d_i.cpp ANRL/aflow_anrl_A3BC4_tP8_123_ag_b_2h.cpp ANRL/aflow_anrl_A3BC4_tP8_123_cf_a_k.cpp ANRL/aflow_anrl_A3B_hR4_166_bc_a.cpp ANRL/aflow_anrl_A3B_oC8_65_ai_b.cpp ANRL/aflow_anrl_A3B_oC8_65_bj_a.cpp ANRL/aflow_anrl_A3B_oP4_47_cr_a.cpp ANRL/aflow_anrl_A3B_tI8_139_ae_b.cpp ANRL/aflow_anrl_A3B_tP4_123_abc_d.cpp ANRL/aflow_anrl_A3B_tP4_123_ag_b.cpp ANRL/aflow_anrl_A3B_tP4_123_cf_a.cpp ANRL/aflow_anrl_AB2C3_oC12_65_a_i_cj.cpp ANRL/aflow_anrl_AB2C3_oI12_71_a_e_df.cpp ANRL/aflow_anrl_AB2C3_tI12_139_a_e_be.cpp ANRL/aflow_anrl_AB2_oC6_65_a_i.cpp ANRL/aflow_anrl_AB2_tI6_139_a_e.cpp ANRL/aflow_anrl_AB3C4_cP8_221_a_c_bd.cpp ANRL/aflow_anrl_AB3C4_hR8_166_a_bc_2c.cpp ANRL/aflow_anrl_AB3C4_mC16_12_a_di_2i.cpp ANRL/aflow_anrl_AB3C4_oC16_65_a_bf_hi.cpp ANRL/aflow_anrl_AB3C4_oP8_47_a_ct_egs.cpp ANRL/aflow_anrl_AB3C4_tI16_139_a_bd_ce.cpp ANRL/aflow_anrl_AB3C4_tP8_123_a_bh_cdg.cpp ANRL/aflow_anrl_AB3_hR4_166_a_bc.cpp ANRL/aflow_anrl_AB3_mC8_12_a_di.cpp ANRL/aflow_anrl_AB3_oP4_47_a_ct.cpp ANRL/aflow_anrl_AB3_tP4_123_a_bh.cpp ANRL/aflow_anrl_ABC2_hR4_166_a_b_c.cpp ANRL/aflow_anrl_ABC2_hR8_166_c_c_abc.cpp ANRL/aflow_anrl_ABC2_mC16_12_i_i_adi.cpp ANRL/aflow_anrl_ABC2_oC16_63_c_c_g.cpp ANRL/aflow_anrl_ABC2_oC16_65_i_i_fh.cpp ANRL/aflow_anrl_ABC2_oP8_51_e_e_2f.cpp ANRL/aflow_anrl_ABC2_oP8_59_a_a_2b.cpp ANRL/aflow_anrl_ABC2_tI16_139_e_e_cd.cpp ANRL/aflow_anrl_ABC2_tI16_141_a_b_e.cpp ANRL/aflow_anrl_ABC2_tP4_123_a_b_h.cpp ANRL/aflow_anrl_ABC2_tP4_123_a_c_e.cpp ANRL/aflow_anrl_ABC2_tP4_123_a_d_bc.cpp ANRL/aflow_anrl_ABC2_tP8_123_h_h_abg.cpp ANRL/aflow_anrl_ABC2_tP8_129_c_c_2c.cpp ANRL/aflow_anrl_AB_hR4_166_c_c.cpp ANRL/aflow_anrl_AB_mC8_12_i_i.cpp ANRL/aflow_anrl_AB_oC8_65_i_i.cpp ANRL/aflow_anrl_AB_oP4_51_e_e.cpp ANRL/aflow_anrl_AB_oP4_59_a_a.cpp ANRL/aflow_anrl_AB_tI8_139_e_e.cpp ANRL/aflow_anrl_AB_tP2_123_a_b.cpp ANRL/aflow_anrl_AB_tP2_123_a_c.cpp ANRL/aflow_anrl_AB_tP4_123_g_g.cpp 

COMPARE_FUNCS_DH_SRC = aflow_compare_structure.cpp aflow_compare_structure_function.cpp
CONTRIB_FUNCS_SW_SRC = aflow_contrib_shidong_main.cpp aflow_contrib_shidong.cpp aflow_contrib_shidong_auxiliary.cpp aflow_contrib_shidong_cluster_expansion.cpp     
#[OBSOLETE] [JUNKAI] CONTRIB_FUNCS_JX_SRC = aflow_contrib_junkai_cproto.cpp aflow_contrib_junkai_protocheck.cpp aflow_contrib_junkai_primitivetrans.cpp aflow_contrib_junkai_basic.cpp aflow_contrib_junkai_magnet.cpp aflow_contrib_junkai_phasediag.cpp
#[OBSOLETE] [JUNKAI] CONTRIB_FUNCS_JX_SRC = aflow_contrib_junkai_basic.cpp aflow_contrib_junkai_phasediag.cpp
#[OBSOLETE] [KESONG] CONTRIB_FUNCS_KY_SRC = aflow_contrib_kesong_main.cpp aflow_contrib_kesong_ipocc.cpp aflow_contrib_kesong_hnfcell.cpp aflow_contrib_kesong_pocc_basic.cpp aflow_contrib_kesong_multienum.cpp
#DX and CO - START
CONTRIB_FUNCS_RT_SRC = aflow_symmetry_spacegroup.cpp aflow_symmetry_spacegroup_functions.cpp aflow_symmetry_spacegroup_ITC_library.cpp
#DX and CO - END
CONTRIB_FUNCS_WS_SRC = aflow_contrib_wahyu.cpp
CONTRIB_FUNCS_SC_SRC = 
#aflow_contrib_stefano_htsecurity.cpp

#DX and CO - START
CONTRIB_FUNCS_KR_SRC = aflow_bader.cpp
#DX and CO - END
CONTRIB_FUNCS_CT_SRC = aflow_contrib_cormac.cpp

CHULL_FUNCS_SRC = aflow_chull.cpp

CCE_SRC = aflow_cce.cpp  #RF 190603
#README_SRC= aflow_readme.cpp

DATA_SRC=aflow_data_readme.cpp aflow_data_calculated.cpp aflow_data_htqc.cpp aflow_data_libraries.cpp aflow_data_stokes.cpp aflow_data_nist.cpp aflow_data_latex.cpp aflow_data_aflow_potcars.cpp aflow_data.cpp
DATA_OBJ                = $(DATA_FUNCS_SRC:.cpp=.o)

GFA_FUNCS_SRC = aflow_gfa.cpp

#CO20180409
POCC_FUNCS_SRC = aflow_pocc.cpp aflow_pocc.h

#AUROSTD_OBJ    = $(AUROSTD_CPP:.cpp=.o)
AUROSTD_OBJ = aurostd.o
AFLOW_CLASS_OBJ        = $(AFLOW_CLASS_SRC:.cpp=.o)
AFLOW_FUNCS_OBJ        = $(AFLOW_FUNCS_SRC:.cpp=.o)
PFLOW_FUNCS_OBJ        = $(PFLOW_FUNCS_SRC:.cpp=.o)
ESTRUCTURE_FUNCS_OBJ   = $(ESTRUCTURE_FUNCS_SRC:.cpp=.o)
POCCUPATION_FUNCS_OBJ  = $(POCCUPATION_FUNCS_SRC:.cpp=.o)
APENNSY_FUNCS_OBJ      = $(APENNSY_FUNCS_SRC:.cpp=.o)
LIBRARIES_FUNCS_OBJ    = $(LIBRARIES_FUNCS_SRC:.cpp=.o)
CONTRIB_FUNCS_OBJ      = $(CONTRIB_FUNCS_SW_SRC:.cpp=.o) $(CONTRIB_FUNCS_JX_SRC:.cpp=.o) $(CONTRIB_FUNCS_KY_SRC:.cpp=.o) $(CONTRIB_FUNCS_RT_SRC:.cpp=.o) $(CONTRIB_FUNCS_WS_SRC:.cpp=.o) $(CONTRIB_FUNCS_SC_SRC:.cpp=.o) $(CONTRIB_FUNCS_KR_SRC:.cpp=.o) $(CONTRIB_FUNCS_CT_SRC:.cpp=.o) 
#README_OBJ = $(README_SRC:.cpp=.o)
CALCULATED_OBJ         = $(CALCULATED_SRC:.cpp=.o)
AFLOWLIB_OBJ           = $(AFLOWLIB_SRC:.cpp=.o)
AGL_OBJ                = $(AGL_SRC:.cpp=.o)
AEL_OBJ                = $(AEL_SRC:.cpp=.o)
APL_OBJ                = $(APL_SRC:.cpp=.o)
ANRL_OBJ               = $(ANRL_SRC:.cpp=.o)
COMPARE_FUNCS_DH_OBJ   = $(COMPARE_FUNCS_DH_SRC:.cpp=.o)
CHULL_OBJ              = $(CHULL_FUNCS_SRC:.cpp=.o)
GFA_OBJ                = $(GFA_FUNCS_SRC:.cpp=.o)
POCC_OBJ               = $(POCC_FUNCS_SRC:.cpp=.o) #CO20180409
CCE_OBJ                = $(CCE_SRC:.cpp=.o) #RF 190603
SQLITE_OBJ             = $(SQLITE_C:.c=.o)	#CO20170614

#MB 190301 - added jupyter notebook files for chull
CHULL_JUPYTER_OBJS_ALL=aflow_chull_jupyter.cpp aflow_chull_jupyter_plotter.cpp aflow_chull_python.cpp aflow_chull_jupyter_requirements.cpp
OBJS_ALL= aflow.o $(AUROSTD_OBJ) $(AFLOW_CLASS_OBJ) $(AFLOW_FUNCS_OBJ) $(PFLOW_FUNCS_OBJ) $(ESTRUCTURE_FUNCS_OBJ) $(POCCUPATION_FUNCS_OBJ) $(APENNSY_FUNCS_OBJ) $(AUROSTD) $(LIBRARIES_FUNCS_OBJ) aflow_mix_experiments.o $(CONTRIB_FUNCS_OBJ) aflowlib_webapp_entry.cpp aflowlib_webapp_bands.cpp $(CHULL_JUPYTER_OBJS_ALL) $(AFLOWLIB_OBJ) $(AGL_OBJ) $(AEL_OBJ) $(APL_OBJ) $(ANRL_OBJ) $(COMPARE_FUNCS_DH_OBJ) $(CHULL_OBJ) $(GFA_OBJ) $(POCC_OBJ) $(CCE_OBJ) $(SQLITE_OBJ)

.PHONY: check send_version_updates_email
all: aflow aflow_data 
	$(MAKE) check
aflow: $(OBJS_ALL) Makefile 
#	$(MAKE) -C ../AFLOW2_FREE/EXTRA/APL2AGR/ && cd ../../
	cp -f aflow_apl*.o  aflow_aapl*.o  aflow_qha*.o ./APL/
	cp -f aflow_anrl*.o ./ANRL/
	cp sqlite3.o ./SQLITE/
#	$(CPP) $(LIBS_AFLOW) -o aflow *.o $(LIB_MKL) $(LIBS_AFLOW)
	$(CPP) $(LIBS_AFLOW) -o aflow `ls *.o | grep -v aflow_data` $(LIB_MKL) $(LIBS_AFLOW)
	ln -sf aflow aflowd
	ln -sf aflow apennsy
static_no_pdf: aflow aflow_data
	rm -rf $(SQLITE_OBJ)
	#$(CC) -DSQLITE_ENABLE_JSON1 -c $(SQLITE_C) $(LIBS) $(LIBS_STATIC)	#CO190401 - $(LIBS) -lpthreads not needed, issues with clang++ (mac)
	$(CC) $(SQLITE_OPTS) -c $(SQLITE_C) $(LIBS_STATIC)
	cp sqlite3.o ./SQLITE/
	rm -f aflow
#	$(CPP) $(LIBS_AFLOW_STATIC) -o aflow *.o $(LIB_MKL) $(LIBS_AFLOW_STATIC)
	$(CPP) $(LIBS_AFLOW_STATIC) -o aflow `ls *.o | grep -v aflow_data` $(LIB_MKL) $(LIBS_AFLOW_STATIC)
	rm -f aflow_data
#	$(CPP) $(VERS) $(INCLUDE) $(CCFLAGS) $(OPTS) -o aflow_data aflow_data.cpp $(LIBS_STATIC)
	$(CPP) $(VERS) $(INCLUDE) $(CCFLAGS) $(OPTS) -o aflow_data aflow_data.o aflow_data_*.o $(LIBS_STATIC)
#static: static_no_pdf
#	tar Jcfvp /www/AFLOW/CURRENT/aflow_$(VERSNUMBER)_amd64_debian_static.tar.xz aflow aflow_data	
$(SQLITE_OBJ): $(SQLITE_C)	#CO201706147
	#$(CC) -DSQLITE_ENABLE_JSON1 -DSQLITE_OMIT_LOAD_EXTENSION -o $@ -c $^ $(LIBS)	#-DSQLITE_OMIT_LOAD_EXTENSION doesn't really work amalgamation
	#$(CC) -DSQLITE_ENABLE_JSON1 -o $@ -c $^ $(LIBS)
	#$(CC) -DSQLITE_ENABLE_JSON1 -c $^ $(LIBS)	#CO190401 - $(LIBS) -lpthreads not needed, issues with clang++ (mac)
	$(CC) $(SQLITE_OPTS) -c $^
	cp sqlite3.o ./SQLITE/
extra:	findsym frozsl apl2agr platon subst
apl2agr:
	echo "MAKING APL2AGR"
	if [ -f $(EXTRA_FREE)/APL2AGR/Makefile ]; then $(MAKE) -C $(EXTRA_FREE)/APL2AGR realclean; fi
	if [ -f $(EXTRA_FREE)/APL2AGR/Makefile ]; then $(MAKE) -C $(EXTRA_FREE)/APL2AGR; fi
	if [ -f $(EXTRA_FREE)/APL2AGR/apl2agr ] && [ -d ../AFLOW3_NONFREE/BIN ]; then cp $(EXTRA_FREE)/APL2AGR/apl2agr ../AFLOW3_NONFREE/BIN; fi
subst:
	echo "MAKING SUBST"
	if [ -f $(EXTRA_FREE)/SUBST/Makefile ]; then $(MAKE) -C $(EXTRA_FREE)/SUBST clean; fi
	if [ -f $(EXTRA_FREE)/SUBST/Makefile ]; then $(MAKE) -C $(EXTRA_FREE)/SUBST; fi
	if [ -f $(EXTRA_FREE)/SUBST/subst ] && [ -d ../AFLOW3_NONFREE/BIN ]; then cp $(EXTRA_FREE)/SUBST/subst ../AFLOW3_NONFREE/BIN; fi
findsym:
	echo "MAKING FINDSYM"
	if [ -f ../AFLOW3_NONFREE/EXTRA/FINDSYM/Makefile ]; then $(MAKE) -C ../AFLOW3_NONFREE/EXTRA/FINDSYM clean; fi
	if [ -f ../AFLOW3_NONFREE/EXTRA/FINDSYM/Makefile ]; then $(MAKE) -C ../AFLOW3_NONFREE/EXTRA/FINDSYM; fi
	if [ -f ../AFLOW3_NONFREE/EXTRA/FINDSYM/findsym ]; then cp ../AFLOW3_NONFREE/EXTRA/FINDSYM/findsym ../AFLOW3_NONFREE/BIN; fi
frozsl:
	echo "MAKING FROZSL"
	if [ -f ../AFLOW3_NONFREE/EXTRA/FROZSL/Makefile ]; then $(MAKE) -C ../AFLOW3_NONFREE/EXTRA/FROZSL clean; fi
	if [ -f ../AFLOW3_NONFREE/EXTRA/FROZSL/Makefile ]; then $(MAKE) -C ../AFLOW3_NONFREE/EXTRA/FROZSL; fi
	if [ -f ../AFLOW3_NONFREE/EXTRA/FROZSL/frozsl ]; then cp ../AFLOW3_NONFREE/EXTRA/FROZSL/frozsl ../AFLOW3_NONFREE/BIN; fi
platon:
	echo "MAKING PLATON"
	if [ -f ../AFLOW3_NONFREE/EXTRA/PLATON/51108/Makefile ]; then $(MAKE) -C ../AFLOW3_NONFREE/EXTRA/PLATON/51108 clean; fi
	if [ -f ../AFLOW3_NONFREE/EXTRA/PLATON/51108/Makefile ]; then $(MAKE) -C ../AFLOW3_NONFREE/EXTRA/PLATON/51108; fi
	if [ -f ../AFLOW3_NONFREE/EXTRA/PLATON/51108/platon ]; then cp ../AFLOW3_NONFREE/EXTRA/PLATON/51108/platon ../AFLOW3_NONFREE/BIN; fi
enum:
	echo "MAKING ENUM"
	if [ -f $(EXTRA_FREE)/GUS/Makefile ]; then $(MAKE) -C $(EXTRA_FREE)/GUS; fi
extra_clean:
	if [ -f ../AFLOW3_NONFREE/EXTRA/FINDSYM/Makefile ]; then $(MAKE) -C ../AFLOW3_NONFREE/EXTRA/FINDSYM clean; fi
	if [ -f ../AFLOW3_NONFREE/EXTRA/FROZSL/Makefile ]; then $(MAKE) -C ../AFLOW3_NONFREE/EXTRA/FROZSL clean; fi
	if [ -f ../AFLOW3_NONFREE/EXTRA/PLATON/51108/Makefile ]; then $(MAKE) -C ../AFLOW3_NONFREE/EXTRA/PLATON/51108 clean; fi
	if [ -f $(EXTRA_FREE)/GUS/Makefile ]; then $(MAKE) -C $(EXTRA_FREE)/GUS realclean; fi
	if [ -f $(EXTRA_FREE)/APL2AGR/Makefile ]; then $(MAKE) -C $(EXTRA_FREE)/APL2AGR realclean; fi
#ME190313 - Change compiler to clang because g++ fails to compile on some Macs
mac:
	$(MAKE) CC=clang CPP=clang++ aflow_data
	$(MAKE) CC=clang CPP=clang++ -e ARCH=-D_MACOSX_ -j 4
	ln -sf aflow aflowd
	ln -sf aflow apennsy
	$(MAKE) check
#mac_static: mac
#	tar Jcfvp aflow_$(VERSNUMBER)_maxOSX_10.X.X.tar.xz aflow aflow_data
aflow.o: aflow.cpp aflow_test.cpp $(AFLOW_HPP) $(AUROSTD_HPP) Makefile
	$(CPP) $(VERS) -D_AFLOW_FILE_NAME_=\""$(@:.o=.cpp)"\" $(INCLUDE) $(CCFLAGS) $(OPTS) aflow.cpp -c
#aurostd.o: aurostd.cpp aurostd.h Makefile
#	$(CPP) $(VERS) $(INCLUDE) $(CCFLAGS) $(OPTS) aurostd.cpp -c -o aurostd.o
#aurostd.cpp:
#	cd ./AUROSTD && ppp4cpp.py
#aurostd.h:
#	cd ./AUROSTD && ppp4cpp.py

aurostd.o: $(AUROSTD_HPP) $(AUROSTD_CPP) Makefile
	$(CPP) $(VERS) -D_AFLOW_FILE_NAME_=\""$(@:.o=.cpp)"\" $(INCLUDE) $(CCFLAGS) $(OPTS) $(ARCH) ./AUROSTD/aurostd.cpp -c -o aurostd.o 
.cpp.o: .cpp Makefile $(AFLOW_HPP) $(AUROSTD_HPP) $(AUROSTD_CPP)
	$(CPP) $(VERS) -D_AFLOW_FILE_NAME_=\""$(@:.o=.cpp)"\" $(INCLUDE) $(CCFLAGS) $(OPTS) $(@:.o=.cpp) -c
	touch $@
aflow_init.o: aflow_init.cpp Makefile $(AFLOW_HPP) $(AUROSTD_HPP) $(AUROSTD_CPP)
	$(CPP) $(VERS) -D_AFLOW_FILE_NAME_=\""$(@:.o=.cpp)"\" $(INCLUDE) $(CCFLAGS) $(OPTS) $(ARCH) aflow_init.cpp -c
aflow_apennsy_phases.o: aflow_apennsy_phases.cpp $(AFLOW_HPP) $(AUROSTD_HPP) Makefile
	$(CPP) $(VERS) -D_AFLOW_FILE_NAME_=\""$(@:.o=.cpp)"\" $(INCLUDE) $(CCFLAGS)  aflow_apennsy_phases.cpp -c
#aflow_mix_nomix_table.o: aflow_mix_nomix_table.cpp $(AFLOW_HPP) $(AUROSTD_HPP) Makefile
#	$(CPP) $(VERS) $(INCLUDE) $(CCFLAGS) $(OPTS) aflow_mix_nomix_table.cpp -c
#CO20170622 - START
aflowlib_webapp_entry.cpp: aflowlib_webapp_entry.js
	rm -rf $@
	echo "// $@ automatic generated" >> $@
	echo "std::string AFLOW_WEBAPP_ENTRY_JS=\"\\" >> $@
	cat $^ | perl -p -e 's/\r//g' | perl -p -e 's/\\u/\\\\u/g' | perl -p -e 's/\n/ \\n\\\n/g' | perl -p -e 's/\"/\\"/g' >> $@
	echo "\";" >> $@
#CO20170622 - END
#CO20180305 - START
aflowlib_webapp_bands.cpp: aflowlib_webapp_bands.js
	rm -rf $@
	echo "// $@ automatic generated" >> $@
	echo "std::string AFLOW_WEBAPP_BANDS_JS=\"\\" >> $@
	cat $^ | perl -p -e 's/\r//g' | perl -p -e 's/\n/ \\n\\\n/g' | perl -p -e 's/\"/\\"/g' >> $@
	echo "\";" >> $@
#CO20180305 - END
#MB 190301 - START
aflow_chull_jupyter.cpp: aflow_chull_jupyter.json
	rm -rf $@
	echo "// $@ automatic generated" >> $@
	echo "std::string AFLOW_CHULL_JUPYTER_JSON=\"\\" >> $@
	cat $^ | perl -p -e 's/\r//g' | perl -p -e 's/\\n/\\\\n/g' | perl -p -e 's/\n/ \\n\\\n/g' | perl -p -e 's/\"/\\"/g' >> $@	
	echo "\";" >> $@
#MB 190301 - END
#MB 190301 - START
aflow_chull_jupyter_plotter.cpp: aflow_chull_jupyter_plotter.py
	rm -rf $@
	echo "// $@ automatic generated" >> $@
	echo "std::string AFLOW_CHULL_JUPYTER_PLOTTER_PY=\"\\" >> $@
	cat $^ | perl -p -e 's/\r//g' | perl -p -e 's/\\d/\\\\d/g' | perl -p -e 's/\n/ \\n\\\n/g' | perl -p -e 's/\"/\\"/g' >> $@
	echo "\";" >> $@
#MB 190301 - END
#MB 190301 - START
aflow_chull_python.cpp: aflow_chull_python.py
	rm -rf $@
	echo "// $@ automatic generated" >> $@
	echo "std::string AFLOW_CHULL_PYTHON_PY=\"\\" >> $@
	cat $^ | perl -p -e 's/\r//g' | perl -p -e 's/\n/ \\n\\\n/g' | perl -p -e 's/\"/\\"/g' >> $@
	echo "\";" >> $@
#MB 190301 - END
#MB 190301 - START
aflow_chull_jupyter_requirements.cpp: aflow_chull_jupyter_requirements.txt
	rm -rf $@
	echo "// $@ automatic generated" >> $@
	echo "std::string AFLOW_CHULL_JUPYTER_REQUIREMENTS_TXT=\"\\" >> $@
	cat $^ | perl -p -e 's/\r//g' | perl -p -e 's/\n/ \\n\\\n/g' | perl -p -e 's/\"/\\"/g' >> $@
	echo "\";" >> $@
#MB 190301 - END
aflowlib_web_interface.o: aflowlib_web_interface.cpp aflowlib_webapp_entry.cpp aflowlib_webapp_bands.cpp
	$(CPP) $(VERS) -D_AFLOW_FILE_NAME_=\""$(@:.o=.cpp)"\" $(INCLUDE) $(CCFLAGS) $(OPTS) $(ARCH) aflowlib_web_interface.cpp -c
aflow_mix_nomix_table.cpp: Makefile $(AFLOW_HPP) $(AUROSTD_HPP)
	rm -rf nomix.tmp
	find $(PROJECT_DIRECTORY_GNDSTATE)/NOMIX/ -name aflow.in | sed "s/\/common\/$(PROJECT_DIRECTORY_GNDSTATE)\/NOMIX\/LIB2\/LIB\///g" | sed "s/aflow.in//g" >> nomix.tmp
	rm -rf aflow_mix_nomix_table.cpp
	echo "// aflow_mix_nomix_table.cpp automatic generated " >> aflow_mix_nomix_table.cpp
	echo "#include <string>" >> aflow_mix_nomix_table.cpp
	echo "std::string NomixTable=\"\\" >> aflow_mix_nomix_table.cpp
	cat nomix.tmp | sort | grep -v "//" | perl -p -e 's/\n/ \\n\\\n/g' >> aflow_mix_nomix_table.cpp
	echo "\";" >> aflow_mix_nomix_table.cpp
	chmod 755 aflow_mix_nomix_table.cpp
	rm -rf nomix.tmp
aflow_mix_experiments.o: aflow_mix_experiments.cpp $(AFLOW_HPP) $(AUROSTD_HPP) Makefile
	$(CPP) $(VERS) $(INCLUDE) $(CCFLAGS) $(OPTS) aflow_mix_experiments.cpp -c
aflow_xproto.o: aflow_xproto.cpp aflow_xproto_library_default.cpp Makefile
	$(CPP) $(VERS) -D_AFLOW_FILE_NAME_=\""$(@:.o=.cpp)"\" $(INCLUDE) $(CCFLAGS) $(OPTS) aflow_xproto.cpp -c
aflow_library_icsd.dat.xz: $(ICSD_LIB)/README_LIBRARY_ICSD1.TXT $(ICSD_LIB)/README_LIBRARY_ICSD2.TXT $(ICSD_LIB)/README_LIBRARY_ICSD3.TXT $(ICSD_LIB)/README_LIBRARY_ICSD4.TXT $(ICSD_LIB)/README_LIBRARY_ICSD5.TXT $(ICSD_LIB)/README_LIBRARY_ICSD6.TXT $(ICSD_LIB)/README_LIBRARY_ICSD7.TXT $(ICSD_LIB)/README_LIBRARY_ICSD8.TXT $(ICSD_LIB)/README_LIBRARY_ICSD9.TXT
	$(MAKE) aflow -j 16
	rm -rf aflow_library_icsd.dat
	echo "[AFLOW] aflow_library_icsd.dat  " >> aflow_library_icsd.dat
	echo "[README_LIBRARY_ICSD1.TXT]START " >> aflow_library_icsd.dat
	cat $(ICSD_LIB)/README_LIBRARY_ICSD1.TXT >> aflow_library_icsd.dat
	echo "[README_LIBRARY_ICSD1.TXT]STOP " >> aflow_library_icsd.dat
	echo "[README_LIBRARY_ICSD2.TXT]START " >> aflow_library_icsd.dat
	cat $(ICSD_LIB)/README_LIBRARY_ICSD2.TXT >> aflow_library_icsd.dat
	echo "[README_LIBRARY_ICSD2.TXT]STOP " >> aflow_library_icsd.dat
	echo "[README_LIBRARY_ICSD3.TXT]START " >> aflow_library_icsd.dat
	cat $(ICSD_LIB)/README_LIBRARY_ICSD3.TXT >> aflow_library_icsd.dat
	echo "[README_LIBRARY_ICSD3.TXT]STOP " >> aflow_library_icsd.dat
	echo "[README_LIBRARY_ICSD4.TXT]START " >> aflow_library_icsd.dat
	cat $(ICSD_LIB)/README_LIBRARY_ICSD4.TXT >> aflow_library_icsd.dat
	echo "[README_LIBRARY_ICSD4.TXT]STOP " >> aflow_library_icsd.dat
	echo "[README_LIBRARY_ICSD5.TXT]START " >> aflow_library_icsd.dat
	cat $(ICSD_LIB)/README_LIBRARY_ICSD5.TXT >> aflow_library_icsd.dat
	echo "[README_LIBRARY_ICSD5.TXT]STOP " >> aflow_library_icsd.dat
	echo "[README_LIBRARY_ICSD6.TXT]START " >> aflow_library_icsd.dat
	cat $(ICSD_LIB)/README_LIBRARY_ICSD6.TXT >> aflow_library_icsd.dat
	echo "[README_LIBRARY_ICSD6.TXT]STOP " >> aflow_library_icsd.dat
	echo "[README_LIBRARY_ICSD7.TXT]START " >> aflow_library_icsd.dat
	cat $(ICSD_LIB)/README_LIBRARY_ICSD7.TXT >> aflow_library_icsd.dat
	echo "[README_LIBRARY_ICSD7.TXT]STOP " >> aflow_library_icsd.dat
	echo "[README_LIBRARY_ICSD8.TXT]START " >> aflow_library_icsd.dat
	cat $(ICSD_LIB)/README_LIBRARY_ICSD8.TXT >> aflow_library_icsd.dat
	echo "[README_LIBRARY_ICSD8.TXT]STOP " >> aflow_library_icsd.dat
	echo "[README_LIBRARY_ICSD9.TXT]START " >> aflow_library_icsd.dat
	cat $(ICSD_LIB)/README_LIBRARY_ICSD9.TXT >> aflow_library_icsd.dat
	echo "[README_LIBRARY_ICSD9.TXT]STOP " >> aflow_library_icsd.dat
	cat aflow_library_icsd.dat |sed "s/WYCK_ICSD/WYC_ICSD/g" |sed "s/  / /g"|sed "s/  / /g"|sed "s/  / /g"|sed "s/  / /g"|sed "s/  / /g" | grep -v "//" > aflow_library_icsd.dat2
	mv aflow_library_icsd.dat2 aflow_library_icsd.dat
	xz -9vf aflow_library_icsd.dat
	cp -f aflow_library_icsd.dat.xz ../AFLOW3_NONFREE/LIBS
	cp -f aflow_library_icsd.dat.xz /common/AFLOW/LIBS
	rm -f aflow_data_*
	$(MAKE) aflow_data
#	rm -f $(EXTRA_FREE)/NIST/ICSD_List_2014.txt*
	./aflow --protos_icsd > $(EXTRA_FREE)/NIST/ICSD_List_2014.txt
	rm -f $(EXTRA_FREE)/NIST/ICSD_List_2014.txt.xz
	xz -9vf $(EXTRA_FREE)/NIST/ICSD_List_2014.txt
$(ICSD_LIB)/README_LIBRARY_ICSD1.TXT:
	rm -rf $(ICSD_LIB)/README_LIBRARY_ICSD1.TXT
	echo "// ***************************************************************************">>$(ICSD_LIB)/README_LIBRARY_ICSD1.TXT
	xzcat $(NIST_LIB)/README_LIBRARY_ICSD1.TXT.xz >>$(ICSD_LIB)/README_LIBRARY_ICSD1.TXT
	echo "// ***************************************************************************">>$(ICSD_LIB)/README_LIBRARY_ICSD1.TXT
	echo " STRUCTURE ___PROTO_END___">>$(ICSD_LIB)/README_LIBRARY_ICSD1.TXT
	echo " END">>$(ICSD_LIB)/README_LIBRARY_ICSD1.TXT
	echo "// ***************************************************************************">>$(ICSD_LIB)/README_LIBRARY_ICSD1.TXT
$(ICSD_LIB)/README_LIBRARY_ICSD2.TXT:
	rm -rf $(ICSD_LIB)/README_LIBRARY_ICSD2.TXT
	echo "// ***************************************************************************">>$(ICSD_LIB)/README_LIBRARY_ICSD2.TXT
	xzcat $(NIST_LIB)/README_LIBRARY_ICSD2.TXT.xz >>$(ICSD_LIB)/README_LIBRARY_ICSD2.TXT
	echo "// ***************************************************************************">>$(ICSD_LIB)/README_LIBRARY_ICSD2.TXT
	echo " STRUCTURE ___PROTO_END___">>$(ICSD_LIB)/README_LIBRARY_ICSD2.TXT
	echo " END">>$(ICSD_LIB)/README_LIBRARY_ICSD2.TXT
	echo "// ***************************************************************************">>$(ICSD_LIB)/README_LIBRARY_ICSD2.TXT
$(ICSD_LIB)/README_LIBRARY_ICSD3.TXT:
	rm -rf $(ICSD_LIB)/README_LIBRARY_ICSD3.TXT
	echo "// ***************************************************************************">>$(ICSD_LIB)/README_LIBRARY_ICSD3.TXT
	xzcat $(NIST_LIB)/README_LIBRARY_ICSD3.TXT.xz >>$(ICSD_LIB)/README_LIBRARY_ICSD3.TXT
	echo "// ***************************************************************************">>$(ICSD_LIB)/README_LIBRARY_ICSD3.TXT
	echo " STRUCTURE ___PROTO_END___">>$(ICSD_LIB)/README_LIBRARY_ICSD3.TXT
	echo " END">>$(ICSD_LIB)/README_LIBRARY_ICSD3.TXT
	echo "// ***************************************************************************">>$(ICSD_LIB)/README_LIBRARY_ICSD3.TXT
$(ICSD_LIB)/README_LIBRARY_ICSD4.TXT:
	rm -rf $(ICSD_LIB)/README_LIBRARY_ICSD4.TXT
	echo "// ***************************************************************************">>$(ICSD_LIB)/README_LIBRARY_ICSD4.TXT
	xzcat $(NIST_LIB)/README_LIBRARY_ICSD4.TXT.xz >>$(ICSD_LIB)/README_LIBRARY_ICSD4.TXT
	echo "// ***************************************************************************">>$(ICSD_LIB)/README_LIBRARY_ICSD4.TXT
	echo " STRUCTURE ___PROTO_END___">>$(ICSD_LIB)/README_LIBRARY_ICSD4.TXT
	echo " END">>$(ICSD_LIB)/README_LIBRARY_ICSD4.TXT
	echo "// ***************************************************************************">>$(ICSD_LIB)/README_LIBRARY_ICSD4.TXT
$(ICSD_LIB)/README_LIBRARY_ICSD5.TXT:
	rm -rf $(ICSD_LIB)/README_LIBRARY_ICSD5.TXT
	echo "// ***************************************************************************">>$(ICSD_LIB)/README_LIBRARY_ICSD5.TXT
	xzcat $(NIST_LIB)/README_LIBRARY_ICSD5.TXT.xz >>$(ICSD_LIB)/README_LIBRARY_ICSD5.TXT
	echo "// ***************************************************************************">>$(ICSD_LIB)/README_LIBRARY_ICSD5.TXT
	echo " STRUCTURE ___PROTO_END___">>$(ICSD_LIB)/README_LIBRARY_ICSD5.TXT
	echo " END">>$(ICSD_LIB)/README_LIBRARY_ICSD5.TXT
	echo "// ***************************************************************************">>$(ICSD_LIB)/README_LIBRARY_ICSD5.TXT
$(ICSD_LIB)/README_LIBRARY_ICSD6.TXT:
	rm -rf $(ICSD_LIB)/README_LIBRARY_ICSD6.TXT
	echo "// ***************************************************************************">>$(ICSD_LIB)/README_LIBRARY_ICSD6.TXT
	xzcat $(NIST_LIB)/README_LIBRARY_ICSD6.TXT.xz >>$(ICSD_LIB)/README_LIBRARY_ICSD6.TXT
	echo "// ***************************************************************************">>$(ICSD_LIB)/README_LIBRARY_ICSD6.TXT
	echo " STRUCTURE ___PROTO_END___">>$(ICSD_LIB)/README_LIBRARY_ICSD6.TXT
	echo " END">>$(ICSD_LIB)/README_LIBRARY_ICSD6.TXT
	echo "// ***************************************************************************">>$(ICSD_LIB)/README_LIBRARY_ICSD6.TXT
$(ICSD_LIB)/README_LIBRARY_ICSD7.TXT:
	rm -rf $(ICSD_LIB)/README_LIBRARY_ICSD7.TXT
	echo "// ***************************************************************************">>$(ICSD_LIB)/README_LIBRARY_ICSD7.TXT
	xzcat $(NIST_LIB)/README_LIBRARY_ICSD7.TXT.xz >>$(ICSD_LIB)/README_LIBRARY_ICSD7.TXT
	echo "// ***************************************************************************">>$(ICSD_LIB)/README_LIBRARY_ICSD7.TXT
	echo " STRUCTURE ___PROTO_END___">>$(ICSD_LIB)/README_LIBRARY_ICSD7.TXT
	echo " END">>$(ICSD_LIB)/README_LIBRARY_ICSD7.TXT
	echo "// ***************************************************************************">>$(ICSD_LIB)/README_LIBRARY_ICSD7.TXT
$(ICSD_LIB)/README_LIBRARY_ICSD8.TXT:
	rm -rf $(ICSD_LIB)/README_LIBRARY_ICSD8.TXT
	echo "// ***************************************************************************">>$(ICSD_LIB)/README_LIBRARY_ICSD8.TXT
	xzcat $(NIST_LIB)/README_LIBRARY_ICSD8.TXT.xz >>$(ICSD_LIB)/README_LIBRARY_ICSD8.TXT
	echo "// ***************************************************************************">>$(ICSD_LIB)/README_LIBRARY_ICSD8.TXT
	echo " STRUCTURE ___PROTO_END___">>$(ICSD_LIB)/README_LIBRARY_ICSD8.TXT
	echo " END">>$(ICSD_LIB)/README_LIBRARY_ICSD8.TXT
	echo "// ***************************************************************************">>$(ICSD_LIB)/README_LIBRARY_ICSD8.TXT
$(ICSD_LIB)/README_LIBRARY_ICSD9.TXT:
	rm -rf $(ICSD_LIB)/README_LIBRARY_ICSD9.TXT
	echo "// ***************************************************************************">>$(ICSD_LIB)/README_LIBRARY_ICSD9.TXT
	xzcat $(NIST_LIB)/README_LIBRARY_ICSD9.TXT.xz >>$(ICSD_LIB)/README_LIBRARY_ICSD9.TXT
	echo "// ***************************************************************************">>$(ICSD_LIB)/README_LIBRARY_ICSD9.TXT
	echo " STRUCTURE ___PROTO_END___">>$(ICSD_LIB)/README_LIBRARY_ICSD9.TXT
	echo " END">>$(ICSD_LIB)/README_LIBRARY_ICSD9.TXT
	echo "// ***************************************************************************">>$(ICSD_LIB)/README_LIBRARY_ICSD9.TXT
############################################################################################################
aflow_data_calculated.cpp: Makefile
	rm -rf aflow_data_calculated.cpp
	# vLIBS	
	if [ -f $(EXTRA_FREE)/CALCULATED/vLIBS.dat.xz ]; then echo "// aflow_data_calculated.cpp automatic generated from CALCULATED/vLIBS.dat" >> aflow_data_calculated.cpp ; fi
	if [ -f $(EXTRA_FREE)/CALCULATED/vLIBS.dat.xz ]; then echo "#include <string>" >> aflow_data_calculated.cpp ; fi
	if [ -f $(EXTRA_FREE)/CALCULATED/vLIBS.dat.xz ]; then echo "std::string vAUID,vAURL,vLOOP;" >> aflow_data_calculated.cpp ; fi
	if [ -f $(EXTRA_FREE)/CALCULATED/vLIBS.dat.xz ]; then echo "std::string vLIBS=\"\\" >> aflow_data_calculated.cpp ; fi
	if [ -f $(EXTRA_FREE)/CALCULATED/vLIBS.dat.xz ]; then xzcat $(EXTRA_FREE)/CALCULATED/vLIBS.dat.xz | grep -v "//" | perl -p -e 's/\n/\\n\\\n/g' >> aflow_data_calculated.cpp ; fi
	if [ -f $(EXTRA_FREE)/CALCULATED/vLIBS.dat.xz ]; then echo "\";" >> aflow_data_calculated.cpp ; fi
	# done
	if [ ! -f aflow_data_calculated.cpp ]; then rm -rf aflow_data_calculated.cpp.xz*; wget http://materials.duke.edu/AFLOW/AFLOW3_FREE/aflow_data_calculated.cpp.xz && xz -dv aflow_data_calculated.cpp.xz ; fi
	if [ ! -f aflow_data_calculated.cpp ]; then rm -rf aflow_data_calculated.cpp.xz*; wget http://aflowlib.duke.edu/AFLOW/AFLOW3_FREE/aflow_data_calculated.cpp.xz && xz -dv aflow_data_calculated.cpp.xz ; fi
	touch $@
aflow_data_htqc.cpp: README_LIBRARY_HTQC.TXT Makefile
	rm -f aflow_data_htqc.cpp
	echo "// aflow_data_htqc.cpp automatic generated from README_LIBRARY_HTQC.TXT" >> aflow_data_htqc.cpp
	echo "#include <string>" >> aflow_data_htqc.cpp
	echo "std::string Library_HTQC=\"\\" >> aflow_data_htqc.cpp
	cat README_LIBRARY_HTQC.TXT | grep -v "//" | perl -p -e 's/\n/ \\n\\\n/g' >> aflow_data_htqc.cpp
	cat README_LIBRARY_HTQC_BORIDES.TXT | grep -v "//" | perl -p -e 's/\n/ \\n\\\n/g' >> aflow_data_htqc.cpp
	cat README_LIBRARY_HTQC_CARBIDES.TXT | grep -v "//" | perl -p -e 's/\n/ \\n\\\n/g' >> aflow_data_htqc.cpp
	echo "STRUCTURE ___PROTO_END___"  | perl -p -e 's/\n/ \\n\\\n/g' >> aflow_data_htqc.cpp
	echo " END"  | perl -p -e 's/\n/ \\n\\\n/g' >> aflow_data_htqc.cpp
	echo "\";" >> aflow_data_htqc.cpp
#aflow_data_binary.cpp:  Makefile
#	rm -rf aflow_data_binary.cpp
#	echo "// aflow_data_binary.cpp automatic generated from PROTO/Binary.exp" >> aflow_data_binary.cpp
#	echo "std::string AFLOW_BinaryRead=\"\\" >> aflow_data_binary.cpp
#	cat $(EXTRA_FREE)/PROTO/Binary.exp | grep -v "//" | perl -p -e 's/\n/ \\n\\\n/g' | perl -p -e 's/\"/\\"/g' >> aflow_data_binary.cpp
#	echo "\";" >> aflow_data_binary.cpp
#	echo "std::string AFLOW_Binary_Angle_Read=\"\\" >> aflow_data_binary.cpp
#	cat $(EXTRA_FREE)/PROTO/Binary_angle.exp | grep -v "//" | perl -p -e 's/\n/ \\n\\\n/g' | perl -p -e 's/\"/\\"/g' >> aflow_data_binary.cpp
#	echo "\";" >> aflow_data_binary.cpp
aflow_data_libraries.cpp: Makefile
	rm -rf aflow_data_libraries.cpp
	echo "// aflow_data_libraries.cpp automatic generated from ../AFLOW3_NONFREE/EXTRA/CALCULATED/aflowlib_libX.dat" >> aflow_data_libraries.cpp
	echo "#include <string>" >> aflow_data_libraries.cpp
#	echo "std::string aflowlib_icsd=\"\\" >> aflow_data_libraries.cpp && xzcat ../AFLOW3_NONFREE/EXTRA/CALCULATED/aflowlib_icsd.dat.xz | grep -v "//" | perl -p -e 's/\n/ \\n\\\n/g' | perl -p -e 's/\\Gamma/\\\\Gamma/g' | perl -p -e 's/\\Sigma/\\\\Sigma/g' >> aflow_data_libraries.cpp && echo "\";" >> aflow_data_libraries.cpp
	echo "std::string aflowlib_icsd=\"\";" >> aflow_data_libraries.cpp
	echo "LIB0"
#	echo "std::string aflowlib_lib0=\"\\" >> aflow_data_libraries.cpp && xzcat ../AFLOW3_NONFREE/EXTRA/CALCULATED/aflowlib_lib0.dat.xz | grep -v "//" | perl -p -e 's/\n/ \\n\\\n/g' | perl -p -e 's/\\Gamma/\\\\Gamma/g' | perl -p -e 's/\\Sigma/\\\\Sigma/g' >> aflow_data_libraries.cpp && echo "\";" >> aflow_data_libraries.cpp	
	echo "std::string aflowlib_lib0=\"\";" >> aflow_data_libraries.cpp
	echo "LIB1"
#	echo "std::string aflowlib_lib1=\"\\" >> aflow_data_libraries.cpp && xzcat ../AFLOW3_NONFREE/EXTRA/CALCULATED/aflowlib_lib1.dat.xz | grep -v "//" | perl -p -e 's/\n/ \\n\\\n/g' | perl -p -e 's/\\Gamma/\\\\Gamma/g' | perl -p -e 's/\\Sigma/\\\\Sigma/g' >> aflow_data_libraries.cpp && echo "\";" >> aflow_data_libraries.cpp	
	echo "std::string aflowlib_lib1=\"\";" >> aflow_data_libraries.cpp
	echo "LIB2"
#	echo "std::string aflowlib_lib2=\"\\" >> aflow_data_libraries.cpp && xzcat ../AFLOW3_NONFREE/EXTRA/CALCULATED/aflowlib_lib2.dat.xz | grep -v "//" | perl -p -e 's/\n/ \\n\\\n/g' | perl -p -e 's/\\Gamma/\\\\Gamma/g' | perl -p -e 's/\\Sigma/\\\\Sigma/g' >> aflow_data_libraries.cpp && echo "\";" >> aflow_data_libraries.cpp	
	echo "std::string aflowlib_lib2=\"\";" >> aflow_data_libraries.cpp
	echo "LIB3"
#	echo "std::string aflowlib_lib3=\"\\" >> aflow_data_libraries.cpp && xzcat ../AFLOW3_NONFREE/EXTRA/CALCULATED/aflowlib_lib3.dat.xz | grep -v "//" | perl -p -e 's/\n/ \\n\\\n/g' | perl -p -e 's/\\Gamma/\\\\Gamma/g' | perl -p -e 's/\\Sigma/\\\\Sigma/g' >> aflow_data_libraries.cpp && echo "\";" >> aflow_data_libraries.cpp
	echo "std::string aflowlib_lib3=\"\";" >> aflow_data_libraries.cpp
	echo "LIB4"
#	echo "std::string aflowlib_lib4=\"\\" >> aflow_data_libraries.cpp && xzcat ../AFLOW3_NONFREE/EXTRA/CALCULATED/aflowlib_lib4.dat.xz | grep -v "//" | perl -p -e 's/\n/ \\n\\\n/g' | perl -p -e 's/\\Gamma/\\\\Gamma/g' | perl -p -e 's/\\Sigma/\\\\Sigma/g' >> aflow_data_libraries.cpp && echo "\";" >> aflow_data_libraries.cpp
	echo "std::string aflowlib_lib4=\"\";" >> aflow_data_libraries.cpp
	echo "LIB5"
#	echo "std::string aflowlib_lib5=\"\\" >> aflow_data_libraries.cpp && xzcat ../AFLOW3_NONFREE/EXTRA/CALCULATED/aflowlib_lib5.dat.xz | grep -v "//" | perl -p -e 's/\n/ \\n\\\n/g' | perl -p -e 's/\\Gamma/\\\\Gamma/g' | perl -p -e 's/\\Sigma/\\\\Sigma/g' >> aflow_data_libraries.cpp && echo "\";" >> aflow_data_libraries.cpp
	echo "std::string aflowlib_lib5=\"\";" >> aflow_data_libraries.cpp
	echo "LIB6"
#	echo "std::string aflowlib_lib6=\"\\" >> aflow_data_libraries.cpp && xzcat ../AFLOW3_NONFREE/EXTRA/CALCULATED/aflowlib_lib6.dat.xz | grep -v "//" | perl -p -e 's/\n/ \\n\\\n/g' | perl -p -e 's/\\Gamma/\\\\Gamma/g' | perl -p -e 's/\\Sigma/\\\\Sigma/g' >> aflow_data_libraries.cpp && echo "\";" >> aflow_data_libraries.cpp
	echo "std::string aflowlib_lib6=\"\";" >> aflow_data_libraries.cpp
	echo "LIB7"
#	echo "std::string aflowlib_lib7=\"\\" >> aflow_data_libraries.cpp && xzcat ../AFLOW3_NONFREE/EXTRA/CALCULATED/aflowlib_lib7.dat.xz | grep -v "//" | perl -p -e 's/\n/ \\n\\\n/g' | perl -p -e 's/\\Gamma/\\\\Gamma/g' | perl -p -e 's/\\Sigma/\\\\Sigma/g' >> aflow_data_libraries.cpp && echo "\";" >> aflow_data_libraries.cpp
	echo "std::string aflowlib_lib7=\"\";" >> aflow_data_libraries.cpp
	echo "LIB8"
#	echo "std::string aflowlib_lib8=\"\\" >> aflow_data_libraries.cpp && xzcat ../AFLOW3_NONFREE/EXTRA/CALCULATED/aflowlib_lib8.dat.xz | grep -v "//" | perl -p -e 's/\n/ \\n\\\n/g' | perl -p -e 's/\\Gamma/\\\\Gamma/g' | perl -p -e 's/\\Sigma/\\\\Sigma/g' >> aflow_data_libraries.cpp && echo "\";" >> aflow_data_libraries.cpp
	echo "std::string aflowlib_lib8=\"\";" >> aflow_data_libraries.cpp
	echo "LIB9"
#	echo "std::string aflowlib_lib9=\"\\" >> aflow_data_libraries.cpp && xzcat ../AFLOW3_NONFREE/EXTRA/CALCULATED/aflowlib_lib9.dat.xz | grep -v "//" | perl -p -e 's/\n/ \\n\\\n/g' | perl -p -e 's/\\Gamma/\\\\Gamma/g' | perl -p -e 's/\\Sigma/\\\\Sigma/g' >> aflow_data_libraries.cpp && echo "\";" >> aflow_data_libraries.cpp
	echo "std::string aflowlib_lib9=\"\";" >> aflow_data_libraries.cpp
aflow_data_stokes.cpp: Makefile 
	rm -rf aflow_data_stokes.cpp
	if [ -f $(EXTRA_FREE)/DATA_FINDSYM/data_space.txt.xz ]; then echo "// aflow_data_stokes.cpp automatic generated " >> aflow_data_stokes.cpp ; fi
	if [ -f $(EXTRA_FREE)/DATA_FINDSYM/data_space.txt.xz ]; then echo "#include <string>" >> aflow_data_stokes.cpp ; fi
	if [ -f $(EXTRA_FREE)/DATA_FINDSYM/data_space.txt.xz ]; then echo "std::string FINDSYM_data_space_txt=\"\\" >> aflow_data_stokes.cpp ; fi
	if [ -f $(EXTRA_FREE)/DATA_FINDSYM/data_space.txt.xz ]; then xzcat $(EXTRA_FREE)/DATA_FINDSYM/data_space.txt.xz | perl -p -e 's/\n/ \\n\\\n/g' | perl -p -e 's/\"/\\"/g' | perl -p -e 's/\0//g' >> aflow_data_stokes.cpp ; fi
	if [ -f $(EXTRA_FREE)/DATA_FINDSYM/data_space.txt.xz ]; then echo "\";" >> aflow_data_stokes.cpp ; fi
	if [ -f $(EXTRA_FREE)/DATA_FINDSYM/data_wyckoff.txt.xz ]; then echo "std::string FINDSYM_data_wyckoff_txt=\"\\" >> aflow_data_stokes.cpp ; fi
	if [ -f $(EXTRA_FREE)/DATA_FINDSYM/data_wyckoff.txt.xz ]; then xzcat $(EXTRA_FREE)/DATA_FINDSYM/data_wyckoff.txt.xz | perl -p -e 's/\n/ \\n\\\n/g' | perl -p -e 's/\"/\\"/g' | perl -p -e 's/\0//g' >> aflow_data_stokes.cpp ; fi
	if [ -f $(EXTRA_FREE)/DATA_FINDSYM/data_wyckoff.txt.xz ]; then echo "\";" >> aflow_data_stokes.cpp ; fi
	if [ -f $(EXTRA_FREE)/DATA_FROZSL/data_space.txt.xz ]; then echo "std::string FROZSL_data_space_txt=\"\\" >> aflow_data_stokes.cpp ; fi
	if [ -f $(EXTRA_FREE)/DATA_FROZSL/data_space.txt.xz ]; then xzcat $(EXTRA_FREE)/DATA_FROZSL/data_space.txt.xz | perl -p -e 's/\n/ \\n\\\n/g' | perl -p -e 's/\"/\\"/g' | perl -p -e 's/\0//g' >> aflow_data_stokes.cpp ; fi
	if [ -f $(EXTRA_FREE)/DATA_FROZSL/data_space.txt.xz ]; then echo "\";" >> aflow_data_stokes.cpp ; fi
	if [ -f $(EXTRA_FREE)/DATA_FROZSL/data_wyckoff.txt.xz ]; then echo "std::string FROZSL_data_wyckoff_txt=\"\\" >> aflow_data_stokes.cpp ; fi
	if [ -f $(EXTRA_FREE)/DATA_FROZSL/data_wyckoff.txt.xz ]; then xzcat $(EXTRA_FREE)/DATA_FROZSL/data_wyckoff.txt.xz | perl -p -e 's/\n/ \\n\\\n/g' | perl -p -e 's/\"/\\"/g' | perl -p -e 's/\0//g' >> aflow_data_stokes.cpp ; fi
	if [ -f $(EXTRA_FREE)/DATA_FROZSL/data_wyckoff.txt.xz ]; then echo "\";" >> aflow_data_stokes.cpp ; fi
	if [ -f $(EXTRA_FREE)/DATA_FROZSL/data_images.txt.xz ]; then echo "std::string FROZSL_data_images_txt=\"\\" >> aflow_data_stokes.cpp ; fi
	if [ -f $(EXTRA_FREE)/DATA_FROZSL/data_images.txt.xz ]; then xzcat $(EXTRA_FREE)/DATA_FROZSL/data_images.txt.xz | perl -p -e 's/\n/ \\n\\\n/g' | perl -p -e 's/\"/\\"/g'  | perl -p -e 's/\0//g' >> aflow_data_stokes.cpp ; fi
	if [ -f $(EXTRA_FREE)/DATA_FROZSL/data_images.txt.xz ]; then echo "\";" >> aflow_data_stokes.cpp ; fi
	if [ -f $(EXTRA_FREE)/DATA_FROZSL/data_irreps.txt.xz ]; then echo "std::string FROZSL_data_irreps_txt=\"\\" >> aflow_data_stokes.cpp ; fi
	if [ -f $(EXTRA_FREE)/DATA_FROZSL/data_irreps.txt.xz ]; then xzcat $(EXTRA_FREE)/DATA_FROZSL/data_irreps.txt.xz | perl -p -e 's/\n/ \\n\\\n/g' | perl -p -e 's/\"/\\"/g' | perl -p -e 's/\0//g' >> aflow_data_stokes.cpp ; fi
	if [ -f $(EXTRA_FREE)/DATA_FROZSL/data_irreps.txt.xz ]; then echo "\";" >> aflow_data_stokes.cpp ; fi
	if [ -f $(EXTRA_FREE)/DATA_FROZSL/data_isotropy.txt.xz ]; then echo "std::string FROZSL_data_isotropy_txt=\"\\" >> aflow_data_stokes.cpp ; fi
	if [ -f $(EXTRA_FREE)/DATA_FROZSL/data_isotropy.txt.xz ]; then xzcat $(EXTRA_FREE)/DATA_FROZSL/data_isotropy.txt.xz | perl -p -e 's/\n/ \\n\\\n/g' | perl -p -e 's/\"/\\"/g' | perl -p -e 's/\0//g' >> aflow_data_stokes.cpp ; fi
	if [ -f $(EXTRA_FREE)/DATA_FROZSL/data_isotropy.txt.xz ]; then echo "\";" >> aflow_data_stokes.cpp ; fi
	if [ -f $(EXTRA_FREE)/DATA_FROZSL/data_little.txt.xz ]; then echo "std::string FROZSL_data_little_txt=\"\\" >> aflow_data_stokes.cpp ; fi
	if [ -f $(EXTRA_FREE)/DATA_FROZSL/data_little.txt.xz ]; then xzcat $(EXTRA_FREE)/DATA_FROZSL/data_little.txt.xz | perl -p -e 's/\n/ \\n\\\n/g' | perl -p -e 's/\"/\\"/g' | perl -p -e 's/\0//g' >> aflow_data_stokes.cpp ; fi
	if [ -f $(EXTRA_FREE)/DATA_FROZSL/data_little.txt.xz ]; then echo "\";" >> aflow_data_stokes.cpp ; fi
	if [ -f $(EXTRA_FREE)/DATA_FROZSL/symmetry2.dat.xz ]; then echo "std::string FROZSL_symmetry2_dat=\"\\" >> aflow_data_stokes.cpp ; fi
	if [ -f $(EXTRA_FREE)/DATA_FROZSL/symmetry2.dat.xz ]; then xzcat $(EXTRA_FREE)/DATA_FROZSL/symmetry2.dat.xz | perl -p -e 's/\n/ \\n\\\n/g' | perl -p -e 's/\"/\\"/g' | perl -p -e 's/\0//g' >> aflow_data_stokes.cpp ; fi
	if [ -f $(EXTRA_FREE)/DATA_FROZSL/symmetry2.dat.xz ]; then echo "\";" >> aflow_data_stokes.cpp ; fi
	if [ -f $(EXTRA_FREE)/DATA_FROZSL/const.dat.xz ]; then echo "std::string FROZSL_const_dat=\"\\" >> aflow_data_stokes.cpp ; fi
	if [ -f $(EXTRA_FREE)/DATA_FROZSL/const.dat.xz ]; then xzcat $(EXTRA_FREE)/DATA_FROZSL/const.dat.xz | perl -p -e 's/\n/ \\n\\\n/g' | perl -p -e 's/\"/\\"/g' | perl -p -e 's/\0//g' >> aflow_data_stokes.cpp ; fi
	if [ -f $(EXTRA_FREE)/DATA_FROZSL/const.dat.xz ]; then echo "\";" >> aflow_data_stokes.cpp ; fi
	if [ -f $(EXTRA_FREE)/DATA_PHVASP/phvaspsetup_AFLOW.xz ]; then echo "std::string FROZSL_phvaspsetup_AFLOW=\"\\" >> aflow_data_stokes.cpp ; fi
	if [ -f $(EXTRA_FREE)/DATA_PHVASP/phvaspsetup_AFLOW.xz ]; then xzcat $(EXTRA_FREE)/DATA_PHVASP/phvaspsetup_AFLOW.xz | perl -p -e 's/\#/_ASCII_23_/g' | perl -p -e 's/\"/_ASCII_22_/g' | perl -p -e 's/\\/_ASCII_5C_/g' | perl -p -e 's/\n/ \\n\\\n/g' >> aflow_data_stokes.cpp ; fi
	if [ -f $(EXTRA_FREE)/DATA_PHVASP/phvaspsetup_AFLOW.xz ]; then echo "\";" >> aflow_data_stokes.cpp ; fi
	if [ -f $(EXTRA_FREE)/DATA_PHVASP/phvaspsetup_POSCAR.xz ]; then echo "std::string FROZSL_phvaspsetup_POSCAR=\"\\" >> aflow_data_stokes.cpp ; fi
	if [ -f $(EXTRA_FREE)/DATA_PHVASP/phvaspsetup_POSCAR.xz ]; then xzcat $(EXTRA_FREE)/DATA_PHVASP/phvaspsetup_POSCAR.xz | perl -p -e 's/\#/_ASCII_23_/g' | perl -p -e 's/\"/_ASCII_22_/g' | perl -p -e 's/\\/_ASCII_5C_/g' | perl -p -e 's/\n/ \\n\\\n/g' >> aflow_data_stokes.cpp ; fi
	if [ -f $(EXTRA_FREE)/DATA_PHVASP/phvaspsetup_POSCAR.xz ]; then echo "\";" >> aflow_data_stokes.cpp ; fi
	if [ ! -f aflow_data_stokes.cpp ]; then rm -rf aflow_data_stokes.cpp.xz*; wget http://materials.duke.edu/AFLOW/AFLOW3_FREE/aflow_data_stokes.cpp.xz && xz -dv aflow_data_stokes.cpp.xz ; fi
	if [ ! -f aflow_data_stokes.cpp ]; then rm -rf aflow_data_stokes.cpp.xz*; wget http://aflowlib.duke.edu/AFLOW/AFLOW3_FREE/aflow_data_stokes.cpp.xz && xz -dv aflow_data_stokes.cpp.xz ; fi
	touch $@
aflow_data_nist.cpp: Makefile 
	rm -rf aflow_data_nist.cpp
	if [ -f $(EXTRA_FREE)/NIST/ElectronStoppingPower.txt.xz ]; then echo "// aflow_data_nist.cpp automatic generated from NIST" >> aflow_data_nist.cpp ; fi
	if [ -f $(EXTRA_FREE)/NIST/ElectronStoppingPower.txt.xz ]; then echo "#include <string>" >> aflow_data_nist.cpp ; fi
	if [ -f $(EXTRA_FREE)/NIST/ElectronStoppingPower.txt.xz ]; then echo "std::string ElectronStoppingPower_txt=\"\\" >> aflow_data_nist.cpp ; fi
	if [ -f $(EXTRA_FREE)/NIST/ElectronStoppingPower.txt.xz ]; then xzcat $(EXTRA_FREE)/NIST/ElectronStoppingPower.txt.xz | grep -v "//" | perl -p -e 's/\n/ \\n\\\n/g' >> aflow_data_nist.cpp ; fi
	if [ -f $(EXTRA_FREE)/NIST/ElectronStoppingPower.txt.xz ]; then echo "\";" >> aflow_data_nist.cpp ; fi
	if [ -f $(EXTRA_FREE)/NIST/PhotonCrossSection.txt.xz ]; then echo "std::string PhotonCrossSection_txt=\"\\" >> aflow_data_nist.cpp ; fi
	if [ -f $(EXTRA_FREE)/NIST/PhotonCrossSection.txt.xz ]; then xzcat $(EXTRA_FREE)/NIST/PhotonCrossSection.txt.xz | grep -v "//" | perl -p -e 's/\n/ \\n\\\n/g' >> aflow_data_nist.cpp ; fi
	if [ -f $(EXTRA_FREE)/NIST/PhotonCrossSection.txt.xz ]; then echo "\";" >> aflow_data_nist.cpp ; fi
	if [ -f $(EXTRA_FREE)/NIST/PhotonStoppingPower.txt.xz ]; then echo "std::string PhotonStoppingPower_txt=\"\\" >> aflow_data_nist.cpp ; fi
	if [ -f $(EXTRA_FREE)/NIST/PhotonStoppingPower.txt.xz ]; then xzcat $(EXTRA_FREE)/NIST/PhotonStoppingPower.txt.xz | grep -v "//" | perl -p -e 's/\n/ \\n\\\n/g' >> aflow_data_nist.cpp ; fi
	if [ -f $(EXTRA_FREE)/NIST/PhotonStoppingPower.txt.xz ]; then echo "\";" >> aflow_data_nist.cpp ; fi
	if [ -f $(EXTRA_FREE)/NIST/ICSD_List_2014.txt.xz ]; then echo "std::string ICSD_List_txt=\"\\" >> aflow_data_nist.cpp ; fi
	if [ -f $(EXTRA_FREE)/NIST/ICSD_List_2014.txt.xz ]; then xzcat $(EXTRA_FREE)/NIST/ICSD_List_2014.txt.xz | grep -v "//" | perl -p -e 's/\n/ \\n\\\n/g' >> aflow_data_nist.cpp ; fi
	if [ -f $(EXTRA_FREE)/NIST/ICSD_List_2014.txt.xz ]; then echo "\";" >> aflow_data_nist.cpp ; fi
	if [ ! -f aflow_data_nist.cpp ]; then rm -rf aflow_data_nist.cpp.xz*; wget http://materials.duke.edu/AFLOW/AFLOW3_FREE/aflow_data_nist.cpp.xz && xz -dv aflow_data_nist.cpp.xz ; fi
	if [ ! -f aflow_data_nist.cpp ]; then rm -rf aflow_data_nist.cpp.xz*; wget http://aflowlib.duke.edu/AFLOW/AFLOW3_FREE/aflow_data_nist.cpp.xz && xz -dv aflow_data_nist.cpp.xz ; fi
	touch $@
aflow_data_aflow_potcars.cpp: Makefile 
	rm -rf aflow_data_aflow_potcars.cpp
	echo "// aflow_data_aflow_potcars.cpp automatic generated from AFLOW_PSEUDOPOTENTIALS.TXT" >> aflow_data_aflow_potcars.cpp
	echo "#include <string>" >> aflow_data_aflow_potcars.cpp
	if [ -f ../AFLOW3_NONFREE/EXTRA/NONE_AFLOW_PSEUDOPOTENTIALS/AFLOW_PSEUDOPOTENTIALS.TXT.xz ]; then echo "bool AFLOW_PSEUDOPOTENTIALS=1;" >> aflow_data_aflow_potcars.cpp ; else echo "bool AFLOW_PSEUDOPOTENTIALS=0;" >> aflow_data_aflow_potcars.cpp ; fi
	echo "std::string AFLOW_PSEUDOPOTENTIALS_TXT=\"\\" >> aflow_data_aflow_potcars.cpp
	#if[ -f ../AFLOW3_NONFREE/EXTRA/NONE_AFLOW_PSEUDOPOTENTIALS/AFLOW_PSEUDOPOTENTIALS.TXT.xz ]; then xzcat ../AFLOW3_NONFREE/EXTRA/NONE_AFLOW_PSEUDOPOTENTIALS/AFLOW_PSEUDOPOTENTIALS.TXT.xz | perl -p -e 's/\n/\\n\\\n/g' >> aflow_data_aflow_potcars.cpp ; fi
	if [ -f ../AFLOW3_NONFREE/EXTRA/NONE_AFLOW_PSEUDOPOTENTIALS/AFLOW_PSEUDOPOTENTIALS.TXT_XZ_BASE64.xz ]; then xzcat ../AFLOW3_NONFREE/EXTRA/NONE_AFLOW_PSEUDOPOTENTIALS/AFLOW_PSEUDOPOTENTIALS.TXT_XZ_BASE64.xz | perl -p -e 's/\n/\\n\\\n/g' >> aflow_data_aflow_potcars.cpp ; fi
	echo "\";" >> aflow_data_aflow_potcars.cpp
	echo "std::string AFLOW_PSEUDOPOTENTIALS_LIST_TXT=\"\\" >> aflow_data_aflow_potcars.cpp
	#if [ -f ../AFLOW3_NONFREE/EXTRA/NONE_AFLOW_PSEUDOPOTENTIALS/AFLOW_PSEUDOPOTENTIALS.TXT.xz ]; then xzcat ../AFLOW3_NONFREE/EXTRA/NONE_AFLOW_PSEUDOPOTENTIALS/AFLOW_PSEUDOPOTENTIALS.TXT.xz | grep "POTCAR=" | perl -p -e 's/\n/\\n\\\n/g' >> aflow_data_aflow_potcars.cpp ; fi
	if [ -f ../AFLOW3_NONFREE/EXTRA/NONE_AFLOW_PSEUDOPOTENTIALS/AFLOW_PSEUDOPOTENTIALS_LIST.TXT.xz ]; then xzcat ../AFLOW3_NONFREE/EXTRA/NONE_AFLOW_PSEUDOPOTENTIALS/AFLOW_PSEUDOPOTENTIALS_LIST.TXT.xz | grep "POTCAR=" | perl -p -e 's/\n/\\n\\\n/g' >> aflow_data_aflow_potcars.cpp ; fi
	echo "\";" >> aflow_data_aflow_potcars.cpp
aflow_data_latex.cpp: Makefile
	rm -rf aflow_data_latex.cpp
	echo "// aflow_data_latex.cpp automatic generated from LATEX" >> aflow_data_latex.cpp
	echo "#include <string>" >> aflow_data_latex.cpp
	echo "std::string f144468a7ccc2d3a72ba44000715efdb=\"\\" >> aflow_data_latex.cpp
	if [ -f ../AFLOW3_NONFREE/EXTRA/LATEX/f144468a7ccc2d3a72ba44000715efdb ]; then cat ../AFLOW3_NONFREE/EXTRA/LATEX/f144468a7ccc2d3a72ba44000715efdb* | perl -p -e 's/\\/\\\\/g' | perl -p -e 's/\"/\\\"/g'  | perl -p -e 's/\n/ \\n\\\n/g' >> aflow_data_latex.cpp ; fi
	echo "\";" >> aflow_data_latex.cpp
	echo "std::string d0f1b0e47f178ae627a388d3bf65d2d2=\"\\" >> aflow_data_latex.cpp
	if [ -f ../AFLOW3_NONFREE/EXTRA/LATEX/d0f1b0e47f178ae627a388d3bf65d2d2 ]; then cat ../AFLOW3_NONFREE/EXTRA/LATEX/d0f1b0e47f178ae627a388d3bf65d2d2 | perl -p -e 's/\\/\\\\/g' | perl -p -e 's/\"/\\\"/g'  | perl -p -e 's/\n/ \\n\\\n/g' >> aflow_data_latex.cpp ; fi
	echo "\";" >> aflow_data_latex.cpp
	echo "std::string decf00ca3ad2fe494eea8e543e929068=\"\\" >> aflow_data_latex.cpp
	if [ -f ../AFLOW3_NONFREE/EXTRA/LATEX/decf00ca3ad2fe494eea8e543e929068 ]; then cat ../AFLOW3_NONFREE/EXTRA/LATEX/decf00ca3ad2fe494eea8e543e929068 | perl -p -e 's/\\/\\\\/g' | perl -p -e 's/\"/\\\"/g'  | perl -p -e 's/\n/ \\n\\\n/g' >> aflow_data_latex.cpp ; fi
	echo "\";" >> aflow_data_latex.cpp
aflow_data_readme.cpp: README_AFLOW_LICENSE_GPL3.TXT README_AFLOW_ACONVASP.TXT README_AFLOW_APL.TXT README_AFLOW_QHA_SCQHA_QHA3P.TXT README_AFLOW_AGL.TXT README_AFLOW_AEL.TXT README_AFLOW_POCC.TXT README_AFLOW_ANRL.TXT README_AFLOW_COMPARE.TXT README_AFLOW_GFA.TXT README_AFLOW.TXT README_PROTO.TXT README_AFLOW_APENNSY.TXT README_AFLOW_FROZSL.TXT README_AFLOW_SCRIPTING.TXT README_AFLOW_SYM.TXT README_AFLOW_CCE.TXT README_AFLOW_CHULL.TXT README_AFLOW_XAFLOW.TXT README_AFLOW_AFLOWRC.TXT README_AFLOW_EXCEPTIONS.TXT README_CONTRIBS.TXT README_AFLOW_VERSIONS_HISTORY.TXT Makefile
	rm -rf aflow_data_readme.cpp
	echo "// aflow_data_readme.cpp automatic generated" >> aflow_data_readme.cpp
	echo "#include <string>" >> aflow_data_readme.cpp
	echo "std::string README_AFLOW_LICENSE_GPL3_TXT=\"\\" >> aflow_data_readme.cpp
	cat README_AFLOW_LICENSE_GPL3.TXT | grep -v "//" | perl -p -e 's/\n/ \\n\\\n/g' | perl -p -e 's/\"/\\"/g' >> aflow_data_readme.cpp
	echo "\";" >> aflow_data_readme.cpp
	echo "std::string README_AFLOW_TXT=\"\\" >> aflow_data_readme.cpp
	cat README_AFLOW.TXT | grep -v "//" | perl -p -e 's/\n/ \\n\\\n/g' | perl -p -e 's/\"/\\"/g' >> aflow_data_readme.cpp
	echo "\";" >> aflow_data_readme.cpp
	echo "std::string README_AFLOW_VERSIONS_HISTORY_TXT=\"\\" >> aflow_data_readme.cpp
	cat README_AFLOW_VERSIONS_HISTORY.TXT | grep -v "//" | perl -p -e 's/\n/ \\n\\\n/g' | perl -p -e 's/\"/\\"/g' >> aflow_data_readme.cpp
	echo "\";" >> aflow_data_readme.cpp
	echo "std::string README_AFLOW_PFLOW_TXT=\"\\" >> aflow_data_readme.cpp
	cat README_AFLOW_ACONVASP.TXT | grep -v "//" | perl -p -e 's/\n/ \\n\\\n/g' | perl -p -e 's/\"/\\"/g' >> aflow_data_readme.cpp
	echo "\";" >> aflow_data_readme.cpp
	echo "std::string README_AFLOW_APENNSY_TXT=\"\\" >> aflow_data_readme.cpp
	cat README_AFLOW_APENNSY.TXT | grep -v "//" | perl -p -e 's/\n/ \\n\\\n/g' | perl -p -e 's/\"/\\"/g' >> aflow_data_readme.cpp
	echo "\";" >> aflow_data_readme.cpp
	echo "std::string README_AFLOW_SCRIPTING_TXT=\"\\" >> aflow_data_readme.cpp
	cat README_AFLOW_SCRIPTING.TXT | grep -v "//" | perl -p -e 's/\n/ \\n\\\n/g' | perl -p -e 's/\"/\\"/g' >> aflow_data_readme.cpp
	echo "\";" >> aflow_data_readme.cpp
	echo "std::string README_AFLOW_FROZSL_TXT=\"\\" >> aflow_data_readme.cpp
	cat README_AFLOW_FROZSL.TXT | grep -v "//" | perl -p -e 's/\n/ \\n\\\n/g' | perl -p -e 's/\"/\\"/g' >> aflow_data_readme.cpp
	echo "\";" >> aflow_data_readme.cpp
	echo "std::string README_AFLOW_POCC_TXT=\"\\" >> aflow_data_readme.cpp
	cat README_AFLOW_POCC.TXT | grep -v "//" | perl -p -e 's/\n/ \\n\\\n/g' | perl -p -e 's/\"/\\"/g' >> aflow_data_readme.cpp
	echo "\";" >> aflow_data_readme.cpp
	echo "std::string README_AFLOW_APL_TXT=\"\\" >> aflow_data_readme.cpp
	cat README_AFLOW_APL.TXT | grep -v "//" | perl -p -e 's/\n/ \\n\\\n/g' | perl -p -e 's/\"/\\"/g' >> aflow_data_readme.cpp
	echo "\";" >> aflow_data_readme.cpp
	echo "std::string README_AFLOW_QHA_SCQHA_QHA3P_TXT=\"\\" >> aflow_data_readme.cpp
	cat README_AFLOW_QHA_SCQHA_QHA3P.TXT | grep -v "//" | perl -p -e 's/\n/ \\n\\\n/g' | perl -p -e 's/\"/\\"/g' >> aflow_data_readme.cpp
	echo "\";" >> aflow_data_readme.cpp
	echo "std::string README_AFLOW_AGL_TXT=\"\\" >> aflow_data_readme.cpp
	cat README_AFLOW_AGL.TXT | grep -v "//" | perl -p -e 's/\n/ \\n\\\n/g' | perl -p -e 's/\"/\\"/g' >> aflow_data_readme.cpp
	echo "\";" >> aflow_data_readme.cpp
	echo "std::string README_AFLOW_AEL_TXT=\"\\" >> aflow_data_readme.cpp
	cat README_AFLOW_AEL.TXT | grep -v "//" | perl -p -e 's/\n/ \\n\\\n/g' | perl -p -e 's/\"/\\"/g' >> aflow_data_readme.cpp
	echo "\";" >> aflow_data_readme.cpp
	echo "std::string README_AFLOW_ANRL_TXT=\"\\" >> aflow_data_readme.cpp
	cat README_AFLOW_ANRL.TXT | grep -v "//" | perl -p -e 's/\n/ \\n\\\n/g' | perl -p -e 's/\"/\\"/g' >> aflow_data_readme.cpp
	echo "\";" >> aflow_data_readme.cpp
	echo "std::string README_AFLOW_COMPARE_TXT=\"\\" >> aflow_data_readme.cpp
	cat README_AFLOW_COMPARE.TXT | grep -v "//" | perl -p -e 's/\n/ \\n\\\n/g' | perl -p -e 's/\"/\\"/g' >> aflow_data_readme.cpp
	echo "\";" >> aflow_data_readme.cpp
	echo "std::string README_AFLOW_GFA_TXT=\"\\" >> aflow_data_readme.cpp
	cat README_AFLOW_GFA.TXT | grep -v "//" | perl -p -e 's/\n/ \\n\\\n/g' | perl -p -e 's/\"/\\"/g' >> aflow_data_readme.cpp
	echo "\";" >> aflow_data_readme.cpp
	echo "std::string README_AFLOW_SYM_TXT=\"\\" >> aflow_data_readme.cpp
	cat README_AFLOW_SYM.TXT | grep -v "//" | perl -p -e 's/\n/ \\n\\\n/g' | perl -p -e 's/\"/\\"/g' >> aflow_data_readme.cpp
	echo "\";" >> aflow_data_readme.cpp
	echo "std::string README_AFLOW_CCE_TXT=\"\\" >> aflow_data_readme.cpp
	cat README_AFLOW_CCE.TXT | grep -v "//" | perl -p -e 's/\n/ \\n\\\n/g' | perl -p -e 's/\"/\\"/g' >> aflow_data_readme.cpp
	echo "\";" >> aflow_data_readme.cpp
	echo "std::string README_AFLOW_CHULL_TXT=\"\\" >> aflow_data_readme.cpp
	cat README_AFLOW_CHULL.TXT | grep -v "//" | perl -p -e 's/\n/ \\n\\\n/g' | perl -p -e 's/\"/\\"/g' >> aflow_data_readme.cpp
	echo "\";" >> aflow_data_readme.cpp
	echo "std::string README_AFLOW_EXCEPTIONS_TXT=\"\\" >> aflow_data_readme.cpp
	cat README_AFLOW_EXCEPTIONS.TXT | grep -v "//" | perl -p -e 's/\n/ \\n\\\n/g' | perl -p -e 's/\"/\\"/g' >> aflow_data_readme.cpp
	echo "\";" >> aflow_data_readme.cpp
	echo "std::string README_PROTO_TXT=\"\\" >> aflow_data_readme.cpp
	cat README_PROTO.TXT | grep -v "//" | perl -p -e 's/\n/ \\n\\\n/g' | perl -p -e 's/\"/\\"/g' >> aflow_data_readme.cpp
	echo "\";" >> aflow_data_readme.cpp
	echo "std::string README_AFLOW_XAFLOW_TXT=\"\\" >> aflow_data_readme.cpp
	cat README_AFLOW_XAFLOW.TXT | grep -v "//" | perl -p -e 's/\n/ \\n\\\n/g' | perl -p -e 's/\"/\\"/g' >> aflow_data_readme.cpp
	echo "\";" >> aflow_data_readme.cpp
	echo "std::string README_AFLOW_AFLOWRC_TXT=\"\\" >> aflow_data_readme.cpp
	cat README_AFLOW_AFLOWRC.TXT | grep -v "//" | perl -p -e 's/\n/ \\n\\\n/g' | perl -p -e 's/\"/\\"/g' >> aflow_data_readme.cpp
	echo "\";" >> aflow_data_readme.cpp
aflow_data_extra.cpp: Makefile aflow_library_icsd.dat.xz
	rm -rf aflow_data_extra.cpp aflow_data_libraries.cpp
	echo "#include <string>" >> aflow_data_libraries.cpp
	echo "std::string icsd_1_ary=\"\\" >> aflow_data_extra.cpp && xzcat $(NIST_LIB)/1-ary.icsd.xz | grep -v "//" | perl -p -e 's/\"/\\"/g' | perl -p -e 's/\?/\? /g' | perl -p -e 's/\n/ \\n\\\n/g' >> aflow_data_extra.cpp && echo "\";" >> aflow_data_extra.cpp	
	echo "std::string icsd_2_ary=\"\\" >> aflow_data_extra.cpp && xzcat $(NIST_LIB)/2-ary.icsd.xz | grep -v "//" | perl -p -e 's/\"/\\"/g' | perl -p -e 's/\?/\? /g' | perl -p -e 's/\n/ \\n\\\n/g' >> aflow_data_extra.cpp && echo "\";" >> aflow_data_extra.cpp	
	echo "std::string icsd_3_ary=\"\\" >> aflow_data_extra.cpp && xzcat $(NIST_LIB)/3-ary.icsd.xz | grep -v "//" | perl -p -e 's/\"/\\"/g' | perl -p -e 's/\?/\? /g' | perl -p -e 's/\n/ \\n\\\n/g' >> aflow_data_extra.cpp && echo "\";" >> aflow_data_extra.cpp	
	echo "std::string icsd_4_ary=\"\\" >> aflow_data_extra.cpp && xzcat $(NIST_LIB)/4-ary.icsd.xz | grep -v "//" | perl -p -e 's/\"/\\"/g' | perl -p -e 's/\?/\? /g' | perl -p -e 's/\n/ \\n\\\n/g' >> aflow_data_extra.cpp && echo "\";" >> aflow_data_extra.cpp	
	echo "std::string icsd_5_ary=\"\\" >> aflow_data_extra.cpp && xzcat $(NIST_LIB)/5-ary.icsd.xz | grep -v "//" | perl -p -e 's/\"/\\"/g' | perl -p -e 's/\?/\? /g' | perl -p -e 's/\n/ \\n\\\n/g' >> aflow_data_extra.cpp && echo "\";" >> aflow_data_extra.cpp	
	echo "std::string icsd_6_ary=\"\\" >> aflow_data_extra.cpp && xzcat $(NIST_LIB)/6-ary.icsd.xz | grep -v "//" | perl -p -e 's/\"/\\"/g' | perl -p -e 's/\?/\? /g' | perl -p -e 's/\n/ \\n\\\n/g' >> aflow_data_extra.cpp && echo "\";" >> aflow_data_extra.cpp	
	echo "std::string icsd_7_ary=\"\\" >> aflow_data_extra.cpp && xzcat $(NIST_LIB)/7-ary.icsd.xz | grep -v "//" | perl -p -e 's/\"/\\"/g' | perl -p -e 's/\?/\? /g' | perl -p -e 's/\n/ \\n\\\n/g' >> aflow_data_extra.cpp && echo "\";" >> aflow_data_extra.cpp	
	echo "std::string icsd_8_ary=\"\\" >> aflow_data_extra.cpp && xzcat $(NIST_LIB)/8-ary.icsd.xz | grep -v "//" | perl -p -e 's/\"/\\"/g' | perl -p -e 's/\?/\? /g' | perl -p -e 's/\n/ \\n\\\n/g' >> aflow_data_extra.cpp && echo "\";" >> aflow_data_extra.cpp	
	echo "std::string icsd_9_ary=\"\\" >> aflow_data_extra.cpp && xzcat $(NIST_LIB)/9-ary.icsd.xz | grep -v "//" | perl -p -e 's/\"/\\"/g' | perl -p -e 's/\?/\? /g' | perl -p -e 's/\n/ \\n\\\n/g' >> aflow_data_extra.cpp && echo "\";" >> aflow_data_extra.cpp	
	echo "std::string icsd_10_ary=\"\\" >> aflow_data_extra.cpp && xzcat $(NIST_LIB)/10-ary.icsd.xz | grep -v "//" | perl -p -e 's/\"/\\"/g' | perl -p -e 's/\?/\? /g' | perl -p -e 's/\n/ \\n\\\n/g' >> aflow_data_extra.cpp && echo "\";" >> aflow_data_extra.cpp
	echo "std::string icsd_11_ary=\"\\" >> aflow_data_extra.cpp && xzcat $(NIST_LIB)/11-ary.icsd.xz | grep -v "//" | perl -p -e 's/\"/\\"/g' | perl -p -e 's/\?/\? /g' | perl -p -e 's/\n/ \\n\\\n/g' >> aflow_data_extra.cpp && echo "\";" >> aflow_data_extra.cpp
	echo "std::string icsd_12_ary=\"\\" >> aflow_data_extra.cpp && xzcat $(NIST_LIB)/12-ary.icsd.xz | grep -v "//" | perl -p -e 's/\"/\\"/g' | perl -p -e 's/\?/\? /g' | perl -p -e 's/\n/ \\n\\\n/g' >> aflow_data_extra.cpp && echo "\";" >> aflow_data_extra.cpp
	echo "std::string icsd_13_ary=\"\\" >> aflow_data_extra.cpp && xzcat $(NIST_LIB)/13-ary.icsd.xz | grep -v "//" | perl -p -e 's/\"/\\"/g' | perl -p -e 's/\?/\? /g' | perl -p -e 's/\n/ \\n\\\n/g' >> aflow_data_extra.cpp && echo "\";" >> aflow_data_extra.cpp
	echo "std::string icsd_14_ary=\"\\" >> aflow_data_extra.cpp && xzcat $(NIST_LIB)/14-ary.icsd.xz | grep -v "//" | perl -p -e 's/\"/\\"/g' | perl -p -e 's/\?/\? /g' | perl -p -e 's/\n/ \\n\\\n/g' >> aflow_data_extra.cpp && echo "\";" >> aflow_data_extra.cpp
	echo "std::string icsd_15_ary=\"\\" >> aflow_data_extra.cpp && xzcat $(NIST_LIB)/15-ary.icsd.xz | grep -v "//" | perl -p -e 's/\"/\\"/g' | perl -p -e 's/\?/\? /g' | perl -p -e 's/\n/ \\n\\\n/g' >> aflow_data_extra.cpp && echo "\";" >> aflow_data_extra.cpp
#	echo "std::string Library_ICSD=\"\\" >> aflow_data_extra.cpp && xzcat  ../AFLOW3_NONFREE/LIBS/aflow_library_icsd.dat.xz | grep -v "//" | perl -p -e 's/\"/\\"/g' | perl -p -e 's/\?/\? /g' | perl -p -e 's/\n/ \\n\\\n/g' >> aflow_data_extra.cpp && echo "\";" >> aflow_data_extra.cpp
	echo "std::string aflowlib_lib0=\"\\" >> aflow_data_libraries.cpp && xzcat ../AFLOW3_NONFREE/EXTRA/CALCULATED/aflowlib_lib0.dat.xz | grep -v "//" | perl -p -e 's/\n/ \\n\\\n/g' >> aflow_data_libraries.cpp && echo "\";" >> aflow_data_libraries.cpp	
	echo "std::string aflowlib_lib1=\"\\" >> aflow_data_libraries.cpp && xzcat ../AFLOW3_NONFREE/EXTRA/CALCULATED/aflowlib_lib1.dat.xz | grep -v "//" | perl -p -e 's/\n/ \\n\\\n/g' >> aflow_data_libraries.cpp && echo "\";" >> aflow_data_libraries.cpp	
	echo "std::string aflowlib_lib2=\"\\" >> aflow_data_libraries.cpp && xzcat ../AFLOW3_NONFREE/EXTRA/CALCULATED/aflowlib_lib2.dat.xz | grep -v "//" | perl -p -e 's/\n/ \\n\\\n/g' >> aflow_data_libraries.cpp && echo "\";" >> aflow_data_libraries.cpp	
	echo "std::string aflowlib_lib3=\"\\" >> aflow_data_libraries.cpp && xzcat ../AFLOW3_NONFREE/EXTRA/CALCULATED/aflowlib_lib3.dat.xz | grep -v "//" | perl -p -e 's/\n/ \\n\\\n/g' >> aflow_data_libraries.cpp && echo "\";" >> aflow_data_libraries.cpp
	echo "std::string aflowlib_lib4=\"\\" >> aflow_data_libraries.cpp && xzcat ../AFLOW3_NONFREE/EXTRA/CALCULATED/aflowlib_lib4.dat.xz | grep -v "//" | perl -p -e 's/\n/ \\n\\\n/g' >> aflow_data_libraries.cpp && echo "\";" >> aflow_data_libraries.cpp
	echo "std::string aflowlib_lib5=\"\\" >> aflow_data_libraries.cpp && xzcat ../AFLOW3_NONFREE/EXTRA/CALCULATED/aflowlib_lib5.dat.xz | grep -v "//" | perl -p -e 's/\n/ \\n\\\n/g' >> aflow_data_libraries.cpp && echo "\";" >> aflow_data_libraries.cpp
	echo "std::string aflowlib_lib6=\"\\" >> aflow_data_libraries.cpp && xzcat ../AFLOW3_NONFREE/EXTRA/CALCULATED/aflowlib_lib6.dat.xz | grep -v "//" | perl -p -e 's/\n/ \\n\\\n/g' >> aflow_data_libraries.cpp && echo "\";" >> aflow_data_libraries.cpp
	echo "std::string aflowlib_lib7=\"\\" >> aflow_data_libraries.cpp && xzcat ../AFLOW3_NONFREE/EXTRA/CALCULATED/aflowlib_lib7.dat.xz | grep -v "//" | perl -p -e 's/\n/ \\n\\\n/g' >> aflow_data_libraries.cpp && echo "\";" >> aflow_data_libraries.cpp
	echo "std::string aflowlib_lib8=\"\\" >> aflow_data_libraries.cpp && xzcat ../AFLOW3_NONFREE/EXTRA/CALCULATED/aflowlib_lib8.dat.xz | grep -v "//" | perl -p -e 's/\n/ \\n\\\n/g' >> aflow_data_libraries.cpp && echo "\";" >> aflow_data_libraries.cpp
	echo "std::string aflowlib_lib9=\"\\" >> aflow_data_libraries.cpp && xzcat ../AFLOW3_NONFREE/EXTRA/CALCULATED/aflowlib_lib9.dat.xz | grep -v "//" | perl -p -e 's/\n/ \\n\\\n/g' >> aflow_data_libraries.cpp && echo "\";" >> aflow_data_libraries.cpp
	echo "std::string aflowlib_icsd=\"\\" >> aflow_data_libraries.cpp && xzcat ../AFLOW3_NONFREE/EXTRA/CALCULATED/aflowlib_icsd.dat.xz | grep -v "//" | perl -p -e 's/\n/ \\n\\\n/g' >> aflow_data_libraries.cpp && echo "\";" >> aflow_data_libraries.cpp
#aflow_data: aflow_data_readme.cpp aflow_data_calculated.cpp aflow_data_htqc.cpp aflow_data_libraries.cpp aflow_data_stokes.cpp aflow_data_nist.cpp aflow_data_latex.cpp aflow_data_aflow_potcars.cpp aflow_data.cpp
aflow_data: aflow_data_readme.o aflow_data_calculated.o aflow_data_htqc.o aflow_data_libraries.o aflow_data_stokes.o aflow_data_nist.o aflow_data_latex.o aflow_data_aflow_potcars.o aflow_data.cpp
	rm -f aflow_data_extra.cpp
	echo "" >> aflow_data_extra.cpp
	if [ -f ../AFLOW3_NONFREE/LIBS/aflow_library_icsd.dat.xz ]; then echo "#define defined_Library_ICSD" >> aflow_data_extra.cpp; fi
	if [ -f ../AFLOW3_NONFREE/LIBS/aflow_library_icsd.dat.xz ]; then echo "std::string Library_ICSD=\"\\" >> aflow_data_extra.cpp; fi
	if [ -f ../AFLOW3_NONFREE/LIBS/aflow_library_icsd.dat.xz ]; then xzcat  ../AFLOW3_NONFREE/LIBS/aflow_library_icsd.dat.xz | grep -v "//" | perl -p -e 's/\"/\\"/g' | perl -p -e 's/\?/\? /g' | perl -p -e 's/\n/ \\n\\\n/g' >> aflow_data_extra.cpp; fi
	if [ -f ../AFLOW3_NONFREE/LIBS/aflow_library_icsd.dat.xz ]; then echo "\";" >> aflow_data_extra.cpp; fi
	$(CPP) $(VERS) $(INCLUDE) $(CCFLAGS) $(OPTS) -c aflow_data.cpp
	$(CPP) $(VERS) $(INCLUDE) $(CCFLAGS) $(OPTS) -o aflow_data aflow_data.o aflow_data_*.o 
amir:	aflow_data_readme.cpp aflow_data_calculated.cpp aflow_data_htqc.cpp aflow_data_libraries.cpp aflow_data_stokes.cpp aflow_data_nist.cpp aflow_data_latex.cpp aflow_data_aflow_potcars.cpp aflow_data.cpp aflow_data_extra.cpp
	$(CPP) $(VERS) $(INCLUDE) $(CCFLAGS) $(OPTS) -DICSD -o aflow_data aflow_data.cpp
############################################################################################################
aflow_phonons.o: aflow_phonons.cpp $(AFLOW_HPP) $(AUROSTD_HPP)  Makefile
	$(CPP) $(VERS) $(INCLUDE) $(CCFLAGS) $(OPTS) aflow_phonons.cpp -c
aflow_matlab_funcs.cpp: Makefile
	rm -rf aflow_matlab_funcs.cpp
	if [ -f $(EXTRA_FREE)/MATLAB/param.m ]; then echo "// aflow_matlab_funcs.cpp automatic generated from MATLAB/*" >>  aflow_matlab_funcs.cpp ; fi
	if [ -f $(EXTRA_FREE)/MATLAB/param.m ]; then echo "#include <sstream>" >> aflow_matlab_funcs.cpp ; fi
	if [ -f $(EXTRA_FREE)/MATLAB/param.m ]; then echo "// aflow_matlab_funcs.cpp automatic generated from MATLAB/param.m" >> aflow_matlab_funcs.cpp ; fi
	if [ -f $(EXTRA_FREE)/MATLAB/param.m ]; then echo "std::string MATLAB_FUNCS_param(void){" >> aflow_matlab_funcs.cpp ; fi
	if [ -f $(EXTRA_FREE)/MATLAB/param.m ]; then echo "   std::stringstream strstream; strstream << \"\\" >> aflow_matlab_funcs.cpp ; fi
	if [ -f $(EXTRA_FREE)/MATLAB/param.m ]; then cat $(EXTRA_FREE)/MATLAB/param.m | perl -p -e 's/\"/\\\"/g' | perl -p -e 's/\\G/\\\\G/g' | perl -p -e 's/\\S/\\\\S/g' | perl -p -e 's/\n/\" << std::endl;\n   strstream << \"/g' >> aflow_matlab_funcs.cpp ; fi
	if [ -f $(EXTRA_FREE)/MATLAB/param.m ]; then echo "\" << std::endl; return strstream.str();};" >> aflow_matlab_funcs.cpp ; fi
	if [ -f $(EXTRA_FREE)/MATLAB/plotband.m ]; then echo "// aflow_matlab_funcs.cpp automatic generated from MATLAB/plotband.m" >> aflow_matlab_funcs.cpp ; fi
	if [ -f $(EXTRA_FREE)/MATLAB/plotband.m ]; then echo "// std::string MATLAB_FUNCS_plotband(std::string DIRECTORY,std::string OPTION1){" >> aflow_matlab_funcs.cpp ; fi
	if [ -f $(EXTRA_FREE)/MATLAB/plotband.m ]; then echo "std::string MATLAB_FUNCS_plotband(void){" >> aflow_matlab_funcs.cpp ; fi
	if [ -f $(EXTRA_FREE)/MATLAB/plotband.m ]; then echo "   std::stringstream strstream; strstream << \"\\" >> aflow_matlab_funcs.cpp ; fi
	if [ -f $(EXTRA_FREE)/MATLAB/plotband.m ]; then cat $(EXTRA_FREE)/MATLAB/plotband.m | perl -p -e 's/\"/\\\"/g' | perl -p -e 's/\\G/\\\\G/g' | perl -p -e 's/\\S/\\\\S/g' | perl -p -e 's/\n/\" << std::endl;\n   strstream << \"/g' | perl -p -e 's/MATLAB_FUNCS_DIRECTORY/\" << DIRECTORY << \"/g' | perl -p -e 's/DOS_SCALE_MODE/\" << OPTION1 << \"/g' >> aflow_matlab_funcs.cpp ; fi
	if [ -f $(EXTRA_FREE)/MATLAB/plotband.m ]; then echo "\" << std::endl; return strstream.str();};" >> aflow_matlab_funcs.cpp ; fi
	if [ ! -f aflow_matlab_funcs.cpp ]; then rm -rf aflow_matlab_funcs.cpp.xz*; wget http://materials.duke.edu/AFLOW/AFLOW3_FREE/aflow_matlab_funcs.cpp.xz && xz -dv aflow_matlab_funcs.cpp.xz ; fi
	if [ ! -f aflow_matlab_funcs.cpp ]; then rm -rf aflow_matlab_funcs.cpp.xz*; wget http://aflowlib.duke.edu/AFLOW/AFLOW3_FREE/aflow_matlab_funcs.cpp.xz && xz -dv aflow_matlab_funcs.cpp.xz ; fi
	touch $@
aflow_gnuplot_funcs.cpp: Makefile
	rm -rf aflow_gnuplot_funcs.cpp
	if [ -f $(EXTRA_FREE)/GNUPLOT/plotbz.sh ]; then echo "// aflow_gnuplot_funcs.cpp automatic generated from GNUPLOT/*" >> aflow_gnuplot_funcs.cpp ; fi
	if [ -f $(EXTRA_FREE)/GNUPLOT/plotbz.sh ]; then echo "#include <sstream>" >> aflow_gnuplot_funcs.cpp ; fi
	if [ -f $(EXTRA_FREE)/GNUPLOT/plotbz.sh ]; then echo "// aflow_gnuplot_funcs.cpp automatic generated from GNUPLOT/plotbz.sh" >> aflow_gnuplot_funcs.cpp ; fi
	if [ -f $(EXTRA_FREE)/GNUPLOT/plotbz.sh ]; then echo "//std::string GNUPLOT_FUNCS_plotbz(std::string DIRECTORY,std::string OPTION1){" >> aflow_gnuplot_funcs.cpp ; fi
	if [ -f $(EXTRA_FREE)/GNUPLOT/plotbz.sh ]; then echo "std::string GNUPLOT_FUNCS_plotbz(void){" >> aflow_gnuplot_funcs.cpp ; fi
	if [ -f $(EXTRA_FREE)/GNUPLOT/plotbz.sh ]; then echo "   std::stringstream strstream; strstream << \"\\" >> aflow_gnuplot_funcs.cpp ; fi
	if [ -f $(EXTRA_FREE)/GNUPLOT/plotbz.sh ]; then cat $(EXTRA_FREE)/GNUPLOT/plotbz.sh | perl -p -e 's/\\/\\\\/g' | perl -p -e 's/\"/\\\"/g' | perl -p -e 's/\\G/\\\\G/g' | perl -p -e 's/\\S/\\\\S/g' | perl -p -e 's/\n/\" << std::endl;\n   strstream << \"/g' | perl -p -e 's/GNUPLOT_FUNCS_DIRECTORY/\" << DIRECTORY << \"/g' | perl -p -e 's/GNUPLOT_FUNCS_OPTION1/\" << OPTION1 << \"/g' >> aflow_gnuplot_funcs.cpp ; fi
	if [ -f $(EXTRA_FREE)/GNUPLOT/plotbz.sh ]; then echo "\" << std::endl; return strstream.str();};" >> aflow_gnuplot_funcs.cpp ; fi
	if [ ! -f aflow_gnuplot_funcs.cpp ]; then rm -rf aflow_gnuplot_funcs.cpp.xz*; wget http://materials.duke.edu/AFLOW/AFLOW3_FREE/aflow_gnuplot_funcs.cpp.xz && xz -dv aflow_gnuplot_funcs.cpp.xz ; fi
	if [ ! -f aflow_gnuplot_funcs.cpp ]; then rm -rf aflow_gnuplot_funcs.cpp.xz*; wget http://aflowlib.duke.edu/AFLOW/AFLOW3_FREE/aflow_gnuplot_funcs.cpp.xz && xz -dv aflow_gnuplot_funcs.cpp.xz ; fi
	touch $@
aurostd_xtemplates.o: aurostd_xtemplates.cpp $(AFLOW_HPP) $(AUROSTD_HPP) Makefile
	$(CPP) $(VERS) $(INCLUDE) $(CCFLAGS) $(OPTS) aurostd_xtemplates.cpp -c
#
###### HTRESOURCES #################################################
aflow_contrib_stefano_htcurriculum.o: $(AFLOWLIB_HPP) $(AFLOW_HPP) $(AUROSTD_HPP) Makefile
	$(CPP) $(VERS) $(INCLUDE) $(CCFLAGS) $(OPTS)  -c
aflow_contrib_stefano_htsecurity.o: aflow_contrib_stefano_htsecurity.cpp $(AFLOWLIB_HPP) $(AFLOW_HPP) $(AUROSTD_HPP) Makefile
	$(CPP) $(VERS) $(INCLUDE) $(CCFLAGS) $(OPTS) aflow_contrib_stefano_htsecurity.cpp -c
aflowlib_web_outreach.o: aflowlib_web_outreach.cpp $(AFLOWLIB_HPP) $(AFLOW_HPP) $(AUROSTD_HPP) Makefile
	$(CPP) $(VERS) $(INCLUDE) $(CCFLAGS) $(OPTS) aflowlib_web_outreach.cpp -c

###### SHIDONG #################################################
aflow_contrib_shidong_main.o: aflow_contrib_shidong_main.cpp aflow_contrib_shidong_main.h aflow_contrib_shidong.h aflow_contrib_shidong_cluster_expansion.h aflow_contrib_shidong_auxiliary.h 
aflow_contrib_shidong.o: aflow_contrib_shidong.cpp aflow_contrib_shidong.h aflow_contrib_shidong_auxiliary.h aflow_contrib_shidong_cluster_expansion.h 
aflow_contrib_shidong_auxiliary.o: aflow_contrib_shidong_auxiliary.cpp aflow_contrib_shidong_auxiliary.h aflow_contrib_shidong_cluster_expansion.h
aflow_contrib_shidong_cexstructure.o: aflow_contrib_shidong_cluster_expansion.cpp aflow_contrib_shidong_cluster_expansion.h
aflow_contrib_shidong_mc.o: aflow_contrib_shidong_mc.cpp aflow_contrib_shidong_mc.h aflow_contrib_shidong_statistic.h aflow_contrib_shidong_cluster_expansion.h 
aflow_contrib_shidong_statistic.o: aflow_contrib_shidong_statistic.cpp aflow_contrib_shidong_statistic.h

#####COMPARE###################################################
aflow_compare_structure_function.o: aflow_compare_structure_function.cpp Makefile $(AFLOW_HPP) $(AUROSTD_HPP)
	${CPP} $(VERS) -D_AFLOW_FILE_NAME_=\""$(@:.o=.cpp)"\" ${INCLUDE} ${CFLAGS} -std=gnu++0x aflow_compare_structure_function.cpp -c
aflow_compare_structure.o: aflow_compare_structure.cpp Makefile $(AFLOW_HPP) $(AUROSTD_HPP)
	${CPP} $(VERS) -D_AFLOW_FILE_NAME_=\""$(@:.o=.cpp)"\" ${INCLUDE} ${CFLAGS} -std=gnu++0x aflow_compare_structure.cpp -c

#[OBSOLETE] [JUNKAI]###### JUNKAI #################################################
#[OBSOLETE] [JUNKAI] aflow_contrib_junkai_cproto.o:aflow_contrib_junkai_cproto.cpp aflow_contrib_junkai_basic.h
#[OBSOLETE] [JUNKAI] aflow_contrib_junkai_primitivetrans.o:aflow_contrib_junkai_primitivetrans.cpp aflow_contrib_junkai_basic.h
#[OBSOLETE] [JUNKAI] aflow_contrib_junkai_basic.o:aflow_contrib_junkai_basic.cpp aflow_contrib_junkai_basic.h
#[OBSOLETE] [JUNKAI] aflow_contrib_junkai_protocheck.o:aflow_contrib_junkai_protocheck.cpp aflow_contrib_junkai_basic.h
#[OBSOLETE] [JUNKAI] aflow_contrib_junkai_magnet.o:aflow_contrib_junkai_magnet.cpp aflow_contrib_junkai_basic.h
#[OBSOLETE] [JUNKAI] aflow_contrib_junkai_phasediag.o:aflow_contrib_junkai_phasediag.cpp aflow_contrib_junkai_basic.h
###### ACONVASP #################################################
aflow_aconvasp_main.o: aflow_aconvasp_main.cpp $(AFLOW_HPP) $(AUROSTD_HPP) Makefile
	$(CPP) $(VERS) -D_AFLOW_FILE_NAME_=\""$(@:.o=.cpp)"\" $(INCLUDE) $(CCFLAGS) $(OPTS) aflow_aconvasp_main.cpp -c
aflow_apennsy.o: aflow_apennsy.cpp $(AFLOW_HPP) $(AUROSTD_HPP) aflow_apennsy.h Makefile
	$(CPP) $(VERS) -D_AFLOW_FILE_NAME_=\""$(@:.o=.cpp)"\" $(INCLUDE) $(CCFLAGS) $(OPTS) aflow_apennsy.cpp -c
aflow_apennsy_main.o: aflow_apennsy_main.cpp $(AFLOW_HPP) $(AUROSTD_HPP) aflow_apennsy.h Makefile
	$(CPP) $(VERS) -D_AFLOW_FILE_NAME_=\""$(@:.o=.cpp)"\" $(INCLUDE) $(CCFLAGS) $(OPTS) aflow_apennsy_main.cpp -c
aflow_wyckoff.o: aflow_wyckoff.cpp $(AFLOW_HPP) $(AUROSTD_HPP)
	$(CPP) $(VERS) -D_AFLOW_FILE_NAME_=\""$(@:.o=.cpp)"\" -D_WICKOFF_PRE_ aflow_wyckoff.cpp -c
####### APL STUFF ####################################################
#DX and CO - START
APL/aflow_apl_doscalc.o: APL/aflow_apl_doscalc.cpp $(AFLOW_HPP) $(AUROSTD_HPP) Makefile
#	${CPP} $(VERS) -D_AFLOW_FILE_NAME_=\""$(@:.o=.cpp)"\" $(INCLUDE) $(CCFLAGS) ${LIBS} -o $@ $<
	${CPP} $(VERS) -D_AFLOW_FILE_NAME_=\""$(@:.o=.cpp)"\" $(INCLUDE) $(CCFLAGS_MT) -std=gnu++0x APL/aflow_apl_doscalc.cpp -c
	touch $@
APL/aflow_apl_pdisc.o: APL/aflow_apl_pdisc.cpp $(AFLOW_HPP) $(AUROSTD_HPP) Makefile
#	${CPP} $(VERS) -D_AFLOW_FILE_NAME_=\""$(@:.o=.cpp)"\" $(INCLUDE) $(CCFLAGS) ${LIBS} -o $@ $<
	${CPP} $(VERS) -D_AFLOW_FILE_NAME_=\""$(@:.o=.cpp)"\" $(INCLUDE) $(CCFLAGS_MT) -std=gnu++0x APL/aflow_apl_pdisc.cpp -c
	touch $@
APL/aflow_aapl_tcond.o: APL/aflow_aapl_tcond.cpp $(AFLOW_HPP) $(AUROSTD_HPP) Makefile
#	${CPP} $(VERS) $(INCLUDE) $(CCFLAGS) ${LIBS} -o $@ $<
#	${CPP} $(VERS) $(INCLUDE) $(CCFLAGS_MT) -std=gnu++0x APL/aflow_aapl_tcond.cpp -c
# ME191212
# Using -O3 and allowing inlining can significantly decrease runtime of the code.
# It also decreases the file size of the binary by 120 kb.
	${CPP} $(VERS) -D_AFLOW_FILE_NAME_=\""$(@:.o=.cpp)"\" $(INCLUDE) -Wall -W -O3 -std=gnu++0x APL/aflow_aapl_tcond.cpp -c
	touch $@
APL/aflow_qha_dm_pdos_save.o: APL/aflow_qha_dm_pdos_save.cpp $(AFLOW_HPP) $(AUROSTD_HPP) Makefile
#	${CPP} $(VERS) -D_AFLOW_FILE_NAME_=\""$(@:.o=.cpp)"\" $(INCLUDE) $(CCFLAGS) ${LIBS} -o $@ $<
	${CPP} $(VERS) -D_AFLOW_FILE_NAME_=\""$(@:.o=.cpp)"\" $(INCLUDE) $(CCFLAGS_MT) -std=gnu++0x APL/aflow_qha_dm_pdos_save.cpp -c
	touch $@
APL/aflow_apl_group_velocity.o: APL/aflow_apl_group_velocity.cpp $(AFLOW_HPP) $(AUROSTD_HPP) Makefile
#	${CPP} $(VERS) -D_AFLOW_FILE_NAME_=\""$(@:.o=.cpp)"\" $(INCLUDE) $(CCFLAGS) ${LIBS} -o $@ $<
	${CPP} $(VERS) -D_AFLOW_FILE_NAME_=\""$(@:.o=.cpp)"\" $(INCLUDE) $(CCFLAGS_MT) -std=gnu++0x APL/aflow_apl_group_velocity.cpp -c
	touch $@
APL/aflow_apl_atomic_disp.o: APL/aflow_apl_atomic_disp.cpp $(AFLOW_HPP) $(AUROSTD_HPP) Makefile
#	${CPP} $(VERS) -D_AFLOW_FILE_NAME_=\""$(@:.o=.cpp)"\" $(INCLUDE) $(CCFLAGS) ${LIBS} -o $@ $<
	${CPP} $(VERS) -D_AFLOW_FILE_NAME_=\""$(@:.o=.cpp)"\" $(INCLUDE) $(CCFLAGS_MT) -std=gnu++0x APL/aflow_apl_atomic_disp.cpp -c
	touch $@
APL/aflow_qha_gruneisen.o: APL/aflow_qha_gruneisen.cpp $(AFLOW_HPP) $(AUROSTD_HPP) Makefile
#	${CPP} $(VERS) -D_AFLOW_FILE_NAME_=\""$(@:.o=.cpp)"\" $(INCLUDE) $(CCFLAGS) ${LIBS} -o $@ $<
	${CPP} $(VERS) -D_AFLOW_FILE_NAME_=\""$(@:.o=.cpp)"\" $(INCLUDE) $(CCFLAGS_MT) -std=gnu++0x APL/aflow_qha_gruneisen.cpp -c
	touch $@
APL/aflow_scqha_gruneisen.o: APL/aflow_scqha_gruneisen.cpp $(AFLOW_HPP) $(AUROSTD_HPP) Makefile
#	${CPP} $(VERS) -D_AFLOW_FILE_NAME_=\""$(@:.o=.cpp)"\" $(INCLUDE) $(CCFLAGS) ${LIBS} -o $@ $<
	${CPP} $(VERS) -D_AFLOW_FILE_NAME_=\""$(@:.o=.cpp)"\" $(INCLUDE) $(CCFLAGS_MT) -std=gnu++0x APL/aflow_scqha_gruneisen.cpp -c
	touch $@
APL/aflow_scqha_eos.o: APL/aflow_scqha_eos.cpp $(AFLOW_HPP) $(AUROSTD_HPP) Makefile
#	${CPP} $(VERS) -D_AFLOW_FILE_NAME_=\""$(@:.o=.cpp)"\" $(INCLUDE) $(CCFLAGS) ${LIBS} -o $@ $<
	${CPP} $(VERS) -D_AFLOW_FILE_NAME_=\""$(@:.o=.cpp)"\" $(INCLUDE) $(CCFLAGS_MT) -std=gnu++0x APL/aflow_scqha_eos.cpp -c
	touch $@
APL/aflow_qha3phonons_eos.o: APL/aflow_qha3phonons_eos.cpp $(AFLOW_HPP) $(AUROSTD_HPP) Makefile
#	${CPP} $(VERS) -D_AFLOW_FILE_NAME_=\""$(@:.o=.cpp)"\" $(INCLUDE) $(CCFLAGS) ${LIBS} -o $@ $<
	${CPP} $(VERS) -D_AFLOW_FILE_NAME_=\""$(@:.o=.cpp)"\" $(INCLUDE) $(CCFLAGS_MT) -std=gnu++0x APL/aflow_qha3phonons_eos.cpp -c
	touch $@
APL/aflow_scqha_T_freqs.o: APL/aflow_scqha_T_freqs.cpp $(AFLOW_HPP) $(AUROSTD_HPP) Makefile
#	${CPP} $(VERS) -D_AFLOW_FILE_NAME_=\""$(@:.o=.cpp)"\" $(INCLUDE) $(CCFLAGS) ${LIBS} -o $@ $<
	${CPP} $(VERS) -D_AFLOW_FILE_NAME_=\""$(@:.o=.cpp)"\" $(INCLUDE) $(CCFLAGS_MT) -std=gnu++0x APL/aflow_scqha_T_freqs.cpp -c
	touch $@
#DX - CO - END
#APL/aflow_apl_gsa.o: APL/aflow_apl_gsa.cpp $(AFLOW_HPP) $(AUROSTD_HPP) Makefile
##	${CPP} $(VERS) -D_AFLOW_FILE_NAME_=\""$(@:.o=.cpp)"\" $(INCLUDE) $(CCFLAGS) ${LIBS} -o $@ $<
#	${CPP} $(VERS) -D_AFLOW_FILE_NAME_=\""$(@:.o=.cpp)"\" $(INCLUDE) $(CCFLAGS_GSA) APL/aflow_apl_gsa.cpp -c
#	touch $@

################################################################################################
# ME - Database
aflowlib_database.o: aflowlib_database.cpp $(AFLOW_HPP) $(AUROSTD_HPP) Makefile
	${CPP} $(VERS) -D_AFLOW_FILE_NAME_=\""$(@:.o=.cpp)"\" $(INCLUDE) $(CCFLAGS_MT) -std=gnu++0x aflowlib_database.cpp -c
	touch $@
################################################################################################
install: all
	cp -f aflow $(BIN)/aflow.$(VERSNUMBER)
	cp -f aflow_data $(BIN)/
	cp -f $(BIN)/aflow.$(VERSNUMBER) $(BIN)/aflow
	ls -las $(BIN)/aflow*
	$(MAKE) check
install_auro: install_user
	./aflow --version | grep AFLOW >> $(BIN)/etc_aflow_status.txt
	chmod 644 $(BIN)/etc_aflow_status.txt
	./aflow --calculated | grep Calcs >> $(BIN)/etc_aflowlib_status.txt
	chmod 644 $(BIN)/etc_aflowlib_status.txt
	./aflow --apool > $(BIN)/etc_aflowlib_apool.txt
	chmod 644 $(BIN)/etc_aflowlib_apool.txt
install_root: all
	cp -f aflow /usr/local/bin/aflow.$(VERSNUMBER)
	cp -f aflow_data /usr/local/bin/aflow_data
	cp -f /usr/local/bin/aflow.$(VERSNUMBER) /usr/local/bin/aflow
	ls -las /usr/local/bin/aflow*
	$(MAKE) check
send_version_updates_email:
	#CO190131 - START
	rm -f version_updates_email.txt
	$(MAKE) version_updates_email.txt
	[ -s version_updates_email.txt ]
	cat version_updates_email.txt | mail -r aflow@materials.duke.edu -s "AFLOW Code Update: v$(VERSNUMBER)" aflow+int+737+2740356048620877160@groups.io
	rm -f version_updates_email.txt
	#CO190131 - STOP
niet:	
	dropbox stop
	$(MAKE) clean
	$(MAKE) icsdclean
	$(MAKE) extra_clean
	if [ -f $(EXTRA_FREE)/GUS/Makefile ]; then $(MAKE) -C $(EXTRA_FREE)/GUS realclean; fi
	echo "" > $(ICSD_LIB)/README_LIBRARY_ICSD1.TXT
	echo "" > $(ICSD_LIB)/README_LIBRARY_ICSD2.TXT
	echo "" > $(ICSD_LIB)/README_LIBRARY_ICSD3.TXT
	echo "" > $(ICSD_LIB)/README_LIBRARY_ICSD4.TXT
	echo "" > $(ICSD_LIB)/README_LIBRARY_ICSD5.TXT
	echo "" > $(ICSD_LIB)/README_LIBRARY_ICSD6.TXT
	echo "" > $(ICSD_LIB)/README_LIBRARY_ICSD7.TXT
	echo "" > $(ICSD_LIB)/README_LIBRARY_ICSD8.TXT
	$(MAKE) web
	$(MAKE) backup
	$(MAKE) icsdclean
	$(MAKE) -j 32
	rm -fv aflow_data_calculated.cpp* && $(MAKE) aflow_data_calculated.cpp && cp -f aflow_data_calculated.cpp /www/AFLOW/AFLOW3_FREE/ && xz -9fv /www/AFLOW/AFLOW3_FREE/aflow_data_calculated.cpp
	rm -fv aflow_data_stokes.cpp* && $(MAKE) aflow_data_stokes.cpp && cp -f aflow_data_stokes.cpp /www/AFLOW/AFLOW3_FREE/ && xz -9fv /www/AFLOW/AFLOW3_FREE/aflow_data_stokes.cpp
	rm -fv aflow_data_nist.cpp* && $(MAKE) aflow_data_nist.cpp && cp -f aflow_data_nist.cpp /www/AFLOW/AFLOW3_FREE/ && xz -9fv /www/AFLOW/AFLOW3_FREE/aflow_data_nist.cpp
	rm -fv aflow_matlab_funcs.cpp* && $(MAKE) aflow_matlab_funcs.cpp && cp -f aflow_matlab_funcs.cpp /www/AFLOW/AFLOW3_FREE/ && xz -9fv /www/AFLOW/AFLOW3_FREE/aflow_matlab_funcs.cpp
	rm -fv aflow_gnuplot_funcs.cpp* && $(MAKE) aflow_gnuplot_funcs.cpp && cp -f aflow_gnuplot_funcs.cpp /www/AFLOW/AFLOW3_FREE/ && xz -9fv /www/AFLOW/AFLOW3_FREE/aflow_gnuplot_funcs.cpp
	dropbox start
backup: realclean clean icsdclean 
	if [ -f $(EXTRA_FREE)/GUS/Makefile ]; then $(MAKE) -C $(EXTRA_FREE)/GUS realclean ; fi
	mkdir -p aflow.$(VERSNUMBER)
#	mkdir -p aflow.$(VERSNUMBER)/SOURCES
	cp -drvf a*cpp a*.h *.js *.json *.py *.txt README* Makefile APL ANRL* AUROSTD SQLITE aflow.$(VERSNUMBER)
# no EXTRA in SRC	if [ -d $(EXTRA_FREE) ]; then cp -drvf $(EXTRA_FREE) aflow.$(VERSNUMBER) ; fi
	if [ -d SOURCE ]; then cp -drvf SOURCE aflow.$(VERSNUMBER) ; fi
	tar Jcfvp aflow.$(VERSNUMBER).tar.xz aflow.$(VERSNUMBER)
	rm -rfv $(BACKUP)/aflow.$(VERSNUMBER) $(BACKUP)/aflow.$(VERSNUMBER).tar.xz
	if [ -d /www/AFLOW ]; then cp -f aflow.$(VERSNUMBER).tar.xz /www/AFLOW ; fi
	mv aflow.$(VERSNUMBER).tar.xz $(BACKUP)
	rm -rfv aflow.$(VERSNUMBER)
web:	realclean
	rm -rvf aflow3.tar.xz aflow_test.tar.xz aflow3 ~/aflow3.tar.xz ~/aflow_test.tar.xz ~/aflow3
	tar Jcfvp ~/aflow3.tar.xz Makefile *cpp *.h *.js *.json *.py *.txt READ* APL ANRL* AUROSTD SQLITE
# no EXTRA IN SRC	if [ -d $(EXTRA_FREE) ]; then tar Jcfvp ~/aflow3.tar.xz Makefile *cpp *.h *.js *.json *.py *.txt READ* APL ANRL* AUROSTD SQLITE $(EXTRA_FREE) ; fi
# no other SOURCES in SRC	if [ -d SOURCES ]; then tar Jcfvp ~/aflow3.tar.xz Makefile *cpp *.h *.js *.json *.py *.txt READ* APL ANRL* AUROSTD SQLITE $(EXTRA_FREE) SOURCES ; fi
	if [ -d /www/AFLOW ]; then cp README_AFLOW.TXT /www/AFLOW ; fi
	if [ -d /www/AFLOW ]; then cp README_AFLOW_AEL.TXT /www/AFLOW ; fi
	if [ -d /www/AFLOW ]; then cp README_AFLOW_AGL.TXT /www/AFLOW ; fi
	if [ -d /www/AFLOW ]; then cp README_AFLOW_ANRL.TXT /www/AFLOW ; fi
	if [ -d /www/AFLOW ]; then cp README_AFLOW_APENNSY.TXT /www/AFLOW ; fi
	if [ -d /www/AFLOW ]; then cp README_AFLOW_APL.TXT /www/AFLOW ; fi
	if [ -d /www/AFLOW ]; then cp README_AFLOW_QHA_SCQHA_QHA3P.TXT /www/AFLOW ; fi
	if [ -d /www/AFLOW ]; then cp README_AFLOW_ACONVASP.TXT /www/AFLOW ; fi
	if [ -d /www/AFLOW ]; then cp README_AFLOW_COMPARE.TXT /www/AFLOW ; fi
	if [ -d /www/AFLOW ]; then cp README_AFLOW_GFA.TXT /www/AFLOW ; fi
	if [ -d /www/AFLOW ]; then cp README_AFLOW_FROZSL.TXT /www/AFLOW ; fi
	if [ -d /www/AFLOW ]; then cp README_AFLOW_LICENSE_GPL3.TXT /www/AFLOW ; fi
	if [ -d /www/AFLOW ]; then cp README_AFLOW_POCC.TXT /www/AFLOW ; fi
	if [ -d /www/AFLOW ]; then cp README_AFLOW_SCRIPTING.TXT /www/AFLOW ; fi
	if [ -d /www/AFLOW ]; then cp README_AFLOW_SYM.TXT /www/AFLOW ; fi
	if [ -d /www/AFLOW ]; then cp README_AFLOW_CCE.TXT /www/AFLOW ; fi
	if [ -d /www/AFLOW ]; then cp README_AFLOW_CHULL.TXT /www/AFLOW ; fi
	if [ -d /www/AFLOW ]; then cp README_AFLOW_EXCEPTIONS.TXT /www/AFLOW ; fi
	if [ -d /www/AFLOW ]; then cp README_AFLOW_VERSIONS_HISTORY.TXT /www/AFLOW ; fi
	if [ -d /www/AFLOW ]; then cp README_AFLOW_XAFLOW.TXT /www/AFLOW ; fi
	if [ -d /www/AFLOW ]; then cp README_AFLOW_AFLOWRC.TXT /www/AFLOW ; fi
	if [ -d /www/AFLOW ]; then cp README_CONTRIBS.TXT /www/AFLOW ; fi
	if [ -d /www/AFLOW ]; then cp README_PROTO.TXT /www/AFLOW ; fi
	if [ -f ../AFLOW3_NONFREE/EXTRA/FROZSL/Makefile ]; then $(MAKE) -C ../AFLOW3_NONFREE/EXTRA/FROZSL; fi
	if [ -f ../AFLOW3_NONFREE/EXTRA/FROZSL/frozsl ]; then cp ../AFLOW3_NONFREE/EXTRA/FROZSL/frozsl /www/AFLOW ; fi
	if [ -f ../AFLOW3_NONFREE/EXTRA/FROZSL/frozsl_init ]; then cp ../AFLOW3_NONFREE/EXTRA/FROZSL/frozsl_init /www/AFLOW ; fi
	if [ -f ../AFLOW3_NONFREE/EXTRA/FINDSYM/Makefile ]; then $(MAKE) -C ../AFLOW3_NONFREE/EXTRA/FINDSYM; fi
	if [ -f ../AFLOW3_NONFREE/EXTRA/FINDSYM/findsym ]; then cp ../AFLOW3_NONFREE/EXTRA/FINDSYM/findsym /www/AFLOW ; fi
	if [ -d /www/auro ]; then mv -f  ~/aflow3.tar.xz /www/auro ; fi
#CO190218 - START
version_updates_email.txt: README_AFLOW_VERSIONS_HISTORY.TXT
	rm -f $(@:.txt=_tmp.txt)
	@file_content=""; \
	found_content=false; \
	while IFS= read -r line; do \
		if [ "$$found_content" = true ]; then \
			if [ -n "$$(echo $$line | grep "Location" )" ] && [ -z "$$(echo $$line | grep "$(VERSNUMBER)" )" ]; then \
				found_content=false; \
				break; \
			fi; \
			file_content="$${file_content}\n$${line}"; \
		elif [ -n "$$( echo "$$line" | grep "$(VERSNUMBER)" )" ]; then \
			found_content=true; \
			file_content="$$line"; \
		fi; \
	done < README_AFLOW_VERSIONS_HISTORY.TXT; \
	line_count=$$(echo $$file_content | wc -l); \
	IFS=; \
	file_content=$$(echo $$file_content | head -n $$(( $$line_count - 1 ))); \
	if [ -z "$$file_content" ]; then echo "ERROR - No relevant version content found. Exiting."; exit 1; fi; \
	echo $$file_content >> $(@:.txt=_tmp.txt);
	rm -f $@;
	echo "Dear AFLOW user," >> $@
	echo "" >> $@
	echo "A new version of the AFLOW C++ code is now available (v$(VERSNUMBER))." >> $@
	echo "Update details:" >> $@
	echo "" >> $@
	cat $(@:.txt=_tmp.txt) >> $@; rm -f $(@:.txt=_tmp.txt)
	echo "" >> $@
	echo "Thanks," >> $@
	echo "AFLOW Dev" >> $@
#CO190218 - STOP
wget:	realclean
	rm -rf aflow3.tar.xz* aflow_test.tar.xz*
	if [ ! -f aflow3.tar.xz ]; then wget http://materials.duke.edu/auro/aflow3.tar.xz; fi
	if [ ! -f aflow3.tar.xz ]; then wget http://aflowlib.duke.edu/AFLOW/AFLOW3_FREE/aflow3.tar.xz; fi
	tar xfvp aflow3.tar.xz
	rm -rf aflow3.tar.xz 
distroget: wget
	rm -rf TESTS PLATON* FINDSYM* FROZSL*
	cat Makefile | sed "s/Makefile /Makefile /g" | sed "s/\*\.a//g" > M
	mv M Makefile
patch_makefile1: Makefile
	cat Makefile | sed "s/ \-Wno\-unused\-but\-set\-variable//g" > M	
	mv M Makefile
patch_makefile2: Makefile
	cat Makefile | sed "s/\-O1//g" | sed "s/\-O2//g" | sed "s/\-O3//g" > M	
	mv M Makefile
check:
	$(MAKE) proto_check
check_full:
	$(MAKE) gcd_check
	$(MAKE) smith_check
	$(MAKE) proto_check
	$(MAKE) slab_check
	$(MAKE) pocc_check
	$(MAKE) aflowSG_check
	$(MAKE) aflowSYM_check
	$(MAKE) aflow_xtal_match_check
proto_check:
	@echo "Performing 'aflow --proto' test"
	@if [ -z `which md5sum` ]; then echo "Cannot find binary md5sum - check skipped."; else \
		PROTO4SUM=$$(./aflow --proto=4:Bi:Tc | ./aflow --sprim | md5sum | cut -d ' ' -f1) && \
		[ "$${PROTO4SUM#*ffb9c5681045fb80f391e9a931f21d1}" != "$$PROTO4SUM" ] && \
		echo "'aflow --proto' check pass!" && exit 0 || \
		echo "'aflow --proto' test failed. Check compilation of aflow and aflow_data." && exit 1; \
	fi
#ME190313 - only execute check if md5sum is present
#	-if [ -z `which md5sum` ]; then echo "Cannot find binary md5sum - check skipped."; else ./aflow --proto=4:Bi:Tc | ./aflow --sprim | md5sum; echo "#ffb9c5681045fb80f391e9a931f21d1"; fi
#	./aflow --proto=4:Bi:Tc | ./aflow --sprim | md5sum
#	#ffb9c5681045fb80f391e9a931f21d1
#	./aflow --checki | grep FAIL
slab_check:
	./aflow --slab_test
gcd_check:
	./aflow --gcd_test
smith_check:
	./aflow --smith_test
pocc_check:
	@echo "Running POCC test 1" && ANSWER=49 && COUNT=$$(./aflow --proto=AB_cF8_225_a_b.AB:C:Hf:Mo:Nb:Ta:Ti --pocc_params=S0-1xA_S1-0.2xB-0.2xC-0.2xD-0.2xE-0.2xF | ./aflow --pocc_count_unique | grep 'Structure bin' | tail -1 | awk -F 'bin ' '{print $$2}' | cut -d ':' -f1) && \
		if [ "$$COUNT" -ne "$$ANSWER" ]; then echo "POCC did not return $$ANSWER unique structures for './aflow --proto=AB_cF8_225_a_b.AB:C:Cr:Mo:Ti:W:Zr --pocc_params=S0-1xA_S1-0.2xB-0.2xC-0.2xD-0.2xE-0.2xF | ./aflow --pocc_count_unique', found $$COUNT instead" && exit 1; fi
	@echo "Running POCC test 2" && ANSWER=49 && COUNT=$$(./aflow --proto=AB_cF8_225_a_b.AB:C:Hf:Mo:Nb:Ta:V --pocc_params=S0-1xA_S1-0.2xB-0.2xC-0.2xD-0.2xE-0.2xF | ./aflow --pocc_count_unique | grep 'Structure bin' | tail -1 | awk -F 'bin ' '{print $$2}' | cut -d ':' -f1) && \
		if [ "$$COUNT" -ne "$$ANSWER" ]; then echo "POCC did not return $$ANSWER unique structures for './aflow --proto=AB_cF8_225_a_b.AB:C:Cr:Mo:Ti:W:Zr --pocc_params=S0-1xA_S1-0.2xB-0.2xC-0.2xD-0.2xE-0.2xF | ./aflow --pocc_count_unique', found $$COUNT instead" && exit 1; fi
	@echo "Running POCC test 3" && ANSWER=49 && COUNT=$$(./aflow --proto=AB_cF8_225_a_b.AB:C:Hf:Mo:Nb:Ta:W --pocc_params=S0-1xA_S1-0.2xB-0.2xC-0.2xD-0.2xE-0.2xF | ./aflow --pocc_count_unique | grep 'Structure bin' | tail -1 | awk -F 'bin ' '{print $$2}' | cut -d ':' -f1) && \
		if [ "$$COUNT" -ne "$$ANSWER" ]; then echo "POCC did not return $$ANSWER unique structures for './aflow --proto=AB_cF8_225_a_b.AB:C:Cr:Mo:Ti:W:Zr --pocc_params=S0-1xA_S1-0.2xB-0.2xC-0.2xD-0.2xE-0.2xF | ./aflow --pocc_count_unique', found $$COUNT instead" && exit 1; fi
	@echo "Running POCC test 4" && ANSWER=49 && COUNT=$$(./aflow --proto=AB_cF8_225_a_b.AB:C:Hf:Mo:Nb:Ta:Zr --pocc_params=S0-1xA_S1-0.2xB-0.2xC-0.2xD-0.2xE-0.2xF | ./aflow --pocc_count_unique | grep 'Structure bin' | tail -1 | awk -F 'bin ' '{print $$2}' | cut -d ':' -f1) && \
		if [ "$$COUNT" -ne "$$ANSWER" ]; then echo "POCC did not return $$ANSWER unique structures for './aflow --proto=AB_cF8_225_a_b.AB:C:Cr:Mo:Ti:W:Zr --pocc_params=S0-1xA_S1-0.2xB-0.2xC-0.2xD-0.2xE-0.2xF | ./aflow --pocc_count_unique', found $$COUNT instead" && exit 1; fi
	@echo "Running POCC test 5" && ANSWER=49 && COUNT=$$(./aflow --proto=AB_cF8_225_a_b.AB:C:Hf:Mo:Nb:Ti:V --pocc_params=S0-1xA_S1-0.2xB-0.2xC-0.2xD-0.2xE-0.2xF | ./aflow --pocc_count_unique | grep 'Structure bin' | tail -1 | awk -F 'bin ' '{print $$2}' | cut -d ':' -f1) && \
		if [ "$$COUNT" -ne "$$ANSWER" ]; then echo "POCC did not return $$ANSWER unique structures for './aflow --proto=AB_cF8_225_a_b.AB:C:Cr:Mo:Ti:W:Zr --pocc_params=S0-1xA_S1-0.2xB-0.2xC-0.2xD-0.2xE-0.2xF | ./aflow --pocc_count_unique', found $$COUNT instead" && exit 1; fi
	@echo "Running POCC test 6" && ANSWER=49 && COUNT=$$(./aflow --proto=AB_cF8_225_a_b.AB:C:Hf:Mo:Nb:Ti:W --pocc_params=S0-1xA_S1-0.2xB-0.2xC-0.2xD-0.2xE-0.2xF | ./aflow --pocc_count_unique | grep 'Structure bin' | tail -1 | awk -F 'bin ' '{print $$2}' | cut -d ':' -f1) && \
		if [ "$$COUNT" -ne "$$ANSWER" ]; then echo "POCC did not return $$ANSWER unique structures for './aflow --proto=AB_cF8_225_a_b.AB:C:Cr:Mo:Ti:W:Zr --pocc_params=S0-1xA_S1-0.2xB-0.2xC-0.2xD-0.2xE-0.2xF | ./aflow --pocc_count_unique', found $$COUNT instead" && exit 1; fi
	@echo "Running POCC test 7" && ANSWER=49 && COUNT=$$(./aflow --proto=AB_cF8_225_a_b.AB:C:Hf:Mo:Nb:Ti:Zr --pocc_params=S0-1xA_S1-0.2xB-0.2xC-0.2xD-0.2xE-0.2xF | ./aflow --pocc_count_unique | grep 'Structure bin' | tail -1 | awk -F 'bin ' '{print $$2}' | cut -d ':' -f1) && \
		if [ "$$COUNT" -ne "$$ANSWER" ]; then echo "POCC did not return $$ANSWER unique structures for './aflow --proto=AB_cF8_225_a_b.AB:C:Cr:Mo:Ti:W:Zr --pocc_params=S0-1xA_S1-0.2xB-0.2xC-0.2xD-0.2xE-0.2xF | ./aflow --pocc_count_unique', found $$COUNT instead" && exit 1; fi
	@echo "Running POCC test 8" && ANSWER=49 && COUNT=$$(./aflow --proto=AB_cF8_225_a_b.AB:C:Hf:Mo:Nb:V:W --pocc_params=S0-1xA_S1-0.2xB-0.2xC-0.2xD-0.2xE-0.2xF | ./aflow --pocc_count_unique | grep 'Structure bin' | tail -1 | awk -F 'bin ' '{print $$2}' | cut -d ':' -f1) && \
		if [ "$$COUNT" -ne "$$ANSWER" ]; then echo "POCC did not return $$ANSWER unique structures for './aflow --proto=AB_cF8_225_a_b.AB:C:Cr:Mo:Ti:W:Zr --pocc_params=S0-1xA_S1-0.2xB-0.2xC-0.2xD-0.2xE-0.2xF | ./aflow --pocc_count_unique', found $$COUNT instead" && exit 1; fi
	@echo "Running POCC test 9" && ANSWER=49 && COUNT=$$(./aflow --proto=AB_cF8_225_a_b.AB:C:Hf:Mo:Nb:V:Zr --pocc_params=S0-1xA_S1-0.2xB-0.2xC-0.2xD-0.2xE-0.2xF | ./aflow --pocc_count_unique | grep 'Structure bin' | tail -1 | awk -F 'bin ' '{print $$2}' | cut -d ':' -f1) && \
		if [ "$$COUNT" -ne "$$ANSWER" ]; then echo "POCC did not return $$ANSWER unique structures for './aflow --proto=AB_cF8_225_a_b.AB:C:Cr:Mo:Ti:W:Zr --pocc_params=S0-1xA_S1-0.2xB-0.2xC-0.2xD-0.2xE-0.2xF | ./aflow --pocc_count_unique', found $$COUNT instead" && exit 1; fi
	@echo "Running POCC test 10" && ANSWER=49 && COUNT=$$(./aflow --proto=AB_cF8_225_a_b.AB:C:Hf:Mo:Nb:W:Zr --pocc_params=S0-1xA_S1-0.2xB-0.2xC-0.2xD-0.2xE-0.2xF | ./aflow --pocc_count_unique | grep 'Structure bin' | tail -1 | awk -F 'bin ' '{print $$2}' | cut -d ':' -f1) && \
		if [ "$$COUNT" -ne "$$ANSWER" ]; then echo "POCC did not return $$ANSWER unique structures for './aflow --proto=AB_cF8_225_a_b.AB:C:Cr:Mo:Ti:W:Zr --pocc_params=S0-1xA_S1-0.2xB-0.2xC-0.2xD-0.2xE-0.2xF | ./aflow --pocc_count_unique', found $$COUNT instead" && exit 1; fi
	@echo "Running POCC test 11" && ANSWER=49 && COUNT=$$(./aflow --proto=AB_cF8_225_a_b.AB:C:Hf:Mo:Ta:Ti:V --pocc_params=S0-1xA_S1-0.2xB-0.2xC-0.2xD-0.2xE-0.2xF | ./aflow --pocc_count_unique | grep 'Structure bin' | tail -1 | awk -F 'bin ' '{print $$2}' | cut -d ':' -f1) && \
		if [ "$$COUNT" -ne "$$ANSWER" ]; then echo "POCC did not return $$ANSWER unique structures for './aflow --proto=AB_cF8_225_a_b.AB:C:Cr:Mo:Ti:W:Zr --pocc_params=S0-1xA_S1-0.2xB-0.2xC-0.2xD-0.2xE-0.2xF | ./aflow --pocc_count_unique', found $$COUNT instead" && exit 1; fi
	@echo "Running POCC test 12" && ANSWER=49 && COUNT=$$(./aflow --proto=AB_cF8_225_a_b.AB:C:Hf:Mo:Ta:Ti:W --pocc_params=S0-1xA_S1-0.2xB-0.2xC-0.2xD-0.2xE-0.2xF | ./aflow --pocc_count_unique | grep 'Structure bin' | tail -1 | awk -F 'bin ' '{print $$2}' | cut -d ':' -f1) && \
		if [ "$$COUNT" -ne "$$ANSWER" ]; then echo "POCC did not return $$ANSWER unique structures for './aflow --proto=AB_cF8_225_a_b.AB:C:Cr:Mo:Ti:W:Zr --pocc_params=S0-1xA_S1-0.2xB-0.2xC-0.2xD-0.2xE-0.2xF | ./aflow --pocc_count_unique', found $$COUNT instead" && exit 1; fi
	@echo "Running POCC test 13" && ANSWER=49 && COUNT=$$(./aflow --proto=AB_cF8_225_a_b.AB:C:Hf:Mo:Ta:Ti:Zr --pocc_params=S0-1xA_S1-0.2xB-0.2xC-0.2xD-0.2xE-0.2xF | ./aflow --pocc_count_unique | grep 'Structure bin' | tail -1 | awk -F 'bin ' '{print $$2}' | cut -d ':' -f1) && \
		if [ "$$COUNT" -ne "$$ANSWER" ]; then echo "POCC did not return $$ANSWER unique structures for './aflow --proto=AB_cF8_225_a_b.AB:C:Cr:Mo:Ti:W:Zr --pocc_params=S0-1xA_S1-0.2xB-0.2xC-0.2xD-0.2xE-0.2xF | ./aflow --pocc_count_unique', found $$COUNT instead" && exit 1; fi
	@echo "Running POCC test 14" && ANSWER=49 && COUNT=$$(./aflow --proto=AB_cF8_225_a_b.AB:C:Hf:Mo:Ta:V:W --pocc_params=S0-1xA_S1-0.2xB-0.2xC-0.2xD-0.2xE-0.2xF | ./aflow --pocc_count_unique | grep 'Structure bin' | tail -1 | awk -F 'bin ' '{print $$2}' | cut -d ':' -f1) && \
		if [ "$$COUNT" -ne "$$ANSWER" ]; then echo "POCC did not return $$ANSWER unique structures for './aflow --proto=AB_cF8_225_a_b.AB:C:Cr:Mo:Ti:W:Zr --pocc_params=S0-1xA_S1-0.2xB-0.2xC-0.2xD-0.2xE-0.2xF | ./aflow --pocc_count_unique', found $$COUNT instead" && exit 1; fi
	@echo "Running POCC test 15" && ANSWER=49 && COUNT=$$(./aflow --proto=AB_cF8_225_a_b.AB:C:Hf:Mo:Ta:V:Zr --pocc_params=S0-1xA_S1-0.2xB-0.2xC-0.2xD-0.2xE-0.2xF | ./aflow --pocc_count_unique | grep 'Structure bin' | tail -1 | awk -F 'bin ' '{print $$2}' | cut -d ':' -f1) && \
		if [ "$$COUNT" -ne "$$ANSWER" ]; then echo "POCC did not return $$ANSWER unique structures for './aflow --proto=AB_cF8_225_a_b.AB:C:Cr:Mo:Ti:W:Zr --pocc_params=S0-1xA_S1-0.2xB-0.2xC-0.2xD-0.2xE-0.2xF | ./aflow --pocc_count_unique', found $$COUNT instead" && exit 1; fi
	@echo "Running POCC test 16" && ANSWER=49 && COUNT=$$(./aflow --proto=AB_cF8_225_a_b.AB:C:Hf:Mo:Ta:W:Zr --pocc_params=S0-1xA_S1-0.2xB-0.2xC-0.2xD-0.2xE-0.2xF | ./aflow --pocc_count_unique | grep 'Structure bin' | tail -1 | awk -F 'bin ' '{print $$2}' | cut -d ':' -f1) && \
		if [ "$$COUNT" -ne "$$ANSWER" ]; then echo "POCC did not return $$ANSWER unique structures for './aflow --proto=AB_cF8_225_a_b.AB:C:Cr:Mo:Ti:W:Zr --pocc_params=S0-1xA_S1-0.2xB-0.2xC-0.2xD-0.2xE-0.2xF | ./aflow --pocc_count_unique', found $$COUNT instead" && exit 1; fi
	@echo "Running POCC test 17" && ANSWER=49 && COUNT=$$(./aflow --proto=AB_cF8_225_a_b.AB:C:Hf:Mo:Ti:V:W --pocc_params=S0-1xA_S1-0.2xB-0.2xC-0.2xD-0.2xE-0.2xF | ./aflow --pocc_count_unique | grep 'Structure bin' | tail -1 | awk -F 'bin ' '{print $$2}' | cut -d ':' -f1) && \
		if [ "$$COUNT" -ne "$$ANSWER" ]; then echo "POCC did not return $$ANSWER unique structures for './aflow --proto=AB_cF8_225_a_b.AB:C:Cr:Mo:Ti:W:Zr --pocc_params=S0-1xA_S1-0.2xB-0.2xC-0.2xD-0.2xE-0.2xF | ./aflow --pocc_count_unique', found $$COUNT instead" && exit 1; fi
	@echo "Running POCC test 18" && ANSWER=49 && COUNT=$$(./aflow --proto=AB_cF8_225_a_b.AB:C:Hf:Mo:Ti:V:Zr --pocc_params=S0-1xA_S1-0.2xB-0.2xC-0.2xD-0.2xE-0.2xF | ./aflow --pocc_count_unique | grep 'Structure bin' | tail -1 | awk -F 'bin ' '{print $$2}' | cut -d ':' -f1) && \
		if [ "$$COUNT" -ne "$$ANSWER" ]; then echo "POCC did not return $$ANSWER unique structures for './aflow --proto=AB_cF8_225_a_b.AB:C:Cr:Mo:Ti:W:Zr --pocc_params=S0-1xA_S1-0.2xB-0.2xC-0.2xD-0.2xE-0.2xF | ./aflow --pocc_count_unique', found $$COUNT instead" && exit 1; fi
	@echo "Running POCC test 19" && ANSWER=49 && COUNT=$$(./aflow --proto=AB_cF8_225_a_b.AB:C:Hf:Mo:Ti:W:Zr --pocc_params=S0-1xA_S1-0.2xB-0.2xC-0.2xD-0.2xE-0.2xF | ./aflow --pocc_count_unique | grep 'Structure bin' | tail -1 | awk -F 'bin ' '{print $$2}' | cut -d ':' -f1) && \
		if [ "$$COUNT" -ne "$$ANSWER" ]; then echo "POCC did not return $$ANSWER unique structures for './aflow --proto=AB_cF8_225_a_b.AB:C:Cr:Mo:Ti:W:Zr --pocc_params=S0-1xA_S1-0.2xB-0.2xC-0.2xD-0.2xE-0.2xF | ./aflow --pocc_count_unique', found $$COUNT instead" && exit 1; fi
	@echo "Running POCC test 20" && ANSWER=49 && COUNT=$$(./aflow --proto=AB_cF8_225_a_b.AB:C:Hf:Mo:V:W:Zr --pocc_params=S0-1xA_S1-0.2xB-0.2xC-0.2xD-0.2xE-0.2xF | ./aflow --pocc_count_unique | grep 'Structure bin' | tail -1 | awk -F 'bin ' '{print $$2}' | cut -d ':' -f1) && \
		if [ "$$COUNT" -ne "$$ANSWER" ]; then echo "POCC did not return $$ANSWER unique structures for './aflow --proto=AB_cF8_225_a_b.AB:C:Cr:Mo:Ti:W:Zr --pocc_params=S0-1xA_S1-0.2xB-0.2xC-0.2xD-0.2xE-0.2xF | ./aflow --pocc_count_unique', found $$COUNT instead" && exit 1; fi
	@echo "Running POCC test 21" && ANSWER=49 && COUNT=$$(./aflow --proto=AB_cF8_225_a_b.AB:C:Hf:Nb:Ta:Ti:V --pocc_params=S0-1xA_S1-0.2xB-0.2xC-0.2xD-0.2xE-0.2xF | ./aflow --pocc_count_unique | grep 'Structure bin' | tail -1 | awk -F 'bin ' '{print $$2}' | cut -d ':' -f1) && \
		if [ "$$COUNT" -ne "$$ANSWER" ]; then echo "POCC did not return $$ANSWER unique structures for './aflow --proto=AB_cF8_225_a_b.AB:C:Cr:Mo:Ti:W:Zr --pocc_params=S0-1xA_S1-0.2xB-0.2xC-0.2xD-0.2xE-0.2xF | ./aflow --pocc_count_unique', found $$COUNT instead" && exit 1; fi
	@echo "Running POCC test 22" && ANSWER=49 && COUNT=$$(./aflow --proto=AB_cF8_225_a_b.AB:C:Hf:Nb:Ta:Ti:W --pocc_params=S0-1xA_S1-0.2xB-0.2xC-0.2xD-0.2xE-0.2xF | ./aflow --pocc_count_unique | grep 'Structure bin' | tail -1 | awk -F 'bin ' '{print $$2}' | cut -d ':' -f1) && \
		if [ "$$COUNT" -ne "$$ANSWER" ]; then echo "POCC did not return $$ANSWER unique structures for './aflow --proto=AB_cF8_225_a_b.AB:C:Cr:Mo:Ti:W:Zr --pocc_params=S0-1xA_S1-0.2xB-0.2xC-0.2xD-0.2xE-0.2xF | ./aflow --pocc_count_unique', found $$COUNT instead" && exit 1; fi
	@echo "Running POCC test 23" && ANSWER=49 && COUNT=$$(./aflow --proto=AB_cF8_225_a_b.AB:C:Hf:Nb:Ta:Ti:Zr --pocc_params=S0-1xA_S1-0.2xB-0.2xC-0.2xD-0.2xE-0.2xF | ./aflow --pocc_count_unique | grep 'Structure bin' | tail -1 | awk -F 'bin ' '{print $$2}' | cut -d ':' -f1) && \
		if [ "$$COUNT" -ne "$$ANSWER" ]; then echo "POCC did not return $$ANSWER unique structures for './aflow --proto=AB_cF8_225_a_b.AB:C:Cr:Mo:Ti:W:Zr --pocc_params=S0-1xA_S1-0.2xB-0.2xC-0.2xD-0.2xE-0.2xF | ./aflow --pocc_count_unique', found $$COUNT instead" && exit 1; fi
	@echo "Running POCC test 24" && ANSWER=49 && COUNT=$$(./aflow --proto=AB_cF8_225_a_b.AB:C:Hf:Nb:Ta:V:W --pocc_params=S0-1xA_S1-0.2xB-0.2xC-0.2xD-0.2xE-0.2xF | ./aflow --pocc_count_unique | grep 'Structure bin' | tail -1 | awk -F 'bin ' '{print $$2}' | cut -d ':' -f1) && \
		if [ "$$COUNT" -ne "$$ANSWER" ]; then echo "POCC did not return $$ANSWER unique structures for './aflow --proto=AB_cF8_225_a_b.AB:C:Cr:Mo:Ti:W:Zr --pocc_params=S0-1xA_S1-0.2xB-0.2xC-0.2xD-0.2xE-0.2xF | ./aflow --pocc_count_unique', found $$COUNT instead" && exit 1; fi
	@echo "Running POCC test 25" && ANSWER=49 && COUNT=$$(./aflow --proto=AB_cF8_225_a_b.AB:C:Hf:Nb:Ta:V:Zr --pocc_params=S0-1xA_S1-0.2xB-0.2xC-0.2xD-0.2xE-0.2xF | ./aflow --pocc_count_unique | grep 'Structure bin' | tail -1 | awk -F 'bin ' '{print $$2}' | cut -d ':' -f1) && \
		if [ "$$COUNT" -ne "$$ANSWER" ]; then echo "POCC did not return $$ANSWER unique structures for './aflow --proto=AB_cF8_225_a_b.AB:C:Cr:Mo:Ti:W:Zr --pocc_params=S0-1xA_S1-0.2xB-0.2xC-0.2xD-0.2xE-0.2xF | ./aflow --pocc_count_unique', found $$COUNT instead" && exit 1; fi
	@echo "Running POCC test 26" && ANSWER=49 && COUNT=$$(./aflow --proto=AB_cF8_225_a_b.AB:C:Hf:Nb:Ta:W:Zr --pocc_params=S0-1xA_S1-0.2xB-0.2xC-0.2xD-0.2xE-0.2xF | ./aflow --pocc_count_unique | grep 'Structure bin' | tail -1 | awk -F 'bin ' '{print $$2}' | cut -d ':' -f1) && \
		if [ "$$COUNT" -ne "$$ANSWER" ]; then echo "POCC did not return $$ANSWER unique structures for './aflow --proto=AB_cF8_225_a_b.AB:C:Cr:Mo:Ti:W:Zr --pocc_params=S0-1xA_S1-0.2xB-0.2xC-0.2xD-0.2xE-0.2xF | ./aflow --pocc_count_unique', found $$COUNT instead" && exit 1; fi
	@echo "Running POCC test 27" && ANSWER=49 && COUNT=$$(./aflow --proto=AB_cF8_225_a_b.AB:C:Hf:Nb:Ti:V:W --pocc_params=S0-1xA_S1-0.2xB-0.2xC-0.2xD-0.2xE-0.2xF | ./aflow --pocc_count_unique | grep 'Structure bin' | tail -1 | awk -F 'bin ' '{print $$2}' | cut -d ':' -f1) && \
		if [ "$$COUNT" -ne "$$ANSWER" ]; then echo "POCC did not return $$ANSWER unique structures for './aflow --proto=AB_cF8_225_a_b.AB:C:Cr:Mo:Ti:W:Zr --pocc_params=S0-1xA_S1-0.2xB-0.2xC-0.2xD-0.2xE-0.2xF | ./aflow --pocc_count_unique', found $$COUNT instead" && exit 1; fi
	@echo "Running POCC test 28" && ANSWER=49 && COUNT=$$(./aflow --proto=AB_cF8_225_a_b.AB:C:Hf:Nb:Ti:V:Zr --pocc_params=S0-1xA_S1-0.2xB-0.2xC-0.2xD-0.2xE-0.2xF | ./aflow --pocc_count_unique | grep 'Structure bin' | tail -1 | awk -F 'bin ' '{print $$2}' | cut -d ':' -f1) && \
		if [ "$$COUNT" -ne "$$ANSWER" ]; then echo "POCC did not return $$ANSWER unique structures for './aflow --proto=AB_cF8_225_a_b.AB:C:Cr:Mo:Ti:W:Zr --pocc_params=S0-1xA_S1-0.2xB-0.2xC-0.2xD-0.2xE-0.2xF | ./aflow --pocc_count_unique', found $$COUNT instead" && exit 1; fi
	@echo "Running POCC test 29" && ANSWER=49 && COUNT=$$(./aflow --proto=AB_cF8_225_a_b.AB:C:Hf:Nb:Ti:W:Zr --pocc_params=S0-1xA_S1-0.2xB-0.2xC-0.2xD-0.2xE-0.2xF | ./aflow --pocc_count_unique | grep 'Structure bin' | tail -1 | awk -F 'bin ' '{print $$2}' | cut -d ':' -f1) && \
		if [ "$$COUNT" -ne "$$ANSWER" ]; then echo "POCC did not return $$ANSWER unique structures for './aflow --proto=AB_cF8_225_a_b.AB:C:Cr:Mo:Ti:W:Zr --pocc_params=S0-1xA_S1-0.2xB-0.2xC-0.2xD-0.2xE-0.2xF | ./aflow --pocc_count_unique', found $$COUNT instead" && exit 1; fi
	@echo "Running POCC test 30" && ANSWER=49 && COUNT=$$(./aflow --proto=AB_cF8_225_a_b.AB:C:Hf:Nb:V:W:Zr --pocc_params=S0-1xA_S1-0.2xB-0.2xC-0.2xD-0.2xE-0.2xF | ./aflow --pocc_count_unique | grep 'Structure bin' | tail -1 | awk -F 'bin ' '{print $$2}' | cut -d ':' -f1) && \
		if [ "$$COUNT" -ne "$$ANSWER" ]; then echo "POCC did not return $$ANSWER unique structures for './aflow --proto=AB_cF8_225_a_b.AB:C:Cr:Mo:Ti:W:Zr --pocc_params=S0-1xA_S1-0.2xB-0.2xC-0.2xD-0.2xE-0.2xF | ./aflow --pocc_count_unique', found $$COUNT instead" && exit 1; fi
	@echo "Running POCC test 31" && ANSWER=49 && COUNT=$$(./aflow --proto=AB_cF8_225_a_b.AB:C:Hf:Ta:Ti:V:W --pocc_params=S0-1xA_S1-0.2xB-0.2xC-0.2xD-0.2xE-0.2xF | ./aflow --pocc_count_unique | grep 'Structure bin' | tail -1 | awk -F 'bin ' '{print $$2}' | cut -d ':' -f1) && \
		if [ "$$COUNT" -ne "$$ANSWER" ]; then echo "POCC did not return $$ANSWER unique structures for './aflow --proto=AB_cF8_225_a_b.AB:C:Cr:Mo:Ti:W:Zr --pocc_params=S0-1xA_S1-0.2xB-0.2xC-0.2xD-0.2xE-0.2xF | ./aflow --pocc_count_unique', found $$COUNT instead" && exit 1; fi
	@echo "Running POCC test 32" && ANSWER=49 && COUNT=$$(./aflow --proto=AB_cF8_225_a_b.AB:C:Hf:Ta:Ti:V:Zr --pocc_params=S0-1xA_S1-0.2xB-0.2xC-0.2xD-0.2xE-0.2xF | ./aflow --pocc_count_unique | grep 'Structure bin' | tail -1 | awk -F 'bin ' '{print $$2}' | cut -d ':' -f1) && \
		if [ "$$COUNT" -ne "$$ANSWER" ]; then echo "POCC did not return $$ANSWER unique structures for './aflow --proto=AB_cF8_225_a_b.AB:C:Cr:Mo:Ti:W:Zr --pocc_params=S0-1xA_S1-0.2xB-0.2xC-0.2xD-0.2xE-0.2xF | ./aflow --pocc_count_unique', found $$COUNT instead" && exit 1; fi
	@echo "Running POCC test 33" && ANSWER=49 && COUNT=$$(./aflow --proto=AB_cF8_225_a_b.AB:C:Hf:Ta:Ti:W:Zr --pocc_params=S0-1xA_S1-0.2xB-0.2xC-0.2xD-0.2xE-0.2xF | ./aflow --pocc_count_unique | grep 'Structure bin' | tail -1 | awk -F 'bin ' '{print $$2}' | cut -d ':' -f1) && \
		if [ "$$COUNT" -ne "$$ANSWER" ]; then echo "POCC did not return $$ANSWER unique structures for './aflow --proto=AB_cF8_225_a_b.AB:C:Cr:Mo:Ti:W:Zr --pocc_params=S0-1xA_S1-0.2xB-0.2xC-0.2xD-0.2xE-0.2xF | ./aflow --pocc_count_unique', found $$COUNT instead" && exit 1; fi
	@echo "Running POCC test 34" && ANSWER=49 && COUNT=$$(./aflow --proto=AB_cF8_225_a_b.AB:C:Hf:Ta:V:W:Zr --pocc_params=S0-1xA_S1-0.2xB-0.2xC-0.2xD-0.2xE-0.2xF | ./aflow --pocc_count_unique | grep 'Structure bin' | tail -1 | awk -F 'bin ' '{print $$2}' | cut -d ':' -f1) && \
		if [ "$$COUNT" -ne "$$ANSWER" ]; then echo "POCC did not return $$ANSWER unique structures for './aflow --proto=AB_cF8_225_a_b.AB:C:Cr:Mo:Ti:W:Zr --pocc_params=S0-1xA_S1-0.2xB-0.2xC-0.2xD-0.2xE-0.2xF | ./aflow --pocc_count_unique', found $$COUNT instead" && exit 1; fi
	@echo "Running POCC test 35" && ANSWER=49 && COUNT=$$(./aflow --proto=AB_cF8_225_a_b.AB:C:Hf:Ti:V:W:Zr --pocc_params=S0-1xA_S1-0.2xB-0.2xC-0.2xD-0.2xE-0.2xF | ./aflow --pocc_count_unique | grep 'Structure bin' | tail -1 | awk -F 'bin ' '{print $$2}' | cut -d ':' -f1) && \
		if [ "$$COUNT" -ne "$$ANSWER" ]; then echo "POCC did not return $$ANSWER unique structures for './aflow --proto=AB_cF8_225_a_b.AB:C:Cr:Mo:Ti:W:Zr --pocc_params=S0-1xA_S1-0.2xB-0.2xC-0.2xD-0.2xE-0.2xF | ./aflow --pocc_count_unique', found $$COUNT instead" && exit 1; fi
	@echo "Running POCC test 36" && ANSWER=49 && COUNT=$$(./aflow --proto=AB_cF8_225_a_b.AB:C:Mo:Nb:Ta:Ti:V --pocc_params=S0-1xA_S1-0.2xB-0.2xC-0.2xD-0.2xE-0.2xF | ./aflow --pocc_count_unique | grep 'Structure bin' | tail -1 | awk -F 'bin ' '{print $$2}' | cut -d ':' -f1) && \
		if [ "$$COUNT" -ne "$$ANSWER" ]; then echo "POCC did not return $$ANSWER unique structures for './aflow --proto=AB_cF8_225_a_b.AB:C:Cr:Mo:Ti:W:Zr --pocc_params=S0-1xA_S1-0.2xB-0.2xC-0.2xD-0.2xE-0.2xF | ./aflow --pocc_count_unique', found $$COUNT instead" && exit 1; fi
	@echo "Running POCC test 37" && ANSWER=49 && COUNT=$$(./aflow --proto=AB_cF8_225_a_b.AB:C:Mo:Nb:Ta:Ti:W --pocc_params=S0-1xA_S1-0.2xB-0.2xC-0.2xD-0.2xE-0.2xF | ./aflow --pocc_count_unique | grep 'Structure bin' | tail -1 | awk -F 'bin ' '{print $$2}' | cut -d ':' -f1) && \
		if [ "$$COUNT" -ne "$$ANSWER" ]; then echo "POCC did not return $$ANSWER unique structures for './aflow --proto=AB_cF8_225_a_b.AB:C:Cr:Mo:Ti:W:Zr --pocc_params=S0-1xA_S1-0.2xB-0.2xC-0.2xD-0.2xE-0.2xF | ./aflow --pocc_count_unique', found $$COUNT instead" && exit 1; fi
	@echo "Running POCC test 38" && ANSWER=49 && COUNT=$$(./aflow --proto=AB_cF8_225_a_b.AB:C:Mo:Nb:Ta:Ti:Zr --pocc_params=S0-1xA_S1-0.2xB-0.2xC-0.2xD-0.2xE-0.2xF | ./aflow --pocc_count_unique | grep 'Structure bin' | tail -1 | awk -F 'bin ' '{print $$2}' | cut -d ':' -f1) && \
		if [ "$$COUNT" -ne "$$ANSWER" ]; then echo "POCC did not return $$ANSWER unique structures for './aflow --proto=AB_cF8_225_a_b.AB:C:Cr:Mo:Ti:W:Zr --pocc_params=S0-1xA_S1-0.2xB-0.2xC-0.2xD-0.2xE-0.2xF | ./aflow --pocc_count_unique', found $$COUNT instead" && exit 1; fi
	@echo "Running POCC test 39" && ANSWER=49 && COUNT=$$(./aflow --proto=AB_cF8_225_a_b.AB:C:Mo:Nb:Ta:V:W --pocc_params=S0-1xA_S1-0.2xB-0.2xC-0.2xD-0.2xE-0.2xF | ./aflow --pocc_count_unique | grep 'Structure bin' | tail -1 | awk -F 'bin ' '{print $$2}' | cut -d ':' -f1) && \
		if [ "$$COUNT" -ne "$$ANSWER" ]; then echo "POCC did not return $$ANSWER unique structures for './aflow --proto=AB_cF8_225_a_b.AB:C:Cr:Mo:Ti:W:Zr --pocc_params=S0-1xA_S1-0.2xB-0.2xC-0.2xD-0.2xE-0.2xF | ./aflow --pocc_count_unique', found $$COUNT instead" && exit 1; fi
	@echo "Running POCC test 40" && ANSWER=49 && COUNT=$$(./aflow --proto=AB_cF8_225_a_b.AB:C:Mo:Nb:Ta:V:Zr --pocc_params=S0-1xA_S1-0.2xB-0.2xC-0.2xD-0.2xE-0.2xF | ./aflow --pocc_count_unique | grep 'Structure bin' | tail -1 | awk -F 'bin ' '{print $$2}' | cut -d ':' -f1) && \
		if [ "$$COUNT" -ne "$$ANSWER" ]; then echo "POCC did not return $$ANSWER unique structures for './aflow --proto=AB_cF8_225_a_b.AB:C:Cr:Mo:Ti:W:Zr --pocc_params=S0-1xA_S1-0.2xB-0.2xC-0.2xD-0.2xE-0.2xF | ./aflow --pocc_count_unique', found $$COUNT instead" && exit 1; fi
	@echo "Running POCC test 41" && ANSWER=49 && COUNT=$$(./aflow --proto=AB_cF8_225_a_b.AB:C:Mo:Nb:Ta:W:Zr --pocc_params=S0-1xA_S1-0.2xB-0.2xC-0.2xD-0.2xE-0.2xF | ./aflow --pocc_count_unique | grep 'Structure bin' | tail -1 | awk -F 'bin ' '{print $$2}' | cut -d ':' -f1) && \
		if [ "$$COUNT" -ne "$$ANSWER" ]; then echo "POCC did not return $$ANSWER unique structures for './aflow --proto=AB_cF8_225_a_b.AB:C:Cr:Mo:Ti:W:Zr --pocc_params=S0-1xA_S1-0.2xB-0.2xC-0.2xD-0.2xE-0.2xF | ./aflow --pocc_count_unique', found $$COUNT instead" && exit 1; fi
	@echo "Running POCC test 42" && ANSWER=49 && COUNT=$$(./aflow --proto=AB_cF8_225_a_b.AB:C:Mo:Nb:Ti:V:W --pocc_params=S0-1xA_S1-0.2xB-0.2xC-0.2xD-0.2xE-0.2xF | ./aflow --pocc_count_unique | grep 'Structure bin' | tail -1 | awk -F 'bin ' '{print $$2}' | cut -d ':' -f1) && \
		if [ "$$COUNT" -ne "$$ANSWER" ]; then echo "POCC did not return $$ANSWER unique structures for './aflow --proto=AB_cF8_225_a_b.AB:C:Cr:Mo:Ti:W:Zr --pocc_params=S0-1xA_S1-0.2xB-0.2xC-0.2xD-0.2xE-0.2xF | ./aflow --pocc_count_unique', found $$COUNT instead" && exit 1; fi
	@echo "Running POCC test 43" && ANSWER=49 && COUNT=$$(./aflow --proto=AB_cF8_225_a_b.AB:C:Mo:Nb:Ti:V:Zr --pocc_params=S0-1xA_S1-0.2xB-0.2xC-0.2xD-0.2xE-0.2xF | ./aflow --pocc_count_unique | grep 'Structure bin' | tail -1 | awk -F 'bin ' '{print $$2}' | cut -d ':' -f1) && \
		if [ "$$COUNT" -ne "$$ANSWER" ]; then echo "POCC did not return $$ANSWER unique structures for './aflow --proto=AB_cF8_225_a_b.AB:C:Cr:Mo:Ti:W:Zr --pocc_params=S0-1xA_S1-0.2xB-0.2xC-0.2xD-0.2xE-0.2xF | ./aflow --pocc_count_unique', found $$COUNT instead" && exit 1; fi
	@echo "Running POCC test 44" && ANSWER=49 && COUNT=$$(./aflow --proto=AB_cF8_225_a_b.AB:C:Mo:Nb:Ti:W:Zr --pocc_params=S0-1xA_S1-0.2xB-0.2xC-0.2xD-0.2xE-0.2xF | ./aflow --pocc_count_unique | grep 'Structure bin' | tail -1 | awk -F 'bin ' '{print $$2}' | cut -d ':' -f1) && \
		if [ "$$COUNT" -ne "$$ANSWER" ]; then echo "POCC did not return $$ANSWER unique structures for './aflow --proto=AB_cF8_225_a_b.AB:C:Cr:Mo:Ti:W:Zr --pocc_params=S0-1xA_S1-0.2xB-0.2xC-0.2xD-0.2xE-0.2xF | ./aflow --pocc_count_unique', found $$COUNT instead" && exit 1; fi
	@echo "Running POCC test 45" && ANSWER=49 && COUNT=$$(./aflow --proto=AB_cF8_225_a_b.AB:C:Mo:Nb:V:W:Zr --pocc_params=S0-1xA_S1-0.2xB-0.2xC-0.2xD-0.2xE-0.2xF | ./aflow --pocc_count_unique | grep 'Structure bin' | tail -1 | awk -F 'bin ' '{print $$2}' | cut -d ':' -f1) && \
		if [ "$$COUNT" -ne "$$ANSWER" ]; then echo "POCC did not return $$ANSWER unique structures for './aflow --proto=AB_cF8_225_a_b.AB:C:Cr:Mo:Ti:W:Zr --pocc_params=S0-1xA_S1-0.2xB-0.2xC-0.2xD-0.2xE-0.2xF | ./aflow --pocc_count_unique', found $$COUNT instead" && exit 1; fi
	@echo "Running POCC test 46" && ANSWER=49 && COUNT=$$(./aflow --proto=AB_cF8_225_a_b.AB:C:Mo:Ta:Ti:V:W --pocc_params=S0-1xA_S1-0.2xB-0.2xC-0.2xD-0.2xE-0.2xF | ./aflow --pocc_count_unique | grep 'Structure bin' | tail -1 | awk -F 'bin ' '{print $$2}' | cut -d ':' -f1) && \
		if [ "$$COUNT" -ne "$$ANSWER" ]; then echo "POCC did not return $$ANSWER unique structures for './aflow --proto=AB_cF8_225_a_b.AB:C:Cr:Mo:Ti:W:Zr --pocc_params=S0-1xA_S1-0.2xB-0.2xC-0.2xD-0.2xE-0.2xF | ./aflow --pocc_count_unique', found $$COUNT instead" && exit 1; fi
	@echo "Running POCC test 47" && ANSWER=49 && COUNT=$$(./aflow --proto=AB_cF8_225_a_b.AB:C:Mo:Ta:Ti:V:Zr --pocc_params=S0-1xA_S1-0.2xB-0.2xC-0.2xD-0.2xE-0.2xF | ./aflow --pocc_count_unique | grep 'Structure bin' | tail -1 | awk -F 'bin ' '{print $$2}' | cut -d ':' -f1) && \
		if [ "$$COUNT" -ne "$$ANSWER" ]; then echo "POCC did not return $$ANSWER unique structures for './aflow --proto=AB_cF8_225_a_b.AB:C:Cr:Mo:Ti:W:Zr --pocc_params=S0-1xA_S1-0.2xB-0.2xC-0.2xD-0.2xE-0.2xF | ./aflow --pocc_count_unique', found $$COUNT instead" && exit 1; fi
	@echo "Running POCC test 48" && ANSWER=49 && COUNT=$$(./aflow --proto=AB_cF8_225_a_b.AB:C:Mo:Ta:Ti:W:Zr --pocc_params=S0-1xA_S1-0.2xB-0.2xC-0.2xD-0.2xE-0.2xF | ./aflow --pocc_count_unique | grep 'Structure bin' | tail -1 | awk -F 'bin ' '{print $$2}' | cut -d ':' -f1) && \
		if [ "$$COUNT" -ne "$$ANSWER" ]; then echo "POCC did not return $$ANSWER unique structures for './aflow --proto=AB_cF8_225_a_b.AB:C:Cr:Mo:Ti:W:Zr --pocc_params=S0-1xA_S1-0.2xB-0.2xC-0.2xD-0.2xE-0.2xF | ./aflow --pocc_count_unique', found $$COUNT instead" && exit 1; fi
	@echo "Running POCC test 49" && ANSWER=49 && COUNT=$$(./aflow --proto=AB_cF8_225_a_b.AB:C:Mo:Ta:V:W:Zr --pocc_params=S0-1xA_S1-0.2xB-0.2xC-0.2xD-0.2xE-0.2xF | ./aflow --pocc_count_unique | grep 'Structure bin' | tail -1 | awk -F 'bin ' '{print $$2}' | cut -d ':' -f1) && \
		if [ "$$COUNT" -ne "$$ANSWER" ]; then echo "POCC did not return $$ANSWER unique structures for './aflow --proto=AB_cF8_225_a_b.AB:C:Cr:Mo:Ti:W:Zr --pocc_params=S0-1xA_S1-0.2xB-0.2xC-0.2xD-0.2xE-0.2xF | ./aflow --pocc_count_unique', found $$COUNT instead" && exit 1; fi
	@echo "Running POCC test 50" && ANSWER=49 && COUNT=$$(./aflow --proto=AB_cF8_225_a_b.AB:C:Mo:Ti:V:W:Zr --pocc_params=S0-1xA_S1-0.2xB-0.2xC-0.2xD-0.2xE-0.2xF | ./aflow --pocc_count_unique | grep 'Structure bin' | tail -1 | awk -F 'bin ' '{print $$2}' | cut -d ':' -f1) && \
		if [ "$$COUNT" -ne "$$ANSWER" ]; then echo "POCC did not return $$ANSWER unique structures for './aflow --proto=AB_cF8_225_a_b.AB:C:Cr:Mo:Ti:W:Zr --pocc_params=S0-1xA_S1-0.2xB-0.2xC-0.2xD-0.2xE-0.2xF | ./aflow --pocc_count_unique', found $$COUNT instead" && exit 1; fi
	@echo "Running POCC test 51" && ANSWER=49 && COUNT=$$(./aflow --proto=AB_cF8_225_a_b.AB:C:Nb:Ta:Ti:V:W --pocc_params=S0-1xA_S1-0.2xB-0.2xC-0.2xD-0.2xE-0.2xF | ./aflow --pocc_count_unique | grep 'Structure bin' | tail -1 | awk -F 'bin ' '{print $$2}' | cut -d ':' -f1) && \
		if [ "$$COUNT" -ne "$$ANSWER" ]; then echo "POCC did not return $$ANSWER unique structures for './aflow --proto=AB_cF8_225_a_b.AB:C:Cr:Mo:Ti:W:Zr --pocc_params=S0-1xA_S1-0.2xB-0.2xC-0.2xD-0.2xE-0.2xF | ./aflow --pocc_count_unique', found $$COUNT instead" && exit 1; fi
	@echo "Running POCC test 52" && ANSWER=49 && COUNT=$$(./aflow --proto=AB_cF8_225_a_b.AB:C:Nb:Ta:Ti:V:Zr --pocc_params=S0-1xA_S1-0.2xB-0.2xC-0.2xD-0.2xE-0.2xF | ./aflow --pocc_count_unique | grep 'Structure bin' | tail -1 | awk -F 'bin ' '{print $$2}' | cut -d ':' -f1) && \
		if [ "$$COUNT" -ne "$$ANSWER" ]; then echo "POCC did not return $$ANSWER unique structures for './aflow --proto=AB_cF8_225_a_b.AB:C:Cr:Mo:Ti:W:Zr --pocc_params=S0-1xA_S1-0.2xB-0.2xC-0.2xD-0.2xE-0.2xF | ./aflow --pocc_count_unique', found $$COUNT instead" && exit 1; fi
	@echo "Running POCC test 53" && ANSWER=49 && COUNT=$$(./aflow --proto=AB_cF8_225_a_b.AB:C:Nb:Ta:Ti:W:Zr --pocc_params=S0-1xA_S1-0.2xB-0.2xC-0.2xD-0.2xE-0.2xF | ./aflow --pocc_count_unique | grep 'Structure bin' | tail -1 | awk -F 'bin ' '{print $$2}' | cut -d ':' -f1) && \
		if [ "$$COUNT" -ne "$$ANSWER" ]; then echo "POCC did not return $$ANSWER unique structures for './aflow --proto=AB_cF8_225_a_b.AB:C:Cr:Mo:Ti:W:Zr --pocc_params=S0-1xA_S1-0.2xB-0.2xC-0.2xD-0.2xE-0.2xF | ./aflow --pocc_count_unique', found $$COUNT instead" && exit 1; fi
	@echo "Running POCC test 54" && ANSWER=49 && COUNT=$$(./aflow --proto=AB_cF8_225_a_b.AB:C:Nb:Ta:V:W:Zr --pocc_params=S0-1xA_S1-0.2xB-0.2xC-0.2xD-0.2xE-0.2xF | ./aflow --pocc_count_unique | grep 'Structure bin' | tail -1 | awk -F 'bin ' '{print $$2}' | cut -d ':' -f1) && \
		if [ "$$COUNT" -ne "$$ANSWER" ]; then echo "POCC did not return $$ANSWER unique structures for './aflow --proto=AB_cF8_225_a_b.AB:C:Cr:Mo:Ti:W:Zr --pocc_params=S0-1xA_S1-0.2xB-0.2xC-0.2xD-0.2xE-0.2xF | ./aflow --pocc_count_unique', found $$COUNT instead" && exit 1; fi
	@echo "Running POCC test 55" && ANSWER=49 && COUNT=$$(./aflow --proto=AB_cF8_225_a_b.AB:C:Nb:Ti:V:W:Zr --pocc_params=S0-1xA_S1-0.2xB-0.2xC-0.2xD-0.2xE-0.2xF | ./aflow --pocc_count_unique | grep 'Structure bin' | tail -1 | awk -F 'bin ' '{print $$2}' | cut -d ':' -f1) && \
		if [ "$$COUNT" -ne "$$ANSWER" ]; then echo "POCC did not return $$ANSWER unique structures for './aflow --proto=AB_cF8_225_a_b.AB:C:Cr:Mo:Ti:W:Zr --pocc_params=S0-1xA_S1-0.2xB-0.2xC-0.2xD-0.2xE-0.2xF | ./aflow --pocc_count_unique', found $$COUNT instead" && exit 1; fi
	@echo "Running POCC test 56" && ANSWER=49 && COUNT=$$(./aflow --proto=AB_cF8_225_a_b.AB:C:Ta:Ti:V:W:Zr --pocc_params=S0-1xA_S1-0.2xB-0.2xC-0.2xD-0.2xE-0.2xF | ./aflow --pocc_count_unique | grep 'Structure bin' | tail -1 | awk -F 'bin ' '{print $$2}' | cut -d ':' -f1) && \
		if [ "$$COUNT" -ne "$$ANSWER" ]; then echo "POCC did not return $$ANSWER unique structures for './aflow --proto=AB_cF8_225_a_b.AB:C:Cr:Mo:Ti:W:Zr --pocc_params=S0-1xA_S1-0.2xB-0.2xC-0.2xD-0.2xE-0.2xF | ./aflow --pocc_count_unique', found $$COUNT instead" && exit 1; fi
	@echo "Running POCC test 57" && ANSWER=49 && COUNT=$$(./aflow --proto=AB_cF8_225_a_b.AB:C:Cr:Mo:Ta:V:W --pocc_params=S0-1xA_S1-0.2xB-0.2xC-0.2xD-0.2xE-0.2xF | ./aflow --pocc_count_unique | grep 'Structure bin' | tail -1 | awk -F 'bin ' '{print $$2}' | cut -d ':' -f1) && \
		if [ "$$COUNT" -ne "$$ANSWER" ]; then echo "POCC did not return $$ANSWER unique structures for './aflow --proto=AB_cF8_225_a_b.AB:C:Cr:Mo:Ti:W:Zr --pocc_params=S0-1xA_S1-0.2xB-0.2xC-0.2xD-0.2xE-0.2xF | ./aflow --pocc_count_unique', found $$COUNT instead" && exit 1; fi
	@echo "Running POCC test 58" && ANSWER=49 && COUNT=$$(./aflow --proto=AB_cF8_225_a_b.AB:C:Cr:Mo:Nb:Ta:W --pocc_params=S0-1xA_S1-0.2xB-0.2xC-0.2xD-0.2xE-0.2xF | ./aflow --pocc_count_unique | grep 'Structure bin' | tail -1 | awk -F 'bin ' '{print $$2}' | cut -d ':' -f1) && \
		if [ "$$COUNT" -ne "$$ANSWER" ]; then echo "POCC did not return $$ANSWER unique structures for './aflow --proto=AB_cF8_225_a_b.AB:C:Cr:Mo:Ti:W:Zr --pocc_params=S0-1xA_S1-0.2xB-0.2xC-0.2xD-0.2xE-0.2xF | ./aflow --pocc_count_unique', found $$COUNT instead" && exit 1; fi
	@echo "Running POCC test 59" && ANSWER=49 && COUNT=$$(./aflow --proto=AB_cF8_225_a_b.AB:C:Cr:Mo:Nb:V:W --pocc_params=S0-1xA_S1-0.2xB-0.2xC-0.2xD-0.2xE-0.2xF | ./aflow --pocc_count_unique | grep 'Structure bin' | tail -1 | awk -F 'bin ' '{print $$2}' | cut -d ':' -f1) && \
		if [ "$$COUNT" -ne "$$ANSWER" ]; then echo "POCC did not return $$ANSWER unique structures for './aflow --proto=AB_cF8_225_a_b.AB:C:Cr:Mo:Ti:W:Zr --pocc_params=S0-1xA_S1-0.2xB-0.2xC-0.2xD-0.2xE-0.2xF | ./aflow --pocc_count_unique', found $$COUNT instead" && exit 1; fi
	@echo "Running POCC test 60" && ANSWER=49 && COUNT=$$(./aflow --proto=AB_cF8_225_a_b.AB:C:Cr:Hf:Ta:W:Zr --pocc_params=S0-1xA_S1-0.2xB-0.2xC-0.2xD-0.2xE-0.2xF | ./aflow --pocc_count_unique | grep 'Structure bin' | tail -1 | awk -F 'bin ' '{print $$2}' | cut -d ':' -f1) && \
		if [ "$$COUNT" -ne "$$ANSWER" ]; then echo "POCC did not return $$ANSWER unique structures for './aflow --proto=AB_cF8_225_a_b.AB:C:Cr:Mo:Ti:W:Zr --pocc_params=S0-1xA_S1-0.2xB-0.2xC-0.2xD-0.2xE-0.2xF | ./aflow --pocc_count_unique', found $$COUNT instead" && exit 1; fi
	@echo "Running POCC test 61" && ANSWER=49 && COUNT=$$(./aflow --proto=AB_cF8_225_a_b.AB:C:Cr:Hf:Mo:Ti:W --pocc_params=S0-1xA_S1-0.2xB-0.2xC-0.2xD-0.2xE-0.2xF | ./aflow --pocc_count_unique | grep 'Structure bin' | tail -1 | awk -F 'bin ' '{print $$2}' | cut -d ':' -f1) && \
		if [ "$$COUNT" -ne "$$ANSWER" ]; then echo "POCC did not return $$ANSWER unique structures for './aflow --proto=AB_cF8_225_a_b.AB:C:Cr:Mo:Ti:W:Zr --pocc_params=S0-1xA_S1-0.2xB-0.2xC-0.2xD-0.2xE-0.2xF | ./aflow --pocc_count_unique', found $$COUNT instead" && exit 1; fi
	@echo "Running POCC test 62" && ANSWER=49 && COUNT=$$(./aflow --proto=AB_cF8_225_a_b.AB:C:Cr:Mo:Ti:W:Zr --pocc_params=S0-1xA_S1-0.2xB-0.2xC-0.2xD-0.2xE-0.2xF | ./aflow --pocc_count_unique | grep 'Structure bin' | tail -1 | awk -F 'bin ' '{print $$2}' | cut -d ':' -f1) && \
		if [ "$$COUNT" -ne "$$ANSWER" ]; then echo "POCC did not return $$ANSWER unique structures for './aflow --proto=AB_cF8_225_a_b.AB:C:Cr:Mo:Ti:W:Zr --pocc_params=S0-1xA_S1-0.2xB-0.2xC-0.2xD-0.2xE-0.2xF | ./aflow --pocc_count_unique', found $$COUNT instead" && exit 1; fi
	@echo "POCC tests passed"
aflowSG_check:
	@echo "Running aflowSG test 1" && ANSWER="Pm-3m #221" && RESULT=$$(./aflow --proto=AB_cP2_221_b_a:Cl:Cs | ./aflow --aflowSG) && \
		if [ "$$RESULT" != "$$ANSWER" ]; then "aflowSG did not return $$ANSWER for './aflow --proto=AB_cP2_221_b_a:Cl:Cs | ./aflow --aflowSG', found $$RESULT instead" && exit 1; fi
	@echo "aflowSG test 1 passed!"
aflowSYM_check:
	@echo "Running aflowSYM test 1" && ANSWER_PGROUPS=8 && ANSWER_PGROUPKS=8 && ANSWER_FGROUPS=4 && ANSWER_PGROUP_XTALS=4 && ANSWER_PGROUPK_XTALS=4 && ANSWER_AGROUPS=24 && ANSWER_SGROUPS=108 && RESULT=$$(./aflow --proto=ABC2_mP8_10_ac_eh_mn-001:Au:Ag:Te | ./aflow --aflowSYM --screen_only) && COUNT_PGROUPS=$$(echo $$RESULT | awk -F'pgroup ' '{print NF-1}') && COUNT_PGROUPKS=$$(echo $$RESULT | awk -F'pgroupk ' '{print NF-1}') && COUNT_FGROUPS=$$(echo $$RESULT | awk -F'fgroup ' '{print NF-1}') && COUNT_PGROUP_XTALS=$$(echo $$RESULT | awk -F'pgroup_xtal ' '{print NF-1}') && COUNT_PGROUPK_XTALS=$$(echo $$RESULT | awk -F'pgroupk_xtal ' '{print NF-1}') && COUNT_AGROUPS=$$(echo $$RESULT | awk -F'agroup ' '{print NF-1}') && COUNT_SGROUPS=$$(echo $$RESULT | awk -F'sgroup ' '{print NF-1}') && \
		if [ "$$ANSWER_PGROUPS" -ne "$$COUNT_PGROUPS" ] || [ "$$ANSWER_PGROUPKS" -ne "$$COUNT_PGROUPKS" ] || [ "$$ANSWER_FGROUPS" -ne "$$COUNT_FGROUPS" ] || [ "$$ANSWER_PGROUP_XTALS" -ne "$$COUNT_PGROUP_XTALS" ] || [ "$$ANSWER_PGROUPK_XTALS" -ne "$$COUNT_PGROUPK_XTALS" ] || [ "$$ANSWER_AGROUPS" -ne "$$COUNT_AGROUPS" ] || [ "$$ANSWER_SGROUPS" -ne "$$COUNT_SGROUPS" ]; then "aflowSYM did not return one of the correct group cardinalities for './aflow --proto=ABC2_mP8_10_ac_eh_mn-001:Au:Ag:Te | ./aflow --aflowSYM --screen_only'; (ANSWER==FOUND) $$ANSWER_PGROUPS==$$COUNT_PGROUPS, $$ANSWER_PGROUPKS==$$COUNT_PGROUPKS, $$ANSWER_FGROUPS==$$COUNT_FGROUPS, $$ANSWER_PGROUP_XTALS==$$COUNT_PGROUP_XTALS, $$ANSWER_PGROUPK_XTALS==$$COUNT_PGROUPK_XTALS, $$ANSWER_AGROUPS==$$COUNT_AGROUPS, $$ANSWER_SGROUPS==$$COUNT_SGROUPS"  && exit 1; fi
	@echo "aflowSYM test 1 passed!"
aflow_xtal_match_check:
	@echo "Running aflow_xtal_match test 1" && ANSWER=1 && RESULT=$$(./aflow --proto=A2B3_hR10_167_c_e:Al:O --params=-1,2.72957758313,0.36,0.5561 | ./aflow --compare2protos --print=txt --catalog=anrl --quiet) && NUM_MATCHING_PROTOS=$$(echo $$RESULT | awk -F'duplicate_compounds=' '{print $$2}' | awk '{print $$1}') && \
		if [ "$$NUM_MATCHING_PROTOS" -ne "$$ANSWER" ]; then "aflow_xtal_match did not return $$ANSWER for './aflow --proto=A2B3_hR10_167_c_e:Al:O --params=-1,2.72957758313,0.36,0.5561 | ./aflow --compare2protos --print=txt --catalog=anrl --quiet', found $$NUM_MATCHING_PROTOS instead" && exit 1; fi
	@echo "aflow_xtal_match test 1 passed!"
www:	web
clean:
	rm -rf *~ *.o *.o-* *.rpo AUROSTD/*~ AUROSTD/*.o AUROSTD/*.rpo ./APL/*~ ./APL/*o ./APL/*a ./ANRL/*~ ./ANRL/*o ./ANRL/*a ./ANRL*/*~ ./ANRL*/*o ./ANRL*/*a ./SQLITE/*o aflow aflow_data aflowd aflow2 aflowd2 aflow1 aflowd1 aflow.exe aconvasp apennsy aflow_convasp* *.eps *.pdf *ps *aux *dvi *log *m *tex nohup* core* VASP_TEST* GRND_TEST* xa xb xc xd xe xf aflow.out* core* *~ \#* *.o aflow_pennsy *.eps *.pdf *ps *aux *dvi *log *m *tex *exe aurostd_xtensor_extra.cpp aflow_data_*cpp xaflowauto boo* xlist* _xdat `find . -name *~`
	rm -rfv `find . -name "LOCK*" | grep -v TESTS | grep -v SOURCES` *.out aflow.rasmol.xyz* aflow_potcar.cpp aflow_xpotcar.cpp aflow3.tar.xz ./AFLOWDATA ./LIBRARY* *html *toc *m *.jpg *.gif *.png
	rm -rfv ./APL/*~ ./ANRL/*~ ./ANRL*/*~ ./SQLITE/*~ ../AFLOW3_NONFREE/BIN/* ./EXTRA/GUS/*~ ./EXTRA/GUS/*.o 
realclean: clean
	$(MAKE) clean_autogen
	rm -rf aurostd.cpp aurostd.h *conflic* 
	if [ -f $(EXTRA_FREE)/GUS/Makefile ]; then $(MAKE) -C $(EXTRA_FREE)/GUS realclean; fi
	if [ -f ../AFLOW3_NONFREE/EXTRA/FINDSYM/Makefile ]; then $(MAKE) -C ../AFLOW3_NONFREE/EXTRA/FINDSYM realclean; fi
	if [ -f ../AFLOW3_NONFREE/EXTRA/FROZSL/Makefile ]; then $(MAKE) -C ../AFLOW3_NONFREE/EXTRA/FROZSL clean; fi
	if [ -f ../AFLOW3_NONFREE/EXTRA/FROZSL/Makefile ]; then rm -fv ../AFLOW3_NONFREE/EXTRA/FROZSL/*conflic*; fi
	if [ -f $(EXTRA_FREE)/APL2AGR/Makefile ]; then $(MAKE) -C $(EXTRA_FREE)/APL2AGR realclean; fi
dataclean:
	rm -f aflow_data aflow_data_*
data: aflow_data
clean_autogen:
	rm -rf aflowlib_webapp_entry.cpp aflowlib_webapp_bands.cpp aflow_chull_jupyter.cpp aflow_chull_jupyter_plotter.cpp aflow_chull_python.cpp aflow_chull_jupyter_requirements.cpp aflow_data_readme.cpp aflow_readme_aflow.cpp aflow_readme_aconvasp.cpp aflow_readme_apennsy.cpp aflow_readme_proto.cpp aflow_xproto_icsd_lib.cpp aflow_matlab_funcs.cpp aflow_gnuplot_funcs.cpp aflow_data_*cpp *.dat
# ****************************************************************************
# icsd
icsdclean: clean realclean
	echo "dummy" > $(ICSD_LIB)//dummy.txt
	rm $(ICSD_LIB)//*
icsd:	$(ICSD_LIB)/README_LIBRARY_ICSD1.TXT $(ICSD_LIB)/README_LIBRARY_ICSD2.TXT $(ICSD_LIB)/README_LIBRARY_ICSD3.TXT $(ICSD_LIB)/README_LIBRARY_ICSD4.TXT $(ICSD_LIB)/README_LIBRARY_ICSD5.TXT $(ICSD_LIB)/README_LIBRARY_ICSD6.TXT $(ICSD_LIB)/README_LIBRARY_ICSD7.TXT $(ICSD_LIB)/README_LIBRARY_ICSD8.TXT
icsd_test: aflow
	cat $(ICSD_LIB)/README_LIBRARY_ICSD2.TXT | grep PROTOTYPE | sed "s/\[/\n/g" | grep PROTOTYPE | sed "s/PROTOTYPE/\.\/aflow --proto_icsd /g" > xgo
	sh ./xgo > /dev/null
# ****************************************************************************
# PENNSY PENNSY PENNSY PENNSY PENNSY PENNSY PENNSY PENNSY PENNSY PENNSY PENNSY
energy:	all
	./aflow --energy > apennsy.tex
	latex apennsy.tex | grep -v Overfull | grep -v cmtt | grep -v type | grep -v "\[\]" | grep "\["
psenergy: all
	./aflow --psenergy > psapennsy.tex
	latex psapennsy.tex
	dvips psapennsy.dvi -o psapennsy.eps
	ps2pdf psapennsy.eps
	cp psapennsy*ps EPS
	cp psapennsy*pdf EPS
MIX:	aflow
	./aflow --libraryX --mix > aflow_nomix.$(TIME).cpp
	chmod 755 aflow_nomix.$(TIME).cpp
	rm -rf aflow_nomix.cpp
	ln -sf aflow_nomix.$(TIME).cpp aflow_nomix.cpp
	grep -c UNKNOWN aflow_nomix.2*
mix:	MIX
NOMIX:	aflow
	cat aflow_nomix.cpp | grep NOMIX | sed "s/\/\//\n/g" | grep calcs | sed "s/\=/\n/g" | grep calcs | sed "s/ calcs/xxxx/g" | sed "s/ /cd \.\//g" | sed "s/xxxx/ \&\& aflow --multi \&\& cd \.\.\//g" > xnomix
	scp xnomix fslcollab8@mary:LIBS/LIB2/LIB
	rm -rf xnomix
nomix: NOMIX
EXPERIMENTS:aflow
	./aflow --libraryX --experiments > aflow_mix_experiments.$(TIME).cpp
experiments:EXPERIMENTS
TABLE:aflow
	./aflow --libraryX --table > aflow_table.$(TIME).tex
table:TABLE
xaflowauto: aflow
	./aflow --libraryX --xaflowauto > xaflowauto
	scp xaflowauto fslcollab8@marylou5.byu.edu:LIBS
boo: aflow
	rm -rf boo
	./aflow --calculated=icsd --remove | sed "s/\.\//\.\/ICSD\//g" >> boo
	./aflow --calculated=lib0 --remove | sed "s/\.\//\.\/LIB0\/LIB\//g" >> boo
	./aflow --calculated=lib1 --remove | sed "s/\.\//\.\/LIB1\/LIB\//g" >> boo
	./aflow --calculated=lib2 --remove | sed "s/\.\//\.\/LIB2\/LIB\//g" >> boo
	./aflow --calculated=lib3 --remove | sed "s/\.\//\.\/LIB3\/LIB\//g" >> boo
	./aflow --calculated=lib4 --remove | sed "s/\.\//\.\/LIB4\/LIB\//g" >> boo
	./aflow --calculated=lib5 --remove | sed "s/\.\//\.\/LIB5\/LIB\//g" >> boo
	./aflow --calculated=lib6 --remove | sed "s/\.\//\.\/LIB6\/LIB\//g" >> boo
	./aflow --calculated=lib7 --remove | sed "s/\.\//\.\/LIB7\/LIB\//g" >> boo
	./aflow --calculated=lib8 --remove | sed "s/\.\//\.\/LIB8\/LIB\//g" >> boo
	./aflow --calculated=lib9 --remove | sed "s/\.\//\.\/LIB9\/LIB\//g" >> boo
	#scp boo aflow@lonsdale.tchpc.tcd.ie:LIB3/
	scp boo fslcollab8@mary:LIBS/
WEB:	aflow
	rm -rf *eps *pdf apennsy.m *html
	#	./aflow --libraryX --QUIET --print=pdf --hull > apennsy.m
	./aflow --libraryX --QUIET --print=gif --print=jpg --hull --oss=cout > apennsy.m
	./aflow --libraryX --QUIET --print=html > apennsy.html
	/usr/local/bin/matlab -nodesktop -r apennsy
	mv *jpg *gif /www/AFLOW
	rm -rf *eps
APOOL_OLD: aflow aflow_apennsy_main.cpp .cpp
	rm -rf /www/php/apool.html
	cat /www/php/apool_pre.html >> /www/php/apool.html
#	./aflow --apool_test >> /www/php/apool.html
	./aflow --apool >> /www/php/apool.html
	cat /www/php/apool_post.html >> /www/php/apool.html	
	./aflow --apool | grep available | sed "s/ checked//g" | sed "s/></XXXX\n/g" | grep radio | sed "s/<input type=\"radio\" name=\"alloy\" value=//g" | sed "s/XXXX/,/g" > /home/auro/work/AWRAPPER/awrapper_tables_public.cpp
	#
	#
#	rm -rf /www/php/apool2.html
#	cat /www/php/apool_pre.html >> /www/php/apool2.html
#	./aflow --apool_private >> /www/php/apool2.html
#	cat /www/php/apool_post.html >> /www/php/apool2.html	
#	#
shull:	all
	./aflow --library2 --shull --oss=cout > apennsys.m
vasp:	all
	./aflow --VASPIN | sed "s/\t/ /g" | sed "s/  / /g" | sed "s/  / /g" > structures.tex<|MERGE_RESOLUTION|>--- conflicted
+++ resolved
@@ -22,13 +22,8 @@
 #  along with this program.  If not, see <http://www.gnu.org/licenses/>.
 #
 # ***************************************************************************
-<<<<<<< HEAD
-
-VERSNUMBER=3.2.1
-=======
- 
-VERSNUMBER=3.2.2j
->>>>>>> 10163148
+
+VERSNUMBER=3.2.3
 
 # MAKEFILE FOR AFLOW3
 # FOR FROZSL -lmkl_lapack95_ilp64 -lmkl_core -lmkl_intel_lp64 -lmkl_sequential
