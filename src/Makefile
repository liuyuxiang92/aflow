# ***************************************************************************
# *                                                                         *
# *           Aflow STEFANO CURTAROLO - Duke University 2003-2020           *
# *                                                                         *
# ***************************************************************************
#
#  Copyright 2003-2019 - Stefano Curtarolo - AFLOW.ORG consortium
#
#  This file is part of AFLOW software.
#
#  AFLOW is free software: you can redistribute it and/or modify
#  it under the terms of the GNU General Public License as published by
#  the Free Software Foundation, either version 3 of the License, or
#  (at your option) any later version.
#
#  This program is distributed in the hope that it will be useful,
#  but WITHOUT ANY WARRANTY; without even the implied warranty of
#  MERCHANTABILITY or FITNESS FOR A PARTICULAR PURPOSE.  See the
#  GNU General Public License for more details.
# 
#  You should have received a copy of the GNU General Public License
#  along with this program.  If not, see <http://www.gnu.org/licenses/>.
#
# ***************************************************************************

VERSNUMBER=3.2.3

# MAKEFILE FOR AFLOW3
# FOR FROZSL -lmkl_lapack95_ilp64 -lmkl_core -lmkl_intel_lp64 -lmkl_sequential

# for aflow
CPP=g++
#-O2 -frepo
# for sqllite
CC=gcc

#CPP=g++-fsf-7 
#CPP=g++-fsf-4.9 -std=gnu++11
# -std=gnu++11
# -O3
#CPP=g++ -std=c++0x-4.7 -std=c++0x
# -std=gnu++0x
#CCFLAGS= -DCYGWIN -Wall -W -fno-inline
CCFLAGS=-Wall -W -fno-inline
CCFLAGS_MT=$(CCFLAGS) -O2
#CCFLAGS_GSA=$(CCFLAGS) -O1	#CO OBSOLETE 170601
INCLUDE = -I ./
#INCLUDE = -I ./  -I /opt/intel/mkl100/include

# -fno-inline -fno-implicit-inline-templates-frepo
OPTS=
#-O1
#-O3
# -march=opteron
TODAY=-DTODAY=\"$(TIME)\"
VERS=-DAFLOW_VERSION=\"$(VERSNUMBER)\" $(TODAY)

# -DHOSTNAME=\"`hostname`\" -DYYY=\"2003-2012\"

#BIN_MARYLOU=/fslhome/fslcollab8/group/bin
BIN_MARYLOU=/fslhome/fslcollab8/bin
#BIN_RANGER=/share/home/00470/tg457283/bin
BIN=~/bin
BIN_KRAKEN=/nics/a/proj/aflow/bin
BIN_OHAD=/home/aflow/bin

EXTRA_FREE=../AFLOW3_FREE/EXTRA
ICSD_LIB=$(EXTRA_FREE)/ICSD
NIST_LIB=/common/NIST/2014
AFLOW_LIB=/common/AFLOW/LIBS
#NIST_LIB=/common/NIST/2010
PROJECT_DIRECTORY_GNDSTATE=/common/LIB2

# -static
OPTSA=-O3
# -static
DAY=$(shell date +%y)$(shell date +%m)$(shell date +%d)
#TIME="20$(shell date +%y)-$(shell date +%m)-$(shell date +%d) $(shell date +%H):$(shell date +%M):$(shell date +%S)"
TIME="20$(shell date +%y)-$(shell date +%m)-$(shell date +%d)"
LIBS=-lpthread
# -static
#CO START 170614 easy integration
LIBS_AFLOW=-ldl $(LIBS)
LIBS_STATIC=-static
LIBS_AFLOW_STATIC=$(LIBS_AFLOW) $(LIBS_STATIC)
#CO END 170614 easy integration
# -lglut -lGLU -lGL -D_HOST_=\"`hostname`\"
#AFLOW_VERSION := $(shell cat aflow.cpp | /home/auro/bin/getvalue AFLOW_VERSION)-$(TIME)
#AFLOW_VERSIONM := $(shell cat Makefile | /home/auro/bin/getvalue MAKEFILE)-$(TIME)
#DEBUG=-DXSTR_DEBUG
DEBUG=
BACKUP=/common/AFLOW/SRC/

# ME190823 - SQLite options
# See https://www.sqlite.org/compile.html for compile-time options
# The link recommends -DSQLITE_THREADSAFE=0, but that would disable
# all threading capabilities
SQLITE_OPTS=-DSQLITE_THREADSAFE=1

# Library MKL dynamic link
#LIB_MKL= -L /opt/intel/mkl100/lib/32 -lmkl_lapack -lmkl_core -lmkl_intel -lmkl_sequential
# Library MKL static link
#LIB_MKL= -L /opt/intel/mkl100/lib/32/ /opt/intel/mkl100/lib/32/libmkl_lapack.a \
# /opt/intel/mkl100/lib/32/libmkl_core.a \
# /opt/intel/mkl100/lib/32/libguide.a

AUROSTD_CPP = ./AUROSTD/aurostd.cpp ./AUROSTD/aurostd_main.cpp ./AUROSTD/aurostd_argv.cpp ./AUROSTD/aurostd_xoption.cpp ./AUROSTD/aurostd_boot.cpp ./AUROSTD/aurostd_crc64.cpp ./AUROSTD/aurostd_xscalar.cpp ./AUROSTD/aurostd_xcomplex.cpp ./AUROSTD/aurostd_xvector.cpp ./AUROSTD/aurostd_xmatrix.cpp ./AUROSTD/aurostd_xtensor.cpp ./AUROSTD/aurostd_xcombos.cpp ./AUROSTD/aurostd_xerror.cpp
AUROSTD_HPP = ./AUROSTD/aurostd.h ./AUROSTD/aurostd_argv.h ./AUROSTD/aurostd_xcomplex.h ./AUROSTD/aurostd_xmatrix.h ./AUROSTD/aurostd_xoption.h ./AUROSTD/aurostd_xrandom.h ./AUROSTD/aurostd_xscalar.h ./AUROSTD/aurostd_xtensor.h ./AUROSTD/aurostd_xvector.h ./AUROSTD/aurostd_xcombos.h AUROSTD/aurostd_xerror.h

#CO20170614
#ME191125 -- Updated SQLite to version 3.30.1 (2019-10-11, https://www.sqlite.org/2019/sqlite-amalgamation-3300100.zip)
SQLITE_C = ./SQLITE/sqlite3.c

#AUROSTD_CPP = aurostd.cpp
#AUROSTD_HPP = aurostd.h

#DX and CO - START
AFLOW_HPP = aflow.h aflow_pflow.h aflow_agl_debye.h aflow_apennsy.h aflow_chull.h aflow_pocc.h aflow_pocc_old.h aflow_cce.h aflow_xgndstate.h aflow_xphases.h aflow_xvaspin.h APL/aflow_apl.h APL/aflow_qha_operations.h
#DX and CO - END
AFLOWLIB_HPP = aflowlib.h


AFLOW_CLASS_SRC = aflow_xclasses.cpp 
AFLOW_FUNCS_SRC = aflow_aflowrc.cpp aflow_init.cpp aflow_xatom.cpp aflow_kbin.cpp aflow_ialien.cpp aflow_kalien.cpp aflow_kvasp.cpp aflow_ivasp.cpp aflow_avasp.cpp aflow_ovasp.cpp aflow_kaims.cpp aflow_iaims.cpp aflow_oaims.cpp aflow_lattice.cpp aflow_spacegroup.cpp aflow_mix.cpp aflow_nomix.cpp aflow_qsub.cpp aflow_pthreads.cpp aflow_symmetry.cpp aflow_neighbours.cpp aflow_surface.cpp aflow_defects.cpp aflow_wyckoff.cpp aflow_xproto.cpp aflow_xproto_gus.cpp aflow_matlab.cpp aflow_matlab_funcs.cpp aflow_gnuplot_funcs.cpp aflow_ifrozsl.cpp aflow_modules.cpp aflow_xelement.cpp aflow_xpseudopotentials.cpp
# aflow_ifrozsl.cpp
PFLOW_FUNCS_SRC = aflow_aconvasp_main.cpp aflow_pflow_funcs.cpp aflow_pflow_print.cpp aflow_aconvasp.cpp 
ESTRUCTURE_FUNCS_SRC = aflow_estructure.cpp aflow_plotter.cpp
#[OBSOLETE] [KESONG] POCCUPATION_FUNCS_SRC = aflow_poccupation_params.cpp aflow_poccupation_edos.cpp aflow_poccupation_forcefield.cpp 
POCCUPATION_FUNCS_SRC = aflow_pocc_old.cpp
APENNSY_FUNCS_SRC = aflow_apennsy_gndstate.cpp aflow_apennsy_structures.cpp aflow_apennsy.cpp aflow_apennsy_phases.cpp aflow_apennsy_main.cpp aflow_apennsy_vaspin.cpp
LIBRARIES_FUNCS_SRC = aflowlib_libraries.cpp aflowlib_libraries_scrubber.cpp 
CALCULATED_SRC = aflow_data_calculated.cpp
AFLOWLIB_SRC = aflowlib_web_interface.cpp aflowlib_web_outreach.cpp aflowlib_database.cpp SQLITE/aflow_sqlite.cpp
#DX and CO - START
APL_SRC = APL/aflow_apl_kphonons.cpp APL/aflow_qha_operations.cpp APL/aflow_apl_function_fitting.cpp APL/aflow_apl_dirphoncalc.cpp APL/aflow_apl_qmesh.cpp APL/aflow_apl_ltet.cpp APL/aflow_apl_doscalc.cpp APL/aflow_apl_gsa.cpp APL/aflow_apl_logger.cpp APL/aflow_apl_lrphoncalc.cpp APL/aflow_apl_pathbuilder.cpp APL/aflow_apl_pdisc.cpp APL/aflow_apl_phoncalc.cpp APL/aflow_apl_shellhandle.cpp APL/aflow_apl_supercell.cpp APL/aflow_apl_thermalpc.cpp APL/aflow_aapl_cluster.cpp APL/aflow_aapl_ifcs.cpp APL/aflow_aapl_setup.cpp APL/aflow_aapl_tcond.cpp APL/aflow_qha_aflowin_creator.cpp APL/aflow_qha_dm_pdos_save.cpp APL/aflow_apl_hsqpoints.cpp APL/aflow_qha_gruneisen.cpp APL/aflow_apl_group_velocity.cpp APL/aflow_apl_atomic_disp.cpp APL/aflow_scqha_gruneisen.cpp APL/aflow_scqha_eos.cpp APL/aflow_qha_energies.cpp APL/aflow_qha3phonons_eos.cpp APL/aflow_qha_eos.cpp APL/aflow_scqha_T_freqs.cpp
#DX and CO - END

AGL_SRC = aflow_agl_debye.cpp aflow_agl_eqn_state.cpp aflow_agl_get_ev.cpp aflow_agl_plot_write.cpp aflow_agl_polynomial.cpp aflow_agl_rungibbs.cpp aflow_agl_thermal.cpp aflow_agl_hugoniot.cpp aflow_agl_electronic.cpp
AEL_SRC = aflow_ael_elasticity.cpp aflow_ael_get_stress.cpp aflow_ael_elastic_fit.cpp 

ANRL_SRC = aflow_anrl.cpp ANRL/aflow_anrl_list.cpp ANRL/aflow_anrl_AB2_aP12_1_4a_8a.cpp ANRL/aflow_anrl_ABC2_aP16_1_4a_4a_8a.cpp ANRL/aflow_anrl_A2B_aP6_2_2i_i.cpp ANRL/aflow_anrl_A_aP4_2_aci.cpp ANRL/aflow_anrl_A2B_mP12_3_bc3e_2e.cpp ANRL/aflow_anrl_A_mP4_4_2a.cpp ANRL/aflow_anrl_A_mC12_5_3c.cpp ANRL/aflow_anrl_A3BC_mC10_8_ab_a_a.cpp ANRL/aflow_anrl_A2B_mC144_9_24a_12a.cpp ANRL/aflow_anrl_AB_mP4_11_e_e.cpp ANRL/aflow_anrl_ABC3_mP10_11_e_e_ef.cpp ANRL/aflow_anrl_A_mP16_11_8e.cpp ANRL/aflow_anrl_AB2_mC6_12_a_i.cpp ANRL/aflow_anrl_A_mC34_12_ah3i2j.cpp ANRL/aflow_anrl_AB3_mC16_12_g_ij.cpp ANRL/aflow_anrl_A5B2_mC14_12_a2i_i.cpp ANRL/aflow_anrl_A_mC4_12_i.cpp ANRL/aflow_anrl_ABC4_mP12_13_e_a_2g.cpp ANRL/aflow_anrl_A_mP84_13_21g.cpp ANRL/aflow_anrl_A2B_mP12_14_2e_e.cpp ANRL/aflow_anrl_A_mP32_14_8e.cpp ANRL/aflow_anrl_A_mP64_14_16e.cpp ANRL/aflow_anrl_A2B5_mC28_15_f_e2f.cpp ANRL/aflow_anrl_AB_mC8_15_c_e.cpp ANRL/aflow_anrl_A2B_mC48_15_ae3f_2f.cpp ANRL/aflow_anrl_ABC6D2_mC40_15_e_e_3f_f.cpp ANRL/aflow_anrl_ABC4_oP12_16_ag_cd_2u.cpp ANRL/aflow_anrl_AB3_oP16_18_ab_3c.cpp ANRL/aflow_anrl_A2B_oP12_19_2a_a.cpp ANRL/aflow_anrl_A2B_oC24_20_abc_c.cpp ANRL/aflow_anrl_AB_oP2_25_b_a.cpp ANRL/aflow_anrl_AB2_oP24_28_acd_2c3d.cpp ANRL/aflow_anrl_AB3C4_oP16_31_a_ab_2ab.cpp ANRL/aflow_anrl_AB_oP8_33_a_a.cpp ANRL/aflow_anrl_AB3C4_oP32_33_a_3a_4a.cpp ANRL/aflow_anrl_A2B_oC12_36_2a_a.cpp ANRL/aflow_anrl_A2BC_oC8_38_e_a_b.cpp ANRL/aflow_anrl_A2B_oC12_38_de_ab.cpp ANRL/aflow_anrl_AB4_oC20_41_a_2b.cpp ANRL/aflow_anrl_AB2_oC24_41_2a_2b.cpp ANRL/aflow_anrl_AB2_oF72_43_ab_3b.cpp ANRL/aflow_anrl_AB_oI4_44_a_b.cpp ANRL/aflow_anrl_A2B3C7D_oP13_47_t_aq_eqrs_h.cpp ANRL/aflow_anrl_AB_oP4_51_e_f.cpp ANRL/aflow_anrl_A3B2_oP20_56_ce_e.cpp ANRL/aflow_anrl_ABCD_oP16_57_d_c_d_d.cpp ANRL/aflow_anrl_AB_oP8_57_d_d.cpp ANRL/aflow_anrl_AB2_oP6_58_a_g.cpp ANRL/aflow_anrl_AB2_oP6_58_a_g.cpp ANRL/aflow_anrl_AB2_oP6_58_a_g.cpp ANRL/aflow_anrl_AB_oP4_59_a_b.cpp ANRL/aflow_anrl_ABC_oP6_59_a_a_a.cpp ANRL/aflow_anrl_A3B_oP8_59_bf_a.cpp ANRL/aflow_anrl_AB_oP16_61_c_c.cpp ANRL/aflow_anrl_A2B_oP24_61_2c_c.cpp ANRL/aflow_anrl_A3B2_oP20_62_3c_2c.cpp ANRL/aflow_anrl_AB3C_oP20_62_c_cd_a.cpp ANRL/aflow_anrl_A4B_oP20_62_2cd_c.cpp ANRL/aflow_anrl_AB2C_oP16_62_c_2c_c.cpp ANRL/aflow_anrl_A2B_oP12_62_2c_c.cpp ANRL/aflow_anrl_A2B_oP12_62_2c_c.cpp ANRL/aflow_anrl_A2B_oP12_62_2c_c.cpp ANRL/aflow_anrl_AB_oP8_62_c_c.cpp ANRL/aflow_anrl_AB_oP8_62_c_c.cpp ANRL/aflow_anrl_AB3_oP16_62_c_cd.cpp ANRL/aflow_anrl_A3B7_oP40_62_cd_3c2d.cpp ANRL/aflow_anrl_A_oP8_62_2c.cpp ANRL/aflow_anrl_AB_oP8_62_c_c.cpp ANRL/aflow_anrl_AB_oP8_62_c_c.cpp ANRL/aflow_anrl_AB2C_oC16_63_c_2c_c.cpp ANRL/aflow_anrl_A2B_oC12_63_2c_c.cpp ANRL/aflow_anrl_AB_oC8_63_c_c.cpp ANRL/aflow_anrl_A_oC4_63_c.cpp ANRL/aflow_anrl_A_oC8_64_f.cpp ANRL/aflow_anrl_A2B2C_oC80_64_efg_efg_df.cpp ANRL/aflow_anrl_A_oC8_64_f.cpp ANRL/aflow_anrl_A_oC8_64_f.cpp ANRL/aflow_anrl_AB_oC8_65_j_g.cpp ANRL/aflow_anrl_A3B5_oC16_65_ah_bej.cpp ANRL/aflow_anrl_AB3_oC8_65_a_bf.cpp ANRL/aflow_anrl_AB_oF8_69_a_b.cpp ANRL/aflow_anrl_A_oF8_70_a.cpp ANRL/aflow_anrl_A2B_oF24_70_e_a.cpp ANRL/aflow_anrl_A_oF128_70_4h.cpp ANRL/aflow_anrl_AB2_oI6_71_a_i.cpp ANRL/aflow_anrl_AB2_oI6_71_a_g.cpp ANRL/aflow_anrl_A2B_oI12_72_j_a.cpp ANRL/aflow_anrl_AB4C_tI12_82_c_g_a.cpp ANRL/aflow_anrl_A2BC4_tI14_82_bc_a_g.cpp ANRL/aflow_anrl_AB_tP16_84_cej_k.cpp ANRL/aflow_anrl_A4B5_tI18_87_h_ah.cpp ANRL/aflow_anrl_AB4_tI10_87_a_h.cpp ANRL/aflow_anrl_A2B_tP12_92_b_a.cpp ANRL/aflow_anrl_A2B_tP36_96_3b_ab.cpp ANRL/aflow_anrl_A_tP12_96_ab.cpp ANRL/aflow_anrl_A3BC_tP5_99_bc_a_b.cpp ANRL/aflow_anrl_AB3_tP8_113_a_ce.cpp ANRL/aflow_anrl_A2BC4D_tI16_121_d_a_i_b.cpp ANRL/aflow_anrl_ABC2_tI16_122_a_b_d.cpp ANRL/aflow_anrl_AB5C_tP7_123_b_ci_a.cpp ANRL/aflow_anrl_AB3_tP4_123_a_ce.cpp ANRL/aflow_anrl_AB_tP2_123_a_d.cpp ANRL/aflow_anrl_ABC2_tP4_123_d_a_f.cpp ANRL/aflow_anrl_A2B3_tP10_127_g_ah.cpp ANRL/aflow_anrl_ABCD_tP8_129_c_b_a_c.cpp ANRL/aflow_anrl_A_tP4_129_ac.cpp ANRL/aflow_anrl_ABC_tP6_129_c_a_c.cpp ANRL/aflow_anrl_A2B_tP6_129_ac_c.cpp ANRL/aflow_anrl_AB_tP4_129_a_c.cpp ANRL/aflow_anrl_AB_tP4_129_c_c.cpp ANRL/aflow_anrl_AB_tP4_131_c_e.cpp ANRL/aflow_anrl_A_tP50_134_b2m2n.cpp ANRL/aflow_anrl_A_tP30_136_bf2ij.cpp ANRL/aflow_anrl_AB_tP8_136_g_f.cpp ANRL/aflow_anrl_A2B_tP6_136_f_a.cpp ANRL/aflow_anrl_sigma_tP30_136_bf2ij.cpp ANRL/aflow_anrl_A_tP4_136_f.cpp ANRL/aflow_anrl_A_tP16_138_j.cpp ANRL/aflow_anrl_A3B_tI16_139_cde_e.cpp ANRL/aflow_anrl_A_tI4_139_e.cpp ANRL/aflow_anrl_AB2C4_tI14_139_a_e_ce.cpp ANRL/aflow_anrl_A12B_tI26_139_fij_a.cpp ANRL/aflow_anrl_A_tI2_139_a.cpp ANRL/aflow_anrl_A_tI8_139_h.cpp ANRL/aflow_anrl_A3B_tI8_139_bd_a.cpp ANRL/aflow_anrl_A4B5_tI18_139_i_ah.cpp ANRL/aflow_anrl_A4B_tI10_139_de_a.cpp ANRL/aflow_anrl_A8B_tI18_139_hi_a.cpp ANRL/aflow_anrl_A2B_tI6_139_d_a.cpp ANRL/aflow_anrl_A_tI2_139_a.cpp ANRL/aflow_anrl_A2B_tI12_140_h_a.cpp ANRL/aflow_anrl_AB3_tI16_140_b_ah.cpp ANRL/aflow_anrl_AB_tI16_140_ab_h.cpp ANRL/aflow_anrl_A4BC_tI24_141_h_b_a.cpp ANRL/aflow_anrl_A_tI4_141_a.cpp ANRL/aflow_anrl_A3B4_tI28_141_ad_h.cpp ANRL/aflow_anrl_A2B_tI12_141_e_a.cpp ANRL/aflow_anrl_AB_tI16_141_e_e.cpp ANRL/aflow_anrl_A2B_tI24_141_2e_e.cpp ANRL/aflow_anrl_AB_tI8_141_a_b.cpp ANRL/aflow_anrl_A2B3_tI80_141_ceh_3h.cpp ANRL/aflow_anrl_ABC4_tI96_142_e_ab_2g.cpp ANRL/aflow_anrl_A2B_hP9_147_g_ad.cpp ANRL/aflow_anrl_AB_hR16_148_cf_cf.cpp ANRL/aflow_anrl_AB3_hR8_148_c_f.cpp ANRL/aflow_anrl_AB_hR26_148_b2f_a2f.cpp ANRL/aflow_anrl_AB3C_hR10_148_c_f_c.cpp ANRL/aflow_anrl_A2B_hP9_150_ef_bd.cpp ANRL/aflow_anrl_A3B_hP24_151_3c_2a.cpp ANRL/aflow_anrl_A2B_hP9_152_c_a.cpp ANRL/aflow_anrl_A_hP3_152_a.cpp ANRL/aflow_anrl_AB_hP6_154_a_b.cpp ANRL/aflow_anrl_AB3_hR8_155_c_de.cpp ANRL/aflow_anrl_A3B2_hR5_155_e_c.cpp ANRL/aflow_anrl_AB_hR6_160_b_b.cpp ANRL/aflow_anrl_AB_hR6_160_3a_3a.cpp ANRL/aflow_anrl_ABC3_hR10_161_a_a_b.cpp ANRL/aflow_anrl_AB2_hP9_162_ad_k.cpp ANRL/aflow_anrl_AB2CD2_hP36_163_h_i_bf_i.cpp ANRL/aflow_anrl_A3B2_hP5_164_ad_d.cpp ANRL/aflow_anrl_AB2_hP3_164_a_d.cpp ANRL/aflow_anrl_A3B_hP24_165_adg_f.cpp ANRL/aflow_anrl_AB_hR2_166_a_b.cpp ANRL/aflow_anrl_A_hR2_166_c.cpp ANRL/aflow_anrl_A_hR1_166_a.cpp ANRL/aflow_anrl_A7B6_hR13_166_ah_3c.cpp ANRL/aflow_anrl_A_hR3_166_ac.cpp ANRL/aflow_anrl_A2B3_hR5_166_c_ac.cpp ANRL/aflow_anrl_A_hR1_166_a.cpp ANRL/aflow_anrl_A5B2_hR7_166_a2c_c.cpp ANRL/aflow_anrl_A_hR2_166_c.cpp ANRL/aflow_anrl_A_hR12_166_2h.cpp ANRL/aflow_anrl_ABC2_hR4_166_a_b_c.cpp ANRL/aflow_anrl_A_hR2_166_c.cpp ANRL/aflow_anrl_A_hR105_166_bc9h4i.cpp ANRL/aflow_anrl_A6B_hR7_166_g_a.cpp ANRL/aflow_anrl_ABC3_hR10_167_a_b_e.cpp ANRL/aflow_anrl_ABC3_hR10_167_a_b_e.cpp ANRL/aflow_anrl_A2B3_hR10_167_c_e.cpp ANRL/aflow_anrl_A2B_hP18_180_fi_bd.cpp ANRL/aflow_anrl_AB2_hP9_180_d_j.cpp ANRL/aflow_anrl_A2B_hP9_180_j_c.cpp ANRL/aflow_anrl_AB3_hP8_182_c_g.cpp ANRL/aflow_anrl_A_hP4_186_ab.cpp ANRL/aflow_anrl_AB_hP8_186_ab_ab.cpp ANRL/aflow_anrl_AB_hP4_186_b_b.cpp ANRL/aflow_anrl_AB_hP12_186_a2b_a2b.cpp ANRL/aflow_anrl_A5B3C_hP18_186_2a3b_2ab_b.cpp ANRL/aflow_anrl_AB_hP4_186_b_a.cpp ANRL/aflow_anrl_ABC_hP3_187_a_d_f.cpp ANRL/aflow_anrl_AB_hP2_187_d_a.cpp ANRL/aflow_anrl_A2B_hP9_189_fg_bc.cpp ANRL/aflow_anrl_AB4C_hP6_191_a_h_b.cpp ANRL/aflow_anrl_AB5_hP6_191_a_cg.cpp ANRL/aflow_anrl_A_hP1_191_a.cpp ANRL/aflow_anrl_A3B_hP4_191_bc_a.cpp ANRL/aflow_anrl_AB2_hP3_191_a_d.cpp ANRL/aflow_anrl_A2B_hP6_191_h_e.cpp ANRL/aflow_anrl_AB_hP6_191_f_ad.cpp ANRL/aflow_anrl_AB_hP8_194_ad_f.cpp ANRL/aflow_anrl_A_hP6_194_h.cpp ANRL/aflow_anrl_AB_hP12_194_af_bf.cpp ANRL/aflow_anrl_A_hP4_194_ac.cpp ANRL/aflow_anrl_AB3_hP8_194_c_bf.cpp ANRL/aflow_anrl_AB2_hP6_194_b_f.cpp ANRL/aflow_anrl_AB_hP4_194_c_d.cpp ANRL/aflow_anrl_ABC2_hP8_194_d_a_f.cpp ANRL/aflow_anrl_A3B_hP8_194_h_c.cpp ANRL/aflow_anrl_A_hP4_194_bc.cpp ANRL/aflow_anrl_AB2_hP6_194_c_f.cpp ANRL/aflow_anrl_A5B2_hP14_194_abdf_f.cpp ANRL/aflow_anrl_AB2_hP12_194_f_ah.cpp ANRL/aflow_anrl_ABC_hP6_194_c_d_a.cpp ANRL/aflow_anrl_A_hP4_194_f.cpp ANRL/aflow_anrl_AB2_hP6_194_c_ad.cpp ANRL/aflow_anrl_AB3C4_hP16_194_c_af_ef.cpp ANRL/aflow_anrl_A_hP2_194_c.cpp ANRL/aflow_anrl_AB2_hP24_194_ef_fgh.cpp ANRL/aflow_anrl_AB_hP12_194_df_ce.cpp ANRL/aflow_anrl_AB_hP4_194_c_a.cpp ANRL/aflow_anrl_A2B_hP12_194_cg_f.cpp ANRL/aflow_anrl_A4B_cI40_197_cde_c.cpp ANRL/aflow_anrl_ABC_cP12_198_a_a_a.cpp ANRL/aflow_anrl_A3B_cP16_198_b_a.cpp ANRL/aflow_anrl_A_cP8_198_2a.cpp ANRL/aflow_anrl_AB_cP8_198_a_a.cpp ANRL/aflow_anrl_AB_cP8_198_a_a.cpp ANRL/aflow_anrl_AB_cI16_199_a_a.cpp ANRL/aflow_anrl_AB32C48_cI162_204_a_2efg_2gh.cpp ANRL/aflow_anrl_A3B_cI32_204_g_c.cpp ANRL/aflow_anrl_A12B_cI26_204_g_a.cpp ANRL/aflow_anrl_A_cP8_205_c.cpp ANRL/aflow_anrl_AB_cP16_205_c_c.cpp ANRL/aflow_anrl_AB2_cP12_205_a_c.cpp ANRL/aflow_anrl_AB3C6_cI80_206_a_d_e.cpp ANRL/aflow_anrl_A_cI16_206_c.cpp ANRL/aflow_anrl_A_cP20_213_cd.cpp ANRL/aflow_anrl_A3B4C_cP8_215_d_e_a.cpp ANRL/aflow_anrl_AB4_cP5_215_a_e.cpp ANRL/aflow_anrl_AB3C4_cP8_215_a_c_e.cpp ANRL/aflow_anrl_AB5_cF24_216_a_ce.cpp ANRL/aflow_anrl_ABC_cF12_216_b_c_a.cpp ANRL/aflow_anrl_AB_cF8_216_c_a.cpp ANRL/aflow_anrl_A4B_cI10_217_c_a.cpp ANRL/aflow_anrl_A_cI58_217_ac2g.cpp ANRL/aflow_anrl_A5B8_cI52_217_ce_cg.cpp ANRL/aflow_anrl_A_cI16_220_c.cpp ANRL/aflow_anrl_A3B2_cI40_220_d_c.cpp ANRL/aflow_anrl_AB_cP2_221_b_a.cpp ANRL/aflow_anrl_AB_cP6_221_c_d.cpp ANRL/aflow_anrl_AB3C_cP5_221_a_c_b.cpp ANRL/aflow_anrl_AB27CD3_cP32_221_a_dij_b_c.cpp ANRL/aflow_anrl_AB3_cP4_221_a_c.cpp ANRL/aflow_anrl_A_cP1_221_a.cpp ANRL/aflow_anrl_AB11_cP36_221_c_agij.cpp ANRL/aflow_anrl_AB11CD3_cP16_221_a_dg_b_c.cpp ANRL/aflow_anrl_A3B_cP4_221_d_a.cpp ANRL/aflow_anrl_A6B_cP7_221_f_a.cpp ANRL/aflow_anrl_A3B_cP8_223_c_a.cpp ANRL/aflow_anrl_A_cP46_223_dik.cpp ANRL/aflow_anrl_A2B_cP6_224_b_a.cpp ANRL/aflow_anrl_A7B_cF32_225_bd_a.cpp ANRL/aflow_anrl_AB3_cF16_225_a_bc.cpp ANRL/aflow_anrl_A9B16C7_cF128_225_acd_2f_be.cpp ANRL/aflow_anrl_A12B_cF52_225_i_a.cpp ANRL/aflow_anrl_AB2_cF12_225_a_c.cpp ANRL/aflow_anrl_A6B23_cF116_225_e_acfh.cpp ANRL/aflow_anrl_AB2C_cF16_225_a_c_b.cpp ANRL/aflow_anrl_A_cF4_225_a.cpp ANRL/aflow_anrl_AB18C8_cF108_225_a_eh_f.cpp ANRL/aflow_anrl_AB_cF8_225_a_b.cpp ANRL/aflow_anrl_A2B_cF24_227_c_a.cpp ANRL/aflow_anrl_AB2_cF96_227_e_cf.cpp ANRL/aflow_anrl_AB_cF16_227_a_b.cpp ANRL/aflow_anrl_A_cF136_227_aeg.cpp ANRL/aflow_anrl_A2B_cF24_227_d_a.cpp ANRL/aflow_anrl_A_cF8_227_a.cpp ANRL/aflow_anrl_A2BC4_cF56_227_d_a_e.cpp ANRL/aflow_anrl_AB2_cF48_227_c_e.cpp ANRL/aflow_anrl_AB3C3_cF112_227_c_de_f.cpp ANRL/aflow_anrl_A_cI2_229_a.cpp ANRL/aflow_anrl_A3B_cI8_229_b_a.cpp ANRL/aflow_anrl_A4B3_cI14_229_c_b.cpp ANRL/aflow_anrl_A2B7_cI54_229_e_afh.cpp ANRL/aflow_anrl_AB12C3_cI32_229_a_h_b.cpp ANRL/aflow_anrl_AB4C3_cI16_229_a_c_b.cpp ANRL/aflow_anrl_A4B3_cI112_230_af_g.cpp ANRL/aflow_anrl_A2B_aP6_2_aei_i.cpp ANRL/aflow_anrl_A8B5_mP13_6_a7b_3a2b.cpp ANRL/aflow_anrl_AB_mP4_6_2b_2a.cpp ANRL/aflow_anrl_A2B_mP12_7_4a_2a.cpp ANRL/aflow_anrl_A2B_mP18_7_6a_3a.cpp ANRL/aflow_anrl_A3B_mP16_7_6a_2a.cpp ANRL/aflow_anrl_A9B2_mP22_7_9a_2a.cpp ANRL/aflow_anrl_A5B3_mC32_9_5a_3a.cpp ANRL/aflow_anrl_AB3_mC16_9_a_3a.cpp ANRL/aflow_anrl_A2B_mP6_10_mn_bg.cpp ANRL/aflow_anrl_AB3_mP16_10_mn_3m3n.cpp ANRL/aflow_anrl_ABC2_mP8_10_ac_eh_mn.cpp ANRL/aflow_anrl_AB_mP6_10_en_am.cpp ANRL/aflow_anrl_A_mP8_10_2m2n.cpp ANRL/aflow_anrl_A7B2C2_mC22_12_aij_h_i.cpp ANRL/aflow_anrl_A_mC16_12_4i.cpp ANRL/aflow_anrl_A2B_mP12_13_2g_ef.cpp ANRL/aflow_anrl_A2B_mP6_14_e_a.cpp ANRL/aflow_anrl_A7B8_mP120_14_14e_16e.cpp ANRL/aflow_anrl_AB3_mC16_15_e_cf.cpp ANRL/aflow_anrl_A_mC24_15_2e2f.cpp ANRL/aflow_anrl_A2B_oP12_17_abe_e.cpp ANRL/aflow_anrl_AB3_oP16_19_a_3a.cpp ANRL/aflow_anrl_AB2_oC6_21_a_k.cpp ANRL/aflow_anrl_A2BC2_oF40_22_fi_ad_gh.cpp ANRL/aflow_anrl_AB_oF8_22_a_c.cpp ANRL/aflow_anrl_A3B_oI32_23_ij2k_k.cpp ANRL/aflow_anrl_A8B2C12D2E_oI50_23_bcfk_i_3k_j_a.cpp ANRL/aflow_anrl_ABC2_oI16_23_ab_i_k.cpp ANRL/aflow_anrl_ABC4_oI12_23_a_b_k.cpp ANRL/aflow_anrl_AB7CD2_oI44_24_a_b3d_c_ac.cpp ANRL/aflow_anrl_A2B_oP12_26_abc_ab.cpp ANRL/aflow_anrl_A2B_oP12_26_abc_ab.cpp ANRL/aflow_anrl_A5B_oP24_26_3a3b2c_ab.cpp ANRL/aflow_anrl_A6B4C16D_oP108_27_abcd4e_4e_16e_e.cpp ANRL/aflow_anrl_A2B_oP12_29_2a_a.cpp ANRL/aflow_anrl_AB2_oP12_29_a_2a.cpp ANRL/aflow_anrl_ABC_oP12_29_a_a_a.cpp ANRL/aflow_anrl_A5B3C15_oP46_30_a2c_bc_a7c.cpp ANRL/aflow_anrl_ABC3_oP20_30_2a_c_3c.cpp ANRL/aflow_anrl_A13B2C2_oP34_32_a6c_c_c.cpp ANRL/aflow_anrl_A2B3_oP40_33_4a_6a.cpp ANRL/aflow_anrl_A2B8C_oP22_34_c_4c_a.cpp ANRL/aflow_anrl_AB2_oP6_34_a_c.cpp ANRL/aflow_anrl_AB8C2_oC22_35_a_ab3e_e.cpp ANRL/aflow_anrl_AB_oC8_36_a_a.cpp ANRL/aflow_anrl_A2B5C2_oC36_37_d_c2d_d.cpp ANRL/aflow_anrl_A2B3_oC40_39_2d_2c2d.cpp ANRL/aflow_anrl_A9BC_oC44_39_3c3d_a_c.cpp ANRL/aflow_anrl_AB2C_oC16_40_a_2b_b.cpp ANRL/aflow_anrl_AB3_oC16_40_b_3b.cpp ANRL/aflow_anrl_A10B3_oF52_42_2abce_ab.cpp ANRL/aflow_anrl_AB_oF8_42_a_a.cpp ANRL/aflow_anrl_A2BC2_oI20_45_c_b_c.cpp ANRL/aflow_anrl_ABC_oI36_46_ac_bc_3b.cpp ANRL/aflow_anrl_A2B8CD_oP24_48_k_2m_d_b.cpp ANRL/aflow_anrl_A5B2_oP14_49_dehq_ab.cpp ANRL/aflow_anrl_AB2C8D_oP24_49_g_q_2qr_e.cpp ANRL/aflow_anrl_A2BC4_oP28_50_ij_ac_ijm.cpp ANRL/aflow_anrl_A3BC2_oP48_50_3m_m_2m.cpp ANRL/aflow_anrl_A2B_oP24_52_2e_cd.cpp ANRL/aflow_anrl_A3B2_oP20_52_de_cd.cpp ANRL/aflow_anrl_ABC2_oP16_53_h_e_gh.cpp ANRL/aflow_anrl_ABC3_oP20_53_e_g_hi.cpp ANRL/aflow_anrl_ABC3_oP20_54_e_d_cf.cpp ANRL/aflow_anrl_A2B_oP24_55_2g2h_gh.cpp ANRL/aflow_anrl_A3B5_oP16_55_ch_agh.cpp ANRL/aflow_anrl_A_oP16_55_2g2h.cpp ANRL/aflow_anrl_A2B_oP6_58_g_a.cpp ANRL/aflow_anrl_ABC_oP6_59_a_b_a.cpp ANRL/aflow_anrl_A2B3_oP20_60_d_cd.cpp ANRL/aflow_anrl_A3B_oP32_60_3d_d.cpp ANRL/aflow_anrl_A7B8_oP120_60_7d_8d.cpp ANRL/aflow_anrl_AB_oP48_61_3c_3c.cpp ANRL/aflow_anrl_A2B3_oP20_62_2c_3c.cpp ANRL/aflow_anrl_A2B4C_oP28_62_ac_2cd_c.cpp ANRL/aflow_anrl_A2B_oP12_62_2c_c.cpp ANRL/aflow_anrl_A3B_oP16_62_cd_c.cpp ANRL/aflow_anrl_AB2C3_oP24_62_c_d_cd.cpp ANRL/aflow_anrl_AB3_oP16_62_c_3c.cpp ANRL/aflow_anrl_AB4C_oP24_62_c_2cd_c.cpp ANRL/aflow_anrl_AB_oP8_62_c_c.cpp ANRL/aflow_anrl_A2BC3_oC24_63_e_c_cg.cpp ANRL/aflow_anrl_A43B5C17_oC260_63_c8fg6h_cfg_ce3f2h.cpp ANRL/aflow_anrl_A6B_oC28_63_efg_c.cpp ANRL/aflow_anrl_AB3C_oC20_63_a_cf_c.cpp ANRL/aflow_anrl_AB4C_oC24_63_a_fg_c.cpp ANRL/aflow_anrl_AB4C_oC24_63_c_fg_c.cpp ANRL/aflow_anrl_A2B_oC24_64_2f_f.cpp ANRL/aflow_anrl_A2B4C_oC28_66_l_kl_a.cpp ANRL/aflow_anrl_A3B_oC64_66_gi2lm_2l.cpp ANRL/aflow_anrl_A3B_oC64_66_kl2m_bdl.cpp ANRL/aflow_anrl_A2BC_oC16_67_ag_b_g.cpp ANRL/aflow_anrl_ABC2_oC16_67_b_g_ag.cpp ANRL/aflow_anrl_AB_oC8_67_a_g.cpp ANRL/aflow_anrl_AB_oC8_67_a_g.cpp ANRL/aflow_anrl_AB4_oC20_68_a_i.cpp ANRL/aflow_anrl_AB2_oF48_70_f_fg.cpp ANRL/aflow_anrl_A4B3_oI14_71_gh_cg.cpp ANRL/aflow_anrl_ABC_oI12_71_h_j_g.cpp ANRL/aflow_anrl_ABCD3_oI48_73_d_e_e_ef.cpp ANRL/aflow_anrl_A2B_oI12_74_h_e.cpp ANRL/aflow_anrl_A4B_oI20_74_beh_e.cpp ANRL/aflow_anrl_AB2C12D4_tP76_75_2a2b_2d_12d_4d.cpp ANRL/aflow_anrl_A2BC_tP16_76_2a_a_a.cpp ANRL/aflow_anrl_A3B7_tP40_76_3a_7a.cpp ANRL/aflow_anrl_A2B6CD7_tP64_77_2d_6d_d_ab6d.cpp ANRL/aflow_anrl_A2B_tP48_77_8d_4d.cpp ANRL/aflow_anrl_A2B7C2_tP88_78_4a_14a_4a.cpp ANRL/aflow_anrl_A2BC2_tI20_79_c_2a_c.cpp ANRL/aflow_anrl_AB2_tI48_80_2b_4b.cpp ANRL/aflow_anrl_AB2_tP12_81_adg_2h.cpp ANRL/aflow_anrl_A3B_tI32_82_3g_g.cpp ANRL/aflow_anrl_A3B2_tP10_83_adk_j.cpp ANRL/aflow_anrl_A2B_tP30_85_ab2g_cg.cpp ANRL/aflow_anrl_AB3_tP32_86_g_3g.cpp ANRL/aflow_anrl_A4B_tI20_88_f_a.cpp ANRL/aflow_anrl_AB2_tI96_88_2f_4f.cpp ANRL/aflow_anrl_A17BC4D_tP184_89_17p_p_4p_io.cpp ANRL/aflow_anrl_A4B2C13D_tP40_90_g_d_cef2g_c.cpp ANRL/aflow_anrl_AB4C17D4E_tP54_90_a_g_c4g_g_c.cpp ANRL/aflow_anrl_ABC_tP24_91_d_d_d.cpp ANRL/aflow_anrl_AB32CD4E8_tP184_93_i_16p_af_2p_4p.cpp ANRL/aflow_anrl_A14B3C5_tP44_94_c3g_ad_bg.cpp ANRL/aflow_anrl_A6B2C_tP18_94_eg_c_a.cpp ANRL/aflow_anrl_ABC_tP24_95_d_d_d.cpp ANRL/aflow_anrl_A2B8CD_tI24_97_d_k_a_b.cpp ANRL/aflow_anrl_AB8C2_tI44_97_e_2k_cd.cpp ANRL/aflow_anrl_A2B_tI12_98_f_a.cpp ANRL/aflow_anrl_A2B8C2D_tP26_100_c_abcd_c_a.cpp ANRL/aflow_anrl_A3B11C6_tP40_100_ac_bc2d_cd.cpp ANRL/aflow_anrl_A7B7C2_tP32_101_bde_ade_d.cpp ANRL/aflow_anrl_A2B3_tP20_102_2c_b2c.cpp ANRL/aflow_anrl_AB4_tP10_103_a_d.cpp ANRL/aflow_anrl_A5B5C4_tP28_104_ac_ac_c.cpp ANRL/aflow_anrl_AB6C4_tP22_104_a_2ac_c.cpp ANRL/aflow_anrl_A2BC2_tP20_105_f_ac_2e.cpp ANRL/aflow_anrl_A3BC3D_tP64_106_3c_c_3c_c.cpp ANRL/aflow_anrl_A5B7_tI24_107_ac_abd.cpp ANRL/aflow_anrl_AB_tI4_107_a_a.cpp ANRL/aflow_anrl_A3B5_tI32_108_ac_a2c.cpp ANRL/aflow_anrl_ABC_tI12_109_a_a_a.cpp ANRL/aflow_anrl_AB_tI8_109_a_a.cpp ANRL/aflow_anrl_A2BC8_tI176_110_2b_b_8b.cpp ANRL/aflow_anrl_A2B_tP12_111_2n_adf.cpp ANRL/aflow_anrl_AB_tP8_111_n_n.cpp ANRL/aflow_anrl_AB4C_tP12_112_b_n_e.cpp ANRL/aflow_anrl_A2BC7D2_tP24_113_e_a_cef_e.cpp ANRL/aflow_anrl_A3B_tP32_114_3e_e.cpp ANRL/aflow_anrl_A4B_tP10_114_e_a.cpp ANRL/aflow_anrl_A2B3_tP5_115_g_ag.cpp ANRL/aflow_anrl_AB2_tP12_115_j_egi.cpp ANRL/aflow_anrl_A2B3_tP20_116_bci_fj.cpp ANRL/aflow_anrl_A2B3_tP20_117_i_adgh.cpp ANRL/aflow_anrl_A3B_tP16_118_ei_f.cpp ANRL/aflow_anrl_A5B3_tP32_118_g2i_aceh.cpp ANRL/aflow_anrl_A3B_tI24_119_b2i_af.cpp ANRL/aflow_anrl_AB_tI4_119_c_a.cpp ANRL/aflow_anrl_A4BC2_tI28_120_i_d_e.cpp ANRL/aflow_anrl_A4BC4D_tP10_123_gh_a_i_d.cpp ANRL/aflow_anrl_AB4C_tP12_124_a_m_c.cpp ANRL/aflow_anrl_AB4_tP10_124_a_m.cpp ANRL/aflow_anrl_A4B_tP10_125_m_a.cpp ANRL/aflow_anrl_ABC4_tP12_125_a_b_m.cpp ANRL/aflow_anrl_A2BC4_tP28_126_cd_e_k.cpp ANRL/aflow_anrl_A4B_tP20_127_ehj_g.cpp ANRL/aflow_anrl_A6B2C_tP18_128_eh_d_a.cpp ANRL/aflow_anrl_A7B2C_tP40_128_egi_h_e.cpp ANRL/aflow_anrl_A2BC4_tP28_130_f_c_g.cpp ANRL/aflow_anrl_A5B3_tP32_130_cg_cf.cpp ANRL/aflow_anrl_A2B2C4D_tP18_132_e_i_o_d.cpp ANRL/aflow_anrl_AB6C_tP16_132_d_io_a.cpp ANRL/aflow_anrl_AB3_tP32_133_h_i2j.cpp ANRL/aflow_anrl_A2B_tP24_135_gh_h.cpp ANRL/aflow_anrl_A4B2C_tP28_135_gh_h_d.cpp ANRL/aflow_anrl_A2B3_tP40_137_cdf_3g.cpp ANRL/aflow_anrl_A2B_tP6_137_d_a.cpp ANRL/aflow_anrl_A4BC4_tP18_137_g_b_g.cpp ANRL/aflow_anrl_AB2_tP6_137_a_d.cpp ANRL/aflow_anrl_A_tP12_138_bi.cpp ANRL/aflow_anrl_A3B5_tI32_140_ah_bk.cpp ANRL/aflow_anrl_A3B5_tI32_140_ah_cl.cpp ANRL/aflow_anrl_A2B_tI12_141_e_a.cpp ANRL/aflow_anrl_A_tI16_142_f.cpp ANRL/aflow_anrl_A4B14C3_hP21_143_bd_ac4d_d.cpp ANRL/aflow_anrl_A4B6C_hP11_143_bd_2d_a.cpp ANRL/aflow_anrl_AB2_hP12_143_cd_ab2d.cpp ANRL/aflow_anrl_A4B_hP15_144_4a_a.cpp ANRL/aflow_anrl_AB_hP6_144_a_a.cpp ANRL/aflow_anrl_A2B3C3DE7_hP48_145_2a_3a_3a_a_7a.cpp ANRL/aflow_anrl_A3BC_hR5_146_b_a_a.cpp ANRL/aflow_anrl_ABC3_hR10_146_2a_2a_2b.cpp ANRL/aflow_anrl_A2B4C_hR42_148_2f_4f_f.cpp ANRL/aflow_anrl_A2B_hR18_148_2f_f.cpp ANRL/aflow_anrl_AB3_hP24_149_acgi_3l.cpp ANRL/aflow_anrl_A3B_hP24_153_3c_2b.cpp ANRL/aflow_anrl_A_hP9_154_bc.cpp ANRL/aflow_anrl_AB2_hP9_156_b2c_3a2bc.cpp ANRL/aflow_anrl_AB_hP12_156_2ab3c_2ab3c.cpp ANRL/aflow_anrl_AB_hP4_156_ab_ab.cpp ANRL/aflow_anrl_A5B6C2_hP13_157_2ac_2c_b.cpp ANRL/aflow_anrl_A3B_hP8_158_d_a.cpp ANRL/aflow_anrl_A2B3_hP20_159_bc_2c.cpp ANRL/aflow_anrl_A4B3_hP28_159_ab2c_2c.cpp ANRL/aflow_anrl_AB4C7D_hP26_159_b_ac_a2c_b.cpp ANRL/aflow_anrl_A3B_hR4_160_b_a.cpp ANRL/aflow_anrl_A8B5_hR26_160_a3bc_a3b.cpp ANRL/aflow_anrl_ABC_hR3_160_a_a_a.cpp ANRL/aflow_anrl_AB_hR10_160_5a_5a.cpp ANRL/aflow_anrl_A2B3_hP5_164_d_ad.cpp ANRL/aflow_anrl_AB2_hP9_164_bd_c2d.cpp ANRL/aflow_anrl_ABC2_hP4_164_a_b_d.cpp ANRL/aflow_anrl_A3B_hP24_165_bdg_f.cpp ANRL/aflow_anrl_A4B3_hR7_166_2c_ac.cpp ANRL/aflow_anrl_ABC_hR6_166_c_c_c.cpp ANRL/aflow_anrl_AB3C_hR10_167_b_e_a.cpp ANRL/aflow_anrl_ABC2_hR24_167_e_e_2e.cpp ANRL/aflow_anrl_A2B13C4_hP57_168_d_c6d_2d.cpp ANRL/aflow_anrl_AB4C_hP72_168_2d_8d_2d.cpp ANRL/aflow_anrl_A2B3_hP30_169_2a_3a.cpp ANRL/aflow_anrl_A2B3_hP30_170_2a_3a.cpp ANRL/aflow_anrl_A10B2C_hP39_171_5c_c_a.cpp ANRL/aflow_anrl_A10B2C_hP39_172_5c_c_a.cpp ANRL/aflow_anrl_A3B_hP8_173_c_b.cpp ANRL/aflow_anrl_A4B3_hP14_173_bc_c.cpp ANRL/aflow_anrl_A12B7C2_hP21_174_2j2k_ajk_cf.cpp ANRL/aflow_anrl_ABC_hP12_174_cj_fk_aj.cpp ANRL/aflow_anrl_A8B7C6_hP21_175_ck_aj_k.cpp ANRL/aflow_anrl_ABC_hP36_175_jk_jk_jk.cpp ANRL/aflow_anrl_A3B2_hP10_176_h_bc.cpp ANRL/aflow_anrl_A3B3C_hP14_176_h_h_c.cpp ANRL/aflow_anrl_A3B_hP8_176_h_c.cpp ANRL/aflow_anrl_A2B_hP36_177_j2lm_n.cpp ANRL/aflow_anrl_AB3_hP24_178_b_ac.cpp ANRL/aflow_anrl_A_hP6_178_a.cpp ANRL/aflow_anrl_AB3_hP24_179_b_ac.cpp ANRL/aflow_anrl_A2B_hP9_181_j_c.cpp ANRL/aflow_anrl_ABC_hP3_183_a_a_a.cpp ANRL/aflow_anrl_AB_hP6_183_c_ab.cpp ANRL/aflow_anrl_AB4C_hP72_184_d_4d_d.cpp ANRL/aflow_anrl_A3BC_hP30_185_cd_c_ab.cpp ANRL/aflow_anrl_A3B_hP24_185_ab2c_c.cpp ANRL/aflow_anrl_A3B_hP8_185_c_a.cpp ANRL/aflow_anrl_AB3_hP24_185_c_ab2c.cpp ANRL/aflow_anrl_A3B7_hP20_186_c_b2c.cpp ANRL/aflow_anrl_AB3_hP4_187_e_fh.cpp ANRL/aflow_anrl_A3BC_hP10_188_k_c_a.cpp ANRL/aflow_anrl_AB9C4_hP28_188_e_kl_ak.cpp ANRL/aflow_anrl_A8BC3D6_hP18_189_bfh_a_g_i.cpp ANRL/aflow_anrl_A9BC3D5_hP18_189_fi_a_g_bh.cpp ANRL/aflow_anrl_A2B_hP18_190_gh_bf.cpp ANRL/aflow_anrl_A5B3_hP16_190_bdh_g.cpp ANRL/aflow_anrl_AB_hP24_190_i_afh.cpp ANRL/aflow_anrl_A2B3C18D6_hP58_192_c_f_lm_l.cpp ANRL/aflow_anrl_AB2_hP72_192_m_j2kl.cpp ANRL/aflow_anrl_A5B3_hP16_193_dg_g.cpp ANRL/aflow_anrl_A3B_hP16_194_gh_ac.cpp ANRL/aflow_anrl_A5B2_hP28_194_ahk_ch.cpp ANRL/aflow_anrl_A9B3C_hP26_194_hk_h_a.cpp ANRL/aflow_anrl_A12BC4_cP34_195_2j_ab_2e.cpp ANRL/aflow_anrl_A12B2C_cF60_196_h_bc_a.cpp ANRL/aflow_anrl_ABC3_cP20_198_a_a_b.cpp ANRL/aflow_anrl_A2B11_cP39_200_f_aghij.cpp ANRL/aflow_anrl_AB3C_cP60_201_be_fh_g.cpp ANRL/aflow_anrl_A6B6C_cF104_202_h_h_c.cpp ANRL/aflow_anrl_A_cF240_202_h2i.cpp ANRL/aflow_anrl_A2BCD3E6_cF208_203_e_c_d_f_g.cpp ANRL/aflow_anrl_A4B2C6D16E_cF232_203_e_d_f_eg_a.cpp ANRL/aflow_anrl_AB3C16_cF160_203_a_bc_eg.cpp ANRL/aflow_anrl_A2B3C6_cP264_205_2d_ab2c2d_6d.cpp ANRL/aflow_anrl_A_cP240_205_10d.cpp ANRL/aflow_anrl_AB3C2_cI96_206_c_e_ad.cpp ANRL/aflow_anrl_A17B15_cP64_207_acfk_eij.cpp ANRL/aflow_anrl_A3B_cP16_208_j_b.cpp ANRL/aflow_anrl_A6B2CD6E_cP64_208_m_ad_b_m_c.cpp ANRL/aflow_anrl_A24BC_cF104_209_j_a_b.cpp ANRL/aflow_anrl_A12B36CD12_cF488_210_h_3h_a_fg.cpp ANRL/aflow_anrl_A12B6C_cF608_210_4h_2h_e.cpp ANRL/aflow_anrl_A2B_cI72_211_hi_i.cpp ANRL/aflow_anrl_A2B_cP12_212_c_a.cpp ANRL/aflow_anrl_A3B3C_cI56_214_g_h_a.cpp ANRL/aflow_anrl_A3BC2_cI48_214_f_a_e.cpp ANRL/aflow_anrl_A4B9_cP52_215_ei_3efgi.cpp ANRL/aflow_anrl_ABCD_cF16_216_c_d_b_a.cpp ANRL/aflow_anrl_A3B4C_cP16_218_c_e_a.cpp ANRL/aflow_anrl_A7BC3D13_cF192_219_de_b_c_ah.cpp ANRL/aflow_anrl_A15B4_cI76_220_ae_c.cpp ANRL/aflow_anrl_A4B3_cI28_220_c_a.cpp ANRL/aflow_anrl_A2B3C6_cP33_221_cd_ag_fh.cpp ANRL/aflow_anrl_A5B3C16_cP96_222_ce_d_fi.cpp ANRL/aflow_anrl_A23B6_cF116_225_bd2f_e.cpp ANRL/aflow_anrl_A6B2C_cF36_225_e_c_a.cpp ANRL/aflow_anrl_AB13_cF112_226_a_bi.cpp ANRL/aflow_anrl_A2B2C7_cF88_227_c_d_af.cpp ANRL/aflow_anrl_A3B4_cF56_227_ad_e.cpp ANRL/aflow_anrl_A5BCD6_cF416_228_eg_c_b_h.cpp ANRL/aflow_anrl_A6B_cF224_228_h_c.cpp ANRL/aflow_anrl_A3B10_cI52_229_e_fh.cpp ANRL/aflow_anrl_A4B_cI10_229_c_a.cpp ANRL/aflow_anrl_A7B3_cI40_229_df_e.cpp ANRL/aflow_anrl_A2B3C12D3_cI160_230_a_c_h_d.cpp ANRL/aflow_anrl_AB_aP16_2_4i_4i.cpp ANRL/aflow_anrl_A5B11_mP16_6_2abc_2a3b3c.cpp ANRL/aflow_anrl_AB3_mC32_8_4a_12a.cpp ANRL/aflow_anrl_AB3_mC32_8_4a_4a4b.cpp ANRL/aflow_anrl_A3B13_oC32_38_ac_a2bcdef.cpp ANRL/aflow_anrl_A3B5_oC32_38_abce_abcdf.cpp ANRL/aflow_anrl_AB7_hR16_166_c_c2h.cpp ANRL/aflow_anrl_A2BCD4_tI16_82_ac_b_d_g.cpp ANRL/aflow_anrl_A2BC3_hP6_164_d_a_bd.cpp ANRL/aflow_anrl_A2BC3_hP6_164_d_b_ad.cpp ANRL/aflow_anrl_A2BC3_tP6_123_g_b_ch.cpp ANRL/aflow_anrl_A2BC3_hP6_164_d_a_bd.cpp ANRL/aflow_anrl_A2BC3_hP6_164_d_b_ad.cpp ANRL/aflow_anrl_A2BC3_tP6_123_g_b_ch.cpp ANRL/aflow_anrl_A2B_hP3_164_d_a.cpp ANRL/aflow_anrl_A2B_tP3_123_g_a.cpp ANRL/aflow_anrl_A3BC4_hR8_166_bc_a_2c.cpp ANRL/aflow_anrl_A3BC4_oC16_65_ai_b_q.cpp ANRL/aflow_anrl_A3BC4_oC16_65_bj_a_eh.cpp ANRL/aflow_anrl_A3BC4_oP8_47_eq_g_bdt.cpp ANRL/aflow_anrl_A3BC4_tI16_139_ae_b_g.cpp ANRL/aflow_anrl_A3BC4_tP8_123_abc_d_i.cpp ANRL/aflow_anrl_A3BC4_tP8_123_ag_b_2h.cpp ANRL/aflow_anrl_A3BC4_tP8_123_cf_a_k.cpp ANRL/aflow_anrl_A3B_hR4_166_bc_a.cpp ANRL/aflow_anrl_A3B_oC8_65_ai_b.cpp ANRL/aflow_anrl_A3B_oC8_65_bj_a.cpp ANRL/aflow_anrl_A3B_oP4_47_cr_a.cpp ANRL/aflow_anrl_A3B_tI8_139_ae_b.cpp ANRL/aflow_anrl_A3B_tP4_123_abc_d.cpp ANRL/aflow_anrl_A3B_tP4_123_ag_b.cpp ANRL/aflow_anrl_A3B_tP4_123_cf_a.cpp ANRL/aflow_anrl_AB2C3_oC12_65_a_i_cj.cpp ANRL/aflow_anrl_AB2C3_oI12_71_a_e_df.cpp ANRL/aflow_anrl_AB2C3_tI12_139_a_e_be.cpp ANRL/aflow_anrl_AB2_oC6_65_a_i.cpp ANRL/aflow_anrl_AB2_tI6_139_a_e.cpp ANRL/aflow_anrl_AB3C4_cP8_221_a_c_bd.cpp ANRL/aflow_anrl_AB3C4_hR8_166_a_bc_2c.cpp ANRL/aflow_anrl_AB3C4_mC16_12_a_di_2i.cpp ANRL/aflow_anrl_AB3C4_oC16_65_a_bf_hi.cpp ANRL/aflow_anrl_AB3C4_oP8_47_a_ct_egs.cpp ANRL/aflow_anrl_AB3C4_tI16_139_a_bd_ce.cpp ANRL/aflow_anrl_AB3C4_tP8_123_a_bh_cdg.cpp ANRL/aflow_anrl_AB3_hR4_166_a_bc.cpp ANRL/aflow_anrl_AB3_mC8_12_a_di.cpp ANRL/aflow_anrl_AB3_oP4_47_a_ct.cpp ANRL/aflow_anrl_AB3_tP4_123_a_bh.cpp ANRL/aflow_anrl_ABC2_hR4_166_a_b_c.cpp ANRL/aflow_anrl_ABC2_hR8_166_c_c_abc.cpp ANRL/aflow_anrl_ABC2_mC16_12_i_i_adi.cpp ANRL/aflow_anrl_ABC2_oC16_63_c_c_g.cpp ANRL/aflow_anrl_ABC2_oC16_65_i_i_fh.cpp ANRL/aflow_anrl_ABC2_oP8_51_e_e_2f.cpp ANRL/aflow_anrl_ABC2_oP8_59_a_a_2b.cpp ANRL/aflow_anrl_ABC2_tI16_139_e_e_cd.cpp ANRL/aflow_anrl_ABC2_tI16_141_a_b_e.cpp ANRL/aflow_anrl_ABC2_tP4_123_a_b_h.cpp ANRL/aflow_anrl_ABC2_tP4_123_a_c_e.cpp ANRL/aflow_anrl_ABC2_tP4_123_a_d_bc.cpp ANRL/aflow_anrl_ABC2_tP8_123_h_h_abg.cpp ANRL/aflow_anrl_ABC2_tP8_129_c_c_2c.cpp ANRL/aflow_anrl_AB_hR4_166_c_c.cpp ANRL/aflow_anrl_AB_mC8_12_i_i.cpp ANRL/aflow_anrl_AB_oC8_65_i_i.cpp ANRL/aflow_anrl_AB_oP4_51_e_e.cpp ANRL/aflow_anrl_AB_oP4_59_a_a.cpp ANRL/aflow_anrl_AB_tI8_139_e_e.cpp ANRL/aflow_anrl_AB_tP2_123_a_b.cpp ANRL/aflow_anrl_AB_tP2_123_a_c.cpp ANRL/aflow_anrl_AB_tP4_123_g_g.cpp 

COMPARE_FUNCS_DH_SRC = aflow_compare_structure.cpp aflow_compare_structure_function.cpp
CONTRIB_FUNCS_SW_SRC = aflow_contrib_shidong_main.cpp aflow_contrib_shidong.cpp aflow_contrib_shidong_auxiliary.cpp aflow_contrib_shidong_cluster_expansion.cpp     
#[OBSOLETE] [JUNKAI] CONTRIB_FUNCS_JX_SRC = aflow_contrib_junkai_cproto.cpp aflow_contrib_junkai_protocheck.cpp aflow_contrib_junkai_primitivetrans.cpp aflow_contrib_junkai_basic.cpp aflow_contrib_junkai_magnet.cpp aflow_contrib_junkai_phasediag.cpp
#[OBSOLETE] [JUNKAI] CONTRIB_FUNCS_JX_SRC = aflow_contrib_junkai_basic.cpp aflow_contrib_junkai_phasediag.cpp
#[OBSOLETE] [KESONG] CONTRIB_FUNCS_KY_SRC = aflow_contrib_kesong_main.cpp aflow_contrib_kesong_ipocc.cpp aflow_contrib_kesong_hnfcell.cpp aflow_contrib_kesong_pocc_basic.cpp aflow_contrib_kesong_multienum.cpp
#DX and CO - START
CONTRIB_FUNCS_RT_SRC = aflow_symmetry_spacegroup.cpp aflow_symmetry_spacegroup_functions.cpp aflow_symmetry_spacegroup_ITC_library.cpp
#DX and CO - END
CONTRIB_FUNCS_WS_SRC = aflow_contrib_wahyu.cpp
CONTRIB_FUNCS_SC_SRC = 
#aflow_contrib_stefano_htsecurity.cpp

#DX and CO - START
CONTRIB_FUNCS_KR_SRC = aflow_bader.cpp
#DX and CO - END
CONTRIB_FUNCS_CT_SRC = aflow_contrib_cormac.cpp

CHULL_FUNCS_SRC = aflow_chull.cpp

CCE_SRC = aflow_cce.cpp  #RF 190603
#README_SRC= aflow_readme.cpp

DATA_SRC=aflow_data_readme.cpp aflow_data_calculated.cpp aflow_data_htqc.cpp aflow_data_libraries.cpp aflow_data_stokes.cpp aflow_data_nist.cpp aflow_data_latex.cpp aflow_data_aflow_potcars.cpp aflow_data.cpp
DATA_OBJ                = $(DATA_FUNCS_SRC:.cpp=.o)

GFA_FUNCS_SRC = aflow_gfa.cpp

#CO20180409
POCC_FUNCS_SRC = aflow_pocc.cpp aflow_pocc.h

#AUROSTD_OBJ    = $(AUROSTD_CPP:.cpp=.o)
AUROSTD_OBJ = aurostd.o
AFLOW_CLASS_OBJ        = $(AFLOW_CLASS_SRC:.cpp=.o)
AFLOW_FUNCS_OBJ        = $(AFLOW_FUNCS_SRC:.cpp=.o)
PFLOW_FUNCS_OBJ        = $(PFLOW_FUNCS_SRC:.cpp=.o)
ESTRUCTURE_FUNCS_OBJ   = $(ESTRUCTURE_FUNCS_SRC:.cpp=.o)
POCCUPATION_FUNCS_OBJ  = $(POCCUPATION_FUNCS_SRC:.cpp=.o)
APENNSY_FUNCS_OBJ      = $(APENNSY_FUNCS_SRC:.cpp=.o)
LIBRARIES_FUNCS_OBJ    = $(LIBRARIES_FUNCS_SRC:.cpp=.o)
CONTRIB_FUNCS_OBJ      = $(CONTRIB_FUNCS_SW_SRC:.cpp=.o) $(CONTRIB_FUNCS_JX_SRC:.cpp=.o) $(CONTRIB_FUNCS_KY_SRC:.cpp=.o) $(CONTRIB_FUNCS_RT_SRC:.cpp=.o) $(CONTRIB_FUNCS_WS_SRC:.cpp=.o) $(CONTRIB_FUNCS_SC_SRC:.cpp=.o) $(CONTRIB_FUNCS_KR_SRC:.cpp=.o) $(CONTRIB_FUNCS_CT_SRC:.cpp=.o) 
#README_OBJ = $(README_SRC:.cpp=.o)
CALCULATED_OBJ         = $(CALCULATED_SRC:.cpp=.o)
AFLOWLIB_OBJ           = $(AFLOWLIB_SRC:.cpp=.o)
AGL_OBJ                = $(AGL_SRC:.cpp=.o)
AEL_OBJ                = $(AEL_SRC:.cpp=.o)
APL_OBJ                = $(APL_SRC:.cpp=.o)
ANRL_OBJ               = $(ANRL_SRC:.cpp=.o)
COMPARE_FUNCS_DH_OBJ   = $(COMPARE_FUNCS_DH_SRC:.cpp=.o)
CHULL_OBJ              = $(CHULL_FUNCS_SRC:.cpp=.o)
GFA_OBJ                = $(GFA_FUNCS_SRC:.cpp=.o)
POCC_OBJ               = $(POCC_FUNCS_SRC:.cpp=.o) #CO20180409
CCE_OBJ                = $(CCE_SRC:.cpp=.o) #RF 190603
SQLITE_OBJ             = $(SQLITE_C:.c=.o)	#CO20170614

#MB 190301 - added jupyter notebook files for chull
CHULL_JUPYTER_OBJS_ALL=aflow_chull_jupyter.cpp aflow_chull_jupyter_plotter.cpp aflow_chull_python.cpp aflow_chull_jupyter_requirements.cpp
OBJS_ALL= aflow.o $(AUROSTD_OBJ) $(AFLOW_CLASS_OBJ) $(AFLOW_FUNCS_OBJ) $(PFLOW_FUNCS_OBJ) $(ESTRUCTURE_FUNCS_OBJ) $(POCCUPATION_FUNCS_OBJ) $(APENNSY_FUNCS_OBJ) $(AUROSTD) $(LIBRARIES_FUNCS_OBJ) aflow_mix_experiments.o $(CONTRIB_FUNCS_OBJ) aflowlib_webapp_entry.cpp aflowlib_webapp_bands.cpp $(CHULL_JUPYTER_OBJS_ALL) $(AFLOWLIB_OBJ) $(AGL_OBJ) $(AEL_OBJ) $(APL_OBJ) $(ANRL_OBJ) $(COMPARE_FUNCS_DH_OBJ) $(CHULL_OBJ) $(GFA_OBJ) $(POCC_OBJ) $(CCE_OBJ) $(SQLITE_OBJ)

.PHONY: check send_version_updates_email
all: aflow aflow_data 
	$(MAKE) check
aflow: $(OBJS_ALL) Makefile 
#	$(MAKE) -C ../AFLOW2_FREE/EXTRA/APL2AGR/ && cd ../../
	cp -f aflow_apl*.o  aflow_aapl*.o  aflow_qha*.o ./APL/
	cp -f aflow_anrl*.o ./ANRL/
	cp sqlite3.o ./SQLITE/
#	$(CPP) $(LIBS_AFLOW) -o aflow *.o $(LIB_MKL) $(LIBS_AFLOW)
	$(CPP) $(LIBS_AFLOW) -o aflow `ls *.o | grep -v aflow_data` $(LIB_MKL) $(LIBS_AFLOW)
	ln -sf aflow aflowd
	ln -sf aflow apennsy
static_no_pdf: aflow aflow_data
	rm -rf $(SQLITE_OBJ)
	#$(CC) -DSQLITE_ENABLE_JSON1 -c $(SQLITE_C) $(LIBS) $(LIBS_STATIC)	#CO190401 - $(LIBS) -lpthreads not needed, issues with clang++ (mac)
	$(CC) $(SQLITE_OPTS) -c $(SQLITE_C) $(LIBS_STATIC)
	cp sqlite3.o ./SQLITE/
	rm -f aflow
#	$(CPP) $(LIBS_AFLOW_STATIC) -o aflow *.o $(LIB_MKL) $(LIBS_AFLOW_STATIC)
	$(CPP) $(LIBS_AFLOW_STATIC) -o aflow `ls *.o | grep -v aflow_data` $(LIB_MKL) $(LIBS_AFLOW_STATIC)
	rm -f aflow_data
#	$(CPP) $(VERS) $(INCLUDE) $(CCFLAGS) $(OPTS) -o aflow_data aflow_data.cpp $(LIBS_STATIC)
	$(CPP) $(VERS) $(INCLUDE) $(CCFLAGS) $(OPTS) -o aflow_data aflow_data.o aflow_data_*.o $(LIBS_STATIC)
#static: static_no_pdf
#	tar Jcfvp /www/AFLOW/CURRENT/aflow_$(VERSNUMBER)_amd64_debian_static.tar.xz aflow aflow_data	
$(SQLITE_OBJ): $(SQLITE_C)	#CO201706147
	#$(CC) -DSQLITE_ENABLE_JSON1 -DSQLITE_OMIT_LOAD_EXTENSION -o $@ -c $^ $(LIBS)	#-DSQLITE_OMIT_LOAD_EXTENSION doesn't really work amalgamation
	#$(CC) -DSQLITE_ENABLE_JSON1 -o $@ -c $^ $(LIBS)
	#$(CC) -DSQLITE_ENABLE_JSON1 -c $^ $(LIBS)	#CO190401 - $(LIBS) -lpthreads not needed, issues with clang++ (mac)
	$(CC) $(SQLITE_OPTS) -c $^
	cp sqlite3.o ./SQLITE/
extra:	findsym frozsl apl2agr platon subst
apl2agr:
	echo "MAKING APL2AGR"
	if [ -f $(EXTRA_FREE)/APL2AGR/Makefile ]; then $(MAKE) -C $(EXTRA_FREE)/APL2AGR realclean; fi
	if [ -f $(EXTRA_FREE)/APL2AGR/Makefile ]; then $(MAKE) -C $(EXTRA_FREE)/APL2AGR; fi
	if [ -f $(EXTRA_FREE)/APL2AGR/apl2agr ] && [ -d ../AFLOW3_NONFREE/BIN ]; then cp $(EXTRA_FREE)/APL2AGR/apl2agr ../AFLOW3_NONFREE/BIN; fi
subst:
	echo "MAKING SUBST"
	if [ -f $(EXTRA_FREE)/SUBST/Makefile ]; then $(MAKE) -C $(EXTRA_FREE)/SUBST clean; fi
	if [ -f $(EXTRA_FREE)/SUBST/Makefile ]; then $(MAKE) -C $(EXTRA_FREE)/SUBST; fi
	if [ -f $(EXTRA_FREE)/SUBST/subst ] && [ -d ../AFLOW3_NONFREE/BIN ]; then cp $(EXTRA_FREE)/SUBST/subst ../AFLOW3_NONFREE/BIN; fi
findsym:
	echo "MAKING FINDSYM"
	if [ -f ../AFLOW3_NONFREE/EXTRA/FINDSYM/Makefile ]; then $(MAKE) -C ../AFLOW3_NONFREE/EXTRA/FINDSYM clean; fi
	if [ -f ../AFLOW3_NONFREE/EXTRA/FINDSYM/Makefile ]; then $(MAKE) -C ../AFLOW3_NONFREE/EXTRA/FINDSYM; fi
	if [ -f ../AFLOW3_NONFREE/EXTRA/FINDSYM/findsym ]; then cp ../AFLOW3_NONFREE/EXTRA/FINDSYM/findsym ../AFLOW3_NONFREE/BIN; fi
frozsl:
	echo "MAKING FROZSL"
	if [ -f ../AFLOW3_NONFREE/EXTRA/FROZSL/Makefile ]; then $(MAKE) -C ../AFLOW3_NONFREE/EXTRA/FROZSL clean; fi
	if [ -f ../AFLOW3_NONFREE/EXTRA/FROZSL/Makefile ]; then $(MAKE) -C ../AFLOW3_NONFREE/EXTRA/FROZSL; fi
	if [ -f ../AFLOW3_NONFREE/EXTRA/FROZSL/frozsl ]; then cp ../AFLOW3_NONFREE/EXTRA/FROZSL/frozsl ../AFLOW3_NONFREE/BIN; fi
platon:
	echo "MAKING PLATON"
	if [ -f ../AFLOW3_NONFREE/EXTRA/PLATON/51108/Makefile ]; then $(MAKE) -C ../AFLOW3_NONFREE/EXTRA/PLATON/51108 clean; fi
	if [ -f ../AFLOW3_NONFREE/EXTRA/PLATON/51108/Makefile ]; then $(MAKE) -C ../AFLOW3_NONFREE/EXTRA/PLATON/51108; fi
	if [ -f ../AFLOW3_NONFREE/EXTRA/PLATON/51108/platon ]; then cp ../AFLOW3_NONFREE/EXTRA/PLATON/51108/platon ../AFLOW3_NONFREE/BIN; fi
enum:
	echo "MAKING ENUM"
	if [ -f $(EXTRA_FREE)/GUS/Makefile ]; then $(MAKE) -C $(EXTRA_FREE)/GUS; fi
extra_clean:
	if [ -f ../AFLOW3_NONFREE/EXTRA/FINDSYM/Makefile ]; then $(MAKE) -C ../AFLOW3_NONFREE/EXTRA/FINDSYM clean; fi
	if [ -f ../AFLOW3_NONFREE/EXTRA/FROZSL/Makefile ]; then $(MAKE) -C ../AFLOW3_NONFREE/EXTRA/FROZSL clean; fi
	if [ -f ../AFLOW3_NONFREE/EXTRA/PLATON/51108/Makefile ]; then $(MAKE) -C ../AFLOW3_NONFREE/EXTRA/PLATON/51108 clean; fi
	if [ -f $(EXTRA_FREE)/GUS/Makefile ]; then $(MAKE) -C $(EXTRA_FREE)/GUS realclean; fi
	if [ -f $(EXTRA_FREE)/APL2AGR/Makefile ]; then $(MAKE) -C $(EXTRA_FREE)/APL2AGR realclean; fi
#ME190313 - Change compiler to clang because g++ fails to compile on some Macs
mac:
	$(MAKE) CC=clang CPP=clang++ aflow_data
	$(MAKE) CC=clang CPP=clang++ -e ARCH=-D_MACOSX_ -j 4
	ln -sf aflow aflowd
	ln -sf aflow apennsy
	$(MAKE) check
#mac_static: mac
#	tar Jcfvp aflow_$(VERSNUMBER)_maxOSX_10.X.X.tar.xz aflow aflow_data
aflow.o: aflow.cpp aflow_test.cpp $(AFLOW_HPP) $(AUROSTD_HPP) Makefile
	$(CPP) $(VERS) -D_AFLOW_FILE_NAME_=\""$(@:.o=.cpp)"\" $(INCLUDE) $(CCFLAGS) $(OPTS) aflow.cpp -c
#aurostd.o: aurostd.cpp aurostd.h Makefile
#	$(CPP) $(VERS) $(INCLUDE) $(CCFLAGS) $(OPTS) aurostd.cpp -c -o aurostd.o
#aurostd.cpp:
#	cd ./AUROSTD && ppp4cpp.py
#aurostd.h:
#	cd ./AUROSTD && ppp4cpp.py

aurostd.o: $(AUROSTD_HPP) $(AUROSTD_CPP) Makefile
	$(CPP) $(VERS) -D_AFLOW_FILE_NAME_=\""$(@:.o=.cpp)"\" $(INCLUDE) $(CCFLAGS) $(OPTS) $(ARCH) ./AUROSTD/aurostd.cpp -c -o aurostd.o 
.cpp.o: .cpp Makefile $(AFLOW_HPP) $(AUROSTD_HPP) $(AUROSTD_CPP)
	$(CPP) $(VERS) -D_AFLOW_FILE_NAME_=\""$(@:.o=.cpp)"\" $(INCLUDE) $(CCFLAGS) $(OPTS) $(@:.o=.cpp) -c
	touch $@
aflow_init.o: aflow_init.cpp Makefile $(AFLOW_HPP) $(AUROSTD_HPP) $(AUROSTD_CPP)
	$(CPP) $(VERS) -D_AFLOW_FILE_NAME_=\""$(@:.o=.cpp)"\" $(INCLUDE) $(CCFLAGS) $(OPTS) $(ARCH) aflow_init.cpp -c
aflow_apennsy_phases.o: aflow_apennsy_phases.cpp $(AFLOW_HPP) $(AUROSTD_HPP) Makefile
	$(CPP) $(VERS) -D_AFLOW_FILE_NAME_=\""$(@:.o=.cpp)"\" $(INCLUDE) $(CCFLAGS)  aflow_apennsy_phases.cpp -c
#aflow_mix_nomix_table.o: aflow_mix_nomix_table.cpp $(AFLOW_HPP) $(AUROSTD_HPP) Makefile
#	$(CPP) $(VERS) $(INCLUDE) $(CCFLAGS) $(OPTS) aflow_mix_nomix_table.cpp -c
#CO20170622 - START
aflowlib_webapp_entry.cpp: aflowlib_webapp_entry.js
	rm -rf $@
	echo "// $@ automatic generated" >> $@
	echo "std::string AFLOW_WEBAPP_ENTRY_JS=\"\\" >> $@
	cat $^ | perl -p -e 's/\r//g' | perl -p -e 's/\\u/\\\\u/g' | perl -p -e 's/\n/ \\n\\\n/g' | perl -p -e 's/\"/\\"/g' >> $@
	echo "\";" >> $@
#CO20170622 - END
#CO20180305 - START
aflowlib_webapp_bands.cpp: aflowlib_webapp_bands.js
	rm -rf $@
	echo "// $@ automatic generated" >> $@
	echo "std::string AFLOW_WEBAPP_BANDS_JS=\"\\" >> $@
	cat $^ | perl -p -e 's/\r//g' | perl -p -e 's/\n/ \\n\\\n/g' | perl -p -e 's/\"/\\"/g' >> $@
	echo "\";" >> $@
#CO20180305 - END
#MB 190301 - START
aflow_chull_jupyter.cpp: aflow_chull_jupyter.json
	rm -rf $@
	echo "// $@ automatic generated" >> $@
	echo "std::string AFLOW_CHULL_JUPYTER_JSON=\"\\" >> $@
	cat $^ | perl -p -e 's/\r//g' | perl -p -e 's/\\n/\\\\n/g' | perl -p -e 's/\n/ \\n\\\n/g' | perl -p -e 's/\"/\\"/g' >> $@	
	echo "\";" >> $@
#MB 190301 - END
#MB 190301 - START
aflow_chull_jupyter_plotter.cpp: aflow_chull_jupyter_plotter.py
	rm -rf $@
	echo "// $@ automatic generated" >> $@
	echo "std::string AFLOW_CHULL_JUPYTER_PLOTTER_PY=\"\\" >> $@
	cat $^ | perl -p -e 's/\r//g' | perl -p -e 's/\\d/\\\\d/g' | perl -p -e 's/\n/ \\n\\\n/g' | perl -p -e 's/\"/\\"/g' >> $@
	echo "\";" >> $@
#MB 190301 - END
#MB 190301 - START
aflow_chull_python.cpp: aflow_chull_python.py
	rm -rf $@
	echo "// $@ automatic generated" >> $@
	echo "std::string AFLOW_CHULL_PYTHON_PY=\"\\" >> $@
	cat $^ | perl -p -e 's/\r//g' | perl -p -e 's/\n/ \\n\\\n/g' | perl -p -e 's/\"/\\"/g' >> $@
	echo "\";" >> $@
#MB 190301 - END
#MB 190301 - START
aflow_chull_jupyter_requirements.cpp: aflow_chull_jupyter_requirements.txt
	rm -rf $@
	echo "// $@ automatic generated" >> $@
	echo "std::string AFLOW_CHULL_JUPYTER_REQUIREMENTS_TXT=\"\\" >> $@
	cat $^ | perl -p -e 's/\r//g' | perl -p -e 's/\n/ \\n\\\n/g' | perl -p -e 's/\"/\\"/g' >> $@
	echo "\";" >> $@
#MB 190301 - END
aflowlib_web_interface.o: aflowlib_web_interface.cpp aflowlib_webapp_entry.cpp aflowlib_webapp_bands.cpp
	$(CPP) $(VERS) -D_AFLOW_FILE_NAME_=\""$(@:.o=.cpp)"\" $(INCLUDE) $(CCFLAGS) $(OPTS) $(ARCH) aflowlib_web_interface.cpp -c
aflow_mix_nomix_table.cpp: Makefile $(AFLOW_HPP) $(AUROSTD_HPP)
	rm -rf nomix.tmp
	find $(PROJECT_DIRECTORY_GNDSTATE)/NOMIX/ -name aflow.in | sed "s/\/common\/$(PROJECT_DIRECTORY_GNDSTATE)\/NOMIX\/LIB2\/LIB\///g" | sed "s/aflow.in//g" >> nomix.tmp
	rm -rf aflow_mix_nomix_table.cpp
	echo "// aflow_mix_nomix_table.cpp automatic generated " >> aflow_mix_nomix_table.cpp
	echo "#include <string>" >> aflow_mix_nomix_table.cpp
	echo "std::string NomixTable=\"\\" >> aflow_mix_nomix_table.cpp
	cat nomix.tmp | sort | grep -v "//" | perl -p -e 's/\n/ \\n\\\n/g' >> aflow_mix_nomix_table.cpp
	echo "\";" >> aflow_mix_nomix_table.cpp
	chmod 755 aflow_mix_nomix_table.cpp
	rm -rf nomix.tmp
aflow_mix_experiments.o: aflow_mix_experiments.cpp $(AFLOW_HPP) $(AUROSTD_HPP) Makefile
	$(CPP) $(VERS) $(INCLUDE) $(CCFLAGS) $(OPTS) aflow_mix_experiments.cpp -c
aflow_xproto.o: aflow_xproto.cpp aflow_xproto_library_default.cpp Makefile
	$(CPP) $(VERS) -D_AFLOW_FILE_NAME_=\""$(@:.o=.cpp)"\" $(INCLUDE) $(CCFLAGS) $(OPTS) aflow_xproto.cpp -c
aflow_library_icsd.dat.xz: $(ICSD_LIB)/README_LIBRARY_ICSD1.TXT $(ICSD_LIB)/README_LIBRARY_ICSD2.TXT $(ICSD_LIB)/README_LIBRARY_ICSD3.TXT $(ICSD_LIB)/README_LIBRARY_ICSD4.TXT $(ICSD_LIB)/README_LIBRARY_ICSD5.TXT $(ICSD_LIB)/README_LIBRARY_ICSD6.TXT $(ICSD_LIB)/README_LIBRARY_ICSD7.TXT $(ICSD_LIB)/README_LIBRARY_ICSD8.TXT $(ICSD_LIB)/README_LIBRARY_ICSD9.TXT
	$(MAKE) aflow -j 16
	rm -rf aflow_library_icsd.dat
	echo "[AFLOW] aflow_library_icsd.dat  " >> aflow_library_icsd.dat
	echo "[README_LIBRARY_ICSD1.TXT]START " >> aflow_library_icsd.dat
	cat $(ICSD_LIB)/README_LIBRARY_ICSD1.TXT >> aflow_library_icsd.dat
	echo "[README_LIBRARY_ICSD1.TXT]STOP " >> aflow_library_icsd.dat
	echo "[README_LIBRARY_ICSD2.TXT]START " >> aflow_library_icsd.dat
	cat $(ICSD_LIB)/README_LIBRARY_ICSD2.TXT >> aflow_library_icsd.dat
	echo "[README_LIBRARY_ICSD2.TXT]STOP " >> aflow_library_icsd.dat
	echo "[README_LIBRARY_ICSD3.TXT]START " >> aflow_library_icsd.dat
	cat $(ICSD_LIB)/README_LIBRARY_ICSD3.TXT >> aflow_library_icsd.dat
	echo "[README_LIBRARY_ICSD3.TXT]STOP " >> aflow_library_icsd.dat
	echo "[README_LIBRARY_ICSD4.TXT]START " >> aflow_library_icsd.dat
	cat $(ICSD_LIB)/README_LIBRARY_ICSD4.TXT >> aflow_library_icsd.dat
	echo "[README_LIBRARY_ICSD4.TXT]STOP " >> aflow_library_icsd.dat
	echo "[README_LIBRARY_ICSD5.TXT]START " >> aflow_library_icsd.dat
	cat $(ICSD_LIB)/README_LIBRARY_ICSD5.TXT >> aflow_library_icsd.dat
	echo "[README_LIBRARY_ICSD5.TXT]STOP " >> aflow_library_icsd.dat
	echo "[README_LIBRARY_ICSD6.TXT]START " >> aflow_library_icsd.dat
	cat $(ICSD_LIB)/README_LIBRARY_ICSD6.TXT >> aflow_library_icsd.dat
	echo "[README_LIBRARY_ICSD6.TXT]STOP " >> aflow_library_icsd.dat
	echo "[README_LIBRARY_ICSD7.TXT]START " >> aflow_library_icsd.dat
	cat $(ICSD_LIB)/README_LIBRARY_ICSD7.TXT >> aflow_library_icsd.dat
	echo "[README_LIBRARY_ICSD7.TXT]STOP " >> aflow_library_icsd.dat
	echo "[README_LIBRARY_ICSD8.TXT]START " >> aflow_library_icsd.dat
	cat $(ICSD_LIB)/README_LIBRARY_ICSD8.TXT >> aflow_library_icsd.dat
	echo "[README_LIBRARY_ICSD8.TXT]STOP " >> aflow_library_icsd.dat
	echo "[README_LIBRARY_ICSD9.TXT]START " >> aflow_library_icsd.dat
	cat $(ICSD_LIB)/README_LIBRARY_ICSD9.TXT >> aflow_library_icsd.dat
	echo "[README_LIBRARY_ICSD9.TXT]STOP " >> aflow_library_icsd.dat
	cat aflow_library_icsd.dat |sed "s/WYCK_ICSD/WYC_ICSD/g" |sed "s/  / /g"|sed "s/  / /g"|sed "s/  / /g"|sed "s/  / /g"|sed "s/  / /g" | grep -v "//" > aflow_library_icsd.dat2
	mv aflow_library_icsd.dat2 aflow_library_icsd.dat
	xz -9vf aflow_library_icsd.dat
	cp -f aflow_library_icsd.dat.xz ../AFLOW3_NONFREE/LIBS
	cp -f aflow_library_icsd.dat.xz /common/AFLOW/LIBS
	rm -f aflow_data_*
	$(MAKE) aflow_data
#	rm -f $(EXTRA_FREE)/NIST/ICSD_List_2014.txt*
	./aflow --protos_icsd > $(EXTRA_FREE)/NIST/ICSD_List_2014.txt
	rm -f $(EXTRA_FREE)/NIST/ICSD_List_2014.txt.xz
	xz -9vf $(EXTRA_FREE)/NIST/ICSD_List_2014.txt
$(ICSD_LIB)/README_LIBRARY_ICSD1.TXT:
	rm -rf $(ICSD_LIB)/README_LIBRARY_ICSD1.TXT
	echo "// ***************************************************************************">>$(ICSD_LIB)/README_LIBRARY_ICSD1.TXT
	xzcat $(NIST_LIB)/README_LIBRARY_ICSD1.TXT.xz >>$(ICSD_LIB)/README_LIBRARY_ICSD1.TXT
	echo "// ***************************************************************************">>$(ICSD_LIB)/README_LIBRARY_ICSD1.TXT
	echo " STRUCTURE ___PROTO_END___">>$(ICSD_LIB)/README_LIBRARY_ICSD1.TXT
	echo " END">>$(ICSD_LIB)/README_LIBRARY_ICSD1.TXT
	echo "// ***************************************************************************">>$(ICSD_LIB)/README_LIBRARY_ICSD1.TXT
$(ICSD_LIB)/README_LIBRARY_ICSD2.TXT:
	rm -rf $(ICSD_LIB)/README_LIBRARY_ICSD2.TXT
	echo "// ***************************************************************************">>$(ICSD_LIB)/README_LIBRARY_ICSD2.TXT
	xzcat $(NIST_LIB)/README_LIBRARY_ICSD2.TXT.xz >>$(ICSD_LIB)/README_LIBRARY_ICSD2.TXT
	echo "// ***************************************************************************">>$(ICSD_LIB)/README_LIBRARY_ICSD2.TXT
	echo " STRUCTURE ___PROTO_END___">>$(ICSD_LIB)/README_LIBRARY_ICSD2.TXT
	echo " END">>$(ICSD_LIB)/README_LIBRARY_ICSD2.TXT
	echo "// ***************************************************************************">>$(ICSD_LIB)/README_LIBRARY_ICSD2.TXT
$(ICSD_LIB)/README_LIBRARY_ICSD3.TXT:
	rm -rf $(ICSD_LIB)/README_LIBRARY_ICSD3.TXT
	echo "// ***************************************************************************">>$(ICSD_LIB)/README_LIBRARY_ICSD3.TXT
	xzcat $(NIST_LIB)/README_LIBRARY_ICSD3.TXT.xz >>$(ICSD_LIB)/README_LIBRARY_ICSD3.TXT
	echo "// ***************************************************************************">>$(ICSD_LIB)/README_LIBRARY_ICSD3.TXT
	echo " STRUCTURE ___PROTO_END___">>$(ICSD_LIB)/README_LIBRARY_ICSD3.TXT
	echo " END">>$(ICSD_LIB)/README_LIBRARY_ICSD3.TXT
	echo "// ***************************************************************************">>$(ICSD_LIB)/README_LIBRARY_ICSD3.TXT
$(ICSD_LIB)/README_LIBRARY_ICSD4.TXT:
	rm -rf $(ICSD_LIB)/README_LIBRARY_ICSD4.TXT
	echo "// ***************************************************************************">>$(ICSD_LIB)/README_LIBRARY_ICSD4.TXT
	xzcat $(NIST_LIB)/README_LIBRARY_ICSD4.TXT.xz >>$(ICSD_LIB)/README_LIBRARY_ICSD4.TXT
	echo "// ***************************************************************************">>$(ICSD_LIB)/README_LIBRARY_ICSD4.TXT
	echo " STRUCTURE ___PROTO_END___">>$(ICSD_LIB)/README_LIBRARY_ICSD4.TXT
	echo " END">>$(ICSD_LIB)/README_LIBRARY_ICSD4.TXT
	echo "// ***************************************************************************">>$(ICSD_LIB)/README_LIBRARY_ICSD4.TXT
$(ICSD_LIB)/README_LIBRARY_ICSD5.TXT:
	rm -rf $(ICSD_LIB)/README_LIBRARY_ICSD5.TXT
	echo "// ***************************************************************************">>$(ICSD_LIB)/README_LIBRARY_ICSD5.TXT
	xzcat $(NIST_LIB)/README_LIBRARY_ICSD5.TXT.xz >>$(ICSD_LIB)/README_LIBRARY_ICSD5.TXT
	echo "// ***************************************************************************">>$(ICSD_LIB)/README_LIBRARY_ICSD5.TXT
	echo " STRUCTURE ___PROTO_END___">>$(ICSD_LIB)/README_LIBRARY_ICSD5.TXT
	echo " END">>$(ICSD_LIB)/README_LIBRARY_ICSD5.TXT
	echo "// ***************************************************************************">>$(ICSD_LIB)/README_LIBRARY_ICSD5.TXT
$(ICSD_LIB)/README_LIBRARY_ICSD6.TXT:
	rm -rf $(ICSD_LIB)/README_LIBRARY_ICSD6.TXT
	echo "// ***************************************************************************">>$(ICSD_LIB)/README_LIBRARY_ICSD6.TXT
	xzcat $(NIST_LIB)/README_LIBRARY_ICSD6.TXT.xz >>$(ICSD_LIB)/README_LIBRARY_ICSD6.TXT
	echo "// ***************************************************************************">>$(ICSD_LIB)/README_LIBRARY_ICSD6.TXT
	echo " STRUCTURE ___PROTO_END___">>$(ICSD_LIB)/README_LIBRARY_ICSD6.TXT
	echo " END">>$(ICSD_LIB)/README_LIBRARY_ICSD6.TXT
	echo "// ***************************************************************************">>$(ICSD_LIB)/README_LIBRARY_ICSD6.TXT
$(ICSD_LIB)/README_LIBRARY_ICSD7.TXT:
	rm -rf $(ICSD_LIB)/README_LIBRARY_ICSD7.TXT
	echo "// ***************************************************************************">>$(ICSD_LIB)/README_LIBRARY_ICSD7.TXT
	xzcat $(NIST_LIB)/README_LIBRARY_ICSD7.TXT.xz >>$(ICSD_LIB)/README_LIBRARY_ICSD7.TXT
	echo "// ***************************************************************************">>$(ICSD_LIB)/README_LIBRARY_ICSD7.TXT
	echo " STRUCTURE ___PROTO_END___">>$(ICSD_LIB)/README_LIBRARY_ICSD7.TXT
	echo " END">>$(ICSD_LIB)/README_LIBRARY_ICSD7.TXT
	echo "// ***************************************************************************">>$(ICSD_LIB)/README_LIBRARY_ICSD7.TXT
$(ICSD_LIB)/README_LIBRARY_ICSD8.TXT:
	rm -rf $(ICSD_LIB)/README_LIBRARY_ICSD8.TXT
	echo "// ***************************************************************************">>$(ICSD_LIB)/README_LIBRARY_ICSD8.TXT
	xzcat $(NIST_LIB)/README_LIBRARY_ICSD8.TXT.xz >>$(ICSD_LIB)/README_LIBRARY_ICSD8.TXT
	echo "// ***************************************************************************">>$(ICSD_LIB)/README_LIBRARY_ICSD8.TXT
	echo " STRUCTURE ___PROTO_END___">>$(ICSD_LIB)/README_LIBRARY_ICSD8.TXT
	echo " END">>$(ICSD_LIB)/README_LIBRARY_ICSD8.TXT
	echo "// ***************************************************************************">>$(ICSD_LIB)/README_LIBRARY_ICSD8.TXT
$(ICSD_LIB)/README_LIBRARY_ICSD9.TXT:
	rm -rf $(ICSD_LIB)/README_LIBRARY_ICSD9.TXT
	echo "// ***************************************************************************">>$(ICSD_LIB)/README_LIBRARY_ICSD9.TXT
	xzcat $(NIST_LIB)/README_LIBRARY_ICSD9.TXT.xz >>$(ICSD_LIB)/README_LIBRARY_ICSD9.TXT
	echo "// ***************************************************************************">>$(ICSD_LIB)/README_LIBRARY_ICSD9.TXT
	echo " STRUCTURE ___PROTO_END___">>$(ICSD_LIB)/README_LIBRARY_ICSD9.TXT
	echo " END">>$(ICSD_LIB)/README_LIBRARY_ICSD9.TXT
	echo "// ***************************************************************************">>$(ICSD_LIB)/README_LIBRARY_ICSD9.TXT
############################################################################################################
aflow_data_calculated.cpp: Makefile
	rm -rf aflow_data_calculated.cpp
	# vLIBS	
	if [ -f $(EXTRA_FREE)/CALCULATED/vLIBS.dat.xz ]; then echo "// aflow_data_calculated.cpp automatic generated from CALCULATED/vLIBS.dat" >> aflow_data_calculated.cpp ; fi
	if [ -f $(EXTRA_FREE)/CALCULATED/vLIBS.dat.xz ]; then echo "#include <string>" >> aflow_data_calculated.cpp ; fi
	if [ -f $(EXTRA_FREE)/CALCULATED/vLIBS.dat.xz ]; then echo "std::string vAUID,vAURL,vLOOP;" >> aflow_data_calculated.cpp ; fi
	if [ -f $(EXTRA_FREE)/CALCULATED/vLIBS.dat.xz ]; then echo "std::string vLIBS=\"\\" >> aflow_data_calculated.cpp ; fi
	if [ -f $(EXTRA_FREE)/CALCULATED/vLIBS.dat.xz ]; then xzcat $(EXTRA_FREE)/CALCULATED/vLIBS.dat.xz | grep -v "//" | perl -p -e 's/\n/\\n\\\n/g' >> aflow_data_calculated.cpp ; fi
	if [ -f $(EXTRA_FREE)/CALCULATED/vLIBS.dat.xz ]; then echo "\";" >> aflow_data_calculated.cpp ; fi
	# done
	if [ ! -f aflow_data_calculated.cpp ]; then rm -rf aflow_data_calculated.cpp.xz*; wget http://materials.duke.edu/AFLOW/AFLOW3_FREE/aflow_data_calculated.cpp.xz && xz -dv aflow_data_calculated.cpp.xz ; fi
	if [ ! -f aflow_data_calculated.cpp ]; then rm -rf aflow_data_calculated.cpp.xz*; wget http://aflowlib.duke.edu/AFLOW/AFLOW3_FREE/aflow_data_calculated.cpp.xz && xz -dv aflow_data_calculated.cpp.xz ; fi
	touch $@
aflow_data_htqc.cpp: README_LIBRARY_HTQC.TXT Makefile
	rm -f aflow_data_htqc.cpp
	echo "// aflow_data_htqc.cpp automatic generated from README_LIBRARY_HTQC.TXT" >> aflow_data_htqc.cpp
	echo "#include <string>" >> aflow_data_htqc.cpp
	echo "std::string Library_HTQC=\"\\" >> aflow_data_htqc.cpp
	cat README_LIBRARY_HTQC.TXT | grep -v "//" | perl -p -e 's/\n/ \\n\\\n/g' >> aflow_data_htqc.cpp
	cat README_LIBRARY_HTQC_BORIDES.TXT | grep -v "//" | perl -p -e 's/\n/ \\n\\\n/g' >> aflow_data_htqc.cpp
	cat README_LIBRARY_HTQC_CARBIDES.TXT | grep -v "//" | perl -p -e 's/\n/ \\n\\\n/g' >> aflow_data_htqc.cpp
	echo "STRUCTURE ___PROTO_END___"  | perl -p -e 's/\n/ \\n\\\n/g' >> aflow_data_htqc.cpp
	echo " END"  | perl -p -e 's/\n/ \\n\\\n/g' >> aflow_data_htqc.cpp
	echo "\";" >> aflow_data_htqc.cpp
#aflow_data_binary.cpp:  Makefile
#	rm -rf aflow_data_binary.cpp
#	echo "// aflow_data_binary.cpp automatic generated from PROTO/Binary.exp" >> aflow_data_binary.cpp
#	echo "std::string AFLOW_BinaryRead=\"\\" >> aflow_data_binary.cpp
#	cat $(EXTRA_FREE)/PROTO/Binary.exp | grep -v "//" | perl -p -e 's/\n/ \\n\\\n/g' | perl -p -e 's/\"/\\"/g' >> aflow_data_binary.cpp
#	echo "\";" >> aflow_data_binary.cpp
#	echo "std::string AFLOW_Binary_Angle_Read=\"\\" >> aflow_data_binary.cpp
#	cat $(EXTRA_FREE)/PROTO/Binary_angle.exp | grep -v "//" | perl -p -e 's/\n/ \\n\\\n/g' | perl -p -e 's/\"/\\"/g' >> aflow_data_binary.cpp
#	echo "\";" >> aflow_data_binary.cpp
aflow_data_libraries.cpp: Makefile
	rm -rf aflow_data_libraries.cpp
	echo "// aflow_data_libraries.cpp automatic generated from ../AFLOW3_NONFREE/EXTRA/CALCULATED/aflowlib_libX.dat" >> aflow_data_libraries.cpp
	echo "#include <string>" >> aflow_data_libraries.cpp
#	echo "std::string aflowlib_icsd=\"\\" >> aflow_data_libraries.cpp && xzcat ../AFLOW3_NONFREE/EXTRA/CALCULATED/aflowlib_icsd.dat.xz | grep -v "//" | perl -p -e 's/\n/ \\n\\\n/g' | perl -p -e 's/\\Gamma/\\\\Gamma/g' | perl -p -e 's/\\Sigma/\\\\Sigma/g' >> aflow_data_libraries.cpp && echo "\";" >> aflow_data_libraries.cpp
	echo "std::string aflowlib_icsd=\"\";" >> aflow_data_libraries.cpp
	echo "LIB0"
#	echo "std::string aflowlib_lib0=\"\\" >> aflow_data_libraries.cpp && xzcat ../AFLOW3_NONFREE/EXTRA/CALCULATED/aflowlib_lib0.dat.xz | grep -v "//" | perl -p -e 's/\n/ \\n\\\n/g' | perl -p -e 's/\\Gamma/\\\\Gamma/g' | perl -p -e 's/\\Sigma/\\\\Sigma/g' >> aflow_data_libraries.cpp && echo "\";" >> aflow_data_libraries.cpp	
	echo "std::string aflowlib_lib0=\"\";" >> aflow_data_libraries.cpp
	echo "LIB1"
#	echo "std::string aflowlib_lib1=\"\\" >> aflow_data_libraries.cpp && xzcat ../AFLOW3_NONFREE/EXTRA/CALCULATED/aflowlib_lib1.dat.xz | grep -v "//" | perl -p -e 's/\n/ \\n\\\n/g' | perl -p -e 's/\\Gamma/\\\\Gamma/g' | perl -p -e 's/\\Sigma/\\\\Sigma/g' >> aflow_data_libraries.cpp && echo "\";" >> aflow_data_libraries.cpp	
	echo "std::string aflowlib_lib1=\"\";" >> aflow_data_libraries.cpp
	echo "LIB2"
#	echo "std::string aflowlib_lib2=\"\\" >> aflow_data_libraries.cpp && xzcat ../AFLOW3_NONFREE/EXTRA/CALCULATED/aflowlib_lib2.dat.xz | grep -v "//" | perl -p -e 's/\n/ \\n\\\n/g' | perl -p -e 's/\\Gamma/\\\\Gamma/g' | perl -p -e 's/\\Sigma/\\\\Sigma/g' >> aflow_data_libraries.cpp && echo "\";" >> aflow_data_libraries.cpp	
	echo "std::string aflowlib_lib2=\"\";" >> aflow_data_libraries.cpp
	echo "LIB3"
#	echo "std::string aflowlib_lib3=\"\\" >> aflow_data_libraries.cpp && xzcat ../AFLOW3_NONFREE/EXTRA/CALCULATED/aflowlib_lib3.dat.xz | grep -v "//" | perl -p -e 's/\n/ \\n\\\n/g' | perl -p -e 's/\\Gamma/\\\\Gamma/g' | perl -p -e 's/\\Sigma/\\\\Sigma/g' >> aflow_data_libraries.cpp && echo "\";" >> aflow_data_libraries.cpp
	echo "std::string aflowlib_lib3=\"\";" >> aflow_data_libraries.cpp
	echo "LIB4"
#	echo "std::string aflowlib_lib4=\"\\" >> aflow_data_libraries.cpp && xzcat ../AFLOW3_NONFREE/EXTRA/CALCULATED/aflowlib_lib4.dat.xz | grep -v "//" | perl -p -e 's/\n/ \\n\\\n/g' | perl -p -e 's/\\Gamma/\\\\Gamma/g' | perl -p -e 's/\\Sigma/\\\\Sigma/g' >> aflow_data_libraries.cpp && echo "\";" >> aflow_data_libraries.cpp
	echo "std::string aflowlib_lib4=\"\";" >> aflow_data_libraries.cpp
	echo "LIB5"
#	echo "std::string aflowlib_lib5=\"\\" >> aflow_data_libraries.cpp && xzcat ../AFLOW3_NONFREE/EXTRA/CALCULATED/aflowlib_lib5.dat.xz | grep -v "//" | perl -p -e 's/\n/ \\n\\\n/g' | perl -p -e 's/\\Gamma/\\\\Gamma/g' | perl -p -e 's/\\Sigma/\\\\Sigma/g' >> aflow_data_libraries.cpp && echo "\";" >> aflow_data_libraries.cpp
	echo "std::string aflowlib_lib5=\"\";" >> aflow_data_libraries.cpp
	echo "LIB6"
#	echo "std::string aflowlib_lib6=\"\\" >> aflow_data_libraries.cpp && xzcat ../AFLOW3_NONFREE/EXTRA/CALCULATED/aflowlib_lib6.dat.xz | grep -v "//" | perl -p -e 's/\n/ \\n\\\n/g' | perl -p -e 's/\\Gamma/\\\\Gamma/g' | perl -p -e 's/\\Sigma/\\\\Sigma/g' >> aflow_data_libraries.cpp && echo "\";" >> aflow_data_libraries.cpp
	echo "std::string aflowlib_lib6=\"\";" >> aflow_data_libraries.cpp
	echo "LIB7"
#	echo "std::string aflowlib_lib7=\"\\" >> aflow_data_libraries.cpp && xzcat ../AFLOW3_NONFREE/EXTRA/CALCULATED/aflowlib_lib7.dat.xz | grep -v "//" | perl -p -e 's/\n/ \\n\\\n/g' | perl -p -e 's/\\Gamma/\\\\Gamma/g' | perl -p -e 's/\\Sigma/\\\\Sigma/g' >> aflow_data_libraries.cpp && echo "\";" >> aflow_data_libraries.cpp
	echo "std::string aflowlib_lib7=\"\";" >> aflow_data_libraries.cpp
	echo "LIB8"
#	echo "std::string aflowlib_lib8=\"\\" >> aflow_data_libraries.cpp && xzcat ../AFLOW3_NONFREE/EXTRA/CALCULATED/aflowlib_lib8.dat.xz | grep -v "//" | perl -p -e 's/\n/ \\n\\\n/g' | perl -p -e 's/\\Gamma/\\\\Gamma/g' | perl -p -e 's/\\Sigma/\\\\Sigma/g' >> aflow_data_libraries.cpp && echo "\";" >> aflow_data_libraries.cpp
	echo "std::string aflowlib_lib8=\"\";" >> aflow_data_libraries.cpp
	echo "LIB9"
#	echo "std::string aflowlib_lib9=\"\\" >> aflow_data_libraries.cpp && xzcat ../AFLOW3_NONFREE/EXTRA/CALCULATED/aflowlib_lib9.dat.xz | grep -v "//" | perl -p -e 's/\n/ \\n\\\n/g' | perl -p -e 's/\\Gamma/\\\\Gamma/g' | perl -p -e 's/\\Sigma/\\\\Sigma/g' >> aflow_data_libraries.cpp && echo "\";" >> aflow_data_libraries.cpp
	echo "std::string aflowlib_lib9=\"\";" >> aflow_data_libraries.cpp
aflow_data_stokes.cpp: Makefile 
	rm -rf aflow_data_stokes.cpp
	if [ -f $(EXTRA_FREE)/DATA_FINDSYM/data_space.txt.xz ]; then echo "// aflow_data_stokes.cpp automatic generated " >> aflow_data_stokes.cpp ; fi
	if [ -f $(EXTRA_FREE)/DATA_FINDSYM/data_space.txt.xz ]; then echo "#include <string>" >> aflow_data_stokes.cpp ; fi
	if [ -f $(EXTRA_FREE)/DATA_FINDSYM/data_space.txt.xz ]; then echo "std::string FINDSYM_data_space_txt=\"\\" >> aflow_data_stokes.cpp ; fi
	if [ -f $(EXTRA_FREE)/DATA_FINDSYM/data_space.txt.xz ]; then xzcat $(EXTRA_FREE)/DATA_FINDSYM/data_space.txt.xz | perl -p -e 's/\n/ \\n\\\n/g' | perl -p -e 's/\"/\\"/g' | perl -p -e 's/\0//g' >> aflow_data_stokes.cpp ; fi
	if [ -f $(EXTRA_FREE)/DATA_FINDSYM/data_space.txt.xz ]; then echo "\";" >> aflow_data_stokes.cpp ; fi
	if [ -f $(EXTRA_FREE)/DATA_FINDSYM/data_wyckoff.txt.xz ]; then echo "std::string FINDSYM_data_wyckoff_txt=\"\\" >> aflow_data_stokes.cpp ; fi
	if [ -f $(EXTRA_FREE)/DATA_FINDSYM/data_wyckoff.txt.xz ]; then xzcat $(EXTRA_FREE)/DATA_FINDSYM/data_wyckoff.txt.xz | perl -p -e 's/\n/ \\n\\\n/g' | perl -p -e 's/\"/\\"/g' | perl -p -e 's/\0//g' >> aflow_data_stokes.cpp ; fi
	if [ -f $(EXTRA_FREE)/DATA_FINDSYM/data_wyckoff.txt.xz ]; then echo "\";" >> aflow_data_stokes.cpp ; fi
	if [ -f $(EXTRA_FREE)/DATA_FROZSL/data_space.txt.xz ]; then echo "std::string FROZSL_data_space_txt=\"\\" >> aflow_data_stokes.cpp ; fi
	if [ -f $(EXTRA_FREE)/DATA_FROZSL/data_space.txt.xz ]; then xzcat $(EXTRA_FREE)/DATA_FROZSL/data_space.txt.xz | perl -p -e 's/\n/ \\n\\\n/g' | perl -p -e 's/\"/\\"/g' | perl -p -e 's/\0//g' >> aflow_data_stokes.cpp ; fi
	if [ -f $(EXTRA_FREE)/DATA_FROZSL/data_space.txt.xz ]; then echo "\";" >> aflow_data_stokes.cpp ; fi
	if [ -f $(EXTRA_FREE)/DATA_FROZSL/data_wyckoff.txt.xz ]; then echo "std::string FROZSL_data_wyckoff_txt=\"\\" >> aflow_data_stokes.cpp ; fi
	if [ -f $(EXTRA_FREE)/DATA_FROZSL/data_wyckoff.txt.xz ]; then xzcat $(EXTRA_FREE)/DATA_FROZSL/data_wyckoff.txt.xz | perl -p -e 's/\n/ \\n\\\n/g' | perl -p -e 's/\"/\\"/g' | perl -p -e 's/\0//g' >> aflow_data_stokes.cpp ; fi
	if [ -f $(EXTRA_FREE)/DATA_FROZSL/data_wyckoff.txt.xz ]; then echo "\";" >> aflow_data_stokes.cpp ; fi
	if [ -f $(EXTRA_FREE)/DATA_FROZSL/data_images.txt.xz ]; then echo "std::string FROZSL_data_images_txt=\"\\" >> aflow_data_stokes.cpp ; fi
	if [ -f $(EXTRA_FREE)/DATA_FROZSL/data_images.txt.xz ]; then xzcat $(EXTRA_FREE)/DATA_FROZSL/data_images.txt.xz | perl -p -e 's/\n/ \\n\\\n/g' | perl -p -e 's/\"/\\"/g'  | perl -p -e 's/\0//g' >> aflow_data_stokes.cpp ; fi
	if [ -f $(EXTRA_FREE)/DATA_FROZSL/data_images.txt.xz ]; then echo "\";" >> aflow_data_stokes.cpp ; fi
	if [ -f $(EXTRA_FREE)/DATA_FROZSL/data_irreps.txt.xz ]; then echo "std::string FROZSL_data_irreps_txt=\"\\" >> aflow_data_stokes.cpp ; fi
	if [ -f $(EXTRA_FREE)/DATA_FROZSL/data_irreps.txt.xz ]; then xzcat $(EXTRA_FREE)/DATA_FROZSL/data_irreps.txt.xz | perl -p -e 's/\n/ \\n\\\n/g' | perl -p -e 's/\"/\\"/g' | perl -p -e 's/\0//g' >> aflow_data_stokes.cpp ; fi
	if [ -f $(EXTRA_FREE)/DATA_FROZSL/data_irreps.txt.xz ]; then echo "\";" >> aflow_data_stokes.cpp ; fi
	if [ -f $(EXTRA_FREE)/DATA_FROZSL/data_isotropy.txt.xz ]; then echo "std::string FROZSL_data_isotropy_txt=\"\\" >> aflow_data_stokes.cpp ; fi
	if [ -f $(EXTRA_FREE)/DATA_FROZSL/data_isotropy.txt.xz ]; then xzcat $(EXTRA_FREE)/DATA_FROZSL/data_isotropy.txt.xz | perl -p -e 's/\n/ \\n\\\n/g' | perl -p -e 's/\"/\\"/g' | perl -p -e 's/\0//g' >> aflow_data_stokes.cpp ; fi
	if [ -f $(EXTRA_FREE)/DATA_FROZSL/data_isotropy.txt.xz ]; then echo "\";" >> aflow_data_stokes.cpp ; fi
	if [ -f $(EXTRA_FREE)/DATA_FROZSL/data_little.txt.xz ]; then echo "std::string FROZSL_data_little_txt=\"\\" >> aflow_data_stokes.cpp ; fi
	if [ -f $(EXTRA_FREE)/DATA_FROZSL/data_little.txt.xz ]; then xzcat $(EXTRA_FREE)/DATA_FROZSL/data_little.txt.xz | perl -p -e 's/\n/ \\n\\\n/g' | perl -p -e 's/\"/\\"/g' | perl -p -e 's/\0//g' >> aflow_data_stokes.cpp ; fi
	if [ -f $(EXTRA_FREE)/DATA_FROZSL/data_little.txt.xz ]; then echo "\";" >> aflow_data_stokes.cpp ; fi
	if [ -f $(EXTRA_FREE)/DATA_FROZSL/symmetry2.dat.xz ]; then echo "std::string FROZSL_symmetry2_dat=\"\\" >> aflow_data_stokes.cpp ; fi
	if [ -f $(EXTRA_FREE)/DATA_FROZSL/symmetry2.dat.xz ]; then xzcat $(EXTRA_FREE)/DATA_FROZSL/symmetry2.dat.xz | perl -p -e 's/\n/ \\n\\\n/g' | perl -p -e 's/\"/\\"/g' | perl -p -e 's/\0//g' >> aflow_data_stokes.cpp ; fi
	if [ -f $(EXTRA_FREE)/DATA_FROZSL/symmetry2.dat.xz ]; then echo "\";" >> aflow_data_stokes.cpp ; fi
	if [ -f $(EXTRA_FREE)/DATA_FROZSL/const.dat.xz ]; then echo "std::string FROZSL_const_dat=\"\\" >> aflow_data_stokes.cpp ; fi
	if [ -f $(EXTRA_FREE)/DATA_FROZSL/const.dat.xz ]; then xzcat $(EXTRA_FREE)/DATA_FROZSL/const.dat.xz | perl -p -e 's/\n/ \\n\\\n/g' | perl -p -e 's/\"/\\"/g' | perl -p -e 's/\0//g' >> aflow_data_stokes.cpp ; fi
	if [ -f $(EXTRA_FREE)/DATA_FROZSL/const.dat.xz ]; then echo "\";" >> aflow_data_stokes.cpp ; fi
	if [ -f $(EXTRA_FREE)/DATA_PHVASP/phvaspsetup_AFLOW.xz ]; then echo "std::string FROZSL_phvaspsetup_AFLOW=\"\\" >> aflow_data_stokes.cpp ; fi
	if [ -f $(EXTRA_FREE)/DATA_PHVASP/phvaspsetup_AFLOW.xz ]; then xzcat $(EXTRA_FREE)/DATA_PHVASP/phvaspsetup_AFLOW.xz | perl -p -e 's/\#/_ASCII_23_/g' | perl -p -e 's/\"/_ASCII_22_/g' | perl -p -e 's/\\/_ASCII_5C_/g' | perl -p -e 's/\n/ \\n\\\n/g' >> aflow_data_stokes.cpp ; fi
	if [ -f $(EXTRA_FREE)/DATA_PHVASP/phvaspsetup_AFLOW.xz ]; then echo "\";" >> aflow_data_stokes.cpp ; fi
	if [ -f $(EXTRA_FREE)/DATA_PHVASP/phvaspsetup_POSCAR.xz ]; then echo "std::string FROZSL_phvaspsetup_POSCAR=\"\\" >> aflow_data_stokes.cpp ; fi
	if [ -f $(EXTRA_FREE)/DATA_PHVASP/phvaspsetup_POSCAR.xz ]; then xzcat $(EXTRA_FREE)/DATA_PHVASP/phvaspsetup_POSCAR.xz | perl -p -e 's/\#/_ASCII_23_/g' | perl -p -e 's/\"/_ASCII_22_/g' | perl -p -e 's/\\/_ASCII_5C_/g' | perl -p -e 's/\n/ \\n\\\n/g' >> aflow_data_stokes.cpp ; fi
	if [ -f $(EXTRA_FREE)/DATA_PHVASP/phvaspsetup_POSCAR.xz ]; then echo "\";" >> aflow_data_stokes.cpp ; fi
	if [ ! -f aflow_data_stokes.cpp ]; then rm -rf aflow_data_stokes.cpp.xz*; wget http://materials.duke.edu/AFLOW/AFLOW3_FREE/aflow_data_stokes.cpp.xz && xz -dv aflow_data_stokes.cpp.xz ; fi
	if [ ! -f aflow_data_stokes.cpp ]; then rm -rf aflow_data_stokes.cpp.xz*; wget http://aflowlib.duke.edu/AFLOW/AFLOW3_FREE/aflow_data_stokes.cpp.xz && xz -dv aflow_data_stokes.cpp.xz ; fi
	touch $@
aflow_data_nist.cpp: Makefile 
	rm -rf aflow_data_nist.cpp
	if [ -f $(EXTRA_FREE)/NIST/ElectronStoppingPower.txt.xz ]; then echo "// aflow_data_nist.cpp automatic generated from NIST" >> aflow_data_nist.cpp ; fi
	if [ -f $(EXTRA_FREE)/NIST/ElectronStoppingPower.txt.xz ]; then echo "#include <string>" >> aflow_data_nist.cpp ; fi
	if [ -f $(EXTRA_FREE)/NIST/ElectronStoppingPower.txt.xz ]; then echo "std::string ElectronStoppingPower_txt=\"\\" >> aflow_data_nist.cpp ; fi
	if [ -f $(EXTRA_FREE)/NIST/ElectronStoppingPower.txt.xz ]; then xzcat $(EXTRA_FREE)/NIST/ElectronStoppingPower.txt.xz | grep -v "//" | perl -p -e 's/\n/ \\n\\\n/g' >> aflow_data_nist.cpp ; fi
	if [ -f $(EXTRA_FREE)/NIST/ElectronStoppingPower.txt.xz ]; then echo "\";" >> aflow_data_nist.cpp ; fi
	if [ -f $(EXTRA_FREE)/NIST/PhotonCrossSection.txt.xz ]; then echo "std::string PhotonCrossSection_txt=\"\\" >> aflow_data_nist.cpp ; fi
	if [ -f $(EXTRA_FREE)/NIST/PhotonCrossSection.txt.xz ]; then xzcat $(EXTRA_FREE)/NIST/PhotonCrossSection.txt.xz | grep -v "//" | perl -p -e 's/\n/ \\n\\\n/g' >> aflow_data_nist.cpp ; fi
	if [ -f $(EXTRA_FREE)/NIST/PhotonCrossSection.txt.xz ]; then echo "\";" >> aflow_data_nist.cpp ; fi
	if [ -f $(EXTRA_FREE)/NIST/PhotonStoppingPower.txt.xz ]; then echo "std::string PhotonStoppingPower_txt=\"\\" >> aflow_data_nist.cpp ; fi
	if [ -f $(EXTRA_FREE)/NIST/PhotonStoppingPower.txt.xz ]; then xzcat $(EXTRA_FREE)/NIST/PhotonStoppingPower.txt.xz | grep -v "//" | perl -p -e 's/\n/ \\n\\\n/g' >> aflow_data_nist.cpp ; fi
	if [ -f $(EXTRA_FREE)/NIST/PhotonStoppingPower.txt.xz ]; then echo "\";" >> aflow_data_nist.cpp ; fi
	if [ -f $(EXTRA_FREE)/NIST/ICSD_List_2014.txt.xz ]; then echo "std::string ICSD_List_txt=\"\\" >> aflow_data_nist.cpp ; fi
	if [ -f $(EXTRA_FREE)/NIST/ICSD_List_2014.txt.xz ]; then xzcat $(EXTRA_FREE)/NIST/ICSD_List_2014.txt.xz | grep -v "//" | perl -p -e 's/\n/ \\n\\\n/g' >> aflow_data_nist.cpp ; fi
	if [ -f $(EXTRA_FREE)/NIST/ICSD_List_2014.txt.xz ]; then echo "\";" >> aflow_data_nist.cpp ; fi
	if [ ! -f aflow_data_nist.cpp ]; then rm -rf aflow_data_nist.cpp.xz*; wget http://materials.duke.edu/AFLOW/AFLOW3_FREE/aflow_data_nist.cpp.xz && xz -dv aflow_data_nist.cpp.xz ; fi
	if [ ! -f aflow_data_nist.cpp ]; then rm -rf aflow_data_nist.cpp.xz*; wget http://aflowlib.duke.edu/AFLOW/AFLOW3_FREE/aflow_data_nist.cpp.xz && xz -dv aflow_data_nist.cpp.xz ; fi
	touch $@
aflow_data_aflow_potcars.cpp: Makefile 
	rm -rf aflow_data_aflow_potcars.cpp
	echo "// aflow_data_aflow_potcars.cpp automatic generated from AFLOW_PSEUDOPOTENTIALS.TXT" >> aflow_data_aflow_potcars.cpp
	echo "#include <string>" >> aflow_data_aflow_potcars.cpp
	if [ -f ../AFLOW3_NONFREE/EXTRA/NONE_AFLOW_PSEUDOPOTENTIALS/AFLOW_PSEUDOPOTENTIALS.TXT.xz ]; then echo "bool AFLOW_PSEUDOPOTENTIALS=1;" >> aflow_data_aflow_potcars.cpp ; else echo "bool AFLOW_PSEUDOPOTENTIALS=0;" >> aflow_data_aflow_potcars.cpp ; fi
	echo "std::string AFLOW_PSEUDOPOTENTIALS_TXT=\"\\" >> aflow_data_aflow_potcars.cpp
	#if[ -f ../AFLOW3_NONFREE/EXTRA/NONE_AFLOW_PSEUDOPOTENTIALS/AFLOW_PSEUDOPOTENTIALS.TXT.xz ]; then xzcat ../AFLOW3_NONFREE/EXTRA/NONE_AFLOW_PSEUDOPOTENTIALS/AFLOW_PSEUDOPOTENTIALS.TXT.xz | perl -p -e 's/\n/\\n\\\n/g' >> aflow_data_aflow_potcars.cpp ; fi
	if [ -f ../AFLOW3_NONFREE/EXTRA/NONE_AFLOW_PSEUDOPOTENTIALS/AFLOW_PSEUDOPOTENTIALS.TXT_XZ_BASE64.xz ]; then xzcat ../AFLOW3_NONFREE/EXTRA/NONE_AFLOW_PSEUDOPOTENTIALS/AFLOW_PSEUDOPOTENTIALS.TXT_XZ_BASE64.xz | perl -p -e 's/\n/\\n\\\n/g' >> aflow_data_aflow_potcars.cpp ; fi
	echo "\";" >> aflow_data_aflow_potcars.cpp
	echo "std::string AFLOW_PSEUDOPOTENTIALS_LIST_TXT=\"\\" >> aflow_data_aflow_potcars.cpp
	#if [ -f ../AFLOW3_NONFREE/EXTRA/NONE_AFLOW_PSEUDOPOTENTIALS/AFLOW_PSEUDOPOTENTIALS.TXT.xz ]; then xzcat ../AFLOW3_NONFREE/EXTRA/NONE_AFLOW_PSEUDOPOTENTIALS/AFLOW_PSEUDOPOTENTIALS.TXT.xz | grep "POTCAR=" | perl -p -e 's/\n/\\n\\\n/g' >> aflow_data_aflow_potcars.cpp ; fi
	if [ -f ../AFLOW3_NONFREE/EXTRA/NONE_AFLOW_PSEUDOPOTENTIALS/AFLOW_PSEUDOPOTENTIALS_LIST.TXT.xz ]; then xzcat ../AFLOW3_NONFREE/EXTRA/NONE_AFLOW_PSEUDOPOTENTIALS/AFLOW_PSEUDOPOTENTIALS_LIST.TXT.xz | grep "POTCAR=" | perl -p -e 's/\n/\\n\\\n/g' >> aflow_data_aflow_potcars.cpp ; fi
	echo "\";" >> aflow_data_aflow_potcars.cpp
aflow_data_latex.cpp: Makefile
	rm -rf aflow_data_latex.cpp
	echo "// aflow_data_latex.cpp automatic generated from LATEX" >> aflow_data_latex.cpp
	echo "#include <string>" >> aflow_data_latex.cpp
	echo "std::string f144468a7ccc2d3a72ba44000715efdb=\"\\" >> aflow_data_latex.cpp
	if [ -f ../AFLOW3_NONFREE/EXTRA/LATEX/f144468a7ccc2d3a72ba44000715efdb ]; then cat ../AFLOW3_NONFREE/EXTRA/LATEX/f144468a7ccc2d3a72ba44000715efdb* | perl -p -e 's/\\/\\\\/g' | perl -p -e 's/\"/\\\"/g'  | perl -p -e 's/\n/ \\n\\\n/g' >> aflow_data_latex.cpp ; fi
	echo "\";" >> aflow_data_latex.cpp
	echo "std::string d0f1b0e47f178ae627a388d3bf65d2d2=\"\\" >> aflow_data_latex.cpp
	if [ -f ../AFLOW3_NONFREE/EXTRA/LATEX/d0f1b0e47f178ae627a388d3bf65d2d2 ]; then cat ../AFLOW3_NONFREE/EXTRA/LATEX/d0f1b0e47f178ae627a388d3bf65d2d2 | perl -p -e 's/\\/\\\\/g' | perl -p -e 's/\"/\\\"/g'  | perl -p -e 's/\n/ \\n\\\n/g' >> aflow_data_latex.cpp ; fi
	echo "\";" >> aflow_data_latex.cpp
	echo "std::string decf00ca3ad2fe494eea8e543e929068=\"\\" >> aflow_data_latex.cpp
	if [ -f ../AFLOW3_NONFREE/EXTRA/LATEX/decf00ca3ad2fe494eea8e543e929068 ]; then cat ../AFLOW3_NONFREE/EXTRA/LATEX/decf00ca3ad2fe494eea8e543e929068 | perl -p -e 's/\\/\\\\/g' | perl -p -e 's/\"/\\\"/g'  | perl -p -e 's/\n/ \\n\\\n/g' >> aflow_data_latex.cpp ; fi
	echo "\";" >> aflow_data_latex.cpp
aflow_data_readme.cpp: README_AFLOW_LICENSE_GPL3.TXT README_AFLOW_ACONVASP.TXT README_AFLOW_APL.TXT README_AFLOW_QHA_SCQHA_QHA3P.TXT README_AFLOW_AGL.TXT README_AFLOW_AEL.TXT README_AFLOW_POCC.TXT README_AFLOW_ANRL.TXT README_AFLOW_COMPARE.TXT README_AFLOW_GFA.TXT README_AFLOW.TXT README_PROTO.TXT README_AFLOW_APENNSY.TXT README_AFLOW_FROZSL.TXT README_AFLOW_SCRIPTING.TXT README_AFLOW_SYM.TXT README_AFLOW_CCE.TXT README_AFLOW_CHULL.TXT README_AFLOW_XAFLOW.TXT README_AFLOW_AFLOWRC.TXT README_AFLOW_EXCEPTIONS.TXT README_CONTRIBS.TXT README_AFLOW_VERSIONS_HISTORY.TXT Makefile
	rm -rf aflow_data_readme.cpp
	echo "// aflow_data_readme.cpp automatic generated" >> aflow_data_readme.cpp
	echo "#include <string>" >> aflow_data_readme.cpp
	echo "std::string README_AFLOW_LICENSE_GPL3_TXT=\"\\" >> aflow_data_readme.cpp
	cat README_AFLOW_LICENSE_GPL3.TXT | grep -v "//" | perl -p -e 's/\n/ \\n\\\n/g' | perl -p -e 's/\"/\\"/g' >> aflow_data_readme.cpp
	echo "\";" >> aflow_data_readme.cpp
	echo "std::string README_AFLOW_TXT=\"\\" >> aflow_data_readme.cpp
	cat README_AFLOW.TXT | grep -v "//" | perl -p -e 's/\n/ \\n\\\n/g' | perl -p -e 's/\"/\\"/g' >> aflow_data_readme.cpp
	echo "\";" >> aflow_data_readme.cpp
	echo "std::string README_AFLOW_VERSIONS_HISTORY_TXT=\"\\" >> aflow_data_readme.cpp
	cat README_AFLOW_VERSIONS_HISTORY.TXT | grep -v "//" | perl -p -e 's/\n/ \\n\\\n/g' | perl -p -e 's/\"/\\"/g' >> aflow_data_readme.cpp
	echo "\";" >> aflow_data_readme.cpp
	echo "std::string README_AFLOW_PFLOW_TXT=\"\\" >> aflow_data_readme.cpp
	cat README_AFLOW_ACONVASP.TXT | grep -v "//" | perl -p -e 's/\n/ \\n\\\n/g' | perl -p -e 's/\"/\\"/g' >> aflow_data_readme.cpp
	echo "\";" >> aflow_data_readme.cpp
	echo "std::string README_AFLOW_APENNSY_TXT=\"\\" >> aflow_data_readme.cpp
	cat README_AFLOW_APENNSY.TXT | grep -v "//" | perl -p -e 's/\n/ \\n\\\n/g' | perl -p -e 's/\"/\\"/g' >> aflow_data_readme.cpp
	echo "\";" >> aflow_data_readme.cpp
	echo "std::string README_AFLOW_SCRIPTING_TXT=\"\\" >> aflow_data_readme.cpp
	cat README_AFLOW_SCRIPTING.TXT | grep -v "//" | perl -p -e 's/\n/ \\n\\\n/g' | perl -p -e 's/\"/\\"/g' >> aflow_data_readme.cpp
	echo "\";" >> aflow_data_readme.cpp
	echo "std::string README_AFLOW_FROZSL_TXT=\"\\" >> aflow_data_readme.cpp
	cat README_AFLOW_FROZSL.TXT | grep -v "//" | perl -p -e 's/\n/ \\n\\\n/g' | perl -p -e 's/\"/\\"/g' >> aflow_data_readme.cpp
	echo "\";" >> aflow_data_readme.cpp
	echo "std::string README_AFLOW_POCC_TXT=\"\\" >> aflow_data_readme.cpp
	cat README_AFLOW_POCC.TXT | grep -v "//" | perl -p -e 's/\n/ \\n\\\n/g' | perl -p -e 's/\"/\\"/g' >> aflow_data_readme.cpp
	echo "\";" >> aflow_data_readme.cpp
	echo "std::string README_AFLOW_APL_TXT=\"\\" >> aflow_data_readme.cpp
	cat README_AFLOW_APL.TXT | grep -v "//" | perl -p -e 's/\n/ \\n\\\n/g' | perl -p -e 's/\"/\\"/g' >> aflow_data_readme.cpp
	echo "\";" >> aflow_data_readme.cpp
	echo "std::string README_AFLOW_QHA_SCQHA_QHA3P_TXT=\"\\" >> aflow_data_readme.cpp
	cat README_AFLOW_QHA_SCQHA_QHA3P.TXT | grep -v "//" | perl -p -e 's/\n/ \\n\\\n/g' | perl -p -e 's/\"/\\"/g' >> aflow_data_readme.cpp
	echo "\";" >> aflow_data_readme.cpp
	echo "std::string README_AFLOW_AGL_TXT=\"\\" >> aflow_data_readme.cpp
	cat README_AFLOW_AGL.TXT | grep -v "//" | perl -p -e 's/\n/ \\n\\\n/g' | perl -p -e 's/\"/\\"/g' >> aflow_data_readme.cpp
	echo "\";" >> aflow_data_readme.cpp
	echo "std::string README_AFLOW_AEL_TXT=\"\\" >> aflow_data_readme.cpp
	cat README_AFLOW_AEL.TXT | grep -v "//" | perl -p -e 's/\n/ \\n\\\n/g' | perl -p -e 's/\"/\\"/g' >> aflow_data_readme.cpp
	echo "\";" >> aflow_data_readme.cpp
	echo "std::string README_AFLOW_ANRL_TXT=\"\\" >> aflow_data_readme.cpp
	cat README_AFLOW_ANRL.TXT | grep -v "//" | perl -p -e 's/\n/ \\n\\\n/g' | perl -p -e 's/\"/\\"/g' >> aflow_data_readme.cpp
	echo "\";" >> aflow_data_readme.cpp
	echo "std::string README_AFLOW_COMPARE_TXT=\"\\" >> aflow_data_readme.cpp
	cat README_AFLOW_COMPARE.TXT | grep -v "//" | perl -p -e 's/\n/ \\n\\\n/g' | perl -p -e 's/\"/\\"/g' >> aflow_data_readme.cpp
	echo "\";" >> aflow_data_readme.cpp
	echo "std::string README_AFLOW_GFA_TXT=\"\\" >> aflow_data_readme.cpp
	cat README_AFLOW_GFA.TXT | grep -v "//" | perl -p -e 's/\n/ \\n\\\n/g' | perl -p -e 's/\"/\\"/g' >> aflow_data_readme.cpp
	echo "\";" >> aflow_data_readme.cpp
	echo "std::string README_AFLOW_SYM_TXT=\"\\" >> aflow_data_readme.cpp
	cat README_AFLOW_SYM.TXT | grep -v "//" | perl -p -e 's/\n/ \\n\\\n/g' | perl -p -e 's/\"/\\"/g' >> aflow_data_readme.cpp
	echo "\";" >> aflow_data_readme.cpp
	echo "std::string README_AFLOW_CCE_TXT=\"\\" >> aflow_data_readme.cpp
	cat README_AFLOW_CCE.TXT | grep -v "//" | perl -p -e 's/\n/ \\n\\\n/g' | perl -p -e 's/\"/\\"/g' >> aflow_data_readme.cpp
	echo "\";" >> aflow_data_readme.cpp
	echo "std::string README_AFLOW_CHULL_TXT=\"\\" >> aflow_data_readme.cpp
	cat README_AFLOW_CHULL.TXT | grep -v "//" | perl -p -e 's/\n/ \\n\\\n/g' | perl -p -e 's/\"/\\"/g' >> aflow_data_readme.cpp
	echo "\";" >> aflow_data_readme.cpp
	echo "std::string README_AFLOW_EXCEPTIONS_TXT=\"\\" >> aflow_data_readme.cpp
	cat README_AFLOW_EXCEPTIONS.TXT | grep -v "//" | perl -p -e 's/\n/ \\n\\\n/g' | perl -p -e 's/\"/\\"/g' >> aflow_data_readme.cpp
	echo "\";" >> aflow_data_readme.cpp
	echo "std::string README_PROTO_TXT=\"\\" >> aflow_data_readme.cpp
	cat README_PROTO.TXT | grep -v "//" | perl -p -e 's/\n/ \\n\\\n/g' | perl -p -e 's/\"/\\"/g' >> aflow_data_readme.cpp
	echo "\";" >> aflow_data_readme.cpp
	echo "std::string README_AFLOW_XAFLOW_TXT=\"\\" >> aflow_data_readme.cpp
	cat README_AFLOW_XAFLOW.TXT | grep -v "//" | perl -p -e 's/\n/ \\n\\\n/g' | perl -p -e 's/\"/\\"/g' >> aflow_data_readme.cpp
	echo "\";" >> aflow_data_readme.cpp
	echo "std::string README_AFLOW_AFLOWRC_TXT=\"\\" >> aflow_data_readme.cpp
	cat README_AFLOW_AFLOWRC.TXT | grep -v "//" | perl -p -e 's/\n/ \\n\\\n/g' | perl -p -e 's/\"/\\"/g' >> aflow_data_readme.cpp
	echo "\";" >> aflow_data_readme.cpp
aflow_data_extra.cpp: Makefile aflow_library_icsd.dat.xz
	rm -rf aflow_data_extra.cpp aflow_data_libraries.cpp
	echo "#include <string>" >> aflow_data_libraries.cpp
	echo "std::string icsd_1_ary=\"\\" >> aflow_data_extra.cpp && xzcat $(NIST_LIB)/1-ary.icsd.xz | grep -v "//" | perl -p -e 's/\"/\\"/g' | perl -p -e 's/\?/\? /g' | perl -p -e 's/\n/ \\n\\\n/g' >> aflow_data_extra.cpp && echo "\";" >> aflow_data_extra.cpp	
	echo "std::string icsd_2_ary=\"\\" >> aflow_data_extra.cpp && xzcat $(NIST_LIB)/2-ary.icsd.xz | grep -v "//" | perl -p -e 's/\"/\\"/g' | perl -p -e 's/\?/\? /g' | perl -p -e 's/\n/ \\n\\\n/g' >> aflow_data_extra.cpp && echo "\";" >> aflow_data_extra.cpp	
	echo "std::string icsd_3_ary=\"\\" >> aflow_data_extra.cpp && xzcat $(NIST_LIB)/3-ary.icsd.xz | grep -v "//" | perl -p -e 's/\"/\\"/g' | perl -p -e 's/\?/\? /g' | perl -p -e 's/\n/ \\n\\\n/g' >> aflow_data_extra.cpp && echo "\";" >> aflow_data_extra.cpp	
	echo "std::string icsd_4_ary=\"\\" >> aflow_data_extra.cpp && xzcat $(NIST_LIB)/4-ary.icsd.xz | grep -v "//" | perl -p -e 's/\"/\\"/g' | perl -p -e 's/\?/\? /g' | perl -p -e 's/\n/ \\n\\\n/g' >> aflow_data_extra.cpp && echo "\";" >> aflow_data_extra.cpp	
	echo "std::string icsd_5_ary=\"\\" >> aflow_data_extra.cpp && xzcat $(NIST_LIB)/5-ary.icsd.xz | grep -v "//" | perl -p -e 's/\"/\\"/g' | perl -p -e 's/\?/\? /g' | perl -p -e 's/\n/ \\n\\\n/g' >> aflow_data_extra.cpp && echo "\";" >> aflow_data_extra.cpp	
	echo "std::string icsd_6_ary=\"\\" >> aflow_data_extra.cpp && xzcat $(NIST_LIB)/6-ary.icsd.xz | grep -v "//" | perl -p -e 's/\"/\\"/g' | perl -p -e 's/\?/\? /g' | perl -p -e 's/\n/ \\n\\\n/g' >> aflow_data_extra.cpp && echo "\";" >> aflow_data_extra.cpp	
	echo "std::string icsd_7_ary=\"\\" >> aflow_data_extra.cpp && xzcat $(NIST_LIB)/7-ary.icsd.xz | grep -v "//" | perl -p -e 's/\"/\\"/g' | perl -p -e 's/\?/\? /g' | perl -p -e 's/\n/ \\n\\\n/g' >> aflow_data_extra.cpp && echo "\";" >> aflow_data_extra.cpp	
	echo "std::string icsd_8_ary=\"\\" >> aflow_data_extra.cpp && xzcat $(NIST_LIB)/8-ary.icsd.xz | grep -v "//" | perl -p -e 's/\"/\\"/g' | perl -p -e 's/\?/\? /g' | perl -p -e 's/\n/ \\n\\\n/g' >> aflow_data_extra.cpp && echo "\";" >> aflow_data_extra.cpp	
	echo "std::string icsd_9_ary=\"\\" >> aflow_data_extra.cpp && xzcat $(NIST_LIB)/9-ary.icsd.xz | grep -v "//" | perl -p -e 's/\"/\\"/g' | perl -p -e 's/\?/\? /g' | perl -p -e 's/\n/ \\n\\\n/g' >> aflow_data_extra.cpp && echo "\";" >> aflow_data_extra.cpp	
	echo "std::string icsd_10_ary=\"\\" >> aflow_data_extra.cpp && xzcat $(NIST_LIB)/10-ary.icsd.xz | grep -v "//" | perl -p -e 's/\"/\\"/g' | perl -p -e 's/\?/\? /g' | perl -p -e 's/\n/ \\n\\\n/g' >> aflow_data_extra.cpp && echo "\";" >> aflow_data_extra.cpp
	echo "std::string icsd_11_ary=\"\\" >> aflow_data_extra.cpp && xzcat $(NIST_LIB)/11-ary.icsd.xz | grep -v "//" | perl -p -e 's/\"/\\"/g' | perl -p -e 's/\?/\? /g' | perl -p -e 's/\n/ \\n\\\n/g' >> aflow_data_extra.cpp && echo "\";" >> aflow_data_extra.cpp
	echo "std::string icsd_12_ary=\"\\" >> aflow_data_extra.cpp && xzcat $(NIST_LIB)/12-ary.icsd.xz | grep -v "//" | perl -p -e 's/\"/\\"/g' | perl -p -e 's/\?/\? /g' | perl -p -e 's/\n/ \\n\\\n/g' >> aflow_data_extra.cpp && echo "\";" >> aflow_data_extra.cpp
	echo "std::string icsd_13_ary=\"\\" >> aflow_data_extra.cpp && xzcat $(NIST_LIB)/13-ary.icsd.xz | grep -v "//" | perl -p -e 's/\"/\\"/g' | perl -p -e 's/\?/\? /g' | perl -p -e 's/\n/ \\n\\\n/g' >> aflow_data_extra.cpp && echo "\";" >> aflow_data_extra.cpp
	echo "std::string icsd_14_ary=\"\\" >> aflow_data_extra.cpp && xzcat $(NIST_LIB)/14-ary.icsd.xz | grep -v "//" | perl -p -e 's/\"/\\"/g' | perl -p -e 's/\?/\? /g' | perl -p -e 's/\n/ \\n\\\n/g' >> aflow_data_extra.cpp && echo "\";" >> aflow_data_extra.cpp
	echo "std::string icsd_15_ary=\"\\" >> aflow_data_extra.cpp && xzcat $(NIST_LIB)/15-ary.icsd.xz | grep -v "//" | perl -p -e 's/\"/\\"/g' | perl -p -e 's/\?/\? /g' | perl -p -e 's/\n/ \\n\\\n/g' >> aflow_data_extra.cpp && echo "\";" >> aflow_data_extra.cpp
#	echo "std::string Library_ICSD=\"\\" >> aflow_data_extra.cpp && xzcat  ../AFLOW3_NONFREE/LIBS/aflow_library_icsd.dat.xz | grep -v "//" | perl -p -e 's/\"/\\"/g' | perl -p -e 's/\?/\? /g' | perl -p -e 's/\n/ \\n\\\n/g' >> aflow_data_extra.cpp && echo "\";" >> aflow_data_extra.cpp
	echo "std::string aflowlib_lib0=\"\\" >> aflow_data_libraries.cpp && xzcat ../AFLOW3_NONFREE/EXTRA/CALCULATED/aflowlib_lib0.dat.xz | grep -v "//" | perl -p -e 's/\n/ \\n\\\n/g' >> aflow_data_libraries.cpp && echo "\";" >> aflow_data_libraries.cpp	
	echo "std::string aflowlib_lib1=\"\\" >> aflow_data_libraries.cpp && xzcat ../AFLOW3_NONFREE/EXTRA/CALCULATED/aflowlib_lib1.dat.xz | grep -v "//" | perl -p -e 's/\n/ \\n\\\n/g' >> aflow_data_libraries.cpp && echo "\";" >> aflow_data_libraries.cpp	
	echo "std::string aflowlib_lib2=\"\\" >> aflow_data_libraries.cpp && xzcat ../AFLOW3_NONFREE/EXTRA/CALCULATED/aflowlib_lib2.dat.xz | grep -v "//" | perl -p -e 's/\n/ \\n\\\n/g' >> aflow_data_libraries.cpp && echo "\";" >> aflow_data_libraries.cpp	
	echo "std::string aflowlib_lib3=\"\\" >> aflow_data_libraries.cpp && xzcat ../AFLOW3_NONFREE/EXTRA/CALCULATED/aflowlib_lib3.dat.xz | grep -v "//" | perl -p -e 's/\n/ \\n\\\n/g' >> aflow_data_libraries.cpp && echo "\";" >> aflow_data_libraries.cpp
	echo "std::string aflowlib_lib4=\"\\" >> aflow_data_libraries.cpp && xzcat ../AFLOW3_NONFREE/EXTRA/CALCULATED/aflowlib_lib4.dat.xz | grep -v "//" | perl -p -e 's/\n/ \\n\\\n/g' >> aflow_data_libraries.cpp && echo "\";" >> aflow_data_libraries.cpp
	echo "std::string aflowlib_lib5=\"\\" >> aflow_data_libraries.cpp && xzcat ../AFLOW3_NONFREE/EXTRA/CALCULATED/aflowlib_lib5.dat.xz | grep -v "//" | perl -p -e 's/\n/ \\n\\\n/g' >> aflow_data_libraries.cpp && echo "\";" >> aflow_data_libraries.cpp
	echo "std::string aflowlib_lib6=\"\\" >> aflow_data_libraries.cpp && xzcat ../AFLOW3_NONFREE/EXTRA/CALCULATED/aflowlib_lib6.dat.xz | grep -v "//" | perl -p -e 's/\n/ \\n\\\n/g' >> aflow_data_libraries.cpp && echo "\";" >> aflow_data_libraries.cpp
	echo "std::string aflowlib_lib7=\"\\" >> aflow_data_libraries.cpp && xzcat ../AFLOW3_NONFREE/EXTRA/CALCULATED/aflowlib_lib7.dat.xz | grep -v "//" | perl -p -e 's/\n/ \\n\\\n/g' >> aflow_data_libraries.cpp && echo "\";" >> aflow_data_libraries.cpp
	echo "std::string aflowlib_lib8=\"\\" >> aflow_data_libraries.cpp && xzcat ../AFLOW3_NONFREE/EXTRA/CALCULATED/aflowlib_lib8.dat.xz | grep -v "//" | perl -p -e 's/\n/ \\n\\\n/g' >> aflow_data_libraries.cpp && echo "\";" >> aflow_data_libraries.cpp
	echo "std::string aflowlib_lib9=\"\\" >> aflow_data_libraries.cpp && xzcat ../AFLOW3_NONFREE/EXTRA/CALCULATED/aflowlib_lib9.dat.xz | grep -v "//" | perl -p -e 's/\n/ \\n\\\n/g' >> aflow_data_libraries.cpp && echo "\";" >> aflow_data_libraries.cpp
	echo "std::string aflowlib_icsd=\"\\" >> aflow_data_libraries.cpp && xzcat ../AFLOW3_NONFREE/EXTRA/CALCULATED/aflowlib_icsd.dat.xz | grep -v "//" | perl -p -e 's/\n/ \\n\\\n/g' >> aflow_data_libraries.cpp && echo "\";" >> aflow_data_libraries.cpp
#aflow_data: aflow_data_readme.cpp aflow_data_calculated.cpp aflow_data_htqc.cpp aflow_data_libraries.cpp aflow_data_stokes.cpp aflow_data_nist.cpp aflow_data_latex.cpp aflow_data_aflow_potcars.cpp aflow_data.cpp
aflow_data: aflow_data_readme.o aflow_data_calculated.o aflow_data_htqc.o aflow_data_libraries.o aflow_data_stokes.o aflow_data_nist.o aflow_data_latex.o aflow_data_aflow_potcars.o aflow_data.cpp
	rm -f aflow_data_extra.cpp
	echo "" >> aflow_data_extra.cpp
	if [ -f ../AFLOW3_NONFREE/LIBS/aflow_library_icsd.dat.xz ]; then echo "#define defined_Library_ICSD" >> aflow_data_extra.cpp; fi
	if [ -f ../AFLOW3_NONFREE/LIBS/aflow_library_icsd.dat.xz ]; then echo "std::string Library_ICSD=\"\\" >> aflow_data_extra.cpp; fi
	if [ -f ../AFLOW3_NONFREE/LIBS/aflow_library_icsd.dat.xz ]; then xzcat  ../AFLOW3_NONFREE/LIBS/aflow_library_icsd.dat.xz | grep -v "//" | perl -p -e 's/\"/\\"/g' | perl -p -e 's/\?/\? /g' | perl -p -e 's/\n/ \\n\\\n/g' >> aflow_data_extra.cpp; fi
	if [ -f ../AFLOW3_NONFREE/LIBS/aflow_library_icsd.dat.xz ]; then echo "\";" >> aflow_data_extra.cpp; fi
	$(CPP) $(VERS) $(INCLUDE) $(CCFLAGS) $(OPTS) -c aflow_data.cpp
	$(CPP) $(VERS) $(INCLUDE) $(CCFLAGS) $(OPTS) -o aflow_data aflow_data.o aflow_data_*.o 
amir:	aflow_data_readme.cpp aflow_data_calculated.cpp aflow_data_htqc.cpp aflow_data_libraries.cpp aflow_data_stokes.cpp aflow_data_nist.cpp aflow_data_latex.cpp aflow_data_aflow_potcars.cpp aflow_data.cpp aflow_data_extra.cpp
	$(CPP) $(VERS) $(INCLUDE) $(CCFLAGS) $(OPTS) -DICSD -o aflow_data aflow_data.cpp
############################################################################################################
aflow_phonons.o: aflow_phonons.cpp $(AFLOW_HPP) $(AUROSTD_HPP)  Makefile
	$(CPP) $(VERS) $(INCLUDE) $(CCFLAGS) $(OPTS) aflow_phonons.cpp -c
aflow_matlab_funcs.cpp: Makefile
	rm -rf aflow_matlab_funcs.cpp
	if [ -f $(EXTRA_FREE)/MATLAB/param.m ]; then echo "// aflow_matlab_funcs.cpp automatic generated from MATLAB/*" >>  aflow_matlab_funcs.cpp ; fi
	if [ -f $(EXTRA_FREE)/MATLAB/param.m ]; then echo "#include <sstream>" >> aflow_matlab_funcs.cpp ; fi
	if [ -f $(EXTRA_FREE)/MATLAB/param.m ]; then echo "// aflow_matlab_funcs.cpp automatic generated from MATLAB/param.m" >> aflow_matlab_funcs.cpp ; fi
	if [ -f $(EXTRA_FREE)/MATLAB/param.m ]; then echo "std::string MATLAB_FUNCS_param(void){" >> aflow_matlab_funcs.cpp ; fi
	if [ -f $(EXTRA_FREE)/MATLAB/param.m ]; then echo "   std::stringstream strstream; strstream << \"\\" >> aflow_matlab_funcs.cpp ; fi
	if [ -f $(EXTRA_FREE)/MATLAB/param.m ]; then cat $(EXTRA_FREE)/MATLAB/param.m | perl -p -e 's/\"/\\\"/g' | perl -p -e 's/\\G/\\\\G/g' | perl -p -e 's/\\S/\\\\S/g' | perl -p -e 's/\n/\" << std::endl;\n   strstream << \"/g' >> aflow_matlab_funcs.cpp ; fi
	if [ -f $(EXTRA_FREE)/MATLAB/param.m ]; then echo "\" << std::endl; return strstream.str();};" >> aflow_matlab_funcs.cpp ; fi
	if [ -f $(EXTRA_FREE)/MATLAB/plotband.m ]; then echo "// aflow_matlab_funcs.cpp automatic generated from MATLAB/plotband.m" >> aflow_matlab_funcs.cpp ; fi
	if [ -f $(EXTRA_FREE)/MATLAB/plotband.m ]; then echo "// std::string MATLAB_FUNCS_plotband(std::string DIRECTORY,std::string OPTION1){" >> aflow_matlab_funcs.cpp ; fi
	if [ -f $(EXTRA_FREE)/MATLAB/plotband.m ]; then echo "std::string MATLAB_FUNCS_plotband(void){" >> aflow_matlab_funcs.cpp ; fi
	if [ -f $(EXTRA_FREE)/MATLAB/plotband.m ]; then echo "   std::stringstream strstream; strstream << \"\\" >> aflow_matlab_funcs.cpp ; fi
	if [ -f $(EXTRA_FREE)/MATLAB/plotband.m ]; then cat $(EXTRA_FREE)/MATLAB/plotband.m | perl -p -e 's/\"/\\\"/g' | perl -p -e 's/\\G/\\\\G/g' | perl -p -e 's/\\S/\\\\S/g' | perl -p -e 's/\n/\" << std::endl;\n   strstream << \"/g' | perl -p -e 's/MATLAB_FUNCS_DIRECTORY/\" << DIRECTORY << \"/g' | perl -p -e 's/DOS_SCALE_MODE/\" << OPTION1 << \"/g' >> aflow_matlab_funcs.cpp ; fi
	if [ -f $(EXTRA_FREE)/MATLAB/plotband.m ]; then echo "\" << std::endl; return strstream.str();};" >> aflow_matlab_funcs.cpp ; fi
	if [ ! -f aflow_matlab_funcs.cpp ]; then rm -rf aflow_matlab_funcs.cpp.xz*; wget http://materials.duke.edu/AFLOW/AFLOW3_FREE/aflow_matlab_funcs.cpp.xz && xz -dv aflow_matlab_funcs.cpp.xz ; fi
	if [ ! -f aflow_matlab_funcs.cpp ]; then rm -rf aflow_matlab_funcs.cpp.xz*; wget http://aflowlib.duke.edu/AFLOW/AFLOW3_FREE/aflow_matlab_funcs.cpp.xz && xz -dv aflow_matlab_funcs.cpp.xz ; fi
	touch $@
aflow_gnuplot_funcs.cpp: Makefile
	rm -rf aflow_gnuplot_funcs.cpp
	if [ -f $(EXTRA_FREE)/GNUPLOT/plotbz.sh ]; then echo "// aflow_gnuplot_funcs.cpp automatic generated from GNUPLOT/*" >> aflow_gnuplot_funcs.cpp ; fi
	if [ -f $(EXTRA_FREE)/GNUPLOT/plotbz.sh ]; then echo "#include <sstream>" >> aflow_gnuplot_funcs.cpp ; fi
	if [ -f $(EXTRA_FREE)/GNUPLOT/plotbz.sh ]; then echo "// aflow_gnuplot_funcs.cpp automatic generated from GNUPLOT/plotbz.sh" >> aflow_gnuplot_funcs.cpp ; fi
	if [ -f $(EXTRA_FREE)/GNUPLOT/plotbz.sh ]; then echo "//std::string GNUPLOT_FUNCS_plotbz(std::string DIRECTORY,std::string OPTION1){" >> aflow_gnuplot_funcs.cpp ; fi
	if [ -f $(EXTRA_FREE)/GNUPLOT/plotbz.sh ]; then echo "std::string GNUPLOT_FUNCS_plotbz(void){" >> aflow_gnuplot_funcs.cpp ; fi
	if [ -f $(EXTRA_FREE)/GNUPLOT/plotbz.sh ]; then echo "   std::stringstream strstream; strstream << \"\\" >> aflow_gnuplot_funcs.cpp ; fi
	if [ -f $(EXTRA_FREE)/GNUPLOT/plotbz.sh ]; then cat $(EXTRA_FREE)/GNUPLOT/plotbz.sh | perl -p -e 's/\\/\\\\/g' | perl -p -e 's/\"/\\\"/g' | perl -p -e 's/\\G/\\\\G/g' | perl -p -e 's/\\S/\\\\S/g' | perl -p -e 's/\n/\" << std::endl;\n   strstream << \"/g' | perl -p -e 's/GNUPLOT_FUNCS_DIRECTORY/\" << DIRECTORY << \"/g' | perl -p -e 's/GNUPLOT_FUNCS_OPTION1/\" << OPTION1 << \"/g' >> aflow_gnuplot_funcs.cpp ; fi
	if [ -f $(EXTRA_FREE)/GNUPLOT/plotbz.sh ]; then echo "\" << std::endl; return strstream.str();};" >> aflow_gnuplot_funcs.cpp ; fi
	if [ ! -f aflow_gnuplot_funcs.cpp ]; then rm -rf aflow_gnuplot_funcs.cpp.xz*; wget http://materials.duke.edu/AFLOW/AFLOW3_FREE/aflow_gnuplot_funcs.cpp.xz && xz -dv aflow_gnuplot_funcs.cpp.xz ; fi
	if [ ! -f aflow_gnuplot_funcs.cpp ]; then rm -rf aflow_gnuplot_funcs.cpp.xz*; wget http://aflowlib.duke.edu/AFLOW/AFLOW3_FREE/aflow_gnuplot_funcs.cpp.xz && xz -dv aflow_gnuplot_funcs.cpp.xz ; fi
	touch $@
aurostd_xtemplates.o: aurostd_xtemplates.cpp $(AFLOW_HPP) $(AUROSTD_HPP) Makefile
	$(CPP) $(VERS) $(INCLUDE) $(CCFLAGS) $(OPTS) aurostd_xtemplates.cpp -c
#
###### HTRESOURCES #################################################
aflow_contrib_stefano_htcurriculum.o: $(AFLOWLIB_HPP) $(AFLOW_HPP) $(AUROSTD_HPP) Makefile
	$(CPP) $(VERS) $(INCLUDE) $(CCFLAGS) $(OPTS)  -c
aflow_contrib_stefano_htsecurity.o: aflow_contrib_stefano_htsecurity.cpp $(AFLOWLIB_HPP) $(AFLOW_HPP) $(AUROSTD_HPP) Makefile
	$(CPP) $(VERS) $(INCLUDE) $(CCFLAGS) $(OPTS) aflow_contrib_stefano_htsecurity.cpp -c
aflowlib_web_outreach.o: aflowlib_web_outreach.cpp $(AFLOWLIB_HPP) $(AFLOW_HPP) $(AUROSTD_HPP) Makefile
	$(CPP) $(VERS) $(INCLUDE) $(CCFLAGS) $(OPTS) aflowlib_web_outreach.cpp -c

###### SHIDONG #################################################
aflow_contrib_shidong_main.o: aflow_contrib_shidong_main.cpp aflow_contrib_shidong_main.h aflow_contrib_shidong.h aflow_contrib_shidong_cluster_expansion.h aflow_contrib_shidong_auxiliary.h 
aflow_contrib_shidong.o: aflow_contrib_shidong.cpp aflow_contrib_shidong.h aflow_contrib_shidong_auxiliary.h aflow_contrib_shidong_cluster_expansion.h 
aflow_contrib_shidong_auxiliary.o: aflow_contrib_shidong_auxiliary.cpp aflow_contrib_shidong_auxiliary.h aflow_contrib_shidong_cluster_expansion.h
aflow_contrib_shidong_cexstructure.o: aflow_contrib_shidong_cluster_expansion.cpp aflow_contrib_shidong_cluster_expansion.h
aflow_contrib_shidong_mc.o: aflow_contrib_shidong_mc.cpp aflow_contrib_shidong_mc.h aflow_contrib_shidong_statistic.h aflow_contrib_shidong_cluster_expansion.h 
aflow_contrib_shidong_statistic.o: aflow_contrib_shidong_statistic.cpp aflow_contrib_shidong_statistic.h

#####COMPARE###################################################
aflow_compare_structure_function.o: aflow_compare_structure_function.cpp Makefile $(AFLOW_HPP) $(AUROSTD_HPP)
	${CPP} $(VERS) -D_AFLOW_FILE_NAME_=\""$(@:.o=.cpp)"\" ${INCLUDE} ${CFLAGS} -std=gnu++0x aflow_compare_structure_function.cpp -c
aflow_compare_structure.o: aflow_compare_structure.cpp Makefile $(AFLOW_HPP) $(AUROSTD_HPP)
	${CPP} $(VERS) -D_AFLOW_FILE_NAME_=\""$(@:.o=.cpp)"\" ${INCLUDE} ${CFLAGS} -std=gnu++0x aflow_compare_structure.cpp -c

#[OBSOLETE] [JUNKAI]###### JUNKAI #################################################
#[OBSOLETE] [JUNKAI] aflow_contrib_junkai_cproto.o:aflow_contrib_junkai_cproto.cpp aflow_contrib_junkai_basic.h
#[OBSOLETE] [JUNKAI] aflow_contrib_junkai_primitivetrans.o:aflow_contrib_junkai_primitivetrans.cpp aflow_contrib_junkai_basic.h
#[OBSOLETE] [JUNKAI] aflow_contrib_junkai_basic.o:aflow_contrib_junkai_basic.cpp aflow_contrib_junkai_basic.h
#[OBSOLETE] [JUNKAI] aflow_contrib_junkai_protocheck.o:aflow_contrib_junkai_protocheck.cpp aflow_contrib_junkai_basic.h
#[OBSOLETE] [JUNKAI] aflow_contrib_junkai_magnet.o:aflow_contrib_junkai_magnet.cpp aflow_contrib_junkai_basic.h
#[OBSOLETE] [JUNKAI] aflow_contrib_junkai_phasediag.o:aflow_contrib_junkai_phasediag.cpp aflow_contrib_junkai_basic.h
###### ACONVASP #################################################
aflow_aconvasp_main.o: aflow_aconvasp_main.cpp $(AFLOW_HPP) $(AUROSTD_HPP) Makefile
	$(CPP) $(VERS) -D_AFLOW_FILE_NAME_=\""$(@:.o=.cpp)"\" $(INCLUDE) $(CCFLAGS) $(OPTS) aflow_aconvasp_main.cpp -c
aflow_apennsy.o: aflow_apennsy.cpp $(AFLOW_HPP) $(AUROSTD_HPP) aflow_apennsy.h Makefile
	$(CPP) $(VERS) -D_AFLOW_FILE_NAME_=\""$(@:.o=.cpp)"\" $(INCLUDE) $(CCFLAGS) $(OPTS) aflow_apennsy.cpp -c
aflow_apennsy_main.o: aflow_apennsy_main.cpp $(AFLOW_HPP) $(AUROSTD_HPP) aflow_apennsy.h Makefile
	$(CPP) $(VERS) -D_AFLOW_FILE_NAME_=\""$(@:.o=.cpp)"\" $(INCLUDE) $(CCFLAGS) $(OPTS) aflow_apennsy_main.cpp -c
aflow_wyckoff.o: aflow_wyckoff.cpp $(AFLOW_HPP) $(AUROSTD_HPP)
	$(CPP) $(VERS) -D_AFLOW_FILE_NAME_=\""$(@:.o=.cpp)"\" -D_WICKOFF_PRE_ aflow_wyckoff.cpp -c
####### APL STUFF ####################################################
#DX and CO - START
APL/aflow_apl_doscalc.o: APL/aflow_apl_doscalc.cpp $(AFLOW_HPP) $(AUROSTD_HPP) Makefile
#	${CPP} $(VERS) -D_AFLOW_FILE_NAME_=\""$(@:.o=.cpp)"\" $(INCLUDE) $(CCFLAGS) ${LIBS} -o $@ $<
	${CPP} $(VERS) -D_AFLOW_FILE_NAME_=\""$(@:.o=.cpp)"\" $(INCLUDE) $(CCFLAGS_MT) -std=gnu++0x APL/aflow_apl_doscalc.cpp -c
	touch $@
APL/aflow_apl_pdisc.o: APL/aflow_apl_pdisc.cpp $(AFLOW_HPP) $(AUROSTD_HPP) Makefile
#	${CPP} $(VERS) -D_AFLOW_FILE_NAME_=\""$(@:.o=.cpp)"\" $(INCLUDE) $(CCFLAGS) ${LIBS} -o $@ $<
	${CPP} $(VERS) -D_AFLOW_FILE_NAME_=\""$(@:.o=.cpp)"\" $(INCLUDE) $(CCFLAGS_MT) -std=gnu++0x APL/aflow_apl_pdisc.cpp -c
	touch $@
APL/aflow_aapl_tcond.o: APL/aflow_aapl_tcond.cpp $(AFLOW_HPP) $(AUROSTD_HPP) Makefile
#	${CPP} $(VERS) $(INCLUDE) $(CCFLAGS) ${LIBS} -o $@ $<
#	${CPP} $(VERS) $(INCLUDE) $(CCFLAGS_MT) -std=gnu++0x APL/aflow_aapl_tcond.cpp -c
# ME191212
# Using -O3 and allowing inlining can significantly decrease runtime of the code.
# It also decreases the file size of the binary by 120 kb.
	${CPP} $(VERS) -D_AFLOW_FILE_NAME_=\""$(@:.o=.cpp)"\" $(INCLUDE) -Wall -W -O3 -std=gnu++0x APL/aflow_aapl_tcond.cpp -c
	touch $@
APL/aflow_qha_dm_pdos_save.o: APL/aflow_qha_dm_pdos_save.cpp $(AFLOW_HPP) $(AUROSTD_HPP) Makefile
#	${CPP} $(VERS) -D_AFLOW_FILE_NAME_=\""$(@:.o=.cpp)"\" $(INCLUDE) $(CCFLAGS) ${LIBS} -o $@ $<
	${CPP} $(VERS) -D_AFLOW_FILE_NAME_=\""$(@:.o=.cpp)"\" $(INCLUDE) $(CCFLAGS_MT) -std=gnu++0x APL/aflow_qha_dm_pdos_save.cpp -c
	touch $@
APL/aflow_apl_group_velocity.o: APL/aflow_apl_group_velocity.cpp $(AFLOW_HPP) $(AUROSTD_HPP) Makefile
#	${CPP} $(VERS) -D_AFLOW_FILE_NAME_=\""$(@:.o=.cpp)"\" $(INCLUDE) $(CCFLAGS) ${LIBS} -o $@ $<
	${CPP} $(VERS) -D_AFLOW_FILE_NAME_=\""$(@:.o=.cpp)"\" $(INCLUDE) $(CCFLAGS_MT) -std=gnu++0x APL/aflow_apl_group_velocity.cpp -c
	touch $@
APL/aflow_apl_atomic_disp.o: APL/aflow_apl_atomic_disp.cpp $(AFLOW_HPP) $(AUROSTD_HPP) Makefile
#	${CPP} $(VERS) -D_AFLOW_FILE_NAME_=\""$(@:.o=.cpp)"\" $(INCLUDE) $(CCFLAGS) ${LIBS} -o $@ $<
	${CPP} $(VERS) -D_AFLOW_FILE_NAME_=\""$(@:.o=.cpp)"\" $(INCLUDE) $(CCFLAGS_MT) -std=gnu++0x APL/aflow_apl_atomic_disp.cpp -c
	touch $@
APL/aflow_qha_gruneisen.o: APL/aflow_qha_gruneisen.cpp $(AFLOW_HPP) $(AUROSTD_HPP) Makefile
#	${CPP} $(VERS) -D_AFLOW_FILE_NAME_=\""$(@:.o=.cpp)"\" $(INCLUDE) $(CCFLAGS) ${LIBS} -o $@ $<
	${CPP} $(VERS) -D_AFLOW_FILE_NAME_=\""$(@:.o=.cpp)"\" $(INCLUDE) $(CCFLAGS_MT) -std=gnu++0x APL/aflow_qha_gruneisen.cpp -c
	touch $@
APL/aflow_scqha_gruneisen.o: APL/aflow_scqha_gruneisen.cpp $(AFLOW_HPP) $(AUROSTD_HPP) Makefile
#	${CPP} $(VERS) -D_AFLOW_FILE_NAME_=\""$(@:.o=.cpp)"\" $(INCLUDE) $(CCFLAGS) ${LIBS} -o $@ $<
	${CPP} $(VERS) -D_AFLOW_FILE_NAME_=\""$(@:.o=.cpp)"\" $(INCLUDE) $(CCFLAGS_MT) -std=gnu++0x APL/aflow_scqha_gruneisen.cpp -c
	touch $@
APL/aflow_scqha_eos.o: APL/aflow_scqha_eos.cpp $(AFLOW_HPP) $(AUROSTD_HPP) Makefile
#	${CPP} $(VERS) -D_AFLOW_FILE_NAME_=\""$(@:.o=.cpp)"\" $(INCLUDE) $(CCFLAGS) ${LIBS} -o $@ $<
	${CPP} $(VERS) -D_AFLOW_FILE_NAME_=\""$(@:.o=.cpp)"\" $(INCLUDE) $(CCFLAGS_MT) -std=gnu++0x APL/aflow_scqha_eos.cpp -c
	touch $@
APL/aflow_qha3phonons_eos.o: APL/aflow_qha3phonons_eos.cpp $(AFLOW_HPP) $(AUROSTD_HPP) Makefile
#	${CPP} $(VERS) -D_AFLOW_FILE_NAME_=\""$(@:.o=.cpp)"\" $(INCLUDE) $(CCFLAGS) ${LIBS} -o $@ $<
	${CPP} $(VERS) -D_AFLOW_FILE_NAME_=\""$(@:.o=.cpp)"\" $(INCLUDE) $(CCFLAGS_MT) -std=gnu++0x APL/aflow_qha3phonons_eos.cpp -c
	touch $@
APL/aflow_scqha_T_freqs.o: APL/aflow_scqha_T_freqs.cpp $(AFLOW_HPP) $(AUROSTD_HPP) Makefile
#	${CPP} $(VERS) -D_AFLOW_FILE_NAME_=\""$(@:.o=.cpp)"\" $(INCLUDE) $(CCFLAGS) ${LIBS} -o $@ $<
	${CPP} $(VERS) -D_AFLOW_FILE_NAME_=\""$(@:.o=.cpp)"\" $(INCLUDE) $(CCFLAGS_MT) -std=gnu++0x APL/aflow_scqha_T_freqs.cpp -c
	touch $@
#DX - CO - END
#APL/aflow_apl_gsa.o: APL/aflow_apl_gsa.cpp $(AFLOW_HPP) $(AUROSTD_HPP) Makefile
##	${CPP} $(VERS) -D_AFLOW_FILE_NAME_=\""$(@:.o=.cpp)"\" $(INCLUDE) $(CCFLAGS) ${LIBS} -o $@ $<
#	${CPP} $(VERS) -D_AFLOW_FILE_NAME_=\""$(@:.o=.cpp)"\" $(INCLUDE) $(CCFLAGS_GSA) APL/aflow_apl_gsa.cpp -c
#	touch $@

################################################################################################
# ME - Database
aflowlib_database.o: aflowlib_database.cpp $(AFLOW_HPP) $(AUROSTD_HPP) Makefile
	${CPP} $(VERS) -D_AFLOW_FILE_NAME_=\""$(@:.o=.cpp)"\" $(INCLUDE) $(CCFLAGS_MT) -std=gnu++0x aflowlib_database.cpp -c
	touch $@
################################################################################################
install: all
	cp -f aflow $(BIN)/aflow.$(VERSNUMBER)
	cp -f aflow_data $(BIN)/
	cp -f $(BIN)/aflow.$(VERSNUMBER) $(BIN)/aflow
	ls -las $(BIN)/aflow*
	$(MAKE) check
install_auro: install_user
	./aflow --version | grep AFLOW >> $(BIN)/etc_aflow_status.txt
	chmod 644 $(BIN)/etc_aflow_status.txt
	./aflow --calculated | grep Calcs >> $(BIN)/etc_aflowlib_status.txt
	chmod 644 $(BIN)/etc_aflowlib_status.txt
	./aflow --apool > $(BIN)/etc_aflowlib_apool.txt
	chmod 644 $(BIN)/etc_aflowlib_apool.txt
install_root: all
	cp -f aflow /usr/local/bin/aflow.$(VERSNUMBER)
	cp -f aflow_data /usr/local/bin/aflow_data
	cp -f /usr/local/bin/aflow.$(VERSNUMBER) /usr/local/bin/aflow
	ls -las /usr/local/bin/aflow*
	$(MAKE) check
send_version_updates_email:
	#CO190131 - START
	rm -f version_updates_email.txt
	$(MAKE) version_updates_email.txt
	[ -s version_updates_email.txt ]
	cat version_updates_email.txt | mail -r aflow@materials.duke.edu -s "AFLOW Code Update: v$(VERSNUMBER)" aflow+int+737+2740356048620877160@groups.io
	rm -f version_updates_email.txt
	#CO190131 - STOP
niet:	
	dropbox stop
	$(MAKE) clean
	$(MAKE) icsdclean
	$(MAKE) extra_clean
	if [ -f $(EXTRA_FREE)/GUS/Makefile ]; then $(MAKE) -C $(EXTRA_FREE)/GUS realclean; fi
	echo "" > $(ICSD_LIB)/README_LIBRARY_ICSD1.TXT
	echo "" > $(ICSD_LIB)/README_LIBRARY_ICSD2.TXT
	echo "" > $(ICSD_LIB)/README_LIBRARY_ICSD3.TXT
	echo "" > $(ICSD_LIB)/README_LIBRARY_ICSD4.TXT
	echo "" > $(ICSD_LIB)/README_LIBRARY_ICSD5.TXT
	echo "" > $(ICSD_LIB)/README_LIBRARY_ICSD6.TXT
	echo "" > $(ICSD_LIB)/README_LIBRARY_ICSD7.TXT
	echo "" > $(ICSD_LIB)/README_LIBRARY_ICSD8.TXT
	$(MAKE) web
	$(MAKE) backup
	$(MAKE) icsdclean
	$(MAKE) -j 32
	rm -fv aflow_data_calculated.cpp* && $(MAKE) aflow_data_calculated.cpp && cp -f aflow_data_calculated.cpp /www/AFLOW/AFLOW3_FREE/ && xz -9fv /www/AFLOW/AFLOW3_FREE/aflow_data_calculated.cpp
	rm -fv aflow_data_stokes.cpp* && $(MAKE) aflow_data_stokes.cpp && cp -f aflow_data_stokes.cpp /www/AFLOW/AFLOW3_FREE/ && xz -9fv /www/AFLOW/AFLOW3_FREE/aflow_data_stokes.cpp
	rm -fv aflow_data_nist.cpp* && $(MAKE) aflow_data_nist.cpp && cp -f aflow_data_nist.cpp /www/AFLOW/AFLOW3_FREE/ && xz -9fv /www/AFLOW/AFLOW3_FREE/aflow_data_nist.cpp
	rm -fv aflow_matlab_funcs.cpp* && $(MAKE) aflow_matlab_funcs.cpp && cp -f aflow_matlab_funcs.cpp /www/AFLOW/AFLOW3_FREE/ && xz -9fv /www/AFLOW/AFLOW3_FREE/aflow_matlab_funcs.cpp
	rm -fv aflow_gnuplot_funcs.cpp* && $(MAKE) aflow_gnuplot_funcs.cpp && cp -f aflow_gnuplot_funcs.cpp /www/AFLOW/AFLOW3_FREE/ && xz -9fv /www/AFLOW/AFLOW3_FREE/aflow_gnuplot_funcs.cpp
	dropbox start
backup: realclean clean icsdclean 
	if [ -f $(EXTRA_FREE)/GUS/Makefile ]; then $(MAKE) -C $(EXTRA_FREE)/GUS realclean ; fi
	mkdir -p aflow.$(VERSNUMBER)
#	mkdir -p aflow.$(VERSNUMBER)/SOURCES
	cp -drvf a*cpp a*.h *.js *.json *.py *.txt README* Makefile APL ANRL* AUROSTD SQLITE aflow.$(VERSNUMBER)
# no EXTRA in SRC	if [ -d $(EXTRA_FREE) ]; then cp -drvf $(EXTRA_FREE) aflow.$(VERSNUMBER) ; fi
	if [ -d SOURCE ]; then cp -drvf SOURCE aflow.$(VERSNUMBER) ; fi
	tar Jcfvp aflow.$(VERSNUMBER).tar.xz aflow.$(VERSNUMBER)
	rm -rfv $(BACKUP)/aflow.$(VERSNUMBER) $(BACKUP)/aflow.$(VERSNUMBER).tar.xz
	if [ -d /www/AFLOW ]; then cp -f aflow.$(VERSNUMBER).tar.xz /www/AFLOW ; fi
	mv aflow.$(VERSNUMBER).tar.xz $(BACKUP)
	rm -rfv aflow.$(VERSNUMBER)
web:	realclean
	rm -rvf aflow3.tar.xz aflow_test.tar.xz aflow3 ~/aflow3.tar.xz ~/aflow_test.tar.xz ~/aflow3
	tar Jcfvp ~/aflow3.tar.xz Makefile *cpp *.h *.js *.json *.py *.txt READ* APL ANRL* AUROSTD SQLITE
# no EXTRA IN SRC	if [ -d $(EXTRA_FREE) ]; then tar Jcfvp ~/aflow3.tar.xz Makefile *cpp *.h *.js *.json *.py *.txt READ* APL ANRL* AUROSTD SQLITE $(EXTRA_FREE) ; fi
# no other SOURCES in SRC	if [ -d SOURCES ]; then tar Jcfvp ~/aflow3.tar.xz Makefile *cpp *.h *.js *.json *.py *.txt READ* APL ANRL* AUROSTD SQLITE $(EXTRA_FREE) SOURCES ; fi
	if [ -d /www/AFLOW ]; then cp README_AFLOW.TXT /www/AFLOW ; fi
	if [ -d /www/AFLOW ]; then cp README_AFLOW_AEL.TXT /www/AFLOW ; fi
	if [ -d /www/AFLOW ]; then cp README_AFLOW_AGL.TXT /www/AFLOW ; fi
	if [ -d /www/AFLOW ]; then cp README_AFLOW_ANRL.TXT /www/AFLOW ; fi
	if [ -d /www/AFLOW ]; then cp README_AFLOW_APENNSY.TXT /www/AFLOW ; fi
	if [ -d /www/AFLOW ]; then cp README_AFLOW_APL.TXT /www/AFLOW ; fi
	if [ -d /www/AFLOW ]; then cp README_AFLOW_QHA_SCQHA_QHA3P.TXT /www/AFLOW ; fi
	if [ -d /www/AFLOW ]; then cp README_AFLOW_ACONVASP.TXT /www/AFLOW ; fi
	if [ -d /www/AFLOW ]; then cp README_AFLOW_COMPARE.TXT /www/AFLOW ; fi
	if [ -d /www/AFLOW ]; then cp README_AFLOW_GFA.TXT /www/AFLOW ; fi
	if [ -d /www/AFLOW ]; then cp README_AFLOW_FROZSL.TXT /www/AFLOW ; fi
	if [ -d /www/AFLOW ]; then cp README_AFLOW_LICENSE_GPL3.TXT /www/AFLOW ; fi
	if [ -d /www/AFLOW ]; then cp README_AFLOW_POCC.TXT /www/AFLOW ; fi
	if [ -d /www/AFLOW ]; then cp README_AFLOW_SCRIPTING.TXT /www/AFLOW ; fi
	if [ -d /www/AFLOW ]; then cp README_AFLOW_SYM.TXT /www/AFLOW ; fi
	if [ -d /www/AFLOW ]; then cp README_AFLOW_CCE.TXT /www/AFLOW ; fi
	if [ -d /www/AFLOW ]; then cp README_AFLOW_CHULL.TXT /www/AFLOW ; fi
	if [ -d /www/AFLOW ]; then cp README_AFLOW_EXCEPTIONS.TXT /www/AFLOW ; fi
	if [ -d /www/AFLOW ]; then cp README_AFLOW_VERSIONS_HISTORY.TXT /www/AFLOW ; fi
	if [ -d /www/AFLOW ]; then cp README_AFLOW_XAFLOW.TXT /www/AFLOW ; fi
	if [ -d /www/AFLOW ]; then cp README_AFLOW_AFLOWRC.TXT /www/AFLOW ; fi
	if [ -d /www/AFLOW ]; then cp README_CONTRIBS.TXT /www/AFLOW ; fi
	if [ -d /www/AFLOW ]; then cp README_PROTO.TXT /www/AFLOW ; fi
	if [ -f ../AFLOW3_NONFREE/EXTRA/FROZSL/Makefile ]; then $(MAKE) -C ../AFLOW3_NONFREE/EXTRA/FROZSL; fi
	if [ -f ../AFLOW3_NONFREE/EXTRA/FROZSL/frozsl ]; then cp ../AFLOW3_NONFREE/EXTRA/FROZSL/frozsl /www/AFLOW ; fi
	if [ -f ../AFLOW3_NONFREE/EXTRA/FROZSL/frozsl_init ]; then cp ../AFLOW3_NONFREE/EXTRA/FROZSL/frozsl_init /www/AFLOW ; fi
	if [ -f ../AFLOW3_NONFREE/EXTRA/FINDSYM/Makefile ]; then $(MAKE) -C ../AFLOW3_NONFREE/EXTRA/FINDSYM; fi
	if [ -f ../AFLOW3_NONFREE/EXTRA/FINDSYM/findsym ]; then cp ../AFLOW3_NONFREE/EXTRA/FINDSYM/findsym /www/AFLOW ; fi
	if [ -d /www/auro ]; then mv -f  ~/aflow3.tar.xz /www/auro ; fi
#CO190218 - START
version_updates_email.txt: README_AFLOW_VERSIONS_HISTORY.TXT
	rm -f $(@:.txt=_tmp.txt)
	@file_content=""; \
	found_content=false; \
	while IFS= read -r line; do \
		if [ "$$found_content" = true ]; then \
			if [ -n "$$(echo $$line | grep "Location" )" ] && [ -z "$$(echo $$line | grep "$(VERSNUMBER)" )" ]; then \
				found_content=false; \
				break; \
			fi; \
			file_content="$${file_content}\n$${line}"; \
		elif [ -n "$$( echo "$$line" | grep "$(VERSNUMBER)" )" ]; then \
			found_content=true; \
			file_content="$$line"; \
		fi; \
	done < README_AFLOW_VERSIONS_HISTORY.TXT; \
	line_count=$$(echo $$file_content | wc -l); \
	IFS=; \
	file_content=$$(echo $$file_content | head -n $$(( $$line_count - 1 ))); \
	if [ -z "$$file_content" ]; then echo "ERROR - No relevant version content found. Exiting."; exit 1; fi; \
	echo $$file_content >> $(@:.txt=_tmp.txt);
	rm -f $@;
	echo "Dear AFLOW user," >> $@
	echo "" >> $@
	echo "A new version of the AFLOW C++ code is now available (v$(VERSNUMBER))." >> $@
	echo "Update details:" >> $@
	echo "" >> $@
	cat $(@:.txt=_tmp.txt) >> $@; rm -f $(@:.txt=_tmp.txt)
	echo "" >> $@
	echo "Thanks," >> $@
	echo "AFLOW Dev" >> $@
#CO190218 - STOP
wget:	realclean
	rm -rf aflow3.tar.xz* aflow_test.tar.xz*
	if [ ! -f aflow3.tar.xz ]; then wget http://materials.duke.edu/auro/aflow3.tar.xz; fi
	if [ ! -f aflow3.tar.xz ]; then wget http://aflowlib.duke.edu/AFLOW/AFLOW3_FREE/aflow3.tar.xz; fi
	tar xfvp aflow3.tar.xz
	rm -rf aflow3.tar.xz 
distroget: wget
	rm -rf TESTS PLATON* FINDSYM* FROZSL*
	cat Makefile | sed "s/Makefile /Makefile /g" | sed "s/\*\.a//g" > M
	mv M Makefile
patch_makefile1: Makefile
	cat Makefile | sed "s/ \-Wno\-unused\-but\-set\-variable//g" > M	
	mv M Makefile
patch_makefile2: Makefile
	cat Makefile | sed "s/\-O1//g" | sed "s/\-O2//g" | sed "s/\-O3//g" > M	
	mv M Makefile
check:
	$(MAKE) check_proto
check_full:
<<<<<<< HEAD
	#[WAITING FOR ICSD LIB2RAW REDO]$(MAKE) check_Egap
	$(MAKE) check_gcd
	$(MAKE) check_smith
	$(MAKE) check_proto
	$(MAKE) check_slab
	$(MAKE) check_chull
	$(MAKE) check_pocc
	$(MAKE) check_aflowSG
	$(MAKE) check_AFLOWSYM
	$(MAKE) check_aflow_xtal_match
check_proto:
=======
	$(MAKE) gcd_check
	$(MAKE) smith_check
	$(MAKE) proto_check
	$(MAKE) slab_check
	$(MAKE) chull_check
	$(MAKE) pocc_check
	$(MAKE) aflowSG_check
	$(MAKE) aflowSYM_check
	$(MAKE) aflow_xtal_match_check
	$(MAKE) aflow_gcc_compatibility_check
proto_check:
>>>>>>> 4115dee1
	@echo "Performing 'aflow --proto' test"
	@if [ -z `which md5sum` ]; then echo "Cannot find binary md5sum - check skipped."; else \
		PROTO4SUM=$$(./aflow --proto=4:Bi:Tc | ./aflow --sprim | md5sum | cut -d ' ' -f1) && \
		[ "$${PROTO4SUM#*ffb9c5681045fb80f391e9a931f21d1}" != "$$PROTO4SUM" ] && \
		echo "'aflow --proto' check pass!" && exit 0 || \
		echo "'aflow --proto' test failed. Check compilation of aflow and aflow_data." && exit 1; \
	fi
#ME190313 - only execute check if md5sum is present
#	-if [ -z `which md5sum` ]; then echo "Cannot find binary md5sum - check skipped."; else ./aflow --proto=4:Bi:Tc | ./aflow --sprim | md5sum; echo "#ffb9c5681045fb80f391e9a931f21d1"; fi
#	./aflow --proto=4:Bi:Tc | ./aflow --sprim | md5sum
#	#ffb9c5681045fb80f391e9a931f21d1
#	./aflow --checki | grep FAIL
check_Egap:
	./aflow --Egap_test
check_gcd:
	./aflow --gcd_test
check_smith:
	./aflow --smith_test
check_slab:
	./aflow --slab_test
check_chull:
	@echo "Running CHULL test 1 - stability criterion of Mn2PdPt" && ANSWER=32 && SC=$$(./aflow --chull --alloy=MnPdPt --sc=aflow:fb9eaa58604ce774 --screen_only --o=t | cut -d' ' -f2) && \
		if [ -n "$${SC##$$ANSWER*}" ]; then echo "CHULL did not return a stability criterion of ~$$ANSWER meV/atom for Mn2PdPt './aflow --chull --alloy=MnPdPt --sc=aflow:fb9eaa58604ce774 --screen_only --o=t', found $$SC instead" && exit 1; fi
	@echo "CHULL tests passed"
check_pocc:
	@echo "Running POCC test 1 - unique structures count of C5HfMoNbTaTi" && ANSWER=49 && COUNT=$$(./aflow --proto=AB_cF8_225_a_b.AB:C:Hf:Mo:Nb:Ta:Ti --pocc_params=S0-1xA_S1-0.2xB-0.2xC-0.2xD-0.2xE-0.2xF | ./aflow --pocc_count_unique | grep 'Structure bin' | tail -1 | awk -F 'bin ' '{print $$2}' | cut -d ':' -f1) && \
		if [ "$$COUNT" -ne "$$ANSWER" ]; then echo "POCC did not return $$ANSWER unique structures for './aflow --proto=AB_cF8_225_a_b.AB:C:Cr:Mo:Ti:W:Zr --pocc_params=S0-1xA_S1-0.2xB-0.2xC-0.2xD-0.2xE-0.2xF | ./aflow --pocc_count_unique', found $$COUNT instead" && exit 1; fi
	@echo "Running POCC test 2 - unique structures count of C5HfMoNbTaV" && ANSWER=49 && COUNT=$$(./aflow --proto=AB_cF8_225_a_b.AB:C:Hf:Mo:Nb:Ta:V --pocc_params=S0-1xA_S1-0.2xB-0.2xC-0.2xD-0.2xE-0.2xF | ./aflow --pocc_count_unique | grep 'Structure bin' | tail -1 | awk -F 'bin ' '{print $$2}' | cut -d ':' -f1) && \
		if [ "$$COUNT" -ne "$$ANSWER" ]; then echo "POCC did not return $$ANSWER unique structures for './aflow --proto=AB_cF8_225_a_b.AB:C:Cr:Mo:Ti:W:Zr --pocc_params=S0-1xA_S1-0.2xB-0.2xC-0.2xD-0.2xE-0.2xF | ./aflow --pocc_count_unique', found $$COUNT instead" && exit 1; fi
	@echo "Running POCC test 3 - unique structures count of C5HfMoNbTaW" && ANSWER=49 && COUNT=$$(./aflow --proto=AB_cF8_225_a_b.AB:C:Hf:Mo:Nb:Ta:W --pocc_params=S0-1xA_S1-0.2xB-0.2xC-0.2xD-0.2xE-0.2xF | ./aflow --pocc_count_unique | grep 'Structure bin' | tail -1 | awk -F 'bin ' '{print $$2}' | cut -d ':' -f1) && \
		if [ "$$COUNT" -ne "$$ANSWER" ]; then echo "POCC did not return $$ANSWER unique structures for './aflow --proto=AB_cF8_225_a_b.AB:C:Cr:Mo:Ti:W:Zr --pocc_params=S0-1xA_S1-0.2xB-0.2xC-0.2xD-0.2xE-0.2xF | ./aflow --pocc_count_unique', found $$COUNT instead" && exit 1; fi
	@echo "Running POCC test 4 - unique structures count of C5HfMoNbTaZr" && ANSWER=49 && COUNT=$$(./aflow --proto=AB_cF8_225_a_b.AB:C:Hf:Mo:Nb:Ta:Zr --pocc_params=S0-1xA_S1-0.2xB-0.2xC-0.2xD-0.2xE-0.2xF | ./aflow --pocc_count_unique | grep 'Structure bin' | tail -1 | awk -F 'bin ' '{print $$2}' | cut -d ':' -f1) && \
		if [ "$$COUNT" -ne "$$ANSWER" ]; then echo "POCC did not return $$ANSWER unique structures for './aflow --proto=AB_cF8_225_a_b.AB:C:Cr:Mo:Ti:W:Zr --pocc_params=S0-1xA_S1-0.2xB-0.2xC-0.2xD-0.2xE-0.2xF | ./aflow --pocc_count_unique', found $$COUNT instead" && exit 1; fi
	@echo "Running POCC test 5 - unique structures count of C5HfMoNbTiV" && ANSWER=49 && COUNT=$$(./aflow --proto=AB_cF8_225_a_b.AB:C:Hf:Mo:Nb:Ti:V --pocc_params=S0-1xA_S1-0.2xB-0.2xC-0.2xD-0.2xE-0.2xF | ./aflow --pocc_count_unique | grep 'Structure bin' | tail -1 | awk -F 'bin ' '{print $$2}' | cut -d ':' -f1) && \
		if [ "$$COUNT" -ne "$$ANSWER" ]; then echo "POCC did not return $$ANSWER unique structures for './aflow --proto=AB_cF8_225_a_b.AB:C:Cr:Mo:Ti:W:Zr --pocc_params=S0-1xA_S1-0.2xB-0.2xC-0.2xD-0.2xE-0.2xF | ./aflow --pocc_count_unique', found $$COUNT instead" && exit 1; fi
	@echo "Running POCC test 6 - unique structures count of C5HfMoNbTiW" && ANSWER=49 && COUNT=$$(./aflow --proto=AB_cF8_225_a_b.AB:C:Hf:Mo:Nb:Ti:W --pocc_params=S0-1xA_S1-0.2xB-0.2xC-0.2xD-0.2xE-0.2xF | ./aflow --pocc_count_unique | grep 'Structure bin' | tail -1 | awk -F 'bin ' '{print $$2}' | cut -d ':' -f1) && \
		if [ "$$COUNT" -ne "$$ANSWER" ]; then echo "POCC did not return $$ANSWER unique structures for './aflow --proto=AB_cF8_225_a_b.AB:C:Cr:Mo:Ti:W:Zr --pocc_params=S0-1xA_S1-0.2xB-0.2xC-0.2xD-0.2xE-0.2xF | ./aflow --pocc_count_unique', found $$COUNT instead" && exit 1; fi
	@echo "Running POCC test 7 - unique structures count of C5HfMoNbTiZr" && ANSWER=49 && COUNT=$$(./aflow --proto=AB_cF8_225_a_b.AB:C:Hf:Mo:Nb:Ti:Zr --pocc_params=S0-1xA_S1-0.2xB-0.2xC-0.2xD-0.2xE-0.2xF | ./aflow --pocc_count_unique | grep 'Structure bin' | tail -1 | awk -F 'bin ' '{print $$2}' | cut -d ':' -f1) && \
		if [ "$$COUNT" -ne "$$ANSWER" ]; then echo "POCC did not return $$ANSWER unique structures for './aflow --proto=AB_cF8_225_a_b.AB:C:Cr:Mo:Ti:W:Zr --pocc_params=S0-1xA_S1-0.2xB-0.2xC-0.2xD-0.2xE-0.2xF | ./aflow --pocc_count_unique', found $$COUNT instead" && exit 1; fi
	@echo "Running POCC test 8 - unique structures count of C5HfMoNbVW" && ANSWER=49 && COUNT=$$(./aflow --proto=AB_cF8_225_a_b.AB:C:Hf:Mo:Nb:V:W --pocc_params=S0-1xA_S1-0.2xB-0.2xC-0.2xD-0.2xE-0.2xF | ./aflow --pocc_count_unique | grep 'Structure bin' | tail -1 | awk -F 'bin ' '{print $$2}' | cut -d ':' -f1) && \
		if [ "$$COUNT" -ne "$$ANSWER" ]; then echo "POCC did not return $$ANSWER unique structures for './aflow --proto=AB_cF8_225_a_b.AB:C:Cr:Mo:Ti:W:Zr --pocc_params=S0-1xA_S1-0.2xB-0.2xC-0.2xD-0.2xE-0.2xF | ./aflow --pocc_count_unique', found $$COUNT instead" && exit 1; fi
	@echo "Running POCC test 9 - unique structures count of C5HfMoNbVZr" && ANSWER=49 && COUNT=$$(./aflow --proto=AB_cF8_225_a_b.AB:C:Hf:Mo:Nb:V:Zr --pocc_params=S0-1xA_S1-0.2xB-0.2xC-0.2xD-0.2xE-0.2xF | ./aflow --pocc_count_unique | grep 'Structure bin' | tail -1 | awk -F 'bin ' '{print $$2}' | cut -d ':' -f1) && \
		if [ "$$COUNT" -ne "$$ANSWER" ]; then echo "POCC did not return $$ANSWER unique structures for './aflow --proto=AB_cF8_225_a_b.AB:C:Cr:Mo:Ti:W:Zr --pocc_params=S0-1xA_S1-0.2xB-0.2xC-0.2xD-0.2xE-0.2xF | ./aflow --pocc_count_unique', found $$COUNT instead" && exit 1; fi
	@echo "Running POCC test 10 - unique structures count of C5HfMoNbWZr" && ANSWER=49 && COUNT=$$(./aflow --proto=AB_cF8_225_a_b.AB:C:Hf:Mo:Nb:W:Zr --pocc_params=S0-1xA_S1-0.2xB-0.2xC-0.2xD-0.2xE-0.2xF | ./aflow --pocc_count_unique | grep 'Structure bin' | tail -1 | awk -F 'bin ' '{print $$2}' | cut -d ':' -f1) && \
		if [ "$$COUNT" -ne "$$ANSWER" ]; then echo "POCC did not return $$ANSWER unique structures for './aflow --proto=AB_cF8_225_a_b.AB:C:Cr:Mo:Ti:W:Zr --pocc_params=S0-1xA_S1-0.2xB-0.2xC-0.2xD-0.2xE-0.2xF | ./aflow --pocc_count_unique', found $$COUNT instead" && exit 1; fi
	@echo "Running POCC test 11 - unique structures count of C5HfMoTaTiV" && ANSWER=49 && COUNT=$$(./aflow --proto=AB_cF8_225_a_b.AB:C:Hf:Mo:Ta:Ti:V --pocc_params=S0-1xA_S1-0.2xB-0.2xC-0.2xD-0.2xE-0.2xF | ./aflow --pocc_count_unique | grep 'Structure bin' | tail -1 | awk -F 'bin ' '{print $$2}' | cut -d ':' -f1) && \
		if [ "$$COUNT" -ne "$$ANSWER" ]; then echo "POCC did not return $$ANSWER unique structures for './aflow --proto=AB_cF8_225_a_b.AB:C:Cr:Mo:Ti:W:Zr --pocc_params=S0-1xA_S1-0.2xB-0.2xC-0.2xD-0.2xE-0.2xF | ./aflow --pocc_count_unique', found $$COUNT instead" && exit 1; fi
	@echo "Running POCC test 12 - unique structures count of C5HfMoTaTiW" && ANSWER=49 && COUNT=$$(./aflow --proto=AB_cF8_225_a_b.AB:C:Hf:Mo:Ta:Ti:W --pocc_params=S0-1xA_S1-0.2xB-0.2xC-0.2xD-0.2xE-0.2xF | ./aflow --pocc_count_unique | grep 'Structure bin' | tail -1 | awk -F 'bin ' '{print $$2}' | cut -d ':' -f1) && \
		if [ "$$COUNT" -ne "$$ANSWER" ]; then echo "POCC did not return $$ANSWER unique structures for './aflow --proto=AB_cF8_225_a_b.AB:C:Cr:Mo:Ti:W:Zr --pocc_params=S0-1xA_S1-0.2xB-0.2xC-0.2xD-0.2xE-0.2xF | ./aflow --pocc_count_unique', found $$COUNT instead" && exit 1; fi
	@echo "Running POCC test 13 - unique structures count of C5HfMoTaTiZr" && ANSWER=49 && COUNT=$$(./aflow --proto=AB_cF8_225_a_b.AB:C:Hf:Mo:Ta:Ti:Zr --pocc_params=S0-1xA_S1-0.2xB-0.2xC-0.2xD-0.2xE-0.2xF | ./aflow --pocc_count_unique | grep 'Structure bin' | tail -1 | awk -F 'bin ' '{print $$2}' | cut -d ':' -f1) && \
		if [ "$$COUNT" -ne "$$ANSWER" ]; then echo "POCC did not return $$ANSWER unique structures for './aflow --proto=AB_cF8_225_a_b.AB:C:Cr:Mo:Ti:W:Zr --pocc_params=S0-1xA_S1-0.2xB-0.2xC-0.2xD-0.2xE-0.2xF | ./aflow --pocc_count_unique', found $$COUNT instead" && exit 1; fi
	@echo "Running POCC test 14 - unique structures count of C5HfMoTaVW" && ANSWER=49 && COUNT=$$(./aflow --proto=AB_cF8_225_a_b.AB:C:Hf:Mo:Ta:V:W --pocc_params=S0-1xA_S1-0.2xB-0.2xC-0.2xD-0.2xE-0.2xF | ./aflow --pocc_count_unique | grep 'Structure bin' | tail -1 | awk -F 'bin ' '{print $$2}' | cut -d ':' -f1) && \
		if [ "$$COUNT" -ne "$$ANSWER" ]; then echo "POCC did not return $$ANSWER unique structures for './aflow --proto=AB_cF8_225_a_b.AB:C:Cr:Mo:Ti:W:Zr --pocc_params=S0-1xA_S1-0.2xB-0.2xC-0.2xD-0.2xE-0.2xF | ./aflow --pocc_count_unique', found $$COUNT instead" && exit 1; fi
	@echo "Running POCC test 15 - unique structures count of C5HfMoTaVZr" && ANSWER=49 && COUNT=$$(./aflow --proto=AB_cF8_225_a_b.AB:C:Hf:Mo:Ta:V:Zr --pocc_params=S0-1xA_S1-0.2xB-0.2xC-0.2xD-0.2xE-0.2xF | ./aflow --pocc_count_unique | grep 'Structure bin' | tail -1 | awk -F 'bin ' '{print $$2}' | cut -d ':' -f1) && \
		if [ "$$COUNT" -ne "$$ANSWER" ]; then echo "POCC did not return $$ANSWER unique structures for './aflow --proto=AB_cF8_225_a_b.AB:C:Cr:Mo:Ti:W:Zr --pocc_params=S0-1xA_S1-0.2xB-0.2xC-0.2xD-0.2xE-0.2xF | ./aflow --pocc_count_unique', found $$COUNT instead" && exit 1; fi
	@echo "Running POCC test 16 - unique structures count of C5HfMoTaWZr" && ANSWER=49 && COUNT=$$(./aflow --proto=AB_cF8_225_a_b.AB:C:Hf:Mo:Ta:W:Zr --pocc_params=S0-1xA_S1-0.2xB-0.2xC-0.2xD-0.2xE-0.2xF | ./aflow --pocc_count_unique | grep 'Structure bin' | tail -1 | awk -F 'bin ' '{print $$2}' | cut -d ':' -f1) && \
		if [ "$$COUNT" -ne "$$ANSWER" ]; then echo "POCC did not return $$ANSWER unique structures for './aflow --proto=AB_cF8_225_a_b.AB:C:Cr:Mo:Ti:W:Zr --pocc_params=S0-1xA_S1-0.2xB-0.2xC-0.2xD-0.2xE-0.2xF | ./aflow --pocc_count_unique', found $$COUNT instead" && exit 1; fi
	@echo "Running POCC test 17 - unique structures count of C5HfMoTiVW" && ANSWER=49 && COUNT=$$(./aflow --proto=AB_cF8_225_a_b.AB:C:Hf:Mo:Ti:V:W --pocc_params=S0-1xA_S1-0.2xB-0.2xC-0.2xD-0.2xE-0.2xF | ./aflow --pocc_count_unique | grep 'Structure bin' | tail -1 | awk -F 'bin ' '{print $$2}' | cut -d ':' -f1) && \
		if [ "$$COUNT" -ne "$$ANSWER" ]; then echo "POCC did not return $$ANSWER unique structures for './aflow --proto=AB_cF8_225_a_b.AB:C:Cr:Mo:Ti:W:Zr --pocc_params=S0-1xA_S1-0.2xB-0.2xC-0.2xD-0.2xE-0.2xF | ./aflow --pocc_count_unique', found $$COUNT instead" && exit 1; fi
	@echo "Running POCC test 18 - unique structures count of C5HfMoTiVZr" && ANSWER=49 && COUNT=$$(./aflow --proto=AB_cF8_225_a_b.AB:C:Hf:Mo:Ti:V:Zr --pocc_params=S0-1xA_S1-0.2xB-0.2xC-0.2xD-0.2xE-0.2xF | ./aflow --pocc_count_unique | grep 'Structure bin' | tail -1 | awk -F 'bin ' '{print $$2}' | cut -d ':' -f1) && \
		if [ "$$COUNT" -ne "$$ANSWER" ]; then echo "POCC did not return $$ANSWER unique structures for './aflow --proto=AB_cF8_225_a_b.AB:C:Cr:Mo:Ti:W:Zr --pocc_params=S0-1xA_S1-0.2xB-0.2xC-0.2xD-0.2xE-0.2xF | ./aflow --pocc_count_unique', found $$COUNT instead" && exit 1; fi
	@echo "Running POCC test 19 - unique structures count of C5HfMoTiWZr" && ANSWER=49 && COUNT=$$(./aflow --proto=AB_cF8_225_a_b.AB:C:Hf:Mo:Ti:W:Zr --pocc_params=S0-1xA_S1-0.2xB-0.2xC-0.2xD-0.2xE-0.2xF | ./aflow --pocc_count_unique | grep 'Structure bin' | tail -1 | awk -F 'bin ' '{print $$2}' | cut -d ':' -f1) && \
		if [ "$$COUNT" -ne "$$ANSWER" ]; then echo "POCC did not return $$ANSWER unique structures for './aflow --proto=AB_cF8_225_a_b.AB:C:Cr:Mo:Ti:W:Zr --pocc_params=S0-1xA_S1-0.2xB-0.2xC-0.2xD-0.2xE-0.2xF | ./aflow --pocc_count_unique', found $$COUNT instead" && exit 1; fi
	@echo "Running POCC test 20 - unique structures count of C5HfMoVWZr" && ANSWER=49 && COUNT=$$(./aflow --proto=AB_cF8_225_a_b.AB:C:Hf:Mo:V:W:Zr --pocc_params=S0-1xA_S1-0.2xB-0.2xC-0.2xD-0.2xE-0.2xF | ./aflow --pocc_count_unique | grep 'Structure bin' | tail -1 | awk -F 'bin ' '{print $$2}' | cut -d ':' -f1) && \
		if [ "$$COUNT" -ne "$$ANSWER" ]; then echo "POCC did not return $$ANSWER unique structures for './aflow --proto=AB_cF8_225_a_b.AB:C:Cr:Mo:Ti:W:Zr --pocc_params=S0-1xA_S1-0.2xB-0.2xC-0.2xD-0.2xE-0.2xF | ./aflow --pocc_count_unique', found $$COUNT instead" && exit 1; fi
	@echo "Running POCC test 21 - unique structures count of C5HfNbTaTiV" && ANSWER=49 && COUNT=$$(./aflow --proto=AB_cF8_225_a_b.AB:C:Hf:Nb:Ta:Ti:V --pocc_params=S0-1xA_S1-0.2xB-0.2xC-0.2xD-0.2xE-0.2xF | ./aflow --pocc_count_unique | grep 'Structure bin' | tail -1 | awk -F 'bin ' '{print $$2}' | cut -d ':' -f1) && \
		if [ "$$COUNT" -ne "$$ANSWER" ]; then echo "POCC did not return $$ANSWER unique structures for './aflow --proto=AB_cF8_225_a_b.AB:C:Cr:Mo:Ti:W:Zr --pocc_params=S0-1xA_S1-0.2xB-0.2xC-0.2xD-0.2xE-0.2xF | ./aflow --pocc_count_unique', found $$COUNT instead" && exit 1; fi
	@echo "Running POCC test 22 - unique structures count of C5HfNbTaTiW" && ANSWER=49 && COUNT=$$(./aflow --proto=AB_cF8_225_a_b.AB:C:Hf:Nb:Ta:Ti:W --pocc_params=S0-1xA_S1-0.2xB-0.2xC-0.2xD-0.2xE-0.2xF | ./aflow --pocc_count_unique | grep 'Structure bin' | tail -1 | awk -F 'bin ' '{print $$2}' | cut -d ':' -f1) && \
		if [ "$$COUNT" -ne "$$ANSWER" ]; then echo "POCC did not return $$ANSWER unique structures for './aflow --proto=AB_cF8_225_a_b.AB:C:Cr:Mo:Ti:W:Zr --pocc_params=S0-1xA_S1-0.2xB-0.2xC-0.2xD-0.2xE-0.2xF | ./aflow --pocc_count_unique', found $$COUNT instead" && exit 1; fi
	@echo "Running POCC test 23 - unique structures count of C5HfNbTaTiZr" && ANSWER=49 && COUNT=$$(./aflow --proto=AB_cF8_225_a_b.AB:C:Hf:Nb:Ta:Ti:Zr --pocc_params=S0-1xA_S1-0.2xB-0.2xC-0.2xD-0.2xE-0.2xF | ./aflow --pocc_count_unique | grep 'Structure bin' | tail -1 | awk -F 'bin ' '{print $$2}' | cut -d ':' -f1) && \
		if [ "$$COUNT" -ne "$$ANSWER" ]; then echo "POCC did not return $$ANSWER unique structures for './aflow --proto=AB_cF8_225_a_b.AB:C:Cr:Mo:Ti:W:Zr --pocc_params=S0-1xA_S1-0.2xB-0.2xC-0.2xD-0.2xE-0.2xF | ./aflow --pocc_count_unique', found $$COUNT instead" && exit 1; fi
	@echo "Running POCC test 24 - unique structures count of C5HfNbTaVW" && ANSWER=49 && COUNT=$$(./aflow --proto=AB_cF8_225_a_b.AB:C:Hf:Nb:Ta:V:W --pocc_params=S0-1xA_S1-0.2xB-0.2xC-0.2xD-0.2xE-0.2xF | ./aflow --pocc_count_unique | grep 'Structure bin' | tail -1 | awk -F 'bin ' '{print $$2}' | cut -d ':' -f1) && \
		if [ "$$COUNT" -ne "$$ANSWER" ]; then echo "POCC did not return $$ANSWER unique structures for './aflow --proto=AB_cF8_225_a_b.AB:C:Cr:Mo:Ti:W:Zr --pocc_params=S0-1xA_S1-0.2xB-0.2xC-0.2xD-0.2xE-0.2xF | ./aflow --pocc_count_unique', found $$COUNT instead" && exit 1; fi
	@echo "Running POCC test 25 - unique structures count of C5HfNbTaVZr" && ANSWER=49 && COUNT=$$(./aflow --proto=AB_cF8_225_a_b.AB:C:Hf:Nb:Ta:V:Zr --pocc_params=S0-1xA_S1-0.2xB-0.2xC-0.2xD-0.2xE-0.2xF | ./aflow --pocc_count_unique | grep 'Structure bin' | tail -1 | awk -F 'bin ' '{print $$2}' | cut -d ':' -f1) && \
		if [ "$$COUNT" -ne "$$ANSWER" ]; then echo "POCC did not return $$ANSWER unique structures for './aflow --proto=AB_cF8_225_a_b.AB:C:Cr:Mo:Ti:W:Zr --pocc_params=S0-1xA_S1-0.2xB-0.2xC-0.2xD-0.2xE-0.2xF | ./aflow --pocc_count_unique', found $$COUNT instead" && exit 1; fi
	@echo "Running POCC test 26 - unique structures count of C5HfNbTaWZr" && ANSWER=49 && COUNT=$$(./aflow --proto=AB_cF8_225_a_b.AB:C:Hf:Nb:Ta:W:Zr --pocc_params=S0-1xA_S1-0.2xB-0.2xC-0.2xD-0.2xE-0.2xF | ./aflow --pocc_count_unique | grep 'Structure bin' | tail -1 | awk -F 'bin ' '{print $$2}' | cut -d ':' -f1) && \
		if [ "$$COUNT" -ne "$$ANSWER" ]; then echo "POCC did not return $$ANSWER unique structures for './aflow --proto=AB_cF8_225_a_b.AB:C:Cr:Mo:Ti:W:Zr --pocc_params=S0-1xA_S1-0.2xB-0.2xC-0.2xD-0.2xE-0.2xF | ./aflow --pocc_count_unique', found $$COUNT instead" && exit 1; fi
	@echo "Running POCC test 27 - unique structures count of C5HfNbTiVW" && ANSWER=49 && COUNT=$$(./aflow --proto=AB_cF8_225_a_b.AB:C:Hf:Nb:Ti:V:W --pocc_params=S0-1xA_S1-0.2xB-0.2xC-0.2xD-0.2xE-0.2xF | ./aflow --pocc_count_unique | grep 'Structure bin' | tail -1 | awk -F 'bin ' '{print $$2}' | cut -d ':' -f1) && \
		if [ "$$COUNT" -ne "$$ANSWER" ]; then echo "POCC did not return $$ANSWER unique structures for './aflow --proto=AB_cF8_225_a_b.AB:C:Cr:Mo:Ti:W:Zr --pocc_params=S0-1xA_S1-0.2xB-0.2xC-0.2xD-0.2xE-0.2xF | ./aflow --pocc_count_unique', found $$COUNT instead" && exit 1; fi
	@echo "Running POCC test 28 - unique structures count of C5HfNbTiVZr" && ANSWER=49 && COUNT=$$(./aflow --proto=AB_cF8_225_a_b.AB:C:Hf:Nb:Ti:V:Zr --pocc_params=S0-1xA_S1-0.2xB-0.2xC-0.2xD-0.2xE-0.2xF | ./aflow --pocc_count_unique | grep 'Structure bin' | tail -1 | awk -F 'bin ' '{print $$2}' | cut -d ':' -f1) && \
		if [ "$$COUNT" -ne "$$ANSWER" ]; then echo "POCC did not return $$ANSWER unique structures for './aflow --proto=AB_cF8_225_a_b.AB:C:Cr:Mo:Ti:W:Zr --pocc_params=S0-1xA_S1-0.2xB-0.2xC-0.2xD-0.2xE-0.2xF | ./aflow --pocc_count_unique', found $$COUNT instead" && exit 1; fi
	@echo "Running POCC test 29 - unique structures count of C5HfNbTiWZr" && ANSWER=49 && COUNT=$$(./aflow --proto=AB_cF8_225_a_b.AB:C:Hf:Nb:Ti:W:Zr --pocc_params=S0-1xA_S1-0.2xB-0.2xC-0.2xD-0.2xE-0.2xF | ./aflow --pocc_count_unique | grep 'Structure bin' | tail -1 | awk -F 'bin ' '{print $$2}' | cut -d ':' -f1) && \
		if [ "$$COUNT" -ne "$$ANSWER" ]; then echo "POCC did not return $$ANSWER unique structures for './aflow --proto=AB_cF8_225_a_b.AB:C:Cr:Mo:Ti:W:Zr --pocc_params=S0-1xA_S1-0.2xB-0.2xC-0.2xD-0.2xE-0.2xF | ./aflow --pocc_count_unique', found $$COUNT instead" && exit 1; fi
	@echo "Running POCC test 30 - unique structures count of C5HfNbVWZr" && ANSWER=49 && COUNT=$$(./aflow --proto=AB_cF8_225_a_b.AB:C:Hf:Nb:V:W:Zr --pocc_params=S0-1xA_S1-0.2xB-0.2xC-0.2xD-0.2xE-0.2xF | ./aflow --pocc_count_unique | grep 'Structure bin' | tail -1 | awk -F 'bin ' '{print $$2}' | cut -d ':' -f1) && \
		if [ "$$COUNT" -ne "$$ANSWER" ]; then echo "POCC did not return $$ANSWER unique structures for './aflow --proto=AB_cF8_225_a_b.AB:C:Cr:Mo:Ti:W:Zr --pocc_params=S0-1xA_S1-0.2xB-0.2xC-0.2xD-0.2xE-0.2xF | ./aflow --pocc_count_unique', found $$COUNT instead" && exit 1; fi
	@echo "Running POCC test 31 - unique structures count of C5HfTaTiVW" && ANSWER=49 && COUNT=$$(./aflow --proto=AB_cF8_225_a_b.AB:C:Hf:Ta:Ti:V:W --pocc_params=S0-1xA_S1-0.2xB-0.2xC-0.2xD-0.2xE-0.2xF | ./aflow --pocc_count_unique | grep 'Structure bin' | tail -1 | awk -F 'bin ' '{print $$2}' | cut -d ':' -f1) && \
		if [ "$$COUNT" -ne "$$ANSWER" ]; then echo "POCC did not return $$ANSWER unique structures for './aflow --proto=AB_cF8_225_a_b.AB:C:Cr:Mo:Ti:W:Zr --pocc_params=S0-1xA_S1-0.2xB-0.2xC-0.2xD-0.2xE-0.2xF | ./aflow --pocc_count_unique', found $$COUNT instead" && exit 1; fi
	@echo "Running POCC test 32 - unique structures count of C5HfTaTiVZr" && ANSWER=49 && COUNT=$$(./aflow --proto=AB_cF8_225_a_b.AB:C:Hf:Ta:Ti:V:Zr --pocc_params=S0-1xA_S1-0.2xB-0.2xC-0.2xD-0.2xE-0.2xF | ./aflow --pocc_count_unique | grep 'Structure bin' | tail -1 | awk -F 'bin ' '{print $$2}' | cut -d ':' -f1) && \
		if [ "$$COUNT" -ne "$$ANSWER" ]; then echo "POCC did not return $$ANSWER unique structures for './aflow --proto=AB_cF8_225_a_b.AB:C:Cr:Mo:Ti:W:Zr --pocc_params=S0-1xA_S1-0.2xB-0.2xC-0.2xD-0.2xE-0.2xF | ./aflow --pocc_count_unique', found $$COUNT instead" && exit 1; fi
	@echo "Running POCC test 33 - unique structures count of C5HfTaTiWZr" && ANSWER=49 && COUNT=$$(./aflow --proto=AB_cF8_225_a_b.AB:C:Hf:Ta:Ti:W:Zr --pocc_params=S0-1xA_S1-0.2xB-0.2xC-0.2xD-0.2xE-0.2xF | ./aflow --pocc_count_unique | grep 'Structure bin' | tail -1 | awk -F 'bin ' '{print $$2}' | cut -d ':' -f1) && \
		if [ "$$COUNT" -ne "$$ANSWER" ]; then echo "POCC did not return $$ANSWER unique structures for './aflow --proto=AB_cF8_225_a_b.AB:C:Cr:Mo:Ti:W:Zr --pocc_params=S0-1xA_S1-0.2xB-0.2xC-0.2xD-0.2xE-0.2xF | ./aflow --pocc_count_unique', found $$COUNT instead" && exit 1; fi
	@echo "Running POCC test 34 - unique structures count of C5HfTaVWZr" && ANSWER=49 && COUNT=$$(./aflow --proto=AB_cF8_225_a_b.AB:C:Hf:Ta:V:W:Zr --pocc_params=S0-1xA_S1-0.2xB-0.2xC-0.2xD-0.2xE-0.2xF | ./aflow --pocc_count_unique | grep 'Structure bin' | tail -1 | awk -F 'bin ' '{print $$2}' | cut -d ':' -f1) && \
		if [ "$$COUNT" -ne "$$ANSWER" ]; then echo "POCC did not return $$ANSWER unique structures for './aflow --proto=AB_cF8_225_a_b.AB:C:Cr:Mo:Ti:W:Zr --pocc_params=S0-1xA_S1-0.2xB-0.2xC-0.2xD-0.2xE-0.2xF | ./aflow --pocc_count_unique', found $$COUNT instead" && exit 1; fi
	@echo "Running POCC test 35 - unique structures count of C5HfTiVWZr" && ANSWER=49 && COUNT=$$(./aflow --proto=AB_cF8_225_a_b.AB:C:Hf:Ti:V:W:Zr --pocc_params=S0-1xA_S1-0.2xB-0.2xC-0.2xD-0.2xE-0.2xF | ./aflow --pocc_count_unique | grep 'Structure bin' | tail -1 | awk -F 'bin ' '{print $$2}' | cut -d ':' -f1) && \
		if [ "$$COUNT" -ne "$$ANSWER" ]; then echo "POCC did not return $$ANSWER unique structures for './aflow --proto=AB_cF8_225_a_b.AB:C:Cr:Mo:Ti:W:Zr --pocc_params=S0-1xA_S1-0.2xB-0.2xC-0.2xD-0.2xE-0.2xF | ./aflow --pocc_count_unique', found $$COUNT instead" && exit 1; fi
	@echo "Running POCC test 36 - unique structures count of C5MoNbTaTiV" && ANSWER=49 && COUNT=$$(./aflow --proto=AB_cF8_225_a_b.AB:C:Mo:Nb:Ta:Ti:V --pocc_params=S0-1xA_S1-0.2xB-0.2xC-0.2xD-0.2xE-0.2xF | ./aflow --pocc_count_unique | grep 'Structure bin' | tail -1 | awk -F 'bin ' '{print $$2}' | cut -d ':' -f1) && \
		if [ "$$COUNT" -ne "$$ANSWER" ]; then echo "POCC did not return $$ANSWER unique structures for './aflow --proto=AB_cF8_225_a_b.AB:C:Cr:Mo:Ti:W:Zr --pocc_params=S0-1xA_S1-0.2xB-0.2xC-0.2xD-0.2xE-0.2xF | ./aflow --pocc_count_unique', found $$COUNT instead" && exit 1; fi
	@echo "Running POCC test 37 - unique structures count of C5MoNbTaTiW" && ANSWER=49 && COUNT=$$(./aflow --proto=AB_cF8_225_a_b.AB:C:Mo:Nb:Ta:Ti:W --pocc_params=S0-1xA_S1-0.2xB-0.2xC-0.2xD-0.2xE-0.2xF | ./aflow --pocc_count_unique | grep 'Structure bin' | tail -1 | awk -F 'bin ' '{print $$2}' | cut -d ':' -f1) && \
		if [ "$$COUNT" -ne "$$ANSWER" ]; then echo "POCC did not return $$ANSWER unique structures for './aflow --proto=AB_cF8_225_a_b.AB:C:Cr:Mo:Ti:W:Zr --pocc_params=S0-1xA_S1-0.2xB-0.2xC-0.2xD-0.2xE-0.2xF | ./aflow --pocc_count_unique', found $$COUNT instead" && exit 1; fi
	@echo "Running POCC test 38 - unique structures count of C5MoNbTaTiZr" && ANSWER=49 && COUNT=$$(./aflow --proto=AB_cF8_225_a_b.AB:C:Mo:Nb:Ta:Ti:Zr --pocc_params=S0-1xA_S1-0.2xB-0.2xC-0.2xD-0.2xE-0.2xF | ./aflow --pocc_count_unique | grep 'Structure bin' | tail -1 | awk -F 'bin ' '{print $$2}' | cut -d ':' -f1) && \
		if [ "$$COUNT" -ne "$$ANSWER" ]; then echo "POCC did not return $$ANSWER unique structures for './aflow --proto=AB_cF8_225_a_b.AB:C:Cr:Mo:Ti:W:Zr --pocc_params=S0-1xA_S1-0.2xB-0.2xC-0.2xD-0.2xE-0.2xF | ./aflow --pocc_count_unique', found $$COUNT instead" && exit 1; fi
	@echo "Running POCC test 39 - unique structures count of C5MoNbTaVW" && ANSWER=49 && COUNT=$$(./aflow --proto=AB_cF8_225_a_b.AB:C:Mo:Nb:Ta:V:W --pocc_params=S0-1xA_S1-0.2xB-0.2xC-0.2xD-0.2xE-0.2xF | ./aflow --pocc_count_unique | grep 'Structure bin' | tail -1 | awk -F 'bin ' '{print $$2}' | cut -d ':' -f1) && \
		if [ "$$COUNT" -ne "$$ANSWER" ]; then echo "POCC did not return $$ANSWER unique structures for './aflow --proto=AB_cF8_225_a_b.AB:C:Cr:Mo:Ti:W:Zr --pocc_params=S0-1xA_S1-0.2xB-0.2xC-0.2xD-0.2xE-0.2xF | ./aflow --pocc_count_unique', found $$COUNT instead" && exit 1; fi
	@echo "Running POCC test 40 - unique structures count of C5MoNbTaVZr" && ANSWER=49 && COUNT=$$(./aflow --proto=AB_cF8_225_a_b.AB:C:Mo:Nb:Ta:V:Zr --pocc_params=S0-1xA_S1-0.2xB-0.2xC-0.2xD-0.2xE-0.2xF | ./aflow --pocc_count_unique | grep 'Structure bin' | tail -1 | awk -F 'bin ' '{print $$2}' | cut -d ':' -f1) && \
		if [ "$$COUNT" -ne "$$ANSWER" ]; then echo "POCC did not return $$ANSWER unique structures for './aflow --proto=AB_cF8_225_a_b.AB:C:Cr:Mo:Ti:W:Zr --pocc_params=S0-1xA_S1-0.2xB-0.2xC-0.2xD-0.2xE-0.2xF | ./aflow --pocc_count_unique', found $$COUNT instead" && exit 1; fi
	@echo "Running POCC test 41 - unique structures count of C5MoNbTaWZr" && ANSWER=49 && COUNT=$$(./aflow --proto=AB_cF8_225_a_b.AB:C:Mo:Nb:Ta:W:Zr --pocc_params=S0-1xA_S1-0.2xB-0.2xC-0.2xD-0.2xE-0.2xF | ./aflow --pocc_count_unique | grep 'Structure bin' | tail -1 | awk -F 'bin ' '{print $$2}' | cut -d ':' -f1) && \
		if [ "$$COUNT" -ne "$$ANSWER" ]; then echo "POCC did not return $$ANSWER unique structures for './aflow --proto=AB_cF8_225_a_b.AB:C:Cr:Mo:Ti:W:Zr --pocc_params=S0-1xA_S1-0.2xB-0.2xC-0.2xD-0.2xE-0.2xF | ./aflow --pocc_count_unique', found $$COUNT instead" && exit 1; fi
	@echo "Running POCC test 42 - unique structures count of C5MoNbTiVW" && ANSWER=49 && COUNT=$$(./aflow --proto=AB_cF8_225_a_b.AB:C:Mo:Nb:Ti:V:W --pocc_params=S0-1xA_S1-0.2xB-0.2xC-0.2xD-0.2xE-0.2xF | ./aflow --pocc_count_unique | grep 'Structure bin' | tail -1 | awk -F 'bin ' '{print $$2}' | cut -d ':' -f1) && \
		if [ "$$COUNT" -ne "$$ANSWER" ]; then echo "POCC did not return $$ANSWER unique structures for './aflow --proto=AB_cF8_225_a_b.AB:C:Cr:Mo:Ti:W:Zr --pocc_params=S0-1xA_S1-0.2xB-0.2xC-0.2xD-0.2xE-0.2xF | ./aflow --pocc_count_unique', found $$COUNT instead" && exit 1; fi
	@echo "Running POCC test 43 - unique structures count of C5MoNbTiVZr" && ANSWER=49 && COUNT=$$(./aflow --proto=AB_cF8_225_a_b.AB:C:Mo:Nb:Ti:V:Zr --pocc_params=S0-1xA_S1-0.2xB-0.2xC-0.2xD-0.2xE-0.2xF | ./aflow --pocc_count_unique | grep 'Structure bin' | tail -1 | awk -F 'bin ' '{print $$2}' | cut -d ':' -f1) && \
		if [ "$$COUNT" -ne "$$ANSWER" ]; then echo "POCC did not return $$ANSWER unique structures for './aflow --proto=AB_cF8_225_a_b.AB:C:Cr:Mo:Ti:W:Zr --pocc_params=S0-1xA_S1-0.2xB-0.2xC-0.2xD-0.2xE-0.2xF | ./aflow --pocc_count_unique', found $$COUNT instead" && exit 1; fi
	@echo "Running POCC test 44 - unique structures count of C5MoNbTiWZr" && ANSWER=49 && COUNT=$$(./aflow --proto=AB_cF8_225_a_b.AB:C:Mo:Nb:Ti:W:Zr --pocc_params=S0-1xA_S1-0.2xB-0.2xC-0.2xD-0.2xE-0.2xF | ./aflow --pocc_count_unique | grep 'Structure bin' | tail -1 | awk -F 'bin ' '{print $$2}' | cut -d ':' -f1) && \
		if [ "$$COUNT" -ne "$$ANSWER" ]; then echo "POCC did not return $$ANSWER unique structures for './aflow --proto=AB_cF8_225_a_b.AB:C:Cr:Mo:Ti:W:Zr --pocc_params=S0-1xA_S1-0.2xB-0.2xC-0.2xD-0.2xE-0.2xF | ./aflow --pocc_count_unique', found $$COUNT instead" && exit 1; fi
	@echo "Running POCC test 45 - unique structures count of C5MoNbVWZr" && ANSWER=49 && COUNT=$$(./aflow --proto=AB_cF8_225_a_b.AB:C:Mo:Nb:V:W:Zr --pocc_params=S0-1xA_S1-0.2xB-0.2xC-0.2xD-0.2xE-0.2xF | ./aflow --pocc_count_unique | grep 'Structure bin' | tail -1 | awk -F 'bin ' '{print $$2}' | cut -d ':' -f1) && \
		if [ "$$COUNT" -ne "$$ANSWER" ]; then echo "POCC did not return $$ANSWER unique structures for './aflow --proto=AB_cF8_225_a_b.AB:C:Cr:Mo:Ti:W:Zr --pocc_params=S0-1xA_S1-0.2xB-0.2xC-0.2xD-0.2xE-0.2xF | ./aflow --pocc_count_unique', found $$COUNT instead" && exit 1; fi
	@echo "Running POCC test 46 - unique structures count of C5MoTaTiVW" && ANSWER=49 && COUNT=$$(./aflow --proto=AB_cF8_225_a_b.AB:C:Mo:Ta:Ti:V:W --pocc_params=S0-1xA_S1-0.2xB-0.2xC-0.2xD-0.2xE-0.2xF | ./aflow --pocc_count_unique | grep 'Structure bin' | tail -1 | awk -F 'bin ' '{print $$2}' | cut -d ':' -f1) && \
		if [ "$$COUNT" -ne "$$ANSWER" ]; then echo "POCC did not return $$ANSWER unique structures for './aflow --proto=AB_cF8_225_a_b.AB:C:Cr:Mo:Ti:W:Zr --pocc_params=S0-1xA_S1-0.2xB-0.2xC-0.2xD-0.2xE-0.2xF | ./aflow --pocc_count_unique', found $$COUNT instead" && exit 1; fi
	@echo "Running POCC test 47 - unique structures count of C5MoTaTiVZr" && ANSWER=49 && COUNT=$$(./aflow --proto=AB_cF8_225_a_b.AB:C:Mo:Ta:Ti:V:Zr --pocc_params=S0-1xA_S1-0.2xB-0.2xC-0.2xD-0.2xE-0.2xF | ./aflow --pocc_count_unique | grep 'Structure bin' | tail -1 | awk -F 'bin ' '{print $$2}' | cut -d ':' -f1) && \
		if [ "$$COUNT" -ne "$$ANSWER" ]; then echo "POCC did not return $$ANSWER unique structures for './aflow --proto=AB_cF8_225_a_b.AB:C:Cr:Mo:Ti:W:Zr --pocc_params=S0-1xA_S1-0.2xB-0.2xC-0.2xD-0.2xE-0.2xF | ./aflow --pocc_count_unique', found $$COUNT instead" && exit 1; fi
	@echo "Running POCC test 48 - unique structures count of C5MoTaTiWZr" && ANSWER=49 && COUNT=$$(./aflow --proto=AB_cF8_225_a_b.AB:C:Mo:Ta:Ti:W:Zr --pocc_params=S0-1xA_S1-0.2xB-0.2xC-0.2xD-0.2xE-0.2xF | ./aflow --pocc_count_unique | grep 'Structure bin' | tail -1 | awk -F 'bin ' '{print $$2}' | cut -d ':' -f1) && \
		if [ "$$COUNT" -ne "$$ANSWER" ]; then echo "POCC did not return $$ANSWER unique structures for './aflow --proto=AB_cF8_225_a_b.AB:C:Cr:Mo:Ti:W:Zr --pocc_params=S0-1xA_S1-0.2xB-0.2xC-0.2xD-0.2xE-0.2xF | ./aflow --pocc_count_unique', found $$COUNT instead" && exit 1; fi
	@echo "Running POCC test 49 - unique structures count of C5MoTaVWZr" && ANSWER=49 && COUNT=$$(./aflow --proto=AB_cF8_225_a_b.AB:C:Mo:Ta:V:W:Zr --pocc_params=S0-1xA_S1-0.2xB-0.2xC-0.2xD-0.2xE-0.2xF | ./aflow --pocc_count_unique | grep 'Structure bin' | tail -1 | awk -F 'bin ' '{print $$2}' | cut -d ':' -f1) && \
		if [ "$$COUNT" -ne "$$ANSWER" ]; then echo "POCC did not return $$ANSWER unique structures for './aflow --proto=AB_cF8_225_a_b.AB:C:Cr:Mo:Ti:W:Zr --pocc_params=S0-1xA_S1-0.2xB-0.2xC-0.2xD-0.2xE-0.2xF | ./aflow --pocc_count_unique', found $$COUNT instead" && exit 1; fi
	@echo "Running POCC test 50 - unique structures count of C5MoTiVWZr" && ANSWER=49 && COUNT=$$(./aflow --proto=AB_cF8_225_a_b.AB:C:Mo:Ti:V:W:Zr --pocc_params=S0-1xA_S1-0.2xB-0.2xC-0.2xD-0.2xE-0.2xF | ./aflow --pocc_count_unique | grep 'Structure bin' | tail -1 | awk -F 'bin ' '{print $$2}' | cut -d ':' -f1) && \
		if [ "$$COUNT" -ne "$$ANSWER" ]; then echo "POCC did not return $$ANSWER unique structures for './aflow --proto=AB_cF8_225_a_b.AB:C:Cr:Mo:Ti:W:Zr --pocc_params=S0-1xA_S1-0.2xB-0.2xC-0.2xD-0.2xE-0.2xF | ./aflow --pocc_count_unique', found $$COUNT instead" && exit 1; fi
	@echo "Running POCC test 51 - unique structures count of C5NbTaTiVW" && ANSWER=49 && COUNT=$$(./aflow --proto=AB_cF8_225_a_b.AB:C:Nb:Ta:Ti:V:W --pocc_params=S0-1xA_S1-0.2xB-0.2xC-0.2xD-0.2xE-0.2xF | ./aflow --pocc_count_unique | grep 'Structure bin' | tail -1 | awk -F 'bin ' '{print $$2}' | cut -d ':' -f1) && \
		if [ "$$COUNT" -ne "$$ANSWER" ]; then echo "POCC did not return $$ANSWER unique structures for './aflow --proto=AB_cF8_225_a_b.AB:C:Cr:Mo:Ti:W:Zr --pocc_params=S0-1xA_S1-0.2xB-0.2xC-0.2xD-0.2xE-0.2xF | ./aflow --pocc_count_unique', found $$COUNT instead" && exit 1; fi
	@echo "Running POCC test 52 - unique structures count of C5NbTaTiVZr" && ANSWER=49 && COUNT=$$(./aflow --proto=AB_cF8_225_a_b.AB:C:Nb:Ta:Ti:V:Zr --pocc_params=S0-1xA_S1-0.2xB-0.2xC-0.2xD-0.2xE-0.2xF | ./aflow --pocc_count_unique | grep 'Structure bin' | tail -1 | awk -F 'bin ' '{print $$2}' | cut -d ':' -f1) && \
		if [ "$$COUNT" -ne "$$ANSWER" ]; then echo "POCC did not return $$ANSWER unique structures for './aflow --proto=AB_cF8_225_a_b.AB:C:Cr:Mo:Ti:W:Zr --pocc_params=S0-1xA_S1-0.2xB-0.2xC-0.2xD-0.2xE-0.2xF | ./aflow --pocc_count_unique', found $$COUNT instead" && exit 1; fi
	@echo "Running POCC test 53 - unique structures count of C5NbTaTiWZr" && ANSWER=49 && COUNT=$$(./aflow --proto=AB_cF8_225_a_b.AB:C:Nb:Ta:Ti:W:Zr --pocc_params=S0-1xA_S1-0.2xB-0.2xC-0.2xD-0.2xE-0.2xF | ./aflow --pocc_count_unique | grep 'Structure bin' | tail -1 | awk -F 'bin ' '{print $$2}' | cut -d ':' -f1) && \
		if [ "$$COUNT" -ne "$$ANSWER" ]; then echo "POCC did not return $$ANSWER unique structures for './aflow --proto=AB_cF8_225_a_b.AB:C:Cr:Mo:Ti:W:Zr --pocc_params=S0-1xA_S1-0.2xB-0.2xC-0.2xD-0.2xE-0.2xF | ./aflow --pocc_count_unique', found $$COUNT instead" && exit 1; fi
	@echo "Running POCC test 54 - unique structures count of C5NbTaVWZr" && ANSWER=49 && COUNT=$$(./aflow --proto=AB_cF8_225_a_b.AB:C:Nb:Ta:V:W:Zr --pocc_params=S0-1xA_S1-0.2xB-0.2xC-0.2xD-0.2xE-0.2xF | ./aflow --pocc_count_unique | grep 'Structure bin' | tail -1 | awk -F 'bin ' '{print $$2}' | cut -d ':' -f1) && \
		if [ "$$COUNT" -ne "$$ANSWER" ]; then echo "POCC did not return $$ANSWER unique structures for './aflow --proto=AB_cF8_225_a_b.AB:C:Cr:Mo:Ti:W:Zr --pocc_params=S0-1xA_S1-0.2xB-0.2xC-0.2xD-0.2xE-0.2xF | ./aflow --pocc_count_unique', found $$COUNT instead" && exit 1; fi
	@echo "Running POCC test 55 - unique structures count of C5NbTiVWZr" && ANSWER=49 && COUNT=$$(./aflow --proto=AB_cF8_225_a_b.AB:C:Nb:Ti:V:W:Zr --pocc_params=S0-1xA_S1-0.2xB-0.2xC-0.2xD-0.2xE-0.2xF | ./aflow --pocc_count_unique | grep 'Structure bin' | tail -1 | awk -F 'bin ' '{print $$2}' | cut -d ':' -f1) && \
		if [ "$$COUNT" -ne "$$ANSWER" ]; then echo "POCC did not return $$ANSWER unique structures for './aflow --proto=AB_cF8_225_a_b.AB:C:Cr:Mo:Ti:W:Zr --pocc_params=S0-1xA_S1-0.2xB-0.2xC-0.2xD-0.2xE-0.2xF | ./aflow --pocc_count_unique', found $$COUNT instead" && exit 1; fi
	@echo "Running POCC test 56 - unique structures count of C5TaTiVWZr" && ANSWER=49 && COUNT=$$(./aflow --proto=AB_cF8_225_a_b.AB:C:Ta:Ti:V:W:Zr --pocc_params=S0-1xA_S1-0.2xB-0.2xC-0.2xD-0.2xE-0.2xF | ./aflow --pocc_count_unique | grep 'Structure bin' | tail -1 | awk -F 'bin ' '{print $$2}' | cut -d ':' -f1) && \
		if [ "$$COUNT" -ne "$$ANSWER" ]; then echo "POCC did not return $$ANSWER unique structures for './aflow --proto=AB_cF8_225_a_b.AB:C:Cr:Mo:Ti:W:Zr --pocc_params=S0-1xA_S1-0.2xB-0.2xC-0.2xD-0.2xE-0.2xF | ./aflow --pocc_count_unique', found $$COUNT instead" && exit 1; fi
	@echo "Running POCC test 57 - unique structures count of C5CrMoTaVW" && ANSWER=49 && COUNT=$$(./aflow --proto=AB_cF8_225_a_b.AB:C:Cr:Mo:Ta:V:W --pocc_params=S0-1xA_S1-0.2xB-0.2xC-0.2xD-0.2xE-0.2xF | ./aflow --pocc_count_unique | grep 'Structure bin' | tail -1 | awk -F 'bin ' '{print $$2}' | cut -d ':' -f1) && \
		if [ "$$COUNT" -ne "$$ANSWER" ]; then echo "POCC did not return $$ANSWER unique structures for './aflow --proto=AB_cF8_225_a_b.AB:C:Cr:Mo:Ti:W:Zr --pocc_params=S0-1xA_S1-0.2xB-0.2xC-0.2xD-0.2xE-0.2xF | ./aflow --pocc_count_unique', found $$COUNT instead" && exit 1; fi
	@echo "Running POCC test 58 - unique structures count of C5CrMoNbTaW" && ANSWER=49 && COUNT=$$(./aflow --proto=AB_cF8_225_a_b.AB:C:Cr:Mo:Nb:Ta:W --pocc_params=S0-1xA_S1-0.2xB-0.2xC-0.2xD-0.2xE-0.2xF | ./aflow --pocc_count_unique | grep 'Structure bin' | tail -1 | awk -F 'bin ' '{print $$2}' | cut -d ':' -f1) && \
		if [ "$$COUNT" -ne "$$ANSWER" ]; then echo "POCC did not return $$ANSWER unique structures for './aflow --proto=AB_cF8_225_a_b.AB:C:Cr:Mo:Ti:W:Zr --pocc_params=S0-1xA_S1-0.2xB-0.2xC-0.2xD-0.2xE-0.2xF | ./aflow --pocc_count_unique', found $$COUNT instead" && exit 1; fi
	@echo "Running POCC test 59 - unique structures count of C5CrMoNbVW" && ANSWER=49 && COUNT=$$(./aflow --proto=AB_cF8_225_a_b.AB:C:Cr:Mo:Nb:V:W --pocc_params=S0-1xA_S1-0.2xB-0.2xC-0.2xD-0.2xE-0.2xF | ./aflow --pocc_count_unique | grep 'Structure bin' | tail -1 | awk -F 'bin ' '{print $$2}' | cut -d ':' -f1) && \
		if [ "$$COUNT" -ne "$$ANSWER" ]; then echo "POCC did not return $$ANSWER unique structures for './aflow --proto=AB_cF8_225_a_b.AB:C:Cr:Mo:Ti:W:Zr --pocc_params=S0-1xA_S1-0.2xB-0.2xC-0.2xD-0.2xE-0.2xF | ./aflow --pocc_count_unique', found $$COUNT instead" && exit 1; fi
	@echo "Running POCC test 60 - unique structures count of C5CrHfTaWZr" && ANSWER=49 && COUNT=$$(./aflow --proto=AB_cF8_225_a_b.AB:C:Cr:Hf:Ta:W:Zr --pocc_params=S0-1xA_S1-0.2xB-0.2xC-0.2xD-0.2xE-0.2xF | ./aflow --pocc_count_unique | grep 'Structure bin' | tail -1 | awk -F 'bin ' '{print $$2}' | cut -d ':' -f1) && \
		if [ "$$COUNT" -ne "$$ANSWER" ]; then echo "POCC did not return $$ANSWER unique structures for './aflow --proto=AB_cF8_225_a_b.AB:C:Cr:Mo:Ti:W:Zr --pocc_params=S0-1xA_S1-0.2xB-0.2xC-0.2xD-0.2xE-0.2xF | ./aflow --pocc_count_unique', found $$COUNT instead" && exit 1; fi
	@echo "Running POCC test 61 - unique structures count of C5CrHfMoTiW" && ANSWER=49 && COUNT=$$(./aflow --proto=AB_cF8_225_a_b.AB:C:Cr:Hf:Mo:Ti:W --pocc_params=S0-1xA_S1-0.2xB-0.2xC-0.2xD-0.2xE-0.2xF | ./aflow --pocc_count_unique | grep 'Structure bin' | tail -1 | awk -F 'bin ' '{print $$2}' | cut -d ':' -f1) && \
		if [ "$$COUNT" -ne "$$ANSWER" ]; then echo "POCC did not return $$ANSWER unique structures for './aflow --proto=AB_cF8_225_a_b.AB:C:Cr:Mo:Ti:W:Zr --pocc_params=S0-1xA_S1-0.2xB-0.2xC-0.2xD-0.2xE-0.2xF | ./aflow --pocc_count_unique', found $$COUNT instead" && exit 1; fi
	@echo "Running POCC test 62 - unique structures count of C5CrMoTiWZr" && ANSWER=49 && COUNT=$$(./aflow --proto=AB_cF8_225_a_b.AB:C:Cr:Mo:Ti:W:Zr --pocc_params=S0-1xA_S1-0.2xB-0.2xC-0.2xD-0.2xE-0.2xF | ./aflow --pocc_count_unique | grep 'Structure bin' | tail -1 | awk -F 'bin ' '{print $$2}' | cut -d ':' -f1) && \
		if [ "$$COUNT" -ne "$$ANSWER" ]; then echo "POCC did not return $$ANSWER unique structures for './aflow --proto=AB_cF8_225_a_b.AB:C:Cr:Mo:Ti:W:Zr --pocc_params=S0-1xA_S1-0.2xB-0.2xC-0.2xD-0.2xE-0.2xF | ./aflow --pocc_count_unique', found $$COUNT instead" && exit 1; fi
	@echo "POCC tests passed"
check_aflowSG:
	@echo "Running aflowSG test 1" && ANSWER="Pm-3m #221" && RESULT=$$(./aflow --proto=AB_cP2_221_b_a:Cl:Cs | ./aflow --aflowSG) && \
		if [ "$$RESULT" != "$$ANSWER" ]; then "aflowSG did not return $$ANSWER for './aflow --proto=AB_cP2_221_b_a:Cl:Cs | ./aflow --aflowSG', found $$RESULT instead" && exit 1; fi
	@echo "aflowSG test 1 passed!"
check_AFLOWSYM:
	@echo "Running aflowSYM test 1" && ANSWER_PGROUPS=8 && ANSWER_PGROUPKS=8 && ANSWER_FGROUPS=4 && ANSWER_PGROUP_XTALS=4 && ANSWER_PGROUPK_XTALS=4 && ANSWER_AGROUPS=24 && ANSWER_SGROUPS=108 && RESULT=$$(./aflow --proto=ABC2_mP8_10_ac_eh_mn-001:Au:Ag:Te | ./aflow --aflowSYM --screen_only) && COUNT_PGROUPS=$$(echo $$RESULT | awk -F'pgroup ' '{print NF-1}') && COUNT_PGROUPKS=$$(echo $$RESULT | awk -F'pgroupk ' '{print NF-1}') && COUNT_FGROUPS=$$(echo $$RESULT | awk -F'fgroup ' '{print NF-1}') && COUNT_PGROUP_XTALS=$$(echo $$RESULT | awk -F'pgroup_xtal ' '{print NF-1}') && COUNT_PGROUPK_XTALS=$$(echo $$RESULT | awk -F'pgroupk_xtal ' '{print NF-1}') && COUNT_AGROUPS=$$(echo $$RESULT | awk -F'agroup ' '{print NF-1}') && COUNT_SGROUPS=$$(echo $$RESULT | awk -F'sgroup ' '{print NF-1}') && \
		if [ "$$ANSWER_PGROUPS" -ne "$$COUNT_PGROUPS" ] || [ "$$ANSWER_PGROUPKS" -ne "$$COUNT_PGROUPKS" ] || [ "$$ANSWER_FGROUPS" -ne "$$COUNT_FGROUPS" ] || [ "$$ANSWER_PGROUP_XTALS" -ne "$$COUNT_PGROUP_XTALS" ] || [ "$$ANSWER_PGROUPK_XTALS" -ne "$$COUNT_PGROUPK_XTALS" ] || [ "$$ANSWER_AGROUPS" -ne "$$COUNT_AGROUPS" ] || [ "$$ANSWER_SGROUPS" -ne "$$COUNT_SGROUPS" ]; then "aflowSYM did not return one of the correct group cardinalities for './aflow --proto=ABC2_mP8_10_ac_eh_mn-001:Au:Ag:Te | ./aflow --aflowSYM --screen_only'; (ANSWER==FOUND) $$ANSWER_PGROUPS==$$COUNT_PGROUPS, $$ANSWER_PGROUPKS==$$COUNT_PGROUPKS, $$ANSWER_FGROUPS==$$COUNT_FGROUPS, $$ANSWER_PGROUP_XTALS==$$COUNT_PGROUP_XTALS, $$ANSWER_PGROUPK_XTALS==$$COUNT_PGROUPK_XTALS, $$ANSWER_AGROUPS==$$COUNT_AGROUPS, $$ANSWER_SGROUPS==$$COUNT_SGROUPS"  && exit 1; fi
	@echo "aflowSYM test 1 passed!"
check_aflow_xtal_match:
	@echo "Running aflow_xtal_match test 1" && ANSWER=1 && RESULT=$$(./aflow --proto=A2B3_hR10_167_c_e:Al:O --params=-1,2.72957758313,0.36,0.5561 | ./aflow --compare2protos --print=txt --catalog=anrl --quiet) && NUM_MATCHING_PROTOS=$$(echo $$RESULT | awk -F'duplicate_compounds=' '{print $$2}' | awk '{print $$1}') && \
		if [ "$$NUM_MATCHING_PROTOS" -ne "$$ANSWER" ]; then "aflow_xtal_match did not return $$ANSWER for './aflow --proto=A2B3_hR10_167_c_e:Al:O --params=-1,2.72957758313,0.36,0.5561 | ./aflow --compare2protos --print=txt --catalog=anrl --quiet', found $$NUM_MATCHING_PROTOS instead" && exit 1; fi
	@echo "aflow_xtal_match test 1 passed!"
aflow_gcc_compatibility_check:
	@echo "Running aflow_gcc_compatibility_check test 1: no 'nullptr'" && ANSWER=0 && NUMBER_NULLPTRS=$$(grep -P '^(?=[\s]*+[^//])[^//]*(nullptr)' *.cpp | wc -l) && \
		if [ "$$NUMBER_NULLPTRS" -ne "$$ANSWER" ]; then echo "Found $$NUMBER_NULLPTRS in the source code; this is not backwards compatible with older GCC version. Please swap with 'NULL' and recompile." && exit; fi
	@echo "aflow_gcc_compatibility_check test 1 passed!"
www:	web
clean:
	rm -rf *~ *.o *.o-* *.rpo AUROSTD/*~ AUROSTD/*.o AUROSTD/*.rpo ./APL/*~ ./APL/*o ./APL/*a ./ANRL/*~ ./ANRL/*o ./ANRL/*a ./ANRL*/*~ ./ANRL*/*o ./ANRL*/*a ./SQLITE/*o aflow aflow_data aflowd aflow2 aflowd2 aflow1 aflowd1 aflow.exe aconvasp apennsy aflow_convasp* *.eps *.pdf *ps *aux *dvi *log *m *tex nohup* core* VASP_TEST* GRND_TEST* xa xb xc xd xe xf aflow.out* core* *~ \#* *.o aflow_pennsy *.eps *.pdf *ps *aux *dvi *log *m *tex *exe aurostd_xtensor_extra.cpp aflow_data_*cpp xaflowauto boo* xlist* _xdat `find . -name *~`
	rm -rfv `find . -name "LOCK*" | grep -v TESTS | grep -v SOURCES` *.out aflow.rasmol.xyz* aflow_potcar.cpp aflow_xpotcar.cpp aflow3.tar.xz ./AFLOWDATA ./LIBRARY* *html *toc *m *.jpg *.gif *.png
	rm -rfv ./APL/*~ ./ANRL/*~ ./ANRL*/*~ ./SQLITE/*~ ../AFLOW3_NONFREE/BIN/* ./EXTRA/GUS/*~ ./EXTRA/GUS/*.o 
realclean: clean
	$(MAKE) clean_autogen
	rm -rf aurostd.cpp aurostd.h *conflic* 
	if [ -f $(EXTRA_FREE)/GUS/Makefile ]; then $(MAKE) -C $(EXTRA_FREE)/GUS realclean; fi
	if [ -f ../AFLOW3_NONFREE/EXTRA/FINDSYM/Makefile ]; then $(MAKE) -C ../AFLOW3_NONFREE/EXTRA/FINDSYM realclean; fi
	if [ -f ../AFLOW3_NONFREE/EXTRA/FROZSL/Makefile ]; then $(MAKE) -C ../AFLOW3_NONFREE/EXTRA/FROZSL clean; fi
	if [ -f ../AFLOW3_NONFREE/EXTRA/FROZSL/Makefile ]; then rm -fv ../AFLOW3_NONFREE/EXTRA/FROZSL/*conflic*; fi
	if [ -f $(EXTRA_FREE)/APL2AGR/Makefile ]; then $(MAKE) -C $(EXTRA_FREE)/APL2AGR realclean; fi
dataclean:
	rm -f aflow_data aflow_data_*
data: aflow_data
clean_autogen:
	rm -rf aflowlib_webapp_entry.cpp aflowlib_webapp_bands.cpp aflow_chull_jupyter.cpp aflow_chull_jupyter_plotter.cpp aflow_chull_python.cpp aflow_chull_jupyter_requirements.cpp aflow_data_readme.cpp aflow_readme_aflow.cpp aflow_readme_aconvasp.cpp aflow_readme_apennsy.cpp aflow_readme_proto.cpp aflow_xproto_icsd_lib.cpp aflow_matlab_funcs.cpp aflow_gnuplot_funcs.cpp aflow_data_*cpp *.dat
# ****************************************************************************
# icsd
icsdclean: clean realclean
	echo "dummy" > $(ICSD_LIB)//dummy.txt
	rm $(ICSD_LIB)//*
icsd:	$(ICSD_LIB)/README_LIBRARY_ICSD1.TXT $(ICSD_LIB)/README_LIBRARY_ICSD2.TXT $(ICSD_LIB)/README_LIBRARY_ICSD3.TXT $(ICSD_LIB)/README_LIBRARY_ICSD4.TXT $(ICSD_LIB)/README_LIBRARY_ICSD5.TXT $(ICSD_LIB)/README_LIBRARY_ICSD6.TXT $(ICSD_LIB)/README_LIBRARY_ICSD7.TXT $(ICSD_LIB)/README_LIBRARY_ICSD8.TXT
icsd_test: aflow
	cat $(ICSD_LIB)/README_LIBRARY_ICSD2.TXT | grep PROTOTYPE | sed "s/\[/\n/g" | grep PROTOTYPE | sed "s/PROTOTYPE/\.\/aflow --proto_icsd /g" > xgo
	sh ./xgo > /dev/null
# ****************************************************************************
# PENNSY PENNSY PENNSY PENNSY PENNSY PENNSY PENNSY PENNSY PENNSY PENNSY PENNSY
energy:	all
	./aflow --energy > apennsy.tex
	latex apennsy.tex | grep -v Overfull | grep -v cmtt | grep -v type | grep -v "\[\]" | grep "\["
psenergy: all
	./aflow --psenergy > psapennsy.tex
	latex psapennsy.tex
	dvips psapennsy.dvi -o psapennsy.eps
	ps2pdf psapennsy.eps
	cp psapennsy*ps EPS
	cp psapennsy*pdf EPS
MIX:	aflow
	./aflow --libraryX --mix > aflow_nomix.$(TIME).cpp
	chmod 755 aflow_nomix.$(TIME).cpp
	rm -rf aflow_nomix.cpp
	ln -sf aflow_nomix.$(TIME).cpp aflow_nomix.cpp
	grep -c UNKNOWN aflow_nomix.2*
mix:	MIX
NOMIX:	aflow
	cat aflow_nomix.cpp | grep NOMIX | sed "s/\/\//\n/g" | grep calcs | sed "s/\=/\n/g" | grep calcs | sed "s/ calcs/xxxx/g" | sed "s/ /cd \.\//g" | sed "s/xxxx/ \&\& aflow --multi \&\& cd \.\.\//g" > xnomix
	scp xnomix fslcollab8@mary:LIBS/LIB2/LIB
	rm -rf xnomix
nomix: NOMIX
EXPERIMENTS:aflow
	./aflow --libraryX --experiments > aflow_mix_experiments.$(TIME).cpp
experiments:EXPERIMENTS
TABLE:aflow
	./aflow --libraryX --table > aflow_table.$(TIME).tex
table:TABLE
xaflowauto: aflow
	./aflow --libraryX --xaflowauto > xaflowauto
	scp xaflowauto fslcollab8@marylou5.byu.edu:LIBS
boo: aflow
	rm -rf boo
	./aflow --calculated=icsd --remove | sed "s/\.\//\.\/ICSD\//g" >> boo
	./aflow --calculated=lib0 --remove | sed "s/\.\//\.\/LIB0\/LIB\//g" >> boo
	./aflow --calculated=lib1 --remove | sed "s/\.\//\.\/LIB1\/LIB\//g" >> boo
	./aflow --calculated=lib2 --remove | sed "s/\.\//\.\/LIB2\/LIB\//g" >> boo
	./aflow --calculated=lib3 --remove | sed "s/\.\//\.\/LIB3\/LIB\//g" >> boo
	./aflow --calculated=lib4 --remove | sed "s/\.\//\.\/LIB4\/LIB\//g" >> boo
	./aflow --calculated=lib5 --remove | sed "s/\.\//\.\/LIB5\/LIB\//g" >> boo
	./aflow --calculated=lib6 --remove | sed "s/\.\//\.\/LIB6\/LIB\//g" >> boo
	./aflow --calculated=lib7 --remove | sed "s/\.\//\.\/LIB7\/LIB\//g" >> boo
	./aflow --calculated=lib8 --remove | sed "s/\.\//\.\/LIB8\/LIB\//g" >> boo
	./aflow --calculated=lib9 --remove | sed "s/\.\//\.\/LIB9\/LIB\//g" >> boo
	#scp boo aflow@lonsdale.tchpc.tcd.ie:LIB3/
	scp boo fslcollab8@mary:LIBS/
WEB:	aflow
	rm -rf *eps *pdf apennsy.m *html
	#	./aflow --libraryX --QUIET --print=pdf --hull > apennsy.m
	./aflow --libraryX --QUIET --print=gif --print=jpg --hull --oss=cout > apennsy.m
	./aflow --libraryX --QUIET --print=html > apennsy.html
	/usr/local/bin/matlab -nodesktop -r apennsy
	mv *jpg *gif /www/AFLOW
	rm -rf *eps
APOOL_OLD: aflow aflow_apennsy_main.cpp .cpp
	rm -rf /www/php/apool.html
	cat /www/php/apool_pre.html >> /www/php/apool.html
#	./aflow --apool_test >> /www/php/apool.html
	./aflow --apool >> /www/php/apool.html
	cat /www/php/apool_post.html >> /www/php/apool.html	
	./aflow --apool | grep available | sed "s/ checked//g" | sed "s/></XXXX\n/g" | grep radio | sed "s/<input type=\"radio\" name=\"alloy\" value=//g" | sed "s/XXXX/,/g" > /home/auro/work/AWRAPPER/awrapper_tables_public.cpp
	#
	#
#	rm -rf /www/php/apool2.html
#	cat /www/php/apool_pre.html >> /www/php/apool2.html
#	./aflow --apool_private >> /www/php/apool2.html
#	cat /www/php/apool_post.html >> /www/php/apool2.html	
#	#
shull:	all
	./aflow --library2 --shull --oss=cout > apennsys.m
vasp:	all
	./aflow --VASPIN | sed "s/\t/ /g" | sed "s/  / /g" | sed "s/  / /g" > structures.tex<|MERGE_RESOLUTION|>--- conflicted
+++ resolved
@@ -1028,7 +1028,6 @@
 check:
 	$(MAKE) check_proto
 check_full:
-<<<<<<< HEAD
 	#[WAITING FOR ICSD LIB2RAW REDO]$(MAKE) check_Egap
 	$(MAKE) check_gcd
 	$(MAKE) check_smith
@@ -1039,20 +1038,8 @@
 	$(MAKE) check_aflowSG
 	$(MAKE) check_AFLOWSYM
 	$(MAKE) check_aflow_xtal_match
+	$(MAKE) check_aflow_gcc_compatibility
 check_proto:
-=======
-	$(MAKE) gcd_check
-	$(MAKE) smith_check
-	$(MAKE) proto_check
-	$(MAKE) slab_check
-	$(MAKE) chull_check
-	$(MAKE) pocc_check
-	$(MAKE) aflowSG_check
-	$(MAKE) aflowSYM_check
-	$(MAKE) aflow_xtal_match_check
-	$(MAKE) aflow_gcc_compatibility_check
-proto_check:
->>>>>>> 4115dee1
 	@echo "Performing 'aflow --proto' test"
 	@if [ -z `which md5sum` ]; then echo "Cannot find binary md5sum - check skipped."; else \
 		PROTO4SUM=$$(./aflow --proto=4:Bi:Tc | ./aflow --sprim | md5sum | cut -d ' ' -f1) && \
@@ -1215,10 +1202,10 @@
 	@echo "Running aflow_xtal_match test 1" && ANSWER=1 && RESULT=$$(./aflow --proto=A2B3_hR10_167_c_e:Al:O --params=-1,2.72957758313,0.36,0.5561 | ./aflow --compare2protos --print=txt --catalog=anrl --quiet) && NUM_MATCHING_PROTOS=$$(echo $$RESULT | awk -F'duplicate_compounds=' '{print $$2}' | awk '{print $$1}') && \
 		if [ "$$NUM_MATCHING_PROTOS" -ne "$$ANSWER" ]; then "aflow_xtal_match did not return $$ANSWER for './aflow --proto=A2B3_hR10_167_c_e:Al:O --params=-1,2.72957758313,0.36,0.5561 | ./aflow --compare2protos --print=txt --catalog=anrl --quiet', found $$NUM_MATCHING_PROTOS instead" && exit 1; fi
 	@echo "aflow_xtal_match test 1 passed!"
-aflow_gcc_compatibility_check:
-	@echo "Running aflow_gcc_compatibility_check test 1: no 'nullptr'" && ANSWER=0 && NUMBER_NULLPTRS=$$(grep -P '^(?=[\s]*+[^//])[^//]*(nullptr)' *.cpp | wc -l) && \
+check_aflow_gcc_compatibility:
+	@echo "Running aflow_gcc_compatibility test 1: no 'nullptr'" && ANSWER=0 && NUMBER_NULLPTRS=$$(grep -P '^(?=[\s]*+[^//])[^//]*(nullptr)' *.cpp | wc -l) && \
 		if [ "$$NUMBER_NULLPTRS" -ne "$$ANSWER" ]; then echo "Found $$NUMBER_NULLPTRS in the source code; this is not backwards compatible with older GCC version. Please swap with 'NULL' and recompile." && exit; fi
-	@echo "aflow_gcc_compatibility_check test 1 passed!"
+	@echo "aflow_gcc_compatibility test 1 passed!"
 www:	web
 clean:
 	rm -rf *~ *.o *.o-* *.rpo AUROSTD/*~ AUROSTD/*.o AUROSTD/*.rpo ./APL/*~ ./APL/*o ./APL/*a ./ANRL/*~ ./ANRL/*o ./ANRL/*a ./ANRL*/*~ ./ANRL*/*o ./ANRL*/*a ./SQLITE/*o aflow aflow_data aflowd aflow2 aflowd2 aflow1 aflowd1 aflow.exe aconvasp apennsy aflow_convasp* *.eps *.pdf *ps *aux *dvi *log *m *tex nohup* core* VASP_TEST* GRND_TEST* xa xb xc xd xe xf aflow.out* core* *~ \#* *.o aflow_pennsy *.eps *.pdf *ps *aux *dvi *log *m *tex *exe aurostd_xtensor_extra.cpp aflow_data_*cpp xaflowauto boo* xlist* _xdat `find . -name *~`
