--- conflicted
+++ resolved
@@ -1177,40 +1177,29 @@
 	./aflow --slab_test
 .PHONY: check_chull
 check_chull:
-<<<<<<< HEAD
+	@if [ ! -f ./aflow ]; then echo "No local aflow binary found (./aflow)" && exit 1; fi
 	@rm -f $(COUNTER_FILE) && echo "STARTING CHULL" >> $(COUNTER_FILE)
 	@ALLOY="MnPd" && COUNTER=$$(cat $(COUNTER_FILE) | wc -l) && echo "Running CHULL test $$COUNTER - text/json output files for $$ALLOY" | tee -a $(COUNTER_FILE) && COMMAND="./aflow --chull --alloy=$$ALLOY --o=j,t" RESPONSE=$$(eval "$$COMMAND") && \
-=======
-	@if [ ! -f ./aflow ]; then echo "No local aflow binary found (./aflow)" && exit 1; fi
-	@rm -f $(COUNTER_FILE) && echo "STARTING CHULL" >> $(COUNTER_FILE)
-	@ALLOY="MnPd" && COUNTER=$$(cat $(COUNTER_FILE) | wc -l | sed 's/^ *//') && echo "Running CHULL test $$COUNTER - text/json output files for $$ALLOY" | tee -a $(COUNTER_FILE) && COMMAND="./aflow --chull --alloy=$$ALLOY --o=j,t" RESPONSE=$$(eval "$$COMMAND") && \
->>>>>>> 0df6067f
 		if [ -z "$${RESPONSE##*REST-API appears to be down*}" ]; then echo "CHULL did not return text/json output files, the REST-API may be down, please check '$$COMMAND'" && exit 0; fi && \
 		if [ ! -f "aflow_$${ALLOY}_hull.json" ] || [ ! -f "aflow_$${ALLOY}_hull.txt" ]; then echo "CHULL did not return $$ALLOY text/json output files. Try: '$$COMMAND'" && exit 1; fi && \
 		rm -f aflow_$${ALLOY}_hull.json aflow_$${ALLOY}_hull.txt
 #travis does not have pdflatex
-<<<<<<< HEAD
 	@ALLOY="MnPd" && if [ -z "$$TRAVIS" ]; then COUNTER=$$(cat $(COUNTER_FILE) | wc -l) && echo "Running CHULL test $$COUNTER - PDF output for $$ALLOY" | tee -a $(COUNTER_FILE) && COMMAND="./aflow --chull --alloy=$$ALLOY --o=p" RESPONSE=$$(eval "$$COMMAND") && \
 		if [ -z "$${RESPONSE##*REST-API appears to be down*}" ]; then echo "CHULL did not return a PDF, the REST-API may be down, please check '$$COMMAND'" && exit 0; fi && \
 		if [ ! -f "aflow_$${ALLOY}_hull.pdf" ]; then echo "CHULL did not return a PDF for $$ALLOY. Try: '$$COMMAND'" && exit 1; fi && \
 		rm -f aflow_$${ALLOY}_hull.pdf; fi
 	@ALLOY="AgAuCd" && COUNTER=$$(cat $(COUNTER_FILE) | wc -l) && echo "Running CHULL test $$COUNTER - text/json output files for $$ALLOY" | tee -a $(COUNTER_FILE) && COMMAND="./aflow --chull --alloy=$$ALLOY --o=j,t" RESPONSE=$$(eval "$$COMMAND") && \
-=======
-	@ALLOY="MnPd" && if [ -z "$$TRAVIS" ]; then COUNTER=$$(cat $(COUNTER_FILE) | wc -l | sed 's/^ *//') && echo "Running CHULL test $$COUNTER - PDF output for $$ALLOY" | tee -a $(COUNTER_FILE) && COMMAND="./aflow --chull --alloy=$$ALLOY --o=p" RESPONSE=$$(eval "$$COMMAND") && \
-		if [ -z "$${RESPONSE##*REST-API appears to be down*}" ]; then echo "CHULL did not return a PDF, the REST-API may be down, please check '$$COMMAND'" && exit 0; fi && \
-		if [ ! -f "aflow_$${ALLOY}_hull.pdf" ]; then echo "CHULL did not return a PDF for $$ALLOY. Try: '$$COMMAND'" && exit 1; fi && \
-		rm -f aflow_$${ALLOY}_hull.pdf; fi
-	@ALLOY="AgAuCd" && COUNTER=$$(cat $(COUNTER_FILE) | wc -l | sed 's/^ *//') && echo "Running CHULL test $$COUNTER - text/json output files for $$ALLOY" | tee -a $(COUNTER_FILE) && COMMAND="./aflow --chull --alloy=$$ALLOY --o=j,t" RESPONSE=$$(eval "$$COMMAND") && \
->>>>>>> 0df6067f
 		if [ -z "$${RESPONSE##*REST-API appears to be down*}" ]; then echo "CHULL did not return text/json output files, the REST-API may be down, please check '$$COMMAND'" && exit 0; fi && \
 		if [ ! -f "aflow_$${ALLOY}_hull.json" ] || [ ! -f "aflow_$${ALLOY}_hull.txt" ]; then echo "CHULL did not return $$ALLOY text/json output files. Try: '$$COMMAND'" && exit 1; fi && \
 		rm -f aflow_$${ALLOY}_hull.json aflow_$${ALLOY}_hull.txt
 #travis does not have pdflatex
-<<<<<<< HEAD
 	@ALLOY="AgAuCd" && if [ -z "$$TRAVIS" ]; then COUNTER=$$(cat $(COUNTER_FILE) | wc -l) && echo "Running CHULL test $$COUNTER - PDF output for $$ALLOY" | tee -a $(COUNTER_FILE) && COMMAND="./aflow --chull --alloy=$$ALLOY --o=p" RESPONSE=$$(eval "$$COMMAND") && \
 		if [ -z "$${RESPONSE##*REST-API appears to be down*}" ]; then echo "CHULL did not return a PDF, the REST-API may be down, please check '$$COMMAND'" && exit 0; fi && \
 		if [ ! -f "aflow_$${ALLOY}_hull.pdf" ]; then echo "CHULL did not return a PDF for $$ALLOY. Try: '$$COMMAND'" && exit 1; fi && \
 		rm -f aflow_$${ALLOY}_hull.pdf; fi
+	@ALLOY="AlCo" && COMPOUND="Al17Co12" && COUNTER=$$(cat $(COUNTER_FILE) | wc -l | sed 's/^ *//') && echo "Running CHULL test $$COUNTER - distance from hull of $$COMPOUND" | tee -a $(COUNTER_FILE) && ANSWER="242." && COMMAND="./aflow --chull --alloy=$$ALLOY --d2h=aflow:ef70a469857d3c47" RESPONSE=$$(eval "$$COMMAND --screen_only --o=t" | cut -d' ' -f2) && \
+		if [ -z "$$RESPONSE" ]; then echo "CHULL did not return a distance, the REST-API may be down, please check '$$COMMAND'" && exit 0; fi && \
+		if [ -n "$${RESPONSE##$$ANSWER*}" ]; then echo "CHULL did not return a distance of ~$$(echo $$ANSWER + 0 | bc) meV/atom for $$COMPOUND, found $$RESPONSE instead. Try: '$$COMMAND'" && exit 1; fi
 	@ALLOY="MnPd" && COMPOUND="Mn2Pd3" && COUNTER=$$(cat $(COUNTER_FILE) | wc -l) && echo "Running CHULL test $$COUNTER - distance from hull of $$COMPOUND" | tee -a $(COUNTER_FILE) && ANSWER="62." && COMMAND="./aflow --chull --alloy=$$ALLOY --d2h=aflow:9001c322296fc162" RESPONSE=$$(eval "$$COMMAND --screen_only --o=t" | cut -d' ' -f2) && \
 		if [ -z "$$RESPONSE" ]; then echo "CHULL did not return a distance, the REST-API may be down, please check '$$COMMAND'" && exit 0; fi && \
 		if [ -n "$${RESPONSE##$$ANSWER*}" ]; then echo "CHULL did not return a distance of ~$$(echo $$ANSWER + 0 | bc) meV/atom for $$COMPOUND, found $$RESPONSE instead. Try: '$$COMMAND'" && exit 1; fi
@@ -1227,31 +1216,6 @@
 		if [ -z "$$RESPONSE" ]; then echo "CHULL did not return a hull energy, the REST-API may be down, please check '$$COMMAND'" && exit 0; fi && \
 		if [ -n "$${RESPONSE##$$ANSWER*}" ]; then echo "CHULL did not return a $$ALLOY hull energy of ~$$(echo $$ANSWER + 0 | bc) meV/atom at $$STOICH, found $$RESPONSE instead. Try: '$$COMMAND'" && exit 1; fi
 	@ALLOY="CuZr" && STOICH="x=0.5" && COUNTER=$$(cat $(COUNTER_FILE) | wc -l) && echo "Running CHULL test $$COUNTER - $$ALLOY hull energy at $$STOICH" | tee -a $(COUNTER_FILE) && ANSWER="-158." && COMMAND="./aflow --chull --alloy=$$ALLOY --hull_energy=0.5" && RESPONSE=$$(eval "$$COMMAND --screen_only --o=t" | cut -d' ' -f2) && \
-=======
-	@ALLOY="AgAuCd" && if [ -z "$$TRAVIS" ]; then COUNTER=$$(cat $(COUNTER_FILE) | wc -l | sed 's/^ *//') && echo "Running CHULL test $$COUNTER - PDF output for $$ALLOY" | tee -a $(COUNTER_FILE) && COMMAND="./aflow --chull --alloy=$$ALLOY --o=p" RESPONSE=$$(eval "$$COMMAND") && \
-		if [ -z "$${RESPONSE##*REST-API appears to be down*}" ]; then echo "CHULL did not return a PDF, the REST-API may be down, please check '$$COMMAND'" && exit 0; fi && \
-		if [ ! -f "aflow_$${ALLOY}_hull.pdf" ]; then echo "CHULL did not return a PDF for $$ALLOY. Try: '$$COMMAND'" && exit 1; fi && \
-		rm -f aflow_$${ALLOY}_hull.pdf; fi
-	@ALLOY="AlCo" && COMPOUND="Al17Co12" && COUNTER=$$(cat $(COUNTER_FILE) | wc -l | sed 's/^ *//') && echo "Running CHULL test $$COUNTER - distance from hull of $$COMPOUND" | tee -a $(COUNTER_FILE) && ANSWER="242." && COMMAND="./aflow --chull --alloy=$$ALLOY --d2h=aflow:ef70a469857d3c47" RESPONSE=$$(eval "$$COMMAND --screen_only --o=t" | cut -d' ' -f2) && \
-		if [ -z "$$RESPONSE" ]; then echo "CHULL did not return a distance, the REST-API may be down, please check '$$COMMAND'" && exit 0; fi && \
-		if [ -n "$${RESPONSE##$$ANSWER*}" ]; then echo "CHULL did not return a distance of ~$$(echo $$ANSWER + 0 | bc) meV/atom for $$COMPOUND, found $$RESPONSE instead. Try: '$$COMMAND'" && exit 1; fi
-	@ALLOY="MnPd" && COMPOUND="Mn2Pd3" && COUNTER=$$(cat $(COUNTER_FILE) | wc -l | sed 's/^ *//') && echo "Running CHULL test $$COUNTER - distance from hull of $$COMPOUND" | tee -a $(COUNTER_FILE) && ANSWER="62." && COMMAND="./aflow --chull --alloy=$$ALLOY --d2h=aflow:9001c322296fc162" RESPONSE=$$(eval "$$COMMAND --screen_only --o=t" | cut -d' ' -f2) && \
-		if [ -z "$$RESPONSE" ]; then echo "CHULL did not return a distance, the REST-API may be down, please check '$$COMMAND'" && exit 0; fi && \
-		if [ -n "$${RESPONSE##$$ANSWER*}" ]; then echo "CHULL did not return a distance of ~$$(echo $$ANSWER + 0 | bc) meV/atom for $$COMPOUND, found $$RESPONSE instead. Try: '$$COMMAND'" && exit 1; fi
-	@ALLOY="TeZr" && COMPOUND="Te2Zr" && COUNTER=$$(cat $(COUNTER_FILE) | wc -l | sed 's/^ *//') && echo "Running CHULL test $$COUNTER - stability criterion of $$COMPOUND" | tee -a $(COUNTER_FILE) && ANSWER="49." && COMMAND="./aflow --chull --alloy=$$ALLOY --sc=aflow:570e80d4daa0a9d4" && RESPONSE=$$(eval "$$COMMAND --screen_only --o=t" | cut -d' ' -f2) && \
-		if [ -z "$$RESPONSE" ]; then echo "CHULL did not return a stability criterion, the REST-API may be down, please check '$$COMMAND'" && exit 0; fi && \
-		if [ -n "$${RESPONSE##$$ANSWER*}" ]; then echo "CHULL did not return a stability criterion of ~$$(echo $$ANSWER + 0 | bc) meV/atom for $$COMPOUND, found $$RESPONSE instead. Try: '$$COMMAND'" && exit 1; fi
-	@ALLOY="MnPd" && COMPOUND="Mn3Pd5" && COUNTER=$$(cat $(COUNTER_FILE) | wc -l | sed 's/^ *//') && echo "Running CHULL test $$COUNTER - stability criterion of $$COMPOUND" | tee -a $(COUNTER_FILE) && ANSWER="13." && COMMAND="./aflow --chull --alloy=$$ALLOY --sc=aflow:4fc97e549ca17d4e" && RESPONSE=$$(eval "$$COMMAND --screen_only --o=t" | cut -d' ' -f2) && \
-		if [ -z "$$RESPONSE" ]; then echo "CHULL did not return a stability criterion, the REST-API may be down, please check '$$COMMAND'" && exit 0; fi && \
-		if [ -n "$${RESPONSE##$$ANSWER*}" ]; then echo "CHULL did not return a stability criterion of ~$$(echo $$ANSWER + 0 | bc) meV/atom for $$COMPOUND, found $$RESPONSE instead. Try: '$$COMMAND'" && exit 1; fi
-	@ALLOY="MnPdPt" && COMPOUND="Mn2PdPt" && COUNTER=$$(cat $(COUNTER_FILE) | wc -l | sed 's/^ *//') && echo "Running CHULL test $$COUNTER - stability criterion of $$COMPOUND" | tee -a $(COUNTER_FILE) && ANSWER="32." && COMMAND="./aflow --chull --alloy=$$ALLOY --sc=aflow:fb9eaa58604ce774" && RESPONSE=$$(eval "$$COMMAND --screen_only --o=t" | cut -d' ' -f2) && \
-		if [ -z "$$RESPONSE" ]; then echo "CHULL did not return a stability criterion, the REST-API may be down, please check '$$COMMAND'" && exit 0; fi && \
-		if [ -n "$${RESPONSE##$$ANSWER*}" ]; then echo "CHULL did not return a stability criterion of ~$$(echo $$ANSWER + 0 | bc) meV/atom for $$COMPOUND, found $$RESPONSE instead. Try: '$$COMMAND'" && exit 1; fi
-	@ALLOY="MnPd" && STOICH="x=0.25" && COUNTER=$$(cat $(COUNTER_FILE) | wc -l | sed 's/^ *//') && echo "Running CHULL test $$COUNTER - $$ALLOY hull energy at $$STOICH" | tee -a $(COUNTER_FILE) && ANSWER="-235." && COMMAND="./aflow --chull --alloy=$$ALLOY --hull_energy=0.25" && RESPONSE=$$(eval "$$COMMAND --screen_only --o=t" | cut -d' ' -f2) && \
-		if [ -z "$$RESPONSE" ]; then echo "CHULL did not return a hull energy, the REST-API may be down, please check '$$COMMAND'" && exit 0; fi && \
-		if [ -n "$${RESPONSE##$$ANSWER*}" ]; then echo "CHULL did not return a $$ALLOY hull energy of ~$$(echo $$ANSWER + 0 | bc) meV/atom at $$STOICH, found $$RESPONSE instead. Try: '$$COMMAND'" && exit 1; fi
-	@ALLOY="CuZr" && STOICH="x=0.5" && COUNTER=$$(cat $(COUNTER_FILE) | wc -l | sed 's/^ *//') && echo "Running CHULL test $$COUNTER - $$ALLOY hull energy at $$STOICH" | tee -a $(COUNTER_FILE) && ANSWER="-158." && COMMAND="./aflow --chull --alloy=$$ALLOY --hull_energy=0.5" && RESPONSE=$$(eval "$$COMMAND --screen_only --o=t" | cut -d' ' -f2) && \
->>>>>>> 0df6067f
 		if [ -z "$$RESPONSE" ]; then echo "CHULL did not return a hull energy, the REST-API may be down, please check '$$COMMAND'" && exit 0; fi && \
 		if [ -n "$${RESPONSE##$$ANSWER*}" ]; then echo "CHULL did not return a $$ALLOY hull energy of ~$$(echo $$ANSWER + 0 | bc) meV/atom at $$STOICH, found $$RESPONSE instead. Try: '$$COMMAND'" && exit 1; fi
 	@echo "CHULL tests passed"
