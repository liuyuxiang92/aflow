--- conflicted
+++ resolved
@@ -562,13 +562,8 @@
         t << std::setfill('0') << std::setw(2) << std::hex << i;
         json_files[i] = aurostd::CleanFileName(data_path + "/" + getAUIDPrefix() + ":" + t.str() + ".jsonl"); //WJ20231217 Changed "aflow" to getAUIDPrefix()
         if (!aurostd::EFileExist(json_files[i]) && !aurostd::FileExist(json_files[i])) {
-<<<<<<< HEAD
           message << data_path << " is not a valid data path. Missing file for " << getAUIDPrefix() << ":" << t.str() << "."; //WJ20231217 Changed "aflow" to getAUIDPrefix()
-          throw aurostd::xerror(_AFLOW_FILE_NAME_, __AFLOW_FUNC__, message, _FILE_NOT_FOUND_);
-=======
-          message << data_path << " is not a valid data path. Missing file for aflow:" << t.str() << ".";
           throw aurostd::xerror(__AFLOW_FILE__, __AFLOW_FUNC__, message, _FILE_NOT_FOUND_);
->>>>>>> 6ae3836d
         }
       }
 
