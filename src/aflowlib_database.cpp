--- conflicted
+++ resolved
@@ -64,16 +64,6 @@
 #define _AFLOW_DB_PATCH_INCOMPLETE_  201  // At least one patch was incomplete
 
 #include "aflowlib.h"
-<<<<<<< HEAD
-#include "SQLITE/aflow_sqlite.h"
-
-#ifdef AFLOW_MULTITHREADS_ENABLE
-#include <thread>
-#include <mutex>
-std::mutex m;
-#endif
-=======
->>>>>>> b26963aa
 
 #define _AFLOW_DB_DEBUG_ false
 
@@ -791,11 +781,7 @@
     bool LDEBUG = (FALSE || XHOST.DEBUG || _AFLOW_DB_DEBUG_);
     string function_name = XPID + _AFLOW_DB_ERR_PREFIX_ + "populateTable():";
 #ifdef AFLOW_MULTITHREADS_ENABLE
-<<<<<<< HEAD
-    std::unique_lock<std::mutex> lk(m);
-=======
     std::unique_lock<std::mutex> lk(write_mutex);
->>>>>>> b26963aa
 #endif
     createTable(table, columns, types);
     int chunk_size = 1000, count = 0;
@@ -1193,12 +1179,6 @@
     pflow::logger(_AFLOW_FILE_NAME_, function_name, message, *p_FileMESSAGE, *p_oss);
 
     if (stats.nentries > 0) {
-<<<<<<< HEAD
-      vector<vector<vector<string> >  > maxmin(_N_AUID_TABLES_, vector<vector<string> >(ncols, vector<string>(2))), sets(_N_AUID_TABLES_, vector<vector<string> >(ncols));
-      vector<vector<vector<int> > > counts(_N_AUID_TABLES_, vector<vector<int> >(ncols, vector<int>(2, 0)));
-      vector<vector<int> > loop_counts(_N_AUID_TABLES_, vector<int>(nloops));
-=======
->>>>>>> b26963aa
 #ifdef AFLOW_MULTITHREADS_ENABLE
       int ncpus = init::GetCPUCores();
       if (ncpus < 1) ncpus = 1;
