// ***************************************************************************
// *                                                                         *
// *           Aflow STEFANO CURTAROLO - Duke University 2003-2020           *
// *                                                                         *
// ***************************************************************************
// Stefano Curtarolo

#ifndef _AFLOWLIB_LIBRARIES_CPP_
#define _AFLOWLIB_LIBRARIES_CPP_

#include "aflow.h"
#include "aflowlib.h"
#include "aflow_pflow.h"
#include "aflow_bader.h"

using std::vector;
using std::deque;
using std::string;

vector<string> vLibrary_ALL;vector<vector<string> > vLibrary_ALL_tokens;
vector<string> vLibrary_ICSD;vector<vector<string> > vLibrary_ICSD_tokens;
vector<string> vLibrary_LIB0;vector<vector<string> > vLibrary_LIB0_tokens;
vector<string> vLibrary_LIB1;vector<vector<string> > vLibrary_LIB1_tokens;
vector<string> vLibrary_LIB2;vector<vector<string> > vLibrary_LIB2_tokens;
vector<string> vLibrary_LIB3;vector<vector<string> > vLibrary_LIB3_tokens;
vector<string> vLibrary_LIB4;vector<vector<string> > vLibrary_LIB4_tokens;
vector<string> vLibrary_LIB5;vector<vector<string> > vLibrary_LIB5_tokens;
vector<string> vLibrary_LIB6;vector<vector<string> > vLibrary_LIB6_tokens;
vector<string> vLibrary_LIB7;vector<vector<string> > vLibrary_LIB7_tokens;
vector<string> vLibrary_LIB8;vector<vector<string> > vLibrary_LIB8_tokens;
vector<string> vLibrary_LIB9;vector<vector<string> > vLibrary_LIB9_tokens;

//[moved to aflow.h - CO20180705, list also looks a bit obsolete from avasp.cpp]#define SPECIE_RAW_LIB3 string("Ag,Al,As,Au,B_h,Bi_d,Cd,Co,Cr_pv,Cu_pv,Fe_pv,Ga_h,Ge_h,Hf_pv,Hg,In_d,Ir,La,Mg_pv,Mn_pv,Mo_pv,Nb_sv,Ni_pv,Os_pv,P,Pb_d,Pd_pv,Pt,Re_pv,Rh_pv,Ru_pv,Sb,Sc_sv,Se,Si,Sn,Ta_pv,Te,Tc_pv,Ti_sv,V_sv,W_pv,Y_sv,Zn,Zr_sv")

bool AFLOWLIB_VERBOSE=TRUE; // FALSE;
#define _EPSILON_COMPOSITION_ 0.001

#define USE_AFLOW_SG
//#define USE_PLATON_SG

#define AFLOW_MAX_ARGV 1024

// ******************************************************************************************************************************************************
using aurostd::FileExist;


// ***************************************************************************
// aflowlib::TokenPresentAFLOWLIB
// ***************************************************************************
namespace aflowlib {
  bool TokenPresentAFLOWLIB(string line,string query) { return aurostd::substring2bool(line,query,TRUE); }
}
// ***************************************************************************
// aflowlib::TokenExtractAFLOWLIB
// ***************************************************************************
namespace aflowlib {
  string TokenExtractAFLOWLIB(string line,string query) {
    if(!TokenPresentAFLOWLIB(line,query)) return "";
    vector<string> tokens,tk;aurostd::string2tokens(line,tokens,"|");
    string qquery=query;aurostd::StringSubst(qquery,"=","");aurostd::StringSubst(qquery," ","");
    for(uint i=0;i<tokens.size();i++) {
      aurostd::StringSubst(tokens.at(i)," ","");
      aurostd::string2tokens(tokens.at(i),tk,"=");
      if(tk.size()==2) { //   cerr << tk.at(0) << endl;
        if(tk.at(0)==qquery) { return tk.at(1); }
        // return aurostd::substring2string(tokens.at(i),query,TRUE);
      }
    }
    return "";
  }
}

namespace aflowlib {
  bool TokenExtractAFLOWLIB(string line,string query,string &value) {
    // cerr << "HERE=[TokenExtractAFLOWLIB(string line,string query,string &value)]" << TokenExtractAFLOWLIB(line,query) << "<br>" << endl;
    value=TokenExtractAFLOWLIB(line,query);return TokenPresentAFLOWLIB(line,query); }
  bool TokenExtractAFLOWLIB(string line,string query,int &value) {
    // cerr << "HERE=[TokenExtractAFLOWLIB(string line,string query,int &value)]" << TokenExtractAFLOWLIB(line,query) << "<br>" << endl;
    value=aurostd::string2utype<int>(TokenExtractAFLOWLIB(line,query));return TokenPresentAFLOWLIB(line,query); }
  bool TokenExtractAFLOWLIB(string line,string query,uint &value) {
    // cerr << "HERE=[TokenExtractAFLOWLIB(string line,string query,uint &value)]" << TokenExtractAFLOWLIB(line,query) << "<br>" << endl;
    value=aurostd::string2utype<uint>(TokenExtractAFLOWLIB(line,query));return TokenPresentAFLOWLIB(line,query); }
  bool TokenExtractAFLOWLIB(string line,string query,float &value) {
    // cerr << "HERE=[TokenExtractAFLOWLIB(string line,string query,float &value)]" << TokenExtractAFLOWLIB(line,query) << "<br>" << endl;
    value=aurostd::string2utype<float>(TokenExtractAFLOWLIB(line,query));return TokenPresentAFLOWLIB(line,query); }
  bool TokenExtractAFLOWLIB(string line,string query,double &value) {
    // cerr << "HERE=[TokenExtractAFLOWLIB(string line,string query,double &value)]" << TokenExtractAFLOWLIB(line,query) << "<br>" << endl;
    value=aurostd::string2utype<double>(TokenExtractAFLOWLIB(line,query));return TokenPresentAFLOWLIB(line,query); }
  bool TokenExtractAFLOWLIB(string line,string query,vector<string> &value) {
    // cerr << "HERE=[TokenExtractAFLOWLIB(string line,string query,vector<string> &value)]" << TokenExtractAFLOWLIB(line,query) << "<br>" << endl;
    aurostd::string2tokens(TokenExtractAFLOWLIB(line,query),value,",");return TokenPresentAFLOWLIB(line,query); }
  bool TokenExtractAFLOWLIB(string line,string query,vector<int> &value) {
    // cerr << "HERE=[TokenExtractAFLOWLIB(string line,string query,vector<int> &value)]" << TokenExtractAFLOWLIB(line,query) << "<br>" << endl;
    vector<string> vvalue;aurostd::string2tokens(TokenExtractAFLOWLIB(line,query),vvalue,",");value=aurostd::vectorstring2vectorint(vvalue);return TokenPresentAFLOWLIB(line,query); }
  bool TokenExtractAFLOWLIB(string line,string query,vector<uint> &value) {
    // cerr << "HERE=[TokenExtractAFLOWLIB(string line,string query,vector<uint> &value)]" << TokenExtractAFLOWLIB(line,query) << "<br>" << endl;
    vector<string> vvalue;aurostd::string2tokens(TokenExtractAFLOWLIB(line,query),vvalue,",");value=aurostd::vectorstring2vectoruint(vvalue);return TokenPresentAFLOWLIB(line,query); }
  bool TokenExtractAFLOWLIB(string line,string query,vector<float> &value) {
    // cerr << "HERE=[TokenExtractAFLOWLIB(string line,string query,vector<float> &value)]" << TokenExtractAFLOWLIB(line,query) << "<br>" << endl;
    vector<string> vvalue;aurostd::string2tokens(TokenExtractAFLOWLIB(line,query),vvalue,",");value=aurostd::vectorstring2vectorfloat(vvalue);return TokenPresentAFLOWLIB(line,query); }
  bool TokenExtractAFLOWLIB(string line,string query,vector<double> &value) {
    // cerr << "HERE=[TokenExtractAFLOWLIB(string line,string query,vector<double> &value)]" << TokenExtractAFLOWLIB(line,query) << "<br>" << endl;
    vector<string> vvalue;aurostd::string2tokens(TokenExtractAFLOWLIB(line,query),vvalue,",");value=aurostd::vectorstring2vectordouble(vvalue);return TokenPresentAFLOWLIB(line,query); }
}

// ******************************************************************************************************************************************************
// aflowlib::GREP_Species_ALL
// ***************************************************************************
namespace aflowlib {
  uint GREP_Species_ALL(vector<string> vspecies,                         // IN  [0,nspecies[ the species Ag,Cd,...   nspecies=number of these items    nspecies=naries
			vector<string>& vspecies_pp,                     // IN  [0,nspecies[ the pseudopotentials Ag_pv, Cd_sv
			vector<vector<string> >& vList,                  // OUT [0,naries[*[0,vList.size()[ returns the lines of the library containing A,B,C,AB,AC,BC,ABC....
			vector<vector<vector<string> > > &vList_tokens,  // OUT [0,naries[*[0,vList.size()[*[0,size_tokens[ returns the tokens for each line of the vList
			vector<vector<vector<string> > > &vList_species, // OUT [0,naries[*[0,vList.size()[*nspecies  returns the species present
			vector<double> &vList_Hmin,                      // OUT [0,nspecies[ returns the min enthalpy for reference
			vector<string> &vList_Pmin,                      // OUT [0,nspecies[ returns the prototype for reference
			vector<uint> &vList_Imin,                        // OUT [0,nspecies[ returns the line index of vList.at(ispecies), in which we have the min enthalpy for reference
			vector<vector<vector<double> > > &vList_concs,   // OUT [0,naries[*[0,vList.size()[*[0.nspecies[ the concentrations AxAyCz... where x+y+z=1 and it contains also ZEROS so that 0 0.25 0.75 is allowed
			vector<vector<double> > &vList_Hf) {             // OUT [0,naries[*[0,vList.size()[ returns the formation enthalpy of the list
    bool LVERBOSE=FALSE;
    bool LIBVERBOSE=TRUE;
    if(LVERBOSE) cerr << "GREP_Species_ALL: START" << endl;
    if(vspecies.size()==1) LOAD_Library_ALL("no_aflowlib_lib3,no_aflowlib_lib4,no_aflowlib_lib5,no_aflowlib_lib6,no_aflowlib_lib7,no_aflowlib_lib8,no_aflowlib_lib9,no_aflowlib_lib2",LIBVERBOSE);
    else LOAD_Library_ALL(LIBVERBOSE); // might not have been loaded, yet
    // clean stuff

    // start
    vector<string> tokens,tokens_species,tokens_species_pp;
    vector<uint> tokens_composition;
    uint natoms,nspecies=vspecies.size(),naries=vspecies.size();
    string species;
    if(nspecies==0) return 0;
    if(vspecies_pp.size()==0 || vspecies.size()!=vspecies_pp.size())  { // generate some default ones
      vspecies_pp.clear(); for(uint i=0;i<nspecies;i++)vspecies_pp.push_back(AVASP_Get_PseudoPotential_PAW_PBE(vspecies.at(i)));
    }
    for(uint i=0;i<nspecies;i++)
      if(vspecies_pp.at(i).empty()) vspecies_pp.at(i)=AVASP_Get_PseudoPotential_PAW_PBE(vspecies.at(i)); // in the event that I pass an empty string

    // generate space
    vector<string> dummy_vstring;
    vList.clear(); for(uint i=0;i<naries;i++) vList.push_back(dummy_vstring);                  // create space  [0,naries[*[0,vList.size()[  <strings>
    vector<vector<string> > dummy_vvstring;
    vList_tokens.clear(); for(uint i=0;i<naries;i++) vList_tokens.push_back(dummy_vvstring);   // create space  [0,naries[*[0,vList.size()[*[0,size_tokens[  <strings>
    vList_Hmin.clear(); for(uint i=0;i<nspecies;i++) vList_Hmin.push_back(1E6);                // create space  [0,nspecies[ <double>
    vList_Pmin.clear(); for(uint i=0;i<nspecies;i++) vList_Pmin.push_back("");                 // create space  [0,nspecies[ <string>
    vList_Imin.clear(); for(uint i=0;i<nspecies;i++) vList_Imin.push_back(0);                  // create space  [0,nspecies[ <uint>
    vector<double> dummy_vdouble;
    vList_Hf.clear(); for(uint i=0;i<naries;i++) vList_Hf.push_back(dummy_vdouble);            // create space  [0,naries[*[0,vList.size()[  <double>
    vector<vector<double> > dummy_vvdouble;
    vList_concs.clear(); for(uint i=0;i<naries;i++) vList_concs.push_back(dummy_vvdouble);     // create space  [0,naries[*[0,vList.size()[*[0.nspecies[   <double>
    vList_species.clear(); for(uint i=0;i<naries;i++) vList_species.push_back(dummy_vvstring); // create space  [0,naries[*[0,vList.size()[*[0.nspecies[   <string>

    uint num_species=0;string species_pp;double enthalpy_atom,enthalpy;
    // for(uint ispecies=1;ispecies<=nspecies;ispecies++)
<<<<<<< HEAD
    for(uint iall=0;iall<vLibrary_ALL.size();iall++)
    { //CO20200106 - patching for auto-indenting
=======
    for(uint iall=0;iall<vLibrary_ALL.size();iall++) {
>>>>>>> 10163148
      bool found_some_species=FALSE;
      for(uint ispecies=0;((ispecies<nspecies) && (!found_some_species));ispecies++)
        if(aurostd::substring2bool(vLibrary_ALL.at(iall),vspecies_pp.at(ispecies),TRUE)) found_some_species=TRUE;
      if(found_some_species) {
        TokenExtractAFLOWLIB(vLibrary_ALL.at(iall),"nspecies=",num_species); // search for num_species
        for(uint ispecies=1;ispecies<=nspecies;ispecies++) {
          bool found_nspecies=FALSE,found_species_pp=FALSE;
          if(num_species==ispecies) found_nspecies=TRUE;
          if(found_nspecies && num_species==1) {
            if(!TokenPresentAFLOWLIB(vLibrary_ALL.at(iall),"LIB0")) found_nspecies=FALSE; // patch to use only pure
            if(!TokenPresentAFLOWLIB(vLibrary_ALL.at(iall),"LIB1")) found_nspecies=FALSE; // patch to use only pure
            if(found_nspecies) {
              if(TokenExtractAFLOWLIB(vLibrary_ALL.at(iall),"species_pp=")=="Rh_pv" && TokenExtractAFLOWLIB(vLibrary_ALL.at(iall),"prototype=")=="A6") found_nspecies=FALSE;  // patches for incorrect relaxation
              if(TokenExtractAFLOWLIB(vLibrary_ALL.at(iall),"species_pp=")=="Ni_pv" && TokenExtractAFLOWLIB(vLibrary_ALL.at(iall),"prototype=")=="A6") found_nspecies=FALSE;  // patches for incorrect relaxation
              // if(TokenExtractAFLOWLIB(vLibrary_ALL.at(iall),"species_pp=")=="La" && TokenExtractAFLOWLIB(vLibrary_ALL.at(iall),"prototype=")=="A1") found_nspecies=FALSE;  // patches for incorrect relaxation
              if(TokenExtractAFLOWLIB(vLibrary_ALL.at(iall),"species_pp=")=="Au" && TokenExtractAFLOWLIB(vLibrary_ALL.at(iall),"prototype=")=="A7") found_nspecies=FALSE;  // patches for incorrect relaxation
              if(TokenExtractAFLOWLIB(vLibrary_ALL.at(iall),"species_pp=")=="Au" && TokenExtractAFLOWLIB(vLibrary_ALL.at(iall),"prototype=")=="A8") found_nspecies=FALSE;  // patches for incorrect relaxation
              // fix La Mn and Hg
            }
          }
          // search for species_pp
          if(found_nspecies) {
            TokenExtractAFLOWLIB(vLibrary_ALL.at(iall),"species_pp=",species_pp);
            TokenExtractAFLOWLIB(vLibrary_ALL.at(iall),"species_pp=",tokens_species);
            uint species_pp_matches=0;
            for(uint k1=0;k1<vspecies_pp.size();k1++)
              for(uint k2=0;k2<tokens_species.size();k2++)
                if(vspecies_pp.at(k1)==tokens_species.at(k2)) species_pp_matches++;
            if(species_pp_matches==ispecies) found_species_pp=TRUE;
          }
          if(found_species_pp) {
            // cerr << ispecies << " " << vLibrary_ALL.at(iall) << endl;
            string prototype="";
            TokenExtractAFLOWLIB(vLibrary_ALL.at(iall),"prototype=",prototype);
            if(prototype=="64" || prototype=="65" || prototype=="549" || prototype=="550") {  // check for broken calcs
              if(LVERBOSE) cerr << "GREP_Species_ALL: Removing prototype=" << prototype << endl;
            } else {
              vList.at(ispecies-1).push_back(vLibrary_ALL.at(iall));       // add lines
              aurostd::string2tokens(vLibrary_ALL.at(iall),tokens,"|");    // add tokens
              vList_tokens.at(ispecies-1).push_back(tokens);               // add tokens
              if(LVERBOSE) if(!mod((int) vList.at(ispecies-5).at(vList.at(ispecies-1).size()-1).size(),1)) cerr << vLibrary_ALL_tokens.at(iall).at(0) << " " << species_pp << endl;  // for DEBUG printout
            }
          }
        }
      }
    }
    if(LVERBOSE) for(uint ispecies=0;ispecies<nspecies;ispecies++) cerr << ispecies << " " << vList.at(ispecies).size() << " " << vList_tokens.at(ispecies).size() << endl;
    // LIST PREPARED
    if(LVERBOSE) cerr << "GREP_Species_ALL: LIST PREPARED" << endl;
    // creating reference enthalpies
    if(LVERBOSE) cerr << "GREP_Species_ALL: creating reference enthalpies" << endl;
    for(uint ispecies=0;ispecies<nspecies;ispecies++) {
      if(LVERBOSE) cerr << "GREP_Species_ALL: getting [" << vspecies.at(ispecies) << "]" << endl;
      for(uint j=0;j<vList.at(0).size();j++) { // only pure
        if(LVERBOSE) cerr << j << " " << vList_tokens.at(0).at(j).at(0) << endl;
        TokenExtractAFLOWLIB(vList.at(0).at(j),"species=",species);
        TokenExtractAFLOWLIB(vList.at(0).at(j),"enthalpy_atom=",enthalpy_atom);
        if(species==vspecies.at(ispecies)) {
          if(LVERBOSE) cerr << j << " " << vList_tokens.at(0).at(j).at(0) << endl;
          if(enthalpy_atom<vList_Hmin.at(ispecies)) {
            if(LVERBOSE) cerr << "GREP_Species_ALL: ***** FOUND " << j << " " << vList_tokens.at(0).at(j).at(0) << endl;
            vList_Hmin.at(ispecies)=enthalpy_atom;
            vList_Pmin.at(ispecies)=TokenExtractAFLOWLIB(vList.at(0).at(j),"prototype=");
            vList_Imin.at(ispecies)=j;
          }
        }
      }
    }

    // JUNKAI THIS IS THE WAY TO READ vList_Hmin.at(ispecies) vList_Pmin.at(ispecies) vList_Imin.at(ispecies) right use of vList_tokens.at(0,1,2 A,AB,ABC).at(vList_Imin.at(ispecies)).at(TOKENS INDEX THAT YOU WANT)
    // HOWEVER YOU CAN EXTRACT INFORMATION WITH TokenExtractAFLOWLIB(vList..at(j),"species=",species);
    for(uint ispecies=0;ispecies<nspecies;ispecies++) {
      if(LVERBOSE) cerr << vspecies.at(ispecies) << " " << vList_Hmin.at(ispecies) << " " << vList_Pmin.at(ispecies) << " " << vList_Imin.at(ispecies) << " " << vList_tokens.at(0).at(vList_Imin.at(ispecies)).at(0) << endl;
    }
    for(uint iary=0;iary<naries;iary++) {
      if(LVERBOSE) cerr << vList_tokens.at(iary).size() << endl;
    }

    // creating formation enthalpies
    for(uint iaries=0;iaries<naries;iaries++) {
      for(uint j=0;j<vList.at(iaries).size();j++) { // only pure
        vector<string> vspecies_local;
        vector<double> vconcs_local;
        TokenExtractAFLOWLIB(vList.at(iaries).at(j),"natoms=",natoms); // extract natoms
        TokenExtractAFLOWLIB(vList.at(iaries).at(j),"enthalpy_cell=",enthalpy); // extract enthalpy
        TokenExtractAFLOWLIB(vList.at(iaries).at(j),"species=",tokens_species);
        TokenExtractAFLOWLIB(vList.at(iaries).at(j),"species_pp=",tokens_species_pp);
        TokenExtractAFLOWLIB(vList.at(iaries).at(j),"composition=",tokens_composition);

        if(tokens_species.size()!=tokens_composition.size()) { cerr << "GREP_Species_ALL: tokens_species.size()!=tokens_composition.size()" << endl;exit(0); }
        // cerr << "GREP_Species_ALL: E=" << enthalpy << " ";
        for(uint k=0;k<nspecies;k++) // order by species, no entries
          for(uint j=0;j<tokens_species.size();j++)
            // if(tokens_species.at(j)==vspecies.at(k)) // found specie k associated with position k
<<<<<<< HEAD
            if(tokens_species_pp.at(j)==vspecies_pp.at(k)) // found specie_pp k associated with position k
            { //CO20200106 - patching for auto-indenting
=======
            if(tokens_species_pp.at(j)==vspecies_pp.at(k)) { // found specie_pp k associated with position k
>>>>>>> 10163148
              enthalpy=enthalpy-(double) vList_Hmin.at(k)*tokens_composition.at(j); // remove formation
              vspecies_local.push_back(vspecies_pp.at(k));
              vconcs_local.push_back((double) tokens_composition.at(j)/(double) natoms);
            }
        enthalpy=enthalpy/(double) natoms; // normalize per atom
        if(aurostd::abs(enthalpy)<0.0001) enthalpy=0.0; // <0.1meV equal zero
        // cerr << enthalpy << endl;

        vList_Hf.at(iaries).push_back(enthalpy);              // plug scalar enthalpy_formation_atom
        vList_species.at(iaries).push_back(vspecies_local); // plug VECTOR species
        vList_concs.at(iaries).push_back(vconcs_local);     // plug VECTOR concentrations
      }
    }

    for(uint iaries=0;iaries<naries;iaries++) {
      for(uint jentry=0;jentry<vList.at(iaries).size();jentry++) { // only pure
        if(LVERBOSE) cerr << vList_tokens.at(iaries).at(jentry).at(0) << "  " << vList_tokens.at(iaries).at(jentry).at(1) << "   Hf = " << vList_Hf.at(iaries).at(jentry) << "  Compound = ";
        for(uint k=0;k<vList_species.at(iaries).at(jentry).size();k++) if(LVERBOSE) cerr << vList_species.at(iaries).at(jentry).at(k) << "_" << vList_concs.at(iaries).at(jentry).at(k) << " ";
        if(LVERBOSE) cerr << endl;
      }
    }

    // RETURN
    uint numentries=0;
    for(uint iaries=0;iaries<naries;iaries++) numentries+=vList.at(iaries).size();
    return numentries;
  }
}

// ***************************************************************************
// aflowlib::GREP_Species_ALL
// ***************************************************************************
namespace aflowlib {
  uint GREP_Species_ALL(string species,                                   // IN   the species Ag,...   nspecies=number of these items
			string& species_pp,                               // IN   the pseudopotentials Ag_pv,
			vector<string> & vList,                           // OUT  [0,nspecies[*[0,vList.size()[ returns the lines of the library containing A,B,C,AB,AC,BC,ABC....
			vector<vector<string> > &vList_tokens,            // OUT [0,nspecies[*[0,vList.size()[*[0,size_tokens[ returns the tokens for each line of the vList
			double& List_Hmin,                                // OUT  returns the min enthalpy for reference
			string& List_Pmin,                                // OUT  returns the prototype for reference
			uint& List_Imin) {                                // OUT  returns the line index of vList, in which we have the min enthalpy for reference
    vector<string> vspecies;vspecies.push_back(species);
    vector<string> vspecies_pp;vspecies_pp.push_back(species_pp);

    vector<vector<string> > _vList;
    vector<vector<vector<string> > > _vList_tokens;
    vector<vector<vector<string> > > vList_species;
    vector<double> vList_Hmin;
    vector<string> vList_Pmin;
    vector<uint> vList_Imin;
    vector<vector<vector<double> > > vList_concs;
    vector<vector<double> > vList_Hf;

    uint out=GREP_Species_ALL(vspecies,vspecies_pp,_vList,_vList_tokens,vList_species,vList_Hmin,vList_Pmin,vList_Imin,vList_concs,vList_Hf);
    species_pp=vspecies_pp.at(0);
    List_Hmin=vList_Hmin.at(0);  // they are for ONE SPECIE =
    List_Pmin=vList_Pmin.at(0);  // they are for ONE SPECIE
    List_Imin=vList_Imin.at(0);  // they are for ONE SPECIE
    for(uint i=0;i<_vList.at(0).size();i++) vList.push_back(_vList.at(0).at(i));
    for(uint i=0;i<_vList_tokens.at(0).size();i++) vList_tokens.push_back(_vList_tokens.at(0).at(i));

    return out;
  }
}

// ***************************************************************************
// aflowlib::GREP_Species_ALL
// ***************************************************************************
namespace aflowlib {
  uint GREP_Species_ALL(vector<string> vspecies,vector<string>& vspecies_pp,vector<vector<string> >& vList,vector<vector<vector<string> > > &vList_tokens) {
    vector<vector<vector<string> > > vList_species;
    vector<vector<vector<double> > > vList_concs;
    vector<vector<double> > vList_Hf;
    vector<double> vList_Hmin;
    vector<string> vList_Pmin;
    vector<uint> vList_Imin;

    return GREP_Species_ALL(vspecies,vspecies_pp,vList,vList_tokens,vList_species,vList_Hmin,vList_Pmin,vList_Imin,vList_concs,vList_Hf);
  }
}

// ***************************************************************************
// aflowlib::GREP_Species_ALL
// ***************************************************************************
namespace aflowlib {
  uint GREP_Species_ALL(vector<string> vspecies,vector<string>& vspecies_pp,vector<vector<string> >& vList) {
    bool LVERBOSE=FALSE;
    bool LIBVERBOSE=TRUE;
    if(LVERBOSE) cerr << "GREP_Species_ALL: START" << endl;
    if(vspecies.size()==1) LOAD_Library_ALL("no_aflowlib_lib3,no_aflowlib_lib4,no_aflowlib_lib5,no_aflowlib_lib6,no_aflowlib_lib7,no_aflowlib_lib8,no_aflowlib_lib9,no_aflowlib_lib2",LIBVERBOSE);
    else LOAD_Library_ALL(LIBVERBOSE); // might not have been loaded, yet
    // clean stuff

    // start //
    vector<string> tokens,tokens_species,tokens_species_pp;
    uint nspecies=vspecies.size(),naries=vspecies.size();
    string species;
    if(nspecies==0) return 0;
    if(vspecies_pp.size()==0 || vspecies.size()!=vspecies_pp.size())  { // generate some default ones
      vspecies_pp.clear();
      for(uint i=0;i<nspecies;i++) {
        vspecies_pp.push_back(AVASP_Get_PseudoPotential_PAW_PBE(vspecies.at(i)));
      }
    }
    for(uint i=0;i<nspecies;i++) {
      if(vspecies_pp.at(i).empty()) {
        vspecies_pp.at(i)=AVASP_Get_PseudoPotential_PAW_PBE(vspecies.at(i)); // in the event that I pass an empty string
      }
    }
    // generate space
    vector<string> dummy_vstring;
    vList.clear(); for(uint i=0;i<naries;i++) vList.push_back(dummy_vstring);                  // create space  [0,naries[*[0,vList.size()[  <strings>

    cerr << "START GREP" << endl;

    uint num_species=0;string species_pp;
    // for(uint ispecies=1;ispecies<=nspecies;ispecies++) { //[CO20200106 - close bracket for indenting]}
    string vLibrary_ALL_at_iall;
    for(uint iall=0;iall<vLibrary_ALL.size();iall++) {
      vLibrary_ALL_at_iall=vLibrary_ALL.at(iall);
      bool found_some_species=FALSE;
      for(uint ispecies=0;((ispecies<nspecies) && (!found_some_species));ispecies++)
        if(aurostd::substring2bool(vLibrary_ALL_at_iall,vspecies_pp.at(ispecies),TRUE)) found_some_species=TRUE;
      if(found_some_species) {
        for(uint ispecies=1;ispecies<=nspecies;ispecies++) {
          if(aurostd::substring2bool(vLibrary_ALL_at_iall,string("nspecies="+aurostd::utype2string(ispecies)))) {
            TokenExtractAFLOWLIB(vLibrary_ALL_at_iall,"nspecies=",num_species); // search for num_species
            // cerr << " [nspecies=" << aurostd::utype2string(ispecies) << "] " << endl;
            bool found_nspecies=FALSE,found_species_pp=FALSE;
            if(num_species==ispecies) found_nspecies=TRUE;
            if(found_nspecies && num_species==1) {
              if(!TokenPresentAFLOWLIB(vLibrary_ALL_at_iall,"LIB0")) found_nspecies=FALSE; // patch to use only pure
              if(!TokenPresentAFLOWLIB(vLibrary_ALL_at_iall,"LIB1")) found_nspecies=FALSE; // patch to use only pure
              if(found_nspecies) {
                if(TokenExtractAFLOWLIB(vLibrary_ALL_at_iall,"species_pp=")=="Rh_pv" && TokenExtractAFLOWLIB(vLibrary_ALL_at_iall,"prototype=")=="A6") found_nspecies=FALSE;  // patches for incorrect relaxation
                if(TokenExtractAFLOWLIB(vLibrary_ALL_at_iall,"species_pp=")=="Ni_pv" && TokenExtractAFLOWLIB(vLibrary_ALL_at_iall,"prototype=")=="A6") found_nspecies=FALSE;  // patches for incorrect relaxation
                // if(TokenExtractAFLOWLIB(vLibrary_ALL_at_iall,"species_pp=")=="La" && TokenExtractAFLOWLIB(vLibrary_ALL_at_iall,"prototype=")=="A1") found_nspecies=FALSE;  // patches for incorrect relaxation
                if(TokenExtractAFLOWLIB(vLibrary_ALL_at_iall,"species_pp=")=="Au" && TokenExtractAFLOWLIB(vLibrary_ALL_at_iall,"prototype=")=="A7") found_nspecies=FALSE;  // patches for incorrect relaxation
                if(TokenExtractAFLOWLIB(vLibrary_ALL_at_iall,"species_pp=")=="Au" && TokenExtractAFLOWLIB(vLibrary_ALL_at_iall,"prototype=")=="A8") found_nspecies=FALSE;  // patches for incorrect relaxation
                // fix La Mn and Hg
              }
            }
            // search for species_pp
            if(found_nspecies) {
              TokenExtractAFLOWLIB(vLibrary_ALL_at_iall,"species_pp=",species_pp);
              TokenExtractAFLOWLIB(vLibrary_ALL_at_iall,"species_pp=",tokens_species);
              uint species_pp_matches=0;
              for(uint k1=0;k1<vspecies_pp.size();k1++)
                for(uint k2=0;k2<tokens_species.size();k2++)
                  if(vspecies_pp.at(k1)==tokens_species.at(k2)) species_pp_matches++;
              if(species_pp_matches==ispecies) found_species_pp=TRUE;
            }
            if(found_species_pp) {
              // cerr << ispecies << " " << vLibrary_ALL_at_iall << endl;
              string prototype="";
              TokenExtractAFLOWLIB(vLibrary_ALL_at_iall,"prototype=",prototype);
              if(prototype=="64" || prototype=="65" || prototype=="549" || prototype=="550") {  // check for broken calcs
                if(LVERBOSE) cerr << "GREP_Species_ALL: Removing prototype=" << prototype << endl;
              } else {
                vList.at(ispecies-1).push_back(vLibrary_ALL_at_iall);       // add lines
                aurostd::string2tokens(vLibrary_ALL_at_iall,tokens,"|");    // add tokens
              }
            }
          }
        }
      }
    }

    cerr << "END GREP" << endl;
    // RETURN
    uint numentries=0;
    for(uint iaries=0;iaries<naries;iaries++) numentries+=vList.at(iaries).size();
    return numentries;
  }
}

// ***************************************************************************
// aflowlib::GREP_Species_ALL
// ***************************************************************************
namespace aflowlib {
  uint GREP_Species_ALL(string species,                                   // IN   the species Ag,...   nspecies=number of these items
			string& species_pp,                               // IN   the pseudopotentials Ag_pv,
			double& List_Hmin,                                // OUT  returns the min enthalpy for reference
			string& List_Pmin) {                              // OUT  returns the prototype for reference
    vector<string> vList;
    vector<vector<string> > vList_tokens;
    uint List_Imin;
    return GREP_Species_ALL(species,species_pp,vList,vList_tokens,List_Hmin,List_Pmin,List_Imin);
  }
}

// ***************************************************************************
// aflowlib::LIBS_EFormation
// ***************************************************************************
namespace aflowlib {
  bool LIBS_EFormation(string options) {
    bool LDEBUG=(FALSE || XHOST.DEBUG);
    if(LDEBUG) cerr << "aflowlib::ALIBRARIES: BEGIN" << endl;
    vector<string> tokens;
    aurostd::string2tokens(options,tokens,",");

    bool LVERBOSE=FALSE;
    aflowlib::LOAD_Library_LIBRARY("pure","",LVERBOSE);

    string species,species_pp;
    // chose somehow the species
    if(tokens.size()>=1) { species=tokens.at(0); } else { species="Nb"; }

    //  cerr << "vLibrary_ALL.size()=" << vLibrary_ALL.size() << " vLibrary_ALL_tokens.size()=" << vLibrary_ALL_tokens.size() << endl;

    vector<string> vspecies,vspecies_pp;
    aurostd::string2tokens(SPECIE_RAW_LIB3,vspecies,",");
    for(uint i=0;i<vspecies.size();i++) {
      vspecies.at(i)=KBIN::VASP_PseudoPotential_CleanName(vspecies.at(i));
      vspecies_pp.push_back("");//AVASP_Get_PseudoPotential_PAW_PBE(vspecies.at(i)));

      vector<string> vList;
      vector<vector<string> > vList_tokens;
      double List_Hmin=0.0;
      string List_Pmin="";
      uint List_Imin=0;

      species_pp=AVASP_Get_PseudoPotential_PAW_PBE(species);

      GREP_Species_ALL(vspecies.at(i),          // IN    the species Ag,...   nspecies=number of these items
		       vspecies_pp.at(i),       // IN    the pseudopotentials Ag_pv,
		       vList,            // OUT   [0,vList.size()[ returns the lines of the library containing A,B,C,AB,AC,BC,ABC....
		       vList_tokens,     // OUT   [0,vList.size()[*[0,size_tokens[ returns the tokens for each line of the vList
		       List_Hmin,        // OUT   returns the min enthalpy for reference
		       List_Pmin,        // OUT   returns the prototype for reference
		       List_Imin);
      cerr << vspecies.at(i) << " " << vspecies_pp.at(i) << " " << List_Hmin << " " << List_Pmin << " " << List_Imin << " " << vList_tokens.at(List_Imin).at(0) << endl;
    }
    return TRUE;
  }
}

// ***************************************************************************
// aflowlib::ALIBRARIES
// ***************************************************************************
namespace aflowlib {
  bool ALIBRARIES(string options) {
    bool LDEBUG=(FALSE || XHOST.DEBUG);
    if(LDEBUG) cerr << "aflowlib::ALIBRARIES: BEGIN" << endl;
    vector<string> tokens;
    aurostd::string2tokens(options,tokens,",");

    if(tokens.size()>10) {
      init::ErrorOption(cout,options,"aflowlib::ALIBRARIES","aflow --qhull[=Nb[,Pt[,Rh[,...]]]]");
      exit(0);
    }

    bool LVERBOSE=TRUE;

    LOAD_Library_ALL(LVERBOSE);
    //  LOAD_Library_ALL();
    cerr << "vLibrary_ALL.size()=" << vLibrary_ALL.size() << " vLibrary_ALL_tokens.size()=" << vLibrary_ALL_tokens.size() << endl;

    vector<string> vspecies,vspecies_pp;
    vector<vector<string> > vList;
    vector<vector<vector<string> > > vList_tokens;
    vector<double> vList_Hmin;
    vector<string> vList_Pmin;
    vector<uint> vList_Imin;
    vector<vector<vector<string> > > vList_species;
    vector<vector<vector<double> > > vList_concs;
    vector<vector<double> > vList_Hf;

    // uint nentries=GREP_Species_ALL(vspecies,vspecies_pp,vList,vList_tokens,vList_species,vList_Hmin,vList_Pmin,vList_Imin,vList_concs,vList_Hf);  // complete
    // uint nentries=GREP_Species_ALL(vspecies,vspecies_pp,vList,vList_tokens,vList_species,vList_Hmin,vList_Pmin,vList_Imi);

    // [OBSOLETE] double List_Hmin=1E6;
    string List_Pmin="";
    // [OBSOLETE] uint List_Imin=0;

    // chose somehow the species
    if(tokens.size()==0) {
      vspecies.push_back("Nb");vspecies.push_back("Pt");vspecies.push_back("Rh");  // DO IN ALPHABETIC ORDER OTHERWISE COMPLAIN
    } else {
      for(uint i=0;i<tokens.size();i++)
        vspecies.push_back(tokens.at(i));
    }

    //  uint nentries=GREP_Species_ALL(vspecies,vspecies_pp,vList,vList_tokens);
    uint nentries=GREP_Species_ALL(vspecies,vspecies_pp,vList,vList_tokens,vList_species,vList_Hmin,vList_Pmin,vList_Imin,vList_concs,vList_Hf);
    // uint nentries=GREP_Species_ALL(vspecies,vspecies_pp,vList,vList_tokens);
    //  uint nentries=GREP_Species_ALL(vspecies.at(0),"",vList,vList_tokens,List_Hmin,List_Pmin,List_Imin);
    for(uint iaries=0;iaries<vList.size();iaries++) {
      //  cerr << iaries << " " << vList.at(iaries).size() << endl;
      //    for(uint j=0;j<vList.at(iaries).size();j++) cerr << vList.at(iaries).at(j) << endl;
    }

    for(uint iaries=0;iaries<vList.size();iaries++) {
      if(LVERBOSE) cerr << "***************[" << iaries+1 << "]*************" << endl;
      for(uint jentry=0;jentry<vList.at(iaries).size();jentry++) { // only pure
        if(LVERBOSE) cerr << vList_tokens.at(iaries).at(jentry).at(0) << "  " << vList_tokens.at(iaries).at(jentry).at(1) << "   Hf = " << vList_Hf.at(iaries).at(jentry) << "  Compound = ";
        for(uint k=0;k<vList_species.at(iaries).at(jentry).size();k++) if(LVERBOSE) cerr << vList_species.at(iaries).at(jentry).at(k) << "_" << vList_concs.at(iaries).at(jentry).at(k) << " ";
        if(LVERBOSE) cerr << endl;
      }
    }

    if(LVERBOSE) cerr << nentries << endl;
    cerr << "vList.at(iaries).size()="; for(uint iaries=0;iaries<vList.size();iaries++) cerr << vList.at(iaries).size() << " "; cerr << endl;
    cerr << "vList_tokens.at(iaries).size()="; for(uint iaries=0;iaries<vList_tokens.size();iaries++) cerr << vList_tokens.at(iaries).size() << " "; cerr << endl;
    // cerr << "List_Hmin=" << List_Hmin << endl;
    // cerr << "List_Pmin=" << List_Pmin << endl;
    // cerr << "List_Imin=" << List_Imin << endl;

    // exit(0);
    if(LDEBUG) cerr << "aflowlib::ALIBRARIES: END" << endl;
    return TRUE;
  }
}

// ***************************************************************************
// aflowlib::LOAD_Library_LIBRARY
// ***************************************************************************
namespace aflowlib {
  uint LOAD_Library_LIBRARY(string file,string grep,bool LVERBOSE) {
    bool LDEBUG=(FALSE || XHOST.DEBUG);
    // LDEBUG=TRUE;
    string FileLibrary="";
    vector<string> tokens;
    bool found=FALSE;
    vector<string>* pvLibrary=NULL; vector<vector<string> >* pvLibrary_tokens=NULL;
    // ----------------------------------------------------------------------
    // ----------------------------------------------------------------------
    if(!found && (file=="aflowlib_lib0" ||
		  file=="aflowlib_lib1" ||
		  file=="aflowlib_lib2" ||
		  file=="aflowlib_lib3" ||
		  file=="aflowlib_lib4" ||
		  file=="aflowlib_lib5" ||
		  file=="aflowlib_lib6" ||
		  file=="aflowlib_lib7" ||
		  file=="aflowlib_lib8" ||
		  file=="aflowlib_lib9" ||
		  file=="aflowlib_icsd" )) { // from aflow_data
      if(file=="aflowlib_icsd") { // ICSD IS INSIDE init::InitGlobalObject
        pvLibrary=&vLibrary_ICSD;pvLibrary_tokens=&vLibrary_ICSD_tokens;
        init::InitGlobalObject("aflowlib_icsd",grep,LVERBOSE);
        if(XHOST_aflowlib_icsd.length()!=0) aurostd::string2vectorstring(XHOST_aflowlib_icsd,(*pvLibrary));
        found=TRUE; }
      if(file=="aflowlib_lib0") { // LIB0 IS INSIDE init::InitGlobalObject
        pvLibrary=&vLibrary_LIB0;pvLibrary_tokens=&vLibrary_LIB0_tokens;
        init::InitGlobalObject("aflowlib_lib0",grep,LVERBOSE);
        if(XHOST_aflowlib_lib0.length()!=0) aurostd::string2vectorstring(XHOST_aflowlib_lib0,(*pvLibrary));
        found=TRUE; }
      if(file=="aflowlib_lib1") { // LIB1 IS INSIDE init::InitGlobalObject
        pvLibrary=&vLibrary_LIB1;pvLibrary_tokens=&vLibrary_LIB1_tokens;
        init::InitGlobalObject("aflowlib_lib1",grep,LVERBOSE);
        if(XHOST_aflowlib_lib1.length()!=0) aurostd::string2vectorstring(XHOST_aflowlib_lib1,(*pvLibrary));
        found=TRUE; }
      if(file=="aflowlib_lib2") { // LIB2 IS INSIDE init::InitGlobalObject
        pvLibrary=&vLibrary_LIB2;pvLibrary_tokens=&vLibrary_LIB2_tokens;
        init::InitGlobalObject("aflowlib_lib2",grep,LVERBOSE);
        if(XHOST_aflowlib_lib2.length()!=0) aurostd::string2vectorstring(XHOST_aflowlib_lib2,(*pvLibrary));
        found=TRUE; }
      if(file=="aflowlib_lib3") { // LIB3 IS INSIDE init::InitGlobalObject
        pvLibrary=&vLibrary_LIB3;pvLibrary_tokens=&vLibrary_LIB3_tokens;
        init::InitGlobalObject("aflowlib_lib3",grep,LVERBOSE);
        if(XHOST_aflowlib_lib3.length()!=0) aurostd::string2vectorstring(XHOST_aflowlib_lib3,(*pvLibrary));
        found=TRUE; }
      if(file=="aflowlib_lib4") { // LIB4 IS INSIDE init::InitGlobalObject
        pvLibrary=&vLibrary_LIB4;pvLibrary_tokens=&vLibrary_LIB4_tokens;
        init::InitGlobalObject("aflowlib_lib4",grep,LVERBOSE);
        if(XHOST_aflowlib_lib4.length()!=0) aurostd::string2vectorstring(XHOST_aflowlib_lib4,(*pvLibrary));
        found=TRUE; }
      if(file=="aflowlib_lib5") { // LIB5 IS INSIDE init::InitGlobalObject
        pvLibrary=&vLibrary_LIB5;pvLibrary_tokens=&vLibrary_LIB5_tokens;
        init::InitGlobalObject("aflowlib_lib5",grep,LVERBOSE);
        if(XHOST_aflowlib_lib5.length()!=0) aurostd::string2vectorstring(XHOST_aflowlib_lib5,(*pvLibrary));
        found=TRUE; }
      if(file=="aflowlib_lib6") { // LIB6 IS INSIDE init::InitGlobalObject
        pvLibrary=&vLibrary_LIB6;pvLibrary_tokens=&vLibrary_LIB6_tokens;
        init::InitGlobalObject("aflowlib_lib6",grep,LVERBOSE);
        if(XHOST_aflowlib_lib6.length()!=0) aurostd::string2vectorstring(XHOST_aflowlib_lib6,(*pvLibrary));
        found=TRUE; }
      if(file=="aflowlib_lib7") { // LIB7 IS INSIDE init::InitGlobalObject
        pvLibrary=&vLibrary_LIB7;pvLibrary_tokens=&vLibrary_LIB7_tokens;
        init::InitGlobalObject("aflowlib_lib7",grep,LVERBOSE);
        if(XHOST_aflowlib_lib7.length()!=0) aurostd::string2vectorstring(XHOST_aflowlib_lib7,(*pvLibrary));
        found=TRUE; }
      if(file=="aflowlib_lib8") { // LIB8 IS INSIDE init::InitGlobalObject
        pvLibrary=&vLibrary_LIB8;pvLibrary_tokens=&vLibrary_LIB8_tokens;
        init::InitGlobalObject("aflowlib_lib8",grep,LVERBOSE);
        if(XHOST_aflowlib_lib8.length()!=0) aurostd::string2vectorstring(XHOST_aflowlib_lib8,(*pvLibrary));
        found=TRUE; }
      if(file=="aflowlib_lib9") { // LIB9 IS INSIDE init::InitGlobalObject
        pvLibrary=&vLibrary_LIB9;pvLibrary_tokens=&vLibrary_LIB9_tokens;
        init::InitGlobalObject("aflowlib_lib9",grep,LVERBOSE);
        if(XHOST_aflowlib_lib9.length()!=0) aurostd::string2vectorstring(XHOST_aflowlib_lib9,(*pvLibrary));
        found=TRUE; }
      // cerr << "(*pvLibrary_tokens).size()=" << (uint) (*pvLibrary_tokens).size() << endl;
      // cerr << "(*pvLibrary).size()=" << (*pvLibrary).size() << endl;
      if(found==TRUE) {
        if(LDEBUG || LVERBOSE) cerr << " ... size=" << (*pvLibrary).size() << " ..  ";// << endl;
      } else {
        cerr << "WWWWW  AFLOW_LIBRARY not found! " << endl;exit(0);
        return FALSE;
      }
      if((*pvLibrary_tokens).size()==0) {
        if(LDEBUG || LVERBOSE) cerr << "processing...   ";
        for(uint i=0;i<(*pvLibrary).size();i++) {
          tokens.clear();
          aurostd::string2tokens((*pvLibrary).at(i),tokens,"|");
          (*pvLibrary_tokens).push_back(tokens);
        }
        if(LDEBUG || LVERBOSE) cerr << "done." << endl;
      }
      // ----------------------------------------------------------------------
    }
    return (*pvLibrary).size();
  }
}

// ***************************************************************************
// aflowlib::LOAD_Library_ALL
// ***************************************************************************
namespace aflowlib {
  uint LOAD_Library_ALL(string options,string grep,bool LVERBOSE) {
    bool LDEBUG=(FALSE || XHOST.DEBUG);
    if(!aurostd::substring2bool(options,"no_aflowlib_icsd",TRUE) && vLibrary_ICSD.size()==0) LOAD_Library_LIBRARY("aflowlib_icsd",grep,LVERBOSE);
    if(!aurostd::substring2bool(options,"no_aflowlib_lib0",TRUE) && vLibrary_LIB0.size()==0) LOAD_Library_LIBRARY("aflowlib_lib0",grep,LVERBOSE);
    if(!aurostd::substring2bool(options,"no_aflowlib_lib1",TRUE) && vLibrary_LIB1.size()==0) LOAD_Library_LIBRARY("aflowlib_lib1",grep,LVERBOSE);
    if(!aurostd::substring2bool(options,"no_aflowlib_lib2",TRUE) && vLibrary_LIB2.size()==0) LOAD_Library_LIBRARY("aflowlib_lib2",grep,LVERBOSE);
    if(!aurostd::substring2bool(options,"no_aflowlib_lib3",TRUE) && vLibrary_LIB3.size()==0) LOAD_Library_LIBRARY("aflowlib_lib3",grep,LVERBOSE);
    if(!aurostd::substring2bool(options,"no_aflowlib_lib4",TRUE) && vLibrary_LIB4.size()==0) LOAD_Library_LIBRARY("aflowlib_lib4",grep,LVERBOSE);
    if(!aurostd::substring2bool(options,"no_aflowlib_lib5",TRUE) && vLibrary_LIB5.size()==0) LOAD_Library_LIBRARY("aflowlib_lib5",grep,LVERBOSE);
    if(!aurostd::substring2bool(options,"no_aflowlib_lib6",TRUE) && vLibrary_LIB6.size()==0) LOAD_Library_LIBRARY("aflowlib_lib6",grep,LVERBOSE);
    if(!aurostd::substring2bool(options,"no_aflowlib_lib7",TRUE) && vLibrary_LIB7.size()==0) LOAD_Library_LIBRARY("aflowlib_lib7",grep,LVERBOSE);
    if(!aurostd::substring2bool(options,"no_aflowlib_lib8",TRUE) && vLibrary_LIB8.size()==0) LOAD_Library_LIBRARY("aflowlib_lib8",grep,LVERBOSE);
    if(!aurostd::substring2bool(options,"no_aflowlib_lib9",TRUE) && vLibrary_LIB9.size()==0) LOAD_Library_LIBRARY("aflowlib_lib9",grep,LVERBOSE);
    if(LDEBUG) cerr << "vLibrary_ICSD.size()=" << vLibrary_ICSD.size() << " vLibrary_ICSD_tokens.size()=" << vLibrary_ICSD_tokens.size() << endl;
    if(LDEBUG) cerr << "vLibrary_LIB0.size()=" << vLibrary_LIB0.size() << " vLibrary_LIB0_tokens.size()=" << vLibrary_LIB0_tokens.size() << endl;
    if(LDEBUG) cerr << "vLibrary_LIB1.size()=" << vLibrary_LIB1.size() << " vLibrary_LIB1_tokens.size()=" << vLibrary_LIB1_tokens.size() << endl;
    if(LDEBUG) cerr << "vLibrary_LIB2.size()=" << vLibrary_LIB2.size() << " vLibrary_LIB2_tokens.size()=" << vLibrary_LIB2_tokens.size() << endl;
    if(LDEBUG) cerr << "vLibrary_LIB3.size()=" << vLibrary_LIB3.size() << " vLibrary_LIB3_tokens.size()=" << vLibrary_LIB3_tokens.size() << endl;
    if(LDEBUG) cerr << "vLibrary_LIB4.size()=" << vLibrary_LIB4.size() << " vLibrary_LIB4_tokens.size()=" << vLibrary_LIB4_tokens.size() << endl;
    if(LDEBUG) cerr << "vLibrary_LIB5.size()=" << vLibrary_LIB5.size() << " vLibrary_LIB5_tokens.size()=" << vLibrary_LIB5_tokens.size() << endl;
    if(LDEBUG) cerr << "vLibrary_LIB6.size()=" << vLibrary_LIB6.size() << " vLibrary_LIB6_tokens.size()=" << vLibrary_LIB6_tokens.size() << endl;
    if(LDEBUG) cerr << "vLibrary_LIB7.size()=" << vLibrary_LIB7.size() << " vLibrary_LIB7_tokens.size()=" << vLibrary_LIB7_tokens.size() << endl;
    if(LDEBUG) cerr << "vLibrary_LIB8.size()=" << vLibrary_LIB8.size() << " vLibrary_LIB8_tokens.size()=" << vLibrary_LIB8_tokens.size() << endl;
    if(LDEBUG) cerr << "vLibrary_LIB9.size()=" << vLibrary_LIB9.size() << " vLibrary_LIB9_tokens.size()=" << vLibrary_LIB9_tokens.size() << endl;
    // now make vLibrary_ALL
    if(vLibrary_ALL.size()==0) {
      vLibrary_ALL.clear();
      vector<string> tokens;
      if(LDEBUG || LVERBOSE) cerr << "00000  MESSAGE AFLOW LIBRARY  ALL  ";
      if(LDEBUG || LVERBOSE) cerr << "loading... ";
      for(uint i=0;i<vLibrary_ICSD.size();i++) vLibrary_ALL.push_back(vLibrary_ICSD.at(i));
      for(uint i=0;i<vLibrary_LIB0.size();i++) vLibrary_ALL.push_back(vLibrary_LIB0.at(i));
      for(uint i=0;i<vLibrary_LIB1.size();i++) vLibrary_ALL.push_back(vLibrary_LIB1.at(i));
      for(uint i=0;i<vLibrary_LIB2.size();i++) vLibrary_ALL.push_back(vLibrary_LIB2.at(i));
      for(uint i=0;i<vLibrary_LIB3.size();i++) vLibrary_ALL.push_back(vLibrary_LIB3.at(i));
      for(uint i=0;i<vLibrary_LIB4.size();i++) vLibrary_ALL.push_back(vLibrary_LIB4.at(i));
      for(uint i=0;i<vLibrary_LIB5.size();i++) vLibrary_ALL.push_back(vLibrary_LIB5.at(i));
      for(uint i=0;i<vLibrary_LIB6.size();i++) vLibrary_ALL.push_back(vLibrary_LIB6.at(i));
      for(uint i=0;i<vLibrary_LIB7.size();i++) vLibrary_ALL.push_back(vLibrary_LIB7.at(i));
      for(uint i=0;i<vLibrary_LIB8.size();i++) vLibrary_ALL.push_back(vLibrary_LIB8.at(i));
      for(uint i=0;i<vLibrary_LIB9.size();i++) vLibrary_ALL.push_back(vLibrary_LIB9.at(i));
      if(LDEBUG || LVERBOSE) cerr << "processing...   ";
      for(uint i=0;i<vLibrary_ALL.size();i++) {
        tokens.clear();
        aurostd::string2tokens(vLibrary_ALL.at(i),tokens,"|");
        vLibrary_ALL_tokens.push_back(tokens);
      }
      if(LDEBUG || LVERBOSE) cerr << "done." << endl;
    }
    if(LDEBUG) cerr << "vLibrary_ALL.size()=" << vLibrary_ALL.size() << " vLibrary_ALL_tokens.size()=" << vLibrary_ALL_tokens.size() << endl;
    return vLibrary_ALL.size();
  }
}

namespace aflowlib {
  uint LOAD_Library_ALL(string options,bool LVERBOSE) {
    return LOAD_Library_ALL(options,"",LVERBOSE);
  }
}

namespace aflowlib {
  uint LOAD_Library_ALL(bool LVERBOSE) {
    return LOAD_Library_ALL("","",LVERBOSE);
  }
}

// ******************************************************************************************************************************************************
// ******************************************************************************************************************************************************

// ***************************************************************************
// aflowlib::XLIB2RAW_CheckProjectFromDirectory
// ***************************************************************************
namespace aflowlib {
  string LIB2RAW_CheckProjectFromDirectory(string directory) {
    bool LDEBUG=(FALSE || XHOST.DEBUG);
    if(LDEBUG) cerr << "aflowlib::LIB2RAW_CheckProjectFromDirectory" << endl;  
    CheckMaterialServer("aflowlib::LIB2RAW_CheckProjectFromDirectory"); // must be in AFLOW_MATERIALS_SERVER
    // find from PWD
    string PROJECT_LIBRARY="NOTHING",directory_pwd=aurostd::getPWD();aurostd::StringSubst(directory_pwd,"\n","");  //[CO20191112 - OBSOLETE]aurostd::execute2string("pwd")
    if(directory_pwd=="/common/GNDSTATE") directory_pwd="/common/LIB2"; // [HISTORIC]
    aurostd::StringSubst(directory_pwd,"common/SCINT","common/ICSD"); // [HISTORIC]
    aurostd::StringSubst(directory_pwd,"common/ELPASOLITES","common/AURO"); // [HISTORIC]
    aurostd::StringSubst(directory_pwd,"LIB2/RAW","LIB2/LIB"); // [HISTORIC]

    // if not found by PWD switch to directory
    for(uint i=0;i<vAFLOW_PROJECTS_DIRECTORIES.size();i++)
      if(aurostd::substring2bool(directory,vAFLOW_PROJECTS_DIRECTORIES.at(i))) PROJECT_LIBRARY=vAFLOW_PROJECTS_DIRECTORIES.at(i);
    if(PROJECT_LIBRARY!="NOTHING") {
      if(LDEBUG) cerr << "aflowlib::LIB2RAW_CheckProjectFromDirectory: FOUND from directory: " << PROJECT_LIBRARY << endl;
      return PROJECT_LIBRARY;
    }

    // cerr << directory_pwd << endl;
    for(uint i=0;i<vAFLOW_PROJECTS_DIRECTORIES.size();i++) {
      if(LDEBUG) cerr << vAFLOW_PROJECTS_DIRECTORIES.at(i) << endl;
      if(aurostd::substring2bool(directory_pwd,vAFLOW_PROJECTS_DIRECTORIES.at(i))) PROJECT_LIBRARY=vAFLOW_PROJECTS_DIRECTORIES.at(i);
    }
    if(PROJECT_LIBRARY!="NOTHING") {
      if(LDEBUG) cerr << "aflowlib::LIB2RAW_CheckProjectFromDirectory: FOUND from pwd: " << PROJECT_LIBRARY << endl;
      return PROJECT_LIBRARY;
    }

    if(PROJECT_LIBRARY=="NOTHING") {
      cerr << "aflowlib::LIB2RAW_CheckProjectFromDirectory: Nothing found from pwd or directory ... exiting... [directory=" << directory << "]   [pwd=" << directory_pwd << "]" << endl;
      exit(0);
    }
    return XHOST.tmpfs;
  }
}

// ***************************************************************************
// aflowlib::XFIX_LIBRARY_ALL
// ***************************************************************************
namespace aflowlib {
  void XFIX_LIBRARY_ALL(string LIBRARY_IN,vector<string> argv) {
    CheckMaterialServer("aflowlib::XFIX_LIBRARY_ALL"); // must be in AFLOW_MATERIALS_SERVER
    stringstream aus_exec;
    string system=argv.at(2),structure=argv.at(3);   // if 3 inputs need to fix with fewer inputs
    string systemstructure=system+"/"+structure; // if 3 inputs need to fix with fewer inputs
    cout << "Fixing " << LIBRARY_IN << "/LIB/" << systemstructure << endl;
    aurostd::RemoveFile(string("_aflow_xfix_LIBRARY_"));
    aus_exec << "#!/bin/csh" << endl;
    aus_exec << "# Cleaning up " << LIBRARY_IN << " system/structure " << endl;
    aus_exec << "if !(-e " << LIBRARY_IN << "/FIX/" << system << ") then" << endl;
    aus_exec << "   mkdir " << LIBRARY_IN << "/FIX/" << system << endl;
    aus_exec << "endif" << endl;
    aus_exec << "mv " << LIBRARY_IN << "/LIB/" << systemstructure << " " << LIBRARY_IN << "/FIX/" << system << " " << endl;
    aus_exec << "mv " << LIBRARY_IN << "/RAW/" << systemstructure << " " << XHOST.tmpfs << "/" << system << " " << endl;
    aus_exec << "rm -rf " << LIBRARY_IN << "/RAW/" << systemstructure << endl;
    aurostd::stringstream2file(aus_exec,string("_aflow_xfix_LIBRARY_"));
    aurostd::ChmodFile("755",string("_aflow_xfix_LIBRARY_"));
    // aurostd::execute((char*) "cat ./_aflow_xfix_LIBRARY_");
    aurostd::execute((char*) "./_aflow_xfix_LIBRARY_");
    aurostd::RemoveFile(string("_aflow_xfix_LIBRARY_"));
  }
}

// ***************************************************************************
// aflowlib::LIB2RAW_ALL
// ***************************************************************************
namespace aflowlib {
  bool LIB2RAW_ALL(string options,bool flag_FORCE) {
    bool LDEBUG=(FALSE || XHOST.DEBUG);
    if(LDEBUG) cerr << "aflowlib::LIB2RAW_ALL: BEGIN" << endl;
    if(LDEBUG) cerr << "aflowlib::LIB2RAW_ALL: options=" << options << endl;
    vector<string> tokens;
    aurostd::string2tokens(options,tokens,","); // QUICK FIX

    if(LDEBUG)  cerr << "aflowlib::LIB2RAW_ALL: tokens.size()=" << tokens.size() << endl;
    if(tokens.size()>2) {
      init::ErrorOption(cout,options,"aflowlib::LIB2RAW_ALL",aurostd::liststring2string("aflow --lib2raw=directory","aflow --lib2raw=all[,dir]"));
      exit(0);
    }
    if(tokens.size()>=1) {
      if(tokens.at(0)!="all")  {
        init::ErrorOption(cout,options,"aflowlib::LIB2RAW_ALL",aurostd::liststring2string("aflow --lib2raw=directory","aflow --lib2raw=all[,dir]"));
        exit(0);
      }
    }

    CheckMaterialServer("aflowlib::LIB2RAW_ALL"); // must be in AFLOW_MATERIALS_SERVER
    string PROJECT_LIBRARY;
    if(tokens.size()==2) PROJECT_LIBRARY=aflowlib::LIB2RAW_CheckProjectFromDirectory(tokens.at(1));
    else PROJECT_LIBRARY=aflowlib::LIB2RAW_CheckProjectFromDirectory(aurostd::getPWD()); //[CO20191112 - OBSOLETE]aurostd::execute2string("pwd")
    cerr << "aflowlib::LIB2RAW_ALL FOUND Project= " << XHOST.hostname << ": " << PROJECT_LIBRARY << endl;

    int multi_sh_value=XHOST.CPU_Cores;
    //ME20181109 - Handle NCPUS=MAX
    if(XHOST.vflag_control.flag("XPLUG_NUM_THREADS") && !(XHOST.vflag_control.flag("XPLUG_NUM_THREADS_MAX")))
      multi_sh_value=aurostd::string2utype<int>(XHOST.vflag_control.getattachedscheme("XPLUG_NUM_THREADS"));

    cerr << "multi_sh_value=" << multi_sh_value << endl;
    //    exit(0);
    deque<string> dcmds;

    if(PROJECT_LIBRARY==init::AFLOW_Projects_Directories("ICSD") ||
       PROJECT_LIBRARY==init::AFLOW_Projects_Directories("LIB0") ||
       PROJECT_LIBRARY==init::AFLOW_Projects_Directories("LIB1") ||
       PROJECT_LIBRARY==init::AFLOW_Projects_Directories("LIB2") ||
       PROJECT_LIBRARY==init::AFLOW_Projects_Directories("LIB3") ||
       PROJECT_LIBRARY==init::AFLOW_Projects_Directories("LIB4") ||
       PROJECT_LIBRARY==init::AFLOW_Projects_Directories("LIB5") ||
       PROJECT_LIBRARY==init::AFLOW_Projects_Directories("LIB6") ||
       PROJECT_LIBRARY==init::AFLOW_Projects_Directories("LIB7") ||
       PROJECT_LIBRARY==init::AFLOW_Projects_Directories("LIB8") ||
       PROJECT_LIBRARY==init::AFLOW_Projects_Directories("LIB9")) {
      string command="find \""+PROJECT_LIBRARY+"/LIB/\" -name \"" + _AFLOWIN_ + "\" | sort ";
      string directory_list=aurostd::execute2string(command);
      vector<string> tokens;
      aurostd::string2tokens(directory_list,tokens,"\n");
      for(uint i=0;i<tokens.size();i++) {
        aurostd::StringSubst(tokens.at(i),"/"+_AFLOWIN_,"");
        aurostd::StringSubst(tokens.at(i),"/"+_AFLOWLOCK_,"");
        aurostd::StringSubst(tokens.at(i),"/core","");
        string cmd="aflow";
        if(XHOST.vflag_control.flag("BEEP")) cmd+=" --beep";
        if(flag_FORCE) cmd+=" --force";
        cmd+=" --lib2raw="+ tokens.at(i);
        dcmds.push_back(cmd);
      };
      if(multi_sh_value==0 || multi_sh_value==1) {
        long double delta_seconds,eta_seconds,reference_seconds=aurostd::get_seconds();
        vector<long double> vdelta_seconds;
        for(uint i=0;i<dcmds.size();i++) {
          //  cout << delta_seconds << " " << dcmds.at(i) << endl;
          aflowlib::LIB2RAW(tokens.at(i),flag_FORCE);
          delta_seconds=aurostd::get_delta_seconds(reference_seconds);
          if(delta_seconds>1.0) {
            vdelta_seconds.push_back(delta_seconds);
            eta_seconds=aurostd::mean(vdelta_seconds)*(dcmds.size()-vdelta_seconds.size());
            cout << "aflowlib::LIB2RAW_ALL: [STEP]"
		 << "  DONE= " << vdelta_seconds.size() << " / " << dcmds.size()-vdelta_seconds.size() << " (" << 100*vdelta_seconds.size()/dcmds.size()  << ")"
		 << "  iSEC=" << vdelta_seconds.at(vdelta_seconds.size()-1)
		 << "  aSEC=" << aurostd::mean(vdelta_seconds)
		 << "  TO_DO=" << dcmds.size()-vdelta_seconds.size()
              //      << "  ETA(secs)=" << eta_seconds
              //      << "  ETA(mins)=" << eta_seconds/(60.0)
              //      << "  ETA(hours)=" << eta_seconds/(60*60)
		 << "  ETA(days)=" << eta_seconds/(60*60*24)
              //      << "  ETA(weeks)=" << eta_seconds/(60*60*24*7)
              //      << "  ETA(years)=" << eta_seconds/(60*60*24*365)
		 << endl;
          }
        }
      } else {
        // DO MULTI
        aurostd::multithread_execute(dcmds,multi_sh_value,FALSE);
      }
      return TRUE;
    }
    cerr << "aflowlib::LIB2RAW_ALL Project Not Found" << endl;exit(0);
    return FALSE;
  }
}

// ***************************************************************************
// aflowlib::GetSpeciesDirectory
// ***************************************************************************
namespace aflowlib {
  uint GetSpeciesDirectory(string directory,vector<string>& vspecies) {
    bool LDEBUG=(FALSE || XHOST.DEBUG);
    if(LDEBUG) cerr << "aflowlib::GetSpeciesDirectory: BEGIN" << endl;
    vspecies.clear();vector<string> vs,tokens;
    stringstream oss;
    string temp_file=aurostd::TmpFileCreate("getspecies");
    
    if(XHOST.vext.size()!=XHOST.vcat.size()) { cerr << "ERROR - aflowlib::GetSpeciesDirectory: XHOST.vext.size()!=XHOST.vcat.size()" << endl;exit(0); }

    if(LDEBUG) cerr << "aflowlib::GetSpeciesDirectory: [1]" << endl;
    for(uint iext=0;iext<XHOST.vext.size();iext++) { // check _AFLOWIN_.EXT
      if(!vspecies.size() && aurostd::FileExist(directory+"/" + _AFLOWIN_ + XHOST.vext.at(iext))) {
        aurostd::string2vectorstring(aurostd::execute2string(XHOST.vcat.at(iext)+" \""+directory+"/" + _AFLOWIN_ + XHOST.vext.at(iext)+"\""+" | grep VASP_POTCAR_FILE"),vspecies);
        for(uint i=0;i<vspecies.size();i++) aurostd::StringSubst(vspecies.at(i),"[VASP_POTCAR_FILE]","");
        for(uint i=0;i<vspecies.size();i++) KBIN::VASP_PseudoPotential_CleanName(vspecies.at(i));
      }
    }
    if(LDEBUG) cerr << "aflowlib::GetSpeciesDirectory: [2]" << endl;
    for(uint iext=0;iext<XHOST.vext.size();iext++) { // check POSCAR.orig.EXT
      if(!vspecies.size() && aurostd::FileExist(directory+"/POSCAR.orig"+XHOST.vext.at(iext))) {
        oss.str(aurostd::execute2string(XHOST.vcat.at(iext)+" \""+directory+"/POSCAR.orig"+XHOST.vext.at(iext)+"\""));
        xstructure xstr(oss,IOVASP_POSCAR);
        if(xstr.species.size()>0) if(xstr.species.at(0)!="") for(uint i=0;i<xstr.species.size();i++) vspecies.push_back(xstr.species.at(i)); // dont change order
      }
    }
    if(LDEBUG) cerr << "aflowlib::GetSpeciesDirectory: [3]" << endl;
    for(uint iext=0;iext<XHOST.vext.size();iext++) {  // check POSCAR.relax1.EXT
      if(!vspecies.size() && aurostd::FileExist(directory+"/POSCAR.relax1"+XHOST.vext.at(iext))) {
        oss.str(aurostd::execute2string(XHOST.vcat.at(iext)+" \""+directory+"/POSCAR.relax1"+XHOST.vext.at(iext)+"\""));
        xstructure xstr(oss,IOVASP_POSCAR);
        if(xstr.species.size()>0) if(xstr.species.at(0)!="") for(uint i=0;i<xstr.species.size();i++) vspecies.push_back(xstr.species.at(i)); // dont change order
      }
    }
    if(LDEBUG) cerr << "aflowlib::GetSpeciesDirectory: [4]" << endl;
    for(uint iext=0;iext<XHOST.vext.size();iext++) { // check POSCAR.bands.EXT
      if(!vspecies.size() && aurostd::FileExist(directory+"/POSCAR.bands"+XHOST.vext.at(iext))) {
        oss.str(aurostd::execute2string(XHOST.vcat.at(iext)+" \""+directory+"/POSCAR.bands"+XHOST.vext.at(iext)+"\""));
        xstructure xstr(oss,IOVASP_POSCAR);
        if(xstr.species.size()>0) if(xstr.species.at(0)!="") for(uint i=0;i<xstr.species.size();i++) vspecies.push_back(xstr.species.at(i)); // dont change order
      }
    }
    if(LDEBUG) cerr << "aflowlib::GetSpeciesDirectory: [5]" << endl;
    for(uint iext=0;iext<XHOST.vext.size();iext++) { // check OUTCAR.relax1.EXT
      if(!vspecies.size() && aurostd::FileExist(directory+"/OUTCAR.relax1"+XHOST.vext.at(iext))) {
        aurostd::string2vectorstring(aurostd::execute2string(XHOST.vcat.at(iext)+" \""+directory+"/OUTCAR.relax1"+XHOST.vext.at(iext)+"\""+" | grep TITEL"),vs);
        for(uint i=0;i<vs.size();i++) { aurostd::string2tokens(vs.at(i),tokens," ");vspecies.push_back(KBIN::VASP_PseudoPotential_CleanName(tokens.at(3))); }
      }
    }
    if(LDEBUG) cerr << "aflowlib::GetSpeciesDirectory: [6]" << endl;
    for(uint iext=0;iext<XHOST.vext.size();iext++) { // check OUTCAR.static.EXT
      if(!vspecies.size() && aurostd::FileExist(directory+"/OUTCAR.static"+XHOST.vext.at(iext))) {
        aurostd::string2vectorstring(aurostd::execute2string(XHOST.vcat.at(iext)+" \""+directory+"/OUTCAR.static"+XHOST.vext.at(iext)+"\""+" | grep TITEL"),vs);
        for(uint i=0;i<vs.size();i++) { aurostd::string2tokens(vs.at(i),tokens," ");vspecies.push_back(KBIN::VASP_PseudoPotential_CleanName(tokens.at(3))); }
      }
    }
    //  for(uint i=0;i<vspecies.size();i++) cerr << i << " - " << vspecies.at(i) << endl; exit(0);
    if(LDEBUG) cerr << "aflowlib::GetSpeciesDirectory: END" << endl;
    return vspecies.size();
  }
}

// ***************************************************************************
// aflowlib::LIB2RAW
// ***************************************************************************
namespace aflowlib {
  bool LIB2RAW(string options,bool flag_FORCE,bool LOCAL) {
    bool LDEBUG=(FALSE || XHOST.DEBUG);
    string soliloquy="aflowlib::LIB2RAW():";
    if(LDEBUG) cerr << "aflowlib::LIB2RAW: BEGIN" << endl;
    if(LDEBUG) cerr << "aflowlib::LIB2RAW: options=" << options << endl;
    // Call to LIB2LIB function to run postprocessing - added by CT20181212
    if(!LIB2LIB(options, flag_FORCE, LOCAL)) {
      cerr << "aflowlib::LIB2RAW: LIB2LIB failed" << endl;
      exit(0);
    }
    vector<string> tokens;
    if(!aurostd::substring2bool(options,"POCC")) {
      aurostd::string2tokens(options,tokens,","); // QUICK FIX
    } else {
      tokens.clear();
      tokens.push_back(options);
    }

    if(LDEBUG) cerr << "aflowlib::LIB2RAW: tokens.size()=" << tokens.size() << endl;
    if(tokens.size()==0 || tokens.size()>2) {
      init::ErrorOption(cout,options,"aflowlib::LIB2RAW",aurostd::liststring2string("aflow --lib2raw=directory","aflow --lib2raw=all[,dir]"));
      exit(0);
    }

    if(tokens.size()>=1) {
      if(tokens.at(0)=="all") {
        XHOST.sensors_allowed=FALSE;
        XHOST.vflag_pflow.flag("MULTI=SH",FALSE);
        return LIB2RAW_ALL(options,flag_FORCE);
        XHOST.sensors_allowed=TRUE;
      }
    }

    string directory_LIB,directory_RAW,directory_WEB;
    bool flag_WEB=FALSE;
    bool flag_files_LIB=FALSE,flag_files_RAW=FALSE,flag_files_WEB=FALSE;
    string PROJECT_LIBRARY;
    if(LOCAL) {
      flag_FORCE=true;
      string directory=aurostd::CleanFileName(options);
      aurostd::StringSubst(directory,"./","");
<<<<<<< HEAD
=======
      aurostd::StringSubst(directory,"/RAW/","/LIB/"); // to help 
>>>>>>> 10163148
      if(directory=="." || directory.empty()) { directory=aurostd::getPWD(); } //[CO20191112 - OBSOLETE]aurostd::execute2string("pwd")
      flag_WEB=FALSE;
      flag_files_LIB=FALSE,flag_files_RAW=FALSE,flag_files_WEB=FALSE;
      directory_LIB=directory;
      directory_RAW=directory+"/RAW";
      directory_WEB=directory+"/WEB";
      PROJECT_LIBRARY=directory_LIB;
    } else {    //normal run
      //  cout << "aflowlib::LIB2RAW: AFLOW (" << VERSION << ")" << endl;
      CheckMaterialServer("aflowlib::LIB2RAW"); // must be in AFLOW_MATERIALS_SERVER
      string directory=aurostd::CleanFileName(options);
      if(directory.at(directory.size()-1)=='/')  directory=directory.substr(0,directory.size()-1);
      aurostd::StringSubst(directory,"/"+_AFLOWIN_,"");
      aurostd::StringSubst(directory,"/"+_AFLOWLOCK_,"");
      aurostd::StringSubst(directory,"/core","");
      aurostd::StringSubst(directory,"common/SCINT","common/ICSD");   // [HISTORIC]
      aurostd::StringSubst(directory,"common/ELPASOLITES","common/AURO");   // [HISTORIC]
      aurostd::StringSubst(directory,"LIBRARYX/RAW","LIBRARYX/LIB");   // [HISTORIC]
      aurostd::StringSubst(directory,"LIB2/RAW","LIB2/LIB");

      PROJECT_LIBRARY=aflowlib::LIB2RAW_CheckProjectFromDirectory(directory);
      // cout << "aflowlib::LIB2RAW: FOUND Project= " << XHOST.hostname << ": " << PROJECT_LIBRARY << endl;
      cout << "aflowlib::LIB2RAW: directory=" << directory << endl;

      //  bool flag_LIB=FALSE;
      if(LDEBUG) cerr << "aflowlib::LIB2RAW: scan libraries BEGIN [1]" << endl;
      if(LDEBUG) cerr << "aflowlib::LIB2RAW: PROJECT_LIBRARY=" << PROJECT_LIBRARY << endl;
      if(LDEBUG) cerr << "aflowlib::LIB2RAW: XHOST_LIBRARY_LIB0=" << XHOST_LIBRARY_LIB0 << endl;
      if(PROJECT_LIBRARY==init::AFLOW_Projects_Directories("LIB0")) { flag_WEB=FALSE;flag_files_RAW=TRUE; }
      if(LDEBUG) cerr << "aflowlib::LIB2RAW: XHOST_LIBRARY_LIB1=" << XHOST_LIBRARY_LIB1 << endl;
      if(PROJECT_LIBRARY==init::AFLOW_Projects_Directories("LIB1")) { flag_WEB=FALSE;flag_files_RAW=TRUE; }
      if(LDEBUG) cerr << "aflowlib::LIB2RAW: XHOST_LIBRARY_LIB2=" << XHOST_LIBRARY_LIB2 << endl;
      if(PROJECT_LIBRARY==init::AFLOW_Projects_Directories("LIB2")) { flag_WEB=FALSE;flag_files_RAW=TRUE; }
      if(LDEBUG) cerr << "aflowlib::LIB2RAW: XHOST_LIBRARY_LIB3=" << XHOST_LIBRARY_LIB3 << endl;
      if(PROJECT_LIBRARY==init::AFLOW_Projects_Directories("LIB3")) { flag_WEB=TRUE;flag_files_RAW=TRUE; }
      if(LDEBUG) cerr << "aflowlib::LIB2RAW: XHOST_LIBRARY_LIB4=" << XHOST_LIBRARY_LIB4 << endl;
      if(PROJECT_LIBRARY==init::AFLOW_Projects_Directories("LIB4")) { flag_WEB=TRUE;flag_files_RAW=TRUE; }
      if(LDEBUG) cerr << "aflowlib::LIB2RAW: XHOST_LIBRARY_LIB5=" << XHOST_LIBRARY_LIB5 << endl;
      if(PROJECT_LIBRARY==init::AFLOW_Projects_Directories("LIB5")) { flag_WEB=TRUE;flag_files_RAW=TRUE; }
      if(LDEBUG) cerr << "aflowlib::LIB2RAW: XHOST_LIBRARY_LIB6=" << XHOST_LIBRARY_LIB6 << endl;
      if(PROJECT_LIBRARY==init::AFLOW_Projects_Directories("LIB6")) { flag_WEB=TRUE;flag_files_RAW=TRUE; }
      if(LDEBUG) cerr << "aflowlib::LIB2RAW: XHOST_LIBRARY_LIB7=" << XHOST_LIBRARY_LIB7 << endl;
      if(PROJECT_LIBRARY==init::AFLOW_Projects_Directories("LIB7")) { flag_WEB=TRUE;flag_files_RAW=TRUE; }
      if(LDEBUG) cerr << "aflowlib::LIB2RAW: XHOST_LIBRARY_LIB8=" << XHOST_LIBRARY_LIB8 << endl;
      if(PROJECT_LIBRARY==init::AFLOW_Projects_Directories("LIB8")) { flag_WEB=TRUE;flag_files_RAW=TRUE; }
      if(LDEBUG) cerr << "aflowlib::LIB2RAW: XHOST_LIBRARY_LIB9=" << XHOST_LIBRARY_LIB9 << endl;
      if(PROJECT_LIBRARY==init::AFLOW_Projects_Directories("LIB9")) { flag_WEB=TRUE;flag_files_RAW=TRUE; }
      if(LDEBUG) cerr << "aflowlib::LIB2RAW: XHOST_LIBRARY_ICSD=" << XHOST_LIBRARY_ICSD << endl;
      if(PROJECT_LIBRARY==init::AFLOW_Projects_Directories("ICSD")) { flag_WEB=TRUE;flag_files_WEB=TRUE; }
      if(LDEBUG) cerr << "aflowlib::LIB2RAW: scan libraries END [2]"  << endl;

      stringstream aus_exec;
      //   vector<string> tokens;
      aurostd::string2tokens(directory,tokens,"/");
      directory_LIB.clear();directory_RAW.clear();
      if(PROJECT_LIBRARY==init::AFLOW_Projects_Directories("ICSD")) {
        for(uint i=tokens.size()-1;i>0;i--)
          if(aurostd::substring2bool(tokens.at(i),"_ICSD_")) {
            if(i>=1) {
              directory_LIB=tokens.at(i-1)+"/"+tokens.at(i);
              //    directory_WEB=tokens.at(i-1);  removed to make things consistent
              directory_WEB=directory;
            }
          }
        if(directory_LIB.length()==0) {
          cout << "aflowlib::LIB2RAW: FOUND Project= " << XHOST.hostname << ": " << PROJECT_LIBRARY << endl;
          cout << "aflowlib::LIB2RAW: you must specify the directory including the whole lattice type" << endl;
          cout << " such as  aflow --lib2raw=FCC/La1Se1_ICSD_27104  " << endl;
          exit(0);
        }
      }

      // strip the directory_LIB of everything else
      directory_LIB=directory; // somewhere to start
      if(aurostd::substring2bool(directory_LIB,"LIB/")) directory_LIB=aurostd::substring2string(directory_LIB,"LIB/",FALSE);
      directory_RAW=directory_LIB;
      directory_WEB=directory_LIB;
      directory_LIB=aurostd::CleanFileName(PROJECT_LIBRARY+"/LIB/"+directory_LIB);
      directory_RAW=aurostd::CleanFileName(PROJECT_LIBRARY+"/RAW/"+directory_RAW);aurostd::StringSubst(directory_RAW,"RAW/LIB","RAW");
      directory_WEB=aurostd::CleanFileName(PROJECT_LIBRARY+"/WEB/"+directory_WEB);aurostd::StringSubst(directory_WEB,"WEB/LIB","WEB");
      if(flag_WEB==FALSE) directory_WEB=aurostd::CleanFileName(PROJECT_LIBRARY+"/WEB/");

      if(PROJECT_LIBRARY==init::AFLOW_Projects_Directories("LIB0") ||
	 PROJECT_LIBRARY==init::AFLOW_Projects_Directories("LIB1") ||
	 PROJECT_LIBRARY==init::AFLOW_Projects_Directories("LIB2")) {
        //      directory_WEB=directory_RAW;
      }
      cout << "aflowlib::LIB2RAW: PROJECT_LIBRARY=" << PROJECT_LIBRARY << endl;
      // cout << "aflowlib::LIB2RAW: init::AFLOW_Projects_Directories("LIB0")=" << init::AFLOW_Projects_Directories("LIB0") << endl;
      // cout << "aflowlib::LIB2RAW: init::AFLOW_Projects_Directories("LIB1")=" << init::AFLOW_Projects_Directories("LIB1") << endl;
      // cout << "aflowlib::LIB2RAW: init::AFLOW_Projects_Directories("LIB2")=" << init::AFLOW_Projects_Directories("LIB2") << endl;
      // cout << "aflowlib::LIB2RAW: init::AFLOW_Projects_Directories("LIB3")=" << init::AFLOW_Projects_Directories("LIB3") << endl;
      // cout << "aflowlib::LIB2RAW: init::AFLOW_Projects_Directories("LIB4")=" << init::AFLOW_Projects_Directories("LIB4") << endl;
      // cout << "aflowlib::LIB2RAW: init::AFLOW_Projects_Directories("LIB5")=" << init::AFLOW_Projects_Directories("LIB5") << endl;
      // cout << "aflowlib::LIB2RAW: init::AFLOW_Projects_Directories("LIB6")=" << init::AFLOW_Projects_Directories("LIB6") << endl;
      // cout << "aflowlib::LIB2RAW: init::AFLOW_Projects_Directories("LIB7")=" << init::AFLOW_Projects_Directories("LIB7") << endl;
      // cout << "aflowlib::LIB2RAW: init::AFLOW_Projects_Directories("LIB8")=" << init::AFLOW_Projects_Directories("LIB8") << endl;
      // cout << "aflowlib::LIB2RAW: init::AFLOW_Projects_Directories("LIB9")=" << init::AFLOW_Projects_Directories("LIB9") << endl;
      // cout << "aflowlib::LIB2RAW: init::AFLOW_Projects_Directories("ICSD")=" << init::AFLOW_Projects_Directories("ICSD") << endl;
    }
    cout << "aflowlib::LIB2RAW: directory_LIB=" << directory_LIB << endl;
    cout << "aflowlib::LIB2RAW: directory_RAW=" << directory_RAW << endl;
    cout << "aflowlib::LIB2RAW: directory_WEB=" << directory_WEB << endl;

    bool perform_LOCK=TRUE,perform_BANDS=FALSE,perform_BADER=FALSE,perform_MAGNETIC=FALSE,perform_THERMODYNAMICS=FALSE;
    bool perform_AGL=FALSE,perform_AEL=FALSE;
<<<<<<< HEAD

    deque<string> vext; aurostd::string2tokens(".bz2,.xz,.gz",vext,",");vext.push_front(""); // cheat for void string
    for(uint iext=0;iext<vext.size();iext++) {
      if(aurostd::FileExist(directory_LIB+"/OUTCAR.relax1"+vext.at(iext)) ||
          aurostd::FileExist(directory_LIB+"/OUTCAR.relax2"+vext.at(iext)) ||
          aurostd::FileExist(directory_LIB+"/OUTCAR.relax3"+vext.at(iext)) || //CO20180827 
          aurostd::FileExist(directory_LIB+"/OUTCAR.static"+vext.at(iext)) || //CO20180827
          FALSE) perform_THERMODYNAMICS=TRUE; //CO20180827
      if(aurostd::FileExist(directory_LIB+"/OUTCAR.static"+vext.at(iext))) perform_MAGNETIC=TRUE;
      if(aurostd::FileExist(directory_LIB+"/OUTCAR.bands"+vext.at(iext))) perform_BANDS=TRUE;
      if(aurostd::FileExist(directory_LIB+"/AECCAR0.static"+vext.at(iext)) && aurostd::FileExist(directory_LIB+"/AECCAR2.static"+vext.at(iext))) perform_BADER=TRUE;
      if(aurostd::FileExist(directory_LIB+"/aflow.agl.out"+vext.at(iext))) perform_AGL=TRUE;
      if(aurostd::FileExist(directory_LIB+"/aflow.ael.out"+vext.at(iext))) perform_AEL=TRUE;
=======
    bool perform_PATCH=TRUE; // to inject updates while LIB2RAW
     
    for(uint iext=0;iext<XHOST.vext.size();iext++) {
      if(aurostd::FileExist(directory_LIB+"/OUTCAR.relax1"+XHOST.vext.at(iext)) ||
	 aurostd::FileExist(directory_LIB+"/OUTCAR.relax2"+XHOST.vext.at(iext)) ||
	 aurostd::FileExist(directory_LIB+"/OUTCAR.relax3"+XHOST.vext.at(iext)) || //CO20180827 
	 aurostd::FileExist(directory_LIB+"/OUTCAR.static"+XHOST.vext.at(iext)) || //CO20180827
	 FALSE) perform_THERMODYNAMICS=TRUE; //CO20180827
      if(aurostd::FileExist(directory_LIB+"/OUTCAR.static"+XHOST.vext.at(iext))) perform_MAGNETIC=TRUE;
      if(aurostd::FileExist(directory_LIB+"/OUTCAR.bands"+XHOST.vext.at(iext))) perform_BANDS=TRUE;
      if(aurostd::FileExist(directory_LIB+"/AECCAR0.static"+XHOST.vext.at(iext)) && aurostd::FileExist(directory_LIB+"/AECCAR2.static"+XHOST.vext.at(iext))) perform_BADER=TRUE;
      if(aurostd::FileExist(directory_LIB+"/aflow.agl.out"+XHOST.vext.at(iext))) perform_AGL=TRUE;
      if(aurostd::FileExist(directory_LIB+"/aflow.ael.out"+XHOST.vext.at(iext))) perform_AEL=TRUE;
>>>>>>> 10163148
    }


    //    directory_RAW="/home/junkai/RAW";
    // override for the web
    //    if(PROJECT_LIBRARY==init::AFLOW_Projects_Directories("ICSD")) directory_WEB=aurostd::CleanFileName(PROJECT_AFLOWLIB_WEB);

    // cerr << directory_WEB << endl; cerr << directory_LIB << endl; cerr << directory_RAW << endl; exit(0);
    if(!aurostd::FileExist(directory_LIB+"/"+_AFLOWIN_)) {
      cout << "aflowlib::LIB2RAW: FOUND Project= " << XHOST.hostname << ": " << PROJECT_LIBRARY << endl;
      cout << "aflowlib::LIB2RAW: directory does not exist: " << directory_LIB << endl;
      return FALSE;
      // exit(0);
    }
    if(flag_FORCE==FALSE) {
      if(aurostd::FileExist(directory_RAW+"/"+DEFAULT_FILE_AFLOWLIB_ENTRY_OUT)) {  // directory_RAW+"/"+_AFLOWIN_)
        _aflags aflags;
        aurostd::ZIP2ZIP(directory_LIB,"bz2","xz",FALSE); // PATCH FOR REFRESH (to be removed)
        aurostd::ZIP2ZIP(directory_LIB,"gz","xz",FALSE); // PATCH FOR REFRESH (to be removed)
        cout << "aflowlib::LIB2RAW: ALREADY CALCULATED = " << directory_RAW << "   END_DATE - [v=" << string(AFLOW_VERSION) << "] -" << Message(aflags,"time",_AFLOW_FILE_NAME_) << endl;
        return FALSE;
      }
      if(perform_BANDS) {
        if(aurostd::FileExist(directory_RAW+"/EIGENVAL.bands") || aurostd::EFileExist(directory_RAW+"/EIGENVAL.bands")) {
          // return FALSE;
          cout << "aflowlib::LIB2RAW: directory is skipped because of BANDS: " << directory_RAW << endl;
          return FALSE;
          //  exit(0);
        }
      }
    }
    // directory_LIB exists and directory_RAW does not exist can move on:
    if(aurostd::RemoveWhiteSpaces(directory_RAW).empty()){  //imagine this empty, then do this: "rm -f /"+directory_RAW+"/*" DEAD
      cout << "aflowlib::LIB2RAW: directory_RAW is empty" << endl;
      return FALSE;
    }
    //if(LOCAL){aurostd::execute("rm -rf \""+directory_RAW)+"\"";} //CO20190321 - safer NOT to -rf
<<<<<<< HEAD
    //{ aurostd::DirectoryMake(directory_RAW);aurostd::execute("rm -f \"/"+directory_RAW+"/*\""); } //CO20190321 - the prepending of '/' is BAD, only works for SC but can kill a local users whole computer if "/"+directory_RAW exists
=======
    //{ aurostd::DirectoryMake(directory_RAW);aurostd::execute("rm -f \"/"+directory_RAW+"/*\""); } //CO20190321 - the prepending of '/' is BAD, only works for Stefano but can kill a local users whole computer if "/"+directory_RAW exists
>>>>>>> 10163148
    {
      aurostd::DirectoryMake(directory_RAW);
      aurostd::RemoveFile(directory_RAW+"/*");
      // [OBSOLETE] aurostd::execute("rm -f \""+directory_RAW+"/*\"");
    }
    if(!aurostd::IsDirectory(directory_RAW)) {
      cout << "aflowlib::LIB2RAW: directory is skipped because directory_RAW cannot be created: " << directory_RAW << endl;
      return FALSE;
    }
    if(flag_WEB) {
      if(aurostd::RemoveWhiteSpaces(directory_WEB).empty()){  //imagine this empty, then do this: "rm -f /"+directory_WEB+"/*" DEAD
        cout << "aflowlib::LIB2RAW: directory_WEB is empty" << endl;
        return FALSE;
      }
      //if(LOCAL){aurostd::execute("rm -rf \""+directory_WEB+"\"");} //CO20190321 - safer NOT to -rf
<<<<<<< HEAD
      //aurostd::DirectoryMake(directory_WEB);aurostd::execute("rm -f \"/"+directory_WEB+"/*\""); //CO20190321 - the prepending of '/' is BAD, only works for SC but can kill a local users whole computer if "/"+directory_RAW exists
=======
      //aurostd::DirectoryMake(directory_WEB);aurostd::execute("rm -f \"/"+directory_WEB+"/*\""); //CO20190321 - the prepending of '/' is BAD, only works for Stefano but can kill a local users whole computer if "/"+directory_RAW exists
>>>>>>> 10163148
      aurostd::DirectoryMake(directory_WEB);
      aurostd::RemoveFile(directory_WEB+"/*");
      // [OBSOLETE] aurostd::execute("rm -f \""+directory_WEB+"/*\"");
      if(!aurostd::IsDirectory(directory_WEB)) {
        cout << "aflowlib::LIB2RAW: directory is skipped because directory_WEB cannot be created: " << directory_WEB << endl;
        return FALSE;
      }
    }

    cout << "aflowlib::LIB2RAW: FOUND Project= " << XHOST.hostname << ": " << PROJECT_LIBRARY << endl;
    if((perform_THERMODYNAMICS || perform_BANDS ||  perform_MAGNETIC)) {
      _aflags aflags;
      cout << "aflowlib::LIB2RAW: dir=" << directory_LIB << "   BEGIN_DATE = " << Message(aflags,"user,host,time",_AFLOW_FILE_NAME_) << endl;
      aurostd::ZIP2ZIP(directory_LIB,"bz2","xz");
      aurostd::ZIP2ZIP(directory_LIB,"gz","xz");

      if(LDEBUG) cerr << "aflowlib::LIB2RAW: [1]" << endl;
      //DX20190516 [OBSOLETE - overwrites file everytime, messes up timestamp] aurostd::RemoveBinaryCharactersFromFile(directory_LIB,_AFLOWIN_); //DX20190211 - Ensure no binary characters in aflow.in
      //DX20190516 [ADD THIS LINE ONCE TESTED WITH REAL-WORLD CASE] if(aurostd::RemoveControlCodeCharactersFromFile(directory_LIB,_AFLOWIN_)){ //DX20190516 - Ensure no control characters in aflow.in; only modifies if control characters are detected 
      //DX20190516 [ADD THIS LINE ONCE TESTED WITH REAL-WORLD CASE]   cout << "aflowlib::LIB2RAW: Control characters detected in aflow.in. The invalid characters have been removed, and the file has been overwritten (the original file has moved to aflow.in_old)." << endl; // signals file has been cleaned
      //DX20190516 [ADD THIS LINE ONCE TESTED WITH REAL-WORLD CASE] }

      vector<string> vfile;   // the needed files
      aflowlib::_aflowlib_entry aflowlib_data;
      vector<string> vspecies;   // the species
      GetSpeciesDirectory(directory_LIB,vspecies);

      if(LDEBUG) cerr << "aflowlib::LIB2RAW: [2]" << endl;

      for(uint i=0;i<vspecies.size();i++) {
        aflowlib_data.species+=vspecies.at(i);
        if(i<vspecies.size()-1)  aflowlib_data.species+=",";
      }    // plug vspecies into aflowlib_data

      if(LDEBUG) cerr << "aflowlib::LIB2RAW: [3]" << endl;

      if(LOCAL) {
        aflowlib_data.aurl=aflowlib_data.auid=directory_LIB; //dummy
      } else {
        // build aflowlib_data.aurl
        aflowlib_data.aurl="aflowlib.duke.edu:"+directory_LIB;
        if(aurostd::substring2bool(aflowlib_data.aurl,"LIBRARYX")) { aurostd::StringSubst(aflowlib_data.aurl,"common/GNDSTATE/LIBRARYX/LIB","AFLOWDATA/LIB2_RAW");aflowlib_data.catalog="LIBRARYX"; } // [HISTORIC]
        if(aurostd::substring2bool(aflowlib_data.aurl,"ICSD")) { aurostd::StringSubst(aflowlib_data.aurl,"common/ICSD/LIB","AFLOWDATA/ICSD_WEB");aflowlib_data.catalog="ICSD"; }
        if(aurostd::substring2bool(aflowlib_data.aurl,"LIB0")) { aurostd::StringSubst(aflowlib_data.aurl,"common/LIB0/LIB","AFLOWDATA/LIB0_RAW");aflowlib_data.catalog="LIB0"; }
        if(aurostd::substring2bool(aflowlib_data.aurl,"LIB1")) { aurostd::StringSubst(aflowlib_data.aurl,"common/LIB1/LIB","AFLOWDATA/LIB1_RAW");aflowlib_data.catalog="LIB1"; }
        if(aurostd::substring2bool(aflowlib_data.aurl,"LIB2")) { aurostd::StringSubst(aflowlib_data.aurl,"common/LIB2/LIB","AFLOWDATA/LIB2_RAW");aflowlib_data.catalog="LIB2"; }
        if(aurostd::substring2bool(aflowlib_data.aurl,"LIB3")) { aurostd::StringSubst(aflowlib_data.aurl,"common/LIB3/LIB","AFLOWDATA/LIB3_RAW");aflowlib_data.catalog="LIB3"; }
        if(aurostd::substring2bool(aflowlib_data.aurl,"LIB4")) { aurostd::StringSubst(aflowlib_data.aurl,"common/LIB4/LIB","AFLOWDATA/LIB4_RAW");aflowlib_data.catalog="LIB4"; }
        if(aurostd::substring2bool(aflowlib_data.aurl,"LIB5")) { aurostd::StringSubst(aflowlib_data.aurl,"common/LIB5/LIB","AFLOWDATA/LIB5_RAW");aflowlib_data.catalog="LIB5"; }
        if(aurostd::substring2bool(aflowlib_data.aurl,"LIB6")) { aurostd::StringSubst(aflowlib_data.aurl,"common/LIB6/LIB","AFLOWDATA/LIB6_RAW");aflowlib_data.catalog="LIB6"; }
        if(aurostd::substring2bool(aflowlib_data.aurl,"LIB7")) { aurostd::StringSubst(aflowlib_data.aurl,"common/LIB7/LIB","AFLOWDATA/LIB7_RAW");aflowlib_data.catalog="LIB7"; }
        if(aurostd::substring2bool(aflowlib_data.aurl,"LIB8")) { aurostd::StringSubst(aflowlib_data.aurl,"common/LIB8/LIB","AFLOWDATA/LIB8_RAW");aflowlib_data.catalog="LIB8"; }
        if(aurostd::substring2bool(aflowlib_data.aurl,"LIB9")) { aurostd::StringSubst(aflowlib_data.aurl,"common/LIB9/LIB","AFLOWDATA/LIB9_RAW");aflowlib_data.catalog="LIB9"; }
        if(aurostd::substring2bool(aflowlib_data.aurl,"AURO")) { aurostd::StringSubst(aflowlib_data.aurl,"common/AURO/LIB","AFLOWDATA/AURO_RAW");aflowlib_data.catalog="AURO"; }
        aurostd::StringSubst(aflowlib_data.aurl,":/AFLOWDATA",":AFLOWDATA");
        // cout << "aflowlib::LIB2RAW: AURL = " << aurostd::PaddedPOST(aflowlib_data.aurl,60) << endl;//"   " << directory_LIB << endl;  //CO20181226
        // build aflowlib_data.auid
        if(LDEBUG) cerr << "aflowlib::LIB2RAW: [AUID=0] directory_LIB=" << directory_LIB << endl;
        // aflowlib::directory2auid(directory_LIB,aflowlib_data.aurl,aflowlib_data.auid,aflowlib_data.vauid); // OLD STYLE
        aflowlib_data.directory2auid(directory_LIB); // NEW STLYE
        //  if(AFLOWLIB_VERBOSE)
        if(LDEBUG) cerr << "aflowlib::LIB2RAW: [AUID=0b] directory_LIB=" << directory_LIB << endl;
        cout << "aflowlib::LIB2RAW: AURL  = " << aurostd::PaddedPOST(aflowlib_data.aurl,60) << endl;//"   " << directory_LIB << endl; 
        cout << "aflowlib::LIB2RAW: AUID  = " << aurostd::PaddedPOST(aflowlib_data.auid,60) << endl;//"   " << directory_LIB << endl;
        cout << "aflowlib::LIB2RAW: VAUID = " << aflowlib::auid2directory(aflowlib_data.auid) << endl;
<<<<<<< HEAD
        //ME20200207 - the system name is the canonical title
        aflowlib_data.title = KBIN::ExtractSystemName(directory_LIB);  //ME20200207

        //[OBSOLETE] //ME20190125 BEGIN - Build the title of the calculation
        //[OBSOLETE] vector<string> tokens;
        //[OBSOLETE] aurostd::string2tokens(aflowlib_data.aurl, tokens, "/");
        //[OBSOLETE] if (aurostd::substring2bool(aflowlib_data.aurl, "ICSD")) {
        //[OBSOLETE]   aflowlib_data.title = tokens.back();
        //[OBSOLETE] } else {
        //[OBSOLETE]   //ME20190821 - Made more general
        //[OBSOLETE]   // [OBSOLETE] aflowlib_data.title = tokens[tokens.size() - 2] + "." + tokens[tokens.size() - 1];
        //[OBSOLETE]   uint i = 0;
        //[OBSOLETE]   vector<string> vtitle;
        //[OBSOLETE]   for (i = 0; i < tokens.size(); i++) {
        //[OBSOLETE]     if (tokens[i] == "AFLOWDATA") break;
        //[OBSOLETE]   }
        //[OBSOLETE]   for (uint j = i + 2; j < tokens.size(); j++) {  // i + 2 to skip AFLOWDATA/LIBX_RAW/
        //[OBSOLETE]     vtitle.push_back(tokens[j]);
        //[OBSOLETE]   }
        //[OBSOLETE]   aflowlib_data.title = aurostd::joinWDelimiter(vtitle, ".");
        //[OBSOLETE] }
        //[OBSOLETE] //ME20190125 END
=======
        //ME20190125 BEGIN - Build the title of the calculation
        vector<string> tokens;
        aurostd::string2tokens(aflowlib_data.aurl, tokens, "/");
        if (aurostd::substring2bool(aflowlib_data.aurl, "ICSD")) {
          aflowlib_data.title = tokens.back();
        } else {
          //ME20190821 - Made more general
          // [OBSOLETE] aflowlib_data.title = tokens[tokens.size() - 2] + "." + tokens[tokens.size() - 1];
          uint i = 0;
          vector<string> vtitle;
          for (i = 0; i < tokens.size(); i++) {
            if (tokens[i] == "AFLOWDATA") break;
          }
          for (uint j = i + 2; j < tokens.size(); j++) {  // i + 2 to skip AFLOWDATA/LIBX_RAW/
            vtitle.push_back(tokens[j]);
          }
          aflowlib_data.title = aurostd::joinWDelimiter(vtitle, ".");
        }
        //ME20190125 - END
>>>>>>> 10163148
        if(LDEBUG) cerr << "aflowlib::LIB2RAW: [AUID=2]" << endl;
        cout << "aflowlib::LIB2RAW: CATALOG = " << aurostd::PaddedPOST(aflowlib_data.catalog,60) << endl;//"   " << directory_LIB << endl;
        if(LDEBUG) cerr << "aflowlib::LIB2RAW: [AUID=3]" << endl;
      }
      // ---------------------------------------------------------------------------------------------------------------------------------
      // do the THERMNODYNAMYCS
      if(perform_THERMODYNAMICS) {
        cout << "aflowlib::LIB2RAW: THERMODYNAMIC LOOP ---------------------------------------------------------------------------------" << endl;//perform_BANDS=FALSE;
        aflowlib::LIB2RAW_Loop_Thermodynamics(directory_LIB,directory_RAW,vfile,aflowlib_data,"aflowlib::LIB2RAW (thermodynamics):",LOCAL); // identifier inside
      }
      if(LDEBUG) cerr << "aflowlib::LIB2RAW: [4]" << endl;
      // ---------------------------------------------------------------------------------------------------------------------------------
      // do the BANDS
      if(perform_BANDS) {
        cout << "aflowlib::LIB2RAW: BANDS LOOP ---------------------------------------------------------------------------------" << endl;
        aflowlib::LIB2RAW_Loop_Bands(directory_LIB,directory_RAW,vfile,aflowlib_data,"aflowlib::LIB2RAW (bands):");
        // MOVE/LINK PICS data
      }
      // ---------------------------------------------------------------------------------------------------------------------------------
      // do the MAGNETIC
      if((perform_MAGNETIC || perform_BANDS)) { // JUNKAI
        cout << "aflowlib::LIB2RAW: MAGNETIC LOOP ---------------------------------------------------------------------------------" << endl;
        aflowlib::LIB2RAW_Loop_Magnetic(directory_LIB,directory_RAW,vfile,aflowlib_data,"aflowlib::LIB2RAW (magnetic):"); 
      }
      // ---------------------------------------------------------------------------------------------------------------------------------
      // do the BADER
      //      if(aurostd::substring2bool(aflowlib_data.aurl,"LIB6")) perform_BADER=FALSE; // hack
      // [OBSOLETE]    if(0) // DEBUG NOW
      if(perform_BADER) {
        cout << "aflowlib::LIB2RAW: BADER LOOP ---------------------------------------------------------------------------------" << endl;
        aflowlib::LIB2RAW_Loop_Bader(directory_LIB,directory_RAW,vfile,aflowlib_data,"aflowlib::LIB2RAW (bader):");
        // MOVE/LINK PICS data
        // [OBSOLETE] [MOVED DOWN] if(flag_WEB) {
        // [OBSOLETE] [MOVED DOWN] aurostd::LinkFile(directory_RAW+"/*_abader.out",directory_WEB);      // LINK
        // [OBSOLETE] [MOVED DOWN] aurostd::LinkFile(directory_RAW+"/*jvxl",directory_WEB);            // LINK
        // [OBSOLETE] [MOVED DOWN] }
      }
      // ---------------------------------------------------------------------------------------------------------------------------------
      // do the AGL
      if(perform_AGL) {
        cout << "aflowlib::LIB2RAW: AGL LOOP ---------------------------------------------------------------------------------" << endl;
        aflowlib::LIB2RAW_Loop_AGL(directory_LIB,directory_RAW,vfile,aflowlib_data,"aflowlib::LIB2RAW (agl):");
        if(flag_WEB) {
          aurostd::LinkFile(directory_RAW+"/aflow.agl.out",directory_WEB);    // LINK
          aurostd::LinkFile(directory_RAW+"/AGL.out",directory_WEB);    // LINK
          aurostd::LinkFile(directory_RAW+"/AGL_energies_temperature.out",directory_WEB);    // LINK
          aurostd::LinkFile(directory_RAW+"/AGL_thermal_properties_temperature.out",directory_WEB);    // LINK
          aurostd::LinkFile(directory_RAW+"/AGL_edos_gap_pressure.out",directory_WEB);    // LINK //CT20181212
          aurostd::LinkFile(directory_RAW+"/AGL_edos_gap_pressure.json",directory_WEB);    // LINK //CT20181212
          aurostd::LinkFile(directory_RAW+"/AGL_energy.json",directory_WEB);    // LINK //CT20181212
          aurostd::LinkFile(directory_RAW+"/AGL_energy_structures.json",directory_WEB);    // LINK //CT20181212
          aurostd::LinkFile(directory_RAW+"/AGL_energy_volume.out",directory_WEB);    // LINK //CT20181212
          aurostd::LinkFile(directory_RAW+"/AGL_gibbs_energy_pT.out",directory_WEB);    // LINK //CT20181212
          aurostd::LinkFile(directory_RAW+"/AGL_Hugoniot.out",directory_WEB);    // LINK //CT20181212
        }
      }
      // ---------------------------------------------------------------------------------------------------------------------------------
      // do the AEL
      if(perform_AEL) {
        cout << "aflowlib::LIB2RAW: AEL LOOP ---------------------------------------------------------------------------------" << endl;
        aflowlib::LIB2RAW_Loop_AEL(directory_LIB,directory_RAW,vfile,aflowlib_data,"aflowlib::LIB2RAW (ael):");
        if(flag_WEB) {
          aurostd::LinkFile(directory_RAW+"/aflow.ael.out",directory_WEB);    // LINK
          aurostd::LinkFile(directory_RAW+"/AEL_Elastic_constants.out",directory_WEB);    // LINK
          aurostd::LinkFile(directory_RAW+"/AEL_Compliance_tensor.out",directory_WEB);    // LINK
          aurostd::LinkFile(directory_RAW+"/AEL_elastic_tensor.json",directory_WEB);    // LINK //CT20181212
          aurostd::LinkFile(directory_RAW+"/AEL_energy_structures.json",directory_WEB);    // LINK //CT20181212
        }
      }
      // ---------------------------------------------------------------------------------------------------------------------------------
      // do the LOCK
      if(perform_LOCK) {
        cout << "aflowlib::LIB2RAW: LOCK LOOP ---------------------------------------------------------------------------------" << endl;
        aflowlib::LIB2RAW_Loop_LOCK(directory_LIB,directory_RAW,vfile,aflowlib_data,"aflowlib::LIB2RAW (LOCK):"); 
      }
      // ---------------------------------------------------------------------------------------------------------------------------------
      // do the PATCH
      if(perform_PATCH) {
        cout << "aflowlib::LIB2RAW: PATCH LOOP --------------------------------------------------------------------------------" << endl;
        aflowlib::LIB2RAW_Loop_PATCH(directory_LIB,directory_RAW,vfile,aflowlib_data,"aflowlib::LIB2RAW (PATCH):"); 
      }
      // ---------------------------------------------------------------------------------------------------------------------------------
      // write DOS + BANDS JSON //CO20171025
      string system_name=KBIN::ExtractSystemName(directory_LIB);
      if((aurostd::FileExist(directory_LIB+"/DOSCAR.static") || aurostd::EFileExist(directory_LIB+"/DOSCAR.static")) &&
	 (aurostd::FileExist(directory_LIB+"/POSCAR.static") || aurostd::EFileExist(directory_LIB+"/POSCAR.static"))) {
	cout << "aflowlib::LIB2RAW: DOS + BANDS JSON  ---------------------------------------------------------------------------------" << endl;
        stringstream _json_file,json_file;
        aurostd::xoption vpflow;  //dummy
        if(estructure::DOSDATA_JSON(vpflow,directory_LIB,_json_file,true)) {
          json_file << _json_file.str() << endl; _json_file.str("");
          cout << "aflowlib::LIB2RAW: compressing file: " << string(directory_RAW+"/"+system_name+"_dosdata.json") << endl; cout.flush();
          aurostd::stringstream2compressfile(DEFAULT_KZIP_BIN,json_file,directory_RAW+"/"+system_name+"_dosdata.json");
          json_file.str("");
          if(aurostd::EFileExist(directory_LIB+"/EIGENVAL.bands") && aurostd::EFileExist(directory_LIB+"/KPOINTS.bands")) {
            if(estructure::BANDSDATA_JSON(vpflow,directory_LIB,_json_file,true)) {
              json_file << _json_file.str() << endl; _json_file.str("");
              cout << "aflowlib::LIB2RAW: compressing file: " << string(directory_RAW+"/"+system_name+"_bandsdata.json") << endl; cout.flush();
              aurostd::stringstream2compressfile(DEFAULT_KZIP_BIN,json_file,directory_RAW+"/"+system_name+"_bandsdata.json");
              json_file.str("");
            }
          }
        }
      }

      // ---------------------------------------------------------------------------------------------------------------------------------
      // DO THE COMPRESSING
      //      cout << "COMPRESSING" << endl;
      cout << "aflowlib::LIB2RAW: COMPRESSING REMOVING LINKING --------------------------------------------------------------" << endl;
      
      // generic for compressing and linking
      deque<string> vtype; aurostd::string2tokens(".orig,.relax,.relax1,.relax2,.relax3,.relax4,.static,.bands",vtype,",");
      deque<string> vout; aurostd::string2tokens(".out,.json",vout,",");

<<<<<<< HEAD
      for(uint iext=0;iext<vext.size();iext++) {
        aurostd::RemoveFile(directory_RAW+"/*.eps"+vext.at(iext));
      }

      // [OBSOLETE] for(uint iext=0;iext<vext.size();iext++) {  //[CO20200106 - close bracket for indenting]}
      // [OBSOLETE] 	//  aurostd::RemoveFile(directory_RAW+"/core*");
      // [OBSOLETE] 	  for(uint ifile=0;ifile<vfile.size();ifile++) {
      // [OBSOLETE] 	  cout << vfile.at(ifile) << endl;
      // [OBSOLETE] 	  if(!aurostd::substring2bool(vfile.at(ifile),vext.at(iext)) && aurostd::FileExist(directory_RAW+"/"+vfile.at(ifile))) {
      // [OBSOLETE] 	    if(LOCAL) { //CO20171025
      // [OBSOLETE] 	      if(aurostd::EFileExist(directory_LIB+"/"+vfile.at(ifile))) { aurostd::RemoveFile(directory_RAW+"/"+vfile.at(ifile)); } //it's all sitting in the directory above, wasteful
      // [OBSOLETE] 	      if(vfile.at(ifile)=="KPOINTS.relax") { aurostd::RemoveFile(directory_RAW+"/"+vfile.at(ifile)); }
      // [OBSOLETE] 	      if(vfile.at(ifile)=="EIGENVAL.bands.old") { aurostd::RemoveFile(directory_RAW+"/"+vfile.at(ifile)); }
      // [OBSOLETE] 	      if(vfile.at(ifile)=="OUTCAR.relax") { aurostd::RemoveFile(directory_RAW+"/"+vfile.at(ifile)); }
      // [OBSOLETE] 	    } 
      // [OBSOLETE] 	} // vfile
=======
      for(uint iext=1;iext<XHOST.vext.size();iext++) {
        aurostd::RemoveFile(directory_RAW+"/*.eps"+XHOST.vext.at(iext));
      }

      // [OBSOLETE] for(uint iext=0;iext<XHOST.vext.size();iext++) {  //[CO200106 - close bracket for indenting]}
      // [OBSOLETE]  //  aurostd::RemoveFile(directory_RAW+"/core*");
      // [OBSOLETE]    for(uint ifile=0;ifile<vfile.size();ifile++) {
      // [OBSOLETE]    cout << vfile.at(ifile) << endl;
      // [OBSOLETE]    if(!aurostd::substring2bool(vfile.at(ifile),XHOST.vext.at(iext)) && aurostd::FileExist(directory_RAW+"/"+vfile.at(ifile))) {
      // [OBSOLETE]      if(LOCAL) { //CO20171025
      // [OBSOLETE]        if(aurostd::EFileExist(directory_LIB+"/"+vfile.at(ifile))) { aurostd::RemoveFile(directory_RAW+"/"+vfile.at(ifile)); } //it's all sitting in the directory above, wasteful
      // [OBSOLETE]        if(vfile.at(ifile)=="KPOINTS.relax") { aurostd::RemoveFile(directory_RAW+"/"+vfile.at(ifile)); }
      // [OBSOLETE]        if(vfile.at(ifile)=="EIGENVAL.bands.old") { aurostd::RemoveFile(directory_RAW+"/"+vfile.at(ifile)); }
      // [OBSOLETE]        if(vfile.at(ifile)=="OUTCAR.relax") { aurostd::RemoveFile(directory_RAW+"/"+vfile.at(ifile)); }
      // [OBSOLETE]      } 
      // [OBSOLETE]  } // vfile
>>>>>>> 10163148
      // [OBSOLETE]  } // iext

      // FILES to remove
      deque<string> vfile2remove; aurostd::string2tokens("KPOINTS.bands.old,EIGENVAL.bands.old,OUTCAR.relax1,OUTCAR.bands",vfile2remove,",");
      vfile2remove.push_back("aflow.pgroupk_xtal.out"); // comes from nowere DX
      for(uint iremove=0;iremove<vfile2remove.size();iremove++) {
        if(aurostd::FileExist(directory_RAW+"/"+vfile2remove.at(iremove))) { // need to be present
          //if(LDEBUG)
          cout << "aflowlib::LIB2RAW: removing file: " << string(directory_RAW+"/"+vfile2remove.at(iremove)) << endl;
          aurostd::RemoveFile(directory_RAW+"/"+vfile2remove.at(iremove));
        } // FileExist
      } // iremove
      // FILES to compress if not compressed already (linked), in such case they will be deleted.
      deque<string> vfile2compress0; aurostd::string2tokens("OUTCAR.relax",vfile2compress0,",");
      for(uint icompress=0;icompress<vfile2compress0.size();icompress++) {
        if(aurostd::FileExist(directory_RAW+"/"+vfile2compress0.at(icompress)+"."+DEFAULT_KZIP_BIN)) { // test if there is one already compressed (possibly linked)
          if(1||LDEBUG) { cout << "aflowlib::LIB2RAW: found compressed file: " << string(directory_RAW+"/"+vfile2compress0.at(icompress)+"."+DEFAULT_KZIP_BIN) << endl;  cout.flush(); }
          if(1||LDEBUG) { cout << "aflowlib::LIB2RAW: removing file: " << string(directory_RAW+"/"+vfile2compress0.at(icompress)) << endl;  cout.flush(); }
          aurostd::RemoveFile(directory_RAW+"/"+vfile2compress0.at(icompress));
        }
        if(aurostd::FileExist(directory_RAW+"/"+vfile2compress0.at(icompress))) { // need to be present
          if(1||LDEBUG) { cout << "aflowlib::LIB2RAW: compressing file: " << string(directory_RAW+"/"+vfile2compress0.at(icompress)) << endl;  cout.flush(); }
          aurostd::CompressFile(directory_RAW+"/"+vfile2compress0.at(icompress),DEFAULT_KZIP_BIN);
        } // FILES to compress
      } // icompress
      // [OBSOLETE] no compress jvxl     if(perform_BADER) {
      // [OBSOLETE] no compress jvxl   if(LDEBUG) { cout << "aflowlib::LIB2RAW: compressing file: " << string(directory_RAW+"/"+"*.jvxl") << endl;  cout.flush(); }
      // [OBSOLETE] no compress jvxl   aurostd::CompressFile(directory_RAW+"/"+"*.jvxl",DEFAULT_KZIP_BIN);
      // [OBSOLETE] no compress jvxl     }
      // FILES to compress
      deque<string> vfile2compress1; aurostd::string2tokens("aflow.pgroup,aflow.pgroup_xtal,aflow.pgroupk,aflow.pgroupk_xtal,aflow.fgroup,aflow.iatoms,aflow.agroup",vfile2compress1,",");
      for(uint ilink=0;ilink<vfile2compress1.size();ilink++) {
        for(uint iout=0;iout<vout.size();iout++) {
          for(uint itype=0;itype<vtype.size();itype++) {   
            if(aurostd::FileExist(directory_RAW+"/"+vfile2compress1.at(ilink)+vtype.at(itype)+vout.at(iout))) {
              if(1||LDEBUG) { cout << "aflowlib::LIB2RAW: compressing file (" << ilink << ","<< iout << "," << itype << "): " << string(directory_RAW+"/"+vfile2compress1.at(ilink)+vtype.at(itype)+vout.at(iout)) << endl; cout.flush(); }
              aurostd::CompressFile(directory_RAW+"/"+vfile2compress1.at(ilink)+vtype.at(itype)+vout.at(iout),DEFAULT_KZIP_BIN);
            } // FileExist
          } // itype
        } // iout
      } // ilink

      // FILES to link LIB to RAW
      for(uint ifile=0;ifile<vfile.size();ifile++) {
        if(aurostd::FileExist(directory_RAW+"/"+vfile.at(ifile))) { // need to be present
          deque<string> vfile2link0; aurostd::string2tokens("DOSCAR.static,OUTCAR.static,CHGCAR.static,AECCAR0.static,AECCAR2.static,EIGENVAL.bands,OSZICAR.bands",vfile2link0,",");
          for(uint ilink=0;ilink<vfile2link0.size();ilink++) {
            if(vfile.at(ifile)==vfile2link0.at(ilink)) {
              // cout << "aflowlib::LIB2RAW: linking file RAW->LIB: " << vfile2link0.at(ilink) << endl;       
              if(aurostd::FileExist(directory_LIB+"/"+vfile.at(ifile)) || aurostd::EFileExist(directory_LIB+"/"+vfile.at(ifile))) { // need to be present in LIB also  
                aurostd::RemoveFile(directory_RAW+"/"+vfile.at(ifile)); // remove RAW original
                if(aurostd::FileExist(directory_LIB+"/"+vfile.at(ifile))) { 
                  cout << "aflowlib::LIB2RAW: linking file RAW->LIB: " << string(directory_LIB+"/"+vfile.at(ifile)) << endl; cout.flush();   
                  aurostd::LinkFile(directory_LIB+"/"+vfile.at(ifile),directory_RAW); // link LIB to RAW (save space)
                }
                for(uint iext=0;iext<XHOST.vext.size();iext++) {
                  if(aurostd::FileExist(directory_LIB+"/"+vfile.at(ifile)+XHOST.vext.at(iext))) {
                    cout << "aflowlib::LIB2RAW: linking file RAW->LIB: " << string(directory_LIB+"/"+vfile.at(ifile)+XHOST.vext.at(iext)) << endl;  cout.flush();          
                    aurostd::LinkFile(directory_LIB+"/"+vfile.at(ifile)+XHOST.vext.at(iext),directory_RAW); // link LIB to RAW (save space)
                  }
                }
              }
            }
          } // files to link LIB to RAW
        } // File Exist
      } // ifile

      // FILES to leave as is
      for(uint ifile=0;ifile<vfile.size();ifile++) {
        if(aurostd::FileExist(directory_RAW+"/"+vfile.at(ifile))) { // need to be present
          // [NO COMPRESS] if(vfile.at(ifile)=="KPOINTS.relax") aurostd::execute(DEFAULT_KZIP_BIN+" -9f \""+directory_RAW+"/"+vfile.at(ifile)+"\""); // seems to work, although I do not like if(SC-0914)
          // [NO COMPRESS] if(vfile.at(ifile)=="KPOINTS.static") aurostd::execute(DEFAULT_KZIP_BIN+" -9f \""+directory_RAW+"/"+vfile.at(ifile)+"\""); // seems to work, although I do not like if(SC-0914)
          // [NO COMPRESS] if(vfile.at(ifile)=="KPOINTS.bands") aurostd::execute(DEFAULT_KZIP_BIN+" -9f \""+directory_RAW+"/"+vfile.at(ifile)+"\""); // seems to work, although I do not like if(SC-0914)
          // [NO COMPRESS] if(vfile.at(ifile)=="INCAR.relax") aurostd::execute(DEFAULT_KZIP_BIN+" -9f \""+directory_RAW+"/"+vfile.at(ifile)+"\""); // seems to work, although I do not like if(SC-0914)
          // [NO COMPRESS] if(vfile.at(ifile)=="INCAR.static") aurostd::execute(DEFAULT_KZIP_BIN+" -9f \""+directory_RAW+"/"+vfile.at(ifile)+"\""); // seems to work, although I do not like if(SC-0914)
          // [NO COMPRESS] if(vfile.at(ifile)=="INCAR.bands") aurostd::execute(DEFAULT_KZIP_BIN+" -9f \""+directory_RAW+"/"+vfile.at(ifile)+"\""); // seems to work, although I do not like if(SC-0914)
          // [NO COMPRESS] if(vfile.at(ifile)=="OUTCAR.relax") aurostd::execute(DEFAULT_KZIP_BIN+" -9f \""+directory_RAW+"/"+vfile.at(ifile)+"\"");  // seems to work, although I do not like if(SC-0512)
        } // File Exist
      } // ifile

      // DO THE FINISH LINK/COPY FOR WEB

      if(perform_BANDS || 1 || TRUE) { // ALWAYS
        cout << "aflowlib::LIB2RAW: linking stuff flag_WEB=" << flag_WEB << endl;
        // MOVE/LINK PICS data

        if(flag_WEB) {
          string system_name=KBIN::ExtractSystemName(directory_LIB);
          cout << "aflowlib::LIB2RAW: linking SYSTEM=" << system_name << endl;
          if(aurostd::FileExist(directory_RAW+"/"+system_name+".png")
<<<<<<< HEAD
              || aurostd::FileExist(directory_RAW + "/" + system_name + "_banddos.png"))  //ME20190621 - new file name convention
=======
	     || aurostd::FileExist(directory_RAW + "/" + system_name + "_banddos.png"))  //ME20190621 - new file name convention
>>>>>>> 10163148
            aurostd::LinkFile(directory_RAW+"/*png",directory_WEB);            // LINK
          if(aurostd::FileExist(directory_RAW+"/"+system_name+".cif"))
            aurostd::LinkFile(directory_RAW+"/*cif",directory_WEB);            // LINK

          aurostd::LinkFile("/www/AFLOWDATA/api_index.php",directory_RAW+"/index.php");                      // LINK
          aurostd::LinkFile("/www/AFLOWDATA/api_index.php",directory_WEB+"/index.php");                      // LINK
          aurostd::LinkFile(directory_RAW+"/"+DEFAULT_FILE_AFLOWLIB_ENTRY_OUT,directory_WEB);    // LINK
          aurostd::LinkFile(directory_RAW+"/"+DEFAULT_FILE_AFLOWLIB_ENTRY_JSON,directory_WEB);   // LINK
          aurostd::LinkFile(directory_RAW+"/"+aflowlib_data.auid+".out",directory_WEB);     // LINK for AUID
          aurostd::LinkFile(directory_RAW+"/"+aflowlib_data.auid+".json",directory_WEB);     // LINK for AUID

          deque<string> vfile2link1; aurostd::string2tokens("aflow.pgroup,aflow.pgroup_xtal,aflow.pgroupk,aflow.pgroupk_xtal,aflow.fgroup,aflow.iatoms,aflow.agroup,edata,data",vfile2link1,",");
          for(uint ilink=0;ilink<vfile2link1.size();ilink++) {
            for(uint iout=0;iout<vout.size();iout++) {
              for(uint itype=0;itype<vtype.size();itype++) {   
                if(aurostd::FileExist(directory_RAW+"/"+vfile2link1.at(ilink)+vtype.at(itype)+vout.at(iout))) { // no compression
                  if(LDEBUG) { cout << "aflowlib::LIB2RAW: linking file WEB->RAW: " << string(directory_RAW+"/"+vfile2link1.at(ilink)+vtype.at(itype)+vout.at(iout)) << endl; cout.flush(); }              
                  aurostd::LinkFile(directory_RAW+"/"+vfile2link1.at(ilink)+vtype.at(itype)+vout.at(iout),directory_WEB);
                }  // FileExist
                for(uint iext=0;iext<XHOST.vext.size();iext++) {
                  if(aurostd::FileExist(directory_RAW+"/"+vfile2link1.at(ilink)+vtype.at(itype)+vout.at(iout)+XHOST.vext.at(iext))) { // with compression
                    if(LDEBUG) { cout << "aflowlib::LIB2RAW: linking file WEB->RAW: " << string(directory_RAW+"/"+vfile2link1.at(ilink)+vtype.at(itype)+vout.at(iout)+XHOST.vext.at(iext)) << endl; cout.flush(); }
                    aurostd::LinkFile(directory_RAW+"/"+vfile2link1.at(ilink)+vtype.at(itype)+vout.at(iout)+XHOST.vext.at(iext),directory_WEB);
                  } // FileExist
                } // iext
              } //itype
            } // iout
          } // ilink
          // PREVIOUSLY IN NETFLIX // cheat for void string
          for(uint iout=0;iout<vout.size();iout++) {
            if(aurostd::FileExist(directory_RAW+"/"+system_name+"_structure_relax"+vout.at(iout))) {
              if(LDEBUG) { cout << "aflowlib::LIB2RAW: linking file WEB->RAW: " << string(directory_RAW+"/"+system_name+"_structure_relax"+vout.at(iout)) << endl; cout.flush(); }
              aurostd::LinkFile(directory_RAW+"/"+system_name+"_structure_relax"+vout.at(iout),directory_WEB);  //CO20171024
            }  // FileExist
          } // iout
          for(uint iout=0;iout<vout.size();iout++) {
            if(aurostd::FileExist(directory_RAW+"/"+system_name+"_structure_relax1"+vout.at(iout))) {
              if(LDEBUG) { cout << "aflowlib::LIB2RAW: linking file WEB->RAW: " << string(directory_RAW+"/"+system_name+"_structure_relax1"+vout.at(iout)) << endl; cout.flush(); }
              aurostd::LinkFile(directory_RAW+"/"+system_name+"_structure_relax1"+vout.at(iout),directory_WEB);  //CO20171024
            } // FileExist
          } // iout
          for(uint iout=0;iout<vout.size();iout++) {
            if(aurostd::FileExist(directory_RAW+"/"+system_name+"_dosdata"+vout.at(iout)))  {  // NO EXTENSION
              if(LDEBUG) { cout << "aflowlib::LIB2RAW: linking file WEB->RAW: " << string(directory_RAW+"/"+system_name+"_dosdata"+vout.at(iout)) << endl; cout.flush(); }
              aurostd::LinkFile(directory_RAW+"/"+system_name+"_dosdata"+vout.at(iout),directory_WEB);       //CO20171024
            }
<<<<<<< HEAD
            for(uint iext=0;iext<vext.size();iext++) {
              if(aurostd::FileExist(directory_RAW+"/"+system_name+"_dosdata"+vout.at(iout)+vext.at(iext)))  {
                if(LDEBUG) { cout << "aflowlib::LIB2RAW: linking file WEB->RAW: " << string(directory_RAW+"/"+system_name+"_dosdata"+vout.at(iout)+vext.at(iext)) << endl; cout.flush(); }
                aurostd::LinkFile(directory_RAW+"/"+system_name+"_dosdata"+vout.at(iout)+vext.at(iext),directory_WEB);       //CO20171024
=======
            for(uint iext=0;iext<XHOST.vext.size();iext++) {
              if(aurostd::FileExist(directory_RAW+"/"+system_name+"_dosdata"+vout.at(iout)+XHOST.vext.at(iext)))  {
                if(LDEBUG) { cout << "aflowlib::LIB2RAW: linking file WEB->RAW: " << string(directory_RAW+"/"+system_name+"_dosdata"+vout.at(iout)+XHOST.vext.at(iext)) << endl; cout.flush(); }
                aurostd::LinkFile(directory_RAW+"/"+system_name+"_dosdata"+vout.at(iout)+XHOST.vext.at(iext),directory_WEB);       //CO20171024
>>>>>>> 10163148
              } // FileExist
            } // iext
          } // iout
          for(uint iout=0;iout<vout.size();iout++) {
            if(aurostd::FileExist(directory_RAW+"/"+system_name+"_bandsdata"+vout.at(iout))) { // NO EXTENSION
              if(LDEBUG) { cout << "aflowlib::LIB2RAW: linking file WEB->RAW: " << string(directory_RAW+"/"+system_name+"_bandsdata"+vout.at(iout)) << endl; cout.flush(); }
              aurostd::LinkFile(directory_RAW+"/"+system_name+"_bandsdata"+vout.at(iout),directory_WEB);     //CO20171024
            } // FileExist
<<<<<<< HEAD
            for(uint iext=0;iext<vext.size();iext++) {
              if(aurostd::FileExist(directory_RAW+"/"+system_name+"_bandsdata"+vout.at(iout)+vext.at(iext))) {
                if(LDEBUG) { cout << "aflowlib::LIB2RAW: linking file WEB->RAW: " << string(directory_RAW+"/"+system_name+"_bandsdata"+vout.at(iout)+vext.at(iext)) << endl; cout.flush(); }
                aurostd::LinkFile(directory_RAW+"/"+system_name+"_bandsdata"+vout.at(iout)+vext.at(iext),directory_WEB);     //CO20171024
=======
            for(uint iext=0;iext<XHOST.vext.size();iext++) {
              if(aurostd::FileExist(directory_RAW+"/"+system_name+"_bandsdata"+vout.at(iout)+XHOST.vext.at(iext))) {
                if(LDEBUG) { cout << "aflowlib::LIB2RAW: linking file WEB->RAW: " << string(directory_RAW+"/"+system_name+"_bandsdata"+vout.at(iout)+XHOST.vext.at(iext)) << endl; cout.flush(); }
                aurostd::LinkFile(directory_RAW+"/"+system_name+"_bandsdata"+vout.at(iout)+XHOST.vext.at(iext),directory_WEB);     //CO20171024
>>>>>>> 10163148
              } // FileExist
            } // iext
          } // iout
          deque<string> vfile2link2; aurostd::string2tokens("EIGENVAL.bands,DOSCAR.static,OUTCAR.static,CONTCAR.relax,CONTCAR.relax1,POSCAR.bands,CONTCAR.relax.vasp,CONTCAR.relax.qe,CONTCAR.relax.abinit,CONTCAR.relax.aims,KPOINTS.relax,KPOINTS.static,KPOINTS.bands,INCAR.bands,AECCAR0.static,AECCAR2.static,CHGCAR.static",vfile2link2,",");
          for(uint ilink=0;ilink<vfile2link2.size();ilink++) {
            if(aurostd::FileExist(directory_RAW+"/"+vfile2link2.at(ilink))) { // NO EXTENSION
              if(LDEBUG) { cout << "aflowlib::LIB2RAW: linking file WEB->RAW: " << string(directory_RAW+"/"+vfile2link2.at(ilink)) << endl; cout.flush(); }
              aurostd::LinkFile(directory_RAW+"/"+vfile2link2.at(ilink),directory_WEB);         // LINK
            }
            for(uint iext=0;iext<XHOST.vext.size();iext++) {
              if(aurostd::FileExist(directory_RAW+"/"+vfile2link2.at(ilink)+XHOST.vext.at(iext))) {
                if(LDEBUG) { cout << "aflowlib::LIB2RAW: linking file WEB->RAW: " << string(directory_RAW+"/"+vfile2link2.at(ilink)+XHOST.vext.at(iext)) << endl; cout.flush(); }
                aurostd::LinkFile(directory_RAW+"/"+vfile2link2.at(ilink)+XHOST.vext.at(iext),directory_WEB);         // LINK
              }
            } // iext
          } // ilink

          if(perform_BADER) {
            if(LDEBUG) { cout << "aflowlib::LIB2RAW: linking file WEB->RAW: " << string(directory_RAW+"/"+"*jvxl") << endl; cout.flush(); }
            aurostd::LinkFile(directory_RAW+"/"+"*jvxl*",directory_WEB);         // LINK
            if(LDEBUG) { cout << "aflowlib::LIB2RAW: linking file WEB->RAW: " << string(directory_RAW+"/"+"*_abader.out") << endl; cout.flush(); }
            aurostd::LinkFile(directory_RAW+"/"+"*_abader.out*",directory_WEB);         // LINK
          }
        } // flag_WEB
      }
      // DONE
      // write files if necessary
      vector<string> vdirectory;
      // do the directories
      if(flag_files_LIB) {
        aurostd::DirectoryLS(directory_LIB,vdirectory);
        for(uint i=0;i<vdirectory.size();i++)
          aflowlib_data.vfiles.push_back(vdirectory.at(i));
      }
      if(flag_files_RAW) {
        aurostd::DirectoryLS(directory_RAW,vdirectory);
        for(uint i=0;i<vdirectory.size();i++)
          aflowlib_data.vfiles.push_back(vdirectory.at(i));
      }
      if(flag_files_WEB) {
        aurostd::DirectoryLS(directory_WEB,vdirectory);
        for(uint i=0;i<vdirectory.size();i++)
          aflowlib_data.vfiles.push_back(vdirectory.at(i));
      }
      // DO THE FINAL WRITING

      //     cout << DEFAULT_FILE_AFLOWLIB_ENTRY_OUT << ": " << aflowlib_data.aflowlib2file(directory_RAW+"/"+DEFAULT_FILE_AFLOWLIB_ENTRY_OUT);
      //      aurostd::LinkFile("../../"+_XENTRY_","directory_RAW+"/"+_XENTRY_);
      if(!LOCAL) { //CO20171025
        aurostd::LinkFile("/www/AFLOWDATA/api_index.php",directory_RAW+"/"+_XENTRY_);
      }

      // write aflowlib.out
      cout << "aflowlib::LIB2RAW: writing " << string(directory_RAW+"/"+DEFAULT_FILE_AFLOWLIB_ENTRY_OUT) << endl; cout.flush(); 
      cout << DEFAULT_FILE_AFLOWLIB_ENTRY_OUT << ": " << aflowlib_data.aflowlib2file(directory_RAW+"/"+DEFAULT_FILE_AFLOWLIB_ENTRY_OUT,"out");
      cout << "aflowlib::LIB2RAW: linking file RAW->RAW: " << string(directory_RAW+"/"+DEFAULT_FILE_AFLOWLIB_ENTRY_OUT) << " -> " << string(directory_RAW+"/"+aflowlib_data.auid+".out") << endl; cout.flush(); 
      aurostd::LinkFile(directory_RAW+"/"+DEFAULT_FILE_AFLOWLIB_ENTRY_OUT,directory_RAW+"/"+aflowlib_data.auid+".out");         // LINK
      // cout << DEFAULT_FILE_AFLOWLIB_ENTRY_OUT << ": " << aflowlib_data.aflowlib2file(directory_WEB+"/"+DEFAULT_FILE_AFLOWLIB_ENTRY_OUT);

      // write aflowlib.json
      cout << "aflowlib::LIB2RAW: writing " << string(directory_RAW+"/"+DEFAULT_FILE_AFLOWLIB_ENTRY_JSON) << endl; cout.flush(); 
      cout << DEFAULT_FILE_AFLOWLIB_ENTRY_JSON << ": " << aflowlib_data.aflowlib2file(directory_RAW+"/"+DEFAULT_FILE_AFLOWLIB_ENTRY_JSON,"json");
      cout << "aflowlib::LIB2RAW: linking file RAW->RAW: " << string(directory_RAW+"/"+DEFAULT_FILE_AFLOWLIB_ENTRY_JSON) << " -> " << string(directory_RAW+"/"+aflowlib_data.auid+".json") << endl; cout.flush(); 
      aurostd::LinkFile(directory_RAW+"/"+DEFAULT_FILE_AFLOWLIB_ENTRY_JSON,directory_RAW+"/"+aflowlib_data.auid+".json");         // LINK
      // cout << DEFAULT_FILE_AFLOWLIB_ENTRY_JSON << ": " << aflowlib_data.aflowlib2file(directory_WEB+"/"+DEFAULT_FILE_AFLOWLIB_ENTRY_JSON);

      if(flag_WEB) {
        if(!LOCAL) { //CO20171025
          aurostd::LinkFile("/www/AFLOWDATA/api_index.php",directory_WEB+"/"+_XENTRY_);
        }
      }

      // CHECK FOR AUID-WEB-LINKS
      //      LDEBUG=TRUE;
      if (!LOCAL) {
        if(LDEBUG) cout << "aflowlib::LIB2RAW: flag_WEB=" << flag_WEB << endl;
        if(LDEBUG) cout << "aflowlib::LIB2RAW: directory_LIB=" << directory_LIB << endl;
        if(LDEBUG) cout << "aflowlib::LIB2RAW: directory_RAW=" << directory_RAW << endl;
        if(LDEBUG) cout << "aflowlib::LIB2RAW: directory_WEB=" << directory_WEB << endl;
        //if(LDEBUG)
        cout << "aflowlib::LIB2RAW: aflowlib_data.auid=" << aflowlib_data.auid << endl;
        // **----------------------------------------------------------------------------
        // **----------------------------------------------------------------------------
        // NEW BUT STILL DOING
        string directory_AUID="";
        string directory_AUID_LIB="",directory_AUID_RAW="",directory_AUID_WEB="";
        directory_AUID=init::AFLOW_Projects_Directories("AUID")+"/"+aflowlib::auid2directory(aflowlib_data.auid);
        aurostd::DirectoryMake(directory_AUID);
        directory_AUID_LIB=directory_AUID+"/LIB"; 
        directory_AUID_RAW=directory_AUID+"/RAW";
        directory_AUID_WEB=directory_AUID+"/WEB";
        aurostd::RemoveFile(directory_AUID_LIB); // to avoid auto-linking SC20181205
        aurostd::RemoveFile(directory_AUID_RAW); // to avoid auto-linking SC20181205
        aurostd::RemoveFile(directory_AUID_WEB); // to avoid auto-linking SC20181205

        // directory_AUID_LIB
        if(LDEBUG) cout << "aflowlib::LIB2RAW: (AUID_NEW) directory_AUID_LIB=" << directory_AUID_LIB << " -> " << directory_LIB << endl;
        cout << "aflowlib::LIB2RAW: (AUID_NEW) linking file AUID_LIB->LIB: " << directory_AUID_LIB << " -> " << directory_LIB << endl; cout.flush();
        aurostd::LinkFile(directory_LIB,directory_AUID_LIB);         // LINK
        // directory_AUID_RAW
        if(LDEBUG) cout << "aflowlib::LIB2RAW: (AUID_NEW) directory_AUID_RAW=" << directory_AUID_RAW << " -> " << directory_RAW << endl;
        cout << "aflowlib::LIB2RAW: (AUID_NEW) linking file AUID_RAW->LIB: " << directory_AUID_RAW << " -> " << directory_RAW << endl; cout.flush();
        aurostd::LinkFile(directory_RAW,directory_AUID_RAW);         // LINK

        if(flag_WEB) {
          if(LDEBUG) cout << "aflowlib::LIB2RAW: (AUID_NEW) directory_AUID_WEB=" << directory_AUID_WEB << " -> " << directory_WEB << endl;
          cout << "aflowlib::LIB2RAW: (AUID_NEW) linking file AUID_WEB->LIB: " << directory_AUID_WEB << " -> " << directory_WEB << endl; cout.flush();
          aurostd::LinkFile(directory_WEB,directory_AUID_WEB);         // LINK
        } else {
          if(LDEBUG) cout << "aflowlib::LIB2RAW: (AUID_NEW) directory_AUID_WEB=" << directory_AUID_WEB << " -> " << directory_RAW << endl;
          cout << "aflowlib::LIB2RAW: (AUID_NEW) linking file AUID_WEB->LIB: " << directory_AUID_WEB << " -> " << directory_RAW << endl; cout.flush();
          aurostd::LinkFile(directory_RAW,directory_AUID_WEB);         // LINK
        }

        // ICSD2LINK
        if(aflowlib_data.catalog=="ICSD") {
          aurostd::string2tokens(directory_LIB,tokens,"_");
          if(tokens.size()>2) {
            if(tokens.at(tokens.size()-2)=="ICSD") {
              string directory_ICSD2LINK=init::AFLOW_Projects_Directories("AUID")+"/icsd:/"+tokens.at(tokens.size()-1);
              aurostd::DirectoryMake(directory_ICSD2LINK);	      
              cout << "aflowlib::LIB2RAW: (ICSD2LINK) making ICSD2LINK: " << directory_ICSD2LINK << endl; cout.flush();
              // LIB
              aurostd::RemoveFile(directory_ICSD2LINK+"/LIB");  // to avoid auto-linking SC20190830
              aurostd::LinkFile(directory_LIB,directory_ICSD2LINK+"/LIB"); // LINK
              cout << "aflowlib::LIB2RAW: (ICSD2LINK) linking file LIB->ICSD2LINK/LIB: " << directory_LIB << " -> " << directory_ICSD2LINK << "/LIB" << endl; cout.flush();
              // RAW
              aurostd::RemoveFile(directory_ICSD2LINK+"/RAW");  // to avoid auto-linking SC20190830
              aurostd::LinkFile(directory_RAW,directory_ICSD2LINK+"/RAW"); // LINK
              cout << "aflowlib::LIB2RAW: (ICSD2LINK) linking file RAW->ICSD2LINK/RAW: " << directory_RAW << " -> " << directory_ICSD2LINK << "/RAW" << endl; cout.flush();
              // WEB
              aurostd::RemoveFile(directory_ICSD2LINK+"/WEB");  // to avoid auto-linking SC20190830
              aurostd::LinkFile(directory_WEB,directory_ICSD2LINK+"/WEB"); // LINK
              cout << "aflowlib::LIB2RAW: (ICSD2LINK) linking file WEB->ICSD2LINK/WEB: " << directory_WEB << " -> " << directory_ICSD2LINK << "/WEB" << endl; cout.flush();
            }
          }
        }


        // for(uint i=0;i<aflowlib_data.vauid.size();i++) {cout << "aflowlib::LIB2RAW: DEBUG  aflowlib_data.vauid.at(" << i << ")=" << aflowlib_data.vauid.at(i) << endl; }
        // DONE
        cout << "aflowlib::LIB2RAW: dir=" << directory_LIB << "   END_DATE - [v=" << string(AFLOW_VERSION) << "] -" << Message(aflags,"time",_AFLOW_FILE_NAME_) << endl;
        if(XHOST.vflag_control.flag("BEEP")) aurostd::beep(aurostd::min(6000,aurostd::abs(int(1*aflowlib_data.aflowlib2string().length()-2000))),50);
      }
    }
    // COMPRESS
    /*
    //  aurostd::execute(DEFAULT_KZIP_BIN+" -9f \""+directory_RAW+"/POSCAR.bands\"");
    //  aurostd::execute(DEFAULT_KZIP_BIN+" -9f \""+directory_RAW+"/plotbz.sh\"");
    */
    // DELETE STUFF

    // CHANGE PERMISSIONS
    // changing order of permission editing, if LOCAL, then order matters, otherwise NOT REALLY
    // files first, since we do /* (just in case directory_RAW is inside directory_LIB)
    // then directories
    // FILES

    LDEBUG=FALSE; //CO20180321
    //CO20180216 - more robust for any type of directory/file setup
    vector<string> Chmod_Files;
    if(LDEBUG) {cerr << soliloquy << " pwd=" << aurostd::getPWD() << endl;}  //[CO20191112 - OBSOLETE]aurostd::execute2string("pwd")

    //[CO20190321 - bust if find grabs nothing]aurostd::execute("chmod 755 `find \""+directory_RAW+"\" -type d`");
    aurostd::string2vectorstring(aurostd::execute2string(XHOST.command("find")+" \""+directory_RAW+"\" -type d"),Chmod_Files);
    for(uint i=0;i<Chmod_Files.size();i++){
      if(LDEBUG) {cerr << soliloquy << " \"" << XHOST.command("chmod")+" 755 \""+Chmod_Files[i] << "\"\"" << endl;}
      aurostd::ChmodFile("755",Chmod_Files[i]);
    }

    //[CO20190321 - bust if find grabs nothing]aurostd::execute("chmod 644 `find \""+directory_RAW+"\" -type f`");
    aurostd::string2vectorstring(aurostd::execute2string(XHOST.command("find")+" \""+directory_RAW+"\" -type f"),Chmod_Files);
    for(uint i=0;i<Chmod_Files.size();i++){
      if(LDEBUG) {cerr << soliloquy << " \"" << XHOST.command("chmod")+" 644 \""+Chmod_Files[i] << "\"\"" << endl;}
      aurostd::ChmodFile("644",Chmod_Files[i]);
    }

    if(CHMODWEB) {
      //[CO20190321 - bust if find grabs nothing]aurostd::execute("chmod 755 `find \""+directory_WEB+"\" -type d`");
      aurostd::string2vectorstring(aurostd::execute2string(XHOST.command("find")+" \""+directory_WEB+"\" -type d"),Chmod_Files);
      for(uint i=0;i<Chmod_Files.size();i++){
        if(LDEBUG) {cerr << soliloquy << " \"" << XHOST.command("chmod")+" 755 \""+Chmod_Files[i] << "\"\"" << endl;}
        aurostd::ChmodFile("755",Chmod_Files[i]);
      }

      //[CO20190321 - bust if find grabs nothing]aurostd::execute("chmod 644 `find \""+directory_WEB+"\" -type f`");
      aurostd::string2vectorstring(aurostd::execute2string(XHOST.command("find")+" \""+directory_WEB+"\" -type f"),Chmod_Files);
      for(uint i=0;i<Chmod_Files.size();i++){
        if(LDEBUG) {cerr << soliloquy << " \"" << XHOST.command("chmod")+" 644 \""+Chmod_Files[i] << "\"\"" << endl;}
        aurostd::ChmodFile("644",Chmod_Files[i]);
      }
    }

    //[CO20190321 - bust if find grabs nothing]aurostd::execute("chmod 755 `find \""+directory_LIB+"\" -type d`");
    aurostd::string2vectorstring(aurostd::execute2string(XHOST.command("find")+" \""+directory_LIB+"\" -type d"),Chmod_Files);
    for(uint i=0;i<Chmod_Files.size();i++){
      if(LDEBUG) {cerr << soliloquy << " \"" << XHOST.command("chmod")+" 755 \""+Chmod_Files[i] << "\"\"" << endl;}
      aurostd::ChmodFile("755",Chmod_Files[i]);
    }

    //[CO20190321 - bust if find grabs nothing]aurostd::execute("chmod 644 `find \""+directory_LIB+"\" -type f`");
    aurostd::string2vectorstring(aurostd::execute2string(XHOST.command("find")+" \""+directory_LIB+"\" -type f"),Chmod_Files);
    for(uint i=0;i<Chmod_Files.size();i++){
      if(LDEBUG) {cerr << soliloquy << " \"" << XHOST.command("chmod")+" 644 \""+Chmod_Files[i] << "\"\"" << endl;}
      aurostd::ChmodFile("644",Chmod_Files[i]);
    }

    // ALTERNATIVE but bombs xchmod {}
    // aurostd::execute("find \""+directory_LIB+"\" -type d ! -perm 755 -print -exec xchmod 755 {} \\;");
    // aurostd::execute("find \""+directory_LIB+\"" -type f ! -perm 644 -print -exec xchmod 644 {} \\;");
    // aurostd::execute("find \""+directory_RAW+"\" -type d ! -perm 755 -print -exec xchmod 755 {} \\;");
    // aurostd::execute("find \""+directory_RAW+"\" -type f ! -perm 644 -print -exec xchmod 644 {} \\;");
    // if(CHMODWEB) aurostd::execute("find \""+directory_WEB+"\" -type d ! -perm 755 -print -exec xchmod 755 {} \\;");
    // if(CHMODWEB) aurostd::execute("find \""+directory_WEB+"\" -type f ! -perm 644 -print -exec xchmod 644 {} \\;");

    // [OBSOLETE CO20180216] aurostd::ChmodFile("755",directory_LIB);
    // [OBSOLETE CO20180216] aurostd::ChmodFile("644",directory_LIB+"/*");
    // [OBSOLETE CO20180216] aurostd::ChmodFile("755",directory_LIB+"/ARUN*");
    // [OBSOLETE CO20180216] aurostd::ChmodFile("755",directory_RAW);
    // [OBSOLETE CO20180216] aurostd::ChmodFile("644",directory_RAW+"/*");
    // [OBSOLETE CO20180216] aurostd::ChmodFile("755",directory_RAW+"/ARUN*");
    // [OBSOLETE CO20180216] if(CHMODWEB) if(flag_WEB) { aurostd::ChmodFile("755",directory_WEB); }
    // [OBSOLETE CO20180216] if(CHMODWEB) if(flag_WEB) { aurostd::ChmodFile("644",directory_WEB+"/*.png"); }
    // [OBSOLETE CO20180216] if(CHMODWEB) if(flag_WEB) { aurostd::ChmodFile("644",directory_WEB+"/*.html"); }
    // [OBSOLETE CO20180216] if(CHMODWEB) if(flag_WEB) { aurostd::ChmodFile("644",directory_WEB+"/*.jpg"); }
    // [OBSOLETE CO20180216] if(CHMODWEB) if(flag_WEB) { aurostd::ChmodFile("755",directory_WEB+"/ARUN*"); }
    // NOW WRITE DOWN THE FILE FOR THE LIBRARY

    // done
    //    cout << "FIX aflowlib::LIB2RAW: [1]" << endl;
    return TRUE;
  }
}

// ***************************************************************************
// aflowlib::LIB2RAW_FileNeeded
// ***************************************************************************
namespace aflowlib {
  bool LIB2RAW_FileNeeded(string directory_LIB,string fileLIB,string directory_RAW,string fileRAW,vector<string> &vfile,string MESSAGE) {
    //  bool LDEBUG=(FALSE || XHOST.DEBUG);

    if(XHOST.vext.size()!=XHOST.vzip.size()) { cerr << "ERROR - aflowlib::LIB2RAW_FileNeeded: XHOST.vext.size()!=XHOST.vzip.size()" << endl;exit(0); }

    string file_LIB=directory_LIB+"/"+fileLIB;
    string file_RAW=directory_RAW+"/"+fileRAW;
    string file_LIB_nocompress=directory_LIB+"/"+fileLIB;
    for(uint iext=1;iext<XHOST.vext.size();iext++) aurostd::StringSubst(file_LIB_nocompress,XHOST.vext.at(iext),"");  // SKIP uncompressed
    string file_RAW_nocompress=directory_RAW+"/"+fileRAW;
    for(uint iext=1;iext<XHOST.vext.size();iext++) aurostd::StringSubst(file_RAW_nocompress,XHOST.vext.at(iext),"");  // SKIP uncompressed
    if(aurostd::FileExist(file_RAW)) return TRUE;   // already there
    if(aurostd::FileExist(file_RAW_nocompress)) return TRUE; // already there

    if(!aurostd::FileExist(file_LIB) && !aurostd::FileExist(file_LIB_nocompress) && !aurostd::EFileExist(file_LIB_nocompress)) {
      if(!aurostd::FileExist(file_LIB)) {
        cout << MESSAGE << " ERROR - aflowlib::LIB2RAW_FileNeeded: file not found " << file_LIB << endl;exit(0); }
      if(!aurostd::FileExist(file_LIB_nocompress)) {
        cout << MESSAGE << " ERROR - aflowlib::LIB2RAW_FileNeeded: file not found " << file_LIB_nocompress << endl;exit(0); }
      if(!aurostd::EFileExist(file_LIB_nocompress)) {
        cout << MESSAGE << " ERROR - aflowlib::LIB2RAW_FileNeeded: file not found " << file_LIB_nocompress << ".EXT" << endl;exit(0); }
    }
    if(aurostd::FileExist(file_LIB)) aurostd::CopyFile(file_LIB,file_RAW);
    if(aurostd::FileExist(file_LIB_nocompress)) aurostd::CopyFile(file_LIB_nocompress,file_RAW_nocompress);
    for(uint iext=1;iext<XHOST.vext.size();iext++)  { // SKIP uncompressed
      if(aurostd::FileExist(file_LIB_nocompress+XHOST.vext.at(iext))) {
        aurostd::CopyFile(file_LIB_nocompress+XHOST.vext.at(iext),file_RAW_nocompress+XHOST.vext.at(iext));
      }
    }
    for(uint iext=1;iext<XHOST.vext.size();iext++) {   // SKIP uncompressed
      if(aurostd::FileExist(file_RAW) && aurostd::substring2bool(file_RAW,XHOST.vext.at(iext))) aurostd::execute(XHOST.vzip.at(iext)+" -dqf \""+file_RAW+"\"");
      if(aurostd::FileExist(file_RAW_nocompress+XHOST.vext.at(iext))) aurostd::execute(XHOST.vzip.at(iext)+" -dqf \""+file_RAW_nocompress+XHOST.vext.at(iext)+"\"");
    }
    string file2add=fileRAW;
    for(uint iext=1;iext<XHOST.vext.size();iext++) {   // SKIP uncompressed
      aurostd::StringSubst(file2add,XHOST.vext.at(iext),""); 
    }
    vfile.push_back(file2add);
    return TRUE;
  }
}

// ***************************************************************************
// aflowlib::LIB2RAW_Loop_Bands
// ***************************************************************************
namespace aflowlib {
  bool LIB2RAW_Loop_Bands(string& directory_LIB,string& directory_RAW,vector<string> &vfile,aflowlib::_aflowlib_entry& data,string MESSAGE) {
    bool LDEBUG=(FALSE || XHOST.DEBUG);
    // LDEBUG=TRUE;
    if(LDEBUG) cerr << "aflowlib::LIB2RAW_Loop_Bands [1]" << endl;
    // Stefano Curtarolo 2009-2010-2011-2012
    vector<string> vspecies;aurostd::string2tokens(data.species,vspecies,",");

    cout << MESSAGE << " aflowlib::LIB2RAW_Loop_Bands: begin " << directory_LIB << endl;
    cout << MESSAGE << " aflowlib::LIB2RAW_Loop_Bands: species = " << vspecies.size() << endl;
    data.vloop.push_back("bands");

    stringstream command;command.clear();command.str(std::string());
    stringstream aus_exec;
    // directories must exist already
    bool flag_DATA_BANDS_=FALSE;
    bool flag_use_MATLAB=FALSE,flag_use_GNUPLOT=!flag_use_MATLAB;  // KESONG
    // bool flag_use_MATLAB=TRUE,flag_use_GNUPLOT=!flag_use_MATLAB;   //WSETYAWAN
    // [OBSOLETE]  bool flag_ORIG=FALSE;

    aurostd::StringSubst(directory_LIB,"ELPASOLITES","AURO"); // PATCH
    aurostd::StringSubst(directory_LIB,"SCINT","ICSD"); // PATCH

    // copy _AFLOWIN_ LOCK DOSCAR.static.EXT EIGENVAL.bands.EXT KPOINTS.bands.EXT POSCAR.bands.EXT
    string file_LIB,file_RAW;
    aflowlib::LIB2RAW_FileNeeded(directory_LIB,_AFLOWIN_,directory_RAW,_AFLOWIN_,vfile,MESSAGE);  // _AFLOWIN_
    aflowlib::LIB2RAW_FileNeeded(directory_LIB,_AFLOWLOCK_,directory_RAW,_AFLOWLOCK_,vfile,MESSAGE);  // LOCK
    aflowlib::LIB2RAW_FileNeeded(directory_LIB,"DOSCAR.static",directory_RAW,"DOSCAR.static",vfile,MESSAGE);  // DOSCAR.static
    aflowlib::LIB2RAW_FileNeeded(directory_LIB,"OUTCAR.static",directory_RAW,"OUTCAR.static",vfile,MESSAGE);  // OUTCAR.static
    aflowlib::LIB2RAW_FileNeeded(directory_LIB,"OSZICAR.static",directory_RAW,"OSZICAR.static",vfile,MESSAGE);  // OSZICAR.static
    aflowlib::LIB2RAW_FileNeeded(directory_LIB,"OSZICAR.bands",directory_RAW,"OSZICAR.bands",vfile,MESSAGE);  // OSZICAR.bands
    aflowlib::LIB2RAW_FileNeeded(directory_LIB,"EIGENVAL.bands",directory_RAW,"EIGENVAL.bands",vfile,MESSAGE);  // EIGENVAL.bands
    aflowlib::LIB2RAW_FileNeeded(directory_LIB,"KPOINTS.static",directory_RAW,"KPOINTS.static",vfile,MESSAGE);  // KPOINTS.static  // not needed but good for show off SC 0914
    aflowlib::LIB2RAW_FileNeeded(directory_LIB,"KPOINTS.bands",directory_RAW,"KPOINTS.bands",vfile,MESSAGE);  // KPOINTS.bands
    //  aflowlib::LIB2RAW_FileNeeded(directory_LIB,"INCAR.static",directory_RAW,"INCAR.static",vfile,MESSAGE);  // INCAR.static  // not needed but good for show off SC 0914
    aflowlib::LIB2RAW_FileNeeded(directory_LIB,"INCAR.bands",directory_RAW,"INCAR.bands",vfile,MESSAGE);  // INCAR.bands  // not needed but good for show off SC 0914
    //  aflowlib::LIB2RAW_FileNeeded(directory_LIB,"POSCAR.relax1",directory_RAW,"POSCAR.relax1",vfile,MESSAGE);  // POSCAR.relax1, Get Atomic Species Name


    if(TRUE || flag_DATA_BANDS_) { // POSCAR.bands.EXT
      aflowlib::LIB2RAW_FileNeeded(directory_LIB,"POSCAR.bands",directory_RAW,"POSCAR.bands",vfile,MESSAGE);  // POSCAR.bands
    }

    xKPOINTS kpoints_static;
    kpoints_static.GetPropertiesFile(directory_RAW+"/KPOINTS.static");
    data.kpoints_nnn_static=kpoints_static.nnn_kpoints;
    data.kpoints+=";"+aurostd::utype2string(kpoints_static.nnn_kpoints[1])+","+aurostd::utype2string(kpoints_static.nnn_kpoints[2])+","+aurostd::utype2string(kpoints_static.nnn_kpoints[3]);
    xKPOINTS kpoints_bands;
    kpoints_bands.GetPropertiesFile(directory_RAW+"/KPOINTS.bands");
    //get pairs
    data.kpoints_pairs.clear();
    if(kpoints_bands.vpath.size()%2==0) {  //if even
      for(uint i=0;i<kpoints_bands.vpath.size();i+=2) {
        data.kpoints_pairs.push_back(kpoints_bands.vpath.at(i)+"-"+kpoints_bands.vpath.at(i+1));
      }
    }
    data.kpoints_bands_path_grid=kpoints_bands.path_grid;
    data.kpoints+=";"+kpoints_bands.path+";"+aurostd::utype2string(kpoints_bands.path_grid);
    if(AFLOWLIB_VERBOSE) cout << MESSAGE << " KPOINTS = " << data.kpoints << endl;

    if(flag_use_MATLAB) { // MATLAB STUFF  OLD WSETYAWAN-SC
      // PERFORM THE MATLAB STEP
      cout << MESSAGE << " MATLAB start: " << directory_RAW << endl;
      //WRITE plotbz.sh
      stringstream gnuplot_plotbz;
      gnuplot_plotbz.clear();gnuplot_plotbz.str(std::string());
      // [OBSOLETE]    gnuplot_plotbz << GNUPLOT_FUNCS_plotbz("./","") << endl;
      gnuplot_plotbz << GNUPLOT_FUNCS_plotbz() << endl;
      aurostd::stringstream2file(gnuplot_plotbz,string(directory_RAW+"/plotbz.sh"));

      // WRITE PARAM.M
      stringstream matlab_param;
      matlab_param.clear();matlab_param.str(std::string());
      matlab_param << MATLAB_FUNCS_param() << endl;
      // aurostd::stringstream2file(matlab_param,string(directory_RAW+"/param.m")); // it seems that param is not needed anymore
      // WRITE PLOTBAND.M
      stringstream matlab_plotband;
      matlab_plotband.clear();matlab_plotband.str(std::string());
      // [OBSOLETE]   matlab_plotband << MATLAB_FUNCS_plotband("./","normal") << endl; // normal OR log
      matlab_plotband << MATLAB_FUNCS_plotband() << endl; // normal OR log
      matlab_plotband << "exit;"  << endl;
      aurostd::stringstream2file(matlab_plotband,string(directory_RAW+"/plotband.m"));

      // NEW STUFF
      command.clear();command.str(std::string());
      command << "cd " << directory_RAW << endl;
      command << "mv KPOINTS.bands KPOINTS.bands.old" << endl; vfile.push_back("KPOINTS.bands.old"); // so it is compressed
      command << "mv EIGENVAL.bands EIGENVAL.bands.old" << endl; vfile.push_back("EIGENVAL.bands.old"); // so it is compressed
      aurostd::execute(command);
      command.clear();command.str(std::string());
      _aflags aflags;
      aflags.Directory=directory_RAW;

      if(pflow::FIXBANDS(aflags,"POSCAR.bands,KPOINTS.bands.old,EIGENVAL.bands.old,KPOINTS.bands,EIGENVAL.bands")==FALSE) {
        cout << "ERROR_RERUN " << directory_LIB << endl;
        return FALSE;
      }

      // EXECUTE PLOTBZ.SH using ksh
      command.clear();command.str(std::string());
      command << "cd \"" << directory_RAW << "\"" << endl;
      command << "ksh plotbz.sh" << endl;
      aurostd::execute(command);

      // EXECUTE MATLAB
      command.clear();command.str(std::string());
      command << "cd \"" << directory_RAW << "\"" << endl;
      command << "export DISPLAY=:0.0" << endl;
      aurostd::CommandRequired(DEFAULT_KBIN_MATLAB_BIN); // MATLAB MUST BE AVAILABLE
      command << DEFAULT_KBIN_MATLAB_BIN << " -r " << string("plotband") << endl;
      aurostd::execute(command);
    }

<<<<<<< HEAD
    if(flag_use_GNUPLOT) { // GNUPLOT STUFF NEW KESONG-SC
      //ME20190614 BEGIN
=======
    if(flag_use_GNUPLOT) { // GNUPLOT STUFF NEW KESONG-STEFANO
      //ME20190614 - BEGIN
>>>>>>> 10163148
      // This has to come first because FIXBANDS messes up the EIGENVAL files
      aurostd::xoption opts, plotoptions;
      string dosscale = aurostd::utype2string<double>(DEFAULT_DOS_SCALE);
      opts.push_attached("PLOT_DOS", directory_RAW + ",,," + dosscale);
      opts.push_attached("PLOT_BANDDOS", directory_RAW + ",,," + dosscale);
      opts.push_attached("PLOT_PDOS", directory_RAW + ",-1,,," + dosscale);
      opts.push_attached("PLOTTER::PRINT", "png");
      plotoptions = plotter::getPlotOptionsEStructure(opts, "PLOT_DOS");
      plotter::PLOT_DOS(plotoptions);
      plotoptions = plotter::getPlotOptionsEStructure(opts, "PLOT_BANDDOS");
      plotter::PLOT_BANDDOS(plotoptions);
      plotoptions = plotter::getPlotOptionsEStructure(opts, "PLOT_PDOS", true);
      plotter::PLOT_PDOS(plotoptions);
<<<<<<< HEAD
      //ME20190614 END
=======
      //ME20190614 - END
>>>>>>> 10163148

      // KESONG WRITE THE CODE HERE
      cout << MESSAGE << " GNUPLOT start: " << directory_RAW << endl;
      // WRITE plotbz.sh
      stringstream gnuplot_plotbz;
      gnuplot_plotbz.clear();gnuplot_plotbz.str(std::string());
      // [OBSOLETE]    gnuplot_plotbz << GNUPLOT_FUNCS_plotbz("./","") << endl;
      gnuplot_plotbz << GNUPLOT_FUNCS_plotbz() << endl;
      aurostd::stringstream2file(gnuplot_plotbz,string(directory_RAW+"/plotbz.sh"));

      // NEW STUFF
      command.clear();command.str(std::string());
      command << "cd \"" << directory_RAW << "\"" << endl;
      command << "mv KPOINTS.bands KPOINTS.bands.old" << endl; vfile.push_back("KPOINTS.bands.old"); // so it is compressed
      command << "mv EIGENVAL.bands EIGENVAL.bands.old" << endl; vfile.push_back("EIGENVAL.bands.old"); // so it is compressed
      aurostd::execute(command);

      command.clear();command.str(std::string());
      _aflags aflags;
      aflags.Directory=directory_RAW;
      if(pflow::FIXBANDS(aflags,"POSCAR.bands,KPOINTS.bands.old,EIGENVAL.bands.old,KPOINTS.bands,EIGENVAL.bands")==FALSE) {
        cout << "ERROR_RERUN " << directory_LIB << endl;
        return FALSE;
      }

      // EXECUTE PLOTBZ.SH using ksh
      command.clear();command.str(std::string());
      command << "cd \"" << directory_RAW << "\"" << endl;
      command << "ksh plotbz.sh" << endl;
      aurostd::execute(command);

      // EXECUTE PLOTBAND
      //[CO20191112 - OBSOLETE]char work_dir[1024];
      //[CO20191112 - OBSOLETE]string cdir; //, wdir;
      //[CO20191112 - OBSOLETE]cdir = getcwd(work_dir, 1024);  //Get the working directory
      //[CO20191112 - OBSOLETE back and forth directory change]string work_dir=aurostd::getPWD();    //Get the working directory //CO20191112

      //[CO20191112 - OBSOLETE]char raw_dir[1024];
      //[CO20191112 - OBSOLETE]strcpy(raw_dir, directory_RAW.c_str());
      //[CO20191112 - OBSOLETE]chdir(raw_dir);               //Change into the RAW directory
      //[CO20191112 - OBSOLETE back and forth directory change]chdir(directory_RAW.c_str());                //Change into the RAW directory  //CO20191112

      // [OBSOLETE]  vector<string> directory;
      // [OBSOLETE]  directory.push_back(" ");
      // [OBSOLETE]  directory.push_back(" ");
      // [OBSOLETE]  directory.push_back("./");
      // [OBSOLETE]  estructure::PLOT_BANDDOS(directory);
      // [OBSOLETE]  estructure::PLOT_PEDOSALL_AFLOWLIB(directory, aflags);

      // [OBSOLETE - ME20190614]  estructure::PLOT_BANDDOS("./");
      // [OBSOLETE - ME20190614]  estructure::PLOT_PEDOSALL_AFLOWLIB("./", aflags);

      //[CO20191112 - OBSOLETE back and forth directory change]chdir(work_dir.c_str());  //Go to the working directory //CO20191112
    }

    //[CO20191112] - NO PDF JPG detected in aflow_gnuplot_funcs.cpp, so this is useless anyway
    //[CO20191112 - dangerous command, will delete ANY pdf jpg created before this routine]// Kesong adds it
    //[CO20191112 - dangerous command, will delete ANY pdf jpg created before this routine]command << "cd \"" << directory_RAW << "\"" << endl;
    //[CO20191112 - dangerous command, will delete ANY pdf jpg created before this routine]command << "rm -f *pdf *jpg " << endl;
    //[CO20191112 - dangerous command, will delete ANY pdf jpg created before this routine]aurostd::execute(command);

    // DONE
    cout << MESSAGE << " aflowlib::LIB2RAW_Loop_Bands: end " << directory_LIB << endl;
    return TRUE;
  }
}
// ***************************************************************************
// aflowlib::LIB2RAW_Loop_DATA
// ***************************************************************************
// namespace aflowlib {
//   bool LIB2RAW_Loop_DATA(string& directory_LIB,string& directory_RAW,vector<string> &vfile,aflowlib::_aflowlib_entry& data,string MESSAGE) {
//     bool LDEBUG=(FALSE || XHOST.DEBUG);
//     // LDEBUG=TRUE;
//     if(LDEBUG) cerr << "aflowlib::LIB2RAW_Loop_DATAs [1]" << endl;
//     // Stefano Curtarolo 2009-2010-2011-2012
//     vector<string> vspecies;aurostd::string2tokens(data.species,vspecies,",");

//     cout << MESSAGE << " aflowlib::LIB2RAW_Loop_DATAs: begin " << directory_LIB << endl;
//     cout << MESSAGE << " aflowlib::LIB2RAW_Loop_DATAs: species = " << vspecies.size() << endl;
//     data.vloop.push_back("data");

//     uint relax_max=10;
//     bool flag_EDATA_ORIG_=FALSE,flag_EDATA_RELAX_=FALSE;
//     bool flag_DATA_ORIG_=FALSE,flag_DATA_RELAX_=FALSE,flag_DATA_BANDS_=FALSE;


//     aurostd::StringSubst(directory_LIB,"ELPASOLITES","AURO"); // PATCH
//     aurostd::StringSubst(directory_LIB,"SCINT","ICSD"); // PATCH
//     if(aurostd::substring2bool(directory_LIB,"ICSD"))     { flag_EDATA_ORIG_=TRUE; }
//     if(aurostd::substring2bool(directory_LIB,"LIB0"))     { flag_EDATA_ORIG_=TRUE; }
//     if(aurostd::substring2bool(directory_LIB,"LIB1"))     { flag_EDATA_ORIG_=TRUE; }
//     if(aurostd::substring2bool(directory_LIB,"LIB2"))     { flag_EDATA_ORIG_=TRUE; }
//     if(aurostd::substring2bool(directory_LIB,"LIB3"))     { flag_EDATA_ORIG_=TRUE; }
//     if(aurostd::substring2bool(directory_LIB,"LIB4"))     { flag_EDATA_ORIG_=TRUE; }
//     if(aurostd::substring2bool(directory_LIB,"LIB5"))     { flag_EDATA_ORIG_=TRUE; }
//     if(aurostd::substring2bool(directory_LIB,"LIB6"))     { flag_EDATA_ORIG_=TRUE; }
//     if(aurostd::substring2bool(directory_LIB,"LIB7"))     { flag_EDATA_ORIG_=TRUE; }
//     if(aurostd::substring2bool(directory_LIB,"LIB8"))     { flag_EDATA_ORIG_=TRUE; }
//     if(aurostd::substring2bool(directory_LIB,"LIB9"))     { flag_EDATA_ORIG_=TRUE; }
//     if(aurostd::substring2bool(directory_LIB,"AURO"))     { flag_EDATA_ORIG_=TRUE; }
//     if(aurostd::substring2bool(directory_LIB,"LIBRARYX")) { flag_EDATA_ORIG_=TRUE; } // [HISTORIC]

//     string file_LIB,file_RAW;
//     aflowlib::LIB2RAW_FileNeeded(directory_LIB,_AFLOWIN_,directory_RAW,_AFLOWIN_,vfile,MESSAGE);  // _AFLOWIN_
//     aflowlib::LIB2RAW_FileNeeded(directory_LIB,_AFLOWLOCK_,directory_RAW,_AFLOWLOCK_,vfile,MESSAGE);  // LOCK

//     if(flag_DATA_ORIG_ || flag_EDATA_ORIG_) {  // POSCAR.orig.EXT
//       // if(flag_ORIG==FALSE) {
//       bool found=FALSE;
//       file_LIB=directory_LIB+"/POSCAR.orig"+EXT;
//       if(!found && (found=aurostd::FileExist(file_LIB))) {
// 	cout << MESSAGE << " aflowlib::LIB2RAW_Loop_DATAs: building POSCAR.orig from POSCAR.orig"+EXT << endl;
// 	aflowlib::LIB2RAW_FileNeeded(directory_LIB,"POSCAR.orig",directory_RAW,"POSCAR.orig",vfile,MESSAGE);  // POSCAR.orig
//       }
//       file_LIB=directory_LIB+"/POSCAR.relax1"+EXT;
//       if(!found && (found=aurostd::FileExist(file_LIB))) {
// 	cout << MESSAGE << " aflowlib::LIB2RAW_Loop_DATAs: building POSCAR.orig from POSCAR.relax1"+EXT << endl;
// 	aflowlib::LIB2RAW_FileNeeded(directory_LIB,"POSCAR.relax1",directory_RAW,"POSCAR.orig",vfile,MESSAGE);  // POSCAR.orig
//       }
//       if(!found) {
// 	found=TRUE;
// 	cout << MESSAGE << " aflowlib::LIB2RAW_Loop_DATAs: building POSCAR.orig from " << _AFLOWIN_ << "" << endl;
// 	aurostd::execute("cat \""+directory_RAW+"/" + _AFLOWIN_ + "\" | aflow --justbetween=\"[VASP_POSCAR_MODE_EXPLICIT]START\",\"[VASP_POSCAR_MODE_EXPLICIT]STOP\" > "+directory_RAW+"/POSCAR.orig");
// 	//  ExtractToStringEXPLICIT(Library_ICSD,Library_ICSD0,"[README_LIBRARY_ICSD1.TXT]START","[README_LIBRARY_ICSD1.TXT]STOP");
//       }
//     }

//     if(flag_DATA_RELAX_ || flag_EDATA_RELAX_) {  // CONTCAR.relax.EXT
//       for(uint i=1;i<=relax_max;i++) {
// 	file_LIB=directory_LIB+"/CONTCAR.relax"+aurostd::utype2string(i)+EXT;file_RAW=directory_RAW+"/CONTCAR.relax"+EXT;
// 	if(aurostd::FileExist(file_LIB)) { aurostd::CopyFile(file_LIB,file_RAW);aurostd::execute(DEFAULT_KZIP_BIN+" -9fd \""+file_RAW+"\"");vfile.push_back("CONTCAR.relax"); }
//       }
//       if(aurostd::FileExist(file_RAW)) { cout << MESSAGE << ": ERROR - aflowlib::LIB2RAW_Loop_DATAs:[1] - file not prepared " << file_LIB << endl;exit(0); }
//     }

//     if(!flag_DATA_BANDS_) {
//       file_LIB=directory_LIB+"/POSCAR.bands"+EXT;
//       if(aurostd::FileExist(file_LIB)) { aurostd::CopyFile(file_LIB,file_RAW);aurostd::execute(DEFAULT_KZIP_BIN+" -9fd \""+file_RAW+"\"");vfile.push_back("POSCAR.bands"); }
//     }

//     xstructure str,str_sp,str_sc;
//     vector<xstructure> vcif;

//     // PERFORM EDATA STEP
//     if(flag_EDATA_ORIG_ || flag_EDATA_RELAX_) cout << MESSAGE << " EDATA start: " << directory_RAW << endl;
//     if(flag_EDATA_ORIG_) { // ORIG
//       if(!aurostd::FileExist(directory_RAW+"/"+DEFAULT_FILE_EDATA_ORIG_OUT) && aurostd::FileExist(directory_RAW+"/POSCAR.orig")) {
// 	cout << MESSAGE << " EDATA doing orig (POSCAR.orig): " << directory_RAW << endl;
// 	str=xstructure(directory_RAW+"/POSCAR.orig",IOAFLOW_AUTO);str_sp.clear();str_sc.clear(); //DX20191220 - uppercase to lowercase clear
// 	stringstream sss; sss << aflow::Banner("BANNER_TINY") << endl;
// 	pflow::PrintData(str,str_sp,str_sc,sss,"EDATA"); // 1=EDATA
// 	aurostd::stringstream2file(sss,directory_RAW+"/"+DEFAULT_FILE_EDATA_ORIG_OUT);
// 	vcif.clear();vcif.push_back(str);vcif.push_back(str_sp);vcif.push_back(str_sc);
//       }
//     }
//     if(flag_EDATA_RELAX_) { // RELAX
//       if(!aurostd::FileExist(directory_RAW+"/"+DEFAULT_FILE_EDATA_RELAX_OUT) && aurostd::FileExist(directory_RAW+"/CONTCAR.relax")) {
// 	cout << MESSAGE << " EDATA doing relax (CONTCAR.relax): " << directory_RAW << endl;
// 	str=xstructure(directory_RAW+"/CONTCAR.relax",IOAFLOW_AUTO);str_sp.clear();str_sc.clear(); //DX20191220 - uppercase to lowercase clear
// 	stringstream sss; sss << aflow::Banner("BANNER_TINY") << endl;
// 	pflow::PrintData(str,str_sp,str_sc,sss,"EDATA"); // EDATA
// 	aurostd::stringstream2file(sss,directory_RAW+"/"+DEFAULT_FILE_EDATA_RELAX_OUT);
// 	vcif.clear();vcif.push_back(str);vcif.push_back(str_sp);vcif.push_back(str_sc);
//       }
//     }

//     //  if(flag_EDATA_BANDS_)
//     { // BANDS IF AVAILABLE DO IT
//       if(!aurostd::FileExist(directory_RAW+"/"+DEFAULT_FILE_EDATA_BANDS_OUT) && aurostd::FileExist(directory_RAW+"/POSCAR.bands")) {
// 	cout << MESSAGE << " EDATA doing bands (POSCAR.bands): " << directory_RAW << endl;
// 	str=xstructure(directory_RAW+"/POSCAR.bands",IOAFLOW_AUTO);str_sp.clear();str_sc.clear(); //DX20191220 - uppercase to lowercase clear
// 	stringstream sss; sss << aflow::Banner("BANNER_TINY") << endl;
// 	pflow::PrintData(str,str_sp,str_sc,sss,"EDATA"); // EDATA
// 	aurostd::stringstream2file(sss,directory_RAW+"/"+DEFAULT_FILE_EDATA_BANDS_OUT);
// 	vcif.clear();vcif.push_back(str);vcif.push_back(str_sp);vcif.push_back(str_sc);
//       }
//     }

//     // PERFORM DATA STEP
//     if(flag_DATA_ORIG_ || flag_DATA_RELAX_ || flag_DATA_BANDS_) cout << MESSAGE << " DATA start: " << directory_RAW << endl;
//     if(flag_DATA_ORIG_) { // ORIG
//       if(!aurostd::FileExist(directory_RAW+"/"+DEFAULT_FILE_DATA_ORIG_OUT) && aurostd::FileExist(directory_RAW+"/POSCAR.orig")) {
// 	cout << MESSAGE << " DATA doing orig (POSCAR.orig): " << directory_RAW << endl;
// 	str=xstructure(directory_RAW+"/POSCAR.orig",IOAFLOW_AUTO);str_sp.clear();str_sc.clear(); //DX20191220 - uppercase to lowercase clear
// 	stringstream sss; sss << aflow::Banner("BANNER_TINY") << endl;
// 	pflow::PrintData(str,str_sp,str_sc,sss,"DATA"); // DATA
// 	aurostd::stringstream2file(sss,directory_RAW+"/"+DEFAULT_FILE_DATA_ORIG_OUT);
//       }
//     }
//     if(flag_DATA_RELAX_) { // RELAX
//       if(!aurostd::FileExist(directory_RAW+"/"+DEFAULT_FILE_DATA_RELAX_OUT) && aurostd::FileExist(directory_RAW+"/CONTCAR.relax")) {
// 	cout << MESSAGE << " DATA doing relax (CONTCAR.relax): " << directory_RAW << endl;
// 	str=xstructure(directory_RAW+"/CONTCAR.relax",IOAFLOW_AUTO);str_sp.clear();str_sc.clear(); //DX20191220 - uppercase to lowercase clear
// 	stringstream sss; sss << aflow::Banner("BANNER_TINY") << endl;
// 	pflow::PrintData(str,str_sp,str_sc,sss,"DATA"); // DATA
// 	aurostd::stringstream2file(sss,directory_RAW+"/"+DEFAULT_FILE_DATA_RELAX_OUT);
//       }
//     }
//     if(flag_DATA_BANDS_) { // BANDS
//       if(!aurostd::FileExist(directory_RAW+"/"+DEFAULT_FILE_DATA_BANDS_OUT) && aurostd::FileExist(directory_RAW+"/POSCAR.bands")) {
// 	cout << MESSAGE << " DATA doing bands (POSCAR.bands): " << directory_RAW << endl;
// 	str=xstructure(directory_RAW+"/POSCAR.bands",IOAFLOW_AUTO);str_sp.clear();str_sc.clear(); //DX20191220 - uppercase to lowercase clear
// 	stringstream sss; sss << aflow::Banner("BANNER_TINY") << endl;
// 	pflow::PrintData(str,str_sp,str_sc,sss,"DATA"); // DATA
// 	aurostd::stringstream2file(sss,directory_RAW+"/"+DEFAULT_FILE_DATA_BANDS_OUT);
//       }
//     }

//     // NOW DO THE CIFS
//     aflowlib::LIB2RAW_FileNeeded(directory_LIB,"CONTCAR.relax2",directory_RAW,"CONTCAR.relax2",vfile,MESSAGE);  // POSCAR.bands

//     //      cout << MESSAGE << " CIF creation: " << directory_LIB << endl;
//     if(vcif.size()==0) vcif.push_back(xstructure(directory_RAW+"/POSCAR.bands",IOVASP_AUTO));
//     xvector<double> nvec(3);nvec(1)=1;nvec(2)=1;nvec(3)=1;
//     double angle=45;

//     for (uint j=0;j<vcif.size();j++) {
//       vcif.at(j)=GetLTFVCell(nvec,angle,vcif.at(j));
//       if(j==0) cout << MESSAGE << " CIF creation: data.spacegroup_relax=" << data.spacegroup_relax << endl;
//       if(j==0) cout << MESSAGE << " CIF creation: " << directory_LIB << " doing normal" << endl;
//       if(j==1) cout << MESSAGE << " CIF creation: " << directory_LIB << " doing sprim" << endl;
//       if(j==2) cout << MESSAGE << " CIF creation: " << directory_LIB << " doing sconv" << endl;
//       stringstream oss;
//       //    for(uint i=0;i<vspecies.size();i++) cerr << vspecies.at(i) << endl;
//       vcif.at(j).species.clear();for(uint i=0;i<vspecies.size();i++) vcif.at(j).species.push_back(vspecies.at(i));
//       vcif.at(j).species_pp.clear();for(uint i=0;i<vspecies.size();i++) vcif.at(j).species_pp.push_back(vspecies.at(i));
//       vcif.at(j).species_pp_type.clear();for(uint i=0;i<vspecies.size();i++) vcif.at(j).species_pp_type.push_back("");
//       vcif.at(j).species_pp_version.clear();for(uint i=0;i<vspecies.size();i++) vcif.at(j).species_pp_version.push_back("");
//       vcif.at(j).species_pp_ZVAL.clear();for(uint i=0;i<vspecies.size();i++) vcif.at(j).species_pp_ZVAL.push_back(0.0);
//       vcif.at(j).species_pp_vLDAU.clear();for(uint i=0;i<vspecies.size();i++) vcif.at(j).species_pp_vLDAU.push_back(deque<double>());
//       for(uint i=0;i<vcif.at(j).atoms.size();i++) vcif.at(j).atoms.at(i).name=vcif.at(j).species.at(vcif.at(j).atoms.at(i).type);
//       for(uint i=0;i<vcif.at(j).atoms.size();i++) vcif.at(j).atoms.at(i).cleanname=vcif.at(j).species.at(vcif.at(j).atoms.at(i).type);
//       pflow::PrintCIF(oss,vcif.at(j),1);//aurostd::string2utype<int>(data.spacegroup_relax));
//       if(j==0) aurostd::stringstream2file(oss,directory_RAW+"/"+KBIN::ExtractSystemName(directory_LIB)+".cif");
//       if(j==1) aurostd::stringstream2file(oss,directory_RAW+"/"+KBIN::ExtractSystemName(directory_LIB)+"_sprim.cif");
//       if(j==2) aurostd::stringstream2file(oss,directory_RAW+"/"+KBIN::ExtractSystemName(directory_LIB)+"_sconv.cif");
//       vcif.at(j).AddCorners();
//       oss.clear();oss.str("");
//       pflow::PrintCIF(oss,vcif.at(j),1);//aurostd::string2utype<int>(data.spacegroup_relax));
//       if(j==0) cout << MESSAGE << " CIF creation: " << directory_LIB << " doing normal_corner" << endl;
//       if(j==1) cout << MESSAGE << " CIF creation: " << directory_LIB << " doing sprim_corner" << endl;
//       if(j==2) cout << MESSAGE << " CIF creation: " << directory_LIB << " doing sconv_corner" << endl;
//       if(j==0) aurostd::stringstream2file(oss,directory_RAW+"/"+KBIN::ExtractSystemName(directory_LIB)+"_corner.cif");
//       if(j==1) aurostd::stringstream2file(oss,directory_RAW+"/"+KBIN::ExtractSystemName(directory_LIB)+"_sprim_corner.cif");
//       if(j==2) aurostd::stringstream2file(oss,directory_RAW+"/"+KBIN::ExtractSystemName(directory_LIB)+"_sconv_corner.cif");

//       // [OBSOLETE] aurostd::stringstream2file(oss,directory_RAW+"/"+KBIN::ExtractSystemName(directory_LIB)+".cif");
//     }

//     // DONE
//     cout << MESSAGE << " aflowlib::LIB2RAW_Loop_DATA: end " << directory_LIB << endl;
//     return TRUE;
//   }
// }


// ***************************************************************************
// aflowlib::LIB2RAW_Loop_Thermodynamics
// ***************************************************************************
namespace aflowlib {
  bool ExtractOUT_from_VASP_OUTCAR(string _file,const double& data_natoms,xOUTCAR& xOUT) {
    bool flag=xOUT.GetPropertiesFile(_file);
    if(aurostd::abs(data_natoms-(double) xOUT.natoms)>0.1) { cerr << "ERROR ExtractOUT_from_VASP_OUTCAR: data_natoms(" << data_natoms << ")!= (int) xOUT.natoms(" << xOUT.natoms << ") ..." << endl;exit(0); }
    return flag;
  }
}

namespace aflowlib {
  bool AddFileNameBeforeExtension(string _file,string addendum,string& out_file) { //CO20171025
    bool LDEBUG=(FALSE || XHOST.DEBUG);
    string file=aurostd::CleanFileName(_file);
    out_file=file;
    if(file[file.size()-1]=='/' || file[file.size()-1]=='\\') { return false; } //not doing directories
    //if(aurostd::IsDirectory(file)) { return false; }
    //if(!aurostd::FileExist(file)) { return false; }
    //grab actually file
    string path="",rfile="";
    std::size_t pos=file.find_last_of("/\\");
    if(pos!=string::npos) { path=file.substr(0,pos); } //keep path empty if there's no directory info (just relative file name)
    rfile=file.substr(pos+1);
    if(LDEBUG) {
      cerr << "aflowlib::AddFileNameBeforeExtension:: path=" << path << endl;
      cerr << "aflowlib::AddFileNameBeforeExtension:: file=" << rfile << endl;
    }
    string possible_extensions;
    possible_extensions="out,txt,json,png,pdf,jpg,jpeg";  //normal file types first
    possible_extensions+=",tar,tbz,bz2,zip,gz";           //zip extensions last
    vector<string> vpossible_extensions;
    aurostd::string2tokens(possible_extensions,vpossible_extensions,",");
    //now split file by "."
    vector<string> parts;
    aurostd::string2tokens(rfile,parts,".");
    bool found=false;
    string rfile_new="";
    for(uint i=0;i<parts.size();i++) {
      for(uint j=0;j<vpossible_extensions.size()&&!found;j++) {
        if(parts[i]==vpossible_extensions[j]) {
          found=true;
          rfile_new+=(rfile_new.empty()?"":".")+addendum;
        }
      }
      rfile_new+=(rfile_new.empty()?"":".")+parts[i];
    }
    if(!found) { rfile_new+=(rfile_new.empty()?"":".")+addendum; }
    out_file=aurostd::CleanFileName((path.empty()?"":path)+(pos==string::npos?"":string(file.substr(pos,1)))+rfile_new);
    return true;
  }
}

namespace aflowlib {
  bool LIB2RAW_Loop_Thermodynamics(string& directory_LIB,string& directory_RAW,vector<string> &vfile,aflowlib::_aflowlib_entry& data,string MESSAGE,bool LOCAL) {
    bool LDEBUG=(FALSE || XHOST.DEBUG);
    if(LDEBUG) cerr << "aflowlib::LIB2RAW_Loop_Thermodynamics [-1]" << endl;
    // ZIP-AGNOSTIC
<<<<<<< HEAD
    deque<string> vext; aurostd::string2tokens(".bz2,.xz,.gz",vext,",");
    deque<string> vcmd; aurostd::string2tokens("bzip2,xz,gzip",vcmd,",");
    if(vext.size()!=vcmd.size()) { cerr << "ERROR - aflowlib::LIB2RAW_Loop_Thermodynamics: vext.size()!=vcmd.size()" << endl;exit(0); }
    //CO+DX START 20170713 - adding symmetry output to RAW
=======
    if(XHOST.vext.size()!=XHOST.vzip.size()) { cerr << "ERROR - aflowlib::LIB2RAW_Loop_Thermodynamics: XHOST.vext.size()!=XHOST.vzip.size()" << endl;exit(0); }
    // CO and DX START 20170713 - adding symmetry output to RAW
>>>>>>> 10163148
    _aflags aflags;
    aflags.Directory=directory_RAW;
    ofstream FileMESSAGE; //dummy ofstream, not really used
    stringstream message; //dummy stringstream, can output to cout, but not used right now
    if(LDEBUG) cerr << "aflowlib::LIB2RAW_Loop_Thermodynamics [-2]" << endl;
    string system_name=KBIN::ExtractSystemName(directory_LIB);
    if(LDEBUG) cerr << "aflowlib::LIB2RAW_Loop_Thermodynamics [-3]" << endl;
<<<<<<< HEAD
    //CO+DX STOP 20170713 - adding symmetry output to RAW
=======
    // CO and DX STOP 20170713 - adding symmetry output to RAW
>>>>>>> 10163148
    //    if(LDEBUG) cerr << "aflowlib::LIB2RAW_Loop_Thermodynamics data.aurl=" << data.aurl << endl;
    // aurostd::StringSubst(directory_LIB,"/./","/");
    // aurostd::StringSubst(directory_RAW,"/./","/");
    vector<string> vspecies;aurostd::string2tokens(data.species,vspecies,",");
    deque<string> deq_species;aurostd::string2tokens(data.species,deq_species,","); //DX20190620
    if(AFLOWLIB_VERBOSE) cout << MESSAGE << " aflowlib::LIB2RAW_Loop_Thermodynamics - begin " << directory_LIB << endl;
    if(LDEBUG) cerr << "directory_LIB=\"" << directory_LIB << "\"" << endl;
    if(LDEBUG) cerr << "directory_RAW=\"" << directory_RAW << "\"" << endl;
    if(directory_LIB.at(directory_LIB.size()-1)=='/')  directory_LIB=directory_LIB.substr(0,directory_LIB.size()-1);
    if(directory_RAW.at(directory_RAW.size()-1)=='/')  directory_RAW=directory_RAW.substr(0,directory_RAW.size()-1);
    if(LDEBUG) cerr << "directory_LIB=\"" << directory_LIB << "\"" << endl;
    if(LDEBUG) cerr << "directory_RAW=\"" << directory_RAW << "\"" << endl;
    if(AFLOWLIB_VERBOSE) cout << MESSAGE << " aflowlib::LIB2RAW_Loop_Thermodynamics - species = " << vspecies.size() << endl;
    uint relax_max=10;
    stringstream command;command.clear();command.str(std::string());
    stringstream aus_exec;
    // directories must exist already
    bool flag_EDATA_ORIG_=FALSE,flag_EDATA_RELAX_=FALSE,flag_EDATA_BANDS_=FALSE;
    bool flag_DATA_ORIG_=FALSE,flag_DATA_RELAX_=FALSE,flag_DATA_BANDS_=FALSE;
    bool flag_TIMING=FALSE;
    bool flag_ENERGY1=FALSE;
    bool flag_SG1=FALSE;
    bool flag_SG2=FALSE;
    bool flag_VOLDISTPARAMS=FALSE;
    bool flag_VOLDISTEVOLUTION=FALSE;
    bool flag_ICSD=FALSE,flag_MAGNETIC=FALSE,flag_LIB0=FALSE,flag_LIB1=FALSE,flag_LIB2=FALSE;
    bool flag_ERROR=FALSE;

    string fileA_LIB,fileA_RAW,fileE_LIB,fileE_RAW,fileX_LIB,fileX_RAW,fileK_LIB,fileK_RAW,fileI_LIB,fileI_RAW,fileJ_LIB,fileJ_RAW,cmd;
    string FileName_OUTCAR_relax="";

    if(LOCAL) {
      flag_EDATA_ORIG_=flag_EDATA_RELAX_=flag_EDATA_BANDS_=TRUE;
      flag_DATA_ORIG_=flag_DATA_RELAX_=flag_DATA_BANDS_=TRUE;
      flag_TIMING=TRUE;
      flag_ENERGY1=FALSE;
      flag_SG1=TRUE;
      flag_SG2=TRUE;
      flag_VOLDISTPARAMS=TRUE;
      flag_VOLDISTEVOLUTION=TRUE;
      flag_ICSD=flag_LIB0=flag_LIB1=flag_LIB2=FALSE;
      flag_MAGNETIC=TRUE;
      flag_ERROR=FALSE;
    } else {
      aurostd::StringSubst(directory_LIB,"ELPASOLITES","AURO"); // PATCH
      aurostd::StringSubst(directory_LIB,"SCINT","ICSD"); // PATCH
      if(aurostd::substring2bool(directory_LIB,"ICSD"))     { flag_ICSD=TRUE;    flag_EDATA_ORIG_=TRUE;flag_EDATA_RELAX_=TRUE;flag_TIMING=TRUE;flag_SG1=TRUE;flag_SG2=TRUE;flag_VOLDISTPARAMS=TRUE;flag_VOLDISTEVOLUTION=TRUE; }
      if(aurostd::substring2bool(directory_LIB,"LIB0"))     { flag_MAGNETIC=TRUE;flag_EDATA_ORIG_=FALSE;flag_EDATA_RELAX_=FALSE;flag_TIMING=TRUE;flag_SG1=FALSE;flag_SG2=FALSE;flag_VOLDISTPARAMS=FALSE;flag_VOLDISTEVOLUTION=FALSE; }
      if(aurostd::substring2bool(directory_LIB,"LIB1"))     { flag_MAGNETIC=TRUE;flag_EDATA_ORIG_=TRUE;flag_EDATA_RELAX_=TRUE;flag_TIMING=TRUE;flag_SG1=TRUE;flag_SG2=TRUE;flag_VOLDISTPARAMS=TRUE;flag_VOLDISTEVOLUTION=TRUE; }
      if(aurostd::substring2bool(directory_LIB,"LIB2"))     { flag_LIB2=TRUE;flag_EDATA_ORIG_=TRUE;flag_EDATA_RELAX_=TRUE;flag_TIMING=TRUE;flag_SG1=TRUE;flag_SG2=TRUE;flag_VOLDISTPARAMS=TRUE;flag_VOLDISTEVOLUTION=TRUE; }
      if(aurostd::substring2bool(directory_LIB,"LIB3"))     { flag_MAGNETIC=TRUE;flag_EDATA_ORIG_=TRUE;flag_EDATA_RELAX_=TRUE;flag_TIMING=TRUE;flag_SG1=TRUE;flag_SG2=TRUE;flag_VOLDISTPARAMS=TRUE;flag_VOLDISTEVOLUTION=TRUE; }
      if(aurostd::substring2bool(directory_LIB,"LIB4"))     { flag_MAGNETIC=TRUE;flag_EDATA_ORIG_=TRUE;flag_EDATA_RELAX_=TRUE;flag_TIMING=TRUE;flag_SG1=TRUE;flag_SG2=TRUE;flag_VOLDISTPARAMS=TRUE;flag_VOLDISTEVOLUTION=TRUE; }
      if(aurostd::substring2bool(directory_LIB,"LIB5"))     { flag_MAGNETIC=TRUE;flag_EDATA_ORIG_=TRUE;flag_EDATA_RELAX_=TRUE;flag_TIMING=TRUE;flag_SG1=TRUE;flag_SG2=TRUE;flag_VOLDISTPARAMS=TRUE;flag_VOLDISTEVOLUTION=TRUE; }
      if(aurostd::substring2bool(directory_LIB,"LIB6"))     { flag_MAGNETIC=TRUE;flag_EDATA_ORIG_=TRUE;flag_EDATA_RELAX_=TRUE;flag_TIMING=TRUE;flag_SG1=TRUE;flag_SG2=TRUE;flag_VOLDISTPARAMS=TRUE;flag_VOLDISTEVOLUTION=TRUE; }
      if(aurostd::substring2bool(directory_LIB,"LIB7"))     { flag_MAGNETIC=TRUE;flag_EDATA_ORIG_=TRUE;flag_EDATA_RELAX_=TRUE;flag_TIMING=TRUE;flag_SG1=TRUE;flag_SG2=TRUE;flag_VOLDISTPARAMS=TRUE;flag_VOLDISTEVOLUTION=TRUE; }
      if(aurostd::substring2bool(directory_LIB,"LIB8"))     { flag_MAGNETIC=TRUE;flag_EDATA_ORIG_=TRUE;flag_EDATA_RELAX_=TRUE;flag_TIMING=TRUE;flag_SG1=TRUE;flag_SG2=TRUE;flag_VOLDISTPARAMS=TRUE;flag_VOLDISTEVOLUTION=TRUE; }
      if(aurostd::substring2bool(directory_LIB,"LIB9"))     { flag_MAGNETIC=TRUE;flag_EDATA_ORIG_=TRUE;flag_EDATA_RELAX_=TRUE;flag_TIMING=TRUE;flag_SG1=TRUE;flag_SG2=TRUE;flag_VOLDISTPARAMS=TRUE;flag_VOLDISTEVOLUTION=TRUE; }
      if(aurostd::substring2bool(directory_LIB,"LIBRARYX")) { flag_LIB2=TRUE;flag_EDATA_ORIG_=TRUE;flag_EDATA_RELAX_=TRUE;flag_TIMING=TRUE;flag_SG1=TRUE;flag_SG2=TRUE;flag_VOLDISTPARAMS=TRUE;flag_VOLDISTEVOLUTION=TRUE; } // [HISTORIC]
    }

    flag_LIB0=aurostd::substring2bool(directory_LIB,"LIB0");

    // check for flag_EDATA_BANDS_
    if(flag_EDATA_ORIG_ && flag_EDATA_RELAX_) {
      for(uint iext=1;iext<XHOST.vext.size();iext++) { // SKIP uncompressed
        fileA_LIB=directory_LIB+"/POSCAR.bands"+XHOST.vext.at(iext);
        fileA_RAW=directory_RAW+"/POSCAR.bands"+XHOST.vext.at(iext);
        if(aurostd::FileExist(fileA_LIB)) {
          flag_EDATA_BANDS_=TRUE;
          aurostd::CopyFile(fileA_LIB,fileA_RAW);
          aurostd::execute(XHOST.vzip.at(iext)+" -dqf \""+fileA_RAW+"\"");
          vfile.push_back("POSCAR.bands");
        }
      }
    }
    // check for flag_DATA_BANDS_
    if(flag_DATA_ORIG_ && flag_DATA_RELAX_) {
      for(uint iext=1;iext<XHOST.vext.size();iext++) { // SKIP uncompressed
	fileA_LIB=directory_LIB+"/POSCAR.bands"+XHOST.vext.at(iext);
        fileA_RAW=directory_RAW+"/POSCAR.bands"+XHOST.vext.at(iext);
        if(aurostd::FileExist(fileA_LIB)) {
          flag_DATA_BANDS_=TRUE;
          aurostd::CopyFile(fileA_LIB,fileA_RAW);
          aurostd::execute(XHOST.vzip.at(iext)+" -dqf \""+fileA_RAW+"\"");
          vfile.push_back("POSCAR.bands");
        }
      }
    }
    if(flag_ICSD) { ; } // dummy load
    if(flag_MAGNETIC) { ; } // dummy load
    if(flag_LIB0) { ; } // dummy load
    if(flag_LIB1) { ; } // dummy load

    xstructure str_orig,str_relax1,str_relax;

<<<<<<< HEAD
    //DX START
    //DX20180526 [OBSOLETE] str_orig.directory = str_relax1.directory = str_relax.directory = aflags.Directory;
    //DX END
=======
    // DX START
    //DX20180526 [OBSOLETE] str_orig.directory = str_relax1.directory = str_relax.directory = aflags.Directory;
    // DX END
>>>>>>> 10163148

    vector<string> tokens;

    double data1_energy_cell=0.0,data1_energy_atom=0.0;
    string data_sg1_pre="",data_sg1_mid="",data_sg1_post="",data_sg2_pre="",data_sg2_mid="",data_sg2_post="";
    string data_v_atom="",data_ucelld="";
    xvector<double> data_abcabc;
    vector<double> data_vcomposition;
    vector<xvector<double> > data_vforces;                      // QM FORCES calculation
    vector<xvector<double> > data_vpositions_cartesian;         // QM POSITIONS_CARTESIAN calculation

    xOUTCAR xOUT;
    // xDOSCAR xDOS;
    // xEIGENVAL xEIG;
    xKPOINTS kpoints;

    if(LDEBUG) cerr << "aflowlib::LIB2RAW_Loop_Thermodynamics [2]" << endl;
    // copy _AFLOWIN_ LOCK
    // _AFLOWIN_
    data.vloop.push_back("thermodynamics");
    // star

    aurostd::string2tokens(directory_LIB,tokens,"/");
    data.prototype=tokens.at(tokens.size()-1);
    aurostd::StringSubst(data.prototype,":LDAU2","");
    aurostd::StringSubst(data.prototype,"\n","");aurostd::StringSubst(data.prototype," ","");aurostd::StringSubst(data.prototype," ","");

    // FILES
    aflowlib::LIB2RAW_FileNeeded(directory_LIB,_AFLOWIN_,directory_RAW,_AFLOWIN_,vfile,MESSAGE);  // _AFLOWIN_
    aflowlib::LIB2RAW_FileNeeded(directory_LIB,_AFLOWLOCK_,directory_RAW,_AFLOWLOCK_,vfile,MESSAGE);  // LOCK

    if(LDEBUG) cerr << "aflowlib::LIB2RAW_Loop_Thermodynamics [3]" << endl;
    if(TRUE || flag_DATA_ORIG_ || flag_EDATA_ORIG_ || flag_SG1 || flag_SG2) {  // POSCAR.orig.EXT
      if(LDEBUG) cerr << "aflowlib::LIB2RAW_Loop_Thermodynamics [3.1]" << endl;
<<<<<<< HEAD
      deque<string> vext; aurostd::string2tokens(".bz2,.xz,.gz",vext,",");
      // if(flag_ORIG==FALSE) { //[CO20200106 - close bracket for indenting]}
=======
      // if(flag_ORIG==FALSE) { //[CO200106 - close bracket for indenting]}
>>>>>>> 10163148
      bool found=FALSE;
      for(uint iext=1;iext<XHOST.vext.size();iext++) { // SKIP uncompressed
	if(LDEBUG) cerr << "aflowlib::LIB2RAW_Loop_Thermodynamics: BUILDING POSCAR.orig from POSCAR.orig.EXT" << endl;
        if(!found && aurostd::FileExist(directory_LIB+"/POSCAR.orig"+XHOST.vext.at(iext))) {
          found=TRUE;
          if(LDEBUG) cerr << "aflowlib::LIB2RAW_Loop_Thermodynamics: BUILDING POSCAR.orig from POSCAR.orig" << XHOST.vext.at(iext)<< endl;
          aflowlib::LIB2RAW_FileNeeded(directory_LIB,"POSCAR.orig",directory_RAW,"POSCAR.orig",vfile,MESSAGE);  // POSCAR.orig
        }
      }
      for(uint iext=1;iext<XHOST.vext.size();iext++) { // SKIP uncompressed
        if(LDEBUG) cerr << "aflowlib::LIB2RAW_Loop_Thermodynamics: BUILDING POSCAR.orig from POSCAR.relax1.EXT" << endl;
        if(!found && aurostd::FileExist(directory_LIB+"/POSCAR.relax1"+XHOST.vext.at(iext))) {
          found=TRUE;
          if(LDEBUG) cerr << "aflowlib::LIB2RAW_Loop_Thermodynamics: BUILDING POSCAR.orig from POSCAR.relax1" << XHOST.vext.at(iext)<< endl;
          aflowlib::LIB2RAW_FileNeeded(directory_LIB,"POSCAR.relax1",directory_RAW,"POSCAR.orig",vfile,MESSAGE);  // POSCAR.orig
        }
      }
      if(!found) {
        found=TRUE;
        if(LDEBUG) cerr << "aflowlib::LIB2RAW_Loop_Thermodynamics: BUILDING POSCAR.orig from " << _AFLOWIN_ << "" << endl;
        aurostd::execute(string("cat ")+"\""+directory_RAW+"/"+_AFLOWIN_+"\""+" | aflow --justbetween=\"[VASP_POSCAR_MODE_EXPLICIT]START\",\"[VASP_POSCAR_MODE_EXPLICIT]STOP\" > \""+directory_RAW+"/POSCAR.orig"+"\"");
        //    ExtractToStringEXPLICIT(Library_ICSD,Library_ICSD0,"[README_LIBRARY_ICSD1.TXT]START","[README_LIBRARY_ICSD1.TXT]STOP");
      }
    }
    if(LDEBUG) cerr << "aflowlib::LIB2RAW_Loop_Thermodynamics [4]" << endl;
    if(!flag_LIB0) { // no LIB0
      if(TRUE || flag_DATA_RELAX_ || flag_EDATA_RELAX_ || TRUE || flag_SG1 || flag_SG2) {  // CONTCAR.relax.EXT
        for(uint iext=1;iext<XHOST.vext.size();iext++) { // SKIP uncompressed
	  for(uint i=1;i<=relax_max;i++) {
            fileX_LIB=aurostd::CleanFileName(directory_LIB+"/CONTCAR.relax"+aurostd::utype2string(i)+XHOST.vext.at(iext));
            fileX_RAW=aurostd::CleanFileName(directory_RAW+"/CONTCAR.relax"+XHOST.vext.at(iext));
            fileE_LIB=aurostd::CleanFileName(directory_LIB+"/OUTCAR.relax"+aurostd::utype2string(i)+XHOST.vext.at(iext));
            fileE_RAW=aurostd::CleanFileName(directory_RAW+"/OUTCAR.relax"+XHOST.vext.at(iext));
            fileK_LIB=aurostd::CleanFileName(directory_LIB+"/KPOINTS.relax"+aurostd::utype2string(i)+XHOST.vext.at(iext));
            fileK_RAW=aurostd::CleanFileName(directory_RAW+"/KPOINTS.relax"+XHOST.vext.at(iext));
            fileI_LIB=aurostd::CleanFileName(directory_LIB+"/INCAR.relax"+aurostd::utype2string(i)+XHOST.vext.at(iext));
            fileI_RAW=aurostd::CleanFileName(directory_RAW+"/INCAR.relax"+XHOST.vext.at(iext));
            if(aurostd::FileExist(fileX_LIB)) {
              aurostd::CopyFile(fileX_LIB,fileX_RAW);aurostd::execute(XHOST.vzip.at(iext)+" -dqf \""+fileX_RAW+"\"");vfile.push_back("CONTCAR.relax");
            }
            if(aurostd::FileExist(fileE_LIB)) {
              aurostd::CopyFile(fileE_LIB,fileE_RAW);aurostd::execute(XHOST.vzip.at(iext)+" -dqf \""+fileE_RAW+"\"");vfile.push_back("OUTCAR.relax");
              FileName_OUTCAR_relax=fileE_LIB;
            }
            // if(aurostd::FileExist(fileK_LIB)) {
            //   aurostd::CopyFile(fileK_LIB,fileK_RAW);aurostd::execute(XHOST.vzip.at(iext)+" -dqf \""+fileK_RAW+"\"");vfile.push_back("KPOINTS.relax");
            // }
            // if(aurostd::FileExist(fileI_LIB)) {
            //   aurostd::CopyFile(fileI_LIB,fileI_RAW);aurostd::execute(XHOST.vzip.at(iext)+" -dqf \""+fileI_RAW+"\"");vfile.push_back("INCAR.relax");
            // }
          }
        }
	for(uint iext=1;iext<XHOST.vext.size();iext++) { // SKIP uncompressed
          if(!aurostd::FileExist(directory_RAW+"/CONTCAR.relax") && aurostd::FileExist(directory_LIB+"/CONTCAR.static"+XHOST.vext.at(iext)) &&
	     !aurostd::FileExist(directory_RAW+"/OUTCAR.relax") && aurostd::FileExist(directory_LIB+"/OUTCAR.static"+XHOST.vext.at(iext)) &&
	     !aurostd::FileExist(directory_RAW+"/KPOINTS.relax") && aurostd::FileExist(directory_LIB+"/KPOINTS.static"+XHOST.vext.at(iext))) {
            fileX_LIB=aurostd::CleanFileName(directory_LIB+"/CONTCAR.static"+XHOST.vext.at(iext));
            fileX_RAW=aurostd::CleanFileName(directory_RAW+"/CONTCAR.relax"+XHOST.vext.at(iext));
            fileE_LIB=aurostd::CleanFileName(directory_LIB+"/OUTCAR.static"+XHOST.vext.at(iext));
            fileE_RAW=aurostd::CleanFileName(directory_RAW+"/OUTCAR.relax"+XHOST.vext.at(iext));
            fileK_LIB=aurostd::CleanFileName(directory_LIB+"/KPOINTS.static"+XHOST.vext.at(iext));
            fileK_RAW=aurostd::CleanFileName(directory_RAW+"/KPOINTS.relax"+XHOST.vext.at(iext));
            //  if(AFLOWLIB_VERBOSE)
            cout << MESSAGE << " WARNING - PATCHING CONTCAR.relax with CONTCAR.static " << fileX_LIB << endl;
            //	  if(AFLOWLIB_VERBOSE)
            cout << MESSAGE << " WARNING - PATCHING OUTCAR.relax with OUTCAR.static " << fileE_LIB << endl;
            //	  if(AFLOWLIB_VERBOSE)
            cout << MESSAGE << " WARNING - PATCHING KPOINTS.relax with KPOINTS.static " << fileE_LIB << endl;
            if(aurostd::FileExist(fileX_LIB)) {
              aurostd::CopyFile(fileX_LIB,fileX_RAW);aurostd::execute(XHOST.vzip.at(iext)+" -dqf \""+fileX_RAW+"\"");vfile.push_back("CONTCAR.relax");
            }
            if(aurostd::FileExist(fileE_LIB)) {
              aurostd::CopyFile(fileE_LIB,fileE_RAW);aurostd::execute(XHOST.vzip.at(iext)+" -dqf \""+fileE_RAW+"\"");vfile.push_back("OUTCAR.relax");
              FileName_OUTCAR_relax=fileE_LIB;
            }
            if(aurostd::FileExist(fileK_LIB)) {
              aurostd::CopyFile(fileK_LIB,fileK_RAW);aurostd::execute(XHOST.vzip.at(iext)+" -dqf \""+fileK_RAW+"\"");vfile.push_back("KPOINTS.relax");
            }
          }
        }
        if(aurostd::FileExist(fileX_RAW)) { cout << MESSAGE << " ERROR - aflowlib::LIB2RAW_Loop_Thermodynamics:[1] - file not prepared " << fileX_LIB << endl;exit(0); }
        if(aurostd::FileExist(fileE_RAW)) { cout << MESSAGE << " ERROR - aflowlib::LIB2RAW_Loop_Thermodynamics:[2] - file not prepared " << fileE_LIB << endl;exit(0); }
        if(aurostd::FileExist(fileK_RAW)) { cout << MESSAGE << " ERROR - aflowlib::LIB2RAW_Loop_Thermodynamics:[3] - file not prepared " << fileK_LIB << endl;exit(0); }
        if(aurostd::FileExist(fileI_RAW)) { cout << MESSAGE << " ERROR - aflowlib::LIB2RAW_Loop_Thermodynamics:[3] - file not prepared " << fileI_LIB << endl;exit(0); }
      }
    } // no LIB0

    if(flag_LIB0) {
      for(uint iext=1;iext<XHOST.vext.size();iext++) { // SKIP uncompressed
	if(aurostd::FileExist(directory_LIB+"/CONTCAR.static"+XHOST.vext.at(iext)) &&
	   aurostd::FileExist(directory_LIB+"/OUTCAR.static"+XHOST.vext.at(iext))) {
          fileX_LIB=aurostd::CleanFileName(directory_LIB+"/CONTCAR.static"+XHOST.vext.at(iext));
          fileX_RAW=aurostd::CleanFileName(directory_RAW+"/CONTCAR.relax"+XHOST.vext.at(iext));
          fileE_LIB=aurostd::CleanFileName(directory_LIB+"/OUTCAR.static"+XHOST.vext.at(iext));
          fileE_RAW=aurostd::CleanFileName(directory_RAW+"/OUTCAR.relax"+XHOST.vext.at(iext));
          fileK_LIB=aurostd::CleanFileName(directory_LIB+"/KPOINTS.static"+XHOST.vext.at(iext));
          fileK_RAW=aurostd::CleanFileName(directory_RAW+"/KPOINTS.relax"+XHOST.vext.at(iext));
          // if(AFLOWLIB_VERBOSE)
          cout << MESSAGE << " WARNING - PATCHING CONTCAR.relax with CONTCAR.static " << fileX_LIB << endl;
          // if(AFLOWLIB_VERBOSE)
          cout << MESSAGE << " WARNING - PATCHING OUTCAR.relax with OUTCAR.static " << fileE_LIB << endl;
          // if(AFLOWLIB_VERBOSE)
          cout << MESSAGE << " WARNING - PATCHING KPOINTS.relax with KPOINTS.static " << fileK_LIB << endl;
          if(aurostd::FileExist(fileX_LIB)) {
            aurostd::CopyFile(fileX_LIB,fileX_RAW);aurostd::execute(XHOST.vzip.at(iext)+" -dqf \""+fileX_RAW+"\"");vfile.push_back("CONTCAR.relax");
          }
          if(aurostd::FileExist(fileE_LIB)) {
            aurostd::CopyFile(fileE_LIB,fileE_RAW);aurostd::execute(XHOST.vzip.at(iext)+" -dqf \""+fileE_RAW+"\"");vfile.push_back("OUTCAR.relax");
            FileName_OUTCAR_relax=fileE_LIB;
          }
          if(aurostd::FileExist(fileK_LIB)) {
            aurostd::CopyFile(fileK_LIB,fileK_RAW);aurostd::execute(XHOST.vzip.at(iext)+" -dqf \""+fileK_RAW+"\"");vfile.push_back("KPOINTS.relax");
          }
        }
      }
      if(aurostd::FileExist(fileX_RAW)) { cout << MESSAGE << " ERROR - aflowlib::LIB2RAW_Loop_Thermodynamics:[1b] - file not prepared " << fileX_LIB << endl;exit(0); }
      if(aurostd::FileExist(fileE_RAW)) { cout << MESSAGE << " ERROR - aflowlib::LIB2RAW_Loop_Thermodynamics:[2b] - file not prepared " << fileE_LIB << endl;exit(0); }
      if(aurostd::FileExist(fileK_RAW)) { cout << MESSAGE << " ERROR - aflowlib::LIB2RAW_Loop_Thermodynamics:[3b] - file not prepared " << fileK_LIB << endl;exit(0); }
      if(aurostd::FileExist(fileI_RAW)) { cout << MESSAGE << " ERROR - aflowlib::LIB2RAW_Loop_Thermodynamics:[3b] - file not prepared " << fileI_LIB << endl;exit(0); }
    }

    if(LDEBUG) cerr << "aflowlib::LIB2RAW_Loop_Thermodynamics [5]" << endl;
    if(flag_SG1 || flag_SG2) {  // CONTCAR.relax1
      for(uint iext=1;iext<XHOST.vext.size();iext++) { // SKIP uncompressed
	fileX_LIB=aurostd::CleanFileName(directory_LIB+"/CONTCAR.relax1"+XHOST.vext.at(iext));
        fileX_RAW=aurostd::CleanFileName(directory_RAW+"/CONTCAR.relax1"+XHOST.vext.at(iext));
        fileE_LIB=aurostd::CleanFileName(directory_LIB+"/OUTCAR.relax1"+XHOST.vext.at(iext));
        fileE_RAW=aurostd::CleanFileName(directory_RAW+"/OUTCAR.relax1"+XHOST.vext.at(iext));
        if(aurostd::FileExist(fileX_LIB)) {
          aflowlib::LIB2RAW_FileNeeded(directory_LIB,"CONTCAR.relax1",directory_RAW,"CONTCAR.relax1",vfile,MESSAGE);
        }
        if(aurostd::FileExist(fileE_LIB)) {
          aflowlib::LIB2RAW_FileNeeded(directory_LIB,"OUTCAR.relax1",directory_RAW,"OUTCAR.relax1",vfile,MESSAGE);
        }
        if(!aurostd::FileExist(directory_RAW+"/CONTCAR.relax1") && aurostd::FileExist(directory_LIB+"/CONTCAR.static"+XHOST.vext.at(iext)) &&
	   !aurostd::FileExist(directory_RAW+"/OUTCAR.relax1") && aurostd::FileExist(directory_LIB+"/OUTCAR.static"+XHOST.vext.at(iext))) {
          fileX_LIB=aurostd::CleanFileName(directory_LIB+"/CONTCAR.static"+XHOST.vext.at(iext));
          fileX_RAW=aurostd::CleanFileName(directory_RAW+"/CONTCAR.relax1"+XHOST.vext.at(iext));
          fileE_LIB=aurostd::CleanFileName(directory_LIB+"/OUTCAR.static"+XHOST.vext.at(iext));
          fileE_RAW=aurostd::CleanFileName(directory_RAW+"/OUTCAR.relax1"+XHOST.vext.at(iext));
          //  if(AFLOWLIB_VERBOSE)
          cout << MESSAGE << " WARNING - PATCHING CONTCAR.relax1 with CONTCAR.static " << fileX_LIB << endl;
          //	  if(AFLOWLIB_VERBOSE)
          cout << MESSAGE << " WARNING - PATCHING OUTCAR.relax1 with OUTCAR.static " << fileE_LIB << endl;
          if(aurostd::FileExist(fileX_LIB)) {
            aurostd::CopyFile(fileX_LIB,fileX_RAW);aurostd::execute(XHOST.vzip.at(iext)+" -dqf \""+fileX_RAW+"\"");vfile.push_back("CONTCAR.relax1");
          }
          if(aurostd::FileExist(fileE_LIB)) {
            aurostd::CopyFile(fileE_LIB,fileE_RAW);aurostd::execute(XHOST.vzip.at(iext)+" -dqf \""+fileE_RAW+"\"");vfile.push_back("OUTCAR.relax1");
          }
        }
        if(aurostd::FileExist(fileX_RAW)) {
          cout << MESSAGE << " ERROR - aflowlib::LIB2RAW_Loop_Thermodynamics:[4] - file not prepared " << fileX_LIB << endl;exit(0); }
        if(aurostd::FileExist(fileE_RAW)) {
          cout << MESSAGE << " ERROR - aflowlib::LIB2RAW_Loop_Thermodynamics:[5] - file not prepared " << fileE_LIB << endl;exit(0); }
      }
    }
    if(LDEBUG) cerr << "aflowlib::LIB2RAW_Loop_Thermodynamics [6]" << endl;
    if(flag_DATA_RELAX_ || flag_EDATA_RELAX_ || TRUE) {  // OSZICAR.relax.EXT
      for(uint iext=1;iext<XHOST.vext.size();iext++) { // SKIP uncompressed
	// trying to get an OUTCAR
        if(aurostd::FileExist(directory_LIB+"/OUTCAR.relax1"+XHOST.vext.at(iext)))
          aflowlib::LIB2RAW_FileNeeded(directory_LIB,"OUTCAR.relax1",directory_RAW,"OUTCAR.relax1",vfile,MESSAGE);  // _AFLOWIN_
        if(aurostd::FileExist(directory_LIB+"/CONTCAR.relax1"+XHOST.vext.at(iext)))
          aflowlib::LIB2RAW_FileNeeded(directory_LIB,"CONTCAR.relax1",directory_RAW,"CONTCAR.relax1",vfile,MESSAGE);  // _AFLOWIN_
        // if(aurostd::FileExist(directory_LIB+"/KPOINTS.relax1"+XHOST.vext.at(iext)))
        // aflowlib::LIB2RAW_FileNeeded(directory_LIB,"KPOINTS.relax1",directory_RAW,"KPOINTS.relax1",vfile,MESSAGE);  // _AFLOWIN_
<<<<<<< HEAD
        fileE_LIB=aurostd::CleanFileName(directory_LIB+"/OUTCAR.static"+vext.at(iext));
        fileE_RAW=aurostd::CleanFileName(directory_RAW+"/OUTCAR.relax"+vext.at(iext));
        fileX_LIB=aurostd::CleanFileName(directory_LIB+"/CONTCAR.static"+vext.at(iext));
        fileX_RAW=aurostd::CleanFileName(directory_RAW+"/CONTCAR.relax"+vext.at(iext));
        fileK_LIB=aurostd::CleanFileName(directory_LIB+"/KPOINTS.static"+vext.at(iext));
        fileK_RAW=aurostd::CleanFileName(directory_RAW+"/KPOINTS.relax"+vext.at(iext));
        //SC STATIC=>RELAX
=======
        fileE_LIB=aurostd::CleanFileName(directory_LIB+"/OUTCAR.static"+XHOST.vext.at(iext));
        fileE_RAW=aurostd::CleanFileName(directory_RAW+"/OUTCAR.relax"+XHOST.vext.at(iext));
        fileX_LIB=aurostd::CleanFileName(directory_LIB+"/CONTCAR.static"+XHOST.vext.at(iext));
        fileX_RAW=aurostd::CleanFileName(directory_RAW+"/CONTCAR.relax"+XHOST.vext.at(iext));
        fileK_LIB=aurostd::CleanFileName(directory_LIB+"/KPOINTS.static"+XHOST.vext.at(iext));
        fileK_RAW=aurostd::CleanFileName(directory_RAW+"/KPOINTS.relax"+XHOST.vext.at(iext));
        // STEFANO STATIC=>RELAX
>>>>>>> 10163148
        //   if(aurostd::FileExist(fileE_LIB) && aurostd::FileExist(fileX_LIB) && aurostd::FileExist(fileK_LIB)) {
        //// a bug in old aflow the fileK_LIB was directory_LIB+"/KPOINTS.relax"+aurostd::utype2string(i)+XHOST.vext.at(iext) with i=3 or more, so it was never picked
        //// and this part was never done.
        //aurostd::CopyFile(fileE_LIB,fileE_RAW);aurostd::execute(XHOST.vzip.at(iext)+" -dqf \""+fileE_RAW+"\"");vfile.push_back("OUTCAR.relax");
        //FileName_OUTCAR_relax=fileE_LIB;
        //// aurostd::CopyFile(fileX_LIB,fileX_RAW);aurostd::execute(XHOST.vzip.at(iext)+" -dqf \""+fileX_RAW+"\"");vfile.push_back("CONTCAR.relax");
        //aurostd::CopyFile(fileK_LIB,fileK_RAW);aurostd::execute(XHOST.vzip.at(iext)+" -dqf \""+fileK_RAW+"\"");vfile.push_back("KPOINTS.relax");
        //} else

        {
          fileE_LIB=aurostd::CleanFileName(directory_LIB+"/OUTCAR.relax2"+XHOST.vext.at(iext));
          fileE_RAW=aurostd::CleanFileName(directory_RAW+"/OUTCAR.relax"+XHOST.vext.at(iext));
          fileX_LIB=aurostd::CleanFileName(directory_LIB+"/CONTCAR.relax2"+XHOST.vext.at(iext));
          fileX_RAW=aurostd::CleanFileName(directory_RAW+"/CONTCAR.relax"+XHOST.vext.at(iext));
          fileK_LIB=aurostd::CleanFileName(directory_LIB+"/KPOINTS.relax2"+XHOST.vext.at(iext));
          fileK_RAW=aurostd::CleanFileName(directory_RAW+"/KPOINTS.relax"+XHOST.vext.at(iext));
          fileI_LIB=aurostd::CleanFileName(directory_LIB+"/INCAR.relax2"+XHOST.vext.at(iext));
          fileI_RAW=aurostd::CleanFileName(directory_RAW+"/INCAR.relax"+XHOST.vext.at(iext));
          if(aurostd::FileExist(fileE_LIB) && aurostd::FileExist(fileX_LIB) && aurostd::FileExist(fileK_LIB) && aurostd::FileExist(fileI_LIB)) {
            aurostd::CopyFile(fileE_LIB,fileE_RAW);aurostd::execute(XHOST.vzip.at(iext)+" -dqf \""+fileE_RAW+"\"");vfile.push_back("OUTCAR.relax");
            FileName_OUTCAR_relax=fileE_LIB;
            aurostd::CopyFile(fileX_LIB,fileX_RAW);aurostd::execute(XHOST.vzip.at(iext)+" -dqf \""+fileX_RAW+"\"");vfile.push_back("CONTCAR.relax");
            aurostd::CopyFile(fileK_LIB,fileK_RAW);aurostd::execute(XHOST.vzip.at(iext)+" -dqf \""+fileK_RAW+"\"");vfile.push_back("KPOINTS.relax");
            // nocopy aurostd::CopyFile(fileI_LIB,fileI_RAW);aurostd::execute(XHOST.vzip.at(iext)+" -dqf \""+fileI_RAW+"\"");vfile.push_back("INCAR.relax");
          } else {
            fileE_LIB=aurostd::CleanFileName(directory_LIB+"/OUTCAR.relax1"+XHOST.vext.at(iext));
            fileE_RAW=aurostd::CleanFileName(directory_RAW+"/OUTCAR.relax"+XHOST.vext.at(iext));
            fileX_LIB=aurostd::CleanFileName(directory_LIB+"/CONTCAR.relax1"+XHOST.vext.at(iext));
            fileX_RAW=aurostd::CleanFileName(directory_RAW+"/CONTCAR.relax"+XHOST.vext.at(iext));
            fileK_LIB=aurostd::CleanFileName(directory_LIB+"/KPOINTS.relax1"+XHOST.vext.at(iext));
            fileK_RAW=aurostd::CleanFileName(directory_RAW+"/KPOINTS.relax"+XHOST.vext.at(iext));
            fileI_LIB=aurostd::CleanFileName(directory_LIB+"/INCAR.relax1"+XHOST.vext.at(iext));
            fileI_RAW=aurostd::CleanFileName(directory_RAW+"/INCAR.relax"+XHOST.vext.at(iext));
            if(aurostd::FileExist(fileE_LIB) && aurostd::FileExist(fileX_LIB) && aurostd::FileExist(fileK_LIB) && aurostd::FileExist(fileI_LIB)) {
              aurostd::CopyFile(fileE_LIB,fileE_RAW);aurostd::execute(XHOST.vzip.at(iext)+" -dqf \""+fileE_RAW+"\"");vfile.push_back("OUTCAR.relax");
              FileName_OUTCAR_relax=fileE_LIB;
              aurostd::CopyFile(fileX_LIB,fileX_RAW);aurostd::execute(XHOST.vzip.at(iext)+" -dqf \""+fileX_RAW+"\"");vfile.push_back("CONTCAR.relax");
              aurostd::CopyFile(fileK_LIB,fileK_RAW);aurostd::execute(XHOST.vzip.at(iext)+" -dqf \""+fileK_RAW+"\"");vfile.push_back("KPOINTS.relax");
              // nocopy aurostd::CopyFile(fileI_LIB,fileI_RAW);aurostd::execute(XHOST.vzip.at(iext)+" -dqf \""+fileI_RAW+"\"");vfile.push_back("INCAR.relax");
            }
          }
        }
      }
    }

    if(LDEBUG) cerr << "aflowlib::LIB2RAW_Loop_Thermodynamics [6.9]" << endl;
    // get code
    data.code="nan";
    aurostd::string2tokens(aurostd::execute2string("cat \""+directory_RAW+"/OUTCAR.relax"+"\" | grep vasp | head -1"),tokens," ");
    if(tokens.size()>1) data.code=tokens.at(0);
    if(AFLOWLIB_VERBOSE) cout << MESSAGE << " CODE = " << data.code << endl;

    // create structures
    //CO20171021 - and write xstr_json
    stringstream xstr_js;
    if(LDEBUG) cerr << "aflowlib::LIB2RAW_Loop_Thermodynamics [7]" << endl;

    if(str_orig.num_each_type.size()==0 && aurostd::FileExist(directory_RAW+"/POSCAR.orig")) {
      xstructure _str_orig(directory_RAW+"/POSCAR.orig",IOVASP_AUTO);
      str_orig=_str_orig;
      str_orig.SetSpecies(deq_species); //DX20190620 - add species to xstructure
      str_orig.ReScale(1.0);
      //xstr_js.str("");xstr_js << xstructure2json(str_orig);aurostd::stringstream2file(xstr_js,directory_RAW+"/"+system_name+"_structure_orig.json");
    } //CO20171025

    if(LDEBUG) cerr << "aflowlib::LIB2RAW_Loop_Thermodynamics [7.1]" << endl;

    if(str_relax.num_each_type.size()==0 && aurostd::FileExist(directory_RAW+"/CONTCAR.relax")) {
      xstructure _str_relax(directory_RAW+"/CONTCAR.relax",IOVASP_AUTO);
      str_relax=_str_relax;
      str_relax.SetSpecies(deq_species); //DX20190620 - add species to xstructure
      str_relax.ReScale(1.0);
      xstr_js.str("");
      xstr_js << xstructure2json(str_relax); //DX20190620 - bug fix; orig->relax
      aurostd::stringstream2file(xstr_js,directory_RAW+"/"+system_name+"_structure_relax.json");
    } //CO20171025

    if(LDEBUG) cerr << "aflowlib::LIB2RAW_Loop_Thermodynamics [7.2]" << endl;

    if(str_relax.num_each_type.size()==0 && aurostd::FileExist(directory_RAW+"/CONTCAR.static")) {
      xstructure _str_relax(directory_RAW+"/CONTCAR.static",IOVASP_AUTO);
      str_relax=_str_relax;
      str_relax.SetSpecies(deq_species); //DX20190620 - add species to xstructure
      str_relax.ReScale(1.0);
      xstr_js.str("");
      xstr_js << xstructure2json(str_relax); //DX20190620 - bug fix; orig->relax
      aurostd::stringstream2file(xstr_js,directory_RAW+"/"+system_name+"_structure_relax.json");
    } //CO20171025

    if(LDEBUG) cerr << "aflowlib::LIB2RAW_Loop_Thermodynamics [7.3]" << endl;

    if(aurostd::FileExist(directory_RAW+"/CONTCAR.relax1")) {
      xstructure _str_relax1(directory_RAW+"/CONTCAR.relax1",IOVASP_AUTO);
      str_relax1=_str_relax1;
      str_relax1.SetSpecies(deq_species); //DX20190620 - add species to xstructure
      str_relax1.ReScale(1.0);
      xstr_js.str("");
      xstr_js << xstructure2json(str_relax1); //DX20190620 - bug fix; orig->relax1
      aurostd::stringstream2file(xstr_js,directory_RAW+"/"+system_name+"_structure_relax1.json");
    } //CO20171025
    // do the extractions

    if(LDEBUG) cerr << "aflowlib::LIB2RAW_Loop_Thermodynamics [8]" << endl;

    // LOAD STRUCTURES
    data.nspecies=str_relax.num_each_type.size();
    data.natoms=str_relax.atoms.size();
    data.volume_cell=str_relax.GetVolume();
    data.volume_atom=str_relax.GetVolume()/(double) data.natoms;
    data_abcabc=Getabc_angles(str_relax.lattice,DEGREES);
    data.vgeometry.clear(); for(uint i=1;i<=6;i++) data.vgeometry.push_back(data_abcabc(i));

    //DX20190124 - add original crystal info - START
    // LOAD ORIGINAL STRUCTURE
    data.natoms_orig=str_orig.atoms.size();
    data.volume_cell_orig=str_orig.GetVolume();
    data.volume_atom_orig=str_orig.GetVolume()/(double) data.natoms_orig;
    data_abcabc=Getabc_angles(str_orig.lattice,DEGREES);
    data.vgeometry_orig.clear(); for(uint i=1;i<=6;i++) data.vgeometry_orig.push_back(data_abcabc(i));

    //DX20190124 - add original crystal info - END

    //CO, get fpos now, cpos comes from outcar later (either way works)
    vector<string> fpos_strings;
    vector<string> fpos_strings_combined;
    data.vpositions_fractional.clear();
    for(uint i=0;i<str_relax.atoms.size();i++) {
      data.vpositions_fractional.push_back(str_relax.atoms.at(i).fpos);
      if(AFLOWLIB_VERBOSE) cout << MESSAGE << " POSITIONS_FRACTIONAL = " << data.vpositions_fractional.at(i)[1] << "," << data.vpositions_fractional.at(i)[2] << "," << data.vpositions_fractional.at(i)[3] << "," << endl;
      //prepare for string variant
      for(uint j=1;j<(uint)str_relax.atoms.at(i).fpos.rows+1;j++) {
        fpos_strings.push_back(aurostd::utype2string(str_relax.atoms.at(i).fpos[j],8));
      }
      fpos_strings_combined.push_back(aurostd::joinWDelimiter(fpos_strings,","));
      fpos_strings.clear();
    }
    data.positions_fractional=aurostd::joinWDelimiter(fpos_strings_combined,";");

    data.geometry="";
    if(data.vgeometry.size()) {
      for(uint i=0;i<data.vgeometry.size();i++) {
        data.geometry+=aurostd::utype2string(data.vgeometry.at(i),7)+(i<data.vgeometry.size()-1?",":"");
      }
    }

    //DX20190124 - add original crystal info - START
    data.geometry_orig="";
    if(data.vgeometry_orig.size()) {
      for(uint i=0;i<data.vgeometry_orig.size();i++) {
        data.geometry_orig+=aurostd::utype2string(data.vgeometry_orig.at(i),7)+(i<data.vgeometry_orig.size()-1?",":"");
      }
    }
    //DX20190124 - add original crystal info - END

    data_vcomposition.clear();
    for(uint i=0;i<str_relax.num_each_type.size();i++) data_vcomposition.push_back(double(str_relax.num_each_type.at(i))/double(str_relax.atoms.size()));
    data.vstoichiometry=data_vcomposition;
    if(AFLOWLIB_VERBOSE) cout << MESSAGE << " NSPECIES = " << data.nspecies << endl;
    if(AFLOWLIB_VERBOSE) cout << MESSAGE << " NATOMS = " << data.natoms << endl;
    if(AFLOWLIB_VERBOSE) cout << MESSAGE << " VOLUME (A^3) = " << data.volume_cell << endl;
    if(AFLOWLIB_VERBOSE) cout << MESSAGE << " VOLUME_ATOM (A^3) = " << data.volume_atom << "   " << directory_LIB << endl;
    if(AFLOWLIB_VERBOSE) cout << MESSAGE << " GEOMETRY (A,A,A,deg,deg,deg) = " << data.geometry << endl;
    // deque<int> num_each_type;              // WARNING: we use starting from 0
    // std::deque<_atom> atoms;               // WARNING: we use starting from 0
    // deque<string> species,species_pp;      // WARNING: we use starting from 0 // CAN BE THE ONES OF VASP5
    // deque<double> species_volume;          // WARNING: we use starting from 0 // CAN BE THE ONES OF VASP5
    // deque<double> species_mass;            // WARNING: we use starting from 0 // CAN BE THE ONES OF VASP5
    // cerr << str_relax.atoms.size() << " " << str_relax.atoms.at(0) << endl;
    // cerr << str_relax.num_each_type.size() << " " << str_relax.num_each_type.at(0) << endl;
    // cerr << str_relax.species.size() << " " << str_relax.species.size() << endl;
    // cerr << str_relax.species_pp.size() << " " << str_relax.species_pp.size() << endl;
    // cerr << str_relax.species_pp_type.size() << " " << str_relax.species_pp_type.size() << endl;
    // cerr << str_relax.species_pp_version.size() << " " << str_relax.species_pp_version.size() << endl;
    // cerr << str_relax.species_pp_ZVAL.size() << " " << str_relax.species_pp_ZVAL.size() << endl;
    // cerr << str_relax.species_pp_vLDAU.size() << " " << str_relax.species_pp_vLDAU.size() << endl;
    // cerr << str_relax.species_volume.size() << " " << str_relax.species_volume.size() << endl;
    // cerr << str_relax.species_mass.size() << " " << str_relax.species_mass.size() << endl;

    // LOAD ENERGY DATA1
    if(flag_ENERGY1) {
      xOUT.GetPropertiesFile(directory_RAW+"/OUTCAR.relax1",data.natoms,TRUE);
      //   ExtractDataOSZICAR(directory_RAW+"/OSZICAR.relax1",data.natoms,data1_dE,data1_dEN,data1_mag,data1_mag_atom);
      if(AFLOWLIB_VERBOSE) cout << MESSAGE << " ENERGY1 total E0 (eV) = " << (data1_energy_cell=xOUT.energy_cell) << endl;
      if(AFLOWLIB_VERBOSE) cout << MESSAGE << " ENERGY1 per atom E0/N (eV) = " << (data1_energy_atom=xOUT.energy_atom) << endl;
      if(AFLOWLIB_VERBOSE) cout << MESSAGE << " ENTHALPY1 total E0 (eV) = " << xOUT.enthalpy_cell << endl;
      if(AFLOWLIB_VERBOSE) cout << MESSAGE << " ENTHALPY1 per atom E0/N (eV) = " << xOUT.enthalpy_atom << endl;
      if(AFLOWLIB_VERBOSE) cout << MESSAGE << " SPIN1 mag (\\mu) = " << xOUT.mag_cell << endl;
      if(AFLOWLIB_VERBOSE) cout << MESSAGE << " SPIN1 per atom mag/N (\\mu) = " << xOUT.mag_atom << endl;
    }
    // LOAD ENERGY DATA
    xOUT.GetPropertiesFile(directory_RAW+"/OUTCAR.relax",data.natoms,TRUE);
    kpoints.GetPropertiesFile(directory_RAW+"/KPOINTS.relax",TRUE);

    data.pressure=xOUT.pressure;
    if(AFLOWLIB_VERBOSE) cout << MESSAGE << " PRESSURE (kB) = " << data.pressure << endl;
    data.vstress_tensor.clear();
    data.vstress_tensor.push_back(xOUT.stress(1,1));data.vstress_tensor.push_back(xOUT.stress(1,2));data.vstress_tensor.push_back(xOUT.stress(1,3));
    data.vstress_tensor.push_back(xOUT.stress(2,1));data.vstress_tensor.push_back(xOUT.stress(2,2));data.vstress_tensor.push_back(xOUT.stress(2,3));
    data.vstress_tensor.push_back(xOUT.stress(3,1));data.vstress_tensor.push_back(xOUT.stress(3,2));data.vstress_tensor.push_back(xOUT.stress(3,3));
    data.stress_tensor="";
    if(data.vstress_tensor.size())
      for(uint i=0;i<data.vstress_tensor.size();i++)
        data.stress_tensor+=aurostd::utype2string(data.vstress_tensor.at(i),7)+(i<data.vstress_tensor.size()-1?",":"");
    if(AFLOWLIB_VERBOSE) cout << MESSAGE << " STRESS_TENSOR (kB) = " << data.stress_tensor << endl;
    data.pressure_residual=xOUT.pressure_residual;
    if(AFLOWLIB_VERBOSE) cout << MESSAGE << " PRESSURE_RESIDUAL (kB) = " << data.pressure_residual << endl;
    data.Pulay_stress=xOUT.Pulay_stress;
    if(AFLOWLIB_VERBOSE) cout << MESSAGE << " PULAY_STRESS (kB) = " << data.Pulay_stress << endl;
    data.energy_cell=xOUT.energy_cell;
    if(AFLOWLIB_VERBOSE) cout << MESSAGE << " ENERGY total E0 (eV) = " << data.energy_cell << endl;
    data.energy_atom=xOUT.energy_atom;
    if(AFLOWLIB_VERBOSE) cout << MESSAGE << " ENERGY per atom E0/N (eV) = " << data.energy_atom << endl;
    data.enthalpy_cell=xOUT.enthalpy_cell;
    if(AFLOWLIB_VERBOSE) cout << MESSAGE << " ENTHALPY total E0 (eV) = " << data.enthalpy_cell << endl;
    data.enthalpy_atom=xOUT.enthalpy_atom;
    if(AFLOWLIB_VERBOSE) cout << MESSAGE << " ENTHALPY per atom E0/N (eV) = " << data.enthalpy_atom << "   " << directory_LIB << endl;
    data.eentropy_cell=xOUT.eentropy_cell;
    if(AFLOWLIB_VERBOSE) cout << MESSAGE << " E-ENTROPY total E0 (eV) = " << data.eentropy_cell << endl;
    data.eentropy_atom=xOUT.eentropy_atom;
    if(AFLOWLIB_VERBOSE) cout << MESSAGE << " E-ENTROPY per atom E0/N (eV) = " << data.eentropy_atom << endl;
    data.PV_cell=xOUT.PV_cell;
    if(AFLOWLIB_VERBOSE) cout << MESSAGE << " PV total E0 (eV) = " << data.PV_cell << endl;
    data.PV_atom=xOUT.PV_atom;
    if(AFLOWLIB_VERBOSE) cout << MESSAGE << " PV per atom E0/N (eV) = " << data.PV_atom << endl;
    data.spin_cell=xOUT.mag_cell;
    if(AFLOWLIB_VERBOSE) cout << MESSAGE << " SPIN mag (\\mu) = " << data.spin_cell << endl;
    data.spin_atom=xOUT.mag_atom;
    if(AFLOWLIB_VERBOSE) cout << MESSAGE << " SPIN per atom mag/N (\\mu) = " << data.spin_atom << "   " << directory_LIB << endl;
<<<<<<< HEAD
    //CO20180130 START
=======
    //CO20180130 - START
>>>>>>> 10163148
    //moving FROM magnetic loop so we keep spin/cell, spin/atom, and spinD all together
    data.spinD="";
    data.vspinD.clear();
    if(xOUT.vmag.size()) {
      for(uint i=0;i<(uint) xOUT.vmag.size();i++) {
        data.spinD+=aurostd::utype2string<double>(xOUT.vmag.at(i),5)+(i<xOUT.vmag.size()-1?",":"");
        data.vspinD.push_back(xOUT.vmag.at(i));
      }
    } else {
      for(uint i=0;i<xOUT.natoms;i++) {  //use xOUT.natoms as there can be a primitivization between relax and static
        data.spinD+=aurostd::utype2string<double>(0)+(i<xOUT.natoms-1?",":"");
        data.vspinD.push_back(0.0);
      }
    }
    if(AFLOWLIB_VERBOSE) cout << MESSAGE << " SPIND (\\mu) = " << data.spinD << "   " << directory_LIB << endl;
<<<<<<< HEAD
    //CO20180130 STOP
    data.energy_cutoff=outcar.ENCUT;
=======
    //CO20180130 - STOP
    data.energy_cutoff=xOUT.ENCUT;
>>>>>>> 10163148
    if(AFLOWLIB_VERBOSE) cout << MESSAGE << " ENERGY_CUTOFF (eV) = " << data.energy_cutoff << endl;
    data.delta_electronic_energy_convergence=xOUT.total_energy_change;
    if(AFLOWLIB_VERBOSE) cout << MESSAGE << " DELTA_ELECTRONIC_ENERGY_CONVERGENCE (eV) = " << data.delta_electronic_energy_convergence << endl; // CORMAC
    data.delta_electronic_energy_threshold=xOUT.EDIFF;
    if(AFLOWLIB_VERBOSE) cout << MESSAGE << " DELTA_ELECTRONIC_ENERGY_THRESHOLD (eV) = " << data.delta_electronic_energy_threshold << endl; // CORMAC
    data.nkpoints=kpoints.nkpoints;
    if(AFLOWLIB_VERBOSE) cout << MESSAGE << " NKPOINTS (from KPOINTS) = " << data.nkpoints << endl;
    data.kpoints_nnn_relax=kpoints.nnn_kpoints;
    data.kpoints=aurostd::utype2string(kpoints.nnn_kpoints[1])+","+aurostd::utype2string(kpoints.nnn_kpoints[2])+","+aurostd::utype2string(kpoints.nnn_kpoints[3]);
    data.nkpoints_irreducible=xOUT.nkpoints_irreducible;
    if(AFLOWLIB_VERBOSE) cout << MESSAGE << " NKPOINTS_IRREDUCIBLE (from OUTCAR) = " << data.nkpoints_irreducible << endl;
    data.kppra=data.natoms*kpoints.nkpoints;
    if(AFLOWLIB_VERBOSE) cout << MESSAGE << " NKPPRA = " << data.kppra << endl;
    data_vforces.clear(); for(uint i=0;i<xOUT.vforces.size();i++) { data_vforces.push_back(xOUT.vforces.at(i)); }
    data.vforces=data_vforces;
    data_vpositions_cartesian.clear(); for(uint i=0;i<xOUT.vpositions_cartesian.size();i++)  data_vpositions_cartesian.push_back(xOUT.vpositions_cartesian.at(i));
    data.vpositions_cartesian=data_vpositions_cartesian;
    int precfp=8; //DX20190320 - changed from uint to int, otherwise breaks
    data.forces="";
    data.positions_cartesian="";
    for(uint i=0;i<(uint) data.natoms;i++) {
      data.positions_cartesian+=aurostd::utype2string(data_vpositions_cartesian.at(i)[1],precfp)+","+aurostd::utype2string(data_vpositions_cartesian.at(i)[2],precfp)+","+aurostd::utype2string(data_vpositions_cartesian.at(i)[3],precfp);
      if(i<data.natoms-1) data.positions_cartesian+=";";
      if(AFLOWLIB_VERBOSE) cout << MESSAGE << " POSITIONS_CARTESIAN = " << data_vpositions_cartesian.at(i)[1] << "," << data_vpositions_cartesian.at(i)[2] << "," << data_vpositions_cartesian.at(i)[3] << "," << endl;
    }
    for(uint i=0;i<(uint) data.natoms;i++) {
      data.forces+=aurostd::utype2string(data_vforces.at(i)[1],precfp)+","+aurostd::utype2string(data_vforces.at(i)[2],precfp)+","+aurostd::utype2string(data_vforces.at(i)[3],precfp);
      if(i<data.natoms-1) data.forces+=";";
      if(AFLOWLIB_VERBOSE) cout << MESSAGE << " FORCES(eV/Angst) = " << data_vforces.at(i)[1] << "," << data_vforces.at(i)[2] << "," << data_vforces.at(i)[3] << "," << endl;
    }

    // LOAD SPECIES
    if(LDEBUG) cerr << "aflowlib::LIB2RAW_Loop_Thermodynamics: " << data.nspecies << " " << str_relax.species.size() << " " << str_relax.species_pp.size() << " " << str_relax.species_pp_type.size() << " " << str_relax.species_pp_version.size() << " " << str_relax.species_pp_ZVAL.size() << " " << str_relax.species_volume.size() << " " << str_relax.species_mass.size() << endl;

    str_relax.species.clear();str_relax.species_pp.clear();str_relax.species_pp_type.clear();str_relax.species_pp_version.clear();str_relax.species_pp_ZVAL.clear();
    str_relax.species_pp_vLDAU.clear();str_relax.species_volume.clear();str_relax.species_mass.clear();

    // try OUTCARs
    data.vspecies.clear();
    data.vspecies_pp.clear();
    data.vspecies_pp_version.clear();
    data.vspecies_pp_ZVAL.clear();
    data.vspecies_pp_AUID.clear();
    data.METAGGA="";
 
    for(uint itry=1;itry<=5&&str_relax.species.size()==0;itry++) {  // ONLY OUTCAR as POTCARS ARE OBSOLETE
      for(uint iext=1;iext<XHOST.vext.size();iext++) { // SKIP uncompressed
	string stry="";
        if(itry==1) stry="OUTCAR.relax1"+XHOST.vext.at(iext);
        if(itry==2) stry="OUTCAR.relax2"+XHOST.vext.at(iext);
        if(itry==3) stry="OUTCAR.relax3"+XHOST.vext.at(iext);
        if(itry==4) stry="OUTCAR.static"+XHOST.vext.at(iext);
        if(itry==5) stry="OUTCAR.bands"+XHOST.vext.at(iext);
        fileE_LIB=directory_LIB+"/"+stry;
        if(aurostd::FileExist(fileE_LIB)) {
	  if(LDEBUG) cerr << "aflowlib::LIB2RAW_Loop_Thermodynamics: fileE_LIB=" << fileE_LIB << endl;
          // [OBSOLETE]	stringstream stream_outcar(aurostd::execute2string("bzcat"+" \""+fileE_LIB+"\""));
<<<<<<< HEAD
          // [OBSOLETE]	outcar.GetProperties(stream_outcar);
          outcar.GetPropertiesFile(fileE_LIB);
          // DEBUG	for(uint i=0;i<outcar.species.size();i++) cerr << "outcar.species.at(i)=" << outcar.species.at(i) << endl;
          str_relax.species.clear(); for(uint i=0;i<outcar.species.size();i++) { str_relax.species.push_back(outcar.species.at(i));data.vspecies.push_back(outcar.species.at(i)); } // for aflowlib_libraries.cpp
          str_relax.species_pp.clear(); for(uint i=0;i<outcar.species_pp.size();i++) { str_relax.species_pp.push_back(outcar.species_pp.at(i));data.vspecies_pp.push_back(outcar.species_pp.at(i)); } // for aflowlib_libraries.cpp
          str_relax.species_pp_type.clear(); for(uint i=0;i<outcar.species_pp_type.size();i++) { str_relax.species_pp_type.push_back(outcar.species_pp_type.at(i));/*data.vspecies_pp_type.push_back(outcar.vspecies_pp_type.at(i));*/} // for aflowlib_libraries.cpp
          str_relax.species_pp_version.clear(); for(uint i=0;i<outcar.species_pp_version.size();i++) { str_relax.species_pp_version.push_back(outcar.species_pp_version.at(i));data.vspecies_pp_version.push_back(outcar.species_pp_version.at(i)); } // for aflowlib_libraries.cpp
          str_relax.species_pp_ZVAL.clear(); for(uint i=0;i<outcar.vZVAL.size();i++) { str_relax.species_pp_ZVAL.push_back(outcar.vZVAL.at(i));data.vspecies_pp_ZVAL.push_back(outcar.vZVAL.at(i)); } // for aflowlib_libraries.cpp
          data.dft_type=outcar.pp_type;
          data.vdft_type.push_back(outcar.pp_type);  //CO, this is technically a vector (RESTAPI paper)
          str_relax.species_pp_vLDAU.clear(); for(uint i=0;i<outcar.species_pp_vLDAU.size();i++) str_relax.species_pp_vLDAU.push_back(outcar.species_pp_vLDAU.at(i));  // for aflowlib_libraries.cpp
          data.ldau_TLUJ=outcar.string_LDAU;
=======
          // [OBSOLETE]	xOUT.GetProperties(stream_outcar);
          xOUT.GetPropertiesFile(fileE_LIB);
          // DEBUG	for(uint i=0;i<xOUT.species.size();i++) cerr << "xOUT.species.at(i)=" << xOUT.species.at(i) << endl;
          str_relax.species.clear(); for(uint i=0;i<xOUT.species.size();i++) { str_relax.species.push_back(xOUT.species.at(i));data.vspecies.push_back(xOUT.species.at(i)); } // for aflowlib_libraries.cpp
	  if(LDEBUG) cerr << "aflowlib::LIB2RAW_Loop_Thermodynamics: xOUT.species.size()=" << xOUT.species.size() << endl;
	  str_relax.species_pp.clear(); for(uint i=0;i<xOUT.species_pp.size();i++) { str_relax.species_pp.push_back(xOUT.species_pp.at(i));data.vspecies_pp.push_back(xOUT.species_pp.at(i)); } // for aflowlib_libraries.cpp
          str_relax.species_pp_type.clear(); for(uint i=0;i<xOUT.species_pp_type.size();i++) { str_relax.species_pp_type.push_back(xOUT.species_pp_type.at(i));/*data.vspecies_pp_type.push_back(xOUT.vspecies_pp_type.at(i));*/} // for aflowlib_libraries.cpp
          str_relax.species_pp_version.clear(); for(uint i=0;i<xOUT.species_pp_version.size();i++) { str_relax.species_pp_version.push_back(xOUT.species_pp_version.at(i));data.vspecies_pp_version.push_back(xOUT.species_pp_version.at(i)); } // for aflowlib_libraries.cpp
          str_relax.species_pp_ZVAL.clear(); for(uint i=0;i<xOUT.vZVAL.size();i++) { str_relax.species_pp_ZVAL.push_back(xOUT.vZVAL.at(i));data.vspecies_pp_ZVAL.push_back(xOUT.vZVAL.at(i)); } // for aflowlib_libraries.cpp
	  data.vspecies_pp_AUID.clear(); for(uint i=0;i<xOUT.species_pp_AUID.size();i++) { data.vspecies_pp_AUID.push_back(xOUT.species_pp_AUID.at(i)); } // for aflowlib_libraries.cpp
          data.dft_type=xOUT.pp_type;
          data.vdft_type.push_back(xOUT.pp_type);  // CO, this is technically a vector (RESTAPI paper)
          str_relax.species_pp_vLDAU.clear(); for(uint i=0;i<xOUT.species_pp_vLDAU.size();i++) str_relax.species_pp_vLDAU.push_back(xOUT.species_pp_vLDAU.at(i));  // for aflowlib_libraries.cpp
          data.ldau_TLUJ=xOUT.string_LDAU;	  	  
          data.METAGGA=xOUT.METAGGA;	  	  
	  
>>>>>>> 10163148
          //ME20190124 BEGIN - Store LDAU information individually
          // Note that the vector here has the species in the columns, not the
          // rows because this is closer to the format in the out and json files.
          data.vLDAU.resize(4);
          for (uint i = 0; i < xOUT.species_pp_vLDAU.size(); i++) {
            for (int j = 0; j < 4; j++) {
              data.vLDAU[j].push_back(xOUT.species_pp_vLDAU[i][j]);
            }
          }
<<<<<<< HEAD
          //ME20190124 END
=======
          //ME20190124 - END
>>>>>>> 10163148
          if(AFLOWLIB_VERBOSE && data.ldau_TLUJ.size()) cout << MESSAGE << " LDAU_string=" << data.ldau_TLUJ << endl;
        }
      }
    }

    if(str_relax.species.size()==0) { cerr << MESSAGE << " ERROR - OUTCAR/POTCAR not FOUND in " << directory_LIB << endl;exit(0); }

    for(uint j=0;j<str_relax.species.size();j++) {
      str_relax.species_volume.push_back(GetAtomVolume(str_relax.species.at(j)));
      str_relax.species_mass.push_back(GetAtomMass(str_relax.species.at(j)));
    }

    if(LDEBUG) cerr << "aflowlib::LIB2RAW_Loop_Thermodynamics: " << data.nspecies << " " << str_relax.species.size() << " " << str_relax.species_pp.size() << " " << str_relax.species_pp_type.size() << " " << str_relax.species_pp_version.size() << " " << str_relax.species_pp_ZVAL.size() << " " << str_relax.species_pp_vLDAU.size() << " " << str_relax.species_volume.size() << " " << str_relax.species_mass.size() << endl;
    if(data.nspecies!=str_relax.species.size()) { cerr << MESSAGE << " ERROR [1] - data.nspecies[" << data.nspecies << "]!=str_relax.species.size()[" << str_relax.species.size() << "]" << endl << str_relax << endl;;exit(0); }
    if(data.nspecies!=str_relax.species_pp.size()) { cerr << MESSAGE << " ERROR [2] - data.nspecies[" << data.nspecies << "]!=str_relax.species_pp.size()[" << str_relax.species_pp.size() << "]" << endl;exit(0); }
    if(data.nspecies!=str_relax.species_pp_type.size()) { cerr << MESSAGE << " ERROR [3] - data.nspecies[" << data.nspecies << "]!=str_relax.species_pp_type.size()[" << str_relax.species_pp_type.size() << "]" << endl;exit(0); }
    if(data.nspecies!=str_relax.species_pp_version.size()) { cerr << MESSAGE << " ERROR [4] - data.nspecies[" << data.nspecies << "]!=str_relax.species_pp_version.size()[" << str_relax.species_pp_version.size() << "]" << endl;exit(0); }
    if(data.nspecies!=str_relax.species_pp_ZVAL.size()) { cerr << MESSAGE << " ERROR [5] - data.nspecies[" << data.nspecies << "]!=str_relax.species_pp_ZVAL.size()[" << str_relax.species_pp_ZVAL.size() << "]" << endl;exit(0); }
    if(data.nspecies!=data.vspecies_pp_AUID.size()) { cerr << MESSAGE << " ERROR [5] - data.nspecies[" << data.nspecies << "]!=data.vspecies_pp_AUID.size()[" << data.vspecies_pp_AUID.size() << "]" << endl;exit(0); }
    if(data.nspecies!=str_relax.species_volume.size()) { cerr << MESSAGE << " ERROR [6] - data.nspecies[" << data.nspecies << "]!=str_relax.species_volume.size()[" << str_relax.species_volume.size() << "]" << endl;exit(0); }
    if(data.nspecies!=str_relax.species_mass.size()) { cerr << MESSAGE << " ERROR [7] - data.nspecies[" << data.nspecies << "]!=str_relax.species_mass.size()[" << str_relax.species_mass.size() << "]" << endl;exit(0); }

    data.compound="";
    data.composition="";
    data.vcomposition.clear();
    data.density=0.0;
    data.stoichiometry="";
    //data.stoich=""; //CO20171026 - we do this here now, mostly obsolete, keep for legacy
    data.species="";
    data.species_pp="";
    data.species_pp_version="";
    data.species_pp_ZVAL="";
    data.species_pp_AUID="";
    data.valence_cell_iupac=0.0;
    data.valence_cell_std=0.0;
    for(uint i=0;i<(uint) data.nspecies;i++) {
      data.compound+=str_relax.species.at(i)+aurostd::utype2string(str_relax.num_each_type.at(i)); // if(i<data.nspecies-1) data.compound+=",";
      data.composition+=aurostd::utype2string(str_relax.num_each_type.at(i)); if(i<data.nspecies-1) data.composition+=",";
      data.vcomposition.push_back(str_relax.num_each_type.at(i));
      data.density+=(double) str_relax.num_each_type.at(i)*GetAtomMass(str_relax.species.at(i));
      data.stoichiometry+=aurostd::utype2string(data_vcomposition.at(i),9); if(i<data.nspecies-1) data.stoichiometry+=",";
      //data.stoich+=aurostd::utype2string(data_vcomposition.at(i),4); if(i<data.nspecies-1) data.stoichiometry+="   "; //mimic old BS format, 4 digits of accuracy and 3 spaces between, stoich=0.5000   0.1667   0.3333
      data.species+=str_relax.species.at(i);if(i<data.nspecies-1) data.species+=",";
      data.species_pp+=str_relax.species_pp.at(i);if(i<data.nspecies-1) data.species_pp+=",";
      // [UNUSED]    data.species_pp_type+=str_relax.species_pp_type.at(i);if(i<data.nspecies-1) data.species_pp_type+=",";
      data.species_pp_version+=str_relax.species_pp_version.at(i);if(i<data.nspecies-1) data.species_pp_version+=",";
      data.species_pp_ZVAL+=aurostd::utype2string(str_relax.species_pp_ZVAL.at(i));if(i<data.nspecies-1) data.species_pp_ZVAL+=",";
      data.species_pp_AUID+=data.vspecies_pp_AUID.at(i);if(i<data.nspecies-1) data.species_pp_AUID+=",";
      //  cerr << "SIMPLE=" << str_relax.species.at(i) << endl;
      data.valence_cell_iupac+=str_relax.num_each_type.at(i)*GetAtomValenceIupac(str_relax.species.at(i));
      data.valence_cell_std+=str_relax.num_each_type.at(i)*GetAtomValenceStd(str_relax.species.at(i));
    }

    // density
    data.density/=data.volume_cell;
    data.density*=1000.0; // grams instead of kilos
    data.density*=1e8*1e8*1e8; // cm^3 instead of A^3
    if(AFLOWLIB_VERBOSE) cout << MESSAGE << " DENSITY (grams/cm^3) = " << data.density << endl;

    //DX20190124 - original density info - START
    data.density_orig=0.0;
    for(uint i=0;i<(uint) data.nspecies;i++) {
      data.density_orig+=(double) str_orig.num_each_type.at(i)*GetAtomMass(str_orig.species.at(i));
    }
    // density
    data.density_orig/=data.volume_cell_orig;
    data.density_orig*=1000.0; // grams instead of kilos
    data.density_orig*=1e8*1e8*1e8; // cm^3 instead of A^3
    if(AFLOWLIB_VERBOSE) cout << MESSAGE << " DENSITY_ORIG (grams/cm^3) = " << data.density_orig << endl;
    //DX20190124 - original density info - START

    // scintillation_attenuation_length
    data.scintillation_attenuation_length=0.0;
    data.scintillation_attenuation_length=GetCompoundAttenuationLength(str_relax.species,str_relax.num_each_type,(double) data.density);
    if(AFLOWLIB_VERBOSE) cout << MESSAGE << " SCINTILLATION_ATTENUATION_LENGTH (cm) = " << data.scintillation_attenuation_length << endl;

    // [UNUSED] if(AFLOWLIB_VERBOSE) cout << MESSAGE << " PSEUDOPOTENTIAL species_pp_type = " << data.species_pp_type << endl;
    if(AFLOWLIB_VERBOSE) cout << MESSAGE << " PSEUDOPOTENTIAL dft_type=" << data.dft_type << endl;
    if(AFLOWLIB_VERBOSE) cout << MESSAGE << " PSEUDOPOTENTIAL species_pp_version = " << data.species_pp_version << endl;
    if(AFLOWLIB_VERBOSE) cout << MESSAGE << " PSEUDOPOTENTIAL species_pp_ZVAL = " << data.species_pp_ZVAL << endl;
    if(AFLOWLIB_VERBOSE) cout << MESSAGE << " PSEUDOPOTENTIAL species_pp_AUID = " << data.species_pp_AUID << endl;
    if(AFLOWLIB_VERBOSE) cout << MESSAGE << " PSEUDOPOTENTIAL METAGGA = [" << data.METAGGA << "]" << endl;
    // reference
    bool FORMATION_CALC=TRUE;    
    bool isLDAUcalc=FALSE;
    if(str_relax.species_pp_vLDAU.at(0).size()>0) isLDAUcalc=TRUE;

    // LDAU ?
    if(FORMATION_CALC) {
      if(isLDAUcalc) FORMATION_CALC=FALSE; // no formation for LDAU
    }

    // PP AVAILABLE ?
    if(FORMATION_CALC) {
      for(uint i=0;i<(uint) data.nspecies;i++) {
<<<<<<< HEAD
        //	if(EnthalpyReferenceAvailable(str_relax.species_pp.at(i),str_relax.species_pp_type.at(i),str_relax.species_pp_vLDAU.at(i))==FALSE)  // OLD
        if(EnthalpyReferenceAvailable(str_relax.species_pp_version.at(i),str_relax.species_pp_vLDAU.at(i))==FALSE)
        {   //CO20200106 - patching for auto-indenting
          FORMATION_CALC=FALSE; // SCAN AVAILABILITY
          if(AFLOWLIB_VERBOSE) cout << MESSAGE << " REFERENCE NOT AVAILABLE SPECIE_pp=" << str_relax.species_pp_version.at(i) << "   Href=nothing" << endl;
        }
=======
	if(!xPOTCAR_EnthalpyReference_AUID(data.vspecies_pp_AUID.at(i),data.METAGGA)) { 
	  FORMATION_CALC=FALSE; // WORKS WITH SCANN TOO
	  if(AFLOWLIB_VERBOSE) cout << MESSAGE << " REFERENCE NOT AVAILABLE species_pp=" << str_relax.species_pp_version.at(i) << "  species_pp_AUID=" << data.vspecies_pp_AUID.at(i)
				    << (data.METAGGA.empty()?string(""):string("  METAGGA=["+data.METAGGA+"]")) << "   Href=nothing" << endl;
	}
	
>>>>>>> 10163148
      }
    }

    // OPERATE FORMATION
    if(FORMATION_CALC) { // no LDAU yet
      if(LDEBUG) cerr << "aflowlib::LIB2RAW_Loop_Thermodynamics [FCALC=1]" << endl;
      vector<double> venthalpy_atom_ref;
      for(uint i=0;i<(uint) data.nspecies;i++) {
        //      string pseudopotential,string type,vector<double> LDAU
        double enthalpy_atom_ref=data.enthalpy_atom; // if there is 1 then there is only one
	string aus_gs_structure;
	double aus_gs_atom,aus_volume_atom,aus_spin_atom;
	// NEW STYLE
	// bool found=
	xPOTCAR_EnthalpyReference_AUID(data.vspecies_pp_AUID.at(i),data.METAGGA,aus_gs_structure,aus_gs_atom,aus_volume_atom,aus_spin_atom);
	enthalpy_atom_ref=aus_gs_atom;
	if(AFLOWLIB_VERBOSE) cout << MESSAGE << " REFERENCE species=" << str_relax.species.at(i) << " species_pp_AUID=" << data.vspecies_pp_AUID.at(i) << (data.METAGGA.empty()?string(""):string("  METAGGA=["+data.METAGGA+"]")) << "   Href=" << enthalpy_atom_ref << endl;
	venthalpy_atom_ref.push_back(enthalpy_atom_ref);
      }

      if(LDEBUG) cerr << "aflowlib::LIB2RAW_Loop_Thermodynamics [FCALC=2]" << endl;
      if(LDEBUG) cerr << "aflowlib::LIB2RAW_Loop_Thermodynamics [FCALC=2] data.nspecies=" << data.nspecies << endl;
      if(LDEBUG) cerr << "aflowlib::LIB2RAW_Loop_Thermodynamics [FCALC=2] venthalpy_atom_ref.size()=" << venthalpy_atom_ref.size() << endl;

      // calculation of REF
      //     cerr << data.enthalpy << endl;
      data.enthalpy_formation_cell=data.enthalpy_cell;
      data.enthalpy_formation_atom=data.enthalpy_atom;

      for(uint i=0;i<(uint) data.nspecies;i++) data.enthalpy_formation_cell=data.enthalpy_formation_cell-(double(venthalpy_atom_ref.at(i)*str_relax.num_each_type.at(i)));
      //   for(uint i=0;i<(uint) data.nspecies;i++) data.enthalpy_formation_atom=data.enthalpy_formation_atom-venthalpy_atom_ref.at(i)*double(str_relax.num_each_type.at(i))/double(str_relax.atoms.size());
      data.enthalpy_formation_atom=data.enthalpy_formation_cell/double(str_relax.atoms.size());

      if(LDEBUG) cerr << "aflowlib::LIB2RAW_Loop_Thermodynamics [FCALC=3]" << endl;

      data.entropic_temperature=0;
      if(data_vcomposition.size()>1) {
        for(uint i=0;i<(uint) data_vcomposition.size();i++)
          if(data_vcomposition.at(i)>_EPSILON_COMPOSITION_ && data_vcomposition.at(i)<1-_EPSILON_COMPOSITION_)
            data.entropic_temperature+=data_vcomposition.at(i)*logl(data_vcomposition.at(i));
        data.entropic_temperature=data.enthalpy_formation_atom/(data.entropic_temperature*KBOLTZEV);
      }
      // cerr << data.enthalpy_formation_cell << endl << data.enthalpy_formation_cell/str_relax.atoms.size() << endl << data.enthalpy_formation_atom << endl;
      if(LDEBUG) cerr << "aflowlib::LIB2RAW_Loop_Thermodynamics [FCALC=4]" << endl;
    }

    if(1) { // ONLY TO GENERATE AUIDS - STEFANO ONLY DONT TOUCH
      if(data.nspecies==1) {
	string s=str_relax.species.at(0),sv=str_relax.species_pp_version.at(0);
	double gs=data.enthalpy_atom; double va=data.volume_atom; double sa=data.spin_atom;
	string TXT1= "XXX if(AUID==\""+data.vspecies_pp_AUID.at(0);
	if(!aurostd::substring2bool(sv,"SCAN")) { TXT1+="\" && nKIN) {found=TRUE;groundstate_structure=\""; } else { TXT1+="\" && SCAN) {found=TRUE;groundstate_structure=\""; }
	string TXT2="\";groundstate_energy=";
	string TXT3=";volume_atom=";
	string TXT4=";spin_atom=";
	string TXT5=".0;} // ";

	// cat /tmp/xscrubber_ppAUID.LIB1 | grep A1 | grep '/Ac\|/Ag\|/Al\|/Au\|/Ca\|/Cu\|/Ir\|/La\|/Ni\|/Pb\|/Pd\|/Pt\|/Rh\|/Sr\|/Yb\|/Ar\|/Ne\|/Xe'
	if(s=="Ac" || s=="Ag" || s=="Al" || s=="Au" || s=="Ca" || s=="Cu" || s=="Ir" || s=="La" || s=="Ni" || s=="Pb" || s=="Pd" || s=="Pt" || s=="Rh" || s=="Sr" || s=="Yb" || s=="Ar" || s=="Ne" || s=="Xe") { // A1
	  cout << TXT1 << "A1" << TXT2 << gs << TXT3 << va << TXT4 << sa << TXT5 << sv << endl;}
	// cat /tmp/xscrubber_ppAUID.LIB1 | grep A2 | grep '/Ba\|/Cr\|/Fe\|/K\|/Li\|/Mo\|/Na\|/Nb\|/Ta\|/V\|/W\|/Cs'
	if(s=="Ba" || s=="Cr" || s=="Fe" || s=="K" || s=="Li" || s=="Mo" || s=="Na" || s=="Nb" || s=="Ta" || s=="V" || s=="W" || s=="Cs") { // A2
	  cout << TXT1 << "A2" << TXT2 << gs << TXT3 << va << TXT4 << sa << TXT5 << sv << endl;}
	// cat /tmp/xscrubber_ppAUID.LIB1 | grep A3 | grep '/Be\|/Cd\|/Co\|/Dy\|/Hf\|/Hg\|/Ho\|/Mg\|/Os\|/Re\|/Ru\|/Sc\|/Tc\|/Ti\|/Tl\|/Y\|/Zn\|/Zr\|/He'
	if(s=="Be" || s=="Cd" || s=="Co" || s=="Dy" || s=="Hf" || s=="Hg" || s=="Ho" || s=="Mg" || s=="Os" || s=="Re" || s=="Ru" || s=="Sc" || s=="Tc" || s=="Ti" || s=="Tl" || s=="Y" || s=="Zn" || s=="Zr" || s=="He") { // A3
	  cout << TXT1 << "A3" << TXT2 << gs << TXT3 << va << TXT4 << sa << TXT5 << sv << endl;}
	if(s=="Ge" || s=="Si") { // A4
	  //  cat /tmp/xscrubber_ppAUID.LIB1 | grep A4 | grep '/Ge\|/Si'
	  cout << TXT1 << "A4" << TXT2 << gs << TXT3 << va << TXT4 << sa << TXT5 << sv << endl;}
	if(s=="Sn") { // A5
	  //  cat /tmp/xscrubber_ppAUID.LIB1 | grep A5 | grep '/Sn'
	  cout << TXT1 << "A5" << TXT2 << gs << TXT3 << va << TXT4 << sa << TXT5 << sv << endl;}
	if(s=="In") { // A6
	  //  cat /tmp/xscrubber_ppAUID.LIB1 | grep A6 | grep '/In'
	  cout << TXT1 << "A6" << TXT2 << gs << TXT3 << va << TXT4 << sa << TXT5 << sv << endl;}
	if(s=="As" || s=="Bi" || s=="Sb" || s=="P") { // A7 P??
	  //  cat /tmp/xscrubber_ppAUID.LIB1 | grep A7 | grep '/As\|/Bi\|/Sb\|/P'
	  cout << TXT1 << "A7" << TXT2 << gs << TXT3 << va << TXT4 << sa << TXT5 << sv << endl;}
	if(s=="Se" || s=="Te") { // A8
	  //  cat /tmp/xscrubber_ppAUID.LIB1 | grep A8 | grep '/Se\|/Te'
	  cout << TXT1 << "A8" << TXT2 << gs << TXT3 << va << TXT4 << sa << TXT5 << sv << endl;}
	if(s=="C") { // A9
	  //  cat /tmp/xscrubber_ppAUID.LIB1 | grep A9 | grep '/C'
	  cout << TXT1 << "A9" << TXT2 << gs << TXT3 << va << TXT4 << sa << TXT5 << sv << endl;}
 	if(s=="Mn") { // A12
	  //  cat /tmp/xscrubber_ppAUID.LIB1 | grep A12 | grep '/Mn'
	  cout << TXT1 << "A12" << TXT2 << gs << TXT3 << va << TXT4 << sa << TXT5 << sv << endl;} 
      }
    }
    if(AFLOWLIB_VERBOSE) cout << MESSAGE << " VALENCE_IUPAC = " << data.valence_cell_iupac << endl;
    if(AFLOWLIB_VERBOSE) cout << MESSAGE << " VALENCE_STD = " << data.valence_cell_std << endl;

    //   aflowlib_out << _AFLOWLIB_ENTRY_SEPARATOR_ << "energyd=" << data_dE;
    //   aflowlib_out << _AFLOWLIB_ENTRY_SEPARATOR_ << "energyd_atom=" << data_dEN;

    if(FORMATION_CALC==TRUE) {
      if(AFLOWLIB_VERBOSE) cout << MESSAGE << " ENTHALPY FORMATION total E0 (eV) = " << data.enthalpy_formation_cell << endl;
      if(AFLOWLIB_VERBOSE) cout << MESSAGE << " ENTHALPY FORMATION per atom E0/N (eV) = " << data.enthalpy_formation_atom << "   " << directory_LIB << endl;
      if(AFLOWLIB_VERBOSE) cout << MESSAGE << " ENTROPIC_TEMPERATURE (eV) = " << data.entropic_temperature*KBOLTZEV << endl;
      if(AFLOWLIB_VERBOSE) cout << MESSAGE << " ENTROPIC_TEMPERATURE (K) = " << data.entropic_temperature << "   " << directory_LIB << endl;
    }
    // [FIX]  if(flag_ENERGY1) aflowlib_out << _AFLOWLIB_ENTRY_SEPARATOR_ << "energy1_cell=" << data1_energy_cell;
    // [FIX] if(flag_ENERGY1) aflowlib_out << _AFLOWLIB_ENTRY_SEPARATOR_ << "energy1_atom=" << data1_energy_atom;
    // DONE WITH THERMO

    // do the TIMING
    if(LDEBUG) cerr << "aflowlib::LIB2RAW_Loop_Thermodynamics [9]" << endl;
    data.calculation_cores=1;
    data.calculation_time=0.0;
    data.calculation_memory=0.0;
    if(flag_TIMING) {  // OUTCAR.relax.EXT
      for(uint i=1;i<=relax_max+2;i++) {
	for(uint iext=1;iext<XHOST.vext.size();iext++) { // SKIP uncompressed
          fileE_LIB=directory_LIB+"/OUTCAR.relax"+aurostd::utype2string(i)+XHOST.vext.at(iext);
          if(i==relax_max+1) fileE_LIB=directory_LIB+"/OUTCAR.static"+XHOST.vext.at(iext);  // do the static
          if(i==relax_max+2) fileE_LIB=directory_LIB+"/OUTCAR.bands"+XHOST.vext.at(iext);  // do the bands
          // cerr << fileE_LIB << endl;
          if(aurostd::FileExist(fileE_LIB)) {
            xOUTCAR outcar_tmp; // cerr << fileE_LIB << endl;
            outcar_tmp.GetPropertiesFile(fileE_LIB); // OK
            data.calculation_cores=aurostd::max((int) data.calculation_cores,(int) outcar_tmp.calculation_cores);
            //	data.calculation_time+=double(data.calculation_cores)*outcar_tmp.calculation_time;
            data.calculation_time+=outcar_tmp.calculation_time;  // will multiply after
            data.calculation_memory=aurostd::max(data.calculation_memory,outcar_tmp.calculation_memory);
            xOUTCAR outcar;
<<<<<<< HEAD
            if(i==relax_max+2) { outcar.GetPropertiesFile(directory_LIB+"/OUTCAR.bands"+vext.at(iext)); } // cerr << "xOUTCAR.Efermi=" << outcar.Efermi << endl;  //CO20200106 - patching for auto-indenting
=======
            if(i==relax_max+2) { outcar.GetPropertiesFile(directory_LIB+"/OUTCAR.bands"+XHOST.vext.at(iext)); } // cerr << "xOUTCAR.Efermi=" << outcar.Efermi << endl;  //CO200106 - patching for auto-indenting
>>>>>>> 10163148
            xEIGENVAL eigenval;
            if(i==relax_max+2) { eigenval.GetPropertiesFile(directory_LIB+"/EIGENVAL.bands"+XHOST.vext.at(iext)); }
            xDOSCAR doscar;
<<<<<<< HEAD
            if(i==relax_max+2) { doscar.GetPropertiesFile(directory_LIB+"/DOSCAR.bands"+vext.at(iext)); } // cerr << "xDOSCAR.Efermi=" << doscar.Efermi << " " << outcar.Efermi-doscar.Efermi<< endl; //CO20200106 - patching for auto-indenting
=======
            if(i==relax_max+2) { doscar.GetPropertiesFile(directory_LIB+"/DOSCAR.bands"+XHOST.vext.at(iext)); } // cerr << "xDOSCAR.Efermi=" << doscar.Efermi << " " << outcar.Efermi-doscar.Efermi<< endl; //CO200106 - patching for auto-indenting
>>>>>>> 10163148
          }
        }
      }

      if(_APENNSY_STYLE_OLD_) aurostd::string2file(aurostd::utype2string((long(100*data.calculation_time))/100)+"\n",directory_RAW+"/"+DEFAULT_FILE_TIME_OUT);
      if(AFLOWLIB_VERBOSE) cout << MESSAGE << " CALCULATION time (sec) = " << data.calculation_time << endl;
      if(AFLOWLIB_VERBOSE) cout << MESSAGE << " CALCULATION mem (MB) = " << data.calculation_memory << endl;
      if(AFLOWLIB_VERBOSE) cout << MESSAGE << " CALCULATION cores = " << data.calculation_cores << endl;
      //	exit(0);
    }
    // do the SG
    if(LDEBUG) cerr << "aflowlib::LIB2RAW_Loop_Thermodynamics [10]" << endl;
    if(flag_SG1 || flag_SG2) {  // POSCAR.orig CONTCAR.relax1 CONTCAR.relax
#ifdef USE_PLATON_SG
      string space_group_calculator_sg1_cmd=" | aflow --platonSG=3.0,0.5,0.5,0.5";
      string space_group_calculator_sg2_cmd=" | aflow --platonSG=1.5,0.25,0.25,0.25";
      //DX20190319 - moved to end of external call lines [OBSOLETE] #endif

      //DX20190319 - moved further down [OBSOLETE] #ifdef USE_AFLOW_SG
<<<<<<< HEAD
      //DX20190319 - moved further down [OBSOLETE]      //DX+CO START
      //DX20190319 - moved further down [OBSOLETE]      //DX [OBSOLETE] string space_group_calculator_sg1_cmd=" | aflow --aflowSG=0.001";
      //DX20190319 - moved further down [OBSOLETE]      //DX [OBSOLETE] string space_group_calculator_sg2_cmd=" | aflow --aflowSG=0.00075";
      //DX20190319 - moved further down [OBSOLETE]      string space_group_calculator_sg1_cmd=" | aflow --aflowSG=loose";
      //DX20190319 - moved further down [OBSOLETE]      string space_group_calculator_sg2_cmd=" | aflow --aflowSG=tight";
      //DX20190319 - moved further down [OBSOLETE]      //DX+CO END
=======
      //DX20190319 - moved further down [OBSOLETE]      // DX and CO - START
      //DX20190319 - moved further down [OBSOLETE]      // DX [OBSOLETE] string space_group_calculator_sg1_cmd=" | aflow --aflowSG=0.001";
      //DX20190319 - moved further down [OBSOLETE]      // DX [OBSOLETE] string space_group_calculator_sg2_cmd=" | aflow --aflowSG=0.00075";
      //DX20190319 - moved further down [OBSOLETE]      string space_group_calculator_sg1_cmd=" | aflow --aflowSG=loose";
      //DX20190319 - moved further down [OBSOLETE]      string space_group_calculator_sg2_cmd=" | aflow --aflowSG=tight";
      //DX20190319 - moved further down [OBSOLETE]      // DX and CO - END
>>>>>>> 10163148
      //DX20190319 - moved further down [OBSOLETE] #endif
      string ilattice_cmd=" | aflow --ilattice 2.0";
      if(flag_SG1) {
        stringstream ssfile;
        cout << MESSAGE << " Space Group analyzer: " << space_group_calculator_sg1_cmd << endl;
        ssfile << "Space Group analyzer: RELAX: " << space_group_calculator_sg1_cmd << endl;
        ssfile << directory_RAW << endl;
        // I run outside so a segfault+core does not block the aflow
        // INSIDE no more inside to avoid BOMBING
        // str_orig.platon2sg(DEFAULT_PLATON_P_EQUAL,DEFAULT_PLATON_P_EXACT,3.0,0.5,0.5,0.5);data_sg1_pre=str_orig.spacegroup;     //  aflow --platonSG 3.0 0.5 0.5 0.5
        // str_relax1.platon2sg(DEFAULT_PLATON_P_EQUAL,DEFAULT_PLATON_P_EXACT,3.0,0.5,0.5,0.5);data_sg1_mid=str_relax1.spacegroup; //  aflow --platonSG 3.0 0.5 0.5 0.5
        // str_relax.platon2sg(DEFAULT_PLATON_P_EQUAL,DEFAULT_PLATON_P_EXACT,3.0,0.5,0.5,0.5);data_sg1_post=str_relax.spacegroup;  //  aflow --platonSG 3.0 0.5 0.5 0.5
        // OUTSIDE
        // sg1_pre
        data_sg1_pre=aurostd::execute2string("cat \""+directory_RAW+"/POSCAR.orig"+"\""+space_group_calculator_sg1_cmd);
        aurostd::string2tokens(data_sg1_pre,tokens,"#");if(tokens.size()!=2) { data_sg1_pre=NOSG; } else { if(aurostd::string2utype<uint>(tokens.at(1))==0) { data_sg1_pre=NOSG; } else { aurostd::StringSubst(data_sg1_pre,"\n",""); }}
        if(data_sg1_pre==NOSG) { if(AFLOWLIB_VERBOSE) cout << MESSAGE << " CORRECTING sg1_pre" << endl;data_sg1_pre=aurostd::execute2string("cat \""+directory_RAW+"/POSCAR.orig"+"\""+ilattice_cmd+space_group_calculator_sg1_cmd); }
        aurostd::string2tokens(data_sg1_pre,tokens,"#");if(tokens.size()!=2) { data_sg1_pre=NOSG; } else { if(aurostd::string2utype<uint>(tokens.at(1))==0) { data_sg1_pre=NOSG; } else { aurostd::StringSubst(data_sg1_pre,"\n",""); }}
        if(aurostd::substring2bool(data_sg1_pre,"SymbolnotKnown")) data_sg1_pre=NOSG;  // give up
        // sg1_mid
        data_sg1_mid=aurostd::execute2string("cat \""+directory_RAW+"/CONTCAR.relax1"+"\""+space_group_calculator_sg1_cmd);
        aurostd::string2tokens(data_sg1_mid,tokens,"#");if(tokens.size()!=2) { data_sg1_mid=NOSG; } else { if(aurostd::string2utype<uint>(tokens.at(1))==0) { data_sg1_mid=NOSG; } else { aurostd::StringSubst(data_sg1_mid,"\n",""); }}
        if(data_sg1_mid==NOSG) { if(AFLOWLIB_VERBOSE) cout << MESSAGE << " CORRECTING sg1_mid" << endl;data_sg1_mid=aurostd::execute2string("cat \""+directory_RAW+"/CONTCAR.relax1"+"\""+ilattice_cmd+space_group_calculator_sg1_cmd); }
        aurostd::string2tokens(data_sg1_mid,tokens,"#");if(tokens.size()!=2) { data_sg1_mid=NOSG; } else { if(aurostd::string2utype<uint>(tokens.at(1))==0) { data_sg1_mid=NOSG; } else { aurostd::StringSubst(data_sg1_mid,"\n",""); }}
        if(aurostd::substring2bool(data_sg1_mid,"SymbolnotKnown")) data_sg1_mid=NOSG;  // give up
        // sg1_mid
        data_sg1_post=aurostd::execute2string("cat \""+directory_RAW+"/CONTCAR.relax"+"\""+space_group_calculator_sg1_cmd);
        aurostd::string2tokens(data_sg1_post,tokens,"#");if(tokens.size()!=2) { data_sg1_post=NOSG; } else { if(aurostd::string2utype<uint>(tokens.at(1))==0) { data_sg1_post=NOSG; } else { aurostd::StringSubst(data_sg1_post,"\n",""); }}
        if(data_sg1_post==NOSG) { if(AFLOWLIB_VERBOSE) cout << MESSAGE << " CORRECTING sg1_post" << endl;data_sg1_post=aurostd::execute2string("cat \""+directory_RAW+"/CONTCAR.relax"+"\""+ilattice_cmd+space_group_calculator_sg1_cmd); }
        aurostd::string2tokens(data_sg1_post,tokens,"#");if(tokens.size()!=2) { data_sg1_post=NOSG; } else { if(aurostd::string2utype<uint>(tokens.at(1))==0) { data_sg1_post=NOSG; } else { aurostd::StringSubst(data_sg1_post,"\n",""); }}
        if(aurostd::substring2bool(data_sg1_post,"SymbolnotKnown")) data_sg1_post=NOSG;  // give up
        // DONE
        ssfile << "PRE  " << data_sg1_pre << endl;
        ssfile << "MID  " << data_sg1_mid << endl;
        ssfile << "POST " << data_sg1_post << endl;
        //      aurostd::stringstream2file(ssfile,directory_RAW+"/"+DEFAULT_FILE_SPACEGROUP1_OUT);
        data.sg=data_sg1_pre+","+data_sg1_mid+","+data_sg1_post;
        data.vsg.clear();data.vsg.push_back(data_sg1_pre);data.vsg.push_back(data_sg1_mid);data.vsg.push_back(data_sg1_post); //CO20171202
        if(AFLOWLIB_VERBOSE) cout << MESSAGE << " SPACEGROUP1 = " << data.sg << endl;
      }
      if(flag_SG2) {
        stringstream ssfile;
        cout << MESSAGE << " Space Group analyzer: " << space_group_calculator_sg2_cmd << endl;
        ssfile << "Space Group analyzer: RELAX: " << space_group_calculator_sg2_cmd << endl;
        ssfile << directory_RAW << endl;
        // I run outside so a segfault+core does not block the aflow
        // INSIDE
        // str_orig.platon2sg(DEFAULT_PLATON_P_EQUAL,DEFAULT_PLATON_P_EXACT,1.5,0.25,0.25,0.25);data_sg2_pre=str_orig.spacegroup;     //  aflow --platonSG 1.5 0.25 0.25 0.25
        // str_relax1.platon2sg(DEFAULT_PLATON_P_EQUAL,DEFAULT_PLATON_P_EXACT,1.5,0.25,0.25,0.25);data_sg2_mid=str_relax1.spacegroup; //  aflow --platonSG 1.5 0.25 0.25 0.25
        // str_relax.platon2sg(DEFAULT_PLATON_P_EQUAL,DEFAULT_PLATON_P_EXACT,1.5,0.25,0.25,0.25);data_sg2_post=str_relax.spacegroup;  //  aflow --platonSG 1.5 0.25 0.25 0.25
        // OUTSIDE
        // sg2_pre
        data_sg2_pre=aurostd::execute2string("cat \""+directory_RAW+"/POSCAR.orig"+"\""+space_group_calculator_sg2_cmd);
        aurostd::string2tokens(data_sg2_pre,tokens,"#");if(tokens.size()!=2) { data_sg2_pre=NOSG; } else { if(aurostd::string2utype<uint>(tokens.at(1))==0) { data_sg2_pre=NOSG; } else { aurostd::StringSubst(data_sg2_pre,"\n",""); }}
        if(data_sg2_pre==NOSG) { if(AFLOWLIB_VERBOSE) cout << MESSAGE << " CORRECTING sg2_pre" << endl;data_sg2_pre=aurostd::execute2string("cat \""+directory_RAW+"/POSCAR.orig"+"\""+ilattice_cmd+space_group_calculator_sg2_cmd); }
        aurostd::string2tokens(data_sg2_pre,tokens,"#");if(tokens.size()!=2) { data_sg2_pre=NOSG; } else { if(aurostd::string2utype<uint>(tokens.at(1))==0) { data_sg2_pre=NOSG; } else { aurostd::StringSubst(data_sg2_pre,"\n",""); }}
        if(aurostd::substring2bool(data_sg2_pre,"SymbolnotKnown")) data_sg2_pre=NOSG;  // give up
        // sg2_mid
        data_sg2_mid=aurostd::execute2string("cat \""+directory_RAW+"/CONTCAR.relax1"+"\""+space_group_calculator_sg2_cmd);
        aurostd::string2tokens(data_sg2_mid,tokens,"#");if(tokens.size()!=2) { data_sg2_mid=NOSG; } else { if(aurostd::string2utype<uint>(tokens.at(1))==0) { data_sg2_mid=NOSG; } else { aurostd::StringSubst(data_sg2_mid,"\n",""); }}
        if(data_sg2_mid==NOSG) { if(AFLOWLIB_VERBOSE) cout << MESSAGE << " CORRECTING sg2_mid" << endl;data_sg2_mid=aurostd::execute2string("cat \""+directory_RAW+"/CONTCAR.relax1"+"\""+ilattice_cmd+space_group_calculator_sg2_cmd); }
        aurostd::string2tokens(data_sg2_mid,tokens,"#");if(tokens.size()!=2) { data_sg2_mid=NOSG; } else { if(aurostd::string2utype<uint>(tokens.at(1))==0) { data_sg2_mid=NOSG; } else { aurostd::StringSubst(data_sg2_mid,"\n",""); }}
        if(aurostd::substring2bool(data_sg2_mid,"SymbolnotKnown")) data_sg2_mid=NOSG;  // give up
        // sg2_mid
        data_sg2_post=aurostd::execute2string("cat \""+directory_RAW+"/CONTCAR.relax"+"\""+space_group_calculator_sg2_cmd);
        aurostd::string2tokens(data_sg2_post,tokens,"#");if(tokens.size()!=2) { data_sg2_post=NOSG; } else { if(aurostd::string2utype<uint>(tokens.at(1))==0) { data_sg2_post=NOSG; } else { aurostd::StringSubst(data_sg2_post,"\n",""); }}
        if(data_sg2_post==NOSG) { if(AFLOWLIB_VERBOSE) cout << MESSAGE << " CORRECTING sg2_post" << endl;data_sg2_post=aurostd::execute2string("cat \""+directory_RAW+"/CONTCAR.relax"+"\""+ilattice_cmd+space_group_calculator_sg2_cmd); }
        aurostd::string2tokens(data_sg2_post,tokens,"#");if(tokens.size()!=2) { data_sg2_post=NOSG; } else { if(aurostd::string2utype<uint>(tokens.at(1))==0) { data_sg2_post=NOSG; } else { aurostd::StringSubst(data_sg2_post,"\n",""); }}
        if(aurostd::substring2bool(data_sg2_post,"SymbolnotKnown")) data_sg2_post=NOSG;  // give up
        // DONE
        ssfile << "PRE  " << data_sg2_pre << endl;
        ssfile << "MID  " << data_sg2_mid << endl;
        ssfile << "POST " << data_sg2_post << endl;
        // aurostd::stringstream2file(ssfile,directory_RAW+"/"+DEFAULT_FILE_SPACEGROUP2_OUT);
        data.sg2=data_sg2_pre+","+data_sg2_mid+","+data_sg2_post;
        data.vsg2.clear();data.vsg2.push_back(data_sg2_pre);data.vsg2.push_back(data_sg2_mid);data.vsg2.push_back(data_sg2_post); //CO20171202
        if(AFLOWLIB_VERBOSE) cout << MESSAGE << " SPACEGROUP2 = " << data.sg2 << endl;
      }
#endif //DX20190319 - moved endif to end of external functions

      //DX20190319 - now call aflowSG internally - START
#ifdef USE_AFLOW_SG
<<<<<<< HEAD
      //DX+CO START
      //DX [OBSOLETE] string space_group_calculator_sg1_cmd=" | aflow --aflowSG=0.001";
      //DX [OBSOLETE] string space_group_calculator_sg2_cmd=" | aflow --aflowSG=0.00075";
=======
      // DX and CO - START
      // DX [OBSOLETE] string space_group_calculator_sg1_cmd=" | aflow --aflowSG=0.001";
      // DX [OBSOLETE] string space_group_calculator_sg2_cmd=" | aflow --aflowSG=0.00075";
>>>>>>> 10163148
      //DX20190319 [OBSOLETE] string space_group_calculator_sg1_cmd=" | aflow --aflowSG=loose";
      //DX20190319 [OBSOLETE] string space_group_calculator_sg2_cmd=" | aflow --aflowSG=tight";

      string space_group_calculator_sg1_function = "aflowSG(loose)";
      string space_group_calculator_sg2_function = "aflowSG(tight)";
      bool no_scan = false;

      // pre
      xstructure str_orig(directory_RAW+"/POSCAR.orig",IOAFLOW_AUTO);
      double pre_default_tolerance=SYM::defaultTolerance(str_orig);
      // mid
      xstructure str_mid(directory_RAW+"/CONTCAR.relax1",IOAFLOW_AUTO);
      double mid_default_tolerance=SYM::defaultTolerance(str_mid);
      // post
      xstructure str_post(directory_RAW+"/CONTCAR.relax",IOAFLOW_AUTO);
      double post_default_tolerance=SYM::defaultTolerance(str_post);

      if(flag_SG1) {
        stringstream ssfile;
        cout << MESSAGE << " Space Group analyzer: " << space_group_calculator_sg1_function << endl;
        ssfile << "Space Group analyzer: RELAX: " << space_group_calculator_sg1_function << endl;
        ssfile << directory_RAW << endl;

        // sg1_pre
        xstructure str_sg1_pre=str_orig;
        double pre_loose_tolerance = pre_default_tolerance*10.0;
        uint sgroup_sg1_pre = str_sg1_pre.SpaceGroup_ITC(pre_loose_tolerance,no_scan);
        if(sgroup_sg1_pre<1 || sgroup_sg1_pre>230){data_sg1_pre=NOSG;}
        else { data_sg1_pre=GetSpaceGroupName(sgroup_sg1_pre,str_sg1_pre.directory)+" #"+aurostd::utype2string(sgroup_sg1_pre); }

        // sg1_mid
        xstructure str_sg1_mid=str_mid;
        double mid_loose_tolerance = mid_default_tolerance*10.0;
        uint sgroup_sg1_mid = str_sg1_mid.SpaceGroup_ITC(mid_loose_tolerance,no_scan);
        if(sgroup_sg1_mid<1 || sgroup_sg1_mid>230){data_sg1_mid=NOSG;}
        else { data_sg1_mid=GetSpaceGroupName(sgroup_sg1_mid,str_sg1_mid.directory)+" #"+aurostd::utype2string(sgroup_sg1_mid); }

        // sg1_post
        xstructure str_sg1_post=str_post;
        double post_loose_tolerance = post_default_tolerance*10.0;
        uint sgroup_sg1_post = str_sg1_post.SpaceGroup_ITC(post_loose_tolerance,no_scan);
        if(sgroup_sg1_post<1 || sgroup_sg1_post>230){data_sg1_post=NOSG;}
        else { data_sg1_post=GetSpaceGroupName(sgroup_sg1_post,str_sg1_post.directory)+" #"+aurostd::utype2string(sgroup_sg1_post); }

        // DONE
        ssfile << "PRE  " << data_sg1_pre << endl;
        ssfile << "MID  " << data_sg1_mid << endl;
        ssfile << "POST " << data_sg1_post << endl;
        //      aurostd::stringstream2file(ssfile,directory_RAW+"/"+DEFAULT_FILE_SPACEGROUP1_OUT);
        data.sg=data_sg1_pre+","+data_sg1_mid+","+data_sg1_post;
        data.vsg.clear();data.vsg.push_back(data_sg1_pre);data.vsg.push_back(data_sg1_mid);data.vsg.push_back(data_sg1_post); //CO20171202
        if(AFLOWLIB_VERBOSE) cout << MESSAGE << " SPACEGROUP1 = " << data.sg << endl;
      }
      if(flag_SG2) {
        stringstream ssfile;
        cout << MESSAGE << " Space Group analyzer: " << space_group_calculator_sg2_function << endl;
        ssfile << "Space Group analyzer: RELAX: " << space_group_calculator_sg2_function << endl;
        ssfile << directory_RAW << endl;

        // sg2_pre
        xstructure str_sg2_pre=str_orig;
        double pre_tight_tolerance = pre_default_tolerance;
        uint sgroup_sg2_pre = str_sg2_pre.SpaceGroup_ITC(pre_tight_tolerance,no_scan);
        if(sgroup_sg2_pre<1 || sgroup_sg2_pre>230){data_sg2_pre=NOSG;}
        else { data_sg2_pre=GetSpaceGroupName(sgroup_sg2_pre,str_sg2_pre.directory)+" #"+aurostd::utype2string(sgroup_sg2_pre); }

        // sg2_mid
        xstructure str_sg2_mid=str_mid;
        double mid_tight_tolerance = mid_default_tolerance;
        uint sgroup_sg2_mid = str_sg2_mid.SpaceGroup_ITC(mid_tight_tolerance,no_scan);
        if(sgroup_sg2_mid<1 || sgroup_sg2_mid>230){data_sg2_mid=NOSG;}
        else { data_sg2_mid=GetSpaceGroupName(sgroup_sg2_mid,str_sg2_mid.directory)+" #"+aurostd::utype2string(sgroup_sg2_mid); }

        // sg2_post
        xstructure str_sg2_post=str_post;
        double post_tight_tolerance = post_default_tolerance;
        uint sgroup_sg2_post = str_sg2_post.SpaceGroup_ITC(post_tight_tolerance,no_scan);
        if(sgroup_sg2_post<1 || sgroup_sg2_post>230){data_sg2_post=NOSG;}
        else { data_sg2_post=GetSpaceGroupName(sgroup_sg2_post,str_sg2_post.directory)+" #"+aurostd::utype2string(sgroup_sg2_post); }

        // DONE
        ssfile << "PRE  " << data_sg2_pre << endl;
        ssfile << "MID  " << data_sg2_mid << endl;
        ssfile << "POST " << data_sg2_post << endl;
        // aurostd::stringstream2file(ssfile,directory_RAW+"/"+DEFAULT_FILE_SPACEGROUP2_OUT);
        data.sg2=data_sg2_pre+","+data_sg2_mid+","+data_sg2_post;
        data.vsg2.clear();data.vsg2.push_back(data_sg2_pre);data.vsg2.push_back(data_sg2_mid);data.vsg2.push_back(data_sg2_post); //CO20171202
        if(AFLOWLIB_VERBOSE) cout << MESSAGE << " SPACEGROUP2 = " << data.sg2 << endl;
      }

      //DX20190131 [OBSOLETE] - we should use the self-consistent space group from the edata run; otherwise, Wyckoffs and SG may not match - START
      //DX20190131 [OBSOLETE] aurostd::string2tokens(data_sg2_pre,tokens,"#");tokens.at(tokens.size()-1);
      //DX20190131 [OBSOLETE] data.spacegroup_orig="0"; if(tokens.size()>1) { data.spacegroup_orig=tokens.at(1); }
      //DX20190131 [OBSOLETE] if(AFLOWLIB_VERBOSE) cout << MESSAGE << " SPACEGROUP_ORIG = " << data.spacegroup_orig << endl;

      //DX20190131 [OBSOLETE] aurostd::string2tokens(data_sg2_post,tokens,"#");tokens.at(tokens.size()-1);
      //DX20190131 [OBSOLETE] data.spacegroup_relax="0"; if(tokens.size()>1) { data.spacegroup_relax=tokens.at(1); }
      //DX20190131 [OBSOLETE] if(AFLOWLIB_VERBOSE) cout << MESSAGE << " SPACEGROUP_RELAX = " << data.spacegroup_relax << endl;
      //DX20190131 [OBSOLETE] - we should use the self-consistent space group from the edata run; otherwise, Wyckoffs and SG may not match - END
#endif
    }
    //DX20190319 - now call aflowSG internally - END
    if(LDEBUG) cerr << "aflowlib::LIB2RAW_Loop_Thermodynamics [11]" << endl;
    // VOLDISTParams
    if(flag_VOLDISTPARAMS) {  // CONTCAR.relax
      if(AFLOWLIB_VERBOSE) cout << MESSAGE << " [VOLDISTParams]" << endl;
      stringstream ssfile;
      ssfile << "Volume Distance Bonds Analyzer: RELAX" << endl;
      ssfile << directory_RAW << endl;
      data.vnbondxx=GetNBONDXX(str_relax);  //CO20171024
      string data1=pflow::PrintData1(str_relax,-1.0);
      vector<string> vdata1;aurostd::string2vectorstring(data1,vdata1);
      for(uint i=0;i<vdata1.size();i++) {
        if(aurostd::substring2bool(vdata1.at(i),"Stoich Str1")) {
          data.stoich=aurostd::substring2string(vdata1.at(i),"Stoich Str1: ",FALSE);
          ssfile << "STOICH " << data.stoich << endl;
        }
        if(aurostd::substring2bool(vdata1.at(i),"Vol Str1")) {
          data_v_atom=aurostd::substring2string(vdata1.at(i),"Vol Str1: ",FALSE);
          ssfile << "V_ATOM " << data_v_atom << endl;
        }
        if(aurostd::substring2bool(vdata1.at(i),"Cell Str1")) {
          data_ucelld=aurostd::substring2string(vdata1.at(i),"Cell Str1: ",FALSE);
          ssfile << "UCELLD " << data_ucelld << endl;
        }
      }
      // aflowlib_out << _AFLOWLIB_ENTRY_SEPARATOR_ << "v_atom=" << data_v_atom;
      // aflowlib_out << _AFLOWLIB_ENTRY_SEPARATOR_ << "ucelld=" << data_ucelld;
      vector<double> vnbondxx_OLD;
      uint _nspecies=data.nspecies;
      for(uint isp1=0;isp1<_nspecies;isp1++)
        for(uint isp2=isp1;isp2<_nspecies;isp2++)
          for(uint i=0;i<vdata1.size();i++) {
            string string2find,string2search="Pairs between types: "+aurostd::utype2string(isp1)+" "+aurostd::utype2string(isp2);
            tokens.clear();tokens.push_back("");
            if(aurostd::substring2bool(vdata1.at(i),string2search)) {
              string2find=aurostd::substring2string(vdata1.at(i),string2search,FALSE);
              aurostd::string2tokens(string2find,tokens);
              vnbondxx_OLD.push_back(aurostd::string2utype<double>(tokens.at(0))); // will do better but for now it is OK
              //[CO20171024 OBSOLETE]data.vnbondxx.push_back(aurostd::string2utype<double>(tokens.at(0))); // will do better but for now it is OK
            }
          }

      if(data.vnbondxx.size())
        for(uint i=0;i<(uint) data.vnbondxx.size();i++)
          data.nbondxx+=aurostd::utype2string<double>(data.vnbondxx.at(i),5)+(i<data.vnbondxx.size()-1?",":"");
      if(AFLOWLIB_VERBOSE) cout << MESSAGE << " NBONDXX_OLD = " << aurostd::joinWDelimiter(aurostd::vecDouble2vecString(vnbondxx_OLD,6),',') << endl; //CO20171025
      if(AFLOWLIB_VERBOSE) cout << MESSAGE << " NBONDXX = " << data.nbondxx << endl;
      if(AFLOWLIB_VERBOSE) cout << MESSAGE << " MIN_DIST = " << SYM::minimumDistance(str_relax) << endl; //CO20171025

      if(aurostd::abs((double) data.vnbondxx.size()-_nspecies*(_nspecies+1.0)/2.0)>0.1)
	{ cerr << MESSAGE << " incompatible data.vnbondxx.size()[" << data.vnbondxx.size() << "]!=_nspecies*(_nspecies+1)/2)[" << (_nspecies*(_nspecies+1.0)/2.0) << "]" << endl;exit(0); }
      if(flag_LIB2==TRUE && _nspecies==1) { _nspecies++;data.vnbondxx.push_back(0.0);data.vnbondxx.push_back(0.0); } // FIX for purity control and alien generation
      for(uint isp1=0,inbondxx=0;isp1<_nspecies;isp1++)
        for(uint isp2=isp1;isp2<_nspecies;isp2++)
          ssfile << "BOND_" << char('A'+isp1) << char('A'+isp2) << " " << data.vnbondxx.at(inbondxx++) << " [norm V_ATOM^0.33]" << endl;
      // aurostd::stringstream2file(ssfile,directory_RAW+"/"+DEFAULT_FILE_VOLDISTPARAMS_OUT);
    }
    // PRINT FORCES/POSITIONS_CARTESIAN

    if(LDEBUG) cerr << "aflowlib::LIB2RAW_Loop_Thermodynamics [12]" << endl;
    // VOLDISTEvolution
    if(flag_VOLDISTEVOLUTION) {  // CONTCAR.relax
      if(AFLOWLIB_VERBOSE) cout << MESSAGE << " [VOLDISTEvolution]" << endl;
      stringstream ssfile;
      xstructure str;
      bool VOLDISTEvolution_flag=FALSE;//TRUE;
      for(int istep=1;istep<=3;istep++) {
        if(LDEBUG) cerr << "aflowlib::LIB2RAW_Loop_Thermodynamics [AUID=] istep=" << istep << endl;
        if(VOLDISTEvolution_flag) if(AFLOWLIB_VERBOSE) cout << MESSAGE << " [start istep] " << istep << endl;
        if(istep==1) str=str_orig;
        if(istep==2) str=str_relax1;
        if(istep==3) str=str_relax;
        if(istep==1) {
          if(VOLDISTEvolution_flag) if(AFLOWLIB_VERBOSE) cout << MESSAGE << " [Volume Distance Bonds Analyzer: ORIGINAL]" << endl;
          ssfile << "Volume Distance Bonds Analyzer: ORIGINAL" << endl;
          stringstream sss;vector<string> vline;
          pflow::PrintData(xstructure(directory_RAW+"/POSCAR.orig",IOAFLOW_AUTO),sss,"DATA"); // DATA
          aurostd::string2vectorstring(sss.str(),vline);
          for(uint iline=0;iline<vline.size();iline++) if(aurostd::substring2bool(vline.at(iline),"real space volume")) ssfile << vline.at(iline) << endl;
          for(uint iline=0;iline<vline.size();iline++) if(aurostd::substring2bool(vline.at(iline),"Real space a b c alpha beta gamma")) ssfile << vline.at(iline) << endl;
        }
        if(istep==2) {
          if(VOLDISTEvolution_flag) if(AFLOWLIB_VERBOSE) cout << MESSAGE << " [Volume Distance Bonds Analyzer: RELAX1]" << endl;
          ssfile << "Volume Distance Bonds Analyzer: RELAX1" << endl;
          stringstream sss;vector<string> vline;
          pflow::PrintData(xstructure(directory_RAW+"/CONTCAR.relax1",IOAFLOW_AUTO),sss,"DATA"); // DATA
          aurostd::string2vectorstring(sss.str(),vline);
          for(uint iline=0;iline<vline.size();iline++) if(aurostd::substring2bool(vline.at(iline),"real space volume")) ssfile << vline.at(iline) << endl;
          for(uint iline=0;iline<vline.size();iline++) if(aurostd::substring2bool(vline.at(iline),"Real space a b c alpha beta gamma")) ssfile << vline.at(iline) << endl;
        }
        if(istep==3) {
          if(VOLDISTEvolution_flag) if(AFLOWLIB_VERBOSE) cout << MESSAGE << " [Volume Distance Bonds Analyzer: RELAX]" << endl;
          ssfile << "Volume Distance Bonds Analyzer: RELAX" << endl;
          stringstream sss;vector<string> vline;
          pflow::PrintData(xstructure(directory_RAW+"/CONTCAR.relax",IOAFLOW_AUTO),sss,"DATA"); // DATA
          aurostd::string2vectorstring(sss.str(),vline);
          for(uint iline=0;iline<vline.size();iline++) if(aurostd::substring2bool(vline.at(iline),"real space volume")) ssfile << vline.at(iline) << endl;
          for(uint iline=0;iline<vline.size();iline++) if(aurostd::substring2bool(vline.at(iline),"Real space a b c alpha beta gamma")) ssfile << vline.at(iline) << endl;
        }
        if(VOLDISTEvolution_flag) if(AFLOWLIB_VERBOSE) cout << MESSAGE << " [stop istep] " << istep << endl;
        if(VOLDISTEvolution_flag) if(AFLOWLIB_VERBOSE) cout << str << endl;
        if(VOLDISTEvolution_flag) if(AFLOWLIB_VERBOSE) cout << ssfile.str() << endl;

        vector<string> aus_data_nbondxx;
        string data1=pflow::PrintData1(str,-1.0);
        vector<string> vdata1;aurostd::string2vectorstring(data1,vdata1);
        uint _nspecies=data.nspecies;
        if(VOLDISTEvolution_flag) cerr << _nspecies << " " << data1.size() << " " << vdata1.size() << endl << data1 << endl;
        for(uint isp1=0;isp1<_nspecies;isp1++)
          for(uint isp2=isp1;isp2<_nspecies;isp2++)
            for(uint i=0;i<vdata1.size();i++) {
              if(VOLDISTEvolution_flag) cerr << isp1 << " " << isp2 << " " << i << endl;
              string string2find,string2search="Pairs between types: "+aurostd::utype2string(isp1)+" "+aurostd::utype2string(isp2);
              tokens.clear();tokens.push_back("");
              if(aurostd::substring2bool(vdata1.at(i),string2search)) {
                string2find=aurostd::substring2string(vdata1.at(i),string2search,FALSE);
                aurostd::string2tokens(string2find,tokens);
                aus_data_nbondxx.push_back(tokens.at(0));
              }
            }
        if(aurostd::abs((double) aus_data_nbondxx.size()-_nspecies*(_nspecies+1.0)/2.0)>0.1)
	  { cerr << MESSAGE << " incompatible aus_data_nbondxx.size()[" << aus_data_nbondxx.size() << "]!=_nspecies*(_nspecies+1)/2)[" << (_nspecies*(_nspecies+1.0)/2.0) << "]" << endl;exit(0); }
        if(flag_LIB2==TRUE && _nspecies==1) { _nspecies++;aus_data_nbondxx.push_back("");aus_data_nbondxx.push_back(""); } // FIX for purity control and alien generation
        for(uint isp1=0,inbondxx=0;isp1<_nspecies;isp1++)
          for(uint isp2=isp1;isp2<_nspecies;isp2++)
            ssfile << "BOND_" << char('A'+isp1) << char('A'+isp2) << " " << aus_data_nbondxx.at(inbondxx++) << " [norm V_ATOM^0.33]" << endl;
      }
      //   aurostd::stringstream2file(ssfile,directory_RAW+"/"+DEFAULT_FILE_VOLDISTEVOLUTION_OUT);
    } // END VOLDISTEvolution
    if(LDEBUG) cerr << "aflowlib::LIB2RAW_Loop_Thermodynamics [13]" << endl;
    // check for ERRORS
    if(flag_ENERGY1) {
      if(AFLOWLIB_VERBOSE) cout << MESSAGE << " [flag_ENERGY1]" << endl;
      if(aurostd::abs(data.energy_atom-data1_energy_atom)>ENERGY_ATOM_ERROR_meV/1000.0)
        if(data.energy_atom<0.0 && data1_energy_atom>0.0) flag_ERROR=TRUE;
    }
    if(LDEBUG) cerr << "aflowlib::LIB2RAW_Loop_Thermodynamics [14]" << endl;
    // done now WRITE aflowlib.out
    if(flag_ERROR) data.error_status="ERROR";

    if(LDEBUG) cerr << "aflowlib::LIB2RAW_Loop_Thermodynamics [15]" << endl;

    // PERFORM EDATA DATA AND CIF STEPS -------------------------------------------------------------------------
    xstructure str,str_sp,str_sc;
    vector<xstructure> vcif;

    if(LDEBUG) cerr << "aflowlib::LIB2RAW_Loop_Thermodynamics [16]" << endl;
    // PERFORM EDATA STEP
    if(flag_EDATA_ORIG_ || flag_EDATA_RELAX_) if(AFLOWLIB_VERBOSE) cout << MESSAGE << " EDATA start: " << directory_RAW << endl;
    if(flag_EDATA_ORIG_) { // ORIG
      if(!aurostd::FileExist(directory_RAW+"/"+DEFAULT_FILE_EDATA_ORIG_OUT) && aurostd::FileExist(directory_RAW+"/POSCAR.orig")) {
        if(AFLOWLIB_VERBOSE) cout << MESSAGE << " EDATA doing orig (POSCAR.orig) text format: " << directory_RAW << endl;
        // [OBSOLETE] aurostd::execute("cd \""+directory_RAW+"\" && cat POSCAR.orig | aflow --edata > "+DEFAULT_FILE_EDATA_ORIG_OUT);
        str=xstructure(directory_RAW+"/POSCAR.orig",IOAFLOW_AUTO);str_sp.clear();str_sc.clear(); //DX20191220 - uppercase to lowercase clear
<<<<<<< HEAD
        //DX START
        //DX20180526 [OBSOLETE] str.directory = str_sp.directory = str_sc.directory = aflags.Directory;
        //DX END
=======
        // DX START
        //DX20180526 [OBSOLETE] str.directory = str_sp.directory = str_sc.directory = aflags.Directory;
        // DX END
>>>>>>> 10163148
        stringstream sss; sss << aflow::Banner("BANNER_TINY") << endl;
        xstructure str_sym=str; //CO20171027 //DX20180226 - set equal str
        aurostd::xoption vpflow_edata_orig; //DX20180823 - added xoption
        pflow::PrintData(str,str_sym,str_sp,str_sc,sss,"EDATA",vpflow_edata_orig,"txt",false); // 1=EDATA //CO20171025 //CO20171027
        aurostd::stringstream2file(sss,directory_RAW+"/"+DEFAULT_FILE_EDATA_ORIG_OUT);
        if(AFLOWLIB_VERBOSE) cout << MESSAGE << " EDATA doing orig (POSCAR.orig) json format: " << directory_RAW << endl;
        stringstream jjj; //CO20171025
        pflow::PrintData(str_sym,str_sym,str_sp,str_sc,jjj,"EDATA",vpflow_edata_orig,"json",true); // 1=EDATA, already_calculated!  //CO20171025 //CO20171027
        aurostd::stringstream2file(jjj,directory_RAW+"/"+DEFAULT_FILE_EDATA_ORIG_JSON); //CO20171025
        vcif.clear();vcif.push_back(str);vcif.push_back(str_sp);vcif.push_back(str_sc);
<<<<<<< HEAD
        //CO+DX START 20170713 - adding symmetry output to RAW
=======
        // CO and DX START 20170713 - adding symmetry output to RAW
>>>>>>> 10163148
        string new_sym_file;
        //txt variants
        KBIN_SymmetryWrite(FileMESSAGE,str_sp,aflags,_PGROUP_,false,message,"txt");
        if(aurostd::FileExist(directory_RAW+"/"+DEFAULT_AFLOW_PGROUP_OUT)) {
          AddFileNameBeforeExtension(directory_RAW+"/"+DEFAULT_AFLOW_PGROUP_OUT,"orig",new_sym_file);
          aurostd::file2file(directory_RAW+"/"+DEFAULT_AFLOW_PGROUP_OUT,new_sym_file);
        } //CO20171025
        KBIN_SymmetryWrite(FileMESSAGE,str_sp,aflags,_PGROUPK_,false,message,"txt");
        if(aurostd::FileExist(directory_RAW+"/"+DEFAULT_AFLOW_PGROUPK_OUT)) {
          AddFileNameBeforeExtension(directory_RAW+"/"+DEFAULT_AFLOW_PGROUPK_OUT,"orig",new_sym_file);
          aurostd::file2file(directory_RAW+"/"+DEFAULT_AFLOW_PGROUPK_OUT,new_sym_file);
        } //CO20171025
        KBIN_SymmetryWrite(FileMESSAGE,str_sp,aflags,_FGROUP_,false,message,"txt");
        if(aurostd::FileExist(directory_RAW+"/"+DEFAULT_AFLOW_FGROUP_OUT)) {
          AddFileNameBeforeExtension(directory_RAW+"/"+DEFAULT_AFLOW_FGROUP_OUT,"orig",new_sym_file);
          aurostd::file2file(directory_RAW+"/"+DEFAULT_AFLOW_FGROUP_OUT,new_sym_file);
        } //CO20171025
        KBIN_SymmetryWrite(FileMESSAGE,str_sp,aflags,_PGROUP_XTAL_,false,message,"txt");
        if(aurostd::FileExist(directory_RAW+"/"+DEFAULT_AFLOW_PGROUP_XTAL_OUT)) {
          AddFileNameBeforeExtension(directory_RAW+"/"+DEFAULT_AFLOW_PGROUP_XTAL_OUT,"orig",new_sym_file);
          aurostd::file2file(directory_RAW+"/"+DEFAULT_AFLOW_PGROUP_XTAL_OUT,new_sym_file);
        } //CO20171025
        KBIN_SymmetryWrite(FileMESSAGE,str_sp,aflags,_PGROUPK_XTAL_,false,message,"txt");
        if(aurostd::FileExist(directory_RAW+"/"+DEFAULT_AFLOW_PGROUPK_XTAL_OUT)) {
          AddFileNameBeforeExtension(directory_RAW+"/"+DEFAULT_AFLOW_PGROUPK_XTAL_OUT,"orig",new_sym_file);
          aurostd::file2file(directory_RAW+"/"+DEFAULT_AFLOW_PGROUPK_XTAL_OUT,new_sym_file);
        } //DX20171207 - added pgroupk_xtal
        KBIN_SymmetryWrite(FileMESSAGE,str_sp,aflags,_IATOMS_,false,message,"txt");
        if(aurostd::FileExist(directory_RAW+"/"+DEFAULT_AFLOW_IATOMS_OUT)) {
          AddFileNameBeforeExtension(directory_RAW+"/"+DEFAULT_AFLOW_IATOMS_OUT,"orig",new_sym_file);
          aurostd::file2file(directory_RAW+"/"+DEFAULT_AFLOW_IATOMS_OUT,new_sym_file);
        } //CO20171025
        KBIN_SymmetryWrite(FileMESSAGE,str_sp,aflags,_AGROUP_,false,message,"txt");
        if(aurostd::FileExist(directory_RAW+"/"+DEFAULT_AFLOW_AGROUP_OUT)) {
          AddFileNameBeforeExtension(directory_RAW+"/"+DEFAULT_AFLOW_AGROUP_OUT,"orig",new_sym_file);
          aurostd::file2file(directory_RAW+"/"+DEFAULT_AFLOW_AGROUP_OUT,new_sym_file);
        } //CO20171025
        //json variants
        KBIN_SymmetryWrite(FileMESSAGE,str_sp,aflags,_PGROUP_,false,message,"json");
        if(aurostd::FileExist(directory_RAW+"/"+DEFAULT_AFLOW_PGROUP_JSON)) {
          AddFileNameBeforeExtension(directory_RAW+"/"+DEFAULT_AFLOW_PGROUP_JSON,"orig",new_sym_file);
          aurostd::file2file(directory_RAW+"/"+DEFAULT_AFLOW_PGROUP_JSON,new_sym_file);
        } //CO20171025
        KBIN_SymmetryWrite(FileMESSAGE,str_sp,aflags,_PGROUPK_,false,message,"json");
        if(aurostd::FileExist(directory_RAW+"/"+DEFAULT_AFLOW_PGROUPK_JSON)) {
          AddFileNameBeforeExtension(directory_RAW+"/"+DEFAULT_AFLOW_PGROUPK_JSON,"orig",new_sym_file);
          aurostd::file2file(directory_RAW+"/"+DEFAULT_AFLOW_PGROUPK_JSON,new_sym_file);
        } //CO20171025
        KBIN_SymmetryWrite(FileMESSAGE,str_sp,aflags,_FGROUP_,false,message,"json");
        if(aurostd::FileExist(directory_RAW+"/"+DEFAULT_AFLOW_FGROUP_JSON)) {
          AddFileNameBeforeExtension(directory_RAW+"/"+DEFAULT_AFLOW_FGROUP_JSON,"orig",new_sym_file);
          aurostd::file2file(directory_RAW+"/"+DEFAULT_AFLOW_FGROUP_JSON,new_sym_file);
        } //CO20171025
        KBIN_SymmetryWrite(FileMESSAGE,str_sp,aflags,_PGROUP_XTAL_,false,message,"json");
        if(aurostd::FileExist(directory_RAW+"/"+DEFAULT_AFLOW_PGROUP_XTAL_JSON)) {
          AddFileNameBeforeExtension(directory_RAW+"/"+DEFAULT_AFLOW_PGROUP_XTAL_JSON,"orig",new_sym_file);
          aurostd::file2file(directory_RAW+"/"+DEFAULT_AFLOW_PGROUP_XTAL_JSON,new_sym_file);
        } //CO20171025
        KBIN_SymmetryWrite(FileMESSAGE,str_sp,aflags,_PGROUPK_XTAL_,false,message,"json");
        if(aurostd::FileExist(directory_RAW+"/"+DEFAULT_AFLOW_PGROUPK_XTAL_JSON)) {
          AddFileNameBeforeExtension(directory_RAW+"/"+DEFAULT_AFLOW_PGROUPK_XTAL_JSON,"orig",new_sym_file);
          aurostd::file2file(directory_RAW+"/"+DEFAULT_AFLOW_PGROUPK_XTAL_JSON,new_sym_file);
        } //DX20171207 - added pgroupk_xtal
        KBIN_SymmetryWrite(FileMESSAGE,str_sp,aflags,_IATOMS_,false,message,"json");
        if(aurostd::FileExist(directory_RAW+"/"+DEFAULT_AFLOW_IATOMS_JSON)) {
          AddFileNameBeforeExtension(directory_RAW+"/"+DEFAULT_AFLOW_IATOMS_JSON,"orig",new_sym_file);
          aurostd::file2file(directory_RAW+"/"+DEFAULT_AFLOW_IATOMS_JSON,new_sym_file);
        } //CO20171025
        KBIN_SymmetryWrite(FileMESSAGE,str_sp,aflags,_AGROUP_,false,message,"json");
        if(aurostd::FileExist(directory_RAW+"/"+DEFAULT_AFLOW_AGROUP_JSON)) {
          AddFileNameBeforeExtension(directory_RAW+"/"+DEFAULT_AFLOW_AGROUP_JSON,"orig",new_sym_file);
          aurostd::file2file(directory_RAW+"/"+DEFAULT_AFLOW_AGROUP_JSON,new_sym_file);
        } //CO20171025
        //cout << message;
<<<<<<< HEAD
        //CO+DX STOP 20170713 - adding symmetry output to RAW
=======
        // CO and DX STOP 20170713 - adding symmetry output to RAW
>>>>>>> 10163148
        // now extract info
        //DX20180823 - extract info from xoption - START
        if(vpflow_edata_orig.flag("EDATA::CALCULATED")){
          if(data.Bravais_lattice_orig.empty()){ // Bravais_Lattice_orig
            data.Bravais_lattice_orig=vpflow_edata_orig.getattachedscheme("EDATA::BRAVAIS_LATTICE_TYPE"); 
          }
          if(data.lattice_variation_orig.empty()) { // Bravais_Lattice_Variation_orig
            data.lattice_variation_orig=vpflow_edata_orig.getattachedscheme("EDATA::BRAVAIS_LATTICE_VARIATION_TYPE"); 
          }
          if(data.lattice_system_orig.empty()) { // Lattice_System_orig
            data.lattice_system_orig=vpflow_edata_orig.getattachedscheme("EDATA::BRAVAIS_LATTICE_SYSTEM"); 
          }
          if(data.Pearson_symbol_orig.empty()) { // Pearson_orig
            data.Pearson_symbol_orig=vpflow_edata_orig.getattachedscheme("EDATA::PEARSON_SYMBOL"); 
          }
          //DX20190124 - extract additional info from xoption - START
          if(data.crystal_system_orig.empty()){ // crystal_system_orig
            data.crystal_system_orig=vpflow_edata_orig.getattachedscheme("EDATA::CRYSTAL_SYSTEM"); 
          }
          if(data.crystal_family_orig.empty()){ // crystal_family_orig
            data.crystal_family_orig=vpflow_edata_orig.getattachedscheme("EDATA::CRYSTAL_FAMILY"); 
          }
          if(data.point_group_Hermann_Mauguin_orig.empty()){ // point_group_Hermann_Mauguin_orig
            data.point_group_Hermann_Mauguin_orig=vpflow_edata_orig.getattachedscheme("EDATA::POINT_GROUP_HERMANN_MAUGUIN"); 
          }
          if(data.crystal_class_orig.empty()){ // crystal_class_orig
            data.crystal_class_orig=vpflow_edata_orig.getattachedscheme("EDATA::POINT_GROUP_CRYSTAL_CLASS"); 
          }
          if(data.point_group_Schoenflies_orig.empty()){ // point_group_Schoenflies_orig
            data.point_group_Schoenflies_orig=vpflow_edata_orig.getattachedscheme("EDATA::POINT_GROUP_SCHOENFLIES"); 
          }
          if(data.point_group_orbifold_orig.empty()){ // point_group_orbifold_orig
            data.point_group_orbifold_orig=vpflow_edata_orig.getattachedscheme("EDATA::POINT_GROUP_ORBIFOLD"); 
          }
          if(data.point_group_type_orig.empty()){ // point_group_type_orig
            data.point_group_type_orig=vpflow_edata_orig.getattachedscheme("EDATA::POINT_GROUP_TYPE"); 
          }
          if(data.point_group_order_orig==AUROSTD_NAN){ // point_group_order_orig
            data.point_group_order_orig=vpflow_edata_orig.getattachedutype<uint>("EDATA::POINT_GROUP_ORDER"); 
          }
          if(data.point_group_structure_orig.empty()){ // point_group_structure_orig
            data.point_group_structure_orig=vpflow_edata_orig.getattachedscheme("EDATA::POINT_GROUP_STRUCTURE"); 
          }
          if(data.Bravais_lattice_lattice_type_orig.empty()){ // Bravais_lattice_lattice_type_orig
            data.Bravais_lattice_lattice_type_orig=vpflow_edata_orig.getattachedscheme("EDATA::BRAVAIS_LATTICE_LATTICE_TYPE"); 
          }
          if(data.Bravais_lattice_lattice_variation_type_orig.empty()){ // Bravais_lattice_lattice_variation_type_orig
            data.Bravais_lattice_lattice_variation_type_orig=vpflow_edata_orig.getattachedscheme("EDATA::BRAVAIS_LATTICE_LATTICE_VARIATION_TYPE"); 
          }
          if(data.Bravais_lattice_lattice_system_orig.empty()){ // Bravais_lattice_lattice_system_orig
            data.Bravais_lattice_lattice_system_orig=vpflow_edata_orig.getattachedscheme("EDATA::BRAVAIS_LATTICE_LATTICE_SYSTEM"); 
          }
          if(data.Bravais_superlattice_lattice_type_orig.empty()){ // Bravais_superlattice_lattice_type_orig 
            data.Bravais_superlattice_lattice_type_orig=vpflow_edata_orig.getattachedscheme("EDATA::BRAVAIS_SUPERLATTICE_TYPE"); 
          }
          if(data.Bravais_superlattice_lattice_variation_type_orig.empty()){ // Bravais_superlattice_lattice_variation_type_orig
            data.Bravais_superlattice_lattice_variation_type_orig=vpflow_edata_orig.getattachedscheme("EDATA::BRAVAIS_SUPERLATTICE_VARIATION_TYPE"); 
          }
          if(data.Bravais_superlattice_lattice_system_orig.empty()){ // Bravais_superlattice_lattice_system_orig
            data.Bravais_superlattice_lattice_system_orig=vpflow_edata_orig.getattachedscheme("EDATA::BRAVAIS_SUPERLATTICE_SYSTEM"); 
          }
          if(data.Pearson_symbol_superlattice_orig.empty()){ // Pearson_symbol_superlattice_orig
            data.Pearson_symbol_superlattice_orig=vpflow_edata_orig.getattachedscheme("EDATA::PEARSON_SYMBOL_SUPERLATTICE"); 
          }
          if(data.reciprocal_geometry_orig.empty()){ // reciprocal_geometry_orig
            data.reciprocal_geometry_orig=vpflow_edata_orig.getattachedscheme("EDATA::RECIPROCAL_LATTICE_PARAMETERS"); 
            vector<string> ktokens; 
            aurostd::string2tokens(data.reciprocal_geometry_orig,ktokens,",");
            for(uint t=0;t<ktokens.size();t++){ data.vreciprocal_geometry_orig.push_back(aurostd::string2utype<double>(ktokens[t])); }
          }
          if(data.reciprocal_volume_cell_orig==AUROSTD_NAN){ // reciprocal_volume_cell_orig
            data.reciprocal_volume_cell_orig=vpflow_edata_orig.getattachedutype<double>("EDATA::RECIPROCAL_SPACE_VOLUME"); 
          }
          if(data.reciprocal_lattice_type_orig.empty()){ // reciprocal_lattice_type_orig
            data.reciprocal_lattice_type_orig=vpflow_edata_orig.getattachedscheme("EDATA::RECIPROCAL_LATTICE_TYPE"); 
          }
          if(data.reciprocal_lattice_variation_type_orig.empty()){ // reciprocal_lattice_variation_type_orig
            data.reciprocal_lattice_variation_type_orig=vpflow_edata_orig.getattachedscheme("EDATA::RECIPROCAL_LATTICE_VARIATION_TYPE"); 
          }
          //DX20190131 - use self-consistent space group orig - START
          if(data.spacegroup_orig.empty()){
            data.spacegroup_orig=vpflow_edata_orig.getattachedscheme("SGDATA::SPACE_GROUP_NUMBER");
            if(AFLOWLIB_VERBOSE) cout << MESSAGE << " SPACEGROUP_ORIG = " << data.spacegroup_orig << endl;
          } 
          //DX20190131 - use self-consistent space group orig - END
          if(data.Wyckoff_letters_orig.empty()){ // Wyckoff_letters_orig
            data.Wyckoff_letters_orig=vpflow_edata_orig.getattachedscheme("SGDATA::WYCKOFF_LETTERS"); 
          }
          if(data.Wyckoff_multiplicities_orig.empty()){ // Wyckoff_multiplicities_orig
            data.Wyckoff_multiplicities_orig=vpflow_edata_orig.getattachedscheme("SGDATA::WYCKOFF_MULTIPLICITIES"); 
          }
          if(data.Wyckoff_site_symmetries_orig.empty()){ // Wyckoff_site_symmetries_orig
            data.Wyckoff_site_symmetries_orig=vpflow_edata_orig.getattachedscheme("SGDATA::WYCKOFF_SITE_SYMMETRIES"); 
          }
        }
        //DX20180823 - extract info from xoption - END
        else { //DX20180823 - if no xoption, read from file (safety)
          vector<string> vline_edata;
          aurostd::string2vectorstring(sss.str(),vline_edata);
          for(uint iline=0;iline<vline_edata.size();iline++) {
            if(data.Bravais_lattice_orig.empty() && aurostd::substring2bool(vline_edata.at(iline),"Real space: Bravais Lattice Primitive")) { // Bravais_Lattice
              aurostd::string2tokens(vline_edata.at(iline),tokens,"=");
              data.Bravais_lattice_orig=aurostd::RemoveWhiteSpaces(tokens.at(tokens.size()-1)); }
            if(data.lattice_variation_orig.empty() && aurostd::substring2bool(vline_edata.at(iline),"Real space: Lattice Variation")) { // Bravais_Lattice_Variation
              aurostd::string2tokens(vline_edata.at(iline),tokens,"=");
              data.lattice_variation_orig=aurostd::RemoveWhiteSpaces(tokens.at(tokens.size()-1)); }
            if(data.lattice_system_orig.empty() && aurostd::substring2bool(vline_edata.at(iline),"Real space: Lattice System")) { // Lattice_System
              aurostd::string2tokens(vline_edata.at(iline),tokens,"=");
              data.lattice_system_orig=aurostd::RemoveWhiteSpaces(tokens.at(tokens.size()-1)); }
            if(data.Pearson_symbol_orig.empty() && aurostd::substring2bool(vline_edata.at(iline),"Real space: Pearson Symbol") && !aurostd::substring2bool(vline_edata.at(iline),"Superlattice")) { // Pearson
              aurostd::string2tokens(vline_edata.at(iline),tokens,"=");
              data.Pearson_symbol_orig=aurostd::RemoveWhiteSpaces(tokens.at(tokens.size()-1)); }
          }
        }
        if(AFLOWLIB_VERBOSE) cout << MESSAGE << " [EDATA.ORIG] BRAVAIS LATTICE OF THE CRYSTAL (pgroup_xtal) - Real space: Bravais Lattice Primitive = " << data.Bravais_lattice_orig << endl;
        if(AFLOWLIB_VERBOSE) cout << MESSAGE << " [EDATA.ORIG] BRAVAIS LATTICE OF THE CRYSTAL (pgroup_xtal) - Real space: Lattice Variation = " << data.lattice_variation_orig << endl;
        if(AFLOWLIB_VERBOSE) cout << MESSAGE << " [EDATA.ORIG] BRAVAIS LATTICE OF THE CRYSTAL (pgroup_xtal) - Real space: Lattice System = " << data.lattice_system_orig << endl;
        if(AFLOWLIB_VERBOSE) cout << MESSAGE << " [EDATA.ORIG] BRAVAIS LATTICE OF THE CRYSTAL (pgroup_xtal) - Real space: Pearson Symbol = " << data.Pearson_symbol_orig << endl;
        //DX20190208 - add ANRL label/parameters/parameter values - START
        double anrl_symmetry_tolerance = str_sym.sym_eps;
        xstructure str_anrl = str;
        uint setting=SG_SETTING_ANRL;
        anrl::structure2anrl(str_anrl, anrl_symmetry_tolerance, setting); 
        if(data.anrl_label_orig.empty()){ // anrl label 
          data.anrl_label_orig = str_anrl.prototype; 
        }
        if(data.anrl_parameter_list_orig.empty()){ // anrl parameter list
          data.anrl_parameter_list_orig = aurostd::joinWDelimiter(str_anrl.prototype_parameter_list,","); 
        }
        if(data.anrl_parameter_values_orig.empty()){ // anrl parameter values
          data.anrl_parameter_values_orig = aurostd::joinWDelimiter(aurostd::vecDouble2vecString(str_anrl.prototype_parameter_values,6),","); 
        }
        if(AFLOWLIB_VERBOSE) cout << MESSAGE << " [EDATA.ORIG] ANRL Label = " << data.anrl_label_orig << endl;
        if(AFLOWLIB_VERBOSE) cout << MESSAGE << " [EDATA.ORIG] ANRL parameter list = " << data.anrl_parameter_list_orig << endl;
        if(AFLOWLIB_VERBOSE) cout << MESSAGE << " [EDATA.ORIG] ANRL parameter values = " << data.anrl_parameter_values_orig << endl;
        //DX20190208 - add ANRL label/parameters/parameter values - END
      }
    }
    if(flag_EDATA_RELAX_) { // RELAX
      if(!aurostd::FileExist(directory_RAW+"/"+DEFAULT_FILE_EDATA_RELAX_OUT) && aurostd::FileExist(directory_RAW+"/CONTCAR.relax")) {
        if(AFLOWLIB_VERBOSE) cout << MESSAGE << " EDATA doing relax (CONTCAR.relax) text format: " << directory_RAW << endl;
        // [OBSOLETE] aurostd::execute("cd \""+directory_RAW+"\" && cat CONTCAR.relax | aflow --edata > "+DEFAULT_FILE_EDATA_RELAX_OUT);
        str=xstructure(directory_RAW+"/CONTCAR.relax",IOAFLOW_AUTO);str_sp.clear();str_sc.clear(); //DX20191220 - uppercase to lowercase clear
        stringstream sss; sss << aflow::Banner("BANNER_TINY") << endl;
        xstructure str_sym=str; //CO20171027 //DX20180226 - set equal str
        aurostd::xoption vpflow_edata_relax; //DX20180823 - added xoption
        pflow::PrintData(str,str_sym,str_sp,str_sc,sss,"EDATA",vpflow_edata_relax,"txt",false); // EDATA //CO20171025 //CO20171027
        aurostd::stringstream2file(sss,directory_RAW+"/"+DEFAULT_FILE_EDATA_RELAX_OUT);
        if(AFLOWLIB_VERBOSE) cout << MESSAGE << " EDATA doing relax (CONTCAR.relax) json format: " << directory_RAW << endl;
        stringstream jjj; //CO20171025
        pflow::PrintData(str_sym,str_sym,str_sp,str_sc,jjj,"EDATA",vpflow_edata_relax,"json",true); // EDATA already_calculated! //CO20171025 //CO20171027
        aurostd::stringstream2file(jjj,directory_RAW+"/"+DEFAULT_FILE_EDATA_RELAX_JSON); //CO20171025
        vcif.clear();vcif.push_back(str);vcif.push_back(str_sp);vcif.push_back(str_sc);
<<<<<<< HEAD
        //CO+DX START 20170713 - adding symmetry output to RAW
=======
        // CO and DX START 20170713 - adding symmetry output to RAW
>>>>>>> 10163148
        string new_sym_file;
        //txt variants
        KBIN_SymmetryWrite(FileMESSAGE,str_sp,aflags,_PGROUP_,false,message,"txt");
        if(aurostd::FileExist(directory_RAW+"/"+DEFAULT_AFLOW_PGROUP_OUT)) {
          AddFileNameBeforeExtension(directory_RAW+"/"+DEFAULT_AFLOW_PGROUP_OUT,"relax",new_sym_file);
          aurostd::file2file(directory_RAW+"/"+DEFAULT_AFLOW_PGROUP_OUT,new_sym_file);
        } //CO20171025
        KBIN_SymmetryWrite(FileMESSAGE,str_sp,aflags,_PGROUPK_,false,message,"txt");
        if(aurostd::FileExist(directory_RAW+"/"+DEFAULT_AFLOW_PGROUPK_OUT)) {
          AddFileNameBeforeExtension(directory_RAW+"/"+DEFAULT_AFLOW_PGROUPK_OUT,"relax",new_sym_file);
          aurostd::file2file(directory_RAW+"/"+DEFAULT_AFLOW_PGROUPK_OUT,new_sym_file);
        } //CO20171025
        KBIN_SymmetryWrite(FileMESSAGE,str_sp,aflags,_FGROUP_,false,message,"txt");
        if(aurostd::FileExist(directory_RAW+"/"+DEFAULT_AFLOW_FGROUP_OUT)) {
          AddFileNameBeforeExtension(directory_RAW+"/"+DEFAULT_AFLOW_FGROUP_OUT,"relax",new_sym_file);
          aurostd::file2file(directory_RAW+"/"+DEFAULT_AFLOW_FGROUP_OUT,new_sym_file);
        } //CO20171025
        KBIN_SymmetryWrite(FileMESSAGE,str_sp,aflags,_PGROUP_XTAL_,false,message,"txt");
        if(aurostd::FileExist(directory_RAW+"/"+DEFAULT_AFLOW_PGROUP_XTAL_OUT)) {
          AddFileNameBeforeExtension(directory_RAW+"/"+DEFAULT_AFLOW_PGROUP_XTAL_OUT,"relax",new_sym_file);
          aurostd::file2file(directory_RAW+"/"+DEFAULT_AFLOW_PGROUP_XTAL_OUT,new_sym_file);
        } //CO20171025
        KBIN_SymmetryWrite(FileMESSAGE,str_sp,aflags,_PGROUPK_XTAL_,false,message,"txt");
        if(aurostd::FileExist(directory_RAW+"/"+DEFAULT_AFLOW_PGROUPK_XTAL_OUT)) {
          AddFileNameBeforeExtension(directory_RAW+"/"+DEFAULT_AFLOW_PGROUPK_XTAL_OUT,"relax",new_sym_file);
          aurostd::file2file(directory_RAW+"/"+DEFAULT_AFLOW_PGROUPK_XTAL_OUT,new_sym_file);
        } //DX20171207 - added pgroupk_xtal
        KBIN_SymmetryWrite(FileMESSAGE,str_sp,aflags,_IATOMS_,false,message,"txt");
        if(aurostd::FileExist(directory_RAW+"/"+DEFAULT_AFLOW_IATOMS_OUT)) {
          AddFileNameBeforeExtension(directory_RAW+"/"+DEFAULT_AFLOW_IATOMS_OUT,"relax",new_sym_file);
          aurostd::file2file(directory_RAW+"/"+DEFAULT_AFLOW_IATOMS_OUT,new_sym_file);
        } //CO20171025
        KBIN_SymmetryWrite(FileMESSAGE,str_sp,aflags,_AGROUP_,false,message,"txt");
        if(aurostd::FileExist(directory_RAW+"/"+DEFAULT_AFLOW_AGROUP_OUT)) {
          AddFileNameBeforeExtension(directory_RAW+"/"+DEFAULT_AFLOW_AGROUP_OUT,"relax",new_sym_file);
          aurostd::file2file(directory_RAW+"/"+DEFAULT_AFLOW_AGROUP_OUT,new_sym_file);
        } //CO20171025
        //json variants
        KBIN_SymmetryWrite(FileMESSAGE,str_sp,aflags,_PGROUP_,false,message,"json");
        if(aurostd::FileExist(directory_RAW+"/"+DEFAULT_AFLOW_PGROUP_JSON)) {
          AddFileNameBeforeExtension(directory_RAW+"/"+DEFAULT_AFLOW_PGROUP_JSON,"relax",new_sym_file);
          aurostd::file2file(directory_RAW+"/"+DEFAULT_AFLOW_PGROUP_JSON,new_sym_file);
        } //CO20171025
        KBIN_SymmetryWrite(FileMESSAGE,str_sp,aflags,_PGROUPK_,false,message,"json");
        if(aurostd::FileExist(directory_RAW+"/"+DEFAULT_AFLOW_PGROUPK_JSON)) {
          AddFileNameBeforeExtension(directory_RAW+"/"+DEFAULT_AFLOW_PGROUPK_JSON,"relax",new_sym_file);
          aurostd::file2file(directory_RAW+"/"+DEFAULT_AFLOW_PGROUPK_JSON,new_sym_file);
        } //CO20171025
        KBIN_SymmetryWrite(FileMESSAGE,str_sp,aflags,_FGROUP_,false,message,"json");
        if(aurostd::FileExist(directory_RAW+"/"+DEFAULT_AFLOW_FGROUP_JSON)) {
          AddFileNameBeforeExtension(directory_RAW+"/"+DEFAULT_AFLOW_FGROUP_JSON,"relax",new_sym_file);
          aurostd::file2file(directory_RAW+"/"+DEFAULT_AFLOW_FGROUP_JSON,new_sym_file);
        } //CO20171025
        KBIN_SymmetryWrite(FileMESSAGE,str_sp,aflags,_PGROUP_XTAL_,false,message,"json");
        if(aurostd::FileExist(directory_RAW+"/"+DEFAULT_AFLOW_PGROUP_XTAL_JSON)) {
          AddFileNameBeforeExtension(directory_RAW+"/"+DEFAULT_AFLOW_PGROUP_XTAL_JSON,"relax",new_sym_file);
          aurostd::file2file(directory_RAW+"/"+DEFAULT_AFLOW_PGROUP_XTAL_JSON,new_sym_file);
        } //CO20171025
        KBIN_SymmetryWrite(FileMESSAGE,str_sp,aflags,_PGROUPK_XTAL_,false,message,"json");
        if(aurostd::FileExist(directory_RAW+"/"+DEFAULT_AFLOW_PGROUPK_XTAL_JSON)) {
          AddFileNameBeforeExtension(directory_RAW+"/"+DEFAULT_AFLOW_PGROUPK_XTAL_JSON,"relax",new_sym_file);
          aurostd::file2file(directory_RAW+"/"+DEFAULT_AFLOW_PGROUPK_XTAL_JSON,new_sym_file);
        } //DX20171207 - added pgroupk_xtal
        KBIN_SymmetryWrite(FileMESSAGE,str_sp,aflags,_IATOMS_,false,message,"json");
        if(aurostd::FileExist(directory_RAW+"/"+DEFAULT_AFLOW_IATOMS_JSON)) {
          AddFileNameBeforeExtension(directory_RAW+"/"+DEFAULT_AFLOW_IATOMS_JSON,"relax",new_sym_file);
          aurostd::file2file(directory_RAW+"/"+DEFAULT_AFLOW_IATOMS_JSON,new_sym_file);
        } //CO20171025
        KBIN_SymmetryWrite(FileMESSAGE,str_sp,aflags,_AGROUP_,false,message,"json");
        if(aurostd::FileExist(directory_RAW+"/"+DEFAULT_AFLOW_AGROUP_JSON)) {
          AddFileNameBeforeExtension(directory_RAW+"/"+DEFAULT_AFLOW_AGROUP_JSON,"relax",new_sym_file);
          aurostd::file2file(directory_RAW+"/"+DEFAULT_AFLOW_AGROUP_JSON,new_sym_file);
        } //CO20171025
        //cout << message;
<<<<<<< HEAD
        //CO+DX STOP 20170713 - adding symmetry output to RAW
=======
        // CO and DX STOP 20170713 - adding symmetry output to RAW
>>>>>>> 10163148
        // now extract info
        //DX20180823 - extract info from xoption - START
        if(vpflow_edata_relax.flag("EDATA::CALCULATED")){
          if(data.Bravais_lattice_relax.empty()){ // Bravais_Lattice
            data.Bravais_lattice_relax=vpflow_edata_relax.getattachedscheme("EDATA::BRAVAIS_LATTICE_TYPE"); 
          }
          if(data.lattice_variation_relax.empty()){ // Bravais_Lattice_Variation
            data.lattice_variation_relax=vpflow_edata_relax.getattachedscheme("EDATA::BRAVAIS_LATTICE_VARIATION_TYPE"); 
          }
          if(data.lattice_system_relax.empty()){ // Lattice_System
            data.lattice_system_relax=vpflow_edata_relax.getattachedscheme("EDATA::BRAVAIS_LATTICE_SYSTEM"); 
          }
          if(data.Pearson_symbol_relax.empty()){ // Pearson
            data.Pearson_symbol_relax=vpflow_edata_relax.getattachedscheme("EDATA::PEARSON_SYMBOL"); 
          }
          if(data.crystal_system.empty()){ // crystal_system
            data.crystal_system=vpflow_edata_relax.getattachedscheme("EDATA::CRYSTAL_SYSTEM"); 
          }
          if(data.crystal_family.empty()){ // crystal_family
            data.crystal_family=vpflow_edata_relax.getattachedscheme("EDATA::CRYSTAL_FAMILY"); 
          }
          //DX20190115 - typo in Hermann-Mauguin and crystal class entries - START
          if(data.point_group_Hermann_Mauguin.empty()){ // point_group_Hermann_Mauguin
            data.point_group_Hermann_Mauguin=vpflow_edata_relax.getattachedscheme("EDATA::POINT_GROUP_HERMANN_MAUGUIN"); 
          }
          if(data.crystal_class.empty()){ // crystal_class
            data.crystal_class=vpflow_edata_relax.getattachedscheme("EDATA::POINT_GROUP_CRYSTAL_CLASS"); 
          }
          //DX20190115 - typo in Hermann-Mauguin and crystal class entries - END
          if(data.point_group_Schoenflies.empty()){ // point_group_Schoenflies
            data.point_group_Schoenflies=vpflow_edata_relax.getattachedscheme("EDATA::POINT_GROUP_SCHOENFLIES"); 
          }
          if(data.point_group_orbifold.empty()){ // point_group_orbifold
            data.point_group_orbifold=vpflow_edata_relax.getattachedscheme("EDATA::POINT_GROUP_ORBIFOLD"); 
          }
          if(data.point_group_type.empty()){ // point_group_type 
            data.point_group_type=vpflow_edata_relax.getattachedscheme("EDATA::POINT_GROUP_TYPE"); 
          }
          if(data.point_group_order==AUROSTD_NAN){ // point_group_order 
            data.point_group_order=vpflow_edata_relax.getattachedutype<uint>("EDATA::POINT_GROUP_ORDER"); 
          }
          if(data.point_group_structure.empty()){ // point_group_structure 
            data.point_group_structure=vpflow_edata_relax.getattachedscheme("EDATA::POINT_GROUP_STRUCTURE"); 
          }
          if(data.Bravais_lattice_lattice_type.empty()){ // Bravais_lattice_lattice_type 
            data.Bravais_lattice_lattice_type=vpflow_edata_relax.getattachedscheme("EDATA::BRAVAIS_LATTICE_LATTICE_TYPE"); 
          }
          //DX20190115 - typo, missing "variation" - START
          if(data.Bravais_lattice_lattice_variation_type.empty()){ // Bravais_lattice_lattice_variation_type 
            data.Bravais_lattice_lattice_variation_type=vpflow_edata_relax.getattachedscheme("EDATA::BRAVAIS_LATTICE_LATTICE_VARIATION_TYPE"); 
          }
          //DX20190115 - typo, missing "variation" - END
          if(data.Bravais_lattice_lattice_system.empty()){ // Bravais_lattice_lattice_system 
            data.Bravais_lattice_lattice_system=vpflow_edata_relax.getattachedscheme("EDATA::BRAVAIS_LATTICE_LATTICE_SYSTEM"); 
          }
          if(data.Bravais_superlattice_lattice_type.empty()){ // Bravais_superlattice_lattice_type 
            data.Bravais_superlattice_lattice_type=vpflow_edata_relax.getattachedscheme("EDATA::BRAVAIS_SUPERLATTICE_TYPE"); 
          }
          if(data.Bravais_superlattice_lattice_variation_type.empty()){ // Bravais_superlattice_lattice_variation_type 
            data.Bravais_superlattice_lattice_variation_type=vpflow_edata_relax.getattachedscheme("EDATA::BRAVAIS_SUPERLATTICE_VARIATION_TYPE"); 
          }
          if(data.Bravais_superlattice_lattice_system.empty()){ // Bravais_superlattice_lattice_system 
            data.Bravais_superlattice_lattice_system=vpflow_edata_relax.getattachedscheme("EDATA::BRAVAIS_SUPERLATTICE_SYSTEM"); 
          }
          if(data.Pearson_symbol_superlattice.empty()){ // Pearson_symbol_superlattice 
            data.Pearson_symbol_superlattice=vpflow_edata_relax.getattachedscheme("EDATA::PEARSON_SYMBOL_SUPERLATTICE"); 
          }
          if(data.reciprocal_geometry.empty()){ // reciprocal_geometry
            data.reciprocal_geometry=vpflow_edata_relax.getattachedscheme("EDATA::RECIPROCAL_LATTICE_PARAMETERS"); 
            vector<string> ktokens; 
            aurostd::string2tokens(data.reciprocal_geometry,ktokens,",");
            for(uint t=0;t<ktokens.size();t++){ data.vreciprocal_geometry.push_back(aurostd::string2utype<double>(ktokens[t])); }
          }
          if(data.reciprocal_volume_cell==AUROSTD_NAN){ // reciprocal_volume_cell
            data.reciprocal_volume_cell=vpflow_edata_relax.getattachedutype<double>("EDATA::RECIPROCAL_SPACE_VOLUME"); 
          }
          if(data.reciprocal_lattice_type.empty()){ // reciprocal_lattice_type 
            data.reciprocal_lattice_type=vpflow_edata_relax.getattachedscheme("EDATA::RECIPROCAL_LATTICE_TYPE"); 
          }
          if(data.reciprocal_lattice_variation_type.empty()){ // reciprocal_lattice_variation_type 
            data.reciprocal_lattice_variation_type=vpflow_edata_relax.getattachedscheme("EDATA::RECIPROCAL_LATTICE_VARIATION_TYPE"); 
          }
          //DX20190131 - use self-consistent space group relax - START
          if(data.spacegroup_relax.empty()){
            data.spacegroup_relax=vpflow_edata_relax.getattachedscheme("SGDATA::SPACE_GROUP_NUMBER");
            if(AFLOWLIB_VERBOSE) cout << MESSAGE << " SPACEGROUP_RELAX = " << data.spacegroup_relax << endl;
          } 
          //DX20190131 - use self-consistent space group orig - END
          if(data.Wyckoff_letters.empty()){ // Wyckoff_letters 
            data.Wyckoff_letters=vpflow_edata_relax.getattachedscheme("SGDATA::WYCKOFF_LETTERS"); 
          }
          if(data.Wyckoff_multiplicities.empty()){ // Wyckoff_multiplicities 
            data.Wyckoff_multiplicities=vpflow_edata_relax.getattachedscheme("SGDATA::WYCKOFF_MULTIPLICITIES"); 
          }
          if(data.Wyckoff_site_symmetries.empty()){ // Wyckoff_site_symmetries
            data.Wyckoff_site_symmetries=vpflow_edata_relax.getattachedscheme("SGDATA::WYCKOFF_SITE_SYMMETRIES"); 
          }
        }
        //DX20180823 - extract info from xoption - END
        else { //DX20180823 - if no xoption, read from file (safety)
          vector<string> vline_edata;
          aurostd::string2vectorstring(sss.str(),vline_edata);
          for(uint iline=0;iline<vline_edata.size();iline++) {
            if(data.Bravais_lattice_relax.empty() && aurostd::substring2bool(vline_edata.at(iline),"Real space: Bravais Lattice Primitive")) { // Bravais_Lattice
              aurostd::string2tokens(vline_edata.at(iline),tokens,"=");
              data.Bravais_lattice_relax=aurostd::RemoveWhiteSpaces(tokens.at(tokens.size()-1)); }
            if(data.lattice_variation_relax.empty() && aurostd::substring2bool(vline_edata.at(iline),"Real space: Lattice Variation")) { // Bravais_Lattice_Variation
              aurostd::string2tokens(vline_edata.at(iline),tokens,"=");
              data.lattice_variation_relax=aurostd::RemoveWhiteSpaces(tokens.at(tokens.size()-1)); }
            if(data.lattice_system_relax.empty() && aurostd::substring2bool(vline_edata.at(iline),"Real space: Lattice System")) { // Lattice_System
              aurostd::string2tokens(vline_edata.at(iline),tokens,"=");
              data.lattice_system_relax=aurostd::RemoveWhiteSpaces(tokens.at(tokens.size()-1)); }
            if(data.Pearson_symbol_relax.empty() && aurostd::substring2bool(vline_edata.at(iline),"Real space: Pearson Symbol") && !aurostd::substring2bool(vline_edata.at(iline),"Superlattice")) { // Pearson
              aurostd::string2tokens(vline_edata.at(iline),tokens,"=");
              data.Pearson_symbol_relax=aurostd::RemoveWhiteSpaces(tokens.at(tokens.size()-1)); }
          }
        } 
        if(AFLOWLIB_VERBOSE) cout << MESSAGE << " [EDATA.RELAX] BRAVAIS LATTICE OF THE CRYSTAL (pgroup_xtal) - Real space: Bravais Lattice Primitive = " << data.Bravais_lattice_relax << endl;
        if(AFLOWLIB_VERBOSE) cout << MESSAGE << " [EDATA.RELAX] BRAVAIS LATTICE OF THE CRYSTAL (pgroup_xtal) - Real space: Lattice Variation = " << data.lattice_variation_relax << endl;
        if(AFLOWLIB_VERBOSE) cout << MESSAGE << " [EDATA.RELAX] BRAVAIS LATTICE OF THE CRYSTAL (pgroup_xtal) - Real space: Lattice System = " << data.lattice_system_relax << endl;
        if(AFLOWLIB_VERBOSE) cout << MESSAGE << " [EDATA.RELAX] BRAVAIS LATTICE OF THE CRYSTAL (pgroup_xtal) - Real space: Pearson Symbol = " << data.Pearson_symbol_relax << endl;
        //DX20190208 - add ANRL label/parameters/parameter values - START
        double anrl_symmetry_tolerance = str_sym.sym_eps;
        xstructure str_anrl = str;
        uint setting=SG_SETTING_ANRL;
        anrl::structure2anrl(str_anrl, anrl_symmetry_tolerance, setting); 
        if(data.anrl_label_relax.empty()){ // anrl label 
          data.anrl_label_relax = str_anrl.prototype; 
        }
        if(data.anrl_parameter_list_relax.empty()){ // anrl parameter list
          data.anrl_parameter_list_relax = aurostd::joinWDelimiter(str_anrl.prototype_parameter_list,","); 
        }
        if(data.anrl_parameter_values_relax.empty()){ // anrl parameter values
          data.anrl_parameter_values_relax = aurostd::joinWDelimiter(aurostd::vecDouble2vecString(str_anrl.prototype_parameter_values,6),","); 
        }
        //DX20190208 - add ANRL label/parameters/parameter values - END
        if(AFLOWLIB_VERBOSE) cout << MESSAGE << " [EDATA.RELAX] ANRL Label = " << data.anrl_label_relax << endl;
        if(AFLOWLIB_VERBOSE) cout << MESSAGE << " [EDATA.RELAX] ANRL parameter list = " << data.anrl_parameter_list_relax << endl;
        if(AFLOWLIB_VERBOSE) cout << MESSAGE << " [EDATA.RELAX] ANRL parameter values = " << data.anrl_parameter_values_relax << endl;
      }
    }
    if(LDEBUG) cerr << "aflowlib::LIB2RAW_Loop_Thermodynamics [17]" << endl;
    if(flag_EDATA_BANDS_) { // BANDS
      if(!aurostd::FileExist(directory_RAW+"/"+DEFAULT_FILE_EDATA_BANDS_OUT) && aurostd::FileExist(directory_RAW+"/POSCAR.bands")) {
        if(AFLOWLIB_VERBOSE) cout << MESSAGE << " EDATA doing bands (POSCAR.bands) text format: " << directory_RAW << endl;
        // [OBSOLETE] aurostd::execute("cd \""+directory_RAW+"\" && cat POSCAR.bands | aflow --edata > "+DEFAULT_FILE_EDATA_BANDS_OUT);
        str=xstructure(directory_RAW+"/POSCAR.bands",IOAFLOW_AUTO);str_sp.clear();str_sc.clear(); //DX20191220 - uppercase to lowercase clear
        stringstream sss; sss << aflow::Banner("BANNER_TINY") << endl;
        xstructure str_sym=str; //CO20171027 //DX20180226 - set equal str
        aurostd::xoption vpflow_edata_bands; //DX20180823 - added xoption
        pflow::PrintData(str,str_sym,str_sp,str_sc,sss,"EDATA",vpflow_edata_bands,"txt",false); // EDATA //CO20171025 //CO20171027
        aurostd::stringstream2file(sss,directory_RAW+"/"+DEFAULT_FILE_EDATA_BANDS_OUT);
        if(AFLOWLIB_VERBOSE) cout << MESSAGE << " EDATA doing bands (POSCAR.bands) json format: " << directory_RAW << endl;
        stringstream jjj; //CO20171025
        pflow::PrintData(str_sym,str_sym,str_sp,str_sc,jjj,"EDATA",vpflow_edata_bands,"json",true); // EDATA already_calculated! //CO20171025 //CO20171027
        aurostd::stringstream2file(jjj,directory_RAW+"/"+DEFAULT_FILE_EDATA_BANDS_JSON); //CO20171025
        vcif.clear();vcif.push_back(str);vcif.push_back(str_sp);vcif.push_back(str_sc);
<<<<<<< HEAD
        //CO+DX START 20170713 - adding symmetry output to RAW
=======
        // CO and DX START 20170713 - adding symmetry output to RAW
>>>>>>> 10163148
        string new_sym_file;
        //txt variants
        KBIN_SymmetryWrite(FileMESSAGE,str_sp,aflags,_PGROUP_,false,message,"txt");
        if(aurostd::FileExist(directory_RAW+"/"+DEFAULT_AFLOW_PGROUP_OUT)) {
          AddFileNameBeforeExtension(directory_RAW+"/"+DEFAULT_AFLOW_PGROUP_OUT,"bands",new_sym_file);
          aurostd::file2file(directory_RAW+"/"+DEFAULT_AFLOW_PGROUP_OUT,new_sym_file);
        } //CO20171025
        KBIN_SymmetryWrite(FileMESSAGE,str_sp,aflags,_PGROUPK_,false,message,"txt");
        if(aurostd::FileExist(directory_RAW+"/"+DEFAULT_AFLOW_PGROUPK_OUT)) {
          AddFileNameBeforeExtension(directory_RAW+"/"+DEFAULT_AFLOW_PGROUPK_OUT,"bands",new_sym_file);
          aurostd::file2file(directory_RAW+"/"+DEFAULT_AFLOW_PGROUPK_OUT,new_sym_file);
        } //CO20171025
        KBIN_SymmetryWrite(FileMESSAGE,str_sp,aflags,_FGROUP_,false,message,"txt");
        if(aurostd::FileExist(directory_RAW+"/"+DEFAULT_AFLOW_FGROUP_OUT)) {
          AddFileNameBeforeExtension(directory_RAW+"/"+DEFAULT_AFLOW_FGROUP_OUT,"bands",new_sym_file);
          aurostd::file2file(directory_RAW+"/"+DEFAULT_AFLOW_FGROUP_OUT,new_sym_file);
        } //CO20171025
        KBIN_SymmetryWrite(FileMESSAGE,str_sp,aflags,_PGROUP_XTAL_,false,message,"txt");
        if(aurostd::FileExist(directory_RAW+"/"+DEFAULT_AFLOW_PGROUP_XTAL_OUT)) {
          AddFileNameBeforeExtension(directory_RAW+"/"+DEFAULT_AFLOW_PGROUP_XTAL_OUT,"bands",new_sym_file);
          aurostd::file2file(directory_RAW+"/"+DEFAULT_AFLOW_PGROUP_XTAL_OUT,new_sym_file);
        } //CO20171025
        KBIN_SymmetryWrite(FileMESSAGE,str_sp,aflags,_PGROUPK_XTAL_,false,message,"txt");
        if(aurostd::FileExist(directory_RAW+"/"+DEFAULT_AFLOW_PGROUPK_XTAL_OUT)) {
          AddFileNameBeforeExtension(directory_RAW+"/"+DEFAULT_AFLOW_PGROUPK_XTAL_OUT,"bands",new_sym_file);
          aurostd::file2file(directory_RAW+"/"+DEFAULT_AFLOW_PGROUPK_XTAL_OUT,new_sym_file);
        } //DX20171207 - added pgroupk_xtal
        KBIN_SymmetryWrite(FileMESSAGE,str_sp,aflags,_IATOMS_,false,message,"txt");
        if(aurostd::FileExist(directory_RAW+"/"+DEFAULT_AFLOW_IATOMS_OUT)) {
          AddFileNameBeforeExtension(directory_RAW+"/"+DEFAULT_AFLOW_IATOMS_OUT,"bands",new_sym_file);
          aurostd::file2file(directory_RAW+"/"+DEFAULT_AFLOW_IATOMS_OUT,new_sym_file);
        } //CO20171025
        KBIN_SymmetryWrite(FileMESSAGE,str_sp,aflags,_AGROUP_,false,message,"txt");
        if(aurostd::FileExist(directory_RAW+"/"+DEFAULT_AFLOW_AGROUP_OUT)) {
          AddFileNameBeforeExtension(directory_RAW+"/"+DEFAULT_AFLOW_AGROUP_OUT,"bands",new_sym_file);
          aurostd::file2file(directory_RAW+"/"+DEFAULT_AFLOW_AGROUP_OUT,new_sym_file);
        } //CO20171025
        //json variants
        KBIN_SymmetryWrite(FileMESSAGE,str_sp,aflags,_PGROUP_,false,message,"json");
        if(aurostd::FileExist(directory_RAW+"/"+DEFAULT_AFLOW_PGROUP_JSON)) {
          AddFileNameBeforeExtension(directory_RAW+"/"+DEFAULT_AFLOW_PGROUP_JSON,"bands",new_sym_file);
          aurostd::file2file(directory_RAW+"/"+DEFAULT_AFLOW_PGROUP_JSON,new_sym_file);
        } //CO20171025
        KBIN_SymmetryWrite(FileMESSAGE,str_sp,aflags,_PGROUPK_,false,message,"json");
        if(aurostd::FileExist(directory_RAW+"/"+DEFAULT_AFLOW_PGROUPK_JSON)) {
          AddFileNameBeforeExtension(directory_RAW+"/"+DEFAULT_AFLOW_PGROUPK_JSON,"bands",new_sym_file);
          aurostd::file2file(directory_RAW+"/"+DEFAULT_AFLOW_PGROUPK_JSON,new_sym_file);
        } //CO20171025
        KBIN_SymmetryWrite(FileMESSAGE,str_sp,aflags,_FGROUP_,false,message,"json");
        if(aurostd::FileExist(directory_RAW+"/"+DEFAULT_AFLOW_FGROUP_JSON)) {
          AddFileNameBeforeExtension(directory_RAW+"/"+DEFAULT_AFLOW_FGROUP_JSON,"bands",new_sym_file);
          aurostd::file2file(directory_RAW+"/"+DEFAULT_AFLOW_FGROUP_JSON,new_sym_file);
        } //CO20171025
        KBIN_SymmetryWrite(FileMESSAGE,str_sp,aflags,_PGROUP_XTAL_,false,message,"json");
        if(aurostd::FileExist(directory_RAW+"/"+DEFAULT_AFLOW_PGROUP_XTAL_JSON)) {
          AddFileNameBeforeExtension(directory_RAW+"/"+DEFAULT_AFLOW_PGROUP_XTAL_JSON,"bands",new_sym_file);
          aurostd::file2file(directory_RAW+"/"+DEFAULT_AFLOW_PGROUP_XTAL_JSON,new_sym_file);
        } //CO20171025
        KBIN_SymmetryWrite(FileMESSAGE,str_sp,aflags,_PGROUPK_XTAL_,false,message,"json");
        if(aurostd::FileExist(directory_RAW+"/"+DEFAULT_AFLOW_PGROUPK_XTAL_JSON)) {
          AddFileNameBeforeExtension(directory_RAW+"/"+DEFAULT_AFLOW_PGROUPK_XTAL_JSON,"bands",new_sym_file);
          aurostd::file2file(directory_RAW+"/"+DEFAULT_AFLOW_PGROUPK_XTAL_JSON,new_sym_file);
        } //DX20171207 - added pgroupk_xtal
        KBIN_SymmetryWrite(FileMESSAGE,str_sp,aflags,_IATOMS_,false,message,"json");
        if(aurostd::FileExist(directory_RAW+"/"+DEFAULT_AFLOW_IATOMS_JSON)) {
          AddFileNameBeforeExtension(directory_RAW+"/"+DEFAULT_AFLOW_IATOMS_JSON,"bands",new_sym_file);
          aurostd::file2file(directory_RAW+"/"+DEFAULT_AFLOW_IATOMS_JSON,new_sym_file);
        } //CO20171025
        KBIN_SymmetryWrite(FileMESSAGE,str_sp,aflags,_AGROUP_,false,message,"json");
        if(aurostd::FileExist(directory_RAW+"/"+DEFAULT_AFLOW_AGROUP_JSON)) {
          AddFileNameBeforeExtension(directory_RAW+"/"+DEFAULT_AFLOW_AGROUP_JSON,"bands",new_sym_file);
          aurostd::file2file(directory_RAW+"/"+DEFAULT_AFLOW_AGROUP_JSON,new_sym_file);
        } //CO20171025
        //cout << message;
<<<<<<< HEAD
        //CO+DX STOP 20170713 - adding symmetry output to RAW
=======
        // CO and DX STOP 20170713 - adding symmetry output to RAW
>>>>>>> 10163148
        // now extract info
        //DX20180823 - extract info from xoption - START
        if(vpflow_edata_bands.flag("EDATA::CALCULATED")){
          if(data.Bravais_lattice_relax.empty()){ // Bravais_Lattice
            data.Bravais_lattice_relax=vpflow_edata_bands.getattachedscheme("EDATA::BRAVAIS_LATTICE_TYPE"); 
          }
          if(data.lattice_variation_relax.empty()){ // Bravais_Lattice_Variation
            data.lattice_variation_relax=vpflow_edata_bands.getattachedscheme("EDATA::BRAVAIS_LATTICE_VARIATION_TYPE"); 
          }
          if(data.lattice_system_relax.empty()){ // Lattice_System
            data.lattice_system_relax=vpflow_edata_bands.getattachedscheme("EDATA::BRAVAIS_LATTICE_SYSTEM"); 
          }
          if(data.Pearson_symbol_relax.empty()){ // Pearson
            data.Pearson_symbol_relax=vpflow_edata_bands.getattachedscheme("EDATA::PEARSON_SYMBOL"); 
          }
          if(data.crystal_system.empty()){ // crystal_system
            data.crystal_system=vpflow_edata_bands.getattachedscheme("EDATA::CRYSTAL_SYSTEM"); 
          }
          if(data.crystal_family.empty()){ // crystal_family
            data.crystal_family=vpflow_edata_bands.getattachedscheme("EDATA::CRYSTAL_FAMILY"); 
          }
          //DX20190115 - typo in Hermann-Mauguin and crystal class entries - START
          if(data.point_group_Hermann_Mauguin.empty()){ // point_group_Hermann_Mauguin
            data.point_group_Hermann_Mauguin=vpflow_edata_bands.getattachedscheme("EDATA::POINT_GROUP_HERMANN_MAUGUIN"); 
          }
          if(data.crystal_class.empty()){ // crystal_class
            data.crystal_class=vpflow_edata_bands.getattachedscheme("EDATA::POINT_GROUP_CRYSTAL_CLASS"); 
          }
          //DX20190115 - typo in Hermann-Mauguin and crystal class entries - END
          if(data.point_group_Schoenflies.empty()){ // point_group_Schoenflies
            data.point_group_Schoenflies=vpflow_edata_bands.getattachedscheme("EDATA::POINT_GROUP_SCHOENFLIES"); 
          }
          if(data.point_group_orbifold.empty()){ // point_group_orbifold
            data.point_group_orbifold=vpflow_edata_bands.getattachedscheme("EDATA::POINT_GROUP_ORBIFOLD"); 
          }
          if(data.point_group_type.empty()){ // point_group_type 
            data.point_group_type=vpflow_edata_bands.getattachedscheme("EDATA::POINT_GROUP_TYPE"); 
          }
          if(data.point_group_order==AUROSTD_NAN){ // point_group_order 
            data.point_group_order=vpflow_edata_bands.getattachedutype<uint>("EDATA::POINT_GROUP_ORDER"); 
          }
          if(data.point_group_structure.empty()){ // point_group_structure 
            data.point_group_structure=vpflow_edata_bands.getattachedscheme("EDATA::POINT_GROUP_STRUCTURE"); 
          }
          if(data.Bravais_lattice_lattice_type.empty()){ // Bravais_lattice_lattice_type 
            data.Bravais_lattice_lattice_type=vpflow_edata_bands.getattachedscheme("EDATA::BRAVAIS_LATTICE_LATTICE_TYPE"); 
          }
          //DX20190115 - typo, missing "variation" - START
          if(data.Bravais_lattice_lattice_variation_type.empty()){ // Bravais_lattice_lattice_variation_type 
            data.Bravais_lattice_lattice_variation_type=vpflow_edata_bands.getattachedscheme("EDATA::BRAVAIS_LATTICE_LATTICE_VARIATION_TYPE"); 
          }
          //DX20190115 - typo, missing "variation" - END
          if(data.Bravais_lattice_lattice_system.empty()){ // Bravais_lattice_lattice_system 
            data.Bravais_lattice_lattice_system=vpflow_edata_bands.getattachedscheme("EDATA::BRAVAIS_LATTICE_LATTICE_SYSTEM"); 
          }
          if(data.Bravais_superlattice_lattice_type.empty()){ // Bravais_superlattice_lattice_type 
            data.Bravais_superlattice_lattice_type=vpflow_edata_bands.getattachedscheme("EDATA::BRAVAIS_SUPERLATTICE_TYPE"); 
          }
          if(data.Bravais_superlattice_lattice_variation_type.empty()){ // Bravais_superlattice_lattice_variation_type 
            data.Bravais_superlattice_lattice_variation_type=vpflow_edata_bands.getattachedscheme("EDATA::BRAVAIS_SUPERLATTICE_VARIATION_TYPE"); 
          }
          if(data.Bravais_superlattice_lattice_system.empty()){ // Bravais_superlattice_lattice_system 
            data.Bravais_superlattice_lattice_system=vpflow_edata_bands.getattachedscheme("EDATA::BRAVAIS_SUPERLATTICE_SYSTEM"); 
          }
          if(data.Pearson_symbol_superlattice.empty()){ // Pearson_symbol_superlattice 
            data.Pearson_symbol_superlattice=vpflow_edata_bands.getattachedscheme("EDATA::PEARSON_SYMBOL_SUPERLATTICE"); 
          }
          if(data.reciprocal_geometry.empty()){ // reciprocal_geometry
            data.reciprocal_geometry=vpflow_edata_bands.getattachedscheme("EDATA::RECIPROCAL_LATTICE_PARAMETERS"); 
            vector<string> ktokens;
            aurostd::string2tokens(data.reciprocal_geometry,ktokens,",");
            for(uint t=0;t<ktokens.size();t++){ data.vreciprocal_geometry.push_back(aurostd::string2utype<double>(ktokens[t])); }
          }
          if(data.reciprocal_volume_cell==AUROSTD_NAN){ // reciprocal_volume_cell
            data.reciprocal_volume_cell=vpflow_edata_bands.getattachedutype<double>("EDATA::RECIPROCAL_SPACE_VOLUME"); 
          }
          if(data.reciprocal_lattice_type.empty()){ // reciprocal_lattice_type 
            data.reciprocal_lattice_type=vpflow_edata_bands.getattachedscheme("EDATA::RECIPROCAL_LATTICE_TYPE"); 
          }
          if(data.reciprocal_lattice_variation_type.empty()){ // reciprocal_lattice_variation_type 
            data.reciprocal_lattice_variation_type=vpflow_edata_bands.getattachedscheme("EDATA::RECIPROCAL_LATTICE_VARIATION_TYPE"); 
          }
          //DX20190131 - use self-consistent space group relax - START
          if(data.spacegroup_relax.empty()){
            data.spacegroup_relax=vpflow_edata_bands.getattachedscheme("SGDATA::SPACE_GROUP_NUMBER");
            if(AFLOWLIB_VERBOSE) cout << MESSAGE << " SPACEGROUP_RELAX = " << data.spacegroup_relax << endl;
          } 
          //DX20190131 - use self-consistent space group orig - END
          if(data.Wyckoff_letters.empty()){ // Wyckoff_letters 
            data.Wyckoff_letters=vpflow_edata_bands.getattachedscheme("SGDATA::WYCKOFF_LETTERS"); 
          }
          if(data.Wyckoff_multiplicities.empty()){ // Wyckoff_multiplicities 
            data.Wyckoff_multiplicities=vpflow_edata_bands.getattachedscheme("SGDATA::WYCKOFF_MULTIPLICITIES"); 
          }
          if(data.Wyckoff_site_symmetries.empty()){ // Wyckoff_site_symmetries
            data.Wyckoff_site_symmetries=vpflow_edata_bands.getattachedscheme("SGDATA::WYCKOFF_SITE_SYMMETRIES"); 
          }
        }
        //DX20180823 - extract info from xoption - END
        else { //DX20180823 - if no xoption, read from file (safety)
          vector<string> vline_edata;
          aurostd::string2vectorstring(sss.str(),vline_edata);
          for(uint iline=0;iline<vline_edata.size();iline++) {
            if(data.Bravais_lattice_relax.empty() && aurostd::substring2bool(vline_edata.at(iline),"Real space: Bravais Lattice Primitive")) { // Bravais_Lattice
              aurostd::string2tokens(vline_edata.at(iline),tokens,"=");
              data.Bravais_lattice_relax=aurostd::RemoveWhiteSpaces(tokens.at(tokens.size()-1)); }
            if(data.lattice_variation_relax.empty() && aurostd::substring2bool(vline_edata.at(iline),"Real space: Lattice Variation")) { // Bravais_Lattice_Variation
              aurostd::string2tokens(vline_edata.at(iline),tokens,"=");
              data.lattice_variation_relax=aurostd::RemoveWhiteSpaces(tokens.at(tokens.size()-1)); }
            if(data.lattice_system_relax.empty() && aurostd::substring2bool(vline_edata.at(iline),"Real space: Lattice System")) { // Lattice_System
              aurostd::string2tokens(vline_edata.at(iline),tokens,"=");
              data.lattice_system_relax=aurostd::RemoveWhiteSpaces(tokens.at(tokens.size()-1)); }
            if(data.Pearson_symbol_relax.empty() && aurostd::substring2bool(vline_edata.at(iline),"Real space: Pearson Symbol") && !aurostd::substring2bool(vline_edata.at(iline),"Superlattice")) { // Pearson
              aurostd::string2tokens(vline_edata.at(iline),tokens,"=");
              data.Pearson_symbol_relax=aurostd::RemoveWhiteSpaces(tokens.at(tokens.size()-1)); }
          }
        }
        if(AFLOWLIB_VERBOSE) cout << MESSAGE << " [EDATA.BANDS] BRAVAIS LATTICE OF THE CRYSTAL (pgroup_xtal) - Real space: Bravais Lattice Primitive = " << data.Bravais_lattice_relax << endl;
        if(AFLOWLIB_VERBOSE) cout << MESSAGE << " [EDATA.BANDS] BRAVAIS LATTICE OF THE CRYSTAL (pgroup_xtal) - Real space: Lattice Variation = " << data.lattice_variation_relax << endl;
        if(AFLOWLIB_VERBOSE) cout << MESSAGE << " [EDATA.BANDS] BRAVAIS LATTICE OF THE CRYSTAL (pgroup_xtal) - Real space: Lattice System = " << data.lattice_system_relax << endl;
        if(AFLOWLIB_VERBOSE) cout << MESSAGE << " [EDATA.BANDS] BRAVAIS LATTICE OF THE CRYSTAL (pgroup_xtal) - Real space: Pearson Symbol = " << data.Pearson_symbol_relax << endl;
        //DX20190208 - add ANRL label/parameters/parameter values - START
        double anrl_symmetry_tolerance = str_sym.sym_eps;
        xstructure str_anrl = str;
        uint setting=SG_SETTING_ANRL;
        anrl::structure2anrl(str_anrl, anrl_symmetry_tolerance, setting); 
        if(data.anrl_label_relax.empty()){ // anrl label 
          data.anrl_label_relax = str_anrl.prototype; 
        }
        if(data.anrl_parameter_list_relax.empty()){ // anrl parameter list
          data.anrl_parameter_list_relax = aurostd::joinWDelimiter(str_anrl.prototype_parameter_list,","); 
        }
        if(data.anrl_parameter_values_relax.empty()){ // anrl parameter values
          data.anrl_parameter_values_relax = aurostd::joinWDelimiter(aurostd::vecDouble2vecString(str_anrl.prototype_parameter_values,6),","); 
        }
        if(AFLOWLIB_VERBOSE) cout << MESSAGE << " [EDATA.BANDS] ANRL Label = " << data.anrl_label_relax << endl;
        if(AFLOWLIB_VERBOSE) cout << MESSAGE << " [EDATA.BANDS] ANRL parameter list = " << data.anrl_parameter_list_relax << endl;
        if(AFLOWLIB_VERBOSE) cout << MESSAGE << " [EDATA.BANDS] ANRL parameter values = " << data.anrl_parameter_values_relax << endl;
        //DX20190208 - add ANRL label/parameters/parameter values - END
      }
    }
    if(LDEBUG) cerr << "aflowlib::LIB2RAW_Loop_Thermodynamics [18]" << endl;
    // PERFORM DATA STEP
    if(flag_DATA_ORIG_ || flag_DATA_RELAX_) if(AFLOWLIB_VERBOSE) cout << MESSAGE << " DATA start: " << directory_RAW << endl;
    if(flag_DATA_ORIG_) { // ORIG
      if(!aurostd::FileExist(directory_RAW+"/"+DEFAULT_FILE_DATA_ORIG_OUT) && aurostd::FileExist(directory_RAW+"/POSCAR.orig")) {
        if(AFLOWLIB_VERBOSE) cout << MESSAGE << " DATA doing orig (POSCAR.orig) text format: " << directory_RAW << endl;
        str=xstructure(directory_RAW+"/POSCAR.orig",IOAFLOW_AUTO);str_sp.clear();str_sc.clear(); //DX20191220 - uppercase to lowercase clear
        stringstream sss; sss << aflow::Banner("BANNER_TINY") << endl;
        xstructure str_sym=str; //CO20171027 //DX20180226 - set equal str
        pflow::PrintData(str,str_sym,str_sp,str_sc,sss,"DATA","txt",false); // DATA //CO20171025 //CO20171027
        aurostd::stringstream2file(sss,directory_RAW+"/"+DEFAULT_FILE_DATA_ORIG_OUT);
        if(AFLOWLIB_VERBOSE) cout << MESSAGE << " DATA doing orig (POSCAR.orig) json format: " << directory_RAW << endl;
        stringstream jjj; //CO20171025
        pflow::PrintData(str_sym,str_sym,str_sp,str_sc,jjj,"DATA","json",true); // DATA already_calculated! //CO20171025 //CO20171027
        aurostd::stringstream2file(jjj,directory_RAW+"/"+DEFAULT_FILE_DATA_ORIG_JSON); //CO20171025
      }
    }
    if(LDEBUG) cerr << "aflowlib::LIB2RAW_Loop_Thermodynamics [19]" << endl;
    if(flag_DATA_RELAX_) { // RELAX
      if(!aurostd::FileExist(directory_RAW+"/"+DEFAULT_FILE_DATA_RELAX_OUT) && aurostd::FileExist(directory_RAW+"/CONTCAR.relax")) {
        if(AFLOWLIB_VERBOSE) cout << MESSAGE << " DATA doing relax (CONTCAR.relax) text format: " << directory_RAW << endl;
        str=xstructure(directory_RAW+"/CONTCAR.relax",IOAFLOW_AUTO);str_sp.clear();str_sc.clear(); //DX20191220 - uppercase to lowercase clear
        stringstream sss; sss << aflow::Banner("BANNER_TINY") << endl;
        xstructure str_sym=str; //CO20171027 //DX20180226 - set equal str
        pflow::PrintData(str,str_sym,str_sp,str_sc,sss,"DATA","txt",false); // DATA //CO20171025 //CO20171027
        aurostd::stringstream2file(sss,directory_RAW+"/"+DEFAULT_FILE_DATA_RELAX_OUT);
        if(AFLOWLIB_VERBOSE) cout << MESSAGE << " DATA doing relax (CONTCAR.relax) json format: " << directory_RAW << endl;
        stringstream jjj; //CO20171025
        pflow::PrintData(str_sym,str_sym,str_sp,str_sc,jjj,"DATA","json",true); // DATA already_calculated! //CO20171025 //CO20171027
        aurostd::stringstream2file(jjj,directory_RAW+"/"+DEFAULT_FILE_DATA_RELAX_JSON); //CO20171025
      }
    }
    if(LDEBUG) cerr << "aflowlib::LIB2RAW_Loop_Thermodynamics [20]" << endl;
    if(flag_DATA_BANDS_) { // BANDS
      if(!aurostd::FileExist(directory_RAW+"/"+DEFAULT_FILE_DATA_BANDS_OUT) && aurostd::FileExist(directory_RAW+"/POSCAR.bands")) {
        if(AFLOWLIB_VERBOSE) cout << MESSAGE << " DATA doing relax (POSCAR.bands) text format: " << directory_RAW << endl;
        str=xstructure(directory_RAW+"/POSCAR.bands",IOAFLOW_AUTO);str_sp.clear();str_sc.clear(); //DX20191220 - uppercase to lowercase clear
        stringstream sss; sss << aflow::Banner("BANNER_TINY") << endl;
        xstructure str_sym=str; //CO20171027 //DX20180226 - set equal str
        pflow::PrintData(str,str_sym,str_sp,str_sc,sss,"DATA","txt",false); // DATA //CO20171025 //CO20171027
        aurostd::stringstream2file(sss,directory_RAW+"/"+DEFAULT_FILE_DATA_BANDS_OUT);
        if(AFLOWLIB_VERBOSE) cout << MESSAGE << " DATA doing relax (POSCAR.bands) json format: " << directory_RAW << endl;
        stringstream jjj; //CO20171025
        pflow::PrintData(str_sym,str_sym,str_sp,str_sc,jjj,"DATA","json",true); // DATA already_calculated! //CO20171025 //CO20171027
        aurostd::stringstream2file(jjj,directory_RAW+"/"+DEFAULT_FILE_DATA_BANDS_JSON); //CO20171025
      }
    }

    if(LDEBUG) cerr << "aflowlib::LIB2RAW_Loop_Thermodynamics [21]" << endl;
    // CREATING CIFS
    //      cout << MESSAGE << " CIF creation: " << directory_LIB << endl;
    if(vcif.size()==0 && aurostd::FileExist(directory_RAW+"/POSCAR.bands")) vcif.push_back(xstructure(directory_RAW+"/POSCAR.bands",IOVASP_AUTO));
    xvector<double> nvec(3);nvec(1)=1;nvec(2)=1;nvec(3)=1;
    double angle=45;

    for (uint j=0;j<vcif.size();j++) {
      vcif.at(j)=GetLTFVCell(nvec,angle,vcif.at(j));
      if(j==0) cout << MESSAGE << " CIF creation: data.spacegroup_relax=" << data.spacegroup_relax << endl;
      if(j==0) cout << MESSAGE << " CIF creation: " << directory_LIB << " doing normal" << endl;
      if(j==1) cout << MESSAGE << " CIF creation: " << directory_LIB << " doing sprim" << endl;
      if(j==2) cout << MESSAGE << " CIF creation: " << directory_LIB << " doing sconv" << endl;
      stringstream oss;
      //    for(uint i=0;i<vspecies.size();i++) cerr << vspecies.at(i) << endl;
      vcif.at(j).species.clear();for(uint i=0;i<vspecies.size();i++) vcif.at(j).species.push_back(vspecies.at(i));
      vcif.at(j).species_pp.clear();for(uint i=0;i<vspecies.size();i++) vcif.at(j).species_pp.push_back(vspecies.at(i));
      vcif.at(j).species_pp_type.clear();for(uint i=0;i<vspecies.size();i++) vcif.at(j).species_pp_type.push_back("");
      vcif.at(j).species_pp_version.clear();for(uint i=0;i<vspecies.size();i++) vcif.at(j).species_pp_version.push_back("");
      vcif.at(j).species_pp_ZVAL.clear();for(uint i=0;i<vspecies.size();i++) vcif.at(j).species_pp_ZVAL.push_back(0.0);
      vcif.at(j).species_pp_vLDAU.clear();for(uint i=0;i<vspecies.size();i++) vcif.at(j).species_pp_vLDAU.push_back(deque<double>());
      for(uint i=0;i<vcif.at(j).atoms.size();i++) vcif.at(j).atoms.at(i).name=vcif.at(j).species.at(vcif.at(j).atoms.at(i).type);
      for(uint i=0;i<vcif.at(j).atoms.size();i++) vcif.at(j).atoms.at(i).cleanname=vcif.at(j).species.at(vcif.at(j).atoms.at(i).type);
      pflow::PrintCIF(oss,vcif.at(j),1);//aurostd::string2utype<int>(data.spacegroup_relax));
      if(j==0) aurostd::stringstream2file(oss,directory_RAW+"/"+KBIN::ExtractSystemName(directory_LIB)+".cif");
      if(j==1) aurostd::stringstream2file(oss,directory_RAW+"/"+KBIN::ExtractSystemName(directory_LIB)+"_sprim.cif");
      if(j==2) aurostd::stringstream2file(oss,directory_RAW+"/"+KBIN::ExtractSystemName(directory_LIB)+"_sconv.cif");
      vcif.at(j).AddCorners();
      oss.clear();oss.str("");
      pflow::PrintCIF(oss,vcif.at(j),1);//aurostd::string2utype<int>(data.spacegroup_relax));
      if(j==0) cout << MESSAGE << " CIF creation: " << directory_LIB << " doing normal_corner" << endl;
      if(j==1) cout << MESSAGE << " CIF creation: " << directory_LIB << " doing sprim_corner" << endl;
      if(j==2) cout << MESSAGE << " CIF creation: " << directory_LIB << " doing sconv_corner" << endl;
      if(j==0) aurostd::stringstream2file(oss,directory_RAW+"/"+KBIN::ExtractSystemName(directory_LIB)+"_corner.cif");
      if(j==1) aurostd::stringstream2file(oss,directory_RAW+"/"+KBIN::ExtractSystemName(directory_LIB)+"_sprim_corner.cif");
      if(j==2) aurostd::stringstream2file(oss,directory_RAW+"/"+KBIN::ExtractSystemName(directory_LIB)+"_sconv_corner.cif");
    }

    // CREATING GEOMETRY
    if(aurostd::FileExist(directory_RAW+"/CONTCAR.relax")) {
      if(AFLOWLIB_VERBOSE) cout << MESSAGE << " LOAD SPECIES=" << data.species << endl;
      xstructure xstr(directory_RAW+"/CONTCAR.relax",IOAFLOW_AUTO);
      deque<string> vspecies;
      aurostd::string2tokens(data.species,vspecies,",");
      xstr.SetSpecies(vspecies);
      stringstream sss_vasp;sss_vasp << xstr;
      if(AFLOWLIB_VERBOSE) cout << MESSAGE << " WRITE relax positions for VASP" << endl;
      aurostd::stringstream2file(sss_vasp,directory_RAW+"/CONTCAR.relax.vasp");
      //	cerr << xstr << endl;
      xstr.xstructure2qe();
      stringstream sss_qe;sss_qe << xstr;
      if(AFLOWLIB_VERBOSE) cout << MESSAGE << " WRITE relax positions for QE" << endl;
      aurostd::stringstream2file(sss_qe,directory_RAW+"/CONTCAR.relax.qe");
      //	cerr << xstr << endl;
      xstr.xstructure2abinit();
      stringstream sss_abinit;sss_abinit << xstr;
      if(AFLOWLIB_VERBOSE) cout << MESSAGE << " WRITE relax positions for ABINIT" << endl;
      aurostd::stringstream2file(sss_abinit,directory_RAW+"/CONTCAR.relax.abinit");
      //	cerr << xstr << endl;
      xstr.xstructure2aims();
      stringstream sss_aims;sss_aims << xstr;
      if(AFLOWLIB_VERBOSE) cout << MESSAGE << " WRITE relax positions for AIMS" << endl;
      aurostd::stringstream2file(sss_aims,directory_RAW+"/CONTCAR.relax.aims");
      //	cerr << xstr << endl;
    }

    if(flag_LIB2==TRUE) {
      if(AFLOWLIB_VERBOSE) cout << MESSAGE << " PATCHING for LIB2: " << directory_RAW << endl;
      if(_APENNSY_STYLE_OLD_) {
	for(uint iext=1;iext<XHOST.vext.size();iext++) { // SKIP uncompressed
	  fileA_LIB=directory_LIB+"/aflow.agroup.out"+XHOST.vext.at(iext);
          fileA_RAW=directory_RAW+"/aflow.agroup.out"+XHOST.vext.at(iext);
          if(aurostd::FileExist(fileA_LIB)) {
            aflowlib::LIB2RAW_FileNeeded(directory_LIB,"aflow.agroup.out"+XHOST.vext.at(iext),directory_RAW,"aflow.agroup.out"+XHOST.vext.at(iext),vfile,MESSAGE);
          }
        }
      }
      if(_APENNSY_STYLE_OLD_) {
	for(uint iext=1;iext<XHOST.vext.size();iext++) { // SKIP uncompressed
	  fileA_LIB=directory_LIB+"/aflow.fgroup.out"+XHOST.vext.at(iext);
          fileA_RAW=directory_RAW+"/aflow.fgroup.out"+XHOST.vext.at(iext);
          if(aurostd::FileExist(fileA_LIB)) {
            aflowlib::LIB2RAW_FileNeeded(directory_LIB,"aflow.fgroup.out"+XHOST.vext.at(iext),directory_RAW,"aflow.fgroup.out"+XHOST.vext.at(iext),vfile,MESSAGE);
          }
        }
      }
      if(_APENNSY_STYLE_OLD_) {
	for(uint iext=1;iext<XHOST.vext.size();iext++) { // SKIP uncompressed
	  fileA_LIB=directory_LIB+"/aflow.pgroup.out"+XHOST.vext.at(iext);
          fileA_RAW=directory_RAW+"/aflow.pgroup.out"+XHOST.vext.at(iext);
          if(aurostd::FileExist(fileA_LIB)) {
            aflowlib::LIB2RAW_FileNeeded(directory_LIB,"aflow.pgroup.out"+XHOST.vext.at(iext),directory_RAW,"aflow.pgroup.out"+XHOST.vext.at(iext),vfile,MESSAGE);
          }
        }
      }
      if(_APENNSY_STYLE_OLD_) {
        for(uint iext=1;iext<XHOST.vext.size();iext++) { // SKIP uncompressed
	  fileA_LIB=directory_LIB+"/aflow.iatoms.out"+XHOST.vext.at(iext);
          fileA_RAW=directory_RAW+"/aflow.iatoms.out"+XHOST.vext.at(iext);
          if(aurostd::FileExist(fileA_LIB)) {
            aflowlib::LIB2RAW_FileNeeded(directory_LIB,"aflow.iatoms.out"+XHOST.vext.at(iext),directory_RAW,"aflow.iatoms.out"+XHOST.vext.at(iext),vfile,MESSAGE);
          }
        }
      }
      for(uint iext=1;iext<XHOST.vext.size();iext++) { // SKIP uncompressed
        fileA_LIB=directory_LIB+"/aflow.qmvasp.out"+XHOST.vext.at(iext);
        fileA_RAW=directory_RAW+"/aflow.qmvasp.out"+XHOST.vext.at(iext);
        if(aurostd::FileExist(fileA_LIB)) {
          aflowlib::LIB2RAW_FileNeeded(directory_LIB,"aflow.qmvasp.out"+XHOST.vext.at(iext),directory_RAW,"aflow.qmvasp.out"+XHOST.vext.at(iext),vfile,MESSAGE);
        }
      }
      //     for(uint iext=1;iext<XHOST.vext.size();iext++) { // SKIP uncompressed
      // no vasp.out.relax1  fileA_LIB=directory_LIB+"/vasp.out.relax1"+XHOST.vext.at(iext);fileA_RAW=directory_RAW+"/vasp.out.relax1"+XHOST.vext.at(iext);if(aurostd::FileExist(fileA_LIB)) { aflowlib::LIB2RAW_FileNeeded(directory_LIB,"vasp.out.relax1"+XHOST.vext.at(iext),directory_RAW,"vasp.out.relax1"+XHOST.vext.at(iext),vfile,MESSAGE); }
      // no vasp.out.relax2  fileA_LIB=directory_LIB+"/vasp.out.relax2"+XHOST.vext.at(iext);fileA_RAW=directory_RAW+"/vasp.out.relax2"+XHOST.vext.at(iext);if(aurostd::FileExist(fileA_LIB)) { aflowlib::LIB2RAW_FileNeeded(directory_LIB,"vasp.out.relax2"+XHOST.vext.at(iext),directory_RAW,"vasp.out.relax2"+XHOST.vext.at(iext),vfile,MESSAGE); }
      // }
      if(_APENNSY_STYLE_OLD_) {
        for(uint iext=1;iext<XHOST.vext.size();iext++) { // SKIP uncompressed
	  fileX_LIB=directory_LIB+"/POSCAR.relax1"+XHOST.vext.at(iext);
          fileX_RAW=directory_RAW+"/POSCAR.relax1"+XHOST.vext.at(iext);
          if(aurostd::FileExist(fileX_LIB)) {
            aflowlib::LIB2RAW_FileNeeded(directory_LIB,"POSCAR.relax1"+XHOST.vext.at(iext),directory_RAW,"POSCAR.relax1"+XHOST.vext.at(iext),vfile,MESSAGE);
          }
        }
      }
      for(uint iext=1;iext<XHOST.vext.size();iext++) { // SKIP uncompressed
	fileX_LIB=directory_LIB+"/POSCAR.relax2"+XHOST.vext.at(iext);
        fileX_RAW=directory_RAW+"/POSCAR.relax2"+XHOST.vext.at(iext);
        if(aurostd::FileExist(fileX_LIB)) {
          aflowlib::LIB2RAW_FileNeeded(directory_LIB,"POSCAR.relax2"+XHOST.vext.at(iext),directory_RAW,"POSCAR.relax2"+XHOST.vext.at(iext),vfile,MESSAGE);
        }
      }
      aurostd::CopyFile(directory_RAW+"/CONTCAR.relax",directory_RAW+"/CONTCAR.relax2");vfile.push_back("CONTCAR.relax2");
      // aurostd::CopyFile(directory_LIB+"/OSZICAR.relax1"+XHOST.vext.at(iext),directory_RAW+"/OSZICAR.relax1"+XHOST.vext.at(iext));vfile.push_back("OSZICAR.relax1");
      // aurostd::CopyFile(directory_LIB+"/OSZICAR.relax2"+XHOST.vext.at(iext),directory_RAW+"/OSZICAR.relax2"+XHOST.vext.at(iext));vfile.push_back("OSZICAR.relax2");
      if(_APENNSY_STYLE_OLD_) {
        aurostd::CopyFile(directory_RAW+"/OSZICAR.relax",directory_RAW+"/OSZICAR.relax2");vfile.push_back("OSZICAR.relax2");
      }
      if(_APENNSY_STYLE_OLD_) {
        stringstream aus_exec;
        aus_exec << "cd \"" << directory_RAW << "\"" << endl;
        aus_exec << "bin2ascii ./OSZICAR*" << endl << "bin2ascii ./OSZICAR*" << endl;
        aus_exec << "subst \"\\n\\n\" \"\\n\" ./OSZICAR*" << endl << "subst \"\\n\\n\" \"\\n\" ./OSZICAR*" << endl;
        aus_exec << "rm -f ./*~" << endl;
        aurostd::execute(aus_exec);
      }
    }
    // COMPRESS
    // aurostd::execute(DEFAULT_KZIP_BIN+" -9f "+directory_RAW+"/OSZICAR.relax");

    // LINKING
    if(FileName_OUTCAR_relax!="") {
      string FROM=FileName_OUTCAR_relax;
      string TO=FileName_OUTCAR_relax;
      aurostd::StringSubst(TO,"LIB/","RAW/");
      aurostd::StringSubst(TO,"relax1","relax");
      aurostd::StringSubst(TO,"relax2","relax");
      aurostd::StringSubst(TO,"relax3","relax");
      aurostd::StringSubst(TO,"static","relax");
      aurostd::StringSubst(TO,"bands","relax");
      cout << MESSAGE << " linking " << FROM << "->" << TO << endl;
      aurostd::LinkFile(FROM,TO);
      //      exit(0);
    }

    // DONE
    if(AFLOWLIB_VERBOSE) cout << MESSAGE << " aflowlib::LIB2RAW_Loop_Thermodynamics - end " << directory_LIB << endl;
    return TRUE;
  }
}

// ***************************************************************************
// aflowlib::LIB2RAW_Loop_Magnetic
// ***************************************************************************
namespace aflowlib {
  bool LIB2RAW_Loop_Magnetic(string& directory_LIB,string& directory_RAW,vector<string> &vfile,aflowlib::_aflowlib_entry& data,string MESSAGE) {
    //CO20180130 - note that here we extract STATIC/BANDS properties only
    //some spin properties (spin/cell, spin/atom, spinD) can be extracted from relax2
    //we do this in the thermo loop and DO NOT attempt to redo here
    //spinF is nonzero for magnetic metals, so we need to determine Egap here as well (need BANDS)
    bool LDEBUG=(FALSE || XHOST.DEBUG);
    if(LDEBUG) cerr << "aflowlib::LIB2RAW_Loop_Magnetic [1]" << endl;
    if(AFLOWLIB_VERBOSE) cout << MESSAGE << " aflowlib::LIB2RAW_Loop_Magnetic - begin " << directory_LIB << endl;
    // [OBSOLETE]  aflowlib_out << _AFLOWLIB_ENTRY_SEPARATOR_ << "loop=magnetic";
    data.vloop.push_back("magnetic");
    xOUTCAR outcar_bands,outcar_static;
    xDOSCAR doscar;

    double MAG_EPS=1e-6;

    //try to grab STATIC properties first, Efermi and spin/cell, spin/atom, spinD
    //NB, spin properties from relax2 are okay (lower kppra), we grab it in thermo loop, so we don't attempt to here
    double EFERMI=AUROSTD_NAN;
    outcar_static.clear();
    if(aurostd::FileExist(directory_LIB+"/"+"OUTCAR.static") || aurostd::EFileExist(directory_LIB+"/"+"OUTCAR.static")) {
      aflowlib::LIB2RAW_FileNeeded(directory_LIB,"OUTCAR.static",directory_RAW,"OUTCAR.static",vfile,MESSAGE);  // OUTCAR.static
      if(AFLOWLIB_VERBOSE) cout << MESSAGE << " loading " << string(directory_RAW+"/"+"OUTCAR.static") << endl;
      if(outcar_static.GetPropertiesFile(directory_RAW+"/"+"OUTCAR.static")) {
        EFERMI=outcar_static.Efermi;
        data.spin_cell=outcar_static.mag_cell;
        data.spin_atom=outcar_static.mag_atom;
        data.spinD="";
        data.vspinD.clear();
        if(outcar_static.vmag.size()) {
          for(uint i=0;i<(uint) outcar_static.vmag.size();i++) {
            data.spinD+=aurostd::utype2string<double>(outcar_static.vmag.at(i),5)+(i<outcar_static.vmag.size()-1?",":"");
            data.vspinD.push_back(outcar_static.vmag.at(i));
          }
        } else {
          for(uint i=0;i<outcar_static.natoms;i++) {  //use outcar_static.natoms as there can be a primitivization between relax and static
            data.spinD+=aurostd::utype2string<double>(0)+(i<outcar_static.natoms-1?",":"");
            data.vspinD.push_back(0.0);
          }
        }
      } else { cout << MESSAGE << " ERROR OUTCAR.static properties cannot be extracted: " << outcar_static.ERROR << endl; }
    } else { cout << MESSAGE << " MISSING OUTCAR.static" << endl; }
    if(EFERMI==AUROSTD_NAN) { cout << MESSAGE << " unable to load OUTCAR.static, using Efermi from bands" << endl; }

    //ideally we grab both bands and static
    //we want static because we trust this Efermi (self-consistent)
    //however, we fall back on Efermi from bands

    // BANDS CALCULATION
    data.spinF=0.0;// DEFAULT
    outcar_bands.clear();
    doscar.clear();
    if(aurostd::FileExist(directory_LIB+"/"+"OUTCAR.bands") || aurostd::EFileExist(directory_LIB+"/"+"OUTCAR.bands")) {
      aflowlib::LIB2RAW_FileNeeded(directory_LIB,"OUTCAR.bands",directory_RAW,"OUTCAR.bands",vfile,MESSAGE);  // OUTCAR.bands
      if(AFLOWLIB_VERBOSE) cout << MESSAGE << " loading " << string(directory_RAW+"/"+"OUTCAR.bands") << endl;
      if(outcar_bands.GetPropertiesFile(directory_RAW+"/"+"OUTCAR.bands")) {
        if(outcar_bands.GetBandGap(EFERMI)){
          data.Egap=outcar_bands.Egap_net;
          data.Egap_fit=outcar_bands.Egap_fit_net;
          data.Egap_type=outcar_bands.Egap_type_net;
          if(aurostd::substring2bool(data.Egap_type,"metal")) data.Egap=0.0;      //half-metal
          if(aurostd::substring2bool(data.Egap_type,"metal")) data.Egap_fit=0.0;  //half-metal

          // SPIN POLARIZATION AT FERMI LEVEL
          if(data.Egap<MAG_EPS && aurostd::abs(data.spin_cell)>MAG_EPS) { //must be metal and magnetic
            if(doscar.content=="" && (aurostd::FileExist(directory_LIB+"/"+"DOSCAR.static") || aurostd::EFileExist(directory_LIB+"/"+"DOSCAR.static"))) {
              aflowlib::LIB2RAW_FileNeeded(directory_LIB,"DOSCAR.static",directory_RAW,"DOSCAR.static",vfile,MESSAGE);  // DOSCAR.static
              if(AFLOWLIB_VERBOSE) cout << MESSAGE << " loading " << string(directory_RAW+"/"+"DOSCAR.static") << endl;
              doscar.GetPropertiesFile(directory_RAW+"/"+"DOSCAR.static");
            }
            if(doscar.content=="" && (aurostd::FileExist(directory_LIB+"/"+"DOSCAR.relax2") || aurostd::EFileExist(directory_LIB+"/"+"DOSCAR.relax2"))) {
              aflowlib::LIB2RAW_FileNeeded(directory_LIB,"DOSCAR.relax2",directory_RAW,"DOSCAR.relax",vfile,MESSAGE);  // DOSCAR.relax2
              if(AFLOWLIB_VERBOSE) cout << MESSAGE << " loading " << string(directory_RAW+"/"+"DOSCAR.relax") << endl;
              doscar.GetPropertiesFile(directory_RAW+"/"+"DOSCAR.relax");
            }
            if(!doscar.content.empty()) {
              data.spinF=doscar.spinF;
            } else {
              cout << MESSAGE << " MISSING DOSCAR.static and DOSCAR.relax[2]" << endl;
            }
          }
        } else { cout << MESSAGE << " ERROR OUTCAR.bands BandGap() cannot be extracted: " << outcar_static.ERROR << endl; }  //CO20181129
      } else { cout << MESSAGE << " ERROR OUTCAR.bands properties cannot be extracted: " << outcar_static.ERROR << endl; }  //CO20181129
    } else { cout << MESSAGE << " MISSING OUTCAR.bands" << endl; }  //CO20181129

    if(AFLOWLIB_VERBOSE) cout << MESSAGE << " spin/cell = "         <<   data.spin_cell << endl;
    if(AFLOWLIB_VERBOSE) cout << MESSAGE << " spin/atom = "         <<   data.spin_atom << endl;
    if(AFLOWLIB_VERBOSE) cout << MESSAGE << " spinD     = "         <<   data.spinD << endl;
    if(AFLOWLIB_VERBOSE) cout << MESSAGE << " spinF     = "         << ((data.spinF   !=AUROSTD_NAN)?aurostd::utype2string(data.spinF,    5):"unavailable") << endl;
    if(AFLOWLIB_VERBOSE) cout << MESSAGE << " Egap (eV)     = "     << ((data.Egap    !=AUROSTD_NAN)?aurostd::utype2string(data.Egap,     5):"unavailable") << endl;
    if(AFLOWLIB_VERBOSE) cout << MESSAGE << " Egap_fit (eV) = " << ((data.Egap_fit!=AUROSTD_NAN)?aurostd::utype2string(data.Egap_fit, 5):"unavailable") << endl;
    if(AFLOWLIB_VERBOSE) cout << MESSAGE << " Egap_type     = "     << ((data.Egap_type.size())?data.Egap_type:"unavailable") << endl;

    // done
    if(AFLOWLIB_VERBOSE) cout << MESSAGE << " aflowlib::LIB2RAW_Loop_Magnetic - end " << directory_LIB << endl;
    return TRUE;
  }
}

// ***************************************************************************
// aflowlib::LIB2RAW_Loop_Bader  //CO WORK HERE
// ***************************************************************************
namespace aflowlib {
  bool LIB2RAW_Loop_Bader(string& directory_LIB,string& directory_RAW,vector<string> &vfile,aflowlib::_aflowlib_entry& data,string MESSAGE) {
    bool LDEBUG=(FALSE || XHOST.DEBUG);
    string soliloquy="aflowlib::LIB2RAW_Loop_Bader():";
    if(LDEBUG) cerr << "aflowlib::LIB2RAW_Loop_Bader [1]" << endl;
    if(AFLOWLIB_VERBOSE) cout << MESSAGE << " aflowlib::LIB2RAW_Loop_Bader - begin " << directory_LIB << endl;
    // [OBSOLETE]  aflowlib_out << _AFLOWLIB_ENTRY_SEPARATOR_ << "loop=bader";
    data.vloop.push_back("bader");

    // [OBSOLETE]   xOUTCAR outcar;
    // [OBSOLETE]aflowlib::LIB2RAW_FileNeeded(directory_LIB,"OUTCAR.static",directory_RAW,"OUTCAR.static",vfile,MESSAGE);  // OUTCAR.static
    // [OBSOLETE]if(AFLOWLIB_VERBOSE) cout << MESSAGE << " loading " << string(directory_RAW+"/"+"OUTCAR.static") << endl;
    // [OBSOLETE]outcar.GetPropertiesFile(directory_RAW+"/"+"OUTCAR.static");
    if(aurostd::FileExist(directory_LIB+"/"+"CHGCAR.static") || aurostd::EFileExist(directory_LIB+"/"+"CHGCAR.static")) {
      aflowlib::LIB2RAW_FileNeeded(directory_LIB,"CHGCAR.static",directory_RAW,"CHGCAR.static",vfile,MESSAGE);  // CHGCAR.static
      if(AFLOWLIB_VERBOSE) cout << MESSAGE << " loading " << string(directory_RAW+"/"+"CHGCAR.static") << endl;
    } else {
      cout << MESSAGE << " MISSING CHGCAR.static" << endl;
      return FALSE;
    }
    if(aurostd::FileExist(directory_LIB+"/"+"AECCAR0.static") || aurostd::EFileExist(directory_LIB+"/"+"AECCAR0.static")) {
      aflowlib::LIB2RAW_FileNeeded(directory_LIB,"AECCAR0.static",directory_RAW,"AECCAR0.static",vfile,MESSAGE);  // AECCAR0.static
      if(AFLOWLIB_VERBOSE) cout << MESSAGE << " loading " << string(directory_RAW+"/"+"AECCAR0.static") << endl;
    } else {
      cout << MESSAGE << " MISSING AECCAR0.static" << endl;
      return FALSE;
    }
    if(aurostd::FileExist(directory_LIB+"/"+"AECCAR2.static") || aurostd::EFileExist(directory_LIB+"/"+"AECCAR2.static")) {
      aflowlib::LIB2RAW_FileNeeded(directory_LIB,"AECCAR2.static",directory_RAW,"AECCAR2.static",vfile,MESSAGE);  // AECCAR2.static
      if(AFLOWLIB_VERBOSE) cout << MESSAGE << " loading " << string(directory_RAW+"/"+"AECCAR2.static") << endl;
    } else {
      cout << MESSAGE << " MISSING AECCAR2.static" << endl;
      return FALSE;
    }

    if(LDEBUG) cerr << "aflowlib::LIB2RAW_Loop_Bader [2]" << endl;

    vector<string> vspecies;aurostd::string2tokens(data.species,vspecies,",");
    for(uint i=0;i<vspecies.size();i++)
      if(AFLOWLIB_VERBOSE) cout << MESSAGE << " " << vspecies.at(i) << endl;

    if(LDEBUG) cerr << "aflowlib::LIB2RAW_Loop_Bader [3]" << endl;

    vector<double> vspecies_pp_ZVAL;
    for(uint i=0;i<data.vspecies_pp_ZVAL.size();i++) { vspecies_pp_ZVAL.push_back(data.vspecies_pp_ZVAL.at(i)); }//;aurostd::string2tokens(data.species_pp_ZVAL,vspecies_pp_ZVAL,",");
    for(uint i=0;i<vspecies_pp_ZVAL.size();i++) { if(AFLOWLIB_VERBOSE) { cout << MESSAGE << " " << vspecies_pp_ZVAL.at(i) << endl; } } 

    if(LDEBUG) cerr << "aflowlib::LIB2RAW_Loop_Bader [4]" << endl;

    deque<int> num_each_type;
    //aurostd::string2tokens<int>(data.composition,num_each_type,",");  //CO20180626 - BAD! relax2 can be different than static via AFLOW primitization
    xstructure xstr_relaxed = KBIN::GetMostRelaxedStructure(directory_LIB);
    for(uint i=0;i<xstr_relaxed.num_each_type.size();i++){num_each_type.push_back(xstr_relaxed.num_each_type[i]);}  //vector vs. deque
    if(LDEBUG) {for(uint i=0;i<num_each_type.size();i++){cerr << soliloquy << " num_each_type[" << i << "]=" << num_each_type[i] << endl;}}

    vector<double> vZVAL;
    for(uint i=0;i<vspecies_pp_ZVAL.size();i++) {
      for(uint j=0;j<(uint)num_each_type.at(i);j++) {
        vZVAL.push_back(vspecies_pp_ZVAL.at(i));
        //vZVAL.push_back(aurostd::string2utype<double>(vspecies_pp_ZVAL.at(i)));
      }
    }

    if(LDEBUG) cerr << "aflowlib::LIB2RAW_Loop_Bader [5]" << endl;

    //flags
    aurostd::xoption bader_flags;
    //DX+CO START
    bader_flags.flag("BADER::AFLOWLIB_LIBRARY",TRUE); //net charge file
    bader_flags.flag("BADER::JVXL_ALL_SPECIES",TRUE); //for flag automation, no need to specify cutoffs,downsample_ratios here
    bader_flags.flag("BADER::JVXL_CYCLIC",TRUE);      //CYCLIC MODE
    //bader_flags.flag("BADER::JVXL_CYCLIC",FALSE);   //SETS MODE
    //DX+CO END

    vector<double> cutoffs;
    vector<int> downsample_ratios;
    cutoffs.push_back(0.10);
    cutoffs.push_back(0.20);
    cutoffs.push_back(0.25);
    cutoffs.push_back(0.30);
    cutoffs.push_back(0.333333333333333);
    cutoffs.push_back(0.40);
    cutoffs.push_back(0.50);
    cutoffs.push_back(0.60);
    cutoffs.push_back(0.666666666666666);
    cutoffs.push_back(0.75);
    cutoffs.push_back(0.80);
    cutoffs.push_back(0.90);
    //downsample_ratios.push_back(1);
    downsample_ratios.push_back(2);   //for all
    /*if(data.natoms<=7) {              //for 0.5 and 0.75, downsample_ratio depends on natoms
      downsample_ratios.push_back(1);
      //downsample_ratios.push_back(1);
      } else {                          //8 or more
      downsample_ratios.push_back(2);
      //downsample_ratios.push_back(2);
      }
      //downsample_ratios.push_back(1);*/

    if(LDEBUG) cerr << "aflowlib::LIB2RAW_Loop_Bader [6]" << endl;

    string bader_options;
    ostringstream oss;
    if(AFLOWLIB_VERBOSE) cout << MESSAGE << " beginning BADER calculation--please be patient" << endl;
    bader_functions::Flags2BaderCommands(bader_flags,bader_options,oss);
    //DX+CO START
    bader_functions::BaderCalc(bader_flags,bader_options,data.prototype,vspecies,num_each_type,vZVAL,cutoffs,downsample_ratios,directory_RAW,oss);
    //DX+CO END
    if(AFLOWLIB_VERBOSE) cout << oss.str();

    if(LDEBUG) cerr << "aflowlib::LIB2RAW_Loop_Bader [7]" << endl;

    vector<string> vline,tokens;
    stringstream abader_ss;
    string abader_out=data.prototype+"_abader.out";

    abader_ss.clear();
    if(aurostd::FileExist(directory_RAW+"/"+abader_out)) {
      if(AFLOWLIB_VERBOSE) cout << MESSAGE << " loading " << string(directory_RAW+"/"+abader_out) << endl;
      aurostd::ExtractToStringstreamEXPLICIT(aurostd::efile2string(directory_RAW+"/"+abader_out),abader_ss,"[BADER_RESULTS]START","[BADER_RESULTS]STOP");
      aurostd::stream2vectorstring(abader_ss,vline);
      for (uint i=0;i<vline.size();i++) {
        aurostd::StringSubst(vline.at(i),"="," ");
        aurostd::string2tokens(vline.at(i),tokens," ");
        if(tokens.size()>=2) {
          if(tokens.at(0)=="bader_net_charges") data.bader_net_charges=tokens.at(1);
          if(tokens.at(0)=="bader_atomic_volumes") data.bader_atomic_volumes=tokens.at(1);
        }
      }
      aurostd::string2tokens<double>(data.bader_net_charges,data.vbader_net_charges,",");         //be careful, sets precision to 20
      aurostd::string2tokens<double>(data.bader_atomic_volumes,data.vbader_atomic_volumes,",");   //be careful, sets precision to 20
      if(data.vbader_net_charges.size()==0) {
        if(AFLOWLIB_VERBOSE) cout << MESSAGE << " data.vbader_net_charges was not extracted correctly" << endl;
        return FALSE;
      }
      if(data.vbader_net_charges.size()!=data.vbader_atomic_volumes.size()) {
        if(AFLOWLIB_VERBOSE) cout << MESSAGE << " length of data.vbader_net_charges does not match length of data.vbader_atomic_volumes" << endl;
        if(AFLOWLIB_VERBOSE) cout << MESSAGE << " there was a problem with the bader data extraction" << endl;
        return FALSE;
      }
      stringstream num_prec;
      if(AFLOWLIB_VERBOSE) {
        for(uint i=0;i<data.vbader_net_charges.size();i++) {
          num_prec << std::fixed << setprecision(4) << data.vbader_net_charges.at(i);
          cout << MESSAGE << " bader net charge for atom " << i+1 << " = " << num_prec.str() << endl;
          num_prec.str("");
        }
        for(uint i=0;i<data.vbader_atomic_volumes.size();i++) {
          num_prec << std::fixed << setprecision(4) << data.vbader_atomic_volumes.at(i);
          cout << MESSAGE << " bader atomic volume for atom " << i+1 << " = " << num_prec.str() << endl;
          num_prec.str("");
        }
      }
    } else {
      return FALSE;
    }
    // done
    if(AFLOWLIB_VERBOSE) cout << MESSAGE << "aflowlib::LIB2RAW_Loop_Bader - end " << directory_LIB << endl;
    return TRUE;
  }
}

// ***************************************************************************
// aflowlib::LIB2RAW_Loop_AGL  // CORMAC
// ***************************************************************************
namespace aflowlib {
  bool LIB2RAW_Loop_AGL(string& directory_LIB,string& directory_RAW,vector<string> &vfile,aflowlib::_aflowlib_entry& data,string MESSAGE) {
    bool LDEBUG=(FALSE || XHOST.DEBUG);
    if(LDEBUG) cerr << "aflowlib::LIB2RAW_Loop_AGL [1]" << endl;
    if(AFLOWLIB_VERBOSE) cout << MESSAGE << " aflowlib::LIB2RAW_Loop_AGL - begin " << directory_LIB << endl;
    // [OBSOLETE]  aflowlib_out << _AFLOWLIB_ENTRY_SEPARATOR_ << "loop=agl";
    data.vloop.push_back("agl");

    vector<string> vline,tokens;
    stringstream aflow_agl_out;

    // AFLOW AGL
    aflow_agl_out.clear();
    if(aurostd::FileExist(directory_LIB+"/"+"aflow.agl.out") || aurostd::EFileExist(directory_LIB+"/"+"aflow.agl.out")) {
      aflowlib::LIB2RAW_FileNeeded(directory_LIB,"aflow.agl.out",directory_RAW,"aflow.agl.out",vfile,MESSAGE);  // aflow.agl.out
      aflowlib::LIB2RAW_FileNeeded(directory_LIB,"AGL.out",directory_RAW,"AGL.out",vfile,MESSAGE);  // AGL.out
      aflowlib::LIB2RAW_FileNeeded(directory_LIB,"AGL_energies_temperature.out",directory_RAW,"AGL_energies_temperature.out",vfile,MESSAGE);  // AGL.out
      aflowlib::LIB2RAW_FileNeeded(directory_LIB,"AGL_thermal_properties_temperature.out",directory_RAW,"AGL_thermal_properties_temperature.out",vfile,MESSAGE);  // AGL.out
      aflowlib::LIB2RAW_FileNeeded(directory_LIB,"AGL_edos_gap_pressure.out",directory_RAW,"AGL_edos_gap_pressure.out",vfile,MESSAGE);  // AGL_edos_gap_pressure.out //CT20181212
      aflowlib::LIB2RAW_FileNeeded(directory_LIB,"AGL_edos_gap_pressure.json",directory_RAW,"AGL_edos_gap_pressure.json",vfile,MESSAGE);  // AGL_edos_gap_pressure.json //CT20181212
      aflowlib::LIB2RAW_FileNeeded(directory_LIB,"AGL_energy.json",directory_RAW,"AGL_energy.json",vfile,MESSAGE);  // AGL_energy.out //CT20181212
      aflowlib::LIB2RAW_FileNeeded(directory_LIB,"AGL_energy_structures.json",directory_RAW,"AGL_energy_structures.json",vfile,MESSAGE);  // AGL_energy_structures.json //CT20181212
      aflowlib::LIB2RAW_FileNeeded(directory_LIB,"AGL_energy_volume.out",directory_RAW,"AGL_energy_volume.out",vfile,MESSAGE);  // AGL_energy_volume.out //CT20181212
      aflowlib::LIB2RAW_FileNeeded(directory_LIB,"AGL_gibbs_energy_pT.out",directory_RAW,"AGL_gibbs_energy_pT.out",vfile,MESSAGE);  // AGL_gibbs_energy_pT.out //CT20181212
      aflowlib::LIB2RAW_FileNeeded(directory_LIB,"AGL_Hugoniot.out",directory_RAW,"AGL_Hugoniot.out",vfile,MESSAGE);  // AGL_Hugoniot.out //CT20181212
      if(AFLOWLIB_VERBOSE) cout << MESSAGE << " loading " << string(directory_RAW+"/"+"aflow.agl.out") << endl;
      aurostd::ExtractToStringstreamEXPLICIT(aurostd::efile2string(directory_RAW+"/"+"aflow.agl.out"),aflow_agl_out,"[AGL_RESULTS]START","[AGL_RESULTS]STOP");
      aurostd::stream2vectorstring(aflow_agl_out,vline);
      for (uint i=0;i<vline.size();i++) {
        aurostd::StringSubst(vline.at(i),"="," ");
        aurostd::string2tokens(vline.at(i),tokens," ");
        if(tokens.size()>=2) {
          if(tokens.at(0)=="agl_thermal_conductivity_300K") data.agl_thermal_conductivity_300K=aurostd::string2utype<double>(tokens.at(1));
          if(tokens.at(0)=="agl_debye") data.agl_debye=aurostd::string2utype<double>(tokens.at(1));
          if(tokens.at(0)=="agl_acoustic_debye") data.agl_acoustic_debye=aurostd::string2utype<double>(tokens.at(1));
          if(tokens.at(0)=="agl_gruneisen") data.agl_gruneisen=aurostd::string2utype<double>(tokens.at(1));
          if(tokens.at(0)=="agl_heat_capacity_Cv_300K") data.agl_heat_capacity_Cv_300K=aurostd::string2utype<double>(tokens.at(1));
          if(tokens.at(0)=="agl_heat_capacity_Cp_300K") data.agl_heat_capacity_Cp_300K=aurostd::string2utype<double>(tokens.at(1));
          if(tokens.at(0)=="agl_thermal_expansion_300K") data.agl_thermal_expansion_300K=aurostd::string2utype<double>(tokens.at(1));
          if(tokens.at(0)=="agl_bulk_modulus_static_300K") data.agl_bulk_modulus_static_300K=aurostd::string2utype<double>(tokens.at(1));
          if(tokens.at(0)=="agl_bulk_modulus_isothermal_300K") data.agl_bulk_modulus_isothermal_300K=aurostd::string2utype<double>(tokens.at(1));
          if(tokens.at(0)=="agl_poisson_ratio_source") data.agl_poisson_ratio_source=tokens.at(1); //CT20181212
          if(tokens.at(0)=="agl_vibrational_free_energy_300K_cell") data.agl_vibrational_free_energy_300K_cell=aurostd::string2utype<double>(tokens.at(1)); //CT20181212
          if(tokens.at(0)=="agl_vibrational_free_energy_300K_atom") data.agl_vibrational_free_energy_300K_atom=aurostd::string2utype<double>(tokens.at(1)); //CT20181212
          if(tokens.at(0)=="agl_vibrational_entropy_300K_cell") data.agl_vibrational_entropy_300K_cell=aurostd::string2utype<double>(tokens.at(1)); //CT20181212
          if(tokens.at(0)=="agl_vibrational_entropy_300K_atom") data.agl_vibrational_entropy_300K_atom=aurostd::string2utype<double>(tokens.at(1)); //CT20181212
        }
      }
    } else {
      return FALSE;
    }

    if(AFLOWLIB_VERBOSE) cout << MESSAGE << " agl_thermal_conductivity_300K (W/m*K) = " << ((data.agl_thermal_conductivity_300K!=AUROSTD_NAN)?aurostd::utype2string(data.agl_thermal_conductivity_300K,10):"unavailable") << endl;
    if(AFLOWLIB_VERBOSE) cout << MESSAGE << " agl_debye (K) = " << ((data.agl_debye!=AUROSTD_NAN)?aurostd::utype2string(data.agl_debye,10):"unavailable") << endl;
    if(AFLOWLIB_VERBOSE) cout << MESSAGE << " agl_acoustic_debye (K) = " << ((data.agl_acoustic_debye!=AUROSTD_NAN)?aurostd::utype2string(data.agl_acoustic_debye,10):"unavailable") << endl;
    if(AFLOWLIB_VERBOSE) cout << MESSAGE << " agl_gruneisen = " << ((data.agl_gruneisen!=AUROSTD_NAN)?aurostd::utype2string(data.agl_gruneisen,10):"unavailable") << endl;
    if(AFLOWLIB_VERBOSE) cout << MESSAGE << " agl_heat_capacity_Cv_300K (kB/cell) = " << ((data.agl_heat_capacity_Cv_300K!=AUROSTD_NAN)?aurostd::utype2string(data.agl_heat_capacity_Cv_300K,10):"unavailable") << endl;
    if(AFLOWLIB_VERBOSE) cout << MESSAGE << " agl_heat_capacity_Cp_300K (kB/cell) = " << ((data.agl_heat_capacity_Cp_300K!=AUROSTD_NAN)?aurostd::utype2string(data.agl_heat_capacity_Cp_300K,10):"unavailable") << endl;
    if(AFLOWLIB_VERBOSE) cout << MESSAGE << " agl_thermal_expansion_300K (1/K) = " << ((data.agl_thermal_expansion_300K!=AUROSTD_NAN)?aurostd::utype2string(data.agl_thermal_expansion_300K,10):"unavailable") << endl;
    if(AFLOWLIB_VERBOSE) cout << MESSAGE << " agl_bulk_modulus_static_300K (GPa) = " << ((data.agl_bulk_modulus_static_300K!=AUROSTD_NAN)?aurostd::utype2string(data.agl_bulk_modulus_static_300K,10):"unavailable") << endl;
    if(AFLOWLIB_VERBOSE) cout << MESSAGE << " agl_bulk_modulus_isothermal_300K (GPa) = " << ((data.agl_bulk_modulus_isothermal_300K!=AUROSTD_NAN)?aurostd::utype2string(data.agl_bulk_modulus_isothermal_300K,10):"unavailable") << endl;
    if(AFLOWLIB_VERBOSE) cout << MESSAGE << " agl_poisson_ratio_source = " << ((data.agl_poisson_ratio_source.size())?(data.agl_poisson_ratio_source):"unavailable") << endl; //CT20181212
    if(AFLOWLIB_VERBOSE) cout << MESSAGE << " agl_vibrational_free_energy_300K_cell (meV/cell) = " << ((data.agl_vibrational_free_energy_300K_cell!=AUROSTD_NAN)?aurostd::utype2string(data.agl_vibrational_free_energy_300K_cell,10):"unavailable") << endl; //CT20181212
    if(AFLOWLIB_VERBOSE) cout << MESSAGE << " agl_vibrational_free_energy_300K_atom (meV/atom) = " << ((data.agl_vibrational_free_energy_300K_atom!=AUROSTD_NAN)?aurostd::utype2string(data.agl_vibrational_free_energy_300K_atom,10):"unavailable") << endl; //CT20181212
    if(AFLOWLIB_VERBOSE) cout << MESSAGE << " agl_vibrational_entropy_300K_cell (meV/cell*K) = " << ((data.agl_vibrational_entropy_300K_cell!=AUROSTD_NAN)?aurostd::utype2string(data.agl_vibrational_entropy_300K_cell,10):"unavailable") << endl; //CT20181212
    if(AFLOWLIB_VERBOSE) cout << MESSAGE << " agl_vibrational_entropy_300K_atom (meV/atom*K) = " << ((data.agl_vibrational_entropy_300K_atom!=AUROSTD_NAN)?aurostd::utype2string(data.agl_vibrational_entropy_300K_atom,10):"unavailable") << endl; //CT20181212
    // done
    if(AFLOWLIB_VERBOSE) cout << MESSAGE << " aflowlib::LIB2RAW_Loop_AGL - end " << directory_LIB << endl;
    return TRUE;
  }
}

// ***************************************************************************
// aflowlib::LIB2RAW_Loop_AEL  // CORMAC
// ***************************************************************************
namespace aflowlib {
  bool LIB2RAW_Loop_AEL(string& directory_LIB,string& directory_RAW,vector<string> &vfile,aflowlib::_aflowlib_entry& data,string MESSAGE) {
    bool LDEBUG=(FALSE || XHOST.DEBUG);
    string function = "aflowlib::LIB2RAW_loop_AEL()";  //ME20191119
    if(LDEBUG) cerr << "aflowlib::LIB2RAW_Loop_AEL [1]" << endl;
    if(AFLOWLIB_VERBOSE) cout << MESSAGE << " aflowlib::LIB2RAW_Loop_AEL - begin " << directory_LIB << endl;
    // [OBSOLETE]  aflowlib_out << _AFLOWLIB_ENTRY_SEPARATOR_ << "loop=ael";
    data.vloop.push_back("ael");

    vector<string> vline,tokens;
    stringstream aflow_ael_out;

    // AFLOW AEL
    aflow_ael_out.clear();
    if(aurostd::FileExist(directory_LIB+"/"+"aflow.ael.out") || aurostd::EFileExist(directory_LIB+"/"+"aflow.ael.out")) {
      aflowlib::LIB2RAW_FileNeeded(directory_LIB,"aflow.ael.out",directory_RAW,"aflow.ael.out",vfile,MESSAGE);  // aflow.ael.out
      aflowlib::LIB2RAW_FileNeeded(directory_LIB,"AEL_Elastic_constants.out",directory_RAW,"AEL_Elastic_constants.out",vfile,MESSAGE);  // AEL_Elastic_constants.out
      aflowlib::LIB2RAW_FileNeeded(directory_LIB,"AEL_Compliance_tensor.out",directory_RAW,"AEL_Compliance_tensor.out",vfile,MESSAGE);  // AEL_Compliance_tensor.out
      aflowlib::LIB2RAW_FileNeeded(directory_LIB,"AEL_elastic_tensor.json",directory_RAW,"AEL_elastic_tensor.json",vfile,MESSAGE);  // AEL_elastic_tensor.json //CT20181212
      aflowlib::LIB2RAW_FileNeeded(directory_LIB,"AEL_energy_structures.json",directory_RAW,"AEL_energy_structures.json",vfile,MESSAGE);  // AEL_energy_structures.json //CT20181212
      if(AFLOWLIB_VERBOSE) cout << MESSAGE << " loading " << string(directory_RAW+"/"+"aflow.ael.out") << endl;
      //ME20191105
      string ael_out_str = aurostd::efile2string(directory_RAW + "/aflow.ael.out");
      aurostd::ExtractToStringstreamEXPLICIT(ael_out_str, aflow_ael_out, "[AEL_RESULTS]START", "[AEL_RESULTS]STOP");
      //aurostd::ExtractToStringstreamEXPLICIT(aurostd::efile2string(directory_RAW+"/"+"aflow.ael.out"),aflow_ael_out,"[AEL_RESULTS]START","[AEL_RESULTS]STOP");  OBSOLETE ME20191105
      aurostd::stream2vectorstring(aflow_ael_out,vline);
      for (uint i=0;i<vline.size();i++) {
        aurostd::StringSubst(vline.at(i),"="," ");
        aurostd::string2tokens(vline.at(i),tokens," ");
        if(tokens.size()>=2) {
          if(tokens.at(0)=="ael_poisson_ratio") data.ael_poisson_ratio=aurostd::string2utype<double>(tokens.at(1));
          if(tokens.at(0)=="ael_bulk_modulus_voigt" || tokens.at(0)=="ael_bulk_modulus_voight") data.ael_bulk_modulus_voigt=aurostd::string2utype<double>(tokens.at(1));
          if(tokens.at(0)=="ael_bulk_modulus_reuss") data.ael_bulk_modulus_reuss=aurostd::string2utype<double>(tokens.at(1));
          if(tokens.at(0)=="ael_shear_modulus_voigt" || tokens.at(0)=="ael_shear_modulus_voigth") data.ael_shear_modulus_voigt=aurostd::string2utype<double>(tokens.at(1));
          if(tokens.at(0)=="ael_shear_modulus_reuss") data.ael_shear_modulus_reuss=aurostd::string2utype<double>(tokens.at(1));
          if(tokens.at(0)=="ael_bulk_modulus_vrh") data.ael_bulk_modulus_vrh=aurostd::string2utype<double>(tokens.at(1));
          if(tokens.at(0)=="ael_shear_modulus_vrh") data.ael_shear_modulus_vrh=aurostd::string2utype<double>(tokens.at(1));
          if(tokens.at(0)=="ael_elastic_anisotropy") data.ael_elastic_anisotropy=aurostd::string2utype<double>(tokens.at(1)); //CO20181129
<<<<<<< HEAD
          if(tokens.at(0)=="ael_youngs_modulus_vrh") data.ael_youngs_modulus_vrh=aurostd::string2utype<double>(tokens.at(1)); //CT20181212
          if(tokens.at(0)=="ael_speed_sound_transverse") data.ael_speed_sound_transverse=aurostd::string2utype<double>(tokens.at(1)); //CT20181212
          if(tokens.at(0)=="ael_speed_sound_longitudinal") data.ael_speed_sound_longitudinal=aurostd::string2utype<double>(tokens.at(1)); //CT20181212
          if(tokens.at(0)=="ael_speed_sound_average") data.ael_speed_sound_average=aurostd::string2utype<double>(tokens.at(1)); //CT20181212
          if(tokens.at(0)=="ael_pughs_modulus_ratio") data.ael_pughs_modulus_ratio=aurostd::string2utype<double>(tokens.at(1)); //CT20181212
          if(tokens.at(0)=="ael_debye_temperature") data.ael_debye_temperature=aurostd::string2utype<double>(tokens.at(1)); //CT20181212
          if(tokens.at(0)=="ael_applied_pressure") data.ael_applied_pressure=aurostd::string2utype<double>(tokens.at(1)); //CT20181212
          if(tokens.at(0)=="ael_average_external_pressure") data.ael_average_external_pressure=aurostd::string2utype<double>(tokens.at(1)); //CT20181212
        }
      }

      //ME20191105 BEGIN
=======
          if(tokens.at(0)=="ael_youngs_modulus_vrh") data.ael_youngs_modulus_vrh=aurostd::string2utype<double>(tokens.at(1)); //CT181212
          if(tokens.at(0)=="ael_speed_sound_transverse") data.ael_speed_sound_transverse=aurostd::string2utype<double>(tokens.at(1)); //CT181212
          if(tokens.at(0)=="ael_speed_sound_longitudinal") data.ael_speed_sound_longitudinal=aurostd::string2utype<double>(tokens.at(1)); //CT181212
          if(tokens.at(0)=="ael_speed_sound_average") data.ael_speed_sound_average=aurostd::string2utype<double>(tokens.at(1)); //CT181212
          if(tokens.at(0)=="ael_pughs_modulus_ratio") data.ael_pughs_modulus_ratio=aurostd::string2utype<double>(tokens.at(1)); //CT181212
          if(tokens.at(0)=="ael_debye_temperature") data.ael_debye_temperature=aurostd::string2utype<double>(tokens.at(1)); //CT181212
          if(tokens.at(0)=="ael_applied_pressure") data.ael_applied_pressure=aurostd::string2utype<double>(tokens.at(1)); //CT181212
          if(tokens.at(0)=="ael_average_external_pressure") data.ael_average_external_pressure=aurostd::string2utype<double>(tokens.at(1)); //CT181212
        }
      }

      //ME20191105 - BEGIN
>>>>>>> 10163148
      xmatrix<double> tensor(6, 6);
      vector<double> row;
      aurostd::ExtractToStringstreamEXPLICIT(ael_out_str, aflow_ael_out, "[AEL_STIFFNESS_TENSOR]START", "[AEL_STIFFNESS_TENSOR]STOP");
      aurostd::stream2vectorstring(aflow_ael_out, vline);
      if (vline.size() > 0) {
        vline.pop_back();  // Remove empty line at the end
        try {
          if (vline.size() != 6) {
            stringstream message;
            message << "Could not read stiffness tensor: wrong number of lines"
		    << " (found " << vline.size() << ", need 6).";
            throw aurostd::xerror(_AFLOW_FILE_NAME_,function, message, _FILE_CORRUPT_);
          }
          for (int i = 0; i < 6; i++) {
            aurostd::string2tokens(vline[i], row);
            if (row.size() != 6) {
              stringstream message;
              message <<  "Could not read stiffness tensor."
		      << " Wrong number of columns in line " << (i + 1)
		      << " (found " << row.size() << ", need 6).";
              throw aurostd::xerror(_AFLOW_FILE_NAME_,function, message, _FILE_CORRUPT_);
            }
            for (int j = 0; j < 6; j++) tensor[i + 1][j + 1] = row[j];
          }
          data.ael_stiffness_tensor = tensor;
        } catch (aurostd::xerror& e) {
          std::cout << MESSAGE << " ERROR - " << e.error_message << std::endl;
        }
      } else {
        std::cout << MESSAGE << " WARNING - No stiffness tensor found in aflow.ael.out." << std::endl;
      }

      tensor.clear();
      aurostd::ExtractToStringstreamEXPLICIT(ael_out_str, aflow_ael_out, "[AEL_COMPLIANCE_TENSOR]START", "[AEL_COMPLIANCE_TENSOR]STOP");
      aurostd::stream2vectorstring(aflow_ael_out, vline);
      if (vline.size() > 0) {
        vline.pop_back();  // Remove empty line at the end
        try {
          if (vline.size() != 6) {
            string function = "aflowlib::LIB2RAW_loop_AEL()";
            stringstream message;
            message << "Could not read compliance tensor: wrong number of lines"
		    << " (found " << vline.size() << ", need 6).";
            throw aurostd::xerror(_AFLOW_FILE_NAME_,function, message, _FILE_CORRUPT_);
          }
          for (int i = 0; i < 6; i++) {
            aurostd::string2tokens(vline[i], row);
            if (row.size() != 6) {
              string function = "aflowlib::LIB2RAW_loop_AEL()";
              stringstream message;
              message <<  "Could not read compliance tensor:"
		      << " wrong number of columns in line " << (i + 1)
		      << " (found " << row.size() << ", need 6).";
              throw aurostd::xerror(_AFLOW_FILE_NAME_,function, message, _FILE_CORRUPT_);
            }
            for (int j = 0; j < 6; j++) tensor[i + 1][j + 1] = row[j];
          }
          data.ael_compliance_tensor = tensor;
        } catch (aurostd::xerror& e) {
          std::cout << MESSAGE << " ERROR - " << e.error_message << std::endl;
        }
      } else {
        std::cout << MESSAGE << " WARNING - No compliance tensor found in aflow.ael.out." << std::endl;
      }
<<<<<<< HEAD
      //ME20191105 END
=======
      //ME20191105 - END
>>>>>>> 10163148
    } else {
      return FALSE;
    }

    if(AFLOWLIB_VERBOSE) cout << MESSAGE << " ael_poisson_ratio = " << ((data.ael_poisson_ratio!=AUROSTD_NAN)?aurostd::utype2string(data.ael_poisson_ratio,10):"unavailable") << endl;
    if(AFLOWLIB_VERBOSE) cout << MESSAGE << " ael_bulk_modulus_voigt (GPa) = " << ((data.ael_bulk_modulus_voigt!=AUROSTD_NAN)?aurostd::utype2string(data.ael_bulk_modulus_voigt,10):"unavailable") << endl;
    if(AFLOWLIB_VERBOSE) cout << MESSAGE << " ael_bulk_modulus_reuss (GPa) = " << ((data.ael_bulk_modulus_reuss!=AUROSTD_NAN)?aurostd::utype2string(data.ael_bulk_modulus_reuss,10):"unavailable") << endl;
    if(AFLOWLIB_VERBOSE) cout << MESSAGE << " ael_shear_modulus_voigt (GPa) = " << ((data.ael_shear_modulus_voigt!=AUROSTD_NAN)?aurostd::utype2string(data.ael_shear_modulus_voigt,10):"unavailable") << endl;
    if(AFLOWLIB_VERBOSE) cout << MESSAGE << " ael_shear_modulus_reuss (GPa) = " << ((data.ael_shear_modulus_reuss!=AUROSTD_NAN)?aurostd::utype2string(data.ael_shear_modulus_reuss,10):"unavailable") << endl;
    if(AFLOWLIB_VERBOSE) cout << MESSAGE << " ael_bulk_modulus_vrh (GPa) = " << ((data.ael_bulk_modulus_vrh!=AUROSTD_NAN)?aurostd::utype2string(data.ael_bulk_modulus_vrh,10):"unavailable") << endl;
    if(AFLOWLIB_VERBOSE) cout << MESSAGE << " ael_shear_modulus_vrh (GPa) = " << ((data.ael_shear_modulus_vrh!=AUROSTD_NAN)?aurostd::utype2string(data.ael_shear_modulus_vrh,10):"unavailable") << endl;
    if(AFLOWLIB_VERBOSE) cout << MESSAGE << " ael_elastic_anisotropy = " << ((data.ael_elastic_anisotropy!=AUROSTD_NAN)?aurostd::utype2string(data.ael_elastic_anisotropy,10):"unavailable") << endl; //CO20181129
<<<<<<< HEAD
    if(AFLOWLIB_VERBOSE) cout << MESSAGE << " ael_youngs_modulus_vrh (GPa) = " << ((data.ael_youngs_modulus_vrh!=AUROSTD_NAN)?aurostd::utype2string(data.ael_youngs_modulus_vrh,10):"unavailable") << endl; //CT20181212
    if(AFLOWLIB_VERBOSE) cout << MESSAGE << " ael_speed_sound_transverse (m/s) = " << ((data.ael_speed_sound_transverse!=AUROSTD_NAN)?aurostd::utype2string(data.ael_speed_sound_transverse,10):"unavailable") << endl; //CT20181212
    if(AFLOWLIB_VERBOSE) cout << MESSAGE << " ael_speed_sound_longitudinal (m/s) = " << ((data.ael_speed_sound_longitudinal!=AUROSTD_NAN)?aurostd::utype2string(data.ael_speed_sound_longitudinal,10):"unavailable") << endl; //CT20181212
    if(AFLOWLIB_VERBOSE) cout << MESSAGE << " ael_speed_sound_average (m/s) = " << ((data.ael_speed_sound_average!=AUROSTD_NAN)?aurostd::utype2string(data.ael_speed_sound_average,10):"unavailable") << endl; //CT20181212
    if(AFLOWLIB_VERBOSE) cout << MESSAGE << " ael_pughs_modulus_ratio = " << ((data.ael_pughs_modulus_ratio!=AUROSTD_NAN)?aurostd::utype2string(data.ael_pughs_modulus_ratio,10):"unavailable") << endl; //CT20181212
    if(AFLOWLIB_VERBOSE) cout << MESSAGE << " ael_debye_temperature (K) = " << ((data.ael_debye_temperature!=AUROSTD_NAN)?aurostd::utype2string(data.ael_debye_temperature,10):"unavailable") << endl; //CT20181212
    if(AFLOWLIB_VERBOSE) cout << MESSAGE << " ael_applied_pressure (GPa) = " << ((data.ael_applied_pressure!=AUROSTD_NAN)?aurostd::utype2string(data.ael_applied_pressure,10):"unavailable") << endl; //CT20181212
    if(AFLOWLIB_VERBOSE) cout << MESSAGE << " ael_average_external_pressure (GPa) = " << ((data.ael_average_external_pressure!=AUROSTD_NAN)?aurostd::utype2string(data.ael_average_external_pressure,10):"unavailable") << endl; //CT20181212
=======
    if(AFLOWLIB_VERBOSE) cout << MESSAGE << " ael_youngs_modulus_vrh (GPa) = " << ((data.ael_youngs_modulus_vrh!=AUROSTD_NAN)?aurostd::utype2string(data.ael_youngs_modulus_vrh,10):"unavailable") << endl; //CT181212
    if(AFLOWLIB_VERBOSE) cout << MESSAGE << " ael_speed_sound_transverse (m/s) = " << ((data.ael_speed_sound_transverse!=AUROSTD_NAN)?aurostd::utype2string(data.ael_speed_sound_transverse,10):"unavailable") << endl; //CT181212
    if(AFLOWLIB_VERBOSE) cout << MESSAGE << " ael_speed_sound_longitudinal (m/s) = " << ((data.ael_speed_sound_longitudinal!=AUROSTD_NAN)?aurostd::utype2string(data.ael_speed_sound_longitudinal,10):"unavailable") << endl; //CT181212
    if(AFLOWLIB_VERBOSE) cout << MESSAGE << " ael_speed_sound_average (m/s) = " << ((data.ael_speed_sound_average!=AUROSTD_NAN)?aurostd::utype2string(data.ael_speed_sound_average,10):"unavailable") << endl; //CT181212
    if(AFLOWLIB_VERBOSE) cout << MESSAGE << " ael_pughs_modulus_ratio = " << ((data.ael_pughs_modulus_ratio!=AUROSTD_NAN)?aurostd::utype2string(data.ael_pughs_modulus_ratio,10):"unavailable") << endl; //CT181212
    if(AFLOWLIB_VERBOSE) cout << MESSAGE << " ael_debye_temperature (K) = " << ((data.ael_debye_temperature!=AUROSTD_NAN)?aurostd::utype2string(data.ael_debye_temperature,10):"unavailable") << endl; //CT181212
    if(AFLOWLIB_VERBOSE) cout << MESSAGE << " ael_applied_pressure (GPa) = " << ((data.ael_applied_pressure!=AUROSTD_NAN)?aurostd::utype2string(data.ael_applied_pressure,10):"unavailable") << endl; //CT181212
    if(AFLOWLIB_VERBOSE) cout << MESSAGE << " ael_average_external_pressure (GPa) = " << ((data.ael_average_external_pressure!=AUROSTD_NAN)?aurostd::utype2string(data.ael_average_external_pressure,10):"unavailable") << endl; //CT181212
>>>>>>> 10163148
    // done
    if (AFLOWLIB_VERBOSE) {  //ME20191105
      std::cout << MESSAGE << " ael_stiffness_tensor = ";
      if ((data.ael_stiffness_tensor.rows != 6) || (data.ael_stiffness_tensor.cols != 6)) std::cout << "unavailable" << std::endl;
      else std::cout << std::endl << data.ael_stiffness_tensor << std::endl;

      std::cout << MESSAGE << " ael_compliance_tensor = ";
      if ((data.ael_compliance_tensor.rows != 6) || (data.ael_compliance_tensor.cols != 6)) std::cout << "unavailable" << std::endl;
      else std::cout << std::endl << data.ael_compliance_tensor << std::endl;
    }
    if(AFLOWLIB_VERBOSE) cout << MESSAGE << " aflowlib::LIB2RAW_Loop_AEL - end " << directory_LIB << endl;
    return TRUE;
  }
}

// ***************************************************************************
// aflowlib::LIB2RAW_Loop_LOCK
// ***************************************************************************
namespace aflowlib {
  bool LIB2RAW_Loop_LOCK(string& directory_LIB,string& directory_RAW,vector<string> &vfile,aflowlib::_aflowlib_entry& data,string MESSAGE) {
    bool LDEBUG=(FALSE || XHOST.DEBUG);
    if(LDEBUG) cerr << "aflowlib::LIB2RAW_Loop_LOCK [1]" << endl;
    // Stefano Curtarolo 2009-2010-2011-2012
    if(AFLOWLIB_VERBOSE) cout << MESSAGE << " aflowlib::LIB2RAW_Loop_LOCK - begin " << directory_LIB << endl;
    //  aflowlib_out << _AFLOWLIB_ENTRY_SEPARATOR_ << "loop=LOCK";
    data.vloop.push_back("lock");

    vector<string> vlock,tokens;
    aflowlib::LIB2RAW_FileNeeded(directory_LIB,_AFLOWLOCK_,directory_RAW,_AFLOWLOCK_,vfile,MESSAGE);  // OUTCAR.static
    aurostd::file2vectorstring(directory_RAW+"/"+_AFLOWLOCK_,vlock) ;
    _XHOST aus_XHOST;
    // ---------------------------------------------------------------
    for(uint iline=0;iline<vlock.size()&&data.aflow_version.empty();iline++)
      if(aurostd::substring2bool(vlock.at(iline),"NFS") && aurostd::substring2bool(vlock.at(iline),"(") && aurostd::substring2bool(vlock.at(iline),")")) {
        aurostd::string2tokens(vlock.at(iline),tokens);
        data.aflow_version=aurostd::RemoveWhiteSpaces(tokens.at(tokens.size()-1));
        aurostd::StringSubst(data.aflow_version,"(","");aurostd::StringSubst(data.aflow_version,")","");
      }
    if(AFLOWLIB_VERBOSE) cout << MESSAGE << " aflow_version = " << ((data.aflow_version.size())?data.aflow_version:"unavailable") << endl;
    // XHOST.CPU_Model ---------------------------------------------------------------
    for(uint iline=0;iline<vlock.size()&&aus_XHOST.CPU_Model.empty();iline++)
      if(aurostd::substring2bool(vlock.at(iline),"XHOST.CPU_Model") && aurostd::substring2bool(vlock.at(iline),":")) {
        aurostd::string2tokens(vlock.at(iline),tokens,":");
        aus_XHOST.CPU_Model=aurostd::RemoveWhiteSpaces(tokens.at(tokens.size()-1));
        data.node_CPU_Model=aus_XHOST.CPU_Model;
      }
    if(AFLOWLIB_VERBOSE) cout << MESSAGE << " XHOST.CPU_Model = " << ((aus_XHOST.CPU_Model.size())?aus_XHOST.CPU_Model:"unavailable") << endl;
    // XHOST.CPU_Cores ---------------------------------------------------------------
    for(uint iline=0;iline<vlock.size()&&aus_XHOST.CPU_Cores==0;iline++)
      if(aurostd::substring2bool(vlock.at(iline),"XHOST.CPU_Cores") && aurostd::substring2bool(vlock.at(iline),":")) {
        aurostd::string2tokens(vlock.at(iline),tokens,":");
        aus_XHOST.CPU_Cores=aurostd::string2utype<int>(aurostd::RemoveWhiteSpaces(tokens.at(tokens.size()-1)));
        aus_XHOST.CPU_Cores=aurostd::string2utype<int>(aurostd::RemoveWhiteSpaces(tokens.at(tokens.size()-1)));
        data.node_CPU_Cores=aus_XHOST.CPU_Cores;
      }
    if(AFLOWLIB_VERBOSE) cout << MESSAGE << " XHOST.CPU_Cores = " << ((aus_XHOST.CPU_Cores)?aurostd::utype2string<int>(aus_XHOST.CPU_Cores):"unavailable") << endl;
    // XHOST.CPU_MHz ---------------------------------------------------------------
    for(uint iline=0;iline<vlock.size()&&aus_XHOST.CPU_MHz.empty();iline++)
      if(aurostd::substring2bool(vlock.at(iline),"XHOST.CPU_MHz") && aurostd::substring2bool(vlock.at(iline),":")) {
        aurostd::string2tokens(vlock.at(iline),tokens,":");
        aus_XHOST.CPU_MHz=aurostd::RemoveWhiteSpaces(tokens.at(tokens.size()-1));
        data.node_CPU_MHz=ceil(aurostd::string2utype<double>(aus_XHOST.CPU_MHz));
      }
    if(AFLOWLIB_VERBOSE) cout << MESSAGE << " XHOST.CPU_MHz = " << ((aus_XHOST.CPU_MHz.size())?aus_XHOST.CPU_MHz:"unavailable") << endl;
    // XHOST.RAM_GB ---------------------------------------------------------------
    for(uint iline=0;iline<vlock.size()&&aus_XHOST.RAM_GB<0.001;iline++)
      if(aurostd::substring2bool(vlock.at(iline),"XHOST.RAM_GB") && aurostd::substring2bool(vlock.at(iline),":")) {
        aurostd::string2tokens(vlock.at(iline),tokens,":");
        aus_XHOST.RAM_GB=ceil(aurostd::string2utype<double>(aurostd::RemoveWhiteSpaces(tokens.at(tokens.size()-1))));
        data.node_RAM_GB=aus_XHOST.RAM_GB;
      }
    if(AFLOWLIB_VERBOSE) cout << MESSAGE << " XHOST.RAM_GB = " << ((aus_XHOST.RAM_GB)?aurostd::utype2string<double>(aus_XHOST.RAM_GB):"unavailable") << endl;
    // REMOVING  ---------------------------------------------------------------
    vector<string> vremove,vremovej;
    aurostd::string2tokens("aflow.in~,WAVECAR,REPORT,POTCAR.relax1,POTCAR.relax2,POTCAR.relax3,POTCAR.static,POTCAR.bands,AECCAR0,AECCAR1,AECCAR2,AECCAR1.static,AECCAR0.bands,AECCAR1.bands,AECCAR2.bands,AECCAR0.relax1,AECCAR1.relax1,AECCAR2.relax1,AECCAR0.relax2,AECCAR1.relax2,AECCAR2.relax2",vremove,",");
    for(uint iext=0;iext<XHOST.vext.size();iext++) {
      for(uint iremove=0;iremove<vremove.size();iremove++) {
        vremovej.clear();
        aurostd::string2vectorstring(aurostd::execute2string("find \""+directory_LIB+"\" -name \""+vremove.at(iremove)+XHOST.vext.at(iext)+"\""),vremovej);
        for(uint j=0;j<vremovej.size();j++) {
          if(aurostd::FileExist(vremovej.at(j))) {
            aurostd::RemoveFile(vremovej.at(j));
            if(AFLOWLIB_VERBOSE) 
              cout << MESSAGE << " removing file: " << aurostd::CleanFileName(vremovej.at(j)) << endl;
          }
        }
      } // iremove
    } // iext

    vector<string> vremoveERROR;
    aurostd::string2tokens("aflow.error.rotmat,aflow.error.nbands,aflow.error.symprec,aflow.error.read_kpoints_rd_sym,aflow.error.ibzkpt,aflow.error.gamma_shift,aflow.error.mpich11,aflow.error.mpich139,aflow.error.nkxyz_ikptd,aflow.error.eddrmm,aflow.error.lreal,aflow.error.exccor,aflow.error.brmix,aflow.error.dav,aflow.error.edddav,aflow.error.efield_pead,aflow.error.zpotrf,aflow.error.zpotrf_potim,aflow.error.natoms,aflow.error.psmaxn,aflow.error.npar,aflow.error.nparc,aflow.error.nparn,aflow.error.npar_remove,aflow.error.csloshing,aflow.error.dentet",vremoveERROR,",");
    for(uint iext=0;iext<XHOST.vext.size();iext++) {
      for(uint iremove=0;iremove<vremoveERROR.size();iremove++) {
        if(aurostd::FileExist(directory_LIB+"/"+vremoveERROR.at(iremove)+XHOST.vext.at(iext))) {
          aurostd::RemoveFile(directory_LIB+"/"+vremoveERROR.at(iremove)+XHOST.vext.at(iext));
        }
      } // iremove
    } // iext

    // done   ---------------------------------------------------------------
    if(AFLOWLIB_VERBOSE) cout << MESSAGE << " aflowlib::LIB2RAW_Loop_LOCK - end " << directory_LIB << endl;
    return TRUE;
  }
}

// ***************************************************************************
// aflowlib::LIB2RAW_Loop_PATCH
// ***************************************************************************
namespace aflowlib {
  bool LIB2RAW_Loop_PATCH(string& directory_LIB,string& directory_RAW,vector<string> &vfile,aflowlib::_aflowlib_entry& data,string MESSAGE) {
    bool LDEBUG=(FALSE || XHOST.DEBUG);
    if(LDEBUG) cerr << "aflowlib::LIB2RAW_Loop_PATCH [1]" << endl;
    // Stefano Curtarolo 2009-2010-2011-2012
    if(AFLOWLIB_VERBOSE) cout << MESSAGE << " aflowlib::LIB2RAW_Loop_PATCH - begin " << directory_LIB << endl;
    if(AFLOWLIB_VERBOSE&&0) cout << MESSAGE << " aflowlib::LIB2RAW_Loop_PATCH - begin " << directory_RAW << endl;  // to avoid unused
    if(AFLOWLIB_VERBOSE&&0) cout << MESSAGE << " aflowlib::LIB2RAW_Loop_PATCH - begin " << vfile.size() << endl;  // to avoid unused
    //  aflowlib_out << _AFLOWLIB_ENTRY_SEPARATOR_ << "loop=PATCH";

    // --------------------------------------------------------------------
    // CHECK existence of DEFAULT_AFLOW_PSEUDOPOTENTIAL_AUID_OUT
    string file="";
    for(uint iext=1;iext<XHOST.vext.size()&&file.empty();iext++) // SKIM uncompressed
      if(aurostd::FileExist(directory_LIB+"/"+DEFAULT_AFLOW_PSEUDOPOTENTIAL_AUID_OUT+XHOST.vext.at(iext)))
	file=directory_LIB+"/"+DEFAULT_AFLOW_PSEUDOPOTENTIAL_AUID_OUT+XHOST.vext.at(iext);
    
    if(file!="") {
      // if(AFLOWLIB_VERBOSE)
      if(AFLOWLIB_VERBOSE) cout << MESSAGE << " FOUND " << file << endl;
    } else {
      if(AFLOWLIB_VERBOSE) cout << MESSAGE << " WRITING " << directory_LIB << "/" << DEFAULT_AFLOW_PSEUDOPOTENTIAL_AUID_OUT << endl;
      KBIN::VASP_Write_ppAUID_FILE(directory_LIB,data.vspecies_pp_AUID,data.vspecies);
      if(AFLOWLIB_VERBOSE) cout << MESSAGE << " COMPRESSING " << directory_LIB << "/" << DEFAULT_AFLOW_PSEUDOPOTENTIAL_AUID_OUT << endl;
      aurostd::CompressFile(directory_LIB+"/"+DEFAULT_AFLOW_PSEUDOPOTENTIAL_AUID_OUT,DEFAULT_KZIP_BIN);
    }
    // --------------------------------------------------------------------
    // CHECK existence of VASP_POTCAR_AUID in aflow.in
    vector<string> vVASP_POTCAR_AUID;
    aurostd::string2vectorstring(aurostd::execute2string("cat "+directory_LIB+"/"+_AFLOWIN_+" | grep VASP_POTCAR_AUID"),vVASP_POTCAR_AUID);
    if(LDEBUG) cout << "aflowlib::LIB2RAW_Loop_PATCH: vVASP_POTCAR_AUID.size()=" << vVASP_POTCAR_AUID.size() << endl;

    if(vVASP_POTCAR_AUID.size()) {
      if(AFLOWLIB_VERBOSE) cout << MESSAGE << " FOUND [VASP_POTCAR_AUID] in " <<  _AFLOWIN_ << ": " << vVASP_POTCAR_AUID.at(0) << endl;
    } else {
      if(AFLOWLIB_VERBOSE) cout << MESSAGE << " FIXING " << directory_LIB << "/" << _AFLOWIN_ << endl;
      KBIN::VASP_Write_ppAUID_AFLOWIN(directory_LIB,data.vspecies_pp_AUID,data.vspecies);
    } 
    // done   ---------------------------------------------------------------
    if(AFLOWLIB_VERBOSE) cout << MESSAGE << " aflowlib::LIB2RAW_Loop_PATCH - end " << directory_LIB << endl;
    return TRUE;
  }
}

// ***************************************************************************
// aflowlib::XPLUG
// ***************************************************************************
namespace aflowlib {
  bool XPLUG_Directory_ok(const string &dirIN,string &directory_OUT,const uint &i,const uint &j,const int& ithread,stringstream &oss);
  void *_threaded_interface_XPLUG_Directory(void *ptr);

  typedef struct {
    int      itbusy;          // FOR XPLUG (ALL)
    bool     VERBOSE;         // FOR XPLUG (ALL)
    //  ostringstream  oss;   // printout
    deque<bool>   *vok;       // directory to check
    deque<string> *vdirsIN;   // FOR
    deque<string> *vdirsOUT;  // FOR
    deque<uint>   *vrun;      // index to run
    int      ITHREAD;         // FOR
    int      THREADS_MAX;     // FOR
  } _threaded_XPLUG_params;

  //_threaded_XPLUG_params params[MAX_ALLOCATABLE_PTHREADS];
  pthread_mutex_t mutex_LIBRARIES=PTHREAD_MUTEX_INITIALIZER;

  //#define _PTHREAD_FLUSH_TIME_ 1
#define _XPLUG_FLUSH_THREAD_SLEEP_ 1

  void *_threaded_interface_XPLUG_Directory(void *ptr) {
    bool CONCURRENT=TRUE;
    _threaded_XPLUG_params* pparams=(_threaded_XPLUG_params*) ptr;
    string directory; uint ith;
    AFLOW_PTHREADS::vpthread_busy[pparams->itbusy]=TRUE;
    AFLOW_PTHREADS::RUNNING++;
    if((pparams->VERBOSE)) { pthread_mutex_lock(&mutex_LIBRARIES);cout << "_threaded_COMMANDS " << (pparams->ITHREAD) << "/" << (pparams->THREADS_MAX) << endl;pthread_mutex_unlock(&mutex_LIBRARIES); }
    if(CONCURRENT==FALSE) { // SPLITS tasks in MOD(THREAD_MAX);
      for(ith=(pparams->ITHREAD);ith<(*pparams->vdirsIN).size();ith+=(pparams->THREADS_MAX)) {
        if((pparams->VERBOSE)) { pthread_mutex_lock(&mutex_LIBRARIES);cout <<  (pparams->ITHREAD) << "/" << (pparams->THREADS_MAX) << " " << ith << " " << (*pparams->vdirsIN).at(ith) << endl;pthread_mutex_unlock(&mutex_LIBRARIES); }
        stringstream oss;
	(*pparams->vok).at(ith)=XPLUG_Directory_ok((*pparams->vdirsIN).at(ith),(*pparams->vdirsOUT).at(ith),ith,(*pparams->vdirsIN).size(),ith,oss); // do this
	pthread_mutex_lock(&mutex_LIBRARIES);
	cerr << oss.str();cerr.flush();
        pthread_mutex_unlock(&mutex_LIBRARIES);
      }
    } else { // RUNS in a queue
      while((*pparams->vrun).size()>0) {
        bool FRONT=TRUE;
        pthread_mutex_lock(&mutex_LIBRARIES);
        if(FRONT)  { ith=(*pparams->vrun).at(0);(*pparams->vrun).pop_front(); } // from the front
        if(!FRONT) { ith=(*pparams->vrun).at((*pparams->vrun).size()-1);(*pparams->vrun).pop_back(); } // from the back
        pthread_mutex_unlock(&mutex_LIBRARIES);
        if((pparams->VERBOSE)) { pthread_mutex_lock(&mutex_LIBRARIES);cout <<  (pparams->ITHREAD) << "/" << (pparams->THREADS_MAX) << ": " << ith << endl;pthread_mutex_unlock(&mutex_LIBRARIES); }
        stringstream oss;
	(*pparams->vok).at(ith)=XPLUG_Directory_ok((*pparams->vdirsIN).at(ith),(*pparams->vdirsOUT).at(ith),ith,(*pparams->vdirsIN).size(),ith,oss); // do this
	pthread_mutex_lock(&mutex_LIBRARIES);
        cerr << oss.str();cerr.flush();
        pthread_mutex_unlock(&mutex_LIBRARIES);
      }
    }
    AFLOW_PTHREADS::vpthread_busy[pparams->itbusy]=FALSE;
    AFLOW_PTHREADS::RUNNING--;
    return NULL;
  }
}

// DO ONE
namespace aflowlib {
  bool XPLUG_Directory_ok(const string &dirIN,string &dir,const uint &i,const uint &j,const int& ithread,stringstream &oss) {
    bool LDEBUG=(FALSE || XHOST.DEBUG);
    dir=dirIN; // start from here
    bool ok=FALSE,print=TRUE;
    int answer=0;
    stringstream obb;

    // clean
    if(LDEBUG) cerr << "aflowlib::XPLUG_Directory_ok [1]: analyzing = " << dir << endl;

    dir=aurostd::RemoveSubString(dir,"/"+_AFLOWIN_);
    dir=aurostd::RemoveSubString(dir,"/aflow.end.out");

    deque<string> vrelax; aurostd::string2tokens(".relax1,.relax2,.relax3,.static,.bands",vrelax,",");
    deque<string> vremdirname;aurostd::string2tokens("OUTCAR,OSZICAR,CONTCAR,EIGENVAL",vremdirname,",");
    deque<string> vbroken;  // no more list... this checks everything
       
    for(uint iremdirname=0;iremdirname<vremdirname.size();iremdirname++) {
      for(uint irelax=0;irelax<vrelax.size();irelax++) {
	for(uint iext=1;iext<XHOST.vext.size();iext++) { // SKIP uncompressed
          dir=aurostd::RemoveSubString(dir,"/"+vremdirname.at(iremdirname)+vrelax.at(irelax)+XHOST.vext.at(iext));
        }
	dir=aurostd::RemoveSubString(dir,"/"+vremdirname.at(iremdirname)+vrelax.at(irelax));
      }
      dir=aurostd::RemoveSubString(dir,"/"+vremdirname.at(iremdirname));
    }

    if(LDEBUG) cerr << "aflowlib::XPLUG_Directory_ok [2]: analyzing = " << dir << endl;

    if(!aurostd::FileExist(dir+"/"+_AFLOWLOCK_)) {
      if(LDEBUG) cerr << "aflowlib::XPLUG_Directory_ok [3]: not finding " << _AFLOWLOCK_ << " = " << dir << endl;
      return FALSE;
    }
    if(!aurostd::EFileExist(dir+"/OUTCAR.relax1") && 
       !aurostd::EFileExist(dir+"/OUTCAR.relax2") &&
       !aurostd::EFileExist(dir+"/OUTCAR.relax3") &&
       !aurostd::EFileExist(dir+"/OUTCAR.static") &&
       !aurostd::EFileExist(dir+"/OUTCAR.bands")) {
      if(LDEBUG) cerr << "aflowlib::XPLUG_Directory_ok [4]: not finding any OUTCAR.* = " << dir << endl;
      return FALSE;
    }

    obb<<"[" << i+1 << "/" << j << "] ";

    if(ithread<0)  obb<<"DIR=" << dir << " ";
    if(ithread>=0) obb<<"DIR(" << ithread << ")="<< dir << " ";
    // CHECK ALL FILES
    print=TRUE;
    ok=TRUE;
    // TEST INCOMPLETE
    if(ok) { obb<<".";if(!aurostd::FileExist(dir+"/"+_AFLOWLOCK_)) { ok=FALSE;obb<<" no=LOCK"; }}
    if(ok) { obb<<".";if(aurostd::FileExist(dir+"/EIGENVAL")) { ok=FALSE;obb<<" yes=EIGENVAL"; }}
    if(ok) { obb<<".";if(aurostd::FileExist(dir+"/vasp.out")) { ok=FALSE;obb<<" yes=vasp.out"; }}
    if(ok) { obb<<".";if(aurostd::FileExist(dir+"/AECCAR0")) { ok=FALSE;obb<<" yes=AECCAR0"; }}
    if(ok) { obb<<".";if(aurostd::FileExist(dir+"/AECCAR1")) { ok=FALSE;obb<<" yes=AECCAR1"; }}
    if(ok) { obb<<".";if(aurostd::FileExist(dir+"/AECCAR2")) { ok=FALSE;obb<<" yes=AECCAR2"; }}
    if(ok) { obb<<".";if(aurostd::FileExist(dir+"/CHGCAR")) { ok=FALSE;obb<<" yes=CHGCAR"; }}
    if(ok) { obb<<".";if(aurostd::FileExist(dir+"/DOSCAR")) { ok=FALSE;obb<<" yes=DOSCAR"; }}
    if(ok) { obb<<".";if(aurostd::FileExist(dir+"/OUTCAR")) { ok=FALSE;obb<<" yes=OUTCAR"; }}
    if(ok) { obb<<".";if(aurostd::FileExist(dir+"/OSZICAR")) { ok=FALSE;obb<<" yes=OSZICAR"; }}
    if(ok) { obb<<".";if(aurostd::FileExist(dir+"/POTCAR")) { ok=FALSE;obb<<" yes=POTCAR"; }}
    for(uint irelax=0;irelax<vrelax.size();irelax++) {
      if(ok) { obb<<".";if(aurostd::FileExist(dir+"/OUTCAR"+vrelax.at(irelax))) { ok=FALSE;obb<<" yes=OUTCAR"+vrelax.at(irelax); }}
      if(ok) { obb<<".";if(aurostd::FileExist(dir+"/OSZICAR"+vrelax.at(irelax))) { ok=FALSE;obb<<" yes=OSZICAR"+vrelax.at(irelax); }}
      if(ok) { obb<<".";if(aurostd::FileExist(dir+"/POTCAR"+vrelax.at(irelax))) { ok=FALSE;obb<<" yes=POTCAR"+vrelax.at(irelax); }}
    }
    // TEST RELAX1 RELAX2 RELAX3
    for(uint irelax=0;irelax<vrelax.size();irelax++) {
      if(ok && aurostd::EFileExist(dir+"/OUTCAR"+vrelax.at(irelax))) { // relax1 relax2 relax3
        if(ok) { obb<<".";if(!aurostd::EFileExist(dir+"/OUTCAR"+vrelax.at(irelax))) { ok=FALSE;print=FALSE;obb<<" no=OUTCAR"+vrelax.at(irelax)+".EXT"; }}
        if(ok) { obb<<".";if(!aurostd::EFileExist(dir+"/OSZICAR"+vrelax.at(irelax))) { ok=FALSE;obb<<" no=OSZICAR"+vrelax.at(irelax)+".EXT"; }}
        if(ok) { obb<<".";if(!aurostd::EFileExist(dir+"/vasp.out"+vrelax.at(irelax))) { ok=FALSE;obb<<" no=vasp.out"+vrelax.at(irelax)+".EXT"; }}
        if(ok) { obb<<".";if(!aurostd::EFileExist(dir+"/INCAR"+vrelax.at(irelax))) { ok=FALSE;obb<<" no=INCAR"+vrelax.at(irelax)+".EXT"; }}
	//      if(ok) { obb<<".";if(!aurostd::EFileExist(dir+"/EIGENVAL"+vrelax.at(irelax))) { ok=FALSE;obb<<" no=EIGENVAL"+vrelax.at(irelax)+".EXT"; }}
        if(vrelax.at(irelax)==".static")
<<<<<<< HEAD
          if(ok) { obb<<".";if(!aurostd::EFileExist(dir+"/DOSCAR"+vrelax.at(irelax))) { ok=FALSE;obb<<" no=DOSCAR"+vrelax.at(irelax)+".EXT"; }}
        // "OUTCAR"+vrelax.at(irelax)+".EXT"  //CO20200106 - patching for auto-indenting (quotes)
        if(ok) { obb<<".";  // check Answer 4 or 5 in OUTCAR.RELAX.EXT
          for(uint iext=0;iext<vext.size();iext++) {
            if(aurostd::FileExist(dir+"/OUTCAR"+vrelax.at(irelax)+vext.at(iext))) {
              answer=aurostd::execute2utype<int>(vcmd.at(iext)+" \""+dir+"/OUTCAR"+vrelax.at(irelax)+vext.at(iext)+"\" | grep -c \"(sec)\" ");
              if(answer!=4 && answer!=5) { ok=FALSE;obb<<" error(" << answer << ")=OUTCAR"+vrelax.at(irelax)+".EXT"; }}
=======
          if(ok) { obb<<"d"; if(!aurostd::EFileExist(dir+"/DOSCAR"+vrelax.at(irelax))) { ok=FALSE;obb<<" no=DOSCAR"+vrelax.at(irelax)+".EXT"; }}
        // "OUTCAR"+vrelax.at(irelax)+".EXT"  //CO200106 - patching for auto-indenting (quotes)
	obb<<".";
        if(ok) { obb<<"o";  // check Answer 4 or 5 in OUTCAR.RELAX.EXT
          for(uint iext=1;iext<XHOST.vext.size();iext++) { // SKIP uncompressed
            if(aurostd::FileExist(dir+"/OUTCAR"+vrelax.at(irelax)+XHOST.vext.at(iext))) {
              answer=aurostd::execute2utype<int>(XHOST.vcat.at(iext)+" \""+dir+"/OUTCAR"+vrelax.at(irelax)+XHOST.vext.at(iext)+"\" | grep -c \"(sec)\" ");
              if(answer!=4 && answer!=5) { ok=FALSE;obb<<". error(" << answer << ")=OUTCAR"+vrelax.at(irelax)+".EXT"; }}
>>>>>>> 10163148
          }
        }
	obb<<".";
        if(ok) { obb<<"v"; // TEST VASP.OUT
          for(uint iext=1;iext<XHOST.vext.size();iext++) { // SKIP uncompressed
            if(aurostd::FileExist(dir+"/vasp.out"+vrelax.at(irelax)+XHOST.vext.at(iext))) {
              answer=aurostd::execute2utype<int>(XHOST.vcat.at(iext)+" \""+dir+"/vasp.out"+vrelax.at(irelax)+XHOST.vext.at(iext)+"\" | grep -c \"The distance between some ions is very small\" ");
              if(answer!=0) { ok=FALSE;obb<<". ions=vasp.out"+vrelax.at(irelax)+".EXT"; }}
          }
	}
	obb<<".";
      }
      if(ok) {// obb<<"b"; // TEST "+vbroken.at(ibroken)+"
	for(uint iext=1;iext<XHOST.vext.size();iext++) { // SKIP uncompressed
	  if(aurostd::FileExist(dir+"/OUTCAR"+vrelax.at(irelax)+XHOST.vext.at(iext))) {
	    //	    cerr << string("ls "+dir+"/*"+vrelax.at(irelax)+XHOST.vext.at(iext)) << endl;
	    aurostd::string2dequestring(aurostd::execute2string("ls "+dir+"/*"+vrelax.at(irelax)+XHOST.vext.at(iext)),vbroken);
	    for(uint ibroken=0;ibroken<vbroken.size();ibroken++) {
	      //      cerr << "[" << vbroken.at(ibroken) << "]" << endl;
	      if(ok && aurostd::FileExist(vbroken.at(ibroken))) {
		obb<<"b";
		//		answer=aurostd::execute2utype<int>(XHOST.vcat.at(iext)+" \""+dir+"/"+vbroken.at(ibroken)+"\" 2>&1 | grep -c \"Unexpected end of input\" ");
		answer=aurostd::execute2utype<int>(XHOST.vcat.at(iext)+" \""+vbroken.at(ibroken)+"\" 2>&1 | grep -c \"Unexpected end of input\" ");
		if(answer!=0) { ok=FALSE;obb<<". Broken_file="+vbroken.at(ibroken)+".EXT"; }}
	    }
	  }
	} 
      }
    }
    // DONE
    if(ok==TRUE) obb<<" good";
    if(ok==FALSE) obb<<" bad";
    if(aurostd::FileExist(dir+"/OUTCAR.relax2.gz")) obb<<"      gz";
    if(aurostd::FileExist(dir+"/OUTCAR.relax2.bz2")) obb<<"      bz2";
    if(aurostd::FileExist(dir+"/OUTCAR.relax2.xz")) obb<<"      xz";
    obb<<endl;
    if(print==TRUE) oss << obb.str();
    oss.flush();

<<<<<<< HEAD
    //DX+CO20191030 - check for identical subdirectories - START
=======
    // DX and CO20191030 - check for identical subdirectories - START
>>>>>>> 10163148
    // check if directory has an identical subdirectory
    vector<string> dir_tokens;
    aurostd::string2tokens(dir,dir_tokens,"/");
    string run_directory = dir_tokens[dir_tokens.size()-1];
    string sub_directory = dir+"/"+run_directory;
    if(aurostd::FileExist(sub_directory)) {
      obb << "This directory contains an identical subdirectory (subdir=" << sub_directory << "). Removing subdirectory." << endl;
      oss << obb.str();
      oss.flush();
      aurostd::RemoveDirectory(sub_directory);
    }
<<<<<<< HEAD
    //DX+CO20191030 - check for identical subdirectories - END
=======
    // DX and CO20191030 - check for identical subdirectories - END
>>>>>>> 10163148

    return ok;
  }
}

namespace aflowlib {
  bool XPLUG(vector<string> argv) {
    //   cerr << "aflowlib::XPLUG: is deprecated" << endl; exit(0);
    bool LDEBUG=(TRUE || XHOST.DEBUG);
    int NUM_THREADS=XHOST.CPU_Cores; //ME20181226
    //ME20181109 - Handle NCPUS=MAX
    if(XHOST.vflag_control.flag("XPLUG_NUM_THREADS") && !(XHOST.vflag_control.flag("XPLUG_NUM_THREADS_MAX")))
      NUM_THREADS=aurostd::string2utype<int>(XHOST.vflag_control.getattachedscheme("XPLUG_NUM_THREADS"));
    int NUM_ZIP=aurostd::string2utype<int>(XHOST.vflag_control.getattachedscheme("XPLUG_NUM_ZIP"));
    int NUM_SIZE=aurostd::string2utype<int>(XHOST.vflag_control.getattachedscheme("XPLUG_NUM_SIZE"));
    bool FLAG_DO_CLEAN=XHOST.vflag_control.flag("XPLUG_DO_CLEAN");
    bool FLAG_DO_ADD=XHOST.vflag_control.flag("XPLUG_DO_ADD");
    string PREFIX=XHOST.vflag_control.getattachedscheme("XPLUG_PREFIX");

    if(NUM_THREADS<1) NUM_THREADS=XHOST.CPU_Cores/2;
    if(NUM_ZIP<1) NUM_ZIP=1;
    if(NUM_SIZE<1) NUM_SIZE=128;

    if(LDEBUG) cerr << "aflowlib::XPLUG: NUM_THREADS=" << NUM_THREADS << endl;
    if(LDEBUG) cerr << "aflowlib::XPLUG: NUM_ZIP=" << NUM_ZIP << endl;
    if(LDEBUG) cerr << "aflowlib::XPLUG: NUM_SIZE=" << NUM_SIZE << endl;
    if(LDEBUG) cerr << "aflowlib::XPLUG: FLAG_DO_CLEAN=" << FLAG_DO_CLEAN << endl;
    if(LDEBUG) cerr << "aflowlib::XPLUG: FLAG_DO_ADD=" << FLAG_DO_ADD << endl;
    if(LDEBUG) cerr << "aflowlib::XPLUG: PREFIX=" << PREFIX << endl;
    //  exit(0);
    // if(LDEBUG) cerr << "aflowlib::XPLUG = " << XHOST.hostname << endl;
    deque<string> vdirsIN,vdirsOUT,vzips,vcleans;
    deque<bool> vok;
    deque<uint> vrun;

    for(uint i=1;i<argv.size();i++) {
      if(aurostd::substring2bool(argv.at(i),"/")) {
	//	cerr << "aflowlib::XPLUG: adding" << argv.at(i) << endl;
	vdirsIN.push_back(argv.at(i));
	vdirsOUT.push_back(argv.at(i));
      }
    }
    
    std::sort(vdirsIN.begin(),vdirsIN.end());
    std::sort(vdirsOUT.begin(),vdirsOUT.end());
    if(LDEBUG) cerr << "aflowlib::XPLUG: vdirsIN.size()=" << vdirsIN.size() << endl;
    //  if(LDEBUG) cerr << "aflowlib::XPLUG: [1]" << endl;
    for(uint i=0;i<vdirsIN.size();i++) { vok.push_back(TRUE);vrun.push_back(i); }
    //  if(LDEBUG) cerr << "aflowlib::XPLUG: [2]" << endl;

    if((int) vdirsIN.size()<=NUM_THREADS) NUM_THREADS=(uint) vdirsIN.size();        // SAFETY
    //  if(LDEBUG) cerr << "aflowlib::XPLUG: [3]" << endl;

    if(NUM_THREADS<=1) {                                                        // run singular
      //  if(LDEBUG) cerr << "aflowlib::XPLUG: [3b]" << endl;
      for(uint i=0;i<vdirsIN.size();i++) {
        stringstream oss;
	vok.at(i)=XPLUG_Directory_ok(vdirsIN.at(i),vdirsOUT.at(i),i,vdirsIN.size(),-1,oss);
        cerr << oss.str();cerr.flush();
      }
    }
    //  if(LDEBUG) cerr << "aflowlib::XPLUG: [4]" << endl;
    if(NUM_THREADS>=2) {                                                       // multithread
      AFLOW_PTHREADS::FLAG=TRUE;AFLOW_PTHREADS::MAX_PTHREADS=NUM_THREADS;      // prepare
      if(AFLOW_PTHREADS::MAX_PTHREADS>MAX_ALLOCATABLE_PTHREADS) AFLOW_PTHREADS::MAX_PTHREADS=MAX_ALLOCATABLE_PTHREADS; // check max
      //  if(LDEBUG) cerr << "aflowlib::XPLUG: [5]" << endl;
      AFLOW_PTHREADS::Clean_Threads();                                         // clean threads
      //    if(LDEBUG) cerr << "aflowlib::XPLUG: [6]" << endl;
      _threaded_XPLUG_params params[MAX_ALLOCATABLE_PTHREADS];                 // prepare
      //    if(LDEBUG) cerr << "aflowlib::XPLUG: [7]" << endl;
      for(int ithread=0;ithread<AFLOW_PTHREADS::MAX_PTHREADS;ithread++) {      // prepare loop
        params[ithread].ITHREAD=ithread;                                       // prepare params
        params[ithread].THREADS_MAX=AFLOW_PTHREADS::MAX_PTHREADS;              // prepare params
        params[ithread].vok=&vok;                                              // prepare params
        params[ithread].vdirsIN=&vdirsIN;                                      // prepare params
        params[ithread].vdirsOUT=&vdirsOUT;                                    // prepare params
        params[ithread].vrun=&vrun;                                            // prepare params
        params[ithread].itbusy=ithread;                                        // prepare params
        params[ithread].VERBOSE=FALSE;                                         // prepare params
      }
      //    if(LDEBUG) cerr << "aflowlib::XPLUG: [8]" << endl;
      for(int ithread=0;ithread<AFLOW_PTHREADS::MAX_PTHREADS;ithread++) AFLOW_PTHREADS::viret[ithread]=pthread_create(&AFLOW_PTHREADS::vpthread[ithread],NULL,_threaded_interface_XPLUG_Directory,(void*)&params[ithread]); // run threads
      //    if(LDEBUG) cerr << "aflowlib::XPLUG: [9]" << endl;
      for(int ithread=0;ithread<AFLOW_PTHREADS::MAX_PTHREADS;ithread++) pthread_join(AFLOW_PTHREADS::vpthread[ithread],NULL); // flush threads
      //  if(LDEBUG) cerr << "aflowlib::XPLUG: [10]" << endl;
    }

    // has OK. now do the counting
    for(uint i=0;i<vdirsIN.size();i++) {
      if(vok.at(i)==TRUE) vzips.push_back(vdirsOUT.at(i));
      if(vok.at(i)==FALSE) vcleans.push_back(vdirsOUT.at(i));
    }
    if(LDEBUG) cerr << "aflowlib::XPLUG: vdirsIN.size()=" << vdirsIN.size() << endl;
    if(LDEBUG) cerr << "aflowlib::XPLUG: vzips.size()=" << vzips.size() << endl;
    if(LDEBUG) cerr << "aflowlib::XPLUG: vcleans.size()=" << vcleans.size() << endl;


    if(vzips.size()>0) {
      stringstream command;
      if(aurostd::substring2bool(XHOST.hostname,"m7int0") || aurostd::substring2bool(XHOST.hostname,"m6int0")) XHOST.hostname="marylou";
      XHOST.hostname=aurostd::RemoveSubString(XHOST.hostname,".egr.duke.edu");
      XHOST.hostname=aurostd::RemoveSubString(XHOST.hostname,".mems.duke.edu");
      XHOST.hostname=aurostd::RemoveSubString(XHOST.hostname,".pratt.duke.edu");
      XHOST.hostname=aurostd::RemoveSubString(XHOST.hostname,".duke.edu");
      for(uint i=0;i<vzips.size();i+=AFLOW_MAX_ARGV) {
        command << "aflow --multi=zip " << (FLAG_DO_ADD?"--add ":"") << "--np=" << NUM_ZIP
		<< " --prefix=update_" << (PREFIX!=""?string(PREFIX+"_"):string("")) << aurostd::get_date()
		<< "-" << aurostd::get_hour() << aurostd::get_min() << aurostd::get_sec() << "_" << i/AFLOW_MAX_ARGV+1 << "_" << XHOST.hostname
		<< " --size=" << NUM_SIZE << " --DIRECTORY ";
        for(uint j=i;j<i+AFLOW_MAX_ARGV && j<vzips.size();j++)
          command << " " << vzips.at(j);
        command << " " << endl << endl;
      }
      cerr << command.str() << endl;
      aurostd::execute(command);
    }

    //if(vzips.size()>0) {
    //stringstream command;
    //if(aurostd::substring2bool(XHOST.hostname,"m7int0") || aurostd::substring2bool(XHOST.hostname,"m6int0")) XHOST.hostname="marylou";
    //XHOST.hostname=aurostd::RemoveSubString(XHOST.hostname,".egr.duke.edu");
    //XHOST.hostname=aurostd::RemoveSubString(XHOST.hostname,".mems.duke.edu");
    //XHOST.hostname=aurostd::RemoveSubString(XHOST.hostname,".pratt.duke.edu");
    //XHOST.hostname=aurostd::RemoveSubString(XHOST.hostname,".duke.edu");
    //command << "aflow --multi=zip " << (FLAG_DO_ADD?"--add ":"") << "--np=" << NUM_ZIP
    //<< " --prefix=update_" << (PREFIX!=""?string(PREFIX+"_"):string("")) << aurostd::get_date()
    //<< "-" << aurostd::get_hour() << aurostd::get_min() << aurostd::get_sec() << "_" << XHOST.hostname
    //<< " --size=" << NUM_SIZE << " --DIRECTORY ";
    //for(uint j=0;j<vzips.size()&&j<AFLOW_MAX_ARGV;j++)
    //command << " " << vzips.at(j);
    //cerr << command.str() << endl;
    //aurostd::execute(command);
    //}

    if(FLAG_DO_CLEAN && vcleans.size()>0) {
      for(uint i=0;i<vcleans.size();i++) {
        // cerr << "Cleaning=" << vcleans.at(i) << endl;
        KBIN::Clean(vcleans.at(i));
      }
    }
    return FALSE;
  }
}

// ***************************************************************************
// void aflowlib::vaspfile2stringstream(string& str_dir, const string& FILE, stringstream& ss_vaspfile)
// ***************************************************************************
namespace aflowlib {
  bool VaspFileExist(const string& str_dir, const string& FILE) {
    bool RUN_FLAG=FALSE;
    if(!RUN_FLAG && aurostd::FileExist(str_dir+"/"+FILE)) RUN_FLAG=TRUE;
    if(!RUN_FLAG && aurostd::EFileExist(str_dir+"/"+FILE)) RUN_FLAG=TRUE;
    if(!RUN_FLAG && aurostd::FileExist(str_dir+"/"+FILE+".static")) RUN_FLAG=TRUE;
    if(!RUN_FLAG && aurostd::EFileExist(str_dir+"/"+FILE+".static")) RUN_FLAG=TRUE;
    if(!RUN_FLAG && aurostd::FileExist(str_dir+"/"+FILE+".bands")) RUN_FLAG=TRUE;
    if(!RUN_FLAG && aurostd::EFileExist(str_dir+"/"+FILE+".bands")) RUN_FLAG=TRUE;
    if(!RUN_FLAG) {
      cerr<< FILE+" or "+FILE+".static/bands or "+FILE+".static/bands.EXT not found in the directory!"<<endl;
    }
    return RUN_FLAG;
  }
}

// ***************************************************************************
// void aflowlib::vaspfile2stringstream(string& str_dir, const string& FILE, stringstream& ss_vaspfile)
// ***************************************************************************
namespace aflowlib {
  uint _OLD_vaspfile2stringstream(const string& str_dir, const string& FILE, stringstream& sss) {
    bool LDEBUG=(FALSE || XHOST.DEBUG);

    if(LDEBUG) cerr << "vaspfile2stringstream: BEGIN" << endl;
    //if XXXX.bands exists, you may also use this function by setting FILE=vaspfile.bands
    sss.clear(); sss.str(std::string(""));
    bool gfound=FALSE;
    if(!gfound && (FILE=="EIGENVAL" || FILE=="KPOINTS")) {
      gfound=TRUE;
      if(LDEBUG) cerr << "vaspfile2stringstream: 1=" << FILE << endl;
      for(uint iext=0;iext<XHOST.vext.size();iext++) {
        if(aurostd::FileExist(str_dir+"/"+FILE+XHOST.vext.at(iext))) { sss << aurostd::execute2string(XHOST.vcat.at(iext)+" \""+ str_dir+"/"+FILE+XHOST.vext.at(iext)+"\"");return sss.str().length(); }
        if(aurostd::FileExist(str_dir+"/"+FILE+".bands"+XHOST.vext.at(iext))) { sss << aurostd::execute2string(XHOST.vcat.at(iext)+" \""+ str_dir+"/"+FILE+".bands"+XHOST.vext.at(iext)+"\"");return sss.str().length(); }
      }
      cerr<< FILE+" or "+FILE+".bands or "+FILE+".bands.EXT not found in the directory, aborting!"<<endl;
      exit(1);
    }
    if(!gfound && (FILE=="DOSCAR")) {
      gfound=TRUE;
      if(LDEBUG) cerr << "vaspfile2stringstream: 2=" << FILE << endl;
      for(uint iext=0;iext<XHOST.vext.size();iext++) {
        if(aurostd::FileExist(str_dir+"/"+FILE+XHOST.vext.at(iext))) { sss << aurostd::execute2string(XHOST.vcat.at(iext)+" \""+ str_dir+"/"+FILE+XHOST.vext.at(iext)+"\"");return sss.str().length(); }
        if(aurostd::FileExist(str_dir+"/"+FILE+".static"+XHOST.vext.at(iext))) { sss << aurostd::execute2string(XHOST.vcat.at(iext)+" \""+ str_dir+"/"+FILE+".static"+XHOST.vext.at(iext)+"\"");return sss.str().length(); }
      }
      cerr<< FILE+" or "+FILE+".static or "+FILE+".static.EXT not found in the directory, aborting!" << endl;
      exit(1);
    }
    if(!gfound && (FILE=="POSCAR")) {
      gfound=TRUE;
      if(LDEBUG) cerr << "vaspfile2stringstream: 1=" << FILE << endl;
      for(uint iext=0;iext<XHOST.vext.size();iext++) {
        if(aurostd::FileExist(str_dir+"/"+FILE+XHOST.vext.at(iext))) { sss << aurostd::execute2string(XHOST.vcat.at(iext)+" \""+ str_dir+"/"+FILE+XHOST.vext.at(iext)+"\"");return sss.str().length(); }
        if(aurostd::FileExist(str_dir+"/"+FILE+".bands"+XHOST.vext.at(iext))) { sss << aurostd::execute2string(XHOST.vcat.at(iext)+" \""+ str_dir+"/"+FILE+".bands"+XHOST.vext.at(iext)+"\"");return sss.str().length(); }
        if(aurostd::FileExist(str_dir+"/"+FILE+".static"+XHOST.vext.at(iext))) { sss << aurostd::execute2string(XHOST.vcat.at(iext)+" \""+ str_dir+"/"+FILE+".static"+XHOST.vext.at(iext)+"\"");return sss.str().length(); }
        if(aurostd::FileExist(str_dir+"/"+FILE+".relax1"+XHOST.vext.at(iext))) { sss << aurostd::execute2string(XHOST.vcat.at(iext)+" \""+ str_dir+"/"+FILE+".relax1"+XHOST.vext.at(iext)+"\"");return sss.str().length(); }
      }
      cerr<< FILE+" or "+FILE+".bands/static/relax or "+FILE+".bands./static/relax.EXT not found in the directory, aborting!"<<endl;
      exit(1);
    }
    if(!gfound) {
      if(LDEBUG) cerr << "vaspfile2stringstream: 3=" << FILE << endl;
      for(uint iext=0;iext<XHOST.vext.size();iext++) {
        if(aurostd::FileExist(str_dir+"/"+FILE+XHOST.vext.at(iext))) { sss << aurostd::execute2string(XHOST.vcat.at(iext)+" \""+ str_dir+"/"+FILE+XHOST.vext.at(iext)+"\"");return sss.str().length(); }
        if(aurostd::FileExist(str_dir+"/"+FILE+".static"+XHOST.vext.at(iext))) { sss << aurostd::execute2string(XHOST.vcat.at(iext)+" \""+ str_dir+"/"+FILE+".static"+XHOST.vext.at(iext)+"\"");return sss.str().length(); }
        if(aurostd::FileExist(str_dir+"/"+FILE+".relax1"+XHOST.vext.at(iext))) { sss << aurostd::execute2string(XHOST.vcat.at(iext)+" \""+ str_dir+"/"+FILE+".relax1"+XHOST.vext.at(iext)+"\"");return sss.str().length(); }
        if(aurostd::FileExist(str_dir+"/"+FILE+".bands"+XHOST.vext.at(iext))) { sss << aurostd::execute2string(XHOST.vcat.at(iext)+" \""+ str_dir+"/"+FILE+".bands"+XHOST.vext.at(iext)+"\"");return sss.str().length(); }
      }
      cerr<< FILE+" or "+FILE+".static/relax1/bands or "+FILE+".static/relax1/bands.EXT not found in the directory, aborting!" << endl;
      exit(1);
    }
    if(LDEBUG) cerr << "vaspfile2stringstream: END" << endl;
    return sss.str().length();
  }
}


// ***************************************************************************
// void aflowlib::vaspfile2stringstream
// ***************************************************************************
namespace aflowlib {
  string vaspfile2stringstream(const string& str_dir, const string& FILE, stringstream& sss) {
    bool LDEBUG=(FALSE || XHOST.DEBUG);
    if(LDEBUG) cerr << "aflowlib::vaspfile2stringstream: BEGIN" << endl;
    //if XXXX.bands exists, you may also use this function by setting FILE=vaspfile.bands
    sss.clear(); sss.str(std::string(""));
    bool gfound=FALSE;
    if(!gfound && (FILE=="EIGENVAL" || FILE=="KPOINTS")) {
      gfound=TRUE;
      if(LDEBUG) cerr << "aflowlib::vaspfile2stringstream: FILE=" << FILE << endl;
      string extension=".bz2,.gz,.xz,.bands,.bands.bz2,.bands.gz,.bands.xz";
      deque<string> vtype;aurostd::string2tokens(extension,vtype,",");vtype.push_front(""); // have to add emptyness to vtype at the beginning
      //     if(LDEBUG) aurostd::execute("ls -las \""+str_dir+"\"");
      for(uint i=0;i<vtype.size();i++) {
        if(LDEBUG) cerr << "aflowlib::vaspfile2stringstream: TESTING FILE=[" << str_dir+"/"+FILE+vtype.at(i) << "]" << endl;
        if(aurostd::FileExist(str_dir+"/"+FILE+vtype.at(i))) {
          aurostd::efile2stringstream(str_dir+"/"+FILE+vtype.at(i),sss);
          if(LDEBUG) cerr << "aflowlib::vaspfile2stringstream: FOUND FILE=[" << str_dir+"/"+FILE+vtype.at(i) << "]" << endl;
          return aurostd::CleanFileName(str_dir+"/"+FILE+vtype.at(i));
        }
      }
<<<<<<< HEAD
      //ME20190627 BEGIN
=======
      //ME20190627 - BEGIN
>>>>>>> 10163148
      // [OBSOLETE] cerr<< FILE+" or "+FILE+".bands or "+FILE+".bands.EXT not found in the directory, aborting!"<<endl;
      // [OBSOLETE] exit(1);
      string message = FILE+" or "+FILE+".bands or "+FILE+".bands.EXT not found in the directory, aborting!";
      throw aurostd::xerror(_AFLOW_FILE_NAME_,"aflowlib::vaspfile2stringstream()", message, _FILE_NOT_FOUND_);
<<<<<<< HEAD
      //ME20190627 END
=======
      //ME20190627 - END
>>>>>>> 10163148
    }
    if(!gfound && (FILE=="DOSCAR")) {
      gfound=TRUE;
      if(LDEBUG) cerr << "aflowlib::vaspfile2stringstream: FILE=" << FILE << endl;
      string extension=".bz2,.gz,.xz,.static,.static.bz2,.static.gz,.static.xz";
      deque<string> vtype;aurostd::string2tokens(extension,vtype,",");vtype.push_front("");  // have to add emptyness to vtype at the beginning
      //     if(LDEBUG) aurostd::execute("ls -las \""+str_dir+"\"");
      for(uint i=0;i<vtype.size();i++) {
        if(LDEBUG) cerr << "aflowlib::vaspfile2stringstream: TESTING FILE=[" << str_dir+"/"+FILE+vtype.at(i) << "]" << endl;
        if(aurostd::FileExist(str_dir+"/"+FILE+vtype.at(i))) {
          aurostd::efile2stringstream(str_dir+"/"+FILE+vtype.at(i),sss);
          if(LDEBUG) cerr << "aflowlib::vaspfile2stringstream: FOUND FILE=[" << str_dir+"/"+FILE+vtype.at(i) << "]" << endl;
          return aurostd::CleanFileName(str_dir+"/"+FILE+vtype.at(i));
        }
      }
<<<<<<< HEAD
      //ME20190627 BEGIN
=======
      //ME20190627 - BEGIN
>>>>>>> 10163148
      // [OBSOLETE] cerr<< FILE+" or "+FILE+".static or "+FILE+".static.EXT not found in the directory, aborting!" << endl;
      // [OBSOLETE] exit(1);
      string message = FILE+" or "+FILE+".static or "+FILE+".static.EXT not found in the directory, aborting!";
      throw aurostd::xerror(_AFLOW_FILE_NAME_,"aflowlib::vaspfile2stringstream()", message, _FILE_NOT_FOUND_);
<<<<<<< HEAD
      //ME20190627 END
=======
      //ME20190627 - END
>>>>>>> 10163148
    }
    if(!gfound && (FILE=="POSCAR")) {
      gfound=TRUE;
      if(LDEBUG) cerr << "aflowlib::vaspfile2stringstream: FILE=" << FILE << endl;
      string extension=".bz2,.gz,.xz,.bands,.bands.bz2,.bands.gz,.bands.xz,.static,.static.bz2,.static.gz,.static.xz,.relax1,.relax1.bz2,.relax1.gz,.relax1.xz";
      deque<string> vtype;aurostd::string2tokens(extension,vtype,",");vtype.push_front(""); // have to add emptyness to vtype at the beginning
      //     if(LDEBUG) aurostd::execute("ls -las \""+str_dir+"\"");
      for(uint i=0;i<vtype.size();i++) {
        if(LDEBUG) cerr << "aflowlib::vaspfile2stringstream: TESTING FILE=[" << str_dir+"/"+FILE+vtype.at(i) << "]" << endl;
        if(aurostd::FileExist(str_dir+"/"+FILE+vtype.at(i))) {
          aurostd::efile2stringstream(str_dir+"/"+FILE+vtype.at(i),sss);
          if(LDEBUG) cerr << "aflowlib::vaspfile2stringstream: FOUND FILE=" << str_dir+"/"+FILE+vtype.at(i) << "]" << endl;
          return aurostd::CleanFileName(str_dir+"/"+FILE+vtype.at(i));
        }
      }
<<<<<<< HEAD
      //ME20190627 BEGIN
=======
      //ME20190627 - BEGIN
>>>>>>> 10163148
      // [OBSOLETE] cerr<< FILE+" or "+FILE+".bands/static/relax or "+FILE+".bands./static/relax.EXT not found in the directory, aborting!"<<endl;
      // [OBSOLETE] exit(1);
      string message = FILE+" or "+FILE+".bands/static/relax or "+FILE+".bands./static/relax.EXT not found in the directory, aborting!";
      throw aurostd::xerror(_AFLOW_FILE_NAME_,"aflowlib::vaspfile2stringstream()", message, _FILE_NOT_FOUND_);
<<<<<<< HEAD
      //ME20190627 END
=======
      //ME20190627 - END
>>>>>>> 10163148
    }
    if(!gfound) {
      if(LDEBUG) cerr << "aflowlib::vaspfile2stringstream: FILE=" << FILE << endl;
      string extension=".bz2,.gz,.xz,.static,.static.bz2,.static.gz,.static.xz,.relax1,.relax1.bz2,.relax1.gz,.relax1.xz,.bands,.bands.bz2,.bands.gz,.bands.xz";
      deque<string> vtype;aurostd::string2tokens(extension,vtype,",");vtype.push_front(""); // have to add emptyness to vtype at the beginning
      //     if(LDEBUG) aurostd::execute("ls -las \""+str_dir+"\"");
      for(uint i=0;i<vtype.size();i++) {
        if(LDEBUG) cerr << "aflowlib::vaspfile2stringstream: TESTING FILE=[" << str_dir+"/"+FILE+vtype.at(i) << "]" << endl;
        if(aurostd::FileExist(str_dir+"/"+FILE+vtype.at(i))) {
          aurostd::efile2stringstream(str_dir+"/"+FILE+vtype.at(i),sss);
          if(LDEBUG) cerr << "aflowlib::vaspfile2stringstream: FOUND FILE=[" << str_dir+"/"+FILE+vtype.at(i) << "]" << endl;
          return aurostd::CleanFileName(str_dir+"/"+FILE+vtype.at(i));
        }
      }
<<<<<<< HEAD
      //ME20190627 BEGIN
=======
      //ME20190627 - BEGIN
>>>>>>> 10163148
      // [OBSOLETE] cerr<< FILE+" or "+FILE+".static/relax1/bands or "+FILE+".static/relax1/bands.EXT not found in the directory, aborting!" << endl;
      // [OBSOLETE] exit(1);
      string message = FILE+" or "+FILE+".static/relax1/bands or "+FILE+".static/relax1/bands.EXT not found in the directory, aborting!";
      throw aurostd::xerror(_AFLOW_FILE_NAME_,"aflowlib::vaspfile2stringstream()", message, _FILE_NOT_FOUND_);
<<<<<<< HEAD
      //ME20190627 END
=======
      //ME20190627 - END
>>>>>>> 10163148
    }
    if(LDEBUG) cerr << "vaspfile2stringstream: END" << endl;
    return string("");
  }
}

namespace aflowlib {
  string vaspfile2stringstream(const string& str_dir, const string& FILE) {
    stringstream sss;
    return vaspfile2stringstream(str_dir,FILE,sss);
  }
}

// ***************************************************************************
// aflowlib::LIB2LIB
// ***************************************************************************
// Added by CT20181212
namespace aflowlib {
  bool LIB2LIB(string options,bool flag_FORCE,bool LOCAL) {
    bool LDEBUG=(FALSE || XHOST.DEBUG);
    if(LDEBUG) cerr << "aflowlib::LIB2LIB: BEGIN" << endl;
    if(LDEBUG) cerr << "aflowlib::LIB2LIB: options=" << options << endl;
    vector<string> tokens;

    if(!aurostd::substring2bool(options,"POCC")) {
      aurostd::string2tokens(options,tokens,","); // QUICK FIX
    } else {
      tokens.clear();
      tokens.push_back(options);
    }

    if(LDEBUG) cerr << "aflowlib::LIB2LIB: tokens.size()=" << tokens.size() << endl;
    if(tokens.size()==0 || tokens.size()>2) {
      init::ErrorOption(cout,options,"aflowlib::LIB2LIB",aurostd::liststring2string("aflow --lib2lib=directory","aflow --lib2lib=all[,dir]"));
      exit(0);
    }

    if(tokens.size()>=1) {
      if(tokens.at(0)=="all") {
        XHOST.sensors_allowed=FALSE;
        XHOST.vflag_pflow.flag("MULTI=SH",FALSE);
        return LIB2RAW_ALL(options,flag_FORCE);
        XHOST.sensors_allowed=TRUE;
      }
    }

    string directory_LIB;
    // OBSOLETE bool flag_files_LIB=FALSE;
    string PROJECT_LIBRARY;
    if(LOCAL) {
      flag_FORCE=true;
      string directory=aurostd::CleanFileName(options);
      aurostd::StringSubst(directory,"./","");
      if(directory=="." || directory.empty()) { directory=aurostd::getPWD(); } //[CO20191112 - OBSOLETE]aurostd::execute2string("pwd")
      // OBSOLETE flag_files_LIB=FALSE;
      directory_LIB=directory;
      PROJECT_LIBRARY=directory_LIB;
    } else {    //normal run
      //  cout << "aflowlib::LIB2RAW: AFLOW (" << VERSION << ")" << endl;
      CheckMaterialServer("aflowlib::LIB2LIB"); // must be in AFLOW_MATERIALS_SERVER
      string directory=aurostd::CleanFileName(options);
      if(directory.at(directory.size()-1)=='/')  directory=directory.substr(0,directory.size()-1);
      aurostd::StringSubst(directory,"/"+_AFLOWIN_,"");
      aurostd::StringSubst(directory,"/"+_AFLOWLOCK_,"");
      aurostd::StringSubst(directory,"/core","");
      aurostd::StringSubst(directory,"common/SCINT","common/ICSD");   // [HISTORIC]
      aurostd::StringSubst(directory,"common/ELPASOLITES","common/AURO");   // [HISTORIC]
      aurostd::StringSubst(directory,"LIBRARYX/RAW","LIBRARYX/LIB");   // [HISTORIC]
      aurostd::StringSubst(directory,"LIB2/RAW","LIB2/LIB");

      PROJECT_LIBRARY=aflowlib::LIB2RAW_CheckProjectFromDirectory(directory);
      // cout << "aflowlib::LIB2RAW: FOUND Project= " << XHOST.hostname << ": " << PROJECT_LIBRARY << endl;
      cout << "aflowlib::LIB2LIB: AFLOW V" << string(AFLOW_VERSION) << endl;
      cout << "aflowlib::LIB2LIB: directory=" << directory << endl;
      directory_LIB=directory;
    }
    if(aurostd::FileExist(directory_LIB+"/agl_aflow.in")) {
      for(uint iext=0;iext<XHOST.vext.size();iext++) {
        aurostd::RemoveFile(directory_LIB+"/aflow.agl.out"+XHOST.vext.at(iext));
        aurostd::RemoveFile(directory_LIB+"/AGL.out"+XHOST.vext.at(iext));
        aurostd::RemoveFile(directory_LIB+"/AGL_edos_gap_pressure.out"+XHOST.vext.at(iext));
        aurostd::RemoveFile(directory_LIB+"/AGL_edos_gap_pressure.json"+XHOST.vext.at(iext));
        aurostd::RemoveFile(directory_LIB+"/AGL_energies_temperature.out"+XHOST.vext.at(iext));
        aurostd::RemoveFile(directory_LIB+"/AGL_energy.json"+XHOST.vext.at(iext));
        aurostd::RemoveFile(directory_LIB+"/AGL_energy_structures.json"+XHOST.vext.at(iext));
        aurostd::RemoveFile(directory_LIB+"/AGL_energy_volume.out"+XHOST.vext.at(iext));
        aurostd::RemoveFile(directory_LIB+"/AGL_gibbs_energy_pT.out"+XHOST.vext.at(iext));
        aurostd::RemoveFile(directory_LIB+"/AGL_Hugoniot.out"+XHOST.vext.at(iext));
        aurostd::RemoveFile(directory_LIB+"/AGL_thermal_properties_temperature.out"+XHOST.vext.at(iext));
        aurostd::RemoveFile(directory_LIB+"/AGL_THERMO"+XHOST.vext.at(iext));
        aurostd::RemoveFile(directory_LIB+"/aflow.ael.out"+XHOST.vext.at(iext));
        aurostd::RemoveFile(directory_LIB+"/AEL_Compliance_tensor.out"+XHOST.vext.at(iext));
        aurostd::RemoveFile(directory_LIB+"/AEL_Elastic_constants.out"+XHOST.vext.at(iext));
        aurostd::RemoveFile(directory_LIB+"/AEL_elastic_tensor.json"+XHOST.vext.at(iext));
        aurostd::RemoveFile(directory_LIB+"/AEL_energy_structures.json"+XHOST.vext.at(iext));
      }
      // CORMAC FIX BELOW I NEED TO COMMENT TO RUN THE agl_aflow.in containing only statics.
      //   cerr << "CORMAC" << endl;exit(0);
      if(aurostd::FileExist(directory_LIB+"/agl.LOCK")) {
        //	aurostd::file2file(directory_LIB+"/agl.LOCK",directory_LIB+"/agl.LOCK.run");   // LINK
        aurostd::CopyFile(directory_LIB+"/agl.LOCK",directory_LIB+"/agl.LOCK.run");   // LINK
        aurostd::RemoveFile(directory_LIB+"/agl.LOCK");   //ME20191105 - otherwise aflow will not run
      }
      //   cerr << "CORMAC" << endl;exit(0);
      // if(_AFLOWIN_=="aflow.in")
      if (XHOST.QUIET) {      //CT20190903
        aurostd::execute("aflow --use_aflow.in=agl_aflow.in --use_LOCK=agl.LOCK --force --run=0 --postprocess --quiet -D \""+directory_LIB+"\""); // do not mess up subdirectories
      } else {
        aurostd::execute("aflow --use_aflow.in=agl_aflow.in --use_LOCK=agl.LOCK --force --run=0 --postprocess -D \""+directory_LIB+"\"");	
      }
    }
    return TRUE;
  }
}

#endif //  _AFLOWLIB_LIBRARIES_CPP_
// ***************************************************************************
<|MERGE_RESOLUTION|>--- conflicted
+++ resolved
@@ -1,6006 +1,5701 @@
-// ***************************************************************************
-// *                                                                         *
-// *           Aflow STEFANO CURTAROLO - Duke University 2003-2020           *
-// *                                                                         *
-// ***************************************************************************
-// Stefano Curtarolo
-
-#ifndef _AFLOWLIB_LIBRARIES_CPP_
-#define _AFLOWLIB_LIBRARIES_CPP_
-
-#include "aflow.h"
-#include "aflowlib.h"
-#include "aflow_pflow.h"
-#include "aflow_bader.h"
-
-using std::vector;
-using std::deque;
-using std::string;
-
-vector<string> vLibrary_ALL;vector<vector<string> > vLibrary_ALL_tokens;
-vector<string> vLibrary_ICSD;vector<vector<string> > vLibrary_ICSD_tokens;
-vector<string> vLibrary_LIB0;vector<vector<string> > vLibrary_LIB0_tokens;
-vector<string> vLibrary_LIB1;vector<vector<string> > vLibrary_LIB1_tokens;
-vector<string> vLibrary_LIB2;vector<vector<string> > vLibrary_LIB2_tokens;
-vector<string> vLibrary_LIB3;vector<vector<string> > vLibrary_LIB3_tokens;
-vector<string> vLibrary_LIB4;vector<vector<string> > vLibrary_LIB4_tokens;
-vector<string> vLibrary_LIB5;vector<vector<string> > vLibrary_LIB5_tokens;
-vector<string> vLibrary_LIB6;vector<vector<string> > vLibrary_LIB6_tokens;
-vector<string> vLibrary_LIB7;vector<vector<string> > vLibrary_LIB7_tokens;
-vector<string> vLibrary_LIB8;vector<vector<string> > vLibrary_LIB8_tokens;
-vector<string> vLibrary_LIB9;vector<vector<string> > vLibrary_LIB9_tokens;
-
-//[moved to aflow.h - CO20180705, list also looks a bit obsolete from avasp.cpp]#define SPECIE_RAW_LIB3 string("Ag,Al,As,Au,B_h,Bi_d,Cd,Co,Cr_pv,Cu_pv,Fe_pv,Ga_h,Ge_h,Hf_pv,Hg,In_d,Ir,La,Mg_pv,Mn_pv,Mo_pv,Nb_sv,Ni_pv,Os_pv,P,Pb_d,Pd_pv,Pt,Re_pv,Rh_pv,Ru_pv,Sb,Sc_sv,Se,Si,Sn,Ta_pv,Te,Tc_pv,Ti_sv,V_sv,W_pv,Y_sv,Zn,Zr_sv")
-
-bool AFLOWLIB_VERBOSE=TRUE; // FALSE;
-#define _EPSILON_COMPOSITION_ 0.001
-
-#define USE_AFLOW_SG
-//#define USE_PLATON_SG
-
-#define AFLOW_MAX_ARGV 1024
-
-// ******************************************************************************************************************************************************
-using aurostd::FileExist;
-
-
-// ***************************************************************************
-// aflowlib::TokenPresentAFLOWLIB
-// ***************************************************************************
-namespace aflowlib {
-  bool TokenPresentAFLOWLIB(string line,string query) { return aurostd::substring2bool(line,query,TRUE); }
-}
-// ***************************************************************************
-// aflowlib::TokenExtractAFLOWLIB
-// ***************************************************************************
-namespace aflowlib {
-  string TokenExtractAFLOWLIB(string line,string query) {
-    if(!TokenPresentAFLOWLIB(line,query)) return "";
-    vector<string> tokens,tk;aurostd::string2tokens(line,tokens,"|");
-    string qquery=query;aurostd::StringSubst(qquery,"=","");aurostd::StringSubst(qquery," ","");
-    for(uint i=0;i<tokens.size();i++) {
-      aurostd::StringSubst(tokens.at(i)," ","");
-      aurostd::string2tokens(tokens.at(i),tk,"=");
-      if(tk.size()==2) { //   cerr << tk.at(0) << endl;
-        if(tk.at(0)==qquery) { return tk.at(1); }
-        // return aurostd::substring2string(tokens.at(i),query,TRUE);
-      }
-    }
-    return "";
-  }
-}
-
-namespace aflowlib {
-  bool TokenExtractAFLOWLIB(string line,string query,string &value) {
-    // cerr << "HERE=[TokenExtractAFLOWLIB(string line,string query,string &value)]" << TokenExtractAFLOWLIB(line,query) << "<br>" << endl;
-    value=TokenExtractAFLOWLIB(line,query);return TokenPresentAFLOWLIB(line,query); }
-  bool TokenExtractAFLOWLIB(string line,string query,int &value) {
-    // cerr << "HERE=[TokenExtractAFLOWLIB(string line,string query,int &value)]" << TokenExtractAFLOWLIB(line,query) << "<br>" << endl;
-    value=aurostd::string2utype<int>(TokenExtractAFLOWLIB(line,query));return TokenPresentAFLOWLIB(line,query); }
-  bool TokenExtractAFLOWLIB(string line,string query,uint &value) {
-    // cerr << "HERE=[TokenExtractAFLOWLIB(string line,string query,uint &value)]" << TokenExtractAFLOWLIB(line,query) << "<br>" << endl;
-    value=aurostd::string2utype<uint>(TokenExtractAFLOWLIB(line,query));return TokenPresentAFLOWLIB(line,query); }
-  bool TokenExtractAFLOWLIB(string line,string query,float &value) {
-    // cerr << "HERE=[TokenExtractAFLOWLIB(string line,string query,float &value)]" << TokenExtractAFLOWLIB(line,query) << "<br>" << endl;
-    value=aurostd::string2utype<float>(TokenExtractAFLOWLIB(line,query));return TokenPresentAFLOWLIB(line,query); }
-  bool TokenExtractAFLOWLIB(string line,string query,double &value) {
-    // cerr << "HERE=[TokenExtractAFLOWLIB(string line,string query,double &value)]" << TokenExtractAFLOWLIB(line,query) << "<br>" << endl;
-    value=aurostd::string2utype<double>(TokenExtractAFLOWLIB(line,query));return TokenPresentAFLOWLIB(line,query); }
-  bool TokenExtractAFLOWLIB(string line,string query,vector<string> &value) {
-    // cerr << "HERE=[TokenExtractAFLOWLIB(string line,string query,vector<string> &value)]" << TokenExtractAFLOWLIB(line,query) << "<br>" << endl;
-    aurostd::string2tokens(TokenExtractAFLOWLIB(line,query),value,",");return TokenPresentAFLOWLIB(line,query); }
-  bool TokenExtractAFLOWLIB(string line,string query,vector<int> &value) {
-    // cerr << "HERE=[TokenExtractAFLOWLIB(string line,string query,vector<int> &value)]" << TokenExtractAFLOWLIB(line,query) << "<br>" << endl;
-    vector<string> vvalue;aurostd::string2tokens(TokenExtractAFLOWLIB(line,query),vvalue,",");value=aurostd::vectorstring2vectorint(vvalue);return TokenPresentAFLOWLIB(line,query); }
-  bool TokenExtractAFLOWLIB(string line,string query,vector<uint> &value) {
-    // cerr << "HERE=[TokenExtractAFLOWLIB(string line,string query,vector<uint> &value)]" << TokenExtractAFLOWLIB(line,query) << "<br>" << endl;
-    vector<string> vvalue;aurostd::string2tokens(TokenExtractAFLOWLIB(line,query),vvalue,",");value=aurostd::vectorstring2vectoruint(vvalue);return TokenPresentAFLOWLIB(line,query); }
-  bool TokenExtractAFLOWLIB(string line,string query,vector<float> &value) {
-    // cerr << "HERE=[TokenExtractAFLOWLIB(string line,string query,vector<float> &value)]" << TokenExtractAFLOWLIB(line,query) << "<br>" << endl;
-    vector<string> vvalue;aurostd::string2tokens(TokenExtractAFLOWLIB(line,query),vvalue,",");value=aurostd::vectorstring2vectorfloat(vvalue);return TokenPresentAFLOWLIB(line,query); }
-  bool TokenExtractAFLOWLIB(string line,string query,vector<double> &value) {
-    // cerr << "HERE=[TokenExtractAFLOWLIB(string line,string query,vector<double> &value)]" << TokenExtractAFLOWLIB(line,query) << "<br>" << endl;
-    vector<string> vvalue;aurostd::string2tokens(TokenExtractAFLOWLIB(line,query),vvalue,",");value=aurostd::vectorstring2vectordouble(vvalue);return TokenPresentAFLOWLIB(line,query); }
-}
-
-// ******************************************************************************************************************************************************
-// aflowlib::GREP_Species_ALL
-// ***************************************************************************
-namespace aflowlib {
-  uint GREP_Species_ALL(vector<string> vspecies,                         // IN  [0,nspecies[ the species Ag,Cd,...   nspecies=number of these items    nspecies=naries
-			vector<string>& vspecies_pp,                     // IN  [0,nspecies[ the pseudopotentials Ag_pv, Cd_sv
-			vector<vector<string> >& vList,                  // OUT [0,naries[*[0,vList.size()[ returns the lines of the library containing A,B,C,AB,AC,BC,ABC....
-			vector<vector<vector<string> > > &vList_tokens,  // OUT [0,naries[*[0,vList.size()[*[0,size_tokens[ returns the tokens for each line of the vList
-			vector<vector<vector<string> > > &vList_species, // OUT [0,naries[*[0,vList.size()[*nspecies  returns the species present
-			vector<double> &vList_Hmin,                      // OUT [0,nspecies[ returns the min enthalpy for reference
-			vector<string> &vList_Pmin,                      // OUT [0,nspecies[ returns the prototype for reference
-			vector<uint> &vList_Imin,                        // OUT [0,nspecies[ returns the line index of vList.at(ispecies), in which we have the min enthalpy for reference
-			vector<vector<vector<double> > > &vList_concs,   // OUT [0,naries[*[0,vList.size()[*[0.nspecies[ the concentrations AxAyCz... where x+y+z=1 and it contains also ZEROS so that 0 0.25 0.75 is allowed
-			vector<vector<double> > &vList_Hf) {             // OUT [0,naries[*[0,vList.size()[ returns the formation enthalpy of the list
-    bool LVERBOSE=FALSE;
-    bool LIBVERBOSE=TRUE;
-    if(LVERBOSE) cerr << "GREP_Species_ALL: START" << endl;
-    if(vspecies.size()==1) LOAD_Library_ALL("no_aflowlib_lib3,no_aflowlib_lib4,no_aflowlib_lib5,no_aflowlib_lib6,no_aflowlib_lib7,no_aflowlib_lib8,no_aflowlib_lib9,no_aflowlib_lib2",LIBVERBOSE);
-    else LOAD_Library_ALL(LIBVERBOSE); // might not have been loaded, yet
-    // clean stuff
-
-    // start
-    vector<string> tokens,tokens_species,tokens_species_pp;
-    vector<uint> tokens_composition;
-    uint natoms,nspecies=vspecies.size(),naries=vspecies.size();
-    string species;
-    if(nspecies==0) return 0;
-    if(vspecies_pp.size()==0 || vspecies.size()!=vspecies_pp.size())  { // generate some default ones
-      vspecies_pp.clear(); for(uint i=0;i<nspecies;i++)vspecies_pp.push_back(AVASP_Get_PseudoPotential_PAW_PBE(vspecies.at(i)));
-    }
-    for(uint i=0;i<nspecies;i++)
-      if(vspecies_pp.at(i).empty()) vspecies_pp.at(i)=AVASP_Get_PseudoPotential_PAW_PBE(vspecies.at(i)); // in the event that I pass an empty string
-
-    // generate space
-    vector<string> dummy_vstring;
-    vList.clear(); for(uint i=0;i<naries;i++) vList.push_back(dummy_vstring);                  // create space  [0,naries[*[0,vList.size()[  <strings>
-    vector<vector<string> > dummy_vvstring;
-    vList_tokens.clear(); for(uint i=0;i<naries;i++) vList_tokens.push_back(dummy_vvstring);   // create space  [0,naries[*[0,vList.size()[*[0,size_tokens[  <strings>
-    vList_Hmin.clear(); for(uint i=0;i<nspecies;i++) vList_Hmin.push_back(1E6);                // create space  [0,nspecies[ <double>
-    vList_Pmin.clear(); for(uint i=0;i<nspecies;i++) vList_Pmin.push_back("");                 // create space  [0,nspecies[ <string>
-    vList_Imin.clear(); for(uint i=0;i<nspecies;i++) vList_Imin.push_back(0);                  // create space  [0,nspecies[ <uint>
-    vector<double> dummy_vdouble;
-    vList_Hf.clear(); for(uint i=0;i<naries;i++) vList_Hf.push_back(dummy_vdouble);            // create space  [0,naries[*[0,vList.size()[  <double>
-    vector<vector<double> > dummy_vvdouble;
-    vList_concs.clear(); for(uint i=0;i<naries;i++) vList_concs.push_back(dummy_vvdouble);     // create space  [0,naries[*[0,vList.size()[*[0.nspecies[   <double>
-    vList_species.clear(); for(uint i=0;i<naries;i++) vList_species.push_back(dummy_vvstring); // create space  [0,naries[*[0,vList.size()[*[0.nspecies[   <string>
-
-    uint num_species=0;string species_pp;double enthalpy_atom,enthalpy;
-    // for(uint ispecies=1;ispecies<=nspecies;ispecies++)
-<<<<<<< HEAD
-    for(uint iall=0;iall<vLibrary_ALL.size();iall++)
-    { //CO20200106 - patching for auto-indenting
-=======
-    for(uint iall=0;iall<vLibrary_ALL.size();iall++) {
->>>>>>> 10163148
-      bool found_some_species=FALSE;
-      for(uint ispecies=0;((ispecies<nspecies) && (!found_some_species));ispecies++)
-        if(aurostd::substring2bool(vLibrary_ALL.at(iall),vspecies_pp.at(ispecies),TRUE)) found_some_species=TRUE;
-      if(found_some_species) {
-        TokenExtractAFLOWLIB(vLibrary_ALL.at(iall),"nspecies=",num_species); // search for num_species
-        for(uint ispecies=1;ispecies<=nspecies;ispecies++) {
-          bool found_nspecies=FALSE,found_species_pp=FALSE;
-          if(num_species==ispecies) found_nspecies=TRUE;
-          if(found_nspecies && num_species==1) {
-            if(!TokenPresentAFLOWLIB(vLibrary_ALL.at(iall),"LIB0")) found_nspecies=FALSE; // patch to use only pure
-            if(!TokenPresentAFLOWLIB(vLibrary_ALL.at(iall),"LIB1")) found_nspecies=FALSE; // patch to use only pure
-            if(found_nspecies) {
-              if(TokenExtractAFLOWLIB(vLibrary_ALL.at(iall),"species_pp=")=="Rh_pv" && TokenExtractAFLOWLIB(vLibrary_ALL.at(iall),"prototype=")=="A6") found_nspecies=FALSE;  // patches for incorrect relaxation
-              if(TokenExtractAFLOWLIB(vLibrary_ALL.at(iall),"species_pp=")=="Ni_pv" && TokenExtractAFLOWLIB(vLibrary_ALL.at(iall),"prototype=")=="A6") found_nspecies=FALSE;  // patches for incorrect relaxation
-              // if(TokenExtractAFLOWLIB(vLibrary_ALL.at(iall),"species_pp=")=="La" && TokenExtractAFLOWLIB(vLibrary_ALL.at(iall),"prototype=")=="A1") found_nspecies=FALSE;  // patches for incorrect relaxation
-              if(TokenExtractAFLOWLIB(vLibrary_ALL.at(iall),"species_pp=")=="Au" && TokenExtractAFLOWLIB(vLibrary_ALL.at(iall),"prototype=")=="A7") found_nspecies=FALSE;  // patches for incorrect relaxation
-              if(TokenExtractAFLOWLIB(vLibrary_ALL.at(iall),"species_pp=")=="Au" && TokenExtractAFLOWLIB(vLibrary_ALL.at(iall),"prototype=")=="A8") found_nspecies=FALSE;  // patches for incorrect relaxation
-              // fix La Mn and Hg
-            }
-          }
-          // search for species_pp
-          if(found_nspecies) {
-            TokenExtractAFLOWLIB(vLibrary_ALL.at(iall),"species_pp=",species_pp);
-            TokenExtractAFLOWLIB(vLibrary_ALL.at(iall),"species_pp=",tokens_species);
-            uint species_pp_matches=0;
-            for(uint k1=0;k1<vspecies_pp.size();k1++)
-              for(uint k2=0;k2<tokens_species.size();k2++)
-                if(vspecies_pp.at(k1)==tokens_species.at(k2)) species_pp_matches++;
-            if(species_pp_matches==ispecies) found_species_pp=TRUE;
-          }
-          if(found_species_pp) {
-            // cerr << ispecies << " " << vLibrary_ALL.at(iall) << endl;
-            string prototype="";
-            TokenExtractAFLOWLIB(vLibrary_ALL.at(iall),"prototype=",prototype);
-            if(prototype=="64" || prototype=="65" || prototype=="549" || prototype=="550") {  // check for broken calcs
-              if(LVERBOSE) cerr << "GREP_Species_ALL: Removing prototype=" << prototype << endl;
-            } else {
-              vList.at(ispecies-1).push_back(vLibrary_ALL.at(iall));       // add lines
-              aurostd::string2tokens(vLibrary_ALL.at(iall),tokens,"|");    // add tokens
-              vList_tokens.at(ispecies-1).push_back(tokens);               // add tokens
-              if(LVERBOSE) if(!mod((int) vList.at(ispecies-5).at(vList.at(ispecies-1).size()-1).size(),1)) cerr << vLibrary_ALL_tokens.at(iall).at(0) << " " << species_pp << endl;  // for DEBUG printout
-            }
-          }
-        }
-      }
-    }
-    if(LVERBOSE) for(uint ispecies=0;ispecies<nspecies;ispecies++) cerr << ispecies << " " << vList.at(ispecies).size() << " " << vList_tokens.at(ispecies).size() << endl;
-    // LIST PREPARED
-    if(LVERBOSE) cerr << "GREP_Species_ALL: LIST PREPARED" << endl;
-    // creating reference enthalpies
-    if(LVERBOSE) cerr << "GREP_Species_ALL: creating reference enthalpies" << endl;
-    for(uint ispecies=0;ispecies<nspecies;ispecies++) {
-      if(LVERBOSE) cerr << "GREP_Species_ALL: getting [" << vspecies.at(ispecies) << "]" << endl;
-      for(uint j=0;j<vList.at(0).size();j++) { // only pure
-        if(LVERBOSE) cerr << j << " " << vList_tokens.at(0).at(j).at(0) << endl;
-        TokenExtractAFLOWLIB(vList.at(0).at(j),"species=",species);
-        TokenExtractAFLOWLIB(vList.at(0).at(j),"enthalpy_atom=",enthalpy_atom);
-        if(species==vspecies.at(ispecies)) {
-          if(LVERBOSE) cerr << j << " " << vList_tokens.at(0).at(j).at(0) << endl;
-          if(enthalpy_atom<vList_Hmin.at(ispecies)) {
-            if(LVERBOSE) cerr << "GREP_Species_ALL: ***** FOUND " << j << " " << vList_tokens.at(0).at(j).at(0) << endl;
-            vList_Hmin.at(ispecies)=enthalpy_atom;
-            vList_Pmin.at(ispecies)=TokenExtractAFLOWLIB(vList.at(0).at(j),"prototype=");
-            vList_Imin.at(ispecies)=j;
-          }
-        }
-      }
-    }
-
-    // JUNKAI THIS IS THE WAY TO READ vList_Hmin.at(ispecies) vList_Pmin.at(ispecies) vList_Imin.at(ispecies) right use of vList_tokens.at(0,1,2 A,AB,ABC).at(vList_Imin.at(ispecies)).at(TOKENS INDEX THAT YOU WANT)
-    // HOWEVER YOU CAN EXTRACT INFORMATION WITH TokenExtractAFLOWLIB(vList..at(j),"species=",species);
-    for(uint ispecies=0;ispecies<nspecies;ispecies++) {
-      if(LVERBOSE) cerr << vspecies.at(ispecies) << " " << vList_Hmin.at(ispecies) << " " << vList_Pmin.at(ispecies) << " " << vList_Imin.at(ispecies) << " " << vList_tokens.at(0).at(vList_Imin.at(ispecies)).at(0) << endl;
-    }
-    for(uint iary=0;iary<naries;iary++) {
-      if(LVERBOSE) cerr << vList_tokens.at(iary).size() << endl;
-    }
-
-    // creating formation enthalpies
-    for(uint iaries=0;iaries<naries;iaries++) {
-      for(uint j=0;j<vList.at(iaries).size();j++) { // only pure
-        vector<string> vspecies_local;
-        vector<double> vconcs_local;
-        TokenExtractAFLOWLIB(vList.at(iaries).at(j),"natoms=",natoms); // extract natoms
-        TokenExtractAFLOWLIB(vList.at(iaries).at(j),"enthalpy_cell=",enthalpy); // extract enthalpy
-        TokenExtractAFLOWLIB(vList.at(iaries).at(j),"species=",tokens_species);
-        TokenExtractAFLOWLIB(vList.at(iaries).at(j),"species_pp=",tokens_species_pp);
-        TokenExtractAFLOWLIB(vList.at(iaries).at(j),"composition=",tokens_composition);
-
-        if(tokens_species.size()!=tokens_composition.size()) { cerr << "GREP_Species_ALL: tokens_species.size()!=tokens_composition.size()" << endl;exit(0); }
-        // cerr << "GREP_Species_ALL: E=" << enthalpy << " ";
-        for(uint k=0;k<nspecies;k++) // order by species, no entries
-          for(uint j=0;j<tokens_species.size();j++)
-            // if(tokens_species.at(j)==vspecies.at(k)) // found specie k associated with position k
-<<<<<<< HEAD
-            if(tokens_species_pp.at(j)==vspecies_pp.at(k)) // found specie_pp k associated with position k
-            { //CO20200106 - patching for auto-indenting
-=======
-            if(tokens_species_pp.at(j)==vspecies_pp.at(k)) { // found specie_pp k associated with position k
->>>>>>> 10163148
-              enthalpy=enthalpy-(double) vList_Hmin.at(k)*tokens_composition.at(j); // remove formation
-              vspecies_local.push_back(vspecies_pp.at(k));
-              vconcs_local.push_back((double) tokens_composition.at(j)/(double) natoms);
-            }
-        enthalpy=enthalpy/(double) natoms; // normalize per atom
-        if(aurostd::abs(enthalpy)<0.0001) enthalpy=0.0; // <0.1meV equal zero
-        // cerr << enthalpy << endl;
-
-        vList_Hf.at(iaries).push_back(enthalpy);              // plug scalar enthalpy_formation_atom
-        vList_species.at(iaries).push_back(vspecies_local); // plug VECTOR species
-        vList_concs.at(iaries).push_back(vconcs_local);     // plug VECTOR concentrations
-      }
-    }
-
-    for(uint iaries=0;iaries<naries;iaries++) {
-      for(uint jentry=0;jentry<vList.at(iaries).size();jentry++) { // only pure
-        if(LVERBOSE) cerr << vList_tokens.at(iaries).at(jentry).at(0) << "  " << vList_tokens.at(iaries).at(jentry).at(1) << "   Hf = " << vList_Hf.at(iaries).at(jentry) << "  Compound = ";
-        for(uint k=0;k<vList_species.at(iaries).at(jentry).size();k++) if(LVERBOSE) cerr << vList_species.at(iaries).at(jentry).at(k) << "_" << vList_concs.at(iaries).at(jentry).at(k) << " ";
-        if(LVERBOSE) cerr << endl;
-      }
-    }
-
-    // RETURN
-    uint numentries=0;
-    for(uint iaries=0;iaries<naries;iaries++) numentries+=vList.at(iaries).size();
-    return numentries;
-  }
-}
-
-// ***************************************************************************
-// aflowlib::GREP_Species_ALL
-// ***************************************************************************
-namespace aflowlib {
-  uint GREP_Species_ALL(string species,                                   // IN   the species Ag,...   nspecies=number of these items
-			string& species_pp,                               // IN   the pseudopotentials Ag_pv,
-			vector<string> & vList,                           // OUT  [0,nspecies[*[0,vList.size()[ returns the lines of the library containing A,B,C,AB,AC,BC,ABC....
-			vector<vector<string> > &vList_tokens,            // OUT [0,nspecies[*[0,vList.size()[*[0,size_tokens[ returns the tokens for each line of the vList
-			double& List_Hmin,                                // OUT  returns the min enthalpy for reference
-			string& List_Pmin,                                // OUT  returns the prototype for reference
-			uint& List_Imin) {                                // OUT  returns the line index of vList, in which we have the min enthalpy for reference
-    vector<string> vspecies;vspecies.push_back(species);
-    vector<string> vspecies_pp;vspecies_pp.push_back(species_pp);
-
-    vector<vector<string> > _vList;
-    vector<vector<vector<string> > > _vList_tokens;
-    vector<vector<vector<string> > > vList_species;
-    vector<double> vList_Hmin;
-    vector<string> vList_Pmin;
-    vector<uint> vList_Imin;
-    vector<vector<vector<double> > > vList_concs;
-    vector<vector<double> > vList_Hf;
-
-    uint out=GREP_Species_ALL(vspecies,vspecies_pp,_vList,_vList_tokens,vList_species,vList_Hmin,vList_Pmin,vList_Imin,vList_concs,vList_Hf);
-    species_pp=vspecies_pp.at(0);
-    List_Hmin=vList_Hmin.at(0);  // they are for ONE SPECIE =
-    List_Pmin=vList_Pmin.at(0);  // they are for ONE SPECIE
-    List_Imin=vList_Imin.at(0);  // they are for ONE SPECIE
-    for(uint i=0;i<_vList.at(0).size();i++) vList.push_back(_vList.at(0).at(i));
-    for(uint i=0;i<_vList_tokens.at(0).size();i++) vList_tokens.push_back(_vList_tokens.at(0).at(i));
-
-    return out;
-  }
-}
-
-// ***************************************************************************
-// aflowlib::GREP_Species_ALL
-// ***************************************************************************
-namespace aflowlib {
-  uint GREP_Species_ALL(vector<string> vspecies,vector<string>& vspecies_pp,vector<vector<string> >& vList,vector<vector<vector<string> > > &vList_tokens) {
-    vector<vector<vector<string> > > vList_species;
-    vector<vector<vector<double> > > vList_concs;
-    vector<vector<double> > vList_Hf;
-    vector<double> vList_Hmin;
-    vector<string> vList_Pmin;
-    vector<uint> vList_Imin;
-
-    return GREP_Species_ALL(vspecies,vspecies_pp,vList,vList_tokens,vList_species,vList_Hmin,vList_Pmin,vList_Imin,vList_concs,vList_Hf);
-  }
-}
-
-// ***************************************************************************
-// aflowlib::GREP_Species_ALL
-// ***************************************************************************
-namespace aflowlib {
-  uint GREP_Species_ALL(vector<string> vspecies,vector<string>& vspecies_pp,vector<vector<string> >& vList) {
-    bool LVERBOSE=FALSE;
-    bool LIBVERBOSE=TRUE;
-    if(LVERBOSE) cerr << "GREP_Species_ALL: START" << endl;
-    if(vspecies.size()==1) LOAD_Library_ALL("no_aflowlib_lib3,no_aflowlib_lib4,no_aflowlib_lib5,no_aflowlib_lib6,no_aflowlib_lib7,no_aflowlib_lib8,no_aflowlib_lib9,no_aflowlib_lib2",LIBVERBOSE);
-    else LOAD_Library_ALL(LIBVERBOSE); // might not have been loaded, yet
-    // clean stuff
-
-    // start //
-    vector<string> tokens,tokens_species,tokens_species_pp;
-    uint nspecies=vspecies.size(),naries=vspecies.size();
-    string species;
-    if(nspecies==0) return 0;
-    if(vspecies_pp.size()==0 || vspecies.size()!=vspecies_pp.size())  { // generate some default ones
-      vspecies_pp.clear();
-      for(uint i=0;i<nspecies;i++) {
-        vspecies_pp.push_back(AVASP_Get_PseudoPotential_PAW_PBE(vspecies.at(i)));
-      }
-    }
-    for(uint i=0;i<nspecies;i++) {
-      if(vspecies_pp.at(i).empty()) {
-        vspecies_pp.at(i)=AVASP_Get_PseudoPotential_PAW_PBE(vspecies.at(i)); // in the event that I pass an empty string
-      }
-    }
-    // generate space
-    vector<string> dummy_vstring;
-    vList.clear(); for(uint i=0;i<naries;i++) vList.push_back(dummy_vstring);                  // create space  [0,naries[*[0,vList.size()[  <strings>
-
-    cerr << "START GREP" << endl;
-
-    uint num_species=0;string species_pp;
-    // for(uint ispecies=1;ispecies<=nspecies;ispecies++) { //[CO20200106 - close bracket for indenting]}
-    string vLibrary_ALL_at_iall;
-    for(uint iall=0;iall<vLibrary_ALL.size();iall++) {
-      vLibrary_ALL_at_iall=vLibrary_ALL.at(iall);
-      bool found_some_species=FALSE;
-      for(uint ispecies=0;((ispecies<nspecies) && (!found_some_species));ispecies++)
-        if(aurostd::substring2bool(vLibrary_ALL_at_iall,vspecies_pp.at(ispecies),TRUE)) found_some_species=TRUE;
-      if(found_some_species) {
-        for(uint ispecies=1;ispecies<=nspecies;ispecies++) {
-          if(aurostd::substring2bool(vLibrary_ALL_at_iall,string("nspecies="+aurostd::utype2string(ispecies)))) {
-            TokenExtractAFLOWLIB(vLibrary_ALL_at_iall,"nspecies=",num_species); // search for num_species
-            // cerr << " [nspecies=" << aurostd::utype2string(ispecies) << "] " << endl;
-            bool found_nspecies=FALSE,found_species_pp=FALSE;
-            if(num_species==ispecies) found_nspecies=TRUE;
-            if(found_nspecies && num_species==1) {
-              if(!TokenPresentAFLOWLIB(vLibrary_ALL_at_iall,"LIB0")) found_nspecies=FALSE; // patch to use only pure
-              if(!TokenPresentAFLOWLIB(vLibrary_ALL_at_iall,"LIB1")) found_nspecies=FALSE; // patch to use only pure
-              if(found_nspecies) {
-                if(TokenExtractAFLOWLIB(vLibrary_ALL_at_iall,"species_pp=")=="Rh_pv" && TokenExtractAFLOWLIB(vLibrary_ALL_at_iall,"prototype=")=="A6") found_nspecies=FALSE;  // patches for incorrect relaxation
-                if(TokenExtractAFLOWLIB(vLibrary_ALL_at_iall,"species_pp=")=="Ni_pv" && TokenExtractAFLOWLIB(vLibrary_ALL_at_iall,"prototype=")=="A6") found_nspecies=FALSE;  // patches for incorrect relaxation
-                // if(TokenExtractAFLOWLIB(vLibrary_ALL_at_iall,"species_pp=")=="La" && TokenExtractAFLOWLIB(vLibrary_ALL_at_iall,"prototype=")=="A1") found_nspecies=FALSE;  // patches for incorrect relaxation
-                if(TokenExtractAFLOWLIB(vLibrary_ALL_at_iall,"species_pp=")=="Au" && TokenExtractAFLOWLIB(vLibrary_ALL_at_iall,"prototype=")=="A7") found_nspecies=FALSE;  // patches for incorrect relaxation
-                if(TokenExtractAFLOWLIB(vLibrary_ALL_at_iall,"species_pp=")=="Au" && TokenExtractAFLOWLIB(vLibrary_ALL_at_iall,"prototype=")=="A8") found_nspecies=FALSE;  // patches for incorrect relaxation
-                // fix La Mn and Hg
-              }
-            }
-            // search for species_pp
-            if(found_nspecies) {
-              TokenExtractAFLOWLIB(vLibrary_ALL_at_iall,"species_pp=",species_pp);
-              TokenExtractAFLOWLIB(vLibrary_ALL_at_iall,"species_pp=",tokens_species);
-              uint species_pp_matches=0;
-              for(uint k1=0;k1<vspecies_pp.size();k1++)
-                for(uint k2=0;k2<tokens_species.size();k2++)
-                  if(vspecies_pp.at(k1)==tokens_species.at(k2)) species_pp_matches++;
-              if(species_pp_matches==ispecies) found_species_pp=TRUE;
-            }
-            if(found_species_pp) {
-              // cerr << ispecies << " " << vLibrary_ALL_at_iall << endl;
-              string prototype="";
-              TokenExtractAFLOWLIB(vLibrary_ALL_at_iall,"prototype=",prototype);
-              if(prototype=="64" || prototype=="65" || prototype=="549" || prototype=="550") {  // check for broken calcs
-                if(LVERBOSE) cerr << "GREP_Species_ALL: Removing prototype=" << prototype << endl;
-              } else {
-                vList.at(ispecies-1).push_back(vLibrary_ALL_at_iall);       // add lines
-                aurostd::string2tokens(vLibrary_ALL_at_iall,tokens,"|");    // add tokens
-              }
-            }
-          }
-        }
-      }
-    }
-
-    cerr << "END GREP" << endl;
-    // RETURN
-    uint numentries=0;
-    for(uint iaries=0;iaries<naries;iaries++) numentries+=vList.at(iaries).size();
-    return numentries;
-  }
-}
-
-// ***************************************************************************
-// aflowlib::GREP_Species_ALL
-// ***************************************************************************
-namespace aflowlib {
-  uint GREP_Species_ALL(string species,                                   // IN   the species Ag,...   nspecies=number of these items
-			string& species_pp,                               // IN   the pseudopotentials Ag_pv,
-			double& List_Hmin,                                // OUT  returns the min enthalpy for reference
-			string& List_Pmin) {                              // OUT  returns the prototype for reference
-    vector<string> vList;
-    vector<vector<string> > vList_tokens;
-    uint List_Imin;
-    return GREP_Species_ALL(species,species_pp,vList,vList_tokens,List_Hmin,List_Pmin,List_Imin);
-  }
-}
-
-// ***************************************************************************
-// aflowlib::LIBS_EFormation
-// ***************************************************************************
-namespace aflowlib {
-  bool LIBS_EFormation(string options) {
-    bool LDEBUG=(FALSE || XHOST.DEBUG);
-    if(LDEBUG) cerr << "aflowlib::ALIBRARIES: BEGIN" << endl;
-    vector<string> tokens;
-    aurostd::string2tokens(options,tokens,",");
-
-    bool LVERBOSE=FALSE;
-    aflowlib::LOAD_Library_LIBRARY("pure","",LVERBOSE);
-
-    string species,species_pp;
-    // chose somehow the species
-    if(tokens.size()>=1) { species=tokens.at(0); } else { species="Nb"; }
-
-    //  cerr << "vLibrary_ALL.size()=" << vLibrary_ALL.size() << " vLibrary_ALL_tokens.size()=" << vLibrary_ALL_tokens.size() << endl;
-
-    vector<string> vspecies,vspecies_pp;
-    aurostd::string2tokens(SPECIE_RAW_LIB3,vspecies,",");
-    for(uint i=0;i<vspecies.size();i++) {
-      vspecies.at(i)=KBIN::VASP_PseudoPotential_CleanName(vspecies.at(i));
-      vspecies_pp.push_back("");//AVASP_Get_PseudoPotential_PAW_PBE(vspecies.at(i)));
-
-      vector<string> vList;
-      vector<vector<string> > vList_tokens;
-      double List_Hmin=0.0;
-      string List_Pmin="";
-      uint List_Imin=0;
-
-      species_pp=AVASP_Get_PseudoPotential_PAW_PBE(species);
-
-      GREP_Species_ALL(vspecies.at(i),          // IN    the species Ag,...   nspecies=number of these items
-		       vspecies_pp.at(i),       // IN    the pseudopotentials Ag_pv,
-		       vList,            // OUT   [0,vList.size()[ returns the lines of the library containing A,B,C,AB,AC,BC,ABC....
-		       vList_tokens,     // OUT   [0,vList.size()[*[0,size_tokens[ returns the tokens for each line of the vList
-		       List_Hmin,        // OUT   returns the min enthalpy for reference
-		       List_Pmin,        // OUT   returns the prototype for reference
-		       List_Imin);
-      cerr << vspecies.at(i) << " " << vspecies_pp.at(i) << " " << List_Hmin << " " << List_Pmin << " " << List_Imin << " " << vList_tokens.at(List_Imin).at(0) << endl;
-    }
-    return TRUE;
-  }
-}
-
-// ***************************************************************************
-// aflowlib::ALIBRARIES
-// ***************************************************************************
-namespace aflowlib {
-  bool ALIBRARIES(string options) {
-    bool LDEBUG=(FALSE || XHOST.DEBUG);
-    if(LDEBUG) cerr << "aflowlib::ALIBRARIES: BEGIN" << endl;
-    vector<string> tokens;
-    aurostd::string2tokens(options,tokens,",");
-
-    if(tokens.size()>10) {
-      init::ErrorOption(cout,options,"aflowlib::ALIBRARIES","aflow --qhull[=Nb[,Pt[,Rh[,...]]]]");
-      exit(0);
-    }
-
-    bool LVERBOSE=TRUE;
-
-    LOAD_Library_ALL(LVERBOSE);
-    //  LOAD_Library_ALL();
-    cerr << "vLibrary_ALL.size()=" << vLibrary_ALL.size() << " vLibrary_ALL_tokens.size()=" << vLibrary_ALL_tokens.size() << endl;
-
-    vector<string> vspecies,vspecies_pp;
-    vector<vector<string> > vList;
-    vector<vector<vector<string> > > vList_tokens;
-    vector<double> vList_Hmin;
-    vector<string> vList_Pmin;
-    vector<uint> vList_Imin;
-    vector<vector<vector<string> > > vList_species;
-    vector<vector<vector<double> > > vList_concs;
-    vector<vector<double> > vList_Hf;
-
-    // uint nentries=GREP_Species_ALL(vspecies,vspecies_pp,vList,vList_tokens,vList_species,vList_Hmin,vList_Pmin,vList_Imin,vList_concs,vList_Hf);  // complete
-    // uint nentries=GREP_Species_ALL(vspecies,vspecies_pp,vList,vList_tokens,vList_species,vList_Hmin,vList_Pmin,vList_Imi);
-
-    // [OBSOLETE] double List_Hmin=1E6;
-    string List_Pmin="";
-    // [OBSOLETE] uint List_Imin=0;
-
-    // chose somehow the species
-    if(tokens.size()==0) {
-      vspecies.push_back("Nb");vspecies.push_back("Pt");vspecies.push_back("Rh");  // DO IN ALPHABETIC ORDER OTHERWISE COMPLAIN
-    } else {
-      for(uint i=0;i<tokens.size();i++)
-        vspecies.push_back(tokens.at(i));
-    }
-
-    //  uint nentries=GREP_Species_ALL(vspecies,vspecies_pp,vList,vList_tokens);
-    uint nentries=GREP_Species_ALL(vspecies,vspecies_pp,vList,vList_tokens,vList_species,vList_Hmin,vList_Pmin,vList_Imin,vList_concs,vList_Hf);
-    // uint nentries=GREP_Species_ALL(vspecies,vspecies_pp,vList,vList_tokens);
-    //  uint nentries=GREP_Species_ALL(vspecies.at(0),"",vList,vList_tokens,List_Hmin,List_Pmin,List_Imin);
-    for(uint iaries=0;iaries<vList.size();iaries++) {
-      //  cerr << iaries << " " << vList.at(iaries).size() << endl;
-      //    for(uint j=0;j<vList.at(iaries).size();j++) cerr << vList.at(iaries).at(j) << endl;
-    }
-
-    for(uint iaries=0;iaries<vList.size();iaries++) {
-      if(LVERBOSE) cerr << "***************[" << iaries+1 << "]*************" << endl;
-      for(uint jentry=0;jentry<vList.at(iaries).size();jentry++) { // only pure
-        if(LVERBOSE) cerr << vList_tokens.at(iaries).at(jentry).at(0) << "  " << vList_tokens.at(iaries).at(jentry).at(1) << "   Hf = " << vList_Hf.at(iaries).at(jentry) << "  Compound = ";
-        for(uint k=0;k<vList_species.at(iaries).at(jentry).size();k++) if(LVERBOSE) cerr << vList_species.at(iaries).at(jentry).at(k) << "_" << vList_concs.at(iaries).at(jentry).at(k) << " ";
-        if(LVERBOSE) cerr << endl;
-      }
-    }
-
-    if(LVERBOSE) cerr << nentries << endl;
-    cerr << "vList.at(iaries).size()="; for(uint iaries=0;iaries<vList.size();iaries++) cerr << vList.at(iaries).size() << " "; cerr << endl;
-    cerr << "vList_tokens.at(iaries).size()="; for(uint iaries=0;iaries<vList_tokens.size();iaries++) cerr << vList_tokens.at(iaries).size() << " "; cerr << endl;
-    // cerr << "List_Hmin=" << List_Hmin << endl;
-    // cerr << "List_Pmin=" << List_Pmin << endl;
-    // cerr << "List_Imin=" << List_Imin << endl;
-
-    // exit(0);
-    if(LDEBUG) cerr << "aflowlib::ALIBRARIES: END" << endl;
-    return TRUE;
-  }
-}
-
-// ***************************************************************************
-// aflowlib::LOAD_Library_LIBRARY
-// ***************************************************************************
-namespace aflowlib {
-  uint LOAD_Library_LIBRARY(string file,string grep,bool LVERBOSE) {
-    bool LDEBUG=(FALSE || XHOST.DEBUG);
-    // LDEBUG=TRUE;
-    string FileLibrary="";
-    vector<string> tokens;
-    bool found=FALSE;
-    vector<string>* pvLibrary=NULL; vector<vector<string> >* pvLibrary_tokens=NULL;
-    // ----------------------------------------------------------------------
-    // ----------------------------------------------------------------------
-    if(!found && (file=="aflowlib_lib0" ||
-		  file=="aflowlib_lib1" ||
-		  file=="aflowlib_lib2" ||
-		  file=="aflowlib_lib3" ||
-		  file=="aflowlib_lib4" ||
-		  file=="aflowlib_lib5" ||
-		  file=="aflowlib_lib6" ||
-		  file=="aflowlib_lib7" ||
-		  file=="aflowlib_lib8" ||
-		  file=="aflowlib_lib9" ||
-		  file=="aflowlib_icsd" )) { // from aflow_data
-      if(file=="aflowlib_icsd") { // ICSD IS INSIDE init::InitGlobalObject
-        pvLibrary=&vLibrary_ICSD;pvLibrary_tokens=&vLibrary_ICSD_tokens;
-        init::InitGlobalObject("aflowlib_icsd",grep,LVERBOSE);
-        if(XHOST_aflowlib_icsd.length()!=0) aurostd::string2vectorstring(XHOST_aflowlib_icsd,(*pvLibrary));
-        found=TRUE; }
-      if(file=="aflowlib_lib0") { // LIB0 IS INSIDE init::InitGlobalObject
-        pvLibrary=&vLibrary_LIB0;pvLibrary_tokens=&vLibrary_LIB0_tokens;
-        init::InitGlobalObject("aflowlib_lib0",grep,LVERBOSE);
-        if(XHOST_aflowlib_lib0.length()!=0) aurostd::string2vectorstring(XHOST_aflowlib_lib0,(*pvLibrary));
-        found=TRUE; }
-      if(file=="aflowlib_lib1") { // LIB1 IS INSIDE init::InitGlobalObject
-        pvLibrary=&vLibrary_LIB1;pvLibrary_tokens=&vLibrary_LIB1_tokens;
-        init::InitGlobalObject("aflowlib_lib1",grep,LVERBOSE);
-        if(XHOST_aflowlib_lib1.length()!=0) aurostd::string2vectorstring(XHOST_aflowlib_lib1,(*pvLibrary));
-        found=TRUE; }
-      if(file=="aflowlib_lib2") { // LIB2 IS INSIDE init::InitGlobalObject
-        pvLibrary=&vLibrary_LIB2;pvLibrary_tokens=&vLibrary_LIB2_tokens;
-        init::InitGlobalObject("aflowlib_lib2",grep,LVERBOSE);
-        if(XHOST_aflowlib_lib2.length()!=0) aurostd::string2vectorstring(XHOST_aflowlib_lib2,(*pvLibrary));
-        found=TRUE; }
-      if(file=="aflowlib_lib3") { // LIB3 IS INSIDE init::InitGlobalObject
-        pvLibrary=&vLibrary_LIB3;pvLibrary_tokens=&vLibrary_LIB3_tokens;
-        init::InitGlobalObject("aflowlib_lib3",grep,LVERBOSE);
-        if(XHOST_aflowlib_lib3.length()!=0) aurostd::string2vectorstring(XHOST_aflowlib_lib3,(*pvLibrary));
-        found=TRUE; }
-      if(file=="aflowlib_lib4") { // LIB4 IS INSIDE init::InitGlobalObject
-        pvLibrary=&vLibrary_LIB4;pvLibrary_tokens=&vLibrary_LIB4_tokens;
-        init::InitGlobalObject("aflowlib_lib4",grep,LVERBOSE);
-        if(XHOST_aflowlib_lib4.length()!=0) aurostd::string2vectorstring(XHOST_aflowlib_lib4,(*pvLibrary));
-        found=TRUE; }
-      if(file=="aflowlib_lib5") { // LIB5 IS INSIDE init::InitGlobalObject
-        pvLibrary=&vLibrary_LIB5;pvLibrary_tokens=&vLibrary_LIB5_tokens;
-        init::InitGlobalObject("aflowlib_lib5",grep,LVERBOSE);
-        if(XHOST_aflowlib_lib5.length()!=0) aurostd::string2vectorstring(XHOST_aflowlib_lib5,(*pvLibrary));
-        found=TRUE; }
-      if(file=="aflowlib_lib6") { // LIB6 IS INSIDE init::InitGlobalObject
-        pvLibrary=&vLibrary_LIB6;pvLibrary_tokens=&vLibrary_LIB6_tokens;
-        init::InitGlobalObject("aflowlib_lib6",grep,LVERBOSE);
-        if(XHOST_aflowlib_lib6.length()!=0) aurostd::string2vectorstring(XHOST_aflowlib_lib6,(*pvLibrary));
-        found=TRUE; }
-      if(file=="aflowlib_lib7") { // LIB7 IS INSIDE init::InitGlobalObject
-        pvLibrary=&vLibrary_LIB7;pvLibrary_tokens=&vLibrary_LIB7_tokens;
-        init::InitGlobalObject("aflowlib_lib7",grep,LVERBOSE);
-        if(XHOST_aflowlib_lib7.length()!=0) aurostd::string2vectorstring(XHOST_aflowlib_lib7,(*pvLibrary));
-        found=TRUE; }
-      if(file=="aflowlib_lib8") { // LIB8 IS INSIDE init::InitGlobalObject
-        pvLibrary=&vLibrary_LIB8;pvLibrary_tokens=&vLibrary_LIB8_tokens;
-        init::InitGlobalObject("aflowlib_lib8",grep,LVERBOSE);
-        if(XHOST_aflowlib_lib8.length()!=0) aurostd::string2vectorstring(XHOST_aflowlib_lib8,(*pvLibrary));
-        found=TRUE; }
-      if(file=="aflowlib_lib9") { // LIB9 IS INSIDE init::InitGlobalObject
-        pvLibrary=&vLibrary_LIB9;pvLibrary_tokens=&vLibrary_LIB9_tokens;
-        init::InitGlobalObject("aflowlib_lib9",grep,LVERBOSE);
-        if(XHOST_aflowlib_lib9.length()!=0) aurostd::string2vectorstring(XHOST_aflowlib_lib9,(*pvLibrary));
-        found=TRUE; }
-      // cerr << "(*pvLibrary_tokens).size()=" << (uint) (*pvLibrary_tokens).size() << endl;
-      // cerr << "(*pvLibrary).size()=" << (*pvLibrary).size() << endl;
-      if(found==TRUE) {
-        if(LDEBUG || LVERBOSE) cerr << " ... size=" << (*pvLibrary).size() << " ..  ";// << endl;
-      } else {
-        cerr << "WWWWW  AFLOW_LIBRARY not found! " << endl;exit(0);
-        return FALSE;
-      }
-      if((*pvLibrary_tokens).size()==0) {
-        if(LDEBUG || LVERBOSE) cerr << "processing...   ";
-        for(uint i=0;i<(*pvLibrary).size();i++) {
-          tokens.clear();
-          aurostd::string2tokens((*pvLibrary).at(i),tokens,"|");
-          (*pvLibrary_tokens).push_back(tokens);
-        }
-        if(LDEBUG || LVERBOSE) cerr << "done." << endl;
-      }
-      // ----------------------------------------------------------------------
-    }
-    return (*pvLibrary).size();
-  }
-}
-
-// ***************************************************************************
-// aflowlib::LOAD_Library_ALL
-// ***************************************************************************
-namespace aflowlib {
-  uint LOAD_Library_ALL(string options,string grep,bool LVERBOSE) {
-    bool LDEBUG=(FALSE || XHOST.DEBUG);
-    if(!aurostd::substring2bool(options,"no_aflowlib_icsd",TRUE) && vLibrary_ICSD.size()==0) LOAD_Library_LIBRARY("aflowlib_icsd",grep,LVERBOSE);
-    if(!aurostd::substring2bool(options,"no_aflowlib_lib0",TRUE) && vLibrary_LIB0.size()==0) LOAD_Library_LIBRARY("aflowlib_lib0",grep,LVERBOSE);
-    if(!aurostd::substring2bool(options,"no_aflowlib_lib1",TRUE) && vLibrary_LIB1.size()==0) LOAD_Library_LIBRARY("aflowlib_lib1",grep,LVERBOSE);
-    if(!aurostd::substring2bool(options,"no_aflowlib_lib2",TRUE) && vLibrary_LIB2.size()==0) LOAD_Library_LIBRARY("aflowlib_lib2",grep,LVERBOSE);
-    if(!aurostd::substring2bool(options,"no_aflowlib_lib3",TRUE) && vLibrary_LIB3.size()==0) LOAD_Library_LIBRARY("aflowlib_lib3",grep,LVERBOSE);
-    if(!aurostd::substring2bool(options,"no_aflowlib_lib4",TRUE) && vLibrary_LIB4.size()==0) LOAD_Library_LIBRARY("aflowlib_lib4",grep,LVERBOSE);
-    if(!aurostd::substring2bool(options,"no_aflowlib_lib5",TRUE) && vLibrary_LIB5.size()==0) LOAD_Library_LIBRARY("aflowlib_lib5",grep,LVERBOSE);
-    if(!aurostd::substring2bool(options,"no_aflowlib_lib6",TRUE) && vLibrary_LIB6.size()==0) LOAD_Library_LIBRARY("aflowlib_lib6",grep,LVERBOSE);
-    if(!aurostd::substring2bool(options,"no_aflowlib_lib7",TRUE) && vLibrary_LIB7.size()==0) LOAD_Library_LIBRARY("aflowlib_lib7",grep,LVERBOSE);
-    if(!aurostd::substring2bool(options,"no_aflowlib_lib8",TRUE) && vLibrary_LIB8.size()==0) LOAD_Library_LIBRARY("aflowlib_lib8",grep,LVERBOSE);
-    if(!aurostd::substring2bool(options,"no_aflowlib_lib9",TRUE) && vLibrary_LIB9.size()==0) LOAD_Library_LIBRARY("aflowlib_lib9",grep,LVERBOSE);
-    if(LDEBUG) cerr << "vLibrary_ICSD.size()=" << vLibrary_ICSD.size() << " vLibrary_ICSD_tokens.size()=" << vLibrary_ICSD_tokens.size() << endl;
-    if(LDEBUG) cerr << "vLibrary_LIB0.size()=" << vLibrary_LIB0.size() << " vLibrary_LIB0_tokens.size()=" << vLibrary_LIB0_tokens.size() << endl;
-    if(LDEBUG) cerr << "vLibrary_LIB1.size()=" << vLibrary_LIB1.size() << " vLibrary_LIB1_tokens.size()=" << vLibrary_LIB1_tokens.size() << endl;
-    if(LDEBUG) cerr << "vLibrary_LIB2.size()=" << vLibrary_LIB2.size() << " vLibrary_LIB2_tokens.size()=" << vLibrary_LIB2_tokens.size() << endl;
-    if(LDEBUG) cerr << "vLibrary_LIB3.size()=" << vLibrary_LIB3.size() << " vLibrary_LIB3_tokens.size()=" << vLibrary_LIB3_tokens.size() << endl;
-    if(LDEBUG) cerr << "vLibrary_LIB4.size()=" << vLibrary_LIB4.size() << " vLibrary_LIB4_tokens.size()=" << vLibrary_LIB4_tokens.size() << endl;
-    if(LDEBUG) cerr << "vLibrary_LIB5.size()=" << vLibrary_LIB5.size() << " vLibrary_LIB5_tokens.size()=" << vLibrary_LIB5_tokens.size() << endl;
-    if(LDEBUG) cerr << "vLibrary_LIB6.size()=" << vLibrary_LIB6.size() << " vLibrary_LIB6_tokens.size()=" << vLibrary_LIB6_tokens.size() << endl;
-    if(LDEBUG) cerr << "vLibrary_LIB7.size()=" << vLibrary_LIB7.size() << " vLibrary_LIB7_tokens.size()=" << vLibrary_LIB7_tokens.size() << endl;
-    if(LDEBUG) cerr << "vLibrary_LIB8.size()=" << vLibrary_LIB8.size() << " vLibrary_LIB8_tokens.size()=" << vLibrary_LIB8_tokens.size() << endl;
-    if(LDEBUG) cerr << "vLibrary_LIB9.size()=" << vLibrary_LIB9.size() << " vLibrary_LIB9_tokens.size()=" << vLibrary_LIB9_tokens.size() << endl;
-    // now make vLibrary_ALL
-    if(vLibrary_ALL.size()==0) {
-      vLibrary_ALL.clear();
-      vector<string> tokens;
-      if(LDEBUG || LVERBOSE) cerr << "00000  MESSAGE AFLOW LIBRARY  ALL  ";
-      if(LDEBUG || LVERBOSE) cerr << "loading... ";
-      for(uint i=0;i<vLibrary_ICSD.size();i++) vLibrary_ALL.push_back(vLibrary_ICSD.at(i));
-      for(uint i=0;i<vLibrary_LIB0.size();i++) vLibrary_ALL.push_back(vLibrary_LIB0.at(i));
-      for(uint i=0;i<vLibrary_LIB1.size();i++) vLibrary_ALL.push_back(vLibrary_LIB1.at(i));
-      for(uint i=0;i<vLibrary_LIB2.size();i++) vLibrary_ALL.push_back(vLibrary_LIB2.at(i));
-      for(uint i=0;i<vLibrary_LIB3.size();i++) vLibrary_ALL.push_back(vLibrary_LIB3.at(i));
-      for(uint i=0;i<vLibrary_LIB4.size();i++) vLibrary_ALL.push_back(vLibrary_LIB4.at(i));
-      for(uint i=0;i<vLibrary_LIB5.size();i++) vLibrary_ALL.push_back(vLibrary_LIB5.at(i));
-      for(uint i=0;i<vLibrary_LIB6.size();i++) vLibrary_ALL.push_back(vLibrary_LIB6.at(i));
-      for(uint i=0;i<vLibrary_LIB7.size();i++) vLibrary_ALL.push_back(vLibrary_LIB7.at(i));
-      for(uint i=0;i<vLibrary_LIB8.size();i++) vLibrary_ALL.push_back(vLibrary_LIB8.at(i));
-      for(uint i=0;i<vLibrary_LIB9.size();i++) vLibrary_ALL.push_back(vLibrary_LIB9.at(i));
-      if(LDEBUG || LVERBOSE) cerr << "processing...   ";
-      for(uint i=0;i<vLibrary_ALL.size();i++) {
-        tokens.clear();
-        aurostd::string2tokens(vLibrary_ALL.at(i),tokens,"|");
-        vLibrary_ALL_tokens.push_back(tokens);
-      }
-      if(LDEBUG || LVERBOSE) cerr << "done." << endl;
-    }
-    if(LDEBUG) cerr << "vLibrary_ALL.size()=" << vLibrary_ALL.size() << " vLibrary_ALL_tokens.size()=" << vLibrary_ALL_tokens.size() << endl;
-    return vLibrary_ALL.size();
-  }
-}
-
-namespace aflowlib {
-  uint LOAD_Library_ALL(string options,bool LVERBOSE) {
-    return LOAD_Library_ALL(options,"",LVERBOSE);
-  }
-}
-
-namespace aflowlib {
-  uint LOAD_Library_ALL(bool LVERBOSE) {
-    return LOAD_Library_ALL("","",LVERBOSE);
-  }
-}
-
-// ******************************************************************************************************************************************************
-// ******************************************************************************************************************************************************
-
-// ***************************************************************************
-// aflowlib::XLIB2RAW_CheckProjectFromDirectory
-// ***************************************************************************
-namespace aflowlib {
-  string LIB2RAW_CheckProjectFromDirectory(string directory) {
-    bool LDEBUG=(FALSE || XHOST.DEBUG);
-    if(LDEBUG) cerr << "aflowlib::LIB2RAW_CheckProjectFromDirectory" << endl;  
-    CheckMaterialServer("aflowlib::LIB2RAW_CheckProjectFromDirectory"); // must be in AFLOW_MATERIALS_SERVER
-    // find from PWD
-    string PROJECT_LIBRARY="NOTHING",directory_pwd=aurostd::getPWD();aurostd::StringSubst(directory_pwd,"\n","");  //[CO20191112 - OBSOLETE]aurostd::execute2string("pwd")
-    if(directory_pwd=="/common/GNDSTATE") directory_pwd="/common/LIB2"; // [HISTORIC]
-    aurostd::StringSubst(directory_pwd,"common/SCINT","common/ICSD"); // [HISTORIC]
-    aurostd::StringSubst(directory_pwd,"common/ELPASOLITES","common/AURO"); // [HISTORIC]
-    aurostd::StringSubst(directory_pwd,"LIB2/RAW","LIB2/LIB"); // [HISTORIC]
-
-    // if not found by PWD switch to directory
-    for(uint i=0;i<vAFLOW_PROJECTS_DIRECTORIES.size();i++)
-      if(aurostd::substring2bool(directory,vAFLOW_PROJECTS_DIRECTORIES.at(i))) PROJECT_LIBRARY=vAFLOW_PROJECTS_DIRECTORIES.at(i);
-    if(PROJECT_LIBRARY!="NOTHING") {
-      if(LDEBUG) cerr << "aflowlib::LIB2RAW_CheckProjectFromDirectory: FOUND from directory: " << PROJECT_LIBRARY << endl;
-      return PROJECT_LIBRARY;
-    }
-
-    // cerr << directory_pwd << endl;
-    for(uint i=0;i<vAFLOW_PROJECTS_DIRECTORIES.size();i++) {
-      if(LDEBUG) cerr << vAFLOW_PROJECTS_DIRECTORIES.at(i) << endl;
-      if(aurostd::substring2bool(directory_pwd,vAFLOW_PROJECTS_DIRECTORIES.at(i))) PROJECT_LIBRARY=vAFLOW_PROJECTS_DIRECTORIES.at(i);
-    }
-    if(PROJECT_LIBRARY!="NOTHING") {
-      if(LDEBUG) cerr << "aflowlib::LIB2RAW_CheckProjectFromDirectory: FOUND from pwd: " << PROJECT_LIBRARY << endl;
-      return PROJECT_LIBRARY;
-    }
-
-    if(PROJECT_LIBRARY=="NOTHING") {
-      cerr << "aflowlib::LIB2RAW_CheckProjectFromDirectory: Nothing found from pwd or directory ... exiting... [directory=" << directory << "]   [pwd=" << directory_pwd << "]" << endl;
-      exit(0);
-    }
-    return XHOST.tmpfs;
-  }
-}
-
-// ***************************************************************************
-// aflowlib::XFIX_LIBRARY_ALL
-// ***************************************************************************
-namespace aflowlib {
-  void XFIX_LIBRARY_ALL(string LIBRARY_IN,vector<string> argv) {
-    CheckMaterialServer("aflowlib::XFIX_LIBRARY_ALL"); // must be in AFLOW_MATERIALS_SERVER
-    stringstream aus_exec;
-    string system=argv.at(2),structure=argv.at(3);   // if 3 inputs need to fix with fewer inputs
-    string systemstructure=system+"/"+structure; // if 3 inputs need to fix with fewer inputs
-    cout << "Fixing " << LIBRARY_IN << "/LIB/" << systemstructure << endl;
-    aurostd::RemoveFile(string("_aflow_xfix_LIBRARY_"));
-    aus_exec << "#!/bin/csh" << endl;
-    aus_exec << "# Cleaning up " << LIBRARY_IN << " system/structure " << endl;
-    aus_exec << "if !(-e " << LIBRARY_IN << "/FIX/" << system << ") then" << endl;
-    aus_exec << "   mkdir " << LIBRARY_IN << "/FIX/" << system << endl;
-    aus_exec << "endif" << endl;
-    aus_exec << "mv " << LIBRARY_IN << "/LIB/" << systemstructure << " " << LIBRARY_IN << "/FIX/" << system << " " << endl;
-    aus_exec << "mv " << LIBRARY_IN << "/RAW/" << systemstructure << " " << XHOST.tmpfs << "/" << system << " " << endl;
-    aus_exec << "rm -rf " << LIBRARY_IN << "/RAW/" << systemstructure << endl;
-    aurostd::stringstream2file(aus_exec,string("_aflow_xfix_LIBRARY_"));
-    aurostd::ChmodFile("755",string("_aflow_xfix_LIBRARY_"));
-    // aurostd::execute((char*) "cat ./_aflow_xfix_LIBRARY_");
-    aurostd::execute((char*) "./_aflow_xfix_LIBRARY_");
-    aurostd::RemoveFile(string("_aflow_xfix_LIBRARY_"));
-  }
-}
-
-// ***************************************************************************
-// aflowlib::LIB2RAW_ALL
-// ***************************************************************************
-namespace aflowlib {
-  bool LIB2RAW_ALL(string options,bool flag_FORCE) {
-    bool LDEBUG=(FALSE || XHOST.DEBUG);
-    if(LDEBUG) cerr << "aflowlib::LIB2RAW_ALL: BEGIN" << endl;
-    if(LDEBUG) cerr << "aflowlib::LIB2RAW_ALL: options=" << options << endl;
-    vector<string> tokens;
-    aurostd::string2tokens(options,tokens,","); // QUICK FIX
-
-    if(LDEBUG)  cerr << "aflowlib::LIB2RAW_ALL: tokens.size()=" << tokens.size() << endl;
-    if(tokens.size()>2) {
-      init::ErrorOption(cout,options,"aflowlib::LIB2RAW_ALL",aurostd::liststring2string("aflow --lib2raw=directory","aflow --lib2raw=all[,dir]"));
-      exit(0);
-    }
-    if(tokens.size()>=1) {
-      if(tokens.at(0)!="all")  {
-        init::ErrorOption(cout,options,"aflowlib::LIB2RAW_ALL",aurostd::liststring2string("aflow --lib2raw=directory","aflow --lib2raw=all[,dir]"));
-        exit(0);
-      }
-    }
-
-    CheckMaterialServer("aflowlib::LIB2RAW_ALL"); // must be in AFLOW_MATERIALS_SERVER
-    string PROJECT_LIBRARY;
-    if(tokens.size()==2) PROJECT_LIBRARY=aflowlib::LIB2RAW_CheckProjectFromDirectory(tokens.at(1));
-    else PROJECT_LIBRARY=aflowlib::LIB2RAW_CheckProjectFromDirectory(aurostd::getPWD()); //[CO20191112 - OBSOLETE]aurostd::execute2string("pwd")
-    cerr << "aflowlib::LIB2RAW_ALL FOUND Project= " << XHOST.hostname << ": " << PROJECT_LIBRARY << endl;
-
-    int multi_sh_value=XHOST.CPU_Cores;
-    //ME20181109 - Handle NCPUS=MAX
-    if(XHOST.vflag_control.flag("XPLUG_NUM_THREADS") && !(XHOST.vflag_control.flag("XPLUG_NUM_THREADS_MAX")))
-      multi_sh_value=aurostd::string2utype<int>(XHOST.vflag_control.getattachedscheme("XPLUG_NUM_THREADS"));
-
-    cerr << "multi_sh_value=" << multi_sh_value << endl;
-    //    exit(0);
-    deque<string> dcmds;
-
-    if(PROJECT_LIBRARY==init::AFLOW_Projects_Directories("ICSD") ||
-       PROJECT_LIBRARY==init::AFLOW_Projects_Directories("LIB0") ||
-       PROJECT_LIBRARY==init::AFLOW_Projects_Directories("LIB1") ||
-       PROJECT_LIBRARY==init::AFLOW_Projects_Directories("LIB2") ||
-       PROJECT_LIBRARY==init::AFLOW_Projects_Directories("LIB3") ||
-       PROJECT_LIBRARY==init::AFLOW_Projects_Directories("LIB4") ||
-       PROJECT_LIBRARY==init::AFLOW_Projects_Directories("LIB5") ||
-       PROJECT_LIBRARY==init::AFLOW_Projects_Directories("LIB6") ||
-       PROJECT_LIBRARY==init::AFLOW_Projects_Directories("LIB7") ||
-       PROJECT_LIBRARY==init::AFLOW_Projects_Directories("LIB8") ||
-       PROJECT_LIBRARY==init::AFLOW_Projects_Directories("LIB9")) {
-      string command="find \""+PROJECT_LIBRARY+"/LIB/\" -name \"" + _AFLOWIN_ + "\" | sort ";
-      string directory_list=aurostd::execute2string(command);
-      vector<string> tokens;
-      aurostd::string2tokens(directory_list,tokens,"\n");
-      for(uint i=0;i<tokens.size();i++) {
-        aurostd::StringSubst(tokens.at(i),"/"+_AFLOWIN_,"");
-        aurostd::StringSubst(tokens.at(i),"/"+_AFLOWLOCK_,"");
-        aurostd::StringSubst(tokens.at(i),"/core","");
-        string cmd="aflow";
-        if(XHOST.vflag_control.flag("BEEP")) cmd+=" --beep";
-        if(flag_FORCE) cmd+=" --force";
-        cmd+=" --lib2raw="+ tokens.at(i);
-        dcmds.push_back(cmd);
-      };
-      if(multi_sh_value==0 || multi_sh_value==1) {
-        long double delta_seconds,eta_seconds,reference_seconds=aurostd::get_seconds();
-        vector<long double> vdelta_seconds;
-        for(uint i=0;i<dcmds.size();i++) {
-          //  cout << delta_seconds << " " << dcmds.at(i) << endl;
-          aflowlib::LIB2RAW(tokens.at(i),flag_FORCE);
-          delta_seconds=aurostd::get_delta_seconds(reference_seconds);
-          if(delta_seconds>1.0) {
-            vdelta_seconds.push_back(delta_seconds);
-            eta_seconds=aurostd::mean(vdelta_seconds)*(dcmds.size()-vdelta_seconds.size());
-            cout << "aflowlib::LIB2RAW_ALL: [STEP]"
-		 << "  DONE= " << vdelta_seconds.size() << " / " << dcmds.size()-vdelta_seconds.size() << " (" << 100*vdelta_seconds.size()/dcmds.size()  << ")"
-		 << "  iSEC=" << vdelta_seconds.at(vdelta_seconds.size()-1)
-		 << "  aSEC=" << aurostd::mean(vdelta_seconds)
-		 << "  TO_DO=" << dcmds.size()-vdelta_seconds.size()
-              //      << "  ETA(secs)=" << eta_seconds
-              //      << "  ETA(mins)=" << eta_seconds/(60.0)
-              //      << "  ETA(hours)=" << eta_seconds/(60*60)
-		 << "  ETA(days)=" << eta_seconds/(60*60*24)
-              //      << "  ETA(weeks)=" << eta_seconds/(60*60*24*7)
-              //      << "  ETA(years)=" << eta_seconds/(60*60*24*365)
-		 << endl;
-          }
-        }
-      } else {
-        // DO MULTI
-        aurostd::multithread_execute(dcmds,multi_sh_value,FALSE);
-      }
-      return TRUE;
-    }
-    cerr << "aflowlib::LIB2RAW_ALL Project Not Found" << endl;exit(0);
-    return FALSE;
-  }
-}
-
-// ***************************************************************************
-// aflowlib::GetSpeciesDirectory
-// ***************************************************************************
-namespace aflowlib {
-  uint GetSpeciesDirectory(string directory,vector<string>& vspecies) {
-    bool LDEBUG=(FALSE || XHOST.DEBUG);
-    if(LDEBUG) cerr << "aflowlib::GetSpeciesDirectory: BEGIN" << endl;
-    vspecies.clear();vector<string> vs,tokens;
-    stringstream oss;
-    string temp_file=aurostd::TmpFileCreate("getspecies");
-    
-    if(XHOST.vext.size()!=XHOST.vcat.size()) { cerr << "ERROR - aflowlib::GetSpeciesDirectory: XHOST.vext.size()!=XHOST.vcat.size()" << endl;exit(0); }
-
-    if(LDEBUG) cerr << "aflowlib::GetSpeciesDirectory: [1]" << endl;
-    for(uint iext=0;iext<XHOST.vext.size();iext++) { // check _AFLOWIN_.EXT
-      if(!vspecies.size() && aurostd::FileExist(directory+"/" + _AFLOWIN_ + XHOST.vext.at(iext))) {
-        aurostd::string2vectorstring(aurostd::execute2string(XHOST.vcat.at(iext)+" \""+directory+"/" + _AFLOWIN_ + XHOST.vext.at(iext)+"\""+" | grep VASP_POTCAR_FILE"),vspecies);
-        for(uint i=0;i<vspecies.size();i++) aurostd::StringSubst(vspecies.at(i),"[VASP_POTCAR_FILE]","");
-        for(uint i=0;i<vspecies.size();i++) KBIN::VASP_PseudoPotential_CleanName(vspecies.at(i));
-      }
-    }
-    if(LDEBUG) cerr << "aflowlib::GetSpeciesDirectory: [2]" << endl;
-    for(uint iext=0;iext<XHOST.vext.size();iext++) { // check POSCAR.orig.EXT
-      if(!vspecies.size() && aurostd::FileExist(directory+"/POSCAR.orig"+XHOST.vext.at(iext))) {
-        oss.str(aurostd::execute2string(XHOST.vcat.at(iext)+" \""+directory+"/POSCAR.orig"+XHOST.vext.at(iext)+"\""));
-        xstructure xstr(oss,IOVASP_POSCAR);
-        if(xstr.species.size()>0) if(xstr.species.at(0)!="") for(uint i=0;i<xstr.species.size();i++) vspecies.push_back(xstr.species.at(i)); // dont change order
-      }
-    }
-    if(LDEBUG) cerr << "aflowlib::GetSpeciesDirectory: [3]" << endl;
-    for(uint iext=0;iext<XHOST.vext.size();iext++) {  // check POSCAR.relax1.EXT
-      if(!vspecies.size() && aurostd::FileExist(directory+"/POSCAR.relax1"+XHOST.vext.at(iext))) {
-        oss.str(aurostd::execute2string(XHOST.vcat.at(iext)+" \""+directory+"/POSCAR.relax1"+XHOST.vext.at(iext)+"\""));
-        xstructure xstr(oss,IOVASP_POSCAR);
-        if(xstr.species.size()>0) if(xstr.species.at(0)!="") for(uint i=0;i<xstr.species.size();i++) vspecies.push_back(xstr.species.at(i)); // dont change order
-      }
-    }
-    if(LDEBUG) cerr << "aflowlib::GetSpeciesDirectory: [4]" << endl;
-    for(uint iext=0;iext<XHOST.vext.size();iext++) { // check POSCAR.bands.EXT
-      if(!vspecies.size() && aurostd::FileExist(directory+"/POSCAR.bands"+XHOST.vext.at(iext))) {
-        oss.str(aurostd::execute2string(XHOST.vcat.at(iext)+" \""+directory+"/POSCAR.bands"+XHOST.vext.at(iext)+"\""));
-        xstructure xstr(oss,IOVASP_POSCAR);
-        if(xstr.species.size()>0) if(xstr.species.at(0)!="") for(uint i=0;i<xstr.species.size();i++) vspecies.push_back(xstr.species.at(i)); // dont change order
-      }
-    }
-    if(LDEBUG) cerr << "aflowlib::GetSpeciesDirectory: [5]" << endl;
-    for(uint iext=0;iext<XHOST.vext.size();iext++) { // check OUTCAR.relax1.EXT
-      if(!vspecies.size() && aurostd::FileExist(directory+"/OUTCAR.relax1"+XHOST.vext.at(iext))) {
-        aurostd::string2vectorstring(aurostd::execute2string(XHOST.vcat.at(iext)+" \""+directory+"/OUTCAR.relax1"+XHOST.vext.at(iext)+"\""+" | grep TITEL"),vs);
-        for(uint i=0;i<vs.size();i++) { aurostd::string2tokens(vs.at(i),tokens," ");vspecies.push_back(KBIN::VASP_PseudoPotential_CleanName(tokens.at(3))); }
-      }
-    }
-    if(LDEBUG) cerr << "aflowlib::GetSpeciesDirectory: [6]" << endl;
-    for(uint iext=0;iext<XHOST.vext.size();iext++) { // check OUTCAR.static.EXT
-      if(!vspecies.size() && aurostd::FileExist(directory+"/OUTCAR.static"+XHOST.vext.at(iext))) {
-        aurostd::string2vectorstring(aurostd::execute2string(XHOST.vcat.at(iext)+" \""+directory+"/OUTCAR.static"+XHOST.vext.at(iext)+"\""+" | grep TITEL"),vs);
-        for(uint i=0;i<vs.size();i++) { aurostd::string2tokens(vs.at(i),tokens," ");vspecies.push_back(KBIN::VASP_PseudoPotential_CleanName(tokens.at(3))); }
-      }
-    }
-    //  for(uint i=0;i<vspecies.size();i++) cerr << i << " - " << vspecies.at(i) << endl; exit(0);
-    if(LDEBUG) cerr << "aflowlib::GetSpeciesDirectory: END" << endl;
-    return vspecies.size();
-  }
-}
-
-// ***************************************************************************
-// aflowlib::LIB2RAW
-// ***************************************************************************
-namespace aflowlib {
-  bool LIB2RAW(string options,bool flag_FORCE,bool LOCAL) {
-    bool LDEBUG=(FALSE || XHOST.DEBUG);
-    string soliloquy="aflowlib::LIB2RAW():";
-    if(LDEBUG) cerr << "aflowlib::LIB2RAW: BEGIN" << endl;
-    if(LDEBUG) cerr << "aflowlib::LIB2RAW: options=" << options << endl;
-    // Call to LIB2LIB function to run postprocessing - added by CT20181212
-    if(!LIB2LIB(options, flag_FORCE, LOCAL)) {
-      cerr << "aflowlib::LIB2RAW: LIB2LIB failed" << endl;
-      exit(0);
-    }
-    vector<string> tokens;
-    if(!aurostd::substring2bool(options,"POCC")) {
-      aurostd::string2tokens(options,tokens,","); // QUICK FIX
-    } else {
-      tokens.clear();
-      tokens.push_back(options);
-    }
-
-    if(LDEBUG) cerr << "aflowlib::LIB2RAW: tokens.size()=" << tokens.size() << endl;
-    if(tokens.size()==0 || tokens.size()>2) {
-      init::ErrorOption(cout,options,"aflowlib::LIB2RAW",aurostd::liststring2string("aflow --lib2raw=directory","aflow --lib2raw=all[,dir]"));
-      exit(0);
-    }
-
-    if(tokens.size()>=1) {
-      if(tokens.at(0)=="all") {
-        XHOST.sensors_allowed=FALSE;
-        XHOST.vflag_pflow.flag("MULTI=SH",FALSE);
-        return LIB2RAW_ALL(options,flag_FORCE);
-        XHOST.sensors_allowed=TRUE;
-      }
-    }
-
-    string directory_LIB,directory_RAW,directory_WEB;
-    bool flag_WEB=FALSE;
-    bool flag_files_LIB=FALSE,flag_files_RAW=FALSE,flag_files_WEB=FALSE;
-    string PROJECT_LIBRARY;
-    if(LOCAL) {
-      flag_FORCE=true;
-      string directory=aurostd::CleanFileName(options);
-      aurostd::StringSubst(directory,"./","");
-<<<<<<< HEAD
-=======
-      aurostd::StringSubst(directory,"/RAW/","/LIB/"); // to help 
->>>>>>> 10163148
-      if(directory=="." || directory.empty()) { directory=aurostd::getPWD(); } //[CO20191112 - OBSOLETE]aurostd::execute2string("pwd")
-      flag_WEB=FALSE;
-      flag_files_LIB=FALSE,flag_files_RAW=FALSE,flag_files_WEB=FALSE;
-      directory_LIB=directory;
-      directory_RAW=directory+"/RAW";
-      directory_WEB=directory+"/WEB";
-      PROJECT_LIBRARY=directory_LIB;
-    } else {    //normal run
-      //  cout << "aflowlib::LIB2RAW: AFLOW (" << VERSION << ")" << endl;
-      CheckMaterialServer("aflowlib::LIB2RAW"); // must be in AFLOW_MATERIALS_SERVER
-      string directory=aurostd::CleanFileName(options);
-      if(directory.at(directory.size()-1)=='/')  directory=directory.substr(0,directory.size()-1);
-      aurostd::StringSubst(directory,"/"+_AFLOWIN_,"");
-      aurostd::StringSubst(directory,"/"+_AFLOWLOCK_,"");
-      aurostd::StringSubst(directory,"/core","");
-      aurostd::StringSubst(directory,"common/SCINT","common/ICSD");   // [HISTORIC]
-      aurostd::StringSubst(directory,"common/ELPASOLITES","common/AURO");   // [HISTORIC]
-      aurostd::StringSubst(directory,"LIBRARYX/RAW","LIBRARYX/LIB");   // [HISTORIC]
-      aurostd::StringSubst(directory,"LIB2/RAW","LIB2/LIB");
-
-      PROJECT_LIBRARY=aflowlib::LIB2RAW_CheckProjectFromDirectory(directory);
-      // cout << "aflowlib::LIB2RAW: FOUND Project= " << XHOST.hostname << ": " << PROJECT_LIBRARY << endl;
-      cout << "aflowlib::LIB2RAW: directory=" << directory << endl;
-
-      //  bool flag_LIB=FALSE;
-      if(LDEBUG) cerr << "aflowlib::LIB2RAW: scan libraries BEGIN [1]" << endl;
-      if(LDEBUG) cerr << "aflowlib::LIB2RAW: PROJECT_LIBRARY=" << PROJECT_LIBRARY << endl;
-      if(LDEBUG) cerr << "aflowlib::LIB2RAW: XHOST_LIBRARY_LIB0=" << XHOST_LIBRARY_LIB0 << endl;
-      if(PROJECT_LIBRARY==init::AFLOW_Projects_Directories("LIB0")) { flag_WEB=FALSE;flag_files_RAW=TRUE; }
-      if(LDEBUG) cerr << "aflowlib::LIB2RAW: XHOST_LIBRARY_LIB1=" << XHOST_LIBRARY_LIB1 << endl;
-      if(PROJECT_LIBRARY==init::AFLOW_Projects_Directories("LIB1")) { flag_WEB=FALSE;flag_files_RAW=TRUE; }
-      if(LDEBUG) cerr << "aflowlib::LIB2RAW: XHOST_LIBRARY_LIB2=" << XHOST_LIBRARY_LIB2 << endl;
-      if(PROJECT_LIBRARY==init::AFLOW_Projects_Directories("LIB2")) { flag_WEB=FALSE;flag_files_RAW=TRUE; }
-      if(LDEBUG) cerr << "aflowlib::LIB2RAW: XHOST_LIBRARY_LIB3=" << XHOST_LIBRARY_LIB3 << endl;
-      if(PROJECT_LIBRARY==init::AFLOW_Projects_Directories("LIB3")) { flag_WEB=TRUE;flag_files_RAW=TRUE; }
-      if(LDEBUG) cerr << "aflowlib::LIB2RAW: XHOST_LIBRARY_LIB4=" << XHOST_LIBRARY_LIB4 << endl;
-      if(PROJECT_LIBRARY==init::AFLOW_Projects_Directories("LIB4")) { flag_WEB=TRUE;flag_files_RAW=TRUE; }
-      if(LDEBUG) cerr << "aflowlib::LIB2RAW: XHOST_LIBRARY_LIB5=" << XHOST_LIBRARY_LIB5 << endl;
-      if(PROJECT_LIBRARY==init::AFLOW_Projects_Directories("LIB5")) { flag_WEB=TRUE;flag_files_RAW=TRUE; }
-      if(LDEBUG) cerr << "aflowlib::LIB2RAW: XHOST_LIBRARY_LIB6=" << XHOST_LIBRARY_LIB6 << endl;
-      if(PROJECT_LIBRARY==init::AFLOW_Projects_Directories("LIB6")) { flag_WEB=TRUE;flag_files_RAW=TRUE; }
-      if(LDEBUG) cerr << "aflowlib::LIB2RAW: XHOST_LIBRARY_LIB7=" << XHOST_LIBRARY_LIB7 << endl;
-      if(PROJECT_LIBRARY==init::AFLOW_Projects_Directories("LIB7")) { flag_WEB=TRUE;flag_files_RAW=TRUE; }
-      if(LDEBUG) cerr << "aflowlib::LIB2RAW: XHOST_LIBRARY_LIB8=" << XHOST_LIBRARY_LIB8 << endl;
-      if(PROJECT_LIBRARY==init::AFLOW_Projects_Directories("LIB8")) { flag_WEB=TRUE;flag_files_RAW=TRUE; }
-      if(LDEBUG) cerr << "aflowlib::LIB2RAW: XHOST_LIBRARY_LIB9=" << XHOST_LIBRARY_LIB9 << endl;
-      if(PROJECT_LIBRARY==init::AFLOW_Projects_Directories("LIB9")) { flag_WEB=TRUE;flag_files_RAW=TRUE; }
-      if(LDEBUG) cerr << "aflowlib::LIB2RAW: XHOST_LIBRARY_ICSD=" << XHOST_LIBRARY_ICSD << endl;
-      if(PROJECT_LIBRARY==init::AFLOW_Projects_Directories("ICSD")) { flag_WEB=TRUE;flag_files_WEB=TRUE; }
-      if(LDEBUG) cerr << "aflowlib::LIB2RAW: scan libraries END [2]"  << endl;
-
-      stringstream aus_exec;
-      //   vector<string> tokens;
-      aurostd::string2tokens(directory,tokens,"/");
-      directory_LIB.clear();directory_RAW.clear();
-      if(PROJECT_LIBRARY==init::AFLOW_Projects_Directories("ICSD")) {
-        for(uint i=tokens.size()-1;i>0;i--)
-          if(aurostd::substring2bool(tokens.at(i),"_ICSD_")) {
-            if(i>=1) {
-              directory_LIB=tokens.at(i-1)+"/"+tokens.at(i);
-              //    directory_WEB=tokens.at(i-1);  removed to make things consistent
-              directory_WEB=directory;
-            }
-          }
-        if(directory_LIB.length()==0) {
-          cout << "aflowlib::LIB2RAW: FOUND Project= " << XHOST.hostname << ": " << PROJECT_LIBRARY << endl;
-          cout << "aflowlib::LIB2RAW: you must specify the directory including the whole lattice type" << endl;
-          cout << " such as  aflow --lib2raw=FCC/La1Se1_ICSD_27104  " << endl;
-          exit(0);
-        }
-      }
-
-      // strip the directory_LIB of everything else
-      directory_LIB=directory; // somewhere to start
-      if(aurostd::substring2bool(directory_LIB,"LIB/")) directory_LIB=aurostd::substring2string(directory_LIB,"LIB/",FALSE);
-      directory_RAW=directory_LIB;
-      directory_WEB=directory_LIB;
-      directory_LIB=aurostd::CleanFileName(PROJECT_LIBRARY+"/LIB/"+directory_LIB);
-      directory_RAW=aurostd::CleanFileName(PROJECT_LIBRARY+"/RAW/"+directory_RAW);aurostd::StringSubst(directory_RAW,"RAW/LIB","RAW");
-      directory_WEB=aurostd::CleanFileName(PROJECT_LIBRARY+"/WEB/"+directory_WEB);aurostd::StringSubst(directory_WEB,"WEB/LIB","WEB");
-      if(flag_WEB==FALSE) directory_WEB=aurostd::CleanFileName(PROJECT_LIBRARY+"/WEB/");
-
-      if(PROJECT_LIBRARY==init::AFLOW_Projects_Directories("LIB0") ||
-	 PROJECT_LIBRARY==init::AFLOW_Projects_Directories("LIB1") ||
-	 PROJECT_LIBRARY==init::AFLOW_Projects_Directories("LIB2")) {
-        //      directory_WEB=directory_RAW;
-      }
-      cout << "aflowlib::LIB2RAW: PROJECT_LIBRARY=" << PROJECT_LIBRARY << endl;
-      // cout << "aflowlib::LIB2RAW: init::AFLOW_Projects_Directories("LIB0")=" << init::AFLOW_Projects_Directories("LIB0") << endl;
-      // cout << "aflowlib::LIB2RAW: init::AFLOW_Projects_Directories("LIB1")=" << init::AFLOW_Projects_Directories("LIB1") << endl;
-      // cout << "aflowlib::LIB2RAW: init::AFLOW_Projects_Directories("LIB2")=" << init::AFLOW_Projects_Directories("LIB2") << endl;
-      // cout << "aflowlib::LIB2RAW: init::AFLOW_Projects_Directories("LIB3")=" << init::AFLOW_Projects_Directories("LIB3") << endl;
-      // cout << "aflowlib::LIB2RAW: init::AFLOW_Projects_Directories("LIB4")=" << init::AFLOW_Projects_Directories("LIB4") << endl;
-      // cout << "aflowlib::LIB2RAW: init::AFLOW_Projects_Directories("LIB5")=" << init::AFLOW_Projects_Directories("LIB5") << endl;
-      // cout << "aflowlib::LIB2RAW: init::AFLOW_Projects_Directories("LIB6")=" << init::AFLOW_Projects_Directories("LIB6") << endl;
-      // cout << "aflowlib::LIB2RAW: init::AFLOW_Projects_Directories("LIB7")=" << init::AFLOW_Projects_Directories("LIB7") << endl;
-      // cout << "aflowlib::LIB2RAW: init::AFLOW_Projects_Directories("LIB8")=" << init::AFLOW_Projects_Directories("LIB8") << endl;
-      // cout << "aflowlib::LIB2RAW: init::AFLOW_Projects_Directories("LIB9")=" << init::AFLOW_Projects_Directories("LIB9") << endl;
-      // cout << "aflowlib::LIB2RAW: init::AFLOW_Projects_Directories("ICSD")=" << init::AFLOW_Projects_Directories("ICSD") << endl;
-    }
-    cout << "aflowlib::LIB2RAW: directory_LIB=" << directory_LIB << endl;
-    cout << "aflowlib::LIB2RAW: directory_RAW=" << directory_RAW << endl;
-    cout << "aflowlib::LIB2RAW: directory_WEB=" << directory_WEB << endl;
-
-    bool perform_LOCK=TRUE,perform_BANDS=FALSE,perform_BADER=FALSE,perform_MAGNETIC=FALSE,perform_THERMODYNAMICS=FALSE;
-    bool perform_AGL=FALSE,perform_AEL=FALSE;
-<<<<<<< HEAD
-
-    deque<string> vext; aurostd::string2tokens(".bz2,.xz,.gz",vext,",");vext.push_front(""); // cheat for void string
-    for(uint iext=0;iext<vext.size();iext++) {
-      if(aurostd::FileExist(directory_LIB+"/OUTCAR.relax1"+vext.at(iext)) ||
-          aurostd::FileExist(directory_LIB+"/OUTCAR.relax2"+vext.at(iext)) ||
-          aurostd::FileExist(directory_LIB+"/OUTCAR.relax3"+vext.at(iext)) || //CO20180827 
-          aurostd::FileExist(directory_LIB+"/OUTCAR.static"+vext.at(iext)) || //CO20180827
-          FALSE) perform_THERMODYNAMICS=TRUE; //CO20180827
-      if(aurostd::FileExist(directory_LIB+"/OUTCAR.static"+vext.at(iext))) perform_MAGNETIC=TRUE;
-      if(aurostd::FileExist(directory_LIB+"/OUTCAR.bands"+vext.at(iext))) perform_BANDS=TRUE;
-      if(aurostd::FileExist(directory_LIB+"/AECCAR0.static"+vext.at(iext)) && aurostd::FileExist(directory_LIB+"/AECCAR2.static"+vext.at(iext))) perform_BADER=TRUE;
-      if(aurostd::FileExist(directory_LIB+"/aflow.agl.out"+vext.at(iext))) perform_AGL=TRUE;
-      if(aurostd::FileExist(directory_LIB+"/aflow.ael.out"+vext.at(iext))) perform_AEL=TRUE;
-=======
-    bool perform_PATCH=TRUE; // to inject updates while LIB2RAW
-     
-    for(uint iext=0;iext<XHOST.vext.size();iext++) {
-      if(aurostd::FileExist(directory_LIB+"/OUTCAR.relax1"+XHOST.vext.at(iext)) ||
-	 aurostd::FileExist(directory_LIB+"/OUTCAR.relax2"+XHOST.vext.at(iext)) ||
-	 aurostd::FileExist(directory_LIB+"/OUTCAR.relax3"+XHOST.vext.at(iext)) || //CO20180827 
-	 aurostd::FileExist(directory_LIB+"/OUTCAR.static"+XHOST.vext.at(iext)) || //CO20180827
-	 FALSE) perform_THERMODYNAMICS=TRUE; //CO20180827
-      if(aurostd::FileExist(directory_LIB+"/OUTCAR.static"+XHOST.vext.at(iext))) perform_MAGNETIC=TRUE;
-      if(aurostd::FileExist(directory_LIB+"/OUTCAR.bands"+XHOST.vext.at(iext))) perform_BANDS=TRUE;
-      if(aurostd::FileExist(directory_LIB+"/AECCAR0.static"+XHOST.vext.at(iext)) && aurostd::FileExist(directory_LIB+"/AECCAR2.static"+XHOST.vext.at(iext))) perform_BADER=TRUE;
-      if(aurostd::FileExist(directory_LIB+"/aflow.agl.out"+XHOST.vext.at(iext))) perform_AGL=TRUE;
-      if(aurostd::FileExist(directory_LIB+"/aflow.ael.out"+XHOST.vext.at(iext))) perform_AEL=TRUE;
->>>>>>> 10163148
-    }
-
-
-    //    directory_RAW="/home/junkai/RAW";
-    // override for the web
-    //    if(PROJECT_LIBRARY==init::AFLOW_Projects_Directories("ICSD")) directory_WEB=aurostd::CleanFileName(PROJECT_AFLOWLIB_WEB);
-
-    // cerr << directory_WEB << endl; cerr << directory_LIB << endl; cerr << directory_RAW << endl; exit(0);
-    if(!aurostd::FileExist(directory_LIB+"/"+_AFLOWIN_)) {
-      cout << "aflowlib::LIB2RAW: FOUND Project= " << XHOST.hostname << ": " << PROJECT_LIBRARY << endl;
-      cout << "aflowlib::LIB2RAW: directory does not exist: " << directory_LIB << endl;
-      return FALSE;
-      // exit(0);
-    }
-    if(flag_FORCE==FALSE) {
-      if(aurostd::FileExist(directory_RAW+"/"+DEFAULT_FILE_AFLOWLIB_ENTRY_OUT)) {  // directory_RAW+"/"+_AFLOWIN_)
-        _aflags aflags;
-        aurostd::ZIP2ZIP(directory_LIB,"bz2","xz",FALSE); // PATCH FOR REFRESH (to be removed)
-        aurostd::ZIP2ZIP(directory_LIB,"gz","xz",FALSE); // PATCH FOR REFRESH (to be removed)
-        cout << "aflowlib::LIB2RAW: ALREADY CALCULATED = " << directory_RAW << "   END_DATE - [v=" << string(AFLOW_VERSION) << "] -" << Message(aflags,"time",_AFLOW_FILE_NAME_) << endl;
-        return FALSE;
-      }
-      if(perform_BANDS) {
-        if(aurostd::FileExist(directory_RAW+"/EIGENVAL.bands") || aurostd::EFileExist(directory_RAW+"/EIGENVAL.bands")) {
-          // return FALSE;
-          cout << "aflowlib::LIB2RAW: directory is skipped because of BANDS: " << directory_RAW << endl;
-          return FALSE;
-          //  exit(0);
-        }
-      }
-    }
-    // directory_LIB exists and directory_RAW does not exist can move on:
-    if(aurostd::RemoveWhiteSpaces(directory_RAW).empty()){  //imagine this empty, then do this: "rm -f /"+directory_RAW+"/*" DEAD
-      cout << "aflowlib::LIB2RAW: directory_RAW is empty" << endl;
-      return FALSE;
-    }
-    //if(LOCAL){aurostd::execute("rm -rf \""+directory_RAW)+"\"";} //CO20190321 - safer NOT to -rf
-<<<<<<< HEAD
-    //{ aurostd::DirectoryMake(directory_RAW);aurostd::execute("rm -f \"/"+directory_RAW+"/*\""); } //CO20190321 - the prepending of '/' is BAD, only works for SC but can kill a local users whole computer if "/"+directory_RAW exists
-=======
-    //{ aurostd::DirectoryMake(directory_RAW);aurostd::execute("rm -f \"/"+directory_RAW+"/*\""); } //CO20190321 - the prepending of '/' is BAD, only works for Stefano but can kill a local users whole computer if "/"+directory_RAW exists
->>>>>>> 10163148
-    {
-      aurostd::DirectoryMake(directory_RAW);
-      aurostd::RemoveFile(directory_RAW+"/*");
-      // [OBSOLETE] aurostd::execute("rm -f \""+directory_RAW+"/*\"");
-    }
-    if(!aurostd::IsDirectory(directory_RAW)) {
-      cout << "aflowlib::LIB2RAW: directory is skipped because directory_RAW cannot be created: " << directory_RAW << endl;
-      return FALSE;
-    }
-    if(flag_WEB) {
-      if(aurostd::RemoveWhiteSpaces(directory_WEB).empty()){  //imagine this empty, then do this: "rm -f /"+directory_WEB+"/*" DEAD
-        cout << "aflowlib::LIB2RAW: directory_WEB is empty" << endl;
-        return FALSE;
-      }
-      //if(LOCAL){aurostd::execute("rm -rf \""+directory_WEB+"\"");} //CO20190321 - safer NOT to -rf
-<<<<<<< HEAD
-      //aurostd::DirectoryMake(directory_WEB);aurostd::execute("rm -f \"/"+directory_WEB+"/*\""); //CO20190321 - the prepending of '/' is BAD, only works for SC but can kill a local users whole computer if "/"+directory_RAW exists
-=======
-      //aurostd::DirectoryMake(directory_WEB);aurostd::execute("rm -f \"/"+directory_WEB+"/*\""); //CO20190321 - the prepending of '/' is BAD, only works for Stefano but can kill a local users whole computer if "/"+directory_RAW exists
->>>>>>> 10163148
-      aurostd::DirectoryMake(directory_WEB);
-      aurostd::RemoveFile(directory_WEB+"/*");
-      // [OBSOLETE] aurostd::execute("rm -f \""+directory_WEB+"/*\"");
-      if(!aurostd::IsDirectory(directory_WEB)) {
-        cout << "aflowlib::LIB2RAW: directory is skipped because directory_WEB cannot be created: " << directory_WEB << endl;
-        return FALSE;
-      }
-    }
-
-    cout << "aflowlib::LIB2RAW: FOUND Project= " << XHOST.hostname << ": " << PROJECT_LIBRARY << endl;
-    if((perform_THERMODYNAMICS || perform_BANDS ||  perform_MAGNETIC)) {
-      _aflags aflags;
-      cout << "aflowlib::LIB2RAW: dir=" << directory_LIB << "   BEGIN_DATE = " << Message(aflags,"user,host,time",_AFLOW_FILE_NAME_) << endl;
-      aurostd::ZIP2ZIP(directory_LIB,"bz2","xz");
-      aurostd::ZIP2ZIP(directory_LIB,"gz","xz");
-
-      if(LDEBUG) cerr << "aflowlib::LIB2RAW: [1]" << endl;
-      //DX20190516 [OBSOLETE - overwrites file everytime, messes up timestamp] aurostd::RemoveBinaryCharactersFromFile(directory_LIB,_AFLOWIN_); //DX20190211 - Ensure no binary characters in aflow.in
-      //DX20190516 [ADD THIS LINE ONCE TESTED WITH REAL-WORLD CASE] if(aurostd::RemoveControlCodeCharactersFromFile(directory_LIB,_AFLOWIN_)){ //DX20190516 - Ensure no control characters in aflow.in; only modifies if control characters are detected 
-      //DX20190516 [ADD THIS LINE ONCE TESTED WITH REAL-WORLD CASE]   cout << "aflowlib::LIB2RAW: Control characters detected in aflow.in. The invalid characters have been removed, and the file has been overwritten (the original file has moved to aflow.in_old)." << endl; // signals file has been cleaned
-      //DX20190516 [ADD THIS LINE ONCE TESTED WITH REAL-WORLD CASE] }
-
-      vector<string> vfile;   // the needed files
-      aflowlib::_aflowlib_entry aflowlib_data;
-      vector<string> vspecies;   // the species
-      GetSpeciesDirectory(directory_LIB,vspecies);
-
-      if(LDEBUG) cerr << "aflowlib::LIB2RAW: [2]" << endl;
-
-      for(uint i=0;i<vspecies.size();i++) {
-        aflowlib_data.species+=vspecies.at(i);
-        if(i<vspecies.size()-1)  aflowlib_data.species+=",";
-      }    // plug vspecies into aflowlib_data
-
-      if(LDEBUG) cerr << "aflowlib::LIB2RAW: [3]" << endl;
-
-      if(LOCAL) {
-        aflowlib_data.aurl=aflowlib_data.auid=directory_LIB; //dummy
-      } else {
-        // build aflowlib_data.aurl
-        aflowlib_data.aurl="aflowlib.duke.edu:"+directory_LIB;
-        if(aurostd::substring2bool(aflowlib_data.aurl,"LIBRARYX")) { aurostd::StringSubst(aflowlib_data.aurl,"common/GNDSTATE/LIBRARYX/LIB","AFLOWDATA/LIB2_RAW");aflowlib_data.catalog="LIBRARYX"; } // [HISTORIC]
-        if(aurostd::substring2bool(aflowlib_data.aurl,"ICSD")) { aurostd::StringSubst(aflowlib_data.aurl,"common/ICSD/LIB","AFLOWDATA/ICSD_WEB");aflowlib_data.catalog="ICSD"; }
-        if(aurostd::substring2bool(aflowlib_data.aurl,"LIB0")) { aurostd::StringSubst(aflowlib_data.aurl,"common/LIB0/LIB","AFLOWDATA/LIB0_RAW");aflowlib_data.catalog="LIB0"; }
-        if(aurostd::substring2bool(aflowlib_data.aurl,"LIB1")) { aurostd::StringSubst(aflowlib_data.aurl,"common/LIB1/LIB","AFLOWDATA/LIB1_RAW");aflowlib_data.catalog="LIB1"; }
-        if(aurostd::substring2bool(aflowlib_data.aurl,"LIB2")) { aurostd::StringSubst(aflowlib_data.aurl,"common/LIB2/LIB","AFLOWDATA/LIB2_RAW");aflowlib_data.catalog="LIB2"; }
-        if(aurostd::substring2bool(aflowlib_data.aurl,"LIB3")) { aurostd::StringSubst(aflowlib_data.aurl,"common/LIB3/LIB","AFLOWDATA/LIB3_RAW");aflowlib_data.catalog="LIB3"; }
-        if(aurostd::substring2bool(aflowlib_data.aurl,"LIB4")) { aurostd::StringSubst(aflowlib_data.aurl,"common/LIB4/LIB","AFLOWDATA/LIB4_RAW");aflowlib_data.catalog="LIB4"; }
-        if(aurostd::substring2bool(aflowlib_data.aurl,"LIB5")) { aurostd::StringSubst(aflowlib_data.aurl,"common/LIB5/LIB","AFLOWDATA/LIB5_RAW");aflowlib_data.catalog="LIB5"; }
-        if(aurostd::substring2bool(aflowlib_data.aurl,"LIB6")) { aurostd::StringSubst(aflowlib_data.aurl,"common/LIB6/LIB","AFLOWDATA/LIB6_RAW");aflowlib_data.catalog="LIB6"; }
-        if(aurostd::substring2bool(aflowlib_data.aurl,"LIB7")) { aurostd::StringSubst(aflowlib_data.aurl,"common/LIB7/LIB","AFLOWDATA/LIB7_RAW");aflowlib_data.catalog="LIB7"; }
-        if(aurostd::substring2bool(aflowlib_data.aurl,"LIB8")) { aurostd::StringSubst(aflowlib_data.aurl,"common/LIB8/LIB","AFLOWDATA/LIB8_RAW");aflowlib_data.catalog="LIB8"; }
-        if(aurostd::substring2bool(aflowlib_data.aurl,"LIB9")) { aurostd::StringSubst(aflowlib_data.aurl,"common/LIB9/LIB","AFLOWDATA/LIB9_RAW");aflowlib_data.catalog="LIB9"; }
-        if(aurostd::substring2bool(aflowlib_data.aurl,"AURO")) { aurostd::StringSubst(aflowlib_data.aurl,"common/AURO/LIB","AFLOWDATA/AURO_RAW");aflowlib_data.catalog="AURO"; }
-        aurostd::StringSubst(aflowlib_data.aurl,":/AFLOWDATA",":AFLOWDATA");
-        // cout << "aflowlib::LIB2RAW: AURL = " << aurostd::PaddedPOST(aflowlib_data.aurl,60) << endl;//"   " << directory_LIB << endl;  //CO20181226
-        // build aflowlib_data.auid
-        if(LDEBUG) cerr << "aflowlib::LIB2RAW: [AUID=0] directory_LIB=" << directory_LIB << endl;
-        // aflowlib::directory2auid(directory_LIB,aflowlib_data.aurl,aflowlib_data.auid,aflowlib_data.vauid); // OLD STYLE
-        aflowlib_data.directory2auid(directory_LIB); // NEW STLYE
-        //  if(AFLOWLIB_VERBOSE)
-        if(LDEBUG) cerr << "aflowlib::LIB2RAW: [AUID=0b] directory_LIB=" << directory_LIB << endl;
-        cout << "aflowlib::LIB2RAW: AURL  = " << aurostd::PaddedPOST(aflowlib_data.aurl,60) << endl;//"   " << directory_LIB << endl; 
-        cout << "aflowlib::LIB2RAW: AUID  = " << aurostd::PaddedPOST(aflowlib_data.auid,60) << endl;//"   " << directory_LIB << endl;
-        cout << "aflowlib::LIB2RAW: VAUID = " << aflowlib::auid2directory(aflowlib_data.auid) << endl;
-<<<<<<< HEAD
-        //ME20200207 - the system name is the canonical title
-        aflowlib_data.title = KBIN::ExtractSystemName(directory_LIB);  //ME20200207
-
-        //[OBSOLETE] //ME20190125 BEGIN - Build the title of the calculation
-        //[OBSOLETE] vector<string> tokens;
-        //[OBSOLETE] aurostd::string2tokens(aflowlib_data.aurl, tokens, "/");
-        //[OBSOLETE] if (aurostd::substring2bool(aflowlib_data.aurl, "ICSD")) {
-        //[OBSOLETE]   aflowlib_data.title = tokens.back();
-        //[OBSOLETE] } else {
-        //[OBSOLETE]   //ME20190821 - Made more general
-        //[OBSOLETE]   // [OBSOLETE] aflowlib_data.title = tokens[tokens.size() - 2] + "." + tokens[tokens.size() - 1];
-        //[OBSOLETE]   uint i = 0;
-        //[OBSOLETE]   vector<string> vtitle;
-        //[OBSOLETE]   for (i = 0; i < tokens.size(); i++) {
-        //[OBSOLETE]     if (tokens[i] == "AFLOWDATA") break;
-        //[OBSOLETE]   }
-        //[OBSOLETE]   for (uint j = i + 2; j < tokens.size(); j++) {  // i + 2 to skip AFLOWDATA/LIBX_RAW/
-        //[OBSOLETE]     vtitle.push_back(tokens[j]);
-        //[OBSOLETE]   }
-        //[OBSOLETE]   aflowlib_data.title = aurostd::joinWDelimiter(vtitle, ".");
-        //[OBSOLETE] }
-        //[OBSOLETE] //ME20190125 END
-=======
-        //ME20190125 BEGIN - Build the title of the calculation
-        vector<string> tokens;
-        aurostd::string2tokens(aflowlib_data.aurl, tokens, "/");
-        if (aurostd::substring2bool(aflowlib_data.aurl, "ICSD")) {
-          aflowlib_data.title = tokens.back();
-        } else {
-          //ME20190821 - Made more general
-          // [OBSOLETE] aflowlib_data.title = tokens[tokens.size() - 2] + "." + tokens[tokens.size() - 1];
-          uint i = 0;
-          vector<string> vtitle;
-          for (i = 0; i < tokens.size(); i++) {
-            if (tokens[i] == "AFLOWDATA") break;
-          }
-          for (uint j = i + 2; j < tokens.size(); j++) {  // i + 2 to skip AFLOWDATA/LIBX_RAW/
-            vtitle.push_back(tokens[j]);
-          }
-          aflowlib_data.title = aurostd::joinWDelimiter(vtitle, ".");
-        }
-        //ME20190125 - END
->>>>>>> 10163148
-        if(LDEBUG) cerr << "aflowlib::LIB2RAW: [AUID=2]" << endl;
-        cout << "aflowlib::LIB2RAW: CATALOG = " << aurostd::PaddedPOST(aflowlib_data.catalog,60) << endl;//"   " << directory_LIB << endl;
-        if(LDEBUG) cerr << "aflowlib::LIB2RAW: [AUID=3]" << endl;
-      }
-      // ---------------------------------------------------------------------------------------------------------------------------------
-      // do the THERMNODYNAMYCS
-      if(perform_THERMODYNAMICS) {
-        cout << "aflowlib::LIB2RAW: THERMODYNAMIC LOOP ---------------------------------------------------------------------------------" << endl;//perform_BANDS=FALSE;
-        aflowlib::LIB2RAW_Loop_Thermodynamics(directory_LIB,directory_RAW,vfile,aflowlib_data,"aflowlib::LIB2RAW (thermodynamics):",LOCAL); // identifier inside
-      }
-      if(LDEBUG) cerr << "aflowlib::LIB2RAW: [4]" << endl;
-      // ---------------------------------------------------------------------------------------------------------------------------------
-      // do the BANDS
-      if(perform_BANDS) {
-        cout << "aflowlib::LIB2RAW: BANDS LOOP ---------------------------------------------------------------------------------" << endl;
-        aflowlib::LIB2RAW_Loop_Bands(directory_LIB,directory_RAW,vfile,aflowlib_data,"aflowlib::LIB2RAW (bands):");
-        // MOVE/LINK PICS data
-      }
-      // ---------------------------------------------------------------------------------------------------------------------------------
-      // do the MAGNETIC
-      if((perform_MAGNETIC || perform_BANDS)) { // JUNKAI
-        cout << "aflowlib::LIB2RAW: MAGNETIC LOOP ---------------------------------------------------------------------------------" << endl;
-        aflowlib::LIB2RAW_Loop_Magnetic(directory_LIB,directory_RAW,vfile,aflowlib_data,"aflowlib::LIB2RAW (magnetic):"); 
-      }
-      // ---------------------------------------------------------------------------------------------------------------------------------
-      // do the BADER
-      //      if(aurostd::substring2bool(aflowlib_data.aurl,"LIB6")) perform_BADER=FALSE; // hack
-      // [OBSOLETE]    if(0) // DEBUG NOW
-      if(perform_BADER) {
-        cout << "aflowlib::LIB2RAW: BADER LOOP ---------------------------------------------------------------------------------" << endl;
-        aflowlib::LIB2RAW_Loop_Bader(directory_LIB,directory_RAW,vfile,aflowlib_data,"aflowlib::LIB2RAW (bader):");
-        // MOVE/LINK PICS data
-        // [OBSOLETE] [MOVED DOWN] if(flag_WEB) {
-        // [OBSOLETE] [MOVED DOWN] aurostd::LinkFile(directory_RAW+"/*_abader.out",directory_WEB);      // LINK
-        // [OBSOLETE] [MOVED DOWN] aurostd::LinkFile(directory_RAW+"/*jvxl",directory_WEB);            // LINK
-        // [OBSOLETE] [MOVED DOWN] }
-      }
-      // ---------------------------------------------------------------------------------------------------------------------------------
-      // do the AGL
-      if(perform_AGL) {
-        cout << "aflowlib::LIB2RAW: AGL LOOP ---------------------------------------------------------------------------------" << endl;
-        aflowlib::LIB2RAW_Loop_AGL(directory_LIB,directory_RAW,vfile,aflowlib_data,"aflowlib::LIB2RAW (agl):");
-        if(flag_WEB) {
-          aurostd::LinkFile(directory_RAW+"/aflow.agl.out",directory_WEB);    // LINK
-          aurostd::LinkFile(directory_RAW+"/AGL.out",directory_WEB);    // LINK
-          aurostd::LinkFile(directory_RAW+"/AGL_energies_temperature.out",directory_WEB);    // LINK
-          aurostd::LinkFile(directory_RAW+"/AGL_thermal_properties_temperature.out",directory_WEB);    // LINK
-          aurostd::LinkFile(directory_RAW+"/AGL_edos_gap_pressure.out",directory_WEB);    // LINK //CT20181212
-          aurostd::LinkFile(directory_RAW+"/AGL_edos_gap_pressure.json",directory_WEB);    // LINK //CT20181212
-          aurostd::LinkFile(directory_RAW+"/AGL_energy.json",directory_WEB);    // LINK //CT20181212
-          aurostd::LinkFile(directory_RAW+"/AGL_energy_structures.json",directory_WEB);    // LINK //CT20181212
-          aurostd::LinkFile(directory_RAW+"/AGL_energy_volume.out",directory_WEB);    // LINK //CT20181212
-          aurostd::LinkFile(directory_RAW+"/AGL_gibbs_energy_pT.out",directory_WEB);    // LINK //CT20181212
-          aurostd::LinkFile(directory_RAW+"/AGL_Hugoniot.out",directory_WEB);    // LINK //CT20181212
-        }
-      }
-      // ---------------------------------------------------------------------------------------------------------------------------------
-      // do the AEL
-      if(perform_AEL) {
-        cout << "aflowlib::LIB2RAW: AEL LOOP ---------------------------------------------------------------------------------" << endl;
-        aflowlib::LIB2RAW_Loop_AEL(directory_LIB,directory_RAW,vfile,aflowlib_data,"aflowlib::LIB2RAW (ael):");
-        if(flag_WEB) {
-          aurostd::LinkFile(directory_RAW+"/aflow.ael.out",directory_WEB);    // LINK
-          aurostd::LinkFile(directory_RAW+"/AEL_Elastic_constants.out",directory_WEB);    // LINK
-          aurostd::LinkFile(directory_RAW+"/AEL_Compliance_tensor.out",directory_WEB);    // LINK
-          aurostd::LinkFile(directory_RAW+"/AEL_elastic_tensor.json",directory_WEB);    // LINK //CT20181212
-          aurostd::LinkFile(directory_RAW+"/AEL_energy_structures.json",directory_WEB);    // LINK //CT20181212
-        }
-      }
-      // ---------------------------------------------------------------------------------------------------------------------------------
-      // do the LOCK
-      if(perform_LOCK) {
-        cout << "aflowlib::LIB2RAW: LOCK LOOP ---------------------------------------------------------------------------------" << endl;
-        aflowlib::LIB2RAW_Loop_LOCK(directory_LIB,directory_RAW,vfile,aflowlib_data,"aflowlib::LIB2RAW (LOCK):"); 
-      }
-      // ---------------------------------------------------------------------------------------------------------------------------------
-      // do the PATCH
-      if(perform_PATCH) {
-        cout << "aflowlib::LIB2RAW: PATCH LOOP --------------------------------------------------------------------------------" << endl;
-        aflowlib::LIB2RAW_Loop_PATCH(directory_LIB,directory_RAW,vfile,aflowlib_data,"aflowlib::LIB2RAW (PATCH):"); 
-      }
-      // ---------------------------------------------------------------------------------------------------------------------------------
-      // write DOS + BANDS JSON //CO20171025
-      string system_name=KBIN::ExtractSystemName(directory_LIB);
-      if((aurostd::FileExist(directory_LIB+"/DOSCAR.static") || aurostd::EFileExist(directory_LIB+"/DOSCAR.static")) &&
-	 (aurostd::FileExist(directory_LIB+"/POSCAR.static") || aurostd::EFileExist(directory_LIB+"/POSCAR.static"))) {
-	cout << "aflowlib::LIB2RAW: DOS + BANDS JSON  ---------------------------------------------------------------------------------" << endl;
-        stringstream _json_file,json_file;
-        aurostd::xoption vpflow;  //dummy
-        if(estructure::DOSDATA_JSON(vpflow,directory_LIB,_json_file,true)) {
-          json_file << _json_file.str() << endl; _json_file.str("");
-          cout << "aflowlib::LIB2RAW: compressing file: " << string(directory_RAW+"/"+system_name+"_dosdata.json") << endl; cout.flush();
-          aurostd::stringstream2compressfile(DEFAULT_KZIP_BIN,json_file,directory_RAW+"/"+system_name+"_dosdata.json");
-          json_file.str("");
-          if(aurostd::EFileExist(directory_LIB+"/EIGENVAL.bands") && aurostd::EFileExist(directory_LIB+"/KPOINTS.bands")) {
-            if(estructure::BANDSDATA_JSON(vpflow,directory_LIB,_json_file,true)) {
-              json_file << _json_file.str() << endl; _json_file.str("");
-              cout << "aflowlib::LIB2RAW: compressing file: " << string(directory_RAW+"/"+system_name+"_bandsdata.json") << endl; cout.flush();
-              aurostd::stringstream2compressfile(DEFAULT_KZIP_BIN,json_file,directory_RAW+"/"+system_name+"_bandsdata.json");
-              json_file.str("");
-            }
-          }
-        }
-      }
-
-      // ---------------------------------------------------------------------------------------------------------------------------------
-      // DO THE COMPRESSING
-      //      cout << "COMPRESSING" << endl;
-      cout << "aflowlib::LIB2RAW: COMPRESSING REMOVING LINKING --------------------------------------------------------------" << endl;
-      
-      // generic for compressing and linking
-      deque<string> vtype; aurostd::string2tokens(".orig,.relax,.relax1,.relax2,.relax3,.relax4,.static,.bands",vtype,",");
-      deque<string> vout; aurostd::string2tokens(".out,.json",vout,",");
-
-<<<<<<< HEAD
-      for(uint iext=0;iext<vext.size();iext++) {
-        aurostd::RemoveFile(directory_RAW+"/*.eps"+vext.at(iext));
-      }
-
-      // [OBSOLETE] for(uint iext=0;iext<vext.size();iext++) {  //[CO20200106 - close bracket for indenting]}
-      // [OBSOLETE] 	//  aurostd::RemoveFile(directory_RAW+"/core*");
-      // [OBSOLETE] 	  for(uint ifile=0;ifile<vfile.size();ifile++) {
-      // [OBSOLETE] 	  cout << vfile.at(ifile) << endl;
-      // [OBSOLETE] 	  if(!aurostd::substring2bool(vfile.at(ifile),vext.at(iext)) && aurostd::FileExist(directory_RAW+"/"+vfile.at(ifile))) {
-      // [OBSOLETE] 	    if(LOCAL) { //CO20171025
-      // [OBSOLETE] 	      if(aurostd::EFileExist(directory_LIB+"/"+vfile.at(ifile))) { aurostd::RemoveFile(directory_RAW+"/"+vfile.at(ifile)); } //it's all sitting in the directory above, wasteful
-      // [OBSOLETE] 	      if(vfile.at(ifile)=="KPOINTS.relax") { aurostd::RemoveFile(directory_RAW+"/"+vfile.at(ifile)); }
-      // [OBSOLETE] 	      if(vfile.at(ifile)=="EIGENVAL.bands.old") { aurostd::RemoveFile(directory_RAW+"/"+vfile.at(ifile)); }
-      // [OBSOLETE] 	      if(vfile.at(ifile)=="OUTCAR.relax") { aurostd::RemoveFile(directory_RAW+"/"+vfile.at(ifile)); }
-      // [OBSOLETE] 	    } 
-      // [OBSOLETE] 	} // vfile
-=======
-      for(uint iext=1;iext<XHOST.vext.size();iext++) {
-        aurostd::RemoveFile(directory_RAW+"/*.eps"+XHOST.vext.at(iext));
-      }
-
-      // [OBSOLETE] for(uint iext=0;iext<XHOST.vext.size();iext++) {  //[CO200106 - close bracket for indenting]}
-      // [OBSOLETE]  //  aurostd::RemoveFile(directory_RAW+"/core*");
-      // [OBSOLETE]    for(uint ifile=0;ifile<vfile.size();ifile++) {
-      // [OBSOLETE]    cout << vfile.at(ifile) << endl;
-      // [OBSOLETE]    if(!aurostd::substring2bool(vfile.at(ifile),XHOST.vext.at(iext)) && aurostd::FileExist(directory_RAW+"/"+vfile.at(ifile))) {
-      // [OBSOLETE]      if(LOCAL) { //CO20171025
-      // [OBSOLETE]        if(aurostd::EFileExist(directory_LIB+"/"+vfile.at(ifile))) { aurostd::RemoveFile(directory_RAW+"/"+vfile.at(ifile)); } //it's all sitting in the directory above, wasteful
-      // [OBSOLETE]        if(vfile.at(ifile)=="KPOINTS.relax") { aurostd::RemoveFile(directory_RAW+"/"+vfile.at(ifile)); }
-      // [OBSOLETE]        if(vfile.at(ifile)=="EIGENVAL.bands.old") { aurostd::RemoveFile(directory_RAW+"/"+vfile.at(ifile)); }
-      // [OBSOLETE]        if(vfile.at(ifile)=="OUTCAR.relax") { aurostd::RemoveFile(directory_RAW+"/"+vfile.at(ifile)); }
-      // [OBSOLETE]      } 
-      // [OBSOLETE]  } // vfile
->>>>>>> 10163148
-      // [OBSOLETE]  } // iext
-
-      // FILES to remove
-      deque<string> vfile2remove; aurostd::string2tokens("KPOINTS.bands.old,EIGENVAL.bands.old,OUTCAR.relax1,OUTCAR.bands",vfile2remove,",");
-      vfile2remove.push_back("aflow.pgroupk_xtal.out"); // comes from nowere DX
-      for(uint iremove=0;iremove<vfile2remove.size();iremove++) {
-        if(aurostd::FileExist(directory_RAW+"/"+vfile2remove.at(iremove))) { // need to be present
-          //if(LDEBUG)
-          cout << "aflowlib::LIB2RAW: removing file: " << string(directory_RAW+"/"+vfile2remove.at(iremove)) << endl;
-          aurostd::RemoveFile(directory_RAW+"/"+vfile2remove.at(iremove));
-        } // FileExist
-      } // iremove
-      // FILES to compress if not compressed already (linked), in such case they will be deleted.
-      deque<string> vfile2compress0; aurostd::string2tokens("OUTCAR.relax",vfile2compress0,",");
-      for(uint icompress=0;icompress<vfile2compress0.size();icompress++) {
-        if(aurostd::FileExist(directory_RAW+"/"+vfile2compress0.at(icompress)+"."+DEFAULT_KZIP_BIN)) { // test if there is one already compressed (possibly linked)
-          if(1||LDEBUG) { cout << "aflowlib::LIB2RAW: found compressed file: " << string(directory_RAW+"/"+vfile2compress0.at(icompress)+"."+DEFAULT_KZIP_BIN) << endl;  cout.flush(); }
-          if(1||LDEBUG) { cout << "aflowlib::LIB2RAW: removing file: " << string(directory_RAW+"/"+vfile2compress0.at(icompress)) << endl;  cout.flush(); }
-          aurostd::RemoveFile(directory_RAW+"/"+vfile2compress0.at(icompress));
-        }
-        if(aurostd::FileExist(directory_RAW+"/"+vfile2compress0.at(icompress))) { // need to be present
-          if(1||LDEBUG) { cout << "aflowlib::LIB2RAW: compressing file: " << string(directory_RAW+"/"+vfile2compress0.at(icompress)) << endl;  cout.flush(); }
-          aurostd::CompressFile(directory_RAW+"/"+vfile2compress0.at(icompress),DEFAULT_KZIP_BIN);
-        } // FILES to compress
-      } // icompress
-      // [OBSOLETE] no compress jvxl     if(perform_BADER) {
-      // [OBSOLETE] no compress jvxl   if(LDEBUG) { cout << "aflowlib::LIB2RAW: compressing file: " << string(directory_RAW+"/"+"*.jvxl") << endl;  cout.flush(); }
-      // [OBSOLETE] no compress jvxl   aurostd::CompressFile(directory_RAW+"/"+"*.jvxl",DEFAULT_KZIP_BIN);
-      // [OBSOLETE] no compress jvxl     }
-      // FILES to compress
-      deque<string> vfile2compress1; aurostd::string2tokens("aflow.pgroup,aflow.pgroup_xtal,aflow.pgroupk,aflow.pgroupk_xtal,aflow.fgroup,aflow.iatoms,aflow.agroup",vfile2compress1,",");
-      for(uint ilink=0;ilink<vfile2compress1.size();ilink++) {
-        for(uint iout=0;iout<vout.size();iout++) {
-          for(uint itype=0;itype<vtype.size();itype++) {   
-            if(aurostd::FileExist(directory_RAW+"/"+vfile2compress1.at(ilink)+vtype.at(itype)+vout.at(iout))) {
-              if(1||LDEBUG) { cout << "aflowlib::LIB2RAW: compressing file (" << ilink << ","<< iout << "," << itype << "): " << string(directory_RAW+"/"+vfile2compress1.at(ilink)+vtype.at(itype)+vout.at(iout)) << endl; cout.flush(); }
-              aurostd::CompressFile(directory_RAW+"/"+vfile2compress1.at(ilink)+vtype.at(itype)+vout.at(iout),DEFAULT_KZIP_BIN);
-            } // FileExist
-          } // itype
-        } // iout
-      } // ilink
-
-      // FILES to link LIB to RAW
-      for(uint ifile=0;ifile<vfile.size();ifile++) {
-        if(aurostd::FileExist(directory_RAW+"/"+vfile.at(ifile))) { // need to be present
-          deque<string> vfile2link0; aurostd::string2tokens("DOSCAR.static,OUTCAR.static,CHGCAR.static,AECCAR0.static,AECCAR2.static,EIGENVAL.bands,OSZICAR.bands",vfile2link0,",");
-          for(uint ilink=0;ilink<vfile2link0.size();ilink++) {
-            if(vfile.at(ifile)==vfile2link0.at(ilink)) {
-              // cout << "aflowlib::LIB2RAW: linking file RAW->LIB: " << vfile2link0.at(ilink) << endl;       
-              if(aurostd::FileExist(directory_LIB+"/"+vfile.at(ifile)) || aurostd::EFileExist(directory_LIB+"/"+vfile.at(ifile))) { // need to be present in LIB also  
-                aurostd::RemoveFile(directory_RAW+"/"+vfile.at(ifile)); // remove RAW original
-                if(aurostd::FileExist(directory_LIB+"/"+vfile.at(ifile))) { 
-                  cout << "aflowlib::LIB2RAW: linking file RAW->LIB: " << string(directory_LIB+"/"+vfile.at(ifile)) << endl; cout.flush();   
-                  aurostd::LinkFile(directory_LIB+"/"+vfile.at(ifile),directory_RAW); // link LIB to RAW (save space)
-                }
-                for(uint iext=0;iext<XHOST.vext.size();iext++) {
-                  if(aurostd::FileExist(directory_LIB+"/"+vfile.at(ifile)+XHOST.vext.at(iext))) {
-                    cout << "aflowlib::LIB2RAW: linking file RAW->LIB: " << string(directory_LIB+"/"+vfile.at(ifile)+XHOST.vext.at(iext)) << endl;  cout.flush();          
-                    aurostd::LinkFile(directory_LIB+"/"+vfile.at(ifile)+XHOST.vext.at(iext),directory_RAW); // link LIB to RAW (save space)
-                  }
-                }
-              }
-            }
-          } // files to link LIB to RAW
-        } // File Exist
-      } // ifile
-
-      // FILES to leave as is
-      for(uint ifile=0;ifile<vfile.size();ifile++) {
-        if(aurostd::FileExist(directory_RAW+"/"+vfile.at(ifile))) { // need to be present
-          // [NO COMPRESS] if(vfile.at(ifile)=="KPOINTS.relax") aurostd::execute(DEFAULT_KZIP_BIN+" -9f \""+directory_RAW+"/"+vfile.at(ifile)+"\""); // seems to work, although I do not like if(SC-0914)
-          // [NO COMPRESS] if(vfile.at(ifile)=="KPOINTS.static") aurostd::execute(DEFAULT_KZIP_BIN+" -9f \""+directory_RAW+"/"+vfile.at(ifile)+"\""); // seems to work, although I do not like if(SC-0914)
-          // [NO COMPRESS] if(vfile.at(ifile)=="KPOINTS.bands") aurostd::execute(DEFAULT_KZIP_BIN+" -9f \""+directory_RAW+"/"+vfile.at(ifile)+"\""); // seems to work, although I do not like if(SC-0914)
-          // [NO COMPRESS] if(vfile.at(ifile)=="INCAR.relax") aurostd::execute(DEFAULT_KZIP_BIN+" -9f \""+directory_RAW+"/"+vfile.at(ifile)+"\""); // seems to work, although I do not like if(SC-0914)
-          // [NO COMPRESS] if(vfile.at(ifile)=="INCAR.static") aurostd::execute(DEFAULT_KZIP_BIN+" -9f \""+directory_RAW+"/"+vfile.at(ifile)+"\""); // seems to work, although I do not like if(SC-0914)
-          // [NO COMPRESS] if(vfile.at(ifile)=="INCAR.bands") aurostd::execute(DEFAULT_KZIP_BIN+" -9f \""+directory_RAW+"/"+vfile.at(ifile)+"\""); // seems to work, although I do not like if(SC-0914)
-          // [NO COMPRESS] if(vfile.at(ifile)=="OUTCAR.relax") aurostd::execute(DEFAULT_KZIP_BIN+" -9f \""+directory_RAW+"/"+vfile.at(ifile)+"\"");  // seems to work, although I do not like if(SC-0512)
-        } // File Exist
-      } // ifile
-
-      // DO THE FINISH LINK/COPY FOR WEB
-
-      if(perform_BANDS || 1 || TRUE) { // ALWAYS
-        cout << "aflowlib::LIB2RAW: linking stuff flag_WEB=" << flag_WEB << endl;
-        // MOVE/LINK PICS data
-
-        if(flag_WEB) {
-          string system_name=KBIN::ExtractSystemName(directory_LIB);
-          cout << "aflowlib::LIB2RAW: linking SYSTEM=" << system_name << endl;
-          if(aurostd::FileExist(directory_RAW+"/"+system_name+".png")
-<<<<<<< HEAD
-              || aurostd::FileExist(directory_RAW + "/" + system_name + "_banddos.png"))  //ME20190621 - new file name convention
-=======
-	     || aurostd::FileExist(directory_RAW + "/" + system_name + "_banddos.png"))  //ME20190621 - new file name convention
->>>>>>> 10163148
-            aurostd::LinkFile(directory_RAW+"/*png",directory_WEB);            // LINK
-          if(aurostd::FileExist(directory_RAW+"/"+system_name+".cif"))
-            aurostd::LinkFile(directory_RAW+"/*cif",directory_WEB);            // LINK
-
-          aurostd::LinkFile("/www/AFLOWDATA/api_index.php",directory_RAW+"/index.php");                      // LINK
-          aurostd::LinkFile("/www/AFLOWDATA/api_index.php",directory_WEB+"/index.php");                      // LINK
-          aurostd::LinkFile(directory_RAW+"/"+DEFAULT_FILE_AFLOWLIB_ENTRY_OUT,directory_WEB);    // LINK
-          aurostd::LinkFile(directory_RAW+"/"+DEFAULT_FILE_AFLOWLIB_ENTRY_JSON,directory_WEB);   // LINK
-          aurostd::LinkFile(directory_RAW+"/"+aflowlib_data.auid+".out",directory_WEB);     // LINK for AUID
-          aurostd::LinkFile(directory_RAW+"/"+aflowlib_data.auid+".json",directory_WEB);     // LINK for AUID
-
-          deque<string> vfile2link1; aurostd::string2tokens("aflow.pgroup,aflow.pgroup_xtal,aflow.pgroupk,aflow.pgroupk_xtal,aflow.fgroup,aflow.iatoms,aflow.agroup,edata,data",vfile2link1,",");
-          for(uint ilink=0;ilink<vfile2link1.size();ilink++) {
-            for(uint iout=0;iout<vout.size();iout++) {
-              for(uint itype=0;itype<vtype.size();itype++) {   
-                if(aurostd::FileExist(directory_RAW+"/"+vfile2link1.at(ilink)+vtype.at(itype)+vout.at(iout))) { // no compression
-                  if(LDEBUG) { cout << "aflowlib::LIB2RAW: linking file WEB->RAW: " << string(directory_RAW+"/"+vfile2link1.at(ilink)+vtype.at(itype)+vout.at(iout)) << endl; cout.flush(); }              
-                  aurostd::LinkFile(directory_RAW+"/"+vfile2link1.at(ilink)+vtype.at(itype)+vout.at(iout),directory_WEB);
-                }  // FileExist
-                for(uint iext=0;iext<XHOST.vext.size();iext++) {
-                  if(aurostd::FileExist(directory_RAW+"/"+vfile2link1.at(ilink)+vtype.at(itype)+vout.at(iout)+XHOST.vext.at(iext))) { // with compression
-                    if(LDEBUG) { cout << "aflowlib::LIB2RAW: linking file WEB->RAW: " << string(directory_RAW+"/"+vfile2link1.at(ilink)+vtype.at(itype)+vout.at(iout)+XHOST.vext.at(iext)) << endl; cout.flush(); }
-                    aurostd::LinkFile(directory_RAW+"/"+vfile2link1.at(ilink)+vtype.at(itype)+vout.at(iout)+XHOST.vext.at(iext),directory_WEB);
-                  } // FileExist
-                } // iext
-              } //itype
-            } // iout
-          } // ilink
-          // PREVIOUSLY IN NETFLIX // cheat for void string
-          for(uint iout=0;iout<vout.size();iout++) {
-            if(aurostd::FileExist(directory_RAW+"/"+system_name+"_structure_relax"+vout.at(iout))) {
-              if(LDEBUG) { cout << "aflowlib::LIB2RAW: linking file WEB->RAW: " << string(directory_RAW+"/"+system_name+"_structure_relax"+vout.at(iout)) << endl; cout.flush(); }
-              aurostd::LinkFile(directory_RAW+"/"+system_name+"_structure_relax"+vout.at(iout),directory_WEB);  //CO20171024
-            }  // FileExist
-          } // iout
-          for(uint iout=0;iout<vout.size();iout++) {
-            if(aurostd::FileExist(directory_RAW+"/"+system_name+"_structure_relax1"+vout.at(iout))) {
-              if(LDEBUG) { cout << "aflowlib::LIB2RAW: linking file WEB->RAW: " << string(directory_RAW+"/"+system_name+"_structure_relax1"+vout.at(iout)) << endl; cout.flush(); }
-              aurostd::LinkFile(directory_RAW+"/"+system_name+"_structure_relax1"+vout.at(iout),directory_WEB);  //CO20171024
-            } // FileExist
-          } // iout
-          for(uint iout=0;iout<vout.size();iout++) {
-            if(aurostd::FileExist(directory_RAW+"/"+system_name+"_dosdata"+vout.at(iout)))  {  // NO EXTENSION
-              if(LDEBUG) { cout << "aflowlib::LIB2RAW: linking file WEB->RAW: " << string(directory_RAW+"/"+system_name+"_dosdata"+vout.at(iout)) << endl; cout.flush(); }
-              aurostd::LinkFile(directory_RAW+"/"+system_name+"_dosdata"+vout.at(iout),directory_WEB);       //CO20171024
-            }
-<<<<<<< HEAD
-            for(uint iext=0;iext<vext.size();iext++) {
-              if(aurostd::FileExist(directory_RAW+"/"+system_name+"_dosdata"+vout.at(iout)+vext.at(iext)))  {
-                if(LDEBUG) { cout << "aflowlib::LIB2RAW: linking file WEB->RAW: " << string(directory_RAW+"/"+system_name+"_dosdata"+vout.at(iout)+vext.at(iext)) << endl; cout.flush(); }
-                aurostd::LinkFile(directory_RAW+"/"+system_name+"_dosdata"+vout.at(iout)+vext.at(iext),directory_WEB);       //CO20171024
-=======
-            for(uint iext=0;iext<XHOST.vext.size();iext++) {
-              if(aurostd::FileExist(directory_RAW+"/"+system_name+"_dosdata"+vout.at(iout)+XHOST.vext.at(iext)))  {
-                if(LDEBUG) { cout << "aflowlib::LIB2RAW: linking file WEB->RAW: " << string(directory_RAW+"/"+system_name+"_dosdata"+vout.at(iout)+XHOST.vext.at(iext)) << endl; cout.flush(); }
-                aurostd::LinkFile(directory_RAW+"/"+system_name+"_dosdata"+vout.at(iout)+XHOST.vext.at(iext),directory_WEB);       //CO20171024
->>>>>>> 10163148
-              } // FileExist
-            } // iext
-          } // iout
-          for(uint iout=0;iout<vout.size();iout++) {
-            if(aurostd::FileExist(directory_RAW+"/"+system_name+"_bandsdata"+vout.at(iout))) { // NO EXTENSION
-              if(LDEBUG) { cout << "aflowlib::LIB2RAW: linking file WEB->RAW: " << string(directory_RAW+"/"+system_name+"_bandsdata"+vout.at(iout)) << endl; cout.flush(); }
-              aurostd::LinkFile(directory_RAW+"/"+system_name+"_bandsdata"+vout.at(iout),directory_WEB);     //CO20171024
-            } // FileExist
-<<<<<<< HEAD
-            for(uint iext=0;iext<vext.size();iext++) {
-              if(aurostd::FileExist(directory_RAW+"/"+system_name+"_bandsdata"+vout.at(iout)+vext.at(iext))) {
-                if(LDEBUG) { cout << "aflowlib::LIB2RAW: linking file WEB->RAW: " << string(directory_RAW+"/"+system_name+"_bandsdata"+vout.at(iout)+vext.at(iext)) << endl; cout.flush(); }
-                aurostd::LinkFile(directory_RAW+"/"+system_name+"_bandsdata"+vout.at(iout)+vext.at(iext),directory_WEB);     //CO20171024
-=======
-            for(uint iext=0;iext<XHOST.vext.size();iext++) {
-              if(aurostd::FileExist(directory_RAW+"/"+system_name+"_bandsdata"+vout.at(iout)+XHOST.vext.at(iext))) {
-                if(LDEBUG) { cout << "aflowlib::LIB2RAW: linking file WEB->RAW: " << string(directory_RAW+"/"+system_name+"_bandsdata"+vout.at(iout)+XHOST.vext.at(iext)) << endl; cout.flush(); }
-                aurostd::LinkFile(directory_RAW+"/"+system_name+"_bandsdata"+vout.at(iout)+XHOST.vext.at(iext),directory_WEB);     //CO20171024
->>>>>>> 10163148
-              } // FileExist
-            } // iext
-          } // iout
-          deque<string> vfile2link2; aurostd::string2tokens("EIGENVAL.bands,DOSCAR.static,OUTCAR.static,CONTCAR.relax,CONTCAR.relax1,POSCAR.bands,CONTCAR.relax.vasp,CONTCAR.relax.qe,CONTCAR.relax.abinit,CONTCAR.relax.aims,KPOINTS.relax,KPOINTS.static,KPOINTS.bands,INCAR.bands,AECCAR0.static,AECCAR2.static,CHGCAR.static",vfile2link2,",");
-          for(uint ilink=0;ilink<vfile2link2.size();ilink++) {
-            if(aurostd::FileExist(directory_RAW+"/"+vfile2link2.at(ilink))) { // NO EXTENSION
-              if(LDEBUG) { cout << "aflowlib::LIB2RAW: linking file WEB->RAW: " << string(directory_RAW+"/"+vfile2link2.at(ilink)) << endl; cout.flush(); }
-              aurostd::LinkFile(directory_RAW+"/"+vfile2link2.at(ilink),directory_WEB);         // LINK
-            }
-            for(uint iext=0;iext<XHOST.vext.size();iext++) {
-              if(aurostd::FileExist(directory_RAW+"/"+vfile2link2.at(ilink)+XHOST.vext.at(iext))) {
-                if(LDEBUG) { cout << "aflowlib::LIB2RAW: linking file WEB->RAW: " << string(directory_RAW+"/"+vfile2link2.at(ilink)+XHOST.vext.at(iext)) << endl; cout.flush(); }
-                aurostd::LinkFile(directory_RAW+"/"+vfile2link2.at(ilink)+XHOST.vext.at(iext),directory_WEB);         // LINK
-              }
-            } // iext
-          } // ilink
-
-          if(perform_BADER) {
-            if(LDEBUG) { cout << "aflowlib::LIB2RAW: linking file WEB->RAW: " << string(directory_RAW+"/"+"*jvxl") << endl; cout.flush(); }
-            aurostd::LinkFile(directory_RAW+"/"+"*jvxl*",directory_WEB);         // LINK
-            if(LDEBUG) { cout << "aflowlib::LIB2RAW: linking file WEB->RAW: " << string(directory_RAW+"/"+"*_abader.out") << endl; cout.flush(); }
-            aurostd::LinkFile(directory_RAW+"/"+"*_abader.out*",directory_WEB);         // LINK
-          }
-        } // flag_WEB
-      }
-      // DONE
-      // write files if necessary
-      vector<string> vdirectory;
-      // do the directories
-      if(flag_files_LIB) {
-        aurostd::DirectoryLS(directory_LIB,vdirectory);
-        for(uint i=0;i<vdirectory.size();i++)
-          aflowlib_data.vfiles.push_back(vdirectory.at(i));
-      }
-      if(flag_files_RAW) {
-        aurostd::DirectoryLS(directory_RAW,vdirectory);
-        for(uint i=0;i<vdirectory.size();i++)
-          aflowlib_data.vfiles.push_back(vdirectory.at(i));
-      }
-      if(flag_files_WEB) {
-        aurostd::DirectoryLS(directory_WEB,vdirectory);
-        for(uint i=0;i<vdirectory.size();i++)
-          aflowlib_data.vfiles.push_back(vdirectory.at(i));
-      }
-      // DO THE FINAL WRITING
-
-      //     cout << DEFAULT_FILE_AFLOWLIB_ENTRY_OUT << ": " << aflowlib_data.aflowlib2file(directory_RAW+"/"+DEFAULT_FILE_AFLOWLIB_ENTRY_OUT);
-      //      aurostd::LinkFile("../../"+_XENTRY_","directory_RAW+"/"+_XENTRY_);
-      if(!LOCAL) { //CO20171025
-        aurostd::LinkFile("/www/AFLOWDATA/api_index.php",directory_RAW+"/"+_XENTRY_);
-      }
-
-      // write aflowlib.out
-      cout << "aflowlib::LIB2RAW: writing " << string(directory_RAW+"/"+DEFAULT_FILE_AFLOWLIB_ENTRY_OUT) << endl; cout.flush(); 
-      cout << DEFAULT_FILE_AFLOWLIB_ENTRY_OUT << ": " << aflowlib_data.aflowlib2file(directory_RAW+"/"+DEFAULT_FILE_AFLOWLIB_ENTRY_OUT,"out");
-      cout << "aflowlib::LIB2RAW: linking file RAW->RAW: " << string(directory_RAW+"/"+DEFAULT_FILE_AFLOWLIB_ENTRY_OUT) << " -> " << string(directory_RAW+"/"+aflowlib_data.auid+".out") << endl; cout.flush(); 
-      aurostd::LinkFile(directory_RAW+"/"+DEFAULT_FILE_AFLOWLIB_ENTRY_OUT,directory_RAW+"/"+aflowlib_data.auid+".out");         // LINK
-      // cout << DEFAULT_FILE_AFLOWLIB_ENTRY_OUT << ": " << aflowlib_data.aflowlib2file(directory_WEB+"/"+DEFAULT_FILE_AFLOWLIB_ENTRY_OUT);
-
-      // write aflowlib.json
-      cout << "aflowlib::LIB2RAW: writing " << string(directory_RAW+"/"+DEFAULT_FILE_AFLOWLIB_ENTRY_JSON) << endl; cout.flush(); 
-      cout << DEFAULT_FILE_AFLOWLIB_ENTRY_JSON << ": " << aflowlib_data.aflowlib2file(directory_RAW+"/"+DEFAULT_FILE_AFLOWLIB_ENTRY_JSON,"json");
-      cout << "aflowlib::LIB2RAW: linking file RAW->RAW: " << string(directory_RAW+"/"+DEFAULT_FILE_AFLOWLIB_ENTRY_JSON) << " -> " << string(directory_RAW+"/"+aflowlib_data.auid+".json") << endl; cout.flush(); 
-      aurostd::LinkFile(directory_RAW+"/"+DEFAULT_FILE_AFLOWLIB_ENTRY_JSON,directory_RAW+"/"+aflowlib_data.auid+".json");         // LINK
-      // cout << DEFAULT_FILE_AFLOWLIB_ENTRY_JSON << ": " << aflowlib_data.aflowlib2file(directory_WEB+"/"+DEFAULT_FILE_AFLOWLIB_ENTRY_JSON);
-
-      if(flag_WEB) {
-        if(!LOCAL) { //CO20171025
-          aurostd::LinkFile("/www/AFLOWDATA/api_index.php",directory_WEB+"/"+_XENTRY_);
-        }
-      }
-
-      // CHECK FOR AUID-WEB-LINKS
-      //      LDEBUG=TRUE;
-      if (!LOCAL) {
-        if(LDEBUG) cout << "aflowlib::LIB2RAW: flag_WEB=" << flag_WEB << endl;
-        if(LDEBUG) cout << "aflowlib::LIB2RAW: directory_LIB=" << directory_LIB << endl;
-        if(LDEBUG) cout << "aflowlib::LIB2RAW: directory_RAW=" << directory_RAW << endl;
-        if(LDEBUG) cout << "aflowlib::LIB2RAW: directory_WEB=" << directory_WEB << endl;
-        //if(LDEBUG)
-        cout << "aflowlib::LIB2RAW: aflowlib_data.auid=" << aflowlib_data.auid << endl;
-        // **----------------------------------------------------------------------------
-        // **----------------------------------------------------------------------------
-        // NEW BUT STILL DOING
-        string directory_AUID="";
-        string directory_AUID_LIB="",directory_AUID_RAW="",directory_AUID_WEB="";
-        directory_AUID=init::AFLOW_Projects_Directories("AUID")+"/"+aflowlib::auid2directory(aflowlib_data.auid);
-        aurostd::DirectoryMake(directory_AUID);
-        directory_AUID_LIB=directory_AUID+"/LIB"; 
-        directory_AUID_RAW=directory_AUID+"/RAW";
-        directory_AUID_WEB=directory_AUID+"/WEB";
-        aurostd::RemoveFile(directory_AUID_LIB); // to avoid auto-linking SC20181205
-        aurostd::RemoveFile(directory_AUID_RAW); // to avoid auto-linking SC20181205
-        aurostd::RemoveFile(directory_AUID_WEB); // to avoid auto-linking SC20181205
-
-        // directory_AUID_LIB
-        if(LDEBUG) cout << "aflowlib::LIB2RAW: (AUID_NEW) directory_AUID_LIB=" << directory_AUID_LIB << " -> " << directory_LIB << endl;
-        cout << "aflowlib::LIB2RAW: (AUID_NEW) linking file AUID_LIB->LIB: " << directory_AUID_LIB << " -> " << directory_LIB << endl; cout.flush();
-        aurostd::LinkFile(directory_LIB,directory_AUID_LIB);         // LINK
-        // directory_AUID_RAW
-        if(LDEBUG) cout << "aflowlib::LIB2RAW: (AUID_NEW) directory_AUID_RAW=" << directory_AUID_RAW << " -> " << directory_RAW << endl;
-        cout << "aflowlib::LIB2RAW: (AUID_NEW) linking file AUID_RAW->LIB: " << directory_AUID_RAW << " -> " << directory_RAW << endl; cout.flush();
-        aurostd::LinkFile(directory_RAW,directory_AUID_RAW);         // LINK
-
-        if(flag_WEB) {
-          if(LDEBUG) cout << "aflowlib::LIB2RAW: (AUID_NEW) directory_AUID_WEB=" << directory_AUID_WEB << " -> " << directory_WEB << endl;
-          cout << "aflowlib::LIB2RAW: (AUID_NEW) linking file AUID_WEB->LIB: " << directory_AUID_WEB << " -> " << directory_WEB << endl; cout.flush();
-          aurostd::LinkFile(directory_WEB,directory_AUID_WEB);         // LINK
-        } else {
-          if(LDEBUG) cout << "aflowlib::LIB2RAW: (AUID_NEW) directory_AUID_WEB=" << directory_AUID_WEB << " -> " << directory_RAW << endl;
-          cout << "aflowlib::LIB2RAW: (AUID_NEW) linking file AUID_WEB->LIB: " << directory_AUID_WEB << " -> " << directory_RAW << endl; cout.flush();
-          aurostd::LinkFile(directory_RAW,directory_AUID_WEB);         // LINK
-        }
-
-        // ICSD2LINK
-        if(aflowlib_data.catalog=="ICSD") {
-          aurostd::string2tokens(directory_LIB,tokens,"_");
-          if(tokens.size()>2) {
-            if(tokens.at(tokens.size()-2)=="ICSD") {
-              string directory_ICSD2LINK=init::AFLOW_Projects_Directories("AUID")+"/icsd:/"+tokens.at(tokens.size()-1);
-              aurostd::DirectoryMake(directory_ICSD2LINK);	      
-              cout << "aflowlib::LIB2RAW: (ICSD2LINK) making ICSD2LINK: " << directory_ICSD2LINK << endl; cout.flush();
-              // LIB
-              aurostd::RemoveFile(directory_ICSD2LINK+"/LIB");  // to avoid auto-linking SC20190830
-              aurostd::LinkFile(directory_LIB,directory_ICSD2LINK+"/LIB"); // LINK
-              cout << "aflowlib::LIB2RAW: (ICSD2LINK) linking file LIB->ICSD2LINK/LIB: " << directory_LIB << " -> " << directory_ICSD2LINK << "/LIB" << endl; cout.flush();
-              // RAW
-              aurostd::RemoveFile(directory_ICSD2LINK+"/RAW");  // to avoid auto-linking SC20190830
-              aurostd::LinkFile(directory_RAW,directory_ICSD2LINK+"/RAW"); // LINK
-              cout << "aflowlib::LIB2RAW: (ICSD2LINK) linking file RAW->ICSD2LINK/RAW: " << directory_RAW << " -> " << directory_ICSD2LINK << "/RAW" << endl; cout.flush();
-              // WEB
-              aurostd::RemoveFile(directory_ICSD2LINK+"/WEB");  // to avoid auto-linking SC20190830
-              aurostd::LinkFile(directory_WEB,directory_ICSD2LINK+"/WEB"); // LINK
-              cout << "aflowlib::LIB2RAW: (ICSD2LINK) linking file WEB->ICSD2LINK/WEB: " << directory_WEB << " -> " << directory_ICSD2LINK << "/WEB" << endl; cout.flush();
-            }
-          }
-        }
-
-
-        // for(uint i=0;i<aflowlib_data.vauid.size();i++) {cout << "aflowlib::LIB2RAW: DEBUG  aflowlib_data.vauid.at(" << i << ")=" << aflowlib_data.vauid.at(i) << endl; }
-        // DONE
-        cout << "aflowlib::LIB2RAW: dir=" << directory_LIB << "   END_DATE - [v=" << string(AFLOW_VERSION) << "] -" << Message(aflags,"time",_AFLOW_FILE_NAME_) << endl;
-        if(XHOST.vflag_control.flag("BEEP")) aurostd::beep(aurostd::min(6000,aurostd::abs(int(1*aflowlib_data.aflowlib2string().length()-2000))),50);
-      }
-    }
-    // COMPRESS
-    /*
-    //  aurostd::execute(DEFAULT_KZIP_BIN+" -9f \""+directory_RAW+"/POSCAR.bands\"");
-    //  aurostd::execute(DEFAULT_KZIP_BIN+" -9f \""+directory_RAW+"/plotbz.sh\"");
-    */
-    // DELETE STUFF
-
-    // CHANGE PERMISSIONS
-    // changing order of permission editing, if LOCAL, then order matters, otherwise NOT REALLY
-    // files first, since we do /* (just in case directory_RAW is inside directory_LIB)
-    // then directories
-    // FILES
-
-    LDEBUG=FALSE; //CO20180321
-    //CO20180216 - more robust for any type of directory/file setup
-    vector<string> Chmod_Files;
-    if(LDEBUG) {cerr << soliloquy << " pwd=" << aurostd::getPWD() << endl;}  //[CO20191112 - OBSOLETE]aurostd::execute2string("pwd")
-
-    //[CO20190321 - bust if find grabs nothing]aurostd::execute("chmod 755 `find \""+directory_RAW+"\" -type d`");
-    aurostd::string2vectorstring(aurostd::execute2string(XHOST.command("find")+" \""+directory_RAW+"\" -type d"),Chmod_Files);
-    for(uint i=0;i<Chmod_Files.size();i++){
-      if(LDEBUG) {cerr << soliloquy << " \"" << XHOST.command("chmod")+" 755 \""+Chmod_Files[i] << "\"\"" << endl;}
-      aurostd::ChmodFile("755",Chmod_Files[i]);
-    }
-
-    //[CO20190321 - bust if find grabs nothing]aurostd::execute("chmod 644 `find \""+directory_RAW+"\" -type f`");
-    aurostd::string2vectorstring(aurostd::execute2string(XHOST.command("find")+" \""+directory_RAW+"\" -type f"),Chmod_Files);
-    for(uint i=0;i<Chmod_Files.size();i++){
-      if(LDEBUG) {cerr << soliloquy << " \"" << XHOST.command("chmod")+" 644 \""+Chmod_Files[i] << "\"\"" << endl;}
-      aurostd::ChmodFile("644",Chmod_Files[i]);
-    }
-
-    if(CHMODWEB) {
-      //[CO20190321 - bust if find grabs nothing]aurostd::execute("chmod 755 `find \""+directory_WEB+"\" -type d`");
-      aurostd::string2vectorstring(aurostd::execute2string(XHOST.command("find")+" \""+directory_WEB+"\" -type d"),Chmod_Files);
-      for(uint i=0;i<Chmod_Files.size();i++){
-        if(LDEBUG) {cerr << soliloquy << " \"" << XHOST.command("chmod")+" 755 \""+Chmod_Files[i] << "\"\"" << endl;}
-        aurostd::ChmodFile("755",Chmod_Files[i]);
-      }
-
-      //[CO20190321 - bust if find grabs nothing]aurostd::execute("chmod 644 `find \""+directory_WEB+"\" -type f`");
-      aurostd::string2vectorstring(aurostd::execute2string(XHOST.command("find")+" \""+directory_WEB+"\" -type f"),Chmod_Files);
-      for(uint i=0;i<Chmod_Files.size();i++){
-        if(LDEBUG) {cerr << soliloquy << " \"" << XHOST.command("chmod")+" 644 \""+Chmod_Files[i] << "\"\"" << endl;}
-        aurostd::ChmodFile("644",Chmod_Files[i]);
-      }
-    }
-
-    //[CO20190321 - bust if find grabs nothing]aurostd::execute("chmod 755 `find \""+directory_LIB+"\" -type d`");
-    aurostd::string2vectorstring(aurostd::execute2string(XHOST.command("find")+" \""+directory_LIB+"\" -type d"),Chmod_Files);
-    for(uint i=0;i<Chmod_Files.size();i++){
-      if(LDEBUG) {cerr << soliloquy << " \"" << XHOST.command("chmod")+" 755 \""+Chmod_Files[i] << "\"\"" << endl;}
-      aurostd::ChmodFile("755",Chmod_Files[i]);
-    }
-
-    //[CO20190321 - bust if find grabs nothing]aurostd::execute("chmod 644 `find \""+directory_LIB+"\" -type f`");
-    aurostd::string2vectorstring(aurostd::execute2string(XHOST.command("find")+" \""+directory_LIB+"\" -type f"),Chmod_Files);
-    for(uint i=0;i<Chmod_Files.size();i++){
-      if(LDEBUG) {cerr << soliloquy << " \"" << XHOST.command("chmod")+" 644 \""+Chmod_Files[i] << "\"\"" << endl;}
-      aurostd::ChmodFile("644",Chmod_Files[i]);
-    }
-
-    // ALTERNATIVE but bombs xchmod {}
-    // aurostd::execute("find \""+directory_LIB+"\" -type d ! -perm 755 -print -exec xchmod 755 {} \\;");
-    // aurostd::execute("find \""+directory_LIB+\"" -type f ! -perm 644 -print -exec xchmod 644 {} \\;");
-    // aurostd::execute("find \""+directory_RAW+"\" -type d ! -perm 755 -print -exec xchmod 755 {} \\;");
-    // aurostd::execute("find \""+directory_RAW+"\" -type f ! -perm 644 -print -exec xchmod 644 {} \\;");
-    // if(CHMODWEB) aurostd::execute("find \""+directory_WEB+"\" -type d ! -perm 755 -print -exec xchmod 755 {} \\;");
-    // if(CHMODWEB) aurostd::execute("find \""+directory_WEB+"\" -type f ! -perm 644 -print -exec xchmod 644 {} \\;");
-
-    // [OBSOLETE CO20180216] aurostd::ChmodFile("755",directory_LIB);
-    // [OBSOLETE CO20180216] aurostd::ChmodFile("644",directory_LIB+"/*");
-    // [OBSOLETE CO20180216] aurostd::ChmodFile("755",directory_LIB+"/ARUN*");
-    // [OBSOLETE CO20180216] aurostd::ChmodFile("755",directory_RAW);
-    // [OBSOLETE CO20180216] aurostd::ChmodFile("644",directory_RAW+"/*");
-    // [OBSOLETE CO20180216] aurostd::ChmodFile("755",directory_RAW+"/ARUN*");
-    // [OBSOLETE CO20180216] if(CHMODWEB) if(flag_WEB) { aurostd::ChmodFile("755",directory_WEB); }
-    // [OBSOLETE CO20180216] if(CHMODWEB) if(flag_WEB) { aurostd::ChmodFile("644",directory_WEB+"/*.png"); }
-    // [OBSOLETE CO20180216] if(CHMODWEB) if(flag_WEB) { aurostd::ChmodFile("644",directory_WEB+"/*.html"); }
-    // [OBSOLETE CO20180216] if(CHMODWEB) if(flag_WEB) { aurostd::ChmodFile("644",directory_WEB+"/*.jpg"); }
-    // [OBSOLETE CO20180216] if(CHMODWEB) if(flag_WEB) { aurostd::ChmodFile("755",directory_WEB+"/ARUN*"); }
-    // NOW WRITE DOWN THE FILE FOR THE LIBRARY
-
-    // done
-    //    cout << "FIX aflowlib::LIB2RAW: [1]" << endl;
-    return TRUE;
-  }
-}
-
-// ***************************************************************************
-// aflowlib::LIB2RAW_FileNeeded
-// ***************************************************************************
-namespace aflowlib {
-  bool LIB2RAW_FileNeeded(string directory_LIB,string fileLIB,string directory_RAW,string fileRAW,vector<string> &vfile,string MESSAGE) {
-    //  bool LDEBUG=(FALSE || XHOST.DEBUG);
-
-    if(XHOST.vext.size()!=XHOST.vzip.size()) { cerr << "ERROR - aflowlib::LIB2RAW_FileNeeded: XHOST.vext.size()!=XHOST.vzip.size()" << endl;exit(0); }
-
-    string file_LIB=directory_LIB+"/"+fileLIB;
-    string file_RAW=directory_RAW+"/"+fileRAW;
-    string file_LIB_nocompress=directory_LIB+"/"+fileLIB;
-    for(uint iext=1;iext<XHOST.vext.size();iext++) aurostd::StringSubst(file_LIB_nocompress,XHOST.vext.at(iext),"");  // SKIP uncompressed
-    string file_RAW_nocompress=directory_RAW+"/"+fileRAW;
-    for(uint iext=1;iext<XHOST.vext.size();iext++) aurostd::StringSubst(file_RAW_nocompress,XHOST.vext.at(iext),"");  // SKIP uncompressed
-    if(aurostd::FileExist(file_RAW)) return TRUE;   // already there
-    if(aurostd::FileExist(file_RAW_nocompress)) return TRUE; // already there
-
-    if(!aurostd::FileExist(file_LIB) && !aurostd::FileExist(file_LIB_nocompress) && !aurostd::EFileExist(file_LIB_nocompress)) {
-      if(!aurostd::FileExist(file_LIB)) {
-        cout << MESSAGE << " ERROR - aflowlib::LIB2RAW_FileNeeded: file not found " << file_LIB << endl;exit(0); }
-      if(!aurostd::FileExist(file_LIB_nocompress)) {
-        cout << MESSAGE << " ERROR - aflowlib::LIB2RAW_FileNeeded: file not found " << file_LIB_nocompress << endl;exit(0); }
-      if(!aurostd::EFileExist(file_LIB_nocompress)) {
-        cout << MESSAGE << " ERROR - aflowlib::LIB2RAW_FileNeeded: file not found " << file_LIB_nocompress << ".EXT" << endl;exit(0); }
-    }
-    if(aurostd::FileExist(file_LIB)) aurostd::CopyFile(file_LIB,file_RAW);
-    if(aurostd::FileExist(file_LIB_nocompress)) aurostd::CopyFile(file_LIB_nocompress,file_RAW_nocompress);
-    for(uint iext=1;iext<XHOST.vext.size();iext++)  { // SKIP uncompressed
-      if(aurostd::FileExist(file_LIB_nocompress+XHOST.vext.at(iext))) {
-        aurostd::CopyFile(file_LIB_nocompress+XHOST.vext.at(iext),file_RAW_nocompress+XHOST.vext.at(iext));
-      }
-    }
-    for(uint iext=1;iext<XHOST.vext.size();iext++) {   // SKIP uncompressed
-      if(aurostd::FileExist(file_RAW) && aurostd::substring2bool(file_RAW,XHOST.vext.at(iext))) aurostd::execute(XHOST.vzip.at(iext)+" -dqf \""+file_RAW+"\"");
-      if(aurostd::FileExist(file_RAW_nocompress+XHOST.vext.at(iext))) aurostd::execute(XHOST.vzip.at(iext)+" -dqf \""+file_RAW_nocompress+XHOST.vext.at(iext)+"\"");
-    }
-    string file2add=fileRAW;
-    for(uint iext=1;iext<XHOST.vext.size();iext++) {   // SKIP uncompressed
-      aurostd::StringSubst(file2add,XHOST.vext.at(iext),""); 
-    }
-    vfile.push_back(file2add);
-    return TRUE;
-  }
-}
-
-// ***************************************************************************
-// aflowlib::LIB2RAW_Loop_Bands
-// ***************************************************************************
-namespace aflowlib {
-  bool LIB2RAW_Loop_Bands(string& directory_LIB,string& directory_RAW,vector<string> &vfile,aflowlib::_aflowlib_entry& data,string MESSAGE) {
-    bool LDEBUG=(FALSE || XHOST.DEBUG);
-    // LDEBUG=TRUE;
-    if(LDEBUG) cerr << "aflowlib::LIB2RAW_Loop_Bands [1]" << endl;
-    // Stefano Curtarolo 2009-2010-2011-2012
-    vector<string> vspecies;aurostd::string2tokens(data.species,vspecies,",");
-
-    cout << MESSAGE << " aflowlib::LIB2RAW_Loop_Bands: begin " << directory_LIB << endl;
-    cout << MESSAGE << " aflowlib::LIB2RAW_Loop_Bands: species = " << vspecies.size() << endl;
-    data.vloop.push_back("bands");
-
-    stringstream command;command.clear();command.str(std::string());
-    stringstream aus_exec;
-    // directories must exist already
-    bool flag_DATA_BANDS_=FALSE;
-    bool flag_use_MATLAB=FALSE,flag_use_GNUPLOT=!flag_use_MATLAB;  // KESONG
-    // bool flag_use_MATLAB=TRUE,flag_use_GNUPLOT=!flag_use_MATLAB;   //WSETYAWAN
-    // [OBSOLETE]  bool flag_ORIG=FALSE;
-
-    aurostd::StringSubst(directory_LIB,"ELPASOLITES","AURO"); // PATCH
-    aurostd::StringSubst(directory_LIB,"SCINT","ICSD"); // PATCH
-
-    // copy _AFLOWIN_ LOCK DOSCAR.static.EXT EIGENVAL.bands.EXT KPOINTS.bands.EXT POSCAR.bands.EXT
-    string file_LIB,file_RAW;
-    aflowlib::LIB2RAW_FileNeeded(directory_LIB,_AFLOWIN_,directory_RAW,_AFLOWIN_,vfile,MESSAGE);  // _AFLOWIN_
-    aflowlib::LIB2RAW_FileNeeded(directory_LIB,_AFLOWLOCK_,directory_RAW,_AFLOWLOCK_,vfile,MESSAGE);  // LOCK
-    aflowlib::LIB2RAW_FileNeeded(directory_LIB,"DOSCAR.static",directory_RAW,"DOSCAR.static",vfile,MESSAGE);  // DOSCAR.static
-    aflowlib::LIB2RAW_FileNeeded(directory_LIB,"OUTCAR.static",directory_RAW,"OUTCAR.static",vfile,MESSAGE);  // OUTCAR.static
-    aflowlib::LIB2RAW_FileNeeded(directory_LIB,"OSZICAR.static",directory_RAW,"OSZICAR.static",vfile,MESSAGE);  // OSZICAR.static
-    aflowlib::LIB2RAW_FileNeeded(directory_LIB,"OSZICAR.bands",directory_RAW,"OSZICAR.bands",vfile,MESSAGE);  // OSZICAR.bands
-    aflowlib::LIB2RAW_FileNeeded(directory_LIB,"EIGENVAL.bands",directory_RAW,"EIGENVAL.bands",vfile,MESSAGE);  // EIGENVAL.bands
-    aflowlib::LIB2RAW_FileNeeded(directory_LIB,"KPOINTS.static",directory_RAW,"KPOINTS.static",vfile,MESSAGE);  // KPOINTS.static  // not needed but good for show off SC 0914
-    aflowlib::LIB2RAW_FileNeeded(directory_LIB,"KPOINTS.bands",directory_RAW,"KPOINTS.bands",vfile,MESSAGE);  // KPOINTS.bands
-    //  aflowlib::LIB2RAW_FileNeeded(directory_LIB,"INCAR.static",directory_RAW,"INCAR.static",vfile,MESSAGE);  // INCAR.static  // not needed but good for show off SC 0914
-    aflowlib::LIB2RAW_FileNeeded(directory_LIB,"INCAR.bands",directory_RAW,"INCAR.bands",vfile,MESSAGE);  // INCAR.bands  // not needed but good for show off SC 0914
-    //  aflowlib::LIB2RAW_FileNeeded(directory_LIB,"POSCAR.relax1",directory_RAW,"POSCAR.relax1",vfile,MESSAGE);  // POSCAR.relax1, Get Atomic Species Name
-
-
-    if(TRUE || flag_DATA_BANDS_) { // POSCAR.bands.EXT
-      aflowlib::LIB2RAW_FileNeeded(directory_LIB,"POSCAR.bands",directory_RAW,"POSCAR.bands",vfile,MESSAGE);  // POSCAR.bands
-    }
-
-    xKPOINTS kpoints_static;
-    kpoints_static.GetPropertiesFile(directory_RAW+"/KPOINTS.static");
-    data.kpoints_nnn_static=kpoints_static.nnn_kpoints;
-    data.kpoints+=";"+aurostd::utype2string(kpoints_static.nnn_kpoints[1])+","+aurostd::utype2string(kpoints_static.nnn_kpoints[2])+","+aurostd::utype2string(kpoints_static.nnn_kpoints[3]);
-    xKPOINTS kpoints_bands;
-    kpoints_bands.GetPropertiesFile(directory_RAW+"/KPOINTS.bands");
-    //get pairs
-    data.kpoints_pairs.clear();
-    if(kpoints_bands.vpath.size()%2==0) {  //if even
-      for(uint i=0;i<kpoints_bands.vpath.size();i+=2) {
-        data.kpoints_pairs.push_back(kpoints_bands.vpath.at(i)+"-"+kpoints_bands.vpath.at(i+1));
-      }
-    }
-    data.kpoints_bands_path_grid=kpoints_bands.path_grid;
-    data.kpoints+=";"+kpoints_bands.path+";"+aurostd::utype2string(kpoints_bands.path_grid);
-    if(AFLOWLIB_VERBOSE) cout << MESSAGE << " KPOINTS = " << data.kpoints << endl;
-
-    if(flag_use_MATLAB) { // MATLAB STUFF  OLD WSETYAWAN-SC
-      // PERFORM THE MATLAB STEP
-      cout << MESSAGE << " MATLAB start: " << directory_RAW << endl;
-      //WRITE plotbz.sh
-      stringstream gnuplot_plotbz;
-      gnuplot_plotbz.clear();gnuplot_plotbz.str(std::string());
-      // [OBSOLETE]    gnuplot_plotbz << GNUPLOT_FUNCS_plotbz("./","") << endl;
-      gnuplot_plotbz << GNUPLOT_FUNCS_plotbz() << endl;
-      aurostd::stringstream2file(gnuplot_plotbz,string(directory_RAW+"/plotbz.sh"));
-
-      // WRITE PARAM.M
-      stringstream matlab_param;
-      matlab_param.clear();matlab_param.str(std::string());
-      matlab_param << MATLAB_FUNCS_param() << endl;
-      // aurostd::stringstream2file(matlab_param,string(directory_RAW+"/param.m")); // it seems that param is not needed anymore
-      // WRITE PLOTBAND.M
-      stringstream matlab_plotband;
-      matlab_plotband.clear();matlab_plotband.str(std::string());
-      // [OBSOLETE]   matlab_plotband << MATLAB_FUNCS_plotband("./","normal") << endl; // normal OR log
-      matlab_plotband << MATLAB_FUNCS_plotband() << endl; // normal OR log
-      matlab_plotband << "exit;"  << endl;
-      aurostd::stringstream2file(matlab_plotband,string(directory_RAW+"/plotband.m"));
-
-      // NEW STUFF
-      command.clear();command.str(std::string());
-      command << "cd " << directory_RAW << endl;
-      command << "mv KPOINTS.bands KPOINTS.bands.old" << endl; vfile.push_back("KPOINTS.bands.old"); // so it is compressed
-      command << "mv EIGENVAL.bands EIGENVAL.bands.old" << endl; vfile.push_back("EIGENVAL.bands.old"); // so it is compressed
-      aurostd::execute(command);
-      command.clear();command.str(std::string());
-      _aflags aflags;
-      aflags.Directory=directory_RAW;
-
-      if(pflow::FIXBANDS(aflags,"POSCAR.bands,KPOINTS.bands.old,EIGENVAL.bands.old,KPOINTS.bands,EIGENVAL.bands")==FALSE) {
-        cout << "ERROR_RERUN " << directory_LIB << endl;
-        return FALSE;
-      }
-
-      // EXECUTE PLOTBZ.SH using ksh
-      command.clear();command.str(std::string());
-      command << "cd \"" << directory_RAW << "\"" << endl;
-      command << "ksh plotbz.sh" << endl;
-      aurostd::execute(command);
-
-      // EXECUTE MATLAB
-      command.clear();command.str(std::string());
-      command << "cd \"" << directory_RAW << "\"" << endl;
-      command << "export DISPLAY=:0.0" << endl;
-      aurostd::CommandRequired(DEFAULT_KBIN_MATLAB_BIN); // MATLAB MUST BE AVAILABLE
-      command << DEFAULT_KBIN_MATLAB_BIN << " -r " << string("plotband") << endl;
-      aurostd::execute(command);
-    }
-
-<<<<<<< HEAD
-    if(flag_use_GNUPLOT) { // GNUPLOT STUFF NEW KESONG-SC
-      //ME20190614 BEGIN
-=======
-    if(flag_use_GNUPLOT) { // GNUPLOT STUFF NEW KESONG-STEFANO
-      //ME20190614 - BEGIN
->>>>>>> 10163148
-      // This has to come first because FIXBANDS messes up the EIGENVAL files
-      aurostd::xoption opts, plotoptions;
-      string dosscale = aurostd::utype2string<double>(DEFAULT_DOS_SCALE);
-      opts.push_attached("PLOT_DOS", directory_RAW + ",,," + dosscale);
-      opts.push_attached("PLOT_BANDDOS", directory_RAW + ",,," + dosscale);
-      opts.push_attached("PLOT_PDOS", directory_RAW + ",-1,,," + dosscale);
-      opts.push_attached("PLOTTER::PRINT", "png");
-      plotoptions = plotter::getPlotOptionsEStructure(opts, "PLOT_DOS");
-      plotter::PLOT_DOS(plotoptions);
-      plotoptions = plotter::getPlotOptionsEStructure(opts, "PLOT_BANDDOS");
-      plotter::PLOT_BANDDOS(plotoptions);
-      plotoptions = plotter::getPlotOptionsEStructure(opts, "PLOT_PDOS", true);
-      plotter::PLOT_PDOS(plotoptions);
-<<<<<<< HEAD
-      //ME20190614 END
-=======
-      //ME20190614 - END
->>>>>>> 10163148
-
-      // KESONG WRITE THE CODE HERE
-      cout << MESSAGE << " GNUPLOT start: " << directory_RAW << endl;
-      // WRITE plotbz.sh
-      stringstream gnuplot_plotbz;
-      gnuplot_plotbz.clear();gnuplot_plotbz.str(std::string());
-      // [OBSOLETE]    gnuplot_plotbz << GNUPLOT_FUNCS_plotbz("./","") << endl;
-      gnuplot_plotbz << GNUPLOT_FUNCS_plotbz() << endl;
-      aurostd::stringstream2file(gnuplot_plotbz,string(directory_RAW+"/plotbz.sh"));
-
-      // NEW STUFF
-      command.clear();command.str(std::string());
-      command << "cd \"" << directory_RAW << "\"" << endl;
-      command << "mv KPOINTS.bands KPOINTS.bands.old" << endl; vfile.push_back("KPOINTS.bands.old"); // so it is compressed
-      command << "mv EIGENVAL.bands EIGENVAL.bands.old" << endl; vfile.push_back("EIGENVAL.bands.old"); // so it is compressed
-      aurostd::execute(command);
-
-      command.clear();command.str(std::string());
-      _aflags aflags;
-      aflags.Directory=directory_RAW;
-      if(pflow::FIXBANDS(aflags,"POSCAR.bands,KPOINTS.bands.old,EIGENVAL.bands.old,KPOINTS.bands,EIGENVAL.bands")==FALSE) {
-        cout << "ERROR_RERUN " << directory_LIB << endl;
-        return FALSE;
-      }
-
-      // EXECUTE PLOTBZ.SH using ksh
-      command.clear();command.str(std::string());
-      command << "cd \"" << directory_RAW << "\"" << endl;
-      command << "ksh plotbz.sh" << endl;
-      aurostd::execute(command);
-
-      // EXECUTE PLOTBAND
-      //[CO20191112 - OBSOLETE]char work_dir[1024];
-      //[CO20191112 - OBSOLETE]string cdir; //, wdir;
-      //[CO20191112 - OBSOLETE]cdir = getcwd(work_dir, 1024);  //Get the working directory
-      //[CO20191112 - OBSOLETE back and forth directory change]string work_dir=aurostd::getPWD();    //Get the working directory //CO20191112
-
-      //[CO20191112 - OBSOLETE]char raw_dir[1024];
-      //[CO20191112 - OBSOLETE]strcpy(raw_dir, directory_RAW.c_str());
-      //[CO20191112 - OBSOLETE]chdir(raw_dir);               //Change into the RAW directory
-      //[CO20191112 - OBSOLETE back and forth directory change]chdir(directory_RAW.c_str());                //Change into the RAW directory  //CO20191112
-
-      // [OBSOLETE]  vector<string> directory;
-      // [OBSOLETE]  directory.push_back(" ");
-      // [OBSOLETE]  directory.push_back(" ");
-      // [OBSOLETE]  directory.push_back("./");
-      // [OBSOLETE]  estructure::PLOT_BANDDOS(directory);
-      // [OBSOLETE]  estructure::PLOT_PEDOSALL_AFLOWLIB(directory, aflags);
-
-      // [OBSOLETE - ME20190614]  estructure::PLOT_BANDDOS("./");
-      // [OBSOLETE - ME20190614]  estructure::PLOT_PEDOSALL_AFLOWLIB("./", aflags);
-
-      //[CO20191112 - OBSOLETE back and forth directory change]chdir(work_dir.c_str());  //Go to the working directory //CO20191112
-    }
-
-    //[CO20191112] - NO PDF JPG detected in aflow_gnuplot_funcs.cpp, so this is useless anyway
-    //[CO20191112 - dangerous command, will delete ANY pdf jpg created before this routine]// Kesong adds it
-    //[CO20191112 - dangerous command, will delete ANY pdf jpg created before this routine]command << "cd \"" << directory_RAW << "\"" << endl;
-    //[CO20191112 - dangerous command, will delete ANY pdf jpg created before this routine]command << "rm -f *pdf *jpg " << endl;
-    //[CO20191112 - dangerous command, will delete ANY pdf jpg created before this routine]aurostd::execute(command);
-
-    // DONE
-    cout << MESSAGE << " aflowlib::LIB2RAW_Loop_Bands: end " << directory_LIB << endl;
-    return TRUE;
-  }
-}
-// ***************************************************************************
-// aflowlib::LIB2RAW_Loop_DATA
-// ***************************************************************************
-// namespace aflowlib {
-//   bool LIB2RAW_Loop_DATA(string& directory_LIB,string& directory_RAW,vector<string> &vfile,aflowlib::_aflowlib_entry& data,string MESSAGE) {
-//     bool LDEBUG=(FALSE || XHOST.DEBUG);
-//     // LDEBUG=TRUE;
-//     if(LDEBUG) cerr << "aflowlib::LIB2RAW_Loop_DATAs [1]" << endl;
-//     // Stefano Curtarolo 2009-2010-2011-2012
-//     vector<string> vspecies;aurostd::string2tokens(data.species,vspecies,",");
-
-//     cout << MESSAGE << " aflowlib::LIB2RAW_Loop_DATAs: begin " << directory_LIB << endl;
-//     cout << MESSAGE << " aflowlib::LIB2RAW_Loop_DATAs: species = " << vspecies.size() << endl;
-//     data.vloop.push_back("data");
-
-//     uint relax_max=10;
-//     bool flag_EDATA_ORIG_=FALSE,flag_EDATA_RELAX_=FALSE;
-//     bool flag_DATA_ORIG_=FALSE,flag_DATA_RELAX_=FALSE,flag_DATA_BANDS_=FALSE;
-
-
-//     aurostd::StringSubst(directory_LIB,"ELPASOLITES","AURO"); // PATCH
-//     aurostd::StringSubst(directory_LIB,"SCINT","ICSD"); // PATCH
-//     if(aurostd::substring2bool(directory_LIB,"ICSD"))     { flag_EDATA_ORIG_=TRUE; }
-//     if(aurostd::substring2bool(directory_LIB,"LIB0"))     { flag_EDATA_ORIG_=TRUE; }
-//     if(aurostd::substring2bool(directory_LIB,"LIB1"))     { flag_EDATA_ORIG_=TRUE; }
-//     if(aurostd::substring2bool(directory_LIB,"LIB2"))     { flag_EDATA_ORIG_=TRUE; }
-//     if(aurostd::substring2bool(directory_LIB,"LIB3"))     { flag_EDATA_ORIG_=TRUE; }
-//     if(aurostd::substring2bool(directory_LIB,"LIB4"))     { flag_EDATA_ORIG_=TRUE; }
-//     if(aurostd::substring2bool(directory_LIB,"LIB5"))     { flag_EDATA_ORIG_=TRUE; }
-//     if(aurostd::substring2bool(directory_LIB,"LIB6"))     { flag_EDATA_ORIG_=TRUE; }
-//     if(aurostd::substring2bool(directory_LIB,"LIB7"))     { flag_EDATA_ORIG_=TRUE; }
-//     if(aurostd::substring2bool(directory_LIB,"LIB8"))     { flag_EDATA_ORIG_=TRUE; }
-//     if(aurostd::substring2bool(directory_LIB,"LIB9"))     { flag_EDATA_ORIG_=TRUE; }
-//     if(aurostd::substring2bool(directory_LIB,"AURO"))     { flag_EDATA_ORIG_=TRUE; }
-//     if(aurostd::substring2bool(directory_LIB,"LIBRARYX")) { flag_EDATA_ORIG_=TRUE; } // [HISTORIC]
-
-//     string file_LIB,file_RAW;
-//     aflowlib::LIB2RAW_FileNeeded(directory_LIB,_AFLOWIN_,directory_RAW,_AFLOWIN_,vfile,MESSAGE);  // _AFLOWIN_
-//     aflowlib::LIB2RAW_FileNeeded(directory_LIB,_AFLOWLOCK_,directory_RAW,_AFLOWLOCK_,vfile,MESSAGE);  // LOCK
-
-//     if(flag_DATA_ORIG_ || flag_EDATA_ORIG_) {  // POSCAR.orig.EXT
-//       // if(flag_ORIG==FALSE) {
-//       bool found=FALSE;
-//       file_LIB=directory_LIB+"/POSCAR.orig"+EXT;
-//       if(!found && (found=aurostd::FileExist(file_LIB))) {
-// 	cout << MESSAGE << " aflowlib::LIB2RAW_Loop_DATAs: building POSCAR.orig from POSCAR.orig"+EXT << endl;
-// 	aflowlib::LIB2RAW_FileNeeded(directory_LIB,"POSCAR.orig",directory_RAW,"POSCAR.orig",vfile,MESSAGE);  // POSCAR.orig
-//       }
-//       file_LIB=directory_LIB+"/POSCAR.relax1"+EXT;
-//       if(!found && (found=aurostd::FileExist(file_LIB))) {
-// 	cout << MESSAGE << " aflowlib::LIB2RAW_Loop_DATAs: building POSCAR.orig from POSCAR.relax1"+EXT << endl;
-// 	aflowlib::LIB2RAW_FileNeeded(directory_LIB,"POSCAR.relax1",directory_RAW,"POSCAR.orig",vfile,MESSAGE);  // POSCAR.orig
-//       }
-//       if(!found) {
-// 	found=TRUE;
-// 	cout << MESSAGE << " aflowlib::LIB2RAW_Loop_DATAs: building POSCAR.orig from " << _AFLOWIN_ << "" << endl;
-// 	aurostd::execute("cat \""+directory_RAW+"/" + _AFLOWIN_ + "\" | aflow --justbetween=\"[VASP_POSCAR_MODE_EXPLICIT]START\",\"[VASP_POSCAR_MODE_EXPLICIT]STOP\" > "+directory_RAW+"/POSCAR.orig");
-// 	//  ExtractToStringEXPLICIT(Library_ICSD,Library_ICSD0,"[README_LIBRARY_ICSD1.TXT]START","[README_LIBRARY_ICSD1.TXT]STOP");
-//       }
-//     }
-
-//     if(flag_DATA_RELAX_ || flag_EDATA_RELAX_) {  // CONTCAR.relax.EXT
-//       for(uint i=1;i<=relax_max;i++) {
-// 	file_LIB=directory_LIB+"/CONTCAR.relax"+aurostd::utype2string(i)+EXT;file_RAW=directory_RAW+"/CONTCAR.relax"+EXT;
-// 	if(aurostd::FileExist(file_LIB)) { aurostd::CopyFile(file_LIB,file_RAW);aurostd::execute(DEFAULT_KZIP_BIN+" -9fd \""+file_RAW+"\"");vfile.push_back("CONTCAR.relax"); }
-//       }
-//       if(aurostd::FileExist(file_RAW)) { cout << MESSAGE << ": ERROR - aflowlib::LIB2RAW_Loop_DATAs:[1] - file not prepared " << file_LIB << endl;exit(0); }
-//     }
-
-//     if(!flag_DATA_BANDS_) {
-//       file_LIB=directory_LIB+"/POSCAR.bands"+EXT;
-//       if(aurostd::FileExist(file_LIB)) { aurostd::CopyFile(file_LIB,file_RAW);aurostd::execute(DEFAULT_KZIP_BIN+" -9fd \""+file_RAW+"\"");vfile.push_back("POSCAR.bands"); }
-//     }
-
-//     xstructure str,str_sp,str_sc;
-//     vector<xstructure> vcif;
-
-//     // PERFORM EDATA STEP
-//     if(flag_EDATA_ORIG_ || flag_EDATA_RELAX_) cout << MESSAGE << " EDATA start: " << directory_RAW << endl;
-//     if(flag_EDATA_ORIG_) { // ORIG
-//       if(!aurostd::FileExist(directory_RAW+"/"+DEFAULT_FILE_EDATA_ORIG_OUT) && aurostd::FileExist(directory_RAW+"/POSCAR.orig")) {
-// 	cout << MESSAGE << " EDATA doing orig (POSCAR.orig): " << directory_RAW << endl;
-// 	str=xstructure(directory_RAW+"/POSCAR.orig",IOAFLOW_AUTO);str_sp.clear();str_sc.clear(); //DX20191220 - uppercase to lowercase clear
-// 	stringstream sss; sss << aflow::Banner("BANNER_TINY") << endl;
-// 	pflow::PrintData(str,str_sp,str_sc,sss,"EDATA"); // 1=EDATA
-// 	aurostd::stringstream2file(sss,directory_RAW+"/"+DEFAULT_FILE_EDATA_ORIG_OUT);
-// 	vcif.clear();vcif.push_back(str);vcif.push_back(str_sp);vcif.push_back(str_sc);
-//       }
-//     }
-//     if(flag_EDATA_RELAX_) { // RELAX
-//       if(!aurostd::FileExist(directory_RAW+"/"+DEFAULT_FILE_EDATA_RELAX_OUT) && aurostd::FileExist(directory_RAW+"/CONTCAR.relax")) {
-// 	cout << MESSAGE << " EDATA doing relax (CONTCAR.relax): " << directory_RAW << endl;
-// 	str=xstructure(directory_RAW+"/CONTCAR.relax",IOAFLOW_AUTO);str_sp.clear();str_sc.clear(); //DX20191220 - uppercase to lowercase clear
-// 	stringstream sss; sss << aflow::Banner("BANNER_TINY") << endl;
-// 	pflow::PrintData(str,str_sp,str_sc,sss,"EDATA"); // EDATA
-// 	aurostd::stringstream2file(sss,directory_RAW+"/"+DEFAULT_FILE_EDATA_RELAX_OUT);
-// 	vcif.clear();vcif.push_back(str);vcif.push_back(str_sp);vcif.push_back(str_sc);
-//       }
-//     }
-
-//     //  if(flag_EDATA_BANDS_)
-//     { // BANDS IF AVAILABLE DO IT
-//       if(!aurostd::FileExist(directory_RAW+"/"+DEFAULT_FILE_EDATA_BANDS_OUT) && aurostd::FileExist(directory_RAW+"/POSCAR.bands")) {
-// 	cout << MESSAGE << " EDATA doing bands (POSCAR.bands): " << directory_RAW << endl;
-// 	str=xstructure(directory_RAW+"/POSCAR.bands",IOAFLOW_AUTO);str_sp.clear();str_sc.clear(); //DX20191220 - uppercase to lowercase clear
-// 	stringstream sss; sss << aflow::Banner("BANNER_TINY") << endl;
-// 	pflow::PrintData(str,str_sp,str_sc,sss,"EDATA"); // EDATA
-// 	aurostd::stringstream2file(sss,directory_RAW+"/"+DEFAULT_FILE_EDATA_BANDS_OUT);
-// 	vcif.clear();vcif.push_back(str);vcif.push_back(str_sp);vcif.push_back(str_sc);
-//       }
-//     }
-
-//     // PERFORM DATA STEP
-//     if(flag_DATA_ORIG_ || flag_DATA_RELAX_ || flag_DATA_BANDS_) cout << MESSAGE << " DATA start: " << directory_RAW << endl;
-//     if(flag_DATA_ORIG_) { // ORIG
-//       if(!aurostd::FileExist(directory_RAW+"/"+DEFAULT_FILE_DATA_ORIG_OUT) && aurostd::FileExist(directory_RAW+"/POSCAR.orig")) {
-// 	cout << MESSAGE << " DATA doing orig (POSCAR.orig): " << directory_RAW << endl;
-// 	str=xstructure(directory_RAW+"/POSCAR.orig",IOAFLOW_AUTO);str_sp.clear();str_sc.clear(); //DX20191220 - uppercase to lowercase clear
-// 	stringstream sss; sss << aflow::Banner("BANNER_TINY") << endl;
-// 	pflow::PrintData(str,str_sp,str_sc,sss,"DATA"); // DATA
-// 	aurostd::stringstream2file(sss,directory_RAW+"/"+DEFAULT_FILE_DATA_ORIG_OUT);
-//       }
-//     }
-//     if(flag_DATA_RELAX_) { // RELAX
-//       if(!aurostd::FileExist(directory_RAW+"/"+DEFAULT_FILE_DATA_RELAX_OUT) && aurostd::FileExist(directory_RAW+"/CONTCAR.relax")) {
-// 	cout << MESSAGE << " DATA doing relax (CONTCAR.relax): " << directory_RAW << endl;
-// 	str=xstructure(directory_RAW+"/CONTCAR.relax",IOAFLOW_AUTO);str_sp.clear();str_sc.clear(); //DX20191220 - uppercase to lowercase clear
-// 	stringstream sss; sss << aflow::Banner("BANNER_TINY") << endl;
-// 	pflow::PrintData(str,str_sp,str_sc,sss,"DATA"); // DATA
-// 	aurostd::stringstream2file(sss,directory_RAW+"/"+DEFAULT_FILE_DATA_RELAX_OUT);
-//       }
-//     }
-//     if(flag_DATA_BANDS_) { // BANDS
-//       if(!aurostd::FileExist(directory_RAW+"/"+DEFAULT_FILE_DATA_BANDS_OUT) && aurostd::FileExist(directory_RAW+"/POSCAR.bands")) {
-// 	cout << MESSAGE << " DATA doing bands (POSCAR.bands): " << directory_RAW << endl;
-// 	str=xstructure(directory_RAW+"/POSCAR.bands",IOAFLOW_AUTO);str_sp.clear();str_sc.clear(); //DX20191220 - uppercase to lowercase clear
-// 	stringstream sss; sss << aflow::Banner("BANNER_TINY") << endl;
-// 	pflow::PrintData(str,str_sp,str_sc,sss,"DATA"); // DATA
-// 	aurostd::stringstream2file(sss,directory_RAW+"/"+DEFAULT_FILE_DATA_BANDS_OUT);
-//       }
-//     }
-
-//     // NOW DO THE CIFS
-//     aflowlib::LIB2RAW_FileNeeded(directory_LIB,"CONTCAR.relax2",directory_RAW,"CONTCAR.relax2",vfile,MESSAGE);  // POSCAR.bands
-
-//     //      cout << MESSAGE << " CIF creation: " << directory_LIB << endl;
-//     if(vcif.size()==0) vcif.push_back(xstructure(directory_RAW+"/POSCAR.bands",IOVASP_AUTO));
-//     xvector<double> nvec(3);nvec(1)=1;nvec(2)=1;nvec(3)=1;
-//     double angle=45;
-
-//     for (uint j=0;j<vcif.size();j++) {
-//       vcif.at(j)=GetLTFVCell(nvec,angle,vcif.at(j));
-//       if(j==0) cout << MESSAGE << " CIF creation: data.spacegroup_relax=" << data.spacegroup_relax << endl;
-//       if(j==0) cout << MESSAGE << " CIF creation: " << directory_LIB << " doing normal" << endl;
-//       if(j==1) cout << MESSAGE << " CIF creation: " << directory_LIB << " doing sprim" << endl;
-//       if(j==2) cout << MESSAGE << " CIF creation: " << directory_LIB << " doing sconv" << endl;
-//       stringstream oss;
-//       //    for(uint i=0;i<vspecies.size();i++) cerr << vspecies.at(i) << endl;
-//       vcif.at(j).species.clear();for(uint i=0;i<vspecies.size();i++) vcif.at(j).species.push_back(vspecies.at(i));
-//       vcif.at(j).species_pp.clear();for(uint i=0;i<vspecies.size();i++) vcif.at(j).species_pp.push_back(vspecies.at(i));
-//       vcif.at(j).species_pp_type.clear();for(uint i=0;i<vspecies.size();i++) vcif.at(j).species_pp_type.push_back("");
-//       vcif.at(j).species_pp_version.clear();for(uint i=0;i<vspecies.size();i++) vcif.at(j).species_pp_version.push_back("");
-//       vcif.at(j).species_pp_ZVAL.clear();for(uint i=0;i<vspecies.size();i++) vcif.at(j).species_pp_ZVAL.push_back(0.0);
-//       vcif.at(j).species_pp_vLDAU.clear();for(uint i=0;i<vspecies.size();i++) vcif.at(j).species_pp_vLDAU.push_back(deque<double>());
-//       for(uint i=0;i<vcif.at(j).atoms.size();i++) vcif.at(j).atoms.at(i).name=vcif.at(j).species.at(vcif.at(j).atoms.at(i).type);
-//       for(uint i=0;i<vcif.at(j).atoms.size();i++) vcif.at(j).atoms.at(i).cleanname=vcif.at(j).species.at(vcif.at(j).atoms.at(i).type);
-//       pflow::PrintCIF(oss,vcif.at(j),1);//aurostd::string2utype<int>(data.spacegroup_relax));
-//       if(j==0) aurostd::stringstream2file(oss,directory_RAW+"/"+KBIN::ExtractSystemName(directory_LIB)+".cif");
-//       if(j==1) aurostd::stringstream2file(oss,directory_RAW+"/"+KBIN::ExtractSystemName(directory_LIB)+"_sprim.cif");
-//       if(j==2) aurostd::stringstream2file(oss,directory_RAW+"/"+KBIN::ExtractSystemName(directory_LIB)+"_sconv.cif");
-//       vcif.at(j).AddCorners();
-//       oss.clear();oss.str("");
-//       pflow::PrintCIF(oss,vcif.at(j),1);//aurostd::string2utype<int>(data.spacegroup_relax));
-//       if(j==0) cout << MESSAGE << " CIF creation: " << directory_LIB << " doing normal_corner" << endl;
-//       if(j==1) cout << MESSAGE << " CIF creation: " << directory_LIB << " doing sprim_corner" << endl;
-//       if(j==2) cout << MESSAGE << " CIF creation: " << directory_LIB << " doing sconv_corner" << endl;
-//       if(j==0) aurostd::stringstream2file(oss,directory_RAW+"/"+KBIN::ExtractSystemName(directory_LIB)+"_corner.cif");
-//       if(j==1) aurostd::stringstream2file(oss,directory_RAW+"/"+KBIN::ExtractSystemName(directory_LIB)+"_sprim_corner.cif");
-//       if(j==2) aurostd::stringstream2file(oss,directory_RAW+"/"+KBIN::ExtractSystemName(directory_LIB)+"_sconv_corner.cif");
-
-//       // [OBSOLETE] aurostd::stringstream2file(oss,directory_RAW+"/"+KBIN::ExtractSystemName(directory_LIB)+".cif");
-//     }
-
-//     // DONE
-//     cout << MESSAGE << " aflowlib::LIB2RAW_Loop_DATA: end " << directory_LIB << endl;
-//     return TRUE;
-//   }
-// }
-
-
-// ***************************************************************************
-// aflowlib::LIB2RAW_Loop_Thermodynamics
-// ***************************************************************************
-namespace aflowlib {
-  bool ExtractOUT_from_VASP_OUTCAR(string _file,const double& data_natoms,xOUTCAR& xOUT) {
-    bool flag=xOUT.GetPropertiesFile(_file);
-    if(aurostd::abs(data_natoms-(double) xOUT.natoms)>0.1) { cerr << "ERROR ExtractOUT_from_VASP_OUTCAR: data_natoms(" << data_natoms << ")!= (int) xOUT.natoms(" << xOUT.natoms << ") ..." << endl;exit(0); }
-    return flag;
-  }
-}
-
-namespace aflowlib {
-  bool AddFileNameBeforeExtension(string _file,string addendum,string& out_file) { //CO20171025
-    bool LDEBUG=(FALSE || XHOST.DEBUG);
-    string file=aurostd::CleanFileName(_file);
-    out_file=file;
-    if(file[file.size()-1]=='/' || file[file.size()-1]=='\\') { return false; } //not doing directories
-    //if(aurostd::IsDirectory(file)) { return false; }
-    //if(!aurostd::FileExist(file)) { return false; }
-    //grab actually file
-    string path="",rfile="";
-    std::size_t pos=file.find_last_of("/\\");
-    if(pos!=string::npos) { path=file.substr(0,pos); } //keep path empty if there's no directory info (just relative file name)
-    rfile=file.substr(pos+1);
-    if(LDEBUG) {
-      cerr << "aflowlib::AddFileNameBeforeExtension:: path=" << path << endl;
-      cerr << "aflowlib::AddFileNameBeforeExtension:: file=" << rfile << endl;
-    }
-    string possible_extensions;
-    possible_extensions="out,txt,json,png,pdf,jpg,jpeg";  //normal file types first
-    possible_extensions+=",tar,tbz,bz2,zip,gz";           //zip extensions last
-    vector<string> vpossible_extensions;
-    aurostd::string2tokens(possible_extensions,vpossible_extensions,",");
-    //now split file by "."
-    vector<string> parts;
-    aurostd::string2tokens(rfile,parts,".");
-    bool found=false;
-    string rfile_new="";
-    for(uint i=0;i<parts.size();i++) {
-      for(uint j=0;j<vpossible_extensions.size()&&!found;j++) {
-        if(parts[i]==vpossible_extensions[j]) {
-          found=true;
-          rfile_new+=(rfile_new.empty()?"":".")+addendum;
-        }
-      }
-      rfile_new+=(rfile_new.empty()?"":".")+parts[i];
-    }
-    if(!found) { rfile_new+=(rfile_new.empty()?"":".")+addendum; }
-    out_file=aurostd::CleanFileName((path.empty()?"":path)+(pos==string::npos?"":string(file.substr(pos,1)))+rfile_new);
-    return true;
-  }
-}
-
-namespace aflowlib {
-  bool LIB2RAW_Loop_Thermodynamics(string& directory_LIB,string& directory_RAW,vector<string> &vfile,aflowlib::_aflowlib_entry& data,string MESSAGE,bool LOCAL) {
-    bool LDEBUG=(FALSE || XHOST.DEBUG);
-    if(LDEBUG) cerr << "aflowlib::LIB2RAW_Loop_Thermodynamics [-1]" << endl;
-    // ZIP-AGNOSTIC
-<<<<<<< HEAD
-    deque<string> vext; aurostd::string2tokens(".bz2,.xz,.gz",vext,",");
-    deque<string> vcmd; aurostd::string2tokens("bzip2,xz,gzip",vcmd,",");
-    if(vext.size()!=vcmd.size()) { cerr << "ERROR - aflowlib::LIB2RAW_Loop_Thermodynamics: vext.size()!=vcmd.size()" << endl;exit(0); }
-    //CO+DX START 20170713 - adding symmetry output to RAW
-=======
-    if(XHOST.vext.size()!=XHOST.vzip.size()) { cerr << "ERROR - aflowlib::LIB2RAW_Loop_Thermodynamics: XHOST.vext.size()!=XHOST.vzip.size()" << endl;exit(0); }
-    // CO and DX START 20170713 - adding symmetry output to RAW
->>>>>>> 10163148
-    _aflags aflags;
-    aflags.Directory=directory_RAW;
-    ofstream FileMESSAGE; //dummy ofstream, not really used
-    stringstream message; //dummy stringstream, can output to cout, but not used right now
-    if(LDEBUG) cerr << "aflowlib::LIB2RAW_Loop_Thermodynamics [-2]" << endl;
-    string system_name=KBIN::ExtractSystemName(directory_LIB);
-    if(LDEBUG) cerr << "aflowlib::LIB2RAW_Loop_Thermodynamics [-3]" << endl;
-<<<<<<< HEAD
-    //CO+DX STOP 20170713 - adding symmetry output to RAW
-=======
-    // CO and DX STOP 20170713 - adding symmetry output to RAW
->>>>>>> 10163148
-    //    if(LDEBUG) cerr << "aflowlib::LIB2RAW_Loop_Thermodynamics data.aurl=" << data.aurl << endl;
-    // aurostd::StringSubst(directory_LIB,"/./","/");
-    // aurostd::StringSubst(directory_RAW,"/./","/");
-    vector<string> vspecies;aurostd::string2tokens(data.species,vspecies,",");
-    deque<string> deq_species;aurostd::string2tokens(data.species,deq_species,","); //DX20190620
-    if(AFLOWLIB_VERBOSE) cout << MESSAGE << " aflowlib::LIB2RAW_Loop_Thermodynamics - begin " << directory_LIB << endl;
-    if(LDEBUG) cerr << "directory_LIB=\"" << directory_LIB << "\"" << endl;
-    if(LDEBUG) cerr << "directory_RAW=\"" << directory_RAW << "\"" << endl;
-    if(directory_LIB.at(directory_LIB.size()-1)=='/')  directory_LIB=directory_LIB.substr(0,directory_LIB.size()-1);
-    if(directory_RAW.at(directory_RAW.size()-1)=='/')  directory_RAW=directory_RAW.substr(0,directory_RAW.size()-1);
-    if(LDEBUG) cerr << "directory_LIB=\"" << directory_LIB << "\"" << endl;
-    if(LDEBUG) cerr << "directory_RAW=\"" << directory_RAW << "\"" << endl;
-    if(AFLOWLIB_VERBOSE) cout << MESSAGE << " aflowlib::LIB2RAW_Loop_Thermodynamics - species = " << vspecies.size() << endl;
-    uint relax_max=10;
-    stringstream command;command.clear();command.str(std::string());
-    stringstream aus_exec;
-    // directories must exist already
-    bool flag_EDATA_ORIG_=FALSE,flag_EDATA_RELAX_=FALSE,flag_EDATA_BANDS_=FALSE;
-    bool flag_DATA_ORIG_=FALSE,flag_DATA_RELAX_=FALSE,flag_DATA_BANDS_=FALSE;
-    bool flag_TIMING=FALSE;
-    bool flag_ENERGY1=FALSE;
-    bool flag_SG1=FALSE;
-    bool flag_SG2=FALSE;
-    bool flag_VOLDISTPARAMS=FALSE;
-    bool flag_VOLDISTEVOLUTION=FALSE;
-    bool flag_ICSD=FALSE,flag_MAGNETIC=FALSE,flag_LIB0=FALSE,flag_LIB1=FALSE,flag_LIB2=FALSE;
-    bool flag_ERROR=FALSE;
-
-    string fileA_LIB,fileA_RAW,fileE_LIB,fileE_RAW,fileX_LIB,fileX_RAW,fileK_LIB,fileK_RAW,fileI_LIB,fileI_RAW,fileJ_LIB,fileJ_RAW,cmd;
-    string FileName_OUTCAR_relax="";
-
-    if(LOCAL) {
-      flag_EDATA_ORIG_=flag_EDATA_RELAX_=flag_EDATA_BANDS_=TRUE;
-      flag_DATA_ORIG_=flag_DATA_RELAX_=flag_DATA_BANDS_=TRUE;
-      flag_TIMING=TRUE;
-      flag_ENERGY1=FALSE;
-      flag_SG1=TRUE;
-      flag_SG2=TRUE;
-      flag_VOLDISTPARAMS=TRUE;
-      flag_VOLDISTEVOLUTION=TRUE;
-      flag_ICSD=flag_LIB0=flag_LIB1=flag_LIB2=FALSE;
-      flag_MAGNETIC=TRUE;
-      flag_ERROR=FALSE;
-    } else {
-      aurostd::StringSubst(directory_LIB,"ELPASOLITES","AURO"); // PATCH
-      aurostd::StringSubst(directory_LIB,"SCINT","ICSD"); // PATCH
-      if(aurostd::substring2bool(directory_LIB,"ICSD"))     { flag_ICSD=TRUE;    flag_EDATA_ORIG_=TRUE;flag_EDATA_RELAX_=TRUE;flag_TIMING=TRUE;flag_SG1=TRUE;flag_SG2=TRUE;flag_VOLDISTPARAMS=TRUE;flag_VOLDISTEVOLUTION=TRUE; }
-      if(aurostd::substring2bool(directory_LIB,"LIB0"))     { flag_MAGNETIC=TRUE;flag_EDATA_ORIG_=FALSE;flag_EDATA_RELAX_=FALSE;flag_TIMING=TRUE;flag_SG1=FALSE;flag_SG2=FALSE;flag_VOLDISTPARAMS=FALSE;flag_VOLDISTEVOLUTION=FALSE; }
-      if(aurostd::substring2bool(directory_LIB,"LIB1"))     { flag_MAGNETIC=TRUE;flag_EDATA_ORIG_=TRUE;flag_EDATA_RELAX_=TRUE;flag_TIMING=TRUE;flag_SG1=TRUE;flag_SG2=TRUE;flag_VOLDISTPARAMS=TRUE;flag_VOLDISTEVOLUTION=TRUE; }
-      if(aurostd::substring2bool(directory_LIB,"LIB2"))     { flag_LIB2=TRUE;flag_EDATA_ORIG_=TRUE;flag_EDATA_RELAX_=TRUE;flag_TIMING=TRUE;flag_SG1=TRUE;flag_SG2=TRUE;flag_VOLDISTPARAMS=TRUE;flag_VOLDISTEVOLUTION=TRUE; }
-      if(aurostd::substring2bool(directory_LIB,"LIB3"))     { flag_MAGNETIC=TRUE;flag_EDATA_ORIG_=TRUE;flag_EDATA_RELAX_=TRUE;flag_TIMING=TRUE;flag_SG1=TRUE;flag_SG2=TRUE;flag_VOLDISTPARAMS=TRUE;flag_VOLDISTEVOLUTION=TRUE; }
-      if(aurostd::substring2bool(directory_LIB,"LIB4"))     { flag_MAGNETIC=TRUE;flag_EDATA_ORIG_=TRUE;flag_EDATA_RELAX_=TRUE;flag_TIMING=TRUE;flag_SG1=TRUE;flag_SG2=TRUE;flag_VOLDISTPARAMS=TRUE;flag_VOLDISTEVOLUTION=TRUE; }
-      if(aurostd::substring2bool(directory_LIB,"LIB5"))     { flag_MAGNETIC=TRUE;flag_EDATA_ORIG_=TRUE;flag_EDATA_RELAX_=TRUE;flag_TIMING=TRUE;flag_SG1=TRUE;flag_SG2=TRUE;flag_VOLDISTPARAMS=TRUE;flag_VOLDISTEVOLUTION=TRUE; }
-      if(aurostd::substring2bool(directory_LIB,"LIB6"))     { flag_MAGNETIC=TRUE;flag_EDATA_ORIG_=TRUE;flag_EDATA_RELAX_=TRUE;flag_TIMING=TRUE;flag_SG1=TRUE;flag_SG2=TRUE;flag_VOLDISTPARAMS=TRUE;flag_VOLDISTEVOLUTION=TRUE; }
-      if(aurostd::substring2bool(directory_LIB,"LIB7"))     { flag_MAGNETIC=TRUE;flag_EDATA_ORIG_=TRUE;flag_EDATA_RELAX_=TRUE;flag_TIMING=TRUE;flag_SG1=TRUE;flag_SG2=TRUE;flag_VOLDISTPARAMS=TRUE;flag_VOLDISTEVOLUTION=TRUE; }
-      if(aurostd::substring2bool(directory_LIB,"LIB8"))     { flag_MAGNETIC=TRUE;flag_EDATA_ORIG_=TRUE;flag_EDATA_RELAX_=TRUE;flag_TIMING=TRUE;flag_SG1=TRUE;flag_SG2=TRUE;flag_VOLDISTPARAMS=TRUE;flag_VOLDISTEVOLUTION=TRUE; }
-      if(aurostd::substring2bool(directory_LIB,"LIB9"))     { flag_MAGNETIC=TRUE;flag_EDATA_ORIG_=TRUE;flag_EDATA_RELAX_=TRUE;flag_TIMING=TRUE;flag_SG1=TRUE;flag_SG2=TRUE;flag_VOLDISTPARAMS=TRUE;flag_VOLDISTEVOLUTION=TRUE; }
-      if(aurostd::substring2bool(directory_LIB,"LIBRARYX")) { flag_LIB2=TRUE;flag_EDATA_ORIG_=TRUE;flag_EDATA_RELAX_=TRUE;flag_TIMING=TRUE;flag_SG1=TRUE;flag_SG2=TRUE;flag_VOLDISTPARAMS=TRUE;flag_VOLDISTEVOLUTION=TRUE; } // [HISTORIC]
-    }
-
-    flag_LIB0=aurostd::substring2bool(directory_LIB,"LIB0");
-
-    // check for flag_EDATA_BANDS_
-    if(flag_EDATA_ORIG_ && flag_EDATA_RELAX_) {
-      for(uint iext=1;iext<XHOST.vext.size();iext++) { // SKIP uncompressed
-        fileA_LIB=directory_LIB+"/POSCAR.bands"+XHOST.vext.at(iext);
-        fileA_RAW=directory_RAW+"/POSCAR.bands"+XHOST.vext.at(iext);
-        if(aurostd::FileExist(fileA_LIB)) {
-          flag_EDATA_BANDS_=TRUE;
-          aurostd::CopyFile(fileA_LIB,fileA_RAW);
-          aurostd::execute(XHOST.vzip.at(iext)+" -dqf \""+fileA_RAW+"\"");
-          vfile.push_back("POSCAR.bands");
-        }
-      }
-    }
-    // check for flag_DATA_BANDS_
-    if(flag_DATA_ORIG_ && flag_DATA_RELAX_) {
-      for(uint iext=1;iext<XHOST.vext.size();iext++) { // SKIP uncompressed
-	fileA_LIB=directory_LIB+"/POSCAR.bands"+XHOST.vext.at(iext);
-        fileA_RAW=directory_RAW+"/POSCAR.bands"+XHOST.vext.at(iext);
-        if(aurostd::FileExist(fileA_LIB)) {
-          flag_DATA_BANDS_=TRUE;
-          aurostd::CopyFile(fileA_LIB,fileA_RAW);
-          aurostd::execute(XHOST.vzip.at(iext)+" -dqf \""+fileA_RAW+"\"");
-          vfile.push_back("POSCAR.bands");
-        }
-      }
-    }
-    if(flag_ICSD) { ; } // dummy load
-    if(flag_MAGNETIC) { ; } // dummy load
-    if(flag_LIB0) { ; } // dummy load
-    if(flag_LIB1) { ; } // dummy load
-
-    xstructure str_orig,str_relax1,str_relax;
-
-<<<<<<< HEAD
-    //DX START
-    //DX20180526 [OBSOLETE] str_orig.directory = str_relax1.directory = str_relax.directory = aflags.Directory;
-    //DX END
-=======
-    // DX START
-    //DX20180526 [OBSOLETE] str_orig.directory = str_relax1.directory = str_relax.directory = aflags.Directory;
-    // DX END
->>>>>>> 10163148
-
-    vector<string> tokens;
-
-    double data1_energy_cell=0.0,data1_energy_atom=0.0;
-    string data_sg1_pre="",data_sg1_mid="",data_sg1_post="",data_sg2_pre="",data_sg2_mid="",data_sg2_post="";
-    string data_v_atom="",data_ucelld="";
-    xvector<double> data_abcabc;
-    vector<double> data_vcomposition;
-    vector<xvector<double> > data_vforces;                      // QM FORCES calculation
-    vector<xvector<double> > data_vpositions_cartesian;         // QM POSITIONS_CARTESIAN calculation
-
-    xOUTCAR xOUT;
-    // xDOSCAR xDOS;
-    // xEIGENVAL xEIG;
-    xKPOINTS kpoints;
-
-    if(LDEBUG) cerr << "aflowlib::LIB2RAW_Loop_Thermodynamics [2]" << endl;
-    // copy _AFLOWIN_ LOCK
-    // _AFLOWIN_
-    data.vloop.push_back("thermodynamics");
-    // star
-
-    aurostd::string2tokens(directory_LIB,tokens,"/");
-    data.prototype=tokens.at(tokens.size()-1);
-    aurostd::StringSubst(data.prototype,":LDAU2","");
-    aurostd::StringSubst(data.prototype,"\n","");aurostd::StringSubst(data.prototype," ","");aurostd::StringSubst(data.prototype," ","");
-
-    // FILES
-    aflowlib::LIB2RAW_FileNeeded(directory_LIB,_AFLOWIN_,directory_RAW,_AFLOWIN_,vfile,MESSAGE);  // _AFLOWIN_
-    aflowlib::LIB2RAW_FileNeeded(directory_LIB,_AFLOWLOCK_,directory_RAW,_AFLOWLOCK_,vfile,MESSAGE);  // LOCK
-
-    if(LDEBUG) cerr << "aflowlib::LIB2RAW_Loop_Thermodynamics [3]" << endl;
-    if(TRUE || flag_DATA_ORIG_ || flag_EDATA_ORIG_ || flag_SG1 || flag_SG2) {  // POSCAR.orig.EXT
-      if(LDEBUG) cerr << "aflowlib::LIB2RAW_Loop_Thermodynamics [3.1]" << endl;
-<<<<<<< HEAD
-      deque<string> vext; aurostd::string2tokens(".bz2,.xz,.gz",vext,",");
-      // if(flag_ORIG==FALSE) { //[CO20200106 - close bracket for indenting]}
-=======
-      // if(flag_ORIG==FALSE) { //[CO200106 - close bracket for indenting]}
->>>>>>> 10163148
-      bool found=FALSE;
-      for(uint iext=1;iext<XHOST.vext.size();iext++) { // SKIP uncompressed
-	if(LDEBUG) cerr << "aflowlib::LIB2RAW_Loop_Thermodynamics: BUILDING POSCAR.orig from POSCAR.orig.EXT" << endl;
-        if(!found && aurostd::FileExist(directory_LIB+"/POSCAR.orig"+XHOST.vext.at(iext))) {
-          found=TRUE;
-          if(LDEBUG) cerr << "aflowlib::LIB2RAW_Loop_Thermodynamics: BUILDING POSCAR.orig from POSCAR.orig" << XHOST.vext.at(iext)<< endl;
-          aflowlib::LIB2RAW_FileNeeded(directory_LIB,"POSCAR.orig",directory_RAW,"POSCAR.orig",vfile,MESSAGE);  // POSCAR.orig
-        }
-      }
-      for(uint iext=1;iext<XHOST.vext.size();iext++) { // SKIP uncompressed
-        if(LDEBUG) cerr << "aflowlib::LIB2RAW_Loop_Thermodynamics: BUILDING POSCAR.orig from POSCAR.relax1.EXT" << endl;
-        if(!found && aurostd::FileExist(directory_LIB+"/POSCAR.relax1"+XHOST.vext.at(iext))) {
-          found=TRUE;
-          if(LDEBUG) cerr << "aflowlib::LIB2RAW_Loop_Thermodynamics: BUILDING POSCAR.orig from POSCAR.relax1" << XHOST.vext.at(iext)<< endl;
-          aflowlib::LIB2RAW_FileNeeded(directory_LIB,"POSCAR.relax1",directory_RAW,"POSCAR.orig",vfile,MESSAGE);  // POSCAR.orig
-        }
-      }
-      if(!found) {
-        found=TRUE;
-        if(LDEBUG) cerr << "aflowlib::LIB2RAW_Loop_Thermodynamics: BUILDING POSCAR.orig from " << _AFLOWIN_ << "" << endl;
-        aurostd::execute(string("cat ")+"\""+directory_RAW+"/"+_AFLOWIN_+"\""+" | aflow --justbetween=\"[VASP_POSCAR_MODE_EXPLICIT]START\",\"[VASP_POSCAR_MODE_EXPLICIT]STOP\" > \""+directory_RAW+"/POSCAR.orig"+"\"");
-        //    ExtractToStringEXPLICIT(Library_ICSD,Library_ICSD0,"[README_LIBRARY_ICSD1.TXT]START","[README_LIBRARY_ICSD1.TXT]STOP");
-      }
-    }
-    if(LDEBUG) cerr << "aflowlib::LIB2RAW_Loop_Thermodynamics [4]" << endl;
-    if(!flag_LIB0) { // no LIB0
-      if(TRUE || flag_DATA_RELAX_ || flag_EDATA_RELAX_ || TRUE || flag_SG1 || flag_SG2) {  // CONTCAR.relax.EXT
-        for(uint iext=1;iext<XHOST.vext.size();iext++) { // SKIP uncompressed
-	  for(uint i=1;i<=relax_max;i++) {
-            fileX_LIB=aurostd::CleanFileName(directory_LIB+"/CONTCAR.relax"+aurostd::utype2string(i)+XHOST.vext.at(iext));
-            fileX_RAW=aurostd::CleanFileName(directory_RAW+"/CONTCAR.relax"+XHOST.vext.at(iext));
-            fileE_LIB=aurostd::CleanFileName(directory_LIB+"/OUTCAR.relax"+aurostd::utype2string(i)+XHOST.vext.at(iext));
-            fileE_RAW=aurostd::CleanFileName(directory_RAW+"/OUTCAR.relax"+XHOST.vext.at(iext));
-            fileK_LIB=aurostd::CleanFileName(directory_LIB+"/KPOINTS.relax"+aurostd::utype2string(i)+XHOST.vext.at(iext));
-            fileK_RAW=aurostd::CleanFileName(directory_RAW+"/KPOINTS.relax"+XHOST.vext.at(iext));
-            fileI_LIB=aurostd::CleanFileName(directory_LIB+"/INCAR.relax"+aurostd::utype2string(i)+XHOST.vext.at(iext));
-            fileI_RAW=aurostd::CleanFileName(directory_RAW+"/INCAR.relax"+XHOST.vext.at(iext));
-            if(aurostd::FileExist(fileX_LIB)) {
-              aurostd::CopyFile(fileX_LIB,fileX_RAW);aurostd::execute(XHOST.vzip.at(iext)+" -dqf \""+fileX_RAW+"\"");vfile.push_back("CONTCAR.relax");
-            }
-            if(aurostd::FileExist(fileE_LIB)) {
-              aurostd::CopyFile(fileE_LIB,fileE_RAW);aurostd::execute(XHOST.vzip.at(iext)+" -dqf \""+fileE_RAW+"\"");vfile.push_back("OUTCAR.relax");
-              FileName_OUTCAR_relax=fileE_LIB;
-            }
-            // if(aurostd::FileExist(fileK_LIB)) {
-            //   aurostd::CopyFile(fileK_LIB,fileK_RAW);aurostd::execute(XHOST.vzip.at(iext)+" -dqf \""+fileK_RAW+"\"");vfile.push_back("KPOINTS.relax");
-            // }
-            // if(aurostd::FileExist(fileI_LIB)) {
-            //   aurostd::CopyFile(fileI_LIB,fileI_RAW);aurostd::execute(XHOST.vzip.at(iext)+" -dqf \""+fileI_RAW+"\"");vfile.push_back("INCAR.relax");
-            // }
-          }
-        }
-	for(uint iext=1;iext<XHOST.vext.size();iext++) { // SKIP uncompressed
-          if(!aurostd::FileExist(directory_RAW+"/CONTCAR.relax") && aurostd::FileExist(directory_LIB+"/CONTCAR.static"+XHOST.vext.at(iext)) &&
-	     !aurostd::FileExist(directory_RAW+"/OUTCAR.relax") && aurostd::FileExist(directory_LIB+"/OUTCAR.static"+XHOST.vext.at(iext)) &&
-	     !aurostd::FileExist(directory_RAW+"/KPOINTS.relax") && aurostd::FileExist(directory_LIB+"/KPOINTS.static"+XHOST.vext.at(iext))) {
-            fileX_LIB=aurostd::CleanFileName(directory_LIB+"/CONTCAR.static"+XHOST.vext.at(iext));
-            fileX_RAW=aurostd::CleanFileName(directory_RAW+"/CONTCAR.relax"+XHOST.vext.at(iext));
-            fileE_LIB=aurostd::CleanFileName(directory_LIB+"/OUTCAR.static"+XHOST.vext.at(iext));
-            fileE_RAW=aurostd::CleanFileName(directory_RAW+"/OUTCAR.relax"+XHOST.vext.at(iext));
-            fileK_LIB=aurostd::CleanFileName(directory_LIB+"/KPOINTS.static"+XHOST.vext.at(iext));
-            fileK_RAW=aurostd::CleanFileName(directory_RAW+"/KPOINTS.relax"+XHOST.vext.at(iext));
-            //  if(AFLOWLIB_VERBOSE)
-            cout << MESSAGE << " WARNING - PATCHING CONTCAR.relax with CONTCAR.static " << fileX_LIB << endl;
-            //	  if(AFLOWLIB_VERBOSE)
-            cout << MESSAGE << " WARNING - PATCHING OUTCAR.relax with OUTCAR.static " << fileE_LIB << endl;
-            //	  if(AFLOWLIB_VERBOSE)
-            cout << MESSAGE << " WARNING - PATCHING KPOINTS.relax with KPOINTS.static " << fileE_LIB << endl;
-            if(aurostd::FileExist(fileX_LIB)) {
-              aurostd::CopyFile(fileX_LIB,fileX_RAW);aurostd::execute(XHOST.vzip.at(iext)+" -dqf \""+fileX_RAW+"\"");vfile.push_back("CONTCAR.relax");
-            }
-            if(aurostd::FileExist(fileE_LIB)) {
-              aurostd::CopyFile(fileE_LIB,fileE_RAW);aurostd::execute(XHOST.vzip.at(iext)+" -dqf \""+fileE_RAW+"\"");vfile.push_back("OUTCAR.relax");
-              FileName_OUTCAR_relax=fileE_LIB;
-            }
-            if(aurostd::FileExist(fileK_LIB)) {
-              aurostd::CopyFile(fileK_LIB,fileK_RAW);aurostd::execute(XHOST.vzip.at(iext)+" -dqf \""+fileK_RAW+"\"");vfile.push_back("KPOINTS.relax");
-            }
-          }
-        }
-        if(aurostd::FileExist(fileX_RAW)) { cout << MESSAGE << " ERROR - aflowlib::LIB2RAW_Loop_Thermodynamics:[1] - file not prepared " << fileX_LIB << endl;exit(0); }
-        if(aurostd::FileExist(fileE_RAW)) { cout << MESSAGE << " ERROR - aflowlib::LIB2RAW_Loop_Thermodynamics:[2] - file not prepared " << fileE_LIB << endl;exit(0); }
-        if(aurostd::FileExist(fileK_RAW)) { cout << MESSAGE << " ERROR - aflowlib::LIB2RAW_Loop_Thermodynamics:[3] - file not prepared " << fileK_LIB << endl;exit(0); }
-        if(aurostd::FileExist(fileI_RAW)) { cout << MESSAGE << " ERROR - aflowlib::LIB2RAW_Loop_Thermodynamics:[3] - file not prepared " << fileI_LIB << endl;exit(0); }
-      }
-    } // no LIB0
-
-    if(flag_LIB0) {
-      for(uint iext=1;iext<XHOST.vext.size();iext++) { // SKIP uncompressed
-	if(aurostd::FileExist(directory_LIB+"/CONTCAR.static"+XHOST.vext.at(iext)) &&
-	   aurostd::FileExist(directory_LIB+"/OUTCAR.static"+XHOST.vext.at(iext))) {
-          fileX_LIB=aurostd::CleanFileName(directory_LIB+"/CONTCAR.static"+XHOST.vext.at(iext));
-          fileX_RAW=aurostd::CleanFileName(directory_RAW+"/CONTCAR.relax"+XHOST.vext.at(iext));
-          fileE_LIB=aurostd::CleanFileName(directory_LIB+"/OUTCAR.static"+XHOST.vext.at(iext));
-          fileE_RAW=aurostd::CleanFileName(directory_RAW+"/OUTCAR.relax"+XHOST.vext.at(iext));
-          fileK_LIB=aurostd::CleanFileName(directory_LIB+"/KPOINTS.static"+XHOST.vext.at(iext));
-          fileK_RAW=aurostd::CleanFileName(directory_RAW+"/KPOINTS.relax"+XHOST.vext.at(iext));
-          // if(AFLOWLIB_VERBOSE)
-          cout << MESSAGE << " WARNING - PATCHING CONTCAR.relax with CONTCAR.static " << fileX_LIB << endl;
-          // if(AFLOWLIB_VERBOSE)
-          cout << MESSAGE << " WARNING - PATCHING OUTCAR.relax with OUTCAR.static " << fileE_LIB << endl;
-          // if(AFLOWLIB_VERBOSE)
-          cout << MESSAGE << " WARNING - PATCHING KPOINTS.relax with KPOINTS.static " << fileK_LIB << endl;
-          if(aurostd::FileExist(fileX_LIB)) {
-            aurostd::CopyFile(fileX_LIB,fileX_RAW);aurostd::execute(XHOST.vzip.at(iext)+" -dqf \""+fileX_RAW+"\"");vfile.push_back("CONTCAR.relax");
-          }
-          if(aurostd::FileExist(fileE_LIB)) {
-            aurostd::CopyFile(fileE_LIB,fileE_RAW);aurostd::execute(XHOST.vzip.at(iext)+" -dqf \""+fileE_RAW+"\"");vfile.push_back("OUTCAR.relax");
-            FileName_OUTCAR_relax=fileE_LIB;
-          }
-          if(aurostd::FileExist(fileK_LIB)) {
-            aurostd::CopyFile(fileK_LIB,fileK_RAW);aurostd::execute(XHOST.vzip.at(iext)+" -dqf \""+fileK_RAW+"\"");vfile.push_back("KPOINTS.relax");
-          }
-        }
-      }
-      if(aurostd::FileExist(fileX_RAW)) { cout << MESSAGE << " ERROR - aflowlib::LIB2RAW_Loop_Thermodynamics:[1b] - file not prepared " << fileX_LIB << endl;exit(0); }
-      if(aurostd::FileExist(fileE_RAW)) { cout << MESSAGE << " ERROR - aflowlib::LIB2RAW_Loop_Thermodynamics:[2b] - file not prepared " << fileE_LIB << endl;exit(0); }
-      if(aurostd::FileExist(fileK_RAW)) { cout << MESSAGE << " ERROR - aflowlib::LIB2RAW_Loop_Thermodynamics:[3b] - file not prepared " << fileK_LIB << endl;exit(0); }
-      if(aurostd::FileExist(fileI_RAW)) { cout << MESSAGE << " ERROR - aflowlib::LIB2RAW_Loop_Thermodynamics:[3b] - file not prepared " << fileI_LIB << endl;exit(0); }
-    }
-
-    if(LDEBUG) cerr << "aflowlib::LIB2RAW_Loop_Thermodynamics [5]" << endl;
-    if(flag_SG1 || flag_SG2) {  // CONTCAR.relax1
-      for(uint iext=1;iext<XHOST.vext.size();iext++) { // SKIP uncompressed
-	fileX_LIB=aurostd::CleanFileName(directory_LIB+"/CONTCAR.relax1"+XHOST.vext.at(iext));
-        fileX_RAW=aurostd::CleanFileName(directory_RAW+"/CONTCAR.relax1"+XHOST.vext.at(iext));
-        fileE_LIB=aurostd::CleanFileName(directory_LIB+"/OUTCAR.relax1"+XHOST.vext.at(iext));
-        fileE_RAW=aurostd::CleanFileName(directory_RAW+"/OUTCAR.relax1"+XHOST.vext.at(iext));
-        if(aurostd::FileExist(fileX_LIB)) {
-          aflowlib::LIB2RAW_FileNeeded(directory_LIB,"CONTCAR.relax1",directory_RAW,"CONTCAR.relax1",vfile,MESSAGE);
-        }
-        if(aurostd::FileExist(fileE_LIB)) {
-          aflowlib::LIB2RAW_FileNeeded(directory_LIB,"OUTCAR.relax1",directory_RAW,"OUTCAR.relax1",vfile,MESSAGE);
-        }
-        if(!aurostd::FileExist(directory_RAW+"/CONTCAR.relax1") && aurostd::FileExist(directory_LIB+"/CONTCAR.static"+XHOST.vext.at(iext)) &&
-	   !aurostd::FileExist(directory_RAW+"/OUTCAR.relax1") && aurostd::FileExist(directory_LIB+"/OUTCAR.static"+XHOST.vext.at(iext))) {
-          fileX_LIB=aurostd::CleanFileName(directory_LIB+"/CONTCAR.static"+XHOST.vext.at(iext));
-          fileX_RAW=aurostd::CleanFileName(directory_RAW+"/CONTCAR.relax1"+XHOST.vext.at(iext));
-          fileE_LIB=aurostd::CleanFileName(directory_LIB+"/OUTCAR.static"+XHOST.vext.at(iext));
-          fileE_RAW=aurostd::CleanFileName(directory_RAW+"/OUTCAR.relax1"+XHOST.vext.at(iext));
-          //  if(AFLOWLIB_VERBOSE)
-          cout << MESSAGE << " WARNING - PATCHING CONTCAR.relax1 with CONTCAR.static " << fileX_LIB << endl;
-          //	  if(AFLOWLIB_VERBOSE)
-          cout << MESSAGE << " WARNING - PATCHING OUTCAR.relax1 with OUTCAR.static " << fileE_LIB << endl;
-          if(aurostd::FileExist(fileX_LIB)) {
-            aurostd::CopyFile(fileX_LIB,fileX_RAW);aurostd::execute(XHOST.vzip.at(iext)+" -dqf \""+fileX_RAW+"\"");vfile.push_back("CONTCAR.relax1");
-          }
-          if(aurostd::FileExist(fileE_LIB)) {
-            aurostd::CopyFile(fileE_LIB,fileE_RAW);aurostd::execute(XHOST.vzip.at(iext)+" -dqf \""+fileE_RAW+"\"");vfile.push_back("OUTCAR.relax1");
-          }
-        }
-        if(aurostd::FileExist(fileX_RAW)) {
-          cout << MESSAGE << " ERROR - aflowlib::LIB2RAW_Loop_Thermodynamics:[4] - file not prepared " << fileX_LIB << endl;exit(0); }
-        if(aurostd::FileExist(fileE_RAW)) {
-          cout << MESSAGE << " ERROR - aflowlib::LIB2RAW_Loop_Thermodynamics:[5] - file not prepared " << fileE_LIB << endl;exit(0); }
-      }
-    }
-    if(LDEBUG) cerr << "aflowlib::LIB2RAW_Loop_Thermodynamics [6]" << endl;
-    if(flag_DATA_RELAX_ || flag_EDATA_RELAX_ || TRUE) {  // OSZICAR.relax.EXT
-      for(uint iext=1;iext<XHOST.vext.size();iext++) { // SKIP uncompressed
-	// trying to get an OUTCAR
-        if(aurostd::FileExist(directory_LIB+"/OUTCAR.relax1"+XHOST.vext.at(iext)))
-          aflowlib::LIB2RAW_FileNeeded(directory_LIB,"OUTCAR.relax1",directory_RAW,"OUTCAR.relax1",vfile,MESSAGE);  // _AFLOWIN_
-        if(aurostd::FileExist(directory_LIB+"/CONTCAR.relax1"+XHOST.vext.at(iext)))
-          aflowlib::LIB2RAW_FileNeeded(directory_LIB,"CONTCAR.relax1",directory_RAW,"CONTCAR.relax1",vfile,MESSAGE);  // _AFLOWIN_
-        // if(aurostd::FileExist(directory_LIB+"/KPOINTS.relax1"+XHOST.vext.at(iext)))
-        // aflowlib::LIB2RAW_FileNeeded(directory_LIB,"KPOINTS.relax1",directory_RAW,"KPOINTS.relax1",vfile,MESSAGE);  // _AFLOWIN_
-<<<<<<< HEAD
-        fileE_LIB=aurostd::CleanFileName(directory_LIB+"/OUTCAR.static"+vext.at(iext));
-        fileE_RAW=aurostd::CleanFileName(directory_RAW+"/OUTCAR.relax"+vext.at(iext));
-        fileX_LIB=aurostd::CleanFileName(directory_LIB+"/CONTCAR.static"+vext.at(iext));
-        fileX_RAW=aurostd::CleanFileName(directory_RAW+"/CONTCAR.relax"+vext.at(iext));
-        fileK_LIB=aurostd::CleanFileName(directory_LIB+"/KPOINTS.static"+vext.at(iext));
-        fileK_RAW=aurostd::CleanFileName(directory_RAW+"/KPOINTS.relax"+vext.at(iext));
-        //SC STATIC=>RELAX
-=======
-        fileE_LIB=aurostd::CleanFileName(directory_LIB+"/OUTCAR.static"+XHOST.vext.at(iext));
-        fileE_RAW=aurostd::CleanFileName(directory_RAW+"/OUTCAR.relax"+XHOST.vext.at(iext));
-        fileX_LIB=aurostd::CleanFileName(directory_LIB+"/CONTCAR.static"+XHOST.vext.at(iext));
-        fileX_RAW=aurostd::CleanFileName(directory_RAW+"/CONTCAR.relax"+XHOST.vext.at(iext));
-        fileK_LIB=aurostd::CleanFileName(directory_LIB+"/KPOINTS.static"+XHOST.vext.at(iext));
-        fileK_RAW=aurostd::CleanFileName(directory_RAW+"/KPOINTS.relax"+XHOST.vext.at(iext));
-        // STEFANO STATIC=>RELAX
->>>>>>> 10163148
-        //   if(aurostd::FileExist(fileE_LIB) && aurostd::FileExist(fileX_LIB) && aurostd::FileExist(fileK_LIB)) {
-        //// a bug in old aflow the fileK_LIB was directory_LIB+"/KPOINTS.relax"+aurostd::utype2string(i)+XHOST.vext.at(iext) with i=3 or more, so it was never picked
-        //// and this part was never done.
-        //aurostd::CopyFile(fileE_LIB,fileE_RAW);aurostd::execute(XHOST.vzip.at(iext)+" -dqf \""+fileE_RAW+"\"");vfile.push_back("OUTCAR.relax");
-        //FileName_OUTCAR_relax=fileE_LIB;
-        //// aurostd::CopyFile(fileX_LIB,fileX_RAW);aurostd::execute(XHOST.vzip.at(iext)+" -dqf \""+fileX_RAW+"\"");vfile.push_back("CONTCAR.relax");
-        //aurostd::CopyFile(fileK_LIB,fileK_RAW);aurostd::execute(XHOST.vzip.at(iext)+" -dqf \""+fileK_RAW+"\"");vfile.push_back("KPOINTS.relax");
-        //} else
-
-        {
-          fileE_LIB=aurostd::CleanFileName(directory_LIB+"/OUTCAR.relax2"+XHOST.vext.at(iext));
-          fileE_RAW=aurostd::CleanFileName(directory_RAW+"/OUTCAR.relax"+XHOST.vext.at(iext));
-          fileX_LIB=aurostd::CleanFileName(directory_LIB+"/CONTCAR.relax2"+XHOST.vext.at(iext));
-          fileX_RAW=aurostd::CleanFileName(directory_RAW+"/CONTCAR.relax"+XHOST.vext.at(iext));
-          fileK_LIB=aurostd::CleanFileName(directory_LIB+"/KPOINTS.relax2"+XHOST.vext.at(iext));
-          fileK_RAW=aurostd::CleanFileName(directory_RAW+"/KPOINTS.relax"+XHOST.vext.at(iext));
-          fileI_LIB=aurostd::CleanFileName(directory_LIB+"/INCAR.relax2"+XHOST.vext.at(iext));
-          fileI_RAW=aurostd::CleanFileName(directory_RAW+"/INCAR.relax"+XHOST.vext.at(iext));
-          if(aurostd::FileExist(fileE_LIB) && aurostd::FileExist(fileX_LIB) && aurostd::FileExist(fileK_LIB) && aurostd::FileExist(fileI_LIB)) {
-            aurostd::CopyFile(fileE_LIB,fileE_RAW);aurostd::execute(XHOST.vzip.at(iext)+" -dqf \""+fileE_RAW+"\"");vfile.push_back("OUTCAR.relax");
-            FileName_OUTCAR_relax=fileE_LIB;
-            aurostd::CopyFile(fileX_LIB,fileX_RAW);aurostd::execute(XHOST.vzip.at(iext)+" -dqf \""+fileX_RAW+"\"");vfile.push_back("CONTCAR.relax");
-            aurostd::CopyFile(fileK_LIB,fileK_RAW);aurostd::execute(XHOST.vzip.at(iext)+" -dqf \""+fileK_RAW+"\"");vfile.push_back("KPOINTS.relax");
-            // nocopy aurostd::CopyFile(fileI_LIB,fileI_RAW);aurostd::execute(XHOST.vzip.at(iext)+" -dqf \""+fileI_RAW+"\"");vfile.push_back("INCAR.relax");
-          } else {
-            fileE_LIB=aurostd::CleanFileName(directory_LIB+"/OUTCAR.relax1"+XHOST.vext.at(iext));
-            fileE_RAW=aurostd::CleanFileName(directory_RAW+"/OUTCAR.relax"+XHOST.vext.at(iext));
-            fileX_LIB=aurostd::CleanFileName(directory_LIB+"/CONTCAR.relax1"+XHOST.vext.at(iext));
-            fileX_RAW=aurostd::CleanFileName(directory_RAW+"/CONTCAR.relax"+XHOST.vext.at(iext));
-            fileK_LIB=aurostd::CleanFileName(directory_LIB+"/KPOINTS.relax1"+XHOST.vext.at(iext));
-            fileK_RAW=aurostd::CleanFileName(directory_RAW+"/KPOINTS.relax"+XHOST.vext.at(iext));
-            fileI_LIB=aurostd::CleanFileName(directory_LIB+"/INCAR.relax1"+XHOST.vext.at(iext));
-            fileI_RAW=aurostd::CleanFileName(directory_RAW+"/INCAR.relax"+XHOST.vext.at(iext));
-            if(aurostd::FileExist(fileE_LIB) && aurostd::FileExist(fileX_LIB) && aurostd::FileExist(fileK_LIB) && aurostd::FileExist(fileI_LIB)) {
-              aurostd::CopyFile(fileE_LIB,fileE_RAW);aurostd::execute(XHOST.vzip.at(iext)+" -dqf \""+fileE_RAW+"\"");vfile.push_back("OUTCAR.relax");
-              FileName_OUTCAR_relax=fileE_LIB;
-              aurostd::CopyFile(fileX_LIB,fileX_RAW);aurostd::execute(XHOST.vzip.at(iext)+" -dqf \""+fileX_RAW+"\"");vfile.push_back("CONTCAR.relax");
-              aurostd::CopyFile(fileK_LIB,fileK_RAW);aurostd::execute(XHOST.vzip.at(iext)+" -dqf \""+fileK_RAW+"\"");vfile.push_back("KPOINTS.relax");
-              // nocopy aurostd::CopyFile(fileI_LIB,fileI_RAW);aurostd::execute(XHOST.vzip.at(iext)+" -dqf \""+fileI_RAW+"\"");vfile.push_back("INCAR.relax");
-            }
-          }
-        }
-      }
-    }
-
-    if(LDEBUG) cerr << "aflowlib::LIB2RAW_Loop_Thermodynamics [6.9]" << endl;
-    // get code
-    data.code="nan";
-    aurostd::string2tokens(aurostd::execute2string("cat \""+directory_RAW+"/OUTCAR.relax"+"\" | grep vasp | head -1"),tokens," ");
-    if(tokens.size()>1) data.code=tokens.at(0);
-    if(AFLOWLIB_VERBOSE) cout << MESSAGE << " CODE = " << data.code << endl;
-
-    // create structures
-    //CO20171021 - and write xstr_json
-    stringstream xstr_js;
-    if(LDEBUG) cerr << "aflowlib::LIB2RAW_Loop_Thermodynamics [7]" << endl;
-
-    if(str_orig.num_each_type.size()==0 && aurostd::FileExist(directory_RAW+"/POSCAR.orig")) {
-      xstructure _str_orig(directory_RAW+"/POSCAR.orig",IOVASP_AUTO);
-      str_orig=_str_orig;
-      str_orig.SetSpecies(deq_species); //DX20190620 - add species to xstructure
-      str_orig.ReScale(1.0);
-      //xstr_js.str("");xstr_js << xstructure2json(str_orig);aurostd::stringstream2file(xstr_js,directory_RAW+"/"+system_name+"_structure_orig.json");
-    } //CO20171025
-
-    if(LDEBUG) cerr << "aflowlib::LIB2RAW_Loop_Thermodynamics [7.1]" << endl;
-
-    if(str_relax.num_each_type.size()==0 && aurostd::FileExist(directory_RAW+"/CONTCAR.relax")) {
-      xstructure _str_relax(directory_RAW+"/CONTCAR.relax",IOVASP_AUTO);
-      str_relax=_str_relax;
-      str_relax.SetSpecies(deq_species); //DX20190620 - add species to xstructure
-      str_relax.ReScale(1.0);
-      xstr_js.str("");
-      xstr_js << xstructure2json(str_relax); //DX20190620 - bug fix; orig->relax
-      aurostd::stringstream2file(xstr_js,directory_RAW+"/"+system_name+"_structure_relax.json");
-    } //CO20171025
-
-    if(LDEBUG) cerr << "aflowlib::LIB2RAW_Loop_Thermodynamics [7.2]" << endl;
-
-    if(str_relax.num_each_type.size()==0 && aurostd::FileExist(directory_RAW+"/CONTCAR.static")) {
-      xstructure _str_relax(directory_RAW+"/CONTCAR.static",IOVASP_AUTO);
-      str_relax=_str_relax;
-      str_relax.SetSpecies(deq_species); //DX20190620 - add species to xstructure
-      str_relax.ReScale(1.0);
-      xstr_js.str("");
-      xstr_js << xstructure2json(str_relax); //DX20190620 - bug fix; orig->relax
-      aurostd::stringstream2file(xstr_js,directory_RAW+"/"+system_name+"_structure_relax.json");
-    } //CO20171025
-
-    if(LDEBUG) cerr << "aflowlib::LIB2RAW_Loop_Thermodynamics [7.3]" << endl;
-
-    if(aurostd::FileExist(directory_RAW+"/CONTCAR.relax1")) {
-      xstructure _str_relax1(directory_RAW+"/CONTCAR.relax1",IOVASP_AUTO);
-      str_relax1=_str_relax1;
-      str_relax1.SetSpecies(deq_species); //DX20190620 - add species to xstructure
-      str_relax1.ReScale(1.0);
-      xstr_js.str("");
-      xstr_js << xstructure2json(str_relax1); //DX20190620 - bug fix; orig->relax1
-      aurostd::stringstream2file(xstr_js,directory_RAW+"/"+system_name+"_structure_relax1.json");
-    } //CO20171025
-    // do the extractions
-
-    if(LDEBUG) cerr << "aflowlib::LIB2RAW_Loop_Thermodynamics [8]" << endl;
-
-    // LOAD STRUCTURES
-    data.nspecies=str_relax.num_each_type.size();
-    data.natoms=str_relax.atoms.size();
-    data.volume_cell=str_relax.GetVolume();
-    data.volume_atom=str_relax.GetVolume()/(double) data.natoms;
-    data_abcabc=Getabc_angles(str_relax.lattice,DEGREES);
-    data.vgeometry.clear(); for(uint i=1;i<=6;i++) data.vgeometry.push_back(data_abcabc(i));
-
-    //DX20190124 - add original crystal info - START
-    // LOAD ORIGINAL STRUCTURE
-    data.natoms_orig=str_orig.atoms.size();
-    data.volume_cell_orig=str_orig.GetVolume();
-    data.volume_atom_orig=str_orig.GetVolume()/(double) data.natoms_orig;
-    data_abcabc=Getabc_angles(str_orig.lattice,DEGREES);
-    data.vgeometry_orig.clear(); for(uint i=1;i<=6;i++) data.vgeometry_orig.push_back(data_abcabc(i));
-
-    //DX20190124 - add original crystal info - END
-
-    //CO, get fpos now, cpos comes from outcar later (either way works)
-    vector<string> fpos_strings;
-    vector<string> fpos_strings_combined;
-    data.vpositions_fractional.clear();
-    for(uint i=0;i<str_relax.atoms.size();i++) {
-      data.vpositions_fractional.push_back(str_relax.atoms.at(i).fpos);
-      if(AFLOWLIB_VERBOSE) cout << MESSAGE << " POSITIONS_FRACTIONAL = " << data.vpositions_fractional.at(i)[1] << "," << data.vpositions_fractional.at(i)[2] << "," << data.vpositions_fractional.at(i)[3] << "," << endl;
-      //prepare for string variant
-      for(uint j=1;j<(uint)str_relax.atoms.at(i).fpos.rows+1;j++) {
-        fpos_strings.push_back(aurostd::utype2string(str_relax.atoms.at(i).fpos[j],8));
-      }
-      fpos_strings_combined.push_back(aurostd::joinWDelimiter(fpos_strings,","));
-      fpos_strings.clear();
-    }
-    data.positions_fractional=aurostd::joinWDelimiter(fpos_strings_combined,";");
-
-    data.geometry="";
-    if(data.vgeometry.size()) {
-      for(uint i=0;i<data.vgeometry.size();i++) {
-        data.geometry+=aurostd::utype2string(data.vgeometry.at(i),7)+(i<data.vgeometry.size()-1?",":"");
-      }
-    }
-
-    //DX20190124 - add original crystal info - START
-    data.geometry_orig="";
-    if(data.vgeometry_orig.size()) {
-      for(uint i=0;i<data.vgeometry_orig.size();i++) {
-        data.geometry_orig+=aurostd::utype2string(data.vgeometry_orig.at(i),7)+(i<data.vgeometry_orig.size()-1?",":"");
-      }
-    }
-    //DX20190124 - add original crystal info - END
-
-    data_vcomposition.clear();
-    for(uint i=0;i<str_relax.num_each_type.size();i++) data_vcomposition.push_back(double(str_relax.num_each_type.at(i))/double(str_relax.atoms.size()));
-    data.vstoichiometry=data_vcomposition;
-    if(AFLOWLIB_VERBOSE) cout << MESSAGE << " NSPECIES = " << data.nspecies << endl;
-    if(AFLOWLIB_VERBOSE) cout << MESSAGE << " NATOMS = " << data.natoms << endl;
-    if(AFLOWLIB_VERBOSE) cout << MESSAGE << " VOLUME (A^3) = " << data.volume_cell << endl;
-    if(AFLOWLIB_VERBOSE) cout << MESSAGE << " VOLUME_ATOM (A^3) = " << data.volume_atom << "   " << directory_LIB << endl;
-    if(AFLOWLIB_VERBOSE) cout << MESSAGE << " GEOMETRY (A,A,A,deg,deg,deg) = " << data.geometry << endl;
-    // deque<int> num_each_type;              // WARNING: we use starting from 0
-    // std::deque<_atom> atoms;               // WARNING: we use starting from 0
-    // deque<string> species,species_pp;      // WARNING: we use starting from 0 // CAN BE THE ONES OF VASP5
-    // deque<double> species_volume;          // WARNING: we use starting from 0 // CAN BE THE ONES OF VASP5
-    // deque<double> species_mass;            // WARNING: we use starting from 0 // CAN BE THE ONES OF VASP5
-    // cerr << str_relax.atoms.size() << " " << str_relax.atoms.at(0) << endl;
-    // cerr << str_relax.num_each_type.size() << " " << str_relax.num_each_type.at(0) << endl;
-    // cerr << str_relax.species.size() << " " << str_relax.species.size() << endl;
-    // cerr << str_relax.species_pp.size() << " " << str_relax.species_pp.size() << endl;
-    // cerr << str_relax.species_pp_type.size() << " " << str_relax.species_pp_type.size() << endl;
-    // cerr << str_relax.species_pp_version.size() << " " << str_relax.species_pp_version.size() << endl;
-    // cerr << str_relax.species_pp_ZVAL.size() << " " << str_relax.species_pp_ZVAL.size() << endl;
-    // cerr << str_relax.species_pp_vLDAU.size() << " " << str_relax.species_pp_vLDAU.size() << endl;
-    // cerr << str_relax.species_volume.size() << " " << str_relax.species_volume.size() << endl;
-    // cerr << str_relax.species_mass.size() << " " << str_relax.species_mass.size() << endl;
-
-    // LOAD ENERGY DATA1
-    if(flag_ENERGY1) {
-      xOUT.GetPropertiesFile(directory_RAW+"/OUTCAR.relax1",data.natoms,TRUE);
-      //   ExtractDataOSZICAR(directory_RAW+"/OSZICAR.relax1",data.natoms,data1_dE,data1_dEN,data1_mag,data1_mag_atom);
-      if(AFLOWLIB_VERBOSE) cout << MESSAGE << " ENERGY1 total E0 (eV) = " << (data1_energy_cell=xOUT.energy_cell) << endl;
-      if(AFLOWLIB_VERBOSE) cout << MESSAGE << " ENERGY1 per atom E0/N (eV) = " << (data1_energy_atom=xOUT.energy_atom) << endl;
-      if(AFLOWLIB_VERBOSE) cout << MESSAGE << " ENTHALPY1 total E0 (eV) = " << xOUT.enthalpy_cell << endl;
-      if(AFLOWLIB_VERBOSE) cout << MESSAGE << " ENTHALPY1 per atom E0/N (eV) = " << xOUT.enthalpy_atom << endl;
-      if(AFLOWLIB_VERBOSE) cout << MESSAGE << " SPIN1 mag (\\mu) = " << xOUT.mag_cell << endl;
-      if(AFLOWLIB_VERBOSE) cout << MESSAGE << " SPIN1 per atom mag/N (\\mu) = " << xOUT.mag_atom << endl;
-    }
-    // LOAD ENERGY DATA
-    xOUT.GetPropertiesFile(directory_RAW+"/OUTCAR.relax",data.natoms,TRUE);
-    kpoints.GetPropertiesFile(directory_RAW+"/KPOINTS.relax",TRUE);
-
-    data.pressure=xOUT.pressure;
-    if(AFLOWLIB_VERBOSE) cout << MESSAGE << " PRESSURE (kB) = " << data.pressure << endl;
-    data.vstress_tensor.clear();
-    data.vstress_tensor.push_back(xOUT.stress(1,1));data.vstress_tensor.push_back(xOUT.stress(1,2));data.vstress_tensor.push_back(xOUT.stress(1,3));
-    data.vstress_tensor.push_back(xOUT.stress(2,1));data.vstress_tensor.push_back(xOUT.stress(2,2));data.vstress_tensor.push_back(xOUT.stress(2,3));
-    data.vstress_tensor.push_back(xOUT.stress(3,1));data.vstress_tensor.push_back(xOUT.stress(3,2));data.vstress_tensor.push_back(xOUT.stress(3,3));
-    data.stress_tensor="";
-    if(data.vstress_tensor.size())
-      for(uint i=0;i<data.vstress_tensor.size();i++)
-        data.stress_tensor+=aurostd::utype2string(data.vstress_tensor.at(i),7)+(i<data.vstress_tensor.size()-1?",":"");
-    if(AFLOWLIB_VERBOSE) cout << MESSAGE << " STRESS_TENSOR (kB) = " << data.stress_tensor << endl;
-    data.pressure_residual=xOUT.pressure_residual;
-    if(AFLOWLIB_VERBOSE) cout << MESSAGE << " PRESSURE_RESIDUAL (kB) = " << data.pressure_residual << endl;
-    data.Pulay_stress=xOUT.Pulay_stress;
-    if(AFLOWLIB_VERBOSE) cout << MESSAGE << " PULAY_STRESS (kB) = " << data.Pulay_stress << endl;
-    data.energy_cell=xOUT.energy_cell;
-    if(AFLOWLIB_VERBOSE) cout << MESSAGE << " ENERGY total E0 (eV) = " << data.energy_cell << endl;
-    data.energy_atom=xOUT.energy_atom;
-    if(AFLOWLIB_VERBOSE) cout << MESSAGE << " ENERGY per atom E0/N (eV) = " << data.energy_atom << endl;
-    data.enthalpy_cell=xOUT.enthalpy_cell;
-    if(AFLOWLIB_VERBOSE) cout << MESSAGE << " ENTHALPY total E0 (eV) = " << data.enthalpy_cell << endl;
-    data.enthalpy_atom=xOUT.enthalpy_atom;
-    if(AFLOWLIB_VERBOSE) cout << MESSAGE << " ENTHALPY per atom E0/N (eV) = " << data.enthalpy_atom << "   " << directory_LIB << endl;
-    data.eentropy_cell=xOUT.eentropy_cell;
-    if(AFLOWLIB_VERBOSE) cout << MESSAGE << " E-ENTROPY total E0 (eV) = " << data.eentropy_cell << endl;
-    data.eentropy_atom=xOUT.eentropy_atom;
-    if(AFLOWLIB_VERBOSE) cout << MESSAGE << " E-ENTROPY per atom E0/N (eV) = " << data.eentropy_atom << endl;
-    data.PV_cell=xOUT.PV_cell;
-    if(AFLOWLIB_VERBOSE) cout << MESSAGE << " PV total E0 (eV) = " << data.PV_cell << endl;
-    data.PV_atom=xOUT.PV_atom;
-    if(AFLOWLIB_VERBOSE) cout << MESSAGE << " PV per atom E0/N (eV) = " << data.PV_atom << endl;
-    data.spin_cell=xOUT.mag_cell;
-    if(AFLOWLIB_VERBOSE) cout << MESSAGE << " SPIN mag (\\mu) = " << data.spin_cell << endl;
-    data.spin_atom=xOUT.mag_atom;
-    if(AFLOWLIB_VERBOSE) cout << MESSAGE << " SPIN per atom mag/N (\\mu) = " << data.spin_atom << "   " << directory_LIB << endl;
-<<<<<<< HEAD
-    //CO20180130 START
-=======
-    //CO20180130 - START
->>>>>>> 10163148
-    //moving FROM magnetic loop so we keep spin/cell, spin/atom, and spinD all together
-    data.spinD="";
-    data.vspinD.clear();
-    if(xOUT.vmag.size()) {
-      for(uint i=0;i<(uint) xOUT.vmag.size();i++) {
-        data.spinD+=aurostd::utype2string<double>(xOUT.vmag.at(i),5)+(i<xOUT.vmag.size()-1?",":"");
-        data.vspinD.push_back(xOUT.vmag.at(i));
-      }
-    } else {
-      for(uint i=0;i<xOUT.natoms;i++) {  //use xOUT.natoms as there can be a primitivization between relax and static
-        data.spinD+=aurostd::utype2string<double>(0)+(i<xOUT.natoms-1?",":"");
-        data.vspinD.push_back(0.0);
-      }
-    }
-    if(AFLOWLIB_VERBOSE) cout << MESSAGE << " SPIND (\\mu) = " << data.spinD << "   " << directory_LIB << endl;
-<<<<<<< HEAD
-    //CO20180130 STOP
-    data.energy_cutoff=outcar.ENCUT;
-=======
-    //CO20180130 - STOP
-    data.energy_cutoff=xOUT.ENCUT;
->>>>>>> 10163148
-    if(AFLOWLIB_VERBOSE) cout << MESSAGE << " ENERGY_CUTOFF (eV) = " << data.energy_cutoff << endl;
-    data.delta_electronic_energy_convergence=xOUT.total_energy_change;
-    if(AFLOWLIB_VERBOSE) cout << MESSAGE << " DELTA_ELECTRONIC_ENERGY_CONVERGENCE (eV) = " << data.delta_electronic_energy_convergence << endl; // CORMAC
-    data.delta_electronic_energy_threshold=xOUT.EDIFF;
-    if(AFLOWLIB_VERBOSE) cout << MESSAGE << " DELTA_ELECTRONIC_ENERGY_THRESHOLD (eV) = " << data.delta_electronic_energy_threshold << endl; // CORMAC
-    data.nkpoints=kpoints.nkpoints;
-    if(AFLOWLIB_VERBOSE) cout << MESSAGE << " NKPOINTS (from KPOINTS) = " << data.nkpoints << endl;
-    data.kpoints_nnn_relax=kpoints.nnn_kpoints;
-    data.kpoints=aurostd::utype2string(kpoints.nnn_kpoints[1])+","+aurostd::utype2string(kpoints.nnn_kpoints[2])+","+aurostd::utype2string(kpoints.nnn_kpoints[3]);
-    data.nkpoints_irreducible=xOUT.nkpoints_irreducible;
-    if(AFLOWLIB_VERBOSE) cout << MESSAGE << " NKPOINTS_IRREDUCIBLE (from OUTCAR) = " << data.nkpoints_irreducible << endl;
-    data.kppra=data.natoms*kpoints.nkpoints;
-    if(AFLOWLIB_VERBOSE) cout << MESSAGE << " NKPPRA = " << data.kppra << endl;
-    data_vforces.clear(); for(uint i=0;i<xOUT.vforces.size();i++) { data_vforces.push_back(xOUT.vforces.at(i)); }
-    data.vforces=data_vforces;
-    data_vpositions_cartesian.clear(); for(uint i=0;i<xOUT.vpositions_cartesian.size();i++)  data_vpositions_cartesian.push_back(xOUT.vpositions_cartesian.at(i));
-    data.vpositions_cartesian=data_vpositions_cartesian;
-    int precfp=8; //DX20190320 - changed from uint to int, otherwise breaks
-    data.forces="";
-    data.positions_cartesian="";
-    for(uint i=0;i<(uint) data.natoms;i++) {
-      data.positions_cartesian+=aurostd::utype2string(data_vpositions_cartesian.at(i)[1],precfp)+","+aurostd::utype2string(data_vpositions_cartesian.at(i)[2],precfp)+","+aurostd::utype2string(data_vpositions_cartesian.at(i)[3],precfp);
-      if(i<data.natoms-1) data.positions_cartesian+=";";
-      if(AFLOWLIB_VERBOSE) cout << MESSAGE << " POSITIONS_CARTESIAN = " << data_vpositions_cartesian.at(i)[1] << "," << data_vpositions_cartesian.at(i)[2] << "," << data_vpositions_cartesian.at(i)[3] << "," << endl;
-    }
-    for(uint i=0;i<(uint) data.natoms;i++) {
-      data.forces+=aurostd::utype2string(data_vforces.at(i)[1],precfp)+","+aurostd::utype2string(data_vforces.at(i)[2],precfp)+","+aurostd::utype2string(data_vforces.at(i)[3],precfp);
-      if(i<data.natoms-1) data.forces+=";";
-      if(AFLOWLIB_VERBOSE) cout << MESSAGE << " FORCES(eV/Angst) = " << data_vforces.at(i)[1] << "," << data_vforces.at(i)[2] << "," << data_vforces.at(i)[3] << "," << endl;
-    }
-
-    // LOAD SPECIES
-    if(LDEBUG) cerr << "aflowlib::LIB2RAW_Loop_Thermodynamics: " << data.nspecies << " " << str_relax.species.size() << " " << str_relax.species_pp.size() << " " << str_relax.species_pp_type.size() << " " << str_relax.species_pp_version.size() << " " << str_relax.species_pp_ZVAL.size() << " " << str_relax.species_volume.size() << " " << str_relax.species_mass.size() << endl;
-
-    str_relax.species.clear();str_relax.species_pp.clear();str_relax.species_pp_type.clear();str_relax.species_pp_version.clear();str_relax.species_pp_ZVAL.clear();
-    str_relax.species_pp_vLDAU.clear();str_relax.species_volume.clear();str_relax.species_mass.clear();
-
-    // try OUTCARs
-    data.vspecies.clear();
-    data.vspecies_pp.clear();
-    data.vspecies_pp_version.clear();
-    data.vspecies_pp_ZVAL.clear();
-    data.vspecies_pp_AUID.clear();
-    data.METAGGA="";
- 
-    for(uint itry=1;itry<=5&&str_relax.species.size()==0;itry++) {  // ONLY OUTCAR as POTCARS ARE OBSOLETE
-      for(uint iext=1;iext<XHOST.vext.size();iext++) { // SKIP uncompressed
-	string stry="";
-        if(itry==1) stry="OUTCAR.relax1"+XHOST.vext.at(iext);
-        if(itry==2) stry="OUTCAR.relax2"+XHOST.vext.at(iext);
-        if(itry==3) stry="OUTCAR.relax3"+XHOST.vext.at(iext);
-        if(itry==4) stry="OUTCAR.static"+XHOST.vext.at(iext);
-        if(itry==5) stry="OUTCAR.bands"+XHOST.vext.at(iext);
-        fileE_LIB=directory_LIB+"/"+stry;
-        if(aurostd::FileExist(fileE_LIB)) {
-	  if(LDEBUG) cerr << "aflowlib::LIB2RAW_Loop_Thermodynamics: fileE_LIB=" << fileE_LIB << endl;
-          // [OBSOLETE]	stringstream stream_outcar(aurostd::execute2string("bzcat"+" \""+fileE_LIB+"\""));
-<<<<<<< HEAD
-          // [OBSOLETE]	outcar.GetProperties(stream_outcar);
-          outcar.GetPropertiesFile(fileE_LIB);
-          // DEBUG	for(uint i=0;i<outcar.species.size();i++) cerr << "outcar.species.at(i)=" << outcar.species.at(i) << endl;
-          str_relax.species.clear(); for(uint i=0;i<outcar.species.size();i++) { str_relax.species.push_back(outcar.species.at(i));data.vspecies.push_back(outcar.species.at(i)); } // for aflowlib_libraries.cpp
-          str_relax.species_pp.clear(); for(uint i=0;i<outcar.species_pp.size();i++) { str_relax.species_pp.push_back(outcar.species_pp.at(i));data.vspecies_pp.push_back(outcar.species_pp.at(i)); } // for aflowlib_libraries.cpp
-          str_relax.species_pp_type.clear(); for(uint i=0;i<outcar.species_pp_type.size();i++) { str_relax.species_pp_type.push_back(outcar.species_pp_type.at(i));/*data.vspecies_pp_type.push_back(outcar.vspecies_pp_type.at(i));*/} // for aflowlib_libraries.cpp
-          str_relax.species_pp_version.clear(); for(uint i=0;i<outcar.species_pp_version.size();i++) { str_relax.species_pp_version.push_back(outcar.species_pp_version.at(i));data.vspecies_pp_version.push_back(outcar.species_pp_version.at(i)); } // for aflowlib_libraries.cpp
-          str_relax.species_pp_ZVAL.clear(); for(uint i=0;i<outcar.vZVAL.size();i++) { str_relax.species_pp_ZVAL.push_back(outcar.vZVAL.at(i));data.vspecies_pp_ZVAL.push_back(outcar.vZVAL.at(i)); } // for aflowlib_libraries.cpp
-          data.dft_type=outcar.pp_type;
-          data.vdft_type.push_back(outcar.pp_type);  //CO, this is technically a vector (RESTAPI paper)
-          str_relax.species_pp_vLDAU.clear(); for(uint i=0;i<outcar.species_pp_vLDAU.size();i++) str_relax.species_pp_vLDAU.push_back(outcar.species_pp_vLDAU.at(i));  // for aflowlib_libraries.cpp
-          data.ldau_TLUJ=outcar.string_LDAU;
-=======
-          // [OBSOLETE]	xOUT.GetProperties(stream_outcar);
-          xOUT.GetPropertiesFile(fileE_LIB);
-          // DEBUG	for(uint i=0;i<xOUT.species.size();i++) cerr << "xOUT.species.at(i)=" << xOUT.species.at(i) << endl;
-          str_relax.species.clear(); for(uint i=0;i<xOUT.species.size();i++) { str_relax.species.push_back(xOUT.species.at(i));data.vspecies.push_back(xOUT.species.at(i)); } // for aflowlib_libraries.cpp
-	  if(LDEBUG) cerr << "aflowlib::LIB2RAW_Loop_Thermodynamics: xOUT.species.size()=" << xOUT.species.size() << endl;
-	  str_relax.species_pp.clear(); for(uint i=0;i<xOUT.species_pp.size();i++) { str_relax.species_pp.push_back(xOUT.species_pp.at(i));data.vspecies_pp.push_back(xOUT.species_pp.at(i)); } // for aflowlib_libraries.cpp
-          str_relax.species_pp_type.clear(); for(uint i=0;i<xOUT.species_pp_type.size();i++) { str_relax.species_pp_type.push_back(xOUT.species_pp_type.at(i));/*data.vspecies_pp_type.push_back(xOUT.vspecies_pp_type.at(i));*/} // for aflowlib_libraries.cpp
-          str_relax.species_pp_version.clear(); for(uint i=0;i<xOUT.species_pp_version.size();i++) { str_relax.species_pp_version.push_back(xOUT.species_pp_version.at(i));data.vspecies_pp_version.push_back(xOUT.species_pp_version.at(i)); } // for aflowlib_libraries.cpp
-          str_relax.species_pp_ZVAL.clear(); for(uint i=0;i<xOUT.vZVAL.size();i++) { str_relax.species_pp_ZVAL.push_back(xOUT.vZVAL.at(i));data.vspecies_pp_ZVAL.push_back(xOUT.vZVAL.at(i)); } // for aflowlib_libraries.cpp
-	  data.vspecies_pp_AUID.clear(); for(uint i=0;i<xOUT.species_pp_AUID.size();i++) { data.vspecies_pp_AUID.push_back(xOUT.species_pp_AUID.at(i)); } // for aflowlib_libraries.cpp
-          data.dft_type=xOUT.pp_type;
-          data.vdft_type.push_back(xOUT.pp_type);  // CO, this is technically a vector (RESTAPI paper)
-          str_relax.species_pp_vLDAU.clear(); for(uint i=0;i<xOUT.species_pp_vLDAU.size();i++) str_relax.species_pp_vLDAU.push_back(xOUT.species_pp_vLDAU.at(i));  // for aflowlib_libraries.cpp
-          data.ldau_TLUJ=xOUT.string_LDAU;	  	  
-          data.METAGGA=xOUT.METAGGA;	  	  
-	  
->>>>>>> 10163148
-          //ME20190124 BEGIN - Store LDAU information individually
-          // Note that the vector here has the species in the columns, not the
-          // rows because this is closer to the format in the out and json files.
-          data.vLDAU.resize(4);
-          for (uint i = 0; i < xOUT.species_pp_vLDAU.size(); i++) {
-            for (int j = 0; j < 4; j++) {
-              data.vLDAU[j].push_back(xOUT.species_pp_vLDAU[i][j]);
-            }
-          }
-<<<<<<< HEAD
-          //ME20190124 END
-=======
-          //ME20190124 - END
->>>>>>> 10163148
-          if(AFLOWLIB_VERBOSE && data.ldau_TLUJ.size()) cout << MESSAGE << " LDAU_string=" << data.ldau_TLUJ << endl;
-        }
-      }
-    }
-
-    if(str_relax.species.size()==0) { cerr << MESSAGE << " ERROR - OUTCAR/POTCAR not FOUND in " << directory_LIB << endl;exit(0); }
-
-    for(uint j=0;j<str_relax.species.size();j++) {
-      str_relax.species_volume.push_back(GetAtomVolume(str_relax.species.at(j)));
-      str_relax.species_mass.push_back(GetAtomMass(str_relax.species.at(j)));
-    }
-
-    if(LDEBUG) cerr << "aflowlib::LIB2RAW_Loop_Thermodynamics: " << data.nspecies << " " << str_relax.species.size() << " " << str_relax.species_pp.size() << " " << str_relax.species_pp_type.size() << " " << str_relax.species_pp_version.size() << " " << str_relax.species_pp_ZVAL.size() << " " << str_relax.species_pp_vLDAU.size() << " " << str_relax.species_volume.size() << " " << str_relax.species_mass.size() << endl;
-    if(data.nspecies!=str_relax.species.size()) { cerr << MESSAGE << " ERROR [1] - data.nspecies[" << data.nspecies << "]!=str_relax.species.size()[" << str_relax.species.size() << "]" << endl << str_relax << endl;;exit(0); }
-    if(data.nspecies!=str_relax.species_pp.size()) { cerr << MESSAGE << " ERROR [2] - data.nspecies[" << data.nspecies << "]!=str_relax.species_pp.size()[" << str_relax.species_pp.size() << "]" << endl;exit(0); }
-    if(data.nspecies!=str_relax.species_pp_type.size()) { cerr << MESSAGE << " ERROR [3] - data.nspecies[" << data.nspecies << "]!=str_relax.species_pp_type.size()[" << str_relax.species_pp_type.size() << "]" << endl;exit(0); }
-    if(data.nspecies!=str_relax.species_pp_version.size()) { cerr << MESSAGE << " ERROR [4] - data.nspecies[" << data.nspecies << "]!=str_relax.species_pp_version.size()[" << str_relax.species_pp_version.size() << "]" << endl;exit(0); }
-    if(data.nspecies!=str_relax.species_pp_ZVAL.size()) { cerr << MESSAGE << " ERROR [5] - data.nspecies[" << data.nspecies << "]!=str_relax.species_pp_ZVAL.size()[" << str_relax.species_pp_ZVAL.size() << "]" << endl;exit(0); }
-    if(data.nspecies!=data.vspecies_pp_AUID.size()) { cerr << MESSAGE << " ERROR [5] - data.nspecies[" << data.nspecies << "]!=data.vspecies_pp_AUID.size()[" << data.vspecies_pp_AUID.size() << "]" << endl;exit(0); }
-    if(data.nspecies!=str_relax.species_volume.size()) { cerr << MESSAGE << " ERROR [6] - data.nspecies[" << data.nspecies << "]!=str_relax.species_volume.size()[" << str_relax.species_volume.size() << "]" << endl;exit(0); }
-    if(data.nspecies!=str_relax.species_mass.size()) { cerr << MESSAGE << " ERROR [7] - data.nspecies[" << data.nspecies << "]!=str_relax.species_mass.size()[" << str_relax.species_mass.size() << "]" << endl;exit(0); }
-
-    data.compound="";
-    data.composition="";
-    data.vcomposition.clear();
-    data.density=0.0;
-    data.stoichiometry="";
-    //data.stoich=""; //CO20171026 - we do this here now, mostly obsolete, keep for legacy
-    data.species="";
-    data.species_pp="";
-    data.species_pp_version="";
-    data.species_pp_ZVAL="";
-    data.species_pp_AUID="";
-    data.valence_cell_iupac=0.0;
-    data.valence_cell_std=0.0;
-    for(uint i=0;i<(uint) data.nspecies;i++) {
-      data.compound+=str_relax.species.at(i)+aurostd::utype2string(str_relax.num_each_type.at(i)); // if(i<data.nspecies-1) data.compound+=",";
-      data.composition+=aurostd::utype2string(str_relax.num_each_type.at(i)); if(i<data.nspecies-1) data.composition+=",";
-      data.vcomposition.push_back(str_relax.num_each_type.at(i));
-      data.density+=(double) str_relax.num_each_type.at(i)*GetAtomMass(str_relax.species.at(i));
-      data.stoichiometry+=aurostd::utype2string(data_vcomposition.at(i),9); if(i<data.nspecies-1) data.stoichiometry+=",";
-      //data.stoich+=aurostd::utype2string(data_vcomposition.at(i),4); if(i<data.nspecies-1) data.stoichiometry+="   "; //mimic old BS format, 4 digits of accuracy and 3 spaces between, stoich=0.5000   0.1667   0.3333
-      data.species+=str_relax.species.at(i);if(i<data.nspecies-1) data.species+=",";
-      data.species_pp+=str_relax.species_pp.at(i);if(i<data.nspecies-1) data.species_pp+=",";
-      // [UNUSED]    data.species_pp_type+=str_relax.species_pp_type.at(i);if(i<data.nspecies-1) data.species_pp_type+=",";
-      data.species_pp_version+=str_relax.species_pp_version.at(i);if(i<data.nspecies-1) data.species_pp_version+=",";
-      data.species_pp_ZVAL+=aurostd::utype2string(str_relax.species_pp_ZVAL.at(i));if(i<data.nspecies-1) data.species_pp_ZVAL+=",";
-      data.species_pp_AUID+=data.vspecies_pp_AUID.at(i);if(i<data.nspecies-1) data.species_pp_AUID+=",";
-      //  cerr << "SIMPLE=" << str_relax.species.at(i) << endl;
-      data.valence_cell_iupac+=str_relax.num_each_type.at(i)*GetAtomValenceIupac(str_relax.species.at(i));
-      data.valence_cell_std+=str_relax.num_each_type.at(i)*GetAtomValenceStd(str_relax.species.at(i));
-    }
-
-    // density
-    data.density/=data.volume_cell;
-    data.density*=1000.0; // grams instead of kilos
-    data.density*=1e8*1e8*1e8; // cm^3 instead of A^3
-    if(AFLOWLIB_VERBOSE) cout << MESSAGE << " DENSITY (grams/cm^3) = " << data.density << endl;
-
-    //DX20190124 - original density info - START
-    data.density_orig=0.0;
-    for(uint i=0;i<(uint) data.nspecies;i++) {
-      data.density_orig+=(double) str_orig.num_each_type.at(i)*GetAtomMass(str_orig.species.at(i));
-    }
-    // density
-    data.density_orig/=data.volume_cell_orig;
-    data.density_orig*=1000.0; // grams instead of kilos
-    data.density_orig*=1e8*1e8*1e8; // cm^3 instead of A^3
-    if(AFLOWLIB_VERBOSE) cout << MESSAGE << " DENSITY_ORIG (grams/cm^3) = " << data.density_orig << endl;
-    //DX20190124 - original density info - START
-
-    // scintillation_attenuation_length
-    data.scintillation_attenuation_length=0.0;
-    data.scintillation_attenuation_length=GetCompoundAttenuationLength(str_relax.species,str_relax.num_each_type,(double) data.density);
-    if(AFLOWLIB_VERBOSE) cout << MESSAGE << " SCINTILLATION_ATTENUATION_LENGTH (cm) = " << data.scintillation_attenuation_length << endl;
-
-    // [UNUSED] if(AFLOWLIB_VERBOSE) cout << MESSAGE << " PSEUDOPOTENTIAL species_pp_type = " << data.species_pp_type << endl;
-    if(AFLOWLIB_VERBOSE) cout << MESSAGE << " PSEUDOPOTENTIAL dft_type=" << data.dft_type << endl;
-    if(AFLOWLIB_VERBOSE) cout << MESSAGE << " PSEUDOPOTENTIAL species_pp_version = " << data.species_pp_version << endl;
-    if(AFLOWLIB_VERBOSE) cout << MESSAGE << " PSEUDOPOTENTIAL species_pp_ZVAL = " << data.species_pp_ZVAL << endl;
-    if(AFLOWLIB_VERBOSE) cout << MESSAGE << " PSEUDOPOTENTIAL species_pp_AUID = " << data.species_pp_AUID << endl;
-    if(AFLOWLIB_VERBOSE) cout << MESSAGE << " PSEUDOPOTENTIAL METAGGA = [" << data.METAGGA << "]" << endl;
-    // reference
-    bool FORMATION_CALC=TRUE;    
-    bool isLDAUcalc=FALSE;
-    if(str_relax.species_pp_vLDAU.at(0).size()>0) isLDAUcalc=TRUE;
-
-    // LDAU ?
-    if(FORMATION_CALC) {
-      if(isLDAUcalc) FORMATION_CALC=FALSE; // no formation for LDAU
-    }
-
-    // PP AVAILABLE ?
-    if(FORMATION_CALC) {
-      for(uint i=0;i<(uint) data.nspecies;i++) {
-<<<<<<< HEAD
-        //	if(EnthalpyReferenceAvailable(str_relax.species_pp.at(i),str_relax.species_pp_type.at(i),str_relax.species_pp_vLDAU.at(i))==FALSE)  // OLD
-        if(EnthalpyReferenceAvailable(str_relax.species_pp_version.at(i),str_relax.species_pp_vLDAU.at(i))==FALSE)
-        {   //CO20200106 - patching for auto-indenting
-          FORMATION_CALC=FALSE; // SCAN AVAILABILITY
-          if(AFLOWLIB_VERBOSE) cout << MESSAGE << " REFERENCE NOT AVAILABLE SPECIE_pp=" << str_relax.species_pp_version.at(i) << "   Href=nothing" << endl;
-        }
-=======
-	if(!xPOTCAR_EnthalpyReference_AUID(data.vspecies_pp_AUID.at(i),data.METAGGA)) { 
-	  FORMATION_CALC=FALSE; // WORKS WITH SCANN TOO
-	  if(AFLOWLIB_VERBOSE) cout << MESSAGE << " REFERENCE NOT AVAILABLE species_pp=" << str_relax.species_pp_version.at(i) << "  species_pp_AUID=" << data.vspecies_pp_AUID.at(i)
-				    << (data.METAGGA.empty()?string(""):string("  METAGGA=["+data.METAGGA+"]")) << "   Href=nothing" << endl;
-	}
-	
->>>>>>> 10163148
-      }
-    }
-
-    // OPERATE FORMATION
-    if(FORMATION_CALC) { // no LDAU yet
-      if(LDEBUG) cerr << "aflowlib::LIB2RAW_Loop_Thermodynamics [FCALC=1]" << endl;
-      vector<double> venthalpy_atom_ref;
-      for(uint i=0;i<(uint) data.nspecies;i++) {
-        //      string pseudopotential,string type,vector<double> LDAU
-        double enthalpy_atom_ref=data.enthalpy_atom; // if there is 1 then there is only one
-	string aus_gs_structure;
-	double aus_gs_atom,aus_volume_atom,aus_spin_atom;
-	// NEW STYLE
-	// bool found=
-	xPOTCAR_EnthalpyReference_AUID(data.vspecies_pp_AUID.at(i),data.METAGGA,aus_gs_structure,aus_gs_atom,aus_volume_atom,aus_spin_atom);
-	enthalpy_atom_ref=aus_gs_atom;
-	if(AFLOWLIB_VERBOSE) cout << MESSAGE << " REFERENCE species=" << str_relax.species.at(i) << " species_pp_AUID=" << data.vspecies_pp_AUID.at(i) << (data.METAGGA.empty()?string(""):string("  METAGGA=["+data.METAGGA+"]")) << "   Href=" << enthalpy_atom_ref << endl;
-	venthalpy_atom_ref.push_back(enthalpy_atom_ref);
-      }
-
-      if(LDEBUG) cerr << "aflowlib::LIB2RAW_Loop_Thermodynamics [FCALC=2]" << endl;
-      if(LDEBUG) cerr << "aflowlib::LIB2RAW_Loop_Thermodynamics [FCALC=2] data.nspecies=" << data.nspecies << endl;
-      if(LDEBUG) cerr << "aflowlib::LIB2RAW_Loop_Thermodynamics [FCALC=2] venthalpy_atom_ref.size()=" << venthalpy_atom_ref.size() << endl;
-
-      // calculation of REF
-      //     cerr << data.enthalpy << endl;
-      data.enthalpy_formation_cell=data.enthalpy_cell;
-      data.enthalpy_formation_atom=data.enthalpy_atom;
-
-      for(uint i=0;i<(uint) data.nspecies;i++) data.enthalpy_formation_cell=data.enthalpy_formation_cell-(double(venthalpy_atom_ref.at(i)*str_relax.num_each_type.at(i)));
-      //   for(uint i=0;i<(uint) data.nspecies;i++) data.enthalpy_formation_atom=data.enthalpy_formation_atom-venthalpy_atom_ref.at(i)*double(str_relax.num_each_type.at(i))/double(str_relax.atoms.size());
-      data.enthalpy_formation_atom=data.enthalpy_formation_cell/double(str_relax.atoms.size());
-
-      if(LDEBUG) cerr << "aflowlib::LIB2RAW_Loop_Thermodynamics [FCALC=3]" << endl;
-
-      data.entropic_temperature=0;
-      if(data_vcomposition.size()>1) {
-        for(uint i=0;i<(uint) data_vcomposition.size();i++)
-          if(data_vcomposition.at(i)>_EPSILON_COMPOSITION_ && data_vcomposition.at(i)<1-_EPSILON_COMPOSITION_)
-            data.entropic_temperature+=data_vcomposition.at(i)*logl(data_vcomposition.at(i));
-        data.entropic_temperature=data.enthalpy_formation_atom/(data.entropic_temperature*KBOLTZEV);
-      }
-      // cerr << data.enthalpy_formation_cell << endl << data.enthalpy_formation_cell/str_relax.atoms.size() << endl << data.enthalpy_formation_atom << endl;
-      if(LDEBUG) cerr << "aflowlib::LIB2RAW_Loop_Thermodynamics [FCALC=4]" << endl;
-    }
-
-    if(1) { // ONLY TO GENERATE AUIDS - STEFANO ONLY DONT TOUCH
-      if(data.nspecies==1) {
-	string s=str_relax.species.at(0),sv=str_relax.species_pp_version.at(0);
-	double gs=data.enthalpy_atom; double va=data.volume_atom; double sa=data.spin_atom;
-	string TXT1= "XXX if(AUID==\""+data.vspecies_pp_AUID.at(0);
-	if(!aurostd::substring2bool(sv,"SCAN")) { TXT1+="\" && nKIN) {found=TRUE;groundstate_structure=\""; } else { TXT1+="\" && SCAN) {found=TRUE;groundstate_structure=\""; }
-	string TXT2="\";groundstate_energy=";
-	string TXT3=";volume_atom=";
-	string TXT4=";spin_atom=";
-	string TXT5=".0;} // ";
-
-	// cat /tmp/xscrubber_ppAUID.LIB1 | grep A1 | grep '/Ac\|/Ag\|/Al\|/Au\|/Ca\|/Cu\|/Ir\|/La\|/Ni\|/Pb\|/Pd\|/Pt\|/Rh\|/Sr\|/Yb\|/Ar\|/Ne\|/Xe'
-	if(s=="Ac" || s=="Ag" || s=="Al" || s=="Au" || s=="Ca" || s=="Cu" || s=="Ir" || s=="La" || s=="Ni" || s=="Pb" || s=="Pd" || s=="Pt" || s=="Rh" || s=="Sr" || s=="Yb" || s=="Ar" || s=="Ne" || s=="Xe") { // A1
-	  cout << TXT1 << "A1" << TXT2 << gs << TXT3 << va << TXT4 << sa << TXT5 << sv << endl;}
-	// cat /tmp/xscrubber_ppAUID.LIB1 | grep A2 | grep '/Ba\|/Cr\|/Fe\|/K\|/Li\|/Mo\|/Na\|/Nb\|/Ta\|/V\|/W\|/Cs'
-	if(s=="Ba" || s=="Cr" || s=="Fe" || s=="K" || s=="Li" || s=="Mo" || s=="Na" || s=="Nb" || s=="Ta" || s=="V" || s=="W" || s=="Cs") { // A2
-	  cout << TXT1 << "A2" << TXT2 << gs << TXT3 << va << TXT4 << sa << TXT5 << sv << endl;}
-	// cat /tmp/xscrubber_ppAUID.LIB1 | grep A3 | grep '/Be\|/Cd\|/Co\|/Dy\|/Hf\|/Hg\|/Ho\|/Mg\|/Os\|/Re\|/Ru\|/Sc\|/Tc\|/Ti\|/Tl\|/Y\|/Zn\|/Zr\|/He'
-	if(s=="Be" || s=="Cd" || s=="Co" || s=="Dy" || s=="Hf" || s=="Hg" || s=="Ho" || s=="Mg" || s=="Os" || s=="Re" || s=="Ru" || s=="Sc" || s=="Tc" || s=="Ti" || s=="Tl" || s=="Y" || s=="Zn" || s=="Zr" || s=="He") { // A3
-	  cout << TXT1 << "A3" << TXT2 << gs << TXT3 << va << TXT4 << sa << TXT5 << sv << endl;}
-	if(s=="Ge" || s=="Si") { // A4
-	  //  cat /tmp/xscrubber_ppAUID.LIB1 | grep A4 | grep '/Ge\|/Si'
-	  cout << TXT1 << "A4" << TXT2 << gs << TXT3 << va << TXT4 << sa << TXT5 << sv << endl;}
-	if(s=="Sn") { // A5
-	  //  cat /tmp/xscrubber_ppAUID.LIB1 | grep A5 | grep '/Sn'
-	  cout << TXT1 << "A5" << TXT2 << gs << TXT3 << va << TXT4 << sa << TXT5 << sv << endl;}
-	if(s=="In") { // A6
-	  //  cat /tmp/xscrubber_ppAUID.LIB1 | grep A6 | grep '/In'
-	  cout << TXT1 << "A6" << TXT2 << gs << TXT3 << va << TXT4 << sa << TXT5 << sv << endl;}
-	if(s=="As" || s=="Bi" || s=="Sb" || s=="P") { // A7 P??
-	  //  cat /tmp/xscrubber_ppAUID.LIB1 | grep A7 | grep '/As\|/Bi\|/Sb\|/P'
-	  cout << TXT1 << "A7" << TXT2 << gs << TXT3 << va << TXT4 << sa << TXT5 << sv << endl;}
-	if(s=="Se" || s=="Te") { // A8
-	  //  cat /tmp/xscrubber_ppAUID.LIB1 | grep A8 | grep '/Se\|/Te'
-	  cout << TXT1 << "A8" << TXT2 << gs << TXT3 << va << TXT4 << sa << TXT5 << sv << endl;}
-	if(s=="C") { // A9
-	  //  cat /tmp/xscrubber_ppAUID.LIB1 | grep A9 | grep '/C'
-	  cout << TXT1 << "A9" << TXT2 << gs << TXT3 << va << TXT4 << sa << TXT5 << sv << endl;}
- 	if(s=="Mn") { // A12
-	  //  cat /tmp/xscrubber_ppAUID.LIB1 | grep A12 | grep '/Mn'
-	  cout << TXT1 << "A12" << TXT2 << gs << TXT3 << va << TXT4 << sa << TXT5 << sv << endl;} 
-      }
-    }
-    if(AFLOWLIB_VERBOSE) cout << MESSAGE << " VALENCE_IUPAC = " << data.valence_cell_iupac << endl;
-    if(AFLOWLIB_VERBOSE) cout << MESSAGE << " VALENCE_STD = " << data.valence_cell_std << endl;
-
-    //   aflowlib_out << _AFLOWLIB_ENTRY_SEPARATOR_ << "energyd=" << data_dE;
-    //   aflowlib_out << _AFLOWLIB_ENTRY_SEPARATOR_ << "energyd_atom=" << data_dEN;
-
-    if(FORMATION_CALC==TRUE) {
-      if(AFLOWLIB_VERBOSE) cout << MESSAGE << " ENTHALPY FORMATION total E0 (eV) = " << data.enthalpy_formation_cell << endl;
-      if(AFLOWLIB_VERBOSE) cout << MESSAGE << " ENTHALPY FORMATION per atom E0/N (eV) = " << data.enthalpy_formation_atom << "   " << directory_LIB << endl;
-      if(AFLOWLIB_VERBOSE) cout << MESSAGE << " ENTROPIC_TEMPERATURE (eV) = " << data.entropic_temperature*KBOLTZEV << endl;
-      if(AFLOWLIB_VERBOSE) cout << MESSAGE << " ENTROPIC_TEMPERATURE (K) = " << data.entropic_temperature << "   " << directory_LIB << endl;
-    }
-    // [FIX]  if(flag_ENERGY1) aflowlib_out << _AFLOWLIB_ENTRY_SEPARATOR_ << "energy1_cell=" << data1_energy_cell;
-    // [FIX] if(flag_ENERGY1) aflowlib_out << _AFLOWLIB_ENTRY_SEPARATOR_ << "energy1_atom=" << data1_energy_atom;
-    // DONE WITH THERMO
-
-    // do the TIMING
-    if(LDEBUG) cerr << "aflowlib::LIB2RAW_Loop_Thermodynamics [9]" << endl;
-    data.calculation_cores=1;
-    data.calculation_time=0.0;
-    data.calculation_memory=0.0;
-    if(flag_TIMING) {  // OUTCAR.relax.EXT
-      for(uint i=1;i<=relax_max+2;i++) {
-	for(uint iext=1;iext<XHOST.vext.size();iext++) { // SKIP uncompressed
-          fileE_LIB=directory_LIB+"/OUTCAR.relax"+aurostd::utype2string(i)+XHOST.vext.at(iext);
-          if(i==relax_max+1) fileE_LIB=directory_LIB+"/OUTCAR.static"+XHOST.vext.at(iext);  // do the static
-          if(i==relax_max+2) fileE_LIB=directory_LIB+"/OUTCAR.bands"+XHOST.vext.at(iext);  // do the bands
-          // cerr << fileE_LIB << endl;
-          if(aurostd::FileExist(fileE_LIB)) {
-            xOUTCAR outcar_tmp; // cerr << fileE_LIB << endl;
-            outcar_tmp.GetPropertiesFile(fileE_LIB); // OK
-            data.calculation_cores=aurostd::max((int) data.calculation_cores,(int) outcar_tmp.calculation_cores);
-            //	data.calculation_time+=double(data.calculation_cores)*outcar_tmp.calculation_time;
-            data.calculation_time+=outcar_tmp.calculation_time;  // will multiply after
-            data.calculation_memory=aurostd::max(data.calculation_memory,outcar_tmp.calculation_memory);
-            xOUTCAR outcar;
-<<<<<<< HEAD
-            if(i==relax_max+2) { outcar.GetPropertiesFile(directory_LIB+"/OUTCAR.bands"+vext.at(iext)); } // cerr << "xOUTCAR.Efermi=" << outcar.Efermi << endl;  //CO20200106 - patching for auto-indenting
-=======
-            if(i==relax_max+2) { outcar.GetPropertiesFile(directory_LIB+"/OUTCAR.bands"+XHOST.vext.at(iext)); } // cerr << "xOUTCAR.Efermi=" << outcar.Efermi << endl;  //CO200106 - patching for auto-indenting
->>>>>>> 10163148
-            xEIGENVAL eigenval;
-            if(i==relax_max+2) { eigenval.GetPropertiesFile(directory_LIB+"/EIGENVAL.bands"+XHOST.vext.at(iext)); }
-            xDOSCAR doscar;
-<<<<<<< HEAD
-            if(i==relax_max+2) { doscar.GetPropertiesFile(directory_LIB+"/DOSCAR.bands"+vext.at(iext)); } // cerr << "xDOSCAR.Efermi=" << doscar.Efermi << " " << outcar.Efermi-doscar.Efermi<< endl; //CO20200106 - patching for auto-indenting
-=======
-            if(i==relax_max+2) { doscar.GetPropertiesFile(directory_LIB+"/DOSCAR.bands"+XHOST.vext.at(iext)); } // cerr << "xDOSCAR.Efermi=" << doscar.Efermi << " " << outcar.Efermi-doscar.Efermi<< endl; //CO200106 - patching for auto-indenting
->>>>>>> 10163148
-          }
-        }
-      }
-
-      if(_APENNSY_STYLE_OLD_) aurostd::string2file(aurostd::utype2string((long(100*data.calculation_time))/100)+"\n",directory_RAW+"/"+DEFAULT_FILE_TIME_OUT);
-      if(AFLOWLIB_VERBOSE) cout << MESSAGE << " CALCULATION time (sec) = " << data.calculation_time << endl;
-      if(AFLOWLIB_VERBOSE) cout << MESSAGE << " CALCULATION mem (MB) = " << data.calculation_memory << endl;
-      if(AFLOWLIB_VERBOSE) cout << MESSAGE << " CALCULATION cores = " << data.calculation_cores << endl;
-      //	exit(0);
-    }
-    // do the SG
-    if(LDEBUG) cerr << "aflowlib::LIB2RAW_Loop_Thermodynamics [10]" << endl;
-    if(flag_SG1 || flag_SG2) {  // POSCAR.orig CONTCAR.relax1 CONTCAR.relax
-#ifdef USE_PLATON_SG
-      string space_group_calculator_sg1_cmd=" | aflow --platonSG=3.0,0.5,0.5,0.5";
-      string space_group_calculator_sg2_cmd=" | aflow --platonSG=1.5,0.25,0.25,0.25";
-      //DX20190319 - moved to end of external call lines [OBSOLETE] #endif
-
-      //DX20190319 - moved further down [OBSOLETE] #ifdef USE_AFLOW_SG
-<<<<<<< HEAD
-      //DX20190319 - moved further down [OBSOLETE]      //DX+CO START
-      //DX20190319 - moved further down [OBSOLETE]      //DX [OBSOLETE] string space_group_calculator_sg1_cmd=" | aflow --aflowSG=0.001";
-      //DX20190319 - moved further down [OBSOLETE]      //DX [OBSOLETE] string space_group_calculator_sg2_cmd=" | aflow --aflowSG=0.00075";
-      //DX20190319 - moved further down [OBSOLETE]      string space_group_calculator_sg1_cmd=" | aflow --aflowSG=loose";
-      //DX20190319 - moved further down [OBSOLETE]      string space_group_calculator_sg2_cmd=" | aflow --aflowSG=tight";
-      //DX20190319 - moved further down [OBSOLETE]      //DX+CO END
-=======
-      //DX20190319 - moved further down [OBSOLETE]      // DX and CO - START
-      //DX20190319 - moved further down [OBSOLETE]      // DX [OBSOLETE] string space_group_calculator_sg1_cmd=" | aflow --aflowSG=0.001";
-      //DX20190319 - moved further down [OBSOLETE]      // DX [OBSOLETE] string space_group_calculator_sg2_cmd=" | aflow --aflowSG=0.00075";
-      //DX20190319 - moved further down [OBSOLETE]      string space_group_calculator_sg1_cmd=" | aflow --aflowSG=loose";
-      //DX20190319 - moved further down [OBSOLETE]      string space_group_calculator_sg2_cmd=" | aflow --aflowSG=tight";
-      //DX20190319 - moved further down [OBSOLETE]      // DX and CO - END
->>>>>>> 10163148
-      //DX20190319 - moved further down [OBSOLETE] #endif
-      string ilattice_cmd=" | aflow --ilattice 2.0";
-      if(flag_SG1) {
-        stringstream ssfile;
-        cout << MESSAGE << " Space Group analyzer: " << space_group_calculator_sg1_cmd << endl;
-        ssfile << "Space Group analyzer: RELAX: " << space_group_calculator_sg1_cmd << endl;
-        ssfile << directory_RAW << endl;
-        // I run outside so a segfault+core does not block the aflow
-        // INSIDE no more inside to avoid BOMBING
-        // str_orig.platon2sg(DEFAULT_PLATON_P_EQUAL,DEFAULT_PLATON_P_EXACT,3.0,0.5,0.5,0.5);data_sg1_pre=str_orig.spacegroup;     //  aflow --platonSG 3.0 0.5 0.5 0.5
-        // str_relax1.platon2sg(DEFAULT_PLATON_P_EQUAL,DEFAULT_PLATON_P_EXACT,3.0,0.5,0.5,0.5);data_sg1_mid=str_relax1.spacegroup; //  aflow --platonSG 3.0 0.5 0.5 0.5
-        // str_relax.platon2sg(DEFAULT_PLATON_P_EQUAL,DEFAULT_PLATON_P_EXACT,3.0,0.5,0.5,0.5);data_sg1_post=str_relax.spacegroup;  //  aflow --platonSG 3.0 0.5 0.5 0.5
-        // OUTSIDE
-        // sg1_pre
-        data_sg1_pre=aurostd::execute2string("cat \""+directory_RAW+"/POSCAR.orig"+"\""+space_group_calculator_sg1_cmd);
-        aurostd::string2tokens(data_sg1_pre,tokens,"#");if(tokens.size()!=2) { data_sg1_pre=NOSG; } else { if(aurostd::string2utype<uint>(tokens.at(1))==0) { data_sg1_pre=NOSG; } else { aurostd::StringSubst(data_sg1_pre,"\n",""); }}
-        if(data_sg1_pre==NOSG) { if(AFLOWLIB_VERBOSE) cout << MESSAGE << " CORRECTING sg1_pre" << endl;data_sg1_pre=aurostd::execute2string("cat \""+directory_RAW+"/POSCAR.orig"+"\""+ilattice_cmd+space_group_calculator_sg1_cmd); }
-        aurostd::string2tokens(data_sg1_pre,tokens,"#");if(tokens.size()!=2) { data_sg1_pre=NOSG; } else { if(aurostd::string2utype<uint>(tokens.at(1))==0) { data_sg1_pre=NOSG; } else { aurostd::StringSubst(data_sg1_pre,"\n",""); }}
-        if(aurostd::substring2bool(data_sg1_pre,"SymbolnotKnown")) data_sg1_pre=NOSG;  // give up
-        // sg1_mid
-        data_sg1_mid=aurostd::execute2string("cat \""+directory_RAW+"/CONTCAR.relax1"+"\""+space_group_calculator_sg1_cmd);
-        aurostd::string2tokens(data_sg1_mid,tokens,"#");if(tokens.size()!=2) { data_sg1_mid=NOSG; } else { if(aurostd::string2utype<uint>(tokens.at(1))==0) { data_sg1_mid=NOSG; } else { aurostd::StringSubst(data_sg1_mid,"\n",""); }}
-        if(data_sg1_mid==NOSG) { if(AFLOWLIB_VERBOSE) cout << MESSAGE << " CORRECTING sg1_mid" << endl;data_sg1_mid=aurostd::execute2string("cat \""+directory_RAW+"/CONTCAR.relax1"+"\""+ilattice_cmd+space_group_calculator_sg1_cmd); }
-        aurostd::string2tokens(data_sg1_mid,tokens,"#");if(tokens.size()!=2) { data_sg1_mid=NOSG; } else { if(aurostd::string2utype<uint>(tokens.at(1))==0) { data_sg1_mid=NOSG; } else { aurostd::StringSubst(data_sg1_mid,"\n",""); }}
-        if(aurostd::substring2bool(data_sg1_mid,"SymbolnotKnown")) data_sg1_mid=NOSG;  // give up
-        // sg1_mid
-        data_sg1_post=aurostd::execute2string("cat \""+directory_RAW+"/CONTCAR.relax"+"\""+space_group_calculator_sg1_cmd);
-        aurostd::string2tokens(data_sg1_post,tokens,"#");if(tokens.size()!=2) { data_sg1_post=NOSG; } else { if(aurostd::string2utype<uint>(tokens.at(1))==0) { data_sg1_post=NOSG; } else { aurostd::StringSubst(data_sg1_post,"\n",""); }}
-        if(data_sg1_post==NOSG) { if(AFLOWLIB_VERBOSE) cout << MESSAGE << " CORRECTING sg1_post" << endl;data_sg1_post=aurostd::execute2string("cat \""+directory_RAW+"/CONTCAR.relax"+"\""+ilattice_cmd+space_group_calculator_sg1_cmd); }
-        aurostd::string2tokens(data_sg1_post,tokens,"#");if(tokens.size()!=2) { data_sg1_post=NOSG; } else { if(aurostd::string2utype<uint>(tokens.at(1))==0) { data_sg1_post=NOSG; } else { aurostd::StringSubst(data_sg1_post,"\n",""); }}
-        if(aurostd::substring2bool(data_sg1_post,"SymbolnotKnown")) data_sg1_post=NOSG;  // give up
-        // DONE
-        ssfile << "PRE  " << data_sg1_pre << endl;
-        ssfile << "MID  " << data_sg1_mid << endl;
-        ssfile << "POST " << data_sg1_post << endl;
-        //      aurostd::stringstream2file(ssfile,directory_RAW+"/"+DEFAULT_FILE_SPACEGROUP1_OUT);
-        data.sg=data_sg1_pre+","+data_sg1_mid+","+data_sg1_post;
-        data.vsg.clear();data.vsg.push_back(data_sg1_pre);data.vsg.push_back(data_sg1_mid);data.vsg.push_back(data_sg1_post); //CO20171202
-        if(AFLOWLIB_VERBOSE) cout << MESSAGE << " SPACEGROUP1 = " << data.sg << endl;
-      }
-      if(flag_SG2) {
-        stringstream ssfile;
-        cout << MESSAGE << " Space Group analyzer: " << space_group_calculator_sg2_cmd << endl;
-        ssfile << "Space Group analyzer: RELAX: " << space_group_calculator_sg2_cmd << endl;
-        ssfile << directory_RAW << endl;
-        // I run outside so a segfault+core does not block the aflow
-        // INSIDE
-        // str_orig.platon2sg(DEFAULT_PLATON_P_EQUAL,DEFAULT_PLATON_P_EXACT,1.5,0.25,0.25,0.25);data_sg2_pre=str_orig.spacegroup;     //  aflow --platonSG 1.5 0.25 0.25 0.25
-        // str_relax1.platon2sg(DEFAULT_PLATON_P_EQUAL,DEFAULT_PLATON_P_EXACT,1.5,0.25,0.25,0.25);data_sg2_mid=str_relax1.spacegroup; //  aflow --platonSG 1.5 0.25 0.25 0.25
-        // str_relax.platon2sg(DEFAULT_PLATON_P_EQUAL,DEFAULT_PLATON_P_EXACT,1.5,0.25,0.25,0.25);data_sg2_post=str_relax.spacegroup;  //  aflow --platonSG 1.5 0.25 0.25 0.25
-        // OUTSIDE
-        // sg2_pre
-        data_sg2_pre=aurostd::execute2string("cat \""+directory_RAW+"/POSCAR.orig"+"\""+space_group_calculator_sg2_cmd);
-        aurostd::string2tokens(data_sg2_pre,tokens,"#");if(tokens.size()!=2) { data_sg2_pre=NOSG; } else { if(aurostd::string2utype<uint>(tokens.at(1))==0) { data_sg2_pre=NOSG; } else { aurostd::StringSubst(data_sg2_pre,"\n",""); }}
-        if(data_sg2_pre==NOSG) { if(AFLOWLIB_VERBOSE) cout << MESSAGE << " CORRECTING sg2_pre" << endl;data_sg2_pre=aurostd::execute2string("cat \""+directory_RAW+"/POSCAR.orig"+"\""+ilattice_cmd+space_group_calculator_sg2_cmd); }
-        aurostd::string2tokens(data_sg2_pre,tokens,"#");if(tokens.size()!=2) { data_sg2_pre=NOSG; } else { if(aurostd::string2utype<uint>(tokens.at(1))==0) { data_sg2_pre=NOSG; } else { aurostd::StringSubst(data_sg2_pre,"\n",""); }}
-        if(aurostd::substring2bool(data_sg2_pre,"SymbolnotKnown")) data_sg2_pre=NOSG;  // give up
-        // sg2_mid
-        data_sg2_mid=aurostd::execute2string("cat \""+directory_RAW+"/CONTCAR.relax1"+"\""+space_group_calculator_sg2_cmd);
-        aurostd::string2tokens(data_sg2_mid,tokens,"#");if(tokens.size()!=2) { data_sg2_mid=NOSG; } else { if(aurostd::string2utype<uint>(tokens.at(1))==0) { data_sg2_mid=NOSG; } else { aurostd::StringSubst(data_sg2_mid,"\n",""); }}
-        if(data_sg2_mid==NOSG) { if(AFLOWLIB_VERBOSE) cout << MESSAGE << " CORRECTING sg2_mid" << endl;data_sg2_mid=aurostd::execute2string("cat \""+directory_RAW+"/CONTCAR.relax1"+"\""+ilattice_cmd+space_group_calculator_sg2_cmd); }
-        aurostd::string2tokens(data_sg2_mid,tokens,"#");if(tokens.size()!=2) { data_sg2_mid=NOSG; } else { if(aurostd::string2utype<uint>(tokens.at(1))==0) { data_sg2_mid=NOSG; } else { aurostd::StringSubst(data_sg2_mid,"\n",""); }}
-        if(aurostd::substring2bool(data_sg2_mid,"SymbolnotKnown")) data_sg2_mid=NOSG;  // give up
-        // sg2_mid
-        data_sg2_post=aurostd::execute2string("cat \""+directory_RAW+"/CONTCAR.relax"+"\""+space_group_calculator_sg2_cmd);
-        aurostd::string2tokens(data_sg2_post,tokens,"#");if(tokens.size()!=2) { data_sg2_post=NOSG; } else { if(aurostd::string2utype<uint>(tokens.at(1))==0) { data_sg2_post=NOSG; } else { aurostd::StringSubst(data_sg2_post,"\n",""); }}
-        if(data_sg2_post==NOSG) { if(AFLOWLIB_VERBOSE) cout << MESSAGE << " CORRECTING sg2_post" << endl;data_sg2_post=aurostd::execute2string("cat \""+directory_RAW+"/CONTCAR.relax"+"\""+ilattice_cmd+space_group_calculator_sg2_cmd); }
-        aurostd::string2tokens(data_sg2_post,tokens,"#");if(tokens.size()!=2) { data_sg2_post=NOSG; } else { if(aurostd::string2utype<uint>(tokens.at(1))==0) { data_sg2_post=NOSG; } else { aurostd::StringSubst(data_sg2_post,"\n",""); }}
-        if(aurostd::substring2bool(data_sg2_post,"SymbolnotKnown")) data_sg2_post=NOSG;  // give up
-        // DONE
-        ssfile << "PRE  " << data_sg2_pre << endl;
-        ssfile << "MID  " << data_sg2_mid << endl;
-        ssfile << "POST " << data_sg2_post << endl;
-        // aurostd::stringstream2file(ssfile,directory_RAW+"/"+DEFAULT_FILE_SPACEGROUP2_OUT);
-        data.sg2=data_sg2_pre+","+data_sg2_mid+","+data_sg2_post;
-        data.vsg2.clear();data.vsg2.push_back(data_sg2_pre);data.vsg2.push_back(data_sg2_mid);data.vsg2.push_back(data_sg2_post); //CO20171202
-        if(AFLOWLIB_VERBOSE) cout << MESSAGE << " SPACEGROUP2 = " << data.sg2 << endl;
-      }
-#endif //DX20190319 - moved endif to end of external functions
-
-      //DX20190319 - now call aflowSG internally - START
-#ifdef USE_AFLOW_SG
-<<<<<<< HEAD
-      //DX+CO START
-      //DX [OBSOLETE] string space_group_calculator_sg1_cmd=" | aflow --aflowSG=0.001";
-      //DX [OBSOLETE] string space_group_calculator_sg2_cmd=" | aflow --aflowSG=0.00075";
-=======
-      // DX and CO - START
-      // DX [OBSOLETE] string space_group_calculator_sg1_cmd=" | aflow --aflowSG=0.001";
-      // DX [OBSOLETE] string space_group_calculator_sg2_cmd=" | aflow --aflowSG=0.00075";
->>>>>>> 10163148
-      //DX20190319 [OBSOLETE] string space_group_calculator_sg1_cmd=" | aflow --aflowSG=loose";
-      //DX20190319 [OBSOLETE] string space_group_calculator_sg2_cmd=" | aflow --aflowSG=tight";
-
-      string space_group_calculator_sg1_function = "aflowSG(loose)";
-      string space_group_calculator_sg2_function = "aflowSG(tight)";
-      bool no_scan = false;
-
-      // pre
-      xstructure str_orig(directory_RAW+"/POSCAR.orig",IOAFLOW_AUTO);
-      double pre_default_tolerance=SYM::defaultTolerance(str_orig);
-      // mid
-      xstructure str_mid(directory_RAW+"/CONTCAR.relax1",IOAFLOW_AUTO);
-      double mid_default_tolerance=SYM::defaultTolerance(str_mid);
-      // post
-      xstructure str_post(directory_RAW+"/CONTCAR.relax",IOAFLOW_AUTO);
-      double post_default_tolerance=SYM::defaultTolerance(str_post);
-
-      if(flag_SG1) {
-        stringstream ssfile;
-        cout << MESSAGE << " Space Group analyzer: " << space_group_calculator_sg1_function << endl;
-        ssfile << "Space Group analyzer: RELAX: " << space_group_calculator_sg1_function << endl;
-        ssfile << directory_RAW << endl;
-
-        // sg1_pre
-        xstructure str_sg1_pre=str_orig;
-        double pre_loose_tolerance = pre_default_tolerance*10.0;
-        uint sgroup_sg1_pre = str_sg1_pre.SpaceGroup_ITC(pre_loose_tolerance,no_scan);
-        if(sgroup_sg1_pre<1 || sgroup_sg1_pre>230){data_sg1_pre=NOSG;}
-        else { data_sg1_pre=GetSpaceGroupName(sgroup_sg1_pre,str_sg1_pre.directory)+" #"+aurostd::utype2string(sgroup_sg1_pre); }
-
-        // sg1_mid
-        xstructure str_sg1_mid=str_mid;
-        double mid_loose_tolerance = mid_default_tolerance*10.0;
-        uint sgroup_sg1_mid = str_sg1_mid.SpaceGroup_ITC(mid_loose_tolerance,no_scan);
-        if(sgroup_sg1_mid<1 || sgroup_sg1_mid>230){data_sg1_mid=NOSG;}
-        else { data_sg1_mid=GetSpaceGroupName(sgroup_sg1_mid,str_sg1_mid.directory)+" #"+aurostd::utype2string(sgroup_sg1_mid); }
-
-        // sg1_post
-        xstructure str_sg1_post=str_post;
-        double post_loose_tolerance = post_default_tolerance*10.0;
-        uint sgroup_sg1_post = str_sg1_post.SpaceGroup_ITC(post_loose_tolerance,no_scan);
-        if(sgroup_sg1_post<1 || sgroup_sg1_post>230){data_sg1_post=NOSG;}
-        else { data_sg1_post=GetSpaceGroupName(sgroup_sg1_post,str_sg1_post.directory)+" #"+aurostd::utype2string(sgroup_sg1_post); }
-
-        // DONE
-        ssfile << "PRE  " << data_sg1_pre << endl;
-        ssfile << "MID  " << data_sg1_mid << endl;
-        ssfile << "POST " << data_sg1_post << endl;
-        //      aurostd::stringstream2file(ssfile,directory_RAW+"/"+DEFAULT_FILE_SPACEGROUP1_OUT);
-        data.sg=data_sg1_pre+","+data_sg1_mid+","+data_sg1_post;
-        data.vsg.clear();data.vsg.push_back(data_sg1_pre);data.vsg.push_back(data_sg1_mid);data.vsg.push_back(data_sg1_post); //CO20171202
-        if(AFLOWLIB_VERBOSE) cout << MESSAGE << " SPACEGROUP1 = " << data.sg << endl;
-      }
-      if(flag_SG2) {
-        stringstream ssfile;
-        cout << MESSAGE << " Space Group analyzer: " << space_group_calculator_sg2_function << endl;
-        ssfile << "Space Group analyzer: RELAX: " << space_group_calculator_sg2_function << endl;
-        ssfile << directory_RAW << endl;
-
-        // sg2_pre
-        xstructure str_sg2_pre=str_orig;
-        double pre_tight_tolerance = pre_default_tolerance;
-        uint sgroup_sg2_pre = str_sg2_pre.SpaceGroup_ITC(pre_tight_tolerance,no_scan);
-        if(sgroup_sg2_pre<1 || sgroup_sg2_pre>230){data_sg2_pre=NOSG;}
-        else { data_sg2_pre=GetSpaceGroupName(sgroup_sg2_pre,str_sg2_pre.directory)+" #"+aurostd::utype2string(sgroup_sg2_pre); }
-
-        // sg2_mid
-        xstructure str_sg2_mid=str_mid;
-        double mid_tight_tolerance = mid_default_tolerance;
-        uint sgroup_sg2_mid = str_sg2_mid.SpaceGroup_ITC(mid_tight_tolerance,no_scan);
-        if(sgroup_sg2_mid<1 || sgroup_sg2_mid>230){data_sg2_mid=NOSG;}
-        else { data_sg2_mid=GetSpaceGroupName(sgroup_sg2_mid,str_sg2_mid.directory)+" #"+aurostd::utype2string(sgroup_sg2_mid); }
-
-        // sg2_post
-        xstructure str_sg2_post=str_post;
-        double post_tight_tolerance = post_default_tolerance;
-        uint sgroup_sg2_post = str_sg2_post.SpaceGroup_ITC(post_tight_tolerance,no_scan);
-        if(sgroup_sg2_post<1 || sgroup_sg2_post>230){data_sg2_post=NOSG;}
-        else { data_sg2_post=GetSpaceGroupName(sgroup_sg2_post,str_sg2_post.directory)+" #"+aurostd::utype2string(sgroup_sg2_post); }
-
-        // DONE
-        ssfile << "PRE  " << data_sg2_pre << endl;
-        ssfile << "MID  " << data_sg2_mid << endl;
-        ssfile << "POST " << data_sg2_post << endl;
-        // aurostd::stringstream2file(ssfile,directory_RAW+"/"+DEFAULT_FILE_SPACEGROUP2_OUT);
-        data.sg2=data_sg2_pre+","+data_sg2_mid+","+data_sg2_post;
-        data.vsg2.clear();data.vsg2.push_back(data_sg2_pre);data.vsg2.push_back(data_sg2_mid);data.vsg2.push_back(data_sg2_post); //CO20171202
-        if(AFLOWLIB_VERBOSE) cout << MESSAGE << " SPACEGROUP2 = " << data.sg2 << endl;
-      }
-
-      //DX20190131 [OBSOLETE] - we should use the self-consistent space group from the edata run; otherwise, Wyckoffs and SG may not match - START
-      //DX20190131 [OBSOLETE] aurostd::string2tokens(data_sg2_pre,tokens,"#");tokens.at(tokens.size()-1);
-      //DX20190131 [OBSOLETE] data.spacegroup_orig="0"; if(tokens.size()>1) { data.spacegroup_orig=tokens.at(1); }
-      //DX20190131 [OBSOLETE] if(AFLOWLIB_VERBOSE) cout << MESSAGE << " SPACEGROUP_ORIG = " << data.spacegroup_orig << endl;
-
-      //DX20190131 [OBSOLETE] aurostd::string2tokens(data_sg2_post,tokens,"#");tokens.at(tokens.size()-1);
-      //DX20190131 [OBSOLETE] data.spacegroup_relax="0"; if(tokens.size()>1) { data.spacegroup_relax=tokens.at(1); }
-      //DX20190131 [OBSOLETE] if(AFLOWLIB_VERBOSE) cout << MESSAGE << " SPACEGROUP_RELAX = " << data.spacegroup_relax << endl;
-      //DX20190131 [OBSOLETE] - we should use the self-consistent space group from the edata run; otherwise, Wyckoffs and SG may not match - END
-#endif
-    }
-    //DX20190319 - now call aflowSG internally - END
-    if(LDEBUG) cerr << "aflowlib::LIB2RAW_Loop_Thermodynamics [11]" << endl;
-    // VOLDISTParams
-    if(flag_VOLDISTPARAMS) {  // CONTCAR.relax
-      if(AFLOWLIB_VERBOSE) cout << MESSAGE << " [VOLDISTParams]" << endl;
-      stringstream ssfile;
-      ssfile << "Volume Distance Bonds Analyzer: RELAX" << endl;
-      ssfile << directory_RAW << endl;
-      data.vnbondxx=GetNBONDXX(str_relax);  //CO20171024
-      string data1=pflow::PrintData1(str_relax,-1.0);
-      vector<string> vdata1;aurostd::string2vectorstring(data1,vdata1);
-      for(uint i=0;i<vdata1.size();i++) {
-        if(aurostd::substring2bool(vdata1.at(i),"Stoich Str1")) {
-          data.stoich=aurostd::substring2string(vdata1.at(i),"Stoich Str1: ",FALSE);
-          ssfile << "STOICH " << data.stoich << endl;
-        }
-        if(aurostd::substring2bool(vdata1.at(i),"Vol Str1")) {
-          data_v_atom=aurostd::substring2string(vdata1.at(i),"Vol Str1: ",FALSE);
-          ssfile << "V_ATOM " << data_v_atom << endl;
-        }
-        if(aurostd::substring2bool(vdata1.at(i),"Cell Str1")) {
-          data_ucelld=aurostd::substring2string(vdata1.at(i),"Cell Str1: ",FALSE);
-          ssfile << "UCELLD " << data_ucelld << endl;
-        }
-      }
-      // aflowlib_out << _AFLOWLIB_ENTRY_SEPARATOR_ << "v_atom=" << data_v_atom;
-      // aflowlib_out << _AFLOWLIB_ENTRY_SEPARATOR_ << "ucelld=" << data_ucelld;
-      vector<double> vnbondxx_OLD;
-      uint _nspecies=data.nspecies;
-      for(uint isp1=0;isp1<_nspecies;isp1++)
-        for(uint isp2=isp1;isp2<_nspecies;isp2++)
-          for(uint i=0;i<vdata1.size();i++) {
-            string string2find,string2search="Pairs between types: "+aurostd::utype2string(isp1)+" "+aurostd::utype2string(isp2);
-            tokens.clear();tokens.push_back("");
-            if(aurostd::substring2bool(vdata1.at(i),string2search)) {
-              string2find=aurostd::substring2string(vdata1.at(i),string2search,FALSE);
-              aurostd::string2tokens(string2find,tokens);
-              vnbondxx_OLD.push_back(aurostd::string2utype<double>(tokens.at(0))); // will do better but for now it is OK
-              //[CO20171024 OBSOLETE]data.vnbondxx.push_back(aurostd::string2utype<double>(tokens.at(0))); // will do better but for now it is OK
-            }
-          }
-
-      if(data.vnbondxx.size())
-        for(uint i=0;i<(uint) data.vnbondxx.size();i++)
-          data.nbondxx+=aurostd::utype2string<double>(data.vnbondxx.at(i),5)+(i<data.vnbondxx.size()-1?",":"");
-      if(AFLOWLIB_VERBOSE) cout << MESSAGE << " NBONDXX_OLD = " << aurostd::joinWDelimiter(aurostd::vecDouble2vecString(vnbondxx_OLD,6),',') << endl; //CO20171025
-      if(AFLOWLIB_VERBOSE) cout << MESSAGE << " NBONDXX = " << data.nbondxx << endl;
-      if(AFLOWLIB_VERBOSE) cout << MESSAGE << " MIN_DIST = " << SYM::minimumDistance(str_relax) << endl; //CO20171025
-
-      if(aurostd::abs((double) data.vnbondxx.size()-_nspecies*(_nspecies+1.0)/2.0)>0.1)
-	{ cerr << MESSAGE << " incompatible data.vnbondxx.size()[" << data.vnbondxx.size() << "]!=_nspecies*(_nspecies+1)/2)[" << (_nspecies*(_nspecies+1.0)/2.0) << "]" << endl;exit(0); }
-      if(flag_LIB2==TRUE && _nspecies==1) { _nspecies++;data.vnbondxx.push_back(0.0);data.vnbondxx.push_back(0.0); } // FIX for purity control and alien generation
-      for(uint isp1=0,inbondxx=0;isp1<_nspecies;isp1++)
-        for(uint isp2=isp1;isp2<_nspecies;isp2++)
-          ssfile << "BOND_" << char('A'+isp1) << char('A'+isp2) << " " << data.vnbondxx.at(inbondxx++) << " [norm V_ATOM^0.33]" << endl;
-      // aurostd::stringstream2file(ssfile,directory_RAW+"/"+DEFAULT_FILE_VOLDISTPARAMS_OUT);
-    }
-    // PRINT FORCES/POSITIONS_CARTESIAN
-
-    if(LDEBUG) cerr << "aflowlib::LIB2RAW_Loop_Thermodynamics [12]" << endl;
-    // VOLDISTEvolution
-    if(flag_VOLDISTEVOLUTION) {  // CONTCAR.relax
-      if(AFLOWLIB_VERBOSE) cout << MESSAGE << " [VOLDISTEvolution]" << endl;
-      stringstream ssfile;
-      xstructure str;
-      bool VOLDISTEvolution_flag=FALSE;//TRUE;
-      for(int istep=1;istep<=3;istep++) {
-        if(LDEBUG) cerr << "aflowlib::LIB2RAW_Loop_Thermodynamics [AUID=] istep=" << istep << endl;
-        if(VOLDISTEvolution_flag) if(AFLOWLIB_VERBOSE) cout << MESSAGE << " [start istep] " << istep << endl;
-        if(istep==1) str=str_orig;
-        if(istep==2) str=str_relax1;
-        if(istep==3) str=str_relax;
-        if(istep==1) {
-          if(VOLDISTEvolution_flag) if(AFLOWLIB_VERBOSE) cout << MESSAGE << " [Volume Distance Bonds Analyzer: ORIGINAL]" << endl;
-          ssfile << "Volume Distance Bonds Analyzer: ORIGINAL" << endl;
-          stringstream sss;vector<string> vline;
-          pflow::PrintData(xstructure(directory_RAW+"/POSCAR.orig",IOAFLOW_AUTO),sss,"DATA"); // DATA
-          aurostd::string2vectorstring(sss.str(),vline);
-          for(uint iline=0;iline<vline.size();iline++) if(aurostd::substring2bool(vline.at(iline),"real space volume")) ssfile << vline.at(iline) << endl;
-          for(uint iline=0;iline<vline.size();iline++) if(aurostd::substring2bool(vline.at(iline),"Real space a b c alpha beta gamma")) ssfile << vline.at(iline) << endl;
-        }
-        if(istep==2) {
-          if(VOLDISTEvolution_flag) if(AFLOWLIB_VERBOSE) cout << MESSAGE << " [Volume Distance Bonds Analyzer: RELAX1]" << endl;
-          ssfile << "Volume Distance Bonds Analyzer: RELAX1" << endl;
-          stringstream sss;vector<string> vline;
-          pflow::PrintData(xstructure(directory_RAW+"/CONTCAR.relax1",IOAFLOW_AUTO),sss,"DATA"); // DATA
-          aurostd::string2vectorstring(sss.str(),vline);
-          for(uint iline=0;iline<vline.size();iline++) if(aurostd::substring2bool(vline.at(iline),"real space volume")) ssfile << vline.at(iline) << endl;
-          for(uint iline=0;iline<vline.size();iline++) if(aurostd::substring2bool(vline.at(iline),"Real space a b c alpha beta gamma")) ssfile << vline.at(iline) << endl;
-        }
-        if(istep==3) {
-          if(VOLDISTEvolution_flag) if(AFLOWLIB_VERBOSE) cout << MESSAGE << " [Volume Distance Bonds Analyzer: RELAX]" << endl;
-          ssfile << "Volume Distance Bonds Analyzer: RELAX" << endl;
-          stringstream sss;vector<string> vline;
-          pflow::PrintData(xstructure(directory_RAW+"/CONTCAR.relax",IOAFLOW_AUTO),sss,"DATA"); // DATA
-          aurostd::string2vectorstring(sss.str(),vline);
-          for(uint iline=0;iline<vline.size();iline++) if(aurostd::substring2bool(vline.at(iline),"real space volume")) ssfile << vline.at(iline) << endl;
-          for(uint iline=0;iline<vline.size();iline++) if(aurostd::substring2bool(vline.at(iline),"Real space a b c alpha beta gamma")) ssfile << vline.at(iline) << endl;
-        }
-        if(VOLDISTEvolution_flag) if(AFLOWLIB_VERBOSE) cout << MESSAGE << " [stop istep] " << istep << endl;
-        if(VOLDISTEvolution_flag) if(AFLOWLIB_VERBOSE) cout << str << endl;
-        if(VOLDISTEvolution_flag) if(AFLOWLIB_VERBOSE) cout << ssfile.str() << endl;
-
-        vector<string> aus_data_nbondxx;
-        string data1=pflow::PrintData1(str,-1.0);
-        vector<string> vdata1;aurostd::string2vectorstring(data1,vdata1);
-        uint _nspecies=data.nspecies;
-        if(VOLDISTEvolution_flag) cerr << _nspecies << " " << data1.size() << " " << vdata1.size() << endl << data1 << endl;
-        for(uint isp1=0;isp1<_nspecies;isp1++)
-          for(uint isp2=isp1;isp2<_nspecies;isp2++)
-            for(uint i=0;i<vdata1.size();i++) {
-              if(VOLDISTEvolution_flag) cerr << isp1 << " " << isp2 << " " << i << endl;
-              string string2find,string2search="Pairs between types: "+aurostd::utype2string(isp1)+" "+aurostd::utype2string(isp2);
-              tokens.clear();tokens.push_back("");
-              if(aurostd::substring2bool(vdata1.at(i),string2search)) {
-                string2find=aurostd::substring2string(vdata1.at(i),string2search,FALSE);
-                aurostd::string2tokens(string2find,tokens);
-                aus_data_nbondxx.push_back(tokens.at(0));
-              }
-            }
-        if(aurostd::abs((double) aus_data_nbondxx.size()-_nspecies*(_nspecies+1.0)/2.0)>0.1)
-	  { cerr << MESSAGE << " incompatible aus_data_nbondxx.size()[" << aus_data_nbondxx.size() << "]!=_nspecies*(_nspecies+1)/2)[" << (_nspecies*(_nspecies+1.0)/2.0) << "]" << endl;exit(0); }
-        if(flag_LIB2==TRUE && _nspecies==1) { _nspecies++;aus_data_nbondxx.push_back("");aus_data_nbondxx.push_back(""); } // FIX for purity control and alien generation
-        for(uint isp1=0,inbondxx=0;isp1<_nspecies;isp1++)
-          for(uint isp2=isp1;isp2<_nspecies;isp2++)
-            ssfile << "BOND_" << char('A'+isp1) << char('A'+isp2) << " " << aus_data_nbondxx.at(inbondxx++) << " [norm V_ATOM^0.33]" << endl;
-      }
-      //   aurostd::stringstream2file(ssfile,directory_RAW+"/"+DEFAULT_FILE_VOLDISTEVOLUTION_OUT);
-    } // END VOLDISTEvolution
-    if(LDEBUG) cerr << "aflowlib::LIB2RAW_Loop_Thermodynamics [13]" << endl;
-    // check for ERRORS
-    if(flag_ENERGY1) {
-      if(AFLOWLIB_VERBOSE) cout << MESSAGE << " [flag_ENERGY1]" << endl;
-      if(aurostd::abs(data.energy_atom-data1_energy_atom)>ENERGY_ATOM_ERROR_meV/1000.0)
-        if(data.energy_atom<0.0 && data1_energy_atom>0.0) flag_ERROR=TRUE;
-    }
-    if(LDEBUG) cerr << "aflowlib::LIB2RAW_Loop_Thermodynamics [14]" << endl;
-    // done now WRITE aflowlib.out
-    if(flag_ERROR) data.error_status="ERROR";
-
-    if(LDEBUG) cerr << "aflowlib::LIB2RAW_Loop_Thermodynamics [15]" << endl;
-
-    // PERFORM EDATA DATA AND CIF STEPS -------------------------------------------------------------------------
-    xstructure str,str_sp,str_sc;
-    vector<xstructure> vcif;
-
-    if(LDEBUG) cerr << "aflowlib::LIB2RAW_Loop_Thermodynamics [16]" << endl;
-    // PERFORM EDATA STEP
-    if(flag_EDATA_ORIG_ || flag_EDATA_RELAX_) if(AFLOWLIB_VERBOSE) cout << MESSAGE << " EDATA start: " << directory_RAW << endl;
-    if(flag_EDATA_ORIG_) { // ORIG
-      if(!aurostd::FileExist(directory_RAW+"/"+DEFAULT_FILE_EDATA_ORIG_OUT) && aurostd::FileExist(directory_RAW+"/POSCAR.orig")) {
-        if(AFLOWLIB_VERBOSE) cout << MESSAGE << " EDATA doing orig (POSCAR.orig) text format: " << directory_RAW << endl;
-        // [OBSOLETE] aurostd::execute("cd \""+directory_RAW+"\" && cat POSCAR.orig | aflow --edata > "+DEFAULT_FILE_EDATA_ORIG_OUT);
-        str=xstructure(directory_RAW+"/POSCAR.orig",IOAFLOW_AUTO);str_sp.clear();str_sc.clear(); //DX20191220 - uppercase to lowercase clear
-<<<<<<< HEAD
-        //DX START
-        //DX20180526 [OBSOLETE] str.directory = str_sp.directory = str_sc.directory = aflags.Directory;
-        //DX END
-=======
-        // DX START
-        //DX20180526 [OBSOLETE] str.directory = str_sp.directory = str_sc.directory = aflags.Directory;
-        // DX END
->>>>>>> 10163148
-        stringstream sss; sss << aflow::Banner("BANNER_TINY") << endl;
-        xstructure str_sym=str; //CO20171027 //DX20180226 - set equal str
-        aurostd::xoption vpflow_edata_orig; //DX20180823 - added xoption
-        pflow::PrintData(str,str_sym,str_sp,str_sc,sss,"EDATA",vpflow_edata_orig,"txt",false); // 1=EDATA //CO20171025 //CO20171027
-        aurostd::stringstream2file(sss,directory_RAW+"/"+DEFAULT_FILE_EDATA_ORIG_OUT);
-        if(AFLOWLIB_VERBOSE) cout << MESSAGE << " EDATA doing orig (POSCAR.orig) json format: " << directory_RAW << endl;
-        stringstream jjj; //CO20171025
-        pflow::PrintData(str_sym,str_sym,str_sp,str_sc,jjj,"EDATA",vpflow_edata_orig,"json",true); // 1=EDATA, already_calculated!  //CO20171025 //CO20171027
-        aurostd::stringstream2file(jjj,directory_RAW+"/"+DEFAULT_FILE_EDATA_ORIG_JSON); //CO20171025
-        vcif.clear();vcif.push_back(str);vcif.push_back(str_sp);vcif.push_back(str_sc);
-<<<<<<< HEAD
-        //CO+DX START 20170713 - adding symmetry output to RAW
-=======
-        // CO and DX START 20170713 - adding symmetry output to RAW
->>>>>>> 10163148
-        string new_sym_file;
-        //txt variants
-        KBIN_SymmetryWrite(FileMESSAGE,str_sp,aflags,_PGROUP_,false,message,"txt");
-        if(aurostd::FileExist(directory_RAW+"/"+DEFAULT_AFLOW_PGROUP_OUT)) {
-          AddFileNameBeforeExtension(directory_RAW+"/"+DEFAULT_AFLOW_PGROUP_OUT,"orig",new_sym_file);
-          aurostd::file2file(directory_RAW+"/"+DEFAULT_AFLOW_PGROUP_OUT,new_sym_file);
-        } //CO20171025
-        KBIN_SymmetryWrite(FileMESSAGE,str_sp,aflags,_PGROUPK_,false,message,"txt");
-        if(aurostd::FileExist(directory_RAW+"/"+DEFAULT_AFLOW_PGROUPK_OUT)) {
-          AddFileNameBeforeExtension(directory_RAW+"/"+DEFAULT_AFLOW_PGROUPK_OUT,"orig",new_sym_file);
-          aurostd::file2file(directory_RAW+"/"+DEFAULT_AFLOW_PGROUPK_OUT,new_sym_file);
-        } //CO20171025
-        KBIN_SymmetryWrite(FileMESSAGE,str_sp,aflags,_FGROUP_,false,message,"txt");
-        if(aurostd::FileExist(directory_RAW+"/"+DEFAULT_AFLOW_FGROUP_OUT)) {
-          AddFileNameBeforeExtension(directory_RAW+"/"+DEFAULT_AFLOW_FGROUP_OUT,"orig",new_sym_file);
-          aurostd::file2file(directory_RAW+"/"+DEFAULT_AFLOW_FGROUP_OUT,new_sym_file);
-        } //CO20171025
-        KBIN_SymmetryWrite(FileMESSAGE,str_sp,aflags,_PGROUP_XTAL_,false,message,"txt");
-        if(aurostd::FileExist(directory_RAW+"/"+DEFAULT_AFLOW_PGROUP_XTAL_OUT)) {
-          AddFileNameBeforeExtension(directory_RAW+"/"+DEFAULT_AFLOW_PGROUP_XTAL_OUT,"orig",new_sym_file);
-          aurostd::file2file(directory_RAW+"/"+DEFAULT_AFLOW_PGROUP_XTAL_OUT,new_sym_file);
-        } //CO20171025
-        KBIN_SymmetryWrite(FileMESSAGE,str_sp,aflags,_PGROUPK_XTAL_,false,message,"txt");
-        if(aurostd::FileExist(directory_RAW+"/"+DEFAULT_AFLOW_PGROUPK_XTAL_OUT)) {
-          AddFileNameBeforeExtension(directory_RAW+"/"+DEFAULT_AFLOW_PGROUPK_XTAL_OUT,"orig",new_sym_file);
-          aurostd::file2file(directory_RAW+"/"+DEFAULT_AFLOW_PGROUPK_XTAL_OUT,new_sym_file);
-        } //DX20171207 - added pgroupk_xtal
-        KBIN_SymmetryWrite(FileMESSAGE,str_sp,aflags,_IATOMS_,false,message,"txt");
-        if(aurostd::FileExist(directory_RAW+"/"+DEFAULT_AFLOW_IATOMS_OUT)) {
-          AddFileNameBeforeExtension(directory_RAW+"/"+DEFAULT_AFLOW_IATOMS_OUT,"orig",new_sym_file);
-          aurostd::file2file(directory_RAW+"/"+DEFAULT_AFLOW_IATOMS_OUT,new_sym_file);
-        } //CO20171025
-        KBIN_SymmetryWrite(FileMESSAGE,str_sp,aflags,_AGROUP_,false,message,"txt");
-        if(aurostd::FileExist(directory_RAW+"/"+DEFAULT_AFLOW_AGROUP_OUT)) {
-          AddFileNameBeforeExtension(directory_RAW+"/"+DEFAULT_AFLOW_AGROUP_OUT,"orig",new_sym_file);
-          aurostd::file2file(directory_RAW+"/"+DEFAULT_AFLOW_AGROUP_OUT,new_sym_file);
-        } //CO20171025
-        //json variants
-        KBIN_SymmetryWrite(FileMESSAGE,str_sp,aflags,_PGROUP_,false,message,"json");
-        if(aurostd::FileExist(directory_RAW+"/"+DEFAULT_AFLOW_PGROUP_JSON)) {
-          AddFileNameBeforeExtension(directory_RAW+"/"+DEFAULT_AFLOW_PGROUP_JSON,"orig",new_sym_file);
-          aurostd::file2file(directory_RAW+"/"+DEFAULT_AFLOW_PGROUP_JSON,new_sym_file);
-        } //CO20171025
-        KBIN_SymmetryWrite(FileMESSAGE,str_sp,aflags,_PGROUPK_,false,message,"json");
-        if(aurostd::FileExist(directory_RAW+"/"+DEFAULT_AFLOW_PGROUPK_JSON)) {
-          AddFileNameBeforeExtension(directory_RAW+"/"+DEFAULT_AFLOW_PGROUPK_JSON,"orig",new_sym_file);
-          aurostd::file2file(directory_RAW+"/"+DEFAULT_AFLOW_PGROUPK_JSON,new_sym_file);
-        } //CO20171025
-        KBIN_SymmetryWrite(FileMESSAGE,str_sp,aflags,_FGROUP_,false,message,"json");
-        if(aurostd::FileExist(directory_RAW+"/"+DEFAULT_AFLOW_FGROUP_JSON)) {
-          AddFileNameBeforeExtension(directory_RAW+"/"+DEFAULT_AFLOW_FGROUP_JSON,"orig",new_sym_file);
-          aurostd::file2file(directory_RAW+"/"+DEFAULT_AFLOW_FGROUP_JSON,new_sym_file);
-        } //CO20171025
-        KBIN_SymmetryWrite(FileMESSAGE,str_sp,aflags,_PGROUP_XTAL_,false,message,"json");
-        if(aurostd::FileExist(directory_RAW+"/"+DEFAULT_AFLOW_PGROUP_XTAL_JSON)) {
-          AddFileNameBeforeExtension(directory_RAW+"/"+DEFAULT_AFLOW_PGROUP_XTAL_JSON,"orig",new_sym_file);
-          aurostd::file2file(directory_RAW+"/"+DEFAULT_AFLOW_PGROUP_XTAL_JSON,new_sym_file);
-        } //CO20171025
-        KBIN_SymmetryWrite(FileMESSAGE,str_sp,aflags,_PGROUPK_XTAL_,false,message,"json");
-        if(aurostd::FileExist(directory_RAW+"/"+DEFAULT_AFLOW_PGROUPK_XTAL_JSON)) {
-          AddFileNameBeforeExtension(directory_RAW+"/"+DEFAULT_AFLOW_PGROUPK_XTAL_JSON,"orig",new_sym_file);
-          aurostd::file2file(directory_RAW+"/"+DEFAULT_AFLOW_PGROUPK_XTAL_JSON,new_sym_file);
-        } //DX20171207 - added pgroupk_xtal
-        KBIN_SymmetryWrite(FileMESSAGE,str_sp,aflags,_IATOMS_,false,message,"json");
-        if(aurostd::FileExist(directory_RAW+"/"+DEFAULT_AFLOW_IATOMS_JSON)) {
-          AddFileNameBeforeExtension(directory_RAW+"/"+DEFAULT_AFLOW_IATOMS_JSON,"orig",new_sym_file);
-          aurostd::file2file(directory_RAW+"/"+DEFAULT_AFLOW_IATOMS_JSON,new_sym_file);
-        } //CO20171025
-        KBIN_SymmetryWrite(FileMESSAGE,str_sp,aflags,_AGROUP_,false,message,"json");
-        if(aurostd::FileExist(directory_RAW+"/"+DEFAULT_AFLOW_AGROUP_JSON)) {
-          AddFileNameBeforeExtension(directory_RAW+"/"+DEFAULT_AFLOW_AGROUP_JSON,"orig",new_sym_file);
-          aurostd::file2file(directory_RAW+"/"+DEFAULT_AFLOW_AGROUP_JSON,new_sym_file);
-        } //CO20171025
-        //cout << message;
-<<<<<<< HEAD
-        //CO+DX STOP 20170713 - adding symmetry output to RAW
-=======
-        // CO and DX STOP 20170713 - adding symmetry output to RAW
->>>>>>> 10163148
-        // now extract info
-        //DX20180823 - extract info from xoption - START
-        if(vpflow_edata_orig.flag("EDATA::CALCULATED")){
-          if(data.Bravais_lattice_orig.empty()){ // Bravais_Lattice_orig
-            data.Bravais_lattice_orig=vpflow_edata_orig.getattachedscheme("EDATA::BRAVAIS_LATTICE_TYPE"); 
-          }
-          if(data.lattice_variation_orig.empty()) { // Bravais_Lattice_Variation_orig
-            data.lattice_variation_orig=vpflow_edata_orig.getattachedscheme("EDATA::BRAVAIS_LATTICE_VARIATION_TYPE"); 
-          }
-          if(data.lattice_system_orig.empty()) { // Lattice_System_orig
-            data.lattice_system_orig=vpflow_edata_orig.getattachedscheme("EDATA::BRAVAIS_LATTICE_SYSTEM"); 
-          }
-          if(data.Pearson_symbol_orig.empty()) { // Pearson_orig
-            data.Pearson_symbol_orig=vpflow_edata_orig.getattachedscheme("EDATA::PEARSON_SYMBOL"); 
-          }
-          //DX20190124 - extract additional info from xoption - START
-          if(data.crystal_system_orig.empty()){ // crystal_system_orig
-            data.crystal_system_orig=vpflow_edata_orig.getattachedscheme("EDATA::CRYSTAL_SYSTEM"); 
-          }
-          if(data.crystal_family_orig.empty()){ // crystal_family_orig
-            data.crystal_family_orig=vpflow_edata_orig.getattachedscheme("EDATA::CRYSTAL_FAMILY"); 
-          }
-          if(data.point_group_Hermann_Mauguin_orig.empty()){ // point_group_Hermann_Mauguin_orig
-            data.point_group_Hermann_Mauguin_orig=vpflow_edata_orig.getattachedscheme("EDATA::POINT_GROUP_HERMANN_MAUGUIN"); 
-          }
-          if(data.crystal_class_orig.empty()){ // crystal_class_orig
-            data.crystal_class_orig=vpflow_edata_orig.getattachedscheme("EDATA::POINT_GROUP_CRYSTAL_CLASS"); 
-          }
-          if(data.point_group_Schoenflies_orig.empty()){ // point_group_Schoenflies_orig
-            data.point_group_Schoenflies_orig=vpflow_edata_orig.getattachedscheme("EDATA::POINT_GROUP_SCHOENFLIES"); 
-          }
-          if(data.point_group_orbifold_orig.empty()){ // point_group_orbifold_orig
-            data.point_group_orbifold_orig=vpflow_edata_orig.getattachedscheme("EDATA::POINT_GROUP_ORBIFOLD"); 
-          }
-          if(data.point_group_type_orig.empty()){ // point_group_type_orig
-            data.point_group_type_orig=vpflow_edata_orig.getattachedscheme("EDATA::POINT_GROUP_TYPE"); 
-          }
-          if(data.point_group_order_orig==AUROSTD_NAN){ // point_group_order_orig
-            data.point_group_order_orig=vpflow_edata_orig.getattachedutype<uint>("EDATA::POINT_GROUP_ORDER"); 
-          }
-          if(data.point_group_structure_orig.empty()){ // point_group_structure_orig
-            data.point_group_structure_orig=vpflow_edata_orig.getattachedscheme("EDATA::POINT_GROUP_STRUCTURE"); 
-          }
-          if(data.Bravais_lattice_lattice_type_orig.empty()){ // Bravais_lattice_lattice_type_orig
-            data.Bravais_lattice_lattice_type_orig=vpflow_edata_orig.getattachedscheme("EDATA::BRAVAIS_LATTICE_LATTICE_TYPE"); 
-          }
-          if(data.Bravais_lattice_lattice_variation_type_orig.empty()){ // Bravais_lattice_lattice_variation_type_orig
-            data.Bravais_lattice_lattice_variation_type_orig=vpflow_edata_orig.getattachedscheme("EDATA::BRAVAIS_LATTICE_LATTICE_VARIATION_TYPE"); 
-          }
-          if(data.Bravais_lattice_lattice_system_orig.empty()){ // Bravais_lattice_lattice_system_orig
-            data.Bravais_lattice_lattice_system_orig=vpflow_edata_orig.getattachedscheme("EDATA::BRAVAIS_LATTICE_LATTICE_SYSTEM"); 
-          }
-          if(data.Bravais_superlattice_lattice_type_orig.empty()){ // Bravais_superlattice_lattice_type_orig 
-            data.Bravais_superlattice_lattice_type_orig=vpflow_edata_orig.getattachedscheme("EDATA::BRAVAIS_SUPERLATTICE_TYPE"); 
-          }
-          if(data.Bravais_superlattice_lattice_variation_type_orig.empty()){ // Bravais_superlattice_lattice_variation_type_orig
-            data.Bravais_superlattice_lattice_variation_type_orig=vpflow_edata_orig.getattachedscheme("EDATA::BRAVAIS_SUPERLATTICE_VARIATION_TYPE"); 
-          }
-          if(data.Bravais_superlattice_lattice_system_orig.empty()){ // Bravais_superlattice_lattice_system_orig
-            data.Bravais_superlattice_lattice_system_orig=vpflow_edata_orig.getattachedscheme("EDATA::BRAVAIS_SUPERLATTICE_SYSTEM"); 
-          }
-          if(data.Pearson_symbol_superlattice_orig.empty()){ // Pearson_symbol_superlattice_orig
-            data.Pearson_symbol_superlattice_orig=vpflow_edata_orig.getattachedscheme("EDATA::PEARSON_SYMBOL_SUPERLATTICE"); 
-          }
-          if(data.reciprocal_geometry_orig.empty()){ // reciprocal_geometry_orig
-            data.reciprocal_geometry_orig=vpflow_edata_orig.getattachedscheme("EDATA::RECIPROCAL_LATTICE_PARAMETERS"); 
-            vector<string> ktokens; 
-            aurostd::string2tokens(data.reciprocal_geometry_orig,ktokens,",");
-            for(uint t=0;t<ktokens.size();t++){ data.vreciprocal_geometry_orig.push_back(aurostd::string2utype<double>(ktokens[t])); }
-          }
-          if(data.reciprocal_volume_cell_orig==AUROSTD_NAN){ // reciprocal_volume_cell_orig
-            data.reciprocal_volume_cell_orig=vpflow_edata_orig.getattachedutype<double>("EDATA::RECIPROCAL_SPACE_VOLUME"); 
-          }
-          if(data.reciprocal_lattice_type_orig.empty()){ // reciprocal_lattice_type_orig
-            data.reciprocal_lattice_type_orig=vpflow_edata_orig.getattachedscheme("EDATA::RECIPROCAL_LATTICE_TYPE"); 
-          }
-          if(data.reciprocal_lattice_variation_type_orig.empty()){ // reciprocal_lattice_variation_type_orig
-            data.reciprocal_lattice_variation_type_orig=vpflow_edata_orig.getattachedscheme("EDATA::RECIPROCAL_LATTICE_VARIATION_TYPE"); 
-          }
-          //DX20190131 - use self-consistent space group orig - START
-          if(data.spacegroup_orig.empty()){
-            data.spacegroup_orig=vpflow_edata_orig.getattachedscheme("SGDATA::SPACE_GROUP_NUMBER");
-            if(AFLOWLIB_VERBOSE) cout << MESSAGE << " SPACEGROUP_ORIG = " << data.spacegroup_orig << endl;
-          } 
-          //DX20190131 - use self-consistent space group orig - END
-          if(data.Wyckoff_letters_orig.empty()){ // Wyckoff_letters_orig
-            data.Wyckoff_letters_orig=vpflow_edata_orig.getattachedscheme("SGDATA::WYCKOFF_LETTERS"); 
-          }
-          if(data.Wyckoff_multiplicities_orig.empty()){ // Wyckoff_multiplicities_orig
-            data.Wyckoff_multiplicities_orig=vpflow_edata_orig.getattachedscheme("SGDATA::WYCKOFF_MULTIPLICITIES"); 
-          }
-          if(data.Wyckoff_site_symmetries_orig.empty()){ // Wyckoff_site_symmetries_orig
-            data.Wyckoff_site_symmetries_orig=vpflow_edata_orig.getattachedscheme("SGDATA::WYCKOFF_SITE_SYMMETRIES"); 
-          }
-        }
-        //DX20180823 - extract info from xoption - END
-        else { //DX20180823 - if no xoption, read from file (safety)
-          vector<string> vline_edata;
-          aurostd::string2vectorstring(sss.str(),vline_edata);
-          for(uint iline=0;iline<vline_edata.size();iline++) {
-            if(data.Bravais_lattice_orig.empty() && aurostd::substring2bool(vline_edata.at(iline),"Real space: Bravais Lattice Primitive")) { // Bravais_Lattice
-              aurostd::string2tokens(vline_edata.at(iline),tokens,"=");
-              data.Bravais_lattice_orig=aurostd::RemoveWhiteSpaces(tokens.at(tokens.size()-1)); }
-            if(data.lattice_variation_orig.empty() && aurostd::substring2bool(vline_edata.at(iline),"Real space: Lattice Variation")) { // Bravais_Lattice_Variation
-              aurostd::string2tokens(vline_edata.at(iline),tokens,"=");
-              data.lattice_variation_orig=aurostd::RemoveWhiteSpaces(tokens.at(tokens.size()-1)); }
-            if(data.lattice_system_orig.empty() && aurostd::substring2bool(vline_edata.at(iline),"Real space: Lattice System")) { // Lattice_System
-              aurostd::string2tokens(vline_edata.at(iline),tokens,"=");
-              data.lattice_system_orig=aurostd::RemoveWhiteSpaces(tokens.at(tokens.size()-1)); }
-            if(data.Pearson_symbol_orig.empty() && aurostd::substring2bool(vline_edata.at(iline),"Real space: Pearson Symbol") && !aurostd::substring2bool(vline_edata.at(iline),"Superlattice")) { // Pearson
-              aurostd::string2tokens(vline_edata.at(iline),tokens,"=");
-              data.Pearson_symbol_orig=aurostd::RemoveWhiteSpaces(tokens.at(tokens.size()-1)); }
-          }
-        }
-        if(AFLOWLIB_VERBOSE) cout << MESSAGE << " [EDATA.ORIG] BRAVAIS LATTICE OF THE CRYSTAL (pgroup_xtal) - Real space: Bravais Lattice Primitive = " << data.Bravais_lattice_orig << endl;
-        if(AFLOWLIB_VERBOSE) cout << MESSAGE << " [EDATA.ORIG] BRAVAIS LATTICE OF THE CRYSTAL (pgroup_xtal) - Real space: Lattice Variation = " << data.lattice_variation_orig << endl;
-        if(AFLOWLIB_VERBOSE) cout << MESSAGE << " [EDATA.ORIG] BRAVAIS LATTICE OF THE CRYSTAL (pgroup_xtal) - Real space: Lattice System = " << data.lattice_system_orig << endl;
-        if(AFLOWLIB_VERBOSE) cout << MESSAGE << " [EDATA.ORIG] BRAVAIS LATTICE OF THE CRYSTAL (pgroup_xtal) - Real space: Pearson Symbol = " << data.Pearson_symbol_orig << endl;
-        //DX20190208 - add ANRL label/parameters/parameter values - START
-        double anrl_symmetry_tolerance = str_sym.sym_eps;
-        xstructure str_anrl = str;
-        uint setting=SG_SETTING_ANRL;
-        anrl::structure2anrl(str_anrl, anrl_symmetry_tolerance, setting); 
-        if(data.anrl_label_orig.empty()){ // anrl label 
-          data.anrl_label_orig = str_anrl.prototype; 
-        }
-        if(data.anrl_parameter_list_orig.empty()){ // anrl parameter list
-          data.anrl_parameter_list_orig = aurostd::joinWDelimiter(str_anrl.prototype_parameter_list,","); 
-        }
-        if(data.anrl_parameter_values_orig.empty()){ // anrl parameter values
-          data.anrl_parameter_values_orig = aurostd::joinWDelimiter(aurostd::vecDouble2vecString(str_anrl.prototype_parameter_values,6),","); 
-        }
-        if(AFLOWLIB_VERBOSE) cout << MESSAGE << " [EDATA.ORIG] ANRL Label = " << data.anrl_label_orig << endl;
-        if(AFLOWLIB_VERBOSE) cout << MESSAGE << " [EDATA.ORIG] ANRL parameter list = " << data.anrl_parameter_list_orig << endl;
-        if(AFLOWLIB_VERBOSE) cout << MESSAGE << " [EDATA.ORIG] ANRL parameter values = " << data.anrl_parameter_values_orig << endl;
-        //DX20190208 - add ANRL label/parameters/parameter values - END
-      }
-    }
-    if(flag_EDATA_RELAX_) { // RELAX
-      if(!aurostd::FileExist(directory_RAW+"/"+DEFAULT_FILE_EDATA_RELAX_OUT) && aurostd::FileExist(directory_RAW+"/CONTCAR.relax")) {
-        if(AFLOWLIB_VERBOSE) cout << MESSAGE << " EDATA doing relax (CONTCAR.relax) text format: " << directory_RAW << endl;
-        // [OBSOLETE] aurostd::execute("cd \""+directory_RAW+"\" && cat CONTCAR.relax | aflow --edata > "+DEFAULT_FILE_EDATA_RELAX_OUT);
-        str=xstructure(directory_RAW+"/CONTCAR.relax",IOAFLOW_AUTO);str_sp.clear();str_sc.clear(); //DX20191220 - uppercase to lowercase clear
-        stringstream sss; sss << aflow::Banner("BANNER_TINY") << endl;
-        xstructure str_sym=str; //CO20171027 //DX20180226 - set equal str
-        aurostd::xoption vpflow_edata_relax; //DX20180823 - added xoption
-        pflow::PrintData(str,str_sym,str_sp,str_sc,sss,"EDATA",vpflow_edata_relax,"txt",false); // EDATA //CO20171025 //CO20171027
-        aurostd::stringstream2file(sss,directory_RAW+"/"+DEFAULT_FILE_EDATA_RELAX_OUT);
-        if(AFLOWLIB_VERBOSE) cout << MESSAGE << " EDATA doing relax (CONTCAR.relax) json format: " << directory_RAW << endl;
-        stringstream jjj; //CO20171025
-        pflow::PrintData(str_sym,str_sym,str_sp,str_sc,jjj,"EDATA",vpflow_edata_relax,"json",true); // EDATA already_calculated! //CO20171025 //CO20171027
-        aurostd::stringstream2file(jjj,directory_RAW+"/"+DEFAULT_FILE_EDATA_RELAX_JSON); //CO20171025
-        vcif.clear();vcif.push_back(str);vcif.push_back(str_sp);vcif.push_back(str_sc);
-<<<<<<< HEAD
-        //CO+DX START 20170713 - adding symmetry output to RAW
-=======
-        // CO and DX START 20170713 - adding symmetry output to RAW
->>>>>>> 10163148
-        string new_sym_file;
-        //txt variants
-        KBIN_SymmetryWrite(FileMESSAGE,str_sp,aflags,_PGROUP_,false,message,"txt");
-        if(aurostd::FileExist(directory_RAW+"/"+DEFAULT_AFLOW_PGROUP_OUT)) {
-          AddFileNameBeforeExtension(directory_RAW+"/"+DEFAULT_AFLOW_PGROUP_OUT,"relax",new_sym_file);
-          aurostd::file2file(directory_RAW+"/"+DEFAULT_AFLOW_PGROUP_OUT,new_sym_file);
-        } //CO20171025
-        KBIN_SymmetryWrite(FileMESSAGE,str_sp,aflags,_PGROUPK_,false,message,"txt");
-        if(aurostd::FileExist(directory_RAW+"/"+DEFAULT_AFLOW_PGROUPK_OUT)) {
-          AddFileNameBeforeExtension(directory_RAW+"/"+DEFAULT_AFLOW_PGROUPK_OUT,"relax",new_sym_file);
-          aurostd::file2file(directory_RAW+"/"+DEFAULT_AFLOW_PGROUPK_OUT,new_sym_file);
-        } //CO20171025
-        KBIN_SymmetryWrite(FileMESSAGE,str_sp,aflags,_FGROUP_,false,message,"txt");
-        if(aurostd::FileExist(directory_RAW+"/"+DEFAULT_AFLOW_FGROUP_OUT)) {
-          AddFileNameBeforeExtension(directory_RAW+"/"+DEFAULT_AFLOW_FGROUP_OUT,"relax",new_sym_file);
-          aurostd::file2file(directory_RAW+"/"+DEFAULT_AFLOW_FGROUP_OUT,new_sym_file);
-        } //CO20171025
-        KBIN_SymmetryWrite(FileMESSAGE,str_sp,aflags,_PGROUP_XTAL_,false,message,"txt");
-        if(aurostd::FileExist(directory_RAW+"/"+DEFAULT_AFLOW_PGROUP_XTAL_OUT)) {
-          AddFileNameBeforeExtension(directory_RAW+"/"+DEFAULT_AFLOW_PGROUP_XTAL_OUT,"relax",new_sym_file);
-          aurostd::file2file(directory_RAW+"/"+DEFAULT_AFLOW_PGROUP_XTAL_OUT,new_sym_file);
-        } //CO20171025
-        KBIN_SymmetryWrite(FileMESSAGE,str_sp,aflags,_PGROUPK_XTAL_,false,message,"txt");
-        if(aurostd::FileExist(directory_RAW+"/"+DEFAULT_AFLOW_PGROUPK_XTAL_OUT)) {
-          AddFileNameBeforeExtension(directory_RAW+"/"+DEFAULT_AFLOW_PGROUPK_XTAL_OUT,"relax",new_sym_file);
-          aurostd::file2file(directory_RAW+"/"+DEFAULT_AFLOW_PGROUPK_XTAL_OUT,new_sym_file);
-        } //DX20171207 - added pgroupk_xtal
-        KBIN_SymmetryWrite(FileMESSAGE,str_sp,aflags,_IATOMS_,false,message,"txt");
-        if(aurostd::FileExist(directory_RAW+"/"+DEFAULT_AFLOW_IATOMS_OUT)) {
-          AddFileNameBeforeExtension(directory_RAW+"/"+DEFAULT_AFLOW_IATOMS_OUT,"relax",new_sym_file);
-          aurostd::file2file(directory_RAW+"/"+DEFAULT_AFLOW_IATOMS_OUT,new_sym_file);
-        } //CO20171025
-        KBIN_SymmetryWrite(FileMESSAGE,str_sp,aflags,_AGROUP_,false,message,"txt");
-        if(aurostd::FileExist(directory_RAW+"/"+DEFAULT_AFLOW_AGROUP_OUT)) {
-          AddFileNameBeforeExtension(directory_RAW+"/"+DEFAULT_AFLOW_AGROUP_OUT,"relax",new_sym_file);
-          aurostd::file2file(directory_RAW+"/"+DEFAULT_AFLOW_AGROUP_OUT,new_sym_file);
-        } //CO20171025
-        //json variants
-        KBIN_SymmetryWrite(FileMESSAGE,str_sp,aflags,_PGROUP_,false,message,"json");
-        if(aurostd::FileExist(directory_RAW+"/"+DEFAULT_AFLOW_PGROUP_JSON)) {
-          AddFileNameBeforeExtension(directory_RAW+"/"+DEFAULT_AFLOW_PGROUP_JSON,"relax",new_sym_file);
-          aurostd::file2file(directory_RAW+"/"+DEFAULT_AFLOW_PGROUP_JSON,new_sym_file);
-        } //CO20171025
-        KBIN_SymmetryWrite(FileMESSAGE,str_sp,aflags,_PGROUPK_,false,message,"json");
-        if(aurostd::FileExist(directory_RAW+"/"+DEFAULT_AFLOW_PGROUPK_JSON)) {
-          AddFileNameBeforeExtension(directory_RAW+"/"+DEFAULT_AFLOW_PGROUPK_JSON,"relax",new_sym_file);
-          aurostd::file2file(directory_RAW+"/"+DEFAULT_AFLOW_PGROUPK_JSON,new_sym_file);
-        } //CO20171025
-        KBIN_SymmetryWrite(FileMESSAGE,str_sp,aflags,_FGROUP_,false,message,"json");
-        if(aurostd::FileExist(directory_RAW+"/"+DEFAULT_AFLOW_FGROUP_JSON)) {
-          AddFileNameBeforeExtension(directory_RAW+"/"+DEFAULT_AFLOW_FGROUP_JSON,"relax",new_sym_file);
-          aurostd::file2file(directory_RAW+"/"+DEFAULT_AFLOW_FGROUP_JSON,new_sym_file);
-        } //CO20171025
-        KBIN_SymmetryWrite(FileMESSAGE,str_sp,aflags,_PGROUP_XTAL_,false,message,"json");
-        if(aurostd::FileExist(directory_RAW+"/"+DEFAULT_AFLOW_PGROUP_XTAL_JSON)) {
-          AddFileNameBeforeExtension(directory_RAW+"/"+DEFAULT_AFLOW_PGROUP_XTAL_JSON,"relax",new_sym_file);
-          aurostd::file2file(directory_RAW+"/"+DEFAULT_AFLOW_PGROUP_XTAL_JSON,new_sym_file);
-        } //CO20171025
-        KBIN_SymmetryWrite(FileMESSAGE,str_sp,aflags,_PGROUPK_XTAL_,false,message,"json");
-        if(aurostd::FileExist(directory_RAW+"/"+DEFAULT_AFLOW_PGROUPK_XTAL_JSON)) {
-          AddFileNameBeforeExtension(directory_RAW+"/"+DEFAULT_AFLOW_PGROUPK_XTAL_JSON,"relax",new_sym_file);
-          aurostd::file2file(directory_RAW+"/"+DEFAULT_AFLOW_PGROUPK_XTAL_JSON,new_sym_file);
-        } //DX20171207 - added pgroupk_xtal
-        KBIN_SymmetryWrite(FileMESSAGE,str_sp,aflags,_IATOMS_,false,message,"json");
-        if(aurostd::FileExist(directory_RAW+"/"+DEFAULT_AFLOW_IATOMS_JSON)) {
-          AddFileNameBeforeExtension(directory_RAW+"/"+DEFAULT_AFLOW_IATOMS_JSON,"relax",new_sym_file);
-          aurostd::file2file(directory_RAW+"/"+DEFAULT_AFLOW_IATOMS_JSON,new_sym_file);
-        } //CO20171025
-        KBIN_SymmetryWrite(FileMESSAGE,str_sp,aflags,_AGROUP_,false,message,"json");
-        if(aurostd::FileExist(directory_RAW+"/"+DEFAULT_AFLOW_AGROUP_JSON)) {
-          AddFileNameBeforeExtension(directory_RAW+"/"+DEFAULT_AFLOW_AGROUP_JSON,"relax",new_sym_file);
-          aurostd::file2file(directory_RAW+"/"+DEFAULT_AFLOW_AGROUP_JSON,new_sym_file);
-        } //CO20171025
-        //cout << message;
-<<<<<<< HEAD
-        //CO+DX STOP 20170713 - adding symmetry output to RAW
-=======
-        // CO and DX STOP 20170713 - adding symmetry output to RAW
->>>>>>> 10163148
-        // now extract info
-        //DX20180823 - extract info from xoption - START
-        if(vpflow_edata_relax.flag("EDATA::CALCULATED")){
-          if(data.Bravais_lattice_relax.empty()){ // Bravais_Lattice
-            data.Bravais_lattice_relax=vpflow_edata_relax.getattachedscheme("EDATA::BRAVAIS_LATTICE_TYPE"); 
-          }
-          if(data.lattice_variation_relax.empty()){ // Bravais_Lattice_Variation
-            data.lattice_variation_relax=vpflow_edata_relax.getattachedscheme("EDATA::BRAVAIS_LATTICE_VARIATION_TYPE"); 
-          }
-          if(data.lattice_system_relax.empty()){ // Lattice_System
-            data.lattice_system_relax=vpflow_edata_relax.getattachedscheme("EDATA::BRAVAIS_LATTICE_SYSTEM"); 
-          }
-          if(data.Pearson_symbol_relax.empty()){ // Pearson
-            data.Pearson_symbol_relax=vpflow_edata_relax.getattachedscheme("EDATA::PEARSON_SYMBOL"); 
-          }
-          if(data.crystal_system.empty()){ // crystal_system
-            data.crystal_system=vpflow_edata_relax.getattachedscheme("EDATA::CRYSTAL_SYSTEM"); 
-          }
-          if(data.crystal_family.empty()){ // crystal_family
-            data.crystal_family=vpflow_edata_relax.getattachedscheme("EDATA::CRYSTAL_FAMILY"); 
-          }
-          //DX20190115 - typo in Hermann-Mauguin and crystal class entries - START
-          if(data.point_group_Hermann_Mauguin.empty()){ // point_group_Hermann_Mauguin
-            data.point_group_Hermann_Mauguin=vpflow_edata_relax.getattachedscheme("EDATA::POINT_GROUP_HERMANN_MAUGUIN"); 
-          }
-          if(data.crystal_class.empty()){ // crystal_class
-            data.crystal_class=vpflow_edata_relax.getattachedscheme("EDATA::POINT_GROUP_CRYSTAL_CLASS"); 
-          }
-          //DX20190115 - typo in Hermann-Mauguin and crystal class entries - END
-          if(data.point_group_Schoenflies.empty()){ // point_group_Schoenflies
-            data.point_group_Schoenflies=vpflow_edata_relax.getattachedscheme("EDATA::POINT_GROUP_SCHOENFLIES"); 
-          }
-          if(data.point_group_orbifold.empty()){ // point_group_orbifold
-            data.point_group_orbifold=vpflow_edata_relax.getattachedscheme("EDATA::POINT_GROUP_ORBIFOLD"); 
-          }
-          if(data.point_group_type.empty()){ // point_group_type 
-            data.point_group_type=vpflow_edata_relax.getattachedscheme("EDATA::POINT_GROUP_TYPE"); 
-          }
-          if(data.point_group_order==AUROSTD_NAN){ // point_group_order 
-            data.point_group_order=vpflow_edata_relax.getattachedutype<uint>("EDATA::POINT_GROUP_ORDER"); 
-          }
-          if(data.point_group_structure.empty()){ // point_group_structure 
-            data.point_group_structure=vpflow_edata_relax.getattachedscheme("EDATA::POINT_GROUP_STRUCTURE"); 
-          }
-          if(data.Bravais_lattice_lattice_type.empty()){ // Bravais_lattice_lattice_type 
-            data.Bravais_lattice_lattice_type=vpflow_edata_relax.getattachedscheme("EDATA::BRAVAIS_LATTICE_LATTICE_TYPE"); 
-          }
-          //DX20190115 - typo, missing "variation" - START
-          if(data.Bravais_lattice_lattice_variation_type.empty()){ // Bravais_lattice_lattice_variation_type 
-            data.Bravais_lattice_lattice_variation_type=vpflow_edata_relax.getattachedscheme("EDATA::BRAVAIS_LATTICE_LATTICE_VARIATION_TYPE"); 
-          }
-          //DX20190115 - typo, missing "variation" - END
-          if(data.Bravais_lattice_lattice_system.empty()){ // Bravais_lattice_lattice_system 
-            data.Bravais_lattice_lattice_system=vpflow_edata_relax.getattachedscheme("EDATA::BRAVAIS_LATTICE_LATTICE_SYSTEM"); 
-          }
-          if(data.Bravais_superlattice_lattice_type.empty()){ // Bravais_superlattice_lattice_type 
-            data.Bravais_superlattice_lattice_type=vpflow_edata_relax.getattachedscheme("EDATA::BRAVAIS_SUPERLATTICE_TYPE"); 
-          }
-          if(data.Bravais_superlattice_lattice_variation_type.empty()){ // Bravais_superlattice_lattice_variation_type 
-            data.Bravais_superlattice_lattice_variation_type=vpflow_edata_relax.getattachedscheme("EDATA::BRAVAIS_SUPERLATTICE_VARIATION_TYPE"); 
-          }
-          if(data.Bravais_superlattice_lattice_system.empty()){ // Bravais_superlattice_lattice_system 
-            data.Bravais_superlattice_lattice_system=vpflow_edata_relax.getattachedscheme("EDATA::BRAVAIS_SUPERLATTICE_SYSTEM"); 
-          }
-          if(data.Pearson_symbol_superlattice.empty()){ // Pearson_symbol_superlattice 
-            data.Pearson_symbol_superlattice=vpflow_edata_relax.getattachedscheme("EDATA::PEARSON_SYMBOL_SUPERLATTICE"); 
-          }
-          if(data.reciprocal_geometry.empty()){ // reciprocal_geometry
-            data.reciprocal_geometry=vpflow_edata_relax.getattachedscheme("EDATA::RECIPROCAL_LATTICE_PARAMETERS"); 
-            vector<string> ktokens; 
-            aurostd::string2tokens(data.reciprocal_geometry,ktokens,",");
-            for(uint t=0;t<ktokens.size();t++){ data.vreciprocal_geometry.push_back(aurostd::string2utype<double>(ktokens[t])); }
-          }
-          if(data.reciprocal_volume_cell==AUROSTD_NAN){ // reciprocal_volume_cell
-            data.reciprocal_volume_cell=vpflow_edata_relax.getattachedutype<double>("EDATA::RECIPROCAL_SPACE_VOLUME"); 
-          }
-          if(data.reciprocal_lattice_type.empty()){ // reciprocal_lattice_type 
-            data.reciprocal_lattice_type=vpflow_edata_relax.getattachedscheme("EDATA::RECIPROCAL_LATTICE_TYPE"); 
-          }
-          if(data.reciprocal_lattice_variation_type.empty()){ // reciprocal_lattice_variation_type 
-            data.reciprocal_lattice_variation_type=vpflow_edata_relax.getattachedscheme("EDATA::RECIPROCAL_LATTICE_VARIATION_TYPE"); 
-          }
-          //DX20190131 - use self-consistent space group relax - START
-          if(data.spacegroup_relax.empty()){
-            data.spacegroup_relax=vpflow_edata_relax.getattachedscheme("SGDATA::SPACE_GROUP_NUMBER");
-            if(AFLOWLIB_VERBOSE) cout << MESSAGE << " SPACEGROUP_RELAX = " << data.spacegroup_relax << endl;
-          } 
-          //DX20190131 - use self-consistent space group orig - END
-          if(data.Wyckoff_letters.empty()){ // Wyckoff_letters 
-            data.Wyckoff_letters=vpflow_edata_relax.getattachedscheme("SGDATA::WYCKOFF_LETTERS"); 
-          }
-          if(data.Wyckoff_multiplicities.empty()){ // Wyckoff_multiplicities 
-            data.Wyckoff_multiplicities=vpflow_edata_relax.getattachedscheme("SGDATA::WYCKOFF_MULTIPLICITIES"); 
-          }
-          if(data.Wyckoff_site_symmetries.empty()){ // Wyckoff_site_symmetries
-            data.Wyckoff_site_symmetries=vpflow_edata_relax.getattachedscheme("SGDATA::WYCKOFF_SITE_SYMMETRIES"); 
-          }
-        }
-        //DX20180823 - extract info from xoption - END
-        else { //DX20180823 - if no xoption, read from file (safety)
-          vector<string> vline_edata;
-          aurostd::string2vectorstring(sss.str(),vline_edata);
-          for(uint iline=0;iline<vline_edata.size();iline++) {
-            if(data.Bravais_lattice_relax.empty() && aurostd::substring2bool(vline_edata.at(iline),"Real space: Bravais Lattice Primitive")) { // Bravais_Lattice
-              aurostd::string2tokens(vline_edata.at(iline),tokens,"=");
-              data.Bravais_lattice_relax=aurostd::RemoveWhiteSpaces(tokens.at(tokens.size()-1)); }
-            if(data.lattice_variation_relax.empty() && aurostd::substring2bool(vline_edata.at(iline),"Real space: Lattice Variation")) { // Bravais_Lattice_Variation
-              aurostd::string2tokens(vline_edata.at(iline),tokens,"=");
-              data.lattice_variation_relax=aurostd::RemoveWhiteSpaces(tokens.at(tokens.size()-1)); }
-            if(data.lattice_system_relax.empty() && aurostd::substring2bool(vline_edata.at(iline),"Real space: Lattice System")) { // Lattice_System
-              aurostd::string2tokens(vline_edata.at(iline),tokens,"=");
-              data.lattice_system_relax=aurostd::RemoveWhiteSpaces(tokens.at(tokens.size()-1)); }
-            if(data.Pearson_symbol_relax.empty() && aurostd::substring2bool(vline_edata.at(iline),"Real space: Pearson Symbol") && !aurostd::substring2bool(vline_edata.at(iline),"Superlattice")) { // Pearson
-              aurostd::string2tokens(vline_edata.at(iline),tokens,"=");
-              data.Pearson_symbol_relax=aurostd::RemoveWhiteSpaces(tokens.at(tokens.size()-1)); }
-          }
-        } 
-        if(AFLOWLIB_VERBOSE) cout << MESSAGE << " [EDATA.RELAX] BRAVAIS LATTICE OF THE CRYSTAL (pgroup_xtal) - Real space: Bravais Lattice Primitive = " << data.Bravais_lattice_relax << endl;
-        if(AFLOWLIB_VERBOSE) cout << MESSAGE << " [EDATA.RELAX] BRAVAIS LATTICE OF THE CRYSTAL (pgroup_xtal) - Real space: Lattice Variation = " << data.lattice_variation_relax << endl;
-        if(AFLOWLIB_VERBOSE) cout << MESSAGE << " [EDATA.RELAX] BRAVAIS LATTICE OF THE CRYSTAL (pgroup_xtal) - Real space: Lattice System = " << data.lattice_system_relax << endl;
-        if(AFLOWLIB_VERBOSE) cout << MESSAGE << " [EDATA.RELAX] BRAVAIS LATTICE OF THE CRYSTAL (pgroup_xtal) - Real space: Pearson Symbol = " << data.Pearson_symbol_relax << endl;
-        //DX20190208 - add ANRL label/parameters/parameter values - START
-        double anrl_symmetry_tolerance = str_sym.sym_eps;
-        xstructure str_anrl = str;
-        uint setting=SG_SETTING_ANRL;
-        anrl::structure2anrl(str_anrl, anrl_symmetry_tolerance, setting); 
-        if(data.anrl_label_relax.empty()){ // anrl label 
-          data.anrl_label_relax = str_anrl.prototype; 
-        }
-        if(data.anrl_parameter_list_relax.empty()){ // anrl parameter list
-          data.anrl_parameter_list_relax = aurostd::joinWDelimiter(str_anrl.prototype_parameter_list,","); 
-        }
-        if(data.anrl_parameter_values_relax.empty()){ // anrl parameter values
-          data.anrl_parameter_values_relax = aurostd::joinWDelimiter(aurostd::vecDouble2vecString(str_anrl.prototype_parameter_values,6),","); 
-        }
-        //DX20190208 - add ANRL label/parameters/parameter values - END
-        if(AFLOWLIB_VERBOSE) cout << MESSAGE << " [EDATA.RELAX] ANRL Label = " << data.anrl_label_relax << endl;
-        if(AFLOWLIB_VERBOSE) cout << MESSAGE << " [EDATA.RELAX] ANRL parameter list = " << data.anrl_parameter_list_relax << endl;
-        if(AFLOWLIB_VERBOSE) cout << MESSAGE << " [EDATA.RELAX] ANRL parameter values = " << data.anrl_parameter_values_relax << endl;
-      }
-    }
-    if(LDEBUG) cerr << "aflowlib::LIB2RAW_Loop_Thermodynamics [17]" << endl;
-    if(flag_EDATA_BANDS_) { // BANDS
-      if(!aurostd::FileExist(directory_RAW+"/"+DEFAULT_FILE_EDATA_BANDS_OUT) && aurostd::FileExist(directory_RAW+"/POSCAR.bands")) {
-        if(AFLOWLIB_VERBOSE) cout << MESSAGE << " EDATA doing bands (POSCAR.bands) text format: " << directory_RAW << endl;
-        // [OBSOLETE] aurostd::execute("cd \""+directory_RAW+"\" && cat POSCAR.bands | aflow --edata > "+DEFAULT_FILE_EDATA_BANDS_OUT);
-        str=xstructure(directory_RAW+"/POSCAR.bands",IOAFLOW_AUTO);str_sp.clear();str_sc.clear(); //DX20191220 - uppercase to lowercase clear
-        stringstream sss; sss << aflow::Banner("BANNER_TINY") << endl;
-        xstructure str_sym=str; //CO20171027 //DX20180226 - set equal str
-        aurostd::xoption vpflow_edata_bands; //DX20180823 - added xoption
-        pflow::PrintData(str,str_sym,str_sp,str_sc,sss,"EDATA",vpflow_edata_bands,"txt",false); // EDATA //CO20171025 //CO20171027
-        aurostd::stringstream2file(sss,directory_RAW+"/"+DEFAULT_FILE_EDATA_BANDS_OUT);
-        if(AFLOWLIB_VERBOSE) cout << MESSAGE << " EDATA doing bands (POSCAR.bands) json format: " << directory_RAW << endl;
-        stringstream jjj; //CO20171025
-        pflow::PrintData(str_sym,str_sym,str_sp,str_sc,jjj,"EDATA",vpflow_edata_bands,"json",true); // EDATA already_calculated! //CO20171025 //CO20171027
-        aurostd::stringstream2file(jjj,directory_RAW+"/"+DEFAULT_FILE_EDATA_BANDS_JSON); //CO20171025
-        vcif.clear();vcif.push_back(str);vcif.push_back(str_sp);vcif.push_back(str_sc);
-<<<<<<< HEAD
-        //CO+DX START 20170713 - adding symmetry output to RAW
-=======
-        // CO and DX START 20170713 - adding symmetry output to RAW
->>>>>>> 10163148
-        string new_sym_file;
-        //txt variants
-        KBIN_SymmetryWrite(FileMESSAGE,str_sp,aflags,_PGROUP_,false,message,"txt");
-        if(aurostd::FileExist(directory_RAW+"/"+DEFAULT_AFLOW_PGROUP_OUT)) {
-          AddFileNameBeforeExtension(directory_RAW+"/"+DEFAULT_AFLOW_PGROUP_OUT,"bands",new_sym_file);
-          aurostd::file2file(directory_RAW+"/"+DEFAULT_AFLOW_PGROUP_OUT,new_sym_file);
-        } //CO20171025
-        KBIN_SymmetryWrite(FileMESSAGE,str_sp,aflags,_PGROUPK_,false,message,"txt");
-        if(aurostd::FileExist(directory_RAW+"/"+DEFAULT_AFLOW_PGROUPK_OUT)) {
-          AddFileNameBeforeExtension(directory_RAW+"/"+DEFAULT_AFLOW_PGROUPK_OUT,"bands",new_sym_file);
-          aurostd::file2file(directory_RAW+"/"+DEFAULT_AFLOW_PGROUPK_OUT,new_sym_file);
-        } //CO20171025
-        KBIN_SymmetryWrite(FileMESSAGE,str_sp,aflags,_FGROUP_,false,message,"txt");
-        if(aurostd::FileExist(directory_RAW+"/"+DEFAULT_AFLOW_FGROUP_OUT)) {
-          AddFileNameBeforeExtension(directory_RAW+"/"+DEFAULT_AFLOW_FGROUP_OUT,"bands",new_sym_file);
-          aurostd::file2file(directory_RAW+"/"+DEFAULT_AFLOW_FGROUP_OUT,new_sym_file);
-        } //CO20171025
-        KBIN_SymmetryWrite(FileMESSAGE,str_sp,aflags,_PGROUP_XTAL_,false,message,"txt");
-        if(aurostd::FileExist(directory_RAW+"/"+DEFAULT_AFLOW_PGROUP_XTAL_OUT)) {
-          AddFileNameBeforeExtension(directory_RAW+"/"+DEFAULT_AFLOW_PGROUP_XTAL_OUT,"bands",new_sym_file);
-          aurostd::file2file(directory_RAW+"/"+DEFAULT_AFLOW_PGROUP_XTAL_OUT,new_sym_file);
-        } //CO20171025
-        KBIN_SymmetryWrite(FileMESSAGE,str_sp,aflags,_PGROUPK_XTAL_,false,message,"txt");
-        if(aurostd::FileExist(directory_RAW+"/"+DEFAULT_AFLOW_PGROUPK_XTAL_OUT)) {
-          AddFileNameBeforeExtension(directory_RAW+"/"+DEFAULT_AFLOW_PGROUPK_XTAL_OUT,"bands",new_sym_file);
-          aurostd::file2file(directory_RAW+"/"+DEFAULT_AFLOW_PGROUPK_XTAL_OUT,new_sym_file);
-        } //DX20171207 - added pgroupk_xtal
-        KBIN_SymmetryWrite(FileMESSAGE,str_sp,aflags,_IATOMS_,false,message,"txt");
-        if(aurostd::FileExist(directory_RAW+"/"+DEFAULT_AFLOW_IATOMS_OUT)) {
-          AddFileNameBeforeExtension(directory_RAW+"/"+DEFAULT_AFLOW_IATOMS_OUT,"bands",new_sym_file);
-          aurostd::file2file(directory_RAW+"/"+DEFAULT_AFLOW_IATOMS_OUT,new_sym_file);
-        } //CO20171025
-        KBIN_SymmetryWrite(FileMESSAGE,str_sp,aflags,_AGROUP_,false,message,"txt");
-        if(aurostd::FileExist(directory_RAW+"/"+DEFAULT_AFLOW_AGROUP_OUT)) {
-          AddFileNameBeforeExtension(directory_RAW+"/"+DEFAULT_AFLOW_AGROUP_OUT,"bands",new_sym_file);
-          aurostd::file2file(directory_RAW+"/"+DEFAULT_AFLOW_AGROUP_OUT,new_sym_file);
-        } //CO20171025
-        //json variants
-        KBIN_SymmetryWrite(FileMESSAGE,str_sp,aflags,_PGROUP_,false,message,"json");
-        if(aurostd::FileExist(directory_RAW+"/"+DEFAULT_AFLOW_PGROUP_JSON)) {
-          AddFileNameBeforeExtension(directory_RAW+"/"+DEFAULT_AFLOW_PGROUP_JSON,"bands",new_sym_file);
-          aurostd::file2file(directory_RAW+"/"+DEFAULT_AFLOW_PGROUP_JSON,new_sym_file);
-        } //CO20171025
-        KBIN_SymmetryWrite(FileMESSAGE,str_sp,aflags,_PGROUPK_,false,message,"json");
-        if(aurostd::FileExist(directory_RAW+"/"+DEFAULT_AFLOW_PGROUPK_JSON)) {
-          AddFileNameBeforeExtension(directory_RAW+"/"+DEFAULT_AFLOW_PGROUPK_JSON,"bands",new_sym_file);
-          aurostd::file2file(directory_RAW+"/"+DEFAULT_AFLOW_PGROUPK_JSON,new_sym_file);
-        } //CO20171025
-        KBIN_SymmetryWrite(FileMESSAGE,str_sp,aflags,_FGROUP_,false,message,"json");
-        if(aurostd::FileExist(directory_RAW+"/"+DEFAULT_AFLOW_FGROUP_JSON)) {
-          AddFileNameBeforeExtension(directory_RAW+"/"+DEFAULT_AFLOW_FGROUP_JSON,"bands",new_sym_file);
-          aurostd::file2file(directory_RAW+"/"+DEFAULT_AFLOW_FGROUP_JSON,new_sym_file);
-        } //CO20171025
-        KBIN_SymmetryWrite(FileMESSAGE,str_sp,aflags,_PGROUP_XTAL_,false,message,"json");
-        if(aurostd::FileExist(directory_RAW+"/"+DEFAULT_AFLOW_PGROUP_XTAL_JSON)) {
-          AddFileNameBeforeExtension(directory_RAW+"/"+DEFAULT_AFLOW_PGROUP_XTAL_JSON,"bands",new_sym_file);
-          aurostd::file2file(directory_RAW+"/"+DEFAULT_AFLOW_PGROUP_XTAL_JSON,new_sym_file);
-        } //CO20171025
-        KBIN_SymmetryWrite(FileMESSAGE,str_sp,aflags,_PGROUPK_XTAL_,false,message,"json");
-        if(aurostd::FileExist(directory_RAW+"/"+DEFAULT_AFLOW_PGROUPK_XTAL_JSON)) {
-          AddFileNameBeforeExtension(directory_RAW+"/"+DEFAULT_AFLOW_PGROUPK_XTAL_JSON,"bands",new_sym_file);
-          aurostd::file2file(directory_RAW+"/"+DEFAULT_AFLOW_PGROUPK_XTAL_JSON,new_sym_file);
-        } //DX20171207 - added pgroupk_xtal
-        KBIN_SymmetryWrite(FileMESSAGE,str_sp,aflags,_IATOMS_,false,message,"json");
-        if(aurostd::FileExist(directory_RAW+"/"+DEFAULT_AFLOW_IATOMS_JSON)) {
-          AddFileNameBeforeExtension(directory_RAW+"/"+DEFAULT_AFLOW_IATOMS_JSON,"bands",new_sym_file);
-          aurostd::file2file(directory_RAW+"/"+DEFAULT_AFLOW_IATOMS_JSON,new_sym_file);
-        } //CO20171025
-        KBIN_SymmetryWrite(FileMESSAGE,str_sp,aflags,_AGROUP_,false,message,"json");
-        if(aurostd::FileExist(directory_RAW+"/"+DEFAULT_AFLOW_AGROUP_JSON)) {
-          AddFileNameBeforeExtension(directory_RAW+"/"+DEFAULT_AFLOW_AGROUP_JSON,"bands",new_sym_file);
-          aurostd::file2file(directory_RAW+"/"+DEFAULT_AFLOW_AGROUP_JSON,new_sym_file);
-        } //CO20171025
-        //cout << message;
-<<<<<<< HEAD
-        //CO+DX STOP 20170713 - adding symmetry output to RAW
-=======
-        // CO and DX STOP 20170713 - adding symmetry output to RAW
->>>>>>> 10163148
-        // now extract info
-        //DX20180823 - extract info from xoption - START
-        if(vpflow_edata_bands.flag("EDATA::CALCULATED")){
-          if(data.Bravais_lattice_relax.empty()){ // Bravais_Lattice
-            data.Bravais_lattice_relax=vpflow_edata_bands.getattachedscheme("EDATA::BRAVAIS_LATTICE_TYPE"); 
-          }
-          if(data.lattice_variation_relax.empty()){ // Bravais_Lattice_Variation
-            data.lattice_variation_relax=vpflow_edata_bands.getattachedscheme("EDATA::BRAVAIS_LATTICE_VARIATION_TYPE"); 
-          }
-          if(data.lattice_system_relax.empty()){ // Lattice_System
-            data.lattice_system_relax=vpflow_edata_bands.getattachedscheme("EDATA::BRAVAIS_LATTICE_SYSTEM"); 
-          }
-          if(data.Pearson_symbol_relax.empty()){ // Pearson
-            data.Pearson_symbol_relax=vpflow_edata_bands.getattachedscheme("EDATA::PEARSON_SYMBOL"); 
-          }
-          if(data.crystal_system.empty()){ // crystal_system
-            data.crystal_system=vpflow_edata_bands.getattachedscheme("EDATA::CRYSTAL_SYSTEM"); 
-          }
-          if(data.crystal_family.empty()){ // crystal_family
-            data.crystal_family=vpflow_edata_bands.getattachedscheme("EDATA::CRYSTAL_FAMILY"); 
-          }
-          //DX20190115 - typo in Hermann-Mauguin and crystal class entries - START
-          if(data.point_group_Hermann_Mauguin.empty()){ // point_group_Hermann_Mauguin
-            data.point_group_Hermann_Mauguin=vpflow_edata_bands.getattachedscheme("EDATA::POINT_GROUP_HERMANN_MAUGUIN"); 
-          }
-          if(data.crystal_class.empty()){ // crystal_class
-            data.crystal_class=vpflow_edata_bands.getattachedscheme("EDATA::POINT_GROUP_CRYSTAL_CLASS"); 
-          }
-          //DX20190115 - typo in Hermann-Mauguin and crystal class entries - END
-          if(data.point_group_Schoenflies.empty()){ // point_group_Schoenflies
-            data.point_group_Schoenflies=vpflow_edata_bands.getattachedscheme("EDATA::POINT_GROUP_SCHOENFLIES"); 
-          }
-          if(data.point_group_orbifold.empty()){ // point_group_orbifold
-            data.point_group_orbifold=vpflow_edata_bands.getattachedscheme("EDATA::POINT_GROUP_ORBIFOLD"); 
-          }
-          if(data.point_group_type.empty()){ // point_group_type 
-            data.point_group_type=vpflow_edata_bands.getattachedscheme("EDATA::POINT_GROUP_TYPE"); 
-          }
-          if(data.point_group_order==AUROSTD_NAN){ // point_group_order 
-            data.point_group_order=vpflow_edata_bands.getattachedutype<uint>("EDATA::POINT_GROUP_ORDER"); 
-          }
-          if(data.point_group_structure.empty()){ // point_group_structure 
-            data.point_group_structure=vpflow_edata_bands.getattachedscheme("EDATA::POINT_GROUP_STRUCTURE"); 
-          }
-          if(data.Bravais_lattice_lattice_type.empty()){ // Bravais_lattice_lattice_type 
-            data.Bravais_lattice_lattice_type=vpflow_edata_bands.getattachedscheme("EDATA::BRAVAIS_LATTICE_LATTICE_TYPE"); 
-          }
-          //DX20190115 - typo, missing "variation" - START
-          if(data.Bravais_lattice_lattice_variation_type.empty()){ // Bravais_lattice_lattice_variation_type 
-            data.Bravais_lattice_lattice_variation_type=vpflow_edata_bands.getattachedscheme("EDATA::BRAVAIS_LATTICE_LATTICE_VARIATION_TYPE"); 
-          }
-          //DX20190115 - typo, missing "variation" - END
-          if(data.Bravais_lattice_lattice_system.empty()){ // Bravais_lattice_lattice_system 
-            data.Bravais_lattice_lattice_system=vpflow_edata_bands.getattachedscheme("EDATA::BRAVAIS_LATTICE_LATTICE_SYSTEM"); 
-          }
-          if(data.Bravais_superlattice_lattice_type.empty()){ // Bravais_superlattice_lattice_type 
-            data.Bravais_superlattice_lattice_type=vpflow_edata_bands.getattachedscheme("EDATA::BRAVAIS_SUPERLATTICE_TYPE"); 
-          }
-          if(data.Bravais_superlattice_lattice_variation_type.empty()){ // Bravais_superlattice_lattice_variation_type 
-            data.Bravais_superlattice_lattice_variation_type=vpflow_edata_bands.getattachedscheme("EDATA::BRAVAIS_SUPERLATTICE_VARIATION_TYPE"); 
-          }
-          if(data.Bravais_superlattice_lattice_system.empty()){ // Bravais_superlattice_lattice_system 
-            data.Bravais_superlattice_lattice_system=vpflow_edata_bands.getattachedscheme("EDATA::BRAVAIS_SUPERLATTICE_SYSTEM"); 
-          }
-          if(data.Pearson_symbol_superlattice.empty()){ // Pearson_symbol_superlattice 
-            data.Pearson_symbol_superlattice=vpflow_edata_bands.getattachedscheme("EDATA::PEARSON_SYMBOL_SUPERLATTICE"); 
-          }
-          if(data.reciprocal_geometry.empty()){ // reciprocal_geometry
-            data.reciprocal_geometry=vpflow_edata_bands.getattachedscheme("EDATA::RECIPROCAL_LATTICE_PARAMETERS"); 
-            vector<string> ktokens;
-            aurostd::string2tokens(data.reciprocal_geometry,ktokens,",");
-            for(uint t=0;t<ktokens.size();t++){ data.vreciprocal_geometry.push_back(aurostd::string2utype<double>(ktokens[t])); }
-          }
-          if(data.reciprocal_volume_cell==AUROSTD_NAN){ // reciprocal_volume_cell
-            data.reciprocal_volume_cell=vpflow_edata_bands.getattachedutype<double>("EDATA::RECIPROCAL_SPACE_VOLUME"); 
-          }
-          if(data.reciprocal_lattice_type.empty()){ // reciprocal_lattice_type 
-            data.reciprocal_lattice_type=vpflow_edata_bands.getattachedscheme("EDATA::RECIPROCAL_LATTICE_TYPE"); 
-          }
-          if(data.reciprocal_lattice_variation_type.empty()){ // reciprocal_lattice_variation_type 
-            data.reciprocal_lattice_variation_type=vpflow_edata_bands.getattachedscheme("EDATA::RECIPROCAL_LATTICE_VARIATION_TYPE"); 
-          }
-          //DX20190131 - use self-consistent space group relax - START
-          if(data.spacegroup_relax.empty()){
-            data.spacegroup_relax=vpflow_edata_bands.getattachedscheme("SGDATA::SPACE_GROUP_NUMBER");
-            if(AFLOWLIB_VERBOSE) cout << MESSAGE << " SPACEGROUP_RELAX = " << data.spacegroup_relax << endl;
-          } 
-          //DX20190131 - use self-consistent space group orig - END
-          if(data.Wyckoff_letters.empty()){ // Wyckoff_letters 
-            data.Wyckoff_letters=vpflow_edata_bands.getattachedscheme("SGDATA::WYCKOFF_LETTERS"); 
-          }
-          if(data.Wyckoff_multiplicities.empty()){ // Wyckoff_multiplicities 
-            data.Wyckoff_multiplicities=vpflow_edata_bands.getattachedscheme("SGDATA::WYCKOFF_MULTIPLICITIES"); 
-          }
-          if(data.Wyckoff_site_symmetries.empty()){ // Wyckoff_site_symmetries
-            data.Wyckoff_site_symmetries=vpflow_edata_bands.getattachedscheme("SGDATA::WYCKOFF_SITE_SYMMETRIES"); 
-          }
-        }
-        //DX20180823 - extract info from xoption - END
-        else { //DX20180823 - if no xoption, read from file (safety)
-          vector<string> vline_edata;
-          aurostd::string2vectorstring(sss.str(),vline_edata);
-          for(uint iline=0;iline<vline_edata.size();iline++) {
-            if(data.Bravais_lattice_relax.empty() && aurostd::substring2bool(vline_edata.at(iline),"Real space: Bravais Lattice Primitive")) { // Bravais_Lattice
-              aurostd::string2tokens(vline_edata.at(iline),tokens,"=");
-              data.Bravais_lattice_relax=aurostd::RemoveWhiteSpaces(tokens.at(tokens.size()-1)); }
-            if(data.lattice_variation_relax.empty() && aurostd::substring2bool(vline_edata.at(iline),"Real space: Lattice Variation")) { // Bravais_Lattice_Variation
-              aurostd::string2tokens(vline_edata.at(iline),tokens,"=");
-              data.lattice_variation_relax=aurostd::RemoveWhiteSpaces(tokens.at(tokens.size()-1)); }
-            if(data.lattice_system_relax.empty() && aurostd::substring2bool(vline_edata.at(iline),"Real space: Lattice System")) { // Lattice_System
-              aurostd::string2tokens(vline_edata.at(iline),tokens,"=");
-              data.lattice_system_relax=aurostd::RemoveWhiteSpaces(tokens.at(tokens.size()-1)); }
-            if(data.Pearson_symbol_relax.empty() && aurostd::substring2bool(vline_edata.at(iline),"Real space: Pearson Symbol") && !aurostd::substring2bool(vline_edata.at(iline),"Superlattice")) { // Pearson
-              aurostd::string2tokens(vline_edata.at(iline),tokens,"=");
-              data.Pearson_symbol_relax=aurostd::RemoveWhiteSpaces(tokens.at(tokens.size()-1)); }
-          }
-        }
-        if(AFLOWLIB_VERBOSE) cout << MESSAGE << " [EDATA.BANDS] BRAVAIS LATTICE OF THE CRYSTAL (pgroup_xtal) - Real space: Bravais Lattice Primitive = " << data.Bravais_lattice_relax << endl;
-        if(AFLOWLIB_VERBOSE) cout << MESSAGE << " [EDATA.BANDS] BRAVAIS LATTICE OF THE CRYSTAL (pgroup_xtal) - Real space: Lattice Variation = " << data.lattice_variation_relax << endl;
-        if(AFLOWLIB_VERBOSE) cout << MESSAGE << " [EDATA.BANDS] BRAVAIS LATTICE OF THE CRYSTAL (pgroup_xtal) - Real space: Lattice System = " << data.lattice_system_relax << endl;
-        if(AFLOWLIB_VERBOSE) cout << MESSAGE << " [EDATA.BANDS] BRAVAIS LATTICE OF THE CRYSTAL (pgroup_xtal) - Real space: Pearson Symbol = " << data.Pearson_symbol_relax << endl;
-        //DX20190208 - add ANRL label/parameters/parameter values - START
-        double anrl_symmetry_tolerance = str_sym.sym_eps;
-        xstructure str_anrl = str;
-        uint setting=SG_SETTING_ANRL;
-        anrl::structure2anrl(str_anrl, anrl_symmetry_tolerance, setting); 
-        if(data.anrl_label_relax.empty()){ // anrl label 
-          data.anrl_label_relax = str_anrl.prototype; 
-        }
-        if(data.anrl_parameter_list_relax.empty()){ // anrl parameter list
-          data.anrl_parameter_list_relax = aurostd::joinWDelimiter(str_anrl.prototype_parameter_list,","); 
-        }
-        if(data.anrl_parameter_values_relax.empty()){ // anrl parameter values
-          data.anrl_parameter_values_relax = aurostd::joinWDelimiter(aurostd::vecDouble2vecString(str_anrl.prototype_parameter_values,6),","); 
-        }
-        if(AFLOWLIB_VERBOSE) cout << MESSAGE << " [EDATA.BANDS] ANRL Label = " << data.anrl_label_relax << endl;
-        if(AFLOWLIB_VERBOSE) cout << MESSAGE << " [EDATA.BANDS] ANRL parameter list = " << data.anrl_parameter_list_relax << endl;
-        if(AFLOWLIB_VERBOSE) cout << MESSAGE << " [EDATA.BANDS] ANRL parameter values = " << data.anrl_parameter_values_relax << endl;
-        //DX20190208 - add ANRL label/parameters/parameter values - END
-      }
-    }
-    if(LDEBUG) cerr << "aflowlib::LIB2RAW_Loop_Thermodynamics [18]" << endl;
-    // PERFORM DATA STEP
-    if(flag_DATA_ORIG_ || flag_DATA_RELAX_) if(AFLOWLIB_VERBOSE) cout << MESSAGE << " DATA start: " << directory_RAW << endl;
-    if(flag_DATA_ORIG_) { // ORIG
-      if(!aurostd::FileExist(directory_RAW+"/"+DEFAULT_FILE_DATA_ORIG_OUT) && aurostd::FileExist(directory_RAW+"/POSCAR.orig")) {
-        if(AFLOWLIB_VERBOSE) cout << MESSAGE << " DATA doing orig (POSCAR.orig) text format: " << directory_RAW << endl;
-        str=xstructure(directory_RAW+"/POSCAR.orig",IOAFLOW_AUTO);str_sp.clear();str_sc.clear(); //DX20191220 - uppercase to lowercase clear
-        stringstream sss; sss << aflow::Banner("BANNER_TINY") << endl;
-        xstructure str_sym=str; //CO20171027 //DX20180226 - set equal str
-        pflow::PrintData(str,str_sym,str_sp,str_sc,sss,"DATA","txt",false); // DATA //CO20171025 //CO20171027
-        aurostd::stringstream2file(sss,directory_RAW+"/"+DEFAULT_FILE_DATA_ORIG_OUT);
-        if(AFLOWLIB_VERBOSE) cout << MESSAGE << " DATA doing orig (POSCAR.orig) json format: " << directory_RAW << endl;
-        stringstream jjj; //CO20171025
-        pflow::PrintData(str_sym,str_sym,str_sp,str_sc,jjj,"DATA","json",true); // DATA already_calculated! //CO20171025 //CO20171027
-        aurostd::stringstream2file(jjj,directory_RAW+"/"+DEFAULT_FILE_DATA_ORIG_JSON); //CO20171025
-      }
-    }
-    if(LDEBUG) cerr << "aflowlib::LIB2RAW_Loop_Thermodynamics [19]" << endl;
-    if(flag_DATA_RELAX_) { // RELAX
-      if(!aurostd::FileExist(directory_RAW+"/"+DEFAULT_FILE_DATA_RELAX_OUT) && aurostd::FileExist(directory_RAW+"/CONTCAR.relax")) {
-        if(AFLOWLIB_VERBOSE) cout << MESSAGE << " DATA doing relax (CONTCAR.relax) text format: " << directory_RAW << endl;
-        str=xstructure(directory_RAW+"/CONTCAR.relax",IOAFLOW_AUTO);str_sp.clear();str_sc.clear(); //DX20191220 - uppercase to lowercase clear
-        stringstream sss; sss << aflow::Banner("BANNER_TINY") << endl;
-        xstructure str_sym=str; //CO20171027 //DX20180226 - set equal str
-        pflow::PrintData(str,str_sym,str_sp,str_sc,sss,"DATA","txt",false); // DATA //CO20171025 //CO20171027
-        aurostd::stringstream2file(sss,directory_RAW+"/"+DEFAULT_FILE_DATA_RELAX_OUT);
-        if(AFLOWLIB_VERBOSE) cout << MESSAGE << " DATA doing relax (CONTCAR.relax) json format: " << directory_RAW << endl;
-        stringstream jjj; //CO20171025
-        pflow::PrintData(str_sym,str_sym,str_sp,str_sc,jjj,"DATA","json",true); // DATA already_calculated! //CO20171025 //CO20171027
-        aurostd::stringstream2file(jjj,directory_RAW+"/"+DEFAULT_FILE_DATA_RELAX_JSON); //CO20171025
-      }
-    }
-    if(LDEBUG) cerr << "aflowlib::LIB2RAW_Loop_Thermodynamics [20]" << endl;
-    if(flag_DATA_BANDS_) { // BANDS
-      if(!aurostd::FileExist(directory_RAW+"/"+DEFAULT_FILE_DATA_BANDS_OUT) && aurostd::FileExist(directory_RAW+"/POSCAR.bands")) {
-        if(AFLOWLIB_VERBOSE) cout << MESSAGE << " DATA doing relax (POSCAR.bands) text format: " << directory_RAW << endl;
-        str=xstructure(directory_RAW+"/POSCAR.bands",IOAFLOW_AUTO);str_sp.clear();str_sc.clear(); //DX20191220 - uppercase to lowercase clear
-        stringstream sss; sss << aflow::Banner("BANNER_TINY") << endl;
-        xstructure str_sym=str; //CO20171027 //DX20180226 - set equal str
-        pflow::PrintData(str,str_sym,str_sp,str_sc,sss,"DATA","txt",false); // DATA //CO20171025 //CO20171027
-        aurostd::stringstream2file(sss,directory_RAW+"/"+DEFAULT_FILE_DATA_BANDS_OUT);
-        if(AFLOWLIB_VERBOSE) cout << MESSAGE << " DATA doing relax (POSCAR.bands) json format: " << directory_RAW << endl;
-        stringstream jjj; //CO20171025
-        pflow::PrintData(str_sym,str_sym,str_sp,str_sc,jjj,"DATA","json",true); // DATA already_calculated! //CO20171025 //CO20171027
-        aurostd::stringstream2file(jjj,directory_RAW+"/"+DEFAULT_FILE_DATA_BANDS_JSON); //CO20171025
-      }
-    }
-
-    if(LDEBUG) cerr << "aflowlib::LIB2RAW_Loop_Thermodynamics [21]" << endl;
-    // CREATING CIFS
-    //      cout << MESSAGE << " CIF creation: " << directory_LIB << endl;
-    if(vcif.size()==0 && aurostd::FileExist(directory_RAW+"/POSCAR.bands")) vcif.push_back(xstructure(directory_RAW+"/POSCAR.bands",IOVASP_AUTO));
-    xvector<double> nvec(3);nvec(1)=1;nvec(2)=1;nvec(3)=1;
-    double angle=45;
-
-    for (uint j=0;j<vcif.size();j++) {
-      vcif.at(j)=GetLTFVCell(nvec,angle,vcif.at(j));
-      if(j==0) cout << MESSAGE << " CIF creation: data.spacegroup_relax=" << data.spacegroup_relax << endl;
-      if(j==0) cout << MESSAGE << " CIF creation: " << directory_LIB << " doing normal" << endl;
-      if(j==1) cout << MESSAGE << " CIF creation: " << directory_LIB << " doing sprim" << endl;
-      if(j==2) cout << MESSAGE << " CIF creation: " << directory_LIB << " doing sconv" << endl;
-      stringstream oss;
-      //    for(uint i=0;i<vspecies.size();i++) cerr << vspecies.at(i) << endl;
-      vcif.at(j).species.clear();for(uint i=0;i<vspecies.size();i++) vcif.at(j).species.push_back(vspecies.at(i));
-      vcif.at(j).species_pp.clear();for(uint i=0;i<vspecies.size();i++) vcif.at(j).species_pp.push_back(vspecies.at(i));
-      vcif.at(j).species_pp_type.clear();for(uint i=0;i<vspecies.size();i++) vcif.at(j).species_pp_type.push_back("");
-      vcif.at(j).species_pp_version.clear();for(uint i=0;i<vspecies.size();i++) vcif.at(j).species_pp_version.push_back("");
-      vcif.at(j).species_pp_ZVAL.clear();for(uint i=0;i<vspecies.size();i++) vcif.at(j).species_pp_ZVAL.push_back(0.0);
-      vcif.at(j).species_pp_vLDAU.clear();for(uint i=0;i<vspecies.size();i++) vcif.at(j).species_pp_vLDAU.push_back(deque<double>());
-      for(uint i=0;i<vcif.at(j).atoms.size();i++) vcif.at(j).atoms.at(i).name=vcif.at(j).species.at(vcif.at(j).atoms.at(i).type);
-      for(uint i=0;i<vcif.at(j).atoms.size();i++) vcif.at(j).atoms.at(i).cleanname=vcif.at(j).species.at(vcif.at(j).atoms.at(i).type);
-      pflow::PrintCIF(oss,vcif.at(j),1);//aurostd::string2utype<int>(data.spacegroup_relax));
-      if(j==0) aurostd::stringstream2file(oss,directory_RAW+"/"+KBIN::ExtractSystemName(directory_LIB)+".cif");
-      if(j==1) aurostd::stringstream2file(oss,directory_RAW+"/"+KBIN::ExtractSystemName(directory_LIB)+"_sprim.cif");
-      if(j==2) aurostd::stringstream2file(oss,directory_RAW+"/"+KBIN::ExtractSystemName(directory_LIB)+"_sconv.cif");
-      vcif.at(j).AddCorners();
-      oss.clear();oss.str("");
-      pflow::PrintCIF(oss,vcif.at(j),1);//aurostd::string2utype<int>(data.spacegroup_relax));
-      if(j==0) cout << MESSAGE << " CIF creation: " << directory_LIB << " doing normal_corner" << endl;
-      if(j==1) cout << MESSAGE << " CIF creation: " << directory_LIB << " doing sprim_corner" << endl;
-      if(j==2) cout << MESSAGE << " CIF creation: " << directory_LIB << " doing sconv_corner" << endl;
-      if(j==0) aurostd::stringstream2file(oss,directory_RAW+"/"+KBIN::ExtractSystemName(directory_LIB)+"_corner.cif");
-      if(j==1) aurostd::stringstream2file(oss,directory_RAW+"/"+KBIN::ExtractSystemName(directory_LIB)+"_sprim_corner.cif");
-      if(j==2) aurostd::stringstream2file(oss,directory_RAW+"/"+KBIN::ExtractSystemName(directory_LIB)+"_sconv_corner.cif");
-    }
-
-    // CREATING GEOMETRY
-    if(aurostd::FileExist(directory_RAW+"/CONTCAR.relax")) {
-      if(AFLOWLIB_VERBOSE) cout << MESSAGE << " LOAD SPECIES=" << data.species << endl;
-      xstructure xstr(directory_RAW+"/CONTCAR.relax",IOAFLOW_AUTO);
-      deque<string> vspecies;
-      aurostd::string2tokens(data.species,vspecies,",");
-      xstr.SetSpecies(vspecies);
-      stringstream sss_vasp;sss_vasp << xstr;
-      if(AFLOWLIB_VERBOSE) cout << MESSAGE << " WRITE relax positions for VASP" << endl;
-      aurostd::stringstream2file(sss_vasp,directory_RAW+"/CONTCAR.relax.vasp");
-      //	cerr << xstr << endl;
-      xstr.xstructure2qe();
-      stringstream sss_qe;sss_qe << xstr;
-      if(AFLOWLIB_VERBOSE) cout << MESSAGE << " WRITE relax positions for QE" << endl;
-      aurostd::stringstream2file(sss_qe,directory_RAW+"/CONTCAR.relax.qe");
-      //	cerr << xstr << endl;
-      xstr.xstructure2abinit();
-      stringstream sss_abinit;sss_abinit << xstr;
-      if(AFLOWLIB_VERBOSE) cout << MESSAGE << " WRITE relax positions for ABINIT" << endl;
-      aurostd::stringstream2file(sss_abinit,directory_RAW+"/CONTCAR.relax.abinit");
-      //	cerr << xstr << endl;
-      xstr.xstructure2aims();
-      stringstream sss_aims;sss_aims << xstr;
-      if(AFLOWLIB_VERBOSE) cout << MESSAGE << " WRITE relax positions for AIMS" << endl;
-      aurostd::stringstream2file(sss_aims,directory_RAW+"/CONTCAR.relax.aims");
-      //	cerr << xstr << endl;
-    }
-
-    if(flag_LIB2==TRUE) {
-      if(AFLOWLIB_VERBOSE) cout << MESSAGE << " PATCHING for LIB2: " << directory_RAW << endl;
-      if(_APENNSY_STYLE_OLD_) {
-	for(uint iext=1;iext<XHOST.vext.size();iext++) { // SKIP uncompressed
-	  fileA_LIB=directory_LIB+"/aflow.agroup.out"+XHOST.vext.at(iext);
-          fileA_RAW=directory_RAW+"/aflow.agroup.out"+XHOST.vext.at(iext);
-          if(aurostd::FileExist(fileA_LIB)) {
-            aflowlib::LIB2RAW_FileNeeded(directory_LIB,"aflow.agroup.out"+XHOST.vext.at(iext),directory_RAW,"aflow.agroup.out"+XHOST.vext.at(iext),vfile,MESSAGE);
-          }
-        }
-      }
-      if(_APENNSY_STYLE_OLD_) {
-	for(uint iext=1;iext<XHOST.vext.size();iext++) { // SKIP uncompressed
-	  fileA_LIB=directory_LIB+"/aflow.fgroup.out"+XHOST.vext.at(iext);
-          fileA_RAW=directory_RAW+"/aflow.fgroup.out"+XHOST.vext.at(iext);
-          if(aurostd::FileExist(fileA_LIB)) {
-            aflowlib::LIB2RAW_FileNeeded(directory_LIB,"aflow.fgroup.out"+XHOST.vext.at(iext),directory_RAW,"aflow.fgroup.out"+XHOST.vext.at(iext),vfile,MESSAGE);
-          }
-        }
-      }
-      if(_APENNSY_STYLE_OLD_) {
-	for(uint iext=1;iext<XHOST.vext.size();iext++) { // SKIP uncompressed
-	  fileA_LIB=directory_LIB+"/aflow.pgroup.out"+XHOST.vext.at(iext);
-          fileA_RAW=directory_RAW+"/aflow.pgroup.out"+XHOST.vext.at(iext);
-          if(aurostd::FileExist(fileA_LIB)) {
-            aflowlib::LIB2RAW_FileNeeded(directory_LIB,"aflow.pgroup.out"+XHOST.vext.at(iext),directory_RAW,"aflow.pgroup.out"+XHOST.vext.at(iext),vfile,MESSAGE);
-          }
-        }
-      }
-      if(_APENNSY_STYLE_OLD_) {
-        for(uint iext=1;iext<XHOST.vext.size();iext++) { // SKIP uncompressed
-	  fileA_LIB=directory_LIB+"/aflow.iatoms.out"+XHOST.vext.at(iext);
-          fileA_RAW=directory_RAW+"/aflow.iatoms.out"+XHOST.vext.at(iext);
-          if(aurostd::FileExist(fileA_LIB)) {
-            aflowlib::LIB2RAW_FileNeeded(directory_LIB,"aflow.iatoms.out"+XHOST.vext.at(iext),directory_RAW,"aflow.iatoms.out"+XHOST.vext.at(iext),vfile,MESSAGE);
-          }
-        }
-      }
-      for(uint iext=1;iext<XHOST.vext.size();iext++) { // SKIP uncompressed
-        fileA_LIB=directory_LIB+"/aflow.qmvasp.out"+XHOST.vext.at(iext);
-        fileA_RAW=directory_RAW+"/aflow.qmvasp.out"+XHOST.vext.at(iext);
-        if(aurostd::FileExist(fileA_LIB)) {
-          aflowlib::LIB2RAW_FileNeeded(directory_LIB,"aflow.qmvasp.out"+XHOST.vext.at(iext),directory_RAW,"aflow.qmvasp.out"+XHOST.vext.at(iext),vfile,MESSAGE);
-        }
-      }
-      //     for(uint iext=1;iext<XHOST.vext.size();iext++) { // SKIP uncompressed
-      // no vasp.out.relax1  fileA_LIB=directory_LIB+"/vasp.out.relax1"+XHOST.vext.at(iext);fileA_RAW=directory_RAW+"/vasp.out.relax1"+XHOST.vext.at(iext);if(aurostd::FileExist(fileA_LIB)) { aflowlib::LIB2RAW_FileNeeded(directory_LIB,"vasp.out.relax1"+XHOST.vext.at(iext),directory_RAW,"vasp.out.relax1"+XHOST.vext.at(iext),vfile,MESSAGE); }
-      // no vasp.out.relax2  fileA_LIB=directory_LIB+"/vasp.out.relax2"+XHOST.vext.at(iext);fileA_RAW=directory_RAW+"/vasp.out.relax2"+XHOST.vext.at(iext);if(aurostd::FileExist(fileA_LIB)) { aflowlib::LIB2RAW_FileNeeded(directory_LIB,"vasp.out.relax2"+XHOST.vext.at(iext),directory_RAW,"vasp.out.relax2"+XHOST.vext.at(iext),vfile,MESSAGE); }
-      // }
-      if(_APENNSY_STYLE_OLD_) {
-        for(uint iext=1;iext<XHOST.vext.size();iext++) { // SKIP uncompressed
-	  fileX_LIB=directory_LIB+"/POSCAR.relax1"+XHOST.vext.at(iext);
-          fileX_RAW=directory_RAW+"/POSCAR.relax1"+XHOST.vext.at(iext);
-          if(aurostd::FileExist(fileX_LIB)) {
-            aflowlib::LIB2RAW_FileNeeded(directory_LIB,"POSCAR.relax1"+XHOST.vext.at(iext),directory_RAW,"POSCAR.relax1"+XHOST.vext.at(iext),vfile,MESSAGE);
-          }
-        }
-      }
-      for(uint iext=1;iext<XHOST.vext.size();iext++) { // SKIP uncompressed
-	fileX_LIB=directory_LIB+"/POSCAR.relax2"+XHOST.vext.at(iext);
-        fileX_RAW=directory_RAW+"/POSCAR.relax2"+XHOST.vext.at(iext);
-        if(aurostd::FileExist(fileX_LIB)) {
-          aflowlib::LIB2RAW_FileNeeded(directory_LIB,"POSCAR.relax2"+XHOST.vext.at(iext),directory_RAW,"POSCAR.relax2"+XHOST.vext.at(iext),vfile,MESSAGE);
-        }
-      }
-      aurostd::CopyFile(directory_RAW+"/CONTCAR.relax",directory_RAW+"/CONTCAR.relax2");vfile.push_back("CONTCAR.relax2");
-      // aurostd::CopyFile(directory_LIB+"/OSZICAR.relax1"+XHOST.vext.at(iext),directory_RAW+"/OSZICAR.relax1"+XHOST.vext.at(iext));vfile.push_back("OSZICAR.relax1");
-      // aurostd::CopyFile(directory_LIB+"/OSZICAR.relax2"+XHOST.vext.at(iext),directory_RAW+"/OSZICAR.relax2"+XHOST.vext.at(iext));vfile.push_back("OSZICAR.relax2");
-      if(_APENNSY_STYLE_OLD_) {
-        aurostd::CopyFile(directory_RAW+"/OSZICAR.relax",directory_RAW+"/OSZICAR.relax2");vfile.push_back("OSZICAR.relax2");
-      }
-      if(_APENNSY_STYLE_OLD_) {
-        stringstream aus_exec;
-        aus_exec << "cd \"" << directory_RAW << "\"" << endl;
-        aus_exec << "bin2ascii ./OSZICAR*" << endl << "bin2ascii ./OSZICAR*" << endl;
-        aus_exec << "subst \"\\n\\n\" \"\\n\" ./OSZICAR*" << endl << "subst \"\\n\\n\" \"\\n\" ./OSZICAR*" << endl;
-        aus_exec << "rm -f ./*~" << endl;
-        aurostd::execute(aus_exec);
-      }
-    }
-    // COMPRESS
-    // aurostd::execute(DEFAULT_KZIP_BIN+" -9f "+directory_RAW+"/OSZICAR.relax");
-
-    // LINKING
-    if(FileName_OUTCAR_relax!="") {
-      string FROM=FileName_OUTCAR_relax;
-      string TO=FileName_OUTCAR_relax;
-      aurostd::StringSubst(TO,"LIB/","RAW/");
-      aurostd::StringSubst(TO,"relax1","relax");
-      aurostd::StringSubst(TO,"relax2","relax");
-      aurostd::StringSubst(TO,"relax3","relax");
-      aurostd::StringSubst(TO,"static","relax");
-      aurostd::StringSubst(TO,"bands","relax");
-      cout << MESSAGE << " linking " << FROM << "->" << TO << endl;
-      aurostd::LinkFile(FROM,TO);
-      //      exit(0);
-    }
-
-    // DONE
-    if(AFLOWLIB_VERBOSE) cout << MESSAGE << " aflowlib::LIB2RAW_Loop_Thermodynamics - end " << directory_LIB << endl;
-    return TRUE;
-  }
-}
-
-// ***************************************************************************
-// aflowlib::LIB2RAW_Loop_Magnetic
-// ***************************************************************************
-namespace aflowlib {
-  bool LIB2RAW_Loop_Magnetic(string& directory_LIB,string& directory_RAW,vector<string> &vfile,aflowlib::_aflowlib_entry& data,string MESSAGE) {
-    //CO20180130 - note that here we extract STATIC/BANDS properties only
-    //some spin properties (spin/cell, spin/atom, spinD) can be extracted from relax2
-    //we do this in the thermo loop and DO NOT attempt to redo here
-    //spinF is nonzero for magnetic metals, so we need to determine Egap here as well (need BANDS)
-    bool LDEBUG=(FALSE || XHOST.DEBUG);
-    if(LDEBUG) cerr << "aflowlib::LIB2RAW_Loop_Magnetic [1]" << endl;
-    if(AFLOWLIB_VERBOSE) cout << MESSAGE << " aflowlib::LIB2RAW_Loop_Magnetic - begin " << directory_LIB << endl;
-    // [OBSOLETE]  aflowlib_out << _AFLOWLIB_ENTRY_SEPARATOR_ << "loop=magnetic";
-    data.vloop.push_back("magnetic");
-    xOUTCAR outcar_bands,outcar_static;
-    xDOSCAR doscar;
-
-    double MAG_EPS=1e-6;
-
-    //try to grab STATIC properties first, Efermi and spin/cell, spin/atom, spinD
-    //NB, spin properties from relax2 are okay (lower kppra), we grab it in thermo loop, so we don't attempt to here
-    double EFERMI=AUROSTD_NAN;
-    outcar_static.clear();
-    if(aurostd::FileExist(directory_LIB+"/"+"OUTCAR.static") || aurostd::EFileExist(directory_LIB+"/"+"OUTCAR.static")) {
-      aflowlib::LIB2RAW_FileNeeded(directory_LIB,"OUTCAR.static",directory_RAW,"OUTCAR.static",vfile,MESSAGE);  // OUTCAR.static
-      if(AFLOWLIB_VERBOSE) cout << MESSAGE << " loading " << string(directory_RAW+"/"+"OUTCAR.static") << endl;
-      if(outcar_static.GetPropertiesFile(directory_RAW+"/"+"OUTCAR.static")) {
-        EFERMI=outcar_static.Efermi;
-        data.spin_cell=outcar_static.mag_cell;
-        data.spin_atom=outcar_static.mag_atom;
-        data.spinD="";
-        data.vspinD.clear();
-        if(outcar_static.vmag.size()) {
-          for(uint i=0;i<(uint) outcar_static.vmag.size();i++) {
-            data.spinD+=aurostd::utype2string<double>(outcar_static.vmag.at(i),5)+(i<outcar_static.vmag.size()-1?",":"");
-            data.vspinD.push_back(outcar_static.vmag.at(i));
-          }
-        } else {
-          for(uint i=0;i<outcar_static.natoms;i++) {  //use outcar_static.natoms as there can be a primitivization between relax and static
-            data.spinD+=aurostd::utype2string<double>(0)+(i<outcar_static.natoms-1?",":"");
-            data.vspinD.push_back(0.0);
-          }
-        }
-      } else { cout << MESSAGE << " ERROR OUTCAR.static properties cannot be extracted: " << outcar_static.ERROR << endl; }
-    } else { cout << MESSAGE << " MISSING OUTCAR.static" << endl; }
-    if(EFERMI==AUROSTD_NAN) { cout << MESSAGE << " unable to load OUTCAR.static, using Efermi from bands" << endl; }
-
-    //ideally we grab both bands and static
-    //we want static because we trust this Efermi (self-consistent)
-    //however, we fall back on Efermi from bands
-
-    // BANDS CALCULATION
-    data.spinF=0.0;// DEFAULT
-    outcar_bands.clear();
-    doscar.clear();
-    if(aurostd::FileExist(directory_LIB+"/"+"OUTCAR.bands") || aurostd::EFileExist(directory_LIB+"/"+"OUTCAR.bands")) {
-      aflowlib::LIB2RAW_FileNeeded(directory_LIB,"OUTCAR.bands",directory_RAW,"OUTCAR.bands",vfile,MESSAGE);  // OUTCAR.bands
-      if(AFLOWLIB_VERBOSE) cout << MESSAGE << " loading " << string(directory_RAW+"/"+"OUTCAR.bands") << endl;
-      if(outcar_bands.GetPropertiesFile(directory_RAW+"/"+"OUTCAR.bands")) {
-        if(outcar_bands.GetBandGap(EFERMI)){
-          data.Egap=outcar_bands.Egap_net;
-          data.Egap_fit=outcar_bands.Egap_fit_net;
-          data.Egap_type=outcar_bands.Egap_type_net;
-          if(aurostd::substring2bool(data.Egap_type,"metal")) data.Egap=0.0;      //half-metal
-          if(aurostd::substring2bool(data.Egap_type,"metal")) data.Egap_fit=0.0;  //half-metal
-
-          // SPIN POLARIZATION AT FERMI LEVEL
-          if(data.Egap<MAG_EPS && aurostd::abs(data.spin_cell)>MAG_EPS) { //must be metal and magnetic
-            if(doscar.content=="" && (aurostd::FileExist(directory_LIB+"/"+"DOSCAR.static") || aurostd::EFileExist(directory_LIB+"/"+"DOSCAR.static"))) {
-              aflowlib::LIB2RAW_FileNeeded(directory_LIB,"DOSCAR.static",directory_RAW,"DOSCAR.static",vfile,MESSAGE);  // DOSCAR.static
-              if(AFLOWLIB_VERBOSE) cout << MESSAGE << " loading " << string(directory_RAW+"/"+"DOSCAR.static") << endl;
-              doscar.GetPropertiesFile(directory_RAW+"/"+"DOSCAR.static");
-            }
-            if(doscar.content=="" && (aurostd::FileExist(directory_LIB+"/"+"DOSCAR.relax2") || aurostd::EFileExist(directory_LIB+"/"+"DOSCAR.relax2"))) {
-              aflowlib::LIB2RAW_FileNeeded(directory_LIB,"DOSCAR.relax2",directory_RAW,"DOSCAR.relax",vfile,MESSAGE);  // DOSCAR.relax2
-              if(AFLOWLIB_VERBOSE) cout << MESSAGE << " loading " << string(directory_RAW+"/"+"DOSCAR.relax") << endl;
-              doscar.GetPropertiesFile(directory_RAW+"/"+"DOSCAR.relax");
-            }
-            if(!doscar.content.empty()) {
-              data.spinF=doscar.spinF;
-            } else {
-              cout << MESSAGE << " MISSING DOSCAR.static and DOSCAR.relax[2]" << endl;
-            }
-          }
-        } else { cout << MESSAGE << " ERROR OUTCAR.bands BandGap() cannot be extracted: " << outcar_static.ERROR << endl; }  //CO20181129
-      } else { cout << MESSAGE << " ERROR OUTCAR.bands properties cannot be extracted: " << outcar_static.ERROR << endl; }  //CO20181129
-    } else { cout << MESSAGE << " MISSING OUTCAR.bands" << endl; }  //CO20181129
-
-    if(AFLOWLIB_VERBOSE) cout << MESSAGE << " spin/cell = "         <<   data.spin_cell << endl;
-    if(AFLOWLIB_VERBOSE) cout << MESSAGE << " spin/atom = "         <<   data.spin_atom << endl;
-    if(AFLOWLIB_VERBOSE) cout << MESSAGE << " spinD     = "         <<   data.spinD << endl;
-    if(AFLOWLIB_VERBOSE) cout << MESSAGE << " spinF     = "         << ((data.spinF   !=AUROSTD_NAN)?aurostd::utype2string(data.spinF,    5):"unavailable") << endl;
-    if(AFLOWLIB_VERBOSE) cout << MESSAGE << " Egap (eV)     = "     << ((data.Egap    !=AUROSTD_NAN)?aurostd::utype2string(data.Egap,     5):"unavailable") << endl;
-    if(AFLOWLIB_VERBOSE) cout << MESSAGE << " Egap_fit (eV) = " << ((data.Egap_fit!=AUROSTD_NAN)?aurostd::utype2string(data.Egap_fit, 5):"unavailable") << endl;
-    if(AFLOWLIB_VERBOSE) cout << MESSAGE << " Egap_type     = "     << ((data.Egap_type.size())?data.Egap_type:"unavailable") << endl;
-
-    // done
-    if(AFLOWLIB_VERBOSE) cout << MESSAGE << " aflowlib::LIB2RAW_Loop_Magnetic - end " << directory_LIB << endl;
-    return TRUE;
-  }
-}
-
-// ***************************************************************************
-// aflowlib::LIB2RAW_Loop_Bader  //CO WORK HERE
-// ***************************************************************************
-namespace aflowlib {
-  bool LIB2RAW_Loop_Bader(string& directory_LIB,string& directory_RAW,vector<string> &vfile,aflowlib::_aflowlib_entry& data,string MESSAGE) {
-    bool LDEBUG=(FALSE || XHOST.DEBUG);
-    string soliloquy="aflowlib::LIB2RAW_Loop_Bader():";
-    if(LDEBUG) cerr << "aflowlib::LIB2RAW_Loop_Bader [1]" << endl;
-    if(AFLOWLIB_VERBOSE) cout << MESSAGE << " aflowlib::LIB2RAW_Loop_Bader - begin " << directory_LIB << endl;
-    // [OBSOLETE]  aflowlib_out << _AFLOWLIB_ENTRY_SEPARATOR_ << "loop=bader";
-    data.vloop.push_back("bader");
-
-    // [OBSOLETE]   xOUTCAR outcar;
-    // [OBSOLETE]aflowlib::LIB2RAW_FileNeeded(directory_LIB,"OUTCAR.static",directory_RAW,"OUTCAR.static",vfile,MESSAGE);  // OUTCAR.static
-    // [OBSOLETE]if(AFLOWLIB_VERBOSE) cout << MESSAGE << " loading " << string(directory_RAW+"/"+"OUTCAR.static") << endl;
-    // [OBSOLETE]outcar.GetPropertiesFile(directory_RAW+"/"+"OUTCAR.static");
-    if(aurostd::FileExist(directory_LIB+"/"+"CHGCAR.static") || aurostd::EFileExist(directory_LIB+"/"+"CHGCAR.static")) {
-      aflowlib::LIB2RAW_FileNeeded(directory_LIB,"CHGCAR.static",directory_RAW,"CHGCAR.static",vfile,MESSAGE);  // CHGCAR.static
-      if(AFLOWLIB_VERBOSE) cout << MESSAGE << " loading " << string(directory_RAW+"/"+"CHGCAR.static") << endl;
-    } else {
-      cout << MESSAGE << " MISSING CHGCAR.static" << endl;
-      return FALSE;
-    }
-    if(aurostd::FileExist(directory_LIB+"/"+"AECCAR0.static") || aurostd::EFileExist(directory_LIB+"/"+"AECCAR0.static")) {
-      aflowlib::LIB2RAW_FileNeeded(directory_LIB,"AECCAR0.static",directory_RAW,"AECCAR0.static",vfile,MESSAGE);  // AECCAR0.static
-      if(AFLOWLIB_VERBOSE) cout << MESSAGE << " loading " << string(directory_RAW+"/"+"AECCAR0.static") << endl;
-    } else {
-      cout << MESSAGE << " MISSING AECCAR0.static" << endl;
-      return FALSE;
-    }
-    if(aurostd::FileExist(directory_LIB+"/"+"AECCAR2.static") || aurostd::EFileExist(directory_LIB+"/"+"AECCAR2.static")) {
-      aflowlib::LIB2RAW_FileNeeded(directory_LIB,"AECCAR2.static",directory_RAW,"AECCAR2.static",vfile,MESSAGE);  // AECCAR2.static
-      if(AFLOWLIB_VERBOSE) cout << MESSAGE << " loading " << string(directory_RAW+"/"+"AECCAR2.static") << endl;
-    } else {
-      cout << MESSAGE << " MISSING AECCAR2.static" << endl;
-      return FALSE;
-    }
-
-    if(LDEBUG) cerr << "aflowlib::LIB2RAW_Loop_Bader [2]" << endl;
-
-    vector<string> vspecies;aurostd::string2tokens(data.species,vspecies,",");
-    for(uint i=0;i<vspecies.size();i++)
-      if(AFLOWLIB_VERBOSE) cout << MESSAGE << " " << vspecies.at(i) << endl;
-
-    if(LDEBUG) cerr << "aflowlib::LIB2RAW_Loop_Bader [3]" << endl;
-
-    vector<double> vspecies_pp_ZVAL;
-    for(uint i=0;i<data.vspecies_pp_ZVAL.size();i++) { vspecies_pp_ZVAL.push_back(data.vspecies_pp_ZVAL.at(i)); }//;aurostd::string2tokens(data.species_pp_ZVAL,vspecies_pp_ZVAL,",");
-    for(uint i=0;i<vspecies_pp_ZVAL.size();i++) { if(AFLOWLIB_VERBOSE) { cout << MESSAGE << " " << vspecies_pp_ZVAL.at(i) << endl; } } 
-
-    if(LDEBUG) cerr << "aflowlib::LIB2RAW_Loop_Bader [4]" << endl;
-
-    deque<int> num_each_type;
-    //aurostd::string2tokens<int>(data.composition,num_each_type,",");  //CO20180626 - BAD! relax2 can be different than static via AFLOW primitization
-    xstructure xstr_relaxed = KBIN::GetMostRelaxedStructure(directory_LIB);
-    for(uint i=0;i<xstr_relaxed.num_each_type.size();i++){num_each_type.push_back(xstr_relaxed.num_each_type[i]);}  //vector vs. deque
-    if(LDEBUG) {for(uint i=0;i<num_each_type.size();i++){cerr << soliloquy << " num_each_type[" << i << "]=" << num_each_type[i] << endl;}}
-
-    vector<double> vZVAL;
-    for(uint i=0;i<vspecies_pp_ZVAL.size();i++) {
-      for(uint j=0;j<(uint)num_each_type.at(i);j++) {
-        vZVAL.push_back(vspecies_pp_ZVAL.at(i));
-        //vZVAL.push_back(aurostd::string2utype<double>(vspecies_pp_ZVAL.at(i)));
-      }
-    }
-
-    if(LDEBUG) cerr << "aflowlib::LIB2RAW_Loop_Bader [5]" << endl;
-
-    //flags
-    aurostd::xoption bader_flags;
-    //DX+CO START
-    bader_flags.flag("BADER::AFLOWLIB_LIBRARY",TRUE); //net charge file
-    bader_flags.flag("BADER::JVXL_ALL_SPECIES",TRUE); //for flag automation, no need to specify cutoffs,downsample_ratios here
-    bader_flags.flag("BADER::JVXL_CYCLIC",TRUE);      //CYCLIC MODE
-    //bader_flags.flag("BADER::JVXL_CYCLIC",FALSE);   //SETS MODE
-    //DX+CO END
-
-    vector<double> cutoffs;
-    vector<int> downsample_ratios;
-    cutoffs.push_back(0.10);
-    cutoffs.push_back(0.20);
-    cutoffs.push_back(0.25);
-    cutoffs.push_back(0.30);
-    cutoffs.push_back(0.333333333333333);
-    cutoffs.push_back(0.40);
-    cutoffs.push_back(0.50);
-    cutoffs.push_back(0.60);
-    cutoffs.push_back(0.666666666666666);
-    cutoffs.push_back(0.75);
-    cutoffs.push_back(0.80);
-    cutoffs.push_back(0.90);
-    //downsample_ratios.push_back(1);
-    downsample_ratios.push_back(2);   //for all
-    /*if(data.natoms<=7) {              //for 0.5 and 0.75, downsample_ratio depends on natoms
-      downsample_ratios.push_back(1);
-      //downsample_ratios.push_back(1);
-      } else {                          //8 or more
-      downsample_ratios.push_back(2);
-      //downsample_ratios.push_back(2);
-      }
-      //downsample_ratios.push_back(1);*/
-
-    if(LDEBUG) cerr << "aflowlib::LIB2RAW_Loop_Bader [6]" << endl;
-
-    string bader_options;
-    ostringstream oss;
-    if(AFLOWLIB_VERBOSE) cout << MESSAGE << " beginning BADER calculation--please be patient" << endl;
-    bader_functions::Flags2BaderCommands(bader_flags,bader_options,oss);
-    //DX+CO START
-    bader_functions::BaderCalc(bader_flags,bader_options,data.prototype,vspecies,num_each_type,vZVAL,cutoffs,downsample_ratios,directory_RAW,oss);
-    //DX+CO END
-    if(AFLOWLIB_VERBOSE) cout << oss.str();
-
-    if(LDEBUG) cerr << "aflowlib::LIB2RAW_Loop_Bader [7]" << endl;
-
-    vector<string> vline,tokens;
-    stringstream abader_ss;
-    string abader_out=data.prototype+"_abader.out";
-
-    abader_ss.clear();
-    if(aurostd::FileExist(directory_RAW+"/"+abader_out)) {
-      if(AFLOWLIB_VERBOSE) cout << MESSAGE << " loading " << string(directory_RAW+"/"+abader_out) << endl;
-      aurostd::ExtractToStringstreamEXPLICIT(aurostd::efile2string(directory_RAW+"/"+abader_out),abader_ss,"[BADER_RESULTS]START","[BADER_RESULTS]STOP");
-      aurostd::stream2vectorstring(abader_ss,vline);
-      for (uint i=0;i<vline.size();i++) {
-        aurostd::StringSubst(vline.at(i),"="," ");
-        aurostd::string2tokens(vline.at(i),tokens," ");
-        if(tokens.size()>=2) {
-          if(tokens.at(0)=="bader_net_charges") data.bader_net_charges=tokens.at(1);
-          if(tokens.at(0)=="bader_atomic_volumes") data.bader_atomic_volumes=tokens.at(1);
-        }
-      }
-      aurostd::string2tokens<double>(data.bader_net_charges,data.vbader_net_charges,",");         //be careful, sets precision to 20
-      aurostd::string2tokens<double>(data.bader_atomic_volumes,data.vbader_atomic_volumes,",");   //be careful, sets precision to 20
-      if(data.vbader_net_charges.size()==0) {
-        if(AFLOWLIB_VERBOSE) cout << MESSAGE << " data.vbader_net_charges was not extracted correctly" << endl;
-        return FALSE;
-      }
-      if(data.vbader_net_charges.size()!=data.vbader_atomic_volumes.size()) {
-        if(AFLOWLIB_VERBOSE) cout << MESSAGE << " length of data.vbader_net_charges does not match length of data.vbader_atomic_volumes" << endl;
-        if(AFLOWLIB_VERBOSE) cout << MESSAGE << " there was a problem with the bader data extraction" << endl;
-        return FALSE;
-      }
-      stringstream num_prec;
-      if(AFLOWLIB_VERBOSE) {
-        for(uint i=0;i<data.vbader_net_charges.size();i++) {
-          num_prec << std::fixed << setprecision(4) << data.vbader_net_charges.at(i);
-          cout << MESSAGE << " bader net charge for atom " << i+1 << " = " << num_prec.str() << endl;
-          num_prec.str("");
-        }
-        for(uint i=0;i<data.vbader_atomic_volumes.size();i++) {
-          num_prec << std::fixed << setprecision(4) << data.vbader_atomic_volumes.at(i);
-          cout << MESSAGE << " bader atomic volume for atom " << i+1 << " = " << num_prec.str() << endl;
-          num_prec.str("");
-        }
-      }
-    } else {
-      return FALSE;
-    }
-    // done
-    if(AFLOWLIB_VERBOSE) cout << MESSAGE << "aflowlib::LIB2RAW_Loop_Bader - end " << directory_LIB << endl;
-    return TRUE;
-  }
-}
-
-// ***************************************************************************
-// aflowlib::LIB2RAW_Loop_AGL  // CORMAC
-// ***************************************************************************
-namespace aflowlib {
-  bool LIB2RAW_Loop_AGL(string& directory_LIB,string& directory_RAW,vector<string> &vfile,aflowlib::_aflowlib_entry& data,string MESSAGE) {
-    bool LDEBUG=(FALSE || XHOST.DEBUG);
-    if(LDEBUG) cerr << "aflowlib::LIB2RAW_Loop_AGL [1]" << endl;
-    if(AFLOWLIB_VERBOSE) cout << MESSAGE << " aflowlib::LIB2RAW_Loop_AGL - begin " << directory_LIB << endl;
-    // [OBSOLETE]  aflowlib_out << _AFLOWLIB_ENTRY_SEPARATOR_ << "loop=agl";
-    data.vloop.push_back("agl");
-
-    vector<string> vline,tokens;
-    stringstream aflow_agl_out;
-
-    // AFLOW AGL
-    aflow_agl_out.clear();
-    if(aurostd::FileExist(directory_LIB+"/"+"aflow.agl.out") || aurostd::EFileExist(directory_LIB+"/"+"aflow.agl.out")) {
-      aflowlib::LIB2RAW_FileNeeded(directory_LIB,"aflow.agl.out",directory_RAW,"aflow.agl.out",vfile,MESSAGE);  // aflow.agl.out
-      aflowlib::LIB2RAW_FileNeeded(directory_LIB,"AGL.out",directory_RAW,"AGL.out",vfile,MESSAGE);  // AGL.out
-      aflowlib::LIB2RAW_FileNeeded(directory_LIB,"AGL_energies_temperature.out",directory_RAW,"AGL_energies_temperature.out",vfile,MESSAGE);  // AGL.out
-      aflowlib::LIB2RAW_FileNeeded(directory_LIB,"AGL_thermal_properties_temperature.out",directory_RAW,"AGL_thermal_properties_temperature.out",vfile,MESSAGE);  // AGL.out
-      aflowlib::LIB2RAW_FileNeeded(directory_LIB,"AGL_edos_gap_pressure.out",directory_RAW,"AGL_edos_gap_pressure.out",vfile,MESSAGE);  // AGL_edos_gap_pressure.out //CT20181212
-      aflowlib::LIB2RAW_FileNeeded(directory_LIB,"AGL_edos_gap_pressure.json",directory_RAW,"AGL_edos_gap_pressure.json",vfile,MESSAGE);  // AGL_edos_gap_pressure.json //CT20181212
-      aflowlib::LIB2RAW_FileNeeded(directory_LIB,"AGL_energy.json",directory_RAW,"AGL_energy.json",vfile,MESSAGE);  // AGL_energy.out //CT20181212
-      aflowlib::LIB2RAW_FileNeeded(directory_LIB,"AGL_energy_structures.json",directory_RAW,"AGL_energy_structures.json",vfile,MESSAGE);  // AGL_energy_structures.json //CT20181212
-      aflowlib::LIB2RAW_FileNeeded(directory_LIB,"AGL_energy_volume.out",directory_RAW,"AGL_energy_volume.out",vfile,MESSAGE);  // AGL_energy_volume.out //CT20181212
-      aflowlib::LIB2RAW_FileNeeded(directory_LIB,"AGL_gibbs_energy_pT.out",directory_RAW,"AGL_gibbs_energy_pT.out",vfile,MESSAGE);  // AGL_gibbs_energy_pT.out //CT20181212
-      aflowlib::LIB2RAW_FileNeeded(directory_LIB,"AGL_Hugoniot.out",directory_RAW,"AGL_Hugoniot.out",vfile,MESSAGE);  // AGL_Hugoniot.out //CT20181212
-      if(AFLOWLIB_VERBOSE) cout << MESSAGE << " loading " << string(directory_RAW+"/"+"aflow.agl.out") << endl;
-      aurostd::ExtractToStringstreamEXPLICIT(aurostd::efile2string(directory_RAW+"/"+"aflow.agl.out"),aflow_agl_out,"[AGL_RESULTS]START","[AGL_RESULTS]STOP");
-      aurostd::stream2vectorstring(aflow_agl_out,vline);
-      for (uint i=0;i<vline.size();i++) {
-        aurostd::StringSubst(vline.at(i),"="," ");
-        aurostd::string2tokens(vline.at(i),tokens," ");
-        if(tokens.size()>=2) {
-          if(tokens.at(0)=="agl_thermal_conductivity_300K") data.agl_thermal_conductivity_300K=aurostd::string2utype<double>(tokens.at(1));
-          if(tokens.at(0)=="agl_debye") data.agl_debye=aurostd::string2utype<double>(tokens.at(1));
-          if(tokens.at(0)=="agl_acoustic_debye") data.agl_acoustic_debye=aurostd::string2utype<double>(tokens.at(1));
-          if(tokens.at(0)=="agl_gruneisen") data.agl_gruneisen=aurostd::string2utype<double>(tokens.at(1));
-          if(tokens.at(0)=="agl_heat_capacity_Cv_300K") data.agl_heat_capacity_Cv_300K=aurostd::string2utype<double>(tokens.at(1));
-          if(tokens.at(0)=="agl_heat_capacity_Cp_300K") data.agl_heat_capacity_Cp_300K=aurostd::string2utype<double>(tokens.at(1));
-          if(tokens.at(0)=="agl_thermal_expansion_300K") data.agl_thermal_expansion_300K=aurostd::string2utype<double>(tokens.at(1));
-          if(tokens.at(0)=="agl_bulk_modulus_static_300K") data.agl_bulk_modulus_static_300K=aurostd::string2utype<double>(tokens.at(1));
-          if(tokens.at(0)=="agl_bulk_modulus_isothermal_300K") data.agl_bulk_modulus_isothermal_300K=aurostd::string2utype<double>(tokens.at(1));
-          if(tokens.at(0)=="agl_poisson_ratio_source") data.agl_poisson_ratio_source=tokens.at(1); //CT20181212
-          if(tokens.at(0)=="agl_vibrational_free_energy_300K_cell") data.agl_vibrational_free_energy_300K_cell=aurostd::string2utype<double>(tokens.at(1)); //CT20181212
-          if(tokens.at(0)=="agl_vibrational_free_energy_300K_atom") data.agl_vibrational_free_energy_300K_atom=aurostd::string2utype<double>(tokens.at(1)); //CT20181212
-          if(tokens.at(0)=="agl_vibrational_entropy_300K_cell") data.agl_vibrational_entropy_300K_cell=aurostd::string2utype<double>(tokens.at(1)); //CT20181212
-          if(tokens.at(0)=="agl_vibrational_entropy_300K_atom") data.agl_vibrational_entropy_300K_atom=aurostd::string2utype<double>(tokens.at(1)); //CT20181212
-        }
-      }
-    } else {
-      return FALSE;
-    }
-
-    if(AFLOWLIB_VERBOSE) cout << MESSAGE << " agl_thermal_conductivity_300K (W/m*K) = " << ((data.agl_thermal_conductivity_300K!=AUROSTD_NAN)?aurostd::utype2string(data.agl_thermal_conductivity_300K,10):"unavailable") << endl;
-    if(AFLOWLIB_VERBOSE) cout << MESSAGE << " agl_debye (K) = " << ((data.agl_debye!=AUROSTD_NAN)?aurostd::utype2string(data.agl_debye,10):"unavailable") << endl;
-    if(AFLOWLIB_VERBOSE) cout << MESSAGE << " agl_acoustic_debye (K) = " << ((data.agl_acoustic_debye!=AUROSTD_NAN)?aurostd::utype2string(data.agl_acoustic_debye,10):"unavailable") << endl;
-    if(AFLOWLIB_VERBOSE) cout << MESSAGE << " agl_gruneisen = " << ((data.agl_gruneisen!=AUROSTD_NAN)?aurostd::utype2string(data.agl_gruneisen,10):"unavailable") << endl;
-    if(AFLOWLIB_VERBOSE) cout << MESSAGE << " agl_heat_capacity_Cv_300K (kB/cell) = " << ((data.agl_heat_capacity_Cv_300K!=AUROSTD_NAN)?aurostd::utype2string(data.agl_heat_capacity_Cv_300K,10):"unavailable") << endl;
-    if(AFLOWLIB_VERBOSE) cout << MESSAGE << " agl_heat_capacity_Cp_300K (kB/cell) = " << ((data.agl_heat_capacity_Cp_300K!=AUROSTD_NAN)?aurostd::utype2string(data.agl_heat_capacity_Cp_300K,10):"unavailable") << endl;
-    if(AFLOWLIB_VERBOSE) cout << MESSAGE << " agl_thermal_expansion_300K (1/K) = " << ((data.agl_thermal_expansion_300K!=AUROSTD_NAN)?aurostd::utype2string(data.agl_thermal_expansion_300K,10):"unavailable") << endl;
-    if(AFLOWLIB_VERBOSE) cout << MESSAGE << " agl_bulk_modulus_static_300K (GPa) = " << ((data.agl_bulk_modulus_static_300K!=AUROSTD_NAN)?aurostd::utype2string(data.agl_bulk_modulus_static_300K,10):"unavailable") << endl;
-    if(AFLOWLIB_VERBOSE) cout << MESSAGE << " agl_bulk_modulus_isothermal_300K (GPa) = " << ((data.agl_bulk_modulus_isothermal_300K!=AUROSTD_NAN)?aurostd::utype2string(data.agl_bulk_modulus_isothermal_300K,10):"unavailable") << endl;
-    if(AFLOWLIB_VERBOSE) cout << MESSAGE << " agl_poisson_ratio_source = " << ((data.agl_poisson_ratio_source.size())?(data.agl_poisson_ratio_source):"unavailable") << endl; //CT20181212
-    if(AFLOWLIB_VERBOSE) cout << MESSAGE << " agl_vibrational_free_energy_300K_cell (meV/cell) = " << ((data.agl_vibrational_free_energy_300K_cell!=AUROSTD_NAN)?aurostd::utype2string(data.agl_vibrational_free_energy_300K_cell,10):"unavailable") << endl; //CT20181212
-    if(AFLOWLIB_VERBOSE) cout << MESSAGE << " agl_vibrational_free_energy_300K_atom (meV/atom) = " << ((data.agl_vibrational_free_energy_300K_atom!=AUROSTD_NAN)?aurostd::utype2string(data.agl_vibrational_free_energy_300K_atom,10):"unavailable") << endl; //CT20181212
-    if(AFLOWLIB_VERBOSE) cout << MESSAGE << " agl_vibrational_entropy_300K_cell (meV/cell*K) = " << ((data.agl_vibrational_entropy_300K_cell!=AUROSTD_NAN)?aurostd::utype2string(data.agl_vibrational_entropy_300K_cell,10):"unavailable") << endl; //CT20181212
-    if(AFLOWLIB_VERBOSE) cout << MESSAGE << " agl_vibrational_entropy_300K_atom (meV/atom*K) = " << ((data.agl_vibrational_entropy_300K_atom!=AUROSTD_NAN)?aurostd::utype2string(data.agl_vibrational_entropy_300K_atom,10):"unavailable") << endl; //CT20181212
-    // done
-    if(AFLOWLIB_VERBOSE) cout << MESSAGE << " aflowlib::LIB2RAW_Loop_AGL - end " << directory_LIB << endl;
-    return TRUE;
-  }
-}
-
-// ***************************************************************************
-// aflowlib::LIB2RAW_Loop_AEL  // CORMAC
-// ***************************************************************************
-namespace aflowlib {
-  bool LIB2RAW_Loop_AEL(string& directory_LIB,string& directory_RAW,vector<string> &vfile,aflowlib::_aflowlib_entry& data,string MESSAGE) {
-    bool LDEBUG=(FALSE || XHOST.DEBUG);
-    string function = "aflowlib::LIB2RAW_loop_AEL()";  //ME20191119
-    if(LDEBUG) cerr << "aflowlib::LIB2RAW_Loop_AEL [1]" << endl;
-    if(AFLOWLIB_VERBOSE) cout << MESSAGE << " aflowlib::LIB2RAW_Loop_AEL - begin " << directory_LIB << endl;
-    // [OBSOLETE]  aflowlib_out << _AFLOWLIB_ENTRY_SEPARATOR_ << "loop=ael";
-    data.vloop.push_back("ael");
-
-    vector<string> vline,tokens;
-    stringstream aflow_ael_out;
-
-    // AFLOW AEL
-    aflow_ael_out.clear();
-    if(aurostd::FileExist(directory_LIB+"/"+"aflow.ael.out") || aurostd::EFileExist(directory_LIB+"/"+"aflow.ael.out")) {
-      aflowlib::LIB2RAW_FileNeeded(directory_LIB,"aflow.ael.out",directory_RAW,"aflow.ael.out",vfile,MESSAGE);  // aflow.ael.out
-      aflowlib::LIB2RAW_FileNeeded(directory_LIB,"AEL_Elastic_constants.out",directory_RAW,"AEL_Elastic_constants.out",vfile,MESSAGE);  // AEL_Elastic_constants.out
-      aflowlib::LIB2RAW_FileNeeded(directory_LIB,"AEL_Compliance_tensor.out",directory_RAW,"AEL_Compliance_tensor.out",vfile,MESSAGE);  // AEL_Compliance_tensor.out
-      aflowlib::LIB2RAW_FileNeeded(directory_LIB,"AEL_elastic_tensor.json",directory_RAW,"AEL_elastic_tensor.json",vfile,MESSAGE);  // AEL_elastic_tensor.json //CT20181212
-      aflowlib::LIB2RAW_FileNeeded(directory_LIB,"AEL_energy_structures.json",directory_RAW,"AEL_energy_structures.json",vfile,MESSAGE);  // AEL_energy_structures.json //CT20181212
-      if(AFLOWLIB_VERBOSE) cout << MESSAGE << " loading " << string(directory_RAW+"/"+"aflow.ael.out") << endl;
-      //ME20191105
-      string ael_out_str = aurostd::efile2string(directory_RAW + "/aflow.ael.out");
-      aurostd::ExtractToStringstreamEXPLICIT(ael_out_str, aflow_ael_out, "[AEL_RESULTS]START", "[AEL_RESULTS]STOP");
-      //aurostd::ExtractToStringstreamEXPLICIT(aurostd::efile2string(directory_RAW+"/"+"aflow.ael.out"),aflow_ael_out,"[AEL_RESULTS]START","[AEL_RESULTS]STOP");  OBSOLETE ME20191105
-      aurostd::stream2vectorstring(aflow_ael_out,vline);
-      for (uint i=0;i<vline.size();i++) {
-        aurostd::StringSubst(vline.at(i),"="," ");
-        aurostd::string2tokens(vline.at(i),tokens," ");
-        if(tokens.size()>=2) {
-          if(tokens.at(0)=="ael_poisson_ratio") data.ael_poisson_ratio=aurostd::string2utype<double>(tokens.at(1));
-          if(tokens.at(0)=="ael_bulk_modulus_voigt" || tokens.at(0)=="ael_bulk_modulus_voight") data.ael_bulk_modulus_voigt=aurostd::string2utype<double>(tokens.at(1));
-          if(tokens.at(0)=="ael_bulk_modulus_reuss") data.ael_bulk_modulus_reuss=aurostd::string2utype<double>(tokens.at(1));
-          if(tokens.at(0)=="ael_shear_modulus_voigt" || tokens.at(0)=="ael_shear_modulus_voigth") data.ael_shear_modulus_voigt=aurostd::string2utype<double>(tokens.at(1));
-          if(tokens.at(0)=="ael_shear_modulus_reuss") data.ael_shear_modulus_reuss=aurostd::string2utype<double>(tokens.at(1));
-          if(tokens.at(0)=="ael_bulk_modulus_vrh") data.ael_bulk_modulus_vrh=aurostd::string2utype<double>(tokens.at(1));
-          if(tokens.at(0)=="ael_shear_modulus_vrh") data.ael_shear_modulus_vrh=aurostd::string2utype<double>(tokens.at(1));
-          if(tokens.at(0)=="ael_elastic_anisotropy") data.ael_elastic_anisotropy=aurostd::string2utype<double>(tokens.at(1)); //CO20181129
-<<<<<<< HEAD
-          if(tokens.at(0)=="ael_youngs_modulus_vrh") data.ael_youngs_modulus_vrh=aurostd::string2utype<double>(tokens.at(1)); //CT20181212
-          if(tokens.at(0)=="ael_speed_sound_transverse") data.ael_speed_sound_transverse=aurostd::string2utype<double>(tokens.at(1)); //CT20181212
-          if(tokens.at(0)=="ael_speed_sound_longitudinal") data.ael_speed_sound_longitudinal=aurostd::string2utype<double>(tokens.at(1)); //CT20181212
-          if(tokens.at(0)=="ael_speed_sound_average") data.ael_speed_sound_average=aurostd::string2utype<double>(tokens.at(1)); //CT20181212
-          if(tokens.at(0)=="ael_pughs_modulus_ratio") data.ael_pughs_modulus_ratio=aurostd::string2utype<double>(tokens.at(1)); //CT20181212
-          if(tokens.at(0)=="ael_debye_temperature") data.ael_debye_temperature=aurostd::string2utype<double>(tokens.at(1)); //CT20181212
-          if(tokens.at(0)=="ael_applied_pressure") data.ael_applied_pressure=aurostd::string2utype<double>(tokens.at(1)); //CT20181212
-          if(tokens.at(0)=="ael_average_external_pressure") data.ael_average_external_pressure=aurostd::string2utype<double>(tokens.at(1)); //CT20181212
-        }
-      }
-
-      //ME20191105 BEGIN
-=======
-          if(tokens.at(0)=="ael_youngs_modulus_vrh") data.ael_youngs_modulus_vrh=aurostd::string2utype<double>(tokens.at(1)); //CT181212
-          if(tokens.at(0)=="ael_speed_sound_transverse") data.ael_speed_sound_transverse=aurostd::string2utype<double>(tokens.at(1)); //CT181212
-          if(tokens.at(0)=="ael_speed_sound_longitudinal") data.ael_speed_sound_longitudinal=aurostd::string2utype<double>(tokens.at(1)); //CT181212
-          if(tokens.at(0)=="ael_speed_sound_average") data.ael_speed_sound_average=aurostd::string2utype<double>(tokens.at(1)); //CT181212
-          if(tokens.at(0)=="ael_pughs_modulus_ratio") data.ael_pughs_modulus_ratio=aurostd::string2utype<double>(tokens.at(1)); //CT181212
-          if(tokens.at(0)=="ael_debye_temperature") data.ael_debye_temperature=aurostd::string2utype<double>(tokens.at(1)); //CT181212
-          if(tokens.at(0)=="ael_applied_pressure") data.ael_applied_pressure=aurostd::string2utype<double>(tokens.at(1)); //CT181212
-          if(tokens.at(0)=="ael_average_external_pressure") data.ael_average_external_pressure=aurostd::string2utype<double>(tokens.at(1)); //CT181212
-        }
-      }
-
-      //ME20191105 - BEGIN
->>>>>>> 10163148
-      xmatrix<double> tensor(6, 6);
-      vector<double> row;
-      aurostd::ExtractToStringstreamEXPLICIT(ael_out_str, aflow_ael_out, "[AEL_STIFFNESS_TENSOR]START", "[AEL_STIFFNESS_TENSOR]STOP");
-      aurostd::stream2vectorstring(aflow_ael_out, vline);
-      if (vline.size() > 0) {
-        vline.pop_back();  // Remove empty line at the end
-        try {
-          if (vline.size() != 6) {
-            stringstream message;
-            message << "Could not read stiffness tensor: wrong number of lines"
-		    << " (found " << vline.size() << ", need 6).";
-            throw aurostd::xerror(_AFLOW_FILE_NAME_,function, message, _FILE_CORRUPT_);
-          }
-          for (int i = 0; i < 6; i++) {
-            aurostd::string2tokens(vline[i], row);
-            if (row.size() != 6) {
-              stringstream message;
-              message <<  "Could not read stiffness tensor."
-		      << " Wrong number of columns in line " << (i + 1)
-		      << " (found " << row.size() << ", need 6).";
-              throw aurostd::xerror(_AFLOW_FILE_NAME_,function, message, _FILE_CORRUPT_);
-            }
-            for (int j = 0; j < 6; j++) tensor[i + 1][j + 1] = row[j];
-          }
-          data.ael_stiffness_tensor = tensor;
-        } catch (aurostd::xerror& e) {
-          std::cout << MESSAGE << " ERROR - " << e.error_message << std::endl;
-        }
-      } else {
-        std::cout << MESSAGE << " WARNING - No stiffness tensor found in aflow.ael.out." << std::endl;
-      }
-
-      tensor.clear();
-      aurostd::ExtractToStringstreamEXPLICIT(ael_out_str, aflow_ael_out, "[AEL_COMPLIANCE_TENSOR]START", "[AEL_COMPLIANCE_TENSOR]STOP");
-      aurostd::stream2vectorstring(aflow_ael_out, vline);
-      if (vline.size() > 0) {
-        vline.pop_back();  // Remove empty line at the end
-        try {
-          if (vline.size() != 6) {
-            string function = "aflowlib::LIB2RAW_loop_AEL()";
-            stringstream message;
-            message << "Could not read compliance tensor: wrong number of lines"
-		    << " (found " << vline.size() << ", need 6).";
-            throw aurostd::xerror(_AFLOW_FILE_NAME_,function, message, _FILE_CORRUPT_);
-          }
-          for (int i = 0; i < 6; i++) {
-            aurostd::string2tokens(vline[i], row);
-            if (row.size() != 6) {
-              string function = "aflowlib::LIB2RAW_loop_AEL()";
-              stringstream message;
-              message <<  "Could not read compliance tensor:"
-		      << " wrong number of columns in line " << (i + 1)
-		      << " (found " << row.size() << ", need 6).";
-              throw aurostd::xerror(_AFLOW_FILE_NAME_,function, message, _FILE_CORRUPT_);
-            }
-            for (int j = 0; j < 6; j++) tensor[i + 1][j + 1] = row[j];
-          }
-          data.ael_compliance_tensor = tensor;
-        } catch (aurostd::xerror& e) {
-          std::cout << MESSAGE << " ERROR - " << e.error_message << std::endl;
-        }
-      } else {
-        std::cout << MESSAGE << " WARNING - No compliance tensor found in aflow.ael.out." << std::endl;
-      }
-<<<<<<< HEAD
-      //ME20191105 END
-=======
-      //ME20191105 - END
->>>>>>> 10163148
-    } else {
-      return FALSE;
-    }
-
-    if(AFLOWLIB_VERBOSE) cout << MESSAGE << " ael_poisson_ratio = " << ((data.ael_poisson_ratio!=AUROSTD_NAN)?aurostd::utype2string(data.ael_poisson_ratio,10):"unavailable") << endl;
-    if(AFLOWLIB_VERBOSE) cout << MESSAGE << " ael_bulk_modulus_voigt (GPa) = " << ((data.ael_bulk_modulus_voigt!=AUROSTD_NAN)?aurostd::utype2string(data.ael_bulk_modulus_voigt,10):"unavailable") << endl;
-    if(AFLOWLIB_VERBOSE) cout << MESSAGE << " ael_bulk_modulus_reuss (GPa) = " << ((data.ael_bulk_modulus_reuss!=AUROSTD_NAN)?aurostd::utype2string(data.ael_bulk_modulus_reuss,10):"unavailable") << endl;
-    if(AFLOWLIB_VERBOSE) cout << MESSAGE << " ael_shear_modulus_voigt (GPa) = " << ((data.ael_shear_modulus_voigt!=AUROSTD_NAN)?aurostd::utype2string(data.ael_shear_modulus_voigt,10):"unavailable") << endl;
-    if(AFLOWLIB_VERBOSE) cout << MESSAGE << " ael_shear_modulus_reuss (GPa) = " << ((data.ael_shear_modulus_reuss!=AUROSTD_NAN)?aurostd::utype2string(data.ael_shear_modulus_reuss,10):"unavailable") << endl;
-    if(AFLOWLIB_VERBOSE) cout << MESSAGE << " ael_bulk_modulus_vrh (GPa) = " << ((data.ael_bulk_modulus_vrh!=AUROSTD_NAN)?aurostd::utype2string(data.ael_bulk_modulus_vrh,10):"unavailable") << endl;
-    if(AFLOWLIB_VERBOSE) cout << MESSAGE << " ael_shear_modulus_vrh (GPa) = " << ((data.ael_shear_modulus_vrh!=AUROSTD_NAN)?aurostd::utype2string(data.ael_shear_modulus_vrh,10):"unavailable") << endl;
-    if(AFLOWLIB_VERBOSE) cout << MESSAGE << " ael_elastic_anisotropy = " << ((data.ael_elastic_anisotropy!=AUROSTD_NAN)?aurostd::utype2string(data.ael_elastic_anisotropy,10):"unavailable") << endl; //CO20181129
-<<<<<<< HEAD
-    if(AFLOWLIB_VERBOSE) cout << MESSAGE << " ael_youngs_modulus_vrh (GPa) = " << ((data.ael_youngs_modulus_vrh!=AUROSTD_NAN)?aurostd::utype2string(data.ael_youngs_modulus_vrh,10):"unavailable") << endl; //CT20181212
-    if(AFLOWLIB_VERBOSE) cout << MESSAGE << " ael_speed_sound_transverse (m/s) = " << ((data.ael_speed_sound_transverse!=AUROSTD_NAN)?aurostd::utype2string(data.ael_speed_sound_transverse,10):"unavailable") << endl; //CT20181212
-    if(AFLOWLIB_VERBOSE) cout << MESSAGE << " ael_speed_sound_longitudinal (m/s) = " << ((data.ael_speed_sound_longitudinal!=AUROSTD_NAN)?aurostd::utype2string(data.ael_speed_sound_longitudinal,10):"unavailable") << endl; //CT20181212
-    if(AFLOWLIB_VERBOSE) cout << MESSAGE << " ael_speed_sound_average (m/s) = " << ((data.ael_speed_sound_average!=AUROSTD_NAN)?aurostd::utype2string(data.ael_speed_sound_average,10):"unavailable") << endl; //CT20181212
-    if(AFLOWLIB_VERBOSE) cout << MESSAGE << " ael_pughs_modulus_ratio = " << ((data.ael_pughs_modulus_ratio!=AUROSTD_NAN)?aurostd::utype2string(data.ael_pughs_modulus_ratio,10):"unavailable") << endl; //CT20181212
-    if(AFLOWLIB_VERBOSE) cout << MESSAGE << " ael_debye_temperature (K) = " << ((data.ael_debye_temperature!=AUROSTD_NAN)?aurostd::utype2string(data.ael_debye_temperature,10):"unavailable") << endl; //CT20181212
-    if(AFLOWLIB_VERBOSE) cout << MESSAGE << " ael_applied_pressure (GPa) = " << ((data.ael_applied_pressure!=AUROSTD_NAN)?aurostd::utype2string(data.ael_applied_pressure,10):"unavailable") << endl; //CT20181212
-    if(AFLOWLIB_VERBOSE) cout << MESSAGE << " ael_average_external_pressure (GPa) = " << ((data.ael_average_external_pressure!=AUROSTD_NAN)?aurostd::utype2string(data.ael_average_external_pressure,10):"unavailable") << endl; //CT20181212
-=======
-    if(AFLOWLIB_VERBOSE) cout << MESSAGE << " ael_youngs_modulus_vrh (GPa) = " << ((data.ael_youngs_modulus_vrh!=AUROSTD_NAN)?aurostd::utype2string(data.ael_youngs_modulus_vrh,10):"unavailable") << endl; //CT181212
-    if(AFLOWLIB_VERBOSE) cout << MESSAGE << " ael_speed_sound_transverse (m/s) = " << ((data.ael_speed_sound_transverse!=AUROSTD_NAN)?aurostd::utype2string(data.ael_speed_sound_transverse,10):"unavailable") << endl; //CT181212
-    if(AFLOWLIB_VERBOSE) cout << MESSAGE << " ael_speed_sound_longitudinal (m/s) = " << ((data.ael_speed_sound_longitudinal!=AUROSTD_NAN)?aurostd::utype2string(data.ael_speed_sound_longitudinal,10):"unavailable") << endl; //CT181212
-    if(AFLOWLIB_VERBOSE) cout << MESSAGE << " ael_speed_sound_average (m/s) = " << ((data.ael_speed_sound_average!=AUROSTD_NAN)?aurostd::utype2string(data.ael_speed_sound_average,10):"unavailable") << endl; //CT181212
-    if(AFLOWLIB_VERBOSE) cout << MESSAGE << " ael_pughs_modulus_ratio = " << ((data.ael_pughs_modulus_ratio!=AUROSTD_NAN)?aurostd::utype2string(data.ael_pughs_modulus_ratio,10):"unavailable") << endl; //CT181212
-    if(AFLOWLIB_VERBOSE) cout << MESSAGE << " ael_debye_temperature (K) = " << ((data.ael_debye_temperature!=AUROSTD_NAN)?aurostd::utype2string(data.ael_debye_temperature,10):"unavailable") << endl; //CT181212
-    if(AFLOWLIB_VERBOSE) cout << MESSAGE << " ael_applied_pressure (GPa) = " << ((data.ael_applied_pressure!=AUROSTD_NAN)?aurostd::utype2string(data.ael_applied_pressure,10):"unavailable") << endl; //CT181212
-    if(AFLOWLIB_VERBOSE) cout << MESSAGE << " ael_average_external_pressure (GPa) = " << ((data.ael_average_external_pressure!=AUROSTD_NAN)?aurostd::utype2string(data.ael_average_external_pressure,10):"unavailable") << endl; //CT181212
->>>>>>> 10163148
-    // done
-    if (AFLOWLIB_VERBOSE) {  //ME20191105
-      std::cout << MESSAGE << " ael_stiffness_tensor = ";
-      if ((data.ael_stiffness_tensor.rows != 6) || (data.ael_stiffness_tensor.cols != 6)) std::cout << "unavailable" << std::endl;
-      else std::cout << std::endl << data.ael_stiffness_tensor << std::endl;
-
-      std::cout << MESSAGE << " ael_compliance_tensor = ";
-      if ((data.ael_compliance_tensor.rows != 6) || (data.ael_compliance_tensor.cols != 6)) std::cout << "unavailable" << std::endl;
-      else std::cout << std::endl << data.ael_compliance_tensor << std::endl;
-    }
-    if(AFLOWLIB_VERBOSE) cout << MESSAGE << " aflowlib::LIB2RAW_Loop_AEL - end " << directory_LIB << endl;
-    return TRUE;
-  }
-}
-
-// ***************************************************************************
-// aflowlib::LIB2RAW_Loop_LOCK
-// ***************************************************************************
-namespace aflowlib {
-  bool LIB2RAW_Loop_LOCK(string& directory_LIB,string& directory_RAW,vector<string> &vfile,aflowlib::_aflowlib_entry& data,string MESSAGE) {
-    bool LDEBUG=(FALSE || XHOST.DEBUG);
-    if(LDEBUG) cerr << "aflowlib::LIB2RAW_Loop_LOCK [1]" << endl;
-    // Stefano Curtarolo 2009-2010-2011-2012
-    if(AFLOWLIB_VERBOSE) cout << MESSAGE << " aflowlib::LIB2RAW_Loop_LOCK - begin " << directory_LIB << endl;
-    //  aflowlib_out << _AFLOWLIB_ENTRY_SEPARATOR_ << "loop=LOCK";
-    data.vloop.push_back("lock");
-
-    vector<string> vlock,tokens;
-    aflowlib::LIB2RAW_FileNeeded(directory_LIB,_AFLOWLOCK_,directory_RAW,_AFLOWLOCK_,vfile,MESSAGE);  // OUTCAR.static
-    aurostd::file2vectorstring(directory_RAW+"/"+_AFLOWLOCK_,vlock) ;
-    _XHOST aus_XHOST;
-    // ---------------------------------------------------------------
-    for(uint iline=0;iline<vlock.size()&&data.aflow_version.empty();iline++)
-      if(aurostd::substring2bool(vlock.at(iline),"NFS") && aurostd::substring2bool(vlock.at(iline),"(") && aurostd::substring2bool(vlock.at(iline),")")) {
-        aurostd::string2tokens(vlock.at(iline),tokens);
-        data.aflow_version=aurostd::RemoveWhiteSpaces(tokens.at(tokens.size()-1));
-        aurostd::StringSubst(data.aflow_version,"(","");aurostd::StringSubst(data.aflow_version,")","");
-      }
-    if(AFLOWLIB_VERBOSE) cout << MESSAGE << " aflow_version = " << ((data.aflow_version.size())?data.aflow_version:"unavailable") << endl;
-    // XHOST.CPU_Model ---------------------------------------------------------------
-    for(uint iline=0;iline<vlock.size()&&aus_XHOST.CPU_Model.empty();iline++)
-      if(aurostd::substring2bool(vlock.at(iline),"XHOST.CPU_Model") && aurostd::substring2bool(vlock.at(iline),":")) {
-        aurostd::string2tokens(vlock.at(iline),tokens,":");
-        aus_XHOST.CPU_Model=aurostd::RemoveWhiteSpaces(tokens.at(tokens.size()-1));
-        data.node_CPU_Model=aus_XHOST.CPU_Model;
-      }
-    if(AFLOWLIB_VERBOSE) cout << MESSAGE << " XHOST.CPU_Model = " << ((aus_XHOST.CPU_Model.size())?aus_XHOST.CPU_Model:"unavailable") << endl;
-    // XHOST.CPU_Cores ---------------------------------------------------------------
-    for(uint iline=0;iline<vlock.size()&&aus_XHOST.CPU_Cores==0;iline++)
-      if(aurostd::substring2bool(vlock.at(iline),"XHOST.CPU_Cores") && aurostd::substring2bool(vlock.at(iline),":")) {
-        aurostd::string2tokens(vlock.at(iline),tokens,":");
-        aus_XHOST.CPU_Cores=aurostd::string2utype<int>(aurostd::RemoveWhiteSpaces(tokens.at(tokens.size()-1)));
-        aus_XHOST.CPU_Cores=aurostd::string2utype<int>(aurostd::RemoveWhiteSpaces(tokens.at(tokens.size()-1)));
-        data.node_CPU_Cores=aus_XHOST.CPU_Cores;
-      }
-    if(AFLOWLIB_VERBOSE) cout << MESSAGE << " XHOST.CPU_Cores = " << ((aus_XHOST.CPU_Cores)?aurostd::utype2string<int>(aus_XHOST.CPU_Cores):"unavailable") << endl;
-    // XHOST.CPU_MHz ---------------------------------------------------------------
-    for(uint iline=0;iline<vlock.size()&&aus_XHOST.CPU_MHz.empty();iline++)
-      if(aurostd::substring2bool(vlock.at(iline),"XHOST.CPU_MHz") && aurostd::substring2bool(vlock.at(iline),":")) {
-        aurostd::string2tokens(vlock.at(iline),tokens,":");
-        aus_XHOST.CPU_MHz=aurostd::RemoveWhiteSpaces(tokens.at(tokens.size()-1));
-        data.node_CPU_MHz=ceil(aurostd::string2utype<double>(aus_XHOST.CPU_MHz));
-      }
-    if(AFLOWLIB_VERBOSE) cout << MESSAGE << " XHOST.CPU_MHz = " << ((aus_XHOST.CPU_MHz.size())?aus_XHOST.CPU_MHz:"unavailable") << endl;
-    // XHOST.RAM_GB ---------------------------------------------------------------
-    for(uint iline=0;iline<vlock.size()&&aus_XHOST.RAM_GB<0.001;iline++)
-      if(aurostd::substring2bool(vlock.at(iline),"XHOST.RAM_GB") && aurostd::substring2bool(vlock.at(iline),":")) {
-        aurostd::string2tokens(vlock.at(iline),tokens,":");
-        aus_XHOST.RAM_GB=ceil(aurostd::string2utype<double>(aurostd::RemoveWhiteSpaces(tokens.at(tokens.size()-1))));
-        data.node_RAM_GB=aus_XHOST.RAM_GB;
-      }
-    if(AFLOWLIB_VERBOSE) cout << MESSAGE << " XHOST.RAM_GB = " << ((aus_XHOST.RAM_GB)?aurostd::utype2string<double>(aus_XHOST.RAM_GB):"unavailable") << endl;
-    // REMOVING  ---------------------------------------------------------------
-    vector<string> vremove,vremovej;
-    aurostd::string2tokens("aflow.in~,WAVECAR,REPORT,POTCAR.relax1,POTCAR.relax2,POTCAR.relax3,POTCAR.static,POTCAR.bands,AECCAR0,AECCAR1,AECCAR2,AECCAR1.static,AECCAR0.bands,AECCAR1.bands,AECCAR2.bands,AECCAR0.relax1,AECCAR1.relax1,AECCAR2.relax1,AECCAR0.relax2,AECCAR1.relax2,AECCAR2.relax2",vremove,",");
-    for(uint iext=0;iext<XHOST.vext.size();iext++) {
-      for(uint iremove=0;iremove<vremove.size();iremove++) {
-        vremovej.clear();
-        aurostd::string2vectorstring(aurostd::execute2string("find \""+directory_LIB+"\" -name \""+vremove.at(iremove)+XHOST.vext.at(iext)+"\""),vremovej);
-        for(uint j=0;j<vremovej.size();j++) {
-          if(aurostd::FileExist(vremovej.at(j))) {
-            aurostd::RemoveFile(vremovej.at(j));
-            if(AFLOWLIB_VERBOSE) 
-              cout << MESSAGE << " removing file: " << aurostd::CleanFileName(vremovej.at(j)) << endl;
-          }
-        }
-      } // iremove
-    } // iext
-
-    vector<string> vremoveERROR;
-    aurostd::string2tokens("aflow.error.rotmat,aflow.error.nbands,aflow.error.symprec,aflow.error.read_kpoints_rd_sym,aflow.error.ibzkpt,aflow.error.gamma_shift,aflow.error.mpich11,aflow.error.mpich139,aflow.error.nkxyz_ikptd,aflow.error.eddrmm,aflow.error.lreal,aflow.error.exccor,aflow.error.brmix,aflow.error.dav,aflow.error.edddav,aflow.error.efield_pead,aflow.error.zpotrf,aflow.error.zpotrf_potim,aflow.error.natoms,aflow.error.psmaxn,aflow.error.npar,aflow.error.nparc,aflow.error.nparn,aflow.error.npar_remove,aflow.error.csloshing,aflow.error.dentet",vremoveERROR,",");
-    for(uint iext=0;iext<XHOST.vext.size();iext++) {
-      for(uint iremove=0;iremove<vremoveERROR.size();iremove++) {
-        if(aurostd::FileExist(directory_LIB+"/"+vremoveERROR.at(iremove)+XHOST.vext.at(iext))) {
-          aurostd::RemoveFile(directory_LIB+"/"+vremoveERROR.at(iremove)+XHOST.vext.at(iext));
-        }
-      } // iremove
-    } // iext
-
-    // done   ---------------------------------------------------------------
-    if(AFLOWLIB_VERBOSE) cout << MESSAGE << " aflowlib::LIB2RAW_Loop_LOCK - end " << directory_LIB << endl;
-    return TRUE;
-  }
-}
-
-// ***************************************************************************
-// aflowlib::LIB2RAW_Loop_PATCH
-// ***************************************************************************
-namespace aflowlib {
-  bool LIB2RAW_Loop_PATCH(string& directory_LIB,string& directory_RAW,vector<string> &vfile,aflowlib::_aflowlib_entry& data,string MESSAGE) {
-    bool LDEBUG=(FALSE || XHOST.DEBUG);
-    if(LDEBUG) cerr << "aflowlib::LIB2RAW_Loop_PATCH [1]" << endl;
-    // Stefano Curtarolo 2009-2010-2011-2012
-    if(AFLOWLIB_VERBOSE) cout << MESSAGE << " aflowlib::LIB2RAW_Loop_PATCH - begin " << directory_LIB << endl;
-    if(AFLOWLIB_VERBOSE&&0) cout << MESSAGE << " aflowlib::LIB2RAW_Loop_PATCH - begin " << directory_RAW << endl;  // to avoid unused
-    if(AFLOWLIB_VERBOSE&&0) cout << MESSAGE << " aflowlib::LIB2RAW_Loop_PATCH - begin " << vfile.size() << endl;  // to avoid unused
-    //  aflowlib_out << _AFLOWLIB_ENTRY_SEPARATOR_ << "loop=PATCH";
-
-    // --------------------------------------------------------------------
-    // CHECK existence of DEFAULT_AFLOW_PSEUDOPOTENTIAL_AUID_OUT
-    string file="";
-    for(uint iext=1;iext<XHOST.vext.size()&&file.empty();iext++) // SKIM uncompressed
-      if(aurostd::FileExist(directory_LIB+"/"+DEFAULT_AFLOW_PSEUDOPOTENTIAL_AUID_OUT+XHOST.vext.at(iext)))
-	file=directory_LIB+"/"+DEFAULT_AFLOW_PSEUDOPOTENTIAL_AUID_OUT+XHOST.vext.at(iext);
-    
-    if(file!="") {
-      // if(AFLOWLIB_VERBOSE)
-      if(AFLOWLIB_VERBOSE) cout << MESSAGE << " FOUND " << file << endl;
-    } else {
-      if(AFLOWLIB_VERBOSE) cout << MESSAGE << " WRITING " << directory_LIB << "/" << DEFAULT_AFLOW_PSEUDOPOTENTIAL_AUID_OUT << endl;
-      KBIN::VASP_Write_ppAUID_FILE(directory_LIB,data.vspecies_pp_AUID,data.vspecies);
-      if(AFLOWLIB_VERBOSE) cout << MESSAGE << " COMPRESSING " << directory_LIB << "/" << DEFAULT_AFLOW_PSEUDOPOTENTIAL_AUID_OUT << endl;
-      aurostd::CompressFile(directory_LIB+"/"+DEFAULT_AFLOW_PSEUDOPOTENTIAL_AUID_OUT,DEFAULT_KZIP_BIN);
-    }
-    // --------------------------------------------------------------------
-    // CHECK existence of VASP_POTCAR_AUID in aflow.in
-    vector<string> vVASP_POTCAR_AUID;
-    aurostd::string2vectorstring(aurostd::execute2string("cat "+directory_LIB+"/"+_AFLOWIN_+" | grep VASP_POTCAR_AUID"),vVASP_POTCAR_AUID);
-    if(LDEBUG) cout << "aflowlib::LIB2RAW_Loop_PATCH: vVASP_POTCAR_AUID.size()=" << vVASP_POTCAR_AUID.size() << endl;
-
-    if(vVASP_POTCAR_AUID.size()) {
-      if(AFLOWLIB_VERBOSE) cout << MESSAGE << " FOUND [VASP_POTCAR_AUID] in " <<  _AFLOWIN_ << ": " << vVASP_POTCAR_AUID.at(0) << endl;
-    } else {
-      if(AFLOWLIB_VERBOSE) cout << MESSAGE << " FIXING " << directory_LIB << "/" << _AFLOWIN_ << endl;
-      KBIN::VASP_Write_ppAUID_AFLOWIN(directory_LIB,data.vspecies_pp_AUID,data.vspecies);
-    } 
-    // done   ---------------------------------------------------------------
-    if(AFLOWLIB_VERBOSE) cout << MESSAGE << " aflowlib::LIB2RAW_Loop_PATCH - end " << directory_LIB << endl;
-    return TRUE;
-  }
-}
-
-// ***************************************************************************
-// aflowlib::XPLUG
-// ***************************************************************************
-namespace aflowlib {
-  bool XPLUG_Directory_ok(const string &dirIN,string &directory_OUT,const uint &i,const uint &j,const int& ithread,stringstream &oss);
-  void *_threaded_interface_XPLUG_Directory(void *ptr);
-
-  typedef struct {
-    int      itbusy;          // FOR XPLUG (ALL)
-    bool     VERBOSE;         // FOR XPLUG (ALL)
-    //  ostringstream  oss;   // printout
-    deque<bool>   *vok;       // directory to check
-    deque<string> *vdirsIN;   // FOR
-    deque<string> *vdirsOUT;  // FOR
-    deque<uint>   *vrun;      // index to run
-    int      ITHREAD;         // FOR
-    int      THREADS_MAX;     // FOR
-  } _threaded_XPLUG_params;
-
-  //_threaded_XPLUG_params params[MAX_ALLOCATABLE_PTHREADS];
-  pthread_mutex_t mutex_LIBRARIES=PTHREAD_MUTEX_INITIALIZER;
-
-  //#define _PTHREAD_FLUSH_TIME_ 1
-#define _XPLUG_FLUSH_THREAD_SLEEP_ 1
-
-  void *_threaded_interface_XPLUG_Directory(void *ptr) {
-    bool CONCURRENT=TRUE;
-    _threaded_XPLUG_params* pparams=(_threaded_XPLUG_params*) ptr;
-    string directory; uint ith;
-    AFLOW_PTHREADS::vpthread_busy[pparams->itbusy]=TRUE;
-    AFLOW_PTHREADS::RUNNING++;
-    if((pparams->VERBOSE)) { pthread_mutex_lock(&mutex_LIBRARIES);cout << "_threaded_COMMANDS " << (pparams->ITHREAD) << "/" << (pparams->THREADS_MAX) << endl;pthread_mutex_unlock(&mutex_LIBRARIES); }
-    if(CONCURRENT==FALSE) { // SPLITS tasks in MOD(THREAD_MAX);
-      for(ith=(pparams->ITHREAD);ith<(*pparams->vdirsIN).size();ith+=(pparams->THREADS_MAX)) {
-        if((pparams->VERBOSE)) { pthread_mutex_lock(&mutex_LIBRARIES);cout <<  (pparams->ITHREAD) << "/" << (pparams->THREADS_MAX) << " " << ith << " " << (*pparams->vdirsIN).at(ith) << endl;pthread_mutex_unlock(&mutex_LIBRARIES); }
-        stringstream oss;
-	(*pparams->vok).at(ith)=XPLUG_Directory_ok((*pparams->vdirsIN).at(ith),(*pparams->vdirsOUT).at(ith),ith,(*pparams->vdirsIN).size(),ith,oss); // do this
-	pthread_mutex_lock(&mutex_LIBRARIES);
-	cerr << oss.str();cerr.flush();
-        pthread_mutex_unlock(&mutex_LIBRARIES);
-      }
-    } else { // RUNS in a queue
-      while((*pparams->vrun).size()>0) {
-        bool FRONT=TRUE;
-        pthread_mutex_lock(&mutex_LIBRARIES);
-        if(FRONT)  { ith=(*pparams->vrun).at(0);(*pparams->vrun).pop_front(); } // from the front
-        if(!FRONT) { ith=(*pparams->vrun).at((*pparams->vrun).size()-1);(*pparams->vrun).pop_back(); } // from the back
-        pthread_mutex_unlock(&mutex_LIBRARIES);
-        if((pparams->VERBOSE)) { pthread_mutex_lock(&mutex_LIBRARIES);cout <<  (pparams->ITHREAD) << "/" << (pparams->THREADS_MAX) << ": " << ith << endl;pthread_mutex_unlock(&mutex_LIBRARIES); }
-        stringstream oss;
-	(*pparams->vok).at(ith)=XPLUG_Directory_ok((*pparams->vdirsIN).at(ith),(*pparams->vdirsOUT).at(ith),ith,(*pparams->vdirsIN).size(),ith,oss); // do this
-	pthread_mutex_lock(&mutex_LIBRARIES);
-        cerr << oss.str();cerr.flush();
-        pthread_mutex_unlock(&mutex_LIBRARIES);
-      }
-    }
-    AFLOW_PTHREADS::vpthread_busy[pparams->itbusy]=FALSE;
-    AFLOW_PTHREADS::RUNNING--;
-    return NULL;
-  }
-}
-
-// DO ONE
-namespace aflowlib {
-  bool XPLUG_Directory_ok(const string &dirIN,string &dir,const uint &i,const uint &j,const int& ithread,stringstream &oss) {
-    bool LDEBUG=(FALSE || XHOST.DEBUG);
-    dir=dirIN; // start from here
-    bool ok=FALSE,print=TRUE;
-    int answer=0;
-    stringstream obb;
-
-    // clean
-    if(LDEBUG) cerr << "aflowlib::XPLUG_Directory_ok [1]: analyzing = " << dir << endl;
-
-    dir=aurostd::RemoveSubString(dir,"/"+_AFLOWIN_);
-    dir=aurostd::RemoveSubString(dir,"/aflow.end.out");
-
-    deque<string> vrelax; aurostd::string2tokens(".relax1,.relax2,.relax3,.static,.bands",vrelax,",");
-    deque<string> vremdirname;aurostd::string2tokens("OUTCAR,OSZICAR,CONTCAR,EIGENVAL",vremdirname,",");
-    deque<string> vbroken;  // no more list... this checks everything
-       
-    for(uint iremdirname=0;iremdirname<vremdirname.size();iremdirname++) {
-      for(uint irelax=0;irelax<vrelax.size();irelax++) {
-	for(uint iext=1;iext<XHOST.vext.size();iext++) { // SKIP uncompressed
-          dir=aurostd::RemoveSubString(dir,"/"+vremdirname.at(iremdirname)+vrelax.at(irelax)+XHOST.vext.at(iext));
-        }
-	dir=aurostd::RemoveSubString(dir,"/"+vremdirname.at(iremdirname)+vrelax.at(irelax));
-      }
-      dir=aurostd::RemoveSubString(dir,"/"+vremdirname.at(iremdirname));
-    }
-
-    if(LDEBUG) cerr << "aflowlib::XPLUG_Directory_ok [2]: analyzing = " << dir << endl;
-
-    if(!aurostd::FileExist(dir+"/"+_AFLOWLOCK_)) {
-      if(LDEBUG) cerr << "aflowlib::XPLUG_Directory_ok [3]: not finding " << _AFLOWLOCK_ << " = " << dir << endl;
-      return FALSE;
-    }
-    if(!aurostd::EFileExist(dir+"/OUTCAR.relax1") && 
-       !aurostd::EFileExist(dir+"/OUTCAR.relax2") &&
-       !aurostd::EFileExist(dir+"/OUTCAR.relax3") &&
-       !aurostd::EFileExist(dir+"/OUTCAR.static") &&
-       !aurostd::EFileExist(dir+"/OUTCAR.bands")) {
-      if(LDEBUG) cerr << "aflowlib::XPLUG_Directory_ok [4]: not finding any OUTCAR.* = " << dir << endl;
-      return FALSE;
-    }
-
-    obb<<"[" << i+1 << "/" << j << "] ";
-
-    if(ithread<0)  obb<<"DIR=" << dir << " ";
-    if(ithread>=0) obb<<"DIR(" << ithread << ")="<< dir << " ";
-    // CHECK ALL FILES
-    print=TRUE;
-    ok=TRUE;
-    // TEST INCOMPLETE
-    if(ok) { obb<<".";if(!aurostd::FileExist(dir+"/"+_AFLOWLOCK_)) { ok=FALSE;obb<<" no=LOCK"; }}
-    if(ok) { obb<<".";if(aurostd::FileExist(dir+"/EIGENVAL")) { ok=FALSE;obb<<" yes=EIGENVAL"; }}
-    if(ok) { obb<<".";if(aurostd::FileExist(dir+"/vasp.out")) { ok=FALSE;obb<<" yes=vasp.out"; }}
-    if(ok) { obb<<".";if(aurostd::FileExist(dir+"/AECCAR0")) { ok=FALSE;obb<<" yes=AECCAR0"; }}
-    if(ok) { obb<<".";if(aurostd::FileExist(dir+"/AECCAR1")) { ok=FALSE;obb<<" yes=AECCAR1"; }}
-    if(ok) { obb<<".";if(aurostd::FileExist(dir+"/AECCAR2")) { ok=FALSE;obb<<" yes=AECCAR2"; }}
-    if(ok) { obb<<".";if(aurostd::FileExist(dir+"/CHGCAR")) { ok=FALSE;obb<<" yes=CHGCAR"; }}
-    if(ok) { obb<<".";if(aurostd::FileExist(dir+"/DOSCAR")) { ok=FALSE;obb<<" yes=DOSCAR"; }}
-    if(ok) { obb<<".";if(aurostd::FileExist(dir+"/OUTCAR")) { ok=FALSE;obb<<" yes=OUTCAR"; }}
-    if(ok) { obb<<".";if(aurostd::FileExist(dir+"/OSZICAR")) { ok=FALSE;obb<<" yes=OSZICAR"; }}
-    if(ok) { obb<<".";if(aurostd::FileExist(dir+"/POTCAR")) { ok=FALSE;obb<<" yes=POTCAR"; }}
-    for(uint irelax=0;irelax<vrelax.size();irelax++) {
-      if(ok) { obb<<".";if(aurostd::FileExist(dir+"/OUTCAR"+vrelax.at(irelax))) { ok=FALSE;obb<<" yes=OUTCAR"+vrelax.at(irelax); }}
-      if(ok) { obb<<".";if(aurostd::FileExist(dir+"/OSZICAR"+vrelax.at(irelax))) { ok=FALSE;obb<<" yes=OSZICAR"+vrelax.at(irelax); }}
-      if(ok) { obb<<".";if(aurostd::FileExist(dir+"/POTCAR"+vrelax.at(irelax))) { ok=FALSE;obb<<" yes=POTCAR"+vrelax.at(irelax); }}
-    }
-    // TEST RELAX1 RELAX2 RELAX3
-    for(uint irelax=0;irelax<vrelax.size();irelax++) {
-      if(ok && aurostd::EFileExist(dir+"/OUTCAR"+vrelax.at(irelax))) { // relax1 relax2 relax3
-        if(ok) { obb<<".";if(!aurostd::EFileExist(dir+"/OUTCAR"+vrelax.at(irelax))) { ok=FALSE;print=FALSE;obb<<" no=OUTCAR"+vrelax.at(irelax)+".EXT"; }}
-        if(ok) { obb<<".";if(!aurostd::EFileExist(dir+"/OSZICAR"+vrelax.at(irelax))) { ok=FALSE;obb<<" no=OSZICAR"+vrelax.at(irelax)+".EXT"; }}
-        if(ok) { obb<<".";if(!aurostd::EFileExist(dir+"/vasp.out"+vrelax.at(irelax))) { ok=FALSE;obb<<" no=vasp.out"+vrelax.at(irelax)+".EXT"; }}
-        if(ok) { obb<<".";if(!aurostd::EFileExist(dir+"/INCAR"+vrelax.at(irelax))) { ok=FALSE;obb<<" no=INCAR"+vrelax.at(irelax)+".EXT"; }}
-	//      if(ok) { obb<<".";if(!aurostd::EFileExist(dir+"/EIGENVAL"+vrelax.at(irelax))) { ok=FALSE;obb<<" no=EIGENVAL"+vrelax.at(irelax)+".EXT"; }}
-        if(vrelax.at(irelax)==".static")
-<<<<<<< HEAD
-          if(ok) { obb<<".";if(!aurostd::EFileExist(dir+"/DOSCAR"+vrelax.at(irelax))) { ok=FALSE;obb<<" no=DOSCAR"+vrelax.at(irelax)+".EXT"; }}
-        // "OUTCAR"+vrelax.at(irelax)+".EXT"  //CO20200106 - patching for auto-indenting (quotes)
-        if(ok) { obb<<".";  // check Answer 4 or 5 in OUTCAR.RELAX.EXT
-          for(uint iext=0;iext<vext.size();iext++) {
-            if(aurostd::FileExist(dir+"/OUTCAR"+vrelax.at(irelax)+vext.at(iext))) {
-              answer=aurostd::execute2utype<int>(vcmd.at(iext)+" \""+dir+"/OUTCAR"+vrelax.at(irelax)+vext.at(iext)+"\" | grep -c \"(sec)\" ");
-              if(answer!=4 && answer!=5) { ok=FALSE;obb<<" error(" << answer << ")=OUTCAR"+vrelax.at(irelax)+".EXT"; }}
-=======
-          if(ok) { obb<<"d"; if(!aurostd::EFileExist(dir+"/DOSCAR"+vrelax.at(irelax))) { ok=FALSE;obb<<" no=DOSCAR"+vrelax.at(irelax)+".EXT"; }}
-        // "OUTCAR"+vrelax.at(irelax)+".EXT"  //CO200106 - patching for auto-indenting (quotes)
-	obb<<".";
-        if(ok) { obb<<"o";  // check Answer 4 or 5 in OUTCAR.RELAX.EXT
-          for(uint iext=1;iext<XHOST.vext.size();iext++) { // SKIP uncompressed
-            if(aurostd::FileExist(dir+"/OUTCAR"+vrelax.at(irelax)+XHOST.vext.at(iext))) {
-              answer=aurostd::execute2utype<int>(XHOST.vcat.at(iext)+" \""+dir+"/OUTCAR"+vrelax.at(irelax)+XHOST.vext.at(iext)+"\" | grep -c \"(sec)\" ");
-              if(answer!=4 && answer!=5) { ok=FALSE;obb<<". error(" << answer << ")=OUTCAR"+vrelax.at(irelax)+".EXT"; }}
->>>>>>> 10163148
-          }
-        }
-	obb<<".";
-        if(ok) { obb<<"v"; // TEST VASP.OUT
-          for(uint iext=1;iext<XHOST.vext.size();iext++) { // SKIP uncompressed
-            if(aurostd::FileExist(dir+"/vasp.out"+vrelax.at(irelax)+XHOST.vext.at(iext))) {
-              answer=aurostd::execute2utype<int>(XHOST.vcat.at(iext)+" \""+dir+"/vasp.out"+vrelax.at(irelax)+XHOST.vext.at(iext)+"\" | grep -c \"The distance between some ions is very small\" ");
-              if(answer!=0) { ok=FALSE;obb<<". ions=vasp.out"+vrelax.at(irelax)+".EXT"; }}
-          }
-	}
-	obb<<".";
-      }
-      if(ok) {// obb<<"b"; // TEST "+vbroken.at(ibroken)+"
-	for(uint iext=1;iext<XHOST.vext.size();iext++) { // SKIP uncompressed
-	  if(aurostd::FileExist(dir+"/OUTCAR"+vrelax.at(irelax)+XHOST.vext.at(iext))) {
-	    //	    cerr << string("ls "+dir+"/*"+vrelax.at(irelax)+XHOST.vext.at(iext)) << endl;
-	    aurostd::string2dequestring(aurostd::execute2string("ls "+dir+"/*"+vrelax.at(irelax)+XHOST.vext.at(iext)),vbroken);
-	    for(uint ibroken=0;ibroken<vbroken.size();ibroken++) {
-	      //      cerr << "[" << vbroken.at(ibroken) << "]" << endl;
-	      if(ok && aurostd::FileExist(vbroken.at(ibroken))) {
-		obb<<"b";
-		//		answer=aurostd::execute2utype<int>(XHOST.vcat.at(iext)+" \""+dir+"/"+vbroken.at(ibroken)+"\" 2>&1 | grep -c \"Unexpected end of input\" ");
-		answer=aurostd::execute2utype<int>(XHOST.vcat.at(iext)+" \""+vbroken.at(ibroken)+"\" 2>&1 | grep -c \"Unexpected end of input\" ");
-		if(answer!=0) { ok=FALSE;obb<<". Broken_file="+vbroken.at(ibroken)+".EXT"; }}
-	    }
-	  }
-	} 
-      }
-    }
-    // DONE
-    if(ok==TRUE) obb<<" good";
-    if(ok==FALSE) obb<<" bad";
-    if(aurostd::FileExist(dir+"/OUTCAR.relax2.gz")) obb<<"      gz";
-    if(aurostd::FileExist(dir+"/OUTCAR.relax2.bz2")) obb<<"      bz2";
-    if(aurostd::FileExist(dir+"/OUTCAR.relax2.xz")) obb<<"      xz";
-    obb<<endl;
-    if(print==TRUE) oss << obb.str();
-    oss.flush();
-
-<<<<<<< HEAD
-    //DX+CO20191030 - check for identical subdirectories - START
-=======
-    // DX and CO20191030 - check for identical subdirectories - START
->>>>>>> 10163148
-    // check if directory has an identical subdirectory
-    vector<string> dir_tokens;
-    aurostd::string2tokens(dir,dir_tokens,"/");
-    string run_directory = dir_tokens[dir_tokens.size()-1];
-    string sub_directory = dir+"/"+run_directory;
-    if(aurostd::FileExist(sub_directory)) {
-      obb << "This directory contains an identical subdirectory (subdir=" << sub_directory << "). Removing subdirectory." << endl;
-      oss << obb.str();
-      oss.flush();
-      aurostd::RemoveDirectory(sub_directory);
-    }
-<<<<<<< HEAD
-    //DX+CO20191030 - check for identical subdirectories - END
-=======
-    // DX and CO20191030 - check for identical subdirectories - END
->>>>>>> 10163148
-
-    return ok;
-  }
-}
-
-namespace aflowlib {
-  bool XPLUG(vector<string> argv) {
-    //   cerr << "aflowlib::XPLUG: is deprecated" << endl; exit(0);
-    bool LDEBUG=(TRUE || XHOST.DEBUG);
-    int NUM_THREADS=XHOST.CPU_Cores; //ME20181226
-    //ME20181109 - Handle NCPUS=MAX
-    if(XHOST.vflag_control.flag("XPLUG_NUM_THREADS") && !(XHOST.vflag_control.flag("XPLUG_NUM_THREADS_MAX")))
-      NUM_THREADS=aurostd::string2utype<int>(XHOST.vflag_control.getattachedscheme("XPLUG_NUM_THREADS"));
-    int NUM_ZIP=aurostd::string2utype<int>(XHOST.vflag_control.getattachedscheme("XPLUG_NUM_ZIP"));
-    int NUM_SIZE=aurostd::string2utype<int>(XHOST.vflag_control.getattachedscheme("XPLUG_NUM_SIZE"));
-    bool FLAG_DO_CLEAN=XHOST.vflag_control.flag("XPLUG_DO_CLEAN");
-    bool FLAG_DO_ADD=XHOST.vflag_control.flag("XPLUG_DO_ADD");
-    string PREFIX=XHOST.vflag_control.getattachedscheme("XPLUG_PREFIX");
-
-    if(NUM_THREADS<1) NUM_THREADS=XHOST.CPU_Cores/2;
-    if(NUM_ZIP<1) NUM_ZIP=1;
-    if(NUM_SIZE<1) NUM_SIZE=128;
-
-    if(LDEBUG) cerr << "aflowlib::XPLUG: NUM_THREADS=" << NUM_THREADS << endl;
-    if(LDEBUG) cerr << "aflowlib::XPLUG: NUM_ZIP=" << NUM_ZIP << endl;
-    if(LDEBUG) cerr << "aflowlib::XPLUG: NUM_SIZE=" << NUM_SIZE << endl;
-    if(LDEBUG) cerr << "aflowlib::XPLUG: FLAG_DO_CLEAN=" << FLAG_DO_CLEAN << endl;
-    if(LDEBUG) cerr << "aflowlib::XPLUG: FLAG_DO_ADD=" << FLAG_DO_ADD << endl;
-    if(LDEBUG) cerr << "aflowlib::XPLUG: PREFIX=" << PREFIX << endl;
-    //  exit(0);
-    // if(LDEBUG) cerr << "aflowlib::XPLUG = " << XHOST.hostname << endl;
-    deque<string> vdirsIN,vdirsOUT,vzips,vcleans;
-    deque<bool> vok;
-    deque<uint> vrun;
-
-    for(uint i=1;i<argv.size();i++) {
-      if(aurostd::substring2bool(argv.at(i),"/")) {
-	//	cerr << "aflowlib::XPLUG: adding" << argv.at(i) << endl;
-	vdirsIN.push_back(argv.at(i));
-	vdirsOUT.push_back(argv.at(i));
-      }
-    }
-    
-    std::sort(vdirsIN.begin(),vdirsIN.end());
-    std::sort(vdirsOUT.begin(),vdirsOUT.end());
-    if(LDEBUG) cerr << "aflowlib::XPLUG: vdirsIN.size()=" << vdirsIN.size() << endl;
-    //  if(LDEBUG) cerr << "aflowlib::XPLUG: [1]" << endl;
-    for(uint i=0;i<vdirsIN.size();i++) { vok.push_back(TRUE);vrun.push_back(i); }
-    //  if(LDEBUG) cerr << "aflowlib::XPLUG: [2]" << endl;
-
-    if((int) vdirsIN.size()<=NUM_THREADS) NUM_THREADS=(uint) vdirsIN.size();        // SAFETY
-    //  if(LDEBUG) cerr << "aflowlib::XPLUG: [3]" << endl;
-
-    if(NUM_THREADS<=1) {                                                        // run singular
-      //  if(LDEBUG) cerr << "aflowlib::XPLUG: [3b]" << endl;
-      for(uint i=0;i<vdirsIN.size();i++) {
-        stringstream oss;
-	vok.at(i)=XPLUG_Directory_ok(vdirsIN.at(i),vdirsOUT.at(i),i,vdirsIN.size(),-1,oss);
-        cerr << oss.str();cerr.flush();
-      }
-    }
-    //  if(LDEBUG) cerr << "aflowlib::XPLUG: [4]" << endl;
-    if(NUM_THREADS>=2) {                                                       // multithread
-      AFLOW_PTHREADS::FLAG=TRUE;AFLOW_PTHREADS::MAX_PTHREADS=NUM_THREADS;      // prepare
-      if(AFLOW_PTHREADS::MAX_PTHREADS>MAX_ALLOCATABLE_PTHREADS) AFLOW_PTHREADS::MAX_PTHREADS=MAX_ALLOCATABLE_PTHREADS; // check max
-      //  if(LDEBUG) cerr << "aflowlib::XPLUG: [5]" << endl;
-      AFLOW_PTHREADS::Clean_Threads();                                         // clean threads
-      //    if(LDEBUG) cerr << "aflowlib::XPLUG: [6]" << endl;
-      _threaded_XPLUG_params params[MAX_ALLOCATABLE_PTHREADS];                 // prepare
-      //    if(LDEBUG) cerr << "aflowlib::XPLUG: [7]" << endl;
-      for(int ithread=0;ithread<AFLOW_PTHREADS::MAX_PTHREADS;ithread++) {      // prepare loop
-        params[ithread].ITHREAD=ithread;                                       // prepare params
-        params[ithread].THREADS_MAX=AFLOW_PTHREADS::MAX_PTHREADS;              // prepare params
-        params[ithread].vok=&vok;                                              // prepare params
-        params[ithread].vdirsIN=&vdirsIN;                                      // prepare params
-        params[ithread].vdirsOUT=&vdirsOUT;                                    // prepare params
-        params[ithread].vrun=&vrun;                                            // prepare params
-        params[ithread].itbusy=ithread;                                        // prepare params
-        params[ithread].VERBOSE=FALSE;                                         // prepare params
-      }
-      //    if(LDEBUG) cerr << "aflowlib::XPLUG: [8]" << endl;
-      for(int ithread=0;ithread<AFLOW_PTHREADS::MAX_PTHREADS;ithread++) AFLOW_PTHREADS::viret[ithread]=pthread_create(&AFLOW_PTHREADS::vpthread[ithread],NULL,_threaded_interface_XPLUG_Directory,(void*)&params[ithread]); // run threads
-      //    if(LDEBUG) cerr << "aflowlib::XPLUG: [9]" << endl;
-      for(int ithread=0;ithread<AFLOW_PTHREADS::MAX_PTHREADS;ithread++) pthread_join(AFLOW_PTHREADS::vpthread[ithread],NULL); // flush threads
-      //  if(LDEBUG) cerr << "aflowlib::XPLUG: [10]" << endl;
-    }
-
-    // has OK. now do the counting
-    for(uint i=0;i<vdirsIN.size();i++) {
-      if(vok.at(i)==TRUE) vzips.push_back(vdirsOUT.at(i));
-      if(vok.at(i)==FALSE) vcleans.push_back(vdirsOUT.at(i));
-    }
-    if(LDEBUG) cerr << "aflowlib::XPLUG: vdirsIN.size()=" << vdirsIN.size() << endl;
-    if(LDEBUG) cerr << "aflowlib::XPLUG: vzips.size()=" << vzips.size() << endl;
-    if(LDEBUG) cerr << "aflowlib::XPLUG: vcleans.size()=" << vcleans.size() << endl;
-
-
-    if(vzips.size()>0) {
-      stringstream command;
-      if(aurostd::substring2bool(XHOST.hostname,"m7int0") || aurostd::substring2bool(XHOST.hostname,"m6int0")) XHOST.hostname="marylou";
-      XHOST.hostname=aurostd::RemoveSubString(XHOST.hostname,".egr.duke.edu");
-      XHOST.hostname=aurostd::RemoveSubString(XHOST.hostname,".mems.duke.edu");
-      XHOST.hostname=aurostd::RemoveSubString(XHOST.hostname,".pratt.duke.edu");
-      XHOST.hostname=aurostd::RemoveSubString(XHOST.hostname,".duke.edu");
-      for(uint i=0;i<vzips.size();i+=AFLOW_MAX_ARGV) {
-        command << "aflow --multi=zip " << (FLAG_DO_ADD?"--add ":"") << "--np=" << NUM_ZIP
-		<< " --prefix=update_" << (PREFIX!=""?string(PREFIX+"_"):string("")) << aurostd::get_date()
-		<< "-" << aurostd::get_hour() << aurostd::get_min() << aurostd::get_sec() << "_" << i/AFLOW_MAX_ARGV+1 << "_" << XHOST.hostname
-		<< " --size=" << NUM_SIZE << " --DIRECTORY ";
-        for(uint j=i;j<i+AFLOW_MAX_ARGV && j<vzips.size();j++)
-          command << " " << vzips.at(j);
-        command << " " << endl << endl;
-      }
-      cerr << command.str() << endl;
-      aurostd::execute(command);
-    }
-
-    //if(vzips.size()>0) {
-    //stringstream command;
-    //if(aurostd::substring2bool(XHOST.hostname,"m7int0") || aurostd::substring2bool(XHOST.hostname,"m6int0")) XHOST.hostname="marylou";
-    //XHOST.hostname=aurostd::RemoveSubString(XHOST.hostname,".egr.duke.edu");
-    //XHOST.hostname=aurostd::RemoveSubString(XHOST.hostname,".mems.duke.edu");
-    //XHOST.hostname=aurostd::RemoveSubString(XHOST.hostname,".pratt.duke.edu");
-    //XHOST.hostname=aurostd::RemoveSubString(XHOST.hostname,".duke.edu");
-    //command << "aflow --multi=zip " << (FLAG_DO_ADD?"--add ":"") << "--np=" << NUM_ZIP
-    //<< " --prefix=update_" << (PREFIX!=""?string(PREFIX+"_"):string("")) << aurostd::get_date()
-    //<< "-" << aurostd::get_hour() << aurostd::get_min() << aurostd::get_sec() << "_" << XHOST.hostname
-    //<< " --size=" << NUM_SIZE << " --DIRECTORY ";
-    //for(uint j=0;j<vzips.size()&&j<AFLOW_MAX_ARGV;j++)
-    //command << " " << vzips.at(j);
-    //cerr << command.str() << endl;
-    //aurostd::execute(command);
-    //}
-
-    if(FLAG_DO_CLEAN && vcleans.size()>0) {
-      for(uint i=0;i<vcleans.size();i++) {
-        // cerr << "Cleaning=" << vcleans.at(i) << endl;
-        KBIN::Clean(vcleans.at(i));
-      }
-    }
-    return FALSE;
-  }
-}
-
-// ***************************************************************************
-// void aflowlib::vaspfile2stringstream(string& str_dir, const string& FILE, stringstream& ss_vaspfile)
-// ***************************************************************************
-namespace aflowlib {
-  bool VaspFileExist(const string& str_dir, const string& FILE) {
-    bool RUN_FLAG=FALSE;
-    if(!RUN_FLAG && aurostd::FileExist(str_dir+"/"+FILE)) RUN_FLAG=TRUE;
-    if(!RUN_FLAG && aurostd::EFileExist(str_dir+"/"+FILE)) RUN_FLAG=TRUE;
-    if(!RUN_FLAG && aurostd::FileExist(str_dir+"/"+FILE+".static")) RUN_FLAG=TRUE;
-    if(!RUN_FLAG && aurostd::EFileExist(str_dir+"/"+FILE+".static")) RUN_FLAG=TRUE;
-    if(!RUN_FLAG && aurostd::FileExist(str_dir+"/"+FILE+".bands")) RUN_FLAG=TRUE;
-    if(!RUN_FLAG && aurostd::EFileExist(str_dir+"/"+FILE+".bands")) RUN_FLAG=TRUE;
-    if(!RUN_FLAG) {
-      cerr<< FILE+" or "+FILE+".static/bands or "+FILE+".static/bands.EXT not found in the directory!"<<endl;
-    }
-    return RUN_FLAG;
-  }
-}
-
-// ***************************************************************************
-// void aflowlib::vaspfile2stringstream(string& str_dir, const string& FILE, stringstream& ss_vaspfile)
-// ***************************************************************************
-namespace aflowlib {
-  uint _OLD_vaspfile2stringstream(const string& str_dir, const string& FILE, stringstream& sss) {
-    bool LDEBUG=(FALSE || XHOST.DEBUG);
-
-    if(LDEBUG) cerr << "vaspfile2stringstream: BEGIN" << endl;
-    //if XXXX.bands exists, you may also use this function by setting FILE=vaspfile.bands
-    sss.clear(); sss.str(std::string(""));
-    bool gfound=FALSE;
-    if(!gfound && (FILE=="EIGENVAL" || FILE=="KPOINTS")) {
-      gfound=TRUE;
-      if(LDEBUG) cerr << "vaspfile2stringstream: 1=" << FILE << endl;
-      for(uint iext=0;iext<XHOST.vext.size();iext++) {
-        if(aurostd::FileExist(str_dir+"/"+FILE+XHOST.vext.at(iext))) { sss << aurostd::execute2string(XHOST.vcat.at(iext)+" \""+ str_dir+"/"+FILE+XHOST.vext.at(iext)+"\"");return sss.str().length(); }
-        if(aurostd::FileExist(str_dir+"/"+FILE+".bands"+XHOST.vext.at(iext))) { sss << aurostd::execute2string(XHOST.vcat.at(iext)+" \""+ str_dir+"/"+FILE+".bands"+XHOST.vext.at(iext)+"\"");return sss.str().length(); }
-      }
-      cerr<< FILE+" or "+FILE+".bands or "+FILE+".bands.EXT not found in the directory, aborting!"<<endl;
-      exit(1);
-    }
-    if(!gfound && (FILE=="DOSCAR")) {
-      gfound=TRUE;
-      if(LDEBUG) cerr << "vaspfile2stringstream: 2=" << FILE << endl;
-      for(uint iext=0;iext<XHOST.vext.size();iext++) {
-        if(aurostd::FileExist(str_dir+"/"+FILE+XHOST.vext.at(iext))) { sss << aurostd::execute2string(XHOST.vcat.at(iext)+" \""+ str_dir+"/"+FILE+XHOST.vext.at(iext)+"\"");return sss.str().length(); }
-        if(aurostd::FileExist(str_dir+"/"+FILE+".static"+XHOST.vext.at(iext))) { sss << aurostd::execute2string(XHOST.vcat.at(iext)+" \""+ str_dir+"/"+FILE+".static"+XHOST.vext.at(iext)+"\"");return sss.str().length(); }
-      }
-      cerr<< FILE+" or "+FILE+".static or "+FILE+".static.EXT not found in the directory, aborting!" << endl;
-      exit(1);
-    }
-    if(!gfound && (FILE=="POSCAR")) {
-      gfound=TRUE;
-      if(LDEBUG) cerr << "vaspfile2stringstream: 1=" << FILE << endl;
-      for(uint iext=0;iext<XHOST.vext.size();iext++) {
-        if(aurostd::FileExist(str_dir+"/"+FILE+XHOST.vext.at(iext))) { sss << aurostd::execute2string(XHOST.vcat.at(iext)+" \""+ str_dir+"/"+FILE+XHOST.vext.at(iext)+"\"");return sss.str().length(); }
-        if(aurostd::FileExist(str_dir+"/"+FILE+".bands"+XHOST.vext.at(iext))) { sss << aurostd::execute2string(XHOST.vcat.at(iext)+" \""+ str_dir+"/"+FILE+".bands"+XHOST.vext.at(iext)+"\"");return sss.str().length(); }
-        if(aurostd::FileExist(str_dir+"/"+FILE+".static"+XHOST.vext.at(iext))) { sss << aurostd::execute2string(XHOST.vcat.at(iext)+" \""+ str_dir+"/"+FILE+".static"+XHOST.vext.at(iext)+"\"");return sss.str().length(); }
-        if(aurostd::FileExist(str_dir+"/"+FILE+".relax1"+XHOST.vext.at(iext))) { sss << aurostd::execute2string(XHOST.vcat.at(iext)+" \""+ str_dir+"/"+FILE+".relax1"+XHOST.vext.at(iext)+"\"");return sss.str().length(); }
-      }
-      cerr<< FILE+" or "+FILE+".bands/static/relax or "+FILE+".bands./static/relax.EXT not found in the directory, aborting!"<<endl;
-      exit(1);
-    }
-    if(!gfound) {
-      if(LDEBUG) cerr << "vaspfile2stringstream: 3=" << FILE << endl;
-      for(uint iext=0;iext<XHOST.vext.size();iext++) {
-        if(aurostd::FileExist(str_dir+"/"+FILE+XHOST.vext.at(iext))) { sss << aurostd::execute2string(XHOST.vcat.at(iext)+" \""+ str_dir+"/"+FILE+XHOST.vext.at(iext)+"\"");return sss.str().length(); }
-        if(aurostd::FileExist(str_dir+"/"+FILE+".static"+XHOST.vext.at(iext))) { sss << aurostd::execute2string(XHOST.vcat.at(iext)+" \""+ str_dir+"/"+FILE+".static"+XHOST.vext.at(iext)+"\"");return sss.str().length(); }
-        if(aurostd::FileExist(str_dir+"/"+FILE+".relax1"+XHOST.vext.at(iext))) { sss << aurostd::execute2string(XHOST.vcat.at(iext)+" \""+ str_dir+"/"+FILE+".relax1"+XHOST.vext.at(iext)+"\"");return sss.str().length(); }
-        if(aurostd::FileExist(str_dir+"/"+FILE+".bands"+XHOST.vext.at(iext))) { sss << aurostd::execute2string(XHOST.vcat.at(iext)+" \""+ str_dir+"/"+FILE+".bands"+XHOST.vext.at(iext)+"\"");return sss.str().length(); }
-      }
-      cerr<< FILE+" or "+FILE+".static/relax1/bands or "+FILE+".static/relax1/bands.EXT not found in the directory, aborting!" << endl;
-      exit(1);
-    }
-    if(LDEBUG) cerr << "vaspfile2stringstream: END" << endl;
-    return sss.str().length();
-  }
-}
-
-
-// ***************************************************************************
-// void aflowlib::vaspfile2stringstream
-// ***************************************************************************
-namespace aflowlib {
-  string vaspfile2stringstream(const string& str_dir, const string& FILE, stringstream& sss) {
-    bool LDEBUG=(FALSE || XHOST.DEBUG);
-    if(LDEBUG) cerr << "aflowlib::vaspfile2stringstream: BEGIN" << endl;
-    //if XXXX.bands exists, you may also use this function by setting FILE=vaspfile.bands
-    sss.clear(); sss.str(std::string(""));
-    bool gfound=FALSE;
-    if(!gfound && (FILE=="EIGENVAL" || FILE=="KPOINTS")) {
-      gfound=TRUE;
-      if(LDEBUG) cerr << "aflowlib::vaspfile2stringstream: FILE=" << FILE << endl;
-      string extension=".bz2,.gz,.xz,.bands,.bands.bz2,.bands.gz,.bands.xz";
-      deque<string> vtype;aurostd::string2tokens(extension,vtype,",");vtype.push_front(""); // have to add emptyness to vtype at the beginning
-      //     if(LDEBUG) aurostd::execute("ls -las \""+str_dir+"\"");
-      for(uint i=0;i<vtype.size();i++) {
-        if(LDEBUG) cerr << "aflowlib::vaspfile2stringstream: TESTING FILE=[" << str_dir+"/"+FILE+vtype.at(i) << "]" << endl;
-        if(aurostd::FileExist(str_dir+"/"+FILE+vtype.at(i))) {
-          aurostd::efile2stringstream(str_dir+"/"+FILE+vtype.at(i),sss);
-          if(LDEBUG) cerr << "aflowlib::vaspfile2stringstream: FOUND FILE=[" << str_dir+"/"+FILE+vtype.at(i) << "]" << endl;
-          return aurostd::CleanFileName(str_dir+"/"+FILE+vtype.at(i));
-        }
-      }
-<<<<<<< HEAD
-      //ME20190627 BEGIN
-=======
-      //ME20190627 - BEGIN
->>>>>>> 10163148
-      // [OBSOLETE] cerr<< FILE+" or "+FILE+".bands or "+FILE+".bands.EXT not found in the directory, aborting!"<<endl;
-      // [OBSOLETE] exit(1);
-      string message = FILE+" or "+FILE+".bands or "+FILE+".bands.EXT not found in the directory, aborting!";
-      throw aurostd::xerror(_AFLOW_FILE_NAME_,"aflowlib::vaspfile2stringstream()", message, _FILE_NOT_FOUND_);
-<<<<<<< HEAD
-      //ME20190627 END
-=======
-      //ME20190627 - END
->>>>>>> 10163148
-    }
-    if(!gfound && (FILE=="DOSCAR")) {
-      gfound=TRUE;
-      if(LDEBUG) cerr << "aflowlib::vaspfile2stringstream: FILE=" << FILE << endl;
-      string extension=".bz2,.gz,.xz,.static,.static.bz2,.static.gz,.static.xz";
-      deque<string> vtype;aurostd::string2tokens(extension,vtype,",");vtype.push_front("");  // have to add emptyness to vtype at the beginning
-      //     if(LDEBUG) aurostd::execute("ls -las \""+str_dir+"\"");
-      for(uint i=0;i<vtype.size();i++) {
-        if(LDEBUG) cerr << "aflowlib::vaspfile2stringstream: TESTING FILE=[" << str_dir+"/"+FILE+vtype.at(i) << "]" << endl;
-        if(aurostd::FileExist(str_dir+"/"+FILE+vtype.at(i))) {
-          aurostd::efile2stringstream(str_dir+"/"+FILE+vtype.at(i),sss);
-          if(LDEBUG) cerr << "aflowlib::vaspfile2stringstream: FOUND FILE=[" << str_dir+"/"+FILE+vtype.at(i) << "]" << endl;
-          return aurostd::CleanFileName(str_dir+"/"+FILE+vtype.at(i));
-        }
-      }
-<<<<<<< HEAD
-      //ME20190627 BEGIN
-=======
-      //ME20190627 - BEGIN
->>>>>>> 10163148
-      // [OBSOLETE] cerr<< FILE+" or "+FILE+".static or "+FILE+".static.EXT not found in the directory, aborting!" << endl;
-      // [OBSOLETE] exit(1);
-      string message = FILE+" or "+FILE+".static or "+FILE+".static.EXT not found in the directory, aborting!";
-      throw aurostd::xerror(_AFLOW_FILE_NAME_,"aflowlib::vaspfile2stringstream()", message, _FILE_NOT_FOUND_);
-<<<<<<< HEAD
-      //ME20190627 END
-=======
-      //ME20190627 - END
->>>>>>> 10163148
-    }
-    if(!gfound && (FILE=="POSCAR")) {
-      gfound=TRUE;
-      if(LDEBUG) cerr << "aflowlib::vaspfile2stringstream: FILE=" << FILE << endl;
-      string extension=".bz2,.gz,.xz,.bands,.bands.bz2,.bands.gz,.bands.xz,.static,.static.bz2,.static.gz,.static.xz,.relax1,.relax1.bz2,.relax1.gz,.relax1.xz";
-      deque<string> vtype;aurostd::string2tokens(extension,vtype,",");vtype.push_front(""); // have to add emptyness to vtype at the beginning
-      //     if(LDEBUG) aurostd::execute("ls -las \""+str_dir+"\"");
-      for(uint i=0;i<vtype.size();i++) {
-        if(LDEBUG) cerr << "aflowlib::vaspfile2stringstream: TESTING FILE=[" << str_dir+"/"+FILE+vtype.at(i) << "]" << endl;
-        if(aurostd::FileExist(str_dir+"/"+FILE+vtype.at(i))) {
-          aurostd::efile2stringstream(str_dir+"/"+FILE+vtype.at(i),sss);
-          if(LDEBUG) cerr << "aflowlib::vaspfile2stringstream: FOUND FILE=" << str_dir+"/"+FILE+vtype.at(i) << "]" << endl;
-          return aurostd::CleanFileName(str_dir+"/"+FILE+vtype.at(i));
-        }
-      }
-<<<<<<< HEAD
-      //ME20190627 BEGIN
-=======
-      //ME20190627 - BEGIN
->>>>>>> 10163148
-      // [OBSOLETE] cerr<< FILE+" or "+FILE+".bands/static/relax or "+FILE+".bands./static/relax.EXT not found in the directory, aborting!"<<endl;
-      // [OBSOLETE] exit(1);
-      string message = FILE+" or "+FILE+".bands/static/relax or "+FILE+".bands./static/relax.EXT not found in the directory, aborting!";
-      throw aurostd::xerror(_AFLOW_FILE_NAME_,"aflowlib::vaspfile2stringstream()", message, _FILE_NOT_FOUND_);
-<<<<<<< HEAD
-      //ME20190627 END
-=======
-      //ME20190627 - END
->>>>>>> 10163148
-    }
-    if(!gfound) {
-      if(LDEBUG) cerr << "aflowlib::vaspfile2stringstream: FILE=" << FILE << endl;
-      string extension=".bz2,.gz,.xz,.static,.static.bz2,.static.gz,.static.xz,.relax1,.relax1.bz2,.relax1.gz,.relax1.xz,.bands,.bands.bz2,.bands.gz,.bands.xz";
-      deque<string> vtype;aurostd::string2tokens(extension,vtype,",");vtype.push_front(""); // have to add emptyness to vtype at the beginning
-      //     if(LDEBUG) aurostd::execute("ls -las \""+str_dir+"\"");
-      for(uint i=0;i<vtype.size();i++) {
-        if(LDEBUG) cerr << "aflowlib::vaspfile2stringstream: TESTING FILE=[" << str_dir+"/"+FILE+vtype.at(i) << "]" << endl;
-        if(aurostd::FileExist(str_dir+"/"+FILE+vtype.at(i))) {
-          aurostd::efile2stringstream(str_dir+"/"+FILE+vtype.at(i),sss);
-          if(LDEBUG) cerr << "aflowlib::vaspfile2stringstream: FOUND FILE=[" << str_dir+"/"+FILE+vtype.at(i) << "]" << endl;
-          return aurostd::CleanFileName(str_dir+"/"+FILE+vtype.at(i));
-        }
-      }
-<<<<<<< HEAD
-      //ME20190627 BEGIN
-=======
-      //ME20190627 - BEGIN
->>>>>>> 10163148
-      // [OBSOLETE] cerr<< FILE+" or "+FILE+".static/relax1/bands or "+FILE+".static/relax1/bands.EXT not found in the directory, aborting!" << endl;
-      // [OBSOLETE] exit(1);
-      string message = FILE+" or "+FILE+".static/relax1/bands or "+FILE+".static/relax1/bands.EXT not found in the directory, aborting!";
-      throw aurostd::xerror(_AFLOW_FILE_NAME_,"aflowlib::vaspfile2stringstream()", message, _FILE_NOT_FOUND_);
-<<<<<<< HEAD
-      //ME20190627 END
-=======
-      //ME20190627 - END
->>>>>>> 10163148
-    }
-    if(LDEBUG) cerr << "vaspfile2stringstream: END" << endl;
-    return string("");
-  }
-}
-
-namespace aflowlib {
-  string vaspfile2stringstream(const string& str_dir, const string& FILE) {
-    stringstream sss;
-    return vaspfile2stringstream(str_dir,FILE,sss);
-  }
-}
-
-// ***************************************************************************
-// aflowlib::LIB2LIB
-// ***************************************************************************
-// Added by CT20181212
-namespace aflowlib {
-  bool LIB2LIB(string options,bool flag_FORCE,bool LOCAL) {
-    bool LDEBUG=(FALSE || XHOST.DEBUG);
-    if(LDEBUG) cerr << "aflowlib::LIB2LIB: BEGIN" << endl;
-    if(LDEBUG) cerr << "aflowlib::LIB2LIB: options=" << options << endl;
-    vector<string> tokens;
-
-    if(!aurostd::substring2bool(options,"POCC")) {
-      aurostd::string2tokens(options,tokens,","); // QUICK FIX
-    } else {
-      tokens.clear();
-      tokens.push_back(options);
-    }
-
-    if(LDEBUG) cerr << "aflowlib::LIB2LIB: tokens.size()=" << tokens.size() << endl;
-    if(tokens.size()==0 || tokens.size()>2) {
-      init::ErrorOption(cout,options,"aflowlib::LIB2LIB",aurostd::liststring2string("aflow --lib2lib=directory","aflow --lib2lib=all[,dir]"));
-      exit(0);
-    }
-
-    if(tokens.size()>=1) {
-      if(tokens.at(0)=="all") {
-        XHOST.sensors_allowed=FALSE;
-        XHOST.vflag_pflow.flag("MULTI=SH",FALSE);
-        return LIB2RAW_ALL(options,flag_FORCE);
-        XHOST.sensors_allowed=TRUE;
-      }
-    }
-
-    string directory_LIB;
-    // OBSOLETE bool flag_files_LIB=FALSE;
-    string PROJECT_LIBRARY;
-    if(LOCAL) {
-      flag_FORCE=true;
-      string directory=aurostd::CleanFileName(options);
-      aurostd::StringSubst(directory,"./","");
-      if(directory=="." || directory.empty()) { directory=aurostd::getPWD(); } //[CO20191112 - OBSOLETE]aurostd::execute2string("pwd")
-      // OBSOLETE flag_files_LIB=FALSE;
-      directory_LIB=directory;
-      PROJECT_LIBRARY=directory_LIB;
-    } else {    //normal run
-      //  cout << "aflowlib::LIB2RAW: AFLOW (" << VERSION << ")" << endl;
-      CheckMaterialServer("aflowlib::LIB2LIB"); // must be in AFLOW_MATERIALS_SERVER
-      string directory=aurostd::CleanFileName(options);
-      if(directory.at(directory.size()-1)=='/')  directory=directory.substr(0,directory.size()-1);
-      aurostd::StringSubst(directory,"/"+_AFLOWIN_,"");
-      aurostd::StringSubst(directory,"/"+_AFLOWLOCK_,"");
-      aurostd::StringSubst(directory,"/core","");
-      aurostd::StringSubst(directory,"common/SCINT","common/ICSD");   // [HISTORIC]
-      aurostd::StringSubst(directory,"common/ELPASOLITES","common/AURO");   // [HISTORIC]
-      aurostd::StringSubst(directory,"LIBRARYX/RAW","LIBRARYX/LIB");   // [HISTORIC]
-      aurostd::StringSubst(directory,"LIB2/RAW","LIB2/LIB");
-
-      PROJECT_LIBRARY=aflowlib::LIB2RAW_CheckProjectFromDirectory(directory);
-      // cout << "aflowlib::LIB2RAW: FOUND Project= " << XHOST.hostname << ": " << PROJECT_LIBRARY << endl;
-      cout << "aflowlib::LIB2LIB: AFLOW V" << string(AFLOW_VERSION) << endl;
-      cout << "aflowlib::LIB2LIB: directory=" << directory << endl;
-      directory_LIB=directory;
-    }
-    if(aurostd::FileExist(directory_LIB+"/agl_aflow.in")) {
-      for(uint iext=0;iext<XHOST.vext.size();iext++) {
-        aurostd::RemoveFile(directory_LIB+"/aflow.agl.out"+XHOST.vext.at(iext));
-        aurostd::RemoveFile(directory_LIB+"/AGL.out"+XHOST.vext.at(iext));
-        aurostd::RemoveFile(directory_LIB+"/AGL_edos_gap_pressure.out"+XHOST.vext.at(iext));
-        aurostd::RemoveFile(directory_LIB+"/AGL_edos_gap_pressure.json"+XHOST.vext.at(iext));
-        aurostd::RemoveFile(directory_LIB+"/AGL_energies_temperature.out"+XHOST.vext.at(iext));
-        aurostd::RemoveFile(directory_LIB+"/AGL_energy.json"+XHOST.vext.at(iext));
-        aurostd::RemoveFile(directory_LIB+"/AGL_energy_structures.json"+XHOST.vext.at(iext));
-        aurostd::RemoveFile(directory_LIB+"/AGL_energy_volume.out"+XHOST.vext.at(iext));
-        aurostd::RemoveFile(directory_LIB+"/AGL_gibbs_energy_pT.out"+XHOST.vext.at(iext));
-        aurostd::RemoveFile(directory_LIB+"/AGL_Hugoniot.out"+XHOST.vext.at(iext));
-        aurostd::RemoveFile(directory_LIB+"/AGL_thermal_properties_temperature.out"+XHOST.vext.at(iext));
-        aurostd::RemoveFile(directory_LIB+"/AGL_THERMO"+XHOST.vext.at(iext));
-        aurostd::RemoveFile(directory_LIB+"/aflow.ael.out"+XHOST.vext.at(iext));
-        aurostd::RemoveFile(directory_LIB+"/AEL_Compliance_tensor.out"+XHOST.vext.at(iext));
-        aurostd::RemoveFile(directory_LIB+"/AEL_Elastic_constants.out"+XHOST.vext.at(iext));
-        aurostd::RemoveFile(directory_LIB+"/AEL_elastic_tensor.json"+XHOST.vext.at(iext));
-        aurostd::RemoveFile(directory_LIB+"/AEL_energy_structures.json"+XHOST.vext.at(iext));
-      }
-      // CORMAC FIX BELOW I NEED TO COMMENT TO RUN THE agl_aflow.in containing only statics.
-      //   cerr << "CORMAC" << endl;exit(0);
-      if(aurostd::FileExist(directory_LIB+"/agl.LOCK")) {
-        //	aurostd::file2file(directory_LIB+"/agl.LOCK",directory_LIB+"/agl.LOCK.run");   // LINK
-        aurostd::CopyFile(directory_LIB+"/agl.LOCK",directory_LIB+"/agl.LOCK.run");   // LINK
-        aurostd::RemoveFile(directory_LIB+"/agl.LOCK");   //ME20191105 - otherwise aflow will not run
-      }
-      //   cerr << "CORMAC" << endl;exit(0);
-      // if(_AFLOWIN_=="aflow.in")
-      if (XHOST.QUIET) {      //CT20190903
-        aurostd::execute("aflow --use_aflow.in=agl_aflow.in --use_LOCK=agl.LOCK --force --run=0 --postprocess --quiet -D \""+directory_LIB+"\""); // do not mess up subdirectories
-      } else {
-        aurostd::execute("aflow --use_aflow.in=agl_aflow.in --use_LOCK=agl.LOCK --force --run=0 --postprocess -D \""+directory_LIB+"\"");	
-      }
-    }
-    return TRUE;
-  }
-}
-
-#endif //  _AFLOWLIB_LIBRARIES_CPP_
-// ***************************************************************************
+// ***************************************************************************
+// *                                                                         *
+// *           Aflow STEFANO CURTAROLO - Duke University 2003-2020           *
+// *                                                                         *
+// ***************************************************************************
+// Stefano Curtarolo
+
+#ifndef _AFLOWLIB_LIBRARIES_CPP_
+#define _AFLOWLIB_LIBRARIES_CPP_
+
+#include "aflow.h"
+#include "aflowlib.h"
+#include "aflow_pflow.h"
+#include "aflow_bader.h"
+
+using std::vector;
+using std::deque;
+using std::string;
+
+vector<string> vLibrary_ALL;vector<vector<string> > vLibrary_ALL_tokens;
+vector<string> vLibrary_ICSD;vector<vector<string> > vLibrary_ICSD_tokens;
+vector<string> vLibrary_LIB0;vector<vector<string> > vLibrary_LIB0_tokens;
+vector<string> vLibrary_LIB1;vector<vector<string> > vLibrary_LIB1_tokens;
+vector<string> vLibrary_LIB2;vector<vector<string> > vLibrary_LIB2_tokens;
+vector<string> vLibrary_LIB3;vector<vector<string> > vLibrary_LIB3_tokens;
+vector<string> vLibrary_LIB4;vector<vector<string> > vLibrary_LIB4_tokens;
+vector<string> vLibrary_LIB5;vector<vector<string> > vLibrary_LIB5_tokens;
+vector<string> vLibrary_LIB6;vector<vector<string> > vLibrary_LIB6_tokens;
+vector<string> vLibrary_LIB7;vector<vector<string> > vLibrary_LIB7_tokens;
+vector<string> vLibrary_LIB8;vector<vector<string> > vLibrary_LIB8_tokens;
+vector<string> vLibrary_LIB9;vector<vector<string> > vLibrary_LIB9_tokens;
+
+//[moved to aflow.h - CO20180705, list also looks a bit obsolete from avasp.cpp]#define SPECIE_RAW_LIB3 string("Ag,Al,As,Au,B_h,Bi_d,Cd,Co,Cr_pv,Cu_pv,Fe_pv,Ga_h,Ge_h,Hf_pv,Hg,In_d,Ir,La,Mg_pv,Mn_pv,Mo_pv,Nb_sv,Ni_pv,Os_pv,P,Pb_d,Pd_pv,Pt,Re_pv,Rh_pv,Ru_pv,Sb,Sc_sv,Se,Si,Sn,Ta_pv,Te,Tc_pv,Ti_sv,V_sv,W_pv,Y_sv,Zn,Zr_sv")
+
+bool AFLOWLIB_VERBOSE=TRUE; // FALSE;
+#define _EPSILON_COMPOSITION_ 0.001
+
+#define USE_AFLOW_SG
+//#define USE_PLATON_SG
+
+#define AFLOW_MAX_ARGV 1024
+
+// ******************************************************************************************************************************************************
+using aurostd::FileExist;
+
+
+// ***************************************************************************
+// aflowlib::TokenPresentAFLOWLIB
+// ***************************************************************************
+namespace aflowlib {
+  bool TokenPresentAFLOWLIB(string line,string query) { return aurostd::substring2bool(line,query,TRUE); }
+}
+// ***************************************************************************
+// aflowlib::TokenExtractAFLOWLIB
+// ***************************************************************************
+namespace aflowlib {
+  string TokenExtractAFLOWLIB(string line,string query) {
+    if(!TokenPresentAFLOWLIB(line,query)) return "";
+    vector<string> tokens,tk;aurostd::string2tokens(line,tokens,"|");
+    string qquery=query;aurostd::StringSubst(qquery,"=","");aurostd::StringSubst(qquery," ","");
+    for(uint i=0;i<tokens.size();i++) {
+      aurostd::StringSubst(tokens.at(i)," ","");
+      aurostd::string2tokens(tokens.at(i),tk,"=");
+      if(tk.size()==2) { //   cerr << tk.at(0) << endl;
+        if(tk.at(0)==qquery) { return tk.at(1); }
+        // return aurostd::substring2string(tokens.at(i),query,TRUE);
+      }
+    }
+    return "";
+  }
+}
+
+namespace aflowlib {
+  bool TokenExtractAFLOWLIB(string line,string query,string &value) {
+    // cerr << "HERE=[TokenExtractAFLOWLIB(string line,string query,string &value)]" << TokenExtractAFLOWLIB(line,query) << "<br>" << endl;
+    value=TokenExtractAFLOWLIB(line,query);return TokenPresentAFLOWLIB(line,query); }
+  bool TokenExtractAFLOWLIB(string line,string query,int &value) {
+    // cerr << "HERE=[TokenExtractAFLOWLIB(string line,string query,int &value)]" << TokenExtractAFLOWLIB(line,query) << "<br>" << endl;
+    value=aurostd::string2utype<int>(TokenExtractAFLOWLIB(line,query));return TokenPresentAFLOWLIB(line,query); }
+  bool TokenExtractAFLOWLIB(string line,string query,uint &value) {
+    // cerr << "HERE=[TokenExtractAFLOWLIB(string line,string query,uint &value)]" << TokenExtractAFLOWLIB(line,query) << "<br>" << endl;
+    value=aurostd::string2utype<uint>(TokenExtractAFLOWLIB(line,query));return TokenPresentAFLOWLIB(line,query); }
+  bool TokenExtractAFLOWLIB(string line,string query,float &value) {
+    // cerr << "HERE=[TokenExtractAFLOWLIB(string line,string query,float &value)]" << TokenExtractAFLOWLIB(line,query) << "<br>" << endl;
+    value=aurostd::string2utype<float>(TokenExtractAFLOWLIB(line,query));return TokenPresentAFLOWLIB(line,query); }
+  bool TokenExtractAFLOWLIB(string line,string query,double &value) {
+    // cerr << "HERE=[TokenExtractAFLOWLIB(string line,string query,double &value)]" << TokenExtractAFLOWLIB(line,query) << "<br>" << endl;
+    value=aurostd::string2utype<double>(TokenExtractAFLOWLIB(line,query));return TokenPresentAFLOWLIB(line,query); }
+  bool TokenExtractAFLOWLIB(string line,string query,vector<string> &value) {
+    // cerr << "HERE=[TokenExtractAFLOWLIB(string line,string query,vector<string> &value)]" << TokenExtractAFLOWLIB(line,query) << "<br>" << endl;
+    aurostd::string2tokens(TokenExtractAFLOWLIB(line,query),value,",");return TokenPresentAFLOWLIB(line,query); }
+  bool TokenExtractAFLOWLIB(string line,string query,vector<int> &value) {
+    // cerr << "HERE=[TokenExtractAFLOWLIB(string line,string query,vector<int> &value)]" << TokenExtractAFLOWLIB(line,query) << "<br>" << endl;
+    vector<string> vvalue;aurostd::string2tokens(TokenExtractAFLOWLIB(line,query),vvalue,",");value=aurostd::vectorstring2vectorint(vvalue);return TokenPresentAFLOWLIB(line,query); }
+  bool TokenExtractAFLOWLIB(string line,string query,vector<uint> &value) {
+    // cerr << "HERE=[TokenExtractAFLOWLIB(string line,string query,vector<uint> &value)]" << TokenExtractAFLOWLIB(line,query) << "<br>" << endl;
+    vector<string> vvalue;aurostd::string2tokens(TokenExtractAFLOWLIB(line,query),vvalue,",");value=aurostd::vectorstring2vectoruint(vvalue);return TokenPresentAFLOWLIB(line,query); }
+  bool TokenExtractAFLOWLIB(string line,string query,vector<float> &value) {
+    // cerr << "HERE=[TokenExtractAFLOWLIB(string line,string query,vector<float> &value)]" << TokenExtractAFLOWLIB(line,query) << "<br>" << endl;
+    vector<string> vvalue;aurostd::string2tokens(TokenExtractAFLOWLIB(line,query),vvalue,",");value=aurostd::vectorstring2vectorfloat(vvalue);return TokenPresentAFLOWLIB(line,query); }
+  bool TokenExtractAFLOWLIB(string line,string query,vector<double> &value) {
+    // cerr << "HERE=[TokenExtractAFLOWLIB(string line,string query,vector<double> &value)]" << TokenExtractAFLOWLIB(line,query) << "<br>" << endl;
+    vector<string> vvalue;aurostd::string2tokens(TokenExtractAFLOWLIB(line,query),vvalue,",");value=aurostd::vectorstring2vectordouble(vvalue);return TokenPresentAFLOWLIB(line,query); }
+}
+
+// ******************************************************************************************************************************************************
+// aflowlib::GREP_Species_ALL
+// ***************************************************************************
+namespace aflowlib {
+  uint GREP_Species_ALL(vector<string> vspecies,                         // IN  [0,nspecies[ the species Ag,Cd,...   nspecies=number of these items    nspecies=naries
+			vector<string>& vspecies_pp,                     // IN  [0,nspecies[ the pseudopotentials Ag_pv, Cd_sv
+			vector<vector<string> >& vList,                  // OUT [0,naries[*[0,vList.size()[ returns the lines of the library containing A,B,C,AB,AC,BC,ABC....
+			vector<vector<vector<string> > > &vList_tokens,  // OUT [0,naries[*[0,vList.size()[*[0,size_tokens[ returns the tokens for each line of the vList
+			vector<vector<vector<string> > > &vList_species, // OUT [0,naries[*[0,vList.size()[*nspecies  returns the species present
+			vector<double> &vList_Hmin,                      // OUT [0,nspecies[ returns the min enthalpy for reference
+			vector<string> &vList_Pmin,                      // OUT [0,nspecies[ returns the prototype for reference
+			vector<uint> &vList_Imin,                        // OUT [0,nspecies[ returns the line index of vList.at(ispecies), in which we have the min enthalpy for reference
+			vector<vector<vector<double> > > &vList_concs,   // OUT [0,naries[*[0,vList.size()[*[0.nspecies[ the concentrations AxAyCz... where x+y+z=1 and it contains also ZEROS so that 0 0.25 0.75 is allowed
+			vector<vector<double> > &vList_Hf) {             // OUT [0,naries[*[0,vList.size()[ returns the formation enthalpy of the list
+    bool LVERBOSE=FALSE;
+    bool LIBVERBOSE=TRUE;
+    if(LVERBOSE) cerr << "GREP_Species_ALL: START" << endl;
+    if(vspecies.size()==1) LOAD_Library_ALL("no_aflowlib_lib3,no_aflowlib_lib4,no_aflowlib_lib5,no_aflowlib_lib6,no_aflowlib_lib7,no_aflowlib_lib8,no_aflowlib_lib9,no_aflowlib_lib2",LIBVERBOSE);
+    else LOAD_Library_ALL(LIBVERBOSE); // might not have been loaded, yet
+    // clean stuff
+
+    // start
+    vector<string> tokens,tokens_species,tokens_species_pp;
+    vector<uint> tokens_composition;
+    uint natoms,nspecies=vspecies.size(),naries=vspecies.size();
+    string species;
+    if(nspecies==0) return 0;
+    if(vspecies_pp.size()==0 || vspecies.size()!=vspecies_pp.size())  { // generate some default ones
+      vspecies_pp.clear(); for(uint i=0;i<nspecies;i++)vspecies_pp.push_back(AVASP_Get_PseudoPotential_PAW_PBE(vspecies.at(i)));
+    }
+    for(uint i=0;i<nspecies;i++)
+      if(vspecies_pp.at(i).empty()) vspecies_pp.at(i)=AVASP_Get_PseudoPotential_PAW_PBE(vspecies.at(i)); // in the event that I pass an empty string
+
+    // generate space
+    vector<string> dummy_vstring;
+    vList.clear(); for(uint i=0;i<naries;i++) vList.push_back(dummy_vstring);                  // create space  [0,naries[*[0,vList.size()[  <strings>
+    vector<vector<string> > dummy_vvstring;
+    vList_tokens.clear(); for(uint i=0;i<naries;i++) vList_tokens.push_back(dummy_vvstring);   // create space  [0,naries[*[0,vList.size()[*[0,size_tokens[  <strings>
+    vList_Hmin.clear(); for(uint i=0;i<nspecies;i++) vList_Hmin.push_back(1E6);                // create space  [0,nspecies[ <double>
+    vList_Pmin.clear(); for(uint i=0;i<nspecies;i++) vList_Pmin.push_back("");                 // create space  [0,nspecies[ <string>
+    vList_Imin.clear(); for(uint i=0;i<nspecies;i++) vList_Imin.push_back(0);                  // create space  [0,nspecies[ <uint>
+    vector<double> dummy_vdouble;
+    vList_Hf.clear(); for(uint i=0;i<naries;i++) vList_Hf.push_back(dummy_vdouble);            // create space  [0,naries[*[0,vList.size()[  <double>
+    vector<vector<double> > dummy_vvdouble;
+    vList_concs.clear(); for(uint i=0;i<naries;i++) vList_concs.push_back(dummy_vvdouble);     // create space  [0,naries[*[0,vList.size()[*[0.nspecies[   <double>
+    vList_species.clear(); for(uint i=0;i<naries;i++) vList_species.push_back(dummy_vvstring); // create space  [0,naries[*[0,vList.size()[*[0.nspecies[   <string>
+
+    uint num_species=0;string species_pp;double enthalpy_atom,enthalpy;
+    // for(uint ispecies=1;ispecies<=nspecies;ispecies++)
+    for(uint iall=0;iall<vLibrary_ALL.size();iall++)
+    { //CO20200106 - patching for auto-indenting
+      bool found_some_species=FALSE;
+      for(uint ispecies=0;((ispecies<nspecies) && (!found_some_species));ispecies++)
+        if(aurostd::substring2bool(vLibrary_ALL.at(iall),vspecies_pp.at(ispecies),TRUE)) found_some_species=TRUE;
+      if(found_some_species) {
+        TokenExtractAFLOWLIB(vLibrary_ALL.at(iall),"nspecies=",num_species); // search for num_species
+        for(uint ispecies=1;ispecies<=nspecies;ispecies++) {
+          bool found_nspecies=FALSE,found_species_pp=FALSE;
+          if(num_species==ispecies) found_nspecies=TRUE;
+          if(found_nspecies && num_species==1) {
+            if(!TokenPresentAFLOWLIB(vLibrary_ALL.at(iall),"LIB0")) found_nspecies=FALSE; // patch to use only pure
+            if(!TokenPresentAFLOWLIB(vLibrary_ALL.at(iall),"LIB1")) found_nspecies=FALSE; // patch to use only pure
+            if(found_nspecies) {
+              if(TokenExtractAFLOWLIB(vLibrary_ALL.at(iall),"species_pp=")=="Rh_pv" && TokenExtractAFLOWLIB(vLibrary_ALL.at(iall),"prototype=")=="A6") found_nspecies=FALSE;  // patches for incorrect relaxation
+              if(TokenExtractAFLOWLIB(vLibrary_ALL.at(iall),"species_pp=")=="Ni_pv" && TokenExtractAFLOWLIB(vLibrary_ALL.at(iall),"prototype=")=="A6") found_nspecies=FALSE;  // patches for incorrect relaxation
+              // if(TokenExtractAFLOWLIB(vLibrary_ALL.at(iall),"species_pp=")=="La" && TokenExtractAFLOWLIB(vLibrary_ALL.at(iall),"prototype=")=="A1") found_nspecies=FALSE;  // patches for incorrect relaxation
+              if(TokenExtractAFLOWLIB(vLibrary_ALL.at(iall),"species_pp=")=="Au" && TokenExtractAFLOWLIB(vLibrary_ALL.at(iall),"prototype=")=="A7") found_nspecies=FALSE;  // patches for incorrect relaxation
+              if(TokenExtractAFLOWLIB(vLibrary_ALL.at(iall),"species_pp=")=="Au" && TokenExtractAFLOWLIB(vLibrary_ALL.at(iall),"prototype=")=="A8") found_nspecies=FALSE;  // patches for incorrect relaxation
+              // fix La Mn and Hg
+            }
+          }
+          // search for species_pp
+          if(found_nspecies) {
+            TokenExtractAFLOWLIB(vLibrary_ALL.at(iall),"species_pp=",species_pp);
+            TokenExtractAFLOWLIB(vLibrary_ALL.at(iall),"species_pp=",tokens_species);
+            uint species_pp_matches=0;
+            for(uint k1=0;k1<vspecies_pp.size();k1++)
+              for(uint k2=0;k2<tokens_species.size();k2++)
+                if(vspecies_pp.at(k1)==tokens_species.at(k2)) species_pp_matches++;
+            if(species_pp_matches==ispecies) found_species_pp=TRUE;
+          }
+          if(found_species_pp) {
+            // cerr << ispecies << " " << vLibrary_ALL.at(iall) << endl;
+            string prototype="";
+            TokenExtractAFLOWLIB(vLibrary_ALL.at(iall),"prototype=",prototype);
+            if(prototype=="64" || prototype=="65" || prototype=="549" || prototype=="550") {  // check for broken calcs
+              if(LVERBOSE) cerr << "GREP_Species_ALL: Removing prototype=" << prototype << endl;
+            } else {
+              vList.at(ispecies-1).push_back(vLibrary_ALL.at(iall));       // add lines
+              aurostd::string2tokens(vLibrary_ALL.at(iall),tokens,"|");    // add tokens
+              vList_tokens.at(ispecies-1).push_back(tokens);               // add tokens
+              if(LVERBOSE) if(!mod((int) vList.at(ispecies-5).at(vList.at(ispecies-1).size()-1).size(),1)) cerr << vLibrary_ALL_tokens.at(iall).at(0) << " " << species_pp << endl;  // for DEBUG printout
+            }
+          }
+        }
+      }
+    }
+    if(LVERBOSE) for(uint ispecies=0;ispecies<nspecies;ispecies++) cerr << ispecies << " " << vList.at(ispecies).size() << " " << vList_tokens.at(ispecies).size() << endl;
+    // LIST PREPARED
+    if(LVERBOSE) cerr << "GREP_Species_ALL: LIST PREPARED" << endl;
+    // creating reference enthalpies
+    if(LVERBOSE) cerr << "GREP_Species_ALL: creating reference enthalpies" << endl;
+    for(uint ispecies=0;ispecies<nspecies;ispecies++) {
+      if(LVERBOSE) cerr << "GREP_Species_ALL: getting [" << vspecies.at(ispecies) << "]" << endl;
+      for(uint j=0;j<vList.at(0).size();j++) { // only pure
+        if(LVERBOSE) cerr << j << " " << vList_tokens.at(0).at(j).at(0) << endl;
+        TokenExtractAFLOWLIB(vList.at(0).at(j),"species=",species);
+        TokenExtractAFLOWLIB(vList.at(0).at(j),"enthalpy_atom=",enthalpy_atom);
+        if(species==vspecies.at(ispecies)) {
+          if(LVERBOSE) cerr << j << " " << vList_tokens.at(0).at(j).at(0) << endl;
+          if(enthalpy_atom<vList_Hmin.at(ispecies)) {
+            if(LVERBOSE) cerr << "GREP_Species_ALL: ***** FOUND " << j << " " << vList_tokens.at(0).at(j).at(0) << endl;
+            vList_Hmin.at(ispecies)=enthalpy_atom;
+            vList_Pmin.at(ispecies)=TokenExtractAFLOWLIB(vList.at(0).at(j),"prototype=");
+            vList_Imin.at(ispecies)=j;
+          }
+        }
+      }
+    }
+
+    // JUNKAI THIS IS THE WAY TO READ vList_Hmin.at(ispecies) vList_Pmin.at(ispecies) vList_Imin.at(ispecies) right use of vList_tokens.at(0,1,2 A,AB,ABC).at(vList_Imin.at(ispecies)).at(TOKENS INDEX THAT YOU WANT)
+    // HOWEVER YOU CAN EXTRACT INFORMATION WITH TokenExtractAFLOWLIB(vList..at(j),"species=",species);
+    for(uint ispecies=0;ispecies<nspecies;ispecies++) {
+      if(LVERBOSE) cerr << vspecies.at(ispecies) << " " << vList_Hmin.at(ispecies) << " " << vList_Pmin.at(ispecies) << " " << vList_Imin.at(ispecies) << " " << vList_tokens.at(0).at(vList_Imin.at(ispecies)).at(0) << endl;
+    }
+    for(uint iary=0;iary<naries;iary++) {
+      if(LVERBOSE) cerr << vList_tokens.at(iary).size() << endl;
+    }
+
+    // creating formation enthalpies
+    for(uint iaries=0;iaries<naries;iaries++) {
+      for(uint j=0;j<vList.at(iaries).size();j++) { // only pure
+        vector<string> vspecies_local;
+        vector<double> vconcs_local;
+        TokenExtractAFLOWLIB(vList.at(iaries).at(j),"natoms=",natoms); // extract natoms
+        TokenExtractAFLOWLIB(vList.at(iaries).at(j),"enthalpy_cell=",enthalpy); // extract enthalpy
+        TokenExtractAFLOWLIB(vList.at(iaries).at(j),"species=",tokens_species);
+        TokenExtractAFLOWLIB(vList.at(iaries).at(j),"species_pp=",tokens_species_pp);
+        TokenExtractAFLOWLIB(vList.at(iaries).at(j),"composition=",tokens_composition);
+
+        if(tokens_species.size()!=tokens_composition.size()) { cerr << "GREP_Species_ALL: tokens_species.size()!=tokens_composition.size()" << endl;exit(0); }
+        // cerr << "GREP_Species_ALL: E=" << enthalpy << " ";
+        for(uint k=0;k<nspecies;k++) // order by species, no entries
+          for(uint j=0;j<tokens_species.size();j++)
+            // if(tokens_species.at(j)==vspecies.at(k)) // found specie k associated with position k
+            if(tokens_species_pp.at(j)==vspecies_pp.at(k)) // found specie_pp k associated with position k
+            { //CO20200106 - patching for auto-indenting
+              enthalpy=enthalpy-(double) vList_Hmin.at(k)*tokens_composition.at(j); // remove formation
+              vspecies_local.push_back(vspecies_pp.at(k));
+              vconcs_local.push_back((double) tokens_composition.at(j)/(double) natoms);
+            }
+        enthalpy=enthalpy/(double) natoms; // normalize per atom
+        if(aurostd::abs(enthalpy)<0.0001) enthalpy=0.0; // <0.1meV equal zero
+        // cerr << enthalpy << endl;
+
+        vList_Hf.at(iaries).push_back(enthalpy);              // plug scalar enthalpy_formation_atom
+        vList_species.at(iaries).push_back(vspecies_local); // plug VECTOR species
+        vList_concs.at(iaries).push_back(vconcs_local);     // plug VECTOR concentrations
+      }
+    }
+
+    for(uint iaries=0;iaries<naries;iaries++) {
+      for(uint jentry=0;jentry<vList.at(iaries).size();jentry++) { // only pure
+        if(LVERBOSE) cerr << vList_tokens.at(iaries).at(jentry).at(0) << "  " << vList_tokens.at(iaries).at(jentry).at(1) << "   Hf = " << vList_Hf.at(iaries).at(jentry) << "  Compound = ";
+        for(uint k=0;k<vList_species.at(iaries).at(jentry).size();k++) if(LVERBOSE) cerr << vList_species.at(iaries).at(jentry).at(k) << "_" << vList_concs.at(iaries).at(jentry).at(k) << " ";
+        if(LVERBOSE) cerr << endl;
+      }
+    }
+
+    // RETURN
+    uint numentries=0;
+    for(uint iaries=0;iaries<naries;iaries++) numentries+=vList.at(iaries).size();
+    return numentries;
+  }
+}
+
+// ***************************************************************************
+// aflowlib::GREP_Species_ALL
+// ***************************************************************************
+namespace aflowlib {
+  uint GREP_Species_ALL(string species,                                   // IN   the species Ag,...   nspecies=number of these items
+			string& species_pp,                               // IN   the pseudopotentials Ag_pv,
+			vector<string> & vList,                           // OUT  [0,nspecies[*[0,vList.size()[ returns the lines of the library containing A,B,C,AB,AC,BC,ABC....
+			vector<vector<string> > &vList_tokens,            // OUT [0,nspecies[*[0,vList.size()[*[0,size_tokens[ returns the tokens for each line of the vList
+			double& List_Hmin,                                // OUT  returns the min enthalpy for reference
+			string& List_Pmin,                                // OUT  returns the prototype for reference
+			uint& List_Imin) {                                // OUT  returns the line index of vList, in which we have the min enthalpy for reference
+    vector<string> vspecies;vspecies.push_back(species);
+    vector<string> vspecies_pp;vspecies_pp.push_back(species_pp);
+
+    vector<vector<string> > _vList;
+    vector<vector<vector<string> > > _vList_tokens;
+    vector<vector<vector<string> > > vList_species;
+    vector<double> vList_Hmin;
+    vector<string> vList_Pmin;
+    vector<uint> vList_Imin;
+    vector<vector<vector<double> > > vList_concs;
+    vector<vector<double> > vList_Hf;
+
+    uint out=GREP_Species_ALL(vspecies,vspecies_pp,_vList,_vList_tokens,vList_species,vList_Hmin,vList_Pmin,vList_Imin,vList_concs,vList_Hf);
+    species_pp=vspecies_pp.at(0);
+    List_Hmin=vList_Hmin.at(0);  // they are for ONE SPECIE =
+    List_Pmin=vList_Pmin.at(0);  // they are for ONE SPECIE
+    List_Imin=vList_Imin.at(0);  // they are for ONE SPECIE
+    for(uint i=0;i<_vList.at(0).size();i++) vList.push_back(_vList.at(0).at(i));
+    for(uint i=0;i<_vList_tokens.at(0).size();i++) vList_tokens.push_back(_vList_tokens.at(0).at(i));
+
+    return out;
+  }
+}
+
+// ***************************************************************************
+// aflowlib::GREP_Species_ALL
+// ***************************************************************************
+namespace aflowlib {
+  uint GREP_Species_ALL(vector<string> vspecies,vector<string>& vspecies_pp,vector<vector<string> >& vList,vector<vector<vector<string> > > &vList_tokens) {
+    vector<vector<vector<string> > > vList_species;
+    vector<vector<vector<double> > > vList_concs;
+    vector<vector<double> > vList_Hf;
+    vector<double> vList_Hmin;
+    vector<string> vList_Pmin;
+    vector<uint> vList_Imin;
+
+    return GREP_Species_ALL(vspecies,vspecies_pp,vList,vList_tokens,vList_species,vList_Hmin,vList_Pmin,vList_Imin,vList_concs,vList_Hf);
+  }
+}
+
+// ***************************************************************************
+// aflowlib::GREP_Species_ALL
+// ***************************************************************************
+namespace aflowlib {
+  uint GREP_Species_ALL(vector<string> vspecies,vector<string>& vspecies_pp,vector<vector<string> >& vList) {
+    bool LVERBOSE=FALSE;
+    bool LIBVERBOSE=TRUE;
+    if(LVERBOSE) cerr << "GREP_Species_ALL: START" << endl;
+    if(vspecies.size()==1) LOAD_Library_ALL("no_aflowlib_lib3,no_aflowlib_lib4,no_aflowlib_lib5,no_aflowlib_lib6,no_aflowlib_lib7,no_aflowlib_lib8,no_aflowlib_lib9,no_aflowlib_lib2",LIBVERBOSE);
+    else LOAD_Library_ALL(LIBVERBOSE); // might not have been loaded, yet
+    // clean stuff
+
+    // start //
+    vector<string> tokens,tokens_species,tokens_species_pp;
+    uint nspecies=vspecies.size(),naries=vspecies.size();
+    string species;
+    if(nspecies==0) return 0;
+    if(vspecies_pp.size()==0 || vspecies.size()!=vspecies_pp.size())  { // generate some default ones
+      vspecies_pp.clear();
+      for(uint i=0;i<nspecies;i++) {
+        vspecies_pp.push_back(AVASP_Get_PseudoPotential_PAW_PBE(vspecies.at(i)));
+      }
+    }
+    for(uint i=0;i<nspecies;i++) {
+      if(vspecies_pp.at(i).empty()) {
+        vspecies_pp.at(i)=AVASP_Get_PseudoPotential_PAW_PBE(vspecies.at(i)); // in the event that I pass an empty string
+      }
+    }
+    // generate space
+    vector<string> dummy_vstring;
+    vList.clear(); for(uint i=0;i<naries;i++) vList.push_back(dummy_vstring);                  // create space  [0,naries[*[0,vList.size()[  <strings>
+
+    cerr << "START GREP" << endl;
+
+    uint num_species=0;string species_pp;
+    // for(uint ispecies=1;ispecies<=nspecies;ispecies++) { //[CO20200106 - close bracket for indenting]}
+    string vLibrary_ALL_at_iall;
+    for(uint iall=0;iall<vLibrary_ALL.size();iall++) {
+      vLibrary_ALL_at_iall=vLibrary_ALL.at(iall);
+      bool found_some_species=FALSE;
+      for(uint ispecies=0;((ispecies<nspecies) && (!found_some_species));ispecies++)
+        if(aurostd::substring2bool(vLibrary_ALL_at_iall,vspecies_pp.at(ispecies),TRUE)) found_some_species=TRUE;
+      if(found_some_species) {
+        for(uint ispecies=1;ispecies<=nspecies;ispecies++) {
+          if(aurostd::substring2bool(vLibrary_ALL_at_iall,string("nspecies="+aurostd::utype2string(ispecies)))) {
+            TokenExtractAFLOWLIB(vLibrary_ALL_at_iall,"nspecies=",num_species); // search for num_species
+            // cerr << " [nspecies=" << aurostd::utype2string(ispecies) << "] " << endl;
+            bool found_nspecies=FALSE,found_species_pp=FALSE;
+            if(num_species==ispecies) found_nspecies=TRUE;
+            if(found_nspecies && num_species==1) {
+              if(!TokenPresentAFLOWLIB(vLibrary_ALL_at_iall,"LIB0")) found_nspecies=FALSE; // patch to use only pure
+              if(!TokenPresentAFLOWLIB(vLibrary_ALL_at_iall,"LIB1")) found_nspecies=FALSE; // patch to use only pure
+              if(found_nspecies) {
+                if(TokenExtractAFLOWLIB(vLibrary_ALL_at_iall,"species_pp=")=="Rh_pv" && TokenExtractAFLOWLIB(vLibrary_ALL_at_iall,"prototype=")=="A6") found_nspecies=FALSE;  // patches for incorrect relaxation
+                if(TokenExtractAFLOWLIB(vLibrary_ALL_at_iall,"species_pp=")=="Ni_pv" && TokenExtractAFLOWLIB(vLibrary_ALL_at_iall,"prototype=")=="A6") found_nspecies=FALSE;  // patches for incorrect relaxation
+                // if(TokenExtractAFLOWLIB(vLibrary_ALL_at_iall,"species_pp=")=="La" && TokenExtractAFLOWLIB(vLibrary_ALL_at_iall,"prototype=")=="A1") found_nspecies=FALSE;  // patches for incorrect relaxation
+                if(TokenExtractAFLOWLIB(vLibrary_ALL_at_iall,"species_pp=")=="Au" && TokenExtractAFLOWLIB(vLibrary_ALL_at_iall,"prototype=")=="A7") found_nspecies=FALSE;  // patches for incorrect relaxation
+                if(TokenExtractAFLOWLIB(vLibrary_ALL_at_iall,"species_pp=")=="Au" && TokenExtractAFLOWLIB(vLibrary_ALL_at_iall,"prototype=")=="A8") found_nspecies=FALSE;  // patches for incorrect relaxation
+                // fix La Mn and Hg
+              }
+            }
+            // search for species_pp
+            if(found_nspecies) {
+              TokenExtractAFLOWLIB(vLibrary_ALL_at_iall,"species_pp=",species_pp);
+              TokenExtractAFLOWLIB(vLibrary_ALL_at_iall,"species_pp=",tokens_species);
+              uint species_pp_matches=0;
+              for(uint k1=0;k1<vspecies_pp.size();k1++)
+                for(uint k2=0;k2<tokens_species.size();k2++)
+                  if(vspecies_pp.at(k1)==tokens_species.at(k2)) species_pp_matches++;
+              if(species_pp_matches==ispecies) found_species_pp=TRUE;
+            }
+            if(found_species_pp) {
+              // cerr << ispecies << " " << vLibrary_ALL_at_iall << endl;
+              string prototype="";
+              TokenExtractAFLOWLIB(vLibrary_ALL_at_iall,"prototype=",prototype);
+              if(prototype=="64" || prototype=="65" || prototype=="549" || prototype=="550") {  // check for broken calcs
+                if(LVERBOSE) cerr << "GREP_Species_ALL: Removing prototype=" << prototype << endl;
+              } else {
+                vList.at(ispecies-1).push_back(vLibrary_ALL_at_iall);       // add lines
+                aurostd::string2tokens(vLibrary_ALL_at_iall,tokens,"|");    // add tokens
+              }
+            }
+          }
+        }
+      }
+    }
+
+    cerr << "END GREP" << endl;
+    // RETURN
+    uint numentries=0;
+    for(uint iaries=0;iaries<naries;iaries++) numentries+=vList.at(iaries).size();
+    return numentries;
+  }
+}
+
+// ***************************************************************************
+// aflowlib::GREP_Species_ALL
+// ***************************************************************************
+namespace aflowlib {
+  uint GREP_Species_ALL(string species,                                   // IN   the species Ag,...   nspecies=number of these items
+			string& species_pp,                               // IN   the pseudopotentials Ag_pv,
+			double& List_Hmin,                                // OUT  returns the min enthalpy for reference
+			string& List_Pmin) {                              // OUT  returns the prototype for reference
+    vector<string> vList;
+    vector<vector<string> > vList_tokens;
+    uint List_Imin;
+    return GREP_Species_ALL(species,species_pp,vList,vList_tokens,List_Hmin,List_Pmin,List_Imin);
+  }
+}
+
+// ***************************************************************************
+// aflowlib::LIBS_EFormation
+// ***************************************************************************
+namespace aflowlib {
+  bool LIBS_EFormation(string options) {
+    bool LDEBUG=(FALSE || XHOST.DEBUG);
+    if(LDEBUG) cerr << "aflowlib::ALIBRARIES: BEGIN" << endl;
+    vector<string> tokens;
+    aurostd::string2tokens(options,tokens,",");
+
+    bool LVERBOSE=FALSE;
+    aflowlib::LOAD_Library_LIBRARY("pure","",LVERBOSE);
+
+    string species,species_pp;
+    // chose somehow the species
+    if(tokens.size()>=1) { species=tokens.at(0); } else { species="Nb"; }
+
+    //  cerr << "vLibrary_ALL.size()=" << vLibrary_ALL.size() << " vLibrary_ALL_tokens.size()=" << vLibrary_ALL_tokens.size() << endl;
+
+    vector<string> vspecies,vspecies_pp;
+    aurostd::string2tokens(SPECIE_RAW_LIB3,vspecies,",");
+    for(uint i=0;i<vspecies.size();i++) {
+      vspecies.at(i)=KBIN::VASP_PseudoPotential_CleanName(vspecies.at(i));
+      vspecies_pp.push_back("");//AVASP_Get_PseudoPotential_PAW_PBE(vspecies.at(i)));
+
+      vector<string> vList;
+      vector<vector<string> > vList_tokens;
+      double List_Hmin=0.0;
+      string List_Pmin="";
+      uint List_Imin=0;
+
+      species_pp=AVASP_Get_PseudoPotential_PAW_PBE(species);
+
+      GREP_Species_ALL(vspecies.at(i),          // IN    the species Ag,...   nspecies=number of these items
+		       vspecies_pp.at(i),       // IN    the pseudopotentials Ag_pv,
+		       vList,            // OUT   [0,vList.size()[ returns the lines of the library containing A,B,C,AB,AC,BC,ABC....
+		       vList_tokens,     // OUT   [0,vList.size()[*[0,size_tokens[ returns the tokens for each line of the vList
+		       List_Hmin,        // OUT   returns the min enthalpy for reference
+		       List_Pmin,        // OUT   returns the prototype for reference
+		       List_Imin);
+      cerr << vspecies.at(i) << " " << vspecies_pp.at(i) << " " << List_Hmin << " " << List_Pmin << " " << List_Imin << " " << vList_tokens.at(List_Imin).at(0) << endl;
+    }
+    return TRUE;
+  }
+}
+
+// ***************************************************************************
+// aflowlib::ALIBRARIES
+// ***************************************************************************
+namespace aflowlib {
+  bool ALIBRARIES(string options) {
+    bool LDEBUG=(FALSE || XHOST.DEBUG);
+    if(LDEBUG) cerr << "aflowlib::ALIBRARIES: BEGIN" << endl;
+    vector<string> tokens;
+    aurostd::string2tokens(options,tokens,",");
+
+    if(tokens.size()>10) {
+      init::ErrorOption(cout,options,"aflowlib::ALIBRARIES","aflow --qhull[=Nb[,Pt[,Rh[,...]]]]");
+      exit(0);
+    }
+
+    bool LVERBOSE=TRUE;
+
+    LOAD_Library_ALL(LVERBOSE);
+    //  LOAD_Library_ALL();
+    cerr << "vLibrary_ALL.size()=" << vLibrary_ALL.size() << " vLibrary_ALL_tokens.size()=" << vLibrary_ALL_tokens.size() << endl;
+
+    vector<string> vspecies,vspecies_pp;
+    vector<vector<string> > vList;
+    vector<vector<vector<string> > > vList_tokens;
+    vector<double> vList_Hmin;
+    vector<string> vList_Pmin;
+    vector<uint> vList_Imin;
+    vector<vector<vector<string> > > vList_species;
+    vector<vector<vector<double> > > vList_concs;
+    vector<vector<double> > vList_Hf;
+
+    // uint nentries=GREP_Species_ALL(vspecies,vspecies_pp,vList,vList_tokens,vList_species,vList_Hmin,vList_Pmin,vList_Imin,vList_concs,vList_Hf);  // complete
+    // uint nentries=GREP_Species_ALL(vspecies,vspecies_pp,vList,vList_tokens,vList_species,vList_Hmin,vList_Pmin,vList_Imi);
+
+    // [OBSOLETE] double List_Hmin=1E6;
+    string List_Pmin="";
+    // [OBSOLETE] uint List_Imin=0;
+
+    // chose somehow the species
+    if(tokens.size()==0) {
+      vspecies.push_back("Nb");vspecies.push_back("Pt");vspecies.push_back("Rh");  // DO IN ALPHABETIC ORDER OTHERWISE COMPLAIN
+    } else {
+      for(uint i=0;i<tokens.size();i++)
+        vspecies.push_back(tokens.at(i));
+    }
+
+    //  uint nentries=GREP_Species_ALL(vspecies,vspecies_pp,vList,vList_tokens);
+    uint nentries=GREP_Species_ALL(vspecies,vspecies_pp,vList,vList_tokens,vList_species,vList_Hmin,vList_Pmin,vList_Imin,vList_concs,vList_Hf);
+    // uint nentries=GREP_Species_ALL(vspecies,vspecies_pp,vList,vList_tokens);
+    //  uint nentries=GREP_Species_ALL(vspecies.at(0),"",vList,vList_tokens,List_Hmin,List_Pmin,List_Imin);
+    for(uint iaries=0;iaries<vList.size();iaries++) {
+      //  cerr << iaries << " " << vList.at(iaries).size() << endl;
+      //    for(uint j=0;j<vList.at(iaries).size();j++) cerr << vList.at(iaries).at(j) << endl;
+    }
+
+    for(uint iaries=0;iaries<vList.size();iaries++) {
+      if(LVERBOSE) cerr << "***************[" << iaries+1 << "]*************" << endl;
+      for(uint jentry=0;jentry<vList.at(iaries).size();jentry++) { // only pure
+        if(LVERBOSE) cerr << vList_tokens.at(iaries).at(jentry).at(0) << "  " << vList_tokens.at(iaries).at(jentry).at(1) << "   Hf = " << vList_Hf.at(iaries).at(jentry) << "  Compound = ";
+        for(uint k=0;k<vList_species.at(iaries).at(jentry).size();k++) if(LVERBOSE) cerr << vList_species.at(iaries).at(jentry).at(k) << "_" << vList_concs.at(iaries).at(jentry).at(k) << " ";
+        if(LVERBOSE) cerr << endl;
+      }
+    }
+
+    if(LVERBOSE) cerr << nentries << endl;
+    cerr << "vList.at(iaries).size()="; for(uint iaries=0;iaries<vList.size();iaries++) cerr << vList.at(iaries).size() << " "; cerr << endl;
+    cerr << "vList_tokens.at(iaries).size()="; for(uint iaries=0;iaries<vList_tokens.size();iaries++) cerr << vList_tokens.at(iaries).size() << " "; cerr << endl;
+    // cerr << "List_Hmin=" << List_Hmin << endl;
+    // cerr << "List_Pmin=" << List_Pmin << endl;
+    // cerr << "List_Imin=" << List_Imin << endl;
+
+    // exit(0);
+    if(LDEBUG) cerr << "aflowlib::ALIBRARIES: END" << endl;
+    return TRUE;
+  }
+}
+
+// ***************************************************************************
+// aflowlib::LOAD_Library_LIBRARY
+// ***************************************************************************
+namespace aflowlib {
+  uint LOAD_Library_LIBRARY(string file,string grep,bool LVERBOSE) {
+    bool LDEBUG=(FALSE || XHOST.DEBUG);
+    // LDEBUG=TRUE;
+    string FileLibrary="";
+    vector<string> tokens;
+    bool found=FALSE;
+    vector<string>* pvLibrary=NULL; vector<vector<string> >* pvLibrary_tokens=NULL;
+    // ----------------------------------------------------------------------
+    // ----------------------------------------------------------------------
+    if(!found && (file=="aflowlib_lib0" ||
+		  file=="aflowlib_lib1" ||
+		  file=="aflowlib_lib2" ||
+		  file=="aflowlib_lib3" ||
+		  file=="aflowlib_lib4" ||
+		  file=="aflowlib_lib5" ||
+		  file=="aflowlib_lib6" ||
+		  file=="aflowlib_lib7" ||
+		  file=="aflowlib_lib8" ||
+		  file=="aflowlib_lib9" ||
+		  file=="aflowlib_icsd" )) { // from aflow_data
+      if(file=="aflowlib_icsd") { // ICSD IS INSIDE init::InitGlobalObject
+        pvLibrary=&vLibrary_ICSD;pvLibrary_tokens=&vLibrary_ICSD_tokens;
+        init::InitGlobalObject("aflowlib_icsd",grep,LVERBOSE);
+        if(XHOST_aflowlib_icsd.length()!=0) aurostd::string2vectorstring(XHOST_aflowlib_icsd,(*pvLibrary));
+        found=TRUE; }
+      if(file=="aflowlib_lib0") { // LIB0 IS INSIDE init::InitGlobalObject
+        pvLibrary=&vLibrary_LIB0;pvLibrary_tokens=&vLibrary_LIB0_tokens;
+        init::InitGlobalObject("aflowlib_lib0",grep,LVERBOSE);
+        if(XHOST_aflowlib_lib0.length()!=0) aurostd::string2vectorstring(XHOST_aflowlib_lib0,(*pvLibrary));
+        found=TRUE; }
+      if(file=="aflowlib_lib1") { // LIB1 IS INSIDE init::InitGlobalObject
+        pvLibrary=&vLibrary_LIB1;pvLibrary_tokens=&vLibrary_LIB1_tokens;
+        init::InitGlobalObject("aflowlib_lib1",grep,LVERBOSE);
+        if(XHOST_aflowlib_lib1.length()!=0) aurostd::string2vectorstring(XHOST_aflowlib_lib1,(*pvLibrary));
+        found=TRUE; }
+      if(file=="aflowlib_lib2") { // LIB2 IS INSIDE init::InitGlobalObject
+        pvLibrary=&vLibrary_LIB2;pvLibrary_tokens=&vLibrary_LIB2_tokens;
+        init::InitGlobalObject("aflowlib_lib2",grep,LVERBOSE);
+        if(XHOST_aflowlib_lib2.length()!=0) aurostd::string2vectorstring(XHOST_aflowlib_lib2,(*pvLibrary));
+        found=TRUE; }
+      if(file=="aflowlib_lib3") { // LIB3 IS INSIDE init::InitGlobalObject
+        pvLibrary=&vLibrary_LIB3;pvLibrary_tokens=&vLibrary_LIB3_tokens;
+        init::InitGlobalObject("aflowlib_lib3",grep,LVERBOSE);
+        if(XHOST_aflowlib_lib3.length()!=0) aurostd::string2vectorstring(XHOST_aflowlib_lib3,(*pvLibrary));
+        found=TRUE; }
+      if(file=="aflowlib_lib4") { // LIB4 IS INSIDE init::InitGlobalObject
+        pvLibrary=&vLibrary_LIB4;pvLibrary_tokens=&vLibrary_LIB4_tokens;
+        init::InitGlobalObject("aflowlib_lib4",grep,LVERBOSE);
+        if(XHOST_aflowlib_lib4.length()!=0) aurostd::string2vectorstring(XHOST_aflowlib_lib4,(*pvLibrary));
+        found=TRUE; }
+      if(file=="aflowlib_lib5") { // LIB5 IS INSIDE init::InitGlobalObject
+        pvLibrary=&vLibrary_LIB5;pvLibrary_tokens=&vLibrary_LIB5_tokens;
+        init::InitGlobalObject("aflowlib_lib5",grep,LVERBOSE);
+        if(XHOST_aflowlib_lib5.length()!=0) aurostd::string2vectorstring(XHOST_aflowlib_lib5,(*pvLibrary));
+        found=TRUE; }
+      if(file=="aflowlib_lib6") { // LIB6 IS INSIDE init::InitGlobalObject
+        pvLibrary=&vLibrary_LIB6;pvLibrary_tokens=&vLibrary_LIB6_tokens;
+        init::InitGlobalObject("aflowlib_lib6",grep,LVERBOSE);
+        if(XHOST_aflowlib_lib6.length()!=0) aurostd::string2vectorstring(XHOST_aflowlib_lib6,(*pvLibrary));
+        found=TRUE; }
+      if(file=="aflowlib_lib7") { // LIB7 IS INSIDE init::InitGlobalObject
+        pvLibrary=&vLibrary_LIB7;pvLibrary_tokens=&vLibrary_LIB7_tokens;
+        init::InitGlobalObject("aflowlib_lib7",grep,LVERBOSE);
+        if(XHOST_aflowlib_lib7.length()!=0) aurostd::string2vectorstring(XHOST_aflowlib_lib7,(*pvLibrary));
+        found=TRUE; }
+      if(file=="aflowlib_lib8") { // LIB8 IS INSIDE init::InitGlobalObject
+        pvLibrary=&vLibrary_LIB8;pvLibrary_tokens=&vLibrary_LIB8_tokens;
+        init::InitGlobalObject("aflowlib_lib8",grep,LVERBOSE);
+        if(XHOST_aflowlib_lib8.length()!=0) aurostd::string2vectorstring(XHOST_aflowlib_lib8,(*pvLibrary));
+        found=TRUE; }
+      if(file=="aflowlib_lib9") { // LIB9 IS INSIDE init::InitGlobalObject
+        pvLibrary=&vLibrary_LIB9;pvLibrary_tokens=&vLibrary_LIB9_tokens;
+        init::InitGlobalObject("aflowlib_lib9",grep,LVERBOSE);
+        if(XHOST_aflowlib_lib9.length()!=0) aurostd::string2vectorstring(XHOST_aflowlib_lib9,(*pvLibrary));
+        found=TRUE; }
+      // cerr << "(*pvLibrary_tokens).size()=" << (uint) (*pvLibrary_tokens).size() << endl;
+      // cerr << "(*pvLibrary).size()=" << (*pvLibrary).size() << endl;
+      if(found==TRUE) {
+        if(LDEBUG || LVERBOSE) cerr << " ... size=" << (*pvLibrary).size() << " ..  ";// << endl;
+      } else {
+        cerr << "WWWWW  AFLOW_LIBRARY not found! " << endl;exit(0);
+        return FALSE;
+      }
+      if((*pvLibrary_tokens).size()==0) {
+        if(LDEBUG || LVERBOSE) cerr << "processing...   ";
+        for(uint i=0;i<(*pvLibrary).size();i++) {
+          tokens.clear();
+          aurostd::string2tokens((*pvLibrary).at(i),tokens,"|");
+          (*pvLibrary_tokens).push_back(tokens);
+        }
+        if(LDEBUG || LVERBOSE) cerr << "done." << endl;
+      }
+      // ----------------------------------------------------------------------
+    }
+    return (*pvLibrary).size();
+  }
+}
+
+// ***************************************************************************
+// aflowlib::LOAD_Library_ALL
+// ***************************************************************************
+namespace aflowlib {
+  uint LOAD_Library_ALL(string options,string grep,bool LVERBOSE) {
+    bool LDEBUG=(FALSE || XHOST.DEBUG);
+    if(!aurostd::substring2bool(options,"no_aflowlib_icsd",TRUE) && vLibrary_ICSD.size()==0) LOAD_Library_LIBRARY("aflowlib_icsd",grep,LVERBOSE);
+    if(!aurostd::substring2bool(options,"no_aflowlib_lib0",TRUE) && vLibrary_LIB0.size()==0) LOAD_Library_LIBRARY("aflowlib_lib0",grep,LVERBOSE);
+    if(!aurostd::substring2bool(options,"no_aflowlib_lib1",TRUE) && vLibrary_LIB1.size()==0) LOAD_Library_LIBRARY("aflowlib_lib1",grep,LVERBOSE);
+    if(!aurostd::substring2bool(options,"no_aflowlib_lib2",TRUE) && vLibrary_LIB2.size()==0) LOAD_Library_LIBRARY("aflowlib_lib2",grep,LVERBOSE);
+    if(!aurostd::substring2bool(options,"no_aflowlib_lib3",TRUE) && vLibrary_LIB3.size()==0) LOAD_Library_LIBRARY("aflowlib_lib3",grep,LVERBOSE);
+    if(!aurostd::substring2bool(options,"no_aflowlib_lib4",TRUE) && vLibrary_LIB4.size()==0) LOAD_Library_LIBRARY("aflowlib_lib4",grep,LVERBOSE);
+    if(!aurostd::substring2bool(options,"no_aflowlib_lib5",TRUE) && vLibrary_LIB5.size()==0) LOAD_Library_LIBRARY("aflowlib_lib5",grep,LVERBOSE);
+    if(!aurostd::substring2bool(options,"no_aflowlib_lib6",TRUE) && vLibrary_LIB6.size()==0) LOAD_Library_LIBRARY("aflowlib_lib6",grep,LVERBOSE);
+    if(!aurostd::substring2bool(options,"no_aflowlib_lib7",TRUE) && vLibrary_LIB7.size()==0) LOAD_Library_LIBRARY("aflowlib_lib7",grep,LVERBOSE);
+    if(!aurostd::substring2bool(options,"no_aflowlib_lib8",TRUE) && vLibrary_LIB8.size()==0) LOAD_Library_LIBRARY("aflowlib_lib8",grep,LVERBOSE);
+    if(!aurostd::substring2bool(options,"no_aflowlib_lib9",TRUE) && vLibrary_LIB9.size()==0) LOAD_Library_LIBRARY("aflowlib_lib9",grep,LVERBOSE);
+    if(LDEBUG) cerr << "vLibrary_ICSD.size()=" << vLibrary_ICSD.size() << " vLibrary_ICSD_tokens.size()=" << vLibrary_ICSD_tokens.size() << endl;
+    if(LDEBUG) cerr << "vLibrary_LIB0.size()=" << vLibrary_LIB0.size() << " vLibrary_LIB0_tokens.size()=" << vLibrary_LIB0_tokens.size() << endl;
+    if(LDEBUG) cerr << "vLibrary_LIB1.size()=" << vLibrary_LIB1.size() << " vLibrary_LIB1_tokens.size()=" << vLibrary_LIB1_tokens.size() << endl;
+    if(LDEBUG) cerr << "vLibrary_LIB2.size()=" << vLibrary_LIB2.size() << " vLibrary_LIB2_tokens.size()=" << vLibrary_LIB2_tokens.size() << endl;
+    if(LDEBUG) cerr << "vLibrary_LIB3.size()=" << vLibrary_LIB3.size() << " vLibrary_LIB3_tokens.size()=" << vLibrary_LIB3_tokens.size() << endl;
+    if(LDEBUG) cerr << "vLibrary_LIB4.size()=" << vLibrary_LIB4.size() << " vLibrary_LIB4_tokens.size()=" << vLibrary_LIB4_tokens.size() << endl;
+    if(LDEBUG) cerr << "vLibrary_LIB5.size()=" << vLibrary_LIB5.size() << " vLibrary_LIB5_tokens.size()=" << vLibrary_LIB5_tokens.size() << endl;
+    if(LDEBUG) cerr << "vLibrary_LIB6.size()=" << vLibrary_LIB6.size() << " vLibrary_LIB6_tokens.size()=" << vLibrary_LIB6_tokens.size() << endl;
+    if(LDEBUG) cerr << "vLibrary_LIB7.size()=" << vLibrary_LIB7.size() << " vLibrary_LIB7_tokens.size()=" << vLibrary_LIB7_tokens.size() << endl;
+    if(LDEBUG) cerr << "vLibrary_LIB8.size()=" << vLibrary_LIB8.size() << " vLibrary_LIB8_tokens.size()=" << vLibrary_LIB8_tokens.size() << endl;
+    if(LDEBUG) cerr << "vLibrary_LIB9.size()=" << vLibrary_LIB9.size() << " vLibrary_LIB9_tokens.size()=" << vLibrary_LIB9_tokens.size() << endl;
+    // now make vLibrary_ALL
+    if(vLibrary_ALL.size()==0) {
+      vLibrary_ALL.clear();
+      vector<string> tokens;
+      if(LDEBUG || LVERBOSE) cerr << "00000  MESSAGE AFLOW LIBRARY  ALL  ";
+      if(LDEBUG || LVERBOSE) cerr << "loading... ";
+      for(uint i=0;i<vLibrary_ICSD.size();i++) vLibrary_ALL.push_back(vLibrary_ICSD.at(i));
+      for(uint i=0;i<vLibrary_LIB0.size();i++) vLibrary_ALL.push_back(vLibrary_LIB0.at(i));
+      for(uint i=0;i<vLibrary_LIB1.size();i++) vLibrary_ALL.push_back(vLibrary_LIB1.at(i));
+      for(uint i=0;i<vLibrary_LIB2.size();i++) vLibrary_ALL.push_back(vLibrary_LIB2.at(i));
+      for(uint i=0;i<vLibrary_LIB3.size();i++) vLibrary_ALL.push_back(vLibrary_LIB3.at(i));
+      for(uint i=0;i<vLibrary_LIB4.size();i++) vLibrary_ALL.push_back(vLibrary_LIB4.at(i));
+      for(uint i=0;i<vLibrary_LIB5.size();i++) vLibrary_ALL.push_back(vLibrary_LIB5.at(i));
+      for(uint i=0;i<vLibrary_LIB6.size();i++) vLibrary_ALL.push_back(vLibrary_LIB6.at(i));
+      for(uint i=0;i<vLibrary_LIB7.size();i++) vLibrary_ALL.push_back(vLibrary_LIB7.at(i));
+      for(uint i=0;i<vLibrary_LIB8.size();i++) vLibrary_ALL.push_back(vLibrary_LIB8.at(i));
+      for(uint i=0;i<vLibrary_LIB9.size();i++) vLibrary_ALL.push_back(vLibrary_LIB9.at(i));
+      if(LDEBUG || LVERBOSE) cerr << "processing...   ";
+      for(uint i=0;i<vLibrary_ALL.size();i++) {
+        tokens.clear();
+        aurostd::string2tokens(vLibrary_ALL.at(i),tokens,"|");
+        vLibrary_ALL_tokens.push_back(tokens);
+      }
+      if(LDEBUG || LVERBOSE) cerr << "done." << endl;
+    }
+    if(LDEBUG) cerr << "vLibrary_ALL.size()=" << vLibrary_ALL.size() << " vLibrary_ALL_tokens.size()=" << vLibrary_ALL_tokens.size() << endl;
+    return vLibrary_ALL.size();
+  }
+}
+
+namespace aflowlib {
+  uint LOAD_Library_ALL(string options,bool LVERBOSE) {
+    return LOAD_Library_ALL(options,"",LVERBOSE);
+  }
+}
+
+namespace aflowlib {
+  uint LOAD_Library_ALL(bool LVERBOSE) {
+    return LOAD_Library_ALL("","",LVERBOSE);
+  }
+}
+
+// ******************************************************************************************************************************************************
+// ******************************************************************************************************************************************************
+
+// ***************************************************************************
+// aflowlib::XLIB2RAW_CheckProjectFromDirectory
+// ***************************************************************************
+namespace aflowlib {
+  string LIB2RAW_CheckProjectFromDirectory(string directory) {
+    bool LDEBUG=(FALSE || XHOST.DEBUG);
+    if(LDEBUG) cerr << "aflowlib::LIB2RAW_CheckProjectFromDirectory" << endl;  
+    CheckMaterialServer("aflowlib::LIB2RAW_CheckProjectFromDirectory"); // must be in AFLOW_MATERIALS_SERVER
+    // find from PWD
+    string PROJECT_LIBRARY="NOTHING",directory_pwd=aurostd::getPWD();aurostd::StringSubst(directory_pwd,"\n","");  //[CO20191112 - OBSOLETE]aurostd::execute2string("pwd")
+    if(directory_pwd=="/common/GNDSTATE") directory_pwd="/common/LIB2"; // [HISTORIC]
+    aurostd::StringSubst(directory_pwd,"common/SCINT","common/ICSD"); // [HISTORIC]
+    aurostd::StringSubst(directory_pwd,"common/ELPASOLITES","common/AURO"); // [HISTORIC]
+    aurostd::StringSubst(directory_pwd,"LIB2/RAW","LIB2/LIB"); // [HISTORIC]
+
+    // if not found by PWD switch to directory
+    for(uint i=0;i<vAFLOW_PROJECTS_DIRECTORIES.size();i++)
+      if(aurostd::substring2bool(directory,vAFLOW_PROJECTS_DIRECTORIES.at(i))) PROJECT_LIBRARY=vAFLOW_PROJECTS_DIRECTORIES.at(i);
+    if(PROJECT_LIBRARY!="NOTHING") {
+      if(LDEBUG) cerr << "aflowlib::LIB2RAW_CheckProjectFromDirectory: FOUND from directory: " << PROJECT_LIBRARY << endl;
+      return PROJECT_LIBRARY;
+    }
+
+    // cerr << directory_pwd << endl;
+    for(uint i=0;i<vAFLOW_PROJECTS_DIRECTORIES.size();i++) {
+      if(LDEBUG) cerr << vAFLOW_PROJECTS_DIRECTORIES.at(i) << endl;
+      if(aurostd::substring2bool(directory_pwd,vAFLOW_PROJECTS_DIRECTORIES.at(i))) PROJECT_LIBRARY=vAFLOW_PROJECTS_DIRECTORIES.at(i);
+    }
+    if(PROJECT_LIBRARY!="NOTHING") {
+      if(LDEBUG) cerr << "aflowlib::LIB2RAW_CheckProjectFromDirectory: FOUND from pwd: " << PROJECT_LIBRARY << endl;
+      return PROJECT_LIBRARY;
+    }
+
+    if(PROJECT_LIBRARY=="NOTHING") {
+      cerr << "aflowlib::LIB2RAW_CheckProjectFromDirectory: Nothing found from pwd or directory ... exiting... [directory=" << directory << "]   [pwd=" << directory_pwd << "]" << endl;
+      exit(0);
+    }
+    return XHOST.tmpfs;
+  }
+}
+
+// ***************************************************************************
+// aflowlib::XFIX_LIBRARY_ALL
+// ***************************************************************************
+namespace aflowlib {
+  void XFIX_LIBRARY_ALL(string LIBRARY_IN,vector<string> argv) {
+    CheckMaterialServer("aflowlib::XFIX_LIBRARY_ALL"); // must be in AFLOW_MATERIALS_SERVER
+    stringstream aus_exec;
+    string system=argv.at(2),structure=argv.at(3);   // if 3 inputs need to fix with fewer inputs
+    string systemstructure=system+"/"+structure; // if 3 inputs need to fix with fewer inputs
+    cout << "Fixing " << LIBRARY_IN << "/LIB/" << systemstructure << endl;
+    aurostd::RemoveFile(string("_aflow_xfix_LIBRARY_"));
+    aus_exec << "#!/bin/csh" << endl;
+    aus_exec << "# Cleaning up " << LIBRARY_IN << " system/structure " << endl;
+    aus_exec << "if !(-e " << LIBRARY_IN << "/FIX/" << system << ") then" << endl;
+    aus_exec << "   mkdir " << LIBRARY_IN << "/FIX/" << system << endl;
+    aus_exec << "endif" << endl;
+    aus_exec << "mv " << LIBRARY_IN << "/LIB/" << systemstructure << " " << LIBRARY_IN << "/FIX/" << system << " " << endl;
+    aus_exec << "mv " << LIBRARY_IN << "/RAW/" << systemstructure << " " << XHOST.tmpfs << "/" << system << " " << endl;
+    aus_exec << "rm -rf " << LIBRARY_IN << "/RAW/" << systemstructure << endl;
+    aurostd::stringstream2file(aus_exec,string("_aflow_xfix_LIBRARY_"));
+    aurostd::ChmodFile("755",string("_aflow_xfix_LIBRARY_"));
+    // aurostd::execute((char*) "cat ./_aflow_xfix_LIBRARY_");
+    aurostd::execute((char*) "./_aflow_xfix_LIBRARY_");
+    aurostd::RemoveFile(string("_aflow_xfix_LIBRARY_"));
+  }
+}
+
+// ***************************************************************************
+// aflowlib::LIB2RAW_ALL
+// ***************************************************************************
+namespace aflowlib {
+  bool LIB2RAW_ALL(string options,bool flag_FORCE) {
+    bool LDEBUG=(FALSE || XHOST.DEBUG);
+    if(LDEBUG) cerr << "aflowlib::LIB2RAW_ALL: BEGIN" << endl;
+    if(LDEBUG) cerr << "aflowlib::LIB2RAW_ALL: options=" << options << endl;
+    vector<string> tokens;
+    aurostd::string2tokens(options,tokens,","); // QUICK FIX
+
+    if(LDEBUG)  cerr << "aflowlib::LIB2RAW_ALL: tokens.size()=" << tokens.size() << endl;
+    if(tokens.size()>2) {
+      init::ErrorOption(cout,options,"aflowlib::LIB2RAW_ALL",aurostd::liststring2string("aflow --lib2raw=directory","aflow --lib2raw=all[,dir]"));
+      exit(0);
+    }
+    if(tokens.size()>=1) {
+      if(tokens.at(0)!="all")  {
+        init::ErrorOption(cout,options,"aflowlib::LIB2RAW_ALL",aurostd::liststring2string("aflow --lib2raw=directory","aflow --lib2raw=all[,dir]"));
+        exit(0);
+      }
+    }
+
+    CheckMaterialServer("aflowlib::LIB2RAW_ALL"); // must be in AFLOW_MATERIALS_SERVER
+    string PROJECT_LIBRARY;
+    if(tokens.size()==2) PROJECT_LIBRARY=aflowlib::LIB2RAW_CheckProjectFromDirectory(tokens.at(1));
+    else PROJECT_LIBRARY=aflowlib::LIB2RAW_CheckProjectFromDirectory(aurostd::getPWD()); //[CO20191112 - OBSOLETE]aurostd::execute2string("pwd")
+    cerr << "aflowlib::LIB2RAW_ALL FOUND Project= " << XHOST.hostname << ": " << PROJECT_LIBRARY << endl;
+
+    int multi_sh_value=XHOST.CPU_Cores;
+    //ME20181109 - Handle NCPUS=MAX
+    if(XHOST.vflag_control.flag("XPLUG_NUM_THREADS") && !(XHOST.vflag_control.flag("XPLUG_NUM_THREADS_MAX")))
+      multi_sh_value=aurostd::string2utype<int>(XHOST.vflag_control.getattachedscheme("XPLUG_NUM_THREADS"));
+
+    cerr << "multi_sh_value=" << multi_sh_value << endl;
+    //    exit(0);
+    deque<string> dcmds;
+
+    if(PROJECT_LIBRARY==init::AFLOW_Projects_Directories("ICSD") ||
+       PROJECT_LIBRARY==init::AFLOW_Projects_Directories("LIB0") ||
+       PROJECT_LIBRARY==init::AFLOW_Projects_Directories("LIB1") ||
+       PROJECT_LIBRARY==init::AFLOW_Projects_Directories("LIB2") ||
+       PROJECT_LIBRARY==init::AFLOW_Projects_Directories("LIB3") ||
+       PROJECT_LIBRARY==init::AFLOW_Projects_Directories("LIB4") ||
+       PROJECT_LIBRARY==init::AFLOW_Projects_Directories("LIB5") ||
+       PROJECT_LIBRARY==init::AFLOW_Projects_Directories("LIB6") ||
+       PROJECT_LIBRARY==init::AFLOW_Projects_Directories("LIB7") ||
+       PROJECT_LIBRARY==init::AFLOW_Projects_Directories("LIB8") ||
+       PROJECT_LIBRARY==init::AFLOW_Projects_Directories("LIB9")) {
+      string command="find \""+PROJECT_LIBRARY+"/LIB/\" -name \"" + _AFLOWIN_ + "\" | sort ";
+      string directory_list=aurostd::execute2string(command);
+      vector<string> tokens;
+      aurostd::string2tokens(directory_list,tokens,"\n");
+      for(uint i=0;i<tokens.size();i++) {
+        aurostd::StringSubst(tokens.at(i),"/"+_AFLOWIN_,"");
+        aurostd::StringSubst(tokens.at(i),"/"+_AFLOWLOCK_,"");
+        aurostd::StringSubst(tokens.at(i),"/core","");
+        string cmd="aflow";
+        if(XHOST.vflag_control.flag("BEEP")) cmd+=" --beep";
+        if(flag_FORCE) cmd+=" --force";
+        cmd+=" --lib2raw="+ tokens.at(i);
+        dcmds.push_back(cmd);
+      };
+      if(multi_sh_value==0 || multi_sh_value==1) {
+        long double delta_seconds,eta_seconds,reference_seconds=aurostd::get_seconds();
+        vector<long double> vdelta_seconds;
+        for(uint i=0;i<dcmds.size();i++) {
+          //  cout << delta_seconds << " " << dcmds.at(i) << endl;
+          aflowlib::LIB2RAW(tokens.at(i),flag_FORCE);
+          delta_seconds=aurostd::get_delta_seconds(reference_seconds);
+          if(delta_seconds>1.0) {
+            vdelta_seconds.push_back(delta_seconds);
+            eta_seconds=aurostd::mean(vdelta_seconds)*(dcmds.size()-vdelta_seconds.size());
+            cout << "aflowlib::LIB2RAW_ALL: [STEP]"
+		 << "  DONE= " << vdelta_seconds.size() << " / " << dcmds.size()-vdelta_seconds.size() << " (" << 100*vdelta_seconds.size()/dcmds.size()  << ")"
+		 << "  iSEC=" << vdelta_seconds.at(vdelta_seconds.size()-1)
+		 << "  aSEC=" << aurostd::mean(vdelta_seconds)
+		 << "  TO_DO=" << dcmds.size()-vdelta_seconds.size()
+              //      << "  ETA(secs)=" << eta_seconds
+              //      << "  ETA(mins)=" << eta_seconds/(60.0)
+              //      << "  ETA(hours)=" << eta_seconds/(60*60)
+		 << "  ETA(days)=" << eta_seconds/(60*60*24)
+              //      << "  ETA(weeks)=" << eta_seconds/(60*60*24*7)
+              //      << "  ETA(years)=" << eta_seconds/(60*60*24*365)
+		 << endl;
+          }
+        }
+      } else {
+        // DO MULTI
+        aurostd::multithread_execute(dcmds,multi_sh_value,FALSE);
+      }
+      return TRUE;
+    }
+    cerr << "aflowlib::LIB2RAW_ALL Project Not Found" << endl;exit(0);
+    return FALSE;
+  }
+}
+
+// ***************************************************************************
+// aflowlib::GetSpeciesDirectory
+// ***************************************************************************
+namespace aflowlib {
+  uint GetSpeciesDirectory(string directory,vector<string>& vspecies) {
+    bool LDEBUG=(FALSE || XHOST.DEBUG);
+    if(LDEBUG) cerr << "aflowlib::GetSpeciesDirectory: BEGIN" << endl;
+    vspecies.clear();vector<string> vs,tokens;
+    stringstream oss;
+    string temp_file=aurostd::TmpFileCreate("getspecies");
+    
+    if(XHOST.vext.size()!=XHOST.vcat.size()) { cerr << "ERROR - aflowlib::GetSpeciesDirectory: XHOST.vext.size()!=XHOST.vcat.size()" << endl;exit(0); }
+
+    if(LDEBUG) cerr << "aflowlib::GetSpeciesDirectory: [1]" << endl;
+    for(uint iext=0;iext<XHOST.vext.size();iext++) { // check _AFLOWIN_.EXT
+      if(!vspecies.size() && aurostd::FileExist(directory+"/" + _AFLOWIN_ + XHOST.vext.at(iext))) {
+        aurostd::string2vectorstring(aurostd::execute2string(XHOST.vcat.at(iext)+" \""+directory+"/" + _AFLOWIN_ + XHOST.vext.at(iext)+"\""+" | grep VASP_POTCAR_FILE"),vspecies);
+        for(uint i=0;i<vspecies.size();i++) aurostd::StringSubst(vspecies.at(i),"[VASP_POTCAR_FILE]","");
+        for(uint i=0;i<vspecies.size();i++) KBIN::VASP_PseudoPotential_CleanName(vspecies.at(i));
+      }
+    }
+    if(LDEBUG) cerr << "aflowlib::GetSpeciesDirectory: [2]" << endl;
+    for(uint iext=0;iext<XHOST.vext.size();iext++) { // check POSCAR.orig.EXT
+      if(!vspecies.size() && aurostd::FileExist(directory+"/POSCAR.orig"+XHOST.vext.at(iext))) {
+        oss.str(aurostd::execute2string(XHOST.vcat.at(iext)+" \""+directory+"/POSCAR.orig"+XHOST.vext.at(iext)+"\""));
+        xstructure xstr(oss,IOVASP_POSCAR);
+        if(xstr.species.size()>0) if(xstr.species.at(0)!="") for(uint i=0;i<xstr.species.size();i++) vspecies.push_back(xstr.species.at(i)); // dont change order
+      }
+    }
+    if(LDEBUG) cerr << "aflowlib::GetSpeciesDirectory: [3]" << endl;
+    for(uint iext=0;iext<XHOST.vext.size();iext++) {  // check POSCAR.relax1.EXT
+      if(!vspecies.size() && aurostd::FileExist(directory+"/POSCAR.relax1"+XHOST.vext.at(iext))) {
+        oss.str(aurostd::execute2string(XHOST.vcat.at(iext)+" \""+directory+"/POSCAR.relax1"+XHOST.vext.at(iext)+"\""));
+        xstructure xstr(oss,IOVASP_POSCAR);
+        if(xstr.species.size()>0) if(xstr.species.at(0)!="") for(uint i=0;i<xstr.species.size();i++) vspecies.push_back(xstr.species.at(i)); // dont change order
+      }
+    }
+    if(LDEBUG) cerr << "aflowlib::GetSpeciesDirectory: [4]" << endl;
+    for(uint iext=0;iext<XHOST.vext.size();iext++) { // check POSCAR.bands.EXT
+      if(!vspecies.size() && aurostd::FileExist(directory+"/POSCAR.bands"+XHOST.vext.at(iext))) {
+        oss.str(aurostd::execute2string(XHOST.vcat.at(iext)+" \""+directory+"/POSCAR.bands"+XHOST.vext.at(iext)+"\""));
+        xstructure xstr(oss,IOVASP_POSCAR);
+        if(xstr.species.size()>0) if(xstr.species.at(0)!="") for(uint i=0;i<xstr.species.size();i++) vspecies.push_back(xstr.species.at(i)); // dont change order
+      }
+    }
+    if(LDEBUG) cerr << "aflowlib::GetSpeciesDirectory: [5]" << endl;
+    for(uint iext=0;iext<XHOST.vext.size();iext++) { // check OUTCAR.relax1.EXT
+      if(!vspecies.size() && aurostd::FileExist(directory+"/OUTCAR.relax1"+XHOST.vext.at(iext))) {
+        aurostd::string2vectorstring(aurostd::execute2string(XHOST.vcat.at(iext)+" \""+directory+"/OUTCAR.relax1"+XHOST.vext.at(iext)+"\""+" | grep TITEL"),vs);
+        for(uint i=0;i<vs.size();i++) { aurostd::string2tokens(vs.at(i),tokens," ");vspecies.push_back(KBIN::VASP_PseudoPotential_CleanName(tokens.at(3))); }
+      }
+    }
+    if(LDEBUG) cerr << "aflowlib::GetSpeciesDirectory: [6]" << endl;
+    for(uint iext=0;iext<XHOST.vext.size();iext++) { // check OUTCAR.static.EXT
+      if(!vspecies.size() && aurostd::FileExist(directory+"/OUTCAR.static"+XHOST.vext.at(iext))) {
+        aurostd::string2vectorstring(aurostd::execute2string(XHOST.vcat.at(iext)+" \""+directory+"/OUTCAR.static"+XHOST.vext.at(iext)+"\""+" | grep TITEL"),vs);
+        for(uint i=0;i<vs.size();i++) { aurostd::string2tokens(vs.at(i),tokens," ");vspecies.push_back(KBIN::VASP_PseudoPotential_CleanName(tokens.at(3))); }
+      }
+    }
+    //  for(uint i=0;i<vspecies.size();i++) cerr << i << " - " << vspecies.at(i) << endl; exit(0);
+    if(LDEBUG) cerr << "aflowlib::GetSpeciesDirectory: END" << endl;
+    return vspecies.size();
+  }
+}
+
+// ***************************************************************************
+// aflowlib::LIB2RAW
+// ***************************************************************************
+namespace aflowlib {
+  bool LIB2RAW(string options,bool flag_FORCE,bool LOCAL) {
+    bool LDEBUG=(FALSE || XHOST.DEBUG);
+    string soliloquy="aflowlib::LIB2RAW():";
+    if(LDEBUG) cerr << "aflowlib::LIB2RAW: BEGIN" << endl;
+    if(LDEBUG) cerr << "aflowlib::LIB2RAW: options=" << options << endl;
+    // Call to LIB2LIB function to run postprocessing - added by CT20181212
+    if(!LIB2LIB(options, flag_FORCE, LOCAL)) {
+      cerr << "aflowlib::LIB2RAW: LIB2LIB failed" << endl;
+      exit(0);
+    }
+    vector<string> tokens;
+    if(!aurostd::substring2bool(options,"POCC")) {
+      aurostd::string2tokens(options,tokens,","); // QUICK FIX
+    } else {
+      tokens.clear();
+      tokens.push_back(options);
+    }
+
+    if(LDEBUG) cerr << "aflowlib::LIB2RAW: tokens.size()=" << tokens.size() << endl;
+    if(tokens.size()==0 || tokens.size()>2) {
+      init::ErrorOption(cout,options,"aflowlib::LIB2RAW",aurostd::liststring2string("aflow --lib2raw=directory","aflow --lib2raw=all[,dir]"));
+      exit(0);
+    }
+
+    if(tokens.size()>=1) {
+      if(tokens.at(0)=="all") {
+        XHOST.sensors_allowed=FALSE;
+        XHOST.vflag_pflow.flag("MULTI=SH",FALSE);
+        return LIB2RAW_ALL(options,flag_FORCE);
+        XHOST.sensors_allowed=TRUE;
+      }
+    }
+
+    string directory_LIB,directory_RAW,directory_WEB;
+    bool flag_WEB=FALSE;
+    bool flag_files_LIB=FALSE,flag_files_RAW=FALSE,flag_files_WEB=FALSE;
+    string PROJECT_LIBRARY;
+    if(LOCAL) {
+      flag_FORCE=true;
+      string directory=aurostd::CleanFileName(options);
+      aurostd::StringSubst(directory,"./","");
+      aurostd::StringSubst(directory,"/RAW/","/LIB/"); // to help 
+      if(directory=="." || directory.empty()) { directory=aurostd::getPWD(); } //[CO20191112 - OBSOLETE]aurostd::execute2string("pwd")
+      flag_WEB=FALSE;
+      flag_files_LIB=FALSE,flag_files_RAW=FALSE,flag_files_WEB=FALSE;
+      directory_LIB=directory;
+      directory_RAW=directory+"/RAW";
+      directory_WEB=directory+"/WEB";
+      PROJECT_LIBRARY=directory_LIB;
+    } else {    //normal run
+      //  cout << "aflowlib::LIB2RAW: AFLOW (" << VERSION << ")" << endl;
+      CheckMaterialServer("aflowlib::LIB2RAW"); // must be in AFLOW_MATERIALS_SERVER
+      string directory=aurostd::CleanFileName(options);
+      if(directory.at(directory.size()-1)=='/')  directory=directory.substr(0,directory.size()-1);
+      aurostd::StringSubst(directory,"/"+_AFLOWIN_,"");
+      aurostd::StringSubst(directory,"/"+_AFLOWLOCK_,"");
+      aurostd::StringSubst(directory,"/core","");
+      aurostd::StringSubst(directory,"common/SCINT","common/ICSD");   // [HISTORIC]
+      aurostd::StringSubst(directory,"common/ELPASOLITES","common/AURO");   // [HISTORIC]
+      aurostd::StringSubst(directory,"LIBRARYX/RAW","LIBRARYX/LIB");   // [HISTORIC]
+      aurostd::StringSubst(directory,"LIB2/RAW","LIB2/LIB");
+
+      PROJECT_LIBRARY=aflowlib::LIB2RAW_CheckProjectFromDirectory(directory);
+      // cout << "aflowlib::LIB2RAW: FOUND Project= " << XHOST.hostname << ": " << PROJECT_LIBRARY << endl;
+      cout << "aflowlib::LIB2RAW: directory=" << directory << endl;
+
+      //  bool flag_LIB=FALSE;
+      if(LDEBUG) cerr << "aflowlib::LIB2RAW: scan libraries BEGIN [1]" << endl;
+      if(LDEBUG) cerr << "aflowlib::LIB2RAW: PROJECT_LIBRARY=" << PROJECT_LIBRARY << endl;
+      if(LDEBUG) cerr << "aflowlib::LIB2RAW: XHOST_LIBRARY_LIB0=" << XHOST_LIBRARY_LIB0 << endl;
+      if(PROJECT_LIBRARY==init::AFLOW_Projects_Directories("LIB0")) { flag_WEB=FALSE;flag_files_RAW=TRUE; }
+      if(LDEBUG) cerr << "aflowlib::LIB2RAW: XHOST_LIBRARY_LIB1=" << XHOST_LIBRARY_LIB1 << endl;
+      if(PROJECT_LIBRARY==init::AFLOW_Projects_Directories("LIB1")) { flag_WEB=FALSE;flag_files_RAW=TRUE; }
+      if(LDEBUG) cerr << "aflowlib::LIB2RAW: XHOST_LIBRARY_LIB2=" << XHOST_LIBRARY_LIB2 << endl;
+      if(PROJECT_LIBRARY==init::AFLOW_Projects_Directories("LIB2")) { flag_WEB=FALSE;flag_files_RAW=TRUE; }
+      if(LDEBUG) cerr << "aflowlib::LIB2RAW: XHOST_LIBRARY_LIB3=" << XHOST_LIBRARY_LIB3 << endl;
+      if(PROJECT_LIBRARY==init::AFLOW_Projects_Directories("LIB3")) { flag_WEB=TRUE;flag_files_RAW=TRUE; }
+      if(LDEBUG) cerr << "aflowlib::LIB2RAW: XHOST_LIBRARY_LIB4=" << XHOST_LIBRARY_LIB4 << endl;
+      if(PROJECT_LIBRARY==init::AFLOW_Projects_Directories("LIB4")) { flag_WEB=TRUE;flag_files_RAW=TRUE; }
+      if(LDEBUG) cerr << "aflowlib::LIB2RAW: XHOST_LIBRARY_LIB5=" << XHOST_LIBRARY_LIB5 << endl;
+      if(PROJECT_LIBRARY==init::AFLOW_Projects_Directories("LIB5")) { flag_WEB=TRUE;flag_files_RAW=TRUE; }
+      if(LDEBUG) cerr << "aflowlib::LIB2RAW: XHOST_LIBRARY_LIB6=" << XHOST_LIBRARY_LIB6 << endl;
+      if(PROJECT_LIBRARY==init::AFLOW_Projects_Directories("LIB6")) { flag_WEB=TRUE;flag_files_RAW=TRUE; }
+      if(LDEBUG) cerr << "aflowlib::LIB2RAW: XHOST_LIBRARY_LIB7=" << XHOST_LIBRARY_LIB7 << endl;
+      if(PROJECT_LIBRARY==init::AFLOW_Projects_Directories("LIB7")) { flag_WEB=TRUE;flag_files_RAW=TRUE; }
+      if(LDEBUG) cerr << "aflowlib::LIB2RAW: XHOST_LIBRARY_LIB8=" << XHOST_LIBRARY_LIB8 << endl;
+      if(PROJECT_LIBRARY==init::AFLOW_Projects_Directories("LIB8")) { flag_WEB=TRUE;flag_files_RAW=TRUE; }
+      if(LDEBUG) cerr << "aflowlib::LIB2RAW: XHOST_LIBRARY_LIB9=" << XHOST_LIBRARY_LIB9 << endl;
+      if(PROJECT_LIBRARY==init::AFLOW_Projects_Directories("LIB9")) { flag_WEB=TRUE;flag_files_RAW=TRUE; }
+      if(LDEBUG) cerr << "aflowlib::LIB2RAW: XHOST_LIBRARY_ICSD=" << XHOST_LIBRARY_ICSD << endl;
+      if(PROJECT_LIBRARY==init::AFLOW_Projects_Directories("ICSD")) { flag_WEB=TRUE;flag_files_WEB=TRUE; }
+      if(LDEBUG) cerr << "aflowlib::LIB2RAW: scan libraries END [2]"  << endl;
+
+      stringstream aus_exec;
+      //   vector<string> tokens;
+      aurostd::string2tokens(directory,tokens,"/");
+      directory_LIB.clear();directory_RAW.clear();
+      if(PROJECT_LIBRARY==init::AFLOW_Projects_Directories("ICSD")) {
+        for(uint i=tokens.size()-1;i>0;i--)
+          if(aurostd::substring2bool(tokens.at(i),"_ICSD_")) {
+            if(i>=1) {
+              directory_LIB=tokens.at(i-1)+"/"+tokens.at(i);
+              //    directory_WEB=tokens.at(i-1);  removed to make things consistent
+              directory_WEB=directory;
+            }
+          }
+        if(directory_LIB.length()==0) {
+          cout << "aflowlib::LIB2RAW: FOUND Project= " << XHOST.hostname << ": " << PROJECT_LIBRARY << endl;
+          cout << "aflowlib::LIB2RAW: you must specify the directory including the whole lattice type" << endl;
+          cout << " such as  aflow --lib2raw=FCC/La1Se1_ICSD_27104  " << endl;
+          exit(0);
+        }
+      }
+
+      // strip the directory_LIB of everything else
+      directory_LIB=directory; // somewhere to start
+      if(aurostd::substring2bool(directory_LIB,"LIB/")) directory_LIB=aurostd::substring2string(directory_LIB,"LIB/",FALSE);
+      directory_RAW=directory_LIB;
+      directory_WEB=directory_LIB;
+      directory_LIB=aurostd::CleanFileName(PROJECT_LIBRARY+"/LIB/"+directory_LIB);
+      directory_RAW=aurostd::CleanFileName(PROJECT_LIBRARY+"/RAW/"+directory_RAW);aurostd::StringSubst(directory_RAW,"RAW/LIB","RAW");
+      directory_WEB=aurostd::CleanFileName(PROJECT_LIBRARY+"/WEB/"+directory_WEB);aurostd::StringSubst(directory_WEB,"WEB/LIB","WEB");
+      if(flag_WEB==FALSE) directory_WEB=aurostd::CleanFileName(PROJECT_LIBRARY+"/WEB/");
+
+      if(PROJECT_LIBRARY==init::AFLOW_Projects_Directories("LIB0") ||
+	 PROJECT_LIBRARY==init::AFLOW_Projects_Directories("LIB1") ||
+	 PROJECT_LIBRARY==init::AFLOW_Projects_Directories("LIB2")) {
+        //      directory_WEB=directory_RAW;
+      }
+      cout << "aflowlib::LIB2RAW: PROJECT_LIBRARY=" << PROJECT_LIBRARY << endl;
+      // cout << "aflowlib::LIB2RAW: init::AFLOW_Projects_Directories("LIB0")=" << init::AFLOW_Projects_Directories("LIB0") << endl;
+      // cout << "aflowlib::LIB2RAW: init::AFLOW_Projects_Directories("LIB1")=" << init::AFLOW_Projects_Directories("LIB1") << endl;
+      // cout << "aflowlib::LIB2RAW: init::AFLOW_Projects_Directories("LIB2")=" << init::AFLOW_Projects_Directories("LIB2") << endl;
+      // cout << "aflowlib::LIB2RAW: init::AFLOW_Projects_Directories("LIB3")=" << init::AFLOW_Projects_Directories("LIB3") << endl;
+      // cout << "aflowlib::LIB2RAW: init::AFLOW_Projects_Directories("LIB4")=" << init::AFLOW_Projects_Directories("LIB4") << endl;
+      // cout << "aflowlib::LIB2RAW: init::AFLOW_Projects_Directories("LIB5")=" << init::AFLOW_Projects_Directories("LIB5") << endl;
+      // cout << "aflowlib::LIB2RAW: init::AFLOW_Projects_Directories("LIB6")=" << init::AFLOW_Projects_Directories("LIB6") << endl;
+      // cout << "aflowlib::LIB2RAW: init::AFLOW_Projects_Directories("LIB7")=" << init::AFLOW_Projects_Directories("LIB7") << endl;
+      // cout << "aflowlib::LIB2RAW: init::AFLOW_Projects_Directories("LIB8")=" << init::AFLOW_Projects_Directories("LIB8") << endl;
+      // cout << "aflowlib::LIB2RAW: init::AFLOW_Projects_Directories("LIB9")=" << init::AFLOW_Projects_Directories("LIB9") << endl;
+      // cout << "aflowlib::LIB2RAW: init::AFLOW_Projects_Directories("ICSD")=" << init::AFLOW_Projects_Directories("ICSD") << endl;
+    }
+    cout << "aflowlib::LIB2RAW: directory_LIB=" << directory_LIB << endl;
+    cout << "aflowlib::LIB2RAW: directory_RAW=" << directory_RAW << endl;
+    cout << "aflowlib::LIB2RAW: directory_WEB=" << directory_WEB << endl;
+
+    bool perform_LOCK=TRUE,perform_BANDS=FALSE,perform_BADER=FALSE,perform_MAGNETIC=FALSE,perform_THERMODYNAMICS=FALSE;
+    bool perform_AGL=FALSE,perform_AEL=FALSE;
+    bool perform_PATCH=TRUE; // to inject updates while LIB2RAW
+
+    for(uint iext=0;iext<XHOST.vext.size();iext++) {
+      if(aurostd::FileExist(directory_LIB+"/OUTCAR.relax1"+XHOST.vext.at(iext)) ||
+	 aurostd::FileExist(directory_LIB+"/OUTCAR.relax2"+XHOST.vext.at(iext)) ||
+	 aurostd::FileExist(directory_LIB+"/OUTCAR.relax3"+XHOST.vext.at(iext)) || //CO20180827 
+	 aurostd::FileExist(directory_LIB+"/OUTCAR.static"+XHOST.vext.at(iext)) || //CO20180827
+          FALSE) perform_THERMODYNAMICS=TRUE; //CO20180827
+      if(aurostd::FileExist(directory_LIB+"/OUTCAR.static"+XHOST.vext.at(iext))) perform_MAGNETIC=TRUE;
+      if(aurostd::FileExist(directory_LIB+"/OUTCAR.bands"+XHOST.vext.at(iext))) perform_BANDS=TRUE;
+      if(aurostd::FileExist(directory_LIB+"/AECCAR0.static"+XHOST.vext.at(iext)) && aurostd::FileExist(directory_LIB+"/AECCAR2.static"+XHOST.vext.at(iext))) perform_BADER=TRUE;
+      if(aurostd::FileExist(directory_LIB+"/aflow.agl.out"+XHOST.vext.at(iext))) perform_AGL=TRUE;
+      if(aurostd::FileExist(directory_LIB+"/aflow.ael.out"+XHOST.vext.at(iext))) perform_AEL=TRUE;
+    }
+
+
+    //    directory_RAW="/home/junkai/RAW";
+    // override for the web
+    //    if(PROJECT_LIBRARY==init::AFLOW_Projects_Directories("ICSD")) directory_WEB=aurostd::CleanFileName(PROJECT_AFLOWLIB_WEB);
+
+    // cerr << directory_WEB << endl; cerr << directory_LIB << endl; cerr << directory_RAW << endl; exit(0);
+    if(!aurostd::FileExist(directory_LIB+"/"+_AFLOWIN_)) {
+      cout << "aflowlib::LIB2RAW: FOUND Project= " << XHOST.hostname << ": " << PROJECT_LIBRARY << endl;
+      cout << "aflowlib::LIB2RAW: directory does not exist: " << directory_LIB << endl;
+      return FALSE;
+      // exit(0);
+    }
+    if(flag_FORCE==FALSE) {
+      if(aurostd::FileExist(directory_RAW+"/"+DEFAULT_FILE_AFLOWLIB_ENTRY_OUT)) {  // directory_RAW+"/"+_AFLOWIN_)
+        _aflags aflags;
+        aurostd::ZIP2ZIP(directory_LIB,"bz2","xz",FALSE); // PATCH FOR REFRESH (to be removed)
+        aurostd::ZIP2ZIP(directory_LIB,"gz","xz",FALSE); // PATCH FOR REFRESH (to be removed)
+        cout << "aflowlib::LIB2RAW: ALREADY CALCULATED = " << directory_RAW << "   END_DATE - [v=" << string(AFLOW_VERSION) << "] -" << Message(aflags,"time",_AFLOW_FILE_NAME_) << endl;
+        return FALSE;
+      }
+      if(perform_BANDS) {
+        if(aurostd::FileExist(directory_RAW+"/EIGENVAL.bands") || aurostd::EFileExist(directory_RAW+"/EIGENVAL.bands")) {
+          // return FALSE;
+          cout << "aflowlib::LIB2RAW: directory is skipped because of BANDS: " << directory_RAW << endl;
+          return FALSE;
+          //  exit(0);
+        }
+      }
+    }
+    // directory_LIB exists and directory_RAW does not exist can move on:
+    if(aurostd::RemoveWhiteSpaces(directory_RAW).empty()){  //imagine this empty, then do this: "rm -f /"+directory_RAW+"/*" DEAD
+      cout << "aflowlib::LIB2RAW: directory_RAW is empty" << endl;
+      return FALSE;
+    }
+    //if(LOCAL){aurostd::execute("rm -rf \""+directory_RAW)+"\"";} //CO20190321 - safer NOT to -rf
+    //{ aurostd::DirectoryMake(directory_RAW);aurostd::execute("rm -f \"/"+directory_RAW+"/*\""); } //CO20190321 - the prepending of '/' is BAD, only works for SC but can kill a local users whole computer if "/"+directory_RAW exists
+    {
+      aurostd::DirectoryMake(directory_RAW);
+      aurostd::RemoveFile(directory_RAW+"/*");
+      // [OBSOLETE] aurostd::execute("rm -f \""+directory_RAW+"/*\"");
+    }
+    if(!aurostd::IsDirectory(directory_RAW)) {
+      cout << "aflowlib::LIB2RAW: directory is skipped because directory_RAW cannot be created: " << directory_RAW << endl;
+      return FALSE;
+    }
+    if(flag_WEB) {
+      if(aurostd::RemoveWhiteSpaces(directory_WEB).empty()){  //imagine this empty, then do this: "rm -f /"+directory_WEB+"/*" DEAD
+        cout << "aflowlib::LIB2RAW: directory_WEB is empty" << endl;
+        return FALSE;
+      }
+      //if(LOCAL){aurostd::execute("rm -rf \""+directory_WEB+"\"");} //CO20190321 - safer NOT to -rf
+      //aurostd::DirectoryMake(directory_WEB);aurostd::execute("rm -f \"/"+directory_WEB+"/*\""); //CO20190321 - the prepending of '/' is BAD, only works for SC but can kill a local users whole computer if "/"+directory_RAW exists
+      aurostd::DirectoryMake(directory_WEB);
+      aurostd::RemoveFile(directory_WEB+"/*");
+      // [OBSOLETE] aurostd::execute("rm -f \""+directory_WEB+"/*\"");
+      if(!aurostd::IsDirectory(directory_WEB)) {
+        cout << "aflowlib::LIB2RAW: directory is skipped because directory_WEB cannot be created: " << directory_WEB << endl;
+        return FALSE;
+      }
+    }
+
+    cout << "aflowlib::LIB2RAW: FOUND Project= " << XHOST.hostname << ": " << PROJECT_LIBRARY << endl;
+    if((perform_THERMODYNAMICS || perform_BANDS ||  perform_MAGNETIC)) {
+      _aflags aflags;
+      cout << "aflowlib::LIB2RAW: dir=" << directory_LIB << "   BEGIN_DATE = " << Message(aflags,"user,host,time",_AFLOW_FILE_NAME_) << endl;
+      aurostd::ZIP2ZIP(directory_LIB,"bz2","xz");
+      aurostd::ZIP2ZIP(directory_LIB,"gz","xz");
+
+      if(LDEBUG) cerr << "aflowlib::LIB2RAW: [1]" << endl;
+      //DX20190516 [OBSOLETE - overwrites file everytime, messes up timestamp] aurostd::RemoveBinaryCharactersFromFile(directory_LIB,_AFLOWIN_); //DX20190211 - Ensure no binary characters in aflow.in
+      //DX20190516 [ADD THIS LINE ONCE TESTED WITH REAL-WORLD CASE] if(aurostd::RemoveControlCodeCharactersFromFile(directory_LIB,_AFLOWIN_)){ //DX20190516 - Ensure no control characters in aflow.in; only modifies if control characters are detected 
+      //DX20190516 [ADD THIS LINE ONCE TESTED WITH REAL-WORLD CASE]   cout << "aflowlib::LIB2RAW: Control characters detected in aflow.in. The invalid characters have been removed, and the file has been overwritten (the original file has moved to aflow.in_old)." << endl; // signals file has been cleaned
+      //DX20190516 [ADD THIS LINE ONCE TESTED WITH REAL-WORLD CASE] }
+
+      vector<string> vfile;   // the needed files
+      aflowlib::_aflowlib_entry aflowlib_data;
+      vector<string> vspecies;   // the species
+      GetSpeciesDirectory(directory_LIB,vspecies);
+
+      if(LDEBUG) cerr << "aflowlib::LIB2RAW: [2]" << endl;
+
+      for(uint i=0;i<vspecies.size();i++) {
+        aflowlib_data.species+=vspecies.at(i);
+        if(i<vspecies.size()-1)  aflowlib_data.species+=",";
+      }    // plug vspecies into aflowlib_data
+
+      if(LDEBUG) cerr << "aflowlib::LIB2RAW: [3]" << endl;
+
+      if(LOCAL) {
+        aflowlib_data.aurl=aflowlib_data.auid=directory_LIB; //dummy
+      } else {
+        // build aflowlib_data.aurl
+        aflowlib_data.aurl="aflowlib.duke.edu:"+directory_LIB;
+        if(aurostd::substring2bool(aflowlib_data.aurl,"LIBRARYX")) { aurostd::StringSubst(aflowlib_data.aurl,"common/GNDSTATE/LIBRARYX/LIB","AFLOWDATA/LIB2_RAW");aflowlib_data.catalog="LIBRARYX"; } // [HISTORIC]
+        if(aurostd::substring2bool(aflowlib_data.aurl,"ICSD")) { aurostd::StringSubst(aflowlib_data.aurl,"common/ICSD/LIB","AFLOWDATA/ICSD_WEB");aflowlib_data.catalog="ICSD"; }
+        if(aurostd::substring2bool(aflowlib_data.aurl,"LIB0")) { aurostd::StringSubst(aflowlib_data.aurl,"common/LIB0/LIB","AFLOWDATA/LIB0_RAW");aflowlib_data.catalog="LIB0"; }
+        if(aurostd::substring2bool(aflowlib_data.aurl,"LIB1")) { aurostd::StringSubst(aflowlib_data.aurl,"common/LIB1/LIB","AFLOWDATA/LIB1_RAW");aflowlib_data.catalog="LIB1"; }
+        if(aurostd::substring2bool(aflowlib_data.aurl,"LIB2")) { aurostd::StringSubst(aflowlib_data.aurl,"common/LIB2/LIB","AFLOWDATA/LIB2_RAW");aflowlib_data.catalog="LIB2"; }
+        if(aurostd::substring2bool(aflowlib_data.aurl,"LIB3")) { aurostd::StringSubst(aflowlib_data.aurl,"common/LIB3/LIB","AFLOWDATA/LIB3_RAW");aflowlib_data.catalog="LIB3"; }
+        if(aurostd::substring2bool(aflowlib_data.aurl,"LIB4")) { aurostd::StringSubst(aflowlib_data.aurl,"common/LIB4/LIB","AFLOWDATA/LIB4_RAW");aflowlib_data.catalog="LIB4"; }
+        if(aurostd::substring2bool(aflowlib_data.aurl,"LIB5")) { aurostd::StringSubst(aflowlib_data.aurl,"common/LIB5/LIB","AFLOWDATA/LIB5_RAW");aflowlib_data.catalog="LIB5"; }
+        if(aurostd::substring2bool(aflowlib_data.aurl,"LIB6")) { aurostd::StringSubst(aflowlib_data.aurl,"common/LIB6/LIB","AFLOWDATA/LIB6_RAW");aflowlib_data.catalog="LIB6"; }
+        if(aurostd::substring2bool(aflowlib_data.aurl,"LIB7")) { aurostd::StringSubst(aflowlib_data.aurl,"common/LIB7/LIB","AFLOWDATA/LIB7_RAW");aflowlib_data.catalog="LIB7"; }
+        if(aurostd::substring2bool(aflowlib_data.aurl,"LIB8")) { aurostd::StringSubst(aflowlib_data.aurl,"common/LIB8/LIB","AFLOWDATA/LIB8_RAW");aflowlib_data.catalog="LIB8"; }
+        if(aurostd::substring2bool(aflowlib_data.aurl,"LIB9")) { aurostd::StringSubst(aflowlib_data.aurl,"common/LIB9/LIB","AFLOWDATA/LIB9_RAW");aflowlib_data.catalog="LIB9"; }
+        if(aurostd::substring2bool(aflowlib_data.aurl,"AURO")) { aurostd::StringSubst(aflowlib_data.aurl,"common/AURO/LIB","AFLOWDATA/AURO_RAW");aflowlib_data.catalog="AURO"; }
+        aurostd::StringSubst(aflowlib_data.aurl,":/AFLOWDATA",":AFLOWDATA");
+        // cout << "aflowlib::LIB2RAW: AURL = " << aurostd::PaddedPOST(aflowlib_data.aurl,60) << endl;//"   " << directory_LIB << endl;  //CO20181226
+        // build aflowlib_data.auid
+        if(LDEBUG) cerr << "aflowlib::LIB2RAW: [AUID=0] directory_LIB=" << directory_LIB << endl;
+        // aflowlib::directory2auid(directory_LIB,aflowlib_data.aurl,aflowlib_data.auid,aflowlib_data.vauid); // OLD STYLE
+        aflowlib_data.directory2auid(directory_LIB); // NEW STLYE
+        //  if(AFLOWLIB_VERBOSE)
+        if(LDEBUG) cerr << "aflowlib::LIB2RAW: [AUID=0b] directory_LIB=" << directory_LIB << endl;
+        cout << "aflowlib::LIB2RAW: AURL  = " << aurostd::PaddedPOST(aflowlib_data.aurl,60) << endl;//"   " << directory_LIB << endl; 
+        cout << "aflowlib::LIB2RAW: AUID  = " << aurostd::PaddedPOST(aflowlib_data.auid,60) << endl;//"   " << directory_LIB << endl;
+        cout << "aflowlib::LIB2RAW: VAUID = " << aflowlib::auid2directory(aflowlib_data.auid) << endl;
+        //ME20200207 - the system name is the canonical title
+        aflowlib_data.title = KBIN::ExtractSystemName(directory_LIB);  //ME20200207
+
+        //[OBSOLETE] //ME20190125 BEGIN - Build the title of the calculation
+        //[OBSOLETE] vector<string> tokens;
+        //[OBSOLETE] aurostd::string2tokens(aflowlib_data.aurl, tokens, "/");
+        //[OBSOLETE] if (aurostd::substring2bool(aflowlib_data.aurl, "ICSD")) {
+        //[OBSOLETE]   aflowlib_data.title = tokens.back();
+        //[OBSOLETE] } else {
+        //[OBSOLETE]   //ME20190821 - Made more general
+        //[OBSOLETE]   // [OBSOLETE] aflowlib_data.title = tokens[tokens.size() - 2] + "." + tokens[tokens.size() - 1];
+        //[OBSOLETE]   uint i = 0;
+        //[OBSOLETE]   vector<string> vtitle;
+        //[OBSOLETE]   for (i = 0; i < tokens.size(); i++) {
+        //[OBSOLETE]     if (tokens[i] == "AFLOWDATA") break;
+        //[OBSOLETE]   }
+        //[OBSOLETE]   for (uint j = i + 2; j < tokens.size(); j++) {  // i + 2 to skip AFLOWDATA/LIBX_RAW/
+        //[OBSOLETE]     vtitle.push_back(tokens[j]);
+        //[OBSOLETE]   }
+        //[OBSOLETE]   aflowlib_data.title = aurostd::joinWDelimiter(vtitle, ".");
+        //[OBSOLETE] }
+        //[OBSOLETE] //ME20190125 END
+        if(LDEBUG) cerr << "aflowlib::LIB2RAW: [AUID=2]" << endl;
+        cout << "aflowlib::LIB2RAW: CATALOG = " << aurostd::PaddedPOST(aflowlib_data.catalog,60) << endl;//"   " << directory_LIB << endl;
+        if(LDEBUG) cerr << "aflowlib::LIB2RAW: [AUID=3]" << endl;
+      }
+      // ---------------------------------------------------------------------------------------------------------------------------------
+      // do the THERMNODYNAMYCS
+      if(perform_THERMODYNAMICS) {
+        cout << "aflowlib::LIB2RAW: THERMODYNAMIC LOOP ---------------------------------------------------------------------------------" << endl;//perform_BANDS=FALSE;
+        aflowlib::LIB2RAW_Loop_Thermodynamics(directory_LIB,directory_RAW,vfile,aflowlib_data,"aflowlib::LIB2RAW (thermodynamics):",LOCAL); // identifier inside
+      }
+      if(LDEBUG) cerr << "aflowlib::LIB2RAW: [4]" << endl;
+      // ---------------------------------------------------------------------------------------------------------------------------------
+      // do the BANDS
+      if(perform_BANDS) {
+        cout << "aflowlib::LIB2RAW: BANDS LOOP ---------------------------------------------------------------------------------" << endl;
+        aflowlib::LIB2RAW_Loop_Bands(directory_LIB,directory_RAW,vfile,aflowlib_data,"aflowlib::LIB2RAW (bands):");
+        // MOVE/LINK PICS data
+      }
+      // ---------------------------------------------------------------------------------------------------------------------------------
+      // do the MAGNETIC
+      if((perform_MAGNETIC || perform_BANDS)) { // JUNKAI
+        cout << "aflowlib::LIB2RAW: MAGNETIC LOOP ---------------------------------------------------------------------------------" << endl;
+        aflowlib::LIB2RAW_Loop_Magnetic(directory_LIB,directory_RAW,vfile,aflowlib_data,"aflowlib::LIB2RAW (magnetic):"); 
+      }
+      // ---------------------------------------------------------------------------------------------------------------------------------
+      // do the BADER
+      //      if(aurostd::substring2bool(aflowlib_data.aurl,"LIB6")) perform_BADER=FALSE; // hack
+      // [OBSOLETE]    if(0) // DEBUG NOW
+      if(perform_BADER) {
+        cout << "aflowlib::LIB2RAW: BADER LOOP ---------------------------------------------------------------------------------" << endl;
+        aflowlib::LIB2RAW_Loop_Bader(directory_LIB,directory_RAW,vfile,aflowlib_data,"aflowlib::LIB2RAW (bader):");
+        // MOVE/LINK PICS data
+        // [OBSOLETE] [MOVED DOWN] if(flag_WEB) {
+        // [OBSOLETE] [MOVED DOWN] aurostd::LinkFile(directory_RAW+"/*_abader.out",directory_WEB);      // LINK
+        // [OBSOLETE] [MOVED DOWN] aurostd::LinkFile(directory_RAW+"/*jvxl",directory_WEB);            // LINK
+        // [OBSOLETE] [MOVED DOWN] }
+      }
+      // ---------------------------------------------------------------------------------------------------------------------------------
+      // do the AGL
+      if(perform_AGL) {
+        cout << "aflowlib::LIB2RAW: AGL LOOP ---------------------------------------------------------------------------------" << endl;
+        aflowlib::LIB2RAW_Loop_AGL(directory_LIB,directory_RAW,vfile,aflowlib_data,"aflowlib::LIB2RAW (agl):");
+        if(flag_WEB) {
+          aurostd::LinkFile(directory_RAW+"/aflow.agl.out",directory_WEB);    // LINK
+          aurostd::LinkFile(directory_RAW+"/AGL.out",directory_WEB);    // LINK
+          aurostd::LinkFile(directory_RAW+"/AGL_energies_temperature.out",directory_WEB);    // LINK
+          aurostd::LinkFile(directory_RAW+"/AGL_thermal_properties_temperature.out",directory_WEB);    // LINK
+          aurostd::LinkFile(directory_RAW+"/AGL_edos_gap_pressure.out",directory_WEB);    // LINK //CT20181212
+          aurostd::LinkFile(directory_RAW+"/AGL_edos_gap_pressure.json",directory_WEB);    // LINK //CT20181212
+          aurostd::LinkFile(directory_RAW+"/AGL_energy.json",directory_WEB);    // LINK //CT20181212
+          aurostd::LinkFile(directory_RAW+"/AGL_energy_structures.json",directory_WEB);    // LINK //CT20181212
+          aurostd::LinkFile(directory_RAW+"/AGL_energy_volume.out",directory_WEB);    // LINK //CT20181212
+          aurostd::LinkFile(directory_RAW+"/AGL_gibbs_energy_pT.out",directory_WEB);    // LINK //CT20181212
+          aurostd::LinkFile(directory_RAW+"/AGL_Hugoniot.out",directory_WEB);    // LINK //CT20181212
+        }
+      }
+      // ---------------------------------------------------------------------------------------------------------------------------------
+      // do the AEL
+      if(perform_AEL) {
+        cout << "aflowlib::LIB2RAW: AEL LOOP ---------------------------------------------------------------------------------" << endl;
+        aflowlib::LIB2RAW_Loop_AEL(directory_LIB,directory_RAW,vfile,aflowlib_data,"aflowlib::LIB2RAW (ael):");
+        if(flag_WEB) {
+          aurostd::LinkFile(directory_RAW+"/aflow.ael.out",directory_WEB);    // LINK
+          aurostd::LinkFile(directory_RAW+"/AEL_Elastic_constants.out",directory_WEB);    // LINK
+          aurostd::LinkFile(directory_RAW+"/AEL_Compliance_tensor.out",directory_WEB);    // LINK
+          aurostd::LinkFile(directory_RAW+"/AEL_elastic_tensor.json",directory_WEB);    // LINK //CT20181212
+          aurostd::LinkFile(directory_RAW+"/AEL_energy_structures.json",directory_WEB);    // LINK //CT20181212
+        }
+      }
+      // ---------------------------------------------------------------------------------------------------------------------------------
+      // do the LOCK
+      if(perform_LOCK) {
+        cout << "aflowlib::LIB2RAW: LOCK LOOP ---------------------------------------------------------------------------------" << endl;
+        aflowlib::LIB2RAW_Loop_LOCK(directory_LIB,directory_RAW,vfile,aflowlib_data,"aflowlib::LIB2RAW (LOCK):"); 
+      }
+      // ---------------------------------------------------------------------------------------------------------------------------------
+      // do the PATCH
+      if(perform_PATCH) {
+        cout << "aflowlib::LIB2RAW: PATCH LOOP --------------------------------------------------------------------------------" << endl;
+        aflowlib::LIB2RAW_Loop_PATCH(directory_LIB,directory_RAW,vfile,aflowlib_data,"aflowlib::LIB2RAW (PATCH):"); 
+      }
+      // ---------------------------------------------------------------------------------------------------------------------------------
+      // write DOS + BANDS JSON //CO20171025
+      string system_name=KBIN::ExtractSystemName(directory_LIB);
+      if((aurostd::FileExist(directory_LIB+"/DOSCAR.static") || aurostd::EFileExist(directory_LIB+"/DOSCAR.static")) &&
+	 (aurostd::FileExist(directory_LIB+"/POSCAR.static") || aurostd::EFileExist(directory_LIB+"/POSCAR.static"))) {
+	cout << "aflowlib::LIB2RAW: DOS + BANDS JSON  ---------------------------------------------------------------------------------" << endl;
+        stringstream _json_file,json_file;
+        aurostd::xoption vpflow;  //dummy
+        if(estructure::DOSDATA_JSON(vpflow,directory_LIB,_json_file,true)) {
+          json_file << _json_file.str() << endl; _json_file.str("");
+          cout << "aflowlib::LIB2RAW: compressing file: " << string(directory_RAW+"/"+system_name+"_dosdata.json") << endl; cout.flush();
+          aurostd::stringstream2compressfile(DEFAULT_KZIP_BIN,json_file,directory_RAW+"/"+system_name+"_dosdata.json");
+          json_file.str("");
+          if(aurostd::EFileExist(directory_LIB+"/EIGENVAL.bands") && aurostd::EFileExist(directory_LIB+"/KPOINTS.bands")) {
+            if(estructure::BANDSDATA_JSON(vpflow,directory_LIB,_json_file,true)) {
+              json_file << _json_file.str() << endl; _json_file.str("");
+              cout << "aflowlib::LIB2RAW: compressing file: " << string(directory_RAW+"/"+system_name+"_bandsdata.json") << endl; cout.flush();
+              aurostd::stringstream2compressfile(DEFAULT_KZIP_BIN,json_file,directory_RAW+"/"+system_name+"_bandsdata.json");
+              json_file.str("");
+            }
+          }
+        }
+      }
+
+      // ---------------------------------------------------------------------------------------------------------------------------------
+      // DO THE COMPRESSING
+      //      cout << "COMPRESSING" << endl;
+      cout << "aflowlib::LIB2RAW: COMPRESSING REMOVING LINKING --------------------------------------------------------------" << endl;
+      
+      // generic for compressing and linking
+      deque<string> vtype; aurostd::string2tokens(".orig,.relax,.relax1,.relax2,.relax3,.relax4,.static,.bands",vtype,",");
+      deque<string> vout; aurostd::string2tokens(".out,.json",vout,",");
+
+      for(uint iext=1;iext<XHOST.vext.size();iext++) {
+        aurostd::RemoveFile(directory_RAW+"/*.eps"+XHOST.vext.at(iext));
+      }
+
+      // [OBSOLETE] for(uint iext=0;iext<XHOST.vext.size();iext++) {  //[CO20200106 - close bracket for indenting]}
+      // [OBSOLETE] 	//  aurostd::RemoveFile(directory_RAW+"/core*");
+      // [OBSOLETE] 	  for(uint ifile=0;ifile<vfile.size();ifile++) {
+      // [OBSOLETE] 	  cout << vfile.at(ifile) << endl;
+      // [OBSOLETE]    if(!aurostd::substring2bool(vfile.at(ifile),XHOST.vext.at(iext)) && aurostd::FileExist(directory_RAW+"/"+vfile.at(ifile))) {
+      // [OBSOLETE] 	    if(LOCAL) { //CO20171025
+      // [OBSOLETE] 	      if(aurostd::EFileExist(directory_LIB+"/"+vfile.at(ifile))) { aurostd::RemoveFile(directory_RAW+"/"+vfile.at(ifile)); } //it's all sitting in the directory above, wasteful
+      // [OBSOLETE] 	      if(vfile.at(ifile)=="KPOINTS.relax") { aurostd::RemoveFile(directory_RAW+"/"+vfile.at(ifile)); }
+      // [OBSOLETE] 	      if(vfile.at(ifile)=="EIGENVAL.bands.old") { aurostd::RemoveFile(directory_RAW+"/"+vfile.at(ifile)); }
+      // [OBSOLETE] 	      if(vfile.at(ifile)=="OUTCAR.relax") { aurostd::RemoveFile(directory_RAW+"/"+vfile.at(ifile)); }
+      // [OBSOLETE] 	    } 
+      // [OBSOLETE] 	} // vfile
+      // [OBSOLETE]  } // iext
+
+      // FILES to remove
+      deque<string> vfile2remove; aurostd::string2tokens("KPOINTS.bands.old,EIGENVAL.bands.old,OUTCAR.relax1,OUTCAR.bands",vfile2remove,",");
+      vfile2remove.push_back("aflow.pgroupk_xtal.out"); // comes from nowere DX
+      for(uint iremove=0;iremove<vfile2remove.size();iremove++) {
+        if(aurostd::FileExist(directory_RAW+"/"+vfile2remove.at(iremove))) { // need to be present
+          //if(LDEBUG)
+          cout << "aflowlib::LIB2RAW: removing file: " << string(directory_RAW+"/"+vfile2remove.at(iremove)) << endl;
+          aurostd::RemoveFile(directory_RAW+"/"+vfile2remove.at(iremove));
+        } // FileExist
+      } // iremove
+      // FILES to compress if not compressed already (linked), in such case they will be deleted.
+      deque<string> vfile2compress0; aurostd::string2tokens("OUTCAR.relax",vfile2compress0,",");
+      for(uint icompress=0;icompress<vfile2compress0.size();icompress++) {
+        if(aurostd::FileExist(directory_RAW+"/"+vfile2compress0.at(icompress)+"."+DEFAULT_KZIP_BIN)) { // test if there is one already compressed (possibly linked)
+          if(1||LDEBUG) { cout << "aflowlib::LIB2RAW: found compressed file: " << string(directory_RAW+"/"+vfile2compress0.at(icompress)+"."+DEFAULT_KZIP_BIN) << endl;  cout.flush(); }
+          if(1||LDEBUG) { cout << "aflowlib::LIB2RAW: removing file: " << string(directory_RAW+"/"+vfile2compress0.at(icompress)) << endl;  cout.flush(); }
+          aurostd::RemoveFile(directory_RAW+"/"+vfile2compress0.at(icompress));
+        }
+        if(aurostd::FileExist(directory_RAW+"/"+vfile2compress0.at(icompress))) { // need to be present
+          if(1||LDEBUG) { cout << "aflowlib::LIB2RAW: compressing file: " << string(directory_RAW+"/"+vfile2compress0.at(icompress)) << endl;  cout.flush(); }
+          aurostd::CompressFile(directory_RAW+"/"+vfile2compress0.at(icompress),DEFAULT_KZIP_BIN);
+        } // FILES to compress
+      } // icompress
+      // [OBSOLETE] no compress jvxl     if(perform_BADER) {
+      // [OBSOLETE] no compress jvxl   if(LDEBUG) { cout << "aflowlib::LIB2RAW: compressing file: " << string(directory_RAW+"/"+"*.jvxl") << endl;  cout.flush(); }
+      // [OBSOLETE] no compress jvxl   aurostd::CompressFile(directory_RAW+"/"+"*.jvxl",DEFAULT_KZIP_BIN);
+      // [OBSOLETE] no compress jvxl     }
+      // FILES to compress
+      deque<string> vfile2compress1; aurostd::string2tokens("aflow.pgroup,aflow.pgroup_xtal,aflow.pgroupk,aflow.pgroupk_xtal,aflow.fgroup,aflow.iatoms,aflow.agroup",vfile2compress1,",");
+      for(uint ilink=0;ilink<vfile2compress1.size();ilink++) {
+        for(uint iout=0;iout<vout.size();iout++) {
+          for(uint itype=0;itype<vtype.size();itype++) {   
+            if(aurostd::FileExist(directory_RAW+"/"+vfile2compress1.at(ilink)+vtype.at(itype)+vout.at(iout))) {
+              if(1||LDEBUG) { cout << "aflowlib::LIB2RAW: compressing file (" << ilink << ","<< iout << "," << itype << "): " << string(directory_RAW+"/"+vfile2compress1.at(ilink)+vtype.at(itype)+vout.at(iout)) << endl; cout.flush(); }
+              aurostd::CompressFile(directory_RAW+"/"+vfile2compress1.at(ilink)+vtype.at(itype)+vout.at(iout),DEFAULT_KZIP_BIN);
+            } // FileExist
+          } // itype
+        } // iout
+      } // ilink
+
+      // FILES to link LIB to RAW
+      for(uint ifile=0;ifile<vfile.size();ifile++) {
+        if(aurostd::FileExist(directory_RAW+"/"+vfile.at(ifile))) { // need to be present
+          deque<string> vfile2link0; aurostd::string2tokens("DOSCAR.static,OUTCAR.static,CHGCAR.static,AECCAR0.static,AECCAR2.static,EIGENVAL.bands,OSZICAR.bands",vfile2link0,",");
+          for(uint ilink=0;ilink<vfile2link0.size();ilink++) {
+            if(vfile.at(ifile)==vfile2link0.at(ilink)) {
+              // cout << "aflowlib::LIB2RAW: linking file RAW->LIB: " << vfile2link0.at(ilink) << endl;       
+              if(aurostd::FileExist(directory_LIB+"/"+vfile.at(ifile)) || aurostd::EFileExist(directory_LIB+"/"+vfile.at(ifile))) { // need to be present in LIB also  
+                aurostd::RemoveFile(directory_RAW+"/"+vfile.at(ifile)); // remove RAW original
+                if(aurostd::FileExist(directory_LIB+"/"+vfile.at(ifile))) { 
+                  cout << "aflowlib::LIB2RAW: linking file RAW->LIB: " << string(directory_LIB+"/"+vfile.at(ifile)) << endl; cout.flush();   
+                  aurostd::LinkFile(directory_LIB+"/"+vfile.at(ifile),directory_RAW); // link LIB to RAW (save space)
+                }
+                for(uint iext=0;iext<XHOST.vext.size();iext++) {
+                  if(aurostd::FileExist(directory_LIB+"/"+vfile.at(ifile)+XHOST.vext.at(iext))) {
+                    cout << "aflowlib::LIB2RAW: linking file RAW->LIB: " << string(directory_LIB+"/"+vfile.at(ifile)+XHOST.vext.at(iext)) << endl;  cout.flush();          
+                    aurostd::LinkFile(directory_LIB+"/"+vfile.at(ifile)+XHOST.vext.at(iext),directory_RAW); // link LIB to RAW (save space)
+                  }
+                }
+              }
+            }
+          } // files to link LIB to RAW
+        } // File Exist
+      } // ifile
+
+      // FILES to leave as is
+      for(uint ifile=0;ifile<vfile.size();ifile++) {
+        if(aurostd::FileExist(directory_RAW+"/"+vfile.at(ifile))) { // need to be present
+          // [NO COMPRESS] if(vfile.at(ifile)=="KPOINTS.relax") aurostd::execute(DEFAULT_KZIP_BIN+" -9f \""+directory_RAW+"/"+vfile.at(ifile)+"\""); // seems to work, although I do not like if(SC-0914)
+          // [NO COMPRESS] if(vfile.at(ifile)=="KPOINTS.static") aurostd::execute(DEFAULT_KZIP_BIN+" -9f \""+directory_RAW+"/"+vfile.at(ifile)+"\""); // seems to work, although I do not like if(SC-0914)
+          // [NO COMPRESS] if(vfile.at(ifile)=="KPOINTS.bands") aurostd::execute(DEFAULT_KZIP_BIN+" -9f \""+directory_RAW+"/"+vfile.at(ifile)+"\""); // seems to work, although I do not like if(SC-0914)
+          // [NO COMPRESS] if(vfile.at(ifile)=="INCAR.relax") aurostd::execute(DEFAULT_KZIP_BIN+" -9f \""+directory_RAW+"/"+vfile.at(ifile)+"\""); // seems to work, although I do not like if(SC-0914)
+          // [NO COMPRESS] if(vfile.at(ifile)=="INCAR.static") aurostd::execute(DEFAULT_KZIP_BIN+" -9f \""+directory_RAW+"/"+vfile.at(ifile)+"\""); // seems to work, although I do not like if(SC-0914)
+          // [NO COMPRESS] if(vfile.at(ifile)=="INCAR.bands") aurostd::execute(DEFAULT_KZIP_BIN+" -9f \""+directory_RAW+"/"+vfile.at(ifile)+"\""); // seems to work, although I do not like if(SC-0914)
+          // [NO COMPRESS] if(vfile.at(ifile)=="OUTCAR.relax") aurostd::execute(DEFAULT_KZIP_BIN+" -9f \""+directory_RAW+"/"+vfile.at(ifile)+"\"");  // seems to work, although I do not like if(SC-0512)
+        } // File Exist
+      } // ifile
+
+      // DO THE FINISH LINK/COPY FOR WEB
+
+      if(perform_BANDS || 1 || TRUE) { // ALWAYS
+        cout << "aflowlib::LIB2RAW: linking stuff flag_WEB=" << flag_WEB << endl;
+        // MOVE/LINK PICS data
+
+        if(flag_WEB) {
+          string system_name=KBIN::ExtractSystemName(directory_LIB);
+          cout << "aflowlib::LIB2RAW: linking SYSTEM=" << system_name << endl;
+          if(aurostd::FileExist(directory_RAW+"/"+system_name+".png")
+              || aurostd::FileExist(directory_RAW + "/" + system_name + "_banddos.png"))  //ME20190621 - new file name convention
+            aurostd::LinkFile(directory_RAW+"/*png",directory_WEB);            // LINK
+          if(aurostd::FileExist(directory_RAW+"/"+system_name+".cif"))
+            aurostd::LinkFile(directory_RAW+"/*cif",directory_WEB);            // LINK
+
+          aurostd::LinkFile("/www/AFLOWDATA/api_index.php",directory_RAW+"/index.php");                      // LINK
+          aurostd::LinkFile("/www/AFLOWDATA/api_index.php",directory_WEB+"/index.php");                      // LINK
+          aurostd::LinkFile(directory_RAW+"/"+DEFAULT_FILE_AFLOWLIB_ENTRY_OUT,directory_WEB);    // LINK
+          aurostd::LinkFile(directory_RAW+"/"+DEFAULT_FILE_AFLOWLIB_ENTRY_JSON,directory_WEB);   // LINK
+          aurostd::LinkFile(directory_RAW+"/"+aflowlib_data.auid+".out",directory_WEB);     // LINK for AUID
+          aurostd::LinkFile(directory_RAW+"/"+aflowlib_data.auid+".json",directory_WEB);     // LINK for AUID
+
+          deque<string> vfile2link1; aurostd::string2tokens("aflow.pgroup,aflow.pgroup_xtal,aflow.pgroupk,aflow.pgroupk_xtal,aflow.fgroup,aflow.iatoms,aflow.agroup,edata,data",vfile2link1,",");
+          for(uint ilink=0;ilink<vfile2link1.size();ilink++) {
+            for(uint iout=0;iout<vout.size();iout++) {
+              for(uint itype=0;itype<vtype.size();itype++) {   
+                if(aurostd::FileExist(directory_RAW+"/"+vfile2link1.at(ilink)+vtype.at(itype)+vout.at(iout))) { // no compression
+                  if(LDEBUG) { cout << "aflowlib::LIB2RAW: linking file WEB->RAW: " << string(directory_RAW+"/"+vfile2link1.at(ilink)+vtype.at(itype)+vout.at(iout)) << endl; cout.flush(); }              
+                  aurostd::LinkFile(directory_RAW+"/"+vfile2link1.at(ilink)+vtype.at(itype)+vout.at(iout),directory_WEB);
+                }  // FileExist
+                for(uint iext=0;iext<XHOST.vext.size();iext++) {
+                  if(aurostd::FileExist(directory_RAW+"/"+vfile2link1.at(ilink)+vtype.at(itype)+vout.at(iout)+XHOST.vext.at(iext))) { // with compression
+                    if(LDEBUG) { cout << "aflowlib::LIB2RAW: linking file WEB->RAW: " << string(directory_RAW+"/"+vfile2link1.at(ilink)+vtype.at(itype)+vout.at(iout)+XHOST.vext.at(iext)) << endl; cout.flush(); }
+                    aurostd::LinkFile(directory_RAW+"/"+vfile2link1.at(ilink)+vtype.at(itype)+vout.at(iout)+XHOST.vext.at(iext),directory_WEB);
+                  } // FileExist
+                } // iext
+              } //itype
+            } // iout
+          } // ilink
+          // PREVIOUSLY IN NETFLIX // cheat for void string
+          for(uint iout=0;iout<vout.size();iout++) {
+            if(aurostd::FileExist(directory_RAW+"/"+system_name+"_structure_relax"+vout.at(iout))) {
+              if(LDEBUG) { cout << "aflowlib::LIB2RAW: linking file WEB->RAW: " << string(directory_RAW+"/"+system_name+"_structure_relax"+vout.at(iout)) << endl; cout.flush(); }
+              aurostd::LinkFile(directory_RAW+"/"+system_name+"_structure_relax"+vout.at(iout),directory_WEB);  //CO20171024
+            }  // FileExist
+          } // iout
+          for(uint iout=0;iout<vout.size();iout++) {
+            if(aurostd::FileExist(directory_RAW+"/"+system_name+"_structure_relax1"+vout.at(iout))) {
+              if(LDEBUG) { cout << "aflowlib::LIB2RAW: linking file WEB->RAW: " << string(directory_RAW+"/"+system_name+"_structure_relax1"+vout.at(iout)) << endl; cout.flush(); }
+              aurostd::LinkFile(directory_RAW+"/"+system_name+"_structure_relax1"+vout.at(iout),directory_WEB);  //CO20171024
+            } // FileExist
+          } // iout
+          for(uint iout=0;iout<vout.size();iout++) {
+            if(aurostd::FileExist(directory_RAW+"/"+system_name+"_dosdata"+vout.at(iout)))  {  // NO EXTENSION
+              if(LDEBUG) { cout << "aflowlib::LIB2RAW: linking file WEB->RAW: " << string(directory_RAW+"/"+system_name+"_dosdata"+vout.at(iout)) << endl; cout.flush(); }
+              aurostd::LinkFile(directory_RAW+"/"+system_name+"_dosdata"+vout.at(iout),directory_WEB);       //CO20171024
+            }
+            for(uint iext=0;iext<XHOST.vext.size();iext++) {
+              if(aurostd::FileExist(directory_RAW+"/"+system_name+"_dosdata"+vout.at(iout)+XHOST.vext.at(iext)))  {
+                if(LDEBUG) { cout << "aflowlib::LIB2RAW: linking file WEB->RAW: " << string(directory_RAW+"/"+system_name+"_dosdata"+vout.at(iout)+XHOST.vext.at(iext)) << endl; cout.flush(); }
+                aurostd::LinkFile(directory_RAW+"/"+system_name+"_dosdata"+vout.at(iout)+XHOST.vext.at(iext),directory_WEB);       //CO20171024
+              } // FileExist
+            } // iext
+          } // iout
+          for(uint iout=0;iout<vout.size();iout++) {
+            if(aurostd::FileExist(directory_RAW+"/"+system_name+"_bandsdata"+vout.at(iout))) { // NO EXTENSION
+              if(LDEBUG) { cout << "aflowlib::LIB2RAW: linking file WEB->RAW: " << string(directory_RAW+"/"+system_name+"_bandsdata"+vout.at(iout)) << endl; cout.flush(); }
+              aurostd::LinkFile(directory_RAW+"/"+system_name+"_bandsdata"+vout.at(iout),directory_WEB);     //CO20171024
+            } // FileExist
+            for(uint iext=0;iext<XHOST.vext.size();iext++) {
+              if(aurostd::FileExist(directory_RAW+"/"+system_name+"_bandsdata"+vout.at(iout)+XHOST.vext.at(iext))) {
+                if(LDEBUG) { cout << "aflowlib::LIB2RAW: linking file WEB->RAW: " << string(directory_RAW+"/"+system_name+"_bandsdata"+vout.at(iout)+XHOST.vext.at(iext)) << endl; cout.flush(); }
+                aurostd::LinkFile(directory_RAW+"/"+system_name+"_bandsdata"+vout.at(iout)+XHOST.vext.at(iext),directory_WEB);     //CO20171024
+              } // FileExist
+            } // iext
+          } // iout
+          deque<string> vfile2link2; aurostd::string2tokens("EIGENVAL.bands,DOSCAR.static,OUTCAR.static,CONTCAR.relax,CONTCAR.relax1,POSCAR.bands,CONTCAR.relax.vasp,CONTCAR.relax.qe,CONTCAR.relax.abinit,CONTCAR.relax.aims,KPOINTS.relax,KPOINTS.static,KPOINTS.bands,INCAR.bands,AECCAR0.static,AECCAR2.static,CHGCAR.static",vfile2link2,",");
+          for(uint ilink=0;ilink<vfile2link2.size();ilink++) {
+            if(aurostd::FileExist(directory_RAW+"/"+vfile2link2.at(ilink))) { // NO EXTENSION
+              if(LDEBUG) { cout << "aflowlib::LIB2RAW: linking file WEB->RAW: " << string(directory_RAW+"/"+vfile2link2.at(ilink)) << endl; cout.flush(); }
+              aurostd::LinkFile(directory_RAW+"/"+vfile2link2.at(ilink),directory_WEB);         // LINK
+            }
+            for(uint iext=0;iext<XHOST.vext.size();iext++) {
+              if(aurostd::FileExist(directory_RAW+"/"+vfile2link2.at(ilink)+XHOST.vext.at(iext))) {
+                if(LDEBUG) { cout << "aflowlib::LIB2RAW: linking file WEB->RAW: " << string(directory_RAW+"/"+vfile2link2.at(ilink)+XHOST.vext.at(iext)) << endl; cout.flush(); }
+                aurostd::LinkFile(directory_RAW+"/"+vfile2link2.at(ilink)+XHOST.vext.at(iext),directory_WEB);         // LINK
+              }
+            } // iext
+          } // ilink
+
+          if(perform_BADER) {
+            if(LDEBUG) { cout << "aflowlib::LIB2RAW: linking file WEB->RAW: " << string(directory_RAW+"/"+"*jvxl") << endl; cout.flush(); }
+            aurostd::LinkFile(directory_RAW+"/"+"*jvxl*",directory_WEB);         // LINK
+            if(LDEBUG) { cout << "aflowlib::LIB2RAW: linking file WEB->RAW: " << string(directory_RAW+"/"+"*_abader.out") << endl; cout.flush(); }
+            aurostd::LinkFile(directory_RAW+"/"+"*_abader.out*",directory_WEB);         // LINK
+          }
+        } // flag_WEB
+      }
+      // DONE
+      // write files if necessary
+      vector<string> vdirectory;
+      // do the directories
+      if(flag_files_LIB) {
+        aurostd::DirectoryLS(directory_LIB,vdirectory);
+        for(uint i=0;i<vdirectory.size();i++)
+          aflowlib_data.vfiles.push_back(vdirectory.at(i));
+      }
+      if(flag_files_RAW) {
+        aurostd::DirectoryLS(directory_RAW,vdirectory);
+        for(uint i=0;i<vdirectory.size();i++)
+          aflowlib_data.vfiles.push_back(vdirectory.at(i));
+      }
+      if(flag_files_WEB) {
+        aurostd::DirectoryLS(directory_WEB,vdirectory);
+        for(uint i=0;i<vdirectory.size();i++)
+          aflowlib_data.vfiles.push_back(vdirectory.at(i));
+      }
+      // DO THE FINAL WRITING
+
+      //     cout << DEFAULT_FILE_AFLOWLIB_ENTRY_OUT << ": " << aflowlib_data.aflowlib2file(directory_RAW+"/"+DEFAULT_FILE_AFLOWLIB_ENTRY_OUT);
+      //      aurostd::LinkFile("../../"+_XENTRY_","directory_RAW+"/"+_XENTRY_);
+      if(!LOCAL) { //CO20171025
+        aurostd::LinkFile("/www/AFLOWDATA/api_index.php",directory_RAW+"/"+_XENTRY_);
+      }
+
+      // write aflowlib.out
+      cout << "aflowlib::LIB2RAW: writing " << string(directory_RAW+"/"+DEFAULT_FILE_AFLOWLIB_ENTRY_OUT) << endl; cout.flush(); 
+      cout << DEFAULT_FILE_AFLOWLIB_ENTRY_OUT << ": " << aflowlib_data.aflowlib2file(directory_RAW+"/"+DEFAULT_FILE_AFLOWLIB_ENTRY_OUT,"out");
+      cout << "aflowlib::LIB2RAW: linking file RAW->RAW: " << string(directory_RAW+"/"+DEFAULT_FILE_AFLOWLIB_ENTRY_OUT) << " -> " << string(directory_RAW+"/"+aflowlib_data.auid+".out") << endl; cout.flush(); 
+      aurostd::LinkFile(directory_RAW+"/"+DEFAULT_FILE_AFLOWLIB_ENTRY_OUT,directory_RAW+"/"+aflowlib_data.auid+".out");         // LINK
+      // cout << DEFAULT_FILE_AFLOWLIB_ENTRY_OUT << ": " << aflowlib_data.aflowlib2file(directory_WEB+"/"+DEFAULT_FILE_AFLOWLIB_ENTRY_OUT);
+
+      // write aflowlib.json
+      cout << "aflowlib::LIB2RAW: writing " << string(directory_RAW+"/"+DEFAULT_FILE_AFLOWLIB_ENTRY_JSON) << endl; cout.flush(); 
+      cout << DEFAULT_FILE_AFLOWLIB_ENTRY_JSON << ": " << aflowlib_data.aflowlib2file(directory_RAW+"/"+DEFAULT_FILE_AFLOWLIB_ENTRY_JSON,"json");
+      cout << "aflowlib::LIB2RAW: linking file RAW->RAW: " << string(directory_RAW+"/"+DEFAULT_FILE_AFLOWLIB_ENTRY_JSON) << " -> " << string(directory_RAW+"/"+aflowlib_data.auid+".json") << endl; cout.flush(); 
+      aurostd::LinkFile(directory_RAW+"/"+DEFAULT_FILE_AFLOWLIB_ENTRY_JSON,directory_RAW+"/"+aflowlib_data.auid+".json");         // LINK
+      // cout << DEFAULT_FILE_AFLOWLIB_ENTRY_JSON << ": " << aflowlib_data.aflowlib2file(directory_WEB+"/"+DEFAULT_FILE_AFLOWLIB_ENTRY_JSON);
+
+      if(flag_WEB) {
+        if(!LOCAL) { //CO20171025
+          aurostd::LinkFile("/www/AFLOWDATA/api_index.php",directory_WEB+"/"+_XENTRY_);
+        }
+      }
+
+      // CHECK FOR AUID-WEB-LINKS
+      //      LDEBUG=TRUE;
+      if (!LOCAL) {
+        if(LDEBUG) cout << "aflowlib::LIB2RAW: flag_WEB=" << flag_WEB << endl;
+        if(LDEBUG) cout << "aflowlib::LIB2RAW: directory_LIB=" << directory_LIB << endl;
+        if(LDEBUG) cout << "aflowlib::LIB2RAW: directory_RAW=" << directory_RAW << endl;
+        if(LDEBUG) cout << "aflowlib::LIB2RAW: directory_WEB=" << directory_WEB << endl;
+        //if(LDEBUG)
+        cout << "aflowlib::LIB2RAW: aflowlib_data.auid=" << aflowlib_data.auid << endl;
+        // **----------------------------------------------------------------------------
+        // **----------------------------------------------------------------------------
+        // NEW BUT STILL DOING
+        string directory_AUID="";
+        string directory_AUID_LIB="",directory_AUID_RAW="",directory_AUID_WEB="";
+        directory_AUID=init::AFLOW_Projects_Directories("AUID")+"/"+aflowlib::auid2directory(aflowlib_data.auid);
+        aurostd::DirectoryMake(directory_AUID);
+        directory_AUID_LIB=directory_AUID+"/LIB"; 
+        directory_AUID_RAW=directory_AUID+"/RAW";
+        directory_AUID_WEB=directory_AUID+"/WEB";
+        aurostd::RemoveFile(directory_AUID_LIB); // to avoid auto-linking SC20181205
+        aurostd::RemoveFile(directory_AUID_RAW); // to avoid auto-linking SC20181205
+        aurostd::RemoveFile(directory_AUID_WEB); // to avoid auto-linking SC20181205
+
+        // directory_AUID_LIB
+        if(LDEBUG) cout << "aflowlib::LIB2RAW: (AUID_NEW) directory_AUID_LIB=" << directory_AUID_LIB << " -> " << directory_LIB << endl;
+        cout << "aflowlib::LIB2RAW: (AUID_NEW) linking file AUID_LIB->LIB: " << directory_AUID_LIB << " -> " << directory_LIB << endl; cout.flush();
+        aurostd::LinkFile(directory_LIB,directory_AUID_LIB);         // LINK
+        // directory_AUID_RAW
+        if(LDEBUG) cout << "aflowlib::LIB2RAW: (AUID_NEW) directory_AUID_RAW=" << directory_AUID_RAW << " -> " << directory_RAW << endl;
+        cout << "aflowlib::LIB2RAW: (AUID_NEW) linking file AUID_RAW->LIB: " << directory_AUID_RAW << " -> " << directory_RAW << endl; cout.flush();
+        aurostd::LinkFile(directory_RAW,directory_AUID_RAW);         // LINK
+
+        if(flag_WEB) {
+          if(LDEBUG) cout << "aflowlib::LIB2RAW: (AUID_NEW) directory_AUID_WEB=" << directory_AUID_WEB << " -> " << directory_WEB << endl;
+          cout << "aflowlib::LIB2RAW: (AUID_NEW) linking file AUID_WEB->LIB: " << directory_AUID_WEB << " -> " << directory_WEB << endl; cout.flush();
+          aurostd::LinkFile(directory_WEB,directory_AUID_WEB);         // LINK
+        } else {
+          if(LDEBUG) cout << "aflowlib::LIB2RAW: (AUID_NEW) directory_AUID_WEB=" << directory_AUID_WEB << " -> " << directory_RAW << endl;
+          cout << "aflowlib::LIB2RAW: (AUID_NEW) linking file AUID_WEB->LIB: " << directory_AUID_WEB << " -> " << directory_RAW << endl; cout.flush();
+          aurostd::LinkFile(directory_RAW,directory_AUID_WEB);         // LINK
+        }
+
+        // ICSD2LINK
+        if(aflowlib_data.catalog=="ICSD") {
+          aurostd::string2tokens(directory_LIB,tokens,"_");
+          if(tokens.size()>2) {
+            if(tokens.at(tokens.size()-2)=="ICSD") {
+              string directory_ICSD2LINK=init::AFLOW_Projects_Directories("AUID")+"/icsd:/"+tokens.at(tokens.size()-1);
+              aurostd::DirectoryMake(directory_ICSD2LINK);	      
+              cout << "aflowlib::LIB2RAW: (ICSD2LINK) making ICSD2LINK: " << directory_ICSD2LINK << endl; cout.flush();
+              // LIB
+              aurostd::RemoveFile(directory_ICSD2LINK+"/LIB");  // to avoid auto-linking SC20190830
+              aurostd::LinkFile(directory_LIB,directory_ICSD2LINK+"/LIB"); // LINK
+              cout << "aflowlib::LIB2RAW: (ICSD2LINK) linking file LIB->ICSD2LINK/LIB: " << directory_LIB << " -> " << directory_ICSD2LINK << "/LIB" << endl; cout.flush();
+              // RAW
+              aurostd::RemoveFile(directory_ICSD2LINK+"/RAW");  // to avoid auto-linking SC20190830
+              aurostd::LinkFile(directory_RAW,directory_ICSD2LINK+"/RAW"); // LINK
+              cout << "aflowlib::LIB2RAW: (ICSD2LINK) linking file RAW->ICSD2LINK/RAW: " << directory_RAW << " -> " << directory_ICSD2LINK << "/RAW" << endl; cout.flush();
+              // WEB
+              aurostd::RemoveFile(directory_ICSD2LINK+"/WEB");  // to avoid auto-linking SC20190830
+              aurostd::LinkFile(directory_WEB,directory_ICSD2LINK+"/WEB"); // LINK
+              cout << "aflowlib::LIB2RAW: (ICSD2LINK) linking file WEB->ICSD2LINK/WEB: " << directory_WEB << " -> " << directory_ICSD2LINK << "/WEB" << endl; cout.flush();
+            }
+          }
+        }
+
+
+        // for(uint i=0;i<aflowlib_data.vauid.size();i++) {cout << "aflowlib::LIB2RAW: DEBUG  aflowlib_data.vauid.at(" << i << ")=" << aflowlib_data.vauid.at(i) << endl; }
+        // DONE
+        cout << "aflowlib::LIB2RAW: dir=" << directory_LIB << "   END_DATE - [v=" << string(AFLOW_VERSION) << "] -" << Message(aflags,"time",_AFLOW_FILE_NAME_) << endl;
+        if(XHOST.vflag_control.flag("BEEP")) aurostd::beep(aurostd::min(6000,aurostd::abs(int(1*aflowlib_data.aflowlib2string().length()-2000))),50);
+      }
+    }
+    // COMPRESS
+    /*
+    //  aurostd::execute(DEFAULT_KZIP_BIN+" -9f \""+directory_RAW+"/POSCAR.bands\"");
+    //  aurostd::execute(DEFAULT_KZIP_BIN+" -9f \""+directory_RAW+"/plotbz.sh\"");
+    */
+    // DELETE STUFF
+
+    // CHANGE PERMISSIONS
+    // changing order of permission editing, if LOCAL, then order matters, otherwise NOT REALLY
+    // files first, since we do /* (just in case directory_RAW is inside directory_LIB)
+    // then directories
+    // FILES
+
+    LDEBUG=FALSE; //CO20180321
+    //CO20180216 - more robust for any type of directory/file setup
+    vector<string> Chmod_Files;
+    if(LDEBUG) {cerr << soliloquy << " pwd=" << aurostd::getPWD() << endl;}  //[CO20191112 - OBSOLETE]aurostd::execute2string("pwd")
+
+    //[CO20190321 - bust if find grabs nothing]aurostd::execute("chmod 755 `find \""+directory_RAW+"\" -type d`");
+    aurostd::string2vectorstring(aurostd::execute2string(XHOST.command("find")+" \""+directory_RAW+"\" -type d"),Chmod_Files);
+    for(uint i=0;i<Chmod_Files.size();i++){
+      if(LDEBUG) {cerr << soliloquy << " \"" << XHOST.command("chmod")+" 755 \""+Chmod_Files[i] << "\"\"" << endl;}
+      aurostd::ChmodFile("755",Chmod_Files[i]);
+    }
+
+    //[CO20190321 - bust if find grabs nothing]aurostd::execute("chmod 644 `find \""+directory_RAW+"\" -type f`");
+    aurostd::string2vectorstring(aurostd::execute2string(XHOST.command("find")+" \""+directory_RAW+"\" -type f"),Chmod_Files);
+    for(uint i=0;i<Chmod_Files.size();i++){
+      if(LDEBUG) {cerr << soliloquy << " \"" << XHOST.command("chmod")+" 644 \""+Chmod_Files[i] << "\"\"" << endl;}
+      aurostd::ChmodFile("644",Chmod_Files[i]);
+    }
+
+    if(CHMODWEB) {
+      //[CO20190321 - bust if find grabs nothing]aurostd::execute("chmod 755 `find \""+directory_WEB+"\" -type d`");
+      aurostd::string2vectorstring(aurostd::execute2string(XHOST.command("find")+" \""+directory_WEB+"\" -type d"),Chmod_Files);
+      for(uint i=0;i<Chmod_Files.size();i++){
+        if(LDEBUG) {cerr << soliloquy << " \"" << XHOST.command("chmod")+" 755 \""+Chmod_Files[i] << "\"\"" << endl;}
+        aurostd::ChmodFile("755",Chmod_Files[i]);
+      }
+
+      //[CO20190321 - bust if find grabs nothing]aurostd::execute("chmod 644 `find \""+directory_WEB+"\" -type f`");
+      aurostd::string2vectorstring(aurostd::execute2string(XHOST.command("find")+" \""+directory_WEB+"\" -type f"),Chmod_Files);
+      for(uint i=0;i<Chmod_Files.size();i++){
+        if(LDEBUG) {cerr << soliloquy << " \"" << XHOST.command("chmod")+" 644 \""+Chmod_Files[i] << "\"\"" << endl;}
+        aurostd::ChmodFile("644",Chmod_Files[i]);
+      }
+    }
+
+    //[CO20190321 - bust if find grabs nothing]aurostd::execute("chmod 755 `find \""+directory_LIB+"\" -type d`");
+    aurostd::string2vectorstring(aurostd::execute2string(XHOST.command("find")+" \""+directory_LIB+"\" -type d"),Chmod_Files);
+    for(uint i=0;i<Chmod_Files.size();i++){
+      if(LDEBUG) {cerr << soliloquy << " \"" << XHOST.command("chmod")+" 755 \""+Chmod_Files[i] << "\"\"" << endl;}
+      aurostd::ChmodFile("755",Chmod_Files[i]);
+    }
+
+    //[CO20190321 - bust if find grabs nothing]aurostd::execute("chmod 644 `find \""+directory_LIB+"\" -type f`");
+    aurostd::string2vectorstring(aurostd::execute2string(XHOST.command("find")+" \""+directory_LIB+"\" -type f"),Chmod_Files);
+    for(uint i=0;i<Chmod_Files.size();i++){
+      if(LDEBUG) {cerr << soliloquy << " \"" << XHOST.command("chmod")+" 644 \""+Chmod_Files[i] << "\"\"" << endl;}
+      aurostd::ChmodFile("644",Chmod_Files[i]);
+    }
+
+    // ALTERNATIVE but bombs xchmod {}
+    // aurostd::execute("find \""+directory_LIB+"\" -type d ! -perm 755 -print -exec xchmod 755 {} \\;");
+    // aurostd::execute("find \""+directory_LIB+\"" -type f ! -perm 644 -print -exec xchmod 644 {} \\;");
+    // aurostd::execute("find \""+directory_RAW+"\" -type d ! -perm 755 -print -exec xchmod 755 {} \\;");
+    // aurostd::execute("find \""+directory_RAW+"\" -type f ! -perm 644 -print -exec xchmod 644 {} \\;");
+    // if(CHMODWEB) aurostd::execute("find \""+directory_WEB+"\" -type d ! -perm 755 -print -exec xchmod 755 {} \\;");
+    // if(CHMODWEB) aurostd::execute("find \""+directory_WEB+"\" -type f ! -perm 644 -print -exec xchmod 644 {} \\;");
+
+    // [OBSOLETE CO20180216] aurostd::ChmodFile("755",directory_LIB);
+    // [OBSOLETE CO20180216] aurostd::ChmodFile("644",directory_LIB+"/*");
+    // [OBSOLETE CO20180216] aurostd::ChmodFile("755",directory_LIB+"/ARUN*");
+    // [OBSOLETE CO20180216] aurostd::ChmodFile("755",directory_RAW);
+    // [OBSOLETE CO20180216] aurostd::ChmodFile("644",directory_RAW+"/*");
+    // [OBSOLETE CO20180216] aurostd::ChmodFile("755",directory_RAW+"/ARUN*");
+    // [OBSOLETE CO20180216] if(CHMODWEB) if(flag_WEB) { aurostd::ChmodFile("755",directory_WEB); }
+    // [OBSOLETE CO20180216] if(CHMODWEB) if(flag_WEB) { aurostd::ChmodFile("644",directory_WEB+"/*.png"); }
+    // [OBSOLETE CO20180216] if(CHMODWEB) if(flag_WEB) { aurostd::ChmodFile("644",directory_WEB+"/*.html"); }
+    // [OBSOLETE CO20180216] if(CHMODWEB) if(flag_WEB) { aurostd::ChmodFile("644",directory_WEB+"/*.jpg"); }
+    // [OBSOLETE CO20180216] if(CHMODWEB) if(flag_WEB) { aurostd::ChmodFile("755",directory_WEB+"/ARUN*"); }
+    // NOW WRITE DOWN THE FILE FOR THE LIBRARY
+
+    // done
+    //    cout << "FIX aflowlib::LIB2RAW: [1]" << endl;
+    return TRUE;
+  }
+}
+
+// ***************************************************************************
+// aflowlib::LIB2RAW_FileNeeded
+// ***************************************************************************
+namespace aflowlib {
+  bool LIB2RAW_FileNeeded(string directory_LIB,string fileLIB,string directory_RAW,string fileRAW,vector<string> &vfile,string MESSAGE) {
+    //  bool LDEBUG=(FALSE || XHOST.DEBUG);
+
+    if(XHOST.vext.size()!=XHOST.vzip.size()) { cerr << "ERROR - aflowlib::LIB2RAW_FileNeeded: XHOST.vext.size()!=XHOST.vzip.size()" << endl;exit(0); }
+
+    string file_LIB=directory_LIB+"/"+fileLIB;
+    string file_RAW=directory_RAW+"/"+fileRAW;
+    string file_LIB_nocompress=directory_LIB+"/"+fileLIB;
+    for(uint iext=1;iext<XHOST.vext.size();iext++) aurostd::StringSubst(file_LIB_nocompress,XHOST.vext.at(iext),"");  // SKIP uncompressed
+    string file_RAW_nocompress=directory_RAW+"/"+fileRAW;
+    for(uint iext=1;iext<XHOST.vext.size();iext++) aurostd::StringSubst(file_RAW_nocompress,XHOST.vext.at(iext),"");  // SKIP uncompressed
+    if(aurostd::FileExist(file_RAW)) return TRUE;   // already there
+    if(aurostd::FileExist(file_RAW_nocompress)) return TRUE; // already there
+
+    if(!aurostd::FileExist(file_LIB) && !aurostd::FileExist(file_LIB_nocompress) && !aurostd::EFileExist(file_LIB_nocompress)) {
+      if(!aurostd::FileExist(file_LIB)) {
+        cout << MESSAGE << " ERROR - aflowlib::LIB2RAW_FileNeeded: file not found " << file_LIB << endl;exit(0); }
+      if(!aurostd::FileExist(file_LIB_nocompress)) {
+        cout << MESSAGE << " ERROR - aflowlib::LIB2RAW_FileNeeded: file not found " << file_LIB_nocompress << endl;exit(0); }
+      if(!aurostd::EFileExist(file_LIB_nocompress)) {
+        cout << MESSAGE << " ERROR - aflowlib::LIB2RAW_FileNeeded: file not found " << file_LIB_nocompress << ".EXT" << endl;exit(0); }
+    }
+    if(aurostd::FileExist(file_LIB)) aurostd::CopyFile(file_LIB,file_RAW);
+    if(aurostd::FileExist(file_LIB_nocompress)) aurostd::CopyFile(file_LIB_nocompress,file_RAW_nocompress);
+    for(uint iext=1;iext<XHOST.vext.size();iext++)  { // SKIP uncompressed
+      if(aurostd::FileExist(file_LIB_nocompress+XHOST.vext.at(iext))) {
+        aurostd::CopyFile(file_LIB_nocompress+XHOST.vext.at(iext),file_RAW_nocompress+XHOST.vext.at(iext));
+      }
+    }
+    for(uint iext=1;iext<XHOST.vext.size();iext++) {   // SKIP uncompressed
+      if(aurostd::FileExist(file_RAW) && aurostd::substring2bool(file_RAW,XHOST.vext.at(iext))) aurostd::execute(XHOST.vzip.at(iext)+" -dqf \""+file_RAW+"\"");
+      if(aurostd::FileExist(file_RAW_nocompress+XHOST.vext.at(iext))) aurostd::execute(XHOST.vzip.at(iext)+" -dqf \""+file_RAW_nocompress+XHOST.vext.at(iext)+"\"");
+    }
+    string file2add=fileRAW;
+    for(uint iext=1;iext<XHOST.vext.size();iext++) {   // SKIP uncompressed
+      aurostd::StringSubst(file2add,XHOST.vext.at(iext),""); 
+    }
+    vfile.push_back(file2add);
+    return TRUE;
+  }
+}
+
+// ***************************************************************************
+// aflowlib::LIB2RAW_Loop_Bands
+// ***************************************************************************
+namespace aflowlib {
+  bool LIB2RAW_Loop_Bands(string& directory_LIB,string& directory_RAW,vector<string> &vfile,aflowlib::_aflowlib_entry& data,string MESSAGE) {
+    bool LDEBUG=(FALSE || XHOST.DEBUG);
+    // LDEBUG=TRUE;
+    if(LDEBUG) cerr << "aflowlib::LIB2RAW_Loop_Bands [1]" << endl;
+    // Stefano Curtarolo 2009-2010-2011-2012
+    vector<string> vspecies;aurostd::string2tokens(data.species,vspecies,",");
+
+    cout << MESSAGE << " aflowlib::LIB2RAW_Loop_Bands: begin " << directory_LIB << endl;
+    cout << MESSAGE << " aflowlib::LIB2RAW_Loop_Bands: species = " << vspecies.size() << endl;
+    data.vloop.push_back("bands");
+
+    stringstream command;command.clear();command.str(std::string());
+    stringstream aus_exec;
+    // directories must exist already
+    bool flag_DATA_BANDS_=FALSE;
+    bool flag_use_MATLAB=FALSE,flag_use_GNUPLOT=!flag_use_MATLAB;  // KESONG
+    // bool flag_use_MATLAB=TRUE,flag_use_GNUPLOT=!flag_use_MATLAB;   //WSETYAWAN
+    // [OBSOLETE]  bool flag_ORIG=FALSE;
+
+    aurostd::StringSubst(directory_LIB,"ELPASOLITES","AURO"); // PATCH
+    aurostd::StringSubst(directory_LIB,"SCINT","ICSD"); // PATCH
+
+    // copy _AFLOWIN_ LOCK DOSCAR.static.EXT EIGENVAL.bands.EXT KPOINTS.bands.EXT POSCAR.bands.EXT
+    string file_LIB,file_RAW;
+    aflowlib::LIB2RAW_FileNeeded(directory_LIB,_AFLOWIN_,directory_RAW,_AFLOWIN_,vfile,MESSAGE);  // _AFLOWIN_
+    aflowlib::LIB2RAW_FileNeeded(directory_LIB,_AFLOWLOCK_,directory_RAW,_AFLOWLOCK_,vfile,MESSAGE);  // LOCK
+    aflowlib::LIB2RAW_FileNeeded(directory_LIB,"DOSCAR.static",directory_RAW,"DOSCAR.static",vfile,MESSAGE);  // DOSCAR.static
+    aflowlib::LIB2RAW_FileNeeded(directory_LIB,"OUTCAR.static",directory_RAW,"OUTCAR.static",vfile,MESSAGE);  // OUTCAR.static
+    aflowlib::LIB2RAW_FileNeeded(directory_LIB,"OSZICAR.static",directory_RAW,"OSZICAR.static",vfile,MESSAGE);  // OSZICAR.static
+    aflowlib::LIB2RAW_FileNeeded(directory_LIB,"OSZICAR.bands",directory_RAW,"OSZICAR.bands",vfile,MESSAGE);  // OSZICAR.bands
+    aflowlib::LIB2RAW_FileNeeded(directory_LIB,"EIGENVAL.bands",directory_RAW,"EIGENVAL.bands",vfile,MESSAGE);  // EIGENVAL.bands
+    aflowlib::LIB2RAW_FileNeeded(directory_LIB,"KPOINTS.static",directory_RAW,"KPOINTS.static",vfile,MESSAGE);  // KPOINTS.static  // not needed but good for show off SC 0914
+    aflowlib::LIB2RAW_FileNeeded(directory_LIB,"KPOINTS.bands",directory_RAW,"KPOINTS.bands",vfile,MESSAGE);  // KPOINTS.bands
+    //  aflowlib::LIB2RAW_FileNeeded(directory_LIB,"INCAR.static",directory_RAW,"INCAR.static",vfile,MESSAGE);  // INCAR.static  // not needed but good for show off SC 0914
+    aflowlib::LIB2RAW_FileNeeded(directory_LIB,"INCAR.bands",directory_RAW,"INCAR.bands",vfile,MESSAGE);  // INCAR.bands  // not needed but good for show off SC 0914
+    //  aflowlib::LIB2RAW_FileNeeded(directory_LIB,"POSCAR.relax1",directory_RAW,"POSCAR.relax1",vfile,MESSAGE);  // POSCAR.relax1, Get Atomic Species Name
+
+
+    if(TRUE || flag_DATA_BANDS_) { // POSCAR.bands.EXT
+      aflowlib::LIB2RAW_FileNeeded(directory_LIB,"POSCAR.bands",directory_RAW,"POSCAR.bands",vfile,MESSAGE);  // POSCAR.bands
+    }
+
+    xKPOINTS kpoints_static;
+    kpoints_static.GetPropertiesFile(directory_RAW+"/KPOINTS.static");
+    data.kpoints_nnn_static=kpoints_static.nnn_kpoints;
+    data.kpoints+=";"+aurostd::utype2string(kpoints_static.nnn_kpoints[1])+","+aurostd::utype2string(kpoints_static.nnn_kpoints[2])+","+aurostd::utype2string(kpoints_static.nnn_kpoints[3]);
+    xKPOINTS kpoints_bands;
+    kpoints_bands.GetPropertiesFile(directory_RAW+"/KPOINTS.bands");
+    //get pairs
+    data.kpoints_pairs.clear();
+    if(kpoints_bands.vpath.size()%2==0) {  //if even
+      for(uint i=0;i<kpoints_bands.vpath.size();i+=2) {
+        data.kpoints_pairs.push_back(kpoints_bands.vpath.at(i)+"-"+kpoints_bands.vpath.at(i+1));
+      }
+    }
+    data.kpoints_bands_path_grid=kpoints_bands.path_grid;
+    data.kpoints+=";"+kpoints_bands.path+";"+aurostd::utype2string(kpoints_bands.path_grid);
+    if(AFLOWLIB_VERBOSE) cout << MESSAGE << " KPOINTS = " << data.kpoints << endl;
+
+    if(flag_use_MATLAB) { // MATLAB STUFF  OLD WSETYAWAN-SC
+      // PERFORM THE MATLAB STEP
+      cout << MESSAGE << " MATLAB start: " << directory_RAW << endl;
+      //WRITE plotbz.sh
+      stringstream gnuplot_plotbz;
+      gnuplot_plotbz.clear();gnuplot_plotbz.str(std::string());
+      // [OBSOLETE]    gnuplot_plotbz << GNUPLOT_FUNCS_plotbz("./","") << endl;
+      gnuplot_plotbz << GNUPLOT_FUNCS_plotbz() << endl;
+      aurostd::stringstream2file(gnuplot_plotbz,string(directory_RAW+"/plotbz.sh"));
+
+      // WRITE PARAM.M
+      stringstream matlab_param;
+      matlab_param.clear();matlab_param.str(std::string());
+      matlab_param << MATLAB_FUNCS_param() << endl;
+      // aurostd::stringstream2file(matlab_param,string(directory_RAW+"/param.m")); // it seems that param is not needed anymore
+      // WRITE PLOTBAND.M
+      stringstream matlab_plotband;
+      matlab_plotband.clear();matlab_plotband.str(std::string());
+      // [OBSOLETE]   matlab_plotband << MATLAB_FUNCS_plotband("./","normal") << endl; // normal OR log
+      matlab_plotband << MATLAB_FUNCS_plotband() << endl; // normal OR log
+      matlab_plotband << "exit;"  << endl;
+      aurostd::stringstream2file(matlab_plotband,string(directory_RAW+"/plotband.m"));
+
+      // NEW STUFF
+      command.clear();command.str(std::string());
+      command << "cd " << directory_RAW << endl;
+      command << "mv KPOINTS.bands KPOINTS.bands.old" << endl; vfile.push_back("KPOINTS.bands.old"); // so it is compressed
+      command << "mv EIGENVAL.bands EIGENVAL.bands.old" << endl; vfile.push_back("EIGENVAL.bands.old"); // so it is compressed
+      aurostd::execute(command);
+      command.clear();command.str(std::string());
+      _aflags aflags;
+      aflags.Directory=directory_RAW;
+
+      if(pflow::FIXBANDS(aflags,"POSCAR.bands,KPOINTS.bands.old,EIGENVAL.bands.old,KPOINTS.bands,EIGENVAL.bands")==FALSE) {
+        cout << "ERROR_RERUN " << directory_LIB << endl;
+        return FALSE;
+      }
+
+      // EXECUTE PLOTBZ.SH using ksh
+      command.clear();command.str(std::string());
+      command << "cd \"" << directory_RAW << "\"" << endl;
+      command << "ksh plotbz.sh" << endl;
+      aurostd::execute(command);
+
+      // EXECUTE MATLAB
+      command.clear();command.str(std::string());
+      command << "cd \"" << directory_RAW << "\"" << endl;
+      command << "export DISPLAY=:0.0" << endl;
+      aurostd::CommandRequired(DEFAULT_KBIN_MATLAB_BIN); // MATLAB MUST BE AVAILABLE
+      command << DEFAULT_KBIN_MATLAB_BIN << " -r " << string("plotband") << endl;
+      aurostd::execute(command);
+    }
+
+    if(flag_use_GNUPLOT) { // GNUPLOT STUFF NEW KY-SC
+      //ME20190614 BEGIN
+      // This has to come first because FIXBANDS messes up the EIGENVAL files
+      aurostd::xoption opts, plotoptions;
+      string dosscale = aurostd::utype2string<double>(DEFAULT_DOS_SCALE);
+      opts.push_attached("PLOT_DOS", directory_RAW + ",,," + dosscale);
+      opts.push_attached("PLOT_BANDDOS", directory_RAW + ",,," + dosscale);
+      opts.push_attached("PLOT_PDOS", directory_RAW + ",-1,,," + dosscale);
+      opts.push_attached("PLOTTER::PRINT", "png");
+      plotoptions = plotter::getPlotOptionsEStructure(opts, "PLOT_DOS");
+      plotter::PLOT_DOS(plotoptions);
+      plotoptions = plotter::getPlotOptionsEStructure(opts, "PLOT_BANDDOS");
+      plotter::PLOT_BANDDOS(plotoptions);
+      plotoptions = plotter::getPlotOptionsEStructure(opts, "PLOT_PDOS", true);
+      plotter::PLOT_PDOS(plotoptions);
+      //ME20190614 END
+
+      // KESONG WRITE THE CODE HERE
+      cout << MESSAGE << " GNUPLOT start: " << directory_RAW << endl;
+      // WRITE plotbz.sh
+      stringstream gnuplot_plotbz;
+      gnuplot_plotbz.clear();gnuplot_plotbz.str(std::string());
+      // [OBSOLETE]    gnuplot_plotbz << GNUPLOT_FUNCS_plotbz("./","") << endl;
+      gnuplot_plotbz << GNUPLOT_FUNCS_plotbz() << endl;
+      aurostd::stringstream2file(gnuplot_plotbz,string(directory_RAW+"/plotbz.sh"));
+
+      // NEW STUFF
+      command.clear();command.str(std::string());
+      command << "cd \"" << directory_RAW << "\"" << endl;
+      command << "mv KPOINTS.bands KPOINTS.bands.old" << endl; vfile.push_back("KPOINTS.bands.old"); // so it is compressed
+      command << "mv EIGENVAL.bands EIGENVAL.bands.old" << endl; vfile.push_back("EIGENVAL.bands.old"); // so it is compressed
+      aurostd::execute(command);
+
+      command.clear();command.str(std::string());
+      _aflags aflags;
+      aflags.Directory=directory_RAW;
+      if(pflow::FIXBANDS(aflags,"POSCAR.bands,KPOINTS.bands.old,EIGENVAL.bands.old,KPOINTS.bands,EIGENVAL.bands")==FALSE) {
+        cout << "ERROR_RERUN " << directory_LIB << endl;
+        return FALSE;
+      }
+
+      // EXECUTE PLOTBZ.SH using ksh
+      command.clear();command.str(std::string());
+      command << "cd \"" << directory_RAW << "\"" << endl;
+      command << "ksh plotbz.sh" << endl;
+      aurostd::execute(command);
+
+      // EXECUTE PLOTBAND
+      //[CO20191112 - OBSOLETE]char work_dir[1024];
+      //[CO20191112 - OBSOLETE]string cdir; //, wdir;
+      //[CO20191112 - OBSOLETE]cdir = getcwd(work_dir, 1024);  //Get the working directory
+      //[CO20191112 - OBSOLETE back and forth directory change]string work_dir=aurostd::getPWD();    //Get the working directory //CO20191112
+
+      //[CO20191112 - OBSOLETE]char raw_dir[1024];
+      //[CO20191112 - OBSOLETE]strcpy(raw_dir, directory_RAW.c_str());
+      //[CO20191112 - OBSOLETE]chdir(raw_dir);               //Change into the RAW directory
+      //[CO20191112 - OBSOLETE back and forth directory change]chdir(directory_RAW.c_str());                //Change into the RAW directory  //CO20191112
+
+      // [OBSOLETE]  vector<string> directory;
+      // [OBSOLETE]  directory.push_back(" ");
+      // [OBSOLETE]  directory.push_back(" ");
+      // [OBSOLETE]  directory.push_back("./");
+      // [OBSOLETE]  estructure::PLOT_BANDDOS(directory);
+      // [OBSOLETE]  estructure::PLOT_PEDOSALL_AFLOWLIB(directory, aflags);
+
+      // [OBSOLETE - ME20190614]  estructure::PLOT_BANDDOS("./");
+      // [OBSOLETE - ME20190614]  estructure::PLOT_PEDOSALL_AFLOWLIB("./", aflags);
+
+      //[CO20191112 - OBSOLETE back and forth directory change]chdir(work_dir.c_str());  //Go to the working directory //CO20191112
+    }
+
+    //[CO20191112] - NO PDF JPG detected in aflow_gnuplot_funcs.cpp, so this is useless anyway
+    //[CO20191112 - dangerous command, will delete ANY pdf jpg created before this routine]// Kesong adds it
+    //[CO20191112 - dangerous command, will delete ANY pdf jpg created before this routine]command << "cd \"" << directory_RAW << "\"" << endl;
+    //[CO20191112 - dangerous command, will delete ANY pdf jpg created before this routine]command << "rm -f *pdf *jpg " << endl;
+    //[CO20191112 - dangerous command, will delete ANY pdf jpg created before this routine]aurostd::execute(command);
+
+    // DONE
+    cout << MESSAGE << " aflowlib::LIB2RAW_Loop_Bands: end " << directory_LIB << endl;
+    return TRUE;
+  }
+}
+// ***************************************************************************
+// aflowlib::LIB2RAW_Loop_DATA
+// ***************************************************************************
+// namespace aflowlib {
+//   bool LIB2RAW_Loop_DATA(string& directory_LIB,string& directory_RAW,vector<string> &vfile,aflowlib::_aflowlib_entry& data,string MESSAGE) {
+//     bool LDEBUG=(FALSE || XHOST.DEBUG);
+//     // LDEBUG=TRUE;
+//     if(LDEBUG) cerr << "aflowlib::LIB2RAW_Loop_DATAs [1]" << endl;
+//     // Stefano Curtarolo 2009-2010-2011-2012
+//     vector<string> vspecies;aurostd::string2tokens(data.species,vspecies,",");
+
+//     cout << MESSAGE << " aflowlib::LIB2RAW_Loop_DATAs: begin " << directory_LIB << endl;
+//     cout << MESSAGE << " aflowlib::LIB2RAW_Loop_DATAs: species = " << vspecies.size() << endl;
+//     data.vloop.push_back("data");
+
+//     uint relax_max=10;
+//     bool flag_EDATA_ORIG_=FALSE,flag_EDATA_RELAX_=FALSE;
+//     bool flag_DATA_ORIG_=FALSE,flag_DATA_RELAX_=FALSE,flag_DATA_BANDS_=FALSE;
+
+
+//     aurostd::StringSubst(directory_LIB,"ELPASOLITES","AURO"); // PATCH
+//     aurostd::StringSubst(directory_LIB,"SCINT","ICSD"); // PATCH
+//     if(aurostd::substring2bool(directory_LIB,"ICSD"))     { flag_EDATA_ORIG_=TRUE; }
+//     if(aurostd::substring2bool(directory_LIB,"LIB0"))     { flag_EDATA_ORIG_=TRUE; }
+//     if(aurostd::substring2bool(directory_LIB,"LIB1"))     { flag_EDATA_ORIG_=TRUE; }
+//     if(aurostd::substring2bool(directory_LIB,"LIB2"))     { flag_EDATA_ORIG_=TRUE; }
+//     if(aurostd::substring2bool(directory_LIB,"LIB3"))     { flag_EDATA_ORIG_=TRUE; }
+//     if(aurostd::substring2bool(directory_LIB,"LIB4"))     { flag_EDATA_ORIG_=TRUE; }
+//     if(aurostd::substring2bool(directory_LIB,"LIB5"))     { flag_EDATA_ORIG_=TRUE; }
+//     if(aurostd::substring2bool(directory_LIB,"LIB6"))     { flag_EDATA_ORIG_=TRUE; }
+//     if(aurostd::substring2bool(directory_LIB,"LIB7"))     { flag_EDATA_ORIG_=TRUE; }
+//     if(aurostd::substring2bool(directory_LIB,"LIB8"))     { flag_EDATA_ORIG_=TRUE; }
+//     if(aurostd::substring2bool(directory_LIB,"LIB9"))     { flag_EDATA_ORIG_=TRUE; }
+//     if(aurostd::substring2bool(directory_LIB,"AURO"))     { flag_EDATA_ORIG_=TRUE; }
+//     if(aurostd::substring2bool(directory_LIB,"LIBRARYX")) { flag_EDATA_ORIG_=TRUE; } // [HISTORIC]
+
+//     string file_LIB,file_RAW;
+//     aflowlib::LIB2RAW_FileNeeded(directory_LIB,_AFLOWIN_,directory_RAW,_AFLOWIN_,vfile,MESSAGE);  // _AFLOWIN_
+//     aflowlib::LIB2RAW_FileNeeded(directory_LIB,_AFLOWLOCK_,directory_RAW,_AFLOWLOCK_,vfile,MESSAGE);  // LOCK
+
+//     if(flag_DATA_ORIG_ || flag_EDATA_ORIG_) {  // POSCAR.orig.EXT
+//       // if(flag_ORIG==FALSE) {
+//       bool found=FALSE;
+//       file_LIB=directory_LIB+"/POSCAR.orig"+EXT;
+//       if(!found && (found=aurostd::FileExist(file_LIB))) {
+// 	cout << MESSAGE << " aflowlib::LIB2RAW_Loop_DATAs: building POSCAR.orig from POSCAR.orig"+EXT << endl;
+// 	aflowlib::LIB2RAW_FileNeeded(directory_LIB,"POSCAR.orig",directory_RAW,"POSCAR.orig",vfile,MESSAGE);  // POSCAR.orig
+//       }
+//       file_LIB=directory_LIB+"/POSCAR.relax1"+EXT;
+//       if(!found && (found=aurostd::FileExist(file_LIB))) {
+// 	cout << MESSAGE << " aflowlib::LIB2RAW_Loop_DATAs: building POSCAR.orig from POSCAR.relax1"+EXT << endl;
+// 	aflowlib::LIB2RAW_FileNeeded(directory_LIB,"POSCAR.relax1",directory_RAW,"POSCAR.orig",vfile,MESSAGE);  // POSCAR.orig
+//       }
+//       if(!found) {
+// 	found=TRUE;
+// 	cout << MESSAGE << " aflowlib::LIB2RAW_Loop_DATAs: building POSCAR.orig from " << _AFLOWIN_ << "" << endl;
+// 	aurostd::execute("cat \""+directory_RAW+"/" + _AFLOWIN_ + "\" | aflow --justbetween=\"[VASP_POSCAR_MODE_EXPLICIT]START\",\"[VASP_POSCAR_MODE_EXPLICIT]STOP\" > "+directory_RAW+"/POSCAR.orig");
+// 	//  ExtractToStringEXPLICIT(Library_ICSD,Library_ICSD0,"[README_LIBRARY_ICSD1.TXT]START","[README_LIBRARY_ICSD1.TXT]STOP");
+//       }
+//     }
+
+//     if(flag_DATA_RELAX_ || flag_EDATA_RELAX_) {  // CONTCAR.relax.EXT
+//       for(uint i=1;i<=relax_max;i++) {
+// 	file_LIB=directory_LIB+"/CONTCAR.relax"+aurostd::utype2string(i)+EXT;file_RAW=directory_RAW+"/CONTCAR.relax"+EXT;
+// 	if(aurostd::FileExist(file_LIB)) { aurostd::CopyFile(file_LIB,file_RAW);aurostd::execute(DEFAULT_KZIP_BIN+" -9fd \""+file_RAW+"\"");vfile.push_back("CONTCAR.relax"); }
+//       }
+//       if(aurostd::FileExist(file_RAW)) { cout << MESSAGE << ": ERROR - aflowlib::LIB2RAW_Loop_DATAs:[1] - file not prepared " << file_LIB << endl;exit(0); }
+//     }
+
+//     if(!flag_DATA_BANDS_) {
+//       file_LIB=directory_LIB+"/POSCAR.bands"+EXT;
+//       if(aurostd::FileExist(file_LIB)) { aurostd::CopyFile(file_LIB,file_RAW);aurostd::execute(DEFAULT_KZIP_BIN+" -9fd \""+file_RAW+"\"");vfile.push_back("POSCAR.bands"); }
+//     }
+
+//     xstructure str,str_sp,str_sc;
+//     vector<xstructure> vcif;
+
+//     // PERFORM EDATA STEP
+//     if(flag_EDATA_ORIG_ || flag_EDATA_RELAX_) cout << MESSAGE << " EDATA start: " << directory_RAW << endl;
+//     if(flag_EDATA_ORIG_) { // ORIG
+//       if(!aurostd::FileExist(directory_RAW+"/"+DEFAULT_FILE_EDATA_ORIG_OUT) && aurostd::FileExist(directory_RAW+"/POSCAR.orig")) {
+// 	cout << MESSAGE << " EDATA doing orig (POSCAR.orig): " << directory_RAW << endl;
+// 	str=xstructure(directory_RAW+"/POSCAR.orig",IOAFLOW_AUTO);str_sp.clear();str_sc.clear(); //DX20191220 - uppercase to lowercase clear
+// 	stringstream sss; sss << aflow::Banner("BANNER_TINY") << endl;
+// 	pflow::PrintData(str,str_sp,str_sc,sss,"EDATA"); // 1=EDATA
+// 	aurostd::stringstream2file(sss,directory_RAW+"/"+DEFAULT_FILE_EDATA_ORIG_OUT);
+// 	vcif.clear();vcif.push_back(str);vcif.push_back(str_sp);vcif.push_back(str_sc);
+//       }
+//     }
+//     if(flag_EDATA_RELAX_) { // RELAX
+//       if(!aurostd::FileExist(directory_RAW+"/"+DEFAULT_FILE_EDATA_RELAX_OUT) && aurostd::FileExist(directory_RAW+"/CONTCAR.relax")) {
+// 	cout << MESSAGE << " EDATA doing relax (CONTCAR.relax): " << directory_RAW << endl;
+// 	str=xstructure(directory_RAW+"/CONTCAR.relax",IOAFLOW_AUTO);str_sp.clear();str_sc.clear(); //DX20191220 - uppercase to lowercase clear
+// 	stringstream sss; sss << aflow::Banner("BANNER_TINY") << endl;
+// 	pflow::PrintData(str,str_sp,str_sc,sss,"EDATA"); // EDATA
+// 	aurostd::stringstream2file(sss,directory_RAW+"/"+DEFAULT_FILE_EDATA_RELAX_OUT);
+// 	vcif.clear();vcif.push_back(str);vcif.push_back(str_sp);vcif.push_back(str_sc);
+//       }
+//     }
+
+//     //  if(flag_EDATA_BANDS_)
+//     { // BANDS IF AVAILABLE DO IT
+//       if(!aurostd::FileExist(directory_RAW+"/"+DEFAULT_FILE_EDATA_BANDS_OUT) && aurostd::FileExist(directory_RAW+"/POSCAR.bands")) {
+// 	cout << MESSAGE << " EDATA doing bands (POSCAR.bands): " << directory_RAW << endl;
+// 	str=xstructure(directory_RAW+"/POSCAR.bands",IOAFLOW_AUTO);str_sp.clear();str_sc.clear(); //DX20191220 - uppercase to lowercase clear
+// 	stringstream sss; sss << aflow::Banner("BANNER_TINY") << endl;
+// 	pflow::PrintData(str,str_sp,str_sc,sss,"EDATA"); // EDATA
+// 	aurostd::stringstream2file(sss,directory_RAW+"/"+DEFAULT_FILE_EDATA_BANDS_OUT);
+// 	vcif.clear();vcif.push_back(str);vcif.push_back(str_sp);vcif.push_back(str_sc);
+//       }
+//     }
+
+//     // PERFORM DATA STEP
+//     if(flag_DATA_ORIG_ || flag_DATA_RELAX_ || flag_DATA_BANDS_) cout << MESSAGE << " DATA start: " << directory_RAW << endl;
+//     if(flag_DATA_ORIG_) { // ORIG
+//       if(!aurostd::FileExist(directory_RAW+"/"+DEFAULT_FILE_DATA_ORIG_OUT) && aurostd::FileExist(directory_RAW+"/POSCAR.orig")) {
+// 	cout << MESSAGE << " DATA doing orig (POSCAR.orig): " << directory_RAW << endl;
+// 	str=xstructure(directory_RAW+"/POSCAR.orig",IOAFLOW_AUTO);str_sp.clear();str_sc.clear(); //DX20191220 - uppercase to lowercase clear
+// 	stringstream sss; sss << aflow::Banner("BANNER_TINY") << endl;
+// 	pflow::PrintData(str,str_sp,str_sc,sss,"DATA"); // DATA
+// 	aurostd::stringstream2file(sss,directory_RAW+"/"+DEFAULT_FILE_DATA_ORIG_OUT);
+//       }
+//     }
+//     if(flag_DATA_RELAX_) { // RELAX
+//       if(!aurostd::FileExist(directory_RAW+"/"+DEFAULT_FILE_DATA_RELAX_OUT) && aurostd::FileExist(directory_RAW+"/CONTCAR.relax")) {
+// 	cout << MESSAGE << " DATA doing relax (CONTCAR.relax): " << directory_RAW << endl;
+// 	str=xstructure(directory_RAW+"/CONTCAR.relax",IOAFLOW_AUTO);str_sp.clear();str_sc.clear(); //DX20191220 - uppercase to lowercase clear
+// 	stringstream sss; sss << aflow::Banner("BANNER_TINY") << endl;
+// 	pflow::PrintData(str,str_sp,str_sc,sss,"DATA"); // DATA
+// 	aurostd::stringstream2file(sss,directory_RAW+"/"+DEFAULT_FILE_DATA_RELAX_OUT);
+//       }
+//     }
+//     if(flag_DATA_BANDS_) { // BANDS
+//       if(!aurostd::FileExist(directory_RAW+"/"+DEFAULT_FILE_DATA_BANDS_OUT) && aurostd::FileExist(directory_RAW+"/POSCAR.bands")) {
+// 	cout << MESSAGE << " DATA doing bands (POSCAR.bands): " << directory_RAW << endl;
+// 	str=xstructure(directory_RAW+"/POSCAR.bands",IOAFLOW_AUTO);str_sp.clear();str_sc.clear(); //DX20191220 - uppercase to lowercase clear
+// 	stringstream sss; sss << aflow::Banner("BANNER_TINY") << endl;
+// 	pflow::PrintData(str,str_sp,str_sc,sss,"DATA"); // DATA
+// 	aurostd::stringstream2file(sss,directory_RAW+"/"+DEFAULT_FILE_DATA_BANDS_OUT);
+//       }
+//     }
+
+//     // NOW DO THE CIFS
+//     aflowlib::LIB2RAW_FileNeeded(directory_LIB,"CONTCAR.relax2",directory_RAW,"CONTCAR.relax2",vfile,MESSAGE);  // POSCAR.bands
+
+//     //      cout << MESSAGE << " CIF creation: " << directory_LIB << endl;
+//     if(vcif.size()==0) vcif.push_back(xstructure(directory_RAW+"/POSCAR.bands",IOVASP_AUTO));
+//     xvector<double> nvec(3);nvec(1)=1;nvec(2)=1;nvec(3)=1;
+//     double angle=45;
+
+//     for (uint j=0;j<vcif.size();j++) {
+//       vcif.at(j)=GetLTFVCell(nvec,angle,vcif.at(j));
+//       if(j==0) cout << MESSAGE << " CIF creation: data.spacegroup_relax=" << data.spacegroup_relax << endl;
+//       if(j==0) cout << MESSAGE << " CIF creation: " << directory_LIB << " doing normal" << endl;
+//       if(j==1) cout << MESSAGE << " CIF creation: " << directory_LIB << " doing sprim" << endl;
+//       if(j==2) cout << MESSAGE << " CIF creation: " << directory_LIB << " doing sconv" << endl;
+//       stringstream oss;
+//       //    for(uint i=0;i<vspecies.size();i++) cerr << vspecies.at(i) << endl;
+//       vcif.at(j).species.clear();for(uint i=0;i<vspecies.size();i++) vcif.at(j).species.push_back(vspecies.at(i));
+//       vcif.at(j).species_pp.clear();for(uint i=0;i<vspecies.size();i++) vcif.at(j).species_pp.push_back(vspecies.at(i));
+//       vcif.at(j).species_pp_type.clear();for(uint i=0;i<vspecies.size();i++) vcif.at(j).species_pp_type.push_back("");
+//       vcif.at(j).species_pp_version.clear();for(uint i=0;i<vspecies.size();i++) vcif.at(j).species_pp_version.push_back("");
+//       vcif.at(j).species_pp_ZVAL.clear();for(uint i=0;i<vspecies.size();i++) vcif.at(j).species_pp_ZVAL.push_back(0.0);
+//       vcif.at(j).species_pp_vLDAU.clear();for(uint i=0;i<vspecies.size();i++) vcif.at(j).species_pp_vLDAU.push_back(deque<double>());
+//       for(uint i=0;i<vcif.at(j).atoms.size();i++) vcif.at(j).atoms.at(i).name=vcif.at(j).species.at(vcif.at(j).atoms.at(i).type);
+//       for(uint i=0;i<vcif.at(j).atoms.size();i++) vcif.at(j).atoms.at(i).cleanname=vcif.at(j).species.at(vcif.at(j).atoms.at(i).type);
+//       pflow::PrintCIF(oss,vcif.at(j),1);//aurostd::string2utype<int>(data.spacegroup_relax));
+//       if(j==0) aurostd::stringstream2file(oss,directory_RAW+"/"+KBIN::ExtractSystemName(directory_LIB)+".cif");
+//       if(j==1) aurostd::stringstream2file(oss,directory_RAW+"/"+KBIN::ExtractSystemName(directory_LIB)+"_sprim.cif");
+//       if(j==2) aurostd::stringstream2file(oss,directory_RAW+"/"+KBIN::ExtractSystemName(directory_LIB)+"_sconv.cif");
+//       vcif.at(j).AddCorners();
+//       oss.clear();oss.str("");
+//       pflow::PrintCIF(oss,vcif.at(j),1);//aurostd::string2utype<int>(data.spacegroup_relax));
+//       if(j==0) cout << MESSAGE << " CIF creation: " << directory_LIB << " doing normal_corner" << endl;
+//       if(j==1) cout << MESSAGE << " CIF creation: " << directory_LIB << " doing sprim_corner" << endl;
+//       if(j==2) cout << MESSAGE << " CIF creation: " << directory_LIB << " doing sconv_corner" << endl;
+//       if(j==0) aurostd::stringstream2file(oss,directory_RAW+"/"+KBIN::ExtractSystemName(directory_LIB)+"_corner.cif");
+//       if(j==1) aurostd::stringstream2file(oss,directory_RAW+"/"+KBIN::ExtractSystemName(directory_LIB)+"_sprim_corner.cif");
+//       if(j==2) aurostd::stringstream2file(oss,directory_RAW+"/"+KBIN::ExtractSystemName(directory_LIB)+"_sconv_corner.cif");
+
+//       // [OBSOLETE] aurostd::stringstream2file(oss,directory_RAW+"/"+KBIN::ExtractSystemName(directory_LIB)+".cif");
+//     }
+
+//     // DONE
+//     cout << MESSAGE << " aflowlib::LIB2RAW_Loop_DATA: end " << directory_LIB << endl;
+//     return TRUE;
+//   }
+// }
+
+
+// ***************************************************************************
+// aflowlib::LIB2RAW_Loop_Thermodynamics
+// ***************************************************************************
+namespace aflowlib {
+  bool ExtractOUT_from_VASP_OUTCAR(string _file,const double& data_natoms,xOUTCAR& xOUT) {
+    bool flag=xOUT.GetPropertiesFile(_file);
+    if(aurostd::abs(data_natoms-(double) xOUT.natoms)>0.1) { cerr << "ERROR ExtractOUT_from_VASP_OUTCAR: data_natoms(" << data_natoms << ")!= (int) xOUT.natoms(" << xOUT.natoms << ") ..." << endl;exit(0); }
+    return flag;
+  }
+}
+
+namespace aflowlib {
+  bool AddFileNameBeforeExtension(string _file,string addendum,string& out_file) { //CO20171025
+    bool LDEBUG=(FALSE || XHOST.DEBUG);
+    string file=aurostd::CleanFileName(_file);
+    out_file=file;
+    if(file[file.size()-1]=='/' || file[file.size()-1]=='\\') { return false; } //not doing directories
+    //if(aurostd::IsDirectory(file)) { return false; }
+    //if(!aurostd::FileExist(file)) { return false; }
+    //grab actually file
+    string path="",rfile="";
+    std::size_t pos=file.find_last_of("/\\");
+    if(pos!=string::npos) { path=file.substr(0,pos); } //keep path empty if there's no directory info (just relative file name)
+    rfile=file.substr(pos+1);
+    if(LDEBUG) {
+      cerr << "aflowlib::AddFileNameBeforeExtension:: path=" << path << endl;
+      cerr << "aflowlib::AddFileNameBeforeExtension:: file=" << rfile << endl;
+    }
+    string possible_extensions;
+    possible_extensions="out,txt,json,png,pdf,jpg,jpeg";  //normal file types first
+    possible_extensions+=",tar,tbz,bz2,zip,gz";           //zip extensions last
+    vector<string> vpossible_extensions;
+    aurostd::string2tokens(possible_extensions,vpossible_extensions,",");
+    //now split file by "."
+    vector<string> parts;
+    aurostd::string2tokens(rfile,parts,".");
+    bool found=false;
+    string rfile_new="";
+    for(uint i=0;i<parts.size();i++) {
+      for(uint j=0;j<vpossible_extensions.size()&&!found;j++) {
+        if(parts[i]==vpossible_extensions[j]) {
+          found=true;
+          rfile_new+=(rfile_new.empty()?"":".")+addendum;
+        }
+      }
+      rfile_new+=(rfile_new.empty()?"":".")+parts[i];
+    }
+    if(!found) { rfile_new+=(rfile_new.empty()?"":".")+addendum; }
+    out_file=aurostd::CleanFileName((path.empty()?"":path)+(pos==string::npos?"":string(file.substr(pos,1)))+rfile_new);
+    return true;
+  }
+}
+
+namespace aflowlib {
+  bool LIB2RAW_Loop_Thermodynamics(string& directory_LIB,string& directory_RAW,vector<string> &vfile,aflowlib::_aflowlib_entry& data,string MESSAGE,bool LOCAL) {
+    bool LDEBUG=(FALSE || XHOST.DEBUG);
+    if(LDEBUG) cerr << "aflowlib::LIB2RAW_Loop_Thermodynamics [-1]" << endl;
+    // ZIP-AGNOSTIC
+    if(XHOST.vext.size()!=XHOST.vzip.size()) { cerr << "ERROR - aflowlib::LIB2RAW_Loop_Thermodynamics: XHOST.vext.size()!=XHOST.vzip.size()" << endl;exit(0); }
+    // CO+DX START 20170713 - adding symmetry output to RAW
+    _aflags aflags;
+    aflags.Directory=directory_RAW;
+    ofstream FileMESSAGE; //dummy ofstream, not really used
+    stringstream message; //dummy stringstream, can output to cout, but not used right now
+    if(LDEBUG) cerr << "aflowlib::LIB2RAW_Loop_Thermodynamics [-2]" << endl;
+    string system_name=KBIN::ExtractSystemName(directory_LIB);
+    if(LDEBUG) cerr << "aflowlib::LIB2RAW_Loop_Thermodynamics [-3]" << endl;
+    //CO+DX STOP 20170713 - adding symmetry output to RAW
+    //    if(LDEBUG) cerr << "aflowlib::LIB2RAW_Loop_Thermodynamics data.aurl=" << data.aurl << endl;
+    // aurostd::StringSubst(directory_LIB,"/./","/");
+    // aurostd::StringSubst(directory_RAW,"/./","/");
+    vector<string> vspecies;aurostd::string2tokens(data.species,vspecies,",");
+    deque<string> deq_species;aurostd::string2tokens(data.species,deq_species,","); //DX20190620
+    if(AFLOWLIB_VERBOSE) cout << MESSAGE << " aflowlib::LIB2RAW_Loop_Thermodynamics - begin " << directory_LIB << endl;
+    if(LDEBUG) cerr << "directory_LIB=\"" << directory_LIB << "\"" << endl;
+    if(LDEBUG) cerr << "directory_RAW=\"" << directory_RAW << "\"" << endl;
+    if(directory_LIB.at(directory_LIB.size()-1)=='/')  directory_LIB=directory_LIB.substr(0,directory_LIB.size()-1);
+    if(directory_RAW.at(directory_RAW.size()-1)=='/')  directory_RAW=directory_RAW.substr(0,directory_RAW.size()-1);
+    if(LDEBUG) cerr << "directory_LIB=\"" << directory_LIB << "\"" << endl;
+    if(LDEBUG) cerr << "directory_RAW=\"" << directory_RAW << "\"" << endl;
+    if(AFLOWLIB_VERBOSE) cout << MESSAGE << " aflowlib::LIB2RAW_Loop_Thermodynamics - species = " << vspecies.size() << endl;
+    uint relax_max=10;
+    stringstream command;command.clear();command.str(std::string());
+    stringstream aus_exec;
+    // directories must exist already
+    bool flag_EDATA_ORIG_=FALSE,flag_EDATA_RELAX_=FALSE,flag_EDATA_BANDS_=FALSE;
+    bool flag_DATA_ORIG_=FALSE,flag_DATA_RELAX_=FALSE,flag_DATA_BANDS_=FALSE;
+    bool flag_TIMING=FALSE;
+    bool flag_ENERGY1=FALSE;
+    bool flag_SG1=FALSE;
+    bool flag_SG2=FALSE;
+    bool flag_VOLDISTPARAMS=FALSE;
+    bool flag_VOLDISTEVOLUTION=FALSE;
+    bool flag_ICSD=FALSE,flag_MAGNETIC=FALSE,flag_LIB0=FALSE,flag_LIB1=FALSE,flag_LIB2=FALSE;
+    bool flag_ERROR=FALSE;
+
+    string fileA_LIB,fileA_RAW,fileE_LIB,fileE_RAW,fileX_LIB,fileX_RAW,fileK_LIB,fileK_RAW,fileI_LIB,fileI_RAW,fileJ_LIB,fileJ_RAW,cmd;
+    string FileName_OUTCAR_relax="";
+
+    if(LOCAL) {
+      flag_EDATA_ORIG_=flag_EDATA_RELAX_=flag_EDATA_BANDS_=TRUE;
+      flag_DATA_ORIG_=flag_DATA_RELAX_=flag_DATA_BANDS_=TRUE;
+      flag_TIMING=TRUE;
+      flag_ENERGY1=FALSE;
+      flag_SG1=TRUE;
+      flag_SG2=TRUE;
+      flag_VOLDISTPARAMS=TRUE;
+      flag_VOLDISTEVOLUTION=TRUE;
+      flag_ICSD=flag_LIB0=flag_LIB1=flag_LIB2=FALSE;
+      flag_MAGNETIC=TRUE;
+      flag_ERROR=FALSE;
+    } else {
+      aurostd::StringSubst(directory_LIB,"ELPASOLITES","AURO"); // PATCH
+      aurostd::StringSubst(directory_LIB,"SCINT","ICSD"); // PATCH
+      if(aurostd::substring2bool(directory_LIB,"ICSD"))     { flag_ICSD=TRUE;    flag_EDATA_ORIG_=TRUE;flag_EDATA_RELAX_=TRUE;flag_TIMING=TRUE;flag_SG1=TRUE;flag_SG2=TRUE;flag_VOLDISTPARAMS=TRUE;flag_VOLDISTEVOLUTION=TRUE; }
+      if(aurostd::substring2bool(directory_LIB,"LIB0"))     { flag_MAGNETIC=TRUE;flag_EDATA_ORIG_=FALSE;flag_EDATA_RELAX_=FALSE;flag_TIMING=TRUE;flag_SG1=FALSE;flag_SG2=FALSE;flag_VOLDISTPARAMS=FALSE;flag_VOLDISTEVOLUTION=FALSE; }
+      if(aurostd::substring2bool(directory_LIB,"LIB1"))     { flag_MAGNETIC=TRUE;flag_EDATA_ORIG_=TRUE;flag_EDATA_RELAX_=TRUE;flag_TIMING=TRUE;flag_SG1=TRUE;flag_SG2=TRUE;flag_VOLDISTPARAMS=TRUE;flag_VOLDISTEVOLUTION=TRUE; }
+      if(aurostd::substring2bool(directory_LIB,"LIB2"))     { flag_LIB2=TRUE;flag_EDATA_ORIG_=TRUE;flag_EDATA_RELAX_=TRUE;flag_TIMING=TRUE;flag_SG1=TRUE;flag_SG2=TRUE;flag_VOLDISTPARAMS=TRUE;flag_VOLDISTEVOLUTION=TRUE; }
+      if(aurostd::substring2bool(directory_LIB,"LIB3"))     { flag_MAGNETIC=TRUE;flag_EDATA_ORIG_=TRUE;flag_EDATA_RELAX_=TRUE;flag_TIMING=TRUE;flag_SG1=TRUE;flag_SG2=TRUE;flag_VOLDISTPARAMS=TRUE;flag_VOLDISTEVOLUTION=TRUE; }
+      if(aurostd::substring2bool(directory_LIB,"LIB4"))     { flag_MAGNETIC=TRUE;flag_EDATA_ORIG_=TRUE;flag_EDATA_RELAX_=TRUE;flag_TIMING=TRUE;flag_SG1=TRUE;flag_SG2=TRUE;flag_VOLDISTPARAMS=TRUE;flag_VOLDISTEVOLUTION=TRUE; }
+      if(aurostd::substring2bool(directory_LIB,"LIB5"))     { flag_MAGNETIC=TRUE;flag_EDATA_ORIG_=TRUE;flag_EDATA_RELAX_=TRUE;flag_TIMING=TRUE;flag_SG1=TRUE;flag_SG2=TRUE;flag_VOLDISTPARAMS=TRUE;flag_VOLDISTEVOLUTION=TRUE; }
+      if(aurostd::substring2bool(directory_LIB,"LIB6"))     { flag_MAGNETIC=TRUE;flag_EDATA_ORIG_=TRUE;flag_EDATA_RELAX_=TRUE;flag_TIMING=TRUE;flag_SG1=TRUE;flag_SG2=TRUE;flag_VOLDISTPARAMS=TRUE;flag_VOLDISTEVOLUTION=TRUE; }
+      if(aurostd::substring2bool(directory_LIB,"LIB7"))     { flag_MAGNETIC=TRUE;flag_EDATA_ORIG_=TRUE;flag_EDATA_RELAX_=TRUE;flag_TIMING=TRUE;flag_SG1=TRUE;flag_SG2=TRUE;flag_VOLDISTPARAMS=TRUE;flag_VOLDISTEVOLUTION=TRUE; }
+      if(aurostd::substring2bool(directory_LIB,"LIB8"))     { flag_MAGNETIC=TRUE;flag_EDATA_ORIG_=TRUE;flag_EDATA_RELAX_=TRUE;flag_TIMING=TRUE;flag_SG1=TRUE;flag_SG2=TRUE;flag_VOLDISTPARAMS=TRUE;flag_VOLDISTEVOLUTION=TRUE; }
+      if(aurostd::substring2bool(directory_LIB,"LIB9"))     { flag_MAGNETIC=TRUE;flag_EDATA_ORIG_=TRUE;flag_EDATA_RELAX_=TRUE;flag_TIMING=TRUE;flag_SG1=TRUE;flag_SG2=TRUE;flag_VOLDISTPARAMS=TRUE;flag_VOLDISTEVOLUTION=TRUE; }
+      if(aurostd::substring2bool(directory_LIB,"LIBRARYX")) { flag_LIB2=TRUE;flag_EDATA_ORIG_=TRUE;flag_EDATA_RELAX_=TRUE;flag_TIMING=TRUE;flag_SG1=TRUE;flag_SG2=TRUE;flag_VOLDISTPARAMS=TRUE;flag_VOLDISTEVOLUTION=TRUE; } // [HISTORIC]
+    }
+
+    flag_LIB0=aurostd::substring2bool(directory_LIB,"LIB0");
+
+    // check for flag_EDATA_BANDS_
+    if(flag_EDATA_ORIG_ && flag_EDATA_RELAX_) {
+      for(uint iext=1;iext<XHOST.vext.size();iext++) { // SKIP uncompressed
+        fileA_LIB=directory_LIB+"/POSCAR.bands"+XHOST.vext.at(iext);
+        fileA_RAW=directory_RAW+"/POSCAR.bands"+XHOST.vext.at(iext);
+        if(aurostd::FileExist(fileA_LIB)) {
+          flag_EDATA_BANDS_=TRUE;
+          aurostd::CopyFile(fileA_LIB,fileA_RAW);
+          aurostd::execute(XHOST.vzip.at(iext)+" -dqf \""+fileA_RAW+"\"");
+          vfile.push_back("POSCAR.bands");
+        }
+      }
+    }
+    // check for flag_DATA_BANDS_
+    if(flag_DATA_ORIG_ && flag_DATA_RELAX_) {
+      for(uint iext=1;iext<XHOST.vext.size();iext++) { // SKIP uncompressed
+	fileA_LIB=directory_LIB+"/POSCAR.bands"+XHOST.vext.at(iext);
+        fileA_RAW=directory_RAW+"/POSCAR.bands"+XHOST.vext.at(iext);
+        if(aurostd::FileExist(fileA_LIB)) {
+          flag_DATA_BANDS_=TRUE;
+          aurostd::CopyFile(fileA_LIB,fileA_RAW);
+          aurostd::execute(XHOST.vzip.at(iext)+" -dqf \""+fileA_RAW+"\"");
+          vfile.push_back("POSCAR.bands");
+        }
+      }
+    }
+    if(flag_ICSD) { ; } // dummy load
+    if(flag_MAGNETIC) { ; } // dummy load
+    if(flag_LIB0) { ; } // dummy load
+    if(flag_LIB1) { ; } // dummy load
+
+    xstructure str_orig,str_relax1,str_relax;
+
+    //DX START
+    //DX20180526 [OBSOLETE] str_orig.directory = str_relax1.directory = str_relax.directory = aflags.Directory;
+    //DX END
+
+    vector<string> tokens;
+
+    double data1_energy_cell=0.0,data1_energy_atom=0.0;
+    string data_sg1_pre="",data_sg1_mid="",data_sg1_post="",data_sg2_pre="",data_sg2_mid="",data_sg2_post="";
+    string data_v_atom="",data_ucelld="";
+    xvector<double> data_abcabc;
+    vector<double> data_vcomposition;
+    vector<xvector<double> > data_vforces;                      // QM FORCES calculation
+    vector<xvector<double> > data_vpositions_cartesian;         // QM POSITIONS_CARTESIAN calculation
+
+    xOUTCAR xOUT;
+    // xDOSCAR xDOS;
+    // xEIGENVAL xEIG;
+    xKPOINTS kpoints;
+
+    if(LDEBUG) cerr << "aflowlib::LIB2RAW_Loop_Thermodynamics [2]" << endl;
+    // copy _AFLOWIN_ LOCK
+    // _AFLOWIN_
+    data.vloop.push_back("thermodynamics");
+    // star
+
+    aurostd::string2tokens(directory_LIB,tokens,"/");
+    data.prototype=tokens.at(tokens.size()-1);
+    aurostd::StringSubst(data.prototype,":LDAU2","");
+    aurostd::StringSubst(data.prototype,"\n","");aurostd::StringSubst(data.prototype," ","");aurostd::StringSubst(data.prototype," ","");
+
+    // FILES
+    aflowlib::LIB2RAW_FileNeeded(directory_LIB,_AFLOWIN_,directory_RAW,_AFLOWIN_,vfile,MESSAGE);  // _AFLOWIN_
+    aflowlib::LIB2RAW_FileNeeded(directory_LIB,_AFLOWLOCK_,directory_RAW,_AFLOWLOCK_,vfile,MESSAGE);  // LOCK
+
+    if(LDEBUG) cerr << "aflowlib::LIB2RAW_Loop_Thermodynamics [3]" << endl;
+    if(TRUE || flag_DATA_ORIG_ || flag_EDATA_ORIG_ || flag_SG1 || flag_SG2) {  // POSCAR.orig.EXT
+      if(LDEBUG) cerr << "aflowlib::LIB2RAW_Loop_Thermodynamics [3.1]" << endl;
+      // if(flag_ORIG==FALSE) { //[CO20200106 - close bracket for indenting]}
+      bool found=FALSE;
+      for(uint iext=1;iext<XHOST.vext.size();iext++) { // SKIP uncompressed
+	if(LDEBUG) cerr << "aflowlib::LIB2RAW_Loop_Thermodynamics: BUILDING POSCAR.orig from POSCAR.orig.EXT" << endl;
+        if(!found && aurostd::FileExist(directory_LIB+"/POSCAR.orig"+XHOST.vext.at(iext))) {
+          found=TRUE;
+          if(LDEBUG) cerr << "aflowlib::LIB2RAW_Loop_Thermodynamics: BUILDING POSCAR.orig from POSCAR.orig" << XHOST.vext.at(iext)<< endl;
+          aflowlib::LIB2RAW_FileNeeded(directory_LIB,"POSCAR.orig",directory_RAW,"POSCAR.orig",vfile,MESSAGE);  // POSCAR.orig
+        }
+      }
+      for(uint iext=1;iext<XHOST.vext.size();iext++) { // SKIP uncompressed
+        if(LDEBUG) cerr << "aflowlib::LIB2RAW_Loop_Thermodynamics: BUILDING POSCAR.orig from POSCAR.relax1.EXT" << endl;
+        if(!found && aurostd::FileExist(directory_LIB+"/POSCAR.relax1"+XHOST.vext.at(iext))) {
+          found=TRUE;
+          if(LDEBUG) cerr << "aflowlib::LIB2RAW_Loop_Thermodynamics: BUILDING POSCAR.orig from POSCAR.relax1" << XHOST.vext.at(iext)<< endl;
+          aflowlib::LIB2RAW_FileNeeded(directory_LIB,"POSCAR.relax1",directory_RAW,"POSCAR.orig",vfile,MESSAGE);  // POSCAR.orig
+        }
+      }
+      if(!found) {
+        found=TRUE;
+        if(LDEBUG) cerr << "aflowlib::LIB2RAW_Loop_Thermodynamics: BUILDING POSCAR.orig from " << _AFLOWIN_ << "" << endl;
+        aurostd::execute(string("cat ")+"\""+directory_RAW+"/"+_AFLOWIN_+"\""+" | aflow --justbetween=\"[VASP_POSCAR_MODE_EXPLICIT]START\",\"[VASP_POSCAR_MODE_EXPLICIT]STOP\" > \""+directory_RAW+"/POSCAR.orig"+"\"");
+        //    ExtractToStringEXPLICIT(Library_ICSD,Library_ICSD0,"[README_LIBRARY_ICSD1.TXT]START","[README_LIBRARY_ICSD1.TXT]STOP");
+      }
+    }
+    if(LDEBUG) cerr << "aflowlib::LIB2RAW_Loop_Thermodynamics [4]" << endl;
+    if(!flag_LIB0) { // no LIB0
+      if(TRUE || flag_DATA_RELAX_ || flag_EDATA_RELAX_ || TRUE || flag_SG1 || flag_SG2) {  // CONTCAR.relax.EXT
+        for(uint iext=1;iext<XHOST.vext.size();iext++) { // SKIP uncompressed
+	  for(uint i=1;i<=relax_max;i++) {
+            fileX_LIB=aurostd::CleanFileName(directory_LIB+"/CONTCAR.relax"+aurostd::utype2string(i)+XHOST.vext.at(iext));
+            fileX_RAW=aurostd::CleanFileName(directory_RAW+"/CONTCAR.relax"+XHOST.vext.at(iext));
+            fileE_LIB=aurostd::CleanFileName(directory_LIB+"/OUTCAR.relax"+aurostd::utype2string(i)+XHOST.vext.at(iext));
+            fileE_RAW=aurostd::CleanFileName(directory_RAW+"/OUTCAR.relax"+XHOST.vext.at(iext));
+            fileK_LIB=aurostd::CleanFileName(directory_LIB+"/KPOINTS.relax"+aurostd::utype2string(i)+XHOST.vext.at(iext));
+            fileK_RAW=aurostd::CleanFileName(directory_RAW+"/KPOINTS.relax"+XHOST.vext.at(iext));
+            fileI_LIB=aurostd::CleanFileName(directory_LIB+"/INCAR.relax"+aurostd::utype2string(i)+XHOST.vext.at(iext));
+            fileI_RAW=aurostd::CleanFileName(directory_RAW+"/INCAR.relax"+XHOST.vext.at(iext));
+            if(aurostd::FileExist(fileX_LIB)) {
+              aurostd::CopyFile(fileX_LIB,fileX_RAW);aurostd::execute(XHOST.vzip.at(iext)+" -dqf \""+fileX_RAW+"\"");vfile.push_back("CONTCAR.relax");
+            }
+            if(aurostd::FileExist(fileE_LIB)) {
+              aurostd::CopyFile(fileE_LIB,fileE_RAW);aurostd::execute(XHOST.vzip.at(iext)+" -dqf \""+fileE_RAW+"\"");vfile.push_back("OUTCAR.relax");
+              FileName_OUTCAR_relax=fileE_LIB;
+            }
+            // if(aurostd::FileExist(fileK_LIB)) {
+            //   aurostd::CopyFile(fileK_LIB,fileK_RAW);aurostd::execute(XHOST.vzip.at(iext)+" -dqf \""+fileK_RAW+"\"");vfile.push_back("KPOINTS.relax");
+            // }
+            // if(aurostd::FileExist(fileI_LIB)) {
+            //   aurostd::CopyFile(fileI_LIB,fileI_RAW);aurostd::execute(XHOST.vzip.at(iext)+" -dqf \""+fileI_RAW+"\"");vfile.push_back("INCAR.relax");
+            // }
+          }
+        }
+	for(uint iext=1;iext<XHOST.vext.size();iext++) { // SKIP uncompressed
+          if(!aurostd::FileExist(directory_RAW+"/CONTCAR.relax") && aurostd::FileExist(directory_LIB+"/CONTCAR.static"+XHOST.vext.at(iext)) &&
+	     !aurostd::FileExist(directory_RAW+"/OUTCAR.relax") && aurostd::FileExist(directory_LIB+"/OUTCAR.static"+XHOST.vext.at(iext)) &&
+	     !aurostd::FileExist(directory_RAW+"/KPOINTS.relax") && aurostd::FileExist(directory_LIB+"/KPOINTS.static"+XHOST.vext.at(iext))) {
+            fileX_LIB=aurostd::CleanFileName(directory_LIB+"/CONTCAR.static"+XHOST.vext.at(iext));
+            fileX_RAW=aurostd::CleanFileName(directory_RAW+"/CONTCAR.relax"+XHOST.vext.at(iext));
+            fileE_LIB=aurostd::CleanFileName(directory_LIB+"/OUTCAR.static"+XHOST.vext.at(iext));
+            fileE_RAW=aurostd::CleanFileName(directory_RAW+"/OUTCAR.relax"+XHOST.vext.at(iext));
+            fileK_LIB=aurostd::CleanFileName(directory_LIB+"/KPOINTS.static"+XHOST.vext.at(iext));
+            fileK_RAW=aurostd::CleanFileName(directory_RAW+"/KPOINTS.relax"+XHOST.vext.at(iext));
+            //  if(AFLOWLIB_VERBOSE)
+            cout << MESSAGE << " WARNING - PATCHING CONTCAR.relax with CONTCAR.static " << fileX_LIB << endl;
+            //	  if(AFLOWLIB_VERBOSE)
+            cout << MESSAGE << " WARNING - PATCHING OUTCAR.relax with OUTCAR.static " << fileE_LIB << endl;
+            //	  if(AFLOWLIB_VERBOSE)
+            cout << MESSAGE << " WARNING - PATCHING KPOINTS.relax with KPOINTS.static " << fileE_LIB << endl;
+            if(aurostd::FileExist(fileX_LIB)) {
+              aurostd::CopyFile(fileX_LIB,fileX_RAW);aurostd::execute(XHOST.vzip.at(iext)+" -dqf \""+fileX_RAW+"\"");vfile.push_back("CONTCAR.relax");
+            }
+            if(aurostd::FileExist(fileE_LIB)) {
+              aurostd::CopyFile(fileE_LIB,fileE_RAW);aurostd::execute(XHOST.vzip.at(iext)+" -dqf \""+fileE_RAW+"\"");vfile.push_back("OUTCAR.relax");
+              FileName_OUTCAR_relax=fileE_LIB;
+            }
+            if(aurostd::FileExist(fileK_LIB)) {
+              aurostd::CopyFile(fileK_LIB,fileK_RAW);aurostd::execute(XHOST.vzip.at(iext)+" -dqf \""+fileK_RAW+"\"");vfile.push_back("KPOINTS.relax");
+            }
+          }
+        }
+        if(aurostd::FileExist(fileX_RAW)) { cout << MESSAGE << " ERROR - aflowlib::LIB2RAW_Loop_Thermodynamics:[1] - file not prepared " << fileX_LIB << endl;exit(0); }
+        if(aurostd::FileExist(fileE_RAW)) { cout << MESSAGE << " ERROR - aflowlib::LIB2RAW_Loop_Thermodynamics:[2] - file not prepared " << fileE_LIB << endl;exit(0); }
+        if(aurostd::FileExist(fileK_RAW)) { cout << MESSAGE << " ERROR - aflowlib::LIB2RAW_Loop_Thermodynamics:[3] - file not prepared " << fileK_LIB << endl;exit(0); }
+        if(aurostd::FileExist(fileI_RAW)) { cout << MESSAGE << " ERROR - aflowlib::LIB2RAW_Loop_Thermodynamics:[3] - file not prepared " << fileI_LIB << endl;exit(0); }
+      }
+    } // no LIB0
+
+    if(flag_LIB0) {
+      for(uint iext=1;iext<XHOST.vext.size();iext++) { // SKIP uncompressed
+	if(aurostd::FileExist(directory_LIB+"/CONTCAR.static"+XHOST.vext.at(iext)) &&
+	   aurostd::FileExist(directory_LIB+"/OUTCAR.static"+XHOST.vext.at(iext))) {
+          fileX_LIB=aurostd::CleanFileName(directory_LIB+"/CONTCAR.static"+XHOST.vext.at(iext));
+          fileX_RAW=aurostd::CleanFileName(directory_RAW+"/CONTCAR.relax"+XHOST.vext.at(iext));
+          fileE_LIB=aurostd::CleanFileName(directory_LIB+"/OUTCAR.static"+XHOST.vext.at(iext));
+          fileE_RAW=aurostd::CleanFileName(directory_RAW+"/OUTCAR.relax"+XHOST.vext.at(iext));
+          fileK_LIB=aurostd::CleanFileName(directory_LIB+"/KPOINTS.static"+XHOST.vext.at(iext));
+          fileK_RAW=aurostd::CleanFileName(directory_RAW+"/KPOINTS.relax"+XHOST.vext.at(iext));
+          // if(AFLOWLIB_VERBOSE)
+          cout << MESSAGE << " WARNING - PATCHING CONTCAR.relax with CONTCAR.static " << fileX_LIB << endl;
+          // if(AFLOWLIB_VERBOSE)
+          cout << MESSAGE << " WARNING - PATCHING OUTCAR.relax with OUTCAR.static " << fileE_LIB << endl;
+          // if(AFLOWLIB_VERBOSE)
+          cout << MESSAGE << " WARNING - PATCHING KPOINTS.relax with KPOINTS.static " << fileK_LIB << endl;
+          if(aurostd::FileExist(fileX_LIB)) {
+            aurostd::CopyFile(fileX_LIB,fileX_RAW);aurostd::execute(XHOST.vzip.at(iext)+" -dqf \""+fileX_RAW+"\"");vfile.push_back("CONTCAR.relax");
+          }
+          if(aurostd::FileExist(fileE_LIB)) {
+            aurostd::CopyFile(fileE_LIB,fileE_RAW);aurostd::execute(XHOST.vzip.at(iext)+" -dqf \""+fileE_RAW+"\"");vfile.push_back("OUTCAR.relax");
+            FileName_OUTCAR_relax=fileE_LIB;
+          }
+          if(aurostd::FileExist(fileK_LIB)) {
+            aurostd::CopyFile(fileK_LIB,fileK_RAW);aurostd::execute(XHOST.vzip.at(iext)+" -dqf \""+fileK_RAW+"\"");vfile.push_back("KPOINTS.relax");
+          }
+        }
+      }
+      if(aurostd::FileExist(fileX_RAW)) { cout << MESSAGE << " ERROR - aflowlib::LIB2RAW_Loop_Thermodynamics:[1b] - file not prepared " << fileX_LIB << endl;exit(0); }
+      if(aurostd::FileExist(fileE_RAW)) { cout << MESSAGE << " ERROR - aflowlib::LIB2RAW_Loop_Thermodynamics:[2b] - file not prepared " << fileE_LIB << endl;exit(0); }
+      if(aurostd::FileExist(fileK_RAW)) { cout << MESSAGE << " ERROR - aflowlib::LIB2RAW_Loop_Thermodynamics:[3b] - file not prepared " << fileK_LIB << endl;exit(0); }
+      if(aurostd::FileExist(fileI_RAW)) { cout << MESSAGE << " ERROR - aflowlib::LIB2RAW_Loop_Thermodynamics:[3b] - file not prepared " << fileI_LIB << endl;exit(0); }
+    }
+
+    if(LDEBUG) cerr << "aflowlib::LIB2RAW_Loop_Thermodynamics [5]" << endl;
+    if(flag_SG1 || flag_SG2) {  // CONTCAR.relax1
+      for(uint iext=1;iext<XHOST.vext.size();iext++) { // SKIP uncompressed
+	fileX_LIB=aurostd::CleanFileName(directory_LIB+"/CONTCAR.relax1"+XHOST.vext.at(iext));
+        fileX_RAW=aurostd::CleanFileName(directory_RAW+"/CONTCAR.relax1"+XHOST.vext.at(iext));
+        fileE_LIB=aurostd::CleanFileName(directory_LIB+"/OUTCAR.relax1"+XHOST.vext.at(iext));
+        fileE_RAW=aurostd::CleanFileName(directory_RAW+"/OUTCAR.relax1"+XHOST.vext.at(iext));
+        if(aurostd::FileExist(fileX_LIB)) {
+          aflowlib::LIB2RAW_FileNeeded(directory_LIB,"CONTCAR.relax1",directory_RAW,"CONTCAR.relax1",vfile,MESSAGE);
+        }
+        if(aurostd::FileExist(fileE_LIB)) {
+          aflowlib::LIB2RAW_FileNeeded(directory_LIB,"OUTCAR.relax1",directory_RAW,"OUTCAR.relax1",vfile,MESSAGE);
+        }
+        if(!aurostd::FileExist(directory_RAW+"/CONTCAR.relax1") && aurostd::FileExist(directory_LIB+"/CONTCAR.static"+XHOST.vext.at(iext)) &&
+	   !aurostd::FileExist(directory_RAW+"/OUTCAR.relax1") && aurostd::FileExist(directory_LIB+"/OUTCAR.static"+XHOST.vext.at(iext))) {
+          fileX_LIB=aurostd::CleanFileName(directory_LIB+"/CONTCAR.static"+XHOST.vext.at(iext));
+          fileX_RAW=aurostd::CleanFileName(directory_RAW+"/CONTCAR.relax1"+XHOST.vext.at(iext));
+          fileE_LIB=aurostd::CleanFileName(directory_LIB+"/OUTCAR.static"+XHOST.vext.at(iext));
+          fileE_RAW=aurostd::CleanFileName(directory_RAW+"/OUTCAR.relax1"+XHOST.vext.at(iext));
+          //  if(AFLOWLIB_VERBOSE)
+          cout << MESSAGE << " WARNING - PATCHING CONTCAR.relax1 with CONTCAR.static " << fileX_LIB << endl;
+          //	  if(AFLOWLIB_VERBOSE)
+          cout << MESSAGE << " WARNING - PATCHING OUTCAR.relax1 with OUTCAR.static " << fileE_LIB << endl;
+          if(aurostd::FileExist(fileX_LIB)) {
+            aurostd::CopyFile(fileX_LIB,fileX_RAW);aurostd::execute(XHOST.vzip.at(iext)+" -dqf \""+fileX_RAW+"\"");vfile.push_back("CONTCAR.relax1");
+          }
+          if(aurostd::FileExist(fileE_LIB)) {
+            aurostd::CopyFile(fileE_LIB,fileE_RAW);aurostd::execute(XHOST.vzip.at(iext)+" -dqf \""+fileE_RAW+"\"");vfile.push_back("OUTCAR.relax1");
+          }
+        }
+        if(aurostd::FileExist(fileX_RAW)) {
+          cout << MESSAGE << " ERROR - aflowlib::LIB2RAW_Loop_Thermodynamics:[4] - file not prepared " << fileX_LIB << endl;exit(0); }
+        if(aurostd::FileExist(fileE_RAW)) {
+          cout << MESSAGE << " ERROR - aflowlib::LIB2RAW_Loop_Thermodynamics:[5] - file not prepared " << fileE_LIB << endl;exit(0); }
+      }
+    }
+    if(LDEBUG) cerr << "aflowlib::LIB2RAW_Loop_Thermodynamics [6]" << endl;
+    if(flag_DATA_RELAX_ || flag_EDATA_RELAX_ || TRUE) {  // OSZICAR.relax.EXT
+      for(uint iext=1;iext<XHOST.vext.size();iext++) { // SKIP uncompressed
+	// trying to get an OUTCAR
+        if(aurostd::FileExist(directory_LIB+"/OUTCAR.relax1"+XHOST.vext.at(iext)))
+          aflowlib::LIB2RAW_FileNeeded(directory_LIB,"OUTCAR.relax1",directory_RAW,"OUTCAR.relax1",vfile,MESSAGE);  // _AFLOWIN_
+        if(aurostd::FileExist(directory_LIB+"/CONTCAR.relax1"+XHOST.vext.at(iext)))
+          aflowlib::LIB2RAW_FileNeeded(directory_LIB,"CONTCAR.relax1",directory_RAW,"CONTCAR.relax1",vfile,MESSAGE);  // _AFLOWIN_
+        // if(aurostd::FileExist(directory_LIB+"/KPOINTS.relax1"+XHOST.vext.at(iext)))
+        // aflowlib::LIB2RAW_FileNeeded(directory_LIB,"KPOINTS.relax1",directory_RAW,"KPOINTS.relax1",vfile,MESSAGE);  // _AFLOWIN_
+        fileE_LIB=aurostd::CleanFileName(directory_LIB+"/OUTCAR.static"+XHOST.vext.at(iext));
+        fileE_RAW=aurostd::CleanFileName(directory_RAW+"/OUTCAR.relax"+XHOST.vext.at(iext));
+        fileX_LIB=aurostd::CleanFileName(directory_LIB+"/CONTCAR.static"+XHOST.vext.at(iext));
+        fileX_RAW=aurostd::CleanFileName(directory_RAW+"/CONTCAR.relax"+XHOST.vext.at(iext));
+        fileK_LIB=aurostd::CleanFileName(directory_LIB+"/KPOINTS.static"+XHOST.vext.at(iext));
+        fileK_RAW=aurostd::CleanFileName(directory_RAW+"/KPOINTS.relax"+XHOST.vext.at(iext));
+        //SC STATIC=>RELAX
+        //   if(aurostd::FileExist(fileE_LIB) && aurostd::FileExist(fileX_LIB) && aurostd::FileExist(fileK_LIB)) {
+        //// a bug in old aflow the fileK_LIB was directory_LIB+"/KPOINTS.relax"+aurostd::utype2string(i)+XHOST.vext.at(iext) with i=3 or more, so it was never picked
+        //// and this part was never done.
+        //aurostd::CopyFile(fileE_LIB,fileE_RAW);aurostd::execute(XHOST.vzip.at(iext)+" -dqf \""+fileE_RAW+"\"");vfile.push_back("OUTCAR.relax");
+        //FileName_OUTCAR_relax=fileE_LIB;
+        //// aurostd::CopyFile(fileX_LIB,fileX_RAW);aurostd::execute(XHOST.vzip.at(iext)+" -dqf \""+fileX_RAW+"\"");vfile.push_back("CONTCAR.relax");
+        //aurostd::CopyFile(fileK_LIB,fileK_RAW);aurostd::execute(XHOST.vzip.at(iext)+" -dqf \""+fileK_RAW+"\"");vfile.push_back("KPOINTS.relax");
+        //} else
+
+        {
+          fileE_LIB=aurostd::CleanFileName(directory_LIB+"/OUTCAR.relax2"+XHOST.vext.at(iext));
+          fileE_RAW=aurostd::CleanFileName(directory_RAW+"/OUTCAR.relax"+XHOST.vext.at(iext));
+          fileX_LIB=aurostd::CleanFileName(directory_LIB+"/CONTCAR.relax2"+XHOST.vext.at(iext));
+          fileX_RAW=aurostd::CleanFileName(directory_RAW+"/CONTCAR.relax"+XHOST.vext.at(iext));
+          fileK_LIB=aurostd::CleanFileName(directory_LIB+"/KPOINTS.relax2"+XHOST.vext.at(iext));
+          fileK_RAW=aurostd::CleanFileName(directory_RAW+"/KPOINTS.relax"+XHOST.vext.at(iext));
+          fileI_LIB=aurostd::CleanFileName(directory_LIB+"/INCAR.relax2"+XHOST.vext.at(iext));
+          fileI_RAW=aurostd::CleanFileName(directory_RAW+"/INCAR.relax"+XHOST.vext.at(iext));
+          if(aurostd::FileExist(fileE_LIB) && aurostd::FileExist(fileX_LIB) && aurostd::FileExist(fileK_LIB) && aurostd::FileExist(fileI_LIB)) {
+            aurostd::CopyFile(fileE_LIB,fileE_RAW);aurostd::execute(XHOST.vzip.at(iext)+" -dqf \""+fileE_RAW+"\"");vfile.push_back("OUTCAR.relax");
+            FileName_OUTCAR_relax=fileE_LIB;
+            aurostd::CopyFile(fileX_LIB,fileX_RAW);aurostd::execute(XHOST.vzip.at(iext)+" -dqf \""+fileX_RAW+"\"");vfile.push_back("CONTCAR.relax");
+            aurostd::CopyFile(fileK_LIB,fileK_RAW);aurostd::execute(XHOST.vzip.at(iext)+" -dqf \""+fileK_RAW+"\"");vfile.push_back("KPOINTS.relax");
+            // nocopy aurostd::CopyFile(fileI_LIB,fileI_RAW);aurostd::execute(XHOST.vzip.at(iext)+" -dqf \""+fileI_RAW+"\"");vfile.push_back("INCAR.relax");
+          } else {
+            fileE_LIB=aurostd::CleanFileName(directory_LIB+"/OUTCAR.relax1"+XHOST.vext.at(iext));
+            fileE_RAW=aurostd::CleanFileName(directory_RAW+"/OUTCAR.relax"+XHOST.vext.at(iext));
+            fileX_LIB=aurostd::CleanFileName(directory_LIB+"/CONTCAR.relax1"+XHOST.vext.at(iext));
+            fileX_RAW=aurostd::CleanFileName(directory_RAW+"/CONTCAR.relax"+XHOST.vext.at(iext));
+            fileK_LIB=aurostd::CleanFileName(directory_LIB+"/KPOINTS.relax1"+XHOST.vext.at(iext));
+            fileK_RAW=aurostd::CleanFileName(directory_RAW+"/KPOINTS.relax"+XHOST.vext.at(iext));
+            fileI_LIB=aurostd::CleanFileName(directory_LIB+"/INCAR.relax1"+XHOST.vext.at(iext));
+            fileI_RAW=aurostd::CleanFileName(directory_RAW+"/INCAR.relax"+XHOST.vext.at(iext));
+            if(aurostd::FileExist(fileE_LIB) && aurostd::FileExist(fileX_LIB) && aurostd::FileExist(fileK_LIB) && aurostd::FileExist(fileI_LIB)) {
+              aurostd::CopyFile(fileE_LIB,fileE_RAW);aurostd::execute(XHOST.vzip.at(iext)+" -dqf \""+fileE_RAW+"\"");vfile.push_back("OUTCAR.relax");
+              FileName_OUTCAR_relax=fileE_LIB;
+              aurostd::CopyFile(fileX_LIB,fileX_RAW);aurostd::execute(XHOST.vzip.at(iext)+" -dqf \""+fileX_RAW+"\"");vfile.push_back("CONTCAR.relax");
+              aurostd::CopyFile(fileK_LIB,fileK_RAW);aurostd::execute(XHOST.vzip.at(iext)+" -dqf \""+fileK_RAW+"\"");vfile.push_back("KPOINTS.relax");
+              // nocopy aurostd::CopyFile(fileI_LIB,fileI_RAW);aurostd::execute(XHOST.vzip.at(iext)+" -dqf \""+fileI_RAW+"\"");vfile.push_back("INCAR.relax");
+            }
+          }
+        }
+      }
+    }
+
+    if(LDEBUG) cerr << "aflowlib::LIB2RAW_Loop_Thermodynamics [6.9]" << endl;
+    // get code
+    data.code="nan";
+    aurostd::string2tokens(aurostd::execute2string("cat \""+directory_RAW+"/OUTCAR.relax"+"\" | grep vasp | head -1"),tokens," ");
+    if(tokens.size()>1) data.code=tokens.at(0);
+    if(AFLOWLIB_VERBOSE) cout << MESSAGE << " CODE = " << data.code << endl;
+
+    // create structures
+    //CO20171021 - and write xstr_json
+    stringstream xstr_js;
+    if(LDEBUG) cerr << "aflowlib::LIB2RAW_Loop_Thermodynamics [7]" << endl;
+
+    if(str_orig.num_each_type.size()==0 && aurostd::FileExist(directory_RAW+"/POSCAR.orig")) {
+      xstructure _str_orig(directory_RAW+"/POSCAR.orig",IOVASP_AUTO);
+      str_orig=_str_orig;
+      str_orig.SetSpecies(deq_species); //DX20190620 - add species to xstructure
+      str_orig.ReScale(1.0);
+      //xstr_js.str("");xstr_js << xstructure2json(str_orig);aurostd::stringstream2file(xstr_js,directory_RAW+"/"+system_name+"_structure_orig.json");
+    } //CO20171025
+
+    if(LDEBUG) cerr << "aflowlib::LIB2RAW_Loop_Thermodynamics [7.1]" << endl;
+
+    if(str_relax.num_each_type.size()==0 && aurostd::FileExist(directory_RAW+"/CONTCAR.relax")) {
+      xstructure _str_relax(directory_RAW+"/CONTCAR.relax",IOVASP_AUTO);
+      str_relax=_str_relax;
+      str_relax.SetSpecies(deq_species); //DX20190620 - add species to xstructure
+      str_relax.ReScale(1.0);
+      xstr_js.str("");
+      xstr_js << xstructure2json(str_relax); //DX20190620 - bug fix; orig->relax
+      aurostd::stringstream2file(xstr_js,directory_RAW+"/"+system_name+"_structure_relax.json");
+    } //CO20171025
+
+    if(LDEBUG) cerr << "aflowlib::LIB2RAW_Loop_Thermodynamics [7.2]" << endl;
+
+    if(str_relax.num_each_type.size()==0 && aurostd::FileExist(directory_RAW+"/CONTCAR.static")) {
+      xstructure _str_relax(directory_RAW+"/CONTCAR.static",IOVASP_AUTO);
+      str_relax=_str_relax;
+      str_relax.SetSpecies(deq_species); //DX20190620 - add species to xstructure
+      str_relax.ReScale(1.0);
+      xstr_js.str("");
+      xstr_js << xstructure2json(str_relax); //DX20190620 - bug fix; orig->relax
+      aurostd::stringstream2file(xstr_js,directory_RAW+"/"+system_name+"_structure_relax.json");
+    } //CO20171025
+
+    if(LDEBUG) cerr << "aflowlib::LIB2RAW_Loop_Thermodynamics [7.3]" << endl;
+
+    if(aurostd::FileExist(directory_RAW+"/CONTCAR.relax1")) {
+      xstructure _str_relax1(directory_RAW+"/CONTCAR.relax1",IOVASP_AUTO);
+      str_relax1=_str_relax1;
+      str_relax1.SetSpecies(deq_species); //DX20190620 - add species to xstructure
+      str_relax1.ReScale(1.0);
+      xstr_js.str("");
+      xstr_js << xstructure2json(str_relax1); //DX20190620 - bug fix; orig->relax1
+      aurostd::stringstream2file(xstr_js,directory_RAW+"/"+system_name+"_structure_relax1.json");
+    } //CO20171025
+    // do the extractions
+
+    if(LDEBUG) cerr << "aflowlib::LIB2RAW_Loop_Thermodynamics [8]" << endl;
+
+    // LOAD STRUCTURES
+    data.nspecies=str_relax.num_each_type.size();
+    data.natoms=str_relax.atoms.size();
+    data.volume_cell=str_relax.GetVolume();
+    data.volume_atom=str_relax.GetVolume()/(double) data.natoms;
+    data_abcabc=Getabc_angles(str_relax.lattice,DEGREES);
+    data.vgeometry.clear(); for(uint i=1;i<=6;i++) data.vgeometry.push_back(data_abcabc(i));
+
+    //DX20190124 - add original crystal info - START
+    // LOAD ORIGINAL STRUCTURE
+    data.natoms_orig=str_orig.atoms.size();
+    data.volume_cell_orig=str_orig.GetVolume();
+    data.volume_atom_orig=str_orig.GetVolume()/(double) data.natoms_orig;
+    data_abcabc=Getabc_angles(str_orig.lattice,DEGREES);
+    data.vgeometry_orig.clear(); for(uint i=1;i<=6;i++) data.vgeometry_orig.push_back(data_abcabc(i));
+
+    //DX20190124 - add original crystal info - END
+
+    //CO, get fpos now, cpos comes from outcar later (either way works)
+    vector<string> fpos_strings;
+    vector<string> fpos_strings_combined;
+    data.vpositions_fractional.clear();
+    for(uint i=0;i<str_relax.atoms.size();i++) {
+      data.vpositions_fractional.push_back(str_relax.atoms.at(i).fpos);
+      if(AFLOWLIB_VERBOSE) cout << MESSAGE << " POSITIONS_FRACTIONAL = " << data.vpositions_fractional.at(i)[1] << "," << data.vpositions_fractional.at(i)[2] << "," << data.vpositions_fractional.at(i)[3] << "," << endl;
+      //prepare for string variant
+      for(uint j=1;j<(uint)str_relax.atoms.at(i).fpos.rows+1;j++) {
+        fpos_strings.push_back(aurostd::utype2string(str_relax.atoms.at(i).fpos[j],8));
+      }
+      fpos_strings_combined.push_back(aurostd::joinWDelimiter(fpos_strings,","));
+      fpos_strings.clear();
+    }
+    data.positions_fractional=aurostd::joinWDelimiter(fpos_strings_combined,";");
+
+    data.geometry="";
+    if(data.vgeometry.size()) {
+      for(uint i=0;i<data.vgeometry.size();i++) {
+        data.geometry+=aurostd::utype2string(data.vgeometry.at(i),7)+(i<data.vgeometry.size()-1?",":"");
+      }
+    }
+
+    //DX20190124 - add original crystal info - START
+    data.geometry_orig="";
+    if(data.vgeometry_orig.size()) {
+      for(uint i=0;i<data.vgeometry_orig.size();i++) {
+        data.geometry_orig+=aurostd::utype2string(data.vgeometry_orig.at(i),7)+(i<data.vgeometry_orig.size()-1?",":"");
+      }
+    }
+    //DX20190124 - add original crystal info - END
+
+    data_vcomposition.clear();
+    for(uint i=0;i<str_relax.num_each_type.size();i++) data_vcomposition.push_back(double(str_relax.num_each_type.at(i))/double(str_relax.atoms.size()));
+    data.vstoichiometry=data_vcomposition;
+    if(AFLOWLIB_VERBOSE) cout << MESSAGE << " NSPECIES = " << data.nspecies << endl;
+    if(AFLOWLIB_VERBOSE) cout << MESSAGE << " NATOMS = " << data.natoms << endl;
+    if(AFLOWLIB_VERBOSE) cout << MESSAGE << " VOLUME (A^3) = " << data.volume_cell << endl;
+    if(AFLOWLIB_VERBOSE) cout << MESSAGE << " VOLUME_ATOM (A^3) = " << data.volume_atom << "   " << directory_LIB << endl;
+    if(AFLOWLIB_VERBOSE) cout << MESSAGE << " GEOMETRY (A,A,A,deg,deg,deg) = " << data.geometry << endl;
+    // deque<int> num_each_type;              // WARNING: we use starting from 0
+    // std::deque<_atom> atoms;               // WARNING: we use starting from 0
+    // deque<string> species,species_pp;      // WARNING: we use starting from 0 // CAN BE THE ONES OF VASP5
+    // deque<double> species_volume;          // WARNING: we use starting from 0 // CAN BE THE ONES OF VASP5
+    // deque<double> species_mass;            // WARNING: we use starting from 0 // CAN BE THE ONES OF VASP5
+    // cerr << str_relax.atoms.size() << " " << str_relax.atoms.at(0) << endl;
+    // cerr << str_relax.num_each_type.size() << " " << str_relax.num_each_type.at(0) << endl;
+    // cerr << str_relax.species.size() << " " << str_relax.species.size() << endl;
+    // cerr << str_relax.species_pp.size() << " " << str_relax.species_pp.size() << endl;
+    // cerr << str_relax.species_pp_type.size() << " " << str_relax.species_pp_type.size() << endl;
+    // cerr << str_relax.species_pp_version.size() << " " << str_relax.species_pp_version.size() << endl;
+    // cerr << str_relax.species_pp_ZVAL.size() << " " << str_relax.species_pp_ZVAL.size() << endl;
+    // cerr << str_relax.species_pp_vLDAU.size() << " " << str_relax.species_pp_vLDAU.size() << endl;
+    // cerr << str_relax.species_volume.size() << " " << str_relax.species_volume.size() << endl;
+    // cerr << str_relax.species_mass.size() << " " << str_relax.species_mass.size() << endl;
+
+    // LOAD ENERGY DATA1
+    if(flag_ENERGY1) {
+      xOUT.GetPropertiesFile(directory_RAW+"/OUTCAR.relax1",data.natoms,TRUE);
+      //   ExtractDataOSZICAR(directory_RAW+"/OSZICAR.relax1",data.natoms,data1_dE,data1_dEN,data1_mag,data1_mag_atom);
+      if(AFLOWLIB_VERBOSE) cout << MESSAGE << " ENERGY1 total E0 (eV) = " << (data1_energy_cell=xOUT.energy_cell) << endl;
+      if(AFLOWLIB_VERBOSE) cout << MESSAGE << " ENERGY1 per atom E0/N (eV) = " << (data1_energy_atom=xOUT.energy_atom) << endl;
+      if(AFLOWLIB_VERBOSE) cout << MESSAGE << " ENTHALPY1 total E0 (eV) = " << xOUT.enthalpy_cell << endl;
+      if(AFLOWLIB_VERBOSE) cout << MESSAGE << " ENTHALPY1 per atom E0/N (eV) = " << xOUT.enthalpy_atom << endl;
+      if(AFLOWLIB_VERBOSE) cout << MESSAGE << " SPIN1 mag (\\mu) = " << xOUT.mag_cell << endl;
+      if(AFLOWLIB_VERBOSE) cout << MESSAGE << " SPIN1 per atom mag/N (\\mu) = " << xOUT.mag_atom << endl;
+    }
+    // LOAD ENERGY DATA
+    xOUT.GetPropertiesFile(directory_RAW+"/OUTCAR.relax",data.natoms,TRUE);
+    kpoints.GetPropertiesFile(directory_RAW+"/KPOINTS.relax",TRUE);
+
+    data.pressure=xOUT.pressure;
+    if(AFLOWLIB_VERBOSE) cout << MESSAGE << " PRESSURE (kB) = " << data.pressure << endl;
+    data.vstress_tensor.clear();
+    data.vstress_tensor.push_back(xOUT.stress(1,1));data.vstress_tensor.push_back(xOUT.stress(1,2));data.vstress_tensor.push_back(xOUT.stress(1,3));
+    data.vstress_tensor.push_back(xOUT.stress(2,1));data.vstress_tensor.push_back(xOUT.stress(2,2));data.vstress_tensor.push_back(xOUT.stress(2,3));
+    data.vstress_tensor.push_back(xOUT.stress(3,1));data.vstress_tensor.push_back(xOUT.stress(3,2));data.vstress_tensor.push_back(xOUT.stress(3,3));
+    data.stress_tensor="";
+    if(data.vstress_tensor.size())
+      for(uint i=0;i<data.vstress_tensor.size();i++)
+        data.stress_tensor+=aurostd::utype2string(data.vstress_tensor.at(i),7)+(i<data.vstress_tensor.size()-1?",":"");
+    if(AFLOWLIB_VERBOSE) cout << MESSAGE << " STRESS_TENSOR (kB) = " << data.stress_tensor << endl;
+    data.pressure_residual=xOUT.pressure_residual;
+    if(AFLOWLIB_VERBOSE) cout << MESSAGE << " PRESSURE_RESIDUAL (kB) = " << data.pressure_residual << endl;
+    data.Pulay_stress=xOUT.Pulay_stress;
+    if(AFLOWLIB_VERBOSE) cout << MESSAGE << " PULAY_STRESS (kB) = " << data.Pulay_stress << endl;
+    data.energy_cell=xOUT.energy_cell;
+    if(AFLOWLIB_VERBOSE) cout << MESSAGE << " ENERGY total E0 (eV) = " << data.energy_cell << endl;
+    data.energy_atom=xOUT.energy_atom;
+    if(AFLOWLIB_VERBOSE) cout << MESSAGE << " ENERGY per atom E0/N (eV) = " << data.energy_atom << endl;
+    data.enthalpy_cell=xOUT.enthalpy_cell;
+    if(AFLOWLIB_VERBOSE) cout << MESSAGE << " ENTHALPY total E0 (eV) = " << data.enthalpy_cell << endl;
+    data.enthalpy_atom=xOUT.enthalpy_atom;
+    if(AFLOWLIB_VERBOSE) cout << MESSAGE << " ENTHALPY per atom E0/N (eV) = " << data.enthalpy_atom << "   " << directory_LIB << endl;
+    data.eentropy_cell=xOUT.eentropy_cell;
+    if(AFLOWLIB_VERBOSE) cout << MESSAGE << " E-ENTROPY total E0 (eV) = " << data.eentropy_cell << endl;
+    data.eentropy_atom=xOUT.eentropy_atom;
+    if(AFLOWLIB_VERBOSE) cout << MESSAGE << " E-ENTROPY per atom E0/N (eV) = " << data.eentropy_atom << endl;
+    data.PV_cell=xOUT.PV_cell;
+    if(AFLOWLIB_VERBOSE) cout << MESSAGE << " PV total E0 (eV) = " << data.PV_cell << endl;
+    data.PV_atom=xOUT.PV_atom;
+    if(AFLOWLIB_VERBOSE) cout << MESSAGE << " PV per atom E0/N (eV) = " << data.PV_atom << endl;
+    data.spin_cell=xOUT.mag_cell;
+    if(AFLOWLIB_VERBOSE) cout << MESSAGE << " SPIN mag (\\mu) = " << data.spin_cell << endl;
+    data.spin_atom=xOUT.mag_atom;
+    if(AFLOWLIB_VERBOSE) cout << MESSAGE << " SPIN per atom mag/N (\\mu) = " << data.spin_atom << "   " << directory_LIB << endl;
+    //CO20180130 START
+    //moving FROM magnetic loop so we keep spin/cell, spin/atom, and spinD all together
+    data.spinD="";
+    data.vspinD.clear();
+    if(xOUT.vmag.size()) {
+      for(uint i=0;i<(uint) xOUT.vmag.size();i++) {
+        data.spinD+=aurostd::utype2string<double>(xOUT.vmag.at(i),5)+(i<xOUT.vmag.size()-1?",":"");
+        data.vspinD.push_back(xOUT.vmag.at(i));
+      }
+    } else {
+      for(uint i=0;i<xOUT.natoms;i++) {  //use xOUT.natoms as there can be a primitivization between relax and static
+        data.spinD+=aurostd::utype2string<double>(0)+(i<xOUT.natoms-1?",":"");
+        data.vspinD.push_back(0.0);
+      }
+    }
+    if(AFLOWLIB_VERBOSE) cout << MESSAGE << " SPIND (\\mu) = " << data.spinD << "   " << directory_LIB << endl;
+    //CO20180130 - STOP
+    data.energy_cutoff=xOUT.ENCUT;
+    if(AFLOWLIB_VERBOSE) cout << MESSAGE << " ENERGY_CUTOFF (eV) = " << data.energy_cutoff << endl;
+    data.delta_electronic_energy_convergence=xOUT.total_energy_change;
+    if(AFLOWLIB_VERBOSE) cout << MESSAGE << " DELTA_ELECTRONIC_ENERGY_CONVERGENCE (eV) = " << data.delta_electronic_energy_convergence << endl; // CORMAC
+    data.delta_electronic_energy_threshold=xOUT.EDIFF;
+    if(AFLOWLIB_VERBOSE) cout << MESSAGE << " DELTA_ELECTRONIC_ENERGY_THRESHOLD (eV) = " << data.delta_electronic_energy_threshold << endl; // CORMAC
+    data.nkpoints=kpoints.nkpoints;
+    if(AFLOWLIB_VERBOSE) cout << MESSAGE << " NKPOINTS (from KPOINTS) = " << data.nkpoints << endl;
+    data.kpoints_nnn_relax=kpoints.nnn_kpoints;
+    data.kpoints=aurostd::utype2string(kpoints.nnn_kpoints[1])+","+aurostd::utype2string(kpoints.nnn_kpoints[2])+","+aurostd::utype2string(kpoints.nnn_kpoints[3]);
+    data.nkpoints_irreducible=xOUT.nkpoints_irreducible;
+    if(AFLOWLIB_VERBOSE) cout << MESSAGE << " NKPOINTS_IRREDUCIBLE (from OUTCAR) = " << data.nkpoints_irreducible << endl;
+    data.kppra=data.natoms*kpoints.nkpoints;
+    if(AFLOWLIB_VERBOSE) cout << MESSAGE << " NKPPRA = " << data.kppra << endl;
+    data_vforces.clear(); for(uint i=0;i<xOUT.vforces.size();i++) { data_vforces.push_back(xOUT.vforces.at(i)); }
+    data.vforces=data_vforces;
+    data_vpositions_cartesian.clear(); for(uint i=0;i<xOUT.vpositions_cartesian.size();i++)  data_vpositions_cartesian.push_back(xOUT.vpositions_cartesian.at(i));
+    data.vpositions_cartesian=data_vpositions_cartesian;
+    int precfp=8; //DX20190320 - changed from uint to int, otherwise breaks
+    data.forces="";
+    data.positions_cartesian="";
+    for(uint i=0;i<(uint) data.natoms;i++) {
+      data.positions_cartesian+=aurostd::utype2string(data_vpositions_cartesian.at(i)[1],precfp)+","+aurostd::utype2string(data_vpositions_cartesian.at(i)[2],precfp)+","+aurostd::utype2string(data_vpositions_cartesian.at(i)[3],precfp);
+      if(i<data.natoms-1) data.positions_cartesian+=";";
+      if(AFLOWLIB_VERBOSE) cout << MESSAGE << " POSITIONS_CARTESIAN = " << data_vpositions_cartesian.at(i)[1] << "," << data_vpositions_cartesian.at(i)[2] << "," << data_vpositions_cartesian.at(i)[3] << "," << endl;
+    }
+    for(uint i=0;i<(uint) data.natoms;i++) {
+      data.forces+=aurostd::utype2string(data_vforces.at(i)[1],precfp)+","+aurostd::utype2string(data_vforces.at(i)[2],precfp)+","+aurostd::utype2string(data_vforces.at(i)[3],precfp);
+      if(i<data.natoms-1) data.forces+=";";
+      if(AFLOWLIB_VERBOSE) cout << MESSAGE << " FORCES(eV/Angst) = " << data_vforces.at(i)[1] << "," << data_vforces.at(i)[2] << "," << data_vforces.at(i)[3] << "," << endl;
+    }
+
+    // LOAD SPECIES
+    if(LDEBUG) cerr << "aflowlib::LIB2RAW_Loop_Thermodynamics: " << data.nspecies << " " << str_relax.species.size() << " " << str_relax.species_pp.size() << " " << str_relax.species_pp_type.size() << " " << str_relax.species_pp_version.size() << " " << str_relax.species_pp_ZVAL.size() << " " << str_relax.species_volume.size() << " " << str_relax.species_mass.size() << endl;
+
+    str_relax.species.clear();str_relax.species_pp.clear();str_relax.species_pp_type.clear();str_relax.species_pp_version.clear();str_relax.species_pp_ZVAL.clear();
+    str_relax.species_pp_vLDAU.clear();str_relax.species_volume.clear();str_relax.species_mass.clear();
+
+    // try OUTCARs
+    data.vspecies.clear();
+    data.vspecies_pp.clear();
+    data.vspecies_pp_version.clear();
+    data.vspecies_pp_ZVAL.clear();
+    data.vspecies_pp_AUID.clear();
+    data.METAGGA="";
+ 
+    for(uint itry=1;itry<=5&&str_relax.species.size()==0;itry++) {  // ONLY OUTCAR as POTCARS ARE OBSOLETE
+      for(uint iext=1;iext<XHOST.vext.size();iext++) { // SKIP uncompressed
+	string stry="";
+        if(itry==1) stry="OUTCAR.relax1"+XHOST.vext.at(iext);
+        if(itry==2) stry="OUTCAR.relax2"+XHOST.vext.at(iext);
+        if(itry==3) stry="OUTCAR.relax3"+XHOST.vext.at(iext);
+        if(itry==4) stry="OUTCAR.static"+XHOST.vext.at(iext);
+        if(itry==5) stry="OUTCAR.bands"+XHOST.vext.at(iext);
+        fileE_LIB=directory_LIB+"/"+stry;
+        if(aurostd::FileExist(fileE_LIB)) {
+	  if(LDEBUG) cerr << "aflowlib::LIB2RAW_Loop_Thermodynamics: fileE_LIB=" << fileE_LIB << endl;
+          // [OBSOLETE]	stringstream stream_outcar(aurostd::execute2string("bzcat"+" \""+fileE_LIB+"\""));
+          // [OBSOLETE]	xOUT.GetProperties(stream_outcar);
+          xOUT.GetPropertiesFile(fileE_LIB);
+          // DEBUG	for(uint i=0;i<xOUT.species.size();i++) cerr << "xOUT.species.at(i)=" << xOUT.species.at(i) << endl;
+          str_relax.species.clear(); for(uint i=0;i<xOUT.species.size();i++) { str_relax.species.push_back(xOUT.species.at(i));data.vspecies.push_back(xOUT.species.at(i)); } // for aflowlib_libraries.cpp
+	  if(LDEBUG) cerr << "aflowlib::LIB2RAW_Loop_Thermodynamics: xOUT.species.size()=" << xOUT.species.size() << endl;
+	  str_relax.species_pp.clear(); for(uint i=0;i<xOUT.species_pp.size();i++) { str_relax.species_pp.push_back(xOUT.species_pp.at(i));data.vspecies_pp.push_back(xOUT.species_pp.at(i)); } // for aflowlib_libraries.cpp
+          str_relax.species_pp_type.clear(); for(uint i=0;i<xOUT.species_pp_type.size();i++) { str_relax.species_pp_type.push_back(xOUT.species_pp_type.at(i));/*data.vspecies_pp_type.push_back(xOUT.vspecies_pp_type.at(i));*/} // for aflowlib_libraries.cpp
+          str_relax.species_pp_version.clear(); for(uint i=0;i<xOUT.species_pp_version.size();i++) { str_relax.species_pp_version.push_back(xOUT.species_pp_version.at(i));data.vspecies_pp_version.push_back(xOUT.species_pp_version.at(i)); } // for aflowlib_libraries.cpp
+          str_relax.species_pp_ZVAL.clear(); for(uint i=0;i<xOUT.vZVAL.size();i++) { str_relax.species_pp_ZVAL.push_back(xOUT.vZVAL.at(i));data.vspecies_pp_ZVAL.push_back(xOUT.vZVAL.at(i)); } // for aflowlib_libraries.cpp
+	  data.vspecies_pp_AUID.clear(); for(uint i=0;i<xOUT.species_pp_AUID.size();i++) { data.vspecies_pp_AUID.push_back(xOUT.species_pp_AUID.at(i)); } // for aflowlib_libraries.cpp
+          data.dft_type=xOUT.pp_type;
+          data.vdft_type.push_back(xOUT.pp_type);  //CO, this is technically a vector (RESTAPI paper)
+          str_relax.species_pp_vLDAU.clear(); for(uint i=0;i<xOUT.species_pp_vLDAU.size();i++) str_relax.species_pp_vLDAU.push_back(xOUT.species_pp_vLDAU.at(i));  // for aflowlib_libraries.cpp
+          data.ldau_TLUJ=xOUT.string_LDAU;	  	  
+          data.METAGGA=xOUT.METAGGA;	  	  
+	  
+          //ME20190124 BEGIN - Store LDAU information individually
+          // Note that the vector here has the species in the columns, not the
+          // rows because this is closer to the format in the out and json files.
+          data.vLDAU.resize(4);
+          for (uint i = 0; i < xOUT.species_pp_vLDAU.size(); i++) {
+            for (int j = 0; j < 4; j++) {
+              data.vLDAU[j].push_back(xOUT.species_pp_vLDAU[i][j]);
+            }
+          }
+          //ME20190124 END
+          if(AFLOWLIB_VERBOSE && data.ldau_TLUJ.size()) cout << MESSAGE << " LDAU_string=" << data.ldau_TLUJ << endl;
+        }
+      }
+    }
+
+    if(str_relax.species.size()==0) { cerr << MESSAGE << " ERROR - OUTCAR/POTCAR not FOUND in " << directory_LIB << endl;exit(0); }
+
+    for(uint j=0;j<str_relax.species.size();j++) {
+      str_relax.species_volume.push_back(GetAtomVolume(str_relax.species.at(j)));
+      str_relax.species_mass.push_back(GetAtomMass(str_relax.species.at(j)));
+    }
+
+    if(LDEBUG) cerr << "aflowlib::LIB2RAW_Loop_Thermodynamics: " << data.nspecies << " " << str_relax.species.size() << " " << str_relax.species_pp.size() << " " << str_relax.species_pp_type.size() << " " << str_relax.species_pp_version.size() << " " << str_relax.species_pp_ZVAL.size() << " " << str_relax.species_pp_vLDAU.size() << " " << str_relax.species_volume.size() << " " << str_relax.species_mass.size() << endl;
+    if(data.nspecies!=str_relax.species.size()) { cerr << MESSAGE << " ERROR [1] - data.nspecies[" << data.nspecies << "]!=str_relax.species.size()[" << str_relax.species.size() << "]" << endl << str_relax << endl;;exit(0); }
+    if(data.nspecies!=str_relax.species_pp.size()) { cerr << MESSAGE << " ERROR [2] - data.nspecies[" << data.nspecies << "]!=str_relax.species_pp.size()[" << str_relax.species_pp.size() << "]" << endl;exit(0); }
+    if(data.nspecies!=str_relax.species_pp_type.size()) { cerr << MESSAGE << " ERROR [3] - data.nspecies[" << data.nspecies << "]!=str_relax.species_pp_type.size()[" << str_relax.species_pp_type.size() << "]" << endl;exit(0); }
+    if(data.nspecies!=str_relax.species_pp_version.size()) { cerr << MESSAGE << " ERROR [4] - data.nspecies[" << data.nspecies << "]!=str_relax.species_pp_version.size()[" << str_relax.species_pp_version.size() << "]" << endl;exit(0); }
+    if(data.nspecies!=str_relax.species_pp_ZVAL.size()) { cerr << MESSAGE << " ERROR [5] - data.nspecies[" << data.nspecies << "]!=str_relax.species_pp_ZVAL.size()[" << str_relax.species_pp_ZVAL.size() << "]" << endl;exit(0); }
+    if(data.nspecies!=data.vspecies_pp_AUID.size()) { cerr << MESSAGE << " ERROR [5] - data.nspecies[" << data.nspecies << "]!=data.vspecies_pp_AUID.size()[" << data.vspecies_pp_AUID.size() << "]" << endl;exit(0); }
+    if(data.nspecies!=str_relax.species_volume.size()) { cerr << MESSAGE << " ERROR [6] - data.nspecies[" << data.nspecies << "]!=str_relax.species_volume.size()[" << str_relax.species_volume.size() << "]" << endl;exit(0); }
+    if(data.nspecies!=str_relax.species_mass.size()) { cerr << MESSAGE << " ERROR [7] - data.nspecies[" << data.nspecies << "]!=str_relax.species_mass.size()[" << str_relax.species_mass.size() << "]" << endl;exit(0); }
+
+    data.compound="";
+    data.composition="";
+    data.vcomposition.clear();
+    data.density=0.0;
+    data.stoichiometry="";
+    //data.stoich=""; //CO20171026 - we do this here now, mostly obsolete, keep for legacy
+    data.species="";
+    data.species_pp="";
+    data.species_pp_version="";
+    data.species_pp_ZVAL="";
+    data.species_pp_AUID="";
+    data.valence_cell_iupac=0.0;
+    data.valence_cell_std=0.0;
+    for(uint i=0;i<(uint) data.nspecies;i++) {
+      data.compound+=str_relax.species.at(i)+aurostd::utype2string(str_relax.num_each_type.at(i)); // if(i<data.nspecies-1) data.compound+=",";
+      data.composition+=aurostd::utype2string(str_relax.num_each_type.at(i)); if(i<data.nspecies-1) data.composition+=",";
+      data.vcomposition.push_back(str_relax.num_each_type.at(i));
+      data.density+=(double) str_relax.num_each_type.at(i)*GetAtomMass(str_relax.species.at(i));
+      data.stoichiometry+=aurostd::utype2string(data_vcomposition.at(i),9); if(i<data.nspecies-1) data.stoichiometry+=",";
+      //data.stoich+=aurostd::utype2string(data_vcomposition.at(i),4); if(i<data.nspecies-1) data.stoichiometry+="   "; //mimic old BS format, 4 digits of accuracy and 3 spaces between, stoich=0.5000   0.1667   0.3333
+      data.species+=str_relax.species.at(i);if(i<data.nspecies-1) data.species+=",";
+      data.species_pp+=str_relax.species_pp.at(i);if(i<data.nspecies-1) data.species_pp+=",";
+      // [UNUSED]    data.species_pp_type+=str_relax.species_pp_type.at(i);if(i<data.nspecies-1) data.species_pp_type+=",";
+      data.species_pp_version+=str_relax.species_pp_version.at(i);if(i<data.nspecies-1) data.species_pp_version+=",";
+      data.species_pp_ZVAL+=aurostd::utype2string(str_relax.species_pp_ZVAL.at(i));if(i<data.nspecies-1) data.species_pp_ZVAL+=",";
+      data.species_pp_AUID+=data.vspecies_pp_AUID.at(i);if(i<data.nspecies-1) data.species_pp_AUID+=",";
+      //  cerr << "SIMPLE=" << str_relax.species.at(i) << endl;
+      data.valence_cell_iupac+=str_relax.num_each_type.at(i)*GetAtomValenceIupac(str_relax.species.at(i));
+      data.valence_cell_std+=str_relax.num_each_type.at(i)*GetAtomValenceStd(str_relax.species.at(i));
+    }
+
+    // density
+    data.density/=data.volume_cell;
+    data.density*=1000.0; // grams instead of kilos
+    data.density*=1e8*1e8*1e8; // cm^3 instead of A^3
+    if(AFLOWLIB_VERBOSE) cout << MESSAGE << " DENSITY (grams/cm^3) = " << data.density << endl;
+
+    //DX20190124 - original density info - START
+    data.density_orig=0.0;
+    for(uint i=0;i<(uint) data.nspecies;i++) {
+      data.density_orig+=(double) str_orig.num_each_type.at(i)*GetAtomMass(str_orig.species.at(i));
+    }
+    // density
+    data.density_orig/=data.volume_cell_orig;
+    data.density_orig*=1000.0; // grams instead of kilos
+    data.density_orig*=1e8*1e8*1e8; // cm^3 instead of A^3
+    if(AFLOWLIB_VERBOSE) cout << MESSAGE << " DENSITY_ORIG (grams/cm^3) = " << data.density_orig << endl;
+    //DX20190124 - original density info - START
+
+    // scintillation_attenuation_length
+    data.scintillation_attenuation_length=0.0;
+    data.scintillation_attenuation_length=GetCompoundAttenuationLength(str_relax.species,str_relax.num_each_type,(double) data.density);
+    if(AFLOWLIB_VERBOSE) cout << MESSAGE << " SCINTILLATION_ATTENUATION_LENGTH (cm) = " << data.scintillation_attenuation_length << endl;
+
+    // [UNUSED] if(AFLOWLIB_VERBOSE) cout << MESSAGE << " PSEUDOPOTENTIAL species_pp_type = " << data.species_pp_type << endl;
+    if(AFLOWLIB_VERBOSE) cout << MESSAGE << " PSEUDOPOTENTIAL dft_type=" << data.dft_type << endl;
+    if(AFLOWLIB_VERBOSE) cout << MESSAGE << " PSEUDOPOTENTIAL species_pp_version = " << data.species_pp_version << endl;
+    if(AFLOWLIB_VERBOSE) cout << MESSAGE << " PSEUDOPOTENTIAL species_pp_ZVAL = " << data.species_pp_ZVAL << endl;
+    if(AFLOWLIB_VERBOSE) cout << MESSAGE << " PSEUDOPOTENTIAL species_pp_AUID = " << data.species_pp_AUID << endl;
+    if(AFLOWLIB_VERBOSE) cout << MESSAGE << " PSEUDOPOTENTIAL METAGGA = [" << data.METAGGA << "]" << endl;
+    // reference
+    bool FORMATION_CALC=TRUE;    
+    bool isLDAUcalc=FALSE;
+    if(str_relax.species_pp_vLDAU.at(0).size()>0) isLDAUcalc=TRUE;
+
+    // LDAU ?
+    if(FORMATION_CALC) {
+      if(isLDAUcalc) FORMATION_CALC=FALSE; // no formation for LDAU
+    }
+
+    // PP AVAILABLE ?
+    if(FORMATION_CALC) {
+      for(uint i=0;i<(uint) data.nspecies;i++) {
+	if(!xPOTCAR_EnthalpyReference_AUID(data.vspecies_pp_AUID.at(i),data.METAGGA)) { 
+	  FORMATION_CALC=FALSE; // WORKS WITH SCANN TOO
+	  if(AFLOWLIB_VERBOSE) cout << MESSAGE << " REFERENCE NOT AVAILABLE species_pp=" << str_relax.species_pp_version.at(i) << "  species_pp_AUID=" << data.vspecies_pp_AUID.at(i)
+				    << (data.METAGGA.empty()?string(""):string("  METAGGA=["+data.METAGGA+"]")) << "   Href=nothing" << endl;
+        }
+	
+      }
+    }
+
+    // OPERATE FORMATION
+    if(FORMATION_CALC) { // no LDAU yet
+      if(LDEBUG) cerr << "aflowlib::LIB2RAW_Loop_Thermodynamics [FCALC=1]" << endl;
+      vector<double> venthalpy_atom_ref;
+      for(uint i=0;i<(uint) data.nspecies;i++) {
+        //      string pseudopotential,string type,vector<double> LDAU
+        double enthalpy_atom_ref=data.enthalpy_atom; // if there is 1 then there is only one
+	string aus_gs_structure;
+	double aus_gs_atom,aus_volume_atom,aus_spin_atom;
+	// NEW STYLE
+	// bool found=
+	xPOTCAR_EnthalpyReference_AUID(data.vspecies_pp_AUID.at(i),data.METAGGA,aus_gs_structure,aus_gs_atom,aus_volume_atom,aus_spin_atom);
+	enthalpy_atom_ref=aus_gs_atom;
+	if(AFLOWLIB_VERBOSE) cout << MESSAGE << " REFERENCE species=" << str_relax.species.at(i) << " species_pp_AUID=" << data.vspecies_pp_AUID.at(i) << (data.METAGGA.empty()?string(""):string("  METAGGA=["+data.METAGGA+"]")) << "   Href=" << enthalpy_atom_ref << endl;
+	venthalpy_atom_ref.push_back(enthalpy_atom_ref);
+      }
+
+      if(LDEBUG) cerr << "aflowlib::LIB2RAW_Loop_Thermodynamics [FCALC=2]" << endl;
+      if(LDEBUG) cerr << "aflowlib::LIB2RAW_Loop_Thermodynamics [FCALC=2] data.nspecies=" << data.nspecies << endl;
+      if(LDEBUG) cerr << "aflowlib::LIB2RAW_Loop_Thermodynamics [FCALC=2] venthalpy_atom_ref.size()=" << venthalpy_atom_ref.size() << endl;
+
+      // calculation of REF
+      //     cerr << data.enthalpy << endl;
+      data.enthalpy_formation_cell=data.enthalpy_cell;
+      data.enthalpy_formation_atom=data.enthalpy_atom;
+
+      for(uint i=0;i<(uint) data.nspecies;i++) data.enthalpy_formation_cell=data.enthalpy_formation_cell-(double(venthalpy_atom_ref.at(i)*str_relax.num_each_type.at(i)));
+      //   for(uint i=0;i<(uint) data.nspecies;i++) data.enthalpy_formation_atom=data.enthalpy_formation_atom-venthalpy_atom_ref.at(i)*double(str_relax.num_each_type.at(i))/double(str_relax.atoms.size());
+      data.enthalpy_formation_atom=data.enthalpy_formation_cell/double(str_relax.atoms.size());
+
+      if(LDEBUG) cerr << "aflowlib::LIB2RAW_Loop_Thermodynamics [FCALC=3]" << endl;
+
+      data.entropic_temperature=0;
+      if(data_vcomposition.size()>1) {
+        for(uint i=0;i<(uint) data_vcomposition.size();i++)
+          if(data_vcomposition.at(i)>_EPSILON_COMPOSITION_ && data_vcomposition.at(i)<1-_EPSILON_COMPOSITION_)
+            data.entropic_temperature+=data_vcomposition.at(i)*logl(data_vcomposition.at(i));
+        data.entropic_temperature=data.enthalpy_formation_atom/(data.entropic_temperature*KBOLTZEV);
+      }
+      // cerr << data.enthalpy_formation_cell << endl << data.enthalpy_formation_cell/str_relax.atoms.size() << endl << data.enthalpy_formation_atom << endl;
+      if(LDEBUG) cerr << "aflowlib::LIB2RAW_Loop_Thermodynamics [FCALC=4]" << endl;
+    }
+
+    if(1) { // ONLY TO GENERATE AUIDS - STEFANO ONLY DONT TOUCH
+      if(data.nspecies==1) {
+	string s=str_relax.species.at(0),sv=str_relax.species_pp_version.at(0);
+	double gs=data.enthalpy_atom; double va=data.volume_atom; double sa=data.spin_atom;
+	string TXT1= "XXX if(AUID==\""+data.vspecies_pp_AUID.at(0);
+	if(!aurostd::substring2bool(sv,"SCAN")) { TXT1+="\" && nKIN) {found=TRUE;groundstate_structure=\""; } else { TXT1+="\" && SCAN) {found=TRUE;groundstate_structure=\""; }
+	string TXT2="\";groundstate_energy=";
+	string TXT3=";volume_atom=";
+	string TXT4=";spin_atom=";
+	string TXT5=".0;} // ";
+
+	// cat /tmp/xscrubber_ppAUID.LIB1 | grep A1 | grep '/Ac\|/Ag\|/Al\|/Au\|/Ca\|/Cu\|/Ir\|/La\|/Ni\|/Pb\|/Pd\|/Pt\|/Rh\|/Sr\|/Yb\|/Ar\|/Ne\|/Xe'
+	if(s=="Ac" || s=="Ag" || s=="Al" || s=="Au" || s=="Ca" || s=="Cu" || s=="Ir" || s=="La" || s=="Ni" || s=="Pb" || s=="Pd" || s=="Pt" || s=="Rh" || s=="Sr" || s=="Yb" || s=="Ar" || s=="Ne" || s=="Xe") { // A1
+	  cout << TXT1 << "A1" << TXT2 << gs << TXT3 << va << TXT4 << sa << TXT5 << sv << endl;}
+	// cat /tmp/xscrubber_ppAUID.LIB1 | grep A2 | grep '/Ba\|/Cr\|/Fe\|/K\|/Li\|/Mo\|/Na\|/Nb\|/Ta\|/V\|/W\|/Cs'
+	if(s=="Ba" || s=="Cr" || s=="Fe" || s=="K" || s=="Li" || s=="Mo" || s=="Na" || s=="Nb" || s=="Ta" || s=="V" || s=="W" || s=="Cs") { // A2
+	  cout << TXT1 << "A2" << TXT2 << gs << TXT3 << va << TXT4 << sa << TXT5 << sv << endl;}
+	// cat /tmp/xscrubber_ppAUID.LIB1 | grep A3 | grep '/Be\|/Cd\|/Co\|/Dy\|/Hf\|/Hg\|/Ho\|/Mg\|/Os\|/Re\|/Ru\|/Sc\|/Tc\|/Ti\|/Tl\|/Y\|/Zn\|/Zr\|/He'
+	if(s=="Be" || s=="Cd" || s=="Co" || s=="Dy" || s=="Hf" || s=="Hg" || s=="Ho" || s=="Mg" || s=="Os" || s=="Re" || s=="Ru" || s=="Sc" || s=="Tc" || s=="Ti" || s=="Tl" || s=="Y" || s=="Zn" || s=="Zr" || s=="He") { // A3
+	  cout << TXT1 << "A3" << TXT2 << gs << TXT3 << va << TXT4 << sa << TXT5 << sv << endl;}
+	if(s=="Ge" || s=="Si") { // A4
+	  //  cat /tmp/xscrubber_ppAUID.LIB1 | grep A4 | grep '/Ge\|/Si'
+	  cout << TXT1 << "A4" << TXT2 << gs << TXT3 << va << TXT4 << sa << TXT5 << sv << endl;}
+	if(s=="Sn") { // A5
+	  //  cat /tmp/xscrubber_ppAUID.LIB1 | grep A5 | grep '/Sn'
+	  cout << TXT1 << "A5" << TXT2 << gs << TXT3 << va << TXT4 << sa << TXT5 << sv << endl;}
+	if(s=="In") { // A6
+	  //  cat /tmp/xscrubber_ppAUID.LIB1 | grep A6 | grep '/In'
+	  cout << TXT1 << "A6" << TXT2 << gs << TXT3 << va << TXT4 << sa << TXT5 << sv << endl;}
+	if(s=="As" || s=="Bi" || s=="Sb" || s=="P") { // A7 P??
+	  //  cat /tmp/xscrubber_ppAUID.LIB1 | grep A7 | grep '/As\|/Bi\|/Sb\|/P'
+	  cout << TXT1 << "A7" << TXT2 << gs << TXT3 << va << TXT4 << sa << TXT5 << sv << endl;}
+	if(s=="Se" || s=="Te") { // A8
+	  //  cat /tmp/xscrubber_ppAUID.LIB1 | grep A8 | grep '/Se\|/Te'
+	  cout << TXT1 << "A8" << TXT2 << gs << TXT3 << va << TXT4 << sa << TXT5 << sv << endl;}
+	if(s=="C") { // A9
+	  //  cat /tmp/xscrubber_ppAUID.LIB1 | grep A9 | grep '/C'
+	  cout << TXT1 << "A9" << TXT2 << gs << TXT3 << va << TXT4 << sa << TXT5 << sv << endl;}
+ 	if(s=="Mn") { // A12
+	  //  cat /tmp/xscrubber_ppAUID.LIB1 | grep A12 | grep '/Mn'
+	  cout << TXT1 << "A12" << TXT2 << gs << TXT3 << va << TXT4 << sa << TXT5 << sv << endl;} 
+      }
+    }
+    if(AFLOWLIB_VERBOSE) cout << MESSAGE << " VALENCE_IUPAC = " << data.valence_cell_iupac << endl;
+    if(AFLOWLIB_VERBOSE) cout << MESSAGE << " VALENCE_STD = " << data.valence_cell_std << endl;
+
+    //   aflowlib_out << _AFLOWLIB_ENTRY_SEPARATOR_ << "energyd=" << data_dE;
+    //   aflowlib_out << _AFLOWLIB_ENTRY_SEPARATOR_ << "energyd_atom=" << data_dEN;
+
+    if(FORMATION_CALC==TRUE) {
+      if(AFLOWLIB_VERBOSE) cout << MESSAGE << " ENTHALPY FORMATION total E0 (eV) = " << data.enthalpy_formation_cell << endl;
+      if(AFLOWLIB_VERBOSE) cout << MESSAGE << " ENTHALPY FORMATION per atom E0/N (eV) = " << data.enthalpy_formation_atom << "   " << directory_LIB << endl;
+      if(AFLOWLIB_VERBOSE) cout << MESSAGE << " ENTROPIC_TEMPERATURE (eV) = " << data.entropic_temperature*KBOLTZEV << endl;
+      if(AFLOWLIB_VERBOSE) cout << MESSAGE << " ENTROPIC_TEMPERATURE (K) = " << data.entropic_temperature << "   " << directory_LIB << endl;
+    }
+    // [FIX]  if(flag_ENERGY1) aflowlib_out << _AFLOWLIB_ENTRY_SEPARATOR_ << "energy1_cell=" << data1_energy_cell;
+    // [FIX] if(flag_ENERGY1) aflowlib_out << _AFLOWLIB_ENTRY_SEPARATOR_ << "energy1_atom=" << data1_energy_atom;
+    // DONE WITH THERMO
+
+    // do the TIMING
+    if(LDEBUG) cerr << "aflowlib::LIB2RAW_Loop_Thermodynamics [9]" << endl;
+    data.calculation_cores=1;
+    data.calculation_time=0.0;
+    data.calculation_memory=0.0;
+    if(flag_TIMING) {  // OUTCAR.relax.EXT
+      for(uint i=1;i<=relax_max+2;i++) {
+	for(uint iext=1;iext<XHOST.vext.size();iext++) { // SKIP uncompressed
+          fileE_LIB=directory_LIB+"/OUTCAR.relax"+aurostd::utype2string(i)+XHOST.vext.at(iext);
+          if(i==relax_max+1) fileE_LIB=directory_LIB+"/OUTCAR.static"+XHOST.vext.at(iext);  // do the static
+          if(i==relax_max+2) fileE_LIB=directory_LIB+"/OUTCAR.bands"+XHOST.vext.at(iext);  // do the bands
+          // cerr << fileE_LIB << endl;
+          if(aurostd::FileExist(fileE_LIB)) {
+            xOUTCAR outcar_tmp; // cerr << fileE_LIB << endl;
+            outcar_tmp.GetPropertiesFile(fileE_LIB); // OK
+            data.calculation_cores=aurostd::max((int) data.calculation_cores,(int) outcar_tmp.calculation_cores);
+            //	data.calculation_time+=double(data.calculation_cores)*outcar_tmp.calculation_time;
+            data.calculation_time+=outcar_tmp.calculation_time;  // will multiply after
+            data.calculation_memory=aurostd::max(data.calculation_memory,outcar_tmp.calculation_memory);
+            xOUTCAR outcar;
+            if(i==relax_max+2) { outcar.GetPropertiesFile(directory_LIB+"/OUTCAR.bands"+XHOST.vext.at(iext)); } // cerr << "xOUTCAR.Efermi=" << outcar.Efermi << endl;  //CO20200106 - patching for auto-indenting
+            xEIGENVAL eigenval;
+            if(i==relax_max+2) { eigenval.GetPropertiesFile(directory_LIB+"/EIGENVAL.bands"+XHOST.vext.at(iext)); }
+            xDOSCAR doscar;
+            if(i==relax_max+2) { doscar.GetPropertiesFile(directory_LIB+"/DOSCAR.bands"+XHOST.vext.at(iext)); } // cerr << "xDOSCAR.Efermi=" << doscar.Efermi << " " << outcar.Efermi-doscar.Efermi<< endl; //CO20200106 - patching for auto-indenting
+          }
+        }
+      }
+
+      if(_APENNSY_STYLE_OLD_) aurostd::string2file(aurostd::utype2string((long(100*data.calculation_time))/100)+"\n",directory_RAW+"/"+DEFAULT_FILE_TIME_OUT);
+      if(AFLOWLIB_VERBOSE) cout << MESSAGE << " CALCULATION time (sec) = " << data.calculation_time << endl;
+      if(AFLOWLIB_VERBOSE) cout << MESSAGE << " CALCULATION mem (MB) = " << data.calculation_memory << endl;
+      if(AFLOWLIB_VERBOSE) cout << MESSAGE << " CALCULATION cores = " << data.calculation_cores << endl;
+      //	exit(0);
+    }
+    // do the SG
+    if(LDEBUG) cerr << "aflowlib::LIB2RAW_Loop_Thermodynamics [10]" << endl;
+    if(flag_SG1 || flag_SG2) {  // POSCAR.orig CONTCAR.relax1 CONTCAR.relax
+#ifdef USE_PLATON_SG
+      string space_group_calculator_sg1_cmd=" | aflow --platonSG=3.0,0.5,0.5,0.5";
+      string space_group_calculator_sg2_cmd=" | aflow --platonSG=1.5,0.25,0.25,0.25";
+      //DX20190319 - moved to end of external call lines [OBSOLETE] #endif
+
+      //DX20190319 - moved further down [OBSOLETE] #ifdef USE_AFLOW_SG
+      //DX20190319 - moved further down [OBSOLETE]      //DX+CO START
+      //DX20190319 - moved further down [OBSOLETE]      //DX [OBSOLETE] string space_group_calculator_sg1_cmd=" | aflow --aflowSG=0.001";
+      //DX20190319 - moved further down [OBSOLETE]      //DX [OBSOLETE] string space_group_calculator_sg2_cmd=" | aflow --aflowSG=0.00075";
+      //DX20190319 - moved further down [OBSOLETE]      string space_group_calculator_sg1_cmd=" | aflow --aflowSG=loose";
+      //DX20190319 - moved further down [OBSOLETE]      string space_group_calculator_sg2_cmd=" | aflow --aflowSG=tight";
+      //DX20190319 - moved further down [OBSOLETE]      //DX+CO END
+      //DX20190319 - moved further down [OBSOLETE] #endif
+      string ilattice_cmd=" | aflow --ilattice 2.0";
+      if(flag_SG1) {
+        stringstream ssfile;
+        cout << MESSAGE << " Space Group analyzer: " << space_group_calculator_sg1_cmd << endl;
+        ssfile << "Space Group analyzer: RELAX: " << space_group_calculator_sg1_cmd << endl;
+        ssfile << directory_RAW << endl;
+        // I run outside so a segfault+core does not block the aflow
+        // INSIDE no more inside to avoid BOMBING
+        // str_orig.platon2sg(DEFAULT_PLATON_P_EQUAL,DEFAULT_PLATON_P_EXACT,3.0,0.5,0.5,0.5);data_sg1_pre=str_orig.spacegroup;     //  aflow --platonSG 3.0 0.5 0.5 0.5
+        // str_relax1.platon2sg(DEFAULT_PLATON_P_EQUAL,DEFAULT_PLATON_P_EXACT,3.0,0.5,0.5,0.5);data_sg1_mid=str_relax1.spacegroup; //  aflow --platonSG 3.0 0.5 0.5 0.5
+        // str_relax.platon2sg(DEFAULT_PLATON_P_EQUAL,DEFAULT_PLATON_P_EXACT,3.0,0.5,0.5,0.5);data_sg1_post=str_relax.spacegroup;  //  aflow --platonSG 3.0 0.5 0.5 0.5
+        // OUTSIDE
+        // sg1_pre
+        data_sg1_pre=aurostd::execute2string("cat \""+directory_RAW+"/POSCAR.orig"+"\""+space_group_calculator_sg1_cmd);
+        aurostd::string2tokens(data_sg1_pre,tokens,"#");if(tokens.size()!=2) { data_sg1_pre=NOSG; } else { if(aurostd::string2utype<uint>(tokens.at(1))==0) { data_sg1_pre=NOSG; } else { aurostd::StringSubst(data_sg1_pre,"\n",""); }}
+        if(data_sg1_pre==NOSG) { if(AFLOWLIB_VERBOSE) cout << MESSAGE << " CORRECTING sg1_pre" << endl;data_sg1_pre=aurostd::execute2string("cat \""+directory_RAW+"/POSCAR.orig"+"\""+ilattice_cmd+space_group_calculator_sg1_cmd); }
+        aurostd::string2tokens(data_sg1_pre,tokens,"#");if(tokens.size()!=2) { data_sg1_pre=NOSG; } else { if(aurostd::string2utype<uint>(tokens.at(1))==0) { data_sg1_pre=NOSG; } else { aurostd::StringSubst(data_sg1_pre,"\n",""); }}
+        if(aurostd::substring2bool(data_sg1_pre,"SymbolnotKnown")) data_sg1_pre=NOSG;  // give up
+        // sg1_mid
+        data_sg1_mid=aurostd::execute2string("cat \""+directory_RAW+"/CONTCAR.relax1"+"\""+space_group_calculator_sg1_cmd);
+        aurostd::string2tokens(data_sg1_mid,tokens,"#");if(tokens.size()!=2) { data_sg1_mid=NOSG; } else { if(aurostd::string2utype<uint>(tokens.at(1))==0) { data_sg1_mid=NOSG; } else { aurostd::StringSubst(data_sg1_mid,"\n",""); }}
+        if(data_sg1_mid==NOSG) { if(AFLOWLIB_VERBOSE) cout << MESSAGE << " CORRECTING sg1_mid" << endl;data_sg1_mid=aurostd::execute2string("cat \""+directory_RAW+"/CONTCAR.relax1"+"\""+ilattice_cmd+space_group_calculator_sg1_cmd); }
+        aurostd::string2tokens(data_sg1_mid,tokens,"#");if(tokens.size()!=2) { data_sg1_mid=NOSG; } else { if(aurostd::string2utype<uint>(tokens.at(1))==0) { data_sg1_mid=NOSG; } else { aurostd::StringSubst(data_sg1_mid,"\n",""); }}
+        if(aurostd::substring2bool(data_sg1_mid,"SymbolnotKnown")) data_sg1_mid=NOSG;  // give up
+        // sg1_mid
+        data_sg1_post=aurostd::execute2string("cat \""+directory_RAW+"/CONTCAR.relax"+"\""+space_group_calculator_sg1_cmd);
+        aurostd::string2tokens(data_sg1_post,tokens,"#");if(tokens.size()!=2) { data_sg1_post=NOSG; } else { if(aurostd::string2utype<uint>(tokens.at(1))==0) { data_sg1_post=NOSG; } else { aurostd::StringSubst(data_sg1_post,"\n",""); }}
+        if(data_sg1_post==NOSG) { if(AFLOWLIB_VERBOSE) cout << MESSAGE << " CORRECTING sg1_post" << endl;data_sg1_post=aurostd::execute2string("cat \""+directory_RAW+"/CONTCAR.relax"+"\""+ilattice_cmd+space_group_calculator_sg1_cmd); }
+        aurostd::string2tokens(data_sg1_post,tokens,"#");if(tokens.size()!=2) { data_sg1_post=NOSG; } else { if(aurostd::string2utype<uint>(tokens.at(1))==0) { data_sg1_post=NOSG; } else { aurostd::StringSubst(data_sg1_post,"\n",""); }}
+        if(aurostd::substring2bool(data_sg1_post,"SymbolnotKnown")) data_sg1_post=NOSG;  // give up
+        // DONE
+        ssfile << "PRE  " << data_sg1_pre << endl;
+        ssfile << "MID  " << data_sg1_mid << endl;
+        ssfile << "POST " << data_sg1_post << endl;
+        //      aurostd::stringstream2file(ssfile,directory_RAW+"/"+DEFAULT_FILE_SPACEGROUP1_OUT);
+        data.sg=data_sg1_pre+","+data_sg1_mid+","+data_sg1_post;
+        data.vsg.clear();data.vsg.push_back(data_sg1_pre);data.vsg.push_back(data_sg1_mid);data.vsg.push_back(data_sg1_post); //CO20171202
+        if(AFLOWLIB_VERBOSE) cout << MESSAGE << " SPACEGROUP1 = " << data.sg << endl;
+      }
+      if(flag_SG2) {
+        stringstream ssfile;
+        cout << MESSAGE << " Space Group analyzer: " << space_group_calculator_sg2_cmd << endl;
+        ssfile << "Space Group analyzer: RELAX: " << space_group_calculator_sg2_cmd << endl;
+        ssfile << directory_RAW << endl;
+        // I run outside so a segfault+core does not block the aflow
+        // INSIDE
+        // str_orig.platon2sg(DEFAULT_PLATON_P_EQUAL,DEFAULT_PLATON_P_EXACT,1.5,0.25,0.25,0.25);data_sg2_pre=str_orig.spacegroup;     //  aflow --platonSG 1.5 0.25 0.25 0.25
+        // str_relax1.platon2sg(DEFAULT_PLATON_P_EQUAL,DEFAULT_PLATON_P_EXACT,1.5,0.25,0.25,0.25);data_sg2_mid=str_relax1.spacegroup; //  aflow --platonSG 1.5 0.25 0.25 0.25
+        // str_relax.platon2sg(DEFAULT_PLATON_P_EQUAL,DEFAULT_PLATON_P_EXACT,1.5,0.25,0.25,0.25);data_sg2_post=str_relax.spacegroup;  //  aflow --platonSG 1.5 0.25 0.25 0.25
+        // OUTSIDE
+        // sg2_pre
+        data_sg2_pre=aurostd::execute2string("cat \""+directory_RAW+"/POSCAR.orig"+"\""+space_group_calculator_sg2_cmd);
+        aurostd::string2tokens(data_sg2_pre,tokens,"#");if(tokens.size()!=2) { data_sg2_pre=NOSG; } else { if(aurostd::string2utype<uint>(tokens.at(1))==0) { data_sg2_pre=NOSG; } else { aurostd::StringSubst(data_sg2_pre,"\n",""); }}
+        if(data_sg2_pre==NOSG) { if(AFLOWLIB_VERBOSE) cout << MESSAGE << " CORRECTING sg2_pre" << endl;data_sg2_pre=aurostd::execute2string("cat \""+directory_RAW+"/POSCAR.orig"+"\""+ilattice_cmd+space_group_calculator_sg2_cmd); }
+        aurostd::string2tokens(data_sg2_pre,tokens,"#");if(tokens.size()!=2) { data_sg2_pre=NOSG; } else { if(aurostd::string2utype<uint>(tokens.at(1))==0) { data_sg2_pre=NOSG; } else { aurostd::StringSubst(data_sg2_pre,"\n",""); }}
+        if(aurostd::substring2bool(data_sg2_pre,"SymbolnotKnown")) data_sg2_pre=NOSG;  // give up
+        // sg2_mid
+        data_sg2_mid=aurostd::execute2string("cat \""+directory_RAW+"/CONTCAR.relax1"+"\""+space_group_calculator_sg2_cmd);
+        aurostd::string2tokens(data_sg2_mid,tokens,"#");if(tokens.size()!=2) { data_sg2_mid=NOSG; } else { if(aurostd::string2utype<uint>(tokens.at(1))==0) { data_sg2_mid=NOSG; } else { aurostd::StringSubst(data_sg2_mid,"\n",""); }}
+        if(data_sg2_mid==NOSG) { if(AFLOWLIB_VERBOSE) cout << MESSAGE << " CORRECTING sg2_mid" << endl;data_sg2_mid=aurostd::execute2string("cat \""+directory_RAW+"/CONTCAR.relax1"+"\""+ilattice_cmd+space_group_calculator_sg2_cmd); }
+        aurostd::string2tokens(data_sg2_mid,tokens,"#");if(tokens.size()!=2) { data_sg2_mid=NOSG; } else { if(aurostd::string2utype<uint>(tokens.at(1))==0) { data_sg2_mid=NOSG; } else { aurostd::StringSubst(data_sg2_mid,"\n",""); }}
+        if(aurostd::substring2bool(data_sg2_mid,"SymbolnotKnown")) data_sg2_mid=NOSG;  // give up
+        // sg2_mid
+        data_sg2_post=aurostd::execute2string("cat \""+directory_RAW+"/CONTCAR.relax"+"\""+space_group_calculator_sg2_cmd);
+        aurostd::string2tokens(data_sg2_post,tokens,"#");if(tokens.size()!=2) { data_sg2_post=NOSG; } else { if(aurostd::string2utype<uint>(tokens.at(1))==0) { data_sg2_post=NOSG; } else { aurostd::StringSubst(data_sg2_post,"\n",""); }}
+        if(data_sg2_post==NOSG) { if(AFLOWLIB_VERBOSE) cout << MESSAGE << " CORRECTING sg2_post" << endl;data_sg2_post=aurostd::execute2string("cat \""+directory_RAW+"/CONTCAR.relax"+"\""+ilattice_cmd+space_group_calculator_sg2_cmd); }
+        aurostd::string2tokens(data_sg2_post,tokens,"#");if(tokens.size()!=2) { data_sg2_post=NOSG; } else { if(aurostd::string2utype<uint>(tokens.at(1))==0) { data_sg2_post=NOSG; } else { aurostd::StringSubst(data_sg2_post,"\n",""); }}
+        if(aurostd::substring2bool(data_sg2_post,"SymbolnotKnown")) data_sg2_post=NOSG;  // give up
+        // DONE
+        ssfile << "PRE  " << data_sg2_pre << endl;
+        ssfile << "MID  " << data_sg2_mid << endl;
+        ssfile << "POST " << data_sg2_post << endl;
+        // aurostd::stringstream2file(ssfile,directory_RAW+"/"+DEFAULT_FILE_SPACEGROUP2_OUT);
+        data.sg2=data_sg2_pre+","+data_sg2_mid+","+data_sg2_post;
+        data.vsg2.clear();data.vsg2.push_back(data_sg2_pre);data.vsg2.push_back(data_sg2_mid);data.vsg2.push_back(data_sg2_post); //CO20171202
+        if(AFLOWLIB_VERBOSE) cout << MESSAGE << " SPACEGROUP2 = " << data.sg2 << endl;
+      }
+#endif //DX20190319 - moved endif to end of external functions
+
+      //DX20190319 - now call aflowSG internally - START
+#ifdef USE_AFLOW_SG
+      //DX+CO START
+      //DX [OBSOLETE] string space_group_calculator_sg1_cmd=" | aflow --aflowSG=0.001";
+      //DX [OBSOLETE] string space_group_calculator_sg2_cmd=" | aflow --aflowSG=0.00075";
+      //DX20190319 [OBSOLETE] string space_group_calculator_sg1_cmd=" | aflow --aflowSG=loose";
+      //DX20190319 [OBSOLETE] string space_group_calculator_sg2_cmd=" | aflow --aflowSG=tight";
+
+      string space_group_calculator_sg1_function = "aflowSG(loose)";
+      string space_group_calculator_sg2_function = "aflowSG(tight)";
+      bool no_scan = false;
+
+      // pre
+      xstructure str_orig(directory_RAW+"/POSCAR.orig",IOAFLOW_AUTO);
+      double pre_default_tolerance=SYM::defaultTolerance(str_orig);
+      // mid
+      xstructure str_mid(directory_RAW+"/CONTCAR.relax1",IOAFLOW_AUTO);
+      double mid_default_tolerance=SYM::defaultTolerance(str_mid);
+      // post
+      xstructure str_post(directory_RAW+"/CONTCAR.relax",IOAFLOW_AUTO);
+      double post_default_tolerance=SYM::defaultTolerance(str_post);
+
+      if(flag_SG1) {
+        stringstream ssfile;
+        cout << MESSAGE << " Space Group analyzer: " << space_group_calculator_sg1_function << endl;
+        ssfile << "Space Group analyzer: RELAX: " << space_group_calculator_sg1_function << endl;
+        ssfile << directory_RAW << endl;
+
+        // sg1_pre
+        xstructure str_sg1_pre=str_orig;
+        double pre_loose_tolerance = pre_default_tolerance*10.0;
+        uint sgroup_sg1_pre = str_sg1_pre.SpaceGroup_ITC(pre_loose_tolerance,no_scan);
+        if(sgroup_sg1_pre<1 || sgroup_sg1_pre>230){data_sg1_pre=NOSG;}
+        else { data_sg1_pre=GetSpaceGroupName(sgroup_sg1_pre,str_sg1_pre.directory)+" #"+aurostd::utype2string(sgroup_sg1_pre); }
+
+        // sg1_mid
+        xstructure str_sg1_mid=str_mid;
+        double mid_loose_tolerance = mid_default_tolerance*10.0;
+        uint sgroup_sg1_mid = str_sg1_mid.SpaceGroup_ITC(mid_loose_tolerance,no_scan);
+        if(sgroup_sg1_mid<1 || sgroup_sg1_mid>230){data_sg1_mid=NOSG;}
+        else { data_sg1_mid=GetSpaceGroupName(sgroup_sg1_mid,str_sg1_mid.directory)+" #"+aurostd::utype2string(sgroup_sg1_mid); }
+
+        // sg1_post
+        xstructure str_sg1_post=str_post;
+        double post_loose_tolerance = post_default_tolerance*10.0;
+        uint sgroup_sg1_post = str_sg1_post.SpaceGroup_ITC(post_loose_tolerance,no_scan);
+        if(sgroup_sg1_post<1 || sgroup_sg1_post>230){data_sg1_post=NOSG;}
+        else { data_sg1_post=GetSpaceGroupName(sgroup_sg1_post,str_sg1_post.directory)+" #"+aurostd::utype2string(sgroup_sg1_post); }
+
+        // DONE
+        ssfile << "PRE  " << data_sg1_pre << endl;
+        ssfile << "MID  " << data_sg1_mid << endl;
+        ssfile << "POST " << data_sg1_post << endl;
+        //      aurostd::stringstream2file(ssfile,directory_RAW+"/"+DEFAULT_FILE_SPACEGROUP1_OUT);
+        data.sg=data_sg1_pre+","+data_sg1_mid+","+data_sg1_post;
+        data.vsg.clear();data.vsg.push_back(data_sg1_pre);data.vsg.push_back(data_sg1_mid);data.vsg.push_back(data_sg1_post); //CO20171202
+        if(AFLOWLIB_VERBOSE) cout << MESSAGE << " SPACEGROUP1 = " << data.sg << endl;
+      }
+      if(flag_SG2) {
+        stringstream ssfile;
+        cout << MESSAGE << " Space Group analyzer: " << space_group_calculator_sg2_function << endl;
+        ssfile << "Space Group analyzer: RELAX: " << space_group_calculator_sg2_function << endl;
+        ssfile << directory_RAW << endl;
+
+        // sg2_pre
+        xstructure str_sg2_pre=str_orig;
+        double pre_tight_tolerance = pre_default_tolerance;
+        uint sgroup_sg2_pre = str_sg2_pre.SpaceGroup_ITC(pre_tight_tolerance,no_scan);
+        if(sgroup_sg2_pre<1 || sgroup_sg2_pre>230){data_sg2_pre=NOSG;}
+        else { data_sg2_pre=GetSpaceGroupName(sgroup_sg2_pre,str_sg2_pre.directory)+" #"+aurostd::utype2string(sgroup_sg2_pre); }
+
+        // sg2_mid
+        xstructure str_sg2_mid=str_mid;
+        double mid_tight_tolerance = mid_default_tolerance;
+        uint sgroup_sg2_mid = str_sg2_mid.SpaceGroup_ITC(mid_tight_tolerance,no_scan);
+        if(sgroup_sg2_mid<1 || sgroup_sg2_mid>230){data_sg2_mid=NOSG;}
+        else { data_sg2_mid=GetSpaceGroupName(sgroup_sg2_mid,str_sg2_mid.directory)+" #"+aurostd::utype2string(sgroup_sg2_mid); }
+
+        // sg2_post
+        xstructure str_sg2_post=str_post;
+        double post_tight_tolerance = post_default_tolerance;
+        uint sgroup_sg2_post = str_sg2_post.SpaceGroup_ITC(post_tight_tolerance,no_scan);
+        if(sgroup_sg2_post<1 || sgroup_sg2_post>230){data_sg2_post=NOSG;}
+        else { data_sg2_post=GetSpaceGroupName(sgroup_sg2_post,str_sg2_post.directory)+" #"+aurostd::utype2string(sgroup_sg2_post); }
+
+        // DONE
+        ssfile << "PRE  " << data_sg2_pre << endl;
+        ssfile << "MID  " << data_sg2_mid << endl;
+        ssfile << "POST " << data_sg2_post << endl;
+        // aurostd::stringstream2file(ssfile,directory_RAW+"/"+DEFAULT_FILE_SPACEGROUP2_OUT);
+        data.sg2=data_sg2_pre+","+data_sg2_mid+","+data_sg2_post;
+        data.vsg2.clear();data.vsg2.push_back(data_sg2_pre);data.vsg2.push_back(data_sg2_mid);data.vsg2.push_back(data_sg2_post); //CO20171202
+        if(AFLOWLIB_VERBOSE) cout << MESSAGE << " SPACEGROUP2 = " << data.sg2 << endl;
+      }
+
+      //DX20190131 [OBSOLETE] - we should use the self-consistent space group from the edata run; otherwise, Wyckoffs and SG may not match - START
+      //DX20190131 [OBSOLETE] aurostd::string2tokens(data_sg2_pre,tokens,"#");tokens.at(tokens.size()-1);
+      //DX20190131 [OBSOLETE] data.spacegroup_orig="0"; if(tokens.size()>1) { data.spacegroup_orig=tokens.at(1); }
+      //DX20190131 [OBSOLETE] if(AFLOWLIB_VERBOSE) cout << MESSAGE << " SPACEGROUP_ORIG = " << data.spacegroup_orig << endl;
+
+      //DX20190131 [OBSOLETE] aurostd::string2tokens(data_sg2_post,tokens,"#");tokens.at(tokens.size()-1);
+      //DX20190131 [OBSOLETE] data.spacegroup_relax="0"; if(tokens.size()>1) { data.spacegroup_relax=tokens.at(1); }
+      //DX20190131 [OBSOLETE] if(AFLOWLIB_VERBOSE) cout << MESSAGE << " SPACEGROUP_RELAX = " << data.spacegroup_relax << endl;
+      //DX20190131 [OBSOLETE] - we should use the self-consistent space group from the edata run; otherwise, Wyckoffs and SG may not match - END
+#endif
+    }
+    //DX20190319 - now call aflowSG internally - END
+    if(LDEBUG) cerr << "aflowlib::LIB2RAW_Loop_Thermodynamics [11]" << endl;
+    // VOLDISTParams
+    if(flag_VOLDISTPARAMS) {  // CONTCAR.relax
+      if(AFLOWLIB_VERBOSE) cout << MESSAGE << " [VOLDISTParams]" << endl;
+      stringstream ssfile;
+      ssfile << "Volume Distance Bonds Analyzer: RELAX" << endl;
+      ssfile << directory_RAW << endl;
+      data.vnbondxx=GetNBONDXX(str_relax);  //CO20171024
+      string data1=pflow::PrintData1(str_relax,-1.0);
+      vector<string> vdata1;aurostd::string2vectorstring(data1,vdata1);
+      for(uint i=0;i<vdata1.size();i++) {
+        if(aurostd::substring2bool(vdata1.at(i),"Stoich Str1")) {
+          data.stoich=aurostd::substring2string(vdata1.at(i),"Stoich Str1: ",FALSE);
+          ssfile << "STOICH " << data.stoich << endl;
+        }
+        if(aurostd::substring2bool(vdata1.at(i),"Vol Str1")) {
+          data_v_atom=aurostd::substring2string(vdata1.at(i),"Vol Str1: ",FALSE);
+          ssfile << "V_ATOM " << data_v_atom << endl;
+        }
+        if(aurostd::substring2bool(vdata1.at(i),"Cell Str1")) {
+          data_ucelld=aurostd::substring2string(vdata1.at(i),"Cell Str1: ",FALSE);
+          ssfile << "UCELLD " << data_ucelld << endl;
+        }
+      }
+      // aflowlib_out << _AFLOWLIB_ENTRY_SEPARATOR_ << "v_atom=" << data_v_atom;
+      // aflowlib_out << _AFLOWLIB_ENTRY_SEPARATOR_ << "ucelld=" << data_ucelld;
+      vector<double> vnbondxx_OLD;
+      uint _nspecies=data.nspecies;
+      for(uint isp1=0;isp1<_nspecies;isp1++)
+        for(uint isp2=isp1;isp2<_nspecies;isp2++)
+          for(uint i=0;i<vdata1.size();i++) {
+            string string2find,string2search="Pairs between types: "+aurostd::utype2string(isp1)+" "+aurostd::utype2string(isp2);
+            tokens.clear();tokens.push_back("");
+            if(aurostd::substring2bool(vdata1.at(i),string2search)) {
+              string2find=aurostd::substring2string(vdata1.at(i),string2search,FALSE);
+              aurostd::string2tokens(string2find,tokens);
+              vnbondxx_OLD.push_back(aurostd::string2utype<double>(tokens.at(0))); // will do better but for now it is OK
+              //[CO20171024 OBSOLETE]data.vnbondxx.push_back(aurostd::string2utype<double>(tokens.at(0))); // will do better but for now it is OK
+            }
+          }
+
+      if(data.vnbondxx.size())
+        for(uint i=0;i<(uint) data.vnbondxx.size();i++)
+          data.nbondxx+=aurostd::utype2string<double>(data.vnbondxx.at(i),5)+(i<data.vnbondxx.size()-1?",":"");
+      if(AFLOWLIB_VERBOSE) cout << MESSAGE << " NBONDXX_OLD = " << aurostd::joinWDelimiter(aurostd::vecDouble2vecString(vnbondxx_OLD,6),',') << endl; //CO20171025
+      if(AFLOWLIB_VERBOSE) cout << MESSAGE << " NBONDXX = " << data.nbondxx << endl;
+      if(AFLOWLIB_VERBOSE) cout << MESSAGE << " MIN_DIST = " << SYM::minimumDistance(str_relax) << endl; //CO20171025
+
+      if(aurostd::abs((double) data.vnbondxx.size()-_nspecies*(_nspecies+1.0)/2.0)>0.1)
+	{ cerr << MESSAGE << " incompatible data.vnbondxx.size()[" << data.vnbondxx.size() << "]!=_nspecies*(_nspecies+1)/2)[" << (_nspecies*(_nspecies+1.0)/2.0) << "]" << endl;exit(0); }
+      if(flag_LIB2==TRUE && _nspecies==1) { _nspecies++;data.vnbondxx.push_back(0.0);data.vnbondxx.push_back(0.0); } // FIX for purity control and alien generation
+      for(uint isp1=0,inbondxx=0;isp1<_nspecies;isp1++)
+        for(uint isp2=isp1;isp2<_nspecies;isp2++)
+          ssfile << "BOND_" << char('A'+isp1) << char('A'+isp2) << " " << data.vnbondxx.at(inbondxx++) << " [norm V_ATOM^0.33]" << endl;
+      // aurostd::stringstream2file(ssfile,directory_RAW+"/"+DEFAULT_FILE_VOLDISTPARAMS_OUT);
+    }
+    // PRINT FORCES/POSITIONS_CARTESIAN
+
+    if(LDEBUG) cerr << "aflowlib::LIB2RAW_Loop_Thermodynamics [12]" << endl;
+    // VOLDISTEvolution
+    if(flag_VOLDISTEVOLUTION) {  // CONTCAR.relax
+      if(AFLOWLIB_VERBOSE) cout << MESSAGE << " [VOLDISTEvolution]" << endl;
+      stringstream ssfile;
+      xstructure str;
+      bool VOLDISTEvolution_flag=FALSE;//TRUE;
+      for(int istep=1;istep<=3;istep++) {
+        if(LDEBUG) cerr << "aflowlib::LIB2RAW_Loop_Thermodynamics [AUID=] istep=" << istep << endl;
+        if(VOLDISTEvolution_flag) if(AFLOWLIB_VERBOSE) cout << MESSAGE << " [start istep] " << istep << endl;
+        if(istep==1) str=str_orig;
+        if(istep==2) str=str_relax1;
+        if(istep==3) str=str_relax;
+        if(istep==1) {
+          if(VOLDISTEvolution_flag) if(AFLOWLIB_VERBOSE) cout << MESSAGE << " [Volume Distance Bonds Analyzer: ORIGINAL]" << endl;
+          ssfile << "Volume Distance Bonds Analyzer: ORIGINAL" << endl;
+          stringstream sss;vector<string> vline;
+          pflow::PrintData(xstructure(directory_RAW+"/POSCAR.orig",IOAFLOW_AUTO),sss,"DATA"); // DATA
+          aurostd::string2vectorstring(sss.str(),vline);
+          for(uint iline=0;iline<vline.size();iline++) if(aurostd::substring2bool(vline.at(iline),"real space volume")) ssfile << vline.at(iline) << endl;
+          for(uint iline=0;iline<vline.size();iline++) if(aurostd::substring2bool(vline.at(iline),"Real space a b c alpha beta gamma")) ssfile << vline.at(iline) << endl;
+        }
+        if(istep==2) {
+          if(VOLDISTEvolution_flag) if(AFLOWLIB_VERBOSE) cout << MESSAGE << " [Volume Distance Bonds Analyzer: RELAX1]" << endl;
+          ssfile << "Volume Distance Bonds Analyzer: RELAX1" << endl;
+          stringstream sss;vector<string> vline;
+          pflow::PrintData(xstructure(directory_RAW+"/CONTCAR.relax1",IOAFLOW_AUTO),sss,"DATA"); // DATA
+          aurostd::string2vectorstring(sss.str(),vline);
+          for(uint iline=0;iline<vline.size();iline++) if(aurostd::substring2bool(vline.at(iline),"real space volume")) ssfile << vline.at(iline) << endl;
+          for(uint iline=0;iline<vline.size();iline++) if(aurostd::substring2bool(vline.at(iline),"Real space a b c alpha beta gamma")) ssfile << vline.at(iline) << endl;
+        }
+        if(istep==3) {
+          if(VOLDISTEvolution_flag) if(AFLOWLIB_VERBOSE) cout << MESSAGE << " [Volume Distance Bonds Analyzer: RELAX]" << endl;
+          ssfile << "Volume Distance Bonds Analyzer: RELAX" << endl;
+          stringstream sss;vector<string> vline;
+          pflow::PrintData(xstructure(directory_RAW+"/CONTCAR.relax",IOAFLOW_AUTO),sss,"DATA"); // DATA
+          aurostd::string2vectorstring(sss.str(),vline);
+          for(uint iline=0;iline<vline.size();iline++) if(aurostd::substring2bool(vline.at(iline),"real space volume")) ssfile << vline.at(iline) << endl;
+          for(uint iline=0;iline<vline.size();iline++) if(aurostd::substring2bool(vline.at(iline),"Real space a b c alpha beta gamma")) ssfile << vline.at(iline) << endl;
+        }
+        if(VOLDISTEvolution_flag) if(AFLOWLIB_VERBOSE) cout << MESSAGE << " [stop istep] " << istep << endl;
+        if(VOLDISTEvolution_flag) if(AFLOWLIB_VERBOSE) cout << str << endl;
+        if(VOLDISTEvolution_flag) if(AFLOWLIB_VERBOSE) cout << ssfile.str() << endl;
+
+        vector<string> aus_data_nbondxx;
+        string data1=pflow::PrintData1(str,-1.0);
+        vector<string> vdata1;aurostd::string2vectorstring(data1,vdata1);
+        uint _nspecies=data.nspecies;
+        if(VOLDISTEvolution_flag) cerr << _nspecies << " " << data1.size() << " " << vdata1.size() << endl << data1 << endl;
+        for(uint isp1=0;isp1<_nspecies;isp1++)
+          for(uint isp2=isp1;isp2<_nspecies;isp2++)
+            for(uint i=0;i<vdata1.size();i++) {
+              if(VOLDISTEvolution_flag) cerr << isp1 << " " << isp2 << " " << i << endl;
+              string string2find,string2search="Pairs between types: "+aurostd::utype2string(isp1)+" "+aurostd::utype2string(isp2);
+              tokens.clear();tokens.push_back("");
+              if(aurostd::substring2bool(vdata1.at(i),string2search)) {
+                string2find=aurostd::substring2string(vdata1.at(i),string2search,FALSE);
+                aurostd::string2tokens(string2find,tokens);
+                aus_data_nbondxx.push_back(tokens.at(0));
+              }
+            }
+        if(aurostd::abs((double) aus_data_nbondxx.size()-_nspecies*(_nspecies+1.0)/2.0)>0.1)
+	  { cerr << MESSAGE << " incompatible aus_data_nbondxx.size()[" << aus_data_nbondxx.size() << "]!=_nspecies*(_nspecies+1)/2)[" << (_nspecies*(_nspecies+1.0)/2.0) << "]" << endl;exit(0); }
+        if(flag_LIB2==TRUE && _nspecies==1) { _nspecies++;aus_data_nbondxx.push_back("");aus_data_nbondxx.push_back(""); } // FIX for purity control and alien generation
+        for(uint isp1=0,inbondxx=0;isp1<_nspecies;isp1++)
+          for(uint isp2=isp1;isp2<_nspecies;isp2++)
+            ssfile << "BOND_" << char('A'+isp1) << char('A'+isp2) << " " << aus_data_nbondxx.at(inbondxx++) << " [norm V_ATOM^0.33]" << endl;
+      }
+      //   aurostd::stringstream2file(ssfile,directory_RAW+"/"+DEFAULT_FILE_VOLDISTEVOLUTION_OUT);
+    } // END VOLDISTEvolution
+    if(LDEBUG) cerr << "aflowlib::LIB2RAW_Loop_Thermodynamics [13]" << endl;
+    // check for ERRORS
+    if(flag_ENERGY1) {
+      if(AFLOWLIB_VERBOSE) cout << MESSAGE << " [flag_ENERGY1]" << endl;
+      if(aurostd::abs(data.energy_atom-data1_energy_atom)>ENERGY_ATOM_ERROR_meV/1000.0)
+        if(data.energy_atom<0.0 && data1_energy_atom>0.0) flag_ERROR=TRUE;
+    }
+    if(LDEBUG) cerr << "aflowlib::LIB2RAW_Loop_Thermodynamics [14]" << endl;
+    // done now WRITE aflowlib.out
+    if(flag_ERROR) data.error_status="ERROR";
+
+    if(LDEBUG) cerr << "aflowlib::LIB2RAW_Loop_Thermodynamics [15]" << endl;
+
+    // PERFORM EDATA DATA AND CIF STEPS -------------------------------------------------------------------------
+    xstructure str,str_sp,str_sc;
+    vector<xstructure> vcif;
+
+    if(LDEBUG) cerr << "aflowlib::LIB2RAW_Loop_Thermodynamics [16]" << endl;
+    // PERFORM EDATA STEP
+    if(flag_EDATA_ORIG_ || flag_EDATA_RELAX_) if(AFLOWLIB_VERBOSE) cout << MESSAGE << " EDATA start: " << directory_RAW << endl;
+    if(flag_EDATA_ORIG_) { // ORIG
+      if(!aurostd::FileExist(directory_RAW+"/"+DEFAULT_FILE_EDATA_ORIG_OUT) && aurostd::FileExist(directory_RAW+"/POSCAR.orig")) {
+        if(AFLOWLIB_VERBOSE) cout << MESSAGE << " EDATA doing orig (POSCAR.orig) text format: " << directory_RAW << endl;
+        // [OBSOLETE] aurostd::execute("cd \""+directory_RAW+"\" && cat POSCAR.orig | aflow --edata > "+DEFAULT_FILE_EDATA_ORIG_OUT);
+        str=xstructure(directory_RAW+"/POSCAR.orig",IOAFLOW_AUTO);str_sp.clear();str_sc.clear(); //DX20191220 - uppercase to lowercase clear
+        //DX START
+        //DX20180526 [OBSOLETE] str.directory = str_sp.directory = str_sc.directory = aflags.Directory;
+        //DX END
+        stringstream sss; sss << aflow::Banner("BANNER_TINY") << endl;
+        xstructure str_sym=str; //CO20171027 //DX20180226 - set equal str
+        aurostd::xoption vpflow_edata_orig; //DX20180823 - added xoption
+        pflow::PrintData(str,str_sym,str_sp,str_sc,sss,"EDATA",vpflow_edata_orig,"txt",false); // 1=EDATA //CO20171025 //CO20171027
+        aurostd::stringstream2file(sss,directory_RAW+"/"+DEFAULT_FILE_EDATA_ORIG_OUT);
+        if(AFLOWLIB_VERBOSE) cout << MESSAGE << " EDATA doing orig (POSCAR.orig) json format: " << directory_RAW << endl;
+        stringstream jjj; //CO20171025
+        pflow::PrintData(str_sym,str_sym,str_sp,str_sc,jjj,"EDATA",vpflow_edata_orig,"json",true); // 1=EDATA, already_calculated!  //CO20171025 //CO20171027
+        aurostd::stringstream2file(jjj,directory_RAW+"/"+DEFAULT_FILE_EDATA_ORIG_JSON); //CO20171025
+        vcif.clear();vcif.push_back(str);vcif.push_back(str_sp);vcif.push_back(str_sc);
+        //CO+DX START 20170713 - adding symmetry output to RAW
+        string new_sym_file;
+        //txt variants
+        KBIN_SymmetryWrite(FileMESSAGE,str_sp,aflags,_PGROUP_,false,message,"txt");
+        if(aurostd::FileExist(directory_RAW+"/"+DEFAULT_AFLOW_PGROUP_OUT)) {
+          AddFileNameBeforeExtension(directory_RAW+"/"+DEFAULT_AFLOW_PGROUP_OUT,"orig",new_sym_file);
+          aurostd::file2file(directory_RAW+"/"+DEFAULT_AFLOW_PGROUP_OUT,new_sym_file);
+        } //CO20171025
+        KBIN_SymmetryWrite(FileMESSAGE,str_sp,aflags,_PGROUPK_,false,message,"txt");
+        if(aurostd::FileExist(directory_RAW+"/"+DEFAULT_AFLOW_PGROUPK_OUT)) {
+          AddFileNameBeforeExtension(directory_RAW+"/"+DEFAULT_AFLOW_PGROUPK_OUT,"orig",new_sym_file);
+          aurostd::file2file(directory_RAW+"/"+DEFAULT_AFLOW_PGROUPK_OUT,new_sym_file);
+        } //CO20171025
+        KBIN_SymmetryWrite(FileMESSAGE,str_sp,aflags,_FGROUP_,false,message,"txt");
+        if(aurostd::FileExist(directory_RAW+"/"+DEFAULT_AFLOW_FGROUP_OUT)) {
+          AddFileNameBeforeExtension(directory_RAW+"/"+DEFAULT_AFLOW_FGROUP_OUT,"orig",new_sym_file);
+          aurostd::file2file(directory_RAW+"/"+DEFAULT_AFLOW_FGROUP_OUT,new_sym_file);
+        } //CO20171025
+        KBIN_SymmetryWrite(FileMESSAGE,str_sp,aflags,_PGROUP_XTAL_,false,message,"txt");
+        if(aurostd::FileExist(directory_RAW+"/"+DEFAULT_AFLOW_PGROUP_XTAL_OUT)) {
+          AddFileNameBeforeExtension(directory_RAW+"/"+DEFAULT_AFLOW_PGROUP_XTAL_OUT,"orig",new_sym_file);
+          aurostd::file2file(directory_RAW+"/"+DEFAULT_AFLOW_PGROUP_XTAL_OUT,new_sym_file);
+        } //CO20171025
+        KBIN_SymmetryWrite(FileMESSAGE,str_sp,aflags,_PGROUPK_XTAL_,false,message,"txt");
+        if(aurostd::FileExist(directory_RAW+"/"+DEFAULT_AFLOW_PGROUPK_XTAL_OUT)) {
+          AddFileNameBeforeExtension(directory_RAW+"/"+DEFAULT_AFLOW_PGROUPK_XTAL_OUT,"orig",new_sym_file);
+          aurostd::file2file(directory_RAW+"/"+DEFAULT_AFLOW_PGROUPK_XTAL_OUT,new_sym_file);
+        } //DX20171207 - added pgroupk_xtal
+        KBIN_SymmetryWrite(FileMESSAGE,str_sp,aflags,_IATOMS_,false,message,"txt");
+        if(aurostd::FileExist(directory_RAW+"/"+DEFAULT_AFLOW_IATOMS_OUT)) {
+          AddFileNameBeforeExtension(directory_RAW+"/"+DEFAULT_AFLOW_IATOMS_OUT,"orig",new_sym_file);
+          aurostd::file2file(directory_RAW+"/"+DEFAULT_AFLOW_IATOMS_OUT,new_sym_file);
+        } //CO20171025
+        KBIN_SymmetryWrite(FileMESSAGE,str_sp,aflags,_AGROUP_,false,message,"txt");
+        if(aurostd::FileExist(directory_RAW+"/"+DEFAULT_AFLOW_AGROUP_OUT)) {
+          AddFileNameBeforeExtension(directory_RAW+"/"+DEFAULT_AFLOW_AGROUP_OUT,"orig",new_sym_file);
+          aurostd::file2file(directory_RAW+"/"+DEFAULT_AFLOW_AGROUP_OUT,new_sym_file);
+        } //CO20171025
+        //json variants
+        KBIN_SymmetryWrite(FileMESSAGE,str_sp,aflags,_PGROUP_,false,message,"json");
+        if(aurostd::FileExist(directory_RAW+"/"+DEFAULT_AFLOW_PGROUP_JSON)) {
+          AddFileNameBeforeExtension(directory_RAW+"/"+DEFAULT_AFLOW_PGROUP_JSON,"orig",new_sym_file);
+          aurostd::file2file(directory_RAW+"/"+DEFAULT_AFLOW_PGROUP_JSON,new_sym_file);
+        } //CO20171025
+        KBIN_SymmetryWrite(FileMESSAGE,str_sp,aflags,_PGROUPK_,false,message,"json");
+        if(aurostd::FileExist(directory_RAW+"/"+DEFAULT_AFLOW_PGROUPK_JSON)) {
+          AddFileNameBeforeExtension(directory_RAW+"/"+DEFAULT_AFLOW_PGROUPK_JSON,"orig",new_sym_file);
+          aurostd::file2file(directory_RAW+"/"+DEFAULT_AFLOW_PGROUPK_JSON,new_sym_file);
+        } //CO20171025
+        KBIN_SymmetryWrite(FileMESSAGE,str_sp,aflags,_FGROUP_,false,message,"json");
+        if(aurostd::FileExist(directory_RAW+"/"+DEFAULT_AFLOW_FGROUP_JSON)) {
+          AddFileNameBeforeExtension(directory_RAW+"/"+DEFAULT_AFLOW_FGROUP_JSON,"orig",new_sym_file);
+          aurostd::file2file(directory_RAW+"/"+DEFAULT_AFLOW_FGROUP_JSON,new_sym_file);
+        } //CO20171025
+        KBIN_SymmetryWrite(FileMESSAGE,str_sp,aflags,_PGROUP_XTAL_,false,message,"json");
+        if(aurostd::FileExist(directory_RAW+"/"+DEFAULT_AFLOW_PGROUP_XTAL_JSON)) {
+          AddFileNameBeforeExtension(directory_RAW+"/"+DEFAULT_AFLOW_PGROUP_XTAL_JSON,"orig",new_sym_file);
+          aurostd::file2file(directory_RAW+"/"+DEFAULT_AFLOW_PGROUP_XTAL_JSON,new_sym_file);
+        } //CO20171025
+        KBIN_SymmetryWrite(FileMESSAGE,str_sp,aflags,_PGROUPK_XTAL_,false,message,"json");
+        if(aurostd::FileExist(directory_RAW+"/"+DEFAULT_AFLOW_PGROUPK_XTAL_JSON)) {
+          AddFileNameBeforeExtension(directory_RAW+"/"+DEFAULT_AFLOW_PGROUPK_XTAL_JSON,"orig",new_sym_file);
+          aurostd::file2file(directory_RAW+"/"+DEFAULT_AFLOW_PGROUPK_XTAL_JSON,new_sym_file);
+        } //DX20171207 - added pgroupk_xtal
+        KBIN_SymmetryWrite(FileMESSAGE,str_sp,aflags,_IATOMS_,false,message,"json");
+        if(aurostd::FileExist(directory_RAW+"/"+DEFAULT_AFLOW_IATOMS_JSON)) {
+          AddFileNameBeforeExtension(directory_RAW+"/"+DEFAULT_AFLOW_IATOMS_JSON,"orig",new_sym_file);
+          aurostd::file2file(directory_RAW+"/"+DEFAULT_AFLOW_IATOMS_JSON,new_sym_file);
+        } //CO20171025
+        KBIN_SymmetryWrite(FileMESSAGE,str_sp,aflags,_AGROUP_,false,message,"json");
+        if(aurostd::FileExist(directory_RAW+"/"+DEFAULT_AFLOW_AGROUP_JSON)) {
+          AddFileNameBeforeExtension(directory_RAW+"/"+DEFAULT_AFLOW_AGROUP_JSON,"orig",new_sym_file);
+          aurostd::file2file(directory_RAW+"/"+DEFAULT_AFLOW_AGROUP_JSON,new_sym_file);
+        } //CO20171025
+        //cout << message;
+        //CO+DX STOP 20170713 - adding symmetry output to RAW
+        // now extract info
+        //DX20180823 - extract info from xoption - START
+        if(vpflow_edata_orig.flag("EDATA::CALCULATED")){
+          if(data.Bravais_lattice_orig.empty()){ // Bravais_Lattice_orig
+            data.Bravais_lattice_orig=vpflow_edata_orig.getattachedscheme("EDATA::BRAVAIS_LATTICE_TYPE"); 
+          }
+          if(data.lattice_variation_orig.empty()) { // Bravais_Lattice_Variation_orig
+            data.lattice_variation_orig=vpflow_edata_orig.getattachedscheme("EDATA::BRAVAIS_LATTICE_VARIATION_TYPE"); 
+          }
+          if(data.lattice_system_orig.empty()) { // Lattice_System_orig
+            data.lattice_system_orig=vpflow_edata_orig.getattachedscheme("EDATA::BRAVAIS_LATTICE_SYSTEM"); 
+          }
+          if(data.Pearson_symbol_orig.empty()) { // Pearson_orig
+            data.Pearson_symbol_orig=vpflow_edata_orig.getattachedscheme("EDATA::PEARSON_SYMBOL"); 
+          }
+          //DX20190124 - extract additional info from xoption - START
+          if(data.crystal_system_orig.empty()){ // crystal_system_orig
+            data.crystal_system_orig=vpflow_edata_orig.getattachedscheme("EDATA::CRYSTAL_SYSTEM"); 
+          }
+          if(data.crystal_family_orig.empty()){ // crystal_family_orig
+            data.crystal_family_orig=vpflow_edata_orig.getattachedscheme("EDATA::CRYSTAL_FAMILY"); 
+          }
+          if(data.point_group_Hermann_Mauguin_orig.empty()){ // point_group_Hermann_Mauguin_orig
+            data.point_group_Hermann_Mauguin_orig=vpflow_edata_orig.getattachedscheme("EDATA::POINT_GROUP_HERMANN_MAUGUIN"); 
+          }
+          if(data.crystal_class_orig.empty()){ // crystal_class_orig
+            data.crystal_class_orig=vpflow_edata_orig.getattachedscheme("EDATA::POINT_GROUP_CRYSTAL_CLASS"); 
+          }
+          if(data.point_group_Schoenflies_orig.empty()){ // point_group_Schoenflies_orig
+            data.point_group_Schoenflies_orig=vpflow_edata_orig.getattachedscheme("EDATA::POINT_GROUP_SCHOENFLIES"); 
+          }
+          if(data.point_group_orbifold_orig.empty()){ // point_group_orbifold_orig
+            data.point_group_orbifold_orig=vpflow_edata_orig.getattachedscheme("EDATA::POINT_GROUP_ORBIFOLD"); 
+          }
+          if(data.point_group_type_orig.empty()){ // point_group_type_orig
+            data.point_group_type_orig=vpflow_edata_orig.getattachedscheme("EDATA::POINT_GROUP_TYPE"); 
+          }
+          if(data.point_group_order_orig==AUROSTD_NAN){ // point_group_order_orig
+            data.point_group_order_orig=vpflow_edata_orig.getattachedutype<uint>("EDATA::POINT_GROUP_ORDER"); 
+          }
+          if(data.point_group_structure_orig.empty()){ // point_group_structure_orig
+            data.point_group_structure_orig=vpflow_edata_orig.getattachedscheme("EDATA::POINT_GROUP_STRUCTURE"); 
+          }
+          if(data.Bravais_lattice_lattice_type_orig.empty()){ // Bravais_lattice_lattice_type_orig
+            data.Bravais_lattice_lattice_type_orig=vpflow_edata_orig.getattachedscheme("EDATA::BRAVAIS_LATTICE_LATTICE_TYPE"); 
+          }
+          if(data.Bravais_lattice_lattice_variation_type_orig.empty()){ // Bravais_lattice_lattice_variation_type_orig
+            data.Bravais_lattice_lattice_variation_type_orig=vpflow_edata_orig.getattachedscheme("EDATA::BRAVAIS_LATTICE_LATTICE_VARIATION_TYPE"); 
+          }
+          if(data.Bravais_lattice_lattice_system_orig.empty()){ // Bravais_lattice_lattice_system_orig
+            data.Bravais_lattice_lattice_system_orig=vpflow_edata_orig.getattachedscheme("EDATA::BRAVAIS_LATTICE_LATTICE_SYSTEM"); 
+          }
+          if(data.Bravais_superlattice_lattice_type_orig.empty()){ // Bravais_superlattice_lattice_type_orig 
+            data.Bravais_superlattice_lattice_type_orig=vpflow_edata_orig.getattachedscheme("EDATA::BRAVAIS_SUPERLATTICE_TYPE"); 
+          }
+          if(data.Bravais_superlattice_lattice_variation_type_orig.empty()){ // Bravais_superlattice_lattice_variation_type_orig
+            data.Bravais_superlattice_lattice_variation_type_orig=vpflow_edata_orig.getattachedscheme("EDATA::BRAVAIS_SUPERLATTICE_VARIATION_TYPE"); 
+          }
+          if(data.Bravais_superlattice_lattice_system_orig.empty()){ // Bravais_superlattice_lattice_system_orig
+            data.Bravais_superlattice_lattice_system_orig=vpflow_edata_orig.getattachedscheme("EDATA::BRAVAIS_SUPERLATTICE_SYSTEM"); 
+          }
+          if(data.Pearson_symbol_superlattice_orig.empty()){ // Pearson_symbol_superlattice_orig
+            data.Pearson_symbol_superlattice_orig=vpflow_edata_orig.getattachedscheme("EDATA::PEARSON_SYMBOL_SUPERLATTICE"); 
+          }
+          if(data.reciprocal_geometry_orig.empty()){ // reciprocal_geometry_orig
+            data.reciprocal_geometry_orig=vpflow_edata_orig.getattachedscheme("EDATA::RECIPROCAL_LATTICE_PARAMETERS"); 
+            vector<string> ktokens; 
+            aurostd::string2tokens(data.reciprocal_geometry_orig,ktokens,",");
+            for(uint t=0;t<ktokens.size();t++){ data.vreciprocal_geometry_orig.push_back(aurostd::string2utype<double>(ktokens[t])); }
+          }
+          if(data.reciprocal_volume_cell_orig==AUROSTD_NAN){ // reciprocal_volume_cell_orig
+            data.reciprocal_volume_cell_orig=vpflow_edata_orig.getattachedutype<double>("EDATA::RECIPROCAL_SPACE_VOLUME"); 
+          }
+          if(data.reciprocal_lattice_type_orig.empty()){ // reciprocal_lattice_type_orig
+            data.reciprocal_lattice_type_orig=vpflow_edata_orig.getattachedscheme("EDATA::RECIPROCAL_LATTICE_TYPE"); 
+          }
+          if(data.reciprocal_lattice_variation_type_orig.empty()){ // reciprocal_lattice_variation_type_orig
+            data.reciprocal_lattice_variation_type_orig=vpflow_edata_orig.getattachedscheme("EDATA::RECIPROCAL_LATTICE_VARIATION_TYPE"); 
+          }
+          //DX20190131 - use self-consistent space group orig - START
+          if(data.spacegroup_orig.empty()){
+            data.spacegroup_orig=vpflow_edata_orig.getattachedscheme("SGDATA::SPACE_GROUP_NUMBER");
+            if(AFLOWLIB_VERBOSE) cout << MESSAGE << " SPACEGROUP_ORIG = " << data.spacegroup_orig << endl;
+          } 
+          //DX20190131 - use self-consistent space group orig - END
+          if(data.Wyckoff_letters_orig.empty()){ // Wyckoff_letters_orig
+            data.Wyckoff_letters_orig=vpflow_edata_orig.getattachedscheme("SGDATA::WYCKOFF_LETTERS"); 
+          }
+          if(data.Wyckoff_multiplicities_orig.empty()){ // Wyckoff_multiplicities_orig
+            data.Wyckoff_multiplicities_orig=vpflow_edata_orig.getattachedscheme("SGDATA::WYCKOFF_MULTIPLICITIES"); 
+          }
+          if(data.Wyckoff_site_symmetries_orig.empty()){ // Wyckoff_site_symmetries_orig
+            data.Wyckoff_site_symmetries_orig=vpflow_edata_orig.getattachedscheme("SGDATA::WYCKOFF_SITE_SYMMETRIES"); 
+          }
+        }
+        //DX20180823 - extract info from xoption - END
+        else { //DX20180823 - if no xoption, read from file (safety)
+          vector<string> vline_edata;
+          aurostd::string2vectorstring(sss.str(),vline_edata);
+          for(uint iline=0;iline<vline_edata.size();iline++) {
+            if(data.Bravais_lattice_orig.empty() && aurostd::substring2bool(vline_edata.at(iline),"Real space: Bravais Lattice Primitive")) { // Bravais_Lattice
+              aurostd::string2tokens(vline_edata.at(iline),tokens,"=");
+              data.Bravais_lattice_orig=aurostd::RemoveWhiteSpaces(tokens.at(tokens.size()-1)); }
+            if(data.lattice_variation_orig.empty() && aurostd::substring2bool(vline_edata.at(iline),"Real space: Lattice Variation")) { // Bravais_Lattice_Variation
+              aurostd::string2tokens(vline_edata.at(iline),tokens,"=");
+              data.lattice_variation_orig=aurostd::RemoveWhiteSpaces(tokens.at(tokens.size()-1)); }
+            if(data.lattice_system_orig.empty() && aurostd::substring2bool(vline_edata.at(iline),"Real space: Lattice System")) { // Lattice_System
+              aurostd::string2tokens(vline_edata.at(iline),tokens,"=");
+              data.lattice_system_orig=aurostd::RemoveWhiteSpaces(tokens.at(tokens.size()-1)); }
+            if(data.Pearson_symbol_orig.empty() && aurostd::substring2bool(vline_edata.at(iline),"Real space: Pearson Symbol") && !aurostd::substring2bool(vline_edata.at(iline),"Superlattice")) { // Pearson
+              aurostd::string2tokens(vline_edata.at(iline),tokens,"=");
+              data.Pearson_symbol_orig=aurostd::RemoveWhiteSpaces(tokens.at(tokens.size()-1)); }
+          }
+        }
+        if(AFLOWLIB_VERBOSE) cout << MESSAGE << " [EDATA.ORIG] BRAVAIS LATTICE OF THE CRYSTAL (pgroup_xtal) - Real space: Bravais Lattice Primitive = " << data.Bravais_lattice_orig << endl;
+        if(AFLOWLIB_VERBOSE) cout << MESSAGE << " [EDATA.ORIG] BRAVAIS LATTICE OF THE CRYSTAL (pgroup_xtal) - Real space: Lattice Variation = " << data.lattice_variation_orig << endl;
+        if(AFLOWLIB_VERBOSE) cout << MESSAGE << " [EDATA.ORIG] BRAVAIS LATTICE OF THE CRYSTAL (pgroup_xtal) - Real space: Lattice System = " << data.lattice_system_orig << endl;
+        if(AFLOWLIB_VERBOSE) cout << MESSAGE << " [EDATA.ORIG] BRAVAIS LATTICE OF THE CRYSTAL (pgroup_xtal) - Real space: Pearson Symbol = " << data.Pearson_symbol_orig << endl;
+        //DX20190208 - add ANRL label/parameters/parameter values - START
+        double anrl_symmetry_tolerance = str_sym.sym_eps;
+        xstructure str_anrl = str;
+        uint setting=SG_SETTING_ANRL;
+        anrl::structure2anrl(str_anrl, anrl_symmetry_tolerance, setting); 
+        if(data.anrl_label_orig.empty()){ // anrl label 
+          data.anrl_label_orig = str_anrl.prototype; 
+        }
+        if(data.anrl_parameter_list_orig.empty()){ // anrl parameter list
+          data.anrl_parameter_list_orig = aurostd::joinWDelimiter(str_anrl.prototype_parameter_list,","); 
+        }
+        if(data.anrl_parameter_values_orig.empty()){ // anrl parameter values
+          data.anrl_parameter_values_orig = aurostd::joinWDelimiter(aurostd::vecDouble2vecString(str_anrl.prototype_parameter_values,6),","); 
+        }
+        if(AFLOWLIB_VERBOSE) cout << MESSAGE << " [EDATA.ORIG] ANRL Label = " << data.anrl_label_orig << endl;
+        if(AFLOWLIB_VERBOSE) cout << MESSAGE << " [EDATA.ORIG] ANRL parameter list = " << data.anrl_parameter_list_orig << endl;
+        if(AFLOWLIB_VERBOSE) cout << MESSAGE << " [EDATA.ORIG] ANRL parameter values = " << data.anrl_parameter_values_orig << endl;
+        //DX20190208 - add ANRL label/parameters/parameter values - END
+      }
+    }
+    if(flag_EDATA_RELAX_) { // RELAX
+      if(!aurostd::FileExist(directory_RAW+"/"+DEFAULT_FILE_EDATA_RELAX_OUT) && aurostd::FileExist(directory_RAW+"/CONTCAR.relax")) {
+        if(AFLOWLIB_VERBOSE) cout << MESSAGE << " EDATA doing relax (CONTCAR.relax) text format: " << directory_RAW << endl;
+        // [OBSOLETE] aurostd::execute("cd \""+directory_RAW+"\" && cat CONTCAR.relax | aflow --edata > "+DEFAULT_FILE_EDATA_RELAX_OUT);
+        str=xstructure(directory_RAW+"/CONTCAR.relax",IOAFLOW_AUTO);str_sp.clear();str_sc.clear(); //DX20191220 - uppercase to lowercase clear
+        stringstream sss; sss << aflow::Banner("BANNER_TINY") << endl;
+        xstructure str_sym=str; //CO20171027 //DX20180226 - set equal str
+        aurostd::xoption vpflow_edata_relax; //DX20180823 - added xoption
+        pflow::PrintData(str,str_sym,str_sp,str_sc,sss,"EDATA",vpflow_edata_relax,"txt",false); // EDATA //CO20171025 //CO20171027
+        aurostd::stringstream2file(sss,directory_RAW+"/"+DEFAULT_FILE_EDATA_RELAX_OUT);
+        if(AFLOWLIB_VERBOSE) cout << MESSAGE << " EDATA doing relax (CONTCAR.relax) json format: " << directory_RAW << endl;
+        stringstream jjj; //CO20171025
+        pflow::PrintData(str_sym,str_sym,str_sp,str_sc,jjj,"EDATA",vpflow_edata_relax,"json",true); // EDATA already_calculated! //CO20171025 //CO20171027
+        aurostd::stringstream2file(jjj,directory_RAW+"/"+DEFAULT_FILE_EDATA_RELAX_JSON); //CO20171025
+        vcif.clear();vcif.push_back(str);vcif.push_back(str_sp);vcif.push_back(str_sc);
+        //CO+DX START 20170713 - adding symmetry output to RAW
+        string new_sym_file;
+        //txt variants
+        KBIN_SymmetryWrite(FileMESSAGE,str_sp,aflags,_PGROUP_,false,message,"txt");
+        if(aurostd::FileExist(directory_RAW+"/"+DEFAULT_AFLOW_PGROUP_OUT)) {
+          AddFileNameBeforeExtension(directory_RAW+"/"+DEFAULT_AFLOW_PGROUP_OUT,"relax",new_sym_file);
+          aurostd::file2file(directory_RAW+"/"+DEFAULT_AFLOW_PGROUP_OUT,new_sym_file);
+        } //CO20171025
+        KBIN_SymmetryWrite(FileMESSAGE,str_sp,aflags,_PGROUPK_,false,message,"txt");
+        if(aurostd::FileExist(directory_RAW+"/"+DEFAULT_AFLOW_PGROUPK_OUT)) {
+          AddFileNameBeforeExtension(directory_RAW+"/"+DEFAULT_AFLOW_PGROUPK_OUT,"relax",new_sym_file);
+          aurostd::file2file(directory_RAW+"/"+DEFAULT_AFLOW_PGROUPK_OUT,new_sym_file);
+        } //CO20171025
+        KBIN_SymmetryWrite(FileMESSAGE,str_sp,aflags,_FGROUP_,false,message,"txt");
+        if(aurostd::FileExist(directory_RAW+"/"+DEFAULT_AFLOW_FGROUP_OUT)) {
+          AddFileNameBeforeExtension(directory_RAW+"/"+DEFAULT_AFLOW_FGROUP_OUT,"relax",new_sym_file);
+          aurostd::file2file(directory_RAW+"/"+DEFAULT_AFLOW_FGROUP_OUT,new_sym_file);
+        } //CO20171025
+        KBIN_SymmetryWrite(FileMESSAGE,str_sp,aflags,_PGROUP_XTAL_,false,message,"txt");
+        if(aurostd::FileExist(directory_RAW+"/"+DEFAULT_AFLOW_PGROUP_XTAL_OUT)) {
+          AddFileNameBeforeExtension(directory_RAW+"/"+DEFAULT_AFLOW_PGROUP_XTAL_OUT,"relax",new_sym_file);
+          aurostd::file2file(directory_RAW+"/"+DEFAULT_AFLOW_PGROUP_XTAL_OUT,new_sym_file);
+        } //CO20171025
+        KBIN_SymmetryWrite(FileMESSAGE,str_sp,aflags,_PGROUPK_XTAL_,false,message,"txt");
+        if(aurostd::FileExist(directory_RAW+"/"+DEFAULT_AFLOW_PGROUPK_XTAL_OUT)) {
+          AddFileNameBeforeExtension(directory_RAW+"/"+DEFAULT_AFLOW_PGROUPK_XTAL_OUT,"relax",new_sym_file);
+          aurostd::file2file(directory_RAW+"/"+DEFAULT_AFLOW_PGROUPK_XTAL_OUT,new_sym_file);
+        } //DX20171207 - added pgroupk_xtal
+        KBIN_SymmetryWrite(FileMESSAGE,str_sp,aflags,_IATOMS_,false,message,"txt");
+        if(aurostd::FileExist(directory_RAW+"/"+DEFAULT_AFLOW_IATOMS_OUT)) {
+          AddFileNameBeforeExtension(directory_RAW+"/"+DEFAULT_AFLOW_IATOMS_OUT,"relax",new_sym_file);
+          aurostd::file2file(directory_RAW+"/"+DEFAULT_AFLOW_IATOMS_OUT,new_sym_file);
+        } //CO20171025
+        KBIN_SymmetryWrite(FileMESSAGE,str_sp,aflags,_AGROUP_,false,message,"txt");
+        if(aurostd::FileExist(directory_RAW+"/"+DEFAULT_AFLOW_AGROUP_OUT)) {
+          AddFileNameBeforeExtension(directory_RAW+"/"+DEFAULT_AFLOW_AGROUP_OUT,"relax",new_sym_file);
+          aurostd::file2file(directory_RAW+"/"+DEFAULT_AFLOW_AGROUP_OUT,new_sym_file);
+        } //CO20171025
+        //json variants
+        KBIN_SymmetryWrite(FileMESSAGE,str_sp,aflags,_PGROUP_,false,message,"json");
+        if(aurostd::FileExist(directory_RAW+"/"+DEFAULT_AFLOW_PGROUP_JSON)) {
+          AddFileNameBeforeExtension(directory_RAW+"/"+DEFAULT_AFLOW_PGROUP_JSON,"relax",new_sym_file);
+          aurostd::file2file(directory_RAW+"/"+DEFAULT_AFLOW_PGROUP_JSON,new_sym_file);
+        } //CO20171025
+        KBIN_SymmetryWrite(FileMESSAGE,str_sp,aflags,_PGROUPK_,false,message,"json");
+        if(aurostd::FileExist(directory_RAW+"/"+DEFAULT_AFLOW_PGROUPK_JSON)) {
+          AddFileNameBeforeExtension(directory_RAW+"/"+DEFAULT_AFLOW_PGROUPK_JSON,"relax",new_sym_file);
+          aurostd::file2file(directory_RAW+"/"+DEFAULT_AFLOW_PGROUPK_JSON,new_sym_file);
+        } //CO20171025
+        KBIN_SymmetryWrite(FileMESSAGE,str_sp,aflags,_FGROUP_,false,message,"json");
+        if(aurostd::FileExist(directory_RAW+"/"+DEFAULT_AFLOW_FGROUP_JSON)) {
+          AddFileNameBeforeExtension(directory_RAW+"/"+DEFAULT_AFLOW_FGROUP_JSON,"relax",new_sym_file);
+          aurostd::file2file(directory_RAW+"/"+DEFAULT_AFLOW_FGROUP_JSON,new_sym_file);
+        } //CO20171025
+        KBIN_SymmetryWrite(FileMESSAGE,str_sp,aflags,_PGROUP_XTAL_,false,message,"json");
+        if(aurostd::FileExist(directory_RAW+"/"+DEFAULT_AFLOW_PGROUP_XTAL_JSON)) {
+          AddFileNameBeforeExtension(directory_RAW+"/"+DEFAULT_AFLOW_PGROUP_XTAL_JSON,"relax",new_sym_file);
+          aurostd::file2file(directory_RAW+"/"+DEFAULT_AFLOW_PGROUP_XTAL_JSON,new_sym_file);
+        } //CO20171025
+        KBIN_SymmetryWrite(FileMESSAGE,str_sp,aflags,_PGROUPK_XTAL_,false,message,"json");
+        if(aurostd::FileExist(directory_RAW+"/"+DEFAULT_AFLOW_PGROUPK_XTAL_JSON)) {
+          AddFileNameBeforeExtension(directory_RAW+"/"+DEFAULT_AFLOW_PGROUPK_XTAL_JSON,"relax",new_sym_file);
+          aurostd::file2file(directory_RAW+"/"+DEFAULT_AFLOW_PGROUPK_XTAL_JSON,new_sym_file);
+        } //DX20171207 - added pgroupk_xtal
+        KBIN_SymmetryWrite(FileMESSAGE,str_sp,aflags,_IATOMS_,false,message,"json");
+        if(aurostd::FileExist(directory_RAW+"/"+DEFAULT_AFLOW_IATOMS_JSON)) {
+          AddFileNameBeforeExtension(directory_RAW+"/"+DEFAULT_AFLOW_IATOMS_JSON,"relax",new_sym_file);
+          aurostd::file2file(directory_RAW+"/"+DEFAULT_AFLOW_IATOMS_JSON,new_sym_file);
+        } //CO20171025
+        KBIN_SymmetryWrite(FileMESSAGE,str_sp,aflags,_AGROUP_,false,message,"json");
+        if(aurostd::FileExist(directory_RAW+"/"+DEFAULT_AFLOW_AGROUP_JSON)) {
+          AddFileNameBeforeExtension(directory_RAW+"/"+DEFAULT_AFLOW_AGROUP_JSON,"relax",new_sym_file);
+          aurostd::file2file(directory_RAW+"/"+DEFAULT_AFLOW_AGROUP_JSON,new_sym_file);
+        } //CO20171025
+        //cout << message;
+        //CO+DX STOP 20170713 - adding symmetry output to RAW
+        // now extract info
+        //DX20180823 - extract info from xoption - START
+        if(vpflow_edata_relax.flag("EDATA::CALCULATED")){
+          if(data.Bravais_lattice_relax.empty()){ // Bravais_Lattice
+            data.Bravais_lattice_relax=vpflow_edata_relax.getattachedscheme("EDATA::BRAVAIS_LATTICE_TYPE"); 
+          }
+          if(data.lattice_variation_relax.empty()){ // Bravais_Lattice_Variation
+            data.lattice_variation_relax=vpflow_edata_relax.getattachedscheme("EDATA::BRAVAIS_LATTICE_VARIATION_TYPE"); 
+          }
+          if(data.lattice_system_relax.empty()){ // Lattice_System
+            data.lattice_system_relax=vpflow_edata_relax.getattachedscheme("EDATA::BRAVAIS_LATTICE_SYSTEM"); 
+          }
+          if(data.Pearson_symbol_relax.empty()){ // Pearson
+            data.Pearson_symbol_relax=vpflow_edata_relax.getattachedscheme("EDATA::PEARSON_SYMBOL"); 
+          }
+          if(data.crystal_system.empty()){ // crystal_system
+            data.crystal_system=vpflow_edata_relax.getattachedscheme("EDATA::CRYSTAL_SYSTEM"); 
+          }
+          if(data.crystal_family.empty()){ // crystal_family
+            data.crystal_family=vpflow_edata_relax.getattachedscheme("EDATA::CRYSTAL_FAMILY"); 
+          }
+          //DX20190115 - typo in Hermann-Mauguin and crystal class entries - START
+          if(data.point_group_Hermann_Mauguin.empty()){ // point_group_Hermann_Mauguin
+            data.point_group_Hermann_Mauguin=vpflow_edata_relax.getattachedscheme("EDATA::POINT_GROUP_HERMANN_MAUGUIN"); 
+          }
+          if(data.crystal_class.empty()){ // crystal_class
+            data.crystal_class=vpflow_edata_relax.getattachedscheme("EDATA::POINT_GROUP_CRYSTAL_CLASS"); 
+          }
+          //DX20190115 - typo in Hermann-Mauguin and crystal class entries - END
+          if(data.point_group_Schoenflies.empty()){ // point_group_Schoenflies
+            data.point_group_Schoenflies=vpflow_edata_relax.getattachedscheme("EDATA::POINT_GROUP_SCHOENFLIES"); 
+          }
+          if(data.point_group_orbifold.empty()){ // point_group_orbifold
+            data.point_group_orbifold=vpflow_edata_relax.getattachedscheme("EDATA::POINT_GROUP_ORBIFOLD"); 
+          }
+          if(data.point_group_type.empty()){ // point_group_type 
+            data.point_group_type=vpflow_edata_relax.getattachedscheme("EDATA::POINT_GROUP_TYPE"); 
+          }
+          if(data.point_group_order==AUROSTD_NAN){ // point_group_order 
+            data.point_group_order=vpflow_edata_relax.getattachedutype<uint>("EDATA::POINT_GROUP_ORDER"); 
+          }
+          if(data.point_group_structure.empty()){ // point_group_structure 
+            data.point_group_structure=vpflow_edata_relax.getattachedscheme("EDATA::POINT_GROUP_STRUCTURE"); 
+          }
+          if(data.Bravais_lattice_lattice_type.empty()){ // Bravais_lattice_lattice_type 
+            data.Bravais_lattice_lattice_type=vpflow_edata_relax.getattachedscheme("EDATA::BRAVAIS_LATTICE_LATTICE_TYPE"); 
+          }
+          //DX20190115 - typo, missing "variation" - START
+          if(data.Bravais_lattice_lattice_variation_type.empty()){ // Bravais_lattice_lattice_variation_type 
+            data.Bravais_lattice_lattice_variation_type=vpflow_edata_relax.getattachedscheme("EDATA::BRAVAIS_LATTICE_LATTICE_VARIATION_TYPE"); 
+          }
+          //DX20190115 - typo, missing "variation" - END
+          if(data.Bravais_lattice_lattice_system.empty()){ // Bravais_lattice_lattice_system 
+            data.Bravais_lattice_lattice_system=vpflow_edata_relax.getattachedscheme("EDATA::BRAVAIS_LATTICE_LATTICE_SYSTEM"); 
+          }
+          if(data.Bravais_superlattice_lattice_type.empty()){ // Bravais_superlattice_lattice_type 
+            data.Bravais_superlattice_lattice_type=vpflow_edata_relax.getattachedscheme("EDATA::BRAVAIS_SUPERLATTICE_TYPE"); 
+          }
+          if(data.Bravais_superlattice_lattice_variation_type.empty()){ // Bravais_superlattice_lattice_variation_type 
+            data.Bravais_superlattice_lattice_variation_type=vpflow_edata_relax.getattachedscheme("EDATA::BRAVAIS_SUPERLATTICE_VARIATION_TYPE"); 
+          }
+          if(data.Bravais_superlattice_lattice_system.empty()){ // Bravais_superlattice_lattice_system 
+            data.Bravais_superlattice_lattice_system=vpflow_edata_relax.getattachedscheme("EDATA::BRAVAIS_SUPERLATTICE_SYSTEM"); 
+          }
+          if(data.Pearson_symbol_superlattice.empty()){ // Pearson_symbol_superlattice 
+            data.Pearson_symbol_superlattice=vpflow_edata_relax.getattachedscheme("EDATA::PEARSON_SYMBOL_SUPERLATTICE"); 
+          }
+          if(data.reciprocal_geometry.empty()){ // reciprocal_geometry
+            data.reciprocal_geometry=vpflow_edata_relax.getattachedscheme("EDATA::RECIPROCAL_LATTICE_PARAMETERS"); 
+            vector<string> ktokens; 
+            aurostd::string2tokens(data.reciprocal_geometry,ktokens,",");
+            for(uint t=0;t<ktokens.size();t++){ data.vreciprocal_geometry.push_back(aurostd::string2utype<double>(ktokens[t])); }
+          }
+          if(data.reciprocal_volume_cell==AUROSTD_NAN){ // reciprocal_volume_cell
+            data.reciprocal_volume_cell=vpflow_edata_relax.getattachedutype<double>("EDATA::RECIPROCAL_SPACE_VOLUME"); 
+          }
+          if(data.reciprocal_lattice_type.empty()){ // reciprocal_lattice_type 
+            data.reciprocal_lattice_type=vpflow_edata_relax.getattachedscheme("EDATA::RECIPROCAL_LATTICE_TYPE"); 
+          }
+          if(data.reciprocal_lattice_variation_type.empty()){ // reciprocal_lattice_variation_type 
+            data.reciprocal_lattice_variation_type=vpflow_edata_relax.getattachedscheme("EDATA::RECIPROCAL_LATTICE_VARIATION_TYPE"); 
+          }
+          //DX20190131 - use self-consistent space group relax - START
+          if(data.spacegroup_relax.empty()){
+            data.spacegroup_relax=vpflow_edata_relax.getattachedscheme("SGDATA::SPACE_GROUP_NUMBER");
+            if(AFLOWLIB_VERBOSE) cout << MESSAGE << " SPACEGROUP_RELAX = " << data.spacegroup_relax << endl;
+          } 
+          //DX20190131 - use self-consistent space group orig - END
+          if(data.Wyckoff_letters.empty()){ // Wyckoff_letters 
+            data.Wyckoff_letters=vpflow_edata_relax.getattachedscheme("SGDATA::WYCKOFF_LETTERS"); 
+          }
+          if(data.Wyckoff_multiplicities.empty()){ // Wyckoff_multiplicities 
+            data.Wyckoff_multiplicities=vpflow_edata_relax.getattachedscheme("SGDATA::WYCKOFF_MULTIPLICITIES"); 
+          }
+          if(data.Wyckoff_site_symmetries.empty()){ // Wyckoff_site_symmetries
+            data.Wyckoff_site_symmetries=vpflow_edata_relax.getattachedscheme("SGDATA::WYCKOFF_SITE_SYMMETRIES"); 
+          }
+        }
+        //DX20180823 - extract info from xoption - END
+        else { //DX20180823 - if no xoption, read from file (safety)
+          vector<string> vline_edata;
+          aurostd::string2vectorstring(sss.str(),vline_edata);
+          for(uint iline=0;iline<vline_edata.size();iline++) {
+            if(data.Bravais_lattice_relax.empty() && aurostd::substring2bool(vline_edata.at(iline),"Real space: Bravais Lattice Primitive")) { // Bravais_Lattice
+              aurostd::string2tokens(vline_edata.at(iline),tokens,"=");
+              data.Bravais_lattice_relax=aurostd::RemoveWhiteSpaces(tokens.at(tokens.size()-1)); }
+            if(data.lattice_variation_relax.empty() && aurostd::substring2bool(vline_edata.at(iline),"Real space: Lattice Variation")) { // Bravais_Lattice_Variation
+              aurostd::string2tokens(vline_edata.at(iline),tokens,"=");
+              data.lattice_variation_relax=aurostd::RemoveWhiteSpaces(tokens.at(tokens.size()-1)); }
+            if(data.lattice_system_relax.empty() && aurostd::substring2bool(vline_edata.at(iline),"Real space: Lattice System")) { // Lattice_System
+              aurostd::string2tokens(vline_edata.at(iline),tokens,"=");
+              data.lattice_system_relax=aurostd::RemoveWhiteSpaces(tokens.at(tokens.size()-1)); }
+            if(data.Pearson_symbol_relax.empty() && aurostd::substring2bool(vline_edata.at(iline),"Real space: Pearson Symbol") && !aurostd::substring2bool(vline_edata.at(iline),"Superlattice")) { // Pearson
+              aurostd::string2tokens(vline_edata.at(iline),tokens,"=");
+              data.Pearson_symbol_relax=aurostd::RemoveWhiteSpaces(tokens.at(tokens.size()-1)); }
+          }
+        } 
+        if(AFLOWLIB_VERBOSE) cout << MESSAGE << " [EDATA.RELAX] BRAVAIS LATTICE OF THE CRYSTAL (pgroup_xtal) - Real space: Bravais Lattice Primitive = " << data.Bravais_lattice_relax << endl;
+        if(AFLOWLIB_VERBOSE) cout << MESSAGE << " [EDATA.RELAX] BRAVAIS LATTICE OF THE CRYSTAL (pgroup_xtal) - Real space: Lattice Variation = " << data.lattice_variation_relax << endl;
+        if(AFLOWLIB_VERBOSE) cout << MESSAGE << " [EDATA.RELAX] BRAVAIS LATTICE OF THE CRYSTAL (pgroup_xtal) - Real space: Lattice System = " << data.lattice_system_relax << endl;
+        if(AFLOWLIB_VERBOSE) cout << MESSAGE << " [EDATA.RELAX] BRAVAIS LATTICE OF THE CRYSTAL (pgroup_xtal) - Real space: Pearson Symbol = " << data.Pearson_symbol_relax << endl;
+        //DX20190208 - add ANRL label/parameters/parameter values - START
+        double anrl_symmetry_tolerance = str_sym.sym_eps;
+        xstructure str_anrl = str;
+        uint setting=SG_SETTING_ANRL;
+        anrl::structure2anrl(str_anrl, anrl_symmetry_tolerance, setting); 
+        if(data.anrl_label_relax.empty()){ // anrl label 
+          data.anrl_label_relax = str_anrl.prototype; 
+        }
+        if(data.anrl_parameter_list_relax.empty()){ // anrl parameter list
+          data.anrl_parameter_list_relax = aurostd::joinWDelimiter(str_anrl.prototype_parameter_list,","); 
+        }
+        if(data.anrl_parameter_values_relax.empty()){ // anrl parameter values
+          data.anrl_parameter_values_relax = aurostd::joinWDelimiter(aurostd::vecDouble2vecString(str_anrl.prototype_parameter_values,6),","); 
+        }
+        //DX20190208 - add ANRL label/parameters/parameter values - END
+        if(AFLOWLIB_VERBOSE) cout << MESSAGE << " [EDATA.RELAX] ANRL Label = " << data.anrl_label_relax << endl;
+        if(AFLOWLIB_VERBOSE) cout << MESSAGE << " [EDATA.RELAX] ANRL parameter list = " << data.anrl_parameter_list_relax << endl;
+        if(AFLOWLIB_VERBOSE) cout << MESSAGE << " [EDATA.RELAX] ANRL parameter values = " << data.anrl_parameter_values_relax << endl;
+      }
+    }
+    if(LDEBUG) cerr << "aflowlib::LIB2RAW_Loop_Thermodynamics [17]" << endl;
+    if(flag_EDATA_BANDS_) { // BANDS
+      if(!aurostd::FileExist(directory_RAW+"/"+DEFAULT_FILE_EDATA_BANDS_OUT) && aurostd::FileExist(directory_RAW+"/POSCAR.bands")) {
+        if(AFLOWLIB_VERBOSE) cout << MESSAGE << " EDATA doing bands (POSCAR.bands) text format: " << directory_RAW << endl;
+        // [OBSOLETE] aurostd::execute("cd \""+directory_RAW+"\" && cat POSCAR.bands | aflow --edata > "+DEFAULT_FILE_EDATA_BANDS_OUT);
+        str=xstructure(directory_RAW+"/POSCAR.bands",IOAFLOW_AUTO);str_sp.clear();str_sc.clear(); //DX20191220 - uppercase to lowercase clear
+        stringstream sss; sss << aflow::Banner("BANNER_TINY") << endl;
+        xstructure str_sym=str; //CO20171027 //DX20180226 - set equal str
+        aurostd::xoption vpflow_edata_bands; //DX20180823 - added xoption
+        pflow::PrintData(str,str_sym,str_sp,str_sc,sss,"EDATA",vpflow_edata_bands,"txt",false); // EDATA //CO20171025 //CO20171027
+        aurostd::stringstream2file(sss,directory_RAW+"/"+DEFAULT_FILE_EDATA_BANDS_OUT);
+        if(AFLOWLIB_VERBOSE) cout << MESSAGE << " EDATA doing bands (POSCAR.bands) json format: " << directory_RAW << endl;
+        stringstream jjj; //CO20171025
+        pflow::PrintData(str_sym,str_sym,str_sp,str_sc,jjj,"EDATA",vpflow_edata_bands,"json",true); // EDATA already_calculated! //CO20171025 //CO20171027
+        aurostd::stringstream2file(jjj,directory_RAW+"/"+DEFAULT_FILE_EDATA_BANDS_JSON); //CO20171025
+        vcif.clear();vcif.push_back(str);vcif.push_back(str_sp);vcif.push_back(str_sc);
+        //CO+DX START 20170713 - adding symmetry output to RAW
+        string new_sym_file;
+        //txt variants
+        KBIN_SymmetryWrite(FileMESSAGE,str_sp,aflags,_PGROUP_,false,message,"txt");
+        if(aurostd::FileExist(directory_RAW+"/"+DEFAULT_AFLOW_PGROUP_OUT)) {
+          AddFileNameBeforeExtension(directory_RAW+"/"+DEFAULT_AFLOW_PGROUP_OUT,"bands",new_sym_file);
+          aurostd::file2file(directory_RAW+"/"+DEFAULT_AFLOW_PGROUP_OUT,new_sym_file);
+        } //CO20171025
+        KBIN_SymmetryWrite(FileMESSAGE,str_sp,aflags,_PGROUPK_,false,message,"txt");
+        if(aurostd::FileExist(directory_RAW+"/"+DEFAULT_AFLOW_PGROUPK_OUT)) {
+          AddFileNameBeforeExtension(directory_RAW+"/"+DEFAULT_AFLOW_PGROUPK_OUT,"bands",new_sym_file);
+          aurostd::file2file(directory_RAW+"/"+DEFAULT_AFLOW_PGROUPK_OUT,new_sym_file);
+        } //CO20171025
+        KBIN_SymmetryWrite(FileMESSAGE,str_sp,aflags,_FGROUP_,false,message,"txt");
+        if(aurostd::FileExist(directory_RAW+"/"+DEFAULT_AFLOW_FGROUP_OUT)) {
+          AddFileNameBeforeExtension(directory_RAW+"/"+DEFAULT_AFLOW_FGROUP_OUT,"bands",new_sym_file);
+          aurostd::file2file(directory_RAW+"/"+DEFAULT_AFLOW_FGROUP_OUT,new_sym_file);
+        } //CO20171025
+        KBIN_SymmetryWrite(FileMESSAGE,str_sp,aflags,_PGROUP_XTAL_,false,message,"txt");
+        if(aurostd::FileExist(directory_RAW+"/"+DEFAULT_AFLOW_PGROUP_XTAL_OUT)) {
+          AddFileNameBeforeExtension(directory_RAW+"/"+DEFAULT_AFLOW_PGROUP_XTAL_OUT,"bands",new_sym_file);
+          aurostd::file2file(directory_RAW+"/"+DEFAULT_AFLOW_PGROUP_XTAL_OUT,new_sym_file);
+        } //CO20171025
+        KBIN_SymmetryWrite(FileMESSAGE,str_sp,aflags,_PGROUPK_XTAL_,false,message,"txt");
+        if(aurostd::FileExist(directory_RAW+"/"+DEFAULT_AFLOW_PGROUPK_XTAL_OUT)) {
+          AddFileNameBeforeExtension(directory_RAW+"/"+DEFAULT_AFLOW_PGROUPK_XTAL_OUT,"bands",new_sym_file);
+          aurostd::file2file(directory_RAW+"/"+DEFAULT_AFLOW_PGROUPK_XTAL_OUT,new_sym_file);
+        } //DX20171207 - added pgroupk_xtal
+        KBIN_SymmetryWrite(FileMESSAGE,str_sp,aflags,_IATOMS_,false,message,"txt");
+        if(aurostd::FileExist(directory_RAW+"/"+DEFAULT_AFLOW_IATOMS_OUT)) {
+          AddFileNameBeforeExtension(directory_RAW+"/"+DEFAULT_AFLOW_IATOMS_OUT,"bands",new_sym_file);
+          aurostd::file2file(directory_RAW+"/"+DEFAULT_AFLOW_IATOMS_OUT,new_sym_file);
+        } //CO20171025
+        KBIN_SymmetryWrite(FileMESSAGE,str_sp,aflags,_AGROUP_,false,message,"txt");
+        if(aurostd::FileExist(directory_RAW+"/"+DEFAULT_AFLOW_AGROUP_OUT)) {
+          AddFileNameBeforeExtension(directory_RAW+"/"+DEFAULT_AFLOW_AGROUP_OUT,"bands",new_sym_file);
+          aurostd::file2file(directory_RAW+"/"+DEFAULT_AFLOW_AGROUP_OUT,new_sym_file);
+        } //CO20171025
+        //json variants
+        KBIN_SymmetryWrite(FileMESSAGE,str_sp,aflags,_PGROUP_,false,message,"json");
+        if(aurostd::FileExist(directory_RAW+"/"+DEFAULT_AFLOW_PGROUP_JSON)) {
+          AddFileNameBeforeExtension(directory_RAW+"/"+DEFAULT_AFLOW_PGROUP_JSON,"bands",new_sym_file);
+          aurostd::file2file(directory_RAW+"/"+DEFAULT_AFLOW_PGROUP_JSON,new_sym_file);
+        } //CO20171025
+        KBIN_SymmetryWrite(FileMESSAGE,str_sp,aflags,_PGROUPK_,false,message,"json");
+        if(aurostd::FileExist(directory_RAW+"/"+DEFAULT_AFLOW_PGROUPK_JSON)) {
+          AddFileNameBeforeExtension(directory_RAW+"/"+DEFAULT_AFLOW_PGROUPK_JSON,"bands",new_sym_file);
+          aurostd::file2file(directory_RAW+"/"+DEFAULT_AFLOW_PGROUPK_JSON,new_sym_file);
+        } //CO20171025
+        KBIN_SymmetryWrite(FileMESSAGE,str_sp,aflags,_FGROUP_,false,message,"json");
+        if(aurostd::FileExist(directory_RAW+"/"+DEFAULT_AFLOW_FGROUP_JSON)) {
+          AddFileNameBeforeExtension(directory_RAW+"/"+DEFAULT_AFLOW_FGROUP_JSON,"bands",new_sym_file);
+          aurostd::file2file(directory_RAW+"/"+DEFAULT_AFLOW_FGROUP_JSON,new_sym_file);
+        } //CO20171025
+        KBIN_SymmetryWrite(FileMESSAGE,str_sp,aflags,_PGROUP_XTAL_,false,message,"json");
+        if(aurostd::FileExist(directory_RAW+"/"+DEFAULT_AFLOW_PGROUP_XTAL_JSON)) {
+          AddFileNameBeforeExtension(directory_RAW+"/"+DEFAULT_AFLOW_PGROUP_XTAL_JSON,"bands",new_sym_file);
+          aurostd::file2file(directory_RAW+"/"+DEFAULT_AFLOW_PGROUP_XTAL_JSON,new_sym_file);
+        } //CO20171025
+        KBIN_SymmetryWrite(FileMESSAGE,str_sp,aflags,_PGROUPK_XTAL_,false,message,"json");
+        if(aurostd::FileExist(directory_RAW+"/"+DEFAULT_AFLOW_PGROUPK_XTAL_JSON)) {
+          AddFileNameBeforeExtension(directory_RAW+"/"+DEFAULT_AFLOW_PGROUPK_XTAL_JSON,"bands",new_sym_file);
+          aurostd::file2file(directory_RAW+"/"+DEFAULT_AFLOW_PGROUPK_XTAL_JSON,new_sym_file);
+        } //DX20171207 - added pgroupk_xtal
+        KBIN_SymmetryWrite(FileMESSAGE,str_sp,aflags,_IATOMS_,false,message,"json");
+        if(aurostd::FileExist(directory_RAW+"/"+DEFAULT_AFLOW_IATOMS_JSON)) {
+          AddFileNameBeforeExtension(directory_RAW+"/"+DEFAULT_AFLOW_IATOMS_JSON,"bands",new_sym_file);
+          aurostd::file2file(directory_RAW+"/"+DEFAULT_AFLOW_IATOMS_JSON,new_sym_file);
+        } //CO20171025
+        KBIN_SymmetryWrite(FileMESSAGE,str_sp,aflags,_AGROUP_,false,message,"json");
+        if(aurostd::FileExist(directory_RAW+"/"+DEFAULT_AFLOW_AGROUP_JSON)) {
+          AddFileNameBeforeExtension(directory_RAW+"/"+DEFAULT_AFLOW_AGROUP_JSON,"bands",new_sym_file);
+          aurostd::file2file(directory_RAW+"/"+DEFAULT_AFLOW_AGROUP_JSON,new_sym_file);
+        } //CO20171025
+        //cout << message;
+        //CO+DX STOP 20170713 - adding symmetry output to RAW
+        // now extract info
+        //DX20180823 - extract info from xoption - START
+        if(vpflow_edata_bands.flag("EDATA::CALCULATED")){
+          if(data.Bravais_lattice_relax.empty()){ // Bravais_Lattice
+            data.Bravais_lattice_relax=vpflow_edata_bands.getattachedscheme("EDATA::BRAVAIS_LATTICE_TYPE"); 
+          }
+          if(data.lattice_variation_relax.empty()){ // Bravais_Lattice_Variation
+            data.lattice_variation_relax=vpflow_edata_bands.getattachedscheme("EDATA::BRAVAIS_LATTICE_VARIATION_TYPE"); 
+          }
+          if(data.lattice_system_relax.empty()){ // Lattice_System
+            data.lattice_system_relax=vpflow_edata_bands.getattachedscheme("EDATA::BRAVAIS_LATTICE_SYSTEM"); 
+          }
+          if(data.Pearson_symbol_relax.empty()){ // Pearson
+            data.Pearson_symbol_relax=vpflow_edata_bands.getattachedscheme("EDATA::PEARSON_SYMBOL"); 
+          }
+          if(data.crystal_system.empty()){ // crystal_system
+            data.crystal_system=vpflow_edata_bands.getattachedscheme("EDATA::CRYSTAL_SYSTEM"); 
+          }
+          if(data.crystal_family.empty()){ // crystal_family
+            data.crystal_family=vpflow_edata_bands.getattachedscheme("EDATA::CRYSTAL_FAMILY"); 
+          }
+          //DX20190115 - typo in Hermann-Mauguin and crystal class entries - START
+          if(data.point_group_Hermann_Mauguin.empty()){ // point_group_Hermann_Mauguin
+            data.point_group_Hermann_Mauguin=vpflow_edata_bands.getattachedscheme("EDATA::POINT_GROUP_HERMANN_MAUGUIN"); 
+          }
+          if(data.crystal_class.empty()){ // crystal_class
+            data.crystal_class=vpflow_edata_bands.getattachedscheme("EDATA::POINT_GROUP_CRYSTAL_CLASS"); 
+          }
+          //DX20190115 - typo in Hermann-Mauguin and crystal class entries - END
+          if(data.point_group_Schoenflies.empty()){ // point_group_Schoenflies
+            data.point_group_Schoenflies=vpflow_edata_bands.getattachedscheme("EDATA::POINT_GROUP_SCHOENFLIES"); 
+          }
+          if(data.point_group_orbifold.empty()){ // point_group_orbifold
+            data.point_group_orbifold=vpflow_edata_bands.getattachedscheme("EDATA::POINT_GROUP_ORBIFOLD"); 
+          }
+          if(data.point_group_type.empty()){ // point_group_type 
+            data.point_group_type=vpflow_edata_bands.getattachedscheme("EDATA::POINT_GROUP_TYPE"); 
+          }
+          if(data.point_group_order==AUROSTD_NAN){ // point_group_order 
+            data.point_group_order=vpflow_edata_bands.getattachedutype<uint>("EDATA::POINT_GROUP_ORDER"); 
+          }
+          if(data.point_group_structure.empty()){ // point_group_structure 
+            data.point_group_structure=vpflow_edata_bands.getattachedscheme("EDATA::POINT_GROUP_STRUCTURE"); 
+          }
+          if(data.Bravais_lattice_lattice_type.empty()){ // Bravais_lattice_lattice_type 
+            data.Bravais_lattice_lattice_type=vpflow_edata_bands.getattachedscheme("EDATA::BRAVAIS_LATTICE_LATTICE_TYPE"); 
+          }
+          //DX20190115 - typo, missing "variation" - START
+          if(data.Bravais_lattice_lattice_variation_type.empty()){ // Bravais_lattice_lattice_variation_type 
+            data.Bravais_lattice_lattice_variation_type=vpflow_edata_bands.getattachedscheme("EDATA::BRAVAIS_LATTICE_LATTICE_VARIATION_TYPE"); 
+          }
+          //DX20190115 - typo, missing "variation" - END
+          if(data.Bravais_lattice_lattice_system.empty()){ // Bravais_lattice_lattice_system 
+            data.Bravais_lattice_lattice_system=vpflow_edata_bands.getattachedscheme("EDATA::BRAVAIS_LATTICE_LATTICE_SYSTEM"); 
+          }
+          if(data.Bravais_superlattice_lattice_type.empty()){ // Bravais_superlattice_lattice_type 
+            data.Bravais_superlattice_lattice_type=vpflow_edata_bands.getattachedscheme("EDATA::BRAVAIS_SUPERLATTICE_TYPE"); 
+          }
+          if(data.Bravais_superlattice_lattice_variation_type.empty()){ // Bravais_superlattice_lattice_variation_type 
+            data.Bravais_superlattice_lattice_variation_type=vpflow_edata_bands.getattachedscheme("EDATA::BRAVAIS_SUPERLATTICE_VARIATION_TYPE"); 
+          }
+          if(data.Bravais_superlattice_lattice_system.empty()){ // Bravais_superlattice_lattice_system 
+            data.Bravais_superlattice_lattice_system=vpflow_edata_bands.getattachedscheme("EDATA::BRAVAIS_SUPERLATTICE_SYSTEM"); 
+          }
+          if(data.Pearson_symbol_superlattice.empty()){ // Pearson_symbol_superlattice 
+            data.Pearson_symbol_superlattice=vpflow_edata_bands.getattachedscheme("EDATA::PEARSON_SYMBOL_SUPERLATTICE"); 
+          }
+          if(data.reciprocal_geometry.empty()){ // reciprocal_geometry
+            data.reciprocal_geometry=vpflow_edata_bands.getattachedscheme("EDATA::RECIPROCAL_LATTICE_PARAMETERS"); 
+            vector<string> ktokens;
+            aurostd::string2tokens(data.reciprocal_geometry,ktokens,",");
+            for(uint t=0;t<ktokens.size();t++){ data.vreciprocal_geometry.push_back(aurostd::string2utype<double>(ktokens[t])); }
+          }
+          if(data.reciprocal_volume_cell==AUROSTD_NAN){ // reciprocal_volume_cell
+            data.reciprocal_volume_cell=vpflow_edata_bands.getattachedutype<double>("EDATA::RECIPROCAL_SPACE_VOLUME"); 
+          }
+          if(data.reciprocal_lattice_type.empty()){ // reciprocal_lattice_type 
+            data.reciprocal_lattice_type=vpflow_edata_bands.getattachedscheme("EDATA::RECIPROCAL_LATTICE_TYPE"); 
+          }
+          if(data.reciprocal_lattice_variation_type.empty()){ // reciprocal_lattice_variation_type 
+            data.reciprocal_lattice_variation_type=vpflow_edata_bands.getattachedscheme("EDATA::RECIPROCAL_LATTICE_VARIATION_TYPE"); 
+          }
+          //DX20190131 - use self-consistent space group relax - START
+          if(data.spacegroup_relax.empty()){
+            data.spacegroup_relax=vpflow_edata_bands.getattachedscheme("SGDATA::SPACE_GROUP_NUMBER");
+            if(AFLOWLIB_VERBOSE) cout << MESSAGE << " SPACEGROUP_RELAX = " << data.spacegroup_relax << endl;
+          } 
+          //DX20190131 - use self-consistent space group orig - END
+          if(data.Wyckoff_letters.empty()){ // Wyckoff_letters 
+            data.Wyckoff_letters=vpflow_edata_bands.getattachedscheme("SGDATA::WYCKOFF_LETTERS"); 
+          }
+          if(data.Wyckoff_multiplicities.empty()){ // Wyckoff_multiplicities 
+            data.Wyckoff_multiplicities=vpflow_edata_bands.getattachedscheme("SGDATA::WYCKOFF_MULTIPLICITIES"); 
+          }
+          if(data.Wyckoff_site_symmetries.empty()){ // Wyckoff_site_symmetries
+            data.Wyckoff_site_symmetries=vpflow_edata_bands.getattachedscheme("SGDATA::WYCKOFF_SITE_SYMMETRIES"); 
+          }
+        }
+        //DX20180823 - extract info from xoption - END
+        else { //DX20180823 - if no xoption, read from file (safety)
+          vector<string> vline_edata;
+          aurostd::string2vectorstring(sss.str(),vline_edata);
+          for(uint iline=0;iline<vline_edata.size();iline++) {
+            if(data.Bravais_lattice_relax.empty() && aurostd::substring2bool(vline_edata.at(iline),"Real space: Bravais Lattice Primitive")) { // Bravais_Lattice
+              aurostd::string2tokens(vline_edata.at(iline),tokens,"=");
+              data.Bravais_lattice_relax=aurostd::RemoveWhiteSpaces(tokens.at(tokens.size()-1)); }
+            if(data.lattice_variation_relax.empty() && aurostd::substring2bool(vline_edata.at(iline),"Real space: Lattice Variation")) { // Bravais_Lattice_Variation
+              aurostd::string2tokens(vline_edata.at(iline),tokens,"=");
+              data.lattice_variation_relax=aurostd::RemoveWhiteSpaces(tokens.at(tokens.size()-1)); }
+            if(data.lattice_system_relax.empty() && aurostd::substring2bool(vline_edata.at(iline),"Real space: Lattice System")) { // Lattice_System
+              aurostd::string2tokens(vline_edata.at(iline),tokens,"=");
+              data.lattice_system_relax=aurostd::RemoveWhiteSpaces(tokens.at(tokens.size()-1)); }
+            if(data.Pearson_symbol_relax.empty() && aurostd::substring2bool(vline_edata.at(iline),"Real space: Pearson Symbol") && !aurostd::substring2bool(vline_edata.at(iline),"Superlattice")) { // Pearson
+              aurostd::string2tokens(vline_edata.at(iline),tokens,"=");
+              data.Pearson_symbol_relax=aurostd::RemoveWhiteSpaces(tokens.at(tokens.size()-1)); }
+          }
+        }
+        if(AFLOWLIB_VERBOSE) cout << MESSAGE << " [EDATA.BANDS] BRAVAIS LATTICE OF THE CRYSTAL (pgroup_xtal) - Real space: Bravais Lattice Primitive = " << data.Bravais_lattice_relax << endl;
+        if(AFLOWLIB_VERBOSE) cout << MESSAGE << " [EDATA.BANDS] BRAVAIS LATTICE OF THE CRYSTAL (pgroup_xtal) - Real space: Lattice Variation = " << data.lattice_variation_relax << endl;
+        if(AFLOWLIB_VERBOSE) cout << MESSAGE << " [EDATA.BANDS] BRAVAIS LATTICE OF THE CRYSTAL (pgroup_xtal) - Real space: Lattice System = " << data.lattice_system_relax << endl;
+        if(AFLOWLIB_VERBOSE) cout << MESSAGE << " [EDATA.BANDS] BRAVAIS LATTICE OF THE CRYSTAL (pgroup_xtal) - Real space: Pearson Symbol = " << data.Pearson_symbol_relax << endl;
+        //DX20190208 - add ANRL label/parameters/parameter values - START
+        double anrl_symmetry_tolerance = str_sym.sym_eps;
+        xstructure str_anrl = str;
+        uint setting=SG_SETTING_ANRL;
+        anrl::structure2anrl(str_anrl, anrl_symmetry_tolerance, setting); 
+        if(data.anrl_label_relax.empty()){ // anrl label 
+          data.anrl_label_relax = str_anrl.prototype; 
+        }
+        if(data.anrl_parameter_list_relax.empty()){ // anrl parameter list
+          data.anrl_parameter_list_relax = aurostd::joinWDelimiter(str_anrl.prototype_parameter_list,","); 
+        }
+        if(data.anrl_parameter_values_relax.empty()){ // anrl parameter values
+          data.anrl_parameter_values_relax = aurostd::joinWDelimiter(aurostd::vecDouble2vecString(str_anrl.prototype_parameter_values,6),","); 
+        }
+        if(AFLOWLIB_VERBOSE) cout << MESSAGE << " [EDATA.BANDS] ANRL Label = " << data.anrl_label_relax << endl;
+        if(AFLOWLIB_VERBOSE) cout << MESSAGE << " [EDATA.BANDS] ANRL parameter list = " << data.anrl_parameter_list_relax << endl;
+        if(AFLOWLIB_VERBOSE) cout << MESSAGE << " [EDATA.BANDS] ANRL parameter values = " << data.anrl_parameter_values_relax << endl;
+        //DX20190208 - add ANRL label/parameters/parameter values - END
+      }
+    }
+    if(LDEBUG) cerr << "aflowlib::LIB2RAW_Loop_Thermodynamics [18]" << endl;
+    // PERFORM DATA STEP
+    if(flag_DATA_ORIG_ || flag_DATA_RELAX_) if(AFLOWLIB_VERBOSE) cout << MESSAGE << " DATA start: " << directory_RAW << endl;
+    if(flag_DATA_ORIG_) { // ORIG
+      if(!aurostd::FileExist(directory_RAW+"/"+DEFAULT_FILE_DATA_ORIG_OUT) && aurostd::FileExist(directory_RAW+"/POSCAR.orig")) {
+        if(AFLOWLIB_VERBOSE) cout << MESSAGE << " DATA doing orig (POSCAR.orig) text format: " << directory_RAW << endl;
+        str=xstructure(directory_RAW+"/POSCAR.orig",IOAFLOW_AUTO);str_sp.clear();str_sc.clear(); //DX20191220 - uppercase to lowercase clear
+        stringstream sss; sss << aflow::Banner("BANNER_TINY") << endl;
+        xstructure str_sym=str; //CO20171027 //DX20180226 - set equal str
+        pflow::PrintData(str,str_sym,str_sp,str_sc,sss,"DATA","txt",false); // DATA //CO20171025 //CO20171027
+        aurostd::stringstream2file(sss,directory_RAW+"/"+DEFAULT_FILE_DATA_ORIG_OUT);
+        if(AFLOWLIB_VERBOSE) cout << MESSAGE << " DATA doing orig (POSCAR.orig) json format: " << directory_RAW << endl;
+        stringstream jjj; //CO20171025
+        pflow::PrintData(str_sym,str_sym,str_sp,str_sc,jjj,"DATA","json",true); // DATA already_calculated! //CO20171025 //CO20171027
+        aurostd::stringstream2file(jjj,directory_RAW+"/"+DEFAULT_FILE_DATA_ORIG_JSON); //CO20171025
+      }
+    }
+    if(LDEBUG) cerr << "aflowlib::LIB2RAW_Loop_Thermodynamics [19]" << endl;
+    if(flag_DATA_RELAX_) { // RELAX
+      if(!aurostd::FileExist(directory_RAW+"/"+DEFAULT_FILE_DATA_RELAX_OUT) && aurostd::FileExist(directory_RAW+"/CONTCAR.relax")) {
+        if(AFLOWLIB_VERBOSE) cout << MESSAGE << " DATA doing relax (CONTCAR.relax) text format: " << directory_RAW << endl;
+        str=xstructure(directory_RAW+"/CONTCAR.relax",IOAFLOW_AUTO);str_sp.clear();str_sc.clear(); //DX20191220 - uppercase to lowercase clear
+        stringstream sss; sss << aflow::Banner("BANNER_TINY") << endl;
+        xstructure str_sym=str; //CO20171027 //DX20180226 - set equal str
+        pflow::PrintData(str,str_sym,str_sp,str_sc,sss,"DATA","txt",false); // DATA //CO20171025 //CO20171027
+        aurostd::stringstream2file(sss,directory_RAW+"/"+DEFAULT_FILE_DATA_RELAX_OUT);
+        if(AFLOWLIB_VERBOSE) cout << MESSAGE << " DATA doing relax (CONTCAR.relax) json format: " << directory_RAW << endl;
+        stringstream jjj; //CO20171025
+        pflow::PrintData(str_sym,str_sym,str_sp,str_sc,jjj,"DATA","json",true); // DATA already_calculated! //CO20171025 //CO20171027
+        aurostd::stringstream2file(jjj,directory_RAW+"/"+DEFAULT_FILE_DATA_RELAX_JSON); //CO20171025
+      }
+    }
+    if(LDEBUG) cerr << "aflowlib::LIB2RAW_Loop_Thermodynamics [20]" << endl;
+    if(flag_DATA_BANDS_) { // BANDS
+      if(!aurostd::FileExist(directory_RAW+"/"+DEFAULT_FILE_DATA_BANDS_OUT) && aurostd::FileExist(directory_RAW+"/POSCAR.bands")) {
+        if(AFLOWLIB_VERBOSE) cout << MESSAGE << " DATA doing relax (POSCAR.bands) text format: " << directory_RAW << endl;
+        str=xstructure(directory_RAW+"/POSCAR.bands",IOAFLOW_AUTO);str_sp.clear();str_sc.clear(); //DX20191220 - uppercase to lowercase clear
+        stringstream sss; sss << aflow::Banner("BANNER_TINY") << endl;
+        xstructure str_sym=str; //CO20171027 //DX20180226 - set equal str
+        pflow::PrintData(str,str_sym,str_sp,str_sc,sss,"DATA","txt",false); // DATA //CO20171025 //CO20171027
+        aurostd::stringstream2file(sss,directory_RAW+"/"+DEFAULT_FILE_DATA_BANDS_OUT);
+        if(AFLOWLIB_VERBOSE) cout << MESSAGE << " DATA doing relax (POSCAR.bands) json format: " << directory_RAW << endl;
+        stringstream jjj; //CO20171025
+        pflow::PrintData(str_sym,str_sym,str_sp,str_sc,jjj,"DATA","json",true); // DATA already_calculated! //CO20171025 //CO20171027
+        aurostd::stringstream2file(jjj,directory_RAW+"/"+DEFAULT_FILE_DATA_BANDS_JSON); //CO20171025
+      }
+    }
+
+    if(LDEBUG) cerr << "aflowlib::LIB2RAW_Loop_Thermodynamics [21]" << endl;
+    // CREATING CIFS
+    //      cout << MESSAGE << " CIF creation: " << directory_LIB << endl;
+    if(vcif.size()==0 && aurostd::FileExist(directory_RAW+"/POSCAR.bands")) vcif.push_back(xstructure(directory_RAW+"/POSCAR.bands",IOVASP_AUTO));
+    xvector<double> nvec(3);nvec(1)=1;nvec(2)=1;nvec(3)=1;
+    double angle=45;
+
+    for (uint j=0;j<vcif.size();j++) {
+      vcif.at(j)=GetLTFVCell(nvec,angle,vcif.at(j));
+      if(j==0) cout << MESSAGE << " CIF creation: data.spacegroup_relax=" << data.spacegroup_relax << endl;
+      if(j==0) cout << MESSAGE << " CIF creation: " << directory_LIB << " doing normal" << endl;
+      if(j==1) cout << MESSAGE << " CIF creation: " << directory_LIB << " doing sprim" << endl;
+      if(j==2) cout << MESSAGE << " CIF creation: " << directory_LIB << " doing sconv" << endl;
+      stringstream oss;
+      //    for(uint i=0;i<vspecies.size();i++) cerr << vspecies.at(i) << endl;
+      vcif.at(j).species.clear();for(uint i=0;i<vspecies.size();i++) vcif.at(j).species.push_back(vspecies.at(i));
+      vcif.at(j).species_pp.clear();for(uint i=0;i<vspecies.size();i++) vcif.at(j).species_pp.push_back(vspecies.at(i));
+      vcif.at(j).species_pp_type.clear();for(uint i=0;i<vspecies.size();i++) vcif.at(j).species_pp_type.push_back("");
+      vcif.at(j).species_pp_version.clear();for(uint i=0;i<vspecies.size();i++) vcif.at(j).species_pp_version.push_back("");
+      vcif.at(j).species_pp_ZVAL.clear();for(uint i=0;i<vspecies.size();i++) vcif.at(j).species_pp_ZVAL.push_back(0.0);
+      vcif.at(j).species_pp_vLDAU.clear();for(uint i=0;i<vspecies.size();i++) vcif.at(j).species_pp_vLDAU.push_back(deque<double>());
+      for(uint i=0;i<vcif.at(j).atoms.size();i++) vcif.at(j).atoms.at(i).name=vcif.at(j).species.at(vcif.at(j).atoms.at(i).type);
+      for(uint i=0;i<vcif.at(j).atoms.size();i++) vcif.at(j).atoms.at(i).cleanname=vcif.at(j).species.at(vcif.at(j).atoms.at(i).type);
+      pflow::PrintCIF(oss,vcif.at(j),1);//aurostd::string2utype<int>(data.spacegroup_relax));
+      if(j==0) aurostd::stringstream2file(oss,directory_RAW+"/"+KBIN::ExtractSystemName(directory_LIB)+".cif");
+      if(j==1) aurostd::stringstream2file(oss,directory_RAW+"/"+KBIN::ExtractSystemName(directory_LIB)+"_sprim.cif");
+      if(j==2) aurostd::stringstream2file(oss,directory_RAW+"/"+KBIN::ExtractSystemName(directory_LIB)+"_sconv.cif");
+      vcif.at(j).AddCorners();
+      oss.clear();oss.str("");
+      pflow::PrintCIF(oss,vcif.at(j),1);//aurostd::string2utype<int>(data.spacegroup_relax));
+      if(j==0) cout << MESSAGE << " CIF creation: " << directory_LIB << " doing normal_corner" << endl;
+      if(j==1) cout << MESSAGE << " CIF creation: " << directory_LIB << " doing sprim_corner" << endl;
+      if(j==2) cout << MESSAGE << " CIF creation: " << directory_LIB << " doing sconv_corner" << endl;
+      if(j==0) aurostd::stringstream2file(oss,directory_RAW+"/"+KBIN::ExtractSystemName(directory_LIB)+"_corner.cif");
+      if(j==1) aurostd::stringstream2file(oss,directory_RAW+"/"+KBIN::ExtractSystemName(directory_LIB)+"_sprim_corner.cif");
+      if(j==2) aurostd::stringstream2file(oss,directory_RAW+"/"+KBIN::ExtractSystemName(directory_LIB)+"_sconv_corner.cif");
+    }
+
+    // CREATING GEOMETRY
+    if(aurostd::FileExist(directory_RAW+"/CONTCAR.relax")) {
+      if(AFLOWLIB_VERBOSE) cout << MESSAGE << " LOAD SPECIES=" << data.species << endl;
+      xstructure xstr(directory_RAW+"/CONTCAR.relax",IOAFLOW_AUTO);
+      deque<string> vspecies;
+      aurostd::string2tokens(data.species,vspecies,",");
+      xstr.SetSpecies(vspecies);
+      stringstream sss_vasp;sss_vasp << xstr;
+      if(AFLOWLIB_VERBOSE) cout << MESSAGE << " WRITE relax positions for VASP" << endl;
+      aurostd::stringstream2file(sss_vasp,directory_RAW+"/CONTCAR.relax.vasp");
+      //	cerr << xstr << endl;
+      xstr.xstructure2qe();
+      stringstream sss_qe;sss_qe << xstr;
+      if(AFLOWLIB_VERBOSE) cout << MESSAGE << " WRITE relax positions for QE" << endl;
+      aurostd::stringstream2file(sss_qe,directory_RAW+"/CONTCAR.relax.qe");
+      //	cerr << xstr << endl;
+      xstr.xstructure2abinit();
+      stringstream sss_abinit;sss_abinit << xstr;
+      if(AFLOWLIB_VERBOSE) cout << MESSAGE << " WRITE relax positions for ABINIT" << endl;
+      aurostd::stringstream2file(sss_abinit,directory_RAW+"/CONTCAR.relax.abinit");
+      //	cerr << xstr << endl;
+      xstr.xstructure2aims();
+      stringstream sss_aims;sss_aims << xstr;
+      if(AFLOWLIB_VERBOSE) cout << MESSAGE << " WRITE relax positions for AIMS" << endl;
+      aurostd::stringstream2file(sss_aims,directory_RAW+"/CONTCAR.relax.aims");
+      //	cerr << xstr << endl;
+    }
+
+    if(flag_LIB2==TRUE) {
+      if(AFLOWLIB_VERBOSE) cout << MESSAGE << " PATCHING for LIB2: " << directory_RAW << endl;
+      if(_APENNSY_STYLE_OLD_) {
+	for(uint iext=1;iext<XHOST.vext.size();iext++) { // SKIP uncompressed
+	  fileA_LIB=directory_LIB+"/aflow.agroup.out"+XHOST.vext.at(iext);
+          fileA_RAW=directory_RAW+"/aflow.agroup.out"+XHOST.vext.at(iext);
+          if(aurostd::FileExist(fileA_LIB)) {
+            aflowlib::LIB2RAW_FileNeeded(directory_LIB,"aflow.agroup.out"+XHOST.vext.at(iext),directory_RAW,"aflow.agroup.out"+XHOST.vext.at(iext),vfile,MESSAGE);
+          }
+        }
+      }
+      if(_APENNSY_STYLE_OLD_) {
+	for(uint iext=1;iext<XHOST.vext.size();iext++) { // SKIP uncompressed
+	  fileA_LIB=directory_LIB+"/aflow.fgroup.out"+XHOST.vext.at(iext);
+          fileA_RAW=directory_RAW+"/aflow.fgroup.out"+XHOST.vext.at(iext);
+          if(aurostd::FileExist(fileA_LIB)) {
+            aflowlib::LIB2RAW_FileNeeded(directory_LIB,"aflow.fgroup.out"+XHOST.vext.at(iext),directory_RAW,"aflow.fgroup.out"+XHOST.vext.at(iext),vfile,MESSAGE);
+          }
+        }
+      }
+      if(_APENNSY_STYLE_OLD_) {
+	for(uint iext=1;iext<XHOST.vext.size();iext++) { // SKIP uncompressed
+	  fileA_LIB=directory_LIB+"/aflow.pgroup.out"+XHOST.vext.at(iext);
+          fileA_RAW=directory_RAW+"/aflow.pgroup.out"+XHOST.vext.at(iext);
+          if(aurostd::FileExist(fileA_LIB)) {
+            aflowlib::LIB2RAW_FileNeeded(directory_LIB,"aflow.pgroup.out"+XHOST.vext.at(iext),directory_RAW,"aflow.pgroup.out"+XHOST.vext.at(iext),vfile,MESSAGE);
+          }
+        }
+      }
+      if(_APENNSY_STYLE_OLD_) {
+        for(uint iext=1;iext<XHOST.vext.size();iext++) { // SKIP uncompressed
+	  fileA_LIB=directory_LIB+"/aflow.iatoms.out"+XHOST.vext.at(iext);
+          fileA_RAW=directory_RAW+"/aflow.iatoms.out"+XHOST.vext.at(iext);
+          if(aurostd::FileExist(fileA_LIB)) {
+            aflowlib::LIB2RAW_FileNeeded(directory_LIB,"aflow.iatoms.out"+XHOST.vext.at(iext),directory_RAW,"aflow.iatoms.out"+XHOST.vext.at(iext),vfile,MESSAGE);
+          }
+        }
+      }
+      for(uint iext=1;iext<XHOST.vext.size();iext++) { // SKIP uncompressed
+        fileA_LIB=directory_LIB+"/aflow.qmvasp.out"+XHOST.vext.at(iext);
+        fileA_RAW=directory_RAW+"/aflow.qmvasp.out"+XHOST.vext.at(iext);
+        if(aurostd::FileExist(fileA_LIB)) {
+          aflowlib::LIB2RAW_FileNeeded(directory_LIB,"aflow.qmvasp.out"+XHOST.vext.at(iext),directory_RAW,"aflow.qmvasp.out"+XHOST.vext.at(iext),vfile,MESSAGE);
+        }
+      }
+      //     for(uint iext=1;iext<XHOST.vext.size();iext++) { // SKIP uncompressed
+      // no vasp.out.relax1  fileA_LIB=directory_LIB+"/vasp.out.relax1"+XHOST.vext.at(iext);fileA_RAW=directory_RAW+"/vasp.out.relax1"+XHOST.vext.at(iext);if(aurostd::FileExist(fileA_LIB)) { aflowlib::LIB2RAW_FileNeeded(directory_LIB,"vasp.out.relax1"+XHOST.vext.at(iext),directory_RAW,"vasp.out.relax1"+XHOST.vext.at(iext),vfile,MESSAGE); }
+      // no vasp.out.relax2  fileA_LIB=directory_LIB+"/vasp.out.relax2"+XHOST.vext.at(iext);fileA_RAW=directory_RAW+"/vasp.out.relax2"+XHOST.vext.at(iext);if(aurostd::FileExist(fileA_LIB)) { aflowlib::LIB2RAW_FileNeeded(directory_LIB,"vasp.out.relax2"+XHOST.vext.at(iext),directory_RAW,"vasp.out.relax2"+XHOST.vext.at(iext),vfile,MESSAGE); }
+      // }
+      if(_APENNSY_STYLE_OLD_) {
+        for(uint iext=1;iext<XHOST.vext.size();iext++) { // SKIP uncompressed
+	  fileX_LIB=directory_LIB+"/POSCAR.relax1"+XHOST.vext.at(iext);
+          fileX_RAW=directory_RAW+"/POSCAR.relax1"+XHOST.vext.at(iext);
+          if(aurostd::FileExist(fileX_LIB)) {
+            aflowlib::LIB2RAW_FileNeeded(directory_LIB,"POSCAR.relax1"+XHOST.vext.at(iext),directory_RAW,"POSCAR.relax1"+XHOST.vext.at(iext),vfile,MESSAGE);
+          }
+        }
+      }
+      for(uint iext=1;iext<XHOST.vext.size();iext++) { // SKIP uncompressed
+	fileX_LIB=directory_LIB+"/POSCAR.relax2"+XHOST.vext.at(iext);
+        fileX_RAW=directory_RAW+"/POSCAR.relax2"+XHOST.vext.at(iext);
+        if(aurostd::FileExist(fileX_LIB)) {
+          aflowlib::LIB2RAW_FileNeeded(directory_LIB,"POSCAR.relax2"+XHOST.vext.at(iext),directory_RAW,"POSCAR.relax2"+XHOST.vext.at(iext),vfile,MESSAGE);
+        }
+      }
+      aurostd::CopyFile(directory_RAW+"/CONTCAR.relax",directory_RAW+"/CONTCAR.relax2");vfile.push_back("CONTCAR.relax2");
+      // aurostd::CopyFile(directory_LIB+"/OSZICAR.relax1"+XHOST.vext.at(iext),directory_RAW+"/OSZICAR.relax1"+XHOST.vext.at(iext));vfile.push_back("OSZICAR.relax1");
+      // aurostd::CopyFile(directory_LIB+"/OSZICAR.relax2"+XHOST.vext.at(iext),directory_RAW+"/OSZICAR.relax2"+XHOST.vext.at(iext));vfile.push_back("OSZICAR.relax2");
+      if(_APENNSY_STYLE_OLD_) {
+        aurostd::CopyFile(directory_RAW+"/OSZICAR.relax",directory_RAW+"/OSZICAR.relax2");vfile.push_back("OSZICAR.relax2");
+      }
+      if(_APENNSY_STYLE_OLD_) {
+        stringstream aus_exec;
+        aus_exec << "cd \"" << directory_RAW << "\"" << endl;
+        aus_exec << "bin2ascii ./OSZICAR*" << endl << "bin2ascii ./OSZICAR*" << endl;
+        aus_exec << "subst \"\\n\\n\" \"\\n\" ./OSZICAR*" << endl << "subst \"\\n\\n\" \"\\n\" ./OSZICAR*" << endl;
+        aus_exec << "rm -f ./*~" << endl;
+        aurostd::execute(aus_exec);
+      }
+    }
+    // COMPRESS
+    // aurostd::execute(DEFAULT_KZIP_BIN+" -9f "+directory_RAW+"/OSZICAR.relax");
+
+    // LINKING
+    if(FileName_OUTCAR_relax!="") {
+      string FROM=FileName_OUTCAR_relax;
+      string TO=FileName_OUTCAR_relax;
+      aurostd::StringSubst(TO,"LIB/","RAW/");
+      aurostd::StringSubst(TO,"relax1","relax");
+      aurostd::StringSubst(TO,"relax2","relax");
+      aurostd::StringSubst(TO,"relax3","relax");
+      aurostd::StringSubst(TO,"static","relax");
+      aurostd::StringSubst(TO,"bands","relax");
+      cout << MESSAGE << " linking " << FROM << "->" << TO << endl;
+      aurostd::LinkFile(FROM,TO);
+      //      exit(0);
+    }
+
+    // DONE
+    if(AFLOWLIB_VERBOSE) cout << MESSAGE << " aflowlib::LIB2RAW_Loop_Thermodynamics - end " << directory_LIB << endl;
+    return TRUE;
+  }
+}
+
+// ***************************************************************************
+// aflowlib::LIB2RAW_Loop_Magnetic
+// ***************************************************************************
+namespace aflowlib {
+  bool LIB2RAW_Loop_Magnetic(string& directory_LIB,string& directory_RAW,vector<string> &vfile,aflowlib::_aflowlib_entry& data,string MESSAGE) {
+    //CO20180130 - note that here we extract STATIC/BANDS properties only
+    //some spin properties (spin/cell, spin/atom, spinD) can be extracted from relax2
+    //we do this in the thermo loop and DO NOT attempt to redo here
+    //spinF is nonzero for magnetic metals, so we need to determine Egap here as well (need BANDS)
+    bool LDEBUG=(FALSE || XHOST.DEBUG);
+    if(LDEBUG) cerr << "aflowlib::LIB2RAW_Loop_Magnetic [1]" << endl;
+    if(AFLOWLIB_VERBOSE) cout << MESSAGE << " aflowlib::LIB2RAW_Loop_Magnetic - begin " << directory_LIB << endl;
+    // [OBSOLETE]  aflowlib_out << _AFLOWLIB_ENTRY_SEPARATOR_ << "loop=magnetic";
+    data.vloop.push_back("magnetic");
+    xOUTCAR outcar_bands,outcar_static;
+    xDOSCAR doscar;
+
+    double MAG_EPS=1e-6;
+
+    //try to grab STATIC properties first, Efermi and spin/cell, spin/atom, spinD
+    //NB, spin properties from relax2 are okay (lower kppra), we grab it in thermo loop, so we don't attempt to here
+    double EFERMI=AUROSTD_NAN;
+    outcar_static.clear();
+    if(aurostd::FileExist(directory_LIB+"/"+"OUTCAR.static") || aurostd::EFileExist(directory_LIB+"/"+"OUTCAR.static")) {
+      aflowlib::LIB2RAW_FileNeeded(directory_LIB,"OUTCAR.static",directory_RAW,"OUTCAR.static",vfile,MESSAGE);  // OUTCAR.static
+      if(AFLOWLIB_VERBOSE) cout << MESSAGE << " loading " << string(directory_RAW+"/"+"OUTCAR.static") << endl;
+      if(outcar_static.GetPropertiesFile(directory_RAW+"/"+"OUTCAR.static")) {
+        EFERMI=outcar_static.Efermi;
+        data.spin_cell=outcar_static.mag_cell;
+        data.spin_atom=outcar_static.mag_atom;
+        data.spinD="";
+        data.vspinD.clear();
+        if(outcar_static.vmag.size()) {
+          for(uint i=0;i<(uint) outcar_static.vmag.size();i++) {
+            data.spinD+=aurostd::utype2string<double>(outcar_static.vmag.at(i),5)+(i<outcar_static.vmag.size()-1?",":"");
+            data.vspinD.push_back(outcar_static.vmag.at(i));
+          }
+        } else {
+          for(uint i=0;i<outcar_static.natoms;i++) {  //use outcar_static.natoms as there can be a primitivization between relax and static
+            data.spinD+=aurostd::utype2string<double>(0)+(i<outcar_static.natoms-1?",":"");
+            data.vspinD.push_back(0.0);
+          }
+        }
+      } else { cout << MESSAGE << " ERROR OUTCAR.static properties cannot be extracted: " << outcar_static.ERROR << endl; }
+    } else { cout << MESSAGE << " MISSING OUTCAR.static" << endl; }
+    if(EFERMI==AUROSTD_NAN) { cout << MESSAGE << " unable to load OUTCAR.static, using Efermi from bands" << endl; }
+
+    //ideally we grab both bands and static
+    //we want static because we trust this Efermi (self-consistent)
+    //however, we fall back on Efermi from bands
+
+    // BANDS CALCULATION
+    data.spinF=0.0;// DEFAULT
+    outcar_bands.clear();
+    doscar.clear();
+    if(aurostd::FileExist(directory_LIB+"/"+"OUTCAR.bands") || aurostd::EFileExist(directory_LIB+"/"+"OUTCAR.bands")) {
+      aflowlib::LIB2RAW_FileNeeded(directory_LIB,"OUTCAR.bands",directory_RAW,"OUTCAR.bands",vfile,MESSAGE);  // OUTCAR.bands
+      if(AFLOWLIB_VERBOSE) cout << MESSAGE << " loading " << string(directory_RAW+"/"+"OUTCAR.bands") << endl;
+      if(outcar_bands.GetPropertiesFile(directory_RAW+"/"+"OUTCAR.bands")) {
+        if(outcar_bands.GetBandGap(EFERMI)){
+          data.Egap=outcar_bands.Egap_net;
+          data.Egap_fit=outcar_bands.Egap_fit_net;
+          data.Egap_type=outcar_bands.Egap_type_net;
+          if(aurostd::substring2bool(data.Egap_type,"metal")) data.Egap=0.0;      //half-metal
+          if(aurostd::substring2bool(data.Egap_type,"metal")) data.Egap_fit=0.0;  //half-metal
+
+          // SPIN POLARIZATION AT FERMI LEVEL
+          if(data.Egap<MAG_EPS && aurostd::abs(data.spin_cell)>MAG_EPS) { //must be metal and magnetic
+            if(doscar.content=="" && (aurostd::FileExist(directory_LIB+"/"+"DOSCAR.static") || aurostd::EFileExist(directory_LIB+"/"+"DOSCAR.static"))) {
+              aflowlib::LIB2RAW_FileNeeded(directory_LIB,"DOSCAR.static",directory_RAW,"DOSCAR.static",vfile,MESSAGE);  // DOSCAR.static
+              if(AFLOWLIB_VERBOSE) cout << MESSAGE << " loading " << string(directory_RAW+"/"+"DOSCAR.static") << endl;
+              doscar.GetPropertiesFile(directory_RAW+"/"+"DOSCAR.static");
+            }
+            if(doscar.content=="" && (aurostd::FileExist(directory_LIB+"/"+"DOSCAR.relax2") || aurostd::EFileExist(directory_LIB+"/"+"DOSCAR.relax2"))) {
+              aflowlib::LIB2RAW_FileNeeded(directory_LIB,"DOSCAR.relax2",directory_RAW,"DOSCAR.relax",vfile,MESSAGE);  // DOSCAR.relax2
+              if(AFLOWLIB_VERBOSE) cout << MESSAGE << " loading " << string(directory_RAW+"/"+"DOSCAR.relax") << endl;
+              doscar.GetPropertiesFile(directory_RAW+"/"+"DOSCAR.relax");
+            }
+            if(!doscar.content.empty()) {
+              data.spinF=doscar.spinF;
+            } else {
+              cout << MESSAGE << " MISSING DOSCAR.static and DOSCAR.relax[2]" << endl;
+            }
+          }
+        } else { cout << MESSAGE << " ERROR OUTCAR.bands BandGap() cannot be extracted: " << outcar_static.ERROR << endl; }  //CO20181129
+      } else { cout << MESSAGE << " ERROR OUTCAR.bands properties cannot be extracted: " << outcar_static.ERROR << endl; }  //CO20181129
+    } else { cout << MESSAGE << " MISSING OUTCAR.bands" << endl; }  //CO20181129
+
+    if(AFLOWLIB_VERBOSE) cout << MESSAGE << " spin/cell = "         <<   data.spin_cell << endl;
+    if(AFLOWLIB_VERBOSE) cout << MESSAGE << " spin/atom = "         <<   data.spin_atom << endl;
+    if(AFLOWLIB_VERBOSE) cout << MESSAGE << " spinD     = "         <<   data.spinD << endl;
+    if(AFLOWLIB_VERBOSE) cout << MESSAGE << " spinF     = "         << ((data.spinF   !=AUROSTD_NAN)?aurostd::utype2string(data.spinF,    5):"unavailable") << endl;
+    if(AFLOWLIB_VERBOSE) cout << MESSAGE << " Egap (eV)     = "     << ((data.Egap    !=AUROSTD_NAN)?aurostd::utype2string(data.Egap,     5):"unavailable") << endl;
+    if(AFLOWLIB_VERBOSE) cout << MESSAGE << " Egap_fit (eV) = " << ((data.Egap_fit!=AUROSTD_NAN)?aurostd::utype2string(data.Egap_fit, 5):"unavailable") << endl;
+    if(AFLOWLIB_VERBOSE) cout << MESSAGE << " Egap_type     = "     << ((data.Egap_type.size())?data.Egap_type:"unavailable") << endl;
+
+    // done
+    if(AFLOWLIB_VERBOSE) cout << MESSAGE << " aflowlib::LIB2RAW_Loop_Magnetic - end " << directory_LIB << endl;
+    return TRUE;
+  }
+}
+
+// ***************************************************************************
+// aflowlib::LIB2RAW_Loop_Bader  //CO WORK HERE
+// ***************************************************************************
+namespace aflowlib {
+  bool LIB2RAW_Loop_Bader(string& directory_LIB,string& directory_RAW,vector<string> &vfile,aflowlib::_aflowlib_entry& data,string MESSAGE) {
+    bool LDEBUG=(FALSE || XHOST.DEBUG);
+    string soliloquy="aflowlib::LIB2RAW_Loop_Bader():";
+    if(LDEBUG) cerr << "aflowlib::LIB2RAW_Loop_Bader [1]" << endl;
+    if(AFLOWLIB_VERBOSE) cout << MESSAGE << " aflowlib::LIB2RAW_Loop_Bader - begin " << directory_LIB << endl;
+    // [OBSOLETE]  aflowlib_out << _AFLOWLIB_ENTRY_SEPARATOR_ << "loop=bader";
+    data.vloop.push_back("bader");
+
+    // [OBSOLETE]   xOUTCAR outcar;
+    // [OBSOLETE]aflowlib::LIB2RAW_FileNeeded(directory_LIB,"OUTCAR.static",directory_RAW,"OUTCAR.static",vfile,MESSAGE);  // OUTCAR.static
+    // [OBSOLETE]if(AFLOWLIB_VERBOSE) cout << MESSAGE << " loading " << string(directory_RAW+"/"+"OUTCAR.static") << endl;
+    // [OBSOLETE]outcar.GetPropertiesFile(directory_RAW+"/"+"OUTCAR.static");
+    if(aurostd::FileExist(directory_LIB+"/"+"CHGCAR.static") || aurostd::EFileExist(directory_LIB+"/"+"CHGCAR.static")) {
+      aflowlib::LIB2RAW_FileNeeded(directory_LIB,"CHGCAR.static",directory_RAW,"CHGCAR.static",vfile,MESSAGE);  // CHGCAR.static
+      if(AFLOWLIB_VERBOSE) cout << MESSAGE << " loading " << string(directory_RAW+"/"+"CHGCAR.static") << endl;
+    } else {
+      cout << MESSAGE << " MISSING CHGCAR.static" << endl;
+      return FALSE;
+    }
+    if(aurostd::FileExist(directory_LIB+"/"+"AECCAR0.static") || aurostd::EFileExist(directory_LIB+"/"+"AECCAR0.static")) {
+      aflowlib::LIB2RAW_FileNeeded(directory_LIB,"AECCAR0.static",directory_RAW,"AECCAR0.static",vfile,MESSAGE);  // AECCAR0.static
+      if(AFLOWLIB_VERBOSE) cout << MESSAGE << " loading " << string(directory_RAW+"/"+"AECCAR0.static") << endl;
+    } else {
+      cout << MESSAGE << " MISSING AECCAR0.static" << endl;
+      return FALSE;
+    }
+    if(aurostd::FileExist(directory_LIB+"/"+"AECCAR2.static") || aurostd::EFileExist(directory_LIB+"/"+"AECCAR2.static")) {
+      aflowlib::LIB2RAW_FileNeeded(directory_LIB,"AECCAR2.static",directory_RAW,"AECCAR2.static",vfile,MESSAGE);  // AECCAR2.static
+      if(AFLOWLIB_VERBOSE) cout << MESSAGE << " loading " << string(directory_RAW+"/"+"AECCAR2.static") << endl;
+    } else {
+      cout << MESSAGE << " MISSING AECCAR2.static" << endl;
+      return FALSE;
+    }
+
+    if(LDEBUG) cerr << "aflowlib::LIB2RAW_Loop_Bader [2]" << endl;
+
+    vector<string> vspecies;aurostd::string2tokens(data.species,vspecies,",");
+    for(uint i=0;i<vspecies.size();i++)
+      if(AFLOWLIB_VERBOSE) cout << MESSAGE << " " << vspecies.at(i) << endl;
+
+    if(LDEBUG) cerr << "aflowlib::LIB2RAW_Loop_Bader [3]" << endl;
+
+    vector<double> vspecies_pp_ZVAL;
+    for(uint i=0;i<data.vspecies_pp_ZVAL.size();i++) { vspecies_pp_ZVAL.push_back(data.vspecies_pp_ZVAL.at(i)); }//;aurostd::string2tokens(data.species_pp_ZVAL,vspecies_pp_ZVAL,",");
+    for(uint i=0;i<vspecies_pp_ZVAL.size();i++) { if(AFLOWLIB_VERBOSE) { cout << MESSAGE << " " << vspecies_pp_ZVAL.at(i) << endl; } } 
+
+    if(LDEBUG) cerr << "aflowlib::LIB2RAW_Loop_Bader [4]" << endl;
+
+    deque<int> num_each_type;
+    //aurostd::string2tokens<int>(data.composition,num_each_type,",");  //CO20180626 - BAD! relax2 can be different than static via AFLOW primitization
+    xstructure xstr_relaxed = KBIN::GetMostRelaxedStructure(directory_LIB);
+    for(uint i=0;i<xstr_relaxed.num_each_type.size();i++){num_each_type.push_back(xstr_relaxed.num_each_type[i]);}  //vector vs. deque
+    if(LDEBUG) {for(uint i=0;i<num_each_type.size();i++){cerr << soliloquy << " num_each_type[" << i << "]=" << num_each_type[i] << endl;}}
+
+    vector<double> vZVAL;
+    for(uint i=0;i<vspecies_pp_ZVAL.size();i++) {
+      for(uint j=0;j<(uint)num_each_type.at(i);j++) {
+        vZVAL.push_back(vspecies_pp_ZVAL.at(i));
+        //vZVAL.push_back(aurostd::string2utype<double>(vspecies_pp_ZVAL.at(i)));
+      }
+    }
+
+    if(LDEBUG) cerr << "aflowlib::LIB2RAW_Loop_Bader [5]" << endl;
+
+    //flags
+    aurostd::xoption bader_flags;
+    //DX+CO START
+    bader_flags.flag("BADER::AFLOWLIB_LIBRARY",TRUE); //net charge file
+    bader_flags.flag("BADER::JVXL_ALL_SPECIES",TRUE); //for flag automation, no need to specify cutoffs,downsample_ratios here
+    bader_flags.flag("BADER::JVXL_CYCLIC",TRUE);      //CYCLIC MODE
+    //bader_flags.flag("BADER::JVXL_CYCLIC",FALSE);   //SETS MODE
+    //DX+CO END
+
+    vector<double> cutoffs;
+    vector<int> downsample_ratios;
+    cutoffs.push_back(0.10);
+    cutoffs.push_back(0.20);
+    cutoffs.push_back(0.25);
+    cutoffs.push_back(0.30);
+    cutoffs.push_back(0.333333333333333);
+    cutoffs.push_back(0.40);
+    cutoffs.push_back(0.50);
+    cutoffs.push_back(0.60);
+    cutoffs.push_back(0.666666666666666);
+    cutoffs.push_back(0.75);
+    cutoffs.push_back(0.80);
+    cutoffs.push_back(0.90);
+    //downsample_ratios.push_back(1);
+    downsample_ratios.push_back(2);   //for all
+    /*if(data.natoms<=7) {              //for 0.5 and 0.75, downsample_ratio depends on natoms
+      downsample_ratios.push_back(1);
+      //downsample_ratios.push_back(1);
+      } else {                          //8 or more
+      downsample_ratios.push_back(2);
+      //downsample_ratios.push_back(2);
+      }
+      //downsample_ratios.push_back(1);*/
+
+    if(LDEBUG) cerr << "aflowlib::LIB2RAW_Loop_Bader [6]" << endl;
+
+    string bader_options;
+    ostringstream oss;
+    if(AFLOWLIB_VERBOSE) cout << MESSAGE << " beginning BADER calculation--please be patient" << endl;
+    bader_functions::Flags2BaderCommands(bader_flags,bader_options,oss);
+    //DX+CO START
+    bader_functions::BaderCalc(bader_flags,bader_options,data.prototype,vspecies,num_each_type,vZVAL,cutoffs,downsample_ratios,directory_RAW,oss);
+    //DX+CO END
+    if(AFLOWLIB_VERBOSE) cout << oss.str();
+
+    if(LDEBUG) cerr << "aflowlib::LIB2RAW_Loop_Bader [7]" << endl;
+
+    vector<string> vline,tokens;
+    stringstream abader_ss;
+    string abader_out=data.prototype+"_abader.out";
+
+    abader_ss.clear();
+    if(aurostd::FileExist(directory_RAW+"/"+abader_out)) {
+      if(AFLOWLIB_VERBOSE) cout << MESSAGE << " loading " << string(directory_RAW+"/"+abader_out) << endl;
+      aurostd::ExtractToStringstreamEXPLICIT(aurostd::efile2string(directory_RAW+"/"+abader_out),abader_ss,"[BADER_RESULTS]START","[BADER_RESULTS]STOP");
+      aurostd::stream2vectorstring(abader_ss,vline);
+      for (uint i=0;i<vline.size();i++) {
+        aurostd::StringSubst(vline.at(i),"="," ");
+        aurostd::string2tokens(vline.at(i),tokens," ");
+        if(tokens.size()>=2) {
+          if(tokens.at(0)=="bader_net_charges") data.bader_net_charges=tokens.at(1);
+          if(tokens.at(0)=="bader_atomic_volumes") data.bader_atomic_volumes=tokens.at(1);
+        }
+      }
+      aurostd::string2tokens<double>(data.bader_net_charges,data.vbader_net_charges,",");         //be careful, sets precision to 20
+      aurostd::string2tokens<double>(data.bader_atomic_volumes,data.vbader_atomic_volumes,",");   //be careful, sets precision to 20
+      if(data.vbader_net_charges.size()==0) {
+        if(AFLOWLIB_VERBOSE) cout << MESSAGE << " data.vbader_net_charges was not extracted correctly" << endl;
+        return FALSE;
+      }
+      if(data.vbader_net_charges.size()!=data.vbader_atomic_volumes.size()) {
+        if(AFLOWLIB_VERBOSE) cout << MESSAGE << " length of data.vbader_net_charges does not match length of data.vbader_atomic_volumes" << endl;
+        if(AFLOWLIB_VERBOSE) cout << MESSAGE << " there was a problem with the bader data extraction" << endl;
+        return FALSE;
+      }
+      stringstream num_prec;
+      if(AFLOWLIB_VERBOSE) {
+        for(uint i=0;i<data.vbader_net_charges.size();i++) {
+          num_prec << std::fixed << setprecision(4) << data.vbader_net_charges.at(i);
+          cout << MESSAGE << " bader net charge for atom " << i+1 << " = " << num_prec.str() << endl;
+          num_prec.str("");
+        }
+        for(uint i=0;i<data.vbader_atomic_volumes.size();i++) {
+          num_prec << std::fixed << setprecision(4) << data.vbader_atomic_volumes.at(i);
+          cout << MESSAGE << " bader atomic volume for atom " << i+1 << " = " << num_prec.str() << endl;
+          num_prec.str("");
+        }
+      }
+    } else {
+      return FALSE;
+    }
+    // done
+    if(AFLOWLIB_VERBOSE) cout << MESSAGE << "aflowlib::LIB2RAW_Loop_Bader - end " << directory_LIB << endl;
+    return TRUE;
+  }
+}
+
+// ***************************************************************************
+// aflowlib::LIB2RAW_Loop_AGL  // CORMAC
+// ***************************************************************************
+namespace aflowlib {
+  bool LIB2RAW_Loop_AGL(string& directory_LIB,string& directory_RAW,vector<string> &vfile,aflowlib::_aflowlib_entry& data,string MESSAGE) {
+    bool LDEBUG=(FALSE || XHOST.DEBUG);
+    if(LDEBUG) cerr << "aflowlib::LIB2RAW_Loop_AGL [1]" << endl;
+    if(AFLOWLIB_VERBOSE) cout << MESSAGE << " aflowlib::LIB2RAW_Loop_AGL - begin " << directory_LIB << endl;
+    // [OBSOLETE]  aflowlib_out << _AFLOWLIB_ENTRY_SEPARATOR_ << "loop=agl";
+    data.vloop.push_back("agl");
+
+    vector<string> vline,tokens;
+    stringstream aflow_agl_out;
+
+    // AFLOW AGL
+    aflow_agl_out.clear();
+    if(aurostd::FileExist(directory_LIB+"/"+"aflow.agl.out") || aurostd::EFileExist(directory_LIB+"/"+"aflow.agl.out")) {
+      aflowlib::LIB2RAW_FileNeeded(directory_LIB,"aflow.agl.out",directory_RAW,"aflow.agl.out",vfile,MESSAGE);  // aflow.agl.out
+      aflowlib::LIB2RAW_FileNeeded(directory_LIB,"AGL.out",directory_RAW,"AGL.out",vfile,MESSAGE);  // AGL.out
+      aflowlib::LIB2RAW_FileNeeded(directory_LIB,"AGL_energies_temperature.out",directory_RAW,"AGL_energies_temperature.out",vfile,MESSAGE);  // AGL.out
+      aflowlib::LIB2RAW_FileNeeded(directory_LIB,"AGL_thermal_properties_temperature.out",directory_RAW,"AGL_thermal_properties_temperature.out",vfile,MESSAGE);  // AGL.out
+      aflowlib::LIB2RAW_FileNeeded(directory_LIB,"AGL_edos_gap_pressure.out",directory_RAW,"AGL_edos_gap_pressure.out",vfile,MESSAGE);  // AGL_edos_gap_pressure.out //CT20181212
+      aflowlib::LIB2RAW_FileNeeded(directory_LIB,"AGL_edos_gap_pressure.json",directory_RAW,"AGL_edos_gap_pressure.json",vfile,MESSAGE);  // AGL_edos_gap_pressure.json //CT20181212
+      aflowlib::LIB2RAW_FileNeeded(directory_LIB,"AGL_energy.json",directory_RAW,"AGL_energy.json",vfile,MESSAGE);  // AGL_energy.out //CT20181212
+      aflowlib::LIB2RAW_FileNeeded(directory_LIB,"AGL_energy_structures.json",directory_RAW,"AGL_energy_structures.json",vfile,MESSAGE);  // AGL_energy_structures.json //CT20181212
+      aflowlib::LIB2RAW_FileNeeded(directory_LIB,"AGL_energy_volume.out",directory_RAW,"AGL_energy_volume.out",vfile,MESSAGE);  // AGL_energy_volume.out //CT20181212
+      aflowlib::LIB2RAW_FileNeeded(directory_LIB,"AGL_gibbs_energy_pT.out",directory_RAW,"AGL_gibbs_energy_pT.out",vfile,MESSAGE);  // AGL_gibbs_energy_pT.out //CT20181212
+      aflowlib::LIB2RAW_FileNeeded(directory_LIB,"AGL_Hugoniot.out",directory_RAW,"AGL_Hugoniot.out",vfile,MESSAGE);  // AGL_Hugoniot.out //CT20181212
+      if(AFLOWLIB_VERBOSE) cout << MESSAGE << " loading " << string(directory_RAW+"/"+"aflow.agl.out") << endl;
+      aurostd::ExtractToStringstreamEXPLICIT(aurostd::efile2string(directory_RAW+"/"+"aflow.agl.out"),aflow_agl_out,"[AGL_RESULTS]START","[AGL_RESULTS]STOP");
+      aurostd::stream2vectorstring(aflow_agl_out,vline);
+      for (uint i=0;i<vline.size();i++) {
+        aurostd::StringSubst(vline.at(i),"="," ");
+        aurostd::string2tokens(vline.at(i),tokens," ");
+        if(tokens.size()>=2) {
+          if(tokens.at(0)=="agl_thermal_conductivity_300K") data.agl_thermal_conductivity_300K=aurostd::string2utype<double>(tokens.at(1));
+          if(tokens.at(0)=="agl_debye") data.agl_debye=aurostd::string2utype<double>(tokens.at(1));
+          if(tokens.at(0)=="agl_acoustic_debye") data.agl_acoustic_debye=aurostd::string2utype<double>(tokens.at(1));
+          if(tokens.at(0)=="agl_gruneisen") data.agl_gruneisen=aurostd::string2utype<double>(tokens.at(1));
+          if(tokens.at(0)=="agl_heat_capacity_Cv_300K") data.agl_heat_capacity_Cv_300K=aurostd::string2utype<double>(tokens.at(1));
+          if(tokens.at(0)=="agl_heat_capacity_Cp_300K") data.agl_heat_capacity_Cp_300K=aurostd::string2utype<double>(tokens.at(1));
+          if(tokens.at(0)=="agl_thermal_expansion_300K") data.agl_thermal_expansion_300K=aurostd::string2utype<double>(tokens.at(1));
+          if(tokens.at(0)=="agl_bulk_modulus_static_300K") data.agl_bulk_modulus_static_300K=aurostd::string2utype<double>(tokens.at(1));
+          if(tokens.at(0)=="agl_bulk_modulus_isothermal_300K") data.agl_bulk_modulus_isothermal_300K=aurostd::string2utype<double>(tokens.at(1));
+          if(tokens.at(0)=="agl_poisson_ratio_source") data.agl_poisson_ratio_source=tokens.at(1); //CT20181212
+          if(tokens.at(0)=="agl_vibrational_free_energy_300K_cell") data.agl_vibrational_free_energy_300K_cell=aurostd::string2utype<double>(tokens.at(1)); //CT20181212
+          if(tokens.at(0)=="agl_vibrational_free_energy_300K_atom") data.agl_vibrational_free_energy_300K_atom=aurostd::string2utype<double>(tokens.at(1)); //CT20181212
+          if(tokens.at(0)=="agl_vibrational_entropy_300K_cell") data.agl_vibrational_entropy_300K_cell=aurostd::string2utype<double>(tokens.at(1)); //CT20181212
+          if(tokens.at(0)=="agl_vibrational_entropy_300K_atom") data.agl_vibrational_entropy_300K_atom=aurostd::string2utype<double>(tokens.at(1)); //CT20181212
+        }
+      }
+    } else {
+      return FALSE;
+    }
+
+    if(AFLOWLIB_VERBOSE) cout << MESSAGE << " agl_thermal_conductivity_300K (W/m*K) = " << ((data.agl_thermal_conductivity_300K!=AUROSTD_NAN)?aurostd::utype2string(data.agl_thermal_conductivity_300K,10):"unavailable") << endl;
+    if(AFLOWLIB_VERBOSE) cout << MESSAGE << " agl_debye (K) = " << ((data.agl_debye!=AUROSTD_NAN)?aurostd::utype2string(data.agl_debye,10):"unavailable") << endl;
+    if(AFLOWLIB_VERBOSE) cout << MESSAGE << " agl_acoustic_debye (K) = " << ((data.agl_acoustic_debye!=AUROSTD_NAN)?aurostd::utype2string(data.agl_acoustic_debye,10):"unavailable") << endl;
+    if(AFLOWLIB_VERBOSE) cout << MESSAGE << " agl_gruneisen = " << ((data.agl_gruneisen!=AUROSTD_NAN)?aurostd::utype2string(data.agl_gruneisen,10):"unavailable") << endl;
+    if(AFLOWLIB_VERBOSE) cout << MESSAGE << " agl_heat_capacity_Cv_300K (kB/cell) = " << ((data.agl_heat_capacity_Cv_300K!=AUROSTD_NAN)?aurostd::utype2string(data.agl_heat_capacity_Cv_300K,10):"unavailable") << endl;
+    if(AFLOWLIB_VERBOSE) cout << MESSAGE << " agl_heat_capacity_Cp_300K (kB/cell) = " << ((data.agl_heat_capacity_Cp_300K!=AUROSTD_NAN)?aurostd::utype2string(data.agl_heat_capacity_Cp_300K,10):"unavailable") << endl;
+    if(AFLOWLIB_VERBOSE) cout << MESSAGE << " agl_thermal_expansion_300K (1/K) = " << ((data.agl_thermal_expansion_300K!=AUROSTD_NAN)?aurostd::utype2string(data.agl_thermal_expansion_300K,10):"unavailable") << endl;
+    if(AFLOWLIB_VERBOSE) cout << MESSAGE << " agl_bulk_modulus_static_300K (GPa) = " << ((data.agl_bulk_modulus_static_300K!=AUROSTD_NAN)?aurostd::utype2string(data.agl_bulk_modulus_static_300K,10):"unavailable") << endl;
+    if(AFLOWLIB_VERBOSE) cout << MESSAGE << " agl_bulk_modulus_isothermal_300K (GPa) = " << ((data.agl_bulk_modulus_isothermal_300K!=AUROSTD_NAN)?aurostd::utype2string(data.agl_bulk_modulus_isothermal_300K,10):"unavailable") << endl;
+    if(AFLOWLIB_VERBOSE) cout << MESSAGE << " agl_poisson_ratio_source = " << ((data.agl_poisson_ratio_source.size())?(data.agl_poisson_ratio_source):"unavailable") << endl; //CT20181212
+    if(AFLOWLIB_VERBOSE) cout << MESSAGE << " agl_vibrational_free_energy_300K_cell (meV/cell) = " << ((data.agl_vibrational_free_energy_300K_cell!=AUROSTD_NAN)?aurostd::utype2string(data.agl_vibrational_free_energy_300K_cell,10):"unavailable") << endl; //CT20181212
+    if(AFLOWLIB_VERBOSE) cout << MESSAGE << " agl_vibrational_free_energy_300K_atom (meV/atom) = " << ((data.agl_vibrational_free_energy_300K_atom!=AUROSTD_NAN)?aurostd::utype2string(data.agl_vibrational_free_energy_300K_atom,10):"unavailable") << endl; //CT20181212
+    if(AFLOWLIB_VERBOSE) cout << MESSAGE << " agl_vibrational_entropy_300K_cell (meV/cell*K) = " << ((data.agl_vibrational_entropy_300K_cell!=AUROSTD_NAN)?aurostd::utype2string(data.agl_vibrational_entropy_300K_cell,10):"unavailable") << endl; //CT20181212
+    if(AFLOWLIB_VERBOSE) cout << MESSAGE << " agl_vibrational_entropy_300K_atom (meV/atom*K) = " << ((data.agl_vibrational_entropy_300K_atom!=AUROSTD_NAN)?aurostd::utype2string(data.agl_vibrational_entropy_300K_atom,10):"unavailable") << endl; //CT20181212
+    // done
+    if(AFLOWLIB_VERBOSE) cout << MESSAGE << " aflowlib::LIB2RAW_Loop_AGL - end " << directory_LIB << endl;
+    return TRUE;
+  }
+}
+
+// ***************************************************************************
+// aflowlib::LIB2RAW_Loop_AEL  // CORMAC
+// ***************************************************************************
+namespace aflowlib {
+  bool LIB2RAW_Loop_AEL(string& directory_LIB,string& directory_RAW,vector<string> &vfile,aflowlib::_aflowlib_entry& data,string MESSAGE) {
+    bool LDEBUG=(FALSE || XHOST.DEBUG);
+    string function = "aflowlib::LIB2RAW_loop_AEL()";  //ME20191119
+    if(LDEBUG) cerr << "aflowlib::LIB2RAW_Loop_AEL [1]" << endl;
+    if(AFLOWLIB_VERBOSE) cout << MESSAGE << " aflowlib::LIB2RAW_Loop_AEL - begin " << directory_LIB << endl;
+    // [OBSOLETE]  aflowlib_out << _AFLOWLIB_ENTRY_SEPARATOR_ << "loop=ael";
+    data.vloop.push_back("ael");
+
+    vector<string> vline,tokens;
+    stringstream aflow_ael_out;
+
+    // AFLOW AEL
+    aflow_ael_out.clear();
+    if(aurostd::FileExist(directory_LIB+"/"+"aflow.ael.out") || aurostd::EFileExist(directory_LIB+"/"+"aflow.ael.out")) {
+      aflowlib::LIB2RAW_FileNeeded(directory_LIB,"aflow.ael.out",directory_RAW,"aflow.ael.out",vfile,MESSAGE);  // aflow.ael.out
+      aflowlib::LIB2RAW_FileNeeded(directory_LIB,"AEL_Elastic_constants.out",directory_RAW,"AEL_Elastic_constants.out",vfile,MESSAGE);  // AEL_Elastic_constants.out
+      aflowlib::LIB2RAW_FileNeeded(directory_LIB,"AEL_Compliance_tensor.out",directory_RAW,"AEL_Compliance_tensor.out",vfile,MESSAGE);  // AEL_Compliance_tensor.out
+      aflowlib::LIB2RAW_FileNeeded(directory_LIB,"AEL_elastic_tensor.json",directory_RAW,"AEL_elastic_tensor.json",vfile,MESSAGE);  // AEL_elastic_tensor.json //CT20181212
+      aflowlib::LIB2RAW_FileNeeded(directory_LIB,"AEL_energy_structures.json",directory_RAW,"AEL_energy_structures.json",vfile,MESSAGE);  // AEL_energy_structures.json //CT20181212
+      if(AFLOWLIB_VERBOSE) cout << MESSAGE << " loading " << string(directory_RAW+"/"+"aflow.ael.out") << endl;
+      //ME20191105
+      string ael_out_str = aurostd::efile2string(directory_RAW + "/aflow.ael.out");
+      aurostd::ExtractToStringstreamEXPLICIT(ael_out_str, aflow_ael_out, "[AEL_RESULTS]START", "[AEL_RESULTS]STOP");
+      //aurostd::ExtractToStringstreamEXPLICIT(aurostd::efile2string(directory_RAW+"/"+"aflow.ael.out"),aflow_ael_out,"[AEL_RESULTS]START","[AEL_RESULTS]STOP");  OBSOLETE ME20191105
+      aurostd::stream2vectorstring(aflow_ael_out,vline);
+      for (uint i=0;i<vline.size();i++) {
+        aurostd::StringSubst(vline.at(i),"="," ");
+        aurostd::string2tokens(vline.at(i),tokens," ");
+        if(tokens.size()>=2) {
+          if(tokens.at(0)=="ael_poisson_ratio") data.ael_poisson_ratio=aurostd::string2utype<double>(tokens.at(1));
+          if(tokens.at(0)=="ael_bulk_modulus_voigt" || tokens.at(0)=="ael_bulk_modulus_voight") data.ael_bulk_modulus_voigt=aurostd::string2utype<double>(tokens.at(1));
+          if(tokens.at(0)=="ael_bulk_modulus_reuss") data.ael_bulk_modulus_reuss=aurostd::string2utype<double>(tokens.at(1));
+          if(tokens.at(0)=="ael_shear_modulus_voigt" || tokens.at(0)=="ael_shear_modulus_voigth") data.ael_shear_modulus_voigt=aurostd::string2utype<double>(tokens.at(1));
+          if(tokens.at(0)=="ael_shear_modulus_reuss") data.ael_shear_modulus_reuss=aurostd::string2utype<double>(tokens.at(1));
+          if(tokens.at(0)=="ael_bulk_modulus_vrh") data.ael_bulk_modulus_vrh=aurostd::string2utype<double>(tokens.at(1));
+          if(tokens.at(0)=="ael_shear_modulus_vrh") data.ael_shear_modulus_vrh=aurostd::string2utype<double>(tokens.at(1));
+          if(tokens.at(0)=="ael_elastic_anisotropy") data.ael_elastic_anisotropy=aurostd::string2utype<double>(tokens.at(1)); //CO20181129
+          if(tokens.at(0)=="ael_youngs_modulus_vrh") data.ael_youngs_modulus_vrh=aurostd::string2utype<double>(tokens.at(1)); //CT20181212
+          if(tokens.at(0)=="ael_speed_sound_transverse") data.ael_speed_sound_transverse=aurostd::string2utype<double>(tokens.at(1)); //CT20181212
+          if(tokens.at(0)=="ael_speed_sound_longitudinal") data.ael_speed_sound_longitudinal=aurostd::string2utype<double>(tokens.at(1)); //CT20181212
+          if(tokens.at(0)=="ael_speed_sound_average") data.ael_speed_sound_average=aurostd::string2utype<double>(tokens.at(1)); //CT20181212
+          if(tokens.at(0)=="ael_pughs_modulus_ratio") data.ael_pughs_modulus_ratio=aurostd::string2utype<double>(tokens.at(1)); //CT20181212
+          if(tokens.at(0)=="ael_debye_temperature") data.ael_debye_temperature=aurostd::string2utype<double>(tokens.at(1)); //CT20181212
+          if(tokens.at(0)=="ael_applied_pressure") data.ael_applied_pressure=aurostd::string2utype<double>(tokens.at(1)); //CT20181212
+          if(tokens.at(0)=="ael_average_external_pressure") data.ael_average_external_pressure=aurostd::string2utype<double>(tokens.at(1)); //CT20181212
+        }
+      }
+
+      //ME20191105 BEGIN
+      xmatrix<double> tensor(6, 6);
+      vector<double> row;
+      aurostd::ExtractToStringstreamEXPLICIT(ael_out_str, aflow_ael_out, "[AEL_STIFFNESS_TENSOR]START", "[AEL_STIFFNESS_TENSOR]STOP");
+      aurostd::stream2vectorstring(aflow_ael_out, vline);
+      if (vline.size() > 0) {
+        vline.pop_back();  // Remove empty line at the end
+        try {
+          if (vline.size() != 6) {
+            stringstream message;
+            message << "Could not read stiffness tensor: wrong number of lines"
+		    << " (found " << vline.size() << ", need 6).";
+            throw aurostd::xerror(_AFLOW_FILE_NAME_,function, message, _FILE_CORRUPT_);
+          }
+          for (int i = 0; i < 6; i++) {
+            aurostd::string2tokens(vline[i], row);
+            if (row.size() != 6) {
+              stringstream message;
+              message <<  "Could not read stiffness tensor."
+		      << " Wrong number of columns in line " << (i + 1)
+		      << " (found " << row.size() << ", need 6).";
+              throw aurostd::xerror(_AFLOW_FILE_NAME_,function, message, _FILE_CORRUPT_);
+            }
+            for (int j = 0; j < 6; j++) tensor[i + 1][j + 1] = row[j];
+          }
+          data.ael_stiffness_tensor = tensor;
+        } catch (aurostd::xerror& e) {
+          std::cout << MESSAGE << " ERROR - " << e.error_message << std::endl;
+        }
+      } else {
+        std::cout << MESSAGE << " WARNING - No stiffness tensor found in aflow.ael.out." << std::endl;
+      }
+
+      tensor.clear();
+      aurostd::ExtractToStringstreamEXPLICIT(ael_out_str, aflow_ael_out, "[AEL_COMPLIANCE_TENSOR]START", "[AEL_COMPLIANCE_TENSOR]STOP");
+      aurostd::stream2vectorstring(aflow_ael_out, vline);
+      if (vline.size() > 0) {
+        vline.pop_back();  // Remove empty line at the end
+        try {
+          if (vline.size() != 6) {
+            string function = "aflowlib::LIB2RAW_loop_AEL()";
+            stringstream message;
+            message << "Could not read compliance tensor: wrong number of lines"
+		    << " (found " << vline.size() << ", need 6).";
+            throw aurostd::xerror(_AFLOW_FILE_NAME_,function, message, _FILE_CORRUPT_);
+          }
+          for (int i = 0; i < 6; i++) {
+            aurostd::string2tokens(vline[i], row);
+            if (row.size() != 6) {
+              string function = "aflowlib::LIB2RAW_loop_AEL()";
+              stringstream message;
+              message <<  "Could not read compliance tensor:"
+		      << " wrong number of columns in line " << (i + 1)
+		      << " (found " << row.size() << ", need 6).";
+              throw aurostd::xerror(_AFLOW_FILE_NAME_,function, message, _FILE_CORRUPT_);
+            }
+            for (int j = 0; j < 6; j++) tensor[i + 1][j + 1] = row[j];
+          }
+          data.ael_compliance_tensor = tensor;
+        } catch (aurostd::xerror& e) {
+          std::cout << MESSAGE << " ERROR - " << e.error_message << std::endl;
+        }
+      } else {
+        std::cout << MESSAGE << " WARNING - No compliance tensor found in aflow.ael.out." << std::endl;
+      }
+      //ME20191105 END
+    } else {
+      return FALSE;
+    }
+
+    if(AFLOWLIB_VERBOSE) cout << MESSAGE << " ael_poisson_ratio = " << ((data.ael_poisson_ratio!=AUROSTD_NAN)?aurostd::utype2string(data.ael_poisson_ratio,10):"unavailable") << endl;
+    if(AFLOWLIB_VERBOSE) cout << MESSAGE << " ael_bulk_modulus_voigt (GPa) = " << ((data.ael_bulk_modulus_voigt!=AUROSTD_NAN)?aurostd::utype2string(data.ael_bulk_modulus_voigt,10):"unavailable") << endl;
+    if(AFLOWLIB_VERBOSE) cout << MESSAGE << " ael_bulk_modulus_reuss (GPa) = " << ((data.ael_bulk_modulus_reuss!=AUROSTD_NAN)?aurostd::utype2string(data.ael_bulk_modulus_reuss,10):"unavailable") << endl;
+    if(AFLOWLIB_VERBOSE) cout << MESSAGE << " ael_shear_modulus_voigt (GPa) = " << ((data.ael_shear_modulus_voigt!=AUROSTD_NAN)?aurostd::utype2string(data.ael_shear_modulus_voigt,10):"unavailable") << endl;
+    if(AFLOWLIB_VERBOSE) cout << MESSAGE << " ael_shear_modulus_reuss (GPa) = " << ((data.ael_shear_modulus_reuss!=AUROSTD_NAN)?aurostd::utype2string(data.ael_shear_modulus_reuss,10):"unavailable") << endl;
+    if(AFLOWLIB_VERBOSE) cout << MESSAGE << " ael_bulk_modulus_vrh (GPa) = " << ((data.ael_bulk_modulus_vrh!=AUROSTD_NAN)?aurostd::utype2string(data.ael_bulk_modulus_vrh,10):"unavailable") << endl;
+    if(AFLOWLIB_VERBOSE) cout << MESSAGE << " ael_shear_modulus_vrh (GPa) = " << ((data.ael_shear_modulus_vrh!=AUROSTD_NAN)?aurostd::utype2string(data.ael_shear_modulus_vrh,10):"unavailable") << endl;
+    if(AFLOWLIB_VERBOSE) cout << MESSAGE << " ael_elastic_anisotropy = " << ((data.ael_elastic_anisotropy!=AUROSTD_NAN)?aurostd::utype2string(data.ael_elastic_anisotropy,10):"unavailable") << endl; //CO20181129
+    if(AFLOWLIB_VERBOSE) cout << MESSAGE << " ael_youngs_modulus_vrh (GPa) = " << ((data.ael_youngs_modulus_vrh!=AUROSTD_NAN)?aurostd::utype2string(data.ael_youngs_modulus_vrh,10):"unavailable") << endl; //CT20181212
+    if(AFLOWLIB_VERBOSE) cout << MESSAGE << " ael_speed_sound_transverse (m/s) = " << ((data.ael_speed_sound_transverse!=AUROSTD_NAN)?aurostd::utype2string(data.ael_speed_sound_transverse,10):"unavailable") << endl; //CT20181212
+    if(AFLOWLIB_VERBOSE) cout << MESSAGE << " ael_speed_sound_longitudinal (m/s) = " << ((data.ael_speed_sound_longitudinal!=AUROSTD_NAN)?aurostd::utype2string(data.ael_speed_sound_longitudinal,10):"unavailable") << endl; //CT20181212
+    if(AFLOWLIB_VERBOSE) cout << MESSAGE << " ael_speed_sound_average (m/s) = " << ((data.ael_speed_sound_average!=AUROSTD_NAN)?aurostd::utype2string(data.ael_speed_sound_average,10):"unavailable") << endl; //CT20181212
+    if(AFLOWLIB_VERBOSE) cout << MESSAGE << " ael_pughs_modulus_ratio = " << ((data.ael_pughs_modulus_ratio!=AUROSTD_NAN)?aurostd::utype2string(data.ael_pughs_modulus_ratio,10):"unavailable") << endl; //CT20181212
+    if(AFLOWLIB_VERBOSE) cout << MESSAGE << " ael_debye_temperature (K) = " << ((data.ael_debye_temperature!=AUROSTD_NAN)?aurostd::utype2string(data.ael_debye_temperature,10):"unavailable") << endl; //CT20181212
+    if(AFLOWLIB_VERBOSE) cout << MESSAGE << " ael_applied_pressure (GPa) = " << ((data.ael_applied_pressure!=AUROSTD_NAN)?aurostd::utype2string(data.ael_applied_pressure,10):"unavailable") << endl; //CT20181212
+    if(AFLOWLIB_VERBOSE) cout << MESSAGE << " ael_average_external_pressure (GPa) = " << ((data.ael_average_external_pressure!=AUROSTD_NAN)?aurostd::utype2string(data.ael_average_external_pressure,10):"unavailable") << endl; //CT20181212
+    // done
+    if (AFLOWLIB_VERBOSE) {  //ME20191105
+      std::cout << MESSAGE << " ael_stiffness_tensor = ";
+      if ((data.ael_stiffness_tensor.rows != 6) || (data.ael_stiffness_tensor.cols != 6)) std::cout << "unavailable" << std::endl;
+      else std::cout << std::endl << data.ael_stiffness_tensor << std::endl;
+
+      std::cout << MESSAGE << " ael_compliance_tensor = ";
+      if ((data.ael_compliance_tensor.rows != 6) || (data.ael_compliance_tensor.cols != 6)) std::cout << "unavailable" << std::endl;
+      else std::cout << std::endl << data.ael_compliance_tensor << std::endl;
+    }
+    if(AFLOWLIB_VERBOSE) cout << MESSAGE << " aflowlib::LIB2RAW_Loop_AEL - end " << directory_LIB << endl;
+    return TRUE;
+  }
+}
+
+// ***************************************************************************
+// aflowlib::LIB2RAW_Loop_LOCK
+// ***************************************************************************
+namespace aflowlib {
+  bool LIB2RAW_Loop_LOCK(string& directory_LIB,string& directory_RAW,vector<string> &vfile,aflowlib::_aflowlib_entry& data,string MESSAGE) {
+    bool LDEBUG=(FALSE || XHOST.DEBUG);
+    if(LDEBUG) cerr << "aflowlib::LIB2RAW_Loop_LOCK [1]" << endl;
+    // Stefano Curtarolo 2009-2010-2011-2012
+    if(AFLOWLIB_VERBOSE) cout << MESSAGE << " aflowlib::LIB2RAW_Loop_LOCK - begin " << directory_LIB << endl;
+    //  aflowlib_out << _AFLOWLIB_ENTRY_SEPARATOR_ << "loop=LOCK";
+    data.vloop.push_back("lock");
+
+    vector<string> vlock,tokens;
+    aflowlib::LIB2RAW_FileNeeded(directory_LIB,_AFLOWLOCK_,directory_RAW,_AFLOWLOCK_,vfile,MESSAGE);  // OUTCAR.static
+    aurostd::file2vectorstring(directory_RAW+"/"+_AFLOWLOCK_,vlock) ;
+    _XHOST aus_XHOST;
+    // ---------------------------------------------------------------
+    for(uint iline=0;iline<vlock.size()&&data.aflow_version.empty();iline++)
+      if(aurostd::substring2bool(vlock.at(iline),"NFS") && aurostd::substring2bool(vlock.at(iline),"(") && aurostd::substring2bool(vlock.at(iline),")")) {
+        aurostd::string2tokens(vlock.at(iline),tokens);
+        data.aflow_version=aurostd::RemoveWhiteSpaces(tokens.at(tokens.size()-1));
+        aurostd::StringSubst(data.aflow_version,"(","");aurostd::StringSubst(data.aflow_version,")","");
+      }
+    if(AFLOWLIB_VERBOSE) cout << MESSAGE << " aflow_version = " << ((data.aflow_version.size())?data.aflow_version:"unavailable") << endl;
+    // XHOST.CPU_Model ---------------------------------------------------------------
+    for(uint iline=0;iline<vlock.size()&&aus_XHOST.CPU_Model.empty();iline++)
+      if(aurostd::substring2bool(vlock.at(iline),"XHOST.CPU_Model") && aurostd::substring2bool(vlock.at(iline),":")) {
+        aurostd::string2tokens(vlock.at(iline),tokens,":");
+        aus_XHOST.CPU_Model=aurostd::RemoveWhiteSpaces(tokens.at(tokens.size()-1));
+        data.node_CPU_Model=aus_XHOST.CPU_Model;
+      }
+    if(AFLOWLIB_VERBOSE) cout << MESSAGE << " XHOST.CPU_Model = " << ((aus_XHOST.CPU_Model.size())?aus_XHOST.CPU_Model:"unavailable") << endl;
+    // XHOST.CPU_Cores ---------------------------------------------------------------
+    for(uint iline=0;iline<vlock.size()&&aus_XHOST.CPU_Cores==0;iline++)
+      if(aurostd::substring2bool(vlock.at(iline),"XHOST.CPU_Cores") && aurostd::substring2bool(vlock.at(iline),":")) {
+        aurostd::string2tokens(vlock.at(iline),tokens,":");
+        aus_XHOST.CPU_Cores=aurostd::string2utype<int>(aurostd::RemoveWhiteSpaces(tokens.at(tokens.size()-1)));
+        aus_XHOST.CPU_Cores=aurostd::string2utype<int>(aurostd::RemoveWhiteSpaces(tokens.at(tokens.size()-1)));
+        data.node_CPU_Cores=aus_XHOST.CPU_Cores;
+      }
+    if(AFLOWLIB_VERBOSE) cout << MESSAGE << " XHOST.CPU_Cores = " << ((aus_XHOST.CPU_Cores)?aurostd::utype2string<int>(aus_XHOST.CPU_Cores):"unavailable") << endl;
+    // XHOST.CPU_MHz ---------------------------------------------------------------
+    for(uint iline=0;iline<vlock.size()&&aus_XHOST.CPU_MHz.empty();iline++)
+      if(aurostd::substring2bool(vlock.at(iline),"XHOST.CPU_MHz") && aurostd::substring2bool(vlock.at(iline),":")) {
+        aurostd::string2tokens(vlock.at(iline),tokens,":");
+        aus_XHOST.CPU_MHz=aurostd::RemoveWhiteSpaces(tokens.at(tokens.size()-1));
+        data.node_CPU_MHz=ceil(aurostd::string2utype<double>(aus_XHOST.CPU_MHz));
+      }
+    if(AFLOWLIB_VERBOSE) cout << MESSAGE << " XHOST.CPU_MHz = " << ((aus_XHOST.CPU_MHz.size())?aus_XHOST.CPU_MHz:"unavailable") << endl;
+    // XHOST.RAM_GB ---------------------------------------------------------------
+    for(uint iline=0;iline<vlock.size()&&aus_XHOST.RAM_GB<0.001;iline++)
+      if(aurostd::substring2bool(vlock.at(iline),"XHOST.RAM_GB") && aurostd::substring2bool(vlock.at(iline),":")) {
+        aurostd::string2tokens(vlock.at(iline),tokens,":");
+        aus_XHOST.RAM_GB=ceil(aurostd::string2utype<double>(aurostd::RemoveWhiteSpaces(tokens.at(tokens.size()-1))));
+        data.node_RAM_GB=aus_XHOST.RAM_GB;
+      }
+    if(AFLOWLIB_VERBOSE) cout << MESSAGE << " XHOST.RAM_GB = " << ((aus_XHOST.RAM_GB)?aurostd::utype2string<double>(aus_XHOST.RAM_GB):"unavailable") << endl;
+    // REMOVING  ---------------------------------------------------------------
+    vector<string> vremove,vremovej;
+    aurostd::string2tokens("aflow.in~,WAVECAR,REPORT,POTCAR.relax1,POTCAR.relax2,POTCAR.relax3,POTCAR.static,POTCAR.bands,AECCAR0,AECCAR1,AECCAR2,AECCAR1.static,AECCAR0.bands,AECCAR1.bands,AECCAR2.bands,AECCAR0.relax1,AECCAR1.relax1,AECCAR2.relax1,AECCAR0.relax2,AECCAR1.relax2,AECCAR2.relax2",vremove,",");
+    for(uint iext=0;iext<XHOST.vext.size();iext++) {
+      for(uint iremove=0;iremove<vremove.size();iremove++) {
+        vremovej.clear();
+        aurostd::string2vectorstring(aurostd::execute2string("find \""+directory_LIB+"\" -name \""+vremove.at(iremove)+XHOST.vext.at(iext)+"\""),vremovej);
+        for(uint j=0;j<vremovej.size();j++) {
+          if(aurostd::FileExist(vremovej.at(j))) {
+            aurostd::RemoveFile(vremovej.at(j));
+            if(AFLOWLIB_VERBOSE) 
+              cout << MESSAGE << " removing file: " << aurostd::CleanFileName(vremovej.at(j)) << endl;
+          }
+        }
+      } // iremove
+    } // iext
+
+    vector<string> vremoveERROR;
+    aurostd::string2tokens("aflow.error.rotmat,aflow.error.nbands,aflow.error.symprec,aflow.error.read_kpoints_rd_sym,aflow.error.ibzkpt,aflow.error.gamma_shift,aflow.error.mpich11,aflow.error.mpich139,aflow.error.nkxyz_ikptd,aflow.error.eddrmm,aflow.error.lreal,aflow.error.exccor,aflow.error.brmix,aflow.error.dav,aflow.error.edddav,aflow.error.efield_pead,aflow.error.zpotrf,aflow.error.zpotrf_potim,aflow.error.natoms,aflow.error.psmaxn,aflow.error.npar,aflow.error.nparc,aflow.error.nparn,aflow.error.npar_remove,aflow.error.csloshing,aflow.error.dentet",vremoveERROR,",");
+    for(uint iext=0;iext<XHOST.vext.size();iext++) {
+      for(uint iremove=0;iremove<vremoveERROR.size();iremove++) {
+        if(aurostd::FileExist(directory_LIB+"/"+vremoveERROR.at(iremove)+XHOST.vext.at(iext))) {
+          aurostd::RemoveFile(directory_LIB+"/"+vremoveERROR.at(iremove)+XHOST.vext.at(iext));
+        }
+      } // iremove
+    } // iext
+
+    // done   ---------------------------------------------------------------
+    if(AFLOWLIB_VERBOSE) cout << MESSAGE << " aflowlib::LIB2RAW_Loop_LOCK - end " << directory_LIB << endl;
+    return TRUE;
+  }
+}
+
+// ***************************************************************************
+// aflowlib::LIB2RAW_Loop_PATCH
+// ***************************************************************************
+namespace aflowlib {
+  bool LIB2RAW_Loop_PATCH(string& directory_LIB,string& directory_RAW,vector<string> &vfile,aflowlib::_aflowlib_entry& data,string MESSAGE) {
+    bool LDEBUG=(FALSE || XHOST.DEBUG);
+    if(LDEBUG) cerr << "aflowlib::LIB2RAW_Loop_PATCH [1]" << endl;
+    // Stefano Curtarolo 2009-2010-2011-2012
+    if(AFLOWLIB_VERBOSE) cout << MESSAGE << " aflowlib::LIB2RAW_Loop_PATCH - begin " << directory_LIB << endl;
+    if(AFLOWLIB_VERBOSE&&0) cout << MESSAGE << " aflowlib::LIB2RAW_Loop_PATCH - begin " << directory_RAW << endl;  // to avoid unused
+    if(AFLOWLIB_VERBOSE&&0) cout << MESSAGE << " aflowlib::LIB2RAW_Loop_PATCH - begin " << vfile.size() << endl;  // to avoid unused
+    //  aflowlib_out << _AFLOWLIB_ENTRY_SEPARATOR_ << "loop=PATCH";
+
+    // --------------------------------------------------------------------
+    // CHECK existence of DEFAULT_AFLOW_PSEUDOPOTENTIAL_AUID_OUT
+    string file="";
+    for(uint iext=1;iext<XHOST.vext.size()&&file.empty();iext++) // SKIM uncompressed
+      if(aurostd::FileExist(directory_LIB+"/"+DEFAULT_AFLOW_PSEUDOPOTENTIAL_AUID_OUT+XHOST.vext.at(iext)))
+	file=directory_LIB+"/"+DEFAULT_AFLOW_PSEUDOPOTENTIAL_AUID_OUT+XHOST.vext.at(iext);
+    
+    if(file!="") {
+      // if(AFLOWLIB_VERBOSE)
+      if(AFLOWLIB_VERBOSE) cout << MESSAGE << " FOUND " << file << endl;
+    } else {
+      if(AFLOWLIB_VERBOSE) cout << MESSAGE << " WRITING " << directory_LIB << "/" << DEFAULT_AFLOW_PSEUDOPOTENTIAL_AUID_OUT << endl;
+      KBIN::VASP_Write_ppAUID_FILE(directory_LIB,data.vspecies_pp_AUID,data.vspecies);
+      if(AFLOWLIB_VERBOSE) cout << MESSAGE << " COMPRESSING " << directory_LIB << "/" << DEFAULT_AFLOW_PSEUDOPOTENTIAL_AUID_OUT << endl;
+      aurostd::CompressFile(directory_LIB+"/"+DEFAULT_AFLOW_PSEUDOPOTENTIAL_AUID_OUT,DEFAULT_KZIP_BIN);
+    }
+    // --------------------------------------------------------------------
+    // CHECK existence of VASP_POTCAR_AUID in aflow.in
+    vector<string> vVASP_POTCAR_AUID;
+    aurostd::string2vectorstring(aurostd::execute2string("cat "+directory_LIB+"/"+_AFLOWIN_+" | grep VASP_POTCAR_AUID"),vVASP_POTCAR_AUID);
+    if(LDEBUG) cout << "aflowlib::LIB2RAW_Loop_PATCH: vVASP_POTCAR_AUID.size()=" << vVASP_POTCAR_AUID.size() << endl;
+
+    if(vVASP_POTCAR_AUID.size()) {
+      if(AFLOWLIB_VERBOSE) cout << MESSAGE << " FOUND [VASP_POTCAR_AUID] in " <<  _AFLOWIN_ << ": " << vVASP_POTCAR_AUID.at(0) << endl;
+    } else {
+      if(AFLOWLIB_VERBOSE) cout << MESSAGE << " FIXING " << directory_LIB << "/" << _AFLOWIN_ << endl;
+      KBIN::VASP_Write_ppAUID_AFLOWIN(directory_LIB,data.vspecies_pp_AUID,data.vspecies);
+    } 
+    // done   ---------------------------------------------------------------
+    if(AFLOWLIB_VERBOSE) cout << MESSAGE << " aflowlib::LIB2RAW_Loop_PATCH - end " << directory_LIB << endl;
+    return TRUE;
+  }
+}
+
+// ***************************************************************************
+// aflowlib::XPLUG
+// ***************************************************************************
+namespace aflowlib {
+  bool XPLUG_Directory_ok(const string &dirIN,string &directory_OUT,const uint &i,const uint &j,const int& ithread,stringstream &oss);
+  void *_threaded_interface_XPLUG_Directory(void *ptr);
+
+  typedef struct {
+    int      itbusy;          // FOR XPLUG (ALL)
+    bool     VERBOSE;         // FOR XPLUG (ALL)
+    //  ostringstream  oss;   // printout
+    deque<bool>   *vok;       // directory to check
+    deque<string> *vdirsIN;   // FOR
+    deque<string> *vdirsOUT;  // FOR
+    deque<uint>   *vrun;      // index to run
+    int      ITHREAD;         // FOR
+    int      THREADS_MAX;     // FOR
+  } _threaded_XPLUG_params;
+
+  //_threaded_XPLUG_params params[MAX_ALLOCATABLE_PTHREADS];
+  pthread_mutex_t mutex_LIBRARIES=PTHREAD_MUTEX_INITIALIZER;
+
+  //#define _PTHREAD_FLUSH_TIME_ 1
+#define _XPLUG_FLUSH_THREAD_SLEEP_ 1
+
+  void *_threaded_interface_XPLUG_Directory(void *ptr) {
+    bool CONCURRENT=TRUE;
+    _threaded_XPLUG_params* pparams=(_threaded_XPLUG_params*) ptr;
+    string directory; uint ith;
+    AFLOW_PTHREADS::vpthread_busy[pparams->itbusy]=TRUE;
+    AFLOW_PTHREADS::RUNNING++;
+    if((pparams->VERBOSE)) { pthread_mutex_lock(&mutex_LIBRARIES);cout << "_threaded_COMMANDS " << (pparams->ITHREAD) << "/" << (pparams->THREADS_MAX) << endl;pthread_mutex_unlock(&mutex_LIBRARIES); }
+    if(CONCURRENT==FALSE) { // SPLITS tasks in MOD(THREAD_MAX);
+      for(ith=(pparams->ITHREAD);ith<(*pparams->vdirsIN).size();ith+=(pparams->THREADS_MAX)) {
+        if((pparams->VERBOSE)) { pthread_mutex_lock(&mutex_LIBRARIES);cout <<  (pparams->ITHREAD) << "/" << (pparams->THREADS_MAX) << " " << ith << " " << (*pparams->vdirsIN).at(ith) << endl;pthread_mutex_unlock(&mutex_LIBRARIES); }
+        stringstream oss;
+	(*pparams->vok).at(ith)=XPLUG_Directory_ok((*pparams->vdirsIN).at(ith),(*pparams->vdirsOUT).at(ith),ith,(*pparams->vdirsIN).size(),ith,oss); // do this
+	pthread_mutex_lock(&mutex_LIBRARIES);
+	cerr << oss.str();cerr.flush();
+        pthread_mutex_unlock(&mutex_LIBRARIES);
+      }
+    } else { // RUNS in a queue
+      while((*pparams->vrun).size()>0) {
+        bool FRONT=TRUE;
+        pthread_mutex_lock(&mutex_LIBRARIES);
+        if(FRONT)  { ith=(*pparams->vrun).at(0);(*pparams->vrun).pop_front(); } // from the front
+        if(!FRONT) { ith=(*pparams->vrun).at((*pparams->vrun).size()-1);(*pparams->vrun).pop_back(); } // from the back
+        pthread_mutex_unlock(&mutex_LIBRARIES);
+        if((pparams->VERBOSE)) { pthread_mutex_lock(&mutex_LIBRARIES);cout <<  (pparams->ITHREAD) << "/" << (pparams->THREADS_MAX) << ": " << ith << endl;pthread_mutex_unlock(&mutex_LIBRARIES); }
+        stringstream oss;
+	(*pparams->vok).at(ith)=XPLUG_Directory_ok((*pparams->vdirsIN).at(ith),(*pparams->vdirsOUT).at(ith),ith,(*pparams->vdirsIN).size(),ith,oss); // do this
+	pthread_mutex_lock(&mutex_LIBRARIES);
+        cerr << oss.str();cerr.flush();
+        pthread_mutex_unlock(&mutex_LIBRARIES);
+      }
+    }
+    AFLOW_PTHREADS::vpthread_busy[pparams->itbusy]=FALSE;
+    AFLOW_PTHREADS::RUNNING--;
+    return NULL;
+  }
+}
+
+// DO ONE
+namespace aflowlib {
+  bool XPLUG_Directory_ok(const string &dirIN,string &dir,const uint &i,const uint &j,const int& ithread,stringstream &oss) {
+    bool LDEBUG=(FALSE || XHOST.DEBUG);
+    dir=dirIN; // start from here
+    bool ok=FALSE,print=TRUE;
+    int answer=0;
+    stringstream obb;
+
+    // clean
+    if(LDEBUG) cerr << "aflowlib::XPLUG_Directory_ok [1]: analyzing = " << dir << endl;
+
+    dir=aurostd::RemoveSubString(dir,"/"+_AFLOWIN_);
+    dir=aurostd::RemoveSubString(dir,"/aflow.end.out");
+
+    deque<string> vrelax; aurostd::string2tokens(".relax1,.relax2,.relax3,.static,.bands",vrelax,",");
+    deque<string> vremdirname;aurostd::string2tokens("OUTCAR,OSZICAR,CONTCAR,EIGENVAL",vremdirname,",");
+    deque<string> vbroken;  // no more list... this checks everything
+       
+    for(uint iremdirname=0;iremdirname<vremdirname.size();iremdirname++) {
+      for(uint irelax=0;irelax<vrelax.size();irelax++) {
+	for(uint iext=1;iext<XHOST.vext.size();iext++) { // SKIP uncompressed
+          dir=aurostd::RemoveSubString(dir,"/"+vremdirname.at(iremdirname)+vrelax.at(irelax)+XHOST.vext.at(iext));
+        }
+	dir=aurostd::RemoveSubString(dir,"/"+vremdirname.at(iremdirname)+vrelax.at(irelax));
+      }
+      dir=aurostd::RemoveSubString(dir,"/"+vremdirname.at(iremdirname));
+    }
+
+    if(LDEBUG) cerr << "aflowlib::XPLUG_Directory_ok [2]: analyzing = " << dir << endl;
+
+    if(!aurostd::FileExist(dir+"/"+_AFLOWLOCK_)) {
+      if(LDEBUG) cerr << "aflowlib::XPLUG_Directory_ok [3]: not finding " << _AFLOWLOCK_ << " = " << dir << endl;
+      return FALSE;
+    }
+    if(!aurostd::EFileExist(dir+"/OUTCAR.relax1") && 
+       !aurostd::EFileExist(dir+"/OUTCAR.relax2") &&
+       !aurostd::EFileExist(dir+"/OUTCAR.relax3") &&
+       !aurostd::EFileExist(dir+"/OUTCAR.static") &&
+       !aurostd::EFileExist(dir+"/OUTCAR.bands")) {
+      if(LDEBUG) cerr << "aflowlib::XPLUG_Directory_ok [4]: not finding any OUTCAR.* = " << dir << endl;
+      return FALSE;
+    }
+
+    obb<<"[" << i+1 << "/" << j << "] ";
+
+    if(ithread<0)  obb<<"DIR=" << dir << " ";
+    if(ithread>=0) obb<<"DIR(" << ithread << ")="<< dir << " ";
+    // CHECK ALL FILES
+    print=TRUE;
+    ok=TRUE;
+    // TEST INCOMPLETE
+    if(ok) { obb<<".";if(!aurostd::FileExist(dir+"/"+_AFLOWLOCK_)) { ok=FALSE;obb<<" no=LOCK"; }}
+    if(ok) { obb<<".";if(aurostd::FileExist(dir+"/EIGENVAL")) { ok=FALSE;obb<<" yes=EIGENVAL"; }}
+    if(ok) { obb<<".";if(aurostd::FileExist(dir+"/vasp.out")) { ok=FALSE;obb<<" yes=vasp.out"; }}
+    if(ok) { obb<<".";if(aurostd::FileExist(dir+"/AECCAR0")) { ok=FALSE;obb<<" yes=AECCAR0"; }}
+    if(ok) { obb<<".";if(aurostd::FileExist(dir+"/AECCAR1")) { ok=FALSE;obb<<" yes=AECCAR1"; }}
+    if(ok) { obb<<".";if(aurostd::FileExist(dir+"/AECCAR2")) { ok=FALSE;obb<<" yes=AECCAR2"; }}
+    if(ok) { obb<<".";if(aurostd::FileExist(dir+"/CHGCAR")) { ok=FALSE;obb<<" yes=CHGCAR"; }}
+    if(ok) { obb<<".";if(aurostd::FileExist(dir+"/DOSCAR")) { ok=FALSE;obb<<" yes=DOSCAR"; }}
+    if(ok) { obb<<".";if(aurostd::FileExist(dir+"/OUTCAR")) { ok=FALSE;obb<<" yes=OUTCAR"; }}
+    if(ok) { obb<<".";if(aurostd::FileExist(dir+"/OSZICAR")) { ok=FALSE;obb<<" yes=OSZICAR"; }}
+    if(ok) { obb<<".";if(aurostd::FileExist(dir+"/POTCAR")) { ok=FALSE;obb<<" yes=POTCAR"; }}
+    for(uint irelax=0;irelax<vrelax.size();irelax++) {
+      if(ok) { obb<<".";if(aurostd::FileExist(dir+"/OUTCAR"+vrelax.at(irelax))) { ok=FALSE;obb<<" yes=OUTCAR"+vrelax.at(irelax); }}
+      if(ok) { obb<<".";if(aurostd::FileExist(dir+"/OSZICAR"+vrelax.at(irelax))) { ok=FALSE;obb<<" yes=OSZICAR"+vrelax.at(irelax); }}
+      if(ok) { obb<<".";if(aurostd::FileExist(dir+"/POTCAR"+vrelax.at(irelax))) { ok=FALSE;obb<<" yes=POTCAR"+vrelax.at(irelax); }}
+    }
+    // TEST RELAX1 RELAX2 RELAX3
+    for(uint irelax=0;irelax<vrelax.size();irelax++) {
+      if(ok && aurostd::EFileExist(dir+"/OUTCAR"+vrelax.at(irelax))) { // relax1 relax2 relax3
+        if(ok) { obb<<".";if(!aurostd::EFileExist(dir+"/OUTCAR"+vrelax.at(irelax))) { ok=FALSE;print=FALSE;obb<<" no=OUTCAR"+vrelax.at(irelax)+".EXT"; }}
+        if(ok) { obb<<".";if(!aurostd::EFileExist(dir+"/OSZICAR"+vrelax.at(irelax))) { ok=FALSE;obb<<" no=OSZICAR"+vrelax.at(irelax)+".EXT"; }}
+        if(ok) { obb<<".";if(!aurostd::EFileExist(dir+"/vasp.out"+vrelax.at(irelax))) { ok=FALSE;obb<<" no=vasp.out"+vrelax.at(irelax)+".EXT"; }}
+        if(ok) { obb<<".";if(!aurostd::EFileExist(dir+"/INCAR"+vrelax.at(irelax))) { ok=FALSE;obb<<" no=INCAR"+vrelax.at(irelax)+".EXT"; }}
+	//      if(ok) { obb<<".";if(!aurostd::EFileExist(dir+"/EIGENVAL"+vrelax.at(irelax))) { ok=FALSE;obb<<" no=EIGENVAL"+vrelax.at(irelax)+".EXT"; }}
+        if(vrelax.at(irelax)==".static")
+          if(ok) { obb<<"d"; if(!aurostd::EFileExist(dir+"/DOSCAR"+vrelax.at(irelax))) { ok=FALSE;obb<<" no=DOSCAR"+vrelax.at(irelax)+".EXT"; }}
+        // "OUTCAR"+vrelax.at(irelax)+".EXT"  //CO20200106 - patching for auto-indenting (quotes)
+	obb<<".";
+        if(ok) { obb<<"o";  // check Answer 4 or 5 in OUTCAR.RELAX.EXT
+          for(uint iext=1;iext<XHOST.vext.size();iext++) { // SKIP uncompressed
+            if(aurostd::FileExist(dir+"/OUTCAR"+vrelax.at(irelax)+XHOST.vext.at(iext))) {
+              answer=aurostd::execute2utype<int>(XHOST.vcat.at(iext)+" \""+dir+"/OUTCAR"+vrelax.at(irelax)+XHOST.vext.at(iext)+"\" | grep -c \"(sec)\" ");
+              if(answer!=4 && answer!=5) { ok=FALSE;obb<<". error(" << answer << ")=OUTCAR"+vrelax.at(irelax)+".EXT"; }}
+          }
+        }
+	obb<<".";
+        if(ok) { obb<<"v"; // TEST VASP.OUT
+          for(uint iext=1;iext<XHOST.vext.size();iext++) { // SKIP uncompressed
+            if(aurostd::FileExist(dir+"/vasp.out"+vrelax.at(irelax)+XHOST.vext.at(iext))) {
+              answer=aurostd::execute2utype<int>(XHOST.vcat.at(iext)+" \""+dir+"/vasp.out"+vrelax.at(irelax)+XHOST.vext.at(iext)+"\" | grep -c \"The distance between some ions is very small\" ");
+              if(answer!=0) { ok=FALSE;obb<<". ions=vasp.out"+vrelax.at(irelax)+".EXT"; }}
+          }
+          }
+	obb<<".";
+      }
+      if(ok) {// obb<<"b"; // TEST "+vbroken.at(ibroken)+"
+	for(uint iext=1;iext<XHOST.vext.size();iext++) { // SKIP uncompressed
+	  if(aurostd::FileExist(dir+"/OUTCAR"+vrelax.at(irelax)+XHOST.vext.at(iext))) {
+	    //	    cerr << string("ls "+dir+"/*"+vrelax.at(irelax)+XHOST.vext.at(iext)) << endl;
+	    aurostd::string2dequestring(aurostd::execute2string("ls "+dir+"/*"+vrelax.at(irelax)+XHOST.vext.at(iext)),vbroken);
+	    for(uint ibroken=0;ibroken<vbroken.size();ibroken++) {
+	      //      cerr << "[" << vbroken.at(ibroken) << "]" << endl;
+	      if(ok && aurostd::FileExist(vbroken.at(ibroken))) {
+		obb<<"b";
+		//		answer=aurostd::execute2utype<int>(XHOST.vcat.at(iext)+" \""+dir+"/"+vbroken.at(ibroken)+"\" 2>&1 | grep -c \"Unexpected end of input\" ");
+		answer=aurostd::execute2utype<int>(XHOST.vcat.at(iext)+" \""+vbroken.at(ibroken)+"\" 2>&1 | grep -c \"Unexpected end of input\" ");
+		if(answer!=0) { ok=FALSE;obb<<". Broken_file="+vbroken.at(ibroken)+".EXT"; }}
+	    }
+	  }
+	} 
+      }
+    }
+    // DONE
+    if(ok==TRUE) obb<<" good";
+    if(ok==FALSE) obb<<" bad";
+    if(aurostd::FileExist(dir+"/OUTCAR.relax2.gz")) obb<<"      gz";
+    if(aurostd::FileExist(dir+"/OUTCAR.relax2.bz2")) obb<<"      bz2";
+    if(aurostd::FileExist(dir+"/OUTCAR.relax2.xz")) obb<<"      xz";
+    obb<<endl;
+    if(print==TRUE) oss << obb.str();
+    oss.flush();
+
+    //DX+CO20191030 - check for identical subdirectories - START
+    // check if directory has an identical subdirectory
+    vector<string> dir_tokens;
+    aurostd::string2tokens(dir,dir_tokens,"/");
+    string run_directory = dir_tokens[dir_tokens.size()-1];
+    string sub_directory = dir+"/"+run_directory;
+    if(aurostd::FileExist(sub_directory)) {
+      obb << "This directory contains an identical subdirectory (subdir=" << sub_directory << "). Removing subdirectory." << endl;
+      oss << obb.str();
+      oss.flush();
+      aurostd::RemoveDirectory(sub_directory);
+    }
+    //DX+CO20191030 - check for identical subdirectories - END
+
+    return ok;
+  }
+}
+
+namespace aflowlib {
+  bool XPLUG(vector<string> argv) {
+    //   cerr << "aflowlib::XPLUG: is deprecated" << endl; exit(0);
+    bool LDEBUG=(TRUE || XHOST.DEBUG);
+    int NUM_THREADS=XHOST.CPU_Cores; //ME20181226
+    //ME20181109 - Handle NCPUS=MAX
+    if(XHOST.vflag_control.flag("XPLUG_NUM_THREADS") && !(XHOST.vflag_control.flag("XPLUG_NUM_THREADS_MAX")))
+      NUM_THREADS=aurostd::string2utype<int>(XHOST.vflag_control.getattachedscheme("XPLUG_NUM_THREADS"));
+    int NUM_ZIP=aurostd::string2utype<int>(XHOST.vflag_control.getattachedscheme("XPLUG_NUM_ZIP"));
+    int NUM_SIZE=aurostd::string2utype<int>(XHOST.vflag_control.getattachedscheme("XPLUG_NUM_SIZE"));
+    bool FLAG_DO_CLEAN=XHOST.vflag_control.flag("XPLUG_DO_CLEAN");
+    bool FLAG_DO_ADD=XHOST.vflag_control.flag("XPLUG_DO_ADD");
+    string PREFIX=XHOST.vflag_control.getattachedscheme("XPLUG_PREFIX");
+
+    if(NUM_THREADS<1) NUM_THREADS=XHOST.CPU_Cores/2;
+    if(NUM_ZIP<1) NUM_ZIP=1;
+    if(NUM_SIZE<1) NUM_SIZE=128;
+
+    if(LDEBUG) cerr << "aflowlib::XPLUG: NUM_THREADS=" << NUM_THREADS << endl;
+    if(LDEBUG) cerr << "aflowlib::XPLUG: NUM_ZIP=" << NUM_ZIP << endl;
+    if(LDEBUG) cerr << "aflowlib::XPLUG: NUM_SIZE=" << NUM_SIZE << endl;
+    if(LDEBUG) cerr << "aflowlib::XPLUG: FLAG_DO_CLEAN=" << FLAG_DO_CLEAN << endl;
+    if(LDEBUG) cerr << "aflowlib::XPLUG: FLAG_DO_ADD=" << FLAG_DO_ADD << endl;
+    if(LDEBUG) cerr << "aflowlib::XPLUG: PREFIX=" << PREFIX << endl;
+    //  exit(0);
+    // if(LDEBUG) cerr << "aflowlib::XPLUG = " << XHOST.hostname << endl;
+    deque<string> vdirsIN,vdirsOUT,vzips,vcleans;
+    deque<bool> vok;
+    deque<uint> vrun;
+
+    for(uint i=1;i<argv.size();i++) {
+      if(aurostd::substring2bool(argv.at(i),"/")) {
+	//	cerr << "aflowlib::XPLUG: adding" << argv.at(i) << endl;
+	vdirsIN.push_back(argv.at(i));
+	vdirsOUT.push_back(argv.at(i));
+      }
+    }
+    
+    std::sort(vdirsIN.begin(),vdirsIN.end());
+    std::sort(vdirsOUT.begin(),vdirsOUT.end());
+    if(LDEBUG) cerr << "aflowlib::XPLUG: vdirsIN.size()=" << vdirsIN.size() << endl;
+    //  if(LDEBUG) cerr << "aflowlib::XPLUG: [1]" << endl;
+    for(uint i=0;i<vdirsIN.size();i++) { vok.push_back(TRUE);vrun.push_back(i); }
+    //  if(LDEBUG) cerr << "aflowlib::XPLUG: [2]" << endl;
+
+    if((int) vdirsIN.size()<=NUM_THREADS) NUM_THREADS=(uint) vdirsIN.size();        // SAFETY
+    //  if(LDEBUG) cerr << "aflowlib::XPLUG: [3]" << endl;
+
+    if(NUM_THREADS<=1) {                                                        // run singular
+      //  if(LDEBUG) cerr << "aflowlib::XPLUG: [3b]" << endl;
+      for(uint i=0;i<vdirsIN.size();i++) {
+        stringstream oss;
+	vok.at(i)=XPLUG_Directory_ok(vdirsIN.at(i),vdirsOUT.at(i),i,vdirsIN.size(),-1,oss);
+        cerr << oss.str();cerr.flush();
+      }
+    }
+    //  if(LDEBUG) cerr << "aflowlib::XPLUG: [4]" << endl;
+    if(NUM_THREADS>=2) {                                                       // multithread
+      AFLOW_PTHREADS::FLAG=TRUE;AFLOW_PTHREADS::MAX_PTHREADS=NUM_THREADS;      // prepare
+      if(AFLOW_PTHREADS::MAX_PTHREADS>MAX_ALLOCATABLE_PTHREADS) AFLOW_PTHREADS::MAX_PTHREADS=MAX_ALLOCATABLE_PTHREADS; // check max
+      //  if(LDEBUG) cerr << "aflowlib::XPLUG: [5]" << endl;
+      AFLOW_PTHREADS::Clean_Threads();                                         // clean threads
+      //    if(LDEBUG) cerr << "aflowlib::XPLUG: [6]" << endl;
+      _threaded_XPLUG_params params[MAX_ALLOCATABLE_PTHREADS];                 // prepare
+      //    if(LDEBUG) cerr << "aflowlib::XPLUG: [7]" << endl;
+      for(int ithread=0;ithread<AFLOW_PTHREADS::MAX_PTHREADS;ithread++) {      // prepare loop
+        params[ithread].ITHREAD=ithread;                                       // prepare params
+        params[ithread].THREADS_MAX=AFLOW_PTHREADS::MAX_PTHREADS;              // prepare params
+        params[ithread].vok=&vok;                                              // prepare params
+        params[ithread].vdirsIN=&vdirsIN;                                      // prepare params
+        params[ithread].vdirsOUT=&vdirsOUT;                                    // prepare params
+        params[ithread].vrun=&vrun;                                            // prepare params
+        params[ithread].itbusy=ithread;                                        // prepare params
+        params[ithread].VERBOSE=FALSE;                                         // prepare params
+      }
+      //    if(LDEBUG) cerr << "aflowlib::XPLUG: [8]" << endl;
+      for(int ithread=0;ithread<AFLOW_PTHREADS::MAX_PTHREADS;ithread++) AFLOW_PTHREADS::viret[ithread]=pthread_create(&AFLOW_PTHREADS::vpthread[ithread],NULL,_threaded_interface_XPLUG_Directory,(void*)&params[ithread]); // run threads
+      //    if(LDEBUG) cerr << "aflowlib::XPLUG: [9]" << endl;
+      for(int ithread=0;ithread<AFLOW_PTHREADS::MAX_PTHREADS;ithread++) pthread_join(AFLOW_PTHREADS::vpthread[ithread],NULL); // flush threads
+      //  if(LDEBUG) cerr << "aflowlib::XPLUG: [10]" << endl;
+    }
+
+    // has OK. now do the counting
+    for(uint i=0;i<vdirsIN.size();i++) {
+      if(vok.at(i)==TRUE) vzips.push_back(vdirsOUT.at(i));
+      if(vok.at(i)==FALSE) vcleans.push_back(vdirsOUT.at(i));
+    }
+    if(LDEBUG) cerr << "aflowlib::XPLUG: vdirsIN.size()=" << vdirsIN.size() << endl;
+    if(LDEBUG) cerr << "aflowlib::XPLUG: vzips.size()=" << vzips.size() << endl;
+    if(LDEBUG) cerr << "aflowlib::XPLUG: vcleans.size()=" << vcleans.size() << endl;
+
+
+    if(vzips.size()>0) {
+      stringstream command;
+      if(aurostd::substring2bool(XHOST.hostname,"m7int0") || aurostd::substring2bool(XHOST.hostname,"m6int0")) XHOST.hostname="marylou";
+      XHOST.hostname=aurostd::RemoveSubString(XHOST.hostname,".egr.duke.edu");
+      XHOST.hostname=aurostd::RemoveSubString(XHOST.hostname,".mems.duke.edu");
+      XHOST.hostname=aurostd::RemoveSubString(XHOST.hostname,".pratt.duke.edu");
+      XHOST.hostname=aurostd::RemoveSubString(XHOST.hostname,".duke.edu");
+      for(uint i=0;i<vzips.size();i+=AFLOW_MAX_ARGV) {
+        command << "aflow --multi=zip " << (FLAG_DO_ADD?"--add ":"") << "--np=" << NUM_ZIP
+		<< " --prefix=update_" << (PREFIX!=""?string(PREFIX+"_"):string("")) << aurostd::get_date()
+		<< "-" << aurostd::get_hour() << aurostd::get_min() << aurostd::get_sec() << "_" << i/AFLOW_MAX_ARGV+1 << "_" << XHOST.hostname
+		<< " --size=" << NUM_SIZE << " --DIRECTORY ";
+        for(uint j=i;j<i+AFLOW_MAX_ARGV && j<vzips.size();j++)
+          command << " " << vzips.at(j);
+        command << " " << endl << endl;
+      }
+      cerr << command.str() << endl;
+      aurostd::execute(command);
+    }
+
+    //if(vzips.size()>0) {
+    //stringstream command;
+    //if(aurostd::substring2bool(XHOST.hostname,"m7int0") || aurostd::substring2bool(XHOST.hostname,"m6int0")) XHOST.hostname="marylou";
+    //XHOST.hostname=aurostd::RemoveSubString(XHOST.hostname,".egr.duke.edu");
+    //XHOST.hostname=aurostd::RemoveSubString(XHOST.hostname,".mems.duke.edu");
+    //XHOST.hostname=aurostd::RemoveSubString(XHOST.hostname,".pratt.duke.edu");
+    //XHOST.hostname=aurostd::RemoveSubString(XHOST.hostname,".duke.edu");
+    //command << "aflow --multi=zip " << (FLAG_DO_ADD?"--add ":"") << "--np=" << NUM_ZIP
+    //<< " --prefix=update_" << (PREFIX!=""?string(PREFIX+"_"):string("")) << aurostd::get_date()
+    //<< "-" << aurostd::get_hour() << aurostd::get_min() << aurostd::get_sec() << "_" << XHOST.hostname
+    //<< " --size=" << NUM_SIZE << " --DIRECTORY ";
+    //for(uint j=0;j<vzips.size()&&j<AFLOW_MAX_ARGV;j++)
+    //command << " " << vzips.at(j);
+    //cerr << command.str() << endl;
+    //aurostd::execute(command);
+    //}
+
+    if(FLAG_DO_CLEAN && vcleans.size()>0) {
+      for(uint i=0;i<vcleans.size();i++) {
+        // cerr << "Cleaning=" << vcleans.at(i) << endl;
+        KBIN::Clean(vcleans.at(i));
+      }
+    }
+    return FALSE;
+  }
+}
+
+// ***************************************************************************
+// void aflowlib::vaspfile2stringstream(string& str_dir, const string& FILE, stringstream& ss_vaspfile)
+// ***************************************************************************
+namespace aflowlib {
+  bool VaspFileExist(const string& str_dir, const string& FILE) {
+    bool RUN_FLAG=FALSE;
+    if(!RUN_FLAG && aurostd::FileExist(str_dir+"/"+FILE)) RUN_FLAG=TRUE;
+    if(!RUN_FLAG && aurostd::EFileExist(str_dir+"/"+FILE)) RUN_FLAG=TRUE;
+    if(!RUN_FLAG && aurostd::FileExist(str_dir+"/"+FILE+".static")) RUN_FLAG=TRUE;
+    if(!RUN_FLAG && aurostd::EFileExist(str_dir+"/"+FILE+".static")) RUN_FLAG=TRUE;
+    if(!RUN_FLAG && aurostd::FileExist(str_dir+"/"+FILE+".bands")) RUN_FLAG=TRUE;
+    if(!RUN_FLAG && aurostd::EFileExist(str_dir+"/"+FILE+".bands")) RUN_FLAG=TRUE;
+    if(!RUN_FLAG) {
+      cerr<< FILE+" or "+FILE+".static/bands or "+FILE+".static/bands.EXT not found in the directory!"<<endl;
+    }
+    return RUN_FLAG;
+  }
+}
+
+// ***************************************************************************
+// void aflowlib::vaspfile2stringstream(string& str_dir, const string& FILE, stringstream& ss_vaspfile)
+// ***************************************************************************
+namespace aflowlib {
+  uint _OLD_vaspfile2stringstream(const string& str_dir, const string& FILE, stringstream& sss) {
+    bool LDEBUG=(FALSE || XHOST.DEBUG);
+
+    if(LDEBUG) cerr << "vaspfile2stringstream: BEGIN" << endl;
+    //if XXXX.bands exists, you may also use this function by setting FILE=vaspfile.bands
+    sss.clear(); sss.str(std::string(""));
+    bool gfound=FALSE;
+    if(!gfound && (FILE=="EIGENVAL" || FILE=="KPOINTS")) {
+      gfound=TRUE;
+      if(LDEBUG) cerr << "vaspfile2stringstream: 1=" << FILE << endl;
+      for(uint iext=0;iext<XHOST.vext.size();iext++) {
+        if(aurostd::FileExist(str_dir+"/"+FILE+XHOST.vext.at(iext))) { sss << aurostd::execute2string(XHOST.vcat.at(iext)+" \""+ str_dir+"/"+FILE+XHOST.vext.at(iext)+"\"");return sss.str().length(); }
+        if(aurostd::FileExist(str_dir+"/"+FILE+".bands"+XHOST.vext.at(iext))) { sss << aurostd::execute2string(XHOST.vcat.at(iext)+" \""+ str_dir+"/"+FILE+".bands"+XHOST.vext.at(iext)+"\"");return sss.str().length(); }
+      }
+      cerr<< FILE+" or "+FILE+".bands or "+FILE+".bands.EXT not found in the directory, aborting!"<<endl;
+      exit(1);
+    }
+    if(!gfound && (FILE=="DOSCAR")) {
+      gfound=TRUE;
+      if(LDEBUG) cerr << "vaspfile2stringstream: 2=" << FILE << endl;
+      for(uint iext=0;iext<XHOST.vext.size();iext++) {
+        if(aurostd::FileExist(str_dir+"/"+FILE+XHOST.vext.at(iext))) { sss << aurostd::execute2string(XHOST.vcat.at(iext)+" \""+ str_dir+"/"+FILE+XHOST.vext.at(iext)+"\"");return sss.str().length(); }
+        if(aurostd::FileExist(str_dir+"/"+FILE+".static"+XHOST.vext.at(iext))) { sss << aurostd::execute2string(XHOST.vcat.at(iext)+" \""+ str_dir+"/"+FILE+".static"+XHOST.vext.at(iext)+"\"");return sss.str().length(); }
+      }
+      cerr<< FILE+" or "+FILE+".static or "+FILE+".static.EXT not found in the directory, aborting!" << endl;
+      exit(1);
+    }
+    if(!gfound && (FILE=="POSCAR")) {
+      gfound=TRUE;
+      if(LDEBUG) cerr << "vaspfile2stringstream: 1=" << FILE << endl;
+      for(uint iext=0;iext<XHOST.vext.size();iext++) {
+        if(aurostd::FileExist(str_dir+"/"+FILE+XHOST.vext.at(iext))) { sss << aurostd::execute2string(XHOST.vcat.at(iext)+" \""+ str_dir+"/"+FILE+XHOST.vext.at(iext)+"\"");return sss.str().length(); }
+        if(aurostd::FileExist(str_dir+"/"+FILE+".bands"+XHOST.vext.at(iext))) { sss << aurostd::execute2string(XHOST.vcat.at(iext)+" \""+ str_dir+"/"+FILE+".bands"+XHOST.vext.at(iext)+"\"");return sss.str().length(); }
+        if(aurostd::FileExist(str_dir+"/"+FILE+".static"+XHOST.vext.at(iext))) { sss << aurostd::execute2string(XHOST.vcat.at(iext)+" \""+ str_dir+"/"+FILE+".static"+XHOST.vext.at(iext)+"\"");return sss.str().length(); }
+        if(aurostd::FileExist(str_dir+"/"+FILE+".relax1"+XHOST.vext.at(iext))) { sss << aurostd::execute2string(XHOST.vcat.at(iext)+" \""+ str_dir+"/"+FILE+".relax1"+XHOST.vext.at(iext)+"\"");return sss.str().length(); }
+      }
+      cerr<< FILE+" or "+FILE+".bands/static/relax or "+FILE+".bands./static/relax.EXT not found in the directory, aborting!"<<endl;
+      exit(1);
+    }
+    if(!gfound) {
+      if(LDEBUG) cerr << "vaspfile2stringstream: 3=" << FILE << endl;
+      for(uint iext=0;iext<XHOST.vext.size();iext++) {
+        if(aurostd::FileExist(str_dir+"/"+FILE+XHOST.vext.at(iext))) { sss << aurostd::execute2string(XHOST.vcat.at(iext)+" \""+ str_dir+"/"+FILE+XHOST.vext.at(iext)+"\"");return sss.str().length(); }
+        if(aurostd::FileExist(str_dir+"/"+FILE+".static"+XHOST.vext.at(iext))) { sss << aurostd::execute2string(XHOST.vcat.at(iext)+" \""+ str_dir+"/"+FILE+".static"+XHOST.vext.at(iext)+"\"");return sss.str().length(); }
+        if(aurostd::FileExist(str_dir+"/"+FILE+".relax1"+XHOST.vext.at(iext))) { sss << aurostd::execute2string(XHOST.vcat.at(iext)+" \""+ str_dir+"/"+FILE+".relax1"+XHOST.vext.at(iext)+"\"");return sss.str().length(); }
+        if(aurostd::FileExist(str_dir+"/"+FILE+".bands"+XHOST.vext.at(iext))) { sss << aurostd::execute2string(XHOST.vcat.at(iext)+" \""+ str_dir+"/"+FILE+".bands"+XHOST.vext.at(iext)+"\"");return sss.str().length(); }
+      }
+      cerr<< FILE+" or "+FILE+".static/relax1/bands or "+FILE+".static/relax1/bands.EXT not found in the directory, aborting!" << endl;
+      exit(1);
+    }
+    if(LDEBUG) cerr << "vaspfile2stringstream: END" << endl;
+    return sss.str().length();
+  }
+}
+
+
+// ***************************************************************************
+// void aflowlib::vaspfile2stringstream
+// ***************************************************************************
+namespace aflowlib {
+  string vaspfile2stringstream(const string& str_dir, const string& FILE, stringstream& sss) {
+    bool LDEBUG=(FALSE || XHOST.DEBUG);
+    if(LDEBUG) cerr << "aflowlib::vaspfile2stringstream: BEGIN" << endl;
+    //if XXXX.bands exists, you may also use this function by setting FILE=vaspfile.bands
+    sss.clear(); sss.str(std::string(""));
+    bool gfound=FALSE;
+    if(!gfound && (FILE=="EIGENVAL" || FILE=="KPOINTS")) {
+      gfound=TRUE;
+      if(LDEBUG) cerr << "aflowlib::vaspfile2stringstream: FILE=" << FILE << endl;
+      string extension=".bz2,.gz,.xz,.bands,.bands.bz2,.bands.gz,.bands.xz";
+      deque<string> vtype;aurostd::string2tokens(extension,vtype,",");vtype.push_front(""); // have to add emptyness to vtype at the beginning
+      //     if(LDEBUG) aurostd::execute("ls -las \""+str_dir+"\"");
+      for(uint i=0;i<vtype.size();i++) {
+        if(LDEBUG) cerr << "aflowlib::vaspfile2stringstream: TESTING FILE=[" << str_dir+"/"+FILE+vtype.at(i) << "]" << endl;
+        if(aurostd::FileExist(str_dir+"/"+FILE+vtype.at(i))) {
+          aurostd::efile2stringstream(str_dir+"/"+FILE+vtype.at(i),sss);
+          if(LDEBUG) cerr << "aflowlib::vaspfile2stringstream: FOUND FILE=[" << str_dir+"/"+FILE+vtype.at(i) << "]" << endl;
+          return aurostd::CleanFileName(str_dir+"/"+FILE+vtype.at(i));
+        }
+      }
+      //ME20190627 BEGIN
+      // [OBSOLETE] cerr<< FILE+" or "+FILE+".bands or "+FILE+".bands.EXT not found in the directory, aborting!"<<endl;
+      // [OBSOLETE] exit(1);
+      string message = FILE+" or "+FILE+".bands or "+FILE+".bands.EXT not found in the directory, aborting!";
+      throw aurostd::xerror(_AFLOW_FILE_NAME_,"aflowlib::vaspfile2stringstream()", message, _FILE_NOT_FOUND_);
+      //ME20190627 END
+    }
+    if(!gfound && (FILE=="DOSCAR")) {
+      gfound=TRUE;
+      if(LDEBUG) cerr << "aflowlib::vaspfile2stringstream: FILE=" << FILE << endl;
+      string extension=".bz2,.gz,.xz,.static,.static.bz2,.static.gz,.static.xz";
+      deque<string> vtype;aurostd::string2tokens(extension,vtype,",");vtype.push_front("");  // have to add emptyness to vtype at the beginning
+      //     if(LDEBUG) aurostd::execute("ls -las \""+str_dir+"\"");
+      for(uint i=0;i<vtype.size();i++) {
+        if(LDEBUG) cerr << "aflowlib::vaspfile2stringstream: TESTING FILE=[" << str_dir+"/"+FILE+vtype.at(i) << "]" << endl;
+        if(aurostd::FileExist(str_dir+"/"+FILE+vtype.at(i))) {
+          aurostd::efile2stringstream(str_dir+"/"+FILE+vtype.at(i),sss);
+          if(LDEBUG) cerr << "aflowlib::vaspfile2stringstream: FOUND FILE=[" << str_dir+"/"+FILE+vtype.at(i) << "]" << endl;
+          return aurostd::CleanFileName(str_dir+"/"+FILE+vtype.at(i));
+        }
+      }
+      //ME20190627 BEGIN
+      // [OBSOLETE] cerr<< FILE+" or "+FILE+".static or "+FILE+".static.EXT not found in the directory, aborting!" << endl;
+      // [OBSOLETE] exit(1);
+      string message = FILE+" or "+FILE+".static or "+FILE+".static.EXT not found in the directory, aborting!";
+      throw aurostd::xerror(_AFLOW_FILE_NAME_,"aflowlib::vaspfile2stringstream()", message, _FILE_NOT_FOUND_);
+      //ME20190627 END
+    }
+    if(!gfound && (FILE=="POSCAR")) {
+      gfound=TRUE;
+      if(LDEBUG) cerr << "aflowlib::vaspfile2stringstream: FILE=" << FILE << endl;
+      string extension=".bz2,.gz,.xz,.bands,.bands.bz2,.bands.gz,.bands.xz,.static,.static.bz2,.static.gz,.static.xz,.relax1,.relax1.bz2,.relax1.gz,.relax1.xz";
+      deque<string> vtype;aurostd::string2tokens(extension,vtype,",");vtype.push_front(""); // have to add emptyness to vtype at the beginning
+      //     if(LDEBUG) aurostd::execute("ls -las \""+str_dir+"\"");
+      for(uint i=0;i<vtype.size();i++) {
+        if(LDEBUG) cerr << "aflowlib::vaspfile2stringstream: TESTING FILE=[" << str_dir+"/"+FILE+vtype.at(i) << "]" << endl;
+        if(aurostd::FileExist(str_dir+"/"+FILE+vtype.at(i))) {
+          aurostd::efile2stringstream(str_dir+"/"+FILE+vtype.at(i),sss);
+          if(LDEBUG) cerr << "aflowlib::vaspfile2stringstream: FOUND FILE=" << str_dir+"/"+FILE+vtype.at(i) << "]" << endl;
+          return aurostd::CleanFileName(str_dir+"/"+FILE+vtype.at(i));
+        }
+      }
+      //ME20190627 BEGIN
+      // [OBSOLETE] cerr<< FILE+" or "+FILE+".bands/static/relax or "+FILE+".bands./static/relax.EXT not found in the directory, aborting!"<<endl;
+      // [OBSOLETE] exit(1);
+      string message = FILE+" or "+FILE+".bands/static/relax or "+FILE+".bands./static/relax.EXT not found in the directory, aborting!";
+      throw aurostd::xerror(_AFLOW_FILE_NAME_,"aflowlib::vaspfile2stringstream()", message, _FILE_NOT_FOUND_);
+      //ME20190627 END
+    }
+    if(!gfound) {
+      if(LDEBUG) cerr << "aflowlib::vaspfile2stringstream: FILE=" << FILE << endl;
+      string extension=".bz2,.gz,.xz,.static,.static.bz2,.static.gz,.static.xz,.relax1,.relax1.bz2,.relax1.gz,.relax1.xz,.bands,.bands.bz2,.bands.gz,.bands.xz";
+      deque<string> vtype;aurostd::string2tokens(extension,vtype,",");vtype.push_front(""); // have to add emptyness to vtype at the beginning
+      //     if(LDEBUG) aurostd::execute("ls -las \""+str_dir+"\"");
+      for(uint i=0;i<vtype.size();i++) {
+        if(LDEBUG) cerr << "aflowlib::vaspfile2stringstream: TESTING FILE=[" << str_dir+"/"+FILE+vtype.at(i) << "]" << endl;
+        if(aurostd::FileExist(str_dir+"/"+FILE+vtype.at(i))) {
+          aurostd::efile2stringstream(str_dir+"/"+FILE+vtype.at(i),sss);
+          if(LDEBUG) cerr << "aflowlib::vaspfile2stringstream: FOUND FILE=[" << str_dir+"/"+FILE+vtype.at(i) << "]" << endl;
+          return aurostd::CleanFileName(str_dir+"/"+FILE+vtype.at(i));
+        }
+      }
+      //ME20190627 BEGIN
+      // [OBSOLETE] cerr<< FILE+" or "+FILE+".static/relax1/bands or "+FILE+".static/relax1/bands.EXT not found in the directory, aborting!" << endl;
+      // [OBSOLETE] exit(1);
+      string message = FILE+" or "+FILE+".static/relax1/bands or "+FILE+".static/relax1/bands.EXT not found in the directory, aborting!";
+      throw aurostd::xerror(_AFLOW_FILE_NAME_,"aflowlib::vaspfile2stringstream()", message, _FILE_NOT_FOUND_);
+      //ME20190627 END
+    }
+    if(LDEBUG) cerr << "vaspfile2stringstream: END" << endl;
+    return string("");
+  }
+}
+
+namespace aflowlib {
+  string vaspfile2stringstream(const string& str_dir, const string& FILE) {
+    stringstream sss;
+    return vaspfile2stringstream(str_dir,FILE,sss);
+  }
+}
+
+// ***************************************************************************
+// aflowlib::LIB2LIB
+// ***************************************************************************
+// Added by CT20181212
+namespace aflowlib {
+  bool LIB2LIB(string options,bool flag_FORCE,bool LOCAL) {
+    bool LDEBUG=(FALSE || XHOST.DEBUG);
+    if(LDEBUG) cerr << "aflowlib::LIB2LIB: BEGIN" << endl;
+    if(LDEBUG) cerr << "aflowlib::LIB2LIB: options=" << options << endl;
+    vector<string> tokens;
+
+    if(!aurostd::substring2bool(options,"POCC")) {
+      aurostd::string2tokens(options,tokens,","); // QUICK FIX
+    } else {
+      tokens.clear();
+      tokens.push_back(options);
+    }
+
+    if(LDEBUG) cerr << "aflowlib::LIB2LIB: tokens.size()=" << tokens.size() << endl;
+    if(tokens.size()==0 || tokens.size()>2) {
+      init::ErrorOption(cout,options,"aflowlib::LIB2LIB",aurostd::liststring2string("aflow --lib2lib=directory","aflow --lib2lib=all[,dir]"));
+      exit(0);
+    }
+
+    if(tokens.size()>=1) {
+      if(tokens.at(0)=="all") {
+        XHOST.sensors_allowed=FALSE;
+        XHOST.vflag_pflow.flag("MULTI=SH",FALSE);
+        return LIB2RAW_ALL(options,flag_FORCE);
+        XHOST.sensors_allowed=TRUE;
+      }
+    }
+
+    string directory_LIB;
+    // OBSOLETE bool flag_files_LIB=FALSE;
+    string PROJECT_LIBRARY;
+    if(LOCAL) {
+      flag_FORCE=true;
+      string directory=aurostd::CleanFileName(options);
+      aurostd::StringSubst(directory,"./","");
+      if(directory=="." || directory.empty()) { directory=aurostd::getPWD(); } //[CO20191112 - OBSOLETE]aurostd::execute2string("pwd")
+      // OBSOLETE flag_files_LIB=FALSE;
+      directory_LIB=directory;
+      PROJECT_LIBRARY=directory_LIB;
+    } else {    //normal run
+      //  cout << "aflowlib::LIB2RAW: AFLOW (" << VERSION << ")" << endl;
+      CheckMaterialServer("aflowlib::LIB2LIB"); // must be in AFLOW_MATERIALS_SERVER
+      string directory=aurostd::CleanFileName(options);
+      if(directory.at(directory.size()-1)=='/')  directory=directory.substr(0,directory.size()-1);
+      aurostd::StringSubst(directory,"/"+_AFLOWIN_,"");
+      aurostd::StringSubst(directory,"/"+_AFLOWLOCK_,"");
+      aurostd::StringSubst(directory,"/core","");
+      aurostd::StringSubst(directory,"common/SCINT","common/ICSD");   // [HISTORIC]
+      aurostd::StringSubst(directory,"common/ELPASOLITES","common/AURO");   // [HISTORIC]
+      aurostd::StringSubst(directory,"LIBRARYX/RAW","LIBRARYX/LIB");   // [HISTORIC]
+      aurostd::StringSubst(directory,"LIB2/RAW","LIB2/LIB");
+
+      PROJECT_LIBRARY=aflowlib::LIB2RAW_CheckProjectFromDirectory(directory);
+      // cout << "aflowlib::LIB2RAW: FOUND Project= " << XHOST.hostname << ": " << PROJECT_LIBRARY << endl;
+      cout << "aflowlib::LIB2LIB: AFLOW V" << string(AFLOW_VERSION) << endl;
+      cout << "aflowlib::LIB2LIB: directory=" << directory << endl;
+      directory_LIB=directory;
+    }
+    if(aurostd::FileExist(directory_LIB+"/agl_aflow.in")) {
+      for(uint iext=0;iext<XHOST.vext.size();iext++) {
+        aurostd::RemoveFile(directory_LIB+"/aflow.agl.out"+XHOST.vext.at(iext));
+        aurostd::RemoveFile(directory_LIB+"/AGL.out"+XHOST.vext.at(iext));
+        aurostd::RemoveFile(directory_LIB+"/AGL_edos_gap_pressure.out"+XHOST.vext.at(iext));
+        aurostd::RemoveFile(directory_LIB+"/AGL_edos_gap_pressure.json"+XHOST.vext.at(iext));
+        aurostd::RemoveFile(directory_LIB+"/AGL_energies_temperature.out"+XHOST.vext.at(iext));
+        aurostd::RemoveFile(directory_LIB+"/AGL_energy.json"+XHOST.vext.at(iext));
+        aurostd::RemoveFile(directory_LIB+"/AGL_energy_structures.json"+XHOST.vext.at(iext));
+        aurostd::RemoveFile(directory_LIB+"/AGL_energy_volume.out"+XHOST.vext.at(iext));
+        aurostd::RemoveFile(directory_LIB+"/AGL_gibbs_energy_pT.out"+XHOST.vext.at(iext));
+        aurostd::RemoveFile(directory_LIB+"/AGL_Hugoniot.out"+XHOST.vext.at(iext));
+        aurostd::RemoveFile(directory_LIB+"/AGL_thermal_properties_temperature.out"+XHOST.vext.at(iext));
+        aurostd::RemoveFile(directory_LIB+"/AGL_THERMO"+XHOST.vext.at(iext));
+        aurostd::RemoveFile(directory_LIB+"/aflow.ael.out"+XHOST.vext.at(iext));
+        aurostd::RemoveFile(directory_LIB+"/AEL_Compliance_tensor.out"+XHOST.vext.at(iext));
+        aurostd::RemoveFile(directory_LIB+"/AEL_Elastic_constants.out"+XHOST.vext.at(iext));
+        aurostd::RemoveFile(directory_LIB+"/AEL_elastic_tensor.json"+XHOST.vext.at(iext));
+        aurostd::RemoveFile(directory_LIB+"/AEL_energy_structures.json"+XHOST.vext.at(iext));
+      }
+      // CORMAC FIX BELOW I NEED TO COMMENT TO RUN THE agl_aflow.in containing only statics.
+      //   cerr << "CORMAC" << endl;exit(0);
+      if(aurostd::FileExist(directory_LIB+"/agl.LOCK")) {
+        //	aurostd::file2file(directory_LIB+"/agl.LOCK",directory_LIB+"/agl.LOCK.run");   // LINK
+        aurostd::CopyFile(directory_LIB+"/agl.LOCK",directory_LIB+"/agl.LOCK.run");   // LINK
+        aurostd::RemoveFile(directory_LIB+"/agl.LOCK");   //ME20191105 - otherwise aflow will not run
+      }
+      //   cerr << "CORMAC" << endl;exit(0);
+      // if(_AFLOWIN_=="aflow.in")
+      if (XHOST.QUIET) {      //CT20190903
+        aurostd::execute("aflow --use_aflow.in=agl_aflow.in --use_LOCK=agl.LOCK --force --run=0 --postprocess --quiet -D \""+directory_LIB+"\""); // do not mess up subdirectories
+      } else {
+        aurostd::execute("aflow --use_aflow.in=agl_aflow.in --use_LOCK=agl.LOCK --force --run=0 --postprocess -D \""+directory_LIB+"\"");	
+      }
+    }
+    return TRUE;
+  }
+}
+
+#endif //  _AFLOWLIB_LIBRARIES_CPP_
+// ***************************************************************************