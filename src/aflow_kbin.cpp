--- conflicted
+++ resolved
@@ -238,7 +238,7 @@
 namespace KBIN {
   void getAflowInFromAFlags(const _aflags& aflags,string& AflowIn_file,string& AflowIn,ostream& oss) {ofstream FileMESSAGE;return getAflowInFromAFlags(aflags,AflowIn_file,AflowIn,FileMESSAGE,oss);}  //CO20191110
   void getAflowInFromAFlags(const _aflags& aflags,string& AflowIn_file,string& AflowIn,ofstream& FileMESSAGE,ostream& oss) { //CO20191110
-    string soliloquy = XHOST.sPID + "getAflowInFromAFlags():";
+    string soliloquy = XHOST.sPID + "KBIN::getAflowInFromAFlags():";
     AflowIn_file=string(aflags.Directory+"/"+_AFLOWIN_);
     if(!aurostd::FileExist(AflowIn_file)){throw aurostd::xerror(_AFLOW_FILE_NAME_,soliloquy,"Input file does not exist: "+AflowIn_file,_INPUT_ERROR_);}
     pflow::logger(_AFLOW_FILE_NAME_,soliloquy,"Using input file: "+AflowIn_file,FileMESSAGE,oss,_LOGGER_MESSAGE_);
@@ -253,6 +253,7 @@
 namespace KBIN {
   int KBIN_Main(vector<string> argv) {        // AFLOW_FUNCTION_IMPLEMENTATION
     bool LDEBUG=(FALSE || XHOST.DEBUG);
+    string soliloquy = XHOST.sPID + "KBIN::KBIN_Main():";
     string GENERIC;
     //  string Directory;
     int i;
@@ -284,7 +285,7 @@
     // do some running
 
 
-    //   cerr << XHOST.sPID << "KBIN::KBIN_Main: XHOST.AFLOW_RUNXflag=" << XHOST.AFLOW_RUNXflag << endl; // exit(0);
+    //   cerr << soliloquy << " XHOST.AFLOW_RUNXflag=" << XHOST.AFLOW_RUNXflag << endl; // exit(0);
 
     if(XHOST.AFLOW_RUNXflag) {
       vector<string> tokens;
@@ -312,7 +313,7 @@
       XHOST.AFLOW_RUNXflag=FALSE;
     }
 
-    //    cerr << XHOST.sPID << "KBIN::KBIN_Main: XHOST.AFLOW_RUNXflag=" << XHOST.AFLOW_RUNXflag << endl; // exit(0);
+    //    cerr << soliloquy << " XHOST.AFLOW_RUNXflag=" << XHOST.AFLOW_RUNXflag << endl; // exit(0);
 
     if(XHOST.vflag_aflow.flag("LOOP")) {aus << "MMMMM  KBIN option XHOST.vflag_aflow.flag(\"LOOP\") - " << Message(aflags,_AFLOW_MESSAGE_DEFAULTS_,_AFLOW_FILE_NAME_) << endl;aurostd::PrintMessageStream(aus,XHOST.QUIET);}
     if(XHOST.AFLOW_RUNDIRflag) {aus << "MMMMM  KBIN option [--run] (XHOST.AFLOW_RUNDIRflag=TRUE) - " << Message(aflags,_AFLOW_MESSAGE_DEFAULTS_,_AFLOW_FILE_NAME_) << endl;aurostd::PrintMessageStream(aus,XHOST.QUIET);}
@@ -552,7 +553,7 @@
     // run specified directory: XHOST.AFLOW_RUNDIRflag
     if(XHOST.AFLOW_RUNDIRflag) {
       //    bool krun=TRUE;
-      if(LDEBUG) cerr << XHOST.sPID << "KBIN::KBIN_Main: STEP0b" << endl;
+      if(LDEBUG) cerr << soliloquy << " STEP0b" << endl;
       // [OBSOLETE]   vector<string> vDirectory(aurostd::args2vectorstring(argv,"--DIRECTORY|--D|--d","./"));
       vector<string> vDirectory=vruns;
       // fix the RUNS
@@ -613,34 +614,29 @@
             aus << "EEEEE  DIRECTORY_NOT_FOUND = "  << Message(aflags,_AFLOW_MESSAGE_DEFAULTS_,_AFLOW_FILE_NAME_) << endl;
             aurostd::PrintMessageStream(aus,XHOST.QUIET);
           } else {                                                                                // ******* Directory EXISTS
-            if(LDEBUG) cerr << XHOST.sPID << "KBIN::KBIN_Main: STEP1c" << endl;
+            if(LDEBUG) cerr << soliloquy << " STEP1c" << endl;
             if(aurostd::DirectoryLocked(aflags.Directory,_AFLOWLOCK_)) {                                               // ******* Directory is locked
               aus << "LLLLL  DIRECTORY_LOCKED ...bzzzz... !MULTI = "  << Message(aflags,_AFLOW_MESSAGE_DEFAULTS_,_AFLOW_FILE_NAME_) << endl;
               aurostd::PrintMessageStream(aus,XHOST.QUIET);
             } else {
-              if(LDEBUG) cerr << XHOST.sPID << "KBIN::KBIN_Main: STEP1d" << endl;
+              if(LDEBUG) cerr << soliloquy << " STEP1d" << endl;
               if(DirectorySkipped(aflags.Directory)) {                                            // ******* Directory is skipped
                 aus << "LLLLL  DIRECTORY_SKIPPED ...bzzzz... !MULTI = "  << Message(aflags,_AFLOW_MESSAGE_DEFAULTS_,_AFLOW_FILE_NAME_) << endl;
                 aurostd::PrintMessageStream(aus,XHOST.QUIET);
               } else {        
-                if(LDEBUG) cerr << XHOST.sPID << "KBIN::KBIN_Main: STEP1e" << endl;
+                if(LDEBUG) cerr << soliloquy << " STEP1e" << endl;
                 if(DirectoryAlreadyInDatabase(aflags.Directory,aflags.AFLOW_FORCE_RUN)) {         // ******* Directory is already in the database
                   aus << "LLLLL  DIRECTORY_ALREADY_IN_DATABASE ...bzzzz... !MULTI = "  << Message(aflags,_AFLOW_MESSAGE_DEFAULTS_,_AFLOW_FILE_NAME_) << endl;
                   aus << "LLLLL  DIRECTORY_ALREADY_IN_DATABASE ... use \"aflow --multi\" to force the calculation of this entry "  << Message(aflags,_AFLOW_MESSAGE_DEFAULTS_,_AFLOW_FILE_NAME_) << endl;
                   aurostd::PrintMessageStream(aus,XHOST.QUIET);
                 } else {        
-                  if(LDEBUG) cerr << XHOST.sPID << "KBIN::KBIN_Main: STEP1f" << endl;
+                  if(LDEBUG) cerr << soliloquy << " STEP1f" << endl;
                   if(DirectoryUnwritable(aflags.Directory)) {                                     // ******* Directory is unwritable
                     aus << "LLLLL  DIRECTORY_UNWRITABLE ...bzzzz... !MULTI = "  << Message(aflags,_AFLOW_MESSAGE_DEFAULTS_,_AFLOW_FILE_NAME_) << endl;
                     aurostd::PrintMessageStream(aus,XHOST.QUIET);
                   } else {                                                                        // ******* Directory is ok
-<<<<<<< HEAD
-                    if(LDEBUG) cerr << XHOST.sPID << "KBIN::KBIN_Main: STEP1g" << endl;
-                    if(_VERBOSE_) aus << "LLLLL  GOOD ...bzzz... !MULTI = "  << Message(aflags,"user,host,time",_AFLOW_FILE_NAME_) << endl;
-=======
-                    if(LDEBUG) cerr << "KBIN::KBIN_Main: STEP1g" << endl;
+                    if(LDEBUG) cerr << soliloquy << " STEP1g" << endl;
                     if(_VERBOSE_) aus << "LLLLL  GOOD ...bzzz... !MULTI = "  << Message(aflags,_AFLOW_MESSAGE_DEFAULTS_,_AFLOW_FILE_NAME_) << endl;
->>>>>>> 014d8dcc
                     if(_VERBOSE_) aurostd::PrintMessageStream(aus,XHOST.QUIET);
                     if(aflags.KBIN_RUN_AFLOWIN)               FileNameCHECK=aflags.Directory+"/"+_AFLOWIN_;
                     if(aflags.KBIN_GEN_VASP_FROM_AFLOWIN)     FileNameCHECK=aflags.Directory+"/"+_AFLOWIN_;
@@ -649,22 +645,14 @@
                     FileCHECK.open(FileNameCHECK.c_str(),std::ios::in);
                     FileCHECK.clear();FileCHECK.close();
                     if(!FileCHECK) {                                                                    // ******* _AFLOWIN_ does not exist
-<<<<<<< HEAD
-                      if(LDEBUG) cerr << XHOST.sPID << "KBIN::KBIN_Main: STEP1h" << endl;
-                      if(aflags.KBIN_RUN_AFLOWIN)               aus << "EEEEE  " << _AFLOWIN_ << " not found  = "  << Message(aflags,"user,host,time",_AFLOW_FILE_NAME_) << endl;
-                      if(aflags.KBIN_GEN_VASP_FROM_AFLOWIN)     aus << "EEEEE  " << _AFLOWIN_ << " not found  = "  << Message(aflags,"user,host,time",_AFLOW_FILE_NAME_) << endl;
-                      if(aflags.KBIN_GEN_AIMS_FROM_AFLOWIN)     aus << "EEEEE  " << _AFLOWIN_ << " not found  = "  << Message(aflags,"user,host,time",_AFLOW_FILE_NAME_) << endl; //CO20180409
-                      if(aflags.KBIN_GEN_AFLOWIN_FROM_VASP)     aus << "EEEEE  INCAR not found     = "  << Message(aflags,"user,host,time",_AFLOW_FILE_NAME_) << endl;
-=======
-                      if(LDEBUG) cerr << "KBIN::KBIN_Main: STEP1h" << endl;
+                      if(LDEBUG) cerr << soliloquy << " STEP1h" << endl;
                       if(aflags.KBIN_RUN_AFLOWIN)               aus << "EEEEE  " << _AFLOWIN_ << " not found  = "  << Message(aflags,_AFLOW_MESSAGE_DEFAULTS_,_AFLOW_FILE_NAME_) << endl;
                       if(aflags.KBIN_GEN_VASP_FROM_AFLOWIN)     aus << "EEEEE  " << _AFLOWIN_ << " not found  = "  << Message(aflags,_AFLOW_MESSAGE_DEFAULTS_,_AFLOW_FILE_NAME_) << endl;
                       if(aflags.KBIN_GEN_AIMS_FROM_AFLOWIN)     aus << "EEEEE  " << _AFLOWIN_ << " not found  = "  << Message(aflags,_AFLOW_MESSAGE_DEFAULTS_,_AFLOW_FILE_NAME_) << endl; //CO20180409
                       if(aflags.KBIN_GEN_AFLOWIN_FROM_VASP)     aus << "EEEEE  INCAR not found     = "  << Message(aflags,_AFLOW_MESSAGE_DEFAULTS_,_AFLOW_FILE_NAME_) << endl;
->>>>>>> 014d8dcc
                       aurostd::PrintMessageStream(aus,XHOST.QUIET);
                     } else {                                                                            // ******* _AFLOWIN_ exists RUN
-                      if(LDEBUG) cerr << XHOST.sPID << "KBIN::KBIN_Main: STEP1i" << endl;
+                      if(LDEBUG) cerr << soliloquy << " STEP1i" << endl;
                       if(aflags.KBIN_RUN_AFLOWIN)  {
                         KBIN::RUN_Directory(aflags);
                       }
@@ -684,7 +672,7 @@
       } // idir
       // aus << "MMMMM  AFLOW: Done " << " - " << Message(aflags,_AFLOW_MESSAGE_DEFAULTS_,_AFLOW_FILE_NAME_) << endl;
       // aurostd::PrintMessageStream(aus,XHOST.QUIET);
-      if(LDEBUG) cerr << XHOST.sPID << "KBIN::KBIN_Main: STEP2" << endl;
+      if(LDEBUG) cerr << soliloquy << " STEP2" << endl;
     }
 
     // ERRORS ------------------------------------------------------------------------------------------------
