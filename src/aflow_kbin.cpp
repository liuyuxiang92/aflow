// ***************************************************************************
// *                                                                         *
// *           Aflow STEFANO CURTAROLO - Duke University 2003-2020           *
// *                                                                         *
// ***************************************************************************

#define __XLIBS_LINK
#include "aflow.h"
#define cdebug cerr
#include <algorithm>

//bool nocase_compare(char c1,char c2) {return toupper(c1)==toupper(c2);}

//#define MaxAflowInSize 65535
//string AflowIn; //[MaxAflowInSize];

#define VRUNS_MAX_CUTOFF 32768
#define DUKE_BETANEW_DEFAULT_KILL_MEM_CUTOFF 1.50
#define DUKE_QRATS_DEFAULT_KILL_MEM_CUTOFF 1.50
#define DUKE_QFLOW_DEFAULT_KILL_MEM_CUTOFF 1.50
#define MPCDF_EOS_DEFAULT_KILL_MEM_CUTOFF 1.50
#define MPCDF_DRACO_DEFAULT_KILL_MEM_CUTOFF 1.50
#define MPCDF_COBRA_DEFAULT_KILL_MEM_CUTOFF 1.50
#define MPCDF_HYDRA_DEFAULT_KILL_MEM_CUTOFF 1.50
#define MACHINE001_DEFAULT_KILL_MEM_CUTOFF 1.50 //DX20190509 - MACHINE001
#define MACHINE002_DEFAULT_KILL_MEM_CUTOFF 1.50 //DX20190509 - MACHINE002
#define CMU_EULER_DEFAULT_KILL_MEM_CUTOFF 1.50 //DX20190107 - CMU EULER

namespace aurostd {
  // ***************************************************************************
  // Function DirectoryAlreadyInDabatase
  // ***************************************************************************
  bool DirectoryAlreadyInDatabase(string directory,bool FORCE) {
    bool LDEBUG=(FALSE || XHOST.DEBUG);
    if(FORCE) return FALSE; // neglect already in the database

    // already scanned
    if(aurostd::FileExist(directory+"/ALREADY_IN_DATABASE") || aurostd::EFileExist(directory+"/ALREADY_IN_DATABASE")) return TRUE;

    // no, then scan
    if(LDEBUG) cerr << "SEARCHING" << endl;
    bool already_in_database=FALSE;
    string tmp_directory=directory;
    aurostd::StringSubst(tmp_directory,_AFLOWIN_," ");
    aurostd::StringSubst(tmp_directory,"./"," ");
    aurostd::StringSubst(tmp_directory,"/"," ");
    vector<string> tokens;
    aurostd::string2tokens(tmp_directory,tokens);
    if(tokens.size()>=2) tmp_directory=tokens.at(tokens.size()-2)+"/"+tokens.at(tokens.size()-1);
    if(tokens.size()==1) tmp_directory=tokens.at(tokens.size()-1);

    uint library=LIBRARY_NOTHING;
    // XHOST_LIBRARY_LIB0
    if(aurostd::substring2bool(directory,"LIB0"))     library=XHOST_LIBRARY_LIB0;
    // XHOST_LIBRARY_LIB1
    if(aurostd::substring2bool(directory,"LIB1"))     library=XHOST_LIBRARY_LIB1;
    // XHOST_LIBRARY_AURO
    if(aurostd::substring2bool(directory,"AURO"))     library=XHOST_LIBRARY_LIB1;    // [HISTORIC]
    // XHOST_LIBRARY_LIB2
    if(aurostd::substring2bool(directory,"LIBRARYU")) library=XHOST_LIBRARY_LIB2;
    if(aurostd::substring2bool(directory,"LIBRARYX")) library=XHOST_LIBRARY_LIB2;    // [HISTORIC]
    if(aurostd::substring2bool(directory,"LIB2"))     library=XHOST_LIBRARY_LIB2;
    // XHOST_LIBRARY_ICDS
    if(aurostd::substring2bool(directory,"ICSD"))     library=XHOST_LIBRARY_ICSD;
    if(aurostd::substring2bool(directory,"SCINT"))    library=XHOST_LIBRARY_ICSD;    // [HISTORIC]
    if(aurostd::substring2bool(directory,"BCC"))      library=XHOST_LIBRARY_ICSD;
    if(aurostd::substring2bool(directory,"BCT"))      library=XHOST_LIBRARY_ICSD;
    if(aurostd::substring2bool(directory,"CUB"))      library=XHOST_LIBRARY_ICSD;
    if(aurostd::substring2bool(directory,"FCC"))      library=XHOST_LIBRARY_ICSD;
    if(aurostd::substring2bool(directory,"HEX"))      library=XHOST_LIBRARY_ICSD;
    if(aurostd::substring2bool(directory,"MCL"))      library=XHOST_LIBRARY_ICSD;
    if(aurostd::substring2bool(directory,"MCLC"))     library=XHOST_LIBRARY_ICSD;
    if(aurostd::substring2bool(directory,"ORC"))      library=XHOST_LIBRARY_ICSD;
    if(aurostd::substring2bool(directory,"ORCC"))     library=XHOST_LIBRARY_ICSD;
    if(aurostd::substring2bool(directory,"ORCF"))     library=XHOST_LIBRARY_ICSD;
    if(aurostd::substring2bool(directory,"ORCI"))     library=XHOST_LIBRARY_ICSD;
    if(aurostd::substring2bool(directory,"RHL"))      library=XHOST_LIBRARY_ICSD;
    if(aurostd::substring2bool(directory,"TET"))      library=XHOST_LIBRARY_ICSD;
    if(aurostd::substring2bool(directory,"TRI"))      library=XHOST_LIBRARY_ICSD;
    // XHOST_LIBRARY_ICSD
    if(aurostd::substring2bool(directory,"MAGNETIC")) library=XHOST_LIBRARY_LIB3;    // [HISTORIC]
    if(aurostd::substring2bool(directory,"LIB3"))     library=XHOST_LIBRARY_LIB3;
    if(aurostd::substring2bool(directory,"T0001"))    library=XHOST_LIBRARY_LIB3;
    if(aurostd::substring2bool(directory,"T0002"))    library=XHOST_LIBRARY_LIB3;
    if(aurostd::substring2bool(directory,"T0001"))    library=XHOST_LIBRARY_LIB3;
    if(aurostd::substring2bool(directory,"T0004"))    library=XHOST_LIBRARY_LIB3;
    if(aurostd::substring2bool(directory,"T0005"))    library=XHOST_LIBRARY_LIB3;
    if(aurostd::substring2bool(directory,"T0006"))    library=XHOST_LIBRARY_LIB3;
    // XHOST_LIBRARY_LIB4
    if(aurostd::substring2bool(directory,"LIB4"))     library=XHOST_LIBRARY_LIB4;
    if(aurostd::substring2bool(directory,"Q0001"))    library=XHOST_LIBRARY_LIB4;
    // XHOST_LIBRARY_LIB5
    if(aurostd::substring2bool(directory,"LIB5"))     library=XHOST_LIBRARY_LIB5;
    if(aurostd::substring2bool(directory,"P0001"))    library=XHOST_LIBRARY_LIB5;
    // XHOST_LIBRARY_LIB6
    if(aurostd::substring2bool(directory,"LIB6"))     library=XHOST_LIBRARY_LIB6;
    if(aurostd::substring2bool(directory,"H0001"))    library=XHOST_LIBRARY_LIB6;
    // XHOST_LIBRARY_LIB7
    if(aurostd::substring2bool(directory,"LIB7"))     library=XHOST_LIBRARY_LIB7;
    // XHOST_LIBRARY_LIB8
    if(aurostd::substring2bool(directory,"LIB8"))     library=XHOST_LIBRARY_LIB8;
    // XHOST_LIBRARY_LIB9
    if(aurostd::substring2bool(directory,"LIB9"))     library=XHOST_LIBRARY_LIB9;

    // found something
    if(library!=LIBRARY_NOTHING) {
      init::InitLoadString("vLIBS");
      tokens.clear();
      string tmp;
      vector<string> vLibrary;
      if(library==XHOST_LIBRARY_LIB0) {
        if(LDEBUG) cerr << "library==XHOST_LIBRARY_LIB0" << endl;
	tokens=XHOST_Library_CALCULATED_LIB0_RAW;
      }
      if(library==XHOST_LIBRARY_LIB1) {
        if(LDEBUG) cerr << "library==XHOST_LIBRARY_LIB1" << endl;
	tokens=XHOST_Library_CALCULATED_LIB1_RAW;
      }
      if(library==XHOST_LIBRARY_LIB2) {
        if(LDEBUG) cerr << "library==XHOST_LIBRARY_LIB2" << endl;
	tokens=XHOST_Library_CALCULATED_LIB2_RAW;
      }
      if(library==XHOST_LIBRARY_LIB3) {
        if(LDEBUG) cerr << "library==XHOST_LIBRARY_LIB3" << endl;
	tokens=XHOST_Library_CALCULATED_LIB3_RAW;
      }
      if(library==XHOST_LIBRARY_LIB4) {
        if(LDEBUG) cerr << "library==XHOST_LIBRARY_LIB4" << endl;
 	tokens=XHOST_Library_CALCULATED_LIB4_RAW;
      }
      if(library==XHOST_LIBRARY_LIB5) {
        if(LDEBUG) cerr << "library==XHOST_LIBRARY_LIB5" << endl;
	tokens=XHOST_Library_CALCULATED_LIB5_RAW;
      }
      if(library==XHOST_LIBRARY_LIB6) {
        if(LDEBUG) cerr << "library==XHOST_LIBRARY_LIB6" << endl;
 	tokens=XHOST_Library_CALCULATED_LIB6_RAW;
      }
      if(library==XHOST_LIBRARY_LIB7) {
        if(LDEBUG) cerr << "library==XHOST_LIBRARY_LIB7" << endl;
 	tokens=XHOST_Library_CALCULATED_LIB7_RAW;
      }
      if(library==XHOST_LIBRARY_LIB8) {
        if(LDEBUG) cerr << "library==XHOST_LIBRARY_LIB8" << endl;
 	tokens=XHOST_Library_CALCULATED_LIB8_RAW;
      }
      if(library==XHOST_LIBRARY_LIB9) {
        if(LDEBUG) cerr << "library==XHOST_LIBRARY_LIB9" << endl;
	tokens=XHOST_Library_CALCULATED_LIB9_RAW;
      }
      for(uint i=0;i<tokens.size();i++) {
        if(aurostd::substring2bool(tokens.at(i),"/")) {
          tmp=tokens.at(i);
          aurostd::StringSubst(tmp," ","");
          vLibrary.push_back(tmp);
        }
      }
      for(int i=vLibrary.size()-1;i>=0;i--) {
        if(tmp_directory==vLibrary.at(i)) {
          already_in_database=TRUE;
          if(LDEBUG) cerr << vLibrary.at(i) << " FOUND .." << endl; // NEW
        }
      }
    }

    if(LDEBUG) cerr << "DONE..." << endl;
    if(LDEBUG) cerr << tmp_directory << endl;

    if(already_in_database) {
      //    cerr << directory << " already in database" << endl;
      aurostd::execute("cp -f "+directory+"/"+_AFLOWIN_+" "+directory+"/ALREADY_IN_DATABASE");
      aurostd::execute(DEFAULT_KZIP_BIN+" -f "+directory+"/"+_AFLOWIN_);
    }

    return already_in_database;
  }
}

using aurostd::DirectorySkipped;
using aurostd::DirectoryAlreadyInDatabase;
using aurostd::DirectoryUnwritable;

// int KBIN_MODE;

//#define KBIN_VOID_MODE 0             // just a shift
//#define KBIN_VASP_MODE 2             // for ab-initio VASP mode
//#define KBIN_XXXX_MODE 3             // for XXXX program
//#define KBIN_GRND_MODE 4             // for classical monte carlo

// GND MODE
#define KBIN_VASP_N_VPARS 32
#define _KBIN_VASP_SLEEP_ 2
#define _KBIN_LOOP_SLEEP_ 300
// PRIORITY
#define PRIORITY_PROBABILITY 0.2000
//#define PRIORITY_GREP_STRING string("grep -vi xxxxx ")
#define PRIORITY_GREP_STRING string("grep -vi PRIORITY ")

// ***************************************************************************
// KBIN::Legitimate_aflowin
// ***************************************************************************
namespace KBIN {
  bool Legitimate_aflowin(string _aflowindir,const bool& osswrite,ostringstream& oss) {
    string aflowindir=_aflowindir;
    aurostd::StringSubst(aflowindir,"//","/");

    if(aurostd::FileExist(aflowindir)) {  // file must exist
      if(!aurostd::FileEmpty(aflowindir)) { // must not be empty
        if(aurostd::substring2bool(aflowindir,_AFLOWIN_)) {  // there must be an _AFLOWIN_
          aurostd::StringSubst(aflowindir,_AFLOWIN_,"");
          if(!aurostd::FileExist(aflowindir+_AFLOWLOCK_)) { // it should be UNLOCKED
            //  if(osswrite) {oss << "MMMMM  Loading Valid File Entry = " << aflowindir << MessageTime(aflags);aurostd::PrintMessageStream(oss,XHOST.QUIET);};
            return TRUE;	
          } else { // must be unlocked
            if(osswrite) {oss << "MMMMM  Directory locked = " << aflowindir << Message("time",_AFLOW_FILE_NAME_) << endl;aurostd::PrintMessageStream(oss,XHOST.QUIET);};
            return FALSE;
          }
        } else { // must contain _AFLOWIN_
          if(osswrite) {oss << "MMMMM  Not loading file without " << _AFLOWIN_ << " = " << aflowindir << Message("time",_AFLOW_FILE_NAME_) << endl;aurostd::PrintMessageStream(oss,XHOST.QUIET);};
          return FALSE;
        }
      } else { // empty
        if(osswrite) {oss << "MMMMM  Not loading empty file = " << aflowindir << Message("time",_AFLOW_FILE_NAME_) << endl;aurostd::PrintMessageStream(oss,XHOST.QUIET);};
        return FALSE;
      }
    } else { // unexisting
      // if(osswrite) {oss << "MMMMM  Not loading unexisting file = " << aflowindir << Message("time",_AFLOW_FILE_NAME_) << endl;aurostd::PrintMessageStream(oss,XHOST.QUIET);};
      return FALSE;
    }
    return FALSE;
  }
}

namespace KBIN {
  bool Legitimate_aflowin(string aflowindir) { ostringstream aus; return KBIN::Legitimate_aflowin(aflowindir,FALSE,aus);};
}

namespace KBIN {
  void getAflowInFromAFlags(const _aflags& aflags,string& AflowIn_file,string& AflowIn,ostream& oss) {ofstream FileMESSAGE;return getAflowInFromAFlags(aflags,AflowIn_file,AflowIn,FileMESSAGE,oss);}  //CO20191110
  void getAflowInFromAFlags(const _aflags& aflags,string& AflowIn_file,string& AflowIn,ofstream& FileMESSAGE,ostream& oss) { //CO20191110
    string soliloquy="getAflowInFromAFlags():";
    AflowIn_file=string(aflags.Directory+"/"+_AFLOWIN_);
    if(!aurostd::FileExist(AflowIn_file)){throw aurostd::xerror(_AFLOW_FILE_NAME_,soliloquy,"Input file does not exist: "+AflowIn_file,_INPUT_ERROR_);}
    pflow::logger(_AFLOW_FILE_NAME_,soliloquy,"Using input file: "+AflowIn_file,FileMESSAGE,oss,_LOGGER_MESSAGE_);
    aurostd::file2string(AflowIn_file,AflowIn);
    AflowIn=aurostd::RemoveComments(AflowIn); // NOW Clean AFLOWIN
  }
}

// ***************************************************************************
// KBIN::Main
// ***************************************************************************
namespace KBIN {
  int KBIN_Main(vector<string> argv) {        // AFLOW_FUNCTION_IMPLEMENTATION
    bool LDEBUG=(FALSE || XHOST.DEBUG);
    string GENERIC;
    //  string Directory;
    int i;
    ostringstream aus;
    ifstream FileAUS;
    _aflags aflags;
    aflags.Directory=XHOST.vflag_control.getattachedscheme("DIRECTORY_CLEAN");  //CO20190629 - a good default until we get down into vDirectory
    aurostd::StringstreamClean(aus);
    bool _VERBOSE_=FALSE;
    int XHOST_AFLOW_RUNXnumber_multiplier=3;

    deque<string> vext; aurostd::string2tokens(".bz2,.xz,.gz",vext,",");

    std::deque<_aflags> qaflags;

    AFLOW_PTHREADS::Clean_Threads();                                    // clean threads
    // _aflags taflags[MAX_ALLOCATABLE_PTHREADS];
    // _threaded_KBIN_params params[MAX_ALLOCATABLE_PTHREADS];

    // cerr << "GMODE" << endl;
    // check BlackList **************************************************
    if(AFLOW_BlackList(XHOST.hostname)) {
      aus << "MMMMM  HOSTNAME BLACKLISTED = " << XHOST.hostname << " - " << Message(aflags,"user,host,time",_AFLOW_FILE_NAME_) << endl;
      aurostd::PrintMessageStream(aus,XHOST.QUIET);
      return 0;
    }
    // get KBIN **************************************************
    //  aus << "MMMMM  AFLOW: running " << _AFLOWIN_ << ": " << " "  << " - " << Message(aflags,"user,host,time",_AFLOW_FILE_NAME_) << endl;   // too much verbosity is annoying
    //  aurostd::PrintMessageStream(aus,XHOST.QUIET);                                                  // too much verbosity is annoying

    // do some running


    //   cerr << "KBIN::KBIN_Main: XHOST.AFLOW_RUNXflag=" << XHOST.AFLOW_RUNXflag << endl; // exit(0);

    if(XHOST.AFLOW_RUNXflag) {
      vector<string> tokens;
      if(aurostd::args2attachedflag(argv,"--run=")) {
        aurostd::string2tokens(aurostd::args2attachedstring(argv,"--run=","1"),tokens,"=");
        XHOST.AFLOW_RUNXnumber=aurostd::string2utype<uint>(tokens.at(tokens.size()-1));
      }
      if(aurostd::args2attachedflag(argv,"-run=")) {
        aurostd::string2tokens(aurostd::args2attachedstring(argv,"-run=","1"),tokens,"=");
        XHOST.AFLOW_RUNXnumber=aurostd::string2utype<uint>(tokens.at(tokens.size()-1));
      }
      if(XHOST.AFLOW_RUNXnumber<1) XHOST.AFLOW_RUNXnumber=1;
    }

    if(aurostd::args2flag(argv,"-runone|--runone|-run_one|--run_one|-run1|--run1|--run=1|-run=1")) { // RUNONE COMPATIBILITY
      XHOST.AFLOW_RUNXflag=TRUE;XHOST.AFLOW_RUNXnumber=1;
    }

    if(XHOST.AFLOW_RUNXflag)  {
      XHOST.AFLOW_RUNDIRflag=FALSE;
      XHOST.AFLOW_MULTIflag=FALSE;
    }
    if(XHOST.AFLOW_MULTIflag)  {
      XHOST.AFLOW_RUNDIRflag=FALSE;
      XHOST.AFLOW_RUNXflag=FALSE;
    }

    //    cerr << "KBIN::KBIN_Main: XHOST.AFLOW_RUNXflag=" << XHOST.AFLOW_RUNXflag << endl; // exit(0);

    if(XHOST.vflag_aflow.flag("LOOP")) {aus << "MMMMM  KBIN option XHOST.vflag_aflow.flag(\"LOOP\") - " << Message(aflags,"user,host,time",_AFLOW_FILE_NAME_) << endl;aurostd::PrintMessageStream(aus,XHOST.QUIET);}
    if(XHOST.AFLOW_RUNDIRflag) {aus << "MMMMM  KBIN option [--run] (XHOST.AFLOW_RUNDIRflag=TRUE) - " << Message(aflags,"user,host,time",_AFLOW_FILE_NAME_) << endl;aurostd::PrintMessageStream(aus,XHOST.QUIET);}
    if(XHOST.AFLOW_MULTIflag) {aus << "MMMMM  KBIN option [--run=multi] (XHOST.AFLOW_MULTIflag=TRUE) - " << Message(aflags,"user,host,time",_AFLOW_FILE_NAME_) << endl;aurostd::PrintMessageStream(aus,XHOST.QUIET);}
    if(XHOST.AFLOW_RUNXflag && XHOST.AFLOW_RUNXnumber==1) {aus << "MMMMM  KBIN option [--run=1] (XHOST.AFLOW_RUNXflag=TRUE, XHOST.AFLOW_RUNXnumber=" << XHOST.AFLOW_RUNXnumber << ") - " << Message(aflags,"user,host,time",_AFLOW_FILE_NAME_) << endl;aurostd::PrintMessageStream(aus,XHOST.QUIET);}
    if(XHOST.AFLOW_RUNXflag && XHOST.AFLOW_RUNXnumber>1) {aus << "MMMMM  KBIN option [--run=N] (XHOST.AFLOW_RUNXflag=TRUE, XHOST.AFLOW_RUNXnumber=" << XHOST.AFLOW_RUNXnumber << ") - " << Message(aflags,"user,host,time",_AFLOW_FILE_NAME_) << endl;aurostd::PrintMessageStream(aus,XHOST.QUIET);}

    aflags.KBIN_RUN_AFLOWIN=TRUE;
    aflags.KBIN_GEN_VASP_FROM_AFLOWIN=FALSE;
    aflags.KBIN_GEN_AFLOWIN_FROM_VASP=FALSE;
    //DX
    aflags.KBIN_GEN_SYMMETRY_OF_AFLOWIN=FALSE;
    //DX
    aflags.KBIN_DELETE_AFLOWIN=FALSE;

    //--generate could be for VASP/AIMS/etc., need to read aflow.in later
    aflags.KBIN_GEN_GENERAL                  = aurostd::args2flag(argv,"--generate");                             //CO20180402 - we will use this to modify other GEN flags later, when reading AFLOWIN
    aflags.KBIN_GEN_VASP_FROM_AFLOWIN        = aurostd::args2flag(argv,"--generate_vasp_from_aflowin|--generate");//CO20180402 - --generate assumes vasp generation FOR NOW
    if(aflags.KBIN_GEN_AFLOWIN_FROM_VASP) {
      aflags.KBIN_RUN_AFLOWIN=FALSE;
    }
    aflags.KBIN_GEN_AIMS_FROM_AFLOWIN        = aurostd::args2flag(argv,"--generate_aims_from_aflowin");//CO20180402
    aflags.KBIN_GEN_AFLOWIN_FROM_VASP        = aurostd::args2flag(argv,"--generate_aflowin_from_vasp");
    aflags.KBIN_GEN_SYMMETRY_OF_AFLOWIN      = aurostd::args2flag(argv,"--generate_symmetry|--generate_sym"); //DX

<<<<<<< HEAD
    //DX
    //DX if(aflags.KBIN_GEN_VASP_FROM_AFLOWIN || aflags.KBIN_GEN_AFLOWIN_FROM_VASP)
    if(aflags.KBIN_GEN_VASP_FROM_AFLOWIN || aflags.KBIN_GEN_AFLOWIN_FROM_VASP || aflags.KBIN_GEN_SYMMETRY_OF_AFLOWIN || aflags.KBIN_GEN_AIMS_FROM_AFLOWIN) //CO20180409
    { //CO20200106 - patching for auto-indenting
      //DX
=======
    // DX
    // DX if(aflags.KBIN_GEN_VASP_FROM_AFLOWIN || aflags.KBIN_GEN_AFLOWIN_FROM_VASP)
    if(aflags.KBIN_GEN_VASP_FROM_AFLOWIN || aflags.KBIN_GEN_AFLOWIN_FROM_VASP || aflags.KBIN_GEN_SYMMETRY_OF_AFLOWIN || aflags.KBIN_GEN_AIMS_FROM_AFLOWIN) //CO20180409
    { //CO200106 - patching for auto-indenting
      // DX
>>>>>>> 10163148
      XHOST.AFLOW_RUNXflag=TRUE;XHOST.AFLOW_RUNXnumber=1;
      XHOST.AFLOW_RUNDIRflag=TRUE;
      if(aflags.KBIN_GEN_AFLOWIN_FROM_VASP) aflags.KBIN_RUN_AFLOWIN=FALSE;
    }

    aflags.KBIN_DELETE_AFLOWIN=aurostd::args2flag(argv,"--delete_aflowin");

    aflags.AFLOW_MODE_QSUB_MODE1 = aurostd::args2flag(argv,"--qsub1|-qsub1");
    aflags.AFLOW_MODE_QSUB_MODE2 = aurostd::args2flag(argv,"--qsub2|-qsub2");
    aflags.AFLOW_MODE_QSUB_MODE3 = aurostd::args2flag(argv,"--qsub3|-qsub3");

    // [OBSOLETE]  MPI=aurostd::args2flag(argv,"--MPI|--mpi");  // ABSOLUTELY otherwise the multithreads kicks
    aflags.AFLOW_FORCE_MPI = aurostd::args2flag(argv,"--MPI|--mpi");
    aflags.AFLOW_FORCE_SERIAL = aurostd::args2flag(argv,"--nompi|-nompi|--serial|-serial");
    // [OBSOLETE]  aflags.AFLOW_GLOBAL_NCPUS=aurostd::args2utype(argv,"--np",(int) 0);
    aflags.AFLOW_GLOBAL_NCPUS=aurostd::args2attachedutype<int>(argv,"--np=",(int) 0);
    // if(aflags.AFLOW_GLOBAL_NCPUS && !MPI && !aflags.AFLOW_FORCE_MPI) {}
    if(XHOST.MPI || aflags.AFLOW_FORCE_MPI) AFLOW_PTHREADS::No_Threads();

    aflags.AFLOW_MACHINE_GLOBAL.clear();
    // "MACHINE::DUKE_BETA_MPICH"
    aflags.AFLOW_MACHINE_GLOBAL.flag("MACHINE::DUKE_BETA_MPICH",
        aurostd::args2flag(argv,"--machine=beta|--machine=duke_beta|--beta|--duke_beta|--machine=beta_mpich|--machine=duke_beta_mpich"));
    if(aflags.AFLOW_MACHINE_GLOBAL.flag("MACHINE::DUKE_BETA_MPICH")) XHOST.maxmem=DUKE_BETANEW_DEFAULT_KILL_MEM_CUTOFF;
    // "MACHINE::DUKE_BETA_OPENMPI"
    aflags.AFLOW_MACHINE_GLOBAL.flag("MACHINE::DUKE_BETA_OPENMPI",aurostd::args2flag(argv,"--machine=beta_openmpi|--machine=duke_beta_openmpi"));
    if(aflags.AFLOW_MACHINE_GLOBAL.flag("MACHINE::DUKE_BETA_OPENMPI")) XHOST.maxmem=DUKE_BETANEW_DEFAULT_KILL_MEM_CUTOFF;
    // "MACHINE::DUKE_QRATS_MPICH"
    aflags.AFLOW_MACHINE_GLOBAL.flag("MACHINE::DUKE_QRATS_MPICH",aurostd::args2flag(argv,"--machine=qrats|--machine=duke_qrats|--machine=qrats_mpich|--machine=duke_qrats_mpich"));
    if(aflags.AFLOW_MACHINE_GLOBAL.flag("MACHINE::DUKE_QRATS_MPICH")) XHOST.maxmem=DUKE_QRATS_DEFAULT_KILL_MEM_CUTOFF;
    // "MACHINE::DUKE_QFLOW_OPENMPI"
    aflags.AFLOW_MACHINE_GLOBAL.flag("MACHINE::DUKE_QFLOW_OPENMPI",aurostd::args2flag(argv,"--machine=qflow|--machine=duke_qflow|--machine=qflow_openmpi|--machine=duke_qflow_openmpi|--machine=quser|--machine=duke_quser|--machine=quser_openmpi|--machine=duke_quser_openmpi")); //backwards compatible //CO20180409
    if(aflags.AFLOW_MACHINE_GLOBAL.flag("MACHINE::DUKE_QFLOW_OPENMPI")) XHOST.maxmem=DUKE_QFLOW_DEFAULT_KILL_MEM_CUTOFF;
    // "MACHINE::MPCDF_EOS"
    aflags.AFLOW_MACHINE_GLOBAL.flag("MACHINE::MPCDF_EOS",aurostd::args2flag(argv,"--machine=eos|--machine=mpcdf_eos|--machine=eos_mpiifort|--machine=mpcdf_eos_mpiifort"));
    if(aflags.AFLOW_MACHINE_GLOBAL.flag("MACHINE::MPCDF_EOS")) XHOST.maxmem=MPCDF_EOS_DEFAULT_KILL_MEM_CUTOFF;
    // "MACHINE::MPCDF_DRACO"
    aflags.AFLOW_MACHINE_GLOBAL.flag("MACHINE::MPCDF_DRACO",aurostd::args2flag(argv,"--machine=draco|--machine=mpcdf_draco|--machine=draco_mpiifort|--machine=mpcdf_draco_mpiifort"));
    if(aflags.AFLOW_MACHINE_GLOBAL.flag("MACHINE::MPCDF_DRACO")) XHOST.maxmem=MPCDF_DRACO_DEFAULT_KILL_MEM_CUTOFF;
    // "MACHINE::MPCDF_COBRA"
    aflags.AFLOW_MACHINE_GLOBAL.flag("MACHINE::MPCDF_COBRA",aurostd::args2flag(argv,"--machine=cobra|--machine=mpcdf_cobra|--machine=cobra_mpiifort|--machine=mpcdf_cobra_mpiifort"));
    if(aflags.AFLOW_MACHINE_GLOBAL.flag("MACHINE::MPCDF_COBRA")) XHOST.maxmem=MPCDF_COBRA_DEFAULT_KILL_MEM_CUTOFF;
    // "MACHINE::MPCDF_HYDRA"
    aflags.AFLOW_MACHINE_GLOBAL.flag("MACHINE::MPCDF_HYDRA",aurostd::args2flag(argv,"--machine=hydra|--machine=mpcdf_hydra|--machine=hydra_mpiifort|--machine=mpcdf_hydra_mpiifort"));
    if(aflags.AFLOW_MACHINE_GLOBAL.flag("MACHINE::MPCDF_HYDRA")) XHOST.maxmem=MPCDF_HYDRA_DEFAULT_KILL_MEM_CUTOFF;
    //DX20190509 - MACHINE001 - START
    // "MACHINE::MACHINE001"
    aflags.AFLOW_MACHINE_GLOBAL.flag("MACHINE::MACHINE001",aurostd::args2flag(argv,"--machine=machine001"));
    if(aflags.AFLOW_MACHINE_GLOBAL.flag("MACHINE::MACHINE001")) XHOST.maxmem=MACHINE001_DEFAULT_KILL_MEM_CUTOFF;
    //DX20190509 - MACHINE001 - END
    //DX20190509 - MACHINE002 - START
    // "MACHINE::MACHINE002"
    aflags.AFLOW_MACHINE_GLOBAL.flag("MACHINE::MACHINE002",aurostd::args2flag(argv,"--machine=machine002"));
    if(aflags.AFLOW_MACHINE_GLOBAL.flag("MACHINE::MACHINE002")) XHOST.maxmem=MACHINE002_DEFAULT_KILL_MEM_CUTOFF;
    //DX20190509 - MACHINE002 - END
    // DUKE_MATERIALS
    aflags.AFLOW_MACHINE_GLOBAL.flag("MACHINE::DUKE_MATERIALS",aurostd::args2flag(argv,"--machine=materials|--machine=duke_materials"));
    // DUKE_AFLOWLIB
    aflags.AFLOW_MACHINE_GLOBAL.flag("MACHINE::DUKE_AFLOWLIB",aurostd::args2flag(argv,"--machine=aflowlib|--machine=duke_aflowlib"));
    // DUKE_HABANA
    aflags.AFLOW_MACHINE_GLOBAL.flag("MACHINE::DUKE_HABANA",aurostd::args2flag(argv,"--machine=habana|--machine=duke_habana"));
    // FULTON_MARYLOU
    aflags.AFLOW_MACHINE_GLOBAL.flag("MACHINE::FULTON_MARYLOU",aurostd::args2flag(argv,"--machine=marylou|--machine=fulton_marylou"));
    // MACHINE2
    aflags.AFLOW_MACHINE_GLOBAL.flag("MACHINE::OHAD",aurostd::args2flag(argv,"--machine=ohad|--machine=machine2")); //CO20181113
    // MACHINE1
    aflags.AFLOW_MACHINE_GLOBAL.flag("MACHINE::HOST1",aurostd::args2flag(argv,"--machine=host1|--machine=machine1")); //CO20181113
    //DX20190107 - CMU EULER - START
    // "MACHINE::CMU_EULER"
    aflags.AFLOW_MACHINE_GLOBAL.flag("MACHINE::CMU_EULER",aurostd::args2flag(argv,"--machine=euler|--machine=cmu_euler"));
    if(aflags.AFLOW_MACHINE_GLOBAL.flag("MACHINE::CMU_EULER")) XHOST.maxmem=CMU_EULER_DEFAULT_KILL_MEM_CUTOFF;
    //DX20190107 - CMU EULER - END


    // turn off multi pthreads on specific machines
    if(aflags.AFLOW_MACHINE_GLOBAL.flag()) {
      AFLOW_PTHREADS::No_Threads();
      AFLOW_PTHREADS::FLAG=FALSE; // safety...
      AFLOW_PTHREADS::MAX_PTHREADS=1; // safety...
      //    kflags.KBIN_MPI=TRUE; // overrides the MPI for machines
      XHOST.MPI=TRUE;
    }

    vector<string> vruns;

    aflags.AFLOW_PERFORM_CLEAN=XHOST.vflag_aflow.flag("CLEAN");// || XHOST.vflag_aflow.flag("XCLEAN"));
    // [OBSOLETE] aflags.AFLOW_PERFORM_DIRECTORY=aurostd::args2flag(argv,"--DIRECTORY|--D|--d|./");
    aflags.AFLOW_PERFORM_DIRECTORY=XHOST.vflag_control.flag("VDIR");
    // [OBSOLETE] aflags.AFLOW_PERFORM_FILE=aurostd::args2flag(argv,"--FILE|--F|--f");
    aflags.AFLOW_PERFORM_FILE=XHOST.vflag_control.flag("FILE");
    aflags.AFLOW_PERFORM_ORDER_SORT=aurostd::args2flag(argv,"--sort|-sort");                    // Sorts the _AFLOWIN_ in the list
    aflags.AFLOW_PERFORM_ORDER_REVERSE=aurostd::args2flag(argv,"--reverse|--rsort|-reverse|-rsort"); // Reverse the _AFLOWIN_ in the list
    aflags.AFLOW_PERFORM_ORDER_RANDOM=aurostd::args2flag(argv,"--random|--rnd|-random|-rnd"); // Randomize the _AFLOWIN_ in the list
    aflags.AFLOW_FORCE_RUN = aurostd::args2flag(argv,"--force|-force");

    if(aflags.AFLOW_PERFORM_DIRECTORY) {aus << "MMMMM  KBIN option PERFORM_DIRECTORY - " << Message(aflags,"user,host,time",_AFLOW_FILE_NAME_) << endl;aurostd::PrintMessageStream(aus,XHOST.QUIET);}
    if(aflags.AFLOW_PERFORM_FILE) {aus << "MMMMM  KBIN option PERFORM_FILE - " << Message(aflags,"user,host,time",_AFLOW_FILE_NAME_) << endl;aurostd::PrintMessageStream(aus,XHOST.QUIET);}
    if(aflags.AFLOW_PERFORM_ORDER_SORT) {aus << "MMMMM  KBIN option ORDER_SORT - " << Message(aflags,"user,host,time",_AFLOW_FILE_NAME_) << endl;aurostd::PrintMessageStream(aus,XHOST.QUIET);}
    if(aflags.AFLOW_PERFORM_ORDER_REVERSE) {aus << "MMMMM  KBIN option ORDER_REVERSE - " << Message(aflags,"user,host,time",_AFLOW_FILE_NAME_) << endl;aurostd::PrintMessageStream(aus,XHOST.QUIET);}
    if(aflags.AFLOW_PERFORM_ORDER_RANDOM) {aus << "MMMMM  KBIN option ORDER_RANDOM - " << Message(aflags,"user,host,time",_AFLOW_FILE_NAME_) << endl;aurostd::PrintMessageStream(aus,XHOST.QUIET);}
    if(aflags.AFLOW_FORCE_RUN) {aus << "MMMMM  KBIN option FORCE_RUN - " << Message(aflags,"user,host,time",_AFLOW_FILE_NAME_) << endl;aurostd::PrintMessageStream(aus,XHOST.QUIET);}

    uint maxcheck=VRUNS_MAX_CUTOFF;
    if(XHOST.AFLOW_MULTIflag) maxcheck=VRUNS_MAX_CUTOFF;
    if(XHOST.AFLOW_RUNXflag) maxcheck=XHOST.AFLOW_RUNXnumber;
    if(maxcheck==0) maxcheck=1; // safety

    // simple commands
    if(XHOST.vflag_aflow.flag("XCLEAN")) {
      KBIN::XClean(XHOST.vflag_aflow.getattachedscheme("XCLEAN"));
      return 1;
    }

    // for directory mode load them all
    if(aflags.AFLOW_PERFORM_DIRECTORY) {
      // [OBSOLETE] vruns=aurostd::args2vectorstring(argv,"--DIRECTORY|--D|--d","./");
      aurostd::string2tokens(XHOST.vflag_control.getattachedscheme("VDIR"),vruns,",");
      if(LDEBUG) { for(uint i=0;i<vruns.size();i++) cerr << "KBIN::Main: vruns.at(i)=" << vruns.at(i) << endl;}
    } else {
      if(!aflags.AFLOW_PERFORM_FILE)
        vruns.push_back(aurostd::getPWD()); //CO20191112
      //[CO20191112 - OBSOLETE]vruns.push_back(aurostd::execute2string(XHOST.command("pwd")));
      // vruns.push_back(aurostd::execute2string(XHOST.command("pwd"))+" ./");
    }
    // if file found
    if(aflags.AFLOW_PERFORM_FILE) {
      // [OBSOLETE]   string file_name=aurostd::args2string(argv,"--FILE|--F|--f","xxxx");
      string file_name=XHOST.vflag_control.getattachedscheme("FILE");
      if(!aurostd::FileExist(file_name)) {
        aus << "EEEEE  FILE_NOT_FOUND = " << file_name  << Message(aflags,"user,host,time",_AFLOW_FILE_NAME_) << endl;aurostd::PrintMessageStream(aus,XHOST.QUIET);exit(0);
      }
      if(aurostd::FileEmpty(file_name)) {
        aus << "EEEEE  FILE_EMPTY = " << file_name  << Message(aflags,"user,host,time",_AFLOW_FILE_NAME_) << endl;aurostd::PrintMessageStream(aus,XHOST.QUIET);exit(0);
      }
      aus << "MMMMM  Loading File = " << file_name << Message(aflags,"user,host,time",_AFLOW_FILE_NAME_) << endl;aurostd::PrintMessageStream(aus,XHOST.QUIET);
      vector<string> vlines;
      vlines.clear();
      aurostd::file2vectorstring(file_name,vlines);

      aus << "MMMMM  " <<  aurostd::PaddedPOST("Legitimate VLINES = "+aurostd::utype2string(vlines.size()),40) << Message(aflags,"user,host,time",_AFLOW_FILE_NAME_) << endl;aurostd::PrintMessageStream(aus,XHOST.QUIET);
      aus << "MMMMM  " <<  aurostd::PaddedPOST("         maxcheck = "+aurostd::utype2string(maxcheck),40) << Message(aflags,"user,host,time",_AFLOW_FILE_NAME_) << endl;aurostd::PrintMessageStream(aus,XHOST.QUIET);

      if(aflags.AFLOW_PERFORM_ORDER_SORT) {   // SORT do something
        aus << "MMMMM  Requested SORT [aflags.AFLOW_PERFORM_ORDER_SORT=1] - " << Message(aflags,"user,host,time",_AFLOW_FILE_NAME_) << endl;aurostd::PrintMessageStream(aus,XHOST.QUIET);
        aurostd::sort(vlines);}
      if(aflags.AFLOW_PERFORM_ORDER_REVERSE) { // REVERSE do something
        aus << "MMMMM  Requested REVERSE_SORT [aflags.AFLOW_PERFORM_ORDER_REVERSE=1] - " << Message(aflags,"user,host,time",_AFLOW_FILE_NAME_) << endl;aurostd::PrintMessageStream(aus,XHOST.QUIET);
        aurostd::rsort(vlines);}
      if(aflags.AFLOW_PERFORM_ORDER_RANDOM) { // RANDOM do something
        aus << "MMMMM  Requested RANDOM [aflags.AFLOW_PERFORM_ORDER_RANDOM=1] start (XHOST.AFLOW_RUNXnumber=" << XHOST.AFLOW_RUNXnumber << ") - " << Message(aflags,"user,host,time",_AFLOW_FILE_NAME_) << endl;
        aurostd::PrintMessageStream(aus,XHOST.QUIET);
        aurostd::random_shuffle(vlines);  // uses the std library but the seed is initialized in xrandom too
        aus << "MMMMM  Requested RANDOM [aflags.AFLOW_PERFORM_ORDER_RANDOM=1] stop (XHOST.AFLOW_RUNXnumber=" << XHOST.AFLOW_RUNXnumber << ") - " << Message(aflags,"user,host,time",_AFLOW_FILE_NAME_) << endl;
        aurostd::PrintMessageStream(aus,XHOST.QUIET);
      }

      for(uint i=0;(i<vlines.size() && vruns.size()<XHOST_AFLOW_RUNXnumber_multiplier*maxcheck && vruns.size()<VRUNS_MAX_CUTOFF);i++) {  // XHOST_AFLOW_RUNXnumber_multiplier times more... for safety
        if(KBIN::Legitimate_aflowin(vlines.at(i),FALSE,aus)) vruns.push_back(vlines.at(i));             // TRUE puts too much verbosity
      }

      aus << "MMMMM  " <<  aurostd::PaddedPOST("Legitimate VRUNS = "+aurostd::utype2string(vruns.size()),40) << Message(aflags,"user,host,time",_AFLOW_FILE_NAME_) << endl;aurostd::PrintMessageStream(aus,XHOST.QUIET);
      // aus << "MMMMM  Legitimate VRUNS = " << vruns.size() << Message(aflags,"user,host,time",_AFLOW_FILE_NAME_) << endl;aurostd::PrintMessageStream(aus,XHOST.QUIET);
      // cerr << vlines.size() << endl;
      // exit(0);
    }

    if(aflags.AFLOW_PERFORM_CLEAN && !XHOST.AFLOW_RUNDIRflag && !XHOST.AFLOW_MULTIflag && !XHOST.AFLOW_RUNXflag) {
      XHOST.AFLOW_RUNDIRflag=TRUE; // give something to clean
    }

    if(aflags.AFLOW_PERFORM_CLEAN && !aflags.AFLOW_PERFORM_DIRECTORY) {
      cerr << "AFLOW: to use --clean, you must specify one or more directories" << endl;
      exit(0);
    }
    if(aflags.AFLOW_PERFORM_CLEAN && aflags.AFLOW_PERFORM_DIRECTORY) {
      //    cout << "DEBUG CLEAN = " << vruns.size() << endl;
    }

    bool STOP_DEBUG=aurostd::args2flag(argv,"--STOP|--stop");

    // cdebug << "aflags.KBIN_RUN_AFLOWIN=" << aflags.KBIN_RUN_AFLOWIN << endl;
    // cdebug << "aflags.KBIN_GEN_VASP_FROM_AFLOWIN=" << aflags.KBIN_GEN_VASP_FROM_AFLOWIN << endl;
    // cdebug << "aflags.KBIN_GEN_AFLOWIN_FROM_VASP=" << aflags.KBIN_GEN_AFLOWIN_FROM_VASP << endl;

    // ------------------------------------------------------------------------------------------------------------------------------------
    // nothing to run
    if(!XHOST.AFLOW_RUNDIRflag && !XHOST.AFLOW_MULTIflag && !XHOST.AFLOW_RUNXflag && !aflags.AFLOW_PERFORM_CLEAN && !aflags.AFLOW_PERFORM_DIRECTORY) {
      aus << "MMMMM  KBIN option nothing to run [--run , --run=multi, --run=1, --run=N] - " << Message(aflags,"user,host,time",_AFLOW_FILE_NAME_) << endl;
      aurostd::PrintMessageStream(aus,XHOST.QUIET);
      //    return 0;
    }

    // ------------------------------------------------------------------------------------------------------------------------------------
    // nothing specified : CHECK IF DAEMON
    if(XHOST.AFLOW_RUNDIRflag) { // check if daemaon aflowd
      string progname=argv.at(0);
      if(aurostd::substring2bool(progname,"aflowd")) {
        XHOST.AFLOW_MULTIflag=TRUE;
        XHOST.AFLOW_RUNXflag=FALSE;
        XHOST.vflag_aflow.flag("LOOP",TRUE); // add automatically
        aus << "MMMMM  AFLOW: running as DAEMON (aflow --kmode --multi --loop): " << " - " << Message(aflags,"user,host,time",_AFLOW_FILE_NAME_) << endl;
        aurostd::PrintMessageStream(aus,XHOST.QUIET);
      }
    }

    // ------------------------------------------------------------------------------------------------------------------------------------
    // run specified directory: XHOST.AFLOW_RUNDIRflag
    if(XHOST.AFLOW_RUNDIRflag) {
      //    bool krun=TRUE;
      if(LDEBUG) cerr << "KBIN::KBIN_Main: STEP0b" << endl;
      // [OBSOLETE]   vector<string> vDirectory(aurostd::args2vectorstring(argv,"--DIRECTORY|--D|--d","./"));
      vector<string> vDirectory=vruns;
      // fix the RUNS
      for(uint ii=0;ii<vDirectory.size();ii++)
        if(aurostd::substring2bool(vDirectory.at(ii),_AFLOWIN_))
          aurostd::StringSubst(vDirectory.at(ii),_AFLOWIN_,"");

      // if(aflags.AFLOW_PERFORM_ORDER_SORT) {   // SORT do something
      //   aus << "MMMMM  Requested SORT [aflags.AFLOW_PERFORM_ORDER_SORT=1] - " << Message(aflags,"user,host,time",_AFLOW_FILE_NAME_) << endl;aurostd::PrintMessageStream(aus,XHOST.QUIET);
      //   aurostd::sort(vDirectory);}
      // if(aflags.AFLOW_PERFORM_ORDER_REVERSE) { // REVERSE do something
      //   aus << "MMMMM  Requested REVERSE_SORT [aflags.AFLOW_PERFORM_ORDER_REVERSE=1] - " << Message(aflags,"user,host,time",_AFLOW_FILE_NAME_) << endl;aurostd::PrintMessageStream(aus,XHOST.QUIET);
      //   aurostd::rsort(vDirectory);}
      // if(aflags.AFLOW_PERFORM_ORDER_RANDOM) { // RANDOM do something
      //   aus << "MMMMM  Requested RANDOM [aflags.AFLOW_PERFORM_ORDER_RANDOM=1] - " << Message(aflags,"user,host,time",_AFLOW_FILE_NAME_) << endl;aurostd::PrintMessageStream(aus,XHOST.QUIET);
      //   aurostd::random_shuffle(vDirectory);}  // uses the std library but the seed is initialized in xrandom too

      // aurostd::random_shuffle(vDirectory);
      // std::random_shuffle(vDirectory.begin(),vDirectory.end());

      for(uint idir=0;idir<vDirectory.size();idir++) {
        bool krun=TRUE;
        aflags.Directory=vDirectory.at(idir);
        aus << "MMMMM  AFLOW: running " << _AFLOWIN_ << ", directory" << "=\""  << aflags.Directory << "\" - " << Message(aflags,"user,host,time",_AFLOW_FILE_NAME_) << endl;
        aurostd::PrintMessageStream(aus,XHOST.QUIET);
        // If necessary PERFORM CLEAN
        if(krun && aflags.AFLOW_PERFORM_CLEAN) {
          aflags.Directory=vDirectory.at(idir);
          aurostd::StringSubst(aflags.Directory,"/"+_AFLOWLOCK_,"");
          for(uint iext=0;iext<vext.size();iext++) { 
            aurostd::StringSubst(aflags.Directory,"/OUTCAR.relax1"+vext.at(iext),"");    // CLEAN UP A LITTLE
            aurostd::StringSubst(aflags.Directory,"/OUTCAR.relax2"+vext.at(iext),"");    // CLEAN UP A LITTLE
            aurostd::StringSubst(aflags.Directory,"/OUTCAR.static"+vext.at(iext),"");    // CLEAN UP A LITTLE
            aurostd::StringSubst(aflags.Directory,"/OUTCAR.bands"+vext.at(iext),"");     // CLEAN UP A LITTLE
          }
          for(uint iext=0;iext<vext.size();iext++) { 
            aurostd::StringSubst(aflags.Directory,"/EIGENVAL.relax1"+vext.at(iext),"");  // CLEAN UP A LITTLE
            aurostd::StringSubst(aflags.Directory,"/EIGENVAL.relax2"+vext.at(iext),"");  // CLEAN UP A LITTLE
            aurostd::StringSubst(aflags.Directory,"/EIGENVAL.static"+vext.at(iext),"");  // CLEAN UP A LITTLE
            aurostd::StringSubst(aflags.Directory,"/EIGENVAL.bands"+vext.at(iext),"");   // CLEAN UP A LITTLE
          }
          aurostd::StringSubst(aflags.Directory,"/OUTCAR","");  // so it is easier to search
          aurostd::StringSubst(aflags.Directory,"/"+_AFLOWIN_,"");  // so it is easier to search
          //  cerr << aflags.Directory << endl;
          KBIN::Clean(aflags);
          krun=FALSE;
        }
        // RUN
        // cerr << "STEP0b" << endl;
        if(krun) {
          if(LDEBUG) cerr << "STEP1b" << endl;  //CO20170622 - should be debug
          ifstream FileCHECK;string FileNameCHECK;
          // check for directory
          FileNameCHECK=aflags.Directory;
          FileCHECK.open(FileNameCHECK.c_str(),std::ios::in);
          FileCHECK.clear();FileCHECK.close();
          if(!FileCHECK) {                                                                        // ******* Directory is non existent
            aus << "EEEEE  DIRECTORY_NOT_FOUND = "  << Message(aflags,"user,host,time",_AFLOW_FILE_NAME_) << endl;
            aurostd::PrintMessageStream(aus,XHOST.QUIET);
          } else {                                                                                // ******* Directory EXISTS
            if(LDEBUG) cerr << "KBIN::KBIN_Main: STEP1c" << endl;
            if(aurostd::DirectoryLocked(aflags.Directory,_AFLOWLOCK_)) {                                               // ******* Directory is locked
              aus << "LLLLL  DIRECTORY_LOCKED ...bzzzz... !MULTI = "  << Message(aflags,"user,host,time",_AFLOW_FILE_NAME_) << endl;
              aurostd::PrintMessageStream(aus,XHOST.QUIET);
            } else {
              if(LDEBUG) cerr << "KBIN::KBIN_Main: STEP1d" << endl;
              if(DirectorySkipped(aflags.Directory)) {                                            // ******* Directory is skipped
                aus << "LLLLL  DIRECTORY_SKIPPED ...bzzzz... !MULTI = "  << Message(aflags,"user,host,time",_AFLOW_FILE_NAME_) << endl;
                aurostd::PrintMessageStream(aus,XHOST.QUIET);
              } else {        
                if(LDEBUG) cerr << "KBIN::KBIN_Main: STEP1e" << endl;
                if(DirectoryAlreadyInDatabase(aflags.Directory,aflags.AFLOW_FORCE_RUN)) {         // ******* Directory is already in the database
                  aus << "LLLLL  DIRECTORY_ALREADY_IN_DATABASE ...bzzzz... !MULTI = "  << Message(aflags,"user,host,time",_AFLOW_FILE_NAME_) << endl;
                  aus << "LLLLL  DIRECTORY_ALREADY_IN_DATABASE ... use \"aflow --multi\" to force the calculation of this entry "  << Message(aflags,"user,host,time",_AFLOW_FILE_NAME_) << endl;
                  aurostd::PrintMessageStream(aus,XHOST.QUIET);
                } else {        
                  if(LDEBUG) cerr << "KBIN::KBIN_Main: STEP1f" << endl;
                  if(DirectoryUnwritable(aflags.Directory)) {                                     // ******* Directory is unwritable
                    aus << "LLLLL  DIRECTORY_UNWRITABLE ...bzzzz... !MULTI = "  << Message(aflags,"user,host,time",_AFLOW_FILE_NAME_) << endl;
                    aurostd::PrintMessageStream(aus,XHOST.QUIET);
                  } else {                                                                        // ******* Directory is ok
                    if(LDEBUG) cerr << "KBIN::KBIN_Main: STEP1g" << endl;
                    if(_VERBOSE_) aus << "LLLLL  GOOD ...bzzz... !MULTI = "  << Message(aflags,"user,host,time",_AFLOW_FILE_NAME_) << endl;
                    if(_VERBOSE_) aurostd::PrintMessageStream(aus,XHOST.QUIET);
                    if(aflags.KBIN_RUN_AFLOWIN)               FileNameCHECK=aflags.Directory+"/"+_AFLOWIN_;
                    if(aflags.KBIN_GEN_VASP_FROM_AFLOWIN)     FileNameCHECK=aflags.Directory+"/"+_AFLOWIN_;
                    if(aflags.KBIN_GEN_AIMS_FROM_AFLOWIN)     FileNameCHECK=aflags.Directory+"/"+_AFLOWIN_; //CO20180409
                    if(aflags.KBIN_GEN_AFLOWIN_FROM_VASP)     FileNameCHECK=aflags.Directory+"/INCAR";
                    FileCHECK.open(FileNameCHECK.c_str(),std::ios::in);
                    FileCHECK.clear();FileCHECK.close();
                    if(!FileCHECK) {                                                                    // ******* _AFLOWIN_ does not exist
                      if(LDEBUG) cerr << "KBIN::KBIN_Main: STEP1h" << endl;
                      if(aflags.KBIN_RUN_AFLOWIN)               aus << "EEEEE  " << _AFLOWIN_ << " not found  = "  << Message(aflags,"user,host,time",_AFLOW_FILE_NAME_) << endl;
                      if(aflags.KBIN_GEN_VASP_FROM_AFLOWIN)     aus << "EEEEE  " << _AFLOWIN_ << " not found  = "  << Message(aflags,"user,host,time",_AFLOW_FILE_NAME_) << endl;
                      if(aflags.KBIN_GEN_AIMS_FROM_AFLOWIN)     aus << "EEEEE  " << _AFLOWIN_ << " not found  = "  << Message(aflags,"user,host,time",_AFLOW_FILE_NAME_) << endl; //CO20180409
                      if(aflags.KBIN_GEN_AFLOWIN_FROM_VASP)     aus << "EEEEE  INCAR not found     = "  << Message(aflags,"user,host,time",_AFLOW_FILE_NAME_) << endl;
                      aurostd::PrintMessageStream(aus,XHOST.QUIET);
                    } else {                                                                            // ******* _AFLOWIN_ exists RUN
                      if(LDEBUG) cerr << "KBIN::KBIN_Main: STEP1i" << endl;
                      if(aflags.KBIN_RUN_AFLOWIN)  {
                        KBIN::RUN_Directory(aflags);
                      }
                      // if(aflags.KBIN_GEN_VASP_FROM_AFLOWIN)    KBIN::RUN_Directory(aflags);
                      if(aflags.KBIN_GEN_AFLOWIN_FROM_VASP)     KBIN::GenerateAflowinFromVASPDirectory(aflags);
                      aus << "MMMMM  AFLOW: Run Done " << " - " << Message(aflags,"user,host,time",_AFLOW_FILE_NAME_) << endl;
                      aurostd::PrintMessageStream(aus,XHOST.QUIET);
                    }
                  } // DIRECTORY WRITABLE
                } // DIRECTORY NOT IN THE DATABASE
              } // DIRECTORY UN SKIPPED
            } // DIRECTORY UN LOCKED
          } // DIRECTORY FOUND
          aus << "MMMMM  AFLOW: Done " << " - " << Message(aflags,"user,host,time",_AFLOW_FILE_NAME_) << endl;
          aurostd::PrintMessageStream(aus,XHOST.QUIET);
        }
      } // idir
      // aus << "MMMMM  AFLOW: Done " << " - " << Message(aflags,"user,host,time",_AFLOW_FILE_NAME_) << endl;
      // aurostd::PrintMessageStream(aus,XHOST.QUIET);
      if(LDEBUG) cerr << "KBIN::KBIN_Main: STEP2" << endl;
    }

    // ERRORS ------------------------------------------------------------------------------------------------

    // ------------------------------------------------------------------------------------------------------------------------------------
    // run MULTI and XHOST.AFLOW_RUNXflag (in XHOST.AFLOW_RUNXflag, runs only XHOST.AFLOW_RUNXnumber and then dies)
    // MULTI with SINGLE AND MULTI THREAD VERSION -----------------------------------------------------------------------------------------
    if(XHOST.AFLOW_MULTIflag || XHOST.AFLOW_RUNXflag) {
      uint RUN_times=0;
      bool MULTI_DEBUG=FALSE;
      if(MULTI_DEBUG) {aus << "MMMMM  AFLOW_PTHREADS::FLAG=" << AFLOW_PTHREADS::FLAG << Message(aflags,"user,host,time",_AFLOW_FILE_NAME_) << endl;aurostd::PrintMessageStream(aus,XHOST.QUIET);}
      if(MULTI_DEBUG) {aus << "MMMMM  AFLOW_PTHREADS::MAX_PTHREADS=" << AFLOW_PTHREADS::MAX_PTHREADS << Message(aflags,"user,host,time",_AFLOW_FILE_NAME_) << endl;aurostd::PrintMessageStream(aus,XHOST.QUIET);}
      bool EMPTY=FALSE,FOUND=FALSE;
      bool free_thread;
      int ithread=0;
      if(AFLOW_PTHREADS::FLAG && AFLOW_PTHREADS::MAX_PTHREADS<=1) {
        aus << "EEEEE  ERROR PTHREADS" << endl;
        aus << "MMMMM  AFLOW_PTHREADS::FLAG=" << AFLOW_PTHREADS::FLAG << endl;
        aus << "MMMMM  AFLOW_PTHREADS::MAX_PTHREADS=" << AFLOW_PTHREADS::MAX_PTHREADS << endl;
        aurostd::PrintMessageStream(aus,XHOST.QUIET);
        exit(0);
      }
      if(AFLOW_PTHREADS::MAX_PTHREADS>1) {
        aus << "MMMMM  AFLOW: MULTI THREAD START: phread_max=" << AFLOW_PTHREADS::MAX_PTHREADS << " - " << Message(aflags,"user,host,time",_AFLOW_FILE_NAME_) << endl;
        aurostd::PrintMessageStream(aus,XHOST.QUIET);
      }
      aus << "MMMMM  AFLOW: searching subdirectories [d1] " << " - " << Message(aflags,"user,host,time",_AFLOW_FILE_NAME_) << endl;
      aurostd::PrintMessageStream(aus,XHOST.QUIET);
      while(!EMPTY) {
        vector<string> vaflowin;
        //   cerr << "aflags.AFLOW_PERFORM_DIRECTORY=" << aflags.AFLOW_PERFORM_DIRECTORY << endl;
        // cerr << "aflags.AFLOW_PERFORM_FILE=" << aflags.AFLOW_PERFORM_FILE << endl;

        if(aflags.AFLOW_PERFORM_FILE==FALSE) { // NO FILE SPECIFIED = standard  RUN DIRECTORY
          aus << "MMMMM  AFLOW: aflags.AFLOW_PERFORM_FILE==FALSE" << " - " << Message(aflags,"user,host,time",_AFLOW_FILE_NAME_) << endl;aurostd::PrintMessageStream(aus,XHOST.QUIET);

          string FileNameSUBDIR=aurostd::TmpFileCreate("RUN");
          stringstream strstream;
          aus << "rm -f " <<  FileNameSUBDIR << endl;
          aurostd::execute(aus);  // RESET  // RESET

          bool isPRIORITY=FALSE;
          // NEW, the sorting is done internally (speed and reliability)
          for(int ifind=0;ifind<(int)vruns.size();ifind++) {
            isPRIORITY=(aurostd::substring2bool(vruns.at(ifind),"PRIORITY") || aurostd::substring2bool(vruns.at(ifind),"priority"));
            if((isPRIORITY && aurostd::uniform(1.0)<=PRIORITY_PROBABILITY) || !isPRIORITY) {
              aus << "find " << vruns.at(ifind) << " " << XHOST.Find_Parameters;
              if(aflags.KBIN_RUN_AFLOWIN) aus << " -name \"" << _AFLOWIN_ << "\" ";
              // if(aflags.KBIN_RUN_AFLOWIN) aus << " -name \"" << _AFLOWIN_ << "\" ";
              // if(aflags.KBIN_RUN_AFLOWIN) aus << " -name \"" << _AFLOWIN_ << "\" ";
              // if(aflags.KBIN_GEN_VASP_FROM_AFLOWIN)  aus << " -name \"" << _AFLOWIN_ << "\" ";   // IS THIS CORRECT ?? CHECK !!!
              if(aflags.KBIN_GEN_AFLOWIN_FROM_VASP)     aus << " -name \"INCAR\" ";
              aus << " | " << PRIORITY_GREP_STRING << " >> ";
              aus << FileNameSUBDIR << endl;
            }
          }
          // perform the command
          aurostd::execute(aus);  // RESET  // RESET

          if(_VERBOSE_) aus << "MMMMM  AFLOW: searching subdirectories [d2] " << " - " << Message(aflags,"user,host,time",_AFLOW_FILE_NAME_) << endl;
          if(_VERBOSE_) aurostd::PrintMessageStream(aus,XHOST.QUIET);
          aurostd::string2tokens(aurostd::file2string(FileNameSUBDIR),vaflowin,"\n");
          for(i=0;i<(int) vaflowin.size();i++) aurostd::StringSubst(vaflowin.at(i),_AFLOWIN_,"");
          for(i=0;i<(int) vaflowin.size();i++) aurostd::StringSubst(vaflowin.at(i),"INCAR","");
          if(STOP_DEBUG) for(i=0;i<(int) vaflowin.size();i++) cout << vaflowin.at(i) << endl;
          // RANDOMIZING priority
          if(vaflowin.size()>1) { // only if I can poll
            // if(aurostd::substring2bool(vaflowin.at(0),"PRIORITY") || aurostd::substring2bool(vaflowin.at(0),"priority")) aurostd::random_shuffle(vaflowin);
          }
          // loaded up
          aus << "rm -f " << FileNameSUBDIR << endl;
          aurostd::execute(aus);  // RESET  // RESET
        }

        // FILE SPECIFIED
        if(aflags.AFLOW_PERFORM_FILE) {
          aus << "MMMMM  AFLOW: aflags.AFLOW_PERFORM_FILE==TRUE" << " - " << Message(aflags,"user,host,time",_AFLOW_FILE_NAME_) << endl;aurostd::PrintMessageStream(aus,XHOST.QUIET);
          vaflowin.clear();
          for(uint i=0;(i<vruns.size() && vaflowin.size()<maxcheck);i++) {
            if(KBIN::Legitimate_aflowin(vruns.at(i),FALSE,aus)) vaflowin.push_back(vruns.at(i)); // TRUE puts too much verbosity
            // vaflowin.push_back(vruns.at(i)); // just load them up... they were checked before //OLD MUST RECHECH THEM as things change on the fly
          }
        }
        // NOW TIME OF SORTING/RANDOMIZING
        if(aflags.AFLOW_PERFORM_ORDER_SORT) {   // SORT do something
          aus << "MMMMM  Requested SORT [aflags.AFLOW_PERFORM_ORDER_SORT=1] - " << Message(aflags,"user,host,time",_AFLOW_FILE_NAME_) << endl;aurostd::PrintMessageStream(aus,XHOST.QUIET);
          aurostd::sort(vaflowin);}
        if(aflags.AFLOW_PERFORM_ORDER_REVERSE) { // REVERSE do something
          aus << "MMMMM  Requested REVERSE_SORT [aflags.AFLOW_PERFORM_ORDER_REVERSE=1] - " << Message(aflags,"user,host,time",_AFLOW_FILE_NAME_) << endl;aurostd::PrintMessageStream(aus,XHOST.QUIET);
          aurostd::sort(vaflowin); //PN modification 
          aurostd::rsort(vaflowin);}
        if(aflags.AFLOW_PERFORM_ORDER_RANDOM) { // RANDOM do something
          aus << "MMMMM  Requested RANDOM [aflags.AFLOW_PERFORM_ORDER_RANDOM=1] - " << Message(aflags,"user,host,time",_AFLOW_FILE_NAME_) << endl;aurostd::PrintMessageStream(aus,XHOST.QUIET);
          aurostd::random_shuffle(vaflowin);}  // uses the std library but the seed is initialized in xrandom too
        aus << "MMMMM  " <<  aurostd::PaddedPOST("Legitimate VAFLOWIN = "+aurostd::utype2string(vaflowin.size()),40) << Message(aflags,"user,host,time",_AFLOW_FILE_NAME_) << endl;aurostd::PrintMessageStream(aus,XHOST.QUIET);
        //      aus << "MMMMM  Legitimate VAFLOWIN = " << vaflowin.size() << Message(aflags,"user,host,time",_AFLOW_FILE_NAME_) << endl;aurostd::PrintMessageStream(aus,XHOST.QUIET);

        //	for(uint i=0;i<vaflowin.size();i++) cerr << i << " " << vaflowin.at(i) << endl; 	exit(0);

        // clean AFLOWIN // SAFETY
        for(uint i=0;i<vaflowin.size();i++) aurostd::StringSubst(vaflowin.at(i),_AFLOWIN_,"");  

        if(MULTI_DEBUG) {aus << "MMMMM  SIZE vaflowin=" << vaflowin.size() << Message(aflags,"user,host,time",_AFLOW_FILE_NAME_) << endl;aurostd::PrintMessageStream(aus,XHOST.QUIET);}
        if(MULTI_DEBUG) {for(uint i=0;i<vaflowin.size();i++) {aus << "MMMMM  vaflowin.at(i)=" << vaflowin.at(i) << Message(aflags,"user,host,time",_AFLOW_FILE_NAME_) << endl;aurostd::PrintMessageStream(aus,XHOST.QUIET);}}
        // cerr << vaflowin.at(10) << " " << vaflowin.at(20) << " " << vaflowin.at(30) << endl;
        // exit(0);
        // if(aurostd::substring2bool(vaflowin.at(0),"PRIORITY") || aurostd::substring2bool(vaflowin.at(0),"priority")) aurostd::random_shuffle(vaflowin);

        FOUND=FALSE;
        for(uint i=0;i<vaflowin.size()&& !FOUND;i++) {
          aflags.Directory="NULL";
          if(aurostd::DirectoryLocked(vaflowin.at(i),_AFLOWLOCK_)) {
            if(_VERBOSE_ || STOP_DEBUG) aus << "LLLLL  LOCKED ...bzzz... MULTI "  << vaflowin.at(i) << " " << XHOST.hostname << " " << aflow_get_time_string() << endl;
            if(_VERBOSE_ || STOP_DEBUG) aurostd::PrintMessageStream(aus,XHOST.QUIET);
            FOUND=FALSE;
          } else {
            if(DirectorySkipped(vaflowin.at(i))) {
              if(_VERBOSE_ || STOP_DEBUG) aus << "LLLLL  SKIPPED ...bzzz... MULTI "  << vaflowin.at(i) << " " << XHOST.hostname << " " << aflow_get_time_string() << endl;
              if(_VERBOSE_ || STOP_DEBUG) aurostd::PrintMessageStream(aus,XHOST.QUIET);
              FOUND=FALSE;
            } else {
              if(DirectoryAlreadyInDatabase(vaflowin.at(i),aflags.AFLOW_FORCE_RUN)) {
                if(_VERBOSE_ || STOP_DEBUG) aus << "LLLLL  DIRECTORY_ALREADY_IN_DATABASE ...bzzz... MULTI "  << vaflowin.at(i) << " " << XHOST.hostname << " " << aflow_get_time_string() << endl;
                if(_VERBOSE_ || STOP_DEBUG) aus << "LLLLL  DIRECTORY_ALREADY_IN_DATABASE ... use \"aflow --multi\" to force the calculation of this entry...  MULTI "  << vaflowin.at(i) << " " << XHOST.hostname << " " << aflow_get_time_string() << endl;
                if(_VERBOSE_ || STOP_DEBUG) aurostd::PrintMessageStream(aus,XHOST.QUIET);
                FOUND=FALSE;
              } else {
                if(DirectoryUnwritable(vaflowin.at(i))) {
                  if(_VERBOSE_ || STOP_DEBUG) aus << "LLLLL  UNWRITABLE ...bzzz... MULTI "  << vaflowin.at(i) << " " << XHOST.hostname << " " << aflow_get_time_string() << endl;
                  if(_VERBOSE_ || STOP_DEBUG) aurostd::PrintMessageStream(aus,XHOST.QUIET);
                  FOUND=FALSE;
                } else {
                  if(_VERBOSE_ || STOP_DEBUG) aus << "LLLLL  GOOD ...bzzz... MULTI "  << vaflowin.at(i) << " " << XHOST.hostname << " " << aflow_get_time_string() << endl;
                  if(_VERBOSE_ || STOP_DEBUG) aurostd::PrintMessageStream(aus,XHOST.QUIET);
                  aflags.Directory=vaflowin.at(i);
                  FOUND=TRUE;
                } // DIRECTORY WRITABLE
              } // DIRECTORY NOT IN THE DATABASE
            } // DIRECTORY UN SKIPPED
          } // DIRECTORY UN LOCKED
        } // DIRECTORY FOUND
        // exiting if STOP_DEBUG
        if(STOP_DEBUG) {cout << "aflow_kbin.cpp: STOP_DEBUG" << endl; exit(0);}

        // FOUND SOMETHING
        if(FOUND==FALSE) {
          EMPTY=TRUE;
          if(AFLOW_PTHREADS::FLAG) {
            aus << "MMMMM  AFLOW: MULTI-THREADED: FLUSHING PTHREADS - " << Message(aflags,"user,host,time",_AFLOW_FILE_NAME_) << endl;
            aurostd::PrintMessageStream(aus,XHOST.QUIET);
            for(ithread=0;ithread<AFLOW_PTHREADS::MAX_PTHREADS;ithread++)
              if(AFLOW_PTHREADS::vpthread_busy[ithread]) {
                aus << "MMMMM  AFLOW: MULTI-THREADED: Flushing   pthread=" << ithread << "   pthread_max=" << AFLOW_PTHREADS::MAX_PTHREADS << " - " << " - " << Message(aflags,"user,host,time",_AFLOW_FILE_NAME_) << endl;
                aurostd::PrintMessageStream(aus,XHOST.QUIET);
                pthread_join(AFLOW_PTHREADS::vpthread[ithread],NULL);
              }
          }
        }
        // again another check for LOCK, because NFS (network file system might be slow in concurrent seaches
        //     if(aurostd::DirectoryLocked(aflags.Directory,_AFLOWLOCK_) && FOUND) {cerr << "AFLOW EXCEPTION on concurrent LOCK: " << aflags.Directory << endl; FOUND=FALSE;}
        if(aurostd::DirectoryLocked(aflags.Directory,_AFLOWLOCK_) && FOUND) {
          aus << "AFLOW EXCEPTION on concurrent LOCK: " << aflags.Directory << endl;
          aurostd::PrintMessageStream(aus,XHOST.QUIET);
          FOUND=FALSE;
        }

        //  ---------------------------------------------------------------------------- START RUNNING
        if(FOUND) {
          // again another check for LOCK, because NFS (network file system might be slow in concurrent seaches
          EMPTY=FALSE;
          //  ---------------------------------------------------------------------------- KIN_RUN_AFLOWIN
          if(aflags.KBIN_RUN_AFLOWIN) {
            //	  bool PHONONS;
            //  -------------------------------------------------------------------------- KIN_RUN_AFLOWIN multithreaded
            // 	  bool found;
            // 	  for(uint ii=0;ii<qaflags.size()&&!found;ii++)
            // 	    found=(qaflags[ii].Directory==aflags.Directory);       // look in all the list of operations
            // 	  if(found==FALSE) {                                 // new operation, generate and save it
            // 	    qaflags.push_back(aflags);
            // 	  }
            //	  cerr << qaflags.size() << endl;
            if(AFLOW_PTHREADS::FLAG) {
              // there is something to run in aflags.
              // wait and put in ithread there is the number of the thread
              free_thread=AFLOW_PTHREADS::Wait_Available_Free_Threads(ithread,_VERBOSE_);        // WAIT A WHILE !!
              if(free_thread) {
                aus << "MMMMM  AFLOW: Found subdirectory to run " << aflags.Directory<< " - " << Message(aflags,"user,host,time",_AFLOW_FILE_NAME_) << endl;
                aus << "MMMMM  AFLOW: MULTI-THREADED: Starting    pthread_free=" << ithread << "   pthread_max=" << AFLOW_PTHREADS::MAX_PTHREADS << " - " << " - " << Message(aflags,"user,host,time",_AFLOW_FILE_NAME_) << endl;
                aurostd::PrintMessageStream(aus,XHOST.QUIET);
                aflags.AFLOW_PTHREADS_NUMBER=ithread;
                KBIN::RUN_Directory_PTHREADS(aflags);
                RUN_times++;
                if(XHOST.AFLOW_RUNXflag) {
                  aus << "MMMMM  AFLOW: RUNFX finished running " << RUN_times <<  "/" << XHOST.AFLOW_RUNXnumber << " " << aflags.Directory<< " - " << Message(aflags,"user,host,time",_AFLOW_FILE_NAME_) << endl;
                  aurostd::PrintMessageStream(aus,XHOST.QUIET);}
                if(XHOST.AFLOW_RUNXflag && RUN_times==XHOST.AFLOW_RUNXnumber) EMPTY=TRUE; // force to end if RUXN reached
              }
            }
            //  -------------------------------------------------------------------------- KIN_RUN_AFLOWIN normal
            if(!AFLOW_PTHREADS::FLAG) {
              KBIN::RUN_Directory(aflags);
              RUN_times++;
              if(XHOST.AFLOW_RUNXflag) {
                aus << "MMMMM  AFLOW: RUNFX finished running " << RUN_times <<  "/" << XHOST.AFLOW_RUNXnumber << " " << aflags.Directory<< " - " << Message(aflags,"user,host,time",_AFLOW_FILE_NAME_) << endl;
                aurostd::PrintMessageStream(aus,XHOST.QUIET);}
              if(XHOST.AFLOW_RUNXflag && RUN_times==XHOST.AFLOW_RUNXnumber) EMPTY=TRUE; // force to end if RUXN reached
            }
          }
          //  ---------------------------------------------------------------------------- KBIN_GEN_VASP_FROM_AFLOWIN normal
          //	if(aflags.KBIN_GEN_VASP_FROM_AFLOWIN)     KBIN::RUN_Directory(argv,aflags);  // IS THIS CORRECT ?? CHECK !!!
          //  ---------------------------------------------------------------------------- KBIN_GEN_AFLOWIN_FROM_VASP normal
          if(aflags.KBIN_GEN_AFLOWIN_FROM_VASP) {
            KBIN::GenerateAflowinFromVASPDirectory(aflags);
          }
        }
        if(XHOST.vflag_aflow.flag("LOOP") && EMPTY && XHOST.AFLOW_RUNXflag==FALSE) {
          EMPTY=FALSE;
          aus << "MMMMM  AFLOW: waiting for new subdirectories: " << (int) _KBIN_LOOP_SLEEP_/60 << "mins ";
          aus << " - " << XHOST.hostname << " - " << aflow_get_time_string() << endl;//endl;
          aurostd::PrintMessageStream(aus,XHOST.QUIET);
          aurostd::Sleep(_KBIN_LOOP_SLEEP_);
        }
      }
      aus << "MMMMM  AFLOW: no more subdirectories to run " << " - " << Message(aflags,"user,host,time",_AFLOW_FILE_NAME_) << endl;
      aurostd::PrintMessageStream(aus,XHOST.QUIET);
    }

    // ------------------------------------------------------------------------------------------------------------------------------------

    return 1;
  }
} // namespace end of MAIN


// ***************************************************************************
// KBIN::MPI_Extract
// ***************************************************************************
// This function extracts from _AFLOWIN_ the parameters for MPI run
namespace KBIN {
  void MPI_Extract(string AflowIn,ofstream &FileMESSAGE,_aflags &aflags,_kflags &kflags) {
    ostringstream aus;
    bool Kmpi=TRUE;
    kflags.KBIN_MPI_NCPUS=0;
    aus << "00000  [AFLOW_MODE_MPI] found in " << _AFLOWIN_ << " " << Message(aflags,"user,host,time",_AFLOW_FILE_NAME_) << endl;
    aurostd::PrintMessageStream(FileMESSAGE,aus,XHOST.QUIET);
    // get (integer) kflags.KBIN_MPI_NCPUS

    if(aflags.AFLOW_GLOBAL_NCPUS<1) {
      if(Kmpi && !aurostd::substring2bool(AflowIn,"[AFLOW_MODE_MPI_MODE]NCPUS=",TRUE) && !aflags.AFLOW_MACHINE_LOCAL.flag()) {                      // DEFAULT NO CPU SPECIFIED
        kflags.KBIN_MPI_NCPUS=MPI_NCPUS_DEFAULT;
        aus << "00000  MESSAGE MPI: NCPUS=NNNN is missing, taking NCPUS=" << kflags.KBIN_MPI_NCPUS << "  " << Message(aflags,"user,host,time",_AFLOW_FILE_NAME_) << endl;
        aurostd::PrintMessageStream(FileMESSAGE,aus,XHOST.QUIET);  
        Kmpi=FALSE;
      }
      if(Kmpi && (aurostd::substring2bool(AflowIn,"[AFLOW_MODE_MPI_MODE]NCPUS=MAX",TRUE) || aurostd::substring2bool(AflowIn,"[AFLOW_MODE_MPI_MODE]NCPUS=AUTO",TRUE) || aflags.AFLOW_MACHINE_LOCAL.flag())) { // DEFAULT NCPUS=MAX
        kflags.KBIN_MPI_NCPUS=XHOST.CPU_Cores;
        if (aurostd::substring2bool(AflowIn,"[AFLOW_MODE_MPI_MODE]NCPUS=MAX",TRUE)) kflags.KBIN_MPI_NCPUS_STRING = "MAX";
        if (aurostd::substring2bool(AflowIn,"[AFLOW_MODE_MPI_MODE]NCPUS=AUTO",TRUE)) kflags.KBIN_MPI_NCPUS_STRING = "AUTO";

        if(aflags.AFLOW_MACHINE_LOCAL.flag("MACHINE::DUKE_BETA_MPICH")) kflags.KBIN_MPI_NCPUS=XHOST.PBS_NUM_PPN;	//CO
        if(aflags.AFLOW_MACHINE_LOCAL.flag("MACHINE::DUKE_BETA_OPENMPI")) kflags.KBIN_MPI_NCPUS=XHOST.PBS_NUM_PPN;        // with DUKE_BETA force NCPUS from QUEUE
        if(aflags.AFLOW_MACHINE_LOCAL.flag("MACHINE::DUKE_QRATS_MPICH")) kflags.KBIN_MPI_NCPUS=XHOST.PBS_NUM_PPN; //CO
        if(aflags.AFLOW_MACHINE_LOCAL.flag("MACHINE::DUKE_MATERIALS")) kflags.KBIN_MPI_NCPUS=XHOST.CPU_Cores;   // with DUKE_MATERIALS force NCPUS
        if(aflags.AFLOW_MACHINE_LOCAL.flag("MACHINE::DUKE_AFLOWLIB")) kflags.KBIN_MPI_NCPUS=XHOST.CPU_Cores;   // with DUKE_AFLOWLIB force NCPUS
        if(aflags.AFLOW_MACHINE_LOCAL.flag("MACHINE::DUKE_HABANA")) kflags.KBIN_MPI_NCPUS=XHOST.CPU_Cores;   // with DUKE_HABANA force NCPUS
        if(aflags.AFLOW_MACHINE_LOCAL.flag("MACHINE::MPCDF_EOS")) kflags.KBIN_MPI_NCPUS=XHOST.SLURM_NTASKS; // [OBSOLETE] XHOST.SLURM_CPUS_ON_NODE; no CPUS because it gets fooled by HT
        if(aflags.AFLOW_MACHINE_LOCAL.flag("MACHINE::MPCDF_DRACO")) kflags.KBIN_MPI_NCPUS=XHOST.SLURM_NTASKS; // [OBSOLETE] XHOST.SLURM_CPUS_ON_NODE; no CPUS because it gets fooled by HT
        if(aflags.AFLOW_MACHINE_LOCAL.flag("MACHINE::MPCDF_COBRA")) kflags.KBIN_MPI_NCPUS=XHOST.SLURM_NTASKS; // [OBSOLETE] XHOST.SLURM_CPUS_ON_NODE; no CPUS because it gets fooled by HT
        if(aflags.AFLOW_MACHINE_LOCAL.flag("MACHINE::MPCDF_HYDRA")) kflags.KBIN_MPI_NCPUS=XHOST.SLURM_NTASKS; // [OBSOLETE] XHOST.SLURM_CPUS_ON_NODE; no CPUS because it gets fooled by HT
        if(aflags.AFLOW_MACHINE_LOCAL.flag("MACHINE::MACHINE001")) kflags.KBIN_MPI_NCPUS=XHOST.PBS_NUM_PPN;   // with MACHINE001; DX added 20190509
        if(aflags.AFLOW_MACHINE_LOCAL.flag("MACHINE::MACHINE002")) kflags.KBIN_MPI_NCPUS=XHOST.PBS_NUM_PPN;   // with MACHINE002; DX added 20190509
        if(aflags.AFLOW_MACHINE_LOCAL.flag("MACHINE::CMU_EULER"))  kflags.KBIN_MPI_NCPUS=XHOST.PBS_NUM_PPN;;  //DX20190107 - CMU EULER // with CMU_EULER force NCPUS //DX20181113
        if(aflags.AFLOW_MACHINE_LOCAL.flag("MACHINE::OHAD")) kflags.KBIN_MPI_NCPUS=XHOST.CPU_Cores;           // MACHINE2 has only NCPUS //CO20181113
        if(aflags.AFLOW_MACHINE_LOCAL.flag("MACHINE::HOST1")) kflags.KBIN_MPI_NCPUS=XHOST.CPU_Cores;          // MACHINE1 has only NCPUS //CO20181113
        if(aflags.AFLOW_MACHINE_LOCAL.flag("MACHINE::FULTON_MARYLOU"))  kflags.KBIN_MPI_NCPUS=XHOST.SLURM_NTASKS;        // with FULTON_MARYLOU force NCPUS
        if(kflags.KBIN_MPI_NCPUS<1) kflags.KBIN_MPI_NCPUS=XHOST.CPU_Cores; // SAFE

        aus << "00000  MESSAGE MPI: found NCPUS=MAX  NCPUS="<<kflags.KBIN_MPI_NCPUS<<" " << Message(aflags,"user,host,time",_AFLOW_FILE_NAME_) << endl;
        aurostd::PrintMessageStream(FileMESSAGE,aus,XHOST.QUIET);    
        Kmpi=FALSE;
      }
      if(Kmpi && aurostd::substring2bool(AflowIn,"[AFLOW_MODE_MPI_MODE]NCPUS=",TRUE)) {                     // DEFAULT NCPUS=XXX
        kflags.KBIN_MPI_NCPUS=aurostd::substring2utype<int>(AflowIn,"[AFLOW_MODE_MPI_MODE]NCPUS=",TRUE);
        if(kflags.KBIN_MPI_NCPUS>0) {
          kflags.KBIN_MPI_NCPUS_STRING = aurostd::utype2string<int>(kflags.KBIN_MPI_NCPUS); //ME20181113
          aus << "00000  MESSAGE MPI: found NCPUS="<<kflags.KBIN_MPI_NCPUS<<" " << Message(aflags,"user,host,time",_AFLOW_FILE_NAME_) << endl;
          aurostd::PrintMessageStream(FileMESSAGE,aus,XHOST.QUIET);    
        }
        Kmpi=FALSE;
      }
    } else {
      kflags.KBIN_MPI_NCPUS=aflags.AFLOW_GLOBAL_NCPUS;
      aus << "00000  MESSAGE MPI: NCPUS is overriden, taking NCPUS=" << kflags.KBIN_MPI_NCPUS << "  " << Message(aflags,"user,host,time",_AFLOW_FILE_NAME_) << endl;
      aurostd::PrintMessageStream(FileMESSAGE,aus,XHOST.QUIET);  
    }

    if(kflags.KBIN_MPI_NCPUS<1) kflags.KBIN_MPI_NCPUS=1;                                              // DEFAULT NCPUS=troubles

    if(kflags.KBIN_MPI_NCPUS==1) {
      kflags.KBIN_MPI=FALSE;
      aus << "00000  MESSAGE MPI: found NCPUS=1 " << Message(aflags,"user,host,time",_AFLOW_FILE_NAME_) << endl;
      aus << "00000  MESSAGE MPI: going back to SERIAL execution " << Message(aflags,"user,host,time",_AFLOW_FILE_NAME_) << endl;
      aurostd::PrintMessageStream(FileMESSAGE,aus,XHOST.QUIET);    
    }
    if(kflags.KBIN_MPI) {
      // get (string) kflags.KBIN_MPI_START
      if(!aurostd::substring2bool(AflowIn,"[AFLOW_MODE_MPI_MODE]START=",TRUE)) {
        kflags.KBIN_MPI_START=MPI_START_DEFAULT;
        aus << "00000  MESSAGE MPI: START string is missing, taking START=\"" << kflags.KBIN_MPI_START << "\"  " << Message(aflags,"user,host,time",_AFLOW_FILE_NAME_) << endl;
        aurostd::PrintMessageStream(FileMESSAGE,aus,XHOST.QUIET);    
      } else {
        kflags.KBIN_MPI_START=aurostd::RemoveCharacter(aurostd::substring2string(AflowIn,"[AFLOW_MODE_MPI_MODE]START=",TRUE),'"');
        aus << "00000  MESSAGE MPI: found START=\"" << kflags.KBIN_MPI_START << "\"  " << Message(aflags,"user,host,time",_AFLOW_FILE_NAME_) << endl;
        aurostd::PrintMessageStream(FileMESSAGE,aus,XHOST.QUIET);    
      }
      // get (string) kflags.KBIN_MPI_STOP
      if(!aurostd::substring2bool(AflowIn,"[AFLOW_MODE_MPI_MODE]STOP=",TRUE)) {
        kflags.KBIN_MPI_STOP=MPI_STOP_DEFAULT;
        aus << "00000  MESSAGE MPI: STOP string is missing, taking STOP=\"" << kflags.KBIN_MPI_STOP << "\"  " << Message(aflags,"user,host,time",_AFLOW_FILE_NAME_) << endl;
        aurostd::PrintMessageStream(FileMESSAGE,aus,XHOST.QUIET);    
      } else {
        kflags.KBIN_MPI_STOP=aurostd::RemoveCharacter(aurostd::substring2string(AflowIn,"[AFLOW_MODE_MPI_MODE]STOP=",TRUE),'"');
        aus << "00000  MESSAGE MPI: found STOP=\"" << kflags.KBIN_MPI_STOP << "\"  " << Message(aflags,"user,host,time",_AFLOW_FILE_NAME_) << endl;
        aurostd::PrintMessageStream(FileMESSAGE,aus,XHOST.QUIET);    
      }
      // get (string) kflags.KBIN_MPI_COMMAND
      if(!aurostd::substring2bool(AflowIn,"[AFLOW_MODE_MPI_MODE]COMMAND=",TRUE)) {
        kflags.KBIN_MPI_COMMAND=MPI_COMMAND_DEFAULT;
        aus << "00000  MESSAGE MPI: COMMAND string is missing, taking COMMAND=\"" << kflags.KBIN_MPI_COMMAND << "\"  " << Message(aflags,"user,host,time",_AFLOW_FILE_NAME_) << endl;
        aurostd::PrintMessageStream(FileMESSAGE,aus,XHOST.QUIET);    
      } else {
        kflags.KBIN_MPI_COMMAND=aurostd::RemoveCharacter(aurostd::substring2string(AflowIn,"[AFLOW_MODE_MPI_MODE]COMMAND=",TRUE),'"');
        aus << "00000  MESSAGE MPI: found COMMAND=\"" << kflags.KBIN_MPI_COMMAND << "\"  " << Message(aflags,"user,host,time",_AFLOW_FILE_NAME_) << endl;
        aurostd::PrintMessageStream(FileMESSAGE,aus,XHOST.QUIET);    
      }
      kflags.KBIN_MPI_AUTOTUNE=aurostd::substring2bool(AflowIn,"[AFLOW_MODE_MPI_MODE]AUTOTUNE",TRUE);
      if(kflags.KBIN_MPI_AUTOTUNE) {
        aus << "00000  MESSAGE MPI: found AUTOTUNE option " << Message(aflags,"user,host,time",_AFLOW_FILE_NAME_) << endl;
        aus << "00000  MESSAGE MPI: input files WILL be auto-tuned for PARALLEL execution with " << kflags.KBIN_MPI_NCPUS << " CPUs "  << Message(aflags,"user,host,time",_AFLOW_FILE_NAME_) << endl;
        aurostd::PrintMessageStream(FileMESSAGE,aus,XHOST.QUIET);    
      } else {
        aus << "00000  MESSAGE MPI: AUTOTUNE option NOT found " << Message(aflags,"user,host,time",_AFLOW_FILE_NAME_) << endl;
        aus << "00000  MESSAGE MPI: input files MUST be appropriate for PARALLEL execution with " << kflags.KBIN_MPI_NCPUS << " CPUs "  << Message(aflags,"user,host,time",_AFLOW_FILE_NAME_) << endl;
        aurostd::PrintMessageStream(FileMESSAGE,aus,XHOST.QUIET);    
      }
      // get (string) kflags.KBIN_MPI_BIN
      if(!aurostd::substring2bool(AflowIn,"[AFLOW_MODE_MPI_MODE]BINARY=",TRUE)) {
        kflags.KBIN_MPI_BIN=DEFAULT_VASP_MPI_BIN;
        aus << "00000  MESSAGE MPI: BINARY string is missing, taking BIN=\"" << kflags.KBIN_MPI_BIN << "\"  " << Message(aflags,"user,host,time",_AFLOW_FILE_NAME_) << endl;
        aurostd::PrintMessageStream(FileMESSAGE,aus,XHOST.QUIET);    
      } else {
        kflags.KBIN_MPI_BIN=aurostd::RemoveCharacter(aurostd::substring2string(AflowIn,"[AFLOW_MODE_MPI_MODE]BINARY=",TRUE),'"');
        aus << "00000  MESSAGE MPI: found BINARY=\"" << kflags.KBIN_MPI_BIN << "\"  " << Message(aflags,"user,host,time",_AFLOW_FILE_NAME_) << endl;
        aurostd::PrintMessageStream(FileMESSAGE,aus,XHOST.QUIET);    
      }
      //ME20190107 - Grab the serial binary to propagate into child aflow.in files
      if (aurostd::substring2bool(AflowIn, "[AFLOW_MODE_BINARY]")) {
        kflags.KBIN_SERIAL_BIN = aurostd::substring2string(AflowIn, "[AFLOW_MODE_BINARY]");
      } else if (aurostd::substring2bool(AflowIn, "[AFLOW_MODE_BINARY=")) {
        kflags.KBIN_SERIAL_BIN = aurostd::RemoveCharacter(aurostd::substring2string(AflowIn, "[AFLOW_MODE_BINARY="), ']');
      }
      aus << "00000  MESSAGE MPI: Overriding BINARY=\"" << kflags.KBIN_BIN << "\" to BINARY =\"" << kflags.KBIN_MPI_BIN << "\"  " << Message(aflags,"user,host,time",_AFLOW_FILE_NAME_) << endl;
      aurostd::PrintMessageStream(FileMESSAGE,aus,XHOST.QUIET);    
      kflags.KBIN_BIN=kflags.KBIN_MPI_BIN;

      // get (string) kflags.KBIN_MPI_OPTIONS
      if(!aurostd::substring2bool(AflowIn,"[AFLOW_MODE_MPI_MODE]OPTIONS=",TRUE)) {
        kflags.KBIN_MPI_OPTIONS=VASP_OPTIONS_MPI_DEFAULT;
        aus << "00000  MESSAGE MPI: OPTIONS string is missing, taking OPTIONS=\"" << kflags.KBIN_MPI_OPTIONS << "\"  " << Message(aflags,"user,host,time",_AFLOW_FILE_NAME_) << endl;
        aurostd::PrintMessageStream(FileMESSAGE,aus,XHOST.QUIET);    
      } else {
        kflags.KBIN_MPI_OPTIONS=aurostd::RemoveCharacter(aurostd::substring2string(AflowIn,"[AFLOW_MODE_MPI_MODE]OPTIONS=",TRUE),'"');
        aus << "00000  MESSAGE MPI: found OPTIONS=\"" << kflags.KBIN_MPI_OPTIONS << "\"  " << Message(aflags,"user,host,time",_AFLOW_FILE_NAME_) << endl;
        aurostd::PrintMessageStream(FileMESSAGE,aus,XHOST.QUIET);    
      }
    }
  }
} // namespace KBIN


// ***************************************************************************
// KBIN::StartStopCheck
// ***************************************************************************
namespace KBIN {
  void StartStopCheck(const string &AflowIn,string str1,string str2,bool &flag,bool &flagS) {
    flag =
      aurostd::substring2bool(AflowIn,str1) || aurostd::substring2bool(AflowIn,str2) ;
    flagS= (aurostd::substring2bool(AflowIn,str1+"START") && aurostd::substring2bool(AflowIn,str1+"STOP")) ||
      (aurostd::substring2bool(AflowIn,str2+"_START") && aurostd::substring2bool(AflowIn,str2+"_STOP"));
    if(flagS) flag=FALSE;
  }
}

namespace KBIN {
  void StartStopCheck(const string &AflowIn,string str1,bool &flag,bool &flagS) {
    flag = aurostd::substring2bool(AflowIn,str1);
    flagS= aurostd::substring2bool(AflowIn,str1+"START") && aurostd::substring2bool(AflowIn,str1+"STOP");
    if(flagS) flag=FALSE;
  }
}

// ***************************************************************************
// KBIN::RUN_Directory
// ***************************************************************************
namespace KBIN {
  void RUN_Directory(_aflags& aflags) {        // AFLOW_FUNCTION_IMPLEMENTATION
    bool LDEBUG=1;//(FALSE || XHOST.DEBUG);
    ostringstream aus;
    ifstream FileSUBDIR;string FileNameSUBDIR;
    FileNameSUBDIR=aflags.Directory;
    FileSUBDIR.open(FileNameSUBDIR.c_str(),std::ios::in);
    FileSUBDIR.clear();FileSUBDIR.close();
    // string::size_type sub_size1,sub_size2;
    string AflowIn,AflowInMode,subS,subS1,subS2;
    string::iterator pos;
    bool Krun=TRUE;
    //  int i;
    _kflags kflags;

    if(aflags.Directory.at(0)!='/' && aflags.Directory.at(0)!='.' && aflags.Directory.at(0)!=' ') aflags.Directory="./"+aflags.Directory;

    if(!FileSUBDIR) {                                                                                           // ******* Directory is non existent
      aus << "EEEEE  DIRECTORY_NOT_FOUND = "  << Message(aflags,"user,host,time",_AFLOW_FILE_NAME_) << endl;
      aurostd::PrintMessageStream(aus,XHOST.QUIET);
    } else {                                                                                                    // ******* Directory EXISTS
      // ***************************************************************************
      // Check LOCK again
      if(aurostd::DirectoryLocked(aflags.Directory,_AFLOWLOCK_) || DirectorySkipped(aflags.Directory) || DirectoryAlreadyInDatabase(aflags.Directory,aflags.AFLOW_FORCE_RUN) || DirectoryUnwritable(aflags.Directory)) {
        // ******* Directory is locked/skipped/unwritable
        // LOCK/SKIP/UNWRITABLE exist, then RUN already RUN
        if(aurostd::DirectoryLocked(aflags.Directory,_AFLOWLOCK_)) {
          aus << "LLLLL  LOCKED ... bzzz ... KBIN::RUN_Directory "  << Message(aflags,"user,host,time",_AFLOW_FILE_NAME_) << endl;
          aus << "LLLLL  LOCKED ... Probably other aflows are concurring with this. KBIN::RUN_Directory " << Message(aflags,"user,host,time",_AFLOW_FILE_NAME_) << endl;
          aurostd::PrintMessageStream(aus,XHOST.QUIET);
        }
        if(DirectorySkipped(aflags.Directory)) {
          aus << "LLLLL  SKIPPED ... bzzz ... KBIN::RUN_Directory "  << Message(aflags,"user,host,time",_AFLOW_FILE_NAME_) << endl;
          aus << "LLLLL  SKIPPED ... Probably other aflows are concurring with this. KBIN::RUN_Directory " << Message(aflags,"user,host,time",_AFLOW_FILE_NAME_) << endl;
          aurostd::PrintMessageStream(aus,XHOST.QUIET);
        }
        if(DirectoryAlreadyInDatabase(aflags.Directory,aflags.AFLOW_FORCE_RUN)) {
          aus << "LLLLL  ALREADY_IN_DATABASE ... bzzz ... KBIN::RUN_Directory "  << Message(aflags,"user,host,time",_AFLOW_FILE_NAME_) << endl;
          aus << "LLLLL  ALREADY_IN_DATABASE ... use \"aflow --multi\" to force the calculation of this entry "  << Message(aflags,"user,host,time",_AFLOW_FILE_NAME_) << endl;
          aus << "LLLLL  ALREADY_IN_DATABASE ... Probably other aflows are concurring with this. KBIN::RUN_Directory " << Message(aflags,"user,host,time",_AFLOW_FILE_NAME_) << endl;
          aurostd::PrintMessageStream(aus,XHOST.QUIET);
        }
        if(DirectoryUnwritable(aflags.Directory)) {
          aus << "LLLLL  UNWRITABLE ... bzzz ... KBIN::RUN_Directory "  << Message(aflags,"user,host,time",_AFLOW_FILE_NAME_) << endl;
          aus << "LLLLL  UNWRITABLE ... Probably other aflows are concurring with this. KBIN::RUN_Directory " << Message(aflags,"user,host,time",_AFLOW_FILE_NAME_) << endl;
          aurostd::PrintMessageStream(aus,XHOST.QUIET);
        }
        //     exit(1);
      } else {                                                                                                  // ******* Directory is fine
        // make a dumb lock as soon as possible -------------------------------------
        aus.clear();aus.str(std::string());
        aus << "echo \"NNNNN  KBIN LOCK ASAP for NFS concurrent jobs (aflow" << string(AFLOW_VERSION) << ")\" >> " << aflags.Directory+"/"+_AFLOWLOCK_ << endl;
        // aus << "/home/auro/bin/aflow -machine >> " << aflags.Directory+"/"+_AFLOWLOCK_ << endl;
        // aus << XHOST.command("sensors") << " >> " << aflags.Directory+"/"+_AFLOWLOCK_ << endl;
        aurostd::execute(aus);
        // now change its permission
        aurostd::ChmodFile("664",string(aflags.Directory+"/"+_AFLOWLOCK_));
        // now the lock should be done ----------------------------------------------
        ifstream FileAFLOWIN;string FileNameAFLOWIN;
        FileNameAFLOWIN=aflags.Directory+"/"+_AFLOWIN_;
        FileAFLOWIN.open(FileNameAFLOWIN.c_str(),std::ios::in);
        if(!FileAFLOWIN) {                                                                                      // ******* _AFLOWIN_ does not exist
          aus << "EEEEE  " << _AFLOWIN_ << " ABSENT   = "  << Message(aflags,"user,host,time",_AFLOW_FILE_NAME_) << endl;
          aurostd::PrintMessageStream(aus,XHOST.QUIET);
        } else {                                                                                                // ******* _AFLOWIN_ exists RUN    
          // ***************************************************************************
          // RESET LOCK
          ofstream FileLOCK;
          string FileNameLOCK=aflags.Directory+"/"+_AFLOWLOCK_;
          //	FileLOCK.open(FileNameLOCK.c_str(),std::ios::out);
          FileLOCK.open(FileNameLOCK.c_str(),std::ios::app);
          // ***************************************************************************
          // WRITE LOCK
          if(0) {
            aus <<    "MMMMM  AFLOW VERSION " << string(AFLOW_VERSION) << " Automatic-Flow - " << Message(aflags,"user,host,time",_AFLOW_FILE_NAME_) << endl;
            aus <<    "MMMMM  (C) "<<XHOST.Copyright_Years<<", Stefano Curtarolo - Duke University   - " << Message(aflags,"user,host,time",_AFLOW_FILE_NAME_) << endl;
            aus <<    "MMMMM  High-Throughput ab-initio Computing - " << Message(aflags,"user,host,time",_AFLOW_FILE_NAME_) << endl;
            aurostd::PrintMessageStream(FileLOCK,aus,XHOST.QUIET);
            // ***************************************************************************
            // WRITE AFLOW VERSION
            // aus << "MMMMM  AFLOW VERSION " << string(AFLOW_VERSION) << " Automatic-Flow " << Message(aflags,"user,host,time",_AFLOW_FILE_NAME_) << endl;
            // aurostd::PrintMessageStream(FileLOCK,aus,XHOST.QUIET);
          }
          // ***************************************************************************
          // START DIRECTORY
          aus      << "XXXXX  KBIN DIRECTORY BEGIN (aflow" << string(AFLOW_VERSION) << ")  "  << Message(aflags,"user,host,time",_AFLOW_FILE_NAME_) << endl;
          //	aurostd::PrintMessageStream(FileLOCK,aus,XHOST.QUIET);
          aus      << "XXXXX  KBIN XHOST.CPU_Model : "<<  XHOST.CPU_Model << "" << endl;// << Message(aflags,"user,host,time",_AFLOW_FILE_NAME_) << endl;
          aus      << "XXXXX  KBIN XHOST.CPU_Cores : "<<  XHOST.CPU_Cores << "" << endl;// << Message(aflags,"user,host,time",_AFLOW_FILE_NAME_) << endl;
          aus      << "XXXXX  KBIN XHOST.CPU_MHz   : "<<  XHOST.CPU_MHz << "" << endl;// << Message(aflags,"user,host,time",_AFLOW_FILE_NAME_) << endl;
          aus      << "XXXXX  KBIN XHOST.RAM_GB    : "<<  XHOST.RAM_GB << "" << endl;// << Message(aflags,"user,host,time",_AFLOW_FILE_NAME_) << endl;
          aurostd::PrintMessageStream(FileLOCK,aus,XHOST.QUIET);
          // ***************************************************************************
          // FLUSH & REOPEN to avoid double writing
          FileLOCK.flush();FileLOCK.close();FileLOCK.open(FileNameLOCK.c_str(),std::ios::app);
          // ***************************************************************************
          // NOW Digest AFLOWIN
          FileAFLOWIN.clear();FileAFLOWIN.seekg(0);
          //DX20190125 [OBSOLETE] - need to remove null bytes : AflowIn.clear();char c; while (FileAFLOWIN.get(c)) AflowIn+=c;               // READ _AFLOWIN_ and put into AflowIn
          AflowIn.clear();char c; while (FileAFLOWIN.get(c)) if(c!='\0'){AflowIn+=c;}               // READ _AFLOWIN_ and put into AflowIn //DX20190125 - remove null bytes from AflowIn
          FileAFLOWIN.clear();FileAFLOWIN.seekg(0);
          AflowIn=aurostd::RemoveComments(AflowIn); // NOW Clean AFLOWIN
          vector<string> vAflowIn;aurostd::string2vectorstring(AflowIn,vAflowIn); //CO20181226
          // ***************************************************************************
          // FIND MPI	
          kflags.KBIN_MPI= aurostd::substring2bool(AflowIn,"[AFLOW_MODE_MPI]");  // search for MPI string
          // ***************************************************************************
          // FIND HOST
          // duke_beta	
          if(aflags.AFLOW_MACHINE_GLOBAL.flag("MACHINE::DUKE_BETA_MPICH") ||
              aurostd::substring2bool(AflowIn,"[AFLOW_HOST]BETA") || 
              aurostd::substring2bool(AflowIn,"[AFLOW_HOST]DUKE_BETA"))   // check DUKE_BETA
            aflags.AFLOW_MACHINE_LOCAL=aflags.AFLOW_MACHINE_GLOBAL;
          if(aflags.AFLOW_MACHINE_LOCAL.flag("MACHINE::DUKE_BETA_MPICH")) {
            aus << "00000  MESSAGE Taking HOST=" << aflags.AFLOW_MACHINE_LOCAL << " " << Message(aflags,"user,host,time",_AFLOW_FILE_NAME_) << endl;
            aurostd::PrintMessageStream(FileLOCK,aus,XHOST.QUIET);
            kflags.KBIN_MPI=TRUE; // overrides the MPI for machines
          }
          // duke_beta_openmpi	
          if(aflags.AFLOW_MACHINE_GLOBAL.flag("MACHINE::DUKE_BETA_OPENMPI") ||
              aurostd::substring2bool(AflowIn,"[AFLOW_HOST]BETA_OPENMPI") ||    // check DUKE_BETA_OPENMPI
              aurostd::substring2bool(AflowIn,"[AFLOW_HOST]DUKE_BETA_OPENMPI"))   // check DUKE_BETA_OPENMPI
            aflags.AFLOW_MACHINE_LOCAL=aflags.AFLOW_MACHINE_GLOBAL;
          if(aflags.AFLOW_MACHINE_LOCAL.flag("MACHINE::DUKE_BETA_OPENMPI")) {
            aus << "00000  MESSAGE Taking HOST=" << aflags.AFLOW_MACHINE_LOCAL << " " << Message(aflags,"user,host,time",_AFLOW_FILE_NAME_) << endl;
            aurostd::PrintMessageStream(FileLOCK,aus,XHOST.QUIET);
            kflags.KBIN_MPI=TRUE; // overrides the MPI for machines
          }
          // duke_qrats	
          if(aflags.AFLOW_MACHINE_GLOBAL.flag("MACHINE::DUKE_QRATS_MPICH") ||
              aurostd::substring2bool(AflowIn,"[AFLOW_HOST]QRATS") || 
              aurostd::substring2bool(AflowIn,"[AFLOW_HOST]DUKE_QRATS"))   // check DUKE_QRATS
            aflags.AFLOW_MACHINE_LOCAL=aflags.AFLOW_MACHINE_GLOBAL;
          if(aflags.AFLOW_MACHINE_LOCAL.flag("MACHINE::DUKE_QRATS_MPICH")) {
            aus << "00000  MESSAGE Taking HOST=" << aflags.AFLOW_MACHINE_LOCAL << " " << Message(aflags,"user,host,time",_AFLOW_FILE_NAME_) << endl;
            aurostd::PrintMessageStream(FileLOCK,aus,XHOST.QUIET);
            kflags.KBIN_MPI=TRUE; // overrides the MPI for machines
          }
          // duke_qflow
          if(aflags.AFLOW_MACHINE_GLOBAL.flag("MACHINE::DUKE_QFLOW_OPENMPI") ||
              aurostd::substring2bool(AflowIn,"[AFLOW_HOST]QFLOW") ||  //backwards compatible //CO20180409
              aurostd::substring2bool(AflowIn,"[AFLOW_HOST]DUKE_QFLOW") || //backwards compatible //CO20180409
              aurostd::substring2bool(AflowIn,"[AFLOW_HOST]QUSER") || 
              aurostd::substring2bool(AflowIn,"[AFLOW_HOST]DUKE_QUSER"))   // check DUKE_QFLOW
            aflags.AFLOW_MACHINE_LOCAL=aflags.AFLOW_MACHINE_GLOBAL;
          if(aflags.AFLOW_MACHINE_LOCAL.flag("MACHINE::DUKE_QFLOW_OPENMPI")) {
            aus << "00000  MESSAGE Taking HOST=" << aflags.AFLOW_MACHINE_LOCAL << " " << Message(aflags,"user,host,time",_AFLOW_FILE_NAME_) << endl;
            aurostd::PrintMessageStream(FileLOCK,aus,XHOST.QUIET);
            kflags.KBIN_MPI=TRUE; // overrides the MPI for machines
          }
          // mpcdf_eos	
          if(aflags.AFLOW_MACHINE_GLOBAL.flag("MACHINE::MPCDF_EOS") ||
              aurostd::substring2bool(AflowIn,"[AFLOW_HOST]EOS") || 
              aurostd::substring2bool(AflowIn,"[AFLOW_HOST]MPCDF_EOS"))   // check MPCDF_EOS
            aflags.AFLOW_MACHINE_LOCAL=aflags.AFLOW_MACHINE_GLOBAL;
          if(aflags.AFLOW_MACHINE_LOCAL.flag("MACHINE::MPCDF_EOS")) {
            aus << "00000  MESSAGE Taking HOST=" << aflags.AFLOW_MACHINE_LOCAL << " " << Message(aflags,"user,host,time",_AFLOW_FILE_NAME_) << endl;
            aurostd::PrintMessageStream(FileLOCK,aus,XHOST.QUIET);
            kflags.KBIN_MPI=TRUE; // overrides the MPI for machines
          }
          // mpcdf_draco	
          if(aflags.AFLOW_MACHINE_GLOBAL.flag("MACHINE::MPCDF_DRACO") ||
              aurostd::substring2bool(AflowIn,"[AFLOW_HOST]DRACO") || 
              aurostd::substring2bool(AflowIn,"[AFLOW_HOST]MPCDF_DRACO"))   // check MPCDF_DRACO
            aflags.AFLOW_MACHINE_LOCAL=aflags.AFLOW_MACHINE_GLOBAL;
          if(aflags.AFLOW_MACHINE_LOCAL.flag("MACHINE::MPCDF_DRACO")) {
            aus << "00000  MESSAGE Taking HOST=" << aflags.AFLOW_MACHINE_LOCAL << " " << Message(aflags,"user,host,time",_AFLOW_FILE_NAME_) << endl;
            aurostd::PrintMessageStream(FileLOCK,aus,XHOST.QUIET);
            kflags.KBIN_MPI=TRUE; // overrides the MPI for machines
          }
          // mpcdf_cobra	
          if(aflags.AFLOW_MACHINE_GLOBAL.flag("MACHINE::MPCDF_COBRA") ||
              aurostd::substring2bool(AflowIn,"[AFLOW_HOST]COBRA") || 
              aurostd::substring2bool(AflowIn,"[AFLOW_HOST]MPCDF_COBRA"))   // check MPCDF_COBRA
            aflags.AFLOW_MACHINE_LOCAL=aflags.AFLOW_MACHINE_GLOBAL;
          if(aflags.AFLOW_MACHINE_LOCAL.flag("MACHINE::MPCDF_COBRA")) {
            aus << "00000  MESSAGE Taking HOST=" << aflags.AFLOW_MACHINE_LOCAL << " " << Message(aflags,"user,host,time",_AFLOW_FILE_NAME_) << endl;
            aurostd::PrintMessageStream(FileLOCK,aus,XHOST.QUIET);
            kflags.KBIN_MPI=TRUE; // overrides the MPI for machines
          }
          // mpcdf_hydra	
          if(aflags.AFLOW_MACHINE_GLOBAL.flag("MACHINE::MPCDF_HYDRA") ||
              aurostd::substring2bool(AflowIn,"[AFLOW_HOST]HYDRA") || 
              aurostd::substring2bool(AflowIn,"[AFLOW_HOST]MPCDF_HYDRA"))   // check MPCDF_HYDRA
            aflags.AFLOW_MACHINE_LOCAL=aflags.AFLOW_MACHINE_GLOBAL;
          if(aflags.AFLOW_MACHINE_LOCAL.flag("MACHINE::MPCDF_HYDRA")) {
            aus << "00000  MESSAGE Taking HOST=" << aflags.AFLOW_MACHINE_LOCAL << " " << Message(aflags,"user,host,time",_AFLOW_FILE_NAME_) << endl;
            aurostd::PrintMessageStream(FileLOCK,aus,XHOST.QUIET);
            kflags.KBIN_MPI=TRUE; // overrides the MPI for machines
          }
          //DX20190509 - MACHINE001 - START
          // machine001	
          if(aflags.AFLOW_MACHINE_GLOBAL.flag("MACHINE::MACHINE001") ||
              aurostd::substring2bool(AflowIn,"[AFLOW_HOST]MACHINE001") || 
              aurostd::substring2bool(AflowIn,"[AFLOW_HOST]MACHINE001"))   // check MACHINE001
            aflags.AFLOW_MACHINE_LOCAL=aflags.AFLOW_MACHINE_GLOBAL;
          if(aflags.AFLOW_MACHINE_LOCAL.flag("MACHINE::MACHINE001")) {
            aus << "00000  MESSAGE Taking HOST=" << aflags.AFLOW_MACHINE_LOCAL << " " << Message(aflags,"user,host,time",_AFLOW_FILE_NAME_) << endl;
            aurostd::PrintMessageStream(FileLOCK,aus,XHOST.QUIET);
            kflags.KBIN_MPI=TRUE; // overrides the MPI for machines
          }
          //DX20190509 - MACHINE001 - END
          //DX20190509 - MACHINE002 - START
          // machine002
          if(aflags.AFLOW_MACHINE_GLOBAL.flag("MACHINE::MACHINE002") ||
              aurostd::substring2bool(AflowIn,"[AFLOW_HOST]MACHINE002") ||
              aurostd::substring2bool(AflowIn,"[AFLOW_HOST]MACHINE002"))   // check MACHINE002
            aflags.AFLOW_MACHINE_LOCAL=aflags.AFLOW_MACHINE_GLOBAL;
          if(aflags.AFLOW_MACHINE_LOCAL.flag("MACHINE::MACHINE002")) {
            aus << "00000  MESSAGE Taking HOST=" << aflags.AFLOW_MACHINE_LOCAL << " " << Message(aflags,"user,host,time",_AFLOW_FILE_NAME_) << endl;
            aurostd::PrintMessageStream(FileLOCK,aus,XHOST.QUIET);
            kflags.KBIN_MPI=TRUE; // overrides the MPI for machines
          }
          //DX20190509 - MACHINE002 - END
          // duke_materials	
          if(aflags.AFLOW_MACHINE_GLOBAL.flag("MACHINE::DUKE_MATERIALS") ||
              aurostd::substring2bool(AflowIn,"[AFLOW_HOST]MATERIALS") ||    // check DUKE_MATERIALS
              aurostd::substring2bool(AflowIn,"[AFLOW_HOST]DUKE_MATERIALS"))   // check DUKE_MATERIALS
            aflags.AFLOW_MACHINE_LOCAL=aflags.AFLOW_MACHINE_GLOBAL;
          if(aflags.AFLOW_MACHINE_LOCAL.flag("MACHINE::DUKE_MATERIALS")) {
            aus << "00000  MESSAGE Taking HOST=" << aflags.AFLOW_MACHINE_LOCAL << " " << Message(aflags,"user,host,time",_AFLOW_FILE_NAME_) << endl;
            aurostd::PrintMessageStream(FileLOCK,aus,XHOST.QUIET);
            kflags.KBIN_MPI=TRUE; // overrides the MPI for machines
          }
          // duke_aflowlib	
          if(aflags.AFLOW_MACHINE_GLOBAL.flag("MACHINE::DUKE_AFLOWLIB") ||
              aurostd::substring2bool(AflowIn,"[AFLOW_HOST]AFLOWLIB") ||    // check DUKE_AFLOWLIB
              aurostd::substring2bool(AflowIn,"[AFLOW_HOST]DUKE_AFLOWLIB"))   // check DUKE_AFLOWLIB
            aflags.AFLOW_MACHINE_LOCAL=aflags.AFLOW_MACHINE_GLOBAL;
          if(aflags.AFLOW_MACHINE_LOCAL.flag("MACHINE::DUKE_AFLOWLIB")) {
            aus << "00000  MESSAGE Taking HOST=" << aflags.AFLOW_MACHINE_LOCAL << " " << Message(aflags,"user,host,time",_AFLOW_FILE_NAME_) << endl;
            aurostd::PrintMessageStream(FileLOCK,aus,XHOST.QUIET);
            kflags.KBIN_MPI=TRUE; // overrides the MPI for machines
          }
          // duke_habana	
          if(aflags.AFLOW_MACHINE_GLOBAL.flag("MACHINE::DUKE_HABANA") ||
              aurostd::substring2bool(AflowIn,"[AFLOW_HOST]HABANA") ||    // check DUKE_HABANA
              aurostd::substring2bool(AflowIn,"[AFLOW_HOST]DUKE_HABANA"))   // check DUKE_HABANA
            aflags.AFLOW_MACHINE_LOCAL=aflags.AFLOW_MACHINE_GLOBAL;
          if(aflags.AFLOW_MACHINE_LOCAL.flag("MACHINE::DUKE_HABANA")) {
            aus << "00000  MESSAGE Taking HOST=" << aflags.AFLOW_MACHINE_LOCAL << " " << Message(aflags,"user,host,time",_AFLOW_FILE_NAME_) << endl;
            aurostd::PrintMessageStream(FileLOCK,aus,XHOST.QUIET);
            kflags.KBIN_MPI=TRUE; // overrides the MPI for machines
          }
          // fulton_marylou	
          if(aflags.AFLOW_MACHINE_GLOBAL.flag("MACHINE::FULTON_MARYLOU") ||
              aurostd::substring2bool(AflowIn,"[AFLOW_HOST]MARYLOU") ||    // check FULTON_MARYLOU
              aurostd::substring2bool(AflowIn,"[AFLOW_HOST]FULTON_MARYLOU"))   // check FULTON_MARYLOU
            aflags.AFLOW_MACHINE_LOCAL=aflags.AFLOW_MACHINE_GLOBAL;
          if(aflags.AFLOW_MACHINE_LOCAL.flag("MACHINE::FULTON_MARYLOU")) {
            aus << "00000  MESSAGE Taking HOST=" << aflags.AFLOW_MACHINE_LOCAL << " " << Message(aflags,"user,host,time",_AFLOW_FILE_NAME_) << endl;
            aurostd::PrintMessageStream(FileLOCK,aus,XHOST.QUIET);
            kflags.KBIN_MPI=TRUE; // overrides the MPI for machines
          }
          // ohad	
          if(aflags.AFLOW_MACHINE_GLOBAL.flag("MACHINE::OHAD") || //CO20181113
              aurostd::substring2bool(AflowIn,"[AFLOW_HOST]MACHINE2") ||  // check MACHINE2
              aurostd::substring2bool(AflowIn,"[AFLOW_HOST]MACHINE2"))   // check MACHINE2
            aflags.AFLOW_MACHINE_LOCAL=aflags.AFLOW_MACHINE_GLOBAL;
          if(aflags.AFLOW_MACHINE_LOCAL.flag("MACHINE::OHAD")) { //CO20181113
            aus << "00000  MESSAGE Taking HOST=" << aflags.AFLOW_MACHINE_LOCAL << " " << Message(aflags,"user,host,time",_AFLOW_FILE_NAME_) << endl;
            aurostd::PrintMessageStream(FileLOCK,aus,XHOST.QUIET);
            kflags.KBIN_MPI=TRUE; // overrides the MPI for machines
          }
          // host1	
          if(aflags.AFLOW_MACHINE_GLOBAL.flag("MACHINE::HOST1") || //CO20181113
              aurostd::substring2bool(AflowIn,"[AFLOW_HOST]MACHINE1") ||  // check MACHINE1
              aurostd::substring2bool(AflowIn,"[AFLOW_HOST]MACHINE1"))   // check MACHINE1
            aflags.AFLOW_MACHINE_LOCAL=aflags.AFLOW_MACHINE_GLOBAL;
          if(aflags.AFLOW_MACHINE_LOCAL.flag("MACHINE::HOST1")) { //CO20181113
            aus << "00000  MESSAGE Taking HOST=" << aflags.AFLOW_MACHINE_LOCAL << " " << Message(aflags,"user,host,time",_AFLOW_FILE_NAME_) << endl;
            aurostd::PrintMessageStream(FileLOCK,aus,XHOST.QUIET);
            kflags.KBIN_MPI=TRUE; // overrides the MPI for machines
          }
          //DX20190107 - CMU EULER - START
          // cmu_euler	
          if(aflags.AFLOW_MACHINE_GLOBAL.flag("MACHINE::CMU_EULER") ||
              aurostd::substring2bool(AflowIn,"[AFLOW_HOST]CMU_EULER") || 
              aurostd::substring2bool(AflowIn,"[AFLOW_HOST]CMU_EULER"))   // check CMU_EULER
            aflags.AFLOW_MACHINE_LOCAL=aflags.AFLOW_MACHINE_GLOBAL;
          if(aflags.AFLOW_MACHINE_LOCAL.flag("MACHINE::CMU_EULER")) {
            aus << "00000  MESSAGE Taking HOST=" << aflags.AFLOW_MACHINE_LOCAL << " " << Message(aflags,"user,host,time",_AFLOW_FILE_NAME_) << endl;
            aurostd::PrintMessageStream(FileLOCK,aus,XHOST.QUIET);
            kflags.KBIN_MPI=TRUE; // overrides the MPI for machines
          }
          //DX20190107 - CMU EULER - END

          // ***************************************************************************
          // OTHER CHECKS FOR MPI
          // machines are done withing the VASP/ALIEN stuff, if necessary
          if(aflags.AFLOW_FORCE_MPI) kflags.KBIN_MPI=TRUE;      // forcing
          if(aflags.AFLOW_FORCE_SERIAL) kflags.KBIN_MPI=FALSE;  // forcing

          kflags.KBIN_QSUB= aurostd::substring2bool(AflowIn,"[AFLOW_MODE_QSUB]") && !aurostd::substring2bool(AflowIn,"[AFLOW_MODE_QSUB]MODE");  // search for QSUB string
          kflags.KBIN_QSUB_MODE1=aflags.AFLOW_MODE_QSUB_MODE1 || aurostd::substring2bool(AflowIn,"[AFLOW_MODE_QSUB]MODE1"); // search for QSUB string mode1
          kflags.KBIN_QSUB_MODE2=aflags.AFLOW_MODE_QSUB_MODE2 || aurostd::substring2bool(AflowIn,"[AFLOW_MODE_QSUB]MODE2"); // search for QSUB string mode2
          kflags.KBIN_QSUB_MODE3=aflags.AFLOW_MODE_QSUB_MODE3 || aurostd::substring2bool(AflowIn,"[AFLOW_MODE_QSUB]MODE3"); // search for QSUB string mode3
          kflags.AFLOW_MODE_ALIEN=                                               // check ALIEN
            aurostd::substring2bool(AflowIn,"[AFLOW_MODE=ALIEN]") ||             // check ALIEN
            aurostd::substring2bool(AflowIn,"[AFLOW_MODE_ALIEN]") ||             // check ALIEN
            aurostd::substring2bool(AflowIn,"[AFLOW_MODE]ALIEN");                // check ALIEN
          kflags.AFLOW_MODE_MATLAB=                                              // check MATLAB
            aurostd::substring2bool(AflowIn,"[AFLOW_MODE=MATLAB]") ||            // check MATLAB
            aurostd::substring2bool(AflowIn,"[AFLOW_MODE_MATLAB]") ||            // check MATLAB
            aurostd::substring2bool(AflowIn,"[AFLOW_MODE]MATLAB");               // check MATLAB
          kflags.AFLOW_MODE_VASP=                                                // check VASP
            aurostd::substring2bool(AflowIn,"[AFLOW_MODE=VASP]") ||              // check VASP
            aurostd::substring2bool(AflowIn,"[AFLOW_MODE_VASP]") ||              // check VASP
            aurostd::substring2bool(AflowIn,"[AFLOW_MODE]VASP");                 // check VASP
          kflags.AFLOW_MODE_AIMS=                                                // check AIMS
            aurostd::substring2bool(AflowIn,"[AFLOW_MODE=AIMS]") ||              // check AIMS
            aurostd::substring2bool(AflowIn,"[AFLOW_MODE_AIMS]") ||              // check AIMS
            aurostd::substring2bool(AflowIn,"[AFLOW_MODE]AIMS");                 // check AIMS
          //CO20180406 - fix generate flags
          if(aflags.KBIN_GEN_GENERAL){
            if(kflags.AFLOW_MODE_AIMS && !aflags.KBIN_GEN_AIMS_FROM_AFLOWIN){aflags.KBIN_GEN_AIMS_FROM_AFLOWIN=true;} //very safe
            if(kflags.AFLOW_MODE_VASP && !aflags.KBIN_GEN_VASP_FROM_AFLOWIN){aflags.KBIN_GEN_VASP_FROM_AFLOWIN=true;} //do vasp last, default
          }
          kflags.KBIN_SYMMETRY_CALCULATION  = aurostd::substring2bool(AflowIn,"[AFLOW_SYMMETRY]CALC",TRUE) || aurostd::substring2bool(AflowIn,"[VASP_SYMMETRY]CALC",TRUE);
<<<<<<< HEAD
          //DX START
=======
          // DX START
>>>>>>> 10163148
          kflags.KBIN_SYMMETRY_NO_SCAN  = aurostd::substring2bool(AflowIn,"[AFLOW_SYMMETRY]NO_SCAN",TRUE);
          //cerr << kflags.KBIN_SYMMETRY_EPS << endl;
          if(aurostd::substring2bool(AflowIn,"[AFLOW_SYMMETRY]SYM_EPS=",TRUE)){
            kflags.KBIN_SYMMETRY_EPS      = aurostd::substring2utype<double>(AflowIn,"[AFLOW_SYMMETRY]SYM_EPS=",TRUE);
          }
<<<<<<< HEAD
          //DX END
=======
          // DX END
>>>>>>> 10163148
          // ---------------------------------------------------------
          // parameters for AAPL - CO20170601
          // to make backwards compatible, we need to not only look for substring, but need to see if "KAPPA=y"
          // start with AAPL first, then QHA, then APL, they are mutually exclusive
          aurostd::xoption KBIN_PHONONS_CALCULATION_AAPL;
          KBIN_PHONONS_CALCULATION_AAPL.option=false;
          KBIN_PHONONS_CALCULATION_AAPL.options2entry(AflowIn, string("[AFLOW_AAPL]KAPPA=|[AFLOW_PHONONS]KAPPA="), KBIN_PHONONS_CALCULATION_AAPL.option, KBIN_PHONONS_CALCULATION_AAPL.xscheme); //CO20170601
          KBIN_PHONONS_CALCULATION_AAPL.option |= aurostd::substring2bool(AflowIn,"[AFLOW_AAPL]CALC",TRUE) || aurostd::substring2bool(AflowIn,"[VASP_AAPL]CALC",TRUE);  //legacy
          kflags.KBIN_PHONONS_CALCULATION_AAPL  = KBIN_PHONONS_CALCULATION_AAPL.option;
          // ---------------------------------------------------------
          // parameters for QHA - CO20170601
          // to make backwards compatible, we need to not only look for substring, but need to see if "[AFLOW_QHA]CALC"
          if(!kflags.KBIN_PHONONS_CALCULATION_AAPL){  //mutually exclusive

            kflags.KBIN_PHONONS_CALCULATION_QHA=false;
            kflags.KBIN_PHONONS_CALCULATION_QHA_A=false;
            kflags.KBIN_PHONONS_CALCULATION_QHA_B=false;
            kflags.KBIN_PHONONS_CALCULATION_QHA_C=false;

            kflags.KBIN_PHONONS_CALCULATION_QHA3P=false;
            kflags.KBIN_PHONONS_CALCULATION_QHA3P_A=false;
            kflags.KBIN_PHONONS_CALCULATION_QHA3P_B=false;
            kflags.KBIN_PHONONS_CALCULATION_QHA3P_C=false;

            kflags.KBIN_PHONONS_CALCULATION_SCQHA=false;
            kflags.KBIN_PHONONS_CALCULATION_SCQHA_A=false;
            kflags.KBIN_PHONONS_CALCULATION_SCQHA_B=false;
            kflags.KBIN_PHONONS_CALCULATION_SCQHA_C=false;


            kflags.KBIN_PHONONS_CALCULATION_QHA  = aurostd::substring2bool(AflowIn,"[AFLOW_QHA]CALC",TRUE) || aurostd::substring2bool(AflowIn,"VASP_QHA]CALC",TRUE);
            if(kflags.KBIN_PHONONS_CALCULATION_QHA)
            { //PN20180719
              vector<string> tokens;
              aurostd::xoption USER_QHA_OPTION; USER_QHA_OPTION.xscheme = "QHA,QHA3P,SCQHA"; 
              USER_QHA_OPTION.options2entry(AflowIn, string("[AFLOW_QHA]MODE="), USER_QHA_OPTION.option, USER_QHA_OPTION.xscheme);
              tokens.clear();
              if(USER_QHA_OPTION.option)
              {
                aurostd::string2tokens(USER_QHA_OPTION.content_string,tokens,",");
                if(tokens.size()>0){
                  kflags.KBIN_PHONONS_CALCULATION_QHA=false;
                }
                for(uint i=0; i<tokens.size(); i++){
                  if(tokens[i].length()==3){
                    if (tokens[i].find("QHA")!=std::string::npos){
                      kflags.KBIN_PHONONS_CALCULATION_QHA=true;
                    }
                  } else if(tokens[i].length()==5){
                    if (tokens[i].find("QHA_A")!=std::string::npos){
                      kflags.KBIN_PHONONS_CALCULATION_QHA_A=true;
                    } else if (tokens[i].find("QHA_B")!=std::string::npos){
                      kflags.KBIN_PHONONS_CALCULATION_QHA_B=true;
                    } else if (tokens[i].find("QHA_C")!=std::string::npos){
                      kflags.KBIN_PHONONS_CALCULATION_QHA_C=true;
                    }
                  }

                  if(tokens[i].length()==5){
                    if (tokens[i].find("SCQHA")!=std::string::npos){
                      kflags.KBIN_PHONONS_CALCULATION_SCQHA=true;
                    }
                  } else if(tokens[i].length()==7){
                    if (tokens[i].find("SCQHA_A")!=std::string::npos){
                      kflags.KBIN_PHONONS_CALCULATION_SCQHA_A=true;
                    } else if (tokens[i].find("SCQHA_B")!=std::string::npos){
                      kflags.KBIN_PHONONS_CALCULATION_SCQHA_B=true;
                    }if (tokens[i].find("SCQHA_C")!=std::string::npos){
                      kflags.KBIN_PHONONS_CALCULATION_SCQHA_C=true;
                    }
                  }

                  if(tokens[i].length()==5){
                    if (tokens[i].find("QHA3P")!=std::string::npos){
                      kflags.KBIN_PHONONS_CALCULATION_QHA3P=true;
                    }
                  } else if(tokens[i].length()==7){
                    if (tokens[i].find("QHA3P_A")!=std::string::npos){
                      kflags.KBIN_PHONONS_CALCULATION_QHA3P_A=true;
                    } else if (tokens[i].find("QHA3P_B")!=std::string::npos){
                      kflags.KBIN_PHONONS_CALCULATION_QHA3P_B=true;
                    } else if (tokens[i].find("QHA3P_C")!=std::string::npos){
                      kflags.KBIN_PHONONS_CALCULATION_QHA3P_C=true;
                    }
                  }
                }
              }
              //making some QHA options mutually exclusive //PN20180705
              if(kflags.KBIN_PHONONS_CALCULATION_QHA){ //PN20180705
                kflags.KBIN_PHONONS_CALCULATION_QHA_A  = false; //PN20180705
                kflags.KBIN_PHONONS_CALCULATION_QHA_B  = false; //PN20180705
                kflags.KBIN_PHONONS_CALCULATION_QHA_C  = false; //PN20180705
              } else if(kflags.KBIN_PHONONS_CALCULATION_QHA_A){ //PN20180705
                kflags.KBIN_PHONONS_CALCULATION_QHA_B  = false; //PN20180705
                kflags.KBIN_PHONONS_CALCULATION_QHA_C  = false; //PN20180705
              } else if(kflags.KBIN_PHONONS_CALCULATION_QHA_B){ //PN20180705
                kflags.KBIN_PHONONS_CALCULATION_QHA_C  = false; //PN20180705
              }
              //making some SC-QHA options mutually exclusive //PN20180705
              if(kflags.KBIN_PHONONS_CALCULATION_SCQHA){ //PN20180705
                kflags.KBIN_PHONONS_CALCULATION_SCQHA_A  = false; //PN20180705
                kflags.KBIN_PHONONS_CALCULATION_SCQHA_B  = false; //PN20180705
                kflags.KBIN_PHONONS_CALCULATION_SCQHA_C  = false; //PN20180705
              } else if(kflags.KBIN_PHONONS_CALCULATION_SCQHA_A){ //PN20180705
                kflags.KBIN_PHONONS_CALCULATION_SCQHA_B  = false; //PN20180705
                kflags.KBIN_PHONONS_CALCULATION_SCQHA_C  = false; //PN20180705
              } else if(kflags.KBIN_PHONONS_CALCULATION_SCQHA_B){ //PN20180705
                kflags.KBIN_PHONONS_CALCULATION_SCQHA_C  = false; //PN20180705
              }
            }
            /////////////////////////////
<<<<<<< HEAD
            //aurostd::xoption KBIN_PHONONS_CALCULATION_QHA; //PN20180705
            //KBIN_PHONONS_CALCULATION_QHA.option=false; //PN20180705
            //KBIN_PHONONS_CALCULATION_QHA.options2entry(AflowIn, string("[AFLOW_QHA]GRUNEISEN=|[AFLOW_PHONONS]GRUNEISEN="), KBIN_PHONONS_CALCULATION_QHA.option, KBIN_PHONONS_CALCULATION_QHA.xscheme); //CO20170601 //PN20180705
            //KBIN_PHONONS_CALCULATION_QHA.option |= aurostd::substring2bool(AflowIn,"[AFLOW_QHA]CALC",TRUE) || aurostd::substring2bool(AflowIn,"[VASP_QHA]CALC",TRUE); //legacy //PN20180705
            //kflags.KBIN_PHONONS_CALCULATION_QHA  = KBIN_PHONONS_CALCULATION_QHA.option; //PN20180705
=======
            //aurostd::xoption KBIN_PHONONS_CALCULATION_QHA; //PN180705
            //KBIN_PHONONS_CALCULATION_QHA.option=false; //PN180705
            //KBIN_PHONONS_CALCULATION_QHA.options2entry(AflowIn, string("[AFLOW_QHA]GRUNEISEN=|[AFLOW_PHONONS]GRUNEISEN="), KBIN_PHONONS_CALCULATION_QHA.option, KBIN_PHONONS_CALCULATION_QHA.xscheme); //CO20170601 //PN180705
            //KBIN_PHONONS_CALCULATION_QHA.option |= aurostd::substring2bool(AflowIn,"[AFLOW_QHA]CALC",TRUE) || aurostd::substring2bool(AflowIn,"[VASP_QHA]CALC",TRUE); //legacy //PN180705
            //kflags.KBIN_PHONONS_CALCULATION_QHA  = KBIN_PHONONS_CALCULATION_QHA.option; //PN180705
>>>>>>> 10163148
          }
          // ---------------------------------------------------------
          // parameters for APL
	  // if(LDEBUG) cout << "KBIN::RUN_Directory: kflags.KBIN_PHONONS_CALCULATION_APL=" << kflags.KBIN_PHONONS_CALCULATION_APL << endl;
          if(!(kflags.KBIN_PHONONS_CALCULATION_AAPL || kflags.KBIN_PHONONS_CALCULATION_QHA)){ //mutually exclusive
            kflags.KBIN_PHONONS_CALCULATION_APL  = aurostd::substring2bool(AflowIn,"[AFLOW_APL]CALC",TRUE) || aurostd::substring2bool(AflowIn,"[AFLOW_PHONONS]CALC",TRUE) || aurostd::substring2bool(AflowIn,"[VASP_PHONONS]CALC",TRUE);
          }
	  // if(LDEBUG) cout << "KBIN::RUN_Directory: kflags.KBIN_PHONONS_CALCULATION_APL=" << kflags.KBIN_PHONONS_CALCULATION_APL << endl;
           // ---------------------------------------------------------
          // parameters for AGL (Debye Model)
          //Cormac created CALCSTRAINORIGIN, so we need to check [AFLOW_AEL]CALC vs. [AFLOW_AEL]CALCSTRAINORIGIN
          //kflags.KBIN_PHONONS_CALCULATION_AGL  = aurostd::substring2bool(AflowIn,"[AFLOW_AGL]CALC",TRUE) || aurostd::substring2bool(AflowIn,"[VASP_AGL]CALC",TRUE) || aurostd::substring2bool(AflowIn,"[AFLOW_GIBBS]CALC",TRUE) || aurostd::substring2bool(AflowIn,"[VASP_GIBBS]CALC",TRUE);
          for(uint i=0;i<vAflowIn.size()&&!kflags.KBIN_PHONONS_CALCULATION_AGL;i++){
            if((aurostd::substring2bool(vAflowIn[i],"[AFLOW_AGL]CALC",TRUE) || aurostd::substring2bool(AflowIn,"[VASP_AGL]CALC",TRUE)) 
                && !(
                  aurostd::substring2bool(vAflowIn[i],"[AFLOW_AGL]CALC_",TRUE) || aurostd::substring2bool(vAflowIn[i],"[VASP_AGL]CALC_",TRUE) ||
                  aurostd::substring2bool(vAflowIn[i],"[AFLOW_AGL]CALCS",TRUE) || aurostd::substring2bool(vAflowIn[i],"[VASP_AGL]CALCS",TRUE) ||
                  FALSE)){
              kflags.KBIN_PHONONS_CALCULATION_AGL=true;
            }
          }
          // ---------------------------------------------------------
          // parameters for AEL (Elastic constants)
          //Cormac created CALCSTRAINORIGIN, so we need to check [AFLOW_AEL]CALC vs. [AFLOW_AEL]CALCSTRAINORIGIN
          //kflags.KBIN_PHONONS_CALCULATION_AEL  = aurostd::substring2bool(AflowIn,"[AFLOW_AEL]CALC",TRUE) || aurostd::substring2bool(AflowIn,"[VASP_AEL]CALC",TRUE);
          for(uint i=0;i<vAflowIn.size()&&!kflags.KBIN_PHONONS_CALCULATION_AEL;i++){
            if((aurostd::substring2bool(vAflowIn[i],"[AFLOW_AEL]CALC",TRUE) || aurostd::substring2bool(AflowIn,"[VASP_AEL]CALC",TRUE)) 
                && !(
                  aurostd::substring2bool(vAflowIn[i],"[AFLOW_AEL]CALC_",TRUE) || aurostd::substring2bool(vAflowIn[i],"[VASP_AEL]CALC_",TRUE) ||
                  aurostd::substring2bool(vAflowIn[i],"[AFLOW_AEL]CALCS",TRUE) || aurostd::substring2bool(vAflowIn[i],"[VASP_AEL]CALCS",TRUE) ||
                  FALSE)){
              kflags.KBIN_PHONONS_CALCULATION_AEL=true;
            }
          }
          // ---------------------------------------------------------
          // parameters for NEIGHBOURS
          kflags.KBIN_NEIGHBOURS_CALCULATION  = aurostd::substring2bool(AflowIn,"[AFLOW_NEIGHBOURS]CALC",TRUE) || aurostd::substring2bool(AflowIn, "[AFLOW_NEIGHBORS]CALC");  //ME20190107 - Added American spelling
          // ---------------------------------------------------------
          // parameters for POCC CALCULATIONS, KESONG YANG
          kflags.KBIN_POCC=FALSE;
          kflags.KBIN_POCC_CALCULATION  = aurostd::substring2bool(AflowIn,"[AFLOW_POCC]CALC",TRUE) && (aurostd::substring2bool(AflowIn,"[POCC_MODE_EXPLICIT]START.POCC_STRUCTURE",TRUE) && aurostd::substring2bool(AflowIn,"[POCC_MODE_EXPLICIT]STOP.POCC_STRUCTURE",TRUE)); //CO20180419
          if(kflags.KBIN_POCC_CALCULATION) {
            aus << "00000  MESSAGE POCC_CALCULATION "  << Message(aflags,"user,host,time",_AFLOW_FILE_NAME_) << endl;
            aurostd::PrintMessageStream(FileLOCK,aus,XHOST.QUIET);
          }
          if(kflags.KBIN_POCC_CALCULATION) {kflags.KBIN_POCC=TRUE;} //CO20180419
          if(kflags.KBIN_POCC){ //CO20191110
            kflags.KBIN_POCC_TEMPERATURE_STRING=aurostd::substring2string(AflowIn,"[AFLOW_POCC]TEMPERATURE=");  //CO20191110
            if(kflags.KBIN_POCC_TEMPERATURE_STRING.empty()){  //CO20191110
              kflags.KBIN_POCC_TEMPERATURE_STRING=DEFAULT_POCC_TEMPERATURE_STRING;  //CO20191110
            }
            aus << "00000  MESSAGE POCC_TEMPERATURE_STRING=" << kflags.KBIN_POCC_TEMPERATURE_STRING << " " << Message(aflags,"user,host,time",_AFLOW_FILE_NAME_) << endl;  //CO20191110
            aurostd::PrintMessageStream(FileLOCK,aus,XHOST.QUIET);  //CO20191110
          }
          // ---------------------------------------------------------
          // parameters for FROZSL
          kflags.KBIN_FROZSL=FALSE;
          kflags.KBIN_PHONONS_CALCULATION_FROZSL  = aurostd::substring2bool(AflowIn,"[AFLOW_FROZSL]CALC",TRUE);
          if(kflags.KBIN_PHONONS_CALCULATION_FROZSL) {
            aus << "00000  MESSAGE FROZSL_CALCULATION "  << Message(aflags,"user,host,time",_AFLOW_FILE_NAME_) << endl;
            aurostd::PrintMessageStream(FileLOCK,aus,XHOST.QUIET);
          }
          kflags.KBIN_FROZSL_DOWNLOAD     = (aurostd::substring2bool(AflowIn,"[AFLOW_FROZSL]DOWN",TRUE) ||
              aurostd::substring2bool(AflowIn,"[AFLOW_FROZSL]DOWNLOAD",TRUE));
          if(kflags.KBIN_FROZSL_DOWNLOAD) {
            aus << "00000  MESSAGE FROZSL_DOWNLOAD "  << Message(aflags,"user,host,time",_AFLOW_FILE_NAME_) << endl;
            aurostd::PrintMessageStream(FileLOCK,aus,XHOST.QUIET);
          }
          if(kflags.KBIN_FROZSL_FILE) {
            aus << "00000  MESSAGE FROZSL_FILE "  << Message(aflags,"user,host,time",_AFLOW_FILE_NAME_) << endl;
            aurostd::PrintMessageStream(FileLOCK,aus,XHOST.QUIET);
          }
          kflags.KBIN_FROZSL_FILE  = aurostd::substring2bool(AflowIn,"[AFLOW_FROZSL]FILE",TRUE); // load of file somewhere else
          if(kflags.KBIN_PHONONS_CALCULATION_FROZSL || kflags.KBIN_FROZSL_DOWNLOAD|| kflags.KBIN_FROZSL_FILE) kflags.KBIN_FROZSL=TRUE;
          // ---------------------------------------------------------
          // the rest of symmetry stuff is seeked inside ivasp or
          if(kflags.AFLOW_MODE_ALIEN) {
            kflags.AFLOW_MODE_MATLAB=FALSE;                  // fix PRIORITY
            kflags.AFLOW_MODE_VASP=FALSE;                    // fix PRIORITY
            kflags.KBIN_MPI=FALSE;                           // fix PRIORITY
          }
          if(kflags.AFLOW_MODE_MATLAB) {
            kflags.AFLOW_MODE_VASP=FALSE;                    // fix PRIORITY
            kflags.KBIN_MPI=FALSE;
          }
          if(LDEBUG) cout << "DEBUG kflags.AFLOW_MODE_ALIEN=" << kflags.AFLOW_MODE_ALIEN << endl;
          if(LDEBUG) cout << "DEBUG kflags.AFLOW_MODE_MATLAB=" << kflags.AFLOW_MODE_MATLAB << endl;
          if(LDEBUG) cout << "DEBUG kflags.AFLOW_MODE_VASP=" << kflags.AFLOW_MODE_VASP << endl;
          // ***************************************************************************
          // ZIP COMPRESS
          // ***************************************************************************
          kflags.KZIP_COMPRESS=TRUE;
          aurostd::StringstreamClean(aus);
          if(aurostd::substring2bool(AflowIn,"[AFLOW_MODE_ZIP=none]") ||
              aurostd::substring2bool(AflowIn,"[AFLOW_MODE_ZIP=NONE]") ||
              !aurostd::substring2bool(AflowIn,"[AFLOW_MODE_ZIP")) {
            kflags.KZIP_COMPRESS=FALSE;
            for(int i=0;i<1;i++) {
              aus << "WWWWW  Warning no compression of output files... " << Message(aflags,"user,host,time",_AFLOW_FILE_NAME_) << endl;
              aurostd::PrintWarningStream(FileLOCK,aus,XHOST.QUIET);
            }
          } else {
            if(!aurostd::substring2bool(AflowIn,"[AFLOW_MODE_ZIP")) { // "[AFLOW_MODE_ZIP=" not found
              kflags.KZIP_BIN=DEFAULT_KZIP_BIN;  // take default
              aus << "00000  MESSAGE Taking DEFAULT KZIP_BIN=\"" << kflags.KZIP_BIN << "\" "  << Message(aflags,"user,host,time",_AFLOW_FILE_NAME_) << endl;
              aurostd::PrintMessageStream(FileLOCK,aus,XHOST.QUIET);
            }
            if(aurostd::substring2bool(AflowIn,"[AFLOW_MODE_ZIP]")) { // "[AFLOW_MODE_ZIP]" not found
              kflags.KZIP_BIN=aurostd::substring2string(AflowIn,"[AFLOW_MODE_ZIP]");
              aus << "00000  MESSAGE Taking KZIP_BIN=\"" << kflags.KZIP_BIN << "\" "  << Message(aflags,"user,host,time",_AFLOW_FILE_NAME_) << endl;
              aurostd::PrintMessageStream(FileLOCK,aus,XHOST.QUIET);
            }
            if(aurostd::substring2bool(AflowIn,"[AFLOW_MODE_ZIP=")) { // "[AFLOW_MODE_ZIP=" found
              kflags.KZIP_BIN=aurostd::RemoveCharacter(aurostd::substring2string(AflowIn,"[AFLOW_MODE_ZIP="),']');
              aus << "00000  MESSAGE Taking KZIP_BIN=\"" << kflags.KZIP_BIN << "\" "  << Message(aflags,"user,host,time",_AFLOW_FILE_NAME_) << endl;
              aurostd::PrintMessageStream(FileLOCK,aus,XHOST.QUIET);
            }
          }
          // ************************************************************************************************************************************
          // Get the KZIP_BIN name - moved inside EACH mode
          // ************************************************************************************************************************************
          // LOAD PREFIX POSTFIX
          KBIN::StartStopCheck(AflowIn,"[AFLOW_MODE_PRESCRIPT]",kflags.AFLOW_MODE_PRESCRIPT_EXPLICIT,kflags.AFLOW_MODE_PRESCRIPT_EXPLICIT_START_STOP);
          KBIN::StartStopCheck(AflowIn,"[AFLOW_MODE_POSTSCRIPT]",kflags.AFLOW_MODE_POSTSCRIPT_EXPLICIT,kflags.AFLOW_MODE_POSTSCRIPT_EXPLICIT_START_STOP);
          if(kflags.AFLOW_MODE_PRESCRIPT_EXPLICIT) {  // [AFLOW_MODE_PRESCRIPT] construction
            aus << "00000  MESSAGE Generating " << DEFAULT_AFLOW_PRESCRIPT_COMMAND << " file from " << _AFLOWIN_ << " " << Message(aflags,"user,host,time",_AFLOW_FILE_NAME_) << endl;
            aurostd::PrintMessageStream(FileLOCK,aus,XHOST.QUIET);
            aurostd::ExtractToStringstreamEXPLICIT(FileAFLOWIN,kflags.AFLOW_MODE_PRESCRIPT,"[AFLOW_MODE_PRESCRIPT]");
          }
          if(kflags.AFLOW_MODE_PRESCRIPT_EXPLICIT_START_STOP) {  // [AFLOW_MODE_PRESCRIPT] construction
            aus << "00000  MESSAGE Generating " << DEFAULT_AFLOW_PRESCRIPT_COMMAND << " file from START/STOP " << _AFLOWIN_ << " " << Message(aflags,"user,host,time",_AFLOW_FILE_NAME_) << endl;
            aurostd::PrintMessageStream(FileLOCK,aus,XHOST.QUIET);
            aurostd::ExtractToStringstreamEXPLICIT(FileAFLOWIN,kflags.AFLOW_MODE_PRESCRIPT,"[AFLOW_MODE_PRESCRIPT]START","[AFLOW_MODE_PRESCRIPT]STOP");
          }
          if(kflags.AFLOW_MODE_POSTSCRIPT_EXPLICIT) {  // [AFLOW_MODE_POSTSCRIPT] construction
            aus << "00000  MESSAGE Generating " << DEFAULT_AFLOW_POSTSCRIPT_COMMAND << " file from " << _AFLOWIN_ << " " << Message(aflags,"user,host,time",_AFLOW_FILE_NAME_) << endl;
            aurostd::PrintMessageStream(FileLOCK,aus,XHOST.QUIET);
            aurostd::ExtractToStringstreamEXPLICIT(FileAFLOWIN,kflags.AFLOW_MODE_POSTSCRIPT,"[AFLOW_MODE_POSTSCRIPT]");
          }
          if(kflags.AFLOW_MODE_POSTSCRIPT_EXPLICIT_START_STOP) {  // [AFLOW_MODE_POSTSCRIPT] construction
            aus << "00000  MESSAGE Generating " << DEFAULT_AFLOW_POSTSCRIPT_COMMAND << " file from START/STOP " << _AFLOWIN_ << " " << Message(aflags,"user,host,time",_AFLOW_FILE_NAME_) << endl;
            aurostd::PrintMessageStream(FileLOCK,aus,XHOST.QUIET);
            aurostd::ExtractToStringstreamEXPLICIT(FileAFLOWIN,kflags.AFLOW_MODE_POSTSCRIPT,"[AFLOW_MODE_POSTSCRIPT]START","[AFLOW_MODE_POSTSCRIPT]STOP");
          }
          if(kflags.AFLOW_MODE_PRESCRIPT_EXPLICIT || kflags.AFLOW_MODE_PRESCRIPT_EXPLICIT_START_STOP) {  // [AFLOW_MODE_PRESCRIPT] construction
            aurostd::stringstream2file(kflags.AFLOW_MODE_PRESCRIPT,string(aflags.Directory+"/"+DEFAULT_AFLOW_PRESCRIPT_COMMAND));
            aurostd::ChmodFile("755",string(aflags.Directory+"/"+DEFAULT_AFLOW_PRESCRIPT_COMMAND));
          }
          if(kflags.AFLOW_MODE_POSTSCRIPT_EXPLICIT || kflags.AFLOW_MODE_POSTSCRIPT_EXPLICIT_START_STOP) {  // [AFLOW_MODE_POSTSCRIPT] construction
            aurostd::stringstream2file(kflags.AFLOW_MODE_POSTSCRIPT,string(aflags.Directory+"/"+DEFAULT_AFLOW_POSTSCRIPT_COMMAND));
            aurostd::ChmodFile("755",string(aflags.Directory+"/"+DEFAULT_AFLOW_POSTSCRIPT_COMMAND));
          }
          // ************************************************************************************************************************************
          // ALIEN MODE
          if(kflags.AFLOW_MODE_ALIEN) {
            AflowInMode="[AFLOW_MODE=ALIEN]";
            aus      << "00000  MESSAGE [AFLOW_MODE=ALIEN] found in " << _AFLOWIN_ << " "  << Message(aflags,"user,host,time",_AFLOW_FILE_NAME_) << endl;
            aurostd::PrintMessageStream(FileLOCK,aus,XHOST.QUIET);
            // ***************************************************************************
            // Getting KBIN_BIN
            kflags.KBIN_BIN = DEFAULT_KBIN_ALIEN_BIN;  // take default
            aurostd::StringstreamClean(aus);
            if(!aurostd::substring2bool(AflowIn,"[AFLOW_MODE_BINARY")) { // "[AFLOW_MODE_BINARY=" not found
              kflags.KBIN_BIN=DEFAULT_KBIN_ALIEN_BIN;  // take default
              aus << "00000  MESSAGE Taking DEFAULT KBIN_BIN=\"" << kflags.KBIN_BIN << "\" "  << Message(aflags,"user,host,time",_AFLOW_FILE_NAME_) << endl;
              aurostd::PrintMessageStream(FileLOCK,aus,XHOST.QUIET);
            }
            if(aurostd::substring2bool(AflowIn,"[AFLOW_MODE_BINARY]")) { // "[AFLOW_MODE_BINARY]" not found
              kflags.KBIN_BIN=aurostd::substring2string(AflowIn,"[AFLOW_MODE_BINARY]");
              aus << "00000  MESSAGE Taking KBIN_BIN=\"" << kflags.KBIN_BIN << "\" "  << Message(aflags,"user,host,time",_AFLOW_FILE_NAME_) << endl;
              aurostd::PrintMessageStream(FileLOCK,aus,XHOST.QUIET);
            }
            if(aurostd::substring2bool(AflowIn,"[AFLOW_MODE_BINARY=")) { // "[AFLOW_MODE_BINARY=" found
              kflags.KBIN_BIN=aurostd::RemoveCharacter(aurostd::substring2string(AflowIn,"[AFLOW_MODE_BINARY="),']');
              aus << "00000  MESSAGE Taking KBIN_BIN=\"" << kflags.KBIN_BIN << "\" "  << Message(aflags,"user,host,time",_AFLOW_FILE_NAME_) << endl;
              aurostd::PrintMessageStream(FileLOCK,aus,XHOST.QUIET);
            }
            //ME20190107 - Grab the serial binary to propagate into child aflow.in files
            kflags.KBIN_SERIAL_BIN = kflags.KBIN_BIN;
            // ***************************************************************************
            // ALIEN MODE  // must contain EMAIL perform
            if(Krun) {
              kflags.AFLOW_MODE_EMAIL            =
                aurostd::substring2bool(AflowIn,"[AFLOW_MODE_EMAIL]") ||
                aurostd::substring2bool(AflowIn,"[AFLOW_MODE]EMAIL") ;
              Krun=(Krun && ALIEN::Run_Directory(FileLOCK,aflags,kflags));
            }
            // ***************************************************************************
            // COMPRESS
            if(Krun && kflags.KZIP_COMPRESS) {
	      Krun=(Krun && KBIN::CompressDirectory(aflags,kflags));
	    }
	  }
          // ************************************************************************************************************************************
          // MATLAB MODE
          if(kflags.AFLOW_MODE_MATLAB) {
            AflowInMode="[AFLOW_MODE=MATLAB]";
            aus      << "00000  MESSAGE [AFLOW_MODE=MATLAB] found in " << _AFLOWIN_ << " "  << Message(aflags,"user,host,time",_AFLOW_FILE_NAME_) << endl;
            aurostd::PrintMessageStream(FileLOCK,aus,XHOST.QUIET);
            // ***************************************************************************
            // MATLAB MODE  // must contain EMAIL perform
            if(Krun) {
              kflags.AFLOW_MODE_EMAIL            =
                aurostd::substring2bool(AflowIn,"[AFLOW_MODE_EMAIL]") ||
                aurostd::substring2bool(AflowIn,"[AFLOW_MODE]EMAIL") ;
              aurostd::CommandRequired(DEFAULT_KBIN_MATLAB_BIN); // MATLAB MUST BE AVAILABLE
              Krun=(Krun && KBIN_MATLAB_Directory(FileLOCK,aflags,kflags));
            }
            // ***************************************************************************
            // COMPRESS
            if(Krun && kflags.KZIP_COMPRESS)
	      Krun=(Krun && KBIN::CompressDirectory(aflags,kflags));
            Krun=FALSE;
          }
          // ************************************************************************************************************************************
          // AIMS MODE
          if(kflags.AFLOW_MODE_AIMS) {
            AflowInMode="[AFLOW_MODE=AIMS]";
            aus      << "00000  MESSAGE [AFLOW_MODE=AIMS] found in " << _AFLOWIN_ << " "  << Message(aflags,"user,host,time",_AFLOW_FILE_NAME_) << endl;
            aurostd::PrintMessageStream(FileLOCK,aus,XHOST.QUIET);
            aurostd::StringstreamClean(aus);
            if(1){  //no support yet
              // ***************************************************************************
              // Getting KBIN_BIN
              kflags.KBIN_BIN = DEFAULT_AIMS_BIN;  // take default  dont touch MPI as it has already been dealt by  KBIN::MPI_Extract
              if(kflags.KBIN_MPI==FALSE) { // only if no MPI is specified
                if(!aurostd::substring2bool(AflowIn,"[AFLOW_MODE_BINARY")) { // "[AFLOW_MODE_BINARY=" not found
                  kflags.KBIN_BIN=DEFAULT_AIMS_BIN;  // take default
                  aus << "00000  MESSAGE Taking DEFAULT KBIN_BIN=\"" << kflags.KBIN_BIN << "\" "  << Message(aflags,"user,host,time",_AFLOW_FILE_NAME_) << endl;
                  aurostd::PrintMessageStream(FileLOCK,aus,XHOST.QUIET);
                }
                if(aurostd::substring2bool(AflowIn,"[AFLOW_MODE_BINARY]")) { // "[AFLOW_MODE_BINARY]" not found
                  kflags.KBIN_BIN=aurostd::substring2string(AflowIn,"[AFLOW_MODE_BINARY]");
                  aus << "00000  MESSAGE Taking KBIN_BIN=\"" << kflags.KBIN_BIN << "\" "  << Message(aflags,"user,host,time",_AFLOW_FILE_NAME_) << endl;
                  aurostd::PrintMessageStream(FileLOCK,aus,XHOST.QUIET);
                }
                if(aurostd::substring2bool(AflowIn,"[AFLOW_MODE_BINARY=")) { // "[AFLOW_MODE_BINARY=" found
                  kflags.KBIN_BIN=aurostd::RemoveCharacter(aurostd::substring2string(AflowIn,"[AFLOW_MODE_BINARY="),']');
                  aus << "00000  MESSAGE Taking KBIN_BIN=\"" << kflags.KBIN_BIN << "\" "  << Message(aflags,"user,host,time",_AFLOW_FILE_NAME_) << endl;
                  aurostd::PrintMessageStream(FileLOCK,aus,XHOST.QUIET);
                }
                //ME20190107 - Grab the serial binary to propagate into child aflow.in files
                kflags.KBIN_SERIAL_BIN = kflags.KBIN_BIN;
              } else {
                kflags.KBIN_BIN=kflags.KBIN_MPI_BIN;
                aus << "00000  MESSAGE Taking KBIN_BIN=KBIN_MPI_BIN=\"" << kflags.KBIN_MPI_BIN << "\" "  << Message(aflags,"user,host,time",_AFLOW_FILE_NAME_) << endl;
                aurostd::PrintMessageStream(FileLOCK,aus,XHOST.QUIET);
              }
            }
            // ***************************************************************************
            // AIMS MODE  // must contain EMAIL perform
            if(Krun) {
              kflags.AFLOW_MODE_EMAIL            =
                aurostd::substring2bool(AflowIn,"[AFLOW_MODE_EMAIL]") ||
                aurostd::substring2bool(AflowIn,"[AFLOW_MODE]EMAIL");
              Krun=(Krun && KBIN::AIMS_Directory(FileLOCK,aflags,kflags));
            }
            // ***************************************************************************
            // COMPRESS
            if(Krun && kflags.KZIP_COMPRESS)
	      Krun=(Krun && KBIN::CompressDirectory(aflags,kflags));
          }
          // ************************************************************************************************************************************
          // MPI SWTICHES
          if(kflags.KBIN_MPI) KBIN::MPI_Extract(AflowIn,FileLOCK,aflags,kflags);
          // ************************************************************************************************************************************
          // ************************************************************************************************************************************
          // VASP MODE
          if(kflags.AFLOW_MODE_VASP) {
            AflowInMode="[AFLOW_MODE=VASP]";
            aus      << "00000  MESSAGE [AFLOW_MODE=VASP] found in " << _AFLOWIN_ << " "  << Message(aflags,"user,host,time",_AFLOW_FILE_NAME_) << endl;
            aurostd::PrintMessageStream(FileLOCK,aus,XHOST.QUIET);
            // ***************************************************************************
            // Getting KBIN_BIN
            kflags.KBIN_BIN = DEFAULT_VASP_BIN;  // take default  dont touch MPI as it has already been dealt by  KBIN::MPI_Extract
            aurostd::StringstreamClean(aus);
            // old Get BIN
            // 	  if(!aurostd::substring2bool(AflowIn,"[AFLOW_MODE_BINARY=")) { // "[AFLOW_MODE_BINARY=" not found
            // 	    aus << "00000  MESSAGE Taking DEFAULT KBIN_BIN=\"" << kflags.KBIN_BIN << "\" " << Message(aflags,"user,host,time",_AFLOW_FILE_NAME_) << endl;
            // 	    aurostd::PrintMessageStream(FileLOCK,aus,XHOST.QUIET);
            // 	    //   cerr << "take KBIN=" << kflags.KBIN_BIN << endl;
            // 	  } else {
            // 	    kflags.KBIN_BIN = aurostd::RemoveCharacter(aurostd::substring2string(AflowIn,"[AFLOW_MODE_BINARY="),']');
            // 	    aus << "00000  MESSAGE Taking KBIN_BIN=\"" << kflags.KBIN_BIN << "\" " << Message(aflags,"user,host,time",_AFLOW_FILE_NAME_) << endl;
            // 	    aurostd::PrintMessageStream(FileLOCK,aus,XHOST.QUIET);
            // 	  }
            if(kflags.KBIN_MPI==FALSE) { // only if no MPI is specified
              if(!aurostd::substring2bool(AflowIn,"[AFLOW_MODE_BINARY")) { // "[AFLOW_MODE_BINARY=" not found
                kflags.KBIN_BIN=DEFAULT_VASP_BIN;  // take default
                aus << "00000  MESSAGE Taking DEFAULT KBIN_BIN=\"" << kflags.KBIN_BIN << "\" "  << Message(aflags,"user,host,time",_AFLOW_FILE_NAME_) << endl;
                aurostd::PrintMessageStream(FileLOCK,aus,XHOST.QUIET);
              }
              if(aurostd::substring2bool(AflowIn,"[AFLOW_MODE_BINARY]")) { // "[AFLOW_MODE_BINARY]" not found
                kflags.KBIN_BIN=aurostd::substring2string(AflowIn,"[AFLOW_MODE_BINARY]");
                aus << "00000  MESSAGE Taking KBIN_BIN=\"" << kflags.KBIN_BIN << "\" "  << Message(aflags,"user,host,time",_AFLOW_FILE_NAME_) << endl;
                aurostd::PrintMessageStream(FileLOCK,aus,XHOST.QUIET);
              }
              if(aurostd::substring2bool(AflowIn,"[AFLOW_MODE_BINARY=")) { // "[AFLOW_MODE_BINARY=" found
                kflags.KBIN_BIN=aurostd::RemoveCharacter(aurostd::substring2string(AflowIn,"[AFLOW_MODE_BINARY="),']');
                aus << "00000  MESSAGE Taking KBIN_BIN=\"" << kflags.KBIN_BIN << "\" "  << Message(aflags,"user,host,time",_AFLOW_FILE_NAME_) << endl;
                aurostd::PrintMessageStream(FileLOCK,aus,XHOST.QUIET);
              }
              //ME20190107 - Grab the serial binary to propagate into child aflow.in files
              kflags.KBIN_SERIAL_BIN = kflags.KBIN_BIN;
            } else {
              kflags.KBIN_BIN=kflags.KBIN_MPI_BIN;
              aus << "00000  MESSAGE Taking KBIN_BIN=KBIN_MPI_BIN=\"" << kflags.KBIN_MPI_BIN << "\" "  << Message(aflags,"user,host,time",_AFLOW_FILE_NAME_) << endl;
              aurostd::PrintMessageStream(FileLOCK,aus,XHOST.QUIET);
            }
            // ***************************************************************************
            // VASP MODE  // must contain EMAIL perform
            if(Krun) {
              kflags.AFLOW_MODE_EMAIL            =
                aurostd::substring2bool(AflowIn,"[AFLOW_MODE_EMAIL]") ||
                aurostd::substring2bool(AflowIn,"[AFLOW_MODE]EMAIL");
              Krun=(Krun && KBIN::VASP_Directory(FileLOCK,aflags,kflags));
	    }
            // ***************************************************************************
            // COMPRESS	    
            if(Krun && kflags.KZIP_COMPRESS) {
	      // cerr << aurostd::execute2string("ls -las "+aflags.Directory) << endl;
	      Krun=(Krun && KBIN::CompressDirectory(aflags,kflags));
 	      // cerr << aurostd::execute2string("ls -las "+aflags.Directory) << endl;
	      // exit(0);
	    }
          }
          // ************************************************************************************************************************************
          // MATLAB MODE
          if(kflags.KBIN_PHONONS_CALCULATION_FROZSL && !kflags.AFLOW_MODE_VASP) {
            AflowInMode="[AFLOW_FROZSL]CALC ";
            aus      << "00000  MESSAGE [AFLOW_FROZSL]CALC found in " << _AFLOWIN_ << " "  << Message(aflags,"user,host,time",_AFLOW_FILE_NAME_) << endl;
            aurostd::PrintMessageStream(FileLOCK,aus,XHOST.QUIET);
            // PRESCRIPT
            if(kflags.AFLOW_MODE_PRESCRIPT_EXPLICIT || kflags.AFLOW_MODE_PRESCRIPT_EXPLICIT_START_STOP)
              KBIN::RUN_DirectoryScript(aflags,DEFAULT_AFLOW_PRESCRIPT_COMMAND,DEFAULT_AFLOW_PRESCRIPT_OUT);
            // POSTSCRIPT
            if(kflags.AFLOW_MODE_POSTSCRIPT_EXPLICIT || kflags.AFLOW_MODE_POSTSCRIPT_EXPLICIT_START_STOP)
              KBIN::RUN_DirectoryScript(aflags,DEFAULT_AFLOW_POSTSCRIPT_COMMAND,DEFAULT_AFLOW_POSTSCRIPT_OUT);
          }
          // ************************************************************************************************************************************
          // NO MODE MODE
          if(!kflags.AFLOW_MODE_VASP && !kflags.AFLOW_MODE_AIMS && !kflags.AFLOW_MODE_MATLAB && !kflags.AFLOW_MODE_ALIEN && !kflags.KBIN_PHONONS_CALCULATION_FROZSL) {
            aus << "EEEEE  [AFLOW_MODE=????] invalid found in     "  << Message(aflags,"user,host,time",_AFLOW_FILE_NAME_) << endl;
            aus << "EEEEE  [AFLOW_MODE=ALIEN]        is supported "  << Message(aflags,"user,host,time",_AFLOW_FILE_NAME_) << endl;
            aus << "EEEEE  [AFLOW_MODE=MATLAB]       is supported "  << Message(aflags,"user,host,time",_AFLOW_FILE_NAME_) << endl;
            aus << "EEEEE  [AFLOW_MODE=VASP]         is supported "  << Message(aflags,"user,host,time",_AFLOW_FILE_NAME_) << endl;
            aus << "EEEEE  [AFLOW_FROZSL]CALC        is supported "  << Message(aflags,"user,host,time",_AFLOW_FILE_NAME_) << endl;
            aurostd::PrintErrorStream(FileLOCK,aus,XHOST.QUIET);
          }
          // ***************************************************************************
          // FINALIZE AFLOWIN
          // DONE, turn OFF the flag
          kflags.AFLOW_MODE_VASP=FALSE;    
          // ***************************************************************************
          // FINALIZE LOCK
          aus << "XXXXX  KBIN DIRECTORY END (aflow" << string(AFLOW_VERSION) << ")  "  << Message(aflags,"user,host,time",_AFLOW_FILE_NAME_) << endl;
          aurostd::PrintMessageStream(FileLOCK,aus,XHOST.QUIET);
          // ***************************************************************************
          // PREPARE MESSAGE FOR LOG TO BE INTERCEPTED IN COMPRESSION
          aus << "XXXXX  KBIN_DIRECTORY_END " << aflags.Directory << endl;
          aurostd::PrintMessageStream(FileLOCK,aus,XHOST.QUIET);
          // ***************************************************************************
          // FINALIZE LOCK
          FileLOCK.clear();FileLOCK.close();
          // ***************************************************************************
          // NFS cache-cleaning HACK, opendir() and closedir() to invalidate cache
          // https://stackoverflow.com/questions/8311710/nfs-cache-cleaning-command
          //CO20171106
          vector<string> vfiles_dummyls;
          aurostd::DirectoryLS(aflags.Directory,vfiles_dummyls);
          // ***************************************************************************
          // WRITE END
          aurostd::string2file(string(Message(aflags,"user,host,time",_AFLOW_FILE_NAME_)+"\n"),string(aflags.Directory+"/"+DEFAULT_AFLOW_END_OUT));
          // ***************************************************************************
          // MAKE READEABLE
          aurostd::ChmodFile("664",string(aflags.Directory+"/"+_AFLOWLOCK_));
          aus.clear();aus.str(std::string());
          aus << "cp " << aflags.Directory << "/" << _AFLOWLOCK_ << " " << aflags.Directory << "/" << _AFLOWLOCK_ << "." << string(AFLOW_VERSION) << endl;  
          aurostd::execute(aus);  
          aurostd::ChmodFile("664",string(aflags.Directory+"/*"));
          aurostd::ChmodFile("777",string(aflags.Directory+"/*"));
        }
        FileAFLOWIN.clear();FileAFLOWIN.close();
      }
    }
  };
} // namespace

// *******************************************************************************************
namespace KBIN {
  void AFLOW_RUN_Directory(const _aflags& aflags) {
    aurostd::execute(XHOST.command("aflow")+" --run=1 --DIRECTORY="+aflags.Directory);  // run it OUTSIDE
    // this is cool as if the particula program explodes, there is still aflow running
  }
} // namespace

// *******************************************************************************************
namespace KBIN {
  void RUN_DirectoryScript(const _aflags& aflags,const string& script,const string& output) {        // AFLOW_FUNCTION_IMPLEMENTATION
    ostringstream aus;
    aurostd::StringstreamClean(aus);
    aus << "cd " << aflags.Directory << endl;
    aus <<  "chmod 755 " << script << endl;
    aus << "./" << script << " >> " << output << endl;
    aurostd::execute(aus);
  }
} // namespace

// *******************************************************************************************
namespace KBIN {
  bool CompressDirectory(const _aflags& aflags,const _kflags& kflags) {        // AFLOW_FUNCTION_IMPLEMENTATION
    bool LDEBUG=(FALSE || XHOST.DEBUG);
    string soliloquy="KBIN::CompressDirectory():";
<<<<<<< HEAD
    //DX+CO START
    //aus << "cd " << aflags.Directory << " && ";
    //aus << "ls | grep -v .EXT | ";                                //CO, skip anything with bzip extension
    //aus << "grep -v LOCK | grep -v " << _AFLOWLOCK_ << " | ";     //CO never zip LOCK or .LOCK (agl.LOCK) newly defined LOCK
    //aus << "grep -v SKIP | ";
    //aus << "grep -v " << KBIN_SUBDIRECTORIES << " | ";
    //aus << "grep -v aflow.in | grep -v " << _AFLOWIN_ << " ";;    //CO, never zip aflow.in or _aflow.in (agl_aflow.in) or newly defined aflow.in
=======
    // DX and CO - START
    // [OBSOLETE]  aus << "cd " << aflags.Directory << " && ";
    // [OBSOLETE]  aus << "ls | grep -v .EXT | ";                                // CO, skip anything with bzip extension
    // [OBSOLETE]  aus << "grep -v LOCK | grep -v " << _AFLOWLOCK_ << " | ";     // CO never zip LOCK or .LOCK (agl.LOCK) newly defined LOCK
    // [OBSOLETE]  aus << "grep -v SKIP | ";
    // [OBSOLETE]  aus << "grep -v " << KBIN_SUBDIRECTORIES << " | ";
    // [OBSOLETE]  aus << "grep -v aflow.in | grep -v " << _AFLOWIN_ << " ";;    // CO, never zip aflow.in or _aflow.in (agl_aflow.in) or newly defined aflow.in
>>>>>>> 10163148
    vector<string> _vfiles,vfiles;
    string compressed_variant;
    aurostd::DirectoryLS(aflags.Directory,_vfiles);
    string file_path;
    for(uint i=0;i<_vfiles.size();i++){
      if(aurostd::IsCompressed(_vfiles[i])){continue;}  //doesn't need full path, just substring2bool for zip variants, e.g., .EXT
      if(_vfiles[i].size() && _vfiles[i][0]=='.'){continue;}  //do not try to compress any hidden files, .nfs stuff is particularly problematic to compress
      if(aurostd::substring2bool(_vfiles[i],KBIN_SUBDIRECTORIES)){continue;}
      if(aurostd::substring2bool(_vfiles[i],"LOCK")){continue;}
      if(aurostd::substring2bool(_vfiles[i],_AFLOWLOCK_)){continue;}
      if(aurostd::substring2bool(_vfiles[i],"SKIP")){continue;}
      if(aurostd::substring2bool(_vfiles[i],"aflow.in")){continue;}
      if(aurostd::substring2bool(_vfiles[i],DEFAULT_AFLOW_END_OUT) || aurostd::substring2bool(_vfiles[i],"aflow.end.out")){continue;}  //CO20170613, file is special because it gets written after compression
      if(aurostd::substring2bool(_vfiles[i],_AFLOWIN_)){continue;}
      file_path=aflags.Directory + "/" + _vfiles[i];
      if(LDEBUG) {cerr << soliloquy << " file_path=" << file_path << endl;}
      if(aurostd::IsDirectory(file_path)){continue;}  //compress files only
      // [OBSOLETE]  if(aurostd::EFileExist(file_path,compressed_variant)){ //SC20200408
      // [OBSOLETE]  //need full path here, also, notice the placement here, actual compressed variant would have been skipped, this is for the uncompressed variant //SC20200408
      // [OBSOLETE]  //both compressed and uncompressed variants exists //SC20200408
      // [OBSOLETE]  //assume compressed is from a previous run, hence obsolete //SC20200408
      // [OBSOLETE]  //delete it before compressing uncompressed variant //SC20200408
      // [OBSOLETE]  aurostd::RemoveFile(compressed_variant);  //  //SC20200408 = no needed because it will overwrite it -f  //SC20200408
      // [OBSOLETE] }
      vfiles.push_back(_vfiles[i]);
    }
<<<<<<< HEAD
    //aurostd::string2vectorstring(aurostd::execute2string(aus),vfiles);
    //cerr << vfiles.size() << endl;
    //aurostd::StringstreamClean(aus);
    //cerr << "CO " << aurostd::joinWDelimiter(vfiles," ") << endl;
    //exit(0);
=======
    // [OBSOLETE] aurostd::string2vectorstring(aurostd::execute2string(aus),vfiles);
    // [OBSOLETE] cerr << vfiles.size() << endl;
    // [OBSOLETE] aurostd::StringstreamClean(aus);
    // [OBSOLETE] cerr << "COREY " << aurostd::joinWDelimiter(vfiles," ") << endl;
    // [OBSOLETE] exit(0);
>>>>>>> 10163148
    if(vfiles.size()){
      ostringstream aus;
      //aurostd::StringstreamClean(aus);
      aus << "cd " << aflags.Directory << " && " << endl;
      for(uint i=0;i<vfiles.size();i++){ //better than doing it all in one shot
        aus << kflags.KZIP_BIN << " -9f " << vfiles[i] << "; " << endl;  // semi-colon is important, keeps going if it stalls on one
      }
      // aus << kflags.KZIP_BIN << " " << aurostd::joinWDelimiter(vfiles," ") << endl; //AVOID, because if one fails, the whole command stops
      aurostd::execute(aus);
      // cerr << aus.str() << endl;
    }
<<<<<<< HEAD
    //aus << kflags.KZIP_BIN << " `find . " << XHOST.Find_Parameters << " -name \"*\" | grep -v LOCK | grep -v SKIP | grep \"./\"` " << endl;
    //aus << kflags.KZIP_BIN << " `ls | grep -v LOCK | grep -v SKIP | grep -v " << KBIN_SUBDIRECTORIES << "| grep -v " << _AFLOWIN_ << " | grep -v apl.xml ` " << endl;
    //apl.xml can now be zipped
    //set up is slightly redundant (LOCK vs. agl.LOCK), but very safe
    //aus << kflags.KZIP_BIN << " `ls | grep -v .EXT | ";                 //CO, skip anything with bzip extension
    //aus << "grep -v LOCK | grep -v " << _AFLOWLOCK_ << " | ";           //CO never zip LOCK or .LOCK (agl.LOCK) newly defined LOCK
    //aus << "grep -v SKIP | ";
    //aus << "grep -v " << KBIN_SUBDIRECTORIES << " | ";
    //aus << "grep -v aflow.in | grep -v " << _AFLOWIN_ << " ` " << endl; //CO, never zip aflow.in or _aflow.in (agl_aflow.in) or newly defined aflow.in
    //  cerr << aus.str() << endl;
    //aurostd::execute(aus);
    //DX+CO END
=======
    // [OBSOLETE] aus << kflags.KZIP_BIN << " `find . " << XHOST.Find_Parameters << " -name \"*\" | grep -v LOCK | grep -v SKIP | grep \"./\"` " << endl;
    // [OBSOLETE] aus << kflags.KZIP_BIN << " `ls | grep -v LOCK | grep -v SKIP | grep -v " << KBIN_SUBDIRECTORIES << "| grep -v " << _AFLOWIN_ << " | grep -v apl.xml ` " << endl;
    // [OBSOLETE] apl.xml can now be zipped
    // [OBSOLETE] set up is slightly redundant (LOCK vs. agl.LOCK), but very safe
    // [OBSOLETE] aus << kflags.KZIP_BIN << " `ls | grep -v .EXT | ";                 // CO, skip anything with bzip extension
    // [OBSOLETE] aus << "grep -v LOCK | grep -v " << _AFLOWLOCK_ << " | ";           // CO never zip LOCK or .LOCK (agl.LOCK) newly defined LOCK
    // [OBSOLETE] aus << "grep -v SKIP | ";
    // [OBSOLETE] aus << "grep -v " << KBIN_SUBDIRECTORIES << " | ";
    // [OBSOLETE] aus << "grep -v aflow.in | grep -v " << _AFLOWIN_ << " ` " << endl; // CO, never zip aflow.in or _aflow.in (agl_aflow.in) or newly defined aflow.in
    // [OBSOLETE] cerr << aus.str() << endl;
    // [OBSOLETE] aurostd::execute(aus);
    // DX and CO - END
    return TRUE;
>>>>>>> 10163148
  }
}

// *******************************************************************************************
namespace KBIN {
  bool CompressDirectory(const _aflags& aflags) {        // AFLOW_FUNCTION_IMPLEMENTATION
    _kflags kflags;
    kflags.KZIP_BIN=DEFAULT_KZIP_BIN+" -9q";
    return KBIN::CompressDirectory(aflags,kflags);
  }
}

// *******************************************************************************************
// KBIN::Clean
// *******************************************************************************************
namespace KBIN {
  void Clean(const _aflags& aflags) {          // AFLOW_FUNCTION_IMPLEMENTATION
    //    cerr << "KBIN::Clean: aflags.Directory=" << aflags.Directory << endl;
    KBIN::Clean(aflags.Directory);
  }
}

namespace KBIN {
  void Clean(const string _directory) {        // AFLOW_FUNCTION_IMPLEMENTATION
    string directory=_directory;
    //    cerr << "KBIN::Clean: directory=" << aflags.Directory << endl;

    deque<string> vext; aurostd::string2tokens(".bz2,.xz,.gz",vext,",");
    deque<string> vzip; aurostd::string2tokens("bzip2,xz,gzip",vzip,",");

    aurostd::StringSubst(directory,"/"+_AFLOWIN_,"");  // so it is easier to search

    for(uint iext=0;iext<vext.size();iext++) { 
      aurostd::StringSubst(directory,"/"+vext.at(iext),"");  // so it is easier to search
      aurostd::StringSubst(directory,"/"+vext.at(iext),"");  // so it is easier to search    
      aurostd::StringSubst(directory,"/"+vext.at(iext),"");  // so it is easier to search
    }   

    for(uint iext=0;iext<vext.size();iext++) { 
      aurostd::StringSubst(directory,"/agl_aflow.in"+vext.at(iext),"");  // so it is easier to search
      aurostd::StringSubst(directory,"/ael_aflow.in"+vext.at(iext),"");  // so it is easier to search    
      aurostd::StringSubst(directory,"/aflow.in"+vext.at(iext),"");      // so it is easier to search
    }   
    aurostd::StringSubst(directory,"/agl_aflow.in","");  // so it is easier to search
    aurostd::StringSubst(directory,"/ael_aflow.in","");  // so it is easier to search    
    aurostd::StringSubst(directory,"/aflow.in","");      // so it is easier to search

    if(!aurostd::FileExist(string(directory+"/"+"NOCLEAN")) &&
        !aurostd::FileExist(string(directory+"/"+"NOCLEAR")) &&
        !aurostd::FileExist(string(directory+"/"+"noclean")) &&
        !aurostd::FileExist(string(directory+"/"+"noclear")) &&
        !aurostd::FileExist(string(directory+"/"+"Makefile")) &&
        !aurostd::FileExist(string(directory+"/"+"aflow.h")) &&
        !aurostd::FileExist(string(directory+"/"+"paper.tex")) &&
        !aurostd::FileExist(string(directory+"/"+"manuscript.tex")) &&
        !aurostd::FileExist(string(directory+"/"+"supplementary_information.tex")) &&
        !aurostd::FileExist(string(directory+"/"+"supplementary_materials.tex")) &&
        !aurostd::FileExist(string(directory+"/"+"review.tex"))) {
      if(aurostd::FileExist(string(directory+"/"+_AFLOWIN_)) ||    // normal aflow.in or specified it
          aurostd::FileExist(string(directory+"/aflow.in")) ||      // normal aflow.in
          aurostd::FileExist(string(directory+"/agl_aflow.in")) ||  // normal agl_aflow.in
          aurostd::FileExist(string(directory+"/ael_aflow.in")) ) { // normal ael_aflow.in

        // CLEAN directory
        //DX+CO START
        vector<string> vfiles;  //not only files, includes EVERYTHING
        string file_path;
        aurostd::DirectoryLS(directory,vfiles);
        for(uint i=0;i<vfiles.size();i++) {
          file_path=directory + "/" + vfiles.at(i);
          if(aurostd::substring2bool(vfiles.at(i),_AFLOWIN_)){continue;}
          if(aurostd::substring2bool(vfiles.at(i),"aflow.in")){continue;}
          if(aurostd::substring2bool(vfiles.at(i),"agl_aflow.in")){continue;}
          if(aurostd::substring2bool(vfiles.at(i),"ael_aflow.in")){continue;}
          if(aurostd::substring2bool(vfiles.at(i),DEFAULT_AFLOW_FROZSL_INPUT_OUT)){continue;}
          if(aurostd::IsDirectory(file_path)){                 
            if(aurostd::substring2bool(vfiles.at(i),KBIN_SUBDIRECTORIES)){ // only directories we don't ignore
              aurostd::RemoveDirectory(file_path);
            }
            continue;                                                   // ignore all other directories
          }
          if(aurostd::IsFile(file_path)){                 
            if(vfiles.at(i).size() && vfiles.at(i)[0]=='.'){
              if(aurostd::substring2bool(vfiles.at(i),".nfs")){            // only hidden files we don't ignore
                aurostd::RemoveFile(file_path);
              }
              continue;                                                 // ignore all other hidden files
            }
            aurostd::RemoveFile(file_path);
          }
        }
        aurostd::execute("rm -f "+directory+"/.pam*");
        aurostd::execute("rm -f "+directory+"/*~");

        //DX+CO END
        // now DECOMPRESS _AFLOWIN_.EXT if a mistake was made
        for(uint iext=0;iext<vext.size();iext++) { 
          ifstream FileCHECK;string FileNameCHECK;
          FileNameCHECK=directory+"/" + _AFLOWIN_ + vext.at(iext);                    // _AFLOWIN_.EXT
          FileCHECK.open(FileNameCHECK.c_str(),std::ios::in);                         // _AFLOWIN_.EXT
          FileCHECK.clear();FileCHECK.close();                                        // _AFLOWIN_.EXT
          if(FileCHECK) {                                                             // _AFLOWIN_.EXT
            aurostd::execute(vzip.at(iext)+" -dqf "+_AFLOWIN_+vext.at(iext)); // _AFLOWIN_.EXT
          }
        } // _AFLOWIN_.EXT
      }
    }
  }
}

// *******************************************************************************************
// KBIN::XClean
// *******************************************************************************************
namespace KBIN {
  void XClean(string options) {
    bool LDEBUG=(FALSE || XHOST.DEBUG);
    if(LDEBUG) cerr << "KBIN::XClean: BEGIN" << endl;  
    vector<string> tokens;
    aurostd::string2tokens(options,tokens,",");
    if(tokens.size()!=0) {
      init::ErrorOption(cout,options,"KBIN::XClean","aflow --xclean");
      exit(0);
    }

    deque<string> vext; aurostd::string2tokens(".bz2,.xz,.gz",vext,",");

    vector<string> vcheck1;aurostd::string2tokens(string("OUTCAR.static,OUTCAR.relax2,OUTCAR.relax1"),vcheck1,",");
    for(uint iext=0;iext<vext.size();iext++) { vcheck1.push_back("OUTCAR.relax1"+vext.at(iext)); }
    vector<string> vcheck2;aurostd::string2tokens(string("OUTCAR,OUTCAR,OUTCAR"),vcheck2,",");
    for(uint iext=0;iext<vext.size();iext++) { vcheck2.push_back("OUTCAR.relax2"+vext.at(iext)); }

    vector<string> vfile;
    bool test=false;

    cout << "KBIN::XClean: checking missing " << "OUTCAR*" << " with " << _AFLOWLOCK_ << endl;  // check OUTCAR.static
    aurostd::string2vectorstring(aurostd::execute2string(XHOST.command("find")+" ./ -name "+_AFLOWLOCK_),vfile);
    for(uint j=0;j<vfile.size();j++) {
      aurostd::StringSubst(vfile.at(j),_AFLOWLOCK_,"");
      if(!aurostd::FileExist(vfile.at(j)+"OUTCAR") && !aurostd::EFileExist(vfile.at(j)+"OUTCAR.relax1")) {
        cout << "KBIN::XClean: cleaning=" << vfile.at(j) << endl;
        if(!test) KBIN::Clean(vfile.at(j));
      }
    }
    for(uint i=0;i<vcheck1.size();i++) {
      cout << "KBIN::XClean: checking missing " << vcheck2.at(i) << " with " << vcheck1.at(i) << endl;  // check OUTCAR.static
      aurostd::string2vectorstring(aurostd::execute2string(XHOST.command("find")+" ./ -name "+vcheck1.at(i)),vfile);
      for(uint j=0;j<vfile.size();j++) {
        aurostd::StringSubst(vfile.at(j),vcheck1.at(i),"");
        if(!aurostd::FileExist(vfile.at(j)+vcheck2.at(i))) {
          cout << "KBIN::XClean: cleaning=" << vfile.at(j) << endl;
          if(!test) KBIN::Clean(vfile.at(j));
        }
      }
    }    
    if(LDEBUG) cerr << "KBIN::XClean: END" << endl;  
    // exit(0);
  }
} // namespace KBIN

// ***************************************************************************
// *                                                                         *
// *           Aflow STEFANO CURTAROLO - Duke University 2003-2020           *
// *                                                                         *
// ***************************************************************************<|MERGE_RESOLUTION|>--- conflicted
+++ resolved
@@ -340,19 +340,11 @@
     aflags.KBIN_GEN_AFLOWIN_FROM_VASP        = aurostd::args2flag(argv,"--generate_aflowin_from_vasp");
     aflags.KBIN_GEN_SYMMETRY_OF_AFLOWIN      = aurostd::args2flag(argv,"--generate_symmetry|--generate_sym"); //DX
 
-<<<<<<< HEAD
     //DX
     //DX if(aflags.KBIN_GEN_VASP_FROM_AFLOWIN || aflags.KBIN_GEN_AFLOWIN_FROM_VASP)
     if(aflags.KBIN_GEN_VASP_FROM_AFLOWIN || aflags.KBIN_GEN_AFLOWIN_FROM_VASP || aflags.KBIN_GEN_SYMMETRY_OF_AFLOWIN || aflags.KBIN_GEN_AIMS_FROM_AFLOWIN) //CO20180409
     { //CO20200106 - patching for auto-indenting
       //DX
-=======
-    // DX
-    // DX if(aflags.KBIN_GEN_VASP_FROM_AFLOWIN || aflags.KBIN_GEN_AFLOWIN_FROM_VASP)
-    if(aflags.KBIN_GEN_VASP_FROM_AFLOWIN || aflags.KBIN_GEN_AFLOWIN_FROM_VASP || aflags.KBIN_GEN_SYMMETRY_OF_AFLOWIN || aflags.KBIN_GEN_AIMS_FROM_AFLOWIN) //CO20180409
-    { //CO200106 - patching for auto-indenting
-      // DX
->>>>>>> 10163148
       XHOST.AFLOW_RUNXflag=TRUE;XHOST.AFLOW_RUNXnumber=1;
       XHOST.AFLOW_RUNDIRflag=TRUE;
       if(aflags.KBIN_GEN_AFLOWIN_FROM_VASP) aflags.KBIN_RUN_AFLOWIN=FALSE;
@@ -1405,21 +1397,13 @@
             if(kflags.AFLOW_MODE_VASP && !aflags.KBIN_GEN_VASP_FROM_AFLOWIN){aflags.KBIN_GEN_VASP_FROM_AFLOWIN=true;} //do vasp last, default
           }
           kflags.KBIN_SYMMETRY_CALCULATION  = aurostd::substring2bool(AflowIn,"[AFLOW_SYMMETRY]CALC",TRUE) || aurostd::substring2bool(AflowIn,"[VASP_SYMMETRY]CALC",TRUE);
-<<<<<<< HEAD
           //DX START
-=======
-          // DX START
->>>>>>> 10163148
           kflags.KBIN_SYMMETRY_NO_SCAN  = aurostd::substring2bool(AflowIn,"[AFLOW_SYMMETRY]NO_SCAN",TRUE);
           //cerr << kflags.KBIN_SYMMETRY_EPS << endl;
           if(aurostd::substring2bool(AflowIn,"[AFLOW_SYMMETRY]SYM_EPS=",TRUE)){
             kflags.KBIN_SYMMETRY_EPS      = aurostd::substring2utype<double>(AflowIn,"[AFLOW_SYMMETRY]SYM_EPS=",TRUE);
           }
-<<<<<<< HEAD
           //DX END
-=======
-          // DX END
->>>>>>> 10163148
           // ---------------------------------------------------------
           // parameters for AAPL - CO20170601
           // to make backwards compatible, we need to not only look for substring, but need to see if "KAPPA=y"
@@ -1531,19 +1515,11 @@
               }
             }
             /////////////////////////////
-<<<<<<< HEAD
             //aurostd::xoption KBIN_PHONONS_CALCULATION_QHA; //PN20180705
             //KBIN_PHONONS_CALCULATION_QHA.option=false; //PN20180705
             //KBIN_PHONONS_CALCULATION_QHA.options2entry(AflowIn, string("[AFLOW_QHA]GRUNEISEN=|[AFLOW_PHONONS]GRUNEISEN="), KBIN_PHONONS_CALCULATION_QHA.option, KBIN_PHONONS_CALCULATION_QHA.xscheme); //CO20170601 //PN20180705
             //KBIN_PHONONS_CALCULATION_QHA.option |= aurostd::substring2bool(AflowIn,"[AFLOW_QHA]CALC",TRUE) || aurostd::substring2bool(AflowIn,"[VASP_QHA]CALC",TRUE); //legacy //PN20180705
             //kflags.KBIN_PHONONS_CALCULATION_QHA  = KBIN_PHONONS_CALCULATION_QHA.option; //PN20180705
-=======
-            //aurostd::xoption KBIN_PHONONS_CALCULATION_QHA; //PN180705
-            //KBIN_PHONONS_CALCULATION_QHA.option=false; //PN180705
-            //KBIN_PHONONS_CALCULATION_QHA.options2entry(AflowIn, string("[AFLOW_QHA]GRUNEISEN=|[AFLOW_PHONONS]GRUNEISEN="), KBIN_PHONONS_CALCULATION_QHA.option, KBIN_PHONONS_CALCULATION_QHA.xscheme); //CO20170601 //PN180705
-            //KBIN_PHONONS_CALCULATION_QHA.option |= aurostd::substring2bool(AflowIn,"[AFLOW_QHA]CALC",TRUE) || aurostd::substring2bool(AflowIn,"[VASP_QHA]CALC",TRUE); //legacy //PN180705
-            //kflags.KBIN_PHONONS_CALCULATION_QHA  = KBIN_PHONONS_CALCULATION_QHA.option; //PN180705
->>>>>>> 10163148
           }
           // ---------------------------------------------------------
           // parameters for APL
@@ -1957,23 +1933,13 @@
   bool CompressDirectory(const _aflags& aflags,const _kflags& kflags) {        // AFLOW_FUNCTION_IMPLEMENTATION
     bool LDEBUG=(FALSE || XHOST.DEBUG);
     string soliloquy="KBIN::CompressDirectory():";
-<<<<<<< HEAD
     //DX+CO START
-    //aus << "cd " << aflags.Directory << " && ";
-    //aus << "ls | grep -v .EXT | ";                                //CO, skip anything with bzip extension
-    //aus << "grep -v LOCK | grep -v " << _AFLOWLOCK_ << " | ";     //CO never zip LOCK or .LOCK (agl.LOCK) newly defined LOCK
-    //aus << "grep -v SKIP | ";
-    //aus << "grep -v " << KBIN_SUBDIRECTORIES << " | ";
-    //aus << "grep -v aflow.in | grep -v " << _AFLOWIN_ << " ";;    //CO, never zip aflow.in or _aflow.in (agl_aflow.in) or newly defined aflow.in
-=======
-    // DX and CO - START
     // [OBSOLETE]  aus << "cd " << aflags.Directory << " && ";
-    // [OBSOLETE]  aus << "ls | grep -v .EXT | ";                                // CO, skip anything with bzip extension
-    // [OBSOLETE]  aus << "grep -v LOCK | grep -v " << _AFLOWLOCK_ << " | ";     // CO never zip LOCK or .LOCK (agl.LOCK) newly defined LOCK
+    // [OBSOLETE]  aus << "ls | grep -v .EXT | ";                                //CO, skip anything with bzip extension
+    // [OBSOLETE]  aus << "grep -v LOCK | grep -v " << _AFLOWLOCK_ << " | ";     //CO never zip LOCK or .LOCK (agl.LOCK) newly defined LOCK
     // [OBSOLETE]  aus << "grep -v SKIP | ";
     // [OBSOLETE]  aus << "grep -v " << KBIN_SUBDIRECTORIES << " | ";
-    // [OBSOLETE]  aus << "grep -v aflow.in | grep -v " << _AFLOWIN_ << " ";;    // CO, never zip aflow.in or _aflow.in (agl_aflow.in) or newly defined aflow.in
->>>>>>> 10163148
+    // [OBSOLETE]  aus << "grep -v aflow.in | grep -v " << _AFLOWIN_ << " ";;    //CO, never zip aflow.in or _aflow.in (agl_aflow.in) or newly defined aflow.in
     vector<string> _vfiles,vfiles;
     string compressed_variant;
     aurostd::DirectoryLS(aflags.Directory,_vfiles);
@@ -2000,19 +1966,11 @@
       // [OBSOLETE] }
       vfiles.push_back(_vfiles[i]);
     }
-<<<<<<< HEAD
-    //aurostd::string2vectorstring(aurostd::execute2string(aus),vfiles);
-    //cerr << vfiles.size() << endl;
-    //aurostd::StringstreamClean(aus);
-    //cerr << "CO " << aurostd::joinWDelimiter(vfiles," ") << endl;
-    //exit(0);
-=======
     // [OBSOLETE] aurostd::string2vectorstring(aurostd::execute2string(aus),vfiles);
     // [OBSOLETE] cerr << vfiles.size() << endl;
     // [OBSOLETE] aurostd::StringstreamClean(aus);
-    // [OBSOLETE] cerr << "COREY " << aurostd::joinWDelimiter(vfiles," ") << endl;
+    // [OBSOLETE] cerr << "CO " << aurostd::joinWDelimiter(vfiles," ") << endl;
     // [OBSOLETE] exit(0);
->>>>>>> 10163148
     if(vfiles.size()){
       ostringstream aus;
       //aurostd::StringstreamClean(aus);
@@ -2022,22 +1980,8 @@
       }
       // aus << kflags.KZIP_BIN << " " << aurostd::joinWDelimiter(vfiles," ") << endl; //AVOID, because if one fails, the whole command stops
       aurostd::execute(aus);
-      // cerr << aus.str() << endl;
-    }
-<<<<<<< HEAD
-    //aus << kflags.KZIP_BIN << " `find . " << XHOST.Find_Parameters << " -name \"*\" | grep -v LOCK | grep -v SKIP | grep \"./\"` " << endl;
-    //aus << kflags.KZIP_BIN << " `ls | grep -v LOCK | grep -v SKIP | grep -v " << KBIN_SUBDIRECTORIES << "| grep -v " << _AFLOWIN_ << " | grep -v apl.xml ` " << endl;
-    //apl.xml can now be zipped
-    //set up is slightly redundant (LOCK vs. agl.LOCK), but very safe
-    //aus << kflags.KZIP_BIN << " `ls | grep -v .EXT | ";                 //CO, skip anything with bzip extension
-    //aus << "grep -v LOCK | grep -v " << _AFLOWLOCK_ << " | ";           //CO never zip LOCK or .LOCK (agl.LOCK) newly defined LOCK
-    //aus << "grep -v SKIP | ";
-    //aus << "grep -v " << KBIN_SUBDIRECTORIES << " | ";
-    //aus << "grep -v aflow.in | grep -v " << _AFLOWIN_ << " ` " << endl; //CO, never zip aflow.in or _aflow.in (agl_aflow.in) or newly defined aflow.in
     //  cerr << aus.str() << endl;
-    //aurostd::execute(aus);
-    //DX+CO END
-=======
+    }
     // [OBSOLETE] aus << kflags.KZIP_BIN << " `find . " << XHOST.Find_Parameters << " -name \"*\" | grep -v LOCK | grep -v SKIP | grep \"./\"` " << endl;
     // [OBSOLETE] aus << kflags.KZIP_BIN << " `ls | grep -v LOCK | grep -v SKIP | grep -v " << KBIN_SUBDIRECTORIES << "| grep -v " << _AFLOWIN_ << " | grep -v apl.xml ` " << endl;
     // [OBSOLETE] apl.xml can now be zipped
@@ -2049,9 +1993,8 @@
     // [OBSOLETE] aus << "grep -v aflow.in | grep -v " << _AFLOWIN_ << " ` " << endl; // CO, never zip aflow.in or _aflow.in (agl_aflow.in) or newly defined aflow.in
     // [OBSOLETE] cerr << aus.str() << endl;
     // [OBSOLETE] aurostd::execute(aus);
-    // DX and CO - END
+    // DX+CO END
     return TRUE;
->>>>>>> 10163148
   }
 }
 
