--- conflicted
+++ resolved
@@ -1930,25 +1930,14 @@
 namespace KBIN {
   bool CompressDirectory(const _aflags& aflags,const _kflags& kflags) {        // AFLOW_FUNCTION_IMPLEMENTATION
     bool LDEBUG=(FALSE || XHOST.DEBUG);
-<<<<<<< HEAD
-    string soliloquy="KBIN::CompressDirectory():";
-    //DX+CO START
+    string soliloquy = XHOST.sPID + "KBIN::CompressDirectory():";
+    // DX and CO - START
     // [OBSOLETE] aus << "cd " << aflags.Directory << " && ";
-    // [OBSOLETE] aus << "ls | grep -v .EXT | ";                                //CO, skip anything with bzip extension
-    // [OBSOLETE] aus << "grep -v LOCK | grep -v " << _AFLOWLOCK_ << " | ";     //CO never zip LOCK or .LOCK (agl.LOCK) newly defined LOCK
+    // [OBSOLETE]  aus << "ls | grep -v .EXT | ";                                // CO, skip anything with bzip extension
+    // [OBSOLETE]  aus << "grep -v LOCK | grep -v " << _AFLOWLOCK_ << " | ";     // CO never zip LOCK or .LOCK (agl.LOCK) newly defined LOCK
     // [OBSOLETE] aus << "grep -v SKIP | ";
     // [OBSOLETE] aus << "grep -v " << KBIN_SUBDIRECTORIES << " | ";
-    // [OBSOLETE] aus << "grep -v aflow.in | grep -v " << _AFLOWIN_ << " ";;    //CO, never zip aflow.in or _aflow.in (agl_aflow.in) or newly defined aflow.in
-=======
-    string soliloquy = XHOST.sPID + "KBIN::CompressDirectory():";
-    // DX and CO - START
-    // [OBSOLETE]  aus << "cd " << aflags.Directory << " && ";
-    // [OBSOLETE]  aus << "ls | grep -v .EXT | ";                                // CO, skip anything with bzip extension
-    // [OBSOLETE]  aus << "grep -v LOCK | grep -v " << _AFLOWLOCK_ << " | ";     // CO never zip LOCK or .LOCK (agl.LOCK) newly defined LOCK
-    // [OBSOLETE]  aus << "grep -v SKIP | ";
-    // [OBSOLETE]  aus << "grep -v " << KBIN_SUBDIRECTORIES << " | ";
     // [OBSOLETE]  aus << "grep -v aflow.in | grep -v " << _AFLOWIN_ << " ";;    // CO, never zip aflow.in or _aflow.in (agl_aflow.in) or newly defined aflow.in
->>>>>>> 972a1b11
     vector<string> _vfiles,vfiles;
     string compressed_variant;
     aurostd::DirectoryLS(aflags.Directory,_vfiles);
