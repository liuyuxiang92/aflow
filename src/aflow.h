--- conflicted
+++ resolved
@@ -299,19 +299,13 @@
     // _XHOST(const _XHOST& b);                          // constructor copy
     const _XHOST& operator=(const _XHOST &b);         // copy
     // BOOT
-<<<<<<< HEAD
     int PID;               // aflow_init.cpp  PID number
+    int TID;               // aflow_init.cpp  TID number
     ostringstream ostrPID; // aflow_init.cpp  PID in ostringstream...
+    ostringstream ostrTID; // aflow_init.cpp  TID in ostringstream...
     string sPID;           // aflow_init.cpp  [PID=12345678]
     bool showPID;          // aflow_init.cpp  check if --showPID
      // machinery
-=======
-    int PID;  // aflow.cpp
-    int TID;  // aflow.cpp  //CO20200502 - threadID
-    ostringstream ostrPID; // aflow.cpp
-    ostringstream ostrTID; // aflow.cpp //CO20200502 - threadID
-    // machinery
->>>>>>> 014d8dcc
     bool QUIET,TEST,DEBUG,MPI;
     bool GENERATE_AFLOWIN_ONLY; //CT20180719
     bool POSTPROCESS; //CT20181212
@@ -1059,12 +1053,7 @@
 bool CheckMaterialServer(void);
 string aflow_get_time_string(void);
 string aflow_get_time_string_short(void);
-<<<<<<< HEAD
 // [OBSOLETE] string strPID(void);
-=======
-string strPID(void);
-string strTID(void);  //CO20200502 - threadID
->>>>>>> 014d8dcc
 
 string Message(string="");
 string Message(string str1,string list2print);
