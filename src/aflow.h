// ***************************************************************************
// *                                                                         *
// *           Aflow STEFANO CURTAROLO - Duke University 2003-2019           *
// *                                                                         *
// ***************************************************************************

#ifndef _AFLOW_H_
#define _AFLOW_H_

// --------------------------------------------------------------------------
// Standard stuff

#include "AUROSTD/aurostd.h"

// #define  _AFLOW_TEMP_PRESERVE_  // to preseve /tmp files for debug

#define NNN   -123456
#define GCC_VERSION (__GNUC__ * 10000  + __GNUC_MINOR__ * 100 + __GNUC_PATCHLEVEL__)
#define _ANRL_NOWEB_ // DX

//COMMON TOLERANCES
#define _ZERO_TOL_ 1e-10 // DX
#define _XPROTO_TOO_CLOSE_ERROR_ 0.60 // was 0.75
#define _XPROTO_ZERO_VOL_ 1.0e-6  //CO20190218

//ME20190628 BEGIN - moved from CHULL for broader access
// Output formats
enum filetype {   //CO20190629
  //GENERAL FILE TYPES
  txt_ft,         //general plain text
  json_ft,
  csv_ft,
  latex_ft,
  gnuplot_ft,
  jupyter2_ft,    //python 2 jupyter
  jupyter3_ft,    //python 3 jupyter
  //CHULL SPECIFIC
  chull_apool_ft,
  chull_web_ft,
};
//[CO20190629 - obsolete with enum filetype]#define _apool_         'a'  // apool
//[CO20190629 - obsolete with enum filetype]#define _json_          'j'  // standard json
//[CO20190629 - obsolete with enum filetype]#define _pdf_           'p'  // pdf
//[CO20190629 - obsolete with enum filetype]#define _txt_           't'  // plain text
//[CO20190629 - obsolete with enum filetype]#define _web_           'w'  // web json
//[CO20190629 - obsolete with enum filetype]#define _latex_         'l'  // latex
//[CO20190629 - obsolete with enum filetype]#define _gnuplot_       'g'  // gnuplot
//[CO20190629 - obsolete with enum filetype]#define _jupyterthree_  'y'  // jupyter python 3
//[CO20190629 - obsolete with enum filetype]#define _jupytertwo_    'z'  // jupyter python 2

// Vector reduction types
enum vector_reduction_type {   //CO20190629
  frac_vrt,   //reduce to fractions (normalized to 1)
  gcd_vrt,    //reduce by gcd
  no_vrt,     //no reduction
};
//[CO20190629 - obsolete with enum vector_reduction_type]#define _frac_          'f'  //fractional
//[CO20190629 - obsolete with enum vector_reduction_type]#define _gcd_           'g'  //gcd
//[CO20190629 - obsolete with enum vector_reduction_type]#define _none_          'n'  //none
// ME20190628 END

//compound specification is how a compound is specified
//composition (Mn2Pt3) is ORTHOGONAL to pseudopotential string (Mn_pvPt)
//for instance, H1.25 can be a pseudopotential and NOT a composition
enum compound_designation {
  composition_string,
  pp_string,
};

//CO20190712 - see VASP_PseudoPotential_CleanName_InPlace() in aflow_ivasp.cpp
const string CAPITAL_LETTERS_PP_LIST="_GW2"    //CO20190712 - potpaw_LDA/potpaw_LDA.20100505/Li_AE_GW2
",_GW"    //CO20190712 - potpaw_PBE/potpaw_PBE.20100506/As_GW
",_ZORA"  //CO20190712 - potpaw_PBE/potpaw_PBE.20100506/Pt_ZORA
",_LDApU" //CO20190712 - potpaw_LDA/potpaw_LDA.20100505/Zn_sv_LDApU
",_AE"    //CO20190712 - potpaw_LDA/potpaw_LDA.20100505/Li_AE_GW2
",_NC2"   //CO20190712 - potpaw_LDA/potpaw_LDA.20100505/As_NC2
",_200eV"
"";

//XSTRUCTURE definitions
#define _AFLOW_XSTR_PRINT_PRECISION_ 14  //CO20180509
#define _AFLOW_POCC_PRECISION_ 8 //must be less than _AFLOW_XSTR_PRINT_PRECISION_, which is currently set to 14
#define _AFLOW_POCC_ZERO_TOL_ pow(10,-_AFLOW_POCC_PRECISION_) 

//XRD
#define XRAY_RADIATION_COPPER_Kalpha 1.5418   //Angstroms     //CO20190622

//moved from avasp.cpp for broader access (chull.cpp)
#define SPECIE_TRANSITION_METALS string("Ag,Au,Cd,Co,Cr_pv,Cu_pv,Fe_pv,Hf_pv,Hg,Ir,La,Mn_pv,Mo_pv,Nb_sv,Ni_pv,Os_pv,Pd_pv,Pt,Re_pv,Rh_pv,Ru_pv,Sc_sv,Ta_pv,Tc_pv,Ti_sv,V_sv,W_pv,Y_sv,Zn,Zr_sv")
#define SPECIE_RAW_LIB2U SPECIE_TRANSITION_METALS
#define SPECIE_RAW_LIB2 string("Ag,Al,As,Au,B_h,Ba_sv,Be_sv,Bi_d,Br,Ca_sv,Cd,Cl,Co,Cr_pv,Cu_pv,Fe_pv,Ga_h,Ge_h,Hf_pv,Hg,In_d,Ir,K_sv,La,Li_sv,Mg_pv,Mn_pv,Mo_pv,Na_pv,Nb_sv,Ni_pv,Os_pv,P,Pb_d,Pd_pv,Pt,Re_pv,Rh_pv,Ru_pv,Sb,Sc_sv,Se,Si,Sn,Sr_sv,Ta_pv,Tc_pv,Te,Ti_sv,Tl_d,V_sv,W_pv,Y_sv,Zn,Zr_sv")

#define SPECIE_RAW_LIB3 string("Ag,Al,As,Au,B_h,Ba_sv,Be_sv,Bi_d,Br,Ca_sv,Cd,Cl,Co,Cr_pv,Cu_pv,Fe_pv,Ga_h,Ge_h,Hf_pv,Hg,In_d,Ir,K_sv,La,Li_sv,Mg_pv,Mn_pv,Mo_pv,Na_sv,Nb_sv,Ni_pv,Os_pv,P,Pb_d,Pd_pv,Pt,Re_pv,Rh_pv,Ru_pv,Sb,Sc_sv,Se,Si,Sn,Sr_sv,Ta_pv,Tc_pv,Te,Ti_sv,Tl_d,V_sv,W_pv,Y_sv,Zn,Zr_sv")
//#define SPECIE_RAW_LIB3 string("Ag,Au,Cd,Co,Cr_pv,Cu_pv,Fe_pv,Hf_pv,Hg,Ir,La,Mn_pv,Mo_pv,Nb_sv,Ni_pv,Os_pv,Pd_pv,Pt,Re_pv,Rh_pv,Ru_pv,Sc_sv,Ta_pv,Tc_pv,Ti_sv,V_sv,W_pv,Y_sv,Zn,Zr_sv")
//#define SPECIE_RAW_LIB3 string("Ag,Al,As,Au,B_h,Bi_d,Cd,Co,Cr_pv,Cu_pv,Fe_pv,Ga_h,Ge_h,Hf_pv,Hg,In_d,Ir,La,Mg_pv,Mn_pv,Mo_pv,Nb_sv,Ni_pv,Os_pv,P,Pb_d,Pd_pv,Pt,Re_pv,Rh_pv,Ru_pv,Sb,Sc_sv,Se,Si,Sn,Ta_pv,Te,Tc_pv,Ti_sv,V_sv,W_pv,Y_sv,Zn,Zr_sv")

//Sc,Ti,V,Cr,Mn,Fe,Co,Ni,Cu,Zn,Y,Zr,Nb,Mo,Tc,Ru,Rh,Pd,Ag,Cd,La,Hf,Ta,W,Re,Os,Ir,Pt,Au,Hg - not in order!
#define SPECIE_RAW_LIB4 SPECIE_TRANSITION_METALS

// CO20180729 - OBSOLETE - use xerror
//[OBSOLETE]// CO20180419 - global exception handling - START
//[OBSOLETE]class AFLOWRuntimeError : public std::runtime_error {
//[OBSOLETE]  public:
//[OBSOLETE]    AFLOWRuntimeError(const std::string& function,const std::string& message);
//[OBSOLETE]    AFLOWRuntimeError(const std::string& function,std::stringstream& message);
//[OBSOLETE]    string where();
//[OBSOLETE]    ~AFLOWRuntimeError() throw() {};
//[OBSOLETE]  private:
//[OBSOLETE]    string f_name;  //cannot be const &, as it goes out of scope //const string& f_name;
//[OBSOLETE]};
//[OBSOLETE]class AFLOWLogicError : public std::logic_error {
//[OBSOLETE]  public:
//[OBSOLETE]    AFLOWLogicError(const std::string& function,const std::string& message);
//[OBSOLETE]    AFLOWLogicError(const std::string& function,std::stringstream& message);
//[OBSOLETE]    string where();
//[OBSOLETE]    ~AFLOWLogicError() throw() {};
//[OBSOLETE]  private:
//[OBSOLETE]    string f_name;  //cannot be const &, as it goes out of scope //const string& f_name;
//[OBSOLETE]};
//[OBSOLETE]// CO20180419 - global exception handling - STOP

// --------------------------------------------------------------------------
// definitions for MULTHREADS
//#define MAX_ALLOCATABLE_PTHREADS     1024
#define MAX_ALLOCATABLE_PTHREADS     256
#define PTHREADS_DEFAULT 8
namespace AFLOW_PTHREADS {
  extern bool FLAG;         // run pthread YES/NO
  extern int MAX_PTHREADS;  // how many MAX threads I can use  default or --np
  extern int RUNNING;       // how many threads are actually running
  extern pthread_t vpthread[MAX_ALLOCATABLE_PTHREADS];  // the actual thread
  extern int viret[MAX_ALLOCATABLE_PTHREADS];          // the thread runnings
  extern bool vpthread_busy[MAX_ALLOCATABLE_PTHREADS];  // is the thread busy
}

extern string _AFLOWIN_; 
extern string _AFLOWLOCK_; 

// --------------------------------------------------------------------------
// definitions for aflow
// aflow2 default definitions
#define AFLOW_MATERIALS_SERVER_DEFAULT        string("materials.duke.edu")
#define AFLOW_WEB_SERVER_DEFAULT              string("nietzsche.mems.duke.edu")
#define AFLOWLIB_MATERIALS_SERVER             string("aflow.org")
#define AFLOWLIB_CONSORTIUM_STRING            string("AFLOW - www.aflow.org consortium")
#define _XENTRY_ string("index.php")

// [OBSOLETE] #define DEFAULT_KZIP_BIN              string("bzip2")           // moved to aflow_aflowrc.cpp in V3.1.194
// [OBSOLETE] #define DEFAULT_KZIP_EXT              string(".bz2")            // moved to aflow_aflowrc.cpp in V3.1.194
#define DEFAULT_KBIN_ALIEN_BIN        string("ls -las")
#define DEFAULT_KBIN_MATLAB_BIN       string("/usr/local/bin/matlab -nodesktop -nosplash -nodisplay ")
// [OBSOLETE] #define DEFAULT_KBIN_CONVERT_BIN      string("convert")
// [OBSOLETE] #define DEFAULT_KBIN_EPSTOPDF_BIN     string("epstopdf")

#define QSUB_COMMAND_DEFAULT          "qsub"
#define QSUB_PARAMS_DEFAULT           " "

#define KBIN_SYMMETRY_SGROUP_RADIUS_DEFAULT 3.0
#define KBIN_SYMMETRY_SGROUP_MAX_NUMBER 1000000

#define KBIN_SUBDIRECTORIES           string("ARUN.")

#define KBIN_NEIGHBOURS_MAX_NUMBER      30000
#define KBIN_NEIGHBOURS_RADIUS_DEFAULT 3.0
#define KBIN_NEIGHBOURS_DRADIUS_DEFAULT 0.1

#define ALIEN_INPUT_FILE_NAME_DEFAULT  "./input"
#define ALIEN_EXTERNAL_INPUT_DEFAULT   "../input_external"
#define ALIEN_OUTPUT_FILE_NAME_DEFAULT  "./output"

// aflow1 definitions (soon to be obsolete)
#define _MPI_NP_STRINGS_ "MPI_NP","mpi_np","-MPI_NP","-mpi_np"
#define _MPI_NCPUS_DEF_ 4
#define VASP_OPTIONS_MPI_DEFAULT         ""
#define VASPLS_BIN_POSTFIX_DEFAULT       "LS"
#define GRND_BIN_DEFAULT                 "./grnd_intel"

// --------------------------------------------------------------------------
// definitions for projects
// [OBSOLETE] #define SERVER_PROJECT_GNDSTATE       string("/common/GNDSTATE")
#define LIBRARY_NOTHING 256
extern uint LIBRARY_AUID,LIBRARY_ICSD,LIBRARY_LIB0,LIBRARY_LIB1,LIBRARY_LIB2,LIBRARY_LIB3,LIBRARY_LIB4,LIBRARY_LIB5,LIBRARY_LIB6,LIBRARY_LIB7,LIBRARY_LIB8,LIBRARY_LIB9;  // not in order.. will be nailed by init.cpp

#define LIBRARY_ALL         100

// [OBSOLETE] #define DEFAULT_FILE_AFLOWLIB_ENTRY_OUT        string("aflowlib.out")      // moved to aflow_aflowrc.cpp in V3.1.178
// [OBSOLETE] #define DEFAULT_FILE_AFLOWLIB_ENTRY_JSON       string("aflowlib.json")     // moved to aflow_aflowrc.cpp in V3.1.178
// [OBSOLETE] #define DEFAULT_FILE_EDATA_ORIG_OUT            string("edata.orig.out")    // moved to aflow_aflowrc.cpp in V3.1.178
// [OBSOLETE] #define DEFAULT_FILE_EDATA_RELAX_OUT           string("edata.relax.out")   // moved to aflow_aflowrc.cpp in V3.1.178
// [OBSOLETE] #define DEFAULT_FILE_EDATA_BANDS_OUT           string("edata.bands.out")   // moved to aflow_aflowrc.cpp in V3.1.178
// [OBSOLETE] #define DEFAULT_FILE_DATA_ORIG_OUT             string("data.orig.out")     // moved to aflow_aflowrc.cpp in V3.1.178
// [OBSOLETE] #define DEFAULT_FILE_DATA_RELAX_OUT            string("data.relax.out")    // moved to aflow_aflowrc.cpp in V3.1.178
// [OBSOLETE] #define DEFAULT_FILE_DATA_BANDS_OUT            string("data.bands.out")    // moved to aflow_aflowrc.cpp in V3.1.178
// [OBSOLETE] #define DEFAULT_FILE_EDATA_ORIG_JSON           string("edata.orig.json")   // moved to aflow_aflowrc.cpp in V3.1.178
// [OBSOLETE] #define DEFAULT_FILE_EDATA_RELAX_JSON          string("edata.relax.json")  // moved to aflow_aflowrc.cpp in V3.1.178
// [OBSOLETE] #define DEFAULT_FILE_EDATA_BANDS_JSON          string("edata.bands.json")  // moved to aflow_aflowrc.cpp in V3.1.178
// [OBSOLETE] #define DEFAULT_FILE_DATA_ORIG_JSON            string("data.orig.json")    // moved to aflow_aflowrc.cpp in V3.1.178
// [OBSOLETE] #define DEFAULT_FILE_DATA_RELAX_JSON           string("data.relax.json")   // moved to aflow_aflowrc.cpp in V3.1.178
// [OBSOLETE] #define DEFAULT_FILE_DATA_BANDS_JSON           string("data.bands.json")   // moved to aflow_aflowrc.cpp in V3.1.178
// [OBSOLETE] #define DEFAULT_FILE_TIME_OUT                  string("time")              // moved to aflow_aflowrc.cpp in V3.1.178
// [OBSOLETE] #define DEFAULT_FILE_SPACEGROUP1_OUT           string("SpaceGroup")        // moved to aflow_aflowrc.cpp in V3.1.178
// [OBSOLETE] #define DEFAULT_FILE_SPACEGROUP2_OUT           string("SpaceGroup2")       // moved to aflow_aflowrc.cpp in V3.1.178
// [OBSOLETE] #define DEFAULT_FILE_VOLDISTPARAMS_OUT         string("VOLDISTParams")     // moved to aflow_aflowrc.cpp in V3.1.178
// [OBSOLETE] #define DEFAULT_FILE_VOLDISTEVOLUTION_OUT      string("VOLDISTEvolution")  // moved to aflow_aflowrc.cpp in V3.1.178 
#define _AFLOWLIB_ENTRY_SEPARATOR_       string(" | ")
#define _APENNSY_STYLE_OLD_              FALSE

// --------------------------------------------------------------------------
// definition for frozsl files
#define _FROZSL_VASPSETUP_FILE_ "./aflow.frozsl_vaspsetup_file"
// --------------------------------------------------------------------------
// definitions for WEB PHP
#define AFLOW_PHP_APOOL_REFERENCES       string("19,20,49,50,51,53,54,55,56,57,59,61,62,63,65,66,67,70,71,74,75,76,81,87,99")

// --------------------------------------------------------------------------
// Definitions
//#define DEFAULT_AFLOW_FIND_PARAMETERS "-follow"
#define DEFAULT_AFLOW_FIND_PARAMETERS_NORMAL     string("-follow")
#define DEFAULT_AFLOW_FIND_PARAMETERS_NOLEAF     string("-noleaf -follow")
#define BUFFER_MAXLEN 1024
// [OBSOLETE] #define DEFAULT_AFLOW_PRESCRIPT_OUT            string("aflow.prescript.out")  // moved to aflow_aflowrc.cpp in V3.1.189 
// [OBSOLETE] #define DEFAULT_AFLOW_PRESCRIPT_COMMAND        string("aflow.prescript.command")  // moved to aflow_aflowrc.cpp in V3.1.189 
// [OBSOLETE] #define DEFAULT_AFLOW_POSTSCRIPT_OUT           string("aflow.postscript.out")  // moved to aflow_aflowrc.cpp in V3.1.189
// [OBSOLETE] #define DEFAULT_AFLOW_POSTSCRIPT_COMMAND       string("aflow.postscript.command")  // moved to aflow_aflowrc.cpp in V3.1.189 
// [OBSOLETE] #define DEFAULT_AFLOW_PGROUP_OUT               string("aflow.pgroup.out") // moved to aflow_aflowrc.cpp in V3.1.189 
// [OBSOLETE] #define DEFAULT_AFLOW_PGROUP_XTAL_OUT          string("aflow.pgroup_xtal.out") // moved to aflow_aflowrc.cpp in V3.1.189 
// [OBSOLETE] #define DEFAULT_AFLOW_PGROUPK_OUT              string("aflow.pgroupk.out") // moved to aflow_aflowrc.cpp in V3.1.189 
// [OBSOLETE] #define DEFAULT_AFLOW_PGROUPK_XTAL_OUT         string("aflow.pgroupk_xtal.out") // moved to aflow_aflowrc.cpp in V3.1.189  // DX20171205 - Added pgroupk_xtal
// [OBSOLETE] #define DEFAULT_AFLOW_FGROUP_OUT               string("aflow.fgroup.out") // moved to aflow_aflowrc.cpp in V3.1.189 
// [OBSOLETE] #define DEFAULT_AFLOW_SGROUP_OUT               string("aflow.sgroup.out") // moved to aflow_aflowrc.cpp in V3.1.189 
// [OBSOLETE] #define DEFAULT_AFLOW_AGROUP_OUT               string("aflow.agroup.out") // moved to aflow_aflowrc.cpp in V3.1.189 
// [OBSOLETE] #define DEFAULT_AFLOW_IATOMS_OUT               string("aflow.iatoms.out") // moved to aflow_aflowrc.cpp in V3.1.189 
// [OBSOLETE] #define DEFAULT_AFLOW_PGROUP_JSON              string("aflow.pgroup.json") // moved to aflow_aflowrc.cpp in V3.1.189       // DX20170802 - Add JSON
// [OBSOLETE] #define DEFAULT_AFLOW_PGROUP_XTAL_JSON         string("aflow.pgroup_xtal.json") // moved to aflow_aflowrc.cpp in V3.1.189  // DX20170802 - Add JSON
// [OBSOLETE] #define DEFAULT_AFLOW_PGROUPK_JSON             string("aflow.pgroupk.json")  // moved to aflow_aflowrc.cpp in V3.1.189     // DX20170802 - Add JSON
// [OBSOLETE] #define DEFAULT_AFLOW_PGROUPK_XTAL_JSON        string("aflow.pgroupk_xtal.json") // moved to aflow_aflowrc.cpp in V3.1.189 // DX20170802 - Add JSON // DX20171205 - Added pgroupk_xtal
// [OBSOLETE] #define DEFAULT_AFLOW_FGROUP_JSON              string("aflow.fgroup.json") // moved to aflow_aflowrc.cpp in V3.1.189       // DX20170802 - Add JSON
// [OBSOLETE] #define DEFAULT_AFLOW_SGROUP_JSON              string("aflow.sgroup.json")  // moved to aflow_aflowrc.cpp in V3.1.189      // DX20170802 - Add JSON
// [OBSOLETE] #define DEFAULT_AFLOW_AGROUP_JSON              string("aflow.agroup.json")  // moved to aflow_aflowrc.cpp in V3.1.189      // DX20170802 - Add JSON
// [OBSOLETE] #define DEFAULT_AFLOW_IATOMS_JSON              string("aflow.iatoms.json")  // moved to aflow_aflowrc.cpp in V3.1.189      // DX20170802 - Add JSON
// [OBSOLETE] #define DEFAULT_AFLOW_PHONON_FILE  string("aflow.phonons.out") // abandoned
// [OBSOLETE] #define DEFAULT_AFLOW_ICAGES_OUT               string("aflow.icages.out")  // moved to aflow_aflowrc.cpp in V3.1.189 
// [OBSOLETE] #define DEFAULT_AFLOW_SURFACE_OUT              string("aflow.surface.out") // moved to aflow_aflowrc.cpp in V3.1.189 
// [OBSOLETE] #define DEFAULT_AFLOW_QMVASP_OUT               string("aflow.qmvasp.out") // moved to aflow_aflowrc.cpp in V3.1.189 
// [OBSOLETE] #define DEFAULT_AFLOW_ERVASP_OUT               string("aflow.error.out") // moved to aflow_aflowrc.cpp in V3.1.189 
// [OBSOLETE] #define DEFAULT_AFLOW_IMMISCIBILITY_OUT        string("aflow.immiscibility.out") // moved to aflow_aflowrc.cpp in V3.1.189 
// [OBSOLETE] #define DEFAULT_AFLOW_MEMORY_OUT               string("aflow.memory.out") // moved to aflow_aflowrc.cpp in V3.1.189 
// [OBSOLETE] #define DEFAULT_AFLOW_FROZSL_INPUT_OUT         string("aflow.frozsl_input.out") // moved to aflow_aflowrc.cpp in V3.1.189 
// [OBSOLETE] #define DEFAULT_AFLOW_FROZSL_POSCAR_OUT        string("aflow.frozsl_poscar.out") // moved to aflow_aflowrc.cpp in V3.1.189 
// [OBSOLETE] #define DEFAULT_AFLOW_FROZSL_MODES_OUT         string("aflow.frozsl_energies.out") // moved to aflow_aflowrc.cpp in V3.1.189 
// [OBSOLETE] #define DEFAULT_AFLOW_FROZSL_EIGEN_OUT         string("aflow.frozsl_eigen.out") // moved to aflow_aflowrc.cpp in V3.1.189 
// [OBSOLETE] #define DEFAULT_AFLOW_END_OUT                  string("aflow.end.out") // moved to aflow_aflowrc.cpp in V3.1.189 

// --------------------------------------------------------------------------
// include all prototypes for aflow
#define SWAP(a,b)      {temp=(a);(a)=(b);(b)=temp;}
#define RCYCLIC(a,b,c) {temp=(c);(b)=(a);(c)=(b);a=temp;}
#define LCYCLIC(a,b,c) {temp=(a);(a)=(b);(b)=(c);c=temp;}

#define NANOPARTICLE_RADIUS_DEFAULT   10.0
#define NANOPARTICLE_DISTANCE_DEFAULT 10.0
using aurostd::min;
using aurostd::max;
using aurostd::mod;
using aurostd::_isodd;
using aurostd::_iseven;
using aurostd::_isfloat;
using aurostd::_iscomplex;
using aurostd::sign;
using aurostd::nint;
using aurostd::xcomplex;
using aurostd::xmatrix;
using aurostd::clear;
using aurostd::xvector;
//[OBSOLETE ME20180705]using aurostd::xtensor3;
//[OBSOLETE ME20180705]using aurostd::xtensor4;
//[OBSOLETE ME20180705]using aurostd::xtensor5;
//[OBSOLETE ME20180705]using aurostd::xtensor6;
//[OBSOLETE ME20180705]using aurostd::xtensor7;
//[OBSOLETE ME20180705]using aurostd::xtensor8;
using aurostd::xoption;
using aurostd::xcombos;

//BANDGAP  //CO20191110
#define _METALGAP_ -1.0*AUROSTD_NAN
#define _METALEDGE_ -1.0

// --------------------------------------------------------------------------
// this is a container of general global choices
class _XHOST {
  public:
    // constructor destructor                         // constructor/destructor
    _XHOST();                                         // default, just allocate
    ~_XHOST();                                        // kill everything
    // _XHOST(const _XHOST& b);                          // constructor copy
    const _XHOST& operator=(const _XHOST &b);         // copy
    // BOOT
    int PID;  // aflow.cpp
    ostringstream ostrPID; // aflow.cpp
    // machinery
    bool QUIET,TEST,DEBUG,MPI;
    bool GENERATE_AFLOWIN_ONLY; //CT 180719
    bool POSTPROCESS; //CT 181212
    // HARDWARE/SOFTWARE
    string hostname,machine_type,tmpfs,user,group,home,shell,progname;
    string Find_Parameters;
    bool sensors_allowed;
    // ARGUMENTS
    vector<string> argv;          // argv of line command
    // SERVERS
    string AFLOW_MATERIALS_SERVER,AFLOW_WEB_SERVER;
    long double RAM,RAM_MB,RAM_GB;
    int CPU_Cores;
    string CPU_Model;
    string CPU_MHz;
    vector<double> vTemperatureCore;
    long double Time_starting,Time_now;
    long int Date;
    string Day,Month,Year;
    string Copyright_Years; // =string("2003-YEAR_FROM_DATE");
    // MULTHREADS
    // bool PTHREADS_FLAG;        // run pthread YES/NO 
    // int  PTHREADS_MAX;         // how many MAX threads I can use  default or --np 
    // int PTHREADS_RUNNING;      // how many threads are actually running 
    // vector<pthread_t> thread;  // the actual thread 
    // vector<int> iret;          // the thread runnings 
    // vector<bool> thread_busy;  // is the thread busy 
    // COMMANDS
    vector<string> vcmd;  
    // RAM CHECK
    double maxmem;
    // FUNCTIONS
    string command(const string& command);
    bool is_command(const string& command);
    // AFLOW STUFF
    // vflag_aflow.flag("LOOP");
    // vflag_aflow.flag("CLEAN");
    // vflag_aflow.isflag*"XCLEAN");
    bool AFLOW_RUNDIRflag;
    bool AFLOW_MULTIflag;
    bool AFLOW_RUNXflag;
    uint AFLOW_RUNXnumber;
    // QUEQUE STUFF
    bool is_PBS;int PBS_NUM_PPN,PBS_NNODES;
    bool is_SLURM;int SLURM_CPUS_ON_NODE,SLURM_NNODES,SLURM_NTASKS;
    bool is_MACHINE_FULTON_MARYLOU; // some flags
    // APENNST stuff
    bool APENNSY_USE_SERVER;
    bool APENNSY_USE_LIBRARY;
    bool APENNSY_SERVER_AFLOWLIB_ORG;
    // Library_CALCULATED*
    vector<uint>   vGlobal_uint;      // parameters uint
    vector<string> vGlobal_string;    // parameters as strings
    vector<vector<string> > vvGlobal_string; // parameters as vector strings
    // vector<string> vLibrary_ICSD;     // ordered by #species (needs to be allocated)
    // vector<string> vLibrary_ICSD_ALL; // line by line
    // string Library_ICSD_ALL;          // the complete library
    // vector<string> vVASP_POTCAR_DIRECTORIES;
    // vector<string> vAFLOW_LIBRARY_DIRECTORIES;
    // vector<string> vAFLOW_PROJECTS_DIRECTORIES;
    // AFLOW flags/options
    aurostd::xoption vflag_aflow;  // argv/argc options following the xoption structure
    aurostd::xoption vflag_pflow;  // argv/argc options following the xoption structure
    aurostd::xoption vflag_apennsy;  // argv/argc options following the xoption structure
    aurostd::xoption vflag_outreach;  // argv/argc options following the xoption structure
    aurostd::xoption vflag_control;  // argv/argc options following the xoption structure
    aurostd::xoption vschema;        // keywords, names, units etc etc

    // AFLOWRC
    string aflowrc_filename;
    string aflowrc_content;
    vector<string> vaflowrc;  
    xoption adefault;            // default  xoption
    // AFLOWSYM
    bool SKEW_TEST; // DX20171019
    double SKEW_TOL; // DX20171019
    // WEB MODE
    bool WEB_MODE;  //CO20190401
  private:                                                //
    void free();                                           // free space
    void copy(const _XHOST& b);                            //
    void clear();                                          // free space
};

#define XHOST_vGlobal_MAX                              256
#define XHOST_Library_HTQC                             XHOST.vGlobal_string.at(0)
#define XHOST_Library_CALCULATED_ICSD_LIB              XHOST.vGlobal_string.at(1)
#define XHOST_Library_CALCULATED_ICSD_RAW              XHOST.vGlobal_string.at(2)
#define XHOST_Library_CALCULATED_LIB0_LIB              XHOST.vGlobal_string.at(3)
#define XHOST_Library_CALCULATED_LIB0_RAW              XHOST.vGlobal_string.at(4)
#define XHOST_Library_CALCULATED_LIB1_LIB              XHOST.vGlobal_string.at(5)
#define XHOST_Library_CALCULATED_LIB1_RAW              XHOST.vGlobal_string.at(6)
#define XHOST_Library_CALCULATED_LIB2_LIB              XHOST.vGlobal_string.at(7)
#define XHOST_Library_CALCULATED_LIB2_RAW              XHOST.vGlobal_string.at(8)
#define XHOST_Library_CALCULATED_LIB3_LIB              XHOST.vGlobal_string.at(9)
#define XHOST_Library_CALCULATED_LIB3_RAW              XHOST.vGlobal_string.at(10)
#define XHOST_Library_CALCULATED_LIB4_LIB              XHOST.vGlobal_string.at(11)
#define XHOST_Library_CALCULATED_LIB4_RAW              XHOST.vGlobal_string.at(12)
#define XHOST_Library_CALCULATED_LIB5_LIB              XHOST.vGlobal_string.at(13)
#define XHOST_Library_CALCULATED_LIB5_RAW              XHOST.vGlobal_string.at(14)
#define XHOST_Library_CALCULATED_LIB6_LIB              XHOST.vGlobal_string.at(15)
#define XHOST_Library_CALCULATED_LIB6_RAW              XHOST.vGlobal_string.at(16)
#define XHOST_Library_CALCULATED_LIB7_LIB              XHOST.vGlobal_string.at(17)
#define XHOST_Library_CALCULATED_LIB7_RAW              XHOST.vGlobal_string.at(18)
#define XHOST_Library_CALCULATED_LIB8_LIB              XHOST.vGlobal_string.at(19)
#define XHOST_Library_CALCULATED_LIB8_RAW              XHOST.vGlobal_string.at(20)
#define XHOST_Library_CALCULATED_LIB9_LIB              XHOST.vGlobal_string.at(21)
#define XHOST_Library_CALCULATED_LIB9_RAW              XHOST.vGlobal_string.at(22)
#define XHOST_aflowlib_icsd                            XHOST.vGlobal_string.at(23)
#define XHOST_aflowlib_lib0                            XHOST.vGlobal_string.at(24)
#define XHOST_aflowlib_lib1                            XHOST.vGlobal_string.at(25)
#define XHOST_aflowlib_lib2                            XHOST.vGlobal_string.at(26)
#define XHOST_aflowlib_lib3                            XHOST.vGlobal_string.at(27)
#define XHOST_aflowlib_lib4                            XHOST.vGlobal_string.at(28)
#define XHOST_aflowlib_lib5                            XHOST.vGlobal_string.at(29)
#define XHOST_aflowlib_lib6                            XHOST.vGlobal_string.at(30)
#define XHOST_aflowlib_lib7                            XHOST.vGlobal_string.at(31)
#define XHOST_aflowlib_lib8                            XHOST.vGlobal_string.at(32)
#define XHOST_aflowlib_lib9                            XHOST.vGlobal_string.at(33)
#define XHOST_AUID                                     XHOST.vGlobal_string.at(34)
#define XHOST_AURL                                     XHOST.vGlobal_string.at(35)
#define XHOST_LOOP                                     XHOST.vGlobal_string.at(36)
#define XHOST_Library_ICSD_ALL                         XHOST.vGlobal_string.at(37)
//  string Library_ICSD_ALL;          // the complete library

#define XHOST_vAUID                                    XHOST.vvGlobal_string.at(0)
#define XHOST_vAURL                                    XHOST.vvGlobal_string.at(1)
#define XHOST_vLOOP                                    XHOST.vvGlobal_string.at(2)
#define vAUID XHOST_vAUID
#define vAURL XHOST_vAURL
#define vLOOP XHOST_vLOOP

#define vVASP_POTCAR_DIRECTORIES                       XHOST.vvGlobal_string.at(3)
#define vAFLOW_LIBRARY_DIRECTORIES                     XHOST.vvGlobal_string.at(4)
#define vAFLOW_PROJECTS_DIRECTORIES                    XHOST.vvGlobal_string.at(5)
#define XHOST_vLibrary_ICSD                            XHOST.vvGlobal_string.at(6)
#define XHOST_vLibrary_ICSD_ALL                        XHOST.vvGlobal_string.at(7)
//  vector<string> vLibrary_ICSD;     // ordered by #species
//  vector<string> vLibrary_ICSD_ALL; // line by line

#define XHOST_README_AFLOW_LICENSE_GPL3_TXT            XHOST.vGlobal_string.at(40)
#define XHOST_README_AFLOW_TXT                         XHOST.vGlobal_string.at(41)
#define XHOST_README_AFLOW_VERSIONS_HISTORY_TXT        XHOST.vGlobal_string.at(42)
#define XHOST_README_AFLOW_PFLOW_TXT                   XHOST.vGlobal_string.at(43)
#define XHOST_README_AFLOW_APENNSY_TXT                 XHOST.vGlobal_string.at(44)
#define XHOST_README_AFLOW_SCRIPTING_TXT               XHOST.vGlobal_string.at(45)
#define XHOST_README_AFLOW_FROZSL_TXT                  XHOST.vGlobal_string.at(46)
#define XHOST_README_AFLOW_POCC_TXT                    XHOST.vGlobal_string.at(47)
#define XHOST_README_AFLOW_APL_TXT                     XHOST.vGlobal_string.at(48)
#define XHOST_README_AFLOW_QHA_SCQHA_QHA3P_TXT         XHOST.vGlobal_string.at(49)
#define XHOST_README_AFLOW_AGL_TXT                     XHOST.vGlobal_string.at(50)
#define XHOST_README_AFLOW_AEL_TXT                     XHOST.vGlobal_string.at(51)
#define XHOST_README_AFLOW_ANRL_TXT                    XHOST.vGlobal_string.at(52)
#define XHOST_README_AFLOW_COMPARE_TXT                 XHOST.vGlobal_string.at(53)
#define XHOST_README_AFLOW_GFA_TXT                     XHOST.vGlobal_string.at(53)  //CO20190401
#define XHOST_README_AFLOW_SYM_TXT                     XHOST.vGlobal_string.at(54)
#define XHOST_README_AFLOW_CCE_TXT                     XHOST.vGlobal_string.at(55)  //CO20190620
#define XHOST_README_AFLOW_CHULL_TXT                   XHOST.vGlobal_string.at(56)  //CO20190620
#define XHOST_README_AFLOW_EXCEPTIONS_TXT              XHOST.vGlobal_string.at(57) //ME20180705
#define XHOST_README_PROTO_TXT                         XHOST.vGlobal_string.at(58)
#define XHOST_README_AFLOW_XAFLOW_TXT                  XHOST.vGlobal_string.at(59)
#define XHOST_README_AFLOW_AFLOWRC_TXT                 XHOST.vGlobal_string.at(60)

#define XHOST_FINDSYM_data_space_txt                   XHOST.vGlobal_string.at(70)
#define XHOST_FINDSYM_data_wyckoff_txt                 XHOST.vGlobal_string.at(71)
#define XHOST_FROZSL_data_space_txt                    XHOST.vGlobal_string.at(72)
#define XHOST_FROZSL_data_wyckoff_txt                  XHOST.vGlobal_string.at(73)
#define XHOST_FROZSL_data_images_txt                   XHOST.vGlobal_string.at(74)
#define XHOST_FROZSL_data_irreps_txt                   XHOST.vGlobal_string.at(75)
#define XHOST_FROZSL_data_isotropy_txt                 XHOST.vGlobal_string.at(76)
#define XHOST_FROZSL_data_little_txt                   XHOST.vGlobal_string.at(77)
#define XHOST_FROZSL_symmetry2_dat                     XHOST.vGlobal_string.at(78)
#define XHOST_FROZSL_const_dat                         XHOST.vGlobal_string.at(79)
#define XHOST_FROZSL_phvaspsetup_AFLOW                 XHOST.vGlobal_string.at(80)
#define XHOST_FROZSL_phvaspsetup_POSCAR                XHOST.vGlobal_string.at(81)
#define XHOST_ElectronStoppingPower_txt                XHOST.vGlobal_string.at(82)
#define XHOST_PhotonCrossSection_txt                   XHOST.vGlobal_string.at(83)
#define XHOST_PhotonStoppingPower_txt                  XHOST.vGlobal_string.at(84)
#define XHOST_ICSD_List_txt                            XHOST.vGlobal_string.at(85)
#define XHOST_AFLOW_PSEUDOPOTENTIALS                   XHOST.vGlobal_string.at(86)
#define XHOST_AFLOW_PSEUDOPOTENTIALS_TXT               XHOST.vGlobal_string.at(87)
#define XHOST_AFLOW_PSEUDOPOTENTIALS_LIST_TXT          XHOST.vGlobal_string.at(88)
#define XHOST_f144468a7ccc2d3a72ba44000715efdb         XHOST.vGlobal_string.at(90)
#define XHOST_d0f1b0e47f178ae627a388d3bf65d2d2         XHOST.vGlobal_string.at(91)
#define XHOST_decf00ca3ad2fe494eea8e543e929068         XHOST.vGlobal_string.at(92)
// [OBSOLETE] #define XHOST_AFLOW_BinaryRead           XHOST.vGlobal_string.at(93)
// [OBSOLETE] #define XHOST_AFLOW_Binary_Angle_Read    XHOST.vGlobal_string.at(94)


// LOADENTRIES DEFAULTS
#define _AFLOW_LIB_MAX_ 10                             //LIB11 does not exist yet, modify accordingly

#define XHOST_LIBRARY_LIB0                             XHOST.vGlobal_uint.at(0)
#define XHOST_LIBRARY_LIB1                             XHOST.vGlobal_uint.at(1)
#define XHOST_LIBRARY_LIB2                             XHOST.vGlobal_uint.at(2)
#define XHOST_LIBRARY_LIB3                             XHOST.vGlobal_uint.at(3)
#define XHOST_LIBRARY_LIB4                             XHOST.vGlobal_uint.at(4)
#define XHOST_LIBRARY_LIB5                             XHOST.vGlobal_uint.at(5)
#define XHOST_LIBRARY_LIB6                             XHOST.vGlobal_uint.at(6)
#define XHOST_LIBRARY_LIB7                             XHOST.vGlobal_uint.at(7)
#define XHOST_LIBRARY_LIB8                             XHOST.vGlobal_uint.at(8)
#define XHOST_LIBRARY_LIB9                             XHOST.vGlobal_uint.at(9)
#define XHOST_LIBRARY_ICSD                             XHOST.vGlobal_uint.at(10)
#define XHOST_LIBRARY_AUID                             XHOST.vGlobal_uint.at(11)

// max is 128
extern _XHOST XHOST; // this will be global

//DX20180131 - add symmetry definitions - START
// symmetry 
#define SG_SETTING_1    1
#define SG_SETTING_2    2
#define SG_SETTING_ANRL 3
//DX20180131 - add symmetry definitions - END

//DX20191122 - START
// atom environment modes
#define ATOM_ENVIRONMENT_MODE_1    1 // minimum coordination shell
#define ATOM_ENVIRONMENT_MODE_2    2 // [FUTURE] out to a given radius
#define ATOM_ENVIRONMENT_MODE_3    3 // [FUTURE] largest gap in radial distribution function (GFA)
//DX20191122 - END

// ----------------------------------------------------------------------------
// aflow_aflowrc.cpp
#define _AFLOW_AFLOWRC_H_
#define _AFLOW_AFLOWRC_CPP_
#include "aflow_aflowrc.cpp"
#undef _AFLOW_AFLOWRC_CPP_
#undef _AFLOW_AFLOWRC_H_

// --------------------------------------------------------------------------

// Structures for flags and properties to share FAST !
// STRUCTURES
#define AFLOWIN_SEPARATION_LINE  string("[AFLOW] ************************************************************************************************************************** ")

// --------------------------------------------------------------------------
// general flags to run aflow
class _aflags {
  public:
    // trivial constructurs/destuctors/operators
    _aflags();                                          // default, just allocate
    ~_aflags();                                         // kill everything
    _aflags(const _aflags& b);                          // constructor copy
    const _aflags& operator=(const _aflags &b);         // copy
    void clear(void);                                   // clear
    // CONTENT
    bool QUIET;
    int  AFLOW_PTHREADS_NUMBER;                         // cant be GLOBAL as this is a local run stuff
    // particular
    string LocalDirectory;                              // where is aflow now
    string Directory;                                   // where aflow must run
    bool AFLOW_FORCE_RUN;                               // Force run also in database
    bool AFLOW_PERFORM_DIRECTORY;                       // Directory is specified (sometimes it is useful).
    bool AFLOW_PERFORM_FILE;                            // File is specified (sometimes it is useful).
    bool AFLOW_PERFORM_ORDER_SORT;                      // Sorts the _AFLOWIN_ in the list
    bool AFLOW_PERFORM_ORDER_REVERSE;                   // Reverse the _AFLOWIN_ in the list
    bool AFLOW_PERFORM_ORDER_RANDOM;                    // Randomize the _AFLOWIN_ in the list
    bool AFLOW_MODE_GENERATE;                           // TODO OVVERRIDE all _AFLOWIN_
    bool AFLOW_MODE_QSUB_MODE1;                         // TODO OVVERRIDE all _AFLOWIN_
    bool AFLOW_MODE_QSUB_MODE2;                         // TODO OVVERRIDE all _AFLOWIN_
    bool AFLOW_MODE_QSUB_MODE3;                         // TODO OVVERRIDE all _AFLOWIN_
    // general flags to operate in the directory
    bool KBIN_RUN_AFLOWIN;
    bool KBIN_GEN_GENERAL; // CO20180409
    bool KBIN_GEN_VASP_FROM_AFLOWIN;
    bool KBIN_GEN_AIMS_FROM_AFLOWIN;
    bool KBIN_GEN_AFLOWIN_FROM_VASP;
    // DX - START
    bool KBIN_GEN_SYMMETRY_OF_AFLOWIN;
    // DX - END 
    bool KBIN_DELETE_AFLOWIN;
    bool AFLOW_FORCE_MPI;     // not yet implemented
    bool AFLOW_FORCE_SERIAL;  // not yet implemented
    int  AFLOW_GLOBAL_NCPUS;         // Forced CPUS
    // Perform TASKS
    bool AFLOW_PERFORM_CLEAN;       // to clean a directory
    // host related things
    xoption AFLOW_MACHINE_GLOBAL;
    xoption AFLOW_MACHINE_LOCAL;       // flag for duke_beta_mpich
    // APENNSY
    aurostd::xoption vflag;
    string APENNSY_LATTICE_flag;                        // APENNSY flags
    string APENNSY_GNUPLOT_FONT_str;                    // APENNSY content
    string APENNSY_GNUPLOT_FONT_BOLD_str;               // APENNSY content
    string APENNSY_GNUPLOT_FONT_ITALICS_str;            // APENNSY content
    // [OBSOLETE] "APENNSY::HELP;                                   // APENNSY flags
    // [OBSOLETE] "APENNSY::VERBOSE_flag;                           // APENNSY flags
    // [OBSOLETE] "APENNSY_LIST_flag;                               // APENNSY flags
    // [OBSOLETE] "APENNSY::SERVER_AFLOWLIB_ORG_flag;               // APENNSY flags
    // [OBSOLETE] "APENNSY::LATEX_SNAPSHOT;                         // APENNSY flags
    // [OBSOLETE] "APENNSY::LATEX_OUTPUT;                           // APENNSY flags
    // [OBSOLETE] "APENNSY::LATEX_CITE;                             // APENNSY flags
    // [OBSOLETE] "APENNSY::ENTHALPY_TOT;                           // APENNSY flags
    // [OBSOLETE] "APENNSY::ENTHALPY_ATOM;                          // APENNSY flags
    // [OBSOLETE] "APENNSY::ENTHALPY_FORMATION_ATOM;                // APENNSY flags
    // [OBSOLETE] "APENNSY::LOAD_LIB2;                              // APENNSY flags
    // [OBSOLETE] "APENNSY::LOAD_LIB2U;                             // APENNSY flags
    // [OBSOLETE] "APENNSY::LOAD_LIB2PGM;                           // APENNSY flags
    // [OBSOLETE] "APENNSY::LOAD_LIB2X;                             // APENNSY flags
    // [OBSOLETE] "APENNSY::LOAD_ALLOY;                             // APENNSY flags
    // [OBSOLETE] "APENNSY::APOOL_PUBLIC;                           // APENNSY flags
    // [OBSOLETE] "APENNSY::APOOL_PRIVATE;                          // APENNSY flags
    // [OBSOLETE] "APENNSY::APOOL_TEST;                             // APENNSY flags
    // [OBSOLETE] "APENNSY::DATA;                                   // APENNSY flags
    // [OBSOLETE] "APENNSY::UNCLE;                                  // APENNSY flags
    // [OBSOLETE] "APENNSY::WEB;                                    // APENNSY flags
    // [OBSOLETE] "APENNSY::ALL;                                    // APENNSY flags
    // [OBSOLETE] "APENNSY::FCC;                                    // APENNSY flags
    // [OBSOLETE] "APENNSY::BCC;                                    // APENNSY flags
    // [OBSOLETE] "APENNSY::HCP;                                    // APENNSY flags
    // [OBSOLETE] "APENNSY::COUT;                                   // APENNSY flags
    // [OBSOLETE] "APENNSY::CERR;                                   // APENNSY flags
    // [OBSOLETE] "APENNSY::ENTHALPY_LIST"                          // APENNSY flags
    // [OBSOLETE] "APENNSY::PS_ENERGY_LIST"                         // APENNSY flags
    // [OBSOLETE] "APENNSY::CONVEX_HULL"                            // APENNSY flags
    // [OBSOLETE] "APENNSY::MATLAB"                                 // APENNSY flags
    // [OBSOLETE] "APENNSY::GNUPLOT"                                // APENNSY flags
    // [OBSOLETE] "APENNSY::SMALL_CONVEX_HULL_MATLAB"               // APENNSY flags
    // [OBSOLETE] "APENNSY::HISTOGRAM_LIST"                         // APENNSY flags
    // [OBSOLETE] "APENNSY::MATLAB_LIB"                             // APENNSY flags
    // [OBSOLETE] "APENNSY::RULES"                                  // APENNSY flags
    // [OBSOLETE] "APENNSY::STRUCTURES"                             // APENNSY flags
    // [OBSOLETE] "APENNSY::VASPIN;                                 // APENNSY flags
    // [OBSOLETE] "APENNSY::ORDER;                                  // APENNSY flags
    // [OBSOLETE] "APENNSY::INFO;                                   // APENNSY flags
    // [OBSOLETE] "APENNSY::MISCIBILITY;                            // APENNSY flags
    // [OBSOLETE] "APENNSY::MISCIBILITY_EXPERIMENTS;                // APENNSY flags
    // [OBSOLETE] "APENNSY::MISCIBILITY_MIEDEMA;                    // APENNSY flags
    // [OBSOLETE] "APENNSY::MISCIBILITY_HUMEROTHERY;                // APENNSY flags
    // [OBSOLETE] "APENNSY::MISCIBILITY_TABLE;                      // APENNSY flags
    // [OBSOLETE] "APENNSY::MISCIBILITY_STATISTICS;                 // APENNSY flags
    // [OBSOLETE] "APENNSY::STRUCTURE_VOLUMES;                      // APENNSY flags
    // [OBSOLETE] "APENNSY::REFERENCE;                              // APENNSY flags
    // [OBSOLETE] "APENNSY_PROTOCHECK;                              // APENNSY flags
    // [OBSOLETE] "APENNSY::NEGLECT_STRUCTURES;                     // APENNSY flags
    // [OBSOLETE] "APENNSY::UPDATE;                                 // APENNSY flags
    // [OBSOLETE] "APENNSY::CSWAP;                                  // APENNSY flags
    vector<string> APENNSY_NEGLECT_STRUCTURES_vstrs;    // APENNSY content
  private:                                              //
    void free();                                        // free space
    void copy(const _aflags& b);                        //
};

// ME20181026 - Container for APL options
struct _moduleOptions {
  _moduleOptions() : minatoms_restricted(false) {;}  //CO20181226
  // APL
  vector<bool> supercell_method;
  bool minatoms_restricted; //CO20181226 = false;
  vector<aurostd::xoption> aplflags;

  // AAPL
  vector<bool> cut_rad_shell;
  vector<aurostd::xoption> aaplflags;

  // QHA
  vector<aurostd::xoption> qhaflags;

  // AEL
  vector<aurostd::xoption> aelflags;

  // AGL
  vector<aurostd::xoption> aglflags;
};

// --------------------------------------------------------------------------
// general flags for kbinary (all)
class _kflags {
  public:
    // trivial constructurs/destuctors/operators
    _kflags();                                          // default, just allocate
    ~_kflags();                                         // kill everything
    _kflags(const _kflags& b);                          // constructor copy
    const _kflags& operator=(const _kflags &b);         // copy
    void clear(void);                                   // clear
    // CONTENT
    // in this struct we put all the flags which are used on LOCAL DIRECTORIES in KBIN MODE
    //
    bool AFLOW_MODE_ALIEN;
    //
    bool AFLOW_MODE_MATLAB;
    bool AFLOW_MATLAB_MODE_EXPLICIT;
    bool AFLOW_MATLAB_MODE_EXPLICIT_START_STOP;
    bool AFLOW_MATLAB_MODE_IMPLICIT;
    bool AFLOW_MATLAB_MODE_EXTERNAL;
    bool AFLOW_MATLAB_FILE;
    bool AFLOW_MATLAB_FILE_FILE;
    bool AFLOW_MATLAB_FILE_COMMAND;
    //
    bool AFLOW_MODE_VASP;
    bool AFLOW_MODE_AIMS;
    //
    bool AFLOW_MODE_PRESCRIPT_EXPLICIT;
    bool AFLOW_MODE_PRESCRIPT_EXPLICIT_START_STOP;
    stringstream AFLOW_MODE_PRESCRIPT;
    bool AFLOW_MODE_POSTSCRIPT_EXPLICIT;
    bool AFLOW_MODE_POSTSCRIPT_EXPLICIT_START_STOP;
    stringstream AFLOW_MODE_POSTSCRIPT;
    //
    bool AFLOW_MODE_EMAIL;
    // normal binary
    string KBIN_BIN;
    string KBIN_SERIAL_BIN; // ME20190107
    string KZIP_BIN;
    bool   KZIP_COMPRESS;
    // MPI binaries and flags
    bool   KBIN_MPI;
    int    KBIN_MPI_NCPUS;
    string KBIN_MPI_NCPUS_STRING; //ME20181216
    int    KBIN_MPI_NCPUS_BUFFER;
    string KBIN_MPI_START;
    string KBIN_MPI_STOP;
    string KBIN_MPI_COMMAND;
    bool   KBIN_MPI_AUTOTUNE;
    string KBIN_MPI_BIN;
    string KBIN_MPI_OPTIONS;
    // QSUB
    bool   KBIN_QSUB;
    bool   KBIN_QSUB_MODE1;
    bool   KBIN_QSUB_MODE2;
    bool   KBIN_QSUB_MODE3;
    string KBIN_QSUB_COMMAND;
    string KBIN_QSUB_PARAMS;
    bool   KBIN_QSUB_MODE_EXPLICIT;
    bool   KBIN_QSUB_MODE_EXPLICIT_START_STOP;
    bool   KBIN_QSUB_MODE_IMPLICIT;
    bool   KBIN_QSUB_FILE;
    // symmetry operation lists
    bool  KBIN_SYMMETRY_CALCULATION;
    // DX - START
    bool  KBIN_SYMMETRY_NO_SCAN;
    double KBIN_SYMMETRY_EPS;
    bool  KBIN_SYMMETRY_CALCULATE_PGROUP;       // DX20170814 - Specify what to calculate/verify
    bool  KBIN_SYMMETRY_CALCULATE_PGROUPK;      // DX20170814 - Specify what to calculate/verify
    bool  KBIN_SYMMETRY_CALCULATE_FGROUP;       // DX20170814 - Specify what to calculate/verify
    bool  KBIN_SYMMETRY_CALCULATE_PGROUP_XTAL;  // DX20170814 - Specify what to calculate/verify
    bool  KBIN_SYMMETRY_CALCULATE_PGROUPK_XTAL; // DX20171205 - Specify what to calculate/verify; Added pgroupk_xtal
    bool  KBIN_SYMMETRY_CALCULATE_PGROUPK_PATTERSON;  // DX20200129 - Specify what to calculate/verify
    bool  KBIN_SYMMETRY_CALCULATE_IATOMS;       // DX20170814 - Specify what to calculate/verify
    bool  KBIN_SYMMETRY_CALCULATE_AGROUP;       // DX20170814 - Specify what to calculate/verify
    bool  KBIN_SYMMETRY_CALCULATE_SGROUP;       // DX20170814 - Specify what to calculate/verify
    // DX - END
    bool  KBIN_SYMMETRY_PGROUP_WRITE;      // taken TRUE by default
    bool  KBIN_SYMMETRY_PGROUPK_WRITE;     // taken TRUE by default
    bool  KBIN_SYMMETRY_PGROUP_XTAL_WRITE; // taken TRUE by default
    bool  KBIN_SYMMETRY_PGROUPK_XTAL_WRITE;// DX20171205 - Added pgroupk_xtal
    bool  KBIN_SYMMETRY_PGROUPK_PATTERSON_WRITE;// DX20200129 - taken TRUE by default
    bool  KBIN_SYMMETRY_FGROUP_WRITE;      // taken TRUE by default
    bool  KBIN_SYMMETRY_SGROUP_WRITE;
    bool  KBIN_SYMMETRY_AGROUP_WRITE;      // taken TRUE by default
    bool  KBIN_SYMMETRY_IATOMS_WRITE;      // taken TRUE by default
    double KBIN_SYMMETRY_SGROUP_RADIUS;
    // neighbours operation lists
    bool  KBIN_NEIGHBOURS_CALCULATION;
    bool  KBIN_NEIGHBOURS_WRITE;
    double KBIN_NEIGHBOURS_RADIUS;
    double KBIN_NEIGHBOURS_DRADIUS;
    // pocc operation lists
    bool   KBIN_POCC;
    bool   KBIN_POCC_CALCULATION;
    string KBIN_POCC_TEMPERATURE_STRING;  //CO20191114
    // frozsl operation lists
    bool   KBIN_FROZSL;
    bool   KBIN_FROZSL_DOWNLOAD;
    bool   KBIN_FROZSL_FILE;
    string KBIN_FROZSL_FILE_NAME;
    // [OBSOLETE]  bool   KBIN_FROZSL_PRESCRIPT_MODE_EXPLICIT;
    // [OBSOLETE]  bool   KBIN_FROZSL_PRESCRIPT_MODE_EXPLICIT_START_STOP;
    // [OBSOLETE]  string KBIN_FROZSL_PRESCRIPT_STRING;
    // [OBSOLETE]  bool   KBIN_FROZSL_POSTSCRIPT_MODE_EXPLICIT;
    // [OBSOLETE]  bool   KBIN_FROZSL_POSTSCRIPT_MODE_EXPLICIT_START_STOP;
    // [OBSOLETE]  string KBIN_FROZSL_POSTSCRIPT_STRING;
    bool   KBIN_FROZSL_STRUCTURE_MODE_FILE;
    bool   KBIN_FROZSL_STRUCTURE_MODE_EXPLICIT_START_STOP;
    string KBIN_FROZSL_STRUCTURE_STRING;
    bool   KBIN_FROZSL_DIELECTRIC_MODE_FILE;
    bool   KBIN_FROZSL_DIELECTRIC_MODE_EXPLICIT_START_STOP;
    bool   KBIN_FROZSL_DIELECTRIC_ZEFF;
    string KBIN_FROZSL_DIELECTRIC_STRING;
    // phonons operation lists
    bool   KBIN_PHONONS_CALCULATION_APL;
    bool   KBIN_PHONONS_CALCULATION_QHA;  // CO - 170601
    bool   KBIN_PHONONS_CALCULATION_QHA_A;    //PN180705
    bool   KBIN_PHONONS_CALCULATION_QHA_B;    //PN180705
    bool   KBIN_PHONONS_CALCULATION_QHA_C;    //PN180705
    bool   KBIN_PHONONS_CALCULATION_QHA3P;    //PN180705
    bool   KBIN_PHONONS_CALCULATION_QHA3P_A;  //PN180705
    bool   KBIN_PHONONS_CALCULATION_QHA3P_B;  //PN180705
    bool   KBIN_PHONONS_CALCULATION_QHA3P_C;  //PN180705
    bool   KBIN_PHONONS_CALCULATION_SCQHA;    //PN180705
    bool   KBIN_PHONONS_CALCULATION_SCQHA_A;  //PN180705
    bool   KBIN_PHONONS_CALCULATION_SCQHA_B;  //PN180705
    bool   KBIN_PHONONS_CALCULATION_SCQHA_C;  //PN180705
    bool   KBIN_PHONONS_CALCULATION_AAPL; // CO - 170601
    bool   KBIN_PHONONS_CALCULATION_AGL;
    bool   KBIN_PHONONS_CALCULATION_AEL;
    bool   KBIN_PHONONS_CALCULATION_FROZSL;
    string KBIN_PHONONS_CALCULATION_FROZSL_output;
    string KBIN_PHONONS_CALCULATION_FROZSL_poscars;
    _moduleOptions KBIN_MODULE_OPTIONS;  // ME20181027
  private:                                             //
    void free();                                        // free space
    void copy(const _kflags& b);                        //
};

// --------------------------------------------------------------------------
// general flags for vasp mode
class xstructure; // prototype of structure, just to compile
class _vflags {
  public:
    // trivial constructurs/destuctors/operators
    _vflags();                                            // default, just allocate
    ~_vflags();                                           // kill everything
    _vflags(const _vflags& b);                            // constructor copy
    const _vflags& operator=(const _vflags &b);           // copy
    void clear(void);                                     // clear
    // CONTENT
    // in this struct we put all the flags which are used on LOCAL DIRECTORIES in VASP MODE
    xoption AFLOW_SYSTEM;                         // ME20181121
    int KBIN_VASP_RUN_NRELAX;
    xoption KBIN_VASP_RUN;                        // GENERATE, STATIC, KPOINTS, RELAX, RELAX_STATIC, RELAX_STATIC_BANDS, STATIC_BANDS, DIELECTRIC_STATIC, DIELECTRIC_DYNAMIC, DSCF
    xoption KBIN_VASP_REPEAT;                     // REPEAT_BANDS REPEAT_STATIC_BANDS REPEAT_DELSOL
    xoption KBIN_VASP_FORCE_OPTION_NOTUNE;        // NOTUNE
    xoption KBIN_VASP_FORCE_OPTION_SYSTEM_AUTO;   // SYSTEM_AUTO
    xoption KBIN_VASP_FORCE_OPTION_RELAX_MODE;    // RELAX_MODE  forces/energy
    xoption KBIN_VASP_FORCE_OPTION_RELAX_TYPE;    // RELAX_TYPE  STATIC, ALL, IONS, CELL_SHAPE, CELL_VOLUME, IONS_CELL_VOLUME
    xoption KBIN_VASP_FORCE_OPTION_PREC;          // PREC 
    xoption KBIN_VASP_FORCE_OPTION_ALGO;          // ALGO 
    xoption KBIN_VASP_FORCE_OPTION_METAGGA;       // METAGGA 
    xoption KBIN_VASP_FORCE_OPTION_IVDW;          // IVDW
    xoption KBIN_VASP_FORCE_OPTION_ABMIX;         // ABMIX
    xoption KBIN_VASP_FORCE_OPTION_AUTO_PSEUDOPOTENTIALS; // AUTO_PSEUDOPOTENTIALS
    // ENMAX_MULTIPLY
    xoption KBIN_VASP_FORCE_OPTION_ENMAX_MULTIPLY_EQUAL;  // isentry and content_int
    // NBANDS
    xoption KBIN_VASP_FORCE_OPTION_NBANDS_EQUAL;  // isentry and content_int
    bool KBIN_VASP_FORCE_OPTION_NBANDS_AUTO_isentry;
    // POTIM
    xoption KBIN_VASP_FORCE_OPTION_POTIM_EQUAL;   // isentry and content_double
    // PSTRESS
    xoption KBIN_VASP_FORCE_OPTION_PSTRESS_EQUAL; // isentry and content_double
    // EDIFFG
    xoption KBIN_VASP_FORCE_OPTION_EDIFFG_EQUAL; // isentry and content_double
    // ISMEAR
    xoption KBIN_VASP_FORCE_OPTION_ISMEAR_EQUAL;  // isentry and content_double //CO20181129
    // SIGMA
    xoption KBIN_VASP_FORCE_OPTION_SIGMA_EQUAL;  // isentry and content_double //CO20181129
    // RWIGS
    bool KBIN_VASP_FORCE_OPTION_RWIGS_STATIC;  
    xoption KBIN_VASP_FORCE_OPTION_SKIP_NOMIX;    // SKIP_NOMIX
    xoption KBIN_VASP_FORCE_OPTION_SPIN;          // SPIN 
    bool KBIN_VASP_FORCE_OPTION_SPIN_REMOVE_RELAX_1;
    bool KBIN_VASP_FORCE_OPTION_SPIN_REMOVE_RELAX_2;
    // xoption KBIN_VASP_FORCE_OPTION_TRISTATE;      //  SYM 
    xoption KBIN_VASP_FORCE_OPTION_BADER;         // BADER=ON | OFF | NONE
    xoption KBIN_VASP_FORCE_OPTION_ELF;           // ELF=ON | OFF | NONE
    xoption KBIN_VASP_FORCE_OPTION_AUTO_MAGMOM;   // AUTO_MAGMOM
    xoption KBIN_VASP_FORCE_OPTION_SYM;           // SYM
    xoption KBIN_VASP_FORCE_OPTION_WAVECAR;       // WAVECAR
    xoption KBIN_VASP_FORCE_OPTION_CHGCAR;        // CHGCAR
    xoption KBIN_VASP_FORCE_OPTION_CHGCAR_FILE;   // ME20191028
    xoption KBIN_VASP_FORCE_OPTION_LSCOUPLING;    // LSCOUPLING
    xoption KBIN_VASP_FORCE_OPTION_LDAU0;         // LDAU0
    xoption KBIN_VASP_FORCE_OPTION_LDAU1;         // LDAU1
    xoption KBIN_VASP_FORCE_OPTION_LDAU2;         // LDAU2
    xoption KBIN_VASP_FORCE_OPTION_LDAU_ADIABATIC;// LDAU_ADIABATIC
    xoption KBIN_VASP_FORCE_OPTION_LDAU_CUTOFF;   // LDAU_CUTOFF
    string KBIN_VASP_LDAU_SPECIES;
    string KBIN_VASP_LDAU_PARAMETERS;
    bool KBIN_VASP_LDAU_AFLOW_AUTO_flag;
    // FORCE_OPTION
    xoption KBIN_VASP_FORCE_OPTION_TYPE;          // TYPE 
    bool KBIN_VASP_FORCE_OPTION_NSW_EQUAL;
    int  KBIN_VASP_FORCE_OPTION_NSW_EQUAL_VALUE;

    xoption KBIN_VASP_FORCE_OPTION_IGNORE_AFIX;   // AFIX
    // xoption kopts;
    xoption KBIN_VASP_FORCE_OPTION_CONVERT_UNIT_CELL;   // CONVERT_UNIT_CELL
    xoption KBIN_VASP_FORCE_OPTION_VOLUME;        // EQUAL_EQUAL, MULTIPLY_EQUAL,PLUS_EQUAL
    xoption KBIN_VASP_FORCE_OPTION_KPOINTS;       // KPOINTS 
    xoption KBIN_VASP_INCAR_MODE;                 // EXPLICIT, EXPLICIT_START_STOP, IMPLICIT, EXTERNAL;
    // RELAX
    xoption KBIN_VASP_KPOINTS_MODE;               // EXPLICIT, EXPLICIT_START_STOP, IMPLICIT, EXTERNAL;
    xoption KBIN_VASP_KPOINTS_KMODE;              // isentry and content_int
    xoption KBIN_VASP_KPOINTS_KPPRA;              // isentry and content_int
    xoption KBIN_VASP_KPOINTS_KSCHEME;            // isentry and content_string
    xoption KBIN_VASP_KPOINTS_KSHIFT;             // isentry and content_string
    // STATIC
    xoption KBIN_VASP_KPOINTS_STATIC_KMODE;       // isentry and content_int
    xoption KBIN_VASP_KPOINTS_STATIC_KPPRA;       // isentry and content_int
    xoption KBIN_VASP_KPOINTS_STATIC_KSCHEME;     // isentry and content_string
    xoption KBIN_VASP_KPOINTS_STATIC_KSHIFT;      // isentry and content_string
    // PHONONS
    xoption KBIN_VASP_KPOINTS_PHONONS_KPPRA;      // isentry and content_int
    xoption KBIN_VASP_KPOINTS_PHONONS_KSCHEME;    // isentry and content_string
    xoption KBIN_VASP_FORCE_OPTION_KPOINTS_PHONONS_PARITY;  // EVEN ODD
    // BANDS
    xoption KBIN_VASP_KPOINTS_BANDS_LATTICE;
    //  bool KBIN_VASP_KPOINTS_BANDS_LATTICE_FLAG;
    //  string KBIN_VASP_KPOINTS_BANDS_LATTICE_VALUE;
    bool KBIN_VASP_KPOINTS_BANDS_LATTICE_AUTO_FLAG;
    bool KBIN_VASP_KPOINTS_BANDS_GRID_FLAG;
    uint KBIN_VASP_KPOINTS_BANDS_GRID_VALUE;
    bool KBIN_VASP_WRITE_KPOINTS;

    xoption KBIN_VASP_POSCAR_MODE; // EXPLICIT, EXPLICIT_START_STOP, EXPLICIT_START_STOP_POINT, IMPLICIT, EXTERNAL;
    std::vector<string> KBIN_VASP_POSCAR_MODE_EXPLICIT_VSTRING;
    std::vector<xstructure> KBIN_VASP_POSCAR_MODE_EXPLICIT_VSTRUCTURE;
    xoption KBIN_VASP_POTCAR_MODE;  // EXPLICIT, IMPLICIT, EXTERNAL;
    bool KBIN_VASP_INCAR_VERBOSE;   // VERBOSITY
    xoption KBIN_VASP_INCAR_FILE;   // KEYWORD, SYSTEM_AUTO, FILE, COMMAND
    stringstream KBIN_VASP_INCAR_EXPLICIT;  // ME20181127
    stringstream KBIN_VASP_INCAR_EXPLICIT_START_STOP;  // ME20181127
    xoption KBIN_VASP_KPOINTS_FILE; // KEYWORD, FILE, COMMAND
    stringstream KBIN_VASP_KPOINTS_EXPLICIT;  // ME20181127
    stringstream KBIN_VASP_KPOINTS_EXPLICIT_START_STOP;  // ME20181127
    xoption KBIN_VASP_POSCAR_FILE;  // KEYWORD, PROTOTYPE, FILE, COMMAND
    xoption KBIN_VASP_POSCAR_FILE_VOLUME; // EQUAL_EQUAL, MULTIPLY_EQUAL PLUS_EQUAL
    xoption KBIN_VASP_POTCAR_FILE; // KEYWORD, SYSTEM_AUTO, PREFIX, SUFFIX, FILE, COMMAND, WRITE
    stringstream KBIN_VASP_POTCAR_EXPLICIT;  //CO20181226
  private:                                                   //
    void free();                                              // free space
    void copy(const _vflags& b);                              //
};

// --------------------------------------------------------------------------
// general flags for aims mode
class _aimsflags {
  public:
    _aimsflags();
    ~_aimsflags();
    _aimsflags(const _aimsflags& b);
    const _aimsflags& operator=(const _aimsflags& b);
    void clear();
    // CONTENT
    // in this struct we put all the flags which are used on LOCAL DIRECTORIES in AIMS MODE
    xoption KBIN_AIMS_FORCE_OPTION_NOTUNE;
    xoption KBIN_AIMS_RUN;
    xoption KBIN_AIMS_GEOM_MODE;
    xoption KBIN_AIMS_GEOM_FILE;
    std::vector<string> KBIN_AIMS_GEOM_MODE_EXPLICIT_VSTRING;
    std::vector<xstructure> KBIN_AIMS_GEOM_MODE_EXPLICIT_VSTRUCTURE;
    xoption KBIN_AIMS_GEOM_FILE_VOLUME;
    xoption KBIN_AIMS_FORCE_OPTION_VOLUME;
    xoption KBIN_AIMS_FORCE_OPTION_CONVERT_UNIT_CELL;
    xoption KBIN_AIMS_CONTROL_MODE;
    xoption KBIN_AIMS_CONTROL_FILE;
    bool KBIN_AIMS_CONTROL_VERBOSE;   // VERBOSITY
  private:
    void free();                                              // free space
    void copy(const _aimsflags& b);                           //
};

// --------------------------------------------------------------------------
// general flags for alien mode
class _alienflags {
  public:
    // trivial constructurs/destuctors/operators
    _alienflags();                                            // default, just allocate
    ~_alienflags();                                           // kill everything
    _alienflags(const _alienflags& b);                        // constructor copy
    const _alienflags& operator=(const _alienflags &b);       // copy
    void clear(void);                                         // clear
    // CONTENT
    bool KBIN_ALIEN_COMMAND_BINARY_FLAG;
    string KBIN_ALIEN_COMMAND_BINARY_VALUE;
    bool KBIN_ALIEN_COMMAND_BINARY_START_STOP_FLAG;
    // in this struct we put all the flags which are used on LOCAL DIRECTORIES in ALIEN MODE
    bool KBIN_ALIEN_FORCE_OPTION_NOTUNE;
    bool KBIN_ALIEN_FORCE_OPTION_SOMETHING;                   // SOMETHING

    bool KBIN_ALIEN_INPUT_MODE_EXPLICIT;
    bool KBIN_ALIEN_INPUT_MODE_EXPLICIT_START_STOP;
    bool KBIN_ALIEN_INPUT_MODE_IMPLICIT;
    bool KBIN_ALIEN_INPUT_MODE_EXTERNAL;
    bool KBIN_ALIEN_INPUT_FILE;
    bool KBIN_ALIEN_INPUT_FILE_FILE_FLAG;
    string KBIN_ALIEN_INPUT_FILE_FILE_VALUE;
    bool KBIN_ALIEN_INPUT_FILE_COMMAND_FLAG;
    string KBIN_ALIEN_INPUT_FILE_COMMAND_VALUE;
    bool KBIN_ALIEN_INPUT_MODE_INPUT_FLAG;
    string KBIN_ALIEN_INPUT_MODE_INPUT_VALUE;
    bool KBIN_ALIEN_OUTPUT_MODE_OUTPUT_FLAG;
    string KBIN_ALIEN_OUTPUT_MODE_OUTPUT_VALUE;
  private:                                              //
    void free();                                             // free space
    void copy(const _alienflags& b);                         //
};

// --------------------------------------------------------------------------
// general container for any set of flags
class _xflags {
  public:
    _xflags();
    _xflags(_vflags& vflags);
    _xflags(_aimsflags& aimsflags);
    _xflags(_alienflags& alienflags);
    ~_xflags();
    _xflags(const _xflags& b);
    const _xflags& operator=(const _xflags& b);
    void clear();
    bool AFLOW_MODE_VASP;
    _vflags vflags;
    bool AFLOW_MODE_AIMS;
    _aimsflags aimsflags;
    bool AFLOW_MODE_ALIEN;
    _alienflags alienflags;
    void setVFlags(_vflags& vflags);
    void setAIMSFlags(_aimsflags& aimsflags);
    //add qe and others here eventually
    void setALIENFlags(_alienflags& alienflags);
  private:
    void free();                                              // free space
    void copy(const _xflags& b);                           //
};

// --------------------------------------------------------------------------
// aflow_init.cpp
namespace init {
  int GetCPUCores();
  bool InitMachine(bool INIT_VERBOSE,vector<string>& argv,vector<string>& cmds,std::ostream& outf);
  string InitLoadString(string string2load,bool=FALSE);
  string InitGlobalObject(string string2load,string="",bool=FALSE);
  string InitLibraryObject(string string2load,bool=FALSE);
  string AFLOW_Projects_Directories(string string2load);
  long GetRAM(void);
  uint GetTEMPs(void);
  uint InitSchema(bool INIT_VERBOSE);
} // namespace init

uint AFLOW_getTEMP(vector<string> argv);
uint AFLOW_monitor(vector<string> argv);
double AFLOW_checkMEMORY(string="",double=102.0);
bool CheckMaterialServer(string message);
bool CheckMaterialServer(void);
string aflow_get_time_string(void);
string aflow_get_time_string_short(void);
string strPID(void);

string Message(string="");
string Message(string str1,string list2print);
string Message(const _aflags& aflags,string="",string="");
bool AFLOW_BlackList(string h);
namespace init {
  bool ErrorOption(ostream &oss,const string& options, const string& routine,vector<string> vusage);
  bool ErrorOption(ostream &oss,const string& options, const string& routine,string vusage);
}

// --------------------------------------------------------------------------
// aflow_aflowrc.cpp
namespace aflowrc {
  bool is_available(std::ostream& oss,bool AFLOWRC_VERBOSE);
  bool read(std::ostream& oss,bool AFLOWRC_VERBOSE);
  bool write_default(std::ostream& oss,bool AFLOWRC_VERBOSE);
  bool print_aflowrc(std::ostream& oss,bool AFLOWRC_VERBOSE);
} // namespace aflowrc

// --------------------------------------------------------------------------
// aflow_arguments  
uint PflowARGs(vector<string> &argv,vector<string> &cmds,aurostd::xoption &vpflow); // called inside Init::InitMachine coded in aflow_pflow_main.cpp
uint ApennsyARGs(vector<string> &argv,vector<string> &cmds,aurostd::xoption &vflag); // called inside Init::InitMachine coded in aflow_apennsy_main.cpp

// --------------------------------------------------------------------------
// --------------------------------------------------------------------------
// aflow_xatom.cpp

#define _COORDS_FRACTIONAL_ 0
#define _COORDS_CARTESIAN_  1
#define _UPDATE_LATTICE_VECTORS_TO_ABCANGLES_   2
#define _UPDATE_LATTICE_ABCANGLES_TO_VECTORS_   3

#define _PGROUP_ 0             // for point group lattice
#define _PGROUPK_ 5            // for point group klattice
#define _PGROUP_XTAL_ 6        // for point group crystal
#define _PGROUPK_XTAL_ 7       // for point group kcrystal
#define _PGROUPK_PATTERSON_ 8   // for point group Patterson //DX20200129
#define _FGROUP_ 1             // for factor group
#define _SGROUP_ 2             // for space group
#define _AGROUP_ 3             // for site positions point group
#define _IATOMS_ 4             // for equivalent atoms

// --------------------------------------------------------------------------
// DX and CO - START
//DX20190214 [OBSOLETE] extern thread_local double _SYM_TOL_; // tolerance control for isequal_RHT in atom class (RHT)
// DX and CO - END

class _atom { // simple class.. nothing fancy
  public:
    // constructor destructor                              // constructor/destructor
    _atom();                                               // default, just allocate
    ~_atom();                                              // kill everything
    _atom(const _atom& b);                                 // constructor copy
    const _atom& operator=(const _atom &b);                // copy
    void clear();
    // content                                             // content
    xvector<double> fpos;                                  // positions are with respect to ijk lattice cell
    xvector<double> cpos;                                  // so if fpos/cpos is outside a cell, you can shift
    xvector<double> corigin;                               // origin for convasp purposes
    xvector<double> coord;                                 // general coordinate for symmetry routines (RHT)
    vector<string> fpos_equation;                          // DX20180607 - lattice equation for atomic position 
    vector<string> cpos_equation;                          // DX20180607 - Cartesian equation for atomic position 
    double spin;                                           // spin along z in VASP MODE
    bool spin_is_given;                                    // TRUE if spin has been set // DX20170921
    xvector<double> noncoll_spin;                          // non-collinear spin                // DX20171205
    bool noncoll_spin_is_given;                            // TRUE if noncoll_spin has been set // DX20171205
    double mass;                                           // mass 
    int    type;                                           // with bringincell, which adjust cpos/fpos and ijk as well
    string name;                                           // the name read from the INPUT
    bool   name_is_given;                                  // TRUE is atom name has been given
    string cleanname;                                      // a chemical clean version of the name
    int info;                                              // container for misc. information  // RHT
    int    atomic_number;                                  // 0 by defauls
    int    number;                                         // atom number reference for convasp, from zero to the sky
    string sd;                                             // ?
    xvector<int> ijk;                                      // xvector identifier of the lattice (but you must give str)
    bool   isincell;                                       // is in cell ? (i==j==k==0 ?)
    int    basis;                                          // identifier of position in the basis, from zero to the sky
    double reference;                                      // reference/measure for ordering
    int    ireference;                                     // sort of number in the list
    // for symmetry
    int    equivalent;                                     // points to the equivalent atom in the cell (-1 if irreducible)
    bool   is_inequivalent;                                // if atom is irreducible
    uint   num_equivalents;                                // say how many they are (only for is_inequivalent)
    uint   index_iatoms;                                   // if calculated on the xstructure, the index within iatoms for the identical atoms
    // for order parameter                                 // order parameter
    int    order_parameter_value;                          // order parameter
    bool   order_parameter_atom;                           // order parameter
    // for partial occupation                              // partial occupation
    double partial_occupation_value;                       // partial occupation
    bool   partial_occupation_flag;                        // partial occupation
    int shell;                                             // neighbour shell number
    // printing
    bool   verbose;                                        // verbose in printing
    bool   print_RHT;                                      // a printer for coord and name (general position)   // RHT
    bool   print_cartesian;                                // print frac or cartesian
    // operators/functions                                 // operator/functions
    friend ostream& operator<<(ostream &,const _atom&);    // print
    void CleanName(void);                                  // function to clean up the name
    void CleanSpin(void);                                  // function to clean up the spin from EZ vasp script
    void ClearSymmetry(void);                              // clears symmetry //CO20190219
  private:                                                //
    void free();                                           // free space
    void copy(const _atom& b); //
};

class _atom_reference_cmp {                              // sorting through reference
  public:
    bool operator()(const _atom& atom1,const _atom& atom2) const {
      return (bool) (atom1.reference<atom2.reference);}
};
class _atom_type_cmp {                                   // sorting through type
  public:
    bool operator()(const _atom& atom1,const _atom& atom2) const {
      return (bool) (atom1.type<atom2.type);}
};

#define NUM_ELEMENTS (103+1)  // up to Uranium
extern std::vector<string> vatom_symbol;             // store starting from ONE
extern std::vector<string> vatom_name;               // store starting from ONE
extern std::vector<double> vatom_mass;               // store starting from ONE
extern std::vector<double> vatom_volume;             // store starting from ONE
extern std::vector<int> vatom_valence_iupac;         // store starting from ONE http://en.wikipedia.org/wiki/Valence_(chemistry)
extern std::vector<int> vatom_valence_std;           // store starting from ONE http://en.wikipedia.org/wiki/Valence_(chemistry)
extern std::vector<double> vatom_miedema_phi_star;       // store starting from ONE Miedema Rule Table 1a Physica 100B (1980) 1-28
extern std::vector<double> vatom_miedema_nws;            // store starting from ONE Miedema Rule Table 1a Physica 100B (1980) 1-28
extern std::vector<double> vatom_miedema_Vm;             // store starting from ONE Miedema Rule Table 1a Physica 100B (1980) 1-28
extern std::vector<double> vatom_miedema_gamma_s;        // store starting from ONE Miedema Rule Table 1a Physica 100B (1980) 1-28
extern std::vector<double> vatom_miedema_BVm;            // store starting from ONE Miedema Rule Table 1a Physica 100B (1980) 1-28
extern std::vector<double> vatom_radius;             // store starting from ONE - Saxena
extern std::vector<double> vatom_radius_covalent;    // store starting from ONE - Codero, Covalent radii revisited, DOI: 10.1039/b801115j // DX and CO - 9/4/17
extern std::vector<double> vatom_electronegativity;  // store starting from ONE - Saxena
extern std::vector<string> vatom_crystal;            // store starting from ONE - Ashcroft Mermin
extern std::vector<double> vatom_xray_scatt;              // store starting from ONE
extern std::vector<double> vatom_pettifor_scale;              // store starting from ONE - Chemical Scale Pettifor Solid State Communications 51 31-34 1984
extern std::vector<double> vatom_pearson_coefficient;         // ME20181020

void atoms_initialize(void);
uint GetAtomNumber(const string& symbol);
std::string GetAtomName(const string& symbol);
std::string GetAtomName(const uint& atnum);
std::string GetAtomSymbol(const string& symbol);
std::string GetAtomSymbol(const uint& atnum);
double GetAtomMass(const string& symbol,bool clean=true);  // in Kg //CO20181129
double GetAtomMass(const uint& atnum); // in Kg
double GetAtomComptonCrossSection(const string& symbol); // barn (1 barn = 1e-28 m^2)
double GetAtomComptonCrossSection(const uint& atnum); // barn (1 barn = 1e-28 m^2)
double GetAtomPhotoelectricCrossSection(const string& symbol);  // barn (1 barn = 1e-28 m^2)
double GetAtomPhotoelectricCrossSection(const uint& atnum);  // barn (1 barn = 1e-28 m^2)
double GetAtomVolume(const string& symbol,bool clean=true);  //CO20181129
double GetAtomVolume(const uint& atnum);
int GetAtomValenceIupac(const string& symbol);
int GetAtomValenceIupac(const uint& atnum);
int GetAtomValenceStd(const string& symbol);
int GetAtomValenceStd(const uint& atnum);
double GetAtomRadius(const string& symbol);
double GetAtomRadius(const uint& atnum);
double GetAtomRadiusCovalent(const string& symbol); // DX and CO - 9/4/17
double GetAtomRadiusCovalent(const uint& atnum); // DX and Co - 9/4/17
double GetAtomElectronegativity(const string& symbol);
double GetAtomElectronegativity(const uint& atnum);
string GetAtomCrystal(const string& symbol);
string GetAtomCrystal(const uint& atnum);
double GetAtomPettiforScale(const string& symbol);
double GetAtomPettiforScale(const uint& atnum);
bool GetAtomPettiforScale(const vector<string>& vsymbol,vector<double>& vvalue);
bool GetAtomPettiforScale(const vector<uint>& vatnum,vector<double>& vvalue);
bool GetAtomPettiforScale(const vector<string>& vsymbol,xvector<double>& vvalue);
bool GetAtomPettiforScale(const vector<uint>& vatnum,xvector<double>& vvalue);
bool SortAtomsPettiforScale(vector<string> &vsymbols,xvector<int> &vorders,xvector<double> &vvalues);
bool SortAtomsPettiforScale(vector<string> &vsymbols,vector<int> &vorders,vector<double> &vvalues);
bool SortAtomsPettiforScale(vector<string> &vsymbol,vector<int> &vorder);
bool SortAtomsPettiforScale(vector<string> &vsymbol,vector<double> &vvalue);
bool SortAtomsPettiforScale(vector<string> &vsymbol);
double GetPearsonCoefficient(const string&);
double GetPearsonCoefficient(const int&);
double GetAtomXrayScatt(const string& symbol);
double GetAtomXrayScatt(const uint& atnum);
vector<string> GetGroupOfAtoms(string& group_name); //DX20181220 
double GetCompoundAttenuationLength(const vector<string>& species,const vector<double>& composition,const double& density);  // density in g/cm^3, return in cm
double GetCompoundAttenuationLength(const deque<string>& _species,const deque<int>& _composition,const double& density);  // density in g/cm^3, return in cm
// DX and CO - START
//DX20190214 [OBSOLETE]bool isequalRHT(const _atom& a, const _atom& b,double=_SYM_TOL_);       // bool equality only checks 'coord' and 'name' (RHT)  // RHT
// DX and CO - END
// routines of general use
string XATOM_AlphabetizationSpecies(string speciesA,string speciesB);
string XATOM_AlphabetizationSpecies(vector<string> vspecies);
string XATOM_AlphabetizationSpecies(vector<string> vspecies,vector<double> vnumbers);
void XATOM_AlphabetizationSpecies(string& system, vector<string>& vspecies,vector<double>& vnumbers);
void XATOM_AlphabetizationCompound(string& system, vector<string>& vspecies,vector<double>& vnumbers);
void XATOM_AlphabetizationSpecies(string& system, vector<string>& vspecies);
void XATOM_AlphabetizationSpecies(string& system);
void XATOM_AlphabetizationCompound(string& system);
uint XATOM_SplitAlloySpecies(string alloy_in, vector<string> &speciesX);
uint XATOM_SplitAlloySpecies(string alloy_in, vector<string> &speciesX, vector<double> &natomsX);
uint XATOM_SplitAlloyPseudoPotentials(string alloy_in, vector<string> &species_ppX);
uint XATOM_SplitAlloyPseudoPotentials(string alloy_in, vector<string> &species_ppX, vector<double> &natomsX);
vector<uint> composition2stoichiometry(string& composition); //DX20181009
// neighbour things
void GetUnitCellRep(const xvector<double>& ppos,xvector<double>& p_cell0,xvector<int>& ijk,const xmatrix<double>& lattice,const bool coord_flag);

string xstructure2json(xstructure& xstr); // DX20170831 - xstructure2json
string atom2json(_atom& atom, int coord_flag, int poccupation); // DX20170831 - atom2json

// --------------------------------------------------------------------------
class _sym_op {
  public:
    // constructor destructor
    _sym_op();                                                    // default, just allocate
    _sym_op(const _sym_op& b);                                    // constructor copy
    ~_sym_op();                                                   // kill everything
    // content
    // for _PGROUP_
    xmatrix<double>  Uc;            // 3x3                        // uniques (not irreducible) operations on positions (Uc cartesian)
    xmatrix<double>  Uf;            // 3x3                        // uniques (not irreducible) operations on indices   (Uf fractional)
    xmatrix<double>  generator;     // 3x3                        // generator A, U=exp(A*theta)
    xvector<double>  generator_coefficients;                      // generator coefficients on Lx, Ly, Lz basis // DX20171206
    xmatrix<xcomplex<double> > SU2_matrix; // 2x2                 // SU(2) 2x2 complex matrix // DX20180115
    xvector<xcomplex<double> > su2_coefficients;                  // su(2) coefficients on sigma_1, sigma_2, sigma_3 basis (Pauli matrices) // DX20180115
    double           angle;                                       // angle axis
    xvector<double>  axis;          // 3                          // (1,2,3)=axis
    xvector<double>  quaternion_vector;				//GEENA
    xmatrix<double>  quaternion_matrix;				//GEENA
    string           str_type;                                    // generic type of the operation
    string           str_Hermann_Mauguin;                         // Hermann_Mauguin notation
    string           str_Schoenflies;                             // Schoenflies notation
    bool             flag_inversion;                              // flag if inversion
    bool             is_pgroup;                                   // bool is_pgroup
    // for _PGROUP_XTAL_
    bool             is_pgroup_xtal;                              // bool is_pgroup_xtal
    // for _PGROUPK_PATTERSON_
    bool             is_pgroupk_Patterson;                        // bool is_pgroup_Patterson //DX20200129
    // for _PGROUPK_
    bool             is_pgroupk;                                  // bool is_pgroupk
    // for _PGROUPK_XTAL_                  
    bool             is_pgroupk_xtal;                             // bool is_pgroupk_xtal // DX20171205 - Added pgroupk_xtal
    // for _FGROUP_
    xvector<double>  ctau;          // 3                          // translation in CARTESIAN       // FACTOR GROUP only, [0,1[
    xvector<double>  ftau;          // 3                          // translation in FRACTIONAL      // FACTOR GROUP only, [0,1[
    vector<int>      basis_atoms_map;                             // this is the vector that tell where the basis atom gets mapped by the operation
    vector<int>      basis_types_map;                             // this is the vector that tell where the basis species gets mapped by the operation
    bool             basis_map_calculated;                        //have we've calculated it?
    bool             is_fgroup;                                   // bool is_fgroup
    // for _SGROUP_
    xvector<double>  ctrasl;        // 3                          // translation in CARTESIAN       // SPACE GROUP only, [integers]
    xvector<double>  ftrasl;        // 3                          // translation in FRACTIONAL      // SPACE GROUP only, [ingegers]
    bool             is_sgroup;                                   // bool is_sgroup
    // operators
    // for _AGROUP_
    uint             site;                                        // uint site          // site index // DX20170803
    bool             is_agroup;                                   // bool is_agroup     // for site operation point group

    const _sym_op& operator=(const _sym_op& b);
    friend ostream& operator<<(ostream &,const _sym_op&);

    void setUc(const xmatrix<double>& Uc,const xmatrix<double>& lattice);  //CO20190321
    void setUf(const xmatrix<double>& Uf,const xmatrix<double>& lattice);  //CO20190321
    void setctau(const xmatrix<double>& Uc,const xmatrix<double>& lattice);  //CO20190321
    void setftau(const xmatrix<double>& Uf,const xmatrix<double>& lattice);  //CO20190321

  private:
    void free();
    void copy(const _sym_op& b);
};

//DX201801107 - add _kpoint class - START
// --------------------------------------------------------------------------
class _kpoint {
  public:
    // constructor destructor
    _kpoint();                                           // default, just allocate
    ~_kpoint();                                          // default, just allocate
    // content
    char iomode;                                         // store format (not used yet)
    xmatrix<double> klattice;                            // reciprocal lattice
    xvector<double> fpos;                                // fractional position of kpoint
    xvector<double> cpos;                                // Cartesian position of kpoint (not used yet)
    string label;                                        // kpoint label (i.e., high-symmetry point labels)
    bool is_transformed;                                 // indicates if kpoint is transformed from AFLOW standard
    const _kpoint& operator=(const _kpoint& b);          // assignment operator
    // operators/functions                               // operator/functions
    string str() const;                                  // prints "fpos ! label" (e.g., 0.0000 0.0000 0.0000 ! \\Gamma)
    void TransformKpoint(const xmatrix<double>& P);      // transforms kpoint via P matrix (k'=k*P) and klattice via Q matrix (L_recip'=Q*L_recip) (see ITC-A pg. 79)
    friend ostream& operator<<(ostream&,const _kpoint&); // ostream operator
  private:
    void free();
};
//DX201801107 - add _kpoint class - END

// --------------------------------------------------------------------------
class wyckoffsite_ITC { //Also for wyckoff sites
  public:
    wyckoffsite_ITC(void);
    wyckoffsite_ITC(const wyckoffsite_ITC& b);
    ~wyckoffsite_ITC(void);
    // OPERATORS                                                  // --------------------------------------
    const wyckoffsite_ITC& operator=(const wyckoffsite_ITC& b);             // some operators
    bool operator<(const wyckoffsite_ITC& b) const;                          // < operator //DX20190130 - so we can sort by Wyckoff letter, then by species
    friend ostream& operator<<(ostream&,const wyckoffsite_ITC&);       // ostream
    // CONTENT
    xvector<double> coord;
    string type; //chemical label etc
    string wyckoffSymbol;
    string letter;                                                //DX20190128 - add Wyckoff letter
    string site_symmetry;                                         //DX20190128 - add Wyckoff site symmetry
    uint multiplicity;                                            //DX20190128 - add Wyckoff multiplicity
    double site_occupation;                                       //DX20190128 - add Wyckoff site occupation
    vector<vector<string> > equations;                            //DX20190128 - add Wyckoff equations
  private:                                                       // ---------------------------------------
    void free();                                                  // to free everything
};

//DX20181010 - grouped Wyckoff class - START
// --------------------------------------------------------------------------
// ===== GroupedWyckoffPosition Class ===== //
class GroupedWyckoffPosition{
  public:
    GroupedWyckoffPosition();
    ~GroupedWyckoffPosition();
    friend ostream& operator<<(ostream& oss, const GroupedWyckoffPosition& GroupedWyckoffPosition);
    const GroupedWyckoffPosition& operator=(const GroupedWyckoffPosition& b);
    bool operator<(const GroupedWyckoffPosition& b) const;
    GroupedWyckoffPosition(const GroupedWyckoffPosition& b);
    uint type;
    string element;
    vector<string> site_symmetries;
    vector<uint> multiplicities;
    vector<string> letters;
  private:
    void free();
    void copy(const GroupedWyckoffPosition& b);
};
// --------------------------------------------------------------------------
//DX20181010 - grouped Wyckoff class - END

// --------------------------------------------------------------------------
// AtomEnvironment Class //DX20191120 
class AtomEnvironment{
  public:
    AtomEnvironment();                                                                      // constructor operator
    ~AtomEnvironment();                                                                     // destructor operator
    friend ostream& operator<<(ostream& oss, const AtomEnvironment& AtomEnvironment);       // stringstream operator (printing)
    const AtomEnvironment& operator=(const AtomEnvironment& b);                             // assignment operator
    AtomEnvironment(const AtomEnvironment& b);                                              // copy constructor
    string element_center;                                                                  // species/element at center of environment                                                                   
    uint type_center;                                                                       // type (uint) at center of environment
    vector<string> elements_neighbor;                                                       // species/element of atoms neighboring center atom
    vector<uint> types_neighbor;                                                            // types (uint) of atoms neighboring center atom
    vector<double> distances_neighbor;                                                      // distances to atoms neighboring atoms (typically put in a bin with small tolerance threshold)                                             
    vector<uint> coordinations_neighbor;                                                    // coordination of neighboring distance                                              
    vector<vector<xvector<double> > > coordinates_neighbor;                                 // coordinates of atoms neighboring atoms (center is assumed to be zero,i.e. coord=neighbor-origin)
    //functions
    void getAtomEnvironment(const xstructure& xstr, uint center_index, uint mode=ATOM_ENVIRONMENT_MODE_1);                                          // get environment around atom index                                               
    void getAtomEnvironment(const xstructure& xstr, uint center_index, const vector<string>& neighbor_elements, uint mode=ATOM_ENVIRONMENT_MODE_1); // get restricted environment (via specified elements) around atom index
  private:
    void free();                                                                            // free operator
    void copy(const AtomEnvironment& b);                                                    // copy constructor
};
// --------------------------------------------------------------------------

#define MAX_TITLE_SIZE 512

#define IOAFLOW_AUTO   0
#define IOVASP_AUTO    1
#define IOVASP_POSCAR  2
#define IOVASP_ABCCAR  3
#define IOVASP_WYCKCAR 4
#define IOQE_AUTO      5
#define IOQE_GEOM      6
#define IOABINIT_AUTO  7
#define IOABINIT_GEOM  8
#define IOAIMS_AUTO    9
#define IOAIMS_GEOM   10
#define IOCIF         11 //DX20180723
<<<<<<< HEAD
#define IOELK_AUTO    12 //DX20200310
#define IOELK_GEOM    13 //DX20200310
=======
>>>>>>> ebaa549b

#define NOSG string("NNN #0")

#define _EQUIV_FPOS_EPS_    2.0e-5    // NOV 2009 Israel  used to be 1.0e-6 too small for ICSD
#define _pocc_no_sublattice_ -1
//[CO20181226 OBSOLETE]#define DEFAULT_PARTIAL_OCCUPATION_TOLERANCE 0.02

bool sortAtomsTypes(const _atom& a1,const _atom& a2);		// sort atoms by types
bool sortAtomsNames(const _atom& a1,const _atom& a2);		// sort atoms by names
bool sortAtomsDist(const _atom& a1,const _atom& a2);		// sort atoms by dist  // CO20180420
bool sortAtomsEquiv(const _atom& a1,const _atom& a2); // cluster by equivalent atoms //CO20190116

class xstructure {
  public:
    // constructors/destructors                                   // --------------------------------------
    xstructure(string="");                                        // constructor default
    xstructure(const xstructure& b);                              // constructor copy
    xstructure(istream& input,int=IOVASP_POSCAR);                 // constructor from istream
    xstructure(ifstream& input,int=IOVASP_POSCAR);                // constructor from ifstream
    xstructure(stringstream& input,int=IOVASP_POSCAR);            // constructor from stringstream
    xstructure(const string& input,int);                          // constructor from file
    xstructure(const string& url,const string& file,int=IOVASP_POSCAR); // constructor from URL
    ~xstructure();                                                // destructor
    // I/O, mutators                                              // --------------------------------------
    bool GetStoich(void);                                         // get stoich_each_type - 170724 CO
    bool sortAtomsEquivalent(void);                               // sort by equivalent atoms - CO20190116
    bool FixLattices(void);                                       // Reciprocal/f2c/c2f
    void SetCoordinates(const int& mode);                         // change coordinates
    void MakeBasis(void);                                         // make basis for atoms (basis and number)
    void MakeTypes(void);                                         // refresh types based on num_each_type  // CO20180420
    void AddAtom(const _atom& atom);                              // adding an atom
    void AddAtom_POCC(const _atom& atom);                         // adding an atom FOR POCC ONLY
    void RemoveAtom(const uint& iat);                             // deleting an atom (index)
    void RemoveAtom(vector<uint>& v_atoms_to_remove);             // deleting many atoms (indices)
    void ReplaceAtoms(const deque<_atom>& new_atoms);             // replace all atoms SAFELY/CLEANLY
    void RemoveCopies(double=1.0e-3);                             // deleting atoms too close F/C
    void RemoveFractionalCopies(double=1.0e-3);                   // deleting atoms too close F
    void RemoveCartesianCopies(double=1.0e-3);                    // deleting atoms too close C
    void AddCorners(void);                                        // for picturing purpose
    void clear(void);                                             // clear everything //DX20191220 - uppercase to lowercase clear
    void clean(void);                                             // performs stringstream clean //DX20191220 - uppercase to lowercase clean
    void ClearSpecies(void);                                      // Clear all the symmetry
    void ShifOriginToAtom(const int& iat);                        // Shift the origin to atom(iat)
    void IdenticalAtoms(void);                                    // Make identical atoms
    void SwapCoordinates(const uint& i,const uint& j);            // Permute Coordinates i with j
    string SpeciesLabel(const uint& A);                           // Returns the Label of the specie A (if available)
    void SpeciesSwap(const uint& A,const uint& B);                // Permute Species A with B (safe for species C).
    bool SpeciesGetAlphabetic(void);                              // Check is species are in alphabetic order
    bool SpeciesPutAlphabetic(void);                              // Put Species in alphabetic
    string SpeciesString(void);                                   // Gives a string with the list of all the species
    uint SetSpecies(const std::deque<string>& vspecies);          // Set the species
    void GetLatticeType(xstructure& sp,xstructure& sc);           // Get all lattices
    void GetLatticeType(void);                                    // Get all lattices
    void Standard_Primitive_UnitCellForm(void);                   // Reduce the Unit Cell to Standard Primitive Form
    void GetStandardPrimitive(void);                              // stub for void Standard_Primitive_UnitCellForm(void);
    void Standard_Conventional_UnitCellForm(void);                // Reduce the Unit Cell to Standard Conventional Form
    void GetStandardConventional(void);                           // stub for void Standard_Conventional_UnitCellForm(void);
    void NiggliUnitCellForm(void);                                // Reduce the Unit Cell to Niggli Form
    void MinkowskiBasisReduction(void);                           // Reduce the Basis to the max orthogonality (Minkowski)
    void LatticeReduction(void);                                  // Lattice Reduction to Max Orthogonality (MINK) and then Niggly Form
    //DX20190905 [OBSOLETE] void BringInCell(void);                                       // Bring all the atoms in the origin
    //DX20190905 [OBSOLETE] void BringInCell(double);                                     // Bring all the atoms in the origin
    void BringInCell(double tolerance=_ZERO_TOL_, double upper_bound=1.0, double lower_bound=0.0); //DX20190904
    void BringInCompact(void);                                    // Bring all the atoms near the origin
    void BringInWignerSeitz(void);                                // Bring all the atoms in the Wigner Seitz Cell
    void GetPrimitive(void);                                      // Make it primitive, if possible
    void GetPrimitive(double tol);                                // Make it primitive, if possible
    void GetPrimitive1(void);                                     // Make it primitive, if possible
    void GetPrimitive2(void);                                     // Make it primitive, if possible
    void GetPrimitive3(void);                                     // Make it primitive, if possible
    uint GetPrimitiveCell(void);                                  // Make it primitive, if possible. Returns 1 if routine fails (RHT)   // RHT
    double MinDist(void);                                         // get minimum interatomic distance -- CO20171024
    void ReScale(const double &in_scale);                         // Change scale but keep volume fixed
    void SetScale(const double &in_scale);                        // Change scale
    void SetVolume(const double &in_volume);                      // Change volume
    void SetAutoVolume(bool use_AFLOW_defaults_in=false);         // Change volume to sum of atoms  //CO20191010
    void InflateLattice(const double &coefficient);               // Inflate lattice
    void InflateVolume(const double &coefficient);                // Inflate volume
    string platon2print(bool,bool,double,double,double,double);   // Create Platon input file >=51108
    void FakeNames(void);                                         // Fix names as fakes - useful for platon
    string platon2sg(bool P_EQUAL=DEFAULT_PLATON_P_EQUAL,
        bool P_EXACT=DEFAULT_PLATON_P_EXACT,
        double P_ang=DEFAULT_PLATON_P_ANG,
        double P_d1=DEFAULT_PLATON_P_D1,
        double P_d2=DEFAULT_PLATON_P_D2,
        double P_d3=DEFAULT_PLATON_P_D3);
    string findsym2sg(double tolerance=DEFAULT_FINDSYM_TOL);
    string findsym2execute(double tolerance=DEFAULT_FINDSYM_TOL);
    string findsym2print(double tolerance=DEFAULT_FINDSYM_TOL);
    //  string platon2sg(void);
    double GetVolume(void) const;                                 // Return volume  //CO200201
    double Volume(void) const;                                    // Return volume  //CO200201
    double GetZVAL(const vector<double>& vZVAL);                  // Given the ZVAL of each species, it returns total ZVAL of cell
    double GetPOMASS(const vector<double>& vPOMASS);              // Given the POMASS of each species, it returns total POMASS of cell
    void ClearSymmetry(void);                                     // Clear all the symmetry
    bool CalculateSymmetry(bool,double);                          // Calculate the symmetry
    bool CalculateSymmetry(void);                                 // Calculate the symmetry
    void CalculateSymmetryPointGroup(bool);                       // Calculate the symmetry
    void CalculateSymmetryPointGroup(void);                       // Calculate the symmetry
    void CalculateSymmetryFactorGroup(bool);                      // Calculate the symmetry
    void CalculateSymmetryFactorGroup(void);                      // Calculate the symmetry
    void CalculateSymmetryPointGroupCrystal(bool);                // Calculate the symmetry
    void CalculateSymmetryPointGroupCrystal(void);                // Calculate the symmetry
    void CalculateSymmetryPointGroupKlattice(bool);               // Calculate the symmetry
    void CalculateSymmetryPointGroupKlattice(void);               // Calculate the symmetry
    int  GenerateGridAtoms(int,int,int,int,int,int);              // generate grid of atoms
    int  GenerateGridAtoms(int,int,int);                          // generate grid of atoms
    int  GenerateGridAtoms(int);                                  // generate grid of atoms
    int  GenerateLIJK(double);                                    // generate lijk look up table
    // QUANTUM ESPRESSO AND ABINIT AND AIMS                       // --------------------------------------
    void buildGenericTitle(bool vasp_input=false,bool force_fix=false); // build a nice title with atoms
    void xstructure2qe(void);                                     // some wrap up IOs to convert format to QE
    void xstructure2vasp(void);                                   // some wrap up IOs to convert format to VASP
    void xstructure2abinit(void);                                 // some wrap up IOs to convert format to ABINIT
    void xstructure2aims(void);                                   // some wrap up IOs to convert format to AIMS
    void xstructure2cif(void);                                    // some wrap up IOs to convert format to CIF //DX20190123
    void xstructure2abccar(void);                                 // some wrap up IOs to convert format to ABCCAR //DX20190123
<<<<<<< HEAD
    void xstructure2elk(void);                                    // some wrap up IOs to convert format to ELK //DX20200313
=======
>>>>>>> ebaa549b
    //[CO20180420 - moved outside of xstructure]bool sortAtomsTypes(const _atom& a1,const _atom& a2);		// sort atoms by types
    //[CO20180420 - moved outside of xstructure]bool sortAtomsNames(const _atom& a1,const _atom& a2);		// sort atoms by names
    // OPERATORS                                                  // --------------------------------------
    const xstructure& operator=(const xstructure& b);             // some operators
    friend istream& operator>>(istream&,xstructure&);             // istream
    friend ostream& operator<<(ostream&,const xstructure&);       // ostream
    // CONTENT                                                    // --------------------------------------
    string title;                                                 // Title of the structure
    string directory;                                             // Directory where xstructure came from // DX
    string prototype;                                             // Prototype of the structure
    string info;                                                  // Info of the structure
    int iomode;                                                   // IOVASP_POSCAR/IOXXXX
    // int num_types=num_each_type.size();                        // old useless stuff
    // int num_atoms=atoms.size();                                // old useless stuff
    bool neg_scale;                                               // flag for negative scale (for printing)
    double scale;                                                 // scale (always linear A)
    bool neg_scale_second;                                        // POCC (hnf vs. tol) // CO20180409
    double scale_second;                                          // POCC hnf/stoich tol/site tol // CO20180409
    aurostd::xoption scale_third;                                 // if there is a third scale number provided, we use isentry and content_double // CO20170803 - site tol
    char coord_type[2];                                           // type of coordinates
    bool coord_flag;                                              // _COORDS_FRACTIONAL_ (0) fractional, _COORDS_CARTESIAN_ (1) cartesian.
    bool isd;                                                     // TRUE=Selective dynamics; FALSE=no selective dynamics.
    xmatrix<double> lattice;                                      // LATTICE in REAL SPACE (meters)            // vector per RAW (must trasp per algebra)
    double a,b,c,alpha,beta,gamma;                                // LATTICE in a,b,c,alpha,beta,gamma
    xmatrix<double> klattice;                                     // LATTICE in MOMENTUM SPACE (1/meters)      // vevror per RAW (must trasp per algebra)
    xvector<double> origin;                                       // origin
    xmatrix<double> f2c;                                          // transformation matrix for F vector per COLUM f2c=trasp(lattice)
    xmatrix<double> c2f;                                          // transformation matrix for C vector per ROW   c2f=inv(trasp(lattice))
    double equiv_fpos_epsilon;                                    // when they are the same DEFAULT _EQUIV_FPOS_EPS_
    std::deque<int> num_each_type;                                // WARNING: we use starting from 0
    std::deque<double> comp_each_type;                            // WARNING: we use starting from 0
    std::deque<double> stoich_each_type;                          // WARNING: we use starting from 0 - 170724
    std::deque<_atom> atoms;                                      // WARNING: we use starting from 0
    std::deque<string> species,species_pp,species_pp_type,species_pp_version; // WARNING: we use starting from 0 // CAN BE THE ONES OF VASP5
    std::deque<double> species_pp_ZVAL; // WARNING: we use starting from 0 // CAN BE THE ONES OF VASP5
    std::deque<std::deque<double> > species_pp_vLDAU;             // WARNING: we use starting from 0 // CAN BE THE ONES OF VASP5
    std::deque<double> species_volume;                            // WARNING: we use starting from 0 // CAN BE THE ONES OF VASP5
    std::deque<double> species_mass;                              // WARNING: we use starting from 0 // CAN BE THE ONES OF VASP5
    //  ----------------------------------------------------------------------------------------
    // SYMBOLIC MATH stuff
    bool symbolic_math_representation_only;                       // print symbolic math representation only //DX20180618 
    bool constrained_symmetry_calculation;                        // append symbolic math representation for constrained symmetry calculation //DX20180618 
    vector<vector<string> > symbolic_math_lattice;                // symbolic math representation of lattice //DX20180618 
    uint num_parameters;                                          // number of parameters ANRL 20180618
    uint num_lattice_parameters;                                  // number of lattice parameters ANRL 20180618
    vector<string> prototype_parameter_list;                      // prototype parameter list ANRL 20180618
    vector<double> prototype_parameter_values;                    // prototype parameters values ANRL 20180618
    //  ----------------------------------------------------------------------------------------
    bool is_vasp4_poscar_format;                                  // flags for VASP4*
    bool is_vasp5_poscar_format;                                  // flags for VASP5*
    bool Niggli_calculated;                                       // flags for calculation
    bool Niggli_avoid;                                            // flags for avoiding the calculation
    bool Minkowski_calculated;                                    // flags for calculation
    bool Minkowski_avoid;                                         // flags for avoiding the calculation
    bool LatticeReduction_calculated;                             // flags for calculation
    bool LatticeReduction_avoid;                                  // flags for avoiding the calculation
    //  ----------------------------------------------------------------------------------------
    // PRINTING stuff
    string PrintSymbolicMathRepresentation(void);                 // Print symbolic math representation of structure //DX20180618
    string PrintUNCLE(void);                                      // Print in UNCLE format
    //  ----------------------------------------------------------------------------------------
    // LATTICE stuff
    bool Standard_Lattice_calculated;                             // flags for calculation
    bool Standard_Lattice_avoid;                                  // flags for avoiding the calculation
    bool Standard_Lattice_primitive;                              // flags for calculation
    bool Standard_Lattice_conventional;                           // flags for calculation
    bool Standard_Lattice_has_failed;                             // flags for Lattice has failed ?
    string bravais_lattice_type;                                  // lattice type as a string  (14)
    string bravais_lattice_variation_type;                        // lattice type as a string wahyu mod  (with the mods of wahyu)
    string bravais_lattice_system;                                // lattice system http://en.wikipedia.org/wiki/Bravais_lattice (7)
    string bravais_lattice_lattice_type;                          // lattice_lattice type as a string  (14)
    string bravais_lattice_lattice_variation_type;                // lattice_lattice type as a string wahyu mod  (with the mods of wahyu)
    string bravais_lattice_lattice_system;                        // lattice_lattice system http://en.wikipedia.org/wiki/Bravais_lattice (7)
    string pearson_symbol;                                        // pearson symbol as a string
    string reciprocal_lattice_type;                               // reciprocal lattice type as a string
    string reciprocal_lattice_variation_type;                     // reciprocal lattice type as a string wahyu mod
    //string reciprocal_conventional_lattice_type;                // reciprocal lattice type as a string
    string bravais_superlattice_type;                             // super lattice type as a string (identical atoms)
    string bravais_superlattice_variation_type;                   // super lattice type as a string (identical atoms) wahyu mod
    string bravais_superlattice_system;                           // lattice system http://en.wikipedia.org/wiki/Bravais_lattice (7)
    string pearson_symbol_superlattice;                           // pearson symbol of the superlattice (identical atoms)
    bool volume_changed_original2new;                             // flag for volume has changed between original and new (i.e., transformation won't work) //DX20181105
    xmatrix<double> transform_coordinates_original2new;           // transform coordinate system from original to new; (Q in ITC notation) //DX20181105
    xmatrix<double> transform_coordinates_new2original;           // transform coordinate system from new to original; (Q^-1 in ITC notation) //DX20181105
    xmatrix<double> rotate_lattice_original2new;                  // rotate from original to new lattice; (P in ITC notation) //DX20181105
    xmatrix<double> rotate_lattice_new2original;                  // rotate from new to original lattice; (P^-1 in ITC notation) //DX20181105
    //  ----------------------------------------------------------------------------------------
    // GENERAL PURPOSE LABELS                                     // general purpose label
    uint label_uint;                                              // general purpose label_uint
    int label_int;                                                // general purpose label_int
    double label_double;                                          // general purpose label_double
    // ----------------------------------------------------------------------------------------
    // ORDER PARAMETER                                            // order parameter for xstructure
    bool order_parameter_structure;                               // order parameter for xstructure
    std::vector<uint> order_parameter_atoms;                      // indices of atoms to be shuffled
    uint order_parameter_orbit;                                   // number of equivalent configurations with the factor group
    int order_parameter_sum;                                      // sum of all the order parameters
    // ----------------------------------------------------------------------------------------
    // PARTIAL OCCUPATION                                         // partial occupation for xstructure
    bool partial_occupation_flag;                                 // flags for partial occupation TRUE/FALSE
    double partial_occupation_site_tol;                           // tolerance for partial occupation site >=0.0 <=1.0   // CO20180409
    double partial_occupation_stoich_tol;                         // tolerance for partial occupation stoich >=0.0 <=1.0 // CO20180409
    int partial_occupation_HNF;                                   // volume HNF size
    vector<int> partial_occupation_sublattice;                    // contains the information about the specie# of the sublattice in the partial occupation otherwise _pocc_no_sublattice_
    // ----------------------------------------------------------------------------------------
    // GEOMETRY ENERGETICS after the QM calculations              // --------------------------------------
    void qm_clear(void);                                          // QM create/clean all the vectors
    void qm_recycle(void);                                        // QM shift data from QM to GEOM
    void qm_load(string directory,string suffix="",int=IOVASP_POSCAR);                    // QM results load from an ab-initio calculation
    bool qm_calculated;                                           // QM calculation
    double qm_scale;                                              // QM scale (always linear A)
    xmatrix<double> qm_lattice;                                   // QM LATTICE in REAL SPACE (meters)
    xmatrix<double> qm_klattice;                                  // QM LATTICE in MOMENTUM SPACE (1/meters)     // SAVED TRASP
    xvector<double> qm_origin;                                    // QM origin
    xmatrix<double> qm_f2c;                                       // QM transformation matrix for F vector per COLUM f2c=trasp(lattice)
    xmatrix<double> qm_c2f;                                       // QM transformation matrix for C vector per ROW   c2f=inv(trasp(lattice))
    std::deque<_atom> qm_atoms;                                  // QM WARNING: we use starting from 0
    std::vector<xvector<double> > qm_forces;                      // QM FORCES calculation
    bool qm_forces_write;                                         // QM FORCES calculation
    std::vector<xvector<double> > qm_positions;                   // QM POSITIONS calculation
    bool qm_positions_write;                                      // QM POSITIONS calculation
    double qm_E_cell,qm_dE_cell,qm_H_cell,qm_PV_cell,qm_P,qm_mag_cell;                     // QM energetics PER CELL
    double qm_E_atom,qm_dE_atom,qm_H_atom,qm_PV_atom,qm_mag_atom;                     // QM energetics ATOMIC
    // ----------------------------------------------------------------------------------------
    // KPOINTS                                                    // --------------------------------------
    int kpoints_mode;                                             // mode of kpoints
    int    kpoints_k1,kpoints_k2,kpoints_k3;                      // parameters that are plug during
    double kpoints_s1,kpoints_s2,kpoints_s3;                      // parameters that are plug during
    int kpoints_kmax,kpoints_kppra;                               // load/unload and calculations
    string kpoints_kscheme;                                       // of ab-initio
    // ---------------------- SYMMETRY --------------------------------------------------------
    // A=U*B but in A and B we plug vectors as columns watch lattice is per row Uc=A*inv(B)
    // A is the lattice (vectors per colum), B is the test lattice (epr column)
    // Uc is the point_group operation which operates AFTER the vector (row)
    // as: new_vector_row=old_vector_row*Uc  and point_group is the list of all the Uc !!!
    // DX and CO - START
    double dist_nn_min; 
    // SYMMETRY TOLERANCE ----------------------------
    bool sym_eps_calculated;                                      // was it calculated automatically per symmetry operations (aflowSYM)?
    double sym_eps;                                               // universal tolerance for symmetry (dictates resolution and mapping tolerances)                     
    uint sym_eps_change_count;                                  // universal tolerance count for symmetry // DX20180223 - added count to xstructure
    // DX and CO - END
    // POINT GROUP                                                // POINT GROUP LATTICE
    std::vector<_sym_op> pgroup;                                  // rotations/inversions operations
    bool pgroup_calculated;                                       // WARNING: we use starting from 0
    // POINT GROUP CRYSTAL                                        // POINT GROUP CRYSTAL
    std::vector<_sym_op> pgroup_xtal;                             // rotations/inversions operations
    bool pgroup_xtal_calculated;                                  // WARNING: we use starting from 0
    string crystal_family;                                        // crystal and point group properties
    string crystal_system;                                        // crystal and point group properties
    string point_group_crystal_class;                             // crystal and point group properties
    string point_group_Shoenflies;                                // crystal and point group properties
    string point_group_Hermann_Mauguin;                           // crystal and point group properties
    string point_group_orbifold;                                  // crystal and point group properties
    string point_group_type;                                      // crystal and point group properties
    string point_group_order;                                     // crystal and point group properties
    string point_group_structure;                                 // crystal and point group properties
    // POINT GROUP PATTERSON                                      // POINT GROUP PATTERSON //DX20200129
    std::vector<_sym_op> pgroupk_Patterson;                       // rotations/inversions operations
    bool pgroupk_Patterson_calculated;                            // WARNING: we use starting from 0
    // POINT GROUP KLATTICE                                       // POINT GROUP
    std::vector<_sym_op> pgroupk;                                 // rotations/inversions operations
    bool pgroupk_calculated;                                      // WARNING: we use starting from 0
    // POINT GROUP KCRYSTAL                                       // POINT GROUP
    std::vector<_sym_op> pgroupk_xtal;                            // rotations/inversions operations
    bool pgroupk_xtal_calculated;                                 // WARNING: we use starting from 0
    // FACTOR GROUP                                               // FACTOR GROUP
    std::vector<_sym_op> fgroup;                                  // rotations/inversions + incell_translations operations
    bool fgroup_calculated;                                       // WARNING: we use starting from 0
    // SPACE GROUP                                                // SPACE GROUP
    std::vector<_sym_op> sgroup;                                  // rotations/inversions + incell        //outcell_translations operations
    bool sgroup_calculated;                                       // WARNING: we use starting from 0
    double sgroup_radius;                                         // radius of application (all ops connecting objects inside the sphere)
    xvector<int> sgroup_radius_dims;                              // dimension of the radius (in +- integers)
    // SITE POINT GROUP                                           // SITE POINT GROUP
    bool agroup_calculated;                                       // WARNING: we use starting from 0
    std::vector<std::vector<_sym_op> > agroup;                    // rotations/inversions operations on sites, has one for each atom (all)
    // INEQUIVALENTE ATOMS                                        // --------------------------------------
    bool iatoms_calculated;                                       // given the symmetry, the atoms are mapped in inequivalent
    std::vector<std::vector<int> > iatoms;                        // equivalent/inequivalent atoms lookup table
    // SPACE GROUP CALCULATION WITH PLATON/FINDSYM                // with platon >= 51108
    string spacegroup;                                            // space group symbol
    string spacegrouplabel;                                       // the number with #
    string spacegroupoption;                                      // origin, axes and so on
    int    spacegroupnumber;                                      // the number
    int    spacegroupnumberoption;                                // the option as number
    bool is_spacegroup_platon,is_spacegroup_findsym,is_spacegroup_aflow; // got spacegroup
    // SPACE GROUP ITC
    // DX and CO - START
    string crystal_system_ITC;                                    // aflow_symmetry_spacegroup.cpp (RHT)
    string point_group_ITC;                                       // aflow_symmetry_spacegroup.cpp (RHT)
    char bravais_label_ITC;                                       // aflow_symmetry_spacegroup.cpp (RHT)
    char lattice_label_ITC;                                       // aflow_symmetry_spacegroup.cpp (RHT)
    uint space_group_ITC;                                         // aflow_symmetry_spacegroup.cpp (RHT)
    string wyckoff_library_entry_ITC;                             // aflow_symmetry_spacegroup.cpp (RHT)
    int setting_ITC;                                              // aflow_symmetry_spacegroup.cpp (RHT) // DX20170830 - SGDATA
    xvector<double> origin_ITC;                                   // aflow_symmetry_spacegroup.cpp (RHT) // DX20170830 - SGDATA
    vector<string> general_position_ITC;                          // aflow_symmetry_spacegroup.cpp (RHT) // DX20170830 - SGDATA
    // DX and CO - END
    // double volume;  USE double GetVolume(const xstructure& a);  and SetVolume //
    //  int number_of_atoms; USE (int) atoms.size();  looks you do not need.
    // DX and CO - START
    vector<string> wyccar_ITC;                                    // aflow_symmetry_spacegroup.cpp (RHT)
    xmatrix<double> standard_lattice_ITC;                         // aflow_symmetry_spacegroup.cpp (RHT)
    deque<_atom> standard_basis_ITC;                              // aflow_symmetry_spacegroup.cpp (RHT)    
    vector<wyckoffsite_ITC> wyckoff_sites_ITC;                    // aflow_symmetry_spacegroup.cpp (RHT) //(x,y,z) XX
    vector<string> wyckoff_symbols_ITC;                           // aflow_symmetry_spacegroup.cpp (RHT)
    uint SpaceGroup_ITC(void);                                    // aflow_symmetry_spacegroup.cpp (RHT)
    uint SpaceGroup_ITC(double& use_tol);                         // aflow_symmetry_spacegroup.cpp (RHT)
    uint SpaceGroup_ITC(double& use_tol, bool& no_scan);          // aflow_symmetry_spacegroup.cpp (RHT)
    //uint SpaceGroup_ITC(double& use_tol, const int& manual_it);// aflow_symmetry_spacegroup.cpp (RHT)
    uint SpaceGroup_ITC(double& use_tol, const int& setting);// aflow_symmetry_spacegroup.cpp (RHT) //DX20180806
    // DX20170905 - [OBSOLETE] uint SpaceGroup_ITC(double& use_tol, double& orig_tolerance, const int& manual_it,int& change_sym_count,bool& no_scan);// aflow_symmetry_spacegroup.cpp (RHT)
    //uint SpaceGroup_ITC(double& use_tol,const int& manual_it,bool& no_scan);// aflow_symmetry_spacegroup.cpp (RHT)
    uint SpaceGroup_ITC(double& use_tol,const int& setting,bool& no_scan);// aflow_symmetry_spacegroup.cpp (RHT) //DX20180806
    uint SpaceGroup_ITC(double& use_tol,const int& manual_it,const int& setting,bool& no_scan);// aflow_symmetry_spacegroup.cpp (RHT) //DX20180806
    string aflow2sg(void);                                        // aflow_symmetry_spacegroup.cpp (DX)
    string aflow2sg(double& use_tol);                             // aflow_symmetry_spacegroup.cpp (DX)
    string aflow2sg(double& use_tol, const int& manual_it);       // aflow_symmetry_spacegroup.cpp (DX)
    // DX and CO - END
    // ---------------------- FROZSL ---------------------- 
    // [OBSOLETE]  string prototype_label();
    ostringstream FROZSL_output(vector<string> Kvectors);
    // ---------------------- PHONONS ---------------------------------------------------------
    // based on the Maradudin harmonic and deformation analysis
    // LIJK OBEJCTS                                               // LIJK OBEJCTS   WORKING
    bool lijk_calculated;                                         // is calculated ?
    vector<xvector<int> >    lijk_table;                          // bravais lattice look up table l <-> i,j,k
    vector<xvector<double> > lijk_fpos;                           // bravais lattice look up table fpos same as lijk_table
    vector<xvector<double> > lijk_cpos;                           // bravais lattice look up table cpos
    xvector<int> lijk_dims;                                       // dimension
    // ----------------------------------------------------------------------------------------
    // GRID ATOMS                                                 // --------------------------------------
    bool grid_atoms_calculated;                                   // GRID ATOMS from dimsL to dimsH has been calculated ?
    xvector<int> grid_atoms_dimsL;                                // dims low of i,j,k (minus is NOT included)
    xvector<int> grid_atoms_dimsH;                                // dims high of i,j,k (plus is NOT included)
    std::deque<_atom> grid_atoms;                                // WARNING: we use starting from 0
    int grid_atoms_number;                                        // how many...
    vector<int> grid_atoms_sc2pcMap;                              // 170804 CO - mapping between grid_atoms (sc) and atoms (pc)
    vector<int> grid_atoms_pc2scMap;                              // 170804 CO - mapping between grid_atoms (sc) and atoms (pc)
    // ----------------------------------------------------------------------------------------
    // NEIGHBOURS OBEJCTS EXPERIMENTAL/UNFINISHED                 // NEIGHBOURS OBEJCTS   WORKING EXPERIMENTAL
    void neighbours_clear(void);                                  // NN create/clean all the vectors
    void neighbours_calculate(void);                              // NN shift data from QM to GEOM
    bool neighbours_calculated;                                   // NN calculation
    double neighbours_radius;                                     // radius of application
    double neighbours_dradius;                                    // delta radius of shell (bins)
    vector<vector<double> > neighbours_atoms_func_r_vs_nn;        // contains function distance vs neighbours (each atom)
    vector<vector<int> > neighbours_atoms_func_num_vs_nn;         // contains function distance vs neighbours (each atom)
    vector<double> neighbours_func_r_vs_nn;                       // contains function distance vs neighbours (all atoms)
    vector<int> neighbours_func_num_vs_nn;                        // contains function number vs neighbours (all atoms)
    // xvector<int> ndims;                                        // dimension of the radius (in +- integers)
    // std::deque<_atom> ashell;                                 // all the atoms in the shell
    // std::deque<deque<_atom> > natoms;                        // vector of vectors
    // std::vector<vector<double> > rshell;                       // vector of shells
    // std::vector<vector<int> > nshell;                          // vector of density in shells
    // int nbins;                                                 // number of bins
    // NEIGHBOURS OBEJCTS OLD-ACONVASP BUT WORKS                  // NEIGHBOURS OBEJCTS 
    // GetNeighData collects all the neighbor data between rmin and rmax and stores it for each atom in a vector of atom objects in order of increasing distance.  
    void GetNeighData(const deque<_atom>& in_atom_vec,const double& rmin, const double& rmax,deque<deque<_atom> >& neigh_mat);
    // GetStrNeighData collects all the neighbor data out to some cutoff and stores it for each atom in the structure.
    void GetStrNeighData(const double cutoff,deque<deque<_atom> >& neigh_mat);
    // ----------------------------------------------------------------------------------------
    // OUTPUT/ERROR FLAGS                                         // --------------------------------------
    bool Niggli_has_failed;                                       // Niggli has failed ?
    bool Minkowski_has_failed;                                    // Minkowski has failed ?
    bool LatticeReduction_has_failed;                             // LatticeReduction has failed ?
    bool write_lattice_flag;                                      // flag for OUTPUT printing
    bool write_klattice_flag;                                     // flag for OUTPUT printing
    bool write_inequivalent_flag;                                 // flag for OUTPUT printing
    bool write_DEBUG_flag;                                        // flag for OUTPUT printing
    bool error_flag;                                              // flag TRUE is error
    string error_string;                                          // contains type of error
    // END OF CONTENT                                             //
  private:                                                       // ---------------------------------------
    void free();                                                  // to free everything
    void copy(const xstructure& b);                               // the flag is necessary because sometimes you need to allocate the space.
};

// CO20180420
//for stream management with objects
class xStream {
  public:
    //NECESSARY PUBLIC CLASS METHODS - START
    //constructors - START
    xStream();
    //constructors - STOP
    ~xStream();
    //NECESSARY PUBLIC CLASS METHODS - END

    //getters
    ostream* getOSS() const; //CO20191110
    ofstream* getOFStream() const; //CO20191110
  protected:
    //NECESSARY private CLASS METHODS - START
    //void free();  //CO20190318 - not necessary
    void free();
    //void freeAll(); //CO20190318 - not necessary
    void copy(const xStream& b);
    //NECESSARY END CLASS METHODS - END
    //logger variables
    ostream* p_oss;
    ofstream* p_FileMESSAGE;
    bool f_new_ofstream;  //for deletion later
    //general setters
    void setOFStream(ofstream& FileMESSAGE);
    void setOSS(ostream& oss);
};

// for queue
class _xqsub {
  public:
    // trivial constructurs/destuctors/operators
    _xqsub();                                                     // default, just allocate
    ~_xqsub();                                                    // kill everything
    _xqsub(const _xqsub& b);                                      // constructor copy
    const _xqsub& operator=(const _xqsub &b);                     // copy
    void clear(void);                                             // clear
    stringstream QSUB;                                            //
    stringstream QSUB_orig;                                       //
    bool         QSUB_generated;                                  //
    bool         QSUB_changed;                                    //
  private:                                                       //
    void free();                                                  // free space
    void copy(const _xqsub& b);                                   //
};

// for a vasp run
class _xvasp {
  public:
    // trivial constructurs/destuctors/operators
    _xvasp();                                                     // default, just allocate
    ~_xvasp();                                                    // kill everything
    _xvasp(const _xvasp& b);                                      // constructor copy
    const _xvasp& operator=(const _xvasp &b);                     // copy
    void clear(void);                                             // clear
    // aflow_xatom.cpp contains the code
    // CONTENT
    xstructure   str;
    string       Directory;
    string       AnalyzeLabel;
    _xqsub       xqsub;
    xoption aopts;
    // --------------------------------
    // VASP INPUT CONTENT
    // [OBSOLETE] bool         AFLOWIN_FLAG::VASP;
    stringstream POSCAR;
    stringstream POSCAR_orig;
    // [OBSOLETE] bool         POSCAR_generated;
    // [OBSOLETE] bool         POSCAR_changed;
    uint         POSCAR_index;
    stringstream INCAR;
    stringstream INCAR_orig;
    // [OBSOLETE] bool         INCAR_generated;
    // [OBSOLETE] bool         INCAR_changed;
    stringstream KPOINTS;
    stringstream KPOINTS_orig;
    // [OBSOLETE] bool         KPOINTS_generated;
    // [OBSOLETE] bool         KPOINTS_changed;
    stringstream POTCAR;
    stringstream POTCAR_orig;
    // [OBSOLETE] bool         POTCAR_generated;
    // [OBSOLETE] bool         POTCAR_changed;
    string       POTCAR_TYPE;
    bool         POTCAR_TYPE_DATE_PRINT_flag;  // to add Zr:POT_PAW:01Apr2001 to directory...
    bool         POTCAR_TYPE_PRINT_flag;  // to add Zr:POT_PAW to directory... (no date) //CO20181226
    double       POTCAR_ENMAX;
    double       POTCAR_ENMIN;
    bool         POTCAR_PAW;
    stringstream POTCAR_POTENTIALS;
    // --------------------------------
    // VASP INPUT CONTENT
    stringstream OUTCAR;  // OUTPUT
    stringstream CONTCAR; // OUTPUT
    stringstream OSZICAR; // OUTPUT
    // --------------------------------
    // QE INPUT CONTENT
    // [OBSOLETE] bool         AFLOWIN_FLAG::QE;                // FUTURE
    stringstream QE_GEOM;                        // FUTURE
    stringstream QE_GEOM_orig;                   // FUTURE
    bool         QE_GEOM_generated;              // FUTURE
    bool         QE_GEOM_changed;                // FUTURE
    uint         QE_GEOM_index;                  // FUTURE
    // --------------------------------
    // ABINIT INPUT CONTENT
    // [OBSOLETE] bool         AFLOWIN_FLAG::ABINIT;            // FUTURE
    // --------------------------------
    // AIMS INPUT CONTENT
    // [OBSOLETE] bool         AFLOWIN_FLAG::AIMS;            // FUTURE
    // --------------------------------
    int          NCPUS;
    int          NRELAX; // job to do         // -1 (static) 0(error) 1,2,3,4.... (relaxes)  -2(run kpoints)
    int          NRELAXING; // job doing (to monitor odd/even)
    // --------------------------------
    // content for AVASP generation
    bool   AVASP_aflowin_only_if_missing;                          //
    bool AVASP_arun;  // ME20181019
    string AVASP_arun_mode;  // ME20181019
    string AVASP_arun_runname;  // ME20181019
    xoption aplopts;  // ME20181025
    xoption aaplopts;  // ME20181025
    string AVASP_dirbase;
    string AVASP_libbase;
    string AVASP_label;
    string AVASP_parameters;
    string AVASP_pocc_parameters; //CO20181226
    string AVASP_pocc_tol; //CO20181226
    double AVASP_volume_in;
    string AVASP_potential;
    bool   AVASP_alpha_fix;
    uint   AVASP_prototype_mode;
    bool   AVASP_prototype_from_library_;
    bool   AVASP_directory_from_library_;
    // [OBSOLETE] xoption AVASP_flag_AFLOW_WRITE;
    // [OBSOLETE] bool   AVASP_flag_AUTO_PSEUDOPOTENTIALS;
    // [OBSOLETE] bool   AVASP_flag_NBANDS;
    // [OBSOLETE] bool   AVASP_flag_POTIM;
    // [OBSOLETE] double AVASP_value_POTIM;
    // [OBSOLETE] bool   AVASP_flag_PSTRESS;
    // [OBSOLETE] double AVASP_value_PSTRESS;
    // [OBSOLETE] bool   AVASP_flag_EDIFFG;
    // [OBSOLETE] double AVASP_value_EDIFFG;  
    // [OBSOLETE] bool   AVASP_flag_SKIP_NOMIX;
    // [OBSOLETE] bool   AVASP_flag_WAVECAR;
    // [OBSOLETE] bool   AVASP_flag_CHGCAR;
    // [OBSOLETE] bool   AVASP_flag_SPIN;
    // [OBSOLETE] bool   AVASP_flag_SPIN_REMOVE_RELAX_1;
    // [OBSOLETE] bool   AVASP_flag_SPIN_REMOVE_RELAX_2;
    // [OBSOLETE] bool   AVASP_flag_BADER;
    // [OBSOLETE] bool   AVASP_flag_ELF;
    // [OBSOLETE] bool   AVASP_flag_LSCOUPLING;
    // [OBSOLETE] bool   AVASP_flag_AUTO_MAGMOM;
    // [OBSOLETE] bool   AVASP_flag_RELAX_FORCES;
    int    AVASP_value_NSW;
    // [OBSOLETE] bool   AVASP_flag_KPPRA;
    int    AVASP_value_KPPRA;
    string AVASP_KSCHEME;
    int    AVASP_value_KPPRA_STATIC;
    string AVASP_STATIC_KSCHEME;
    string AVASP_KPOINTS; //ME20181226
    // [OBSOLETE] bool   AVASP_flag_PRECISION_flag;
    string AVASP_flag_PRECISION_scheme;
    // [OBSOLETE] bool   AVASP_flag_PRECISION_preserved;
    // [OBSOLETE] bool   AVASP_flag_ALGO_flag;
    string AVASP_flag_ALGO_scheme;
    // [OBSOLETE] bool   AVASP_flag_ALGO_preserved;
    // [OBSOLETE] string AVASP_flag_METAGGA_scheme;
    // [OBSOLETE] tring AVASP_flag_IVDW_scheme;
    // [OBSOLETE] bool   AVASP_flag_ABMIX_flag;
    string AVASP_flag_ABMIX_scheme;
    xoption AVASP_flag_TYPE;   // TYPE 
    // [OBSOLETE] bool   AVASP_flag_forceLDAU;
    // [OBSOLETE] bool   AVASP_flag_forceNOLDAU;  
    // [OBSOLETE] bool   AVASP_flag_LDAU1;
    // [OBSOLETE] bool   AVASP_flag_LDAU2;
    // [OBSOLETE] bool   AVASP_flag_LDAU_ADIABATIC;
    // [OBSOLETE] bool   AVASP_flag_LDAU_CUTOFF;
    string AVASP_LDAU_PARAMETERS_STRING;
    double AVASP_LDAU_PARAMETERS_UJSUM;
    // [OBSOLETE] xoption AVASP_flag_CONVERT_UNIT_CELL;   // CONVERT_UNIT_CELL
    // [OBSOLETE] bool   AVASP_flag_PRESERVE_VOLUME;
    // [OBSOLETE] bool   AVASP_flag_EXTRA_INCAR;
    stringstream AVASP_EXTRA_INCAR;
    vector<string> AVASP_INCAR_KEYWORD; //ME20181226
    stringstream AVASP_INCAR_EXPLICIT_START_STOP; //ME20181226
    vector<string> AVASP_KPOINTS_KEYWORD; //ME20181226
    stringstream AVASP_KPOINTS_EXPLICIT_START_STOP; //ME20181226
    vector<string> AVASP_POTCAR_KEYWORD; //ME20181226
    bool   AVASP_flag_MPI;
    bool   AVASP_flag_RUN_RELAX;
    bool   AVASP_flag_RUN_RELAX_STATIC;
    bool   AVASP_flag_RUN_RELAX_STATIC_BANDS;
    bool   AVASP_flag_RUN_STATIC_BANDS;
    string AVASP_path_BANDS;
    uint   AVASP_value_BANDS_GRID;
    bool   AVASP_flag_RUN_STATIC;
    bool   AVASP_flag_GENERATE;
    // [OBSOLETE] xoption AVASP_flag_preserve;   // PRESERVE
    // [OBSOLETE] //  bool   AVASP_flag_preserve_POSCAR;
    // [OBSOLETE] //  bool   AVASP_flag_preserve_KPOINTS;
    // [OBSOLETE] //  bool   AVASP_flag_preserve_CHGCAR;
    // [OBSOLETE] //  bool   AVASP_flag_preserve_WAVECAR;
    // [OBSOLETE] //  bool   AVASP_flag_preserve_WAVEDER;
    // -------------------------------- FUNCTIONS
    double GetZVAL(void);
    double GetCellAtomZVAL(string mode);  // CELL ATOM
    double GetPOMASS(void);
    double GetCellAtomPOMASS(string mode); // CELL ATOM
  private:                                                       //
    void free();                                                  // free space
    void copy(const _xvasp& b);                                   //
};

//for an aims run
class _xaims {
  public:
    _xaims();
    ~_xaims();
    _xaims(const _xaims& b);
    const _xaims& operator=(const _xaims& b);
    void clear();
    uint          GEOM_index;
    xstructure    str;
    string        Directory;
    _xqsub        xqsub;
    xoption       aopts;
    int           NCPUS;
    // --------------------------------
    // AIMS INPUT CONTENT
    stringstream  CONTROL;
    stringstream  CONTROL_orig;
    bool          CONTROL_generated;
    bool          CONTROL_changed;
    string        CONTROL_FILE_NAME;
    stringstream  GEOM;
    stringstream  GEOM_orig;
    bool          GEOM_generated;
    bool          GEOM_changed;
    string        GEOM_FILE_NAME;
    string        OUTPUT_FILE_NAME;
  private:                                                       //
    void free();                                                  // free space
    void copy(const _xaims& b);                                   //
};

// for a alien run
class _xalien {
  public:
    // trivial constructurs/destuctors/operators
    _xalien();                                                    // default, just allocate
    ~_xalien();                                                   // kill everything
    _xalien(const _xalien& b);                                    // constructor copy
    const _xalien& operator=(const _xalien &b);                   // copy
    void clear(void);                                             // clear
    // aflow_xatom.cpp contains the code
    // CONTENT
    string       Directory;
    _xqsub       xqsub;
    stringstream INPUT;
    stringstream INPUT_orig;
    bool         INPUT_generated;
    bool         INPUT_changed;
    string       INPUT_FILE_NAME;
    string       OUTPUT_FILE_NAME;
    // ----------------
    int          NCPUS;
    int          NRELAX;          // -1 (static) 0(error) 1,2,3,4.... (relaxes)  -2(run kpoints)
  private:                                                       //
    void free();                                                  // free space
    void copy(const _xalien& b);                                  //
};

// for a generic run
class _xinput {
  public:
    _xinput();
    _xinput(_xvasp& xvasp);
    _xinput(_xaims& xaims);
    _xinput(_xalien& xalien);
    ~_xinput();
    _xinput(const _xinput& b);
    const _xinput& operator=(const _xinput &b);
    void clear();
    bool AFLOW_MODE_VASP;
    _xvasp xvasp;
    bool AFLOW_MODE_AIMS;
    _xaims xaims;
    bool AFLOW_MODE_ALIEN;
    _xalien xalien;
    void setXVASP(_xvasp& xvasp);
    void setXAIMS(_xaims& xaims);
    void setXALIEN(_xalien& xalien);
    xstructure& getXStr();
    string& getDirectory();
    void setXStr(const xstructure& str,bool set_all=false);
    void setDirectory(const string Directory,bool set_all=false);
  private:
    void free();
    void copy(const _xinput& b);
};

// typedef struct { //
//   //  _xvasp   *pxvasp; //
//   _aflags  *paflags; //
//   // _kflags  *pkflags; //
//   // _vflags  *pvflags; //
//   // string   stringA; //
//   // string   stringB; //
//   // int      mode; //
//   // ofstream *pFileMESSAGE; //
//   // bool     *pQUIET; //
//   char  ***pargv; //
//   bool    *pbusy; //
// } _threaded_KBIN_params; //

//void xstructure::free();
//void xstructure::copy(const xstructure& b);
//xstructure::xstructure(string structure_title);
//xstructure::xstructure(const xstructure& b);
//xstructure::~xstructure();
//const xstructure& xstructure::operator=(const xstructure& b);
xstructure GetStructure(const int& iomode,ifstream& input);     // plug from cin
xstructure GetStructure(const int& iomode,const string& Directory); // plug from a directory
//void xstructure::SetCoordinates(const int& mode);
xstructure SetSDNumbers(const xstructure& a,const vector<string>& in_sd);
xstructure SetSDTypes(const xstructure& a,const vector<string>& in_sd);
vector<int> GetTypes(const xstructure& a);
vector<string> GetNames(const xstructure& a);
vector<string> GetCleanNames(const xstructure& a);
vector<double> GetSpins(const xstructure& a);
string GetElementName(string stringin);
string GetSpaceGroupName(int spacegroupnumber, string directory=""); //DX20180526 - add directory
int GetSpaceGroupNumber(const string& spacegroupsymbol, string directory=""); //DX20190708
string GetSpaceGroupLabel(int spacegroupnumber);
string GetSpaceGroupSchoenflies(int spacegroupnumber, string directory=""); // DX20170901 //DX20180526 - add directory
string GetSpaceGroupHall(int spacegroupnumber, int setting=1, string directory=""); // DX20170901 //DX20180526 - add directory //DX20180806 - added setting
string GetLaueLabel(string& point_group); // DX20170901 //DX20180526 - add directory

#define RADIANTS 0
#define DEGREES  1
#define _calculate_symmetry_default_sgroup_radius_   2.0

xmatrix<double> MetricTensor(const xstructure& a); // CO20180409
xmatrix<double> MetricTensor(const xmatrix<double>& lattice,double scale=1.0); // CO20180409
xmatrix<double> ReciprocalLattice(const xstructure& a); // CO20180409
xmatrix<double> ReciprocalLattice(const xmatrix<double>& rlattice,double scale=1.0); // CO20180409
string KPPRA(int& k1,int& k2,int& k3,const xmatrix<double>& rlattice,const int& NK);
string KPPRA(xstructure& str,const int& _NK);
string KPPRA_DELTA(int& k1,int& k2,int& k3,const xmatrix<double>& rlattice,const double& DK);
string KPPRA_DELTA(xstructure& str,const double& DK);
int GetNBANDS(int electrons,int nions,int spineach,bool ispin);
double GetZVAL(const stringstream& sss,vector<double>& vZVAL);
double GetZVAL(const _xvasp& xvasp,vector<double>& vZVAL);
double GetZVAL(const string& directory,vector<double>& vZVAL);
double GetCellAtomZVAL(const stringstream& sss,vector<double>& vZVAL,const stringstream& sstr,vector<double>& sZVAL,string mode);  // sss sstr returns ZVAL cell, VAL and sZVAL
double GetCellAtomZVAL(const string& directory,vector<double>& vZVAL,vector<double>& sZVAL,string mode);  // from directory POT/POS returns total ZVAL cell, vZVAL and sZVAL
double GetPOMASS(const stringstream& sss,vector<double>& vPOMASS);
double GetPOMASS(const _xvasp& xvasp,vector<double>& vPOMASS);
double GetPOMASS(const string& directory,vector<double>& vPOMASS);
double GetCellAtomPOMASS(const stringstream& sss,vector<double>& vPOMASS,const stringstream& sstr,vector<double>& sPOMASS,string mode);  // sss sstr returns POMASS cell, VAL and sPOMASS
double GetCellAtomPOMASS(const string& directory,vector<double>& vPOMASS,vector<double>& sPOMASS,string mode);  // from directory POT/POS returns total POMASS cell, vPOMASS and sPOMASS
double GetVol(const xmatrix<double>& lat);
double det(const xvector<double>& v1,const xvector<double>& v2,const xvector<double>& v3);
double GetVol(const xvector<double>& v1,const xvector<double>& v2,const xvector<double>& v3);
double det(const double&,const double&,const double&,const double&,const double&,const double&,const double&,const double&,const double&);
//double getcos(const xvector<double>& a,const xvector<double>& b);  // removed and put in aurostd_xvector.h as cos(xvector,xvector) and sin(xvector,xvector)
xvector<double> Getabc_angles(const xmatrix<double>& lat,const int& mode);
xvector<long double> Getabc_angles(const xmatrix<long double>& lat,const int& mode);
xvector<double> Getabc_angles(const xmatrix<double>& lat,const xvector<int>& permut,const int& mode);
xvector<double> Getabc_angles(const xvector<double>& r1,const xvector<double>& r2,const xvector<double>& r3,const int& mode);
xvector<double> Getabc_angles(const xvector<double>& r1,const xvector<double>& r2,const xvector<double>& r3,const xvector<int>& permut,const int& mode);
#define _Getabc_angles Getabc_angles
//#define _Getabc_angles __NO_USE_Sortabc_angles
xvector<double> Sortabc_angles(const xmatrix<double>& lat,const int& mode);
xmatrix<double> GetClat(const xvector<double>& abc_angles);
xmatrix<double> GetClat(const double &a,const double &b,const double &c,const double &alpha,const double &beta,const double &gamma);
xstructure GetIntpolStr(xstructure strA,xstructure strB,const double& f,const string& path_flag);
double RadiusSphereLattice(const xmatrix<double>& lattice,double scale=1.0); // CO20180409
xvector<int> LatticeDimensionSphere(const xmatrix<double>& lattice,double radius,double scale=1.0); // CO20180409
xvector<int> LatticeDimensionSphere(const xstructure& str,double radius);
void resetLatticeDimensions(const xmatrix<double>& lattice, double radius, xvector<int>& dims,
    vector<xvector<double> >& l1, vector<xvector<double> >& l2, 
    vector<xvector<double> >& l3, vector<int>& a_index, 
    vector<int>& b_index, vector<int>& c_index); //DX20191122
xvector<double> F2C(const double& scale,const xmatrix<double>& lattice,const xvector<double>& fpos);    // fpos are F components per COLUMS !
xvector<double> F2C(const xmatrix<double>& lattice,const xvector<double>& fpos);                        // fpos are F components per COLUMS !
xvector<double> C2F(const double& scale,const xmatrix<double>& lattice,const xvector<double>& cpos);    // cpos are C components per COLUMS !
xvector<double> C2F(const xmatrix<double>& lattice,const xvector<double>& cpos);                        // cpos are C components per COLUMS !
xmatrix<double> F2C(const double& scale,const xmatrix<double>& lattice,const xmatrix<double>& fpos);    // fpos are F components per COLUMS !
xmatrix<double> F2C(const xmatrix<double>& lattice,const xmatrix<double>& fpos);                        // fpos are F components per COLUMS !
xmatrix<double> C2F(const double& scale,const xmatrix<double>& lattice,const xmatrix<double>& cpos);    // cpos are C components per COLUMS !
xmatrix<double> C2F(const xmatrix<double>& lattice,const xmatrix<double>& cpos);                        // cpos are C components per COLUMS !
_atom F2C(const double& scale,const xmatrix<double>& lattice,const _atom& iatom);                       // atom.fpos are F components per COLUMS !
_atom F2C(const xstructure& str,const _atom& iatom);                                                    // atom.fpos are F components per COLUMS !
_atom C2F(const double& scale,const xmatrix<double>& lattice,const _atom& iatom);                       // atom.cpos are C components per COLUMS !
_atom C2F(const xmatrix<double>& lattice,const _atom& iatom);                                           // atom.cpos are C components per COLUMS !
_atom F2C(const double& scale,const xstructure& str,const _atom& iatom);                                // atom.fpos are F components per COLUMS !
_atom F2C(const xstructure& str,const _atom& iatom);                                                    // atom.fpos are F components per COLUMS !
_atom C2F(const double& scale,const xstructure& str,const _atom& iatom);                                // atom.fpos are F components per COLUMS !
_atom C2F(const xstructure& str,const _atom& iatom);                                                    // atom.cpos are C components per COLUMS !
xmatrix<double> FF2CC(const double& scale,const xmatrix<double>& lattice,const xmatrix<double>& fmat);  // fmat is an operation in F coordinates
xmatrix<double> FF2CC(const xmatrix<double>& lattice,const xmatrix<double>& fmat);                      // fmat is an operation in F coordinates
xmatrix<double> CC2FF(const double& scale,const xmatrix<double>& lattice,const xmatrix<double>& cmat);  // cmat is an operation in C coordinates
xmatrix<double> CC2FF(const xmatrix<double>& lattice,const xmatrix<double>& cmat);                      // cmat is an operation in C coordinates
// DX20190905 - START
//BringInCellInPlace() overloads
void BringInCellInPlace(double&, double=_ZERO_TOL_, double=1.0, double=0.0);  // ME/DX20190409
void BringInCellInPlace(xvector<double>&, double=_ZERO_TOL_, double=1.0, double=0.0);  // ME/DX20190409
void BringInCellInPlace(_atom& atom_in, const xmatrix<double>& lattice, double tolerance=_ZERO_TOL_, double upper_bound=1.0, double lower_bound=0.0); //DX20190904
void BringInCellInPlace(xstructure& xstr, double tolerance=_ZERO_TOL_, double upper_bound=1.0, double lower_bound=0.0); //DX20190904

//BringInCell() overloads
double BringInCell(double, double=_ZERO_TOL_, double=1.0, double=0.0);  // ME/DX20190409
xvector<double> BringInCell(const xvector<double>& fpos_in, double tolerance=_ZERO_TOL_, double upper_bound=1.0, double lower_bound=0.0); //DX20190904
_atom BringInCell(const _atom& atom_in, const xmatrix<double>& lattice, double tolerance=_ZERO_TOL_, double upper_bound=1.0, double lower_bound=0.0); //DX20190904
xstructure BringInCell(const xstructure& xstr_in, double tolerance=_ZERO_TOL_, double upper_bound=1.0, double lower_bound=0.0); //DX20190904

//BringInCellFPOS overloads
void BringInCellInPlaceFPOS(_atom& atom_in, double tolerance=_ZERO_TOL_, double upper_bound=1.0, double lower_bound=0.0); //DX20190904
_atom BringInCellFPOS(const _atom& atom_in, double tolerance=_ZERO_TOL_, double upper_bound=1.0, double lower_bound=0.0); //DX20190904
// DX20190905 - END
// DX and CO - START
//DX20190905 [OBSOLETE] double BringInCell(const double& x);
//DX20190905 [OBSOLETE] double BringInCell_20161115(const double& x);
//DX20190905 [OBSOLETE] double BringInCell_20160101(const double& x);
//DX20190905 [OBSOLETE] double BringInCell(const double& x);
//DX20190905 [OBSOLETE] double BringInCell_20160101(const double& x);
//DX20190905 [OBSOLETE] xvector<double> BringInCell(const xvector<double>& v_in,double epsilon);
//DX20190905 [OBSOLETE] xvector<double> BringInCell_20161115(const xvector<double>& v_in,double epsilon);
//DX20190905 [OBSOLETE] xvector<double> BringInCell_20160101(const xvector<double>& v_in,double epsilon);
//DX20190905 [OBSOLETE] xvector<double> BringInCell(const xvector<double>& v_in);
//DX20190905 [OBSOLETE] xvector<double> BringInCell2(const xvector<double>& v_in);
//DX20190905 [OBSOLETE] xvector<double> BringInCell2_20161115(const xvector<double>& v_in);
//DX20190905 [OBSOLETE] xvector<double> BringInCell2_20160101(const xvector<double>& v_in, double tolerance);
// DX and CO - END
xstructure IdenticalAtoms(const xstructure& a);                                // Make identical atoms
//xstructure SwapSpecies(const xstructure& a,const uint& A,const uint& B);       // Permute Species A with B (safe for species C).
//xstructure SwapCoordinates(const xstructure& str,const uint& i,const uint& j); // Permute Coordinates i with j
//string SpeciesLabel(const xstructure& a,const uint& A);                        // Returns the Label of the specie A (if available)
//string SpeciesString(const xstructure& a);                                           // Gives a string with the list of all the species
bool GetNiggliCell(const xmatrix<double>& in_lat,xmatrix<double>& niggli_lat,xmatrix<double>& P,xmatrix<double>& Q);
bool GetNiggliCell_20180213(const xmatrix<double>& in_lat,xmatrix<double>& niggli_lat,xmatrix<double>& P,xmatrix<double>& Q); // DX20180213 - new dated function
bool GetNiggliCell_20180101(const xmatrix<double>& in_lat,xmatrix<double>& niggli_lat,xmatrix<double>& P,xmatrix<double>& Q); // DX20180213 - old dated function
// standard lattice reduction and type
string GetLatticeType(xmatrix<double> lattice);
string GetLatticeType(xvector<double> data);
xstructure Standard_Primitive_UnitCellForm(const xstructure& a);
xstructure GetStandardPrimitive(const xstructure& a);
xmatrix<double> GetStandardPrimitive(xmatrix<double> lattice);
xvector<double> GetStandardPrimitive(xvector<double> data);
xstructure Standard_Conventional_UnitCellForm(const xstructure& a);
xstructure GetStandardConventional(const xstructure& a);
xmatrix<double> GetStandardConventional(xmatrix<double> lattice);
xvector<double> GetStandardConventional(xvector<double> data);
// niggli
xstructure GetNiggliStr(const xstructure& in_str);
xmatrix<double> GetNiggliStr(const xmatrix<double>& lattice);
xstructure NiggliUnitCellForm(const xstructure& a);
xmatrix<double> NiggliUnitCellForm(const xmatrix<double>& lattice);
// minkowsky
xstructure MinkowskiBasisReduction(const xstructure& a);
xmatrix<double> MinkowskiBasisReduction(const xmatrix<double>& lattice);
// optimal lattice reduction
xstructure LatticeReduction(const xstructure& a);
xmatrix<double> LatticeReduction(const xmatrix<double>& lattice);
// CO20170807 - START
//DX20190214 [OBSOLETE] deque<_atom> foldAtomsInCell(deque<_atom>& atoms, xmatrix<double>& c2f_new, xmatrix<double>& f2c_new, bool skew); //CO20190520 - removed pointers for bools and doubles, added const where possible
deque<_atom> foldAtomsInCell(const xstructure& a, const xmatrix<double>& lattice_new, bool skew, double tol, bool check_min_dists=true); //CO20190520 - removed pointers for bools and doubles, added const where possible //DX20190619 - added check_min_dists bool
deque<_atom> foldAtomsInCell(const deque<_atom>& atoms, const xmatrix<double>& lattice_orig, const xmatrix<double>& lattice_new, bool skew, double tol, bool check_min_dists=true); //CO20190520 - removed pointers for bools and doubles, added const where possible //DX20190619 = added check_min_dists bool
xstructure GetPrimitiveVASP(const xstructure& a);
xstructure GetPrimitiveVASP(const xstructure& a,double tol);
// CO20170807 - STOP
// bring cell in,compact, wigner seitz
//DX20190905 [OBSOLETE] _atom BringInCell(const _atom& atom_in,const xmatrix<double>& lattice,double epsilon);
//DX20190905 [OBSOLETE] // DX and CO - START
//DX20190905 [OBSOLETE] _atom BringInCell_20161115(const _atom& atom_in,const xmatrix<double>& lattice,double epsilon); // DX
//DX20190905 [OBSOLETE] _atom BringInCell_20160101(const _atom& atom_in,const xmatrix<double>& lattice,double epsilon); // DX
//DX20190905 [OBSOLETE] _atom BringInCell(const _atom& atom_in,const xmatrix<double>& lattice);
//DX20190905 [OBSOLETE] _atom BringInCell_20161115(const _atom& atom_in,const xmatrix<double>& lattice); // DX
//DX20190905 [OBSOLETE] _atom BringInCell_20160101(const _atom& atom_in,const xmatrix<double>& lattice); // DX
//DX20190905 [OBSOLETE] xstructure BringInCell(const xstructure& a,double epsilon);
//DX20190905 [OBSOLETE] xstructure BringInCell_20161115(const xstructure& a,double epsilon); // DX
//DX20190905 [OBSOLETE] xstructure BringInCell_20160101(const xstructure& a,double epsilon); // DX
//DX20190905 [OBSOLETE] xstructure BringInCell(const xstructure& a);
//DX20190905 [OBSOLETE] xstructure BringInCell_20161115(const xstructure& a); // DX
//DX20190905 [OBSOLETE] xstructure BringInCell_20160101(const xstructure& a); // DX
//DX20190905 [OBSOLETE] // DX and CO - END
xstructure BringInCompact(const xstructure& a);
xstructure BringInWignerSeitz(const xstructure& a);
// primitive stuff
xstructure GetPrimitive(const xstructure& a);
xstructure GetPrimitive(const xstructure& a,double tol);
xstructure GetPrimitive1(const xstructure& a);
xstructure GetPrimitive2(const xstructure& a);
xstructure GetPrimitive3(const xstructure& a);
bool IsTranslationFVector(const xstructure& a,const xvector<double>& ftvec);
bool IsTranslationCVector(const xstructure& a,const xvector<double>& ctvec);
// other eggs
xstructure ReScale(const xstructure& a,const double& in_scale);
xstructure SetScale(const xstructure& a,const double& in_scale);
xstructure SetVolume(const xstructure& a,const double& in_volume);
xstructure InflateLattice(const xstructure& a,const double& coefficient);
xstructure InflateVolume(const xstructure& a,const double& coefficient);
double GetVolume(const xstructure& a);
double Volume(const xstructure& a);
//DX20180726 - START
_atom BringCloseToOrigin(_atom& atom, xmatrix<double>& f2c);
bool uniqueAtomInCell(_atom& atom, deque<_atom>& atoms);
bool alreadyInCell(_atom& atom, deque<_atom> atoms);
//DX20180726 - END
// DX and CO - START
bool atomInCell(const _atom& atom, double tolerance=_ZERO_TOL_); // DX20191125
bool inCell(const xvector<double>& pos_vec, double tolerance=_ZERO_TOL_); // DX20191125 - added tolerance
// DX and CO - END
xstructure GetSuperCell(const xstructure& a,const xmatrix<double>& sc);
xstructure GetSuperCell(const xstructure& a,const xvector<double>& sc);
xstructure GetSuperCell(const xstructure& a,const xvector<int>& sc);
xstructure GetSuperCell(const xstructure& a, const int& sc11,const int& sc12,const int& sc13, const int& sc21,const int& sc22,const int& sc23, const int& sc31,const int& sc32,const int& sc33);
xstructure GetSuperCell(const xstructure& a,const int& sc1,const int& sc2,const int& sc3);
//corey START
xstructure GetSuperCell(const xstructure& a,const xmatrix<double>& sc,vector<int>& sc2pcMap,vector<int>& pc2scMap,bool get_symmetry, bool get_full_basis, bool force_supercell_matrix=false,bool force_strict_pc2scMap=false); //DX20190319 - added force_supercell_matrix //CO20190409 - added force_strict_pc2scMap
xstructure GetSuperCell(const xstructure& a,const xvector<double>& sc,vector<int>& sc2pcMap,vector<int>& pc2scMap,bool get_symmetry, bool get_full_basis, bool force_supercell_matrix=false,bool force_strict_pc2scMap=false); //DX20190319 - added force_supercell_matrix //CO20190409 - added force_strict_pc2scMap
xstructure GetSuperCell(const xstructure& a,const xvector<int>& sc,vector<int>& sc2pcMap,vector<int>& pc2scMap,bool get_symmetry, bool get_full_basis, bool force_supercell_matrix=false,bool force_strict_pc2scMap=false); //DX20190319 - added force_supercell_matrix  //CO20190409 - added force_strict_pc2scMap
xstructure GetSuperCell(const xstructure& a,const int& sc11,const int& sc12,const int& sc13, const int& sc21,const int& sc22,const int& sc23, const int& sc31,const int& sc32,const int& sc33,vector<int>& sc2pcMap,vector<int>& pc2scMap,bool get_symmetry, bool get_full_basis, bool force_supercell_matrix=false,bool force_strict_pc2scMap=false); //DX20190319 - added force_supercell_matrix //CO20190409 - added force_strict_pc2scMap
xstructure GetSuperCell(const xstructure& a,const int& sc1,const int& sc2,const int& sc3,vector<int>& sc2pcMap,vector<int>& pc2scMap,bool get_symmetry, bool get_full_basis, bool force_supercell_matrix=false,bool force_strict_pc2scMap=false); //DX20190319 - added force_supercell_matrix  //CO20190409 - added force_strict_pc2scMap
//corey END
bool CalculateSymmetry(xstructure& str,bool ossverbose,ostream& oss,bool fffverbose,double radius);
bool CalculateSymmetry(xstructure& str,bool ossverbose,ostream& oss,bool fffverbose);
bool CalculateSymmetry(xstructure& str,bool ossverbose,ostream& oss,double radius);
bool CalculateSymmetry(xstructure& str,bool ossverbose,double radius);
bool CalculateSymmetry(xstructure& str,double radius);
bool CalculateSymmetry(xstructure& str,bool ossverbose);
bool CalculateSymmetry(xstructure& str);
void CalculateSymmetryPointGroup(xstructure& str,bool ossverbose,ostream& oss,bool fffverbose);
void CalculateSymmetryPointGroup(xstructure& str,bool ossverbose,ostream& oss);
void CalculateSymmetryPointGroup(xstructure& str,bool ossverbose);
void CalculateSymmetryPointGroup(xstructure& str);
void CalculateSymmetryPointGroupCrystal(xstructure& str,bool ossverbose,ostream& oss,bool fffverbose);
void CalculateSymmetryPointGroupCrystal(xstructure& str,bool ossverbose,ostream& oss);
void CalculateSymmetryPointGroupCrystal(xstructure& str,bool ossverbose);
void CalculateSymmetryPointGroupCrystal(xstructure& str);
void CalculateSymmetryFactorGroup(xstructure& str,bool ossverbose,ostream& oss,bool fffverbose);
void CalculateSymmetryFactorGroup(xstructure& str,bool ossverbose,ostream& oss);
void CalculateSymmetryFactorGroup(xstructure& str,bool ossverbose);
void CalculateSymmetryFactorGroup(xstructure& str);
void CalculateSymmetryPointGroupKlattice(xstructure& str,bool ossverbose,ostream& oss,bool fffverbose);
void CalculateSymmetryPointGroupKlattice(xstructure& str,bool ossverbose,ostream& oss);
void CalculateSymmetryPointGroupKlattice(xstructure& str,bool ossverbose);
void CalculateSymmetryPointGroupKlattice(xstructure& str);
xstructure Rotate(const xstructure& a,const xmatrix<double>& rm);
xstructure GetLTCell(const xmatrix<double>& lt,const xstructure& str);
xstructure GetLTFVCell(const xvector<double>& nvec,const double phi,const xstructure& str);
xstructure ShiftPos(const xstructure& a,const xvector<double>& shift,const int& flag);
xstructure ShiftCPos(const xstructure& a,const xvector<double>& shift);
xstructure ShiftFPos(const xstructure& a,const xvector<double>& shift);
double MaxStructureLattice(const xstructure& str);
double MinStructureLattice(const xstructure& str);
double AtomDist(const xstructure& str,const _atom& atom1,const _atom& atom2);
bool SameAtom(const xstructure& str,const _atom& atom1,const _atom& atom2);
bool SameAtom(const _atom& atom1,const _atom& atom2);
bool DifferentAtom(const xstructure& str,const _atom& atom1,const _atom& atom2);
xmatrix<double> GetDistMatrix(const xstructure& a); // CO20171025
vector<double> GetNBONDXX(const xstructure& a);
int GenerateGridAtoms(xstructure& str,int i1,int i2,int j1,int j2,int k1,int k2);
int GenerateGridAtoms_20190520(xstructure& str,int i1,int i2,int j1,int j2,int k1,int k2); //DX20191218 [ORIG]
int GenerateGridAtoms_20191218(xstructure& str,int i1,int i2,int j1,int j2,int k1,int k2); //DX20191218 [NEW]
int GenerateGridAtoms(xstructure& str,int d1,int d2,int d3);
int GenerateGridAtoms(xstructure& str,int d);
int GenerateGridAtoms(xstructure& str,const xvector<int>& dims);
int GenerateGridAtoms(xstructure& str);
int GenerateGridAtoms(xstructure& str,const double& radius);

void l2ijk(const xstructure& str,const int &l,int &i,int &j,int &k);
void l2ijk(const xstructure& str,const int &l,xvector<int>& ijk);
xvector<int> l2ijk(const xstructure& str,const int &l);
void ijk2l(const xstructure& str,int &l,const int &i,const int &j,const int &k);
void ijk2l(const xstructure& str,int &l,const xvector<int>& ijk);
int ijk2l(const xstructure& str,const int &i,const int &j,const int &k);
int ijk2l(const xstructure& str,const xvector<int>& ijk);
xvector<double> r_lattice(const xstructure& str,const int &l);
xvector<double> r_lattice(const xstructure& str,const int &i,const int &j,const int &k);
xvector<double> r_lattice(const xstructure& str,const xvector<int>& ijk);
xstructure input2AIMSxstr(istream& input);
xstructure input2ABINITxstr(istream& input);
xstructure input2QExstr(istream& input);
xstructure input2VASPxstr(istream& input);
xstructure input2ELKxstr(istream& input); //DX20200313

// ----------------------------------------------------------------------------
// functions related to AtomEnvironment - DX20191122
vector<AtomEnvironment> getAtomEnvironments(const xstructure& xstr, uint mode=ATOM_ENVIRONMENT_MODE_1);
vector<AtomEnvironment> getLFAAtomEnvironments(const xstructure& xstr, const string& lfa, const vector<string>& LFAs, uint mode=ATOM_ENVIRONMENT_MODE_1);
void minimumCoordinationShellLatticeOnly(const xmatrix<double>& lattice,
    double& min_dist, uint& frequency, vector<xvector<double> >& coordinates); //DX20191122
void minimumCoordinationShellLatticeOnly(const xmatrix<double>& lattice,
    double& min_dist, uint& frequency, vector<xvector<double> >& coordinates, double radius); //DX20191122
void minimumCoordinationShellLatticeOnly(const xmatrix<double>& lattice, xvector<int>& dims,
    vector<xvector<double> >& l1, vector<xvector<double> >& l2, vector<xvector<double> >& l3, 
    vector<int>& a_index, vector<int>& b_index, vector<int>& c_index, 
    double& min_dist, uint& frequency, vector<xvector<double> >& coordinates,
    double radius); //DX20191122
void minimumCoordinationShell(const xstructure& xstr, uint center_index, 
    double& min_dist, uint& frequency, vector<xvector<double> >& coordinates); //DX20191122
void minimumCoordinationShell(const xstructure& xstr, uint center_index, 
    double& min_dist, uint& frequency, vector<xvector<double> >& coordinates, const string& type); //DX20191122

//makefile tests
bool gcdTest(ostream& oss=cout);
bool gcdTest(ofstream& FileMESSAGE,ostream& oss=cout);
bool smithTest(ostream& oss=cout);
bool smithTest(ofstream& FileMESSAGE,ostream& oss=cout);

// ----------------------------------------------------------------------------
// Structure Prototypes
// aflow_xproto.cpp
#define _HTQC_PROJECT_STRING_ "HTQC Project"
#define _TERNARY_PROJECT_STRING_ "HTQC^3 Project"
#define _ICSD_STRING_ "(icsd library)"
#define _ICSD_PROJECT_STRING_ "ICSD Project"
#define _ICSD_AFLOWLIB_STRING_ "(icsd_aflowlib library)"

// aflow_xproto.cpp
namespace aflowlib {
  string PrototypeCleanLatticeString(const string& latticeIN);
}
double NearestNeighbour(const xstructure &str_in);

// for HTQC
#define STRUCTURE_MODE_NONE             0
#define STRUCTURE_MODE_RAW              1
#define STRUCTURE_MODE_ABC              2
#define STRUCTURE_MODE_WYC              3
#define STRUCTURE_MODE_ICSD             4
#define STRUCTURE_MODE_HTQC_ICSD        5
#define STRUCTURE_MODE_USE              6
#define STRUCTURE_MODE_REMOVE           7
#define STRUCTURE_MODE_SPECIES          8
#define STRUCTURE_MODE_SWAP_AB          9
#define STRUCTURE_MODE_SWAP_BC         10
#define STRUCTURE_MODE_SWAP_AC         11
#define STRUCTURE_MODE_SWAP_XY         12
#define STRUCTURE_MODE_PRIM            13
#define STRUCTURE_MODE_CONVENTIONAL    14
#define STRUCTURE_MODE_VOLUME          15
#define LIBRARY_MODE_ICSD               0
#define LIBRARY_MODE_ICSD_AFLOWLIB      1
#define LIBRARY_MODE_HTQC               2
#define LIBRARY_MODE_HTQC_ICSD          3
#define LIBRARY_MODE_HTQC_ICSD_AFLOWLIB 4
#define LIBRARY_MODE_LIB0               5
#define LIBRARY_MODE_LIB3               6
#define LIBRARY_MODE_LIB4               7
#define LIBRARY_MODE_LIB5               8
#define LIBRARY_MODE_LIB6               9
#define LIBRARY_MODE_LIB7               10
#define LIBRARY_MODE_LIB8               11
#define LIBRARY_MODE_LIB9               12
#define LIBRARY_MODE_PROTOTYPE          13
#define LIBRARY_MODE_XSTRUCTURE         14
#define LIBRARY_MODE_AUID               15
#define LIBRARY_MODE_ARUN               16  //ME20181226
string* LOAD_Library_ICSD(string file);

namespace aflowlib {
  struct _PROTO_PARAMS{
    string label;
    string parameters;
    deque<string> vatomX;
    deque<double> vvolumeX;
    double volume_in;
    int mode;
    bool flip_option;
  };

  xstructure PrototypePure(ostream &FileMESSAGE,string label,string parameters,string atA,double volA);
  xstructure PrototypePure(ostream &FileMESSAGE,string label,string parameters,string atA);
  xstructure PrototypePure(ostream &FileMESSAGE,string label,string parameters);
  xstructure PrototypePureHTQC(ostream &FileMESSAGE,string label,string parameters,string atA,double volA);
  xstructure PrototypePureHTQC(ostream &FileMESSAGE,string label,string parameters,string atA);
  xstructure PrototypePureHTQC(ostream &FileMESSAGE,string label,string parameters);
  uint PrototypeLibrariesSpeciesNumber(const string& label,ostream& oss=cerr); //CO20181226
  // xstructure PrototypeLibraries(ostream &oss,string label,string parameters,int mode=LIBRARY_MODE_HTQC);
  // xstructure PrototypeLibraries(ostream &oss,string label,string parameters,deque<string> &vatomX,int mode=LIBRARY_MODE_HTQC);
  uint GetAllPrototypeLabels(vector<string>& prototype_labels, string library="all"); //DX20181009
  uint GetAllPrototypeLabels(vector<string>& prototype_labels, vector<string>& compositions, string library="all"); //DX20181009
  uint GetAllPrototypeLabels(vector<string>& prototype_labels, vector<string>& compositions, 
      vector<uint>& space_group_numbers, vector<vector<vector<string> > >& Wyckoff_letter_strings, 
      string library="all");
  vector<string> GetPrototypesBySpeciesNumber(uint number_of_species, string library="all"); //DX20181009
  vector<string> GetPrototypesByStoichiometry(vector<uint> stoichiometry, string library="all"); //DX20181009
  vector<string> GetPrototypesByStoichiometry(vector<uint> stoichiometry, vector<string>& protototype_composition, vector<uint>& prototype_space_group_numbers, 
      vector<vector<vector<string> > >& prototype_grouped_Wyckoff_letters, string library="all");
  vector<string> GetPrototypesBySymmetry(vector<uint>& stoichiometry, uint& space_group_number, vector<GroupedWyckoffPosition>& grouped_Wyckoff_positions, uint setting, string library="all"); //DX20181010
  //vector<string> GetPrototypesBySymmetry(vector<uint>& stoichiometry, uint& space_group_number, vector<vector<vector<string> > >& grouped_possible_Wyckoff_letters, uint setting, string library="all"); //DX20181010
  vector<string> GetPrototypesBySymmetry(vector<uint>& stoichiometry, uint& space_group_number, vector<GroupedWyckoffPosition>& grouped_Wyckoff_positions, vector<uint>& prototype_space_groups, uint setting, string library="all"); //DX20181010
  //vector<string> GetPrototypesBySymmetry(vector<uint>& stoichiometry, uint& space_group_number, vector<vector<vector<string> > >& grouped_possible_Wyckoff_letters, vector<uint>& prototype_space_groups, uint setting, string library="all"); //DX20181010
  xstructure PrototypeLibraries(ostream &oss,string label,string parameters,int mode);
  xstructure PrototypeLibraries(ostream &oss,string label,string parameters,deque<string> &vatomX,int mode);
  xstructure PrototypeLibraries(ostream &oss,string label,string parameters,deque<string> &vatomX,deque<double> &vvolumeX,double volume_in,int mode);//=LIBRARY_MODE_HTQC);
  xstructure PrototypeLibraries(ostream &oss,string label,string parameters,deque<string> &vatomX,deque<double> &vvolumeX,double volume_in,int mode,bool flip_option);
  xstructure PrototypeLibraries(ostream &oss,_PROTO_PARAMS *PARAMS);

  string PrototypesHelp(void);
  string PrototypesIcsdHelp(string options);
  string CALCULATED(string options);
  string CALCULATED_ICSD_RANDOM(void);
  // aflow_xproto_gus.cpp
  xstructure PrototypeBinaryGUS(ostream &FileMESSAGE,string label);
  xstructure PrototypeBinaryGUS(ostream &FileMESSAGE,string label,string atA,string atB);
  xstructure PrototypeBinaryGUS(ostream &FileMESSAGE,string label,string atA,double volA,string atB,double volB,double vol_in);
}

extern string PrototypeBinaryGUS_Cache_Library[];

// ----------------------------------------------------------------------------
// aflow_anrl.cpp
//DX20180710 - updated - #define DOI_ANRL " [ANRL doi: arXiv:1607.02532]"
#define DOI_ANRL " [ANRL doi: 10.1016/j.commatsci.2017.01.017 (part 1), doi: 10.1016/j.commatsci.2018.10.043 (part 2)]" //DX20180710 - updated //DX20190214 updated part 2 doi
#define DOI_POCC " [POCC doi: 10.1021/acs.chemmater.6b01449]"

namespace anrl {
  xstructure PrototypeANRL(ostream &oss,string label,string parameters,deque<string> &vatomX,deque<double> &vvolumeX,double volume_in,int mode,bool flip_option);
  uint PrototypeANRL_LoadList(vector<string>& vproto,
      vector<string>& vproto_label,
      vector<uint>& vproto_nspecies,
      vector<uint>& vproto_natoms,
      vector<uint>& vproto_spacegroup,
      vector<uint>& vproto_nunderscores,
      vector<uint>& vproto_nparameters,
      vector<string>& vproto_Pearson_symbol,
      vector<string>& vproto_params,
      vector<string>& vproto_Strukturbericht,
      vector<string>& vproto_prototype,
      vector<string>& vproto_dialect);
  vector<string> getANRLParameters(string anrl_label, string library="", int choice=-1, bool keep_original_lattice_parameter=false); //DX20181009 //DX20190227 - added keep_original_lattice_parameter
  bool vproto2tokens(string proto,
      string& label,
      uint& nspecies,
      uint& natoms,
      uint& spacegroup,
      uint& nunderscores,
      uint& nparameters,
      string& Pearson_symbol,
      string& params,
      string& Strukturbericht,
      string& prototype,
      string& dialect);
  vector<uint> extractStoichiometry(string& anrl_label);
  bool PrototypeANRL_Consistency(uint vparameters_size,uint proto_nparameters,string proto_prototype,
      string proto_label,string proto_Strukturbericht,string proto_Pearson_symbol,
      uint proto_spacegroup, string proto_params, uint print_mode); //DX20180710 - added print_mode //DX20200207 - oss no longer needed
  string groupedWyckoffPosition2ANRLString(const vector<GroupedWyckoffPosition>& grouped_positions, bool alphabetize);
  vector<string> getANRLLatticeParameterString(char& lattice_type);
  vector<double> getANRLLatticeParameterValuesFromWyccar(const vector<string>& wyccar_ITC, char lattice_type, char lattice_centering, uint setting); //DX20191031
  vector<double> getANRLLatticeParameterValuesFromABCAngles(const xstructure& xstr, char lattice_type, char lattice_centering, uint setting); //DX20191031
  vector<double> getANRLLatticeParameterValues(const vector<double>& all_lattice_parameters, char lattice_type, char lattice_centering, uint setting); //DX20191031
  uint getANRLSettingChoice(int spacegroup); //DX20191031 - removed reference
  string structure2anrl(istream& input, aurostd::xoption& vpflow);           // xoption
  string structure2anrl(xstructure& xstr, bool recalculate_symmetry=true);   // use default options //DX20191031 - added recalculate_symmetry
  string structure2anrl(xstructure& xstr, double tolerance);                 // specify symmetry tolerance //CO20190520 - removed pointers for bools and doubles, added const where possible
  string structure2anrl(xstructure& xstr, uint setting);                     // specify setting
  string structure2anrl(xstructure& xstr, double tolerance, uint setting, bool recalculate_symmetry=true);  // main function //CO20190520 - removed pointers for bools and doubles, added const where possible //DX20190829 - added recalculate_symmetry //DX20191031 - removed reference
  xstructure rhl2hex(xstructure& str, double& a, double& c); 
}

// ----------------------------------------------------------------------------
// Various prototypes to be moved somewhere sometime
// PROTOTYPES
// uint argsprint(vector<string> argv);
// ----------------------------------------------------------------------------
// aflow.cpp
string aflow_get_time_string(void);
string aflow_get_time_string_short(void);
string strPID(void);
int AFLOW_main(vector<string> &argv);
namespace aflow {
  string License_Preamble_aflow(void);
  string Intro_aflow(string x);
  string Intro_sflow(string x);
  string Intro_HELP(string x);
  string Banner(string type);
}
int VASP_Main(vector<string> argv);
int GRND_Main(vector<string> argv);
namespace KBIN {
  int KBIN_Main(vector<string> argv);
}
string MessageTime(void);
string MessageHostTime(const _aflags& aflags);
string MessageDir(const _aflags& aflags);
string MessageDirTime(const _aflags& aflags);
string MessageDirHostTime(const _aflags& aflags);
bool AFLOW_BlackList(string hostname);

// ----------------------------------------------------------------------------
// aflow_pthreads.cpp
namespace AFLOW_PTHREADS {
  int GetTotalCPUs(void);
  bool Check_Threads(vector<string> argv,const bool& VERBOSE);
  void Clean_Threads(void);
  void No_Threads(void);
  bool Available_Free_Threads(int &fthread);
  bool Wait_Available_Free_Threads(int &fthread,const double& pthread_wait,const bool& VERBOSE);
  bool Wait_Available_Free_Threads(int &fthread,const bool& VERBOSE);
}
// interfaces
namespace KBIN {
  void RUN_Directory_PTHREADS(_aflags &aflags);
  void *_threaded_interface_RUN_Directory(void *ptr);
} // namespace KBIN
namespace aurostd { // Multithreaded add on to aurostd
  bool multithread_execute(deque<string> vcommand,int NUM_THREADS,bool VERBOSE);
  bool multithread_execute(deque<string> vcommand,int NUM_THREADS);
  bool multithread_execute(deque<string> vcommand);
  bool multithread_execute(vector<string> vcommand,int NUM_THREADS,bool VERBOSE);
  bool multithread_execute(vector<string> vcommand,int NUM_THREADS);
  bool multithread_execute(vector<string> vcommand);
} // namespace aurostd
namespace AFLOW_PTHREADS {
  bool MULTI_sh(vector<string> argv);
  bool MULTI_compress(string cmd,vector<string> argv);
  bool MULTI_zip(vector<string> argv);
  bool MULTI_bz2xz(vector<string> argv);bool MULTI_xz2bz2(vector<string> argv);
  bool MULTI_gz2xz(vector<string> argv);
}
namespace sflow {
  void KILL(string options);
  void JUST(string options,istream& input,string mode);
  void QSUB(string options);
  void QSUB(string options,string cmd);
  void QDEL(string options);
  void QDEL(string options,string cmd);
}
vector<vector<int> > getThreadDistribution(const int&, const int&);  // ME20190218

// ----------------------------------------------------------------------------
// aflow_kbin.cpp
//int KbinCheckInputFiles(string Directory,ofstream& FileERROR);
namespace KBIN {
  void MPI_Extract(string AflowIn,ofstream &FileMESSAGE,_aflags &aflags,_kflags &kflags);
  void RUN_Directory(_aflags& aflags);
  void AFLOW_RUN_Directory(const _aflags& aflags);
  void RUN_DirectoryScript(const _aflags& aflags,const string& script,const string& output);
  void CompressDirectory(const _aflags& aflags,const _kflags& kflags);
  void CompressDirectory(const _aflags& aflags);
  void Clean(const _aflags& aflags);
  void Clean(const string directory);
  void XClean(string options);
  void GenerateAflowinFromVASPDirectory(_aflags& aflags);
  void StartStopCheck(const string &AflowIn,string str1,string str2,bool &flag,bool &flagS);
  void StartStopCheck(const string &AflowIn,string str1,bool &flag,bool &flagS);
  bool Legitimate_aflowin(string aflowindir,const bool& osswrite,ostringstream& oss);
  bool Legitimate_aflowin(string aflowindir);
  void getAflowInFromAFlags(const _aflags& aflags,string& AflowIn_file,string& AflowIn,ostream& oss=cout); //CO20191110
  void getAflowInFromAFlags(const _aflags& aflags,string& AflowIn_file,string& AflowIn,ofstream& FileMESSAGE,ostream& oss=cout); //CO20191110
}

// ----------------------------------------------------------------------------
// aflow_modules.cpp
// ME20181027
namespace KBIN {
  void setModules(_xvasp&);
  void setModules(_xinput&);
  void readModulesFromAflowIn(const string&, _kflags&, _xvasp&);
  void readModulesFromAflowIn(const string&, _kflags&, _xinput&);
  vector<aurostd::xoption> loadDefaultsAPL();
  bool writeFlagAPL(const string& key,const xoption& xopt); //CO20181226  //ME20190113
  void readParametersAPL(const string&, _moduleOptions&, _xinput&);
  vector<aurostd::xoption> loadDefaultsAAPL();
  bool writeFlagAAPL(const string& key,const xoption& xopt);  //CO20181226  // ME20190113
  void readParametersAAPL(const string&, _moduleOptions&, _xinput&);
  vector<aurostd::xoption> loadDefaultsAEL();
  bool writeFlagAEL(const string& key,const xoption& xopt); 
  vector<aurostd::xoption> loadDefaultsAGL();
  bool writeFlagAGL(const string& key,const xoption& xopt); 

}

// ----------------------------------------------------------------------------
// aflow_qsub.cpp
namespace KBIN {
  bool QSUB_Extract(_xqsub& xqsub,string AflowIn,ifstream &FileAFLOWIN,ofstream &FileMESSAGE,_aflags &aflags,_kflags &kflags);
  bool QSUB_RunFinished(_aflags &aflags,ofstream &FileMESSAGE,bool=FALSE);
  void QSUB_WaitFinished(_aflags &aflags,ofstream &FileMESSAGE,bool=FALSE);
  bool QSUB_Extract_Mode1(_xqsub& xqsub,ofstream &FileMESSAGE,_aflags &aflags,_kflags &kflags);
  bool QSUB_Extract_Mode2(_xqsub& xqsub,ofstream &FileMESSAGE,_aflags &aflags,_kflags &kflags);
  bool QSUB_Extract_Mode3(_xqsub& xqsub,ofstream &FileMESSAGE,_aflags &aflags,_kflags &kflags);
}

// ----------------------------------------------------------------------------
// aflow_ialien.cpp
namespace ALIEN {
  bool Produce_INPUT(_xalien& xalien,string AflowIn,ifstream &FileAFLOWIN,ofstream &FileMESSAGE,_aflags &aflags,_kflags &kflags,_alienflags &alienflags);
  bool Modify_INPUT(_xalien& xalien,ofstream &FileMESSAGE,_aflags &aflags,_alienflags &alienflags);
  bool Write_INPUT(_xalien& xalien);
  bool Produce_INPUT_FILE(_xalien& xalien,string AflowIn,ifstream &FileAFLOWIN,ofstream &FileMESSAGE,_aflags &aflags,_kflags &kflags,_alienflags &alienflags);
  bool Modify_INPUT_FILE(_xalien& xalien,ofstream &FileMESSAGE,_aflags &aflags,_alienflags &alienflags);
}

// ----------------------------------------------------------------------------
// aflow_kalien.cpp
namespace ALIEN {
  _alienflags Get_Alienflags_from_AflowIN(string &AflowIn);
  bool Run_Directory(ofstream& FileERROR,_aflags& aflags,_kflags& kflags);
}

// ----------------------------------------------------------------------------
// aflow_matlab.cpp aflow_matlab_funcs.cpp
bool KBIN_MATLAB_Extract(string AflowIn,ifstream &FileAFLOWIN,ofstream &FileMESSAGE,_aflags &aflags,_kflags &kflags);
bool KBIN_MATLAB_Run(_kflags &kflags);
_kflags KBIN_MATLAB_Get_Matlabflags_from_AflowIN(string &AflowIn);
bool KBIN_MATLAB_Directory(ofstream &FileMESSAGE,_aflags &aflags,_kflags &kflags);
string MATLAB_FUNCS_param(void);
//string MATLAB_FUNCS_plotband(string DIRECTORY,string OPTION1);
string MATLAB_FUNCS_plotband(void);

// ----------------------------------------------------------------------------
// aflow_gnuplot_plotbz.cpp
//string GNUPLOT_FUNCS_plotbz(string DIRECTORY,string OPTION1);
string GNUPLOT_FUNCS_plotbz(void);

// ----------------------------------------------------------------------------
// aflow_ifrozsl.cpp

namespace KBIN {
  void VASP_RunPhonons_FROZSL(_xvasp &xvasp,string AflowIn,_aflags &aflags,_kflags &kflags,_vflags &vflags,ofstream &FileMESSAGE);
}

namespace FROZSL {
  bool Extract_INPUT(const string& AflowIn,ofstream &FileMESSAGE,stringstream &input_file,_aflags &aflags,_kflags &kflags);
  bool Setup_frozsl_init_input(const string& AflowIn,ofstream &FileMESSAGE,stringstream &input_file,_aflags &aflags,_kflags &kflags);
  bool Already_Calculated_Input(const string& AflowIn);
  bool WGET_INPUT(ofstream &FileMESSAGE,string AflowIn,_aflags &aflags,_kflags &kflags);
  bool WGET_OUTPUT(ofstream &FileMESSAGE,_aflags &aflags,_kflags &kflags);
  bool input_TO_poscar(ofstream &FileMESSAGE,stringstream &input_file,_aflags &aflags,_kflags &kflags);
  string Generate_Input_file(ofstream &FileMESSAGE,_aflags &aflags,_kflags &kflags);
  bool File_INPUT(const string& AflowIn,ofstream &FileMESSAGE,stringstream &input_file,_aflags &aflags,_kflags &kflags);
  bool Write(string data,string directory);
  bool Delete(string data,string directory);
}
namespace FINDSYM {
  bool Write(string data,string directory);
}

// ----------------------------------------------------------------------------
// aflow_kvasp.cpp

namespace KBIN {
  _vflags VASP_Get_Vflags_from_AflowIN(const string &AflowIn,_aflags &aflags,_kflags& kflags);
  _vflags VASP_Get_Vflags_from_AflowIN(const string &AflowIn,ofstream &FileMESSAGE,_aflags &aflags,_kflags& kflags);
  bool VASP_Fix_Machine_Kflags_from_AflowIN(ofstream &FileMESSAGE,_aflags &aflags,_kflags &kflags,_vflags &vflags);
  bool VASP_Directory(ofstream& FileERROR,_aflags& aflags,_kflags& kflags);
  void VASP_BackupOriginal(_aflags aflags);
  // [OBSOLETE] G++6 not needed  void VASP_Wait(_xvasp& xvasp,_aflags &aflags,_kflags &kflags,_vflags &vflags,ofstream &FileMESSAGE);
  bool VASP_Run(_xvasp &xvasp,_aflags &aflags,_kflags &kflags,_vflags &vflags,ofstream &FileMESSAGE);
  bool VASP_Run(_xvasp &xvasp,_aflags &aflags,_kflags &kflags,_vflags &vflags,string relaxA,string relaxB,bool qmwrite,ofstream &FileMESSAGE);
  bool VASP_Run(_xvasp &xvasp,_aflags &aflags,_kflags &kflags,_vflags &vflags,string relaxA,bool qmwrite,ofstream &FileMESSAGE);
  bool VASP_RunFinished(_xvasp &xvasp,_aflags &aflags,ofstream &FileMESSAGE,bool=FALSE);
  void WaitFinished(_xvasp &xvasp,_aflags &aflags,ofstream &FileMESSAGE,bool=FALSE);
  void VASP_Error(_xvasp &xvasp,string="",string="",string="");
  void VASP_Error(_xvasp &xvasp,ofstream &FileMESSAGE,string="",string="",string="");
  string VASP_Analyze(_xvasp &xvasp,bool qmwrite);
  void VASP_CompressDirectory(_xvasp xvasp,_kflags &kflags);
  void VASP_Backup(_xvasp& xvasp,bool qmwrite,string relax);
  void VASP_CONTCAR_Save(_xvasp xvasp,string relax);
  void VASP_Recycle(_xvasp xvasp,string relax);
  void VASP_Recycle(_xvasp xvasp,int relax_number);
  void VASP_RecycleExtraFile(_xvasp xvasp,string xfile,string relax);
  void VASP_RecycleExtraFile(_xvasp xvasp,string xfile,int relax_number);
  bool VASP_CheckUnconvergedOSZICAR(string dir);
  void GetStatDiel(string& outcar, xvector<double>& eigr, xvector<double>& eigi); // CAMILO
  void GetDynaDiel(string& outcar, xvector<double>& eigr, xvector<double>& eigi); // CAMILO
  string getVASPVersionString(const string&);  // ME20190219
}

// ----------------------------------------------------------------------------
// aflow_ivasp.cpp
namespace KBIN {
  bool VASP_Produce_INPUT(_xvasp& xvasp,const string& AflowIn,ofstream &FileMESSAGE,_aflags &aflags,_kflags &kflags,_vflags &vflags,bool load_POSCAR_from_xvasp=false);
  bool VASP_Modify_INPUT(_xvasp& xvasp,ofstream &FileMESSAGE,_aflags &aflags,_kflags &kflags,_vflags &vflags);
  bool VASP_Produce_and_Modify_INPUT(_xvasp& xvasp,const string& AflowIn,ofstream &FileMESSAGE,_aflags &aflags,_kflags &kflags,_vflags &vflags,bool load_POSCAR_from_xvasp=false); // CO20180418
  bool VASP_Write_INPUT(_xvasp& xvasp,_vflags &vflags);
  bool VASP_Produce_INCAR(_xvasp& xvasp,const string& AflowIn,ofstream& FileERROR,_aflags& aflags,_kflags& kflags,_vflags& vflags);
  bool VASP_Modify_INCAR(_xvasp& xvasp,ofstream& FileERROR,_aflags& aflags,_kflags& kflags,_vflags& vflags);
  bool VASP_Reread_INCAR(_xvasp& xvasp,ofstream &FileMESSAGE,_aflags &aflags);
  bool VASP_Produce_POSCAR(_xvasp& xvasp,const string& AflowIn,ofstream& FileERROR,_aflags& aflags,_kflags& kflags,_vflags& vflags);
  bool VASP_Produce_POSCAR(_xvasp& xvasp);
  bool VASP_Modify_POSCAR(_xvasp& xvasp,const string& AflowIn,ofstream& FileERROR,_aflags& aflags,_vflags& vflags);
  void convertPOSCARFormat(_xvasp&, const _kflags&);  // ME20190220
  bool VASP_Convert_Unit_Cell(_xvasp&, _vflags&, _aflags&, ofstream&, ostringstream&); //ME20181216
  bool VASP_Reread_POSCAR(_xvasp& xvasp,ofstream &FileMESSAGE,_aflags &aflags);
  bool VASP_Produce_KPOINTS(_xvasp& xvasp,const string& AflowIn,ofstream& FileERROR,_aflags& aflags,_kflags& kflags,_vflags& vflags);
  bool VASP_Modify_KPOINTS(_xvasp& xvasp,ofstream& FileERROR,_aflags& aflags,_vflags& vflags);
  bool VASP_Reread_KPOINTS(_xvasp& xvasp,ofstream &FileMESSAGE,_aflags &aflags);
  bool VASP_Find_DATA_POTCAR(const string& species_pp,string &FilePotcar,string &DataPotcar);
  bool VASP_Find_FILE_POTCAR(const string& species_pp,string &FilePotcar,string &DataPotcar);
  bool VASP_Produce_POTCAR(_xvasp& xvasp,const string& AflowIn,ofstream& FileERROR,_aflags& aflags,_kflags& kflags,_vflags& vflags);
  bool VASP_Modify_POTCAR(_xvasp& xvasp,ofstream& FileERROR,_aflags& aflags,_vflags& vflags);
  bool VASP_Reread_POTCAR(_xvasp& xvasp,ofstream &FileMESSAGE,_aflags &aflags);
  string VASP_PseudoPotential_CleanName(const string& specieIN);
  string VASP_PseudoPotential_CleanName_190712(const string& specieIN); //CO20190712
  string VASP_PseudoPotential_CleanName_190101(const string& specieIN); //CO20190712
  void VASP_PseudoPotential_CleanName_InPlace(string& species,bool capital_letters_only=false); //CO20190712
  bool VASP_PseudoPotential_CleanName_TEST(void); //CO20190712
  uint VASP_SplitAlloySpecies(string alloy_in, vector<string> &speciesX);
  uint VASP_SplitAlloySpecies(string alloy_in, vector<string> &speciesX, vector<double> &natomsX);
  bool VASP_SplitAlloySpecies(string alloy_in, string &specieA, string &specieB);
  bool VASP_SplitAlloySpecies(string alloy_in, string &specieA, string &specieB, string &specieC);
  bool VASP_SplitAlloySpecies(vector<string> alloy, vector<string> &speciesA, vector<string> &speciesB);
  bool VASP_SplitAlloySpecies(vector<string> alloy, vector<string> &speciesA, vector<string> &speciesB, vector<string> &speciesC);
  uint VASP_SplitAlloyPseudoPotentials(string alloy_in, vector<string> &species_ppX);
  uint VASP_SplitAlloyPseudoPotentials(string alloy_in, vector<string> &species_ppX, vector<double> &natomsX);
  bool VASP_SplitAlloyPseudoPotentials(string alloy, string &species_ppA, string &species_ppB);
  bool VASP_SplitAlloyPseudoPotentials(string alloy, string &species_ppA, string &species_ppB, string &species_ppC);
  bool VASP_SplitAlloyPseudoPotentials(vector<string> alloy, vector<string> &species_ppsA, vector<string> &species_ppsB);
  bool VASP_SplitAlloyPseudoPotentials(vector<string> alloy, vector<string> &species_ppsA, vector<string> &species_ppsB, vector<string> &species_ppsC);
  void VASP_MPI_Autotune(_xvasp& xvasp,_aflags &aflags,bool VERBOSE);
  void XVASP_INCAR_System_Auto(_xvasp& xvasp,bool VERBOSE);
  void XVASP_INCAR_Relax_ON(_xvasp& xvasp,bool VERBOSE);
  void XVASP_INCAR_Relax_ON(_xvasp& xvasp,_vflags& vflags,int number); // for steps
  void XVASP_INCAR_Static_ON(_xvasp& xvasp,_vflags& vflags);
  void XVASP_INCAR_Relax_Static_ON(_xvasp& xvasp,_vflags& vflags);
  void XVASP_INCAR_Relax_Static_Bands_ON(_xvasp& xvasp,_vflags& vflags);
  void XVASP_INCAR_RWIGS_Static(_xvasp& xvasp,_vflags& vflags,ofstream &FileMESSAGE,bool OPERATION);
  void XVASP_INCAR_Precision(_xvasp& xvasp,_vflags& vflags);
  void XVASP_INCAR_Metagga(_xvasp& xvasp,_vflags& vflags);
  void XVASP_INCAR_Ivdw(_xvasp& xvasp,_vflags& vflags);
  void XVASP_INCAR_ABMIX(_xvasp& xvasp,_vflags& vflags);
  int XVASP_INCAR_GetNBANDS(_xvasp& xvasp,bool ispin);
  bool XVASP_INCAR_PREPARE_GENERIC(string command,_xvasp& xvasp,_vflags& vflags,string svalue,int ivalue,double dvalue,bool bvalue);
  //  bool XVASP_INCAR_PREPARE_GENERIC(string command,_xvasp& xvasp,_kflags &kflags,_vflags& vflags,string svalue,int ivalue,double dvalue,bool bvalue);
  // ALGO, ENMAX_MULTIPLY, IMIX, IALGO, TYPE, PAW_CORRECTIONS, NBANDS, PSTRESS, EDIFFG, POTIM, SPIN, LS_COUPLING, AUTO_MAGMOM, NWS, SYM, WAVECAR, CHGCAR
  void XVASP_INCAR_ADJUST_ICHARG(_xvasp&, _vflags&, _aflags&, int, ofstream&);  // ME20191028
  void XVASP_INCAR_SPIN_REMOVE_RELAX(_xvasp& xvasp,_aflags &aflags,_vflags& vflags,int step,ofstream &FileMESSAGE);
  void XVASP_KPOINTS_IBZKPT_UPDATE(_xvasp& xvasp,_aflags &aflags,_vflags& vflags,int step,ofstream &FileMESSAGE);
  void XVASP_INCAR_LDAU_OFF(_xvasp& xvasp,bool VERBOSE);
  void XVASP_INCAR_LDAU_ON(_xvasp& xvasp,_vflags& vflags,uint type);
  void XVASP_INCAR_LDAU_ADIABATIC(_xvasp& xvasp,int step);
  void XVASP_INCAR_LDAU_CUTOFF(_xvasp& xvasp,bool VERBOSE);
  void XVASP_INCAR_KPOINTS_Dielectric_SET(_xvasp& xvasp,_kflags &kflags,_vflags& vflags,string mode_dielectric);
  void XVASP_INCAR_REMOVE_ENTRY(_xvasp& xvasp,string ENTRY,string COMMENT,bool VERBOSE);

  bool XVASP_KPOINTS_KPOINTS(_xvasp &xvasp,ofstream &FileMESSAGE,bool VERBOSE);
  bool XVASP_KPOINTS_KPOINTS(_xvasp &xvasp);
  // bool XVASP_KPOINTS_EVEN(_xvasp& xvasp); TO REMOVE
  // bool XVASP_KPOINTS_ODD(_xvasp& xvasp); TO REMOVE
  bool XVASP_KPOINTS_OPERATION(_xvasp& xvasp,string operation);
  // bool XVASP_KPOINTS_Kshift_Gamma_EVEN(_xvasp& xvasp); TO REMOVE
  // bool XVASP_KPOINTS_Kshift_Gamma_ODD(_xvasp& xvasp); TO REMOVE
  // bool XVASP_KPOINTS_Kscheme(_xvasp& xvasp,string kscheme);
  bool XVASP_KPOINTS_Fix_KPPRA(_xvasp &xvasp,int NK,ofstream &FileMESSAGE,bool VERBOSE);
  bool XVASP_KPOINTS_Fix_KSHIFT(_xvasp &xvasp,_xvasp &rxvasp,bool KAUTOSHIFT,bool VERBOSE);
  bool XVASP_KPOINTS_Fix_KPOINTS(_xvasp &xvasp,int NK,ofstream &FileMESSAGE,bool VERBOSE);
  void XVASP_string2numbers(_xvasp& xvasp);
  void XVASP_numbers2string(_xvasp& xvasp);
  void XVASP_Afix_Clean(_xvasp& xvasp,string preserve_name);
  void XVASP_Afix_ROTMAT(_xvasp& xvasp,int mode,bool verbose,_aflags &aflags,ofstream &FileMESSAGE);
  void XVASP_Afix_NBANDS(_xvasp& xvasp,int& nbands,bool VERBOSE);
  void XVASP_Afix_POTIM(_xvasp& xvasp,double& potim,bool VERBOSE);
  double XVASP_Afix_GENERIC(string mode,_xvasp& xvasp,_kflags& kflags,_vflags& vflags,double=0.0,int=0);

  string ExtractSystemName(const string& directory);  // ME200217
  string ExtractSystemNameFromAFLOWIN(string directory);  // ME200217
  string ExtractSystemNameFromVASP(string directory);  // ME200217
  double ExtractEfermiOUTCAR(string directory);
  xstructure GetMostRelaxedStructure(string directory); //CO20180627
  vector<string> ExtractAtomicSpecies(string directory);

}

// ----------------------------------------------------------------------------
// aflow_avasp.cpp
#define _AVASP_PSEUDOPOTENTIAL_AUTO_ string("AUTO")
#define _AVASP_PSEUDOPOTENTIAL_DELIMITER_ string(":")
#define _AVASP_PSEUDOPOTENTIAL_POTENTIAL_TYPE_ string("TYPE") //CO20191020
#define _AVASP_PSEUDOPOTENTIAL_POTENTIAL_COMPLETE_ string("COMPLETE")

struct _AVASP_PROTO{
  vector<string> ucell;
  deque<int> vkppra;
  vector<double> vpressure;
  aurostd::xoption vparams;
};

bool AVASP_MakePrototype_AFLOWIN(_AVASP_PROTO *PARAMS);
bool AVASP_MakePrototype_AFLOWIN_181226(_AVASP_PROTO *PARAMS);
bool AVASP_MakePrototype_AFLOWIN_180101(_AVASP_PROTO *PARAMS);
bool AVASP_MakePrototypeICSD_AFLOWIN(_AVASP_PROTO *PARAMS,bool flag_AFLOW_IN_ONLY_IF_MISSING);
void AVASP_Get_LDAU_Parameters(string species,bool &LDAU,vector<string>& vLDAUspecies,
    vector<uint>& vLDAUtype,vector<int>& vLDAUL, vector<double>& vLDAUU, vector<double> &vLDAUJ);
string AVASP_Get_PseudoPotential_PAW_PBE_KIN(string species);
string AVASP_Get_PseudoPotential_PAW_PBE(string species);
string AVASP_Get_PseudoPotential_PAW_GGA(string species);
string AVASP_Get_PseudoPotential_PAW_LDA_KIN(string species);
string AVASP_Get_PseudoPotential_PAW_LDA(string species);
string AVASP_Get_PseudoPotential_PBE(string species);
string AVASP_Get_PseudoPotential_GGA(string species);
string AVASP_Get_PseudoPotential_LDA(string species);
bool AVASP_populateXVASP(const _aflags& aflags,const _kflags& kflags,const _vflags& vflags,_xvasp& xvasp);
void AVASP_populateXVASP_ARUN(const _aflags&,const _kflags&, const _vflags&,_xvasp&);  // ME20181030
void setStatic(_xvasp&);  // ME20181102
void setPreserveUnitCell(_xvasp&);   // ME20181102
void AVASP_fix_volumes_masses_XVASP(_xvasp&,bool skip_volume=false); // ME20181103 //CO20181226
bool AVASP_MakeSingleAFLOWIN(_xvasp& xvaspin,stringstream &_aflowin,bool flag_WRITE,int=-1,bool flag_PRINT=TRUE);   // last is pthread number, if <0 then serial
bool AVASP_MakeSingleAFLOWIN_181226(_xvasp& xvaspin,stringstream &_aflowin,bool flag_WRITE,int=-1,bool flag_PRINT=TRUE);   // last is pthread number, if <0 then serial
bool AVASP_MakeSingleAFLOWIN_180101(_xvasp& xvaspin,stringstream &_aflowin,bool flag_WRITE,int=-1,bool flag_PRINT=TRUE);   // last is pthread number, if <0 then serial
bool AVASP_MakeSingleAFLOWIN(_xvasp& xvasp_in,bool flag_WRITE,int=-1,bool flag_PRINT=TRUE);  // last is pthread number, if <0 then serial
bool AVASP_MakeSingleAFLOWIN(_xvasp& xvasp_in,int=-1,bool flag_PRINT=TRUE);  // last is pthread number, if <0 then serial
bool AVASP_DefaultValuesBinary_AFLOWIN(_xvasp &xvasp);
bool AVASP_MakeSinglePOSCAR(_xvasp& xvaspin);
bool Alloys_LibraryU(vector<string> &alloy,vector<string> &pseudosA,vector<string> &pseudosB);
bool Alloys_LibraryG(vector<string> &alloy,vector<string> &pseudosA,vector<string> &pseudosB);
bool Alloys_LibraryX(vector<string> &alloy,vector<string> &pseudosA,vector<string> &pseudosB);
// -------------------------------------------------------------------------------------------------
// -------------------------------------------------------------------------------------------------
// aflow_ovasp.cpp
class xOUTCAR;
class xDOSCAR;
class xEIGENVAL;
class xPOTCAR;
class xVASPRUNXML;
class xIBZKPT;
class xKPOINTS;
class xCHGCAR;
class xVASPOUT;
class xQMVASP;  //CO20190803
namespace aflowlib { class _aflowlib_entry;}

// -------------------------------------------------------------------------------------------------
class xOUTCAR {
  public:
    xOUTCAR();                                                    // default, just allocate
    ~xOUTCAR();                                                   // kill everything
    xOUTCAR(const string& fileIN,bool=TRUE);                      // constructor from filename, QUIET
    xOUTCAR(const xOUTCAR& b);                                    // constructor copy
    const xOUTCAR& operator=(const xOUTCAR &b);                   // copy
    void clear(void);                                             // clear
    // CONTENT
    string content;vector<string> vcontent;string filename;       // the content, and lines of it
    string SYSTEM;
    int NIONS;
    double Efermi;
    bool isLSCOUPLING;
    double natoms;                                                // for aflowlib_libraries.cpp
    double energy_cell,energy_atom;                               // for aflowlib_libraries.cpp
    double enthalpy_cell,enthalpy_atom;                           // for aflowlib_libraries.cpp
    double eentropy_cell,eentropy_atom;                           // for aflowlib_libraries.cpp
    double PV_cell,PV_atom;                                       // for aflowlib_libraries.cpp
    xmatrix<double> stress;                                       // for aflowlib_libraries.cpp
    double mag_cell,mag_atom;                                     // for aflowlib_libraries.cpp
    vector<double> vmag;                                          // for aflowlib_libraries.cpp
    vector<xvector<double> > vmag_noncoll;                        // DX20171205 - non-collinear
    double volume_cell,volume_atom;                               // for aflowlib_libraries.cpp
    double pressure;                                              // for aflowlib_libraries.cpp // SAME AS PSTRESS
    double pressure_residual;                                     // for aflowlib_libraries.cpp
    double Pulay_stress;                                          // for aflowlib_libraries.cpp
    vector<aurostd::xvector<double> > vforces;                    // for aflowlib_libraries.cpp
    vector<aurostd::xvector<double> > vpositions_cartesian;       // for aflowlib_libraries.cpp
    double ENCUT,EDIFF,EDIFFG,POTIM,TEIN,TEBEG,TEEND,SMASS,NPACO,APACO,PSTRESS;     // 
    int NBANDS,NKPTS,NSW,NBLOCK,KBLOCK,IBRION,NFREE,ISIF,IWAVPR,ISYM,ISPIN;   // for aflowlib_libraries.cpp
    double total_energy_change;                                   // for aflowlib_libraries.cpp
    // DOS related values
    double EMIN,EMAX,SIGMA;                                       // eV - energy-range for DOS
    int ISMEAR;                                                   // broadening in eV -4-tet -1-fermi 0-gaus
    //  Electronic relaxation
    int IALGO;              //  algorithm                         // for aflowlib_libraries.cpp
    string LDIAG;           //   sub-space diagonalisation        // for aflowlib_libraries.cpp
    int IMIX,INIMIX,MIXPRE; //     mixing-type and parameters     // for aflowlib_libraries.cpp
    double AMIX,BMIX,AMIX_MAG,BMIX_MAG,AMIN,WC; // parameters     // for aflowlib_libraries.cpp
    // Intra band minimization
    double WEIMIN,EBREAK,DEPER,TIME;  // for aflowlib_libraries.cpp
    // begin shared xPOTCAR
    double ENMAX;deque<double> vENMAX;                            // eV
    double ENMIN;deque<double> vENMIN;                            // eV
    double POMASS_sum,POMASS_min,POMASS_max;deque<double> vPOMASS;// mass
    double ZVAL_sum,ZVAL_min,ZVAL_max;deque<double> vZVAL;        // valence
    double EATOM_min,EATOM_max;deque<double> vEATOM;              // eV
    double RCORE_min,RCORE_max;deque<double> vRCORE;              // outmost cutoff radius
    double RWIGS_min,RWIGS_max;deque<double> vRWIGS;              // wigner-seitz radius (au A)
    double EAUG_min,EAUG_max;deque<double> vEAUG;                 // augmentation
    // end shared xPOTCAR
    string pp_type;
    deque<string> species,species_pp,species_pp_type,species_pp_version; // WARNING: we use starting from 0 // CAN BE THE ONES OF VASP5
    deque<deque<double> > species_pp_vLDAU;  // WARNING: we use starting from 0 // CAN BE THE ONES OF VASP5
    bool isKIN;                                                   // METAGGA
    bool isMETAGGA;string METAGGA;                                // METAGGA
    string string_LDAU;                                           // for aflowlib_libraries.cpp
    uint nweights,nkpoints_irreducible;                           // kpoints reading
    vector<aurostd::xvector<double> > vkpoint_reciprocal;         // kpoints reading
    vector<aurostd::xvector<double> > vkpoint_cartesian;          // kpoints reading
    vector<double> vweights;                                      // kpoints reading
    double calculation_time;                                      // for aflowlib_libraries.cpp - calculation_time
    double calculation_memory;                                    // for aflowlib_libraries.cpp - calculation_memory
    uint calculation_cores;                                       // for aflowlib_libraries.cpp - calculation_cores
    xstructure xstr;                                              // for GetBandGap()
    vector<string> GetCorrectPositions(string line,uint expected_count);                // 170725 CO - vasp issues with lattice spacing (negative sign) 
    bool GetProperties(const stringstream& stringstreamIN,bool=TRUE);          // get everything QUIET
    bool GetProperties(const string& stringIN,bool=TRUE);                      // get everything QUIET
    bool GetPropertiesFile(const string& fileIN,bool=TRUE);                    // get everything QUIET
    bool GetPropertiesFile(const string& fileIN,uint natoms_check,bool);       // get everything QUIET
    bool GetPropertiesUrlFile(const string& url,const string& file,bool=TRUE); // get everything from an aflowlib entry
    // EFFECTIVE MASSES
    friend bool GetEffectiveMass(xOUTCAR& outcar, xDOSCAR& doscar, xEIGENVAL& eigenval, xstructure xstr);
    vector<int> band_index;
    vector<int> carrier_spin;
    vector<string> carrier_type;
    vector<vector<double> > extrema_cart_coord;
    vector<vector<double> > effective_mass_axes;
    vector<int> equivalent_valley;
    vector<double> effective_mass_DOS;
    vector<double> effective_mass_COND;
    vector<double> mass_elec_dos;
    vector<double> mass_hole_dos;
    vector<double> mass_elec_conduction;
    vector<double> mass_hole_conduction;
    // BAND GAPS
    bool GetXStructure();
    int isKPointLine(uint iline,xvector<double>& kpoint); //if returns 0 if not KPointLine, -1 means it gave *** for kpoint
    int isKPointLine(uint iline);                         //if returns 0 if not KPointLine, -1 means it gave *** for kpoint
    bool GetStartingKPointLines(vector<uint>& ilines);
    bool GetNextKPointLine(uint& iline);
    bool ProcessKPoint(uint iline,double EFERMI,vector<double>& b_energies,vector<double>& b_occs);
    bool GetBandEdge(vector<double>& b_energies,vector<double>& b_occs,double EFERMI,uint& iedge,double efermi_tol=AUROSTD_NAN,double energy_tol=1e-4,double occ_tol=1e-5);
    bool identicalKPoints(vector<xvector<double> >& vkpoints,uint kpt1,uint kpt2,double tol=1e-12);
    bool identicalKPoints(xvector<double>& kpoint1,xvector<double>& kpoint2,double tol=1e-12);
    bool removeDuplicateKPoints(vector<xvector<double> >& vkpoints,vector<uint>& vikpt);
    bool removeDuplicateKPoints(vector<vector<xvector<double> > >& vkpoints,vector<uint>& vikpt,vector<uint>& vispin);
    double minimumDistanceKPoints(vector<xvector<double> >& vkpoints,uint ikp1,uint ikp2);
    double minimumDistanceKPoints(xvector<double>& kpoint1,xvector<double>& kpoint2);
    struct bandEnergyOcc{
      double energy;
      double occ;
      //bool operator<(const bandEnergyOcc& other) const {return energy<other.energy;}
    };
    struct bandEnergyOccCompare{
      bandEnergyOccCompare(double _energy_tol) : energy_tol(_energy_tol) {};
      double energy_tol;
      bool operator()(const bandEnergyOcc& a,const bandEnergyOcc b) const;
    };
    bool orderBands(vector<double>& b_energies,vector<double>& b_occs,double energy_tol=1e-4);
    enum BROAD_TYPES {empty,metal,insulator};                   //bandgap types
    enum EMPTY_TYPES {empty_all,empty_partial};                 //bandgap types
    enum INSULATOR_TYPES {insulator_direct,insulator_indirect}; //bandgap types
    enum GAP_TYPES {zero_gap,non_zero_gap};                     //bandgap types
    //bool GetBandGap(void); // CO20171002 - need POSCAR for kpt_tol
    bool GetBandGap(double EFERMI=AUROSTD_NAN,double efermi_tol=AUROSTD_NAN,double energy_tol=1e-4,double occ_tol=1e-5);
    bool GetBandGap_Camilo(double kpt_tol);
    vector<double> conduction_band_min;
    double         conduction_band_min_net;
    vector<double> valence_band_max;
    double         valence_band_max_net;
    vector<double> Egap;
    double         Egap_net;
    vector<double> Egap_fit;
    double         Egap_fit_net;
    vector<string> Egap_type;
    string         Egap_type_net;
    string ERROR;
    //int number_bands,number_kpoints; // CO20171006 - camilo garbage
    //int ISPIN; // turn this into spin = 0 if ISPIN = 1 // CO20171006 - camilo garbage
    //int spin;  // CO20171006 - camilo garbage
  private:                       //
    void free();                 // free space
    void copy(const xOUTCAR& b); //
};
//-------------------------------------------------------------------------------------------------
class xDOSCAR {
  public:
    xDOSCAR();                                                    // default, just allocate
    ~xDOSCAR();                                                   // kill everything
    xDOSCAR(const string& fileIN,bool=TRUE);                      // constructor from filename QUIET
    xDOSCAR(const xDOSCAR& b);                                    // constructor copy
    const xDOSCAR& operator=(const xDOSCAR &b);                   // copy
    void clear(void);                                             // clear
    // CONTENT
    string content;vector<string> vcontent;string filename;       // the content, and lines of it
    string title;
    uint spin;
    double Vol,POTIM;
    xvector<double> lattice;
    double temperature;
    bool RWIGS;
    double Efermi;
    double spinF;
    double energy_max;
    double energy_min;
    uint number_energies;
    uint number_atoms;  // ME20190614
    bool partial;  // ME20190614
    double denergy;
    deque<double> venergy;                                        // venergy.at(energy_number) 
    deque<double> venergyEf;                                      // venergyEf.at(energy_number) 
    // ME20190614 - BEGIN
    //[OBSOLETE]  deque<deque<double> > vDOS;                                   // vDOS.at(energy_number).at(spin)
    deque<deque<double> > viDOS;                                  // viDOS.at(spin).at(energy_number)
    //[OBSOLETE]  deque<deque<double> > vDOSs;                                  // vDOSs.at(energy_number).at(spin)
    //[OBSOLETE]  deque<deque<double> > vDOSp;                                  // vDOSp.at(energy_number).at(spin)
    //[OBSOLETE]  deque<deque<double> > vDOSd;                                  // vDOSd.at(energy_number).at(spin)
    deque<deque<deque<deque<double> > > > vDOS;                   // vDOS.at(atom).at(orbital).at(spin).at(energy_number); 0 = total for atoms and orbitals
    // ME20190614 - END
    // ME20190620 - BEGIN
    bool isLSCOUPLING;  // Contains spin-orbit coupling
    bool lmResolved;  // Is it lm-resolved?
    string carstring;  // The fourth line of the DOSCAR
    // ME20190620 - END
    string ERROR; //CO20191004
    vector<double> conduction_band_min;     //CO20191004
    double         conduction_band_min_net; //CO20191004
    vector<double> valence_band_max;        //CO20191004
    double         valence_band_max_net;    //CO20191004
    vector<double> Egap;                    //CO20191004
    double         Egap_net;                //CO20191004
    vector<double> Egap_fit;                //CO20191004
    double         Egap_fit_net;            //CO20191004
    vector<string> Egap_type;               //CO20191004
    string         Egap_type_net;           //CO20191004
    bool GetProperties(const stringstream& stringstreamIN,bool=TRUE);       // get everything QUIET
    bool GetProperties(const string& stringIN,bool=TRUE);                   // get everything QUIET
    bool GetPropertiesFile(const string& fileIN,bool=TRUE);                 // get everything QUIET
    bool GetPropertiesUrlFile(const string& url,const string& file,bool=TRUE); // get everything from an aflowlib entry
    void convertSpinOFF2ON(); //CO20191217 - copies everything from spin channel 1 to spin channel 2
    bool checkDOS(string& ERROR_out) const;  //CO20191010
    bool GetBandGap(double EFERMI=AUROSTD_NAN,double efermi_tol=AUROSTD_NAN,double energy_tol=1e-3,double occ_tol=1e-4); //CO20191110
    deque<deque<deque<deque<double> > > > GetVDOSSpecies(const xstructure& xstr) const; //vDOS.at(species).at(spin).at(energy_number)  //CO20191110
    deque<deque<deque<deque<double> > > > GetVDOSSpecies(deque<int> num_each_type) const; //vDOS.at(species).at(spin).at(energy_number)  //CO20191110
    friend ostream& operator<<(ostream&, const xDOSCAR&);  // ME20190623
  private:                                                        //
    void free();                                                  // free space
    void copy(const xDOSCAR& b);                                  //
};
//-------------------------------------------------------------------------------------------------
class xEIGENVAL {
  public:
    xEIGENVAL();                                                  // default, just allocate
    ~xEIGENVAL();                                                 // kill everything
    xEIGENVAL(const string& fileIN,bool=TRUE);                    // constructor from filename QUIET
    xEIGENVAL(const xEIGENVAL& b);                                // constructor copy
    const xEIGENVAL& operator=(const xEIGENVAL &b);               // copy
    void clear(void);                                             // clear
    // CONTENT
    string content;vector<string> vcontent;string filename;       // the content, and lines of it
    string title;
    uint number_atoms;  // ME20190623
    uint number_loops;  // ME20190623
    uint spin;
    double Vol,POTIM;
    xvector<double> lattice;
    double temperature;
    uint number_electrons,number_kpoints,number_bands;
    deque<double> vweight;                                        // vweight.at(kpoint number)
    deque<xvector<double> > vkpoint;                              // vkpoint.at(kpoint number)[1,2,3]=xyz.
    deque<deque<deque<double> > > venergy;                        // venergy.at(kpoint number).at(band number).at(spin number)
    string carstring;  // ME20190620 - the fourth line of the EIGENVAL file
    bool GetProperties(const stringstream& stringstreamIN,bool=TRUE);       // get everything QUIET
    bool GetProperties(const string& stringIN,bool=TRUE);                   // get everything QUIET
    bool GetPropertiesFile(const string& fileIN,bool=TRUE);                 // get everything QUIET
    bool GetPropertiesUrlFile(const string& url,const string& file,bool=TRUE); // get everything from an aflowlib entry
    double energy_max;  // ME20190614
    double energy_min;  // ME20190614
    friend ostream& operator<<(ostream&, const xEIGENVAL&);  // ME20190623
  private:                                                        //
    void free();                                                  // free space
    void copy(const xEIGENVAL& b);                                //
};
//-------------------------------------------------------------------------------------------------
class xPOTCAR {
  public:
    xPOTCAR();                                                    // default, just allocate
    ~xPOTCAR();                                                   // kill everything
    xPOTCAR(const string& fileIN,bool=TRUE);                      // constructor from filename QUIET
    xPOTCAR(const xPOTCAR& b);                                    // constructor copy
    const xPOTCAR& operator=(const xPOTCAR &b);                   // copy
    void clear(void);                                             // clear
    // CONTENT
    string content;vector<string> vcontent;string filename;       // the content, and lines of it
    string title;
    bool   POTCAR_PAW;
    string POTCAR_TYPE;
    bool   POTCAR_KINETIC;
    double ENMAX;deque<double> vENMAX;                            // eV
    double ENMIN;deque<double> vENMIN;                            // eV
    double POMASS_sum,POMASS_min,POMASS_max;deque<double> vPOMASS;// mass
    double ZVAL_sum,ZVAL_min,ZVAL_max;deque<double> vZVAL;        // valence
    double EATOM_min,EATOM_max;deque<double> vEATOM;              // eV
    double RCORE_min,RCORE_max;deque<double> vRCORE;              // outmost cutoff radius
    double RWIGS_min,RWIGS_max;deque<double> vRWIGS;              // wigner-seitz radius (au A)
    double EAUG_min,EAUG_max;deque<double> vEAUG;                 // augmentation
    string pp_type;
    deque<string> species,species_pp,species_pp_type,species_pp_version; // WARNING: we use starting from 0 // CAN BE THE ONES OF VASP5
    bool GetProperties(const stringstream& stringstreamIN,bool=TRUE);       // get everything QUIET
    bool GetProperties(const string& stringIN,bool=TRUE);                   // get everything QUIET
    bool GetPropertiesFile(const string& fileIN,bool=TRUE);                 // get everything QUIET
    bool GetPropertiesUrlFile(const string& url,const string& file,bool=TRUE); // get everything from an aflowlib entry
  private:                                                        //
    void free();                                                  // free space
    void copy(const xPOTCAR& b);                                  //
};
// -------------------------------------------------------------------------------------------------
class xVASPRUNXML {
  public:
    xVASPRUNXML();                                                // default, just allocate
    ~xVASPRUNXML();                                               // kill everything
    xVASPRUNXML(const string& fileIN,bool=TRUE);                  // constructor from filename QUIET
    xVASPRUNXML(const xVASPRUNXML& b);                            // constructor copy
    const xVASPRUNXML& operator=(const xVASPRUNXML &b);           // copy
    void clear(void);                                             // clear
    // CONTENT
    string content;vector<string> vcontent;string filename;       // the content, and lines of it
    double natoms;                                                // for aflowlib_libraries.cpp
    xmatrix<double> stress;                                       // for aflowlib_libraries.cpp
    vector<aurostd::xvector<double> > vkpoint;                    // for aflowlib_libraries.cpp
    vector<aurostd::xvector<double> > vweights;                   // for aflowlib_libraries.cpp
    vector<aurostd::xvector<double> > vforces;                    // for aflowlib_libraries.cpp
    bool GetProperties(const stringstream& stringstreamIN,bool=TRUE);       // get everything QUIET
    bool GetProperties(const string& stringIN,bool=TRUE);                   // get everything QUIET
    bool GetPropertiesFile(const string& fileIN,bool=TRUE);                 // get everything QUIET
    bool GetPropertiesUrlFile(const string& url,const string& file,bool=TRUE); // get everything from an aflowlib entry
    bool GetForces(const string&, bool=true);  // ME20190204
    bool GetForcesFile(const string&, bool=true);  // ME20190204
    bool GetForces(stringstream&, bool=true);  // ME20190204
  private:                       //
    void free();                 // free space
    void copy(const xVASPRUNXML& b); //
};
// -------------------------------------------------------------------------------------------------
class xIBZKPT {
  public:
    xIBZKPT();                                                    // default, just allocate
    ~xIBZKPT();                                                   // kill everything
    xIBZKPT(const string& fileIN,bool=TRUE);                      // constructor from filename QUIET
    xIBZKPT(const xIBZKPT& b);                                    // constructor copy
    const xIBZKPT& operator=(const xIBZKPT &b);                   // copy
    void clear(void);                                             // clear
    // CONTENT
    string content;vector<string> vcontent;string filename;       // the content, and lines of it
    uint nweights;                                                // for aflowlib_libraries.cpp
    uint nkpoints_irreducible;                                    // for aflowlib_libraries.cpp
    vector<aurostd::xvector<double> > vkpoint;                    // for aflowlib_libraries.cpp
    vector<uint> vweights;                                        // for aflowlib_libraries.cpp
    uint ntetrahedra;                                             // for aflowlib_libraries.cpp
    double wtetrahedra;                                           // for aflowlib_libraries.cpp
    vector<aurostd::xvector<int> > vtetrahedra;                   // for aflowlib_libraries.cpp
    bool GetProperties(const stringstream& stringstreamIN,bool=TRUE);       // get everything QUIET
    bool GetProperties(const string& stringIN,bool=TRUE);                   // get everything QUIET
    bool GetPropertiesFile(const string& fileIN,bool=TRUE);                 // get everything QUIET
    bool GetPropertiesUrlFile(const string& url,const string& file,bool=TRUE); // get everything from an aflowlib entry
  private:                       //
    void free();                 // free space
    void copy(const xIBZKPT& b); //
};
// -------------------------------------------------------------------------------------------------
class xKPOINTS {
  public:
    xKPOINTS();                                                    // default, just allocate
    ~xKPOINTS();                                                    // kill everything
    xKPOINTS(const string& fileIN,bool=TRUE);                      // constructor from filename QUIET
    xKPOINTS(const xKPOINTS& b);                                   // constructor copy
    const xKPOINTS& operator=(const xKPOINTS &b);                  // copy
    void clear(void);                                              // clear
    // CONTENT
    string content;vector<string> vcontent;string filename;        // the content, and lines of it
    string title;                                                  // first line
    int mode;                                                      // sort of mode
    string grid_type;                                              // if grid specified
    bool is_KPOINTS_NNN,is_KPOINTS_PATH;                           // control parameters
    xvector<int>    nnn_kpoints; // N*N*N                          // triplet of kpoints
    xvector<double> ooo_kpoints; // ORIGIN                         // triplet of origin
    int nkpoints;                                                  // total kpoints
    string path_mode,path;vector<string> vpath;int path_grid;      // path if any
    vector<xvector<double> > vkpoints;                             // ME20190614 - k-point coordinates of the path
    bool GetProperties(const stringstream& stringstreamIN,bool=TRUE);       // get everything QUIET
    bool GetProperties(const string& stringIN,bool=TRUE);                   // get everything QUIET
    bool GetPropertiesFile(const string& fileIN,bool=TRUE);                 // get everything QUIET
    bool GetPropertiesUrlFile(const string& url,const string& file,bool=TRUE); // get everything from an aflowlib entry
    friend ostream& operator<<(ostream&, const xKPOINTS&);  // ME20190623
    string createStandardTitlePath(const xstructure&);  // ME20190623
  private:                       //
    void free();                 // free space
    void copy(const xKPOINTS& b); //
};
// -------------------------------------------------------------------------------------------------
class xCHGCAR {
  public:
    xCHGCAR();                                                     // default, just allocate
    ~xCHGCAR();                                                    // kill everything
    xCHGCAR(const string& fileIN,bool=TRUE);                       // constructor from filename QUIET
    xCHGCAR(const xCHGCAR& b);                                     // constructor copy
    const xCHGCAR& operator=(const xCHGCAR &b);                    // copy
    void clear(void);                                              // clear
    // CONTENT
    string content;vector<string> vcontent;string filename;        // the content, and lines of it
    xvector<int>     grid; // N*N*N                                // triplet of grid
    vector<string>   vstring; // ORIGIN                            // string of values
    xvector<double>  vvalues; // ORIGIN                            // xvector of values
    //[OBSOLETE ME20180705]xtensor3<double> tvalues; // ORIGIN       // xtensor of values
    xtensor<double> tvalues; // ORIGIN                             // xtensor of values ME20180705
    bool GetProperties(const stringstream& stringstreamIN,bool=TRUE);          // get everything QUIET
    bool GetProperties(const string& stringIN,bool=TRUE);                      // get everything QUIET
    bool GetPropertiesFile(const string& fileIN,bool=TRUE);                    // get everything QUIET
    bool GetPropertiesUrlFile(const string& url,const string& file,bool=TRUE); // get everything from an aflowlib entry
  private:                       //
    void free();                 // free space
    void copy(const xCHGCAR& b); //
};

class xQMVASP {  //CO20191110
  public:
    xQMVASP();                                                     // default, just allocate
    ~xQMVASP();                                                    // kill everything
    xQMVASP(const string& fileIN,bool=TRUE);                       // constructor from filename QUIET
    xQMVASP(const xQMVASP& b);                                     // constructor copy
    const xQMVASP& operator=(const xQMVASP &b);                    // copy
    void clear(void);                                              // clear
    // CONTENT
    string content;vector<string> vcontent;string filename;        // the content, and lines of it
    double H_atom_relax;
    double H_atom_static;
    vector<aurostd::xvector<double> > vforces;                     // for APL - only one (no relax vs. static), get most relaxed forces  //CO20191112
    bool GetProperties(const stringstream& stringstreamIN,bool=TRUE);          // get everything QUIET
    bool GetProperties(const string& stringIN,bool=TRUE);                      // get everything QUIET
    bool GetPropertiesFile(const string& fileIN,bool=TRUE);                    // get everything QUIET
    bool GetPropertiesUrlFile(const string& url,const string& file,bool=TRUE); // get everything from an aflowlib entry
  private:                       //
    void free();                 // free space
    void copy(const xQMVASP& b); //
};

// -------------------------------------------------------------------------------------------------
// aflow_kaims.cpp
namespace KBIN {
  _aimsflags AIMS_Get_AIMSflags_from_AflowIN(string& AflowIn,_aflags& aflags,_kflags& kflags);
  _aimsflags AIMS_Get_AIMSflags_from_AflowIN(string& AflowIn,ofstream& FileMESSAGE,_aflags& aflags,_kflags& kflags);
  bool AIMS_Directory(ofstream &FileMESSAGE,_aflags &aflags,_kflags &kflags);
}
// -------------------------------------------------------------------------------------------------
// aflow_iaims.cpp
namespace KBIN {
  bool AIMS_Produce_INPUT(_xaims& xaims,string AflowIn,ofstream &FileMESSAGE,_aflags &aflags,_kflags &kflags,_aimsflags &aimsflags);
  bool AIMS_Modify_INPUT(_xaims& xaims,ofstream &FileMESSAGE,_aflags &aflags,_kflags &kflags,_aimsflags &aimsflags);
  bool AIMS_Write_INPUT(_xaims& xaims,_aimsflags &aimsflags);
  bool AIMS_Write_CONTROL(_xaims& xaims,_aimsflags &aimsflags);
  bool AIMS_Write_GEOM(_xaims& xaims,_aimsflags &aimsflags);
  bool AIMS_Produce_CONTROL(_xaims& xaims,string AflowIn,ofstream &FileMESSAGE,_aflags &aflags,_kflags &kflags,_aimsflags &aimsflags);
  bool AIMS_Modify_CONTROL(_xaims& xaims,ofstream &FileMESSAGE,_aflags &aflags,_kflags &kflags,_aimsflags &aimsflags);
  bool AIMS_Reread_CONTROL(_xaims& xaims,ofstream &FileMESSAGE,_aflags &aflags);
  bool AIMS_Produce_GEOM(_xaims& xaims,string AflowIn,ofstream &FileMESSAGE,_aflags &aflags,_kflags &kflags,_aimsflags &aimsflags);
  bool AIMS_Produce_GEOM(_xaims& xaims);
  bool AIMS_Modify_GEOM(_xaims& xaims,string AflowIn,ofstream &FileMESSAGE,_aflags &aflags,_aimsflags &aimsflags);
  bool AIMS_Reread_GEOM(_xaims& xaims,ofstream &FileMESSAGE,_aflags &aflags);
  bool XAIMS_CONTROL_PREPARE_GENERIC(string command,_xaims& xaims,_aimsflags& aimsflags,string svalue,int ivalue,double dvalue,bool OPTION);
  void XAIMS_CONTROL_REMOVE_ENTRY(_xaims& xaims,string ENTRY,string COMMENT,bool VERBOSE);
}
// -------------------------------------------------------------------------------------------------
// aflow_oaims.cpp
class xAIMSOUT;
class xAIMSOUT {
  public:
    xAIMSOUT();                                                    // default, just allocate
    ~xAIMSOUT();                                                   // kill everything
    xAIMSOUT(const string& fileIN,bool=TRUE);                      // constructor from filename, QUIET
    xAIMSOUT(const xAIMSOUT& b);                                    // constructor copy
    const xAIMSOUT& operator=(const xAIMSOUT &b);                   // copy
    void clear(void);                                             // clear
    // CONTENT
    string content;vector<string> vcontent;string filename;       // the content, and lines of it
    vector<aurostd::xvector<double> > vforces;                    // for aflowlib_libraries.cpp
    double natoms;
    string ERROR;
    bool GetProperties(const stringstream& stringstreamIN,bool=TRUE);          // get everything QUIET
    bool GetProperties(const string& stringIN,bool=TRUE);                      // get everything QUIET
    bool GetPropertiesFile(const string& fileIN,bool=TRUE);                    // get everything QUIET
    bool GetPropertiesFile(const string& fileIN,uint natoms_check,bool);       // get everything QUIET
    bool GetPropertiesUrlFile(const string& url,const string& file,bool=TRUE); // get everything from an aflowlib entry
  private:                       //
    void free();                 // free space
    void copy(const xAIMSOUT& b); //
};
// -----------------------------------------------------------------------------------------------
bool PrintBandGap       (string& WorkDir, ostream &oss);
bool PrintBandGap_DOS   (string& WorkDir, ostream &oss); //CO20191110
bool PrintEffectiveMass (string& WorkDir, ostream &oss);
bool PrintEigCurv       (string& WorkDir, ostream &oss);
// -----------------------------------------------------------------------------------------------
bool ParseKPOINTS(stringstream& File_Kpoints, int& GRIDS, vector<xvector<double> >& special_kpts, vector<xvector<double> >& unique_kpts, vector<int>& repeat_kpts_num);
bool AdjacencyList_KPT(vector<xvector<double> >& special_kpts,vector<xvector<double> >& unique_kpts,vector<xvector<int> >& connect_kpts,vector<int>& connect_kpts_num);
bool AdjacencyList_EIG(vector<xvector<double> >& unique_kpts,vector<xvector<int> >& connect_kpts,vector<int>& connect_kpts_num,xEIGENVAL& xeigenval,vector<xvector<double> >& unique_kpts_EIG,vector<xvector<int> >& connect_kpts_EIG,vector<xvector<double> >& vkpoint_eig);
bool RepeatsList(vector<xvector<double> >& unique_kpts_EIG,vector<int>& repeat_kpts_num,vector<xvector<double> >& vkpoint_eig,vector<xvector<int> >& repeat_kpts_EIG);
bool VertexPaths(vector<xvector<int> >& repeat_kpts_EIG,vector<xvector<int> >& connect_kpts_EIG,vector<int>& repeat_kpts_num,int& GRIDS,vector<xvector<int> >& vrtx_path);
bool RepeatedEdges(vector<xvector<int> >& vrtx_path,vector<xvector<int> >& repeat_kpts_EIG,vector<int>& repeat_kpts_num,vector<xvector<int> >& ndx_edges);
bool VertexBranches(vector<xvector<int> >& ndx_edges,vector<int>& repeat_kpts_num,vector<xvector<int> >& repeat_kpts_EIG,vector<vector<xvector<int> > >& branches);
bool PathDataStuct(xEIGENVAL& xeigenval,vector<xvector<double> >& vkpoint_eig,vector<vector<xvector<int> > >& branches,vector<vector< vector<int> > >& branches_indx,vector<vector< vector<xvector<double> > > >& branches_kpts,vector<vector< vector<vector<vector<double> > > > >& branches_bnds);
bool IBZextrema(xEIGENVAL& xeigenval, vector<xvector<double> >& vkpoint_eig, vector<vector<xvector<int> > >& branches);
void CompareDoublesChar(bool& MATCH, double& number1, double& number2);
void CompareEdges(vector<vector<xvector<int> > >& branches, vector<xvector<int> >& vertex_edges, xvector<int>& test_edge, bool& MATCH);
void NaiveCurvatures(xvector<double>& eigvec, vector<xvector<double> >& posvec, vector<double>& curvature);
double StencilLinear1D(vector<xvector<double> >& positions, xvector<double>& eigenvals);
//-------------------------------------------------------------------------------------------------
struct kEn_st {
  xvector<double> kpoint;
  double energy[2];
  int band_index;
  int band_type; // 0 -- valence band; 1 -- conduction band
};
#define _SIGMA 1.0 // default standard deviation of input data
// range of energy point to fit the ellipse curve
const double _FIT_ENERGY_RANGE = 0.026; // eV range of band
const int _FIT_POINTS_NUMBER = 8; // minimum fit points in Irreducible BZ
//range of band extremes to determine the number of bands for effective mass calculations
const double _BANDS_ENERGY_RANGE = 0.026; // eV
// used to determine cluster of points can be changed to other values
const double _BANDS_PARAMETER_MIN_RATIO = 0.2;
// factor unit
// mass is in unit of electron mass
const double _MASS_FACTOR = 3.80998; // hbar^2*10^{20}/(2.0*me*eV)
bool comparison_kEn_str_up          (const kEn_st& k1, const kEn_st& k2);
bool comparison_kEn_str_dn          (const kEn_st& k1, const kEn_st& k2);
bool comparison_kEn_str_position    (const kEn_st& k1, const kEn_st& k2);
bool comparison_kEn_str_band_type_up(const kEn_st& k1, const kEn_st& k2);
bool comparison_kEn_str_band_type_dn(const kEn_st& k1, const kEn_st& k2);
bool is_equal_position_kEn_str      (const kEn_st& k1, const kEn_st& k2);
bool near_to                        (const xvector<double> & k1, const xvector<double> & k2, const vector<double> & max_distance);
// [OBSOLETE] bool GetEffectiveMass(xOUTCAR& outcar,xDOSCAR& doscar,xEIGENVAL& eigenval,xstructure xstr,ostream& oss,const bool& osswrite);
//-------------------------------------------------------------------------------------------------
// ME20190614 - plotter functions
namespace plotter {
  // Plot setup --------------------------------------------------------------
  // Plot options
  aurostd::xoption getPlotOptions(const aurostd::xoption&, const string&, bool=false);
  aurostd::xoption getPlotOptionsEStructure(const aurostd::xoption&, const string&, bool=false);
  aurostd::xoption getPlotOptionsPhonons(const aurostd::xoption&, const string&);

  // Plot functions
  void generateHeader(stringstream&, const aurostd::xoption&, bool=false);
  void savePlotGNUPLOT(const aurostd::xoption&, const stringstream&);
  void setFileName(aurostd::xoption&, string="");
<<<<<<< HEAD
  void setTitle(aurostd::xoption&,ostream& oss=cout); //CO20200404
  void setTitle(aurostd::xoption&,ofstream& FileMESSAGE,ostream& oss=cout); //CO20200404
  string formatDefaultPlotTitle(const aurostd::xoption&,ostream& oss=cout); //CO20200404
  string formatDefaultPlotTitle(const aurostd::xoption&,ofstream& FileMESSAGE,ostream& oss=cout); //CO20200404
  vector<double> getCompositionFromHTQCPrototype(const string&, const string&);  // ME20190813
  vector<double> getCompositionFromANRLPrototype(const string&);
  string formatDefaultTitlePOCC(const aurostd::xoption&,ostream& oss=cout); //CO20200404
  string formatDefaultTitlePOCC(const aurostd::xoption&,ofstream& FileMESSAGE,ostream& oss=cout); //CO20200404
  string formatDefaultTitlePOCC_191004(const aurostd::xoption&,ostream& oss=cout); //CO20191110 //CO20200404
  string formatDefaultTitlePOCC_191004(const aurostd::xoption&,ofstream& FileMESSAGE,ostream& oss=cout); //CO20191110 //CO20200404
  string formatDefaultTitlePOCC_190101(const aurostd::xoption&,ostream& oss=cout);  //CO20200404
=======
  void setTitle(aurostd::xoption&);
  string formatDefaultPlotTitle(const aurostd::xoption&);
  vector<double> getCompositionFromHTQCPrototype(const string&, const string&);  // ME20190813
  vector<double> getCompositionFromANRLPrototype(const string&);
  string formatDefaultTitlePOCC(const aurostd::xoption&);
  string formatDefaultTitlePOCC_191004(const aurostd::xoption&); //CO20191110
  string formatDefaultTitlePOCC_190101(const aurostd::xoption&);
>>>>>>> ebaa549b
  vector<double> getCompositionFromPoccString(const string&, bool&);

  // Electronic structure ----------------------------------------------------
  void patchDefaultTitleAFLOWIN(xoption& plotoptions);  //CO20191110
  // Plot functions
<<<<<<< HEAD
  void PLOT_DOS(aurostd::xoption&,ostream& oss=cout); //CO20200404
  void PLOT_DOS(aurostd::xoption&,ofstream& FileMESSAGE,ostream& oss=cout); //CO20200404
  void PLOT_DOS(aurostd::xoption&,const xDOSCAR&,ostream& oss=cout); //CO20191110 //CO20200404
  void PLOT_DOS(aurostd::xoption&,const xDOSCAR&,ofstream& FileMESSAGE,ostream& oss=cout); //CO20191110 //CO20200404
  void PLOT_DOS(aurostd::xoption&,stringstream&,ostream& oss=cout); //CO20200404
  void PLOT_DOS(aurostd::xoption&,stringstream&,ofstream& FileMESSAGE,ostream& oss=cout); //CO20200404
  void PLOT_DOS(aurostd::xoption&,stringstream&,const xDOSCAR&,ostream& oss=cout);  //CO20191110  //CO20200404
  void PLOT_DOS(aurostd::xoption&,stringstream&,const xDOSCAR&,ofstream& FileMESSAGE,ostream& oss=cout);  //CO20191110  //CO20200404
  
  void PLOT_PDOS(aurostd::xoption&,ostream& oss=cout);  //CO20200404
  void PLOT_PDOS(aurostd::xoption&,ofstream& FileMESSAGE,ostream& oss=cout);  //CO20200404
  void PLOT_PDOS(aurostd::xoption&, const xDOSCAR&,ostream& oss=cout); //CO20191110 //CO20200404
  void PLOT_PDOS(aurostd::xoption&, const xDOSCAR&,ofstream& FileMESSAGE,ostream& oss=cout); //CO20191110 //CO20200404
  void PLOT_PDOS(aurostd::xoption&, stringstream&,ostream& oss=cout); //CO20200404
  void PLOT_PDOS(aurostd::xoption&, stringstream&,ofstream& FileMESSAGE,ostream& oss=cout); //CO20200404
  void PLOT_PDOS(aurostd::xoption&, stringstream&, const xDOSCAR&,ostream& oss=cout);  //CO20191110 //CO20200404
  void PLOT_PDOS(aurostd::xoption&, stringstream&, const xDOSCAR&,ofstream& FileMESSAGE,ostream& oss=cout);  //CO20191110 //CO20200404
  
  void PLOT_BAND(aurostd::xoption&,ostream& oss=cout);  //CO20200404
  void PLOT_BAND(aurostd::xoption&,ofstream& FileMESSAGE,ostream& oss=cout);  //CO20200404
  void PLOT_BAND(aurostd::xoption&, stringstream&,ostream& oss=cout); //CO20200404
  void PLOT_BAND(aurostd::xoption&, stringstream&,ofstream& FileMESSAGE,ostream& oss=cout); //CO20200404
=======
  void PLOT_DOS(aurostd::xoption&);
  void PLOT_DOS(aurostd::xoption&,const xDOSCAR&); //CO20191110
  void PLOT_DOS(aurostd::xoption&, stringstream&);
  void PLOT_DOS(aurostd::xoption&, stringstream&,const xDOSCAR&);  //CO20191110
  void PLOT_PDOS(aurostd::xoption&);
  void PLOT_PDOS(aurostd::xoption&, const xDOSCAR&); //CO20191110
  void PLOT_PDOS(aurostd::xoption&, stringstream&);
  void PLOT_PDOS(aurostd::xoption&, stringstream&, const xDOSCAR&);  //CO20191110
  void PLOT_BAND(aurostd::xoption&);
  void PLOT_BAND(aurostd::xoption&, stringstream&);
>>>>>>> ebaa549b
  void BANDDOS2JSON(ostream&, string);
  void PLOT_BANDDOS(aurostd::xoption&,ostream& oss=cout); //CO20200404
  void PLOT_BANDDOS(aurostd::xoption&,ofstream& FileMESSAGE,ostream& oss=cout); //CO20200404
  void PLOT_BANDDOS(aurostd::xoption&, stringstream&,ostream& oss=cout);  //CO20200404
  void PLOT_BANDDOS(aurostd::xoption&, stringstream&,ofstream& FileMESSAGE,ostream& oss=cout);  //CO20200404

  // Helper functions
<<<<<<< HEAD
  xstructure getStructureWithNames(const aurostd::xoption&,const string& carstring="CAR",ostream& oss=cout);  //CO20191110 //CO20200404
  xstructure getStructureWithNames(const aurostd::xoption&,ofstream& FileMESSAGE,const string& carstring="CAR",ostream& oss=cout);  //CO20191110 //CO20200404
=======
  xstructure getStructureWithNames(const aurostd::xoption&, const string& carstring="CAR");  //CO20191110
>>>>>>> ebaa549b
  string getLatticeFromKpointsTitle(const string&);
  void shiftEfermiToZero(xEIGENVAL&, double);
  void setEMinMax(aurostd::xoption&, double, double);

  // DOS
  void generateDosPlot(stringstream&, const xDOSCAR&, const aurostd::xoption&,ostream& oss=cout);  //CO20200404
  void generateDosPlot(stringstream&, const xDOSCAR&, const aurostd::xoption&,ofstream& FileMESSAGE,ostream& oss=cout);  //CO20200404

  // Bands
  void generateBandPlot(stringstream&, const xEIGENVAL&, const xKPOINTS&, const xstructure&, const aurostd::xoption&);
  string convertKPointLabel(const string&, const string&);
  string convertKPointLetter(string, const string&);

  // Gnuplot
  void generateDosPlotGNUPLOT(stringstream&, const xDOSCAR&, const deque<double>&,
      const deque<deque<deque<double> > >&, const vector<string>&, const aurostd::xoption&);
  double getDosLimits(const aurostd::xoption&, const xDOSCAR&, const deque<deque<deque<double> > >&, const deque<double>&);
  void generateBandPlotGNUPLOT(stringstream&, const xEIGENVAL&, const vector<double>&,
      const vector<double>&, const vector<string>&, const aurostd::xoption&);
  string getFormattedUnit(const string&);

  // Phonons -----------------------------------------------------------------
  void PLOT_PHDOS(aurostd::xoption&,ostream& oss=cout); //CO20200404
  void PLOT_PHDOS(aurostd::xoption&,ofstream& FileMESSAGE,ostream& oss=cout); //CO20200404
  void PLOT_PHDOS(aurostd::xoption&, stringstream&,ostream& oss=cout);  //CO20200404
  void PLOT_PHDOS(aurostd::xoption&, stringstream&,ofstream& FileMESSAGE,ostream& oss=cout);  //CO20200404

  void PLOT_PHDISP(aurostd::xoption&,ostream& oss=cout);  //CO20200404
  void PLOT_PHDISP(aurostd::xoption&,ofstream& FileMESSAGE,ostream& oss=cout);  //CO20200404
  void PLOT_PHDISP(aurostd::xoption&, stringstream&,ofstream& FileMESSAGE,ostream& oss=cout); //CO20200404
  void PLOT_PHDISPDOS(aurostd::xoption&,ostream& oss=cout); //CO20200404
  void PLOT_PHDISPDOS(aurostd::xoption&,ofstream& FileMESSAGE,ostream& oss=cout); //CO20200404
  void PLOT_PHDISPDOS(aurostd::xoption&, stringstream&,ostream& oss=cout);  //CO20204004
  void PLOT_PHDISPDOS(aurostd::xoption&, stringstream&,ofstream& FileMESSAGE,ostream& oss=cout);  //CO20204004

  void convertEnergies(xEIGENVAL&, const string&);
  void convertEnergies(xDOSCAR&, const string&);
  double getEnergyConversionFactor(const string&);

  // Properties plotter ------------------------------------------------------
  void PLOT_THERMO(aurostd::xoption&,ostream& oss=cout);  //CO20200404
  void PLOT_THERMO(aurostd::xoption&,ofstream& FileMESSAGE,ostream& oss=cout);  //CO20200404
  void PLOT_THERMO(aurostd::xoption&, stringstream&,ostream& oss=cout); //CO20200404
  void PLOT_THERMO(aurostd::xoption&, stringstream&,ofstream& FileMESSAGE,ostream& oss=cout); //CO20200404
  void PLOT_TCOND(aurostd::xoption&,ostream& oss=cout); //CO20200404
  void PLOT_TCOND(aurostd::xoption&,ofstream& FileMESSAGE,ostream& oss=cout); //CO20200404
  void PLOT_TCOND(aurostd::xoption&, stringstream&,ostream& oss=cout);  //CO20200404
  void PLOT_TCOND(aurostd::xoption&, stringstream&,ofstream& FileMESSAGE,ostream& oss=cout);  //CO20200404

  // General plots -----------------------------------------------------------
  void plotSingleFromSet(xoption&, stringstream&, const vector<vector<double> >&, int,ostream& oss=cout); //CO20200404
  void plotSingleFromSet(xoption&, stringstream&, const vector<vector<double> >&, int,ofstream& FileMESSAGE,ostream& oss=cout); //CO20200404
  void plotMatrix(xoption& plotoptions, stringstream&,ostream& oss=cout); //CO20200404
  void plotMatrix(xoption& plotoptions, stringstream&,ofstream& FileMESSAGE,ostream& oss=cout); //CO20200404
  void setPlotLabels(aurostd::xoption&, const string&, const string&, const string&, const string&);
  vector<vector<double> > readAflowDataFile(aurostd::xoption&);
  void generatePlotGNUPLOT(stringstream&, const xoption&, const vector<vector<double> >&);
}

//-------------------------------------------------------------------------------------------------
// aflow_estructure_dos.cpp

namespace aurostd {
  int CountWordsinString(string& input);  // put aurostd
  int CountWordsinString_web(string input); // put aurostd
}

namespace estructure {
  string PEDOS_GENERATE_GNUPLOTSCRIPT(const string&,const string&,const double&,const double&,const double&,const double&,const int&,const vector<vector<vector<double> > >&,const string&);
  bool isSpecialKPOINT(string kpoint);  // CO20170830
  string fixSpecialKPOINT_GNUPLOT(string kpoint,bool json=false);  // CO20170830
  string fixSpecialKPOINT_HTML(string kpoint);  // CO20170830
  string fixSpecialKPOINT_LATEX(string kpoint);  // CO20170830
  string fixKPOINT_GNUPLOT(string kpoint,bool json=false);  // CO20170830
  string fixKPOINT_HTML(string kpoint);  // CO20170830
  string fixKPOINT_LATEX(string kpoint);  // CO20170830
  string fixKPOINT_SPECIALONLY(string kpoint);  // CO20170830
  void PLOT_BANDDOS(string options);
  void PLOT_BAND(string options);
  void PLOT_DOS(string options);
  void PLOT_PEDOS(string options);
  void PLOT_PEDOSALL(string options);
  void PLOT_PEDOSALL_AFLOWLIB(string options,_aflags& aflags);
  void PLOT_BAND2(string options);
  // [OBSOLETE]  void PLOT_BAND3(string options);
  void PLOT_BAND_SPINSPLIT(string options);
  void PLOT_DOSWEB(string options);
  // manipulation
  string changeICSDNameGunplot(string ICSDName);
  void CombineTDOSAndTOTALPDOS(const vector<vector<double> >& TDOS, const vector<vector<double> >& TOTALPDOS, vector<vector<double> >& vvDOS);
  double GET_TDOSDATA(const string& str_dir, vector<vector<double> >& TDOS);
  double GET_TDOSDATA(stringstream& ss_dosfile, stringstream& ss_outcarfile, vector<vector<double> >& TDOS);
  double GET_TOTALPDOSDATA(const string& str_dir, vector<vector<double> >& TOTALPDOS);
  double GET_TOTALPDOSDATA(stringstream& ss_dosfile, stringstream& ss_outfile, vector<vector<double> >& TOTALPDOS);
  double GET_PDOSDATA(const string& str_dir, vector<vector<vector<double> > >& PDOS);
  double GET_PDOSDATA(stringstream& ss_dosfile, stringstream& ss_outfile, vector<vector<vector<double> > >& PDOS);
  // [OBSOLETE]  void GET_DOS_DATA(vector<string>& argv);
  bool GET_DOS_DATA(stringstream& ss_dosfile, stringstream& ss_outfile, double& Efermi, vector<vector<double> >& TDOS, vector<vector<double> >& TOTALPDOS); // CO20180216
  bool GET_DOS_DATA(const string& str_dir,   double& Efermi, vector<vector<double> >& TDOS, vector<vector<double> >& TOTALPDOS, vector<vector<vector<double> > >& PDOS);  // CO20180216
  bool GET_DOS_DATA(stringstream& ss_dosfile, stringstream& ss_outfile,   double& Efermi, vector<vector<double> >& TDOS, vector<vector<double> >& TOTALPDOS, vector<vector<vector<double> > >& PDOS); // CO20180216
  void FormatSpinofPDOS(vector<vector<vector<double> > >& vvva);

  // Functions for serializing bands data to JSON
  // Added by Eric G
  bool DOSDATA_JSON(aurostd::xoption& vpflow,ostream& oss=cout);
  bool DOSDATA_JSON(aurostd::xoption& vpflow,string directory,stringstream& json,bool wrapping_brackets=true);
  bool BANDSDATA_JSON(aurostd::xoption& vpflow,ostream& oss=cout);
  bool BANDSDATA_JSON(aurostd::xoption& vpflow,string directory,stringstream& json,bool wrapping_brackets=true);
  //uint DOSDATA_JSON(string options);
  //uint DOSDATA_JSON(string options, ostream& json);
  //uint BANDSDATA_JSON(string options);
  //uint BANDSDATA_JSON(string options, string json_dir);
  //uint BANDSDATA_JSON(string options, ostream& json);
  string linelabel2HTML(string linelabel);
  uint inequivalentAtomsJSON( vector<vector<vector<double> > >& PDOS, vector<int>& iatoms, vector<double>& numbers, vector<string>& vspecies, ostream& json);
  uint constructInequivalentAtomPDOSJSON(vector<vector<vector<double> > >& PDOS, int iatom, ostream& json); 
  // End of bands data JSON serializers

}


// ----------------------------------------------------------------------------
// aflow_poccupation_*.cpp
//  #include "aflow_pocc.h"

// aflow_poccupation_params.cpp
namespace pocc {
  bool poccInput(); //170805 CO

  string ReturnAtomSpecies(string atom);
  string ReturnAtomSpeciesPotential(string atom);
  string ReturnUFFParameters(string atom);
  class UFFPara {
    public:
      UFFPara(); // constructor
      ~UFFPara(); // destructor
      string symbol;
      double r1,theta0,x1,D1,zeta,Z1,Vi,Uj,Xi,hard,radius; 
      void GetUFFParameters(string);
    private:
      void free(); //free space
  };
  string ReturnAtomProperties(string atom);
  //Atomic Properties Database
  class Atom {
    public:
      Atom();
      ~Atom();
      string name,symbol;
      int number; //atomic number
      double mass,radius,Xi; //atomic, weight radius /pauling electronegativity
      void GetAtomicProperties(string);
    private:
      void free();
  };
} // namespace pocc

// aflow_poccupation_forcefield.cpp
namespace pocc {
  class Bond{
    public:
      Bond();
      Bond(const Bond& b);
      ~Bond();
      _atom bgn,end;
      double length;
      void Set(xstructure , _atom , _atom );
      const Bond & operator=(const Bond &other);
      bool operator==(const Bond &other) const;
      bool operator!=(const Bond &other) const;
      friend ostream& operator<<(ostream&,const Bond&);
    private:
      void free();
      void copy(const Bond& b);
  };
  void SetUFFPara(_atom atomi, _atom atomj, double& R0, double& Kij, double& Xij, double& Dij);
  double CalculateBondEnergy(xstructure xstr, _atom atomi, _atom atomj);
  double CalculateNonBondEnergy(xstructure xstr, _atom atomi, _atom atomj);
  double CalculateUFFEnergy(xstructure xstr);
  void RemoveSameBond(vector<Bond>& Bonds_orig, vector<Bond>& Bonds_new);
  void ExtractBonds(const xstructure& xstr, deque<deque<_atom> >& neigh_mat_bonded, deque<deque<_atom> >& neigh_mat_nonbonded);
  void AnalyzeBonds(const xstructure& xstr, vector<Bond>& Bonds, vector<Bond>& NonBonds);
  void UFFENERGY(istream& input);
}

// ----------------------------------------------------------------------------
// aflow_mix.cpp  aflow_nomix.cpp   aflow_mix_pauling.cpp
#define MISCIBILITY_SYSTEM_NOT_STUDIED  3
#define MISCIBILITY_SYSTEM_SOLUTION     2
#define MISCIBILITY_SYSTEM_MISCIBLE     1
#define MISCIBILITY_SYSTEM_NOMIX        0
#define MISCIBILITY_SYSTEM_UNKNOWN     -1
#define MISCIBILITY_SYSTEM_CUTOFF     200
#define MIEDEMA_MIX_SLOPE 3.069              // Miedema Rule Table 1a Physica 100B (1980) 1-28

int MiscibilityCheck(int speciesA,int speciesB);                  // aflow_mix.cpp
int MiscibilityCheck(string speciesA,string speciesB);            // aflow_mix.cpp
int MiscibilityExperimentsCheck(int speciesA,int speciesB);       // aflow_mix.cpp
int MiscibilityExperimentsCheck(string speciesA,string speciesB); // aflow_mix.cpp
int MiscibilityMiedemaCheck(int speciesA,int speciesB);           // aflow_mix.cpp
int MiscibilityMiedemaCheck(string speciesA,string speciesB);     // aflow_mix.cpp
int MiscibilityMiedemaCheck(string system_in);                    // aflow_mix.cpp
int MiscibilityHumeRotheryCheck(int speciesA,int speciesB);       // aflow_mix.cpp
int MiscibilityHumeRotheryCheck(string speciesA,string speciesB); // aflow_mix.cpp
int MiscibilityHumeRotheryCheck(string system_in);                // aflow_mix.cpp
int MiscibilityCheck(string system_in);                           // aflow_nomix.cpp
int MiscibilityExperimentsCheck(string system_in);                    // aflow_mix_pauling.cpp

// ----------------------------------------------------------------------------
// symmetry prototypes
// aflow_symmetry.cpp
namespace SYM {
  // DX AND CO - START
  bool ApplyAtomValidate(const _atom &atom_in,_atom& atom_out,const _sym_op &symop,const xstructure& a); // DX AND CO
  bool ApplyAtomValidate(const _atom &atom_in,_atom& atom_out,const _sym_op &symop,const xstructure& a, bool _incell_,bool roff); // DX AND CO
  bool ApplyAtomValidate(const _atom &atom_in,_atom& atom_out,const _sym_op &symop,const xstructure& a,bool skew, bool _incell_,bool roff,double _eps_); // DX AND CO
  bool ApplyAtomValidate(const _atom &atom_in,_atom& atom_out,const _sym_op &symop,const xmatrix<double>& lattice,const xmatrix<double>& c2f, const xmatrix<double>& f2c,bool skew, bool _incell_,bool roff,double _eps_); // DX AND CO
  _atom ApplyAtom(const _atom& atom_in,const _sym_op& symop,const xstructure& str); // DX
  // DX and CO - END
  _atom ApplyAtom(const _atom& atom_in,const _sym_op& symop,const xstructure& str,bool _incell_);
  // DX and CO - START
  _atom ApplyAtom(const _atom& atom_in,const _sym_op& symop,const xstructure& str,bool _incell_,bool roff); // DX
  _atom ApplyAtom(const _atom& atom_in,const _sym_op& symop,const xstructure& str,bool _incell_,bool roff,bool validatePosition); // DX
  _atom ApplyAtom(const _atom& atom_in,const _sym_op& symop,const xmatrix<double>& lattice,const xmatrix<double>& c2f, const xmatrix<double>& f2c,bool skew,bool _incell_,bool roff,bool validatePosition,double eps); // DX
  _atom ApplyAtom_20161115(const _atom& atom_in,const _sym_op& symop,const xmatrix<double>& lattice,const xmatrix<double>& c2f, const xmatrix<double>& f2c,bool skew,bool _incell_,bool roff,bool validatePosition,double eps); // DX
  _atom ApplyAtom_20160101(const _atom& atom_in,const _sym_op& symop,const xstructure& str,bool _incell_); // DX
  // DX and CO - END
  xvector<double> ApplyCpos(const xvector<double> &cpos_in,const _sym_op &symop,const xstructure& str,bool _incell_);
  xvector<double> ApplyCpos(const xvector<double> &cpos_in,const _sym_op &symop,const xstructure& str);
  xvector<double> ApplyFpos(const xvector<double> &fpos_in,const _sym_op &symop,const xstructure& str,bool _incell_);
  xvector<double> ApplyFpos(const xvector<double> &fpos_in,const _sym_op &symop,const xstructure& str);
  xvector<int> ApplyIJK(const xvector<int> &ijk_in,const _sym_op &symop,const xstructure& str);
  int  ApplyL(const int &l_in,const _sym_op &symop,const xstructure& str);
  xstructure ApplyXstructure(const _sym_op &symop,const xstructure& str);
  xstructure ApplyXstructure(const _sym_op &symop,const xstructure& str,bool _incell_);
  // DX and CO - START
  bool AtomsEquivalent(xstructure& str,_atom& atom1,_atom& atom2); // DX
  bool AtomsEquivalent_20161115(xstructure& str,_atom& atom1,_atom& atom2); // DX
  bool AtomsEquivalent_20160101(xstructure& str,_atom& atom1,_atom& atom2); // DX
  bool AtomsEquivalent(xstructure& str, _atom& atom1, _atom& atom2,double& eps); // DX
  bool AtomsEquivalent(xstructure& str, _atom& a, _atom& b, bool skew, double tol); // DX //CO20190520 - removed pointers for bools and doubles, added const where possible
  bool AtomsEquivalent_20161115(xstructure& str,_atom& atom1,_atom& atom2,double& eps); // DX
  bool AtomsEquivalent_20160101(xstructure& str,_atom& atom1,_atom& atom2,double& eps); // DX
  bool AtomsEquivalent_Basis(xstructure& str, int atom1_indx,int atom2_indx);
  // DX and CO - END
  bool CposEquivalent(const xstructure& str,const xvector<double>& cpos1,const xvector<double>& cpos2,const double& eps);
  bool FposEquivalent(const xstructure& str,const xvector<double>& fpos1,const xvector<double>& fpos2,const double& eps);
  bool CposEquivalent(const xstructure& str,const xvector<double>& cpos1,const xvector<double>& cpos2);
  bool FposEquivalent(const xstructure& str,const xvector<double>& fpos1,const xvector<double>& fpos2);
  bool TypePointGroupOperation(const xmatrix<double>& Uc,const xmatrix<double>& Uf,string& _string,bool& _inversion,double& _angle,
      xvector<double>& _axis,xmatrix<double>& _generator, xvector<double>& _generator_coefficients, 
      xmatrix<xcomplex<double> >& _SU2_matrix, xvector<xcomplex<double> >& _su2_coefficients, double _eps_);  // calculate the symmetry inversion,type,axis,generator // DX20171206 - Added generator coefficients // DX20171207 - Added Uf // DX20180117 - Added SU2 and su2 coefficients
  bool TypePointGroupOperationInternational(const xmatrix<double>& Uc,string& _stringHM,string& _stringSC,
      const bool& _inversion,const double& _angle,
      const xvector<double>& _axis,const xmatrix<double>& _generator, xvector<double>& _generator_coefficients, 
      xmatrix<xcomplex<double> >& _SU2_matrix, xvector<xcomplex<double> >& _su2_coefficients, double _eps_);  // International symbol = Hermann-Mauguin notation & Schonflies notation // DX20171206 - Added generator coefficients // DX20180117 - Added SU2 and su2 coefficients
  // DX and CO - START
  uint AddSymmetryToStructure(xstructure &a,const uint& iat,
      const xmatrix<double> &Uc,const xmatrix<double> &Uf,const xvector<double> &ctau,const xvector<double> &ftau,
      const xvector<double> &ctrasl,const xvector<double> &ftrasl,
      const std::vector<int> &basis_atoms_map,const std::vector<int> &basis_types_map,bool basis_map_calculated,char group);
  uint AddSymmetryToStructure(xstructure &a,const uint& iat,
      const xmatrix<double> &Uc,const xmatrix<double> &Uf,const xvector<double> &ctau,const xvector<double> &ftau,
      const xvector<double> &ctrasl,const xvector<double> &ftrasl,
      const std::vector<int> &basis_atoms_map,const std::vector<int> &basis_types_map,bool basis_map_calculated,char group,bool roff); // DX
  uint AddSymmetryToStructure(xstructure& a,const xmatrix<double>& Uc,const xmatrix<double>& Uf,
      const xvector<double>& ctau,const xvector<double>& ftau,const xvector<double>& ctrasl,
      const xvector<double>& ftrasl,
      const std::vector<int>& basis_atoms_map,const std::vector<int>& basis_types_map,bool basis_map_calculated,char group);
  uint AddSymmetryToStructure(xstructure& a,const xmatrix<double>& Uc,const xmatrix<double>& Uf,
      const xvector<double>& ctau,const xvector<double>& ftau,const xvector<double>& ctrasl,
      const xvector<double>& ftrasl,
      const std::vector<int>& basis_atoms_map,const std::vector<int>& basis_types_map,bool basis_map_calculated,char group,bool roff); // DX
  uint AddSymmetryToStructure(xstructure &a,const uint& iat,const xmatrix<double> &Uc,const xmatrix<double> &Uf,
      const std::vector<int> &basis_atoms_map,const std::vector<int> &basis_types_map,bool basis_map_calculated,char group);
  uint AddSymmetryToStructure(xstructure &a,const uint& iat,const xmatrix<double> &Uc,const xmatrix<double> &Uf,
      const std::vector<int> &basis_atoms_map,const std::vector<int> &basis_types_map,bool basis_map_calculated,char group,bool roff); // DX
  uint AddSymmetryToStructure(xstructure &a,const xmatrix<double> &Uc,const xmatrix<double> &Uf,
      const std::vector<int> &basis_atoms_map,const std::vector<int> &basis_types_map,bool basis_map_calculated,char group); // DX
  uint AddSymmetryToStructure(xstructure &a,const xmatrix<double> &Uc,const xmatrix<double> &Uf,
      const std::vector<int> &basis_atoms_map,const std::vector<int> &basis_types_map,bool basis_map_calculated,char group,bool roff); // DX
  bool PointGroupsIdentical(const vector<_sym_op>& vpg1,const vector<_sym_op>& vpg2, double eps, bool is_same_lattice=false); // DX20171207 - added is_same_lattice
  //GEENA START
  bool CalculateQuaternion(_sym_op& a);
  //GEENA STOP
  bool ComplexSU2Rotations(xmatrix<xcomplex<double> > & _SU2_matrix, xvector<xcomplex<double> >& _su2_coefficients, double& theta, xvector<double>& _axis); // DX20180117 - add SU(2) and su(2) coefficients
  // DX and CO - END
  bool CalculatePointGroup(ofstream& FileMESSAGE,xstructure& a,_aflags& aflags,bool _write_,const bool& osswrite,ostream& oss,string format="txt");      // POINT GROUP      _PGROUP_
  uint CalculatePointGroup(const xmatrix<double>& lattice, vector<_sym_op > pgroup, ofstream &FileMESSAGE,bool _write_,const bool& osswrite,ostream& oss,double _eps_);
  uint CalculatePointGroup(const xmatrix<double>& lattice, vector<_sym_op > pgroup, bool _write_,const bool& osswrite,ostream& oss,double _eps_);     // POINT GROUP      _PGROUP_
  uint CalculatePointGroup(const xmatrix<double>& lattice,double _eps_);     // POINT GROUP      _PGROUP_
  uint CalculatePointGroup(const xmatrix<double>& lattice);     // POINT GROUP      _PGROUP_
  bool CalculatePointGroup(ofstream &FileMESSAGE,xstructure &a,_aflags &aflags,bool _write_,const bool& osswrite,ostream& oss,double _eps_,string format="txt");      // POINT GROUP      _PGROUP_
  // DX and CO - START
  bool CalculatePointGroup_20160101(ofstream &FileMESSAGE,xstructure &a,_aflags &aflags,bool _write_,const bool& osswrite,ostream& oss,double _eps_); // DX
  bool CalculatePointGroup_20160801(ofstream &FileMESSAGE,xstructure &a,_aflags &aflags,bool _write_,const bool& osswrite,ostream& oss,double _eps_,string format="txt"); // DX
  // DX and CO - END
  bool CalculatePointGroupKlattice(ofstream &FileMESSAGE,xstructure &a,_aflags &aflags,bool _write_,const bool& osswrite,ostream& oss,string format="txt");  // POINT GROUP KLATTICE     _PGROUPK_
  bool CalculatePointGroupKCrystal(ofstream &FileMESSAGE,xstructure &a,_aflags &aflags,bool _write_,const bool& osswrite,ostream& oss,string format="txt");  // POINT GROUP KCRYSTAL     _PGROUPK_XTAL_ // DX20171205 - New group: reciprocal space counterpart of pgroup_xtal
  bool TransformSymmetryFromRealToReciprocal(ofstream &FileMESSAGE, xstructure& real_space_crystal, xstructure& reciprocal_space,
      _aflags& aflags, const bool& osswrite, ostream& oss, string& pgroup_type); // DX20170808 - New klattice routine // DX20171205 - Added pgroup_type option to account for pgroupk_xtal
  bool CalculateSitePointGroup(ofstream &FileMESSAGE,xstructure &a,_aflags &aflags,bool _write_,const bool& osswrite,ostream& oss,string format="txt");  // SITE POINT GROUP _AGROUP_
  // DX and CO - START
  bool CalculateSitePointGroup(ofstream &FileMESSAGE,xstructure &a,int CALCULATION_MODE,_aflags &aflags,bool _write_,const bool& osswrite,ostream& oss,string format="txt"); // SITE POINT GROUP _AGROUP_
  bool CalculateSitePointGroup_20160801(ofstream &FileMESSAGE,xstructure &a,int CALCULATION_MODE,_aflags &aflags,bool _write_,const bool& osswrite,ostream& oss,double _eps_,string format="txt"); // SITE POINT GROUP _AGROUP_ // DX
  bool CalculateSitePointGroup_20160101(ofstream &FileMESSAGE,xstructure &a,_aflags &aflags,bool _write_,const bool& osswrite,ostream& oss,double _eps_); // SITE POINT GROUP _AGROUP_ // DX
  bool CalculateSitePointGroup_EquivalentSites(xstructure &a,double _eps_); // DX
  bool CalculateSitePointGroup_EquivalentSites(xstructure &a,bool get_full_basis,double _eps_); // DX
  // DX and CO -END
  bool CalculatePointGroupCrystal(ofstream &FileMESSAGE,xstructure &a,_aflags &aflags,bool _write_,const bool& osswrite,ostream& oss,string format="txt");     // POINT GROUP      _PGROUP_
  bool CalculatePointGroupCrystal(ofstream &FileMESSAGE,xstructure &a,_aflags &aflags,bool _write_,const bool& osswrite,ostream& oss,double _eps_,string format="txt");      // POINT GROUP      _PGROUP_
  // DX and CO -START
  bool CalculatePointGroupCrystal_20170814(ofstream &FileMESSAGE,xstructure &a,_aflags &aflags,bool _write_,const bool& osswrite,ostream& oss,double _eps_,string format="txt");      // POINT GROUP      _PGROUP_ // DX
  bool CalculatePointGroupCrystal_20160801(ofstream &FileMESSAGE,xstructure &a,_aflags &aflags,bool _write_,const bool& osswrite,ostream& oss,double _eps_,string format="txt");      // POINT GROUP      _PGROUP_ // DX
  bool CalculatePointGroupCrystal_20160101(ofstream &FileMESSAGE,xstructure &a,_aflags &aflags,bool _write_,const bool& osswrite,ostream& oss,double _eps_);      // POINT GROUP      _PGROUP_ // DX
  bool CalculatePointGroupKPatterson(ofstream &FileMESSAGE,xstructure &a,_aflags &aflags,bool _write_,const bool& osswrite,ostream& oss,string format="txt");     // POINT GROUP PATTERSON     _PGROUPK_PATTERSON_ //DX20200129 
  bool CalculatePointGroupKPatterson(ofstream &FileMESSAGE,xstructure &a,_aflags &aflags,bool _write_,const bool& osswrite,ostream& oss,double _eps_,string format="txt");      // POINT GROUP PATTERSON     _PGROUPK_PATTERSON_ //DX20200129
  bool PointGroupMap(xstructure& a, string& pgname, string& operations, char group); // DX20170906
  bool PointGroupLookUpTable(ofstream &FileMESSAGE,xstructure &a,_aflags &aflags,bool _write_,const bool& osswrite,ostream& oss,string format);
  // DX and CO -END
  void CalculateSitePointGroup2(xstructure &a,bool ComMidss); // for --agroup2 and --agroup2m
  // DX - START
  //xstructure and _sym_op
  bool getFullSymBasis(const xstructure& a, _sym_op& symOp,bool map_types,vector<int>& basis_atoms_map,vector<int>& basis_types_map);
  bool getFullSymBasis(const xstructure& a, _sym_op& symOp,bool map_types,double tolerance,vector<int>& basis_atoms_map,vector<int>& basis_types_map); //CO20190520 - removed pointers for bools and doubles, added const where possible
  bool getFullSymBasis(const xstructure& a, _sym_op& symOp,bool map_types,bool skew,double tolerance,vector<int>& basis_atoms_map,vector<int>& basis_types_map); //CO20190520 - removed pointers for bools and doubles, added const where possible
  bool getFullSymBasis(const xstructure& a, _sym_op& symOp,bool map_types,bool skew,double tolerance,vector<int>& basis_atoms_map,vector<int>& basis_types_map); //CO20190520 - removed pointers for bools and doubles, added const where possible
  //atoms, c2f, f2c and _sym_op
  bool getFullSymBasis(const deque<_atom>& atoms,const xmatrix<double>& lattice,const xmatrix<double>& c2f, const xmatrix<double>& f2c, _sym_op& symOp,bool map_types,bool skew,double tolerance,vector<int>& basis_atoms_map,vector<int>& basis_types_map); //CO20190520 - removed pointers for bools and doubles, added const where possible
  bool getFullSymBasis(const deque<_atom>& atoms,const xmatrix<double>& lattice,const xmatrix<double>& c2f, const xmatrix<double>& f2c, _sym_op& symOp,bool map_types,bool skew,double tolerance,vector<int>& basis_atoms_map,vector<int>& basis_types_map); //CO20190520 - removed pointers for bools and doubles, added const where possible
  bool getFullSymBasis_20170729(const deque<_atom>& atoms,const xmatrix<double>& lattice,const xmatrix<double>& c2f, const xmatrix<double>& f2c, _sym_op& symOp,bool map_types,bool skew,double tolerance,vector<int>& basis_atoms_map,vector<int>& basis_types_map); //CO20190520 - removed pointers for bools and doubles, added const where possible
  //bool getFullSymBasis(deque<_atom>& atoms,xmatrix<double>& Uf, xmatrix<double>& c2f, xmatrix<double>& f2c, bool skew, double tolerance, vector<int>& basis_atoms_map,vector<int>& basis_types_map); //CO20190520 - removed pointers for bools and doubles, added const where possible
  //bool getFullSymBasis(deque<_atom>& atoms,xmatrix<double>& Uf, xmatrix<double>& c2f, xmatrix<double>& f2c, string& str_Hermann_Mauguin, bool skew, double tolerance, vector<int>& basis_atoms_map,vector<int>& basis_types_map); //CO20190520 - removed pointers for bools and doubles, added const where possible
  //bool getFullSymBasis(deque<_atom>& atoms,xmatrix<double>& Uf, xmatrix<double>& c2f, xmatrix<double>& f2c, xvector<double>& ftau, bool skew, double tolerance, vector<int>& basis_atoms_map,vector<int>& basis_types_map); //CO20190520 - removed pointers for bools and doubles, added const where possible
  //bool getFullSymBasis(deque<_atom>& atoms,xmatrix<double>& Uf, xmatrix<double>& c2f, xmatrix<double>& f2c, string& str_Hermann_Mauguin, xvector<double>& ftau, bool skew, double tolerance, vector<int>& basis_atoms_map,vector<int>& basis_types_map); //CO20190520 - removed pointers for bools and doubles, added const where possible
  bool CalculateFactorGroup_20160801(ofstream &FileMESSAGE,xstructure &a,_aflags &aflags,bool _write_,const bool& osswrite,ostream& oss,double _eps_,string format="txt");
  // DX - END
  bool CalculateFactorGroup(ofstream& FileMESSAGE,xstructure& a,_aflags& aflags,bool _write_,const bool& osswrite,ostream& oss,string format="txt");     // FACTOR GROUP     _FGROUP_
  bool CalculateFactorGroup(ofstream &FileMESSAGE,xstructure &a,_aflags &aflags,bool _write_,const bool& osswrite,ostream& oss,double _eps_,string format="txt");      // FACTOR GROUP      _FGROUP_
  // DX - START
  bool AtomsMapped(const _atom& a, const _atom& b, const xmatrix<double>& lattice, bool skew, double tol); //DX20190620
  bool AtomsMapped(const _atom& a, const _atom& b, const xmatrix<double>& lattice, const xmatrix<double>& f2c, bool skew, double tol);   //CO20190520 - removed pointers for bools and doubles, added const where possible //DX20190619 - lattice and f2c as input
  xvector<double> minimizeDistanceCartesianMethod(const xvector<double>& cpos1, const xvector<double>& cpos2, const xmatrix<double>& lattice); //DX20190613
  xvector<double> minimizeDistanceCartesianMethod(const xvector<double>& cpos1, const xvector<double>& cpos2, const xmatrix<double>& lattice, xvector<int>& ijk); //DX20190613
  xvector<double> minimizeDistanceFractionalMethod(const xvector<double>& fpos1, const xvector<double>& fpos2); //DX20190613
  xvector<double> minimizeDistanceFractionalMethod(const xvector<double>& fdiff); //DX20190613
  xvector<double> minimizeDistanceFractionalMethod(const xvector<double>& fdiff, xvector<int>& ijk); //DX20190613
  //DX20190613 [OBOSLETE] bool minimizeCartesianDistance(const xvector<double>& coord1, const xvector<double>& coord2, xvector<double>& out, const xmatrix<double>& c2f, const xmatrix<double>& f2c, double tol); //CO20190520 - removed pointers for bools and doubles, added const where possible
  //DX20190613 [OBOSLETE] bool minimizeCartesianDistance(const xvector<double>& coord1, const xvector<double>& coord2, xvector<double>& out, const xmatrix<double>& c2f, const xmatrix<double>& f2c, xvector<int>& ijk, bool& restriction, double tol); //CO20190520 - removed pointers for bools and doubles, added const where possible
  //DX20190613 [OBOSLETE] double minimumCartesianDistance(const xvector<double>& coord1, const xvector<double>& coord2, const xmatrix<double>& lattice);
  //DX20190613 [OBOSLETE] double minimumCartesianDistance(const xvector<double>& coord1, const xvector<double>& coord2, const xmatrix<double>& lattice,xvector<double>& min_vec,xvector<int>& ijk);
  //DX20190613 [OBOSLETE] xvector<double> minimumCartesianVector(const xvector<double>&, const xvector<double>&,
  //DX20190613 [OBOSLETE]                                        const xmatrix<double>&);  // ME20180730
  //DX20190613 [OBOSLETE] xvector<double> minimumCartesianVector(const xvector<double>&, const xvector<double>&,
  //DX20190613 [OBOSLETE]                                        const xmatrix<double>&, xvector<int>&);  // ME20180730
  //DX20190613 [OBOSLETE] bool PBC(xvector<double>& v_in, xvector<int>& ijk, bool& restriction);
  //DX20190613 [OBOSLETE] bool PBC(xvector<double>& v_in);
  xvector<double> FPOSDistFromFPOS(const xvector<double>& fpos1,const xvector<double>& fpos2,const xmatrix<double>& lattice,bool skew=false);  //CO20190525
  xvector<double> FPOSDistFromFPOS(const xvector<double>& fpos1,const xvector<double>& fpos2,const xmatrix<double>& lattice,const xmatrix<double>& c2f,const xmatrix<double>& f2c,bool skew=false);  //CO20190525
  xvector<double> CPOSDistFromFPOS(const xvector<double>& fpos1,const xvector<double>& fpos2,const xmatrix<double>& lattice,bool skew=false);  //DX20190620
  xvector<double> CPOSDistFromFPOS(const xvector<double>& fpos1,const xvector<double>& fpos2,const xmatrix<double>& lattice,const xmatrix<double>& f2c,bool skew=false); //DX20190620

  bool FPOSMatch(const deque<_atom>& atom_set, const _atom& atom2, uint& match_type, const xmatrix<double>& lattice, bool skew, double tol); //CO20190520 - removed pointers for bools and doubles, added const where possible //DX20190619 - lattice and f2c as input
  bool FPOSMatch(const deque<_atom>& atom_set, const _atom& atom2, uint& match_type, const xmatrix<double>& lattice, const xmatrix<double>& f2c, bool skew, double tol); //DX20190620 - overload
  bool FPOSMatch(const _atom& atom1, const _atom& atom2, const xmatrix<double>& lattice, bool skew, double tol); //CO20190520 - removed pointers for bools and doubles, added const where possible //DX20190619 - lattice and f2c as input
  bool FPOSMatch(const _atom& atom1, const _atom& atom2, const xmatrix<double>& lattice, const xmatrix<double>& f2c, bool skew, double tol); //DX20190620 - overload 
  bool FPOSMatch(const xvector<double>& atom1, const xvector<double>& atom2, const xmatrix<double>& lattice, bool skew, double tol); //CO20190520 - removed pointers for bools and doubles, added const where possible //DX20190619 - lattice and f2c as input
  bool FPOSMatch(const xvector<double>& atom1, const xvector<double>& atom2, const xmatrix<double>& lattice, const xmatrix<double>& f2c, bool skew, double tol); //DX20190620 - overload 
  bool validateAtomPosition(const _atom& atom,const xmatrix<double>& c2f,const xmatrix<double>& f2c,bool skew,double& _eps_); //CO20190520 - removed pointers for bools and doubles, added const where possible
  bool validateAtomPosition(const xvector<double>& cpos,const xvector<double>& fpos,const xmatrix<double>& c2f,const xmatrix<double>& f2c,bool skew,double& _eps_); //CO20190520 - removed pointers for bools and doubles, added const where possible
  bool MapAtom(const deque<_atom>& a_vec, const _atom& b, bool map_types, const xmatrix<double>& lattice, bool skew, double tol); //DX20190620
  bool MapAtom(const deque<_atom>& a_deq, const _atom& b, bool map_types, const xmatrix<double>& lattice, const xmatrix<double>& f2c, bool skew, double tol); //CO20190520 - removed pointers for bools and doubles, added const where possible //DX20190619 - lattice and f2c as input
  bool MapAtom(const vector<_atom> a_vec, const _atom b, bool map_types, const xmatrix<double>& lattice, bool skew, double tol); //DX20190620
  bool MapAtom(const vector<_atom> a_vec, const _atom b, bool map_types, const xmatrix<double>& lattice, const xmatrix<double>& f2c, bool skew, double tol); //CO20190520 - removed pointers for bools and doubles, added const where possible //DX20190619 - lattice and f2c as input
  bool MapAtom(const xvector<double>& a, const xvector<double>& b, const xmatrix<double>& lattice, bool skew, double tol); //DX20190620
  bool MapAtom(const xvector<double>& a, const xvector<double>& b, const xmatrix<double>& lattice, const xmatrix<double>& f2c, bool skew, double tol); //CO20190520 - removed pointers for bools and doubles, added const where possible //DX20190619 - lattice and f2c as input
  bool MapAtom(const _atom& a, const _atom& b, bool map_types, const xmatrix<double>& lattice, bool skew, double tol); //DX20190620 
  bool MapAtom(const _atom& a, const _atom& b, bool map_types, const xmatrix<double>& lattice, const xmatrix<double>& f2c, bool skew, double tol); //CO20190520 - removed pointers for bools and doubles, added const where possible //DX20190619 - lattice and f2c as input, remove "Atom" prefix from name
  bool BringInCellTolABC(xstructure& a, xvector<double> tol_abc_res);
  //[CO20190515 - not needed and is ambiguous with overload]bool MapAtomWithBasis(vector<_atom>& vec, _atom& a, bool map_types, deque<uint>& index_to_check, xmatrix<double>& c2f, xmatrix<double>& f2c, bool skew, double tol,bool fast=true);    //CO20190520 - removed pointers for bools and doubles, added const where possible
  bool MapAtomWithBasis(const vector<_atom>& vec, const _atom& a, bool map_types, deque<uint>& index_to_check, const xmatrix<double>& lattice, bool skew, double tol, uint& mapped_index,bool fast=true); //DX20190620
  bool MapAtomWithBasis(const vector<_atom>& vec, const _atom& a, bool map_types, deque<uint>& index_to_check, const xmatrix<double>& lattice, const xmatrix<double>& f2c, bool skew, double tol, uint& mapped_index,bool fast=true);   //CO20190520 - removed pointers for bools and doubles, added const where possible //DX20190619 - lattice and f2c as input
  //[CO20190515 - not needed and is ambiguous with overload]bool MapAtomWithBasis(deque<_atom>& vec, _atom& a, bool map_types, deque<uint>& index_to_check, xmatrix<double>& c2f, xmatrix<double>& f2c, bool skew, double tol,bool fast=true); //CO20190520 - removed pointers for bools and doubles, added const where possible
  bool MapAtomWithBasis(const deque<_atom>& vec, const _atom& a, bool map_types, deque<uint>& index_to_check, const xmatrix<double>& lattice, bool skew, double tol, uint& mapped_index,bool fast=true); //DX20190620
  bool MapAtomWithBasis(const deque<_atom>& vec, const _atom& a, bool map_types, deque<uint>& index_to_check, const xmatrix<double>& lattice, const xmatrix<double>& f2c, bool skew, double tol, uint& mapped_index,bool fast=true); //CO20190520 - removed pointers for bools and doubles, added const where possible //DX20190619 - lattice and f2c as input, remove "Atom" prefix from name
  bool isLatticeSkewed(const xmatrix<double>& lattice, double& min_dist, double tol); //CO20190520 - removed pointers for bools and doubles, added const where possible
  double minimumDistance(const xstructure& xstr);
  double minimumDistance(const deque<_atom>& atoms);  //CO20190808 - for NON periodic systems
  double minimumDistance(const deque<_atom>& atoms, const xmatrix<double>& lattice,double scale=1.0);
  double defaultTolerance(const xstructure& xstr);
  bool checkAngle(xvector<double>& v1, xvector<double>& v2, double input_angle, double tolerance); //CO20190520 - removed pointers for bools and doubles, added const where possible
  bool checkAngle(xvector<double>& v1, xvector<double>& v2, double input_angle, bool& is_deg, double tolerance); //CO20190520 - removed pointers for bools and doubles, added const where possible
  bool checkAngle(double& mod_v1, double& mod_v2, double angle1, double angle2, double tolerance); //CO20190520 - removed pointers for bools and doubles, added const where possible
  bool checkAngle(double& mod_v1, double& mod_v2, double angle1, double angle2, bool& is_deg, double tolerance); //CO20190520 - removed pointers for bools and doubles, added const where possible
  // DX20170905 [OBSOLETE] bool change_tolerance(xstructure& xstr, double tolerance, double& orig_tolerance, int& count , double& min_dist, bool& no_scan); //CO20190520 - removed pointers for bools and doubles, added const where possible
  bool change_tolerance(xstructure& xstr, double& tolerance, double& min_dist, bool& no_scan); //CO20190520 - removed pointers for bools and doubles, added const where possible //DX20190524 - need pointer for tolerance, otherwise it will not update
  deque<deque<_atom> > break_up_by_type(deque<_atom>& expanded_crystal);
  vector<vector<_atom> > break_up_by_type(vector<_atom> expanded_crystal);
  //DX20190905 [OBSOLETE] double mod_one(double d); // DX 
  //DX20190905 [OBSOLETE] _atom mod_one_atom(const _atom& atom_in); // CO
  //DX20190905 [OBSOLETE] xvector<double> mod_one_xvec(xvector<double> a); // DX
  bool CheckForIdentity(const xstructure& xstr); // DX
  bool checkSuperCellLatticePoints(xstructure& xstr, int& num_lattice_points, char& centering, uint& expand_size); // DX
  bool ComparePointGroupAndSpaceGroupString(xstructure& xstr, int& multiplicity_of_primitive, bool& derivative_structure); // DX
  bool CalculateFactorGroup_20160101(ofstream &FileMESSAGE,xstructure &a,_aflags &aflags,bool _write_,const bool& osswrite,ostream& oss,double _eps_);      // FACTOR GROUP      _FGROUP_
  bool CalculateSpaceGroup_20160101(ofstream& FileMESSAGE,xstructure& a,_aflags& aflags,bool _write_,const bool& osswrite,ostream& oss);      // SPACE GROUP      _SGROUP_
  bool CalculateSpaceGroup_20160801(ofstream& FileMESSAGE,xstructure& a,_aflags& aflags,bool _write_,const bool& osswrite,ostream& oss,string format="txt");      // SPACE GROUP      _SGROUP_
  // DX - END
  bool CalculateSpaceGroup(ofstream& FileMESSAGE,xstructure& a,_aflags& aflags,bool _write_,const bool& osswrite,ostream& oss,string format="txt");      // SPACE GROUP      _SGROUP_

  bool CalculateInequivalentAtoms(ofstream &FileMESSAGE,xstructure &a,_aflags &aflags,bool _write_,const bool& osswrite,ostream& oss,string format="txt"); // EQUIVALENT ATOMS _IATOMS_
  // DX and CO - START
  bool CalculateInequivalentAtoms(ofstream &FileMESSAGE,xstructure &a,_aflags &aflags,bool _write_,const bool& osswrite,ostream& oss,double _eps_,string format="txt"); // EQUIVALENT ATOMS _IATOMS_ // DX
  bool CalculateInequivalentAtoms(ofstream &FileMESSAGE,xstructure &a,bool rely_on_basis,_aflags &aflags,bool _write_,const bool& osswrite,ostream& oss,string format="txt"); // EQUIVALENT ATOMS _IATOMS_ // DX
  bool CalculateInequivalentAtoms(ofstream &FileMESSAGE,xstructure &a,bool rely_on_basis,_aflags &aflags,bool _write_,const bool& osswrite,ostream& oss,double _eps_,string format="txt"); // EQUIVALENT ATOMS _IATOMS_ // DX
  bool CalculateInequivalentAtoms_20160801(ofstream &FileMESSAGE,xstructure &a,bool rely_on_basis,_aflags &aflags,bool _write_,const bool& osswrite,ostream& oss,double _eps_,string format="txt"); // EQUIVALENT ATOMS _IATOMS_ // DX  
  bool CalculateInequivalentAtoms_20160101(ofstream &FileMESSAGE,xstructure &a,_aflags &aflags,bool _write_,const bool& osswrite,ostream& oss); // EQUIVALENT ATOMS _IATOMS_ // DX
  // DX and CO - END
}
string AgroupSymmetryToJson(vector<vector<_sym_op> >& group, char& mode); // DX20170803 - For Python wrapper
string EquivalentAtomsToJson(vector<vector<int> >& iatoms); // DX20170803 - For Python wrapper
string SymmetryToJson(vector<_sym_op>& group, char& mode); // DX20170803 - For Python wrapper
bool KBIN_SymmetryWrite(ofstream& FileMESSAGE,xstructure& a,_aflags& aflags,char group,const bool& osswrite,ostream& oss,const string& format="txt");
//bool KBIN_SymmetryToScreen(xstructure& a, string& format, ostream& oss); // DX20170803 - For Python wrapper
bool KBIN_SymmetryToScreen(xstructure& a, string& format, ostream& oss, char mode='\0'); // DX20170822 - For Python wrapper
bool KBIN_StepSymmetryPerform(xstructure& a,string AflowIn,ofstream &FileMESSAGE,_aflags &aflags,_kflags &kflags,const bool& osswrite,ostream& oss);
// DX and CO - START
bool KBIN_StepSymmetryPerform_20161205(xstructure& a,string AflowIn,ofstream &FileMESSAGE,_aflags &aflags,_kflags &kflags,const bool& osswrite,ostream& oss); // DX
bool KBIN_StepSymmetryPerform_20160101(xstructure& a,string AflowIn,ofstream &FileMESSAGE,_aflags &aflags,_kflags &kflags,const bool& osswrite,ostream& oss); // DX
// DX and CO - END
vector<double> PointGroupHistogramCheck(xstructure& a);
//bool SYM_CalculatePointGroup(ofstream& FileMESSAGE,xstructure& a,_aflags& aflags,bool _write_,const bool& osswrite,ostream& oss);      // MIKNOWSKI BASIS REDUCTION

// ----------------------------------------------------------------------------
// aflow_spacegroup.cpp
// spagegroup tables and routines
extern string LibrarySPACEGROUP;
namespace spacegroup{
  class _spacegroup {
    public:
      // constructors/destructors
      _spacegroup(void);    // do nothing
      _spacegroup(const _spacegroup& b);    // do nothing
      ~_spacegroup();        // do nothing
      // OPERATORS                                                  // --------------------------------------
      const _spacegroup& operator=(const _spacegroup& b);             // some operators
      // CONTENT
      uint number;
      uint option;
      string stroption;
      string name;
      string sginfo;
      std::vector<_sym_op> fgroup;                                  // rotations/inversions + incell_translations operations
      std::vector<_sym_op> pgroup;                                  // rotations/inversions
    private:                                                       // ---------------------------------------
      void free();                                                  // to free everything
      void copy(const _spacegroup& b);                               // the flag is necessary because sometimes you need to allocate the space.
  };

  extern std::vector<_spacegroup> vspacegroups;
  uint SpaceGroupInitialize(void);
  bool SpaceGroupNumberStructure(xstructure &str);
  bool SpaceGroupOptionRequired(uint spacegroup);
}

// ----------------------------------------------------------------------------
// aflow_lattice.cpp
// lattice and brillouin zones
namespace LATTICE {
  bool lattice_is_working(string lat);
  string Lattice2TypeAndCentering(const string& lattice_type); //DX20191031
  string SpaceGroup2Lattice(uint sg);
  string SpaceGroup2LatticeTypeAndCentering(uint sg); //DX20191031
  uint Lattice2SpaceGroup(string lattice,vector<uint>& vsg);
  string SpaceGroup2LatticeVariation(uint sg,const xstructure& str);
  string ConventionalLattice_SpaceGroup(uint sg,double a,double b,double c);
  string ConventionalLattice_SpaceGroup(uint sg,const xstructure& str);
  xvector<double> Getabc_angles_Conventional(const xmatrix<double>& rlattice, string lattice,const int& mode);
  bool fix_sts_sp(xstructure& str_sp,xmatrix<double> &rlattice,xmatrix<double> &plattice);
  bool Standard_Lattice_Structure(const xstructure& str_in,xstructure& str_sp,xstructure& str_sc,bool full_sym=true);
  bool Standard_Lattice_StructureDefault(const xstructure& str_in,xstructure& str_sp,xstructure& str_sc,bool full_sym=true);
  bool Standard_Lattice_StructureCoarse(const xstructure& str_in,xstructure& str_sp,xstructure& str_sc);
  bool Standard_Lattice_StructureNormal(const xstructure& str_in,xstructure& str_sp,xstructure& str_sc);
  bool Standard_Lattice_StructureMedium(const xstructure& str_in,xstructure& str_sp,xstructure& str_sc);
  bool Standard_Lattice_StructurePrecise(const xstructure& str_in,xstructure& str_sp,xstructure& str_sc);
  bool Standard_Lattice_StructureUltra(const xstructure& str_in,xstructure& str_sp,xstructure& str_sc);
  //bool Standard_Lattice_Structure(const xstructure& str_in,xstructure& str_sp,xstructure& str_sc,double eps,double epsang); // STEFANO OLD VERSION
  bool Standard_Lattice_Structure(const xstructure& str_in,xstructure& str_sp,xstructure& str_sc,double eps,double epsang,int& time,double symeps);
  bool Standard_Lattice_Structure(const xstructure& str_in,xstructure& str_sp,xstructure& str_sc,double eps,double epsang,int& time,double symeps,bool histogram);
  bool Standard_Lattice_Structure_20170101(const xstructure& str_in,xstructure& str_sp,xstructure& str_sc,double eps,double epsang,int& time,double symeps,bool histogram);
  bool Standard_Lattice_Structure_20170718(const xstructure& str_in,xstructure& str_sp,xstructure& str_sc,bool full_sym=true);
  //bool Standard_Lattice_Structure(const xstructure& str_in,xstructure& str_sp,xstructure& str_sc,double eps,double epsang,int& time,int mode);
  bool Bravais_Lattice_Structure(xstructure& str_in,xstructure& str_sp,xstructure& str_sc,double eps,double epsang); // calculate everything
  bool Bravais_Lattice_StructureDefault(xstructure& str_in,xstructure& str_sp,xstructure& str_sc,bool full_sym=true); // calculate everything
  // DX - START
  bool Bravais_Lattice_StructureDefault_20170401(xstructure& str_in,xstructure& str_sp,xstructure& str_sc,bool full_sym=true); // calculate everything
  bool Bravais_Lattice_StructureDefault_20160101(xstructure& str_in,xstructure& str_sp,xstructure& str_sc); // calculate everything
  // DX - END
  bool Lattice(const xmatrix<double>& lattice,xmatrix<double>& lattice_sp,xmatrix<double>& lattice_sc,string& bravais_lattice_type,string& bravais_lattice_variation_type,string& bravais_lattice_system,double eps,double epsang);
  string Bravais_Lattice_Type(const xmatrix<double>& lattice,xmatrix<double>& lattice_sp,xmatrix<double>& lattice_sc,double eps,double epsang);
  string Bravais_Lattice_Type(const xmatrix<double>& lattice,xmatrix<double>& lattice_sp,xmatrix<double>& lattice_sc);
  string Bravais_Lattice_Type(const xmatrix<double>& lattice,double eps,double epsang);
  string Bravais_Lattice_Type(const xmatrix<double>& lattice);
  string Bravais_Lattice_Variation_Type(const xmatrix<double>& lattice,xmatrix<double>& lattice_sp,xmatrix<double>& lattice_sc,double eps,double epsang);
  string Bravais_Lattice_Variation_Type(const xmatrix<double>& lattice,xmatrix<double>& lattice_sp,xmatrix<double>& lattice_sc);
  string Bravais_Lattice_Variation_Type(const xmatrix<double>& lattice,double eps,double epsang);
  string Bravais_Lattice_Variation_Type(const xmatrix<double>& lattice);
  string Bravais_Lattice_System(const xmatrix<double>& lattice,xmatrix<double>& lattice_sp,xmatrix<double>& lattice_sc,double eps,double epsang);
  string Bravais_Lattice_System(const xmatrix<double>& lattice,xmatrix<double>& lattice_sp,xmatrix<double>& lattice_sc);
  string Bravais_Lattice_System(const xmatrix<double>& lattice,double eps,double epsang);
  string Bravais_Lattice_System(const xmatrix<double>& lattice);
  string Primitive_Lattice_Type(const xstructure& str);
  string Bravais_Lattice_System(const xstructure& str);
  string Conventional_Lattice_Type(const xstructure& str);
  xstructure Standard_Primitive_Lattice_Structure(const xstructure& str);
  xstructure Standard_Conventional_Lattice_Structure(const xstructure& str);
  string Get_Primitive_Lattice_Structure(const xstructure& str);
  xmatrix<double> sc2sp(const xmatrix<double>& rlattice, string lattice,bool inverseflag);
  xmatrix<double> sp2sc(const xmatrix<double>& rlattice, string lattice,bool inverseflag);
  void BZPLOTDATA(string options,istream& poscar, int mode);
}
xvector<double> Vrotate(xvector<double> v, xvector<double> axisrot, double theta);
void CheckLatticeHistogram();
namespace LATTICE {
  // kpoints and brillouin zones
  string KPOINTS_Directions(xstructure str_in,double grid,bool &foundBZ);
  string KPOINTS_Directions(string lattice_type,xmatrix<double> sp, double _grid,int iomode,bool &foundBZ);
  string KPOINTS_Directions(string lattice_type,xmatrix<double> sp, xmatrix<double> transformation_matrix, double _grid,int iomode,bool &foundBZ); //DX20181101
}

// ----------------------------------------------------------------------------
// neighbours prototypes
// aflow_neighbours.cpp
bool StepNeighboursPerform(xstructure& a,string AflowIn,ofstream &FileMESSAGE,_aflags &aflags,_kflags &kflags);

// ----------------------------------------------------------------------------
// surface prototypes
// aflow_surface.cpp
namespace surface {
  double PointInTriangleContribution(const xvector<double>& _point,const xvector<double>& v1,const xvector<double>& v2,const xvector<double>& v3);
  double PointInRhombusContribution(const xvector<double>& _point,const xvector<double>& v1,const xvector<double>& v2,const xvector<double>& v3,const xvector<double>& v4);
  double TriangleArea(const xvector<double>& v1,const xvector<double>& v2,const xvector<double>& v3);
  bool PlaneGetABCD(double& a,double& b,double& c,double& d,const xvector<double>& v1,const xvector<double>& v2,const xvector<double>& v3);
  double PlaneDistance(const xvector<double>& r,const double& a,const double& b,const double& c,const double& d);
  double PlaneDistance(const xvector<double>& r,const xvector<double>& v1,const xvector<double>& v2,const xvector<double>& v3);
  xvector<double> PlaneGetProjection(const xvector<double>& r,const double& a,const double& b,const double& c,const double& d);
  xvector<double> PlaneGetProjection(const xvector<double>& r,const xvector<double>& v1,const xvector<double>& v2,const xvector<double>& v3);
  xvector<double> PlaneGetHKL(const xvector<double>& v1,const xvector<double>& v2,const xvector<double>& v3,const xvector<double>& a1,const xvector<double>& a2,const xvector<double>& a3);
  bool PlaneGetVVV(const xvector<double>& hkl,double& area,xvector<double>& v1,xvector<double>& v2,xvector<double>& v3,xvector<double>& v4,const xvector<double>& a1,const xvector<double>& a2,const xvector<double>& a3);
  double GetPlaneDensityAtoms(const xstructure& _str,const xvector<double>& hkl,const double& roughness,const int& type_at);
  double GetPlaneDensityAtoms(const xstructure& _str,const xvector<double>& hkl,const double& roughness);
  double GetPlaneDensityBBonds(const xstructure& _str,const xvector<double>& hkl,const double& roughness,const double& bbdistance,const int& type_at1,const int& type_at2);
  double GetPlaneDensityBBonds(const xstructure& _str,const xvector<double>& hkl,const double& roughness,const double& bbdistance);
  double GetNNeighbours(const xstructure& _str,const int& type_at1,const int& type_at2);
  double GetNNeighbours(const xstructure& _str);
  string PrintHKLSigma(int num_types,int num_types_combinations);
  string PrintHKLSigmaBB(int num_types,int num_types_combinations,const double& bbfrac,const double& bbdistance,const xmatrix<double>& bbdistances);
  bool GetSurfaceHKL(const xstructure& _str,_aflags& aflags,const xvector<double>& _hkl,vector<vector<double> >& planesreducible,vector<vector<double> >& planesirreducible,ostream& oss);
  bool GetSurfaceHKLSearch(const xstructure& _str,_aflags& aflags,const xvector<double>& iparams,vector<vector<double> >& planesreducible,vector<vector<double> >& planesirreducible,vector<vector<uint> >& planesirreducible_images,ostream& oss,const string& smode);
}

namespace slab { // ROMAN CHEPULSKYY
  xstructure MAKE_SLAB(string options, istream& cin);
  xstructure MAKE_SLAB(string options, xstructure& str_in);
  void POSCAR_reading(istream& cin);
  double VectorAbsValue(int Layer, int NinLayer,const xmatrix<double>& UnitCellVector,const vector<vector<vector<int> > >& LayerSitesDirCoords);
  double VectorScalarMult(int Layer1, int NinLayer1, int Layer2, int NinLayer2,const xmatrix<double>& UnitCellVector,const vector<vector<vector<int> > >& LayerSitesDirCoords);
  double CosAngle(int Layer1, int NinLayer1, int Layer2, int NinLayer2,const xmatrix<double>& UnitCellVector,const vector<vector<vector<int> > >& LayerSitesDirCoords);
  double hkl_CartCoord_Length(xvector<double>& hkl_CartCoord,const xvector<double>& hkl);
} // namespace slab

#define DEFAULT_TOTAL_LAYERS 10 //CO20190601 - move to .aflow.rc eventually
#define DEFAULT_V3_ANGLE_DEVIATION 5.0  //CO20190803 - move to .aflow.rc eventually
namespace slab { //CO20190601
  xvector<double> HKLPlane2Normal(const xstructure& xstr_in,int h,int k,int l);  //CO20190321
  xvector<double> HKLPlane2Normal(const xmatrix<double>& lattice,int h,int k,int l); //CO20190321
  xvector<double> HKLPlane2Normal(const xstructure& xstr_in,const xvector<int>& hkl);  //CO20190321
  xvector<double> HKLPlane2Normal(const xmatrix<double>& lattice,const xvector<int>& hkl); //CO20190321
  bool Normal2HKLPlane(const xstructure& xstr_in,const xvector<double>& n,xvector<int>& hkl);  //CO20190321
  bool Normal2HKLPlane(const xmatrix<double>& lattice,const xvector<double>& n,xvector<int>& hkl); //CO20190321
  vector<xvector<double> > getHKLPlaneIntercepts(const xstructure& xstr_in,int h,int k,int l); //CO20190321
  vector<xvector<double> > getHKLPlaneIntercepts(const xmatrix<double>& lattice,int h,int k,int l);  //CO20190321
  vector<xvector<double> > getHKLPlaneIntercepts(const xstructure& xstr_in,const xvector<int>& hkl); //CO20190321
  vector<xvector<double> > getHKLPlaneIntercepts(const xmatrix<double>& lattice,const xvector<int>& hkl);  //CO20190321
  double getSpacingHKLPlane(const xstructure& xstr_in,int h,int k,int l);  //CO20190321
  double getSpacingHKLPlane(const xmatrix<double>& lattice,int h,int k,int l); //CO20190321
  double getSpacingHKLPlane(const xstructure& xstr_in,const xvector<int>& hkl);  //CO20190321
  double getSpacingHKLPlane(const xmatrix<double>& lattice,const xvector<int>& hkl); //CO20190321
  double getAngleHKLPlanes(const xstructure& xstr_in,int h1,int k1,int l1,int h2,int k2,int l2);  //CO20190321
  double getAngleHKLPlanes(const xmatrix<double>& lattice,int h1,int k1,int l1,int h2,int k2,int l2); //CO20190321
  double getAngleHKLPlanes(const xstructure& xstr_in,const xvector<int>& hkl1,const xvector<int>& hkl2);  //CO20190321
  double getAngleHKLPlanes(const xmatrix<double>& lattice,const xvector<int>& hkl1,const xvector<int>& hkl2); //CO20190321
  void BringInBoundary(xvector<double>& vec,double padding=0.0);
  //[CO20190520 - plugged into BringInBoundary() with no padding]void Bring2OppositeBoundary(xvector<double>& vec);
  xvector<double> getNextAtomInPath(const xstructure& xstr_in,const xvector<double>& l_cpos,const xvector<double>& cpos_starting,vector<uint>& atoms2skip,uint& loop_iteration,bool outside_current_cell=false); //CO20190321
  double getDistanceBetweenImages(const xstructure& xstr_in,const xvector<double>& n,bool outside_cell=false);  //CO20190321
  bool distanceBetweenImages_HKL(const xstructure& xstr_in,const xvector<double>& n,double& distance_between_images,bool outside_cell=false);  //CO20190321
  bool distanceBetweenImages_Tracing(const xstructure& xstr_in,const xvector<double>& n,double& distance_between_images,bool outside_cell=false);  //CO20190321

  //[CO20190808 - OBSOLETE: does not work, need to redefine lattice vectors, use CreateSlab_SurfaceLattice() instead]  //easy inputs
  //[CO20190808 - OBSOLETE: does not work, need to redefine lattice vectors, use CreateSlab_SurfaceLattice() instead]  xstructure CreateSlab_RigidRotation(const xstructure& xstr_in,const xvector<int>& hkl,int total_layers,double vacuum,vector<int>& sc2pcMap_slab,vector<int>& pc2scMap_slab,ostream& oss=cout); //CO20190321
  //[CO20190808 - OBSOLETE: does not work, need to redefine lattice vectors, use CreateSlab_SurfaceLattice() instead]  xstructure CreateSlab_RigidRotation(const xstructure& xstr_in,const xvector<int>& hkl,int total_layers,double vacuum,vector<int>& sc2pcMap_slab,vector<int>& pc2scMap_slab,const _aflags& aflags,ostream& oss=cout); //CO20190321
  //[CO20190808 - OBSOLETE: does not work, need to redefine lattice vectors, use CreateSlab_SurfaceLattice() instead]  xstructure CreateSlab_RigidRotation(const xstructure& xstr_in,const xvector<int>& hkl,int total_layers,double vacuum,vector<int>& sc2pcMap_slab,vector<int>& pc2scMap_slab,ofstream& FileMESSAGE,ostream& oss=cout); //CO20190321
  //[CO20190808 - OBSOLETE: does not work, need to redefine lattice vectors, use CreateSlab_SurfaceLattice() instead]  xstructure CreateSlab_RigidRotation(const xstructure& xstr_in,const xvector<int>& hkl,int total_layers,double vacuum,vector<int>& sc2pcMap_slab,vector<int>& pc2scMap_slab,const _aflags& aflags,ofstream& FileMESSAGE,ostream& oss=cout); //CO20190321
  //[CO20190808 - OBSOLETE: does not work, need to redefine lattice vectors, use CreateSlab_SurfaceLattice() instead]  xstructure CreateSlab_RigidRotation(const xstructure& xstr_in,const xvector<int>& hkl,int total_layers,double vacuum,ostream& oss=cout); //CO20190321
  //[CO20190808 - OBSOLETE: does not work, need to redefine lattice vectors, use CreateSlab_SurfaceLattice() instead]  xstructure CreateSlab_RigidRotation(const xstructure& xstr_in,const xvector<int>& hkl,int total_layers,double vacuum,const _aflags& aflags,ostream& oss=cout); //CO20190321
  //[CO20190808 - OBSOLETE: does not work, need to redefine lattice vectors, use CreateSlab_SurfaceLattice() instead]  xstructure CreateSlab_RigidRotation(const xstructure& xstr_in,const xvector<int>& hkl,int total_layers,double vacuum,ofstream& FileMESSAGE,ostream& oss=cout); //CO20190321
  //[CO20190808 - OBSOLETE: does not work, need to redefine lattice vectors, use CreateSlab_SurfaceLattice() instead]  xstructure CreateSlab_RigidRotation(const xstructure& xstr_in,const xvector<int>& hkl,int total_layers,double vacuum,const _aflags& aflags,ofstream& FileMESSAGE,ostream& oss=cout); //CO20190321
  //[CO20190808 - OBSOLETE: does not work, need to redefine lattice vectors, use CreateSlab_SurfaceLattice() instead]  //load from xoptions
  //[CO20190808 - OBSOLETE: does not work, need to redefine lattice vectors, use CreateSlab_SurfaceLattice() instead]  xstructure CreateSlab_RigidRotation(const aurostd::xoption& vpflow,istream& input,xvector<int>& hkl,int& total_layers,xmatrix<double>& rotation,xstructure& xstr_slab_newbasis,vector<int>& sc2pcMap_slab,vector<int>& pc2scMap_slab,ostream& oss=cout); //CO20190321
  //[CO20190808 - OBSOLETE: does not work, need to redefine lattice vectors, use CreateSlab_SurfaceLattice() instead]  xstructure CreateSlab_RigidRotation(const aurostd::xoption& vpflow,const xstructure& xstr_in,xvector<int>& hkl,int& total_layers,xmatrix<double>& rotation,xstructure& xstr_slab_newbasis,vector<int>& sc2pcMap_slab,vector<int>& pc2scMap_slab,ostream& oss=cout);  //CO20190321
  //[CO20190808 - OBSOLETE: does not work, need to redefine lattice vectors, use CreateSlab_SurfaceLattice() instead]  xstructure CreateSlab_RigidRotation(const aurostd::xoption& vpflow,istream& input,xvector<int>& hkl,int& total_layers,xmatrix<double>& rotation,xstructure& xstr_slab_newbasis,vector<int>& sc2pcMap_slab,vector<int>& pc2scMap_slab,const _aflags& aflags,ostream& oss=cout); //CO20190321
  //[CO20190808 - OBSOLETE: does not work, need to redefine lattice vectors, use CreateSlab_SurfaceLattice() instead]  xstructure CreateSlab_RigidRotation(const aurostd::xoption& vpflow,const xstructure& xstr_in,xvector<int>& hkl,int& total_layers,xmatrix<double>& rotation,xstructure& xstr_slab_newbasis,vector<int>& sc2pcMap_slab,vector<int>& pc2scMap_slab,const _aflags& aflags,ostream& oss=cout);  //CO20190321
  //[CO20190808 - OBSOLETE: does not work, need to redefine lattice vectors, use CreateSlab_SurfaceLattice() instead]  xstructure CreateSlab_RigidRotation(const aurostd::xoption& vpflow,istream& input,xvector<int>& hkl,int& total_layers,xmatrix<double>& rotation,xstructure& xstr_slab_newbasis,vector<int>& sc2pcMap_slab,vector<int>& pc2scMap_slab,ofstream& FileMESSAGE,ostream& oss=cout); //CO20190321  
  //[CO20190808 - OBSOLETE: does not work, need to redefine lattice vectors, use CreateSlab_SurfaceLattice() instead]  xstructure CreateSlab_RigidRotation(const aurostd::xoption& vpflow,const xstructure& xstr_in,xvector<int>& hkl,int& total_layers,xmatrix<double>& rotation,xstructure& xstr_slab_newbasis,vector<int>& sc2pcMap_slab,vector<int>& pc2scMap_slab,ofstream& FileMESSAGE,ostream& oss=cout);  //CO20190321
  //[CO20190808 - OBSOLETE: does not work, need to redefine lattice vectors, use CreateSlab_SurfaceLattice() instead]  xstructure CreateSlab_RigidRotation(const aurostd::xoption& vpflow,istream& input,xvector<int>& hkl,int& total_layers,xmatrix<double>& rotation,xstructure& xstr_slab_newbasis,vector<int>& sc2pcMap_slab,vector<int>& pc2scMap_slab,const _aflags& aflags,ofstream& FileMESSAGE,ostream& oss=cout); //CO20190321
  //[CO20190808 - OBSOLETE: does not work, need to redefine lattice vectors, use CreateSlab_SurfaceLattice() instead]  xstructure CreateSlab_RigidRotation(const aurostd::xoption& vpflow,const xstructure& xstr_in,xvector<int>& hkl,int& total_layers,xmatrix<double>& rotation,xstructure& xstr_slab_newbasis,vector<int>& sc2pcMap_slab,vector<int>& pc2scMap_slab,const _aflags& aflags,ofstream& FileMESSAGE,ostream& oss=cout); //CO20190321
  //[CO20190808 - OBSOLETE: does not work, need to redefine lattice vectors, use CreateSlab_SurfaceLattice() instead]  //input directly
  //[CO20190808 - OBSOLETE: does not work, need to redefine lattice vectors, use CreateSlab_SurfaceLattice() instead]  xstructure CreateSlab_RigidRotation(istream& input,const xvector<int>& hkl,int total_layers,double vacuum,xmatrix<double>& rotation,xstructure& xstr_slab_newbasis,vector<int>& sc2pcMap_slab,vector<int>& pc2scMap_slab,ofstream& FileMESSAGE,ostream& oss=cout); //CO20190321  
  //[CO20190808 - OBSOLETE: does not work, need to redefine lattice vectors, use CreateSlab_SurfaceLattice() instead]  xstructure CreateSlab_RigidRotation(const xstructure& xstr_in,const xvector<int>& hkl,int total_layers,double vacuum,xmatrix<double>& rotation,xstructure& xstr_slab_newbasis,vector<int>& sc2pcMap_slab,vector<int>& pc2scMap_slab,ofstream& FileMESSAGE,ostream& oss=cout);  //CO20190321
  //[CO20190808 - OBSOLETE: does not work, need to redefine lattice vectors, use CreateSlab_SurfaceLattice() instead]  xstructure CreateSlab_RigidRotation(istream& input,const xvector<int>& hkl,int total_layers,double vacuum,xmatrix<double>& rotation,xstructure& xstr_slab_newbasis,vector<int>& sc2pcMap_slab,vector<int>& pc2scMap_slab,const _aflags& aflags,ofstream& FileMESSAGE,ostream& oss=cout); //CO20190321
  //[CO20190808 - OBSOLETE: does not work, need to redefine lattice vectors, use CreateSlab_SurfaceLattice() instead]  xstructure CreateSlab_RigidRotation(const xstructure& xstr_in,const xvector<int>& hkl,int total_layers,double vacuum,xmatrix<double>& rotation,xstructure& xstr_slab_newbasis,vector<int>& sc2pcMap_slab,vector<int>& pc2scMap_slab,const _aflags& aflags,ofstream& FileMESSAGE,ostream& oss=cout); //CO20190321
  //[CO20190808 - OBSOLETE: does not work, need to redefine lattice vectors, use CreateSlab_SurfaceLattice() instead]  xstructure CreateSlab_RigidRotation(istream& input,const xvector<int>& hkl,int total_layers,double vacuum,xmatrix<double>& rotation,xstructure& xstr_slab_newbasis,vector<int>& sc2pcMap_slab,vector<int>& pc2scMap_slab,ostream& oss=cout); //CO20190321
  //[CO20190808 - OBSOLETE: does not work, need to redefine lattice vectors, use CreateSlab_SurfaceLattice() instead]  xstructure CreateSlab_RigidRotation(const xstructure& xstr_in,const xvector<int>& hkl,int total_layers,double vacuum,xmatrix<double>& rotation,xstructure& xstr_slab_newbasis,vector<int>& sc2pcMap_slab,vector<int>& pc2scMap_slab,ostream& oss=cout);  //CO20190321
  //[CO20190808 - OBSOLETE: does not work, need to redefine lattice vectors, use CreateSlab_SurfaceLattice() instead]  xstructure CreateSlab_RigidRotation(istream& input,const xvector<int>& hkl,int total_layers,double vacuum,xmatrix<double>& rotation,xstructure& xstr_slab_newbasis,vector<int>& sc2pcMap_slab,vector<int>& pc2scMap_slab,const _aflags& aflags,ostream& oss=cout); //CO20190321
  //[CO20190808 - OBSOLETE: does not work, need to redefine lattice vectors, use CreateSlab_SurfaceLattice() instead]  xstructure CreateSlab_RigidRotation(const xstructure& xstr_in,const xvector<int>& hkl,int total_layers,double vacuum,xmatrix<double>& rotation,xstructure& xstr_slab_newbasis,vector<int>& sc2pcMap_slab,vector<int>& pc2scMap_slab,const _aflags& aflags,ostream& oss=cout);  //CO20190321

  xmatrix<double> getSlabLattice(istream& input,const xvector<int>& hkl,xmatrix<double>& lattice_slab_origbasis,double ang_dev=DEFAULT_V3_ANGLE_DEVIATION,double vlen_max_strict=AUROSTD_MAX_DOUBLE); //CO20190321
  xmatrix<double> getSlabLattice(const xstructure& _xstr_in,const xvector<int>& hkl,xmatrix<double>& lattice_slab_origbasis,double ang_dev=DEFAULT_V3_ANGLE_DEVIATION,double vlen_max_strict=AUROSTD_MAX_DOUBLE); //CO20190321
  //easy inputs
  xstructure CreateSlab_SurfaceLattice(const xstructure& xstr_in,const xvector<int>& hkl,int total_layers,double vacuum,vector<int>& sc2pcMap_slab,vector<int>& pc2scMap_slab,double v3len_max_strict=AUROSTD_MAX_DOUBLE,ostream& oss=cout); //CO20190321
  xstructure CreateSlab_SurfaceLattice(const xstructure& xstr_in,const xvector<int>& hkl,int total_layers,double vacuum,vector<int>& sc2pcMap_slab,vector<int>& pc2scMap_slab,const _aflags& aflags,double v3len_max_strict=AUROSTD_MAX_DOUBLE,ostream& oss=cout); //CO20190321
  xstructure CreateSlab_SurfaceLattice(const xstructure& xstr_in,const xvector<int>& hkl,int total_layers,double vacuum,vector<int>& sc2pcMap_slab,vector<int>& pc2scMap_slab,ofstream& FileMESSAGE,double v3len_max_strict=AUROSTD_MAX_DOUBLE,ostream& oss=cout); //CO20190321
  xstructure CreateSlab_SurfaceLattice(const xstructure& xstr_in,const xvector<int>& hkl,int total_layers,double vacuum,vector<int>& sc2pcMap_slab,vector<int>& pc2scMap_slab,const _aflags& aflags,ofstream& FileMESSAGE,double v3len_max_strict=AUROSTD_MAX_DOUBLE,ostream& oss=cout); //CO20190321
  xstructure CreateSlab_SurfaceLattice(const xstructure& xstr_in,const xvector<int>& hkl,int total_layers,double vacuum,double v3len_max_strict=AUROSTD_MAX_DOUBLE,ostream& oss=cout); //CO20190321
  xstructure CreateSlab_SurfaceLattice(const xstructure& xstr_in,const xvector<int>& hkl,int total_layers,double vacuum,const _aflags& aflags,double v3len_max_strict=AUROSTD_MAX_DOUBLE,ostream& oss=cout); //CO20190321
  xstructure CreateSlab_SurfaceLattice(const xstructure& xstr_in,const xvector<int>& hkl,int total_layers,double vacuum,ofstream& FileMESSAGE,double v3len_max_strict=AUROSTD_MAX_DOUBLE,ostream& oss=cout); //CO20190321
  xstructure CreateSlab_SurfaceLattice(const xstructure& xstr_in,const xvector<int>& hkl,int total_layers,double vacuum,const _aflags& aflags,ofstream& FileMESSAGE,double v3len_max_strict=AUROSTD_MAX_DOUBLE,ostream& oss=cout); //CO20190321
  //load from xoptions
  xstructure CreateSlab_SurfaceLattice(const aurostd::xoption& vpflow,istream& input,xvector<int>& hkl,int& total_layers,xmatrix<double>& rotation,xstructure& xstr_slab_newbasis,vector<int>& sc2pcMap_slab,vector<int>& pc2scMap_slab,double v3len_max_strict=AUROSTD_MAX_DOUBLE,ostream& oss=cout); //CO20190321
  xstructure CreateSlab_SurfaceLattice(const aurostd::xoption& vpflow,const xstructure& xstr_in,xvector<int>& hkl,int& total_layers,xmatrix<double>& rotation,xstructure& xstr_slab_newbasis,vector<int>& sc2pcMap_slab,vector<int>& pc2scMap_slab,double v3len_max_strict=AUROSTD_MAX_DOUBLE,ostream& oss=cout);  //CO20190321
  xstructure CreateSlab_SurfaceLattice(const aurostd::xoption& vpflow,istream& input,xvector<int>& hkl,int& total_layers,xmatrix<double>& rotation,xstructure& xstr_slab_newbasis,vector<int>& sc2pcMap_slab,vector<int>& pc2scMap_slab,const _aflags& aflags,double v3len_max_strict=AUROSTD_MAX_DOUBLE,ostream& oss=cout); //CO20190321
  xstructure CreateSlab_SurfaceLattice(const aurostd::xoption& vpflow,const xstructure& xstr_in,xvector<int>& hkl,int& total_layers,xmatrix<double>& rotation,xstructure& xstr_slab_newbasis,vector<int>& sc2pcMap_slab,vector<int>& pc2scMap_slab,const _aflags& aflags,double v3len_max_strict=AUROSTD_MAX_DOUBLE,ostream& oss=cout);  //CO20190321
  xstructure CreateSlab_SurfaceLattice(const aurostd::xoption& vpflow,istream& input,xvector<int>& hkl,int& total_layers,xmatrix<double>& rotation,xstructure& xstr_slab_newbasis,vector<int>& sc2pcMap_slab,vector<int>& pc2scMap_slab,ofstream& FileMESSAGE,double v3len_max_strict=AUROSTD_MAX_DOUBLE,ostream& oss=cout); //CO20190321  
  xstructure CreateSlab_SurfaceLattice(const aurostd::xoption& vpflow,const xstructure& xstr_in,xvector<int>& hkl,int& total_layers,xmatrix<double>& rotation,xstructure& xstr_slab_newbasis,vector<int>& sc2pcMap_slab,vector<int>& pc2scMap_slab,ofstream& FileMESSAGE,double v3len_max_strict=AUROSTD_MAX_DOUBLE,ostream& oss=cout);  //CO20190321
  xstructure CreateSlab_SurfaceLattice(const aurostd::xoption& vpflow,istream& input,xvector<int>& hkl,int& total_layers,xmatrix<double>& rotation,xstructure& xstr_slab_newbasis,vector<int>& sc2pcMap_slab,vector<int>& pc2scMap_slab,const _aflags& aflags,ofstream& FileMESSAGE,double v3len_max_strict=AUROSTD_MAX_DOUBLE,ostream& oss=cout); //CO20190321
  xstructure CreateSlab_SurfaceLattice(const aurostd::xoption& vpflow,const xstructure& xstr_in,xvector<int>& hkl,int& total_layers,xmatrix<double>& rotation,xstructure& xstr_slab_newbasis,vector<int>& sc2pcMap_slab,vector<int>& pc2scMap_slab,const _aflags& aflags,ofstream& FileMESSAGE,double v3len_max_strict=AUROSTD_MAX_DOUBLE,ostream& oss=cout); //CO20190321
  //input directly
  xstructure CreateSlab_SurfaceLattice(istream& input,const xvector<int>& hkl,int total_layers,double vacuum,xmatrix<double>& rotation,xstructure& xstr_slab_newbasis,vector<int>& sc2pcMap_slab,vector<int>& pc2scMap_slab,ofstream& FileMESSAGE,double v3len_max_strict=AUROSTD_MAX_DOUBLE,ostream& oss=cout); //CO20190321  
  xstructure CreateSlab_SurfaceLattice(const xstructure& xstr_in,const xvector<int>& hkl,int total_layers,double vacuum,xmatrix<double>& rotation,xstructure& xstr_slab_newbasis,vector<int>& sc2pcMap_slab,vector<int>& pc2scMap_slab,ofstream& FileMESSAGE,double v3len_max_strict=AUROSTD_MAX_DOUBLE,ostream& oss=cout);  //CO20190321
  xstructure CreateSlab_SurfaceLattice(istream& input,const xvector<int>& hkl,int total_layers,double vacuum,xmatrix<double>& rotation,xstructure& xstr_slab_newbasis,vector<int>& sc2pcMap_slab,vector<int>& pc2scMap_slab,const _aflags& aflags,ofstream& FileMESSAGE,double v3len_max_strict=AUROSTD_MAX_DOUBLE,ostream& oss=cout); //CO20190321
  xstructure CreateSlab_SurfaceLattice(const xstructure& xstr_in,const xvector<int>& hkl,int total_layers,double vacuum,xmatrix<double>& rotation,xstructure& xstr_slab_newbasis,vector<int>& sc2pcMap_slab,vector<int>& pc2scMap_slab,const _aflags& aflags,ofstream& FileMESSAGE,double v3len_max_strict=AUROSTD_MAX_DOUBLE,ostream& oss=cout); //CO20190321
  xstructure CreateSlab_SurfaceLattice(istream& input,const xvector<int>& hkl,int total_layers,double vacuum,xmatrix<double>& rotation,xstructure& xstr_slab_newbasis,vector<int>& sc2pcMap_slab,vector<int>& pc2scMap_slab,double v3len_max_strict=AUROSTD_MAX_DOUBLE,ostream& oss=cout); //CO20190321
  xstructure CreateSlab_SurfaceLattice(const xstructure& xstr_in,const xvector<int>& hkl,int total_layers,double vacuum,xmatrix<double>& rotation,xstructure& xstr_slab_newbasis,vector<int>& sc2pcMap_slab,vector<int>& pc2scMap_slab,double v3len_max_strict=AUROSTD_MAX_DOUBLE,ostream& oss=cout);  //CO20190321
  xstructure CreateSlab_SurfaceLattice(istream& input,const xvector<int>& hkl,int total_layers,double vacuum,xmatrix<double>& rotation,xstructure& xstr_slab_newbasis,vector<int>& sc2pcMap_slab,vector<int>& pc2scMap_slab,const _aflags& aflags,double v3len_max_strict=AUROSTD_MAX_DOUBLE,ostream& oss=cout); //CO20190321
  xstructure CreateSlab_SurfaceLattice(const xstructure& xstr_in,const xvector<int>& hkl,int total_layers,double vacuum,xmatrix<double>& rotation,xstructure& xstr_slab_newbasis,vector<int>& sc2pcMap_slab,vector<int>& pc2scMap_slab,const _aflags& aflags,double v3len_max_strict=AUROSTD_MAX_DOUBLE,ostream& oss=cout);  //CO20190321

  bool slabTest(ostream& oss=cout);  //CO20190520
  bool slabTest(ofstream& FileMESSAGE,ostream& oss=cout);  //CO20190520
} // namespace slab

// ----------------------------------------------------------------------------
// aflow_defects.cpp
class acage {
  public:
    // constructors/destructors                                   // --------------------------------------
    acage();                                                      // constructor default
    acage(const acage& b);                                        // constructor copy
    ~acage();                                                     // destructor
    // CONTENT                                                    // --------------------------------------
    void clear(void);                                             // clear everything
    xvector<double> origin_fpos;// default 3D
    xvector<double> origin_cpos;// default 3D
    double radius;
    uint coordination_position;
    int cages_position;
    int cages_irrtype;
    deque<_atom> atoms;
  private:                                                        // ---------------------------------------
    void free();                                                  // to free everything
    void copy(const acage& b);                                    // the flag is necessary because sometimes you need to allocate the space.
};
class _isort_acage_radius {                   // sorting through reference
  public:
    bool operator()(const acage& a1, const acage& a2) const {
      return (bool) (a1.radius>a2.radius);}
};

bool GetSphereFromFourPoints(xvector<double>& orig,double& radius,const xvector<double>& v1,const xvector<double>& v2,const xvector<double>& v3,const xvector<double>& v4);
bool GetCircumCircleeFromThreePoints(xvector<double>& orig,double& radius,const xvector<double>& v1,const xvector<double>& v2,const xvector<double>& v3);
bool GetCircleFromTwoPoints(xvector<double>& orig,double& radius,const xvector<double>& v1,const xvector<double>& v2);
bool FPositionInsideCell(const xvector<double>& r);
bool EmptySphere(const deque<_atom>& grid_atoms,const xvector<double>& origin_cpos,const double& radius);
bool EmptySphere(const xstructure& str,const xvector<double>& origin_cpos,const double& radius);
uint CoordinationPoint(const deque<_atom>& atoms,deque<_atom>& ratoms,const xvector<double>& point,const double& rmin,const double& rmax);
uint CoordinationPoint(const deque<_atom>& atoms,deque<_atom>& ratoms,const xvector<double>& point,const double& rmin);
uint CoordinationPoint(const xstructure& str,deque<_atom>& ratoms,const xvector<double>& point,const double& rmin,const double& rmax);
uint CoordinationPoint(const xstructure& str,deque<_atom>& ratoms,const xvector<double>& point,const double& rmin);
bool AddCageToCages(const xstructure& str,const xvector<double>& origin_cpos,const xvector<double>& origin_fpos,const double& radius,
    const int& cage_points_type,const double& roughness,
    vector<acage>& cages,vector<acage>& cagesX,
    const bool& osswrite1,ostream& oss1, const bool& osswrite2,ostream& oss2,int ithread);
uint GetCages4(const xstructure& str,const double& roughness,vector<acage>& cages,vector<acage>& cages4,
    const bool& osswrite1,ostream& oss1, const bool& osswrite2,ostream& oss2);
uint GetCages3(const xstructure& str,const double& roughness,vector<acage>& cages,vector<acage>& cages3,
    const bool& osswrite1,ostream& oss1, const bool& osswrite2,ostream& oss2);
uint GetCages2(const xstructure& str,const double& roughness,vector<acage>& cages,vector<acage>& cages2,
    const bool& osswrite1,ostream& oss1, const bool& osswrite2,ostream& oss2);
bool GetCages(const xstructure& _str,_aflags& aflags,
    vector<acage>& cagesirreducible,vector<acage>& cagesreducible,vector<acage>& cages4,
    vector<acage>& cages3,vector<acage>& cages2,const double& _roughness,const bool& osswrite,ostream& oss);
// ----------------------------------------------------------------------------
// aflow_pocc // CO20180502
namespace KBIN {
  void VASP_RunPOCC(const _xvasp& xvasp,const string& AflowIn,const _aflags& aflags,const _kflags& kflags,const _vflags& vflags,ofstream& FileMESSAGE);
}
// ----------------------------------------------------------------------------
// aflow_phonons.cpp
namespace KBIN {
  bool relaxStructureAPL_VASP(int, const string&, _xvasp&, _aflags&, _kflags&, _vflags&, ofstream&);  // ME20181107
  void VASP_RunPhonons_APL(_xvasp &xvasp,string AflowIn,_aflags &aflags,_kflags &kflags,_vflags &vflags,ofstream &FileMESSAGE);
  void RunPhonons_APL(_xinput &xinput,string AflowIn,_aflags &aflags,_kflags &kflags,_xflags &xflags,ofstream &FileMESSAGE);  //now it's general
  void RunPhonons_APL_181216(_xinput &xinput,string AflowIn,_aflags &aflags,_kflags &kflags,_xflags &xflags,ofstream &FileMESSAGE);  //now it's general //CO20181216
  void RunPhonons_APL_180101(_xinput &xinput,string AflowIn,_aflags &aflags,_kflags &kflags,_xflags &xflags,ofstream &FileMESSAGE);  //now it's general //CO20181216
  // [OBSOLETE] bool PHON_RunPhonons(const xstructure& _str,_aflags& aflags,const double& radius,const bool& osswrite,ostream& oss);
  // ----------------------------------------------------------------------------
  // aflow_agl_debye.cpp
  void VASP_RunPhonons_AGL(_xvasp &xvasp,string AflowIn,_aflags &aflags,_kflags &kflags,_vflags &vflags,ofstream &FileMESSAGE);
  // ----------------------------------------------------------------------------
  // aflow_ael_elasticity.cpp
  void VASP_RunPhonons_AEL(_xvasp &xvasp,string AflowIn,_aflags &aflags,_kflags &kflags,_vflags &vflags,ofstream &FileMESSAGE);
}

// --------------------------------------------------------------------------------------------------------------------------------------------------------
// aconvasp_aflow.cpp

namespace pflow {
  // Dane Morgan style,adjusted by Stefano Curtarolo
  // Bringing definitions inside the template helps
  // constructing the right templates.
  template<class utype>
    class matrix {
      public:
        // constructors
        matrix(void) {};
        matrix(const int m);
        matrix(const int m,const int n);
        matrix(const int m,const int n,const utype& inutype);
        matrix(const int m,const vector<utype>& inutypevec);
        ~matrix(void) {};                         // destructor
        // accessors
        void print(void);
        uint size(void) const {return (uint) mat.size();}
        matrix<utype> transpose(void) const;
        //  matrix<utype>::iterator begin();
        //  matrix<utype>::iterator end();
        // operator
        vector<utype>& operator[] (const int i) {assert(i>=0 && i<=(int) mat.size()); return mat[i];}
        const vector<utype>& operator[] (const int i) const {assert(i>=0 && i<=(int) mat.size()); return mat[i];};
        const matrix<utype>& operator=(const matrix<utype>& b);
        // mutators
        void push_back(const vector<utype>& inutypevec) {mat.push_back(inutypevec);}
        void pop_back(void) {mat.pop_back();}
        void vecvec2mat(const vector<vector<utype> >& inVV);
        void vec2mat(const vector<utype>& inV);
        void clear(void) {mat.clear();}
        void insert(const int& id,const vector<utype>& inV) {mat.insert(mat.begin()+id,inV);}
        void erase(const int id);
        void erase_col(const int id);
      private:
        vector<vector<utype> > mat;
    };
  template <class utype> matrix<utype>  xmatrix2matrix(const xmatrix<utype>& );
  template <class utype> xmatrix<utype> matrix2xmatrix(const matrix<utype>& );
}


xstructure PutInCell(const xstructure& a);     // Bring all atoms in the cell (will be moved to external function)
xstructure PutInCompact(const xstructure& a);  // Bring all atoms in a compact shape (will be moved to external function)
xstructure GetPrim(const xstructure& a);
bool IsTranslationFVector(const xstructure& a,const xvector<double>& ftvec);
bool IsTranslationCVector(const xstructure& a,const xvector<double>& ctvec);
xvector<double> GetMom1(const xstructure& a);          // get moment_1 position of the atoms
xstructure SetMom1(const xstructure& a,const xvector<double>& mom1_in);     // set moment_1 position of atoms
xvector<double> AtomCDisp(const _atom& at1,const _atom& at2);
double AtomDist(const xstructure& str,const _atom& atom1,const _atom& atom2);  // with structure
double AtomDist(const _atom& at1, const _atom& at2);  // without structure
xvector<double> GetCDispFromOrigin(const _atom& atom);
double GetDistFromOrigin(const _atom& atom);
//void GetUnitCellRep(const xvector<double>& ppos,xvector<double>& p_cell0,xvector<int>& ijk,const xmatrix<double>& lattice,const bool coord_flag);
_atom ConvertAtomToLat(const _atom& in_at,const xmatrix<double>& lattice);
double GetXrayScattFactor(const string& name,double lambda=XRAY_RADIATION_COPPER_Kalpha,bool clean=true); //CO20190322
xmatrix<double> RecipLat(const xmatrix<double>& lat);
double Normal(const double& x,const double& mu,const double& sigma);
xstructure SetLat(const xstructure& a,const xmatrix<double>& in_lat);
xmatrix<double> GetLat(const xstructure& a);

namespace pflow {
  // [OBSOLETE] void GetNeighData(const deque<_atom>& in_atom_vec,const xstructure& in_str,const double& rmin,const double& rmax,deque<deque<_atom> >& neigh_mat);
  // [OBSOLETE] void GetStrNeighData(const xstructure& str,const double cutoff,deque<deque<_atom> >& neigh_mat);
  double GetVol(const xmatrix<double>& lat);
  double GetVol(const pflow::matrix<double>& lat);
  double GetSignedVol(const xmatrix<double>& lat);
  double GetSignedVol(const pflow::matrix<double>& lat);
  xmatrix<double> RecipLat(const xmatrix<double>& lat);
  pflow::matrix<double> RecipLat(const pflow::matrix<double>& lat);
  _atom SetCpos(const _atom& a,const vector<double>& in_cpos);
  _atom SetFpos(const _atom& a,const vector<double>& in_fpos);
  vector<double> vecF2C(const pflow::matrix<double>& lat,const vector<double>& vf);
  vector<double> vecC2F(const pflow::matrix<double>& lat,const vector<double>& vc);
  _atom SetName(const _atom& a,const string& in_name);
  _atom SetType(const _atom& a,const int in_type);
  _atom SetNum(const _atom& a,const int in_num);
  vector<int> GetTypes(const xstructure& a);
  vector<string> GetNames(const xstructure& a);
  vector<string> GetCleanNames(const xstructure& a);
  vector<double> GetSpins(const xstructure& a);
  pflow::matrix<double> GetFpos(const xstructure& str);
  pflow::matrix<double> GetCpos(const xstructure& str);
  xstructure SetNumEachType(const xstructure& a,const deque<int>& in_num_each_type);
  deque<int> GetNumEachType(const xstructure& a);
  xstructure SetLat(const xstructure& a,const pflow::matrix<double>& in_lat);
  pflow::matrix<double> GetLat(const xstructure& a);
  double GetScale(const xstructure& a);
  pflow::matrix<double> GetScaledLat(const xstructure& a);
  xstructure AddAllAtomPos(const xstructure& a,const pflow::matrix<double>& in_pos,const int in_coord_flag);
  xstructure SetAllAtomPos(const xstructure& a,const pflow::matrix<double>& in_pos,const int in_coord_flag);
  xstructure SetAllAtomNames(const xstructure& a,const vector<string>& in_names);
  xstructure SetNamesWereGiven(const xstructure& a,const vector<int>& in_names_were_given);
  xstructure SetOrigin(const xstructure& a,const vector<double>& in_origin);
  xstructure SetOrigin(const xstructure& a,const xvector<double>& in_origin);
  bool VVequal(const vector<double>& a,const vector<double>& b);
  bool VVequal(const vector<int>& a,const vector<int>& b);
  bool VVequal(const deque<double>& a,const deque<double>& b);
  bool VVequal(const deque<int>& a,const deque<int>& b);
  vector<double> SmoothFunc(const vector<double>& func,const double& sigma);
  void VVset(matrix<double>& mat,const double& value);
  void VVset(vector<vector< int> >& mat,const int& value);
  double norm(const vector<double>& v);
  double getcos(const vector<double>& a,const vector<double>& b);
  //  vector<double> Getabc_angles(const pflow::matrix<double>& lat);   // confuses namespace
  vector<double> Sort_abc_angles(const vector<double>& abc_angles);
  void Vout(const vector<double>& a,ostream& out);
  void Vout(const vector<int>& a,ostream& out);
  void Vout(const vector<string>& a,ostream& out);
  void Mout(const pflow::matrix<double>& m,ostream& out);
  void Mout(const vector<vector<double> >& m,ostream& out);
  vector<double> SVprod(const double& s,const vector<double>& b);
  vector<int> SVprod(const int& s,const vector<int>& b);
  vector<double> VVsum(const vector<double>& a,const vector<double>& b);
  vector<double> VVsum(const vector<double>& a,const vector<int>& b);
  vector<double> VVdiff(const vector<double>& a,const vector<double>& b);
  double VVprod(const vector<double>& a,const vector<double>& b);
  double VVprod(const vector<double>& a,const vector<int>& b);
  pflow::matrix<double> MMmult(const pflow::matrix<double>& a,const pflow::matrix<double>& b);
  vector<double> MVmult(const pflow::matrix<double>& A,const vector<double>& v);
  vector<double> VMmult(const vector<double>& v,const pflow::matrix<double>& A);
  vector<double> VMmult(const vector<int>& v,const pflow::matrix<double>& A);
  vector<double> VVcross(const vector<double>& a,const vector<double>& b);
  double VVdot(const vector<double>& a,const vector<double>& b);
  int GetNumAtoms(const xstructure& a);
  void SetSpline(const vector<double>& x,const vector<double>& y,const double& yp1,const double& ypn,vector<double>& y2);
  void GetSplineInt(const vector<double>& xa,const vector<double>& ya,vector<double>& y2a,const double& x,double& y);
  void PrintSpline(const vector<double>& x,const vector<double>& y,const int& npts,ostream& outf);
}

// ----------------------------------------------------------------------------
// aflow_wyckoff.cpp

xvector<double> wv(const double &x,const double &y,const double &z);
void wa(_atom& a,xstructure &str);
xstructure WyckoffPOSITIONS(uint spacegroup, xstructure strin);
xstructure WyckoffPOSITIONS(uint spacegroup, uint option, xstructure strin);

// ----------------------------------------------------------------------------
// aflow_apennsy stuff
#include "aflow_apennsy.h"

// ----------------------------------------------------------------------------
// aflowlib.h stuff
#include "aflowlib.h"

// ----------------------------------------------------------------------------
// aflowlib.h stuff
#include "aflowlib.h"

// ----------------------------------------------------------------------------
// aflowlib.h stuff
#include "aflow_pflow.h"

// ----------------------------------------------------------------------------
// aflow_xelement.h stuff
#include "aflow_xelement.h"

#endif
// ***************************************************************************
// *                                                                         *
// *           Aflow STEFANO CURTAROLO - Duke University 2003-2019           *
// *                                                                         *
// ***************************************************************************<|MERGE_RESOLUTION|>--- conflicted
+++ resolved
@@ -1412,11 +1412,8 @@
 #define IOAIMS_AUTO    9
 #define IOAIMS_GEOM   10
 #define IOCIF         11 //DX20180723
-<<<<<<< HEAD
 #define IOELK_AUTO    12 //DX20200310
 #define IOELK_GEOM    13 //DX20200310
-=======
->>>>>>> ebaa549b
 
 #define NOSG string("NNN #0")
 
@@ -1507,8 +1504,8 @@
     string findsym2execute(double tolerance=DEFAULT_FINDSYM_TOL);
     string findsym2print(double tolerance=DEFAULT_FINDSYM_TOL);
     //  string platon2sg(void);
-    double GetVolume(void) const;                                 // Return volume  //CO200201
-    double Volume(void) const;                                    // Return volume  //CO200201
+    double GetVolume(void) const;                                 // Return volume  //CO20200201
+    double Volume(void) const;                                    // Return volume  //CO20200201
     double GetZVAL(const vector<double>& vZVAL);                  // Given the ZVAL of each species, it returns total ZVAL of cell
     double GetPOMASS(const vector<double>& vPOMASS);              // Given the POMASS of each species, it returns total POMASS of cell
     void ClearSymmetry(void);                                     // Clear all the symmetry
@@ -1534,10 +1531,7 @@
     void xstructure2aims(void);                                   // some wrap up IOs to convert format to AIMS
     void xstructure2cif(void);                                    // some wrap up IOs to convert format to CIF //DX20190123
     void xstructure2abccar(void);                                 // some wrap up IOs to convert format to ABCCAR //DX20190123
-<<<<<<< HEAD
     void xstructure2elk(void);                                    // some wrap up IOs to convert format to ELK //DX20200313
-=======
->>>>>>> ebaa549b
     //[CO20180420 - moved outside of xstructure]bool sortAtomsTypes(const _atom& a1,const _atom& a2);		// sort atoms by types
     //[CO20180420 - moved outside of xstructure]bool sortAtomsNames(const _atom& a1,const _atom& a2);		// sort atoms by names
     // OPERATORS                                                  // --------------------------------------
@@ -3453,7 +3447,6 @@
   void generateHeader(stringstream&, const aurostd::xoption&, bool=false);
   void savePlotGNUPLOT(const aurostd::xoption&, const stringstream&);
   void setFileName(aurostd::xoption&, string="");
-<<<<<<< HEAD
   void setTitle(aurostd::xoption&,ostream& oss=cout); //CO20200404
   void setTitle(aurostd::xoption&,ofstream& FileMESSAGE,ostream& oss=cout); //CO20200404
   string formatDefaultPlotTitle(const aurostd::xoption&,ostream& oss=cout); //CO20200404
@@ -3465,21 +3458,11 @@
   string formatDefaultTitlePOCC_191004(const aurostd::xoption&,ostream& oss=cout); //CO20191110 //CO20200404
   string formatDefaultTitlePOCC_191004(const aurostd::xoption&,ofstream& FileMESSAGE,ostream& oss=cout); //CO20191110 //CO20200404
   string formatDefaultTitlePOCC_190101(const aurostd::xoption&,ostream& oss=cout);  //CO20200404
-=======
-  void setTitle(aurostd::xoption&);
-  string formatDefaultPlotTitle(const aurostd::xoption&);
-  vector<double> getCompositionFromHTQCPrototype(const string&, const string&);  // ME20190813
-  vector<double> getCompositionFromANRLPrototype(const string&);
-  string formatDefaultTitlePOCC(const aurostd::xoption&);
-  string formatDefaultTitlePOCC_191004(const aurostd::xoption&); //CO20191110
-  string formatDefaultTitlePOCC_190101(const aurostd::xoption&);
->>>>>>> ebaa549b
   vector<double> getCompositionFromPoccString(const string&, bool&);
 
   // Electronic structure ----------------------------------------------------
   void patchDefaultTitleAFLOWIN(xoption& plotoptions);  //CO20191110
   // Plot functions
-<<<<<<< HEAD
   void PLOT_DOS(aurostd::xoption&,ostream& oss=cout); //CO20200404
   void PLOT_DOS(aurostd::xoption&,ofstream& FileMESSAGE,ostream& oss=cout); //CO20200404
   void PLOT_DOS(aurostd::xoption&,const xDOSCAR&,ostream& oss=cout); //CO20191110 //CO20200404
@@ -3502,18 +3485,6 @@
   void PLOT_BAND(aurostd::xoption&,ofstream& FileMESSAGE,ostream& oss=cout);  //CO20200404
   void PLOT_BAND(aurostd::xoption&, stringstream&,ostream& oss=cout); //CO20200404
   void PLOT_BAND(aurostd::xoption&, stringstream&,ofstream& FileMESSAGE,ostream& oss=cout); //CO20200404
-=======
-  void PLOT_DOS(aurostd::xoption&);
-  void PLOT_DOS(aurostd::xoption&,const xDOSCAR&); //CO20191110
-  void PLOT_DOS(aurostd::xoption&, stringstream&);
-  void PLOT_DOS(aurostd::xoption&, stringstream&,const xDOSCAR&);  //CO20191110
-  void PLOT_PDOS(aurostd::xoption&);
-  void PLOT_PDOS(aurostd::xoption&, const xDOSCAR&); //CO20191110
-  void PLOT_PDOS(aurostd::xoption&, stringstream&);
-  void PLOT_PDOS(aurostd::xoption&, stringstream&, const xDOSCAR&);  //CO20191110
-  void PLOT_BAND(aurostd::xoption&);
-  void PLOT_BAND(aurostd::xoption&, stringstream&);
->>>>>>> ebaa549b
   void BANDDOS2JSON(ostream&, string);
   void PLOT_BANDDOS(aurostd::xoption&,ostream& oss=cout); //CO20200404
   void PLOT_BANDDOS(aurostd::xoption&,ofstream& FileMESSAGE,ostream& oss=cout); //CO20200404
@@ -3521,12 +3492,8 @@
   void PLOT_BANDDOS(aurostd::xoption&, stringstream&,ofstream& FileMESSAGE,ostream& oss=cout);  //CO20200404
 
   // Helper functions
-<<<<<<< HEAD
   xstructure getStructureWithNames(const aurostd::xoption&,const string& carstring="CAR",ostream& oss=cout);  //CO20191110 //CO20200404
   xstructure getStructureWithNames(const aurostd::xoption&,ofstream& FileMESSAGE,const string& carstring="CAR",ostream& oss=cout);  //CO20191110 //CO20200404
-=======
-  xstructure getStructureWithNames(const aurostd::xoption&, const string& carstring="CAR");  //CO20191110
->>>>>>> ebaa549b
   string getLatticeFromKpointsTitle(const string&);
   void shiftEfermiToZero(xEIGENVAL&, double);
   void setEMinMax(aurostd::xoption&, double, double);
