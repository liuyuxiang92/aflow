// ***************************************************************************
// *                                                                         *
// *           Aflow STEFANO CURTAROLO - Duke University 2003-2019           *
// *                                                                         *
// ***************************************************************************

#ifndef _AFLOW_H_
#define _AFLOW_H_

// --------------------------------------------------------------------------
// Standard stuff

#include "AUROSTD/aurostd.h"

// #define  _AFLOW_TEMP_PRESERVE_  // to preseve /tmp files for debug

#define NNN   -123456
#define GCC_VERSION (__GNUC__ * 10000  + __GNUC_MINOR__ * 100 + __GNUC_PATCHLEVEL__)
#define _ANRL_NOWEB_ // DX

//COMMON TOLERANCES
#define _ZERO_TOL_ 1e-10 // DX
#define _XPROTO_TOO_CLOSE_ERROR_ 0.60 // was 0.75
#define _XPROTO_ZERO_VOL_ 1.0e-6  //CO20190218

//ME20190628 BEGIN - moved from CHULL for broader access
// Output formats
enum filetype {   //CO20190629
  //GENERAL FILE TYPES
  txt_ft,         //general plain text
  json_ft,
  csv_ft,
  latex_ft,
  gnuplot_ft,
  jupyter2_ft,    //python 2 jupyter
  jupyter3_ft,    //python 3 jupyter
  //CHULL SPECIFIC
  chull_apool_ft,
  chull_web_ft,
};
//[CO20190629 - obsolete with enum filetype]#define _apool_         'a'  // apool
//[CO20190629 - obsolete with enum filetype]#define _json_          'j'  // standard json
//[CO20190629 - obsolete with enum filetype]#define _pdf_           'p'  // pdf
//[CO20190629 - obsolete with enum filetype]#define _txt_           't'  // plain text
//[CO20190629 - obsolete with enum filetype]#define _web_           'w'  // web json
//[CO20190629 - obsolete with enum filetype]#define _latex_         'l'  // latex
//[CO20190629 - obsolete with enum filetype]#define _gnuplot_       'g'  // gnuplot
//[CO20190629 - obsolete with enum filetype]#define _jupyterthree_  'y'  // jupyter python 3
//[CO20190629 - obsolete with enum filetype]#define _jupytertwo_    'z'  // jupyter python 2

// Vector reduction types
enum vector_reduction_type {   //CO20190629
  frac_vrt,   //reduce to fractions (normalized to 1)
  gcd_vrt,    //reduce by gcd
  no_vrt,     //no reduction
};
//[CO20190629 - obsolete with enum vector_reduction_type]#define _frac_          'f'  //fractional
//[CO20190629 - obsolete with enum vector_reduction_type]#define _gcd_           'g'  //gcd
//[CO20190629 - obsolete with enum vector_reduction_type]#define _none_          'n'  //none
// ME20190628 END

//compound specification is how a compound is specified
//composition (Mn2Pt3) is ORTHOGONAL to pseudopotential string (Mn_pvPt)
//for instance, H1.25 can be a pseudopotential and NOT a composition
enum compound_designation {
  composition_string,
  pp_string,
};

//CO20190712 - see VASP_PseudoPotential_CleanName_InPlace() in aflow_ivasp.cpp
const string CAPITAL_LETTERS_PP_LIST="_GW2"    //CO20190712 - potpaw_LDA/potpaw_LDA.20100505/Li_AE_GW2
",_GW"    //CO20190712 - potpaw_PBE/potpaw_PBE.20100506/As_GW
",_ZORA"  //CO20190712 - potpaw_PBE/potpaw_PBE.20100506/Pt_ZORA
",_LDApU" //CO20190712 - potpaw_LDA/potpaw_LDA.20100505/Zn_sv_LDApU
",_AE"    //CO20190712 - potpaw_LDA/potpaw_LDA.20100505/Li_AE_GW2
",_NC2"   //CO20190712 - potpaw_LDA/potpaw_LDA.20100505/As_NC2
",_200eV"
"";

//XSTRUCTURE definitions
#define _AFLOW_XSTR_PRINT_PRECISION_ 14  //CO20180509
#define _AFLOW_POCC_PRECISION_ 8 //must be less than _AFLOW_XSTR_PRINT_PRECISION_, which is currently set to 14
#define _AFLOW_POCC_ZERO_TOL_ pow(10,-_AFLOW_POCC_PRECISION_) 

//XRD
#define XRAY_RADIATION_COPPER_Kalpha 1.5418   //Angstroms     //CO20190622

//moved from avasp.cpp for broader access (chull.cpp)
#define SPECIE_TRANSITION_METALS string("Ag,Au,Cd,Co,Cr_pv,Cu_pv,Fe_pv,Hf_pv,Hg,Ir,La,Mn_pv,Mo_pv,Nb_sv,Ni_pv,Os_pv,Pd_pv,Pt,Re_pv,Rh_pv,Ru_pv,Sc_sv,Ta_pv,Tc_pv,Ti_sv,V_sv,W_pv,Y_sv,Zn,Zr_sv")
#define SPECIE_RAW_LIB2U SPECIE_TRANSITION_METALS
#define SPECIE_RAW_LIB2 string("Ag,Al,As,Au,B_h,Ba_sv,Be_sv,Bi_d,Br,Ca_sv,Cd,Cl,Co,Cr_pv,Cu_pv,Fe_pv,Ga_h,Ge_h,Hf_pv,Hg,In_d,Ir,K_sv,La,Li_sv,Mg_pv,Mn_pv,Mo_pv,Na_pv,Nb_sv,Ni_pv,Os_pv,P,Pb_d,Pd_pv,Pt,Re_pv,Rh_pv,Ru_pv,Sb,Sc_sv,Se,Si,Sn,Sr_sv,Ta_pv,Tc_pv,Te,Ti_sv,Tl_d,V_sv,W_pv,Y_sv,Zn,Zr_sv")

#define SPECIE_RAW_LIB3 string("Ag,Al,As,Au,B_h,Ba_sv,Be_sv,Bi_d,Br,Ca_sv,Cd,Cl,Co,Cr_pv,Cu_pv,Fe_pv,Ga_h,Ge_h,Hf_pv,Hg,In_d,Ir,K_sv,La,Li_sv,Mg_pv,Mn_pv,Mo_pv,Na_sv,Nb_sv,Ni_pv,Os_pv,P,Pb_d,Pd_pv,Pt,Re_pv,Rh_pv,Ru_pv,Sb,Sc_sv,Se,Si,Sn,Sr_sv,Ta_pv,Tc_pv,Te,Ti_sv,Tl_d,V_sv,W_pv,Y_sv,Zn,Zr_sv")
//#define SPECIE_RAW_LIB3 string("Ag,Au,Cd,Co,Cr_pv,Cu_pv,Fe_pv,Hf_pv,Hg,Ir,La,Mn_pv,Mo_pv,Nb_sv,Ni_pv,Os_pv,Pd_pv,Pt,Re_pv,Rh_pv,Ru_pv,Sc_sv,Ta_pv,Tc_pv,Ti_sv,V_sv,W_pv,Y_sv,Zn,Zr_sv")
//#define SPECIE_RAW_LIB3 string("Ag,Al,As,Au,B_h,Bi_d,Cd,Co,Cr_pv,Cu_pv,Fe_pv,Ga_h,Ge_h,Hf_pv,Hg,In_d,Ir,La,Mg_pv,Mn_pv,Mo_pv,Nb_sv,Ni_pv,Os_pv,P,Pb_d,Pd_pv,Pt,Re_pv,Rh_pv,Ru_pv,Sb,Sc_sv,Se,Si,Sn,Ta_pv,Te,Tc_pv,Ti_sv,V_sv,W_pv,Y_sv,Zn,Zr_sv")

//Sc,Ti,V,Cr,Mn,Fe,Co,Ni,Cu,Zn,Y,Zr,Nb,Mo,Tc,Ru,Rh,Pd,Ag,Cd,La,Hf,Ta,W,Re,Os,Ir,Pt,Au,Hg - not in order!
#define SPECIE_RAW_LIB4 SPECIE_TRANSITION_METALS

// CO20180729 - OBSOLETE - use xerror
//[OBSOLETE]// CO20180419 - global exception handling - START
//[OBSOLETE]class AFLOWRuntimeError : public std::runtime_error {
//[OBSOLETE]  public:
//[OBSOLETE]    AFLOWRuntimeError(const std::string& function,const std::string& message);
//[OBSOLETE]    AFLOWRuntimeError(const std::string& function,std::stringstream& message);
//[OBSOLETE]    string where();
//[OBSOLETE]    ~AFLOWRuntimeError() throw() {};
//[OBSOLETE]  private:
//[OBSOLETE]    string f_name;  //cannot be const &, as it goes out of scope //const string& f_name;
//[OBSOLETE]};
//[OBSOLETE]class AFLOWLogicError : public std::logic_error {
//[OBSOLETE]  public:
//[OBSOLETE]    AFLOWLogicError(const std::string& function,const std::string& message);
//[OBSOLETE]    AFLOWLogicError(const std::string& function,std::stringstream& message);
//[OBSOLETE]    string where();
//[OBSOLETE]    ~AFLOWLogicError() throw() {};
//[OBSOLETE]  private:
//[OBSOLETE]    string f_name;  //cannot be const &, as it goes out of scope //const string& f_name;
//[OBSOLETE]};
//[OBSOLETE]// CO20180419 - global exception handling - STOP

// --------------------------------------------------------------------------
// definitions for MULTHREADS
//#define MAX_ALLOCATABLE_PTHREADS     1024
#define MAX_ALLOCATABLE_PTHREADS     256
#define PTHREADS_DEFAULT 8
namespace AFLOW_PTHREADS {
  extern bool FLAG;         // run pthread YES/NO
  extern int MAX_PTHREADS;  // how many MAX threads I can use  default or --np
  extern int RUNNING;       // how many threads are actually running
  extern pthread_t vpthread[MAX_ALLOCATABLE_PTHREADS];  // the actual thread
  extern int viret[MAX_ALLOCATABLE_PTHREADS];          // the thread runnings
  extern bool vpthread_busy[MAX_ALLOCATABLE_PTHREADS];  // is the thread busy
}

extern string _AFLOWIN_; 
extern string _AFLOWLOCK_; 

// --------------------------------------------------------------------------
// definitions for aflow
// aflow2 default definitions
#define AFLOW_MATERIALS_SERVER_DEFAULT        string("materials.duke.edu")
#define AFLOW_WEB_SERVER_DEFAULT              string("nietzsche.mems.duke.edu")
#define AFLOWLIB_MATERIALS_SERVER             string("aflow.org")
#define AFLOWLIB_CONSORTIUM_STRING            string("AFLOW - www.aflow.org consortium")
#define _XENTRY_ string("index.php")

// [OBSOLETE] #define DEFAULT_KZIP_BIN              string("bzip2")           // moved to aflow_aflowrc.cpp in V3.1.194
// [OBSOLETE] #define DEFAULT_KZIP_EXT              string(".bz2")            // moved to aflow_aflowrc.cpp in V3.1.194
#define DEFAULT_KBIN_ALIEN_BIN        string("ls -las")
#define DEFAULT_KBIN_MATLAB_BIN       string("/usr/local/bin/matlab -nodesktop -nosplash -nodisplay ")
// [OBSOLETE] #define DEFAULT_KBIN_CONVERT_BIN      string("convert")
// [OBSOLETE] #define DEFAULT_KBIN_EPSTOPDF_BIN     string("epstopdf")

#define QSUB_COMMAND_DEFAULT          "qsub"
#define QSUB_PARAMS_DEFAULT           " "

#define KBIN_SYMMETRY_SGROUP_RADIUS_DEFAULT 3.0
#define KBIN_SYMMETRY_SGROUP_MAX_NUMBER 1000000

#define KBIN_SUBDIRECTORIES           string("ARUN.")

#define KBIN_NEIGHBOURS_MAX_NUMBER      30000
#define KBIN_NEIGHBOURS_RADIUS_DEFAULT 3.0
#define KBIN_NEIGHBOURS_DRADIUS_DEFAULT 0.1

#define ALIEN_INPUT_FILE_NAME_DEFAULT  "./input"
#define ALIEN_EXTERNAL_INPUT_DEFAULT   "../input_external"
#define ALIEN_OUTPUT_FILE_NAME_DEFAULT  "./output"

// aflow1 definitions (soon to be obsolete)
#define _MPI_NP_STRINGS_ "MPI_NP","mpi_np","-MPI_NP","-mpi_np"
#define _MPI_NCPUS_DEF_ 4
#define VASP_OPTIONS_MPI_DEFAULT         ""
#define VASPLS_BIN_POSTFIX_DEFAULT       "LS"
#define GRND_BIN_DEFAULT                 "./grnd_intel"

// --------------------------------------------------------------------------
// definitions for projects
// [OBSOLETE] #define SERVER_PROJECT_GNDSTATE       string("/common/GNDSTATE")
#define LIBRARY_NOTHING 256
extern uint LIBRARY_AUID,LIBRARY_ICSD,LIBRARY_LIB0,LIBRARY_LIB1,LIBRARY_LIB2,LIBRARY_LIB3,LIBRARY_LIB4,LIBRARY_LIB5,LIBRARY_LIB6,LIBRARY_LIB7,LIBRARY_LIB8,LIBRARY_LIB9;  // not in order.. will be nailed by init.cpp

#define LIBRARY_ALL         100

// [OBSOLETE] #define DEFAULT_FILE_AFLOWLIB_ENTRY_OUT        string("aflowlib.out")      // moved to aflow_aflowrc.cpp in V3.1.178
// [OBSOLETE] #define DEFAULT_FILE_AFLOWLIB_ENTRY_JSON       string("aflowlib.json")     // moved to aflow_aflowrc.cpp in V3.1.178
// [OBSOLETE] #define DEFAULT_FILE_EDATA_ORIG_OUT            string("edata.orig.out")    // moved to aflow_aflowrc.cpp in V3.1.178
// [OBSOLETE] #define DEFAULT_FILE_EDATA_RELAX_OUT           string("edata.relax.out")   // moved to aflow_aflowrc.cpp in V3.1.178
// [OBSOLETE] #define DEFAULT_FILE_EDATA_BANDS_OUT           string("edata.bands.out")   // moved to aflow_aflowrc.cpp in V3.1.178
// [OBSOLETE] #define DEFAULT_FILE_DATA_ORIG_OUT             string("data.orig.out")     // moved to aflow_aflowrc.cpp in V3.1.178
// [OBSOLETE] #define DEFAULT_FILE_DATA_RELAX_OUT            string("data.relax.out")    // moved to aflow_aflowrc.cpp in V3.1.178
// [OBSOLETE] #define DEFAULT_FILE_DATA_BANDS_OUT            string("data.bands.out")    // moved to aflow_aflowrc.cpp in V3.1.178
// [OBSOLETE] #define DEFAULT_FILE_EDATA_ORIG_JSON           string("edata.orig.json")   // moved to aflow_aflowrc.cpp in V3.1.178
// [OBSOLETE] #define DEFAULT_FILE_EDATA_RELAX_JSON          string("edata.relax.json")  // moved to aflow_aflowrc.cpp in V3.1.178
// [OBSOLETE] #define DEFAULT_FILE_EDATA_BANDS_JSON          string("edata.bands.json")  // moved to aflow_aflowrc.cpp in V3.1.178
// [OBSOLETE] #define DEFAULT_FILE_DATA_ORIG_JSON            string("data.orig.json")    // moved to aflow_aflowrc.cpp in V3.1.178
// [OBSOLETE] #define DEFAULT_FILE_DATA_RELAX_JSON           string("data.relax.json")   // moved to aflow_aflowrc.cpp in V3.1.178
// [OBSOLETE] #define DEFAULT_FILE_DATA_BANDS_JSON           string("data.bands.json")   // moved to aflow_aflowrc.cpp in V3.1.178
// [OBSOLETE] #define DEFAULT_FILE_TIME_OUT                  string("time")              // moved to aflow_aflowrc.cpp in V3.1.178
// [OBSOLETE] #define DEFAULT_FILE_SPACEGROUP1_OUT           string("SpaceGroup")        // moved to aflow_aflowrc.cpp in V3.1.178
// [OBSOLETE] #define DEFAULT_FILE_SPACEGROUP2_OUT           string("SpaceGroup2")       // moved to aflow_aflowrc.cpp in V3.1.178
// [OBSOLETE] #define DEFAULT_FILE_VOLDISTPARAMS_OUT         string("VOLDISTParams")     // moved to aflow_aflowrc.cpp in V3.1.178
// [OBSOLETE] #define DEFAULT_FILE_VOLDISTEVOLUTION_OUT      string("VOLDISTEvolution")  // moved to aflow_aflowrc.cpp in V3.1.178 
#define _AFLOWLIB_ENTRY_SEPARATOR_       string(" | ")
#define _APENNSY_STYLE_OLD_              FALSE

// --------------------------------------------------------------------------
// definition for frozsl files
#define _FROZSL_VASPSETUP_FILE_ "./aflow.frozsl_vaspsetup_file"
// --------------------------------------------------------------------------
// definitions for WEB PHP
#define AFLOW_PHP_APOOL_REFERENCES       string("19,20,49,50,51,53,54,55,56,57,59,61,62,63,65,66,67,70,71,74,75,76,81,87,99")

// --------------------------------------------------------------------------
// Definitions
//#define DEFAULT_AFLOW_FIND_PARAMETERS "-follow"
#define DEFAULT_AFLOW_FIND_PARAMETERS_NORMAL     string("-follow")
#define DEFAULT_AFLOW_FIND_PARAMETERS_NOLEAF     string("-noleaf -follow")
#define BUFFER_MAXLEN 1024
// [OBSOLETE] #define DEFAULT_AFLOW_PRESCRIPT_OUT            string("aflow.prescript.out")  // moved to aflow_aflowrc.cpp in V3.1.189 
// [OBSOLETE] #define DEFAULT_AFLOW_PRESCRIPT_COMMAND        string("aflow.prescript.command")  // moved to aflow_aflowrc.cpp in V3.1.189 
// [OBSOLETE] #define DEFAULT_AFLOW_POSTSCRIPT_OUT           string("aflow.postscript.out")  // moved to aflow_aflowrc.cpp in V3.1.189
// [OBSOLETE] #define DEFAULT_AFLOW_POSTSCRIPT_COMMAND       string("aflow.postscript.command")  // moved to aflow_aflowrc.cpp in V3.1.189 
// [OBSOLETE] #define DEFAULT_AFLOW_PGROUP_OUT               string("aflow.pgroup.out") // moved to aflow_aflowrc.cpp in V3.1.189 
// [OBSOLETE] #define DEFAULT_AFLOW_PGROUP_XTAL_OUT          string("aflow.pgroup_xtal.out") // moved to aflow_aflowrc.cpp in V3.1.189 
// [OBSOLETE] #define DEFAULT_AFLOW_PGROUPK_OUT              string("aflow.pgroupk.out") // moved to aflow_aflowrc.cpp in V3.1.189 
// [OBSOLETE] #define DEFAULT_AFLOW_PGROUPK_XTAL_OUT         string("aflow.pgroupk_xtal.out") // moved to aflow_aflowrc.cpp in V3.1.189  // DX20171205 - Added pgroupk_xtal
// [OBSOLETE] #define DEFAULT_AFLOW_FGROUP_OUT               string("aflow.fgroup.out") // moved to aflow_aflowrc.cpp in V3.1.189 
// [OBSOLETE] #define DEFAULT_AFLOW_SGROUP_OUT               string("aflow.sgroup.out") // moved to aflow_aflowrc.cpp in V3.1.189 
// [OBSOLETE] #define DEFAULT_AFLOW_AGROUP_OUT               string("aflow.agroup.out") // moved to aflow_aflowrc.cpp in V3.1.189 
// [OBSOLETE] #define DEFAULT_AFLOW_IATOMS_OUT               string("aflow.iatoms.out") // moved to aflow_aflowrc.cpp in V3.1.189 
// [OBSOLETE] #define DEFAULT_AFLOW_PGROUP_JSON              string("aflow.pgroup.json") // moved to aflow_aflowrc.cpp in V3.1.189       // DX20170802 - Add JSON
// [OBSOLETE] #define DEFAULT_AFLOW_PGROUP_XTAL_JSON         string("aflow.pgroup_xtal.json") // moved to aflow_aflowrc.cpp in V3.1.189  // DX20170802 - Add JSON
// [OBSOLETE] #define DEFAULT_AFLOW_PGROUPK_JSON             string("aflow.pgroupk.json")  // moved to aflow_aflowrc.cpp in V3.1.189     // DX20170802 - Add JSON
// [OBSOLETE] #define DEFAULT_AFLOW_PGROUPK_XTAL_JSON        string("aflow.pgroupk_xtal.json") // moved to aflow_aflowrc.cpp in V3.1.189 // DX20170802 - Add JSON // DX20171205 - Added pgroupk_xtal
// [OBSOLETE] #define DEFAULT_AFLOW_FGROUP_JSON              string("aflow.fgroup.json") // moved to aflow_aflowrc.cpp in V3.1.189       // DX20170802 - Add JSON
// [OBSOLETE] #define DEFAULT_AFLOW_SGROUP_JSON              string("aflow.sgroup.json")  // moved to aflow_aflowrc.cpp in V3.1.189      // DX20170802 - Add JSON
// [OBSOLETE] #define DEFAULT_AFLOW_AGROUP_JSON              string("aflow.agroup.json")  // moved to aflow_aflowrc.cpp in V3.1.189      // DX20170802 - Add JSON
// [OBSOLETE] #define DEFAULT_AFLOW_IATOMS_JSON              string("aflow.iatoms.json")  // moved to aflow_aflowrc.cpp in V3.1.189      // DX20170802 - Add JSON
// [OBSOLETE] #define DEFAULT_AFLOW_PHONON_FILE  string("aflow.phonons.out") // abandoned
// [OBSOLETE] #define DEFAULT_AFLOW_ICAGES_OUT               string("aflow.icages.out")  // moved to aflow_aflowrc.cpp in V3.1.189 
// [OBSOLETE] #define DEFAULT_AFLOW_SURFACE_OUT              string("aflow.surface.out") // moved to aflow_aflowrc.cpp in V3.1.189 
// [OBSOLETE] #define DEFAULT_AFLOW_QMVASP_OUT               string("aflow.qmvasp.out") // moved to aflow_aflowrc.cpp in V3.1.189 
// [OBSOLETE] #define DEFAULT_AFLOW_ERVASP_OUT               string("aflow.error.out") // moved to aflow_aflowrc.cpp in V3.1.189 
// [OBSOLETE] #define DEFAULT_AFLOW_IMMISCIBILITY_OUT        string("aflow.immiscibility.out") // moved to aflow_aflowrc.cpp in V3.1.189 
// [OBSOLETE] #define DEFAULT_AFLOW_MEMORY_OUT               string("aflow.memory.out") // moved to aflow_aflowrc.cpp in V3.1.189 
// [OBSOLETE] #define DEFAULT_AFLOW_FROZSL_INPUT_OUT         string("aflow.frozsl_input.out") // moved to aflow_aflowrc.cpp in V3.1.189 
// [OBSOLETE] #define DEFAULT_AFLOW_FROZSL_POSCAR_OUT        string("aflow.frozsl_poscar.out") // moved to aflow_aflowrc.cpp in V3.1.189 
// [OBSOLETE] #define DEFAULT_AFLOW_FROZSL_MODES_OUT         string("aflow.frozsl_energies.out") // moved to aflow_aflowrc.cpp in V3.1.189 
// [OBSOLETE] #define DEFAULT_AFLOW_FROZSL_EIGEN_OUT         string("aflow.frozsl_eigen.out") // moved to aflow_aflowrc.cpp in V3.1.189 
// [OBSOLETE] #define DEFAULT_AFLOW_END_OUT                  string("aflow.end.out") // moved to aflow_aflowrc.cpp in V3.1.189 

// --------------------------------------------------------------------------
// include all prototypes for aflow
#define SWAP(a,b)      {temp=(a);(a)=(b);(b)=temp;}
#define RCYCLIC(a,b,c) {temp=(c);(b)=(a);(c)=(b);a=temp;}
#define LCYCLIC(a,b,c) {temp=(a);(a)=(b);(b)=(c);c=temp;}

#define NANOPARTICLE_RADIUS_DEFAULT   10.0
#define NANOPARTICLE_DISTANCE_DEFAULT 10.0
using aurostd::min;
using aurostd::max;
using aurostd::mod;
using aurostd::_isodd;
using aurostd::_iseven;
using aurostd::_isfloat;
using aurostd::_iscomplex;
using aurostd::sign;
using aurostd::nint;
using aurostd::xcomplex;
using aurostd::xmatrix;
using aurostd::clear;
using aurostd::xvector;
//[OBSOLETE ME20180705]using aurostd::xtensor3;
//[OBSOLETE ME20180705]using aurostd::xtensor4;
//[OBSOLETE ME20180705]using aurostd::xtensor5;
//[OBSOLETE ME20180705]using aurostd::xtensor6;
//[OBSOLETE ME20180705]using aurostd::xtensor7;
//[OBSOLETE ME20180705]using aurostd::xtensor8;
using aurostd::xoption;
using aurostd::xcombos;

//BANDGAP  //CO20191110
#define _METALGAP_ -1.0*AUROSTD_NAN
#define _METALEDGE_ -1.0

// --------------------------------------------------------------------------
// this is a container of general global choices
class _XHOST {
  public:
    // constructor destructor                         // constructor/destructor
    _XHOST();                                         // default, just allocate
    ~_XHOST();                                        // kill everything
    // _XHOST(const _XHOST& b);                          // constructor copy
    const _XHOST& operator=(const _XHOST &b);         // copy
    // BOOT
    int PID;  // aflow.cpp
    ostringstream ostrPID; // aflow.cpp
    // machinery
    bool QUIET,TEST,DEBUG,MPI;
    bool GENERATE_AFLOWIN_ONLY; //CT 180719
    bool POSTPROCESS; //CT 181212
    // HARDWARE/SOFTWARE
    string hostname,machine_type,tmpfs,user,group,home,shell,progname;
    string Find_Parameters;
    bool sensors_allowed;
    // ARGUMENTS
    vector<string> argv;          // argv of line command
    // SERVERS
    string AFLOW_MATERIALS_SERVER,AFLOW_WEB_SERVER;
    long double RAM,RAM_MB,RAM_GB;
    int CPU_Cores;
    string CPU_Model;
    string CPU_MHz;
    vector<double> vTemperatureCore;
    long double Time_starting,Time_now;
    long int Date;
    string Day,Month,Year;
    string Copyright_Years; // =string("2003-YEAR_FROM_DATE");
    // MULTHREADS
    // bool PTHREADS_FLAG;        // run pthread YES/NO 
    // int  PTHREADS_MAX;         // how many MAX threads I can use  default or --np 
    // int PTHREADS_RUNNING;      // how many threads are actually running 
    // vector<pthread_t> thread;  // the actual thread 
    // vector<int> iret;          // the thread runnings 
    // vector<bool> thread_busy;  // is the thread busy 
    // COMMANDS
    vector<string> vcmd;  
    // RAM CHECK
    double maxmem;
    // FUNCTIONS
    string command(const string& command);
    bool is_command(const string& command);
    // AFLOW STUFF
    // vflag_aflow.flag("LOOP");
    // vflag_aflow.flag("CLEAN");
    // vflag_aflow.isflag*"XCLEAN");
    bool AFLOW_RUNDIRflag;
    bool AFLOW_MULTIflag;
    bool AFLOW_RUNXflag;
    uint AFLOW_RUNXnumber;
    // QUEQUE STUFF
    bool is_PBS;int PBS_NUM_PPN,PBS_NNODES;
    bool is_SLURM;int SLURM_CPUS_ON_NODE,SLURM_NNODES,SLURM_NTASKS;
    bool is_MACHINE_FULTON_MARYLOU; // some flags
    // APENNST stuff
    bool APENNSY_USE_SERVER;
    bool APENNSY_USE_LIBRARY;
    bool APENNSY_SERVER_AFLOWLIB_ORG;
    // Library_CALCULATED*
    vector<uint>   vGlobal_uint;      // parameters uint
    vector<string> vGlobal_string;    // parameters as strings
    vector<vector<string> > vvGlobal_string; // parameters as vector strings
    // vector<string> vLibrary_ICSD;     // ordered by #species (needs to be allocated)
    // vector<string> vLibrary_ICSD_ALL; // line by line
    // string Library_ICSD_ALL;          // the complete library
    // vector<string> vVASP_POTCAR_DIRECTORIES;
    // vector<string> vAFLOW_LIBRARY_DIRECTORIES;
    // vector<string> vAFLOW_PROJECTS_DIRECTORIES;
    // AFLOW flags/options
    aurostd::xoption vflag_aflow;  // argv/argc options following the xoption structure
    aurostd::xoption vflag_pflow;  // argv/argc options following the xoption structure
    aurostd::xoption vflag_apennsy;  // argv/argc options following the xoption structure
    aurostd::xoption vflag_outreach;  // argv/argc options following the xoption structure
    aurostd::xoption vflag_control;  // argv/argc options following the xoption structure
    aurostd::xoption vschema;        // keywords, names, units etc etc

    // AFLOWRC
    string aflowrc_filename;
    string aflowrc_content;
    vector<string> vaflowrc;  
    xoption adefault;            // default  xoption
    // AFLOWSYM
    bool SKEW_TEST; // DX20171019
    double SKEW_TOL; // DX20171019
    // WEB MODE
    bool WEB_MODE;  //CO20190401
  private:                                                //
    void free();                                           // free space
    void copy(const _XHOST& b);                            //
    void clear();                                          // free space
};

#define XHOST_vGlobal_MAX                              256
#define XHOST_Library_HTQC                             XHOST.vGlobal_string.at(0)
#define XHOST_Library_CALCULATED_ICSD_LIB              XHOST.vGlobal_string.at(1)
#define XHOST_Library_CALCULATED_ICSD_RAW              XHOST.vGlobal_string.at(2)
#define XHOST_Library_CALCULATED_LIB0_LIB              XHOST.vGlobal_string.at(3)
#define XHOST_Library_CALCULATED_LIB0_RAW              XHOST.vGlobal_string.at(4)
#define XHOST_Library_CALCULATED_LIB1_LIB              XHOST.vGlobal_string.at(5)
#define XHOST_Library_CALCULATED_LIB1_RAW              XHOST.vGlobal_string.at(6)
#define XHOST_Library_CALCULATED_LIB2_LIB              XHOST.vGlobal_string.at(7)
#define XHOST_Library_CALCULATED_LIB2_RAW              XHOST.vGlobal_string.at(8)
#define XHOST_Library_CALCULATED_LIB3_LIB              XHOST.vGlobal_string.at(9)
#define XHOST_Library_CALCULATED_LIB3_RAW              XHOST.vGlobal_string.at(10)
#define XHOST_Library_CALCULATED_LIB4_LIB              XHOST.vGlobal_string.at(11)
#define XHOST_Library_CALCULATED_LIB4_RAW              XHOST.vGlobal_string.at(12)
#define XHOST_Library_CALCULATED_LIB5_LIB              XHOST.vGlobal_string.at(13)
#define XHOST_Library_CALCULATED_LIB5_RAW              XHOST.vGlobal_string.at(14)
#define XHOST_Library_CALCULATED_LIB6_LIB              XHOST.vGlobal_string.at(15)
#define XHOST_Library_CALCULATED_LIB6_RAW              XHOST.vGlobal_string.at(16)
#define XHOST_Library_CALCULATED_LIB7_LIB              XHOST.vGlobal_string.at(17)
#define XHOST_Library_CALCULATED_LIB7_RAW              XHOST.vGlobal_string.at(18)
#define XHOST_Library_CALCULATED_LIB8_LIB              XHOST.vGlobal_string.at(19)
#define XHOST_Library_CALCULATED_LIB8_RAW              XHOST.vGlobal_string.at(20)
#define XHOST_Library_CALCULATED_LIB9_LIB              XHOST.vGlobal_string.at(21)
#define XHOST_Library_CALCULATED_LIB9_RAW              XHOST.vGlobal_string.at(22)
#define XHOST_aflowlib_icsd                            XHOST.vGlobal_string.at(23)
#define XHOST_aflowlib_lib0                            XHOST.vGlobal_string.at(24)
#define XHOST_aflowlib_lib1                            XHOST.vGlobal_string.at(25)
#define XHOST_aflowlib_lib2                            XHOST.vGlobal_string.at(26)
#define XHOST_aflowlib_lib3                            XHOST.vGlobal_string.at(27)
#define XHOST_aflowlib_lib4                            XHOST.vGlobal_string.at(28)
#define XHOST_aflowlib_lib5                            XHOST.vGlobal_string.at(29)
#define XHOST_aflowlib_lib6                            XHOST.vGlobal_string.at(30)
#define XHOST_aflowlib_lib7                            XHOST.vGlobal_string.at(31)
#define XHOST_aflowlib_lib8                            XHOST.vGlobal_string.at(32)
#define XHOST_aflowlib_lib9                            XHOST.vGlobal_string.at(33)
#define XHOST_AUID                                     XHOST.vGlobal_string.at(34)
#define XHOST_AURL                                     XHOST.vGlobal_string.at(35)
#define XHOST_LOOP                                     XHOST.vGlobal_string.at(36)
#define XHOST_Library_ICSD_ALL                         XHOST.vGlobal_string.at(37)
//  string Library_ICSD_ALL;          // the complete library

#define XHOST_vAUID                                    XHOST.vvGlobal_string.at(0)
#define XHOST_vAURL                                    XHOST.vvGlobal_string.at(1)
#define XHOST_vLOOP                                    XHOST.vvGlobal_string.at(2)
#define vAUID XHOST_vAUID
#define vAURL XHOST_vAURL
#define vLOOP XHOST_vLOOP

#define vVASP_POTCAR_DIRECTORIES                       XHOST.vvGlobal_string.at(3)
#define vAFLOW_LIBRARY_DIRECTORIES                     XHOST.vvGlobal_string.at(4)
#define vAFLOW_PROJECTS_DIRECTORIES                    XHOST.vvGlobal_string.at(5)
#define XHOST_vLibrary_ICSD                            XHOST.vvGlobal_string.at(6)
#define XHOST_vLibrary_ICSD_ALL                        XHOST.vvGlobal_string.at(7)
//  vector<string> vLibrary_ICSD;     // ordered by #species
//  vector<string> vLibrary_ICSD_ALL; // line by line

#define XHOST_README_AFLOW_LICENSE_GPL3_TXT            XHOST.vGlobal_string.at(40)
#define XHOST_README_AFLOW_TXT                         XHOST.vGlobal_string.at(41)
#define XHOST_README_AFLOW_VERSIONS_HISTORY_TXT        XHOST.vGlobal_string.at(42)
#define XHOST_README_AFLOW_PFLOW_TXT                   XHOST.vGlobal_string.at(43)
#define XHOST_README_AFLOW_APENNSY_TXT                 XHOST.vGlobal_string.at(44)
#define XHOST_README_AFLOW_SCRIPTING_TXT               XHOST.vGlobal_string.at(45)
#define XHOST_README_AFLOW_FROZSL_TXT                  XHOST.vGlobal_string.at(46)
#define XHOST_README_AFLOW_POCC_TXT                    XHOST.vGlobal_string.at(47)
#define XHOST_README_AFLOW_APL_TXT                     XHOST.vGlobal_string.at(48)
#define XHOST_README_AFLOW_QHA_SCQHA_QHA3P_TXT         XHOST.vGlobal_string.at(49)
#define XHOST_README_AFLOW_AGL_TXT                     XHOST.vGlobal_string.at(50)
#define XHOST_README_AFLOW_AEL_TXT                     XHOST.vGlobal_string.at(51)
#define XHOST_README_AFLOW_ANRL_TXT                    XHOST.vGlobal_string.at(52)
#define XHOST_README_AFLOW_COMPARE_TXT                 XHOST.vGlobal_string.at(53)
#define XHOST_README_AFLOW_GFA_TXT                     XHOST.vGlobal_string.at(53)  //CO20190401
#define XHOST_README_AFLOW_SYM_TXT                     XHOST.vGlobal_string.at(54)
#define XHOST_README_AFLOW_CCE_TXT                     XHOST.vGlobal_string.at(55)  //CO20190620
#define XHOST_README_AFLOW_CHULL_TXT                   XHOST.vGlobal_string.at(56)  //CO20190620
#define XHOST_README_AFLOW_EXCEPTIONS_TXT              XHOST.vGlobal_string.at(57) //ME20180705
#define XHOST_README_PROTO_TXT                         XHOST.vGlobal_string.at(58)
#define XHOST_README_AFLOW_XAFLOW_TXT                  XHOST.vGlobal_string.at(59)
#define XHOST_README_AFLOW_AFLOWRC_TXT                 XHOST.vGlobal_string.at(60)

#define XHOST_FINDSYM_data_space_txt                   XHOST.vGlobal_string.at(70)
#define XHOST_FINDSYM_data_wyckoff_txt                 XHOST.vGlobal_string.at(71)
#define XHOST_FROZSL_data_space_txt                    XHOST.vGlobal_string.at(72)
#define XHOST_FROZSL_data_wyckoff_txt                  XHOST.vGlobal_string.at(73)
#define XHOST_FROZSL_data_images_txt                   XHOST.vGlobal_string.at(74)
#define XHOST_FROZSL_data_irreps_txt                   XHOST.vGlobal_string.at(75)
#define XHOST_FROZSL_data_isotropy_txt                 XHOST.vGlobal_string.at(76)
#define XHOST_FROZSL_data_little_txt                   XHOST.vGlobal_string.at(77)
#define XHOST_FROZSL_symmetry2_dat                     XHOST.vGlobal_string.at(78)
#define XHOST_FROZSL_const_dat                         XHOST.vGlobal_string.at(79)
#define XHOST_FROZSL_phvaspsetup_AFLOW                 XHOST.vGlobal_string.at(80)
#define XHOST_FROZSL_phvaspsetup_POSCAR                XHOST.vGlobal_string.at(81)
#define XHOST_ElectronStoppingPower_txt                XHOST.vGlobal_string.at(82)
#define XHOST_PhotonCrossSection_txt                   XHOST.vGlobal_string.at(83)
#define XHOST_PhotonStoppingPower_txt                  XHOST.vGlobal_string.at(84)
#define XHOST_ICSD_List_txt                            XHOST.vGlobal_string.at(85)
#define XHOST_AFLOW_PSEUDOPOTENTIALS                   XHOST.vGlobal_string.at(86)
#define XHOST_AFLOW_PSEUDOPOTENTIALS_TXT               XHOST.vGlobal_string.at(87)
#define XHOST_AFLOW_PSEUDOPOTENTIALS_LIST_TXT          XHOST.vGlobal_string.at(88)
#define XHOST_f144468a7ccc2d3a72ba44000715efdb         XHOST.vGlobal_string.at(90)
#define XHOST_d0f1b0e47f178ae627a388d3bf65d2d2         XHOST.vGlobal_string.at(91)
#define XHOST_decf00ca3ad2fe494eea8e543e929068         XHOST.vGlobal_string.at(92)
// [OBSOLETE] #define XHOST_AFLOW_BinaryRead           XHOST.vGlobal_string.at(93)
// [OBSOLETE] #define XHOST_AFLOW_Binary_Angle_Read    XHOST.vGlobal_string.at(94)


// LOADENTRIES DEFAULTS
#define _AFLOW_LIB_MAX_ 10                             //LIB11 does not exist yet, modify accordingly

#define XHOST_LIBRARY_LIB0                             XHOST.vGlobal_uint.at(0)
#define XHOST_LIBRARY_LIB1                             XHOST.vGlobal_uint.at(1)
#define XHOST_LIBRARY_LIB2                             XHOST.vGlobal_uint.at(2)
#define XHOST_LIBRARY_LIB3                             XHOST.vGlobal_uint.at(3)
#define XHOST_LIBRARY_LIB4                             XHOST.vGlobal_uint.at(4)
#define XHOST_LIBRARY_LIB5                             XHOST.vGlobal_uint.at(5)
#define XHOST_LIBRARY_LIB6                             XHOST.vGlobal_uint.at(6)
#define XHOST_LIBRARY_LIB7                             XHOST.vGlobal_uint.at(7)
#define XHOST_LIBRARY_LIB8                             XHOST.vGlobal_uint.at(8)
#define XHOST_LIBRARY_LIB9                             XHOST.vGlobal_uint.at(9)
#define XHOST_LIBRARY_ICSD                             XHOST.vGlobal_uint.at(10)
#define XHOST_LIBRARY_AUID                             XHOST.vGlobal_uint.at(11)

// max is 128
extern _XHOST XHOST; // this will be global

//DX20180131 - add symmetry definitions - START
// symmetry 
#define SG_SETTING_1    1
#define SG_SETTING_2    2
#define SG_SETTING_ANRL 3
//DX20180131 - add symmetry definitions - END

//DX20191122 - START
// atom environment modes
#define ATOM_ENVIRONMENT_MODE_1    1 // minimum coordination shell
#define ATOM_ENVIRONMENT_MODE_2    2 // [FUTURE] out to a given radius
#define ATOM_ENVIRONMENT_MODE_3    3 // [FUTURE] largest gap in radial distribution function (GFA)
//DX20191122 - END

// ----------------------------------------------------------------------------
// aflow_aflowrc.cpp
#define _AFLOW_AFLOWRC_H_
#define _AFLOW_AFLOWRC_CPP_
#include "aflow_aflowrc.cpp"
#undef _AFLOW_AFLOWRC_CPP_
#undef _AFLOW_AFLOWRC_H_

// --------------------------------------------------------------------------

// Structures for flags and properties to share FAST !
// STRUCTURES
#define AFLOWIN_SEPARATION_LINE  string("[AFLOW] ************************************************************************************************************************** ")

// --------------------------------------------------------------------------
// general flags to run aflow
class _aflags {
  public:
    // trivial constructurs/destuctors/operators
    _aflags();                                          // default, just allocate
    ~_aflags();                                         // kill everything
    _aflags(const _aflags& b);                          // constructor copy
    const _aflags& operator=(const _aflags &b);         // copy
    void clear(void);                                   // clear
    // CONTENT
    bool QUIET;
    int  AFLOW_PTHREADS_NUMBER;                         // cant be GLOBAL as this is a local run stuff
    // particular
    string LocalDirectory;                              // where is aflow now
    string Directory;                                   // where aflow must run
    bool AFLOW_FORCE_RUN;                               // Force run also in database
    bool AFLOW_PERFORM_DIRECTORY;                       // Directory is specified (sometimes it is useful).
    bool AFLOW_PERFORM_FILE;                            // File is specified (sometimes it is useful).
    bool AFLOW_PERFORM_ORDER_SORT;                      // Sorts the _AFLOWIN_ in the list
    bool AFLOW_PERFORM_ORDER_REVERSE;                   // Reverse the _AFLOWIN_ in the list
    bool AFLOW_PERFORM_ORDER_RANDOM;                    // Randomize the _AFLOWIN_ in the list
    bool AFLOW_MODE_GENERATE;                           // TODO OVVERRIDE all _AFLOWIN_
    bool AFLOW_MODE_QSUB_MODE1;                         // TODO OVVERRIDE all _AFLOWIN_
    bool AFLOW_MODE_QSUB_MODE2;                         // TODO OVVERRIDE all _AFLOWIN_
    bool AFLOW_MODE_QSUB_MODE3;                         // TODO OVVERRIDE all _AFLOWIN_
    // general flags to operate in the directory
    bool KBIN_RUN_AFLOWIN;
    bool KBIN_GEN_GENERAL; // CO20180409
    bool KBIN_GEN_VASP_FROM_AFLOWIN;
    bool KBIN_GEN_AIMS_FROM_AFLOWIN;
    bool KBIN_GEN_AFLOWIN_FROM_VASP;
    // DX - START
    bool KBIN_GEN_SYMMETRY_OF_AFLOWIN;
    // DX - END 
    bool KBIN_DELETE_AFLOWIN;
    bool AFLOW_FORCE_MPI;     // not yet implemented
    bool AFLOW_FORCE_SERIAL;  // not yet implemented
    int  AFLOW_GLOBAL_NCPUS;         // Forced CPUS
    // Perform TASKS
    bool AFLOW_PERFORM_CLEAN;       // to clean a directory
    // host related things
    xoption AFLOW_MACHINE_GLOBAL;
    xoption AFLOW_MACHINE_LOCAL;       // flag for duke_beta_mpich
    // APENNSY
    aurostd::xoption vflag;
    string APENNSY_LATTICE_flag;                        // APENNSY flags
    string APENNSY_GNUPLOT_FONT_str;                    // APENNSY content
    string APENNSY_GNUPLOT_FONT_BOLD_str;               // APENNSY content
    string APENNSY_GNUPLOT_FONT_ITALICS_str;            // APENNSY content
    // [OBSOLETE] "APENNSY::HELP;                                   // APENNSY flags
    // [OBSOLETE] "APENNSY::VERBOSE_flag;                           // APENNSY flags
    // [OBSOLETE] "APENNSY_LIST_flag;                               // APENNSY flags
    // [OBSOLETE] "APENNSY::SERVER_AFLOWLIB_ORG_flag;               // APENNSY flags
    // [OBSOLETE] "APENNSY::LATEX_SNAPSHOT;                         // APENNSY flags
    // [OBSOLETE] "APENNSY::LATEX_OUTPUT;                           // APENNSY flags
    // [OBSOLETE] "APENNSY::LATEX_CITE;                             // APENNSY flags
    // [OBSOLETE] "APENNSY::ENTHALPY_TOT;                           // APENNSY flags
    // [OBSOLETE] "APENNSY::ENTHALPY_ATOM;                          // APENNSY flags
    // [OBSOLETE] "APENNSY::ENTHALPY_FORMATION_ATOM;                // APENNSY flags
    // [OBSOLETE] "APENNSY::LOAD_LIB2;                              // APENNSY flags
    // [OBSOLETE] "APENNSY::LOAD_LIB2U;                             // APENNSY flags
    // [OBSOLETE] "APENNSY::LOAD_LIB2PGM;                           // APENNSY flags
    // [OBSOLETE] "APENNSY::LOAD_LIB2X;                             // APENNSY flags
    // [OBSOLETE] "APENNSY::LOAD_ALLOY;                             // APENNSY flags
    // [OBSOLETE] "APENNSY::APOOL_PUBLIC;                           // APENNSY flags
    // [OBSOLETE] "APENNSY::APOOL_PRIVATE;                          // APENNSY flags
    // [OBSOLETE] "APENNSY::APOOL_TEST;                             // APENNSY flags
    // [OBSOLETE] "APENNSY::DATA;                                   // APENNSY flags
    // [OBSOLETE] "APENNSY::UNCLE;                                  // APENNSY flags
    // [OBSOLETE] "APENNSY::WEB;                                    // APENNSY flags
    // [OBSOLETE] "APENNSY::ALL;                                    // APENNSY flags
    // [OBSOLETE] "APENNSY::FCC;                                    // APENNSY flags
    // [OBSOLETE] "APENNSY::BCC;                                    // APENNSY flags
    // [OBSOLETE] "APENNSY::HCP;                                    // APENNSY flags
    // [OBSOLETE] "APENNSY::COUT;                                   // APENNSY flags
    // [OBSOLETE] "APENNSY::CERR;                                   // APENNSY flags
    // [OBSOLETE] "APENNSY::ENTHALPY_LIST"                          // APENNSY flags
    // [OBSOLETE] "APENNSY::PS_ENERGY_LIST"                         // APENNSY flags
    // [OBSOLETE] "APENNSY::CONVEX_HULL"                            // APENNSY flags
    // [OBSOLETE] "APENNSY::MATLAB"                                 // APENNSY flags
    // [OBSOLETE] "APENNSY::GNUPLOT"                                // APENNSY flags
    // [OBSOLETE] "APENNSY::SMALL_CONVEX_HULL_MATLAB"               // APENNSY flags
    // [OBSOLETE] "APENNSY::HISTOGRAM_LIST"                         // APENNSY flags
    // [OBSOLETE] "APENNSY::MATLAB_LIB"                             // APENNSY flags
    // [OBSOLETE] "APENNSY::RULES"                                  // APENNSY flags
    // [OBSOLETE] "APENNSY::STRUCTURES"                             // APENNSY flags
    // [OBSOLETE] "APENNSY::VASPIN;                                 // APENNSY flags
    // [OBSOLETE] "APENNSY::ORDER;                                  // APENNSY flags
    // [OBSOLETE] "APENNSY::INFO;                                   // APENNSY flags
    // [OBSOLETE] "APENNSY::MISCIBILITY;                            // APENNSY flags
    // [OBSOLETE] "APENNSY::MISCIBILITY_EXPERIMENTS;                // APENNSY flags
    // [OBSOLETE] "APENNSY::MISCIBILITY_MIEDEMA;                    // APENNSY flags
    // [OBSOLETE] "APENNSY::MISCIBILITY_HUMEROTHERY;                // APENNSY flags
    // [OBSOLETE] "APENNSY::MISCIBILITY_TABLE;                      // APENNSY flags
    // [OBSOLETE] "APENNSY::MISCIBILITY_STATISTICS;                 // APENNSY flags
    // [OBSOLETE] "APENNSY::STRUCTURE_VOLUMES;                      // APENNSY flags
    // [OBSOLETE] "APENNSY::REFERENCE;                              // APENNSY flags
    // [OBSOLETE] "APENNSY_PROTOCHECK;                              // APENNSY flags
    // [OBSOLETE] "APENNSY::NEGLECT_STRUCTURES;                     // APENNSY flags
    // [OBSOLETE] "APENNSY::UPDATE;                                 // APENNSY flags
    // [OBSOLETE] "APENNSY::CSWAP;                                  // APENNSY flags
    vector<string> APENNSY_NEGLECT_STRUCTURES_vstrs;    // APENNSY content
  private:                                              //
    void free();                                        // free space
    void copy(const _aflags& b);                        //
};

// ME20181026 - Container for APL options
struct _moduleOptions {
  _moduleOptions() : minatoms_restricted(false) {;}  //CO20181226
  // APL
  vector<bool> supercell_method;
  bool minatoms_restricted; //CO20181226 = false;
  vector<aurostd::xoption> aplflags;

  // AAPL
  vector<bool> cut_rad_shell;
  vector<aurostd::xoption> aaplflags;

  // QHA
  vector<aurostd::xoption> qhaflags;

  // AEL
  vector<aurostd::xoption> aelflags;

  // AGL
  vector<aurostd::xoption> aglflags;
};

// --------------------------------------------------------------------------
// general flags for kbinary (all)
class _kflags {
  public:
    // trivial constructurs/destuctors/operators
    _kflags();                                          // default, just allocate
    ~_kflags();                                         // kill everything
    _kflags(const _kflags& b);                          // constructor copy
    const _kflags& operator=(const _kflags &b);         // copy
    void clear(void);                                   // clear
    // CONTENT
    // in this struct we put all the flags which are used on LOCAL DIRECTORIES in KBIN MODE
    //
    bool AFLOW_MODE_ALIEN;
    //
    bool AFLOW_MODE_MATLAB;
    bool AFLOW_MATLAB_MODE_EXPLICIT;
    bool AFLOW_MATLAB_MODE_EXPLICIT_START_STOP;
    bool AFLOW_MATLAB_MODE_IMPLICIT;
    bool AFLOW_MATLAB_MODE_EXTERNAL;
    bool AFLOW_MATLAB_FILE;
    bool AFLOW_MATLAB_FILE_FILE;
    bool AFLOW_MATLAB_FILE_COMMAND;
    //
    bool AFLOW_MODE_VASP;
    bool AFLOW_MODE_AIMS;
    //
    bool AFLOW_MODE_PRESCRIPT_EXPLICIT;
    bool AFLOW_MODE_PRESCRIPT_EXPLICIT_START_STOP;
    stringstream AFLOW_MODE_PRESCRIPT;
    bool AFLOW_MODE_POSTSCRIPT_EXPLICIT;
    bool AFLOW_MODE_POSTSCRIPT_EXPLICIT_START_STOP;
    stringstream AFLOW_MODE_POSTSCRIPT;
    //
    bool AFLOW_MODE_EMAIL;
    // normal binary
    string KBIN_BIN;
    string KBIN_SERIAL_BIN; // ME20190107
    string KZIP_BIN;
    bool   KZIP_COMPRESS;
    // MPI binaries and flags
    bool   KBIN_MPI;
    int    KBIN_MPI_NCPUS;
    string KBIN_MPI_NCPUS_STRING; //ME20181216
    int    KBIN_MPI_NCPUS_BUFFER;
    string KBIN_MPI_START;
    string KBIN_MPI_STOP;
    string KBIN_MPI_COMMAND;
    bool   KBIN_MPI_AUTOTUNE;
    string KBIN_MPI_BIN;
    string KBIN_MPI_OPTIONS;
    // QSUB
    bool   KBIN_QSUB;
    bool   KBIN_QSUB_MODE1;
    bool   KBIN_QSUB_MODE2;
    bool   KBIN_QSUB_MODE3;
    string KBIN_QSUB_COMMAND;
    string KBIN_QSUB_PARAMS;
    bool   KBIN_QSUB_MODE_EXPLICIT;
    bool   KBIN_QSUB_MODE_EXPLICIT_START_STOP;
    bool   KBIN_QSUB_MODE_IMPLICIT;
    bool   KBIN_QSUB_FILE;
    // symmetry operation lists
    bool  KBIN_SYMMETRY_CALCULATION;
    // DX - START
    bool  KBIN_SYMMETRY_NO_SCAN;
    double KBIN_SYMMETRY_EPS;
    bool  KBIN_SYMMETRY_CALCULATE_PGROUP;       // DX20170814 - Specify what to calculate/verify
    bool  KBIN_SYMMETRY_CALCULATE_PGROUPK;      // DX20170814 - Specify what to calculate/verify
    bool  KBIN_SYMMETRY_CALCULATE_FGROUP;       // DX20170814 - Specify what to calculate/verify
    bool  KBIN_SYMMETRY_CALCULATE_PGROUP_XTAL;  // DX20170814 - Specify what to calculate/verify
    bool  KBIN_SYMMETRY_CALCULATE_PGROUPK_XTAL; // DX20171205 - Specify what to calculate/verify; Added pgroupk_xtal
    bool  KBIN_SYMMETRY_CALCULATE_PGROUPK_PATTERSON;  // DX20200129 - Specify what to calculate/verify
    bool  KBIN_SYMMETRY_CALCULATE_IATOMS;       // DX20170814 - Specify what to calculate/verify
    bool  KBIN_SYMMETRY_CALCULATE_AGROUP;       // DX20170814 - Specify what to calculate/verify
    bool  KBIN_SYMMETRY_CALCULATE_SGROUP;       // DX20170814 - Specify what to calculate/verify
    // DX - END
    bool  KBIN_SYMMETRY_PGROUP_WRITE;      // taken TRUE by default
    bool  KBIN_SYMMETRY_PGROUPK_WRITE;     // taken TRUE by default
    bool  KBIN_SYMMETRY_PGROUP_XTAL_WRITE; // taken TRUE by default
    bool  KBIN_SYMMETRY_PGROUPK_XTAL_WRITE;// DX20171205 - Added pgroupk_xtal
    bool  KBIN_SYMMETRY_PGROUPK_PATTERSON_WRITE;// DX20200129 - taken TRUE by default
    bool  KBIN_SYMMETRY_FGROUP_WRITE;      // taken TRUE by default
    bool  KBIN_SYMMETRY_SGROUP_WRITE;
    bool  KBIN_SYMMETRY_AGROUP_WRITE;      // taken TRUE by default
    bool  KBIN_SYMMETRY_IATOMS_WRITE;      // taken TRUE by default
    double KBIN_SYMMETRY_SGROUP_RADIUS;
    // neighbours operation lists
    bool  KBIN_NEIGHBOURS_CALCULATION;
    bool  KBIN_NEIGHBOURS_WRITE;
    double KBIN_NEIGHBOURS_RADIUS;
    double KBIN_NEIGHBOURS_DRADIUS;
    // pocc operation lists
    bool   KBIN_POCC;
    bool   KBIN_POCC_CALCULATION;
    string KBIN_POCC_TEMPERATURE_STRING;  //CO20191114
    // frozsl operation lists
    bool   KBIN_FROZSL;
    bool   KBIN_FROZSL_DOWNLOAD;
    bool   KBIN_FROZSL_FILE;
    string KBIN_FROZSL_FILE_NAME;
    // [OBSOLETE]  bool   KBIN_FROZSL_PRESCRIPT_MODE_EXPLICIT;
    // [OBSOLETE]  bool   KBIN_FROZSL_PRESCRIPT_MODE_EXPLICIT_START_STOP;
    // [OBSOLETE]  string KBIN_FROZSL_PRESCRIPT_STRING;
    // [OBSOLETE]  bool   KBIN_FROZSL_POSTSCRIPT_MODE_EXPLICIT;
    // [OBSOLETE]  bool   KBIN_FROZSL_POSTSCRIPT_MODE_EXPLICIT_START_STOP;
    // [OBSOLETE]  string KBIN_FROZSL_POSTSCRIPT_STRING;
    bool   KBIN_FROZSL_STRUCTURE_MODE_FILE;
    bool   KBIN_FROZSL_STRUCTURE_MODE_EXPLICIT_START_STOP;
    string KBIN_FROZSL_STRUCTURE_STRING;
    bool   KBIN_FROZSL_DIELECTRIC_MODE_FILE;
    bool   KBIN_FROZSL_DIELECTRIC_MODE_EXPLICIT_START_STOP;
    bool   KBIN_FROZSL_DIELECTRIC_ZEFF;
    string KBIN_FROZSL_DIELECTRIC_STRING;
    // phonons operation lists
    bool   KBIN_PHONONS_CALCULATION_APL;
    bool   KBIN_PHONONS_CALCULATION_QHA;  // CO - 170601
    bool   KBIN_PHONONS_CALCULATION_QHA_A;    //PN180705
    bool   KBIN_PHONONS_CALCULATION_QHA_B;    //PN180705
    bool   KBIN_PHONONS_CALCULATION_QHA_C;    //PN180705
    bool   KBIN_PHONONS_CALCULATION_QHA3P;    //PN180705
    bool   KBIN_PHONONS_CALCULATION_QHA3P_A;  //PN180705
    bool   KBIN_PHONONS_CALCULATION_QHA3P_B;  //PN180705
    bool   KBIN_PHONONS_CALCULATION_QHA3P_C;  //PN180705
    bool   KBIN_PHONONS_CALCULATION_SCQHA;    //PN180705
    bool   KBIN_PHONONS_CALCULATION_SCQHA_A;  //PN180705
    bool   KBIN_PHONONS_CALCULATION_SCQHA_B;  //PN180705
    bool   KBIN_PHONONS_CALCULATION_SCQHA_C;  //PN180705
    bool   KBIN_PHONONS_CALCULATION_AAPL; // CO - 170601
    bool   KBIN_PHONONS_CALCULATION_AGL;
    bool   KBIN_PHONONS_CALCULATION_AEL;
    bool   KBIN_PHONONS_CALCULATION_FROZSL;
    string KBIN_PHONONS_CALCULATION_FROZSL_output;
    string KBIN_PHONONS_CALCULATION_FROZSL_poscars;
    _moduleOptions KBIN_MODULE_OPTIONS;  // ME20181027
  private:                                             //
    void free();                                        // free space
    void copy(const _kflags& b);                        //
};

// --------------------------------------------------------------------------
// general flags for vasp mode
class xstructure; // prototype of structure, just to compile
class _vflags {
  public:
    // trivial constructurs/destuctors/operators
    _vflags();                                            // default, just allocate
    ~_vflags();                                           // kill everything
    _vflags(const _vflags& b);                            // constructor copy
    const _vflags& operator=(const _vflags &b);           // copy
    void clear(void);                                     // clear
    // CONTENT
    // in this struct we put all the flags which are used on LOCAL DIRECTORIES in VASP MODE
    xoption AFLOW_SYSTEM;                         // ME20181121
    int KBIN_VASP_RUN_NRELAX;
    xoption KBIN_VASP_RUN;                        // GENERATE, STATIC, KPOINTS, RELAX, RELAX_STATIC, RELAX_STATIC_BANDS, STATIC_BANDS, DIELECTRIC_STATIC, DIELECTRIC_DYNAMIC, DSCF
    xoption KBIN_VASP_REPEAT;                     // REPEAT_BANDS REPEAT_STATIC_BANDS REPEAT_DELSOL
    xoption KBIN_VASP_FORCE_OPTION_NOTUNE;        // NOTUNE
    xoption KBIN_VASP_FORCE_OPTION_SYSTEM_AUTO;   // SYSTEM_AUTO
    xoption KBIN_VASP_FORCE_OPTION_RELAX_MODE;    // RELAX_MODE  forces/energy
    xoption KBIN_VASP_FORCE_OPTION_RELAX_TYPE;    // RELAX_TYPE  STATIC, ALL, IONS, CELL_SHAPE, CELL_VOLUME, IONS_CELL_VOLUME
    xoption KBIN_VASP_FORCE_OPTION_PREC;          // PREC 
    xoption KBIN_VASP_FORCE_OPTION_ALGO;          // ALGO 
    xoption KBIN_VASP_FORCE_OPTION_METAGGA;       // METAGGA 
    xoption KBIN_VASP_FORCE_OPTION_IVDW;          // IVDW
    xoption KBIN_VASP_FORCE_OPTION_ABMIX;         // ABMIX
    xoption KBIN_VASP_FORCE_OPTION_AUTO_PSEUDOPOTENTIALS; // AUTO_PSEUDOPOTENTIALS
    // ENMAX_MULTIPLY
    xoption KBIN_VASP_FORCE_OPTION_ENMAX_MULTIPLY_EQUAL;  // isentry and content_int
    // NBANDS
    xoption KBIN_VASP_FORCE_OPTION_NBANDS_EQUAL;  // isentry and content_int
    bool KBIN_VASP_FORCE_OPTION_NBANDS_AUTO_isentry;
    // POTIM
    xoption KBIN_VASP_FORCE_OPTION_POTIM_EQUAL;   // isentry and content_double
    // PSTRESS
    xoption KBIN_VASP_FORCE_OPTION_PSTRESS_EQUAL; // isentry and content_double
    // EDIFFG
    xoption KBIN_VASP_FORCE_OPTION_EDIFFG_EQUAL; // isentry and content_double
    // ISMEAR
    xoption KBIN_VASP_FORCE_OPTION_ISMEAR_EQUAL;  // isentry and content_double //CO20181129
    // SIGMA
    xoption KBIN_VASP_FORCE_OPTION_SIGMA_EQUAL;  // isentry and content_double //CO20181129
    // RWIGS
    bool KBIN_VASP_FORCE_OPTION_RWIGS_STATIC;  
    xoption KBIN_VASP_FORCE_OPTION_SKIP_NOMIX;    // SKIP_NOMIX
    xoption KBIN_VASP_FORCE_OPTION_SPIN;          // SPIN 
    bool KBIN_VASP_FORCE_OPTION_SPIN_REMOVE_RELAX_1;
    bool KBIN_VASP_FORCE_OPTION_SPIN_REMOVE_RELAX_2;
    // xoption KBIN_VASP_FORCE_OPTION_TRISTATE;      //  SYM 
    xoption KBIN_VASP_FORCE_OPTION_BADER;         // BADER=ON | OFF | NONE
    xoption KBIN_VASP_FORCE_OPTION_ELF;           // ELF=ON | OFF | NONE
    xoption KBIN_VASP_FORCE_OPTION_AUTO_MAGMOM;   // AUTO_MAGMOM
    xoption KBIN_VASP_FORCE_OPTION_SYM;           // SYM
    xoption KBIN_VASP_FORCE_OPTION_WAVECAR;       // WAVECAR
    xoption KBIN_VASP_FORCE_OPTION_CHGCAR;        // CHGCAR
    xoption KBIN_VASP_FORCE_OPTION_CHGCAR_FILE;   // ME20191028
    xoption KBIN_VASP_FORCE_OPTION_LSCOUPLING;    // LSCOUPLING
    xoption KBIN_VASP_FORCE_OPTION_LDAU0;         // LDAU0
    xoption KBIN_VASP_FORCE_OPTION_LDAU1;         // LDAU1
    xoption KBIN_VASP_FORCE_OPTION_LDAU2;         // LDAU2
    xoption KBIN_VASP_FORCE_OPTION_LDAU_ADIABATIC;// LDAU_ADIABATIC
    xoption KBIN_VASP_FORCE_OPTION_LDAU_CUTOFF;   // LDAU_CUTOFF
    string KBIN_VASP_LDAU_SPECIES;
    string KBIN_VASP_LDAU_PARAMETERS;
    bool KBIN_VASP_LDAU_AFLOW_AUTO_flag;
    // FORCE_OPTION
    xoption KBIN_VASP_FORCE_OPTION_TYPE;          // TYPE 
    bool KBIN_VASP_FORCE_OPTION_NSW_EQUAL;
    int  KBIN_VASP_FORCE_OPTION_NSW_EQUAL_VALUE;

    xoption KBIN_VASP_FORCE_OPTION_IGNORE_AFIX;   // AFIX
    // xoption kopts;
    xoption KBIN_VASP_FORCE_OPTION_CONVERT_UNIT_CELL;   // CONVERT_UNIT_CELL
    xoption KBIN_VASP_FORCE_OPTION_VOLUME;        // EQUAL_EQUAL, MULTIPLY_EQUAL,PLUS_EQUAL
    xoption KBIN_VASP_FORCE_OPTION_KPOINTS;       // KPOINTS 
    xoption KBIN_VASP_INCAR_MODE;                 // EXPLICIT, EXPLICIT_START_STOP, IMPLICIT, EXTERNAL;
    // RELAX
    xoption KBIN_VASP_KPOINTS_MODE;               // EXPLICIT, EXPLICIT_START_STOP, IMPLICIT, EXTERNAL;
    xoption KBIN_VASP_KPOINTS_KMODE;              // isentry and content_int
    xoption KBIN_VASP_KPOINTS_KPPRA;              // isentry and content_int
    xoption KBIN_VASP_KPOINTS_KSCHEME;            // isentry and content_string
    xoption KBIN_VASP_KPOINTS_KSHIFT;             // isentry and content_string
    // STATIC
    xoption KBIN_VASP_KPOINTS_STATIC_KMODE;       // isentry and content_int
    xoption KBIN_VASP_KPOINTS_STATIC_KPPRA;       // isentry and content_int
    xoption KBIN_VASP_KPOINTS_STATIC_KSCHEME;     // isentry and content_string
    xoption KBIN_VASP_KPOINTS_STATIC_KSHIFT;      // isentry and content_string
    // PHONONS
    xoption KBIN_VASP_KPOINTS_PHONONS_KPPRA;      // isentry and content_int
    xoption KBIN_VASP_KPOINTS_PHONONS_KSCHEME;    // isentry and content_string
    xoption KBIN_VASP_FORCE_OPTION_KPOINTS_PHONONS_PARITY;  // EVEN ODD
    // BANDS
    xoption KBIN_VASP_KPOINTS_BANDS_LATTICE;
    //  bool KBIN_VASP_KPOINTS_BANDS_LATTICE_FLAG;
    //  string KBIN_VASP_KPOINTS_BANDS_LATTICE_VALUE;
    bool KBIN_VASP_KPOINTS_BANDS_LATTICE_AUTO_FLAG;
    bool KBIN_VASP_KPOINTS_BANDS_GRID_FLAG;
    uint KBIN_VASP_KPOINTS_BANDS_GRID_VALUE;
    bool KBIN_VASP_WRITE_KPOINTS;

    xoption KBIN_VASP_POSCAR_MODE; // EXPLICIT, EXPLICIT_START_STOP, EXPLICIT_START_STOP_POINT, IMPLICIT, EXTERNAL;
    std::vector<string> KBIN_VASP_POSCAR_MODE_EXPLICIT_VSTRING;
    std::vector<xstructure> KBIN_VASP_POSCAR_MODE_EXPLICIT_VSTRUCTURE;
    xoption KBIN_VASP_POTCAR_MODE;  // EXPLICIT, IMPLICIT, EXTERNAL;
    bool KBIN_VASP_INCAR_VERBOSE;   // VERBOSITY
    xoption KBIN_VASP_INCAR_FILE;   // KEYWORD, SYSTEM_AUTO, FILE, COMMAND
    stringstream KBIN_VASP_INCAR_EXPLICIT;  // ME20181127
    stringstream KBIN_VASP_INCAR_EXPLICIT_START_STOP;  // ME20181127
    xoption KBIN_VASP_KPOINTS_FILE; // KEYWORD, FILE, COMMAND
    stringstream KBIN_VASP_KPOINTS_EXPLICIT;  // ME20181127
    stringstream KBIN_VASP_KPOINTS_EXPLICIT_START_STOP;  // ME20181127
    xoption KBIN_VASP_POSCAR_FILE;  // KEYWORD, PROTOTYPE, FILE, COMMAND
    xoption KBIN_VASP_POSCAR_FILE_VOLUME; // EQUAL_EQUAL, MULTIPLY_EQUAL PLUS_EQUAL
    xoption KBIN_VASP_POTCAR_FILE; // KEYWORD, SYSTEM_AUTO, PREFIX, SUFFIX, FILE, COMMAND, WRITE
    stringstream KBIN_VASP_POTCAR_EXPLICIT;  //CO20181226
  private:                                                   //
    void free();                                              // free space
    void copy(const _vflags& b);                              //
};

// --------------------------------------------------------------------------
// general flags for aims mode
class _aimsflags {
  public:
    _aimsflags();
    ~_aimsflags();
    _aimsflags(const _aimsflags& b);
    const _aimsflags& operator=(const _aimsflags& b);
    void clear();
    // CONTENT
    // in this struct we put all the flags which are used on LOCAL DIRECTORIES in AIMS MODE
    xoption KBIN_AIMS_FORCE_OPTION_NOTUNE;
    xoption KBIN_AIMS_RUN;
    xoption KBIN_AIMS_GEOM_MODE;
    xoption KBIN_AIMS_GEOM_FILE;
    std::vector<string> KBIN_AIMS_GEOM_MODE_EXPLICIT_VSTRING;
    std::vector<xstructure> KBIN_AIMS_GEOM_MODE_EXPLICIT_VSTRUCTURE;
    xoption KBIN_AIMS_GEOM_FILE_VOLUME;
    xoption KBIN_AIMS_FORCE_OPTION_VOLUME;
    xoption KBIN_AIMS_FORCE_OPTION_CONVERT_UNIT_CELL;
    xoption KBIN_AIMS_CONTROL_MODE;
    xoption KBIN_AIMS_CONTROL_FILE;
    bool KBIN_AIMS_CONTROL_VERBOSE;   // VERBOSITY
  private:
    void free();                                              // free space
    void copy(const _aimsflags& b);                           //
};

// --------------------------------------------------------------------------
// general flags for alien mode
class _alienflags {
  public:
    // trivial constructurs/destuctors/operators
    _alienflags();                                            // default, just allocate
    ~_alienflags();                                           // kill everything
    _alienflags(const _alienflags& b);                        // constructor copy
    const _alienflags& operator=(const _alienflags &b);       // copy
    void clear(void);                                         // clear
    // CONTENT
    bool KBIN_ALIEN_COMMAND_BINARY_FLAG;
    string KBIN_ALIEN_COMMAND_BINARY_VALUE;
    bool KBIN_ALIEN_COMMAND_BINARY_START_STOP_FLAG;
    // in this struct we put all the flags which are used on LOCAL DIRECTORIES in ALIEN MODE
    bool KBIN_ALIEN_FORCE_OPTION_NOTUNE;
    bool KBIN_ALIEN_FORCE_OPTION_SOMETHING;                   // SOMETHING

    bool KBIN_ALIEN_INPUT_MODE_EXPLICIT;
    bool KBIN_ALIEN_INPUT_MODE_EXPLICIT_START_STOP;
    bool KBIN_ALIEN_INPUT_MODE_IMPLICIT;
    bool KBIN_ALIEN_INPUT_MODE_EXTERNAL;
    bool KBIN_ALIEN_INPUT_FILE;
    bool KBIN_ALIEN_INPUT_FILE_FILE_FLAG;
    string KBIN_ALIEN_INPUT_FILE_FILE_VALUE;
    bool KBIN_ALIEN_INPUT_FILE_COMMAND_FLAG;
    string KBIN_ALIEN_INPUT_FILE_COMMAND_VALUE;
    bool KBIN_ALIEN_INPUT_MODE_INPUT_FLAG;
    string KBIN_ALIEN_INPUT_MODE_INPUT_VALUE;
    bool KBIN_ALIEN_OUTPUT_MODE_OUTPUT_FLAG;
    string KBIN_ALIEN_OUTPUT_MODE_OUTPUT_VALUE;
  private:                                              //
    void free();                                             // free space
    void copy(const _alienflags& b);                         //
};

// --------------------------------------------------------------------------
// general container for any set of flags
class _xflags {
  public:
    _xflags();
    _xflags(_vflags& vflags);
    _xflags(_aimsflags& aimsflags);
    _xflags(_alienflags& alienflags);
    ~_xflags();
    _xflags(const _xflags& b);
    const _xflags& operator=(const _xflags& b);
    void clear();
    bool AFLOW_MODE_VASP;
    _vflags vflags;
    bool AFLOW_MODE_AIMS;
    _aimsflags aimsflags;
    bool AFLOW_MODE_ALIEN;
    _alienflags alienflags;
    void setVFlags(_vflags& vflags);
    void setAIMSFlags(_aimsflags& aimsflags);
    //add qe and others here eventually
    void setALIENFlags(_alienflags& alienflags);
  private:
    void free();                                              // free space
    void copy(const _xflags& b);                           //
};

// --------------------------------------------------------------------------
// aflow_init.cpp
namespace init {
  int GetCPUCores();
  bool InitMachine(bool INIT_VERBOSE,vector<string>& argv,vector<string>& cmds,std::ostream& outf);
  string InitLoadString(string string2load,bool=FALSE);
  string InitGlobalObject(string string2load,string="",bool=FALSE);
  string InitLibraryObject(string string2load,bool=FALSE);
  string AFLOW_Projects_Directories(string string2load);
  long GetRAM(void);
  uint GetTEMPs(void);
  uint InitSchema(bool INIT_VERBOSE);
} // namespace init

uint AFLOW_getTEMP(vector<string> argv);
uint AFLOW_monitor(vector<string> argv);
double AFLOW_checkMEMORY(string="",double=102.0);
bool CheckMaterialServer(string message);
bool CheckMaterialServer(void);
string aflow_get_time_string(void);
string aflow_get_time_string_short(void);
string strPID(void);

string Message(string="");
string Message(string str1,string list2print);
string Message(const _aflags& aflags,string="",string="");
bool AFLOW_BlackList(string h);
namespace init {
  bool ErrorOption(ostream &oss,const string& options, const string& routine,vector<string> vusage);
  bool ErrorOption(ostream &oss,const string& options, const string& routine,string vusage);
}

// --------------------------------------------------------------------------
// aflow_aflowrc.cpp
namespace aflowrc {
  bool is_available(std::ostream& oss,bool AFLOWRC_VERBOSE);
  bool read(std::ostream& oss,bool AFLOWRC_VERBOSE);
  bool write_default(std::ostream& oss,bool AFLOWRC_VERBOSE);
  bool print_aflowrc(std::ostream& oss,bool AFLOWRC_VERBOSE);
} // namespace aflowrc

// --------------------------------------------------------------------------
// aflow_arguments  
uint PflowARGs(vector<string> &argv,vector<string> &cmds,aurostd::xoption &vpflow); // called inside Init::InitMachine coded in aflow_pflow_main.cpp
uint ApennsyARGs(vector<string> &argv,vector<string> &cmds,aurostd::xoption &vflag); // called inside Init::InitMachine coded in aflow_apennsy_main.cpp

// --------------------------------------------------------------------------
// --------------------------------------------------------------------------
// aflow_xatom.cpp

#define _COORDS_FRACTIONAL_ 0
#define _COORDS_CARTESIAN_  1
#define _UPDATE_LATTICE_VECTORS_TO_ABCANGLES_   2
#define _UPDATE_LATTICE_ABCANGLES_TO_VECTORS_   3

#define _PGROUP_ 0             // for point group lattice
#define _PGROUPK_ 5            // for point group klattice
#define _PGROUP_XTAL_ 6        // for point group crystal
#define _PGROUPK_XTAL_ 7       // for point group kcrystal
#define _PGROUPK_PATTERSON_ 8   // for point group Patterson //DX20200129
#define _FGROUP_ 1             // for factor group
#define _SGROUP_ 2             // for space group
#define _AGROUP_ 3             // for site positions point group
#define _IATOMS_ 4             // for equivalent atoms

// --------------------------------------------------------------------------
// DX and CO - START
//DX20190214 [OBSOLETE] extern thread_local double _SYM_TOL_; // tolerance control for isequal_RHT in atom class (RHT)
// DX and CO - END

class _atom { // simple class.. nothing fancy
  public:
    // constructor destructor                              // constructor/destructor
    _atom();                                               // default, just allocate
    ~_atom();                                              // kill everything
    _atom(const _atom& b);                                 // constructor copy
    const _atom& operator=(const _atom &b);                // copy
    void clear();
    // content                                             // content
    xvector<double> fpos;                                  // positions are with respect to ijk lattice cell
    xvector<double> cpos;                                  // so if fpos/cpos is outside a cell, you can shift
    xvector<double> corigin;                               // origin for convasp purposes
    xvector<double> coord;                                 // general coordinate for symmetry routines (RHT)
    vector<string> fpos_equation;                          // DX20180607 - lattice equation for atomic position 
    vector<string> cpos_equation;                          // DX20180607 - Cartesian equation for atomic position 
    double spin;                                           // spin along z in VASP MODE
    bool spin_is_given;                                    // TRUE if spin has been set // DX20170921
    xvector<double> noncoll_spin;                          // non-collinear spin                // DX20171205
    bool noncoll_spin_is_given;                            // TRUE if noncoll_spin has been set // DX20171205
    double mass;                                           // mass 
    int    type;                                           // with bringincell, which adjust cpos/fpos and ijk as well
    string name;                                           // the name read from the INPUT
    bool   name_is_given;                                  // TRUE is atom name has been given
    string cleanname;                                      // a chemical clean version of the name
    int info;                                              // container for misc. information  // RHT
    int    atomic_number;                                  // 0 by defauls
    int    number;                                         // atom number reference for convasp, from zero to the sky
    string sd;                                             // ?
    xvector<int> ijk;                                      // xvector identifier of the lattice (but you must give str)
    bool   isincell;                                       // is in cell ? (i==j==k==0 ?)
    int    basis;                                          // identifier of position in the basis, from zero to the sky
    double reference;                                      // reference/measure for ordering
    int    ireference;                                     // sort of number in the list
    // for symmetry
    int    equivalent;                                     // points to the equivalent atom in the cell (-1 if irreducible)
    bool   is_inequivalent;                                // if atom is irreducible
    uint   num_equivalents;                                // say how many they are (only for is_inequivalent)
    uint   index_iatoms;                                   // if calculated on the xstructure, the index within iatoms for the identical atoms
    // for order parameter                                 // order parameter
    int    order_parameter_value;                          // order parameter
    bool   order_parameter_atom;                           // order parameter
    // for partial occupation                              // partial occupation
    double partial_occupation_value;                       // partial occupation
    bool   partial_occupation_flag;                        // partial occupation
    int shell;                                             // neighbour shell number
    // printing
    bool   verbose;                                        // verbose in printing
    bool   print_RHT;                                      // a printer for coord and name (general position)   // RHT
    bool   print_cartesian;                                // print frac or cartesian
    // operators/functions                                 // operator/functions
    friend ostream& operator<<(ostream &,const _atom&);    // print
    void CleanName(void);                                  // function to clean up the name
    void CleanSpin(void);                                  // function to clean up the spin from EZ vasp script
    void ClearSymmetry(void);                              // clears symmetry //CO20190219
  private:                                                //
    void free();                                           // free space
    void copy(const _atom& b); //
};

class _atom_reference_cmp {                              // sorting through reference
  public:
    bool operator()(const _atom& atom1,const _atom& atom2) const {
      return (bool) (atom1.reference<atom2.reference);}
};
class _atom_type_cmp {                                   // sorting through type
  public:
    bool operator()(const _atom& atom1,const _atom& atom2) const {
      return (bool) (atom1.type<atom2.type);}
};

#define NUM_ELEMENTS (103+1)  // up to Uranium
extern std::vector<string> vatom_symbol;             // store starting from ONE
extern std::vector<string> vatom_name;               // store starting from ONE
extern std::vector<double> vatom_mass;               // store starting from ONE
extern std::vector<double> vatom_volume;             // store starting from ONE
extern std::vector<int> vatom_valence_iupac;         // store starting from ONE http://en.wikipedia.org/wiki/Valence_(chemistry)
extern std::vector<int> vatom_valence_std;           // store starting from ONE http://en.wikipedia.org/wiki/Valence_(chemistry)
extern std::vector<double> vatom_miedema_phi_star;       // store starting from ONE Miedema Rule Table 1a Physica 100B (1980) 1-28
extern std::vector<double> vatom_miedema_nws;            // store starting from ONE Miedema Rule Table 1a Physica 100B (1980) 1-28
extern std::vector<double> vatom_miedema_Vm;             // store starting from ONE Miedema Rule Table 1a Physica 100B (1980) 1-28
extern std::vector<double> vatom_miedema_gamma_s;        // store starting from ONE Miedema Rule Table 1a Physica 100B (1980) 1-28
extern std::vector<double> vatom_miedema_BVm;            // store starting from ONE Miedema Rule Table 1a Physica 100B (1980) 1-28
extern std::vector<double> vatom_radius;             // store starting from ONE - Saxena
extern std::vector<double> vatom_radius_covalent;    // store starting from ONE - Codero, Covalent radii revisited, DOI: 10.1039/b801115j // DX and CO - 9/4/17
extern std::vector<double> vatom_electronegativity;  // store starting from ONE - Saxena
extern std::vector<string> vatom_crystal;            // store starting from ONE - Ashcroft Mermin
extern std::vector<double> vatom_xray_scatt;              // store starting from ONE
extern std::vector<double> vatom_pettifor_scale;              // store starting from ONE - Chemical Scale Pettifor Solid State Communications 51 31-34 1984
extern std::vector<double> vatom_pearson_coefficient;         // ME20181020

void atoms_initialize(void);
uint GetAtomNumber(const string& symbol);
std::string GetAtomName(const string& symbol);
std::string GetAtomName(const uint& atnum);
std::string GetAtomSymbol(const string& symbol);
std::string GetAtomSymbol(const uint& atnum);
double GetAtomMass(const string& symbol,bool clean=true);  // in Kg //CO20181129
double GetAtomMass(const uint& atnum); // in Kg
double GetAtomComptonCrossSection(const string& symbol); // barn (1 barn = 1e-28 m^2)
double GetAtomComptonCrossSection(const uint& atnum); // barn (1 barn = 1e-28 m^2)
double GetAtomPhotoelectricCrossSection(const string& symbol);  // barn (1 barn = 1e-28 m^2)
double GetAtomPhotoelectricCrossSection(const uint& atnum);  // barn (1 barn = 1e-28 m^2)
double GetAtomVolume(const string& symbol,bool clean=true);  //CO20181129
double GetAtomVolume(const uint& atnum);
int GetAtomValenceIupac(const string& symbol);
int GetAtomValenceIupac(const uint& atnum);
int GetAtomValenceStd(const string& symbol);
int GetAtomValenceStd(const uint& atnum);
double GetAtomRadius(const string& symbol);
double GetAtomRadius(const uint& atnum);
double GetAtomRadiusCovalent(const string& symbol); // DX and CO - 9/4/17
double GetAtomRadiusCovalent(const uint& atnum); // DX and Co - 9/4/17
double GetAtomElectronegativity(const string& symbol);
double GetAtomElectronegativity(const uint& atnum);
string GetAtomCrystal(const string& symbol);
string GetAtomCrystal(const uint& atnum);
double GetAtomPettiforScale(const string& symbol);
double GetAtomPettiforScale(const uint& atnum);
bool GetAtomPettiforScale(const vector<string>& vsymbol,vector<double>& vvalue);
bool GetAtomPettiforScale(const vector<uint>& vatnum,vector<double>& vvalue);
bool GetAtomPettiforScale(const vector<string>& vsymbol,xvector<double>& vvalue);
bool GetAtomPettiforScale(const vector<uint>& vatnum,xvector<double>& vvalue);
bool SortAtomsPettiforScale(vector<string> &vsymbols,xvector<int> &vorders,xvector<double> &vvalues);
bool SortAtomsPettiforScale(vector<string> &vsymbols,vector<int> &vorders,vector<double> &vvalues);
bool SortAtomsPettiforScale(vector<string> &vsymbol,vector<int> &vorder);
bool SortAtomsPettiforScale(vector<string> &vsymbol,vector<double> &vvalue);
bool SortAtomsPettiforScale(vector<string> &vsymbol);
double GetPearsonCoefficient(const string&);
double GetPearsonCoefficient(const int&);
double GetAtomXrayScatt(const string& symbol);
double GetAtomXrayScatt(const uint& atnum);
vector<string> GetGroupOfAtoms(string& group_name); //DX20181220 
double GetCompoundAttenuationLength(const vector<string>& species,const vector<double>& composition,const double& density);  // density in g/cm^3, return in cm
double GetCompoundAttenuationLength(const deque<string>& _species,const deque<int>& _composition,const double& density);  // density in g/cm^3, return in cm
// DX and CO - START
//DX20190214 [OBSOLETE]bool isequalRHT(const _atom& a, const _atom& b,double=_SYM_TOL_);       // bool equality only checks 'coord' and 'name' (RHT)  // RHT
// DX and CO - END
// routines of general use
string XATOM_AlphabetizationSpecies(string speciesA,string speciesB);
string XATOM_AlphabetizationSpecies(vector<string> vspecies);
string XATOM_AlphabetizationSpecies(vector<string> vspecies,vector<double> vnumbers);
void XATOM_AlphabetizationSpecies(string& system, vector<string>& vspecies,vector<double>& vnumbers);
void XATOM_AlphabetizationCompound(string& system, vector<string>& vspecies,vector<double>& vnumbers);
void XATOM_AlphabetizationSpecies(string& system, vector<string>& vspecies);
void XATOM_AlphabetizationSpecies(string& system);
void XATOM_AlphabetizationCompound(string& system);
uint XATOM_SplitAlloySpecies(string alloy_in, vector<string> &speciesX);
uint XATOM_SplitAlloySpecies(string alloy_in, vector<string> &speciesX, vector<double> &natomsX);
uint XATOM_SplitAlloyPseudoPotentials(string alloy_in, vector<string> &species_ppX);
uint XATOM_SplitAlloyPseudoPotentials(string alloy_in, vector<string> &species_ppX, vector<double> &natomsX);
vector<uint> composition2stoichiometry(string& composition); //DX20181009
// neighbour things
void GetUnitCellRep(const xvector<double>& ppos,xvector<double>& p_cell0,xvector<int>& ijk,const xmatrix<double>& lattice,const bool coord_flag);

string xstructure2json(xstructure& xstr); // DX20170831 - xstructure2json
string atom2json(_atom& atom, int coord_flag, int poccupation); // DX20170831 - atom2json

// --------------------------------------------------------------------------
class _sym_op {
  public:
    // constructor destructor
    _sym_op();                                                    // default, just allocate
    _sym_op(const _sym_op& b);                                    // constructor copy
    ~_sym_op();                                                   // kill everything
    // content
    // for _PGROUP_
    xmatrix<double>  Uc;            // 3x3                        // uniques (not irreducible) operations on positions (Uc cartesian)
    xmatrix<double>  Uf;            // 3x3                        // uniques (not irreducible) operations on indices   (Uf fractional)
    xmatrix<double>  generator;     // 3x3                        // generator A, U=exp(A*theta)
    xvector<double>  generator_coefficients;                      // generator coefficients on Lx, Ly, Lz basis // DX20171206
    xmatrix<xcomplex<double> > SU2_matrix; // 2x2                 // SU(2) 2x2 complex matrix // DX20180115
    xvector<xcomplex<double> > su2_coefficients;                  // su(2) coefficients on sigma_1, sigma_2, sigma_3 basis (Pauli matrices) // DX20180115
    double           angle;                                       // angle axis
    xvector<double>  axis;          // 3                          // (1,2,3)=axis
    xvector<double>  quaternion_vector;				//GEENA
    xmatrix<double>  quaternion_matrix;				//GEENA
    string           str_type;                                    // generic type of the operation
    string           str_Hermann_Mauguin;                         // Hermann_Mauguin notation
    string           str_Schoenflies;                             // Schoenflies notation
    bool             flag_inversion;                              // flag if inversion
    bool             is_pgroup;                                   // bool is_pgroup
    // for _PGROUP_XTAL_
    bool             is_pgroup_xtal;                              // bool is_pgroup_xtal
    // for _PGROUPK_PATTERSON_
    bool             is_pgroupk_Patterson;                        // bool is_pgroup_Patterson //DX20200129
    // for _PGROUPK_
    bool             is_pgroupk;                                  // bool is_pgroupk
    // for _PGROUPK_XTAL_                  
    bool             is_pgroupk_xtal;                             // bool is_pgroupk_xtal // DX20171205 - Added pgroupk_xtal
    // for _FGROUP_
    xvector<double>  ctau;          // 3                          // translation in CARTESIAN       // FACTOR GROUP only, [0,1[
    xvector<double>  ftau;          // 3                          // translation in FRACTIONAL      // FACTOR GROUP only, [0,1[
    vector<int>      basis_atoms_map;                             // this is the vector that tell where the basis atom gets mapped by the operation
    vector<int>      basis_types_map;                             // this is the vector that tell where the basis species gets mapped by the operation
    bool             basis_map_calculated;                        //have we've calculated it?
    bool             is_fgroup;                                   // bool is_fgroup
    // for _SGROUP_
    xvector<double>  ctrasl;        // 3                          // translation in CARTESIAN       // SPACE GROUP only, [integers]
    xvector<double>  ftrasl;        // 3                          // translation in FRACTIONAL      // SPACE GROUP only, [ingegers]
    bool             is_sgroup;                                   // bool is_sgroup
    // operators
    // for _AGROUP_
    uint             site;                                        // uint site          // site index // DX20170803
    bool             is_agroup;                                   // bool is_agroup     // for site operation point group

    const _sym_op& operator=(const _sym_op& b);
    friend ostream& operator<<(ostream &,const _sym_op&);

    void setUc(const xmatrix<double>& Uc,const xmatrix<double>& lattice);  //CO20190321
    void setUf(const xmatrix<double>& Uf,const xmatrix<double>& lattice);  //CO20190321
    void setctau(const xmatrix<double>& Uc,const xmatrix<double>& lattice);  //CO20190321
    void setftau(const xmatrix<double>& Uf,const xmatrix<double>& lattice);  //CO20190321

  private:
    void free();
    void copy(const _sym_op& b);
};

//DX201801107 - add _kpoint class - START
// --------------------------------------------------------------------------
class _kpoint {
  public:
    // constructor destructor
    _kpoint();                                           // default, just allocate
    ~_kpoint();                                          // default, just allocate
    // content
    char iomode;                                         // store format (not used yet)
    xmatrix<double> klattice;                            // reciprocal lattice
    xvector<double> fpos;                                // fractional position of kpoint
    xvector<double> cpos;                                // Cartesian position of kpoint (not used yet)
    string label;                                        // kpoint label (i.e., high-symmetry point labels)
    bool is_transformed;                                 // indicates if kpoint is transformed from AFLOW standard
    const _kpoint& operator=(const _kpoint& b);          // assignment operator
    // operators/functions                               // operator/functions
    string str() const;                                  // prints "fpos ! label" (e.g., 0.0000 0.0000 0.0000 ! \\Gamma)
    void TransformKpoint(const xmatrix<double>& P);      // transforms kpoint via P matrix (k'=k*P) and klattice via Q matrix (L_recip'=Q*L_recip) (see ITC-A pg. 79)
    friend ostream& operator<<(ostream&,const _kpoint&); // ostream operator
  private:
    void free();
};
//DX201801107 - add _kpoint class - END

// --------------------------------------------------------------------------
class wyckoffsite_ITC { //Also for wyckoff sites
  public:
    wyckoffsite_ITC(void);
    wyckoffsite_ITC(const wyckoffsite_ITC& b);
    ~wyckoffsite_ITC(void);
    // OPERATORS                                                  // --------------------------------------
    const wyckoffsite_ITC& operator=(const wyckoffsite_ITC& b);             // some operators
    bool operator<(const wyckoffsite_ITC& b) const;                          // < operator //DX20190130 - so we can sort by Wyckoff letter, then by species
    friend ostream& operator<<(ostream&,const wyckoffsite_ITC&);       // ostream
    // CONTENT
    xvector<double> coord;
    string type; //chemical label etc
    string wyckoffSymbol;
    string letter;                                                //DX20190128 - add Wyckoff letter
    string site_symmetry;                                         //DX20190128 - add Wyckoff site symmetry
    uint multiplicity;                                            //DX20190128 - add Wyckoff multiplicity
    double site_occupation;                                       //DX20190128 - add Wyckoff site occupation
    vector<vector<string> > equations;                            //DX20190128 - add Wyckoff equations
  private:                                                       // ---------------------------------------
    void free();                                                  // to free everything
};

//DX20181010 - grouped Wyckoff class - START
// --------------------------------------------------------------------------
// ===== GroupedWyckoffPosition Class ===== //
class GroupedWyckoffPosition{
  public:
    GroupedWyckoffPosition();
    ~GroupedWyckoffPosition();
    friend ostream& operator<<(ostream& oss, const GroupedWyckoffPosition& GroupedWyckoffPosition);
    const GroupedWyckoffPosition& operator=(const GroupedWyckoffPosition& b);
    bool operator<(const GroupedWyckoffPosition& b) const;
    GroupedWyckoffPosition(const GroupedWyckoffPosition& b);
    uint type;
    string element;
    vector<string> site_symmetries;
    vector<uint> multiplicities;
    vector<string> letters;
  private:
    void free();
    void copy(const GroupedWyckoffPosition& b);
};
// --------------------------------------------------------------------------
//DX20181010 - grouped Wyckoff class - END

// --------------------------------------------------------------------------
// AtomEnvironment Class //DX20191120 
class AtomEnvironment{
  public:
    AtomEnvironment();                                                                      // constructor operator
    ~AtomEnvironment();                                                                     // destructor operator
    friend ostream& operator<<(ostream& oss, const AtomEnvironment& AtomEnvironment);       // stringstream operator (printing)
    const AtomEnvironment& operator=(const AtomEnvironment& b);                             // assignment operator
    AtomEnvironment(const AtomEnvironment& b);                                              // copy constructor
    string element_center;                                                                  // species/element at center of environment                                                                   
    uint type_center;                                                                       // type (uint) at center of environment
    vector<string> elements_neighbor;                                                       // species/element of atoms neighboring center atom
    vector<uint> types_neighbor;                                                            // types (uint) of atoms neighboring center atom
    vector<double> distances_neighbor;                                                      // distances to atoms neighboring atoms (typically put in a bin with small tolerance threshold)                                             
    vector<uint> coordinations_neighbor;                                                    // coordination of neighboring distance                                              
    vector<vector<xvector<double> > > coordinates_neighbor;                                 // coordinates of atoms neighboring atoms (center is assumed to be zero,i.e. coord=neighbor-origin)
    //functions
    void getAtomEnvironment(const xstructure& xstr, uint center_index, uint mode=ATOM_ENVIRONMENT_MODE_1);                                          // get environment around atom index                                               
    void getAtomEnvironment(const xstructure& xstr, uint center_index, const vector<string>& neighbor_elements, uint mode=ATOM_ENVIRONMENT_MODE_1); // get restricted environment (via specified elements) around atom index
  private:
    void free();                                                                            // free operator
    void copy(const AtomEnvironment& b);                                                    // copy constructor
};
// --------------------------------------------------------------------------

#define MAX_TITLE_SIZE 512

#define IOAFLOW_AUTO   0
#define IOVASP_AUTO    1
#define IOVASP_POSCAR  2
#define IOVASP_ABCCAR  3
#define IOVASP_WYCKCAR 4
#define IOQE_AUTO      5
#define IOQE_GEOM      6
#define IOABINIT_AUTO  7
#define IOABINIT_GEOM  8
#define IOAIMS_AUTO    9
#define IOAIMS_GEOM   10
#define IOCIF         11 //DX20180723
<<<<<<< HEAD
#define IOELK_AUTO    12 //DX20200310
#define IOELK_GEOM    13 //DX20200310
=======
>>>>>>> bff4081e

#define NOSG string("NNN #0")

#define _EQUIV_FPOS_EPS_    2.0e-5    // NOV 2009 Israel  used to be 1.0e-6 too small for ICSD
#define _pocc_no_sublattice_ -1
//[CO20181226 OBSOLETE]#define DEFAULT_PARTIAL_OCCUPATION_TOLERANCE 0.02

bool sortAtomsTypes(const _atom& a1,const _atom& a2);		// sort atoms by types
bool sortAtomsNames(const _atom& a1,const _atom& a2);		// sort atoms by names
bool sortAtomsDist(const _atom& a1,const _atom& a2);		// sort atoms by dist  // CO20180420
bool sortAtomsEquiv(const _atom& a1,const _atom& a2); // cluster by equivalent atoms //CO20190116

class xstructure {
  public:
    // constructors/destructors                                   // --------------------------------------
    xstructure(string="");                                        // constructor default
    xstructure(const xstructure& b);                              // constructor copy
    xstructure(istream& input,int=IOVASP_POSCAR);                 // constructor from istream
    xstructure(ifstream& input,int=IOVASP_POSCAR);                // constructor from ifstream
    xstructure(stringstream& input,int=IOVASP_POSCAR);            // constructor from stringstream
    xstructure(const string& input,int);                          // constructor from file
    xstructure(const string& url,const string& file,int=IOVASP_POSCAR); // constructor from URL
    ~xstructure();                                                // destructor
    // I/O, mutators                                              // --------------------------------------
    bool GetStoich(void);                                         // get stoich_each_type - 170724 CO
    bool sortAtomsEquivalent(void);                               // sort by equivalent atoms - CO20190116
    bool FixLattices(void);                                       // Reciprocal/f2c/c2f
    void SetCoordinates(const int& mode);                         // change coordinates
    void MakeBasis(void);                                         // make basis for atoms (basis and number)
    void MakeTypes(void);                                         // refresh types based on num_each_type  // CO20180420
    void AddAtom(const _atom& atom);                              // adding an atom
    void AddAtom_POCC(const _atom& atom);                         // adding an atom FOR POCC ONLY
    void RemoveAtom(const uint& iat);                             // deleting an atom (index)
    void RemoveAtom(vector<uint>& v_atoms_to_remove);             // deleting many atoms (indices)
    void ReplaceAtoms(const deque<_atom>& new_atoms);             // replace all atoms SAFELY/CLEANLY
    void RemoveCopies(double=1.0e-3);                             // deleting atoms too close F/C
    void RemoveFractionalCopies(double=1.0e-3);                   // deleting atoms too close F
    void RemoveCartesianCopies(double=1.0e-3);                    // deleting atoms too close C
    void AddCorners(void);                                        // for picturing purpose
    void clear(void);                                             // clear everything //DX20191220 - uppercase to lowercase clear
    void clean(void);                                             // performs stringstream clean //DX20191220 - uppercase to lowercase clean
    void ClearSpecies(void);                                      // Clear all the symmetry
    void ShifOriginToAtom(const int& iat);                        // Shift the origin to atom(iat)
    void IdenticalAtoms(void);                                    // Make identical atoms
    void SwapCoordinates(const uint& i,const uint& j);            // Permute Coordinates i with j
    string SpeciesLabel(const uint& A);                           // Returns the Label of the specie A (if available)
    void SpeciesSwap(const uint& A,const uint& B);                // Permute Species A with B (safe for species C).
    bool SpeciesGetAlphabetic(void);                              // Check is species are in alphabetic order
    bool SpeciesPutAlphabetic(void);                              // Put Species in alphabetic
    string SpeciesString(void);                                   // Gives a string with the list of all the species
    uint SetSpecies(const std::deque<string>& vspecies);          // Set the species
    void GetLatticeType(xstructure& sp,xstructure& sc);           // Get all lattices
    void GetLatticeType(void);                                    // Get all lattices
    void Standard_Primitive_UnitCellForm(void);                   // Reduce the Unit Cell to Standard Primitive Form
    void GetStandardPrimitive(void);                              // stub for void Standard_Primitive_UnitCellForm(void);
    void Standard_Conventional_UnitCellForm(void);                // Reduce the Unit Cell to Standard Conventional Form
    void GetStandardConventional(void);                           // stub for void Standard_Conventional_UnitCellForm(void);
    void NiggliUnitCellForm(void);                                // Reduce the Unit Cell to Niggli Form
    void MinkowskiBasisReduction(void);                           // Reduce the Basis to the max orthogonality (Minkowski)
    void LatticeReduction(void);                                  // Lattice Reduction to Max Orthogonality (MINK) and then Niggly Form
    //DX20190905 [OBSOLETE] void BringInCell(void);                                       // Bring all the atoms in the origin
    //DX20190905 [OBSOLETE] void BringInCell(double);                                     // Bring all the atoms in the origin
    void BringInCell(double tolerance=_ZERO_TOL_, double upper_bound=1.0, double lower_bound=0.0); //DX20190904
    void BringInCompact(void);                                    // Bring all the atoms near the origin
    void BringInWignerSeitz(void);                                // Bring all the atoms in the Wigner Seitz Cell
    void GetPrimitive(void);                                      // Make it primitive, if possible
    void GetPrimitive(double tol);                                // Make it primitive, if possible
    void GetPrimitive1(void);                                     // Make it primitive, if possible
    void GetPrimitive2(void);                                     // Make it primitive, if possible
    void GetPrimitive3(void);                                     // Make it primitive, if possible
    uint GetPrimitiveCell(void);                                  // Make it primitive, if possible. Returns 1 if routine fails (RHT)   // RHT
    double MinDist(void);                                         // get minimum interatomic distance -- CO20171024
    void ReScale(const double &in_scale);                         // Change scale but keep volume fixed
    void SetScale(const double &in_scale);                        // Change scale
    void SetVolume(const double &in_volume);                      // Change volume
    void SetAutoVolume(bool use_AFLOW_defaults_in=false);         // Change volume to sum of atoms  //CO20191010
    void InflateLattice(const double &coefficient);               // Inflate lattice
    void InflateVolume(const double &coefficient);                // Inflate volume
    string platon2print(bool,bool,double,double,double,double);   // Create Platon input file >=51108
    void FakeNames(void);                                         // Fix names as fakes - useful for platon
    string platon2sg(bool P_EQUAL=DEFAULT_PLATON_P_EQUAL,
        bool P_EXACT=DEFAULT_PLATON_P_EXACT,
        double P_ang=DEFAULT_PLATON_P_ANG,
        double P_d1=DEFAULT_PLATON_P_D1,
        double P_d2=DEFAULT_PLATON_P_D2,
        double P_d3=DEFAULT_PLATON_P_D3);
    string findsym2sg(double tolerance=DEFAULT_FINDSYM_TOL);
    string findsym2execute(double tolerance=DEFAULT_FINDSYM_TOL);
    string findsym2print(double tolerance=DEFAULT_FINDSYM_TOL);
    //  string platon2sg(void);
    double GetVolume(void);                                       // Return volume
    double Volume(void);                                          // Return volume
    double GetZVAL(const vector<double>& vZVAL);                  // Given the ZVAL of each species, it returns total ZVAL of cell
    double GetPOMASS(const vector<double>& vPOMASS);              // Given the POMASS of each species, it returns total POMASS of cell
    void ClearSymmetry(void);                                     // Clear all the symmetry
    bool CalculateSymmetry(bool,double);                          // Calculate the symmetry
    bool CalculateSymmetry(void);                                 // Calculate the symmetry
    void CalculateSymmetryPointGroup(bool);                       // Calculate the symmetry
    void CalculateSymmetryPointGroup(void);                       // Calculate the symmetry
    void CalculateSymmetryFactorGroup(bool);                      // Calculate the symmetry
    void CalculateSymmetryFactorGroup(void);                      // Calculate the symmetry
    void CalculateSymmetryPointGroupCrystal(bool);                // Calculate the symmetry
    void CalculateSymmetryPointGroupCrystal(void);                // Calculate the symmetry
    void CalculateSymmetryPointGroupKlattice(bool);               // Calculate the symmetry
    void CalculateSymmetryPointGroupKlattice(void);               // Calculate the symmetry
    int  GenerateGridAtoms(int,int,int,int,int,int);              // generate grid of atoms
    int  GenerateGridAtoms(int,int,int);                          // generate grid of atoms
    int  GenerateGridAtoms(int);                                  // generate grid of atoms
    int  GenerateLIJK(double);                                    // generate lijk look up table
    // QUANTUM ESPRESSO AND ABINIT AND AIMS                       // --------------------------------------
    void buildGenericTitle(bool vasp_input=false,bool force_fix=false); // build a nice title with atoms
    void xstructure2qe(void);                                     // some wrap up IOs to convert format to QE
    void xstructure2vasp(void);                                   // some wrap up IOs to convert format to VASP
    void xstructure2abinit(void);                                 // some wrap up IOs to convert format to ABINIT
    void xstructure2aims(void);                                   // some wrap up IOs to convert format to AIMS
    void xstructure2cif(void);                                    // some wrap up IOs to convert format to CIF //DX20190123
    void xstructure2abccar(void);                                 // some wrap up IOs to convert format to ABCCAR //DX20190123
<<<<<<< HEAD
    void xstructure2elk(void);                                    // some wrap up IOs to convert format to ELK //DX20200313
=======
>>>>>>> bff4081e
    //[CO20180420 - moved outside of xstructure]bool sortAtomsTypes(const _atom& a1,const _atom& a2);		// sort atoms by types
    //[CO20180420 - moved outside of xstructure]bool sortAtomsNames(const _atom& a1,const _atom& a2);		// sort atoms by names
    // OPERATORS                                                  // --------------------------------------
    const xstructure& operator=(const xstructure& b);             // some operators
    friend istream& operator>>(istream&,xstructure&);             // istream
    friend ostream& operator<<(ostream&,const xstructure&);       // ostream
    // CONTENT                                                    // --------------------------------------
    string title;                                                 // Title of the structure
    string directory;                                             // Directory where xstructure came from // DX
    string prototype;                                             // Prototype of the structure
    string info;                                                  // Info of the structure
    int iomode;                                                   // IOVASP_POSCAR/IOXXXX
    // int num_types=num_each_type.size();                        // old useless stuff
    // int num_atoms=atoms.size();                                // old useless stuff
    bool neg_scale;                                               // flag for negative scale (for printing)
    double scale;                                                 // scale (always linear A)
    bool neg_scale_second;                                        // POCC (hnf vs. tol) // CO20180409
    double scale_second;                                          // POCC hnf/stoich tol/site tol // CO20180409
    aurostd::xoption scale_third;                                 // if there is a third scale number provided, we use isentry and content_double // CO20170803 - site tol
    char coord_type[2];                                           // type of coordinates
    bool coord_flag;                                              // _COORDS_FRACTIONAL_ (0) fractional, _COORDS_CARTESIAN_ (1) cartesian.
    bool isd;                                                     // TRUE=Selective dynamics; FALSE=no selective dynamics.
    xmatrix<double> lattice;                                      // LATTICE in REAL SPACE (meters)            // vector per RAW (must trasp per algebra)
    double a,b,c,alpha,beta,gamma;                                // LATTICE in a,b,c,alpha,beta,gamma
    xmatrix<double> klattice;                                     // LATTICE in MOMENTUM SPACE (1/meters)      // vevror per RAW (must trasp per algebra)
    xvector<double> origin;                                       // origin
    xmatrix<double> f2c;                                          // transformation matrix for F vector per COLUM f2c=trasp(lattice)
    xmatrix<double> c2f;                                          // transformation matrix for C vector per ROW   c2f=inv(trasp(lattice))
    double equiv_fpos_epsilon;                                    // when they are the same DEFAULT _EQUIV_FPOS_EPS_
    std::deque<int> num_each_type;                                // WARNING: we use starting from 0
    std::deque<double> comp_each_type;                            // WARNING: we use starting from 0
    std::deque<double> stoich_each_type;                          // WARNING: we use starting from 0 - 170724
    std::deque<_atom> atoms;                                      // WARNING: we use starting from 0
    std::deque<string> species,species_pp,species_pp_type,species_pp_version; // WARNING: we use starting from 0 // CAN BE THE ONES OF VASP5
    std::deque<double> species_pp_ZVAL; // WARNING: we use starting from 0 // CAN BE THE ONES OF VASP5
    std::deque<std::deque<double> > species_pp_vLDAU;             // WARNING: we use starting from 0 // CAN BE THE ONES OF VASP5
    std::deque<double> species_volume;                            // WARNING: we use starting from 0 // CAN BE THE ONES OF VASP5
    std::deque<double> species_mass;                              // WARNING: we use starting from 0 // CAN BE THE ONES OF VASP5
    //  ----------------------------------------------------------------------------------------
    // SYMBOLIC MATH stuff
    bool symbolic_math_representation_only;                       // print symbolic math representation only //DX20180618 
    bool constrained_symmetry_calculation;                        // append symbolic math representation for constrained symmetry calculation //DX20180618 
    vector<vector<string> > symbolic_math_lattice;                // symbolic math representation of lattice //DX20180618 
    uint num_parameters;                                          // number of parameters ANRL 20180618
    uint num_lattice_parameters;                                  // number of lattice parameters ANRL 20180618
    vector<string> prototype_parameter_list;                      // prototype parameter list ANRL 20180618
    vector<double> prototype_parameter_values;                    // prototype parameters values ANRL 20180618
    //  ----------------------------------------------------------------------------------------
    bool is_vasp4_poscar_format;                                  // flags for VASP4*
    bool is_vasp5_poscar_format;                                  // flags for VASP5*
    bool Niggli_calculated;                                       // flags for calculation
    bool Niggli_avoid;                                            // flags for avoiding the calculation
    bool Minkowski_calculated;                                    // flags for calculation
    bool Minkowski_avoid;                                         // flags for avoiding the calculation
    bool LatticeReduction_calculated;                             // flags for calculation
    bool LatticeReduction_avoid;                                  // flags for avoiding the calculation
    //  ----------------------------------------------------------------------------------------
    // PRINTING stuff
    string PrintSymbolicMathRepresentation(void);                 // Print symbolic math representation of structure //DX20180618
    string PrintUNCLE(void);                                      // Print in UNCLE format
    //  ----------------------------------------------------------------------------------------
    // LATTICE stuff
    bool Standard_Lattice_calculated;                             // flags for calculation
    bool Standard_Lattice_avoid;                                  // flags for avoiding the calculation
    bool Standard_Lattice_primitive;                              // flags for calculation
    bool Standard_Lattice_conventional;                           // flags for calculation
    bool Standard_Lattice_has_failed;                             // flags for Lattice has failed ?
    string bravais_lattice_type;                                  // lattice type as a string  (14)
    string bravais_lattice_variation_type;                        // lattice type as a string wahyu mod  (with the mods of wahyu)
    string bravais_lattice_system;                                // lattice system http://en.wikipedia.org/wiki/Bravais_lattice (7)
    string bravais_lattice_lattice_type;                          // lattice_lattice type as a string  (14)
    string bravais_lattice_lattice_variation_type;                // lattice_lattice type as a string wahyu mod  (with the mods of wahyu)
    string bravais_lattice_lattice_system;                        // lattice_lattice system http://en.wikipedia.org/wiki/Bravais_lattice (7)
    string pearson_symbol;                                        // pearson symbol as a string
    string reciprocal_lattice_type;                               // reciprocal lattice type as a string
    string reciprocal_lattice_variation_type;                     // reciprocal lattice type as a string wahyu mod
    //string reciprocal_conventional_lattice_type;                // reciprocal lattice type as a string
    string bravais_superlattice_type;                             // super lattice type as a string (identical atoms)
    string bravais_superlattice_variation_type;                   // super lattice type as a string (identical atoms) wahyu mod
    string bravais_superlattice_system;                           // lattice system http://en.wikipedia.org/wiki/Bravais_lattice (7)
    string pearson_symbol_superlattice;                           // pearson symbol of the superlattice (identical atoms)
    bool volume_changed_original2new;                             // flag for volume has changed between original and new (i.e., transformation won't work) //DX20181105
    xmatrix<double> transform_coordinates_original2new;           // transform coordinate system from original to new; (Q in ITC notation) //DX20181105
    xmatrix<double> transform_coordinates_new2original;           // transform coordinate system from new to original; (Q^-1 in ITC notation) //DX20181105
    xmatrix<double> rotate_lattice_original2new;                  // rotate from original to new lattice; (P in ITC notation) //DX20181105
    xmatrix<double> rotate_lattice_new2original;                  // rotate from new to original lattice; (P^-1 in ITC notation) //DX20181105
    //  ----------------------------------------------------------------------------------------
    // GENERAL PURPOSE LABELS                                     // general purpose label
    uint label_uint;                                              // general purpose label_uint
    int label_int;                                                // general purpose label_int
    double label_double;                                          // general purpose label_double
    // ----------------------------------------------------------------------------------------
    // ORDER PARAMETER                                            // order parameter for xstructure
    bool order_parameter_structure;                               // order parameter for xstructure
    std::vector<uint> order_parameter_atoms;                      // indices of atoms to be shuffled
    uint order_parameter_orbit;                                   // number of equivalent configurations with the factor group
    int order_parameter_sum;                                      // sum of all the order parameters
    // ----------------------------------------------------------------------------------------
    // PARTIAL OCCUPATION                                         // partial occupation for xstructure
    bool partial_occupation_flag;                                 // flags for partial occupation TRUE/FALSE
    double partial_occupation_site_tol;                           // tolerance for partial occupation site >=0.0 <=1.0   // CO20180409
    double partial_occupation_stoich_tol;                         // tolerance for partial occupation stoich >=0.0 <=1.0 // CO20180409
    int partial_occupation_HNF;                                   // volume HNF size
    vector<int> partial_occupation_sublattice;                    // contains the information about the specie# of the sublattice in the partial occupation otherwise _pocc_no_sublattice_
    // ----------------------------------------------------------------------------------------
    // GEOMETRY ENERGETICS after the QM calculations              // --------------------------------------
    void qm_clear(void);                                          // QM create/clean all the vectors
    void qm_recycle(void);                                        // QM shift data from QM to GEOM
    void qm_load(string directory,string suffix="",int=IOVASP_POSCAR);                    // QM results load from an ab-initio calculation
    bool qm_calculated;                                           // QM calculation
    double qm_scale;                                              // QM scale (always linear A)
    xmatrix<double> qm_lattice;                                   // QM LATTICE in REAL SPACE (meters)
    xmatrix<double> qm_klattice;                                  // QM LATTICE in MOMENTUM SPACE (1/meters)     // SAVED TRASP
    xvector<double> qm_origin;                                    // QM origin
    xmatrix<double> qm_f2c;                                       // QM transformation matrix for F vector per COLUM f2c=trasp(lattice)
    xmatrix<double> qm_c2f;                                       // QM transformation matrix for C vector per ROW   c2f=inv(trasp(lattice))
    std::deque<_atom> qm_atoms;                                  // QM WARNING: we use starting from 0
    std::vector<xvector<double> > qm_forces;                      // QM FORCES calculation
    bool qm_forces_write;                                         // QM FORCES calculation
    std::vector<xvector<double> > qm_positions;                   // QM POSITIONS calculation
    bool qm_positions_write;                                      // QM POSITIONS calculation
    double qm_E_cell,qm_dE_cell,qm_H_cell,qm_PV_cell,qm_P,qm_mag_cell;                     // QM energetics PER CELL
    double qm_E_atom,qm_dE_atom,qm_H_atom,qm_PV_atom,qm_mag_atom;                     // QM energetics ATOMIC
    // ----------------------------------------------------------------------------------------
    // KPOINTS                                                    // --------------------------------------
    int kpoints_mode;                                             // mode of kpoints
    int    kpoints_k1,kpoints_k2,kpoints_k3;                      // parameters that are plug during
    double kpoints_s1,kpoints_s2,kpoints_s3;                      // parameters that are plug during
    int kpoints_kmax,kpoints_kppra;                               // load/unload and calculations
    string kpoints_kscheme;                                       // of ab-initio
    // ---------------------- SYMMETRY --------------------------------------------------------
    // A=U*B but in A and B we plug vectors as columns watch lattice is per row Uc=A*inv(B)
    // A is the lattice (vectors per colum), B is the test lattice (epr column)
    // Uc is the point_group operation which operates AFTER the vector (row)
    // as: new_vector_row=old_vector_row*Uc  and point_group is the list of all the Uc !!!
    // DX and CO - START
    double dist_nn_min; 
    // SYMMETRY TOLERANCE ----------------------------
    bool sym_eps_calculated;                                      // was it calculated automatically per symmetry operations (aflowSYM)?
    double sym_eps;                                               // universal tolerance for symmetry (dictates resolution and mapping tolerances)                     
    uint sym_eps_change_count;                                  // universal tolerance count for symmetry // DX20180223 - added count to xstructure
    // DX and CO - END
    // POINT GROUP                                                // POINT GROUP LATTICE
    std::vector<_sym_op> pgroup;                                  // rotations/inversions operations
    bool pgroup_calculated;                                       // WARNING: we use starting from 0
    // POINT GROUP CRYSTAL                                        // POINT GROUP CRYSTAL
    std::vector<_sym_op> pgroup_xtal;                             // rotations/inversions operations
    bool pgroup_xtal_calculated;                                  // WARNING: we use starting from 0
    string crystal_family;                                        // crystal and point group properties
    string crystal_system;                                        // crystal and point group properties
    string point_group_crystal_class;                             // crystal and point group properties
    string point_group_Shoenflies;                                // crystal and point group properties
    string point_group_Hermann_Mauguin;                           // crystal and point group properties
    string point_group_orbifold;                                  // crystal and point group properties
    string point_group_type;                                      // crystal and point group properties
    string point_group_order;                                     // crystal and point group properties
    string point_group_structure;                                 // crystal and point group properties
    // POINT GROUP PATTERSON                                      // POINT GROUP PATTERSON //DX20200129
    std::vector<_sym_op> pgroupk_Patterson;                       // rotations/inversions operations
    bool pgroupk_Patterson_calculated;                            // WARNING: we use starting from 0
    // POINT GROUP KLATTICE                                       // POINT GROUP
    std::vector<_sym_op> pgroupk;                                 // rotations/inversions operations
    bool pgroupk_calculated;                                      // WARNING: we use starting from 0
    // POINT GROUP KCRYSTAL                                       // POINT GROUP
    std::vector<_sym_op> pgroupk_xtal;                            // rotations/inversions operations
    bool pgroupk_xtal_calculated;                                 // WARNING: we use starting from 0
    // FACTOR GROUP                                               // FACTOR GROUP
    std::vector<_sym_op> fgroup;                                  // rotations/inversions + incell_translations operations
    bool fgroup_calculated;                                       // WARNING: we use starting from 0
    // SPACE GROUP                                                // SPACE GROUP
    std::vector<_sym_op> sgroup;                                  // rotations/inversions + incell        //outcell_translations operations
    bool sgroup_calculated;                                       // WARNING: we use starting from 0
    double sgroup_radius;                                         // radius of application (all ops connecting objects inside the sphere)
    xvector<int> sgroup_radius_dims;                              // dimension of the radius (in +- integers)
    // SITE POINT GROUP                                           // SITE POINT GROUP
    bool agroup_calculated;                                       // WARNING: we use starting from 0
    std::vector<std::vector<_sym_op> > agroup;                    // rotations/inversions operations on sites, has one for each atom (all)
    // INEQUIVALENTE ATOMS                                        // --------------------------------------
    bool iatoms_calculated;                                       // given the symmetry, the atoms are mapped in inequivalent
    std::vector<std::vector<int> > iatoms;                        // equivalent/inequivalent atoms lookup table
    // SPACE GROUP CALCULATION WITH PLATON/FINDSYM                // with platon >= 51108
    string spacegroup;                                            // space group symbol
    string spacegrouplabel;                                       // the number with #
    string spacegroupoption;                                      // origin, axes and so on
    int    spacegroupnumber;                                      // the number
    int    spacegroupnumberoption;                                // the option as number
    bool is_spacegroup_platon,is_spacegroup_findsym,is_spacegroup_aflow; // got spacegroup
    // SPACE GROUP ITC
    // DX and CO - START
    string crystal_system_ITC;                                    // aflow_symmetry_spacegroup.cpp (RHT)
    string point_group_ITC;                                       // aflow_symmetry_spacegroup.cpp (RHT)
    char bravais_label_ITC;                                       // aflow_symmetry_spacegroup.cpp (RHT)
    char lattice_label_ITC;                                       // aflow_symmetry_spacegroup.cpp (RHT)
    uint space_group_ITC;                                         // aflow_symmetry_spacegroup.cpp (RHT)
    string wyckoff_library_entry_ITC;                             // aflow_symmetry_spacegroup.cpp (RHT)
    int setting_ITC;                                              // aflow_symmetry_spacegroup.cpp (RHT) // DX20170830 - SGDATA
    xvector<double> origin_ITC;                                   // aflow_symmetry_spacegroup.cpp (RHT) // DX20170830 - SGDATA
    vector<string> general_position_ITC;                          // aflow_symmetry_spacegroup.cpp (RHT) // DX20170830 - SGDATA
    // DX and CO - END
    // double volume;  USE double GetVolume(const xstructure& a);  and SetVolume //
    //  int number_of_atoms; USE (int) atoms.size();  looks you do not need.
    // DX and CO - START
    vector<string> wyccar_ITC;                                    // aflow_symmetry_spacegroup.cpp (RHT)
    xmatrix<double> standard_lattice_ITC;                         // aflow_symmetry_spacegroup.cpp (RHT)
    deque<_atom> standard_basis_ITC;                              // aflow_symmetry_spacegroup.cpp (RHT)    
    vector<wyckoffsite_ITC> wyckoff_sites_ITC;                    // aflow_symmetry_spacegroup.cpp (RHT) //(x,y,z) XX
    vector<string> wyckoff_symbols_ITC;                           // aflow_symmetry_spacegroup.cpp (RHT)
    uint SpaceGroup_ITC(void);                                    // aflow_symmetry_spacegroup.cpp (RHT)
    uint SpaceGroup_ITC(double& use_tol);                         // aflow_symmetry_spacegroup.cpp (RHT)
    uint SpaceGroup_ITC(double& use_tol, bool& no_scan);          // aflow_symmetry_spacegroup.cpp (RHT)
    //uint SpaceGroup_ITC(double& use_tol, const int& manual_it);// aflow_symmetry_spacegroup.cpp (RHT)
    uint SpaceGroup_ITC(double& use_tol, const int& setting);// aflow_symmetry_spacegroup.cpp (RHT) //DX20180806
    // DX20170905 - [OBSOLETE] uint SpaceGroup_ITC(double& use_tol, double& orig_tolerance, const int& manual_it,int& change_sym_count,bool& no_scan);// aflow_symmetry_spacegroup.cpp (RHT)
    //uint SpaceGroup_ITC(double& use_tol,const int& manual_it,bool& no_scan);// aflow_symmetry_spacegroup.cpp (RHT)
    uint SpaceGroup_ITC(double& use_tol,const int& setting,bool& no_scan);// aflow_symmetry_spacegroup.cpp (RHT) //DX20180806
    uint SpaceGroup_ITC(double& use_tol,const int& manual_it,const int& setting,bool& no_scan);// aflow_symmetry_spacegroup.cpp (RHT) //DX20180806
    string aflow2sg(void);                                        // aflow_symmetry_spacegroup.cpp (DX)
    string aflow2sg(double& use_tol);                             // aflow_symmetry_spacegroup.cpp (DX)
    string aflow2sg(double& use_tol, const int& manual_it);       // aflow_symmetry_spacegroup.cpp (DX)
    // DX and CO - END
    // ---------------------- FROZSL ---------------------- 
    // [OBSOLETE]  string prototype_label();
    ostringstream FROZSL_output(vector<string> Kvectors);
    // ---------------------- PHONONS ---------------------------------------------------------
    // based on the Maradudin harmonic and deformation analysis
    // LIJK OBEJCTS                                               // LIJK OBEJCTS   WORKING
    bool lijk_calculated;                                         // is calculated ?
    vector<xvector<int> >    lijk_table;                          // bravais lattice look up table l <-> i,j,k
    vector<xvector<double> > lijk_fpos;                           // bravais lattice look up table fpos same as lijk_table
    vector<xvector<double> > lijk_cpos;                           // bravais lattice look up table cpos
    xvector<int> lijk_dims;                                       // dimension
    // ----------------------------------------------------------------------------------------
    // GRID ATOMS                                                 // --------------------------------------
    bool grid_atoms_calculated;                                   // GRID ATOMS from dimsL to dimsH has been calculated ?
    xvector<int> grid_atoms_dimsL;                                // dims low of i,j,k (minus is NOT included)
    xvector<int> grid_atoms_dimsH;                                // dims high of i,j,k (plus is NOT included)
    std::deque<_atom> grid_atoms;                                // WARNING: we use starting from 0
    int grid_atoms_number;                                        // how many...
    vector<int> grid_atoms_sc2pcMap;                              // 170804 CO - mapping between grid_atoms (sc) and atoms (pc)
    vector<int> grid_atoms_pc2scMap;                              // 170804 CO - mapping between grid_atoms (sc) and atoms (pc)
    // ----------------------------------------------------------------------------------------
    // NEIGHBOURS OBEJCTS EXPERIMENTAL/UNFINISHED                 // NEIGHBOURS OBEJCTS   WORKING EXPERIMENTAL
    void neighbours_clear(void);                                  // NN create/clean all the vectors
    void neighbours_calculate(void);                              // NN shift data from QM to GEOM
    bool neighbours_calculated;                                   // NN calculation
    double neighbours_radius;                                     // radius of application
    double neighbours_dradius;                                    // delta radius of shell (bins)
    vector<vector<double> > neighbours_atoms_func_r_vs_nn;        // contains function distance vs neighbours (each atom)
    vector<vector<int> > neighbours_atoms_func_num_vs_nn;         // contains function distance vs neighbours (each atom)
    vector<double> neighbours_func_r_vs_nn;                       // contains function distance vs neighbours (all atoms)
    vector<int> neighbours_func_num_vs_nn;                        // contains function number vs neighbours (all atoms)
    // xvector<int> ndims;                                        // dimension of the radius (in +- integers)
    // std::deque<_atom> ashell;                                 // all the atoms in the shell
    // std::deque<deque<_atom> > natoms;                        // vector of vectors
    // std::vector<vector<double> > rshell;                       // vector of shells
    // std::vector<vector<int> > nshell;                          // vector of density in shells
    // int nbins;                                                 // number of bins
    // NEIGHBOURS OBEJCTS OLD-ACONVASP BUT WORKS                  // NEIGHBOURS OBEJCTS 
    // GetNeighData collects all the neighbor data between rmin and rmax and stores it for each atom in a vector of atom objects in order of increasing distance.  
    void GetNeighData(const deque<_atom>& in_atom_vec,const double& rmin, const double& rmax,deque<deque<_atom> >& neigh_mat);
    // GetStrNeighData collects all the neighbor data out to some cutoff and stores it for each atom in the structure.
    void GetStrNeighData(const double cutoff,deque<deque<_atom> >& neigh_mat);
    // ----------------------------------------------------------------------------------------
    // OUTPUT/ERROR FLAGS                                         // --------------------------------------
    bool Niggli_has_failed;                                       // Niggli has failed ?
    bool Minkowski_has_failed;                                    // Minkowski has failed ?
    bool LatticeReduction_has_failed;                             // LatticeReduction has failed ?
    bool write_lattice_flag;                                      // flag for OUTPUT printing
    bool write_klattice_flag;                                     // flag for OUTPUT printing
    bool write_inequivalent_flag;                                 // flag for OUTPUT printing
    bool write_DEBUG_flag;                                        // flag for OUTPUT printing
    bool error_flag;                                              // flag TRUE is error
    string error_string;                                          // contains type of error
    // END OF CONTENT                                             //
  private:                                                       // ---------------------------------------
    void free();                                                  // to free everything
    void copy(const xstructure& b);                               // the flag is necessary because sometimes you need to allocate the space.
};

// CO20180420
//for stream management with objects
class xStream {
  public:
    //NECESSARY PUBLIC CLASS METHODS - START
    //constructors - START
    xStream();
    //constructors - STOP
    ~xStream();
    //NECESSARY PUBLIC CLASS METHODS - END

    //getters
    ostream* getOSS() const; //CO20191110
    ofstream* getOFStream() const; //CO20191110
  protected:
    //NECESSARY private CLASS METHODS - START
    //void free();  //CO20190318 - not necessary
    void free();
    //void freeAll(); //CO20190318 - not necessary
    void copy(const xStream& b);
    //NECESSARY END CLASS METHODS - END
    //logger variables
    ostream* p_oss;
    ofstream* p_FileMESSAGE;
    bool f_new_ofstream;  //for deletion later
    //general setters
    void setOFStream(ofstream& FileMESSAGE);
    void setOSS(ostream& oss);
};

// for queue
class _xqsub {
  public:
    // trivial constructurs/destuctors/operators
    _xqsub();                                                     // default, just allocate
    ~_xqsub();                                                    // kill everything
    _xqsub(const _xqsub& b);                                      // constructor copy
    const _xqsub& operator=(const _xqsub &b);                     // copy
    void clear(void);                                             // clear
    stringstream QSUB;                                            //
    stringstream QSUB_orig;                                       //
    bool         QSUB_generated;                                  //
    bool         QSUB_changed;                                    //
  private:                                                       //
    void free();                                                  // free space
    void copy(const _xqsub& b);                                   //
};

// for a vasp run
class _xvasp {
  public:
    // trivial constructurs/destuctors/operators
    _xvasp();                                                     // default, just allocate
    ~_xvasp();                                                    // kill everything
    _xvasp(const _xvasp& b);                                      // constructor copy
    const _xvasp& operator=(const _xvasp &b);                     // copy
    void clear(void);                                             // clear
    // aflow_xatom.cpp contains the code
    // CONTENT
    xstructure   str;
    string       Directory;
    string       AnalyzeLabel;
    _xqsub       xqsub;
    xoption aopts;
    // --------------------------------
    // VASP INPUT CONTENT
    // [OBSOLETE] bool         AFLOWIN_FLAG::VASP;
    stringstream POSCAR;
    stringstream POSCAR_orig;
    // [OBSOLETE] bool         POSCAR_generated;
    // [OBSOLETE] bool         POSCAR_changed;
    uint         POSCAR_index;
    stringstream INCAR;
    stringstream INCAR_orig;
    // [OBSOLETE] bool         INCAR_generated;
    // [OBSOLETE] bool         INCAR_changed;
    stringstream KPOINTS;
    stringstream KPOINTS_orig;
    // [OBSOLETE] bool         KPOINTS_generated;
    // [OBSOLETE] bool         KPOINTS_changed;
    stringstream POTCAR;
    stringstream POTCAR_orig;
    // [OBSOLETE] bool         POTCAR_generated;
    // [OBSOLETE] bool         POTCAR_changed;
    string       POTCAR_TYPE;
    bool         POTCAR_TYPE_DATE_PRINT_flag;  // to add Zr:POT_PAW:01Apr2001 to directory...
    bool         POTCAR_TYPE_PRINT_flag;  // to add Zr:POT_PAW to directory... (no date) //CO20181226
    double       POTCAR_ENMAX;
    double       POTCAR_ENMIN;
    bool         POTCAR_PAW;
    stringstream POTCAR_POTENTIALS;
    // --------------------------------
    // VASP INPUT CONTENT
    stringstream OUTCAR;  // OUTPUT
    stringstream CONTCAR; // OUTPUT
    stringstream OSZICAR; // OUTPUT
    // --------------------------------
    // QE INPUT CONTENT
    // [OBSOLETE] bool         AFLOWIN_FLAG::QE;                // FUTURE
    stringstream QE_GEOM;                        // FUTURE
    stringstream QE_GEOM_orig;                   // FUTURE
    bool         QE_GEOM_generated;              // FUTURE
    bool         QE_GEOM_changed;                // FUTURE
    uint         QE_GEOM_index;                  // FUTURE
    // --------------------------------
    // ABINIT INPUT CONTENT
    // [OBSOLETE] bool         AFLOWIN_FLAG::ABINIT;            // FUTURE
    // --------------------------------
    // AIMS INPUT CONTENT
    // [OBSOLETE] bool         AFLOWIN_FLAG::AIMS;            // FUTURE
    // --------------------------------
    int          NCPUS;
    int          NRELAX; // job to do         // -1 (static) 0(error) 1,2,3,4.... (relaxes)  -2(run kpoints)
    int          NRELAXING; // job doing (to monitor odd/even)
    // --------------------------------
    // content for AVASP generation
    bool   AVASP_aflowin_only_if_missing;                          //
    bool AVASP_arun;  // ME20181019
    string AVASP_arun_mode;  // ME20181019
    string AVASP_arun_runname;  // ME20181019
    xoption aplopts;  // ME20181025
    xoption aaplopts;  // ME20181025
    string AVASP_dirbase;
    string AVASP_libbase;
    string AVASP_label;
    string AVASP_parameters;
    string AVASP_pocc_parameters; //CO20181226
    string AVASP_pocc_tol; //CO20181226
    double AVASP_volume_in;
    string AVASP_potential;
    bool   AVASP_alpha_fix;
    uint   AVASP_prototype_mode;
    bool   AVASP_prototype_from_library_;
    bool   AVASP_directory_from_library_;
    // [OBSOLETE] xoption AVASP_flag_AFLOW_WRITE;
    // [OBSOLETE] bool   AVASP_flag_AUTO_PSEUDOPOTENTIALS;
    // [OBSOLETE] bool   AVASP_flag_NBANDS;
    // [OBSOLETE] bool   AVASP_flag_POTIM;
    // [OBSOLETE] double AVASP_value_POTIM;
    // [OBSOLETE] bool   AVASP_flag_PSTRESS;
    // [OBSOLETE] double AVASP_value_PSTRESS;
    // [OBSOLETE] bool   AVASP_flag_EDIFFG;
    // [OBSOLETE] double AVASP_value_EDIFFG;  
    // [OBSOLETE] bool   AVASP_flag_SKIP_NOMIX;
    // [OBSOLETE] bool   AVASP_flag_WAVECAR;
    // [OBSOLETE] bool   AVASP_flag_CHGCAR;
    // [OBSOLETE] bool   AVASP_flag_SPIN;
    // [OBSOLETE] bool   AVASP_flag_SPIN_REMOVE_RELAX_1;
    // [OBSOLETE] bool   AVASP_flag_SPIN_REMOVE_RELAX_2;
    // [OBSOLETE] bool   AVASP_flag_BADER;
    // [OBSOLETE] bool   AVASP_flag_ELF;
    // [OBSOLETE] bool   AVASP_flag_LSCOUPLING;
    // [OBSOLETE] bool   AVASP_flag_AUTO_MAGMOM;
    // [OBSOLETE] bool   AVASP_flag_RELAX_FORCES;
    int    AVASP_value_NSW;
    // [OBSOLETE] bool   AVASP_flag_KPPRA;
    int    AVASP_value_KPPRA;
    string AVASP_KSCHEME;
    int    AVASP_value_KPPRA_STATIC;
    string AVASP_STATIC_KSCHEME;
    string AVASP_KPOINTS; //ME20181226
    // [OBSOLETE] bool   AVASP_flag_PRECISION_flag;
    string AVASP_flag_PRECISION_scheme;
    // [OBSOLETE] bool   AVASP_flag_PRECISION_preserved;
    // [OBSOLETE] bool   AVASP_flag_ALGO_flag;
    string AVASP_flag_ALGO_scheme;
    // [OBSOLETE] bool   AVASP_flag_ALGO_preserved;
    // [OBSOLETE] string AVASP_flag_METAGGA_scheme;
    // [OBSOLETE] tring AVASP_flag_IVDW_scheme;
    // [OBSOLETE] bool   AVASP_flag_ABMIX_flag;
    string AVASP_flag_ABMIX_scheme;
    xoption AVASP_flag_TYPE;   // TYPE 
    // [OBSOLETE] bool   AVASP_flag_forceLDAU;
    // [OBSOLETE] bool   AVASP_flag_forceNOLDAU;  
    // [OBSOLETE] bool   AVASP_flag_LDAU1;
    // [OBSOLETE] bool   AVASP_flag_LDAU2;
    // [OBSOLETE] bool   AVASP_flag_LDAU_ADIABATIC;
    // [OBSOLETE] bool   AVASP_flag_LDAU_CUTOFF;
    string AVASP_LDAU_PARAMETERS_STRING;
    double AVASP_LDAU_PARAMETERS_UJSUM;
    // [OBSOLETE] xoption AVASP_flag_CONVERT_UNIT_CELL;   // CONVERT_UNIT_CELL
    // [OBSOLETE] bool   AVASP_flag_PRESERVE_VOLUME;
    // [OBSOLETE] bool   AVASP_flag_EXTRA_INCAR;
    stringstream AVASP_EXTRA_INCAR;
    vector<string> AVASP_INCAR_KEYWORD; //ME20181226
    stringstream AVASP_INCAR_EXPLICIT_START_STOP; //ME20181226
    vector<string> AVASP_KPOINTS_KEYWORD; //ME20181226
    stringstream AVASP_KPOINTS_EXPLICIT_START_STOP; //ME20181226
    vector<string> AVASP_POTCAR_KEYWORD; //ME20181226
    bool   AVASP_flag_MPI;
    bool   AVASP_flag_RUN_RELAX;
    bool   AVASP_flag_RUN_RELAX_STATIC;
    bool   AVASP_flag_RUN_RELAX_STATIC_BANDS;
    bool   AVASP_flag_RUN_STATIC_BANDS;
    string AVASP_path_BANDS;
    uint   AVASP_value_BANDS_GRID;
    bool   AVASP_flag_RUN_STATIC;
    bool   AVASP_flag_GENERATE;
    // [OBSOLETE] xoption AVASP_flag_preserve;   // PRESERVE
    // [OBSOLETE] //  bool   AVASP_flag_preserve_POSCAR;
    // [OBSOLETE] //  bool   AVASP_flag_preserve_KPOINTS;
    // [OBSOLETE] //  bool   AVASP_flag_preserve_CHGCAR;
    // [OBSOLETE] //  bool   AVASP_flag_preserve_WAVECAR;
    // [OBSOLETE] //  bool   AVASP_flag_preserve_WAVEDER;
    // -------------------------------- FUNCTIONS
    double GetZVAL(void);
    double GetCellAtomZVAL(string mode);  // CELL ATOM
    double GetPOMASS(void);
    double GetCellAtomPOMASS(string mode); // CELL ATOM
  private:                                                       //
    void free();                                                  // free space
    void copy(const _xvasp& b);                                   //
};

//for an aims run
class _xaims {
  public:
    _xaims();
    ~_xaims();
    _xaims(const _xaims& b);
    const _xaims& operator=(const _xaims& b);
    void clear();
    uint          GEOM_index;
    xstructure    str;
    string        Directory;
    _xqsub        xqsub;
    xoption       aopts;
    int           NCPUS;
    // --------------------------------
    // AIMS INPUT CONTENT
    stringstream  CONTROL;
    stringstream  CONTROL_orig;
    bool          CONTROL_generated;
    bool          CONTROL_changed;
    string        CONTROL_FILE_NAME;
    stringstream  GEOM;
    stringstream  GEOM_orig;
    bool          GEOM_generated;
    bool          GEOM_changed;
    string        GEOM_FILE_NAME;
    string        OUTPUT_FILE_NAME;
  private:                                                       //
    void free();                                                  // free space
    void copy(const _xaims& b);                                   //
};

// for a alien run
class _xalien {
  public:
    // trivial constructurs/destuctors/operators
    _xalien();                                                    // default, just allocate
    ~_xalien();                                                   // kill everything
    _xalien(const _xalien& b);                                    // constructor copy
    const _xalien& operator=(const _xalien &b);                   // copy
    void clear(void);                                             // clear
    // aflow_xatom.cpp contains the code
    // CONTENT
    string       Directory;
    _xqsub       xqsub;
    stringstream INPUT;
    stringstream INPUT_orig;
    bool         INPUT_generated;
    bool         INPUT_changed;
    string       INPUT_FILE_NAME;
    string       OUTPUT_FILE_NAME;
    // ----------------
    int          NCPUS;
    int          NRELAX;          // -1 (static) 0(error) 1,2,3,4.... (relaxes)  -2(run kpoints)
  private:                                                       //
    void free();                                                  // free space
    void copy(const _xalien& b);                                  //
};

// for a generic run
class _xinput {
  public:
    _xinput();
    _xinput(_xvasp& xvasp);
    _xinput(_xaims& xaims);
    _xinput(_xalien& xalien);
    ~_xinput();
    _xinput(const _xinput& b);
    const _xinput& operator=(const _xinput &b);
    void clear();
    bool AFLOW_MODE_VASP;
    _xvasp xvasp;
    bool AFLOW_MODE_AIMS;
    _xaims xaims;
    bool AFLOW_MODE_ALIEN;
    _xalien xalien;
    void setXVASP(_xvasp& xvasp);
    void setXAIMS(_xaims& xaims);
    void setXALIEN(_xalien& xalien);
    xstructure& getXStr();
    string& getDirectory();
    void setXStr(const xstructure& str,bool set_all=false);
    void setDirectory(const string Directory,bool set_all=false);
  private:
    void free();
    void copy(const _xinput& b);
};

// typedef struct { //
//   //  _xvasp   *pxvasp; //
//   _aflags  *paflags; //
//   // _kflags  *pkflags; //
//   // _vflags  *pvflags; //
//   // string   stringA; //
//   // string   stringB; //
//   // int      mode; //
//   // ofstream *pFileMESSAGE; //
//   // bool     *pQUIET; //
//   char  ***pargv; //
//   bool    *pbusy; //
// } _threaded_KBIN_params; //

//void xstructure::free();
//void xstructure::copy(const xstructure& b);
//xstructure::xstructure(string structure_title);
//xstructure::xstructure(const xstructure& b);
//xstructure::~xstructure();
//const xstructure& xstructure::operator=(const xstructure& b);
xstructure GetStructure(const int& iomode,ifstream& input);     // plug from cin
xstructure GetStructure(const int& iomode,const string& Directory); // plug from a directory
//void xstructure::SetCoordinates(const int& mode);
xstructure SetSDNumbers(const xstructure& a,const vector<string>& in_sd);
xstructure SetSDTypes(const xstructure& a,const vector<string>& in_sd);
vector<int> GetTypes(const xstructure& a);
vector<string> GetNames(const xstructure& a);
vector<string> GetCleanNames(const xstructure& a);
vector<double> GetSpins(const xstructure& a);
string GetElementName(string stringin);
string GetSpaceGroupName(int spacegroupnumber, string directory=""); //DX20180526 - add directory
int GetSpaceGroupNumber(const string& spacegroupsymbol, string directory=""); //DX20190708
string GetSpaceGroupLabel(int spacegroupnumber);
string GetSpaceGroupSchoenflies(int spacegroupnumber, string directory=""); // DX20170901 //DX20180526 - add directory
string GetSpaceGroupHall(int spacegroupnumber, int setting=1, string directory=""); // DX20170901 //DX20180526 - add directory //DX20180806 - added setting
string GetLaueLabel(string& point_group); // DX20170901 //DX20180526 - add directory

#define RADIANTS 0
#define DEGREES  1
#define _calculate_symmetry_default_sgroup_radius_   2.0

xmatrix<double> MetricTensor(const xstructure& a); // CO20180409
xmatrix<double> MetricTensor(const xmatrix<double>& lattice,double scale=1.0); // CO20180409
xmatrix<double> ReciprocalLattice(const xstructure& a); // CO20180409
xmatrix<double> ReciprocalLattice(const xmatrix<double>& rlattice,double scale=1.0); // CO20180409
string KPPRA(int& k1,int& k2,int& k3,const xmatrix<double>& rlattice,const int& NK);
string KPPRA(xstructure& str,const int& _NK);
string KPPRA_DELTA(int& k1,int& k2,int& k3,const xmatrix<double>& rlattice,const double& DK);
string KPPRA_DELTA(xstructure& str,const double& DK);
int GetNBANDS(int electrons,int nions,int spineach,bool ispin);
double GetZVAL(const stringstream& sss,vector<double>& vZVAL);
double GetZVAL(const _xvasp& xvasp,vector<double>& vZVAL);
double GetZVAL(const string& directory,vector<double>& vZVAL);
double GetCellAtomZVAL(const stringstream& sss,vector<double>& vZVAL,const stringstream& sstr,vector<double>& sZVAL,string mode);  // sss sstr returns ZVAL cell, VAL and sZVAL
double GetCellAtomZVAL(const string& directory,vector<double>& vZVAL,vector<double>& sZVAL,string mode);  // from directory POT/POS returns total ZVAL cell, vZVAL and sZVAL
double GetPOMASS(const stringstream& sss,vector<double>& vPOMASS);
double GetPOMASS(const _xvasp& xvasp,vector<double>& vPOMASS);
double GetPOMASS(const string& directory,vector<double>& vPOMASS);
double GetCellAtomPOMASS(const stringstream& sss,vector<double>& vPOMASS,const stringstream& sstr,vector<double>& sPOMASS,string mode);  // sss sstr returns POMASS cell, VAL and sPOMASS
double GetCellAtomPOMASS(const string& directory,vector<double>& vPOMASS,vector<double>& sPOMASS,string mode);  // from directory POT/POS returns total POMASS cell, vPOMASS and sPOMASS
double GetVol(const xmatrix<double>& lat);
double det(const xvector<double>& v1,const xvector<double>& v2,const xvector<double>& v3);
double GetVol(const xvector<double>& v1,const xvector<double>& v2,const xvector<double>& v3);
double det(const double&,const double&,const double&,const double&,const double&,const double&,const double&,const double&,const double&);
//double getcos(const xvector<double>& a,const xvector<double>& b);  // removed and put in aurostd_xvector.h as cos(xvector,xvector) and sin(xvector,xvector)
xvector<double> Getabc_angles(const xmatrix<double>& lat,const int& mode);
xvector<long double> Getabc_angles(const xmatrix<long double>& lat,const int& mode);
xvector<double> Getabc_angles(const xmatrix<double>& lat,const xvector<int>& permut,const int& mode);
xvector<double> Getabc_angles(const xvector<double>& r1,const xvector<double>& r2,const xvector<double>& r3,const int& mode);
xvector<double> Getabc_angles(const xvector<double>& r1,const xvector<double>& r2,const xvector<double>& r3,const xvector<int>& permut,const int& mode);
#define _Getabc_angles Getabc_angles
//#define _Getabc_angles __NO_USE_Sortabc_angles
xvector<double> Sortabc_angles(const xmatrix<double>& lat,const int& mode);
xmatrix<double> GetClat(const xvector<double>& abc_angles);
xmatrix<double> GetClat(const double &a,const double &b,const double &c,const double &alpha,const double &beta,const double &gamma);
xstructure GetIntpolStr(xstructure strA,xstructure strB,const double& f,const string& path_flag);
double RadiusSphereLattice(const xmatrix<double>& lattice,double scale=1.0); // CO20180409
xvector<int> LatticeDimensionSphere(const xmatrix<double>& lattice,double radius,double scale=1.0); // CO20180409
xvector<int> LatticeDimensionSphere(const xstructure& str,double radius);
void resetLatticeDimensions(const xmatrix<double>& lattice, double radius, xvector<int>& dims,
    vector<xvector<double> >& l1, vector<xvector<double> >& l2, 
    vector<xvector<double> >& l3, vector<int>& a_index, 
    vector<int>& b_index, vector<int>& c_index); //DX20191122
xvector<double> F2C(const double& scale,const xmatrix<double>& lattice,const xvector<double>& fpos);    // fpos are F components per COLUMS !
xvector<double> F2C(const xmatrix<double>& lattice,const xvector<double>& fpos);                        // fpos are F components per COLUMS !
xvector<double> C2F(const double& scale,const xmatrix<double>& lattice,const xvector<double>& cpos);    // cpos are C components per COLUMS !
xvector<double> C2F(const xmatrix<double>& lattice,const xvector<double>& cpos);                        // cpos are C components per COLUMS !
xmatrix<double> F2C(const double& scale,const xmatrix<double>& lattice,const xmatrix<double>& fpos);    // fpos are F components per COLUMS !
xmatrix<double> F2C(const xmatrix<double>& lattice,const xmatrix<double>& fpos);                        // fpos are F components per COLUMS !
xmatrix<double> C2F(const double& scale,const xmatrix<double>& lattice,const xmatrix<double>& cpos);    // cpos are C components per COLUMS !
xmatrix<double> C2F(const xmatrix<double>& lattice,const xmatrix<double>& cpos);                        // cpos are C components per COLUMS !
_atom F2C(const double& scale,const xmatrix<double>& lattice,const _atom& iatom);                       // atom.fpos are F components per COLUMS !
_atom F2C(const xstructure& str,const _atom& iatom);                                                    // atom.fpos are F components per COLUMS !
_atom C2F(const double& scale,const xmatrix<double>& lattice,const _atom& iatom);                       // atom.cpos are C components per COLUMS !
_atom C2F(const xmatrix<double>& lattice,const _atom& iatom);                                           // atom.cpos are C components per COLUMS !
_atom F2C(const double& scale,const xstructure& str,const _atom& iatom);                                // atom.fpos are F components per COLUMS !
_atom F2C(const xstructure& str,const _atom& iatom);                                                    // atom.fpos are F components per COLUMS !
_atom C2F(const double& scale,const xstructure& str,const _atom& iatom);                                // atom.fpos are F components per COLUMS !
_atom C2F(const xstructure& str,const _atom& iatom);                                                    // atom.cpos are C components per COLUMS !
xmatrix<double> FF2CC(const double& scale,const xmatrix<double>& lattice,const xmatrix<double>& fmat);  // fmat is an operation in F coordinates
xmatrix<double> FF2CC(const xmatrix<double>& lattice,const xmatrix<double>& fmat);                      // fmat is an operation in F coordinates
xmatrix<double> CC2FF(const double& scale,const xmatrix<double>& lattice,const xmatrix<double>& cmat);  // cmat is an operation in C coordinates
xmatrix<double> CC2FF(const xmatrix<double>& lattice,const xmatrix<double>& cmat);                      // cmat is an operation in C coordinates
// DX20190905 - START
//BringInCellInPlace() overloads
void BringInCellInPlace(double&, double=_ZERO_TOL_, double=1.0, double=0.0);  // ME/DX20190409
void BringInCellInPlace(xvector<double>&, double=_ZERO_TOL_, double=1.0, double=0.0);  // ME/DX20190409
void BringInCellInPlace(_atom& atom_in, const xmatrix<double>& lattice, double tolerance=_ZERO_TOL_, double upper_bound=1.0, double lower_bound=0.0); //DX20190904
void BringInCellInPlace(xstructure& xstr, double tolerance=_ZERO_TOL_, double upper_bound=1.0, double lower_bound=0.0); //DX20190904

//BringInCell() overloads
double BringInCell(double, double=_ZERO_TOL_, double=1.0, double=0.0);  // ME/DX20190409
xvector<double> BringInCell(const xvector<double>& fpos_in, double tolerance=_ZERO_TOL_, double upper_bound=1.0, double lower_bound=0.0); //DX20190904
_atom BringInCell(const _atom& atom_in, const xmatrix<double>& lattice, double tolerance=_ZERO_TOL_, double upper_bound=1.0, double lower_bound=0.0); //DX20190904
xstructure BringInCell(const xstructure& xstr_in, double tolerance=_ZERO_TOL_, double upper_bound=1.0, double lower_bound=0.0); //DX20190904

//BringInCellFPOS overloads
void BringInCellInPlaceFPOS(_atom& atom_in, double tolerance=_ZERO_TOL_, double upper_bound=1.0, double lower_bound=0.0); //DX20190904
_atom BringInCellFPOS(const _atom& atom_in, double tolerance=_ZERO_TOL_, double upper_bound=1.0, double lower_bound=0.0); //DX20190904
// DX20190905 - END
// DX and CO - START
//DX20190905 [OBSOLETE] double BringInCell(const double& x);
//DX20190905 [OBSOLETE] double BringInCell_20161115(const double& x);
//DX20190905 [OBSOLETE] double BringInCell_20160101(const double& x);
//DX20190905 [OBSOLETE] double BringInCell(const double& x);
//DX20190905 [OBSOLETE] double BringInCell_20160101(const double& x);
//DX20190905 [OBSOLETE] xvector<double> BringInCell(const xvector<double>& v_in,double epsilon);
//DX20190905 [OBSOLETE] xvector<double> BringInCell_20161115(const xvector<double>& v_in,double epsilon);
//DX20190905 [OBSOLETE] xvector<double> BringInCell_20160101(const xvector<double>& v_in,double epsilon);
//DX20190905 [OBSOLETE] xvector<double> BringInCell(const xvector<double>& v_in);
//DX20190905 [OBSOLETE] xvector<double> BringInCell2(const xvector<double>& v_in);
//DX20190905 [OBSOLETE] xvector<double> BringInCell2_20161115(const xvector<double>& v_in);
//DX20190905 [OBSOLETE] xvector<double> BringInCell2_20160101(const xvector<double>& v_in, double tolerance);
// DX and CO - END
xstructure IdenticalAtoms(const xstructure& a);                                // Make identical atoms
//xstructure SwapSpecies(const xstructure& a,const uint& A,const uint& B);       // Permute Species A with B (safe for species C).
//xstructure SwapCoordinates(const xstructure& str,const uint& i,const uint& j); // Permute Coordinates i with j
//string SpeciesLabel(const xstructure& a,const uint& A);                        // Returns the Label of the specie A (if available)
//string SpeciesString(const xstructure& a);                                           // Gives a string with the list of all the species
bool GetNiggliCell(const xmatrix<double>& in_lat,xmatrix<double>& niggli_lat,xmatrix<double>& P,xmatrix<double>& Q);
bool GetNiggliCell_20180213(const xmatrix<double>& in_lat,xmatrix<double>& niggli_lat,xmatrix<double>& P,xmatrix<double>& Q); // DX20180213 - new dated function
bool GetNiggliCell_20180101(const xmatrix<double>& in_lat,xmatrix<double>& niggli_lat,xmatrix<double>& P,xmatrix<double>& Q); // DX20180213 - old dated function
// standard lattice reduction and type
string GetLatticeType(xmatrix<double> lattice);
string GetLatticeType(xvector<double> data);
xstructure Standard_Primitive_UnitCellForm(const xstructure& a);
xstructure GetStandardPrimitive(const xstructure& a);
xmatrix<double> GetStandardPrimitive(xmatrix<double> lattice);
xvector<double> GetStandardPrimitive(xvector<double> data);
xstructure Standard_Conventional_UnitCellForm(const xstructure& a);
xstructure GetStandardConventional(const xstructure& a);
xmatrix<double> GetStandardConventional(xmatrix<double> lattice);
xvector<double> GetStandardConventional(xvector<double> data);
// niggli
xstructure GetNiggliStr(const xstructure& in_str);
xmatrix<double> GetNiggliStr(const xmatrix<double>& lattice);
xstructure NiggliUnitCellForm(const xstructure& a);
xmatrix<double> NiggliUnitCellForm(const xmatrix<double>& lattice);
// minkowsky
xstructure MinkowskiBasisReduction(const xstructure& a);
xmatrix<double> MinkowskiBasisReduction(const xmatrix<double>& lattice);
// optimal lattice reduction
xstructure LatticeReduction(const xstructure& a);
xmatrix<double> LatticeReduction(const xmatrix<double>& lattice);
// CO20170807 - START
//DX20190214 [OBSOLETE] deque<_atom> foldAtomsInCell(deque<_atom>& atoms, xmatrix<double>& c2f_new, xmatrix<double>& f2c_new, bool skew); //CO20190520 - removed pointers for bools and doubles, added const where possible
deque<_atom> foldAtomsInCell(const xstructure& a, const xmatrix<double>& lattice_new, bool skew, double tol, bool check_min_dists=true); //CO20190520 - removed pointers for bools and doubles, added const where possible //DX20190619 - added check_min_dists bool
deque<_atom> foldAtomsInCell(const deque<_atom>& atoms, const xmatrix<double>& lattice_orig, const xmatrix<double>& lattice_new, bool skew, double tol, bool check_min_dists=true); //CO20190520 - removed pointers for bools and doubles, added const where possible //DX20190619 = added check_min_dists bool
xstructure GetPrimitiveVASP(const xstructure& a);
xstructure GetPrimitiveVASP(const xstructure& a,double tol);
// CO20170807 - STOP
// bring cell in,compact, wigner seitz
//DX20190905 [OBSOLETE] _atom BringInCell(const _atom& atom_in,const xmatrix<double>& lattice,double epsilon);
//DX20190905 [OBSOLETE] // DX and CO - START
//DX20190905 [OBSOLETE] _atom BringInCell_20161115(const _atom& atom_in,const xmatrix<double>& lattice,double epsilon); // DX
//DX20190905 [OBSOLETE] _atom BringInCell_20160101(const _atom& atom_in,const xmatrix<double>& lattice,double epsilon); // DX
//DX20190905 [OBSOLETE] _atom BringInCell(const _atom& atom_in,const xmatrix<double>& lattice);
//DX20190905 [OBSOLETE] _atom BringInCell_20161115(const _atom& atom_in,const xmatrix<double>& lattice); // DX
//DX20190905 [OBSOLETE] _atom BringInCell_20160101(const _atom& atom_in,const xmatrix<double>& lattice); // DX
//DX20190905 [OBSOLETE] xstructure BringInCell(const xstructure& a,double epsilon);
//DX20190905 [OBSOLETE] xstructure BringInCell_20161115(const xstructure& a,double epsilon); // DX
//DX20190905 [OBSOLETE] xstructure BringInCell_20160101(const xstructure& a,double epsilon); // DX
//DX20190905 [OBSOLETE] xstructure BringInCell(const xstructure& a);
//DX20190905 [OBSOLETE] xstructure BringInCell_20161115(const xstructure& a); // DX
//DX20190905 [OBSOLETE] xstructure BringInCell_20160101(const xstructure& a); // DX
//DX20190905 [OBSOLETE] // DX and CO - END
xstructure BringInCompact(const xstructure& a);
xstructure BringInWignerSeitz(const xstructure& a);
// primitive stuff
xstructure GetPrimitive(const xstructure& a);
xstructure GetPrimitive(const xstructure& a,double tol);
xstructure GetPrimitive1(const xstructure& a);
xstructure GetPrimitive2(const xstructure& a);
xstructure GetPrimitive3(const xstructure& a);
bool IsTranslationFVector(const xstructure& a,const xvector<double>& ftvec);
bool IsTranslationCVector(const xstructure& a,const xvector<double>& ctvec);
// other eggs
xstructure ReScale(const xstructure& a,const double& in_scale);
xstructure SetScale(const xstructure& a,const double& in_scale);
xstructure SetVolume(const xstructure& a,const double& in_volume);
xstructure InflateLattice(const xstructure& a,const double& coefficient);
xstructure InflateVolume(const xstructure& a,const double& coefficient);
double GetVolume(const xstructure& a);
double Volume(const xstructure& a);
//DX20180726 - START
_atom BringCloseToOrigin(_atom& atom, xmatrix<double>& f2c);
bool uniqueAtomInCell(_atom& atom, deque<_atom>& atoms);
bool alreadyInCell(_atom& atom, deque<_atom> atoms);
//DX20180726 - END
// DX and CO - START
bool atomInCell(const _atom& atom, double tolerance=_ZERO_TOL_); // DX20191125
bool inCell(const xvector<double>& pos_vec, double tolerance=_ZERO_TOL_); // DX20191125 - added tolerance
// DX and CO - END
xstructure GetSuperCell(const xstructure& a,const xmatrix<double>& sc);
xstructure GetSuperCell(const xstructure& a,const xvector<double>& sc);
xstructure GetSuperCell(const xstructure& a,const xvector<int>& sc);
xstructure GetSuperCell(const xstructure& a, const int& sc11,const int& sc12,const int& sc13, const int& sc21,const int& sc22,const int& sc23, const int& sc31,const int& sc32,const int& sc33);
xstructure GetSuperCell(const xstructure& a,const int& sc1,const int& sc2,const int& sc3);
//corey START
xstructure GetSuperCell(const xstructure& a,const xmatrix<double>& sc,vector<int>& sc2pcMap,vector<int>& pc2scMap,bool get_symmetry, bool get_full_basis, bool force_supercell_matrix=false,bool force_strict_pc2scMap=false); //DX20190319 - added force_supercell_matrix //CO20190409 - added force_strict_pc2scMap
xstructure GetSuperCell(const xstructure& a,const xvector<double>& sc,vector<int>& sc2pcMap,vector<int>& pc2scMap,bool get_symmetry, bool get_full_basis, bool force_supercell_matrix=false,bool force_strict_pc2scMap=false); //DX20190319 - added force_supercell_matrix //CO20190409 - added force_strict_pc2scMap
xstructure GetSuperCell(const xstructure& a,const xvector<int>& sc,vector<int>& sc2pcMap,vector<int>& pc2scMap,bool get_symmetry, bool get_full_basis, bool force_supercell_matrix=false,bool force_strict_pc2scMap=false); //DX20190319 - added force_supercell_matrix  //CO20190409 - added force_strict_pc2scMap
xstructure GetSuperCell(const xstructure& a,const int& sc11,const int& sc12,const int& sc13, const int& sc21,const int& sc22,const int& sc23, const int& sc31,const int& sc32,const int& sc33,vector<int>& sc2pcMap,vector<int>& pc2scMap,bool get_symmetry, bool get_full_basis, bool force_supercell_matrix=false,bool force_strict_pc2scMap=false); //DX20190319 - added force_supercell_matrix //CO20190409 - added force_strict_pc2scMap
xstructure GetSuperCell(const xstructure& a,const int& sc1,const int& sc2,const int& sc3,vector<int>& sc2pcMap,vector<int>& pc2scMap,bool get_symmetry, bool get_full_basis, bool force_supercell_matrix=false,bool force_strict_pc2scMap=false); //DX20190319 - added force_supercell_matrix  //CO20190409 - added force_strict_pc2scMap
//corey END
bool CalculateSymmetry(xstructure& str,bool ossverbose,ostream& oss,bool fffverbose,double radius);
bool CalculateSymmetry(xstructure& str,bool ossverbose,ostream& oss,bool fffverbose);
bool CalculateSymmetry(xstructure& str,bool ossverbose,ostream& oss,double radius);
bool CalculateSymmetry(xstructure& str,bool ossverbose,double radius);
bool CalculateSymmetry(xstructure& str,double radius);
bool CalculateSymmetry(xstructure& str,bool ossverbose);
bool CalculateSymmetry(xstructure& str);
void CalculateSymmetryPointGroup(xstructure& str,bool ossverbose,ostream& oss,bool fffverbose);
void CalculateSymmetryPointGroup(xstructure& str,bool ossverbose,ostream& oss);
void CalculateSymmetryPointGroup(xstructure& str,bool ossverbose);
void CalculateSymmetryPointGroup(xstructure& str);
void CalculateSymmetryPointGroupCrystal(xstructure& str,bool ossverbose,ostream& oss,bool fffverbose);
void CalculateSymmetryPointGroupCrystal(xstructure& str,bool ossverbose,ostream& oss);
void CalculateSymmetryPointGroupCrystal(xstructure& str,bool ossverbose);
void CalculateSymmetryPointGroupCrystal(xstructure& str);
void CalculateSymmetryFactorGroup(xstructure& str,bool ossverbose,ostream& oss,bool fffverbose);
void CalculateSymmetryFactorGroup(xstructure& str,bool ossverbose,ostream& oss);
void CalculateSymmetryFactorGroup(xstructure& str,bool ossverbose);
void CalculateSymmetryFactorGroup(xstructure& str);
void CalculateSymmetryPointGroupKlattice(xstructure& str,bool ossverbose,ostream& oss,bool fffverbose);
void CalculateSymmetryPointGroupKlattice(xstructure& str,bool ossverbose,ostream& oss);
void CalculateSymmetryPointGroupKlattice(xstructure& str,bool ossverbose);
void CalculateSymmetryPointGroupKlattice(xstructure& str);
xstructure Rotate(const xstructure& a,const xmatrix<double>& rm);
xstructure GetLTCell(const xmatrix<double>& lt,const xstructure& str);
xstructure GetLTFVCell(const xvector<double>& nvec,const double phi,const xstructure& str);
xstructure ShiftPos(const xstructure& a,const xvector<double>& shift,const int& flag);
xstructure ShiftCPos(const xstructure& a,const xvector<double>& shift);
xstructure ShiftFPos(const xstructure& a,const xvector<double>& shift);
double MaxStructureLattice(const xstructure& str);
double MinStructureLattice(const xstructure& str);
double AtomDist(const xstructure& str,const _atom& atom1,const _atom& atom2);
bool SameAtom(const xstructure& str,const _atom& atom1,const _atom& atom2);
bool SameAtom(const _atom& atom1,const _atom& atom2);
bool DifferentAtom(const xstructure& str,const _atom& atom1,const _atom& atom2);
xmatrix<double> GetDistMatrix(const xstructure& a); // CO20171025
vector<double> GetNBONDXX(const xstructure& a);
int GenerateGridAtoms(xstructure& str,int i1,int i2,int j1,int j2,int k1,int k2);
int GenerateGridAtoms_20190520(xstructure& str,int i1,int i2,int j1,int j2,int k1,int k2); //DX20191218 [ORIG]
int GenerateGridAtoms_20191218(xstructure& str,int i1,int i2,int j1,int j2,int k1,int k2); //DX20191218 [NEW]
int GenerateGridAtoms(xstructure& str,int d1,int d2,int d3);
int GenerateGridAtoms(xstructure& str,int d);
int GenerateGridAtoms(xstructure& str,const xvector<int>& dims);
int GenerateGridAtoms(xstructure& str);
int GenerateGridAtoms(xstructure& str,const double& radius);

void l2ijk(const xstructure& str,const int &l,int &i,int &j,int &k);
void l2ijk(const xstructure& str,const int &l,xvector<int>& ijk);
xvector<int> l2ijk(const xstructure& str,const int &l);
void ijk2l(const xstructure& str,int &l,const int &i,const int &j,const int &k);
void ijk2l(const xstructure& str,int &l,const xvector<int>& ijk);
int ijk2l(const xstructure& str,const int &i,const int &j,const int &k);
int ijk2l(const xstructure& str,const xvector<int>& ijk);
xvector<double> r_lattice(const xstructure& str,const int &l);
xvector<double> r_lattice(const xstructure& str,const int &i,const int &j,const int &k);
xvector<double> r_lattice(const xstructure& str,const xvector<int>& ijk);
xstructure input2AIMSxstr(istream& input);
xstructure input2ABINITxstr(istream& input);
xstructure input2QExstr(istream& input);
xstructure input2VASPxstr(istream& input);
xstructure input2ELKxstr(istream& input); //DX20200313

// ----------------------------------------------------------------------------
// functions related to AtomEnvironment - DX20191122
vector<AtomEnvironment> getAtomEnvironments(const xstructure& xstr, uint mode=ATOM_ENVIRONMENT_MODE_1);
vector<AtomEnvironment> getLFAAtomEnvironments(const xstructure& xstr, const string& lfa, const vector<string>& LFAs, uint mode=ATOM_ENVIRONMENT_MODE_1);
void minimumCoordinationShellLatticeOnly(const xmatrix<double>& lattice,
    double& min_dist, uint& frequency, vector<xvector<double> >& coordinates); //DX20191122
void minimumCoordinationShellLatticeOnly(const xmatrix<double>& lattice,
    double& min_dist, uint& frequency, vector<xvector<double> >& coordinates, double radius); //DX20191122
void minimumCoordinationShellLatticeOnly(const xmatrix<double>& lattice, xvector<int>& dims,
    vector<xvector<double> >& l1, vector<xvector<double> >& l2, vector<xvector<double> >& l3, 
    vector<int>& a_index, vector<int>& b_index, vector<int>& c_index, 
    double& min_dist, uint& frequency, vector<xvector<double> >& coordinates,
    double radius); //DX20191122
void minimumCoordinationShell(const xstructure& xstr, uint center_index, 
    double& min_dist, uint& frequency, vector<xvector<double> >& coordinates); //DX20191122
void minimumCoordinationShell(const xstructure& xstr, uint center_index, 
    double& min_dist, uint& frequency, vector<xvector<double> >& coordinates, const string& type); //DX20191122

//makefile tests
bool gcdTest(ostream& oss=cout);
bool gcdTest(ofstream& FileMESSAGE,ostream& oss=cout);
bool smithTest(ostream& oss=cout);
bool smithTest(ofstream& FileMESSAGE,ostream& oss=cout);

// ----------------------------------------------------------------------------
// Structure Prototypes
// aflow_xproto.cpp
#define _HTQC_PROJECT_STRING_ "HTQC Project"
#define _TERNARY_PROJECT_STRING_ "HTQC^3 Project"
#define _ICSD_STRING_ "(icsd library)"
#define _ICSD_PROJECT_STRING_ "ICSD Project"
#define _ICSD_AFLOWLIB_STRING_ "(icsd_aflowlib library)"

// aflow_xproto.cpp
namespace aflowlib {
  string PrototypeCleanLatticeString(const string& latticeIN);
}
double NearestNeighbour(const xstructure &str_in);

// for HTQC
#define STRUCTURE_MODE_NONE             0
#define STRUCTURE_MODE_RAW              1
#define STRUCTURE_MODE_ABC              2
#define STRUCTURE_MODE_WYC              3
#define STRUCTURE_MODE_ICSD             4
#define STRUCTURE_MODE_HTQC_ICSD        5
#define STRUCTURE_MODE_USE              6
#define STRUCTURE_MODE_REMOVE           7
#define STRUCTURE_MODE_SPECIES          8
#define STRUCTURE_MODE_SWAP_AB          9
#define STRUCTURE_MODE_SWAP_BC         10
#define STRUCTURE_MODE_SWAP_AC         11
#define STRUCTURE_MODE_SWAP_XY         12
#define STRUCTURE_MODE_PRIM            13
#define STRUCTURE_MODE_CONVENTIONAL    14
#define STRUCTURE_MODE_VOLUME          15
#define LIBRARY_MODE_ICSD               0
#define LIBRARY_MODE_ICSD_AFLOWLIB      1
#define LIBRARY_MODE_HTQC               2
#define LIBRARY_MODE_HTQC_ICSD          3
#define LIBRARY_MODE_HTQC_ICSD_AFLOWLIB 4
#define LIBRARY_MODE_LIB0               5
#define LIBRARY_MODE_LIB3               6
#define LIBRARY_MODE_LIB4               7
#define LIBRARY_MODE_LIB5               8
#define LIBRARY_MODE_LIB6               9
#define LIBRARY_MODE_LIB7               10
#define LIBRARY_MODE_LIB8               11
#define LIBRARY_MODE_LIB9               12
#define LIBRARY_MODE_PROTOTYPE          13
#define LIBRARY_MODE_XSTRUCTURE         14
#define LIBRARY_MODE_AUID               15
#define LIBRARY_MODE_ARUN               16  //ME20181226
string* LOAD_Library_ICSD(string file);

namespace aflowlib {
  struct _PROTO_PARAMS{
    string label;
    string parameters;
    deque<string> vatomX;
    deque<double> vvolumeX;
    double volume_in;
    int mode;
    bool flip_option;
  };

  xstructure PrototypePure(ostream &FileMESSAGE,string label,string parameters,string atA,double volA);
  xstructure PrototypePure(ostream &FileMESSAGE,string label,string parameters,string atA);
  xstructure PrototypePure(ostream &FileMESSAGE,string label,string parameters);
  xstructure PrototypePureHTQC(ostream &FileMESSAGE,string label,string parameters,string atA,double volA);
  xstructure PrototypePureHTQC(ostream &FileMESSAGE,string label,string parameters,string atA);
  xstructure PrototypePureHTQC(ostream &FileMESSAGE,string label,string parameters);
  uint PrototypeLibrariesSpeciesNumber(const string& label,ostream& oss=cerr); //CO20181226
  // xstructure PrototypeLibraries(ostream &oss,string label,string parameters,int mode=LIBRARY_MODE_HTQC);
  // xstructure PrototypeLibraries(ostream &oss,string label,string parameters,deque<string> &vatomX,int mode=LIBRARY_MODE_HTQC);
  uint GetAllPrototypeLabels(vector<string>& prototype_labels, string library="all"); //DX20181009
  uint GetAllPrototypeLabels(vector<string>& prototype_labels, vector<string>& compositions, string library="all"); //DX20181009
  uint GetAllPrototypeLabels(vector<string>& prototype_labels, vector<string>& compositions, 
      vector<uint>& space_group_numbers, vector<vector<vector<string> > >& Wyckoff_letter_strings, 
      string library="all");
  vector<string> GetPrototypesBySpeciesNumber(uint number_of_species, string library="all"); //DX20181009
  vector<string> GetPrototypesByStoichiometry(vector<uint> stoichiometry, string library="all"); //DX20181009
  vector<string> GetPrototypesByStoichiometry(vector<uint> stoichiometry, vector<string>& protototype_composition, vector<uint>& prototype_space_group_numbers, 
      vector<vector<vector<string> > >& prototype_grouped_Wyckoff_letters, string library="all");
  vector<string> GetPrototypesBySymmetry(vector<uint>& stoichiometry, uint& space_group_number, vector<GroupedWyckoffPosition>& grouped_Wyckoff_positions, uint setting, string library="all"); //DX20181010
  //vector<string> GetPrototypesBySymmetry(vector<uint>& stoichiometry, uint& space_group_number, vector<vector<vector<string> > >& grouped_possible_Wyckoff_letters, uint setting, string library="all"); //DX20181010
  vector<string> GetPrototypesBySymmetry(vector<uint>& stoichiometry, uint& space_group_number, vector<GroupedWyckoffPosition>& grouped_Wyckoff_positions, vector<uint>& prototype_space_groups, uint setting, string library="all"); //DX20181010
  //vector<string> GetPrototypesBySymmetry(vector<uint>& stoichiometry, uint& space_group_number, vector<vector<vector<string> > >& grouped_possible_Wyckoff_letters, vector<uint>& prototype_space_groups, uint setting, string library="all"); //DX20181010
  xstructure PrototypeLibraries(ostream &oss,string label,string parameters,int mode);
  xstructure PrototypeLibraries(ostream &oss,string label,string parameters,deque<string> &vatomX,int mode);
  xstructure PrototypeLibraries(ostream &oss,string label,string parameters,deque<string> &vatomX,deque<double> &vvolumeX,double volume_in,int mode);//=LIBRARY_MODE_HTQC);
  xstructure PrototypeLibraries(ostream &oss,string label,string parameters,deque<string> &vatomX,deque<double> &vvolumeX,double volume_in,int mode,bool flip_option);
  xstructure PrototypeLibraries(ostream &oss,_PROTO_PARAMS *PARAMS);

  string PrototypesHelp(void);
  string PrototypesIcsdHelp(string options);
  string CALCULATED(string options);
  string CALCULATED_ICSD_RANDOM(void);
  // aflow_xproto_gus.cpp
  xstructure PrototypeBinaryGUS(ostream &FileMESSAGE,string label);
  xstructure PrototypeBinaryGUS(ostream &FileMESSAGE,string label,string atA,string atB);
  xstructure PrototypeBinaryGUS(ostream &FileMESSAGE,string label,string atA,double volA,string atB,double volB,double vol_in);
}

extern string PrototypeBinaryGUS_Cache_Library[];

// ----------------------------------------------------------------------------
// aflow_anrl.cpp
//DX20180710 - updated - #define DOI_ANRL " [ANRL doi: arXiv:1607.02532]"
#define DOI_ANRL " [ANRL doi: 10.1016/j.commatsci.2017.01.017 (part 1), doi: 10.1016/j.commatsci.2018.10.043 (part 2)]" //DX20180710 - updated //DX20190214 updated part 2 doi
#define DOI_POCC " [POCC doi: 10.1021/acs.chemmater.6b01449]"

namespace anrl {
  xstructure PrototypeANRL(ostream &oss,string label,string parameters,deque<string> &vatomX,deque<double> &vvolumeX,double volume_in,int mode,bool flip_option);
  uint PrototypeANRL_LoadList(vector<string>& vproto,
      vector<string>& vproto_label,
      vector<uint>& vproto_nspecies,
      vector<uint>& vproto_natoms,
      vector<uint>& vproto_spacegroup,
      vector<uint>& vproto_nunderscores,
      vector<uint>& vproto_nparameters,
      vector<string>& vproto_Pearson_symbol,
      vector<string>& vproto_params,
      vector<string>& vproto_Strukturbericht,
      vector<string>& vproto_prototype,
      vector<string>& vproto_dialect);
  vector<string> getANRLParameters(string anrl_label, string library="", int choice=-1, bool keep_original_lattice_parameter=false); //DX20181009 //DX20190227 - added keep_original_lattice_parameter
  bool vproto2tokens(string proto,
      string& label,
      uint& nspecies,
      uint& natoms,
      uint& spacegroup,
      uint& nunderscores,
      uint& nparameters,
      string& Pearson_symbol,
      string& params,
      string& Strukturbericht,
      string& prototype,
      string& dialect);
  vector<uint> extractStoichiometry(string& anrl_label);
  bool PrototypeANRL_Consistency(uint vparameters_size,uint proto_nparameters,string proto_prototype,
      string proto_label,string proto_Strukturbericht,string proto_Pearson_symbol,
      uint proto_spacegroup, string proto_params, uint print_mode); //DX20180710 - added print_mode //DX20200207 - oss no longer needed
  string groupedWyckoffPosition2ANRLString(const vector<GroupedWyckoffPosition>& grouped_positions, bool alphabetize);
  vector<string> getANRLLatticeParameterString(char& lattice_type);
  vector<double> getANRLLatticeParameterValuesFromWyccar(const vector<string>& wyccar_ITC, char lattice_type, char lattice_centering, uint setting); //DX20191031
  vector<double> getANRLLatticeParameterValuesFromABCAngles(const xstructure& xstr, char lattice_type, char lattice_centering, uint setting); //DX20191031
  vector<double> getANRLLatticeParameterValues(const vector<double>& all_lattice_parameters, char lattice_type, char lattice_centering, uint setting); //DX20191031
  uint getANRLSettingChoice(int spacegroup); //DX20191031 - removed reference
  string structure2anrl(istream& input, aurostd::xoption& vpflow);           // xoption
  string structure2anrl(xstructure& xstr, bool recalculate_symmetry=true);   // use default options //DX20191031 - added recalculate_symmetry
  string structure2anrl(xstructure& xstr, double tolerance);                 // specify symmetry tolerance //CO20190520 - removed pointers for bools and doubles, added const where possible
  string structure2anrl(xstructure& xstr, uint setting);                     // specify setting
  string structure2anrl(xstructure& xstr, double tolerance, uint setting, bool recalculate_symmetry=true);  // main function //CO20190520 - removed pointers for bools and doubles, added const where possible //DX20190829 - added recalculate_symmetry //DX20191031 - removed reference
  xstructure rhl2hex(xstructure& str, double& a, double& c); 
}

// ----------------------------------------------------------------------------
// Various prototypes to be moved somewhere sometime
// PROTOTYPES
// uint argsprint(vector<string> argv);
// ----------------------------------------------------------------------------
// aflow.cpp
string aflow_get_time_string(void);
string aflow_get_time_string_short(void);
string strPID(void);
int AFLOW_main(vector<string> &argv);
namespace aflow {
  string License_Preamble_aflow(void);
  string Intro_aflow(string x);
  string Intro_sflow(string x);
  string Intro_HELP(string x);
  string Banner(string type);
}
int VASP_Main(vector<string> argv);
int GRND_Main(vector<string> argv);
namespace KBIN {
  int KBIN_Main(vector<string> argv);
}
string MessageTime(void);
string MessageHostTime(const _aflags& aflags);
string MessageDir(const _aflags& aflags);
string MessageDirTime(const _aflags& aflags);
string MessageDirHostTime(const _aflags& aflags);
bool AFLOW_BlackList(string hostname);

// ----------------------------------------------------------------------------
// aflow_pthreads.cpp
namespace AFLOW_PTHREADS {
  int GetTotalCPUs(void);
  bool Check_Threads(vector<string> argv,const bool& VERBOSE);
  void Clean_Threads(void);
  void No_Threads(void);
  bool Available_Free_Threads(int &fthread);
  bool Wait_Available_Free_Threads(int &fthread,const double& pthread_wait,const bool& VERBOSE);
  bool Wait_Available_Free_Threads(int &fthread,const bool& VERBOSE);
}
// interfaces
namespace KBIN {
  void RUN_Directory_PTHREADS(_aflags &aflags);
  void *_threaded_interface_RUN_Directory(void *ptr);
} // namespace KBIN
namespace aurostd { // Multithreaded add on to aurostd
  bool multithread_execute(deque<string> vcommand,int NUM_THREADS,bool VERBOSE);
  bool multithread_execute(deque<string> vcommand,int NUM_THREADS);
  bool multithread_execute(deque<string> vcommand);
  bool multithread_execute(vector<string> vcommand,int NUM_THREADS,bool VERBOSE);
  bool multithread_execute(vector<string> vcommand,int NUM_THREADS);
  bool multithread_execute(vector<string> vcommand);
} // namespace aurostd
namespace AFLOW_PTHREADS {
  bool MULTI_sh(vector<string> argv);
  bool MULTI_compress(string cmd,vector<string> argv);
  bool MULTI_zip(vector<string> argv);
  bool MULTI_bz2xz(vector<string> argv);bool MULTI_xz2bz2(vector<string> argv);
  bool MULTI_gz2xz(vector<string> argv);
}
namespace sflow {
  void KILL(string options);
  void JUST(string options,istream& input,string mode);
  void QSUB(string options);
  void QSUB(string options,string cmd);
  void QDEL(string options);
  void QDEL(string options,string cmd);
}
vector<vector<int> > getThreadDistribution(const int&, const int&);  // ME20190218

// ----------------------------------------------------------------------------
// aflow_kbin.cpp
//int KbinCheckInputFiles(string Directory,ofstream& FileERROR);
namespace KBIN {
  void MPI_Extract(string AflowIn,ofstream &FileMESSAGE,_aflags &aflags,_kflags &kflags);
  void RUN_Directory(_aflags& aflags);
  void AFLOW_RUN_Directory(const _aflags& aflags);
  void RUN_DirectoryScript(const _aflags& aflags,const string& script,const string& output);
  void CompressDirectory(const _aflags& aflags,const _kflags& kflags);
  void CompressDirectory(const _aflags& aflags);
  void Clean(const _aflags& aflags);
  void Clean(const string directory);
  void XClean(string options);
  void GenerateAflowinFromVASPDirectory(_aflags& aflags);
  void StartStopCheck(const string &AflowIn,string str1,string str2,bool &flag,bool &flagS);
  void StartStopCheck(const string &AflowIn,string str1,bool &flag,bool &flagS);
  bool Legitimate_aflowin(string aflowindir,const bool& osswrite,ostringstream& oss);
  bool Legitimate_aflowin(string aflowindir);
  void getAflowInFromAFlags(const _aflags& aflags,string& AflowIn_file,string& AflowIn,ostream& oss=cout); //CO20191110
  void getAflowInFromAFlags(const _aflags& aflags,string& AflowIn_file,string& AflowIn,ofstream& FileMESSAGE,ostream& oss=cout); //CO20191110
}

// ----------------------------------------------------------------------------
// aflow_modules.cpp
// ME20181027
namespace KBIN {
  void setModules(_xvasp&);
  void setModules(_xinput&);
  void readModulesFromAflowIn(const string&, _kflags&, _xvasp&);
  void readModulesFromAflowIn(const string&, _kflags&, _xinput&);
  vector<aurostd::xoption> loadDefaultsAPL();
  bool writeFlagAPL(const string& key,const xoption& xopt); //CO20181226  //ME20190113
  void readParametersAPL(const string&, _moduleOptions&, _xinput&);
  vector<aurostd::xoption> loadDefaultsAAPL();
  bool writeFlagAAPL(const string& key,const xoption& xopt);  //CO20181226  // ME20190113
  void readParametersAAPL(const string&, _moduleOptions&, _xinput&);
  vector<aurostd::xoption> loadDefaultsAEL();
  bool writeFlagAEL(const string& key,const xoption& xopt); 
  vector<aurostd::xoption> loadDefaultsAGL();
  bool writeFlagAGL(const string& key,const xoption& xopt); 

}

// ----------------------------------------------------------------------------
// aflow_qsub.cpp
namespace KBIN {
  bool QSUB_Extract(_xqsub& xqsub,string AflowIn,ifstream &FileAFLOWIN,ofstream &FileMESSAGE,_aflags &aflags,_kflags &kflags);
  bool QSUB_RunFinished(_aflags &aflags,ofstream &FileMESSAGE,bool=FALSE);
  void QSUB_WaitFinished(_aflags &aflags,ofstream &FileMESSAGE,bool=FALSE);
  bool QSUB_Extract_Mode1(_xqsub& xqsub,ofstream &FileMESSAGE,_aflags &aflags,_kflags &kflags);
  bool QSUB_Extract_Mode2(_xqsub& xqsub,ofstream &FileMESSAGE,_aflags &aflags,_kflags &kflags);
  bool QSUB_Extract_Mode3(_xqsub& xqsub,ofstream &FileMESSAGE,_aflags &aflags,_kflags &kflags);
}

// ----------------------------------------------------------------------------
// aflow_ialien.cpp
namespace ALIEN {
  bool Produce_INPUT(_xalien& xalien,string AflowIn,ifstream &FileAFLOWIN,ofstream &FileMESSAGE,_aflags &aflags,_kflags &kflags,_alienflags &alienflags);
  bool Modify_INPUT(_xalien& xalien,ofstream &FileMESSAGE,_aflags &aflags,_alienflags &alienflags);
  bool Write_INPUT(_xalien& xalien);
  bool Produce_INPUT_FILE(_xalien& xalien,string AflowIn,ifstream &FileAFLOWIN,ofstream &FileMESSAGE,_aflags &aflags,_kflags &kflags,_alienflags &alienflags);
  bool Modify_INPUT_FILE(_xalien& xalien,ofstream &FileMESSAGE,_aflags &aflags,_alienflags &alienflags);
}

// ----------------------------------------------------------------------------
// aflow_kalien.cpp
namespace ALIEN {
  _alienflags Get_Alienflags_from_AflowIN(string &AflowIn);
  bool Run_Directory(ofstream& FileERROR,_aflags& aflags,_kflags& kflags);
}

// ----------------------------------------------------------------------------
// aflow_matlab.cpp aflow_matlab_funcs.cpp
bool KBIN_MATLAB_Extract(string AflowIn,ifstream &FileAFLOWIN,ofstream &FileMESSAGE,_aflags &aflags,_kflags &kflags);
bool KBIN_MATLAB_Run(_kflags &kflags);
_kflags KBIN_MATLAB_Get_Matlabflags_from_AflowIN(string &AflowIn);
bool KBIN_MATLAB_Directory(ofstream &FileMESSAGE,_aflags &aflags,_kflags &kflags);
string MATLAB_FUNCS_param(void);
//string MATLAB_FUNCS_plotband(string DIRECTORY,string OPTION1);
string MATLAB_FUNCS_plotband(void);

// ----------------------------------------------------------------------------
// aflow_gnuplot_plotbz.cpp
//string GNUPLOT_FUNCS_plotbz(string DIRECTORY,string OPTION1);
string GNUPLOT_FUNCS_plotbz(void);

// ----------------------------------------------------------------------------
// aflow_ifrozsl.cpp

namespace KBIN {
  void VASP_RunPhonons_FROZSL(_xvasp &xvasp,string AflowIn,_aflags &aflags,_kflags &kflags,_vflags &vflags,ofstream &FileMESSAGE);
}

namespace FROZSL {
  bool Extract_INPUT(const string& AflowIn,ofstream &FileMESSAGE,stringstream &input_file,_aflags &aflags,_kflags &kflags);
  bool Setup_frozsl_init_input(const string& AflowIn,ofstream &FileMESSAGE,stringstream &input_file,_aflags &aflags,_kflags &kflags);
  bool Already_Calculated_Input(const string& AflowIn);
  bool WGET_INPUT(ofstream &FileMESSAGE,string AflowIn,_aflags &aflags,_kflags &kflags);
  bool WGET_OUTPUT(ofstream &FileMESSAGE,_aflags &aflags,_kflags &kflags);
  bool input_TO_poscar(ofstream &FileMESSAGE,stringstream &input_file,_aflags &aflags,_kflags &kflags);
  string Generate_Input_file(ofstream &FileMESSAGE,_aflags &aflags,_kflags &kflags);
  bool File_INPUT(const string& AflowIn,ofstream &FileMESSAGE,stringstream &input_file,_aflags &aflags,_kflags &kflags);
  bool Write(string data,string directory);
  bool Delete(string data,string directory);
}
namespace FINDSYM {
  bool Write(string data,string directory);
}

// ----------------------------------------------------------------------------
// aflow_kvasp.cpp

namespace KBIN {
  _vflags VASP_Get_Vflags_from_AflowIN(const string &AflowIn,_aflags &aflags,_kflags& kflags);
  _vflags VASP_Get_Vflags_from_AflowIN(const string &AflowIn,ofstream &FileMESSAGE,_aflags &aflags,_kflags& kflags);
  bool VASP_Fix_Machine_Kflags_from_AflowIN(ofstream &FileMESSAGE,_aflags &aflags,_kflags &kflags,_vflags &vflags);
  bool VASP_Directory(ofstream& FileERROR,_aflags& aflags,_kflags& kflags);
  void VASP_BackupOriginal(_aflags aflags);
  // [OBSOLETE] G++6 not needed  void VASP_Wait(_xvasp& xvasp,_aflags &aflags,_kflags &kflags,_vflags &vflags,ofstream &FileMESSAGE);
  bool VASP_Run(_xvasp &xvasp,_aflags &aflags,_kflags &kflags,_vflags &vflags,ofstream &FileMESSAGE);
  bool VASP_Run(_xvasp &xvasp,_aflags &aflags,_kflags &kflags,_vflags &vflags,string relaxA,string relaxB,bool qmwrite,ofstream &FileMESSAGE);
  bool VASP_Run(_xvasp &xvasp,_aflags &aflags,_kflags &kflags,_vflags &vflags,string relaxA,bool qmwrite,ofstream &FileMESSAGE);
  bool VASP_RunFinished(_xvasp &xvasp,_aflags &aflags,ofstream &FileMESSAGE,bool=FALSE);
  void WaitFinished(_xvasp &xvasp,_aflags &aflags,ofstream &FileMESSAGE,bool=FALSE);
  void VASP_Error(_xvasp &xvasp,string="",string="",string="");
  void VASP_Error(_xvasp &xvasp,ofstream &FileMESSAGE,string="",string="",string="");
  string VASP_Analyze(_xvasp &xvasp,bool qmwrite);
  void VASP_CompressDirectory(_xvasp xvasp,_kflags &kflags);
  void VASP_Backup(_xvasp& xvasp,bool qmwrite,string relax);
  void VASP_CONTCAR_Save(_xvasp xvasp,string relax);
  void VASP_Recycle(_xvasp xvasp,string relax);
  void VASP_Recycle(_xvasp xvasp,int relax_number);
  void VASP_RecycleExtraFile(_xvasp xvasp,string xfile,string relax);
  void VASP_RecycleExtraFile(_xvasp xvasp,string xfile,int relax_number);
  bool VASP_CheckUnconvergedOSZICAR(string dir);
  void GetStatDiel(string& outcar, xvector<double>& eigr, xvector<double>& eigi); // CAMILO
  void GetDynaDiel(string& outcar, xvector<double>& eigr, xvector<double>& eigi); // CAMILO
  string getVASPVersionString(const string&);  // ME20190219
}

// ----------------------------------------------------------------------------
// aflow_ivasp.cpp
namespace KBIN {
  bool VASP_Produce_INPUT(_xvasp& xvasp,const string& AflowIn,ofstream &FileMESSAGE,_aflags &aflags,_kflags &kflags,_vflags &vflags,bool load_POSCAR_from_xvasp=false);
  bool VASP_Modify_INPUT(_xvasp& xvasp,ofstream &FileMESSAGE,_aflags &aflags,_kflags &kflags,_vflags &vflags);
  bool VASP_Produce_and_Modify_INPUT(_xvasp& xvasp,const string& AflowIn,ofstream &FileMESSAGE,_aflags &aflags,_kflags &kflags,_vflags &vflags,bool load_POSCAR_from_xvasp=false); // CO20180418
  bool VASP_Write_INPUT(_xvasp& xvasp,_vflags &vflags);
  bool VASP_Produce_INCAR(_xvasp& xvasp,const string& AflowIn,ofstream& FileERROR,_aflags& aflags,_kflags& kflags,_vflags& vflags);
  bool VASP_Modify_INCAR(_xvasp& xvasp,ofstream& FileERROR,_aflags& aflags,_kflags& kflags,_vflags& vflags);
  bool VASP_Reread_INCAR(_xvasp& xvasp,ofstream &FileMESSAGE,_aflags &aflags);
  bool VASP_Produce_POSCAR(_xvasp& xvasp,const string& AflowIn,ofstream& FileERROR,_aflags& aflags,_kflags& kflags,_vflags& vflags);
  bool VASP_Produce_POSCAR(_xvasp& xvasp);
  bool VASP_Modify_POSCAR(_xvasp& xvasp,const string& AflowIn,ofstream& FileERROR,_aflags& aflags,_vflags& vflags);
  void convertPOSCARFormat(_xvasp&, const _kflags&);  // ME20190220
  bool VASP_Convert_Unit_Cell(_xvasp&, _vflags&, _aflags&, ofstream&, ostringstream&); //ME20181216
  bool VASP_Reread_POSCAR(_xvasp& xvasp,ofstream &FileMESSAGE,_aflags &aflags);
  bool VASP_Produce_KPOINTS(_xvasp& xvasp,const string& AflowIn,ofstream& FileERROR,_aflags& aflags,_kflags& kflags,_vflags& vflags);
  bool VASP_Modify_KPOINTS(_xvasp& xvasp,ofstream& FileERROR,_aflags& aflags,_vflags& vflags);
  bool VASP_Reread_KPOINTS(_xvasp& xvasp,ofstream &FileMESSAGE,_aflags &aflags);
  bool VASP_Find_DATA_POTCAR(const string& species_pp,string &FilePotcar,string &DataPotcar);
  bool VASP_Find_FILE_POTCAR(const string& species_pp,string &FilePotcar,string &DataPotcar);
  bool VASP_Produce_POTCAR(_xvasp& xvasp,const string& AflowIn,ofstream& FileERROR,_aflags& aflags,_kflags& kflags,_vflags& vflags);
  bool VASP_Modify_POTCAR(_xvasp& xvasp,ofstream& FileERROR,_aflags& aflags,_vflags& vflags);
  bool VASP_Reread_POTCAR(_xvasp& xvasp,ofstream &FileMESSAGE,_aflags &aflags);
  string VASP_PseudoPotential_CleanName(const string& specieIN);
  string VASP_PseudoPotential_CleanName_190712(const string& specieIN); //CO20190712
  string VASP_PseudoPotential_CleanName_190101(const string& specieIN); //CO20190712
  void VASP_PseudoPotential_CleanName_InPlace(string& species,bool capital_letters_only=false); //CO20190712
  bool VASP_PseudoPotential_CleanName_TEST(void); //CO20190712
  uint VASP_SplitAlloySpecies(string alloy_in, vector<string> &speciesX);
  uint VASP_SplitAlloySpecies(string alloy_in, vector<string> &speciesX, vector<double> &natomsX);
  bool VASP_SplitAlloySpecies(string alloy_in, string &specieA, string &specieB);
  bool VASP_SplitAlloySpecies(string alloy_in, string &specieA, string &specieB, string &specieC);
  bool VASP_SplitAlloySpecies(vector<string> alloy, vector<string> &speciesA, vector<string> &speciesB);
  bool VASP_SplitAlloySpecies(vector<string> alloy, vector<string> &speciesA, vector<string> &speciesB, vector<string> &speciesC);
  uint VASP_SplitAlloyPseudoPotentials(string alloy_in, vector<string> &species_ppX);
  uint VASP_SplitAlloyPseudoPotentials(string alloy_in, vector<string> &species_ppX, vector<double> &natomsX);
  bool VASP_SplitAlloyPseudoPotentials(string alloy, string &species_ppA, string &species_ppB);
  bool VASP_SplitAlloyPseudoPotentials(string alloy, string &species_ppA, string &species_ppB, string &species_ppC);
  bool VASP_SplitAlloyPseudoPotentials(vector<string> alloy, vector<string> &species_ppsA, vector<string> &species_ppsB);
  bool VASP_SplitAlloyPseudoPotentials(vector<string> alloy, vector<string> &species_ppsA, vector<string> &species_ppsB, vector<string> &species_ppsC);
  void VASP_MPI_Autotune(_xvasp& xvasp,_aflags &aflags,bool VERBOSE);
  void XVASP_INCAR_System_Auto(_xvasp& xvasp,bool VERBOSE);
  void XVASP_INCAR_Relax_ON(_xvasp& xvasp,bool VERBOSE);
  void XVASP_INCAR_Relax_ON(_xvasp& xvasp,_vflags& vflags,int number); // for steps
  void XVASP_INCAR_Static_ON(_xvasp& xvasp,_vflags& vflags);
  void XVASP_INCAR_Relax_Static_ON(_xvasp& xvasp,_vflags& vflags);
  void XVASP_INCAR_Relax_Static_Bands_ON(_xvasp& xvasp,_vflags& vflags);
  void XVASP_INCAR_RWIGS_Static(_xvasp& xvasp,_vflags& vflags,ofstream &FileMESSAGE,bool OPERATION);
  void XVASP_INCAR_Precision(_xvasp& xvasp,_vflags& vflags);
  void XVASP_INCAR_Metagga(_xvasp& xvasp,_vflags& vflags);
  void XVASP_INCAR_Ivdw(_xvasp& xvasp,_vflags& vflags);
  void XVASP_INCAR_ABMIX(_xvasp& xvasp,_vflags& vflags);
  int XVASP_INCAR_GetNBANDS(_xvasp& xvasp,bool ispin);
  bool XVASP_INCAR_PREPARE_GENERIC(string command,_xvasp& xvasp,_vflags& vflags,string svalue,int ivalue,double dvalue,bool bvalue);
  //  bool XVASP_INCAR_PREPARE_GENERIC(string command,_xvasp& xvasp,_kflags &kflags,_vflags& vflags,string svalue,int ivalue,double dvalue,bool bvalue);
  // ALGO, ENMAX_MULTIPLY, IMIX, IALGO, TYPE, PAW_CORRECTIONS, NBANDS, PSTRESS, EDIFFG, POTIM, SPIN, LS_COUPLING, AUTO_MAGMOM, NWS, SYM, WAVECAR, CHGCAR
  void XVASP_INCAR_ADJUST_ICHARG(_xvasp&, _vflags&, _aflags&, int, ofstream&);  // ME20191028
  void XVASP_INCAR_SPIN_REMOVE_RELAX(_xvasp& xvasp,_aflags &aflags,_vflags& vflags,int step,ofstream &FileMESSAGE);
  void XVASP_KPOINTS_IBZKPT_UPDATE(_xvasp& xvasp,_aflags &aflags,_vflags& vflags,int step,ofstream &FileMESSAGE);
  void XVASP_INCAR_LDAU_OFF(_xvasp& xvasp,bool VERBOSE);
  void XVASP_INCAR_LDAU_ON(_xvasp& xvasp,_vflags& vflags,uint type);
  void XVASP_INCAR_LDAU_ADIABATIC(_xvasp& xvasp,int step);
  void XVASP_INCAR_LDAU_CUTOFF(_xvasp& xvasp,bool VERBOSE);
  void XVASP_INCAR_KPOINTS_Dielectric_SET(_xvasp& xvasp,_kflags &kflags,_vflags& vflags,string mode_dielectric);
  void XVASP_INCAR_REMOVE_ENTRY(_xvasp& xvasp,string ENTRY,string COMMENT,bool VERBOSE);

  bool XVASP_KPOINTS_KPOINTS(_xvasp &xvasp,ofstream &FileMESSAGE,bool VERBOSE);
  bool XVASP_KPOINTS_KPOINTS(_xvasp &xvasp);
  // bool XVASP_KPOINTS_EVEN(_xvasp& xvasp); TO REMOVE
  // bool XVASP_KPOINTS_ODD(_xvasp& xvasp); TO REMOVE
  bool XVASP_KPOINTS_OPERATION(_xvasp& xvasp,string operation);
  // bool XVASP_KPOINTS_Kshift_Gamma_EVEN(_xvasp& xvasp); TO REMOVE
  // bool XVASP_KPOINTS_Kshift_Gamma_ODD(_xvasp& xvasp); TO REMOVE
  // bool XVASP_KPOINTS_Kscheme(_xvasp& xvasp,string kscheme);
  bool XVASP_KPOINTS_Fix_KPPRA(_xvasp &xvasp,int NK,ofstream &FileMESSAGE,bool VERBOSE);
  bool XVASP_KPOINTS_Fix_KSHIFT(_xvasp &xvasp,_xvasp &rxvasp,bool KAUTOSHIFT,bool VERBOSE);
  bool XVASP_KPOINTS_Fix_KPOINTS(_xvasp &xvasp,int NK,ofstream &FileMESSAGE,bool VERBOSE);
  void XVASP_string2numbers(_xvasp& xvasp);
  void XVASP_numbers2string(_xvasp& xvasp);
  void XVASP_Afix_Clean(_xvasp& xvasp,string preserve_name);
  void XVASP_Afix_ROTMAT(_xvasp& xvasp,int mode,bool verbose,_aflags &aflags,ofstream &FileMESSAGE);
  void XVASP_Afix_NBANDS(_xvasp& xvasp,int& nbands,bool VERBOSE);
  void XVASP_Afix_POTIM(_xvasp& xvasp,double& potim,bool VERBOSE);
  double XVASP_Afix_GENERIC(string mode,_xvasp& xvasp,_kflags& kflags,_vflags& vflags,double=0.0,int=0);

  string ExtractSystemName(const string& directory);  // ME200217
  string ExtractSystemNameFromAFLOWIN(string directory);  // ME200217
  string ExtractSystemNameFromVASP(string directory);  // ME200217
  double ExtractEfermiOUTCAR(string directory);
  xstructure GetMostRelaxedStructure(string directory); //CO20180627
  vector<string> ExtractAtomicSpecies(string directory);

}

// ----------------------------------------------------------------------------
// aflow_avasp.cpp
#define _AVASP_PSEUDOPOTENTIAL_AUTO_ string("AUTO")
#define _AVASP_PSEUDOPOTENTIAL_DELIMITER_ string(":")
#define _AVASP_PSEUDOPOTENTIAL_POTENTIAL_TYPE_ string("TYPE") //CO20191020
#define _AVASP_PSEUDOPOTENTIAL_POTENTIAL_COMPLETE_ string("COMPLETE")

struct _AVASP_PROTO{
  vector<string> ucell;
  deque<int> vkppra;
  vector<double> vpressure;
  aurostd::xoption vparams;
};

bool AVASP_MakePrototype_AFLOWIN(_AVASP_PROTO *PARAMS);
bool AVASP_MakePrototype_AFLOWIN_181226(_AVASP_PROTO *PARAMS);
bool AVASP_MakePrototype_AFLOWIN_180101(_AVASP_PROTO *PARAMS);
bool AVASP_MakePrototypeICSD_AFLOWIN(_AVASP_PROTO *PARAMS,bool flag_AFLOW_IN_ONLY_IF_MISSING);
void AVASP_Get_LDAU_Parameters(string species,bool &LDAU,vector<string>& vLDAUspecies,
    vector<uint>& vLDAUtype,vector<int>& vLDAUL, vector<double>& vLDAUU, vector<double> &vLDAUJ);
string AVASP_Get_PseudoPotential_PAW_PBE_KIN(string species);
string AVASP_Get_PseudoPotential_PAW_PBE(string species);
string AVASP_Get_PseudoPotential_PAW_GGA(string species);
string AVASP_Get_PseudoPotential_PAW_LDA_KIN(string species);
string AVASP_Get_PseudoPotential_PAW_LDA(string species);
string AVASP_Get_PseudoPotential_PBE(string species);
string AVASP_Get_PseudoPotential_GGA(string species);
string AVASP_Get_PseudoPotential_LDA(string species);
bool AVASP_populateXVASP(const _aflags& aflags,const _kflags& kflags,const _vflags& vflags,_xvasp& xvasp);
void AVASP_populateXVASP_ARUN(const _aflags&,const _kflags&, const _vflags&,_xvasp&);  // ME20181030
void setStatic(_xvasp&);  // ME20181102
void setPreserveUnitCell(_xvasp&);   // ME20181102
void AVASP_fix_volumes_masses_XVASP(_xvasp&,bool skip_volume=false); // ME20181103 //CO20181226
bool AVASP_MakeSingleAFLOWIN(_xvasp& xvaspin,stringstream &_aflowin,bool flag_WRITE,int=-1,bool flag_PRINT=TRUE);   // last is pthread number, if <0 then serial
bool AVASP_MakeSingleAFLOWIN_181226(_xvasp& xvaspin,stringstream &_aflowin,bool flag_WRITE,int=-1,bool flag_PRINT=TRUE);   // last is pthread number, if <0 then serial
bool AVASP_MakeSingleAFLOWIN_180101(_xvasp& xvaspin,stringstream &_aflowin,bool flag_WRITE,int=-1,bool flag_PRINT=TRUE);   // last is pthread number, if <0 then serial
bool AVASP_MakeSingleAFLOWIN(_xvasp& xvasp_in,bool flag_WRITE,int=-1,bool flag_PRINT=TRUE);  // last is pthread number, if <0 then serial
bool AVASP_MakeSingleAFLOWIN(_xvasp& xvasp_in,int=-1,bool flag_PRINT=TRUE);  // last is pthread number, if <0 then serial
bool AVASP_DefaultValuesBinary_AFLOWIN(_xvasp &xvasp);
bool AVASP_MakeSinglePOSCAR(_xvasp& xvaspin);
bool Alloys_LibraryU(vector<string> &alloy,vector<string> &pseudosA,vector<string> &pseudosB);
bool Alloys_LibraryG(vector<string> &alloy,vector<string> &pseudosA,vector<string> &pseudosB);
bool Alloys_LibraryX(vector<string> &alloy,vector<string> &pseudosA,vector<string> &pseudosB);
// -------------------------------------------------------------------------------------------------
// -------------------------------------------------------------------------------------------------
// aflow_ovasp.cpp
class xOUTCAR;
class xDOSCAR;
class xEIGENVAL;
class xPOTCAR;
class xVASPRUNXML;
class xIBZKPT;
class xKPOINTS;
class xCHGCAR;
class xVASPOUT;
class xQMVASP;  //CO20190803
namespace aflowlib { class _aflowlib_entry;}

// -------------------------------------------------------------------------------------------------
class xOUTCAR {
  public:
    xOUTCAR();                                                    // default, just allocate
    ~xOUTCAR();                                                   // kill everything
    xOUTCAR(const string& fileIN,bool=TRUE);                      // constructor from filename, QUIET
    xOUTCAR(const xOUTCAR& b);                                    // constructor copy
    const xOUTCAR& operator=(const xOUTCAR &b);                   // copy
    void clear(void);                                             // clear
    // CONTENT
    string content;vector<string> vcontent;string filename;       // the content, and lines of it
    string SYSTEM;
    int NIONS;
    double Efermi;
    bool isLSCOUPLING;
    double natoms;                                                // for aflowlib_libraries.cpp
    double energy_cell,energy_atom;                               // for aflowlib_libraries.cpp
    double enthalpy_cell,enthalpy_atom;                           // for aflowlib_libraries.cpp
    double eentropy_cell,eentropy_atom;                           // for aflowlib_libraries.cpp
    double PV_cell,PV_atom;                                       // for aflowlib_libraries.cpp
    xmatrix<double> stress;                                       // for aflowlib_libraries.cpp
    double mag_cell,mag_atom;                                     // for aflowlib_libraries.cpp
    vector<double> vmag;                                          // for aflowlib_libraries.cpp
    vector<xvector<double> > vmag_noncoll;                        // DX20171205 - non-collinear
    double volume_cell,volume_atom;                               // for aflowlib_libraries.cpp
    double pressure;                                              // for aflowlib_libraries.cpp // SAME AS PSTRESS
    double pressure_residual;                                     // for aflowlib_libraries.cpp
    double Pulay_stress;                                          // for aflowlib_libraries.cpp
    vector<aurostd::xvector<double> > vforces;                    // for aflowlib_libraries.cpp
    vector<aurostd::xvector<double> > vpositions_cartesian;       // for aflowlib_libraries.cpp
    double ENCUT,EDIFF,EDIFFG,POTIM,TEIN,TEBEG,TEEND,SMASS,NPACO,APACO,PSTRESS;     // 
    int NBANDS,NKPTS,NSW,NBLOCK,KBLOCK,IBRION,NFREE,ISIF,IWAVPR,ISYM,ISPIN;   // for aflowlib_libraries.cpp
    double total_energy_change;                                   // for aflowlib_libraries.cpp
    // DOS related values
    double EMIN,EMAX,SIGMA;                                       // eV - energy-range for DOS
    int ISMEAR;                                                   // broadening in eV -4-tet -1-fermi 0-gaus
    //  Electronic relaxation
    int IALGO;              //  algorithm                         // for aflowlib_libraries.cpp
    string LDIAG;           //   sub-space diagonalisation        // for aflowlib_libraries.cpp
    int IMIX,INIMIX,MIXPRE; //     mixing-type and parameters     // for aflowlib_libraries.cpp
    double AMIX,BMIX,AMIX_MAG,BMIX_MAG,AMIN,WC; // parameters     // for aflowlib_libraries.cpp
    // Intra band minimization
    double WEIMIN,EBREAK,DEPER,TIME;  // for aflowlib_libraries.cpp
    // begin shared xPOTCAR
    double ENMAX;deque<double> vENMAX;                            // eV
    double ENMIN;deque<double> vENMIN;                            // eV
    double POMASS_sum,POMASS_min,POMASS_max;deque<double> vPOMASS;// mass
    double ZVAL_sum,ZVAL_min,ZVAL_max;deque<double> vZVAL;        // valence
    double EATOM_min,EATOM_max;deque<double> vEATOM;              // eV
    double RCORE_min,RCORE_max;deque<double> vRCORE;              // outmost cutoff radius
    double RWIGS_min,RWIGS_max;deque<double> vRWIGS;              // wigner-seitz radius (au A)
    double EAUG_min,EAUG_max;deque<double> vEAUG;                 // augmentation
    // end shared xPOTCAR
    string pp_type;
    deque<string> species,species_pp,species_pp_type,species_pp_version; // WARNING: we use starting from 0 // CAN BE THE ONES OF VASP5
    deque<deque<double> > species_pp_vLDAU;  // WARNING: we use starting from 0 // CAN BE THE ONES OF VASP5
    bool isKIN;                                                   // METAGGA
    bool isMETAGGA;string METAGGA;                                // METAGGA
    string string_LDAU;                                           // for aflowlib_libraries.cpp
    uint nweights,nkpoints_irreducible;                           // kpoints reading
    vector<aurostd::xvector<double> > vkpoint_reciprocal;         // kpoints reading
    vector<aurostd::xvector<double> > vkpoint_cartesian;          // kpoints reading
    vector<double> vweights;                                      // kpoints reading
    double calculation_time;                                      // for aflowlib_libraries.cpp - calculation_time
    double calculation_memory;                                    // for aflowlib_libraries.cpp - calculation_memory
    uint calculation_cores;                                       // for aflowlib_libraries.cpp - calculation_cores
    xstructure xstr;                                              // for GetBandGap()
    vector<string> GetCorrectPositions(string line,uint expected_count);                // 170725 CO - vasp issues with lattice spacing (negative sign) 
    bool GetProperties(const stringstream& stringstreamIN,bool=TRUE);          // get everything QUIET
    bool GetProperties(const string& stringIN,bool=TRUE);                      // get everything QUIET
    bool GetPropertiesFile(const string& fileIN,bool=TRUE);                    // get everything QUIET
    bool GetPropertiesFile(const string& fileIN,uint natoms_check,bool);       // get everything QUIET
    bool GetPropertiesUrlFile(const string& url,const string& file,bool=TRUE); // get everything from an aflowlib entry
    // EFFECTIVE MASSES
    friend bool GetEffectiveMass(xOUTCAR& outcar, xDOSCAR& doscar, xEIGENVAL& eigenval, xstructure xstr);
    vector<int> band_index;
    vector<int> carrier_spin;
    vector<string> carrier_type;
    vector<vector<double> > extrema_cart_coord;
    vector<vector<double> > effective_mass_axes;
    vector<int> equivalent_valley;
    vector<double> effective_mass_DOS;
    vector<double> effective_mass_COND;
    vector<double> mass_elec_dos;
    vector<double> mass_hole_dos;
    vector<double> mass_elec_conduction;
    vector<double> mass_hole_conduction;
    // BAND GAPS
    bool GetXStructure();
    int isKPointLine(uint iline,xvector<double>& kpoint); //if returns 0 if not KPointLine, -1 means it gave *** for kpoint
    int isKPointLine(uint iline);                         //if returns 0 if not KPointLine, -1 means it gave *** for kpoint
    bool GetStartingKPointLines(vector<uint>& ilines);
    bool GetNextKPointLine(uint& iline);
    bool ProcessKPoint(uint iline,double EFERMI,vector<double>& b_energies,vector<double>& b_occs);
    bool GetBandEdge(vector<double>& b_energies,vector<double>& b_occs,double EFERMI,uint& iedge,double efermi_tol=AUROSTD_NAN,double energy_tol=1e-4,double occ_tol=1e-5);
    bool identicalKPoints(vector<xvector<double> >& vkpoints,uint kpt1,uint kpt2,double tol=1e-12);
    bool identicalKPoints(xvector<double>& kpoint1,xvector<double>& kpoint2,double tol=1e-12);
    bool removeDuplicateKPoints(vector<xvector<double> >& vkpoints,vector<uint>& vikpt);
    bool removeDuplicateKPoints(vector<vector<xvector<double> > >& vkpoints,vector<uint>& vikpt,vector<uint>& vispin);
    double minimumDistanceKPoints(vector<xvector<double> >& vkpoints,uint ikp1,uint ikp2);
    double minimumDistanceKPoints(xvector<double>& kpoint1,xvector<double>& kpoint2);
    struct bandEnergyOcc{
      double energy;
      double occ;
      //bool operator<(const bandEnergyOcc& other) const {return energy<other.energy;}
    };
    struct bandEnergyOccCompare{
      bandEnergyOccCompare(double _energy_tol) : energy_tol(_energy_tol) {};
      double energy_tol;
      bool operator()(const bandEnergyOcc& a,const bandEnergyOcc b) const;
    };
    bool orderBands(vector<double>& b_energies,vector<double>& b_occs,double energy_tol=1e-4);
    enum BROAD_TYPES {empty,metal,insulator};                   //bandgap types
    enum EMPTY_TYPES {empty_all,empty_partial};                 //bandgap types
    enum INSULATOR_TYPES {insulator_direct,insulator_indirect}; //bandgap types
    enum GAP_TYPES {zero_gap,non_zero_gap};                     //bandgap types
    //bool GetBandGap(void); // CO20171002 - need POSCAR for kpt_tol
    bool GetBandGap(double EFERMI=AUROSTD_NAN,double efermi_tol=AUROSTD_NAN,double energy_tol=1e-4,double occ_tol=1e-5);
    bool GetBandGap_Camilo(double kpt_tol);
    vector<double> conduction_band_min;
    double         conduction_band_min_net;
    vector<double> valence_band_max;
    double         valence_band_max_net;
    vector<double> Egap;
    double         Egap_net;
    vector<double> Egap_fit;
    double         Egap_fit_net;
    vector<string> Egap_type;
    string         Egap_type_net;
    string ERROR;
    //int number_bands,number_kpoints; // CO20171006 - camilo garbage
    //int ISPIN; // turn this into spin = 0 if ISPIN = 1 // CO20171006 - camilo garbage
    //int spin;  // CO20171006 - camilo garbage
  private:                       //
    void free();                 // free space
    void copy(const xOUTCAR& b); //
};
//-------------------------------------------------------------------------------------------------
class xDOSCAR {
  public:
    xDOSCAR();                                                    // default, just allocate
    ~xDOSCAR();                                                   // kill everything
    xDOSCAR(const string& fileIN,bool=TRUE);                      // constructor from filename QUIET
    xDOSCAR(const xDOSCAR& b);                                    // constructor copy
    const xDOSCAR& operator=(const xDOSCAR &b);                   // copy
    void clear(void);                                             // clear
    // CONTENT
    string content;vector<string> vcontent;string filename;       // the content, and lines of it
    string title;
    uint spin;
    double Vol,POTIM;
    xvector<double> lattice;
    double temperature;
    bool RWIGS;
    double Efermi;
    double spinF;
    double energy_max;
    double energy_min;
    uint number_energies;
    uint number_atoms;  // ME20190614
    bool partial;  // ME20190614
    double denergy;
    deque<double> venergy;                                        // venergy.at(energy_number) 
    deque<double> venergyEf;                                      // venergyEf.at(energy_number) 
    // ME20190614 - BEGIN
    //[OBSOLETE]  deque<deque<double> > vDOS;                                   // vDOS.at(energy_number).at(spin)
    deque<deque<double> > viDOS;                                  // viDOS.at(spin).at(energy_number)
    //[OBSOLETE]  deque<deque<double> > vDOSs;                                  // vDOSs.at(energy_number).at(spin)
    //[OBSOLETE]  deque<deque<double> > vDOSp;                                  // vDOSp.at(energy_number).at(spin)
    //[OBSOLETE]  deque<deque<double> > vDOSd;                                  // vDOSd.at(energy_number).at(spin)
    deque<deque<deque<deque<double> > > > vDOS;                   // vDOS.at(atom).at(orbital).at(spin).at(energy_number); 0 = total for atoms and orbitals
    // ME20190614 - END
    // ME20190620 - BEGIN
    bool isLSCOUPLING;  // Contains spin-orbit coupling
    bool lmResolved;  // Is it lm-resolved?
    string carstring;  // The fourth line of the DOSCAR
    // ME20190620 - END
    string ERROR; //CO20191004
    vector<double> conduction_band_min;     //CO20191004
    double         conduction_band_min_net; //CO20191004
    vector<double> valence_band_max;        //CO20191004
    double         valence_band_max_net;    //CO20191004
    vector<double> Egap;                    //CO20191004
    double         Egap_net;                //CO20191004
    vector<double> Egap_fit;                //CO20191004
    double         Egap_fit_net;            //CO20191004
    vector<string> Egap_type;               //CO20191004
    string         Egap_type_net;           //CO20191004
    bool GetProperties(const stringstream& stringstreamIN,bool=TRUE);       // get everything QUIET
    bool GetProperties(const string& stringIN,bool=TRUE);                   // get everything QUIET
    bool GetPropertiesFile(const string& fileIN,bool=TRUE);                 // get everything QUIET
    bool GetPropertiesUrlFile(const string& url,const string& file,bool=TRUE); // get everything from an aflowlib entry
    void convertSpinOFF2ON(); //CO20191217 - copies everything from spin channel 1 to spin channel 2
    bool checkDOS(string& ERROR_out) const;  //CO20191010
    bool GetBandGap(double EFERMI=AUROSTD_NAN,double efermi_tol=AUROSTD_NAN,double energy_tol=1e-3,double occ_tol=1e-4); //CO20191110
    deque<deque<deque<deque<double> > > > GetVDOSSpecies(const xstructure& xstr) const; //vDOS.at(species).at(spin).at(energy_number)  //CO20191110
    deque<deque<deque<deque<double> > > > GetVDOSSpecies(deque<int> num_each_type) const; //vDOS.at(species).at(spin).at(energy_number)  //CO20191110
    friend ostream& operator<<(ostream&, const xDOSCAR&);  // ME20190623
  private:                                                        //
    void free();                                                  // free space
    void copy(const xDOSCAR& b);                                  //
};
//-------------------------------------------------------------------------------------------------
class xEIGENVAL {
  public:
    xEIGENVAL();                                                  // default, just allocate
    ~xEIGENVAL();                                                 // kill everything
    xEIGENVAL(const string& fileIN,bool=TRUE);                    // constructor from filename QUIET
    xEIGENVAL(const xEIGENVAL& b);                                // constructor copy
    const xEIGENVAL& operator=(const xEIGENVAL &b);               // copy
    void clear(void);                                             // clear
    // CONTENT
    string content;vector<string> vcontent;string filename;       // the content, and lines of it
    string title;
    uint number_atoms;  // ME20190623
    uint number_loops;  // ME20190623
    uint spin;
    double Vol,POTIM;
    xvector<double> lattice;
    double temperature;
    uint number_electrons,number_kpoints,number_bands;
    deque<double> vweight;                                        // vweight.at(kpoint number)
    deque<xvector<double> > vkpoint;                              // vkpoint.at(kpoint number)[1,2,3]=xyz.
    deque<deque<deque<double> > > venergy;                        // venergy.at(kpoint number).at(band number).at(spin number)
    string carstring;  // ME20190620 - the fourth line of the EIGENVAL file
    bool GetProperties(const stringstream& stringstreamIN,bool=TRUE);       // get everything QUIET
    bool GetProperties(const string& stringIN,bool=TRUE);                   // get everything QUIET
    bool GetPropertiesFile(const string& fileIN,bool=TRUE);                 // get everything QUIET
    bool GetPropertiesUrlFile(const string& url,const string& file,bool=TRUE); // get everything from an aflowlib entry
    double energy_max;  // ME20190614
    double energy_min;  // ME20190614
    friend ostream& operator<<(ostream&, const xEIGENVAL&);  // ME20190623
  private:                                                        //
    void free();                                                  // free space
    void copy(const xEIGENVAL& b);                                //
};
//-------------------------------------------------------------------------------------------------
class xPOTCAR {
  public:
    xPOTCAR();                                                    // default, just allocate
    ~xPOTCAR();                                                   // kill everything
    xPOTCAR(const string& fileIN,bool=TRUE);                      // constructor from filename QUIET
    xPOTCAR(const xPOTCAR& b);                                    // constructor copy
    const xPOTCAR& operator=(const xPOTCAR &b);                   // copy
    void clear(void);                                             // clear
    // CONTENT
    string content;vector<string> vcontent;string filename;       // the content, and lines of it
    string title;
    bool   POTCAR_PAW;
    string POTCAR_TYPE;
    bool   POTCAR_KINETIC;
    double ENMAX;deque<double> vENMAX;                            // eV
    double ENMIN;deque<double> vENMIN;                            // eV
    double POMASS_sum,POMASS_min,POMASS_max;deque<double> vPOMASS;// mass
    double ZVAL_sum,ZVAL_min,ZVAL_max;deque<double> vZVAL;        // valence
    double EATOM_min,EATOM_max;deque<double> vEATOM;              // eV
    double RCORE_min,RCORE_max;deque<double> vRCORE;              // outmost cutoff radius
    double RWIGS_min,RWIGS_max;deque<double> vRWIGS;              // wigner-seitz radius (au A)
    double EAUG_min,EAUG_max;deque<double> vEAUG;                 // augmentation
    string pp_type;
    deque<string> species,species_pp,species_pp_type,species_pp_version; // WARNING: we use starting from 0 // CAN BE THE ONES OF VASP5
    bool GetProperties(const stringstream& stringstreamIN,bool=TRUE);       // get everything QUIET
    bool GetProperties(const string& stringIN,bool=TRUE);                   // get everything QUIET
    bool GetPropertiesFile(const string& fileIN,bool=TRUE);                 // get everything QUIET
    bool GetPropertiesUrlFile(const string& url,const string& file,bool=TRUE); // get everything from an aflowlib entry
  private:                                                        //
    void free();                                                  // free space
    void copy(const xPOTCAR& b);                                  //
};
// -------------------------------------------------------------------------------------------------
class xVASPRUNXML {
  public:
    xVASPRUNXML();                                                // default, just allocate
    ~xVASPRUNXML();                                               // kill everything
    xVASPRUNXML(const string& fileIN,bool=TRUE);                  // constructor from filename QUIET
    xVASPRUNXML(const xVASPRUNXML& b);                            // constructor copy
    const xVASPRUNXML& operator=(const xVASPRUNXML &b);           // copy
    void clear(void);                                             // clear
    // CONTENT
    string content;vector<string> vcontent;string filename;       // the content, and lines of it
    double natoms;                                                // for aflowlib_libraries.cpp
    xmatrix<double> stress;                                       // for aflowlib_libraries.cpp
    vector<aurostd::xvector<double> > vkpoint;                    // for aflowlib_libraries.cpp
    vector<aurostd::xvector<double> > vweights;                   // for aflowlib_libraries.cpp
    vector<aurostd::xvector<double> > vforces;                    // for aflowlib_libraries.cpp
    bool GetProperties(const stringstream& stringstreamIN,bool=TRUE);       // get everything QUIET
    bool GetProperties(const string& stringIN,bool=TRUE);                   // get everything QUIET
    bool GetPropertiesFile(const string& fileIN,bool=TRUE);                 // get everything QUIET
    bool GetPropertiesUrlFile(const string& url,const string& file,bool=TRUE); // get everything from an aflowlib entry
    bool GetForces(const string&, bool=true);  // ME20190204
    bool GetForcesFile(const string&, bool=true);  // ME20190204
    bool GetForces(stringstream&, bool=true);  // ME20190204
  private:                       //
    void free();                 // free space
    void copy(const xVASPRUNXML& b); //
};
// -------------------------------------------------------------------------------------------------
class xIBZKPT {
  public:
    xIBZKPT();                                                    // default, just allocate
    ~xIBZKPT();                                                   // kill everything
    xIBZKPT(const string& fileIN,bool=TRUE);                      // constructor from filename QUIET
    xIBZKPT(const xIBZKPT& b);                                    // constructor copy
    const xIBZKPT& operator=(const xIBZKPT &b);                   // copy
    void clear(void);                                             // clear
    // CONTENT
    string content;vector<string> vcontent;string filename;       // the content, and lines of it
    uint nweights;                                                // for aflowlib_libraries.cpp
    uint nkpoints_irreducible;                                    // for aflowlib_libraries.cpp
    vector<aurostd::xvector<double> > vkpoint;                    // for aflowlib_libraries.cpp
    vector<uint> vweights;                                        // for aflowlib_libraries.cpp
    uint ntetrahedra;                                             // for aflowlib_libraries.cpp
    double wtetrahedra;                                           // for aflowlib_libraries.cpp
    vector<aurostd::xvector<int> > vtetrahedra;                   // for aflowlib_libraries.cpp
    bool GetProperties(const stringstream& stringstreamIN,bool=TRUE);       // get everything QUIET
    bool GetProperties(const string& stringIN,bool=TRUE);                   // get everything QUIET
    bool GetPropertiesFile(const string& fileIN,bool=TRUE);                 // get everything QUIET
    bool GetPropertiesUrlFile(const string& url,const string& file,bool=TRUE); // get everything from an aflowlib entry
  private:                       //
    void free();                 // free space
    void copy(const xIBZKPT& b); //
};
// -------------------------------------------------------------------------------------------------
class xKPOINTS {
  public:
    xKPOINTS();                                                    // default, just allocate
    ~xKPOINTS();                                                    // kill everything
    xKPOINTS(const string& fileIN,bool=TRUE);                      // constructor from filename QUIET
    xKPOINTS(const xKPOINTS& b);                                   // constructor copy
    const xKPOINTS& operator=(const xKPOINTS &b);                  // copy
    void clear(void);                                              // clear
    // CONTENT
    string content;vector<string> vcontent;string filename;        // the content, and lines of it
    string title;                                                  // first line
    int mode;                                                      // sort of mode
    string grid_type;                                              // if grid specified
    bool is_KPOINTS_NNN,is_KPOINTS_PATH;                           // control parameters
    xvector<int>    nnn_kpoints; // N*N*N                          // triplet of kpoints
    xvector<double> ooo_kpoints; // ORIGIN                         // triplet of origin
    int nkpoints;                                                  // total kpoints
    string path_mode,path;vector<string> vpath;int path_grid;      // path if any
    vector<xvector<double> > vkpoints;                             // ME20190614 - k-point coordinates of the path
    bool GetProperties(const stringstream& stringstreamIN,bool=TRUE);       // get everything QUIET
    bool GetProperties(const string& stringIN,bool=TRUE);                   // get everything QUIET
    bool GetPropertiesFile(const string& fileIN,bool=TRUE);                 // get everything QUIET
    bool GetPropertiesUrlFile(const string& url,const string& file,bool=TRUE); // get everything from an aflowlib entry
    friend ostream& operator<<(ostream&, const xKPOINTS&);  // ME20190623
    string createStandardTitlePath(const xstructure&);  // ME20190623
  private:                       //
    void free();                 // free space
    void copy(const xKPOINTS& b); //
};
// -------------------------------------------------------------------------------------------------
class xCHGCAR {
  public:
    xCHGCAR();                                                     // default, just allocate
    ~xCHGCAR();                                                    // kill everything
    xCHGCAR(const string& fileIN,bool=TRUE);                       // constructor from filename QUIET
    xCHGCAR(const xCHGCAR& b);                                     // constructor copy
    const xCHGCAR& operator=(const xCHGCAR &b);                    // copy
    void clear(void);                                              // clear
    // CONTENT
    string content;vector<string> vcontent;string filename;        // the content, and lines of it
    xvector<int>     grid; // N*N*N                                // triplet of grid
    vector<string>   vstring; // ORIGIN                            // string of values
    xvector<double>  vvalues; // ORIGIN                            // xvector of values
    //[OBSOLETE ME20180705]xtensor3<double> tvalues; // ORIGIN       // xtensor of values
    xtensor<double> tvalues; // ORIGIN                             // xtensor of values ME20180705
    bool GetProperties(const stringstream& stringstreamIN,bool=TRUE);          // get everything QUIET
    bool GetProperties(const string& stringIN,bool=TRUE);                      // get everything QUIET
    bool GetPropertiesFile(const string& fileIN,bool=TRUE);                    // get everything QUIET
    bool GetPropertiesUrlFile(const string& url,const string& file,bool=TRUE); // get everything from an aflowlib entry
  private:                       //
    void free();                 // free space
    void copy(const xCHGCAR& b); //
};

class xQMVASP {  //CO20191110
  public:
    xQMVASP();                                                     // default, just allocate
    ~xQMVASP();                                                    // kill everything
    xQMVASP(const string& fileIN,bool=TRUE);                       // constructor from filename QUIET
    xQMVASP(const xQMVASP& b);                                     // constructor copy
    const xQMVASP& operator=(const xQMVASP &b);                    // copy
    void clear(void);                                              // clear
    // CONTENT
    string content;vector<string> vcontent;string filename;        // the content, and lines of it
    double H_atom_relax;
    double H_atom_static;
    vector<aurostd::xvector<double> > vforces;                     // for APL - only one (no relax vs. static), get most relaxed forces  //CO20191112
    bool GetProperties(const stringstream& stringstreamIN,bool=TRUE);          // get everything QUIET
    bool GetProperties(const string& stringIN,bool=TRUE);                      // get everything QUIET
    bool GetPropertiesFile(const string& fileIN,bool=TRUE);                    // get everything QUIET
    bool GetPropertiesUrlFile(const string& url,const string& file,bool=TRUE); // get everything from an aflowlib entry
  private:                       //
    void free();                 // free space
    void copy(const xQMVASP& b); //
};

// -------------------------------------------------------------------------------------------------
// aflow_kaims.cpp
namespace KBIN {
  _aimsflags AIMS_Get_AIMSflags_from_AflowIN(string& AflowIn,_aflags& aflags,_kflags& kflags);
  _aimsflags AIMS_Get_AIMSflags_from_AflowIN(string& AflowIn,ofstream& FileMESSAGE,_aflags& aflags,_kflags& kflags);
  bool AIMS_Directory(ofstream &FileMESSAGE,_aflags &aflags,_kflags &kflags);
}
// -------------------------------------------------------------------------------------------------
// aflow_iaims.cpp
namespace KBIN {
  bool AIMS_Produce_INPUT(_xaims& xaims,string AflowIn,ofstream &FileMESSAGE,_aflags &aflags,_kflags &kflags,_aimsflags &aimsflags);
  bool AIMS_Modify_INPUT(_xaims& xaims,ofstream &FileMESSAGE,_aflags &aflags,_kflags &kflags,_aimsflags &aimsflags);
  bool AIMS_Write_INPUT(_xaims& xaims,_aimsflags &aimsflags);
  bool AIMS_Write_CONTROL(_xaims& xaims,_aimsflags &aimsflags);
  bool AIMS_Write_GEOM(_xaims& xaims,_aimsflags &aimsflags);
  bool AIMS_Produce_CONTROL(_xaims& xaims,string AflowIn,ofstream &FileMESSAGE,_aflags &aflags,_kflags &kflags,_aimsflags &aimsflags);
  bool AIMS_Modify_CONTROL(_xaims& xaims,ofstream &FileMESSAGE,_aflags &aflags,_kflags &kflags,_aimsflags &aimsflags);
  bool AIMS_Reread_CONTROL(_xaims& xaims,ofstream &FileMESSAGE,_aflags &aflags);
  bool AIMS_Produce_GEOM(_xaims& xaims,string AflowIn,ofstream &FileMESSAGE,_aflags &aflags,_kflags &kflags,_aimsflags &aimsflags);
  bool AIMS_Produce_GEOM(_xaims& xaims);
  bool AIMS_Modify_GEOM(_xaims& xaims,string AflowIn,ofstream &FileMESSAGE,_aflags &aflags,_aimsflags &aimsflags);
  bool AIMS_Reread_GEOM(_xaims& xaims,ofstream &FileMESSAGE,_aflags &aflags);
  bool XAIMS_CONTROL_PREPARE_GENERIC(string command,_xaims& xaims,_aimsflags& aimsflags,string svalue,int ivalue,double dvalue,bool OPTION);
  void XAIMS_CONTROL_REMOVE_ENTRY(_xaims& xaims,string ENTRY,string COMMENT,bool VERBOSE);
}
// -------------------------------------------------------------------------------------------------
// aflow_oaims.cpp
class xAIMSOUT;
class xAIMSOUT {
  public:
    xAIMSOUT();                                                    // default, just allocate
    ~xAIMSOUT();                                                   // kill everything
    xAIMSOUT(const string& fileIN,bool=TRUE);                      // constructor from filename, QUIET
    xAIMSOUT(const xAIMSOUT& b);                                    // constructor copy
    const xAIMSOUT& operator=(const xAIMSOUT &b);                   // copy
    void clear(void);                                             // clear
    // CONTENT
    string content;vector<string> vcontent;string filename;       // the content, and lines of it
    vector<aurostd::xvector<double> > vforces;                    // for aflowlib_libraries.cpp
    double natoms;
    string ERROR;
    bool GetProperties(const stringstream& stringstreamIN,bool=TRUE);          // get everything QUIET
    bool GetProperties(const string& stringIN,bool=TRUE);                      // get everything QUIET
    bool GetPropertiesFile(const string& fileIN,bool=TRUE);                    // get everything QUIET
    bool GetPropertiesFile(const string& fileIN,uint natoms_check,bool);       // get everything QUIET
    bool GetPropertiesUrlFile(const string& url,const string& file,bool=TRUE); // get everything from an aflowlib entry
  private:                       //
    void free();                 // free space
    void copy(const xAIMSOUT& b); //
};
// -----------------------------------------------------------------------------------------------
bool PrintBandGap       (string& WorkDir, ostream &oss);
bool PrintBandGap_DOS   (string& WorkDir, ostream &oss); //CO20191110
bool PrintEffectiveMass (string& WorkDir, ostream &oss);
bool PrintEigCurv       (string& WorkDir, ostream &oss);
// -----------------------------------------------------------------------------------------------
bool ParseKPOINTS(stringstream& File_Kpoints, int& GRIDS, vector<xvector<double> >& special_kpts, vector<xvector<double> >& unique_kpts, vector<int>& repeat_kpts_num);
bool AdjacencyList_KPT(vector<xvector<double> >& special_kpts,vector<xvector<double> >& unique_kpts,vector<xvector<int> >& connect_kpts,vector<int>& connect_kpts_num);
bool AdjacencyList_EIG(vector<xvector<double> >& unique_kpts,vector<xvector<int> >& connect_kpts,vector<int>& connect_kpts_num,xEIGENVAL& xeigenval,vector<xvector<double> >& unique_kpts_EIG,vector<xvector<int> >& connect_kpts_EIG,vector<xvector<double> >& vkpoint_eig);
bool RepeatsList(vector<xvector<double> >& unique_kpts_EIG,vector<int>& repeat_kpts_num,vector<xvector<double> >& vkpoint_eig,vector<xvector<int> >& repeat_kpts_EIG);
bool VertexPaths(vector<xvector<int> >& repeat_kpts_EIG,vector<xvector<int> >& connect_kpts_EIG,vector<int>& repeat_kpts_num,int& GRIDS,vector<xvector<int> >& vrtx_path);
bool RepeatedEdges(vector<xvector<int> >& vrtx_path,vector<xvector<int> >& repeat_kpts_EIG,vector<int>& repeat_kpts_num,vector<xvector<int> >& ndx_edges);
bool VertexBranches(vector<xvector<int> >& ndx_edges,vector<int>& repeat_kpts_num,vector<xvector<int> >& repeat_kpts_EIG,vector<vector<xvector<int> > >& branches);
bool PathDataStuct(xEIGENVAL& xeigenval,vector<xvector<double> >& vkpoint_eig,vector<vector<xvector<int> > >& branches,vector<vector< vector<int> > >& branches_indx,vector<vector< vector<xvector<double> > > >& branches_kpts,vector<vector< vector<vector<vector<double> > > > >& branches_bnds);
bool IBZextrema(xEIGENVAL& xeigenval, vector<xvector<double> >& vkpoint_eig, vector<vector<xvector<int> > >& branches);
void CompareDoublesChar(bool& MATCH, double& number1, double& number2);
void CompareEdges(vector<vector<xvector<int> > >& branches, vector<xvector<int> >& vertex_edges, xvector<int>& test_edge, bool& MATCH);
void NaiveCurvatures(xvector<double>& eigvec, vector<xvector<double> >& posvec, vector<double>& curvature);
double StencilLinear1D(vector<xvector<double> >& positions, xvector<double>& eigenvals);
//-------------------------------------------------------------------------------------------------
struct kEn_st {
  xvector<double> kpoint;
  double energy[2];
  int band_index;
  int band_type; // 0 -- valence band; 1 -- conduction band
};
#define _SIGMA 1.0 // default standard deviation of input data
// range of energy point to fit the ellipse curve
const double _FIT_ENERGY_RANGE = 0.026; // eV range of band
const int _FIT_POINTS_NUMBER = 8; // minimum fit points in Irreducible BZ
//range of band extremes to determine the number of bands for effective mass calculations
const double _BANDS_ENERGY_RANGE = 0.026; // eV
// used to determine cluster of points can be changed to other values
const double _BANDS_PARAMETER_MIN_RATIO = 0.2;
// factor unit
// mass is in unit of electron mass
const double _MASS_FACTOR = 3.80998; // hbar^2*10^{20}/(2.0*me*eV)
bool comparison_kEn_str_up          (const kEn_st& k1, const kEn_st& k2);
bool comparison_kEn_str_dn          (const kEn_st& k1, const kEn_st& k2);
bool comparison_kEn_str_position    (const kEn_st& k1, const kEn_st& k2);
bool comparison_kEn_str_band_type_up(const kEn_st& k1, const kEn_st& k2);
bool comparison_kEn_str_band_type_dn(const kEn_st& k1, const kEn_st& k2);
bool is_equal_position_kEn_str      (const kEn_st& k1, const kEn_st& k2);
bool near_to                        (const xvector<double> & k1, const xvector<double> & k2, const vector<double> & max_distance);
// [OBSOLETE] bool GetEffectiveMass(xOUTCAR& outcar,xDOSCAR& doscar,xEIGENVAL& eigenval,xstructure xstr,ostream& oss,const bool& osswrite);
//-------------------------------------------------------------------------------------------------
// ME20190614 - plotter functions
namespace plotter {
  // Plot setup --------------------------------------------------------------
  // Plot options
  aurostd::xoption getPlotOptions(const aurostd::xoption&, const string&, bool=false);
  aurostd::xoption getPlotOptionsEStructure(const aurostd::xoption&, const string&, bool=false);
  aurostd::xoption getPlotOptionsPhonons(const aurostd::xoption&, const string&);

  // Plot functions
  void generateHeader(stringstream&, const aurostd::xoption&, bool=false);
  void savePlotGNUPLOT(const aurostd::xoption&, const stringstream&);
  void setFileName(aurostd::xoption&, string="");
  void setTitle(aurostd::xoption&);
  string formatDefaultPlotTitle(const aurostd::xoption&);
  vector<double> getCompositionFromHTQCPrototype(const string&, const string&);  // ME20190813
  vector<double> getCompositionFromANRLPrototype(const string&);
  string formatDefaultTitlePOCC(const aurostd::xoption&);
  string formatDefaultTitlePOCC_191004(const aurostd::xoption&); //CO20191110
  string formatDefaultTitlePOCC_190101(const aurostd::xoption&);
  vector<double> getCompositionFromPoccString(const string&, bool&);

  // Electronic structure ----------------------------------------------------
  void patchDefaultTitleAFLOWIN(xoption& plotoptions);  //CO20191110
  // Plot functions
  void PLOT_DOS(aurostd::xoption&);
  void PLOT_DOS(aurostd::xoption&,const xDOSCAR&); //CO20191110
  void PLOT_DOS(aurostd::xoption&, stringstream&);
  void PLOT_DOS(aurostd::xoption&, stringstream&,const xDOSCAR&);  //CO20191110
  void PLOT_PDOS(aurostd::xoption&);
  void PLOT_PDOS(aurostd::xoption&, const xDOSCAR&); //CO20191110
  void PLOT_PDOS(aurostd::xoption&, stringstream&);
  void PLOT_PDOS(aurostd::xoption&, stringstream&, const xDOSCAR&);  //CO20191110
  void PLOT_BAND(aurostd::xoption&);
  void PLOT_BAND(aurostd::xoption&, stringstream&);
  void BANDDOS2JSON(ostream&, string);
  void PLOT_BANDDOS(aurostd::xoption&);
  void PLOT_BANDDOS(aurostd::xoption&, stringstream&);

  // Helper functions
  xstructure getStructureWithNames(const aurostd::xoption&, const string& carstring="CAR");  //CO20191110
  string getLatticeFromKpointsTitle(const string&);
  void shiftEfermiToZero(xEIGENVAL&, double);
  void setEMinMax(aurostd::xoption&, double, double);

  // DOS
  void generateDosPlot(stringstream&, const xDOSCAR&, const aurostd::xoption&);

  // Bands
  void generateBandPlot(stringstream&, const xEIGENVAL&, const xKPOINTS&, const xstructure&, const aurostd::xoption&);
  string convertKPointLabel(const string&, const string&);
  string convertKPointLetter(string, const string&);

  // Gnuplot
  void generateDosPlotGNUPLOT(stringstream&, const xDOSCAR&, const deque<double>&,
      const deque<deque<deque<double> > >&, const vector<string>&, const aurostd::xoption&);
  double getDosLimits(const aurostd::xoption&, const xDOSCAR&, const deque<deque<deque<double> > >&, const deque<double>&);
  void generateBandPlotGNUPLOT(stringstream&, const xEIGENVAL&, const vector<double>&,
      const vector<double>&, const vector<string>&, const aurostd::xoption&);
  string getFormattedUnit(const string&);

  // Phonons -----------------------------------------------------------------
  void PLOT_PHDOS(aurostd::xoption&);
  void PLOT_PHDOS(aurostd::xoption&, stringstream&);
  void PLOT_PHDISP(aurostd::xoption&);
  void PLOT_PHDISP(aurostd::xoption&, stringstream&);
  void PLOT_PHDISPDOS(aurostd::xoption&);
  void PLOT_PHDISPDOS(aurostd::xoption&, stringstream&);
  void convertEnergies(xEIGENVAL&, const string&);
  void convertEnergies(xDOSCAR&, const string&);
  double getEnergyConversionFactor(const string&);

  // Properties plotter ------------------------------------------------------
  void PLOT_THERMO(aurostd::xoption&);
  void PLOT_THERMO(aurostd::xoption&, stringstream&);
  void PLOT_TCOND(aurostd::xoption&);
  void PLOT_TCOND(aurostd::xoption&, stringstream&);

  // General plots -----------------------------------------------------------
  void plotSingleFromSet(xoption&, stringstream&, const vector<vector<double> >&, int);
  void plotMatrix(xoption& plotoptions, stringstream&);
  void setPlotLabels(aurostd::xoption&, const string&, const string&, const string&, const string&);
  vector<vector<double> > readAflowDataFile(aurostd::xoption&);
  void generatePlotGNUPLOT(stringstream&, const xoption&, const vector<vector<double> >&);
}

//-------------------------------------------------------------------------------------------------
// aflow_estructure_dos.cpp

namespace aurostd {
  int CountWordsinString(string& input);  // put aurostd
  int CountWordsinString_web(string input); // put aurostd
}

namespace estructure {
  string PEDOS_GENERATE_GNUPLOTSCRIPT(const string&,const string&,const double&,const double&,const double&,const double&,const int&,const vector<vector<vector<double> > >&,const string&);
  bool isSpecialKPOINT(string kpoint);  // CO20170830
  string fixSpecialKPOINT_GNUPLOT(string kpoint,bool json=false);  // CO20170830
  string fixSpecialKPOINT_HTML(string kpoint);  // CO20170830
  string fixSpecialKPOINT_LATEX(string kpoint);  // CO20170830
  string fixKPOINT_GNUPLOT(string kpoint,bool json=false);  // CO20170830
  string fixKPOINT_HTML(string kpoint);  // CO20170830
  string fixKPOINT_LATEX(string kpoint);  // CO20170830
  string fixKPOINT_SPECIALONLY(string kpoint);  // CO20170830
  void PLOT_BANDDOS(string options);
  void PLOT_BAND(string options);
  void PLOT_DOS(string options);
  void PLOT_PEDOS(string options);
  void PLOT_PEDOSALL(string options);
  void PLOT_PEDOSALL_AFLOWLIB(string options,_aflags& aflags);
  void PLOT_BAND2(string options);
  // [OBSOLETE]  void PLOT_BAND3(string options);
  void PLOT_BAND_SPINSPLIT(string options);
  void PLOT_DOSWEB(string options);
  // manipulation
  string changeICSDNameGunplot(string ICSDName);
  void CombineTDOSAndTOTALPDOS(const vector<vector<double> >& TDOS, const vector<vector<double> >& TOTALPDOS, vector<vector<double> >& vvDOS);
  double GET_TDOSDATA(const string& str_dir, vector<vector<double> >& TDOS);
  double GET_TDOSDATA(stringstream& ss_dosfile, stringstream& ss_outcarfile, vector<vector<double> >& TDOS);
  double GET_TOTALPDOSDATA(const string& str_dir, vector<vector<double> >& TOTALPDOS);
  double GET_TOTALPDOSDATA(stringstream& ss_dosfile, stringstream& ss_outfile, vector<vector<double> >& TOTALPDOS);
  double GET_PDOSDATA(const string& str_dir, vector<vector<vector<double> > >& PDOS);
  double GET_PDOSDATA(stringstream& ss_dosfile, stringstream& ss_outfile, vector<vector<vector<double> > >& PDOS);
  // [OBSOLETE]  void GET_DOS_DATA(vector<string>& argv);
  bool GET_DOS_DATA(stringstream& ss_dosfile, stringstream& ss_outfile, double& Efermi, vector<vector<double> >& TDOS, vector<vector<double> >& TOTALPDOS); // CO20180216
  bool GET_DOS_DATA(const string& str_dir,   double& Efermi, vector<vector<double> >& TDOS, vector<vector<double> >& TOTALPDOS, vector<vector<vector<double> > >& PDOS);  // CO20180216
  bool GET_DOS_DATA(stringstream& ss_dosfile, stringstream& ss_outfile,   double& Efermi, vector<vector<double> >& TDOS, vector<vector<double> >& TOTALPDOS, vector<vector<vector<double> > >& PDOS); // CO20180216
  void FormatSpinofPDOS(vector<vector<vector<double> > >& vvva);

  // Functions for serializing bands data to JSON
  // Added by Eric G
  bool DOSDATA_JSON(aurostd::xoption& vpflow,ostream& oss=cout);
  bool DOSDATA_JSON(aurostd::xoption& vpflow,string directory,stringstream& json,bool wrapping_brackets=true);
  bool BANDSDATA_JSON(aurostd::xoption& vpflow,ostream& oss=cout);
  bool BANDSDATA_JSON(aurostd::xoption& vpflow,string directory,stringstream& json,bool wrapping_brackets=true);
  //uint DOSDATA_JSON(string options);
  //uint DOSDATA_JSON(string options, ostream& json);
  //uint BANDSDATA_JSON(string options);
  //uint BANDSDATA_JSON(string options, string json_dir);
  //uint BANDSDATA_JSON(string options, ostream& json);
  string linelabel2HTML(string linelabel);
  uint inequivalentAtomsJSON( vector<vector<vector<double> > >& PDOS, vector<int>& iatoms, vector<double>& numbers, vector<string>& vspecies, ostream& json);
  uint constructInequivalentAtomPDOSJSON(vector<vector<vector<double> > >& PDOS, int iatom, ostream& json); 
  // End of bands data JSON serializers

}


// ----------------------------------------------------------------------------
// aflow_poccupation_*.cpp
//  #include "aflow_pocc.h"

// aflow_poccupation_params.cpp
namespace pocc {
  bool poccInput(); //170805 CO

  string ReturnAtomSpecies(string atom);
  string ReturnAtomSpeciesPotential(string atom);
  string ReturnUFFParameters(string atom);
  class UFFPara {
    public:
      UFFPara(); // constructor
      ~UFFPara(); // destructor
      string symbol;
      double r1,theta0,x1,D1,zeta,Z1,Vi,Uj,Xi,hard,radius; 
      void GetUFFParameters(string);
    private:
      void free(); //free space
  };
  string ReturnAtomProperties(string atom);
  //Atomic Properties Database
  class Atom {
    public:
      Atom();
      ~Atom();
      string name,symbol;
      int number; //atomic number
      double mass,radius,Xi; //atomic, weight radius /pauling electronegativity
      void GetAtomicProperties(string);
    private:
      void free();
  };
} // namespace pocc

// aflow_poccupation_forcefield.cpp
namespace pocc {
  class Bond{
    public:
      Bond();
      Bond(const Bond& b);
      ~Bond();
      _atom bgn,end;
      double length;
      void Set(xstructure , _atom , _atom );
      const Bond & operator=(const Bond &other);
      bool operator==(const Bond &other) const;
      bool operator!=(const Bond &other) const;
      friend ostream& operator<<(ostream&,const Bond&);
    private:
      void free();
      void copy(const Bond& b);
  };
  void SetUFFPara(_atom atomi, _atom atomj, double& R0, double& Kij, double& Xij, double& Dij);
  double CalculateBondEnergy(xstructure xstr, _atom atomi, _atom atomj);
  double CalculateNonBondEnergy(xstructure xstr, _atom atomi, _atom atomj);
  double CalculateUFFEnergy(xstructure xstr);
  void RemoveSameBond(vector<Bond>& Bonds_orig, vector<Bond>& Bonds_new);
  void ExtractBonds(const xstructure& xstr, deque<deque<_atom> >& neigh_mat_bonded, deque<deque<_atom> >& neigh_mat_nonbonded);
  void AnalyzeBonds(const xstructure& xstr, vector<Bond>& Bonds, vector<Bond>& NonBonds);
  void UFFENERGY(istream& input);
}

// ----------------------------------------------------------------------------
// aflow_mix.cpp  aflow_nomix.cpp   aflow_mix_pauling.cpp
#define MISCIBILITY_SYSTEM_NOT_STUDIED  3
#define MISCIBILITY_SYSTEM_SOLUTION     2
#define MISCIBILITY_SYSTEM_MISCIBLE     1
#define MISCIBILITY_SYSTEM_NOMIX        0
#define MISCIBILITY_SYSTEM_UNKNOWN     -1
#define MISCIBILITY_SYSTEM_CUTOFF     200
#define MIEDEMA_MIX_SLOPE 3.069              // Miedema Rule Table 1a Physica 100B (1980) 1-28

int MiscibilityCheck(int speciesA,int speciesB);                  // aflow_mix.cpp
int MiscibilityCheck(string speciesA,string speciesB);            // aflow_mix.cpp
int MiscibilityExperimentsCheck(int speciesA,int speciesB);       // aflow_mix.cpp
int MiscibilityExperimentsCheck(string speciesA,string speciesB); // aflow_mix.cpp
int MiscibilityMiedemaCheck(int speciesA,int speciesB);           // aflow_mix.cpp
int MiscibilityMiedemaCheck(string speciesA,string speciesB);     // aflow_mix.cpp
int MiscibilityMiedemaCheck(string system_in);                    // aflow_mix.cpp
int MiscibilityHumeRotheryCheck(int speciesA,int speciesB);       // aflow_mix.cpp
int MiscibilityHumeRotheryCheck(string speciesA,string speciesB); // aflow_mix.cpp
int MiscibilityHumeRotheryCheck(string system_in);                // aflow_mix.cpp
int MiscibilityCheck(string system_in);                           // aflow_nomix.cpp
int MiscibilityExperimentsCheck(string system_in);                    // aflow_mix_pauling.cpp

// ----------------------------------------------------------------------------
// symmetry prototypes
// aflow_symmetry.cpp
namespace SYM {
  // DX AND CO - START
  bool ApplyAtomValidate(const _atom &atom_in,_atom& atom_out,const _sym_op &symop,const xstructure& a); // DX AND CO
  bool ApplyAtomValidate(const _atom &atom_in,_atom& atom_out,const _sym_op &symop,const xstructure& a, bool _incell_,bool roff); // DX AND CO
  bool ApplyAtomValidate(const _atom &atom_in,_atom& atom_out,const _sym_op &symop,const xstructure& a,bool skew, bool _incell_,bool roff,double _eps_); // DX AND CO
  bool ApplyAtomValidate(const _atom &atom_in,_atom& atom_out,const _sym_op &symop,const xmatrix<double>& lattice,const xmatrix<double>& c2f, const xmatrix<double>& f2c,bool skew, bool _incell_,bool roff,double _eps_); // DX AND CO
  _atom ApplyAtom(const _atom& atom_in,const _sym_op& symop,const xstructure& str); // DX
  // DX and CO - END
  _atom ApplyAtom(const _atom& atom_in,const _sym_op& symop,const xstructure& str,bool _incell_);
  // DX and CO - START
  _atom ApplyAtom(const _atom& atom_in,const _sym_op& symop,const xstructure& str,bool _incell_,bool roff); // DX
  _atom ApplyAtom(const _atom& atom_in,const _sym_op& symop,const xstructure& str,bool _incell_,bool roff,bool validatePosition); // DX
  _atom ApplyAtom(const _atom& atom_in,const _sym_op& symop,const xmatrix<double>& lattice,const xmatrix<double>& c2f, const xmatrix<double>& f2c,bool skew,bool _incell_,bool roff,bool validatePosition,double eps); // DX
  _atom ApplyAtom_20161115(const _atom& atom_in,const _sym_op& symop,const xmatrix<double>& lattice,const xmatrix<double>& c2f, const xmatrix<double>& f2c,bool skew,bool _incell_,bool roff,bool validatePosition,double eps); // DX
  _atom ApplyAtom_20160101(const _atom& atom_in,const _sym_op& symop,const xstructure& str,bool _incell_); // DX
  // DX and CO - END
  xvector<double> ApplyCpos(const xvector<double> &cpos_in,const _sym_op &symop,const xstructure& str,bool _incell_);
  xvector<double> ApplyCpos(const xvector<double> &cpos_in,const _sym_op &symop,const xstructure& str);
  xvector<double> ApplyFpos(const xvector<double> &fpos_in,const _sym_op &symop,const xstructure& str,bool _incell_);
  xvector<double> ApplyFpos(const xvector<double> &fpos_in,const _sym_op &symop,const xstructure& str);
  xvector<int> ApplyIJK(const xvector<int> &ijk_in,const _sym_op &symop,const xstructure& str);
  int  ApplyL(const int &l_in,const _sym_op &symop,const xstructure& str);
  xstructure ApplyXstructure(const _sym_op &symop,const xstructure& str);
  xstructure ApplyXstructure(const _sym_op &symop,const xstructure& str,bool _incell_);
  // DX and CO - START
  bool AtomsEquivalent(xstructure& str,_atom& atom1,_atom& atom2); // DX
  bool AtomsEquivalent_20161115(xstructure& str,_atom& atom1,_atom& atom2); // DX
  bool AtomsEquivalent_20160101(xstructure& str,_atom& atom1,_atom& atom2); // DX
  bool AtomsEquivalent(xstructure& str, _atom& atom1, _atom& atom2,double& eps); // DX
  bool AtomsEquivalent(xstructure& str, _atom& a, _atom& b, bool skew, double tol); // DX //CO20190520 - removed pointers for bools and doubles, added const where possible
  bool AtomsEquivalent_20161115(xstructure& str,_atom& atom1,_atom& atom2,double& eps); // DX
  bool AtomsEquivalent_20160101(xstructure& str,_atom& atom1,_atom& atom2,double& eps); // DX
  bool AtomsEquivalent_Basis(xstructure& str, int atom1_indx,int atom2_indx);
  // DX and CO - END
  bool CposEquivalent(const xstructure& str,const xvector<double>& cpos1,const xvector<double>& cpos2,const double& eps);
  bool FposEquivalent(const xstructure& str,const xvector<double>& fpos1,const xvector<double>& fpos2,const double& eps);
  bool CposEquivalent(const xstructure& str,const xvector<double>& cpos1,const xvector<double>& cpos2);
  bool FposEquivalent(const xstructure& str,const xvector<double>& fpos1,const xvector<double>& fpos2);
  bool TypePointGroupOperation(const xmatrix<double>& Uc,const xmatrix<double>& Uf,string& _string,bool& _inversion,double& _angle,
      xvector<double>& _axis,xmatrix<double>& _generator, xvector<double>& _generator_coefficients, 
      xmatrix<xcomplex<double> >& _SU2_matrix, xvector<xcomplex<double> >& _su2_coefficients, double _eps_);  // calculate the symmetry inversion,type,axis,generator // DX20171206 - Added generator coefficients // DX20171207 - Added Uf // DX20180117 - Added SU2 and su2 coefficients
  bool TypePointGroupOperationInternational(const xmatrix<double>& Uc,string& _stringHM,string& _stringSC,
      const bool& _inversion,const double& _angle,
      const xvector<double>& _axis,const xmatrix<double>& _generator, xvector<double>& _generator_coefficients, 
      xmatrix<xcomplex<double> >& _SU2_matrix, xvector<xcomplex<double> >& _su2_coefficients, double _eps_);  // International symbol = Hermann-Mauguin notation & Schonflies notation // DX20171206 - Added generator coefficients // DX20180117 - Added SU2 and su2 coefficients
  // DX and CO - START
  uint AddSymmetryToStructure(xstructure &a,const uint& iat,
      const xmatrix<double> &Uc,const xmatrix<double> &Uf,const xvector<double> &ctau,const xvector<double> &ftau,
      const xvector<double> &ctrasl,const xvector<double> &ftrasl,
      const std::vector<int> &basis_atoms_map,const std::vector<int> &basis_types_map,bool basis_map_calculated,char group);
  uint AddSymmetryToStructure(xstructure &a,const uint& iat,
      const xmatrix<double> &Uc,const xmatrix<double> &Uf,const xvector<double> &ctau,const xvector<double> &ftau,
      const xvector<double> &ctrasl,const xvector<double> &ftrasl,
      const std::vector<int> &basis_atoms_map,const std::vector<int> &basis_types_map,bool basis_map_calculated,char group,bool roff); // DX
  uint AddSymmetryToStructure(xstructure& a,const xmatrix<double>& Uc,const xmatrix<double>& Uf,
      const xvector<double>& ctau,const xvector<double>& ftau,const xvector<double>& ctrasl,
      const xvector<double>& ftrasl,
      const std::vector<int>& basis_atoms_map,const std::vector<int>& basis_types_map,bool basis_map_calculated,char group);
  uint AddSymmetryToStructure(xstructure& a,const xmatrix<double>& Uc,const xmatrix<double>& Uf,
      const xvector<double>& ctau,const xvector<double>& ftau,const xvector<double>& ctrasl,
      const xvector<double>& ftrasl,
      const std::vector<int>& basis_atoms_map,const std::vector<int>& basis_types_map,bool basis_map_calculated,char group,bool roff); // DX
  uint AddSymmetryToStructure(xstructure &a,const uint& iat,const xmatrix<double> &Uc,const xmatrix<double> &Uf,
      const std::vector<int> &basis_atoms_map,const std::vector<int> &basis_types_map,bool basis_map_calculated,char group);
  uint AddSymmetryToStructure(xstructure &a,const uint& iat,const xmatrix<double> &Uc,const xmatrix<double> &Uf,
      const std::vector<int> &basis_atoms_map,const std::vector<int> &basis_types_map,bool basis_map_calculated,char group,bool roff); // DX
  uint AddSymmetryToStructure(xstructure &a,const xmatrix<double> &Uc,const xmatrix<double> &Uf,
      const std::vector<int> &basis_atoms_map,const std::vector<int> &basis_types_map,bool basis_map_calculated,char group); // DX
  uint AddSymmetryToStructure(xstructure &a,const xmatrix<double> &Uc,const xmatrix<double> &Uf,
      const std::vector<int> &basis_atoms_map,const std::vector<int> &basis_types_map,bool basis_map_calculated,char group,bool roff); // DX
  bool PointGroupsIdentical(const vector<_sym_op>& vpg1,const vector<_sym_op>& vpg2, double eps, bool is_same_lattice=false); // DX20171207 - added is_same_lattice
  //GEENA START
  bool CalculateQuaternion(_sym_op& a);
  //GEENA STOP
  bool ComplexSU2Rotations(xmatrix<xcomplex<double> > & _SU2_matrix, xvector<xcomplex<double> >& _su2_coefficients, double& theta, xvector<double>& _axis); // DX20180117 - add SU(2) and su(2) coefficients
  // DX and CO - END
  bool CalculatePointGroup(ofstream& FileMESSAGE,xstructure& a,_aflags& aflags,bool _write_,const bool& osswrite,ostream& oss,string format="txt");      // POINT GROUP      _PGROUP_
  uint CalculatePointGroup(const xmatrix<double>& lattice, vector<_sym_op > pgroup, ofstream &FileMESSAGE,bool _write_,const bool& osswrite,ostream& oss,double _eps_);
  uint CalculatePointGroup(const xmatrix<double>& lattice, vector<_sym_op > pgroup, bool _write_,const bool& osswrite,ostream& oss,double _eps_);     // POINT GROUP      _PGROUP_
  uint CalculatePointGroup(const xmatrix<double>& lattice,double _eps_);     // POINT GROUP      _PGROUP_
  uint CalculatePointGroup(const xmatrix<double>& lattice);     // POINT GROUP      _PGROUP_
  bool CalculatePointGroup(ofstream &FileMESSAGE,xstructure &a,_aflags &aflags,bool _write_,const bool& osswrite,ostream& oss,double _eps_,string format="txt");      // POINT GROUP      _PGROUP_
  // DX and CO - START
  bool CalculatePointGroup_20160101(ofstream &FileMESSAGE,xstructure &a,_aflags &aflags,bool _write_,const bool& osswrite,ostream& oss,double _eps_); // DX
  bool CalculatePointGroup_20160801(ofstream &FileMESSAGE,xstructure &a,_aflags &aflags,bool _write_,const bool& osswrite,ostream& oss,double _eps_,string format="txt"); // DX
  // DX and CO - END
  bool CalculatePointGroupKlattice(ofstream &FileMESSAGE,xstructure &a,_aflags &aflags,bool _write_,const bool& osswrite,ostream& oss,string format="txt");  // POINT GROUP KLATTICE     _PGROUPK_
  bool CalculatePointGroupKCrystal(ofstream &FileMESSAGE,xstructure &a,_aflags &aflags,bool _write_,const bool& osswrite,ostream& oss,string format="txt");  // POINT GROUP KCRYSTAL     _PGROUPK_XTAL_ // DX20171205 - New group: reciprocal space counterpart of pgroup_xtal
  bool TransformSymmetryFromRealToReciprocal(ofstream &FileMESSAGE, xstructure& real_space_crystal, xstructure& reciprocal_space,
      _aflags& aflags, const bool& osswrite, ostream& oss, string& pgroup_type); // DX20170808 - New klattice routine // DX20171205 - Added pgroup_type option to account for pgroupk_xtal
  bool CalculateSitePointGroup(ofstream &FileMESSAGE,xstructure &a,_aflags &aflags,bool _write_,const bool& osswrite,ostream& oss,string format="txt");  // SITE POINT GROUP _AGROUP_
  // DX and CO - START
  bool CalculateSitePointGroup(ofstream &FileMESSAGE,xstructure &a,int CALCULATION_MODE,_aflags &aflags,bool _write_,const bool& osswrite,ostream& oss,string format="txt"); // SITE POINT GROUP _AGROUP_
  bool CalculateSitePointGroup_20160801(ofstream &FileMESSAGE,xstructure &a,int CALCULATION_MODE,_aflags &aflags,bool _write_,const bool& osswrite,ostream& oss,double _eps_,string format="txt"); // SITE POINT GROUP _AGROUP_ // DX
  bool CalculateSitePointGroup_20160101(ofstream &FileMESSAGE,xstructure &a,_aflags &aflags,bool _write_,const bool& osswrite,ostream& oss,double _eps_); // SITE POINT GROUP _AGROUP_ // DX
  bool CalculateSitePointGroup_EquivalentSites(xstructure &a,double _eps_); // DX
  bool CalculateSitePointGroup_EquivalentSites(xstructure &a,bool get_full_basis,double _eps_); // DX
  // DX and CO -END
  bool CalculatePointGroupCrystal(ofstream &FileMESSAGE,xstructure &a,_aflags &aflags,bool _write_,const bool& osswrite,ostream& oss,string format="txt");     // POINT GROUP      _PGROUP_
  bool CalculatePointGroupCrystal(ofstream &FileMESSAGE,xstructure &a,_aflags &aflags,bool _write_,const bool& osswrite,ostream& oss,double _eps_,string format="txt");      // POINT GROUP      _PGROUP_
  // DX and CO -START
  bool CalculatePointGroupCrystal_20170814(ofstream &FileMESSAGE,xstructure &a,_aflags &aflags,bool _write_,const bool& osswrite,ostream& oss,double _eps_,string format="txt");      // POINT GROUP      _PGROUP_ // DX
  bool CalculatePointGroupCrystal_20160801(ofstream &FileMESSAGE,xstructure &a,_aflags &aflags,bool _write_,const bool& osswrite,ostream& oss,double _eps_,string format="txt");      // POINT GROUP      _PGROUP_ // DX
  bool CalculatePointGroupCrystal_20160101(ofstream &FileMESSAGE,xstructure &a,_aflags &aflags,bool _write_,const bool& osswrite,ostream& oss,double _eps_);      // POINT GROUP      _PGROUP_ // DX
  bool CalculatePointGroupKPatterson(ofstream &FileMESSAGE,xstructure &a,_aflags &aflags,bool _write_,const bool& osswrite,ostream& oss,string format="txt");     // POINT GROUP PATTERSON     _PGROUPK_PATTERSON_ //DX20200129 
  bool CalculatePointGroupKPatterson(ofstream &FileMESSAGE,xstructure &a,_aflags &aflags,bool _write_,const bool& osswrite,ostream& oss,double _eps_,string format="txt");      // POINT GROUP PATTERSON     _PGROUPK_PATTERSON_ //DX20200129
  bool PointGroupMap(xstructure& a, string& pgname, string& operations, char group); // DX20170906
  bool PointGroupLookUpTable(ofstream &FileMESSAGE,xstructure &a,_aflags &aflags,bool _write_,const bool& osswrite,ostream& oss,string format);
  // DX and CO -END
  void CalculateSitePointGroup2(xstructure &a,bool ComMidss); // for --agroup2 and --agroup2m
  // DX - START
  //xstructure and _sym_op
  bool getFullSymBasis(const xstructure& a, _sym_op& symOp,bool map_types,vector<int>& basis_atoms_map,vector<int>& basis_types_map);
  bool getFullSymBasis(const xstructure& a, _sym_op& symOp,bool map_types,double tolerance,vector<int>& basis_atoms_map,vector<int>& basis_types_map); //CO20190520 - removed pointers for bools and doubles, added const where possible
  bool getFullSymBasis(const xstructure& a, _sym_op& symOp,bool map_types,bool skew,double tolerance,vector<int>& basis_atoms_map,vector<int>& basis_types_map); //CO20190520 - removed pointers for bools and doubles, added const where possible
  bool getFullSymBasis(const xstructure& a, _sym_op& symOp,bool map_types,bool skew,double tolerance,vector<int>& basis_atoms_map,vector<int>& basis_types_map); //CO20190520 - removed pointers for bools and doubles, added const where possible
  //atoms, c2f, f2c and _sym_op
  bool getFullSymBasis(const deque<_atom>& atoms,const xmatrix<double>& lattice,const xmatrix<double>& c2f, const xmatrix<double>& f2c, _sym_op& symOp,bool map_types,bool skew,double tolerance,vector<int>& basis_atoms_map,vector<int>& basis_types_map); //CO20190520 - removed pointers for bools and doubles, added const where possible
  bool getFullSymBasis(const deque<_atom>& atoms,const xmatrix<double>& lattice,const xmatrix<double>& c2f, const xmatrix<double>& f2c, _sym_op& symOp,bool map_types,bool skew,double tolerance,vector<int>& basis_atoms_map,vector<int>& basis_types_map); //CO20190520 - removed pointers for bools and doubles, added const where possible
  bool getFullSymBasis_20170729(const deque<_atom>& atoms,const xmatrix<double>& lattice,const xmatrix<double>& c2f, const xmatrix<double>& f2c, _sym_op& symOp,bool map_types,bool skew,double tolerance,vector<int>& basis_atoms_map,vector<int>& basis_types_map); //CO20190520 - removed pointers for bools and doubles, added const where possible
  //bool getFullSymBasis(deque<_atom>& atoms,xmatrix<double>& Uf, xmatrix<double>& c2f, xmatrix<double>& f2c, bool skew, double tolerance, vector<int>& basis_atoms_map,vector<int>& basis_types_map); //CO20190520 - removed pointers for bools and doubles, added const where possible
  //bool getFullSymBasis(deque<_atom>& atoms,xmatrix<double>& Uf, xmatrix<double>& c2f, xmatrix<double>& f2c, string& str_Hermann_Mauguin, bool skew, double tolerance, vector<int>& basis_atoms_map,vector<int>& basis_types_map); //CO20190520 - removed pointers for bools and doubles, added const where possible
  //bool getFullSymBasis(deque<_atom>& atoms,xmatrix<double>& Uf, xmatrix<double>& c2f, xmatrix<double>& f2c, xvector<double>& ftau, bool skew, double tolerance, vector<int>& basis_atoms_map,vector<int>& basis_types_map); //CO20190520 - removed pointers for bools and doubles, added const where possible
  //bool getFullSymBasis(deque<_atom>& atoms,xmatrix<double>& Uf, xmatrix<double>& c2f, xmatrix<double>& f2c, string& str_Hermann_Mauguin, xvector<double>& ftau, bool skew, double tolerance, vector<int>& basis_atoms_map,vector<int>& basis_types_map); //CO20190520 - removed pointers for bools and doubles, added const where possible
  bool CalculateFactorGroup_20160801(ofstream &FileMESSAGE,xstructure &a,_aflags &aflags,bool _write_,const bool& osswrite,ostream& oss,double _eps_,string format="txt");
  // DX - END
  bool CalculateFactorGroup(ofstream& FileMESSAGE,xstructure& a,_aflags& aflags,bool _write_,const bool& osswrite,ostream& oss,string format="txt");     // FACTOR GROUP     _FGROUP_
  bool CalculateFactorGroup(ofstream &FileMESSAGE,xstructure &a,_aflags &aflags,bool _write_,const bool& osswrite,ostream& oss,double _eps_,string format="txt");      // FACTOR GROUP      _FGROUP_
  // DX - START
  bool AtomsMapped(const _atom& a, const _atom& b, const xmatrix<double>& lattice, bool skew, double tol); //DX20190620
  bool AtomsMapped(const _atom& a, const _atom& b, const xmatrix<double>& lattice, const xmatrix<double>& f2c, bool skew, double tol);   //CO20190520 - removed pointers for bools and doubles, added const where possible //DX20190619 - lattice and f2c as input
  xvector<double> minimizeDistanceCartesianMethod(const xvector<double>& cpos1, const xvector<double>& cpos2, const xmatrix<double>& lattice); //DX20190613
  xvector<double> minimizeDistanceCartesianMethod(const xvector<double>& cpos1, const xvector<double>& cpos2, const xmatrix<double>& lattice, xvector<int>& ijk); //DX20190613
  xvector<double> minimizeDistanceFractionalMethod(const xvector<double>& fpos1, const xvector<double>& fpos2); //DX20190613
  xvector<double> minimizeDistanceFractionalMethod(const xvector<double>& fdiff); //DX20190613
  xvector<double> minimizeDistanceFractionalMethod(const xvector<double>& fdiff, xvector<int>& ijk); //DX20190613
  //DX20190613 [OBOSLETE] bool minimizeCartesianDistance(const xvector<double>& coord1, const xvector<double>& coord2, xvector<double>& out, const xmatrix<double>& c2f, const xmatrix<double>& f2c, double tol); //CO20190520 - removed pointers for bools and doubles, added const where possible
  //DX20190613 [OBOSLETE] bool minimizeCartesianDistance(const xvector<double>& coord1, const xvector<double>& coord2, xvector<double>& out, const xmatrix<double>& c2f, const xmatrix<double>& f2c, xvector<int>& ijk, bool& restriction, double tol); //CO20190520 - removed pointers for bools and doubles, added const where possible
  //DX20190613 [OBOSLETE] double minimumCartesianDistance(const xvector<double>& coord1, const xvector<double>& coord2, const xmatrix<double>& lattice);
  //DX20190613 [OBOSLETE] double minimumCartesianDistance(const xvector<double>& coord1, const xvector<double>& coord2, const xmatrix<double>& lattice,xvector<double>& min_vec,xvector<int>& ijk);
  //DX20190613 [OBOSLETE] xvector<double> minimumCartesianVector(const xvector<double>&, const xvector<double>&,
  //DX20190613 [OBOSLETE]                                        const xmatrix<double>&);  // ME20180730
  //DX20190613 [OBOSLETE] xvector<double> minimumCartesianVector(const xvector<double>&, const xvector<double>&,
  //DX20190613 [OBOSLETE]                                        const xmatrix<double>&, xvector<int>&);  // ME20180730
  //DX20190613 [OBOSLETE] bool PBC(xvector<double>& v_in, xvector<int>& ijk, bool& restriction);
  //DX20190613 [OBOSLETE] bool PBC(xvector<double>& v_in);
  xvector<double> FPOSDistFromFPOS(const xvector<double>& fpos1,const xvector<double>& fpos2,const xmatrix<double>& lattice,bool skew=false);  //CO20190525
  xvector<double> FPOSDistFromFPOS(const xvector<double>& fpos1,const xvector<double>& fpos2,const xmatrix<double>& lattice,const xmatrix<double>& c2f,const xmatrix<double>& f2c,bool skew=false);  //CO20190525
  xvector<double> CPOSDistFromFPOS(const xvector<double>& fpos1,const xvector<double>& fpos2,const xmatrix<double>& lattice,bool skew=false);  //DX20190620
  xvector<double> CPOSDistFromFPOS(const xvector<double>& fpos1,const xvector<double>& fpos2,const xmatrix<double>& lattice,const xmatrix<double>& f2c,bool skew=false); //DX20190620

  bool FPOSMatch(const deque<_atom>& atom_set, const _atom& atom2, uint& match_type, const xmatrix<double>& lattice, bool skew, double tol); //CO20190520 - removed pointers for bools and doubles, added const where possible //DX20190619 - lattice and f2c as input
  bool FPOSMatch(const deque<_atom>& atom_set, const _atom& atom2, uint& match_type, const xmatrix<double>& lattice, const xmatrix<double>& f2c, bool skew, double tol); //DX20190620 - overload
  bool FPOSMatch(const _atom& atom1, const _atom& atom2, const xmatrix<double>& lattice, bool skew, double tol); //CO20190520 - removed pointers for bools and doubles, added const where possible //DX20190619 - lattice and f2c as input
  bool FPOSMatch(const _atom& atom1, const _atom& atom2, const xmatrix<double>& lattice, const xmatrix<double>& f2c, bool skew, double tol); //DX20190620 - overload 
  bool FPOSMatch(const xvector<double>& atom1, const xvector<double>& atom2, const xmatrix<double>& lattice, bool skew, double tol); //CO20190520 - removed pointers for bools and doubles, added const where possible //DX20190619 - lattice and f2c as input
  bool FPOSMatch(const xvector<double>& atom1, const xvector<double>& atom2, const xmatrix<double>& lattice, const xmatrix<double>& f2c, bool skew, double tol); //DX20190620 - overload 
  bool validateAtomPosition(const _atom& atom,const xmatrix<double>& c2f,const xmatrix<double>& f2c,bool skew,double& _eps_); //CO20190520 - removed pointers for bools and doubles, added const where possible
  bool validateAtomPosition(const xvector<double>& cpos,const xvector<double>& fpos,const xmatrix<double>& c2f,const xmatrix<double>& f2c,bool skew,double& _eps_); //CO20190520 - removed pointers for bools and doubles, added const where possible
  bool MapAtom(const deque<_atom>& a_vec, const _atom& b, bool map_types, const xmatrix<double>& lattice, bool skew, double tol); //DX20190620
  bool MapAtom(const deque<_atom>& a_deq, const _atom& b, bool map_types, const xmatrix<double>& lattice, const xmatrix<double>& f2c, bool skew, double tol); //CO20190520 - removed pointers for bools and doubles, added const where possible //DX20190619 - lattice and f2c as input
  bool MapAtom(const vector<_atom> a_vec, const _atom b, bool map_types, const xmatrix<double>& lattice, bool skew, double tol); //DX20190620
  bool MapAtom(const vector<_atom> a_vec, const _atom b, bool map_types, const xmatrix<double>& lattice, const xmatrix<double>& f2c, bool skew, double tol); //CO20190520 - removed pointers for bools and doubles, added const where possible //DX20190619 - lattice and f2c as input
  bool MapAtom(const xvector<double>& a, const xvector<double>& b, const xmatrix<double>& lattice, bool skew, double tol); //DX20190620
  bool MapAtom(const xvector<double>& a, const xvector<double>& b, const xmatrix<double>& lattice, const xmatrix<double>& f2c, bool skew, double tol); //CO20190520 - removed pointers for bools and doubles, added const where possible //DX20190619 - lattice and f2c as input
  bool MapAtom(const _atom& a, const _atom& b, bool map_types, const xmatrix<double>& lattice, bool skew, double tol); //DX20190620 
  bool MapAtom(const _atom& a, const _atom& b, bool map_types, const xmatrix<double>& lattice, const xmatrix<double>& f2c, bool skew, double tol); //CO20190520 - removed pointers for bools and doubles, added const where possible //DX20190619 - lattice and f2c as input, remove "Atom" prefix from name
  bool BringInCellTolABC(xstructure& a, xvector<double> tol_abc_res);
  //[CO20190515 - not needed and is ambiguous with overload]bool MapAtomWithBasis(vector<_atom>& vec, _atom& a, bool map_types, deque<uint>& index_to_check, xmatrix<double>& c2f, xmatrix<double>& f2c, bool skew, double tol,bool fast=true);    //CO20190520 - removed pointers for bools and doubles, added const where possible
  bool MapAtomWithBasis(const vector<_atom>& vec, const _atom& a, bool map_types, deque<uint>& index_to_check, const xmatrix<double>& lattice, bool skew, double tol, uint& mapped_index,bool fast=true); //DX20190620
  bool MapAtomWithBasis(const vector<_atom>& vec, const _atom& a, bool map_types, deque<uint>& index_to_check, const xmatrix<double>& lattice, const xmatrix<double>& f2c, bool skew, double tol, uint& mapped_index,bool fast=true);   //CO20190520 - removed pointers for bools and doubles, added const where possible //DX20190619 - lattice and f2c as input
  //[CO20190515 - not needed and is ambiguous with overload]bool MapAtomWithBasis(deque<_atom>& vec, _atom& a, bool map_types, deque<uint>& index_to_check, xmatrix<double>& c2f, xmatrix<double>& f2c, bool skew, double tol,bool fast=true); //CO20190520 - removed pointers for bools and doubles, added const where possible
  bool MapAtomWithBasis(const deque<_atom>& vec, const _atom& a, bool map_types, deque<uint>& index_to_check, const xmatrix<double>& lattice, bool skew, double tol, uint& mapped_index,bool fast=true); //DX20190620
  bool MapAtomWithBasis(const deque<_atom>& vec, const _atom& a, bool map_types, deque<uint>& index_to_check, const xmatrix<double>& lattice, const xmatrix<double>& f2c, bool skew, double tol, uint& mapped_index,bool fast=true); //CO20190520 - removed pointers for bools and doubles, added const where possible //DX20190619 - lattice and f2c as input, remove "Atom" prefix from name
  bool isLatticeSkewed(const xmatrix<double>& lattice, double& min_dist, double tol); //CO20190520 - removed pointers for bools and doubles, added const where possible
  double minimumDistance(const xstructure& xstr);
  double minimumDistance(const deque<_atom>& atoms);  //CO20190808 - for NON periodic systems
  double minimumDistance(const deque<_atom>& atoms, const xmatrix<double>& lattice,double scale=1.0);
  double defaultTolerance(const xstructure& xstr);
  bool checkAngle(xvector<double>& v1, xvector<double>& v2, double input_angle, double tolerance); //CO20190520 - removed pointers for bools and doubles, added const where possible
  bool checkAngle(xvector<double>& v1, xvector<double>& v2, double input_angle, bool& is_deg, double tolerance); //CO20190520 - removed pointers for bools and doubles, added const where possible
  bool checkAngle(double& mod_v1, double& mod_v2, double angle1, double angle2, double tolerance); //CO20190520 - removed pointers for bools and doubles, added const where possible
  bool checkAngle(double& mod_v1, double& mod_v2, double angle1, double angle2, bool& is_deg, double tolerance); //CO20190520 - removed pointers for bools and doubles, added const where possible
  // DX20170905 [OBSOLETE] bool change_tolerance(xstructure& xstr, double tolerance, double& orig_tolerance, int& count , double& min_dist, bool& no_scan); //CO20190520 - removed pointers for bools and doubles, added const where possible
  bool change_tolerance(xstructure& xstr, double& tolerance, double& min_dist, bool& no_scan); //CO20190520 - removed pointers for bools and doubles, added const where possible //DX20190524 - need pointer for tolerance, otherwise it will not update
  deque<deque<_atom> > break_up_by_type(deque<_atom>& expanded_crystal);
  vector<vector<_atom> > break_up_by_type(vector<_atom> expanded_crystal);
  //DX20190905 [OBSOLETE] double mod_one(double d); // DX 
  //DX20190905 [OBSOLETE] _atom mod_one_atom(const _atom& atom_in); // CO
  //DX20190905 [OBSOLETE] xvector<double> mod_one_xvec(xvector<double> a); // DX
  bool CheckForIdentity(const xstructure& xstr); // DX
  bool checkSuperCellLatticePoints(xstructure& xstr, int& num_lattice_points, char& centering, uint& expand_size); // DX
  bool ComparePointGroupAndSpaceGroupString(xstructure& xstr, int& multiplicity_of_primitive, bool& derivative_structure); // DX
  bool CalculateFactorGroup_20160101(ofstream &FileMESSAGE,xstructure &a,_aflags &aflags,bool _write_,const bool& osswrite,ostream& oss,double _eps_);      // FACTOR GROUP      _FGROUP_
  bool CalculateSpaceGroup_20160101(ofstream& FileMESSAGE,xstructure& a,_aflags& aflags,bool _write_,const bool& osswrite,ostream& oss);      // SPACE GROUP      _SGROUP_
  bool CalculateSpaceGroup_20160801(ofstream& FileMESSAGE,xstructure& a,_aflags& aflags,bool _write_,const bool& osswrite,ostream& oss,string format="txt");      // SPACE GROUP      _SGROUP_
  // DX - END
  bool CalculateSpaceGroup(ofstream& FileMESSAGE,xstructure& a,_aflags& aflags,bool _write_,const bool& osswrite,ostream& oss,string format="txt");      // SPACE GROUP      _SGROUP_

  bool CalculateInequivalentAtoms(ofstream &FileMESSAGE,xstructure &a,_aflags &aflags,bool _write_,const bool& osswrite,ostream& oss,string format="txt"); // EQUIVALENT ATOMS _IATOMS_
  // DX and CO - START
  bool CalculateInequivalentAtoms(ofstream &FileMESSAGE,xstructure &a,_aflags &aflags,bool _write_,const bool& osswrite,ostream& oss,double _eps_,string format="txt"); // EQUIVALENT ATOMS _IATOMS_ // DX
  bool CalculateInequivalentAtoms(ofstream &FileMESSAGE,xstructure &a,bool rely_on_basis,_aflags &aflags,bool _write_,const bool& osswrite,ostream& oss,string format="txt"); // EQUIVALENT ATOMS _IATOMS_ // DX
  bool CalculateInequivalentAtoms(ofstream &FileMESSAGE,xstructure &a,bool rely_on_basis,_aflags &aflags,bool _write_,const bool& osswrite,ostream& oss,double _eps_,string format="txt"); // EQUIVALENT ATOMS _IATOMS_ // DX
  bool CalculateInequivalentAtoms_20160801(ofstream &FileMESSAGE,xstructure &a,bool rely_on_basis,_aflags &aflags,bool _write_,const bool& osswrite,ostream& oss,double _eps_,string format="txt"); // EQUIVALENT ATOMS _IATOMS_ // DX  
  bool CalculateInequivalentAtoms_20160101(ofstream &FileMESSAGE,xstructure &a,_aflags &aflags,bool _write_,const bool& osswrite,ostream& oss); // EQUIVALENT ATOMS _IATOMS_ // DX
  // DX and CO - END
}
string AgroupSymmetryToJson(vector<vector<_sym_op> >& group, char& mode); // DX20170803 - For Python wrapper
string EquivalentAtomsToJson(vector<vector<int> >& iatoms); // DX20170803 - For Python wrapper
string SymmetryToJson(vector<_sym_op>& group, char& mode); // DX20170803 - For Python wrapper
bool KBIN_SymmetryWrite(ofstream& FileMESSAGE,xstructure& a,_aflags& aflags,char group,const bool& osswrite,ostream& oss,const string& format="txt");
//bool KBIN_SymmetryToScreen(xstructure& a, string& format, ostream& oss); // DX20170803 - For Python wrapper
bool KBIN_SymmetryToScreen(xstructure& a, string& format, ostream& oss, char mode='\0'); // DX20170822 - For Python wrapper
bool KBIN_StepSymmetryPerform(xstructure& a,string AflowIn,ofstream &FileMESSAGE,_aflags &aflags,_kflags &kflags,const bool& osswrite,ostream& oss);
// DX and CO - START
bool KBIN_StepSymmetryPerform_20161205(xstructure& a,string AflowIn,ofstream &FileMESSAGE,_aflags &aflags,_kflags &kflags,const bool& osswrite,ostream& oss); // DX
bool KBIN_StepSymmetryPerform_20160101(xstructure& a,string AflowIn,ofstream &FileMESSAGE,_aflags &aflags,_kflags &kflags,const bool& osswrite,ostream& oss); // DX
// DX and CO - END
vector<double> PointGroupHistogramCheck(xstructure& a);
//bool SYM_CalculatePointGroup(ofstream& FileMESSAGE,xstructure& a,_aflags& aflags,bool _write_,const bool& osswrite,ostream& oss);      // MIKNOWSKI BASIS REDUCTION

// ----------------------------------------------------------------------------
// aflow_spacegroup.cpp
// spagegroup tables and routines
extern string LibrarySPACEGROUP;
namespace spacegroup{
  class _spacegroup {
    public:
      // constructors/destructors
      _spacegroup(void);    // do nothing
      _spacegroup(const _spacegroup& b);    // do nothing
      ~_spacegroup();        // do nothing
      // OPERATORS                                                  // --------------------------------------
      const _spacegroup& operator=(const _spacegroup& b);             // some operators
      // CONTENT
      uint number;
      uint option;
      string stroption;
      string name;
      string sginfo;
      std::vector<_sym_op> fgroup;                                  // rotations/inversions + incell_translations operations
      std::vector<_sym_op> pgroup;                                  // rotations/inversions
    private:                                                       // ---------------------------------------
      void free();                                                  // to free everything
      void copy(const _spacegroup& b);                               // the flag is necessary because sometimes you need to allocate the space.
  };

  extern std::vector<_spacegroup> vspacegroups;
  uint SpaceGroupInitialize(void);
  bool SpaceGroupNumberStructure(xstructure &str);
  bool SpaceGroupOptionRequired(uint spacegroup);
}

// ----------------------------------------------------------------------------
// aflow_lattice.cpp
// lattice and brillouin zones
namespace LATTICE {
  bool lattice_is_working(string lat);
  string Lattice2TypeAndCentering(const string& lattice_type); //DX20191031
  string SpaceGroup2Lattice(uint sg);
  string SpaceGroup2LatticeTypeAndCentering(uint sg); //DX20191031
  uint Lattice2SpaceGroup(string lattice,vector<uint>& vsg);
  string SpaceGroup2LatticeVariation(uint sg,const xstructure& str);
  string ConventionalLattice_SpaceGroup(uint sg,double a,double b,double c);
  string ConventionalLattice_SpaceGroup(uint sg,const xstructure& str);
  xvector<double> Getabc_angles_Conventional(const xmatrix<double>& rlattice, string lattice,const int& mode);
  bool fix_sts_sp(xstructure& str_sp,xmatrix<double> &rlattice,xmatrix<double> &plattice);
  bool Standard_Lattice_Structure(const xstructure& str_in,xstructure& str_sp,xstructure& str_sc,bool full_sym=true);
  bool Standard_Lattice_StructureDefault(const xstructure& str_in,xstructure& str_sp,xstructure& str_sc,bool full_sym=true);
  bool Standard_Lattice_StructureCoarse(const xstructure& str_in,xstructure& str_sp,xstructure& str_sc);
  bool Standard_Lattice_StructureNormal(const xstructure& str_in,xstructure& str_sp,xstructure& str_sc);
  bool Standard_Lattice_StructureMedium(const xstructure& str_in,xstructure& str_sp,xstructure& str_sc);
  bool Standard_Lattice_StructurePrecise(const xstructure& str_in,xstructure& str_sp,xstructure& str_sc);
  bool Standard_Lattice_StructureUltra(const xstructure& str_in,xstructure& str_sp,xstructure& str_sc);
  //bool Standard_Lattice_Structure(const xstructure& str_in,xstructure& str_sp,xstructure& str_sc,double eps,double epsang); // STEFANO OLD VERSION
  bool Standard_Lattice_Structure(const xstructure& str_in,xstructure& str_sp,xstructure& str_sc,double eps,double epsang,int& time,double symeps);
  bool Standard_Lattice_Structure(const xstructure& str_in,xstructure& str_sp,xstructure& str_sc,double eps,double epsang,int& time,double symeps,bool histogram);
  bool Standard_Lattice_Structure_20170101(const xstructure& str_in,xstructure& str_sp,xstructure& str_sc,double eps,double epsang,int& time,double symeps,bool histogram);
  bool Standard_Lattice_Structure_20170718(const xstructure& str_in,xstructure& str_sp,xstructure& str_sc,bool full_sym=true);
  //bool Standard_Lattice_Structure(const xstructure& str_in,xstructure& str_sp,xstructure& str_sc,double eps,double epsang,int& time,int mode);
  bool Bravais_Lattice_Structure(xstructure& str_in,xstructure& str_sp,xstructure& str_sc,double eps,double epsang); // calculate everything
  bool Bravais_Lattice_StructureDefault(xstructure& str_in,xstructure& str_sp,xstructure& str_sc,bool full_sym=true); // calculate everything
  // DX - START
  bool Bravais_Lattice_StructureDefault_20170401(xstructure& str_in,xstructure& str_sp,xstructure& str_sc,bool full_sym=true); // calculate everything
  bool Bravais_Lattice_StructureDefault_20160101(xstructure& str_in,xstructure& str_sp,xstructure& str_sc); // calculate everything
  // DX - END
  bool Lattice(const xmatrix<double>& lattice,xmatrix<double>& lattice_sp,xmatrix<double>& lattice_sc,string& bravais_lattice_type,string& bravais_lattice_variation_type,string& bravais_lattice_system,double eps,double epsang);
  string Bravais_Lattice_Type(const xmatrix<double>& lattice,xmatrix<double>& lattice_sp,xmatrix<double>& lattice_sc,double eps,double epsang);
  string Bravais_Lattice_Type(const xmatrix<double>& lattice,xmatrix<double>& lattice_sp,xmatrix<double>& lattice_sc);
  string Bravais_Lattice_Type(const xmatrix<double>& lattice,double eps,double epsang);
  string Bravais_Lattice_Type(const xmatrix<double>& lattice);
  string Bravais_Lattice_Variation_Type(const xmatrix<double>& lattice,xmatrix<double>& lattice_sp,xmatrix<double>& lattice_sc,double eps,double epsang);
  string Bravais_Lattice_Variation_Type(const xmatrix<double>& lattice,xmatrix<double>& lattice_sp,xmatrix<double>& lattice_sc);
  string Bravais_Lattice_Variation_Type(const xmatrix<double>& lattice,double eps,double epsang);
  string Bravais_Lattice_Variation_Type(const xmatrix<double>& lattice);
  string Bravais_Lattice_System(const xmatrix<double>& lattice,xmatrix<double>& lattice_sp,xmatrix<double>& lattice_sc,double eps,double epsang);
  string Bravais_Lattice_System(const xmatrix<double>& lattice,xmatrix<double>& lattice_sp,xmatrix<double>& lattice_sc);
  string Bravais_Lattice_System(const xmatrix<double>& lattice,double eps,double epsang);
  string Bravais_Lattice_System(const xmatrix<double>& lattice);
  string Primitive_Lattice_Type(const xstructure& str);
  string Bravais_Lattice_System(const xstructure& str);
  string Conventional_Lattice_Type(const xstructure& str);
  xstructure Standard_Primitive_Lattice_Structure(const xstructure& str);
  xstructure Standard_Conventional_Lattice_Structure(const xstructure& str);
  string Get_Primitive_Lattice_Structure(const xstructure& str);
  xmatrix<double> sc2sp(const xmatrix<double>& rlattice, string lattice,bool inverseflag);
  xmatrix<double> sp2sc(const xmatrix<double>& rlattice, string lattice,bool inverseflag);
  void BZPLOTDATA(string options,istream& poscar, int mode);
}
xvector<double> Vrotate(xvector<double> v, xvector<double> axisrot, double theta);
void CheckLatticeHistogram();
namespace LATTICE {
  // kpoints and brillouin zones
  string KPOINTS_Directions(xstructure str_in,double grid,bool &foundBZ);
  string KPOINTS_Directions(string lattice_type,xmatrix<double> sp, double _grid,int iomode,bool &foundBZ);
  string KPOINTS_Directions(string lattice_type,xmatrix<double> sp, xmatrix<double> transformation_matrix, double _grid,int iomode,bool &foundBZ); //DX20181101
}

// ----------------------------------------------------------------------------
// neighbours prototypes
// aflow_neighbours.cpp
bool StepNeighboursPerform(xstructure& a,string AflowIn,ofstream &FileMESSAGE,_aflags &aflags,_kflags &kflags);

// ----------------------------------------------------------------------------
// surface prototypes
// aflow_surface.cpp
namespace surface {
  double PointInTriangleContribution(const xvector<double>& _point,const xvector<double>& v1,const xvector<double>& v2,const xvector<double>& v3);
  double PointInRhombusContribution(const xvector<double>& _point,const xvector<double>& v1,const xvector<double>& v2,const xvector<double>& v3,const xvector<double>& v4);
  double TriangleArea(const xvector<double>& v1,const xvector<double>& v2,const xvector<double>& v3);
  bool PlaneGetABCD(double& a,double& b,double& c,double& d,const xvector<double>& v1,const xvector<double>& v2,const xvector<double>& v3);
  double PlaneDistance(const xvector<double>& r,const double& a,const double& b,const double& c,const double& d);
  double PlaneDistance(const xvector<double>& r,const xvector<double>& v1,const xvector<double>& v2,const xvector<double>& v3);
  xvector<double> PlaneGetProjection(const xvector<double>& r,const double& a,const double& b,const double& c,const double& d);
  xvector<double> PlaneGetProjection(const xvector<double>& r,const xvector<double>& v1,const xvector<double>& v2,const xvector<double>& v3);
  xvector<double> PlaneGetHKL(const xvector<double>& v1,const xvector<double>& v2,const xvector<double>& v3,const xvector<double>& a1,const xvector<double>& a2,const xvector<double>& a3);
  bool PlaneGetVVV(const xvector<double>& hkl,double& area,xvector<double>& v1,xvector<double>& v2,xvector<double>& v3,xvector<double>& v4,const xvector<double>& a1,const xvector<double>& a2,const xvector<double>& a3);
  double GetPlaneDensityAtoms(const xstructure& _str,const xvector<double>& hkl,const double& roughness,const int& type_at);
  double GetPlaneDensityAtoms(const xstructure& _str,const xvector<double>& hkl,const double& roughness);
  double GetPlaneDensityBBonds(const xstructure& _str,const xvector<double>& hkl,const double& roughness,const double& bbdistance,const int& type_at1,const int& type_at2);
  double GetPlaneDensityBBonds(const xstructure& _str,const xvector<double>& hkl,const double& roughness,const double& bbdistance);
  double GetNNeighbours(const xstructure& _str,const int& type_at1,const int& type_at2);
  double GetNNeighbours(const xstructure& _str);
  string PrintHKLSigma(int num_types,int num_types_combinations);
  string PrintHKLSigmaBB(int num_types,int num_types_combinations,const double& bbfrac,const double& bbdistance,const xmatrix<double>& bbdistances);
  bool GetSurfaceHKL(const xstructure& _str,_aflags& aflags,const xvector<double>& _hkl,vector<vector<double> >& planesreducible,vector<vector<double> >& planesirreducible,ostream& oss);
  bool GetSurfaceHKLSearch(const xstructure& _str,_aflags& aflags,const xvector<double>& iparams,vector<vector<double> >& planesreducible,vector<vector<double> >& planesirreducible,vector<vector<uint> >& planesirreducible_images,ostream& oss,const string& smode);
}

namespace slab { // ROMAN CHEPULSKYY
  xstructure MAKE_SLAB(string options, istream& cin);
  xstructure MAKE_SLAB(string options, xstructure& str_in);
  void POSCAR_reading(istream& cin);
  double VectorAbsValue(int Layer, int NinLayer,const xmatrix<double>& UnitCellVector,const vector<vector<vector<int> > >& LayerSitesDirCoords);
  double VectorScalarMult(int Layer1, int NinLayer1, int Layer2, int NinLayer2,const xmatrix<double>& UnitCellVector,const vector<vector<vector<int> > >& LayerSitesDirCoords);
  double CosAngle(int Layer1, int NinLayer1, int Layer2, int NinLayer2,const xmatrix<double>& UnitCellVector,const vector<vector<vector<int> > >& LayerSitesDirCoords);
  double hkl_CartCoord_Length(xvector<double>& hkl_CartCoord,const xvector<double>& hkl);
} // namespace slab

#define DEFAULT_TOTAL_LAYERS 10 //CO20190601 - move to .aflow.rc eventually
#define DEFAULT_V3_ANGLE_DEVIATION 5.0  //CO20190803 - move to .aflow.rc eventually
namespace slab { //CO20190601
  xvector<double> HKLPlane2Normal(const xstructure& xstr_in,int h,int k,int l);  //CO20190321
  xvector<double> HKLPlane2Normal(const xmatrix<double>& lattice,int h,int k,int l); //CO20190321
  xvector<double> HKLPlane2Normal(const xstructure& xstr_in,const xvector<int>& hkl);  //CO20190321
  xvector<double> HKLPlane2Normal(const xmatrix<double>& lattice,const xvector<int>& hkl); //CO20190321
  bool Normal2HKLPlane(const xstructure& xstr_in,const xvector<double>& n,xvector<int>& hkl);  //CO20190321
  bool Normal2HKLPlane(const xmatrix<double>& lattice,const xvector<double>& n,xvector<int>& hkl); //CO20190321
  vector<xvector<double> > getHKLPlaneIntercepts(const xstructure& xstr_in,int h,int k,int l); //CO20190321
  vector<xvector<double> > getHKLPlaneIntercepts(const xmatrix<double>& lattice,int h,int k,int l);  //CO20190321
  vector<xvector<double> > getHKLPlaneIntercepts(const xstructure& xstr_in,const xvector<int>& hkl); //CO20190321
  vector<xvector<double> > getHKLPlaneIntercepts(const xmatrix<double>& lattice,const xvector<int>& hkl);  //CO20190321
  double getSpacingHKLPlane(const xstructure& xstr_in,int h,int k,int l);  //CO20190321
  double getSpacingHKLPlane(const xmatrix<double>& lattice,int h,int k,int l); //CO20190321
  double getSpacingHKLPlane(const xstructure& xstr_in,const xvector<int>& hkl);  //CO20190321
  double getSpacingHKLPlane(const xmatrix<double>& lattice,const xvector<int>& hkl); //CO20190321
  double getAngleHKLPlanes(const xstructure& xstr_in,int h1,int k1,int l1,int h2,int k2,int l2);  //CO20190321
  double getAngleHKLPlanes(const xmatrix<double>& lattice,int h1,int k1,int l1,int h2,int k2,int l2); //CO20190321
  double getAngleHKLPlanes(const xstructure& xstr_in,const xvector<int>& hkl1,const xvector<int>& hkl2);  //CO20190321
  double getAngleHKLPlanes(const xmatrix<double>& lattice,const xvector<int>& hkl1,const xvector<int>& hkl2); //CO20190321
  void BringInBoundary(xvector<double>& vec,double padding=0.0);
  //[CO20190520 - plugged into BringInBoundary() with no padding]void Bring2OppositeBoundary(xvector<double>& vec);
  xvector<double> getNextAtomInPath(const xstructure& xstr_in,const xvector<double>& l_cpos,const xvector<double>& cpos_starting,vector<uint>& atoms2skip,uint& loop_iteration,bool outside_current_cell=false); //CO20190321
  double getDistanceBetweenImages(const xstructure& xstr_in,const xvector<double>& n,bool outside_cell=false);  //CO20190321
  bool distanceBetweenImages_HKL(const xstructure& xstr_in,const xvector<double>& n,double& distance_between_images,bool outside_cell=false);  //CO20190321
  bool distanceBetweenImages_Tracing(const xstructure& xstr_in,const xvector<double>& n,double& distance_between_images,bool outside_cell=false);  //CO20190321

  //[CO20190808 - OBSOLETE: does not work, need to redefine lattice vectors, use CreateSlab_SurfaceLattice() instead]  //easy inputs
  //[CO20190808 - OBSOLETE: does not work, need to redefine lattice vectors, use CreateSlab_SurfaceLattice() instead]  xstructure CreateSlab_RigidRotation(const xstructure& xstr_in,const xvector<int>& hkl,int total_layers,double vacuum,vector<int>& sc2pcMap_slab,vector<int>& pc2scMap_slab,ostream& oss=cout); //CO20190321
  //[CO20190808 - OBSOLETE: does not work, need to redefine lattice vectors, use CreateSlab_SurfaceLattice() instead]  xstructure CreateSlab_RigidRotation(const xstructure& xstr_in,const xvector<int>& hkl,int total_layers,double vacuum,vector<int>& sc2pcMap_slab,vector<int>& pc2scMap_slab,const _aflags& aflags,ostream& oss=cout); //CO20190321
  //[CO20190808 - OBSOLETE: does not work, need to redefine lattice vectors, use CreateSlab_SurfaceLattice() instead]  xstructure CreateSlab_RigidRotation(const xstructure& xstr_in,const xvector<int>& hkl,int total_layers,double vacuum,vector<int>& sc2pcMap_slab,vector<int>& pc2scMap_slab,ofstream& FileMESSAGE,ostream& oss=cout); //CO20190321
  //[CO20190808 - OBSOLETE: does not work, need to redefine lattice vectors, use CreateSlab_SurfaceLattice() instead]  xstructure CreateSlab_RigidRotation(const xstructure& xstr_in,const xvector<int>& hkl,int total_layers,double vacuum,vector<int>& sc2pcMap_slab,vector<int>& pc2scMap_slab,const _aflags& aflags,ofstream& FileMESSAGE,ostream& oss=cout); //CO20190321
  //[CO20190808 - OBSOLETE: does not work, need to redefine lattice vectors, use CreateSlab_SurfaceLattice() instead]  xstructure CreateSlab_RigidRotation(const xstructure& xstr_in,const xvector<int>& hkl,int total_layers,double vacuum,ostream& oss=cout); //CO20190321
  //[CO20190808 - OBSOLETE: does not work, need to redefine lattice vectors, use CreateSlab_SurfaceLattice() instead]  xstructure CreateSlab_RigidRotation(const xstructure& xstr_in,const xvector<int>& hkl,int total_layers,double vacuum,const _aflags& aflags,ostream& oss=cout); //CO20190321
  //[CO20190808 - OBSOLETE: does not work, need to redefine lattice vectors, use CreateSlab_SurfaceLattice() instead]  xstructure CreateSlab_RigidRotation(const xstructure& xstr_in,const xvector<int>& hkl,int total_layers,double vacuum,ofstream& FileMESSAGE,ostream& oss=cout); //CO20190321
  //[CO20190808 - OBSOLETE: does not work, need to redefine lattice vectors, use CreateSlab_SurfaceLattice() instead]  xstructure CreateSlab_RigidRotation(const xstructure& xstr_in,const xvector<int>& hkl,int total_layers,double vacuum,const _aflags& aflags,ofstream& FileMESSAGE,ostream& oss=cout); //CO20190321
  //[CO20190808 - OBSOLETE: does not work, need to redefine lattice vectors, use CreateSlab_SurfaceLattice() instead]  //load from xoptions
  //[CO20190808 - OBSOLETE: does not work, need to redefine lattice vectors, use CreateSlab_SurfaceLattice() instead]  xstructure CreateSlab_RigidRotation(const aurostd::xoption& vpflow,istream& input,xvector<int>& hkl,int& total_layers,xmatrix<double>& rotation,xstructure& xstr_slab_newbasis,vector<int>& sc2pcMap_slab,vector<int>& pc2scMap_slab,ostream& oss=cout); //CO20190321
  //[CO20190808 - OBSOLETE: does not work, need to redefine lattice vectors, use CreateSlab_SurfaceLattice() instead]  xstructure CreateSlab_RigidRotation(const aurostd::xoption& vpflow,const xstructure& xstr_in,xvector<int>& hkl,int& total_layers,xmatrix<double>& rotation,xstructure& xstr_slab_newbasis,vector<int>& sc2pcMap_slab,vector<int>& pc2scMap_slab,ostream& oss=cout);  //CO20190321
  //[CO20190808 - OBSOLETE: does not work, need to redefine lattice vectors, use CreateSlab_SurfaceLattice() instead]  xstructure CreateSlab_RigidRotation(const aurostd::xoption& vpflow,istream& input,xvector<int>& hkl,int& total_layers,xmatrix<double>& rotation,xstructure& xstr_slab_newbasis,vector<int>& sc2pcMap_slab,vector<int>& pc2scMap_slab,const _aflags& aflags,ostream& oss=cout); //CO20190321
  //[CO20190808 - OBSOLETE: does not work, need to redefine lattice vectors, use CreateSlab_SurfaceLattice() instead]  xstructure CreateSlab_RigidRotation(const aurostd::xoption& vpflow,const xstructure& xstr_in,xvector<int>& hkl,int& total_layers,xmatrix<double>& rotation,xstructure& xstr_slab_newbasis,vector<int>& sc2pcMap_slab,vector<int>& pc2scMap_slab,const _aflags& aflags,ostream& oss=cout);  //CO20190321
  //[CO20190808 - OBSOLETE: does not work, need to redefine lattice vectors, use CreateSlab_SurfaceLattice() instead]  xstructure CreateSlab_RigidRotation(const aurostd::xoption& vpflow,istream& input,xvector<int>& hkl,int& total_layers,xmatrix<double>& rotation,xstructure& xstr_slab_newbasis,vector<int>& sc2pcMap_slab,vector<int>& pc2scMap_slab,ofstream& FileMESSAGE,ostream& oss=cout); //CO20190321  
  //[CO20190808 - OBSOLETE: does not work, need to redefine lattice vectors, use CreateSlab_SurfaceLattice() instead]  xstructure CreateSlab_RigidRotation(const aurostd::xoption& vpflow,const xstructure& xstr_in,xvector<int>& hkl,int& total_layers,xmatrix<double>& rotation,xstructure& xstr_slab_newbasis,vector<int>& sc2pcMap_slab,vector<int>& pc2scMap_slab,ofstream& FileMESSAGE,ostream& oss=cout);  //CO20190321
  //[CO20190808 - OBSOLETE: does not work, need to redefine lattice vectors, use CreateSlab_SurfaceLattice() instead]  xstructure CreateSlab_RigidRotation(const aurostd::xoption& vpflow,istream& input,xvector<int>& hkl,int& total_layers,xmatrix<double>& rotation,xstructure& xstr_slab_newbasis,vector<int>& sc2pcMap_slab,vector<int>& pc2scMap_slab,const _aflags& aflags,ofstream& FileMESSAGE,ostream& oss=cout); //CO20190321
  //[CO20190808 - OBSOLETE: does not work, need to redefine lattice vectors, use CreateSlab_SurfaceLattice() instead]  xstructure CreateSlab_RigidRotation(const aurostd::xoption& vpflow,const xstructure& xstr_in,xvector<int>& hkl,int& total_layers,xmatrix<double>& rotation,xstructure& xstr_slab_newbasis,vector<int>& sc2pcMap_slab,vector<int>& pc2scMap_slab,const _aflags& aflags,ofstream& FileMESSAGE,ostream& oss=cout); //CO20190321
  //[CO20190808 - OBSOLETE: does not work, need to redefine lattice vectors, use CreateSlab_SurfaceLattice() instead]  //input directly
  //[CO20190808 - OBSOLETE: does not work, need to redefine lattice vectors, use CreateSlab_SurfaceLattice() instead]  xstructure CreateSlab_RigidRotation(istream& input,const xvector<int>& hkl,int total_layers,double vacuum,xmatrix<double>& rotation,xstructure& xstr_slab_newbasis,vector<int>& sc2pcMap_slab,vector<int>& pc2scMap_slab,ofstream& FileMESSAGE,ostream& oss=cout); //CO20190321  
  //[CO20190808 - OBSOLETE: does not work, need to redefine lattice vectors, use CreateSlab_SurfaceLattice() instead]  xstructure CreateSlab_RigidRotation(const xstructure& xstr_in,const xvector<int>& hkl,int total_layers,double vacuum,xmatrix<double>& rotation,xstructure& xstr_slab_newbasis,vector<int>& sc2pcMap_slab,vector<int>& pc2scMap_slab,ofstream& FileMESSAGE,ostream& oss=cout);  //CO20190321
  //[CO20190808 - OBSOLETE: does not work, need to redefine lattice vectors, use CreateSlab_SurfaceLattice() instead]  xstructure CreateSlab_RigidRotation(istream& input,const xvector<int>& hkl,int total_layers,double vacuum,xmatrix<double>& rotation,xstructure& xstr_slab_newbasis,vector<int>& sc2pcMap_slab,vector<int>& pc2scMap_slab,const _aflags& aflags,ofstream& FileMESSAGE,ostream& oss=cout); //CO20190321
  //[CO20190808 - OBSOLETE: does not work, need to redefine lattice vectors, use CreateSlab_SurfaceLattice() instead]  xstructure CreateSlab_RigidRotation(const xstructure& xstr_in,const xvector<int>& hkl,int total_layers,double vacuum,xmatrix<double>& rotation,xstructure& xstr_slab_newbasis,vector<int>& sc2pcMap_slab,vector<int>& pc2scMap_slab,const _aflags& aflags,ofstream& FileMESSAGE,ostream& oss=cout); //CO20190321
  //[CO20190808 - OBSOLETE: does not work, need to redefine lattice vectors, use CreateSlab_SurfaceLattice() instead]  xstructure CreateSlab_RigidRotation(istream& input,const xvector<int>& hkl,int total_layers,double vacuum,xmatrix<double>& rotation,xstructure& xstr_slab_newbasis,vector<int>& sc2pcMap_slab,vector<int>& pc2scMap_slab,ostream& oss=cout); //CO20190321
  //[CO20190808 - OBSOLETE: does not work, need to redefine lattice vectors, use CreateSlab_SurfaceLattice() instead]  xstructure CreateSlab_RigidRotation(const xstructure& xstr_in,const xvector<int>& hkl,int total_layers,double vacuum,xmatrix<double>& rotation,xstructure& xstr_slab_newbasis,vector<int>& sc2pcMap_slab,vector<int>& pc2scMap_slab,ostream& oss=cout);  //CO20190321
  //[CO20190808 - OBSOLETE: does not work, need to redefine lattice vectors, use CreateSlab_SurfaceLattice() instead]  xstructure CreateSlab_RigidRotation(istream& input,const xvector<int>& hkl,int total_layers,double vacuum,xmatrix<double>& rotation,xstructure& xstr_slab_newbasis,vector<int>& sc2pcMap_slab,vector<int>& pc2scMap_slab,const _aflags& aflags,ostream& oss=cout); //CO20190321
  //[CO20190808 - OBSOLETE: does not work, need to redefine lattice vectors, use CreateSlab_SurfaceLattice() instead]  xstructure CreateSlab_RigidRotation(const xstructure& xstr_in,const xvector<int>& hkl,int total_layers,double vacuum,xmatrix<double>& rotation,xstructure& xstr_slab_newbasis,vector<int>& sc2pcMap_slab,vector<int>& pc2scMap_slab,const _aflags& aflags,ostream& oss=cout);  //CO20190321

  xmatrix<double> getSlabLattice(istream& input,const xvector<int>& hkl,xmatrix<double>& lattice_slab_origbasis,double ang_dev=DEFAULT_V3_ANGLE_DEVIATION,double vlen_max_strict=AUROSTD_MAX_DOUBLE); //CO20190321
  xmatrix<double> getSlabLattice(const xstructure& _xstr_in,const xvector<int>& hkl,xmatrix<double>& lattice_slab_origbasis,double ang_dev=DEFAULT_V3_ANGLE_DEVIATION,double vlen_max_strict=AUROSTD_MAX_DOUBLE); //CO20190321
  //easy inputs
  xstructure CreateSlab_SurfaceLattice(const xstructure& xstr_in,const xvector<int>& hkl,int total_layers,double vacuum,vector<int>& sc2pcMap_slab,vector<int>& pc2scMap_slab,double v3len_max_strict=AUROSTD_MAX_DOUBLE,ostream& oss=cout); //CO20190321
  xstructure CreateSlab_SurfaceLattice(const xstructure& xstr_in,const xvector<int>& hkl,int total_layers,double vacuum,vector<int>& sc2pcMap_slab,vector<int>& pc2scMap_slab,const _aflags& aflags,double v3len_max_strict=AUROSTD_MAX_DOUBLE,ostream& oss=cout); //CO20190321
  xstructure CreateSlab_SurfaceLattice(const xstructure& xstr_in,const xvector<int>& hkl,int total_layers,double vacuum,vector<int>& sc2pcMap_slab,vector<int>& pc2scMap_slab,ofstream& FileMESSAGE,double v3len_max_strict=AUROSTD_MAX_DOUBLE,ostream& oss=cout); //CO20190321
  xstructure CreateSlab_SurfaceLattice(const xstructure& xstr_in,const xvector<int>& hkl,int total_layers,double vacuum,vector<int>& sc2pcMap_slab,vector<int>& pc2scMap_slab,const _aflags& aflags,ofstream& FileMESSAGE,double v3len_max_strict=AUROSTD_MAX_DOUBLE,ostream& oss=cout); //CO20190321
  xstructure CreateSlab_SurfaceLattice(const xstructure& xstr_in,const xvector<int>& hkl,int total_layers,double vacuum,double v3len_max_strict=AUROSTD_MAX_DOUBLE,ostream& oss=cout); //CO20190321
  xstructure CreateSlab_SurfaceLattice(const xstructure& xstr_in,const xvector<int>& hkl,int total_layers,double vacuum,const _aflags& aflags,double v3len_max_strict=AUROSTD_MAX_DOUBLE,ostream& oss=cout); //CO20190321
  xstructure CreateSlab_SurfaceLattice(const xstructure& xstr_in,const xvector<int>& hkl,int total_layers,double vacuum,ofstream& FileMESSAGE,double v3len_max_strict=AUROSTD_MAX_DOUBLE,ostream& oss=cout); //CO20190321
  xstructure CreateSlab_SurfaceLattice(const xstructure& xstr_in,const xvector<int>& hkl,int total_layers,double vacuum,const _aflags& aflags,ofstream& FileMESSAGE,double v3len_max_strict=AUROSTD_MAX_DOUBLE,ostream& oss=cout); //CO20190321
  //load from xoptions
  xstructure CreateSlab_SurfaceLattice(const aurostd::xoption& vpflow,istream& input,xvector<int>& hkl,int& total_layers,xmatrix<double>& rotation,xstructure& xstr_slab_newbasis,vector<int>& sc2pcMap_slab,vector<int>& pc2scMap_slab,double v3len_max_strict=AUROSTD_MAX_DOUBLE,ostream& oss=cout); //CO20190321
  xstructure CreateSlab_SurfaceLattice(const aurostd::xoption& vpflow,const xstructure& xstr_in,xvector<int>& hkl,int& total_layers,xmatrix<double>& rotation,xstructure& xstr_slab_newbasis,vector<int>& sc2pcMap_slab,vector<int>& pc2scMap_slab,double v3len_max_strict=AUROSTD_MAX_DOUBLE,ostream& oss=cout);  //CO20190321
  xstructure CreateSlab_SurfaceLattice(const aurostd::xoption& vpflow,istream& input,xvector<int>& hkl,int& total_layers,xmatrix<double>& rotation,xstructure& xstr_slab_newbasis,vector<int>& sc2pcMap_slab,vector<int>& pc2scMap_slab,const _aflags& aflags,double v3len_max_strict=AUROSTD_MAX_DOUBLE,ostream& oss=cout); //CO20190321
  xstructure CreateSlab_SurfaceLattice(const aurostd::xoption& vpflow,const xstructure& xstr_in,xvector<int>& hkl,int& total_layers,xmatrix<double>& rotation,xstructure& xstr_slab_newbasis,vector<int>& sc2pcMap_slab,vector<int>& pc2scMap_slab,const _aflags& aflags,double v3len_max_strict=AUROSTD_MAX_DOUBLE,ostream& oss=cout);  //CO20190321
  xstructure CreateSlab_SurfaceLattice(const aurostd::xoption& vpflow,istream& input,xvector<int>& hkl,int& total_layers,xmatrix<double>& rotation,xstructure& xstr_slab_newbasis,vector<int>& sc2pcMap_slab,vector<int>& pc2scMap_slab,ofstream& FileMESSAGE,double v3len_max_strict=AUROSTD_MAX_DOUBLE,ostream& oss=cout); //CO20190321  
  xstructure CreateSlab_SurfaceLattice(const aurostd::xoption& vpflow,const xstructure& xstr_in,xvector<int>& hkl,int& total_layers,xmatrix<double>& rotation,xstructure& xstr_slab_newbasis,vector<int>& sc2pcMap_slab,vector<int>& pc2scMap_slab,ofstream& FileMESSAGE,double v3len_max_strict=AUROSTD_MAX_DOUBLE,ostream& oss=cout);  //CO20190321
  xstructure CreateSlab_SurfaceLattice(const aurostd::xoption& vpflow,istream& input,xvector<int>& hkl,int& total_layers,xmatrix<double>& rotation,xstructure& xstr_slab_newbasis,vector<int>& sc2pcMap_slab,vector<int>& pc2scMap_slab,const _aflags& aflags,ofstream& FileMESSAGE,double v3len_max_strict=AUROSTD_MAX_DOUBLE,ostream& oss=cout); //CO20190321
  xstructure CreateSlab_SurfaceLattice(const aurostd::xoption& vpflow,const xstructure& xstr_in,xvector<int>& hkl,int& total_layers,xmatrix<double>& rotation,xstructure& xstr_slab_newbasis,vector<int>& sc2pcMap_slab,vector<int>& pc2scMap_slab,const _aflags& aflags,ofstream& FileMESSAGE,double v3len_max_strict=AUROSTD_MAX_DOUBLE,ostream& oss=cout); //CO20190321
  //input directly
  xstructure CreateSlab_SurfaceLattice(istream& input,const xvector<int>& hkl,int total_layers,double vacuum,xmatrix<double>& rotation,xstructure& xstr_slab_newbasis,vector<int>& sc2pcMap_slab,vector<int>& pc2scMap_slab,ofstream& FileMESSAGE,double v3len_max_strict=AUROSTD_MAX_DOUBLE,ostream& oss=cout); //CO20190321  
  xstructure CreateSlab_SurfaceLattice(const xstructure& xstr_in,const xvector<int>& hkl,int total_layers,double vacuum,xmatrix<double>& rotation,xstructure& xstr_slab_newbasis,vector<int>& sc2pcMap_slab,vector<int>& pc2scMap_slab,ofstream& FileMESSAGE,double v3len_max_strict=AUROSTD_MAX_DOUBLE,ostream& oss=cout);  //CO20190321
  xstructure CreateSlab_SurfaceLattice(istream& input,const xvector<int>& hkl,int total_layers,double vacuum,xmatrix<double>& rotation,xstructure& xstr_slab_newbasis,vector<int>& sc2pcMap_slab,vector<int>& pc2scMap_slab,const _aflags& aflags,ofstream& FileMESSAGE,double v3len_max_strict=AUROSTD_MAX_DOUBLE,ostream& oss=cout); //CO20190321
  xstructure CreateSlab_SurfaceLattice(const xstructure& xstr_in,const xvector<int>& hkl,int total_layers,double vacuum,xmatrix<double>& rotation,xstructure& xstr_slab_newbasis,vector<int>& sc2pcMap_slab,vector<int>& pc2scMap_slab,const _aflags& aflags,ofstream& FileMESSAGE,double v3len_max_strict=AUROSTD_MAX_DOUBLE,ostream& oss=cout); //CO20190321
  xstructure CreateSlab_SurfaceLattice(istream& input,const xvector<int>& hkl,int total_layers,double vacuum,xmatrix<double>& rotation,xstructure& xstr_slab_newbasis,vector<int>& sc2pcMap_slab,vector<int>& pc2scMap_slab,double v3len_max_strict=AUROSTD_MAX_DOUBLE,ostream& oss=cout); //CO20190321
  xstructure CreateSlab_SurfaceLattice(const xstructure& xstr_in,const xvector<int>& hkl,int total_layers,double vacuum,xmatrix<double>& rotation,xstructure& xstr_slab_newbasis,vector<int>& sc2pcMap_slab,vector<int>& pc2scMap_slab,double v3len_max_strict=AUROSTD_MAX_DOUBLE,ostream& oss=cout);  //CO20190321
  xstructure CreateSlab_SurfaceLattice(istream& input,const xvector<int>& hkl,int total_layers,double vacuum,xmatrix<double>& rotation,xstructure& xstr_slab_newbasis,vector<int>& sc2pcMap_slab,vector<int>& pc2scMap_slab,const _aflags& aflags,double v3len_max_strict=AUROSTD_MAX_DOUBLE,ostream& oss=cout); //CO20190321
  xstructure CreateSlab_SurfaceLattice(const xstructure& xstr_in,const xvector<int>& hkl,int total_layers,double vacuum,xmatrix<double>& rotation,xstructure& xstr_slab_newbasis,vector<int>& sc2pcMap_slab,vector<int>& pc2scMap_slab,const _aflags& aflags,double v3len_max_strict=AUROSTD_MAX_DOUBLE,ostream& oss=cout);  //CO20190321

  bool slabTest(ostream& oss=cout);  //CO20190520
  bool slabTest(ofstream& FileMESSAGE,ostream& oss=cout);  //CO20190520
} // namespace slab

// ----------------------------------------------------------------------------
// aflow_defects.cpp
class acage {
  public:
    // constructors/destructors                                   // --------------------------------------
    acage();                                                      // constructor default
    acage(const acage& b);                                        // constructor copy
    ~acage();                                                     // destructor
    // CONTENT                                                    // --------------------------------------
    void clear(void);                                             // clear everything
    xvector<double> origin_fpos;// default 3D
    xvector<double> origin_cpos;// default 3D
    double radius;
    uint coordination_position;
    int cages_position;
    int cages_irrtype;
    deque<_atom> atoms;
  private:                                                        // ---------------------------------------
    void free();                                                  // to free everything
    void copy(const acage& b);                                    // the flag is necessary because sometimes you need to allocate the space.
};
class _isort_acage_radius {                   // sorting through reference
  public:
    bool operator()(const acage& a1, const acage& a2) const {
      return (bool) (a1.radius>a2.radius);}
};

bool GetSphereFromFourPoints(xvector<double>& orig,double& radius,const xvector<double>& v1,const xvector<double>& v2,const xvector<double>& v3,const xvector<double>& v4);
bool GetCircumCircleeFromThreePoints(xvector<double>& orig,double& radius,const xvector<double>& v1,const xvector<double>& v2,const xvector<double>& v3);
bool GetCircleFromTwoPoints(xvector<double>& orig,double& radius,const xvector<double>& v1,const xvector<double>& v2);
bool FPositionInsideCell(const xvector<double>& r);
bool EmptySphere(const deque<_atom>& grid_atoms,const xvector<double>& origin_cpos,const double& radius);
bool EmptySphere(const xstructure& str,const xvector<double>& origin_cpos,const double& radius);
uint CoordinationPoint(const deque<_atom>& atoms,deque<_atom>& ratoms,const xvector<double>& point,const double& rmin,const double& rmax);
uint CoordinationPoint(const deque<_atom>& atoms,deque<_atom>& ratoms,const xvector<double>& point,const double& rmin);
uint CoordinationPoint(const xstructure& str,deque<_atom>& ratoms,const xvector<double>& point,const double& rmin,const double& rmax);
uint CoordinationPoint(const xstructure& str,deque<_atom>& ratoms,const xvector<double>& point,const double& rmin);
bool AddCageToCages(const xstructure& str,const xvector<double>& origin_cpos,const xvector<double>& origin_fpos,const double& radius,
    const int& cage_points_type,const double& roughness,
    vector<acage>& cages,vector<acage>& cagesX,
    const bool& osswrite1,ostream& oss1, const bool& osswrite2,ostream& oss2,int ithread);
uint GetCages4(const xstructure& str,const double& roughness,vector<acage>& cages,vector<acage>& cages4,
    const bool& osswrite1,ostream& oss1, const bool& osswrite2,ostream& oss2);
uint GetCages3(const xstructure& str,const double& roughness,vector<acage>& cages,vector<acage>& cages3,
    const bool& osswrite1,ostream& oss1, const bool& osswrite2,ostream& oss2);
uint GetCages2(const xstructure& str,const double& roughness,vector<acage>& cages,vector<acage>& cages2,
    const bool& osswrite1,ostream& oss1, const bool& osswrite2,ostream& oss2);
bool GetCages(const xstructure& _str,_aflags& aflags,
    vector<acage>& cagesirreducible,vector<acage>& cagesreducible,vector<acage>& cages4,
    vector<acage>& cages3,vector<acage>& cages2,const double& _roughness,const bool& osswrite,ostream& oss);
// ----------------------------------------------------------------------------
// aflow_pocc // CO20180502
namespace KBIN {
  void VASP_RunPOCC(const _xvasp& xvasp,const string& AflowIn,const _aflags& aflags,const _kflags& kflags,const _vflags& vflags,ofstream& FileMESSAGE);
}
// ----------------------------------------------------------------------------
// aflow_phonons.cpp
namespace KBIN {
  bool relaxStructureAPL_VASP(int, const string&, _xvasp&, _aflags&, _kflags&, _vflags&, ofstream&);  // ME20181107
  void VASP_RunPhonons_APL(_xvasp &xvasp,string AflowIn,_aflags &aflags,_kflags &kflags,_vflags &vflags,ofstream &FileMESSAGE);
  void RunPhonons_APL(_xinput &xinput,string AflowIn,_aflags &aflags,_kflags &kflags,_xflags &xflags,ofstream &FileMESSAGE);  //now it's general
  void RunPhonons_APL_181216(_xinput &xinput,string AflowIn,_aflags &aflags,_kflags &kflags,_xflags &xflags,ofstream &FileMESSAGE);  //now it's general //CO20181216
  void RunPhonons_APL_180101(_xinput &xinput,string AflowIn,_aflags &aflags,_kflags &kflags,_xflags &xflags,ofstream &FileMESSAGE);  //now it's general //CO20181216
  // [OBSOLETE] bool PHON_RunPhonons(const xstructure& _str,_aflags& aflags,const double& radius,const bool& osswrite,ostream& oss);
  // ----------------------------------------------------------------------------
  // aflow_agl_debye.cpp
  void VASP_RunPhonons_AGL(_xvasp &xvasp,string AflowIn,_aflags &aflags,_kflags &kflags,_vflags &vflags,ofstream &FileMESSAGE);
  // ----------------------------------------------------------------------------
  // aflow_ael_elasticity.cpp
  void VASP_RunPhonons_AEL(_xvasp &xvasp,string AflowIn,_aflags &aflags,_kflags &kflags,_vflags &vflags,ofstream &FileMESSAGE);
}

// --------------------------------------------------------------------------------------------------------------------------------------------------------
// aconvasp_aflow.cpp

namespace pflow {
  // Dane Morgan style,adjusted by Stefano Curtarolo
  // Bringing definitions inside the template helps
  // constructing the right templates.
  template<class utype>
    class matrix {
      public:
        // constructors
        matrix(void) {};
        matrix(const int m);
        matrix(const int m,const int n);
        matrix(const int m,const int n,const utype& inutype);
        matrix(const int m,const vector<utype>& inutypevec);
        ~matrix(void) {};                         // destructor
        // accessors
        void print(void);
        uint size(void) const {return (uint) mat.size();}
        matrix<utype> transpose(void) const;
        //  matrix<utype>::iterator begin();
        //  matrix<utype>::iterator end();
        // operator
        vector<utype>& operator[] (const int i) {assert(i>=0 && i<=(int) mat.size()); return mat[i];}
        const vector<utype>& operator[] (const int i) const {assert(i>=0 && i<=(int) mat.size()); return mat[i];};
        const matrix<utype>& operator=(const matrix<utype>& b);
        // mutators
        void push_back(const vector<utype>& inutypevec) {mat.push_back(inutypevec);}
        void pop_back(void) {mat.pop_back();}
        void vecvec2mat(const vector<vector<utype> >& inVV);
        void vec2mat(const vector<utype>& inV);
        void clear(void) {mat.clear();}
        void insert(const int& id,const vector<utype>& inV) {mat.insert(mat.begin()+id,inV);}
        void erase(const int id);
        void erase_col(const int id);
      private:
        vector<vector<utype> > mat;
    };
  template <class utype> matrix<utype>  xmatrix2matrix(const xmatrix<utype>& );
  template <class utype> xmatrix<utype> matrix2xmatrix(const matrix<utype>& );
}


xstructure PutInCell(const xstructure& a);     // Bring all atoms in the cell (will be moved to external function)
xstructure PutInCompact(const xstructure& a);  // Bring all atoms in a compact shape (will be moved to external function)
xstructure GetPrim(const xstructure& a);
bool IsTranslationFVector(const xstructure& a,const xvector<double>& ftvec);
bool IsTranslationCVector(const xstructure& a,const xvector<double>& ctvec);
xvector<double> GetMom1(const xstructure& a);          // get moment_1 position of the atoms
xstructure SetMom1(const xstructure& a,const xvector<double>& mom1_in);     // set moment_1 position of atoms
xvector<double> AtomCDisp(const _atom& at1,const _atom& at2);
double AtomDist(const xstructure& str,const _atom& atom1,const _atom& atom2);  // with structure
double AtomDist(const _atom& at1, const _atom& at2);  // without structure
xvector<double> GetCDispFromOrigin(const _atom& atom);
double GetDistFromOrigin(const _atom& atom);
//void GetUnitCellRep(const xvector<double>& ppos,xvector<double>& p_cell0,xvector<int>& ijk,const xmatrix<double>& lattice,const bool coord_flag);
_atom ConvertAtomToLat(const _atom& in_at,const xmatrix<double>& lattice);
double GetXrayScattFactor(const string& name,double lambda=XRAY_RADIATION_COPPER_Kalpha,bool clean=true); //CO20190322
xmatrix<double> RecipLat(const xmatrix<double>& lat);
double Normal(const double& x,const double& mu,const double& sigma);
xstructure SetLat(const xstructure& a,const xmatrix<double>& in_lat);
xmatrix<double> GetLat(const xstructure& a);

namespace pflow {
  // [OBSOLETE] void GetNeighData(const deque<_atom>& in_atom_vec,const xstructure& in_str,const double& rmin,const double& rmax,deque<deque<_atom> >& neigh_mat);
  // [OBSOLETE] void GetStrNeighData(const xstructure& str,const double cutoff,deque<deque<_atom> >& neigh_mat);
  double GetVol(const xmatrix<double>& lat);
  double GetVol(const pflow::matrix<double>& lat);
  double GetSignedVol(const xmatrix<double>& lat);
  double GetSignedVol(const pflow::matrix<double>& lat);
  xmatrix<double> RecipLat(const xmatrix<double>& lat);
  pflow::matrix<double> RecipLat(const pflow::matrix<double>& lat);
  _atom SetCpos(const _atom& a,const vector<double>& in_cpos);
  _atom SetFpos(const _atom& a,const vector<double>& in_fpos);
  vector<double> vecF2C(const pflow::matrix<double>& lat,const vector<double>& vf);
  vector<double> vecC2F(const pflow::matrix<double>& lat,const vector<double>& vc);
  _atom SetName(const _atom& a,const string& in_name);
  _atom SetType(const _atom& a,const int in_type);
  _atom SetNum(const _atom& a,const int in_num);
  vector<int> GetTypes(const xstructure& a);
  vector<string> GetNames(const xstructure& a);
  vector<string> GetCleanNames(const xstructure& a);
  vector<double> GetSpins(const xstructure& a);
  pflow::matrix<double> GetFpos(const xstructure& str);
  pflow::matrix<double> GetCpos(const xstructure& str);
  xstructure SetNumEachType(const xstructure& a,const deque<int>& in_num_each_type);
  deque<int> GetNumEachType(const xstructure& a);
  xstructure SetLat(const xstructure& a,const pflow::matrix<double>& in_lat);
  pflow::matrix<double> GetLat(const xstructure& a);
  double GetScale(const xstructure& a);
  pflow::matrix<double> GetScaledLat(const xstructure& a);
  xstructure AddAllAtomPos(const xstructure& a,const pflow::matrix<double>& in_pos,const int in_coord_flag);
  xstructure SetAllAtomPos(const xstructure& a,const pflow::matrix<double>& in_pos,const int in_coord_flag);
  xstructure SetAllAtomNames(const xstructure& a,const vector<string>& in_names);
  xstructure SetNamesWereGiven(const xstructure& a,const vector<int>& in_names_were_given);
  xstructure SetOrigin(const xstructure& a,const vector<double>& in_origin);
  xstructure SetOrigin(const xstructure& a,const xvector<double>& in_origin);
  bool VVequal(const vector<double>& a,const vector<double>& b);
  bool VVequal(const vector<int>& a,const vector<int>& b);
  bool VVequal(const deque<double>& a,const deque<double>& b);
  bool VVequal(const deque<int>& a,const deque<int>& b);
  vector<double> SmoothFunc(const vector<double>& func,const double& sigma);
  void VVset(matrix<double>& mat,const double& value);
  void VVset(vector<vector< int> >& mat,const int& value);
  double norm(const vector<double>& v);
  double getcos(const vector<double>& a,const vector<double>& b);
  //  vector<double> Getabc_angles(const pflow::matrix<double>& lat);   // confuses namespace
  vector<double> Sort_abc_angles(const vector<double>& abc_angles);
  void Vout(const vector<double>& a,ostream& out);
  void Vout(const vector<int>& a,ostream& out);
  void Vout(const vector<string>& a,ostream& out);
  void Mout(const pflow::matrix<double>& m,ostream& out);
  void Mout(const vector<vector<double> >& m,ostream& out);
  vector<double> SVprod(const double& s,const vector<double>& b);
  vector<int> SVprod(const int& s,const vector<int>& b);
  vector<double> VVsum(const vector<double>& a,const vector<double>& b);
  vector<double> VVsum(const vector<double>& a,const vector<int>& b);
  vector<double> VVdiff(const vector<double>& a,const vector<double>& b);
  double VVprod(const vector<double>& a,const vector<double>& b);
  double VVprod(const vector<double>& a,const vector<int>& b);
  pflow::matrix<double> MMmult(const pflow::matrix<double>& a,const pflow::matrix<double>& b);
  vector<double> MVmult(const pflow::matrix<double>& A,const vector<double>& v);
  vector<double> VMmult(const vector<double>& v,const pflow::matrix<double>& A);
  vector<double> VMmult(const vector<int>& v,const pflow::matrix<double>& A);
  vector<double> VVcross(const vector<double>& a,const vector<double>& b);
  double VVdot(const vector<double>& a,const vector<double>& b);
  int GetNumAtoms(const xstructure& a);
  void SetSpline(const vector<double>& x,const vector<double>& y,const double& yp1,const double& ypn,vector<double>& y2);
  void GetSplineInt(const vector<double>& xa,const vector<double>& ya,vector<double>& y2a,const double& x,double& y);
  void PrintSpline(const vector<double>& x,const vector<double>& y,const int& npts,ostream& outf);
}

// ----------------------------------------------------------------------------
// aflow_wyckoff.cpp

xvector<double> wv(const double &x,const double &y,const double &z);
void wa(_atom& a,xstructure &str);
xstructure WyckoffPOSITIONS(uint spacegroup, xstructure strin);
xstructure WyckoffPOSITIONS(uint spacegroup, uint option, xstructure strin);

// ----------------------------------------------------------------------------
// aflow_apennsy stuff
#include "aflow_apennsy.h"

// ----------------------------------------------------------------------------
// aflowlib.h stuff
#include "aflowlib.h"

// ----------------------------------------------------------------------------
// aflowlib.h stuff
#include "aflowlib.h"

// ----------------------------------------------------------------------------
// aflowlib.h stuff
#include "aflow_pflow.h"

// ----------------------------------------------------------------------------
// aflow_xelement.h stuff
#include "aflow_xelement.h"

#endif
// ***************************************************************************
// *                                                                         *
// *           Aflow STEFANO CURTAROLO - Duke University 2003-2019           *
// *                                                                         *
// ***************************************************************************<|MERGE_RESOLUTION|>--- conflicted
+++ resolved
@@ -1412,11 +1412,8 @@
 #define IOAIMS_AUTO    9
 #define IOAIMS_GEOM   10
 #define IOCIF         11 //DX20180723
-<<<<<<< HEAD
 #define IOELK_AUTO    12 //DX20200310
 #define IOELK_GEOM    13 //DX20200310
-=======
->>>>>>> bff4081e
 
 #define NOSG string("NNN #0")
 
@@ -1534,10 +1531,7 @@
     void xstructure2aims(void);                                   // some wrap up IOs to convert format to AIMS
     void xstructure2cif(void);                                    // some wrap up IOs to convert format to CIF //DX20190123
     void xstructure2abccar(void);                                 // some wrap up IOs to convert format to ABCCAR //DX20190123
-<<<<<<< HEAD
     void xstructure2elk(void);                                    // some wrap up IOs to convert format to ELK //DX20200313
-=======
->>>>>>> bff4081e
     //[CO20180420 - moved outside of xstructure]bool sortAtomsTypes(const _atom& a1,const _atom& a2);		// sort atoms by types
     //[CO20180420 - moved outside of xstructure]bool sortAtomsNames(const _atom& a1,const _atom& a2);		// sort atoms by names
     // OPERATORS                                                  // --------------------------------------
