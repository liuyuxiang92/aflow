// ***************************************************************************
// *                                                                         *
// *           Aflow STEFANO CURTAROLO - Duke University 2003-2020           *
// *                                                                         *
// ***************************************************************************

#ifndef _AFLOW_H_
#define _AFLOW_H_

// --------------------------------------------------------------------------
// Standard stuff

#include "AUROSTD/aurostd.h"

// #define  _AFLOW_TEMP_PRESERVE_  // to preseve /tmp files for debug

#define NNN   -123456
#define GCC_VERSION (__GNUC__ * 10000  + __GNUC_MINOR__ * 100 + __GNUC_PATCHLEVEL__)
#define _ANRL_NOWEB_ //DX

//COMMON TOLERANCES
#define _ZERO_TOL_ 1e-10 //DX
#define _XPROTO_TOO_CLOSE_ERROR_ 0.60 // was 0.75
#define _XPROTO_ZERO_VOL_ 1.0e-6  //CO20190218

//ME20190628 BEGIN - moved from CHULL for broader access
// Output formats
enum filetype {   //CO20190629
  //GENERAL FILE TYPES
  txt_ft,         //general plain text
  json_ft,
  csv_ft,
  latex_ft,
  gnuplot_ft,
  jupyter2_ft,    //python 2 jupyter
  jupyter3_ft,    //python 3 jupyter
  //CHULL SPECIFIC
  chull_apool_ft,
  chull_web_ft,
};
//[CO20190629 - obsolete with enum filetype]#define _apool_         'a'  // apool
//[CO20190629 - obsolete with enum filetype]#define _json_          'j'  // standard json
//[CO20190629 - obsolete with enum filetype]#define _pdf_           'p'  // pdf
//[CO20190629 - obsolete with enum filetype]#define _txt_           't'  // plain text
//[CO20190629 - obsolete with enum filetype]#define _web_           'w'  // web json
//[CO20190629 - obsolete with enum filetype]#define _latex_         'l'  // latex
//[CO20190629 - obsolete with enum filetype]#define _gnuplot_       'g'  // gnuplot
//[CO20190629 - obsolete with enum filetype]#define _jupyterthree_  'y'  // jupyter python 3
//[CO20190629 - obsolete with enum filetype]#define _jupytertwo_    'z'  // jupyter python 2

// Vector reduction types
enum vector_reduction_type {   //CO20190629
  frac_vrt,   //reduce to fractions (normalized to 1)
  gcd_vrt,    //reduce by gcd
  no_vrt,     //no reduction
};
//[CO20190629 - obsolete with enum vector_reduction_type]#define _frac_          'f'  //fractional
//[CO20190629 - obsolete with enum vector_reduction_type]#define _gcd_           'g'  //gcd
//[CO20190629 - obsolete with enum vector_reduction_type]#define _none_          'n'  //none
//ME20190628 END

//compound specification is how a compound is specified
//composition (Mn2Pt3) is ORTHOGONAL to pseudopotential string (Mn_pvPt)
//for instance, H1.25 can be a pseudopotential and NOT a composition
enum compound_designation {
  composition_string,
  pp_string,
};

//CO20190712 - see VASP_PseudoPotential_CleanName_InPlace() in aflow_ivasp.cpp
const string CAPITAL_LETTERS_PP_LIST="_GW2"    //CO20190712 - potpaw_LDA/potpaw_LDA.20100505/Li_AE_GW2
",_GW"    //CO20190712 - potpaw_PBE/potpaw_PBE.20100506/As_GW
",_ZORA"  //CO20190712 - potpaw_PBE/potpaw_PBE.20100506/Pt_ZORA
",_LDApU" //CO20190712 - potpaw_LDA/potpaw_LDA.20100505/Zn_sv_LDApU
",_AE"    //CO20190712 - potpaw_LDA/potpaw_LDA.20100505/Li_AE_GW2
",_NC2"   //CO20190712 - potpaw_LDA/potpaw_LDA.20100505/As_NC2
",_200eV"
"";

//XSTRUCTURE definitions
#define _AFLOW_XSTR_PRINT_PRECISION_ 14  //CO20180509
#define _AFLOW_POCC_PRECISION_ 8 //must be less than _AFLOW_XSTR_PRINT_PRECISION_, which is currently set to 14
#define _AFLOW_POCC_ZERO_TOL_ pow(10,-_AFLOW_POCC_PRECISION_) 

//XRD
#define XRAY_RADIATION_COPPER_Kalpha 1.5418   //Angstroms     //CO20190622

//moved from avasp.cpp for broader access (chull.cpp)
#define SPECIE_TRANSITION_METALS string("Ag,Au,Cd,Co,Cr_pv,Cu_pv,Fe_pv,Hf_pv,Hg,Ir,La,Mn_pv,Mo_pv,Nb_sv,Ni_pv,Os_pv,Pd_pv,Pt,Re_pv,Rh_pv,Ru_pv,Sc_sv,Ta_pv,Tc_pv,Ti_sv,V_sv,W_pv,Y_sv,Zn,Zr_sv")
#define SPECIE_RAW_LIB2U SPECIE_TRANSITION_METALS
#define SPECIE_RAW_LIB2 string("Ag,Al,As,Au,B_h,Ba_sv,Be_sv,Bi_d,Br,Ca_sv,Cd,Cl,Co,Cr_pv,Cu_pv,Fe_pv,Ga_h,Ge_h,Hf_pv,Hg,In_d,Ir,K_sv,La,Li_sv,Mg_pv,Mn_pv,Mo_pv,Na_pv,Nb_sv,Ni_pv,Os_pv,P,Pb_d,Pd_pv,Pt,Re_pv,Rh_pv,Ru_pv,Sb,Sc_sv,Se,Si,Sn,Sr_sv,Ta_pv,Tc_pv,Te,Ti_sv,Tl_d,V_sv,W_pv,Y_sv,Zn,Zr_sv")

#define SPECIE_RAW_LIB3 string("Ag,Al,As,Au,B_h,Ba_sv,Be_sv,Bi_d,Br,Ca_sv,Cd,Cl,Co,Cr_pv,Cu_pv,Fe_pv,Ga_h,Ge_h,Hf_pv,Hg,In_d,Ir,K_sv,La,Li_sv,Mg_pv,Mn_pv,Mo_pv,Na_sv,Nb_sv,Ni_pv,Os_pv,P,Pb_d,Pd_pv,Pt,Re_pv,Rh_pv,Ru_pv,Sb,Sc_sv,Se,Si,Sn,Sr_sv,Ta_pv,Tc_pv,Te,Ti_sv,Tl_d,V_sv,W_pv,Y_sv,Zn,Zr_sv")
//#define SPECIE_RAW_LIB3 string("Ag,Au,Cd,Co,Cr_pv,Cu_pv,Fe_pv,Hf_pv,Hg,Ir,La,Mn_pv,Mo_pv,Nb_sv,Ni_pv,Os_pv,Pd_pv,Pt,Re_pv,Rh_pv,Ru_pv,Sc_sv,Ta_pv,Tc_pv,Ti_sv,V_sv,W_pv,Y_sv,Zn,Zr_sv")
//#define SPECIE_RAW_LIB3 string("Ag,Al,As,Au,B_h,Bi_d,Cd,Co,Cr_pv,Cu_pv,Fe_pv,Ga_h,Ge_h,Hf_pv,Hg,In_d,Ir,La,Mg_pv,Mn_pv,Mo_pv,Nb_sv,Ni_pv,Os_pv,P,Pb_d,Pd_pv,Pt,Re_pv,Rh_pv,Ru_pv,Sb,Sc_sv,Se,Si,Sn,Ta_pv,Te,Tc_pv,Ti_sv,V_sv,W_pv,Y_sv,Zn,Zr_sv")

//Sc,Ti,V,Cr,Mn,Fe,Co,Ni,Cu,Zn,Y,Zr,Nb,Mo,Tc,Ru,Rh,Pd,Ag,Cd,La,Hf,Ta,W,Re,Os,Ir,Pt,Au,Hg - not in order!
#define SPECIE_RAW_LIB4 SPECIE_TRANSITION_METALS

//CO20180729 - OBSOLETE - use xerror
//[OBSOLETE]//CO20180419 - global exception handling - START
//[OBSOLETE]class AFLOWRuntimeError : public std::runtime_error {
//[OBSOLETE]  public:
//[OBSOLETE]    AFLOWRuntimeError(const std::string& function,const std::string& message);
//[OBSOLETE]    AFLOWRuntimeError(const std::string& function,std::stringstream& message);
//[OBSOLETE]    string where();
//[OBSOLETE]    ~AFLOWRuntimeError() throw() {};
//[OBSOLETE]  private:
//[OBSOLETE]    string f_name;  //cannot be const &, as it goes out of scope //const string& f_name;
//[OBSOLETE]};
//[OBSOLETE]class AFLOWLogicError : public std::logic_error {
//[OBSOLETE]  public:
//[OBSOLETE]    AFLOWLogicError(const std::string& function,const std::string& message);
//[OBSOLETE]    AFLOWLogicError(const std::string& function,std::stringstream& message);
//[OBSOLETE]    string where();
//[OBSOLETE]    ~AFLOWLogicError() throw() {};
//[OBSOLETE]  private:
//[OBSOLETE]    string f_name;  //cannot be const &, as it goes out of scope //const string& f_name;
//[OBSOLETE]};
//[OBSOLETE]//CO20180419 - global exception handling - STOP

// --------------------------------------------------------------------------
// definitions for MULTHREADS
//#define MAX_ALLOCATABLE_PTHREADS     1024
#define MAX_ALLOCATABLE_PTHREADS     256
#define PTHREADS_DEFAULT 8
namespace AFLOW_PTHREADS {
  extern bool FLAG;         // run pthread YES/NO
  extern int MAX_PTHREADS;  // how many MAX threads I can use  default or --np
  extern int RUNNING;       // how many threads are actually running
  extern pthread_t vpthread[MAX_ALLOCATABLE_PTHREADS];  // the actual thread
  extern int viret[MAX_ALLOCATABLE_PTHREADS];          // the thread runnings
  extern bool vpthread_busy[MAX_ALLOCATABLE_PTHREADS];  // is the thread busy
}

extern string _AFLOWIN_; 
extern string _AFLOWLOCK_; 

// --------------------------------------------------------------------------
// definitions for aflow
// aflow2 default definitions
#define AFLOW_MATERIALS_SERVER_DEFAULT        string("materials.duke.edu")
#define AFLOW_WEB_SERVER_DEFAULT              string("nietzsche.mems.duke.edu")
#define AFLOWLIB_MATERIALS_SERVER             string("aflow.org")
#define AFLOWLIB_CONSORTIUM_STRING            string("AFLOW - www.aflow.org consortium")
#define _XENTRY_ string("index.php")

// [OBSOLETE] #define DEFAULT_KZIP_BIN              string("bzip2")           // moved to aflow_aflowrc.cpp in V3.1.194
// [OBSOLETE] #define DEFAULT_KZIP_EXT              string(".bz2")            // moved to aflow_aflowrc.cpp in V3.1.194
#define DEFAULT_KBIN_ALIEN_BIN        string("ls -las")
#define DEFAULT_KBIN_MATLAB_BIN       string("/usr/local/bin/matlab -nodesktop -nosplash -nodisplay ")
// [OBSOLETE] #define DEFAULT_KBIN_CONVERT_BIN      string("convert")
// [OBSOLETE] #define DEFAULT_KBIN_EPSTOPDF_BIN     string("epstopdf")

#define QSUB_COMMAND_DEFAULT          "qsub"
#define QSUB_PARAMS_DEFAULT           " "

#define KBIN_SYMMETRY_SGROUP_RADIUS_DEFAULT 3.0
#define KBIN_SYMMETRY_SGROUP_MAX_NUMBER 1000000

#define KBIN_SUBDIRECTORIES           string("ARUN.")

#define KBIN_NEIGHBOURS_MAX_NUMBER      30000
#define KBIN_NEIGHBOURS_RADIUS_DEFAULT 3.0
#define KBIN_NEIGHBOURS_DRADIUS_DEFAULT 0.1

#define ALIEN_INPUT_FILE_NAME_DEFAULT  "./input"
#define ALIEN_EXTERNAL_INPUT_DEFAULT   "../input_external"
#define ALIEN_OUTPUT_FILE_NAME_DEFAULT  "./output"

// aflow1 definitions (soon to be obsolete)
#define _MPI_NP_STRINGS_ "MPI_NP","mpi_np","-MPI_NP","-mpi_np"
#define _MPI_NCPUS_DEF_ 4
#define VASP_OPTIONS_MPI_DEFAULT         ""
#define VASPLS_BIN_POSTFIX_DEFAULT       "LS"
#define GRND_BIN_DEFAULT                 "./grnd_intel"

// --------------------------------------------------------------------------
// definitions for projects
// [OBSOLETE] #define SERVER_PROJECT_GNDSTATE       string("/common/GNDSTATE")
#define LIBRARY_NOTHING 256
extern uint LIBRARY_AUID,LIBRARY_ICSD,LIBRARY_LIB0,LIBRARY_LIB1,LIBRARY_LIB2,LIBRARY_LIB3,LIBRARY_LIB4,LIBRARY_LIB5,LIBRARY_LIB6,LIBRARY_LIB7,LIBRARY_LIB8,LIBRARY_LIB9;  // not in order.. will be nailed by init.cpp

#define LIBRARY_ALL         100

// [OBSOLETE] #define DEFAULT_FILE_AFLOWLIB_ENTRY_OUT        string("aflowlib.out")      // moved to aflow_aflowrc.cpp in V3.1.178
// [OBSOLETE] #define DEFAULT_FILE_AFLOWLIB_ENTRY_JSON       string("aflowlib.json")     // moved to aflow_aflowrc.cpp in V3.1.178
// [OBSOLETE] #define DEFAULT_FILE_EDATA_ORIG_OUT            string("edata.orig.out")    // moved to aflow_aflowrc.cpp in V3.1.178
// [OBSOLETE] #define DEFAULT_FILE_EDATA_RELAX_OUT           string("edata.relax.out")   // moved to aflow_aflowrc.cpp in V3.1.178
// [OBSOLETE] #define DEFAULT_FILE_EDATA_BANDS_OUT           string("edata.bands.out")   // moved to aflow_aflowrc.cpp in V3.1.178
// [OBSOLETE] #define DEFAULT_FILE_DATA_ORIG_OUT             string("data.orig.out")     // moved to aflow_aflowrc.cpp in V3.1.178
// [OBSOLETE] #define DEFAULT_FILE_DATA_RELAX_OUT            string("data.relax.out")    // moved to aflow_aflowrc.cpp in V3.1.178
// [OBSOLETE] #define DEFAULT_FILE_DATA_BANDS_OUT            string("data.bands.out")    // moved to aflow_aflowrc.cpp in V3.1.178
// [OBSOLETE] #define DEFAULT_FILE_EDATA_ORIG_JSON           string("edata.orig.json")   // moved to aflow_aflowrc.cpp in V3.1.178
// [OBSOLETE] #define DEFAULT_FILE_EDATA_RELAX_JSON          string("edata.relax.json")  // moved to aflow_aflowrc.cpp in V3.1.178
// [OBSOLETE] #define DEFAULT_FILE_EDATA_BANDS_JSON          string("edata.bands.json")  // moved to aflow_aflowrc.cpp in V3.1.178
// [OBSOLETE] #define DEFAULT_FILE_DATA_ORIG_JSON            string("data.orig.json")    // moved to aflow_aflowrc.cpp in V3.1.178
// [OBSOLETE] #define DEFAULT_FILE_DATA_RELAX_JSON           string("data.relax.json")   // moved to aflow_aflowrc.cpp in V3.1.178
// [OBSOLETE] #define DEFAULT_FILE_DATA_BANDS_JSON           string("data.bands.json")   // moved to aflow_aflowrc.cpp in V3.1.178
// [OBSOLETE] #define DEFAULT_FILE_TIME_OUT                  string("time")              // moved to aflow_aflowrc.cpp in V3.1.178
// [OBSOLETE] #define DEFAULT_FILE_SPACEGROUP1_OUT           string("SpaceGroup")        // moved to aflow_aflowrc.cpp in V3.1.178
// [OBSOLETE] #define DEFAULT_FILE_SPACEGROUP2_OUT           string("SpaceGroup2")       // moved to aflow_aflowrc.cpp in V3.1.178
// [OBSOLETE] #define DEFAULT_FILE_VOLDISTPARAMS_OUT         string("VOLDISTParams")     // moved to aflow_aflowrc.cpp in V3.1.178
// [OBSOLETE] #define DEFAULT_FILE_VOLDISTEVOLUTION_OUT      string("VOLDISTEvolution")  // moved to aflow_aflowrc.cpp in V3.1.178 
#define _AFLOWLIB_ENTRY_SEPARATOR_       string(" | ")
#define _APENNSY_STYLE_OLD_              FALSE

// --------------------------------------------------------------------------
// definition for frozsl files
#define _FROZSL_VASPSETUP_FILE_ "./aflow.frozsl_vaspsetup_file"
// --------------------------------------------------------------------------
// definitions for WEB PHP
#define AFLOW_PHP_APOOL_REFERENCES       string("19,20,49,50,51,53,54,55,56,57,59,61,62,63,65,66,67,70,71,74,75,76,81,87,99")

// --------------------------------------------------------------------------
// Definitions
//#define DEFAULT_AFLOW_FIND_PARAMETERS "-follow"
#define DEFAULT_AFLOW_FIND_PARAMETERS_NORMAL     string("-follow")
#define DEFAULT_AFLOW_FIND_PARAMETERS_NOLEAF     string("-noleaf -follow")
#define BUFFER_MAXLEN 1024
// [OBSOLETE] #define DEFAULT_AFLOW_PRESCRIPT_OUT            string("aflow.prescript.out")  // moved to aflow_aflowrc.cpp in V3.1.189 
// [OBSOLETE] #define DEFAULT_AFLOW_PRESCRIPT_COMMAND        string("aflow.prescript.command")  // moved to aflow_aflowrc.cpp in V3.1.189 
// [OBSOLETE] #define DEFAULT_AFLOW_POSTSCRIPT_OUT           string("aflow.postscript.out")  // moved to aflow_aflowrc.cpp in V3.1.189
// [OBSOLETE] #define DEFAULT_AFLOW_POSTSCRIPT_COMMAND       string("aflow.postscript.command")  // moved to aflow_aflowrc.cpp in V3.1.189 
// [OBSOLETE] #define DEFAULT_AFLOW_PGROUP_OUT               string("aflow.pgroup.out") // moved to aflow_aflowrc.cpp in V3.1.189 
// [OBSOLETE] #define DEFAULT_AFLOW_PGROUP_XTAL_OUT          string("aflow.pgroup_xtal.out") // moved to aflow_aflowrc.cpp in V3.1.189 
// [OBSOLETE] #define DEFAULT_AFLOW_PGROUPK_OUT              string("aflow.pgroupk.out") // moved to aflow_aflowrc.cpp in V3.1.189 
// [OBSOLETE] #define DEFAULT_AFLOW_PGROUPK_XTAL_OUT         string("aflow.pgroupk_xtal.out") // moved to aflow_aflowrc.cpp in V3.1.189  //DX20171205 - Added pgroupk_xtal
// [OBSOLETE] #define DEFAULT_AFLOW_FGROUP_OUT               string("aflow.fgroup.out") // moved to aflow_aflowrc.cpp in V3.1.189 
// [OBSOLETE] #define DEFAULT_AFLOW_SGROUP_OUT               string("aflow.sgroup.out") // moved to aflow_aflowrc.cpp in V3.1.189 
// [OBSOLETE] #define DEFAULT_AFLOW_AGROUP_OUT               string("aflow.agroup.out") // moved to aflow_aflowrc.cpp in V3.1.189 
// [OBSOLETE] #define DEFAULT_AFLOW_IATOMS_OUT               string("aflow.iatoms.out") // moved to aflow_aflowrc.cpp in V3.1.189 
<<<<<<< HEAD
// [OBSOLETE] #define DEFAULT_AFLOW_PGROUP_JSON              string("aflow.pgroup.json") // moved to aflow_aflowrc.cpp in V3.1.189       //DX20170802 - Add JSON
// [OBSOLETE] #define DEFAULT_AFLOW_PGROUP_XTAL_JSON         string("aflow.pgroup_xtal.json") // moved to aflow_aflowrc.cpp in V3.1.189  //DX20170802 - Add JSON
// [OBSOLETE] #define DEFAULT_AFLOW_PGROUPK_JSON             string("aflow.pgroupk.json")  // moved to aflow_aflowrc.cpp in V3.1.189     //DX20170802 - Add JSON
// [OBSOLETE] #define DEFAULT_AFLOW_PGROUPK_XTAL_JSON        string("aflow.pgroupk_xtal.json") // moved to aflow_aflowrc.cpp in V3.1.189 //DX20170802 - Add JSON //DX20171205 - Added pgroupk_xtal
// [OBSOLETE] #define DEFAULT_AFLOW_FGROUP_JSON              string("aflow.fgroup.json") // moved to aflow_aflowrc.cpp in V3.1.189       //DX20170802 - Add JSON
// [OBSOLETE] #define DEFAULT_AFLOW_SGROUP_JSON              string("aflow.sgroup.json")  // moved to aflow_aflowrc.cpp in V3.1.189      //DX20170802 - Add JSON
// [OBSOLETE] #define DEFAULT_AFLOW_AGROUP_JSON              string("aflow.agroup.json")  // moved to aflow_aflowrc.cpp in V3.1.189      //DX20170802 - Add JSON
// [OBSOLETE] #define DEFAULT_AFLOW_IATOMS_JSON              string("aflow.iatoms.json")  // moved to aflow_aflowrc.cpp in V3.1.189      //DX20170802 - Add JSON
=======
// [OBSOLETE] #define DEFAULT_AFLOW_PGROUP_JSON              string("aflow.pgroup.json") // moved to aflow_aflowrc.cpp in V3.1.189       //DX20170801 - Add JSON
// [OBSOLETE] #define DEFAULT_AFLOW_PGROUP_XTAL_JSON         string("aflow.pgroup_xtal.json") // moved to aflow_aflowrc.cpp in V3.1.189  //DX20170801 - Add JSON
// [OBSOLETE] #define DEFAULT_AFLOW_PGROUPK_JSON             string("aflow.pgroupk.json")  // moved to aflow_aflowrc.cpp in V3.1.189     //DX20170801 - Add JSON
// [OBSOLETE] #define DEFAULT_AFLOW_PGROUPK_XTAL_JSON        string("aflow.pgroupk_xtal.json") // moved to aflow_aflowrc.cpp in V3.1.189 //DX20170801 - Add JSON //DX20171205 - Added pgroupk_xtal
// [OBSOLETE] #define DEFAULT_AFLOW_FGROUP_JSON              string("aflow.fgroup.json") // moved to aflow_aflowrc.cpp in V3.1.189       //DX20170801 - Add JSON
// [OBSOLETE] #define DEFAULT_AFLOW_SGROUP_JSON              string("aflow.sgroup.json")  // moved to aflow_aflowrc.cpp in V3.1.189      //DX20170801 - Add JSON
// [OBSOLETE] #define DEFAULT_AFLOW_AGROUP_JSON              string("aflow.agroup.json")  // moved to aflow_aflowrc.cpp in V3.1.189      //DX20170801 - Add JSON
// [OBSOLETE] #define DEFAULT_AFLOW_IATOMS_JSON              string("aflow.iatoms.json")  // moved to aflow_aflowrc.cpp in V3.1.189      //DX20170801 - Add JSON
>>>>>>> 10163148
// [OBSOLETE] #define DEFAULT_AFLOW_PHONON_FILE  string("aflow.phonons.out") // abandoned
// [OBSOLETE] #define DEFAULT_AFLOW_ICAGES_OUT               string("aflow.icages.out")  // moved to aflow_aflowrc.cpp in V3.1.189 
// [OBSOLETE] #define DEFAULT_AFLOW_SURFACE_OUT              string("aflow.surface.out") // moved to aflow_aflowrc.cpp in V3.1.189 
// [OBSOLETE] #define DEFAULT_AFLOW_QMVASP_OUT               string("aflow.qmvasp.out") // moved to aflow_aflowrc.cpp in V3.1.189 
// [OBSOLETE] #define DEFAULT_AFLOW_ERVASP_OUT               string("aflow.error.out") // moved to aflow_aflowrc.cpp in V3.1.189 
// [OBSOLETE] #define DEFAULT_AFLOW_IMMISCIBILITY_OUT        string("aflow.immiscibility.out") // moved to aflow_aflowrc.cpp in V3.1.189 
// [OBSOLETE] #define DEFAULT_AFLOW_MEMORY_OUT               string("aflow.memory.out") // moved to aflow_aflowrc.cpp in V3.1.189 
// [OBSOLETE] #define DEFAULT_AFLOW_FROZSL_INPUT_OUT         string("aflow.frozsl_input.out") // moved to aflow_aflowrc.cpp in V3.1.189 
// [OBSOLETE] #define DEFAULT_AFLOW_FROZSL_POSCAR_OUT        string("aflow.frozsl_poscar.out") // moved to aflow_aflowrc.cpp in V3.1.189 
// [OBSOLETE] #define DEFAULT_AFLOW_FROZSL_MODES_OUT         string("aflow.frozsl_energies.out") // moved to aflow_aflowrc.cpp in V3.1.189 
// [OBSOLETE] #define DEFAULT_AFLOW_FROZSL_EIGEN_OUT         string("aflow.frozsl_eigen.out") // moved to aflow_aflowrc.cpp in V3.1.189 
// [OBSOLETE] #define DEFAULT_AFLOW_END_OUT                  string("aflow.end.out") // moved to aflow_aflowrc.cpp in V3.1.189 

// --------------------------------------------------------------------------
// include all prototypes for aflow
#define SWAP(a,b)      {temp=(a);(a)=(b);(b)=temp;}
#define RCYCLIC(a,b,c) {temp=(c);(b)=(a);(c)=(b);a=temp;}
#define LCYCLIC(a,b,c) {temp=(a);(a)=(b);(b)=(c);c=temp;}

#define NANOPARTICLE_RADIUS_DEFAULT   10.0
#define NANOPARTICLE_DISTANCE_DEFAULT 10.0
using aurostd::min;
using aurostd::max;
using aurostd::mod;
using aurostd::_isodd;
using aurostd::_iseven;
using aurostd::_isfloat;
using aurostd::_iscomplex;
using aurostd::sign;
using aurostd::nint;
using aurostd::xcomplex;
using aurostd::xmatrix;
using aurostd::clear;
using aurostd::xvector;
//[OBSOLETE ME20180705]using aurostd::xtensor3;
//[OBSOLETE ME20180705]using aurostd::xtensor4;
//[OBSOLETE ME20180705]using aurostd::xtensor5;
//[OBSOLETE ME20180705]using aurostd::xtensor6;
//[OBSOLETE ME20180705]using aurostd::xtensor7;
//[OBSOLETE ME20180705]using aurostd::xtensor8;
using aurostd::xoption;
using aurostd::xcombos;

//BANDGAP  //CO20191110
#define _METALGAP_ -1.0*AUROSTD_NAN
#define _METALEDGE_ -1.0

// --------------------------------------------------------------------------
// this is a container of general global choices
class _XHOST {
  public:
    // constructor destructor                         // constructor/destructor
    _XHOST();                                         // default, just allocate
    ~_XHOST();                                        // kill everything
    // _XHOST(const _XHOST& b);                          // constructor copy
    const _XHOST& operator=(const _XHOST &b);         // copy
    // BOOT
    int PID;  // aflow.cpp
    ostringstream ostrPID; // aflow.cpp
    // machinery
    bool QUIET,TEST,DEBUG,MPI;
    bool GENERATE_AFLOWIN_ONLY; //CT20180719
    bool POSTPROCESS; //CT20181212
<<<<<<< HEAD
=======
    bool PSEUDOPOTENTIAL_GENERATOR; //SC20200327
>>>>>>> 10163148
    // HARDWARE/SOFTWARE
    string hostname,machine_type,tmpfs,user,group,home,shell,progname;
    string Find_Parameters;
    bool sensors_allowed;
    // ARGUMENTS
    vector<string> argv;          // argv of line command
    // SERVERS
    string AFLOW_MATERIALS_SERVER,AFLOW_WEB_SERVER;
    long double RAM,RAM_MB,RAM_GB;
    int CPU_Cores;
    string CPU_Model;
    string CPU_MHz;
    vector<double> vTemperatureCore;
    long double Time_starting,Time_now;
    long int Date;
    string Day,Month,Year;
    string Copyright_Years; // =string("2003-YEAR_FROM_DATE");
    // MULTHREADS
    // bool PTHREADS_FLAG;        // run pthread YES/NO 
    // int  PTHREADS_MAX;         // how many MAX threads I can use  default or --np 
    // int PTHREADS_RUNNING;      // how many threads are actually running 
    // vector<pthread_t> thread;  // the actual thread 
    // vector<int> iret;          // the thread runnings 
    // vector<bool> thread_busy;  // is the thread busy 
    // COMMANDS
    vector<string> vcmd;  
    // RAM CHECK
    double maxmem;
    // FUNCTIONS
    string command(const string& command);
    bool is_command(const string& command);
    // AFLOW STUFF
    // vflag_aflow.flag("LOOP");
    // vflag_aflow.flag("CLEAN");
    // vflag_aflow.isflag*"XCLEAN");
    bool AFLOW_RUNDIRflag;
    bool AFLOW_MULTIflag;
    bool AFLOW_RUNXflag;
    uint AFLOW_RUNXnumber;
    // QUEQUE STUFF
    bool is_PBS;int PBS_NUM_PPN,PBS_NNODES;
    bool is_SLURM;int SLURM_CPUS_ON_NODE,SLURM_NNODES,SLURM_NTASKS;
    bool is_MACHINE_FULTON_MARYLOU; // some flags
    // APENNST stuff
    bool APENNSY_USE_SERVER;
    bool APENNSY_USE_LIBRARY;
    bool APENNSY_SERVER_AFLOWLIB_ORG;
    // Library_CALCULATED*
    vector<uint>   vGlobal_uint;      // parameters uint
    vector<string> vGlobal_string;    // parameters as strings
    vector<vector<string> > vvGlobal_string; // parameters as vector strings
    vector<vector<string> > vvLIBS; // parameters as vector strings
    // vector<string> vLibrary_ICSD;     // ordered by #species (needs to be allocated)
    // vector<string> vLibrary_ICSD_ALL; // line by line
    // string Library_ICSD_ALL;          // the complete library
    // vector<string> vVASP_POTCAR_DIRECTORIES;
    // vector<string> vAFLOW_LIBRARY_DIRECTORIES;
    // vector<string> vAFLOW_PROJECTS_DIRECTORIES;
    // AFLOW flags/options
    aurostd::xoption vflag_aflow;  // argv/argc options following the xoption structure
    aurostd::xoption vflag_pflow;  // argv/argc options following the xoption structure
    aurostd::xoption vflag_apennsy;  // argv/argc options following the xoption structure
    aurostd::xoption vflag_outreach;  // argv/argc options following the xoption structure
    aurostd::xoption vflag_control;  // argv/argc options following the xoption structure
    aurostd::xoption vschema;        // keywords, names, units etc etc
    // USUAL COMMANDS
    vector<string> vcat; //     cat, bzcat, xzcat, gzcat
    vector<string> vext; //      "",  .bz2,   .xz,   .gz
    vector<string> vzip; //      "", bzip2,    xz,  gzip
    // AFLOWRC
    string aflowrc_filename;
    string aflowrc_content;
    vector<string> vaflowrc;  
    xoption adefault;            // default  xoption
    // AFLOWSYM
    bool SKEW_TEST; //DX20171019
    double SKEW_TOL; //DX20171019
    // WEB MODE
    bool WEB_MODE;  //CO20190401
  private:                                                //
    void free();                                           // free space
    void copy(const _XHOST& b);                            //
    void clear();                                          // free space
};

#define XHOST_vGlobal_MAX                              256
#define XHOST_Library_HTQC                             XHOST.vGlobal_string.at(0)
#define XHOST_aflowlib_icsd                            XHOST.vGlobal_string.at(23)
#define XHOST_aflowlib_lib0                            XHOST.vGlobal_string.at(24)
#define XHOST_aflowlib_lib1                            XHOST.vGlobal_string.at(25)
#define XHOST_aflowlib_lib2                            XHOST.vGlobal_string.at(26)
#define XHOST_aflowlib_lib3                            XHOST.vGlobal_string.at(27)
#define XHOST_aflowlib_lib4                            XHOST.vGlobal_string.at(28)
#define XHOST_aflowlib_lib5                            XHOST.vGlobal_string.at(29)
#define XHOST_aflowlib_lib6                            XHOST.vGlobal_string.at(30)
#define XHOST_aflowlib_lib7                            XHOST.vGlobal_string.at(31)
#define XHOST_aflowlib_lib8                            XHOST.vGlobal_string.at(32)
#define XHOST_aflowlib_lib9                            XHOST.vGlobal_string.at(33)
//#define XHOST_AUID                                     XHOST.vGlobal_string.at(34)
//#define XHOST_AURL                                     XHOST.vGlobal_string.at(35)
//#define XHOST_LOOP                                     XHOST.vGlobal_string.at(36)
#define XHOST_Library_ICSD_ALL                         XHOST.vGlobal_string.at(38)
//  string Library_ICSD_ALL;          // the complete library

#define XHOST_vLIBS XHOST.vvLIBS
#define XHOST_vAURL XHOST.vvLIBS.at(0)
#define XHOST_vAUID XHOST.vvLIBS.at(1)
#define XHOST_vLOOP XHOST.vvLIBS.at(2)
#define XHOST_LIBRARY_JSONL                            XHOST.vGlobal_string.at(3)

#define vVASP_POTCAR_DIRECTORIES                       XHOST.vvGlobal_string.at(4)
#define vAFLOW_LIBRARY_DIRECTORIES                     XHOST.vvGlobal_string.at(5)
#define vAFLOW_PROJECTS_DIRECTORIES                    XHOST.vvGlobal_string.at(6)
#define XHOST_vLibrary_ICSD                            XHOST.vvGlobal_string.at(7)
#define XHOST_vLibrary_ICSD_ALL                        XHOST.vvGlobal_string.at(8)
#define XHOST_Library_CALCULATED_ICSD_LIB              XHOST.vvGlobal_string.at(9)
#define XHOST_Library_CALCULATED_ICSD_RAW              XHOST.vvGlobal_string.at(10)
#define XHOST_Library_CALCULATED_LIB0_LIB              XHOST.vvGlobal_string.at(11)
#define XHOST_Library_CALCULATED_LIB0_RAW              XHOST.vvGlobal_string.at(12)
#define XHOST_Library_CALCULATED_LIB1_LIB              XHOST.vvGlobal_string.at(13)
#define XHOST_Library_CALCULATED_LIB1_RAW              XHOST.vvGlobal_string.at(14)
#define XHOST_Library_CALCULATED_LIB2_LIB              XHOST.vvGlobal_string.at(15)
#define XHOST_Library_CALCULATED_LIB2_RAW              XHOST.vvGlobal_string.at(16)
#define XHOST_Library_CALCULATED_LIB3_LIB              XHOST.vvGlobal_string.at(17)
#define XHOST_Library_CALCULATED_LIB3_RAW              XHOST.vvGlobal_string.at(18)
#define XHOST_Library_CALCULATED_LIB4_LIB              XHOST.vvGlobal_string.at(19)
#define XHOST_Library_CALCULATED_LIB4_RAW              XHOST.vvGlobal_string.at(20)
#define XHOST_Library_CALCULATED_LIB5_LIB              XHOST.vvGlobal_string.at(21)
#define XHOST_Library_CALCULATED_LIB5_RAW              XHOST.vvGlobal_string.at(22)
#define XHOST_Library_CALCULATED_LIB6_LIB              XHOST.vvGlobal_string.at(23)
#define XHOST_Library_CALCULATED_LIB6_RAW              XHOST.vvGlobal_string.at(24)
#define XHOST_Library_CALCULATED_LIB7_LIB              XHOST.vvGlobal_string.at(25)
#define XHOST_Library_CALCULATED_LIB7_RAW              XHOST.vvGlobal_string.at(26)
#define XHOST_Library_CALCULATED_LIB8_LIB              XHOST.vvGlobal_string.at(27)
#define XHOST_Library_CALCULATED_LIB8_RAW              XHOST.vvGlobal_string.at(28)
#define XHOST_Library_CALCULATED_LIB9_LIB              XHOST.vvGlobal_string.at(29)
#define XHOST_Library_CALCULATED_LIB9_RAW              XHOST.vvGlobal_string.at(30)

//  vector<string> vLibrary_ICSD;     // ordered by #species
//  vector<string> vLibrary_ICSD_ALL; // line by line

#define XHOST_README_AFLOW_LICENSE_GPL3_TXT            XHOST.vGlobal_string.at(40)
#define XHOST_README_AFLOW_TXT                         XHOST.vGlobal_string.at(41)
#define XHOST_README_AFLOW_VERSIONS_HISTORY_TXT        XHOST.vGlobal_string.at(42)
#define XHOST_README_AFLOW_PFLOW_TXT                   XHOST.vGlobal_string.at(43)
#define XHOST_README_AFLOW_APENNSY_TXT                 XHOST.vGlobal_string.at(44)
#define XHOST_README_AFLOW_SCRIPTING_TXT               XHOST.vGlobal_string.at(45)
#define XHOST_README_AFLOW_FROZSL_TXT                  XHOST.vGlobal_string.at(46)
#define XHOST_README_AFLOW_POCC_TXT                    XHOST.vGlobal_string.at(47)
#define XHOST_README_AFLOW_APL_TXT                     XHOST.vGlobal_string.at(48)
#define XHOST_README_AFLOW_QHA_SCQHA_QHA3P_TXT         XHOST.vGlobal_string.at(49)
#define XHOST_README_AFLOW_AGL_TXT                     XHOST.vGlobal_string.at(50)
#define XHOST_README_AFLOW_AEL_TXT                     XHOST.vGlobal_string.at(51)
#define XHOST_README_AFLOW_ANRL_TXT                    XHOST.vGlobal_string.at(52)
#define XHOST_README_AFLOW_COMPARE_TXT                 XHOST.vGlobal_string.at(53)
<<<<<<< HEAD
#define XHOST_README_AFLOW_GFA_TXT                     XHOST.vGlobal_string.at(53)  //CO20190401
#define XHOST_README_AFLOW_SYM_TXT                     XHOST.vGlobal_string.at(54)
#define XHOST_README_AFLOW_CCE_TXT                     XHOST.vGlobal_string.at(55)  //CO20190620
#define XHOST_README_AFLOW_CHULL_TXT                   XHOST.vGlobal_string.at(56)  //CO20190620
=======
#define XHOST_README_AFLOW_GFA_TXT                     XHOST.vGlobal_string.at(53) //CO20190401
#define XHOST_README_AFLOW_SYM_TXT                     XHOST.vGlobal_string.at(54)
#define XHOST_README_AFLOW_CCE_TXT                     XHOST.vGlobal_string.at(55) //CO20190620
#define XHOST_README_AFLOW_CHULL_TXT                   XHOST.vGlobal_string.at(56) //CO20190620
>>>>>>> 10163148
#define XHOST_README_AFLOW_EXCEPTIONS_TXT              XHOST.vGlobal_string.at(57) //ME20180705
#define XHOST_README_PROTO_TXT                         XHOST.vGlobal_string.at(58)
#define XHOST_README_AFLOW_XAFLOW_TXT                  XHOST.vGlobal_string.at(59)
#define XHOST_README_AFLOW_AFLOWRC_TXT                 XHOST.vGlobal_string.at(60)

#define XHOST_FINDSYM_data_space_txt                   XHOST.vGlobal_string.at(70)
#define XHOST_FINDSYM_data_wyckoff_txt                 XHOST.vGlobal_string.at(71)
#define XHOST_FROZSL_data_space_txt                    XHOST.vGlobal_string.at(72)
#define XHOST_FROZSL_data_wyckoff_txt                  XHOST.vGlobal_string.at(73)
#define XHOST_FROZSL_data_images_txt                   XHOST.vGlobal_string.at(74)
#define XHOST_FROZSL_data_irreps_txt                   XHOST.vGlobal_string.at(75)
#define XHOST_FROZSL_data_isotropy_txt                 XHOST.vGlobal_string.at(76)
#define XHOST_FROZSL_data_little_txt                   XHOST.vGlobal_string.at(77)
#define XHOST_FROZSL_symmetry2_dat                     XHOST.vGlobal_string.at(78)
#define XHOST_FROZSL_const_dat                         XHOST.vGlobal_string.at(79)
#define XHOST_FROZSL_phvaspsetup_AFLOW                 XHOST.vGlobal_string.at(80)
#define XHOST_FROZSL_phvaspsetup_POSCAR                XHOST.vGlobal_string.at(81)
#define XHOST_ElectronStoppingPower_txt                XHOST.vGlobal_string.at(82)
#define XHOST_PhotonCrossSection_txt                   XHOST.vGlobal_string.at(83)
#define XHOST_PhotonStoppingPower_txt                  XHOST.vGlobal_string.at(84)
#define XHOST_ICSD_List_txt                            XHOST.vGlobal_string.at(85)
#define XHOST_AFLOW_PSEUDOPOTENTIALS                   XHOST.vGlobal_string.at(86)
#define XHOST_AFLOW_PSEUDOPOTENTIALS_TXT               XHOST.vGlobal_string.at(87)
#define XHOST_AFLOW_PSEUDOPOTENTIALS_LIST_TXT          XHOST.vGlobal_string.at(88)
#define XHOST_f144468a7ccc2d3a72ba44000715efdb         XHOST.vGlobal_string.at(90)
#define XHOST_d0f1b0e47f178ae627a388d3bf65d2d2         XHOST.vGlobal_string.at(91)
#define XHOST_decf00ca3ad2fe494eea8e543e929068         XHOST.vGlobal_string.at(92)
// [OBSOLETE] #define XHOST_AFLOW_BinaryRead           XHOST.vGlobal_string.at(93)
// [OBSOLETE] #define XHOST_AFLOW_Binary_Angle_Read    XHOST.vGlobal_string.at(94)


// LOADENTRIES DEFAULTS
#define _AFLOW_LIB_MAX_ 10                             //LIB11 does not exist yet, modify accordingly

#define XHOST_LIBRARY_LIB0                             XHOST.vGlobal_uint.at(0)
#define XHOST_LIBRARY_LIB1                             XHOST.vGlobal_uint.at(1)
#define XHOST_LIBRARY_LIB2                             XHOST.vGlobal_uint.at(2)
#define XHOST_LIBRARY_LIB3                             XHOST.vGlobal_uint.at(3)
#define XHOST_LIBRARY_LIB4                             XHOST.vGlobal_uint.at(4)
#define XHOST_LIBRARY_LIB5                             XHOST.vGlobal_uint.at(5)
#define XHOST_LIBRARY_LIB6                             XHOST.vGlobal_uint.at(6)
#define XHOST_LIBRARY_LIB7                             XHOST.vGlobal_uint.at(7)
#define XHOST_LIBRARY_LIB8                             XHOST.vGlobal_uint.at(8)
#define XHOST_LIBRARY_LIB9                             XHOST.vGlobal_uint.at(9)
#define XHOST_LIBRARY_ICSD                             XHOST.vGlobal_uint.at(10)
#define XHOST_LIBRARY_AUID                             XHOST.vGlobal_uint.at(11)


// max is 128
extern _XHOST XHOST; // this will be global

//DX20180131 - add symmetry definitions - START
// symmetry 
#define SG_SETTING_1    1
#define SG_SETTING_2    2
#define SG_SETTING_ANRL 3
//DX20180131 - add symmetry definitions - END

<<<<<<< HEAD
//DX20191122 START
=======
//DX20191122 - START
>>>>>>> 10163148
// atom environment modes
#define ATOM_ENVIRONMENT_MODE_1    1 // minimum coordination shell
#define ATOM_ENVIRONMENT_MODE_2    2 // [FUTURE] out to a given radius
#define ATOM_ENVIRONMENT_MODE_3    3 // [FUTURE] largest gap in radial distribution function (GFA)
<<<<<<< HEAD
//DX20191122 END
=======
//DX20191122 - END
>>>>>>> 10163148

// ----------------------------------------------------------------------------
// aflow_aflowrc.cpp
#define _AFLOW_AFLOWRC_H_
#define _AFLOW_AFLOWRC_CPP_
#include "aflow_aflowrc.cpp"
#undef _AFLOW_AFLOWRC_CPP_
#undef _AFLOW_AFLOWRC_H_

// --------------------------------------------------------------------------

// Structures for flags and properties to share FAST !
// STRUCTURES
#define AFLOWIN_SEPARATION_LINE  string("[AFLOW] ************************************************************************************************************************** ")

// --------------------------------------------------------------------------
// general flags to run aflow
class _aflags {
  public:
    // trivial constructurs/destuctors/operators
    _aflags();                                          // default, just allocate
    ~_aflags();                                         // kill everything
    _aflags(const _aflags& b);                          // constructor copy
    const _aflags& operator=(const _aflags &b);         // copy
    void clear(void);                                   // clear
    // CONTENT
    bool QUIET;
    int  AFLOW_PTHREADS_NUMBER;                         // cant be GLOBAL as this is a local run stuff
    // particular
    string LocalDirectory;                              // where is aflow now
    string Directory;                                   // where aflow must run
    bool AFLOW_FORCE_RUN;                               // Force run also in database
    bool AFLOW_PERFORM_DIRECTORY;                       // Directory is specified (sometimes it is useful).
    bool AFLOW_PERFORM_FILE;                            // File is specified (sometimes it is useful).
    bool AFLOW_PERFORM_ORDER_SORT;                      // Sorts the _AFLOWIN_ in the list
    bool AFLOW_PERFORM_ORDER_REVERSE;                   // Reverse the _AFLOWIN_ in the list
    bool AFLOW_PERFORM_ORDER_RANDOM;                    // Randomize the _AFLOWIN_ in the list
    bool AFLOW_MODE_GENERATE;                           // TODO OVVERRIDE all _AFLOWIN_
    bool AFLOW_MODE_QSUB_MODE1;                         // TODO OVVERRIDE all _AFLOWIN_
    bool AFLOW_MODE_QSUB_MODE2;                         // TODO OVVERRIDE all _AFLOWIN_
    bool AFLOW_MODE_QSUB_MODE3;                         // TODO OVVERRIDE all _AFLOWIN_
    // general flags to operate in the directory
    bool KBIN_RUN_AFLOWIN;
    bool KBIN_GEN_GENERAL; //CO20180409
    bool KBIN_GEN_VASP_FROM_AFLOWIN;
    bool KBIN_GEN_AIMS_FROM_AFLOWIN;
    bool KBIN_GEN_AFLOWIN_FROM_VASP;
<<<<<<< HEAD
    //DX START
    bool KBIN_GEN_SYMMETRY_OF_AFLOWIN;
    //DX END 
=======
    // DX START
    bool KBIN_GEN_SYMMETRY_OF_AFLOWIN;
    // DX END 
>>>>>>> 10163148
    bool KBIN_DELETE_AFLOWIN;
    bool AFLOW_FORCE_MPI;     // not yet implemented
    bool AFLOW_FORCE_SERIAL;  // not yet implemented
    int  AFLOW_GLOBAL_NCPUS;         // Forced CPUS
    // Perform TASKS
    bool AFLOW_PERFORM_CLEAN;       // to clean a directory
    // host related things
    xoption AFLOW_MACHINE_GLOBAL;
    xoption AFLOW_MACHINE_LOCAL;       // flag for duke_beta_mpich
    // APENNSY
    aurostd::xoption vflag;
    string APENNSY_LATTICE_flag;                        // APENNSY flags
    string APENNSY_GNUPLOT_FONT_str;                    // APENNSY content
    string APENNSY_GNUPLOT_FONT_BOLD_str;               // APENNSY content
    string APENNSY_GNUPLOT_FONT_ITALICS_str;            // APENNSY content
    // [OBSOLETE] "APENNSY::HELP;                                   // APENNSY flags
    // [OBSOLETE] "APENNSY::VERBOSE_flag;                           // APENNSY flags
    // [OBSOLETE] "APENNSY_LIST_flag;                               // APENNSY flags
    // [OBSOLETE] "APENNSY::SERVER_AFLOWLIB_ORG_flag;               // APENNSY flags
    // [OBSOLETE] "APENNSY::LATEX_SNAPSHOT;                         // APENNSY flags
    // [OBSOLETE] "APENNSY::LATEX_OUTPUT;                           // APENNSY flags
    // [OBSOLETE] "APENNSY::LATEX_CITE;                             // APENNSY flags
    // [OBSOLETE] "APENNSY::ENTHALPY_TOT;                           // APENNSY flags
    // [OBSOLETE] "APENNSY::ENTHALPY_ATOM;                          // APENNSY flags
    // [OBSOLETE] "APENNSY::ENTHALPY_FORMATION_ATOM;                // APENNSY flags
    // [OBSOLETE] "APENNSY::LOAD_LIB2;                              // APENNSY flags
    // [OBSOLETE] "APENNSY::LOAD_LIB2U;                             // APENNSY flags
    // [OBSOLETE] "APENNSY::LOAD_LIB2PGM;                           // APENNSY flags
    // [OBSOLETE] "APENNSY::LOAD_LIB2X;                             // APENNSY flags
    // [OBSOLETE] "APENNSY::LOAD_ALLOY;                             // APENNSY flags
    // [OBSOLETE] "APENNSY::APOOL_PUBLIC;                           // APENNSY flags
    // [OBSOLETE] "APENNSY::APOOL_PRIVATE;                          // APENNSY flags
    // [OBSOLETE] "APENNSY::APOOL_TEST;                             // APENNSY flags
    // [OBSOLETE] "APENNSY::DATA;                                   // APENNSY flags
    // [OBSOLETE] "APENNSY::UNCLE;                                  // APENNSY flags
    // [OBSOLETE] "APENNSY::WEB;                                    // APENNSY flags
    // [OBSOLETE] "APENNSY::ALL;                                    // APENNSY flags
    // [OBSOLETE] "APENNSY::FCC;                                    // APENNSY flags
    // [OBSOLETE] "APENNSY::BCC;                                    // APENNSY flags
    // [OBSOLETE] "APENNSY::HCP;                                    // APENNSY flags
    // [OBSOLETE] "APENNSY::COUT;                                   // APENNSY flags
    // [OBSOLETE] "APENNSY::CERR;                                   // APENNSY flags
    // [OBSOLETE] "APENNSY::ENTHALPY_LIST"                          // APENNSY flags
    // [OBSOLETE] "APENNSY::PS_ENERGY_LIST"                         // APENNSY flags
    // [OBSOLETE] "APENNSY::CONVEX_HULL"                            // APENNSY flags
    // [OBSOLETE] "APENNSY::MATLAB"                                 // APENNSY flags
    // [OBSOLETE] "APENNSY::GNUPLOT"                                // APENNSY flags
    // [OBSOLETE] "APENNSY::SMALL_CONVEX_HULL_MATLAB"               // APENNSY flags
    // [OBSOLETE] "APENNSY::HISTOGRAM_LIST"                         // APENNSY flags
    // [OBSOLETE] "APENNSY::MATLAB_LIB"                             // APENNSY flags
    // [OBSOLETE] "APENNSY::RULES"                                  // APENNSY flags
    // [OBSOLETE] "APENNSY::STRUCTURES"                             // APENNSY flags
    // [OBSOLETE] "APENNSY::VASPIN;                                 // APENNSY flags
    // [OBSOLETE] "APENNSY::ORDER;                                  // APENNSY flags
    // [OBSOLETE] "APENNSY::INFO;                                   // APENNSY flags
    // [OBSOLETE] "APENNSY::MISCIBILITY;                            // APENNSY flags
    // [OBSOLETE] "APENNSY::MISCIBILITY_EXPERIMENTS;                // APENNSY flags
    // [OBSOLETE] "APENNSY::MISCIBILITY_MIEDEMA;                    // APENNSY flags
    // [OBSOLETE] "APENNSY::MISCIBILITY_HUMEROTHERY;                // APENNSY flags
    // [OBSOLETE] "APENNSY::MISCIBILITY_TABLE;                      // APENNSY flags
    // [OBSOLETE] "APENNSY::MISCIBILITY_STATISTICS;                 // APENNSY flags
    // [OBSOLETE] "APENNSY::STRUCTURE_VOLUMES;                      // APENNSY flags
    // [OBSOLETE] "APENNSY::REFERENCE;                              // APENNSY flags
    // [OBSOLETE] "APENNSY_PROTOCHECK;                              // APENNSY flags
    // [OBSOLETE] "APENNSY::NEGLECT_STRUCTURES;                     // APENNSY flags
    // [OBSOLETE] "APENNSY::UPDATE;                                 // APENNSY flags
    // [OBSOLETE] "APENNSY::CSWAP;                                  // APENNSY flags
    vector<string> APENNSY_NEGLECT_STRUCTURES_vstrs;    // APENNSY content
  private:                                              //
    void free();                                        // free space
    void copy(const _aflags& b);                        //
};

//ME20181026 - Container for APL options
struct _moduleOptions {
  _moduleOptions() : minatoms_restricted(false) {;}  //CO20181226
  // APL
  vector<bool> supercell_method;
  bool minatoms_restricted; //CO20181226 = false;
  vector<aurostd::xoption> aplflags;

  // AAPL
  vector<bool> cut_rad_shell;
  vector<aurostd::xoption> aaplflags;

  // QHA
  vector<aurostd::xoption> qhaflags;

  // AEL
  vector<aurostd::xoption> aelflags;

  // AGL
  vector<aurostd::xoption> aglflags;
};

// --------------------------------------------------------------------------
// general flags for kbinary (all)
class _kflags {
  public:
    // trivial constructurs/destuctors/operators
    _kflags();                                          // default, just allocate
    ~_kflags();                                         // kill everything
    _kflags(const _kflags& b);                          // constructor copy
    const _kflags& operator=(const _kflags &b);         // copy
    void clear(void);                                   // clear
    // CONTENT
    // in this struct we put all the flags which are used on LOCAL DIRECTORIES in KBIN MODE
    //
    bool AFLOW_MODE_ALIEN;
    //
    bool AFLOW_MODE_MATLAB;
    bool AFLOW_MATLAB_MODE_EXPLICIT;
    bool AFLOW_MATLAB_MODE_EXPLICIT_START_STOP;
    bool AFLOW_MATLAB_MODE_IMPLICIT;
    bool AFLOW_MATLAB_MODE_EXTERNAL;
    bool AFLOW_MATLAB_FILE;
    bool AFLOW_MATLAB_FILE_FILE;
    bool AFLOW_MATLAB_FILE_COMMAND;
    //
    bool AFLOW_MODE_VASP;
    bool AFLOW_MODE_AIMS;
    //
    bool AFLOW_MODE_PRESCRIPT_EXPLICIT;
    bool AFLOW_MODE_PRESCRIPT_EXPLICIT_START_STOP;
    stringstream AFLOW_MODE_PRESCRIPT;
    bool AFLOW_MODE_POSTSCRIPT_EXPLICIT;
    bool AFLOW_MODE_POSTSCRIPT_EXPLICIT_START_STOP;
    stringstream AFLOW_MODE_POSTSCRIPT;
    //
    bool AFLOW_MODE_EMAIL;
    // normal binary
    string KBIN_BIN;
    string KBIN_SERIAL_BIN; //ME20190107
    string KZIP_BIN;
    bool   KZIP_COMPRESS;
    // MPI binaries and flags
    bool   KBIN_MPI;
    int    KBIN_MPI_NCPUS;
    string KBIN_MPI_NCPUS_STRING; //ME20181216
    int    KBIN_MPI_NCPUS_BUFFER;
    string KBIN_MPI_START;
    string KBIN_MPI_STOP;
    string KBIN_MPI_COMMAND;
    bool   KBIN_MPI_AUTOTUNE;
    string KBIN_MPI_BIN;
    string KBIN_MPI_OPTIONS;
    // QSUB
    bool   KBIN_QSUB;
    bool   KBIN_QSUB_MODE1;
    bool   KBIN_QSUB_MODE2;
    bool   KBIN_QSUB_MODE3;
    string KBIN_QSUB_COMMAND;
    string KBIN_QSUB_PARAMS;
    bool   KBIN_QSUB_MODE_EXPLICIT;
    bool   KBIN_QSUB_MODE_EXPLICIT_START_STOP;
    bool   KBIN_QSUB_MODE_IMPLICIT;
    bool   KBIN_QSUB_FILE;
    // symmetry operation lists
    bool  KBIN_SYMMETRY_CALCULATION;
<<<<<<< HEAD
    //DX START
=======
    // DX START
>>>>>>> 10163148
    bool  KBIN_SYMMETRY_NO_SCAN;
    double KBIN_SYMMETRY_EPS;
    bool  KBIN_SYMMETRY_CALCULATE_PGROUP;       //DX20170814 - Specify what to calculate/verify
    bool  KBIN_SYMMETRY_CALCULATE_PGROUPK;      //DX20170814 - Specify what to calculate/verify
    bool  KBIN_SYMMETRY_CALCULATE_FGROUP;       //DX20170814 - Specify what to calculate/verify
    bool  KBIN_SYMMETRY_CALCULATE_PGROUP_XTAL;  //DX20170814 - Specify what to calculate/verify
    bool  KBIN_SYMMETRY_CALCULATE_PGROUPK_XTAL; //DX20171205 - Specify what to calculate/verify; Added pgroupk_xtal
<<<<<<< HEAD
    bool  KBIN_SYMMETRY_CALCULATE_PGROUPK_PATTERSON;  //DX20200129 - Specify what to calculate/verify
    bool  KBIN_SYMMETRY_CALCULATE_IATOMS;       //DX20170814 - Specify what to calculate/verify
    bool  KBIN_SYMMETRY_CALCULATE_AGROUP;       //DX20170814 - Specify what to calculate/verify
    bool  KBIN_SYMMETRY_CALCULATE_SGROUP;       //DX20170814 - Specify what to calculate/verify
    //DX END
=======
    bool  KBIN_SYMMETRY_CALCULATE_IATOMS;       //DX20170814 - Specify what to calculate/verify
    bool  KBIN_SYMMETRY_CALCULATE_AGROUP;       //DX20170814 - Specify what to calculate/verify
    bool  KBIN_SYMMETRY_CALCULATE_SGROUP;       //DX20170814 - Specify what to calculate/verify
    // DX END
>>>>>>> 10163148
    bool  KBIN_SYMMETRY_PGROUP_WRITE;      // taken TRUE by default
    bool  KBIN_SYMMETRY_PGROUPK_WRITE;     // taken TRUE by default
    bool  KBIN_SYMMETRY_PGROUP_XTAL_WRITE; // taken TRUE by default
    bool  KBIN_SYMMETRY_PGROUPK_XTAL_WRITE;//DX20171205 - Added pgroupk_xtal
<<<<<<< HEAD
    bool  KBIN_SYMMETRY_PGROUPK_PATTERSON_WRITE;//DX20200129 - taken TRUE by default
=======
>>>>>>> 10163148
    bool  KBIN_SYMMETRY_FGROUP_WRITE;      // taken TRUE by default
    bool  KBIN_SYMMETRY_SGROUP_WRITE;
    bool  KBIN_SYMMETRY_AGROUP_WRITE;      // taken TRUE by default
    bool  KBIN_SYMMETRY_IATOMS_WRITE;      // taken TRUE by default
    double KBIN_SYMMETRY_SGROUP_RADIUS;
    // neighbours operation lists
    bool  KBIN_NEIGHBOURS_CALCULATION;
    bool  KBIN_NEIGHBOURS_WRITE;
    double KBIN_NEIGHBOURS_RADIUS;
    double KBIN_NEIGHBOURS_DRADIUS;
    // pocc operation lists
    bool   KBIN_POCC;
    bool   KBIN_POCC_CALCULATION;
    string KBIN_POCC_TEMPERATURE_STRING;  //CO20191114
    // frozsl operation lists
    bool   KBIN_FROZSL;
    bool   KBIN_FROZSL_DOWNLOAD;
    bool   KBIN_FROZSL_FILE;
    string KBIN_FROZSL_FILE_NAME;
    // [OBSOLETE]  bool   KBIN_FROZSL_PRESCRIPT_MODE_EXPLICIT;
    // [OBSOLETE]  bool   KBIN_FROZSL_PRESCRIPT_MODE_EXPLICIT_START_STOP;
    // [OBSOLETE]  string KBIN_FROZSL_PRESCRIPT_STRING;
    // [OBSOLETE]  bool   KBIN_FROZSL_POSTSCRIPT_MODE_EXPLICIT;
    // [OBSOLETE]  bool   KBIN_FROZSL_POSTSCRIPT_MODE_EXPLICIT_START_STOP;
    // [OBSOLETE]  string KBIN_FROZSL_POSTSCRIPT_STRING;
    bool   KBIN_FROZSL_STRUCTURE_MODE_FILE;
    bool   KBIN_FROZSL_STRUCTURE_MODE_EXPLICIT_START_STOP;
    string KBIN_FROZSL_STRUCTURE_STRING;
    bool   KBIN_FROZSL_DIELECTRIC_MODE_FILE;
    bool   KBIN_FROZSL_DIELECTRIC_MODE_EXPLICIT_START_STOP;
    bool   KBIN_FROZSL_DIELECTRIC_ZEFF;
    string KBIN_FROZSL_DIELECTRIC_STRING;
    // phonons operation lists
    bool   KBIN_PHONONS_CALCULATION_APL;
    bool   KBIN_PHONONS_CALCULATION_QHA;  //CO20170601
    bool   KBIN_PHONONS_CALCULATION_QHA_A;    //PN20180705
    bool   KBIN_PHONONS_CALCULATION_QHA_B;    //PN20180705
    bool   KBIN_PHONONS_CALCULATION_QHA_C;    //PN20180705
    bool   KBIN_PHONONS_CALCULATION_QHA3P;    //PN20180705
    bool   KBIN_PHONONS_CALCULATION_QHA3P_A;  //PN20180705
    bool   KBIN_PHONONS_CALCULATION_QHA3P_B;  //PN20180705
    bool   KBIN_PHONONS_CALCULATION_QHA3P_C;  //PN20180705
    bool   KBIN_PHONONS_CALCULATION_SCQHA;    //PN20180705
    bool   KBIN_PHONONS_CALCULATION_SCQHA_A;  //PN20180705
    bool   KBIN_PHONONS_CALCULATION_SCQHA_B;  //PN20180705
    bool   KBIN_PHONONS_CALCULATION_SCQHA_C;  //PN20180705
    bool   KBIN_PHONONS_CALCULATION_AAPL; //CO20170601
    bool   KBIN_PHONONS_CALCULATION_AGL;
    bool   KBIN_PHONONS_CALCULATION_AEL;
    bool   KBIN_PHONONS_CALCULATION_FROZSL;
    string KBIN_PHONONS_CALCULATION_FROZSL_output;
    string KBIN_PHONONS_CALCULATION_FROZSL_poscars;
    _moduleOptions KBIN_MODULE_OPTIONS;  //ME20181027
  private:                                             //
    void free();                                        // free space
    void copy(const _kflags& b);                        //
};

// --------------------------------------------------------------------------
// general flags for vasp mode
class xstructure; // prototype of structure, just to compile
class _vflags {
  public:
    // trivial constructurs/destuctors/operators
    _vflags();                                            // default, just allocate
    ~_vflags();                                           // kill everything
    _vflags(const _vflags& b);                            // constructor copy
    const _vflags& operator=(const _vflags &b);           // copy
    void clear(void);                                     // clear
    // CONTENT
    // in this struct we put all the flags which are used on LOCAL DIRECTORIES in VASP MODE
    xoption AFLOW_SYSTEM;                         //ME20181121
    int KBIN_VASP_RUN_NRELAX;
    xoption KBIN_VASP_RUN;                        // GENERATE, STATIC, KPOINTS, RELAX, RELAX_STATIC, RELAX_STATIC_BANDS, STATIC_BANDS, DIELECTRIC_STATIC, DIELECTRIC_DYNAMIC, DSCF
    xoption KBIN_VASP_REPEAT;                     // REPEAT_BANDS REPEAT_STATIC_BANDS REPEAT_DELSOL
    xoption KBIN_VASP_FORCE_OPTION_NOTUNE;        // NOTUNE
    xoption KBIN_VASP_FORCE_OPTION_SYSTEM_AUTO;   // SYSTEM_AUTO
    xoption KBIN_VASP_FORCE_OPTION_RELAX_MODE;    // RELAX_MODE  forces/energy
    xoption KBIN_VASP_FORCE_OPTION_RELAX_TYPE;    // RELAX_TYPE  STATIC, ALL, IONS, CELL_SHAPE, CELL_VOLUME, IONS_CELL_VOLUME
    xoption KBIN_VASP_FORCE_OPTION_PREC;          // PREC 
    xoption KBIN_VASP_FORCE_OPTION_ALGO;          // ALGO 
    xoption KBIN_VASP_FORCE_OPTION_METAGGA;       // METAGGA 
    xoption KBIN_VASP_FORCE_OPTION_IVDW;          // IVDW
    xoption KBIN_VASP_FORCE_OPTION_ABMIX;         // ABMIX
    xoption KBIN_VASP_FORCE_OPTION_AUTO_PSEUDOPOTENTIALS; // AUTO_PSEUDOPOTENTIALS
    // ENMAX_MULTIPLY
    xoption KBIN_VASP_FORCE_OPTION_ENMAX_MULTIPLY_EQUAL;  // isentry and content_int
    // NBANDS
    xoption KBIN_VASP_FORCE_OPTION_NBANDS_EQUAL;  // isentry and content_int
    bool KBIN_VASP_FORCE_OPTION_NBANDS_AUTO_isentry;
    // POTIM
    xoption KBIN_VASP_FORCE_OPTION_POTIM_EQUAL;   // isentry and content_double
    // PSTRESS
    xoption KBIN_VASP_FORCE_OPTION_PSTRESS_EQUAL; // isentry and content_double
    // EDIFFG
    xoption KBIN_VASP_FORCE_OPTION_EDIFFG_EQUAL; // isentry and content_double
    // ISMEAR
    xoption KBIN_VASP_FORCE_OPTION_ISMEAR_EQUAL;  // isentry and content_double //CO20181129
    // SIGMA
    xoption KBIN_VASP_FORCE_OPTION_SIGMA_EQUAL;  // isentry and content_double //CO20181129
    // RWIGS
    bool KBIN_VASP_FORCE_OPTION_RWIGS_STATIC;  
    xoption KBIN_VASP_FORCE_OPTION_SKIP_NOMIX;    // SKIP_NOMIX
    xoption KBIN_VASP_FORCE_OPTION_SPIN;          // SPIN 
    bool KBIN_VASP_FORCE_OPTION_SPIN_REMOVE_RELAX_1;
    bool KBIN_VASP_FORCE_OPTION_SPIN_REMOVE_RELAX_2;
    // xoption KBIN_VASP_FORCE_OPTION_TRISTATE;      //  SYM 
    xoption KBIN_VASP_FORCE_OPTION_BADER;         // BADER=ON | OFF | NONE
    xoption KBIN_VASP_FORCE_OPTION_ELF;           // ELF=ON | OFF | NONE
    xoption KBIN_VASP_FORCE_OPTION_AUTO_MAGMOM;   // AUTO_MAGMOM
    xoption KBIN_VASP_FORCE_OPTION_SYM;           // SYM
    xoption KBIN_VASP_FORCE_OPTION_WAVECAR;       // WAVECAR
    xoption KBIN_VASP_FORCE_OPTION_CHGCAR;        // CHGCAR
    xoption KBIN_VASP_FORCE_OPTION_CHGCAR_FILE;   //ME20191028
    xoption KBIN_VASP_FORCE_OPTION_LSCOUPLING;    // LSCOUPLING
    xoption KBIN_VASP_FORCE_OPTION_LDAU0;         // LDAU0
    xoption KBIN_VASP_FORCE_OPTION_LDAU1;         // LDAU1
    xoption KBIN_VASP_FORCE_OPTION_LDAU2;         // LDAU2
    xoption KBIN_VASP_FORCE_OPTION_LDAU_ADIABATIC;// LDAU_ADIABATIC
    xoption KBIN_VASP_FORCE_OPTION_LDAU_CUTOFF;   // LDAU_CUTOFF
    string KBIN_VASP_LDAU_SPECIES;
    string KBIN_VASP_LDAU_PARAMETERS;
    bool KBIN_VASP_LDAU_AFLOW_AUTO_flag;
    // FORCE_OPTION
    xoption KBIN_VASP_FORCE_OPTION_TYPE;          // TYPE 
    bool KBIN_VASP_FORCE_OPTION_NSW_EQUAL;
    int  KBIN_VASP_FORCE_OPTION_NSW_EQUAL_VALUE;

    xoption KBIN_VASP_FORCE_OPTION_IGNORE_AFIX;   // AFIX
    // xoption kopts;
    xoption KBIN_VASP_FORCE_OPTION_CONVERT_UNIT_CELL;   // CONVERT_UNIT_CELL
    xoption KBIN_VASP_FORCE_OPTION_VOLUME;        // EQUAL_EQUAL, MULTIPLY_EQUAL,PLUS_EQUAL
    xoption KBIN_VASP_FORCE_OPTION_KPOINTS;       // KPOINTS 
    xoption KBIN_VASP_INCAR_MODE;                 // EXPLICIT, EXPLICIT_START_STOP, IMPLICIT, EXTERNAL;
    // RELAX
    xoption KBIN_VASP_KPOINTS_MODE;               // EXPLICIT, EXPLICIT_START_STOP, IMPLICIT, EXTERNAL;
    xoption KBIN_VASP_KPOINTS_KMODE;              // isentry and content_int
    xoption KBIN_VASP_KPOINTS_KPPRA;              // isentry and content_int
    xoption KBIN_VASP_KPOINTS_KSCHEME;            // isentry and content_string
    xoption KBIN_VASP_KPOINTS_KSHIFT;             // isentry and content_string
    // STATIC
    xoption KBIN_VASP_KPOINTS_STATIC_KMODE;       // isentry and content_int
    xoption KBIN_VASP_KPOINTS_STATIC_KPPRA;       // isentry and content_int
    xoption KBIN_VASP_KPOINTS_STATIC_KSCHEME;     // isentry and content_string
    xoption KBIN_VASP_KPOINTS_STATIC_KSHIFT;      // isentry and content_string
    // PHONONS
    xoption KBIN_VASP_KPOINTS_PHONONS_KPPRA;      // isentry and content_int
    xoption KBIN_VASP_KPOINTS_PHONONS_KSCHEME;    // isentry and content_string
    xoption KBIN_VASP_FORCE_OPTION_KPOINTS_PHONONS_PARITY;  // EVEN ODD
    // BANDS
    xoption KBIN_VASP_KPOINTS_BANDS_LATTICE;
    //  bool KBIN_VASP_KPOINTS_BANDS_LATTICE_FLAG;
    //  string KBIN_VASP_KPOINTS_BANDS_LATTICE_VALUE;
    bool KBIN_VASP_KPOINTS_BANDS_LATTICE_AUTO_FLAG;
    bool KBIN_VASP_KPOINTS_BANDS_GRID_FLAG;
    uint KBIN_VASP_KPOINTS_BANDS_GRID_VALUE;
    bool KBIN_VASP_WRITE_KPOINTS;

    xoption KBIN_VASP_POSCAR_MODE; // EXPLICIT, EXPLICIT_START_STOP, EXPLICIT_START_STOP_POINT, IMPLICIT, EXTERNAL;
    std::vector<string> KBIN_VASP_POSCAR_MODE_EXPLICIT_VSTRING;
    std::vector<xstructure> KBIN_VASP_POSCAR_MODE_EXPLICIT_VSTRUCTURE;
    xoption KBIN_VASP_POTCAR_MODE;  // EXPLICIT, IMPLICIT, EXTERNAL;
    bool KBIN_VASP_INCAR_VERBOSE;   // VERBOSITY
    xoption KBIN_VASP_INCAR_FILE;   // KEYWORD, SYSTEM_AUTO, FILE, COMMAND
    stringstream KBIN_VASP_INCAR_EXPLICIT;  //ME20181127
    stringstream KBIN_VASP_INCAR_EXPLICIT_START_STOP;  //ME20181127
    xoption KBIN_VASP_KPOINTS_FILE; // KEYWORD, FILE, COMMAND
    stringstream KBIN_VASP_KPOINTS_EXPLICIT;  //ME20181127
    stringstream KBIN_VASP_KPOINTS_EXPLICIT_START_STOP;  //ME20181127
    xoption KBIN_VASP_POSCAR_FILE;  // KEYWORD, PROTOTYPE, FILE, COMMAND
    xoption KBIN_VASP_POSCAR_FILE_VOLUME; // EQUAL_EQUAL, MULTIPLY_EQUAL PLUS_EQUAL
    xoption KBIN_VASP_POTCAR_FILE; // KEYWORD, SYSTEM_AUTO, PREFIX, SUFFIX, FILE, COMMAND, WRITE
    stringstream KBIN_VASP_POTCAR_EXPLICIT;  //CO20181226
  private:                                                   //
    void free();                                              // free space
    void copy(const _vflags& b);                              //
};

// --------------------------------------------------------------------------
// general flags for aims mode
class _aimsflags {
  public:
    _aimsflags();
    ~_aimsflags();
    _aimsflags(const _aimsflags& b);
    const _aimsflags& operator=(const _aimsflags& b);
    void clear();
    // CONTENT
    // in this struct we put all the flags which are used on LOCAL DIRECTORIES in AIMS MODE
    xoption KBIN_AIMS_FORCE_OPTION_NOTUNE;
    xoption KBIN_AIMS_RUN;
    xoption KBIN_AIMS_GEOM_MODE;
    xoption KBIN_AIMS_GEOM_FILE;
    std::vector<string> KBIN_AIMS_GEOM_MODE_EXPLICIT_VSTRING;
    std::vector<xstructure> KBIN_AIMS_GEOM_MODE_EXPLICIT_VSTRUCTURE;
    xoption KBIN_AIMS_GEOM_FILE_VOLUME;
    xoption KBIN_AIMS_FORCE_OPTION_VOLUME;
    xoption KBIN_AIMS_FORCE_OPTION_CONVERT_UNIT_CELL;
    xoption KBIN_AIMS_CONTROL_MODE;
    xoption KBIN_AIMS_CONTROL_FILE;
    bool KBIN_AIMS_CONTROL_VERBOSE;   // VERBOSITY
  private:
    void free();                                              // free space
    void copy(const _aimsflags& b);                           //
};

// --------------------------------------------------------------------------
// general flags for alien mode
class _alienflags {
  public:
    // trivial constructurs/destuctors/operators
    _alienflags();                                            // default, just allocate
    ~_alienflags();                                           // kill everything
    _alienflags(const _alienflags& b);                        // constructor copy
    const _alienflags& operator=(const _alienflags &b);       // copy
    void clear(void);                                         // clear
    // CONTENT
    bool KBIN_ALIEN_COMMAND_BINARY_FLAG;
    string KBIN_ALIEN_COMMAND_BINARY_VALUE;
    bool KBIN_ALIEN_COMMAND_BINARY_START_STOP_FLAG;
    // in this struct we put all the flags which are used on LOCAL DIRECTORIES in ALIEN MODE
    bool KBIN_ALIEN_FORCE_OPTION_NOTUNE;
    bool KBIN_ALIEN_FORCE_OPTION_SOMETHING;                   // SOMETHING

    bool KBIN_ALIEN_INPUT_MODE_EXPLICIT;
    bool KBIN_ALIEN_INPUT_MODE_EXPLICIT_START_STOP;
    bool KBIN_ALIEN_INPUT_MODE_IMPLICIT;
    bool KBIN_ALIEN_INPUT_MODE_EXTERNAL;
    bool KBIN_ALIEN_INPUT_FILE;
    bool KBIN_ALIEN_INPUT_FILE_FILE_FLAG;
    string KBIN_ALIEN_INPUT_FILE_FILE_VALUE;
    bool KBIN_ALIEN_INPUT_FILE_COMMAND_FLAG;
    string KBIN_ALIEN_INPUT_FILE_COMMAND_VALUE;
    bool KBIN_ALIEN_INPUT_MODE_INPUT_FLAG;
    string KBIN_ALIEN_INPUT_MODE_INPUT_VALUE;
    bool KBIN_ALIEN_OUTPUT_MODE_OUTPUT_FLAG;
    string KBIN_ALIEN_OUTPUT_MODE_OUTPUT_VALUE;
  private:                                              //
    void free();                                             // free space
    void copy(const _alienflags& b);                         //
};

// --------------------------------------------------------------------------
// general container for any set of flags
class _xflags {
  public:
    _xflags();
    _xflags(_vflags& vflags);
    _xflags(_aimsflags& aimsflags);
    _xflags(_alienflags& alienflags);
    ~_xflags();
    _xflags(const _xflags& b);
    const _xflags& operator=(const _xflags& b);
    void clear();
    bool AFLOW_MODE_VASP;
    _vflags vflags;
    bool AFLOW_MODE_AIMS;
    _aimsflags aimsflags;
    bool AFLOW_MODE_ALIEN;
    _alienflags alienflags;
    void setVFlags(_vflags& vflags);
    void setAIMSFlags(_aimsflags& aimsflags);
    //add qe and others here eventually
    void setALIENFlags(_alienflags& alienflags);
  private:
    void free();                                              // free space
    void copy(const _xflags& b);                           //
};

// --------------------------------------------------------------------------
// aflow_init.cpp
namespace init {
  int GetCPUCores();
  bool InitMachine(bool INIT_VERBOSE,vector<string>& argv,vector<string>& cmds,std::ostream& outf);
  string InitLoadString(string string2load,bool=FALSE);
  string InitGlobalObject(string string2load,string="",bool=FALSE);
  string InitLibraryObject(string string2load,bool=FALSE);
  string AFLOW_Projects_Directories(string string2load);
  long GetRAM(void);
  uint GetTEMPs(void);
  uint InitSchema(bool INIT_VERBOSE);
} // namespace init

uint AFLOW_getTEMP(vector<string> argv);
uint AFLOW_monitor(vector<string> argv);
double AFLOW_checkMEMORY(string="",double=102.0);
bool CheckMaterialServer(string message);
bool CheckMaterialServer(void);
string aflow_get_time_string(void);
string aflow_get_time_string_short(void);
string strPID(void);

string Message(string="");
string Message(string str1,string list2print);
string Message(const _aflags& aflags,string="",string="");
bool AFLOW_BlackList(string h);
namespace init {
  bool ErrorOption(ostream &oss,const string& options, const string& routine,vector<string> vusage);
  bool ErrorOption(ostream &oss,const string& options, const string& routine,string vusage);
}

// --------------------------------------------------------------------------
// aflow_aflowrc.cpp
namespace aflowrc {
  bool is_available(std::ostream& oss,bool AFLOWRC_VERBOSE);
  bool read(std::ostream& oss,bool AFLOWRC_VERBOSE);
  bool write_default(std::ostream& oss,bool AFLOWRC_VERBOSE);
  bool print_aflowrc(std::ostream& oss,bool AFLOWRC_VERBOSE);
} // namespace aflowrc

// --------------------------------------------------------------------------
// aflow_arguments  
uint PflowARGs(vector<string> &argv,vector<string> &cmds,aurostd::xoption &vpflow); // called inside Init::InitMachine coded in aflow_pflow_main.cpp
uint ApennsyARGs(vector<string> &argv,vector<string> &cmds,aurostd::xoption &vflag); // called inside Init::InitMachine coded in aflow_apennsy_main.cpp

// --------------------------------------------------------------------------
// --------------------------------------------------------------------------
// aflow_xatom.cpp

#define _COORDS_FRACTIONAL_ 0
#define _COORDS_CARTESIAN_  1
#define _UPDATE_LATTICE_VECTORS_TO_ABCANGLES_   2
#define _UPDATE_LATTICE_ABCANGLES_TO_VECTORS_   3

#define _PGROUP_ 0             // for point group lattice
#define _PGROUPK_ 5            // for point group klattice
#define _PGROUP_XTAL_ 6        // for point group crystal
#define _PGROUPK_XTAL_ 7       // for point group kcrystal
#define _PGROUPK_PATTERSON_ 8   // for point group Patterson //DX20200129
#define _FGROUP_ 1             // for factor group
#define _SGROUP_ 2             // for space group
#define _AGROUP_ 3             // for site positions point group
#define _IATOMS_ 4             // for equivalent atoms

// --------------------------------------------------------------------------
<<<<<<< HEAD
//DX+CO START
//DX20190214 [OBSOLETE] extern thread_local double _SYM_TOL_; // tolerance control for isequal_RHT in atom class (RHT)
//DX+CO END
=======
// DX and CO - START
//DX20190214 [OBSOLETE] extern thread_local double _SYM_TOL_; // tolerance control for isequal_RHT in atom class (RHT)
// DX and CO - END
>>>>>>> 10163148

class _atom { // simple class.. nothing fancy
  public:
    // constructor destructor                              // constructor/destructor
    _atom();                                               // default, just allocate
    ~_atom();                                              // kill everything
    _atom(const _atom& b);                                 // constructor copy
    const _atom& operator=(const _atom &b);                // copy
    void clear();
    // content                                             // content
    xvector<double> fpos;                                  // positions are with respect to ijk lattice cell
    xvector<double> cpos;                                  // so if fpos/cpos is outside a cell, you can shift
    xvector<double> corigin;                               // origin for convasp purposes
    xvector<double> coord;                                 // general coordinate for symmetry routines (RHT)
    vector<string> fpos_equation;                          //DX20180607 - lattice equation for atomic position 
    vector<string> cpos_equation;                          //DX20180607 - Cartesian equation for atomic position 
    double spin;                                           // spin along z in VASP MODE
    bool spin_is_given;                                    // TRUE if spin has been set //DX20170921
    xvector<double> noncoll_spin;                          // non-collinear spin                //DX20171205
    bool noncoll_spin_is_given;                            // TRUE if noncoll_spin has been set //DX20171205
    double mass;                                           // mass 
    int    type;                                           // with bringincell, which adjust cpos/fpos and ijk as well
    string name;                                           // the name read from the INPUT
    bool   name_is_given;                                  // TRUE is atom name has been given
    string cleanname;                                      // a chemical clean version of the name
    int info;                                              // container for misc. information  // RHT
    int    atomic_number;                                  // 0 by defauls
    int    number;                                         // atom number reference for convasp, from zero to the sky
    string sd;                                             // ?
    xvector<int> ijk;                                      // xvector identifier of the lattice (but you must give str)
    bool   isincell;                                       // is in cell ? (i==j==k==0 ?)
    int    basis;                                          // identifier of position in the basis, from zero to the sky
    double reference;                                      // reference/measure for ordering
    int    ireference;                                     // sort of number in the list
    // for symmetry
    int    equivalent;                                     // points to the equivalent atom in the cell (-1 if irreducible)
    bool   is_inequivalent;                                // if atom is irreducible
    uint   num_equivalents;                                // say how many they are (only for is_inequivalent)
    uint   index_iatoms;                                   // if calculated on the xstructure, the index within iatoms for the identical atoms
    // for order parameter                                 // order parameter
    int    order_parameter_value;                          // order parameter
    bool   order_parameter_atom;                           // order parameter
    // for partial occupation                              // partial occupation
    double partial_occupation_value;                       // partial occupation
    bool   partial_occupation_flag;                        // partial occupation
    int shell;                                             // neighbour shell number
    // printing
    bool   verbose;                                        // verbose in printing
    bool   print_RHT;                                      // a printer for coord and name (general position)   // RHT
    bool   print_cartesian;                                // print frac or cartesian
    // operators/functions                                 // operator/functions
    friend ostream& operator<<(ostream &,const _atom&);    // print
    void CleanName(void);                                  // function to clean up the name
    void CleanSpin(void);                                  // function to clean up the spin from EZ vasp script
    void ClearSymmetry(void);                              // clears symmetry //CO20190219
  private:                                                //
    void free();                                           // free space
    void copy(const _atom& b); //
};

class _atom_reference_cmp {                              // sorting through reference
  public:
    bool operator()(const _atom& atom1,const _atom& atom2) const {
      return (bool) (atom1.reference<atom2.reference);}
};
class _atom_type_cmp {                                   // sorting through type
  public:
    bool operator()(const _atom& atom1,const _atom& atom2) const {
      return (bool) (atom1.type<atom2.type);}
};

#define NUM_ELEMENTS (103+1)  // up to Uranium
extern std::vector<string> vatom_symbol;             // store starting from ONE
extern std::vector<string> vatom_name;               // store starting from ONE
extern std::vector<double> vatom_mass;               // store starting from ONE
extern std::vector<double> vatom_volume;             // store starting from ONE
extern std::vector<int> vatom_valence_iupac;         // store starting from ONE http://en.wikipedia.org/wiki/Valence_(chemistry)
extern std::vector<int> vatom_valence_std;           // store starting from ONE http://en.wikipedia.org/wiki/Valence_(chemistry)
extern std::vector<double> vatom_miedema_phi_star;       // store starting from ONE Miedema Rule Table 1a Physica 100B (1980) 1-28
extern std::vector<double> vatom_miedema_nws;            // store starting from ONE Miedema Rule Table 1a Physica 100B (1980) 1-28
extern std::vector<double> vatom_miedema_Vm;             // store starting from ONE Miedema Rule Table 1a Physica 100B (1980) 1-28
extern std::vector<double> vatom_miedema_gamma_s;        // store starting from ONE Miedema Rule Table 1a Physica 100B (1980) 1-28
extern std::vector<double> vatom_miedema_BVm;            // store starting from ONE Miedema Rule Table 1a Physica 100B (1980) 1-28
extern std::vector<double> vatom_radius;             // store starting from ONE - Saxena
<<<<<<< HEAD
extern std::vector<double> vatom_radius_covalent;    // store starting from ONE - Codero, Covalent radii revisited, DOI: 10.1039/b801115j //DX+CO20170904
=======
extern std::vector<double> vatom_radius_covalent;    // store starting from ONE - Codero, Covalent radii revisited, DOI: 10.1039/b801115j // DX and CO -20170904
>>>>>>> 10163148
extern std::vector<double> vatom_electronegativity;  // store starting from ONE - Saxena
extern std::vector<string> vatom_crystal;            // store starting from ONE - Ashcroft Mermin
extern std::vector<double> vatom_xray_scatt;              // store starting from ONE
extern std::vector<double> vatom_pettifor_scale;              // store starting from ONE - Chemical Scale Pettifor Solid State Communications 51 31-34 1984
extern std::vector<double> vatom_pearson_coefficient;         //ME20181020

void atoms_initialize(void);
uint GetAtomNumber(const string& symbol);
std::string GetAtomName(const string& symbol);
std::string GetAtomName(const uint& atnum);
std::string GetAtomSymbol(const string& symbol);
std::string GetAtomSymbol(const uint& atnum);
double GetAtomMass(const string& symbol,bool clean=true);  // in Kg //CO20181129
double GetAtomMass(const uint& atnum); // in Kg
double GetAtomComptonCrossSection(const string& symbol); // barn (1 barn = 1e-28 m^2)
double GetAtomComptonCrossSection(const uint& atnum); // barn (1 barn = 1e-28 m^2)
double GetAtomPhotoelectricCrossSection(const string& symbol);  // barn (1 barn = 1e-28 m^2)
double GetAtomPhotoelectricCrossSection(const uint& atnum);  // barn (1 barn = 1e-28 m^2)
double GetAtomVolume(const string& symbol,bool clean=true);  //CO20181129
double GetAtomVolume(const uint& atnum);
int GetAtomValenceIupac(const string& symbol);
int GetAtomValenceIupac(const uint& atnum);
int GetAtomValenceStd(const string& symbol);
int GetAtomValenceStd(const uint& atnum);
double GetAtomRadius(const string& symbol);
double GetAtomRadius(const uint& atnum);
<<<<<<< HEAD
double GetAtomRadiusCovalent(const string& symbol); //DX+CO20170904
double GetAtomRadiusCovalent(const uint& atnum); //DX and Co - 20170904
=======
double GetAtomRadiusCovalent(const string& symbol); // DX and CO -20170904
double GetAtomRadiusCovalent(const uint& atnum); // DX and Co -20170904
>>>>>>> 10163148
double GetAtomElectronegativity(const string& symbol);
double GetAtomElectronegativity(const uint& atnum);
string GetAtomCrystal(const string& symbol);
string GetAtomCrystal(const uint& atnum);
double GetAtomPettiforScale(const string& symbol);
double GetAtomPettiforScale(const uint& atnum);
bool GetAtomPettiforScale(const vector<string>& vsymbol,vector<double>& vvalue);
bool GetAtomPettiforScale(const vector<uint>& vatnum,vector<double>& vvalue);
bool GetAtomPettiforScale(const vector<string>& vsymbol,xvector<double>& vvalue);
bool GetAtomPettiforScale(const vector<uint>& vatnum,xvector<double>& vvalue);
bool SortAtomsPettiforScale(vector<string> &vsymbols,xvector<int> &vorders,xvector<double> &vvalues);
bool SortAtomsPettiforScale(vector<string> &vsymbols,vector<int> &vorders,vector<double> &vvalues);
bool SortAtomsPettiforScale(vector<string> &vsymbol,vector<int> &vorder);
bool SortAtomsPettiforScale(vector<string> &vsymbol,vector<double> &vvalue);
bool SortAtomsPettiforScale(vector<string> &vsymbol);
double GetPearsonCoefficient(const string&);
double GetPearsonCoefficient(const int&);
double GetAtomXrayScatt(const string& symbol);
double GetAtomXrayScatt(const uint& atnum);
vector<string> GetGroupOfAtoms(string& group_name); //DX20181220 
double GetCompoundAttenuationLength(const vector<string>& species,const vector<double>& composition,const double& density);  // density in g/cm^3, return in cm
double GetCompoundAttenuationLength(const deque<string>& _species,const deque<int>& _composition,const double& density);  // density in g/cm^3, return in cm
<<<<<<< HEAD
//DX+CO START
//DX20190214 [OBSOLETE]bool isequalRHT(const _atom& a, const _atom& b,double=_SYM_TOL_);       // bool equality only checks 'coord' and 'name' (RHT)  // RHT
//DX+CO END
=======
// DX and CO - START
//DX20190214 [OBSOLETE]bool isequalRHT(const _atom& a, const _atom& b,double=_SYM_TOL_);       // bool equality only checks 'coord' and 'name' (RHT)  // RHT
// DX and CO - END
>>>>>>> 10163148
// routines of general use
string XATOM_AlphabetizationSpecies(string speciesA,string speciesB);
string XATOM_AlphabetizationSpecies(vector<string> vspecies);
string XATOM_AlphabetizationSpecies(vector<string> vspecies,vector<double> vnumbers);
void XATOM_AlphabetizationSpecies(string& system, vector<string>& vspecies,vector<double>& vnumbers);
void XATOM_AlphabetizationCompound(string& system, vector<string>& vspecies,vector<double>& vnumbers);
void XATOM_AlphabetizationSpecies(string& system, vector<string>& vspecies);
void XATOM_AlphabetizationSpecies(string& system);
void XATOM_AlphabetizationCompound(string& system);
uint XATOM_SplitAlloySpecies(string alloy_in, vector<string> &speciesX);
uint XATOM_SplitAlloySpecies(string alloy_in, vector<string> &speciesX, vector<double> &natomsX);
uint XATOM_SplitAlloyPseudoPotentials(string alloy_in, vector<string> &species_ppX);
uint XATOM_SplitAlloyPseudoPotentials(string alloy_in, vector<string> &species_ppX, vector<double> &natomsX);
vector<uint> composition2stoichiometry(string& composition); //DX20181009
// neighbour things
void GetUnitCellRep(const xvector<double>& ppos,xvector<double>& p_cell0,xvector<int>& ijk,const xmatrix<double>& lattice,const bool coord_flag);

string xstructure2json(xstructure& xstr); //DX20170831 - xstructure2json
string atom2json(_atom& atom, int coord_flag, int poccupation); //DX20170831 - atom2json

// --------------------------------------------------------------------------
class _sym_op {
  public:
    // constructor destructor
    _sym_op();                                                    // default, just allocate
    _sym_op(const _sym_op& b);                                    // constructor copy
    ~_sym_op();                                                   // kill everything
    // content
    // for _PGROUP_
    xmatrix<double>  Uc;            // 3x3                        // uniques (not irreducible) operations on positions (Uc cartesian)
    xmatrix<double>  Uf;            // 3x3                        // uniques (not irreducible) operations on indices   (Uf fractional)
    xmatrix<double>  generator;     // 3x3                        // generator A, U=exp(A*theta)
    xvector<double>  generator_coefficients;                      // generator coefficients on Lx, Ly, Lz basis //DX20171206
    xmatrix<xcomplex<double> > SU2_matrix; // 2x2                 // SU(2) 2x2 complex matrix //DX20180115
    xvector<xcomplex<double> > su2_coefficients;                  // su(2) coefficients on sigma_1, sigma_2, sigma_3 basis (Pauli matrices) //DX20180115
    double           angle;                                       // angle axis
    xvector<double>  axis;          // 3                          // (1,2,3)=axis
    xvector<double>  quaternion_vector;				//GG
    xmatrix<double>  quaternion_matrix;				//GG
    string           str_type;                                    // generic type of the operation
    string           str_Hermann_Mauguin;                         // Hermann_Mauguin notation
    string           str_Schoenflies;                             // Schoenflies notation
    bool             flag_inversion;                              // flag if inversion
    bool             is_pgroup;                                   // bool is_pgroup
    // for _PGROUP_XTAL_
    bool             is_pgroup_xtal;                              // bool is_pgroup_xtal
    // for _PGROUPK_PATTERSON_
    bool             is_pgroupk_Patterson;                        // bool is_pgroup_Patterson //DX20200129
    // for _PGROUPK_
    bool             is_pgroupk;                                  // bool is_pgroupk
    // for _PGROUPK_XTAL_                  
    bool             is_pgroupk_xtal;                             // bool is_pgroupk_xtal //DX20171205 - Added pgroupk_xtal
    // for _FGROUP_
    xvector<double>  ctau;          // 3                          // translation in CARTESIAN       // FACTOR GROUP only, [0,1[
    xvector<double>  ftau;          // 3                          // translation in FRACTIONAL      // FACTOR GROUP only, [0,1[
    vector<int>      basis_atoms_map;                             // this is the vector that tell where the basis atom gets mapped by the operation
    vector<int>      basis_types_map;                             // this is the vector that tell where the basis species gets mapped by the operation
    bool             basis_map_calculated;                        //have we've calculated it?
    bool             is_fgroup;                                   // bool is_fgroup
    // for _SGROUP_
    xvector<double>  ctrasl;        // 3                          // translation in CARTESIAN       // SPACE GROUP only, [integers]
    xvector<double>  ftrasl;        // 3                          // translation in FRACTIONAL      // SPACE GROUP only, [ingegers]
    bool             is_sgroup;                                   // bool is_sgroup
    // operators
    // for _AGROUP_
    uint             site;                                        // uint site          // site index //DX20170803
    bool             is_agroup;                                   // bool is_agroup     // for site operation point group

    const _sym_op& operator=(const _sym_op& b);
    friend ostream& operator<<(ostream &,const _sym_op&);

    void setUc(const xmatrix<double>& Uc,const xmatrix<double>& lattice);  //CO20190321
    void setUf(const xmatrix<double>& Uf,const xmatrix<double>& lattice);  //CO20190321
    void setctau(const xmatrix<double>& Uc,const xmatrix<double>& lattice);  //CO20190321
    void setftau(const xmatrix<double>& Uf,const xmatrix<double>& lattice);  //CO20190321

  private:
    void free();
    void copy(const _sym_op& b);
};

//DX201801107 - add _kpoint class - START
// --------------------------------------------------------------------------
class _kpoint {
  public:
    // constructor destructor
    _kpoint();                                           // default, just allocate
    ~_kpoint();                                          // default, just allocate
    // content
    char iomode;                                         // store format (not used yet)
    xmatrix<double> klattice;                            // reciprocal lattice
    xvector<double> fpos;                                // fractional position of kpoint
    xvector<double> cpos;                                // Cartesian position of kpoint (not used yet)
    string label;                                        // kpoint label (i.e., high-symmetry point labels)
    bool is_transformed;                                 // indicates if kpoint is transformed from AFLOW standard
    const _kpoint& operator=(const _kpoint& b);          // assignment operator
    // operators/functions                               // operator/functions
    string str() const;                                  // prints "fpos ! label" (e.g., 0.0000 0.0000 0.0000 ! \\Gamma)
    void TransformKpoint(const xmatrix<double>& P);      // transforms kpoint via P matrix (k'=k*P) and klattice via Q matrix (L_recip'=Q*L_recip) (see ITC-A pg. 79)
    friend ostream& operator<<(ostream&,const _kpoint&); // ostream operator
  private:
    void free();
};
//DX201801107 - add _kpoint class - END

// --------------------------------------------------------------------------
class wyckoffsite_ITC { //Also for wyckoff sites
  public:
    wyckoffsite_ITC(void);
    wyckoffsite_ITC(const wyckoffsite_ITC& b);
    ~wyckoffsite_ITC(void);
    // OPERATORS                                                  // --------------------------------------
    const wyckoffsite_ITC& operator=(const wyckoffsite_ITC& b);             // some operators
    bool operator<(const wyckoffsite_ITC& b) const;                          // < operator //DX20190130 - so we can sort by Wyckoff letter, then by species
    friend ostream& operator<<(ostream&,const wyckoffsite_ITC&);       // ostream
    // CONTENT
    xvector<double> coord;
    string type; //chemical label etc
    string wyckoffSymbol;
    string letter;                                                //DX20190128 - add Wyckoff letter
    string site_symmetry;                                         //DX20190128 - add Wyckoff site symmetry
    uint multiplicity;                                            //DX20190128 - add Wyckoff multiplicity
    double site_occupation;                                       //DX20190128 - add Wyckoff site occupation
    vector<vector<string> > equations;                            //DX20190128 - add Wyckoff equations
  private:                                                       // ---------------------------------------
    void free();                                                  // to free everything
};

//DX20181010 - grouped Wyckoff class - START
// --------------------------------------------------------------------------
// ===== GroupedWyckoffPosition Class ===== //
class GroupedWyckoffPosition{
  public:
    GroupedWyckoffPosition();
    ~GroupedWyckoffPosition();
    friend ostream& operator<<(ostream& oss, const GroupedWyckoffPosition& GroupedWyckoffPosition);
    const GroupedWyckoffPosition& operator=(const GroupedWyckoffPosition& b);
    bool operator<(const GroupedWyckoffPosition& b) const;
    GroupedWyckoffPosition(const GroupedWyckoffPosition& b);
    uint type;
    string element;
    vector<string> site_symmetries;
    vector<uint> multiplicities;
    vector<string> letters;
  private:
    void free();
    void copy(const GroupedWyckoffPosition& b);
};
// --------------------------------------------------------------------------
//DX20181010 - grouped Wyckoff class - END

// --------------------------------------------------------------------------
// AtomEnvironment Class //DX20191120 
class AtomEnvironment{
  public:
    AtomEnvironment();                                                                      // constructor operator
    ~AtomEnvironment();                                                                     // destructor operator
    friend ostream& operator<<(ostream& oss, const AtomEnvironment& AtomEnvironment);       // stringstream operator (printing)
    const AtomEnvironment& operator=(const AtomEnvironment& b);                             // assignment operator
    AtomEnvironment(const AtomEnvironment& b);                                              // copy constructor
    string element_center;                                                                  // species/element at center of environment                                                                   
    uint type_center;                                                                       // type (uint) at center of environment
    vector<string> elements_neighbor;                                                       // species/element of atoms neighboring center atom
    vector<uint> types_neighbor;                                                            // types (uint) of atoms neighboring center atom
    vector<double> distances_neighbor;                                                      // distances to atoms neighboring atoms (typically put in a bin with small tolerance threshold)                                             
    vector<uint> coordinations_neighbor;                                                    // coordination of neighboring distance                                              
    vector<vector<xvector<double> > > coordinates_neighbor;                                 // coordinates of atoms neighboring atoms (center is assumed to be zero,i.e. coord=neighbor-origin)
    //functions
    void getAtomEnvironment(const xstructure& xstr, uint center_index, uint mode=ATOM_ENVIRONMENT_MODE_1);                                          // get environment around atom index                                               
    void getAtomEnvironment(const xstructure& xstr, uint center_index, const vector<string>& neighbor_elements, uint mode=ATOM_ENVIRONMENT_MODE_1); // get restricted environment (via specified elements) around atom index
  private:
    void free();                                                                            // free operator
    void copy(const AtomEnvironment& b);                                                    // copy constructor
};
// --------------------------------------------------------------------------

#define MAX_TITLE_SIZE 512

#define IOAFLOW_AUTO   0
#define IOVASP_AUTO    1
#define IOVASP_POSCAR  2
#define IOVASP_ABCCAR  3
#define IOVASP_WYCKCAR 4
#define IOQE_AUTO      5
#define IOQE_GEOM      6
#define IOABINIT_AUTO  7
#define IOABINIT_GEOM  8
#define IOAIMS_AUTO    9
#define IOAIMS_GEOM   10
#define IOCIF         11 //DX20180723

#define NOSG string("NNN #0")

#define _EQUIV_FPOS_EPS_    2.0e-5    // NOV 2009 Israel  used to be 1.0e-6 too small for ICSD
#define _pocc_no_sublattice_ -1
//[CO20181226 OBSOLETE]#define DEFAULT_PARTIAL_OCCUPATION_TOLERANCE 0.02

bool sortAtomsTypes(const _atom& a1,const _atom& a2);		// sort atoms by types
bool sortAtomsNames(const _atom& a1,const _atom& a2);		// sort atoms by names
bool sortAtomsDist(const _atom& a1,const _atom& a2);		// sort atoms by dist  //CO20180420
bool sortAtomsEquiv(const _atom& a1,const _atom& a2); // cluster by equivalent atoms //CO20190116

class xstructure {
  public:
    // constructors/destructors                                   // --------------------------------------
    xstructure(string="");                                        // constructor default
    xstructure(const xstructure& b);                              // constructor copy
    xstructure(istream& input,int=IOVASP_POSCAR);                 // constructor from istream
    xstructure(ifstream& input,int=IOVASP_POSCAR);                // constructor from ifstream
    xstructure(stringstream& input,int=IOVASP_POSCAR);            // constructor from stringstream
    xstructure(const string& input,int);                          // constructor from file
    xstructure(const string& url,const string& file,int=IOVASP_POSCAR); // constructor from URL
    ~xstructure();                                                // destructor
    // I/O, mutators                                              // --------------------------------------
<<<<<<< HEAD
    bool GetStoich(void);                                         // get stoich_each_type - CO20170724
=======
    bool GetStoich(void);                                         // get stoich_each_type - 170724 CO
>>>>>>> 10163148
    bool sortAtomsEquivalent(void);                               // sort by equivalent atoms - CO20190116
    bool FixLattices(void);                                       // Reciprocal/f2c/c2f
    void SetCoordinates(const int& mode);                         // change coordinates
    void MakeBasis(void);                                         // make basis for atoms (basis and number)
    void MakeTypes(void);                                         // refresh types based on num_each_type  //CO20180420
    void AddAtom(const _atom& atom);                              // adding an atom
    void AddAtom_POCC(const _atom& atom);                         // adding an atom FOR POCC ONLY
    void RemoveAtom(const uint& iat);                             // deleting an atom (index)
    void RemoveAtom(vector<uint>& v_atoms_to_remove);             // deleting many atoms (indices)
    void ReplaceAtoms(const deque<_atom>& new_atoms);             // replace all atoms SAFELY/CLEANLY
    void RemoveCopies(double=1.0e-3);                             // deleting atoms too close F/C
    void RemoveFractionalCopies(double=1.0e-3);                   // deleting atoms too close F
    void RemoveCartesianCopies(double=1.0e-3);                    // deleting atoms too close C
    void AddCorners(void);                                        // for picturing purpose
    void clear(void);                                             // clear everything //DX20191220 - uppercase to lowercase clear
    void clean(void);                                             // performs stringstream clean //DX20191220 - uppercase to lowercase clean
    void ClearSpecies(void);                                      // Clear all the symmetry
    void ShifOriginToAtom(const int& iat);                        // Shift the origin to atom(iat)
    void IdenticalAtoms(void);                                    // Make identical atoms
    void SwapCoordinates(const uint& i,const uint& j);            // Permute Coordinates i with j
    string SpeciesLabel(const uint& A);                           // Returns the Label of the specie A (if available)
    void SpeciesSwap(const uint& A,const uint& B);                // Permute Species A with B (safe for species C).
    bool SpeciesGetAlphabetic(void);                              // Check is species are in alphabetic order
    bool SpeciesPutAlphabetic(void);                              // Put Species in alphabetic
    string SpeciesString(void);                                   // Gives a string with the list of all the species
    uint SetSpecies(const std::deque<string>& vspecies);          // Set the species
    void GetLatticeType(xstructure& sp,xstructure& sc);           // Get all lattices
    void GetLatticeType(void);                                    // Get all lattices
    void Standard_Primitive_UnitCellForm(void);                   // Reduce the Unit Cell to Standard Primitive Form
    void GetStandardPrimitive(void);                              // stub for void Standard_Primitive_UnitCellForm(void);
    void Standard_Conventional_UnitCellForm(void);                // Reduce the Unit Cell to Standard Conventional Form
    void GetStandardConventional(void);                           // stub for void Standard_Conventional_UnitCellForm(void);
    void NiggliUnitCellForm(void);                                // Reduce the Unit Cell to Niggli Form
    void MinkowskiBasisReduction(void);                           // Reduce the Basis to the max orthogonality (Minkowski)
    void LatticeReduction(void);                                  // Lattice Reduction to Max Orthogonality (MINK) and then Niggly Form
    //DX20190905 [OBSOLETE] void BringInCell(void);                                       // Bring all the atoms in the origin
    //DX20190905 [OBSOLETE] void BringInCell(double);                                     // Bring all the atoms in the origin
    void BringInCell(double tolerance=_ZERO_TOL_, double upper_bound=1.0, double lower_bound=0.0); //DX20190904
    void BringInCompact(void);                                    // Bring all the atoms near the origin
    void BringInWignerSeitz(void);                                // Bring all the atoms in the Wigner Seitz Cell
    void GetPrimitive(void);                                      // Make it primitive, if possible
    void GetPrimitive(double tol);                                // Make it primitive, if possible
    void GetPrimitive1(void);                                     // Make it primitive, if possible
    void GetPrimitive2(void);                                     // Make it primitive, if possible
    void GetPrimitive3(void);                                     // Make it primitive, if possible
    uint GetPrimitiveCell(void);                                  // Make it primitive, if possible. Returns 1 if routine fails (RHT)   // RHT
    double MinDist(void);                                         // get minimum interatomic distance -- CO20171024
    void ReScale(const double &in_scale);                         // Change scale but keep volume fixed
    void SetScale(const double &in_scale);                        // Change scale
    void SetVolume(const double &in_volume);                      // Change volume
    void SetAutoVolume(bool use_AFLOW_defaults_in=false);         // Change volume to sum of atoms  //CO20191010
    void InflateLattice(const double &coefficient);               // Inflate lattice
    void InflateVolume(const double &coefficient);                // Inflate volume
    string platon2print(bool,bool,double,double,double,double);   // Create Platon input file >=51108
    void FakeNames(void);                                         // Fix names as fakes - useful for platon
    string platon2sg(bool P_EQUAL=DEFAULT_PLATON_P_EQUAL,
        bool P_EXACT=DEFAULT_PLATON_P_EXACT,
        double P_ang=DEFAULT_PLATON_P_ANG,
        double P_d1=DEFAULT_PLATON_P_D1,
        double P_d2=DEFAULT_PLATON_P_D2,
        double P_d3=DEFAULT_PLATON_P_D3);
    string findsym2sg(double tolerance=DEFAULT_FINDSYM_TOL);
    string findsym2execute(double tolerance=DEFAULT_FINDSYM_TOL);
    string findsym2print(double tolerance=DEFAULT_FINDSYM_TOL);
    //  string platon2sg(void);
    double GetVolume(void);                                       // Return volume
    double Volume(void);                                          // Return volume
    double GetZVAL(const vector<double>& vZVAL);                  // Given the ZVAL of each species, it returns total ZVAL of cell
    double GetPOMASS(const vector<double>& vPOMASS);              // Given the POMASS of each species, it returns total POMASS of cell
    void ClearSymmetry(void);                                     // Clear all the symmetry
    bool CalculateSymmetry(bool,double);                          // Calculate the symmetry
    bool CalculateSymmetry(void);                                 // Calculate the symmetry
    void CalculateSymmetryPointGroup(bool);                       // Calculate the symmetry
    void CalculateSymmetryPointGroup(void);                       // Calculate the symmetry
    void CalculateSymmetryFactorGroup(bool);                      // Calculate the symmetry
    void CalculateSymmetryFactorGroup(void);                      // Calculate the symmetry
    void CalculateSymmetryPointGroupCrystal(bool);                // Calculate the symmetry
    void CalculateSymmetryPointGroupCrystal(void);                // Calculate the symmetry
    void CalculateSymmetryPointGroupKlattice(bool);               // Calculate the symmetry
    void CalculateSymmetryPointGroupKlattice(void);               // Calculate the symmetry
    int  GenerateGridAtoms(int,int,int,int,int,int);              // generate grid of atoms
    int  GenerateGridAtoms(int,int,int);                          // generate grid of atoms
    int  GenerateGridAtoms(int);                                  // generate grid of atoms
    int  GenerateLIJK(double);                                    // generate lijk look up table
    // QUANTUM ESPRESSO AND ABINIT AND AIMS                       // --------------------------------------
    void buildGenericTitle(bool vasp_input=false,bool force_fix=false); // build a nice title with atoms
    void xstructure2qe(void);                                     // some wrap up IOs to convert format to QE
    void xstructure2vasp(void);                                   // some wrap up IOs to convert format to VASP
    void xstructure2abinit(void);                                 // some wrap up IOs to convert format to ABINIT
    void xstructure2aims(void);                                   // some wrap up IOs to convert format to AIMS
    void xstructure2cif(void);                                    // some wrap up IOs to convert format to CIF //DX20190123
    void xstructure2abccar(void);                                 // some wrap up IOs to convert format to ABCCAR //DX20190123
    //[CO20180420 - moved outside of xstructure]bool sortAtomsTypes(const _atom& a1,const _atom& a2);		// sort atoms by types
    //[CO20180420 - moved outside of xstructure]bool sortAtomsNames(const _atom& a1,const _atom& a2);		// sort atoms by names
    // OPERATORS                                                  // --------------------------------------
    const xstructure& operator=(const xstructure& b);             // some operators
    friend istream& operator>>(istream&,xstructure&);             // istream
    friend ostream& operator<<(ostream&,const xstructure&);       // ostream
    // CONTENT                                                    // --------------------------------------
    string title;                                                 // Title of the structure
    string directory;                                             // Directory where xstructure came from //DX
    string prototype;                                             // Prototype of the structure
    string info;                                                  // Info of the structure
    int iomode;                                                   // IOVASP_POSCAR/IOXXXX
    // int num_types=num_each_type.size();                        // old useless stuff
    // int num_atoms=atoms.size();                                // old useless stuff
    bool neg_scale;                                               // flag for negative scale (for printing)
    double scale;                                                 // scale (always linear A)
    bool neg_scale_second;                                        // POCC (hnf vs. tol) //CO20180409
    double scale_second;                                          // POCC hnf/stoich tol/site tol //CO20180409
    aurostd::xoption scale_third;                                 // if there is a third scale number provided, we use isentry and content_double //CO20170803 - site tol
    char coord_type[2];                                           // type of coordinates
    bool coord_flag;                                              // _COORDS_FRACTIONAL_ (0) fractional, _COORDS_CARTESIAN_ (1) cartesian.
    bool isd;                                                     // TRUE=Selective dynamics; FALSE=no selective dynamics.
    xmatrix<double> lattice;                                      // LATTICE in REAL SPACE (meters)            // vector per RAW (must trasp per algebra)
    double a,b,c,alpha,beta,gamma;                                // LATTICE in a,b,c,alpha,beta,gamma
    xmatrix<double> klattice;                                     // LATTICE in MOMENTUM SPACE (1/meters)      // vevror per RAW (must trasp per algebra)
    xvector<double> origin;                                       // origin
    xmatrix<double> f2c;                                          // transformation matrix for F vector per COLUM f2c=trasp(lattice)
    xmatrix<double> c2f;                                          // transformation matrix for C vector per ROW   c2f=inv(trasp(lattice))
    double equiv_fpos_epsilon;                                    // when they are the same DEFAULT _EQUIV_FPOS_EPS_
    std::deque<int> num_each_type;                                // WARNING: we use starting from 0
    std::deque<double> comp_each_type;                            // WARNING: we use starting from 0
    std::deque<double> stoich_each_type;                          // WARNING: we use starting from 0 - 20170724
    std::deque<_atom> atoms;                                      // WARNING: we use starting from 0
    std::deque<string> species,species_pp,species_pp_type,species_pp_version; // WARNING: we use starting from 0 // CAN BE THE ONES OF VASP5
    std::deque<double> species_pp_ZVAL; // WARNING: we use starting from 0 // CAN BE THE ONES OF VASP5
    std::deque<std::deque<double> > species_pp_vLDAU;             // WARNING: we use starting from 0 // CAN BE THE ONES OF VASP5
    std::deque<double> species_volume;                            // WARNING: we use starting from 0 // CAN BE THE ONES OF VASP5
    std::deque<double> species_mass;                              // WARNING: we use starting from 0 // CAN BE THE ONES OF VASP5
    //  ----------------------------------------------------------------------------------------
    // SYMBOLIC MATH stuff
    bool symbolic_math_representation_only;                       // print symbolic math representation only //DX20180618 
    bool constrained_symmetry_calculation;                        // append symbolic math representation for constrained symmetry calculation //DX20180618 
    vector<vector<string> > symbolic_math_lattice;                // symbolic math representation of lattice //DX20180618 
    uint num_parameters;                                          // number of parameters ANRL 20180618
    uint num_lattice_parameters;                                  // number of lattice parameters ANRL 20180618
    vector<string> prototype_parameter_list;                      // prototype parameter list ANRL 20180618
    vector<double> prototype_parameter_values;                    // prototype parameters values ANRL 20180618
    //  ----------------------------------------------------------------------------------------
    bool is_vasp4_poscar_format;                                  // flags for VASP4*
    bool is_vasp5_poscar_format;                                  // flags for VASP5*
    bool Niggli_calculated;                                       // flags for calculation
    bool Niggli_avoid;                                            // flags for avoiding the calculation
    bool Minkowski_calculated;                                    // flags for calculation
    bool Minkowski_avoid;                                         // flags for avoiding the calculation
    bool LatticeReduction_calculated;                             // flags for calculation
    bool LatticeReduction_avoid;                                  // flags for avoiding the calculation
    //  ----------------------------------------------------------------------------------------
    // PRINTING stuff
    string PrintSymbolicMathRepresentation(void);                 // Print symbolic math representation of structure //DX20180618
    string PrintUNCLE(void);                                      // Print in UNCLE format
    //  ----------------------------------------------------------------------------------------
    // LATTICE stuff
    bool Standard_Lattice_calculated;                             // flags for calculation
    bool Standard_Lattice_avoid;                                  // flags for avoiding the calculation
    bool Standard_Lattice_primitive;                              // flags for calculation
    bool Standard_Lattice_conventional;                           // flags for calculation
    bool Standard_Lattice_has_failed;                             // flags for Lattice has failed ?
    string bravais_lattice_type;                                  // lattice type as a string  (14)
    string bravais_lattice_variation_type;                        // lattice type as a string WSETYAWAN mod  (with the mods of WSETYAWAN)
    string bravais_lattice_system;                                // lattice system http://en.wikipedia.org/wiki/Bravais_lattice (7)
    string bravais_lattice_lattice_type;                          // lattice_lattice type as a string  (14)
    string bravais_lattice_lattice_variation_type;                // lattice_lattice type as a string WSETYAWAN mod  (with the mods of WSETYAWAN)
    string bravais_lattice_lattice_system;                        // lattice_lattice system http://en.wikipedia.org/wiki/Bravais_lattice (7)
    string pearson_symbol;                                        // pearson symbol as a string
    string reciprocal_lattice_type;                               // reciprocal lattice type as a string
    string reciprocal_lattice_variation_type;                     // reciprocal lattice type as a string WSETYAWAN mod
    //string reciprocal_conventional_lattice_type;                // reciprocal lattice type as a string
    string bravais_superlattice_type;                             // super lattice type as a string (identical atoms)
    string bravais_superlattice_variation_type;                   // super lattice type as a string (identical atoms) WSETYAWAN mod
    string bravais_superlattice_system;                           // lattice system http://en.wikipedia.org/wiki/Bravais_lattice (7)
    string pearson_symbol_superlattice;                           // pearson symbol of the superlattice (identical atoms)
    bool volume_changed_original2new;                             // flag for volume has changed between original and new (i.e., transformation won't work) //DX20181105
    xmatrix<double> transform_coordinates_original2new;           // transform coordinate system from original to new; (Q in ITC notation) //DX20181105
    xmatrix<double> transform_coordinates_new2original;           // transform coordinate system from new to original; (Q^-1 in ITC notation) //DX20181105
    xmatrix<double> rotate_lattice_original2new;                  // rotate from original to new lattice; (P in ITC notation) //DX20181105
    xmatrix<double> rotate_lattice_new2original;                  // rotate from new to original lattice; (P^-1 in ITC notation) //DX20181105
    //  ----------------------------------------------------------------------------------------
    // GENERAL PURPOSE LABELS                                     // general purpose label
    uint label_uint;                                              // general purpose label_uint
    int label_int;                                                // general purpose label_int
    double label_double;                                          // general purpose label_double
    // ----------------------------------------------------------------------------------------
    // ORDER PARAMETER                                            // order parameter for xstructure
    bool order_parameter_structure;                               // order parameter for xstructure
    std::vector<uint> order_parameter_atoms;                      // indices of atoms to be shuffled
    uint order_parameter_orbit;                                   // number of equivalent configurations with the factor group
    int order_parameter_sum;                                      // sum of all the order parameters
    // ----------------------------------------------------------------------------------------
    // PARTIAL OCCUPATION                                         // partial occupation for xstructure
    bool partial_occupation_flag;                                 // flags for partial occupation TRUE/FALSE
    double partial_occupation_site_tol;                           // tolerance for partial occupation site >=0.0 <=1.0   //CO20180409
    double partial_occupation_stoich_tol;                         // tolerance for partial occupation stoich >=0.0 <=1.0 //CO20180409
    int partial_occupation_HNF;                                   // volume HNF size
    vector<int> partial_occupation_sublattice;                    // contains the information about the specie# of the sublattice in the partial occupation otherwise _pocc_no_sublattice_
    // ----------------------------------------------------------------------------------------
    // GEOMETRY ENERGETICS after the QM calculations              // --------------------------------------
    void qm_clear(void);                                          // QM create/clean all the vectors
    void qm_recycle(void);                                        // QM shift data from QM to GEOM
    void qm_load(string directory,string suffix="",int=IOVASP_POSCAR);                    // QM results load from an ab-initio calculation
    bool qm_calculated;                                           // QM calculation
    double qm_scale;                                              // QM scale (always linear A)
    xmatrix<double> qm_lattice;                                   // QM LATTICE in REAL SPACE (meters)
    xmatrix<double> qm_klattice;                                  // QM LATTICE in MOMENTUM SPACE (1/meters)     // SAVED TRASP
    xvector<double> qm_origin;                                    // QM origin
    xmatrix<double> qm_f2c;                                       // QM transformation matrix for F vector per COLUM f2c=trasp(lattice)
    xmatrix<double> qm_c2f;                                       // QM transformation matrix for C vector per ROW   c2f=inv(trasp(lattice))
    std::deque<_atom> qm_atoms;                                  // QM WARNING: we use starting from 0
    std::vector<xvector<double> > qm_forces;                      // QM FORCES calculation
    bool qm_forces_write;                                         // QM FORCES calculation
    std::vector<xvector<double> > qm_positions;                   // QM POSITIONS calculation
    bool qm_positions_write;                                      // QM POSITIONS calculation
    double qm_E_cell,qm_dE_cell,qm_H_cell,qm_PV_cell,qm_P,qm_mag_cell;                     // QM energetics PER CELL
    double qm_E_atom,qm_dE_atom,qm_H_atom,qm_PV_atom,qm_mag_atom;                     // QM energetics ATOMIC
    // ----------------------------------------------------------------------------------------
    // KPOINTS                                                    // --------------------------------------
    int kpoints_mode;                                             // mode of kpoints
    int    kpoints_k1,kpoints_k2,kpoints_k3;                      // parameters that are plug during
    double kpoints_s1,kpoints_s2,kpoints_s3;                      // parameters that are plug during
    int kpoints_kmax,kpoints_kppra;                               // load/unload and calculations
    string kpoints_kscheme;                                       // of ab-initio
    // ---------------------- SYMMETRY --------------------------------------------------------
    // A=U*B but in A and B we plug vectors as columns watch lattice is per row Uc=A*inv(B)
    // A is the lattice (vectors per colum), B is the test lattice (epr column)
    // Uc is the point_group operation which operates AFTER the vector (row)
    // as: new_vector_row=old_vector_row*Uc  and point_group is the list of all the Uc !!!
    //DX+CO START
    double dist_nn_min; 
    // SYMMETRY TOLERANCE ----------------------------
    bool sym_eps_calculated;                                      // was it calculated automatically per symmetry operations (aflowSYM)?
    double sym_eps;                                               // universal tolerance for symmetry (dictates resolution and mapping tolerances)                     
    uint sym_eps_change_count;                                  // universal tolerance count for symmetry //DX20180223 - added count to xstructure
<<<<<<< HEAD
    //DX+CO END
=======
    // DX and CO - END
>>>>>>> 10163148
    // POINT GROUP                                                // POINT GROUP LATTICE
    std::vector<_sym_op> pgroup;                                  // rotations/inversions operations
    bool pgroup_calculated;                                       // WARNING: we use starting from 0
    // POINT GROUP CRYSTAL                                        // POINT GROUP CRYSTAL
    std::vector<_sym_op> pgroup_xtal;                             // rotations/inversions operations
    bool pgroup_xtal_calculated;                                  // WARNING: we use starting from 0
    string crystal_family;                                        // crystal and point group properties
    string crystal_system;                                        // crystal and point group properties
    string point_group_crystal_class;                             // crystal and point group properties
    string point_group_Shoenflies;                                // crystal and point group properties
    string point_group_Hermann_Mauguin;                           // crystal and point group properties
    string point_group_orbifold;                                  // crystal and point group properties
    string point_group_type;                                      // crystal and point group properties
    string point_group_order;                                     // crystal and point group properties
    string point_group_structure;                                 // crystal and point group properties
    // POINT GROUP PATTERSON                                      // POINT GROUP PATTERSON //DX20200129
    std::vector<_sym_op> pgroupk_Patterson;                       // rotations/inversions operations
    bool pgroupk_Patterson_calculated;                            // WARNING: we use starting from 0
    // POINT GROUP KLATTICE                                       // POINT GROUP
    std::vector<_sym_op> pgroupk;                                 // rotations/inversions operations
    bool pgroupk_calculated;                                      // WARNING: we use starting from 0
    // POINT GROUP KCRYSTAL                                       // POINT GROUP
    std::vector<_sym_op> pgroupk_xtal;                            // rotations/inversions operations
    bool pgroupk_xtal_calculated;                                 // WARNING: we use starting from 0
    // FACTOR GROUP                                               // FACTOR GROUP
    std::vector<_sym_op> fgroup;                                  // rotations/inversions + incell_translations operations
    bool fgroup_calculated;                                       // WARNING: we use starting from 0
    // SPACE GROUP                                                // SPACE GROUP
    std::vector<_sym_op> sgroup;                                  // rotations/inversions + incell        //outcell_translations operations
    bool sgroup_calculated;                                       // WARNING: we use starting from 0
    double sgroup_radius;                                         // radius of application (all ops connecting objects inside the sphere)
    xvector<int> sgroup_radius_dims;                              // dimension of the radius (in +- integers)
    // SITE POINT GROUP                                           // SITE POINT GROUP
    bool agroup_calculated;                                       // WARNING: we use starting from 0
    std::vector<std::vector<_sym_op> > agroup;                    // rotations/inversions operations on sites, has one for each atom (all)
    // INEQUIVALENTE ATOMS                                        // --------------------------------------
    bool iatoms_calculated;                                       // given the symmetry, the atoms are mapped in inequivalent
    std::vector<std::vector<int> > iatoms;                        // equivalent/inequivalent atoms lookup table
    // SPACE GROUP CALCULATION WITH PLATON/FINDSYM                // with platon >= 51108
    string spacegroup;                                            // space group symbol
    string spacegrouplabel;                                       // the number with #
    string spacegroupoption;                                      // origin, axes and so on
    int    spacegroupnumber;                                      // the number
    int    spacegroupnumberoption;                                // the option as number
    bool is_spacegroup_platon,is_spacegroup_findsym,is_spacegroup_aflow; // got spacegroup
    // SPACE GROUP ITC
    //DX+CO START
    string crystal_system_ITC;                                    // aflow_symmetry_spacegroup.cpp (RHT)
    string point_group_ITC;                                       // aflow_symmetry_spacegroup.cpp (RHT)
    char bravais_label_ITC;                                       // aflow_symmetry_spacegroup.cpp (RHT)
    char lattice_label_ITC;                                       // aflow_symmetry_spacegroup.cpp (RHT)
    uint space_group_ITC;                                         // aflow_symmetry_spacegroup.cpp (RHT)
    string wyckoff_library_entry_ITC;                             // aflow_symmetry_spacegroup.cpp (RHT)
    int setting_ITC;                                              // aflow_symmetry_spacegroup.cpp (RHT) //DX20170830 - SGDATA
    xvector<double> origin_ITC;                                   // aflow_symmetry_spacegroup.cpp (RHT) //DX20170830 - SGDATA
    vector<string> general_position_ITC;                          // aflow_symmetry_spacegroup.cpp (RHT) //DX20170830 - SGDATA
<<<<<<< HEAD
    //DX+CO END
=======
    // DX and CO - END
>>>>>>> 10163148
    // double volume;  USE double GetVolume(const xstructure& a);  and SetVolume //
    //  int number_of_atoms; USE (int) atoms.size();  looks you do not need.
    //DX+CO START
    vector<string> wyccar_ITC;                                    // aflow_symmetry_spacegroup.cpp (RHT)
    xmatrix<double> standard_lattice_ITC;                         // aflow_symmetry_spacegroup.cpp (RHT)
    deque<_atom> standard_basis_ITC;                              // aflow_symmetry_spacegroup.cpp (RHT)    
    vector<wyckoffsite_ITC> wyckoff_sites_ITC;                    // aflow_symmetry_spacegroup.cpp (RHT) //(x,y,z) XX
    vector<string> wyckoff_symbols_ITC;                           // aflow_symmetry_spacegroup.cpp (RHT)
    uint SpaceGroup_ITC(void);                                    // aflow_symmetry_spacegroup.cpp (RHT)
    uint SpaceGroup_ITC(double& use_tol);                         // aflow_symmetry_spacegroup.cpp (RHT)
    uint SpaceGroup_ITC(double& use_tol, bool& no_scan);          // aflow_symmetry_spacegroup.cpp (RHT)
    //uint SpaceGroup_ITC(double& use_tol, const int& manual_it);// aflow_symmetry_spacegroup.cpp (RHT)
    uint SpaceGroup_ITC(double& use_tol, const int& setting);// aflow_symmetry_spacegroup.cpp (RHT) //DX20180806
<<<<<<< HEAD
    //DX20170905 - [OBSOLETE] uint SpaceGroup_ITC(double& use_tol, double& orig_tolerance, const int& manual_it,int& change_sym_count,bool& no_scan);// aflow_symmetry_spacegroup.cpp (RHT)
=======
    //DX20170509 - [OBSOLETE] uint SpaceGroup_ITC(double& use_tol, double& orig_tolerance, const int& manual_it,int& change_sym_count,bool& no_scan);// aflow_symmetry_spacegroup.cpp (RHT)
>>>>>>> 10163148
    //uint SpaceGroup_ITC(double& use_tol,const int& manual_it,bool& no_scan);// aflow_symmetry_spacegroup.cpp (RHT)
    uint SpaceGroup_ITC(double& use_tol,const int& setting,bool& no_scan);// aflow_symmetry_spacegroup.cpp (RHT) //DX20180806
    uint SpaceGroup_ITC(double& use_tol,const int& manual_it,const int& setting,bool& no_scan);// aflow_symmetry_spacegroup.cpp (RHT) //DX20180806
    string aflow2sg(void);                                        // aflow_symmetry_spacegroup.cpp (DX)
    string aflow2sg(double& use_tol);                             // aflow_symmetry_spacegroup.cpp (DX)
    string aflow2sg(double& use_tol, const int& manual_it);       // aflow_symmetry_spacegroup.cpp (DX)
    //DX+CO END
    // ---------------------- FROZSL ---------------------- 
    // [OBSOLETE]  string prototype_label();
    ostringstream FROZSL_output(vector<string> Kvectors);
    // ---------------------- PHONONS ---------------------------------------------------------
    // based on the Maradudin harmonic and deformation analysis
    // LIJK OBEJCTS                                               // LIJK OBEJCTS   WORKING
    bool lijk_calculated;                                         // is calculated ?
    vector<xvector<int> >    lijk_table;                          // bravais lattice look up table l <-> i,j,k
    vector<xvector<double> > lijk_fpos;                           // bravais lattice look up table fpos same as lijk_table
    vector<xvector<double> > lijk_cpos;                           // bravais lattice look up table cpos
    xvector<int> lijk_dims;                                       // dimension
    // ----------------------------------------------------------------------------------------
    // GRID ATOMS                                                 // --------------------------------------
    bool grid_atoms_calculated;                                   // GRID ATOMS from dimsL to dimsH has been calculated ?
    xvector<int> grid_atoms_dimsL;                                // dims low of i,j,k (minus is NOT included)
    xvector<int> grid_atoms_dimsH;                                // dims high of i,j,k (plus is NOT included)
    std::deque<_atom> grid_atoms;                                // WARNING: we use starting from 0
    int grid_atoms_number;                                        // how many...
    vector<int> grid_atoms_sc2pcMap;                              //CO20170804 - mapping between grid_atoms (sc) and atoms (pc)
    vector<int> grid_atoms_pc2scMap;                              //CO20170804 - mapping between grid_atoms (sc) and atoms (pc)
    // ----------------------------------------------------------------------------------------
    // NEIGHBOURS OBEJCTS EXPERIMENTAL/UNFINISHED                 // NEIGHBOURS OBEJCTS   WORKING EXPERIMENTAL
    void neighbours_clear(void);                                  // NN create/clean all the vectors
    void neighbours_calculate(void);                              // NN shift data from QM to GEOM
    bool neighbours_calculated;                                   // NN calculation
    double neighbours_radius;                                     // radius of application
    double neighbours_dradius;                                    // delta radius of shell (bins)
    vector<vector<double> > neighbours_atoms_func_r_vs_nn;        // contains function distance vs neighbours (each atom)
    vector<vector<int> > neighbours_atoms_func_num_vs_nn;         // contains function distance vs neighbours (each atom)
    vector<double> neighbours_func_r_vs_nn;                       // contains function distance vs neighbours (all atoms)
    vector<int> neighbours_func_num_vs_nn;                        // contains function number vs neighbours (all atoms)
    // xvector<int> ndims;                                        // dimension of the radius (in +- integers)
    // std::deque<_atom> ashell;                                 // all the atoms in the shell
    // std::deque<deque<_atom> > natoms;                        // vector of vectors
    // std::vector<vector<double> > rshell;                       // vector of shells
    // std::vector<vector<int> > nshell;                          // vector of density in shells
    // int nbins;                                                 // number of bins
    // NEIGHBOURS OBEJCTS OLD-ACONVASP BUT WORKS                  // NEIGHBOURS OBEJCTS 
    // GetNeighData collects all the neighbor data between rmin and rmax and stores it for each atom in a vector of atom objects in order of increasing distance.  
    void GetNeighData(const deque<_atom>& in_atom_vec,const double& rmin, const double& rmax,deque<deque<_atom> >& neigh_mat);
    // GetStrNeighData collects all the neighbor data out to some cutoff and stores it for each atom in the structure.
    void GetStrNeighData(const double cutoff,deque<deque<_atom> >& neigh_mat);
    // ----------------------------------------------------------------------------------------
    // OUTPUT/ERROR FLAGS                                         // --------------------------------------
    bool Niggli_has_failed;                                       // Niggli has failed ?
    bool Minkowski_has_failed;                                    // Minkowski has failed ?
    bool LatticeReduction_has_failed;                             // LatticeReduction has failed ?
    bool write_lattice_flag;                                      // flag for OUTPUT printing
    bool write_klattice_flag;                                     // flag for OUTPUT printing
    bool write_inequivalent_flag;                                 // flag for OUTPUT printing
    bool write_DEBUG_flag;                                        // flag for OUTPUT printing
    bool error_flag;                                              // flag TRUE is error
    string error_string;                                          // contains type of error
    // END OF CONTENT                                             //
  private:                                                       // ---------------------------------------
    void free();                                                  // to free everything
    void copy(const xstructure& b);                               // the flag is necessary because sometimes you need to allocate the space.
};

//CO20180420
//for stream management with objects
class xStream {
  public:
    //NECESSARY PUBLIC CLASS METHODS - START
    //constructors - START
    xStream();
    //constructors - STOP
    ~xStream();
    //NECESSARY PUBLIC CLASS METHODS - END

    //getters
    ostream* getOSS() const; //CO20191110
    ofstream* getOFStream() const; //CO20191110
  protected:
    //NECESSARY private CLASS METHODS - START
    //void free();  //CO20190318 - not necessary
    void free();
    //void freeAll(); //CO20190318 - not necessary
    void copy(const xStream& b);
    //NECESSARY END CLASS METHODS - END
    //logger variables
    ostream* p_oss;
    ofstream* p_FileMESSAGE;
    bool f_new_ofstream;  //for deletion later
    //general setters
    void setOFStream(ofstream& FileMESSAGE);
    void setOSS(ostream& oss);
};

// for queue
class _xqsub {
  public:
    // trivial constructurs/destuctors/operators
    _xqsub();                                                     // default, just allocate
    ~_xqsub();                                                    // kill everything
    _xqsub(const _xqsub& b);                                      // constructor copy
    const _xqsub& operator=(const _xqsub &b);                     // copy
    void clear(void);                                             // clear
    stringstream QSUB;                                            //
    stringstream QSUB_orig;                                       //
    bool         QSUB_generated;                                  //
    bool         QSUB_changed;                                    //
  private:                                                       //
    void free();                                                  // free space
    void copy(const _xqsub& b);                                   //
};

// for a vasp run
class _xvasp {
  public:
    // trivial constructurs/destuctors/operators
    _xvasp();                                                     // default, just allocate
    ~_xvasp();                                                    // kill everything
    _xvasp(const _xvasp& b);                                      // constructor copy
    const _xvasp& operator=(const _xvasp &b);                     // copy
    void clear(void);                                             // clear
    // aflow_xatom.cpp contains the code
    // CONTENT
    xstructure   str;
    string       Directory;
    string       AnalyzeLabel;
    _xqsub       xqsub;
    xoption      aopts;
    // --------------------------------
    // VASP INPUT CONTENT
    // [OBSOLETE] bool         AFLOWIN_FLAG::VASP;
    stringstream POSCAR;
    stringstream POSCAR_orig;
    // [OBSOLETE] bool         POSCAR_generated;
    // [OBSOLETE] bool         POSCAR_changed;
    uint         POSCAR_index;
    stringstream INCAR;
    stringstream INCAR_orig;
    // [OBSOLETE] bool         INCAR_generated;
    // [OBSOLETE] bool         INCAR_changed;
    stringstream KPOINTS;
    stringstream KPOINTS_orig;
    // [OBSOLETE] bool         KPOINTS_generated;
    // [OBSOLETE] bool         KPOINTS_changed;
    stringstream POTCAR;
    stringstream POTCAR_orig;
    // [OBSOLETE] bool         POTCAR_generated;
    // [OBSOLETE] bool         POTCAR_changed;
    string       POTCAR_TYPE;
    bool         POTCAR_TYPE_DATE_PRINT_flag;  // to add Zr:POT_PAW:01Apr2001 to directory...
    bool         POTCAR_TYPE_PRINT_flag;  // to add Zr:POT_PAW to directory... (no date) //CO20181226
    double       POTCAR_ENMAX;
    double       POTCAR_ENMIN;
    bool         POTCAR_PAW;
    stringstream POTCAR_POTENTIALS;
    deque<string> POTCAR_AUID; // md5sum one line by one line of the POTCAR
    // --------------------------------
    // VASP INPUT CONTENT
    stringstream OUTCAR;  // OUTPUT
    stringstream CONTCAR; // OUTPUT
    stringstream OSZICAR; // OUTPUT
    // --------------------------------
    // QE INPUT CONTENT
    // [OBSOLETE] bool         AFLOWIN_FLAG::QE;                // FUTURE
    stringstream QE_GEOM;                        // FUTURE
    stringstream QE_GEOM_orig;                   // FUTURE
    bool         QE_GEOM_generated;              // FUTURE
    bool         QE_GEOM_changed;                // FUTURE
    uint         QE_GEOM_index;                  // FUTURE
    // --------------------------------
    // ABINIT INPUT CONTENT
    // [OBSOLETE] bool         AFLOWIN_FLAG::ABINIT;            // FUTURE
    // --------------------------------
    // AIMS INPUT CONTENT
    // [OBSOLETE] bool         AFLOWIN_FLAG::AIMS;            // FUTURE
    // --------------------------------
    int          NCPUS;
    int          NRELAX; // job to do         // -1 (static) 0(error) 1,2,3,4.... (relaxes)  -2(run kpoints)
    int          NRELAXING; // job doing (to monitor odd/even)
    // --------------------------------
    // content for AVASP generation
    bool   AVASP_aflowin_only_if_missing;                          //
    bool AVASP_arun;  //ME20181019
    string AVASP_arun_mode;  //ME20181019
    string AVASP_arun_runname;  //ME20181019
    xoption aplopts;  //ME20181025
    xoption aaplopts;  //ME20181025
    string AVASP_dirbase;
    string AVASP_libbase;
    string AVASP_label;
    string AVASP_parameters;
    string AVASP_pocc_parameters; //CO20181226
    string AVASP_pocc_tol; //CO20181226
    double AVASP_volume_in;
    string AVASP_potential;
    bool   AVASP_alpha_fix;
    uint   AVASP_prototype_mode;
    bool   AVASP_prototype_from_library_;
    bool   AVASP_directory_from_library_;
    // [OBSOLETE] xoption AVASP_flag_AFLOW_WRITE;
    // [OBSOLETE] bool   AVASP_flag_AUTO_PSEUDOPOTENTIALS;
    // [OBSOLETE] bool   AVASP_flag_NBANDS;
    // [OBSOLETE] bool   AVASP_flag_POTIM;
    // [OBSOLETE] double AVASP_value_POTIM;
    // [OBSOLETE] bool   AVASP_flag_PSTRESS;
    // [OBSOLETE] double AVASP_value_PSTRESS;
    // [OBSOLETE] bool   AVASP_flag_EDIFFG;
    // [OBSOLETE] double AVASP_value_EDIFFG;  
    // [OBSOLETE] bool   AVASP_flag_SKIP_NOMIX;
    // [OBSOLETE] bool   AVASP_flag_WAVECAR;
    // [OBSOLETE] bool   AVASP_flag_CHGCAR;
    // [OBSOLETE] bool   AVASP_flag_SPIN;
    // [OBSOLETE] bool   AVASP_flag_SPIN_REMOVE_RELAX_1;
    // [OBSOLETE] bool   AVASP_flag_SPIN_REMOVE_RELAX_2;
    // [OBSOLETE] bool   AVASP_flag_BADER;
    // [OBSOLETE] bool   AVASP_flag_ELF;
    // [OBSOLETE] bool   AVASP_flag_LSCOUPLING;
    // [OBSOLETE] bool   AVASP_flag_AUTO_MAGMOM;
    // [OBSOLETE] bool   AVASP_flag_RELAX_FORCES;
    int    AVASP_value_NSW;
    // [OBSOLETE] bool   AVASP_flag_KPPRA;
    int    AVASP_value_KPPRA;
    string AVASP_KSCHEME;
    int    AVASP_value_KPPRA_STATIC;
    string AVASP_STATIC_KSCHEME;
    string AVASP_KPOINTS; //ME20181226
    // [OBSOLETE] bool   AVASP_flag_PRECISION_flag;
    string AVASP_flag_PRECISION_scheme;
    // [OBSOLETE] bool   AVASP_flag_PRECISION_preserved;
    // [OBSOLETE] bool   AVASP_flag_ALGO_flag;
    string AVASP_flag_ALGO_scheme;
    // [OBSOLETE] bool   AVASP_flag_ALGO_preserved;
    // [OBSOLETE] string AVASP_flag_METAGGA_scheme;
    // [OBSOLETE] tring AVASP_flag_IVDW_scheme;
    // [OBSOLETE] bool   AVASP_flag_ABMIX_flag;
    string AVASP_flag_ABMIX_scheme;
    xoption AVASP_flag_TYPE;   // TYPE 
    // [OBSOLETE] bool   AVASP_flag_forceLDAU;
    // [OBSOLETE] bool   AVASP_flag_forceNOLDAU;  
    // [OBSOLETE] bool   AVASP_flag_LDAU1;
    // [OBSOLETE] bool   AVASP_flag_LDAU2;
    // [OBSOLETE] bool   AVASP_flag_LDAU_ADIABATIC;
    // [OBSOLETE] bool   AVASP_flag_LDAU_CUTOFF;
    string AVASP_LDAU_PARAMETERS_STRING;
    double AVASP_LDAU_PARAMETERS_UJSUM;
    // [OBSOLETE] xoption AVASP_flag_CONVERT_UNIT_CELL;   // CONVERT_UNIT_CELL
    // [OBSOLETE] bool   AVASP_flag_PRESERVE_VOLUME;
    // [OBSOLETE] bool   AVASP_flag_EXTRA_INCAR;
    stringstream AVASP_EXTRA_INCAR;
    vector<string> AVASP_INCAR_KEYWORD; //ME20181226
    stringstream AVASP_INCAR_EXPLICIT_START_STOP; //ME20181226
    vector<string> AVASP_KPOINTS_KEYWORD; //ME20181226
    stringstream AVASP_KPOINTS_EXPLICIT_START_STOP; //ME20181226
    vector<string> AVASP_POTCAR_KEYWORD; //ME20181226
    bool   AVASP_flag_MPI;
    bool   AVASP_flag_RUN_RELAX;
    bool   AVASP_flag_RUN_RELAX_STATIC;
    bool   AVASP_flag_RUN_RELAX_STATIC_BANDS;
    bool   AVASP_flag_RUN_STATIC_BANDS;
    string AVASP_path_BANDS;
    uint   AVASP_value_BANDS_GRID;
    bool   AVASP_flag_RUN_STATIC;
    bool   AVASP_flag_GENERATE;
    // [OBSOLETE] xoption AVASP_flag_preserve;   // PRESERVE
    // [OBSOLETE] //  bool   AVASP_flag_preserve_POSCAR;
    // [OBSOLETE] //  bool   AVASP_flag_preserve_KPOINTS;
    // [OBSOLETE] //  bool   AVASP_flag_preserve_CHGCAR;
    // [OBSOLETE] //  bool   AVASP_flag_preserve_WAVECAR;
    // [OBSOLETE] //  bool   AVASP_flag_preserve_WAVEDER;
    // -------------------------------- FUNCTIONS
    double GetZVAL(void);
    double GetCellAtomZVAL(string mode);  // CELL ATOM
    double GetPOMASS(void);
    double GetCellAtomPOMASS(string mode); // CELL ATOM
  private:                                                       //
    void free();                                                  // free space
    void copy(const _xvasp& b);                                   //
};

//for an aims run
class _xaims {
  public:
    _xaims();
    ~_xaims();
    _xaims(const _xaims& b);
    const _xaims& operator=(const _xaims& b);
    void clear();
    uint          GEOM_index;
    xstructure    str;
    string        Directory;
    _xqsub        xqsub;
    xoption       aopts;
    int           NCPUS;
    // --------------------------------
    // AIMS INPUT CONTENT
    stringstream  CONTROL;
    stringstream  CONTROL_orig;
    bool          CONTROL_generated;
    bool          CONTROL_changed;
    string        CONTROL_FILE_NAME;
    stringstream  GEOM;
    stringstream  GEOM_orig;
    bool          GEOM_generated;
    bool          GEOM_changed;
    string        GEOM_FILE_NAME;
    string        OUTPUT_FILE_NAME;
  private:                                                       //
    void free();                                                  // free space
    void copy(const _xaims& b);                                   //
};

// for a alien run
class _xalien {
  public:
    // trivial constructurs/destuctors/operators
    _xalien();                                                    // default, just allocate
    ~_xalien();                                                   // kill everything
    _xalien(const _xalien& b);                                    // constructor copy
    const _xalien& operator=(const _xalien &b);                   // copy
    void clear(void);                                             // clear
    // aflow_xatom.cpp contains the code
    // CONTENT
    string       Directory;
    _xqsub       xqsub;
    stringstream INPUT;
    stringstream INPUT_orig;
    bool         INPUT_generated;
    bool         INPUT_changed;
    string       INPUT_FILE_NAME;
    string       OUTPUT_FILE_NAME;
    // ----------------
    int          NCPUS;
    int          NRELAX;          // -1 (static) 0(error) 1,2,3,4.... (relaxes)  -2(run kpoints)
  private:                                                       //
    void free();                                                  // free space
    void copy(const _xalien& b);                                  //
};

// for a generic run
class _xinput {
  public:
    _xinput();
    _xinput(_xvasp& xvasp);
    _xinput(_xaims& xaims);
    _xinput(_xalien& xalien);
    ~_xinput();
    _xinput(const _xinput& b);
    const _xinput& operator=(const _xinput &b);
    void clear();
    bool AFLOW_MODE_VASP;
    _xvasp xvasp;
    bool AFLOW_MODE_AIMS;
    _xaims xaims;
    bool AFLOW_MODE_ALIEN;
    _xalien xalien;
    void setXVASP(_xvasp& xvasp);
    void setXAIMS(_xaims& xaims);
    void setXALIEN(_xalien& xalien);
    xstructure& getXStr();
    string& getDirectory();
    void setXStr(const xstructure& str,bool set_all=false);
    void setDirectory(const string Directory,bool set_all=false);
  private:
    void free();
    void copy(const _xinput& b);
};

// typedef struct { //
//   //  _xvasp   *pxvasp; //
//   _aflags  *paflags; //
//   // _kflags  *pkflags; //
//   // _vflags  *pvflags; //
//   // string   stringA; //
//   // string   stringB; //
//   // int      mode; //
//   // ofstream *pFileMESSAGE; //
//   // bool     *pQUIET; //
//   char  ***pargv; //
//   bool    *pbusy; //
// } _threaded_KBIN_params; //

//void xstructure::free();
//void xstructure::copy(const xstructure& b);
//xstructure::xstructure(string structure_title);
//xstructure::xstructure(const xstructure& b);
//xstructure::~xstructure();
//const xstructure& xstructure::operator=(const xstructure& b);
xstructure GetStructure(const int& iomode,ifstream& input);     // plug from cin
xstructure GetStructure(const int& iomode,const string& Directory); // plug from a directory
//void xstructure::SetCoordinates(const int& mode);
xstructure SetSDNumbers(const xstructure& a,const vector<string>& in_sd);
xstructure SetSDTypes(const xstructure& a,const vector<string>& in_sd);
vector<int> GetTypes(const xstructure& a);
vector<string> GetNames(const xstructure& a);
vector<string> GetCleanNames(const xstructure& a);
vector<double> GetSpins(const xstructure& a);
string GetElementName(string stringin);
string GetSpaceGroupName(int spacegroupnumber, string directory=""); //DX20180526 - add directory
int GetSpaceGroupNumber(const string& spacegroupsymbol, string directory=""); //DX20190708
string GetSpaceGroupLabel(int spacegroupnumber);
string GetSpaceGroupSchoenflies(int spacegroupnumber, string directory=""); //DX20170901 //DX20180526 - add directory
string GetSpaceGroupHall(int spacegroupnumber, int setting=1, string directory=""); //DX20170901 //DX20180526 - add directory //DX20180806 - added setting
string GetLaueLabel(string& point_group); //DX20170901 //DX20180526 - add directory

#define RADIANTS 0
#define DEGREES  1
#define _calculate_symmetry_default_sgroup_radius_   2.0

xmatrix<double> MetricTensor(const xstructure& a); //CO20180409
xmatrix<double> MetricTensor(const xmatrix<double>& lattice,double scale=1.0); //CO20180409
xmatrix<double> ReciprocalLattice(const xstructure& a); //CO20180409
xmatrix<double> ReciprocalLattice(const xmatrix<double>& rlattice,double scale=1.0); //CO20180409
string KPPRA(int& k1,int& k2,int& k3,const xmatrix<double>& rlattice,const int& NK);
string KPPRA(xstructure& str,const int& _NK);
string KPPRA_DELTA(int& k1,int& k2,int& k3,const xmatrix<double>& rlattice,const double& DK);
string KPPRA_DELTA(xstructure& str,const double& DK);
int GetNBANDS(int electrons,int nions,int spineach,bool ispin);
double GetZVAL(const stringstream& sss,vector<double>& vZVAL);
double GetZVAL(const _xvasp& xvasp,vector<double>& vZVAL);
double GetZVAL(const string& directory,vector<double>& vZVAL);
double GetCellAtomZVAL(const stringstream& sss,vector<double>& vZVAL,const stringstream& sstr,vector<double>& sZVAL,string mode);  // sss sstr returns ZVAL cell, VAL and sZVAL
double GetCellAtomZVAL(const string& directory,vector<double>& vZVAL,vector<double>& sZVAL,string mode);  // from directory POT/POS returns total ZVAL cell, vZVAL and sZVAL
double GetPOMASS(const stringstream& sss,vector<double>& vPOMASS);
double GetPOMASS(const _xvasp& xvasp,vector<double>& vPOMASS);
double GetPOMASS(const string& directory,vector<double>& vPOMASS);
double GetCellAtomPOMASS(const stringstream& sss,vector<double>& vPOMASS,const stringstream& sstr,vector<double>& sPOMASS,string mode);  // sss sstr returns POMASS cell, VAL and sPOMASS
double GetCellAtomPOMASS(const string& directory,vector<double>& vPOMASS,vector<double>& sPOMASS,string mode);  // from directory POT/POS returns total POMASS cell, vPOMASS and sPOMASS
double GetVol(const xmatrix<double>& lat);
double det(const xvector<double>& v1,const xvector<double>& v2,const xvector<double>& v3);
double GetVol(const xvector<double>& v1,const xvector<double>& v2,const xvector<double>& v3);
double det(const double&,const double&,const double&,const double&,const double&,const double&,const double&,const double&,const double&);
//double getcos(const xvector<double>& a,const xvector<double>& b);  // removed and put in aurostd_xvector.h as cos(xvector,xvector) and sin(xvector,xvector)
xvector<double> Getabc_angles(const xmatrix<double>& lat,const int& mode);
xvector<long double> Getabc_angles(const xmatrix<long double>& lat,const int& mode);
xvector<double> Getabc_angles(const xmatrix<double>& lat,const xvector<int>& permut,const int& mode);
xvector<double> Getabc_angles(const xvector<double>& r1,const xvector<double>& r2,const xvector<double>& r3,const int& mode);
xvector<double> Getabc_angles(const xvector<double>& r1,const xvector<double>& r2,const xvector<double>& r3,const xvector<int>& permut,const int& mode);
#define _Getabc_angles Getabc_angles
//#define _Getabc_angles __NO_USE_Sortabc_angles
xvector<double> Sortabc_angles(const xmatrix<double>& lat,const int& mode);
xmatrix<double> GetClat(const xvector<double>& abc_angles);
xmatrix<double> GetClat(const double &a,const double &b,const double &c,const double &alpha,const double &beta,const double &gamma);
xstructure GetIntpolStr(xstructure strA,xstructure strB,const double& f,const string& path_flag);
double RadiusSphereLattice(const xmatrix<double>& lattice,double scale=1.0); //CO20180409
xvector<int> LatticeDimensionSphere(const xmatrix<double>& lattice,double radius,double scale=1.0); //CO20180409
xvector<int> LatticeDimensionSphere(const xstructure& str,double radius);
void resetLatticeDimensions(const xmatrix<double>& lattice, double radius, xvector<int>& dims,
    vector<xvector<double> >& l1, vector<xvector<double> >& l2, 
    vector<xvector<double> >& l3, vector<int>& a_index, 
    vector<int>& b_index, vector<int>& c_index); //DX20191122
xvector<double> F2C(const double& scale,const xmatrix<double>& lattice,const xvector<double>& fpos);    // fpos are F components per COLUMS !
xvector<double> F2C(const xmatrix<double>& lattice,const xvector<double>& fpos);                        // fpos are F components per COLUMS !
xvector<double> C2F(const double& scale,const xmatrix<double>& lattice,const xvector<double>& cpos);    // cpos are C components per COLUMS !
xvector<double> C2F(const xmatrix<double>& lattice,const xvector<double>& cpos);                        // cpos are C components per COLUMS !
xmatrix<double> F2C(const double& scale,const xmatrix<double>& lattice,const xmatrix<double>& fpos);    // fpos are F components per COLUMS !
xmatrix<double> F2C(const xmatrix<double>& lattice,const xmatrix<double>& fpos);                        // fpos are F components per COLUMS !
xmatrix<double> C2F(const double& scale,const xmatrix<double>& lattice,const xmatrix<double>& cpos);    // cpos are C components per COLUMS !
xmatrix<double> C2F(const xmatrix<double>& lattice,const xmatrix<double>& cpos);                        // cpos are C components per COLUMS !
_atom F2C(const double& scale,const xmatrix<double>& lattice,const _atom& iatom);                       // atom.fpos are F components per COLUMS !
_atom F2C(const xstructure& str,const _atom& iatom);                                                    // atom.fpos are F components per COLUMS !
_atom C2F(const double& scale,const xmatrix<double>& lattice,const _atom& iatom);                       // atom.cpos are C components per COLUMS !
_atom C2F(const xmatrix<double>& lattice,const _atom& iatom);                                           // atom.cpos are C components per COLUMS !
_atom F2C(const double& scale,const xstructure& str,const _atom& iatom);                                // atom.fpos are F components per COLUMS !
_atom F2C(const xstructure& str,const _atom& iatom);                                                    // atom.fpos are F components per COLUMS !
_atom C2F(const double& scale,const xstructure& str,const _atom& iatom);                                // atom.fpos are F components per COLUMS !
_atom C2F(const xstructure& str,const _atom& iatom);                                                    // atom.cpos are C components per COLUMS !
xmatrix<double> FF2CC(const double& scale,const xmatrix<double>& lattice,const xmatrix<double>& fmat);  // fmat is an operation in F coordinates
xmatrix<double> FF2CC(const xmatrix<double>& lattice,const xmatrix<double>& fmat);                      // fmat is an operation in F coordinates
xmatrix<double> CC2FF(const double& scale,const xmatrix<double>& lattice,const xmatrix<double>& cmat);  // cmat is an operation in C coordinates
xmatrix<double> CC2FF(const xmatrix<double>& lattice,const xmatrix<double>& cmat);                      // cmat is an operation in C coordinates
<<<<<<< HEAD
//DX20190905 START
//BringInCellInPlace() overloads
void BringInCellInPlace(double&, double=_ZERO_TOL_, double=1.0, double=0.0);  //ME+DX20190409
void BringInCellInPlace(xvector<double>&, double=_ZERO_TOL_, double=1.0, double=0.0);  //ME+DX20190409
=======
//DX20190905 - START
//BringInCellInPlace() overloads
void BringInCellInPlace(double&, double=_ZERO_TOL_, double=1.0, double=0.0);  // ME/DX20190409
void BringInCellInPlace(xvector<double>&, double=_ZERO_TOL_, double=1.0, double=0.0);  // ME/DX20190409
>>>>>>> 10163148
void BringInCellInPlace(_atom& atom_in, const xmatrix<double>& lattice, double tolerance=_ZERO_TOL_, double upper_bound=1.0, double lower_bound=0.0); //DX20190904
void BringInCellInPlace(xstructure& xstr, double tolerance=_ZERO_TOL_, double upper_bound=1.0, double lower_bound=0.0); //DX20190904

//BringInCell() overloads
<<<<<<< HEAD
double BringInCell(double, double=_ZERO_TOL_, double=1.0, double=0.0);  //ME+DX20190409
=======
double BringInCell(double, double=_ZERO_TOL_, double=1.0, double=0.0);  // ME/DX20190409
>>>>>>> 10163148
xvector<double> BringInCell(const xvector<double>& fpos_in, double tolerance=_ZERO_TOL_, double upper_bound=1.0, double lower_bound=0.0); //DX20190904
_atom BringInCell(const _atom& atom_in, const xmatrix<double>& lattice, double tolerance=_ZERO_TOL_, double upper_bound=1.0, double lower_bound=0.0); //DX20190904
xstructure BringInCell(const xstructure& xstr_in, double tolerance=_ZERO_TOL_, double upper_bound=1.0, double lower_bound=0.0); //DX20190904

//BringInCellFPOS overloads
void BringInCellInPlaceFPOS(_atom& atom_in, double tolerance=_ZERO_TOL_, double upper_bound=1.0, double lower_bound=0.0); //DX20190904
_atom BringInCellFPOS(const _atom& atom_in, double tolerance=_ZERO_TOL_, double upper_bound=1.0, double lower_bound=0.0); //DX20190904
<<<<<<< HEAD
//DX20190905 END
//DX+CO START
=======
//DX20190905 - END
// DX and CO - START
>>>>>>> 10163148
//DX20190905 [OBSOLETE] double BringInCell(const double& x);
//DX20190905 [OBSOLETE] double BringInCell_20161115(const double& x);
//DX20190905 [OBSOLETE] double BringInCell_20160101(const double& x);
//DX20190905 [OBSOLETE] double BringInCell(const double& x);
//DX20190905 [OBSOLETE] double BringInCell_20160101(const double& x);
//DX20190905 [OBSOLETE] xvector<double> BringInCell(const xvector<double>& v_in,double epsilon);
//DX20190905 [OBSOLETE] xvector<double> BringInCell_20161115(const xvector<double>& v_in,double epsilon);
//DX20190905 [OBSOLETE] xvector<double> BringInCell_20160101(const xvector<double>& v_in,double epsilon);
//DX20190905 [OBSOLETE] xvector<double> BringInCell(const xvector<double>& v_in);
//DX20190905 [OBSOLETE] xvector<double> BringInCell2(const xvector<double>& v_in);
//DX20190905 [OBSOLETE] xvector<double> BringInCell2_20161115(const xvector<double>& v_in);
//DX20190905 [OBSOLETE] xvector<double> BringInCell2_20160101(const xvector<double>& v_in, double tolerance);
<<<<<<< HEAD
//DX+CO END
=======
// DX and CO - END
>>>>>>> 10163148
xstructure IdenticalAtoms(const xstructure& a);                                // Make identical atoms
//xstructure SwapSpecies(const xstructure& a,const uint& A,const uint& B);       // Permute Species A with B (safe for species C).
//xstructure SwapCoordinates(const xstructure& str,const uint& i,const uint& j); // Permute Coordinates i with j
//string SpeciesLabel(const xstructure& a,const uint& A);                        // Returns the Label of the specie A (if available)
//string SpeciesString(const xstructure& a);                                           // Gives a string with the list of all the species
bool GetNiggliCell(const xmatrix<double>& in_lat,xmatrix<double>& niggli_lat,xmatrix<double>& P,xmatrix<double>& Q);
bool GetNiggliCell_20180213(const xmatrix<double>& in_lat,xmatrix<double>& niggli_lat,xmatrix<double>& P,xmatrix<double>& Q); //DX20180213 - new dated function
bool GetNiggliCell_20180101(const xmatrix<double>& in_lat,xmatrix<double>& niggli_lat,xmatrix<double>& P,xmatrix<double>& Q); //DX20180213 - old dated function
// standard lattice reduction and type
string GetLatticeType(xmatrix<double> lattice);
string GetLatticeType(xvector<double> data);
xstructure Standard_Primitive_UnitCellForm(const xstructure& a);
xstructure GetStandardPrimitive(const xstructure& a);
xmatrix<double> GetStandardPrimitive(xmatrix<double> lattice);
xvector<double> GetStandardPrimitive(xvector<double> data);
xstructure Standard_Conventional_UnitCellForm(const xstructure& a);
xstructure GetStandardConventional(const xstructure& a);
xmatrix<double> GetStandardConventional(xmatrix<double> lattice);
xvector<double> GetStandardConventional(xvector<double> data);
// niggli
xstructure GetNiggliStr(const xstructure& in_str);
xmatrix<double> GetNiggliStr(const xmatrix<double>& lattice);
xstructure NiggliUnitCellForm(const xstructure& a);
xmatrix<double> NiggliUnitCellForm(const xmatrix<double>& lattice);
// minkowsky
xstructure MinkowskiBasisReduction(const xstructure& a);
xmatrix<double> MinkowskiBasisReduction(const xmatrix<double>& lattice);
// optimal lattice reduction
xstructure LatticeReduction(const xstructure& a);
xmatrix<double> LatticeReduction(const xmatrix<double>& lattice);
<<<<<<< HEAD
//CO20170807 START
=======
//CO20170807 - START
>>>>>>> 10163148
//DX20190214 [OBSOLETE] deque<_atom> foldAtomsInCell(deque<_atom>& atoms, xmatrix<double>& c2f_new, xmatrix<double>& f2c_new, bool skew); //CO20190520 - removed pointers for bools and doubles, added const where possible
deque<_atom> foldAtomsInCell(const xstructure& a, const xmatrix<double>& lattice_new, bool skew, double tol, bool check_min_dists=true); //CO20190520 - removed pointers for bools and doubles, added const where possible //DX20190619 - added check_min_dists bool
deque<_atom> foldAtomsInCell(const deque<_atom>& atoms, const xmatrix<double>& lattice_orig, const xmatrix<double>& lattice_new, bool skew, double tol, bool check_min_dists=true); //CO20190520 - removed pointers for bools and doubles, added const where possible //DX20190619 = added check_min_dists bool
xstructure GetPrimitiveVASP(const xstructure& a);
xstructure GetPrimitiveVASP(const xstructure& a,double tol);
<<<<<<< HEAD
//CO20170807 STOP
// bring cell in,compact, wigner seitz
//DX20190905 [OBSOLETE] _atom BringInCell(const _atom& atom_in,const xmatrix<double>& lattice,double epsilon);
//DX20190905 [OBSOLETE] //DX+CO START
//DX20190905 [OBSOLETE] _atom BringInCell_20161115(const _atom& atom_in,const xmatrix<double>& lattice,double epsilon); //DX
//DX20190905 [OBSOLETE] _atom BringInCell_20160101(const _atom& atom_in,const xmatrix<double>& lattice,double epsilon); //DX
//DX20190905 [OBSOLETE] _atom BringInCell(const _atom& atom_in,const xmatrix<double>& lattice);
//DX20190905 [OBSOLETE] _atom BringInCell_20161115(const _atom& atom_in,const xmatrix<double>& lattice); //DX
//DX20190905 [OBSOLETE] _atom BringInCell_20160101(const _atom& atom_in,const xmatrix<double>& lattice); //DX
//DX20190905 [OBSOLETE] xstructure BringInCell(const xstructure& a,double epsilon);
//DX20190905 [OBSOLETE] xstructure BringInCell_20161115(const xstructure& a,double epsilon); //DX
//DX20190905 [OBSOLETE] xstructure BringInCell_20160101(const xstructure& a,double epsilon); //DX
//DX20190905 [OBSOLETE] xstructure BringInCell(const xstructure& a);
//DX20190905 [OBSOLETE] xstructure BringInCell_20161115(const xstructure& a); //DX
//DX20190905 [OBSOLETE] xstructure BringInCell_20160101(const xstructure& a); //DX
//DX20190905 [OBSOLETE] //DX+CO END
=======
//CO20170807 - STOP
// bring cell in,compact, wigner seitz
//DX20190905 [OBSOLETE] _atom BringInCell(const _atom& atom_in,const xmatrix<double>& lattice,double epsilon);
//DX20190905 [OBSOLETE] // DX and CO - START
//DX20190905 [OBSOLETE] _atom BringInCell_20161115(const _atom& atom_in,const xmatrix<double>& lattice,double epsilon); // DX
//DX20190905 [OBSOLETE] _atom BringInCell_20160101(const _atom& atom_in,const xmatrix<double>& lattice,double epsilon); // DX
//DX20190905 [OBSOLETE] _atom BringInCell(const _atom& atom_in,const xmatrix<double>& lattice);
//DX20190905 [OBSOLETE] _atom BringInCell_20161115(const _atom& atom_in,const xmatrix<double>& lattice); // DX
//DX20190905 [OBSOLETE] _atom BringInCell_20160101(const _atom& atom_in,const xmatrix<double>& lattice); // DX
//DX20190905 [OBSOLETE] xstructure BringInCell(const xstructure& a,double epsilon);
//DX20190905 [OBSOLETE] xstructure BringInCell_20161115(const xstructure& a,double epsilon); // DX
//DX20190905 [OBSOLETE] xstructure BringInCell_20160101(const xstructure& a,double epsilon); // DX
//DX20190905 [OBSOLETE] xstructure BringInCell(const xstructure& a);
//DX20190905 [OBSOLETE] xstructure BringInCell_20161115(const xstructure& a); // DX
//DX20190905 [OBSOLETE] xstructure BringInCell_20160101(const xstructure& a); // DX
//DX20190905 [OBSOLETE] // DX and CO - END
>>>>>>> 10163148
xstructure BringInCompact(const xstructure& a);
xstructure BringInWignerSeitz(const xstructure& a);
// primitive stuff
xstructure GetPrimitive(const xstructure& a);
xstructure GetPrimitive(const xstructure& a,double tol);
xstructure GetPrimitive1(const xstructure& a);
xstructure GetPrimitive2(const xstructure& a);
xstructure GetPrimitive3(const xstructure& a);
bool IsTranslationFVector(const xstructure& a,const xvector<double>& ftvec);
bool IsTranslationCVector(const xstructure& a,const xvector<double>& ctvec);
// other eggs
xstructure ReScale(const xstructure& a,const double& in_scale);
xstructure SetScale(const xstructure& a,const double& in_scale);
xstructure SetVolume(const xstructure& a,const double& in_volume);
xstructure InflateLattice(const xstructure& a,const double& coefficient);
xstructure InflateVolume(const xstructure& a,const double& coefficient);
double GetVolume(const xstructure& a);
double Volume(const xstructure& a);
<<<<<<< HEAD
//DX20180726 START
_atom BringCloseToOrigin(_atom& atom, xmatrix<double>& f2c);
bool uniqueAtomInCell(_atom& atom, deque<_atom>& atoms);
bool alreadyInCell(_atom& atom, deque<_atom> atoms);
//DX20180726 END
//DX+CO START
bool atomInCell(const _atom& atom, double tolerance=_ZERO_TOL_); //DX20191125
bool inCell(const xvector<double>& pos_vec, double tolerance=_ZERO_TOL_); //DX20191125 - added tolerance
//DX+CO END
=======
//DX20180726 - START
_atom BringCloseToOrigin(_atom& atom, xmatrix<double>& f2c);
bool uniqueAtomInCell(_atom& atom, deque<_atom>& atoms);
bool alreadyInCell(_atom& atom, deque<_atom> atoms);
//DX20180726 - END
// DX and CO - START
bool atomInCell(const _atom& atom, double tolerance=_ZERO_TOL_); //DX20191125
bool inCell(const xvector<double>& pos_vec, double tolerance=_ZERO_TOL_); //DX20191125 - added tolerance
// DX and CO - END
>>>>>>> 10163148
xstructure GetSuperCell(const xstructure& a,const xmatrix<double>& sc);
xstructure GetSuperCell(const xstructure& a,const xvector<double>& sc);
xstructure GetSuperCell(const xstructure& a,const xvector<int>& sc);
xstructure GetSuperCell(const xstructure& a, const int& sc11,const int& sc12,const int& sc13, const int& sc21,const int& sc22,const int& sc23, const int& sc31,const int& sc32,const int& sc33);
xstructure GetSuperCell(const xstructure& a,const int& sc1,const int& sc2,const int& sc3);
<<<<<<< HEAD
//CO START
=======
//corey START
>>>>>>> 10163148
xstructure GetSuperCell(const xstructure& a,const xmatrix<double>& sc,vector<int>& sc2pcMap,vector<int>& pc2scMap,bool get_symmetry, bool get_full_basis, bool force_supercell_matrix=false,bool force_strict_pc2scMap=false); //DX20190319 - added force_supercell_matrix //CO20190409 - added force_strict_pc2scMap
xstructure GetSuperCell(const xstructure& a,const xvector<double>& sc,vector<int>& sc2pcMap,vector<int>& pc2scMap,bool get_symmetry, bool get_full_basis, bool force_supercell_matrix=false,bool force_strict_pc2scMap=false); //DX20190319 - added force_supercell_matrix //CO20190409 - added force_strict_pc2scMap
xstructure GetSuperCell(const xstructure& a,const xvector<int>& sc,vector<int>& sc2pcMap,vector<int>& pc2scMap,bool get_symmetry, bool get_full_basis, bool force_supercell_matrix=false,bool force_strict_pc2scMap=false); //DX20190319 - added force_supercell_matrix  //CO20190409 - added force_strict_pc2scMap
xstructure GetSuperCell(const xstructure& a,const int& sc11,const int& sc12,const int& sc13, const int& sc21,const int& sc22,const int& sc23, const int& sc31,const int& sc32,const int& sc33,vector<int>& sc2pcMap,vector<int>& pc2scMap,bool get_symmetry, bool get_full_basis, bool force_supercell_matrix=false,bool force_strict_pc2scMap=false); //DX20190319 - added force_supercell_matrix //CO20190409 - added force_strict_pc2scMap
xstructure GetSuperCell(const xstructure& a,const int& sc1,const int& sc2,const int& sc3,vector<int>& sc2pcMap,vector<int>& pc2scMap,bool get_symmetry, bool get_full_basis, bool force_supercell_matrix=false,bool force_strict_pc2scMap=false); //DX20190319 - added force_supercell_matrix  //CO20190409 - added force_strict_pc2scMap
<<<<<<< HEAD
//CO END
=======
//corey END
>>>>>>> 10163148
bool CalculateSymmetry(xstructure& str,bool ossverbose,ostream& oss,bool fffverbose,double radius);
bool CalculateSymmetry(xstructure& str,bool ossverbose,ostream& oss,bool fffverbose);
bool CalculateSymmetry(xstructure& str,bool ossverbose,ostream& oss,double radius);
bool CalculateSymmetry(xstructure& str,bool ossverbose,double radius);
bool CalculateSymmetry(xstructure& str,double radius);
bool CalculateSymmetry(xstructure& str,bool ossverbose);
bool CalculateSymmetry(xstructure& str);
void CalculateSymmetryPointGroup(xstructure& str,bool ossverbose,ostream& oss,bool fffverbose);
void CalculateSymmetryPointGroup(xstructure& str,bool ossverbose,ostream& oss);
void CalculateSymmetryPointGroup(xstructure& str,bool ossverbose);
void CalculateSymmetryPointGroup(xstructure& str);
void CalculateSymmetryPointGroupCrystal(xstructure& str,bool ossverbose,ostream& oss,bool fffverbose);
void CalculateSymmetryPointGroupCrystal(xstructure& str,bool ossverbose,ostream& oss);
void CalculateSymmetryPointGroupCrystal(xstructure& str,bool ossverbose);
void CalculateSymmetryPointGroupCrystal(xstructure& str);
void CalculateSymmetryFactorGroup(xstructure& str,bool ossverbose,ostream& oss,bool fffverbose);
void CalculateSymmetryFactorGroup(xstructure& str,bool ossverbose,ostream& oss);
void CalculateSymmetryFactorGroup(xstructure& str,bool ossverbose);
void CalculateSymmetryFactorGroup(xstructure& str);
void CalculateSymmetryPointGroupKlattice(xstructure& str,bool ossverbose,ostream& oss,bool fffverbose);
void CalculateSymmetryPointGroupKlattice(xstructure& str,bool ossverbose,ostream& oss);
void CalculateSymmetryPointGroupKlattice(xstructure& str,bool ossverbose);
void CalculateSymmetryPointGroupKlattice(xstructure& str);
xstructure Rotate(const xstructure& a,const xmatrix<double>& rm);
xstructure GetLTCell(const xmatrix<double>& lt,const xstructure& str);
xstructure GetLTFVCell(const xvector<double>& nvec,const double phi,const xstructure& str);
xstructure ShiftPos(const xstructure& a,const xvector<double>& shift,const int& flag);
xstructure ShiftCPos(const xstructure& a,const xvector<double>& shift);
xstructure ShiftFPos(const xstructure& a,const xvector<double>& shift);
double MaxStructureLattice(const xstructure& str);
double MinStructureLattice(const xstructure& str);
double AtomDist(const xstructure& str,const _atom& atom1,const _atom& atom2);
bool SameAtom(const xstructure& str,const _atom& atom1,const _atom& atom2);
bool SameAtom(const _atom& atom1,const _atom& atom2);
bool DifferentAtom(const xstructure& str,const _atom& atom1,const _atom& atom2);
xmatrix<double> GetDistMatrix(const xstructure& a); //CO20171025
vector<double> GetNBONDXX(const xstructure& a);
int GenerateGridAtoms(xstructure& str,int i1,int i2,int j1,int j2,int k1,int k2);
int GenerateGridAtoms_20190520(xstructure& str,int i1,int i2,int j1,int j2,int k1,int k2); //DX20191218 [ORIG]
int GenerateGridAtoms_20191218(xstructure& str,int i1,int i2,int j1,int j2,int k1,int k2); //DX20191218 [NEW]
int GenerateGridAtoms(xstructure& str,int d1,int d2,int d3);
int GenerateGridAtoms(xstructure& str,int d);
int GenerateGridAtoms(xstructure& str,const xvector<int>& dims);
int GenerateGridAtoms(xstructure& str);
int GenerateGridAtoms(xstructure& str,const double& radius);

void l2ijk(const xstructure& str,const int &l,int &i,int &j,int &k);
void l2ijk(const xstructure& str,const int &l,xvector<int>& ijk);
xvector<int> l2ijk(const xstructure& str,const int &l);
void ijk2l(const xstructure& str,int &l,const int &i,const int &j,const int &k);
void ijk2l(const xstructure& str,int &l,const xvector<int>& ijk);
int ijk2l(const xstructure& str,const int &i,const int &j,const int &k);
int ijk2l(const xstructure& str,const xvector<int>& ijk);
xvector<double> r_lattice(const xstructure& str,const int &l);
xvector<double> r_lattice(const xstructure& str,const int &i,const int &j,const int &k);
xvector<double> r_lattice(const xstructure& str,const xvector<int>& ijk);
xstructure input2AIMSxstr(istream& input);
xstructure input2ABINITxstr(istream& input);
xstructure input2QExstr(istream& input);
xstructure input2VASPxstr(istream& input);

// ----------------------------------------------------------------------------
// functions related to AtomEnvironment - DX20191122
vector<AtomEnvironment> getAtomEnvironments(const xstructure& xstr, uint mode=ATOM_ENVIRONMENT_MODE_1);
vector<AtomEnvironment> getLFAAtomEnvironments(const xstructure& xstr, const string& lfa, const vector<string>& LFAs, uint mode=ATOM_ENVIRONMENT_MODE_1);
void minimumCoordinationShellLatticeOnly(const xmatrix<double>& lattice,
    double& min_dist, uint& frequency, vector<xvector<double> >& coordinates); //DX20191122
void minimumCoordinationShellLatticeOnly(const xmatrix<double>& lattice,
    double& min_dist, uint& frequency, vector<xvector<double> >& coordinates, double radius); //DX20191122
void minimumCoordinationShellLatticeOnly(const xmatrix<double>& lattice, xvector<int>& dims,
    vector<xvector<double> >& l1, vector<xvector<double> >& l2, vector<xvector<double> >& l3, 
    vector<int>& a_index, vector<int>& b_index, vector<int>& c_index, 
    double& min_dist, uint& frequency, vector<xvector<double> >& coordinates,
    double radius); //DX20191122
void minimumCoordinationShell(const xstructure& xstr, uint center_index, 
    double& min_dist, uint& frequency, vector<xvector<double> >& coordinates); //DX20191122
void minimumCoordinationShell(const xstructure& xstr, uint center_index, 
    double& min_dist, uint& frequency, vector<xvector<double> >& coordinates, const string& type); //DX20191122

//makefile tests
bool gcdTest(ostream& oss=cout);
bool gcdTest(ofstream& FileMESSAGE,ostream& oss=cout);
bool smithTest(ostream& oss=cout);
bool smithTest(ofstream& FileMESSAGE,ostream& oss=cout);

// ----------------------------------------------------------------------------
// Structure Prototypes
// aflow_xproto.cpp
#define _HTQC_PROJECT_STRING_ "HTQC Project"
#define _TERNARY_PROJECT_STRING_ "HTQC^3 Project"
#define _ICSD_STRING_ "(icsd library)"
#define _ICSD_PROJECT_STRING_ "ICSD Project"
#define _ICSD_AFLOWLIB_STRING_ "(icsd_aflowlib library)"

// aflow_xproto.cpp
namespace aflowlib {
  string PrototypeCleanLatticeString(const string& latticeIN);
}
double NearestNeighbour(const xstructure &str_in);

// for HTQC
#define STRUCTURE_MODE_NONE             0
#define STRUCTURE_MODE_RAW              1
#define STRUCTURE_MODE_ABC              2
#define STRUCTURE_MODE_WYC              3
#define STRUCTURE_MODE_ICSD             4
#define STRUCTURE_MODE_HTQC_ICSD        5
#define STRUCTURE_MODE_USE              6
#define STRUCTURE_MODE_REMOVE           7
#define STRUCTURE_MODE_SPECIES          8
#define STRUCTURE_MODE_SWAP_AB          9
#define STRUCTURE_MODE_SWAP_BC         10
#define STRUCTURE_MODE_SWAP_AC         11
#define STRUCTURE_MODE_SWAP_XY         12
#define STRUCTURE_MODE_PRIM            13
#define STRUCTURE_MODE_CONVENTIONAL    14
#define STRUCTURE_MODE_VOLUME          15
#define LIBRARY_MODE_ICSD               0
#define LIBRARY_MODE_ICSD_AFLOWLIB      1
#define LIBRARY_MODE_HTQC               2
#define LIBRARY_MODE_HTQC_ICSD          3
#define LIBRARY_MODE_HTQC_ICSD_AFLOWLIB 4
#define LIBRARY_MODE_LIB0               5
#define LIBRARY_MODE_LIB3               6
#define LIBRARY_MODE_LIB4               7
#define LIBRARY_MODE_LIB5               8
#define LIBRARY_MODE_LIB6               9
#define LIBRARY_MODE_LIB7               10
#define LIBRARY_MODE_LIB8               11
#define LIBRARY_MODE_LIB9               12
#define LIBRARY_MODE_PROTOTYPE          13
#define LIBRARY_MODE_XSTRUCTURE         14
#define LIBRARY_MODE_AUID               15
#define LIBRARY_MODE_ARUN               16  //ME20181226
string* LOAD_Library_ICSD(string file);

namespace aflowlib {
  struct _PROTO_PARAMS{
    string label;
    string parameters;
    deque<string> vatomX;
    deque<double> vvolumeX;
    double volume_in;
    int mode;
    bool flip_option;
  };

  xstructure PrototypePure(ostream &FileMESSAGE,string label,string parameters,string atA,double volA);
  xstructure PrototypePure(ostream &FileMESSAGE,string label,string parameters,string atA);
  xstructure PrototypePure(ostream &FileMESSAGE,string label,string parameters);
  xstructure PrototypePureHTQC(ostream &FileMESSAGE,string label,string parameters,string atA,double volA);
  xstructure PrototypePureHTQC(ostream &FileMESSAGE,string label,string parameters,string atA);
  xstructure PrototypePureHTQC(ostream &FileMESSAGE,string label,string parameters);
  uint PrototypeLibrariesSpeciesNumber(const string& label,ostream& oss=cerr); //CO20181226
  // xstructure PrototypeLibraries(ostream &oss,string label,string parameters,int mode=LIBRARY_MODE_HTQC);
  // xstructure PrototypeLibraries(ostream &oss,string label,string parameters,deque<string> &vatomX,int mode=LIBRARY_MODE_HTQC);
  uint GetAllPrototypeLabels(vector<string>& prototype_labels, string library="all"); //DX20181009
  uint GetAllPrototypeLabels(vector<string>& prototype_labels, vector<string>& compositions, string library="all"); //DX20181009
  uint GetAllPrototypeLabels(vector<string>& prototype_labels, vector<string>& compositions, 
      vector<uint>& space_group_numbers, vector<vector<vector<string> > >& Wyckoff_letter_strings, 
      string library="all");
  vector<string> GetPrototypesBySpeciesNumber(uint number_of_species, string library="all"); //DX20181009
  vector<string> GetPrototypesByStoichiometry(vector<uint> stoichiometry, string library="all"); //DX20181009
  vector<string> GetPrototypesByStoichiometry(vector<uint> stoichiometry, vector<string>& protototype_composition, vector<uint>& prototype_space_group_numbers, 
      vector<vector<vector<string> > >& prototype_grouped_Wyckoff_letters, string library="all");
  vector<string> GetPrototypesBySymmetry(vector<uint>& stoichiometry, uint& space_group_number, vector<GroupedWyckoffPosition>& grouped_Wyckoff_positions, uint setting, string library="all"); //DX20181010
  //vector<string> GetPrototypesBySymmetry(vector<uint>& stoichiometry, uint& space_group_number, vector<vector<vector<string> > >& grouped_possible_Wyckoff_letters, uint setting, string library="all"); //DX20181010
  vector<string> GetPrototypesBySymmetry(vector<uint>& stoichiometry, uint& space_group_number, vector<GroupedWyckoffPosition>& grouped_Wyckoff_positions, vector<uint>& prototype_space_groups, uint setting, string library="all"); //DX20181010
  //vector<string> GetPrototypesBySymmetry(vector<uint>& stoichiometry, uint& space_group_number, vector<vector<vector<string> > >& grouped_possible_Wyckoff_letters, vector<uint>& prototype_space_groups, uint setting, string library="all"); //DX20181010
  xstructure PrototypeLibraries(ostream &oss,string label,string parameters,int mode);
  xstructure PrototypeLibraries(ostream &oss,string label,string parameters,deque<string> &vatomX,int mode);
  xstructure PrototypeLibraries(ostream &oss,string label,string parameters,deque<string> &vatomX,deque<double> &vvolumeX,double volume_in,int mode);//=LIBRARY_MODE_HTQC);
  xstructure PrototypeLibraries(ostream &oss,string label,string parameters,deque<string> &vatomX,deque<double> &vvolumeX,double volume_in,int mode,bool flip_option);
  xstructure PrototypeLibraries(ostream &oss,_PROTO_PARAMS *PARAMS);

  string PrototypesHelp(void);
  string PrototypesIcsdHelp(string options);
  string CALCULATED(string options);
  string CALCULATED_ICSD_RANDOM(void);
  // aflow_xproto_gus.cpp
  xstructure PrototypeBinaryGUS(ostream &FileMESSAGE,string label);
  xstructure PrototypeBinaryGUS(ostream &FileMESSAGE,string label,string atA,string atB);
  xstructure PrototypeBinaryGUS(ostream &FileMESSAGE,string label,string atA,double volA,string atB,double volB,double vol_in);
}

extern string PrototypeBinaryGUS_Cache_Library[];

// ----------------------------------------------------------------------------
// aflow_anrl.cpp
//DX20180710 - updated - #define DOI_ANRL " [ANRL doi: arXiv:1607.02532]"
#define DOI_ANRL " [ANRL doi: 10.1016/j.commatsci.2017.01.017 (part 1), doi: 10.1016/j.commatsci.2018.10.043 (part 2)]" //DX20180710 - updated //DX20190214 updated part 2 doi
#define DOI_POCC " [POCC doi: 10.1021/acs.chemmater.6b01449]"

namespace anrl {
  xstructure PrototypeANRL(ostream &oss,string label,string parameters,deque<string> &vatomX,deque<double> &vvolumeX,double volume_in,int mode,bool flip_option);
  uint PrototypeANRL_LoadList(vector<string>& vproto,
      vector<string>& vproto_label,
      vector<uint>& vproto_nspecies,
      vector<uint>& vproto_natoms,
      vector<uint>& vproto_spacegroup,
      vector<uint>& vproto_nunderscores,
      vector<uint>& vproto_nparameters,
      vector<string>& vproto_Pearson_symbol,
      vector<string>& vproto_params,
      vector<string>& vproto_Strukturbericht,
      vector<string>& vproto_prototype,
      vector<string>& vproto_dialect);
  vector<string> getANRLParameters(string anrl_label, string library="", int choice=-1, bool keep_original_lattice_parameter=false); //DX20181009 //DX20190227 - added keep_original_lattice_parameter
  bool vproto2tokens(string proto,
      string& label,
      uint& nspecies,
      uint& natoms,
      uint& spacegroup,
      uint& nunderscores,
      uint& nparameters,
      string& Pearson_symbol,
      string& params,
      string& Strukturbericht,
      string& prototype,
      string& dialect);
  vector<uint> extractStoichiometry(string& anrl_label);
  bool PrototypeANRL_Consistency(uint vparameters_size,uint proto_nparameters,string proto_prototype,
      string proto_label,string proto_Strukturbericht,string proto_Pearson_symbol,
<<<<<<< HEAD
      uint proto_spacegroup, string proto_params, uint print_mode); //DX20180710 - added print_mode //DX20200207 - oss no longer needed
=======
      uint proto_spacegroup, string proto_params, uint print_mode); //DX20180710 - added print_mode
>>>>>>> 10163148
  string groupedWyckoffPosition2ANRLString(const vector<GroupedWyckoffPosition>& grouped_positions, bool alphabetize);
  vector<string> getANRLLatticeParameterString(char& lattice_type);
  vector<double> getANRLLatticeParameterValuesFromWyccar(const vector<string>& wyccar_ITC, char lattice_type, char lattice_centering, uint setting); //DX20191031
  vector<double> getANRLLatticeParameterValuesFromABCAngles(const xstructure& xstr, char lattice_type, char lattice_centering, uint setting); //DX20191031
  vector<double> getANRLLatticeParameterValues(const vector<double>& all_lattice_parameters, char lattice_type, char lattice_centering, uint setting); //DX20191031
  uint getANRLSettingChoice(int spacegroup); //DX20191031 - removed reference
  string structure2anrl(istream& input, aurostd::xoption& vpflow);           // xoption
  string structure2anrl(xstructure& xstr, bool recalculate_symmetry=true);   // use default options //DX20191031 - added recalculate_symmetry
  string structure2anrl(xstructure& xstr, double tolerance);                 // specify symmetry tolerance //CO20190520 - removed pointers for bools and doubles, added const where possible
  string structure2anrl(xstructure& xstr, uint setting);                     // specify setting
  string structure2anrl(xstructure& xstr, double tolerance, uint setting, bool recalculate_symmetry=true);  // main function //CO20190520 - removed pointers for bools and doubles, added const where possible //DX20190829 - added recalculate_symmetry //DX20191031 - removed reference
  xstructure rhl2hex(xstructure& str, double& a, double& c); 
}

// ----------------------------------------------------------------------------
// Various prototypes to be moved somewhere sometime
// PROTOTYPES
// uint argsprint(vector<string> argv);
// ----------------------------------------------------------------------------
// aflow.cpp
string aflow_get_time_string(void);
string aflow_get_time_string_short(void);
string strPID(void);
int AFLOW_main(vector<string> &argv);
namespace aflow {
  string License_Preamble_aflow(void);
  string Intro_aflow(string x);
  string Intro_sflow(string x);
  string Intro_HELP(string x);
  string Banner(string type);
}
int VASP_Main(vector<string> argv);
int GRND_Main(vector<string> argv);
namespace KBIN {
  int KBIN_Main(vector<string> argv);
}
string MessageTime(void);
string MessageHostTime(const _aflags& aflags);
string MessageDir(const _aflags& aflags);
string MessageDirTime(const _aflags& aflags);
string MessageDirHostTime(const _aflags& aflags);
bool AFLOW_BlackList(string hostname);

// ----------------------------------------------------------------------------
// aflow_pthreads.cpp
namespace AFLOW_PTHREADS {
  int GetTotalCPUs(void);
  bool Check_Threads(vector<string> argv,const bool& VERBOSE);
  void Clean_Threads(void);
  void No_Threads(void);
  bool Available_Free_Threads(int &fthread);
  bool Wait_Available_Free_Threads(int &fthread,const double& pthread_wait,const bool& VERBOSE);
  bool Wait_Available_Free_Threads(int &fthread,const bool& VERBOSE);
}
// interfaces
namespace KBIN {
  void RUN_Directory_PTHREADS(_aflags &aflags);
  void *_threaded_interface_RUN_Directory(void *ptr);
} // namespace KBIN
namespace aurostd { // Multithreaded add on to aurostd
  bool multithread_execute(deque<string> vcommand,int NUM_THREADS,bool VERBOSE);
  bool multithread_execute(deque<string> vcommand,int NUM_THREADS);
  bool multithread_execute(deque<string> vcommand);
  bool multithread_execute(vector<string> vcommand,int NUM_THREADS,bool VERBOSE);
  bool multithread_execute(vector<string> vcommand,int NUM_THREADS);
  bool multithread_execute(vector<string> vcommand);
} // namespace aurostd
namespace AFLOW_PTHREADS {
  bool MULTI_sh(vector<string> argv);
  bool MULTI_compress(string cmd,vector<string> argv);
  bool MULTI_zip(vector<string> argv);
  bool MULTI_bz2xz(vector<string> argv);bool MULTI_xz2bz2(vector<string> argv);
  bool MULTI_gz2xz(vector<string> argv);
}
namespace sflow {
  void KILL(string options);
  void JUST(string options,istream& input,string mode);
  void QSUB(string options);
  void QSUB(string options,string cmd);
  void QDEL(string options);
  void QDEL(string options,string cmd);
}
vector<vector<int> > getThreadDistribution(const int&, const int&);  //ME20190218

// ----------------------------------------------------------------------------
// aflow_kbin.cpp
//int KbinCheckInputFiles(string Directory,ofstream& FileERROR);
namespace KBIN {
  void MPI_Extract(string AflowIn,ofstream &FileMESSAGE,_aflags &aflags,_kflags &kflags);
  void RUN_Directory(_aflags& aflags);
  void AFLOW_RUN_Directory(const _aflags& aflags);
  void RUN_DirectoryScript(const _aflags& aflags,const string& script,const string& output);
  bool CompressDirectory(const _aflags& aflags,const _kflags& kflags);
  bool CompressDirectory(const _aflags& aflags);
  void Clean(const _aflags& aflags);
  void Clean(const string directory);
  void XClean(string options);
  void GenerateAflowinFromVASPDirectory(_aflags& aflags);
  void StartStopCheck(const string &AflowIn,string str1,string str2,bool &flag,bool &flagS);
  void StartStopCheck(const string &AflowIn,string str1,bool &flag,bool &flagS);
  bool Legitimate_aflowin(string aflowindir,const bool& osswrite,ostringstream& oss);
  bool Legitimate_aflowin(string aflowindir);
  void getAflowInFromAFlags(const _aflags& aflags,string& AflowIn_file,string& AflowIn,ostream& oss=cout); //CO20191110
  void getAflowInFromAFlags(const _aflags& aflags,string& AflowIn_file,string& AflowIn,ofstream& FileMESSAGE,ostream& oss=cout); //CO20191110
}

// ----------------------------------------------------------------------------
// aflow_modules.cpp
//ME20181027
namespace KBIN {
  void setModules(_xvasp&);
  void setModules(_xinput&);
  void readModulesFromAflowIn(const string&, _kflags&, _xvasp&);
  void readModulesFromAflowIn(const string&, _kflags&, _xinput&);
  vector<aurostd::xoption> loadDefaultsAPL();
  bool writeFlagAPL(const string& key,const xoption& xopt); //CO20181226  //ME20190113
  void readParametersAPL(const string&, _moduleOptions&, _xinput&);
  vector<aurostd::xoption> loadDefaultsAAPL();
  bool writeFlagAAPL(const string& key,const xoption& xopt);  //CO20181226  //ME20190113
  void readParametersAAPL(const string&, _moduleOptions&, _xinput&);
  vector<aurostd::xoption> loadDefaultsAEL();
  bool writeFlagAEL(const string& key,const xoption& xopt); 
  vector<aurostd::xoption> loadDefaultsAGL();
  bool writeFlagAGL(const string& key,const xoption& xopt); 

}

// ----------------------------------------------------------------------------
// aflow_qsub.cpp
namespace KBIN {
  bool QSUB_Extract(_xqsub& xqsub,string AflowIn,ifstream &FileAFLOWIN,ofstream &FileMESSAGE,_aflags &aflags,_kflags &kflags);
  bool QSUB_RunFinished(_aflags &aflags,ofstream &FileMESSAGE,bool=FALSE);
  void QSUB_WaitFinished(_aflags &aflags,ofstream &FileMESSAGE,bool=FALSE);
  bool QSUB_Extract_Mode1(_xqsub& xqsub,ofstream &FileMESSAGE,_aflags &aflags,_kflags &kflags);
  bool QSUB_Extract_Mode2(_xqsub& xqsub,ofstream &FileMESSAGE,_aflags &aflags,_kflags &kflags);
  bool QSUB_Extract_Mode3(_xqsub& xqsub,ofstream &FileMESSAGE,_aflags &aflags,_kflags &kflags);
}

// ----------------------------------------------------------------------------
// aflow_ialien.cpp
namespace ALIEN {
  bool Produce_INPUT(_xalien& xalien,string AflowIn,ifstream &FileAFLOWIN,ofstream &FileMESSAGE,_aflags &aflags,_kflags &kflags,_alienflags &alienflags);
  bool Modify_INPUT(_xalien& xalien,ofstream &FileMESSAGE,_aflags &aflags,_alienflags &alienflags);
  bool Write_INPUT(_xalien& xalien);
  bool Produce_INPUT_FILE(_xalien& xalien,string AflowIn,ifstream &FileAFLOWIN,ofstream &FileMESSAGE,_aflags &aflags,_kflags &kflags,_alienflags &alienflags);
  bool Modify_INPUT_FILE(_xalien& xalien,ofstream &FileMESSAGE,_aflags &aflags,_alienflags &alienflags);
}

// ----------------------------------------------------------------------------
// aflow_kalien.cpp
namespace ALIEN {
  _alienflags Get_Alienflags_from_AflowIN(string &AflowIn);
  bool Run_Directory(ofstream& FileERROR,_aflags& aflags,_kflags& kflags);
}

// ----------------------------------------------------------------------------
// aflow_matlab.cpp aflow_matlab_funcs.cpp
bool KBIN_MATLAB_Extract(string AflowIn,ifstream &FileAFLOWIN,ofstream &FileMESSAGE,_aflags &aflags,_kflags &kflags);
bool KBIN_MATLAB_Run(_kflags &kflags);
_kflags KBIN_MATLAB_Get_Matlabflags_from_AflowIN(string &AflowIn);
bool KBIN_MATLAB_Directory(ofstream &FileMESSAGE,_aflags &aflags,_kflags &kflags);
string MATLAB_FUNCS_param(void);
//string MATLAB_FUNCS_plotband(string DIRECTORY,string OPTION1);
string MATLAB_FUNCS_plotband(void);

// ----------------------------------------------------------------------------
// aflow_gnuplot_plotbz.cpp
//string GNUPLOT_FUNCS_plotbz(string DIRECTORY,string OPTION1);
string GNUPLOT_FUNCS_plotbz(void);

// ----------------------------------------------------------------------------
// aflow_ifrozsl.cpp

namespace KBIN {
  void VASP_RunPhonons_FROZSL(_xvasp &xvasp,string AflowIn,_aflags &aflags,_kflags &kflags,_vflags &vflags,ofstream &FileMESSAGE);
}

namespace FROZSL {
  bool Extract_INPUT(const string& AflowIn,ofstream &FileMESSAGE,stringstream &input_file,_aflags &aflags,_kflags &kflags);
  bool Setup_frozsl_init_input(const string& AflowIn,ofstream &FileMESSAGE,stringstream &input_file,_aflags &aflags,_kflags &kflags);
  bool Already_Calculated_Input(const string& AflowIn);
  bool WGET_INPUT(ofstream &FileMESSAGE,string AflowIn,_aflags &aflags,_kflags &kflags);
  bool WGET_OUTPUT(ofstream &FileMESSAGE,_aflags &aflags,_kflags &kflags);
  bool input_TO_poscar(ofstream &FileMESSAGE,stringstream &input_file,_aflags &aflags,_kflags &kflags);
  string Generate_Input_file(ofstream &FileMESSAGE,_aflags &aflags,_kflags &kflags);
  bool File_INPUT(const string& AflowIn,ofstream &FileMESSAGE,stringstream &input_file,_aflags &aflags,_kflags &kflags);
  bool Write(string data,string directory);
  bool Delete(string data,string directory);
}
namespace FINDSYM {
  bool Write(string data,string directory);
}

// ----------------------------------------------------------------------------
// aflow_kvasp.cpp

namespace KBIN {
  _vflags VASP_Get_Vflags_from_AflowIN(const string &AflowIn,_aflags &aflags,_kflags& kflags);
  _vflags VASP_Get_Vflags_from_AflowIN(const string &AflowIn,ofstream &FileMESSAGE,_aflags &aflags,_kflags& kflags);
  bool VASP_Fix_Machine_Kflags_from_AflowIN(ofstream &FileMESSAGE,_aflags &aflags,_kflags &kflags,_vflags &vflags);
  bool VASP_Directory(ofstream& FileERROR,_aflags& aflags,_kflags& kflags);
  void VASP_BackupOriginal(_aflags aflags);
  // [OBSOLETE] G++6 not needed  void VASP_Wait(_xvasp& xvasp,_aflags &aflags,_kflags &kflags,_vflags &vflags,ofstream &FileMESSAGE);
  bool VASP_Run(_xvasp &xvasp,_aflags &aflags,_kflags &kflags,_vflags &vflags,ofstream &FileMESSAGE);
  bool VASP_Run(_xvasp &xvasp,_aflags &aflags,_kflags &kflags,_vflags &vflags,string relaxA,string relaxB,bool qmwrite,ofstream &FileMESSAGE);
  bool VASP_Run(_xvasp &xvasp,_aflags &aflags,_kflags &kflags,_vflags &vflags,string relaxA,bool qmwrite,ofstream &FileMESSAGE);
  bool VASP_RunFinished(_xvasp &xvasp,_aflags &aflags,ofstream &FileMESSAGE,bool=FALSE);
  void WaitFinished(_xvasp &xvasp,_aflags &aflags,ofstream &FileMESSAGE,bool=FALSE);
  void VASP_Error(_xvasp &xvasp,string="",string="",string="");
  void VASP_Error(_xvasp &xvasp,ofstream &FileMESSAGE,string="",string="",string="");
  string VASP_Analyze(_xvasp &xvasp,bool qmwrite);
  void VASP_CompressDirectory(_xvasp xvasp,_kflags &kflags);
  void VASP_Backup(_xvasp& xvasp,bool qmwrite,string relax);
  void VASP_CONTCAR_Save(_xvasp xvasp,string relax);
  void VASP_Recycle(_xvasp xvasp,string relax);
  void VASP_Recycle(_xvasp xvasp,int relax_number);
  void VASP_RecycleExtraFile(_xvasp xvasp,string xfile,string relax);
  void VASP_RecycleExtraFile(_xvasp xvasp,string xfile,int relax_number);
  bool VASP_CheckUnconvergedOSZICAR(string dir);
  void GetStatDiel(string& outcar, xvector<double>& eigr, xvector<double>& eigi); // CAMILO
  void GetDynaDiel(string& outcar, xvector<double>& eigr, xvector<double>& eigi); // CAMILO
  string getVASPVersionString(const string&);  //ME20190219
}

// ----------------------------------------------------------------------------
// aflow_ivasp.cpp
namespace KBIN {
  bool VASP_Produce_INPUT(_xvasp& xvasp,const string& AflowIn,ofstream &FileMESSAGE,_aflags &aflags,_kflags &kflags,_vflags &vflags,bool load_POSCAR_from_xvasp=false);
  bool VASP_Modify_INPUT(_xvasp& xvasp,ofstream &FileMESSAGE,_aflags &aflags,_kflags &kflags,_vflags &vflags);
  bool VASP_Produce_and_Modify_INPUT(_xvasp& xvasp,const string& AflowIn,ofstream &FileMESSAGE,_aflags &aflags,_kflags &kflags,_vflags &vflags,bool load_POSCAR_from_xvasp=false); //CO20180418
<<<<<<< HEAD
=======
  bool VASP_Write_ppAUID_FILE(const string& directory,const vector<string>& vppAUIDs,const vector<string>& species);
  bool VASP_Write_ppAUID_FILE(const string& directory,const deque<string>& vppAUIDs,const deque<string>& species);
  bool VASP_Write_ppAUID_AFLOWIN(const string& directory,const vector<string>& vppAUIDs,const vector<string>& species);
  bool VASP_Write_ppAUID_AFLOWIN(const string& directory,const deque<string>& vppAUIDs,const deque<string>& species);
>>>>>>> 10163148
  bool VASP_Write_INPUT(_xvasp& xvasp,_vflags &vflags);
  bool VASP_Produce_INCAR(_xvasp& xvasp,const string& AflowIn,ofstream& FileERROR,_aflags& aflags,_kflags& kflags,_vflags& vflags);
  bool VASP_Modify_INCAR(_xvasp& xvasp,ofstream& FileERROR,_aflags& aflags,_kflags& kflags,_vflags& vflags);
  bool VASP_Reread_INCAR(_xvasp& xvasp,ofstream &FileMESSAGE,_aflags &aflags);
  bool VASP_Produce_POSCAR(_xvasp& xvasp,const string& AflowIn,ofstream& FileERROR,_aflags& aflags,_kflags& kflags,_vflags& vflags);
  bool VASP_Produce_POSCAR(_xvasp& xvasp);
  bool VASP_Modify_POSCAR(_xvasp& xvasp,const string& AflowIn,ofstream& FileERROR,_aflags& aflags,_vflags& vflags);
  void convertPOSCARFormat(_xvasp&, const _kflags&);  //ME20190220
  bool VASP_Convert_Unit_Cell(_xvasp&, _vflags&, _aflags&, ofstream&, ostringstream&); //ME20181216
  bool VASP_Reread_POSCAR(_xvasp& xvasp,ofstream &FileMESSAGE,_aflags &aflags);
  bool VASP_Produce_KPOINTS(_xvasp& xvasp,const string& AflowIn,ofstream& FileERROR,_aflags& aflags,_kflags& kflags,_vflags& vflags);
  bool VASP_Modify_KPOINTS(_xvasp& xvasp,ofstream& FileERROR,_aflags& aflags,_vflags& vflags);
  bool VASP_Reread_KPOINTS(_xvasp& xvasp,ofstream &FileMESSAGE,_aflags &aflags);
  bool VASP_Find_DATA_POTCAR(const string& species_pp,string &FilePotcar,string &DataPotcar,string &AUIDPotcar);
  bool VASP_Find_FILE_POTCAR(const string& species_pp,string &FilePotcar,string &DataPotcar,string &AUIDPotcar);
  bool VASP_Produce_POTCAR(_xvasp& xvasp,const string& AflowIn,ofstream& FileERROR,_aflags& aflags,_kflags& kflags,_vflags& vflags);
  bool VASP_Modify_POTCAR(_xvasp& xvasp,ofstream& FileERROR,_aflags& aflags,_vflags& vflags);
  bool VASP_Reread_POTCAR(_xvasp& xvasp,ofstream &FileMESSAGE,_aflags &aflags);
  string VASP_PseudoPotential_CleanName(const string& specieIN);
<<<<<<< HEAD
  string VASP_PseudoPotential_CleanName_20190712(const string& specieIN); //CO20190712
  string VASP_PseudoPotential_CleanName_20190101(const string& specieIN); //CO20190712
=======
  string VASP_PseudoPotential_CleanName_190712(const string& specieIN); //CO20190712
  string VASP_PseudoPotential_CleanName_190101(const string& specieIN); //CO20190712
>>>>>>> 10163148
  void VASP_PseudoPotential_CleanName_InPlace(string& species,bool capital_letters_only=false); //CO20190712
  bool VASP_PseudoPotential_CleanName_TEST(void); //CO20190712
  uint VASP_SplitAlloySpecies(string alloy_in, vector<string> &speciesX);
  uint VASP_SplitAlloySpecies(string alloy_in, vector<string> &speciesX, vector<double> &natomsX);
  bool VASP_SplitAlloySpecies(string alloy_in, string &specieA, string &specieB);
  bool VASP_SplitAlloySpecies(string alloy_in, string &specieA, string &specieB, string &specieC);
  bool VASP_SplitAlloySpecies(vector<string> alloy, vector<string> &speciesA, vector<string> &speciesB);
  bool VASP_SplitAlloySpecies(vector<string> alloy, vector<string> &speciesA, vector<string> &speciesB, vector<string> &speciesC);
  uint VASP_SplitAlloyPseudoPotentials(string alloy_in, vector<string> &species_ppX);
  uint VASP_SplitAlloyPseudoPotentials(string alloy_in, vector<string> &species_ppX, vector<double> &natomsX);
  bool VASP_SplitAlloyPseudoPotentials(string alloy, string &species_ppA, string &species_ppB);
  bool VASP_SplitAlloyPseudoPotentials(string alloy, string &species_ppA, string &species_ppB, string &species_ppC);
  bool VASP_SplitAlloyPseudoPotentials(vector<string> alloy, vector<string> &species_ppsA, vector<string> &species_ppsB);
  bool VASP_SplitAlloyPseudoPotentials(vector<string> alloy, vector<string> &species_ppsA, vector<string> &species_ppsB, vector<string> &species_ppsC);
  void VASP_MPI_Autotune(_xvasp& xvasp,_aflags &aflags,bool VERBOSE);
  void XVASP_INCAR_System_Auto(_xvasp& xvasp,bool VERBOSE);
  void XVASP_INCAR_Relax_ON(_xvasp& xvasp,bool VERBOSE);
  void XVASP_INCAR_Relax_ON(_xvasp& xvasp,_vflags& vflags,int number); // for steps
  void XVASP_INCAR_Static_ON(_xvasp& xvasp,_vflags& vflags);
  void XVASP_INCAR_Relax_Static_ON(_xvasp& xvasp,_vflags& vflags);
  void XVASP_INCAR_Relax_Static_Bands_ON(_xvasp& xvasp,_vflags& vflags);
  void XVASP_INCAR_RWIGS_Static(_xvasp& xvasp,_vflags& vflags,ofstream &FileMESSAGE,bool OPERATION);
  void XVASP_INCAR_Precision(_xvasp& xvasp,_vflags& vflags);
  void XVASP_INCAR_Metagga(_xvasp& xvasp,_vflags& vflags);
  void XVASP_INCAR_Ivdw(_xvasp& xvasp,_vflags& vflags);
  void XVASP_INCAR_ABMIX(_xvasp& xvasp,_vflags& vflags);
  int XVASP_INCAR_GetNBANDS(_xvasp& xvasp,bool ispin);
  bool XVASP_INCAR_PREPARE_GENERIC(string command,_xvasp& xvasp,_vflags& vflags,string svalue,int ivalue,double dvalue,bool bvalue);
  //  bool XVASP_INCAR_PREPARE_GENERIC(string command,_xvasp& xvasp,_kflags &kflags,_vflags& vflags,string svalue,int ivalue,double dvalue,bool bvalue);
  // ALGO, ENMAX_MULTIPLY, IMIX, IALGO, TYPE, PAW_CORRECTIONS, NBANDS, PSTRESS, EDIFFG, POTIM, SPIN, LS_COUPLING, AUTO_MAGMOM, NWS, SYM, WAVECAR, CHGCAR
  void XVASP_INCAR_ADJUST_ICHARG(_xvasp&, _vflags&, _aflags&, int, ofstream&);  //ME20191028
  void XVASP_INCAR_SPIN_REMOVE_RELAX(_xvasp& xvasp,_aflags &aflags,_vflags& vflags,int step,ofstream &FileMESSAGE);
  void XVASP_KPOINTS_IBZKPT_UPDATE(_xvasp& xvasp,_aflags &aflags,_vflags& vflags,int step,ofstream &FileMESSAGE);
  void XVASP_INCAR_LDAU_OFF(_xvasp& xvasp,bool VERBOSE);
  void XVASP_INCAR_LDAU_ON(_xvasp& xvasp,_vflags& vflags,uint type);
  void XVASP_INCAR_LDAU_ADIABATIC(_xvasp& xvasp,int step);
  void XVASP_INCAR_LDAU_CUTOFF(_xvasp& xvasp,bool VERBOSE);
  void XVASP_INCAR_KPOINTS_Dielectric_SET(_xvasp& xvasp,_kflags &kflags,_vflags& vflags,string mode_dielectric);
  void XVASP_INCAR_REMOVE_ENTRY(_xvasp& xvasp,string ENTRY,string COMMENT,bool VERBOSE);

  bool XVASP_KPOINTS_KPOINTS(_xvasp &xvasp,ofstream &FileMESSAGE,bool VERBOSE);
  bool XVASP_KPOINTS_KPOINTS(_xvasp &xvasp);
  // bool XVASP_KPOINTS_EVEN(_xvasp& xvasp); TO REMOVE
  // bool XVASP_KPOINTS_ODD(_xvasp& xvasp); TO REMOVE
  bool XVASP_KPOINTS_OPERATION(_xvasp& xvasp,string operation);
  // bool XVASP_KPOINTS_Kshift_Gamma_EVEN(_xvasp& xvasp); TO REMOVE
  // bool XVASP_KPOINTS_Kshift_Gamma_ODD(_xvasp& xvasp); TO REMOVE
  // bool XVASP_KPOINTS_Kscheme(_xvasp& xvasp,string kscheme);
  bool XVASP_KPOINTS_Fix_KPPRA(_xvasp &xvasp,int NK,ofstream &FileMESSAGE,bool VERBOSE);
  bool XVASP_KPOINTS_Fix_KSHIFT(_xvasp &xvasp,_xvasp &rxvasp,bool KAUTOSHIFT,bool VERBOSE);
  bool XVASP_KPOINTS_Fix_KPOINTS(_xvasp &xvasp,int NK,ofstream &FileMESSAGE,bool VERBOSE);
  void XVASP_string2numbers(_xvasp& xvasp);
  void XVASP_numbers2string(_xvasp& xvasp);
  void XVASP_Afix_Clean(_xvasp& xvasp,string preserve_name);
  void XVASP_Afix_ROTMAT(_xvasp& xvasp,int mode,bool verbose,_aflags &aflags,ofstream &FileMESSAGE);
  void XVASP_Afix_NBANDS(_xvasp& xvasp,int& nbands,bool VERBOSE);
  void XVASP_Afix_POTIM(_xvasp& xvasp,double& potim,bool VERBOSE);
  double XVASP_Afix_GENERIC(string mode,_xvasp& xvasp,_kflags& kflags,_vflags& vflags,double=0.0,int=0);

  string ExtractSystemName(const string& directory);  //ME20200217
  string ExtractSystemNameFromAFLOWIN(string directory);  //ME20200217
  string ExtractSystemNameFromVASP(string directory);  //ME20200217
  double ExtractEfermiOUTCAR(string directory);
  xstructure GetMostRelaxedStructure(string directory); //CO20180627
  vector<string> ExtractAtomicSpecies(string directory);

}

// ----------------------------------------------------------------------------
// aflow_avasp.cpp
#define _AVASP_PSEUDOPOTENTIAL_AUTO_ string("AUTO")
#define _AVASP_PSEUDOPOTENTIAL_DELIMITER_ string(":")
#define _AVASP_PSEUDOPOTENTIAL_POTENTIAL_TYPE_ string("TYPE") //CO20191020
#define _AVASP_PSEUDOPOTENTIAL_POTENTIAL_COMPLETE_ string("COMPLETE")

struct _AVASP_PROTO{
  vector<string> ucell;
  deque<int> vkppra;
  vector<double> vpressure;
  aurostd::xoption vparams;
};

bool AVASP_MakePrototype_AFLOWIN(_AVASP_PROTO *PARAMS);
bool AVASP_MakePrototype_AFLOWIN_20181226(_AVASP_PROTO *PARAMS);
bool AVASP_MakePrototype_AFLOWIN_20180101(_AVASP_PROTO *PARAMS);
bool AVASP_MakePrototypeICSD_AFLOWIN(_AVASP_PROTO *PARAMS,bool flag_AFLOW_IN_ONLY_IF_MISSING);
void AVASP_Get_LDAU_Parameters(string species,bool &LDAU,vector<string>& vLDAUspecies,
    vector<uint>& vLDAUtype,vector<int>& vLDAUL, vector<double>& vLDAUU, vector<double> &vLDAUJ);
string AVASP_Get_PseudoPotential_PAW_PBE_KIN(string species);
string AVASP_Get_PseudoPotential_PAW_PBE(string species);
string AVASP_Get_PseudoPotential_PAW_GGA(string species);
string AVASP_Get_PseudoPotential_PAW_LDA_KIN(string species);
string AVASP_Get_PseudoPotential_PAW_LDA(string species);
string AVASP_Get_PseudoPotential_PBE(string species);
string AVASP_Get_PseudoPotential_GGA(string species);
string AVASP_Get_PseudoPotential_LDA(string species);
bool AVASP_populateXVASP(const _aflags& aflags,const _kflags& kflags,const _vflags& vflags,_xvasp& xvasp);
void AVASP_populateXVASP_ARUN(const _aflags&,const _kflags&, const _vflags&,_xvasp&);  //ME20181030
void setStatic(_xvasp&);  //ME20181102
void setPreserveUnitCell(_xvasp&);   //ME20181102
void AVASP_fix_volumes_masses_XVASP(_xvasp&,bool skip_volume=false); //ME20181103 //CO20181226
bool AVASP_MakeSingleAFLOWIN(_xvasp& xvaspin,stringstream &_aflowin,bool flag_WRITE,int=-1,bool flag_PRINT=TRUE);   // last is pthread number, if <0 then serial
bool AVASP_MakeSingleAFLOWIN_20181226(_xvasp& xvaspin,stringstream &_aflowin,bool flag_WRITE,int=-1,bool flag_PRINT=TRUE);   // last is pthread number, if <0 then serial
bool AVASP_MakeSingleAFLOWIN_20180101(_xvasp& xvaspin,stringstream &_aflowin,bool flag_WRITE,int=-1,bool flag_PRINT=TRUE);   // last is pthread number, if <0 then serial
bool AVASP_MakeSingleAFLOWIN(_xvasp& xvasp_in,bool flag_WRITE,int=-1,bool flag_PRINT=TRUE);  // last is pthread number, if <0 then serial
bool AVASP_MakeSingleAFLOWIN(_xvasp& xvasp_in,int=-1,bool flag_PRINT=TRUE);  // last is pthread number, if <0 then serial
bool AVASP_DefaultValuesBinary_AFLOWIN(_xvasp &xvasp);
bool AVASP_MakeSinglePOSCAR(_xvasp& xvaspin);
bool Alloys_LibraryU(vector<string> &alloy,vector<string> &pseudosA,vector<string> &pseudosB);
bool Alloys_LibraryG(vector<string> &alloy,vector<string> &pseudosA,vector<string> &pseudosB);
bool Alloys_LibraryX(vector<string> &alloy,vector<string> &pseudosA,vector<string> &pseudosB);
// -------------------------------------------------------------------------------------------------
// -------------------------------------------------------------------------------------------------
// aflow_ovasp.cpp
class xOUTCAR;
class xDOSCAR;
class xEIGENVAL;
class xPOTCAR;
class xVASPRUNXML;
class xIBZKPT;
class xKPOINTS;
class xCHGCAR;
class xVASPOUT;
class xQMVASP;  //CO20190803
namespace aflowlib { class _aflowlib_entry;}

// -------------------------------------------------------------------------------------------------
class xOUTCAR {
  public:
    xOUTCAR();                                                    // default, just allocate
    ~xOUTCAR();                                                   // kill everything
    xOUTCAR(const string& fileIN,bool=TRUE);                      // constructor from filename, QUIET
    xOUTCAR(const xOUTCAR& b);                                    // constructor copy
    const xOUTCAR& operator=(const xOUTCAR &b);                   // copy
    void clear(void);                                             // clear
    // CONTENT
    string content;vector<string> vcontent;string filename;       // the content, and lines of it
    string SYSTEM;
    int NIONS;
    double Efermi;
    bool isLSCOUPLING;
    double natoms;                                                // for aflowlib_libraries.cpp
    double energy_cell,energy_atom;                               // for aflowlib_libraries.cpp
    double enthalpy_cell,enthalpy_atom;                           // for aflowlib_libraries.cpp
    double eentropy_cell,eentropy_atom;                           // for aflowlib_libraries.cpp
    double PV_cell,PV_atom;                                       // for aflowlib_libraries.cpp
    xmatrix<double> stress;                                       // for aflowlib_libraries.cpp
    double mag_cell,mag_atom;                                     // for aflowlib_libraries.cpp
    vector<double> vmag;                                          // for aflowlib_libraries.cpp
    vector<xvector<double> > vmag_noncoll;                        //DX20171205 - non-collinear
    double volume_cell,volume_atom;                               // for aflowlib_libraries.cpp
    double pressure;                                              // for aflowlib_libraries.cpp // SAME AS PSTRESS
    double pressure_residual;                                     // for aflowlib_libraries.cpp
    double Pulay_stress;                                          // for aflowlib_libraries.cpp
    vector<aurostd::xvector<double> > vforces;                    // for aflowlib_libraries.cpp
    vector<aurostd::xvector<double> > vpositions_cartesian;       // for aflowlib_libraries.cpp
    double ENCUT,EDIFF,EDIFFG,POTIM,TEIN,TEBEG,TEEND,SMASS,NPACO,APACO,PSTRESS;     // 
    int NBANDS,NKPTS,NSW,NBLOCK,KBLOCK,IBRION,NFREE,ISIF,IWAVPR,ISYM,ISPIN;   // for aflowlib_libraries.cpp
    double total_energy_change;                                   // for aflowlib_libraries.cpp
    // DOS related values
    double EMIN,EMAX,SIGMA;                                       // eV - energy-range for DOS
    int ISMEAR;                                                   // broadening in eV -4-tet -1-fermi 0-gaus
    //  Electronic relaxation
    int IALGO;              //  algorithm                         // for aflowlib_libraries.cpp
    string LDIAG;           //   sub-space diagonalisation        // for aflowlib_libraries.cpp
    int IMIX,INIMIX,MIXPRE; //     mixing-type and parameters     // for aflowlib_libraries.cpp
    double AMIX,BMIX,AMIX_MAG,BMIX_MAG,AMIN,WC; // parameters     // for aflowlib_libraries.cpp
    // Intra band minimization
    double WEIMIN,EBREAK,DEPER,TIME;  // for aflowlib_libraries.cpp
    // begin shared xPOTCAR
    double ENMAX;vector<double> vENMAX;                            // eV
    double ENMIN;vector<double> vENMIN;                            // eV
    double POMASS_sum,POMASS_min,POMASS_max;vector<double> vPOMASS;// mass
    double ZVAL_sum,ZVAL_min,ZVAL_max;vector<double> vZVAL;   // valence
    double EATOM_min,EATOM_max;vector<double> vEATOM;        // eV
    double RCORE_min,RCORE_max;vector<double> vRCORE;        // outmost cutoff radius
    double RWIGS_min,RWIGS_max;vector<double> vRWIGS;        // wigner-seitz radius (au A)
    double EAUG_min,EAUG_max;vector<double> vEAUG;            // augmentation
    double RAUG_min,RAUG_max;vector<double> vRAUG;            // augmentation
    double RMAX_min,RMAX_max;vector<double> vRMAX;            // unicity
    vector<string> vTITEL;                                         // unicity
    vector<string> vLEXCH;                                         // unicity
    // end shared xPOTCAR
    string pp_type;
    vector<string> species;                                        // WARNING: we use starting from 0 // CAN BE THE ONES OF VASP5
    vector<int>    species_Z;                                      // WARNING: we use starting from 0 // CAN BE THE ONES OF VASP5
    vector<string> species_pp;                                     // WARNING: we use starting from 0 // CAN BE THE ONES OF VASP5
    vector<string> species_pp_type;                                // WARNING: we use starting from 0 // CAN BE THE ONES OF VASP5
    vector<string> species_pp_version;                             // WARNING: we use starting from 0 // CAN BE THE ONES OF VASP5
    vector<string> species_pp_AUID;                                // WARNING: we use starting from 0 // CAN BE THE ONES OF VASP5
    vector<string> species_pp_AUID_collisions;                     // WARNING: we use starting from 0 // CAN BE THE ONES OF VASP5
    vector<double> species_pp_groundstate_energy;                  // meV/atom
    vector<string> species_pp_groundstate_structure;               // name that we have, maybe ANRL
    deque<deque<double> > species_pp_vLDAU;                       // WARNING: we use starting from 0 // CAN BE THE ONES OF VASP5
    bool isKIN;                                                   // METAGGA
    bool isMETAGGA;string METAGGA;                                // METAGGA
    string string_LDAU;                                           // for aflowlib_libraries.cpp
    uint nweights,nkpoints_irreducible;                           // kpoints reading
    vector<aurostd::xvector<double> > vkpoint_reciprocal;         // kpoints reading
    vector<aurostd::xvector<double> > vkpoint_cartesian;          // kpoints reading
    vector<double> vweights;                                      // kpoints reading
    double calculation_time;                                      // for aflowlib_libraries.cpp - calculation_time
    double calculation_memory;                                    // for aflowlib_libraries.cpp - calculation_memory
    uint calculation_cores;                                       // for aflowlib_libraries.cpp - calculation_cores
    xstructure xstr;                                              // for GetBandGap()
    vector<string> GetCorrectPositions(string line,uint expected_count);                //CO20170725 - vasp issues with lattice spacing (negative sign) 
    bool GetProperties(const stringstream& stringstreamIN,bool=TRUE);          // get everything QUIET
    bool GetProperties(const string& stringIN,bool=TRUE);                      // get everything QUIET
    bool GetPropertiesFile(const string& fileIN,bool=TRUE);                    // get everything QUIET
    bool GetPropertiesFile(const string& fileIN,uint natoms_check,bool);       // get everything QUIET
    bool GetPropertiesUrlFile(const string& url,const string& file,bool=TRUE); // get everything from an aflowlib entry
    // EFFECTIVE MASSES
    friend bool GetEffectiveMass(xOUTCAR& outcar, xDOSCAR& doscar, xEIGENVAL& eigenval, xstructure xstr);
    vector<int> band_index;
    vector<int> carrier_spin;
    vector<string> carrier_type;
    vector<vector<double> > extrema_cart_coord;
    vector<vector<double> > effective_mass_axes;
    vector<int> equivalent_valley;
    vector<double> effective_mass_DOS;
    vector<double> effective_mass_COND;
    vector<double> mass_elec_dos;
    vector<double> mass_hole_dos;
    vector<double> mass_elec_conduction;
    vector<double> mass_hole_conduction;
    // BAND GAPS
    bool GetXStructure();
    int isKPointLine(uint iline,xvector<double>& kpoint); //if returns 0 if not KPointLine, -1 means it gave *** for kpoint
    int isKPointLine(uint iline);                         //if returns 0 if not KPointLine, -1 means it gave *** for kpoint
    bool GetStartingKPointLines(vector<uint>& ilines);
    bool GetNextKPointLine(uint& iline);
    bool ProcessKPoint(uint iline,double EFERMI,vector<double>& b_energies,vector<double>& b_occs);
    bool GetBandEdge(vector<double>& b_energies,vector<double>& b_occs,double EFERMI,uint& iedge,double efermi_tol=AUROSTD_NAN,double energy_tol=1e-4,double occ_tol=1e-5);
    bool identicalKPoints(vector<xvector<double> >& vkpoints,uint kpt1,uint kpt2,double tol=1e-12);
    bool identicalKPoints(xvector<double>& kpoint1,xvector<double>& kpoint2,double tol=1e-12);
    bool removeDuplicateKPoints(vector<xvector<double> >& vkpoints,vector<uint>& vikpt);
    bool removeDuplicateKPoints(vector<vector<xvector<double> > >& vkpoints,vector<uint>& vikpt,vector<uint>& vispin);
    double minimumDistanceKPoints(vector<xvector<double> >& vkpoints,uint ikp1,uint ikp2);
    double minimumDistanceKPoints(xvector<double>& kpoint1,xvector<double>& kpoint2);
    struct bandEnergyOcc{
      double energy;
      double occ;
      //bool operator<(const bandEnergyOcc& other) const {return energy<other.energy;}
    };
    struct bandEnergyOccCompare{
      bandEnergyOccCompare(double _energy_tol) : energy_tol(_energy_tol) {};
      double energy_tol;
      bool operator()(const bandEnergyOcc& a,const bandEnergyOcc b) const;
    };
    bool orderBands(vector<double>& b_energies,vector<double>& b_occs,double energy_tol=1e-4);
    enum BROAD_TYPES {empty,metal,insulator};                   //bandgap types
    enum EMPTY_TYPES {empty_all,empty_partial};                 //bandgap types
    enum INSULATOR_TYPES {insulator_direct,insulator_indirect}; //bandgap types
    enum GAP_TYPES {zero_gap,non_zero_gap};                     //bandgap types
    //bool GetBandGap(void); //CO20171002 - need POSCAR for kpt_tol
    bool GetBandGap(double EFERMI=AUROSTD_NAN,double efermi_tol=AUROSTD_NAN,double energy_tol=1e-4,double occ_tol=1e-5);
    bool GetBandGap_Camilo(double kpt_tol);
    vector<double> conduction_band_min;
    double         conduction_band_min_net;
    vector<double> valence_band_max;
    double         valence_band_max_net;
    vector<double> Egap;
    double         Egap_net;
    vector<double> Egap_fit;
    double         Egap_fit_net;
    vector<string> Egap_type;
    string         Egap_type_net;
    string ERROR;
    //int number_bands,number_kpoints; //CO20171006 - camilo garbage
    //int ISPIN; // turn this into spin = 0 if ISPIN = 1 //CO20171006 - camilo garbage
    //int spin;  //CO20171006 - camilo garbage
<<<<<<< HEAD
  private:                       //
=======
    friend ostream& operator<<(ostream&, const xOUTCAR&);  //ME20190623
 private:                       //
>>>>>>> 10163148
    void free();                 // free space
    void copy(const xOUTCAR& b); //
};

//-------------------------------------------------------------------------------------------------
class xDOSCAR {
  public:
    xDOSCAR();                                                    // default, just allocate
    ~xDOSCAR();                                                   // kill everything
    xDOSCAR(const string& fileIN,bool=TRUE);                      // constructor from filename QUIET
    xDOSCAR(const xDOSCAR& b);                                    // constructor copy
    const xDOSCAR& operator=(const xDOSCAR &b);                   // copy
    void clear(void);                                             // clear
    // CONTENT
    string content;vector<string> vcontent;string filename;       // the content, and lines of it
    string title;
    uint spin;
    double Vol,POTIM;
    xvector<double> lattice;
    double temperature;
    bool RWIGS;
    double Efermi;
    double spinF;
    double energy_max;
    double energy_min;
    uint number_energies;
    uint number_atoms;  //ME20190614
    bool partial;  //ME20190614
    double denergy;
    deque<double> venergy;                                        // venergy.at(energy_number) 
    deque<double> venergyEf;                                      // venergyEf.at(energy_number) 
<<<<<<< HEAD
    //ME20190614 BEGIN
=======
    //ME20190614 - BEGIN
>>>>>>> 10163148
    //[OBSOLETE]  deque<deque<double> > vDOS;                                   // vDOS.at(energy_number).at(spin)
    deque<deque<double> > viDOS;                                  // viDOS.at(spin).at(energy_number)
    //[OBSOLETE]  deque<deque<double> > vDOSs;                                  // vDOSs.at(energy_number).at(spin)
    //[OBSOLETE]  deque<deque<double> > vDOSp;                                  // vDOSp.at(energy_number).at(spin)
    //[OBSOLETE]  deque<deque<double> > vDOSd;                                  // vDOSd.at(energy_number).at(spin)
    deque<deque<deque<deque<double> > > > vDOS;                   // vDOS.at(atom).at(orbital).at(spin).at(energy_number); 0 = total for atoms and orbitals
<<<<<<< HEAD
    //ME20190614 END
    //ME20190620 BEGIN
    bool isLSCOUPLING;  // Contains spin-orbit coupling
    bool lmResolved;  // Is it lm-resolved?
    string carstring;  // The fourth line of the DOSCAR
    //ME20190620 END
=======
    //ME20190614 - END
    //ME20190620 - BEGIN
    bool isLSCOUPLING;  // Contains spin-orbit coupling
    bool lmResolved;  // Is it lm-resolved?
    string carstring;  // The fourth line of the DOSCAR
    //ME20190620 - END
>>>>>>> 10163148
    string ERROR; //CO20191004
    vector<double> conduction_band_min;     //CO20191004
    double         conduction_band_min_net; //CO20191004
    vector<double> valence_band_max;        //CO20191004
    double         valence_band_max_net;    //CO20191004
    vector<double> Egap;                    //CO20191004
    double         Egap_net;                //CO20191004
    vector<double> Egap_fit;                //CO20191004
    double         Egap_fit_net;            //CO20191004
    vector<string> Egap_type;               //CO20191004
    string         Egap_type_net;           //CO20191004
    bool GetProperties(const stringstream& stringstreamIN,bool=TRUE);       // get everything QUIET
    bool GetProperties(const string& stringIN,bool=TRUE);                   // get everything QUIET
    bool GetPropertiesFile(const string& fileIN,bool=TRUE);                 // get everything QUIET
    bool GetPropertiesUrlFile(const string& url,const string& file,bool=TRUE); // get everything from an aflowlib entry
    void convertSpinOFF2ON(); //CO20191217 - copies everything from spin channel 1 to spin channel 2
    bool checkDOS(string& ERROR_out) const;  //CO20191010
    bool GetBandGap(double EFERMI=AUROSTD_NAN,double efermi_tol=AUROSTD_NAN,double energy_tol=1e-3,double occ_tol=1e-4); //CO20191110
    deque<deque<deque<deque<double> > > > GetVDOSSpecies(const xstructure& xstr) const; //vDOS.at(species).at(spin).at(energy_number)  //CO20191110
    deque<deque<deque<deque<double> > > > GetVDOSSpecies(deque<int> num_each_type) const; //vDOS.at(species).at(spin).at(energy_number)  //CO20191110
    friend ostream& operator<<(ostream&, const xDOSCAR&);  //ME20190623
  private:                                                        //
    void free();                                                  // free space
    void copy(const xDOSCAR& b);                                  //
};
//-------------------------------------------------------------------------------------------------
class xEIGENVAL {
  public:
    xEIGENVAL();                                                  // default, just allocate
    ~xEIGENVAL();                                                 // kill everything
    xEIGENVAL(const string& fileIN,bool=TRUE);                    // constructor from filename QUIET
    xEIGENVAL(const xEIGENVAL& b);                                // constructor copy
    const xEIGENVAL& operator=(const xEIGENVAL &b);               // copy
    void clear(void);                                             // clear
    // CONTENT
    string content;vector<string> vcontent;string filename;       // the content, and lines of it
    string title;
    uint number_atoms;  //ME20190623
    uint number_loops;  //ME20190623
    uint spin;
    double Vol,POTIM;
    xvector<double> lattice;
    double temperature;
    uint number_electrons,number_kpoints,number_bands;
    deque<double> vweight;                                        // vweight.at(kpoint number)
    deque<xvector<double> > vkpoint;                              // vkpoint.at(kpoint number)[1,2,3]=xyz.
    deque<deque<deque<double> > > venergy;                        // venergy.at(kpoint number).at(band number).at(spin number)
    string carstring;  //ME20190620 - the fourth line of the EIGENVAL file
    bool GetProperties(const stringstream& stringstreamIN,bool=TRUE);       // get everything QUIET
    bool GetProperties(const string& stringIN,bool=TRUE);                   // get everything QUIET
    bool GetPropertiesFile(const string& fileIN,bool=TRUE);                 // get everything QUIET
    bool GetPropertiesUrlFile(const string& url,const string& file,bool=TRUE); // get everything from an aflowlib entry
    double energy_max;  //ME20190614
    double energy_min;  //ME20190614
    friend ostream& operator<<(ostream&, const xEIGENVAL&);  //ME20190623
  private:                                                        //
    void free();                                                  // free space
    void copy(const xEIGENVAL& b);                                //
};
//-------------------------------------------------------------------------------------------------
class xPOTCAR {
  public:
    xPOTCAR();                                                    // default, just allocate
    ~xPOTCAR();                                                   // kill everything
    xPOTCAR(const string& fileIN,bool=TRUE);                      // constructor from filename QUIET
    xPOTCAR(const xPOTCAR& b);                                    // constructor copy
    const xPOTCAR& operator=(const xPOTCAR &b);                   // copy
    void clear(void);                                             // clear
    // CONTENT
    string content;vector<string> vcontent;                       // the content and the lines
    string filename;                                              // the filename - THIS IS A GLOBAL PROPERTY OF THE WHOLE POTCAR
    string title;
    bool   POTCAR_PAW;
    string POTCAR_TYPE;
    bool   POTCAR_KINETIC;
    bool   POTCAR_GW;
    bool   POTCAR_AE;
    double ENMAX;vector<double> vENMAX;                            // eV
    double ENMIN;vector<double> vENMIN;                            // eV
    double POMASS_sum,POMASS_min,POMASS_max;vector<double> vPOMASS;// mass
    double ZVAL_sum,ZVAL_min,ZVAL_max;vector<double> vZVAL;        // valence
    double EATOM_min,EATOM_max;vector<double> vEATOM;              // eV
    double RCORE_min,RCORE_max;vector<double> vRCORE;              // outmost cutoff radius
    double RWIGS_min,RWIGS_max;vector<double> vRWIGS;              // wigner-seitz radius (au A)
    double EAUG_min,EAUG_max;vector<double> vEAUG;                 // augmentation
    double RAUG_min,RAUG_max;vector<double> vRAUG;                 // augmentation
    double RMAX_min,RMAX_max;vector<double> vRMAX;                 // unicity
    vector<string> vTITEL;                                         // unicity
    vector<string> vLEXCH;                                         // unicity
    string pp_type;
    vector<string> species;                                        // WARNING: we use starting from 0 // CAN BE THE ONES OF VASP5
    vector<int>    species_Z;                                      // WARNING: we use starting from 0 // CAN BE THE ONES OF VASP5
    vector<string> species_pp;                                     // WARNING: we use starting from 0 // CAN BE THE ONES OF VASP5
    vector<string> species_pp_type;                                // WARNING: we use starting from 0 // CAN BE THE ONES OF VASP5
    vector<string> species_pp_version;                             // WARNING: we use starting from 0 // CAN BE THE ONES OF VASP5
    vector<string> species_pp_AUID;                                // WARNING: we use starting from 0 // CAN BE THE ONES OF VASP5
    vector<string> species_pp_AUID_collisions;                     // WARNING: we use starting from 0 // CAN BE THE ONES OF VASP5
    vector<double> species_pp_groundstate_energy;                  // meV/atom
    vector<string> species_pp_groundstate_structure;               // name that we have, maybe ANRL
    bool GetProperties(const stringstream& stringstreamIN,bool=TRUE);       // get everything QUIET
    bool GetProperties(const string& stringIN,bool=TRUE);                   // get everything QUIET
    bool GetPropertiesFile(const string& fileIN,bool=TRUE);                 // get everything QUIET
    bool GetPropertiesUrlFile(const string& url,const string& file,bool=TRUE); // get everything from an aflowlib entry
    // objects/functions for references energies defined only with one specie
    // [OBSOLETE] vector<string> vsymbol;                                        // Ta 
    // [OBSOLETE] vector<string> vname;                                          // Ta_pv // FIX COPY CONSTRUCTOR   
    // [OBSOLETE] vector<string> vdate;                            // 07Sep2000  // FIX COPY CONSTRUCTOR
    string AUID;                                                   // crc32 - THIS IS A GLOBAL PROPERTY OF THE WHOLE POTCAR
    friend ostream& operator<<(ostream &,const xPOTCAR&);          // print // FIX COPY CONSTRUCTOR
    // xPOTCAR xPOTCAR_initialize(uint Z);                         // function to clean up the name // FIX COPY CONSTRUCTOR
  private:                                                         //
    void free();                                                   // free space
    void copy(const xPOTCAR& b);                                   //
};

extern std::vector<xPOTCAR> vxpseudopotential;        // store starting from ONE
uint xPOTCAR_Initialize(void);
bool xPOTCAR_PURE_Printer(xPOTCAR& xPOT,ostream& oss,bool LVERBOSE=FALSE);
xPOTCAR xPOTCAR_Finder(vector<string>& species_pp_AUID,vector<string>& species_pp_AUID_collisions,const string& TITEL,const string& LEXCH,const double& EATOM,const double& RMAX,bool LVERBOSE=FALSE);
xPOTCAR xPOTCAR_Finder(const string& AUID,bool LVERBOSE=FALSE);
bool xPOTCAR_EnthalpyReference_AUID(string AUID,string METAGGA=""); // returns if available
bool xPOTCAR_EnthalpyReference_AUID(string AUID,string METAGGA,string& gs,double& enthalpy_atom,double& volume_atom,double& spin_atom);

// -------------------------------------------------------------------------------------------------
class xVASPRUNXML {
  public:
    xVASPRUNXML();                                                // default, just allocate
    ~xVASPRUNXML();                                               // kill everything
    xVASPRUNXML(const string& fileIN,bool=TRUE);                  // constructor from filename QUIET
    xVASPRUNXML(const xVASPRUNXML& b);                            // constructor copy
    const xVASPRUNXML& operator=(const xVASPRUNXML &b);           // copy
    void clear(void);                                             // clear
    // CONTENT
    string content;vector<string> vcontent;string filename;       // the content, and lines of it
    double natoms;                                                // for aflowlib_libraries.cpp
    xmatrix<double> stress;                                       // for aflowlib_libraries.cpp
    vector<aurostd::xvector<double> > vkpoint;                    // for aflowlib_libraries.cpp
    vector<aurostd::xvector<double> > vweights;                   // for aflowlib_libraries.cpp
    vector<aurostd::xvector<double> > vforces;                    // for aflowlib_libraries.cpp
    bool GetProperties(const stringstream& stringstreamIN,bool=TRUE);       // get everything QUIET
    bool GetProperties(const string& stringIN,bool=TRUE);                   // get everything QUIET
    bool GetPropertiesFile(const string& fileIN,bool=TRUE);                 // get everything QUIET
    bool GetPropertiesUrlFile(const string& url,const string& file,bool=TRUE); // get everything from an aflowlib entry
    bool GetForces(const string&, bool=true);  //ME20190204
    bool GetForcesFile(const string&, bool=true);  //ME20190204
    bool GetForces(stringstream&, bool=true);  //ME20190204
  private:                       //
    void free();                 // free space
    void copy(const xVASPRUNXML& b); //
};
// -------------------------------------------------------------------------------------------------
class xIBZKPT {
  public:
    xIBZKPT();                                                    // default, just allocate
    ~xIBZKPT();                                                   // kill everything
    xIBZKPT(const string& fileIN,bool=TRUE);                      // constructor from filename QUIET
    xIBZKPT(const xIBZKPT& b);                                    // constructor copy
    const xIBZKPT& operator=(const xIBZKPT &b);                   // copy
    void clear(void);                                             // clear
    // CONTENT
    string content;vector<string> vcontent;string filename;       // the content, and lines of it
    uint nweights;                                                // for aflowlib_libraries.cpp
    uint nkpoints_irreducible;                                    // for aflowlib_libraries.cpp
    vector<aurostd::xvector<double> > vkpoint;                    // for aflowlib_libraries.cpp
    vector<uint> vweights;                                        // for aflowlib_libraries.cpp
    uint ntetrahedra;                                             // for aflowlib_libraries.cpp
    double wtetrahedra;                                           // for aflowlib_libraries.cpp
    vector<aurostd::xvector<int> > vtetrahedra;                   // for aflowlib_libraries.cpp
    bool GetProperties(const stringstream& stringstreamIN,bool=TRUE);       // get everything QUIET
    bool GetProperties(const string& stringIN,bool=TRUE);                   // get everything QUIET
    bool GetPropertiesFile(const string& fileIN,bool=TRUE);                 // get everything QUIET
    bool GetPropertiesUrlFile(const string& url,const string& file,bool=TRUE); // get everything from an aflowlib entry
  private:                       //
    void free();                 // free space
    void copy(const xIBZKPT& b); //
};
// -------------------------------------------------------------------------------------------------
class xKPOINTS {
  public:
    xKPOINTS();                                                    // default, just allocate
    ~xKPOINTS();                                                    // kill everything
    xKPOINTS(const string& fileIN,bool=TRUE);                      // constructor from filename QUIET
    xKPOINTS(const xKPOINTS& b);                                   // constructor copy
    const xKPOINTS& operator=(const xKPOINTS &b);                  // copy
    void clear(void);                                              // clear
    // CONTENT
    string content;vector<string> vcontent;string filename;        // the content, and lines of it
    string title;                                                  // first line
    int mode;                                                      // sort of mode
    string grid_type;                                              // if grid specified
    bool is_KPOINTS_NNN,is_KPOINTS_PATH;                           // control parameters
    xvector<int>    nnn_kpoints; // N*N*N                          // triplet of kpoints
    xvector<double> ooo_kpoints; // ORIGIN                         // triplet of origin
    int nkpoints;                                                  // total kpoints
    string path_mode,path;vector<string> vpath;int path_grid;      // path if any
    vector<xvector<double> > vkpoints;                             //ME20190614 - k-point coordinates of the path
    bool GetProperties(const stringstream& stringstreamIN,bool=TRUE);       // get everything QUIET
    bool GetProperties(const string& stringIN,bool=TRUE);                   // get everything QUIET
    bool GetPropertiesFile(const string& fileIN,bool=TRUE);                 // get everything QUIET
    bool GetPropertiesUrlFile(const string& url,const string& file,bool=TRUE); // get everything from an aflowlib entry
    friend ostream& operator<<(ostream&, const xKPOINTS&);  //ME20190623
    string createStandardTitlePath(const xstructure&);  //ME20190623
  private:                       //
    void free();                 // free space
    void copy(const xKPOINTS& b); //
};
// -------------------------------------------------------------------------------------------------
class xCHGCAR {
  public:
    xCHGCAR();                                                     // default, just allocate
    ~xCHGCAR();                                                    // kill everything
    xCHGCAR(const string& fileIN,bool=TRUE);                       // constructor from filename QUIET
    xCHGCAR(const xCHGCAR& b);                                     // constructor copy
    const xCHGCAR& operator=(const xCHGCAR &b);                    // copy
    void clear(void);                                              // clear
    // CONTENT
    string content;vector<string> vcontent;string filename;        // the content, and lines of it
    xvector<int>     grid; // N*N*N                                // triplet of grid
    vector<string>   vstring; // ORIGIN                            // string of values
    xvector<double>  vvalues; // ORIGIN                            // xvector of values
    //[OBSOLETE ME20180705]xtensor3<double> tvalues; // ORIGIN       // xtensor of values
    xtensor<double> tvalues; // ORIGIN                             // xtensor of values ME20180705
    bool GetProperties(const stringstream& stringstreamIN,bool=TRUE);          // get everything QUIET
    bool GetProperties(const string& stringIN,bool=TRUE);                      // get everything QUIET
    bool GetPropertiesFile(const string& fileIN,bool=TRUE);                    // get everything QUIET
    bool GetPropertiesUrlFile(const string& url,const string& file,bool=TRUE); // get everything from an aflowlib entry
  private:                       //
    void free();                 // free space
    void copy(const xCHGCAR& b); //
};

class xQMVASP {  //CO20191110
  public:
    xQMVASP();                                                     // default, just allocate
    ~xQMVASP();                                                    // kill everything
    xQMVASP(const string& fileIN,bool=TRUE);                       // constructor from filename QUIET
    xQMVASP(const xQMVASP& b);                                     // constructor copy
    const xQMVASP& operator=(const xQMVASP &b);                    // copy
    void clear(void);                                              // clear
    // CONTENT
    string content;vector<string> vcontent;string filename;        // the content, and lines of it
    double H_atom_relax;
    double H_atom_static;
    vector<aurostd::xvector<double> > vforces;                     // for APL - only one (no relax vs. static), get most relaxed forces  //CO20191112
    bool GetProperties(const stringstream& stringstreamIN,bool=TRUE);          // get everything QUIET
    bool GetProperties(const string& stringIN,bool=TRUE);                      // get everything QUIET
    bool GetPropertiesFile(const string& fileIN,bool=TRUE);                    // get everything QUIET
    bool GetPropertiesUrlFile(const string& url,const string& file,bool=TRUE); // get everything from an aflowlib entry
  private:                       //
    void free();                 // free space
    void copy(const xQMVASP& b); //
};

// -------------------------------------------------------------------------------------------------
// aflow_kaims.cpp
namespace KBIN {
  _aimsflags AIMS_Get_AIMSflags_from_AflowIN(string& AflowIn,_aflags& aflags,_kflags& kflags);
  _aimsflags AIMS_Get_AIMSflags_from_AflowIN(string& AflowIn,ofstream& FileMESSAGE,_aflags& aflags,_kflags& kflags);
  bool AIMS_Directory(ofstream &FileMESSAGE,_aflags &aflags,_kflags &kflags);
}
// -------------------------------------------------------------------------------------------------
// aflow_iaims.cpp
namespace KBIN {
  bool AIMS_Produce_INPUT(_xaims& xaims,string AflowIn,ofstream &FileMESSAGE,_aflags &aflags,_kflags &kflags,_aimsflags &aimsflags);
  bool AIMS_Modify_INPUT(_xaims& xaims,ofstream &FileMESSAGE,_aflags &aflags,_kflags &kflags,_aimsflags &aimsflags);
  bool AIMS_Write_INPUT(_xaims& xaims,_aimsflags &aimsflags);
  bool AIMS_Write_CONTROL(_xaims& xaims,_aimsflags &aimsflags);
  bool AIMS_Write_GEOM(_xaims& xaims,_aimsflags &aimsflags);
  bool AIMS_Produce_CONTROL(_xaims& xaims,string AflowIn,ofstream &FileMESSAGE,_aflags &aflags,_kflags &kflags,_aimsflags &aimsflags);
  bool AIMS_Modify_CONTROL(_xaims& xaims,ofstream &FileMESSAGE,_aflags &aflags,_kflags &kflags,_aimsflags &aimsflags);
  bool AIMS_Reread_CONTROL(_xaims& xaims,ofstream &FileMESSAGE,_aflags &aflags);
  bool AIMS_Produce_GEOM(_xaims& xaims,string AflowIn,ofstream &FileMESSAGE,_aflags &aflags,_kflags &kflags,_aimsflags &aimsflags);
  bool AIMS_Produce_GEOM(_xaims& xaims);
  bool AIMS_Modify_GEOM(_xaims& xaims,string AflowIn,ofstream &FileMESSAGE,_aflags &aflags,_aimsflags &aimsflags);
  bool AIMS_Reread_GEOM(_xaims& xaims,ofstream &FileMESSAGE,_aflags &aflags);
  bool XAIMS_CONTROL_PREPARE_GENERIC(string command,_xaims& xaims,_aimsflags& aimsflags,string svalue,int ivalue,double dvalue,bool OPTION);
  void XAIMS_CONTROL_REMOVE_ENTRY(_xaims& xaims,string ENTRY,string COMMENT,bool VERBOSE);
}
// -------------------------------------------------------------------------------------------------
// aflow_oaims.cpp
class xAIMSOUT;
class xAIMSOUT {
  public:
    xAIMSOUT();                                                    // default, just allocate
    ~xAIMSOUT();                                                   // kill everything
    xAIMSOUT(const string& fileIN,bool=TRUE);                      // constructor from filename, QUIET
    xAIMSOUT(const xAIMSOUT& b);                                    // constructor copy
    const xAIMSOUT& operator=(const xAIMSOUT &b);                   // copy
    void clear(void);                                             // clear
    // CONTENT
    string content;vector<string> vcontent;string filename;       // the content, and lines of it
    vector<aurostd::xvector<double> > vforces;                    // for aflowlib_libraries.cpp
    double natoms;
    string ERROR;
    bool GetProperties(const stringstream& stringstreamIN,bool=TRUE);          // get everything QUIET
    bool GetProperties(const string& stringIN,bool=TRUE);                      // get everything QUIET
    bool GetPropertiesFile(const string& fileIN,bool=TRUE);                    // get everything QUIET
    bool GetPropertiesFile(const string& fileIN,uint natoms_check,bool);       // get everything QUIET
    bool GetPropertiesUrlFile(const string& url,const string& file,bool=TRUE); // get everything from an aflowlib entry
  private:                       //
    void free();                 // free space
    void copy(const xAIMSOUT& b); //
};
// -----------------------------------------------------------------------------------------------
bool PrintBandGap       (string& WorkDir, ostream &oss);
bool PrintBandGap_DOS   (string& WorkDir, ostream &oss); //CO20191110
bool PrintEffectiveMass (string& WorkDir, ostream &oss);
bool PrintEigCurv       (string& WorkDir, ostream &oss);
// -----------------------------------------------------------------------------------------------
bool ParseKPOINTS(stringstream& File_Kpoints, int& GRIDS, vector<xvector<double> >& special_kpts, vector<xvector<double> >& unique_kpts, vector<int>& repeat_kpts_num);
bool AdjacencyList_KPT(vector<xvector<double> >& special_kpts,vector<xvector<double> >& unique_kpts,vector<xvector<int> >& connect_kpts,vector<int>& connect_kpts_num);
bool AdjacencyList_EIG(vector<xvector<double> >& unique_kpts,vector<xvector<int> >& connect_kpts,vector<int>& connect_kpts_num,xEIGENVAL& xeigenval,vector<xvector<double> >& unique_kpts_EIG,vector<xvector<int> >& connect_kpts_EIG,vector<xvector<double> >& vkpoint_eig);
bool RepeatsList(vector<xvector<double> >& unique_kpts_EIG,vector<int>& repeat_kpts_num,vector<xvector<double> >& vkpoint_eig,vector<xvector<int> >& repeat_kpts_EIG);
bool VertexPaths(vector<xvector<int> >& repeat_kpts_EIG,vector<xvector<int> >& connect_kpts_EIG,vector<int>& repeat_kpts_num,int& GRIDS,vector<xvector<int> >& vrtx_path);
bool RepeatedEdges(vector<xvector<int> >& vrtx_path,vector<xvector<int> >& repeat_kpts_EIG,vector<int>& repeat_kpts_num,vector<xvector<int> >& ndx_edges);
bool VertexBranches(vector<xvector<int> >& ndx_edges,vector<int>& repeat_kpts_num,vector<xvector<int> >& repeat_kpts_EIG,vector<vector<xvector<int> > >& branches);
bool PathDataStuct(xEIGENVAL& xeigenval,vector<xvector<double> >& vkpoint_eig,vector<vector<xvector<int> > >& branches,vector<vector< vector<int> > >& branches_indx,vector<vector< vector<xvector<double> > > >& branches_kpts,vector<vector< vector<vector<vector<double> > > > >& branches_bnds);
bool IBZextrema(xEIGENVAL& xeigenval, vector<xvector<double> >& vkpoint_eig, vector<vector<xvector<int> > >& branches);
void CompareDoublesChar(bool& MATCH, double& number1, double& number2);
void CompareEdges(vector<vector<xvector<int> > >& branches, vector<xvector<int> >& vertex_edges, xvector<int>& test_edge, bool& MATCH);
void NaiveCurvatures(xvector<double>& eigvec, vector<xvector<double> >& posvec, vector<double>& curvature);
double StencilLinear1D(vector<xvector<double> >& positions, xvector<double>& eigenvals);
//-------------------------------------------------------------------------------------------------
struct kEn_st {
  xvector<double> kpoint;
  double energy[2];
  int band_index;
  int band_type; // 0 -- valence band; 1 -- conduction band
};
#define _SIGMA 1.0 // default standard deviation of input data
// range of energy point to fit the ellipse curve
const double _FIT_ENERGY_RANGE = 0.026; // eV range of band
const int _FIT_POINTS_NUMBER = 8; // minimum fit points in Irreducible BZ
//range of band extremes to determine the number of bands for effective mass calculations
const double _BANDS_ENERGY_RANGE = 0.026; // eV
// used to determine cluster of points can be changed to other values
const double _BANDS_PARAMETER_MIN_RATIO = 0.2;
// factor unit
// mass is in unit of electron mass
const double _MASS_FACTOR = 3.80998; // hbar^2*10^{20}/(2.0*me*eV)
bool comparison_kEn_str_up          (const kEn_st& k1, const kEn_st& k2);
bool comparison_kEn_str_dn          (const kEn_st& k1, const kEn_st& k2);
bool comparison_kEn_str_position    (const kEn_st& k1, const kEn_st& k2);
bool comparison_kEn_str_band_type_up(const kEn_st& k1, const kEn_st& k2);
bool comparison_kEn_str_band_type_dn(const kEn_st& k1, const kEn_st& k2);
bool is_equal_position_kEn_str      (const kEn_st& k1, const kEn_st& k2);
bool near_to                        (const xvector<double> & k1, const xvector<double> & k2, const vector<double> & max_distance);
// [OBSOLETE] bool GetEffectiveMass(xOUTCAR& outcar,xDOSCAR& doscar,xEIGENVAL& eigenval,xstructure xstr,ostream& oss,const bool& osswrite);
//-------------------------------------------------------------------------------------------------
//ME20190614 - plotter functions
namespace plotter {
  // Plot setup --------------------------------------------------------------
  // Plot options
  aurostd::xoption getPlotOptions(const aurostd::xoption&, const string&, bool=false);
  aurostd::xoption getPlotOptionsEStructure(const aurostd::xoption&, const string&, bool=false);
  aurostd::xoption getPlotOptionsPhonons(const aurostd::xoption&, const string&);

  // Plot functions
  void generateHeader(stringstream&, const aurostd::xoption&, bool=false);
  void savePlotGNUPLOT(const aurostd::xoption&, const stringstream&);
  void setFileName(aurostd::xoption&, string="");
  void setTitle(aurostd::xoption&);
  string formatDefaultPlotTitle(const aurostd::xoption&);
  vector<double> getCompositionFromHTQCPrototype(const string&, const string&);  //ME20190813
  vector<double> getCompositionFromANRLPrototype(const string&);
  string formatDefaultTitlePOCC(const aurostd::xoption&);
<<<<<<< HEAD
  string formatDefaultTitlePOCC_20191004(const aurostd::xoption&); //CO20191110
  string formatDefaultTitlePOCC_20190101(const aurostd::xoption&);
=======
  string formatDefaultTitlePOCC_191004(const aurostd::xoption&); //CO20191110
  string formatDefaultTitlePOCC_190101(const aurostd::xoption&);
>>>>>>> 10163148
  vector<double> getCompositionFromPoccString(const string&, bool&);

  // Electronic structure ----------------------------------------------------
  void patchDefaultTitleAFLOWIN(xoption& plotoptions);  //CO20191110
  // Plot functions
  void PLOT_DOS(aurostd::xoption&);
  void PLOT_DOS(aurostd::xoption&,const xDOSCAR&); //CO20191110
  void PLOT_DOS(aurostd::xoption&, stringstream&);
  void PLOT_DOS(aurostd::xoption&, stringstream&,const xDOSCAR&);  //CO20191110
  void PLOT_PDOS(aurostd::xoption&);
  void PLOT_PDOS(aurostd::xoption&, const xDOSCAR&); //CO20191110
  void PLOT_PDOS(aurostd::xoption&, stringstream&);
  void PLOT_PDOS(aurostd::xoption&, stringstream&, const xDOSCAR&);  //CO20191110
  void PLOT_BAND(aurostd::xoption&);
  void PLOT_BAND(aurostd::xoption&, stringstream&);
  void BANDDOS2JSON(ostream&, string);
  void PLOT_BANDDOS(aurostd::xoption&);
  void PLOT_BANDDOS(aurostd::xoption&, stringstream&);

  // Helper functions
  xstructure getStructureWithNames(const aurostd::xoption&, const string& carstring="CAR");  //CO20191110
  string getLatticeFromKpointsTitle(const string&);
  void shiftEfermiToZero(xEIGENVAL&, double);
  void setEMinMax(aurostd::xoption&, double, double);

  // DOS
  void generateDosPlot(stringstream&, const xDOSCAR&, const aurostd::xoption&);

  // Bands
  void generateBandPlot(stringstream&, const xEIGENVAL&, const xKPOINTS&, const xstructure&, const aurostd::xoption&);
  string convertKPointLabel(const string&, const string&);
  string convertKPointLetter(string, const string&);

  // Gnuplot
  void generateDosPlotGNUPLOT(stringstream&, const xDOSCAR&, const deque<double>&,
      const deque<deque<deque<double> > >&, const vector<string>&, const aurostd::xoption&);
  double getDosLimits(const aurostd::xoption&, const xDOSCAR&, const deque<deque<deque<double> > >&, const deque<double>&);
  void generateBandPlotGNUPLOT(stringstream&, const xEIGENVAL&, const vector<double>&,
      const vector<double>&, const vector<string>&, const aurostd::xoption&);
  string getFormattedUnit(const string&);

  // Phonons -----------------------------------------------------------------
  void PLOT_PHDOS(aurostd::xoption&);
  void PLOT_PHDOS(aurostd::xoption&, stringstream&);
  void PLOT_PHDISP(aurostd::xoption&);
  void PLOT_PHDISP(aurostd::xoption&, stringstream&);
  void PLOT_PHDISPDOS(aurostd::xoption&);
  void PLOT_PHDISPDOS(aurostd::xoption&, stringstream&);
  void convertEnergies(xEIGENVAL&, const string&);
  void convertEnergies(xDOSCAR&, const string&);
  double getEnergyConversionFactor(const string&);

  // Properties plotter ------------------------------------------------------
  void PLOT_THERMO(aurostd::xoption&);
  void PLOT_THERMO(aurostd::xoption&, stringstream&);
  void PLOT_TCOND(aurostd::xoption&);
  void PLOT_TCOND(aurostd::xoption&, stringstream&);

  // General plots -----------------------------------------------------------
  void plotSingleFromSet(xoption&, stringstream&, const vector<vector<double> >&, int);
  void plotMatrix(xoption& plotoptions, stringstream&);
  void setPlotLabels(aurostd::xoption&, const string&, const string&, const string&, const string&);
  vector<vector<double> > readAflowDataFile(aurostd::xoption&);
  void generatePlotGNUPLOT(stringstream&, const xoption&, const vector<vector<double> >&);
}

//-------------------------------------------------------------------------------------------------
// aflow_estructure_dos.cpp

namespace aurostd {
  int CountWordsinString(string& input);  // put aurostd
  int CountWordsinString_web(string input); // put aurostd
}

namespace estructure {
  string PEDOS_GENERATE_GNUPLOTSCRIPT(const string&,const string&,const double&,const double&,const double&,const double&,const int&,const vector<vector<vector<double> > >&,const string&);
  bool isSpecialKPOINT(string kpoint);  //CO20170830
  string fixSpecialKPOINT_GNUPLOT(string kpoint,bool json=false);  //CO20170830
  string fixSpecialKPOINT_HTML(string kpoint);  //CO20170830
  string fixSpecialKPOINT_LATEX(string kpoint);  //CO20170830
  string fixKPOINT_GNUPLOT(string kpoint,bool json=false);  //CO20170830
  string fixKPOINT_HTML(string kpoint);  //CO20170830
  string fixKPOINT_LATEX(string kpoint);  //CO20170830
  string fixKPOINT_SPECIALONLY(string kpoint);  //CO20170830
  void PLOT_BANDDOS(string options);
  void PLOT_BAND(string options);
  void PLOT_DOS(string options);
  void PLOT_PEDOS(string options);
  void PLOT_PEDOSALL(string options);
  void PLOT_PEDOSALL_AFLOWLIB(string options,_aflags& aflags);
  void PLOT_BAND2(string options);
  // [OBSOLETE]  void PLOT_BAND3(string options);
  void PLOT_BAND_SPINSPLIT(string options);
  void PLOT_DOSWEB(string options);
  // manipulation
  string changeICSDNameGunplot(string ICSDName);
  void CombineTDOSAndTOTALPDOS(const vector<vector<double> >& TDOS, const vector<vector<double> >& TOTALPDOS, vector<vector<double> >& vvDOS);
  double GET_TDOSDATA(const string& str_dir, vector<vector<double> >& TDOS);
  double GET_TDOSDATA(stringstream& ss_dosfile, stringstream& ss_outcarfile, vector<vector<double> >& TDOS);
  double GET_TOTALPDOSDATA(const string& str_dir, vector<vector<double> >& TOTALPDOS);
  double GET_TOTALPDOSDATA(stringstream& ss_dosfile, stringstream& ss_outfile, vector<vector<double> >& TOTALPDOS);
  double GET_PDOSDATA(const string& str_dir, vector<vector<vector<double> > >& PDOS);
  double GET_PDOSDATA(stringstream& ss_dosfile, stringstream& ss_outfile, vector<vector<vector<double> > >& PDOS);
  // [OBSOLETE]  void GET_DOS_DATA(vector<string>& argv);
  bool GET_DOS_DATA(stringstream& ss_dosfile, stringstream& ss_outfile, double& Efermi, vector<vector<double> >& TDOS, vector<vector<double> >& TOTALPDOS); //CO20180216
  bool GET_DOS_DATA(const string& str_dir,   double& Efermi, vector<vector<double> >& TDOS, vector<vector<double> >& TOTALPDOS, vector<vector<vector<double> > >& PDOS);  //CO20180216
  bool GET_DOS_DATA(stringstream& ss_dosfile, stringstream& ss_outfile,   double& Efermi, vector<vector<double> >& TDOS, vector<vector<double> >& TOTALPDOS, vector<vector<vector<double> > >& PDOS); //CO20180216
  void FormatSpinofPDOS(vector<vector<vector<double> > >& vvva);

  // Functions for serializing bands data to JSON
  // Added by EG
  bool DOSDATA_JSON(aurostd::xoption& vpflow,ostream& oss=cout);
  bool DOSDATA_JSON(aurostd::xoption& vpflow,string directory,stringstream& json,bool wrapping_brackets=true);
  bool BANDSDATA_JSON(aurostd::xoption& vpflow,ostream& oss=cout);
  bool BANDSDATA_JSON(aurostd::xoption& vpflow,string directory,stringstream& json,bool wrapping_brackets=true);
  //uint DOSDATA_JSON(string options);
  //uint DOSDATA_JSON(string options, ostream& json);
  //uint BANDSDATA_JSON(string options);
  //uint BANDSDATA_JSON(string options, string json_dir);
  //uint BANDSDATA_JSON(string options, ostream& json);
  string linelabel2HTML(string linelabel);
  uint inequivalentAtomsJSON( vector<vector<vector<double> > >& PDOS, vector<int>& iatoms, vector<double>& numbers, vector<string>& vspecies, ostream& json);
  uint constructInequivalentAtomPDOSJSON(vector<vector<vector<double> > >& PDOS, int iatom, ostream& json); 
  // End of bands data JSON serializers

}


// ----------------------------------------------------------------------------
// aflow_poccupation_*.cpp
//  #include "aflow_pocc.h"

// aflow_poccupation_params.cpp
namespace pocc {
  bool poccInput(); //CO20170805

  string ReturnAtomSpecies(string atom);
  string ReturnAtomSpeciesPotential(string atom);
  string ReturnUFFParameters(string atom);
  class UFFPara {
    public:
      UFFPara(); // constructor
      ~UFFPara(); // destructor
      string symbol;
      double r1,theta0,x1,D1,zeta,Z1,Vi,Uj,Xi,hard,radius; 
      void GetUFFParameters(string);
    private:
      void free(); //free space
  };
  string ReturnAtomProperties(string atom);
  //Atomic Properties Database
  class Atom {
    public:
      Atom();
      ~Atom();
      string name,symbol;
      int number; //atomic number
      double mass,radius,Xi; //atomic, weight radius /pauling electronegativity
      void GetAtomicProperties(string);
    private:
      void free();
  };
} // namespace pocc

// aflow_poccupation_forcefield.cpp
namespace pocc {
  class Bond{
    public:
      Bond();
      Bond(const Bond& b);
      ~Bond();
      _atom bgn,end;
      double length;
      void Set(xstructure , _atom , _atom );
      const Bond & operator=(const Bond &other);
      bool operator==(const Bond &other) const;
      bool operator!=(const Bond &other) const;
      friend ostream& operator<<(ostream&,const Bond&);
    private:
      void free();
      void copy(const Bond& b);
  };
  void SetUFFPara(_atom atomi, _atom atomj, double& R0, double& Kij, double& Xij, double& Dij);
  double CalculateBondEnergy(xstructure xstr, _atom atomi, _atom atomj);
  double CalculateNonBondEnergy(xstructure xstr, _atom atomi, _atom atomj);
  double CalculateUFFEnergy(xstructure xstr);
  void RemoveSameBond(vector<Bond>& Bonds_orig, vector<Bond>& Bonds_new);
  void ExtractBonds(const xstructure& xstr, deque<deque<_atom> >& neigh_mat_bonded, deque<deque<_atom> >& neigh_mat_nonbonded);
  void AnalyzeBonds(const xstructure& xstr, vector<Bond>& Bonds, vector<Bond>& NonBonds);
  void UFFENERGY(istream& input);
}

// ----------------------------------------------------------------------------
// aflow_mix.cpp  aflow_nomix.cpp   aflow_mix_pauling.cpp
#define MISCIBILITY_SYSTEM_NOT_STUDIED  3
#define MISCIBILITY_SYSTEM_SOLUTION     2
#define MISCIBILITY_SYSTEM_MISCIBLE     1
#define MISCIBILITY_SYSTEM_NOMIX        0
#define MISCIBILITY_SYSTEM_UNKNOWN     -1
#define MISCIBILITY_SYSTEM_CUTOFF     200
#define MIEDEMA_MIX_SLOPE 3.069              // Miedema Rule Table 1a Physica 100B (1980) 1-28

int MiscibilityCheck(int speciesA,int speciesB);                  // aflow_mix.cpp
int MiscibilityCheck(string speciesA,string speciesB);            // aflow_mix.cpp
int MiscibilityExperimentsCheck(int speciesA,int speciesB);       // aflow_mix.cpp
int MiscibilityExperimentsCheck(string speciesA,string speciesB); // aflow_mix.cpp
int MiscibilityMiedemaCheck(int speciesA,int speciesB);           // aflow_mix.cpp
int MiscibilityMiedemaCheck(string speciesA,string speciesB);     // aflow_mix.cpp
int MiscibilityMiedemaCheck(string system_in);                    // aflow_mix.cpp
int MiscibilityHumeRotheryCheck(int speciesA,int speciesB);       // aflow_mix.cpp
int MiscibilityHumeRotheryCheck(string speciesA,string speciesB); // aflow_mix.cpp
int MiscibilityHumeRotheryCheck(string system_in);                // aflow_mix.cpp
int MiscibilityCheck(string system_in);                           // aflow_nomix.cpp
int MiscibilityExperimentsCheck(string system_in);                    // aflow_mix_pauling.cpp

// ----------------------------------------------------------------------------
// symmetry prototypes
// aflow_symmetry.cpp
namespace SYM {
  //DX+CO START
  bool ApplyAtomValidate(const _atom &atom_in,_atom& atom_out,const _sym_op &symop,const xstructure& a); //DX+CO
  bool ApplyAtomValidate(const _atom &atom_in,_atom& atom_out,const _sym_op &symop,const xstructure& a, bool _incell_,bool roff); //DX+CO
  bool ApplyAtomValidate(const _atom &atom_in,_atom& atom_out,const _sym_op &symop,const xstructure& a,bool skew, bool _incell_,bool roff,double _eps_); //DX+CO
  bool ApplyAtomValidate(const _atom &atom_in,_atom& atom_out,const _sym_op &symop,const xmatrix<double>& lattice,const xmatrix<double>& c2f, const xmatrix<double>& f2c,bool skew, bool _incell_,bool roff,double _eps_); //DX+CO
  _atom ApplyAtom(const _atom& atom_in,const _sym_op& symop,const xstructure& str); //DX
  //DX+CO END
  _atom ApplyAtom(const _atom& atom_in,const _sym_op& symop,const xstructure& str,bool _incell_);
  //DX+CO START
  _atom ApplyAtom(const _atom& atom_in,const _sym_op& symop,const xstructure& str,bool _incell_,bool roff); //DX
  _atom ApplyAtom(const _atom& atom_in,const _sym_op& symop,const xstructure& str,bool _incell_,bool roff,bool validatePosition); //DX
  _atom ApplyAtom(const _atom& atom_in,const _sym_op& symop,const xmatrix<double>& lattice,const xmatrix<double>& c2f, const xmatrix<double>& f2c,bool skew,bool _incell_,bool roff,bool validatePosition,double eps); //DX
  _atom ApplyAtom_20161115(const _atom& atom_in,const _sym_op& symop,const xmatrix<double>& lattice,const xmatrix<double>& c2f, const xmatrix<double>& f2c,bool skew,bool _incell_,bool roff,bool validatePosition,double eps); //DX
  _atom ApplyAtom_20160101(const _atom& atom_in,const _sym_op& symop,const xstructure& str,bool _incell_); //DX
  //DX+CO END
  xvector<double> ApplyCpos(const xvector<double> &cpos_in,const _sym_op &symop,const xstructure& str,bool _incell_);
  xvector<double> ApplyCpos(const xvector<double> &cpos_in,const _sym_op &symop,const xstructure& str);
  xvector<double> ApplyFpos(const xvector<double> &fpos_in,const _sym_op &symop,const xstructure& str,bool _incell_);
  xvector<double> ApplyFpos(const xvector<double> &fpos_in,const _sym_op &symop,const xstructure& str);
  xvector<int> ApplyIJK(const xvector<int> &ijk_in,const _sym_op &symop,const xstructure& str);
  int  ApplyL(const int &l_in,const _sym_op &symop,const xstructure& str);
  xstructure ApplyXstructure(const _sym_op &symop,const xstructure& str);
  xstructure ApplyXstructure(const _sym_op &symop,const xstructure& str,bool _incell_);
<<<<<<< HEAD
  //DX+CO START
  bool AtomsEquivalent(xstructure& str,_atom& atom1,_atom& atom2); //DX
  bool AtomsEquivalent_20161115(xstructure& str,_atom& atom1,_atom& atom2); //DX
  bool AtomsEquivalent_20160101(xstructure& str,_atom& atom1,_atom& atom2); //DX
  bool AtomsEquivalent(xstructure& str, _atom& atom1, _atom& atom2,double& eps); //DX
  bool AtomsEquivalent(xstructure& str, _atom& a, _atom& b, bool skew, double tol); //DX //CO20190520 - removed pointers for bools and doubles, added const where possible
  bool AtomsEquivalent_20161115(xstructure& str,_atom& atom1,_atom& atom2,double& eps); //DX
  bool AtomsEquivalent_20160101(xstructure& str,_atom& atom1,_atom& atom2,double& eps); //DX
=======
  // DX and CO - START
  bool AtomsEquivalent(xstructure& str,_atom& atom1,_atom& atom2); // DX
  bool AtomsEquivalent_20161115(xstructure& str,_atom& atom1,_atom& atom2); // DX
  bool AtomsEquivalent_20160101(xstructure& str,_atom& atom1,_atom& atom2); // DX
  bool AtomsEquivalent(xstructure& str, _atom& atom1, _atom& atom2,double& eps); // DX
  bool AtomsEquivalent(xstructure& str, _atom& a, _atom& b, bool skew, double tol); // DX //CO20190520 - removed pointers for bools and doubles, added const where possible
  bool AtomsEquivalent_20161115(xstructure& str,_atom& atom1,_atom& atom2,double& eps); // DX
  bool AtomsEquivalent_20160101(xstructure& str,_atom& atom1,_atom& atom2,double& eps); // DX
>>>>>>> 10163148
  bool AtomsEquivalent_Basis(xstructure& str, int atom1_indx,int atom2_indx);
  //DX+CO END
  bool CposEquivalent(const xstructure& str,const xvector<double>& cpos1,const xvector<double>& cpos2,const double& eps);
  bool FposEquivalent(const xstructure& str,const xvector<double>& fpos1,const xvector<double>& fpos2,const double& eps);
  bool CposEquivalent(const xstructure& str,const xvector<double>& cpos1,const xvector<double>& cpos2);
  bool FposEquivalent(const xstructure& str,const xvector<double>& fpos1,const xvector<double>& fpos2);
  bool TypePointGroupOperation(const xmatrix<double>& Uc,const xmatrix<double>& Uf,string& _string,bool& _inversion,double& _angle,
      xvector<double>& _axis,xmatrix<double>& _generator, xvector<double>& _generator_coefficients, 
      xmatrix<xcomplex<double> >& _SU2_matrix, xvector<xcomplex<double> >& _su2_coefficients, double _eps_);  // calculate the symmetry inversion,type,axis,generator //DX20171206 - Added generator coefficients //DX20171207 - Added Uf //DX20180117 - Added SU2 and su2 coefficients
  bool TypePointGroupOperationInternational(const xmatrix<double>& Uc,string& _stringHM,string& _stringSC,
      const bool& _inversion,const double& _angle,
      const xvector<double>& _axis,const xmatrix<double>& _generator, xvector<double>& _generator_coefficients, 
      xmatrix<xcomplex<double> >& _SU2_matrix, xvector<xcomplex<double> >& _su2_coefficients, double _eps_);  // International symbol = Hermann-Mauguin notation & Schonflies notation //DX20171206 - Added generator coefficients //DX20180117 - Added SU2 and su2 coefficients
<<<<<<< HEAD
  //DX+CO START
=======
  // DX and CO - START
>>>>>>> 10163148
  uint AddSymmetryToStructure(xstructure &a,const uint& iat,
      const xmatrix<double> &Uc,const xmatrix<double> &Uf,const xvector<double> &ctau,const xvector<double> &ftau,
      const xvector<double> &ctrasl,const xvector<double> &ftrasl,
      const std::vector<int> &basis_atoms_map,const std::vector<int> &basis_types_map,bool basis_map_calculated,char group);
  uint AddSymmetryToStructure(xstructure &a,const uint& iat,
      const xmatrix<double> &Uc,const xmatrix<double> &Uf,const xvector<double> &ctau,const xvector<double> &ftau,
      const xvector<double> &ctrasl,const xvector<double> &ftrasl,
      const std::vector<int> &basis_atoms_map,const std::vector<int> &basis_types_map,bool basis_map_calculated,char group,bool roff); //DX
  uint AddSymmetryToStructure(xstructure& a,const xmatrix<double>& Uc,const xmatrix<double>& Uf,
      const xvector<double>& ctau,const xvector<double>& ftau,const xvector<double>& ctrasl,
      const xvector<double>& ftrasl,
      const std::vector<int>& basis_atoms_map,const std::vector<int>& basis_types_map,bool basis_map_calculated,char group);
  uint AddSymmetryToStructure(xstructure& a,const xmatrix<double>& Uc,const xmatrix<double>& Uf,
      const xvector<double>& ctau,const xvector<double>& ftau,const xvector<double>& ctrasl,
      const xvector<double>& ftrasl,
      const std::vector<int>& basis_atoms_map,const std::vector<int>& basis_types_map,bool basis_map_calculated,char group,bool roff); //DX
  uint AddSymmetryToStructure(xstructure &a,const uint& iat,const xmatrix<double> &Uc,const xmatrix<double> &Uf,
      const std::vector<int> &basis_atoms_map,const std::vector<int> &basis_types_map,bool basis_map_calculated,char group);
  uint AddSymmetryToStructure(xstructure &a,const uint& iat,const xmatrix<double> &Uc,const xmatrix<double> &Uf,
      const std::vector<int> &basis_atoms_map,const std::vector<int> &basis_types_map,bool basis_map_calculated,char group,bool roff); //DX
  uint AddSymmetryToStructure(xstructure &a,const xmatrix<double> &Uc,const xmatrix<double> &Uf,
      const std::vector<int> &basis_atoms_map,const std::vector<int> &basis_types_map,bool basis_map_calculated,char group); //DX
  uint AddSymmetryToStructure(xstructure &a,const xmatrix<double> &Uc,const xmatrix<double> &Uf,
<<<<<<< HEAD
      const std::vector<int> &basis_atoms_map,const std::vector<int> &basis_types_map,bool basis_map_calculated,char group,bool roff); //DX
  bool PointGroupsIdentical(const vector<_sym_op>& vpg1,const vector<_sym_op>& vpg2, double eps, bool is_same_lattice=false); //DX20171207 - added is_same_lattice
  //GG START
  bool CalculateQuaternion(_sym_op& a);
  //GG STOP
  bool ComplexSU2Rotations(xmatrix<xcomplex<double> > & _SU2_matrix, xvector<xcomplex<double> >& _su2_coefficients, double& theta, xvector<double>& _axis); //DX20180117 - add SU(2) and su(2) coefficients
  //DX+CO END
=======
      const std::vector<int> &basis_atoms_map,const std::vector<int> &basis_types_map,bool basis_map_calculated,char group,bool roff); // DX
  bool PointGroupsIdentical(const vector<_sym_op>& vpg1,const vector<_sym_op>& vpg2, double eps, bool is_same_lattice=false); //DX20171207 - added is_same_lattice
  //GEENA START
  bool CalculateQuaternion(_sym_op& a);
  //GEENA STOP
  bool ComplexSU2Rotations(xmatrix<xcomplex<double> > & _SU2_matrix, xvector<xcomplex<double> >& _su2_coefficients, double& theta, xvector<double>& _axis); //DX20180117 - add SU(2) and su(2) coefficients
  // DX and CO - END
>>>>>>> 10163148
  bool CalculatePointGroup(ofstream& FileMESSAGE,xstructure& a,_aflags& aflags,bool _write_,const bool& osswrite,ostream& oss,string format="txt");      // POINT GROUP      _PGROUP_
  uint CalculatePointGroup(const xmatrix<double>& lattice, vector<_sym_op > pgroup, ofstream &FileMESSAGE,bool _write_,const bool& osswrite,ostream& oss,double _eps_);
  uint CalculatePointGroup(const xmatrix<double>& lattice, vector<_sym_op > pgroup, bool _write_,const bool& osswrite,ostream& oss,double _eps_);     // POINT GROUP      _PGROUP_
  uint CalculatePointGroup(const xmatrix<double>& lattice,double _eps_);     // POINT GROUP      _PGROUP_
  uint CalculatePointGroup(const xmatrix<double>& lattice);     // POINT GROUP      _PGROUP_
  bool CalculatePointGroup(ofstream &FileMESSAGE,xstructure &a,_aflags &aflags,bool _write_,const bool& osswrite,ostream& oss,double _eps_,string format="txt");      // POINT GROUP      _PGROUP_
  //DX+CO START
  bool CalculatePointGroup_20160101(ofstream &FileMESSAGE,xstructure &a,_aflags &aflags,bool _write_,const bool& osswrite,ostream& oss,double _eps_); //DX
  bool CalculatePointGroup_20160801(ofstream &FileMESSAGE,xstructure &a,_aflags &aflags,bool _write_,const bool& osswrite,ostream& oss,double _eps_,string format="txt"); //DX
  //DX+CO END
  bool CalculatePointGroupKlattice(ofstream &FileMESSAGE,xstructure &a,_aflags &aflags,bool _write_,const bool& osswrite,ostream& oss,string format="txt");  // POINT GROUP KLATTICE     _PGROUPK_
  bool CalculatePointGroupKCrystal(ofstream &FileMESSAGE,xstructure &a,_aflags &aflags,bool _write_,const bool& osswrite,ostream& oss,string format="txt");  // POINT GROUP KCRYSTAL     _PGROUPK_XTAL_ //DX20171205 - New group: reciprocal space counterpart of pgroup_xtal
  bool TransformSymmetryFromRealToReciprocal(ofstream &FileMESSAGE, xstructure& real_space_crystal, xstructure& reciprocal_space,
      _aflags& aflags, const bool& osswrite, ostream& oss, string& pgroup_type); //DX20170808 - New klattice routine //DX20171205 - Added pgroup_type option to account for pgroupk_xtal
  bool CalculateSitePointGroup(ofstream &FileMESSAGE,xstructure &a,_aflags &aflags,bool _write_,const bool& osswrite,ostream& oss,string format="txt");  // SITE POINT GROUP _AGROUP_
  //DX+CO START
  bool CalculateSitePointGroup(ofstream &FileMESSAGE,xstructure &a,int CALCULATION_MODE,_aflags &aflags,bool _write_,const bool& osswrite,ostream& oss,string format="txt"); // SITE POINT GROUP _AGROUP_
  bool CalculateSitePointGroup_20160801(ofstream &FileMESSAGE,xstructure &a,int CALCULATION_MODE,_aflags &aflags,bool _write_,const bool& osswrite,ostream& oss,double _eps_,string format="txt"); // SITE POINT GROUP _AGROUP_ //DX
  bool CalculateSitePointGroup_20160101(ofstream &FileMESSAGE,xstructure &a,_aflags &aflags,bool _write_,const bool& osswrite,ostream& oss,double _eps_); // SITE POINT GROUP _AGROUP_ //DX
  bool CalculateSitePointGroup_EquivalentSites(xstructure &a,double _eps_); //DX
  bool CalculateSitePointGroup_EquivalentSites(xstructure &a,bool get_full_basis,double _eps_); //DX
  //DX+CO END
  bool CalculatePointGroupCrystal(ofstream &FileMESSAGE,xstructure &a,_aflags &aflags,bool _write_,const bool& osswrite,ostream& oss,string format="txt");     // POINT GROUP      _PGROUP_
  bool CalculatePointGroupCrystal(ofstream &FileMESSAGE,xstructure &a,_aflags &aflags,bool _write_,const bool& osswrite,ostream& oss,double _eps_,string format="txt");      // POINT GROUP      _PGROUP_
<<<<<<< HEAD
  //DX+CO START
  bool CalculatePointGroupCrystal_20170814(ofstream &FileMESSAGE,xstructure &a,_aflags &aflags,bool _write_,const bool& osswrite,ostream& oss,double _eps_,string format="txt");      // POINT GROUP      _PGROUP_ //DX
  bool CalculatePointGroupCrystal_20160801(ofstream &FileMESSAGE,xstructure &a,_aflags &aflags,bool _write_,const bool& osswrite,ostream& oss,double _eps_,string format="txt");      // POINT GROUP      _PGROUP_ //DX
  bool CalculatePointGroupCrystal_20160101(ofstream &FileMESSAGE,xstructure &a,_aflags &aflags,bool _write_,const bool& osswrite,ostream& oss,double _eps_);      // POINT GROUP      _PGROUP_ //DX
  bool CalculatePointGroupKPatterson(ofstream &FileMESSAGE,xstructure &a,_aflags &aflags,bool _write_,const bool& osswrite,ostream& oss,string format="txt");     // POINT GROUP PATTERSON     _PGROUPK_PATTERSON_ //DX20200129 
  bool CalculatePointGroupKPatterson(ofstream &FileMESSAGE,xstructure &a,_aflags &aflags,bool _write_,const bool& osswrite,ostream& oss,double _eps_,string format="txt");      // POINT GROUP PATTERSON     _PGROUPK_PATTERSON_ //DX20200129
=======
  // DX and CO -START
  bool CalculatePointGroupCrystal_20170814(ofstream &FileMESSAGE,xstructure &a,_aflags &aflags,bool _write_,const bool& osswrite,ostream& oss,double _eps_,string format="txt");      // POINT GROUP      _PGROUP_ // DX
  bool CalculatePointGroupCrystal_20160801(ofstream &FileMESSAGE,xstructure &a,_aflags &aflags,bool _write_,const bool& osswrite,ostream& oss,double _eps_,string format="txt");      // POINT GROUP      _PGROUP_ // DX
  bool CalculatePointGroupCrystal_20160101(ofstream &FileMESSAGE,xstructure &a,_aflags &aflags,bool _write_,const bool& osswrite,ostream& oss,double _eps_);      // POINT GROUP      _PGROUP_ // DX
>>>>>>> 10163148
  bool PointGroupMap(xstructure& a, string& pgname, string& operations, char group); //DX20170906
  bool PointGroupLookUpTable(ofstream &FileMESSAGE,xstructure &a,_aflags &aflags,bool _write_,const bool& osswrite,ostream& oss,string format);
  //DX+CO END
  void CalculateSitePointGroup2(xstructure &a,bool ComMidss); // for --agroup2 and --agroup2m
<<<<<<< HEAD
  //DX START
=======
  // DX START
>>>>>>> 10163148
  //xstructure and _sym_op
  bool getFullSymBasis(const xstructure& a, _sym_op& symOp,bool map_types,vector<int>& basis_atoms_map,vector<int>& basis_types_map);
  bool getFullSymBasis(const xstructure& a, _sym_op& symOp,bool map_types,double tolerance,vector<int>& basis_atoms_map,vector<int>& basis_types_map); //CO20190520 - removed pointers for bools and doubles, added const where possible
  bool getFullSymBasis(const xstructure& a, _sym_op& symOp,bool map_types,bool skew,double tolerance,vector<int>& basis_atoms_map,vector<int>& basis_types_map); //CO20190520 - removed pointers for bools and doubles, added const where possible
  bool getFullSymBasis(const xstructure& a, _sym_op& symOp,bool map_types,bool skew,double tolerance,vector<int>& basis_atoms_map,vector<int>& basis_types_map); //CO20190520 - removed pointers for bools and doubles, added const where possible
  //atoms, c2f, f2c and _sym_op
  bool getFullSymBasis(const deque<_atom>& atoms,const xmatrix<double>& lattice,const xmatrix<double>& c2f, const xmatrix<double>& f2c, _sym_op& symOp,bool map_types,bool skew,double tolerance,vector<int>& basis_atoms_map,vector<int>& basis_types_map); //CO20190520 - removed pointers for bools and doubles, added const where possible
  bool getFullSymBasis(const deque<_atom>& atoms,const xmatrix<double>& lattice,const xmatrix<double>& c2f, const xmatrix<double>& f2c, _sym_op& symOp,bool map_types,bool skew,double tolerance,vector<int>& basis_atoms_map,vector<int>& basis_types_map); //CO20190520 - removed pointers for bools and doubles, added const where possible
  bool getFullSymBasis_20170729(const deque<_atom>& atoms,const xmatrix<double>& lattice,const xmatrix<double>& c2f, const xmatrix<double>& f2c, _sym_op& symOp,bool map_types,bool skew,double tolerance,vector<int>& basis_atoms_map,vector<int>& basis_types_map); //CO20190520 - removed pointers for bools and doubles, added const where possible
  //bool getFullSymBasis(deque<_atom>& atoms,xmatrix<double>& Uf, xmatrix<double>& c2f, xmatrix<double>& f2c, bool skew, double tolerance, vector<int>& basis_atoms_map,vector<int>& basis_types_map); //CO20190520 - removed pointers for bools and doubles, added const where possible
  //bool getFullSymBasis(deque<_atom>& atoms,xmatrix<double>& Uf, xmatrix<double>& c2f, xmatrix<double>& f2c, string& str_Hermann_Mauguin, bool skew, double tolerance, vector<int>& basis_atoms_map,vector<int>& basis_types_map); //CO20190520 - removed pointers for bools and doubles, added const where possible
  //bool getFullSymBasis(deque<_atom>& atoms,xmatrix<double>& Uf, xmatrix<double>& c2f, xmatrix<double>& f2c, xvector<double>& ftau, bool skew, double tolerance, vector<int>& basis_atoms_map,vector<int>& basis_types_map); //CO20190520 - removed pointers for bools and doubles, added const where possible
  //bool getFullSymBasis(deque<_atom>& atoms,xmatrix<double>& Uf, xmatrix<double>& c2f, xmatrix<double>& f2c, string& str_Hermann_Mauguin, xvector<double>& ftau, bool skew, double tolerance, vector<int>& basis_atoms_map,vector<int>& basis_types_map); //CO20190520 - removed pointers for bools and doubles, added const where possible
  bool CalculateFactorGroup_20160801(ofstream &FileMESSAGE,xstructure &a,_aflags &aflags,bool _write_,const bool& osswrite,ostream& oss,double _eps_,string format="txt");
<<<<<<< HEAD
  //DX END
  bool CalculateFactorGroup(ofstream& FileMESSAGE,xstructure& a,_aflags& aflags,bool _write_,const bool& osswrite,ostream& oss,string format="txt");     // FACTOR GROUP     _FGROUP_
  bool CalculateFactorGroup(ofstream &FileMESSAGE,xstructure &a,_aflags &aflags,bool _write_,const bool& osswrite,ostream& oss,double _eps_,string format="txt");      // FACTOR GROUP      _FGROUP_
  //DX START
=======
  // DX END
  bool CalculateFactorGroup(ofstream& FileMESSAGE,xstructure& a,_aflags& aflags,bool _write_,const bool& osswrite,ostream& oss,string format="txt");     // FACTOR GROUP     _FGROUP_
  bool CalculateFactorGroup(ofstream &FileMESSAGE,xstructure &a,_aflags &aflags,bool _write_,const bool& osswrite,ostream& oss,double _eps_,string format="txt");      // FACTOR GROUP      _FGROUP_
  // DX START
>>>>>>> 10163148
  bool AtomsMapped(const _atom& a, const _atom& b, const xmatrix<double>& lattice, bool skew, double tol); //DX20190620
  bool AtomsMapped(const _atom& a, const _atom& b, const xmatrix<double>& lattice, const xmatrix<double>& f2c, bool skew, double tol);   //CO20190520 - removed pointers for bools and doubles, added const where possible //DX20190619 - lattice and f2c as input
  xvector<double> minimizeDistanceCartesianMethod(const xvector<double>& cpos1, const xvector<double>& cpos2, const xmatrix<double>& lattice); //DX20190613
  xvector<double> minimizeDistanceCartesianMethod(const xvector<double>& cpos1, const xvector<double>& cpos2, const xmatrix<double>& lattice, xvector<int>& ijk); //DX20190613
  xvector<double> minimizeDistanceFractionalMethod(const xvector<double>& fpos1, const xvector<double>& fpos2); //DX20190613
  xvector<double> minimizeDistanceFractionalMethod(const xvector<double>& fdiff); //DX20190613
  xvector<double> minimizeDistanceFractionalMethod(const xvector<double>& fdiff, xvector<int>& ijk); //DX20190613
  //DX20190613 [OBOSLETE] bool minimizeCartesianDistance(const xvector<double>& coord1, const xvector<double>& coord2, xvector<double>& out, const xmatrix<double>& c2f, const xmatrix<double>& f2c, double tol); //CO20190520 - removed pointers for bools and doubles, added const where possible
  //DX20190613 [OBOSLETE] bool minimizeCartesianDistance(const xvector<double>& coord1, const xvector<double>& coord2, xvector<double>& out, const xmatrix<double>& c2f, const xmatrix<double>& f2c, xvector<int>& ijk, bool& restriction, double tol); //CO20190520 - removed pointers for bools and doubles, added const where possible
  //DX20190613 [OBOSLETE] double minimumCartesianDistance(const xvector<double>& coord1, const xvector<double>& coord2, const xmatrix<double>& lattice);
  //DX20190613 [OBOSLETE] double minimumCartesianDistance(const xvector<double>& coord1, const xvector<double>& coord2, const xmatrix<double>& lattice,xvector<double>& min_vec,xvector<int>& ijk);
  //DX20190613 [OBOSLETE] xvector<double> minimumCartesianVector(const xvector<double>&, const xvector<double>&,
  //DX20190613 [OBOSLETE]                                        const xmatrix<double>&);  //ME20180730
  //DX20190613 [OBOSLETE] xvector<double> minimumCartesianVector(const xvector<double>&, const xvector<double>&,
  //DX20190613 [OBOSLETE]                                        const xmatrix<double>&, xvector<int>&);  //ME20180730
  //DX20190613 [OBOSLETE] bool PBC(xvector<double>& v_in, xvector<int>& ijk, bool& restriction);
  //DX20190613 [OBOSLETE] bool PBC(xvector<double>& v_in);
  xvector<double> FPOSDistFromFPOS(const xvector<double>& fpos1,const xvector<double>& fpos2,const xmatrix<double>& lattice,bool skew=false);  //CO20190525
  xvector<double> FPOSDistFromFPOS(const xvector<double>& fpos1,const xvector<double>& fpos2,const xmatrix<double>& lattice,const xmatrix<double>& c2f,const xmatrix<double>& f2c,bool skew=false);  //CO20190525
  xvector<double> CPOSDistFromFPOS(const xvector<double>& fpos1,const xvector<double>& fpos2,const xmatrix<double>& lattice,bool skew=false);  //DX20190620
  xvector<double> CPOSDistFromFPOS(const xvector<double>& fpos1,const xvector<double>& fpos2,const xmatrix<double>& lattice,const xmatrix<double>& f2c,bool skew=false); //DX20190620

  bool FPOSMatch(const deque<_atom>& atom_set, const _atom& atom2, uint& match_type, const xmatrix<double>& lattice, bool skew, double tol); //CO20190520 - removed pointers for bools and doubles, added const where possible //DX20190619 - lattice and f2c as input
  bool FPOSMatch(const deque<_atom>& atom_set, const _atom& atom2, uint& match_type, const xmatrix<double>& lattice, const xmatrix<double>& f2c, bool skew, double tol); //DX20190620 - overload
  bool FPOSMatch(const _atom& atom1, const _atom& atom2, const xmatrix<double>& lattice, bool skew, double tol); //CO20190520 - removed pointers for bools and doubles, added const where possible //DX20190619 - lattice and f2c as input
  bool FPOSMatch(const _atom& atom1, const _atom& atom2, const xmatrix<double>& lattice, const xmatrix<double>& f2c, bool skew, double tol); //DX20190620 - overload 
  bool FPOSMatch(const xvector<double>& atom1, const xvector<double>& atom2, const xmatrix<double>& lattice, bool skew, double tol); //CO20190520 - removed pointers for bools and doubles, added const where possible //DX20190619 - lattice and f2c as input
  bool FPOSMatch(const xvector<double>& atom1, const xvector<double>& atom2, const xmatrix<double>& lattice, const xmatrix<double>& f2c, bool skew, double tol); //DX20190620 - overload 
  bool validateAtomPosition(const _atom& atom,const xmatrix<double>& c2f,const xmatrix<double>& f2c,bool skew,double& _eps_); //CO20190520 - removed pointers for bools and doubles, added const where possible
  bool validateAtomPosition(const xvector<double>& cpos,const xvector<double>& fpos,const xmatrix<double>& c2f,const xmatrix<double>& f2c,bool skew,double& _eps_); //CO20190520 - removed pointers for bools and doubles, added const where possible
  bool MapAtom(const deque<_atom>& a_vec, const _atom& b, bool map_types, const xmatrix<double>& lattice, bool skew, double tol); //DX20190620
  bool MapAtom(const deque<_atom>& a_deq, const _atom& b, bool map_types, const xmatrix<double>& lattice, const xmatrix<double>& f2c, bool skew, double tol); //CO20190520 - removed pointers for bools and doubles, added const where possible //DX20190619 - lattice and f2c as input
  bool MapAtom(const vector<_atom> a_vec, const _atom b, bool map_types, const xmatrix<double>& lattice, bool skew, double tol); //DX20190620
  bool MapAtom(const vector<_atom> a_vec, const _atom b, bool map_types, const xmatrix<double>& lattice, const xmatrix<double>& f2c, bool skew, double tol); //CO20190520 - removed pointers for bools and doubles, added const where possible //DX20190619 - lattice and f2c as input
  bool MapAtom(const xvector<double>& a, const xvector<double>& b, const xmatrix<double>& lattice, bool skew, double tol); //DX20190620
  bool MapAtom(const xvector<double>& a, const xvector<double>& b, const xmatrix<double>& lattice, const xmatrix<double>& f2c, bool skew, double tol); //CO20190520 - removed pointers for bools and doubles, added const where possible //DX20190619 - lattice and f2c as input
  bool MapAtom(const _atom& a, const _atom& b, bool map_types, const xmatrix<double>& lattice, bool skew, double tol); //DX20190620 
  bool MapAtom(const _atom& a, const _atom& b, bool map_types, const xmatrix<double>& lattice, const xmatrix<double>& f2c, bool skew, double tol); //CO20190520 - removed pointers for bools and doubles, added const where possible //DX20190619 - lattice and f2c as input, remove "Atom" prefix from name
  bool BringInCellTolABC(xstructure& a, xvector<double> tol_abc_res);
  //[CO20190515 - not needed and is ambiguous with overload]bool MapAtomWithBasis(vector<_atom>& vec, _atom& a, bool map_types, deque<uint>& index_to_check, xmatrix<double>& c2f, xmatrix<double>& f2c, bool skew, double tol,bool fast=true);    //CO20190520 - removed pointers for bools and doubles, added const where possible
  bool MapAtomWithBasis(const vector<_atom>& vec, const _atom& a, bool map_types, deque<uint>& index_to_check, const xmatrix<double>& lattice, bool skew, double tol, uint& mapped_index,bool fast=true); //DX20190620
  bool MapAtomWithBasis(const vector<_atom>& vec, const _atom& a, bool map_types, deque<uint>& index_to_check, const xmatrix<double>& lattice, const xmatrix<double>& f2c, bool skew, double tol, uint& mapped_index,bool fast=true);   //CO20190520 - removed pointers for bools and doubles, added const where possible //DX20190619 - lattice and f2c as input
  //[CO20190515 - not needed and is ambiguous with overload]bool MapAtomWithBasis(deque<_atom>& vec, _atom& a, bool map_types, deque<uint>& index_to_check, xmatrix<double>& c2f, xmatrix<double>& f2c, bool skew, double tol,bool fast=true); //CO20190520 - removed pointers for bools and doubles, added const where possible
  bool MapAtomWithBasis(const deque<_atom>& vec, const _atom& a, bool map_types, deque<uint>& index_to_check, const xmatrix<double>& lattice, bool skew, double tol, uint& mapped_index,bool fast=true); //DX20190620
  bool MapAtomWithBasis(const deque<_atom>& vec, const _atom& a, bool map_types, deque<uint>& index_to_check, const xmatrix<double>& lattice, const xmatrix<double>& f2c, bool skew, double tol, uint& mapped_index,bool fast=true); //CO20190520 - removed pointers for bools and doubles, added const where possible //DX20190619 - lattice and f2c as input, remove "Atom" prefix from name
  bool isLatticeSkewed(const xmatrix<double>& lattice, double& min_dist, double tol); //CO20190520 - removed pointers for bools and doubles, added const where possible
  double minimumDistance(const xstructure& xstr);
  double minimumDistance(const deque<_atom>& atoms);  //CO20190808 - for NON periodic systems
  double minimumDistance(const deque<_atom>& atoms, const xmatrix<double>& lattice,double scale=1.0);
  double defaultTolerance(const xstructure& xstr);
  bool checkAngle(xvector<double>& v1, xvector<double>& v2, double input_angle, double tolerance); //CO20190520 - removed pointers for bools and doubles, added const where possible
  bool checkAngle(xvector<double>& v1, xvector<double>& v2, double input_angle, bool& is_deg, double tolerance); //CO20190520 - removed pointers for bools and doubles, added const where possible
  bool checkAngle(double& mod_v1, double& mod_v2, double angle1, double angle2, double tolerance); //CO20190520 - removed pointers for bools and doubles, added const where possible
  bool checkAngle(double& mod_v1, double& mod_v2, double angle1, double angle2, bool& is_deg, double tolerance); //CO20190520 - removed pointers for bools and doubles, added const where possible
<<<<<<< HEAD
  //DX20170905 [OBSOLETE] bool change_tolerance(xstructure& xstr, double tolerance, double& orig_tolerance, int& count , double& min_dist, bool& no_scan); //CO20190520 - removed pointers for bools and doubles, added const where possible
  bool change_tolerance(xstructure& xstr, double& tolerance, double& min_dist, bool& no_scan); //CO20190520 - removed pointers for bools and doubles, added const where possible //DX20190524 - need pointer for tolerance, otherwise it will not update
  deque<deque<_atom> > break_up_by_type(deque<_atom>& expanded_crystal);
  vector<vector<_atom> > break_up_by_type(vector<_atom> expanded_crystal);
  //DX20190905 [OBSOLETE] double mod_one(double d); //DX 
  //DX20190905 [OBSOLETE] _atom mod_one_atom(const _atom& atom_in); //CO
  //DX20190905 [OBSOLETE] xvector<double> mod_one_xvec(xvector<double> a); //DX
  bool CheckForIdentity(const xstructure& xstr); //DX
  bool checkSuperCellLatticePoints(xstructure& xstr, int& num_lattice_points, char& centering, uint& expand_size); //DX
  bool ComparePointGroupAndSpaceGroupString(xstructure& xstr, int& multiplicity_of_primitive, bool& derivative_structure); //DX
  bool CalculateFactorGroup_20160101(ofstream &FileMESSAGE,xstructure &a,_aflags &aflags,bool _write_,const bool& osswrite,ostream& oss,double _eps_);      // FACTOR GROUP      _FGROUP_
  bool CalculateSpaceGroup_20160101(ofstream& FileMESSAGE,xstructure& a,_aflags& aflags,bool _write_,const bool& osswrite,ostream& oss);      // SPACE GROUP      _SGROUP_
  bool CalculateSpaceGroup_20160801(ofstream& FileMESSAGE,xstructure& a,_aflags& aflags,bool _write_,const bool& osswrite,ostream& oss,string format="txt");      // SPACE GROUP      _SGROUP_
  //DX END
=======
  //DX20170509 [OBSOLETE] bool change_tolerance(xstructure& xstr, double tolerance, double& orig_tolerance, int& count , double& min_dist, bool& no_scan); //CO20190520 - removed pointers for bools and doubles, added const where possible
  bool change_tolerance(xstructure& xstr, double& tolerance, double& min_dist, bool& no_scan); //CO20190520 - removed pointers for bools and doubles, added const where possible //DX20190524 - need pointer for tolerance, otherwise it will not update
  deque<deque<_atom> > break_up_by_type(deque<_atom>& expanded_crystal);
  vector<vector<_atom> > break_up_by_type(vector<_atom> expanded_crystal);
  //DX20190905 [OBSOLETE] double mod_one(double d); // DX 
  //DX20190905 [OBSOLETE] _atom mod_one_atom(const _atom& atom_in); // CO
  //DX20190905 [OBSOLETE] xvector<double> mod_one_xvec(xvector<double> a); // DX
  bool CheckForIdentity(const xstructure& xstr); // DX
  bool checkSuperCellLatticePoints(xstructure& xstr, int& num_lattice_points, char& centering, uint& expand_size); // DX
  bool ComparePointGroupAndSpaceGroupString(xstructure& xstr, int& multiplicity_of_primitive, bool& derivative_structure); // DX
  bool CalculateFactorGroup_20160101(ofstream &FileMESSAGE,xstructure &a,_aflags &aflags,bool _write_,const bool& osswrite,ostream& oss,double _eps_);      // FACTOR GROUP      _FGROUP_
  bool CalculateSpaceGroup_20160101(ofstream& FileMESSAGE,xstructure& a,_aflags& aflags,bool _write_,const bool& osswrite,ostream& oss);      // SPACE GROUP      _SGROUP_
  bool CalculateSpaceGroup_20160801(ofstream& FileMESSAGE,xstructure& a,_aflags& aflags,bool _write_,const bool& osswrite,ostream& oss,string format="txt");      // SPACE GROUP      _SGROUP_
  // DX END
>>>>>>> 10163148
  bool CalculateSpaceGroup(ofstream& FileMESSAGE,xstructure& a,_aflags& aflags,bool _write_,const bool& osswrite,ostream& oss,string format="txt");      // SPACE GROUP      _SGROUP_

  bool CalculateInequivalentAtoms(ofstream &FileMESSAGE,xstructure &a,_aflags &aflags,bool _write_,const bool& osswrite,ostream& oss,string format="txt"); // EQUIVALENT ATOMS _IATOMS_
  //DX+CO START
  bool CalculateInequivalentAtoms(ofstream &FileMESSAGE,xstructure &a,_aflags &aflags,bool _write_,const bool& osswrite,ostream& oss,double _eps_,string format="txt"); // EQUIVALENT ATOMS _IATOMS_ //DX
  bool CalculateInequivalentAtoms(ofstream &FileMESSAGE,xstructure &a,bool rely_on_basis,_aflags &aflags,bool _write_,const bool& osswrite,ostream& oss,string format="txt"); // EQUIVALENT ATOMS _IATOMS_ //DX
  bool CalculateInequivalentAtoms(ofstream &FileMESSAGE,xstructure &a,bool rely_on_basis,_aflags &aflags,bool _write_,const bool& osswrite,ostream& oss,double _eps_,string format="txt"); // EQUIVALENT ATOMS _IATOMS_ //DX
  bool CalculateInequivalentAtoms_20160801(ofstream &FileMESSAGE,xstructure &a,bool rely_on_basis,_aflags &aflags,bool _write_,const bool& osswrite,ostream& oss,double _eps_,string format="txt"); // EQUIVALENT ATOMS _IATOMS_ //DX  
  bool CalculateInequivalentAtoms_20160101(ofstream &FileMESSAGE,xstructure &a,_aflags &aflags,bool _write_,const bool& osswrite,ostream& oss); // EQUIVALENT ATOMS _IATOMS_ //DX
  //DX+CO END
}
string AgroupSymmetryToJson(vector<vector<_sym_op> >& group, char& mode); //DX20170803 - For Python wrapper
string EquivalentAtomsToJson(vector<vector<int> >& iatoms); //DX20170803 - For Python wrapper
string SymmetryToJson(vector<_sym_op>& group, char& mode); //DX20170803 - For Python wrapper
bool KBIN_SymmetryWrite(ofstream& FileMESSAGE,xstructure& a,_aflags& aflags,char group,const bool& osswrite,ostream& oss,const string& format="txt");
//bool KBIN_SymmetryToScreen(xstructure& a, string& format, ostream& oss); //DX20170803 - For Python wrapper
<<<<<<< HEAD
bool KBIN_SymmetryToScreen(xstructure& a, string& format, ostream& oss, char mode='\0'); //DX20170822 - For Python wrapper
=======
bool KBIN_SymmetryToScreen(xstructure& a, string& format, ostream& oss, char mode='\0'); //DX20170821 - For Python wrapper
>>>>>>> 10163148
bool KBIN_StepSymmetryPerform(xstructure& a,string AflowIn,ofstream &FileMESSAGE,_aflags &aflags,_kflags &kflags,const bool& osswrite,ostream& oss);
//DX+CO START
bool KBIN_StepSymmetryPerform_20161205(xstructure& a,string AflowIn,ofstream &FileMESSAGE,_aflags &aflags,_kflags &kflags,const bool& osswrite,ostream& oss); //DX
bool KBIN_StepSymmetryPerform_20160101(xstructure& a,string AflowIn,ofstream &FileMESSAGE,_aflags &aflags,_kflags &kflags,const bool& osswrite,ostream& oss); //DX
//DX+CO END
vector<double> PointGroupHistogramCheck(xstructure& a);
//bool SYM_CalculatePointGroup(ofstream& FileMESSAGE,xstructure& a,_aflags& aflags,bool _write_,const bool& osswrite,ostream& oss);      // MIKNOWSKI BASIS REDUCTION

// ----------------------------------------------------------------------------
// aflow_spacegroup.cpp
// spagegroup tables and routines
extern string LibrarySPACEGROUP;
namespace spacegroup{
  class _spacegroup {
    public:
      // constructors/destructors
      _spacegroup(void);    // do nothing
      _spacegroup(const _spacegroup& b);    // do nothing
      ~_spacegroup();        // do nothing
      // OPERATORS                                                  // --------------------------------------
      const _spacegroup& operator=(const _spacegroup& b);             // some operators
      // CONTENT
      uint number;
      uint option;
      string stroption;
      string name;
      string sginfo;
      std::vector<_sym_op> fgroup;                                  // rotations/inversions + incell_translations operations
      std::vector<_sym_op> pgroup;                                  // rotations/inversions
    private:                                                       // ---------------------------------------
      void free();                                                  // to free everything
      void copy(const _spacegroup& b);                               // the flag is necessary because sometimes you need to allocate the space.
  };

  extern std::vector<_spacegroup> vspacegroups;
  uint SpaceGroupInitialize(void);
  bool SpaceGroupNumberStructure(xstructure &str);
  bool SpaceGroupOptionRequired(uint spacegroup);
}

// ----------------------------------------------------------------------------
// aflow_lattice.cpp
// lattice and brillouin zones
namespace LATTICE {
  bool lattice_is_working(string lat);
  string Lattice2TypeAndCentering(const string& lattice_type); //DX20191031
  string SpaceGroup2Lattice(uint sg);
  string SpaceGroup2LatticeTypeAndCentering(uint sg); //DX20191031
  uint Lattice2SpaceGroup(string lattice,vector<uint>& vsg);
  string SpaceGroup2LatticeVariation(uint sg,const xstructure& str);
  string ConventionalLattice_SpaceGroup(uint sg,double a,double b,double c);
  string ConventionalLattice_SpaceGroup(uint sg,const xstructure& str);
  xvector<double> Getabc_angles_Conventional(const xmatrix<double>& rlattice, string lattice,const int& mode);
  bool fix_sts_sp(xstructure& str_sp,xmatrix<double> &rlattice,xmatrix<double> &plattice);
  bool Standard_Lattice_Structure(const xstructure& str_in,xstructure& str_sp,xstructure& str_sc,bool full_sym=true);
  bool Standard_Lattice_StructureDefault(const xstructure& str_in,xstructure& str_sp,xstructure& str_sc,bool full_sym=true);
  bool Standard_Lattice_StructureCoarse(const xstructure& str_in,xstructure& str_sp,xstructure& str_sc);
  bool Standard_Lattice_StructureNormal(const xstructure& str_in,xstructure& str_sp,xstructure& str_sc);
  bool Standard_Lattice_StructureMedium(const xstructure& str_in,xstructure& str_sp,xstructure& str_sc);
  bool Standard_Lattice_StructurePrecise(const xstructure& str_in,xstructure& str_sp,xstructure& str_sc);
  bool Standard_Lattice_StructureUltra(const xstructure& str_in,xstructure& str_sp,xstructure& str_sc);
  //bool Standard_Lattice_Structure(const xstructure& str_in,xstructure& str_sp,xstructure& str_sc,double eps,double epsang); //SC OLD VERSION
  bool Standard_Lattice_Structure(const xstructure& str_in,xstructure& str_sp,xstructure& str_sc,double eps,double epsang,int& time,double symeps);
  bool Standard_Lattice_Structure(const xstructure& str_in,xstructure& str_sp,xstructure& str_sc,double eps,double epsang,int& time,double symeps,bool histogram);
  bool Standard_Lattice_Structure_20170101(const xstructure& str_in,xstructure& str_sp,xstructure& str_sc,double eps,double epsang,int& time,double symeps,bool histogram);
  bool Standard_Lattice_Structure_20170718(const xstructure& str_in,xstructure& str_sp,xstructure& str_sc,bool full_sym=true);
  //bool Standard_Lattice_Structure(const xstructure& str_in,xstructure& str_sp,xstructure& str_sc,double eps,double epsang,int& time,int mode);
  bool Bravais_Lattice_Structure(xstructure& str_in,xstructure& str_sp,xstructure& str_sc,double eps,double epsang); // calculate everything
  bool Bravais_Lattice_StructureDefault(xstructure& str_in,xstructure& str_sp,xstructure& str_sc,bool full_sym=true); // calculate everything
<<<<<<< HEAD
  //DX START
  bool Bravais_Lattice_StructureDefault_20170401(xstructure& str_in,xstructure& str_sp,xstructure& str_sc,bool full_sym=true); // calculate everything
  bool Bravais_Lattice_StructureDefault_20160101(xstructure& str_in,xstructure& str_sp,xstructure& str_sc); // calculate everything
  //DX END
=======
  // DX START
  bool Bravais_Lattice_StructureDefault_20170401(xstructure& str_in,xstructure& str_sp,xstructure& str_sc,bool full_sym=true); // calculate everything
  bool Bravais_Lattice_StructureDefault_20160101(xstructure& str_in,xstructure& str_sp,xstructure& str_sc); // calculate everything
  // DX END
>>>>>>> 10163148
  bool Lattice(const xmatrix<double>& lattice,xmatrix<double>& lattice_sp,xmatrix<double>& lattice_sc,string& bravais_lattice_type,string& bravais_lattice_variation_type,string& bravais_lattice_system,double eps,double epsang);
  string Bravais_Lattice_Type(const xmatrix<double>& lattice,xmatrix<double>& lattice_sp,xmatrix<double>& lattice_sc,double eps,double epsang);
  string Bravais_Lattice_Type(const xmatrix<double>& lattice,xmatrix<double>& lattice_sp,xmatrix<double>& lattice_sc);
  string Bravais_Lattice_Type(const xmatrix<double>& lattice,double eps,double epsang);
  string Bravais_Lattice_Type(const xmatrix<double>& lattice);
  string Bravais_Lattice_Variation_Type(const xmatrix<double>& lattice,xmatrix<double>& lattice_sp,xmatrix<double>& lattice_sc,double eps,double epsang);
  string Bravais_Lattice_Variation_Type(const xmatrix<double>& lattice,xmatrix<double>& lattice_sp,xmatrix<double>& lattice_sc);
  string Bravais_Lattice_Variation_Type(const xmatrix<double>& lattice,double eps,double epsang);
  string Bravais_Lattice_Variation_Type(const xmatrix<double>& lattice);
  string Bravais_Lattice_System(const xmatrix<double>& lattice,xmatrix<double>& lattice_sp,xmatrix<double>& lattice_sc,double eps,double epsang);
  string Bravais_Lattice_System(const xmatrix<double>& lattice,xmatrix<double>& lattice_sp,xmatrix<double>& lattice_sc);
  string Bravais_Lattice_System(const xmatrix<double>& lattice,double eps,double epsang);
  string Bravais_Lattice_System(const xmatrix<double>& lattice);
  string Primitive_Lattice_Type(const xstructure& str);
  string Bravais_Lattice_System(const xstructure& str);
  string Conventional_Lattice_Type(const xstructure& str);
  xstructure Standard_Primitive_Lattice_Structure(const xstructure& str);
  xstructure Standard_Conventional_Lattice_Structure(const xstructure& str);
  string Get_Primitive_Lattice_Structure(const xstructure& str);
  xmatrix<double> sc2sp(const xmatrix<double>& rlattice, string lattice,bool inverseflag);
  xmatrix<double> sp2sc(const xmatrix<double>& rlattice, string lattice,bool inverseflag);
  void BZPLOTDATA(string options,istream& poscar, int mode);
}
xvector<double> Vrotate(xvector<double> v, xvector<double> axisrot, double theta);
void CheckLatticeHistogram();
namespace LATTICE {
  // kpoints and brillouin zones
  string KPOINTS_Directions(xstructure str_in,double grid,bool &foundBZ);
  string KPOINTS_Directions(string lattice_type,xmatrix<double> sp, double _grid,int iomode,bool &foundBZ);
  string KPOINTS_Directions(string lattice_type,xmatrix<double> sp, xmatrix<double> transformation_matrix, double _grid,int iomode,bool &foundBZ); //DX20181101
}

// ----------------------------------------------------------------------------
// neighbours prototypes
// aflow_neighbours.cpp
bool StepNeighboursPerform(xstructure& a,string AflowIn,ofstream &FileMESSAGE,_aflags &aflags,_kflags &kflags);

// ----------------------------------------------------------------------------
// surface prototypes
// aflow_surface.cpp
namespace surface {
  double PointInTriangleContribution(const xvector<double>& _point,const xvector<double>& v1,const xvector<double>& v2,const xvector<double>& v3);
  double PointInRhombusContribution(const xvector<double>& _point,const xvector<double>& v1,const xvector<double>& v2,const xvector<double>& v3,const xvector<double>& v4);
  double TriangleArea(const xvector<double>& v1,const xvector<double>& v2,const xvector<double>& v3);
  bool PlaneGetABCD(double& a,double& b,double& c,double& d,const xvector<double>& v1,const xvector<double>& v2,const xvector<double>& v3);
  double PlaneDistance(const xvector<double>& r,const double& a,const double& b,const double& c,const double& d);
  double PlaneDistance(const xvector<double>& r,const xvector<double>& v1,const xvector<double>& v2,const xvector<double>& v3);
  xvector<double> PlaneGetProjection(const xvector<double>& r,const double& a,const double& b,const double& c,const double& d);
  xvector<double> PlaneGetProjection(const xvector<double>& r,const xvector<double>& v1,const xvector<double>& v2,const xvector<double>& v3);
  xvector<double> PlaneGetHKL(const xvector<double>& v1,const xvector<double>& v2,const xvector<double>& v3,const xvector<double>& a1,const xvector<double>& a2,const xvector<double>& a3);
  bool PlaneGetVVV(const xvector<double>& hkl,double& area,xvector<double>& v1,xvector<double>& v2,xvector<double>& v3,xvector<double>& v4,const xvector<double>& a1,const xvector<double>& a2,const xvector<double>& a3);
  double GetPlaneDensityAtoms(const xstructure& _str,const xvector<double>& hkl,const double& roughness,const int& type_at);
  double GetPlaneDensityAtoms(const xstructure& _str,const xvector<double>& hkl,const double& roughness);
  double GetPlaneDensityBBonds(const xstructure& _str,const xvector<double>& hkl,const double& roughness,const double& bbdistance,const int& type_at1,const int& type_at2);
  double GetPlaneDensityBBonds(const xstructure& _str,const xvector<double>& hkl,const double& roughness,const double& bbdistance);
  double GetNNeighbours(const xstructure& _str,const int& type_at1,const int& type_at2);
  double GetNNeighbours(const xstructure& _str);
  string PrintHKLSigma(int num_types,int num_types_combinations);
  string PrintHKLSigmaBB(int num_types,int num_types_combinations,const double& bbfrac,const double& bbdistance,const xmatrix<double>& bbdistances);
  bool GetSurfaceHKL(const xstructure& _str,_aflags& aflags,const xvector<double>& _hkl,vector<vector<double> >& planesreducible,vector<vector<double> >& planesirreducible,ostream& oss);
  bool GetSurfaceHKLSearch(const xstructure& _str,_aflags& aflags,const xvector<double>& iparams,vector<vector<double> >& planesreducible,vector<vector<double> >& planesirreducible,vector<vector<uint> >& planesirreducible_images,ostream& oss,const string& smode);
}

namespace slab { // ROMAN CHEPULSKYY
  xstructure MAKE_SLAB(string options, istream& cin);
  xstructure MAKE_SLAB(string options, xstructure& str_in);
  void POSCAR_reading(istream& cin);
  double VectorAbsValue(int Layer, int NinLayer,const xmatrix<double>& UnitCellVector,const vector<vector<vector<int> > >& LayerSitesDirCoords);
  double VectorScalarMult(int Layer1, int NinLayer1, int Layer2, int NinLayer2,const xmatrix<double>& UnitCellVector,const vector<vector<vector<int> > >& LayerSitesDirCoords);
  double CosAngle(int Layer1, int NinLayer1, int Layer2, int NinLayer2,const xmatrix<double>& UnitCellVector,const vector<vector<vector<int> > >& LayerSitesDirCoords);
  double hkl_CartCoord_Length(xvector<double>& hkl_CartCoord,const xvector<double>& hkl);
} // namespace slab

#define DEFAULT_TOTAL_LAYERS 10 //CO20190601 - move to .aflow.rc eventually
#define DEFAULT_V3_ANGLE_DEVIATION 5.0  //CO20190803 - move to .aflow.rc eventually
namespace slab { //CO20190601
  xvector<double> HKLPlane2Normal(const xstructure& xstr_in,int h,int k,int l);  //CO20190321
  xvector<double> HKLPlane2Normal(const xmatrix<double>& lattice,int h,int k,int l); //CO20190321
  xvector<double> HKLPlane2Normal(const xstructure& xstr_in,const xvector<int>& hkl);  //CO20190321
  xvector<double> HKLPlane2Normal(const xmatrix<double>& lattice,const xvector<int>& hkl); //CO20190321
  bool Normal2HKLPlane(const xstructure& xstr_in,const xvector<double>& n,xvector<int>& hkl);  //CO20190321
  bool Normal2HKLPlane(const xmatrix<double>& lattice,const xvector<double>& n,xvector<int>& hkl); //CO20190321
  vector<xvector<double> > getHKLPlaneIntercepts(const xstructure& xstr_in,int h,int k,int l); //CO20190321
  vector<xvector<double> > getHKLPlaneIntercepts(const xmatrix<double>& lattice,int h,int k,int l);  //CO20190321
  vector<xvector<double> > getHKLPlaneIntercepts(const xstructure& xstr_in,const xvector<int>& hkl); //CO20190321
  vector<xvector<double> > getHKLPlaneIntercepts(const xmatrix<double>& lattice,const xvector<int>& hkl);  //CO20190321
  double getSpacingHKLPlane(const xstructure& xstr_in,int h,int k,int l);  //CO20190321
  double getSpacingHKLPlane(const xmatrix<double>& lattice,int h,int k,int l); //CO20190321
  double getSpacingHKLPlane(const xstructure& xstr_in,const xvector<int>& hkl);  //CO20190321
  double getSpacingHKLPlane(const xmatrix<double>& lattice,const xvector<int>& hkl); //CO20190321
  double getAngleHKLPlanes(const xstructure& xstr_in,int h1,int k1,int l1,int h2,int k2,int l2);  //CO20190321
  double getAngleHKLPlanes(const xmatrix<double>& lattice,int h1,int k1,int l1,int h2,int k2,int l2); //CO20190321
  double getAngleHKLPlanes(const xstructure& xstr_in,const xvector<int>& hkl1,const xvector<int>& hkl2);  //CO20190321
  double getAngleHKLPlanes(const xmatrix<double>& lattice,const xvector<int>& hkl1,const xvector<int>& hkl2); //CO20190321
  void BringInBoundary(xvector<double>& vec,double padding=0.0);
  //[CO20190520 - plugged into BringInBoundary() with no padding]void Bring2OppositeBoundary(xvector<double>& vec);
  xvector<double> getNextAtomInPath(const xstructure& xstr_in,const xvector<double>& l_cpos,const xvector<double>& cpos_starting,vector<uint>& atoms2skip,uint& loop_iteration,bool outside_current_cell=false); //CO20190321
  double getDistanceBetweenImages(const xstructure& xstr_in,const xvector<double>& n,bool outside_cell=false);  //CO20190321
  bool distanceBetweenImages_HKL(const xstructure& xstr_in,const xvector<double>& n,double& distance_between_images,bool outside_cell=false);  //CO20190321
  bool distanceBetweenImages_Tracing(const xstructure& xstr_in,const xvector<double>& n,double& distance_between_images,bool outside_cell=false);  //CO20190321

  //[CO20190808 - OBSOLETE: does not work, need to redefine lattice vectors, use CreateSlab_SurfaceLattice() instead]  //easy inputs
  //[CO20190808 - OBSOLETE: does not work, need to redefine lattice vectors, use CreateSlab_SurfaceLattice() instead]  xstructure CreateSlab_RigidRotation(const xstructure& xstr_in,const xvector<int>& hkl,int total_layers,double vacuum,vector<int>& sc2pcMap_slab,vector<int>& pc2scMap_slab,ostream& oss=cout); //CO20190321
  //[CO20190808 - OBSOLETE: does not work, need to redefine lattice vectors, use CreateSlab_SurfaceLattice() instead]  xstructure CreateSlab_RigidRotation(const xstructure& xstr_in,const xvector<int>& hkl,int total_layers,double vacuum,vector<int>& sc2pcMap_slab,vector<int>& pc2scMap_slab,const _aflags& aflags,ostream& oss=cout); //CO20190321
  //[CO20190808 - OBSOLETE: does not work, need to redefine lattice vectors, use CreateSlab_SurfaceLattice() instead]  xstructure CreateSlab_RigidRotation(const xstructure& xstr_in,const xvector<int>& hkl,int total_layers,double vacuum,vector<int>& sc2pcMap_slab,vector<int>& pc2scMap_slab,ofstream& FileMESSAGE,ostream& oss=cout); //CO20190321
  //[CO20190808 - OBSOLETE: does not work, need to redefine lattice vectors, use CreateSlab_SurfaceLattice() instead]  xstructure CreateSlab_RigidRotation(const xstructure& xstr_in,const xvector<int>& hkl,int total_layers,double vacuum,vector<int>& sc2pcMap_slab,vector<int>& pc2scMap_slab,const _aflags& aflags,ofstream& FileMESSAGE,ostream& oss=cout); //CO20190321
  //[CO20190808 - OBSOLETE: does not work, need to redefine lattice vectors, use CreateSlab_SurfaceLattice() instead]  xstructure CreateSlab_RigidRotation(const xstructure& xstr_in,const xvector<int>& hkl,int total_layers,double vacuum,ostream& oss=cout); //CO20190321
  //[CO20190808 - OBSOLETE: does not work, need to redefine lattice vectors, use CreateSlab_SurfaceLattice() instead]  xstructure CreateSlab_RigidRotation(const xstructure& xstr_in,const xvector<int>& hkl,int total_layers,double vacuum,const _aflags& aflags,ostream& oss=cout); //CO20190321
  //[CO20190808 - OBSOLETE: does not work, need to redefine lattice vectors, use CreateSlab_SurfaceLattice() instead]  xstructure CreateSlab_RigidRotation(const xstructure& xstr_in,const xvector<int>& hkl,int total_layers,double vacuum,ofstream& FileMESSAGE,ostream& oss=cout); //CO20190321
  //[CO20190808 - OBSOLETE: does not work, need to redefine lattice vectors, use CreateSlab_SurfaceLattice() instead]  xstructure CreateSlab_RigidRotation(const xstructure& xstr_in,const xvector<int>& hkl,int total_layers,double vacuum,const _aflags& aflags,ofstream& FileMESSAGE,ostream& oss=cout); //CO20190321
  //[CO20190808 - OBSOLETE: does not work, need to redefine lattice vectors, use CreateSlab_SurfaceLattice() instead]  //load from xoptions
  //[CO20190808 - OBSOLETE: does not work, need to redefine lattice vectors, use CreateSlab_SurfaceLattice() instead]  xstructure CreateSlab_RigidRotation(const aurostd::xoption& vpflow,istream& input,xvector<int>& hkl,int& total_layers,xmatrix<double>& rotation,xstructure& xstr_slab_newbasis,vector<int>& sc2pcMap_slab,vector<int>& pc2scMap_slab,ostream& oss=cout); //CO20190321
  //[CO20190808 - OBSOLETE: does not work, need to redefine lattice vectors, use CreateSlab_SurfaceLattice() instead]  xstructure CreateSlab_RigidRotation(const aurostd::xoption& vpflow,const xstructure& xstr_in,xvector<int>& hkl,int& total_layers,xmatrix<double>& rotation,xstructure& xstr_slab_newbasis,vector<int>& sc2pcMap_slab,vector<int>& pc2scMap_slab,ostream& oss=cout);  //CO20190321
  //[CO20190808 - OBSOLETE: does not work, need to redefine lattice vectors, use CreateSlab_SurfaceLattice() instead]  xstructure CreateSlab_RigidRotation(const aurostd::xoption& vpflow,istream& input,xvector<int>& hkl,int& total_layers,xmatrix<double>& rotation,xstructure& xstr_slab_newbasis,vector<int>& sc2pcMap_slab,vector<int>& pc2scMap_slab,const _aflags& aflags,ostream& oss=cout); //CO20190321
  //[CO20190808 - OBSOLETE: does not work, need to redefine lattice vectors, use CreateSlab_SurfaceLattice() instead]  xstructure CreateSlab_RigidRotation(const aurostd::xoption& vpflow,const xstructure& xstr_in,xvector<int>& hkl,int& total_layers,xmatrix<double>& rotation,xstructure& xstr_slab_newbasis,vector<int>& sc2pcMap_slab,vector<int>& pc2scMap_slab,const _aflags& aflags,ostream& oss=cout);  //CO20190321
  //[CO20190808 - OBSOLETE: does not work, need to redefine lattice vectors, use CreateSlab_SurfaceLattice() instead]  xstructure CreateSlab_RigidRotation(const aurostd::xoption& vpflow,istream& input,xvector<int>& hkl,int& total_layers,xmatrix<double>& rotation,xstructure& xstr_slab_newbasis,vector<int>& sc2pcMap_slab,vector<int>& pc2scMap_slab,ofstream& FileMESSAGE,ostream& oss=cout); //CO20190321  
  //[CO20190808 - OBSOLETE: does not work, need to redefine lattice vectors, use CreateSlab_SurfaceLattice() instead]  xstructure CreateSlab_RigidRotation(const aurostd::xoption& vpflow,const xstructure& xstr_in,xvector<int>& hkl,int& total_layers,xmatrix<double>& rotation,xstructure& xstr_slab_newbasis,vector<int>& sc2pcMap_slab,vector<int>& pc2scMap_slab,ofstream& FileMESSAGE,ostream& oss=cout);  //CO20190321
  //[CO20190808 - OBSOLETE: does not work, need to redefine lattice vectors, use CreateSlab_SurfaceLattice() instead]  xstructure CreateSlab_RigidRotation(const aurostd::xoption& vpflow,istream& input,xvector<int>& hkl,int& total_layers,xmatrix<double>& rotation,xstructure& xstr_slab_newbasis,vector<int>& sc2pcMap_slab,vector<int>& pc2scMap_slab,const _aflags& aflags,ofstream& FileMESSAGE,ostream& oss=cout); //CO20190321
  //[CO20190808 - OBSOLETE: does not work, need to redefine lattice vectors, use CreateSlab_SurfaceLattice() instead]  xstructure CreateSlab_RigidRotation(const aurostd::xoption& vpflow,const xstructure& xstr_in,xvector<int>& hkl,int& total_layers,xmatrix<double>& rotation,xstructure& xstr_slab_newbasis,vector<int>& sc2pcMap_slab,vector<int>& pc2scMap_slab,const _aflags& aflags,ofstream& FileMESSAGE,ostream& oss=cout); //CO20190321
  //[CO20190808 - OBSOLETE: does not work, need to redefine lattice vectors, use CreateSlab_SurfaceLattice() instead]  //input directly
  //[CO20190808 - OBSOLETE: does not work, need to redefine lattice vectors, use CreateSlab_SurfaceLattice() instead]  xstructure CreateSlab_RigidRotation(istream& input,const xvector<int>& hkl,int total_layers,double vacuum,xmatrix<double>& rotation,xstructure& xstr_slab_newbasis,vector<int>& sc2pcMap_slab,vector<int>& pc2scMap_slab,ofstream& FileMESSAGE,ostream& oss=cout); //CO20190321  
  //[CO20190808 - OBSOLETE: does not work, need to redefine lattice vectors, use CreateSlab_SurfaceLattice() instead]  xstructure CreateSlab_RigidRotation(const xstructure& xstr_in,const xvector<int>& hkl,int total_layers,double vacuum,xmatrix<double>& rotation,xstructure& xstr_slab_newbasis,vector<int>& sc2pcMap_slab,vector<int>& pc2scMap_slab,ofstream& FileMESSAGE,ostream& oss=cout);  //CO20190321
  //[CO20190808 - OBSOLETE: does not work, need to redefine lattice vectors, use CreateSlab_SurfaceLattice() instead]  xstructure CreateSlab_RigidRotation(istream& input,const xvector<int>& hkl,int total_layers,double vacuum,xmatrix<double>& rotation,xstructure& xstr_slab_newbasis,vector<int>& sc2pcMap_slab,vector<int>& pc2scMap_slab,const _aflags& aflags,ofstream& FileMESSAGE,ostream& oss=cout); //CO20190321
  //[CO20190808 - OBSOLETE: does not work, need to redefine lattice vectors, use CreateSlab_SurfaceLattice() instead]  xstructure CreateSlab_RigidRotation(const xstructure& xstr_in,const xvector<int>& hkl,int total_layers,double vacuum,xmatrix<double>& rotation,xstructure& xstr_slab_newbasis,vector<int>& sc2pcMap_slab,vector<int>& pc2scMap_slab,const _aflags& aflags,ofstream& FileMESSAGE,ostream& oss=cout); //CO20190321
  //[CO20190808 - OBSOLETE: does not work, need to redefine lattice vectors, use CreateSlab_SurfaceLattice() instead]  xstructure CreateSlab_RigidRotation(istream& input,const xvector<int>& hkl,int total_layers,double vacuum,xmatrix<double>& rotation,xstructure& xstr_slab_newbasis,vector<int>& sc2pcMap_slab,vector<int>& pc2scMap_slab,ostream& oss=cout); //CO20190321
  //[CO20190808 - OBSOLETE: does not work, need to redefine lattice vectors, use CreateSlab_SurfaceLattice() instead]  xstructure CreateSlab_RigidRotation(const xstructure& xstr_in,const xvector<int>& hkl,int total_layers,double vacuum,xmatrix<double>& rotation,xstructure& xstr_slab_newbasis,vector<int>& sc2pcMap_slab,vector<int>& pc2scMap_slab,ostream& oss=cout);  //CO20190321
  //[CO20190808 - OBSOLETE: does not work, need to redefine lattice vectors, use CreateSlab_SurfaceLattice() instead]  xstructure CreateSlab_RigidRotation(istream& input,const xvector<int>& hkl,int total_layers,double vacuum,xmatrix<double>& rotation,xstructure& xstr_slab_newbasis,vector<int>& sc2pcMap_slab,vector<int>& pc2scMap_slab,const _aflags& aflags,ostream& oss=cout); //CO20190321
  //[CO20190808 - OBSOLETE: does not work, need to redefine lattice vectors, use CreateSlab_SurfaceLattice() instead]  xstructure CreateSlab_RigidRotation(const xstructure& xstr_in,const xvector<int>& hkl,int total_layers,double vacuum,xmatrix<double>& rotation,xstructure& xstr_slab_newbasis,vector<int>& sc2pcMap_slab,vector<int>& pc2scMap_slab,const _aflags& aflags,ostream& oss=cout);  //CO20190321

  xmatrix<double> getSlabLattice(istream& input,const xvector<int>& hkl,xmatrix<double>& lattice_slab_origbasis,double ang_dev=DEFAULT_V3_ANGLE_DEVIATION,double vlen_max_strict=AUROSTD_MAX_DOUBLE); //CO20190321
  xmatrix<double> getSlabLattice(const xstructure& _xstr_in,const xvector<int>& hkl,xmatrix<double>& lattice_slab_origbasis,double ang_dev=DEFAULT_V3_ANGLE_DEVIATION,double vlen_max_strict=AUROSTD_MAX_DOUBLE); //CO20190321
  //easy inputs
  xstructure CreateSlab_SurfaceLattice(const xstructure& xstr_in,const xvector<int>& hkl,int total_layers,double vacuum,vector<int>& sc2pcMap_slab,vector<int>& pc2scMap_slab,double v3len_max_strict=AUROSTD_MAX_DOUBLE,ostream& oss=cout); //CO20190321
  xstructure CreateSlab_SurfaceLattice(const xstructure& xstr_in,const xvector<int>& hkl,int total_layers,double vacuum,vector<int>& sc2pcMap_slab,vector<int>& pc2scMap_slab,const _aflags& aflags,double v3len_max_strict=AUROSTD_MAX_DOUBLE,ostream& oss=cout); //CO20190321
  xstructure CreateSlab_SurfaceLattice(const xstructure& xstr_in,const xvector<int>& hkl,int total_layers,double vacuum,vector<int>& sc2pcMap_slab,vector<int>& pc2scMap_slab,ofstream& FileMESSAGE,double v3len_max_strict=AUROSTD_MAX_DOUBLE,ostream& oss=cout); //CO20190321
  xstructure CreateSlab_SurfaceLattice(const xstructure& xstr_in,const xvector<int>& hkl,int total_layers,double vacuum,vector<int>& sc2pcMap_slab,vector<int>& pc2scMap_slab,const _aflags& aflags,ofstream& FileMESSAGE,double v3len_max_strict=AUROSTD_MAX_DOUBLE,ostream& oss=cout); //CO20190321
  xstructure CreateSlab_SurfaceLattice(const xstructure& xstr_in,const xvector<int>& hkl,int total_layers,double vacuum,double v3len_max_strict=AUROSTD_MAX_DOUBLE,ostream& oss=cout); //CO20190321
  xstructure CreateSlab_SurfaceLattice(const xstructure& xstr_in,const xvector<int>& hkl,int total_layers,double vacuum,const _aflags& aflags,double v3len_max_strict=AUROSTD_MAX_DOUBLE,ostream& oss=cout); //CO20190321
  xstructure CreateSlab_SurfaceLattice(const xstructure& xstr_in,const xvector<int>& hkl,int total_layers,double vacuum,ofstream& FileMESSAGE,double v3len_max_strict=AUROSTD_MAX_DOUBLE,ostream& oss=cout); //CO20190321
  xstructure CreateSlab_SurfaceLattice(const xstructure& xstr_in,const xvector<int>& hkl,int total_layers,double vacuum,const _aflags& aflags,ofstream& FileMESSAGE,double v3len_max_strict=AUROSTD_MAX_DOUBLE,ostream& oss=cout); //CO20190321
  //load from xoptions
  xstructure CreateSlab_SurfaceLattice(const aurostd::xoption& vpflow,istream& input,xvector<int>& hkl,int& total_layers,xmatrix<double>& rotation,xstructure& xstr_slab_newbasis,vector<int>& sc2pcMap_slab,vector<int>& pc2scMap_slab,double v3len_max_strict=AUROSTD_MAX_DOUBLE,ostream& oss=cout); //CO20190321
  xstructure CreateSlab_SurfaceLattice(const aurostd::xoption& vpflow,const xstructure& xstr_in,xvector<int>& hkl,int& total_layers,xmatrix<double>& rotation,xstructure& xstr_slab_newbasis,vector<int>& sc2pcMap_slab,vector<int>& pc2scMap_slab,double v3len_max_strict=AUROSTD_MAX_DOUBLE,ostream& oss=cout);  //CO20190321
  xstructure CreateSlab_SurfaceLattice(const aurostd::xoption& vpflow,istream& input,xvector<int>& hkl,int& total_layers,xmatrix<double>& rotation,xstructure& xstr_slab_newbasis,vector<int>& sc2pcMap_slab,vector<int>& pc2scMap_slab,const _aflags& aflags,double v3len_max_strict=AUROSTD_MAX_DOUBLE,ostream& oss=cout); //CO20190321
  xstructure CreateSlab_SurfaceLattice(const aurostd::xoption& vpflow,const xstructure& xstr_in,xvector<int>& hkl,int& total_layers,xmatrix<double>& rotation,xstructure& xstr_slab_newbasis,vector<int>& sc2pcMap_slab,vector<int>& pc2scMap_slab,const _aflags& aflags,double v3len_max_strict=AUROSTD_MAX_DOUBLE,ostream& oss=cout);  //CO20190321
  xstructure CreateSlab_SurfaceLattice(const aurostd::xoption& vpflow,istream& input,xvector<int>& hkl,int& total_layers,xmatrix<double>& rotation,xstructure& xstr_slab_newbasis,vector<int>& sc2pcMap_slab,vector<int>& pc2scMap_slab,ofstream& FileMESSAGE,double v3len_max_strict=AUROSTD_MAX_DOUBLE,ostream& oss=cout); //CO20190321  
  xstructure CreateSlab_SurfaceLattice(const aurostd::xoption& vpflow,const xstructure& xstr_in,xvector<int>& hkl,int& total_layers,xmatrix<double>& rotation,xstructure& xstr_slab_newbasis,vector<int>& sc2pcMap_slab,vector<int>& pc2scMap_slab,ofstream& FileMESSAGE,double v3len_max_strict=AUROSTD_MAX_DOUBLE,ostream& oss=cout);  //CO20190321
  xstructure CreateSlab_SurfaceLattice(const aurostd::xoption& vpflow,istream& input,xvector<int>& hkl,int& total_layers,xmatrix<double>& rotation,xstructure& xstr_slab_newbasis,vector<int>& sc2pcMap_slab,vector<int>& pc2scMap_slab,const _aflags& aflags,ofstream& FileMESSAGE,double v3len_max_strict=AUROSTD_MAX_DOUBLE,ostream& oss=cout); //CO20190321
  xstructure CreateSlab_SurfaceLattice(const aurostd::xoption& vpflow,const xstructure& xstr_in,xvector<int>& hkl,int& total_layers,xmatrix<double>& rotation,xstructure& xstr_slab_newbasis,vector<int>& sc2pcMap_slab,vector<int>& pc2scMap_slab,const _aflags& aflags,ofstream& FileMESSAGE,double v3len_max_strict=AUROSTD_MAX_DOUBLE,ostream& oss=cout); //CO20190321
  //input directly
  xstructure CreateSlab_SurfaceLattice(istream& input,const xvector<int>& hkl,int total_layers,double vacuum,xmatrix<double>& rotation,xstructure& xstr_slab_newbasis,vector<int>& sc2pcMap_slab,vector<int>& pc2scMap_slab,ofstream& FileMESSAGE,double v3len_max_strict=AUROSTD_MAX_DOUBLE,ostream& oss=cout); //CO20190321  
  xstructure CreateSlab_SurfaceLattice(const xstructure& xstr_in,const xvector<int>& hkl,int total_layers,double vacuum,xmatrix<double>& rotation,xstructure& xstr_slab_newbasis,vector<int>& sc2pcMap_slab,vector<int>& pc2scMap_slab,ofstream& FileMESSAGE,double v3len_max_strict=AUROSTD_MAX_DOUBLE,ostream& oss=cout);  //CO20190321
  xstructure CreateSlab_SurfaceLattice(istream& input,const xvector<int>& hkl,int total_layers,double vacuum,xmatrix<double>& rotation,xstructure& xstr_slab_newbasis,vector<int>& sc2pcMap_slab,vector<int>& pc2scMap_slab,const _aflags& aflags,ofstream& FileMESSAGE,double v3len_max_strict=AUROSTD_MAX_DOUBLE,ostream& oss=cout); //CO20190321
  xstructure CreateSlab_SurfaceLattice(const xstructure& xstr_in,const xvector<int>& hkl,int total_layers,double vacuum,xmatrix<double>& rotation,xstructure& xstr_slab_newbasis,vector<int>& sc2pcMap_slab,vector<int>& pc2scMap_slab,const _aflags& aflags,ofstream& FileMESSAGE,double v3len_max_strict=AUROSTD_MAX_DOUBLE,ostream& oss=cout); //CO20190321
  xstructure CreateSlab_SurfaceLattice(istream& input,const xvector<int>& hkl,int total_layers,double vacuum,xmatrix<double>& rotation,xstructure& xstr_slab_newbasis,vector<int>& sc2pcMap_slab,vector<int>& pc2scMap_slab,double v3len_max_strict=AUROSTD_MAX_DOUBLE,ostream& oss=cout); //CO20190321
  xstructure CreateSlab_SurfaceLattice(const xstructure& xstr_in,const xvector<int>& hkl,int total_layers,double vacuum,xmatrix<double>& rotation,xstructure& xstr_slab_newbasis,vector<int>& sc2pcMap_slab,vector<int>& pc2scMap_slab,double v3len_max_strict=AUROSTD_MAX_DOUBLE,ostream& oss=cout);  //CO20190321
  xstructure CreateSlab_SurfaceLattice(istream& input,const xvector<int>& hkl,int total_layers,double vacuum,xmatrix<double>& rotation,xstructure& xstr_slab_newbasis,vector<int>& sc2pcMap_slab,vector<int>& pc2scMap_slab,const _aflags& aflags,double v3len_max_strict=AUROSTD_MAX_DOUBLE,ostream& oss=cout); //CO20190321
  xstructure CreateSlab_SurfaceLattice(const xstructure& xstr_in,const xvector<int>& hkl,int total_layers,double vacuum,xmatrix<double>& rotation,xstructure& xstr_slab_newbasis,vector<int>& sc2pcMap_slab,vector<int>& pc2scMap_slab,const _aflags& aflags,double v3len_max_strict=AUROSTD_MAX_DOUBLE,ostream& oss=cout);  //CO20190321

  bool slabTest(ostream& oss=cout);  //CO20190520
  bool slabTest(ofstream& FileMESSAGE,ostream& oss=cout);  //CO20190520
} // namespace slab

// ----------------------------------------------------------------------------
// aflow_defects.cpp
class acage {
  public:
    // constructors/destructors                                   // --------------------------------------
    acage();                                                      // constructor default
    acage(const acage& b);                                        // constructor copy
    ~acage();                                                     // destructor
    // CONTENT                                                    // --------------------------------------
    void clear(void);                                             // clear everything
    xvector<double> origin_fpos;// default 3D
    xvector<double> origin_cpos;// default 3D
    double radius;
    uint coordination_position;
    int cages_position;
    int cages_irrtype;
    deque<_atom> atoms;
  private:                                                        // ---------------------------------------
    void free();                                                  // to free everything
    void copy(const acage& b);                                    // the flag is necessary because sometimes you need to allocate the space.
};
class _isort_acage_radius {                   // sorting through reference
  public:
    bool operator()(const acage& a1, const acage& a2) const {
      return (bool) (a1.radius>a2.radius);}
};

bool GetSphereFromFourPoints(xvector<double>& orig,double& radius,const xvector<double>& v1,const xvector<double>& v2,const xvector<double>& v3,const xvector<double>& v4);
bool GetCircumCircleeFromThreePoints(xvector<double>& orig,double& radius,const xvector<double>& v1,const xvector<double>& v2,const xvector<double>& v3);
bool GetCircleFromTwoPoints(xvector<double>& orig,double& radius,const xvector<double>& v1,const xvector<double>& v2);
bool FPositionInsideCell(const xvector<double>& r);
bool EmptySphere(const deque<_atom>& grid_atoms,const xvector<double>& origin_cpos,const double& radius);
bool EmptySphere(const xstructure& str,const xvector<double>& origin_cpos,const double& radius);
uint CoordinationPoint(const deque<_atom>& atoms,deque<_atom>& ratoms,const xvector<double>& point,const double& rmin,const double& rmax);
uint CoordinationPoint(const deque<_atom>& atoms,deque<_atom>& ratoms,const xvector<double>& point,const double& rmin);
uint CoordinationPoint(const xstructure& str,deque<_atom>& ratoms,const xvector<double>& point,const double& rmin,const double& rmax);
uint CoordinationPoint(const xstructure& str,deque<_atom>& ratoms,const xvector<double>& point,const double& rmin);
bool AddCageToCages(const xstructure& str,const xvector<double>& origin_cpos,const xvector<double>& origin_fpos,const double& radius,
    const int& cage_points_type,const double& roughness,
    vector<acage>& cages,vector<acage>& cagesX,
    const bool& osswrite1,ostream& oss1, const bool& osswrite2,ostream& oss2,int ithread);
uint GetCages4(const xstructure& str,const double& roughness,vector<acage>& cages,vector<acage>& cages4,
    const bool& osswrite1,ostream& oss1, const bool& osswrite2,ostream& oss2);
uint GetCages3(const xstructure& str,const double& roughness,vector<acage>& cages,vector<acage>& cages3,
    const bool& osswrite1,ostream& oss1, const bool& osswrite2,ostream& oss2);
uint GetCages2(const xstructure& str,const double& roughness,vector<acage>& cages,vector<acage>& cages2,
    const bool& osswrite1,ostream& oss1, const bool& osswrite2,ostream& oss2);
bool GetCages(const xstructure& _str,_aflags& aflags,
    vector<acage>& cagesirreducible,vector<acage>& cagesreducible,vector<acage>& cages4,
    vector<acage>& cages3,vector<acage>& cages2,const double& _roughness,const bool& osswrite,ostream& oss);
// ----------------------------------------------------------------------------
// aflow_pocc //CO20180502
namespace KBIN {
  void VASP_RunPOCC(const _xvasp& xvasp,const string& AflowIn,const _aflags& aflags,const _kflags& kflags,const _vflags& vflags,ofstream& FileMESSAGE);
}
// ----------------------------------------------------------------------------
// aflow_phonons.cpp
namespace KBIN {
  bool relaxStructureAPL_VASP(int, const string&, _xvasp&, _aflags&, _kflags&, _vflags&, ofstream&);  //ME20181107
  void VASP_RunPhonons_APL(_xvasp &xvasp,string AflowIn,_aflags &aflags,_kflags &kflags,_vflags &vflags,ofstream &FileMESSAGE);
  void RunPhonons_APL(_xinput &xinput,string AflowIn,_aflags &aflags,_kflags &kflags,_xflags &xflags,ofstream &FileMESSAGE);  //now it's general
<<<<<<< HEAD
  void RunPhonons_APL_20181216(_xinput &xinput,string AflowIn,_aflags &aflags,_kflags &kflags,_xflags &xflags,ofstream &FileMESSAGE);  //now it's general //CO20181216
  void RunPhonons_APL_20180101(_xinput &xinput,string AflowIn,_aflags &aflags,_kflags &kflags,_xflags &xflags,ofstream &FileMESSAGE);  //now it's general //CO20181216
=======
  void RunPhonons_APL_181216(_xinput &xinput,string AflowIn,_aflags &aflags,_kflags &kflags,_xflags &xflags,ofstream &FileMESSAGE);  //now it's general //CO20181216
  void RunPhonons_APL_180101(_xinput &xinput,string AflowIn,_aflags &aflags,_kflags &kflags,_xflags &xflags,ofstream &FileMESSAGE);  //now it's general //CO20181216
>>>>>>> 10163148
  // [OBSOLETE] bool PHON_RunPhonons(const xstructure& _str,_aflags& aflags,const double& radius,const bool& osswrite,ostream& oss);
  // ----------------------------------------------------------------------------
  // aflow_agl_debye.cpp
  void VASP_RunPhonons_AGL(_xvasp &xvasp,string AflowIn,_aflags &aflags,_kflags &kflags,_vflags &vflags,ofstream &FileMESSAGE);
  // ----------------------------------------------------------------------------
  // aflow_ael_elasticity.cpp
  void VASP_RunPhonons_AEL(_xvasp &xvasp,string AflowIn,_aflags &aflags,_kflags &kflags,_vflags &vflags,ofstream &FileMESSAGE);
}

// --------------------------------------------------------------------------------------------------------------------------------------------------------
// aconvasp_aflow.cpp

namespace pflow {
  // Dane Morgan style,adjusted by Stefano Curtarolo
  // Bringing definitions inside the template helps
  // constructing the right templates.
  template<class utype>
    class matrix {
      public:
        // constructors
        matrix(void) {};
        matrix(const int m);
        matrix(const int m,const int n);
        matrix(const int m,const int n,const utype& inutype);
        matrix(const int m,const vector<utype>& inutypevec);
        ~matrix(void) {};                         // destructor
        // accessors
        void print(void);
        uint size(void) const {return (uint) mat.size();}
        matrix<utype> transpose(void) const;
        //  matrix<utype>::iterator begin();
        //  matrix<utype>::iterator end();
        // operator
        vector<utype>& operator[] (const int i) {assert(i>=0 && i<=(int) mat.size()); return mat[i];}
        const vector<utype>& operator[] (const int i) const {assert(i>=0 && i<=(int) mat.size()); return mat[i];};
        const matrix<utype>& operator=(const matrix<utype>& b);
        // mutators
        void push_back(const vector<utype>& inutypevec) {mat.push_back(inutypevec);}
        void pop_back(void) {mat.pop_back();}
        void vecvec2mat(const vector<vector<utype> >& inVV);
        void vec2mat(const vector<utype>& inV);
        void clear(void) {mat.clear();}
        void insert(const int& id,const vector<utype>& inV) {mat.insert(mat.begin()+id,inV);}
        void erase(const int id);
        void erase_col(const int id);
      private:
        vector<vector<utype> > mat;
    };
  template <class utype> matrix<utype>  xmatrix2matrix(const xmatrix<utype>& );
  template <class utype> xmatrix<utype> matrix2xmatrix(const matrix<utype>& );
}


xstructure PutInCell(const xstructure& a);     // Bring all atoms in the cell (will be moved to external function)
xstructure PutInCompact(const xstructure& a);  // Bring all atoms in a compact shape (will be moved to external function)
xstructure GetPrim(const xstructure& a);
bool IsTranslationFVector(const xstructure& a,const xvector<double>& ftvec);
bool IsTranslationCVector(const xstructure& a,const xvector<double>& ctvec);
xvector<double> GetMom1(const xstructure& a);          // get moment_1 position of the atoms
xstructure SetMom1(const xstructure& a,const xvector<double>& mom1_in);     // set moment_1 position of atoms
xvector<double> AtomCDisp(const _atom& at1,const _atom& at2);
double AtomDist(const xstructure& str,const _atom& atom1,const _atom& atom2);  // with structure
double AtomDist(const _atom& at1, const _atom& at2);  // without structure
xvector<double> GetCDispFromOrigin(const _atom& atom);
double GetDistFromOrigin(const _atom& atom);
//void GetUnitCellRep(const xvector<double>& ppos,xvector<double>& p_cell0,xvector<int>& ijk,const xmatrix<double>& lattice,const bool coord_flag);
_atom ConvertAtomToLat(const _atom& in_at,const xmatrix<double>& lattice);
double GetXrayScattFactor(const string& name,double lambda=XRAY_RADIATION_COPPER_Kalpha,bool clean=true); //CO20190322
xmatrix<double> RecipLat(const xmatrix<double>& lat);
double Normal(const double& x,const double& mu,const double& sigma);
xstructure SetLat(const xstructure& a,const xmatrix<double>& in_lat);
xmatrix<double> GetLat(const xstructure& a);

namespace pflow {
  // [OBSOLETE] void GetNeighData(const deque<_atom>& in_atom_vec,const xstructure& in_str,const double& rmin,const double& rmax,deque<deque<_atom> >& neigh_mat);
  // [OBSOLETE] void GetStrNeighData(const xstructure& str,const double cutoff,deque<deque<_atom> >& neigh_mat);
  double GetVol(const xmatrix<double>& lat);
  double GetVol(const pflow::matrix<double>& lat);
  double GetSignedVol(const xmatrix<double>& lat);
  double GetSignedVol(const pflow::matrix<double>& lat);
  xmatrix<double> RecipLat(const xmatrix<double>& lat);
  pflow::matrix<double> RecipLat(const pflow::matrix<double>& lat);
  _atom SetCpos(const _atom& a,const vector<double>& in_cpos);
  _atom SetFpos(const _atom& a,const vector<double>& in_fpos);
  vector<double> vecF2C(const pflow::matrix<double>& lat,const vector<double>& vf);
  vector<double> vecC2F(const pflow::matrix<double>& lat,const vector<double>& vc);
  _atom SetName(const _atom& a,const string& in_name);
  _atom SetType(const _atom& a,const int in_type);
  _atom SetNum(const _atom& a,const int in_num);
  vector<int> GetTypes(const xstructure& a);
  vector<string> GetNames(const xstructure& a);
  vector<string> GetCleanNames(const xstructure& a);
  vector<double> GetSpins(const xstructure& a);
  pflow::matrix<double> GetFpos(const xstructure& str);
  pflow::matrix<double> GetCpos(const xstructure& str);
  xstructure SetNumEachType(const xstructure& a,const deque<int>& in_num_each_type);
  deque<int> GetNumEachType(const xstructure& a);
  xstructure SetLat(const xstructure& a,const pflow::matrix<double>& in_lat);
  pflow::matrix<double> GetLat(const xstructure& a);
  double GetScale(const xstructure& a);
  pflow::matrix<double> GetScaledLat(const xstructure& a);
  xstructure AddAllAtomPos(const xstructure& a,const pflow::matrix<double>& in_pos,const int in_coord_flag);
  xstructure SetAllAtomPos(const xstructure& a,const pflow::matrix<double>& in_pos,const int in_coord_flag);
  xstructure SetAllAtomNames(const xstructure& a,const vector<string>& in_names);
  xstructure SetNamesWereGiven(const xstructure& a,const vector<int>& in_names_were_given);
  xstructure SetOrigin(const xstructure& a,const vector<double>& in_origin);
  xstructure SetOrigin(const xstructure& a,const xvector<double>& in_origin);
  bool VVequal(const vector<double>& a,const vector<double>& b);
  bool VVequal(const vector<int>& a,const vector<int>& b);
  bool VVequal(const deque<double>& a,const deque<double>& b);
  bool VVequal(const deque<int>& a,const deque<int>& b);
  vector<double> SmoothFunc(const vector<double>& func,const double& sigma);
  void VVset(matrix<double>& mat,const double& value);
  void VVset(vector<vector< int> >& mat,const int& value);
  double norm(const vector<double>& v);
  double getcos(const vector<double>& a,const vector<double>& b);
  //  vector<double> Getabc_angles(const pflow::matrix<double>& lat);   // confuses namespace
  vector<double> Sort_abc_angles(const vector<double>& abc_angles);
  void Vout(const vector<double>& a,ostream& out);
  void Vout(const vector<int>& a,ostream& out);
  void Vout(const vector<string>& a,ostream& out);
  void Mout(const pflow::matrix<double>& m,ostream& out);
  void Mout(const vector<vector<double> >& m,ostream& out);
  vector<double> SVprod(const double& s,const vector<double>& b);
  vector<int> SVprod(const int& s,const vector<int>& b);
  vector<double> VVsum(const vector<double>& a,const vector<double>& b);
  vector<double> VVsum(const vector<double>& a,const vector<int>& b);
  vector<double> VVdiff(const vector<double>& a,const vector<double>& b);
  double VVprod(const vector<double>& a,const vector<double>& b);
  double VVprod(const vector<double>& a,const vector<int>& b);
  pflow::matrix<double> MMmult(const pflow::matrix<double>& a,const pflow::matrix<double>& b);
  vector<double> MVmult(const pflow::matrix<double>& A,const vector<double>& v);
  vector<double> VMmult(const vector<double>& v,const pflow::matrix<double>& A);
  vector<double> VMmult(const vector<int>& v,const pflow::matrix<double>& A);
  vector<double> VVcross(const vector<double>& a,const vector<double>& b);
  double VVdot(const vector<double>& a,const vector<double>& b);
  int GetNumAtoms(const xstructure& a);
  void SetSpline(const vector<double>& x,const vector<double>& y,const double& yp1,const double& ypn,vector<double>& y2);
  void GetSplineInt(const vector<double>& xa,const vector<double>& ya,vector<double>& y2a,const double& x,double& y);
  void PrintSpline(const vector<double>& x,const vector<double>& y,const int& npts,ostream& outf);
}

// ----------------------------------------------------------------------------
// aflow_wyckoff.cpp

xvector<double> wv(const double &x,const double &y,const double &z);
void wa(_atom& a,xstructure &str);
xstructure WyckoffPOSITIONS(uint spacegroup, xstructure strin);
xstructure WyckoffPOSITIONS(uint spacegroup, uint option, xstructure strin);

// ----------------------------------------------------------------------------
// aflow_apennsy stuff
#include "aflow_apennsy.h"

// ----------------------------------------------------------------------------
// aflowlib.h stuff
#include "aflowlib.h"

// ----------------------------------------------------------------------------
// aflowlib.h stuff
#include "aflowlib.h"

// ----------------------------------------------------------------------------
// aflowlib.h stuff
#include "aflow_pflow.h"

// ----------------------------------------------------------------------------
// aflow_xelement.h stuff
#include "aflow_xelement.h"




#endif
// ***************************************************************************
// *                                                                         *
// *           Aflow STEFANO CURTAROLO - Duke University 2003-2020           *
// *                                                                         *
// ***************************************************************************<|MERGE_RESOLUTION|>--- conflicted
+++ resolved
@@ -230,7 +230,6 @@
 // [OBSOLETE] #define DEFAULT_AFLOW_SGROUP_OUT               string("aflow.sgroup.out") // moved to aflow_aflowrc.cpp in V3.1.189 
 // [OBSOLETE] #define DEFAULT_AFLOW_AGROUP_OUT               string("aflow.agroup.out") // moved to aflow_aflowrc.cpp in V3.1.189 
 // [OBSOLETE] #define DEFAULT_AFLOW_IATOMS_OUT               string("aflow.iatoms.out") // moved to aflow_aflowrc.cpp in V3.1.189 
-<<<<<<< HEAD
 // [OBSOLETE] #define DEFAULT_AFLOW_PGROUP_JSON              string("aflow.pgroup.json") // moved to aflow_aflowrc.cpp in V3.1.189       //DX20170802 - Add JSON
 // [OBSOLETE] #define DEFAULT_AFLOW_PGROUP_XTAL_JSON         string("aflow.pgroup_xtal.json") // moved to aflow_aflowrc.cpp in V3.1.189  //DX20170802 - Add JSON
 // [OBSOLETE] #define DEFAULT_AFLOW_PGROUPK_JSON             string("aflow.pgroupk.json")  // moved to aflow_aflowrc.cpp in V3.1.189     //DX20170802 - Add JSON
@@ -239,16 +238,6 @@
 // [OBSOLETE] #define DEFAULT_AFLOW_SGROUP_JSON              string("aflow.sgroup.json")  // moved to aflow_aflowrc.cpp in V3.1.189      //DX20170802 - Add JSON
 // [OBSOLETE] #define DEFAULT_AFLOW_AGROUP_JSON              string("aflow.agroup.json")  // moved to aflow_aflowrc.cpp in V3.1.189      //DX20170802 - Add JSON
 // [OBSOLETE] #define DEFAULT_AFLOW_IATOMS_JSON              string("aflow.iatoms.json")  // moved to aflow_aflowrc.cpp in V3.1.189      //DX20170802 - Add JSON
-=======
-// [OBSOLETE] #define DEFAULT_AFLOW_PGROUP_JSON              string("aflow.pgroup.json") // moved to aflow_aflowrc.cpp in V3.1.189       //DX20170801 - Add JSON
-// [OBSOLETE] #define DEFAULT_AFLOW_PGROUP_XTAL_JSON         string("aflow.pgroup_xtal.json") // moved to aflow_aflowrc.cpp in V3.1.189  //DX20170801 - Add JSON
-// [OBSOLETE] #define DEFAULT_AFLOW_PGROUPK_JSON             string("aflow.pgroupk.json")  // moved to aflow_aflowrc.cpp in V3.1.189     //DX20170801 - Add JSON
-// [OBSOLETE] #define DEFAULT_AFLOW_PGROUPK_XTAL_JSON        string("aflow.pgroupk_xtal.json") // moved to aflow_aflowrc.cpp in V3.1.189 //DX20170801 - Add JSON //DX20171205 - Added pgroupk_xtal
-// [OBSOLETE] #define DEFAULT_AFLOW_FGROUP_JSON              string("aflow.fgroup.json") // moved to aflow_aflowrc.cpp in V3.1.189       //DX20170801 - Add JSON
-// [OBSOLETE] #define DEFAULT_AFLOW_SGROUP_JSON              string("aflow.sgroup.json")  // moved to aflow_aflowrc.cpp in V3.1.189      //DX20170801 - Add JSON
-// [OBSOLETE] #define DEFAULT_AFLOW_AGROUP_JSON              string("aflow.agroup.json")  // moved to aflow_aflowrc.cpp in V3.1.189      //DX20170801 - Add JSON
-// [OBSOLETE] #define DEFAULT_AFLOW_IATOMS_JSON              string("aflow.iatoms.json")  // moved to aflow_aflowrc.cpp in V3.1.189      //DX20170801 - Add JSON
->>>>>>> 10163148
 // [OBSOLETE] #define DEFAULT_AFLOW_PHONON_FILE  string("aflow.phonons.out") // abandoned
 // [OBSOLETE] #define DEFAULT_AFLOW_ICAGES_OUT               string("aflow.icages.out")  // moved to aflow_aflowrc.cpp in V3.1.189 
 // [OBSOLETE] #define DEFAULT_AFLOW_SURFACE_OUT              string("aflow.surface.out") // moved to aflow_aflowrc.cpp in V3.1.189 
@@ -312,10 +301,7 @@
     bool QUIET,TEST,DEBUG,MPI;
     bool GENERATE_AFLOWIN_ONLY; //CT20180719
     bool POSTPROCESS; //CT20181212
-<<<<<<< HEAD
-=======
     bool PSEUDOPOTENTIAL_GENERATOR; //SC20200327
->>>>>>> 10163148
     // HARDWARE/SOFTWARE
     string hostname,machine_type,tmpfs,user,group,home,shell,progname;
     string Find_Parameters;
@@ -471,17 +457,10 @@
 #define XHOST_README_AFLOW_AEL_TXT                     XHOST.vGlobal_string.at(51)
 #define XHOST_README_AFLOW_ANRL_TXT                    XHOST.vGlobal_string.at(52)
 #define XHOST_README_AFLOW_COMPARE_TXT                 XHOST.vGlobal_string.at(53)
-<<<<<<< HEAD
 #define XHOST_README_AFLOW_GFA_TXT                     XHOST.vGlobal_string.at(53)  //CO20190401
 #define XHOST_README_AFLOW_SYM_TXT                     XHOST.vGlobal_string.at(54)
 #define XHOST_README_AFLOW_CCE_TXT                     XHOST.vGlobal_string.at(55)  //CO20190620
 #define XHOST_README_AFLOW_CHULL_TXT                   XHOST.vGlobal_string.at(56)  //CO20190620
-=======
-#define XHOST_README_AFLOW_GFA_TXT                     XHOST.vGlobal_string.at(53) //CO20190401
-#define XHOST_README_AFLOW_SYM_TXT                     XHOST.vGlobal_string.at(54)
-#define XHOST_README_AFLOW_CCE_TXT                     XHOST.vGlobal_string.at(55) //CO20190620
-#define XHOST_README_AFLOW_CHULL_TXT                   XHOST.vGlobal_string.at(56) //CO20190620
->>>>>>> 10163148
 #define XHOST_README_AFLOW_EXCEPTIONS_TXT              XHOST.vGlobal_string.at(57) //ME20180705
 #define XHOST_README_PROTO_TXT                         XHOST.vGlobal_string.at(58)
 #define XHOST_README_AFLOW_XAFLOW_TXT                  XHOST.vGlobal_string.at(59)
@@ -540,20 +519,12 @@
 #define SG_SETTING_ANRL 3
 //DX20180131 - add symmetry definitions - END
 
-<<<<<<< HEAD
 //DX20191122 START
-=======
-//DX20191122 - START
->>>>>>> 10163148
 // atom environment modes
 #define ATOM_ENVIRONMENT_MODE_1    1 // minimum coordination shell
 #define ATOM_ENVIRONMENT_MODE_2    2 // [FUTURE] out to a given radius
 #define ATOM_ENVIRONMENT_MODE_3    3 // [FUTURE] largest gap in radial distribution function (GFA)
-<<<<<<< HEAD
 //DX20191122 END
-=======
-//DX20191122 - END
->>>>>>> 10163148
 
 // ----------------------------------------------------------------------------
 // aflow_aflowrc.cpp
@@ -601,15 +572,9 @@
     bool KBIN_GEN_VASP_FROM_AFLOWIN;
     bool KBIN_GEN_AIMS_FROM_AFLOWIN;
     bool KBIN_GEN_AFLOWIN_FROM_VASP;
-<<<<<<< HEAD
     //DX START
     bool KBIN_GEN_SYMMETRY_OF_AFLOWIN;
     //DX END 
-=======
-    // DX START
-    bool KBIN_GEN_SYMMETRY_OF_AFLOWIN;
-    // DX END 
->>>>>>> 10163148
     bool KBIN_DELETE_AFLOWIN;
     bool AFLOW_FORCE_MPI;     // not yet implemented
     bool AFLOW_FORCE_SERIAL;  // not yet implemented
@@ -769,11 +734,7 @@
     bool   KBIN_QSUB_FILE;
     // symmetry operation lists
     bool  KBIN_SYMMETRY_CALCULATION;
-<<<<<<< HEAD
     //DX START
-=======
-    // DX START
->>>>>>> 10163148
     bool  KBIN_SYMMETRY_NO_SCAN;
     double KBIN_SYMMETRY_EPS;
     bool  KBIN_SYMMETRY_CALCULATE_PGROUP;       //DX20170814 - Specify what to calculate/verify
@@ -781,26 +742,16 @@
     bool  KBIN_SYMMETRY_CALCULATE_FGROUP;       //DX20170814 - Specify what to calculate/verify
     bool  KBIN_SYMMETRY_CALCULATE_PGROUP_XTAL;  //DX20170814 - Specify what to calculate/verify
     bool  KBIN_SYMMETRY_CALCULATE_PGROUPK_XTAL; //DX20171205 - Specify what to calculate/verify; Added pgroupk_xtal
-<<<<<<< HEAD
     bool  KBIN_SYMMETRY_CALCULATE_PGROUPK_PATTERSON;  //DX20200129 - Specify what to calculate/verify
     bool  KBIN_SYMMETRY_CALCULATE_IATOMS;       //DX20170814 - Specify what to calculate/verify
     bool  KBIN_SYMMETRY_CALCULATE_AGROUP;       //DX20170814 - Specify what to calculate/verify
     bool  KBIN_SYMMETRY_CALCULATE_SGROUP;       //DX20170814 - Specify what to calculate/verify
     //DX END
-=======
-    bool  KBIN_SYMMETRY_CALCULATE_IATOMS;       //DX20170814 - Specify what to calculate/verify
-    bool  KBIN_SYMMETRY_CALCULATE_AGROUP;       //DX20170814 - Specify what to calculate/verify
-    bool  KBIN_SYMMETRY_CALCULATE_SGROUP;       //DX20170814 - Specify what to calculate/verify
-    // DX END
->>>>>>> 10163148
     bool  KBIN_SYMMETRY_PGROUP_WRITE;      // taken TRUE by default
     bool  KBIN_SYMMETRY_PGROUPK_WRITE;     // taken TRUE by default
     bool  KBIN_SYMMETRY_PGROUP_XTAL_WRITE; // taken TRUE by default
     bool  KBIN_SYMMETRY_PGROUPK_XTAL_WRITE;//DX20171205 - Added pgroupk_xtal
-<<<<<<< HEAD
     bool  KBIN_SYMMETRY_PGROUPK_PATTERSON_WRITE;//DX20200129 - taken TRUE by default
-=======
->>>>>>> 10163148
     bool  KBIN_SYMMETRY_FGROUP_WRITE;      // taken TRUE by default
     bool  KBIN_SYMMETRY_SGROUP_WRITE;
     bool  KBIN_SYMMETRY_AGROUP_WRITE;      // taken TRUE by default
@@ -1136,15 +1087,9 @@
 #define _IATOMS_ 4             // for equivalent atoms
 
 // --------------------------------------------------------------------------
-<<<<<<< HEAD
 //DX+CO START
 //DX20190214 [OBSOLETE] extern thread_local double _SYM_TOL_; // tolerance control for isequal_RHT in atom class (RHT)
 //DX+CO END
-=======
-// DX and CO - START
-//DX20190214 [OBSOLETE] extern thread_local double _SYM_TOL_; // tolerance control for isequal_RHT in atom class (RHT)
-// DX and CO - END
->>>>>>> 10163148
 
 class _atom { // simple class.. nothing fancy
   public:
@@ -1229,11 +1174,7 @@
 extern std::vector<double> vatom_miedema_gamma_s;        // store starting from ONE Miedema Rule Table 1a Physica 100B (1980) 1-28
 extern std::vector<double> vatom_miedema_BVm;            // store starting from ONE Miedema Rule Table 1a Physica 100B (1980) 1-28
 extern std::vector<double> vatom_radius;             // store starting from ONE - Saxena
-<<<<<<< HEAD
 extern std::vector<double> vatom_radius_covalent;    // store starting from ONE - Codero, Covalent radii revisited, DOI: 10.1039/b801115j //DX+CO20170904
-=======
-extern std::vector<double> vatom_radius_covalent;    // store starting from ONE - Codero, Covalent radii revisited, DOI: 10.1039/b801115j // DX and CO -20170904
->>>>>>> 10163148
 extern std::vector<double> vatom_electronegativity;  // store starting from ONE - Saxena
 extern std::vector<string> vatom_crystal;            // store starting from ONE - Ashcroft Mermin
 extern std::vector<double> vatom_xray_scatt;              // store starting from ONE
@@ -1260,13 +1201,8 @@
 int GetAtomValenceStd(const uint& atnum);
 double GetAtomRadius(const string& symbol);
 double GetAtomRadius(const uint& atnum);
-<<<<<<< HEAD
 double GetAtomRadiusCovalent(const string& symbol); //DX+CO20170904
-double GetAtomRadiusCovalent(const uint& atnum); //DX and Co - 20170904
-=======
-double GetAtomRadiusCovalent(const string& symbol); // DX and CO -20170904
-double GetAtomRadiusCovalent(const uint& atnum); // DX and Co -20170904
->>>>>>> 10163148
+double GetAtomRadiusCovalent(const uint& atnum); //DX+CO20170904
 double GetAtomElectronegativity(const string& symbol);
 double GetAtomElectronegativity(const uint& atnum);
 string GetAtomCrystal(const string& symbol);
@@ -1289,15 +1225,9 @@
 vector<string> GetGroupOfAtoms(string& group_name); //DX20181220 
 double GetCompoundAttenuationLength(const vector<string>& species,const vector<double>& composition,const double& density);  // density in g/cm^3, return in cm
 double GetCompoundAttenuationLength(const deque<string>& _species,const deque<int>& _composition,const double& density);  // density in g/cm^3, return in cm
-<<<<<<< HEAD
 //DX+CO START
 //DX20190214 [OBSOLETE]bool isequalRHT(const _atom& a, const _atom& b,double=_SYM_TOL_);       // bool equality only checks 'coord' and 'name' (RHT)  // RHT
 //DX+CO END
-=======
-// DX and CO - START
-//DX20190214 [OBSOLETE]bool isequalRHT(const _atom& a, const _atom& b,double=_SYM_TOL_);       // bool equality only checks 'coord' and 'name' (RHT)  // RHT
-// DX and CO - END
->>>>>>> 10163148
 // routines of general use
 string XATOM_AlphabetizationSpecies(string speciesA,string speciesB);
 string XATOM_AlphabetizationSpecies(vector<string> vspecies);
@@ -1512,11 +1442,7 @@
     xstructure(const string& url,const string& file,int=IOVASP_POSCAR); // constructor from URL
     ~xstructure();                                                // destructor
     // I/O, mutators                                              // --------------------------------------
-<<<<<<< HEAD
     bool GetStoich(void);                                         // get stoich_each_type - CO20170724
-=======
-    bool GetStoich(void);                                         // get stoich_each_type - 170724 CO
->>>>>>> 10163148
     bool sortAtomsEquivalent(void);                               // sort by equivalent atoms - CO20190116
     bool FixLattices(void);                                       // Reciprocal/f2c/c2f
     void SetCoordinates(const int& mode);                         // change coordinates
@@ -1750,11 +1676,7 @@
     bool sym_eps_calculated;                                      // was it calculated automatically per symmetry operations (aflowSYM)?
     double sym_eps;                                               // universal tolerance for symmetry (dictates resolution and mapping tolerances)                     
     uint sym_eps_change_count;                                  // universal tolerance count for symmetry //DX20180223 - added count to xstructure
-<<<<<<< HEAD
     //DX+CO END
-=======
-    // DX and CO - END
->>>>>>> 10163148
     // POINT GROUP                                                // POINT GROUP LATTICE
     std::vector<_sym_op> pgroup;                                  // rotations/inversions operations
     bool pgroup_calculated;                                       // WARNING: we use starting from 0
@@ -1811,11 +1733,7 @@
     int setting_ITC;                                              // aflow_symmetry_spacegroup.cpp (RHT) //DX20170830 - SGDATA
     xvector<double> origin_ITC;                                   // aflow_symmetry_spacegroup.cpp (RHT) //DX20170830 - SGDATA
     vector<string> general_position_ITC;                          // aflow_symmetry_spacegroup.cpp (RHT) //DX20170830 - SGDATA
-<<<<<<< HEAD
     //DX+CO END
-=======
-    // DX and CO - END
->>>>>>> 10163148
     // double volume;  USE double GetVolume(const xstructure& a);  and SetVolume //
     //  int number_of_atoms; USE (int) atoms.size();  looks you do not need.
     //DX+CO START
@@ -1829,11 +1747,7 @@
     uint SpaceGroup_ITC(double& use_tol, bool& no_scan);          // aflow_symmetry_spacegroup.cpp (RHT)
     //uint SpaceGroup_ITC(double& use_tol, const int& manual_it);// aflow_symmetry_spacegroup.cpp (RHT)
     uint SpaceGroup_ITC(double& use_tol, const int& setting);// aflow_symmetry_spacegroup.cpp (RHT) //DX20180806
-<<<<<<< HEAD
     //DX20170905 - [OBSOLETE] uint SpaceGroup_ITC(double& use_tol, double& orig_tolerance, const int& manual_it,int& change_sym_count,bool& no_scan);// aflow_symmetry_spacegroup.cpp (RHT)
-=======
-    //DX20170509 - [OBSOLETE] uint SpaceGroup_ITC(double& use_tol, double& orig_tolerance, const int& manual_it,int& change_sym_count,bool& no_scan);// aflow_symmetry_spacegroup.cpp (RHT)
->>>>>>> 10163148
     //uint SpaceGroup_ITC(double& use_tol,const int& manual_it,bool& no_scan);// aflow_symmetry_spacegroup.cpp (RHT)
     uint SpaceGroup_ITC(double& use_tol,const int& setting,bool& no_scan);// aflow_symmetry_spacegroup.cpp (RHT) //DX20180806
     uint SpaceGroup_ITC(double& use_tol,const int& manual_it,const int& setting,bool& no_scan);// aflow_symmetry_spacegroup.cpp (RHT) //DX20180806
@@ -2306,26 +2220,15 @@
 xmatrix<double> FF2CC(const xmatrix<double>& lattice,const xmatrix<double>& fmat);                      // fmat is an operation in F coordinates
 xmatrix<double> CC2FF(const double& scale,const xmatrix<double>& lattice,const xmatrix<double>& cmat);  // cmat is an operation in C coordinates
 xmatrix<double> CC2FF(const xmatrix<double>& lattice,const xmatrix<double>& cmat);                      // cmat is an operation in C coordinates
-<<<<<<< HEAD
 //DX20190905 START
 //BringInCellInPlace() overloads
 void BringInCellInPlace(double&, double=_ZERO_TOL_, double=1.0, double=0.0);  //ME+DX20190409
 void BringInCellInPlace(xvector<double>&, double=_ZERO_TOL_, double=1.0, double=0.0);  //ME+DX20190409
-=======
-//DX20190905 - START
-//BringInCellInPlace() overloads
-void BringInCellInPlace(double&, double=_ZERO_TOL_, double=1.0, double=0.0);  // ME/DX20190409
-void BringInCellInPlace(xvector<double>&, double=_ZERO_TOL_, double=1.0, double=0.0);  // ME/DX20190409
->>>>>>> 10163148
 void BringInCellInPlace(_atom& atom_in, const xmatrix<double>& lattice, double tolerance=_ZERO_TOL_, double upper_bound=1.0, double lower_bound=0.0); //DX20190904
 void BringInCellInPlace(xstructure& xstr, double tolerance=_ZERO_TOL_, double upper_bound=1.0, double lower_bound=0.0); //DX20190904
 
 //BringInCell() overloads
-<<<<<<< HEAD
 double BringInCell(double, double=_ZERO_TOL_, double=1.0, double=0.0);  //ME+DX20190409
-=======
-double BringInCell(double, double=_ZERO_TOL_, double=1.0, double=0.0);  // ME/DX20190409
->>>>>>> 10163148
 xvector<double> BringInCell(const xvector<double>& fpos_in, double tolerance=_ZERO_TOL_, double upper_bound=1.0, double lower_bound=0.0); //DX20190904
 _atom BringInCell(const _atom& atom_in, const xmatrix<double>& lattice, double tolerance=_ZERO_TOL_, double upper_bound=1.0, double lower_bound=0.0); //DX20190904
 xstructure BringInCell(const xstructure& xstr_in, double tolerance=_ZERO_TOL_, double upper_bound=1.0, double lower_bound=0.0); //DX20190904
@@ -2333,13 +2236,8 @@
 //BringInCellFPOS overloads
 void BringInCellInPlaceFPOS(_atom& atom_in, double tolerance=_ZERO_TOL_, double upper_bound=1.0, double lower_bound=0.0); //DX20190904
 _atom BringInCellFPOS(const _atom& atom_in, double tolerance=_ZERO_TOL_, double upper_bound=1.0, double lower_bound=0.0); //DX20190904
-<<<<<<< HEAD
 //DX20190905 END
 //DX+CO START
-=======
-//DX20190905 - END
-// DX and CO - START
->>>>>>> 10163148
 //DX20190905 [OBSOLETE] double BringInCell(const double& x);
 //DX20190905 [OBSOLETE] double BringInCell_20161115(const double& x);
 //DX20190905 [OBSOLETE] double BringInCell_20160101(const double& x);
@@ -2352,11 +2250,7 @@
 //DX20190905 [OBSOLETE] xvector<double> BringInCell2(const xvector<double>& v_in);
 //DX20190905 [OBSOLETE] xvector<double> BringInCell2_20161115(const xvector<double>& v_in);
 //DX20190905 [OBSOLETE] xvector<double> BringInCell2_20160101(const xvector<double>& v_in, double tolerance);
-<<<<<<< HEAD
 //DX+CO END
-=======
-// DX and CO - END
->>>>>>> 10163148
 xstructure IdenticalAtoms(const xstructure& a);                                // Make identical atoms
 //xstructure SwapSpecies(const xstructure& a,const uint& A,const uint& B);       // Permute Species A with B (safe for species C).
 //xstructure SwapCoordinates(const xstructure& str,const uint& i,const uint& j); // Permute Coordinates i with j
@@ -2387,17 +2281,12 @@
 // optimal lattice reduction
 xstructure LatticeReduction(const xstructure& a);
 xmatrix<double> LatticeReduction(const xmatrix<double>& lattice);
-<<<<<<< HEAD
 //CO20170807 START
-=======
-//CO20170807 - START
->>>>>>> 10163148
 //DX20190214 [OBSOLETE] deque<_atom> foldAtomsInCell(deque<_atom>& atoms, xmatrix<double>& c2f_new, xmatrix<double>& f2c_new, bool skew); //CO20190520 - removed pointers for bools and doubles, added const where possible
 deque<_atom> foldAtomsInCell(const xstructure& a, const xmatrix<double>& lattice_new, bool skew, double tol, bool check_min_dists=true); //CO20190520 - removed pointers for bools and doubles, added const where possible //DX20190619 - added check_min_dists bool
 deque<_atom> foldAtomsInCell(const deque<_atom>& atoms, const xmatrix<double>& lattice_orig, const xmatrix<double>& lattice_new, bool skew, double tol, bool check_min_dists=true); //CO20190520 - removed pointers for bools and doubles, added const where possible //DX20190619 = added check_min_dists bool
 xstructure GetPrimitiveVASP(const xstructure& a);
 xstructure GetPrimitiveVASP(const xstructure& a,double tol);
-<<<<<<< HEAD
 //CO20170807 STOP
 // bring cell in,compact, wigner seitz
 //DX20190905 [OBSOLETE] _atom BringInCell(const _atom& atom_in,const xmatrix<double>& lattice,double epsilon);
@@ -2414,24 +2303,6 @@
 //DX20190905 [OBSOLETE] xstructure BringInCell_20161115(const xstructure& a); //DX
 //DX20190905 [OBSOLETE] xstructure BringInCell_20160101(const xstructure& a); //DX
 //DX20190905 [OBSOLETE] //DX+CO END
-=======
-//CO20170807 - STOP
-// bring cell in,compact, wigner seitz
-//DX20190905 [OBSOLETE] _atom BringInCell(const _atom& atom_in,const xmatrix<double>& lattice,double epsilon);
-//DX20190905 [OBSOLETE] // DX and CO - START
-//DX20190905 [OBSOLETE] _atom BringInCell_20161115(const _atom& atom_in,const xmatrix<double>& lattice,double epsilon); // DX
-//DX20190905 [OBSOLETE] _atom BringInCell_20160101(const _atom& atom_in,const xmatrix<double>& lattice,double epsilon); // DX
-//DX20190905 [OBSOLETE] _atom BringInCell(const _atom& atom_in,const xmatrix<double>& lattice);
-//DX20190905 [OBSOLETE] _atom BringInCell_20161115(const _atom& atom_in,const xmatrix<double>& lattice); // DX
-//DX20190905 [OBSOLETE] _atom BringInCell_20160101(const _atom& atom_in,const xmatrix<double>& lattice); // DX
-//DX20190905 [OBSOLETE] xstructure BringInCell(const xstructure& a,double epsilon);
-//DX20190905 [OBSOLETE] xstructure BringInCell_20161115(const xstructure& a,double epsilon); // DX
-//DX20190905 [OBSOLETE] xstructure BringInCell_20160101(const xstructure& a,double epsilon); // DX
-//DX20190905 [OBSOLETE] xstructure BringInCell(const xstructure& a);
-//DX20190905 [OBSOLETE] xstructure BringInCell_20161115(const xstructure& a); // DX
-//DX20190905 [OBSOLETE] xstructure BringInCell_20160101(const xstructure& a); // DX
-//DX20190905 [OBSOLETE] // DX and CO - END
->>>>>>> 10163148
 xstructure BringInCompact(const xstructure& a);
 xstructure BringInWignerSeitz(const xstructure& a);
 // primitive stuff
@@ -2450,7 +2321,6 @@
 xstructure InflateVolume(const xstructure& a,const double& coefficient);
 double GetVolume(const xstructure& a);
 double Volume(const xstructure& a);
-<<<<<<< HEAD
 //DX20180726 START
 _atom BringCloseToOrigin(_atom& atom, xmatrix<double>& f2c);
 bool uniqueAtomInCell(_atom& atom, deque<_atom>& atoms);
@@ -2460,37 +2330,18 @@
 bool atomInCell(const _atom& atom, double tolerance=_ZERO_TOL_); //DX20191125
 bool inCell(const xvector<double>& pos_vec, double tolerance=_ZERO_TOL_); //DX20191125 - added tolerance
 //DX+CO END
-=======
-//DX20180726 - START
-_atom BringCloseToOrigin(_atom& atom, xmatrix<double>& f2c);
-bool uniqueAtomInCell(_atom& atom, deque<_atom>& atoms);
-bool alreadyInCell(_atom& atom, deque<_atom> atoms);
-//DX20180726 - END
-// DX and CO - START
-bool atomInCell(const _atom& atom, double tolerance=_ZERO_TOL_); //DX20191125
-bool inCell(const xvector<double>& pos_vec, double tolerance=_ZERO_TOL_); //DX20191125 - added tolerance
-// DX and CO - END
->>>>>>> 10163148
 xstructure GetSuperCell(const xstructure& a,const xmatrix<double>& sc);
 xstructure GetSuperCell(const xstructure& a,const xvector<double>& sc);
 xstructure GetSuperCell(const xstructure& a,const xvector<int>& sc);
 xstructure GetSuperCell(const xstructure& a, const int& sc11,const int& sc12,const int& sc13, const int& sc21,const int& sc22,const int& sc23, const int& sc31,const int& sc32,const int& sc33);
 xstructure GetSuperCell(const xstructure& a,const int& sc1,const int& sc2,const int& sc3);
-<<<<<<< HEAD
 //CO START
-=======
-//corey START
->>>>>>> 10163148
 xstructure GetSuperCell(const xstructure& a,const xmatrix<double>& sc,vector<int>& sc2pcMap,vector<int>& pc2scMap,bool get_symmetry, bool get_full_basis, bool force_supercell_matrix=false,bool force_strict_pc2scMap=false); //DX20190319 - added force_supercell_matrix //CO20190409 - added force_strict_pc2scMap
 xstructure GetSuperCell(const xstructure& a,const xvector<double>& sc,vector<int>& sc2pcMap,vector<int>& pc2scMap,bool get_symmetry, bool get_full_basis, bool force_supercell_matrix=false,bool force_strict_pc2scMap=false); //DX20190319 - added force_supercell_matrix //CO20190409 - added force_strict_pc2scMap
 xstructure GetSuperCell(const xstructure& a,const xvector<int>& sc,vector<int>& sc2pcMap,vector<int>& pc2scMap,bool get_symmetry, bool get_full_basis, bool force_supercell_matrix=false,bool force_strict_pc2scMap=false); //DX20190319 - added force_supercell_matrix  //CO20190409 - added force_strict_pc2scMap
 xstructure GetSuperCell(const xstructure& a,const int& sc11,const int& sc12,const int& sc13, const int& sc21,const int& sc22,const int& sc23, const int& sc31,const int& sc32,const int& sc33,vector<int>& sc2pcMap,vector<int>& pc2scMap,bool get_symmetry, bool get_full_basis, bool force_supercell_matrix=false,bool force_strict_pc2scMap=false); //DX20190319 - added force_supercell_matrix //CO20190409 - added force_strict_pc2scMap
 xstructure GetSuperCell(const xstructure& a,const int& sc1,const int& sc2,const int& sc3,vector<int>& sc2pcMap,vector<int>& pc2scMap,bool get_symmetry, bool get_full_basis, bool force_supercell_matrix=false,bool force_strict_pc2scMap=false); //DX20190319 - added force_supercell_matrix  //CO20190409 - added force_strict_pc2scMap
-<<<<<<< HEAD
 //CO END
-=======
-//corey END
->>>>>>> 10163148
 bool CalculateSymmetry(xstructure& str,bool ossverbose,ostream& oss,bool fffverbose,double radius);
 bool CalculateSymmetry(xstructure& str,bool ossverbose,ostream& oss,bool fffverbose);
 bool CalculateSymmetry(xstructure& str,bool ossverbose,ostream& oss,double radius);
@@ -2714,11 +2565,7 @@
   vector<uint> extractStoichiometry(string& anrl_label);
   bool PrototypeANRL_Consistency(uint vparameters_size,uint proto_nparameters,string proto_prototype,
       string proto_label,string proto_Strukturbericht,string proto_Pearson_symbol,
-<<<<<<< HEAD
       uint proto_spacegroup, string proto_params, uint print_mode); //DX20180710 - added print_mode //DX20200207 - oss no longer needed
-=======
-      uint proto_spacegroup, string proto_params, uint print_mode); //DX20180710 - added print_mode
->>>>>>> 10163148
   string groupedWyckoffPosition2ANRLString(const vector<GroupedWyckoffPosition>& grouped_positions, bool alphabetize);
   vector<string> getANRLLatticeParameterString(char& lattice_type);
   vector<double> getANRLLatticeParameterValuesFromWyccar(const vector<string>& wyccar_ITC, char lattice_type, char lattice_centering, uint setting); //DX20191031
@@ -2949,13 +2796,10 @@
   bool VASP_Produce_INPUT(_xvasp& xvasp,const string& AflowIn,ofstream &FileMESSAGE,_aflags &aflags,_kflags &kflags,_vflags &vflags,bool load_POSCAR_from_xvasp=false);
   bool VASP_Modify_INPUT(_xvasp& xvasp,ofstream &FileMESSAGE,_aflags &aflags,_kflags &kflags,_vflags &vflags);
   bool VASP_Produce_and_Modify_INPUT(_xvasp& xvasp,const string& AflowIn,ofstream &FileMESSAGE,_aflags &aflags,_kflags &kflags,_vflags &vflags,bool load_POSCAR_from_xvasp=false); //CO20180418
-<<<<<<< HEAD
-=======
   bool VASP_Write_ppAUID_FILE(const string& directory,const vector<string>& vppAUIDs,const vector<string>& species);
   bool VASP_Write_ppAUID_FILE(const string& directory,const deque<string>& vppAUIDs,const deque<string>& species);
   bool VASP_Write_ppAUID_AFLOWIN(const string& directory,const vector<string>& vppAUIDs,const vector<string>& species);
   bool VASP_Write_ppAUID_AFLOWIN(const string& directory,const deque<string>& vppAUIDs,const deque<string>& species);
->>>>>>> 10163148
   bool VASP_Write_INPUT(_xvasp& xvasp,_vflags &vflags);
   bool VASP_Produce_INCAR(_xvasp& xvasp,const string& AflowIn,ofstream& FileERROR,_aflags& aflags,_kflags& kflags,_vflags& vflags);
   bool VASP_Modify_INCAR(_xvasp& xvasp,ofstream& FileERROR,_aflags& aflags,_kflags& kflags,_vflags& vflags);
@@ -2975,13 +2819,8 @@
   bool VASP_Modify_POTCAR(_xvasp& xvasp,ofstream& FileERROR,_aflags& aflags,_vflags& vflags);
   bool VASP_Reread_POTCAR(_xvasp& xvasp,ofstream &FileMESSAGE,_aflags &aflags);
   string VASP_PseudoPotential_CleanName(const string& specieIN);
-<<<<<<< HEAD
   string VASP_PseudoPotential_CleanName_20190712(const string& specieIN); //CO20190712
   string VASP_PseudoPotential_CleanName_20190101(const string& specieIN); //CO20190712
-=======
-  string VASP_PseudoPotential_CleanName_190712(const string& specieIN); //CO20190712
-  string VASP_PseudoPotential_CleanName_190101(const string& specieIN); //CO20190712
->>>>>>> 10163148
   void VASP_PseudoPotential_CleanName_InPlace(string& species,bool capital_letters_only=false); //CO20190712
   bool VASP_PseudoPotential_CleanName_TEST(void); //CO20190712
   uint VASP_SplitAlloySpecies(string alloy_in, vector<string> &speciesX);
@@ -3253,12 +3092,8 @@
     //int number_bands,number_kpoints; //CO20171006 - camilo garbage
     //int ISPIN; // turn this into spin = 0 if ISPIN = 1 //CO20171006 - camilo garbage
     //int spin;  //CO20171006 - camilo garbage
-<<<<<<< HEAD
-  private:                       //
-=======
     friend ostream& operator<<(ostream&, const xOUTCAR&);  //ME20190623
  private:                       //
->>>>>>> 10163148
     void free();                 // free space
     void copy(const xOUTCAR& b); //
 };
@@ -3290,32 +3125,19 @@
     double denergy;
     deque<double> venergy;                                        // venergy.at(energy_number) 
     deque<double> venergyEf;                                      // venergyEf.at(energy_number) 
-<<<<<<< HEAD
     //ME20190614 BEGIN
-=======
-    //ME20190614 - BEGIN
->>>>>>> 10163148
     //[OBSOLETE]  deque<deque<double> > vDOS;                                   // vDOS.at(energy_number).at(spin)
     deque<deque<double> > viDOS;                                  // viDOS.at(spin).at(energy_number)
     //[OBSOLETE]  deque<deque<double> > vDOSs;                                  // vDOSs.at(energy_number).at(spin)
     //[OBSOLETE]  deque<deque<double> > vDOSp;                                  // vDOSp.at(energy_number).at(spin)
     //[OBSOLETE]  deque<deque<double> > vDOSd;                                  // vDOSd.at(energy_number).at(spin)
     deque<deque<deque<deque<double> > > > vDOS;                   // vDOS.at(atom).at(orbital).at(spin).at(energy_number); 0 = total for atoms and orbitals
-<<<<<<< HEAD
     //ME20190614 END
     //ME20190620 BEGIN
     bool isLSCOUPLING;  // Contains spin-orbit coupling
     bool lmResolved;  // Is it lm-resolved?
     string carstring;  // The fourth line of the DOSCAR
     //ME20190620 END
-=======
-    //ME20190614 - END
-    //ME20190620 - BEGIN
-    bool isLSCOUPLING;  // Contains spin-orbit coupling
-    bool lmResolved;  // Is it lm-resolved?
-    string carstring;  // The fourth line of the DOSCAR
-    //ME20190620 - END
->>>>>>> 10163148
     string ERROR; //CO20191004
     vector<double> conduction_band_min;     //CO20191004
     double         conduction_band_min_net; //CO20191004
@@ -3682,13 +3504,8 @@
   vector<double> getCompositionFromHTQCPrototype(const string&, const string&);  //ME20190813
   vector<double> getCompositionFromANRLPrototype(const string&);
   string formatDefaultTitlePOCC(const aurostd::xoption&);
-<<<<<<< HEAD
   string formatDefaultTitlePOCC_20191004(const aurostd::xoption&); //CO20191110
   string formatDefaultTitlePOCC_20190101(const aurostd::xoption&);
-=======
-  string formatDefaultTitlePOCC_191004(const aurostd::xoption&); //CO20191110
-  string formatDefaultTitlePOCC_190101(const aurostd::xoption&);
->>>>>>> 10163148
   vector<double> getCompositionFromPoccString(const string&, bool&);
 
   // Electronic structure ----------------------------------------------------
@@ -3931,7 +3748,6 @@
   int  ApplyL(const int &l_in,const _sym_op &symop,const xstructure& str);
   xstructure ApplyXstructure(const _sym_op &symop,const xstructure& str);
   xstructure ApplyXstructure(const _sym_op &symop,const xstructure& str,bool _incell_);
-<<<<<<< HEAD
   //DX+CO START
   bool AtomsEquivalent(xstructure& str,_atom& atom1,_atom& atom2); //DX
   bool AtomsEquivalent_20161115(xstructure& str,_atom& atom1,_atom& atom2); //DX
@@ -3940,16 +3756,6 @@
   bool AtomsEquivalent(xstructure& str, _atom& a, _atom& b, bool skew, double tol); //DX //CO20190520 - removed pointers for bools and doubles, added const where possible
   bool AtomsEquivalent_20161115(xstructure& str,_atom& atom1,_atom& atom2,double& eps); //DX
   bool AtomsEquivalent_20160101(xstructure& str,_atom& atom1,_atom& atom2,double& eps); //DX
-=======
-  // DX and CO - START
-  bool AtomsEquivalent(xstructure& str,_atom& atom1,_atom& atom2); // DX
-  bool AtomsEquivalent_20161115(xstructure& str,_atom& atom1,_atom& atom2); // DX
-  bool AtomsEquivalent_20160101(xstructure& str,_atom& atom1,_atom& atom2); // DX
-  bool AtomsEquivalent(xstructure& str, _atom& atom1, _atom& atom2,double& eps); // DX
-  bool AtomsEquivalent(xstructure& str, _atom& a, _atom& b, bool skew, double tol); // DX //CO20190520 - removed pointers for bools and doubles, added const where possible
-  bool AtomsEquivalent_20161115(xstructure& str,_atom& atom1,_atom& atom2,double& eps); // DX
-  bool AtomsEquivalent_20160101(xstructure& str,_atom& atom1,_atom& atom2,double& eps); // DX
->>>>>>> 10163148
   bool AtomsEquivalent_Basis(xstructure& str, int atom1_indx,int atom2_indx);
   //DX+CO END
   bool CposEquivalent(const xstructure& str,const xvector<double>& cpos1,const xvector<double>& cpos2,const double& eps);
@@ -3963,11 +3769,7 @@
       const bool& _inversion,const double& _angle,
       const xvector<double>& _axis,const xmatrix<double>& _generator, xvector<double>& _generator_coefficients, 
       xmatrix<xcomplex<double> >& _SU2_matrix, xvector<xcomplex<double> >& _su2_coefficients, double _eps_);  // International symbol = Hermann-Mauguin notation & Schonflies notation //DX20171206 - Added generator coefficients //DX20180117 - Added SU2 and su2 coefficients
-<<<<<<< HEAD
   //DX+CO START
-=======
-  // DX and CO - START
->>>>>>> 10163148
   uint AddSymmetryToStructure(xstructure &a,const uint& iat,
       const xmatrix<double> &Uc,const xmatrix<double> &Uf,const xvector<double> &ctau,const xvector<double> &ftau,
       const xvector<double> &ctrasl,const xvector<double> &ftrasl,
@@ -3991,7 +3793,6 @@
   uint AddSymmetryToStructure(xstructure &a,const xmatrix<double> &Uc,const xmatrix<double> &Uf,
       const std::vector<int> &basis_atoms_map,const std::vector<int> &basis_types_map,bool basis_map_calculated,char group); //DX
   uint AddSymmetryToStructure(xstructure &a,const xmatrix<double> &Uc,const xmatrix<double> &Uf,
-<<<<<<< HEAD
       const std::vector<int> &basis_atoms_map,const std::vector<int> &basis_types_map,bool basis_map_calculated,char group,bool roff); //DX
   bool PointGroupsIdentical(const vector<_sym_op>& vpg1,const vector<_sym_op>& vpg2, double eps, bool is_same_lattice=false); //DX20171207 - added is_same_lattice
   //GG START
@@ -3999,15 +3800,6 @@
   //GG STOP
   bool ComplexSU2Rotations(xmatrix<xcomplex<double> > & _SU2_matrix, xvector<xcomplex<double> >& _su2_coefficients, double& theta, xvector<double>& _axis); //DX20180117 - add SU(2) and su(2) coefficients
   //DX+CO END
-=======
-      const std::vector<int> &basis_atoms_map,const std::vector<int> &basis_types_map,bool basis_map_calculated,char group,bool roff); // DX
-  bool PointGroupsIdentical(const vector<_sym_op>& vpg1,const vector<_sym_op>& vpg2, double eps, bool is_same_lattice=false); //DX20171207 - added is_same_lattice
-  //GEENA START
-  bool CalculateQuaternion(_sym_op& a);
-  //GEENA STOP
-  bool ComplexSU2Rotations(xmatrix<xcomplex<double> > & _SU2_matrix, xvector<xcomplex<double> >& _su2_coefficients, double& theta, xvector<double>& _axis); //DX20180117 - add SU(2) and su(2) coefficients
-  // DX and CO - END
->>>>>>> 10163148
   bool CalculatePointGroup(ofstream& FileMESSAGE,xstructure& a,_aflags& aflags,bool _write_,const bool& osswrite,ostream& oss,string format="txt");      // POINT GROUP      _PGROUP_
   uint CalculatePointGroup(const xmatrix<double>& lattice, vector<_sym_op > pgroup, ofstream &FileMESSAGE,bool _write_,const bool& osswrite,ostream& oss,double _eps_);
   uint CalculatePointGroup(const xmatrix<double>& lattice, vector<_sym_op > pgroup, bool _write_,const bool& osswrite,ostream& oss,double _eps_);     // POINT GROUP      _PGROUP_
@@ -4032,28 +3824,17 @@
   //DX+CO END
   bool CalculatePointGroupCrystal(ofstream &FileMESSAGE,xstructure &a,_aflags &aflags,bool _write_,const bool& osswrite,ostream& oss,string format="txt");     // POINT GROUP      _PGROUP_
   bool CalculatePointGroupCrystal(ofstream &FileMESSAGE,xstructure &a,_aflags &aflags,bool _write_,const bool& osswrite,ostream& oss,double _eps_,string format="txt");      // POINT GROUP      _PGROUP_
-<<<<<<< HEAD
   //DX+CO START
   bool CalculatePointGroupCrystal_20170814(ofstream &FileMESSAGE,xstructure &a,_aflags &aflags,bool _write_,const bool& osswrite,ostream& oss,double _eps_,string format="txt");      // POINT GROUP      _PGROUP_ //DX
   bool CalculatePointGroupCrystal_20160801(ofstream &FileMESSAGE,xstructure &a,_aflags &aflags,bool _write_,const bool& osswrite,ostream& oss,double _eps_,string format="txt");      // POINT GROUP      _PGROUP_ //DX
   bool CalculatePointGroupCrystal_20160101(ofstream &FileMESSAGE,xstructure &a,_aflags &aflags,bool _write_,const bool& osswrite,ostream& oss,double _eps_);      // POINT GROUP      _PGROUP_ //DX
   bool CalculatePointGroupKPatterson(ofstream &FileMESSAGE,xstructure &a,_aflags &aflags,bool _write_,const bool& osswrite,ostream& oss,string format="txt");     // POINT GROUP PATTERSON     _PGROUPK_PATTERSON_ //DX20200129 
   bool CalculatePointGroupKPatterson(ofstream &FileMESSAGE,xstructure &a,_aflags &aflags,bool _write_,const bool& osswrite,ostream& oss,double _eps_,string format="txt");      // POINT GROUP PATTERSON     _PGROUPK_PATTERSON_ //DX20200129
-=======
-  // DX and CO -START
-  bool CalculatePointGroupCrystal_20170814(ofstream &FileMESSAGE,xstructure &a,_aflags &aflags,bool _write_,const bool& osswrite,ostream& oss,double _eps_,string format="txt");      // POINT GROUP      _PGROUP_ // DX
-  bool CalculatePointGroupCrystal_20160801(ofstream &FileMESSAGE,xstructure &a,_aflags &aflags,bool _write_,const bool& osswrite,ostream& oss,double _eps_,string format="txt");      // POINT GROUP      _PGROUP_ // DX
-  bool CalculatePointGroupCrystal_20160101(ofstream &FileMESSAGE,xstructure &a,_aflags &aflags,bool _write_,const bool& osswrite,ostream& oss,double _eps_);      // POINT GROUP      _PGROUP_ // DX
->>>>>>> 10163148
   bool PointGroupMap(xstructure& a, string& pgname, string& operations, char group); //DX20170906
   bool PointGroupLookUpTable(ofstream &FileMESSAGE,xstructure &a,_aflags &aflags,bool _write_,const bool& osswrite,ostream& oss,string format);
   //DX+CO END
   void CalculateSitePointGroup2(xstructure &a,bool ComMidss); // for --agroup2 and --agroup2m
-<<<<<<< HEAD
   //DX START
-=======
-  // DX START
->>>>>>> 10163148
   //xstructure and _sym_op
   bool getFullSymBasis(const xstructure& a, _sym_op& symOp,bool map_types,vector<int>& basis_atoms_map,vector<int>& basis_types_map);
   bool getFullSymBasis(const xstructure& a, _sym_op& symOp,bool map_types,double tolerance,vector<int>& basis_atoms_map,vector<int>& basis_types_map); //CO20190520 - removed pointers for bools and doubles, added const where possible
@@ -4068,17 +3849,10 @@
   //bool getFullSymBasis(deque<_atom>& atoms,xmatrix<double>& Uf, xmatrix<double>& c2f, xmatrix<double>& f2c, xvector<double>& ftau, bool skew, double tolerance, vector<int>& basis_atoms_map,vector<int>& basis_types_map); //CO20190520 - removed pointers for bools and doubles, added const where possible
   //bool getFullSymBasis(deque<_atom>& atoms,xmatrix<double>& Uf, xmatrix<double>& c2f, xmatrix<double>& f2c, string& str_Hermann_Mauguin, xvector<double>& ftau, bool skew, double tolerance, vector<int>& basis_atoms_map,vector<int>& basis_types_map); //CO20190520 - removed pointers for bools and doubles, added const where possible
   bool CalculateFactorGroup_20160801(ofstream &FileMESSAGE,xstructure &a,_aflags &aflags,bool _write_,const bool& osswrite,ostream& oss,double _eps_,string format="txt");
-<<<<<<< HEAD
   //DX END
   bool CalculateFactorGroup(ofstream& FileMESSAGE,xstructure& a,_aflags& aflags,bool _write_,const bool& osswrite,ostream& oss,string format="txt");     // FACTOR GROUP     _FGROUP_
   bool CalculateFactorGroup(ofstream &FileMESSAGE,xstructure &a,_aflags &aflags,bool _write_,const bool& osswrite,ostream& oss,double _eps_,string format="txt");      // FACTOR GROUP      _FGROUP_
   //DX START
-=======
-  // DX END
-  bool CalculateFactorGroup(ofstream& FileMESSAGE,xstructure& a,_aflags& aflags,bool _write_,const bool& osswrite,ostream& oss,string format="txt");     // FACTOR GROUP     _FGROUP_
-  bool CalculateFactorGroup(ofstream &FileMESSAGE,xstructure &a,_aflags &aflags,bool _write_,const bool& osswrite,ostream& oss,double _eps_,string format="txt");      // FACTOR GROUP      _FGROUP_
-  // DX START
->>>>>>> 10163148
   bool AtomsMapped(const _atom& a, const _atom& b, const xmatrix<double>& lattice, bool skew, double tol); //DX20190620
   bool AtomsMapped(const _atom& a, const _atom& b, const xmatrix<double>& lattice, const xmatrix<double>& f2c, bool skew, double tol);   //CO20190520 - removed pointers for bools and doubles, added const where possible //DX20190619 - lattice and f2c as input
   xvector<double> minimizeDistanceCartesianMethod(const xvector<double>& cpos1, const xvector<double>& cpos2, const xmatrix<double>& lattice); //DX20190613
@@ -4133,7 +3907,6 @@
   bool checkAngle(xvector<double>& v1, xvector<double>& v2, double input_angle, bool& is_deg, double tolerance); //CO20190520 - removed pointers for bools and doubles, added const where possible
   bool checkAngle(double& mod_v1, double& mod_v2, double angle1, double angle2, double tolerance); //CO20190520 - removed pointers for bools and doubles, added const where possible
   bool checkAngle(double& mod_v1, double& mod_v2, double angle1, double angle2, bool& is_deg, double tolerance); //CO20190520 - removed pointers for bools and doubles, added const where possible
-<<<<<<< HEAD
   //DX20170905 [OBSOLETE] bool change_tolerance(xstructure& xstr, double tolerance, double& orig_tolerance, int& count , double& min_dist, bool& no_scan); //CO20190520 - removed pointers for bools and doubles, added const where possible
   bool change_tolerance(xstructure& xstr, double& tolerance, double& min_dist, bool& no_scan); //CO20190520 - removed pointers for bools and doubles, added const where possible //DX20190524 - need pointer for tolerance, otherwise it will not update
   deque<deque<_atom> > break_up_by_type(deque<_atom>& expanded_crystal);
@@ -4148,22 +3921,6 @@
   bool CalculateSpaceGroup_20160101(ofstream& FileMESSAGE,xstructure& a,_aflags& aflags,bool _write_,const bool& osswrite,ostream& oss);      // SPACE GROUP      _SGROUP_
   bool CalculateSpaceGroup_20160801(ofstream& FileMESSAGE,xstructure& a,_aflags& aflags,bool _write_,const bool& osswrite,ostream& oss,string format="txt");      // SPACE GROUP      _SGROUP_
   //DX END
-=======
-  //DX20170509 [OBSOLETE] bool change_tolerance(xstructure& xstr, double tolerance, double& orig_tolerance, int& count , double& min_dist, bool& no_scan); //CO20190520 - removed pointers for bools and doubles, added const where possible
-  bool change_tolerance(xstructure& xstr, double& tolerance, double& min_dist, bool& no_scan); //CO20190520 - removed pointers for bools and doubles, added const where possible //DX20190524 - need pointer for tolerance, otherwise it will not update
-  deque<deque<_atom> > break_up_by_type(deque<_atom>& expanded_crystal);
-  vector<vector<_atom> > break_up_by_type(vector<_atom> expanded_crystal);
-  //DX20190905 [OBSOLETE] double mod_one(double d); // DX 
-  //DX20190905 [OBSOLETE] _atom mod_one_atom(const _atom& atom_in); // CO
-  //DX20190905 [OBSOLETE] xvector<double> mod_one_xvec(xvector<double> a); // DX
-  bool CheckForIdentity(const xstructure& xstr); // DX
-  bool checkSuperCellLatticePoints(xstructure& xstr, int& num_lattice_points, char& centering, uint& expand_size); // DX
-  bool ComparePointGroupAndSpaceGroupString(xstructure& xstr, int& multiplicity_of_primitive, bool& derivative_structure); // DX
-  bool CalculateFactorGroup_20160101(ofstream &FileMESSAGE,xstructure &a,_aflags &aflags,bool _write_,const bool& osswrite,ostream& oss,double _eps_);      // FACTOR GROUP      _FGROUP_
-  bool CalculateSpaceGroup_20160101(ofstream& FileMESSAGE,xstructure& a,_aflags& aflags,bool _write_,const bool& osswrite,ostream& oss);      // SPACE GROUP      _SGROUP_
-  bool CalculateSpaceGroup_20160801(ofstream& FileMESSAGE,xstructure& a,_aflags& aflags,bool _write_,const bool& osswrite,ostream& oss,string format="txt");      // SPACE GROUP      _SGROUP_
-  // DX END
->>>>>>> 10163148
   bool CalculateSpaceGroup(ofstream& FileMESSAGE,xstructure& a,_aflags& aflags,bool _write_,const bool& osswrite,ostream& oss,string format="txt");      // SPACE GROUP      _SGROUP_
 
   bool CalculateInequivalentAtoms(ofstream &FileMESSAGE,xstructure &a,_aflags &aflags,bool _write_,const bool& osswrite,ostream& oss,string format="txt"); // EQUIVALENT ATOMS _IATOMS_
@@ -4180,11 +3937,7 @@
 string SymmetryToJson(vector<_sym_op>& group, char& mode); //DX20170803 - For Python wrapper
 bool KBIN_SymmetryWrite(ofstream& FileMESSAGE,xstructure& a,_aflags& aflags,char group,const bool& osswrite,ostream& oss,const string& format="txt");
 //bool KBIN_SymmetryToScreen(xstructure& a, string& format, ostream& oss); //DX20170803 - For Python wrapper
-<<<<<<< HEAD
 bool KBIN_SymmetryToScreen(xstructure& a, string& format, ostream& oss, char mode='\0'); //DX20170822 - For Python wrapper
-=======
-bool KBIN_SymmetryToScreen(xstructure& a, string& format, ostream& oss, char mode='\0'); //DX20170821 - For Python wrapper
->>>>>>> 10163148
 bool KBIN_StepSymmetryPerform(xstructure& a,string AflowIn,ofstream &FileMESSAGE,_aflags &aflags,_kflags &kflags,const bool& osswrite,ostream& oss);
 //DX+CO START
 bool KBIN_StepSymmetryPerform_20161205(xstructure& a,string AflowIn,ofstream &FileMESSAGE,_aflags &aflags,_kflags &kflags,const bool& osswrite,ostream& oss); //DX
@@ -4254,17 +4007,10 @@
   //bool Standard_Lattice_Structure(const xstructure& str_in,xstructure& str_sp,xstructure& str_sc,double eps,double epsang,int& time,int mode);
   bool Bravais_Lattice_Structure(xstructure& str_in,xstructure& str_sp,xstructure& str_sc,double eps,double epsang); // calculate everything
   bool Bravais_Lattice_StructureDefault(xstructure& str_in,xstructure& str_sp,xstructure& str_sc,bool full_sym=true); // calculate everything
-<<<<<<< HEAD
   //DX START
   bool Bravais_Lattice_StructureDefault_20170401(xstructure& str_in,xstructure& str_sp,xstructure& str_sc,bool full_sym=true); // calculate everything
   bool Bravais_Lattice_StructureDefault_20160101(xstructure& str_in,xstructure& str_sp,xstructure& str_sc); // calculate everything
   //DX END
-=======
-  // DX START
-  bool Bravais_Lattice_StructureDefault_20170401(xstructure& str_in,xstructure& str_sp,xstructure& str_sc,bool full_sym=true); // calculate everything
-  bool Bravais_Lattice_StructureDefault_20160101(xstructure& str_in,xstructure& str_sp,xstructure& str_sc); // calculate everything
-  // DX END
->>>>>>> 10163148
   bool Lattice(const xmatrix<double>& lattice,xmatrix<double>& lattice_sp,xmatrix<double>& lattice_sc,string& bravais_lattice_type,string& bravais_lattice_variation_type,string& bravais_lattice_system,double eps,double epsang);
   string Bravais_Lattice_Type(const xmatrix<double>& lattice,xmatrix<double>& lattice_sp,xmatrix<double>& lattice_sc,double eps,double epsang);
   string Bravais_Lattice_Type(const xmatrix<double>& lattice,xmatrix<double>& lattice_sp,xmatrix<double>& lattice_sc);
@@ -4489,13 +4235,8 @@
   bool relaxStructureAPL_VASP(int, const string&, _xvasp&, _aflags&, _kflags&, _vflags&, ofstream&);  //ME20181107
   void VASP_RunPhonons_APL(_xvasp &xvasp,string AflowIn,_aflags &aflags,_kflags &kflags,_vflags &vflags,ofstream &FileMESSAGE);
   void RunPhonons_APL(_xinput &xinput,string AflowIn,_aflags &aflags,_kflags &kflags,_xflags &xflags,ofstream &FileMESSAGE);  //now it's general
-<<<<<<< HEAD
   void RunPhonons_APL_20181216(_xinput &xinput,string AflowIn,_aflags &aflags,_kflags &kflags,_xflags &xflags,ofstream &FileMESSAGE);  //now it's general //CO20181216
   void RunPhonons_APL_20180101(_xinput &xinput,string AflowIn,_aflags &aflags,_kflags &kflags,_xflags &xflags,ofstream &FileMESSAGE);  //now it's general //CO20181216
-=======
-  void RunPhonons_APL_181216(_xinput &xinput,string AflowIn,_aflags &aflags,_kflags &kflags,_xflags &xflags,ofstream &FileMESSAGE);  //now it's general //CO20181216
-  void RunPhonons_APL_180101(_xinput &xinput,string AflowIn,_aflags &aflags,_kflags &kflags,_xflags &xflags,ofstream &FileMESSAGE);  //now it's general //CO20181216
->>>>>>> 10163148
   // [OBSOLETE] bool PHON_RunPhonons(const xstructure& _str,_aflags& aflags,const double& radius,const bool& osswrite,ostream& oss);
   // ----------------------------------------------------------------------------
   // aflow_agl_debye.cpp
