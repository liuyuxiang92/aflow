--- conflicted
+++ resolved
@@ -1686,15 +1686,9 @@
     void DecorateWithElements(void);                              // Decorate with elements (alphabetic order) - useful for platon
     void DecorateWithFakeElements(void);                          // Decorate with fake elements - useful for prototypes //DX20200727
     vector<string> GetElements(bool clean_name=false,
-<<<<<<< HEAD
-        bool fake_names=false) const;                             //DX20200724 //SD20220221 - made function const
-    vector<string> GetElementsFromAtomNames(
-        bool clean_name=true) const;                              //DX20200724 //SD20220221 - made function const
-=======
         bool fake_names=false) const;                             //DX20200724 //SD20220222 - made function const
     vector<string> GetElementsFromAtomNames(
         bool clean_name=true) const;                              //DX20200724 //SD20220222 - made function const
->>>>>>> 2100e979
     vector<uint> GetReducedComposition(bool numerical_sort=false);//DX20200724
     string platon2sg(bool P_EQUAL=DEFAULT_PLATON_P_EQUAL,
         bool P_EXACT=DEFAULT_PLATON_P_EXACT,
