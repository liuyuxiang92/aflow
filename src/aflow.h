// ***************************************************************************
// *                                                                         *
// *           Aflow STEFANO CURTAROLO - Duke University 2003-2021           *
// *                                                                         *
// ***************************************************************************

#ifndef _AFLOW_H_
#define _AFLOW_H_

// --------------------------------------------------------------------------
// Standard stuff

#include "AUROSTD/aurostd.h"

// #define  _AFLOW_TEMP_PRESERVE_  // to preseve /tmp files for debug

//[CO20200502 - moved to aurostd.h]#define NNN   -123456
//[CO20200502 - moved to aurostd.h]#define GCC_VERSION (__GNUC__ * 10000  + __GNUC_MINOR__ * 100 + __GNUC_PATCHLEVEL__)
#define _ANRL_NOWEB_ //DX
// hard-coded prototype generator (ANRL/ subdirectory required) //DX20200623
// to revert to the hard-coded prototypes, do the following sequence:
// 1) set USE_HARDCODED_PROTOTYPES to true in aflow_makefile.cpp
// 2) compile
// 3) run aflow --makefile
// 4) set USE_HARDCODED_PROTOTYPES (below) to true
// 5) recompile
#define USE_HARDCODED_PROTOTYPES false

// toggle symbolic math
// (for now it is coupled with USE_HARDCODED_PROTOTYPES, although it does not have to be)
#define USE_SYMBOLIC_SOURCE !(USE_HARDCODED_PROTOTYPES) // true

//ZERO PRECISION DEFINITIONS - TIGHT (DEFAULT) AND LOOSE
#define _ZERO_PRECISION_ 10
#define _ZERO_TOL_ std::pow(10,-_ZERO_PRECISION_) //DX
#define _ZERO_PRECISION_LOOSE_ 3
#define _ZERO_TOL_LOOSE_ std::pow(10,-_ZERO_PRECISION_LOOSE_) //DX
#define _DOUBLE_PRECISION_ 8
#define _DOUBLE_TOL_ std::pow(10,-_DOUBLE_PRECISION_) 
#define _FLOAT_PRECISION_ 6
#define _FLOAT_TOL_ std::pow(10,-_FLOAT_PRECISION_)  //ME20200519 - tolerance for float precision
//PRECISION and TOLERANCE definitions
#define _DOUBLE_WRITE_PRECISION_MAX_ 14  //CO20180509 - used for xstrctures
#define _DOUBLE_WRITE_PRECISION_ 12  //CO20180509 - used in writing doubles in qmvasp
#define _AFLOWLIB_STOICH_PRECISION_ _DOUBLE_PRECISION_ //[CO20200731 - too many different precisions... just use default]9  //CO20200731
#define _AFLOWLIB_DATA_DOUBLE_PREC_ _DOUBLE_PRECISION_ //[CO20200731 - too many different precisions... just use default]6 //CO20200731
#define _AFLOWLIB_DATA_GEOMETRY_PREC_ _DOUBLE_PRECISION_ //[CO20200731 - too many different precisions... just use default]7 //CO20200731
#define _AFLOW_POCC_PRECISION_ _DOUBLE_PRECISION_ //8 //must be less than _DOUBLE_WRITE_PRECISION_MAX_, which is currently set to 14
#define _AFLOW_POCC_ZERO_TOL_ std::pow(10,-_AFLOW_POCC_PRECISION_) 
#define _XPROTO_TOO_CLOSE_ERROR_ 0.60 // was 0.75
#define _XPROTO_ZERO_VOL_ _FLOAT_TOL_  //CO20190218

//ME20190628 BEGIN - moved from CHULL for broader access
// Output formats
enum filetype {   //CO20190629
  //GENERAL FILE TYPES
  txt_ft,         //general plain text
  json_ft,
  aflow_ft,       //ME20210329 - aflowlib.out format
  csv_ft,
  latex_ft,
  gnuplot_ft,
  jupyter2_ft,    //python 2 jupyter
  jupyter3_ft,    //python 3 jupyter
  //CHULL SPECIFIC
  chull_apool_ft,
  chull_web_ft,
};
//[CO20190629 - obsolete with enum filetype]#define _apool_         'a'  // apool
//[CO20190629 - obsolete with enum filetype]#define _json_          'j'  // standard json
//[CO20190629 - obsolete with enum filetype]#define _pdf_           'p'  // pdf
//[CO20190629 - obsolete with enum filetype]#define _txt_           't'  // plain text
//[CO20190629 - obsolete with enum filetype]#define _web_           'w'  // web json
//[CO20190629 - obsolete with enum filetype]#define _latex_         'l'  // latex
//[CO20190629 - obsolete with enum filetype]#define _gnuplot_       'g'  // gnuplot
//[CO20190629 - obsolete with enum filetype]#define _jupyterthree_  'y'  // jupyter python 3
//[CO20190629 - obsolete with enum filetype]#define _jupytertwo_    'z'  // jupyter python 2

// Vector reduction types
enum vector_reduction_type {   //CO20190629
  frac_vrt,   //reduce to fractions (normalized to 1)
  gcd_vrt,    //reduce by gcd
  no_vrt,     //no reduction
};
//[CO20190629 - obsolete with enum vector_reduction_type]#define _frac_          'f'  //fractional
//[CO20190629 - obsolete with enum vector_reduction_type]#define _gcd_           'g'  //gcd
//[CO20190629 - obsolete with enum vector_reduction_type]#define _none_          'n'  //none
//ME20190628 END

#define _AFLOW_MAX_ARGV_ 1024 //CO20211104 - moved from aflowlib_libraries.cpp

//MESSAGE defaults - CO20200502
#define _AFLOW_MESSAGE_DEFAULTS_ "user,host,pid,time" //tid //CO20200624 - only depends on XHOST (not aflags)

//CO20200731 START
static const string SEP_TAG1=":";
static const string SEP_TAG2="_";
static const string TAG_POCC="POCC";
static const string TAG_TOL="TOL";
static const string TAG_ARUN="ARUN";
static const string TAG_TITLE_POCC=SEP_TAG1+TAG_POCC+SEP_TAG2;
static const string TAG_TITLE_POCC_TOL=SEP_TAG1+TAG_TOL+SEP_TAG2;
static const string TAG_TITLE_ARUN=SEP_TAG1+TAG_ARUN+".";
static const string TAG_TITLE_POCC_ARUN=TAG_TITLE_ARUN+TAG_POCC+SEP_TAG2;
static const string POCC_DOSCAR_PREFIX="DOSCAR.pocc_T";
static const string POCC_PHDOSCAR_PREFIX="PHDOSCAR.pocc_T";  // ME20210927
//CO20200731 END

//XRD
#define XRAY_RADIATION_COPPER_Kalpha 1.5418   //Angstroms     //CO20190622

//moved from avasp.cpp for broader access (chull.cpp)
#define SPECIE_TRANSITION_METALS string("Ag,Au,Cd,Co,Cr_pv,Cu_pv,Fe_pv,Hf_pv,Hg,Ir,La,Mn_pv,Mo_pv,Nb_sv,Ni_pv,Os_pv,Pd_pv,Pt,Re_pv,Rh_pv,Ru_pv,Sc_sv,Ta_pv,Tc_pv,Ti_sv,V_sv,W_pv,Y_sv,Zn,Zr_sv")
#define SPECIE_RAW_LIB2U SPECIE_TRANSITION_METALS
#define SPECIE_RAW_LIB2 string("Ag,Al,As,Au,B_h,Ba_sv,Be_sv,Bi_d,Br,Ca_sv,Cd,Cl,Co,Cr_pv,Cu_pv,Fe_pv,Ga_h,Ge_h,Hf_pv,Hg,In_d,Ir,K_sv,La,Li_sv,Mg_pv,Mn_pv,Mo_pv,Na_pv,Nb_sv,Ni_pv,Os_pv,P,Pb_d,Pd_pv,Pt,Re_pv,Rh_pv,Ru_pv,Sb,Sc_sv,Se,Si,Sn,Sr_sv,Ta_pv,Tc_pv,Te,Ti_sv,Tl_d,V_sv,W_pv,Y_sv,Zn,Zr_sv")

#define SPECIE_RAW_LIB3 string("Ag,Al,As,Au,B_h,Ba_sv,Be_sv,Bi_d,Br,Ca_sv,Cd,Cl,Co,Cr_pv,Cu_pv,Fe_pv,Ga_h,Ge_h,Hf_pv,Hg,In_d,Ir,K_sv,La,Li_sv,Mg_pv,Mn_pv,Mo_pv,Na_sv,Nb_sv,Ni_pv,Os_pv,P,Pb_d,Pd_pv,Pt,Re_pv,Rh_pv,Ru_pv,Sb,Sc_sv,Se,Si,Sn,Sr_sv,Ta_pv,Tc_pv,Te,Ti_sv,Tl_d,V_sv,W_pv,Y_sv,Zn,Zr_sv")
//#define SPECIE_RAW_LIB3 string("Ag,Au,Cd,Co,Cr_pv,Cu_pv,Fe_pv,Hf_pv,Hg,Ir,La,Mn_pv,Mo_pv,Nb_sv,Ni_pv,Os_pv,Pd_pv,Pt,Re_pv,Rh_pv,Ru_pv,Sc_sv,Ta_pv,Tc_pv,Ti_sv,V_sv,W_pv,Y_sv,Zn,Zr_sv")
//#define SPECIE_RAW_LIB3 string("Ag,Al,As,Au,B_h,Bi_d,Cd,Co,Cr_pv,Cu_pv,Fe_pv,Ga_h,Ge_h,Hf_pv,Hg,In_d,Ir,La,Mg_pv,Mn_pv,Mo_pv,Nb_sv,Ni_pv,Os_pv,P,Pb_d,Pd_pv,Pt,Re_pv,Rh_pv,Ru_pv,Sb,Sc_sv,Se,Si,Sn,Ta_pv,Te,Tc_pv,Ti_sv,V_sv,W_pv,Y_sv,Zn,Zr_sv")

//Sc,Ti,V,Cr,Mn,Fe,Co,Ni,Cu,Zn,Y,Zr,Nb,Mo,Tc,Ru,Rh,Pd,Ag,Cd,La,Hf,Ta,W,Re,Os,Ir,Pt,Au,Hg - not in order!
#define SPECIE_RAW_LIB4 SPECIE_TRANSITION_METALS

//CO20180729 - OBSOLETE - use xerror
//[OBSOLETE]//CO20180419 - global exception handling - START
//[OBSOLETE]class AFLOWRuntimeError : public std::runtime_error {
//[OBSOLETE]  public:
//[OBSOLETE]    AFLOWRuntimeError(const std::string& function,const std::string& message);
//[OBSOLETE]    AFLOWRuntimeError(const std::string& function,std::stringstream& message);
//[OBSOLETE]    string where();
//[OBSOLETE]    ~AFLOWRuntimeError() throw() {};
//[OBSOLETE]  private:
//[OBSOLETE]    string f_name;  //cannot be const &, as it goes out of scope //const string& f_name;
//[OBSOLETE]};
//[OBSOLETE]class AFLOWLogicError : public std::logic_error {
//[OBSOLETE]  public:
//[OBSOLETE]    AFLOWLogicError(const std::string& function,const std::string& message);
//[OBSOLETE]    AFLOWLogicError(const std::string& function,std::stringstream& message);
//[OBSOLETE]    string where();
//[OBSOLETE]    ~AFLOWLogicError() throw() {};
//[OBSOLETE]  private:
//[OBSOLETE]    string f_name;  //cannot be const &, as it goes out of scope //const string& f_name;
//[OBSOLETE]};
//[OBSOLETE]//CO20180419 - global exception handling - STOP

//XELEMENT_PROPERTIES_ALL (define early)
#define _AFLOW_XELEMENT_PROPERTIES_ALL_ "name,symbol,Z,period,group,series,block,mass,volume_molar,volume,area_molar_Miedema,valence_std,valence_iupac,valence_PT,valence_s,valence_p,valence_d,valence_f,density_PT,crystal,crystal_structure_PT,spacegroup,spacegroup_number,variance_parameter_mass,lattice_constants,lattice_angles,phase,radius_Saxena,radius_PT,radius_covalent_PT,radius_covalent,radius_VanDerWaals_PT,radii_Ghosh08,radii_Slatter,radii_Pyykko,conductivity_electrical,electronegativity_Pauling,hardness_chemical_Ghosh,electronegativity_Pearson,electronegativity_Ghosh,electronegativity_Allen,oxidation_states,oxidation_states_preferred,electron_affinity_PT,energies_ionization,work_function_Miedema,density_line_electron_WS_Miedema,energy_surface_0K_Miedema,chemical_scale_Pettifor,Mendeleev_number,temperature_boiling,temperature_melting,enthalpy_fusion,enthalpy_vaporization,enthalpy_atomization_WE,energy_cohesive,specific_heat_PT,critical_pressure,critical_temperature_PT,thermal_expansion,conductivity_thermal,hardness_mechanical_Brinell,hardness_mechanical_Mohs,hardness_mechanical_Vickers,hardness_chemical_Pearson,hardness_chemical_Putz,hardness_chemical_RB,modulus_shear,modulus_Young,modulus_bulk,Poisson_ratio_PT,modulus_bulk_x_volume_molar_Miedema,magnetic_type_PT,susceptibility_magnetic_mass,susceptibility_magnetic_volume,susceptibility_magnetic_molar,temperature_Curie,refractive_index,color_PT,HHIP,HHIR,xray_scatt" //CO20201111
#define _ENERGIES_IONIZATION_MAX_AFLOWMACHL_ 5

//MONITOR_VASP
#define VERBOSE_MONITOR_VASP false
#define AFLOW_MEMORY_TAG "AFLOW ERROR: AFLOW_MEMORY"

// --------------------------------------------------------------------------
// definitions for MULTHREADS
//#define MAX_ALLOCATABLE_PTHREADS     1024
#define MAX_ALLOCATABLE_PTHREADS     256
#define PTHREADS_DEFAULT 8
namespace AFLOW_PTHREADS {
  extern bool FLAG;         // run pthread YES/NO
  extern int MAX_PTHREADS;  // how many MAX threads I can use  default or --np
  extern int RUNNING;       // how many threads are actually running
  extern pthread_t vpthread[MAX_ALLOCATABLE_PTHREADS];  // the actual thread
  extern int viret[MAX_ALLOCATABLE_PTHREADS];          // the thread runnings
  extern bool vpthread_busy[MAX_ALLOCATABLE_PTHREADS];  // is the thread busy
}

extern string _AFLOWIN_; 
extern string _AFLOWLOCK_; 
extern const string _LOCK_LINK_SUFFIX_; //SD20220224

const string VASP_KEYWORD_EXECUTION=" Executing: ";

// --------------------------------------------------------------------------
// definitions for aflow
// aflow2 default definitions
#define AFLOW_MATERIALS_SERVER_DEFAULT        string("materials.duke.edu")
#define AFLOW_WEB_SERVER_DEFAULT              string("nietzsche.mems.duke.edu")
#define AFLOWLIB_SERVER_DEFAULT               string("aflowlib.duke.edu")
#define AFLOWLIB_MATERIALS_SERVER             string("aflow.org")
#define AFLOWLIB_CONSORTIUM_STRING            string("aflow.org")
#define _XENTRY_ string("index.php")

// [OBSOLETE] #define DEFAULT_KZIP_BIN              string("bzip2")           // moved to aflow_aflowrc.cpp in V3.1.194
// [OBSOLETE] #define DEFAULT_KZIP_EXT              string(".bz2")            // moved to aflow_aflowrc.cpp in V3.1.194
#define DEFAULT_KBIN_ALIEN_BIN        string("ls -las")
#define DEFAULT_KBIN_MATLAB_BIN       string("/usr/local/bin/matlab -nodesktop -nosplash -nodisplay ")
// [OBSOLETE] #define DEFAULT_KBIN_CONVERT_BIN      string("convert")
// [OBSOLETE] #define DEFAULT_KBIN_EPSTOPDF_BIN     string("epstopdf")

#define QSUB_COMMAND_DEFAULT          "qsub"
#define QSUB_PARAMS_DEFAULT           " "

#define KBIN_SYMMETRY_SGROUP_RADIUS_DEFAULT 3.0
#define KBIN_SYMMETRY_SGROUP_MAX_NUMBER 1000000

#define KBIN_SUBDIRECTORIES           string("ARUN.")

//DX20210122 [OBSOLETE] #define KBIN_NEIGHBORS_MAX_NUMBER      30000
//DX20210122 [OBSOLETE] #define KBIN_NEIGHBORS_RADIUS_DEFAULT 3.0
//DX20210122 [OBSOLETE] #define KBIN_NEIGHBORS_DRADIUS_DEFAULT 0.1

#define ALIEN_INPUT_FILE_NAME_DEFAULT  "./input"
#define ALIEN_EXTERNAL_INPUT_DEFAULT   "../input_external"
#define ALIEN_OUTPUT_FILE_NAME_DEFAULT  "./output"

// aflow1 definitions (soon to be obsolete)
#define _MPI_NP_STRINGS_ "MPI_NP","mpi_np","-MPI_NP","-mpi_np"
#define _MPI_NCPUS_DEF_ 4
#define VASP_OPTIONS_MPI_DEFAULT         ""
#define VASPLS_BIN_POSTFIX_DEFAULT       "LS"
#define GRND_BIN_DEFAULT                 "./grnd_intel"

#define _VASP_POSCAR_MODE_EXPLICIT_START_ "[VASP_POSCAR_MODE_EXPLICIT]START."  //CO20200624
#define _VASP_POSCAR_MODE_EXPLICIT_STOP_ "[VASP_POSCAR_MODE_EXPLICIT]STOP."  //CO20200624

// --------------------------------------------------------------------------
// definitions for projects
// [OBSOLETE] #define SERVER_PROJECT_GNDSTATE       string("/common/GNDSTATE")
#define LIBRARY_NOTHING 256
extern uint LIBRARY_AUID,LIBRARY_ICSD,LIBRARY_LIB0,LIBRARY_LIB1,LIBRARY_LIB2,LIBRARY_LIB3,LIBRARY_LIB4,LIBRARY_LIB5,LIBRARY_LIB6,LIBRARY_LIB7,LIBRARY_LIB8,LIBRARY_LIB9;  // not in order.. will be nailed by init.cpp

#define LIBRARY_ALL         100

// [OBSOLETE] #define DEFAULT_FILE_AFLOWLIB_ENTRY_OUT        string("aflowlib.out")      // moved to aflow_aflowrc.cpp in V3.1.178
// [OBSOLETE] #define DEFAULT_FILE_AFLOWLIB_ENTRY_JSON       string("aflowlib.json")     // moved to aflow_aflowrc.cpp in V3.1.178
// [OBSOLETE] #define DEFAULT_FILE_EDATA_ORIG_OUT            string("edata.orig.out")    // moved to aflow_aflowrc.cpp in V3.1.178
// [OBSOLETE] #define DEFAULT_FILE_EDATA_RELAX_OUT           string("edata.relax.out")   // moved to aflow_aflowrc.cpp in V3.1.178
// [OBSOLETE] #define DEFAULT_FILE_EDATA_BANDS_OUT           string("edata.bands.out")   // moved to aflow_aflowrc.cpp in V3.1.178
// [OBSOLETE] #define DEFAULT_FILE_DATA_ORIG_OUT             string("data.orig.out")     // moved to aflow_aflowrc.cpp in V3.1.178
// [OBSOLETE] #define DEFAULT_FILE_DATA_RELAX_OUT            string("data.relax.out")    // moved to aflow_aflowrc.cpp in V3.1.178
// [OBSOLETE] #define DEFAULT_FILE_DATA_BANDS_OUT            string("data.bands.out")    // moved to aflow_aflowrc.cpp in V3.1.178
// [OBSOLETE] #define DEFAULT_FILE_EDATA_ORIG_JSON           string("edata.orig.json")   // moved to aflow_aflowrc.cpp in V3.1.178
// [OBSOLETE] #define DEFAULT_FILE_EDATA_RELAX_JSON          string("edata.relax.json")  // moved to aflow_aflowrc.cpp in V3.1.178
// [OBSOLETE] #define DEFAULT_FILE_EDATA_BANDS_JSON          string("edata.bands.json")  // moved to aflow_aflowrc.cpp in V3.1.178
// [OBSOLETE] #define DEFAULT_FILE_DATA_ORIG_JSON            string("data.orig.json")    // moved to aflow_aflowrc.cpp in V3.1.178
// [OBSOLETE] #define DEFAULT_FILE_DATA_RELAX_JSON           string("data.relax.json")   // moved to aflow_aflowrc.cpp in V3.1.178
// [OBSOLETE] #define DEFAULT_FILE_DATA_BANDS_JSON           string("data.bands.json")   // moved to aflow_aflowrc.cpp in V3.1.178
// [OBSOLETE] #define DEFAULT_FILE_TIME_OUT                  string("time")              // moved to aflow_aflowrc.cpp in V3.1.178
// [OBSOLETE] #define DEFAULT_FILE_SPACEGROUP1_OUT           string("SpaceGroup")        // moved to aflow_aflowrc.cpp in V3.1.178
// [OBSOLETE] #define DEFAULT_FILE_SPACEGROUP2_OUT           string("SpaceGroup2")       // moved to aflow_aflowrc.cpp in V3.1.178
// [OBSOLETE] #define DEFAULT_FILE_VOLDISTPARAMS_OUT         string("VOLDISTParams")     // moved to aflow_aflowrc.cpp in V3.1.178
// [OBSOLETE] #define DEFAULT_FILE_VOLDISTEVOLUTION_OUT      string("VOLDISTEvolution")  // moved to aflow_aflowrc.cpp in V3.1.178 
#define _AFLOWLIB_ENTRY_SEPARATOR_       string(" | ")
#define _APENNSY_STYLE_OLD_              FALSE

// --------------------------------------------------------------------------
// definition for frozsl files
#define _FROZSL_VASPSETUP_FILE_ "./aflow.frozsl_vaspsetup_file"
// --------------------------------------------------------------------------
// definitions for WEB PHP
#define AFLOW_PHP_APOOL_REFERENCES       string("19,20,49,50,51,53,54,55,56,57,59,61,62,63,65,66,67,70,71,74,75,76,81,87,99")

// --------------------------------------------------------------------------
// Definitions
//#define DEFAULT_AFLOW_FIND_PARAMETERS "-follow"
#define DEFAULT_AFLOW_FIND_PARAMETERS_NORMAL     string("-follow")
#define DEFAULT_AFLOW_FIND_PARAMETERS_NOLEAF     string("-noleaf -follow")
#define BUFFER_MAXLEN 1024
// [OBSOLETE] #define DEFAULT_AFLOW_PRESCRIPT_OUT            string("aflow.prescript.out")  // moved to aflow_aflowrc.cpp in V3.1.189 
// [OBSOLETE] #define DEFAULT_AFLOW_PRESCRIPT_COMMAND        string("aflow.prescript.command")  // moved to aflow_aflowrc.cpp in V3.1.189 
// [OBSOLETE] #define DEFAULT_AFLOW_POSTSCRIPT_OUT           string("aflow.postscript.out")  // moved to aflow_aflowrc.cpp in V3.1.189
// [OBSOLETE] #define DEFAULT_AFLOW_POSTSCRIPT_COMMAND       string("aflow.postscript.command")  // moved to aflow_aflowrc.cpp in V3.1.189 
// [OBSOLETE] #define DEFAULT_AFLOW_PGROUP_OUT               string("aflow.pgroup.out") // moved to aflow_aflowrc.cpp in V3.1.189 
// [OBSOLETE] #define DEFAULT_AFLOW_PGROUP_XTAL_OUT          string("aflow.pgroup_xtal.out") // moved to aflow_aflowrc.cpp in V3.1.189 
// [OBSOLETE] #define DEFAULT_AFLOW_PGROUPK_OUT              string("aflow.pgroupk.out") // moved to aflow_aflowrc.cpp in V3.1.189 
// [OBSOLETE] #define DEFAULT_AFLOW_PGROUPK_XTAL_OUT         string("aflow.pgroupk_xtal.out") // moved to aflow_aflowrc.cpp in V3.1.189  //DX20171205 - Added pgroupk_xtal
// [OBSOLETE] #define DEFAULT_AFLOW_FGROUP_OUT               string("aflow.fgroup.out") // moved to aflow_aflowrc.cpp in V3.1.189 
// [OBSOLETE] #define DEFAULT_AFLOW_SGROUP_OUT               string("aflow.sgroup.out") // moved to aflow_aflowrc.cpp in V3.1.189 
// [OBSOLETE] #define DEFAULT_AFLOW_AGROUP_OUT               string("aflow.agroup.out") // moved to aflow_aflowrc.cpp in V3.1.189 
// [OBSOLETE] #define DEFAULT_AFLOW_IATOMS_OUT               string("aflow.iatoms.out") // moved to aflow_aflowrc.cpp in V3.1.189 
// [OBSOLETE] #define DEFAULT_AFLOW_PGROUP_JSON              string("aflow.pgroup.json") // moved to aflow_aflowrc.cpp in V3.1.189       //DX20170802 - Add JSON
// [OBSOLETE] #define DEFAULT_AFLOW_PGROUP_XTAL_JSON         string("aflow.pgroup_xtal.json") // moved to aflow_aflowrc.cpp in V3.1.189  //DX20170802 - Add JSON
// [OBSOLETE] #define DEFAULT_AFLOW_PGROUPK_JSON             string("aflow.pgroupk.json")  // moved to aflow_aflowrc.cpp in V3.1.189     //DX20170802 - Add JSON
// [OBSOLETE] #define DEFAULT_AFLOW_PGROUPK_XTAL_JSON        string("aflow.pgroupk_xtal.json") // moved to aflow_aflowrc.cpp in V3.1.189 //DX20170802 - Add JSON //DX20171205 - Added pgroupk_xtal
// [OBSOLETE] #define DEFAULT_AFLOW_FGROUP_JSON              string("aflow.fgroup.json") // moved to aflow_aflowrc.cpp in V3.1.189       //DX20170802 - Add JSON
// [OBSOLETE] #define DEFAULT_AFLOW_SGROUP_JSON              string("aflow.sgroup.json")  // moved to aflow_aflowrc.cpp in V3.1.189      //DX20170802 - Add JSON
// [OBSOLETE] #define DEFAULT_AFLOW_AGROUP_JSON              string("aflow.agroup.json")  // moved to aflow_aflowrc.cpp in V3.1.189      //DX20170802 - Add JSON
// [OBSOLETE] #define DEFAULT_AFLOW_IATOMS_JSON              string("aflow.iatoms.json")  // moved to aflow_aflowrc.cpp in V3.1.189      //DX20170802 - Add JSON
// [OBSOLETE] #define DEFAULT_AFLOW_PHONON_FILE  string("aflow.phonons.out") // abandoned
// [OBSOLETE] #define DEFAULT_AFLOW_ICAGES_OUT               string("aflow.icages.out")  // moved to aflow_aflowrc.cpp in V3.1.189 
// [OBSOLETE] #define DEFAULT_AFLOW_SURFACE_OUT              string("aflow.surface.out") // moved to aflow_aflowrc.cpp in V3.1.189 
// [OBSOLETE] #define DEFAULT_AFLOW_QMVASP_OUT               string("aflow.qmvasp.out") // moved to aflow_aflowrc.cpp in V3.1.189 
// [OBSOLETE] #define DEFAULT_AFLOW_ERVASP_OUT               string("aflow.error.out") // moved to aflow_aflowrc.cpp in V3.1.189 
// [OBSOLETE] #define DEFAULT_AFLOW_IMMISCIBILITY_OUT        string("aflow.immiscibility.out") // moved to aflow_aflowrc.cpp in V3.1.189 
// [OBSOLETE] #define DEFAULT_AFLOW_MEMORY_OUT               string("aflow.memory.out") // moved to aflow_aflowrc.cpp in V3.1.189 
// [OBSOLETE] #define DEFAULT_AFLOW_FROZSL_INPUT_OUT         string("aflow.frozsl_input.out") // moved to aflow_aflowrc.cpp in V3.1.189 
// [OBSOLETE] #define DEFAULT_AFLOW_FROZSL_POSCAR_OUT        string("aflow.frozsl_poscar.out") // moved to aflow_aflowrc.cpp in V3.1.189 
// [OBSOLETE] #define DEFAULT_AFLOW_FROZSL_MODES_OUT         string("aflow.frozsl_energies.out") // moved to aflow_aflowrc.cpp in V3.1.189 
// [OBSOLETE] #define DEFAULT_AFLOW_FROZSL_EIGEN_OUT         string("aflow.frozsl_eigen.out") // moved to aflow_aflowrc.cpp in V3.1.189 
// [OBSOLETE] #define DEFAULT_AFLOW_END_OUT                  string("aflow.end.out") // moved to aflow_aflowrc.cpp in V3.1.189 

// --------------------------------------------------------------------------
// include all prototypes for aflow
#define SWAP(a,b)      {temp=(a);(a)=(b);(b)=temp;}
#define RCYCLIC(a,b,c) {temp=(c);(b)=(a);(c)=(b);a=temp;}
#define LCYCLIC(a,b,c) {temp=(a);(a)=(b);(b)=(c);c=temp;}

#define NANOPARTICLE_RADIUS_DEFAULT   10.0
#define NANOPARTICLE_DISTANCE_DEFAULT 10.0
using aurostd::min;
using aurostd::max;
using aurostd::mod;
using aurostd::_isodd;
using aurostd::_iseven;
using aurostd::_isfloat;
using aurostd::_iscomplex;
using aurostd::sign;
using aurostd::nint;
using aurostd::xcomplex;
using aurostd::xmatrix;
using aurostd::clear;
using aurostd::xvector;
//[OBSOLETE ME20180705]using aurostd::xtensor3;
//[OBSOLETE ME20180705]using aurostd::xtensor4;
//[OBSOLETE ME20180705]using aurostd::xtensor5;
//[OBSOLETE ME20180705]using aurostd::xtensor6;
//[OBSOLETE ME20180705]using aurostd::xtensor7;
//[OBSOLETE ME20180705]using aurostd::xtensor8;
using aurostd::xoption;
using aurostd::xcombos;

//BANDGAP  //CO20191110
#define _METALGAP_ -1.0*AUROSTD_NAN
#define _METALEDGE_ -1.0

//moved from avasp
#define _AFLOWINPAD_ 60

// --------------------------------------------------------------------------
// this is a container of general global choices
class _XHOST {
  public:
    // constructor destructor                         // constructor/destructor
    _XHOST();                                         // default, just allocate
    ~_XHOST();                                        // kill everything
    // _XHOST(const _XHOST& b);                          // constructor copy
    const _XHOST& operator=(const _XHOST &b);         // copy
    // BOOT
    int PID,TID;                // aflow_init.cpp  PID/TID number  //CO20200508
    ostringstream ostrPID,ostrTID; // aflow_init.cpp  PID/TID in ostringstream... //CO20200508
    string sPID,sTID;           // aflow_init.cpp  [PID=12345678]  [TID=12345678]
    bool showPID,showTID;       // aflow_init.cpp  check if --showPID
    // machinery
    bool QUIET,QUIET_CERR,QUIET_COUT,TEST,DEBUG,MPI;    // extra quiet SC20210617
    bool GENERATE_AFLOWIN_ONLY; //CT20180719
    bool POSTPROCESS; //CO20200624 - generic postprocessing, including --lib2raw and --lib2lib
    bool ARUN_POSTPROCESS; //CT20181212 - this is for the --postprocess flag needed for AEL/AGL, can be extended to other modules too
    bool AVOID_RUNNING_VASP; //CO20200624
    bool PSEUDOPOTENTIAL_GENERATOR; //SC20200327
    // HARDWARE/SOFTWARE
    string hostname,machine_type,tmpfs,user,group,home,shell,progname;
    string Find_Parameters;
    bool sensors_allowed;
    // ARGUMENTS
    vector<string> argv;          // argv of line command
    // SERVERS
    string AFLOW_MATERIALS_SERVER,AFLOW_WEB_SERVER;
    long double RAM,RAM_MB,RAM_GB;
    int CPU_Cores;
    int CPU_active;  //ME20220130
    string CPU_Model;
    string CPU_MHz;
    vector<double> vTemperatureCore;
    long double Time_starting,Time_now;
    long int Date;
    string Day,Month,Year;
    string Copyright_Years; // =string("2003-YEAR_FROM_DATE");
    // MULTHREADS
    // bool PTHREADS_FLAG;        // run pthread YES/NO 
    // int  PTHREADS_MAX;         // how many MAX threads I can use  default or --np 
    // int PTHREADS_RUNNING;      // how many threads are actually running 
    // vector<pthread_t> thread;  // the actual thread 
    // vector<int> iret;          // the thread runnings 
    // vector<bool> thread_busy;  // is the thread busy 
    // COMMANDS
    vector<string> vcmd;  
    // RAM CHECK
    double maxmem;
    // FUNCTIONS
    string command(const string& command);
    bool is_command(const string& command);
    // AFLOW STUFF
    // vflag_aflow.flag("LOOP");
    // vflag_aflow.flag("CLEAN");
    // vflag_aflow.isflag*"XCLEAN");
    bool AFLOW_RUNDIRflag;
    bool AFLOW_MULTIflag;
    bool AFLOW_RUNXflag;
    uint AFLOW_RUNXnumber;
    // QUEQUE STUFF
    bool is_PBS;int PBS_NUM_PPN,PBS_NNODES;
    bool is_SLURM;int SLURM_CPUS_ON_NODE,SLURM_NNODES,SLURM_NTASKS;
    bool is_MACHINE_FULTON_MARYLOU; // some flags
    // APENNST stuff
    bool APENNSY_USE_SERVER;
    bool APENNSY_USE_LIBRARY;
    bool APENNSY_SERVER_AFLOWLIB_ORG;
    // Library_CALCULATED*
    vector<uint>   vGlobal_uint;      // parameters uint
    vector<string> vGlobal_string;    // parameters as strings
    vector<vector<string> > vvGlobal_string; // parameters as vector strings
    vector<vector<string> > vvLIBS; // parameters as vector strings
    // vector<string> vLibrary_ICSD;     // ordered by #species (needs to be allocated)
    // vector<string> vLibrary_ICSD_ALL; // line by line
    // string Library_ICSD_ALL;          // the complete library
    // vector<string> vVASP_POTCAR_DIRECTORIES;
    // vector<string> vAFLOW_LIBRARY_DIRECTORIES;
    // vector<string> vAFLOW_PROJECTS_DIRECTORIES;
    // AFLOW flags/options
    aurostd::xoption vflag_aflow;  // argv/argc options following the xoption structure
    aurostd::xoption vflag_pflow;  // argv/argc options following the xoption structure
    aurostd::xoption vflag_apennsy;  // argv/argc options following the xoption structure
    aurostd::xoption vflag_outreach;  // argv/argc options following the xoption structure
    aurostd::xoption vflag_control;  // argv/argc options following the xoption structure
    aurostd::xoption vschema;        // keywords, names, units etc etc
    aurostd::xoption vschema_internal;  //ME20220208
    // USUAL COMMANDS
    vector<string> vcat; //     cat, bzcat, xzcat, gzcat
    vector<string> vext; //      "",  .bz2,   .xz,   .gz
    vector<string> vzip; //      "", bzip2,    xz,  gzip
    // AFLOWRC
    string aflowrc_filename;
    string aflowrc_content;
    vector<string> vaflowrc;  
    xoption adefault;            // default  xoption
    // AFLOWSYM
    bool SKEW_TEST; //DX20171019
    double SKEW_TOL; //DX20171019
    // xstructure
    bool READ_SPIN_FROM_ATOMLABEL; //SD20220316
    // WEB MODE
    //[CO20200404 - overload with --www]bool WEB_MODE;  //CO20190401
  private:                                                //
    void free();                                           // free space
    void copy(const _XHOST& b);                            //
    void clear();                                          // free space
};

#define XPID XHOST.sPID
#define XTID XHOST.sTID

#define XHOST_vGlobal_MAX                              256
#define XHOST_Library_HTQC                             XHOST.vGlobal_string.at(0)
#define XHOST_aflowlib_icsd                            XHOST.vGlobal_string.at(23)
#define XHOST_aflowlib_lib0                            XHOST.vGlobal_string.at(24)
#define XHOST_aflowlib_lib1                            XHOST.vGlobal_string.at(25)
#define XHOST_aflowlib_lib2                            XHOST.vGlobal_string.at(26)
#define XHOST_aflowlib_lib3                            XHOST.vGlobal_string.at(27)
#define XHOST_aflowlib_lib4                            XHOST.vGlobal_string.at(28)
#define XHOST_aflowlib_lib5                            XHOST.vGlobal_string.at(29)
#define XHOST_aflowlib_lib6                            XHOST.vGlobal_string.at(30)
#define XHOST_aflowlib_lib7                            XHOST.vGlobal_string.at(31)
#define XHOST_aflowlib_lib8                            XHOST.vGlobal_string.at(32)
#define XHOST_aflowlib_lib9                            XHOST.vGlobal_string.at(33)
//#define XHOST_AUID                                     XHOST.vGlobal_string.at(34)
//#define XHOST_AURL                                     XHOST.vGlobal_string.at(35)
//#define XHOST_LOOP                                     XHOST.vGlobal_string.at(36)
#define XHOST_Library_ICSD_ALL                         XHOST.vGlobal_string.at(38)
//  string Library_ICSD_ALL;          // the complete library

#define XHOST_vLIBS XHOST.vvLIBS
#define XHOST_vAURL XHOST.vvLIBS.at(0)
#define XHOST_vAUID XHOST.vvLIBS.at(1)
#define XHOST_vLOOP XHOST.vvLIBS.at(2)
#define XHOST_LIBRARY_JSONL                            XHOST.vGlobal_string.at(3)

#define vVASP_POTCAR_DIRECTORIES                       XHOST.vvGlobal_string.at(4)
#define vAFLOW_LIBRARY_DIRECTORIES                     XHOST.vvGlobal_string.at(5)
#define vAFLOW_PROJECTS_DIRECTORIES                    XHOST.vvGlobal_string.at(6)
#define XHOST_vLibrary_ICSD                            XHOST.vvGlobal_string.at(7)
#define XHOST_vLibrary_ICSD_ALL                        XHOST.vvGlobal_string.at(8)
#define XHOST_Library_CALCULATED_ICSD_LIB              XHOST.vvGlobal_string.at(9)
#define XHOST_Library_CALCULATED_ICSD_RAW              XHOST.vvGlobal_string.at(10)
#define XHOST_Library_CALCULATED_LIB0_LIB              XHOST.vvGlobal_string.at(11)
#define XHOST_Library_CALCULATED_LIB0_RAW              XHOST.vvGlobal_string.at(12)
#define XHOST_Library_CALCULATED_LIB1_LIB              XHOST.vvGlobal_string.at(13)
#define XHOST_Library_CALCULATED_LIB1_RAW              XHOST.vvGlobal_string.at(14)
#define XHOST_Library_CALCULATED_LIB2_LIB              XHOST.vvGlobal_string.at(15)
#define XHOST_Library_CALCULATED_LIB2_RAW              XHOST.vvGlobal_string.at(16)
#define XHOST_Library_CALCULATED_LIB3_LIB              XHOST.vvGlobal_string.at(17)
#define XHOST_Library_CALCULATED_LIB3_RAW              XHOST.vvGlobal_string.at(18)
#define XHOST_Library_CALCULATED_LIB4_LIB              XHOST.vvGlobal_string.at(19)
#define XHOST_Library_CALCULATED_LIB4_RAW              XHOST.vvGlobal_string.at(20)
#define XHOST_Library_CALCULATED_LIB5_LIB              XHOST.vvGlobal_string.at(21)
#define XHOST_Library_CALCULATED_LIB5_RAW              XHOST.vvGlobal_string.at(22)
#define XHOST_Library_CALCULATED_LIB6_LIB              XHOST.vvGlobal_string.at(23)
#define XHOST_Library_CALCULATED_LIB6_RAW              XHOST.vvGlobal_string.at(24)
#define XHOST_Library_CALCULATED_LIB7_LIB              XHOST.vvGlobal_string.at(25)
#define XHOST_Library_CALCULATED_LIB7_RAW              XHOST.vvGlobal_string.at(26)
#define XHOST_Library_CALCULATED_LIB8_LIB              XHOST.vvGlobal_string.at(27)
#define XHOST_Library_CALCULATED_LIB8_RAW              XHOST.vvGlobal_string.at(28)
#define XHOST_Library_CALCULATED_LIB9_LIB              XHOST.vvGlobal_string.at(29)
#define XHOST_Library_CALCULATED_LIB9_RAW              XHOST.vvGlobal_string.at(30)

//  vector<string> vLibrary_ICSD;     // ordered by #species
//  vector<string> vLibrary_ICSD_ALL; // line by line

// all the at(N) need to be sequetial !!!

#define XHOST_README_AFLOW_LICENSE_GPL3_TXT            XHOST.vGlobal_string.at(40)
#define XHOST_README_AFLOW_TXT                         XHOST.vGlobal_string.at(41)
#define XHOST_README_AFLOW_VERSIONS_HISTORY_TXT        XHOST.vGlobal_string.at(42)
#define XHOST_README_AFLOW_PFLOW_TXT                   XHOST.vGlobal_string.at(43)
#define XHOST_README_AFLOW_APENNSY_TXT                 XHOST.vGlobal_string.at(44)
#define XHOST_README_AFLOW_SCRIPTING_TXT               XHOST.vGlobal_string.at(45)
#define XHOST_README_AFLOW_FROZSL_TXT                  XHOST.vGlobal_string.at(46)
#define XHOST_README_AFLOW_POCC_TXT                    XHOST.vGlobal_string.at(47)
#define XHOST_README_AFLOW_APL_TXT                     XHOST.vGlobal_string.at(48)
#define XHOST_README_AFLOW_QHA_SCQHA_QHA3P_TXT         XHOST.vGlobal_string.at(49)
#define XHOST_README_AFLOW_AGL_TXT                     XHOST.vGlobal_string.at(50)
#define XHOST_README_AFLOW_AEL_TXT                     XHOST.vGlobal_string.at(51)
#define XHOST_README_AFLOW_ANRL_TXT                    XHOST.vGlobal_string.at(52)
#define XHOST_README_AFLOW_COMPARE_TXT                 XHOST.vGlobal_string.at(53)
#define XHOST_README_AFLOW_GFA_TXT                     XHOST.vGlobal_string.at(54)  //CO20190401
#define XHOST_README_AFLOW_SYM_TXT                     XHOST.vGlobal_string.at(55)
#define XHOST_README_AFLOW_CCE_TXT                     XHOST.vGlobal_string.at(56)  //CO20190620
#define XHOST_README_AFLOW_CHULL_TXT                   XHOST.vGlobal_string.at(57)  //CO20190620
#define XHOST_README_AFLOW_EXCEPTIONS_TXT              XHOST.vGlobal_string.at(58)  //ME20180705
#define XHOST_README_PROTO_TXT                         XHOST.vGlobal_string.at(59)
#define XHOST_README_AFLOW_XAFLOW_TXT                  XHOST.vGlobal_string.at(60)
#define XHOST_README_AFLOW_AFLOWRC_TXT                 XHOST.vGlobal_string.at(61)

#define XHOST_FINDSYM_data_space_txt                   XHOST.vGlobal_string.at(70)
#define XHOST_FINDSYM_data_wyckoff_txt                 XHOST.vGlobal_string.at(71)
#define XHOST_FROZSL_data_space_txt                    XHOST.vGlobal_string.at(72)
#define XHOST_FROZSL_data_wyckoff_txt                  XHOST.vGlobal_string.at(73)
#define XHOST_FROZSL_data_images_txt                   XHOST.vGlobal_string.at(74)
#define XHOST_FROZSL_data_irreps_txt                   XHOST.vGlobal_string.at(75)
#define XHOST_FROZSL_data_isotropy_txt                 XHOST.vGlobal_string.at(76)
#define XHOST_FROZSL_data_little_txt                   XHOST.vGlobal_string.at(77)
#define XHOST_FROZSL_symmetry2_dat                     XHOST.vGlobal_string.at(78)
#define XHOST_FROZSL_const_dat                         XHOST.vGlobal_string.at(79)
#define XHOST_FROZSL_phvaspsetup_AFLOW                 XHOST.vGlobal_string.at(80)
#define XHOST_FROZSL_phvaspsetup_POSCAR                XHOST.vGlobal_string.at(81)
#define XHOST_ElectronStoppingPower_txt                XHOST.vGlobal_string.at(82)
#define XHOST_PhotonCrossSection_txt                   XHOST.vGlobal_string.at(83)
#define XHOST_PhotonStoppingPower_txt                  XHOST.vGlobal_string.at(84)
#define XHOST_ICSD_List_txt                            XHOST.vGlobal_string.at(85)
#define XHOST_AFLOW_PSEUDOPOTENTIALS                   XHOST.vGlobal_string.at(86)
#define XHOST_AFLOW_PSEUDOPOTENTIALS_TXT               XHOST.vGlobal_string.at(87)
#define XHOST_AFLOW_PSEUDOPOTENTIALS_LIST_TXT          XHOST.vGlobal_string.at(88)
#define XHOST_f144468a7ccc2d3a72ba44000715efdb         XHOST.vGlobal_string.at(90)
// [OBSOLETE] #define XHOST_d0f1b0e47f178ae627a388d3bf65d2d2         XHOST.vGlobal_string.at(91)
// [OBSOLETE] #define XHOST_decf00ca3ad2fe494eea8e543e929068         XHOST.vGlobal_string.at(92)
// [OBSOLETE] #define XHOST_AFLOW_BinaryRead           XHOST.vGlobal_string.at(93)
// [OBSOLETE] #define XHOST_AFLOW_Binary_Angle_Read    XHOST.vGlobal_string.at(94)


// LOADENTRIES DEFAULTS
#define _AFLOW_LIB_MAX_ 10                             //LIB11 does not exist yet, modify accordingly

#define XHOST_LIBRARY_LIB0                             XHOST.vGlobal_uint.at(0)
#define XHOST_LIBRARY_LIB1                             XHOST.vGlobal_uint.at(1)
#define XHOST_LIBRARY_LIB2                             XHOST.vGlobal_uint.at(2)
#define XHOST_LIBRARY_LIB3                             XHOST.vGlobal_uint.at(3)
#define XHOST_LIBRARY_LIB4                             XHOST.vGlobal_uint.at(4)
#define XHOST_LIBRARY_LIB5                             XHOST.vGlobal_uint.at(5)
#define XHOST_LIBRARY_LIB6                             XHOST.vGlobal_uint.at(6)
#define XHOST_LIBRARY_LIB7                             XHOST.vGlobal_uint.at(7)
#define XHOST_LIBRARY_LIB8                             XHOST.vGlobal_uint.at(8)
#define XHOST_LIBRARY_LIB9                             XHOST.vGlobal_uint.at(9)
#define XHOST_LIBRARY_ICSD                             XHOST.vGlobal_uint.at(10)
#define XHOST_LIBRARY_AUID                             XHOST.vGlobal_uint.at(11)


// max is 128
extern _XHOST XHOST; // this will be global

// ME+HE20220321
// Based on https://stackoverflow.com/questions/1666802/is-there-a-class-macro-in-c
// Get full formatted name of function
inline std::string aflowFunc(const std::string& pretty_func, const std::string& func) {
  size_t end = pretty_func.find(func);
  // Everything between the function name and the last space character
  // are namespace and class name, if present
  size_t begin = pretty_func.rfind(" ", end) + 1;
  return XPID + pretty_func.substr(begin, end - begin) + func + "():";
}

#define __AFLOW_FUNC__ aflowFunc(__PRETTY_FUNCTION__, __func__)

//DX20180131 - add symmetry definitions - START
// symmetry 
#define SG_SETTING_1    1
#define SG_SETTING_2    2
#define SG_SETTING_ANRL 3
//DX20180131 - add symmetry definitions - END

//DX20191122 START
// atom environment modes
#define ATOM_ENVIRONMENT_MODE_1    1 // minimum coordination shell - element split
#define ATOM_ENVIRONMENT_MODE_2    2 // [FUTURE] out to a given radius
#define ATOM_ENVIRONMENT_MODE_3    3 // [FUTURE] largest gap in radial distribution function (GFA)
//DX20191122 END

// ----------------------------------------------------------------------------
// aflow_aflowrc.cpp
#define _AFLOW_AFLOWRC_H_
#define _AFLOW_AFLOWRC_CPP_
#include "aflow_aflowrc.cpp"
#undef _AFLOW_AFLOWRC_CPP_
#undef _AFLOW_AFLOWRC_H_

// --------------------------------------------------------------------------

// Structures for flags and properties to share FAST !
// STRUCTURES
#define AFLOWIN_SEPARATION_LINE  string("[AFLOW] ************************************************************************************************************************** ")
#define SEPARATION_LINE_DASH string("------------------------------------------------------------------------------------------------") //DX+CO20210429 - generic dash-line separator (used between symmetry operators)
#define SEPARATION_LINE_DASH_SHORT string("---------------------------------------------------------------------------") //DX+CO20210429 - generic dash-line separator, short (used in symmetry log output)

#define PRINT_NULL_JSON false //DX20210430 - add global flag to print "null" for empty JSON values


// --------------------------------------------------------------------------
// general flags to run aflow
class _aflags {
  public:
    // trivial constructurs/destuctors/operators
    _aflags();                                          // default, just allocate
    ~_aflags();                                         // kill everything
    _aflags(const _aflags& b);                          // constructor copy
    const _aflags& operator=(const _aflags &b);         // copy
    void clear(void);                                   // clear
    // CONTENT
    bool QUIET;
    int  AFLOW_PTHREADS_NUMBER;                         // cant be GLOBAL as this is a local run stuff
    // particular
    string LocalDirectory;                              // where is aflow now
    string Directory;                                   // where aflow must run
    bool AFLOW_FORCE_RUN;                               // Force run also in database
    bool AFLOW_PERFORM_DIRECTORY;                       // Directory is specified (sometimes it is useful).
    bool AFLOW_PERFORM_FILE;                            // File is specified (sometimes it is useful).
    bool AFLOW_PERFORM_ORDER_SORT;                      // Sorts the _AFLOWIN_ in the list
    bool AFLOW_PERFORM_ORDER_REVERSE;                   // Reverse the _AFLOWIN_ in the list
    bool AFLOW_PERFORM_ORDER_RANDOM;                    // Randomize the _AFLOWIN_ in the list
    bool AFLOW_MODE_GENERATE;                           // TODO OVVERRIDE all _AFLOWIN_
    bool AFLOW_MODE_QSUB_MODE1;                         // TODO OVVERRIDE all _AFLOWIN_
    bool AFLOW_MODE_QSUB_MODE2;                         // TODO OVVERRIDE all _AFLOWIN_
    bool AFLOW_MODE_QSUB_MODE3;                         // TODO OVVERRIDE all _AFLOWIN_
    // general flags to operate in the directory
    bool KBIN_RUN_AFLOWIN;
    bool KBIN_GEN_GENERAL; //CO20180409
    bool KBIN_GEN_VASP_FROM_AFLOWIN;
    bool KBIN_GEN_AIMS_FROM_AFLOWIN;
    bool KBIN_GEN_AFLOWIN_FROM_VASP;
    //DX START
    bool KBIN_GEN_SYMMETRY_OF_AFLOWIN;
    //DX END 
    bool KBIN_DELETE_AFLOWIN;
    bool AFLOW_FORCE_MPI;     // not yet implemented
    bool AFLOW_FORCE_SERIAL;  // not yet implemented
    int  AFLOW_GLOBAL_NCPUS;         // Forced CPUS
    // Perform TASKS
    bool AFLOW_PERFORM_CLEAN;       // to clean a directory
    // host related things
    xoption AFLOW_MACHINE_GLOBAL;
    xoption AFLOW_MACHINE_LOCAL;       // flag for duke_beta_mpich
    // APENNSY
    aurostd::xoption vflag;
    string APENNSY_LATTICE_flag;                        // APENNSY flags
    string APENNSY_GNUPLOT_FONT_str;                    // APENNSY content
    string APENNSY_GNUPLOT_FONT_BOLD_str;               // APENNSY content
    string APENNSY_GNUPLOT_FONT_ITALICS_str;            // APENNSY content
    // [OBSOLETE] "APENNSY::HELP;                                   // APENNSY flags
    // [OBSOLETE] "APENNSY::VERBOSE_flag;                           // APENNSY flags
    // [OBSOLETE] "APENNSY_LIST_flag;                               // APENNSY flags
    // [OBSOLETE] "APENNSY::SERVER_AFLOWLIB_ORG_flag;               // APENNSY flags
    // [OBSOLETE] "APENNSY::LATEX_SNAPSHOT;                         // APENNSY flags
    // [OBSOLETE] "APENNSY::LATEX_OUTPUT;                           // APENNSY flags
    // [OBSOLETE] "APENNSY::LATEX_CITE;                             // APENNSY flags
    // [OBSOLETE] "APENNSY::ENTHALPY_TOT;                           // APENNSY flags
    // [OBSOLETE] "APENNSY::ENTHALPY_ATOM;                          // APENNSY flags
    // [OBSOLETE] "APENNSY::ENTHALPY_FORMATION_ATOM;                // APENNSY flags
    // [OBSOLETE] "APENNSY::LOAD_LIB2;                              // APENNSY flags
    // [OBSOLETE] "APENNSY::LOAD_LIB2U;                             // APENNSY flags
    // [OBSOLETE] "APENNSY::LOAD_LIB2PGM;                           // APENNSY flags
    // [OBSOLETE] "APENNSY::LOAD_LIB2X;                             // APENNSY flags
    // [OBSOLETE] "APENNSY::LOAD_ALLOY;                             // APENNSY flags
    // [OBSOLETE] "APENNSY::APOOL_PUBLIC;                           // APENNSY flags
    // [OBSOLETE] "APENNSY::APOOL_PRIVATE;                          // APENNSY flags
    // [OBSOLETE] "APENNSY::APOOL_TEST;                             // APENNSY flags
    // [OBSOLETE] "APENNSY::DATA;                                   // APENNSY flags
    // [OBSOLETE] "APENNSY::UNCLE;                                  // APENNSY flags
    // [OBSOLETE] "APENNSY::WEB;                                    // APENNSY flags
    // [OBSOLETE] "APENNSY::ALL;                                    // APENNSY flags
    // [OBSOLETE] "APENNSY::FCC;                                    // APENNSY flags
    // [OBSOLETE] "APENNSY::BCC;                                    // APENNSY flags
    // [OBSOLETE] "APENNSY::HCP;                                    // APENNSY flags
    // [OBSOLETE] "APENNSY::COUT;                                   // APENNSY flags
    // [OBSOLETE] "APENNSY::CERR;                                   // APENNSY flags
    // [OBSOLETE] "APENNSY::ENTHALPY_LIST"                          // APENNSY flags
    // [OBSOLETE] "APENNSY::PS_ENERGY_LIST"                         // APENNSY flags
    // [OBSOLETE] "APENNSY::CONVEX_HULL"                            // APENNSY flags
    // [OBSOLETE] "APENNSY::MATLAB"                                 // APENNSY flags
    // [OBSOLETE] "APENNSY::GNUPLOT"                                // APENNSY flags
    // [OBSOLETE] "APENNSY::SMALL_CONVEX_HULL_MATLAB"               // APENNSY flags
    // [OBSOLETE] "APENNSY::HISTOGRAM_LIST"                         // APENNSY flags
    // [OBSOLETE] "APENNSY::MATLAB_LIB"                             // APENNSY flags
    // [OBSOLETE] "APENNSY::RULES"                                  // APENNSY flags
    // [OBSOLETE] "APENNSY::STRUCTURES"                             // APENNSY flags
    // [OBSOLETE] "APENNSY::VASPIN;                                 // APENNSY flags
    // [OBSOLETE] "APENNSY::ORDER;                                  // APENNSY flags
    // [OBSOLETE] "APENNSY::INFO;                                   // APENNSY flags
    // [OBSOLETE] "APENNSY::MISCIBILITY;                            // APENNSY flags
    // [OBSOLETE] "APENNSY::MISCIBILITY_EXPERIMENTS;                // APENNSY flags
    // [OBSOLETE] "APENNSY::MISCIBILITY_MIEDEMA;                    // APENNSY flags
    // [OBSOLETE] "APENNSY::MISCIBILITY_HUMEROTHERY;                // APENNSY flags
    // [OBSOLETE] "APENNSY::MISCIBILITY_TABLE;                      // APENNSY flags
    // [OBSOLETE] "APENNSY::MISCIBILITY_STATISTICS;                 // APENNSY flags
    // [OBSOLETE] "APENNSY::STRUCTURE_VOLUMES;                      // APENNSY flags
    // [OBSOLETE] "APENNSY::REFERENCE;                              // APENNSY flags
    // [OBSOLETE] "APENNSY_PROTOCHECK;                              // APENNSY flags
    // [OBSOLETE] "APENNSY::NEGLECT_STRUCTURES;                     // APENNSY flags
    // [OBSOLETE] "APENNSY::UPDATE;                                 // APENNSY flags
    // [OBSOLETE] "APENNSY::CSWAP;                                  // APENNSY flags
    vector<string> APENNSY_NEGLECT_STRUCTURES_vstrs;    // APENNSY content
  private:                                              //
    void free();                                        // free space
    void copy(const _aflags& b);                        //
};

//ME20181026 - Container for APL options
struct _moduleOptions {
  // APL
  vector<aurostd::xoption> aplflags;

  // AAPL
  vector<aurostd::xoption> aaplflags;

  // QHA
  vector<aurostd::xoption> qhaflags;

  // AEL
  vector<aurostd::xoption> aelflags;

  // AGL
  vector<aurostd::xoption> aglflags;
};

// --------------------------------------------------------------------------
// general flags for kbinary (all)
class _kflags {
  public:
    // trivial constructurs/destuctors/operators
    _kflags();                                          // default, just allocate
    ~_kflags();                                         // kill everything
    _kflags(const _kflags& b);                          // constructor copy
    const _kflags& operator=(const _kflags &b);         // copy
    void clear(void);                                   // clear
    // CONTENT
    // in this struct we put all the flags which are used on LOCAL DIRECTORIES in KBIN MODE
    //
    bool AFLOW_MODE_ALIEN;
    //
    bool AFLOW_MODE_MATLAB;
    bool AFLOW_MATLAB_MODE_EXPLICIT;
    bool AFLOW_MATLAB_MODE_EXPLICIT_START_STOP;
    bool AFLOW_MATLAB_MODE_IMPLICIT;
    bool AFLOW_MATLAB_MODE_EXTERNAL;
    bool AFLOW_MATLAB_FILE;
    bool AFLOW_MATLAB_FILE_FILE;
    bool AFLOW_MATLAB_FILE_COMMAND;
    //
    bool AFLOW_MODE_VASP;
    bool AFLOW_MODE_AIMS;
    //
    bool AFLOW_MODE_PRESCRIPT_EXPLICIT;
    bool AFLOW_MODE_PRESCRIPT_EXPLICIT_START_STOP;
    stringstream AFLOW_MODE_PRESCRIPT;
    bool AFLOW_MODE_POSTSCRIPT_EXPLICIT;
    bool AFLOW_MODE_POSTSCRIPT_EXPLICIT_START_STOP;
    stringstream AFLOW_MODE_POSTSCRIPT;
    //
    bool AFLOW_MODE_EMAIL;
    // normal binary
    string KBIN_BIN;
    string KBIN_SERIAL_BIN; //ME20190107
    string KZIP_BIN;
    bool   KZIP_COMPRESS;
    // MPI binaries and flags
    bool   KBIN_MPI;
    int    KBIN_MPI_NCPUS;
    string KBIN_MPI_NCPUS_STRING; //ME20181216
    int    KBIN_MPI_NCPUS_ORIG; //CO20210804 - repurposing
    string KBIN_MPI_START;
    string KBIN_MPI_STOP;
    string KBIN_MPI_COMMAND;
    bool   KBIN_MPI_AUTOTUNE;
    string KBIN_MPI_BIN;
    string KBIN_MPI_OPTIONS;
    // QSUB
    bool   KBIN_QSUB;
    bool   KBIN_QSUB_MODE1;
    bool   KBIN_QSUB_MODE2;
    bool   KBIN_QSUB_MODE3;
    string KBIN_QSUB_COMMAND;
    string KBIN_QSUB_PARAMS;
    bool   KBIN_QSUB_MODE_EXPLICIT;
    bool   KBIN_QSUB_MODE_EXPLICIT_START_STOP;
    bool   KBIN_QSUB_MODE_IMPLICIT;
    bool   KBIN_QSUB_FILE;
    // symmetry operation lists
    bool  KBIN_SYMMETRY_CALCULATION;
    //DX START
    bool  KBIN_SYMMETRY_NO_SCAN;
    double KBIN_SYMMETRY_EPS;
    bool  KBIN_SYMMETRY_CALCULATE_PGROUP;       //DX20170814 - Specify what to calculate/verify
    bool  KBIN_SYMMETRY_CALCULATE_PGROUPK;      //DX20170814 - Specify what to calculate/verify
    bool  KBIN_SYMMETRY_CALCULATE_FGROUP;       //DX20170814 - Specify what to calculate/verify
    bool  KBIN_SYMMETRY_CALCULATE_PGROUP_XTAL;  //DX20170814 - Specify what to calculate/verify
    bool  KBIN_SYMMETRY_CALCULATE_PGROUPK_XTAL; //DX20171205 - Specify what to calculate/verify; Added pgroupk_xtal
    bool  KBIN_SYMMETRY_CALCULATE_PGROUPK_PATTERSON;  //DX20200129 - Specify what to calculate/verify
    bool  KBIN_SYMMETRY_CALCULATE_IATOMS;       //DX20170814 - Specify what to calculate/verify
    bool  KBIN_SYMMETRY_CALCULATE_AGROUP;       //DX20170814 - Specify what to calculate/verify
    bool  KBIN_SYMMETRY_CALCULATE_SGROUP;       //DX20170814 - Specify what to calculate/verify
    //DX END
    bool  KBIN_SYMMETRY_PGROUP_WRITE;      // taken TRUE by default
    bool  KBIN_SYMMETRY_PGROUPK_WRITE;     // taken TRUE by default
    bool  KBIN_SYMMETRY_PGROUP_XTAL_WRITE; // taken TRUE by default
    bool  KBIN_SYMMETRY_PGROUPK_XTAL_WRITE; //DX20171205 - Added pgroupk_xtal
    bool  KBIN_SYMMETRY_PGROUPK_PATTERSON_WRITE;  //DX20200129 - taken TRUE by default
    bool  KBIN_SYMMETRY_FGROUP_WRITE;      // taken TRUE by default
    bool  KBIN_SYMMETRY_SGROUP_WRITE;
    bool  KBIN_SYMMETRY_AGROUP_WRITE;      // taken TRUE by default
    bool  KBIN_SYMMETRY_IATOMS_WRITE;      // taken TRUE by default
    double KBIN_SYMMETRY_SGROUP_RADIUS;
    //DX20210122 [OBSOLETE] // neighbors operation lists
    //DX20210122 [OBSOLETE] bool  KBIN_NEIGHBORS_CALCULATION;
    //DX20210122 [OBSOLETE] bool  KBIN_NEIGHBORS_WRITE;
    //DX20210122 [OBSOLETE] double KBIN_NEIGHBORS_RADIUS;
    //DX20210122 [OBSOLETE] double KBIN_NEIGHBORS_DRADIUS;
    // pocc operation lists
    bool   KBIN_POCC;
    bool   KBIN_POCC_CALCULATION;
    string KBIN_POCC_TEMPERATURE_STRING;  //CO20191114
    string KBIN_POCC_ARUNS2SKIP_STRING;   //CO20200627
    bool   KBIN_POCC_EXCLUDE_UNSTABLE; //ME20210927
    // frozsl operation lists
    bool   KBIN_FROZSL;
    bool   KBIN_FROZSL_DOWNLOAD;
    bool   KBIN_FROZSL_FILE;
    string KBIN_FROZSL_FILE_NAME;
    // [OBSOLETE]  bool   KBIN_FROZSL_PRESCRIPT_MODE_EXPLICIT;
    // [OBSOLETE]  bool   KBIN_FROZSL_PRESCRIPT_MODE_EXPLICIT_START_STOP;
    // [OBSOLETE]  string KBIN_FROZSL_PRESCRIPT_STRING;
    // [OBSOLETE]  bool   KBIN_FROZSL_POSTSCRIPT_MODE_EXPLICIT;
    // [OBSOLETE]  bool   KBIN_FROZSL_POSTSCRIPT_MODE_EXPLICIT_START_STOP;
    // [OBSOLETE]  string KBIN_FROZSL_POSTSCRIPT_STRING;
    bool   KBIN_FROZSL_STRUCTURE_MODE_FILE;
    bool   KBIN_FROZSL_STRUCTURE_MODE_EXPLICIT_START_STOP;
    string KBIN_FROZSL_STRUCTURE_STRING;
    bool   KBIN_FROZSL_DIELECTRIC_MODE_FILE;
    bool   KBIN_FROZSL_DIELECTRIC_MODE_EXPLICIT_START_STOP;
    bool   KBIN_FROZSL_DIELECTRIC_ZEFF;
    string KBIN_FROZSL_DIELECTRIC_STRING;
    // phonons operation lists
    bool   KBIN_PHONONS_CALCULATION_APL;
    bool   KBIN_PHONONS_CALCULATION_QHA;  //CO20170601
    bool   KBIN_PHONONS_CALCULATION_AAPL; //CO20170601
    bool   KBIN_PHONONS_CALCULATION_AGL;
    bool   KBIN_PHONONS_CALCULATION_AEL;
    bool   KBIN_PHONONS_CALCULATION_FROZSL;
    string KBIN_PHONONS_CALCULATION_FROZSL_output;
    string KBIN_PHONONS_CALCULATION_FROZSL_poscars;
    _moduleOptions KBIN_MODULE_OPTIONS;  //ME20181027
  private:                                             //
    void free();                                        // free space
    void copy(const _kflags& b);                        //
};

// --------------------------------------------------------------------------
// general flags for vasp mode
class xstructure; // prototype of structure, just to compile
class _vflags {
  public:
    // trivial constructurs/destuctors/operators
    _vflags();                                            // default, just allocate
    ~_vflags();                                           // kill everything
    _vflags(const _vflags& b);                            // constructor copy
    const _vflags& operator=(const _vflags &b);           // copy
    void clear(void);                                     // clear
    // CONTENT
    // in this struct we put all the flags which are used on LOCAL DIRECTORIES in VASP MODE
    xoption AFLOW_SYSTEM;                         //ME20181121
    int KBIN_VASP_RUN_NRELAX;
    xoption KBIN_VASP_RUN;                        // GENERATE, STATIC, KPOINTS, RELAX, RELAX_STATIC, RELAX_STATIC_BANDS, STATIC_BANDS, DIELECTRIC_STATIC, DIELECTRIC_DYNAMIC, DSCF
    xoption KBIN_VASP_REPEAT;                     // REPEAT_STATIC REPEAT_STATIC_BANDS REPEAT_BANDS REPEAT_DELSOL
    xoption KBIN_VASP_FORCE_OPTION_NOTUNE;        // NOTUNE
    xoption KBIN_VASP_FORCE_OPTION_SYSTEM_AUTO;   // SYSTEM_AUTO
    xoption KBIN_VASP_FORCE_OPTION_RELAX_MODE;    // RELAX_MODE  forces/energy
    xoption KBIN_VASP_FORCE_OPTION_RELAX_TYPE;    // RELAX_TYPE  STATIC, ALL, IONS, CELL_SHAPE, CELL_VOLUME, IONS_CELL_VOLUME
    xoption KBIN_VASP_FORCE_OPTION_PREC;          // PREC 
    xoption KBIN_VASP_FORCE_OPTION_ALGO;          // ALGO 
    xoption KBIN_VASP_FORCE_OPTION_METAGGA;       // METAGGA 
    xoption KBIN_VASP_FORCE_OPTION_IVDW;          // IVDW
    xoption KBIN_VASP_FORCE_OPTION_ABMIX;         // ABMIX
    xoption KBIN_VASP_FORCE_OPTION_AUTO_PSEUDOPOTENTIALS; // AUTO_PSEUDOPOTENTIALS
    // ENMAX_MULTIPLY
    xoption KBIN_VASP_FORCE_OPTION_ENMAX_MULTIPLY_EQUAL;  // isentry and content_int
    // NBANDS
    xoption KBIN_VASP_FORCE_OPTION_NBANDS_EQUAL;  // isentry and content_int
    bool KBIN_VASP_FORCE_OPTION_NBANDS_AUTO_isentry;
    // POTIM
    xoption KBIN_VASP_FORCE_OPTION_POTIM_EQUAL;   // isentry and content_double
    // PSTRESS
    xoption KBIN_VASP_FORCE_OPTION_PSTRESS_EQUAL; // isentry and content_double
    // EDIFFG
    xoption KBIN_VASP_FORCE_OPTION_EDIFFG_EQUAL; // isentry and content_double
    // NELM
    xoption KBIN_VASP_FORCE_OPTION_NELM_EQUAL;  // isentry and content_double //CO20200624
    // NELM_STATIC
    xoption KBIN_VASP_FORCE_OPTION_NELM_STATIC_EQUAL;  // isentry and content_double //CO20200624
    // ISMEAR
    xoption KBIN_VASP_FORCE_OPTION_ISMEAR_EQUAL;  // isentry and content_double //CO20181129
    // SIGMA
    xoption KBIN_VASP_FORCE_OPTION_SIGMA_EQUAL;  // isentry and content_double //CO20181129
    // ISMEAR_STATIC
    xoption KBIN_VASP_FORCE_OPTION_ISMEAR_STATIC_EQUAL;  // isentry and content_double //CO20181129
    // SIGMA_STATIC
    xoption KBIN_VASP_FORCE_OPTION_SIGMA_STATIC_EQUAL;  // isentry and content_double //CO20181129
    // ISMEAR_BANDS
    xoption KBIN_VASP_FORCE_OPTION_ISMEAR_BANDS_EQUAL;  // isentry and content_double //CO20181129
    // SIGMA_BANDS
    xoption KBIN_VASP_FORCE_OPTION_SIGMA_BANDS_EQUAL;  // isentry and content_double //CO20181129
    // RWIGS
    bool KBIN_VASP_FORCE_OPTION_RWIGS_STATIC;  
    xoption KBIN_VASP_FORCE_OPTION_SKIP_NOMIX;    // SKIP_NOMIX
    xoption KBIN_VASP_FORCE_OPTION_SPIN;          // SPIN 
    bool KBIN_VASP_FORCE_OPTION_SPIN_REMOVE_RELAX_1;
    bool KBIN_VASP_FORCE_OPTION_SPIN_REMOVE_RELAX_2;
    // xoption KBIN_VASP_FORCE_OPTION_TRISTATE;      //  SYM 
    xoption KBIN_VASP_FORCE_OPTION_BADER;         // BADER=ON | OFF | NONE
    xoption KBIN_VASP_FORCE_OPTION_ELF;           // ELF=ON | OFF | NONE
    xoption KBIN_VASP_FORCE_OPTION_AUTO_MAGMOM;   // AUTO_MAGMOM
    xoption KBIN_VASP_FORCE_OPTION_SYM;           // SYM
    xoption KBIN_VASP_FORCE_OPTION_WAVECAR;       // WAVECAR
    xoption KBIN_VASP_FORCE_OPTION_CHGCAR;        // CHGCAR
    xoption KBIN_VASP_FORCE_OPTION_CHGCAR_FILE;   //ME20191028
    xoption KBIN_VASP_FORCE_OPTION_LSCOUPLING;    // LSCOUPLING
    xoption KBIN_VASP_FORCE_OPTION_LDAU0;         // LDAU0
    xoption KBIN_VASP_FORCE_OPTION_LDAU1;         // LDAU1
    xoption KBIN_VASP_FORCE_OPTION_LDAU2;         // LDAU2
    xoption KBIN_VASP_FORCE_OPTION_LDAU_ADIABATIC;// LDAU_ADIABATIC
    xoption KBIN_VASP_FORCE_OPTION_LDAU_CUTOFF;   // LDAU_CUTOFF
    string KBIN_VASP_LDAU_SPECIES;
    string KBIN_VASP_LDAU_PARAMETERS;
    bool KBIN_VASP_LDAU_AFLOW_AUTO_flag;
    // FORCE_OPTION
    xoption KBIN_VASP_FORCE_OPTION_TYPE;          // TYPE 
    bool KBIN_VASP_FORCE_OPTION_NSW_EQUAL;
    int  KBIN_VASP_FORCE_OPTION_NSW_EQUAL_VALUE;

    xoption KBIN_VASP_FORCE_OPTION_IGNORE_AFIX;   // AFIX
    // xoption kopts;
    xoption KBIN_VASP_FORCE_OPTION_CONVERT_UNIT_CELL;   // CONVERT_UNIT_CELL
    xoption KBIN_VASP_FORCE_OPTION_VOLUME;        // EQUAL_EQUAL, MULTIPLY_EQUAL,PLUS_EQUAL
    xoption KBIN_VASP_FORCE_OPTION_KPOINTS;       // KPOINTS 
    xoption KBIN_VASP_INCAR_MODE;                 // EXPLICIT, EXPLICIT_START_STOP, IMPLICIT, EXTERNAL;
    // RELAX
    xoption KBIN_VASP_KPOINTS_MODE;               // EXPLICIT, EXPLICIT_START_STOP, IMPLICIT, EXTERNAL;
    xoption KBIN_VASP_KPOINTS_KMODE;              // isentry and content_int
    xoption KBIN_VASP_KPOINTS_KPPRA;              // isentry and content_int
    xoption KBIN_VASP_KPOINTS_KSCHEME;            // isentry and content_string
    xoption KBIN_VASP_KPOINTS_KSHIFT;             // isentry and content_string
    // STATIC
    xoption KBIN_VASP_KPOINTS_STATIC_KMODE;       // isentry and content_int
    xoption KBIN_VASP_KPOINTS_STATIC_KPPRA;       // isentry and content_int
    xoption KBIN_VASP_KPOINTS_STATIC_KSCHEME;     // isentry and content_string
    xoption KBIN_VASP_KPOINTS_STATIC_KSHIFT;      // isentry and content_string
    // PHONONS
    xoption KBIN_VASP_KPOINTS_PHONONS_KPPRA;      // isentry and content_int
    xoption KBIN_VASP_KPOINTS_PHONONS_KSCHEME;    // isentry and content_string
    xoption KBIN_VASP_FORCE_OPTION_KPOINTS_PHONONS_PARITY;  // EVEN ODD
    xoption KBIN_VASP_KPOINTS_PHONONS_GRID;       //ME20200427
    xoption KBIN_VASP_KPOINTS_PHONONS_SHIFT;      //ME20200427
    // BANDS
    xoption KBIN_VASP_KPOINTS_BANDS_LATTICE;
    //  bool KBIN_VASP_KPOINTS_BANDS_LATTICE_FLAG;
    //  string KBIN_VASP_KPOINTS_BANDS_LATTICE_VALUE;
    //[CO20210805 - OBSOLETE]bool KBIN_VASP_KPOINTS_BANDS_LATTICE_AUTO_FLAG;
    xoption KBIN_VASP_KPOINTS_BANDS_GRID; //CO20210805
    //[CO20210805 - OBSOLETE]bool KBIN_VASP_KPOINTS_BANDS_GRID_FLAG;
    //[CO20210805 - OBSOLETE]uint KBIN_VASP_KPOINTS_BANDS_GRID_VALUE;
    bool KBIN_VASP_WRITE_KPOINTS;

    xoption KBIN_VASP_POSCAR_MODE; // EXPLICIT, EXPLICIT_START_STOP, EXPLICIT_START_STOP_POINT, IMPLICIT, EXTERNAL;
    std::vector<string> KBIN_VASP_POSCAR_MODE_EXPLICIT_VSTRING;
    std::vector<xstructure> KBIN_VASP_POSCAR_MODE_EXPLICIT_VSTRUCTURE;
    bool KBIN_VASP_INCAR_VERBOSE;   // VERBOSITY
    xoption KBIN_VASP_INCAR_FILE;   // KEYWORD, SYSTEM_AUTO, FILE, COMMAND
    stringstream KBIN_VASP_INCAR_EXPLICIT;  //ME20181127
    stringstream KBIN_VASP_INCAR_EXPLICIT_START_STOP;  //ME20181127
    xoption KBIN_VASP_KPOINTS_FILE; // KEYWORD, FILE, COMMAND
    stringstream KBIN_VASP_KPOINTS_EXPLICIT;  //ME20181127
    stringstream KBIN_VASP_KPOINTS_EXPLICIT_START_STOP;  //ME20181127
    xoption KBIN_VASP_POSCAR_FILE;  // KEYWORD, PROTOTYPE, FILE, COMMAND
    xoption KBIN_VASP_POSCAR_FILE_VOLUME; // EQUAL_EQUAL, MULTIPLY_EQUAL PLUS_EQUAL
    xoption KBIN_VASP_POTCAR_MODE;  // EXPLICIT, IMPLICIT, EXTERNAL;
    xoption KBIN_VASP_POTCAR_FILE; // KEYWORD, SYSTEM_AUTO, PREFIX, SUFFIX, FILE, COMMAND, WRITE
    stringstream KBIN_VASP_POTCAR_EXPLICIT;  //CO20181226
  private:                                                   //
    void free();                                              // free space
    void copy(const _vflags& b);                              //
};

// --------------------------------------------------------------------------
// general flags for aims mode
class _aimsflags {
  public:
    _aimsflags();
    ~_aimsflags();
    _aimsflags(const _aimsflags& b);
    const _aimsflags& operator=(const _aimsflags& b);
    void clear();
    // CONTENT
    // in this struct we put all the flags which are used on LOCAL DIRECTORIES in AIMS MODE
    xoption KBIN_AIMS_FORCE_OPTION_NOTUNE;
    xoption KBIN_AIMS_RUN;
    xoption KBIN_AIMS_GEOM_MODE;
    xoption KBIN_AIMS_GEOM_FILE;
    std::vector<string> KBIN_AIMS_GEOM_MODE_EXPLICIT_VSTRING;
    std::vector<xstructure> KBIN_AIMS_GEOM_MODE_EXPLICIT_VSTRUCTURE;
    xoption KBIN_AIMS_GEOM_FILE_VOLUME;
    xoption KBIN_AIMS_FORCE_OPTION_VOLUME;
    xoption KBIN_AIMS_FORCE_OPTION_CONVERT_UNIT_CELL;
    xoption KBIN_AIMS_CONTROL_MODE;
    xoption KBIN_AIMS_CONTROL_FILE;
    bool KBIN_AIMS_CONTROL_VERBOSE;   // VERBOSITY
  private:
    void free();                                              // free space
    void copy(const _aimsflags& b);                           //
};

// --------------------------------------------------------------------------
// general flags for alien mode
class _alienflags {
  public:
    // trivial constructurs/destuctors/operators
    _alienflags();                                            // default, just allocate
    ~_alienflags();                                           // kill everything
    _alienflags(const _alienflags& b);                        // constructor copy
    const _alienflags& operator=(const _alienflags &b);       // copy
    void clear(void);                                         // clear
    // CONTENT
    bool KBIN_ALIEN_COMMAND_BINARY_FLAG;
    string KBIN_ALIEN_COMMAND_BINARY_VALUE;
    bool KBIN_ALIEN_COMMAND_BINARY_START_STOP_FLAG;
    // in this struct we put all the flags which are used on LOCAL DIRECTORIES in ALIEN MODE
    bool KBIN_ALIEN_FORCE_OPTION_NOTUNE;
    bool KBIN_ALIEN_FORCE_OPTION_SOMETHING;                   // SOMETHING

    bool KBIN_ALIEN_INPUT_MODE_EXPLICIT;
    bool KBIN_ALIEN_INPUT_MODE_EXPLICIT_START_STOP;
    bool KBIN_ALIEN_INPUT_MODE_IMPLICIT;
    bool KBIN_ALIEN_INPUT_MODE_EXTERNAL;
    bool KBIN_ALIEN_INPUT_FILE;
    bool KBIN_ALIEN_INPUT_FILE_FILE_FLAG;
    string KBIN_ALIEN_INPUT_FILE_FILE_VALUE;
    bool KBIN_ALIEN_INPUT_FILE_COMMAND_FLAG;
    string KBIN_ALIEN_INPUT_FILE_COMMAND_VALUE;
    bool KBIN_ALIEN_INPUT_MODE_INPUT_FLAG;
    string KBIN_ALIEN_INPUT_MODE_INPUT_VALUE;
    bool KBIN_ALIEN_OUTPUT_MODE_OUTPUT_FLAG;
    string KBIN_ALIEN_OUTPUT_MODE_OUTPUT_VALUE;
  private:                                              //
    void free();                                             // free space
    void copy(const _alienflags& b);                         //
};

// --------------------------------------------------------------------------
// general container for any set of flags
class _xflags {
  public:
    _xflags();
    _xflags(_vflags& vflags);
    _xflags(_aimsflags& aimsflags);
    _xflags(_alienflags& alienflags);
    ~_xflags();
    _xflags(const _xflags& b);
    const _xflags& operator=(const _xflags& b);
    void clear();
    bool AFLOW_MODE_VASP;
    _vflags vflags;
    bool AFLOW_MODE_AIMS;
    _aimsflags aimsflags;
    bool AFLOW_MODE_ALIEN;
    _alienflags alienflags;
    void setVFlags(_vflags& vflags);
    void setAIMSFlags(_aimsflags& aimsflags);
    //add qe and others here eventually
    void setALIENFlags(_alienflags& alienflags);
  private:
    void free();                                              // free space
    void copy(const _xflags& b);                           //
};

// --------------------------------------------------------------------------
// aflow_init.cpp
namespace init {
  int GetCPUCores();
  int InitMachine(bool INIT_VERBOSE,vector<string>& argv,vector<string>& cmds,std::ostream& outf);  //ME20200724 - changed to int
  string InitLoadString(string string2load,bool=FALSE);
  string InitGlobalObject(string string2load,string="",bool=FALSE);
  string InitLibraryObject(string string2load,bool=FALSE);
  string AFLOW_Projects_Directories(string string2load);
  long GetRAM(void);
  uint GetTEMP(void);
  double WaitTEMP(double TRESHOLD=AFLOWRC_AFLOW_CORE_TEMPERATURE_HALT,ostream& oss=cout,bool LVERBOSE=FALSE,vector<string> vmessage=vector<string>(0));
  uint InitSchema(bool INIT_VERBOSE);
  uint InitSchemaInternal(bool INIT_VERBOSE);  //ME20220208
  vector<string> getSchemaKeys(const aurostd::xoption& vschema);  //ME20220223
  vector<string> getSchemaNames(const aurostd::xoption& vschema);  //CO20200520
  vector<string> getSchemaTypes(const aurostd::xoption& vschema);  //ME20220223
  vector<string> getSchemaTypes(const aurostd::xoption& vschema, const vector<string>& keys);  //ME20220223
} // namespace init

uint AFLOW_getTEMP(const vector<string>& argv);
uint AFLOW_monitor(const vector<string>& argv);
double AFLOW_checkMEMORY(const string& progname="",double=102.0);
bool CheckMaterialServer(const string& message);  //CO20200624
bool CheckMaterialServer(void);
string aflow_get_time_string(void);
string aflow_convert_time_ctime2aurostd(const string& time_LOCK); //CO20200624
string aflow_get_time_string_short(void);
// [OBSOLETE] string strPID(void);

class _xvasp; //forward declaration

bool GetVASPBinaryFromLOCK(const string& directory,string& vasp_bin);  //CO20210315
bool GetVASPBinaryFromLOCK(const string& directory,string& vasp_bin,int& ncpus);  //CO20210315
void processFlagsFromLOCK(_xvasp& xvasp,_vflags& vflags,aurostd::xoption& xfixed);  //CO20210315
bool AFLOW_VASP_instance_running(); //CO20210315
bool AFLOW_MONITOR_instance_running(const _aflags& aflags); //CO20210315
bool VASP_instance_running(const string& vasp_bin); //CO20210315
void AFLOW_monitor_VASP();  //CO20210315
void AFLOW_monitor_VASP(const string& directory);  //CO20210315

string Message(const string& filename,const string& list2print=_AFLOW_MESSAGE_DEFAULTS_);  //CO20200713
string Message(const string& filename,const _aflags& aflags,const string& list2print=_AFLOW_MESSAGE_DEFAULTS_);  //CO20200713
bool AFLOW_BlackList(const string& h);  //CO20200713
namespace init {
  void MessageOption(const string& options, const string& routine,vector<string> vusage);  //CO20200624 - should go to cerr for web //DX20200724 - bool to void
  void MessageOption(const string& options, const string& routine,string vusage);  //CO20200624 - should go to cerr for web //DX20200724 - bool to void
  void ErrorOption(const string& options, const string& routine,vector<string> vusage);  //CO20200624 - should go to cerr for web //DX20200724 - bool to void
  void ErrorOption(const string& options, const string& routine,string vusage);  //CO20200624 - should go to cerr for web //DX20200724 - bool to void
}

// --------------------------------------------------------------------------
// aflow_aflowrc.cpp
namespace aflowrc {
  bool is_available(std::ostream& oss,bool AFLOWRC_VERBOSE);
  bool read(std::ostream& oss,bool AFLOWRC_VERBOSE);
  bool write_default(std::ostream& oss,bool AFLOWRC_VERBOSE);
  bool print_aflowrc(std::ostream& oss,bool AFLOWRC_VERBOSE);
} // namespace aflowrc

// --------------------------------------------------------------------------
// aflow_arguments  
uint PflowARGs(vector<string> &argv,vector<string> &cmds,aurostd::xoption &vpflow); // called inside Init::InitMachine coded in aflow_pflow_main.cpp
uint ApennsyARGs(vector<string> &argv,vector<string> &cmds,aurostd::xoption &vflag); // called inside Init::InitMachine coded in aflow_apennsy_main.cpp

// --------------------------------------------------------------------------
// --------------------------------------------------------------------------
// aflow_xatom.cpp

#define _COORDS_FRACTIONAL_ 0
#define _COORDS_CARTESIAN_  1
#define _UPDATE_LATTICE_VECTORS_TO_ABCANGLES_   2
#define _UPDATE_LATTICE_ABCANGLES_TO_VECTORS_   3

#define _PGROUP_ 1             // for point group lattice
#define _PGROUPK_ 6            // for point group klattice
#define _PGROUP_XTAL_ 7        // for point group crystal
#define _PGROUPK_XTAL_ 8       // for point group kcrystal
#define _PGROUPK_PATTERSON_ 9  // for point group Patterson //DX20200129
#define _FGROUP_ 2             // for factor group
#define _SGROUP_ 3             // for space group
#define _AGROUP_ 4             // for site positions point group
#define _IATOMS_ 5             // for equivalent atoms

// --------------------------------------------------------------------------
//DX+CO START
//DX20190214 [OBSOLETE] extern thread_local double _SYM_TOL_; // tolerance control for isequal_RHT in atom class (RHT)
//DX+CO END

class _atom { // simple class.. nothing fancy
  public:
    // constructor destructor                              // constructor/destructor
    _atom();                                               // default, just allocate
    ~_atom();                                              // kill everything
    _atom(const _atom& b);                                 // constructor copy
    const _atom& operator=(const _atom &b);                // copy
    void clear();
    // content                                             // content
    xvector<double> fpos;                                  // positions are with respect to ijk lattice cell
    xvector<double> cpos;                                  // so if fpos/cpos is outside a cell, you can shift
    xvector<double> corigin;                               // origin for convasp purposes
    xvector<double> coord;                                 // general coordinate for symmetry routines (RHT)
    vector<string> fpos_equation;                          //DX20180607 - lattice equation for atomic position 
    vector<string> cpos_equation;                          //DX20180607 - Cartesian equation for atomic position 
    double spin;                                           // spin along z in VASP MODE
    bool spin_is_given;                                    // TRUE if spin has been set //DX20170921
    xvector<double> noncoll_spin;                          // non-collinear spin                //DX20171205
    bool noncoll_spin_is_given;                            // TRUE if noncoll_spin has been set //DX20171205
    double mass;                                           // mass 
    int    type;                                           // with bringincell, which adjust cpos/fpos and ijk as well
    string name;                                           // the name read from the INPUT
    bool   name_is_given;                                  // TRUE is atom name has been given
    string cleanname;                                      // a chemical clean version of the name
    int info;                                              // container for misc. information  //RHT
    int    atomic_number;                                  // 0 by defauls
    int    number;                                         // atom number reference for convasp, from zero to the sky
    string sd;                                             // ?
    xvector<int> ijk;                                      // xvector identifier of the lattice (but you must give str)
    bool   isincell;                                       // is in cell ? (i==j==k==0 ?)
    int    basis;                                          // identifier of position in the basis, from zero to the sky
    double reference;                                      // reference/measure for ordering
    int    ireference;                                     // sort of number in the list
    // for symmetry
    int    equivalent;                                     // points to the equivalent atom in the cell (-1 if irreducible)
    bool   is_inequivalent;                                // if atom is irreducible
    uint   num_equivalents;                                // say how many they are (only for is_inequivalent)
    uint   index_iatoms;                                   // if calculated on the xstructure, the index within iatoms for the identical atoms
    // for order parameter                                 // order parameter
    int    order_parameter_value;                          // order parameter
    bool   order_parameter_atom;                           // order parameter
    // for partial occupation                              // partial occupation
    double partial_occupation_value;                       // partial occupation
    bool   partial_occupation_flag;                        // partial occupation
    int shell;                                             // neighbor shell number
    // for xOUTCAR
    xvector<double> force;                                 // force components from OUTCAR  //CO20211106
    // printing
    bool   verbose;                                        // verbose in printing
    bool   print_RHT;                                      // a printer for coord and name (general position)   //RHT
    bool   print_cartesian;                                // print frac or cartesian
    // operators/functions                                 // operator/functions
    friend ostream& operator<<(ostream &,const _atom&);    // print
    void CleanName(void);                                  // function to clean up the name
    void CleanSpin(void);                                  // function to clean up the spin from EZ vasp script
    void ClearSymmetry(void);                              // clears symmetry //CO20190219
  private:                                                //
    void free();                                           // free space
    void copy(const _atom& b); //
};

class _atom_reference_cmp {                              // sorting through reference
  public:
    bool operator()(const _atom& atom1,const _atom& atom2) const {
      return (bool) (atom1.reference<atom2.reference);}
};
class _atom_type_cmp {                                   // sorting through type
  public:
    bool operator()(const _atom& atom1,const _atom& atom2) const {
      return (bool) (atom1.type<atom2.type);}
};

#define NUM_ELEMENTS (103+1)  // up to Uranium
extern std::vector<string> vatom_symbol;             // store starting from ONE
extern std::vector<string> vatom_name;               // store starting from ONE
extern std::vector<double> vatom_mass;               // store starting from ONE
extern std::vector<double> vatom_volume;             // store starting from ONE
extern std::vector<int> vatom_valence_iupac;         // store starting from ONE http://en.wikipedia.org/wiki/Valence_(chemistry)
extern std::vector<int> vatom_valence_std;           // store starting from ONE http://en.wikipedia.org/wiki/Valence_(chemistry)
extern std::vector<double> vatom_miedema_phi_star;       // store starting from ONE Miedema Rule Table 1a Physica 100B (1980) 1-28 10.1016/0378-4363(80)90054-6
extern std::vector<double> vatom_miedema_nws;            // store starting from ONE Miedema Rule Table 1a Physica 100B (1980) 1-28 10.1016/0378-4363(80)90054-6
extern std::vector<double> vatom_miedema_Vm;             // store starting from ONE Miedema Rule Table 1a Physica 100B (1980) 1-28 10.1016/0378-4363(80)90054-6
extern std::vector<double> vatom_miedema_gamma_s;        // store starting from ONE Miedema Rule Table 1a Physica 100B (1980) 1-28 10.1016/0378-4363(80)90054-6
extern std::vector<double> vatom_miedema_BVm;            // store starting from ONE Miedema Rule Table 1a Physica 100B (1980) 1-28 10.1016/0378-4363(80)90054-6
extern std::vector<double> vatom_radius;             // store starting from ONE - Saxena
extern std::vector<double> vatom_radius_covalent;    // store starting from ONE - Codero, Covalent radii revisited, DOI: 10.1039/b801115j //DX+CO20170904
extern std::vector<double> vatom_electronegativity;  // store starting from ONE - Saxena
extern std::vector<string> vatom_crystal;            // store starting from ONE - Ashcroft Mermin
extern std::vector<double> vatom_xray_scatt;              // store starting from ONE
extern std::vector<double> vatom_pettifor_scale;              // store starting from ONE - Chemical Scale Pettifor Solid State Communications 51 31-34 1984
extern std::vector<double> vatom_pearson_coefficient;         //ME20181020

void atoms_initialize(void);
uint GetAtomNumber(const string& symbol);
std::string GetAtomName(const string& symbol);
std::string GetAtomName(const uint& atnum);
std::string GetAtomSymbol(const string& symbol);
std::string GetAtomSymbol(const uint& atnum);
double GetAtomMass(const string& symbol,bool clean=true);  // in Kg //CO20181129
double GetAtomMass(const uint& atnum); // in Kg
double GetAtomComptonCrossSection(const string& symbol); // barn (1 barn = 1e-28 m^2)
double GetAtomComptonCrossSection(const uint& atnum); // barn (1 barn = 1e-28 m^2)
double GetAtomPhotoelectricCrossSection(const string& symbol);  // barn (1 barn = 1e-28 m^2)
double GetAtomPhotoelectricCrossSection(const uint& atnum);  // barn (1 barn = 1e-28 m^2)
double GetAtomVolume(const string& symbol,bool clean=true);  //CO20181129
double GetAtomVolume(const uint& atnum);
int GetAtomValenceIupac(const string& symbol);
int GetAtomValenceIupac(const uint& atnum);
int GetAtomValenceStd(const string& symbol);
int GetAtomValenceStd(const uint& atnum);
double GetAtomRadius(const string& symbol);
double GetAtomRadius(const uint& atnum);
double GetAtomRadiusCovalent(const string& symbol); //DX+CO20170904
double GetAtomRadiusCovalent(const uint& atnum); //DX+CO20170904
double GetAtomElectronegativity(const string& symbol);
double GetAtomElectronegativity(const uint& atnum);
string GetAtomCrystal(const string& symbol);
string GetAtomCrystal(const uint& atnum);
double GetAtomPettiforScale(const string& symbol);
double GetAtomPettiforScale(const uint& atnum);
bool GetAtomPettiforScale(const vector<string>& vsymbol,vector<double>& vvalue);
bool GetAtomPettiforScale(const vector<uint>& vatnum,vector<double>& vvalue);
bool GetAtomPettiforScale(const vector<string>& vsymbol,xvector<double>& vvalue);
bool GetAtomPettiforScale(const vector<uint>& vatnum,xvector<double>& vvalue);
bool SortAtomsPettiforScale(vector<string> &vsymbols,xvector<int> &vorders,xvector<double> &vvalues);
bool SortAtomsPettiforScale(vector<string> &vsymbols,vector<int> &vorders,vector<double> &vvalues);
bool SortAtomsPettiforScale(vector<string> &vsymbol,vector<int> &vorder);
bool SortAtomsPettiforScale(vector<string> &vsymbol,vector<double> &vvalue);
bool SortAtomsPettiforScale(vector<string> &vsymbol);
double GetPearsonCoefficient(const string&);
double GetPearsonCoefficient(const int&);
double GetAtomXrayScatt(const string& symbol);
double GetAtomXrayScatt(const uint& atnum);
vector<string> GetGroupOfAtoms(string& group_name); //DX20181220 
double GetCompoundAttenuationLength(const vector<string>& species,const vector<double>& composition,const double& density);  // density in g/cm^3, return in cm
double GetCompoundAttenuationLength(const deque<string>& _species,const deque<int>& _composition,const double& density);  // density in g/cm^3, return in cm
//DX+CO START
//DX20190214 [OBSOLETE]bool isequalRHT(const _atom& a, const _atom& b,double=_SYM_TOL_);       // bool equality only checks 'coord' and 'name' (RHT)  //RHT
//DX+CO END
// routines of general use
string XATOM_AlphabetizationSpecies(const string& speciesA,const string& speciesB);
string XATOM_AlphabetizationSpecies(const vector<string>& vspecies);
string XATOM_AlphabetizationSpecies(const vector<string>& vspecies,const vector<double>& vnumbers);
void XATOM_AlphabetizationSpecies(string& system, vector<string>& vspecies,vector<double>& vnumbers);
void XATOM_AlphabetizationCompound(string& system, vector<string>& vspecies,vector<double>& vnumbers);
void XATOM_AlphabetizationSpecies(string& system, vector<string>& vspecies);
void XATOM_AlphabetizationSpecies(string& system);
void XATOM_AlphabetizationCompound(string& system);
uint XATOM_SplitAlloySpecies(const string& alloy_in, vector<string> &speciesX);
uint XATOM_SplitAlloySpecies(const string& alloy_in, vector<string> &speciesX, vector<double> &natomsX);
uint XATOM_SplitAlloyPseudoPotentials(const string& alloy_in, vector<string> &species_ppX);
uint XATOM_SplitAlloyPseudoPotentials(const string& alloy_in, vector<string> &species_ppX, vector<double> &natomsX);
//DX20200724 [OBSOLETE] vector<uint> composition2stoichiometry(string& composition); //DX20181009
// neighbor things
void GetUnitCellRep(const xvector<double>& ppos,xvector<double>& p_cell0,xvector<int>& ijk,const xmatrix<double>& lattice,const bool coord_flag);

string xstructure2json(xstructure& xstr); //DX20170831 - xstructure2json
string atom2json(_atom& atom, int coord_flag, int poccupation); //DX20170831 - atom2json

vector<uint> getAtomIndicesByType(const xstructure& xstr, int type); //DX20210322
vector<uint> getAtomIndicesByName(const xstructure& xstr, const string& name); //DX20210322
vector<uint> getLeastFrequentAtomTypes(const xstructure& xstr); //DX20210322
vector<string> getLeastFrequentAtomSpecies(const xstructure& xstr, bool clean=true); //DX20201230 - moved from XtalFinder

// --------------------------------------------------------------------------
class _sym_op {
  public:
    // constructor destructor
    _sym_op();                                                    // default, just allocate
    _sym_op(const _sym_op& b);                                    // constructor copy
    ~_sym_op();                                                   // kill everything
    // content
    // for _PGROUP_
    xmatrix<double>  Uc;            // 3x3                        // uniques (not irreducible) operations on positions (Uc cartesian)
    xmatrix<double>  Uf;            // 3x3                        // uniques (not irreducible) operations on indices   (Uf fractional)
    xmatrix<double>  generator;     // 3x3                        // generator A, U=exp(A*theta)
    xvector<double>  generator_coefficients;                      // generator coefficients on Lx, Ly, Lz basis //DX20171206
    xmatrix<xcomplex<double> > SU2_matrix; // 2x2                 // SU(2) 2x2 complex matrix //DX20180115
    xvector<xcomplex<double> > su2_coefficients;                  // su(2) coefficients on sigma_1, sigma_2, sigma_3 basis (Pauli matrices) //DX20180115
    double           angle;                                       // angle axis
    xvector<double>  axis;          // 3                          // (1,2,3)=axis
    xvector<double>  quaternion_vector;				//GG
    xmatrix<double>  quaternion_matrix;				//GG
    string           str_type;                                    // generic type of the operation
    string           str_Hermann_Mauguin;                         // Hermann_Mauguin notation
    string           str_Schoenflies;                             // Schoenflies notation
    bool             flag_inversion;                              // flag if inversion
    bool             is_pgroup;                                   // bool is_pgroup
    // for _PGROUP_XTAL_
    bool             is_pgroup_xtal;                              // bool is_pgroup_xtal
    // for _PGROUPK_PATTERSON_
    bool             is_pgroupk_Patterson;                        // bool is_pgroup_Patterson //DX20200129
    // for _PGROUPK_
    bool             is_pgroupk;                                  // bool is_pgroupk
    // for _PGROUPK_XTAL_                  
    bool             is_pgroupk_xtal;                             // bool is_pgroupk_xtal //DX20171205 - Added pgroupk_xtal
    // for _FGROUP_
    xvector<double>  ctau;          // 3                          // translation in CARTESIAN       // FACTOR GROUP only, [0,1[
    xvector<double>  ftau;          // 3                          // translation in FRACTIONAL      // FACTOR GROUP only, [0,1[
    vector<int>      basis_atoms_map;                             // this is the vector that tell where the basis atom gets mapped by the operation
    vector<int>      basis_types_map;                             // this is the vector that tell where the basis species gets mapped by the operation
    bool             basis_map_calculated;                        //have we've calculated it?
    bool             is_fgroup;                                   // bool is_fgroup
    // for _SGROUP_
    xvector<double>  ctrasl;        // 3                          // translation in CARTESIAN       // SPACE GROUP only, [integers]
    xvector<double>  ftrasl;        // 3                          // translation in FRACTIONAL      // SPACE GROUP only, [ingegers]
    bool             is_sgroup;                                   // bool is_sgroup
    // operators
    // for _AGROUP_
    uint             site;                                        // uint site          // site index //DX20170803
    bool             is_agroup;                                   // bool is_agroup     // for site operation point group

    const _sym_op& operator=(const _sym_op& b);
    friend ostream& operator<<(ostream &,const _sym_op&);

    void setUc(const xmatrix<double>& Uc,const xmatrix<double>& lattice);  //CO20190321
    void setUf(const xmatrix<double>& Uf,const xmatrix<double>& lattice);  //CO20190321
    void setctau(const xmatrix<double>& Uc,const xmatrix<double>& lattice);  //CO20190321
    void setftau(const xmatrix<double>& Uf,const xmatrix<double>& lattice);  //CO20190321

  private:
    void free();
    void copy(const _sym_op& b);
};

//DX201801107 - add _kpoint class - START
// --------------------------------------------------------------------------
class _kpoint {
  public:
    // constructor destructor
    _kpoint();                                           // default, just allocate
    ~_kpoint();                                          // default, just allocate
    // content
    char iomode;                                         // store format (not used yet)
    xmatrix<double> klattice;                            // reciprocal lattice
    xvector<double> fpos;                                // fractional position of kpoint
    xvector<double> cpos;                                // Cartesian position of kpoint (not used yet)
    string label;                                        // kpoint label (i.e., high-symmetry point labels)
    bool is_transformed;                                 // indicates if kpoint is transformed from AFLOW standard
    const _kpoint& operator=(const _kpoint& b);          // assignment operator
    // operators/functions                               // operator/functions
    string str() const;                                  // prints "fpos ! label" (e.g., 0.0000 0.0000 0.0000 ! \\Gamma)
    void TransformKpoint(const xmatrix<double>& P);      // transforms kpoint via P matrix (k'=k*P) and klattice via Q matrix (L_recip'=Q*L_recip) (see ITC-A pg. 79)
    friend ostream& operator<<(ostream&,const _kpoint&); // ostream operator
  private:
    void free();
};
//DX201801107 - add _kpoint class - END

// --------------------------------------------------------------------------
class wyckoffsite_ITC { //Also for wyckoff sites
  public:
    wyckoffsite_ITC(void);
    wyckoffsite_ITC(const wyckoffsite_ITC& b);
    ~wyckoffsite_ITC(void);
    // OPERATORS                                                  // --------------------------------------
    const wyckoffsite_ITC& operator=(const wyckoffsite_ITC& b);   // some operators
    bool operator<(const wyckoffsite_ITC& b) const;               // < operator //DX20190130 - so we can sort by Wyckoff letter, then by species
    friend ostream& operator<<(ostream&,const wyckoffsite_ITC&);  // ostream
    // CONTENT
    xvector<double> coord;
    uint index; //index //DX20200427
    string type; //chemical label etc //DX20200427
    string wyckoffSymbol;
    string letter;                                                //DX20190128 - add Wyckoff letter
    string site_symmetry;                                         //DX20190128 - add Wyckoff site symmetry
    uint multiplicity;                                            //DX20190128 - add Wyckoff multiplicity
    double site_occupation;                                       //DX20190128 - add Wyckoff site occupation
    vector<vector<string> > equations;                            //DX20190128 - add Wyckoff equations
    uint parameter_index;                                         //DX20200513 - for ANRL parameter
    // initializers
    void getWyckoffFromLetter(uint space_group_number,            //DX20200501
        const string& Wyckoff_letter,
        int setting=SG_SETTING_1);
    void getWyckoffFromLetter(const string& space_group_string,   //DX20200501
        const string& Wyckoff_letter);
  private:                                                        // ---------------------------------------
    void free();                                                  // to free everything
};

//DX20181010 - grouped Wyckoff class - START
// --------------------------------------------------------------------------
// ===== GroupedWyckoffPosition Class ===== //
class GroupedWyckoffPosition{
  public:
    GroupedWyckoffPosition();
    ~GroupedWyckoffPosition();
    friend ostream& operator<<(ostream& oss, const GroupedWyckoffPosition& GroupedWyckoffPosition);
    const GroupedWyckoffPosition& operator=(const GroupedWyckoffPosition& b);
    bool operator<(const GroupedWyckoffPosition& b) const;
    GroupedWyckoffPosition(const GroupedWyckoffPosition& b);
    uint type;
    string element;
    vector<string> site_symmetries;
    vector<uint> multiplicities;
    vector<string> letters;
  private:
    void free();
    void copy(const GroupedWyckoffPosition& b);
};
// --------------------------------------------------------------------------
//DX20181010 - grouped Wyckoff class - END

// --------------------------------------------------------------------------
// AtomEnvironment Class //DX20191120 
class AtomEnvironment{
  public:
    AtomEnvironment();                                                                      // constructor operator
    ~AtomEnvironment();                                                                     // destructor operator
    friend ostream& operator<<(ostream& oss, const AtomEnvironment& AtomEnvironment);       // stringstream operator (printing)
    const AtomEnvironment& operator=(const AtomEnvironment& b);                             // assignment operator
    AtomEnvironment(const AtomEnvironment& b);                                              // copy constructor
    string element_center;                                                                  // species/element at center of environment                                                                   
    uint num_neighbors;
    uint type_center;                                                                       // type (uint) at center of environment
    uint mode;                                                                              // AE mode
    uint num_types;
    vector<string> elements_neighbor;                                                       // species/element of atoms neighboring center atom
    vector<uint> types_neighbor;                                                            // types (uint) of atoms neighboring center atom
    vector<double> distances_neighbor;                                                      // distances to atoms neighboring atoms (typically put in a bin with small tolerance threshold)                                             
    vector<uint> coordinations_neighbor;                                                    // coordination of neighboring distance                                              
    vector<vector<xvector<double> > > coordinates_neighbor;                                 // coordinates of atoms neighboring atoms (center is assumed to be zero,i.e. coord=neighbor-origin)
    vector<vector<uint> > facets;                                                           // list of facet vertices in order (coordinates_neighbor_flat indexes)  //HE20210408
    vector<double> facet_area;                                                              // area of each facet //HE20210408
    vector<uint> facet_order;                                                               // count of facet with (index+3) vertices - index 7 counts facets with more than 9 vertices //HE20210408
    bool has_hull;
    double area;                                                                            // surface area of each environment //HE20210408
    double volume;                                                                          // volume of each environment //HE20210408
    //functions
    void getAtomEnvironment(const xstructure& xstr, uint center_index, uint ae_mode=ATOM_ENVIRONMENT_MODE_1);                                          // get environment around atom index
    void getAtomEnvironment(const xstructure& xstr, uint center_index, const vector<string>& neighbor_elements, uint ae_mode=ATOM_ENVIRONMENT_MODE_1); // get restricted environment (via specified elements) around atom index
    void constructAtomEnvironmentHull(void);                                                                                                        // construct hull around an environment //HE20210408
    xvector<double> index2Point(uint index);                                                                                                        // flat view on coordinates_neighbor //HE20210408
    aurostd::JSONwriter toJSON(bool full=true) const;    //HE20210408 //DX20210624 - added mode input
  private:
    void free();                                                                            // free operator
    void copy(const AtomEnvironment& b);                                                    // copy constructor
};
// --------------------------------------------------------------------------

#define MAX_TITLE_SIZE 512

#define IOAFLOW_AUTO   0
#define IOVASP_AUTO    1
#define IOVASP_POSCAR  2
#define IOVASP_ABCCAR  3
#define IOVASP_WYCKCAR 4
#define IOQE_AUTO      5
#define IOQE_GEOM      6
#define IOABINIT_AUTO  7
#define IOABINIT_GEOM  8
#define IOAIMS_AUTO    9
#define IOAIMS_GEOM   10
#define IOCIF         11 //DX20180723
#define IOELK_AUTO    12 //DX20200310
#define IOELK_GEOM    13 //DX20200310
#define IOATAT_STR    14 //SD20220114

#define NOSG string("NNN #0")

#define _EQUIV_FPOS_EPS_    2.0e-5    // NOV 2009 Israel  used to be 1.0e-6 too small for ICSD
#define _pocc_no_sublattice_ -1
//[CO20181226 OBSOLETE]#define DEFAULT_PARTIAL_OCCUPATION_TOLERANCE 0.02

bool sortAtomsTypes(const _atom& a1,const _atom& a2);		// sort atoms by types
bool sortAtomsNames(const _atom& a1,const _atom& a2);		// sort atoms by names
bool sortAtomsDist(const _atom& a1,const _atom& a2);		// sort atoms by dist  //CO20180420
bool sortAtomsEquiv(const _atom& a1,const _atom& a2); // cluster by equivalent atoms //CO20190116
// sort Wyckoff positions //DX20200515
bool sortWyckoffByLetter(const wyckoffsite_ITC& a, const wyckoffsite_ITC& b); // sort Wyckoff positions by Wyckoff letter
bool sortWyckoffByType(const wyckoffsite_ITC& a, const wyckoffsite_ITC& b); // sort Wyckoff positions by atom type

class xstructure {
  public:
    // constructors/destructors                                   // --------------------------------------
    xstructure(const string& title="");                           // constructor default
    xstructure(const xstructure& b);                              // constructor copy
    xstructure(istream& input,int=IOVASP_POSCAR);                 // constructor from istream
    xstructure(ifstream& input,int=IOVASP_POSCAR);                // constructor from ifstream
    xstructure(const stringstream& input,int=IOVASP_POSCAR);      // constructor from stringstream //DX20210129 - added const
    xstructure(const string& input,int);                          // constructor from file
    xstructure(const string& url,const string& file,int=IOVASP_POSCAR); // constructor from URL
    ~xstructure();                                                // destructor
    // I/O, mutators                                              // --------------------------------------
    void initialize(const string& structure_title="");            // initialize xstructure based on input (avoids copying xstructure); //CO20211122
    void initialize(istream& input,int=IOVASP_POSCAR);            // initialize xstructure based on input (avoids copying xstructure); //DX20210129
    void initialize(ifstream& input,int=IOVASP_POSCAR);           // initialize xstructure based on input (avoids copying xstructure); //DX20210129
    void initialize(const stringstream& input,int=IOVASP_POSCAR); // initialize xstructure based on input (avoids copying xstructure); //DX20210129
    void initialize(const string& input,int);                     // initialize xstructure based on input (avoids copying xstructure); //CO20211122
    void initialize(const string& url,const string& file,int=IOVASP_POSCAR);  // initialize xstructure based on input (avoids copying xstructure); //CO20211122
    bool GetStoich(void);                                         // get stoich_each_type - CO20170724
    bool sortAtomsEquivalent(void);                               // sort by equivalent atoms - CO20190116
    bool FixLattices(void);                                       // Reciprocal/f2c/c2f
    void SetCoordinates(int mode);                                // change coordinates
    void MakeBasis(void);                                         // make basis for atoms (basis and number)
    void MakeTypes(void);                                         // refresh types based on num_each_type  //CO20180420
    void AddAtom(const _atom& atom,bool check_present=true);      // adding an atom
    void AddAtom(const deque<_atom>& atom,bool check_present=true);// adding a deque<_atom> //CO20210129 //DX20210201
    void AddAtom_POCC(const _atom& atom);                         // adding an atom FOR POCC ONLY
    void RemoveAtom(const uint& iat);                             // deleting an atom (index)
    void RemoveAtom(vector<uint>& v_atoms_to_remove);             // deleting many atoms (indices)
    void RemoveAtom(void);                                        // removes all atoms //DX20210129
    void ReplaceAtoms(const deque<_atom>& new_atoms,
        bool check_atom_overlap=true);                            // replace all atoms SAFELY/CLEANLY //DX20210129 - added option to check atom overlap
    void RemoveCopies(double=1.0e-3);                             // deleting atoms too close F/C
    void RemoveFractionalCopies(double=1.0e-3);                   // deleting atoms too close F
    void RemoveCartesianCopies(double=1.0e-3);                    // deleting atoms too close C
    void AddCorners(void);                                        // for picturing purpose
    void clear(void);                                             // clear everything //DX20191220 - uppercase to lowercase clear
    void clean(void);                                             // performs stringstream clean //DX20191220 - uppercase to lowercase clean
    void ClearSpecies(void);                                      // Clear all the symmetry
    void CleanStructure();                                        // Fix up structure - ME20211004
    void ShiftOriginToAtom(const int& iat);                       // Shift the origin to atom(iat)
    void IdenticalAtoms(void);                                    // Make identical atoms
    void SwapCoordinates(const uint& i,const uint& j);            // Permute Coordinates i with j
    string SpeciesLabel(const uint& A);                           // Returns the Label of the specie A (if available)
    void SpeciesSwap(const uint& A,const uint& B);                // Permute Species A with B (safe for species C).
    bool SpeciesGetAlphabetic(void);                              // Check is species are in alphabetic order
    bool SpeciesPutAlphabetic(void);                              // Put Species in alphabetic
    string SpeciesString(void);                                   // Gives a string with the list of all the species
    uint SetSpecies(const std::deque<string>& vspecies);          // Set the species
    void UpdateSpecies(const _atom& atom);                        // Update species from atom (consolidated from AddAtom) //DX20210202
    //DX20210302 [OBSOLETE] void GetLatticeType(xstructure& sp,xstructure& sc);           // Get all lattices
    //DX20210302 [OBSOLETE] void GetLatticeType(void);                                    // Get all lattices
    void GetLatticeType(
        double sym_eps=AUROSTD_MAX_DOUBLE,
        bool no_scan=false);                                      // Get all lattices
    void GetLatticeType(xstructure& sp,xstructure& sc,
        double sym_eps=AUROSTD_MAX_DOUBLE,
        bool no_scan=false);                                      // Get all lattices
    void GetExtendedCrystallographicData(
        double sym_eps=AUROSTD_MAX_DOUBLE,
        bool no_scan=false, int setting=SG_SETTING_1);
    void GetExtendedCrystallographicData(xstructure& sp,
        xstructure& sc,
        double sym_eps=AUROSTD_MAX_DOUBLE,
        bool no_scan=false, int setting=SG_SETTING_1);
    void GetRealLatticeType(xstructure& sp,xstructure& sc,
        double sym_eps=AUROSTD_MAX_DOUBLE);                       // Get real lattice type //DX2021011
    void GetRealLatticeType(double sym_eps=AUROSTD_MAX_DOUBLE);   // Get real lattice type //DX20210211
    void GetReciprocalLatticeType(xstructure& sp,xstructure& sc,
        double sym_eps=AUROSTD_MAX_DOUBLE);                       // Get reciprocal lattice type //DX20210209
    void GetReciprocalLatticeType(double sym_eps=AUROSTD_MAX_DOUBLE);// Get reciprocal lattice type //DX20210209
    void GetSuperlatticeType(xstructure& sp,xstructure& sc,
        double sym_eps=AUROSTD_MAX_DOUBLE);                       // Get superlattice type //DX20210209
    void GetSuperlatticeType(double sym_eps=AUROSTD_MAX_DOUBLE);  // Get superlattice type //DX20210209
    void Standard_Primitive_UnitCellForm(void);                   // Reduce the Unit Cell to Standard Primitive Form
    void GetStandardPrimitive(void);                              // stub for void Standard_Primitive_UnitCellForm(void);
    void Standard_Conventional_UnitCellForm(void);                // Reduce the Unit Cell to Standard Conventional Form
    void GetStandardConventional(void);                           // stub for void Standard_Conventional_UnitCellForm(void);
    void NiggliUnitCellForm(void);                                // Reduce the Unit Cell to Niggli Form
    void GetNiggliStructures(vector<xstructure>& structures,
        uint start_index=0,
        uint end_index=AUROSTD_MAX_UINT); //DX20201006
    void MinkowskiBasisReduction(void);                           // Reduce the Basis to the max orthogonality (Minkowski)
    void GetMinkowskiStructures(vector<xstructure>& structures,
        uint start_index=0,
        uint end_index=AUROSTD_MAX_UINT); //DX20201006
    void LatticeReduction(void);                                  // Lattice Reduction to Max Orthogonality (MINK) and then Niggly Form
    //DX20190905 [OBSOLETE] void BringInCell(void);                                       // Bring all the atoms in the origin
    //DX20190905 [OBSOLETE] void BringInCell(double);                                     // Bring all the atoms in the origin
    void BringInCell(double tolerance=_ZERO_TOL_, double upper_bound=1.0, double lower_bound=0.0); //DX20190904
    void BringInCompact(void);                                    // Bring all the atoms near the origin
    void BringInWignerSeitz(void);                                // Bring all the atoms in the Wigner Seitz Cell
    void GetPrimitive_20210322(double eps=AUROSTD_MAX_DOUBLE);    // Make it primitive, if possible //DX20210323
    void GetPrimitive(void);                                      // Make it primitive, if possible
    void GetPrimitive(double tol);                                // Make it primitive, if possible
    void GetPrimitive1(void);                                     // Make it primitive, if possible
    void GetPrimitive2(void);                                     // Make it primitive, if possible
    void GetPrimitive3(void);                                     // Make it primitive, if possible
    void GetPrimitiveStructures(vector<xstructure>& structures,
        uint start_index=0,
        uint end_index=AUROSTD_MAX_UINT); //DX20201006
    uint GetPrimitiveCell(void);                                  // Make it primitive, if possible. Returns 1 if routine fails (RHT)   //RHT
    double MinDist(void);                                         // get minimum interatomic distance -- CO20171024
    void ReScale(const double &in_scale);                         // Change scale but keep volume fixed
    void SetScale(const double &in_scale);                        // Change scale
    void UpdateCartesianCoordinates();                            //AS20200514
    void ChangeBasis(const xmatrix<double>& transformation_matrix);//DX20201215
    void Rotate(const xmatrix<double>& rm);                       // DX20201215 - added modify-in-place variant
    void TransformStructure(const xmatrix<double>& transformation_matrix, const xmatrix<double>& rotation);
    void TransformStructure(const xmatrix<double>& transformation_matrix, const xmatrix<double>& rotation, const xvector<double>& origin_shift, bool is_shift_frac=false);
    void ShiftPos(const xvector<double>& shift, bool is_frac);    // Shift origin by vector (Cartesian/fractional boolean) //DX20201215 - added modify-in-place variant
    void ShiftCPos(const xvector<double>& shift);                 // Shift origin by Cartesian vector //DX20201215 - added modify-in-place variant
    void ShiftFPos(const xvector<double>& shift);                 // Shift origin by fractional vector //DX20201215 - added modify-in-place variant
    void SetVolume(const double &in_volume);                      // Change volume
    void SetAutoVolume(bool use_AFLOW_defaults_in=false);         // Change volume to sum of atoms  //CO20191010
    void InflateLattice(const double &coefficient);               // Inflate lattice
    void InflateVolume(const double &coefficient);                // Inflate volume
    void foldAtomsInCell(                        // fold atoms into new cell representation //DX20210113
        const xmatrix<double>& lattice_new,
        bool skew,
        double tol,
        bool check_min_dists=true);
    string platon2print(bool,bool,double,double,double,double);   // Create Platon input file >=51108
    void DecorateWithElements(void);                              // Decorate with elements (alphabetic order) - useful for platon
    void DecorateWithFakeElements(void);                          // Decorate with fake elements - useful for prototypes //DX20200727
    vector<string> GetElements(bool clean_name=false,
        bool fake_names=false) const;                             //DX20200724 //SD20220222 - made function const
    vector<string> GetElementsFromAtomNames(
        bool clean_name=true) const;                              //DX20200724 //SD20220222 - made function const
    vector<uint> GetReducedComposition(bool numerical_sort=false);//DX20200724
    string platon2sg(bool P_EQUAL=DEFAULT_PLATON_P_EQUAL,
        bool P_EXACT=DEFAULT_PLATON_P_EXACT,
        double P_ang=DEFAULT_PLATON_P_ANG,
        double P_d1=DEFAULT_PLATON_P_D1,
        double P_d2=DEFAULT_PLATON_P_D2,
        double P_d3=DEFAULT_PLATON_P_D3);
    string findsym2sg(double tolerance=DEFAULT_FINDSYM_TOL);
    string findsym2execute(double tolerance=DEFAULT_FINDSYM_TOL);
    string findsym2print(double tolerance=DEFAULT_FINDSYM_TOL);
    //  string platon2sg(void);
    double GetVolume(void) const;                                 // Return volume  //CO20200201
    double Volume(void) const;                                    // Return volume  //CO20200201
    double GetZVAL(const vector<double>& vZVAL);                  // Given the ZVAL of each species, it returns total ZVAL of cell
    double GetPOMASS(const vector<double>& vPOMASS);              // Given the POMASS of each species, it returns total POMASS of cell
    void ClearSymmetry(void);                                     // Clear all the symmetry
    bool CalculateSymmetry(bool,double);                          // Calculate the symmetry
    bool CalculateSymmetry(void);                                 // Calculate the symmetry
    void CalculateSymmetryPointGroup(bool);                       // Calculate the symmetry
    void CalculateSymmetryPointGroup(void);                       // Calculate the symmetry
    void CalculateSymmetryFactorGroup(bool);                      // Calculate the symmetry
    void CalculateSymmetryFactorGroup(void);                      // Calculate the symmetry
    void CalculateSymmetryPointGroupCrystal(bool);                // Calculate the symmetry
    void CalculateSymmetryPointGroupCrystal(void);                // Calculate the symmetry
    void CalculateSymmetryPointGroupKLattice(bool);               // Calculate the symmetry
    void CalculateSymmetryPointGroupKLattice(void);               // Calculate the symmetry
    void CalculateSymmetryPointGroupKCrystal(bool);               // Calculate the symmetry  //ME20200114
    void CalculateSymmetryPointGroupKCrystal(void);               // Calculate the symmetry  //ME20200114
    void CalculateSymmetryPointGroupKPatterson(bool);             // Calculate the symmetry  //ME20200129
    void CalculateSymmetryPointGroupKPatterson(void);             // Calculate the symmetry  //ME20200129
    int GenerateGridAtoms(double);                                // generate grid of atoms
    int GenerateGridAtoms(int);                                   // generate grid of atoms
    int GenerateGridAtoms(int,int,int);                           // generate grid of atoms
    int GenerateGridAtoms(const xvector<int>& dims);              // generate grid of atoms
    int GenerateGridAtoms(int,int,int,int,int,int);               // generate grid of atoms
    int GenerateGridAtoms_20190520(int i1,int i2,int j1,int j2,int k1,int k2); //DX20191218 [ORIG]  //CO20200912
    int GenerateGridAtoms_20191218(int i1,int i2,int j1,int j2,int k1,int k2); //DX20191218 [NEW] //CO20200912
    int  GenerateLIJK(double);                                    // generate lijk look up table
    // QUANTUM ESPRESSO AND ABINIT AND AIMS                       // --------------------------------------
    void fixEmptyAtomNames(bool force_fix=false);                 //CO20200829
    void buildGenericTitle(bool vasp_input=false,bool force_fix=false); // build a nice title with atoms
    void xstructure2qe(void);                                     // some wrap up IOs to convert format to QE
    void xstructure2vasp(void);                                   // some wrap up IOs to convert format to VASP
    void xstructure2abinit(void);                                 // some wrap up IOs to convert format to ABINIT
    void xstructure2aims(void);                                   // some wrap up IOs to convert format to AIMS
    void xstructure2cif(void);                                    // some wrap up IOs to convert format to CIF //DX20190123
    void xstructure2abccar(void);                                 // some wrap up IOs to convert format to ABCCAR //DX20190123
    void xstructure2elk(void);                                    // some wrap up IOs to convert format to ELK //DX20200313
    void xstructure2atat(void);                                   // some wrap up IOs to convert format to ATAT //SD20220123
    //[CO20180420 - moved outside of xstructure]bool sortAtomsTypes(const _atom& a1,const _atom& a2);		// sort atoms by types
    //[CO20180420 - moved outside of xstructure]bool sortAtomsNames(const _atom& a1,const _atom& a2);		// sort atoms by names
    // OPERATORS                                                  // --------------------------------------
    const xstructure& operator=(const xstructure& b);             // some operators
    friend istream& operator>>(istream&,xstructure&);             // istream
    friend ostream& operator<<(ostream&,const xstructure&);       // ostream
    // CONTENT                                                    // --------------------------------------
    string title;                                                 // Title of the structure
    string directory;                                             // Directory where xstructure came from //DX
    string prototype;                                             // Prototype of the structure
    string info;                                                  // Info of the structure
    int iomode;                                                   // IOVASP_POSCAR/IOXXXX
    // int num_types=num_each_type.size();                        // old useless stuff
    // int num_atoms=atoms.size();                                // old useless stuff
    bool neg_scale;                                               // flag for negative scale (for printing)
    double scale;                                                 // scale (always linear A)
    bool neg_scale_second;                                        // POCC (hnf vs. tol) //CO20180409
    double scale_second;                                          // POCC hnf/stoich tol/site tol //CO20180409
    aurostd::xoption scale_third;                                 // if there is a third scale number provided, we use isentry and content_double //CO20170803 - site tol
    char coord_type[2];                                           // type of coordinates
    bool coord_flag;                                              // _COORDS_FRACTIONAL_ (0) fractional, _COORDS_CARTESIAN_ (1) cartesian.
    bool isd;                                                     // TRUE=Selective dynamics; FALSE=no selective dynamics.
    xmatrix<double> lattice;                                      // LATTICE in REAL SPACE (meters)            // vector per RAW (must trasp per algebra)
    double a,b,c,alpha,beta,gamma;                                // LATTICE in a,b,c,alpha,beta,gamma
    xmatrix<double> klattice;                                     // LATTICE in MOMENTUM SPACE (1/meters)      // vevror per RAW (must trasp per algebra)
    xvector<double> origin;                                       // origin
    xmatrix<double> f2c;                                          // transformation matrix for F vector per COLUM f2c=trasp(lattice)
    xmatrix<double> c2f;                                          // transformation matrix for C vector per ROW   c2f=inv(trasp(lattice))
    double equiv_fpos_epsilon;                                    // when they are the same DEFAULT _EQUIV_FPOS_EPS_
    std::deque<int> num_each_type;                                // WARNING: we use starting from 0
    std::deque<double> comp_each_type;                            // WARNING: we use starting from 0
    std::deque<double> stoich_each_type;                          // WARNING: we use starting from 0 - 20170724
    std::deque<_atom> atoms;                                      // WARNING: we use starting from 0
    std::deque<string> species,species_pp,species_pp_type,species_pp_version; // WARNING: we use starting from 0 // CAN BE THE ONES OF VASP5
    std::deque<double> species_pp_ZVAL; // WARNING: we use starting from 0 // CAN BE THE ONES OF VASP5
    std::deque<std::deque<double> > species_pp_vLDAU;             // WARNING: we use starting from 0 // CAN BE THE ONES OF VASP5
    std::deque<double> species_volume;                            // WARNING: we use starting from 0 // CAN BE THE ONES OF VASP5
    std::deque<double> species_mass;                              // WARNING: we use starting from 0 // CAN BE THE ONES OF VASP5
    //  ----------------------------------------------------------------------------------------
    // SYMBOLIC MATH stuff
    bool symbolic_math_representation_only;                       // print symbolic math representation only //DX20180618 
    bool constrained_symmetry_calculation;                        // append symbolic math representation for constrained symmetry calculation //DX20180618 
    vector<vector<string> > symbolic_math_lattice;                // symbolic math representation of lattice //DX20180618 
    uint num_parameters;                                          // number of parameters ANRL 20180618
    uint num_lattice_parameters;                                  // number of lattice parameters ANRL 20180618
    vector<string> prototype_parameter_list;                      // prototype parameter list ANRL 20180618
    vector<double> prototype_parameter_values;                    // prototype parameters values ANRL 20180618
    //  ----------------------------------------------------------------------------------------
    bool is_vasp4_poscar_format;                                  // flags for VASP4*
    bool is_vasp5_poscar_format;                                  // flags for VASP5*
    bool primitive_calculated;                                    // flags for calculation //DX20201007
    bool Niggli_calculated;                                       // flags for calculation
    bool Niggli_avoid;                                            // flags for avoiding the calculation
    bool Minkowski_calculated;                                    // flags for calculation
    bool Minkowski_avoid;                                         // flags for avoiding the calculation
    bool LatticeReduction_calculated;                             // flags for calculation
    bool LatticeReduction_avoid;                                  // flags for avoiding the calculation
    //  ----------------------------------------------------------------------------------------
    // PRINTING stuff
    string PrintSymbolicMathRepresentation(void);                 // Print symbolic math representation of structure //DX20180618
    string PrintUNCLE(void);                                      // Print in UNCLE format
    //  ----------------------------------------------------------------------------------------
    // LATTICE stuff
    bool Standard_Lattice_calculated;                             // flags for calculation
    bool Standard_Lattice_avoid;                                  // flags for avoiding the calculation
    bool Standard_Lattice_primitive;                              // flags for calculation
    bool Standard_Lattice_conventional;                           // flags for calculation
    bool Standard_Lattice_has_failed;                             // flags for Lattice has failed ?
    string bravais_lattice_type;                                  // lattice type as a string  (14)
    string bravais_lattice_variation_type;                        // lattice type as a string WSETYAWAN mod  (with the mods of WSETYAWAN)
    string bravais_lattice_system;                                // lattice system http://en.wikipedia.org/wiki/Bravais_lattice (7)
    string bravais_lattice_lattice_type;                          // lattice_lattice type as a string  (14)
    string bravais_lattice_lattice_variation_type;                // lattice_lattice type as a string WSETYAWAN mod  (with the mods of WSETYAWAN)
    string bravais_lattice_lattice_system;                        // lattice_lattice system http://en.wikipedia.org/wiki/Bravais_lattice (7)
    string pearson_symbol;                                        // pearson symbol as a string
    string reciprocal_lattice_type;                               // reciprocal lattice type as a string
    string reciprocal_lattice_variation_type;                     // reciprocal lattice type as a string WSETYAWAN mod
    //string reciprocal_conventional_lattice_type;                // reciprocal lattice type as a string
    xmatrix<double> bravais_superlattice_lattice;                 // superlattice lattice (identical atoms) //DX20210209
    string bravais_superlattice_type;                             // super lattice type as a string (identical atoms)
    string bravais_superlattice_variation_type;                   // super lattice type as a string (identical atoms) WSETYAWAN mod
    string bravais_superlattice_system;                           // lattice system http://en.wikipedia.org/wiki/Bravais_lattice (7)
    string pearson_symbol_superlattice;                           // pearson symbol of the superlattice (identical atoms)
    bool volume_changed_original2new;                             // flag for volume has changed between original and new (i.e., transformation won't work) //DX20181105
    xmatrix<double> transform_coordinates_original2new;           // transform coordinate system from original to new; (Q in ITC notation) //DX20181105
    xmatrix<double> transform_coordinates_new2original;           // transform coordinate system from new to original; (Q^-1 in ITC notation) //DX20181105
    xmatrix<double> rotate_lattice_original2new;                  // rotate from original to new lattice; (P in ITC notation) //DX20181105
    xmatrix<double> rotate_lattice_new2original;                  // rotate from new to original lattice; (P^-1 in ITC notation) //DX20181105
    //  ----------------------------------------------------------------------------------------
    // GENERAL PURPOSE LABELS                                     // general purpose label
    uint label_uint;                                              // general purpose label_uint
    int label_int;                                                // general purpose label_int
    double label_double;                                          // general purpose label_double
    // ----------------------------------------------------------------------------------------
    // ORDER PARAMETER                                            // order parameter for xstructure
    bool order_parameter_structure;                               // order parameter for xstructure
    std::vector<uint> order_parameter_atoms;                      // indices of atoms to be shuffled
    uint order_parameter_orbit;                                   // number of equivalent configurations with the factor group
    int order_parameter_sum;                                      // sum of all the order parameters
    // ----------------------------------------------------------------------------------------
    // PARTIAL OCCUPATION                                         // partial occupation for xstructure
    bool partial_occupation_flag;                                 // flags for partial occupation TRUE/FALSE
    double partial_occupation_site_tol;                           // tolerance for partial occupation site >=0.0 <=1.0   //CO20180409
    double partial_occupation_stoich_tol;                         // tolerance for partial occupation stoich >=0.0 <=1.0 //CO20180409
    int partial_occupation_HNF;                                   // volume HNF size
    vector<int> partial_occupation_sublattice;                    // contains the information about the specie# of the sublattice in the partial occupation otherwise _pocc_no_sublattice_
    // ----------------------------------------------------------------------------------------
    // GEOMETRY ENERGETICS after the QM calculations              // --------------------------------------
    void qm_clear(void);                                          // QM create/clean all the vectors
    void qm_recycle(void);                                        // QM shift data from QM to GEOM
    void qm_load(const string& directory,const string& suffix="",int=IOVASP_POSCAR);                    // QM results load from an ab-initio calculation
    bool qm_calculated;                                           // QM calculation
    double qm_scale;                                              // QM scale (always linear A)
    xmatrix<double> qm_lattice;                                   // QM LATTICE in REAL SPACE (meters)
    xmatrix<double> qm_klattice;                                  // QM LATTICE in MOMENTUM SPACE (1/meters)     // SAVED TRASP
    xvector<double> qm_origin;                                    // QM origin
    xmatrix<double> qm_f2c;                                       // QM transformation matrix for F vector per COLUM f2c=trasp(lattice)
    xmatrix<double> qm_c2f;                                       // QM transformation matrix for C vector per ROW   c2f=inv(trasp(lattice))
    std::deque<_atom> qm_atoms;                                  // QM WARNING: we use starting from 0
    std::vector<xvector<double> > qm_forces;                      // QM FORCES calculation
    bool qm_forces_write;                                         // QM FORCES calculation
    std::vector<xvector<double> > qm_positions;                   // QM POSITIONS calculation
    bool qm_positions_write;                                      // QM POSITIONS calculation
    double qm_E_cell,qm_dE_cell,qm_H_cell,qm_PV_cell,qm_P,qm_mag_cell;                     // QM energetics PER CELL
    double qm_E_atom,qm_dE_atom,qm_H_atom,qm_PV_atom,qm_mag_atom;                     // QM energetics ATOMIC
    // ----------------------------------------------------------------------------------------
    // KPOINTS                                                    // --------------------------------------
    int kpoints_mode;                                             // mode of kpoints
    int    kpoints_k1,kpoints_k2,kpoints_k3;                      // parameters that are plug during
    double kpoints_s1,kpoints_s2,kpoints_s3;                      // parameters that are plug during
    int kpoints_kmax,kpoints_kppra;                               // load/unload and calculations
    string kpoints_kscheme;                                       // of ab-initio
    // ---------------------- SYMMETRY --------------------------------------------------------
    // A=U*B but in A and B we plug vectors as columns watch lattice is per row Uc=A*inv(B)
    // A is the lattice (vectors per colum), B is the test lattice (epr column)
    // Uc is the point_group operation which operates AFTER the vector (row)
    // as: new_vector_row=old_vector_row*Uc  and point_group is the list of all the Uc !!!
    //DX+CO START
    double dist_nn_min; 
    // SYMMETRY TOLERANCE ----------------------------
    bool sym_eps_calculated;                                      // was it calculated automatically per symmetry operations (aflowSYM)?
    double sym_eps;                                               // universal tolerance for symmetry (dictates resolution and mapping tolerances)                     
    uint sym_eps_change_count;                                    // universal tolerance count for symmetry //DX20180223 - added count to xstructure
    bool sym_eps_no_scan;                                         // do not use tolerance scan (forced by user or because the scan terminated) //DX20210331
    //DX+CO END
    // POINT GROUP                                                // POINT GROUP LATTICE
    std::vector<_sym_op> pgroup;                                  // rotations/inversions operations
    bool pgroup_calculated;                                       // WARNING: we use starting from 0
    // POINT GROUP CRYSTAL                                        // POINT GROUP CRYSTAL
    std::vector<_sym_op> pgroup_xtal;                             // rotations/inversions operations
    bool pgroup_xtal_calculated;                                  // WARNING: we use starting from 0
    string crystal_family;                                        // crystal and point group properties
    string crystal_system;                                        // crystal and point group properties
    string point_group_crystal_class;                             // crystal and point group properties
    string point_group_Shoenflies;                                // crystal and point group properties
    string point_group_Hermann_Mauguin;                           // crystal and point group properties
    string point_group_orbifold;                                  // crystal and point group properties
    string point_group_type;                                      // crystal and point group properties
    string point_group_order;                                     // crystal and point group properties
    string point_group_structure;                                 // crystal and point group properties
    // POINT GROUP PATTERSON                                      // POINT GROUP PATTERSON //DX20200129
    std::vector<_sym_op> pgroupk_Patterson;                       // rotations/inversions operations
    bool pgroupk_Patterson_calculated;                            // WARNING: we use starting from 0
    // POINT GROUP KLATTICE                                       // POINT GROUP
    std::vector<_sym_op> pgroupk;                                 // rotations/inversions operations
    bool pgroupk_calculated;                                      // WARNING: we use starting from 0
    // POINT GROUP KCRYSTAL                                       // POINT GROUP
    std::vector<_sym_op> pgroupk_xtal;                            // rotations/inversions operations
    bool pgroupk_xtal_calculated;                                 // WARNING: we use starting from 0
    // FACTOR GROUP                                               // FACTOR GROUP
    std::vector<_sym_op> fgroup;                                  // rotations/inversions + incell_translations operations
    bool fgroup_calculated;                                       // WARNING: we use starting from 0
    // SPACE GROUP                                                // SPACE GROUP
    std::vector<_sym_op> sgroup;                                  // rotations/inversions + incell        //outcell_translations operations
    bool sgroup_calculated;                                       // WARNING: we use starting from 0
    double sgroup_radius;                                         // radius of application (all ops connecting objects inside the sphere)
    xvector<int> sgroup_radius_dims;                              // dimension of the radius (in +- integers)
    // SITE POINT GROUP                                           // SITE POINT GROUP
    bool agroup_calculated;                                       // WARNING: we use starting from 0
    std::vector<std::vector<_sym_op> > agroup;                    // rotations/inversions operations on sites, has one for each atom (all)
    // INEQUIVALENTE ATOMS                                        // --------------------------------------
    bool iatoms_calculated;                                       // given the symmetry, the atoms are mapped in inequivalent
    std::vector<std::vector<int> > iatoms;                        // equivalent/inequivalent atoms lookup table
    // SPACE GROUP CALCULATION WITH PLATON/FINDSYM                // with platon >= 51108
    string spacegroup;                                            // space group symbol
    string spacegrouplabel;                                       // the number with #
    string spacegroupoption;                                      // origin, axes and so on
    int    spacegroupnumber;                                      // the number
    int    spacegroupnumberoption;                                // the option as number
    bool is_spacegroup_platon,is_spacegroup_findsym,is_spacegroup_aflow; // got spacegroup
    // SPACE GROUP ITC
    //DX+CO START
    string crystal_system_ITC;                                    // aflow_symmetry_spacegroup.cpp (RHT)
    string point_group_ITC;                                       // aflow_symmetry_spacegroup.cpp (RHT)
    char bravais_label_ITC;                                       // aflow_symmetry_spacegroup.cpp (RHT)
    char lattice_label_ITC;                                       // aflow_symmetry_spacegroup.cpp (RHT)
    uint space_group_ITC;                                         // aflow_symmetry_spacegroup.cpp (RHT)
    string wyckoff_library_entry_ITC;                             // aflow_symmetry_spacegroup.cpp (RHT)
    int setting_ITC;                                              // aflow_symmetry_spacegroup.cpp (RHT) //DX20170830 - SGDATA
    xvector<double> origin_ITC;                                   // aflow_symmetry_spacegroup.cpp (RHT) //DX20170830 - SGDATA
    vector<string> general_position_ITC;                          // aflow_symmetry_spacegroup.cpp (RHT) //DX20170830 - SGDATA
    //DX+CO END
    // double volume;  USE double GetVolume(const xstructure& a);  and SetVolume //
    //  int number_of_atoms; USE (int) atoms.size();  looks you do not need.
    //DX+CO START
    vector<string> wyccar_ITC;                                    // aflow_symmetry_spacegroup.cpp (RHT)
    xmatrix<double> standard_lattice_ITC;                         // aflow_symmetry_spacegroup.cpp (RHT)
    deque<_atom> standard_basis_ITC;                              // aflow_symmetry_spacegroup.cpp (RHT)    
    vector<wyckoffsite_ITC> wyckoff_sites_ITC;                    // aflow_symmetry_spacegroup.cpp (RHT) //(x,y,z) XX
    vector<string> wyckoff_symbols_ITC;                           // aflow_symmetry_spacegroup.cpp (RHT)
    uint SpaceGroup_ITC(void);                                    // aflow_symmetry_spacegroup.cpp (RHT)
    uint SpaceGroup_ITC(double& use_tol);                         // aflow_symmetry_spacegroup.cpp (RHT)
    uint SpaceGroup_ITC(double& use_tol, bool& no_scan);          // aflow_symmetry_spacegroup.cpp (RHT)
    //uint SpaceGroup_ITC(double& use_tol, const int& manual_it);// aflow_symmetry_spacegroup.cpp (RHT)
    uint SpaceGroup_ITC(double& use_tol, const int& setting);// aflow_symmetry_spacegroup.cpp (RHT) //DX20180806
    //DX20170905 - [OBSOLETE] uint SpaceGroup_ITC(double& use_tol, double& orig_tolerance, const int& manual_it,int& change_sym_count,bool& no_scan);// aflow_symmetry_spacegroup.cpp (RHT)
    //uint SpaceGroup_ITC(double& use_tol,const int& manual_it,bool& no_scan);// aflow_symmetry_spacegroup.cpp (RHT)
    uint SpaceGroup_ITC(double& use_tol,const int& setting,bool& no_scan);// aflow_symmetry_spacegroup.cpp (RHT) //DX20180806
    uint SpaceGroup_ITC(double& use_tol,const int& manual_it,const int& setting,bool& no_scan);// aflow_symmetry_spacegroup.cpp (RHT) //DX20180806
    string aflow2sg(void);                                        // aflow_symmetry_spacegroup.cpp (DX)
    string aflow2sg(double& use_tol);                             // aflow_symmetry_spacegroup.cpp (DX)
    string aflow2sg(double& use_tol, const int& manual_it);       // aflow_symmetry_spacegroup.cpp (DX)
    //DX+CO END
    // ---------------------- FROZSL ---------------------- 
    // [OBSOLETE]  string prototype_label();
    ostringstream FROZSL_output(vector<string> Kvectors);
    // ---------------------- PHONONS ---------------------------------------------------------
    // based on the Maradudin harmonic and deformation analysis
    // LIJK OBEJCTS                                               // LIJK OBEJCTS   WORKING
    bool lijk_calculated;                                         // is calculated ?
    vector<xvector<int> >    lijk_table;                          // bravais lattice look up table l <-> i,j,k
    vector<xvector<double> > lijk_fpos;                           // bravais lattice look up table fpos same as lijk_table
    vector<xvector<double> > lijk_cpos;                           // bravais lattice look up table cpos
    xvector<int> lijk_dims;                                       // dimension
    // ----------------------------------------------------------------------------------------
    // GRID ATOMS                                                 // --------------------------------------
    bool grid_atoms_calculated;                                   // GRID ATOMS from dimsL to dimsH has been calculated ?
    xvector<int> grid_atoms_dimsL;                                // dims low of i,j,k (minus is NOT included)
    xvector<int> grid_atoms_dimsH;                                // dims high of i,j,k (plus is NOT included)
    std::deque<_atom> grid_atoms;                                // WARNING: we use starting from 0
    int grid_atoms_number;                                        // how many...
    vector<int> grid_atoms_sc2pcMap;                              //CO20170804 - mapping between grid_atoms (sc) and atoms (pc)
    vector<int> grid_atoms_pc2scMap;                              //CO20170804 - mapping between grid_atoms (sc) and atoms (pc)
    // ----------------------------------------------------------------------------------------
    // NEIGHBORS OBEJCTS EXPERIMENTAL/UNFINISHED                 // NEIGHBORS OBEJCTS   WORKING EXPERIMENTAL
    //DX20210122 [OBSOLETE] void neighbors_clear(void);                                  // NN create/clean all the vectors
    //DX20210122 [OBSOLETE] void neighbors_calculate(void);                              // NN shift data from QM to GEOM
    //DX20210122 [OBSOLETE] bool neighbors_calculated;                                   // NN calculation
    //DX20210122 [OBSOLETE] double neighbors_radius;                                     // radius of application
    //DX20210122 [OBSOLETE] double neighbors_dradius;                                    // delta radius of shell (bins)
    //DX20210122 [OBSOLETE] vector<vector<double> > neighbors_atoms_func_r_vs_nn;        // contains function distance vs neighbors (each atom)
    //DX20210122 [OBSOLETE] vector<vector<int> > neighbors_atoms_func_num_vs_nn;         // contains function distance vs neighbors (each atom)
    //DX20210122 [OBSOLETE] vector<double> neighbors_func_r_vs_nn;                       // contains function distance vs neighbors (all atoms)
    //DX20210122 [OBSOLETE] vector<int> neighbors_func_num_vs_nn;                        // contains function number vs neighbors (all atoms)
    // xvector<int> ndims;                                        // dimension of the radius (in +- integers)
    // std::deque<_atom> ashell;                                 // all the atoms in the shell
    // std::deque<deque<_atom> > natoms;                        // vector of vectors
    // std::vector<vector<double> > rshell;                       // vector of shells
    // std::vector<vector<int> > nshell;                          // vector of density in shells
    // int nbins;                                                 // number of bins
    void checkStructure();                                       //RF20200831; rescale structure to 1 and check whether e.g. species and atoms are present
    //
    void GetNeighbors(deque<deque<uint> >& i_neighbors,deque<deque<double> >& distances,double rmin=0.0,bool prim=true,bool unique_only=true);  //CO20200912
    void GetNeighbors(deque<_atom>& atoms_cell,deque<deque<uint> >& i_neighbors,deque<deque<double> >& distances,double rmin=0.0,bool prim=true,bool unique_only=true);  //CO20200912
    void GetNeighbors(deque<deque<uint> >& i_neighbors,deque<deque<double> >& distances,double rmax,double rmin=0.0,bool prim=true,bool unique_only=true);  //CO20200912
    void GetNeighbors(deque<_atom>& atoms_cell,deque<deque<uint> >& i_neighbors,deque<deque<double> >& distances,double rmax,double rmin=0.0,bool prim=true,bool unique_only=true);  //CO20200912
    //
    void GetCoordinations(deque<deque<uint> >& coordinations,double rmin=0.0,double tol=0.5,bool prim=true,bool unique_only=true);  //CO20200912
    void GetCoordinations(deque<_atom>& atoms_cell,deque<deque<uint> >& coordinations,double rmin=0.0,double tol=0.5,bool prim=true,bool unique_only=true);  //CO20200912
    void GetCoordinations(deque<deque<uint> >& coordinations,double rmax,double rmin=0.0,double tol=0.5,bool prim=true,bool unique_only=true);  //CO20200912
    void GetCoordinations(deque<_atom>& atoms_cell,deque<deque<uint> >& coordinations,double rmax,double rmin=0.0,double tol=0.5,bool prim=true,bool unique_only=true);  //CO20200912
    //
    void GetCoordinations(deque<deque<uint> >& i_neighbors,deque<deque<double> >& distances,deque<deque<uint> >& coordinations,double rmin=0.0,double tol=0.5,bool prim=true,bool unique_only=true);  //CO20200912
    void GetCoordinations(deque<_atom>& atoms_cell,deque<deque<uint> >& i_neighbors,deque<deque<double> >& distances,deque<deque<uint> >& coordinations,double rmin=0.0,double tol=0.5,bool prim=true,bool unique_only=true);  //CO20200912
    void GetCoordinations(deque<deque<uint> >& i_neighbors,deque<deque<double> >& distances,deque<deque<uint> >& coordinations,double rmax,double rmin=0.0,double tol=0.5,bool prim=true,bool unique_only=true);  //CO20200912
    void GetCoordinations(deque<_atom>& atoms_cell,deque<deque<uint> >& i_neighbors,deque<deque<double> >& distances,deque<deque<uint> >& coordinations,double rmax,double rmin=0.0,double tol=0.5,bool prim=true,bool unique_only=true);  //CO20200912
    //
    // NEIGHBORS OBEJCTS OLD-ACONVASP BUT WORKS                  // NEIGHBORS OBEJCTS 
    // GetNeighData collects all the neighbor data between rmin and rmax and stores it for each atom in a vector of atom objects in order of increasing distance.  
    void GetNeighData(const deque<_atom>& in_atom_vec,const double& rmin, const double& rmax,deque<deque<_atom> >& neigh_mat);
    // GetStrNeighData collects all the neighbor data out to some cutoff and stores it for each atom in the structure.
    void GetStrNeighData(const double cutoff,deque<deque<_atom> >& neigh_mat) const; //RF+CO20200513

    // ----------------------------------------------------------------------------------------
    // OUTPUT/ERROR FLAGS                                         // --------------------------------------
    bool Niggli_has_failed;                                       // Niggli has failed ?
    bool Minkowski_has_failed;                                    // Minkowski has failed ?
    bool LatticeReduction_has_failed;                             // LatticeReduction has failed ?
    bool write_lattice_flag;                                      // flag for OUTPUT printing
    bool write_klattice_flag;                                     // flag for OUTPUT printing
    bool write_inequivalent_flag;                                 // flag for OUTPUT printing
    bool write_DEBUG_flag;                                        // flag for OUTPUT printing
    bool error_flag;                                              // flag TRUE is error
    string error_string;                                          // contains type of error
    // END OF CONTENT                                             //
  private:                                                       // ---------------------------------------
    void free();                                                  // to free everything
    void copy(const xstructure& b);                               // the flag is necessary because sometimes you need to allocate the space.
};

void GetNeighbors(const xstructure& xstr_in,deque<deque<uint> >& i_neighbors,deque<deque<double> >& distances,double rmin,bool prim,bool unique_only);
void GetNeighbors(const xstructure& xstr_in,deque<_atom>& atoms_cell,deque<deque<uint> >& i_neighbors,deque<deque<double> >& distances,double rmin,bool prim,bool unique_only);
void GetNeighbors(const xstructure& xstr_in,deque<deque<uint> >& i_neighbors,deque<deque<double> >& distances,double rmax,double rmin,bool prim,bool unique_only);
void GetNeighbors(const xstructure& xstr,deque<_atom>& atoms_cell,deque<deque<uint> >& i_neighbors,deque<deque<double> >& distances,double rmax,double rmin,bool prim,bool unique_only);
//
void GetCoordinations(const xstructure& xstr_in,deque<deque<uint> >& coordinations,double rmin,double tol,bool prim,bool unique_only);  //CO2020914
void GetCoordinations(const xstructure& xstr_in,deque<_atom>& atoms_cell,deque<deque<uint> >& coordinations,double rmin,double tol,bool prim,bool unique_only); //CO2020914
void GetCoordinations(const xstructure& xstr_in,deque<deque<uint> >& coordinations,double rmax,double rmin,double tol,bool prim,bool unique_only);  //CO2020914
void GetCoordinations(const xstructure& xstr_in,deque<_atom>& atoms_cell,deque<deque<uint> >& coordinations,double rmax,double rmin,double tol,bool prim,bool unique_only); //CO2020914
void GetCoordinations(const xstructure& xstr_in,deque<deque<uint> >& i_neighbors,deque<deque<double> >& distances,deque<deque<uint> >& coordinations,double rmin,double tol,bool prim,bool unique_only);  //CO2020914
void GetCoordinations(const xstructure& xstr_in,deque<_atom>& atoms_cell,deque<deque<uint> >& i_neighbors,deque<deque<double> >& distances,deque<deque<uint> >& coordinations,double rmin,double tol,bool prim,bool unique_only); //CO2020914
void GetCoordinations(const xstructure& xstr_in,deque<deque<uint> >& i_neighbors,deque<deque<double> >& distances,deque<deque<uint> >& coordinations,double rmax,double rmin,double tol,bool prim,bool unique_only);  //CO2020914
void GetCoordinations(const xstructure& xstr_in,deque<_atom>& atoms_cell,deque<deque<uint> >& i_neighbors,deque<deque<double> >& distances,deque<deque<uint> >& coordinations,double rmax,double rmin,double tol,bool prim,bool unique_only); //CO2020914

void LightCopy(const xstructure&, xstructure&);  //ME20200220

// LATTICE/BASIS TRANSFORMATIONS
xmatrix<double> GetBasisTransformation(const xmatrix<double>& lattice_original, const xmatrix<double>& lattice_new); //DX20201015
vector<xvector<double> > GetBasisTransformationInternalTranslations(const xmatrix<double>& basis_transformation); //DX20201124
xmatrix<double> GetRotation(const xmatrix<double>& lattice_original, const xmatrix<double>& lattice_new); //DX20201015
xstructure ChangeBasis(const xstructure& xstr, const xmatrix<double>& transformation_matrix); //DX20201015
xstructure TransformStructure(const xstructure& xstr,
    const xmatrix<double>& transformation_matrix,
    const xmatrix<double>& rotation); //DX20201125
xstructure TransformStructure(const xstructure& xstr,
    const xmatrix<double>& transformation_matrix,
    const xmatrix<double>& rotation,
    const xvector<double>& origin_shift,
    bool is_shift_frac=false); //DX20201125
aurostd::matrix<double> GetRotationMatrix(const vector<double>& angles); //CO20200404 pflow::matrix()->aurostd::matrix()  //DX20210127 - moved from pflow
void RotateStrVec(vector<xstructure>& str_vec, const vector<double>& rot);  //DX20210127 - moved from pflow

//CO20180420
//for stream management with objects
class xStream {
  public:
    //NECESSARY PUBLIC CLASS METHODS - START
    //constructors - START
    xStream(ostream& oss=cout);
    xStream(ofstream& ofs,ostream& oss=cout);
    //constructors - STOP
    ~xStream();
    //NECESSARY PUBLIC CLASS METHODS - END

    //initializers
    void initialize(ostream& oss=cout);  //ME20200427
    void initialize(ofstream& ofs,ostream& oss=cout);  //ME20200427

    //getters
    ostream* getOSS() const; //CO20191110
    ofstream* getOFStream() const; //CO20191110
  protected:
    //NECESSARY private CLASS METHODS - START
    void free();
    void copy(const xStream& b);
    //NECESSARY END CLASS METHODS - END
    //logger variables
    ostream* p_oss;
    ofstream* p_FileMESSAGE;
    bool f_new_ofstream;  //for deletion later
    //general setters
    void setOFStream(ofstream& FileMESSAGE);
    void setOSS(ostream& oss);
};

// for queue
class _xqsub {
  public:
    // trivial constructurs/destuctors/operators
    _xqsub();                                                     // default, just allocate
    ~_xqsub();                                                    // kill everything
    _xqsub(const _xqsub& b);                                      // constructor copy
    const _xqsub& operator=(const _xqsub &b);                     // copy
    void clear(void);                                             // clear
    stringstream QSUB;                                            //
    stringstream QSUB_orig;                                       //
    bool         QSUB_generated;                                  //
    bool         QSUB_changed;                                    //
  private:                                                       //
    void free();                                                  // free space
    void copy(const _xqsub& b);                                   //
};

// for a vasp run
class _xvasp {
  public:
    // trivial constructurs/destuctors/operators
    _xvasp();                                                     // default, just allocate
    ~_xvasp();                                                    // kill everything
    _xvasp(const _xvasp& b);                                      // constructor copy
    const _xvasp& operator=(const _xvasp &b);                     // copy
    void clear(void);                                             // clear
    // aflow_xatom.cpp contains the code
    // CONTENT
    xstructure   str;
    string       Directory;
    string       AnalyzeLabel;
    _xqsub       xqsub;
    xoption      aopts;
    // --------------------------------
    // VASP INPUT CONTENT
    // [OBSOLETE] bool         AFLOWIN_FLAG::VASP;
    stringstream POSCAR;
    stringstream POSCAR_orig;
    // [OBSOLETE] bool         POSCAR_generated;
    // [OBSOLETE] bool         POSCAR_changed;
    uint         POSCAR_index;
    stringstream INCAR;
    stringstream INCAR_orig;
    // [OBSOLETE] bool         INCAR_generated;
    // [OBSOLETE] bool         INCAR_changed;
    stringstream KPOINTS;
    stringstream KPOINTS_orig;
    // [OBSOLETE] bool         KPOINTS_generated;
    // [OBSOLETE] bool         KPOINTS_changed;
    stringstream POTCAR;
    stringstream POTCAR_orig;
    // [OBSOLETE] bool         POTCAR_generated;
    // [OBSOLETE] bool         POTCAR_changed;
    string       POTCAR_TYPE;
    bool         POTCAR_TYPE_DATE_PRINT_flag;  // to add Zr:POT_PAW:01Apr2001 to directory...
    bool         POTCAR_TYPE_PRINT_flag;  // to add Zr:POT_PAW to directory... (no date) //CO20181226
    double       POTCAR_ENMAX;
    double       POTCAR_ENMIN;
    bool         POTCAR_PAW;
    stringstream POTCAR_POTENTIALS;
    deque<string> POTCAR_AUID; // md5sum one line by one line of the POTCAR
    // --------------------------------
    // VASP INPUT CONTENT
    stringstream OUTCAR;  // OUTPUT
    stringstream CONTCAR; // OUTPUT
    stringstream OSZICAR; // OUTPUT
    // --------------------------------
    // QE INPUT CONTENT
    // [OBSOLETE] bool         AFLOWIN_FLAG::QE;                // FUTURE
    stringstream QE_GEOM;                        // FUTURE
    stringstream QE_GEOM_orig;                   // FUTURE
    bool         QE_GEOM_generated;              // FUTURE
    bool         QE_GEOM_changed;                // FUTURE
    uint         QE_GEOM_index;                  // FUTURE
    // --------------------------------
    // ABINIT INPUT CONTENT
    // [OBSOLETE] bool         AFLOWIN_FLAG::ABINIT;            // FUTURE
    // --------------------------------
    // AIMS INPUT CONTENT
    // [OBSOLETE] bool         AFLOWIN_FLAG::AIMS;            // FUTURE
    // --------------------------------
    int          NCPUS;
    int          NRELAX; // job to do         // -1 (static) 0(error) 1,2,3,4.... (relaxes)  -2(run kpoints)
    int          NRELAXING; // job doing (to monitor odd/even)
    // --------------------------------
    // content for AVASP generation
    bool   AVASP_aflowin_only_if_missing;                          //
    bool AVASP_arun;  //ME20181019
    string AVASP_arun_mode;  //ME20181019
    string AVASP_arun_runname;  //ME20181019
    xoption aplopts;  //ME20181025
    xoption aaplopts;  //ME20181025
    xoption qhaopts; //AS20200302
    string AVASP_dirbase;
    string AVASP_libbase;
    string AVASP_label;
    string AVASP_parameters;
    string AVASP_pocc_parameters; //CO20181226
    string AVASP_pocc_tol; //CO20181226
    double AVASP_volume_in;
    string AVASP_potential;
    bool   AVASP_alpha_fix;
    uint   AVASP_prototype_mode;
    bool   AVASP_prototype_from_library_;
    bool   AVASP_directory_from_library_;
    // [OBSOLETE] xoption AVASP_flag_AFLOW_WRITE;
    // [OBSOLETE] bool   AVASP_flag_AUTO_PSEUDOPOTENTIALS;
    // [OBSOLETE] bool   AVASP_flag_NBANDS;
    // [OBSOLETE] bool   AVASP_flag_POTIM;
    // [OBSOLETE] double AVASP_value_POTIM;
    // [OBSOLETE] bool   AVASP_flag_PSTRESS;
    // [OBSOLETE] double AVASP_value_PSTRESS;
    // [OBSOLETE] bool   AVASP_flag_EDIFFG;
    // [OBSOLETE] double AVASP_value_EDIFFG;  
    // [OBSOLETE] bool   AVASP_flag_SKIP_NOMIX;
    // [OBSOLETE] bool   AVASP_flag_WAVECAR;
    // [OBSOLETE] bool   AVASP_flag_CHGCAR;
    // [OBSOLETE] bool   AVASP_flag_SPIN;
    // [OBSOLETE] bool   AVASP_flag_SPIN_REMOVE_RELAX_1;
    // [OBSOLETE] bool   AVASP_flag_SPIN_REMOVE_RELAX_2;
    // [OBSOLETE] bool   AVASP_flag_BADER;
    // [OBSOLETE] bool   AVASP_flag_ELF;
    // [OBSOLETE] bool   AVASP_flag_LSCOUPLING;
    // [OBSOLETE] bool   AVASP_flag_AUTO_MAGMOM;
    // [OBSOLETE] bool   AVASP_flag_RELAX_FORCES;
    int    AVASP_value_NSW;
    // [OBSOLETE] bool   AVASP_flag_KPPRA;
    int    AVASP_value_KPPRA;
    string AVASP_KSCHEME;
    int    AVASP_value_KPPRA_STATIC;
    string AVASP_STATIC_KSCHEME;
    string AVASP_KPOINTS; //ME20181226
    // [OBSOLETE] bool   AVASP_flag_PRECISION_flag;
    string AVASP_flag_PRECISION_scheme;
    // [OBSOLETE] bool   AVASP_flag_PRECISION_preserved;
    // [OBSOLETE] bool   AVASP_flag_ALGO_flag;
    string AVASP_flag_ALGO_scheme;
    // [OBSOLETE] bool   AVASP_flag_ALGO_preserved;
    // [OBSOLETE] string AVASP_flag_METAGGA_scheme;
    // [OBSOLETE] tring AVASP_flag_IVDW_scheme;
    // [OBSOLETE] bool   AVASP_flag_ABMIX_flag;
    string AVASP_flag_ABMIX_scheme;
    xoption AVASP_flag_TYPE;   // TYPE 
    // [OBSOLETE] bool   AVASP_flag_forceLDAU;
    // [OBSOLETE] bool   AVASP_flag_forceNOLDAU;  
    // [OBSOLETE] bool   AVASP_flag_LDAU1;
    // [OBSOLETE] bool   AVASP_flag_LDAU2;
    // [OBSOLETE] bool   AVASP_flag_LDAU_ADIABATIC;
    // [OBSOLETE] bool   AVASP_flag_LDAU_CUTOFF;
    string AVASP_LDAU_PARAMETERS_STRING;
    double AVASP_LDAU_PARAMETERS_UJSUM;
    // [OBSOLETE] xoption AVASP_flag_CONVERT_UNIT_CELL;   // CONVERT_UNIT_CELL
    // [OBSOLETE] bool   AVASP_flag_PRESERVE_VOLUME;
    // [OBSOLETE] bool   AVASP_flag_EXTRA_INCAR;
    stringstream AVASP_EXTRA_INCAR;
    vector<string> AVASP_INCAR_KEYWORD; //ME20181226
    stringstream AVASP_INCAR_EXPLICIT_START_STOP; //ME20181226
    vector<string> AVASP_KPOINTS_KEYWORD; //ME20181226
    stringstream AVASP_KPOINTS_EXPLICIT_START_STOP; //ME20181226
    vector<string> AVASP_POTCAR_KEYWORD; //ME20181226
    bool   AVASP_flag_MPI;
    bool   AVASP_flag_RUN_RELAX;
    bool   AVASP_flag_RUN_RELAX_STATIC;
    bool   AVASP_flag_RUN_RELAX_STATIC_BANDS;
    bool   AVASP_flag_RUN_STATIC_BANDS;
    string AVASP_path_BANDS;
    uint   AVASP_value_BANDS_GRID;
    bool   AVASP_flag_RUN_STATIC;
    bool   AVASP_flag_GENERATE;
    // [OBSOLETE] xoption AVASP_flag_preserve;   // PRESERVE
    // [OBSOLETE] //  bool   AVASP_flag_preserve_POSCAR;
    // [OBSOLETE] //  bool   AVASP_flag_preserve_KPOINTS;
    // [OBSOLETE] //  bool   AVASP_flag_preserve_CHGCAR;
    // [OBSOLETE] //  bool   AVASP_flag_preserve_WAVECAR;
    // [OBSOLETE] //  bool   AVASP_flag_preserve_WAVEDER;
    // -------------------------------- FUNCTIONS
    double GetZVAL(void);
    double GetCellAtomZVAL(string mode);  // CELL ATOM
    double GetPOMASS(void);
    double GetCellAtomPOMASS(string mode); // CELL ATOM
  private:                                                       //
    void free();                                                  // free space
    void copy(const _xvasp& b);                                   //
};

//for an aims run
class _xaims {
  public:
    _xaims();
    ~_xaims();
    _xaims(const _xaims& b);
    const _xaims& operator=(const _xaims& b);
    void clear();
    uint          GEOM_index;
    xstructure    str;
    string        Directory;
    _xqsub        xqsub;
    xoption       aopts;
    int           NCPUS;
    // --------------------------------
    // AIMS INPUT CONTENT
    stringstream  CONTROL;
    stringstream  CONTROL_orig;
    bool          CONTROL_generated;
    bool          CONTROL_changed;
    string        CONTROL_FILE_NAME;
    stringstream  GEOM;
    stringstream  GEOM_orig;
    bool          GEOM_generated;
    bool          GEOM_changed;
    string        GEOM_FILE_NAME;
    string        OUTPUT_FILE_NAME;
  private:                                                       //
    void free();                                                  // free space
    void copy(const _xaims& b);                                   //
};

// for a alien run
class _xalien {
  public:
    // trivial constructurs/destuctors/operators
    _xalien();                                                    // default, just allocate
    ~_xalien();                                                   // kill everything
    _xalien(const _xalien& b);                                    // constructor copy
    const _xalien& operator=(const _xalien &b);                   // copy
    void clear(void);                                             // clear
    // aflow_xatom.cpp contains the code
    // CONTENT
    string       Directory;
    _xqsub       xqsub;
    stringstream INPUT;
    stringstream INPUT_orig;
    bool         INPUT_generated;
    bool         INPUT_changed;
    string       INPUT_FILE_NAME;
    string       OUTPUT_FILE_NAME;
    // ----------------
    int          NCPUS;
    int          NRELAX;          // -1 (static) 0(error) 1,2,3,4.... (relaxes)  -2(run kpoints)
  private:                                                       //
    void free();                                                  // free space
    void copy(const _xalien& b);                                  //
};

// for a generic run
class _xinput {
  public:
    _xinput();
    _xinput(_xvasp& xvasp);
    _xinput(_xaims& xaims);
    _xinput(_xalien& xalien);
    ~_xinput();
    _xinput(const _xinput& b);
    const _xinput& operator=(const _xinput &b);
    void clear();
    bool AFLOW_MODE_VASP;
    _xvasp xvasp;
    bool AFLOW_MODE_AIMS;
    _xaims xaims;
    bool AFLOW_MODE_ALIEN;
    _xalien xalien;
    void setXVASP(_xvasp& xvasp);
    void setXAIMS(_xaims& xaims);
    void setXALIEN(_xalien& xalien);
    xstructure& getXStr();
    string& getDirectory();
    void setXStr(const xstructure& str,bool set_all=false);
    void setDirectory(const string Directory,bool set_all=false);
  private:
    void free();
    void copy(const _xinput& b);
};

// typedef struct { //
//   //  _xvasp   *pxvasp; //
//   _aflags  *paflags; //
//   // _kflags  *pkflags; //
//   // _vflags  *pvflags; //
//   // string   stringA; //
//   // string   stringB; //
//   // int      mode; //
//   // ofstream *pFileMESSAGE; //
//   // bool     *pQUIET; //
//   char  ***pargv; //
//   bool    *pbusy; //
// } _threaded_KBIN_params; //

//void xstructure::free();
//void xstructure::copy(const xstructure& b);
//xstructure::xstructure(string structure_title);
//xstructure::xstructure(const xstructure& b);
//xstructure::~xstructure();
//const xstructure& xstructure::operator=(const xstructure& b);
xstructure GetStructure(const int& iomode,ifstream& input);     // plug from cin
xstructure GetStructure(const int& iomode,const string& Directory); // plug from a directory
//void xstructure::SetCoordinates(int mode);
xstructure SetSDNumbers(const xstructure& a,const vector<string>& in_sd);
xstructure SetSDTypes(const xstructure& a,const vector<string>& in_sd);
vector<int> GetTypes(const xstructure& a);
vector<string> GetNames(const xstructure& a);
vector<string> GetCleanNames(const xstructure& a);
vector<double> GetSpins(const xstructure& a);
string GetElementName(string stringin);
string GetSpaceGroupName(int spacegroupnumber, string directory=""); //DX20180526 - add directory
int GetSpaceGroupNumber(const string& spacegroupsymbol, string directory=""); //DX20190708
string GetSpaceGroupLabel(int spacegroupnumber);
string GetSpaceGroupSchoenflies(int spacegroupnumber, string directory=""); //DX20170901 //DX20180526 - add directory
string GetSpaceGroupHall(int spacegroupnumber, int setting=SG_SETTING_1, string directory=""); //DX20170901 //DX20180526 - add directory //DX20180806 - added setting
string GetLaueLabel(string& point_group); //DX20170901 //DX20180526 - add directory

#define RADIANS 0
#define DEGREES  1
#define _calculate_symmetry_default_sgroup_radius_   2.0

xmatrix<double> MetricTensor(const xstructure& a); //CO20180409
xmatrix<double> MetricTensor(const xmatrix<double>& lattice,double scale=1.0); //CO20180409
xmatrix<double> ReciprocalLattice(const xstructure& a); //CO20180409
xmatrix<double> ReciprocalLattice(const xmatrix<double>& rlattice,double scale=1.0); //CO20180409
string KPPRA(int& k1,int& k2,int& k3,const xmatrix<double>& rlattice,const int& NK);
string KPPRA(xstructure& str,const int& _NK);
string KPPRA_DELTA(int& k1,int& k2,int& k3,const xmatrix<double>& rlattice,const double& DK);
string KPPRA_DELTA(xstructure& str,const double& DK);
int GetNBANDS(int electrons,int nions,int spineach,bool ispin=true,int NPAR=1);  //CO20210315 - spin==true is safer, added NPAR
double GetZVAL(const stringstream& sss,vector<double>& vZVAL);
double GetZVAL(const _xvasp& xvasp,vector<double>& vZVAL);
double GetZVAL(const string& directory,vector<double>& vZVAL);
double GetCellAtomZVAL(const stringstream& sss,vector<double>& vZVAL,const stringstream& sstr,vector<double>& sZVAL,string mode);  // sss sstr returns ZVAL cell, VAL and sZVAL
double GetCellAtomZVAL(const string& directory,vector<double>& vZVAL,vector<double>& sZVAL,string mode);  // from directory POT/POS returns total ZVAL cell, vZVAL and sZVAL
double GetPOMASS(const stringstream& sss,vector<double>& vPOMASS);
double GetPOMASS(const _xvasp& xvasp,vector<double>& vPOMASS);
double GetPOMASS(const string& directory,vector<double>& vPOMASS);
double GetCellAtomPOMASS(const stringstream& sss,vector<double>& vPOMASS,const stringstream& sstr,vector<double>& sPOMASS,string mode);  // sss sstr returns POMASS cell, VAL and sPOMASS
double GetCellAtomPOMASS(const string& directory,vector<double>& vPOMASS,vector<double>& sPOMASS,string mode);  // from directory POT/POS returns total POMASS cell, vPOMASS and sPOMASS
double GetVol(const xmatrix<double>& lat);
double det(const xvector<double>& v1,const xvector<double>& v2,const xvector<double>& v3);
double GetVol(const xvector<double>& v1,const xvector<double>& v2,const xvector<double>& v3);
double det(const double&,const double&,const double&,const double&,const double&,const double&,const double&,const double&,const double&);
//double getcos(const xvector<double>& a,const xvector<double>& b);  // removed and put in aurostd_xvector.h as cos(xvector,xvector) and sin(xvector,xvector)
xvector<double> Getabc_angles(const xmatrix<double>& lat,int mode);
xvector<long double> Getabc_angles(const xmatrix<long double>& lat,int mode);
xvector<double> Getabc_angles(const xmatrix<double>& lat,const xvector<int>& permut,int mode);
xvector<double> Getabc_angles(const xvector<double>& r1,const xvector<double>& r2,const xvector<double>& r3,int mode);
xvector<double> Getabc_angles(const xvector<double>& r1,const xvector<double>& r2,const xvector<double>& r3,const xvector<int>& permut,int mode);
#define _Getabc_angles Getabc_angles
//#define _Getabc_angles __NO_USE_Sortabc_angles
xvector<double> Sortabc_angles(const xmatrix<double>& lat,int mode);
xmatrix<double> GetClat(const xvector<double>& abc_angles);
xmatrix<double> GetClat(const double &a,const double &b,const double &c,const double &alpha,const double &beta,const double &gamma);
xstructure GetIntpolStr(xstructure strA,xstructure strB,const double& f,const string& path_flag);
double RadiusSphereLattice(const xmatrix<double>& lattice,double scale=1.0); //CO20180409
xvector<int> LatticeDimensionSphere(const xmatrix<double>& lattice,double radius,double scale=1.0); //CO20180409
xvector<int> LatticeDimensionSphere(const xstructure& str,double radius);
void resetLatticeDimensions(const xmatrix<double>& lattice, double radius, xvector<int>& dims,
    vector<xvector<double> >& l1, vector<xvector<double> >& l2, 
    vector<xvector<double> >& l3, vector<int>& a_index, 
    vector<int>& b_index, vector<int>& c_index); //DX20191122
xvector<double> F2C(const double& scale,const xmatrix<double>& lattice,const xvector<double>& fpos);    // fpos are F components per COLUMS !
xvector<double> F2C(const xmatrix<double>& lattice,const xvector<double>& fpos);                        // fpos are F components per COLUMS !
xvector<double> C2F(const double& scale,const xmatrix<double>& lattice,const xvector<double>& cpos);    // cpos are C components per COLUMS !
xvector<double> C2F(const xmatrix<double>& lattice,const xvector<double>& cpos);                        // cpos are C components per COLUMS !
xmatrix<double> F2C(const double& scale,const xmatrix<double>& lattice,const xmatrix<double>& fpos);    // fpos are F components per COLUMS !
xmatrix<double> F2C(const xmatrix<double>& lattice,const xmatrix<double>& fpos);                        // fpos are F components per COLUMS !
xmatrix<double> C2F(const double& scale,const xmatrix<double>& lattice,const xmatrix<double>& cpos);    // cpos are C components per COLUMS !
xmatrix<double> C2F(const xmatrix<double>& lattice,const xmatrix<double>& cpos);                        // cpos are C components per COLUMS !
_atom F2C(const double& scale,const xmatrix<double>& lattice,const _atom& iatom);                       // atom.fpos are F components per COLUMS !
_atom F2C(const xstructure& str,const _atom& iatom);                                                    // atom.fpos are F components per COLUMS !
_atom C2F(const double& scale,const xmatrix<double>& lattice,const _atom& iatom);                       // atom.cpos are C components per COLUMS !
_atom C2F(const xmatrix<double>& lattice,const _atom& iatom);                                           // atom.cpos are C components per COLUMS !
_atom F2C(const double& scale,const xstructure& str,const _atom& iatom);                                // atom.fpos are F components per COLUMS !
_atom F2C(const xstructure& str,const _atom& iatom);                                                    // atom.fpos are F components per COLUMS !
_atom C2F(const double& scale,const xstructure& str,const _atom& iatom);                                // atom.fpos are F components per COLUMS !
_atom C2F(const xstructure& str,const _atom& iatom);                                                    // atom.cpos are C components per COLUMS !
xmatrix<double> FF2CC(const double& scale,const xmatrix<double>& lattice,const xmatrix<double>& fmat);  // fmat is an operation in F coordinates
xmatrix<double> FF2CC(const xmatrix<double>& lattice,const xmatrix<double>& fmat);                      // fmat is an operation in F coordinates
xmatrix<double> CC2FF(const double& scale,const xmatrix<double>& lattice,const xmatrix<double>& cmat);  // cmat is an operation in C coordinates
xmatrix<double> CC2FF(const xmatrix<double>& lattice,const xmatrix<double>& cmat);                      // cmat is an operation in C coordinates
//DX20190905 START
//BringInCellInPlace() overloads
void BringInCellInPlace(double&, double=_ZERO_TOL_, double=1.0, double=0.0);  //ME+DX20190409
void BringInCellInPlace(xvector<double>&, double=_ZERO_TOL_, double=1.0, double=0.0);  //ME+DX20190409
void BringInCellInPlace(_atom& atom_in, const xmatrix<double>& lattice, double tolerance=_ZERO_TOL_, double upper_bound=1.0, double lower_bound=0.0); //DX20190904
void BringInCellInPlace(xstructure& xstr, double tolerance=_ZERO_TOL_, double upper_bound=1.0, double lower_bound=0.0); //DX20190904

//BringInCell() overloads
double BringInCell(double, double=_ZERO_TOL_, double=1.0, double=0.0);  //ME+DX20190409
xvector<double> BringInCell(const xvector<double>& fpos_in, double tolerance=_ZERO_TOL_, double upper_bound=1.0, double lower_bound=0.0); //DX20190904
_atom BringInCell(const _atom& atom_in, const xmatrix<double>& lattice, double tolerance=_ZERO_TOL_, double upper_bound=1.0, double lower_bound=0.0); //DX20190904
xstructure BringInCell(const xstructure& xstr_in, double tolerance=_ZERO_TOL_, double upper_bound=1.0, double lower_bound=0.0); //DX20190904

//BringInCellFPOS overloads
void BringInCellInPlaceFPOS(_atom& atom_in, double tolerance=_ZERO_TOL_, double upper_bound=1.0, double lower_bound=0.0); //DX20190904
_atom BringInCellFPOS(const _atom& atom_in, double tolerance=_ZERO_TOL_, double upper_bound=1.0, double lower_bound=0.0); //DX20190904
//DX20190905 END
//DX+CO START
//DX20190905 [OBSOLETE] double BringInCell(const double& x);
//DX20190905 [OBSOLETE] double BringInCell_20161115(const double& x);
//DX20190905 [OBSOLETE] double BringInCell_20160101(const double& x);
//DX20190905 [OBSOLETE] double BringInCell(const double& x);
//DX20190905 [OBSOLETE] double BringInCell_20160101(const double& x);
//DX20190905 [OBSOLETE] xvector<double> BringInCell(const xvector<double>& v_in,double epsilon);
//DX20190905 [OBSOLETE] xvector<double> BringInCell_20161115(const xvector<double>& v_in,double epsilon);
//DX20190905 [OBSOLETE] xvector<double> BringInCell_20160101(const xvector<double>& v_in,double epsilon);
//DX20190905 [OBSOLETE] xvector<double> BringInCell(const xvector<double>& v_in);
//DX20190905 [OBSOLETE] xvector<double> BringInCell2(const xvector<double>& v_in);
//DX20190905 [OBSOLETE] xvector<double> BringInCell2_20161115(const xvector<double>& v_in);
//DX20190905 [OBSOLETE] xvector<double> BringInCell2_20160101(const xvector<double>& v_in, double tolerance);
//DX+CO END
xstructure IdenticalAtoms(const xstructure& a);                                // Make identical atoms
//xstructure SwapSpecies(const xstructure& a,const uint& A,const uint& B);       // Permute Species A with B (safe for species C).
//xstructure SwapCoordinates(const xstructure& str,const uint& i,const uint& j); // Permute Coordinates i with j
//string SpeciesLabel(const xstructure& a,const uint& A);                        // Returns the Label of the specie A (if available)
//string SpeciesString(const xstructure& a);                                           // Gives a string with the list of all the species
bool GetNiggliCell(const xmatrix<double>& in_lat,xmatrix<double>& niggli_lat,xmatrix<double>& P,xmatrix<double>& Q);
bool GetNiggliCell_20180213(const xmatrix<double>& in_lat,xmatrix<double>& niggli_lat,xmatrix<double>& P,xmatrix<double>& Q); //DX20180213 - new dated function
bool GetNiggliCell_20180101(const xmatrix<double>& in_lat,xmatrix<double>& niggli_lat,xmatrix<double>& P,xmatrix<double>& Q); //DX20180213 - old dated function
// standard lattice reduction and type
string GetLatticeType(xmatrix<double> lattice);
string GetLatticeType(xvector<double> data);
xstructure Standard_Primitive_UnitCellForm(const xstructure& a);
xstructure GetStandardPrimitive(const xstructure& a);
xmatrix<double> GetStandardPrimitive(xmatrix<double> lattice);
xvector<double> GetStandardPrimitive(xvector<double> data);
xstructure Standard_Conventional_UnitCellForm(const xstructure& a);
xstructure GetStandardConventional(const xstructure& a);
xmatrix<double> GetStandardConventional(xmatrix<double> lattice);
xvector<double> GetStandardConventional(xvector<double> data);
// niggli
xstructure GetNiggliStr(const xstructure& in_str);
xmatrix<double> GetNiggliStr(const xmatrix<double>& lattice);
xstructure NiggliUnitCellForm(const xstructure& a);
xmatrix<double> NiggliUnitCellForm(const xmatrix<double>& lattice);
// minkowsky
xstructure MinkowskiBasisReduction(const xstructure& a);
xmatrix<double> MinkowskiBasisReduction(const xmatrix<double>& lattice);
// optimal lattice reduction
xstructure LatticeReduction(const xstructure& a);
xmatrix<double> LatticeReduction(const xmatrix<double>& lattice);
//CO20170807 START
//DX20190214 [OBSOLETE] deque<_atom> foldAtomsInCell(deque<_atom>& atoms, xmatrix<double>& c2f_new, xmatrix<double>& f2c_new, bool skew); //CO20190520 - removed pointers for bools and doubles, added const where possible
deque<_atom> foldAtomsInCell(const xstructure& a, const xmatrix<double>& lattice_new, bool skew, double tol, bool check_min_dists=true); //CO20190520 - removed pointers for bools and doubles, added const where possible //DX20190619 - added check_min_dists bool
deque<_atom> foldAtomsInCell(const deque<_atom>& atoms, const xmatrix<double>& lattice_orig, const xmatrix<double>& lattice_new, bool skew, double tol, bool check_min_dists=true); //CO20190520 - removed pointers for bools and doubles, added const where possible //DX20190619 = added check_min_dists bool
xstructure GetPrimitiveVASP(const xstructure& a);
xstructure GetPrimitiveVASP(const xstructure& a,double tol);
//CO20170807 STOP
// bring cell in,compact, wigner seitz
//DX20190905 [OBSOLETE] _atom BringInCell(const _atom& atom_in,const xmatrix<double>& lattice,double epsilon);
//DX20190905 [OBSOLETE] //DX+CO START
//DX20190905 [OBSOLETE] _atom BringInCell_20161115(const _atom& atom_in,const xmatrix<double>& lattice,double epsilon); //DX
//DX20190905 [OBSOLETE] _atom BringInCell_20160101(const _atom& atom_in,const xmatrix<double>& lattice,double epsilon); //DX
//DX20190905 [OBSOLETE] _atom BringInCell(const _atom& atom_in,const xmatrix<double>& lattice);
//DX20190905 [OBSOLETE] _atom BringInCell_20161115(const _atom& atom_in,const xmatrix<double>& lattice); //DX
//DX20190905 [OBSOLETE] _atom BringInCell_20160101(const _atom& atom_in,const xmatrix<double>& lattice); //DX
//DX20190905 [OBSOLETE] xstructure BringInCell(const xstructure& a,double epsilon);
//DX20190905 [OBSOLETE] xstructure BringInCell_20161115(const xstructure& a,double epsilon); //DX
//DX20190905 [OBSOLETE] xstructure BringInCell_20160101(const xstructure& a,double epsilon); //DX
//DX20190905 [OBSOLETE] xstructure BringInCell(const xstructure& a);
//DX20190905 [OBSOLETE] xstructure BringInCell_20161115(const xstructure& a); //DX
//DX20190905 [OBSOLETE] xstructure BringInCell_20160101(const xstructure& a); //DX
//DX20190905 [OBSOLETE] //DX+CO END
xstructure BringInCompact(const xstructure& a);
xstructure BringInWignerSeitz(const xstructure& a);
// primitive stuff
xstructure GetPrimitive_20210322(const xstructure& a,double eps=AUROSTD_MAX_DOUBLE); //DX20210323
xstructure GetPrimitive(const xstructure& a);
xstructure GetPrimitive(const xstructure& a,double tol);
xstructure GetPrimitive1(const xstructure& a);
xstructure GetPrimitive2(const xstructure& a);
xstructure GetPrimitive3(const xstructure& a);
bool isTranslationVector(const xstructure& xstr, const xvector<double>& vec, double tolerance=0.5, bool is_frac=false); //DX20210316
bool IsTranslationFVector(const xstructure& a,const xvector<double>& ftvec);
bool IsTranslationCVector(const xstructure& a,const xvector<double>& ctvec);
// other eggs
xstructure ReScale(const xstructure& a,const double& in_scale);
xstructure SetScale(const xstructure& a,const double& in_scale);
xstructure SetVolume(const xstructure& a,const double& in_volume);
xstructure InflateLattice(const xstructure& a,const double& coefficient);
xstructure InflateVolume(const xstructure& a,const double& coefficient);
double GetVolume(const xstructure& a);
double Volume(const xstructure& a);
//DX20180726 START
_atom BringCloseToOrigin(_atom& atom, xmatrix<double>& f2c);
bool uniqueAtomInCell(_atom& atom, deque<_atom>& atoms);
bool alreadyInCell(_atom& atom, deque<_atom> atoms);
//DX20180726 END
//DX+CO START
bool atomInCell(const _atom& atom, double tolerance=_ZERO_TOL_, double upper_bound=1.0, double lower_bound=0.0); //DX20191125 //ME+DX20210203 - added bounds
bool inCell(const xvector<double>& pos_vec, double tolerance=_ZERO_TOL_, double upper_bound=1.0, double lower_bound=0.0); //DX20191125 - added tolerance  // ME20210128 - added bounds
//DX+CO END
xstructure GetSuperCell(const xstructure& a,const xmatrix<double>& sc);
xstructure GetSuperCell(const xstructure& a,const xvector<double>& sc);
xstructure GetSuperCell(const xstructure& a,const xvector<int>& sc);
xstructure GetSuperCell(const xstructure& a, const int& sc11,const int& sc12,const int& sc13, const int& sc21,const int& sc22,const int& sc23, const int& sc31,const int& sc32,const int& sc33);
xstructure GetSuperCell(const xstructure& a,const int& sc1,const int& sc2,const int& sc3);
//CO START
xstructure GetSuperCell(const xstructure& a,const xmatrix<double>& sc,vector<int>& sc2pcMap,vector<int>& pc2scMap,bool get_symmetry, bool get_full_basis, bool force_supercell_matrix=false,bool force_strict_pc2scMap=false); //DX20190319 - added force_supercell_matrix //CO20190409 - added force_strict_pc2scMap
xstructure GetSuperCell(const xstructure& a,const xvector<double>& sc,vector<int>& sc2pcMap,vector<int>& pc2scMap,bool get_symmetry, bool get_full_basis, bool force_supercell_matrix=false,bool force_strict_pc2scMap=false); //DX20190319 - added force_supercell_matrix //CO20190409 - added force_strict_pc2scMap
xstructure GetSuperCell(const xstructure& a,const xvector<int>& sc,vector<int>& sc2pcMap,vector<int>& pc2scMap,bool get_symmetry, bool get_full_basis, bool force_supercell_matrix=false,bool force_strict_pc2scMap=false); //DX20190319 - added force_supercell_matrix  //CO20190409 - added force_strict_pc2scMap
xstructure GetSuperCell(const xstructure& a,const int& sc11,const int& sc12,const int& sc13, const int& sc21,const int& sc22,const int& sc23, const int& sc31,const int& sc32,const int& sc33,vector<int>& sc2pcMap,vector<int>& pc2scMap,bool get_symmetry, bool get_full_basis, bool force_supercell_matrix=false,bool force_strict_pc2scMap=false); //DX20190319 - added force_supercell_matrix //CO20190409 - added force_strict_pc2scMap
xstructure GetSuperCell(const xstructure& a,const int& sc1,const int& sc2,const int& sc3,vector<int>& sc2pcMap,vector<int>& pc2scMap,bool get_symmetry, bool get_full_basis, bool force_supercell_matrix=false,bool force_strict_pc2scMap=false); //DX20190319 - added force_supercell_matrix  //CO20190409 - added force_strict_pc2scMap
//CO END
bool CalculateSymmetry(xstructure& str,bool ossverbose,ostream& oss,bool fffverbose,double radius);
bool CalculateSymmetry(xstructure& str,bool ossverbose,ostream& oss,bool fffverbose);
bool CalculateSymmetry(xstructure& str,bool ossverbose,ostream& oss,double radius);
bool CalculateSymmetry(xstructure& str,bool ossverbose,double radius);
bool CalculateSymmetry(xstructure& str,double radius);
bool CalculateSymmetry(xstructure& str,bool ossverbose);
bool CalculateSymmetry(xstructure& str);
void CalculateSymmetryPointGroup(xstructure& str,bool ossverbose,ostream& oss,bool fffverbose);
void CalculateSymmetryPointGroup(xstructure& str,bool ossverbose,ostream& oss);
void CalculateSymmetryPointGroup(xstructure& str,bool ossverbose);
void CalculateSymmetryPointGroup(xstructure& str);
void CalculateSymmetryPointGroupCrystal(xstructure& str,bool ossverbose,ostream& oss,bool fffverbose);
void CalculateSymmetryPointGroupCrystal(xstructure& str,bool ossverbose,ostream& oss);
void CalculateSymmetryPointGroupCrystal(xstructure& str,bool ossverbose);
void CalculateSymmetryPointGroupCrystal(xstructure& str);
void CalculateSymmetryFactorGroup(xstructure& str,bool ossverbose,ostream& oss,bool fffverbose);
void CalculateSymmetryFactorGroup(xstructure& str,bool ossverbose,ostream& oss);
void CalculateSymmetryFactorGroup(xstructure& str,bool ossverbose);
void CalculateSymmetryFactorGroup(xstructure& str);
void CalculateSymmetryPointGroupKLattice(xstructure& str,bool ossverbose,ostream& oss,bool fffverbose);
void CalculateSymmetryPointGroupKLattice(xstructure& str,bool ossverbose,ostream& oss);
void CalculateSymmetryPointGroupKLattice(xstructure& str,bool ossverbose);
void CalculateSymmetryPointGroupKLattice(xstructure& str);
void CalculateSymmetryPointGroupKCrystal(xstructure& str,bool ossverbose,ostream& oss,bool fffverbose);  //ME20200114
void CalculateSymmetryPointGroupKCrystal(xstructure& str,bool ossverbose,ostream& oss);  //ME20200114
void CalculateSymmetryPointGroupKCrystal(xstructure& str,bool ossverbose);  //ME20200114
void CalculateSymmetryPointGroupKCrystal(xstructure& str);  //ME20200114
void CalculateSymmetryPointGroupKPatterson(xstructure& str,bool ossverbose,ostream& oss,bool fffverbose);  //ME20200129
void CalculateSymmetryPointGroupKPatterson(xstructure& str,bool ossverbose,ostream& oss);  //ME20200129
void CalculateSymmetryPointGroupKPatterson(xstructure& str,bool ossverbose);  //ME20200129
void CalculateSymmetryPointGroupKPatterson(xstructure& str);  //ME20200129
xstructure Rotate(const xstructure& a,const xmatrix<double>& rm);
xstructure GetLTCell(const xmatrix<double>& lt,const xstructure& str);
xstructure GetLTFVCell(const xvector<double>& nvec,const double phi,const xstructure& str);
xstructure ShiftPos(const xstructure& a,const xvector<double>& shift, bool is_frac); //DX20210111
xstructure ShiftCPos(const xstructure& a,const xvector<double>& shift);
xstructure ShiftFPos(const xstructure& a,const xvector<double>& shift);
double MaxStructureLattice(const xstructure& str);
double MinStructureLattice(const xstructure& str);
double AtomDist(const xstructure& str,const _atom& atom1,const _atom& atom2);
bool SameAtom(const xstructure& str,const _atom& atom1,const _atom& atom2);
bool SameAtom(const _atom& atom1,const _atom& atom2);
bool DifferentAtom(const xstructure& str,const _atom& atom1,const _atom& atom2);
xmatrix<double> GetDistMatrix(const xstructure& a); //CO20171025
vector<double> GetNBONDXX(const xstructure& a);
int GenerateGridAtoms(xstructure& str,int i1,int i2,int j1,int j2,int k1,int k2); //DX20191218 [ORIG]
int GenerateGridAtoms(xstructure& str,double radius); //CO20200912 - double
int GenerateGridAtoms(xstructure& str,int d);
int GenerateGridAtoms(xstructure& str,int d1,int d2,int d3);
int GenerateGridAtoms(xstructure& str,const xvector<int>& dims);
int GenerateGridAtoms(xstructure& str);

void l2ijk(const xstructure& str,const int &l,int &i,int &j,int &k);
void l2ijk(const xstructure& str,const int &l,xvector<int>& ijk);
xvector<int> l2ijk(const xstructure& str,const int &l);
void ijk2l(const xstructure& str,int &l,const int &i,const int &j,const int &k);
void ijk2l(const xstructure& str,int &l,const xvector<int>& ijk);
int ijk2l(const xstructure& str,const int &i,const int &j,const int &k);
int ijk2l(const xstructure& str,const xvector<int>& ijk);
xvector<double> r_lattice(const xstructure& str,const int &l);
xvector<double> r_lattice(const xstructure& str,const int &i,const int &j,const int &k);
xvector<double> r_lattice(const xstructure& str,const xvector<int>& ijk);
xstructure input2AIMSxstr(istream& input);
xstructure input2ABINITxstr(istream& input);
xstructure input2QExstr(istream& input);
xstructure input2VASPxstr(istream& input,bool vasp5=false);
xstructure input2ELKxstr(istream& input); //DX20200313
xstructure input2ATATxstr(istream& input); //SD20220123

// ----------------------------------------------------------------------------
// centroid functions for structures //DX20200728
xvector<double> getCentroidOfStructure(const xstructure& xstr, bool use_cpos=true, bool use_atom_mass=false);
xvector<double> getCentroidOfStructure(const deque<_atom>& atoms, bool use_cpos=true, bool use_atom_mass=false);
xvector<double> getCentroidOfStructurePBC(const xstructure& xstr, bool use_cpos=true, bool use_atom_mass=false);
xvector<double> getCentroidOfStructurePBC(const deque<_atom>& atoms,xmatrix<double> lattice,bool use_cpos=true,bool use_atom_mass=false);

// ----------------------------------------------------------------------------
// functions related to AtomEnvironment - DX20191122
vector<AtomEnvironment> getAtomEnvironments(const xstructure& xstr, uint mode=ATOM_ENVIRONMENT_MODE_1);
void writeAtomEnvironments(const vector<AtomEnvironment> environments, const std::map<string, string> meta_data = std::map<string, string>()); //HE20210723 add separate write function
vector<AtomEnvironment> getLFAAtomEnvironments(const xstructure& xstr, const string& lfa, const vector<string>& LFAs, uint mode=ATOM_ENVIRONMENT_MODE_1);

void minimumCoordinationShellLatticeOnly(const xmatrix<double>& lattice,
    double& min_dist, uint& frequency, vector<xvector<double> >& coordinates); //DX20191122
void minimumCoordinationShellLatticeOnly(const xmatrix<double>& lattice,
    double& min_dist, uint& frequency, vector<xvector<double> >& coordinates, double radius); //DX20191122
void minimumCoordinationShellLatticeOnly(const xmatrix<double>& lattice, xvector<int>& dims,
    vector<xvector<double> >& l1, vector<xvector<double> >& l2, vector<xvector<double> >& l3, 
    vector<int>& a_index, vector<int>& b_index, vector<int>& c_index, 
    double& min_dist, uint& frequency, vector<xvector<double> >& coordinates,
    double radius); //DX20191122
void minimumCoordinationShell(const xstructure& xstr, uint center_index, 
    double& min_dist, uint& frequency, vector<xvector<double> >& coordinates); //DX20191122
void minimumCoordinationShell(const xstructure& xstr, uint center_index, 
    double& min_dist, uint& frequency, vector<xvector<double> >& coordinates, const string& type); //DX20191122

//makefile tests
bool CeramGenTest(ostream& oss=cout);
bool CeramGenTest(ofstream& FileMESSAGE,ostream& oss=cout);
bool EgapTest(ostream& oss=cout);
bool EgapTest(ofstream& FileMESSAGE,ostream& oss=cout);
bool gcdTest(ostream& oss=cout);
bool gcdTest(ofstream& FileMESSAGE,ostream& oss=cout);
bool smithTest(ostream& oss=cout);
bool smithTest(ofstream& FileMESSAGE,ostream& oss=cout);
bool PrototypeGeneratorTest(ostream& oss=cout, bool check_symmetry=false, bool check_uniqueness=false); //DX20200928
bool PrototypeGeneratorTest(ofstream& FileMESSAGE,ostream& oss=cout, bool check_symmetry=false, bool check_uniqueness=false); //DX20200928
<<<<<<< HEAD
=======
bool FoldAtomsInCellTest(ostream& oss=cout); //DX20210129
bool FoldAtomsInCellTest(ofstream& FileMESSAGE,ostream& oss=cout); //DX20210129
bool AtomicEnvironmentTest(ostream& oss=cout); //HE20210511
bool AtomicEnvironmentTest(ofstream& FileMESSAGE,ostream& oss=cout); //HE20210511
bool aurostdTest(ostream& oss=cout); //HE20210512
bool aurostdTest(ofstream& FileMESSAGE,ostream& oss=cout); //HE20210512
bool cifParserTest(ostream& oss=cout); //ME20220125
bool cifParserTest(ofstream& FileMESSAGE, ostream& oss=cout); //ME202201025
>>>>>>> 54acc7fc
// ----------------------------------------------------------------------------
// Structure Prototypes
// aflow_xproto.cpp
#define _HTQC_PROJECT_STRING_ "HTQC Project"
#define _TERNARY_PROJECT_STRING_ "HTQC^3 Project"
#define _ICSD_STRING_ "(icsd library)"
#define _ICSD_PROJECT_STRING_ "ICSD Project"
#define _ICSD_AFLOWLIB_STRING_ "(icsd_aflowlib library)"

// aflow_xproto.cpp
namespace aflowlib {
  string PrototypeCleanLatticeString(const string& latticeIN);
}
double NearestNeighbor(const xstructure &str_in);
vector<double> NearestNeighbors(const xstructure& xstr); //DX20201230 - moved from XtalFinder
double NearestNeighborToAtom(const xstructure& xstr, uint k); //DX20201230 - moved from XtalFinder

// for HTQC
#define STRUCTURE_MODE_NONE             0
#define STRUCTURE_MODE_RAW              1
#define STRUCTURE_MODE_ABC              2
#define STRUCTURE_MODE_WYC              3
#define STRUCTURE_MODE_ICSD             4
#define STRUCTURE_MODE_HTQC_ICSD        5
#define STRUCTURE_MODE_USE              6
#define STRUCTURE_MODE_REMOVE           7
#define STRUCTURE_MODE_SPECIES          8
#define STRUCTURE_MODE_SWAP_AB          9
#define STRUCTURE_MODE_SWAP_BC         10
#define STRUCTURE_MODE_SWAP_AC         11
#define STRUCTURE_MODE_SWAP_XY         12
#define STRUCTURE_MODE_PRIM            13
#define STRUCTURE_MODE_CONVENTIONAL    14
#define STRUCTURE_MODE_VOLUME          15
#define LIBRARY_MODE_ICSD               0
#define LIBRARY_MODE_ICSD_AFLOWLIB      1
#define LIBRARY_MODE_HTQC               2
#define LIBRARY_MODE_HTQC_ICSD          3
#define LIBRARY_MODE_HTQC_ICSD_AFLOWLIB 4
#define LIBRARY_MODE_LIB0               5
#define LIBRARY_MODE_LIB3               6
#define LIBRARY_MODE_LIB4               7
#define LIBRARY_MODE_LIB5               8
#define LIBRARY_MODE_LIB6               9
#define LIBRARY_MODE_LIB7               10
#define LIBRARY_MODE_LIB8               11
#define LIBRARY_MODE_LIB9               12
#define LIBRARY_MODE_PROTOTYPE          13
#define LIBRARY_MODE_XSTRUCTURE         14
#define LIBRARY_MODE_AUID               15
#define LIBRARY_MODE_ARUN               16  //ME20181226
string* LOAD_Library_ICSD(string file);

namespace aflowlib {
  struct _PROTO_PARAMS{
    string label;
    string parameters;
    deque<string> vatomX;
    deque<double> vvolumeX;
    double volume_in;
    int mode;
    bool flip_option;
  };

  xstructure PrototypePure(ostream &FileMESSAGE,string label,string parameters,string atA,double volA);
  xstructure PrototypePure(ostream &FileMESSAGE,string label,string parameters,string atA);
  xstructure PrototypePure(ostream &FileMESSAGE,string label,string parameters);
  xstructure PrototypePureHTQC(ostream &FileMESSAGE,string label,string parameters,string atA,double volA);
  xstructure PrototypePureHTQC(ostream &FileMESSAGE,string label,string parameters,string atA);
  xstructure PrototypePureHTQC(ostream &FileMESSAGE,string label,string parameters);
  uint PrototypeLibrariesSpeciesNumber(const string& label,ostream& oss=cerr); //CO20181226
  // xstructure PrototypeLibraries(ostream &oss,string label,string parameters,int mode=LIBRARY_MODE_HTQC);
  // xstructure PrototypeLibraries(ostream &oss,string label,string parameters,deque<string> &vatomX,int mode=LIBRARY_MODE_HTQC);
  uint GetAllPrototypeLabels(vector<string>& prototype_labels, string library="all"); //DX20181009
  uint GetAllPrototypeLabels(vector<string>& prototype_labels, vector<string>& compositions, string library="all"); //DX20181009
  uint GetAllPrototypeLabels(vector<string>& prototype_labels, vector<string>& compositions, 
      vector<uint>& space_group_numbers, vector<vector<vector<string> > >& Wyckoff_letter_strings, 
      string library="all");
  vector<string> GetPrototypesBySpeciesNumber(uint number_of_species, string library="all"); //DX20181009
  vector<string> GetPrototypesByStoichiometry(vector<uint> stoichiometry, string library="all"); //DX20181009
  vector<string> GetPrototypesByStoichiometry(vector<uint> stoichiometry, vector<string>& protototype_composition, vector<uint>& prototype_space_group_numbers, 
      vector<vector<vector<string> > >& prototype_grouped_Wyckoff_letters, string library="all");
  vector<string> GetPrototypesBySymmetry(vector<uint>& stoichiometry, uint& space_group_number, vector<GroupedWyckoffPosition>& grouped_Wyckoff_positions, uint setting, string library="all"); //DX20181010
  //vector<string> GetPrototypesBySymmetry(vector<uint>& stoichiometry, uint& space_group_number, vector<vector<vector<string> > >& grouped_possible_Wyckoff_letters, uint setting, string library="all"); //DX20181010
  vector<string> GetPrototypesBySymmetry(vector<uint>& stoichiometry, uint& space_group_number, vector<GroupedWyckoffPosition>& grouped_Wyckoff_positions, vector<uint>& prototype_space_groups, uint setting, string library="all"); //DX20181010
  //vector<string> GetPrototypesBySymmetry(vector<uint>& stoichiometry, uint& space_group_number, vector<vector<vector<string> > >& grouped_possible_Wyckoff_letters, vector<uint>& prototype_space_groups, uint setting, string library="all"); //DX20181010
  xstructure PrototypeLibraries(ostream &oss,string label,string parameters,int mode);
  xstructure PrototypeLibraries(ostream &oss,string label,string parameters,deque<string> &vatomX,int mode);
  xstructure PrototypeLibraries(ostream &oss,string label,string parameters,deque<string> &vatomX,deque<double> &vvolumeX,double volume_in,int mode);//=LIBRARY_MODE_HTQC);
  xstructure PrototypeLibraries(ostream &oss,string label,string parameters,deque<string> &vatomX,deque<double> &vvolumeX,double volume_in,int mode,bool flip_option);
  xstructure PrototypeLibraries(ostream &oss,_PROTO_PARAMS *PARAMS);

  string PrototypesHelp(void);
  string PrototypesIcsdHelp(string options);
  string CALCULATED(string options);
  string CALCULATED_ICSD_RANDOM(void);
  // aflow_xproto_gus.cpp
  xstructure PrototypeBinaryGUS(ostream &oss,string label);
  xstructure PrototypeBinaryGUS(ostream &oss,string label,string atA,string atB);
  xstructure PrototypeBinaryGUS(ostream &oss,string label,string atA,double volA,string atB,double volB,double vol_in);
}

extern string PrototypeBinaryGUS_Cache_Library[];

// ----------------------------------------------------------------------------
// aflow_anrl.cpp
//DX20180710 - updated - #define DOI_ANRL " [ANRL doi: arXiv:1607.02532]"
#define DOI_ANRL " [ANRL doi: 10.1016/j.commatsci.2017.01.017 (part 1), doi: 10.1016/j.commatsci.2018.10.043 (part 2)]" //DX20180710 - updated //DX20190214 updated part 2 doi
#define DOI_POCC " [POCC doi: 10.1021/acs.chemmater.6b01449]"

namespace anrl {
  // ---------------------------------------------------------------------------
  // get existing prototype information
  uint PrototypeANRL_LoadList(vector<string>& vproto,
      vector<string>& vproto_label,
      vector<uint>& vproto_nspecies,
      vector<uint>& vproto_natoms,
      vector<uint>& vproto_spacegroup,
      vector<uint>& vproto_nunderscores,
      vector<uint>& vproto_nparameters,
      vector<string>& vproto_Pearson_symbol,
      vector<string>& vproto_params,
      vector<string>& vproto_Strukturbericht,
      vector<string>& vproto_prototype,
      vector<string>& vproto_dialect);
  vector<string> getANRLParameters(string anrl_label,
      string library="",
      int choice=-1,
      bool keep_original_lattice_parameter=false); //DX20181009 //DX20190227 - added keep_original_lattice_parameter
  bool vproto2tokens(string proto,
      string& label,
      uint& nspecies,
      uint& natoms,
      uint& spacegroup,
      uint& nunderscores,
      uint& nparameters,
      string& Pearson_symbol,
      string& params,
      string& Strukturbericht,
      string& prototype,
      string& dialect);
  // ---------------------------------------------------------------------------
  // functions to determine atomic positions from Wyckoff and parameters
  vector<uint> extractStoichiometry(string& anrl_label);
  // ---------------------------------------------------------------------------
  // checking functions
  bool PrototypeANRL_Consistency(uint vparameters_size,uint proto_nparameters,string proto_prototype,
      string proto_label,string proto_Strukturbericht,string proto_Pearson_symbol,
      uint proto_spacegroup, string proto_params, uint print_mode); //DX20180710 - added print_mode //DX20200207 - oss no longer needed
  // ---------------------------------------------------------------------------
  // helper functions to determine label and internal degrees of freedom 
  string groupedWyckoffPosition2ANRLString(const vector<GroupedWyckoffPosition>& grouped_positions, bool alphabetize);
  vector<string> getANRLLatticeParameterString(char& lattice_type);
  vector<double> getANRLLatticeParameterValuesFromWyccar(const vector<string>& wyccar_ITC, char lattice_type, char lattice_centering, uint setting); //DX20191031
  vector<double> getANRLLatticeParameterValuesFromABCAngles(const xstructure& xstr, char lattice_type, char lattice_centering, uint setting); //DX20191031
  vector<double> getANRLLatticeParameterValues(const vector<double>& all_lattice_parameters, char lattice_type, char lattice_centering, uint setting); //DX20191031
  uint getANRLSettingChoice(int spacegroup); //DX20191031 - removed reference
  // ---------------------------------------------------------------------------
  // map structure to label and internal degrees of freedom 
  string structure2anrl(istream& input, aurostd::xoption& vpflow);           // xoption
  string structure2anrl(xstructure& xstr, bool recalculate_symmetry=true);   // use default options //DX20191031 - added recalculate_symmetry
  string structure2anrl(xstructure& xstr, double tolerance);                 // specify symmetry tolerance //CO20190520 - removed pointers for bools and doubles, added const where possible
  string structure2anrl(xstructure& xstr, uint setting);                     // specify setting
  string structure2anrl(xstructure& xstr, double tolerance, uint setting, bool recalculate_symmetry=true, bool print_element_names=false, bool print_atomic_numbers=false);  // main function //CO20190520 - removed pointers for bools and doubles, added const where possible //DX20190829 - added recalculate_symmetry //DX20191031 - removed reference //DX20210622 - added printing options
  // ---------------------------------------------------------------------------
  // generic prototype generator (main function)
  xstructure PrototypeANRL_Generator(string& label, string& parameters, deque<string> &vatomX,deque<double> &vvolumeX, ostream& logstream=cout, bool silence_logger=true); //DX20200528 - command line = no logger
  xstructure PrototypeANRL_Generator(string& label, string& parameters, deque<string> &vatomX,deque<double> &vvolumeX, ofstream& FileMESSAGE, ostream& logstream=cout, bool silence_logger=false); //DX20200528 - internal = logger
  // ---------------------------------------------------------------------------
  // [OLD] hard-coded generator (requires ANRL/ subdirectory)
  xstructure PrototypeANRL(ostream &oss,
      string label,
      string parameters,
      deque<string> &vatomX,
      deque<double> &vvolumeX,
      double volume_in,
      int mode,
      bool flip_option);
}

// ----------------------------------------------------------------------------
// Various prototypes to be moved somewhere sometime
// PROTOTYPES
// uint argsprint(vector<string> argv);
// ----------------------------------------------------------------------------
// aflow.cpp
//[CO20200502 - DUPLICATE?]string aflow_get_time_string(void);
//[CO20200502 - DUPLICATE?]string aflow_get_time_string_short(void);
//[CO20200502 - DUPLICATE?]string strPID(void);
//[CO20200502 - DUPLICATE?]string strTID(void);  //CO20200502 - threadID
int AFLOW_main(vector<string> &argv);
namespace aflow {
  string License_Preamble_aflow(void);
  string Intro_aflow(string x);
  string Intro_sflow(string x);
  string Intro_HELP(string x);
  string Banner(string type);
}
int VASP_Main(vector<string> argv);
int GRND_Main(vector<string> argv);
namespace KBIN {
  int KBIN_Main(vector<string> argv);
}
string MessageTime(void);
string MessageHostTime(const _aflags& aflags);
string MessageDir(const _aflags& aflags);
string MessageDirTime(const _aflags& aflags);
string MessageDirHostTime(const _aflags& aflags);
//[CO20200624 - REDUNDANT]bool AFLOW_BlackList(string hostname);

// ----------------------------------------------------------------------------
// aflow_pthreads.cpp
namespace AFLOW_PTHREADS {
  int GetTotalCPUs(void);
  bool Check_Threads(vector<string> argv,const bool& VERBOSE);
  void Clean_Threads(void);
  void No_Threads(void);
  bool Available_Free_Threads(int &fthread);
  bool Wait_Available_Free_Threads(int &fthread,const double& pthread_wait,const bool& VERBOSE);
  bool Wait_Available_Free_Threads(int &fthread,const bool& VERBOSE);
}
// interfaces
namespace KBIN {
  bool MoveRun2NewDirectory(_aflags& aflags, const string& subdirectory_orig, const string& subdirectory_new); //DX20210901 //SD20220319 - return bool
  void RUN_Directory_PTHREADS(_aflags &aflags);
  void *_threaded_interface_RUN_Directory(void *ptr);
} // namespace KBIN
namespace aurostd { // Multithreaded add on to aurostd
  bool multithread_execute(deque<string> vcommand,int NUM_THREADS,bool VERBOSE);
  bool multithread_execute(deque<string> vcommand,int NUM_THREADS);
  bool multithread_execute(deque<string> vcommand);
  bool multithread_execute(vector<string> vcommand,int NUM_THREADS,bool VERBOSE);
  bool multithread_execute(vector<string> vcommand,int NUM_THREADS);
  bool multithread_execute(vector<string> vcommand);
} // namespace aurostd
namespace AFLOW_PTHREADS {
  bool MULTI_sh(vector<string> argv);
  bool MULTI_compress(string cmd,vector<string> argv);
  bool MULTI_zip(const vector<string>& argv); //CO20211104
  bool MULTI_bz2xz(vector<string> argv);bool MULTI_xz2bz2(vector<string> argv);
  bool MULTI_gz2xz(vector<string> argv);
}
namespace sflow {
  void KILL(string options);
  void JUST(string options,istream& input,string mode);
  void QSUB(string options);
  void QSUB(string options,string cmd);
  void QDEL(string options);
  void QDEL(string options,string cmd);
}

#ifdef AFLOW_MULTITHREADS_ENABLE
//ME20220130
namespace xthread {
  class xThread {
    public:
      xThread(int nmax=0, int nmin=1);
      xThread(ostream& oss, int nmax=0, int nmin=1);
      xThread(const xThread& xt);
      const xThread& operator=(const xThread& xt);
      ~xThread();

      void clear();

      void setCPUs(int nmax, int nmin=1);
      void setProgressBar(ostream& oss);
      void unsetProgressBar();

      template <typename F, typename... A>
      void run(uint ntasks, F& func, A&... args);
      template <typename F, typename... A>
      void run(int ntasks, F& func, A&... args);
      template <typename F, typename... A>
      void run(unsigned long long int ntasks, F& func, A&... args);
      template <typename IT, typename F, typename... A>
      void run(IT& it, F& func, A&... args);

      template <typename F, typename... A>
      void runPredistributed(int ntasks, F& func, A&... args);
      template <typename F, typename... A>
      void runPredistributed(uint ntasks, F& func, A&... args);
      template <typename F, typename... A>
      void runPredistributed(unsigned long long int ntasks, F& func, A&... args);

    private:
      void free();
      void copy(const xThread&);

      int ncpus_max;
      int ncpus_min;
#ifdef AFLOW_MULTITHREADS_ENABLE
      std::mutex mtx;
#endif
      ostream* progress_bar;
      unsigned long long int progress_bar_counter;
      bool progress_bar_set;

      void initializeProgressBar(unsigned long long int ntasks);

      int reserveThreads(unsigned long long int ntasks);
      void freeThreads(int ncpus);

      template <typename I, typename F, typename... A>
      void run(I& it, I& end, unsigned long long int ntasks, F& func, A&... args);
      template <typename I, typename F, typename... A>
      void spawnWorker(int ithread, I& it, I& end, unsigned long long int ntasks, F& func, A&... args);
      template <typename I>
      I advance(I& it, I& end, unsigned long long int ntasks, bool update_progress_bar=false);

      template <typename I, typename F, typename... A>
      void runPredistributed(I ntasks, F& func, A&... args);
      template <typename I, typename F, typename... A>
      void spawnWorkerPredistributed(int ithread, I startIndex, I endIndex, F& func, A&... args);
  };
}
#endif

// ----------------------------------------------------------------------------
// aflow_kbin.cpp
//int KbinCheckInputFiles(string Directory,ofstream& FileERROR);
namespace KBIN {
  void MPI_Extract(string AflowIn,ofstream &FileMESSAGE,_aflags &aflags,_kflags &kflags);
  void RUN_Directory(_aflags& aflags);
  void AFLOW_RUN_Directory(const _aflags& aflags);
  void RUN_DirectoryScript(const _aflags& aflags,const string& script,const string& output);
  bool CompressDirectory(const _aflags& aflags,const _kflags& kflags);
  bool CompressDirectory(const string& directory,const _kflags& kflags);  //ME20210927
  bool CompressDirectory(const _aflags& aflags);
  bool CompressDirectory(const string& directory);  //CO20211130
  void Clean(const _aflags& aflags);
  void Clean(const string directory);
  void Clean(const _aflags& aflags,const aurostd::xoption& opts_clean);  //CO20210901
  void Clean(const string directory,const aurostd::xoption& opts_clean); //CO20210901
  void XClean(string options);
  void GenerateAflowinFromVASPDirectory(_aflags& aflags);
  void StartStopCheck(const string &AflowIn,string str1,string str2,bool &flag,bool &flagS);
  void StartStopCheck(const string &AflowIn,string str1,bool &flag,bool &flagS);
  bool Legitimate_krun(const _aflags& aflags,const bool osswrite,ostringstream& oss); //SD20220224
  bool Legitimate_krun(const _aflags& aflags); //SD20220224
  bool Legitimate_aflowin(const string& aflowindir,const bool osswrite,ostringstream& oss); //SD20220224 - made aflowindir const, removed reference from bool
  bool Legitimate_aflowin(const string& aflowindir); //SD20220224 - made aflowindir const
  bool Legitimate_aflowdir(const string& aflowindir,const _aflags& aflags,const bool osswrite,ostringstream& oss); //SD20220224
  bool Legitimate_aflowdir(const string& aflowindir,const _aflags& aflags); //SD20220224
  void getAflowInFromAFlags(const _aflags& aflags,string& AflowIn_file,string& AflowIn,ostream& oss=cout); //CO20191110
  void getAflowInFromAFlags(const _aflags& aflags,string& AflowIn_file,string& AflowIn,ofstream& FileMESSAGE,ostream& oss=cout); //CO20191110
  void getAflowInFromDirectory(const string& directory,string& AflowIn_file,string& AflowIn,ostream& oss=cout); //CO20191110
  void getAflowInFromDirectory(const string& directory,string& AflowIn_file,string& AflowIn,ofstream& FileMESSAGE,ostream& oss=cout); //CO20191110
  int get_NCPUS();  //ME20200219
  int get_NCPUS(const _kflags&);  //ME20200219
}

// ----------------------------------------------------------------------------
// aflow_modules.cpp
//ME20181027
namespace KBIN {
  void setModules(_xvasp&);
  void setModules(_xinput&);
  void readModulesFromAflowIn(const string&, _kflags&, _xvasp&);
  void readModulesFromAflowIn(const string&, _kflags&, _xinput&);
  vector<aurostd::xoption> loadDefaultsAPL();
  bool writeFlagAPL(const string& key,const xoption& xopt); //CO20181226  //ME20190113
  void readParametersAPL(const string&, _moduleOptions&, _xinput&);
  vector<aurostd::xoption> loadDefaultsQHA();  //AS20200302
  void readParametersQHA(const string&, _moduleOptions&, _xinput&); //AS20200302
  vector<aurostd::xoption> loadDefaultsAAPL();
  bool writeFlagAAPL(const string& key,const xoption& xopt);  //CO20181226  //ME20190113
  void readParametersAAPL(const string&, _moduleOptions&, _xinput&);
  vector<aurostd::xoption> loadDefaultsAEL();
  bool writeFlagAEL(const string& key,const xoption& xopt); 
  vector<aurostd::xoption> loadDefaultsAGL();
  bool writeFlagAGL(const string& key,const xoption& xopt); 

}

// ----------------------------------------------------------------------------
// aflow_qsub.cpp
namespace KBIN {
  bool QSUB_Extract(_xqsub& xqsub,string AflowIn,ifstream &FileAFLOWIN,ofstream &FileMESSAGE,_aflags &aflags,_kflags &kflags);
  bool QSUB_RunFinished(_aflags &aflags,ofstream &FileMESSAGE,bool=FALSE);
  void QSUB_WaitFinished(_aflags &aflags,ofstream &FileMESSAGE,bool=FALSE);
  bool QSUB_Extract_Mode1(_xqsub& xqsub,ofstream &FileMESSAGE,_aflags &aflags,_kflags &kflags);
  bool QSUB_Extract_Mode2(_xqsub& xqsub,ofstream &FileMESSAGE,_aflags &aflags,_kflags &kflags);
  bool QSUB_Extract_Mode3(_xqsub& xqsub,ofstream &FileMESSAGE,_aflags &aflags,_kflags &kflags);
}

// ----------------------------------------------------------------------------
// aflow_ialien.cpp
namespace ALIEN {
  bool Produce_INPUT(_xalien& xalien,string AflowIn,ifstream &FileAFLOWIN,ofstream &FileMESSAGE,_aflags &aflags,_kflags &kflags,_alienflags &alienflags);
  bool Modify_INPUT(_xalien& xalien,ofstream &FileMESSAGE,_aflags &aflags,_alienflags &alienflags);
  bool Write_INPUT(_xalien& xalien);
  bool Produce_INPUT_FILE(_xalien& xalien,string AflowIn,ifstream &FileAFLOWIN,ofstream &FileMESSAGE,_aflags &aflags,_kflags &kflags,_alienflags &alienflags);
  bool Modify_INPUT_FILE(_xalien& xalien,ofstream &FileMESSAGE,_aflags &aflags,_alienflags &alienflags);
}

// ----------------------------------------------------------------------------
// aflow_kalien.cpp
namespace ALIEN {
  _alienflags Get_Alienflags_from_AflowIN(string &AflowIn);
  bool Run_Directory(ofstream& FileERROR,_aflags& aflags,_kflags& kflags);
}

// ----------------------------------------------------------------------------
// aflow_matlab.cpp aflow_matlab_funcs.cpp
bool KBIN_MATLAB_Extract(string AflowIn,ifstream &FileAFLOWIN,ofstream &FileMESSAGE,_aflags &aflags,_kflags &kflags);
bool KBIN_MATLAB_Run(_kflags &kflags);
_kflags KBIN_MATLAB_Get_Matlabflags_from_AflowIN(string &AflowIn);
bool KBIN_MATLAB_Directory(ofstream &FileMESSAGE,_aflags &aflags,_kflags &kflags);
string MATLAB_FUNCS_param(void);
//string MATLAB_FUNCS_plotband(string DIRECTORY,string OPTION1);
string MATLAB_FUNCS_plotband(void);

// ----------------------------------------------------------------------------
// aflow_gnuplot_plotbz.cpp
//string GNUPLOT_FUNCS_plotbz(string DIRECTORY,string OPTION1);
string GNUPLOT_FUNCS_plotbz(void);

// ----------------------------------------------------------------------------
// aflow_ifrozsl.cpp

namespace KBIN {
  void VASP_RunPhonons_FROZSL(_xvasp &xvasp,string AflowIn,_aflags &aflags,_kflags &kflags,_vflags &vflags,ofstream &FileMESSAGE);
}

namespace FROZSL {
  bool Extract_INPUT(const string& AflowIn,ofstream &FileMESSAGE,stringstream &input_file,_aflags &aflags,_kflags &kflags);
  bool Setup_frozsl_init_input(const string& AflowIn,ofstream &FileMESSAGE,stringstream &input_file,_aflags &aflags,_kflags &kflags);
  bool Already_Calculated_Input(const string& AflowIn);
  bool WGET_INPUT(ofstream &FileMESSAGE,string AflowIn,_aflags &aflags,_kflags &kflags);
  bool WGET_OUTPUT(ofstream &FileMESSAGE,_aflags &aflags,_kflags &kflags);
  bool input_TO_poscar(ofstream &FileMESSAGE,stringstream &input_file,_aflags &aflags,_kflags &kflags);
  string Generate_Input_file(ofstream &FileMESSAGE,_aflags &aflags,_kflags &kflags);
  bool File_INPUT(const string& AflowIn,ofstream &FileMESSAGE,stringstream &input_file,_aflags &aflags,_kflags &kflags);
  bool Write(string data,string directory);
  bool Delete(string data,string directory);
}
namespace FINDSYM {
  bool Write(string data,string directory);
}

// ----------------------------------------------------------------------------
// aflow_kvasp.cpp

namespace KBIN {
  _kflags VASP_Get_Kflags_from_AflowIN(const string &AflowIn,_aflags &aflags,ostream& oss=cout);
  _kflags VASP_Get_Kflags_from_AflowIN(const string &AflowIn,ofstream &FileMESSAGE,_aflags &aflags,ostream& oss=cout);
  _vflags VASP_Get_Vflags_from_AflowIN(const string &AflowIn,_aflags &aflags,_kflags& kflags,ostream& oss=cout);
  _vflags VASP_Get_Vflags_from_AflowIN(const string &AflowIn,ofstream &FileMESSAGE,_aflags &aflags,_kflags& kflags,ostream& oss=cout);
  bool VASP_Fix_Machine_Kflags_from_AflowIN(ofstream &FileMESSAGE,_aflags &aflags,_kflags &kflags,_vflags &vflags);
  bool VASP_Directory(ofstream& FileERROR,_aflags& aflags,_kflags& kflags);
  void VASP_BackupOriginal(_aflags aflags);
  // [OBSOLETE] G++6 not needed  void VASP_Wait(_xvasp& xvasp,_aflags &aflags,_kflags &kflags,_vflags &vflags,ofstream &FileMESSAGE);
  void VASP_ProcessWarnings(_xvasp &xvasp,_aflags &aflags,_kflags &kflags,aurostd::xoption& xmessage,aurostd::xoption& xwarning,ofstream &FileMESSAGE); //CO20210315
  void VASP_ProcessWarnings(_xvasp &xvasp,_aflags &aflags,_kflags &kflags,aurostd::xoption& xmessage,aurostd::xoption& xwarning,aurostd::xoption& xmonitor,ofstream &FileMESSAGE); //CO20210315
  bool VASP_Error2Fix(const string& error,_xvasp &xvasp,aurostd::xoption& xwarning,aurostd::xoption& xfixed,_aflags &aflags,_kflags &kflags,_vflags &vflags,ofstream &FileMESSAGE);  //CO20210315
  bool VASP_Error2Fix(const string& error,const string& mode,_xvasp &xvasp,aurostd::xoption& xwarning,aurostd::xoption& xfixed,_aflags &aflags,_kflags &kflags,_vflags &vflags,ofstream &FileMESSAGE);  //CO20210315
  bool VASP_Error2Fix(const string& error,int& submode,_xvasp &xvasp,aurostd::xoption& xwarning,aurostd::xoption& xfixed,_aflags &aflags,_kflags &kflags,_vflags &vflags,ofstream &FileMESSAGE);  //CO20210315
  bool VASP_Error2Fix(const string& error,const string& mode,int& submode,_xvasp &xvasp,aurostd::xoption& xwarning,aurostd::xoption& xfixed,_aflags &aflags,_kflags &kflags,_vflags &vflags,ofstream &FileMESSAGE);  //CO20210315
  bool VASP_Error2Fix(const string& error,bool try_last_ditch_efforts,_xvasp &xvasp,aurostd::xoption& xwarning,aurostd::xoption& xfixed,_aflags &aflags,_kflags &kflags,_vflags &vflags,ofstream &FileMESSAGE);  //CO20210315
  bool VASP_Error2Fix(const string& error,const string& mode,bool try_last_ditch_efforts,_xvasp &xvasp,aurostd::xoption& xwarning,aurostd::xoption& xfixed,_aflags &aflags,_kflags &kflags,_vflags &vflags,ofstream &FileMESSAGE);  //CO20210315
  bool VASP_Error2Fix(const string& error,int& submode,bool try_last_ditch_efforts,_xvasp &xvasp,aurostd::xoption& xwarning,aurostd::xoption& xfixed,_aflags &aflags,_kflags &kflags,_vflags &vflags,ofstream &FileMESSAGE);  //CO20210315
  bool VASP_Error2Fix(const string& error,const string& mode,int& submode,bool try_last_ditch_efforts,_xvasp &xvasp,aurostd::xoption& xwarning,aurostd::xoption& xfixed,_aflags &aflags,_kflags &kflags,_vflags &vflags,ofstream &FileMESSAGE);  //CO20210315
  bool VASP_FixErrors(_xvasp &xvasp,aurostd::xoption& xmessage,aurostd::xoption& xwarning,aurostd::xoption& xfixed,_aflags &aflags,_kflags &kflags,_vflags &vflags,ofstream &FileMESSAGE); //CO20210315
  bool VASP_Run(_xvasp &xvasp,_aflags &aflags,_kflags &kflags,_vflags &vflags,ofstream &FileMESSAGE);
  bool VASP_Run(_xvasp &xvasp,_aflags &aflags,_kflags &kflags,_vflags &vflags,string relaxA,string relaxB,bool qmwrite,ofstream &FileMESSAGE);
  bool VASP_Run(_xvasp &xvasp,_aflags &aflags,_kflags &kflags,_vflags &vflags,string relaxA,bool qmwrite,ofstream &FileMESSAGE);
  bool VASP_RunFinished(_xvasp &xvasp,_aflags &aflags,ofstream &FileMESSAGE,bool=FALSE);
  void WaitFinished(_xvasp &xvasp,_aflags &aflags,ofstream &FileMESSAGE,uint max_count=AUROSTD_MAX_UINT,bool=FALSE);  //CO20201220 - added max_count
  void VASP_Error(const _xvasp &xvasp,const string& message1="",const string& message2="",const string& message3="");
  void VASP_Error(const _xvasp &xvasp,ofstream &FileMESSAGE,const string& message1="",const string& message2="",const string& message3="");
  string VASP_Analyze(_xvasp &xvasp,bool qmwrite);
  //[CO20210315 - OBSOLETE]void VASP_CompressDirectory(_xvasp xvasp,_kflags &kflags);
  void VASP_Backup(_xvasp& xvasp,bool qmwrite,const string& relax); //CO20210315
  void VASP_CONTCAR_Save(const _xvasp& xvasp,const string& relax="breakpoint");  //CO20210315
  void VASP_CONTCAR_Save(const string& directory,const string& relax="breakpoint");  //CO20210315
  void VASP_Recycle(const _xvasp& xvasp,const string& relax); //CO20210315
  void VASP_Recycle(const _xvasp& xvasp,int relax_number);  //CO20210315
  void VASP_RecycleExtraFile(const _xvasp& xvasp,const string& xfile,const string& relax);  //CO20210315
  void VASP_RecycleExtraFile(const _xvasp& xvasp,const string& xfile,int relax_number); //CO20210315
  uint VASP_getNELM(const string& outcar); //CO20200624
  uint VASP_getNSTEPS(const string& oszicar);  //CO20200624
  bool VASP_OSZICARUnconverging(const string& dir,uint cutoff=3);
  bool VASP_OSZICARUnconverged(const string& oszicar,const string& outcar);
  void GetStatDiel(string& outcar, xvector<double>& eigr, xvector<double>& eigi); // CAMILO
  void GetDynaDiel(string& outcar, xvector<double>& eigr, xvector<double>& eigi); // CAMILO
  string OUTCAR2VASPVersion(const string& outcar);  //CO20210315
  string OUTCAR2VASPVersionNumber(const string& outcar);  //CO20210315
  double OUTCAR2VASPVersionDouble(const string& outcar);  //CO20210315
  string VASPVersionString2Number(const string& vasp_version);  //CO20210315
  double VASPVersionString2Double(const string& vasp_version);  //CO20210315
  string getVASPVersion(const string& binfile,const string& mpi_command="");  //ME20190219
  string getVASPVersionNumber(const string& binfile,const string& mpi_command="");  //CO20200610
  double getVASPVersionDouble(const string& binfile,const string& mpi_command="");  //CO20200610
}

// ----------------------------------------------------------------------------
// aflow_ivasp.cpp
namespace KBIN {
  bool VASP_Produce_INPUT(_xvasp& xvasp,const string& AflowIn,ofstream &FileMESSAGE,_aflags &aflags,_kflags &kflags,_vflags &vflags,bool load_POSCAR_from_xvasp=false);
  bool VASP_Modify_INPUT(_xvasp& xvasp,ofstream &FileMESSAGE,_aflags &aflags,_kflags &kflags,_vflags &vflags);
  bool VASP_Produce_and_Modify_INPUT(_xvasp& xvasp,const string& AflowIn,ofstream &FileMESSAGE,_aflags &aflags,_kflags &kflags,_vflags &vflags,bool load_POSCAR_from_xvasp=false); //CO20180418
  bool VASP_Write_ppAUID_FILE(const string& directory,const vector<string>& vppAUIDs,const vector<string>& species);
  bool VASP_Write_ppAUID_FILE(const string& directory,const deque<string>& vppAUIDs,const deque<string>& species);
  bool VASP_Write_ppAUID_AFLOWIN(const string& directory,const vector<string>& vppAUIDs,const vector<string>& species);
  bool VASP_Write_ppAUID_AFLOWIN(const string& directory,const deque<string>& vppAUIDs,const deque<string>& species);
  bool VASP_Write_INPUT(_xvasp& xvasp,_vflags &vflags,const string& ext_module="");//AS20210302
  bool VASP_Produce_INCAR(_xvasp& xvasp,const string& AflowIn,ofstream& FileERROR,_aflags& aflags,_kflags& kflags,_vflags& vflags);
  bool VASP_Modify_INCAR(_xvasp& xvasp,ofstream& FileERROR,_aflags& aflags,_kflags& kflags,_vflags& vflags);
  void VASP_CleanUp_INCAR(_xvasp& xvasp);
  bool VASP_Reread_INCAR(_xvasp& xvasp); //CO20210315
  bool VASP_Reread_INCAR(_xvasp& xvasp,ofstream &FileMESSAGE,_aflags &aflags);
  bool VASP_Produce_POSCAR(_xvasp& xvasp,const string& AflowIn,ofstream& FileERROR,_aflags& aflags,_kflags& kflags,_vflags& vflags);
  bool VASP_Produce_POSCAR(_xvasp& xvasp);
  bool VASP_Modify_POSCAR(_xvasp& xvasp,const string& AflowIn,ofstream& FileERROR,_aflags& aflags,_vflags& vflags);
  void convertPOSCARFormat(_xvasp&, const _aflags& aflags, const _kflags&);  //ME20190220 //CO20210713 - aflags
  bool VASP_Convert_Unit_Cell(_xvasp&, _vflags&, _aflags&, ofstream&, ostringstream&); //ME20181216
  bool VASP_Reread_POSCAR(_xvasp& xvasp); //CO20210315
  bool VASP_Reread_POSCAR(_xvasp& xvasp,ofstream &FileMESSAGE,_aflags &aflags);
  bool VASP_Produce_KPOINTS(_xvasp& xvasp,const string& AflowIn,ofstream& FileERROR,_aflags& aflags,_kflags& kflags,_vflags& vflags);
  bool VASP_Modify_KPOINTS(_xvasp& xvasp,ofstream& FileERROR,_aflags& aflags,_vflags& vflags);
  bool VASP_Reread_KPOINTS(_xvasp& xvasp);  //CO20210315
  bool VASP_Reread_KPOINTS(_xvasp& xvasp,ofstream &FileMESSAGE,_aflags &aflags);
  bool VASP_Find_DATA_POTCAR(const string& species_pp,string &FilePotcar,string &DataPotcar,string &AUIDPotcar);
  bool VASP_Find_FILE_POTCAR(const string& species_pp,string &FilePotcar,string &DataPotcar,string &AUIDPotcar);
  bool VASP_Produce_POTCAR(_xvasp& xvasp,const string& AflowIn,ofstream& FileERROR,_aflags& aflags,_kflags& kflags,_vflags& vflags);
  bool VASP_Modify_POTCAR(_xvasp& xvasp,ofstream& FileERROR,_aflags& aflags,_vflags& vflags);
  bool VASP_Reread_POTCAR(_xvasp& xvasp,ofstream &FileMESSAGE,_aflags &aflags);
  string VASP_PseudoPotential_CleanName(const string& specieIN);
  string VASP_PseudoPotential_CleanName_20190712(const string& specieIN); //CO20190712
  string VASP_PseudoPotential_CleanName_20190101(const string& specieIN); //CO20190712
  bool VASP_PseudoPotential_CleanName_TEST(void); //CO20190712
  uint VASP_SplitAlloySpecies(string alloy_in, vector<string> &speciesX);
  uint VASP_SplitAlloySpecies(string alloy_in, vector<string> &speciesX, vector<double> &natomsX);
  bool VASP_SplitAlloySpecies(string alloy_in, string &specieA, string &specieB);
  bool VASP_SplitAlloySpecies(string alloy_in, string &specieA, string &specieB, string &specieC);
  bool VASP_SplitAlloySpecies(vector<string> alloy, vector<string> &speciesA, vector<string> &speciesB);
  bool VASP_SplitAlloySpecies(vector<string> alloy, vector<string> &speciesA, vector<string> &speciesB, vector<string> &speciesC);
  uint VASP_SplitAlloyPseudoPotentials(string alloy_in, vector<string> &species_ppX);
  uint VASP_SplitAlloyPseudoPotentials(string alloy_in, vector<string> &species_ppX, vector<double> &natomsX);
  bool VASP_SplitAlloyPseudoPotentials(string alloy, string &species_ppA, string &species_ppB);
  bool VASP_SplitAlloyPseudoPotentials(string alloy, string &species_ppA, string &species_ppB, string &species_ppC);
  bool VASP_SplitAlloyPseudoPotentials(vector<string> alloy, vector<string> &species_ppsA, vector<string> &species_ppsB);
  bool VASP_SplitAlloyPseudoPotentials(vector<string> alloy, vector<string> &species_ppsA, vector<string> &species_ppsB, vector<string> &species_ppsC);
  void XVASP_Get_NPAR_NCORE(const _xvasp& xvasp,const _aflags& aflags,int& NPAR,int& NCORE);  //CO20210315
  void XVASP_MPI_Autotune(_xvasp& xvasp,_aflags &aflags,bool VERBOSE);
  void XVASP_INCAR_System_Auto(_xvasp& xvasp,bool VERBOSE);
  void XVASP_INCAR_Relax_ON(_xvasp& xvasp,bool VERBOSE);
  void XVASP_INCAR_Relax_ON(_xvasp& xvasp,_vflags& vflags,int number); // for steps
  void XVASP_INCAR_Static_ON(_xvasp& xvasp,_vflags& vflags);
  void XVASP_INCAR_Relax_Static_ON(_xvasp& xvasp,_vflags& vflags);
  void XVASP_INCAR_Bands_ON(_xvasp& xvasp,_vflags& vflags);
  void XVASP_INCAR_RWIGS_Static(_xvasp& xvasp,_vflags& vflags,ofstream &FileMESSAGE,bool OPERATION);
  void XVASP_INCAR_Precision(_xvasp& xvasp,_vflags& vflags);
  void XVASP_INCAR_Metagga(_xvasp& xvasp,_vflags& vflags);
  void XVASP_INCAR_Ivdw(_xvasp& xvasp,_vflags& vflags);
  void XVASP_INCAR_ABMIX(_xvasp& xvasp,_vflags& vflags);
  int XVASP_INCAR_GetNBANDS(const _xvasp& xvasp,const _aflags& aflags,bool ispin=true); //CO20210315 - spin==true is safer
  string INCAR_IALGO2ALGO(int ialgo); //CO20210315
  bool XVASP_INCAR_Read_MAGMOM(_xvasp& xvasp);  //CO20210315
  bool XVASP_INCAR_PREPARE_GENERIC(const string& command,_xvasp& xvasp,const _vflags& vflags,const string& svalue,int ivalue,double dvalue,bool bvalue);
  void XVASP_INCAR_ADJUST_ICHARG(_xvasp&, _vflags&, _aflags&, int,bool write_incar, ofstream&);  //ME20191028 //CO20210315 - write_incar
  void XVASP_INCAR_SPIN_REMOVE_RELAX(_xvasp& xvasp,_aflags &aflags,_vflags& vflags,int step,bool write_incar,ofstream &FileMESSAGE);  //CO20210315 - write_incar
  void XVASP_KPOINTS_IBZKPT_UPDATE(_xvasp& xvasp,_aflags &aflags,_vflags& vflags,int step,bool write_incar,ofstream &FileMESSAGE);  //CO20210315 - write_incar
  void XVASP_INCAR_LDAU_OFF(_xvasp& xvasp,bool VERBOSE);
  void XVASP_INCAR_LDAU_ON(_xvasp& xvasp,_vflags& vflags,uint type);
  void XVASP_INCAR_LDAU_ADIABATIC(_xvasp& xvasp,int step);
  void XVASP_INCAR_LDAU_CUTOFF(_xvasp& xvasp,bool VERBOSE);
  void XVASP_INCAR_KPOINTS_Dielectric_SET(_xvasp& xvasp,_kflags &kflags,_vflags& vflags,string mode_dielectric);
  void XVASP_INCAR_REMOVE_ENTRY(_xvasp& xvasp,const string& entry,const string& COMMENT,bool VERBOSE);  //CO20200624 - using aurostd::kvpairfound() now
  void XVASP_INCAR_REMOVE_ENTRY(_xvasp& xvasp,const vector<string>& entries,const string& COMMENT,bool VERBOSE);  //CO20200624 - using aurostd::kvpairfound() now

  bool AFLOWIN_REMOVE(const string& aflowin_file,const string& keyword,const string& comment); //CO20210314
  bool AFLOWIN_REMOVE(const string& aflowin_file,const vector<string>& vkeywords,const string& comment); //CO20210314
  bool AFLOWIN_REMOVE(const string& aflowin_file,const string& keyword,const string& keyword2avoid,const string& comment); //CO20210314
  bool AFLOWIN_REMOVE(const string& aflowin_file,const vector<string>& vkeywords,const vector<string>& vkeywords2ignore,const string& comment); //CO20210314
  void AFLOWIN_ADD(const string& aflowin_file,const stringstream& streamin,const string& comment);  //CO20210315
  void AFLOWIN_ADD(const string& aflowin_file,const ostringstream& streamin,const string& comment); //CO20210315
  void AFLOWIN_ADD(const string& aflowin_file,const string& line,const string& comment);  //CO20210315
  void AFLOWIN_ADD(const string& aflowin_file,const vector<string>& vlines2add,const string& comment);  //CO20210315

  void XVASP_KPOINTS_KPOINTS(_xvasp &xvasp,ofstream &FileMESSAGE,bool VERBOSE);
  void XVASP_KPOINTS_KPOINTS(_xvasp &xvasp);
  // bool XVASP_KPOINTS_EVEN(_xvasp& xvasp); TO REMOVE
  // bool XVASP_KPOINTS_ODD(_xvasp& xvasp); TO REMOVE
  bool XVASP_KPOINTS_IncludesGamma(const _xvasp& xvasp);  //CO20210315
  bool XVASP_KPOINTS_OPERATION(_xvasp& xvasp,const string& operation);
  // bool XVASP_KPOINTS_Kshift_Gamma_EVEN(_xvasp& xvasp); TO REMOVE
  // bool XVASP_KPOINTS_Kshift_Gamma_ODD(_xvasp& xvasp); TO REMOVE
  // bool XVASP_KPOINTS_Kscheme(_xvasp& xvasp,string kscheme);
  //[CO20210315 - OBSOLETE]bool XVASP_KPOINTS_Fix_KPPRA(_xvasp &xvasp,int NK,ofstream &FileMESSAGE,bool VERBOSE);
  //[CO20210315 - OBSOLETE]bool XVASP_KPOINTS_Fix_KSHIFT(_xvasp &xvasp,_xvasp &rxvasp,bool KAUTOSHIFT,bool VERBOSE);
  //[CO20210315 - OBSOLETE]bool XVASP_KPOINTS_Fix_KPOINTS(_xvasp &xvasp,int NK,ofstream &FileMESSAGE,bool VERBOSE);
  bool XVASP_KPOINTS_isAutoMesh(const _xvasp& xvasp); //CO20210315
  bool XVASP_KPOINTS_string2numbers(_xvasp& xvasp); //CO20210315 - cleaned up
  bool XVASP_KPOINTS_numbers2string(_xvasp& xvasp); //CO20210315 - cleaned up
  void XVASP_Afix_Clean(const _xvasp& xvasp,const string& preserve_name);
  //[CO20210315 - OBSOLETE]bool XVASP_Afix_ROTMAT(_xvasp& xvasp,int mode,_aflags& aflags,bool VERBOSE,ofstream &FileMESSAGE);
  //[CO20210315 - OBSOLETE]bool XVASP_Afix_ROTMAT(_xvasp& xvasp,int mode,_kflags kflags,_vflags vflags,_aflags& aflags,bool VERBOSE,ofstream &FileMESSAGE);
  //the following functions are all associated with XVASP_Afix()
  bool XVASP_Afix_NBANDS(_xvasp& xvasp,const _aflags& aflags,const _vflags& vflags,bool increase=true);  //CO20200624 - this is not a general Afix, this can only be used inside Afix_GENERIC
  bool XVASP_Afix_NBANDS(_xvasp& xvasp,const _aflags& aflags,const _vflags& vflags,int& nbands,bool increase=true);  //CO20200624 - this is not a general Afix, this can only be used inside Afix_GENERIC
  bool XVASP_Afix_POTIM(_xvasp& xvasp,const _vflags& vflags);  //CO20200624 - this is not a general Afix, this can only be used inside Afix_GENERIC
  bool XVASP_Afix_POTIM(_xvasp& xvasp,const _vflags& vflags,double& potim);  //CO20200624 - this is not a general Afix, this can only be used inside Afix_GENERIC
  bool XVASP_Afix_NELM(_xvasp& xvasp,const _vflags& vflags); //CO20200624 - this is not a general Afix, this can only be used inside Afix_GENERIC
  bool XVASP_Afix_NELM(_xvasp& xvasp,const _vflags& vflags,int& nelm); //CO20200624 - this is not a general Afix, this can only be used inside Afix_GENERIC
  bool XVASP_Afix_EFIELD_PEAD(_xvasp& xvasp,const _vflags& vflags); //CO20200624 - this is not a general Afix, this can only be used inside Afix_GENERIC
  bool XVASP_Afix_EFIELD_PEAD(_xvasp& xvasp,const _vflags& vflags,xvector<double>& E); //CO20200624 - this is not a general Afix, this can only be used inside Afix_GENERIC
  bool XVASP_Afix_ApplyFix(const string& fix,aurostd::xoption& xfixed,_xvasp& xvasp,_kflags& kflags,_vflags& vflags,_aflags &aflags,ofstream& FileMESSAGE); //CO20200624 - adding submode so we don't need to make a bunch of spin-off functions
  bool XVASP_Afix_IgnoreFix(const string& _fix,const _vflags& vflags);  //CO20210315
  bool XVASP_Afix(const string& mode,int& submode,bool try_last_ditch_efforts,aurostd::xoption& xfixed,_xvasp& xvasp,_kflags& kflags,_vflags& vflags,_aflags &aflags,ofstream& FileMESSAGE); //CO20200624 - adding submode so we don't need to make a bunch of spin-off functions

  string ExtractSystemName(const string& directory);  //ME20200217
  string ExtractSystemNameFromAFLOWIN(const string& directory);  //ME20200217
  string ExtractSystemNameFromVASP(const string& directory);  //ME20200217
  double ExtractEfermiOUTCAR(string directory);
  xstructure GetMostRelaxedStructure(string directory); //CO20180627
  vector<string> ExtractAtomicSpecies(const string& directory,ostream& oss=cout);
  vector<string> ExtractAtomicSpecies(const string& directory,ofstream& FileMESSAGE,ostream& oss=cout);

}

// ----------------------------------------------------------------------------
// aflow_avasp.cpp
#define _AVASP_PSEUDOPOTENTIAL_AUTO_ string("AUTO")
#define _AVASP_PSEUDOPOTENTIAL_DELIMITER_ string(":")
#define _AVASP_PSEUDOPOTENTIAL_POTENTIAL_TYPE_ string("TYPE") //CO20191020
#define _AVASP_PSEUDOPOTENTIAL_POTENTIAL_COMPLETE_ string("COMPLETE")

struct _AVASP_PROTO{
  vector<string> ucell;
  deque<int> vkppra;
  vector<double> vpressure;
  aurostd::xoption vparams;
};

void PARAMS2xvasp(_AVASP_PROTO *PARAMS,_xvasp& xvasp);  //CO20210624 - avoid duplicate code: AVASP_MakePrototype_AFLOWIN() and AVASP_MakePrototypeICSD_AFLOWIN()
bool AVASP_MakePrototype_AFLOWIN(_AVASP_PROTO *PARAMS);
bool AVASP_MakePrototype_AFLOWIN_20181226(_AVASP_PROTO *PARAMS);
bool AVASP_MakePrototype_AFLOWIN_20180101(_AVASP_PROTO *PARAMS);
bool AVASP_MakePrototypeICSD_AFLOWIN(_AVASP_PROTO *PARAMS,bool flag_AFLOW_IN_ONLY_IF_MISSING);
void AVASP_Get_LDAU_Parameters(string species,bool &LDAU,vector<string>& vLDAUspecies,
    vector<uint>& vLDAUtype,vector<int>& vLDAUL, vector<double>& vLDAUU, vector<double> &vLDAUJ);
string AVASP_Get_PseudoPotential_PAW_PBE_KIN(string species);
string AVASP_Get_PseudoPotential_PAW_PBE(string species);
string AVASP_Get_PseudoPotential_PAW_GGA(string species);
string AVASP_Get_PseudoPotential_PAW_LDA_KIN(string species);
string AVASP_Get_PseudoPotential_PAW_LDA(string species);
string AVASP_Get_PseudoPotential_PBE(string species);
string AVASP_Get_PseudoPotential_GGA(string species);
string AVASP_Get_PseudoPotential_LDA(string species);
bool AVASP_populateXVASP(const _aflags& aflags,const _kflags& kflags,const _vflags& vflags,_xvasp& xvasp);
void AVASP_populateXVASP_ARUN(const _aflags&,const _kflags&, const _vflags&,_xvasp&);  //ME20181030
void setStatic(_xvasp&);  //ME20181102
void setPreserveUnitCell(_xvasp&);   //ME20181102
void AVASP_fix_volumes_masses_XVASP(_xvasp&,bool skip_volume=false); //ME20181103 //CO20181226
bool AVASP_MakeSingleAFLOWIN(_xvasp& xvaspin,stringstream &_aflowin,bool flag_WRITE,int=-1,bool flag_PRINT=TRUE);   // last is pthread number, if <0 then serial
bool AVASP_MakeSingleAFLOWIN_20181226(_xvasp& xvaspin,stringstream &_aflowin,bool flag_WRITE,int=-1,bool flag_PRINT=TRUE);   // last is pthread number, if <0 then serial
bool AVASP_MakeSingleAFLOWIN_20180101(_xvasp& xvaspin,stringstream &_aflowin,bool flag_WRITE,int=-1,bool flag_PRINT=TRUE);   // last is pthread number, if <0 then serial
bool AVASP_MakeSingleAFLOWIN(_xvasp& xvasp_in,bool flag_WRITE,int=-1,bool flag_PRINT=TRUE);  // last is pthread number, if <0 then serial
bool AVASP_MakeSingleAFLOWIN(_xvasp& xvasp_in,int=-1,bool flag_PRINT=TRUE);  // last is pthread number, if <0 then serial
bool AVASP_DefaultValuesBinary_AFLOWIN(_xvasp &xvasp);
bool AVASP_MakeSinglePOSCAR(_xvasp& xvaspin);
bool Alloys_LibraryU(vector<string> &alloy,vector<string> &pseudosA,vector<string> &pseudosB);
bool Alloys_LibraryG(vector<string> &alloy,vector<string> &pseudosA,vector<string> &pseudosB);
bool Alloys_LibraryX(vector<string> &alloy,vector<string> &pseudosA,vector<string> &pseudosB);
// -------------------------------------------------------------------------------------------------
// -------------------------------------------------------------------------------------------------
// aflow_ovasp.cpp
class xOUTCAR;
class xDOSCAR;
class xEIGENVAL;
class xPOTCAR;
class xVASPRUNXML;
class xIBZKPT;
class xKPOINTS;
class xCHGCAR;
class xVASPOUT;
class xQMVASP;  //CO20190803
class xPLASMONICS;  //CO20190803
namespace aflowlib { class _aflowlib_entry;}

// -------------------------------------------------------------------------------------------------
class xOUTCAR : public xStream { //CO20200404 - xStream integration for logging
  public:
    xOUTCAR(ostream& oss=cout);                         // default, just allocate  //CO20200404 - xStream integration for logging
    xOUTCAR(ofstream& FileMESSAGE,ostream& oss=cout);   // default, just allocate  //CO20200404 - xStream integration for logging
    xOUTCAR(const string& fileIN,bool=TRUE,ostream& oss=cout);                        // constructor from filename, QUIET  //CO20200404 - xStream integration for logging
    xOUTCAR(const string& fileIN,ofstream& FileMESSAGE,bool=TRUE,ostream& oss=cout);  // constructor from filename, QUIET  //CO20200404 - xStream integration for logging
    bool initialize(const string& fileIN,ostream& oss,bool=TRUE);  //ME20200427  //CO20200508
    bool initialize(const string& fileIN,ofstream& FileMESSAGE,ostream& oss,bool=TRUE);  //ME20200427  //CO20200508
    bool initialize(const string& fileIN,bool=TRUE);  //ME20200427  //CO20200508

    xOUTCAR(const xOUTCAR& b);                                    // constructor copy
    ~xOUTCAR();                                                   // kill everything
    const xOUTCAR& operator=(const xOUTCAR &b);                   // copy
    void clear(void);                                             // clear

    bool m_initialized;  //CO20200404 - xStream integration for logging

    // CONTENT
    string content;vector<string> vcontent;string filename;       // the content, and lines of it
    string SYSTEM;
    int NELM; //CO20200624
    int NIONS;
    double Efermi;
    bool isLSCOUPLING;
    xvector<double> efield_pead;  //CO20210315
    int nelectrons; //AS20200528
    double natoms;                                                // for aflowlib_libraries.cpp
    double energy_cell,energy_atom;                               // for aflowlib_libraries.cpp
    double enthalpy_cell,enthalpy_atom;                           // for aflowlib_libraries.cpp
    double eentropy_cell,eentropy_atom;                           // for aflowlib_libraries.cpp
    double PV_cell,PV_atom;                                       // for aflowlib_libraries.cpp
    xmatrix<double> stress;                                       // for aflowlib_libraries.cpp
    double mag_cell,mag_atom;                                     // for aflowlib_libraries.cpp
    vector<double> vmag;                                          // for aflowlib_libraries.cpp
    vector<xvector<double> > vmag_noncoll;                        //DX20171205 - non-collinear
    double volume_cell,volume_atom;                               // for aflowlib_libraries.cpp
    double pressure;                                              // for aflowlib_libraries.cpp // SAME AS PSTRESS
    double pressure_residual;                                     // for aflowlib_libraries.cpp
    double Pulay_stress;                                          // for aflowlib_libraries.cpp
    vector<aurostd::xvector<double> > vforces;                    // for aflowlib_libraries.cpp
    vector<aurostd::xvector<double> > vpositions_cartesian;       // for aflowlib_libraries.cpp
    double ENCUT,EDIFF,EDIFFG,POTIM,TEIN,TEBEG,TEEND,SMASS,NPACO,APACO,PSTRESS;     // 
    int NBANDS,NKPTS,NSW,NBLOCK,KBLOCK,IBRION,NFREE,ISIF,IWAVPR,ISYM,ISPIN;   // for aflowlib_libraries.cpp
    double total_energy_change;                                   // for aflowlib_libraries.cpp
    // DOS related values
    double EMIN,EMAX,SIGMA;                                       // eV - energy-range for DOS
    int ISMEAR;                                                   // broadening in eV -4-tet -1-fermi 0-gaus
    //  Electronic relaxation
    int IALGO;              //  algorithm                         // for aflowlib_libraries.cpp
    string LDIAG;           //   sub-space diagonalisation        // for aflowlib_libraries.cpp
    int IMIX,INIMIX,MIXPRE; //     mixing-type and parameters     // for aflowlib_libraries.cpp
    double AMIX,BMIX,AMIX_MAG,BMIX_MAG,AMIN,WC; // parameters     // for aflowlib_libraries.cpp
    // Intra band minimization
    double WEIMIN,EBREAK,DEPER,TIME;  // for aflowlib_libraries.cpp
    // begin shared xPOTCAR
    double ENMAX;vector<double> vENMAX;                            // eV
    double ENMIN;vector<double> vENMIN;                            // eV
    double POMASS_sum,POMASS_min,POMASS_max;vector<double> vPOMASS;// mass
    double ZVAL_sum,ZVAL_min,ZVAL_max;vector<double> vZVAL;   // valence
    double EATOM_min,EATOM_max;vector<double> vEATOM;        // eV
    double RCORE_min,RCORE_max;vector<double> vRCORE;        // outmost cutoff radius
    double RWIGS_min,RWIGS_max;vector<double> vRWIGS;        // wigner-seitz radius (au A)
    double EAUG_min,EAUG_max;vector<double> vEAUG;            // augmentation
    double RAUG_min,RAUG_max;vector<double> vRAUG;            // augmentation
    double RMAX_min,RMAX_max;vector<double> vRMAX;            // unicity
    vector<string> vTITEL;                                         // unicity
    vector<string> vLEXCH;                                         // unicity
    // end shared xPOTCAR
    string pp_type;
    vector<string> species;                                        // WARNING: we use starting from 0 // CAN BE THE ONES OF VASP5
    vector<int>    species_Z;                                      // WARNING: we use starting from 0 // CAN BE THE ONES OF VASP5
    vector<string> species_pp;                                     // WARNING: we use starting from 0 // CAN BE THE ONES OF VASP5
    vector<string> species_pp_type;                                // WARNING: we use starting from 0 // CAN BE THE ONES OF VASP5
    vector<string> species_pp_version;                             // WARNING: we use starting from 0 // CAN BE THE ONES OF VASP5
    vector<string> species_pp_AUID;                                // WARNING: we use starting from 0 // CAN BE THE ONES OF VASP5
    vector<string> species_pp_AUID_collisions;                     // WARNING: we use starting from 0 // CAN BE THE ONES OF VASP5
    vector<double> species_pp_groundstate_energy;                  // meV/atom
    vector<string> species_pp_groundstate_structure;               // name that we have, maybe ANRL
    deque<deque<double> > species_pp_vLDAU;                       // WARNING: we use starting from 0 // CAN BE THE ONES OF VASP5
    bool isKIN;                                                   // METAGGA
    bool isMETAGGA;string METAGGA;                                // METAGGA
    string string_LDAU;                                           // for aflowlib_libraries.cpp
    uint nweights,nkpoints_irreducible;                           // kpoints reading
    vector<aurostd::xvector<double> > vkpoint_reciprocal;         // kpoints reading
    vector<aurostd::xvector<double> > vkpoint_cartesian;          // kpoints reading
    vector<double> vweights;                                      // kpoints reading
    double calculation_time;                                      // for aflowlib_libraries.cpp - calculation_time
    double calculation_memory;                                    // for aflowlib_libraries.cpp - calculation_memory
    uint calculation_cores;                                       // for aflowlib_libraries.cpp - calculation_cores
    xstructure xstr;                                              // for GetBandGap()
    vector<xstructure> vxstr_ionic;                               // for all ionic steps  //CO20211106
    vector<double> venergy_ionic;                                 // for all ionic steps  //CO20211106
    vector<xvector<double> > vstresses_ionic;                     // for all ionic steps  //CO20211106
    vector<string> GetCorrectPositions(const string& line,uint expected_count);                //CO20170725 - vasp issues with lattice spacing (negative sign) 
    bool GetProperties(const stringstream& stringstreamIN,bool=TRUE);          // get everything QUIET
    bool GetProperties(const string& stringIN,bool=TRUE);                      // get everything QUIET
    bool GetPropertiesFile(const string& fileIN,bool=TRUE);                    // get everything QUIET
    bool GetPropertiesFile(const string& fileIN,uint natoms_check,bool=TRUE);       // get everything QUIET  //CO20200404 - added default for bool
    bool GetPropertiesUrlFile(const string& url,const string& file,bool=TRUE); // get everything from an aflowlib entry
    vector<int> band_index;
    vector<int> carrier_spin;
    vector<string> carrier_type;
    vector<vector<double> > extrema_cart_coord;
    vector<vector<double> > effective_mass_axes;
    vector<int> equivalent_valley;
    vector<double> effective_mass_DOS;
    vector<double> effective_mass_COND;
    vector<double> mass_elec_dos;
    vector<double> mass_hole_dos;
    vector<double> mass_elec_conduction;
    vector<double> mass_hole_conduction;
    // BAND GAPS
    bool GetXStructure();
    int isKPointLine(uint iline,xvector<double>& kpoint); //if returns 0 if not KPointLine, -1 means it gave *** for kpoint
    int isKPointLine(uint iline);                         //if returns 0 if not KPointLine, -1 means it gave *** for kpoint
    bool GetStartingKPointLines(vector<uint>& ilines);
    bool GetNextKPointLine(uint& iline);
    bool ProcessKPoint(uint iline,double EFERMI,vector<double>& b_energies,vector<double>& b_occs);
    bool GetBandEdge(vector<double>& b_energies,vector<double>& b_occs,double EFERMI,uint& iedge,double efermi_tol=AUROSTD_NAN,double energy_tol=1e-4,double occ_tol=1e-5);
    bool identicalKPoints(vector<xvector<double> >& vkpoints,uint kpt1,uint kpt2,double tol=1e-12);
    bool identicalKPoints(xvector<double>& kpoint1,xvector<double>& kpoint2,double tol=1e-12);
    bool removeDuplicateKPoints(vector<xvector<double> >& vkpoints,vector<uint>& vikpt);
    bool removeDuplicateKPoints(vector<vector<xvector<double> > >& vkpoints,vector<uint>& vikpt,vector<uint>& vispin);
    double minimumDistanceKPoints(vector<xvector<double> >& vkpoints,uint ikp1,uint ikp2);
    double minimumDistanceKPoints(xvector<double>& kpoint1,xvector<double>& kpoint2);
    struct bandEnergyOcc{
      double energy;
      double occ;
      //bool operator<(const bandEnergyOcc& other) const {return energy<other.energy;}
    };
    struct bandEnergyOccCompare{
      bandEnergyOccCompare(double _energy_tol) : energy_tol(_energy_tol) {};
      double energy_tol;
      bool operator()(const bandEnergyOcc& a,const bandEnergyOcc b) const;
    };
    bool orderBands(vector<double>& b_energies,vector<double>& b_occs,double energy_tol=1e-4);
    enum BROAD_TYPES {empty,metal,insulator};                   //bandgap types
    enum EMPTY_TYPES {empty_all,empty_partial};                 //bandgap types
    enum INSULATOR_TYPES {insulator_direct,insulator_indirect}; //bandgap types
    enum GAP_TYPES {zero_gap,non_zero_gap};                     //bandgap types
    //bool GetBandGap(void); //CO20171002 - need POSCAR for kpt_tol
    bool GetBandGap(double EFERMI=AUROSTD_NAN,double efermi_tol=AUROSTD_NAN,double energy_tol=1e-4,double occ_tol=1e-5);
    bool GetBandGap_Camilo(double kpt_tol);
    vector<double> conduction_band_min;
    double         conduction_band_min_net;
    vector<double> valence_band_max;
    double         valence_band_max_net;
    vector<double> Egap;
    double         Egap_net;
    vector<double> Egap_fit;
    double         Egap_fit_net;
    vector<string> Egap_type;
    string         Egap_type_net;
    //CO20211106 - IONIC STEPS DATA
    bool GetIonicStepsData();   //CO20211106
    void populateAFLOWLIBEntry(aflowlib::_aflowlib_entry& data,const string& outcar_path); //CO20220124
    void WriteMTPCFG(stringstream& output_ss,const string& outcar_path);   //CO20211106
    void WriteMTPCFG(stringstream& output_ss,const string& outcar_path,const vector<string>& velements);   //CO20211106
    //[CO20200404 - OBSOLETE]string ERROR;
    //int number_bands,number_kpoints; //CO20171006 - camilo garbage
    //int ISPIN; // turn this into spin = 0 if ISPIN = 1 //CO20171006 - camilo garbage
    //int spin;  //CO20171006 - camilo garbage
    friend ostream& operator<<(ostream&, const xOUTCAR&);  //ME20190623
  private:                       //
    void free();                 // free space
    void copy(const xOUTCAR& b); //
};

// EFFECTIVE MASSES //CO20200404 - moved from "friend" of xOUTCAR
bool GetEffectiveMass(xOUTCAR& outcar, xDOSCAR& doscar, xEIGENVAL& eigenval, xstructure xstr,ostream& oss=cout); //CO20200404
bool GetEffectiveMass(xOUTCAR& outcar, xDOSCAR& doscar, xEIGENVAL& eigenval, xstructure xstr,ofstream& FileMeSSAGE,ostream& oss=cout); //CO20200404

//-------------------------------------------------------------------------------------------------
class xDOSCAR : public xStream { //CO20200404 - xStream integration for logging
  public:
    xDOSCAR(ostream& oss=cout);                           // default, just allocate  //CO20200404 - xStream integration for logging
    xDOSCAR(ofstream& FileMESSAGE,ostream& oss=cout);     // constructor from filename QUIET //CO20200404 - xStream integration for logging
    xDOSCAR(const string& fileIN,bool=TRUE,ostream& oss=cout);                          // constructor from filename QUIET //CO20200404 - xStream integration for logging
    xDOSCAR(const string& fileIN,ofstream& FileMESSAGE,bool=TRUE,ostream& oss=cout);    // constructor from filename QUIET //CO20200404 - xStream integration for logging
    bool initialize(const string& fileIN,ostream& oss,bool=TRUE);  //ME20200427  //CO20200508
    bool initialize(const string& fileIN,ofstream& FileMESSAGE,ostream& oss,bool=TRUE);  //ME20200427  //CO20200508
    bool initialize(const string& fileIN, bool=TRUE); //ME20200427

    xDOSCAR(const xDOSCAR& b);                                    // constructor copy
    ~xDOSCAR();                                                   // kill everything
    const xDOSCAR& operator=(const xDOSCAR &b);                   // copy
    void clear(void);                                             // clear

    bool m_initialized;  //CO20200404 - xStream integration for logging

    // CONTENT
    string content;vector<string> vcontent;string filename;       // the content, and lines of it
    string title;
    uint spin;
    double Vol,POTIM;
    xvector<double> lattice;    //CO20200922 - an xvector in the style of Getabc_angles(), only the abc are printed/read, must be in meters: https://www.vasp.at/wiki/index.php/DOSCAR
    double temperature;
    bool RWIGS;
    double Efermi;
    double spinF;
    double energy_max;
    double energy_min;
    uint number_energies;
    uint number_atoms;  //ME20190614
    bool partial;  //ME20190614
    double denergy;
    deque<double> venergy;                                        // venergy.at(energy_number) 
    deque<double> venergyEf;                                      // venergyEf.at(energy_number) 
    //ME20190614 BEGIN
    //[OBSOLETE]  deque<deque<double> > vDOS;                                   // vDOS.at(energy_number).at(spin)
    deque<deque<double> > viDOS;                                  // viDOS.at(spin).at(energy_number)
    //[OBSOLETE]  deque<deque<double> > vDOSs;                                  // vDOSs.at(energy_number).at(spin)
    //[OBSOLETE]  deque<deque<double> > vDOSp;                                  // vDOSp.at(energy_number).at(spin)
    //[OBSOLETE]  deque<deque<double> > vDOSd;                                  // vDOSd.at(energy_number).at(spin)
    deque<deque<deque<deque<double> > > > vDOS;                   // vDOS.at(atom).at(orbital).at(spin).at(energy_number); 0 = total for atoms and orbitals
    //ME20190614 END
    //ME20190620 BEGIN
    bool isLSCOUPLING;  // Contains spin-orbit coupling
    bool lmResolved;  // Is it lm-resolved?
    string carstring;  // The fourth line of the DOSCAR
    //ME20190620 END
    //[CO20200404 - OBSOLETE]string ERROR; //CO20191004
    vector<double> conduction_band_min;     //CO20191004
    double         conduction_band_min_net; //CO20191004
    vector<double> valence_band_max;        //CO20191004
    double         valence_band_max_net;    //CO20191004
    vector<double> Egap;                    //CO20191004
    double         Egap_net;                //CO20191004
    vector<double> Egap_fit;                //CO20191004
    double         Egap_fit_net;            //CO20191004
    vector<string> Egap_type;               //CO20191004
    string         Egap_type_net;           //CO20191004
    bool GetProperties(const stringstream& stringstreamIN,bool=TRUE);       // get everything QUIET
    bool GetProperties(const string& stringIN,bool=TRUE);                   // get everything QUIET
    bool GetPropertiesFile(const string& fileIN,bool=TRUE);                 // get everything QUIET
    bool GetPropertiesUrlFile(const string& url,const string& file,bool=TRUE); // get everything from an aflowlib entry
    void convertSpinOFF2ON(); //CO20191217 - copies everything from spin channel 1 to spin channel 2
    void addAtomChannel();  //CO20211124 - creates another atom channel, mimicking size of orbital, spin, and energy
    void addOrbitalChannel(); //CO20211124 - creates another orbital channel, mimicking sizes of spin and energy
    void resetVDOS(); //CO20211124 - set all vDOS to 0
    bool checkDOS(string& ERROR_out) const;  //CO20191010
    bool GetBandGap(double EFERMI=AUROSTD_NAN,double efermi_tol=AUROSTD_NAN,double energy_tol=1e-3,double occ_tol=1e-4); //CO20191110
    deque<deque<deque<deque<double> > > > GetVDOSSpecies(const xstructure& xstr) const; //vDOS.at(species).at(spin).at(energy_number)  //CO20191110
    deque<deque<deque<deque<double> > > > GetVDOSSpecies(deque<int> num_each_type) const; //vDOS.at(species).at(spin).at(energy_number)  //CO20191110
    friend ostream& operator<<(ostream&, const xDOSCAR&);  //ME20190623
  private:                                                        //
    void free();                                                  // free space
    void copy(const xDOSCAR& b);                                  //
};
//-------------------------------------------------------------------------------------------------
class xEIGENVAL : public xStream { //CO20200404 - xStream integration for logging
  public:
    xEIGENVAL(ostream& oss=cout);                           // default, just allocate  //CO20200404 - xStream integration for logging
    xEIGENVAL(ofstream& FileMESSAGE,ostream& oss=cout);     // constructor from filename QUIET //CO20200404 - xStream integration for logging
    xEIGENVAL(const string& fileIN,bool=TRUE,ostream& oss=cout);                          // constructor from filename QUIET //CO20200404 - xStream integration for logging
    xEIGENVAL(const string& fileIN,ofstream& FileMESSAGE,bool=TRUE,ostream& oss=cout);    // constructor from filename QUIET //CO20200404 - xStream integration for logging
    bool initialize(const string& fileIN,ostream& oss,bool=TRUE);  //ME20200427  //CO20200508
    bool initialize(const string& fileIN,ofstream& FileMESSAGE,ostream& oss,bool=TRUE);  //ME20200427  //CO20200508
    bool initialize(const string& fileIN, bool=TRUE); //ME20200427

    xEIGENVAL(const xEIGENVAL& b);                                // constructor copy
    ~xEIGENVAL();                                                 // kill everything
    const xEIGENVAL& operator=(const xEIGENVAL &b);               // copy
    void clear(void);                                             // clear

    bool m_initialized;  //CO20200404 - xStream integration for logging

    // CONTENT
    string content;vector<string> vcontent;string filename;       // the content, and lines of it
    string title;
    uint number_atoms;  //ME20190623
    uint number_loops;  //ME20190623
    uint spin;
    double Vol,POTIM;
    xvector<double> lattice;
    double temperature;
    uint number_electrons,number_kpoints,number_bands;
    deque<double> vweight;                                        // vweight.at(kpoint number)
    deque<xvector<double> > vkpoint;                              // vkpoint.at(kpoint number)[1,2,3]=xyz.
    deque<deque<deque<double> > > venergy;                        // venergy.at(kpoint number).at(band number).at(spin number)
    string carstring;  //ME20190620 - the fourth line of the EIGENVAL file
    bool GetProperties(const stringstream& stringstreamIN,bool=TRUE);       // get everything QUIET
    bool GetProperties(const string& stringIN,bool=TRUE);                   // get everything QUIET
    bool GetPropertiesFile(const string& fileIN,bool=TRUE);                 // get everything QUIET
    bool GetPropertiesUrlFile(const string& url,const string& file,bool=TRUE); // get everything from an aflowlib entry
    double energy_max;  //ME20190614
    double energy_min;  //ME20190614
    friend ostream& operator<<(ostream&, const xEIGENVAL&);  //ME20190623
  private:                                                        //
    void free();                                                  // free space
    void copy(const xEIGENVAL& b);                                //
};
//-------------------------------------------------------------------------------------------------
class xPOTCAR : public xStream { //CO20200404 - xStream integration for logging
  public:
    xPOTCAR(ostream& oss=cout);                           // default, just allocate  //CO20200404 - xStream integration for logging
    xPOTCAR(ofstream& FileMESSAGE,ostream& oss=cout);     // constructor from filename QUIET //CO20200404 - xStream integration for logging
    xPOTCAR(const string& fileIN,bool=TRUE,ostream& oss=cout);                          // constructor from filename QUIET //CO20200404 - xStream integration for logging
    xPOTCAR(const string& fileIN,ofstream& FileMESSAGE,bool=TRUE,ostream& oss=cout);    // constructor from filename QUIET //CO20200404 - xStream integration for logging
    bool initialize(const string& fileIN,ostream& oss,bool=TRUE);  //ME20200427  //CO20200508
    bool initialize(const string& fileIN,ofstream& FileMESSAGE,ostream& oss,bool=TRUE);  //ME20200427  //CO20200508
    bool initialize(const string& fileIN, bool=TRUE); //ME20200427

    ~xPOTCAR();                                                   // kill everything
    xPOTCAR(const xPOTCAR& b);                                    // constructor copy
    const xPOTCAR& operator=(const xPOTCAR &b);                   // copy
    void clear(void);                                             // clear

    bool m_initialized;  //CO20200404 - xStream integration for logging

    // CONTENT
    string content;vector<string> vcontent;                       // the content and the lines
    string filename;                                              // the filename - THIS IS A GLOBAL PROPERTY OF THE WHOLE POTCAR
    string title;
    bool   POTCAR_PAW;
    string POTCAR_TYPE;
    bool   POTCAR_KINETIC;
    bool   POTCAR_GW;
    bool   POTCAR_AE;
    double ENMAX;vector<double> vENMAX;                            // eV
    double ENMIN;vector<double> vENMIN;                            // eV
    double POMASS_sum,POMASS_min,POMASS_max;vector<double> vPOMASS;// mass
    double ZVAL_sum,ZVAL_min,ZVAL_max;vector<double> vZVAL;        // valence
    double EATOM_min,EATOM_max;vector<double> vEATOM;              // eV
    double RCORE_min,RCORE_max;vector<double> vRCORE;              // outmost cutoff radius
    double RWIGS_min,RWIGS_max;vector<double> vRWIGS;              // wigner-seitz radius (au A)
    double EAUG_min,EAUG_max;vector<double> vEAUG;                 // augmentation
    double RAUG_min,RAUG_max;vector<double> vRAUG;                 // augmentation
    double RMAX_min,RMAX_max;vector<double> vRMAX;                 // unicity
    vector<string> vTITEL;                                         // unicity
    vector<string> vLEXCH;                                         // unicity
    string pp_type;
    vector<string> species;                                        // WARNING: we use starting from 0 // CAN BE THE ONES OF VASP5
    vector<int>    species_Z;                                      // WARNING: we use starting from 0 // CAN BE THE ONES OF VASP5
    vector<string> species_pp;                                     // WARNING: we use starting from 0 // CAN BE THE ONES OF VASP5
    vector<string> species_pp_type;                                // WARNING: we use starting from 0 // CAN BE THE ONES OF VASP5
    vector<string> species_pp_version;                             // WARNING: we use starting from 0 // CAN BE THE ONES OF VASP5
    vector<string> species_pp_AUID;                                // WARNING: we use starting from 0 // CAN BE THE ONES OF VASP5
    vector<string> species_pp_AUID_collisions;                     // WARNING: we use starting from 0 // CAN BE THE ONES OF VASP5
    vector<double> species_pp_groundstate_energy;                  // meV/atom
    vector<string> species_pp_groundstate_structure;               // name that we have, maybe ANRL
    bool GetProperties(const stringstream& stringstreamIN,bool=TRUE);       // get everything QUIET
    bool GetProperties(const string& stringIN,bool=TRUE);                   // get everything QUIET
    bool GetPropertiesFile(const string& fileIN,bool=TRUE);                 // get everything QUIET
    bool GetPropertiesUrlFile(const string& url,const string& file,bool=TRUE); // get everything from an aflowlib entry
    // objects/functions for references energies defined only with one specie
    // [OBSOLETE] vector<string> vsymbol;                                        // Ta 
    // [OBSOLETE] vector<string> vname;                                          // Ta_pv // FIX COPY CONSTRUCTOR   
    // [OBSOLETE] vector<string> vdate;                            // 07Sep2000  // FIX COPY CONSTRUCTOR
    string AUID;                                                   // crc32 - THIS IS A GLOBAL PROPERTY OF THE WHOLE POTCAR
    friend ostream& operator<<(ostream &,const xPOTCAR&);          // print // FIX COPY CONSTRUCTOR
    // xPOTCAR xPOTCAR_initialize(uint Z);                         // function to clean up the name // FIX COPY CONSTRUCTOR
  private:                                                         //
    void free();                                                   // free space
    void copy(const xPOTCAR& b);                                   //
};

extern std::vector<xPOTCAR> vxpseudopotential;        // store starting from ONE
uint xPOTCAR_Initialize(void);
bool xPOTCAR_PURE_Printer(xPOTCAR& xPOT,ostream& oss,bool LVERBOSE=FALSE);
xPOTCAR xPOTCAR_Finder(vector<string>& species_pp_AUID,vector<string>& species_pp_AUID_collisions,const string& TITEL,const string& LEXCH,const double& EATOM,const double& RMAX,bool LVERBOSE=FALSE);
xPOTCAR xPOTCAR_Finder(const string& AUID,bool LVERBOSE=FALSE);
bool xPOTCAR_EnthalpyReference_AUID(string AUID,string METAGGA=""); // returns if available
bool xPOTCAR_EnthalpyReference_AUID(string AUID,string METAGGA,string& gs,double& enthalpy_atom,double& volume_atom,double& spin_atom);

// -------------------------------------------------------------------------------------------------
class xVASPRUNXML : public xStream { //CO20200404 - xStream integration for logging
  public:
    xVASPRUNXML(ostream& oss=cout);                         // default, just allocate  //CO20200404 - xStream integration for logging
    xVASPRUNXML(ofstream& FileMESSAGE,ostream& oss=cout);   // default, just allocate  //CO20200404 - xStream integration for logging
    xVASPRUNXML(const string& fileIN,bool=TRUE,ostream& oss=cout);                        // constructor from filename, QUIET  //CO20200404 - xStream integration for logging
    xVASPRUNXML(const string& fileIN,ofstream& FileMESSAGE,bool=TRUE,ostream& oss=cout);  // constructor from filename, QUIET  //CO20200404 - xStream integration for logging
    bool initialize(const string& fileIN,ostream& oss,bool=TRUE);  //ME20200427  //CO20200508
    bool initialize(const string& fileIN,ofstream& FileMESSAGE,ostream& oss,bool=TRUE);  //ME20200427  //CO20200508
    bool initialize(const string& fileIN,bool=TRUE);  //ME20200427  //CO20200508

    xVASPRUNXML(const xVASPRUNXML& b);                            // constructor copy
    ~xVASPRUNXML();                                               // kill everything
    const xVASPRUNXML& operator=(const xVASPRUNXML &b);           // copy
    void clear(void);                                             // clear

    bool m_initialized;  //CO20200404 - xStream integration for logging

    // CONTENT
    string content;vector<string> vcontent;string filename;       // the content, and lines of it
    double natoms;                                                // for aflowlib_libraries.cpp
    xmatrix<double> stress;                                       // for aflowlib_libraries.cpp
    vector<aurostd::xvector<double> > vkpoint;                    // for aflowlib_libraries.cpp
    vector<aurostd::xvector<double> > vweights;                   // for aflowlib_libraries.cpp
    vector<aurostd::xvector<double> > vforces;                    // for aflowlib_libraries.cpp
    bool GetProperties(const stringstream& stringstreamIN,bool=TRUE);       // get everything QUIET
    bool GetProperties(const string& stringIN,bool=TRUE);                   // get everything QUIET
    bool GetPropertiesFile(const string& fileIN,bool=TRUE);                 // get everything QUIET
    bool GetPropertiesUrlFile(const string& url,const string& file,bool=TRUE); // get everything from an aflowlib entry
    bool GetForces(const string&, bool=true);  //ME20190204
    bool GetForcesFile(const string&, bool=true);  //ME20190204
    bool GetForces(stringstream&, bool=true);  //ME20190204
  private:                       //
    void free();                 // free space
    void copy(const xVASPRUNXML& b); //
};
// -------------------------------------------------------------------------------------------------
class xIBZKPT : public xStream { //CO20200404 - xStream integration for logging
  public:
    xIBZKPT(ostream& oss=cout);                         // default, just allocate  //CO20200404 - xStream integration for logging
    xIBZKPT(ofstream& FileMESSAGE,ostream& oss=cout);   // default, just allocate  //CO20200404 - xStream integration for logging
    xIBZKPT(const string& fileIN,bool=TRUE,ostream& oss=cout);                        // constructor from filename, QUIET  //CO20200404 - xStream integration for logging
    xIBZKPT(const string& fileIN,ofstream& FileMESSAGE,bool=TRUE,ostream& oss=cout);  // constructor from filename, QUIET  //CO20200404 - xStream integration for logging
    bool initialize(const string& fileIN,ostream& oss,bool=TRUE);  //ME20200427  //CO20200508
    bool initialize(const string& fileIN,ofstream& FileMESSAGE,ostream& oss,bool=TRUE);  //ME20200427  //CO20200508
    bool initialize(const string& fileIN,bool=TRUE);  //ME20200427  //CO20200508

    xIBZKPT(const xIBZKPT& b);                                    // constructor copy
    ~xIBZKPT();                                                   // kill everything
    const xIBZKPT& operator=(const xIBZKPT &b);                   // copy
    void clear(void);                                             // clear

    bool m_initialized;  //CO20200404 - xStream integration for logging

    // CONTENT
    string content;vector<string> vcontent;string filename;       // the content, and lines of it
    uint nweights;                                                // for aflowlib_libraries.cpp
    uint nkpoints_irreducible;                                    // for aflowlib_libraries.cpp
    vector<aurostd::xvector<double> > vkpoint;                    // for aflowlib_libraries.cpp
    vector<uint> vweights;                                        // for aflowlib_libraries.cpp
    uint ntetrahedra;                                             // for aflowlib_libraries.cpp
    double wtetrahedra;                                           // for aflowlib_libraries.cpp
    vector<aurostd::xvector<int> > vtetrahedra;                   // for aflowlib_libraries.cpp
    bool GetProperties(const stringstream& stringstreamIN,bool=TRUE);       // get everything QUIET
    bool GetProperties(const string& stringIN,bool=TRUE);                   // get everything QUIET
    bool GetPropertiesFile(const string& fileIN,bool=TRUE);                 // get everything QUIET
    bool GetPropertiesUrlFile(const string& url,const string& file,bool=TRUE); // get everything from an aflowlib entry
  private:                       //
    void free();                 // free space
    void copy(const xIBZKPT& b); //
};
// -------------------------------------------------------------------------------------------------
class xKPOINTS : public xStream { //CO20200404 - xStream integration for logging
  public:
    xKPOINTS(ostream& oss=cout);                         // default, just allocate  //CO20200404 - xStream integration for logging
    xKPOINTS(ofstream& FileMESSAGE,ostream& oss=cout);   // default, just allocate  //CO20200404 - xStream integration for logging
    xKPOINTS(const string& fileIN,bool=TRUE,ostream& oss=cout);                        // constructor from filename, QUIET  //CO20200404 - xStream integration for logging
    xKPOINTS(const string& fileIN,ofstream& FileMESSAGE,bool=TRUE,ostream& oss=cout);  // constructor from filename, QUIET  //CO20200404 - xStream integration for logging
    bool initialize(const string& fileIN,ostream& oss,bool=TRUE);  //ME20200427  //CO20200508
    bool initialize(const string& fileIN,ofstream& FileMESSAGE,ostream& oss,bool=TRUE);  //ME20200427  //CO20200508
    bool initialize(const string& fileIN,bool=TRUE);  //ME20200427  //CO20200508

    xKPOINTS(const xKPOINTS& b);                                   // constructor copy
    ~xKPOINTS();                                                    // kill everything
    const xKPOINTS& operator=(const xKPOINTS &b);                  // copy
    void clear(void);                                              // clear

    bool m_initialized;  //CO20200404 - xStream integration for logging

    // CONTENT
    string content;vector<string> vcontent;string filename;        // the content, and lines of it
    string title;                                                  // first line
    int mode;                                                      // sort of mode
    string grid_type;                                              // if grid specified
    bool is_KPOINTS_NNN,is_KPOINTS_PATH;                           // control parameters
    xvector<int>    nnn_kpoints; // N*N*N                          // triplet of kpoints
    xvector<double> ooo_kpoints; // ORIGIN                         // triplet of origin
    int nkpoints;                                                  // total kpoints
    string path_mode,path;vector<string> vpath;int path_grid;      // path if any
    vector<xvector<double> > vkpoints;                             //ME20190614 - k-point coordinates of the path
    bool GetProperties(const stringstream& stringstreamIN,bool=TRUE);       // get everything QUIET
    bool GetProperties(const string& stringIN,bool=TRUE);                   // get everything QUIET
    bool GetPropertiesFile(const string& fileIN,bool=TRUE);                 // get everything QUIET
    bool GetPropertiesUrlFile(const string& url,const string& file,bool=TRUE); // get everything from an aflowlib entry
    friend ostream& operator<<(ostream&, const xKPOINTS&);  //ME20190623
    string createStandardTitlePath(const xstructure&);  //ME20190623
  private:                       //
    void free();                 // free space
    void copy(const xKPOINTS& b); //
};
// -------------------------------------------------------------------------------------------------
class xCHGCAR : public xStream { //CO20200404 - xStream integration for logging
  public:
    xCHGCAR(ostream& oss=cout);                         // default, just allocate  //CO20200404 - xStream integration for logging
    xCHGCAR(ofstream& FileMESSAGE,ostream& oss=cout);   // default, just allocate  //CO20200404 - xStream integration for logging
    xCHGCAR(const string& fileIN,bool=TRUE,ostream& oss=cout);                        // constructor from filename, QUIET  //CO20200404 - xStream integration for logging
    xCHGCAR(const string& fileIN,ofstream& FileMESSAGE,bool=TRUE,ostream& oss=cout);  // constructor from filename, QUIET  //CO20200404 - xStream integration for logging
    bool initialize(const string& fileIN,ostream& oss,bool=TRUE);  //ME20200427  //CO20200508
    bool initialize(const string& fileIN,ofstream& FileMESSAGE,ostream& oss,bool=TRUE);  //ME20200427  //CO20200508
    bool initialize(const string& fileIN,bool=TRUE);  //ME20200427  //CO20200508

    xCHGCAR(const xCHGCAR& b);                                     // constructor copy
    ~xCHGCAR();                                                    // kill everything
    const xCHGCAR& operator=(const xCHGCAR &b);                    // copy
    void clear(void);                                              // clear

    bool m_initialized;  //CO20200404 - xStream integration for logging

    // CONTENT
    string content;vector<string> vcontent;string filename;        // the content, and lines of it
    xvector<int>     grid; // N*N*N                                // triplet of grid
    vector<string>   vstring; // ORIGIN                            // string of values
    xvector<double>  vvalues; // ORIGIN                            // xvector of values
    //[OBSOLETE ME20180705]xtensor3<double> tvalues; // ORIGIN       // xtensor of values
    xtensor<double> tvalues; // ORIGIN                             // xtensor of values ME20180705
    bool GetProperties(const stringstream& stringstreamIN,bool=TRUE);          // get everything QUIET
    bool GetProperties(const string& stringIN,bool=TRUE);                      // get everything QUIET
    bool GetPropertiesFile(const string& fileIN,bool=TRUE);                    // get everything QUIET
    bool GetPropertiesUrlFile(const string& url,const string& file,bool=TRUE); // get everything from an aflowlib entry
  private:                       //
    void free();                 // free space
    void copy(const xCHGCAR& b); //
};
// -------------------------------------------------------------------------------------------------
class xQMVASP : public xStream {  //CO20191110 //CO20200404 - xStream integration for logging
  public:
    xQMVASP(ostream& oss=cout);                           // default, just allocate  //CO20200404 - xStream integration for logging
    xQMVASP(ofstream& FileMESSAGE,ostream& oss=cout);     // constructor from filename QUIET //CO20200404 - xStream integration for logging
    xQMVASP(const string& fileIN,bool=TRUE,ostream& oss=cout);                          // constructor from filename QUIET //CO20200404 - xStream integration for logging
    xQMVASP(const string& fileIN,ofstream& FileMESSAGE,bool=TRUE,ostream& oss=cout);    // constructor from filename QUIET //CO20200404 - xStream integration for logging
    bool initialize(const string& fileIN,ostream& oss,bool=TRUE);  //ME20200427  //CO20200508
    bool initialize(const string& fileIN,ofstream& FileMESSAGE,ostream& oss,bool=TRUE);  //ME20200427  //CO20200508
    bool initialize(const string& fileIN, bool=TRUE); //ME20200427

    ~xQMVASP();                                                    // kill everything
    xQMVASP(const xQMVASP& b);                                     // constructor copy
    const xQMVASP& operator=(const xQMVASP &b);                    // copy
    void clear(void);                                              // clear

    bool m_initialized;  //CO20200404 - xStream integration for logging

    // CONTENT
    string content;vector<string> vcontent;string filename;        // the content, and lines of it
    double H_atom_relax;
    double H_atom_static;
    vector<aurostd::xvector<double> > vforces;                     // for APL - only one (no relax vs. static), get most relaxed forces  //CO20191112
    bool GetProperties(const stringstream& stringstreamIN,bool=TRUE);          // get everything QUIET
    bool GetProperties(const string& stringIN,bool=TRUE);                      // get everything QUIET
    bool GetPropertiesFile(const string& fileIN,bool=TRUE);                    // get everything QUIET
    bool GetPropertiesUrlFile(const string& url,const string& file,bool=TRUE); // get everything from an aflowlib entry
  private:                       //
    void free();                 // free space
    void copy(const xQMVASP& b); //
};
// -------------------------------------------------------------------------------------------------
class xPLASMONICS : public xStream {  //CO20191110 //CO20200404 - xStream integration for logging
  public:
    xPLASMONICS(ostream& oss=cout);                           // default, just allocate  //CO20200404 - xStream integration for logging
    xPLASMONICS(ofstream& FileMESSAGE,ostream& oss=cout);     // constructor from filename QUIET //CO20200404 - xStream integration for logging
    xPLASMONICS(const string& fileIN,bool=TRUE,ostream& oss=cout);                          // constructor from filename QUIET //CO20200404 - xStream integration for logging
    xPLASMONICS(const string& fileIN,ofstream& FileMESSAGE,bool=TRUE,ostream& oss=cout);    // constructor from filename QUIET //CO20200404 - xStream integration for logging
    bool initialize(const string& fileIN,ostream& oss,bool=TRUE);  //ME20200427  //CO20200508
    bool initialize(const string& fileIN,ofstream& FileMESSAGE,ostream& oss,bool=TRUE);  //ME20200427  //CO20200508
    bool initialize(const string& fileIN, bool=TRUE); //ME20200427

    ~xPLASMONICS();                                                    // kill everything
    xPLASMONICS(const xPLASMONICS& b);                                     // constructor copy
    const xPLASMONICS& operator=(const xPLASMONICS &b);                    // copy
    void clear(void);                                              // clear

    bool m_initialized;  //CO20200404 - xStream integration for logging

    // CONTENT
    string content;vector<string> vcontent;string filename;        // the content, and lines of it
    string eps; //plasmonics
    vector<double> venergy; //plasmonics
    vector<double> veels;   //plasmonics
    vector<xcomplex<double> > vdielectric;  //plasmonics  //contains both real and imaginary parts
    void getEPS();                                                             //CO20211120 - extract eps from filename
    bool GetProperties(const stringstream& stringstreamIN,bool=TRUE);          // get everything QUIET
    bool GetProperties(const string& stringIN,bool=TRUE);                      // get everything QUIET
    bool GetPropertiesFile(const string& fileIN,bool=TRUE);                    // get everything QUIET
    bool GetPropertiesUrlFile(const string& url,const string& file,bool=TRUE); // get everything from an aflowlib entry
  private:                       //
    void free();                 // free space
    void copy(const xPLASMONICS& b); //
};

// -------------------------------------------------------------------------------------------------
// aflow_kaims.cpp
namespace KBIN {
  _aimsflags AIMS_Get_AIMSflags_from_AflowIN(string& AflowIn,_aflags& aflags,_kflags& kflags);
  _aimsflags AIMS_Get_AIMSflags_from_AflowIN(string& AflowIn,ofstream& FileMESSAGE,_aflags& aflags,_kflags& kflags);
  bool AIMS_Directory(ofstream &FileMESSAGE,_aflags &aflags,_kflags &kflags);
}
// -------------------------------------------------------------------------------------------------
// aflow_iaims.cpp
namespace KBIN {
  bool AIMS_Produce_INPUT(_xaims& xaims,string AflowIn,ofstream &FileMESSAGE,_aflags &aflags,_kflags &kflags,_aimsflags &aimsflags);
  bool AIMS_Modify_INPUT(_xaims& xaims,ofstream &FileMESSAGE,_aflags &aflags,_kflags &kflags,_aimsflags &aimsflags);
  bool AIMS_Write_INPUT(_xaims& xaims,_aimsflags &aimsflags);
  bool AIMS_Write_CONTROL(_xaims& xaims,_aimsflags &aimsflags);
  bool AIMS_Write_GEOM(_xaims& xaims,_aimsflags &aimsflags);
  bool AIMS_Produce_CONTROL(_xaims& xaims,string AflowIn,ofstream &FileMESSAGE,_aflags &aflags,_kflags &kflags,_aimsflags &aimsflags);
  bool AIMS_Modify_CONTROL(_xaims& xaims,ofstream &FileMESSAGE,_aflags &aflags,_kflags &kflags,_aimsflags &aimsflags);
  bool AIMS_Reread_CONTROL(_xaims& xaims,ofstream &FileMESSAGE,_aflags &aflags);
  bool AIMS_Produce_GEOM(_xaims& xaims,string AflowIn,ofstream &FileMESSAGE,_aflags &aflags,_kflags &kflags,_aimsflags &aimsflags);
  bool AIMS_Produce_GEOM(_xaims& xaims);
  bool AIMS_Modify_GEOM(_xaims& xaims,string AflowIn,ofstream &FileMESSAGE,_aflags &aflags,_aimsflags &aimsflags);
  bool AIMS_Reread_GEOM(_xaims& xaims,ofstream &FileMESSAGE,_aflags &aflags);
  bool XAIMS_CONTROL_PREPARE_GENERIC(string command,_xaims& xaims,_aimsflags& aimsflags,string svalue,int ivalue,double dvalue,bool OPTION);
  void XAIMS_CONTROL_REMOVE_ENTRY(_xaims& xaims,string ENTRY,string COMMENT,bool VERBOSE);
}
// -------------------------------------------------------------------------------------------------
// aflow_oaims.cpp
class xAIMSOUT;
class xAIMSOUT {
  public:
    xAIMSOUT();                                                    // default, just allocate
    ~xAIMSOUT();                                                   // kill everything
    xAIMSOUT(const string& fileIN,bool=TRUE);                      // constructor from filename, QUIET
    xAIMSOUT(const xAIMSOUT& b);                                    // constructor copy
    const xAIMSOUT& operator=(const xAIMSOUT &b);                   // copy
    void clear(void);                                             // clear
    // CONTENT
    string content;vector<string> vcontent;string filename;       // the content, and lines of it
    vector<aurostd::xvector<double> > vforces;                    // for aflowlib_libraries.cpp
    double natoms;
    //[CO20200404 - OBSOLETE]string ERROR;
    bool GetProperties(const stringstream& stringstreamIN,bool=TRUE);          // get everything QUIET
    bool GetProperties(const string& stringIN,bool=TRUE);                      // get everything QUIET
    bool GetPropertiesFile(const string& fileIN,bool=TRUE);                    // get everything QUIET
    bool GetPropertiesFile(const string& fileIN,uint natoms_check,bool);       // get everything QUIET
    bool GetPropertiesUrlFile(const string& url,const string& file,bool=TRUE); // get everything from an aflowlib entry
  private:                       //
    void free();                 // free space
    void copy(const xAIMSOUT& b); //
};
// -----------------------------------------------------------------------------------------------
bool PrintBandGap       (string& WorkDir, ostream &oss);
bool PrintBandGap_DOS   (string& WorkDir, ostream &oss); //CO20191110
bool PrintEffectiveMass (string& WorkDir, ostream &oss);
bool PrintEigCurv       (string& WorkDir, ostream &oss);
// -----------------------------------------------------------------------------------------------
bool ParseKPOINTS(stringstream& File_Kpoints, int& GRIDS, vector<xvector<double> >& special_kpts, vector<xvector<double> >& unique_kpts, vector<int>& repeat_kpts_num);
bool AdjacencyList_KPT(vector<xvector<double> >& special_kpts,vector<xvector<double> >& unique_kpts,vector<xvector<int> >& connect_kpts,vector<int>& connect_kpts_num);
bool AdjacencyList_EIG(vector<xvector<double> >& unique_kpts,vector<xvector<int> >& connect_kpts,vector<int>& connect_kpts_num,xEIGENVAL& xeigenval,vector<xvector<double> >& unique_kpts_EIG,vector<xvector<int> >& connect_kpts_EIG,vector<xvector<double> >& vkpoint_eig);
bool RepeatsList(vector<xvector<double> >& unique_kpts_EIG,vector<int>& repeat_kpts_num,vector<xvector<double> >& vkpoint_eig,vector<xvector<int> >& repeat_kpts_EIG);
bool VertexPaths(vector<xvector<int> >& repeat_kpts_EIG,vector<xvector<int> >& connect_kpts_EIG,vector<int>& repeat_kpts_num,int& GRIDS,vector<xvector<int> >& vrtx_path);
bool RepeatedEdges(vector<xvector<int> >& vrtx_path,vector<xvector<int> >& repeat_kpts_EIG,vector<int>& repeat_kpts_num,vector<xvector<int> >& ndx_edges);
bool VertexBranches(vector<xvector<int> >& ndx_edges,vector<int>& repeat_kpts_num,vector<xvector<int> >& repeat_kpts_EIG,vector<vector<xvector<int> > >& branches);
bool PathDataStuct(xEIGENVAL& xeigenval,vector<xvector<double> >& vkpoint_eig,vector<vector<xvector<int> > >& branches,vector<vector< vector<int> > >& branches_indx,vector<vector< vector<xvector<double> > > >& branches_kpts,vector<vector< vector<vector<vector<double> > > > >& branches_bnds);
bool IBZextrema(xEIGENVAL& xeigenval, vector<xvector<double> >& vkpoint_eig, vector<vector<xvector<int> > >& branches);
void CompareDoublesChar(bool& MATCH, double& number1, double& number2);
void CompareEdges(vector<vector<xvector<int> > >& branches, vector<xvector<int> >& vertex_edges, xvector<int>& test_edge, bool& MATCH);
void NaiveCurvatures(xvector<double>& eigvec, vector<xvector<double> >& posvec, vector<double>& curvature);
double StencilLinear1D(vector<xvector<double> >& positions, xvector<double>& eigenvals);
//-------------------------------------------------------------------------------------------------
struct kEn_st {
  xvector<double> kpoint;
  double energy[2];
  int band_index;
  int band_type; // 0 -- valence band; 1 -- conduction band
};
#define _SIGMA 1.0 // default standard deviation of input data
// range of energy point to fit the ellipse curve
const double _FIT_ENERGY_RANGE = 0.026; // eV range of band
const int _FIT_POINTS_NUMBER = 8; // minimum fit points in Irreducible BZ
//range of band extremes to determine the number of bands for effective mass calculations
const double _BANDS_ENERGY_RANGE = 0.026; // eV
// used to determine cluster of points can be changed to other values
const double _BANDS_PARAMETER_MIN_RATIO = 0.2;
// factor unit
// mass is in unit of electron mass
const double _MASS_FACTOR = 3.80998; // hbar^2*10^{20}/(2.0*me*eV)
bool comparison_kEn_str_up          (const kEn_st& k1, const kEn_st& k2);
bool comparison_kEn_str_dn          (const kEn_st& k1, const kEn_st& k2);
bool comparison_kEn_str_position    (const kEn_st& k1, const kEn_st& k2);
bool comparison_kEn_str_band_type_up(const kEn_st& k1, const kEn_st& k2);
bool comparison_kEn_str_band_type_dn(const kEn_st& k1, const kEn_st& k2);
bool is_equal_position_kEn_str      (const kEn_st& k1, const kEn_st& k2);
bool near_to                        (const xvector<double> & k1, const xvector<double> & k2, const vector<double> & max_distance);
// [OBSOLETE] bool GetEffectiveMass(xOUTCAR& outcar,xDOSCAR& doscar,xEIGENVAL& eigenval,xstructure xstr,ostream& oss,const bool& osswrite);
namespace aurostd {
  class JSONwriter; // forward-declaration of JSONwriter class: later in plotter
  // namespace JSONwriter class defined in aurostd.h is not visible; dependencies race?
}
//-------------------------------------------------------------------------------------------------
//ME20190614 - plotter functions
namespace plotter {
  // Plot setup --------------------------------------------------------------
  // Plot options
  aurostd::xoption getPlotOptions(const aurostd::xoption&, const string&, bool=false);
  aurostd::xoption getPlotOptionsEStructure(const aurostd::xoption&, const string&, bool=false);
  aurostd::xoption getPlotOptionsPhonons(const aurostd::xoption&, const string&);
  aurostd::xoption getPlotOptionsQHAthermo(const aurostd::xoption& xopt, const string& key);//AS20210705

  // Plot functions
  void generateHeader(stringstream&, const aurostd::xoption&, bool=false);
  void savePlotGNUPLOT(const aurostd::xoption&, const stringstream&);
  void setFileName(aurostd::xoption&, string="");
  void setTitle(aurostd::xoption&,ostream& oss=cout); //CO20200404
  void setTitle(aurostd::xoption&,ofstream& FileMESSAGE,ostream& oss=cout); //CO20200404
  string formatDefaultPlotTitle(const aurostd::xoption&,ostream& oss=cout); //CO20200404
  string formatDefaultPlotTitle(const aurostd::xoption&,ofstream& FileMESSAGE,ostream& oss=cout); //CO20200404
  vector<double> getCompositionFromHTQCPrototype(const string&, const string&);  //ME20190813
  vector<double> getCompositionFromANRLPrototype(const string&);
  string formatDefaultTitlePOCC(const aurostd::xoption&,ostream& oss=cout); //CO20200404
  string formatDefaultTitlePOCC(const aurostd::xoption&,ofstream& FileMESSAGE,ostream& oss=cout); //CO20200404
  string formatDefaultTitlePOCC_20191004(const aurostd::xoption&,ostream& oss=cout); //CO20191110 //CO20200404
  string formatDefaultTitlePOCC_20191004(const aurostd::xoption&,ofstream& FileMESSAGE,ostream& oss=cout); //CO20191110 //CO20200404
  string formatDefaultTitlePOCC_20190101(const aurostd::xoption&,ostream& oss=cout);  //CO20200404
  vector<double> getCompositionFromPoccString(const string&, bool&);

  // Electronic structure ----------------------------------------------------
  void patchDefaultTitleAFLOWIN(xoption& plotoptions);  //CO20191110
  // Plot functions
  void PLOT_DOS(aurostd::xoption&,ostream& oss=cout); //CO20200404
  void PLOT_DOS(aurostd::xoption&,ofstream& FileMESSAGE,ostream& oss=cout); //CO20200404
  void PLOT_DOS(aurostd::xoption&,const xDOSCAR&,ostream& oss=cout); //CO20191110 //CO20200404
  void PLOT_DOS(aurostd::xoption&,const xDOSCAR&,ofstream& FileMESSAGE,ostream& oss=cout); //CO20191110 //CO20200404
  void PLOT_DOS(aurostd::xoption&,stringstream&,ostream& oss=cout); //CO20200404
  void PLOT_DOS(aurostd::xoption&,stringstream&,ofstream& FileMESSAGE,ostream& oss=cout); //CO20200404
  void PLOT_DOS(aurostd::xoption&,stringstream&,const xDOSCAR&,ostream& oss=cout);  //CO20191110  //CO20200404
  void PLOT_DOS(aurostd::xoption&,stringstream&,const xDOSCAR&,ofstream& FileMESSAGE,ostream& oss=cout);  //CO20191110  //CO20200404

  void PLOT_PDOS(aurostd::xoption&,ostream& oss=cout);  //CO20200404
  void PLOT_PDOS(aurostd::xoption&,ofstream& FileMESSAGE,ostream& oss=cout);  //CO20200404
  void PLOT_PDOS(aurostd::xoption&, const xDOSCAR&,ostream& oss=cout); //CO20191110 //CO20200404
  void PLOT_PDOS(aurostd::xoption&, const xDOSCAR&,ofstream& FileMESSAGE,ostream& oss=cout); //CO20191110 //CO20200404
  void PLOT_PDOS(aurostd::xoption&, stringstream&,ostream& oss=cout); //CO20200404
  void PLOT_PDOS(aurostd::xoption&, stringstream&,ofstream& FileMESSAGE,ostream& oss=cout); //CO20200404
  void PLOT_PDOS(aurostd::xoption&, stringstream&, const xDOSCAR&,ostream& oss=cout);  //CO20191110 //CO20200404
  void PLOT_PDOS(aurostd::xoption&, stringstream&, const xDOSCAR&,ofstream& FileMESSAGE,ostream& oss=cout);  //CO20191110 //CO20200404

  void PLOT_BAND(aurostd::xoption&,ostream& oss=cout);  //CO20200404
  void PLOT_BAND(aurostd::xoption&,ofstream& FileMESSAGE,ostream& oss=cout);  //CO20200404
  void PLOT_BAND(aurostd::xoption&, stringstream&,ostream& oss=cout); //CO20200404
  void PLOT_BAND(aurostd::xoption&, stringstream&,ofstream& FileMESSAGE,ostream& oss=cout); //CO20200404
  void BANDDOS2JSON(ostream&, string);
  void PLOT_BANDDOS(aurostd::xoption&,ostream& oss=cout); //CO20200404
  void PLOT_BANDDOS(aurostd::xoption&,ofstream& FileMESSAGE,ostream& oss=cout); //CO20200404
  void PLOT_BANDDOS(aurostd::xoption&, stringstream&,ostream& oss=cout);  //CO20200404
  void PLOT_BANDDOS(aurostd::xoption&, stringstream&,ofstream& FileMESSAGE,ostream& oss=cout);  //CO20200404

  // Helper functions
  xstructure getStructureWithNames(const aurostd::xoption&,const string& carstring="CAR",ostream& oss=cout);  //CO20191110 //CO20200404
  xstructure getStructureWithNames(const aurostd::xoption&,ofstream& FileMESSAGE,const string& carstring="CAR",ostream& oss=cout);  //CO20191110 //CO20200404
  string getLatticeFromKpointsTitle(const string&);
  void shiftEfermiToZero(xEIGENVAL&, double);
  void setEMinMax(aurostd::xoption&, double, double);
  aurostd::JSONwriter DOS2JSON(xoption &xopt, const xDOSCAR &xdos, ofstream& FileMESSAGE,
      ostream &oss);//AS20201102
  aurostd::JSONwriter bands2JSON(const xEIGENVAL &xeigen, const xKPOINTS &xkpts,
      const vector<double> &distances, const vector<double> &segment_points,
      const xoption& plotoptions);//AS2021102
  aurostd::JSONwriter bandsDOS2JSON(const xDOSCAR &xdos, const xEIGENVAL &xeigen,
      const xKPOINTS &xkpts, xoption &xopt, ofstream &FileMESSAGE, ostream &oss=std::cout);//AS20201102  //ME20211014 - added default for oss

  // DOS
  bool dosDataAvailable(const deque<deque<deque<deque<double> > > >& vdos, int pdos); // ME20200305
  void generateDosPlot(stringstream&,const xDOSCAR&,aurostd::xoption&,ostream& oss=cout);  //CO20200404
  void generateDosPlot(stringstream&,const xDOSCAR&,aurostd::xoption&,ofstream& FileMESSAGE,ostream& oss=cout);  //CO20200404

  // Bands
  void generateBandPlot(stringstream&, const xEIGENVAL&, const xKPOINTS&, const xstructure&, const aurostd::xoption&);
  string convertKPointLabel(const string&, const string&);
  string convertKPointLetter(string, const string&);

  // Gnuplot
  void generateDosPlotGNUPLOT(stringstream&, const xDOSCAR&, const deque<double>&,
      const deque<deque<deque<double> > >&, const vector<string>&, const aurostd::xoption&);
  double getDosLimits(const aurostd::xoption&, const xDOSCAR&, const deque<deque<deque<double> > >&, const deque<double>&);
  void generateBandPlotGNUPLOT(stringstream&, const xEIGENVAL&, const vector<double>&,
      const vector<double>&, const vector<string>&, const aurostd::xoption&);
  string getFormattedUnit(const string&);

  // Phonons -----------------------------------------------------------------
  void PLOT_PHDOS(aurostd::xoption&,ostream& oss=cout); //CO20200404
  void PLOT_PHDOS(aurostd::xoption&,ofstream& FileMESSAGE,ostream& oss=cout); //CO20200404
  void PLOT_PHDOS(aurostd::xoption&, stringstream&,ostream& oss=cout);  //CO20200404
  void PLOT_PHDOS(aurostd::xoption&, stringstream&,ofstream& FileMESSAGE,ostream& oss=cout);  //CO20200404
  void PLOT_PHDOS(aurostd::xoption&, const xDOSCAR&, ostream& oss=cout); //ME20210927
  void PLOT_PHDOS(aurostd::xoption&, const xDOSCAR&, ofstream& FileMESSAGE,ostream& oss=cout); //ME20210927
  void PLOT_PHDOS(aurostd::xoption&, stringstream& out, xDOSCAR, ofstream& FileMESSAGE,ostream& oss=cout); //ME20210927

  void PLOT_PHDISP(aurostd::xoption&,ostream& oss=cout);  //CO20200404
  void PLOT_PHDISP(aurostd::xoption&,ofstream& FileMESSAGE,ostream& oss=cout);  //CO20200404
  void PLOT_PHDISP(aurostd::xoption&, stringstream&,ofstream& FileMESSAGE,ostream& oss=cout); //CO20200404
  void PLOT_PHDISPDOS(aurostd::xoption&,ostream& oss=cout); //CO20200404
  void PLOT_PHDISPDOS(aurostd::xoption&,ofstream& FileMESSAGE,ostream& oss=cout); //CO20200404
  void PLOT_PHDISPDOS(aurostd::xoption&, stringstream&,ostream& oss=cout);  //CO20204004
  void PLOT_PHDISPDOS(aurostd::xoption&, stringstream&,ofstream& FileMESSAGE,ostream& oss=cout);  //CO20204004

  void convertEnergies(xEIGENVAL&, const string&);
  void convertEnergies(xDOSCAR&, const string&);
  double getEnergyConversionFactor(const string&);

  // Properties plotter ------------------------------------------------------
  void PLOT_THERMO(aurostd::xoption&,ostream& oss=cout);  //CO20200404
  void PLOT_THERMO(aurostd::xoption&,ofstream& FileMESSAGE,ostream& oss=cout);  //CO20200404
  void PLOT_THERMO(aurostd::xoption&, stringstream&,ostream& oss=cout); //CO20200404
  void PLOT_THERMO(aurostd::xoption&, stringstream&,ofstream& FileMESSAGE,ostream& oss=cout); //CO20200404
  void PLOT_TCOND(aurostd::xoption&,ostream& oss=cout); //CO20200404
  void PLOT_TCOND(aurostd::xoption&,ofstream& FileMESSAGE,ostream& oss=cout); //CO20200404
  void PLOT_TCOND(aurostd::xoption&, stringstream&,ostream& oss=cout);  //CO20200404
  void PLOT_TCOND(aurostd::xoption&, stringstream&,ofstream& FileMESSAGE,ostream& oss=cout);  //CO20200404

  // QHA properties plotter -------------------------------------------------
  void PLOT_THERMO_QHA(aurostd::xoption&,ostream& oss=cout);  //AS20200909
  void PLOT_THERMO_QHA(aurostd::xoption&,ofstream& FileMESSAGE,ostream& oss=cout); //AS20200909
  void PLOT_THERMO_QHA(aurostd::xoption&, stringstream&,ostream& oss=cout); //AS20200909
  void PLOT_THERMO_QHA(aurostd::xoption&, stringstream&,ofstream& FileMESSAGE,ostream& oss=cout); //AS20200909
  void PLOT_GRUENEISEN_DISPERSION(aurostd::xoption&,ostream& oss=cout);  //AS20210701
  void PLOT_GRUENEISEN_DISPERSION(aurostd::xoption&,ofstream& FileMESSAGE,ostream& oss=cout); //AS20210701
  void PLOT_GRUENEISEN_DISPERSION(aurostd::xoption&, stringstream&,ostream& oss=cout); //AS20210701
  void PLOT_GRUENEISEN_DISPERSION(aurostd::xoption&, stringstream&,ofstream& FileMESSAGE,ostream& oss=cout); //AS20210701

  // General plots -----------------------------------------------------------
  void plotSingleFromSet(xoption&, stringstream&, const vector<vector<double> >&, int,ostream& oss=cout); //CO20200404
  void plotSingleFromSet(xoption&, stringstream&, const vector<vector<double> >&, int,ofstream& FileMESSAGE,ostream& oss=cout); //CO20200404
  void plotMatrix(xoption& plotoptions, stringstream&,ostream& oss=cout); //CO20200404
  void plotMatrix(xoption& plotoptions, stringstream&,ofstream& FileMESSAGE,ostream& oss=cout); //CO20200404
  void setPlotLabels(aurostd::xoption&, const string&, const string&, const string&, const string&);
  vector<vector<double> > readAflowDataFile(aurostd::xoption&);
  void generatePlotGNUPLOT(stringstream&, const xoption&, const vector<vector<double> >&);
}

//-------------------------------------------------------------------------------------------------
// aflow_estructure_dos.cpp

namespace aurostd {
  int CountWordsinString(string& input);  // put aurostd
  int CountWordsinString_web(string input); // put aurostd
}

namespace estructure {
  string PEDOS_GENERATE_GNUPLOTSCRIPT(const string&,const string&,const double&,const double&,const double&,const double&,const int&,const vector<vector<vector<double> > >&,const string&);
  bool isSpecialKPOINT(string kpoint);  //CO20170830
  string fixSpecialKPOINT_GNUPLOT(string kpoint,bool json=false);  //CO20170830
  string fixSpecialKPOINT_HTML(string kpoint);  //CO20170830
  string fixSpecialKPOINT_LATEX(string kpoint);  //CO20170830
  string fixKPOINT_GNUPLOT(string kpoint,bool json=false);  //CO20170830
  string fixKPOINT_HTML(string kpoint);  //CO20170830
  string fixKPOINT_LATEX(string kpoint);  //CO20170830
  string fixKPOINT_SPECIALONLY(string kpoint);  //CO20170830
  void PLOT_BANDDOS(string options);
  void PLOT_BAND(string options);
  void PLOT_DOS(string options);
  void PLOT_PEDOS(string options);
  void PLOT_PEDOSALL(string options);
  void PLOT_PEDOSALL_AFLOWLIB(string options,_aflags& aflags);
  void PLOT_BAND2(string options);
  // [OBSOLETE]  void PLOT_BAND3(string options);
  void PLOT_BAND_SPINSPLIT(string options);
  void PLOT_DOSWEB(string options);
  // manipulation
  string changeICSDNameGunplot(string ICSDName);
  void CombineTDOSAndTOTALPDOS(const vector<vector<double> >& TDOS, const vector<vector<double> >& TOTALPDOS, vector<vector<double> >& vvDOS);
  double GET_TDOSDATA(const string& str_dir, vector<vector<double> >& TDOS);
  double GET_TDOSDATA(stringstream& ss_dosfile, stringstream& ss_outcarfile, vector<vector<double> >& TDOS);
  double GET_TOTALPDOSDATA(const string& str_dir, vector<vector<double> >& TOTALPDOS);
  double GET_TOTALPDOSDATA(stringstream& ss_dosfile, stringstream& ss_outfile, vector<vector<double> >& TOTALPDOS);
  double GET_PDOSDATA(const string& str_dir, vector<vector<vector<double> > >& PDOS);
  double GET_PDOSDATA(stringstream& ss_dosfile, stringstream& ss_outfile, vector<vector<vector<double> > >& PDOS);
  // [OBSOLETE]  void GET_DOS_DATA(vector<string>& argv);
  bool GET_DOS_DATA(stringstream& ss_dosfile, stringstream& ss_outfile, double& Efermi, vector<vector<double> >& TDOS, vector<vector<double> >& TOTALPDOS); //CO20180216
  bool GET_DOS_DATA(const string& str_dir,   double& Efermi, vector<vector<double> >& TDOS, vector<vector<double> >& TOTALPDOS, vector<vector<vector<double> > >& PDOS);  //CO20180216
  bool GET_DOS_DATA(stringstream& ss_dosfile, stringstream& ss_outfile,   double& Efermi, vector<vector<double> >& TDOS, vector<vector<double> >& TOTALPDOS, vector<vector<vector<double> > >& PDOS); //CO20180216
  void FormatSpinofPDOS(vector<vector<vector<double> > >& vvva);

  // Functions for serializing bands data to JSON
  // Added by EG
  bool DOSDATA_JSON(aurostd::xoption& vpflow,ostream& oss=cout);
  bool DOSDATA_JSON(aurostd::xoption& vpflow,string directory,stringstream& json,bool wrapping_brackets=true);
  bool BANDSDATA_JSON(aurostd::xoption& vpflow,ostream& oss=cout);
  bool BANDSDATA_JSON(aurostd::xoption& vpflow,string directory,stringstream& json,bool wrapping_brackets=true);
  //uint DOSDATA_JSON(string options);
  //uint DOSDATA_JSON(string options, ostream& json);
  //uint BANDSDATA_JSON(string options);
  //uint BANDSDATA_JSON(string options, string json_dir);
  //uint BANDSDATA_JSON(string options, ostream& json);
  string linelabel2HTML(string linelabel);
  uint inequivalentAtomsJSON( vector<vector<vector<double> > >& PDOS, vector<int>& iatoms, vector<double>& numbers, vector<string>& vspecies, ostream& json);
  uint constructInequivalentAtomPDOSJSON(vector<vector<vector<double> > >& PDOS, int iatom, ostream& json); 
  // End of bands data JSON serializers

}


// ----------------------------------------------------------------------------
// aflow_poccupation_*.cpp
//  #include "aflow_pocc.h"

// aflow_poccupation_params.cpp
namespace pocc {
  bool poccInput(); //CO20170805

  string ReturnAtomSpecies(string atom);
  string ReturnAtomSpeciesPotential(string atom);
  string ReturnUFFParameters(string atom);
  class UFFPara {
    public:
      UFFPara(); // constructor
      ~UFFPara(); // destructor
      string symbol;
      double r1,theta0,x1,D1,zeta,Z1,Vi,Uj,Xi,hard,radius; 
      void GetUFFParameters(string);
    private:
      void free(); //free space
  };
  string ReturnAtomProperties(string atom);
  //Atomic Properties Database
  class Atom {
    public:
      Atom();
      ~Atom();
      string name,symbol;
      int number; //atomic number
      double mass,radius,Xi; //atomic, weight radius /pauling electronegativity
      void GetAtomicProperties(string);
    private:
      void free();
  };
} // namespace pocc

// aflow_poccupation_forcefield.cpp
namespace pocc {
  class Bond{
    public:
      Bond();
      Bond(const Bond& b);
      ~Bond();
      _atom bgn,end;
      double length;
      void Set(xstructure , _atom , _atom );
      const Bond & operator=(const Bond &other);
      bool operator==(const Bond &other) const;
      bool operator!=(const Bond &other) const;
      friend ostream& operator<<(ostream&,const Bond&);
    private:
      void free();
      void copy(const Bond& b);
  };
  void SetUFFPara(_atom atomi, _atom atomj, double& R0, double& Kij, double& Xij, double& Dij);
  double CalculateBondEnergy(xstructure xstr, _atom atomi, _atom atomj);
  double CalculateNonBondEnergy(xstructure xstr, _atom atomi, _atom atomj);
  double CalculateUFFEnergy(xstructure xstr);
  void RemoveSameBond(vector<Bond>& Bonds_orig, vector<Bond>& Bonds_new);
  void ExtractBonds(const xstructure& xstr, deque<deque<_atom> >& neigh_mat_bonded, deque<deque<_atom> >& neigh_mat_nonbonded);
  void AnalyzeBonds(const xstructure& xstr, vector<Bond>& Bonds, vector<Bond>& NonBonds);
  void UFFENERGY(istream& input);
}

// ----------------------------------------------------------------------------
// aflow_mix.cpp  aflow_nomix.cpp   aflow_mix_pauling.cpp
#define MISCIBILITY_SYSTEM_NOT_STUDIED  3
#define MISCIBILITY_SYSTEM_SOLUTION     2
#define MISCIBILITY_SYSTEM_MISCIBLE     1
#define MISCIBILITY_SYSTEM_NOMIX        0
#define MISCIBILITY_SYSTEM_UNKNOWN     -1
#define MISCIBILITY_SYSTEM_CUTOFF     200
#define MIEDEMA_MIX_SLOPE 3.069              // Miedema Rule Table 1a Physica 100B (1980) 1-28

int MiscibilityCheck(int speciesA,int speciesB);                  // aflow_mix.cpp
int MiscibilityCheck(string speciesA,string speciesB);            // aflow_mix.cpp
int MiscibilityExperimentsCheck(int speciesA,int speciesB);       // aflow_mix.cpp
int MiscibilityExperimentsCheck(string speciesA,string speciesB); // aflow_mix.cpp
int MiscibilityMiedemaCheck(int speciesA,int speciesB);           // aflow_mix.cpp
int MiscibilityMiedemaCheck(string speciesA,string speciesB);     // aflow_mix.cpp
int MiscibilityMiedemaCheck(string system_in);                    // aflow_mix.cpp
int MiscibilityHumeRotheryCheck(int speciesA,int speciesB);       // aflow_mix.cpp
int MiscibilityHumeRotheryCheck(string speciesA,string speciesB); // aflow_mix.cpp
int MiscibilityHumeRotheryCheck(string system_in);                // aflow_mix.cpp
int MiscibilityCheck(string system_in);                           // aflow_nomix.cpp
int MiscibilityExperimentsCheck(string system_in);                    // aflow_mix_pauling.cpp

// ----------------------------------------------------------------------------
// symmetry prototypes
// aflow_symmetry.cpp
namespace SYM {
  //DX+CO START
  bool ApplyAtomValidate(const _atom &atom_in,_atom& atom_out,const _sym_op &symop,const xstructure& a); //DX+CO
  bool ApplyAtomValidate(const _atom &atom_in,_atom& atom_out,const _sym_op &symop,const xstructure& a, bool _incell_,bool roff); //DX+CO
  bool ApplyAtomValidate(const _atom &atom_in,_atom& atom_out,const _sym_op &symop,const xstructure& a,bool skew, bool _incell_,bool roff,double _eps_); //DX+CO
  bool ApplyAtomValidate(const _atom &atom_in,_atom& atom_out,const _sym_op &symop,const xmatrix<double>& lattice,const xmatrix<double>& c2f, const xmatrix<double>& f2c,bool skew, bool _incell_,bool roff,double _eps_); //DX+CO
  _atom ApplyAtom(const _atom& atom_in,const _sym_op& symop,const xstructure& str); //DX
  //DX+CO END
  _atom ApplyAtom(const _atom& atom_in,const _sym_op& symop,const xstructure& str,bool _incell_);
  //DX+CO START
  _atom ApplyAtom(const _atom& atom_in,const _sym_op& symop,const xstructure& str,bool _incell_,bool roff); //DX
  _atom ApplyAtom(const _atom& atom_in,const _sym_op& symop,const xstructure& str,bool _incell_,bool roff,bool validatePosition); //DX
  _atom ApplyAtom(const _atom& atom_in,const _sym_op& symop,const xmatrix<double>& lattice,const xmatrix<double>& c2f, const xmatrix<double>& f2c,bool skew,bool _incell_,bool roff,bool validatePosition,double eps); //DX
  _atom ApplyAtom_20161115(const _atom& atom_in,const _sym_op& symop,const xmatrix<double>& lattice,const xmatrix<double>& c2f, const xmatrix<double>& f2c,bool skew,bool _incell_,bool roff,bool validatePosition,double eps); //DX
  _atom ApplyAtom_20160101(const _atom& atom_in,const _sym_op& symop,const xstructure& str,bool _incell_); //DX
  //DX+CO END
  xvector<double> ApplyCpos(const xvector<double> &cpos_in,const _sym_op &symop,const xstructure& str,bool _incell_);
  xvector<double> ApplyCpos(const xvector<double> &cpos_in,const _sym_op &symop,const xstructure& str);
  xvector<double> ApplyFpos(const xvector<double> &fpos_in,const _sym_op &symop,const xstructure& str,bool _incell_);
  xvector<double> ApplyFpos(const xvector<double> &fpos_in,const _sym_op &symop,const xstructure& str);
  xvector<int> ApplyIJK(const xvector<int> &ijk_in,const _sym_op &symop,const xstructure& str);
  int  ApplyL(const int &l_in,const _sym_op &symop,const xstructure& str);
  xstructure ApplyXstructure(const _sym_op &symop,const xstructure& str);
  xstructure ApplyXstructure(const _sym_op &symop,const xstructure& str,bool _incell_);
  //DX+CO START
  bool AtomsEquivalent(xstructure& str,_atom& atom1,_atom& atom2); //DX
  bool AtomsEquivalent_20161115(xstructure& str,_atom& atom1,_atom& atom2); //DX
  bool AtomsEquivalent_20160101(xstructure& str,_atom& atom1,_atom& atom2); //DX
  bool AtomsEquivalent(xstructure& str, _atom& atom1, _atom& atom2,double& eps); //DX
  bool AtomsEquivalent(xstructure& str, _atom& a, _atom& b, bool skew, double tol); //DX //CO20190520 - removed pointers for bools and doubles, added const where possible
  bool AtomsEquivalent_20161115(xstructure& str,_atom& atom1,_atom& atom2,double& eps); //DX
  bool AtomsEquivalent_20160101(xstructure& str,_atom& atom1,_atom& atom2,double& eps); //DX
  bool AtomsEquivalent_Basis(xstructure& str, int atom1_indx,int atom2_indx);
  //DX+CO END
  bool CposEquivalent(const xstructure& str,const xvector<double>& cpos1,const xvector<double>& cpos2,const double& eps);
  bool FposEquivalent(const xstructure& str,const xvector<double>& fpos1,const xvector<double>& fpos2,const double& eps);
  bool CposEquivalent(const xstructure& str,const xvector<double>& cpos1,const xvector<double>& cpos2);
  bool FposEquivalent(const xstructure& str,const xvector<double>& fpos1,const xvector<double>& fpos2);
  bool TypePointGroupOperation(const xmatrix<double>& Uc,const xmatrix<double>& Uf,string& _string,bool& _inversion,double& _angle,
      xvector<double>& _axis,xmatrix<double>& _generator, xvector<double>& _generator_coefficients, 
      xmatrix<xcomplex<double> >& _SU2_matrix, xvector<xcomplex<double> >& _su2_coefficients, double _eps_);  // calculate the symmetry inversion,type,axis,generator //DX20171206 - Added generator coefficients //DX20171207 - Added Uf //DX20180117 - Added SU2 and su2 coefficients
  bool TypePointGroupOperationInternational(const xmatrix<double>& Uc,string& _stringHM,string& _stringSC,
      const bool& _inversion,const double& _angle,
      const xvector<double>& _axis,const xmatrix<double>& _generator, xvector<double>& _generator_coefficients, 
      xmatrix<xcomplex<double> >& _SU2_matrix, xvector<xcomplex<double> >& _su2_coefficients, double _eps_);  // International symbol = Hermann-Mauguin notation & Schonflies notation //DX20171206 - Added generator coefficients //DX20180117 - Added SU2 and su2 coefficients
  //DX+CO START
  uint AddSymmetryToStructure(xstructure &a,const uint& iat,
      const xmatrix<double> &Uc,const xmatrix<double> &Uf,const xvector<double> &ctau,const xvector<double> &ftau,
      const xvector<double> &ctrasl,const xvector<double> &ftrasl,
      const std::vector<int> &basis_atoms_map,const std::vector<int> &basis_types_map,bool basis_map_calculated,char group);
  uint AddSymmetryToStructure(xstructure &a,const uint& iat,
      const xmatrix<double> &Uc,const xmatrix<double> &Uf,const xvector<double> &ctau,const xvector<double> &ftau,
      const xvector<double> &ctrasl,const xvector<double> &ftrasl,
      const std::vector<int> &basis_atoms_map,const std::vector<int> &basis_types_map,bool basis_map_calculated,char group,bool roff); //DX
  uint AddSymmetryToStructure(xstructure& a,const xmatrix<double>& Uc,const xmatrix<double>& Uf,
      const xvector<double>& ctau,const xvector<double>& ftau,const xvector<double>& ctrasl,
      const xvector<double>& ftrasl,
      const std::vector<int>& basis_atoms_map,const std::vector<int>& basis_types_map,bool basis_map_calculated,char group);
  uint AddSymmetryToStructure(xstructure& a,const xmatrix<double>& Uc,const xmatrix<double>& Uf,
      const xvector<double>& ctau,const xvector<double>& ftau,const xvector<double>& ctrasl,
      const xvector<double>& ftrasl,
      const std::vector<int>& basis_atoms_map,const std::vector<int>& basis_types_map,bool basis_map_calculated,char group,bool roff); //DX
  uint AddSymmetryToStructure(xstructure &a,const uint& iat,const xmatrix<double> &Uc,const xmatrix<double> &Uf,
      const std::vector<int> &basis_atoms_map,const std::vector<int> &basis_types_map,bool basis_map_calculated,char group);
  uint AddSymmetryToStructure(xstructure &a,const uint& iat,const xmatrix<double> &Uc,const xmatrix<double> &Uf,
      const std::vector<int> &basis_atoms_map,const std::vector<int> &basis_types_map,bool basis_map_calculated,char group,bool roff); //DX
  uint AddSymmetryToStructure(xstructure &a,const xmatrix<double> &Uc,const xmatrix<double> &Uf,
      const std::vector<int> &basis_atoms_map,const std::vector<int> &basis_types_map,bool basis_map_calculated,char group); //DX
  uint AddSymmetryToStructure(xstructure &a,const xmatrix<double> &Uc,const xmatrix<double> &Uf,
      const std::vector<int> &basis_atoms_map,const std::vector<int> &basis_types_map,bool basis_map_calculated,char group,bool roff); //DX
  bool PointGroupsIdentical(const vector<_sym_op>& vpg1,const vector<_sym_op>& vpg2, double eps, bool is_same_lattice=false); //DX20171207 - added is_same_lattice
  //GG START
  bool CalculateQuaternion(_sym_op& a);
  //GG STOP
  bool ComplexSU2Rotations(xmatrix<xcomplex<double> > & _SU2_matrix, xvector<xcomplex<double> >& _su2_coefficients, double& theta, xvector<double>& _axis); //DX20180117 - add SU(2) and su(2) coefficients
  //DX+CO END
  bool CalculatePointGroup(ofstream& FileMESSAGE,xstructure& a,_aflags& aflags,bool _write_,const bool& osswrite,ostream& oss,string format="txt");      // POINT GROUP      _PGROUP_
  uint CalculatePointGroup(const xmatrix<double>& lattice, vector<_sym_op > pgroup, ofstream &FileMESSAGE,bool _write_,const bool& osswrite,ostream& oss,double _eps_);
  uint CalculatePointGroup(const xmatrix<double>& lattice, vector<_sym_op > pgroup, bool _write_,const bool& osswrite,ostream& oss,double _eps_);     // POINT GROUP      _PGROUP_
  uint CalculatePointGroup(const xmatrix<double>& lattice,double _eps_);     // POINT GROUP      _PGROUP_
  uint CalculatePointGroup(const xmatrix<double>& lattice);     // POINT GROUP      _PGROUP_
  bool CalculatePointGroup(ofstream &FileMESSAGE,xstructure &a,_aflags &aflags,bool _write_,const bool& osswrite,ostream& oss,double _eps_,string format="txt");      // POINT GROUP      _PGROUP_
  //DX+CO START
  bool CalculatePointGroup_20160101(ofstream &FileMESSAGE,xstructure &a,_aflags &aflags,bool _write_,const bool& osswrite,ostream& oss,double _eps_); //DX
  bool CalculatePointGroup_20160801(ofstream &FileMESSAGE,xstructure &a,_aflags &aflags,bool _write_,const bool& osswrite,ostream& oss,double _eps_,string format="txt"); //DX
  //DX+CO END
  bool CalculatePointGroupKLattice(ofstream &FileMESSAGE,xstructure &a,_aflags &aflags,bool _write_,const bool& osswrite,ostream& oss,string format="txt");  // POINT GROUP KLATTICE     _PGROUPK_
  bool CalculatePointGroupKCrystal(ofstream &FileMESSAGE,xstructure &a,_aflags &aflags,bool _write_,const bool& osswrite,ostream& oss,string format="txt");  // POINT GROUP KCRYSTAL     _PGROUPK_XTAL_ //DX20171205 - New group: reciprocal space counterpart of pgroup_xtal
  bool TransformSymmetryFromRealToReciprocal(ofstream &FileMESSAGE, xstructure& real_space_crystal, xstructure& reciprocal_space,
      _aflags& aflags, const bool& osswrite, ostream& oss, string& pgroup_type); //DX20170808 - New klattice routine //DX20171205 - Added pgroup_type option to account for pgroupk_xtal
  bool CalculateSitePointGroup(ofstream &FileMESSAGE,xstructure &a,_aflags &aflags,bool _write_,const bool& osswrite,ostream& oss,string format="txt");  // SITE POINT GROUP _AGROUP_
  //DX+CO START
  bool CalculateSitePointGroup(ofstream &FileMESSAGE,xstructure &a,int CALCULATION_MODE,_aflags &aflags,bool _write_,const bool& osswrite,ostream& oss,string format="txt"); // SITE POINT GROUP _AGROUP_
  bool CalculateSitePointGroup_20160801(ofstream &FileMESSAGE,xstructure &a,int CALCULATION_MODE,_aflags &aflags,bool _write_,const bool& osswrite,ostream& oss,double _eps_,string format="txt"); // SITE POINT GROUP _AGROUP_ //DX
  bool CalculateSitePointGroup_20160101(ofstream &FileMESSAGE,xstructure &a,_aflags &aflags,bool _write_,const bool& osswrite,ostream& oss,double _eps_); // SITE POINT GROUP _AGROUP_ //DX
  bool CalculateSitePointGroup_EquivalentSites(xstructure &a,double _eps_); //DX
  bool CalculateSitePointGroup_EquivalentSites(xstructure &a,bool get_full_basis,double _eps_); //DX
  //DX+CO END
  bool CalculatePointGroupCrystal(ofstream &FileMESSAGE,xstructure &a,_aflags &aflags,bool _write_,const bool& osswrite,ostream& oss,string format="txt");     // POINT GROUP      _PGROUP_
  bool CalculatePointGroupCrystal(ofstream &FileMESSAGE,xstructure &a,_aflags &aflags,bool _write_,const bool& osswrite,ostream& oss,double _eps_,string format="txt");      // POINT GROUP      _PGROUP_
  //DX+CO START
  bool CalculatePointGroupCrystal_20170814(ofstream &FileMESSAGE,xstructure &a,_aflags &aflags,bool _write_,const bool& osswrite,ostream& oss,double _eps_,string format="txt");      // POINT GROUP      _PGROUP_ //DX
  bool CalculatePointGroupCrystal_20160801(ofstream &FileMESSAGE,xstructure &a,_aflags &aflags,bool _write_,const bool& osswrite,ostream& oss,double _eps_,string format="txt");      // POINT GROUP      _PGROUP_ //DX
  bool CalculatePointGroupCrystal_20160101(ofstream &FileMESSAGE,xstructure &a,_aflags &aflags,bool _write_,const bool& osswrite,ostream& oss,double _eps_);      // POINT GROUP      _PGROUP_ //DX
  bool CalculatePointGroupKPatterson(ofstream &FileMESSAGE,xstructure &a,_aflags &aflags,bool _write_,const bool& osswrite,ostream& oss,string format="txt");     // POINT GROUP PATTERSON     _PGROUPK_PATTERSON_ //DX20200129 
  bool CalculatePointGroupKPatterson(ofstream &FileMESSAGE,xstructure &a,_aflags &aflags,bool _write_,const bool& osswrite,ostream& oss,double _eps_,string format="txt");      // POINT GROUP PATTERSON     _PGROUPK_PATTERSON_ //DX20200129
  bool PointGroupMap(xstructure& a, string& pgname, string& operations, char group); //DX20170906
  bool PointGroupLookUpTable(ofstream &FileMESSAGE,xstructure &a,_aflags &aflags,bool _write_,const bool& osswrite,ostream& oss,string format);
  //DX+CO END
  void CalculateSitePointGroup2(xstructure &a,bool ComMidss); // for --agroup2 and --agroup2m
  //DX START
  //xstructure and _sym_op
  bool getFullSymBasis(const xstructure& a, _sym_op& symOp,bool map_types,vector<int>& basis_atoms_map,vector<int>& basis_types_map);
  bool getFullSymBasis(const xstructure& a, _sym_op& symOp,bool map_types,double tolerance,vector<int>& basis_atoms_map,vector<int>& basis_types_map); //CO20190520 - removed pointers for bools and doubles, added const where possible
  bool getFullSymBasis(const xstructure& a, _sym_op& symOp,bool map_types,bool skew,double tolerance,vector<int>& basis_atoms_map,vector<int>& basis_types_map); //CO20190520 - removed pointers for bools and doubles, added const where possible
  bool getFullSymBasis(const xstructure& a, _sym_op& symOp,bool map_types,bool skew,double tolerance,vector<int>& basis_atoms_map,vector<int>& basis_types_map); //CO20190520 - removed pointers for bools and doubles, added const where possible
  //atoms, c2f, f2c and _sym_op
  bool getFullSymBasis(const deque<_atom>& atoms,const xmatrix<double>& lattice,const xmatrix<double>& c2f, const xmatrix<double>& f2c, _sym_op& symOp,bool map_types,bool skew,double tolerance,vector<int>& basis_atoms_map,vector<int>& basis_types_map); //CO20190520 - removed pointers for bools and doubles, added const where possible
  bool getFullSymBasis(const deque<_atom>& atoms,const xmatrix<double>& lattice,const xmatrix<double>& c2f, const xmatrix<double>& f2c, _sym_op& symOp,bool map_types,bool skew,double tolerance,vector<int>& basis_atoms_map,vector<int>& basis_types_map); //CO20190520 - removed pointers for bools and doubles, added const where possible
  bool getFullSymBasis_20170729(const deque<_atom>& atoms,const xmatrix<double>& lattice,const xmatrix<double>& c2f, const xmatrix<double>& f2c, _sym_op& symOp,bool map_types,bool skew,double tolerance,vector<int>& basis_atoms_map,vector<int>& basis_types_map); //CO20190520 - removed pointers for bools and doubles, added const where possible
  //bool getFullSymBasis(deque<_atom>& atoms,xmatrix<double>& Uf, xmatrix<double>& c2f, xmatrix<double>& f2c, bool skew, double tolerance, vector<int>& basis_atoms_map,vector<int>& basis_types_map); //CO20190520 - removed pointers for bools and doubles, added const where possible
  //bool getFullSymBasis(deque<_atom>& atoms,xmatrix<double>& Uf, xmatrix<double>& c2f, xmatrix<double>& f2c, string& str_Hermann_Mauguin, bool skew, double tolerance, vector<int>& basis_atoms_map,vector<int>& basis_types_map); //CO20190520 - removed pointers for bools and doubles, added const where possible
  //bool getFullSymBasis(deque<_atom>& atoms,xmatrix<double>& Uf, xmatrix<double>& c2f, xmatrix<double>& f2c, xvector<double>& ftau, bool skew, double tolerance, vector<int>& basis_atoms_map,vector<int>& basis_types_map); //CO20190520 - removed pointers for bools and doubles, added const where possible
  //bool getFullSymBasis(deque<_atom>& atoms,xmatrix<double>& Uf, xmatrix<double>& c2f, xmatrix<double>& f2c, string& str_Hermann_Mauguin, xvector<double>& ftau, bool skew, double tolerance, vector<int>& basis_atoms_map,vector<int>& basis_types_map); //CO20190520 - removed pointers for bools and doubles, added const where possible
  bool CalculateFactorGroup_20160801(ofstream &FileMESSAGE,xstructure &a,_aflags &aflags,bool _write_,const bool& osswrite,ostream& oss,double _eps_,string format="txt");
  //DX END
  bool CalculateFactorGroup(ofstream& FileMESSAGE,xstructure& a,_aflags& aflags,bool _write_,const bool& osswrite,ostream& oss,string format="txt");     // FACTOR GROUP     _FGROUP_
  bool CalculateFactorGroup(ofstream &FileMESSAGE,xstructure &a,_aflags &aflags,bool _write_,const bool& osswrite,ostream& oss,double _eps_,string format="txt");      // FACTOR GROUP      _FGROUP_
  //DX START
  bool AtomsMapped(const _atom& a, const _atom& b, const xmatrix<double>& lattice, bool skew, double tol); //DX20190620
  bool AtomsMapped(const _atom& a, const _atom& b, const xmatrix<double>& lattice, const xmatrix<double>& f2c, bool skew, double tol);   //CO20190520 - removed pointers for bools and doubles, added const where possible //DX20190619 - lattice and f2c as input
  xvector<double> minimizeDistanceCartesianMethod(const xvector<double>& cpos1, const xvector<double>& cpos2, const xmatrix<double>& lattice); //DX20190613
  xvector<double> minimizeDistanceCartesianMethod(const xvector<double>& cpos1, const xvector<double>& cpos2, const xmatrix<double>& lattice, xvector<int>& ijk); //DX20190613
  xvector<double> minimizeDistanceFractionalMethod(const xvector<double>& fpos1, const xvector<double>& fpos2); //DX20190613
  xvector<double> minimizeDistanceFractionalMethod(const xvector<double>& fdiff); //DX20190613
  xvector<double> minimizeDistanceFractionalMethod(const xvector<double>& fdiff, xvector<int>& ijk); //DX20190613
  //DX20190613 [OBOSLETE] bool minimizeCartesianDistance(const xvector<double>& coord1, const xvector<double>& coord2, xvector<double>& out, const xmatrix<double>& c2f, const xmatrix<double>& f2c, double tol); //CO20190520 - removed pointers for bools and doubles, added const where possible
  //DX20190613 [OBOSLETE] bool minimizeCartesianDistance(const xvector<double>& coord1, const xvector<double>& coord2, xvector<double>& out, const xmatrix<double>& c2f, const xmatrix<double>& f2c, xvector<int>& ijk, bool& restriction, double tol); //CO20190520 - removed pointers for bools and doubles, added const where possible
  //DX20190613 [OBOSLETE] double minimumCartesianDistance(const xvector<double>& coord1, const xvector<double>& coord2, const xmatrix<double>& lattice);
  //DX20190613 [OBOSLETE] double minimumCartesianDistance(const xvector<double>& coord1, const xvector<double>& coord2, const xmatrix<double>& lattice,xvector<double>& min_vec,xvector<int>& ijk);
  //DX20190613 [OBOSLETE] xvector<double> minimumCartesianVector(const xvector<double>&, const xvector<double>&,
  //DX20190613 [OBOSLETE]                                        const xmatrix<double>&);  //ME20180730
  //DX20190613 [OBOSLETE] xvector<double> minimumCartesianVector(const xvector<double>&, const xvector<double>&,
  //DX20190613 [OBOSLETE]                                        const xmatrix<double>&, xvector<int>&);  //ME20180730
  //DX20190613 [OBOSLETE] bool PBC(xvector<double>& v_in, xvector<int>& ijk, bool& restriction);
  //DX20190613 [OBOSLETE] bool PBC(xvector<double>& v_in);
  xvector<double> FPOSDistFromFPOS(const xvector<double>& fpos1,const xvector<double>& fpos2,const xmatrix<double>& lattice,bool skew=false);  //CO20190525
  xvector<double> FPOSDistFromFPOS(const xvector<double>& fpos1,const xvector<double>& fpos2,const xmatrix<double>& lattice,const xmatrix<double>& c2f,const xmatrix<double>& f2c,bool skew=false);  //CO20190525
  xvector<double> CPOSDistFromFPOS(const xvector<double>& fpos1,const xvector<double>& fpos2,const xmatrix<double>& lattice,bool skew=false);  //DX20190620
  xvector<double> CPOSDistFromFPOS(const xvector<double>& fpos1,const xvector<double>& fpos2,const xmatrix<double>& lattice,const xmatrix<double>& f2c,bool skew=false); //DX20190620

  bool FPOSMatch(const deque<_atom>& atom_set, const _atom& atom2, uint& match_type, const xmatrix<double>& lattice, bool skew, double tol); //CO20190520 - removed pointers for bools and doubles, added const where possible //DX20190619 - lattice and f2c as input
  bool FPOSMatch(const deque<_atom>& atom_set, const _atom& atom2, uint& match_type, const xmatrix<double>& lattice, const xmatrix<double>& f2c, bool skew, double tol); //DX20190620 - overload
  bool FPOSMatch(const _atom& atom1, const _atom& atom2, const xmatrix<double>& lattice, bool skew, double tol); //CO20190520 - removed pointers for bools and doubles, added const where possible //DX20190619 - lattice and f2c as input
  bool FPOSMatch(const _atom& atom1, const _atom& atom2, const xmatrix<double>& lattice, const xmatrix<double>& f2c, bool skew, double tol); //DX20190620 - overload 
  bool FPOSMatch(const xvector<double>& atom1, const xvector<double>& atom2, const xmatrix<double>& lattice, bool skew, double tol); //CO20190520 - removed pointers for bools and doubles, added const where possible //DX20190619 - lattice and f2c as input
  bool FPOSMatch(const xvector<double>& atom1, const xvector<double>& atom2, const xmatrix<double>& lattice, const xmatrix<double>& f2c, bool skew, double tol); //DX20190620 - overload 
  bool validateAtomPosition(const _atom& atom,const xmatrix<double>& c2f,const xmatrix<double>& f2c,bool skew,double& _eps_); //CO20190520 - removed pointers for bools and doubles, added const where possible
  bool validateAtomPosition(const xvector<double>& cpos,const xvector<double>& fpos,const xmatrix<double>& c2f,const xmatrix<double>& f2c,bool skew,double& _eps_); //CO20190520 - removed pointers for bools and doubles, added const where possible
  bool MapAtom(const deque<_atom>& a_vec, const _atom& b, bool map_types, const xmatrix<double>& lattice, bool skew, double tol); //DX20190620
  bool MapAtom(const deque<_atom>& a_deq, const _atom& b, bool map_types, const xmatrix<double>& lattice, const xmatrix<double>& f2c, bool skew, double tol); //CO20190520 - removed pointers for bools and doubles, added const where possible //DX20190619 - lattice and f2c as input
  bool MapAtom(const vector<_atom> a_vec, const _atom b, bool map_types, const xmatrix<double>& lattice, bool skew, double tol); //DX20190620
  bool MapAtom(const vector<_atom> a_vec, const _atom b, bool map_types, const xmatrix<double>& lattice, const xmatrix<double>& f2c, bool skew, double tol); //CO20190520 - removed pointers for bools and doubles, added const where possible //DX20190619 - lattice and f2c as input
  bool MapAtom(const xvector<double>& a, const xvector<double>& b, const xmatrix<double>& lattice, bool skew, double tol); //DX20190620
  bool MapAtom(const xvector<double>& a, const xvector<double>& b, const xmatrix<double>& lattice, const xmatrix<double>& f2c, bool skew, double tol); //CO20190520 - removed pointers for bools and doubles, added const where possible //DX20190619 - lattice and f2c as input
  bool MapAtom(const _atom& a, const _atom& b, bool map_types, const xmatrix<double>& lattice, bool skew, double tol); //DX20190620 
  bool MapAtom(const _atom& a, const _atom& b, bool map_types, const xmatrix<double>& lattice, const xmatrix<double>& f2c, bool skew, double tol); //CO20190520 - removed pointers for bools and doubles, added const where possible //DX20190619 - lattice and f2c as input, remove "Atom" prefix from name
  bool BringInCellTolABC(xstructure& a, xvector<double> tol_abc_res);
  //[CO20190515 - not needed and is ambiguous with overload]bool MapAtomWithBasis(vector<_atom>& vec, _atom& a, bool map_types, deque<uint>& index_to_check, xmatrix<double>& c2f, xmatrix<double>& f2c, bool skew, double tol,bool fast=true);    //CO20190520 - removed pointers for bools and doubles, added const where possible
  bool MapAtomWithBasis(const vector<_atom>& vec, const _atom& a, bool map_types, deque<uint>& index_to_check, const xmatrix<double>& lattice, bool skew, double tol, uint& mapped_index,bool fast=true); //DX20190620
  bool MapAtomWithBasis(const vector<_atom>& vec, const _atom& a, bool map_types, deque<uint>& index_to_check, const xmatrix<double>& lattice, const xmatrix<double>& f2c, bool skew, double tol, uint& mapped_index,bool fast=true);   //CO20190520 - removed pointers for bools and doubles, added const where possible //DX20190619 - lattice and f2c as input
  //[CO20190515 - not needed and is ambiguous with overload]bool MapAtomWithBasis(deque<_atom>& vec, _atom& a, bool map_types, deque<uint>& index_to_check, xmatrix<double>& c2f, xmatrix<double>& f2c, bool skew, double tol,bool fast=true); //CO20190520 - removed pointers for bools and doubles, added const where possible
  bool MapAtomWithBasis(const deque<_atom>& vec, const _atom& a, bool map_types, deque<uint>& index_to_check, const xmatrix<double>& lattice, bool skew, double tol, uint& mapped_index,bool fast=true); //DX20190620
  bool MapAtomWithBasis(const deque<_atom>& vec, const _atom& a, bool map_types, deque<uint>& index_to_check, const xmatrix<double>& lattice, const xmatrix<double>& f2c, bool skew, double tol, uint& mapped_index,bool fast=true); //CO20190520 - removed pointers for bools and doubles, added const where possible //DX20190619 - lattice and f2c as input, remove "Atom" prefix from name
  bool isLatticeSkewed(const xmatrix<double>& lattice, double& min_dist, double tol); //CO20190520 - removed pointers for bools and doubles, added const where possible
  double minimumDistance(const xstructure& xstr);
  double minimumDistance(const deque<_atom>& atoms);  //CO20190808 - for NON periodic systems
  double minimumDistance(const deque<_atom>& atoms, const xmatrix<double>& lattice,double scale=1.0);
  double defaultTolerance(const xstructure& xstr);
  bool checkAngle(xvector<double>& v1, xvector<double>& v2, double input_angle, double tolerance); //CO20190520 - removed pointers for bools and doubles, added const where possible
  bool checkAngle(xvector<double>& v1, xvector<double>& v2, double input_angle, bool& is_deg, double tolerance); //CO20190520 - removed pointers for bools and doubles, added const where possible
  bool checkAngle(double& mod_v1, double& mod_v2, double angle1, double angle2, double tolerance); //CO20190520 - removed pointers for bools and doubles, added const where possible
  bool checkAngle(double& mod_v1, double& mod_v2, double angle1, double angle2, bool& is_deg, double tolerance); //CO20190520 - removed pointers for bools and doubles, added const where possible
  //DX20170905 [OBSOLETE] bool change_tolerance(xstructure& xstr, double tolerance, double& orig_tolerance, int& count , double& min_dist, bool& no_scan); //CO20190520 - removed pointers for bools and doubles, added const where possible
  bool change_tolerance(xstructure& xstr, double& tolerance, double& min_dist, bool& no_scan); //CO20190520 - removed pointers for bools and doubles, added const where possible //DX20190524 - need pointer for tolerance, otherwise it will not update
  deque<deque<_atom> > break_up_by_type(deque<_atom>& expanded_crystal);
  vector<vector<_atom> > break_up_by_type(vector<_atom> expanded_crystal);
  //DX20190905 [OBSOLETE] double mod_one(double d); //DX 
  //DX20190905 [OBSOLETE] _atom mod_one_atom(const _atom& atom_in); //CO
  //DX20190905 [OBSOLETE] xvector<double> mod_one_xvec(xvector<double> a); //DX
  bool CheckForIdentity(const xstructure& xstr); //DX
  bool checkSuperCellLatticePoints(xstructure& xstr, int& num_lattice_points, char& centering, uint& expand_size); //DX
  bool ComparePointGroupAndSpaceGroupString(xstructure& xstr, int& multiplicity_of_primitive, bool& derivative_structure); //DX
  bool CalculateFactorGroup_20160101(ofstream &FileMESSAGE,xstructure &a,_aflags &aflags,bool _write_,const bool& osswrite,ostream& oss,double _eps_);      // FACTOR GROUP      _FGROUP_
  bool CalculateSpaceGroup_20160101(ofstream& FileMESSAGE,xstructure& a,_aflags& aflags,bool _write_,const bool& osswrite,ostream& oss);      // SPACE GROUP      _SGROUP_
  bool CalculateSpaceGroup_20160801(ofstream& FileMESSAGE,xstructure& a,_aflags& aflags,bool _write_,const bool& osswrite,ostream& oss,string format="txt");      // SPACE GROUP      _SGROUP_
  //DX END
  bool CalculateSpaceGroup(ofstream& FileMESSAGE,xstructure& a,_aflags& aflags,bool _write_,const bool& osswrite,ostream& oss,string format="txt");      // SPACE GROUP      _SGROUP_

  bool CalculateInequivalentAtoms(xstructure&);
  bool CalculateInequivalentAtoms(ofstream &FileMESSAGE,xstructure &a,_aflags &aflags,bool _write_,const bool& osswrite,ostream& oss,string format="txt"); // EQUIVALENT ATOMS _IATOMS_
  //DX+CO START
  bool CalculateInequivalentAtoms(ofstream &FileMESSAGE,xstructure &a,_aflags &aflags,bool _write_,const bool& osswrite,ostream& oss,double _eps_,string format="txt"); // EQUIVALENT ATOMS _IATOMS_ //DX
  bool CalculateInequivalentAtoms(ofstream &FileMESSAGE,xstructure &a,bool rely_on_basis,_aflags &aflags,bool _write_,const bool& osswrite,ostream& oss,string format="txt"); // EQUIVALENT ATOMS _IATOMS_ //DX
  bool CalculateInequivalentAtoms(ofstream &FileMESSAGE,xstructure &a,bool rely_on_basis,_aflags &aflags,bool _write_,const bool& osswrite,ostream& oss,double _eps_,string format="txt"); // EQUIVALENT ATOMS _IATOMS_ //DX
  bool CalculateInequivalentAtoms_20160801(ofstream &FileMESSAGE,xstructure &a,bool rely_on_basis,_aflags &aflags,bool _write_,const bool& osswrite,ostream& oss,double _eps_,string format="txt"); // EQUIVALENT ATOMS _IATOMS_ //DX  
  bool CalculateInequivalentAtoms_20160101(ofstream &FileMESSAGE,xstructure &a,_aflags &aflags,bool _write_,const bool& osswrite,ostream& oss); // EQUIVALENT ATOMS _IATOMS_ //DX
  //DX+CO END

  void writePythonScript(ostream& oss); //DX20201228
}
string AgroupSymmetryToJson(vector<vector<_sym_op> >& group, char& mode); //DX20170803 - For Python wrapper
string EquivalentAtomsToJson(vector<vector<int> >& iatoms); //DX20170803 - For Python wrapper
string SymmetryToJson(vector<_sym_op>& group, char& mode); //DX20170803 - For Python wrapper
bool KBIN_SymmetryWrite(ofstream& FileMESSAGE,xstructure& a,_aflags& aflags,char group,const bool& osswrite,ostream& oss,const string& format="txt");
//bool KBIN_SymmetryToScreen(xstructure& a, string& format, ostream& oss); //DX20170803 - For Python wrapper
bool KBIN_SymmetryToScreen(xstructure& a, const string& format, ostream& oss, char mode='\0'); //DX20170822 - For Python wrapper
bool KBIN_SymmetryToScreenWeb(xstructure& a, ostream& oss, char mode); //ME20210402
bool KBIN_StepSymmetryPerform(xstructure& a,string AflowIn,ofstream &FileMESSAGE,_aflags &aflags,_kflags &kflags,const bool& osswrite,ostream& oss);
//DX+CO START
bool KBIN_StepSymmetryPerform_20161205(xstructure& a,string AflowIn,ofstream &FileMESSAGE,_aflags &aflags,_kflags &kflags,const bool& osswrite,ostream& oss); //DX
bool KBIN_StepSymmetryPerform_20160101(xstructure& a,string AflowIn,ofstream &FileMESSAGE,_aflags &aflags,_kflags &kflags,const bool& osswrite,ostream& oss); //DX
//DX+CO END
vector<double> PointGroupHistogramCheck(xstructure& a);
//bool SYM_CalculatePointGroup(ofstream& FileMESSAGE,xstructure& a,_aflags& aflags,bool _write_,const bool& osswrite,ostream& oss);      // MIKNOWSKI BASIS REDUCTION

// ----------------------------------------------------------------------------
// aflow_spacegroup.cpp
// spagegroup tables and routines
extern string LibrarySPACEGROUP;
namespace spacegroup{
  class _spacegroup {
    public:
      // constructors/destructors
      _spacegroup(void);    // do nothing
      _spacegroup(const _spacegroup& b);    // do nothing
      ~_spacegroup();        // do nothing
      // OPERATORS                                                  // --------------------------------------
      const _spacegroup& operator=(const _spacegroup& b);             // some operators
      // CONTENT
      uint number;
      uint option;
      string stroption;
      string name;
      string sginfo;
      std::vector<_sym_op> fgroup;                                  // rotations/inversions + incell_translations operations
      std::vector<_sym_op> pgroup;                                  // rotations/inversions
    private:                                                       // ---------------------------------------
      void free();                                                  // to free everything
      void copy(const _spacegroup& b);                               // the flag is necessary because sometimes you need to allocate the space.
  };

  extern std::vector<_spacegroup> vspacegroups;
  uint SpaceGroupInitialize(void);
  bool SpaceGroupNumberStructure(xstructure &str);
  bool SpaceGroupOptionRequired(uint spacegroup);
}

// ----------------------------------------------------------------------------
// aflow_lattice.cpp
// lattice and brillouin zones
namespace LATTICE {
  bool lattice_is_working(string lat);
  string Lattice2TypeAndCentering(const string& lattice_type); //DX20191031
  string SpaceGroup2Lattice(uint sg);
  string SpaceGroup2LatticeTypeAndCentering(uint sg); //DX20191031
  uint Conventional2PrimitiveRatio(char& lattice_centering); //DX20200427
  uint Lattice2SpaceGroup(const string& lattice,vector<uint>& vsg);
  string SpaceGroup2LatticeVariation(uint sg,const xstructure& str);
  string ConventionalLattice_SpaceGroup(uint sg,double a,double b,double c);
  string ConventionalLattice_SpaceGroup(uint sg,const xstructure& str);
  xvector<double> Getabc_angles_Conventional(const xmatrix<double>& rlattice, string lattice,int mode);
  void findLattices(const vector<xvector<double> >& translation_vectors,const xmatrix<double>& lattice_original,vector<xmatrix<double> >& lattices,vector<xmatrix<double> >& lattices_aaa,const string& crystal_system,double eps); //DX20210316
  bool fix_sts_sp(xstructure& str_sp,xmatrix<double> &rlattice,xmatrix<double> &plattice);
  bool Standard_Lattice_Structure(const xstructure& str_in,xstructure& str_sp,xstructure& str_sc,bool full_sym=true);
  bool Standard_Lattice_StructureDefault(const xstructure& str_in,xstructure& str_sp,xstructure& str_sc,bool full_sym=true);
  bool Standard_Lattice_StructureCoarse(const xstructure& str_in,xstructure& str_sp,xstructure& str_sc);
  bool Standard_Lattice_StructureNormal(const xstructure& str_in,xstructure& str_sp,xstructure& str_sc);
  bool Standard_Lattice_StructureMedium(const xstructure& str_in,xstructure& str_sp,xstructure& str_sc);
  bool Standard_Lattice_StructurePrecise(const xstructure& str_in,xstructure& str_sp,xstructure& str_sc);
  bool Standard_Lattice_StructureUltra(const xstructure& str_in,xstructure& str_sp,xstructure& str_sc);
  //bool Standard_Lattice_Structure(const xstructure& str_in,xstructure& str_sp,xstructure& str_sc,double eps,double epsang); //SC OLD VERSION
  bool Standard_Lattice_Structure(const xstructure& str_in,xstructure& str_sp,xstructure& str_sc,double eps,double epsang,int& time,double symeps);
  bool Standard_Lattice_Structure(const xstructure& str_in,xstructure& str_sp,xstructure& str_sc,double eps,double epsang,int& time,double symeps,bool histogram);
  bool Standard_Lattice_Structure_20170101(const xstructure& str_in,xstructure& str_sp,xstructure& str_sc,double eps,double epsang,int& time,double symeps,bool histogram);
  bool Standard_Lattice_Structure_20170718(const xstructure& str_in,xstructure& str_sp,xstructure& str_sc,bool full_sym=true);
  //bool Standard_Lattice_Structure(const xstructure& str_in,xstructure& str_sp,xstructure& str_sc,double eps,double epsang,int& time,int mode);
  bool Bravais_Lattice_Structure(xstructure& str_in,xstructure& str_sp,xstructure& str_sc,double eps,double epsang); // calculate everything
  bool Bravais_Lattice_StructureDefault(xstructure& str_in,xstructure& str_sp,xstructure& str_sc,bool full_sym=true); // calculate everything
  //DX START
  bool Bravais_Lattice_StructureDefault_20170401(xstructure& str_in,xstructure& str_sp,xstructure& str_sc,bool full_sym=true); // calculate everything
  bool Bravais_Lattice_StructureDefault_20160101(xstructure& str_in,xstructure& str_sp,xstructure& str_sc); // calculate everything
  //DX END
  bool Lattice(const xmatrix<double>& lattice,xmatrix<double>& lattice_sp,xmatrix<double>& lattice_sc,string& bravais_lattice_type,string& bravais_lattice_variation_type,string& bravais_lattice_system,double eps,double epsang);
  string Bravais_Lattice_Type(const xmatrix<double>& lattice,xmatrix<double>& lattice_sp,xmatrix<double>& lattice_sc,double eps,double epsang);
  string Bravais_Lattice_Type(const xmatrix<double>& lattice,xmatrix<double>& lattice_sp,xmatrix<double>& lattice_sc);
  string Bravais_Lattice_Type(const xmatrix<double>& lattice,double eps,double epsang);
  string Bravais_Lattice_Type(const xmatrix<double>& lattice);
  string Bravais_Lattice_Variation_Type(const xmatrix<double>& lattice,xmatrix<double>& lattice_sp,xmatrix<double>& lattice_sc,double eps,double epsang);
  string Bravais_Lattice_Variation_Type(const xmatrix<double>& lattice,xmatrix<double>& lattice_sp,xmatrix<double>& lattice_sc);
  string Bravais_Lattice_Variation_Type(const xmatrix<double>& lattice,double eps,double epsang);
  string Bravais_Lattice_Variation_Type(const xmatrix<double>& lattice);
  string Bravais_Lattice_System(const xmatrix<double>& lattice,xmatrix<double>& lattice_sp,xmatrix<double>& lattice_sc,double eps,double epsang);
  string Bravais_Lattice_System(const xmatrix<double>& lattice,xmatrix<double>& lattice_sp,xmatrix<double>& lattice_sc);
  string Bravais_Lattice_System(const xmatrix<double>& lattice,double eps,double epsang);
  string Bravais_Lattice_System(const xmatrix<double>& lattice);
  string Primitive_Lattice_Type(const xstructure& str);
  string Bravais_Lattice_System(const xstructure& str);
  string Conventional_Lattice_Type(const xstructure& str);
  xstructure Standard_Primitive_Lattice_Structure(const xstructure& str);
  xstructure Standard_Conventional_Lattice_Structure(const xstructure& str);
  string Get_Primitive_Lattice_Structure(const xstructure& str);
  xmatrix<double> sc2sp(const xmatrix<double>& rlattice, string lattice,bool inverseflag);
  xmatrix<double> sp2sc(const xmatrix<double>& rlattice, string lattice,bool inverseflag);
  void BZPLOTDATA(string options,istream& poscar, int mode);
}
xvector<double> Vrotate(xvector<double> v, xvector<double> axisrot, double theta);
void CheckLatticeHistogram();
namespace LATTICE {
  // kpoints and brillouin zones
  string KPOINTS_Directions(xstructure str_in,double grid,bool &foundBZ);
  string KPOINTS_Directions(string lattice_type,xmatrix<double> sp, double _grid,int iomode,bool &foundBZ);
  string KPOINTS_Directions(string lattice_type,xmatrix<double> sp, xmatrix<double> transformation_matrix, double _grid,int iomode,bool &foundBZ); //DX20181101
}

// ----------------------------------------------------------------------------
// neighbors prototypes
// aflow_neighbors.cpp
bool StepNeighborsPerform(xstructure& a,string AflowIn,ofstream &FileMESSAGE,_aflags &aflags,_kflags &kflags);

// ----------------------------------------------------------------------------
// surface prototypes
// aflow_surface.cpp
namespace surface {
  double PointInTriangleContribution(const xvector<double>& _point,const xvector<double>& v1,const xvector<double>& v2,const xvector<double>& v3);
  double PointInRhombusContribution(const xvector<double>& _point,const xvector<double>& v1,const xvector<double>& v2,const xvector<double>& v3,const xvector<double>& v4);
  double TriangleArea(const xvector<double>& v1,const xvector<double>& v2,const xvector<double>& v3);
  bool PlaneGetABCD(double& a,double& b,double& c,double& d,const xvector<double>& v1,const xvector<double>& v2,const xvector<double>& v3);
  double PlaneDistance(const xvector<double>& r,const double& a,const double& b,const double& c,const double& d);
  double PlaneDistance(const xvector<double>& r,const xvector<double>& v1,const xvector<double>& v2,const xvector<double>& v3);
  xvector<double> PlaneGetProjection(const xvector<double>& r,const double& a,const double& b,const double& c,const double& d);
  xvector<double> PlaneGetProjection(const xvector<double>& r,const xvector<double>& v1,const xvector<double>& v2,const xvector<double>& v3);
  xvector<double> PlaneGetHKL(const xvector<double>& v1,const xvector<double>& v2,const xvector<double>& v3,const xvector<double>& a1,const xvector<double>& a2,const xvector<double>& a3);
  bool PlaneGetVVV(const xvector<double>& hkl,double& area,xvector<double>& v1,xvector<double>& v2,xvector<double>& v3,xvector<double>& v4,const xvector<double>& a1,const xvector<double>& a2,const xvector<double>& a3);
  double GetPlaneDensityAtoms(const xstructure& _str,const xvector<double>& hkl,const double& roughness,const int& type_at);
  double GetPlaneDensityAtoms(const xstructure& _str,const xvector<double>& hkl,const double& roughness);
  double GetPlaneDensityBBonds(const xstructure& _str,const xvector<double>& hkl,const double& roughness,const double& bbdistance,const int& type_at1,const int& type_at2);
  double GetPlaneDensityBBonds(const xstructure& _str,const xvector<double>& hkl,const double& roughness,const double& bbdistance);
  double GetNNeighbors(const xstructure& _str,const int& type_at1,const int& type_at2);
  double GetNNeighbors(const xstructure& _str);
  string PrintHKLSigma(int num_types,int num_types_combinations);
  string PrintHKLSigmaBB(int num_types,int num_types_combinations,const double& bbfrac,const double& bbdistance,const xmatrix<double>& bbdistances);
  bool GetSurfaceHKL(const xstructure& _str,_aflags& aflags,const xvector<double>& _hkl,vector<vector<double> >& planesreducible,vector<vector<double> >& planesirreducible,ostream& oss);
  bool GetSurfaceHKLSearch(const xstructure& _str,_aflags& aflags,const xvector<double>& iparams,vector<vector<double> >& planesreducible,vector<vector<double> >& planesirreducible,vector<vector<uint> >& planesirreducible_images,ostream& oss,const string& smode);
}

namespace slab { // ROMAN CHEPULSKYY
  xstructure MAKE_SLAB(string options, istream& cin);
  xstructure MAKE_SLAB(string options, xstructure& str_in);
  void POSCAR_reading(istream& cin);
  double VectorAbsValue(int Layer, int NinLayer,const xmatrix<double>& UnitCellVector,const vector<vector<vector<int> > >& LayerSitesDirCoords);
  double VectorScalarMult(int Layer1, int NinLayer1, int Layer2, int NinLayer2,const xmatrix<double>& UnitCellVector,const vector<vector<vector<int> > >& LayerSitesDirCoords);
  double CosAngle(int Layer1, int NinLayer1, int Layer2, int NinLayer2,const xmatrix<double>& UnitCellVector,const vector<vector<vector<int> > >& LayerSitesDirCoords);
  double hkl_CartCoord_Length(xvector<double>& hkl_CartCoord,const xvector<double>& hkl);
} // namespace slab

#define DEFAULT_TOTAL_LAYERS 10 //CO20190601 - move to .aflow.rc eventually
#define DEFAULT_V3_ANGLE_DEVIATION 5.0  //CO20190803 - move to .aflow.rc eventually
namespace slab { //CO20190601
  xvector<double> HKLPlane2Normal(const xstructure& xstr_in,int h,int k,int l);  //CO20190321
  xvector<double> HKLPlane2Normal(const xmatrix<double>& lattice,int h,int k,int l); //CO20190321
  xvector<double> HKLPlane2Normal(const xstructure& xstr_in,const xvector<int>& hkl);  //CO20190321
  xvector<double> HKLPlane2Normal(const xmatrix<double>& lattice,const xvector<int>& hkl); //CO20190321
  bool Normal2HKLPlane(const xstructure& xstr_in,const xvector<double>& n,xvector<int>& hkl);  //CO20190321
  bool Normal2HKLPlane(const xmatrix<double>& lattice,const xvector<double>& n,xvector<int>& hkl); //CO20190321
  vector<xvector<double> > getHKLPlaneIntercepts(const xstructure& xstr_in,int h,int k,int l); //CO20190321
  vector<xvector<double> > getHKLPlaneIntercepts(const xmatrix<double>& lattice,int h,int k,int l);  //CO20190321
  vector<xvector<double> > getHKLPlaneIntercepts(const xstructure& xstr_in,const xvector<int>& hkl); //CO20190321
  vector<xvector<double> > getHKLPlaneIntercepts(const xmatrix<double>& lattice,const xvector<int>& hkl);  //CO20190321
  double getSpacingHKLPlane(const xstructure& xstr_in,int h,int k,int l);  //CO20190321
  double getSpacingHKLPlane(const xmatrix<double>& lattice,int h,int k,int l); //CO20190321
  double getSpacingHKLPlane(const xstructure& xstr_in,const xvector<int>& hkl);  //CO20190321
  double getSpacingHKLPlane(const xmatrix<double>& lattice,const xvector<int>& hkl); //CO20190321
  double getAngleHKLPlanes(const xstructure& xstr_in,int h1,int k1,int l1,int h2,int k2,int l2);  //CO20190321
  double getAngleHKLPlanes(const xmatrix<double>& lattice,int h1,int k1,int l1,int h2,int k2,int l2); //CO20190321
  double getAngleHKLPlanes(const xstructure& xstr_in,const xvector<int>& hkl1,const xvector<int>& hkl2);  //CO20190321
  double getAngleHKLPlanes(const xmatrix<double>& lattice,const xvector<int>& hkl1,const xvector<int>& hkl2); //CO20190321
  void BringInBoundary(xvector<double>& vec,double padding=0.0);
  //[CO20190520 - plugged into BringInBoundary() with no padding]void Bring2OppositeBoundary(xvector<double>& vec);
  xvector<double> getNextAtomInPath(const xstructure& xstr_in,const xvector<double>& l_cpos,const xvector<double>& cpos_starting,vector<uint>& atoms2skip,uint& loop_iteration,bool outside_current_cell=false); //CO20190321
  double getDistanceBetweenImages(const xstructure& xstr_in,const xvector<double>& n,bool outside_cell=false);  //CO20190321
  bool distanceBetweenImages_HKL(const xstructure& xstr_in,const xvector<double>& n,double& distance_between_images,bool outside_cell=false);  //CO20190321
  bool distanceBetweenImages_Tracing(const xstructure& xstr_in,const xvector<double>& n,double& distance_between_images,bool outside_cell=false);  //CO20190321

  //[CO20190808 - OBSOLETE: does not work, need to redefine lattice vectors, use CreateSlab_SurfaceLattice() instead]  //easy inputs
  //[CO20190808 - OBSOLETE: does not work, need to redefine lattice vectors, use CreateSlab_SurfaceLattice() instead]  xstructure CreateSlab_RigidRotation(const xstructure& xstr_in,const xvector<int>& hkl,int total_layers,double vacuum,vector<int>& sc2pcMap_slab,vector<int>& pc2scMap_slab,ostream& oss=cout); //CO20190321
  //[CO20190808 - OBSOLETE: does not work, need to redefine lattice vectors, use CreateSlab_SurfaceLattice() instead]  xstructure CreateSlab_RigidRotation(const xstructure& xstr_in,const xvector<int>& hkl,int total_layers,double vacuum,vector<int>& sc2pcMap_slab,vector<int>& pc2scMap_slab,const _aflags& aflags,ostream& oss=cout); //CO20190321
  //[CO20190808 - OBSOLETE: does not work, need to redefine lattice vectors, use CreateSlab_SurfaceLattice() instead]  xstructure CreateSlab_RigidRotation(const xstructure& xstr_in,const xvector<int>& hkl,int total_layers,double vacuum,vector<int>& sc2pcMap_slab,vector<int>& pc2scMap_slab,ofstream& FileMESSAGE,ostream& oss=cout); //CO20190321
  //[CO20190808 - OBSOLETE: does not work, need to redefine lattice vectors, use CreateSlab_SurfaceLattice() instead]  xstructure CreateSlab_RigidRotation(const xstructure& xstr_in,const xvector<int>& hkl,int total_layers,double vacuum,vector<int>& sc2pcMap_slab,vector<int>& pc2scMap_slab,const _aflags& aflags,ofstream& FileMESSAGE,ostream& oss=cout); //CO20190321
  //[CO20190808 - OBSOLETE: does not work, need to redefine lattice vectors, use CreateSlab_SurfaceLattice() instead]  xstructure CreateSlab_RigidRotation(const xstructure& xstr_in,const xvector<int>& hkl,int total_layers,double vacuum,ostream& oss=cout); //CO20190321
  //[CO20190808 - OBSOLETE: does not work, need to redefine lattice vectors, use CreateSlab_SurfaceLattice() instead]  xstructure CreateSlab_RigidRotation(const xstructure& xstr_in,const xvector<int>& hkl,int total_layers,double vacuum,const _aflags& aflags,ostream& oss=cout); //CO20190321
  //[CO20190808 - OBSOLETE: does not work, need to redefine lattice vectors, use CreateSlab_SurfaceLattice() instead]  xstructure CreateSlab_RigidRotation(const xstructure& xstr_in,const xvector<int>& hkl,int total_layers,double vacuum,ofstream& FileMESSAGE,ostream& oss=cout); //CO20190321
  //[CO20190808 - OBSOLETE: does not work, need to redefine lattice vectors, use CreateSlab_SurfaceLattice() instead]  xstructure CreateSlab_RigidRotation(const xstructure& xstr_in,const xvector<int>& hkl,int total_layers,double vacuum,const _aflags& aflags,ofstream& FileMESSAGE,ostream& oss=cout); //CO20190321
  //[CO20190808 - OBSOLETE: does not work, need to redefine lattice vectors, use CreateSlab_SurfaceLattice() instead]  //load from xoptions
  //[CO20190808 - OBSOLETE: does not work, need to redefine lattice vectors, use CreateSlab_SurfaceLattice() instead]  xstructure CreateSlab_RigidRotation(const aurostd::xoption& vpflow,istream& input,xvector<int>& hkl,int& total_layers,xmatrix<double>& rotation,xstructure& xstr_slab_newbasis,vector<int>& sc2pcMap_slab,vector<int>& pc2scMap_slab,ostream& oss=cout); //CO20190321
  //[CO20190808 - OBSOLETE: does not work, need to redefine lattice vectors, use CreateSlab_SurfaceLattice() instead]  xstructure CreateSlab_RigidRotation(const aurostd::xoption& vpflow,const xstructure& xstr_in,xvector<int>& hkl,int& total_layers,xmatrix<double>& rotation,xstructure& xstr_slab_newbasis,vector<int>& sc2pcMap_slab,vector<int>& pc2scMap_slab,ostream& oss=cout);  //CO20190321
  //[CO20190808 - OBSOLETE: does not work, need to redefine lattice vectors, use CreateSlab_SurfaceLattice() instead]  xstructure CreateSlab_RigidRotation(const aurostd::xoption& vpflow,istream& input,xvector<int>& hkl,int& total_layers,xmatrix<double>& rotation,xstructure& xstr_slab_newbasis,vector<int>& sc2pcMap_slab,vector<int>& pc2scMap_slab,const _aflags& aflags,ostream& oss=cout); //CO20190321
  //[CO20190808 - OBSOLETE: does not work, need to redefine lattice vectors, use CreateSlab_SurfaceLattice() instead]  xstructure CreateSlab_RigidRotation(const aurostd::xoption& vpflow,const xstructure& xstr_in,xvector<int>& hkl,int& total_layers,xmatrix<double>& rotation,xstructure& xstr_slab_newbasis,vector<int>& sc2pcMap_slab,vector<int>& pc2scMap_slab,const _aflags& aflags,ostream& oss=cout);  //CO20190321
  //[CO20190808 - OBSOLETE: does not work, need to redefine lattice vectors, use CreateSlab_SurfaceLattice() instead]  xstructure CreateSlab_RigidRotation(const aurostd::xoption& vpflow,istream& input,xvector<int>& hkl,int& total_layers,xmatrix<double>& rotation,xstructure& xstr_slab_newbasis,vector<int>& sc2pcMap_slab,vector<int>& pc2scMap_slab,ofstream& FileMESSAGE,ostream& oss=cout); //CO20190321  
  //[CO20190808 - OBSOLETE: does not work, need to redefine lattice vectors, use CreateSlab_SurfaceLattice() instead]  xstructure CreateSlab_RigidRotation(const aurostd::xoption& vpflow,const xstructure& xstr_in,xvector<int>& hkl,int& total_layers,xmatrix<double>& rotation,xstructure& xstr_slab_newbasis,vector<int>& sc2pcMap_slab,vector<int>& pc2scMap_slab,ofstream& FileMESSAGE,ostream& oss=cout);  //CO20190321
  //[CO20190808 - OBSOLETE: does not work, need to redefine lattice vectors, use CreateSlab_SurfaceLattice() instead]  xstructure CreateSlab_RigidRotation(const aurostd::xoption& vpflow,istream& input,xvector<int>& hkl,int& total_layers,xmatrix<double>& rotation,xstructure& xstr_slab_newbasis,vector<int>& sc2pcMap_slab,vector<int>& pc2scMap_slab,const _aflags& aflags,ofstream& FileMESSAGE,ostream& oss=cout); //CO20190321
  //[CO20190808 - OBSOLETE: does not work, need to redefine lattice vectors, use CreateSlab_SurfaceLattice() instead]  xstructure CreateSlab_RigidRotation(const aurostd::xoption& vpflow,const xstructure& xstr_in,xvector<int>& hkl,int& total_layers,xmatrix<double>& rotation,xstructure& xstr_slab_newbasis,vector<int>& sc2pcMap_slab,vector<int>& pc2scMap_slab,const _aflags& aflags,ofstream& FileMESSAGE,ostream& oss=cout); //CO20190321
  //[CO20190808 - OBSOLETE: does not work, need to redefine lattice vectors, use CreateSlab_SurfaceLattice() instead]  //input directly
  //[CO20190808 - OBSOLETE: does not work, need to redefine lattice vectors, use CreateSlab_SurfaceLattice() instead]  xstructure CreateSlab_RigidRotation(istream& input,const xvector<int>& hkl,int total_layers,double vacuum,xmatrix<double>& rotation,xstructure& xstr_slab_newbasis,vector<int>& sc2pcMap_slab,vector<int>& pc2scMap_slab,ofstream& FileMESSAGE,ostream& oss=cout); //CO20190321  
  //[CO20190808 - OBSOLETE: does not work, need to redefine lattice vectors, use CreateSlab_SurfaceLattice() instead]  xstructure CreateSlab_RigidRotation(const xstructure& xstr_in,const xvector<int>& hkl,int total_layers,double vacuum,xmatrix<double>& rotation,xstructure& xstr_slab_newbasis,vector<int>& sc2pcMap_slab,vector<int>& pc2scMap_slab,ofstream& FileMESSAGE,ostream& oss=cout);  //CO20190321
  //[CO20190808 - OBSOLETE: does not work, need to redefine lattice vectors, use CreateSlab_SurfaceLattice() instead]  xstructure CreateSlab_RigidRotation(istream& input,const xvector<int>& hkl,int total_layers,double vacuum,xmatrix<double>& rotation,xstructure& xstr_slab_newbasis,vector<int>& sc2pcMap_slab,vector<int>& pc2scMap_slab,const _aflags& aflags,ofstream& FileMESSAGE,ostream& oss=cout); //CO20190321
  //[CO20190808 - OBSOLETE: does not work, need to redefine lattice vectors, use CreateSlab_SurfaceLattice() instead]  xstructure CreateSlab_RigidRotation(const xstructure& xstr_in,const xvector<int>& hkl,int total_layers,double vacuum,xmatrix<double>& rotation,xstructure& xstr_slab_newbasis,vector<int>& sc2pcMap_slab,vector<int>& pc2scMap_slab,const _aflags& aflags,ofstream& FileMESSAGE,ostream& oss=cout); //CO20190321
  //[CO20190808 - OBSOLETE: does not work, need to redefine lattice vectors, use CreateSlab_SurfaceLattice() instead]  xstructure CreateSlab_RigidRotation(istream& input,const xvector<int>& hkl,int total_layers,double vacuum,xmatrix<double>& rotation,xstructure& xstr_slab_newbasis,vector<int>& sc2pcMap_slab,vector<int>& pc2scMap_slab,ostream& oss=cout); //CO20190321
  //[CO20190808 - OBSOLETE: does not work, need to redefine lattice vectors, use CreateSlab_SurfaceLattice() instead]  xstructure CreateSlab_RigidRotation(const xstructure& xstr_in,const xvector<int>& hkl,int total_layers,double vacuum,xmatrix<double>& rotation,xstructure& xstr_slab_newbasis,vector<int>& sc2pcMap_slab,vector<int>& pc2scMap_slab,ostream& oss=cout);  //CO20190321
  //[CO20190808 - OBSOLETE: does not work, need to redefine lattice vectors, use CreateSlab_SurfaceLattice() instead]  xstructure CreateSlab_RigidRotation(istream& input,const xvector<int>& hkl,int total_layers,double vacuum,xmatrix<double>& rotation,xstructure& xstr_slab_newbasis,vector<int>& sc2pcMap_slab,vector<int>& pc2scMap_slab,const _aflags& aflags,ostream& oss=cout); //CO20190321
  //[CO20190808 - OBSOLETE: does not work, need to redefine lattice vectors, use CreateSlab_SurfaceLattice() instead]  xstructure CreateSlab_RigidRotation(const xstructure& xstr_in,const xvector<int>& hkl,int total_layers,double vacuum,xmatrix<double>& rotation,xstructure& xstr_slab_newbasis,vector<int>& sc2pcMap_slab,vector<int>& pc2scMap_slab,const _aflags& aflags,ostream& oss=cout);  //CO20190321

  xmatrix<double> getSlabLattice(istream& input,const xvector<int>& hkl,xmatrix<double>& lattice_slab_origbasis,double ang_dev=DEFAULT_V3_ANGLE_DEVIATION,double vlen_max_strict=AUROSTD_MAX_DOUBLE); //CO20190321
  xmatrix<double> getSlabLattice(const xstructure& _xstr_in,const xvector<int>& hkl,xmatrix<double>& lattice_slab_origbasis,double ang_dev=DEFAULT_V3_ANGLE_DEVIATION,double vlen_max_strict=AUROSTD_MAX_DOUBLE); //CO20190321
  //easy inputs
  xstructure CreateSlab_SurfaceLattice(const xstructure& xstr_in,const xvector<int>& hkl,int total_layers,double vacuum,vector<int>& sc2pcMap_slab,vector<int>& pc2scMap_slab,double v3len_max_strict=AUROSTD_MAX_DOUBLE,ostream& oss=cout); //CO20190321
  xstructure CreateSlab_SurfaceLattice(const xstructure& xstr_in,const xvector<int>& hkl,int total_layers,double vacuum,vector<int>& sc2pcMap_slab,vector<int>& pc2scMap_slab,const _aflags& aflags,double v3len_max_strict=AUROSTD_MAX_DOUBLE,ostream& oss=cout); //CO20190321
  xstructure CreateSlab_SurfaceLattice(const xstructure& xstr_in,const xvector<int>& hkl,int total_layers,double vacuum,vector<int>& sc2pcMap_slab,vector<int>& pc2scMap_slab,ofstream& FileMESSAGE,double v3len_max_strict=AUROSTD_MAX_DOUBLE,ostream& oss=cout); //CO20190321
  xstructure CreateSlab_SurfaceLattice(const xstructure& xstr_in,const xvector<int>& hkl,int total_layers,double vacuum,vector<int>& sc2pcMap_slab,vector<int>& pc2scMap_slab,const _aflags& aflags,ofstream& FileMESSAGE,double v3len_max_strict=AUROSTD_MAX_DOUBLE,ostream& oss=cout); //CO20190321
  xstructure CreateSlab_SurfaceLattice(const xstructure& xstr_in,const xvector<int>& hkl,int total_layers,double vacuum,double v3len_max_strict=AUROSTD_MAX_DOUBLE,ostream& oss=cout); //CO20190321
  xstructure CreateSlab_SurfaceLattice(const xstructure& xstr_in,const xvector<int>& hkl,int total_layers,double vacuum,const _aflags& aflags,double v3len_max_strict=AUROSTD_MAX_DOUBLE,ostream& oss=cout); //CO20190321
  xstructure CreateSlab_SurfaceLattice(const xstructure& xstr_in,const xvector<int>& hkl,int total_layers,double vacuum,ofstream& FileMESSAGE,double v3len_max_strict=AUROSTD_MAX_DOUBLE,ostream& oss=cout); //CO20190321
  xstructure CreateSlab_SurfaceLattice(const xstructure& xstr_in,const xvector<int>& hkl,int total_layers,double vacuum,const _aflags& aflags,ofstream& FileMESSAGE,double v3len_max_strict=AUROSTD_MAX_DOUBLE,ostream& oss=cout); //CO20190321
  //load from xoptions
  xstructure CreateSlab_SurfaceLattice(const aurostd::xoption& vpflow,istream& input,xvector<int>& hkl,int& total_layers,xmatrix<double>& rotation,xstructure& xstr_slab_newbasis,vector<int>& sc2pcMap_slab,vector<int>& pc2scMap_slab,double v3len_max_strict=AUROSTD_MAX_DOUBLE,ostream& oss=cout); //CO20190321
  xstructure CreateSlab_SurfaceLattice(const aurostd::xoption& vpflow,const xstructure& xstr_in,xvector<int>& hkl,int& total_layers,xmatrix<double>& rotation,xstructure& xstr_slab_newbasis,vector<int>& sc2pcMap_slab,vector<int>& pc2scMap_slab,double v3len_max_strict=AUROSTD_MAX_DOUBLE,ostream& oss=cout);  //CO20190321
  xstructure CreateSlab_SurfaceLattice(const aurostd::xoption& vpflow,istream& input,xvector<int>& hkl,int& total_layers,xmatrix<double>& rotation,xstructure& xstr_slab_newbasis,vector<int>& sc2pcMap_slab,vector<int>& pc2scMap_slab,const _aflags& aflags,double v3len_max_strict=AUROSTD_MAX_DOUBLE,ostream& oss=cout); //CO20190321
  xstructure CreateSlab_SurfaceLattice(const aurostd::xoption& vpflow,const xstructure& xstr_in,xvector<int>& hkl,int& total_layers,xmatrix<double>& rotation,xstructure& xstr_slab_newbasis,vector<int>& sc2pcMap_slab,vector<int>& pc2scMap_slab,const _aflags& aflags,double v3len_max_strict=AUROSTD_MAX_DOUBLE,ostream& oss=cout);  //CO20190321
  xstructure CreateSlab_SurfaceLattice(const aurostd::xoption& vpflow,istream& input,xvector<int>& hkl,int& total_layers,xmatrix<double>& rotation,xstructure& xstr_slab_newbasis,vector<int>& sc2pcMap_slab,vector<int>& pc2scMap_slab,ofstream& FileMESSAGE,double v3len_max_strict=AUROSTD_MAX_DOUBLE,ostream& oss=cout); //CO20190321  
  xstructure CreateSlab_SurfaceLattice(const aurostd::xoption& vpflow,const xstructure& xstr_in,xvector<int>& hkl,int& total_layers,xmatrix<double>& rotation,xstructure& xstr_slab_newbasis,vector<int>& sc2pcMap_slab,vector<int>& pc2scMap_slab,ofstream& FileMESSAGE,double v3len_max_strict=AUROSTD_MAX_DOUBLE,ostream& oss=cout);  //CO20190321
  xstructure CreateSlab_SurfaceLattice(const aurostd::xoption& vpflow,istream& input,xvector<int>& hkl,int& total_layers,xmatrix<double>& rotation,xstructure& xstr_slab_newbasis,vector<int>& sc2pcMap_slab,vector<int>& pc2scMap_slab,const _aflags& aflags,ofstream& FileMESSAGE,double v3len_max_strict=AUROSTD_MAX_DOUBLE,ostream& oss=cout); //CO20190321
  xstructure CreateSlab_SurfaceLattice(const aurostd::xoption& vpflow,const xstructure& xstr_in,xvector<int>& hkl,int& total_layers,xmatrix<double>& rotation,xstructure& xstr_slab_newbasis,vector<int>& sc2pcMap_slab,vector<int>& pc2scMap_slab,const _aflags& aflags,ofstream& FileMESSAGE,double v3len_max_strict=AUROSTD_MAX_DOUBLE,ostream& oss=cout); //CO20190321
  //input directly
  xstructure CreateSlab_SurfaceLattice(istream& input,const xvector<int>& hkl,int total_layers,double vacuum,xmatrix<double>& rotation,xstructure& xstr_slab_newbasis,vector<int>& sc2pcMap_slab,vector<int>& pc2scMap_slab,ofstream& FileMESSAGE,double v3len_max_strict=AUROSTD_MAX_DOUBLE,ostream& oss=cout); //CO20190321  
  xstructure CreateSlab_SurfaceLattice(const xstructure& xstr_in,const xvector<int>& hkl,int total_layers,double vacuum,xmatrix<double>& rotation,xstructure& xstr_slab_newbasis,vector<int>& sc2pcMap_slab,vector<int>& pc2scMap_slab,ofstream& FileMESSAGE,double v3len_max_strict=AUROSTD_MAX_DOUBLE,ostream& oss=cout);  //CO20190321
  xstructure CreateSlab_SurfaceLattice(istream& input,const xvector<int>& hkl,int total_layers,double vacuum,xmatrix<double>& rotation,xstructure& xstr_slab_newbasis,vector<int>& sc2pcMap_slab,vector<int>& pc2scMap_slab,const _aflags& aflags,ofstream& FileMESSAGE,double v3len_max_strict=AUROSTD_MAX_DOUBLE,ostream& oss=cout); //CO20190321
  xstructure CreateSlab_SurfaceLattice(const xstructure& xstr_in,const xvector<int>& hkl,int total_layers,double vacuum,xmatrix<double>& rotation,xstructure& xstr_slab_newbasis,vector<int>& sc2pcMap_slab,vector<int>& pc2scMap_slab,const _aflags& aflags,ofstream& FileMESSAGE,double v3len_max_strict=AUROSTD_MAX_DOUBLE,ostream& oss=cout); //CO20190321
  xstructure CreateSlab_SurfaceLattice(istream& input,const xvector<int>& hkl,int total_layers,double vacuum,xmatrix<double>& rotation,xstructure& xstr_slab_newbasis,vector<int>& sc2pcMap_slab,vector<int>& pc2scMap_slab,double v3len_max_strict=AUROSTD_MAX_DOUBLE,ostream& oss=cout); //CO20190321
  xstructure CreateSlab_SurfaceLattice(const xstructure& xstr_in,const xvector<int>& hkl,int total_layers,double vacuum,xmatrix<double>& rotation,xstructure& xstr_slab_newbasis,vector<int>& sc2pcMap_slab,vector<int>& pc2scMap_slab,double v3len_max_strict=AUROSTD_MAX_DOUBLE,ostream& oss=cout);  //CO20190321
  xstructure CreateSlab_SurfaceLattice(istream& input,const xvector<int>& hkl,int total_layers,double vacuum,xmatrix<double>& rotation,xstructure& xstr_slab_newbasis,vector<int>& sc2pcMap_slab,vector<int>& pc2scMap_slab,const _aflags& aflags,double v3len_max_strict=AUROSTD_MAX_DOUBLE,ostream& oss=cout); //CO20190321
  xstructure CreateSlab_SurfaceLattice(const xstructure& xstr_in,const xvector<int>& hkl,int total_layers,double vacuum,xmatrix<double>& rotation,xstructure& xstr_slab_newbasis,vector<int>& sc2pcMap_slab,vector<int>& pc2scMap_slab,const _aflags& aflags,double v3len_max_strict=AUROSTD_MAX_DOUBLE,ostream& oss=cout);  //CO20190321

  bool slabTest(ostream& oss=cout);  //CO20190520
  bool slabTest(ofstream& FileMESSAGE,ostream& oss=cout);  //CO20190520
} // namespace slab

// ----------------------------------------------------------------------------
// aflow_defects.cpp
class acage {
  public:
    // constructors/destructors                                   // --------------------------------------
    acage();                                                      // constructor default
    acage(const acage& b);                                        // constructor copy
    ~acage();                                                     // destructor
    // CONTENT                                                    // --------------------------------------
    void clear(void);                                             // clear everything
    xvector<double> origin_fpos;// default 3D
    xvector<double> origin_cpos;// default 3D
    double radius;
    uint coordination_position;
    int cages_position;
    int cages_irrtype;
    deque<_atom> atoms;
  private:                                                        // ---------------------------------------
    void free();                                                  // to free everything
    void copy(const acage& b);                                    // the flag is necessary because sometimes you need to allocate the space.
};
class _isort_acage_radius {                   // sorting through reference
  public:
    bool operator()(const acage& a1, const acage& a2) const {
      return (bool) (a1.radius>a2.radius);}
};

bool GetSphereFromFourPoints(xvector<double>& orig,double& radius,const xvector<double>& v1,const xvector<double>& v2,const xvector<double>& v3,const xvector<double>& v4);
bool GetCircumCircleeFromThreePoints(xvector<double>& orig,double& radius,const xvector<double>& v1,const xvector<double>& v2,const xvector<double>& v3);
bool GetCircleFromTwoPoints(xvector<double>& orig,double& radius,const xvector<double>& v1,const xvector<double>& v2);
bool FPositionInsideCell(const xvector<double>& r);
bool EmptySphere(const deque<_atom>& grid_atoms,const xvector<double>& origin_cpos,const double& radius);
bool EmptySphere(const xstructure& str,const xvector<double>& origin_cpos,const double& radius);
uint CoordinationPoint(const deque<_atom>& atoms,deque<_atom>& ratoms,const xvector<double>& point,const double& rmin,const double& rmax);
uint CoordinationPoint(const deque<_atom>& atoms,deque<_atom>& ratoms,const xvector<double>& point,const double& rmin);
uint CoordinationPoint(const xstructure& str,deque<_atom>& ratoms,const xvector<double>& point,const double& rmin,const double& rmax);
uint CoordinationPoint(const xstructure& str,deque<_atom>& ratoms,const xvector<double>& point,const double& rmin);
bool AddCageToCages(const xstructure& str,const xvector<double>& origin_cpos,const xvector<double>& origin_fpos,const double& radius,
    const int& cage_points_type,const double& roughness,
    vector<acage>& cages,vector<acage>& cagesX,
    const bool& osswrite1,ostream& oss1, const bool& osswrite2,ostream& oss2,int ithread);
uint GetCages4(const xstructure& str,const double& roughness,vector<acage>& cages,vector<acage>& cages4,
    const bool& osswrite1,ostream& oss1, const bool& osswrite2,ostream& oss2);
uint GetCages3(const xstructure& str,const double& roughness,vector<acage>& cages,vector<acage>& cages3,
    const bool& osswrite1,ostream& oss1, const bool& osswrite2,ostream& oss2);
uint GetCages2(const xstructure& str,const double& roughness,vector<acage>& cages,vector<acage>& cages2,
    const bool& osswrite1,ostream& oss1, const bool& osswrite2,ostream& oss2);
bool GetCages(const xstructure& _str,_aflags& aflags,
    vector<acage>& cagesirreducible,vector<acage>& cagesreducible,vector<acage>& cages4,
    vector<acage>& cages3,vector<acage>& cages2,double _roughness,bool FFFflag,bool osswrite,ostream& oss);
// ----------------------------------------------------------------------------
// aflow_pocc //CO20180502
namespace KBIN {
  void VASP_RunPOCC(const string& directory,ostream& oss=std::cout);  //CO20200624
  void VASP_RunPOCC(const string& directory,ofstream& FileMESSAGE,ostream& oss=std::cout);  //CO20200624
  void VASP_RunPOCC(const _xvasp& xvasp,const string& AflowIn,const _aflags& aflags,const _kflags& kflags,const _vflags& vflags,ofstream& FileMESSAGE,ostream& oss=std::cout);
}
// ----------------------------------------------------------------------------
// aflow_phonons.cpp
namespace KBIN {
  bool relaxStructureAPL_VASP(int, const string&, aurostd::xoption&, const aurostd::xvector<int>&, bool, _xvasp&, _aflags&, _kflags&, _vflags&, ofstream&,ostream& oss=std::cout);  //ME20181107
  bool runRelaxationsAPL_VASP(int, const string&, _xvasp&, _aflags&, _kflags&, _vflags&, ofstream&);  //ME20200427
  void VASP_RunPhonons_APL(_xvasp &xvasp,string AflowIn,_aflags &aflags,_kflags &kflags,_vflags &vflags,ofstream &FileMESSAGE, ostream& oss=std::cout);
  void RunPhonons_APL(_xinput &xinput,string AflowIn,_aflags &aflags,_kflags &kflags,_xflags &xflags,ofstream &FileMESSAGE, ostream& oss=std::cout);  //now it's general
  void RunPhonons_APL_20181216(_xinput &xinput,string AflowIn,_aflags &aflags,_kflags &kflags,_xflags &xflags,ofstream &FileMESSAGE, ostream& oss=std::cout);  //now it's general //CO20181216
  // ----------------------------------------------------------------------------
  // aflow_agl_debye.cpp
  uint relaxStructureAGL_VASP(const string& AflowIn, _xvasp& xvasp, _aflags& aflags, _kflags& kflags, _vflags& vflags, ofstream& FileMessage);  //CT20200501
  void VASP_RunPhonons_AGL(_xvasp &xvasp,string AflowIn,_aflags &aflags,_kflags &kflags,_vflags &vflags,ofstream &FileMESSAGE);
  void VASP_RunPhonons_AGL_postprocess(const string& directory_LIB, string& AflowInName, string& FileLockName);  //CT20200624
  // ----------------------------------------------------------------------------
  // aflow_ael_elasticity.cpp
  uint relaxStructureAEL_VASP(const string& AflowIn, _xvasp& xvasp, _aflags& aflags, _kflags& kflags, _vflags& vflags, ofstream& FileMessage);  //CT20200501
  void VASP_RunPhonons_AEL(_xvasp &xvasp,string AflowIn,_aflags &aflags,_kflags &kflags,_vflags &vflags,ofstream &FileMESSAGE);
  void VASP_RunPhonons_AEL_postprocess(const string& directory_LIB, string& AflowInName, string& FileLockName);  //CT20200624
}

// --------------------------------------------------------------------------------------------------------------------------------------------------------
// aconvasp_aflow.cpp

xstructure PutInCell(const xstructure& a);     // Bring all atoms in the cell (will be moved to external function)
xstructure PutInCompact(const xstructure& a);  // Bring all atoms in a compact shape (will be moved to external function)
xstructure GetPrim(const xstructure& a);
bool IsTranslationFVector(const xstructure& a,const xvector<double>& ftvec);
bool IsTranslationCVector(const xstructure& a,const xvector<double>& ctvec);
xvector<double> GetMom1(const xstructure& a);          // get moment_1 position of the atoms
xstructure SetMom1(const xstructure& a,const xvector<double>& mom1_in);     // set moment_1 position of atoms
xvector<double> AtomCDisp(const _atom& at1,const _atom& at2);
double AtomDist(const xstructure& str,const _atom& atom1,const _atom& atom2);  // with structure
double AtomDist(const _atom& at1, const _atom& at2);  // without structure
xvector<double> GetCDispFromOrigin(const _atom& atom);
double GetDistFromOrigin(const _atom& atom);
//void GetUnitCellRep(const xvector<double>& ppos,xvector<double>& p_cell0,xvector<int>& ijk,const xmatrix<double>& lattice,const bool coord_flag);
_atom ConvertAtomToLat(const _atom& in_at,const xmatrix<double>& lattice);
double GetXrayScattFactor(const string& name,double lambda=XRAY_RADIATION_COPPER_Kalpha,bool clean=true); //CO20190322
xmatrix<double> RecipLat(const xmatrix<double>& lat);
double Normal(const double& x,const double& mu,const double& sigma);
xstructure SetLat(const xstructure& a,const xmatrix<double>& in_lat);
xmatrix<double> GetLat(const xstructure& a);

namespace pflow {
  // [OBSOLETE] void GetNeighData(const deque<_atom>& in_atom_vec,const xstructure& in_str,const double& rmin,const double& rmax,deque<deque<_atom> >& neigh_mat);
  // [OBSOLETE] void GetStrNeighData(const xstructure& str,const double cutoff,deque<deque<_atom> >& neigh_mat);
  double GetVol(const xmatrix<double>& lat);
  double GetVol(const aurostd::matrix<double>& lat); //CO20200404 pflow::matrix()->aurostd::matrix()
  double GetSignedVol(const xmatrix<double>& lat);
  double GetSignedVol(const aurostd::matrix<double>& lat); //CO20200404 pflow::matrix()->aurostd::matrix()
  xmatrix<double> RecipLat(const xmatrix<double>& lat);
  aurostd::matrix<double> RecipLat(const aurostd::matrix<double>& lat);  //CO20200404 pflow::matrix()->aurostd::matrix()
  _atom SetCpos(const _atom& a,const vector<double>& in_cpos);
  _atom SetFpos(const _atom& a,const vector<double>& in_fpos);
  vector<double> vecF2C(const aurostd::matrix<double>& lat,const vector<double>& vf);  //CO20200404 pflow::matrix()->aurostd::matrix()
  vector<double> vecC2F(const aurostd::matrix<double>& lat,const vector<double>& vc);  //CO20200404 pflow::matrix()->aurostd::matrix()
  _atom SetName(const _atom& a,const string& in_name);
  _atom SetType(const _atom& a,const int in_type);
  _atom SetNum(const _atom& a,const int in_num);
  // [RF20200415 - duplicate from xatom]vector<int> GetTypes(const xstructure& a);
  // [RF20200415 - duplicate from xatom]vector<string> GetNames(const xstructure& a);
  // [RF20200415 - duplicate from xatom]vector<string> GetCleanNames(const xstructure& a);
  // [RF20200415 - duplicate from xatom]vector<double> GetSpins(const xstructure& a);
  aurostd::matrix<double> GetFpos(const xstructure& str);  //CO20200404 pflow::matrix()->aurostd::matrix()
  aurostd::matrix<double> GetCpos(const xstructure& str);  //CO20200404 pflow::matrix()->aurostd::matrix()
  //DX20210118 [OBSOLETE - use what AddAtom gives] xstructure SetNumEachType(const xstructure& a,const deque<int>& in_num_each_type);
  //DX20210118 [OBSOLETE - use what AddAtom gives] deque<int> GetNumEachType(const xstructure& a);
  xstructure SetLat(const xstructure& a,const aurostd::matrix<double>& in_lat);  //CO20200404 pflow::matrix()->aurostd::matrix()
  aurostd::matrix<double> GetLat(const xstructure& a); //CO20200404 pflow::matrix()->aurostd::matrix()
  double GetScale(const xstructure& a);
  aurostd::matrix<double> GetScaledLat(const xstructure& a); //CO20200404 pflow::matrix()->aurostd::matrix()
  xstructure AddAllAtomPos(const xstructure& a,const aurostd::matrix<double>& in_pos,const int in_coord_flag); //CO20200404 pflow::matrix()->aurostd::matrix()
  xstructure SetAllAtomPos(const xstructure& a,const aurostd::matrix<double>& in_pos,const int in_coord_flag); //CO20200404 pflow::matrix()->aurostd::matrix()
  xstructure SetAllAtomNames(const xstructure& a,const vector<string>& in_names);
  xstructure SetNamesWereGiven(const xstructure& a,const vector<int>& in_names_were_given);
  xstructure SetOrigin(const xstructure& a,const vector<double>& in_origin);
  xstructure SetOrigin(const xstructure& a,const xvector<double>& in_origin);
  bool VVequal(const vector<double>& a,const vector<double>& b);
  bool VVequal(const vector<int>& a,const vector<int>& b);
  bool VVequal(const deque<double>& a,const deque<double>& b);
  bool VVequal(const deque<int>& a,const deque<int>& b);
  vector<double> SmoothFunc(const vector<double>& func,const double& sigma);
  void VVset(aurostd::matrix<double>& mat,const double& value);  //CO20200404 pflow::matrix()->aurostd::matrix()
  void VVset(vector<vector< int> >& mat,const int& value);
  double norm(const vector<double>& v);
  double getcos(const vector<double>& a,const vector<double>& b);
  //  vector<double> Getabc_angles(const aurostd::matrix<double>& lat);   // confuses namespace  //CO20200404 pflow::matrix()->aurostd::matrix()
  vector<double> Sort_abc_angles(const vector<double>& abc_angles);
  void Vout(const vector<double>& a,ostream& out);
  void Vout(const vector<int>& a,ostream& out);
  void Vout(const vector<string>& a,ostream& out);
  void Mout(const aurostd::matrix<double>& m,ostream& out);  //CO20200404 pflow::matrix()->aurostd::matrix()
  void Mout(const vector<vector<double> >& m,ostream& out);
  vector<double> SVprod(const double& s,const vector<double>& b);
  vector<int> SVprod(const int& s,const vector<int>& b);
  vector<double> VVsum(const vector<double>& a,const vector<double>& b);
  vector<double> VVsum(const vector<double>& a,const vector<int>& b);
  vector<double> VVdiff(const vector<double>& a,const vector<double>& b);
  double VVprod(const vector<double>& a,const vector<double>& b);
  double VVprod(const vector<double>& a,const vector<int>& b);
  aurostd::matrix<double> MMmult(const aurostd::matrix<double>& a,const aurostd::matrix<double>& b); //CO20200404 pflow::matrix()->aurostd::matrix()
  vector<double> MVmult(const aurostd::matrix<double>& A,const vector<double>& v); //CO20200404 pflow::matrix()->aurostd::matrix()
  vector<double> VMmult(const vector<double>& v,const aurostd::matrix<double>& A); //CO20200404 pflow::matrix()->aurostd::matrix()
  vector<double> VMmult(const vector<int>& v,const aurostd::matrix<double>& A);  //CO20200404 pflow::matrix()->aurostd::matrix()
  vector<double> VVcross(const vector<double>& a,const vector<double>& b);
  double VVdot(const vector<double>& a,const vector<double>& b);
  int GetNumAtoms(const xstructure& a);
  void SetSpline(const vector<double>& x,const vector<double>& y,const double& yp1,const double& ypn,vector<double>& y2);
  void GetSplineInt(const vector<double>& xa,const vector<double>& ya,vector<double>& y2a,const double& x,double& y);
  void PrintSpline(const vector<double>& x,const vector<double>& y,const int& npts,ostream& outf);
}

// ----------------------------------------------------------------------------
// aflow_wyckoff.cpp

xvector<double> wv(const double &x,const double &y,const double &z);
void wa(_atom& a,xstructure &str);
xstructure WyckoffPOSITIONS(uint spacegroup, xstructure strin);
xstructure WyckoffPOSITIONS(uint spacegroup, uint option, xstructure strin);


// ----------------------------------------------------------------------------
// aflow_makefile.cpp

namespace makefile {
  void getDependencies(const string& filename,vector<string>& files_already_explored,vector<string>& dfiles);
  void getDependencies(const string& filename,vector<string>& files_already_explored,vector<string>& dfiles,bool& mt_required);
  //[CO20200508 - OBSOLETE]void replaceMakefileDefinitions(const vector<string>& vvariables,vector<string>& vdefinitions);
  //[CO20200508 - OBSOLETE]void replaceMakefileDefinitions(const vector<string>& vvariables,vector<vector<string> >& vvdefinitions);
  //[CO20200508 - OBSOLETE]void splitMakefileDefinitions(const string& definitions,vector<string>& vdefinitions);
  //[CO20200508 - OBSOLETE]void splitMakefileDefinitions(const vector<string>& vdefinitions,vector<vector<string> >& vvdefinitions);
  //[CO20200508 - OBSOLETE]void readMakefileVariables(const string& directory,vector<string>& vvariables,vector<vector<string> >& vvdefinitions);
  //[CO20200508 - OBSOLETE]void readMakefileVariables(const vector<string>& vlines,vector<string>& vvariables,vector<vector<string> >& vvdefinitions);
  void updateDependenciesAUROSTD(vector<string>& vdependencies);
  void updateDependenciesVariable(const vector<string>& vdeps_var,const string& var,vector<string>& vdeps_replace);
  void createMakefileAFLOW(const string& directory=".");
}

// ----------------------------------------------------------------------------
// aflow_apennsy stuff
#include "aflow_apennsy.h"

// ----------------------------------------------------------------------------
// aflowlib.h stuff
#include "aflowlib.h"

// ----------------------------------------------------------------------------
// aflowlib.h stuff
#include "aflowlib.h"

// ----------------------------------------------------------------------------
// aflow_pflow.h stuff
#include "aflow_pflow.h"

// ----------------------------------------------------------------------------
// ----------------------------------------------------------------------------
// aflow_xelement.h stuff
namespace xelement {
  class xelement { // simple class.. nothing fancy
    public:
      // constructor destructor                                       // constructor/destructor
      xelement();                                                     // default, just allocate
      xelement(uint Z,int oxidation_state=AUROSTD_MAX_INT);           // look at it by Z
      xelement(const string&,int oxidation_state=AUROSTD_MAX_INT);    // look at it by symbol or name  //CO20200520
      xelement(const xelement& b);                                    //CO20210201 copy
      ~xelement();                                                    // kill everything
      const xelement& operator=(const xelement &b);                   // copy
      void clear();
      static uint isElement(const string& element);  //CO20201220 //SD20220223 - made static
      void loadDefaultUnits();  //CO20201111
      void populate(const string& element,int oxidation_state=AUROSTD_MAX_INT); //CO20200520
      void populate(uint ZZ,int oxidation_state=AUROSTD_MAX_INT); //CO20200520
      string getPropertyStringVector(const string& property,const string& delim=",",uint ncols=AUROSTD_MAX_UINT) const; //CO20201111
      string getPropertyString(const string& property,const string& delim=",",uint ncols=AUROSTD_MAX_UINT) const; //CO20201111
      double getPropertyDouble(const string& property,int index=AUROSTD_MAX_INT) const;
      const xvector<double>& getPropertyXVectorDouble(const string& property) const;
      const vector<double>& getPropertyVectorDouble(const string& property) const;
      string getType(const string& property) const; //CO20201111
      string getUnits(const string& property) const; //CO20201111
      void convertUnits(const string& property="ALL",const string& units_new="SI");  //CO20201111

      // content                                             // content
      bool verbose;

      // [AFLOW]START=DECLARATION
      uint Z;                                 // Z
      string symbol;                          // http://periodictable.com      //DU20190517   // DONE SC20190524
      string name;                            // http://periodictable.com      //DU20190517   // DONE SC20190524
      uint period;                            // http://periodictable.com      //DU20190517
      uint group;                             // http://periodictable.com      //DU20190517
      string series;                          // http://periodictable.com For Nh,Fl,Mc,Lv,Ts Value is a guess based on periodic table trend.      //DU20190517 
      string block;                           // http://periodictable.com      //DU20190517
      //                                          
      double mass;                            // (kg)     // DONE SC20190524
      double volume_molar;                    // (m^3/mol) http://periodictable.com      //DU20190517
      double volume;                          // atomic volume in A^3 from the FCC vasp table and/or successive calculations // DONE SC20190524
      double area_molar_Miedema;              // (V_m^{2/3} in (cm^2)) (molar volume)^{2/3} surface area Miedema Rule Table 1a Physica 100B (1980) 1-28 10.1016/0378-4363(80)90054-6
      // for lanthines from J.A. Alonso and N.H. March. Electrons in Metals and Alloys, Academic Press, London (1989) (except La)
      double valence_std;                     // http://en.wikipedia.org/wiki/Valence_(chemistry) standard: number electrons minus closed shell at leff (noble gas)
      double valence_iupac;                   // http://en.wikipedia.org/wiki/Valence_(chemistry) IUPAC Maximum number of univalent atoms that may combine with an atom of the element under consideration, or with a fragment, or for which an atom of this element can be substituted.
      double valence_PT;                      //           http://periodictable.com      //DU20190517
      double valence_s;                       // number of valence s electrons (http://periodictable.com) //CO20201111
      double valence_p;                       // number of valence p electrons (http://periodictable.com) //CO20201111
      double valence_d;                       // number of valence f electrons (http://periodictable.com) //CO20201111
      double valence_f;                       // number of valence f electrons (http://periodictable.com) //CO20201111
      double density_PT;                      // (g/cm^3)  http://periodictable.com      //DU20190517
      string crystal;                         // Ashcroft-Mermin                                                                                                                   
      string crystal_structure_PT;            // http://periodictable.com      //DU20190517
      string spacegroup;                      // http://periodictable.com      //DU20190517
      uint spacegroup_number;                 // http://periodictable.com      //DU20190517
      double variance_parameter_mass;         // Pearson mass deviation coefficient: the square deviation of the isotope masses (weighted by occurrence): 10.1103/PhysRevB.27.858 (isotope corrections), 10.1351/PAC-REP-10-06-02 (isotope distributions) //ME20181020
      xvector<double> lattice_constants;      // (pm) http://periodictable.com      //DU20190517
      xvector<double> lattice_angles;         // (rad) http://periodictable.com      //DU20190517
      string phase;                           //      http://periodictable.com      //DU20190517
      double radius_Saxena;                   // Saxena (nm)
      double radius_PT;                       // (pm)       http://periodictable.com      //DU20190517
      double radius_covalent_PT;              // (pm)       http://periodictable.com      //DU20190517
      double radius_covalent;                 // (Angstrom) Dalton Trans. 2836, 2832-2838 (2008) //DX+CO20170904
      double radius_VanDerWaals_PT;           // (pm)       http://periodictable.com      //DU20190517
      double radii_Ghosh08;                   // (Angstrom) Journal of Molecular Structure: THEOCHEM 865, 60–67 (2008)      //DU20190517
      double radii_Slatter;                   // (Angstrom) J. of Chem. Phys. 41, 3199 (1964)      //DU20190517
      double radii_Pyykko;                    // (Angstrom) single bond covalent radii  Chem. Eur. J. 15, 186-197 (2009)      //DU20190517
      //                                          
      double conductivity_electrical;         // (S/m)  http://periodictable.com  Value given for graphite. Diamond electrical conductivity is approximately 0.001.      //DU20190517
      double electronegativity_Pauling;       // Saxena
      double hardness_chemical_Ghosh;         // (eV) Int. J. Quantum Chem 110, 1206-1213 (2010) Table III       //DU20190517
      double electronegativity_Pearson;       // (eV) Inorg. Chem., 27(4), 734–740 (1988)      //DU20190517
      double electronegativity_Ghosh;         // (eV) Journal of Theoretical and Computational Chemistry, 4, 21-33 (2005)      //DU20190517

      //RF+SK20200410 START
      // Allen electronegativities were chosen for CCE since the IUPAC definition of oxidation states seems to use Allen electronegativities and since they also gave the best results
      // https://en.wikipedia.org/wiki/Oxidation_state#Determination
      // since there were no Allen electronegativities available for f-elements besides Lu but these elements are usually very similar,
      // the Lu electronegativity was also used for the other f-elements listed (e.g. La)
      // this is confirmed by the Allred and Rochow electronegativities that are all very similar for all lanthanides
      double electronegativity_Allen;          // https://pubs.acs.org/doi/abs/10.1021/ja00207a003; https://pubs.acs.org/doi/10.1021/ja992866e; https://pubs.acs.org/doi/10.1021/ja9928677
      // preferred and all oxidation states of the elements according to the periodic table of the elements from Wiley-VCH, 5th edition (2012) with some modifications (e. g. for Cr, Cu, Fe, Ti)
      vector<double> oxidation_states_preferred;
      vector<double> oxidation_states;
      //RF+SK20200410 END

      double electron_affinity_PT;              // (kJ/mol)  http://periodictable.com       //DU20190517
      vector<double> energies_ionization;       // (kJ/mol) http://periodictable.com //CO20201111
      double work_function_Miedema;             // (V)        (phi^{\star} empirically-adjusted work function   Miedema Rule Table 1a Physica 100B 1-28 (1980) 10.1016/0378-4363(80)90054-6
      double density_line_electron_WS_Miedema;  // (d.u.)^1/3 n_{ws}^{1/3} (averaged electron density at the boundary of the Wigner-Seitz cell)^{1/3}  Miedema Rule Table 1a Physica 100B 1-28 (1980) 10.1016/0378-4363(80)90054-6
      double energy_surface_0K_Miedema;         // (mJ/m^2)   \gamma_s^0 surface energy at T=0   Miedema Rule Table 1a Physica 100B 1-28 (1980) 10.1016/0378-4363(80)90054-6
      double chemical_scale_Pettifor;           // Chemical Scale Pettifor Solid State Communications 51 31-34 (1984) //updated with D.G. Pettifor 1986 J. Phys. C: Solid State Phys. 19 285  10.1088/0022-3719/19/3/002 //CO20201111
      uint Mendeleev_number;                    // D.G. Pettifor 1986 J. Phys. C: Solid State Phys. 19 285  10.1088/0022-3719/19/3/002 //CO20201111
      //                                          
      double temperature_boiling;             // (Celsius), http://periodictable.com C:diamond, P:"YELLOW" Phosphorus, As:sublimates at this T.      //DU20190517
      double temperature_melting;             // (Celsius), http://periodictable.com He does not solidify at standard pressure,C: Value given for diamond form, P : Value given for "YELLOW" phosphorus form, S : Value given for monoclinic, beta form, Se: Value given for hexagonal, gray form, Bk: Value given for alpha form.           //DU20190517
      double enthalpy_fusion;                 // (kJ/mol)   http://periodictable.com primarily, also https://www.webelements.com/     //CO20201111
      double enthalpy_vaporization;           // (kJ/mol)   http://periodictable.com primarily, also https://www.webelements.com/     //DU20190517  //CO20201111
      double enthalpy_atomization_WE;         // (kJ/mol)   https://www.webelements.com   //CO20201111
      double energy_cohesive;                 // (kJ/mol)   http://www.knowledgedoor.com/2/elements_handbook/cohesive_energy.html pulled mostly from Kittel pg 50  //CO20201111
      double specific_heat_PT;                // (J/(kg K)) http://periodictable.com Gas_Phase:H(H2),He,N(N2),O(O2),F(F2),Ne,Cl(Cl2),Ar,Kr,Tc,Xe,Rn,Ra,Pa -- Liquid_Phase:Br,Hg -- Solid Phase: B(rhombic),C(graphite),S(rhombic),P(phase of P.4),As(alpha),Se(hexagonal),Cd(gamma),Sn(gray),Li,In,Be,Na,Mg,Al,Si,K,Ca,Sc,Ti,V,Cr,Mn,Fe,Co,Ni,Cu,Zn,Ga,Ge,Rb,Sr,Y,Zr,Nb,Mo,Ru,Rh,Pd,Ag,Sb,Te,I,Cs,Ba,La,Ce,Pr,Nd,Sm,Eu,Gd,Tb,Dy,Ho,Er,Tm,Yb,Lu,Hf,Ta,W,Re,Os,Ir,Pt,Au,Tl,Pb,Bi,Ac,Th,U.      //DU20190517 
      double critical_pressure;               // (Atm)      http://periodictable.com Li,Na,K,Rb: Value estimated based on extrapolation.      //DU20190517
      double critical_temperature_PT;         // (K)        http://periodictable.com Li,Na,K,Rb: Value estimated based on extrapolation.      //DU20190517
      double thermal_expansion;               // (K^{-1})   http://periodictable.com C:graphite      //DU20190517
      double conductivity_thermal;            // (W/(m K))   http://periodictable.com      //DU20190517
      //                                         
      double hardness_mechanical_Brinell;     // (MPa)  http://periodictable.com For Ge value is converted from Mohs scale      //DU20190517
      double hardness_mechanical_Mohs;        //        http://periodictable.com For C, value given for graphite. Diamond value is 10.0; For Pr, Nd, Sm, Eu, Gd, Tb, Dy, Ho, Er, Tm, Lu converted from Vickers scale.      //DU20190517
      double hardness_mechanical_Vickers;     // (MPa)  http://periodictable.com For Si,Ge,As,Ru,Os converted from Brinell scale.      //DU20190517
      double hardness_chemical_Pearson;       // (eV)   Inorg. Chem. 27(4) 734-740 (1988).      //DU20190517
      double hardness_chemical_Putz;          // (eV/atom) International Journal of Quantum Chemistry, Vol 106, 361–389 (2006), TABLE-V. 10.1002/qua.20787      //DU20190517
      double hardness_chemical_RB;            // (eV)   Robles and Bartolotti, J. Am. Chem. Soc. 106, 3723-3727 (1984).  10.1021/ja00325a003 using Gunnarsson-Lundqvist (GL) for XC functional    //DU20190517
      double modulus_shear;                   // (GPa)  http://periodictable.com      //DU20190517
      double modulus_Young;                   // (GPa)  http://periodictable.com      //DU20190517
      double modulus_bulk;                    // (GPa)  http://periodictable.com      //DU20190517
      double Poisson_ratio_PT;                // (--)   http://periodictable.com      //DU20190517
      double modulus_bulk_x_volume_molar_Miedema;   // (kJ/mol) B*V_m Miedema Rule Table 1a Physica 100B 1-28 (1980) 10.1016/0378-4363(80)90054-6
      //
      string magnetic_type_PT;                //           http://periodictable.com  //DU20190517
      double susceptibility_magnetic_mass;    // (m^3/K)   http://periodictable.com //DU20190517
      double susceptibility_magnetic_volume;  //           http://periodictable.com //DU20190517
      double susceptibility_magnetic_molar;   // (m^3/mol) http://periodictable.com //DU20190517
      double temperature_Curie;               // (K)       http://periodictable.com   //DU20190517
      //
      double refractive_index;                // http://periodictable.com C:diamond      //DU20190517
      string color_PT;                        // http://periodictable.com      //DU20190517
      //
      double HHIP;                            // Chem. Mater. 25(15), 2911–2920 (2013) Herfindahl–Hirschman Index (HHI), HHIP: for elemental production, Uncertinities in HHI_P: C,O,F,Cl,Sc,Ga,Rb,Ru,Rh,Cs,Hf,Os,Ir,Tl.      //DU20190517
      double HHIR;                            // Chem. Mater. 25(15), 2911–2920 (2013) Herfindahl–Hirschman Index (HHI), HHIR: for elemental reserves,   Uncertinities in HHI_R: Be,C,N,O,F,Na,Mg,Al,Si,S,Cl,Ca,Sc,Ga,Ge,As,Rb,Sr,Ru,Rh,Pd,In,Cs,Hf,Os,Ir,Pt,Tl.      //DU20190517
      double xray_scatt;                      // e-/atom //shift+1 // All data collected from the NIST online tables: http://physics.nist.gov/PhysRefData/FFast/html/form.html  //CO20201111 - another good source: https://henke.lbl.gov/optical_constants/asf.html

      // Xray_scatt_vector All data collected from the NIST online tables
      // http://physics.nist.gov/PhysRefData/FFast/html/form.html
      // All data are ideally for f1 values for Cu-alpha (wavelength=1.5418A, E=8.0416keV).
      // These are for E=7.9026keV (Cu-alpha is wavelength=1.5418A, E=8.0416keV).

      // All data collected from the online tables:
      // http://www-cxro.lbl.gov/optical_constants/pert_form.html
      // All data are f1 values for Cu-alpha (wavelength=1.5418A, E=8.0416keV].

      // [AFLOW]STOP=DECLARATION

      //UNITS
      string units_Z;
      string units_symbol;
      string units_name;
      string units_period;
      string units_group; 
      string units_series;
      string units_block;      
      //                                          
      string units_mass;
      string units_volume_molar;  
      string units_volume;      
      string units_area_molar_Miedema;      
      //
      string units_valence_std;  
      string units_valence_iupac;
      string units_valence_PT;       
      string units_valence_s;       //CO20201111
      string units_valence_p;       //CO20201111
      string units_valence_d;       //CO20201111
      string units_valence_f;       //CO20201111
      string units_density_PT;       
      string units_crystal;    
      string units_crystal_structure_PT;
      string units_spacegroup;
      string units_spacegroup_number;    
      string units_variance_parameter_mass;
      string units_lattice_constants; 
      string units_lattice_angles;   
      string units_phase;
      string units_radius_Saxena;         
      string units_radius_PT;          
      string units_radius_covalent_PT;   
      string units_radius_covalent;  
      string units_radius_VanDerWaals_PT;
      string units_radii_Ghosh08;         
      string units_radii_Slatter;         
      string units_radii_Pyykko;          
      //                                          
      string units_conductivity_electrical;
      string units_electronegativity_Pauling;    
      string units_hardness_chemical_Ghosh;            
      string units_electronegativity_Pearson;           
      string units_electronegativity_Ghosh;             
      string units_electronegativity_Allen;
      string units_oxidation_states;
      string units_oxidation_states_preferred;
      string units_electron_affinity_PT;      
      string units_energies_ionization;
      string units_work_function_Miedema;         
      string units_density_line_electron_WS_Miedema;              
      string units_energy_surface_0K_Miedema;          
      //
      string units_chemical_scale_Pettifor;          
      string units_Mendeleev_number;    //CO20201111
      //
      string units_temperature_boiling;         
      string units_temperature_melting;         
      string units_enthalpy_fusion;     //CO20201111
      string units_enthalpy_vaporization;     
      string units_enthalpy_atomization_WE; //CO20201111
      string units_energy_cohesive; //CO20201111
      string units_specific_heat_PT;         
      string units_critical_pressure;     
      string units_critical_temperature_PT;  
      string units_thermal_expansion;     
      string units_conductivity_thermal;  
      //                                         
      string units_hardness_mechanical_Brinell;
      string units_hardness_mechanical_Mohs;    
      string units_hardness_mechanical_Vickers; 
      string units_hardness_chemical_Pearson;   
      string units_hardness_chemical_Putz;      
      string units_hardness_chemical_RB;        
      string units_modulus_shear;    
      string units_modulus_Young;    
      string units_modulus_bulk;     
      string units_Poisson_ratio_PT;    
      string units_modulus_bulk_x_volume_molar_Miedema;        
      //
      string units_magnetic_type_PT;
      string units_susceptibility_magnetic_mass;
      string units_susceptibility_magnetic_volume;
      string units_susceptibility_magnetic_molar; 
      string units_temperature_Curie;                  
      //
      string units_refractive_index;             
      string units_color_PT;         
      //
      string units_HHIP;                           
      string units_HHIR;                           
      string units_xray_scatt;

      // operators/functions                                    // operator/functions
      friend ostream& operator<<(ostream &,const xelement&);    // print
      xelement Initialize(uint Z);                              // function to clean up the name

    private:                                                    //
      void free();                                              // free space
      void copy(const xelement& b);                             // copy space //CO20200520
  };
}

namespace xelement {
  void Initialize(void);
  string symbol2name(const string& symbol);
  string name2symbol(const string& name);
  int symbol2Z(const string& symbol);
  string Z2symbol(const int& Z);
  string Z2name(const int& Z);
  int name2Z(const string& name);

} // namespace xelement

extern std::vector<xelement::xelement> velement;        // store starting from ONE

// ----------------------------------------------------------------------------
// ----------------------------------------------------------------------------
//CO20201111 - START
#define _VAR_THRESHOLD_STD_ 0.001
#define _Y_CORR_THRESHOLD_STD_ 0.0
#define _SELF_CORR_THRESHOLD_STD_ 0.95

namespace aflowMachL {  //CO20211111
  void insertElementalProperties(const vector<string>& vproperties,const xelement::xelement& xel,vector<string>& vitems);
  void insertElementalPropertiesCoordCE(const vector<string>& vproperties,const xelement::xelement& xel,double M_X_bonds,double natoms_per_fu,vector<string>& vitems);
  void insertCrystalProperties(const string& structure_path,const string& anion,const vector<string>& vheaders,vector<string>& vitems,const string& e_props=_AFLOW_XELEMENT_PROPERTIES_ALL_);
  double getStatistic(const xvector<double>& xvec,const string& stat);
  void insertElementalCombinations(const vector<string>& vproperties,vector<string>& vheaders);
  void insertElementalCombinations(const vector<string>& vproperties,const xelement::xelement& xel_cation,const xelement::xelement& xel_anion,const aflowlib::_aflowlib_entry& entry,double M_X_bonds,double natoms_per_fu_cation,double natoms_per_fu_anion,vector<string>& vheaders,vector<double>& vfeatures,bool vheaders_only=false,uint count_vcols=AUROSTD_MAX_UINT);
  void getColumn(const vector<vector<string> >& table,uint icol,vector<string>& column,bool& isfloat,bool& isinteger,bool include_header=false);
  void delColumn(vector<vector<string> >& table,uint icol);
  void oneHotFeatures(vector<vector<string> >& table,const string& features_categories);
  void removeNaN(const xvector<double>& xvec,xvector<double>& xvec_new);
  void replaceNaN(xvector<double>& xvec,double val=0.0);
  void MinMaxScale(xvector<double>& xvec);
  void reduceFeatures(vector<vector<string> >& table,const string& yheader,double var_threshold=_VAR_THRESHOLD_STD_,double ycorr_threshold=_Y_CORR_THRESHOLD_STD_,double selfcorr_threshold=_SELF_CORR_THRESHOLD_STD_);
  void reduceFeatures(vector<vector<string> >& table,const string& yheader,const string& header2skip,double var_threshold=_VAR_THRESHOLD_STD_,double ycorr_threshold=_Y_CORR_THRESHOLD_STD_,double selfcorr_threshold=_SELF_CORR_THRESHOLD_STD_);
  void reduceFeatures(vector<vector<string> >& table,const string& yheader,const vector<string>& vheaders2skip,double var_threshold=_VAR_THRESHOLD_STD_,double ycorr_threshold=_Y_CORR_THRESHOLD_STD_,double selfcorr_threshold=_SELF_CORR_THRESHOLD_STD_);
  void reduceFeatures(vector<vector<string> >& table,const string& yheader,uint icol2skip,double var_threshold=_VAR_THRESHOLD_STD_,double ycorr_threshold=_Y_CORR_THRESHOLD_STD_,double selfcorr_threshold=_SELF_CORR_THRESHOLD_STD_);
  void reduceFeatures(vector<vector<string> >& table,const string& yheader,const vector<uint>& vicol2skip,double var_threshold=_VAR_THRESHOLD_STD_,double ycorr_threshold=_Y_CORR_THRESHOLD_STD_,double selfcorr_threshold=_SELF_CORR_THRESHOLD_STD_);
  string reduceEProperties(double var_threshold=_VAR_THRESHOLD_STD_,double selfcorr_threshold=_SELF_CORR_THRESHOLD_STD_);
  void writeCoordCECSV();
} // namespace aflowMachL
namespace aflowMachL {  //CO20211111
  void PrintMTPCFGAlloy(const aurostd::xoption& vpflow);  //CO20211111
} // namespace aflowMachL
//CO20201111 - END
// ----------------------------------------------------------------------------
// ----------------------------------------------------------------------------
// aflow_xprototype.h stuff by DAVID
#define _AFLOW_PROTOTYPE_ENCYCLOPEDIA_ string("http://aflow.org/CrystalDatabase/")

namespace xprototype {
  class xprototype {  // stuff in aflow_xprototype.cpp
    public:
      // constructor destructor                          // constructor/destructor
      xprototype();                                      // default, just allocate
      xprototype(const string&);                         // look at it by symbol or name IN ANRL database
      ~xprototype();                                     // kill everything
      const xprototype& operator=(const xprototype &b);  // copy
      void clear(); 
      void populate(const string& prototype);  
      //    void populate(uint ZZ);
      // content                                         // content
      bool verbose;
      // label/params info
      string catalog;                                    // prototype catalog 'anrl' or 'htqc'
      uint volume;                                       // volume/part of Encyclopedia
      string label;                                      // label (e.g., 201 or AB_cF8_225_a_b)
      vector<string> parameter_list;                     // list of degrees of freedom (a,b/a,c/a,alpha,beta,gamma,x1,y1,z1,x2,...)
      vector<double> parameter_values;                   // values for degrees of freedom
      string parameter_set_id;                           // parameter set enumeration (e.g., 001, 002, 003, etc.)
      string weblink;                                    // link to the corresponding CrystalDatabase web page
      vector<uint> stoichiometry;                        // reduced stoichiometry for prototype (e.g., equicompositional ternary=1:1:1)
      // symmetry
      string Pearson_symbol;                             // Pearson symbol
      uint space_group_number;                           // space group number
      string space_group_symbol_H_M;                     // space group symbol Hermann-Mauguin (optional or use AFLOW lookup table)
      string space_group_symbol_Hall;                    // space group symbol Hall (optional or use AFLOW lookup table)
      string space_group_symbol_Schoenflies;             // space group symbol Schoenflies (optional or use AFLOW lookup table)
      vector<vector<string> > Wyckoff_letters;           // list of Wyckoff letters grouped by species ([[a,b],[c,d,e],[f,g,h,i],...])
      vector<vector<string> > Wyckoff_site_symmetries;   // list of Wyckoff site symmetries grouped by species ([mmm],[2mm,m2m],[mm2],...]) (optional, I can grab from look-up table)
      vector<vector<uint> > Wyckoff_multiplicities;      // list of Wyckoff multiplicities grouped by species ([48],[24,24],[12,12,12][4,4,4,4],...]) (optional, I can grab from look-up table)
      // designations
      string prototype_material;                         // common prototype material, e.g., NaCl
      string common_name;                                // common prototype name, e.g., half-Heusler
      string mineral_name;                               // mineral name, e.g., corundum
      string phase;                                      // compound phase designation (alpha, beta, gamma, delta, etc.) (if applicable)
      string strukturbericht;                            // Strukturbericht designation (if applicable)
      vector<string> similar_materials;                  // list of similar compounds (if in same order as stoichiometry we can easily decorate prototypes)
      vector<string> comments;                           // noteworthy comments (included in ANRL document and webpage)
      string title;                                      // title (for ANRL document/webpage)
      // operators/functions                                    // operator/functions
      friend ostream& operator<<(ostream &,const xprototype&);    // print
      xprototype Iinitialize(uint Z);                    // function to clean up the name
    private:                                             //
      void free();                                       // free space
      void copy(const xprototype& b);                    // copy space
  };
}

// ----------------------------------------------------------------------------
// ----------------------------------------------------------------------------
// Unit Tests - ME20220127

namespace unittest {

  typedef std::function<void(uint&, vector<string>&, vector<string>&)> unitTestFunction;

  struct xcheck {
    vector<string> errors;
    unitTestFunction func;
    string function_name;
    string task_description;
    uint passed_checks;
    vector<string> results;
    bool finished;
  };

  class UnitTest : public xStream {
    public:
      UnitTest(ostream& oss=std::cout);
      UnitTest(ofstream& mf, ostream& oss=std::cout);
      UnitTest(const UnitTest& ut);
      const UnitTest& operator=(const UnitTest& ut);
      ~UnitTest();

      _aflags aflags;

      void clear();

      void resetUnitTest(const string& test_name);
      bool runTestSuites(const string& unit_test);
      bool runTestSuites(const vector<string>& unit_tests_in);

    private:
      std::unordered_map<string, xcheck> test_functions;
      std::unordered_map<string, vector<string> > test_groups;
      std::unordered_map<string, string> test2group;
#ifdef AFLOW_MULTITHREADS_ENABLE
      std::mutex mtx;
#endif

      void free();
      void copy(const UnitTest& ut);

      void initialize();
      void initializeTestFunctions();
      void initializeTestGroups();

      void resetUnitTest(xcheck&);
      xcheck initializeXCheck();
      void multiplyByFive();

      void runUnitTest(vector<string>::iterator& it, const vector<string>& tasks);
      bool taskSuccessful(const string& task);

      void displayResult(const xcheck& xchk);
      template <typename utype>
      void check(const bool passed, const utype &calculated, const utype &expected, const string &check_function,
          const string checkDescription, uint &passed_checks, vector<string> &results);
      template <typename utype>
      void checkEqual(const utype &calculated, const utype &expected, const string &check_function,
          const string check_description, uint &passed_checks, vector<string> &results);
      void checkEqual(const string &calculated, const string &expected, const string &check_function,
          const string check_description, uint &passed_checks, vector<string> &results);
      void checkEqual(const bool calculated, const bool expected, const string &check_function,
          const string check_description, uint &passed_checks, vector<string> &results);
      void checkSimilar(const double calculated, const double expected, const string &check_function,
          const string &check_description, uint &passed_checks, vector<string> &results, const double relative=1E-10);

      // Test functions ---------------------------------

      // aurostd
      void xvectorTest(uint&, vector<string>&, vector<string>&);
      void xscalarTest(uint&, vector<string>&, vector<string>&);

      // database
      void schemaTest(uint&, vector<string>&, vector<string>&);

      // xstructure
      void atomicEnvironmentTest(uint&, vector<string>&, vector<string>&);
      void cifParserTest(uint&, vector<string>&, vector<string>&);
      void coordinationTest(uint&, vector<string>&, vector<string>&);
      void foldAtomsInCellTest(uint&, vector<string>&, vector<string>&);
  };

}

#endif
// ***************************************************************************
// *                                                                         *
// *           Aflow STEFANO CURTAROLO - Duke University 2003-2021           *
// *                                                                         *
// ***************************************************************************<|MERGE_RESOLUTION|>--- conflicted
+++ resolved
@@ -2708,17 +2708,6 @@
 bool smithTest(ofstream& FileMESSAGE,ostream& oss=cout);
 bool PrototypeGeneratorTest(ostream& oss=cout, bool check_symmetry=false, bool check_uniqueness=false); //DX20200928
 bool PrototypeGeneratorTest(ofstream& FileMESSAGE,ostream& oss=cout, bool check_symmetry=false, bool check_uniqueness=false); //DX20200928
-<<<<<<< HEAD
-=======
-bool FoldAtomsInCellTest(ostream& oss=cout); //DX20210129
-bool FoldAtomsInCellTest(ofstream& FileMESSAGE,ostream& oss=cout); //DX20210129
-bool AtomicEnvironmentTest(ostream& oss=cout); //HE20210511
-bool AtomicEnvironmentTest(ofstream& FileMESSAGE,ostream& oss=cout); //HE20210511
-bool aurostdTest(ostream& oss=cout); //HE20210512
-bool aurostdTest(ofstream& FileMESSAGE,ostream& oss=cout); //HE20210512
-bool cifParserTest(ostream& oss=cout); //ME20220125
-bool cifParserTest(ofstream& FileMESSAGE, ostream& oss=cout); //ME202201025
->>>>>>> 54acc7fc
 // ----------------------------------------------------------------------------
 // Structure Prototypes
 // aflow_xproto.cpp
@@ -5413,9 +5402,9 @@
       bool runTestSuites(const vector<string>& unit_tests_in);
 
     private:
-      std::unordered_map<string, xcheck> test_functions;
-      std::unordered_map<string, vector<string> > test_groups;
-      std::unordered_map<string, string> test2group;
+      std::map<string, xcheck> test_functions;
+      std::map<string, vector<string> > test_groups;
+      std::map<string, string> test2group;
 #ifdef AFLOW_MULTITHREADS_ENABLE
       std::mutex mtx;
 #endif
@@ -5453,6 +5442,7 @@
       // aurostd
       void xvectorTest(uint&, vector<string>&, vector<string>&);
       void xscalarTest(uint&, vector<string>&, vector<string>&);
+      void xmatrixTest(uint&, vector<string>&, vector<string>&);
 
       // database
       void schemaTest(uint&, vector<string>&, vector<string>&);
