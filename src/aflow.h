// ***************************************************************************
// *                                                                         *
// *           Aflow STEFANO CURTAROLO - Duke University 2003-2021           *
// *                                                                         *
// ***************************************************************************

#ifndef _AFLOW_H_
#define _AFLOW_H_

// --------------------------------------------------------------------------
// Standard stuff

#include "AUROSTD/aurostd.h"

// #define  _AFLOW_TEMP_PRESERVE_  // to preseve /tmp files for debug

//[CO20200502 - moved to aurostd.h]#define NNN   -123456
//[CO20200502 - moved to aurostd.h]#define GCC_VERSION (__GNUC__ * 10000  + __GNUC_MINOR__ * 100 + __GNUC_PATCHLEVEL__)
#define _ANRL_NOWEB_ //DX
// hard-coded prototype generator (ANRL/ subdirectory required) //DX20200623
// to revert to the hard-coded prototypes, do the following sequence:
// 1) set USE_HARDCODED_PROTOTYPES to true in aflow_makefile.cpp
// 2) compile
// 3) run aflow --makefile
// 4) set USE_HARDCODED_PROTOTYPES (below) to true
// 5) recompile
#define USE_HARDCODED_PROTOTYPES false

// toggle symbolic math
// (for now it is coupled with USE_HARDCODED_PROTOTYPES, although it does not have to be)
#define USE_SYMBOLIC_SOURCE !(USE_HARDCODED_PROTOTYPES) // true

//ZERO PRECISION DEFINITIONS - TIGHT (DEFAULT) AND LOOSE
#define _ZERO_PRECISION_ 10
#define _ZERO_TOL_ std::pow(10,-_ZERO_PRECISION_) //DX
#define _ZERO_PRECISION_LOOSE_ 3
#define _ZERO_TOL_LOOSE_ std::pow(10,-_ZERO_PRECISION_LOOSE_) //DX
#define _DOUBLE_PRECISION_ 8
#define _DOUBLE_TOL_ std::pow(10,-_DOUBLE_PRECISION_) 
#define _FLOAT_PRECISION_ 6
#define _FLOAT_TOL_ std::pow(10,-_FLOAT_PRECISION_)  //ME20200519 - tolerance for float precision
//PRECISION and TOLERANCE definitions
#define _DOUBLE_WRITE_PRECISION_MAX_ 14  //CO20180509 - used for xstrctures
#define _DOUBLE_WRITE_PRECISION_ 12  //CO20180509 - used in writing doubles in qmvasp
#define _AFLOWLIB_STOICH_PRECISION_ _DOUBLE_PRECISION_ //[CO20200731 - too many different precisions... just use default]9  //CO20200731
#define _AFLOWLIB_DATA_DOUBLE_PREC_ _DOUBLE_PRECISION_ //[CO20200731 - too many different precisions... just use default]6 //CO20200731
#define _AFLOWLIB_DATA_GEOMETRY_PREC_ _DOUBLE_PRECISION_ //[CO20200731 - too many different precisions... just use default]7 //CO20200731
#define _AFLOW_POCC_PRECISION_ _DOUBLE_PRECISION_ //8 //must be less than _DOUBLE_WRITE_PRECISION_MAX_, which is currently set to 14
#define _AFLOW_POCC_ZERO_TOL_ std::pow(10,-_AFLOW_POCC_PRECISION_) 
#define _XPROTO_TOO_CLOSE_ERROR_ 0.60 // was 0.75
#define _XPROTO_ZERO_VOL_ _FLOAT_TOL_  //CO20190218

//ME20190628 BEGIN - moved from CHULL for broader access
// Output formats
enum filetype {   //CO20190629
  //GENERAL FILE TYPES
  txt_ft,         //general plain text
  json_ft,
  aflow_ft,       //ME20210329 - aflowlib.out format
  csv_ft,
  latex_ft,
  gnuplot_ft,
  jupyter2_ft,    //python 2 jupyter
  jupyter3_ft,    //python 3 jupyter
  //CHULL SPECIFIC
  chull_apool_ft,
  chull_web_ft,
};
//[CO20190629 - obsolete with enum filetype]#define _apool_         'a'  // apool
//[CO20190629 - obsolete with enum filetype]#define _json_          'j'  // standard json
//[CO20190629 - obsolete with enum filetype]#define _pdf_           'p'  // pdf
//[CO20190629 - obsolete with enum filetype]#define _txt_           't'  // plain text
//[CO20190629 - obsolete with enum filetype]#define _web_           'w'  // web json
//[CO20190629 - obsolete with enum filetype]#define _latex_         'l'  // latex
//[CO20190629 - obsolete with enum filetype]#define _gnuplot_       'g'  // gnuplot
//[CO20190629 - obsolete with enum filetype]#define _jupyterthree_  'y'  // jupyter python 3
//[CO20190629 - obsolete with enum filetype]#define _jupytertwo_    'z'  // jupyter python 2

// Vector reduction types
enum vector_reduction_type {   //CO20190629
  frac_vrt,   //reduce to fractions (normalized to 1)
  gcd_vrt,    //reduce by gcd
  no_vrt,     //no reduction
};
//[CO20190629 - obsolete with enum vector_reduction_type]#define _frac_          'f'  //fractional
//[CO20190629 - obsolete with enum vector_reduction_type]#define _gcd_           'g'  //gcd
//[CO20190629 - obsolete with enum vector_reduction_type]#define _none_          'n'  //none
//ME20190628 END

#define _AFLOW_MAX_ARGV_ 1024 //CO20211104 - moved from aflowlib_libraries.cpp

//MESSAGE defaults - CO20200502
#define _AFLOW_MESSAGE_DEFAULTS_ "user,host,pid,time" //tid //CO20200624 - only depends on XHOST (not aflags)

//CO20200731 START
static const string SEP_TAG1=":";
static const string SEP_TAG2="_";
static const string TAG_POCC="POCC";
static const string TAG_TOL="TOL";
static const string TAG_ARUN="ARUN";
static const string TAG_TITLE_POCC=SEP_TAG1+TAG_POCC+SEP_TAG2;
static const string TAG_TITLE_POCC_TOL=SEP_TAG1+TAG_TOL+SEP_TAG2;
static const string TAG_TITLE_ARUN=SEP_TAG1+TAG_ARUN+".";
static const string TAG_TITLE_POCC_ARUN=TAG_TITLE_ARUN+TAG_POCC+SEP_TAG2;
static const string POCC_DOSCAR_PREFIX="DOSCAR.pocc_T";
static const string POCC_PHDOSCAR_PREFIX="PHDOSCAR.pocc_T";  // ME20210927
//CO20200731 END
static const vector<std::string> BRAVAIS_LATTICES = {"BCC","BCT","CUB","FCC","HEX","MCL","MCLC",
  "ORC","ORCC","ORCF","ORCI","RHL","TET","TRI"}; //HE20220420

//XRD
#define XRAY_RADIATION_COPPER_Kalpha 1.5418   //Angstroms     //CO20190622

//moved from avasp.cpp for broader access (chull.cpp)
#define SPECIE_TRANSITION_METALS string("Ag,Au,Cd,Co,Cr_pv,Cu_pv,Fe_pv,Hf_pv,Hg,Ir,La,Mn_pv,Mo_pv,Nb_sv,Ni_pv,Os_pv,Pd_pv,Pt,Re_pv,Rh_pv,Ru_pv,Sc_sv,Ta_pv,Tc_pv,Ti_sv,V_sv,W_pv,Y_sv,Zn,Zr_sv")
#define SPECIE_RAW_LIB2U SPECIE_TRANSITION_METALS
#define SPECIE_RAW_LIB2 string("Ag,Al,As,Au,B_h,Ba_sv,Be_sv,Bi_d,Br,Ca_sv,Cd,Cl,Co,Cr_pv,Cu_pv,Fe_pv,Ga_h,Ge_h,Hf_pv,Hg,In_d,Ir,K_sv,La,Li_sv,Mg_pv,Mn_pv,Mo_pv,Na_pv,Nb_sv,Ni_pv,Os_pv,P,Pb_d,Pd_pv,Pt,Re_pv,Rh_pv,Ru_pv,Sb,Sc_sv,Se,Si,Sn,Sr_sv,Ta_pv,Tc_pv,Te,Ti_sv,Tl_d,V_sv,W_pv,Y_sv,Zn,Zr_sv")

#define SPECIE_RAW_LIB3 string("Ag,Al,As,Au,B_h,Ba_sv,Be_sv,Bi_d,Br,Ca_sv,Cd,Cl,Co,Cr_pv,Cu_pv,Fe_pv,Ga_h,Ge_h,Hf_pv,Hg,In_d,Ir,K_sv,La,Li_sv,Mg_pv,Mn_pv,Mo_pv,Na_sv,Nb_sv,Ni_pv,Os_pv,P,Pb_d,Pd_pv,Pt,Re_pv,Rh_pv,Ru_pv,Sb,Sc_sv,Se,Si,Sn,Sr_sv,Ta_pv,Tc_pv,Te,Ti_sv,Tl_d,V_sv,W_pv,Y_sv,Zn,Zr_sv")
//#define SPECIE_RAW_LIB3 string("Ag,Au,Cd,Co,Cr_pv,Cu_pv,Fe_pv,Hf_pv,Hg,Ir,La,Mn_pv,Mo_pv,Nb_sv,Ni_pv,Os_pv,Pd_pv,Pt,Re_pv,Rh_pv,Ru_pv,Sc_sv,Ta_pv,Tc_pv,Ti_sv,V_sv,W_pv,Y_sv,Zn,Zr_sv")
//#define SPECIE_RAW_LIB3 string("Ag,Al,As,Au,B_h,Bi_d,Cd,Co,Cr_pv,Cu_pv,Fe_pv,Ga_h,Ge_h,Hf_pv,Hg,In_d,Ir,La,Mg_pv,Mn_pv,Mo_pv,Nb_sv,Ni_pv,Os_pv,P,Pb_d,Pd_pv,Pt,Re_pv,Rh_pv,Ru_pv,Sb,Sc_sv,Se,Si,Sn,Ta_pv,Te,Tc_pv,Ti_sv,V_sv,W_pv,Y_sv,Zn,Zr_sv")

//Sc,Ti,V,Cr,Mn,Fe,Co,Ni,Cu,Zn,Y,Zr,Nb,Mo,Tc,Ru,Rh,Pd,Ag,Cd,La,Hf,Ta,W,Re,Os,Ir,Pt,Au,Hg - not in order!
#define SPECIE_RAW_LIB4 SPECIE_TRANSITION_METALS

//CO20180729 - OBSOLETE - use xerror
//[OBSOLETE]//CO20180419 - global exception handling - START
//[OBSOLETE]class AFLOWRuntimeError : public std::runtime_error {
//[OBSOLETE]  public:
//[OBSOLETE]    AFLOWRuntimeError(const std::string& function,const std::string& message);
//[OBSOLETE]    AFLOWRuntimeError(const std::string& function,std::stringstream& message);
//[OBSOLETE]    string where();
//[OBSOLETE]    ~AFLOWRuntimeError() throw() {};
//[OBSOLETE]  private:
//[OBSOLETE]    string f_name;  //cannot be const &, as it goes out of scope //const string& f_name;
//[OBSOLETE]};
//[OBSOLETE]class AFLOWLogicError : public std::logic_error {
//[OBSOLETE]  public:
//[OBSOLETE]    AFLOWLogicError(const std::string& function,const std::string& message);
//[OBSOLETE]    AFLOWLogicError(const std::string& function,std::stringstream& message);
//[OBSOLETE]    string where();
//[OBSOLETE]    ~AFLOWLogicError() throw() {};
//[OBSOLETE]  private:
//[OBSOLETE]    string f_name;  //cannot be const &, as it goes out of scope //const string& f_name;
//[OBSOLETE]};
//[OBSOLETE]//CO20180419 - global exception handling - STOP

//XELEMENT_PROPERTIES_ALL (define early)
#define _AFLOW_XELEMENT_PROPERTIES_ALL_ "name,symbol,Z,period,group,series,block,mass,volume_molar,volume,area_molar_Miedema,valence_std,valence_iupac,valence_PT,valence_s,valence_p,valence_d,valence_f,density_PT,crystal,crystal_structure_PT,spacegroup,spacegroup_number,variance_parameter_mass,lattice_constants,lattice_angles,phase,radius_Saxena,radius_PT,radius_covalent_PT,radius_covalent,radius_VanDerWaals_PT,radii_Ghosh08,radii_Slatter,radii_Pyykko,conductivity_electrical,electronegativity_Pauling,hardness_chemical_Ghosh,electronegativity_Pearson,electronegativity_Ghosh,electronegativity_Allen,oxidation_states,oxidation_states_preferred,electron_affinity_PT,energies_ionization,work_function_Miedema,density_line_electron_WS_Miedema,energy_surface_0K_Miedema,chemical_scale_Pettifor,Mendeleev_number,temperature_boiling,temperature_melting,enthalpy_fusion,enthalpy_vaporization,enthalpy_atomization_WE,energy_cohesive,specific_heat_PT,critical_pressure,critical_temperature_PT,thermal_expansion,conductivity_thermal,hardness_mechanical_Brinell,hardness_mechanical_Mohs,hardness_mechanical_Vickers,hardness_chemical_Pearson,hardness_chemical_Putz,hardness_chemical_RB,modulus_shear,modulus_Young,modulus_bulk,Poisson_ratio_PT,modulus_bulk_x_volume_molar_Miedema,magnetic_type_PT,susceptibility_magnetic_mass,susceptibility_magnetic_volume,susceptibility_magnetic_molar,temperature_Curie,refractive_index,color_PT,HHIP,HHIR,xray_scatt" //CO20201111
#define _ENERGIES_IONIZATION_MAX_AFLOWMACHL_ 5

//MONITOR_VASP
#define VERBOSE_MONITOR_VASP false
#define AFLOW_MEMORY_TAG "AFLOW ERROR: AFLOW_MEMORY"

// --------------------------------------------------------------------------
// definitions for MULTHREADS
//#define MAX_ALLOCATABLE_PTHREADS     1024
#define MAX_ALLOCATABLE_PTHREADS     256
#define PTHREADS_DEFAULT 8
namespace AFLOW_PTHREADS {
  extern bool FLAG;         // run pthread YES/NO
  extern int MAX_PTHREADS;  // how many MAX threads I can use  default or --np
  extern int RUNNING;       // how many threads are actually running
  extern pthread_t vpthread[MAX_ALLOCATABLE_PTHREADS];  // the actual thread
  extern int viret[MAX_ALLOCATABLE_PTHREADS];          // the thread runnings
  extern bool vpthread_busy[MAX_ALLOCATABLE_PTHREADS];  // is the thread busy
}

extern string _AFLOWIN_; 
extern string _AFLOWLOCK_; 
extern const string _LOCK_LINK_SUFFIX_; //SD20220224

const string VASP_KEYWORD_EXECUTION=" Executing: ";

// --------------------------------------------------------------------------
// definitions for aflow
// aflow2 default definitions
#define AFLOW_MATERIALS_SERVER_DEFAULT        string("materials.duke.edu")
#define AFLOW_WEB_SERVER_DEFAULT              string("nietzsche.mems.duke.edu")
#define AFLOWLIB_SERVER_DEFAULT               string("aflowlib.duke.edu")
#define AFLOWLIB_MATERIALS_SERVER             string("aflow.org")
#define AFLOWLIB_CONSORTIUM_STRING            string("aflow.org")
#define _XENTRY_ string("index.php")

// [OBSOLETE] #define DEFAULT_KZIP_BIN              string("bzip2")           // moved to aflow_aflowrc.cpp in V3.1.194
// [OBSOLETE] #define DEFAULT_KZIP_EXT              string(".bz2")            // moved to aflow_aflowrc.cpp in V3.1.194
#define DEFAULT_KBIN_ALIEN_BIN        string("ls -las")
#define DEFAULT_KBIN_MATLAB_BIN       string("/usr/local/bin/matlab -nodesktop -nosplash -nodisplay ")
// [OBSOLETE] #define DEFAULT_KBIN_CONVERT_BIN      string("convert")
// [OBSOLETE] #define DEFAULT_KBIN_EPSTOPDF_BIN     string("epstopdf")

#define QSUB_COMMAND_DEFAULT          "qsub"
#define QSUB_PARAMS_DEFAULT           " "

#define KBIN_SYMMETRY_SGROUP_RADIUS_DEFAULT 3.0
#define KBIN_SYMMETRY_SGROUP_MAX_NUMBER 1000000

#define KBIN_SUBDIRECTORIES           string("ARUN.")

//DX20210122 [OBSOLETE] #define KBIN_NEIGHBORS_MAX_NUMBER      30000
//DX20210122 [OBSOLETE] #define KBIN_NEIGHBORS_RADIUS_DEFAULT 3.0
//DX20210122 [OBSOLETE] #define KBIN_NEIGHBORS_DRADIUS_DEFAULT 0.1

#define ALIEN_INPUT_FILE_NAME_DEFAULT  "./input"
#define ALIEN_EXTERNAL_INPUT_DEFAULT   "../input_external"
#define ALIEN_OUTPUT_FILE_NAME_DEFAULT  "./output"

// aflow1 definitions (soon to be obsolete)
#define _MPI_NP_STRINGS_ "MPI_NP","mpi_np","-MPI_NP","-mpi_np"
#define _MPI_NCPUS_DEF_ 4
#define VASP_OPTIONS_MPI_DEFAULT         ""
#define VASPLS_BIN_POSTFIX_DEFAULT       "LS"
#define GRND_BIN_DEFAULT                 "./grnd_intel"

#define _VASP_POSCAR_MODE_EXPLICIT_START_ "[VASP_POSCAR_MODE_EXPLICIT]START"  //SD20220501
#define _VASP_POSCAR_MODE_EXPLICIT_STOP_ "[VASP_POSCAR_MODE_EXPLICIT]STOP"  //SD20220501
#define _VASP_POSCAR_MODE_EXPLICIT_START_P_ _VASP_POSCAR_MODE_EXPLICIT_START_ "."  //CO20200624
#define _VASP_POSCAR_MODE_EXPLICIT_STOP_P_ _VASP_POSCAR_MODE_EXPLICIT_STOP_ "."  //CO20200624

// --------------------------------------------------------------------------
// definitions for projects
// [OBSOLETE] #define SERVER_PROJECT_GNDSTATE       string("/common/GNDSTATE")
#define LIBRARY_NOTHING 256
extern uint LIBRARY_AUID,LIBRARY_ICSD,LIBRARY_LIB0,LIBRARY_LIB1,LIBRARY_LIB2,LIBRARY_LIB3,LIBRARY_LIB4,LIBRARY_LIB5,LIBRARY_LIB6,LIBRARY_LIB7,LIBRARY_LIB8,LIBRARY_LIB9;  // not in order.. will be nailed by init.cpp

#define LIBRARY_ALL         100

// [OBSOLETE] #define DEFAULT_FILE_AFLOWLIB_ENTRY_OUT        string("aflowlib.out")      // moved to aflow_aflowrc.cpp in V3.1.178
// [OBSOLETE] #define DEFAULT_FILE_AFLOWLIB_ENTRY_JSON       string("aflowlib.json")     // moved to aflow_aflowrc.cpp in V3.1.178
// [OBSOLETE] #define DEFAULT_FILE_EDATA_ORIG_OUT            string("edata.orig.out")    // moved to aflow_aflowrc.cpp in V3.1.178
// [OBSOLETE] #define DEFAULT_FILE_EDATA_RELAX_OUT           string("edata.relax.out")   // moved to aflow_aflowrc.cpp in V3.1.178
// [OBSOLETE] #define DEFAULT_FILE_EDATA_BANDS_OUT           string("edata.bands.out")   // moved to aflow_aflowrc.cpp in V3.1.178
// [OBSOLETE] #define DEFAULT_FILE_DATA_ORIG_OUT             string("data.orig.out")     // moved to aflow_aflowrc.cpp in V3.1.178
// [OBSOLETE] #define DEFAULT_FILE_DATA_RELAX_OUT            string("data.relax.out")    // moved to aflow_aflowrc.cpp in V3.1.178
// [OBSOLETE] #define DEFAULT_FILE_DATA_BANDS_OUT            string("data.bands.out")    // moved to aflow_aflowrc.cpp in V3.1.178
// [OBSOLETE] #define DEFAULT_FILE_EDATA_ORIG_JSON           string("edata.orig.json")   // moved to aflow_aflowrc.cpp in V3.1.178
// [OBSOLETE] #define DEFAULT_FILE_EDATA_RELAX_JSON          string("edata.relax.json")  // moved to aflow_aflowrc.cpp in V3.1.178
// [OBSOLETE] #define DEFAULT_FILE_EDATA_BANDS_JSON          string("edata.bands.json")  // moved to aflow_aflowrc.cpp in V3.1.178
// [OBSOLETE] #define DEFAULT_FILE_DATA_ORIG_JSON            string("data.orig.json")    // moved to aflow_aflowrc.cpp in V3.1.178
// [OBSOLETE] #define DEFAULT_FILE_DATA_RELAX_JSON           string("data.relax.json")   // moved to aflow_aflowrc.cpp in V3.1.178
// [OBSOLETE] #define DEFAULT_FILE_DATA_BANDS_JSON           string("data.bands.json")   // moved to aflow_aflowrc.cpp in V3.1.178
// [OBSOLETE] #define DEFAULT_FILE_TIME_OUT                  string("time")              // moved to aflow_aflowrc.cpp in V3.1.178
// [OBSOLETE] #define DEFAULT_FILE_SPACEGROUP1_OUT           string("SpaceGroup")        // moved to aflow_aflowrc.cpp in V3.1.178
// [OBSOLETE] #define DEFAULT_FILE_SPACEGROUP2_OUT           string("SpaceGroup2")       // moved to aflow_aflowrc.cpp in V3.1.178
// [OBSOLETE] #define DEFAULT_FILE_VOLDISTPARAMS_OUT         string("VOLDISTParams")     // moved to aflow_aflowrc.cpp in V3.1.178
// [OBSOLETE] #define DEFAULT_FILE_VOLDISTEVOLUTION_OUT      string("VOLDISTEvolution")  // moved to aflow_aflowrc.cpp in V3.1.178 
#define _AFLOWLIB_ENTRY_SEPARATOR_       string(" | ")
#define _APENNSY_STYLE_OLD_              FALSE

// --------------------------------------------------------------------------
// definition for frozsl files
#define _FROZSL_VASPSETUP_FILE_ "./aflow.frozsl_vaspsetup_file"
// --------------------------------------------------------------------------
// definitions for WEB PHP
#define AFLOW_PHP_APOOL_REFERENCES       string("19,20,49,50,51,53,54,55,56,57,59,61,62,63,65,66,67,70,71,74,75,76,81,87,99")

// --------------------------------------------------------------------------
// Definitions
//#define DEFAULT_AFLOW_FIND_PARAMETERS "-follow"
#define DEFAULT_AFLOW_FIND_PARAMETERS_NORMAL     string("-follow")
#define DEFAULT_AFLOW_FIND_PARAMETERS_NOLEAF     string("-noleaf -follow")
#define BUFFER_MAXLEN 1024
// [OBSOLETE] #define DEFAULT_AFLOW_PRESCRIPT_OUT            string("aflow.prescript.out")  // moved to aflow_aflowrc.cpp in V3.1.189 
// [OBSOLETE] #define DEFAULT_AFLOW_PRESCRIPT_COMMAND        string("aflow.prescript.command")  // moved to aflow_aflowrc.cpp in V3.1.189 
// [OBSOLETE] #define DEFAULT_AFLOW_POSTSCRIPT_OUT           string("aflow.postscript.out")  // moved to aflow_aflowrc.cpp in V3.1.189
// [OBSOLETE] #define DEFAULT_AFLOW_POSTSCRIPT_COMMAND       string("aflow.postscript.command")  // moved to aflow_aflowrc.cpp in V3.1.189 
// [OBSOLETE] #define DEFAULT_AFLOW_PGROUP_OUT               string("aflow.pgroup.out") // moved to aflow_aflowrc.cpp in V3.1.189 
// [OBSOLETE] #define DEFAULT_AFLOW_PGROUP_XTAL_OUT          string("aflow.pgroup_xtal.out") // moved to aflow_aflowrc.cpp in V3.1.189 
// [OBSOLETE] #define DEFAULT_AFLOW_PGROUPK_OUT              string("aflow.pgroupk.out") // moved to aflow_aflowrc.cpp in V3.1.189 
// [OBSOLETE] #define DEFAULT_AFLOW_PGROUPK_XTAL_OUT         string("aflow.pgroupk_xtal.out") // moved to aflow_aflowrc.cpp in V3.1.189  //DX20171205 - Added pgroupk_xtal
// [OBSOLETE] #define DEFAULT_AFLOW_FGROUP_OUT               string("aflow.fgroup.out") // moved to aflow_aflowrc.cpp in V3.1.189 
// [OBSOLETE] #define DEFAULT_AFLOW_SGROUP_OUT               string("aflow.sgroup.out") // moved to aflow_aflowrc.cpp in V3.1.189 
// [OBSOLETE] #define DEFAULT_AFLOW_AGROUP_OUT               string("aflow.agroup.out") // moved to aflow_aflowrc.cpp in V3.1.189 
// [OBSOLETE] #define DEFAULT_AFLOW_IATOMS_OUT               string("aflow.iatoms.out") // moved to aflow_aflowrc.cpp in V3.1.189 
// [OBSOLETE] #define DEFAULT_AFLOW_PGROUP_JSON              string("aflow.pgroup.json") // moved to aflow_aflowrc.cpp in V3.1.189       //DX20170802 - Add JSON
// [OBSOLETE] #define DEFAULT_AFLOW_PGROUP_XTAL_JSON         string("aflow.pgroup_xtal.json") // moved to aflow_aflowrc.cpp in V3.1.189  //DX20170802 - Add JSON
// [OBSOLETE] #define DEFAULT_AFLOW_PGROUPK_JSON             string("aflow.pgroupk.json")  // moved to aflow_aflowrc.cpp in V3.1.189     //DX20170802 - Add JSON
// [OBSOLETE] #define DEFAULT_AFLOW_PGROUPK_XTAL_JSON        string("aflow.pgroupk_xtal.json") // moved to aflow_aflowrc.cpp in V3.1.189 //DX20170802 - Add JSON //DX20171205 - Added pgroupk_xtal
// [OBSOLETE] #define DEFAULT_AFLOW_FGROUP_JSON              string("aflow.fgroup.json") // moved to aflow_aflowrc.cpp in V3.1.189       //DX20170802 - Add JSON
// [OBSOLETE] #define DEFAULT_AFLOW_SGROUP_JSON              string("aflow.sgroup.json")  // moved to aflow_aflowrc.cpp in V3.1.189      //DX20170802 - Add JSON
// [OBSOLETE] #define DEFAULT_AFLOW_AGROUP_JSON              string("aflow.agroup.json")  // moved to aflow_aflowrc.cpp in V3.1.189      //DX20170802 - Add JSON
// [OBSOLETE] #define DEFAULT_AFLOW_IATOMS_JSON              string("aflow.iatoms.json")  // moved to aflow_aflowrc.cpp in V3.1.189      //DX20170802 - Add JSON
// [OBSOLETE] #define DEFAULT_AFLOW_PHONON_FILE  string("aflow.phonons.out") // abandoned
// [OBSOLETE] #define DEFAULT_AFLOW_ICAGES_OUT               string("aflow.icages.out")  // moved to aflow_aflowrc.cpp in V3.1.189 
// [OBSOLETE] #define DEFAULT_AFLOW_SURFACE_OUT              string("aflow.surface.out") // moved to aflow_aflowrc.cpp in V3.1.189 
// [OBSOLETE] #define DEFAULT_AFLOW_QMVASP_OUT               string("aflow.qmvasp.out") // moved to aflow_aflowrc.cpp in V3.1.189 
// [OBSOLETE] #define DEFAULT_AFLOW_ERVASP_OUT               string("aflow.error.out") // moved to aflow_aflowrc.cpp in V3.1.189 
// [OBSOLETE] #define DEFAULT_AFLOW_IMMISCIBILITY_OUT        string("aflow.immiscibility.out") // moved to aflow_aflowrc.cpp in V3.1.189 
// [OBSOLETE] #define DEFAULT_AFLOW_MEMORY_OUT               string("aflow.memory.out") // moved to aflow_aflowrc.cpp in V3.1.189 
// [OBSOLETE] #define DEFAULT_AFLOW_FROZSL_INPUT_OUT         string("aflow.frozsl_input.out") // moved to aflow_aflowrc.cpp in V3.1.189 
// [OBSOLETE] #define DEFAULT_AFLOW_FROZSL_POSCAR_OUT        string("aflow.frozsl_poscar.out") // moved to aflow_aflowrc.cpp in V3.1.189 
// [OBSOLETE] #define DEFAULT_AFLOW_FROZSL_MODES_OUT         string("aflow.frozsl_energies.out") // moved to aflow_aflowrc.cpp in V3.1.189 
// [OBSOLETE] #define DEFAULT_AFLOW_FROZSL_EIGEN_OUT         string("aflow.frozsl_eigen.out") // moved to aflow_aflowrc.cpp in V3.1.189 
// [OBSOLETE] #define DEFAULT_AFLOW_END_OUT                  string("aflow.end.out") // moved to aflow_aflowrc.cpp in V3.1.189 

// --------------------------------------------------------------------------
// include all prototypes for aflow
#define SWAP(a,b)      {temp=(a);(a)=(b);(b)=temp;}
#define RCYCLIC(a,b,c) {temp=(c);(b)=(a);(c)=(b);a=temp;}
#define LCYCLIC(a,b,c) {temp=(a);(a)=(b);(b)=(c);c=temp;}

#define NANOPARTICLE_RADIUS_DEFAULT   10.0
#define NANOPARTICLE_DISTANCE_DEFAULT 10.0
using aurostd::min;
using aurostd::max;
using aurostd::mod;
using aurostd::_isodd;
using aurostd::_iseven;
using aurostd::_isfloat;
using aurostd::_iscomplex;
using aurostd::sign;
using aurostd::nint;
using aurostd::xcomplex;
using aurostd::xmatrix;
using aurostd::clear;
using aurostd::xvector;
//[OBSOLETE ME20180705]using aurostd::xtensor3;
//[OBSOLETE ME20180705]using aurostd::xtensor4;
//[OBSOLETE ME20180705]using aurostd::xtensor5;
//[OBSOLETE ME20180705]using aurostd::xtensor6;
//[OBSOLETE ME20180705]using aurostd::xtensor7;
//[OBSOLETE ME20180705]using aurostd::xtensor8;
using aurostd::xoption;
using aurostd::xcombos;

//BANDGAP  //CO20191110
#define _METALGAP_ -1.0*AUROSTD_NAN
#define _METALEDGE_ -1.0

//moved from avasp
#define _AFLOWINPAD_ 60

// --------------------------------------------------------------------------
// this is a container of general global choices
class _XHOST {
  public:
    // constructor destructor                         // constructor/destructor
    _XHOST();                                         // default, just allocate
    ~_XHOST();                                        // kill everything
    // _XHOST(const _XHOST& b);                          // constructor copy
    const _XHOST& operator=(const _XHOST &b);         // copy
    // BOOT
    int PGID,PID,TID;                // aflow_init.cpp  PID/TID number  //CO20200508 //SD20220329 PGID number
    ostringstream ostrPGID,ostrPID,ostrTID; // aflow_init.cpp  PID/TID in ostringstream... //CO20200508 
    string sPGID,sPID,sTID;           // aflow_init.cpp  [PID=12345678]  [TID=12345678]
    bool showPGID,showPID,showTID;       // aflow_init.cpp  check if --showPID
    // machinery
    bool QUIET,QUIET_CERR,QUIET_COUT,TEST,DEBUG,MPI;    // extra quiet SC20210617
    vector<string> LOGGER_WHITELIST;  //HE+ME20220305 - for logging
    vector<string> LOGGER_BLACKLIST;  //HE+ME20220305 - for logging
    bool GENERATE_AFLOWIN_ONLY; //CT20180719
    bool POSTPROCESS; //CO20200624 - generic postprocessing, including --lib2raw and --lib2lib
    bool ARUN_POSTPROCESS; //CT20181212 - this is for the --postprocess flag needed for AEL/AGL, can be extended to other modules too
    bool AVOID_RUNNING_VASP; //CO20200624
    bool PSEUDOPOTENTIAL_GENERATOR; //SC20200327
    // HARDWARE/SOFTWARE
    string hostname,machine_type,tmpfs,user,group,home,shell,progname;
    string Find_Parameters;
    bool sensors_allowed;
    // ARGUMENTS
    vector<string> argv;          // argv of line command
    // SERVERS
    string AFLOW_MATERIALS_SERVER,AFLOW_WEB_SERVER;
    long double RAM,RAM_MB,RAM_GB;
    int CPU_Cores;
    int CPU_active;  //ME20220130
    string CPU_Model;
    string CPU_MHz;
    vector<double> vTemperatureCore;
    long double Time_starting,Time_now;
    long int Date;
    string Day,Month,Year;
    string Copyright_Years; // =string("2003-YEAR_FROM_DATE");
    // MULTHREADS
    // bool PTHREADS_FLAG;        // run pthread YES/NO 
    // int  PTHREADS_MAX;         // how many MAX threads I can use  default or --np 
    // int PTHREADS_RUNNING;      // how many threads are actually running 
    // vector<pthread_t> thread;  // the actual thread 
    // vector<int> iret;          // the thread runnings 
    // vector<bool> thread_busy;  // is the thread busy 
    // COMMANDS
    vector<string> vcmd;  
    // RAM CHECK
    double maxmem;
    // FUNCTIONS
    string command(const string& command);
    bool is_command(const string& command);
    // AFLOW STUFF
    // vflag_aflow.flag("LOOP");
    // vflag_aflow.flag("CLEAN");
    // vflag_aflow.isflag*"XCLEAN");
    bool AFLOW_RUNDIRflag;
    bool AFLOW_MULTIflag;
    bool AFLOW_RUNXflag;
    uint AFLOW_RUNXnumber;
    // QUEQUE STUFF
    bool is_PBS;int PBS_NUM_PPN,PBS_NNODES;
    bool is_SLURM;int SLURM_CPUS_ON_NODE,SLURM_NNODES,SLURM_NTASKS;
    bool is_MACHINE_FULTON_MARYLOU; // some flags
    // APENNST stuff
    bool APENNSY_USE_SERVER;
    bool APENNSY_USE_LIBRARY;
    bool APENNSY_SERVER_AFLOWLIB_ORG;
    // Library_CALCULATED*
    vector<uint>   vGlobal_uint;      // parameters uint
    vector<string> vGlobal_string;    // parameters as strings
    vector<vector<string> > vvGlobal_string; // parameters as vector strings
    vector<vector<string> > vvLIBS; // parameters as vector strings
    // vector<string> vLibrary_ICSD;     // ordered by #species (needs to be allocated)
    // vector<string> vLibrary_ICSD_ALL; // line by line
    // string Library_ICSD_ALL;          // the complete library
    // vector<string> vVASP_POTCAR_DIRECTORIES;
    // vector<string> vAFLOW_LIBRARY_DIRECTORIES;
    // vector<string> vAFLOW_PROJECTS_DIRECTORIES;
    // AFLOW flags/options
    aurostd::xoption vflag_aflow;  // argv/argc options following the xoption structure
    aurostd::xoption vflag_pflow;  // argv/argc options following the xoption structure
    aurostd::xoption vflag_apennsy;  // argv/argc options following the xoption structure
    aurostd::xoption vflag_outreach;  // argv/argc options following the xoption structure
    aurostd::xoption vflag_control;  // argv/argc options following the xoption structure
    aurostd::xoption vschema;        // keywords, names, units etc etc
    aurostd::xoption vschema_internal;  //ME20220208
    // USUAL COMMANDS
    vector<string> vcat; //     cat, bzcat, xzcat, gzcat
    vector<string> vext; //      "",  .bz2,   .xz,   .gz
    vector<string> vzip; //      "", bzip2,    xz,  gzip
    // AFLOWRC
    string aflowrc_filename;
    string aflowrc_content;
    vector<string> vaflowrc;  
    xoption adefault;            // default  xoption
    // AFLOWSYM
    bool SKEW_TEST; //DX20171019
    double SKEW_TOL; //DX20171019
    // xstructure
    bool READ_SPIN_FROM_ATOMLABEL; //SD20220316
    // WEB MODE
    //[CO20200404 - overload with --www]bool WEB_MODE;  //CO20190401
  private:                                                //
    void free();                                           // free space
    void copy(const _XHOST& b);                            //
    void clear();                                          // free space
};

#define XPID XHOST.sPID
#define XPGID XHOST.sPGID
#define XTID XHOST.sTID

#define XHOST_vGlobal_MAX                              256
#define XHOST_Library_HTQC                             XHOST.vGlobal_string.at(0)
#define XHOST_aflowlib_icsd                            XHOST.vGlobal_string.at(23)
#define XHOST_aflowlib_lib0                            XHOST.vGlobal_string.at(24)
#define XHOST_aflowlib_lib1                            XHOST.vGlobal_string.at(25)
#define XHOST_aflowlib_lib2                            XHOST.vGlobal_string.at(26)
#define XHOST_aflowlib_lib3                            XHOST.vGlobal_string.at(27)
#define XHOST_aflowlib_lib4                            XHOST.vGlobal_string.at(28)
#define XHOST_aflowlib_lib5                            XHOST.vGlobal_string.at(29)
#define XHOST_aflowlib_lib6                            XHOST.vGlobal_string.at(30)
#define XHOST_aflowlib_lib7                            XHOST.vGlobal_string.at(31)
#define XHOST_aflowlib_lib8                            XHOST.vGlobal_string.at(32)
#define XHOST_aflowlib_lib9                            XHOST.vGlobal_string.at(33)
//#define XHOST_AUID                                     XHOST.vGlobal_string.at(34)
//#define XHOST_AURL                                     XHOST.vGlobal_string.at(35)
//#define XHOST_LOOP                                     XHOST.vGlobal_string.at(36)
#define XHOST_Library_ICSD_ALL                         XHOST.vGlobal_string.at(38)
//  string Library_ICSD_ALL;          // the complete library

#define XHOST_vLIBS XHOST.vvLIBS
#define XHOST_vAURL XHOST.vvLIBS.at(0)
#define XHOST_vAUID XHOST.vvLIBS.at(1)
#define XHOST_vLOOP XHOST.vvLIBS.at(2)
#define XHOST_LIBRARY_JSONL                            XHOST.vGlobal_string.at(3)

#define vVASP_POTCAR_DIRECTORIES                       XHOST.vvGlobal_string.at(4)
#define vAFLOW_LIBRARY_DIRECTORIES                     XHOST.vvGlobal_string.at(5)
#define vAFLOW_PROJECTS_DIRECTORIES                    XHOST.vvGlobal_string.at(6)
#define XHOST_vLibrary_ICSD                            XHOST.vvGlobal_string.at(7)
#define XHOST_vLibrary_ICSD_ALL                        XHOST.vvGlobal_string.at(8)
#define XHOST_Library_CALCULATED_ICSD_LIB              XHOST.vvGlobal_string.at(9)
#define XHOST_Library_CALCULATED_ICSD_RAW              XHOST.vvGlobal_string.at(10)
#define XHOST_Library_CALCULATED_LIB0_LIB              XHOST.vvGlobal_string.at(11)
#define XHOST_Library_CALCULATED_LIB0_RAW              XHOST.vvGlobal_string.at(12)
#define XHOST_Library_CALCULATED_LIB1_LIB              XHOST.vvGlobal_string.at(13)
#define XHOST_Library_CALCULATED_LIB1_RAW              XHOST.vvGlobal_string.at(14)
#define XHOST_Library_CALCULATED_LIB2_LIB              XHOST.vvGlobal_string.at(15)
#define XHOST_Library_CALCULATED_LIB2_RAW              XHOST.vvGlobal_string.at(16)
#define XHOST_Library_CALCULATED_LIB3_LIB              XHOST.vvGlobal_string.at(17)
#define XHOST_Library_CALCULATED_LIB3_RAW              XHOST.vvGlobal_string.at(18)
#define XHOST_Library_CALCULATED_LIB4_LIB              XHOST.vvGlobal_string.at(19)
#define XHOST_Library_CALCULATED_LIB4_RAW              XHOST.vvGlobal_string.at(20)
#define XHOST_Library_CALCULATED_LIB5_LIB              XHOST.vvGlobal_string.at(21)
#define XHOST_Library_CALCULATED_LIB5_RAW              XHOST.vvGlobal_string.at(22)
#define XHOST_Library_CALCULATED_LIB6_LIB              XHOST.vvGlobal_string.at(23)
#define XHOST_Library_CALCULATED_LIB6_RAW              XHOST.vvGlobal_string.at(24)
#define XHOST_Library_CALCULATED_LIB7_LIB              XHOST.vvGlobal_string.at(25)
#define XHOST_Library_CALCULATED_LIB7_RAW              XHOST.vvGlobal_string.at(26)
#define XHOST_Library_CALCULATED_LIB8_LIB              XHOST.vvGlobal_string.at(27)
#define XHOST_Library_CALCULATED_LIB8_RAW              XHOST.vvGlobal_string.at(28)
#define XHOST_Library_CALCULATED_LIB9_LIB              XHOST.vvGlobal_string.at(29)
#define XHOST_Library_CALCULATED_LIB9_RAW              XHOST.vvGlobal_string.at(30)

//  vector<string> vLibrary_ICSD;     // ordered by #species
//  vector<string> vLibrary_ICSD_ALL; // line by line

// all the at(N) need to be sequetial !!!

#define XHOST_README_AFLOW_LICENSE_GPL3_TXT            XHOST.vGlobal_string.at(40)
#define XHOST_README_AFLOW_TXT                         XHOST.vGlobal_string.at(41)
#define XHOST_README_AFLOW_VERSIONS_HISTORY_TXT        XHOST.vGlobal_string.at(42)
#define XHOST_README_AFLOW_PFLOW_TXT                   XHOST.vGlobal_string.at(43)
#define XHOST_README_AFLOW_APENNSY_TXT                 XHOST.vGlobal_string.at(44)
#define XHOST_README_AFLOW_SCRIPTING_TXT               XHOST.vGlobal_string.at(45)
#define XHOST_README_AFLOW_FROZSL_TXT                  XHOST.vGlobal_string.at(46)
#define XHOST_README_AFLOW_POCC_TXT                    XHOST.vGlobal_string.at(47)
#define XHOST_README_AFLOW_APL_TXT                     XHOST.vGlobal_string.at(48)
#define XHOST_README_AFLOW_QHA_SCQHA_QHA3P_TXT         XHOST.vGlobal_string.at(49)
#define XHOST_README_AFLOW_AGL_TXT                     XHOST.vGlobal_string.at(50)
#define XHOST_README_AFLOW_AEL_TXT                     XHOST.vGlobal_string.at(51)
#define XHOST_README_AFLOW_ANRL_TXT                    XHOST.vGlobal_string.at(52)
#define XHOST_README_AFLOW_COMPARE_TXT                 XHOST.vGlobal_string.at(53)
#define XHOST_README_AFLOW_GFA_TXT                     XHOST.vGlobal_string.at(54)  //CO20190401
#define XHOST_README_AFLOW_SYM_TXT                     XHOST.vGlobal_string.at(55)
#define XHOST_README_AFLOW_CCE_TXT                     XHOST.vGlobal_string.at(56)  //CO20190620
#define XHOST_README_AFLOW_CHULL_TXT                   XHOST.vGlobal_string.at(57)  //CO20190620
#define XHOST_README_AFLOW_EXCEPTIONS_TXT              XHOST.vGlobal_string.at(58)  //ME20180705
#define XHOST_README_PROTO_TXT                         XHOST.vGlobal_string.at(59)
#define XHOST_README_AFLOW_XAFLOW_TXT                  XHOST.vGlobal_string.at(60)
#define XHOST_README_AFLOW_AFLOWRC_TXT                 XHOST.vGlobal_string.at(61)

#define XHOST_FINDSYM_data_space_txt                   XHOST.vGlobal_string.at(70)
#define XHOST_FINDSYM_data_wyckoff_txt                 XHOST.vGlobal_string.at(71)
#define XHOST_FROZSL_data_space_txt                    XHOST.vGlobal_string.at(72)
#define XHOST_FROZSL_data_wyckoff_txt                  XHOST.vGlobal_string.at(73)
#define XHOST_FROZSL_data_images_txt                   XHOST.vGlobal_string.at(74)
#define XHOST_FROZSL_data_irreps_txt                   XHOST.vGlobal_string.at(75)
#define XHOST_FROZSL_data_isotropy_txt                 XHOST.vGlobal_string.at(76)
#define XHOST_FROZSL_data_little_txt                   XHOST.vGlobal_string.at(77)
#define XHOST_FROZSL_symmetry2_dat                     XHOST.vGlobal_string.at(78)
#define XHOST_FROZSL_const_dat                         XHOST.vGlobal_string.at(79)
#define XHOST_FROZSL_phvaspsetup_AFLOW                 XHOST.vGlobal_string.at(80)
#define XHOST_FROZSL_phvaspsetup_POSCAR                XHOST.vGlobal_string.at(81)
#define XHOST_ElectronStoppingPower_txt                XHOST.vGlobal_string.at(82)
#define XHOST_PhotonCrossSection_txt                   XHOST.vGlobal_string.at(83)
#define XHOST_PhotonStoppingPower_txt                  XHOST.vGlobal_string.at(84)
#define XHOST_ICSD_List_txt                            XHOST.vGlobal_string.at(85)
#define XHOST_AFLOW_PSEUDOPOTENTIALS                   XHOST.vGlobal_string.at(86)
#define XHOST_AFLOW_PSEUDOPOTENTIALS_TXT               XHOST.vGlobal_string.at(87)
#define XHOST_AFLOW_PSEUDOPOTENTIALS_LIST_TXT          XHOST.vGlobal_string.at(88)
#define XHOST_f144468a7ccc2d3a72ba44000715efdb         XHOST.vGlobal_string.at(90)
// [OBSOLETE] #define XHOST_d0f1b0e47f178ae627a388d3bf65d2d2         XHOST.vGlobal_string.at(91)
// [OBSOLETE] #define XHOST_decf00ca3ad2fe494eea8e543e929068         XHOST.vGlobal_string.at(92)
// [OBSOLETE] #define XHOST_AFLOW_BinaryRead           XHOST.vGlobal_string.at(93)
// [OBSOLETE] #define XHOST_AFLOW_Binary_Angle_Read    XHOST.vGlobal_string.at(94)


// LOADENTRIES DEFAULTS
#define _AFLOW_LIB_MAX_ 10                             //LIB11 does not exist yet, modify accordingly

#define XHOST_LIBRARY_LIB0                             XHOST.vGlobal_uint.at(0)
#define XHOST_LIBRARY_LIB1                             XHOST.vGlobal_uint.at(1)
#define XHOST_LIBRARY_LIB2                             XHOST.vGlobal_uint.at(2)
#define XHOST_LIBRARY_LIB3                             XHOST.vGlobal_uint.at(3)
#define XHOST_LIBRARY_LIB4                             XHOST.vGlobal_uint.at(4)
#define XHOST_LIBRARY_LIB5                             XHOST.vGlobal_uint.at(5)
#define XHOST_LIBRARY_LIB6                             XHOST.vGlobal_uint.at(6)
#define XHOST_LIBRARY_LIB7                             XHOST.vGlobal_uint.at(7)
#define XHOST_LIBRARY_LIB8                             XHOST.vGlobal_uint.at(8)
#define XHOST_LIBRARY_LIB9                             XHOST.vGlobal_uint.at(9)
#define XHOST_LIBRARY_ICSD                             XHOST.vGlobal_uint.at(10)
#define XHOST_LIBRARY_AUID                             XHOST.vGlobal_uint.at(11)


// max is 128
extern _XHOST XHOST; // this will be global

// ME+HE20220321
// Based on https://stackoverflow.com/questions/1666802/is-there-a-class-macro-in-c
// Get full formatted name of function
inline std::string aflowFunc(const std::string& pretty_func, const std::string& func) {
  size_t end = pretty_func.find(func);
  // Everything between the function name and the last space character
  // are namespace and class name, if present
  size_t begin = pretty_func.rfind(" ", end) + 1;
  return XPID + pretty_func.substr(begin, end - begin) + func + "():";
}

#define __AFLOW_FUNC__ aflowFunc(__PRETTY_FUNCTION__, __func__)

//DX20180131 - add symmetry definitions - START
// symmetry 
#define SG_SETTING_1    1
#define SG_SETTING_2    2
#define SG_SETTING_ANRL 3
//DX20180131 - add symmetry definitions - END

//DX20191122 START
// atom environment modes
#define ATOM_ENVIRONMENT_MODE_1    1 // minimum coordination shell - element split
#define ATOM_ENVIRONMENT_MODE_2    2 // [FUTURE] out to a given radius
#define ATOM_ENVIRONMENT_MODE_3    3 // [FUTURE] largest gap in radial distribution function (GFA)
//DX20191122 END

// ----------------------------------------------------------------------------
// aflow_aflowrc.cpp
#define _AFLOW_AFLOWRC_H_
#define _AFLOW_AFLOWRC_CPP_
#include "aflow_aflowrc.cpp"
#undef _AFLOW_AFLOWRC_CPP_
#undef _AFLOW_AFLOWRC_H_

// --------------------------------------------------------------------------

// Structures for flags and properties to share FAST !
// STRUCTURES
#define AFLOWIN_SEPARATION_LINE  string("[AFLOW] ************************************************************************************************************************** ")
#define SEPARATION_LINE_DASH string("------------------------------------------------------------------------------------------------") //DX+CO20210429 - generic dash-line separator (used between symmetry operators)
#define SEPARATION_LINE_DASH_SHORT string("---------------------------------------------------------------------------") //DX+CO20210429 - generic dash-line separator, short (used in symmetry log output)

#define PRINT_NULL_JSON false //DX20210430 - add global flag to print "null" for empty JSON values


// --------------------------------------------------------------------------
// general flags to run aflow
class _aflags {
  public:
    // trivial constructurs/destuctors/operators
    _aflags();                                          // default, just allocate
    ~_aflags();                                         // kill everything
    _aflags(const _aflags& b);                          // constructor copy
    const _aflags& operator=(const _aflags &b);         // copy
    void clear(void);                                   // clear
    // CONTENT
    bool QUIET;
    int  AFLOW_PTHREADS_NUMBER;                         // cant be GLOBAL as this is a local run stuff
    // particular
    string LocalDirectory;                              // where is aflow now
    string Directory;                                   // where aflow must run
    bool AFLOW_FORCE_RUN;                               // Force run also in database
    bool AFLOW_PERFORM_DIRECTORY;                       // Directory is specified (sometimes it is useful).
    bool AFLOW_PERFORM_FILE;                            // File is specified (sometimes it is useful).
    bool AFLOW_PERFORM_ORDER_SORT;                      // Sorts the _AFLOWIN_ in the list
    bool AFLOW_PERFORM_ORDER_REVERSE;                   // Reverse the _AFLOWIN_ in the list
    bool AFLOW_PERFORM_ORDER_RANDOM;                    // Randomize the _AFLOWIN_ in the list
    bool AFLOW_MODE_GENERATE;                           // TODO OVVERRIDE all _AFLOWIN_
    bool AFLOW_MODE_QSUB_MODE1;                         // TODO OVVERRIDE all _AFLOWIN_
    bool AFLOW_MODE_QSUB_MODE2;                         // TODO OVVERRIDE all _AFLOWIN_
    bool AFLOW_MODE_QSUB_MODE3;                         // TODO OVVERRIDE all _AFLOWIN_
    // general flags to operate in the directory
    bool KBIN_RUN_AFLOWIN;
    bool KBIN_GEN_GENERAL; //CO20180409
    bool KBIN_GEN_VASP_FROM_AFLOWIN;
    bool KBIN_GEN_AIMS_FROM_AFLOWIN;
    bool KBIN_GEN_AFLOWIN_FROM_VASP;
    //DX START
    bool KBIN_GEN_SYMMETRY_OF_AFLOWIN;
    //DX END 
    bool KBIN_DELETE_AFLOWIN;
    bool AFLOW_FORCE_MPI;     // not yet implemented
    bool AFLOW_FORCE_SERIAL;  // not yet implemented
    int  AFLOW_GLOBAL_NCPUS;         // Forced CPUS
    // Perform TASKS
    bool AFLOW_PERFORM_CLEAN;       // to clean a directory
    // host related things
    xoption AFLOW_MACHINE_GLOBAL;
    xoption AFLOW_MACHINE_LOCAL;       // flag for duke_beta_mpich
    // APENNSY
    aurostd::xoption vflag;
    string APENNSY_LATTICE_flag;                        // APENNSY flags
    string APENNSY_GNUPLOT_FONT_str;                    // APENNSY content
    string APENNSY_GNUPLOT_FONT_BOLD_str;               // APENNSY content
    string APENNSY_GNUPLOT_FONT_ITALICS_str;            // APENNSY content
    // [OBSOLETE] "APENNSY::HELP;                                   // APENNSY flags
    // [OBSOLETE] "APENNSY::VERBOSE_flag;                           // APENNSY flags
    // [OBSOLETE] "APENNSY_LIST_flag;                               // APENNSY flags
    // [OBSOLETE] "APENNSY::SERVER_AFLOWLIB_ORG_flag;               // APENNSY flags
    // [OBSOLETE] "APENNSY::LATEX_SNAPSHOT;                         // APENNSY flags
    // [OBSOLETE] "APENNSY::LATEX_OUTPUT;                           // APENNSY flags
    // [OBSOLETE] "APENNSY::LATEX_CITE;                             // APENNSY flags
    // [OBSOLETE] "APENNSY::ENTHALPY_TOT;                           // APENNSY flags
    // [OBSOLETE] "APENNSY::ENTHALPY_ATOM;                          // APENNSY flags
    // [OBSOLETE] "APENNSY::ENTHALPY_FORMATION_ATOM;                // APENNSY flags
    // [OBSOLETE] "APENNSY::LOAD_LIB2;                              // APENNSY flags
    // [OBSOLETE] "APENNSY::LOAD_LIB2U;                             // APENNSY flags
    // [OBSOLETE] "APENNSY::LOAD_LIB2PGM;                           // APENNSY flags
    // [OBSOLETE] "APENNSY::LOAD_LIB2X;                             // APENNSY flags
    // [OBSOLETE] "APENNSY::LOAD_ALLOY;                             // APENNSY flags
    // [OBSOLETE] "APENNSY::APOOL_PUBLIC;                           // APENNSY flags
    // [OBSOLETE] "APENNSY::APOOL_PRIVATE;                          // APENNSY flags
    // [OBSOLETE] "APENNSY::APOOL_TEST;                             // APENNSY flags
    // [OBSOLETE] "APENNSY::DATA;                                   // APENNSY flags
    // [OBSOLETE] "APENNSY::UNCLE;                                  // APENNSY flags
    // [OBSOLETE] "APENNSY::WEB;                                    // APENNSY flags
    // [OBSOLETE] "APENNSY::ALL;                                    // APENNSY flags
    // [OBSOLETE] "APENNSY::FCC;                                    // APENNSY flags
    // [OBSOLETE] "APENNSY::BCC;                                    // APENNSY flags
    // [OBSOLETE] "APENNSY::HCP;                                    // APENNSY flags
    // [OBSOLETE] "APENNSY::COUT;                                   // APENNSY flags
    // [OBSOLETE] "APENNSY::CERR;                                   // APENNSY flags
    // [OBSOLETE] "APENNSY::ENTHALPY_LIST"                          // APENNSY flags
    // [OBSOLETE] "APENNSY::PS_ENERGY_LIST"                         // APENNSY flags
    // [OBSOLETE] "APENNSY::CONVEX_HULL"                            // APENNSY flags
    // [OBSOLETE] "APENNSY::MATLAB"                                 // APENNSY flags
    // [OBSOLETE] "APENNSY::GNUPLOT"                                // APENNSY flags
    // [OBSOLETE] "APENNSY::SMALL_CONVEX_HULL_MATLAB"               // APENNSY flags
    // [OBSOLETE] "APENNSY::HISTOGRAM_LIST"                         // APENNSY flags
    // [OBSOLETE] "APENNSY::MATLAB_LIB"                             // APENNSY flags
    // [OBSOLETE] "APENNSY::RULES"                                  // APENNSY flags
    // [OBSOLETE] "APENNSY::STRUCTURES"                             // APENNSY flags
    // [OBSOLETE] "APENNSY::VASPIN;                                 // APENNSY flags
    // [OBSOLETE] "APENNSY::ORDER;                                  // APENNSY flags
    // [OBSOLETE] "APENNSY::INFO;                                   // APENNSY flags
    // [OBSOLETE] "APENNSY::MISCIBILITY;                            // APENNSY flags
    // [OBSOLETE] "APENNSY::MISCIBILITY_EXPERIMENTS;                // APENNSY flags
    // [OBSOLETE] "APENNSY::MISCIBILITY_MIEDEMA;                    // APENNSY flags
    // [OBSOLETE] "APENNSY::MISCIBILITY_HUMEROTHERY;                // APENNSY flags
    // [OBSOLETE] "APENNSY::MISCIBILITY_TABLE;                      // APENNSY flags
    // [OBSOLETE] "APENNSY::MISCIBILITY_STATISTICS;                 // APENNSY flags
    // [OBSOLETE] "APENNSY::STRUCTURE_VOLUMES;                      // APENNSY flags
    // [OBSOLETE] "APENNSY::REFERENCE;                              // APENNSY flags
    // [OBSOLETE] "APENNSY_PROTOCHECK;                              // APENNSY flags
    // [OBSOLETE] "APENNSY::NEGLECT_STRUCTURES;                     // APENNSY flags
    // [OBSOLETE] "APENNSY::UPDATE;                                 // APENNSY flags
    // [OBSOLETE] "APENNSY::CSWAP;                                  // APENNSY flags
    vector<string> APENNSY_NEGLECT_STRUCTURES_vstrs;    // APENNSY content
  private:                                              //
    void free();                                        // free space
    void copy(const _aflags& b);                        //
};

//ME20181026 - Container for APL options
struct _moduleOptions {
  // APL
  vector<aurostd::xoption> aplflags;

  // AAPL
  vector<aurostd::xoption> aaplflags;

  // QHA
  vector<aurostd::xoption> qhaflags;

  // AEL
  vector<aurostd::xoption> aelflags;

  // AGL
  vector<aurostd::xoption> aglflags;
};

// --------------------------------------------------------------------------
// general flags for kbinary (all)
class _kflags {
  public:
    // trivial constructurs/destuctors/operators
    _kflags();                                          // default, just allocate
    ~_kflags();                                         // kill everything
    _kflags(const _kflags& b);                          // constructor copy
    const _kflags& operator=(const _kflags &b);         // copy
    void clear(void);                                   // clear
    // CONTENT
    // in this struct we put all the flags which are used on LOCAL DIRECTORIES in KBIN MODE
    //
    bool AFLOW_MODE_ALIEN;
    //
    bool AFLOW_MODE_MATLAB;
    bool AFLOW_MATLAB_MODE_EXPLICIT;
    bool AFLOW_MATLAB_MODE_EXPLICIT_START_STOP;
    bool AFLOW_MATLAB_MODE_IMPLICIT;
    bool AFLOW_MATLAB_MODE_EXTERNAL;
    bool AFLOW_MATLAB_FILE;
    bool AFLOW_MATLAB_FILE_FILE;
    bool AFLOW_MATLAB_FILE_COMMAND;
    //
    bool AFLOW_MODE_VASP;
    bool AFLOW_MODE_AIMS;
    //
    bool AFLOW_MODE_PRESCRIPT_EXPLICIT;
    bool AFLOW_MODE_PRESCRIPT_EXPLICIT_START_STOP;
    stringstream AFLOW_MODE_PRESCRIPT;
    bool AFLOW_MODE_POSTSCRIPT_EXPLICIT;
    bool AFLOW_MODE_POSTSCRIPT_EXPLICIT_START_STOP;
    stringstream AFLOW_MODE_POSTSCRIPT;
    //
    bool AFLOW_MODE_EMAIL;
    // normal binary
    string KBIN_BIN;
    string KBIN_SERIAL_BIN; //ME20190107
    string KZIP_BIN;
    bool   KZIP_COMPRESS;
    // MPI binaries and flags
    bool   KBIN_MPI;
    int    KBIN_MPI_NCPUS;
    string KBIN_MPI_NCPUS_STRING; //ME20181216
    int    KBIN_MPI_NCPUS_ORIG; //CO20210804 - repurposing
    string KBIN_MPI_START;
    string KBIN_MPI_STOP;
    string KBIN_MPI_COMMAND;
    bool   KBIN_MPI_AUTOTUNE;
    string KBIN_MPI_BIN;
    string KBIN_MPI_OPTIONS;
    // QSUB
    bool   KBIN_QSUB;
    bool   KBIN_QSUB_MODE1;
    bool   KBIN_QSUB_MODE2;
    bool   KBIN_QSUB_MODE3;
    string KBIN_QSUB_COMMAND;
    string KBIN_QSUB_PARAMS;
    bool   KBIN_QSUB_MODE_EXPLICIT;
    bool   KBIN_QSUB_MODE_EXPLICIT_START_STOP;
    bool   KBIN_QSUB_MODE_IMPLICIT;
    bool   KBIN_QSUB_FILE;
    // symmetry operation lists
    bool  KBIN_SYMMETRY_CALCULATION;
    //DX START
    bool  KBIN_SYMMETRY_NO_SCAN;
    double KBIN_SYMMETRY_EPS;
    bool  KBIN_SYMMETRY_CALCULATE_PGROUP;       //DX20170814 - Specify what to calculate/verify
    bool  KBIN_SYMMETRY_CALCULATE_PGROUPK;      //DX20170814 - Specify what to calculate/verify
    bool  KBIN_SYMMETRY_CALCULATE_FGROUP;       //DX20170814 - Specify what to calculate/verify
    bool  KBIN_SYMMETRY_CALCULATE_PGROUP_XTAL;  //DX20170814 - Specify what to calculate/verify
    bool  KBIN_SYMMETRY_CALCULATE_PGROUPK_XTAL; //DX20171205 - Specify what to calculate/verify; Added pgroupk_xtal
    bool  KBIN_SYMMETRY_CALCULATE_PGROUPK_PATTERSON;  //DX20200129 - Specify what to calculate/verify
    bool  KBIN_SYMMETRY_CALCULATE_IATOMS;       //DX20170814 - Specify what to calculate/verify
    bool  KBIN_SYMMETRY_CALCULATE_AGROUP;       //DX20170814 - Specify what to calculate/verify
    bool  KBIN_SYMMETRY_CALCULATE_SGROUP;       //DX20170814 - Specify what to calculate/verify
    //DX END
    bool  KBIN_SYMMETRY_PGROUP_WRITE;      // taken TRUE by default
    bool  KBIN_SYMMETRY_PGROUPK_WRITE;     // taken TRUE by default
    bool  KBIN_SYMMETRY_PGROUP_XTAL_WRITE; // taken TRUE by default
    bool  KBIN_SYMMETRY_PGROUPK_XTAL_WRITE; //DX20171205 - Added pgroupk_xtal
    bool  KBIN_SYMMETRY_PGROUPK_PATTERSON_WRITE;  //DX20200129 - taken TRUE by default
    bool  KBIN_SYMMETRY_FGROUP_WRITE;      // taken TRUE by default
    bool  KBIN_SYMMETRY_SGROUP_WRITE;
    bool  KBIN_SYMMETRY_AGROUP_WRITE;      // taken TRUE by default
    bool  KBIN_SYMMETRY_IATOMS_WRITE;      // taken TRUE by default
    double KBIN_SYMMETRY_SGROUP_RADIUS;
    //DX20210122 [OBSOLETE] // neighbors operation lists
    //DX20210122 [OBSOLETE] bool  KBIN_NEIGHBORS_CALCULATION;
    //DX20210122 [OBSOLETE] bool  KBIN_NEIGHBORS_WRITE;
    //DX20210122 [OBSOLETE] double KBIN_NEIGHBORS_RADIUS;
    //DX20210122 [OBSOLETE] double KBIN_NEIGHBORS_DRADIUS;
    // pocc operation lists
    bool   KBIN_POCC;
    bool   KBIN_POCC_CALCULATION;
    string KBIN_POCC_TEMPERATURE_STRING;  //CO20191114
    string KBIN_POCC_ARUNS2SKIP_STRING;   //CO20200627
    bool   KBIN_POCC_EXCLUDE_UNSTABLE; //ME20210927
    // frozsl operation lists
    bool   KBIN_FROZSL;
    bool   KBIN_FROZSL_DOWNLOAD;
    bool   KBIN_FROZSL_FILE;
    string KBIN_FROZSL_FILE_NAME;
    // [OBSOLETE]  bool   KBIN_FROZSL_PRESCRIPT_MODE_EXPLICIT;
    // [OBSOLETE]  bool   KBIN_FROZSL_PRESCRIPT_MODE_EXPLICIT_START_STOP;
    // [OBSOLETE]  string KBIN_FROZSL_PRESCRIPT_STRING;
    // [OBSOLETE]  bool   KBIN_FROZSL_POSTSCRIPT_MODE_EXPLICIT;
    // [OBSOLETE]  bool   KBIN_FROZSL_POSTSCRIPT_MODE_EXPLICIT_START_STOP;
    // [OBSOLETE]  string KBIN_FROZSL_POSTSCRIPT_STRING;
    bool   KBIN_FROZSL_STRUCTURE_MODE_FILE;
    bool   KBIN_FROZSL_STRUCTURE_MODE_EXPLICIT_START_STOP;
    string KBIN_FROZSL_STRUCTURE_STRING;
    bool   KBIN_FROZSL_DIELECTRIC_MODE_FILE;
    bool   KBIN_FROZSL_DIELECTRIC_MODE_EXPLICIT_START_STOP;
    bool   KBIN_FROZSL_DIELECTRIC_ZEFF;
    string KBIN_FROZSL_DIELECTRIC_STRING;
    // phonons operation lists
    bool   KBIN_PHONONS_CALCULATION_APL;
    bool   KBIN_PHONONS_CALCULATION_QHA;  //CO20170601
    bool   KBIN_PHONONS_CALCULATION_AAPL; //CO20170601
    bool   KBIN_PHONONS_CALCULATION_AGL;
    bool   KBIN_PHONONS_CALCULATION_AEL;
    bool   KBIN_PHONONS_CALCULATION_FROZSL;
    string KBIN_PHONONS_CALCULATION_FROZSL_output;
    string KBIN_PHONONS_CALCULATION_FROZSL_poscars;
    _moduleOptions KBIN_MODULE_OPTIONS;  //ME20181027
  private:                                             //
    void free();                                        // free space
    void copy(const _kflags& b);                        //
};

// --------------------------------------------------------------------------
// general flags for vasp mode
class xstructure; // prototype of structure, just to compile
class _vflags {
  public:
    // trivial constructurs/destuctors/operators
    _vflags();                                            // default, just allocate
    ~_vflags();                                           // kill everything
    _vflags(const _vflags& b);                            // constructor copy
    const _vflags& operator=(const _vflags &b);           // copy
    void clear(void);                                     // clear
    // CONTENT
    // in this struct we put all the flags which are used on LOCAL DIRECTORIES in VASP MODE
    xoption AFLOW_SYSTEM;                         //ME20181121
    int KBIN_VASP_RUN_NRELAX;
    xoption KBIN_VASP_RUN;                        // GENERATE, STATIC, KPOINTS, RELAX, RELAX_STATIC, RELAX_STATIC_BANDS, STATIC_BANDS, DIELECTRIC_STATIC, DIELECTRIC_DYNAMIC, DSCF
    xoption KBIN_VASP_REPEAT;                     // REPEAT_STATIC REPEAT_STATIC_BANDS REPEAT_BANDS REPEAT_DELSOL
    xoption KBIN_VASP_FORCE_OPTION_NOTUNE;        // NOTUNE
    xoption KBIN_VASP_FORCE_OPTION_SYSTEM_AUTO;   // SYSTEM_AUTO
    xoption KBIN_VASP_FORCE_OPTION_RELAX_MODE;    // RELAX_MODE  forces/energy
    xoption KBIN_VASP_FORCE_OPTION_RELAX_TYPE;    // RELAX_TYPE  STATIC, ALL, IONS, CELL_SHAPE, CELL_VOLUME, IONS_CELL_VOLUME
    xoption KBIN_VASP_FORCE_OPTION_PREC;          // PREC 
    xoption KBIN_VASP_FORCE_OPTION_ALGO;          // ALGO 
    xoption KBIN_VASP_FORCE_OPTION_METAGGA;       // METAGGA 
    xoption KBIN_VASP_FORCE_OPTION_IVDW;          // IVDW
    xoption KBIN_VASP_FORCE_OPTION_ABMIX;         // ABMIX
    xoption KBIN_VASP_FORCE_OPTION_AUTO_PSEUDOPOTENTIALS; // AUTO_PSEUDOPOTENTIALS
    // ENMAX_MULTIPLY
    xoption KBIN_VASP_FORCE_OPTION_ENMAX_MULTIPLY_EQUAL;  // isentry and content_int
    // NBANDS
    xoption KBIN_VASP_FORCE_OPTION_NBANDS_EQUAL;  // isentry and content_int
    bool KBIN_VASP_FORCE_OPTION_NBANDS_AUTO_isentry;
    // POTIM
    xoption KBIN_VASP_FORCE_OPTION_POTIM_EQUAL;   // isentry and content_double
    // PSTRESS
    xoption KBIN_VASP_FORCE_OPTION_PSTRESS_EQUAL; // isentry and content_double
    // EDIFFG
    xoption KBIN_VASP_FORCE_OPTION_EDIFFG_EQUAL; // isentry and content_double
    // NELM
    xoption KBIN_VASP_FORCE_OPTION_NELM_EQUAL;  // isentry and content_double //CO20200624
    // NELM_STATIC
    xoption KBIN_VASP_FORCE_OPTION_NELM_STATIC_EQUAL;  // isentry and content_double //CO20200624
    // ISMEAR
    xoption KBIN_VASP_FORCE_OPTION_ISMEAR_EQUAL;  // isentry and content_double //CO20181129
    // SIGMA
    xoption KBIN_VASP_FORCE_OPTION_SIGMA_EQUAL;  // isentry and content_double //CO20181129
    // ISMEAR_STATIC
    xoption KBIN_VASP_FORCE_OPTION_ISMEAR_STATIC_EQUAL;  // isentry and content_double //CO20181129
    // SIGMA_STATIC
    xoption KBIN_VASP_FORCE_OPTION_SIGMA_STATIC_EQUAL;  // isentry and content_double //CO20181129
    // ISMEAR_BANDS
    xoption KBIN_VASP_FORCE_OPTION_ISMEAR_BANDS_EQUAL;  // isentry and content_double //CO20181129
    // SIGMA_BANDS
    xoption KBIN_VASP_FORCE_OPTION_SIGMA_BANDS_EQUAL;  // isentry and content_double //CO20181129
    // RWIGS
    bool KBIN_VASP_FORCE_OPTION_RWIGS_STATIC;  
    xoption KBIN_VASP_FORCE_OPTION_SKIP_NOMIX;    // SKIP_NOMIX
    xoption KBIN_VASP_FORCE_OPTION_SPIN;          // SPIN 
    bool KBIN_VASP_FORCE_OPTION_SPIN_REMOVE_RELAX_1;
    bool KBIN_VASP_FORCE_OPTION_SPIN_REMOVE_RELAX_2;
    // xoption KBIN_VASP_FORCE_OPTION_TRISTATE;      //  SYM 
    xoption KBIN_VASP_FORCE_OPTION_BADER;         // BADER=ON | OFF | NONE
    xoption KBIN_VASP_FORCE_OPTION_ELF;           // ELF=ON | OFF | NONE
    xoption KBIN_VASP_FORCE_OPTION_AUTO_MAGMOM;   // AUTO_MAGMOM
    xoption KBIN_VASP_FORCE_OPTION_SYM;           // SYM
    xoption KBIN_VASP_FORCE_OPTION_WAVECAR;       // WAVECAR
    xoption KBIN_VASP_FORCE_OPTION_CHGCAR;        // CHGCAR
    xoption KBIN_VASP_FORCE_OPTION_CHGCAR_FILE;   //ME20191028
    xoption KBIN_VASP_FORCE_OPTION_LSCOUPLING;    // LSCOUPLING
    xoption KBIN_VASP_FORCE_OPTION_LDAU0;         // LDAU0
    xoption KBIN_VASP_FORCE_OPTION_LDAU1;         // LDAU1
    xoption KBIN_VASP_FORCE_OPTION_LDAU2;         // LDAU2
    xoption KBIN_VASP_FORCE_OPTION_LDAU_ADIABATIC;// LDAU_ADIABATIC
    xoption KBIN_VASP_FORCE_OPTION_LDAU_CUTOFF;   // LDAU_CUTOFF
    string KBIN_VASP_LDAU_SPECIES;
    string KBIN_VASP_LDAU_PARAMETERS;
    bool KBIN_VASP_LDAU_AFLOW_AUTO_flag;
    // FORCE_OPTION
    xoption KBIN_VASP_FORCE_OPTION_TYPE;          // TYPE 
    bool KBIN_VASP_FORCE_OPTION_NSW_EQUAL;
    int  KBIN_VASP_FORCE_OPTION_NSW_EQUAL_VALUE;

    xoption KBIN_VASP_FORCE_OPTION_IGNORE_AFIX;   // AFIX
    // xoption kopts;
    xoption KBIN_VASP_FORCE_OPTION_CONVERT_UNIT_CELL;   // CONVERT_UNIT_CELL
    xoption KBIN_VASP_FORCE_OPTION_VOLUME;        // EQUAL_EQUAL, MULTIPLY_EQUAL,PLUS_EQUAL
    xoption KBIN_VASP_FORCE_OPTION_KPOINTS;       // KPOINTS 
    xoption KBIN_VASP_INCAR_MODE;                 // EXPLICIT, EXPLICIT_START_STOP, IMPLICIT, EXTERNAL;
    // RELAX
    xoption KBIN_VASP_KPOINTS_MODE;               // EXPLICIT, EXPLICIT_START_STOP, IMPLICIT, EXTERNAL;
    xoption KBIN_VASP_KPOINTS_KMODE;              // isentry and content_int
    xoption KBIN_VASP_KPOINTS_KPPRA;              // isentry and content_int
    xoption KBIN_VASP_KPOINTS_KSCHEME;            // isentry and content_string
    xoption KBIN_VASP_KPOINTS_KSHIFT;             // isentry and content_string
    // STATIC
    xoption KBIN_VASP_KPOINTS_STATIC_KMODE;       // isentry and content_int
    xoption KBIN_VASP_KPOINTS_STATIC_KPPRA;       // isentry and content_int
    xoption KBIN_VASP_KPOINTS_STATIC_KSCHEME;     // isentry and content_string
    xoption KBIN_VASP_KPOINTS_STATIC_KSHIFT;      // isentry and content_string
    // PHONONS
    xoption KBIN_VASP_KPOINTS_PHONONS_KPPRA;      // isentry and content_int
    xoption KBIN_VASP_KPOINTS_PHONONS_KSCHEME;    // isentry and content_string
    xoption KBIN_VASP_FORCE_OPTION_KPOINTS_PHONONS_PARITY;  // EVEN ODD
    xoption KBIN_VASP_KPOINTS_PHONONS_GRID;       //ME20200427
    xoption KBIN_VASP_KPOINTS_PHONONS_SHIFT;      //ME20200427
    // BANDS
    xoption KBIN_VASP_KPOINTS_BANDS_LATTICE;
    //  bool KBIN_VASP_KPOINTS_BANDS_LATTICE_FLAG;
    //  string KBIN_VASP_KPOINTS_BANDS_LATTICE_VALUE;
    //[CO20210805 - OBSOLETE]bool KBIN_VASP_KPOINTS_BANDS_LATTICE_AUTO_FLAG;
    xoption KBIN_VASP_KPOINTS_BANDS_GRID; //CO20210805
    //[CO20210805 - OBSOLETE]bool KBIN_VASP_KPOINTS_BANDS_GRID_FLAG;
    //[CO20210805 - OBSOLETE]uint KBIN_VASP_KPOINTS_BANDS_GRID_VALUE;
    bool KBIN_VASP_WRITE_KPOINTS;

    xoption KBIN_VASP_POSCAR_MODE; // EXPLICIT, EXPLICIT_START_STOP, EXPLICIT_START_STOP_POINT, IMPLICIT, EXTERNAL;
    std::vector<string> KBIN_VASP_POSCAR_MODE_EXPLICIT_VSTRING;
    std::vector<xstructure> KBIN_VASP_POSCAR_MODE_EXPLICIT_VSTRUCTURE;
    bool KBIN_VASP_INCAR_VERBOSE;   // VERBOSITY
    xoption KBIN_VASP_INCAR_FILE;   // KEYWORD, SYSTEM_AUTO, FILE, COMMAND
    stringstream KBIN_VASP_INCAR_EXPLICIT;  //ME20181127
    stringstream KBIN_VASP_INCAR_EXPLICIT_START_STOP;  //ME20181127
    xoption KBIN_VASP_KPOINTS_FILE; // KEYWORD, FILE, COMMAND
    stringstream KBIN_VASP_KPOINTS_EXPLICIT;  //ME20181127
    stringstream KBIN_VASP_KPOINTS_EXPLICIT_START_STOP;  //ME20181127
    xoption KBIN_VASP_POSCAR_FILE;  // KEYWORD, PROTOTYPE, FILE, COMMAND
    xoption KBIN_VASP_POSCAR_FILE_VOLUME; // EQUAL_EQUAL, MULTIPLY_EQUAL PLUS_EQUAL
    xoption KBIN_VASP_POTCAR_MODE;  // EXPLICIT, IMPLICIT, EXTERNAL;
    xoption KBIN_VASP_POTCAR_FILE; // KEYWORD, SYSTEM_AUTO, PREFIX, SUFFIX, FILE, COMMAND, WRITE
    stringstream KBIN_VASP_POTCAR_EXPLICIT;  //CO20181226
  private:                                                   //
    void free();                                              // free space
    void copy(const _vflags& b);                              //
};

// --------------------------------------------------------------------------
// general flags for aims mode
class _aimsflags {
  public:
    _aimsflags();
    ~_aimsflags();
    _aimsflags(const _aimsflags& b);
    const _aimsflags& operator=(const _aimsflags& b);
    void clear();
    // CONTENT
    // in this struct we put all the flags which are used on LOCAL DIRECTORIES in AIMS MODE
    xoption KBIN_AIMS_FORCE_OPTION_NOTUNE;
    xoption KBIN_AIMS_RUN;
    xoption KBIN_AIMS_GEOM_MODE;
    xoption KBIN_AIMS_GEOM_FILE;
    std::vector<string> KBIN_AIMS_GEOM_MODE_EXPLICIT_VSTRING;
    std::vector<xstructure> KBIN_AIMS_GEOM_MODE_EXPLICIT_VSTRUCTURE;
    xoption KBIN_AIMS_GEOM_FILE_VOLUME;
    xoption KBIN_AIMS_FORCE_OPTION_VOLUME;
    xoption KBIN_AIMS_FORCE_OPTION_CONVERT_UNIT_CELL;
    xoption KBIN_AIMS_CONTROL_MODE;
    xoption KBIN_AIMS_CONTROL_FILE;
    bool KBIN_AIMS_CONTROL_VERBOSE;   // VERBOSITY
  private:
    void free();                                              // free space
    void copy(const _aimsflags& b);                           //
};

// --------------------------------------------------------------------------
// general flags for alien mode
class _alienflags {
  public:
    // trivial constructurs/destuctors/operators
    _alienflags();                                            // default, just allocate
    ~_alienflags();                                           // kill everything
    _alienflags(const _alienflags& b);                        // constructor copy
    const _alienflags& operator=(const _alienflags &b);       // copy
    void clear(void);                                         // clear
    // CONTENT
    bool KBIN_ALIEN_COMMAND_BINARY_FLAG;
    string KBIN_ALIEN_COMMAND_BINARY_VALUE;
    bool KBIN_ALIEN_COMMAND_BINARY_START_STOP_FLAG;
    // in this struct we put all the flags which are used on LOCAL DIRECTORIES in ALIEN MODE
    bool KBIN_ALIEN_FORCE_OPTION_NOTUNE;
    bool KBIN_ALIEN_FORCE_OPTION_SOMETHING;                   // SOMETHING

    bool KBIN_ALIEN_INPUT_MODE_EXPLICIT;
    bool KBIN_ALIEN_INPUT_MODE_EXPLICIT_START_STOP;
    bool KBIN_ALIEN_INPUT_MODE_IMPLICIT;
    bool KBIN_ALIEN_INPUT_MODE_EXTERNAL;
    bool KBIN_ALIEN_INPUT_FILE;
    bool KBIN_ALIEN_INPUT_FILE_FILE_FLAG;
    string KBIN_ALIEN_INPUT_FILE_FILE_VALUE;
    bool KBIN_ALIEN_INPUT_FILE_COMMAND_FLAG;
    string KBIN_ALIEN_INPUT_FILE_COMMAND_VALUE;
    bool KBIN_ALIEN_INPUT_MODE_INPUT_FLAG;
    string KBIN_ALIEN_INPUT_MODE_INPUT_VALUE;
    bool KBIN_ALIEN_OUTPUT_MODE_OUTPUT_FLAG;
    string KBIN_ALIEN_OUTPUT_MODE_OUTPUT_VALUE;
  private:                                              //
    void free();                                             // free space
    void copy(const _alienflags& b);                         //
};

// --------------------------------------------------------------------------
// general container for any set of flags
class _xflags {
  public:
    _xflags();
    _xflags(_vflags& vflags);
    _xflags(_aimsflags& aimsflags);
    _xflags(_alienflags& alienflags);
    ~_xflags();
    _xflags(const _xflags& b);
    const _xflags& operator=(const _xflags& b);
    void clear();
    bool AFLOW_MODE_VASP;
    _vflags vflags;
    bool AFLOW_MODE_AIMS;
    _aimsflags aimsflags;
    bool AFLOW_MODE_ALIEN;
    _alienflags alienflags;
    void setVFlags(_vflags& vflags);
    void setAIMSFlags(_aimsflags& aimsflags);
    //add qe and others here eventually
    void setALIENFlags(_alienflags& alienflags);
  private:
    void free();                                              // free space
    void copy(const _xflags& b);                           //
};

// --------------------------------------------------------------------------
// aflow_init.cpp
namespace init {
  int GetCPUCores();
  int InitMachine(bool INIT_VERBOSE,vector<string>& argv,vector<string>& cmds,std::ostream& outf);  //ME20200724 - changed to int
  string InitLoadString(string string2load,bool=FALSE);
  string InitGlobalObject(string string2load,string="",bool=FALSE);
  string InitLibraryObject(string string2load,bool=FALSE);
  string AFLOW_Projects_Directories(string string2load);
  long GetRAM(void);
  uint GetTEMP(void);
  double WaitTEMP(double TRESHOLD=AFLOWRC_AFLOW_CORE_TEMPERATURE_HALT,ostream& oss=cout,bool LVERBOSE=FALSE,vector<string> vmessage=vector<string>(0));
  uint InitSchema(bool INIT_VERBOSE);
  uint InitSchemaInternal(bool INIT_VERBOSE);  //ME20220208
  vector<string> getSchemaKeys(const aurostd::xoption& vschema);  //ME20220223
  vector<string> getSchemaNames(const aurostd::xoption& vschema);  //CO20200520
  vector<string> getSchemaTypes(const aurostd::xoption& vschema);  //ME20220223
  vector<string> getSchemaTypes(const aurostd::xoption& vschema, const vector<string>& keys);  //ME20220223
} // namespace init

uint AFLOW_getTEMP(const vector<string>& argv);
uint AFLOW_monitor(const vector<string>& argv);
double AFLOW_checkMEMORY(const string& progname="",double=102.0);
bool CheckMaterialServer(const string& message);  //CO20200624
bool CheckMaterialServer(void);
string aflow_get_time_string(void);
string aflow_convert_time_ctime2aurostd(const string& time_LOCK); //CO20200624
string aflow_get_time_string_short(void);
// [OBSOLETE] string strPID(void);

class _xvasp; //forward declaration

bool GetVASPBinaryFromLOCK(const string& directory,string& vasp_bin);  //CO20210315
bool GetVASPBinaryFromLOCK(const string& directory,string& vasp_bin,int& ncpus);  //CO20210315
void processFlagsFromLOCK(_xvasp& xvasp,_vflags& vflags,aurostd::xoption& xfixed);  //CO20210315
bool AFLOW_VASP_instance_running(); //CO20210315
bool AFLOW_VASP_instance_running(const string& pgid); //SD20220330
bool AFLOW_MONITOR_instance_running(const _aflags& aflags); //CO20210315
bool VASP_instance_running(const string& vasp_bin); //CO20210315
bool VASP_instance_running(const string& vasp_bin,const string& pgid); //SD20220330
void AFLOW_monitor_VASP();  //CO20210315
void AFLOW_monitor_VASP(const string& directory);  //CO20210315

string Message(const string& filename,const string& list2print=_AFLOW_MESSAGE_DEFAULTS_);  //CO20200713
string Message(const string& filename,const _aflags& aflags,const string& list2print=_AFLOW_MESSAGE_DEFAULTS_);  //CO20200713
bool AFLOW_BlackList(const string& h);  //CO20200713
namespace init {
  void MessageOption(const string& options, const string& routine,vector<string> vusage);  //CO20200624 - should go to cerr for web //DX20200724 - bool to void
  void MessageOption(const string& options, const string& routine,string vusage);  //CO20200624 - should go to cerr for web //DX20200724 - bool to void
  void ErrorOption(const string& options, const string& routine,vector<string> vusage);  //CO20200624 - should go to cerr for web //DX20200724 - bool to void
  void ErrorOption(const string& options, const string& routine,string vusage);  //CO20200624 - should go to cerr for web //DX20200724 - bool to void
}

// --------------------------------------------------------------------------
// aflow_aflowrc.cpp
namespace aflowrc {
  bool is_available(std::ostream& oss,bool AFLOWRC_VERBOSE);
  bool read(std::ostream& oss,bool AFLOWRC_VERBOSE);
  bool write_default(std::ostream& oss,bool AFLOWRC_VERBOSE);
  bool print_aflowrc(std::ostream& oss,bool AFLOWRC_VERBOSE);
} // namespace aflowrc

// --------------------------------------------------------------------------
// aflow_arguments  
uint PflowARGs(vector<string> &argv,vector<string> &cmds,aurostd::xoption &vpflow); // called inside Init::InitMachine coded in aflow_pflow_main.cpp
uint ApennsyARGs(vector<string> &argv,vector<string> &cmds,aurostd::xoption &vflag); // called inside Init::InitMachine coded in aflow_apennsy_main.cpp

// --------------------------------------------------------------------------
// --------------------------------------------------------------------------
// aflow_xatom.cpp

#define _COORDS_FRACTIONAL_ 0
#define _COORDS_CARTESIAN_  1
#define _UPDATE_LATTICE_VECTORS_TO_ABCANGLES_   2
#define _UPDATE_LATTICE_ABCANGLES_TO_VECTORS_   3

#define _PGROUP_ 1             // for point group lattice
#define _PGROUPK_ 6            // for point group klattice
#define _PGROUP_XTAL_ 7        // for point group crystal
#define _PGROUPK_XTAL_ 8       // for point group kcrystal
#define _PGROUPK_PATTERSON_ 9  // for point group Patterson //DX20200129
#define _FGROUP_ 2             // for factor group
#define _SGROUP_ 3             // for space group
#define _AGROUP_ 4             // for site positions point group
#define _IATOMS_ 5             // for equivalent atoms

// --------------------------------------------------------------------------
//DX+CO START
//DX20190214 [OBSOLETE] extern thread_local double _SYM_TOL_; // tolerance control for isequal_RHT in atom class (RHT)
//DX+CO END

class _atom { // simple class.. nothing fancy
  public:
    // constructor destructor                              // constructor/destructor
    _atom();                                               // default, just allocate
    ~_atom();                                              // kill everything
    _atom(const _atom& b);                                 // constructor copy
    const _atom& operator=(const _atom &b);                // copy
    void clear();
    // content                                             // content
    xvector<double> fpos;                                  // positions are with respect to ijk lattice cell
    xvector<double> cpos;                                  // so if fpos/cpos is outside a cell, you can shift
    xvector<double> corigin;                               // origin for convasp purposes
    xvector<double> coord;                                 // general coordinate for symmetry routines (RHT)
    vector<string> fpos_equation;                          //DX20180607 - lattice equation for atomic position 
    vector<string> cpos_equation;                          //DX20180607 - Cartesian equation for atomic position 
    double spin;                                           // spin along z in VASP MODE
    bool spin_is_given;                                    // TRUE if spin has been set //DX20170921
    xvector<double> noncoll_spin;                          // non-collinear spin                //DX20171205
    bool noncoll_spin_is_given;                            // TRUE if noncoll_spin has been set //DX20171205
    double mass;                                           // mass 
    int    type;                                           // with bringincell, which adjust cpos/fpos and ijk as well
    string name;                                           // the name read from the INPUT
    bool   name_is_given;                                  // TRUE is atom name has been given
    string cleanname;                                      // a chemical clean version of the name
    int info;                                              // container for misc. information  //RHT
    int    atomic_number;                                  // 0 by defauls
    //[CO20200130 - number->basis]int    number;                                         // atom number reference for convasp, from zero to the sky
    string sd;                                             // ?
    xvector<int> ijk;                                      // xvector identifier of the lattice (but you must give str)
    bool   isincell;                                       // is in cell ? (i==j==k==0 ?)
    int    basis;                                          // identifier of position in the basis, from zero to the sky
    double reference;                                      // reference/measure for ordering
    int    ireference;                                     // sort of number in the list
    // for symmetry
    int    equivalent;                                     // points to the equivalent atom in the cell (-1 if irreducible)
    bool   is_inequivalent;                                // if atom is irreducible
    uint   num_equivalents;                                // say how many they are (only for is_inequivalent)
    uint   index_iatoms;                                   // if calculated on the xstructure, the index within iatoms for the identical atoms
    // for order parameter                                 // order parameter
    int    order_parameter_value;                          // order parameter
    bool   order_parameter_atom;                           // order parameter
    // for partial occupation                              // partial occupation
    double partial_occupation_value;                       // partial occupation
    bool   partial_occupation_flag;                        // partial occupation
    int shell;                                             // neighbor shell number
    // for xOUTCAR
    xvector<double> force;                                 // force components from OUTCAR  //CO20211106
    // printing
    bool   verbose;                                        // verbose in printing
    bool   print_RHT;                                      // a printer for coord and name (general position)   //RHT
    bool   print_cartesian;                                // print frac or cartesian
    // operators/functions                                 // operator/functions
    friend ostream& operator<<(ostream &,const _atom&);    // print
    void CleanName(void);                                  // function to clean up the name
    void CleanSpin(void);                                  // function to clean up the spin from EZ vasp script
    void ClearSymmetry(void);                              // clears symmetry //CO20190219
  private:                                                //
    void free();                                           // free space
    void copy(const _atom& b); //
};

class _atom_reference_cmp {                              // sorting through reference
  public:
    bool operator()(const _atom& atom1,const _atom& atom2) const {
      return (bool) (atom1.reference<atom2.reference);}
};
class _atom_type_cmp {                                   // sorting through type
  public:
    bool operator()(const _atom& atom1,const _atom& atom2) const {
      return (bool) (atom1.type<atom2.type);}
};

#define NUM_ELEMENTS (103+1)  // up to Uranium
extern std::vector<string> vatom_symbol;             // store starting from ONE
extern std::vector<string> vatom_name;               // store starting from ONE
extern std::vector<double> vatom_mass;               // store starting from ONE
extern std::vector<double> vatom_volume;             // store starting from ONE
extern std::vector<int> vatom_valence_iupac;         // store starting from ONE http://en.wikipedia.org/wiki/Valence_(chemistry)
extern std::vector<int> vatom_valence_std;           // store starting from ONE http://en.wikipedia.org/wiki/Valence_(chemistry)
extern std::vector<double> vatom_miedema_phi_star;       // store starting from ONE Miedema Rule Table 1a Physica 100B (1980) 1-28 10.1016/0378-4363(80)90054-6
extern std::vector<double> vatom_miedema_nws;            // store starting from ONE Miedema Rule Table 1a Physica 100B (1980) 1-28 10.1016/0378-4363(80)90054-6
extern std::vector<double> vatom_miedema_Vm;             // store starting from ONE Miedema Rule Table 1a Physica 100B (1980) 1-28 10.1016/0378-4363(80)90054-6
extern std::vector<double> vatom_miedema_gamma_s;        // store starting from ONE Miedema Rule Table 1a Physica 100B (1980) 1-28 10.1016/0378-4363(80)90054-6
extern std::vector<double> vatom_miedema_BVm;            // store starting from ONE Miedema Rule Table 1a Physica 100B (1980) 1-28 10.1016/0378-4363(80)90054-6
extern std::vector<double> vatom_radius;             // store starting from ONE - Saxena
extern std::vector<double> vatom_radius_covalent;    // store starting from ONE - Codero, Covalent radii revisited, DOI: 10.1039/b801115j //DX+CO20170904
extern std::vector<double> vatom_electronegativity;  // store starting from ONE - Saxena
extern std::vector<string> vatom_crystal;            // store starting from ONE - Ashcroft Mermin
extern std::vector<double> vatom_xray_scatt;              // store starting from ONE
extern std::vector<double> vatom_pettifor_scale;              // store starting from ONE - Chemical Scale Pettifor Solid State Communications 51 31-34 1984
extern std::vector<double> vatom_pearson_coefficient;         //ME20181020

void atoms_initialize(void);
uint GetAtomNumber(const string& symbol);
std::string GetAtomName(const string& symbol);
std::string GetAtomName(const uint& atnum);
std::string GetAtomSymbol(const string& symbol);
std::string GetAtomSymbol(const uint& atnum);
double GetAtomMass(const string& symbol,bool clean=true);  // in Kg //CO20181129
double GetAtomMass(const uint& atnum); // in Kg
double GetAtomComptonCrossSection(const string& symbol); // barn (1 barn = 1e-28 m^2)
double GetAtomComptonCrossSection(const uint& atnum); // barn (1 barn = 1e-28 m^2)
double GetAtomPhotoelectricCrossSection(const string& symbol);  // barn (1 barn = 1e-28 m^2)
double GetAtomPhotoelectricCrossSection(const uint& atnum);  // barn (1 barn = 1e-28 m^2)
double GetAtomVolume(const string& symbol,bool clean=true);  //CO20181129
double GetAtomVolume(const uint& atnum);
int GetAtomValenceIupac(const string& symbol);
int GetAtomValenceIupac(const uint& atnum);
int GetAtomValenceStd(const string& symbol);
int GetAtomValenceStd(const uint& atnum);
double GetAtomRadius(const string& symbol);
double GetAtomRadius(const uint& atnum);
double GetAtomRadiusCovalent(const string& symbol); //DX+CO20170904
double GetAtomRadiusCovalent(const uint& atnum); //DX+CO20170904
double GetAtomElectronegativity(const string& symbol);
double GetAtomElectronegativity(const uint& atnum);
string GetAtomCrystal(const string& symbol);
string GetAtomCrystal(const uint& atnum);
double GetAtomPettiforScale(const string& symbol);
double GetAtomPettiforScale(const uint& atnum);
bool GetAtomPettiforScale(const vector<string>& vsymbol,vector<double>& vvalue);
bool GetAtomPettiforScale(const vector<uint>& vatnum,vector<double>& vvalue);
bool GetAtomPettiforScale(const vector<string>& vsymbol,xvector<double>& vvalue);
bool GetAtomPettiforScale(const vector<uint>& vatnum,xvector<double>& vvalue);
bool SortAtomsPettiforScale(vector<string> &vsymbols,xvector<int> &vorders,xvector<double> &vvalues);
bool SortAtomsPettiforScale(vector<string> &vsymbols,vector<int> &vorders,vector<double> &vvalues);
bool SortAtomsPettiforScale(vector<string> &vsymbol,vector<int> &vorder);
bool SortAtomsPettiforScale(vector<string> &vsymbol,vector<double> &vvalue);
bool SortAtomsPettiforScale(vector<string> &vsymbol);
double GetPearsonCoefficient(const string&);
double GetPearsonCoefficient(const int&);
double GetAtomXrayScatt(const string& symbol);
double GetAtomXrayScatt(const uint& atnum);
vector<string> GetGroupOfAtoms(string& group_name); //DX20181220 
double GetCompoundAttenuationLength(const vector<string>& species,const vector<double>& composition,const double& density);  // density in g/cm^3, return in cm
double GetCompoundAttenuationLength(const deque<string>& _species,const deque<int>& _composition,const double& density);  // density in g/cm^3, return in cm
//DX+CO START
//DX20190214 [OBSOLETE]bool isequalRHT(const _atom& a, const _atom& b,double=_SYM_TOL_);       // bool equality only checks 'coord' and 'name' (RHT)  //RHT
//DX+CO END
// routines of general use
string XATOM_AlphabetizationSpecies(const string& speciesA,const string& speciesB);
string XATOM_AlphabetizationSpecies(const vector<string>& vspecies);
string XATOM_AlphabetizationSpecies(const vector<string>& vspecies,const vector<double>& vnumbers);
void XATOM_AlphabetizationSpecies(string& system, vector<string>& vspecies,vector<double>& vnumbers);
void XATOM_AlphabetizationCompound(string& system, vector<string>& vspecies,vector<double>& vnumbers);
void XATOM_AlphabetizationSpecies(string& system, vector<string>& vspecies);
void XATOM_AlphabetizationSpecies(string& system);
void XATOM_AlphabetizationCompound(string& system);
uint XATOM_SplitAlloySpecies(const string& alloy_in, vector<string> &speciesX);
uint XATOM_SplitAlloySpecies(const string& alloy_in, vector<string> &speciesX, vector<double> &natomsX);
uint XATOM_SplitAlloyPseudoPotentials(const string& alloy_in, vector<string> &species_ppX);
uint XATOM_SplitAlloyPseudoPotentials(const string& alloy_in, vector<string> &species_ppX, vector<double> &natomsX);
//DX20200724 [OBSOLETE] vector<uint> composition2stoichiometry(string& composition); //DX20181009
// neighbor things
void GetUnitCellRep(const xvector<double>& ppos,xvector<double>& p_cell0,xvector<int>& ijk,const xmatrix<double>& lattice,const bool coord_flag);

string xstructure2json(xstructure& xstr); //DX20170831 - xstructure2json
string atom2json(_atom& atom, int coord_flag, int poccupation); //DX20170831 - atom2json

vector<uint> getAtomIndicesByType(const xstructure& xstr, int type); //DX20210322
vector<uint> getAtomIndicesByName(const xstructure& xstr, const string& name); //DX20210322
vector<uint> getLeastFrequentAtomTypes(const xstructure& xstr); //DX20210322
vector<string> getLeastFrequentAtomSpecies(const xstructure& xstr, bool clean=true); //DX20201230 - moved from XtalFinder

// --------------------------------------------------------------------------
class _sym_op {
  public:
    // constructor destructor
    _sym_op();                                                    // default, just allocate
    _sym_op(const _sym_op& b);                                    // constructor copy
    ~_sym_op();                                                   // kill everything
    // content
    // for _PGROUP_
    xmatrix<double>  Uc;            // 3x3                        // uniques (not irreducible) operations on positions (Uc cartesian)
    xmatrix<double>  Uf;            // 3x3                        // uniques (not irreducible) operations on indices   (Uf fractional)
    xmatrix<double>  generator;     // 3x3                        // generator A, U=exp(A*theta)
    xvector<double>  generator_coefficients;                      // generator coefficients on Lx, Ly, Lz basis //DX20171206
    xmatrix<xcomplex<double> > SU2_matrix; // 2x2                 // SU(2) 2x2 complex matrix //DX20180115
    xvector<xcomplex<double> > su2_coefficients;                  // su(2) coefficients on sigma_1, sigma_2, sigma_3 basis (Pauli matrices) //DX20180115
    double           angle;                                       // angle axis
    xvector<double>  axis;          // 3                          // (1,2,3)=axis
    xvector<double>  quaternion_vector;				//GG
    xmatrix<double>  quaternion_matrix;				//GG
    string           str_type;                                    // generic type of the operation
    string           str_Hermann_Mauguin;                         // Hermann_Mauguin notation
    string           str_Schoenflies;                             // Schoenflies notation
    bool             flag_inversion;                              // flag if inversion
    bool             is_pgroup;                                   // bool is_pgroup
    // for _PGROUP_XTAL_
    bool             is_pgroup_xtal;                              // bool is_pgroup_xtal
    // for _PGROUPK_PATTERSON_
    bool             is_pgroupk_Patterson;                        // bool is_pgroup_Patterson //DX20200129
    // for _PGROUPK_
    bool             is_pgroupk;                                  // bool is_pgroupk
    // for _PGROUPK_XTAL_                  
    bool             is_pgroupk_xtal;                             // bool is_pgroupk_xtal //DX20171205 - Added pgroupk_xtal
    // for _FGROUP_
    xvector<double>  ctau;          // 3                          // translation in CARTESIAN       // FACTOR GROUP only, [0,1[
    xvector<double>  ftau;          // 3                          // translation in FRACTIONAL      // FACTOR GROUP only, [0,1[
    vector<int>      basis_atoms_map;                             // this is the vector that tell where the basis atom gets mapped by the operation
    vector<int>      basis_types_map;                             // this is the vector that tell where the basis species gets mapped by the operation
    bool             basis_map_calculated;                        //have we've calculated it?
    bool             is_fgroup;                                   // bool is_fgroup
    // for _SGROUP_
    xvector<double>  ctrasl;        // 3                          // translation in CARTESIAN       // SPACE GROUP only, [integers]
    xvector<double>  ftrasl;        // 3                          // translation in FRACTIONAL      // SPACE GROUP only, [ingegers]
    bool             is_sgroup;                                   // bool is_sgroup
    // operators
    // for _AGROUP_
    uint             site;                                        // uint site          // site index //DX20170803
    bool             is_agroup;                                   // bool is_agroup     // for site operation point group

    const _sym_op& operator=(const _sym_op& b);
    friend ostream& operator<<(ostream &,const _sym_op&);

    void setUc(const xmatrix<double>& Uc,const xmatrix<double>& lattice);  //CO20190321
    void setUf(const xmatrix<double>& Uf,const xmatrix<double>& lattice);  //CO20190321
    void setctau(const xmatrix<double>& Uc,const xmatrix<double>& lattice);  //CO20190321
    void setftau(const xmatrix<double>& Uf,const xmatrix<double>& lattice);  //CO20190321

  private:
    void free();
    void copy(const _sym_op& b);
};

//DX201801107 - add _kpoint class - START
// --------------------------------------------------------------------------
class _kpoint {
  public:
    // constructor destructor
    _kpoint();                                           // default, just allocate
    ~_kpoint();                                          // default, just allocate
    // content
    char iomode;                                         // store format (not used yet)
    xmatrix<double> klattice;                            // reciprocal lattice
    xvector<double> fpos;                                // fractional position of kpoint
    xvector<double> cpos;                                // Cartesian position of kpoint (not used yet)
    string label;                                        // kpoint label (i.e., high-symmetry point labels)
    bool is_transformed;                                 // indicates if kpoint is transformed from AFLOW standard
    const _kpoint& operator=(const _kpoint& b);          // assignment operator
    // operators/functions                               // operator/functions
    string str() const;                                  // prints "fpos ! label" (e.g., 0.0000 0.0000 0.0000 ! \\Gamma)
    void TransformKpoint(const xmatrix<double>& P);      // transforms kpoint via P matrix (k'=k*P) and klattice via Q matrix (L_recip'=Q*L_recip) (see ITC-A pg. 79)
    friend ostream& operator<<(ostream&,const _kpoint&); // ostream operator
  private:
    void free();
};
//DX201801107 - add _kpoint class - END

// --------------------------------------------------------------------------
class wyckoffsite_ITC { //Also for wyckoff sites
  public:
    wyckoffsite_ITC(void);
    wyckoffsite_ITC(const wyckoffsite_ITC& b);
    ~wyckoffsite_ITC(void);
    // OPERATORS                                                  // --------------------------------------
    const wyckoffsite_ITC& operator=(const wyckoffsite_ITC& b);   // some operators
    bool operator<(const wyckoffsite_ITC& b) const;               // < operator //DX20190130 - so we can sort by Wyckoff letter, then by species
    friend ostream& operator<<(ostream&,const wyckoffsite_ITC&);  // ostream
    // CONTENT
    xvector<double> coord;
    uint index; //index //DX20200427
    string type; //chemical label etc //DX20200427
    string wyckoffSymbol;
    string letter;                                                //DX20190128 - add Wyckoff letter
    string site_symmetry;                                         //DX20190128 - add Wyckoff site symmetry
    uint multiplicity;                                            //DX20190128 - add Wyckoff multiplicity
    double site_occupation;                                       //DX20190128 - add Wyckoff site occupation
    vector<vector<string> > equations;                            //DX20190128 - add Wyckoff equations
    uint parameter_index;                                         //DX20200513 - for ANRL parameter
    // initializers
    void getWyckoffFromLetter(uint space_group_number,            //DX20200501
        const string& Wyckoff_letter,
        int setting=SG_SETTING_1);
    void getWyckoffFromLetter(const string& space_group_string,   //DX20200501
        const string& Wyckoff_letter);
  private:                                                        // ---------------------------------------
    void free();                                                  // to free everything
};

//DX20181010 - grouped Wyckoff class - START
// --------------------------------------------------------------------------
// ===== GroupedWyckoffPosition Class ===== //
class GroupedWyckoffPosition{
  public:
    GroupedWyckoffPosition();
    ~GroupedWyckoffPosition();
    friend ostream& operator<<(ostream& oss, const GroupedWyckoffPosition& GroupedWyckoffPosition);
    const GroupedWyckoffPosition& operator=(const GroupedWyckoffPosition& b);
    bool operator<(const GroupedWyckoffPosition& b) const;
    GroupedWyckoffPosition(const GroupedWyckoffPosition& b);
    uint type;
    string element;
    vector<string> site_symmetries;
    vector<uint> multiplicities;
    vector<string> letters;
  private:
    void free();
    void copy(const GroupedWyckoffPosition& b);
};
// --------------------------------------------------------------------------
//DX20181010 - grouped Wyckoff class - END

// --------------------------------------------------------------------------
// AtomEnvironment Class //DX20191120 
class AtomEnvironment{
  public:
    AtomEnvironment();                                                                      // constructor operator
    ~AtomEnvironment();                                                                     // destructor operator
    friend ostream& operator<<(ostream& oss, const AtomEnvironment& AtomEnvironment);       // stringstream operator (printing)
    const AtomEnvironment& operator=(const AtomEnvironment& b);                             // assignment operator
    AtomEnvironment(const AtomEnvironment& b);                                              // copy constructor
    string element_center;                                                                  // species/element at center of environment                                                                   
    uint num_neighbors;
    uint type_center;                                                                       // type (uint) at center of environment
    uint mode;                                                                              // AE mode
    uint num_types;
    vector<string> elements_neighbor;                                                       // species/element of atoms neighboring center atom
    vector<uint> types_neighbor;                                                            // types (uint) of atoms neighboring center atom
    vector<double> distances_neighbor;                                                      // distances to atoms neighboring atoms (typically put in a bin with small tolerance threshold)                                             
    vector<uint> coordinations_neighbor;                                                    // coordination of neighboring distance                                              
    vector<vector<xvector<double> > > coordinates_neighbor;                                 // coordinates of atoms neighboring atoms (center is assumed to be zero,i.e. coord=neighbor-origin)
    vector<vector<uint> > facets;                                                           // list of facet vertices in order (coordinates_neighbor_flat indexes)  //HE20210408
    vector<double> facet_area;                                                              // area of each facet //HE20210408
    vector<uint> facet_order;                                                               // count of facet with (index+3) vertices - index 7 counts facets with more than 9 vertices //HE20210408
    bool has_hull;
    double area;                                                                            // surface area of each environment //HE20210408
    double volume;                                                                          // volume of each environment //HE20210408
    //functions
    void getAtomEnvironment(const xstructure& xstr, uint center_index, uint ae_mode=ATOM_ENVIRONMENT_MODE_1);                                          // get environment around atom index
    void getAtomEnvironment(const xstructure& xstr, uint center_index, const vector<string>& neighbor_elements, uint ae_mode=ATOM_ENVIRONMENT_MODE_1); // get restricted environment (via specified elements) around atom index
    void constructAtomEnvironmentHull(void);                                                                                                        // construct hull around an environment //HE20210408
    xvector<double> index2Point(uint index);                                                                                                        // flat view on coordinates_neighbor //HE20210408
    aurostd::JSONwriter toJSON(bool full=true) const;    //HE20210408 //DX20210624 - added mode input
  private:
    void free();                                                                            // free operator
    void copy(const AtomEnvironment& b);                                                    // copy constructor
};
// --------------------------------------------------------------------------

#define MAX_TITLE_SIZE 512

#define IOAFLOW_AUTO   0
#define IOVASP_AUTO    1
#define IOVASP_POSCAR  2
#define IOVASP_ABCCAR  3
#define IOVASP_WYCKCAR 4
#define IOQE_AUTO      5
#define IOQE_GEOM      6
#define IOABINIT_AUTO  7
#define IOABINIT_GEOM  8
#define IOAIMS_AUTO    9
#define IOAIMS_GEOM   10
#define IOCIF         11 //DX20180723
#define IOELK_AUTO    12 //DX20200310
#define IOELK_GEOM    13 //DX20200310
#define IOATAT_STR    14 //SD20220114
#define IOAFLUX_QRY   15 //HE20220210

#define NOSG string("NNN #0")

#define _EQUIV_FPOS_EPS_    2.0e-5    // NOV 2009 Israel  used to be 1.0e-6 too small for ICSD
#define _pocc_no_sublattice_ -1
//[CO20181226 OBSOLETE]#define DEFAULT_PARTIAL_OCCUPATION_TOLERANCE 0.02

bool sortAtomsTypes(const _atom& a1,const _atom& a2);		// sort atoms by types
bool sortAtomsNames(const _atom& a1,const _atom& a2);		// sort atoms by names
bool sortAtomsDist(const _atom& a1,const _atom& a2);		// sort atoms by dist  //CO20180420
bool sortAtomsEquiv(const _atom& a1,const _atom& a2); // cluster by equivalent atoms //CO20190116
// sort Wyckoff positions //DX20200515
bool sortWyckoffByLetter(const wyckoffsite_ITC& a, const wyckoffsite_ITC& b); // sort Wyckoff positions by Wyckoff letter
bool sortWyckoffByType(const wyckoffsite_ITC& a, const wyckoffsite_ITC& b); // sort Wyckoff positions by atom type

class xstructure {
  public:
    // constructors/destructors                                   // --------------------------------------
    xstructure(const string& title="");                           // constructor default
    xstructure(const xstructure& b);                              // constructor copy
    xstructure(istream& input,int=IOVASP_POSCAR);                 // constructor from istream
    xstructure(ifstream& input,int=IOVASP_POSCAR);                // constructor from ifstream
    xstructure(const stringstream& input,int=IOVASP_POSCAR);      // constructor from stringstream //DX20210129 - added const
    xstructure(const string& input,int);                          // constructor from file
    xstructure(const string& url,const string& file,int=IOVASP_POSCAR); // constructor from URL
    ~xstructure();                                                // destructor
    // I/O, mutators                                              // --------------------------------------
    void initialize(const string& structure_title="");            // initialize xstructure based on input (avoids copying xstructure); //CO20211122
    void initialize(istream& input,int=IOVASP_POSCAR);            // initialize xstructure based on input (avoids copying xstructure); //DX20210129
    void initialize(ifstream& input,int=IOVASP_POSCAR);           // initialize xstructure based on input (avoids copying xstructure); //DX20210129
    void initialize(const stringstream& input,int=IOVASP_POSCAR); // initialize xstructure based on input (avoids copying xstructure); //DX20210129
    void initialize(const string& input,int);                     // initialize xstructure based on input (avoids copying xstructure); //CO20211122
    void initialize(const string& url,const string& file,int=IOVASP_POSCAR);  // initialize xstructure based on input (avoids copying xstructure); //CO20211122
    bool GetStoich(void);                                         // get stoich_each_type - CO20170724
    bool sortAtomsEquivalent(void);                               // sort by equivalent atoms - CO20190116
    bool FixLattices(void);                                       // Reciprocal/f2c/c2f
    void SetCoordinates(int mode);                                // change coordinates
    void MakeBasis(void);                                         // make basis for atoms (basis and number)
    void MakeTypes(void);                                         // refresh types based on num_each_type  //CO20180420
    void AddAtom(const _atom& atom,bool check_present=true);      // adding an atom
    void AddAtom(const deque<_atom>& atom,bool check_present=true);// adding a deque<_atom> //CO20210129 //DX20210201
    void AddAtom_POCC(const _atom& atom);                         // adding an atom FOR POCC ONLY
    void RemoveAtom(const uint& iat);                             // deleting an atom (index)
    void RemoveAtom(vector<uint>& v_atoms_to_remove);             // deleting many atoms (indices)
    void RemoveAtom(void);                                        // removes all atoms //DX20210129
    void ReplaceAtoms(const deque<_atom>& new_atoms,
        bool check_atom_overlap=true);                            // replace all atoms SAFELY/CLEANLY //DX20210129 - added option to check atom overlap
    void RemoveCopies(double=1.0e-3);                             // deleting atoms too close F/C
    void RemoveFractionalCopies(double=1.0e-3);                   // deleting atoms too close F
    void RemoveCartesianCopies(double=1.0e-3);                    // deleting atoms too close C
    void AddCorners(void);                                        // for picturing purpose
    void clear(void);                                             // clear everything //DX20191220 - uppercase to lowercase clear
    void clean(void);                                             // performs stringstream clean //DX20191220 - uppercase to lowercase clean
    void ClearSpecies(void);                                      // Clear all the symmetry
    void CleanStructure();                                        // Fix up structure - ME20211004
    void ShiftOriginToAtom(const int& iat);                       // Shift the origin to atom(iat)
    void IdenticalAtoms(void);                                    // Make identical atoms
    void SwapCoordinates(const uint& i,const uint& j);            // Permute Coordinates i with j
    string SpeciesLabel(const uint& A);                           // Returns the Label of the specie A (if available)
    void SpeciesSwap(const uint& A,const uint& B);                // Permute Species A with B (safe for species C).
    bool SpeciesGetAlphabetic(void);                              // Check is species are in alphabetic order
    bool SpeciesPutAlphabetic(void);                              // Put Species in alphabetic
    string SpeciesString(void);                                   // Gives a string with the list of all the species
    uint SetSpecies(const std::deque<string>& vspecies);          // Set the species
    void UpdateSpecies(const _atom& atom);                        // Update species from atom (consolidated from AddAtom) //DX20210202
    //DX20210302 [OBSOLETE] void GetLatticeType(xstructure& sp,xstructure& sc);           // Get all lattices
    //DX20210302 [OBSOLETE] void GetLatticeType(void);                                    // Get all lattices
    void GetLatticeType(
        double sym_eps=AUROSTD_MAX_DOUBLE,
        bool no_scan=false);                                      // Get all lattices
    void GetLatticeType(xstructure& sp,xstructure& sc,
        double sym_eps=AUROSTD_MAX_DOUBLE,
        bool no_scan=false);                                      // Get all lattices
    void GetExtendedCrystallographicData(
        double sym_eps=AUROSTD_MAX_DOUBLE,
        bool no_scan=false, int setting=SG_SETTING_1);
    void GetExtendedCrystallographicData(xstructure& sp,
        xstructure& sc,
        double sym_eps=AUROSTD_MAX_DOUBLE,
        bool no_scan=false, int setting=SG_SETTING_1);
    void GetRealLatticeType(xstructure& sp,xstructure& sc,
        double sym_eps=AUROSTD_MAX_DOUBLE);                       // Get real lattice type //DX2021011
    void GetRealLatticeType(double sym_eps=AUROSTD_MAX_DOUBLE);   // Get real lattice type //DX20210211
    void GetReciprocalLatticeType(xstructure& sp,xstructure& sc,
        double sym_eps=AUROSTD_MAX_DOUBLE);                       // Get reciprocal lattice type //DX20210209
    void GetReciprocalLatticeType(double sym_eps=AUROSTD_MAX_DOUBLE);// Get reciprocal lattice type //DX20210209
    void GetSuperlatticeType(xstructure& sp,xstructure& sc,
        double sym_eps=AUROSTD_MAX_DOUBLE);                       // Get superlattice type //DX20210209
    void GetSuperlatticeType(double sym_eps=AUROSTD_MAX_DOUBLE);  // Get superlattice type //DX20210209
    void Standard_Primitive_UnitCellForm(void);                   // Reduce the Unit Cell to Standard Primitive Form
    void GetStandardPrimitive(void);                              // stub for void Standard_Primitive_UnitCellForm(void);
    void Standard_Conventional_UnitCellForm(void);                // Reduce the Unit Cell to Standard Conventional Form
    void GetStandardConventional(void);                           // stub for void Standard_Conventional_UnitCellForm(void);
    void NiggliUnitCellForm(void);                                // Reduce the Unit Cell to Niggli Form
    void GetNiggliStructures(vector<xstructure>& structures,
        uint start_index=0,
        uint end_index=AUROSTD_MAX_UINT); //DX20201006
    void MinkowskiBasisReduction(void);                           // Reduce the Basis to the max orthogonality (Minkowski)
    void GetMinkowskiStructures(vector<xstructure>& structures,
        uint start_index=0,
        uint end_index=AUROSTD_MAX_UINT); //DX20201006
    void LatticeReduction(void);                                  // Lattice Reduction to Max Orthogonality (MINK) and then Niggly Form
    //DX20190905 [OBSOLETE] void BringInCell(void);                                       // Bring all the atoms in the origin
    //DX20190905 [OBSOLETE] void BringInCell(double);                                     // Bring all the atoms in the origin
    void BringInCell(double tolerance=_ZERO_TOL_, double upper_bound=1.0, double lower_bound=0.0); //DX20190904
    void BringInCompact(void);                                    // Bring all the atoms near the origin
    void BringInWignerSeitz(void);                                // Bring all the atoms in the Wigner Seitz Cell
    void GetPrimitive_20210322(double eps=AUROSTD_MAX_DOUBLE);    // Make it primitive, if possible //DX20210323
    void GetPrimitive(void);                                      // Make it primitive, if possible
    void GetPrimitive(double tol);                                // Make it primitive, if possible
    void GetPrimitive1(void);                                     // Make it primitive, if possible
    void GetPrimitive2(void);                                     // Make it primitive, if possible
    void GetPrimitive3(void);                                     // Make it primitive, if possible
    void GetPrimitiveStructures(vector<xstructure>& structures,
        uint start_index=0,
        uint end_index=AUROSTD_MAX_UINT); //DX20201006
    uint GetPrimitiveCell(void);                                  // Make it primitive, if possible. Returns 1 if routine fails (RHT)   //RHT
    double MinDist(void);                                         // get minimum interatomic distance -- CO20171024
    void ReScale(const double &in_scale);                         // Change scale but keep volume fixed
    void SetScale(const double &in_scale);                        // Change scale
    void UpdateCartesianCoordinates();                            //AS20200514
    void ChangeBasis(const xmatrix<double>& transformation_matrix);//DX20201215
    void Rotate(const xmatrix<double>& rm);                       // DX20201215 - added modify-in-place variant
    void TransformStructure(const xmatrix<double>& transformation_matrix, const xmatrix<double>& rotation);
    void TransformStructure(const xmatrix<double>& transformation_matrix, const xmatrix<double>& rotation, const xvector<double>& origin_shift, bool is_shift_frac=false);
    void ShiftPos(const xvector<double>& shift, bool is_frac);    // Shift origin by vector (Cartesian/fractional boolean) //DX20201215 - added modify-in-place variant
    void ShiftCPos(const xvector<double>& shift);                 // Shift origin by Cartesian vector //DX20201215 - added modify-in-place variant
    void ShiftFPos(const xvector<double>& shift);                 // Shift origin by fractional vector //DX20201215 - added modify-in-place variant
    void SetVolume(const double &in_volume);                      // Change volume
    void SetAutoVolume(bool use_AFLOW_defaults_in=false);         // Change volume to sum of atoms  //CO20191010
    void InflateLattice(const double &coefficient);               // Inflate lattice
    void InflateVolume(const double &coefficient);                // Inflate volume
    void foldAtomsInCell(                        // fold atoms into new cell representation //DX20210113
        const xmatrix<double>& lattice_new,
        bool skew,
        double tol,
        bool check_min_dists=true);
    string platon2print(bool,bool,double,double,double,double);   // Create Platon input file >=51108
    void DecorateWithElements(void);                              // Decorate with elements (alphabetic order) - useful for platon
    void DecorateWithFakeElements(void);                          // Decorate with fake elements - useful for prototypes //DX20200727
    vector<string> GetElements(bool clean_name=false,
        bool fake_names=false) const;                             //DX20200724 //SD20220222 - made function const
    vector<string> GetElementsFromAtomNames(
        bool clean_name=true) const;                              //DX20200724 //SD20220222 - made function const
    vector<uint> GetReducedComposition(bool numerical_sort=false);//DX20200724
    string platon2sg(bool P_EQUAL=DEFAULT_PLATON_P_EQUAL,
        bool P_EXACT=DEFAULT_PLATON_P_EXACT,
        double P_ang=DEFAULT_PLATON_P_ANG,
        double P_d1=DEFAULT_PLATON_P_D1,
        double P_d2=DEFAULT_PLATON_P_D2,
        double P_d3=DEFAULT_PLATON_P_D3);
    string findsym2sg(double tolerance=DEFAULT_FINDSYM_TOL);
    string findsym2execute(double tolerance=DEFAULT_FINDSYM_TOL);
    string findsym2print(double tolerance=DEFAULT_FINDSYM_TOL);
    //  string platon2sg(void);
    double GetVolume(void) const;                                 // Return volume  //CO20200201
    double Volume(void) const;                                    // Return volume  //CO20200201
    double GetZVAL(const vector<double>& vZVAL);                  // Given the ZVAL of each species, it returns total ZVAL of cell
    double GetPOMASS(const vector<double>& vPOMASS);              // Given the POMASS of each species, it returns total POMASS of cell
    void ClearSymmetry(void);                                     // Clear all the symmetry
    bool CalculateSymmetry(bool,double);                          // Calculate the symmetry
    bool CalculateSymmetry(void);                                 // Calculate the symmetry
    void CalculateSymmetryPointGroup(bool);                       // Calculate the symmetry
    void CalculateSymmetryPointGroup(void);                       // Calculate the symmetry
    void CalculateSymmetryFactorGroup(bool);                      // Calculate the symmetry
    void CalculateSymmetryFactorGroup(void);                      // Calculate the symmetry
    void CalculateSymmetryPointGroupCrystal(bool);                // Calculate the symmetry
    void CalculateSymmetryPointGroupCrystal(void);                // Calculate the symmetry
    void CalculateSymmetryPointGroupKLattice(bool);               // Calculate the symmetry
    void CalculateSymmetryPointGroupKLattice(void);               // Calculate the symmetry
    void CalculateSymmetryPointGroupKCrystal(bool);               // Calculate the symmetry  //ME20200114
    void CalculateSymmetryPointGroupKCrystal(void);               // Calculate the symmetry  //ME20200114
    void CalculateSymmetryPointGroupKPatterson(bool);             // Calculate the symmetry  //ME20200129
    void CalculateSymmetryPointGroupKPatterson(void);             // Calculate the symmetry  //ME20200129
    int GenerateGridAtoms(double);                                // generate grid of atoms
    int GenerateGridAtoms(int);                                   // generate grid of atoms
    int GenerateGridAtoms(int,int,int);                           // generate grid of atoms
    int GenerateGridAtoms(const xvector<int>& dims);              // generate grid of atoms
    int GenerateGridAtoms(int,int,int,int,int,int);               // generate grid of atoms
    int GenerateGridAtoms_20190520(int i1,int i2,int j1,int j2,int k1,int k2); //DX20191218 [ORIG]  //CO20200912
    int GenerateGridAtoms_20191218(int i1,int i2,int j1,int j2,int k1,int k2); //DX20191218 [NEW] //CO20200912
    int  GenerateLIJK(double);                                    // generate lijk look up table
    // QUANTUM ESPRESSO AND ABINIT AND AIMS                       // --------------------------------------
    void fixEmptyAtomNames(bool force_fix=false);                 //CO20200829
    void buildGenericTitle(bool vasp_input=false,bool force_fix=false); // build a nice title with atoms
    void xstructure2qe(void);                                     // some wrap up IOs to convert format to QE
    void xstructure2vasp(void);                                   // some wrap up IOs to convert format to VASP
    void xstructure2itc(void);                                    // some wrap up IOs to convert format to ITC  //CO20220613
    void xstructure2abinit(void);                                 // some wrap up IOs to convert format to ABINIT
    void xstructure2aims(void);                                   // some wrap up IOs to convert format to AIMS
    void xstructure2cif(void);                                    // some wrap up IOs to convert format to CIF //DX20190123
    void xstructure2abccar(void);                                 // some wrap up IOs to convert format to ABCCAR //DX20190123
    void xstructure2elk(void);                                    // some wrap up IOs to convert format to ELK //DX20200313
    void xstructure2atat(void);                                   // some wrap up IOs to convert format to ATAT //SD20220123
    //[CO20180420 - moved outside of xstructure]bool sortAtomsTypes(const _atom& a1,const _atom& a2);		// sort atoms by types
    //[CO20180420 - moved outside of xstructure]bool sortAtomsNames(const _atom& a1,const _atom& a2);		// sort atoms by names
    // OPERATORS                                                  // --------------------------------------
    const xstructure& operator=(const xstructure& b);             // some operators
    friend istream& operator>>(istream&,xstructure&);             // istream
    friend ostream& operator<<(ostream&,const xstructure&);       // ostream
    // CONTENT                                                    // --------------------------------------
    string title;                                                 // Title of the structure
    string directory;                                             // Directory where xstructure came from //DX
    string prototype;                                             // Prototype of the structure
    string info;                                                  // Info of the structure
    int iomode;                                                   // IOVASP_POSCAR/IOXXXX
    // int num_types=num_each_type.size();                        // old useless stuff
    // int num_atoms=atoms.size();                                // old useless stuff
    bool neg_scale;                                               // flag for negative scale (for printing)
    double scale;                                                 // scale (always linear A)
    bool neg_scale_second;                                        // POCC (hnf vs. tol) //CO20180409
    double scale_second;                                          // POCC hnf/stoich tol/site tol //CO20180409
    aurostd::xoption scale_third;                                 // if there is a third scale number provided, we use isentry and content_double //CO20170803 - site tol
    char coord_type[2];                                           // type of coordinates
    bool coord_flag;                                              // _COORDS_FRACTIONAL_ (0) fractional, _COORDS_CARTESIAN_ (1) cartesian.
    bool isd;                                                     // TRUE=Selective dynamics; FALSE=no selective dynamics.
    xmatrix<double> lattice;                                      // LATTICE in REAL SPACE (meters)            // vector per RAW (must trasp per algebra)
    double a,b,c,alpha,beta,gamma;                                // LATTICE in a,b,c,alpha,beta,gamma
    xmatrix<double> klattice;                                     // LATTICE in MOMENTUM SPACE (1/meters)      // vevror per RAW (must trasp per algebra)
    xvector<double> origin;                                       // origin
    xmatrix<double> f2c;                                          // transformation matrix for F vector per COLUM f2c=trasp(lattice)
    xmatrix<double> c2f;                                          // transformation matrix for C vector per ROW   c2f=inv(trasp(lattice))
    double equiv_fpos_epsilon;                                    // when they are the same DEFAULT _EQUIV_FPOS_EPS_
    std::deque<int> num_each_type;                                // WARNING: we use starting from 0
    std::deque<double> comp_each_type;                            // WARNING: we use starting from 0
    std::deque<double> stoich_each_type;                          // WARNING: we use starting from 0 - 20170724
    std::deque<_atom> atoms;                                      // WARNING: we use starting from 0
    std::deque<string> species,species_pp,species_pp_type,species_pp_version; // WARNING: we use starting from 0 // CAN BE THE ONES OF VASP5
    std::deque<double> species_pp_ZVAL; // WARNING: we use starting from 0 // CAN BE THE ONES OF VASP5
    std::deque<std::deque<double> > species_pp_vLDAU;             // WARNING: we use starting from 0 // CAN BE THE ONES OF VASP5
    std::deque<double> species_volume;                            // WARNING: we use starting from 0 // CAN BE THE ONES OF VASP5
    std::deque<double> species_mass;                              // WARNING: we use starting from 0 // CAN BE THE ONES OF VASP5
    //  ----------------------------------------------------------------------------------------
    // SYMBOLIC MATH stuff
    bool symbolic_math_representation_only;                       // print symbolic math representation only //DX20180618 
    bool constrained_symmetry_calculation;                        // append symbolic math representation for constrained symmetry calculation //DX20180618 
    vector<vector<string> > symbolic_math_lattice;                // symbolic math representation of lattice //DX20180618 
    uint num_parameters;                                          // number of parameters ANRL 20180618
    uint num_lattice_parameters;                                  // number of lattice parameters ANRL 20180618
    vector<string> prototype_parameter_list;                      // prototype parameter list ANRL 20180618
    vector<double> prototype_parameter_values;                    // prototype parameters values ANRL 20180618
    //  ----------------------------------------------------------------------------------------
    bool is_vasp4_poscar_format;                                  // flags for VASP4*
    bool is_vasp5_poscar_format;                                  // flags for VASP5*
    bool primitive_calculated;                                    // flags for calculation //DX20201007
    bool Niggli_calculated;                                       // flags for calculation
    bool Niggli_avoid;                                            // flags for avoiding the calculation
    bool Minkowski_calculated;                                    // flags for calculation
    bool Minkowski_avoid;                                         // flags for avoiding the calculation
    bool LatticeReduction_calculated;                             // flags for calculation
    bool LatticeReduction_avoid;                                  // flags for avoiding the calculation
    //  ----------------------------------------------------------------------------------------
    // PRINTING stuff
    string PrintSymbolicMathRepresentation(void);                 // Print symbolic math representation of structure //DX20180618
    string PrintUNCLE(void);                                      // Print in UNCLE format
    //  ----------------------------------------------------------------------------------------
    // LATTICE stuff
    bool Standard_Lattice_calculated;                             // flags for calculation
    bool Standard_Lattice_avoid;                                  // flags for avoiding the calculation
    bool Standard_Lattice_primitive;                              // flags for calculation
    bool Standard_Lattice_conventional;                           // flags for calculation
    bool Standard_Lattice_has_failed;                             // flags for Lattice has failed ?
    string bravais_lattice_type;                                  // lattice type as a string  (14)
    string bravais_lattice_variation_type;                        // lattice type as a string WSETYAWAN mod  (with the mods of WSETYAWAN)
    string bravais_lattice_system;                                // lattice system http://en.wikipedia.org/wiki/Bravais_lattice (7)
    string bravais_lattice_lattice_type;                          // lattice_lattice type as a string  (14)
    string bravais_lattice_lattice_variation_type;                // lattice_lattice type as a string WSETYAWAN mod  (with the mods of WSETYAWAN)
    string bravais_lattice_lattice_system;                        // lattice_lattice system http://en.wikipedia.org/wiki/Bravais_lattice (7)
    string pearson_symbol;                                        // pearson symbol as a string
    string reciprocal_lattice_type;                               // reciprocal lattice type as a string
    string reciprocal_lattice_variation_type;                     // reciprocal lattice type as a string WSETYAWAN mod
    //string reciprocal_conventional_lattice_type;                // reciprocal lattice type as a string
    xmatrix<double> bravais_superlattice_lattice;                 // superlattice lattice (identical atoms) //DX20210209
    string bravais_superlattice_type;                             // super lattice type as a string (identical atoms)
    string bravais_superlattice_variation_type;                   // super lattice type as a string (identical atoms) WSETYAWAN mod
    string bravais_superlattice_system;                           // lattice system http://en.wikipedia.org/wiki/Bravais_lattice (7)
    string pearson_symbol_superlattice;                           // pearson symbol of the superlattice (identical atoms)
    bool volume_changed_original2new;                             // flag for volume has changed between original and new (i.e., transformation won't work) //DX20181105
    xmatrix<double> transform_coordinates_original2new;           // transform coordinate system from original to new; (Q in ITC notation) //DX20181105
    xmatrix<double> transform_coordinates_new2original;           // transform coordinate system from new to original; (Q^-1 in ITC notation) //DX20181105
    xmatrix<double> rotate_lattice_original2new;                  // rotate from original to new lattice; (P in ITC notation) //DX20181105
    xmatrix<double> rotate_lattice_new2original;                  // rotate from new to original lattice; (P^-1 in ITC notation) //DX20181105
    //  ----------------------------------------------------------------------------------------
    // GENERAL PURPOSE LABELS                                     // general purpose label
    uint label_uint;                                              // general purpose label_uint
    int label_int;                                                // general purpose label_int
    double label_double;                                          // general purpose label_double
    // ----------------------------------------------------------------------------------------
    // ORDER PARAMETER                                            // order parameter for xstructure
    bool order_parameter_structure;                               // order parameter for xstructure
    std::vector<uint> order_parameter_atoms;                      // indices of atoms to be shuffled
    uint order_parameter_orbit;                                   // number of equivalent configurations with the factor group
    int order_parameter_sum;                                      // sum of all the order parameters
    // ----------------------------------------------------------------------------------------
    // PARTIAL OCCUPATION                                         // partial occupation for xstructure
    bool partial_occupation_flag;                                 // flags for partial occupation TRUE/FALSE
    double partial_occupation_site_tol;                           // tolerance for partial occupation site >=0.0 <=1.0   //CO20180409
    double partial_occupation_stoich_tol;                         // tolerance for partial occupation stoich >=0.0 <=1.0 //CO20180409
    int partial_occupation_HNF;                                   // volume HNF size
    vector<int> partial_occupation_sublattice;                    // contains the information about the specie# of the sublattice in the partial occupation otherwise _pocc_no_sublattice_
    // ----------------------------------------------------------------------------------------
    // GEOMETRY ENERGETICS after the QM calculations              // --------------------------------------
    void qm_clear(void);                                          // QM create/clean all the vectors
    void qm_recycle(void);                                        // QM shift data from QM to GEOM
    void qm_load(const string& directory,const string& suffix="",int=IOVASP_POSCAR);                    // QM results load from an ab-initio calculation
    bool qm_calculated;                                           // QM calculation
    double qm_scale;                                              // QM scale (always linear A)
    xmatrix<double> qm_lattice;                                   // QM LATTICE in REAL SPACE (meters)
    xmatrix<double> qm_klattice;                                  // QM LATTICE in MOMENTUM SPACE (1/meters)     // SAVED TRASP
    xvector<double> qm_origin;                                    // QM origin
    xmatrix<double> qm_f2c;                                       // QM transformation matrix for F vector per COLUM f2c=trasp(lattice)
    xmatrix<double> qm_c2f;                                       // QM transformation matrix for C vector per ROW   c2f=inv(trasp(lattice))
    std::deque<_atom> qm_atoms;                                  // QM WARNING: we use starting from 0
    std::vector<xvector<double> > qm_forces;                      // QM FORCES calculation
    bool qm_forces_write;                                         // QM FORCES calculation
    std::vector<xvector<double> > qm_positions;                   // QM POSITIONS calculation
    bool qm_positions_write;                                      // QM POSITIONS calculation
    double qm_E_cell,qm_dE_cell,qm_H_cell,qm_PV_cell,qm_P,qm_mag_cell;                     // QM energetics PER CELL
    double qm_E_atom,qm_dE_atom,qm_H_atom,qm_PV_atom,qm_mag_atom;                     // QM energetics ATOMIC
    // ----------------------------------------------------------------------------------------
    // KPOINTS                                                    // --------------------------------------
    int kpoints_mode;                                             // mode of kpoints
    int    kpoints_k1,kpoints_k2,kpoints_k3;                      // parameters that are plug during
    double kpoints_s1,kpoints_s2,kpoints_s3;                      // parameters that are plug during
    int kpoints_kmax,kpoints_kppra;                               // load/unload and calculations
    string kpoints_kscheme;                                       // of ab-initio
    // ---------------------- SYMMETRY --------------------------------------------------------
    // A=U*B but in A and B we plug vectors as columns watch lattice is per row Uc=A*inv(B)
    // A is the lattice (vectors per colum), B is the test lattice (epr column)
    // Uc is the point_group operation which operates AFTER the vector (row)
    // as: new_vector_row=old_vector_row*Uc  and point_group is the list of all the Uc !!!
    //DX+CO START
    double dist_nn_min; 
    // SYMMETRY TOLERANCE ----------------------------
    bool sym_eps_calculated;                                      // was it calculated automatically per symmetry operations (aflowSYM)?
    double sym_eps;                                               // universal tolerance for symmetry (dictates resolution and mapping tolerances)                     
    uint sym_eps_change_count;                                    // universal tolerance count for symmetry //DX20180223 - added count to xstructure
    bool sym_eps_no_scan;                                         // do not use tolerance scan (forced by user or because the scan terminated) //DX20210331
    //DX+CO END
    // POINT GROUP                                                // POINT GROUP LATTICE
    std::vector<_sym_op> pgroup;                                  // rotations/inversions operations
    bool pgroup_calculated;                                       // WARNING: we use starting from 0
    // POINT GROUP CRYSTAL                                        // POINT GROUP CRYSTAL
    std::vector<_sym_op> pgroup_xtal;                             // rotations/inversions operations
    bool pgroup_xtal_calculated;                                  // WARNING: we use starting from 0
    string crystal_family;                                        // crystal and point group properties
    string crystal_system;                                        // crystal and point group properties
    string point_group_crystal_class;                             // crystal and point group properties
    string point_group_Shoenflies;                                // crystal and point group properties
    string point_group_Hermann_Mauguin;                           // crystal and point group properties
    string point_group_orbifold;                                  // crystal and point group properties
    string point_group_type;                                      // crystal and point group properties
    string point_group_order;                                     // crystal and point group properties
    string point_group_structure;                                 // crystal and point group properties
    // POINT GROUP PATTERSON                                      // POINT GROUP PATTERSON //DX20200129
    std::vector<_sym_op> pgroupk_Patterson;                       // rotations/inversions operations
    bool pgroupk_Patterson_calculated;                            // WARNING: we use starting from 0
    // POINT GROUP KLATTICE                                       // POINT GROUP
    std::vector<_sym_op> pgroupk;                                 // rotations/inversions operations
    bool pgroupk_calculated;                                      // WARNING: we use starting from 0
    // POINT GROUP KCRYSTAL                                       // POINT GROUP
    std::vector<_sym_op> pgroupk_xtal;                            // rotations/inversions operations
    bool pgroupk_xtal_calculated;                                 // WARNING: we use starting from 0
    // FACTOR GROUP                                               // FACTOR GROUP
    std::vector<_sym_op> fgroup;                                  // rotations/inversions + incell_translations operations
    bool fgroup_calculated;                                       // WARNING: we use starting from 0
    // SPACE GROUP                                                // SPACE GROUP
    std::vector<_sym_op> sgroup;                                  // rotations/inversions + incell        //outcell_translations operations
    bool sgroup_calculated;                                       // WARNING: we use starting from 0
    double sgroup_radius;                                         // radius of application (all ops connecting objects inside the sphere)
    xvector<int> sgroup_radius_dims;                              // dimension of the radius (in +- integers)
    // SITE POINT GROUP                                           // SITE POINT GROUP
    bool agroup_calculated;                                       // WARNING: we use starting from 0
    std::vector<std::vector<_sym_op> > agroup;                    // rotations/inversions operations on sites, has one for each atom (all)
    // INEQUIVALENTE ATOMS                                        // --------------------------------------
    bool iatoms_calculated;                                       // given the symmetry, the atoms are mapped in inequivalent
    std::vector<std::vector<int> > iatoms;                        // equivalent/inequivalent atoms lookup table
    // SPACE GROUP CALCULATION WITH PLATON/FINDSYM                // with platon >= 51108
    string spacegroup;                                            // space group symbol
    string spacegrouplabel;                                       // the number with #
    string spacegroupoption;                                      // origin, axes and so on
    int    spacegroupnumber;                                      // the number
    int    spacegroupnumberoption;                                // the option as number
    bool is_spacegroup_platon,is_spacegroup_findsym,is_spacegroup_aflow; // got spacegroup
    // SPACE GROUP ITC
    //DX+CO START
    string crystal_system_ITC;                                    // aflow_symmetry_spacegroup.cpp (RHT)
    string point_group_ITC;                                       // aflow_symmetry_spacegroup.cpp (RHT)
    char bravais_label_ITC;                                       // aflow_symmetry_spacegroup.cpp (RHT)
    char lattice_label_ITC;                                       // aflow_symmetry_spacegroup.cpp (RHT)
    uint space_group_ITC;                                         // aflow_symmetry_spacegroup.cpp (RHT)
    string wyckoff_library_entry_ITC;                             // aflow_symmetry_spacegroup.cpp (RHT)
    int setting_ITC;                                              // aflow_symmetry_spacegroup.cpp (RHT) //DX20170830 - SGDATA
    xvector<double> origin_ITC;                                   // aflow_symmetry_spacegroup.cpp (RHT) //DX20170830 - SGDATA
    vector<string> general_position_ITC;                          // aflow_symmetry_spacegroup.cpp (RHT) //DX20170830 - SGDATA
    //DX+CO END
    // double volume;  USE double GetVolume(const xstructure& a);  and SetVolume //
    //  int number_of_atoms; USE (int) atoms.size();  looks you do not need.
    //DX+CO START
    vector<string> wyccar_ITC;                                    // aflow_symmetry_spacegroup.cpp (RHT)
    xmatrix<double> standard_lattice_ITC;                         // aflow_symmetry_spacegroup.cpp (RHT)
    deque<_atom> standard_basis_ITC;                              // aflow_symmetry_spacegroup.cpp (RHT)    
    vector<wyckoffsite_ITC> wyckoff_sites_ITC;                    // aflow_symmetry_spacegroup.cpp (RHT) //(x,y,z) XX
    vector<string> wyckoff_symbols_ITC;                           // aflow_symmetry_spacegroup.cpp (RHT)
    uint SpaceGroup_ITC(void);                                    // aflow_symmetry_spacegroup.cpp (RHT)
    uint SpaceGroup_ITC(double& use_tol);                         // aflow_symmetry_spacegroup.cpp (RHT)
    uint SpaceGroup_ITC(double& use_tol, bool& no_scan);          // aflow_symmetry_spacegroup.cpp (RHT)
    //uint SpaceGroup_ITC(double& use_tol, const int& manual_it);// aflow_symmetry_spacegroup.cpp (RHT)
    uint SpaceGroup_ITC(double& use_tol, const int& setting);// aflow_symmetry_spacegroup.cpp (RHT) //DX20180806
    //DX20170905 - [OBSOLETE] uint SpaceGroup_ITC(double& use_tol, double& orig_tolerance, const int& manual_it,int& change_sym_count,bool& no_scan);// aflow_symmetry_spacegroup.cpp (RHT)
    //uint SpaceGroup_ITC(double& use_tol,const int& manual_it,bool& no_scan);// aflow_symmetry_spacegroup.cpp (RHT)
    uint SpaceGroup_ITC(double& use_tol,const int& setting,bool& no_scan);// aflow_symmetry_spacegroup.cpp (RHT) //DX20180806
    uint SpaceGroup_ITC(double& use_tol,const int& manual_it,const int& setting,bool& no_scan);// aflow_symmetry_spacegroup.cpp (RHT) //DX20180806
    string aflow2sg(void);                                        // aflow_symmetry_spacegroup.cpp (DX)
    string aflow2sg(double& use_tol);                             // aflow_symmetry_spacegroup.cpp (DX)
    string aflow2sg(double& use_tol, const int& manual_it);       // aflow_symmetry_spacegroup.cpp (DX)
    //DX+CO END
    // ---------------------- FROZSL ---------------------- 
    // [OBSOLETE]  string prototype_label();
    ostringstream FROZSL_output(vector<string> Kvectors);
    // ---------------------- PHONONS ---------------------------------------------------------
    // based on the Maradudin harmonic and deformation analysis
    // LIJK OBEJCTS                                               // LIJK OBEJCTS   WORKING
    bool lijk_calculated;                                         // is calculated ?
    vector<xvector<int> >    lijk_table;                          // bravais lattice look up table l <-> i,j,k
    vector<xvector<double> > lijk_fpos;                           // bravais lattice look up table fpos same as lijk_table
    vector<xvector<double> > lijk_cpos;                           // bravais lattice look up table cpos
    xvector<int> lijk_dims;                                       // dimension
    // ----------------------------------------------------------------------------------------
    // GRID ATOMS                                                 // --------------------------------------
    bool grid_atoms_calculated;                                   // GRID ATOMS from dimsL to dimsH has been calculated ?
    xvector<int> grid_atoms_dimsL;                                // dims low of i,j,k (minus is NOT included)
    xvector<int> grid_atoms_dimsH;                                // dims high of i,j,k (plus is NOT included)
    std::deque<_atom> grid_atoms;                                // WARNING: we use starting from 0
    int grid_atoms_number;                                        // how many...
    vector<int> grid_atoms_sc2pcMap;                              //CO20170804 - mapping between grid_atoms (sc) and atoms (pc)
    vector<int> grid_atoms_pc2scMap;                              //CO20170804 - mapping between grid_atoms (sc) and atoms (pc)
    // ----------------------------------------------------------------------------------------
    // NEIGHBORS OBEJCTS EXPERIMENTAL/UNFINISHED                 // NEIGHBORS OBEJCTS   WORKING EXPERIMENTAL
    //DX20210122 [OBSOLETE] void neighbors_clear(void);                                  // NN create/clean all the vectors
    //DX20210122 [OBSOLETE] void neighbors_calculate(void);                              // NN shift data from QM to GEOM
    //DX20210122 [OBSOLETE] bool neighbors_calculated;                                   // NN calculation
    //DX20210122 [OBSOLETE] double neighbors_radius;                                     // radius of application
    //DX20210122 [OBSOLETE] double neighbors_dradius;                                    // delta radius of shell (bins)
    //DX20210122 [OBSOLETE] vector<vector<double> > neighbors_atoms_func_r_vs_nn;        // contains function distance vs neighbors (each atom)
    //DX20210122 [OBSOLETE] vector<vector<int> > neighbors_atoms_func_num_vs_nn;         // contains function distance vs neighbors (each atom)
    //DX20210122 [OBSOLETE] vector<double> neighbors_func_r_vs_nn;                       // contains function distance vs neighbors (all atoms)
    //DX20210122 [OBSOLETE] vector<int> neighbors_func_num_vs_nn;                        // contains function number vs neighbors (all atoms)
    // xvector<int> ndims;                                        // dimension of the radius (in +- integers)
    // std::deque<_atom> ashell;                                 // all the atoms in the shell
    // std::deque<deque<_atom> > natoms;                        // vector of vectors
    // std::vector<vector<double> > rshell;                       // vector of shells
    // std::vector<vector<int> > nshell;                          // vector of density in shells
    // int nbins;                                                 // number of bins
    void checkStructure();                                       //RF20200831; rescale structure to 1 and check whether e.g. species and atoms are present
    //
    void GetNeighbors(deque<deque<uint> >& i_neighbors,deque<deque<double> >& distances,double rmin=0.0,bool prim=true,bool unique_only=true);  //CO20200912
    void GetNeighbors(deque<_atom>& atoms_cell,deque<deque<uint> >& i_neighbors,deque<deque<double> >& distances,double rmin=0.0,bool prim=true,bool unique_only=true);  //CO20200912
    void GetNeighbors(deque<deque<uint> >& i_neighbors,deque<deque<double> >& distances,double rmax,double rmin=0.0,bool prim=true,bool unique_only=true);  //CO20200912
    void GetNeighbors(deque<_atom>& atoms_cell,deque<deque<uint> >& i_neighbors,deque<deque<double> >& distances,double rmax,double rmin=0.0,bool prim=true,bool unique_only=true);  //CO20200912
    //
    void GetCoordinations(deque<deque<uint> >& coordinations,double rmin=0.0,double tol=0.5,bool prim=true,bool unique_only=true);  //CO20200912
    void GetCoordinations(deque<_atom>& atoms_cell,deque<deque<uint> >& coordinations,double rmin=0.0,double tol=0.5,bool prim=true,bool unique_only=true);  //CO20200912
    void GetCoordinations(deque<deque<uint> >& coordinations,double rmax,double rmin=0.0,double tol=0.5,bool prim=true,bool unique_only=true);  //CO20200912
    void GetCoordinations(deque<_atom>& atoms_cell,deque<deque<uint> >& coordinations,double rmax,double rmin=0.0,double tol=0.5,bool prim=true,bool unique_only=true);  //CO20200912
    //
    void GetCoordinations(deque<deque<uint> >& i_neighbors,deque<deque<double> >& distances,deque<deque<uint> >& coordinations,double rmin=0.0,double tol=0.5,bool prim=true,bool unique_only=true);  //CO20200912
    void GetCoordinations(deque<_atom>& atoms_cell,deque<deque<uint> >& i_neighbors,deque<deque<double> >& distances,deque<deque<uint> >& coordinations,double rmin=0.0,double tol=0.5,bool prim=true,bool unique_only=true);  //CO20200912
    void GetCoordinations(deque<deque<uint> >& i_neighbors,deque<deque<double> >& distances,deque<deque<uint> >& coordinations,double rmax,double rmin=0.0,double tol=0.5,bool prim=true,bool unique_only=true);  //CO20200912
    void GetCoordinations(deque<_atom>& atoms_cell,deque<deque<uint> >& i_neighbors,deque<deque<double> >& distances,deque<deque<uint> >& coordinations,double rmax,double rmin=0.0,double tol=0.5,bool prim=true,bool unique_only=true);  //CO20200912
    //
    // NEIGHBORS OBEJCTS OLD-ACONVASP BUT WORKS                  // NEIGHBORS OBEJCTS 
    // GetNeighData collects all the neighbor data between rmin and rmax and stores it for each atom in a vector of atom objects in order of increasing distance.  
    void GetNeighData(const deque<_atom>& in_atom_vec,const double& rmin, const double& rmax,deque<deque<_atom> >& neigh_mat);
    // GetStrNeighData collects all the neighbor data out to some cutoff and stores it for each atom in the structure.
    void GetStrNeighData(const double cutoff,deque<deque<_atom> >& neigh_mat) const; //RF+CO20200513

    // ----------------------------------------------------------------------------------------
    // OUTPUT/ERROR FLAGS                                         // --------------------------------------
    bool Niggli_has_failed;                                       // Niggli has failed ?
    bool Minkowski_has_failed;                                    // Minkowski has failed ?
    bool LatticeReduction_has_failed;                             // LatticeReduction has failed ?
    bool write_lattice_flag;                                      // flag for OUTPUT printing
    bool write_klattice_flag;                                     // flag for OUTPUT printing
    bool write_inequivalent_flag;                                 // flag for OUTPUT printing
    bool write_DEBUG_flag;                                        // flag for OUTPUT printing
    bool error_flag;                                              // flag TRUE is error
    string error_string;                                          // contains type of error
    // END OF CONTENT                                             //
  private:                                                       // ---------------------------------------
    void free();                                                  // to free everything
    void copy(const xstructure& b);                               // the flag is necessary because sometimes you need to allocate the space.
};

void GetNeighbors(const xstructure& xstr_in,deque<deque<uint> >& i_neighbors,deque<deque<double> >& distances,double rmin,bool prim,bool unique_only);
void GetNeighbors(const xstructure& xstr_in,deque<_atom>& atoms_cell,deque<deque<uint> >& i_neighbors,deque<deque<double> >& distances,double rmin,bool prim,bool unique_only);
void GetNeighbors(const xstructure& xstr_in,deque<deque<uint> >& i_neighbors,deque<deque<double> >& distances,double rmax,double rmin,bool prim,bool unique_only);
void GetNeighbors(const xstructure& xstr,deque<_atom>& atoms_cell,deque<deque<uint> >& i_neighbors,deque<deque<double> >& distances,double rmax,double rmin,bool prim,bool unique_only);
//
void GetCoordinations(const xstructure& xstr_in,deque<deque<uint> >& coordinations,double rmin,double tol,bool prim,bool unique_only);  //CO2020914
void GetCoordinations(const xstructure& xstr_in,deque<_atom>& atoms_cell,deque<deque<uint> >& coordinations,double rmin,double tol,bool prim,bool unique_only); //CO2020914
void GetCoordinations(const xstructure& xstr_in,deque<deque<uint> >& coordinations,double rmax,double rmin,double tol,bool prim,bool unique_only);  //CO2020914
void GetCoordinations(const xstructure& xstr_in,deque<_atom>& atoms_cell,deque<deque<uint> >& coordinations,double rmax,double rmin,double tol,bool prim,bool unique_only); //CO2020914
void GetCoordinations(const xstructure& xstr_in,deque<deque<uint> >& i_neighbors,deque<deque<double> >& distances,deque<deque<uint> >& coordinations,double rmin,double tol,bool prim,bool unique_only);  //CO2020914
void GetCoordinations(const xstructure& xstr_in,deque<_atom>& atoms_cell,deque<deque<uint> >& i_neighbors,deque<deque<double> >& distances,deque<deque<uint> >& coordinations,double rmin,double tol,bool prim,bool unique_only); //CO2020914
void GetCoordinations(const xstructure& xstr_in,deque<deque<uint> >& i_neighbors,deque<deque<double> >& distances,deque<deque<uint> >& coordinations,double rmax,double rmin,double tol,bool prim,bool unique_only);  //CO2020914
void GetCoordinations(const xstructure& xstr_in,deque<_atom>& atoms_cell,deque<deque<uint> >& i_neighbors,deque<deque<double> >& distances,deque<deque<uint> >& coordinations,double rmax,double rmin,double tol,bool prim,bool unique_only); //CO2020914

void LightCopy(const xstructure&, xstructure&);  //ME20200220

// LATTICE/BASIS TRANSFORMATIONS
xmatrix<double> GetBasisTransformation(const xmatrix<double>& lattice_original, const xmatrix<double>& lattice_new); //DX20201015
vector<xvector<double> > GetBasisTransformationInternalTranslations(const xmatrix<double>& basis_transformation); //DX20201124
xmatrix<double> GetRotation(const xmatrix<double>& lattice_original, const xmatrix<double>& lattice_new); //DX20201015
xstructure ChangeBasis(const xstructure& xstr, const xmatrix<double>& transformation_matrix); //DX20201015
xstructure TransformStructure(const xstructure& xstr,
    const xmatrix<double>& transformation_matrix,
    const xmatrix<double>& rotation); //DX20201125
xstructure TransformStructure(const xstructure& xstr,
    const xmatrix<double>& transformation_matrix,
    const xmatrix<double>& rotation,
    const xvector<double>& origin_shift,
    bool is_shift_frac=false); //DX20201125
aurostd::matrix<double> GetRotationMatrix(const vector<double>& angles); //CO20200404 pflow::matrix()->aurostd::matrix()  //DX20210127 - moved from pflow
void RotateStrVec(vector<xstructure>& str_vec, const vector<double>& rot);  //DX20210127 - moved from pflow

//CO20180420
//for stream management with objects
class xStream {
  public:
    //NECESSARY PUBLIC CLASS METHODS - START
    //constructors - START
    xStream(ostream& oss=cout);
    xStream(ofstream& ofs,ostream& oss=cout);
    //constructors - STOP
    ~xStream();
    //NECESSARY PUBLIC CLASS METHODS - END

    //initializers
    void initialize(ostream& oss=cout);  //ME20200427
    void initialize(ofstream& ofs,ostream& oss=cout);  //ME20200427

    //getters
    ostream* getOSS() const; //CO20191110
    ofstream* getOFStream() const; //CO20191110
  protected:
    //NECESSARY private CLASS METHODS - START
    void free();
    void copy(const xStream& b);
    //NECESSARY END CLASS METHODS - END
    //logger variables
    ostream* p_oss;
    ofstream* p_FileMESSAGE;
    bool f_new_ofstream;  //for deletion later
    //general setters
    void setOFStream(ofstream& FileMESSAGE);
    void setOSS(ostream& oss);
};

// for queue
class _xqsub {
  public:
    // trivial constructurs/destuctors/operators
    _xqsub();                                                     // default, just allocate
    ~_xqsub();                                                    // kill everything
    _xqsub(const _xqsub& b);                                      // constructor copy
    const _xqsub& operator=(const _xqsub &b);                     // copy
    void clear(void);                                             // clear
    stringstream QSUB;                                            //
    stringstream QSUB_orig;                                       //
    bool         QSUB_generated;                                  //
    bool         QSUB_changed;                                    //
  private:                                                       //
    void free();                                                  // free space
    void copy(const _xqsub& b);                                   //
};

// for a vasp run
class _xvasp {
  public:
    // trivial constructurs/destuctors/operators
    _xvasp();                                                     // default, just allocate
    ~_xvasp();                                                    // kill everything
    _xvasp(const _xvasp& b);                                      // constructor copy
    const _xvasp& operator=(const _xvasp &b);                     // copy
    void clear(void);                                             // clear
    // aflow_xatom.cpp contains the code
    // CONTENT
    xstructure   str;
    string       Directory;
    string       AnalyzeLabel;
    _xqsub       xqsub;
    xoption      aopts;
    // --------------------------------
    // VASP INPUT CONTENT
    // [OBSOLETE] bool         AFLOWIN_FLAG::VASP;
    stringstream POSCAR;
    stringstream POSCAR_orig;
    // [OBSOLETE] bool         POSCAR_generated;
    // [OBSOLETE] bool         POSCAR_changed;
    uint         POSCAR_index;
    stringstream INCAR;
    stringstream INCAR_orig;
    // [OBSOLETE] bool         INCAR_generated;
    // [OBSOLETE] bool         INCAR_changed;
    stringstream KPOINTS;
    stringstream KPOINTS_orig;
    // [OBSOLETE] bool         KPOINTS_generated;
    // [OBSOLETE] bool         KPOINTS_changed;
    stringstream POTCAR;
    stringstream POTCAR_orig;
    // [OBSOLETE] bool         POTCAR_generated;
    // [OBSOLETE] bool         POTCAR_changed;
    string       POTCAR_TYPE;
    bool         POTCAR_TYPE_DATE_PRINT_flag;  // to add Zr:POT_PAW:01Apr2001 to directory...
    bool         POTCAR_TYPE_PRINT_flag;  // to add Zr:POT_PAW to directory... (no date) //CO20181226
    double       POTCAR_ENMAX;
    double       POTCAR_ENMIN;
    bool         POTCAR_PAW;
    stringstream POTCAR_POTENTIALS;
    deque<string> POTCAR_AUID; // md5sum one line by one line of the POTCAR
    // --------------------------------
    // VASP INPUT CONTENT
    stringstream OUTCAR;  // OUTPUT
    stringstream CONTCAR; // OUTPUT
    stringstream OSZICAR; // OUTPUT
    // --------------------------------
    // QE INPUT CONTENT
    // [OBSOLETE] bool         AFLOWIN_FLAG::QE;                // FUTURE
    stringstream QE_GEOM;                        // FUTURE
    stringstream QE_GEOM_orig;                   // FUTURE
    bool         QE_GEOM_generated;              // FUTURE
    bool         QE_GEOM_changed;                // FUTURE
    uint         QE_GEOM_index;                  // FUTURE
    // --------------------------------
    // ABINIT INPUT CONTENT
    // [OBSOLETE] bool         AFLOWIN_FLAG::ABINIT;            // FUTURE
    // --------------------------------
    // AIMS INPUT CONTENT
    // [OBSOLETE] bool         AFLOWIN_FLAG::AIMS;            // FUTURE
    // --------------------------------
    int          NCPUS;
    int          NRELAX; // job to do         // -1 (static) 0(error) 1,2,3,4.... (relaxes)  -2(run kpoints)
    int          NRELAXING; // job doing (to monitor odd/even)
    // --------------------------------
    // content for AVASP generation
    bool   AVASP_aflowin_only_if_missing;                          //
    bool AVASP_arun;  //ME20181019
    string AVASP_arun_mode;  //ME20181019
    string AVASP_arun_runname;  //ME20181019
    xoption aplopts;  //ME20181025
    xoption aaplopts;  //ME20181025
    xoption qhaopts; //AS20200302
    string AVASP_dirbase;
    string AVASP_libbase;
    string AVASP_label;
    string AVASP_parameters;
    string AVASP_pocc_parameters; //CO20181226
    string AVASP_pocc_tol; //CO20181226
    double AVASP_volume_in;
    string AVASP_potential;
    bool   AVASP_alpha_fix;
    uint   AVASP_prototype_mode;
    bool   AVASP_prototype_from_library_;
    bool   AVASP_directory_from_library_;
    // [OBSOLETE] xoption AVASP_flag_AFLOW_WRITE;
    // [OBSOLETE] bool   AVASP_flag_AUTO_PSEUDOPOTENTIALS;
    // [OBSOLETE] bool   AVASP_flag_NBANDS;
    // [OBSOLETE] bool   AVASP_flag_POTIM;
    // [OBSOLETE] double AVASP_value_POTIM;
    // [OBSOLETE] bool   AVASP_flag_PSTRESS;
    // [OBSOLETE] double AVASP_value_PSTRESS;
    // [OBSOLETE] bool   AVASP_flag_EDIFFG;
    // [OBSOLETE] double AVASP_value_EDIFFG;  
    // [OBSOLETE] bool   AVASP_flag_SKIP_NOMIX;
    // [OBSOLETE] bool   AVASP_flag_WAVECAR;
    // [OBSOLETE] bool   AVASP_flag_CHGCAR;
    // [OBSOLETE] bool   AVASP_flag_SPIN;
    // [OBSOLETE] bool   AVASP_flag_SPIN_REMOVE_RELAX_1;
    // [OBSOLETE] bool   AVASP_flag_SPIN_REMOVE_RELAX_2;
    // [OBSOLETE] bool   AVASP_flag_BADER;
    // [OBSOLETE] bool   AVASP_flag_ELF;
    // [OBSOLETE] bool   AVASP_flag_LSCOUPLING;
    // [OBSOLETE] bool   AVASP_flag_AUTO_MAGMOM;
    // [OBSOLETE] bool   AVASP_flag_RELAX_FORCES;
    int    AVASP_value_NSW;
    // [OBSOLETE] bool   AVASP_flag_KPPRA;
    int    AVASP_value_KPPRA;
    string AVASP_KSCHEME;
    int    AVASP_value_KPPRA_STATIC;
    string AVASP_STATIC_KSCHEME;
    string AVASP_KPOINTS; //ME20181226
    // [OBSOLETE] bool   AVASP_flag_PRECISION_flag;
    string AVASP_flag_PRECISION_scheme;
    // [OBSOLETE] bool   AVASP_flag_PRECISION_preserved;
    // [OBSOLETE] bool   AVASP_flag_ALGO_flag;
    string AVASP_flag_ALGO_scheme;
    // [OBSOLETE] bool   AVASP_flag_ALGO_preserved;
    // [OBSOLETE] string AVASP_flag_METAGGA_scheme;
    // [OBSOLETE] tring AVASP_flag_IVDW_scheme;
    // [OBSOLETE] bool   AVASP_flag_ABMIX_flag;
    string AVASP_flag_ABMIX_scheme;
    xoption AVASP_flag_TYPE;   // TYPE 
    // [OBSOLETE] bool   AVASP_flag_forceLDAU;
    // [OBSOLETE] bool   AVASP_flag_forceNOLDAU;  
    // [OBSOLETE] bool   AVASP_flag_LDAU1;
    // [OBSOLETE] bool   AVASP_flag_LDAU2;
    // [OBSOLETE] bool   AVASP_flag_LDAU_ADIABATIC;
    // [OBSOLETE] bool   AVASP_flag_LDAU_CUTOFF;
    string AVASP_LDAU_PARAMETERS_STRING;
    double AVASP_LDAU_PARAMETERS_UJSUM;
    // [OBSOLETE] xoption AVASP_flag_CONVERT_UNIT_CELL;   // CONVERT_UNIT_CELL
    // [OBSOLETE] bool   AVASP_flag_PRESERVE_VOLUME;
    // [OBSOLETE] bool   AVASP_flag_EXTRA_INCAR;
    stringstream AVASP_EXTRA_INCAR;
    vector<string> AVASP_INCAR_KEYWORD; //ME20181226
    stringstream AVASP_INCAR_EXPLICIT_START_STOP; //ME20181226
    vector<string> AVASP_KPOINTS_KEYWORD; //ME20181226
    stringstream AVASP_KPOINTS_EXPLICIT_START_STOP; //ME20181226
    vector<string> AVASP_POTCAR_KEYWORD; //ME20181226
    bool   AVASP_flag_MPI;
    bool   AVASP_flag_RUN_RELAX;
    bool   AVASP_flag_RUN_RELAX_STATIC;
    bool   AVASP_flag_RUN_RELAX_STATIC_BANDS;
    bool   AVASP_flag_RUN_STATIC_BANDS;
    string AVASP_path_BANDS;
    uint   AVASP_value_BANDS_GRID;
    bool   AVASP_flag_RUN_STATIC;
    bool   AVASP_flag_GENERATE;
    // [OBSOLETE] xoption AVASP_flag_preserve;   // PRESERVE
    // [OBSOLETE] //  bool   AVASP_flag_preserve_POSCAR;
    // [OBSOLETE] //  bool   AVASP_flag_preserve_KPOINTS;
    // [OBSOLETE] //  bool   AVASP_flag_preserve_CHGCAR;
    // [OBSOLETE] //  bool   AVASP_flag_preserve_WAVECAR;
    // [OBSOLETE] //  bool   AVASP_flag_preserve_WAVEDER;
    // -------------------------------- FUNCTIONS
    double GetZVAL(void);
    double GetCellAtomZVAL(string mode);  // CELL ATOM
    double GetPOMASS(void);
    double GetCellAtomPOMASS(string mode); // CELL ATOM
  private:                                                       //
    void free();                                                  // free space
    void copy(const _xvasp& b);                                   //
};

//for an aims run
class _xaims {
  public:
    _xaims();
    ~_xaims();
    _xaims(const _xaims& b);
    const _xaims& operator=(const _xaims& b);
    void clear();
    uint          GEOM_index;
    xstructure    str;
    string        Directory;
    _xqsub        xqsub;
    xoption       aopts;
    int           NCPUS;
    // --------------------------------
    // AIMS INPUT CONTENT
    stringstream  CONTROL;
    stringstream  CONTROL_orig;
    bool          CONTROL_generated;
    bool          CONTROL_changed;
    string        CONTROL_FILE_NAME;
    stringstream  GEOM;
    stringstream  GEOM_orig;
    bool          GEOM_generated;
    bool          GEOM_changed;
    string        GEOM_FILE_NAME;
    string        OUTPUT_FILE_NAME;
  private:                                                       //
    void free();                                                  // free space
    void copy(const _xaims& b);                                   //
};

// for a alien run
class _xalien {
  public:
    // trivial constructurs/destuctors/operators
    _xalien();                                                    // default, just allocate
    ~_xalien();                                                   // kill everything
    _xalien(const _xalien& b);                                    // constructor copy
    const _xalien& operator=(const _xalien &b);                   // copy
    void clear(void);                                             // clear
    // aflow_xatom.cpp contains the code
    // CONTENT
    string       Directory;
    _xqsub       xqsub;
    stringstream INPUT;
    stringstream INPUT_orig;
    bool         INPUT_generated;
    bool         INPUT_changed;
    string       INPUT_FILE_NAME;
    string       OUTPUT_FILE_NAME;
    // ----------------
    int          NCPUS;
    int          NRELAX;          // -1 (static) 0(error) 1,2,3,4.... (relaxes)  -2(run kpoints)
  private:                                                       //
    void free();                                                  // free space
    void copy(const _xalien& b);                                  //
};

// for a generic run
class _xinput {
  public:
    _xinput();
    _xinput(_xvasp& xvasp);
    _xinput(_xaims& xaims);
    _xinput(_xalien& xalien);
    ~_xinput();
    _xinput(const _xinput& b);
    const _xinput& operator=(const _xinput &b);
    void clear();
    bool AFLOW_MODE_VASP;
    _xvasp xvasp;
    bool AFLOW_MODE_AIMS;
    _xaims xaims;
    bool AFLOW_MODE_ALIEN;
    _xalien xalien;
    void setXVASP(_xvasp& xvasp);
    void setXAIMS(_xaims& xaims);
    void setXALIEN(_xalien& xalien);
    xstructure& getXStr();
    string& getDirectory();
    void setXStr(const xstructure& str,bool set_all=false);
    void setDirectory(const string Directory,bool set_all=false);
  private:
    void free();
    void copy(const _xinput& b);
};

// typedef struct { //
//   //  _xvasp   *pxvasp; //
//   _aflags  *paflags; //
//   // _kflags  *pkflags; //
//   // _vflags  *pvflags; //
//   // string   stringA; //
//   // string   stringB; //
//   // int      mode; //
//   // ofstream *pFileMESSAGE; //
//   // bool     *pQUIET; //
//   char  ***pargv; //
//   bool    *pbusy; //
// } _threaded_KBIN_params; //

//void xstructure::free();
//void xstructure::copy(const xstructure& b);
//xstructure::xstructure(string structure_title);
//xstructure::xstructure(const xstructure& b);
//xstructure::~xstructure();
//const xstructure& xstructure::operator=(const xstructure& b);
xstructure GetStructure(const int& iomode,ifstream& input);     // plug from cin
xstructure GetStructure(const int& iomode,const string& Directory); // plug from a directory
//void xstructure::SetCoordinates(int mode);
xstructure SetSDNumbers(const xstructure& a,const vector<string>& in_sd);
xstructure SetSDTypes(const xstructure& a,const vector<string>& in_sd);
vector<int> GetTypes(const xstructure& a);
vector<string> GetNames(const xstructure& a);
vector<string> GetCleanNames(const xstructure& a);
vector<double> GetSpins(const xstructure& a);
string GetElementName(string stringin);
string GetSpaceGroupName(int spacegroupnumber, string directory=""); //DX20180526 - add directory
int GetSpaceGroupNumber(const string& spacegroupsymbol, string directory=""); //DX20190708
string GetSpaceGroupLabel(int spacegroupnumber);
string GetSpaceGroupSchoenflies(int spacegroupnumber, string directory=""); //DX20170901 //DX20180526 - add directory
string GetSpaceGroupHall(int spacegroupnumber, int setting=SG_SETTING_1, string directory=""); //DX20170901 //DX20180526 - add directory //DX20180806 - added setting
string GetLaueLabel(string& point_group); //DX20170901 //DX20180526 - add directory

#define RADIANS 0
#define DEGREES  1
#define _calculate_symmetry_default_sgroup_radius_   2.0

xmatrix<double> MetricTensor(const xstructure& a); //CO20180409
xmatrix<double> MetricTensor(const xmatrix<double>& lattice,double scale=1.0); //CO20180409
xmatrix<double> ReciprocalLattice(const xstructure& a); //CO20180409
xmatrix<double> ReciprocalLattice(const xmatrix<double>& rlattice,double scale=1.0); //CO20180409
string KPPRA(int& k1,int& k2,int& k3,const xmatrix<double>& rlattice,const int& NK);
string KPPRA(xstructure& str,const int& _NK);
string KPPRA_DELTA(int& k1,int& k2,int& k3,const xmatrix<double>& rlattice,const double& DK);
string KPPRA_DELTA(xstructure& str,const double& DK);
int GetNBANDS(int electrons,int nions,int spineach,bool ispin=true,int NPAR=1);  //CO20210315 - spin==true is safer, added NPAR
double GetZVAL(const stringstream& sss,vector<double>& vZVAL);
double GetZVAL(const _xvasp& xvasp,vector<double>& vZVAL);
double GetZVAL(const string& directory,vector<double>& vZVAL);
double GetCellAtomZVAL(const stringstream& sss,vector<double>& vZVAL,const stringstream& sstr,vector<double>& sZVAL,string mode);  // sss sstr returns ZVAL cell, VAL and sZVAL
double GetCellAtomZVAL(const string& directory,vector<double>& vZVAL,vector<double>& sZVAL,string mode);  // from directory POT/POS returns total ZVAL cell, vZVAL and sZVAL
double GetPOMASS(const stringstream& sss,vector<double>& vPOMASS);
double GetPOMASS(const _xvasp& xvasp,vector<double>& vPOMASS);
double GetPOMASS(const string& directory,vector<double>& vPOMASS);
double GetCellAtomPOMASS(const stringstream& sss,vector<double>& vPOMASS,const stringstream& sstr,vector<double>& sPOMASS,string mode);  // sss sstr returns POMASS cell, VAL and sPOMASS
double GetCellAtomPOMASS(const string& directory,vector<double>& vPOMASS,vector<double>& sPOMASS,string mode);  // from directory POT/POS returns total POMASS cell, vPOMASS and sPOMASS
double GetVol(const xmatrix<double>& lat);
double det(const xvector<double>& v1,const xvector<double>& v2,const xvector<double>& v3);
double GetVol(const xvector<double>& v1,const xvector<double>& v2,const xvector<double>& v3);
double det(const double&,const double&,const double&,const double&,const double&,const double&,const double&,const double&,const double&);
//double getcos(const xvector<double>& a,const xvector<double>& b);  // removed and put in aurostd_xvector.h as cos(xvector,xvector) and sin(xvector,xvector)
xvector<double> Getabc_angles(const xmatrix<double>& lat,int mode);
xvector<long double> Getabc_angles(const xmatrix<long double>& lat,int mode);
xvector<double> Getabc_angles(const xmatrix<double>& lat,const xvector<int>& permut,int mode);
xvector<double> Getabc_angles(const xvector<double>& r1,const xvector<double>& r2,const xvector<double>& r3,int mode);
xvector<double> Getabc_angles(const xvector<double>& r1,const xvector<double>& r2,const xvector<double>& r3,const xvector<int>& permut,int mode);
#define _Getabc_angles Getabc_angles
//#define _Getabc_angles __NO_USE_Sortabc_angles
xvector<double> Sortabc_angles(const xmatrix<double>& lat,int mode);
xmatrix<double> GetClat(const xvector<double>& abc_angles);
xmatrix<double> GetClat(const double &a,const double &b,const double &c,const double &alpha,const double &beta,const double &gamma);
xstructure GetIntpolStr(xstructure strA,xstructure strB,const double& f,const string& path_flag);
double RadiusSphereLattice(const xmatrix<double>& lattice,double scale=1.0); //CO20180409
xvector<int> LatticeDimensionSphere(const xmatrix<double>& lattice,double radius,double scale=1.0); //CO20180409
xvector<int> LatticeDimensionSphere(const xstructure& str,double radius);
void resetLatticeDimensions(const xmatrix<double>& lattice, double radius, xvector<int>& dims,
    vector<xvector<double> >& l1, vector<xvector<double> >& l2, 
    vector<xvector<double> >& l3, vector<int>& a_index, 
    vector<int>& b_index, vector<int>& c_index); //DX20191122
xvector<double> F2C(const double& scale,const xmatrix<double>& lattice,const xvector<double>& fpos);    // fpos are F components per COLUMS !
xvector<double> F2C(const xmatrix<double>& lattice,const xvector<double>& fpos);                        // fpos are F components per COLUMS !
xvector<double> C2F(const double& scale,const xmatrix<double>& lattice,const xvector<double>& cpos);    // cpos are C components per COLUMS !
xvector<double> C2F(const xmatrix<double>& lattice,const xvector<double>& cpos);                        // cpos are C components per COLUMS !
xmatrix<double> F2C(const double& scale,const xmatrix<double>& lattice,const xmatrix<double>& fpos);    // fpos are F components per COLUMS !
xmatrix<double> F2C(const xmatrix<double>& lattice,const xmatrix<double>& fpos);                        // fpos are F components per COLUMS !
xmatrix<double> C2F(const double& scale,const xmatrix<double>& lattice,const xmatrix<double>& cpos);    // cpos are C components per COLUMS !
xmatrix<double> C2F(const xmatrix<double>& lattice,const xmatrix<double>& cpos);                        // cpos are C components per COLUMS !
_atom F2C(const double& scale,const xmatrix<double>& lattice,const _atom& iatom);                       // atom.fpos are F components per COLUMS !
_atom F2C(const xstructure& str,const _atom& iatom);                                                    // atom.fpos are F components per COLUMS !
_atom C2F(const double& scale,const xmatrix<double>& lattice,const _atom& iatom);                       // atom.cpos are C components per COLUMS !
_atom C2F(const xmatrix<double>& lattice,const _atom& iatom);                                           // atom.cpos are C components per COLUMS !
_atom F2C(const double& scale,const xstructure& str,const _atom& iatom);                                // atom.fpos are F components per COLUMS !
_atom F2C(const xstructure& str,const _atom& iatom);                                                    // atom.fpos are F components per COLUMS !
_atom C2F(const double& scale,const xstructure& str,const _atom& iatom);                                // atom.fpos are F components per COLUMS !
_atom C2F(const xstructure& str,const _atom& iatom);                                                    // atom.cpos are C components per COLUMS !
xmatrix<double> FF2CC(const double& scale,const xmatrix<double>& lattice,const xmatrix<double>& fmat);  // fmat is an operation in F coordinates
xmatrix<double> FF2CC(const xmatrix<double>& lattice,const xmatrix<double>& fmat);                      // fmat is an operation in F coordinates
xmatrix<double> CC2FF(const double& scale,const xmatrix<double>& lattice,const xmatrix<double>& cmat);  // cmat is an operation in C coordinates
xmatrix<double> CC2FF(const xmatrix<double>& lattice,const xmatrix<double>& cmat);                      // cmat is an operation in C coordinates
//DX20190905 START
//BringInCellInPlace() overloads
void BringInCellInPlace(double&, double=_ZERO_TOL_, double=1.0, double=0.0);  //ME+DX20190409
void BringInCellInPlace(xvector<double>&, double=_ZERO_TOL_, double=1.0, double=0.0);  //ME+DX20190409
void BringInCellInPlace(_atom& atom_in, const xmatrix<double>& lattice, double tolerance=_ZERO_TOL_, double upper_bound=1.0, double lower_bound=0.0); //DX20190904
void BringInCellInPlace(xstructure& xstr, double tolerance=_ZERO_TOL_, double upper_bound=1.0, double lower_bound=0.0); //DX20190904

//BringInCell() overloads
double BringInCell(double, double=_ZERO_TOL_, double=1.0, double=0.0);  //ME+DX20190409
xvector<double> BringInCell(const xvector<double>& fpos_in, double tolerance=_ZERO_TOL_, double upper_bound=1.0, double lower_bound=0.0); //DX20190904
_atom BringInCell(const _atom& atom_in, const xmatrix<double>& lattice, double tolerance=_ZERO_TOL_, double upper_bound=1.0, double lower_bound=0.0); //DX20190904
xstructure BringInCell(const xstructure& xstr_in, double tolerance=_ZERO_TOL_, double upper_bound=1.0, double lower_bound=0.0); //DX20190904

//BringInCellFPOS overloads
void BringInCellInPlaceFPOS(_atom& atom_in, double tolerance=_ZERO_TOL_, double upper_bound=1.0, double lower_bound=0.0); //DX20190904
_atom BringInCellFPOS(const _atom& atom_in, double tolerance=_ZERO_TOL_, double upper_bound=1.0, double lower_bound=0.0); //DX20190904
//DX20190905 END
//DX+CO START
//DX20190905 [OBSOLETE] double BringInCell(const double& x);
//DX20190905 [OBSOLETE] double BringInCell_20161115(const double& x);
//DX20190905 [OBSOLETE] double BringInCell_20160101(const double& x);
//DX20190905 [OBSOLETE] double BringInCell(const double& x);
//DX20190905 [OBSOLETE] double BringInCell_20160101(const double& x);
//DX20190905 [OBSOLETE] xvector<double> BringInCell(const xvector<double>& v_in,double epsilon);
//DX20190905 [OBSOLETE] xvector<double> BringInCell_20161115(const xvector<double>& v_in,double epsilon);
//DX20190905 [OBSOLETE] xvector<double> BringInCell_20160101(const xvector<double>& v_in,double epsilon);
//DX20190905 [OBSOLETE] xvector<double> BringInCell(const xvector<double>& v_in);
//DX20190905 [OBSOLETE] xvector<double> BringInCell2(const xvector<double>& v_in);
//DX20190905 [OBSOLETE] xvector<double> BringInCell2_20161115(const xvector<double>& v_in);
//DX20190905 [OBSOLETE] xvector<double> BringInCell2_20160101(const xvector<double>& v_in, double tolerance);
//DX+CO END
xstructure IdenticalAtoms(const xstructure& a);                                // Make identical atoms
//xstructure SwapSpecies(const xstructure& a,const uint& A,const uint& B);       // Permute Species A with B (safe for species C).
//xstructure SwapCoordinates(const xstructure& str,const uint& i,const uint& j); // Permute Coordinates i with j
//string SpeciesLabel(const xstructure& a,const uint& A);                        // Returns the Label of the specie A (if available)
//string SpeciesString(const xstructure& a);                                           // Gives a string with the list of all the species
bool GetNiggliCell(const xmatrix<double>& in_lat,xmatrix<double>& niggli_lat,xmatrix<double>& P,xmatrix<double>& Q);
bool GetNiggliCell_20180213(const xmatrix<double>& in_lat,xmatrix<double>& niggli_lat,xmatrix<double>& P,xmatrix<double>& Q); //DX20180213 - new dated function
bool GetNiggliCell_20180101(const xmatrix<double>& in_lat,xmatrix<double>& niggli_lat,xmatrix<double>& P,xmatrix<double>& Q); //DX20180213 - old dated function
// standard lattice reduction and type
string GetLatticeType(xmatrix<double> lattice);
string GetLatticeType(xvector<double> data);
xstructure Standard_Primitive_UnitCellForm(const xstructure& a);
xstructure GetStandardPrimitive(const xstructure& a);
xmatrix<double> GetStandardPrimitive(xmatrix<double> lattice);
xvector<double> GetStandardPrimitive(xvector<double> data);
xstructure Standard_Conventional_UnitCellForm(const xstructure& a);
xstructure GetStandardConventional(const xstructure& a);
xmatrix<double> GetStandardConventional(xmatrix<double> lattice);
xvector<double> GetStandardConventional(xvector<double> data);
// niggli
xstructure GetNiggliStr(const xstructure& in_str);
xmatrix<double> GetNiggliStr(const xmatrix<double>& lattice);
xstructure NiggliUnitCellForm(const xstructure& a);
xmatrix<double> NiggliUnitCellForm(const xmatrix<double>& lattice);
// minkowsky
xstructure MinkowskiBasisReduction(const xstructure& a);
xmatrix<double> MinkowskiBasisReduction(const xmatrix<double>& lattice);
// optimal lattice reduction
xstructure LatticeReduction(const xstructure& a);
xmatrix<double> LatticeReduction(const xmatrix<double>& lattice);
//CO20170807 START
//DX20190214 [OBSOLETE] deque<_atom> foldAtomsInCell(deque<_atom>& atoms, xmatrix<double>& c2f_new, xmatrix<double>& f2c_new, bool skew); //CO20190520 - removed pointers for bools and doubles, added const where possible
deque<_atom> foldAtomsInCell(const xstructure& a, const xmatrix<double>& lattice_new, bool skew, double tol, bool check_min_dists=true); //CO20190520 - removed pointers for bools and doubles, added const where possible //DX20190619 - added check_min_dists bool
deque<_atom> foldAtomsInCell(const deque<_atom>& atoms, const xmatrix<double>& lattice_orig, const xmatrix<double>& lattice_new, bool skew, double tol, bool check_min_dists=true); //CO20190520 - removed pointers for bools and doubles, added const where possible //DX20190619 = added check_min_dists bool
xstructure GetPrimitiveVASP(const xstructure& a);
xstructure GetPrimitiveVASP(const xstructure& a,double tol);
//CO20170807 STOP
// bring cell in,compact, wigner seitz
//DX20190905 [OBSOLETE] _atom BringInCell(const _atom& atom_in,const xmatrix<double>& lattice,double epsilon);
//DX20190905 [OBSOLETE] //DX+CO START
//DX20190905 [OBSOLETE] _atom BringInCell_20161115(const _atom& atom_in,const xmatrix<double>& lattice,double epsilon); //DX
//DX20190905 [OBSOLETE] _atom BringInCell_20160101(const _atom& atom_in,const xmatrix<double>& lattice,double epsilon); //DX
//DX20190905 [OBSOLETE] _atom BringInCell(const _atom& atom_in,const xmatrix<double>& lattice);
//DX20190905 [OBSOLETE] _atom BringInCell_20161115(const _atom& atom_in,const xmatrix<double>& lattice); //DX
//DX20190905 [OBSOLETE] _atom BringInCell_20160101(const _atom& atom_in,const xmatrix<double>& lattice); //DX
//DX20190905 [OBSOLETE] xstructure BringInCell(const xstructure& a,double epsilon);
//DX20190905 [OBSOLETE] xstructure BringInCell_20161115(const xstructure& a,double epsilon); //DX
//DX20190905 [OBSOLETE] xstructure BringInCell_20160101(const xstructure& a,double epsilon); //DX
//DX20190905 [OBSOLETE] xstructure BringInCell(const xstructure& a);
//DX20190905 [OBSOLETE] xstructure BringInCell_20161115(const xstructure& a); //DX
//DX20190905 [OBSOLETE] xstructure BringInCell_20160101(const xstructure& a); //DX
//DX20190905 [OBSOLETE] //DX+CO END
xstructure BringInCompact(const xstructure& a);
xstructure BringInWignerSeitz(const xstructure& a);
// primitive stuff
xstructure GetPrimitive_20210322(const xstructure& a,double eps=AUROSTD_MAX_DOUBLE); //DX20210323
xstructure GetPrimitive(const xstructure& a);
xstructure GetPrimitive(const xstructure& a,double tol);
xstructure GetPrimitive1(const xstructure& a);
xstructure GetPrimitive2(const xstructure& a);
xstructure GetPrimitive3(const xstructure& a);
bool isTranslationVector(const xstructure& xstr, const xvector<double>& vec, double tolerance=0.5, bool is_frac=false); //DX20210316
bool IsTranslationFVector(const xstructure& a,const xvector<double>& ftvec);
bool IsTranslationCVector(const xstructure& a,const xvector<double>& ctvec);
// other eggs
xstructure ReScale(const xstructure& a,const double& in_scale);
xstructure SetScale(const xstructure& a,const double& in_scale);
xstructure SetVolume(const xstructure& a,const double& in_volume);
xstructure InflateLattice(const xstructure& a,const double& coefficient);
xstructure InflateVolume(const xstructure& a,const double& coefficient);
double GetVolume(const xstructure& a);
double Volume(const xstructure& a);
//DX20180726 START
_atom BringCloseToOrigin(_atom& atom, xmatrix<double>& f2c);
bool uniqueAtomInCell(_atom& atom, deque<_atom>& atoms);
bool alreadyInCell(_atom& atom, deque<_atom> atoms);
//DX20180726 END
//DX+CO START
bool atomInCell(const _atom& atom, double tolerance=_ZERO_TOL_, double upper_bound=1.0, double lower_bound=0.0); //DX20191125 //ME+DX20210203 - added bounds
bool inCell(const xvector<double>& pos_vec, double tolerance=_ZERO_TOL_, double upper_bound=1.0, double lower_bound=0.0); //DX20191125 - added tolerance  // ME20210128 - added bounds
//DX+CO END
xstructure GetSuperCell(const xstructure& a,const xmatrix<double>& sc);
xstructure GetSuperCell(const xstructure& a,const xvector<double>& sc);
xstructure GetSuperCell(const xstructure& a,const xvector<int>& sc);
xstructure GetSuperCell(const xstructure& a, const int& sc11,const int& sc12,const int& sc13, const int& sc21,const int& sc22,const int& sc23, const int& sc31,const int& sc32,const int& sc33);
xstructure GetSuperCell(const xstructure& a,const int& sc1,const int& sc2,const int& sc3);
//CO START
xstructure GetSuperCell(const xstructure& a,const xmatrix<double>& sc,vector<int>& sc2pcMap,vector<int>& pc2scMap,bool get_symmetry, bool get_full_basis, bool force_supercell_matrix=false,bool force_strict_pc2scMap=false); //DX20190319 - added force_supercell_matrix //CO20190409 - added force_strict_pc2scMap
xstructure GetSuperCell(const xstructure& a,const xvector<double>& sc,vector<int>& sc2pcMap,vector<int>& pc2scMap,bool get_symmetry, bool get_full_basis, bool force_supercell_matrix=false,bool force_strict_pc2scMap=false); //DX20190319 - added force_supercell_matrix //CO20190409 - added force_strict_pc2scMap
xstructure GetSuperCell(const xstructure& a,const xvector<int>& sc,vector<int>& sc2pcMap,vector<int>& pc2scMap,bool get_symmetry, bool get_full_basis, bool force_supercell_matrix=false,bool force_strict_pc2scMap=false); //DX20190319 - added force_supercell_matrix  //CO20190409 - added force_strict_pc2scMap
xstructure GetSuperCell(const xstructure& a,const int& sc11,const int& sc12,const int& sc13, const int& sc21,const int& sc22,const int& sc23, const int& sc31,const int& sc32,const int& sc33,vector<int>& sc2pcMap,vector<int>& pc2scMap,bool get_symmetry, bool get_full_basis, bool force_supercell_matrix=false,bool force_strict_pc2scMap=false); //DX20190319 - added force_supercell_matrix //CO20190409 - added force_strict_pc2scMap
xstructure GetSuperCell(const xstructure& a,const int& sc1,const int& sc2,const int& sc3,vector<int>& sc2pcMap,vector<int>& pc2scMap,bool get_symmetry, bool get_full_basis, bool force_supercell_matrix=false,bool force_strict_pc2scMap=false); //DX20190319 - added force_supercell_matrix  //CO20190409 - added force_strict_pc2scMap
//CO END
bool CalculateSymmetry(xstructure& str,bool ossverbose,ostream& oss,bool fffverbose,double radius);
bool CalculateSymmetry(xstructure& str,bool ossverbose,ostream& oss,bool fffverbose);
bool CalculateSymmetry(xstructure& str,bool ossverbose,ostream& oss,double radius);
bool CalculateSymmetry(xstructure& str,bool ossverbose,double radius);
bool CalculateSymmetry(xstructure& str,double radius);
bool CalculateSymmetry(xstructure& str,bool ossverbose);
bool CalculateSymmetry(xstructure& str);
void CalculateSymmetryPointGroup(xstructure& str,bool ossverbose,ostream& oss,bool fffverbose);
void CalculateSymmetryPointGroup(xstructure& str,bool ossverbose,ostream& oss);
void CalculateSymmetryPointGroup(xstructure& str,bool ossverbose);
void CalculateSymmetryPointGroup(xstructure& str);
void CalculateSymmetryPointGroupCrystal(xstructure& str,bool ossverbose,ostream& oss,bool fffverbose);
void CalculateSymmetryPointGroupCrystal(xstructure& str,bool ossverbose,ostream& oss);
void CalculateSymmetryPointGroupCrystal(xstructure& str,bool ossverbose);
void CalculateSymmetryPointGroupCrystal(xstructure& str);
void CalculateSymmetryFactorGroup(xstructure& str,bool ossverbose,ostream& oss,bool fffverbose);
void CalculateSymmetryFactorGroup(xstructure& str,bool ossverbose,ostream& oss);
void CalculateSymmetryFactorGroup(xstructure& str,bool ossverbose);
void CalculateSymmetryFactorGroup(xstructure& str);
void CalculateSymmetryPointGroupKLattice(xstructure& str,bool ossverbose,ostream& oss,bool fffverbose);
void CalculateSymmetryPointGroupKLattice(xstructure& str,bool ossverbose,ostream& oss);
void CalculateSymmetryPointGroupKLattice(xstructure& str,bool ossverbose);
void CalculateSymmetryPointGroupKLattice(xstructure& str);
void CalculateSymmetryPointGroupKCrystal(xstructure& str,bool ossverbose,ostream& oss,bool fffverbose);  //ME20200114
void CalculateSymmetryPointGroupKCrystal(xstructure& str,bool ossverbose,ostream& oss);  //ME20200114
void CalculateSymmetryPointGroupKCrystal(xstructure& str,bool ossverbose);  //ME20200114
void CalculateSymmetryPointGroupKCrystal(xstructure& str);  //ME20200114
void CalculateSymmetryPointGroupKPatterson(xstructure& str,bool ossverbose,ostream& oss,bool fffverbose);  //ME20200129
void CalculateSymmetryPointGroupKPatterson(xstructure& str,bool ossverbose,ostream& oss);  //ME20200129
void CalculateSymmetryPointGroupKPatterson(xstructure& str,bool ossverbose);  //ME20200129
void CalculateSymmetryPointGroupKPatterson(xstructure& str);  //ME20200129
xstructure Rotate(const xstructure& a,const xmatrix<double>& rm);
xstructure GetLTCell(const xmatrix<double>& lt,const xstructure& str);
xstructure GetLTFVCell(const xvector<double>& nvec,const double phi,const xstructure& str);
xstructure ShiftPos(const xstructure& a,const xvector<double>& shift, bool is_frac); //DX20210111
xstructure ShiftCPos(const xstructure& a,const xvector<double>& shift);
xstructure ShiftFPos(const xstructure& a,const xvector<double>& shift);
double MaxStructureLattice(const xstructure& str);
double MinStructureLattice(const xstructure& str);
double AtomDist(const xstructure& str,const _atom& atom1,const _atom& atom2);
bool SameAtom(const xstructure& str,const _atom& atom1,const _atom& atom2);
bool SameAtom(const _atom& atom1,const _atom& atom2);
bool DifferentAtom(const xstructure& str,const _atom& atom1,const _atom& atom2);
xmatrix<double> GetDistMatrix(const xstructure& a); //CO20171025
vector<double> GetNBONDXX(const xstructure& a);
int GenerateGridAtoms(xstructure& str,int i1,int i2,int j1,int j2,int k1,int k2); //DX20191218 [ORIG]
int GenerateGridAtoms(xstructure& str,double radius); //CO20200912 - double
int GenerateGridAtoms(xstructure& str,int d);
int GenerateGridAtoms(xstructure& str,int d1,int d2,int d3);
int GenerateGridAtoms(xstructure& str,const xvector<int>& dims);
int GenerateGridAtoms(xstructure& str);

void l2ijk(const xstructure& str,const int &l,int &i,int &j,int &k);
void l2ijk(const xstructure& str,const int &l,xvector<int>& ijk);
xvector<int> l2ijk(const xstructure& str,const int &l);
void ijk2l(const xstructure& str,int &l,const int &i,const int &j,const int &k);
void ijk2l(const xstructure& str,int &l,const xvector<int>& ijk);
int ijk2l(const xstructure& str,const int &i,const int &j,const int &k);
int ijk2l(const xstructure& str,const xvector<int>& ijk);
xvector<double> r_lattice(const xstructure& str,const int &l);
xvector<double> r_lattice(const xstructure& str,const int &i,const int &j,const int &k);
xvector<double> r_lattice(const xstructure& str,const xvector<int>& ijk);
xstructure input2AIMSxstr(istream& input);
xstructure input2ABINITxstr(istream& input);
xstructure input2QExstr(istream& input);
xstructure input2VASPxstr(istream& input,bool vasp5=false);
xstructure input2ITCxstr(istream& input); //CO20220613
xstructure input2ELKxstr(istream& input); //DX20200313
xstructure input2ATATxstr(istream& input); //SD20220123

// ----------------------------------------------------------------------------
// centroid functions for structures //DX20200728
xvector<double> getCentroidOfStructure(const xstructure& xstr, bool use_cpos=true, bool use_atom_mass=false);
xvector<double> getCentroidOfStructure(const deque<_atom>& atoms, bool use_cpos=true, bool use_atom_mass=false);
xvector<double> getCentroidOfStructurePBC(const xstructure& xstr, bool use_cpos=true, bool use_atom_mass=false);
xvector<double> getCentroidOfStructurePBC(const deque<_atom>& atoms,xmatrix<double> lattice,bool use_cpos=true,bool use_atom_mass=false);

// ----------------------------------------------------------------------------
// functions related to AtomEnvironment - DX20191122
vector<AtomEnvironment> getAtomEnvironments(const xstructure& xstr, uint mode=ATOM_ENVIRONMENT_MODE_1);
void writeAtomEnvironments(const vector<AtomEnvironment> environments, const std::map<string, string> meta_data = std::map<string, string>()); //HE20210723 add separate write function
vector<AtomEnvironment> getLFAAtomEnvironments(const xstructure& xstr, const string& lfa, const vector<string>& LFAs, uint mode=ATOM_ENVIRONMENT_MODE_1);

void minimumCoordinationShellLatticeOnly(const xmatrix<double>& lattice,
    double& min_dist, uint& frequency, vector<xvector<double> >& coordinates); //DX20191122
void minimumCoordinationShellLatticeOnly(const xmatrix<double>& lattice,
    double& min_dist, uint& frequency, vector<xvector<double> >& coordinates, double radius); //DX20191122
void minimumCoordinationShellLatticeOnly(const xmatrix<double>& lattice, xvector<int>& dims,
    vector<xvector<double> >& l1, vector<xvector<double> >& l2, vector<xvector<double> >& l3, 
    vector<int>& a_index, vector<int>& b_index, vector<int>& c_index, 
    double& min_dist, uint& frequency, vector<xvector<double> >& coordinates,
    double radius); //DX20191122
void minimumCoordinationShell(const xstructure& xstr, uint center_index, 
    double& min_dist, uint& frequency, vector<xvector<double> >& coordinates); //DX20191122
void minimumCoordinationShell(const xstructure& xstr, uint center_index, 
    double& min_dist, uint& frequency, vector<xvector<double> >& coordinates, const string& type); //DX20191122

//makefile tests
bool smithTest(ostream& oss=cout);
bool smithTest(ofstream& FileMESSAGE,ostream& oss=cout);
bool PrototypeGeneratorTest(ostream& oss=cout, bool check_symmetry=false, bool check_uniqueness=false); //DX20200928
bool PrototypeGeneratorTest(ofstream& FileMESSAGE,ostream& oss=cout, bool check_symmetry=false, bool check_uniqueness=false); //DX20200928
// ----------------------------------------------------------------------------
// Structure Prototypes
// aflow_xproto.cpp
#define _HTQC_PROJECT_STRING_ "HTQC Project"
#define _TERNARY_PROJECT_STRING_ "HTQC^3 Project"
#define _ICSD_STRING_ "(icsd library)"
#define _ICSD_PROJECT_STRING_ "ICSD Project"
#define _ICSD_AFLOWLIB_STRING_ "(icsd_aflowlib library)"

// aflow_xproto.cpp
namespace aflowlib {
  string PrototypeCleanLatticeString(const string& latticeIN);
}
double NearestNeighbor(const xstructure &str_in);
vector<double> NearestNeighbors(const xstructure& xstr); //DX20201230 - moved from XtalFinder
double NearestNeighborToAtom(const xstructure& xstr, uint k); //DX20201230 - moved from XtalFinder

// for HTQC
#define STRUCTURE_MODE_NONE             0
#define STRUCTURE_MODE_RAW              1
#define STRUCTURE_MODE_ABC              2
#define STRUCTURE_MODE_WYC              3
#define STRUCTURE_MODE_ICSD             4
#define STRUCTURE_MODE_HTQC_ICSD        5
#define STRUCTURE_MODE_USE              6
#define STRUCTURE_MODE_REMOVE           7
#define STRUCTURE_MODE_SPECIES          8
#define STRUCTURE_MODE_SWAP_AB          9
#define STRUCTURE_MODE_SWAP_BC         10
#define STRUCTURE_MODE_SWAP_AC         11
#define STRUCTURE_MODE_SWAP_XY         12
#define STRUCTURE_MODE_PRIM            13
#define STRUCTURE_MODE_CONVENTIONAL    14
#define STRUCTURE_MODE_VOLUME          15
#define LIBRARY_MODE_ICSD               0
#define LIBRARY_MODE_ICSD_AFLOWLIB      1
#define LIBRARY_MODE_HTQC               2
#define LIBRARY_MODE_HTQC_ICSD          3
#define LIBRARY_MODE_HTQC_ICSD_AFLOWLIB 4
#define LIBRARY_MODE_LIB0               5
#define LIBRARY_MODE_LIB3               6
#define LIBRARY_MODE_LIB4               7
#define LIBRARY_MODE_LIB5               8
#define LIBRARY_MODE_LIB6               9
#define LIBRARY_MODE_LIB7               10
#define LIBRARY_MODE_LIB8               11
#define LIBRARY_MODE_LIB9               12
#define LIBRARY_MODE_PROTOTYPE          13
#define LIBRARY_MODE_XSTRUCTURE         14
#define LIBRARY_MODE_AUID               15
#define LIBRARY_MODE_ARUN               16  //ME20181226
string* LOAD_Library_ICSD(string file);

namespace aflowlib {
  struct _PROTO_PARAMS{
    string label;
    string parameters;
    deque<string> vatomX;
    deque<double> vvolumeX;
    double volume_in;
    int mode;
    bool flip_option;
  };

  xstructure PrototypePure(ostream &FileMESSAGE,string label,string parameters,string atA,double volA);
  xstructure PrototypePure(ostream &FileMESSAGE,string label,string parameters,string atA);
  xstructure PrototypePure(ostream &FileMESSAGE,string label,string parameters);
  xstructure PrototypePureHTQC(ostream &FileMESSAGE,string label,string parameters,string atA,double volA);
  xstructure PrototypePureHTQC(ostream &FileMESSAGE,string label,string parameters,string atA);
  xstructure PrototypePureHTQC(ostream &FileMESSAGE,string label,string parameters);
  uint PrototypeLibrariesSpeciesNumber(const string& label,ostream& oss=cerr); //CO20181226
  // xstructure PrototypeLibraries(ostream &oss,string label,string parameters,int mode=LIBRARY_MODE_HTQC);
  // xstructure PrototypeLibraries(ostream &oss,string label,string parameters,deque<string> &vatomX,int mode=LIBRARY_MODE_HTQC);
  uint GetAllPrototypeLabels(vector<string>& prototype_labels, string library="all"); //DX20181009
  uint GetAllPrototypeLabels(vector<string>& prototype_labels, vector<string>& compositions, string library="all"); //DX20181009
  uint GetAllPrototypeLabels(vector<string>& prototype_labels, vector<string>& compositions, 
      vector<uint>& space_group_numbers, vector<vector<vector<string> > >& Wyckoff_letter_strings, 
      string library="all");
  vector<string> GetPrototypesBySpeciesNumber(uint number_of_species, string library="all"); //DX20181009
  vector<string> GetPrototypesByStoichiometry(vector<uint> stoichiometry, string library="all"); //DX20181009
  vector<string> GetPrototypesByStoichiometry(vector<uint> stoichiometry, vector<string>& protototype_composition, vector<uint>& prototype_space_group_numbers, 
      vector<vector<vector<string> > >& prototype_grouped_Wyckoff_letters, string library="all");
  vector<string> GetPrototypesBySymmetry(vector<uint>& stoichiometry, uint& space_group_number, vector<GroupedWyckoffPosition>& grouped_Wyckoff_positions, uint setting, string library="all"); //DX20181010
  //vector<string> GetPrototypesBySymmetry(vector<uint>& stoichiometry, uint& space_group_number, vector<vector<vector<string> > >& grouped_possible_Wyckoff_letters, uint setting, string library="all"); //DX20181010
  vector<string> GetPrototypesBySymmetry(vector<uint>& stoichiometry, uint& space_group_number, vector<GroupedWyckoffPosition>& grouped_Wyckoff_positions, vector<uint>& prototype_space_groups, uint setting, string library="all"); //DX20181010
  //vector<string> GetPrototypesBySymmetry(vector<uint>& stoichiometry, uint& space_group_number, vector<vector<vector<string> > >& grouped_possible_Wyckoff_letters, vector<uint>& prototype_space_groups, uint setting, string library="all"); //DX20181010
  xstructure PrototypeLibraries(ostream &oss,string label,string parameters,int mode);
  xstructure PrototypeLibraries(ostream &oss,string label,string parameters,deque<string> &vatomX,int mode);
  xstructure PrototypeLibraries(ostream &oss,string label,string parameters,deque<string> &vatomX,deque<double> &vvolumeX,double volume_in,int mode);//=LIBRARY_MODE_HTQC);
  xstructure PrototypeLibraries(ostream &oss,string label,string parameters,deque<string> &vatomX,deque<double> &vvolumeX,double volume_in,int mode,bool flip_option);
  xstructure PrototypeLibraries(ostream &oss,_PROTO_PARAMS *PARAMS);

  string PrototypesHelp(void);
  string PrototypesIcsdHelp(string options);
  string CALCULATED(string options);
  string CALCULATED_ICSD_RANDOM(void);
  // aflow_xproto_gus.cpp
  xstructure PrototypeBinaryGUS(ostream &oss,string label);
  xstructure PrototypeBinaryGUS(ostream &oss,string label,string atA,string atB);
  xstructure PrototypeBinaryGUS(ostream &oss,string label,string atA,double volA,string atB,double volB,double vol_in);
}

extern string PrototypeBinaryGUS_Cache_Library[];

// ----------------------------------------------------------------------------
// aflow_anrl.cpp
//DX20180710 - updated - #define DOI_ANRL " [ANRL doi: arXiv:1607.02532]"
#define DOI_ANRL " [ANRL doi: 10.1016/j.commatsci.2017.01.017 (part 1), doi: 10.1016/j.commatsci.2018.10.043 (part 2)]" //DX20180710 - updated //DX20190214 updated part 2 doi
#define DOI_POCC " [POCC doi: 10.1021/acs.chemmater.6b01449]"

namespace anrl {
  // ---------------------------------------------------------------------------
  // get existing prototype information
  uint PrototypeANRL_LoadList(vector<string>& vproto,
      vector<string>& vproto_label,
      vector<uint>& vproto_nspecies,
      vector<uint>& vproto_natoms,
      vector<uint>& vproto_spacegroup,
      vector<uint>& vproto_nunderscores,
      vector<uint>& vproto_nparameters,
      vector<string>& vproto_Pearson_symbol,
      vector<string>& vproto_params,
      vector<string>& vproto_Strukturbericht,
      vector<string>& vproto_prototype,
      vector<string>& vproto_dialect);
  vector<string> getANRLParameters(string anrl_label,
      string library="",
      int choice=-1,
      bool keep_original_lattice_parameter=false); //DX20181009 //DX20190227 - added keep_original_lattice_parameter
  bool vproto2tokens(string proto,
      string& label,
      uint& nspecies,
      uint& natoms,
      uint& spacegroup,
      uint& nunderscores,
      uint& nparameters,
      string& Pearson_symbol,
      string& params,
      string& Strukturbericht,
      string& prototype,
      string& dialect);
  // ---------------------------------------------------------------------------
  // functions to determine atomic positions from Wyckoff and parameters
  vector<uint> extractStoichiometry(string& anrl_label);
  // ---------------------------------------------------------------------------
  // checking functions
  bool PrototypeANRL_Consistency(uint vparameters_size,uint proto_nparameters,string proto_prototype,
      string proto_label,string proto_Strukturbericht,string proto_Pearson_symbol,
      uint proto_spacegroup, string proto_params, uint print_mode); //DX20180710 - added print_mode //DX20200207 - oss no longer needed
  // ---------------------------------------------------------------------------
  // helper functions to determine label and internal degrees of freedom 
  string groupedWyckoffPosition2ANRLString(const vector<GroupedWyckoffPosition>& grouped_positions, bool alphabetize);
  vector<string> getANRLLatticeParameterString(char& lattice_type);
  vector<double> getANRLLatticeParameterValuesFromWyccar(const vector<string>& wyccar_ITC, char lattice_type, char lattice_centering, uint setting); //DX20191031
  vector<double> getANRLLatticeParameterValuesFromABCAngles(const xstructure& xstr, char lattice_type, char lattice_centering, uint setting); //DX20191031
  vector<double> getANRLLatticeParameterValues(const vector<double>& all_lattice_parameters, char lattice_type, char lattice_centering, uint setting); //DX20191031
  uint getANRLSettingChoice(int spacegroup); //DX20191031 - removed reference
  // ---------------------------------------------------------------------------
  // map structure to label and internal degrees of freedom 
  string structure2anrl(istream& input, aurostd::xoption& vpflow);           // xoption
  string structure2anrl(xstructure& xstr, bool recalculate_symmetry=true);   // use default options //DX20191031 - added recalculate_symmetry
  string structure2anrl(xstructure& xstr, double tolerance);                 // specify symmetry tolerance //CO20190520 - removed pointers for bools and doubles, added const where possible
  string structure2anrl(xstructure& xstr, uint setting);                     // specify setting
  string structure2anrl(xstructure& xstr, double tolerance, uint setting, bool recalculate_symmetry=true, bool print_element_names=false, bool print_atomic_numbers=false);  // main function //CO20190520 - removed pointers for bools and doubles, added const where possible //DX20190829 - added recalculate_symmetry //DX20191031 - removed reference //DX20210622 - added printing options
  // ---------------------------------------------------------------------------
  // generic prototype generator (main function)
  xstructure PrototypeANRL_Generator(string& label, string& parameters, deque<string> &vatomX,deque<double> &vvolumeX, ostream& logstream=cout, bool silence_logger=true); //DX20200528 - command line = no logger
  xstructure PrototypeANRL_Generator(string& label, string& parameters, deque<string> &vatomX,deque<double> &vvolumeX, ofstream& FileMESSAGE, ostream& logstream=cout, bool silence_logger=false); //DX20200528 - internal = logger
  // ---------------------------------------------------------------------------
  // [OLD] hard-coded generator (requires ANRL/ subdirectory)
  xstructure PrototypeANRL(ostream &oss,
      string label,
      string parameters,
      deque<string> &vatomX,
      deque<double> &vvolumeX,
      double volume_in,
      int mode,
      bool flip_option);
}

// ----------------------------------------------------------------------------
// Various prototypes to be moved somewhere sometime
// PROTOTYPES
// uint argsprint(vector<string> argv);
// ----------------------------------------------------------------------------
// aflow.cpp
//[CO20200502 - DUPLICATE?]string aflow_get_time_string(void);
//[CO20200502 - DUPLICATE?]string aflow_get_time_string_short(void);
//[CO20200502 - DUPLICATE?]string strPID(void);
//[CO20200502 - DUPLICATE?]string strTID(void);  //CO20200502 - threadID
int AFLOW_main(vector<string> &argv);
namespace aflow {
  string License_Preamble_aflow(void);
  string Intro_aflow(string x);
  string Intro_sflow(string x);
  string Intro_HELP(string x);
  string Banner(string type);
}
int VASP_Main(vector<string> argv);
int GRND_Main(vector<string> argv);
namespace KBIN {
  int KBIN_Main(vector<string> argv);
}
string MessageTime(void);
string MessageHostTime(const _aflags& aflags);
string MessageDir(const _aflags& aflags);
string MessageDirTime(const _aflags& aflags);
string MessageDirHostTime(const _aflags& aflags);
//[CO20200624 - REDUNDANT]bool AFLOW_BlackList(string hostname);

// ----------------------------------------------------------------------------
// aflow_pthreads.cpp
namespace AFLOW_PTHREADS {
  int GetTotalCPUs(void);
  bool Check_Threads(vector<string> argv,const bool& VERBOSE);
  void Clean_Threads(void);
  void No_Threads(void);
  bool Available_Free_Threads(int &fthread);
  bool Wait_Available_Free_Threads(int &fthread,const double& pthread_wait,const bool& VERBOSE);
  bool Wait_Available_Free_Threads(int &fthread,const bool& VERBOSE);
}
// interfaces
namespace KBIN {
  bool MoveRun2NewDirectory(_aflags& aflags, const string& subdirectory_orig, const string& subdirectory_new); //DX20210901 //SD20220319 - return bool
  void RUN_Directory_PTHREADS(_aflags &aflags);
  void *_threaded_interface_RUN_Directory(void *ptr);
} // namespace KBIN
namespace aurostd { // Multithreaded add on to aurostd
  bool multithread_execute(const deque<string>& vcommand,int NUM_THREADS,bool VERBOSE);
  bool multithread_execute(const deque<string>& vcommand,int NUM_THREADS);
  bool multithread_execute(const deque<string>& vcommand);
  bool multithread_execute(const vector<string>& vcommand,int NUM_THREADS,bool VERBOSE);
  bool multithread_execute(const vector<string>& vcommand,int NUM_THREADS);
  bool multithread_execute(const vector<string>& vcommand);
} // namespace aurostd
namespace AFLOW_PTHREADS {
  bool MULTI_sh(const vector<string>& argv);
  bool MULTI_compress(const string& cmd,const vector<string>& argv);
  bool MULTI_zip(const vector<string>& argv); //CO20211104
  bool MULTI_bz2xz(const vector<string>& argv);
  bool MULTI_xz2bz2(const vector<string>& argv);
  bool MULTI_gz2xz(const vector<string>& argv);
}
namespace sflow {
  void KILL(string options);
  void JUST(string options,istream& input,string mode);
  void QSUB(string options);
  void QSUB(string options,string cmd);
  void QDEL(string options);
  void QDEL(string options,string cmd);
}

#ifdef AFLOW_MULTITHREADS_ENABLE
//ME20220130
namespace xthread {
  class xThread {
    public:
      xThread(int nmax=0, int nmin=1);
      xThread(ostream& oss, int nmax=0, int nmin=1);
      xThread(const xThread& xt);
      const xThread& operator=(const xThread& xt);
      ~xThread();

      void clear();

      void setCPUs(int nmax, int nmin=1);
      void setProgressBar(ostream& oss);
      void unsetProgressBar();

      template <typename F, typename... A>
        void run(uint ntasks, F& func, A&... args);
      template <typename F, typename... A>
        void run(int ntasks, F& func, A&... args);
      template <typename F, typename... A>
        void run(unsigned long long int ntasks, F& func, A&... args);
      template <typename IT, typename F, typename... A>
        void run(const IT& it, F& func, A&... args);
      template <typename IT, typename F, typename... A>
        void run(IT& it, F& func, A&... args);

      template <typename F, typename... A>
        void runPredistributed(int ntasks, F& func, A&... args);
      template <typename F, typename... A>
        void runPredistributed(uint ntasks, F& func, A&... args);
      template <typename F, typename... A>
        void runPredistributed(unsigned long long int ntasks, F& func, A&... args);

    private:
      void free();
      void copy(const xThread&);

      int ncpus_max;
      int ncpus_min;
#ifdef AFLOW_MULTITHREADS_ENABLE
      std::mutex mtx;
#endif
      ostream* progress_bar;
      unsigned long long int progress_bar_counter;
      bool progress_bar_set;

      void initializeProgressBar(unsigned long long int ntasks);

      int reserveThreads(unsigned long long int ntasks);
      void freeThreads(int ncpus);

      template <typename I, typename F, typename... A>
        void run(I& it, I& end, unsigned long long int ntasks, F& func, A&... args);
      template <typename I, typename F, typename... A>
        void spawnWorker(int ithread, I& it, I& end, unsigned long long int ntasks, F& func, A&... args);
      template <typename I>
        I advance(I& it, I& end, unsigned long long int ntasks, bool update_progress_bar=false);

      template <typename I, typename F, typename... A>
        void runPredistributed(I ntasks, F& func, A&... args);
      template <typename I, typename F, typename... A>
        void spawnWorkerPredistributed(int ithread, I startIndex, I endIndex, F& func, A&... args);
  };
}
#endif

// ----------------------------------------------------------------------------
// aflow_kbin.cpp
//int KbinCheckInputFiles(string Directory,ofstream& FileERROR);
namespace KBIN {
  void MPI_Extract(string AflowIn,ofstream &FileMESSAGE,_aflags &aflags,_kflags &kflags);
  void RUN_Directory(_aflags& aflags);
  void AFLOW_RUN_Directory(const _aflags& aflags);
  void RUN_DirectoryScript(const _aflags& aflags,const string& script,const string& output);
  bool CompressDirectory(const _aflags& aflags,const _kflags& kflags);
  bool CompressDirectory(const string& directory,const _kflags& kflags);  //ME20210927
  bool CompressDirectory(const _aflags& aflags);
  bool CompressDirectory(const string& directory);  //CO20211130
  void Clean(const _aflags& aflags);
  void Clean(const string directory);
  void Clean(const _aflags& aflags,const aurostd::xoption& opts_clean);  //CO20210901
  void Clean(const string directory,const aurostd::xoption& opts_clean); //CO20210901
  void XClean(string options);
  void GenerateAflowinFromVASPDirectory(_aflags& aflags);
  void StartStopCheck(const string &AflowIn,string str1,string str2,bool &flag,bool &flagS);
  void StartStopCheck(const string &AflowIn,string str1,bool &flag,bool &flagS);
  bool Legitimate_krun(const _aflags& aflags,const bool osswrite,ostringstream& oss); //SD20220224
  bool Legitimate_krun(const _aflags& aflags); //SD20220224
  bool Legitimate_aflowin(const string& aflowindir,const bool osswrite,ostringstream& oss); //SD20220224 - made aflowindir const, removed reference from bool
  bool Legitimate_aflowin(const string& aflowindir); //SD20220224 - made aflowindir const
  bool Legitimate_aflowdir(const string& aflowindir,const _aflags& aflags,const bool osswrite,ostringstream& oss); //SD20220224
  bool Legitimate_aflowdir(const string& aflowindir,const _aflags& aflags); //SD20220224
  void getAflowInFromAFlags(const _aflags& aflags,string& AflowIn_file,string& AflowIn,ostream& oss=cout); //CO20191110
  void getAflowInFromAFlags(const _aflags& aflags,string& AflowIn_file,string& AflowIn,ofstream& FileMESSAGE,ostream& oss=cout); //CO20191110
  void getAflowInFromDirectory(const string& directory,string& AflowIn_file,string& AflowIn,ostream& oss=cout); //CO20191110
  void getAflowInFromDirectory(const string& directory,string& AflowIn_file,string& AflowIn,ofstream& FileMESSAGE,ostream& oss=cout); //CO20191110
  int get_NCPUS();  //ME20200219
  int get_NCPUS(const _kflags&);  //ME20200219
}

// ----------------------------------------------------------------------------
// aflow_modules.cpp
//ME20181027
namespace KBIN {
  void setModules(_xvasp&);
  void setModules(_xinput&);
  void readModulesFromAflowIn(const string&, _kflags&, _xvasp&);
  void readModulesFromAflowIn(const string&, _kflags&, _xinput&);
  vector<aurostd::xoption> loadDefaultsAPL();
  bool writeFlagAPL(const string& key,const xoption& xopt); //CO20181226  //ME20190113
  void readParametersAPL(const string&, _moduleOptions&, _xinput&);
  vector<aurostd::xoption> loadDefaultsQHA();  //AS20200302
  void readParametersQHA(const string&, _moduleOptions&, _xinput&); //AS20200302
  vector<aurostd::xoption> loadDefaultsAAPL();
  bool writeFlagAAPL(const string& key,const xoption& xopt);  //CO20181226  //ME20190113
  void readParametersAAPL(const string&, _moduleOptions&, _xinput&);
  vector<aurostd::xoption> loadDefaultsAEL();
  bool writeFlagAEL(const string& key,const xoption& xopt); 
  vector<aurostd::xoption> loadDefaultsAGL();
  bool writeFlagAGL(const string& key,const xoption& xopt); 

}

// ----------------------------------------------------------------------------
// aflow_qsub.cpp
namespace KBIN {
  bool QSUB_Extract(_xqsub& xqsub,string AflowIn,ifstream &FileAFLOWIN,ofstream &FileMESSAGE,_aflags &aflags,_kflags &kflags);
  bool QSUB_RunFinished(_aflags &aflags,ofstream &FileMESSAGE,bool=FALSE);
  void QSUB_WaitFinished(_aflags &aflags,ofstream &FileMESSAGE,bool=FALSE);
  bool QSUB_Extract_Mode1(_xqsub& xqsub,ofstream &FileMESSAGE,_aflags &aflags,_kflags &kflags);
  bool QSUB_Extract_Mode2(_xqsub& xqsub,ofstream &FileMESSAGE,_aflags &aflags,_kflags &kflags);
  bool QSUB_Extract_Mode3(_xqsub& xqsub,ofstream &FileMESSAGE,_aflags &aflags,_kflags &kflags);
}

// ----------------------------------------------------------------------------
// aflow_ialien.cpp
namespace ALIEN {
  bool Produce_INPUT(_xalien& xalien,string AflowIn,ifstream &FileAFLOWIN,ofstream &FileMESSAGE,_aflags &aflags,_kflags &kflags,_alienflags &alienflags);
  bool Modify_INPUT(_xalien& xalien,ofstream &FileMESSAGE,_aflags &aflags,_alienflags &alienflags);
  bool Write_INPUT(_xalien& xalien);
  bool Produce_INPUT_FILE(_xalien& xalien,string AflowIn,ifstream &FileAFLOWIN,ofstream &FileMESSAGE,_aflags &aflags,_kflags &kflags,_alienflags &alienflags);
  bool Modify_INPUT_FILE(_xalien& xalien,ofstream &FileMESSAGE,_aflags &aflags,_alienflags &alienflags);
}

// ----------------------------------------------------------------------------
// aflow_kalien.cpp
namespace ALIEN {
  _alienflags Get_Alienflags_from_AflowIN(string &AflowIn);
  bool Run_Directory(ofstream& FileERROR,_aflags& aflags,_kflags& kflags);
}

// ----------------------------------------------------------------------------
// aflow_matlab.cpp aflow_matlab_funcs.cpp
bool KBIN_MATLAB_Extract(string AflowIn,ifstream &FileAFLOWIN,ofstream &FileMESSAGE,_aflags &aflags,_kflags &kflags);
bool KBIN_MATLAB_Run(_kflags &kflags);
_kflags KBIN_MATLAB_Get_Matlabflags_from_AflowIN(string &AflowIn);
bool KBIN_MATLAB_Directory(ofstream &FileMESSAGE,_aflags &aflags,_kflags &kflags);
string MATLAB_FUNCS_param(void);
//string MATLAB_FUNCS_plotband(string DIRECTORY,string OPTION1);
string MATLAB_FUNCS_plotband(void);

// ----------------------------------------------------------------------------
// aflow_gnuplot_plotbz.cpp
//string GNUPLOT_FUNCS_plotbz(string DIRECTORY,string OPTION1);
string GNUPLOT_FUNCS_plotbz(void);

// ----------------------------------------------------------------------------
// aflow_ifrozsl.cpp

namespace KBIN {
  void VASP_RunPhonons_FROZSL(_xvasp &xvasp,string AflowIn,_aflags &aflags,_kflags &kflags,_vflags &vflags,ofstream &FileMESSAGE);
}

namespace FROZSL {
  bool Extract_INPUT(const string& AflowIn,ofstream &FileMESSAGE,stringstream &input_file,_aflags &aflags,_kflags &kflags);
  bool Setup_frozsl_init_input(const string& AflowIn,ofstream &FileMESSAGE,stringstream &input_file,_aflags &aflags,_kflags &kflags);
  bool Already_Calculated_Input(const string& AflowIn);
  bool WGET_INPUT(ofstream &FileMESSAGE,string AflowIn,_aflags &aflags,_kflags &kflags);
  bool WGET_OUTPUT(ofstream &FileMESSAGE,_aflags &aflags,_kflags &kflags);
  bool input_TO_poscar(ofstream &FileMESSAGE,stringstream &input_file,_aflags &aflags,_kflags &kflags);
  string Generate_Input_file(ofstream &FileMESSAGE,_aflags &aflags,_kflags &kflags);
  bool File_INPUT(const string& AflowIn,ofstream &FileMESSAGE,stringstream &input_file,_aflags &aflags,_kflags &kflags);
  bool Write(string data,string directory);
  bool Delete(string data,string directory);
}
namespace FINDSYM {
  bool Write(string data,string directory);
}

// ----------------------------------------------------------------------------
// aflow_kvasp.cpp

namespace KBIN {
  _kflags VASP_Get_Kflags_from_AflowIN(const string &AflowIn,_aflags &aflags,ostream& oss=cout);
  _kflags VASP_Get_Kflags_from_AflowIN(const string &AflowIn,ofstream &FileMESSAGE,_aflags &aflags,ostream& oss=cout);
  _vflags VASP_Get_Vflags_from_AflowIN(const string &AflowIn,_aflags &aflags,_kflags& kflags,ostream& oss=cout);
  _vflags VASP_Get_Vflags_from_AflowIN(const string &AflowIn,ofstream &FileMESSAGE,_aflags &aflags,_kflags& kflags,ostream& oss=cout);
  bool VASP_Fix_Machine_Kflags_from_AflowIN(ofstream &FileMESSAGE,_aflags &aflags,_kflags &kflags,_vflags &vflags);
  bool VASP_Directory(ofstream& FileERROR,_aflags& aflags,_kflags& kflags);
  void VASP_BackupOriginal(_aflags aflags);
  // [OBSOLETE] G++6 not needed  void VASP_Wait(_xvasp& xvasp,_aflags &aflags,_kflags &kflags,_vflags &vflags,ofstream &FileMESSAGE);
  void VASP_ProcessWarnings(_xvasp &xvasp,_aflags &aflags,_kflags &kflags,aurostd::xoption& xmessage,aurostd::xoption& xwarning,ofstream &FileMESSAGE); //CO20210315
  void VASP_ProcessWarnings(_xvasp &xvasp,_aflags &aflags,_kflags &kflags,aurostd::xoption& xmessage,aurostd::xoption& xwarning,aurostd::xoption& xmonitor,ofstream &FileMESSAGE); //CO20210315
  bool VASP_Error2Fix(const string& error,_xvasp &xvasp,aurostd::xoption& xwarning,aurostd::xoption& xfixed,_aflags &aflags,_kflags &kflags,_vflags &vflags,ofstream &FileMESSAGE);  //CO20210315
  bool VASP_Error2Fix(const string& error,const string& mode,_xvasp &xvasp,aurostd::xoption& xwarning,aurostd::xoption& xfixed,_aflags &aflags,_kflags &kflags,_vflags &vflags,ofstream &FileMESSAGE);  //CO20210315
  bool VASP_Error2Fix(const string& error,int& submode,_xvasp &xvasp,aurostd::xoption& xwarning,aurostd::xoption& xfixed,_aflags &aflags,_kflags &kflags,_vflags &vflags,ofstream &FileMESSAGE);  //CO20210315
  bool VASP_Error2Fix(const string& error,const string& mode,int& submode,_xvasp &xvasp,aurostd::xoption& xwarning,aurostd::xoption& xfixed,_aflags &aflags,_kflags &kflags,_vflags &vflags,ofstream &FileMESSAGE);  //CO20210315
  bool VASP_Error2Fix(const string& error,bool try_last_ditch_efforts,_xvasp &xvasp,aurostd::xoption& xwarning,aurostd::xoption& xfixed,_aflags &aflags,_kflags &kflags,_vflags &vflags,ofstream &FileMESSAGE);  //CO20210315
  bool VASP_Error2Fix(const string& error,const string& mode,bool try_last_ditch_efforts,_xvasp &xvasp,aurostd::xoption& xwarning,aurostd::xoption& xfixed,_aflags &aflags,_kflags &kflags,_vflags &vflags,ofstream &FileMESSAGE);  //CO20210315
  bool VASP_Error2Fix(const string& error,int& submode,bool try_last_ditch_efforts,_xvasp &xvasp,aurostd::xoption& xwarning,aurostd::xoption& xfixed,_aflags &aflags,_kflags &kflags,_vflags &vflags,ofstream &FileMESSAGE);  //CO20210315
  bool VASP_Error2Fix(const string& error,const string& mode,int& submode,bool try_last_ditch_efforts,_xvasp &xvasp,aurostd::xoption& xwarning,aurostd::xoption& xfixed,_aflags &aflags,_kflags &kflags,_vflags &vflags,ofstream &FileMESSAGE);  //CO20210315
  bool VASP_FixErrors(_xvasp &xvasp,aurostd::xoption& xmessage,aurostd::xoption& xwarning,aurostd::xoption& xfixed,_aflags &aflags,_kflags &kflags,_vflags &vflags,ofstream &FileMESSAGE); //CO20210315
  bool VASP_Run(_xvasp &xvasp,_aflags &aflags,_kflags &kflags,_vflags &vflags,ofstream &FileMESSAGE);
  bool VASP_Run(_xvasp &xvasp,_aflags &aflags,_kflags &kflags,_vflags &vflags,string relaxA,string relaxB,bool qmwrite,ofstream &FileMESSAGE);
  bool VASP_Run(_xvasp &xvasp,_aflags &aflags,_kflags &kflags,_vflags &vflags,string relaxA,bool qmwrite,ofstream &FileMESSAGE);
  bool VASP_RunFinished(_xvasp &xvasp,_aflags &aflags,ofstream &FileMESSAGE,bool=FALSE);
  void WaitFinished(_xvasp &xvasp,_aflags &aflags,ofstream &FileMESSAGE,uint max_count=AUROSTD_MAX_UINT,bool=FALSE);  //CO20201220 - added max_count
  void VASP_Error(const _xvasp &xvasp,const string& message1="",const string& message2="",const string& message3="");
  void VASP_Error(const _xvasp &xvasp,ofstream &FileMESSAGE,const string& message1="",const string& message2="",const string& message3="");
  string VASP_Analyze(_xvasp &xvasp,bool qmwrite);
  //[CO20210315 - OBSOLETE]void VASP_CompressDirectory(_xvasp xvasp,_kflags &kflags);
  void VASP_Backup(_xvasp& xvasp,bool qmwrite,const string& relax); //CO20210315
  void VASP_CONTCAR_Save(const _xvasp& xvasp,const string& relax="breakpoint");  //CO20210315
  void VASP_CONTCAR_Save(const string& directory,const string& relax="breakpoint");  //CO20210315
  void VASP_Recycle(const _xvasp& xvasp,const string& relax); //CO20210315
  void VASP_Recycle(const _xvasp& xvasp,int relax_number);  //CO20210315
  void VASP_RecycleExtraFile(const _xvasp& xvasp,const string& xfile,const string& relax);  //CO20210315
  void VASP_RecycleExtraFile(const _xvasp& xvasp,const string& xfile,int relax_number); //CO20210315
  uint VASP_getNELM(const string& outcar); //CO20200624
  uint VASP_getNSTEPS(const string& oszicar);  //CO20200624
  bool VASP_OSZICARUnconverging(const string& dir,uint cutoff=3);
  bool VASP_OSZICARUnconverged(const string& oszicar,const string& outcar);
  void GetStatDiel(string& outcar, xvector<double>& eigr, xvector<double>& eigi); // CAMILO
  void GetDynaDiel(string& outcar, xvector<double>& eigr, xvector<double>& eigi); // CAMILO
  string BIN2VASPVersion(const string& binfile);  //SD20220331
  string BIN2VASPVersionNumber(const string& binfile);  //SD20220331
  double BIN2VASPVersionDouble(const string& binfile);  //SD20220331
  string OUTCAR2VASPVersion(const string& outcar);  //CO20210315
  string OUTCAR2VASPVersionNumber(const string& outcar);  //CO20210315
  double OUTCAR2VASPVersionDouble(const string& outcar);  //CO20210315
  string VASPVersionString2Number(const string& vasp_version);  //CO20210315
  double VASPVersionString2Double(const string& vasp_version);  //CO20210315
  string getVASPVersion(const string& binfile,const string& mpi_command="");  //ME20190219
  string getVASPVersionNumber(const string& binfile,const string& mpi_command="");  //CO20200610
  double getVASPVersionDouble(const string& binfile,const string& mpi_command="");  //CO20200610
}

// ----------------------------------------------------------------------------
// aflow_ivasp.cpp
namespace KBIN {
  bool VASP_Produce_INPUT(_xvasp& xvasp,const string& AflowIn,ofstream &FileMESSAGE,_aflags &aflags,_kflags &kflags,_vflags &vflags,bool load_POSCAR_from_xvasp=false);
  bool VASP_Modify_INPUT(_xvasp& xvasp,ofstream &FileMESSAGE,_aflags &aflags,_kflags &kflags,_vflags &vflags);
  bool VASP_Produce_and_Modify_INPUT(_xvasp& xvasp,const string& AflowIn,ofstream &FileMESSAGE,_aflags &aflags,_kflags &kflags,_vflags &vflags,bool load_POSCAR_from_xvasp=false); //CO20180418
  bool VASP_Write_ppAUID_FILE(const string& directory,const vector<string>& vppAUIDs,const vector<string>& species);
  bool VASP_Write_ppAUID_FILE(const string& directory,const deque<string>& vppAUIDs,const deque<string>& species);
  bool VASP_Write_ppAUID_AFLOWIN(const string& directory,const vector<string>& vppAUIDs,const vector<string>& species);
  bool VASP_Write_ppAUID_AFLOWIN(const string& directory,const deque<string>& vppAUIDs,const deque<string>& species);
  bool VASP_Write_INPUT(_xvasp& xvasp,_vflags &vflags,const string& ext_module="");//AS20210302
  bool VASP_Produce_INCAR(_xvasp& xvasp,const string& AflowIn,ofstream& FileERROR,_aflags& aflags,_kflags& kflags,_vflags& vflags);
  bool VASP_Modify_INCAR(_xvasp& xvasp,ofstream& FileERROR,_aflags& aflags,_kflags& kflags,_vflags& vflags);
  void VASP_CleanUp_INCAR(_xvasp& xvasp);
  bool VASP_Reread_INCAR(_xvasp& xvasp); //CO20210315
  bool VASP_Reread_INCAR(_xvasp& xvasp,ofstream &FileMESSAGE,_aflags &aflags);
  bool VASP_Produce_POSCAR(_xvasp& xvasp,const string& AflowIn,ofstream& FileERROR,_aflags& aflags,_kflags& kflags,_vflags& vflags);
  bool VASP_Produce_POSCAR(_xvasp& xvasp);
  bool VASP_Modify_POSCAR(_xvasp& xvasp,const string& AflowIn,ofstream& FileERROR,_aflags& aflags,_vflags& vflags);
  void convertPOSCARFormat(_xvasp&, const _aflags& aflags, const _kflags&);  //ME20190220 //CO20210713 - aflags
  bool VASP_Convert_Unit_Cell(_xvasp&, _vflags&, _aflags&, ofstream&, ostringstream&); //ME20181216
  bool VASP_Reread_POSCAR(_xvasp& xvasp); //CO20210315
  bool VASP_Reread_POSCAR(_xvasp& xvasp,ofstream &FileMESSAGE,_aflags &aflags);
  bool VASP_Produce_KPOINTS(_xvasp& xvasp,const string& AflowIn,ofstream& FileERROR,_aflags& aflags,_kflags& kflags,_vflags& vflags);
  bool VASP_Modify_KPOINTS(_xvasp& xvasp,ofstream& FileERROR,_aflags& aflags,_vflags& vflags);
  bool VASP_Reread_KPOINTS(_xvasp& xvasp);  //CO20210315
  bool VASP_Reread_KPOINTS(_xvasp& xvasp,ofstream &FileMESSAGE,_aflags &aflags);
  bool VASP_Find_DATA_POTCAR(const string& species_pp,string &FilePotcar,string &DataPotcar,string &AUIDPotcar);
  bool VASP_Find_FILE_POTCAR(const string& species_pp,string &FilePotcar,string &DataPotcar,string &AUIDPotcar);
  bool VASP_Produce_POTCAR(_xvasp& xvasp,const string& AflowIn,ofstream& FileERROR,_aflags& aflags,_kflags& kflags,_vflags& vflags);
  bool VASP_Modify_POTCAR(_xvasp& xvasp,ofstream& FileERROR,_aflags& aflags,_vflags& vflags);
  bool VASP_Reread_POTCAR(_xvasp& xvasp,ofstream &FileMESSAGE,_aflags &aflags);
  string VASP_PseudoPotential_CleanName(const string& specieIN);
  string VASP_PseudoPotential_CleanName_20190712(const string& specieIN); //CO20190712
  string VASP_PseudoPotential_CleanName_20190101(const string& specieIN); //CO20190712
  bool VASP_PseudoPotential_CleanName_TEST(void); //CO20190712
  uint VASP_SplitAlloySpecies(string alloy_in, vector<string> &speciesX);
  uint VASP_SplitAlloySpecies(string alloy_in, vector<string> &speciesX, vector<double> &natomsX);
  bool VASP_SplitAlloySpecies(string alloy_in, string &specieA, string &specieB);
  bool VASP_SplitAlloySpecies(string alloy_in, string &specieA, string &specieB, string &specieC);
  bool VASP_SplitAlloySpecies(vector<string> alloy, vector<string> &speciesA, vector<string> &speciesB);
  bool VASP_SplitAlloySpecies(vector<string> alloy, vector<string> &speciesA, vector<string> &speciesB, vector<string> &speciesC);
  uint VASP_SplitAlloyPseudoPotentials(string alloy_in, vector<string> &species_ppX);
  uint VASP_SplitAlloyPseudoPotentials(string alloy_in, vector<string> &species_ppX, vector<double> &natomsX);
  bool VASP_SplitAlloyPseudoPotentials(string alloy, string &species_ppA, string &species_ppB);
  bool VASP_SplitAlloyPseudoPotentials(string alloy, string &species_ppA, string &species_ppB, string &species_ppC);
  bool VASP_SplitAlloyPseudoPotentials(vector<string> alloy, vector<string> &species_ppsA, vector<string> &species_ppsB);
  bool VASP_SplitAlloyPseudoPotentials(vector<string> alloy, vector<string> &species_ppsA, vector<string> &species_ppsB, vector<string> &species_ppsC);
  void XVASP_Get_NPAR_NCORE(const _xvasp& xvasp,const _aflags& aflags,int& NPAR,int& NCORE);  //CO20210315
  void XVASP_MPI_Autotune(_xvasp& xvasp,_aflags &aflags,bool VERBOSE);
  void XVASP_INCAR_System_Auto(_xvasp& xvasp,bool VERBOSE);
  void XVASP_INCAR_Relax_ON(_xvasp& xvasp,bool VERBOSE);
  void XVASP_INCAR_Relax_ON(_xvasp& xvasp,_vflags& vflags,int number); // for steps
  void XVASP_INCAR_Static_ON(_xvasp& xvasp,_vflags& vflags);
  void XVASP_INCAR_Relax_Static_ON(_xvasp& xvasp,_vflags& vflags);
  void XVASP_INCAR_Bands_ON(_xvasp& xvasp,_vflags& vflags);
  void XVASP_INCAR_RWIGS_Static(_xvasp& xvasp,_vflags& vflags,ofstream &FileMESSAGE,bool OPERATION);
  void XVASP_INCAR_Precision(_xvasp& xvasp,_vflags& vflags);
  void XVASP_INCAR_Metagga(_xvasp& xvasp,_vflags& vflags);
  void XVASP_INCAR_Ivdw(_xvasp& xvasp,_vflags& vflags);
  void XVASP_INCAR_ABMIX(_xvasp& xvasp,_vflags& vflags);
  int XVASP_INCAR_GetNBANDS(const _xvasp& xvasp,const _aflags& aflags,bool ispin=true); //CO20210315 - spin==true is safer
  string INCAR_IALGO2ALGO(int ialgo); //CO20210315
  bool XVASP_INCAR_Read_MAGMOM(_xvasp& xvasp);  //CO20210315
  bool XVASP_INCAR_PREPARE_GENERIC(const string& command,_xvasp& xvasp,const _vflags& vflags,const string& svalue,int ivalue,double dvalue,bool bvalue);
  void XVASP_INCAR_ADJUST_ICHARG(_xvasp&, _vflags&, _aflags&, int,bool write_incar, ofstream&);  //ME20191028 //CO20210315 - write_incar
  void XVASP_INCAR_SPIN_REMOVE_RELAX(_xvasp& xvasp,_aflags &aflags,_vflags& vflags,int step,bool write_incar,ofstream &FileMESSAGE);  //CO20210315 - write_incar
  void XVASP_KPOINTS_IBZKPT_UPDATE(_xvasp& xvasp,_aflags &aflags,_vflags& vflags,int step,bool write_incar,ofstream &FileMESSAGE);  //CO20210315 - write_incar
  void XVASP_INCAR_LDAU_OFF(_xvasp& xvasp,bool VERBOSE);
  void XVASP_INCAR_LDAU_ON(_xvasp& xvasp,_vflags& vflags,uint type);
  void XVASP_INCAR_LDAU_ADIABATIC(_xvasp& xvasp,int step);
  void XVASP_INCAR_LDAU_CUTOFF(_xvasp& xvasp,bool VERBOSE);
  void XVASP_INCAR_KPOINTS_Dielectric_SET(_xvasp& xvasp,_kflags &kflags,_vflags& vflags,string mode_dielectric);
  void XVASP_INCAR_REMOVE_ENTRY(_xvasp& xvasp,const string& entry,const string& COMMENT,bool VERBOSE);  //CO20200624 - using aurostd::kvpair2bool() now
  void XVASP_INCAR_REMOVE_ENTRY(_xvasp& xvasp,const vector<string>& entries,const string& COMMENT,bool VERBOSE);  //CO20200624 - using aurostd::kvpair2bool() now

  bool AFLOWIN_REMOVE(const string& aflowin_file,const string& keyword,const string& comment); //CO20210314
  bool AFLOWIN_REMOVE(const string& aflowin_file,const vector<string>& vkeywords,const string& comment); //CO20210314
  bool AFLOWIN_REMOVE(const string& aflowin_file,const string& keyword,const string& keyword2avoid,const string& comment); //CO20210314
  bool AFLOWIN_REMOVE(const string& aflowin_file,const vector<string>& vkeywords,const vector<string>& vkeywords2ignore,const string& comment); //CO20210314
  void AFLOWIN_ADD(const string& aflowin_file,const stringstream& streamin,const string& comment);  //CO20210315
  void AFLOWIN_ADD(const string& aflowin_file,const ostringstream& streamin,const string& comment); //CO20210315
  void AFLOWIN_ADD(const string& aflowin_file,const string& line,const string& comment);  //CO20210315
  void AFLOWIN_ADD(const string& aflowin_file,const vector<string>& vlines2add,const string& comment);  //CO20210315

  void XVASP_KPOINTS_KPOINTS(_xvasp &xvasp,ofstream &FileMESSAGE,bool VERBOSE);
  void XVASP_KPOINTS_KPOINTS(_xvasp &xvasp);
  // bool XVASP_KPOINTS_EVEN(_xvasp& xvasp); TO REMOVE
  // bool XVASP_KPOINTS_ODD(_xvasp& xvasp); TO REMOVE
  bool XVASP_KPOINTS_IncludesGamma(const _xvasp& xvasp);  //CO20210315
  bool XVASP_KPOINTS_OPERATION(_xvasp& xvasp,const string& operation);
  // bool XVASP_KPOINTS_Kshift_Gamma_EVEN(_xvasp& xvasp); TO REMOVE
  // bool XVASP_KPOINTS_Kshift_Gamma_ODD(_xvasp& xvasp); TO REMOVE
  // bool XVASP_KPOINTS_Kscheme(_xvasp& xvasp,string kscheme);
  //[CO20210315 - OBSOLETE]bool XVASP_KPOINTS_Fix_KPPRA(_xvasp &xvasp,int NK,ofstream &FileMESSAGE,bool VERBOSE);
  //[CO20210315 - OBSOLETE]bool XVASP_KPOINTS_Fix_KSHIFT(_xvasp &xvasp,_xvasp &rxvasp,bool KAUTOSHIFT,bool VERBOSE);
  //[CO20210315 - OBSOLETE]bool XVASP_KPOINTS_Fix_KPOINTS(_xvasp &xvasp,int NK,ofstream &FileMESSAGE,bool VERBOSE);
  bool XVASP_KPOINTS_isAutoMesh(const _xvasp& xvasp); //CO20210315
  bool XVASP_KPOINTS_string2numbers(_xvasp& xvasp); //CO20210315 - cleaned up
  bool XVASP_KPOINTS_numbers2string(_xvasp& xvasp); //CO20210315 - cleaned up
  void XVASP_Afix_Clean(const _xvasp& xvasp,const string& preserve_name);
  //[CO20210315 - OBSOLETE]bool XVASP_Afix_ROTMAT(_xvasp& xvasp,int mode,_aflags& aflags,bool VERBOSE,ofstream &FileMESSAGE);
  //[CO20210315 - OBSOLETE]bool XVASP_Afix_ROTMAT(_xvasp& xvasp,int mode,_kflags kflags,_vflags vflags,_aflags& aflags,bool VERBOSE,ofstream &FileMESSAGE);
  //the following functions are all associated with XVASP_Afix()
  bool XVASP_Afix_NBANDS(_xvasp& xvasp,const _aflags& aflags,const _vflags& vflags,bool increase=true);  //CO20200624 - this is not a general Afix, this can only be used inside Afix_GENERIC
  bool XVASP_Afix_NBANDS(_xvasp& xvasp,const _aflags& aflags,const _vflags& vflags,int& nbands,bool increase=true);  //CO20200624 - this is not a general Afix, this can only be used inside Afix_GENERIC
  bool XVASP_Afix_POTIM(_xvasp& xvasp,const _vflags& vflags);  //CO20200624 - this is not a general Afix, this can only be used inside Afix_GENERIC
  bool XVASP_Afix_POTIM(_xvasp& xvasp,const _vflags& vflags,double& potim);  //CO20200624 - this is not a general Afix, this can only be used inside Afix_GENERIC
  bool XVASP_Afix_NELM(_xvasp& xvasp,const _vflags& vflags); //CO20200624 - this is not a general Afix, this can only be used inside Afix_GENERIC
  bool XVASP_Afix_NELM(_xvasp& xvasp,const _vflags& vflags,int& nelm); //CO20200624 - this is not a general Afix, this can only be used inside Afix_GENERIC
  bool XVASP_Afix_EFIELD_PEAD(_xvasp& xvasp,const _vflags& vflags); //CO20200624 - this is not a general Afix, this can only be used inside Afix_GENERIC
  bool XVASP_Afix_EFIELD_PEAD(_xvasp& xvasp,const _vflags& vflags,xvector<double>& E); //CO20200624 - this is not a general Afix, this can only be used inside Afix_GENERIC
  bool XVASP_Afix_ApplyFix(const string& fix,aurostd::xoption& xfixed,_xvasp& xvasp,_kflags& kflags,_vflags& vflags,_aflags &aflags,ofstream& FileMESSAGE); //CO20200624 - adding submode so we don't need to make a bunch of spin-off functions
  bool XVASP_Afix_IgnoreFix(const string& _fix,const _vflags& vflags);  //CO20210315
  bool XVASP_Afix(const string& mode,int& submode,bool try_last_ditch_efforts,aurostd::xoption& xfixed,_xvasp& xvasp,_kflags& kflags,_vflags& vflags,_aflags &aflags,ofstream& FileMESSAGE); //CO20200624 - adding submode so we don't need to make a bunch of spin-off functions

  string ExtractSystemName(const string& directory);  //ME20200217
  string ExtractSystemNameFromAFLOWIN(const string& directory);  //ME20200217
  string ExtractSystemNameFromVASP(const string& directory);  //ME20200217
  xstructure GetPOSCARXStructureFromDirectory(const string& directory,const int iomode,const int index); //SD20220228
  bool ExtractPOSCARStringStreamFromDirectory(const string& directory,stringstream& poscar,const int index); //SD20220228
  xstructure GetPOSCARXStructureFromAFLOWIN(const string& AflowIn,const int iomode,const int index); //SD20220228
  bool ExtractPOSCARStringStreamFromAFLOWIN(const string& AflowIn,stringstream& poscar,const int index); //SD20220228
  double ExtractEfermiOUTCAR(string directory);
  xstructure GetMostRelaxedStructure(string directory); //CO20180627
  vector<string> ExtractAtomicSpecies(const string& directory,ostream& oss=cout);
  vector<string> ExtractAtomicSpecies(const string& directory,ofstream& FileMESSAGE,ostream& oss=cout);

}

// ----------------------------------------------------------------------------
// aflow_avasp.cpp
#define _AVASP_PSEUDOPOTENTIAL_AUTO_ string("AUTO")
#define _AVASP_PSEUDOPOTENTIAL_DELIMITER_ string(":")
#define _AVASP_PSEUDOPOTENTIAL_POTENTIAL_TYPE_ string("TYPE") //CO20191020
#define _AVASP_PSEUDOPOTENTIAL_POTENTIAL_COMPLETE_ string("COMPLETE")

struct _AVASP_PROTO{
  vector<string> ucell;
  deque<int> vkppra;
  vector<double> vpressure;
  aurostd::xoption vparams;
};

void PARAMS2xvasp(_AVASP_PROTO *PARAMS,_xvasp& xvasp);  //CO20210624 - avoid duplicate code: AVASP_MakePrototype_AFLOWIN() and AVASP_MakePrototypeICSD_AFLOWIN()
bool AVASP_MakePrototype_AFLOWIN(_AVASP_PROTO *PARAMS);
bool AVASP_MakePrototype_AFLOWIN_20181226(_AVASP_PROTO *PARAMS);
bool AVASP_MakePrototype_AFLOWIN_20180101(_AVASP_PROTO *PARAMS);
bool AVASP_MakePrototypeICSD_AFLOWIN(_AVASP_PROTO *PARAMS,bool flag_AFLOW_IN_ONLY_IF_MISSING);
void AVASP_Get_LDAU_Parameters(string species,bool &LDAU,vector<string>& vLDAUspecies,
    vector<uint>& vLDAUtype,vector<int>& vLDAUL, vector<double>& vLDAUU, vector<double> &vLDAUJ);
string AVASP_Get_PseudoPotential_PAW_PBE_KIN(string species);
string AVASP_Get_PseudoPotential_PAW_PBE(string species);
string AVASP_Get_PseudoPotential_PAW_GGA(string species);
string AVASP_Get_PseudoPotential_PAW_LDA_KIN(string species);
string AVASP_Get_PseudoPotential_PAW_LDA(string species);
string AVASP_Get_PseudoPotential_PBE(string species);
string AVASP_Get_PseudoPotential_GGA(string species);
string AVASP_Get_PseudoPotential_LDA(string species);
bool AVASP_populateXVASP(const _aflags& aflags,const _kflags& kflags,const _vflags& vflags,_xvasp& xvasp);
void AVASP_populateXVASP_ARUN(const _aflags&,const _kflags&, const _vflags&,_xvasp&);  //ME20181030
void setStatic(_xvasp&);  //ME20181102
void setPreserveUnitCell(_xvasp&);   //ME20181102
void AVASP_fix_volumes_masses_XVASP(_xvasp&,bool skip_volume=false); //ME20181103 //CO20181226
bool AVASP_MakeSingleAFLOWIN(_xvasp& xvaspin,stringstream &_aflowin,bool flag_WRITE,int=-1,bool flag_PRINT=TRUE);   // last is pthread number, if <0 then serial
bool AVASP_MakeSingleAFLOWIN_20181226(_xvasp& xvaspin,stringstream &_aflowin,bool flag_WRITE,int=-1,bool flag_PRINT=TRUE);   // last is pthread number, if <0 then serial
bool AVASP_MakeSingleAFLOWIN_20180101(_xvasp& xvaspin,stringstream &_aflowin,bool flag_WRITE,int=-1,bool flag_PRINT=TRUE);   // last is pthread number, if <0 then serial
bool AVASP_MakeSingleAFLOWIN(_xvasp& xvasp_in,bool flag_WRITE,int=-1,bool flag_PRINT=TRUE);  // last is pthread number, if <0 then serial
bool AVASP_MakeSingleAFLOWIN(_xvasp& xvasp_in,int=-1,bool flag_PRINT=TRUE);  // last is pthread number, if <0 then serial
bool AVASP_DefaultValuesBinary_AFLOWIN(_xvasp &xvasp);
bool AVASP_MakeSinglePOSCAR(_xvasp& xvaspin);
bool Alloys_LibraryU(vector<string> &alloy,vector<string> &pseudosA,vector<string> &pseudosB);
bool Alloys_LibraryG(vector<string> &alloy,vector<string> &pseudosA,vector<string> &pseudosB);
bool Alloys_LibraryX(vector<string> &alloy,vector<string> &pseudosA,vector<string> &pseudosB);
// -------------------------------------------------------------------------------------------------
// -------------------------------------------------------------------------------------------------
// aflow_ovasp.cpp
class xOUTCAR;
class xDOSCAR;
class xEIGENVAL;
class xPOTCAR;
class xVASPRUNXML;
class xIBZKPT;
class xKPOINTS;
class xCHGCAR;
class xVASPOUT;
class xQMVASP;  //CO20190803
class xPLASMONICS;  //CO20190803
namespace aflowlib { class _aflowlib_entry;}

// -------------------------------------------------------------------------------------------------
class xOUTCAR : public xStream { //CO20200404 - xStream integration for logging
  public:
    xOUTCAR(ostream& oss=cout);                         // default, just allocate  //CO20200404 - xStream integration for logging
    xOUTCAR(ofstream& FileMESSAGE,ostream& oss=cout);   // default, just allocate  //CO20200404 - xStream integration for logging
    xOUTCAR(const string& fileIN,bool=TRUE,ostream& oss=cout);                        // constructor from filename, QUIET  //CO20200404 - xStream integration for logging
    xOUTCAR(const string& fileIN,ofstream& FileMESSAGE,bool=TRUE,ostream& oss=cout);  // constructor from filename, QUIET  //CO20200404 - xStream integration for logging
    bool initialize(const string& fileIN,ostream& oss,bool=TRUE);  //ME20200427  //CO20200508
    bool initialize(const string& fileIN,ofstream& FileMESSAGE,ostream& oss,bool=TRUE);  //ME20200427  //CO20200508
    bool initialize(const string& fileIN,bool=TRUE);  //ME20200427  //CO20200508

    xOUTCAR(const xOUTCAR& b);                                    // constructor copy
    ~xOUTCAR();                                                   // kill everything
    const xOUTCAR& operator=(const xOUTCAR &b);                   // copy
    void clear(void);                                             // clear

    bool m_initialized;  //CO20200404 - xStream integration for logging

    // CONTENT
    string content;vector<string> vcontent;string filename;       // the content, and lines of it
    string SYSTEM;
    int NELM; //CO20200624
    int NIONS;
    double Efermi;
    bool isLSCOUPLING;
    xvector<double> efield_pead;  //CO20210315
    int nelectrons; //AS20200528
    double natoms;                                                // for aflowlib_libraries.cpp
    double energy_cell,energy_atom;                               // for aflowlib_libraries.cpp
    double enthalpy_cell,enthalpy_atom;                           // for aflowlib_libraries.cpp
    double eentropy_cell,eentropy_atom;                           // for aflowlib_libraries.cpp
    double PV_cell,PV_atom;                                       // for aflowlib_libraries.cpp
    xmatrix<double> stress;                                       // for aflowlib_libraries.cpp
    double mag_cell,mag_atom;                                     // for aflowlib_libraries.cpp
    vector<double> vmag;                                          // for aflowlib_libraries.cpp
    vector<xvector<double> > vmag_noncoll;                        //DX20171205 - non-collinear
    double volume_cell,volume_atom;                               // for aflowlib_libraries.cpp
    double pressure;                                              // for aflowlib_libraries.cpp // SAME AS PSTRESS
    double pressure_residual;                                     // for aflowlib_libraries.cpp
    double Pulay_stress;                                          // for aflowlib_libraries.cpp
    vector<aurostd::xvector<double> > vforces;                    // for aflowlib_libraries.cpp
    vector<aurostd::xvector<double> > vpositions_cartesian;       // for aflowlib_libraries.cpp
    double ENCUT,EDIFF,EDIFFG,POTIM,TEIN,TEBEG,TEEND,SMASS,NPACO,APACO,PSTRESS;     // 
    int NBANDS,NKPTS,NSW,NBLOCK,KBLOCK,IBRION,NFREE,ISIF,IWAVPR,ISYM,ISPIN;   // for aflowlib_libraries.cpp
    double total_energy_change;                                   // for aflowlib_libraries.cpp
    // DOS related values
    double EMIN,EMAX,SIGMA;                                       // eV - energy-range for DOS
    int ISMEAR;                                                   // broadening in eV -4-tet -1-fermi 0-gaus
    //  Electronic relaxation
    int IALGO;              //  algorithm                         // for aflowlib_libraries.cpp
    string LDIAG;           //   sub-space diagonalisation        // for aflowlib_libraries.cpp
    int IMIX,INIMIX,MIXPRE; //     mixing-type and parameters     // for aflowlib_libraries.cpp
    double AMIX,BMIX,AMIX_MAG,BMIX_MAG,AMIN,WC; // parameters     // for aflowlib_libraries.cpp
    // Intra band minimization
    double WEIMIN,EBREAK,DEPER,TIME;  // for aflowlib_libraries.cpp
    // begin shared xPOTCAR
    double ENMAX;vector<double> vENMAX;                            // eV
    double ENMIN;vector<double> vENMIN;                            // eV
    double POMASS_sum,POMASS_min,POMASS_max;vector<double> vPOMASS;// mass
    double ZVAL_sum,ZVAL_min,ZVAL_max;vector<double> vZVAL;   // valence
    double EATOM_min,EATOM_max;vector<double> vEATOM;        // eV
    double RCORE_min,RCORE_max;vector<double> vRCORE;        // outmost cutoff radius
    double RWIGS_min,RWIGS_max;vector<double> vRWIGS;        // wigner-seitz radius (au A)
    double EAUG_min,EAUG_max;vector<double> vEAUG;            // augmentation
    double RAUG_min,RAUG_max;vector<double> vRAUG;            // augmentation
    double RMAX_min,RMAX_max;vector<double> vRMAX;            // unicity
    vector<string> vTITEL;                                         // unicity
    vector<string> vLEXCH;                                         // unicity
    // end shared xPOTCAR
    string pp_type;
    vector<string> species;                                        // WARNING: we use starting from 0 // CAN BE THE ONES OF VASP5
    vector<int>    species_Z;                                      // WARNING: we use starting from 0 // CAN BE THE ONES OF VASP5
    vector<string> species_pp;                                     // WARNING: we use starting from 0 // CAN BE THE ONES OF VASP5
    vector<string> species_pp_type;                                // WARNING: we use starting from 0 // CAN BE THE ONES OF VASP5
    vector<string> species_pp_version;                             // WARNING: we use starting from 0 // CAN BE THE ONES OF VASP5
    vector<string> species_pp_AUID;                                // WARNING: we use starting from 0 // CAN BE THE ONES OF VASP5
    vector<string> species_pp_AUID_collisions;                     // WARNING: we use starting from 0 // CAN BE THE ONES OF VASP5
    vector<double> species_pp_groundstate_energy;                  // meV/atom
    vector<string> species_pp_groundstate_structure;               // name that we have, maybe ANRL
    deque<deque<double> > species_pp_vLDAU;                       // WARNING: we use starting from 0 // CAN BE THE ONES OF VASP5
    bool isKIN;                                                   // METAGGA
    bool isMETAGGA;string METAGGA;                                // METAGGA
    string string_LDAU;                                           // for aflowlib_libraries.cpp
    uint nweights,nkpoints_irreducible;                           // kpoints reading
    vector<aurostd::xvector<double> > vkpoint_reciprocal;         // kpoints reading
    vector<aurostd::xvector<double> > vkpoint_cartesian;          // kpoints reading
    vector<double> vweights;                                      // kpoints reading
    double calculation_time;                                      // for aflowlib_libraries.cpp - calculation_time
    double calculation_memory;                                    // for aflowlib_libraries.cpp - calculation_memory
    uint calculation_cores;                                       // for aflowlib_libraries.cpp - calculation_cores
    xstructure xstr;                                              // for GetBandGap()
    vector<xstructure> vxstr_ionic;                               // for all ionic steps  //CO20211106
    vector<double> venergy_ionic;                                 // for all ionic steps  //CO20211106
    vector<xvector<double> > vstresses_ionic;                     // for all ionic steps  //CO20211106
    vector<string> GetCorrectPositions(const string& line,uint expected_count);                //CO20170725 - vasp issues with lattice spacing (negative sign) 
    bool GetProperties(const stringstream& stringstreamIN,bool=TRUE);          // get everything QUIET
    bool GetProperties(const string& stringIN,bool=TRUE);                      // get everything QUIET
    bool GetPropertiesFile(const string& fileIN,bool=TRUE);                    // get everything QUIET
    bool GetPropertiesFile(const string& fileIN,uint natoms_check,bool=TRUE);       // get everything QUIET  //CO20200404 - added default for bool
    bool GetPropertiesUrlFile(const string& url,const string& file,bool=TRUE); // get everything from an aflowlib entry
    vector<int> band_index;
    vector<int> carrier_spin;
    vector<string> carrier_type;
    vector<vector<double> > extrema_cart_coord;
    vector<vector<double> > effective_mass_axes;
    vector<int> equivalent_valley;
    vector<double> effective_mass_DOS;
    vector<double> effective_mass_COND;
    vector<double> mass_elec_dos;
    vector<double> mass_hole_dos;
    vector<double> mass_elec_conduction;
    vector<double> mass_hole_conduction;
    // BAND GAPS
    bool GetXStructure();
    int isKPointLine(uint iline,xvector<double>& kpoint); //if returns 0 if not KPointLine, -1 means it gave *** for kpoint
    int isKPointLine(uint iline);                         //if returns 0 if not KPointLine, -1 means it gave *** for kpoint
    bool GetStartingKPointLines(vector<uint>& ilines);
    bool GetNextKPointLine(uint& iline);
    bool ProcessKPoint(uint iline,double EFERMI,vector<double>& b_energies,vector<double>& b_occs);
    bool GetBandEdge(vector<double>& b_energies,vector<double>& b_occs,double EFERMI,uint& iedge,double efermi_tol=AUROSTD_NAN,double energy_tol=1e-4,double occ_tol=1e-5);
    bool identicalKPoints(vector<xvector<double> >& vkpoints,uint kpt1,uint kpt2,double tol=1e-12);
    bool identicalKPoints(xvector<double>& kpoint1,xvector<double>& kpoint2,double tol=1e-12);
    bool removeDuplicateKPoints(vector<xvector<double> >& vkpoints,vector<uint>& vikpt);
    bool removeDuplicateKPoints(vector<vector<xvector<double> > >& vkpoints,vector<uint>& vikpt,vector<uint>& vispin);
    double minimumDistanceKPoints(vector<xvector<double> >& vkpoints,uint ikp1,uint ikp2);
    double minimumDistanceKPoints(xvector<double>& kpoint1,xvector<double>& kpoint2);
    struct bandEnergyOcc{
      double energy;
      double occ;
      //bool operator<(const bandEnergyOcc& other) const {return energy<other.energy;}
    };
    struct bandEnergyOccCompare{
      bandEnergyOccCompare(double _energy_tol) : energy_tol(_energy_tol) {};
      double energy_tol;
      bool operator()(const bandEnergyOcc& a,const bandEnergyOcc b) const;
    };
    bool orderBands(vector<double>& b_energies,vector<double>& b_occs,double energy_tol=1e-4);
    enum BROAD_TYPES {empty,metal,insulator};                   //bandgap types
    enum EMPTY_TYPES {empty_all,empty_partial};                 //bandgap types
    enum INSULATOR_TYPES {insulator_direct,insulator_indirect}; //bandgap types
    enum GAP_TYPES {zero_gap,non_zero_gap};                     //bandgap types
    //bool GetBandGap(void); //CO20171002 - need POSCAR for kpt_tol
    bool GetBandGap(double EFERMI=AUROSTD_NAN,double efermi_tol=AUROSTD_NAN,double energy_tol=1e-4,double occ_tol=1e-5);
    bool GetBandGap_Camilo(double kpt_tol);
    vector<double> conduction_band_min;
    double         conduction_band_min_net;
    vector<double> valence_band_max;
    double         valence_band_max_net;
    vector<double> Egap;
    double         Egap_net;
    vector<double> Egap_fit;
    double         Egap_fit_net;
    vector<string> Egap_type;
    string         Egap_type_net;
    //CO20211106 - IONIC STEPS DATA
    bool GetIonicStepsData();   //CO20211106
    void populateAFLOWLIBEntry(aflowlib::_aflowlib_entry& data,const string& outcar_path); //CO20220124
    void WriteMTPCFG(stringstream& output_ss,const string& outcar_path);   //CO20211106
    void WriteMTPCFG(stringstream& output_ss,const string& outcar_path,const vector<string>& velements);   //CO20211106
    //[CO20200404 - OBSOLETE]string ERROR;
    //int number_bands,number_kpoints; //CO20171006 - camilo garbage
    //int ISPIN; // turn this into spin = 0 if ISPIN = 1 //CO20171006 - camilo garbage
    //int spin;  //CO20171006 - camilo garbage
    friend ostream& operator<<(ostream&, const xOUTCAR&);  //ME20190623
  private:                       //
    void free();                 // free space
    void copy(const xOUTCAR& b); //
};

// EFFECTIVE MASSES //CO20200404 - moved from "friend" of xOUTCAR
bool GetEffectiveMass(xOUTCAR& outcar, xDOSCAR& doscar, xEIGENVAL& eigenval, xstructure xstr,ostream& oss=cout); //CO20200404
bool GetEffectiveMass(xOUTCAR& outcar, xDOSCAR& doscar, xEIGENVAL& eigenval, xstructure xstr,ofstream& FileMeSSAGE,ostream& oss=cout); //CO20200404

//-------------------------------------------------------------------------------------------------
class xDOSCAR : public xStream { //CO20200404 - xStream integration for logging
  public:
    xDOSCAR(ostream& oss=cout);                           // default, just allocate  //CO20200404 - xStream integration for logging
    xDOSCAR(ofstream& FileMESSAGE,ostream& oss=cout);     // constructor from filename QUIET //CO20200404 - xStream integration for logging
    xDOSCAR(const string& fileIN,bool=TRUE,ostream& oss=cout);                          // constructor from filename QUIET //CO20200404 - xStream integration for logging
    xDOSCAR(const string& fileIN,ofstream& FileMESSAGE,bool=TRUE,ostream& oss=cout);    // constructor from filename QUIET //CO20200404 - xStream integration for logging
    bool initialize(const string& fileIN,ostream& oss,bool=TRUE);  //ME20200427  //CO20200508
    bool initialize(const string& fileIN,ofstream& FileMESSAGE,ostream& oss,bool=TRUE);  //ME20200427  //CO20200508
    bool initialize(const string& fileIN, bool=TRUE); //ME20200427

    xDOSCAR(const xDOSCAR& b);                                    // constructor copy
    ~xDOSCAR();                                                   // kill everything
    const xDOSCAR& operator=(const xDOSCAR &b);                   // copy
    void clear(void);                                             // clear

    bool m_initialized;  //CO20200404 - xStream integration for logging

    // CONTENT
    string content;vector<string> vcontent;string filename;       // the content, and lines of it
    string title;
    uint spin;
    double Vol,POTIM;
    xvector<double> lattice;    //CO20200922 - an xvector in the style of Getabc_angles(), only the abc are printed/read, must be in meters: https://www.vasp.at/wiki/index.php/DOSCAR
    double temperature;
    bool RWIGS;
    double Efermi;
    double spinF;
    double energy_max;
    double energy_min;
    uint number_energies;
    uint number_atoms;  //ME20190614
    bool partial;  //ME20190614
    double denergy;
    deque<double> venergy;                                        // venergy.at(energy_number) 
    deque<double> venergyEf;                                      // venergyEf.at(energy_number) 
    //ME20190614 BEGIN
    //[OBSOLETE]  deque<deque<double> > vDOS;                                   // vDOS.at(energy_number).at(spin)
    deque<deque<double> > viDOS;                                  // viDOS.at(spin).at(energy_number)
    //[OBSOLETE]  deque<deque<double> > vDOSs;                                  // vDOSs.at(energy_number).at(spin)
    //[OBSOLETE]  deque<deque<double> > vDOSp;                                  // vDOSp.at(energy_number).at(spin)
    //[OBSOLETE]  deque<deque<double> > vDOSd;                                  // vDOSd.at(energy_number).at(spin)
    deque<deque<deque<deque<double> > > > vDOS;                   // vDOS.at(atom).at(orbital).at(spin).at(energy_number); 0 = total for atoms and orbitals
    //ME20190614 END
    //ME20190620 BEGIN
    bool isLSCOUPLING;  // Contains spin-orbit coupling
    bool lmResolved;  // Is it lm-resolved?
    string carstring;  // The fourth line of the DOSCAR
    //ME20190620 END
    //[CO20200404 - OBSOLETE]string ERROR; //CO20191004
    vector<double> conduction_band_min;     //CO20191004
    double         conduction_band_min_net; //CO20191004
    vector<double> valence_band_max;        //CO20191004
    double         valence_band_max_net;    //CO20191004
    vector<double> Egap;                    //CO20191004
    double         Egap_net;                //CO20191004
    vector<double> Egap_fit;                //CO20191004
    double         Egap_fit_net;            //CO20191004
    vector<string> Egap_type;               //CO20191004
    string         Egap_type_net;           //CO20191004
    bool GetProperties(const stringstream& stringstreamIN,bool=TRUE);       // get everything QUIET
    bool GetProperties(const string& stringIN,bool=TRUE);                   // get everything QUIET
    bool GetPropertiesFile(const string& fileIN,bool=TRUE);                 // get everything QUIET
    bool GetPropertiesUrlFile(const string& url,const string& file,bool=TRUE); // get everything from an aflowlib entry
    void convertSpinOFF2ON(); //CO20191217 - copies everything from spin channel 1 to spin channel 2
    void addAtomChannel();  //CO20211124 - creates another atom channel, mimicking size of orbital, spin, and energy
    void addOrbitalChannel(); //CO20211124 - creates another orbital channel, mimicking sizes of spin and energy
    void resetVDOS(); //CO20211124 - set all vDOS to 0
    bool checkDOS(string& ERROR_out) const;  //CO20191010
    bool GetBandGap(double EFERMI=AUROSTD_NAN,double efermi_tol=AUROSTD_NAN,double energy_tol=1e-3,double occ_tol=1e-4); //CO20191110
    deque<deque<deque<deque<double> > > > GetVDOSSpecies(const xstructure& xstr) const; //vDOS.at(species).at(spin).at(energy_number)  //CO20191110
    deque<deque<deque<deque<double> > > > GetVDOSSpecies(deque<int> num_each_type) const; //vDOS.at(species).at(spin).at(energy_number)  //CO20191110
    friend ostream& operator<<(ostream&, const xDOSCAR&);  //ME20190623
  private:                                                        //
    void free();                                                  // free space
    void copy(const xDOSCAR& b);                                  //
};
//-------------------------------------------------------------------------------------------------
class xEIGENVAL : public xStream { //CO20200404 - xStream integration for logging
  public:
    xEIGENVAL(ostream& oss=cout);                           // default, just allocate  //CO20200404 - xStream integration for logging
    xEIGENVAL(ofstream& FileMESSAGE,ostream& oss=cout);     // constructor from filename QUIET //CO20200404 - xStream integration for logging
    xEIGENVAL(const string& fileIN,bool=TRUE,ostream& oss=cout);                          // constructor from filename QUIET //CO20200404 - xStream integration for logging
    xEIGENVAL(const string& fileIN,ofstream& FileMESSAGE,bool=TRUE,ostream& oss=cout);    // constructor from filename QUIET //CO20200404 - xStream integration for logging
    bool initialize(const string& fileIN,ostream& oss,bool=TRUE);  //ME20200427  //CO20200508
    bool initialize(const string& fileIN,ofstream& FileMESSAGE,ostream& oss,bool=TRUE);  //ME20200427  //CO20200508
    bool initialize(const string& fileIN, bool=TRUE); //ME20200427

    xEIGENVAL(const xEIGENVAL& b);                                // constructor copy
    ~xEIGENVAL();                                                 // kill everything
    const xEIGENVAL& operator=(const xEIGENVAL &b);               // copy
    void clear(void);                                             // clear

    bool m_initialized;  //CO20200404 - xStream integration for logging

    // CONTENT
    string content;vector<string> vcontent;string filename;       // the content, and lines of it
    string title;
    uint number_atoms;  //ME20190623
    uint number_loops;  //ME20190623
    uint spin;
    double Vol,POTIM;
    xvector<double> lattice;
    double temperature;
    uint number_electrons,number_kpoints,number_bands;
    deque<double> vweight;                                        // vweight.at(kpoint number)
    deque<xvector<double> > vkpoint;                              // vkpoint.at(kpoint number)[1,2,3]=xyz.
    deque<deque<deque<double> > > venergy;                        // venergy.at(kpoint number).at(band number).at(spin number)
    string carstring;  //ME20190620 - the fourth line of the EIGENVAL file
    bool GetProperties(const stringstream& stringstreamIN,bool=TRUE);       // get everything QUIET
    bool GetProperties(const string& stringIN,bool=TRUE);                   // get everything QUIET
    bool GetPropertiesFile(const string& fileIN,bool=TRUE);                 // get everything QUIET
    bool GetPropertiesUrlFile(const string& url,const string& file,bool=TRUE); // get everything from an aflowlib entry
    double energy_max;  //ME20190614
    double energy_min;  //ME20190614
    friend ostream& operator<<(ostream&, const xEIGENVAL&);  //ME20190623
  private:                                                        //
    void free();                                                  // free space
    void copy(const xEIGENVAL& b);                                //
};
//-------------------------------------------------------------------------------------------------
class xPOTCAR : public xStream { //CO20200404 - xStream integration for logging
  public:
    xPOTCAR(ostream& oss=cout);                           // default, just allocate  //CO20200404 - xStream integration for logging
    xPOTCAR(ofstream& FileMESSAGE,ostream& oss=cout);     // constructor from filename QUIET //CO20200404 - xStream integration for logging
    xPOTCAR(const string& fileIN,bool=TRUE,ostream& oss=cout);                          // constructor from filename QUIET //CO20200404 - xStream integration for logging
    xPOTCAR(const string& fileIN,ofstream& FileMESSAGE,bool=TRUE,ostream& oss=cout);    // constructor from filename QUIET //CO20200404 - xStream integration for logging
    bool initialize(const string& fileIN,ostream& oss,bool=TRUE);  //ME20200427  //CO20200508
    bool initialize(const string& fileIN,ofstream& FileMESSAGE,ostream& oss,bool=TRUE);  //ME20200427  //CO20200508
    bool initialize(const string& fileIN, bool=TRUE); //ME20200427

    ~xPOTCAR();                                                   // kill everything
    xPOTCAR(const xPOTCAR& b);                                    // constructor copy
    const xPOTCAR& operator=(const xPOTCAR &b);                   // copy
    void clear(void);                                             // clear

    bool m_initialized;  //CO20200404 - xStream integration for logging

    // CONTENT
    string content;vector<string> vcontent;                       // the content and the lines
    string filename;                                              // the filename - THIS IS A GLOBAL PROPERTY OF THE WHOLE POTCAR
    string title;
    bool   POTCAR_PAW;
    string POTCAR_TYPE;
    bool   POTCAR_KINETIC;
    bool   POTCAR_GW;
    bool   POTCAR_AE;
    double ENMAX;vector<double> vENMAX;                            // eV
    double ENMIN;vector<double> vENMIN;                            // eV
    double POMASS_sum,POMASS_min,POMASS_max;vector<double> vPOMASS;// mass
    double ZVAL_sum,ZVAL_min,ZVAL_max;vector<double> vZVAL;        // valence
    double EATOM_min,EATOM_max;vector<double> vEATOM;              // eV
    double RCORE_min,RCORE_max;vector<double> vRCORE;              // outmost cutoff radius
    double RWIGS_min,RWIGS_max;vector<double> vRWIGS;              // wigner-seitz radius (au A)
    double EAUG_min,EAUG_max;vector<double> vEAUG;                 // augmentation
    double RAUG_min,RAUG_max;vector<double> vRAUG;                 // augmentation
    double RMAX_min,RMAX_max;vector<double> vRMAX;                 // unicity
    vector<string> vTITEL;                                         // unicity
    vector<string> vLEXCH;                                         // unicity
    string pp_type;
    vector<string> species;                                        // WARNING: we use starting from 0 // CAN BE THE ONES OF VASP5
    vector<int>    species_Z;                                      // WARNING: we use starting from 0 // CAN BE THE ONES OF VASP5
    vector<string> species_pp;                                     // WARNING: we use starting from 0 // CAN BE THE ONES OF VASP5
    vector<string> species_pp_type;                                // WARNING: we use starting from 0 // CAN BE THE ONES OF VASP5
    vector<string> species_pp_version;                             // WARNING: we use starting from 0 // CAN BE THE ONES OF VASP5
    vector<string> species_pp_AUID;                                // WARNING: we use starting from 0 // CAN BE THE ONES OF VASP5
    vector<string> species_pp_AUID_collisions;                     // WARNING: we use starting from 0 // CAN BE THE ONES OF VASP5
    vector<double> species_pp_groundstate_energy;                  // meV/atom
    vector<string> species_pp_groundstate_structure;               // name that we have, maybe ANRL
    bool GetProperties(const stringstream& stringstreamIN,bool=TRUE);       // get everything QUIET
    bool GetProperties(const string& stringIN,bool=TRUE);                   // get everything QUIET
    bool GetPropertiesFile(const string& fileIN,bool=TRUE);                 // get everything QUIET
    bool GetPropertiesUrlFile(const string& url,const string& file,bool=TRUE); // get everything from an aflowlib entry
    // objects/functions for references energies defined only with one specie
    // [OBSOLETE] vector<string> vsymbol;                                        // Ta 
    // [OBSOLETE] vector<string> vname;                                          // Ta_pv // FIX COPY CONSTRUCTOR   
    // [OBSOLETE] vector<string> vdate;                            // 07Sep2000  // FIX COPY CONSTRUCTOR
    string AUID;                                                   // crc32 - THIS IS A GLOBAL PROPERTY OF THE WHOLE POTCAR
    friend ostream& operator<<(ostream &,const xPOTCAR&);          // print // FIX COPY CONSTRUCTOR
    // xPOTCAR xPOTCAR_initialize(uint Z);                         // function to clean up the name // FIX COPY CONSTRUCTOR
  private:                                                         //
    void free();                                                   // free space
    void copy(const xPOTCAR& b);                                   //
};

extern std::vector<xPOTCAR> vxpseudopotential;        // store starting from ONE
uint xPOTCAR_Initialize(void);
bool xPOTCAR_PURE_Printer(xPOTCAR& xPOT,ostream& oss,bool LVERBOSE=FALSE);
xPOTCAR xPOTCAR_Finder(vector<string>& species_pp_AUID,vector<string>& species_pp_AUID_collisions,const string& TITEL,const string& LEXCH,const double& EATOM,const double& RMAX,bool LVERBOSE=FALSE);
xPOTCAR xPOTCAR_Finder(const string& AUID,bool LVERBOSE=FALSE);
bool xPOTCAR_EnthalpyReference_AUID(string AUID,string METAGGA=""); // returns if available
bool xPOTCAR_EnthalpyReference_AUID(string AUID,string METAGGA,string& gs,double& enthalpy_atom,double& volume_atom,double& spin_atom);

// -------------------------------------------------------------------------------------------------
class xVASPRUNXML : public xStream { //CO20200404 - xStream integration for logging
  public:
    xVASPRUNXML(ostream& oss=cout);                         // default, just allocate  //CO20200404 - xStream integration for logging
    xVASPRUNXML(ofstream& FileMESSAGE,ostream& oss=cout);   // default, just allocate  //CO20200404 - xStream integration for logging
    xVASPRUNXML(const string& fileIN,bool=TRUE,ostream& oss=cout);                        // constructor from filename, QUIET  //CO20200404 - xStream integration for logging
    xVASPRUNXML(const string& fileIN,ofstream& FileMESSAGE,bool=TRUE,ostream& oss=cout);  // constructor from filename, QUIET  //CO20200404 - xStream integration for logging
    bool initialize(const string& fileIN,ostream& oss,bool=TRUE);  //ME20200427  //CO20200508
    bool initialize(const string& fileIN,ofstream& FileMESSAGE,ostream& oss,bool=TRUE);  //ME20200427  //CO20200508
    bool initialize(const string& fileIN,bool=TRUE);  //ME20200427  //CO20200508

    xVASPRUNXML(const xVASPRUNXML& b);                            // constructor copy
    ~xVASPRUNXML();                                               // kill everything
    const xVASPRUNXML& operator=(const xVASPRUNXML &b);           // copy
    void clear(void);                                             // clear

    bool m_initialized;  //CO20200404 - xStream integration for logging

    // CONTENT
    string content;vector<string> vcontent;string filename;       // the content, and lines of it
    double natoms;                                                // for aflowlib_libraries.cpp
    xmatrix<double> stress;                                       // for aflowlib_libraries.cpp
    vector<aurostd::xvector<double> > vkpoint;                    // for aflowlib_libraries.cpp
    vector<aurostd::xvector<double> > vweights;                   // for aflowlib_libraries.cpp
    vector<aurostd::xvector<double> > vforces;                    // for aflowlib_libraries.cpp
    bool GetProperties(const stringstream& stringstreamIN,bool=TRUE);       // get everything QUIET
    bool GetProperties(const string& stringIN,bool=TRUE);                   // get everything QUIET
    bool GetPropertiesFile(const string& fileIN,bool=TRUE);                 // get everything QUIET
    bool GetPropertiesUrlFile(const string& url,const string& file,bool=TRUE); // get everything from an aflowlib entry
    bool GetForces(const string&, bool=true);  //ME20190204
    bool GetForcesFile(const string&, bool=true);  //ME20190204
    bool GetForces(stringstream&, bool=true);  //ME20190204
  private:                       //
    void free();                 // free space
    void copy(const xVASPRUNXML& b); //
};
// -------------------------------------------------------------------------------------------------
class xIBZKPT : public xStream { //CO20200404 - xStream integration for logging
  public:
    xIBZKPT(ostream& oss=cout);                         // default, just allocate  //CO20200404 - xStream integration for logging
    xIBZKPT(ofstream& FileMESSAGE,ostream& oss=cout);   // default, just allocate  //CO20200404 - xStream integration for logging
    xIBZKPT(const string& fileIN,bool=TRUE,ostream& oss=cout);                        // constructor from filename, QUIET  //CO20200404 - xStream integration for logging
    xIBZKPT(const string& fileIN,ofstream& FileMESSAGE,bool=TRUE,ostream& oss=cout);  // constructor from filename, QUIET  //CO20200404 - xStream integration for logging
    bool initialize(const string& fileIN,ostream& oss,bool=TRUE);  //ME20200427  //CO20200508
    bool initialize(const string& fileIN,ofstream& FileMESSAGE,ostream& oss,bool=TRUE);  //ME20200427  //CO20200508
    bool initialize(const string& fileIN,bool=TRUE);  //ME20200427  //CO20200508

    xIBZKPT(const xIBZKPT& b);                                    // constructor copy
    ~xIBZKPT();                                                   // kill everything
    const xIBZKPT& operator=(const xIBZKPT &b);                   // copy
    void clear(void);                                             // clear

    bool m_initialized;  //CO20200404 - xStream integration for logging

    // CONTENT
    string content;vector<string> vcontent;string filename;       // the content, and lines of it
    uint nweights;                                                // for aflowlib_libraries.cpp
    uint nkpoints_irreducible;                                    // for aflowlib_libraries.cpp
    vector<aurostd::xvector<double> > vkpoint;                    // for aflowlib_libraries.cpp
    vector<uint> vweights;                                        // for aflowlib_libraries.cpp
    uint ntetrahedra;                                             // for aflowlib_libraries.cpp
    double wtetrahedra;                                           // for aflowlib_libraries.cpp
    vector<aurostd::xvector<int> > vtetrahedra;                   // for aflowlib_libraries.cpp
    bool GetProperties(const stringstream& stringstreamIN,bool=TRUE);       // get everything QUIET
    bool GetProperties(const string& stringIN,bool=TRUE);                   // get everything QUIET
    bool GetPropertiesFile(const string& fileIN,bool=TRUE);                 // get everything QUIET
    bool GetPropertiesUrlFile(const string& url,const string& file,bool=TRUE); // get everything from an aflowlib entry
  private:                       //
    void free();                 // free space
    void copy(const xIBZKPT& b); //
};
// -------------------------------------------------------------------------------------------------
class xKPOINTS : public xStream { //CO20200404 - xStream integration for logging
  public:
    xKPOINTS(ostream& oss=cout);                         // default, just allocate  //CO20200404 - xStream integration for logging
    xKPOINTS(ofstream& FileMESSAGE,ostream& oss=cout);   // default, just allocate  //CO20200404 - xStream integration for logging
    xKPOINTS(const string& fileIN,bool=TRUE,ostream& oss=cout);                        // constructor from filename, QUIET  //CO20200404 - xStream integration for logging
    xKPOINTS(const string& fileIN,ofstream& FileMESSAGE,bool=TRUE,ostream& oss=cout);  // constructor from filename, QUIET  //CO20200404 - xStream integration for logging
    bool initialize(const string& fileIN,ostream& oss,bool=TRUE);  //ME20200427  //CO20200508
    bool initialize(const string& fileIN,ofstream& FileMESSAGE,ostream& oss,bool=TRUE);  //ME20200427  //CO20200508
    bool initialize(const string& fileIN,bool=TRUE);  //ME20200427  //CO20200508

    xKPOINTS(const xKPOINTS& b);                                   // constructor copy
    ~xKPOINTS();                                                    // kill everything
    const xKPOINTS& operator=(const xKPOINTS &b);                  // copy
    void clear(void);                                              // clear

    bool m_initialized;  //CO20200404 - xStream integration for logging

    // CONTENT
    string content;vector<string> vcontent;string filename;        // the content, and lines of it
    string title;                                                  // first line
    int mode;                                                      // sort of mode
    string grid_type;                                              // if grid specified
    bool is_KPOINTS_NNN,is_KPOINTS_PATH;                           // control parameters
    xvector<int>    nnn_kpoints; // N*N*N                          // triplet of kpoints
    xvector<double> ooo_kpoints; // ORIGIN                         // triplet of origin
    int nkpoints;                                                  // total kpoints
    string path_mode,path;vector<string> vpath;int path_grid;      // path if any
    vector<xvector<double> > vkpoints;                             //ME20190614 - k-point coordinates of the path
    bool GetProperties(const stringstream& stringstreamIN,bool=TRUE);       // get everything QUIET
    bool GetProperties(const string& stringIN,bool=TRUE);                   // get everything QUIET
    bool GetPropertiesFile(const string& fileIN,bool=TRUE);                 // get everything QUIET
    bool GetPropertiesUrlFile(const string& url,const string& file,bool=TRUE); // get everything from an aflowlib entry
    friend ostream& operator<<(ostream&, const xKPOINTS&);  //ME20190623
    string createStandardTitlePath(const xstructure&);  //ME20190623
  private:                       //
    void free();                 // free space
    void copy(const xKPOINTS& b); //
};
// -------------------------------------------------------------------------------------------------
class xCHGCAR : public xStream { //CO20200404 - xStream integration for logging
  public:
    xCHGCAR(ostream& oss=cout);                         // default, just allocate  //CO20200404 - xStream integration for logging
    xCHGCAR(ofstream& FileMESSAGE,ostream& oss=cout);   // default, just allocate  //CO20200404 - xStream integration for logging
    xCHGCAR(const string& fileIN,bool=TRUE,ostream& oss=cout);                        // constructor from filename, QUIET  //CO20200404 - xStream integration for logging
    xCHGCAR(const string& fileIN,ofstream& FileMESSAGE,bool=TRUE,ostream& oss=cout);  // constructor from filename, QUIET  //CO20200404 - xStream integration for logging
    bool initialize(const string& fileIN,ostream& oss,bool=TRUE);  //ME20200427  //CO20200508
    bool initialize(const string& fileIN,ofstream& FileMESSAGE,ostream& oss,bool=TRUE);  //ME20200427  //CO20200508
    bool initialize(const string& fileIN,bool=TRUE);  //ME20200427  //CO20200508

    xCHGCAR(const xCHGCAR& b);                                     // constructor copy
    ~xCHGCAR();                                                    // kill everything
    const xCHGCAR& operator=(const xCHGCAR &b);                    // copy
    void clear(void);                                              // clear

    bool m_initialized;  //CO20200404 - xStream integration for logging

    // CONTENT
    string content;vector<string> vcontent;string filename;        // the content, and lines of it
    xvector<int>     grid; // N*N*N                                // triplet of grid
    vector<string>   vstring; // ORIGIN                            // string of values
    xvector<double>  vvalues; // ORIGIN                            // xvector of values
    //[OBSOLETE ME20180705]xtensor3<double> tvalues; // ORIGIN       // xtensor of values
    xtensor<double> tvalues; // ORIGIN                             // xtensor of values ME20180705
    bool GetProperties(const stringstream& stringstreamIN,bool=TRUE);          // get everything QUIET
    bool GetProperties(const string& stringIN,bool=TRUE);                      // get everything QUIET
    bool GetPropertiesFile(const string& fileIN,bool=TRUE);                    // get everything QUIET
    bool GetPropertiesUrlFile(const string& url,const string& file,bool=TRUE); // get everything from an aflowlib entry
  private:                       //
    void free();                 // free space
    void copy(const xCHGCAR& b); //
};
// -------------------------------------------------------------------------------------------------
class xQMVASP : public xStream {  //CO20191110 //CO20200404 - xStream integration for logging
  public:
    xQMVASP(ostream& oss=cout);                           // default, just allocate  //CO20200404 - xStream integration for logging
    xQMVASP(ofstream& FileMESSAGE,ostream& oss=cout);     // constructor from filename QUIET //CO20200404 - xStream integration for logging
    xQMVASP(const string& fileIN,bool=TRUE,ostream& oss=cout);                          // constructor from filename QUIET //CO20200404 - xStream integration for logging
    xQMVASP(const string& fileIN,ofstream& FileMESSAGE,bool=TRUE,ostream& oss=cout);    // constructor from filename QUIET //CO20200404 - xStream integration for logging
    bool initialize(const string& fileIN,ostream& oss,bool=TRUE);  //ME20200427  //CO20200508
    bool initialize(const string& fileIN,ofstream& FileMESSAGE,ostream& oss,bool=TRUE);  //ME20200427  //CO20200508
    bool initialize(const string& fileIN, bool=TRUE); //ME20200427

    ~xQMVASP();                                                    // kill everything
    xQMVASP(const xQMVASP& b);                                     // constructor copy
    const xQMVASP& operator=(const xQMVASP &b);                    // copy
    void clear(void);                                              // clear

    bool m_initialized;  //CO20200404 - xStream integration for logging

    // CONTENT
    string content;vector<string> vcontent;string filename;        // the content, and lines of it
    double H_atom_relax;
    double H_atom_static;
    vector<aurostd::xvector<double> > vforces;                     // for APL - only one (no relax vs. static), get most relaxed forces  //CO20191112
    bool GetProperties(const stringstream& stringstreamIN,bool=TRUE);          // get everything QUIET
    bool GetProperties(const string& stringIN,bool=TRUE);                      // get everything QUIET
    bool GetPropertiesFile(const string& fileIN,bool=TRUE);                    // get everything QUIET
    bool GetPropertiesUrlFile(const string& url,const string& file,bool=TRUE); // get everything from an aflowlib entry
  private:                       //
    void free();                 // free space
    void copy(const xQMVASP& b); //
};
// -------------------------------------------------------------------------------------------------
class xPLASMONICS : public xStream {  //CO20191110 //CO20200404 - xStream integration for logging
  public:
    xPLASMONICS(ostream& oss=cout);                           // default, just allocate  //CO20200404 - xStream integration for logging
    xPLASMONICS(ofstream& FileMESSAGE,ostream& oss=cout);     // constructor from filename QUIET //CO20200404 - xStream integration for logging
    xPLASMONICS(const string& fileIN,bool=TRUE,ostream& oss=cout);                          // constructor from filename QUIET //CO20200404 - xStream integration for logging
    xPLASMONICS(const string& fileIN,ofstream& FileMESSAGE,bool=TRUE,ostream& oss=cout);    // constructor from filename QUIET //CO20200404 - xStream integration for logging
    bool initialize(const string& fileIN,ostream& oss,bool=TRUE);  //ME20200427  //CO20200508
    bool initialize(const string& fileIN,ofstream& FileMESSAGE,ostream& oss,bool=TRUE);  //ME20200427  //CO20200508
    bool initialize(const string& fileIN, bool=TRUE); //ME20200427

    ~xPLASMONICS();                                                    // kill everything
    xPLASMONICS(const xPLASMONICS& b);                                     // constructor copy
    const xPLASMONICS& operator=(const xPLASMONICS &b);                    // copy
    void clear(void);                                              // clear

    bool m_initialized;  //CO20200404 - xStream integration for logging

    // CONTENT
    string content;vector<string> vcontent;string filename;        // the content, and lines of it
    string eps; //plasmonics
    vector<double> venergy; //plasmonics
    vector<double> veels;   //plasmonics
    vector<xcomplex<double> > vdielectric;  //plasmonics  //contains both real and imaginary parts
    void getEPS();                                                             //CO20211120 - extract eps from filename
    bool GetProperties(const stringstream& stringstreamIN,bool=TRUE);          // get everything QUIET
    bool GetProperties(const string& stringIN,bool=TRUE);                      // get everything QUIET
    bool GetPropertiesFile(const string& fileIN,bool=TRUE);                    // get everything QUIET
    bool GetPropertiesUrlFile(const string& url,const string& file,bool=TRUE); // get everything from an aflowlib entry
  private:                       //
    void free();                 // free space
    void copy(const xPLASMONICS& b); //
};

// -------------------------------------------------------------------------------------------------
// aflow_kaims.cpp
namespace KBIN {
  _aimsflags AIMS_Get_AIMSflags_from_AflowIN(string& AflowIn,_aflags& aflags,_kflags& kflags);
  _aimsflags AIMS_Get_AIMSflags_from_AflowIN(string& AflowIn,ofstream& FileMESSAGE,_aflags& aflags,_kflags& kflags);
  bool AIMS_Directory(ofstream &FileMESSAGE,_aflags &aflags,_kflags &kflags);
}
// -------------------------------------------------------------------------------------------------
// aflow_iaims.cpp
namespace KBIN {
  bool AIMS_Produce_INPUT(_xaims& xaims,string AflowIn,ofstream &FileMESSAGE,_aflags &aflags,_kflags &kflags,_aimsflags &aimsflags);
  bool AIMS_Modify_INPUT(_xaims& xaims,ofstream &FileMESSAGE,_aflags &aflags,_kflags &kflags,_aimsflags &aimsflags);
  bool AIMS_Write_INPUT(_xaims& xaims,_aimsflags &aimsflags);
  bool AIMS_Write_CONTROL(_xaims& xaims,_aimsflags &aimsflags);
  bool AIMS_Write_GEOM(_xaims& xaims,_aimsflags &aimsflags);
  bool AIMS_Produce_CONTROL(_xaims& xaims,string AflowIn,ofstream &FileMESSAGE,_aflags &aflags,_kflags &kflags,_aimsflags &aimsflags);
  bool AIMS_Modify_CONTROL(_xaims& xaims,ofstream &FileMESSAGE,_aflags &aflags,_kflags &kflags,_aimsflags &aimsflags);
  bool AIMS_Reread_CONTROL(_xaims& xaims,ofstream &FileMESSAGE,_aflags &aflags);
  bool AIMS_Produce_GEOM(_xaims& xaims,string AflowIn,ofstream &FileMESSAGE,_aflags &aflags,_kflags &kflags,_aimsflags &aimsflags);
  bool AIMS_Produce_GEOM(_xaims& xaims);
  bool AIMS_Modify_GEOM(_xaims& xaims,string AflowIn,ofstream &FileMESSAGE,_aflags &aflags,_aimsflags &aimsflags);
  bool AIMS_Reread_GEOM(_xaims& xaims,ofstream &FileMESSAGE,_aflags &aflags);
  bool XAIMS_CONTROL_PREPARE_GENERIC(string command,_xaims& xaims,_aimsflags& aimsflags,string svalue,int ivalue,double dvalue,bool OPTION);
  void XAIMS_CONTROL_REMOVE_ENTRY(_xaims& xaims,string ENTRY,string COMMENT,bool VERBOSE);
}
// -------------------------------------------------------------------------------------------------
// aflow_oaims.cpp
class xAIMSOUT;
class xAIMSOUT {
  public:
    xAIMSOUT();                                                    // default, just allocate
    ~xAIMSOUT();                                                   // kill everything
    xAIMSOUT(const string& fileIN,bool=TRUE);                      // constructor from filename, QUIET
    xAIMSOUT(const xAIMSOUT& b);                                    // constructor copy
    const xAIMSOUT& operator=(const xAIMSOUT &b);                   // copy
    void clear(void);                                             // clear
    // CONTENT
    string content;vector<string> vcontent;string filename;       // the content, and lines of it
    vector<aurostd::xvector<double> > vforces;                    // for aflowlib_libraries.cpp
    double natoms;
    //[CO20200404 - OBSOLETE]string ERROR;
    bool GetProperties(const stringstream& stringstreamIN,bool=TRUE);          // get everything QUIET
    bool GetProperties(const string& stringIN,bool=TRUE);                      // get everything QUIET
    bool GetPropertiesFile(const string& fileIN,bool=TRUE);                    // get everything QUIET
    bool GetPropertiesFile(const string& fileIN,uint natoms_check,bool);       // get everything QUIET
    bool GetPropertiesUrlFile(const string& url,const string& file,bool=TRUE); // get everything from an aflowlib entry
  private:                       //
    void free();                 // free space
    void copy(const xAIMSOUT& b); //
};
// -----------------------------------------------------------------------------------------------
bool PrintBandGap       (string& WorkDir, ostream &oss);
bool PrintBandGap_DOS   (string& WorkDir, ostream &oss); //CO20191110
bool PrintEffectiveMass (string& WorkDir, ostream &oss);
bool PrintEigCurv       (string& WorkDir, ostream &oss);
// -----------------------------------------------------------------------------------------------
bool ParseKPOINTS(stringstream& File_Kpoints, int& GRIDS, vector<xvector<double> >& special_kpts, vector<xvector<double> >& unique_kpts, vector<int>& repeat_kpts_num);
bool AdjacencyList_KPT(vector<xvector<double> >& special_kpts,vector<xvector<double> >& unique_kpts,vector<xvector<int> >& connect_kpts,vector<int>& connect_kpts_num);
bool AdjacencyList_EIG(vector<xvector<double> >& unique_kpts,vector<xvector<int> >& connect_kpts,vector<int>& connect_kpts_num,xEIGENVAL& xeigenval,vector<xvector<double> >& unique_kpts_EIG,vector<xvector<int> >& connect_kpts_EIG,vector<xvector<double> >& vkpoint_eig);
bool RepeatsList(vector<xvector<double> >& unique_kpts_EIG,vector<int>& repeat_kpts_num,vector<xvector<double> >& vkpoint_eig,vector<xvector<int> >& repeat_kpts_EIG);
bool VertexPaths(vector<xvector<int> >& repeat_kpts_EIG,vector<xvector<int> >& connect_kpts_EIG,vector<int>& repeat_kpts_num,int& GRIDS,vector<xvector<int> >& vrtx_path);
bool RepeatedEdges(vector<xvector<int> >& vrtx_path,vector<xvector<int> >& repeat_kpts_EIG,vector<int>& repeat_kpts_num,vector<xvector<int> >& ndx_edges);
bool VertexBranches(vector<xvector<int> >& ndx_edges,vector<int>& repeat_kpts_num,vector<xvector<int> >& repeat_kpts_EIG,vector<vector<xvector<int> > >& branches);
bool PathDataStuct(xEIGENVAL& xeigenval,vector<xvector<double> >& vkpoint_eig,vector<vector<xvector<int> > >& branches,vector<vector< vector<int> > >& branches_indx,vector<vector< vector<xvector<double> > > >& branches_kpts,vector<vector< vector<vector<vector<double> > > > >& branches_bnds);
bool IBZextrema(xEIGENVAL& xeigenval, vector<xvector<double> >& vkpoint_eig, vector<vector<xvector<int> > >& branches);
void CompareDoublesChar(bool& MATCH, double& number1, double& number2);
void CompareEdges(vector<vector<xvector<int> > >& branches, vector<xvector<int> >& vertex_edges, xvector<int>& test_edge, bool& MATCH);
void NaiveCurvatures(xvector<double>& eigvec, vector<xvector<double> >& posvec, vector<double>& curvature);
double StencilLinear1D(vector<xvector<double> >& positions, xvector<double>& eigenvals);
//-------------------------------------------------------------------------------------------------
struct kEn_st {
  xvector<double> kpoint;
  double energy[2];
  int band_index;
  int band_type; // 0 -- valence band; 1 -- conduction band
};
#define _SIGMA 1.0 // default standard deviation of input data
// range of energy point to fit the ellipse curve
const double _FIT_ENERGY_RANGE = 0.026; // eV range of band
const int _FIT_POINTS_NUMBER = 8; // minimum fit points in Irreducible BZ
//range of band extremes to determine the number of bands for effective mass calculations
const double _BANDS_ENERGY_RANGE = 0.026; // eV
// used to determine cluster of points can be changed to other values
const double _BANDS_PARAMETER_MIN_RATIO = 0.2;
// factor unit
// mass is in unit of electron mass
const double _MASS_FACTOR = 3.80998; // hbar^2*10^{20}/(2.0*me*eV)
bool comparison_kEn_str_up          (const kEn_st& k1, const kEn_st& k2);
bool comparison_kEn_str_dn          (const kEn_st& k1, const kEn_st& k2);
bool comparison_kEn_str_position    (const kEn_st& k1, const kEn_st& k2);
bool comparison_kEn_str_band_type_up(const kEn_st& k1, const kEn_st& k2);
bool comparison_kEn_str_band_type_dn(const kEn_st& k1, const kEn_st& k2);
bool is_equal_position_kEn_str      (const kEn_st& k1, const kEn_st& k2);
bool near_to                        (const xvector<double> & k1, const xvector<double> & k2, const vector<double> & max_distance);
// [OBSOLETE] bool GetEffectiveMass(xOUTCAR& outcar,xDOSCAR& doscar,xEIGENVAL& eigenval,xstructure xstr,ostream& oss,const bool& osswrite);
namespace aurostd {
  class JSONwriter; // forward-declaration of JSONwriter class: later in plotter
  // namespace JSONwriter class defined in aurostd.h is not visible; dependencies race?
}
//-------------------------------------------------------------------------------------------------
//ME20190614 - plotter functions
namespace plotter {
  // Plot setup --------------------------------------------------------------
  // Plot options
  aurostd::xoption getPlotOptions(const aurostd::xoption&, const string&, bool=false);
  aurostd::xoption getPlotOptionsEStructure(const aurostd::xoption&, const string&, bool=false);
  aurostd::xoption getPlotOptionsPhonons(const aurostd::xoption&, const string&);
  aurostd::xoption getPlotOptionsQHAthermo(const aurostd::xoption& xopt, const string& key);//AS20210705

  // Plot functions
  void generateHeader(stringstream&, const aurostd::xoption&, bool=false);
  void savePlotGNUPLOT(const aurostd::xoption&, const stringstream&);
  void setFileName(aurostd::xoption&, string="");
  void setTitle(aurostd::xoption&,ostream& oss=cout); //CO20200404
  void setTitle(aurostd::xoption&,ofstream& FileMESSAGE,ostream& oss=cout); //CO20200404
  string formatDefaultPlotTitle(const aurostd::xoption&,ostream& oss=cout); //CO20200404
  string formatDefaultPlotTitle(const aurostd::xoption&,ofstream& FileMESSAGE,ostream& oss=cout); //CO20200404
  vector<double> getCompositionFromHTQCPrototype(const string&, const string&);  //ME20190813
  vector<double> getCompositionFromANRLPrototype(const string&);
  string formatDefaultTitlePOCC(const aurostd::xoption&,ostream& oss=cout); //CO20200404
  string formatDefaultTitlePOCC(const aurostd::xoption&,ofstream& FileMESSAGE,ostream& oss=cout); //CO20200404
  string formatDefaultTitlePOCC_20191004(const aurostd::xoption&,ostream& oss=cout); //CO20191110 //CO20200404
  string formatDefaultTitlePOCC_20191004(const aurostd::xoption&,ofstream& FileMESSAGE,ostream& oss=cout); //CO20191110 //CO20200404
  string formatDefaultTitlePOCC_20190101(const aurostd::xoption&,ostream& oss=cout);  //CO20200404
  vector<double> getCompositionFromPoccString(const string&, bool&);

  // Electronic structure ----------------------------------------------------
  void patchDefaultTitleAFLOWIN(xoption& plotoptions);  //CO20191110
  // Plot functions
  void PLOT_DOS(aurostd::xoption&,ostream& oss=cout); //CO20200404
  void PLOT_DOS(aurostd::xoption&,ofstream& FileMESSAGE,ostream& oss=cout); //CO20200404
  void PLOT_DOS(aurostd::xoption&,const xDOSCAR&,ostream& oss=cout); //CO20191110 //CO20200404
  void PLOT_DOS(aurostd::xoption&,const xDOSCAR&,ofstream& FileMESSAGE,ostream& oss=cout); //CO20191110 //CO20200404
  void PLOT_DOS(aurostd::xoption&,stringstream&,ostream& oss=cout); //CO20200404
  void PLOT_DOS(aurostd::xoption&,stringstream&,ofstream& FileMESSAGE,ostream& oss=cout); //CO20200404
  void PLOT_DOS(aurostd::xoption&,stringstream&,const xDOSCAR&,ostream& oss=cout);  //CO20191110  //CO20200404
  void PLOT_DOS(aurostd::xoption&,stringstream&,const xDOSCAR&,ofstream& FileMESSAGE,ostream& oss=cout);  //CO20191110  //CO20200404

  void PLOT_PDOS(aurostd::xoption&,ostream& oss=cout);  //CO20200404
  void PLOT_PDOS(aurostd::xoption&,ofstream& FileMESSAGE,ostream& oss=cout);  //CO20200404
  void PLOT_PDOS(aurostd::xoption&, const xDOSCAR&,ostream& oss=cout); //CO20191110 //CO20200404
  void PLOT_PDOS(aurostd::xoption&, const xDOSCAR&,ofstream& FileMESSAGE,ostream& oss=cout); //CO20191110 //CO20200404
  void PLOT_PDOS(aurostd::xoption&, stringstream&,ostream& oss=cout); //CO20200404
  void PLOT_PDOS(aurostd::xoption&, stringstream&,ofstream& FileMESSAGE,ostream& oss=cout); //CO20200404
  void PLOT_PDOS(aurostd::xoption&, stringstream&, const xDOSCAR&,ostream& oss=cout);  //CO20191110 //CO20200404
  void PLOT_PDOS(aurostd::xoption&, stringstream&, const xDOSCAR&,ofstream& FileMESSAGE,ostream& oss=cout);  //CO20191110 //CO20200404

  void PLOT_BAND(aurostd::xoption&,ostream& oss=cout);  //CO20200404
  void PLOT_BAND(aurostd::xoption&,ofstream& FileMESSAGE,ostream& oss=cout);  //CO20200404
  void PLOT_BAND(aurostd::xoption&, stringstream&,ostream& oss=cout); //CO20200404
  void PLOT_BAND(aurostd::xoption&, stringstream&,ofstream& FileMESSAGE,ostream& oss=cout); //CO20200404
  void BANDDOS2JSON(ostream&, string);
  void PLOT_BANDDOS(aurostd::xoption&,ostream& oss=cout); //CO20200404
  void PLOT_BANDDOS(aurostd::xoption&,ofstream& FileMESSAGE,ostream& oss=cout); //CO20200404
  void PLOT_BANDDOS(aurostd::xoption&, stringstream&,ostream& oss=cout);  //CO20200404
  void PLOT_BANDDOS(aurostd::xoption&, stringstream&,ofstream& FileMESSAGE,ostream& oss=cout);  //CO20200404

  // Helper functions
  xstructure getStructureWithNames(const aurostd::xoption&,const string& carstring="CAR",ostream& oss=cout);  //CO20191110 //CO20200404
  xstructure getStructureWithNames(const aurostd::xoption&,ofstream& FileMESSAGE,const string& carstring="CAR",ostream& oss=cout);  //CO20191110 //CO20200404
  string getLatticeFromKpointsTitle(const string&);
  void shiftEfermiToZero(xEIGENVAL&, double);
  void setEMinMax(aurostd::xoption&, double, double);
  aurostd::JSONwriter DOS2JSON(xoption &xopt, const xDOSCAR &xdos, ofstream& FileMESSAGE,
      ostream &oss);//AS20201102
  aurostd::JSONwriter bands2JSON(const xEIGENVAL &xeigen, const xKPOINTS &xkpts,
      const vector<double> &distances, const vector<double> &segment_points,
      const xoption& plotoptions);//AS2021102
  aurostd::JSONwriter bandsDOS2JSON(const xDOSCAR &xdos, const xEIGENVAL &xeigen,
      const xKPOINTS &xkpts, xoption &xopt, ofstream &FileMESSAGE, ostream &oss=std::cout);//AS20201102  //ME20211014 - added default for oss

  // DOS
  bool dosDataAvailable(const deque<deque<deque<deque<double> > > >& vdos, int pdos); // ME20200305
  void generateDosPlot(stringstream&,const xDOSCAR&,aurostd::xoption&,ostream& oss=cout);  //CO20200404
  void generateDosPlot(stringstream&,const xDOSCAR&,aurostd::xoption&,ofstream& FileMESSAGE,ostream& oss=cout);  //CO20200404

  // Bands
  void generateBandPlot(stringstream&, const xEIGENVAL&, const xKPOINTS&, const xstructure&, const aurostd::xoption&);
  string convertKPointLabel(const string&, const string&);
  string convertKPointLetter(string, const string&);

  // Gnuplot
  void generateDosPlotGNUPLOT(stringstream&, const xDOSCAR&, const deque<double>&,
      const deque<deque<deque<double> > >&, const vector<string>&, const aurostd::xoption&);
  double getDosLimits(const aurostd::xoption&, const xDOSCAR&, const deque<deque<deque<double> > >&, const deque<double>&);
  void generateBandPlotGNUPLOT(stringstream&, const xEIGENVAL&, const vector<double>&,
      const vector<double>&, const vector<string>&, const aurostd::xoption&);
  string getFormattedUnit(const string&);

  // Phonons -----------------------------------------------------------------
  void PLOT_PHDOS(aurostd::xoption&,ostream& oss=cout); //CO20200404
  void PLOT_PHDOS(aurostd::xoption&,ofstream& FileMESSAGE,ostream& oss=cout); //CO20200404
  void PLOT_PHDOS(aurostd::xoption&, stringstream&,ostream& oss=cout);  //CO20200404
  void PLOT_PHDOS(aurostd::xoption&, stringstream&,ofstream& FileMESSAGE,ostream& oss=cout);  //CO20200404
  void PLOT_PHDOS(aurostd::xoption&, const xDOSCAR&, ostream& oss=cout); //ME20210927
  void PLOT_PHDOS(aurostd::xoption&, const xDOSCAR&, ofstream& FileMESSAGE,ostream& oss=cout); //ME20210927
  void PLOT_PHDOS(aurostd::xoption&, stringstream& out, xDOSCAR, ofstream& FileMESSAGE,ostream& oss=cout); //ME20210927

  void PLOT_PHDISP(aurostd::xoption&,ostream& oss=cout);  //CO20200404
  void PLOT_PHDISP(aurostd::xoption&,ofstream& FileMESSAGE,ostream& oss=cout);  //CO20200404
  void PLOT_PHDISP(aurostd::xoption&, stringstream&,ofstream& FileMESSAGE,ostream& oss=cout); //CO20200404
  void PLOT_PHDISPDOS(aurostd::xoption&,ostream& oss=cout); //CO20200404
  void PLOT_PHDISPDOS(aurostd::xoption&,ofstream& FileMESSAGE,ostream& oss=cout); //CO20200404
  void PLOT_PHDISPDOS(aurostd::xoption&, stringstream&,ostream& oss=cout);  //CO20204004
  void PLOT_PHDISPDOS(aurostd::xoption&, stringstream&,ofstream& FileMESSAGE,ostream& oss=cout);  //CO20204004

  void convertEnergies(xEIGENVAL&, const string&);
  void convertEnergies(xDOSCAR&, const string&);
  double getEnergyConversionFactor(const string&);

  // Properties plotter ------------------------------------------------------
  void PLOT_THERMO(aurostd::xoption&,ostream& oss=cout);  //CO20200404
  void PLOT_THERMO(aurostd::xoption&,ofstream& FileMESSAGE,ostream& oss=cout);  //CO20200404
  void PLOT_THERMO(aurostd::xoption&, stringstream&,ostream& oss=cout); //CO20200404
  void PLOT_THERMO(aurostd::xoption&, stringstream&,ofstream& FileMESSAGE,ostream& oss=cout); //CO20200404
  void PLOT_TCOND(aurostd::xoption&,ostream& oss=cout); //CO20200404
  void PLOT_TCOND(aurostd::xoption&,ofstream& FileMESSAGE,ostream& oss=cout); //CO20200404
  void PLOT_TCOND(aurostd::xoption&, stringstream&,ostream& oss=cout);  //CO20200404
  void PLOT_TCOND(aurostd::xoption&, stringstream&,ofstream& FileMESSAGE,ostream& oss=cout);  //CO20200404

  // QHA properties plotter -------------------------------------------------
  void PLOT_THERMO_QHA(aurostd::xoption&,ostream& oss=cout);  //AS20200909
  void PLOT_THERMO_QHA(aurostd::xoption&,ofstream& FileMESSAGE,ostream& oss=cout); //AS20200909
  void PLOT_THERMO_QHA(aurostd::xoption&, stringstream&,ostream& oss=cout); //AS20200909
  void PLOT_THERMO_QHA(aurostd::xoption&, stringstream&,ofstream& FileMESSAGE,ostream& oss=cout); //AS20200909
  void PLOT_GRUENEISEN_DISPERSION(aurostd::xoption&,ostream& oss=cout);  //AS20210701
  void PLOT_GRUENEISEN_DISPERSION(aurostd::xoption&,ofstream& FileMESSAGE,ostream& oss=cout); //AS20210701
  void PLOT_GRUENEISEN_DISPERSION(aurostd::xoption&, stringstream&,ostream& oss=cout); //AS20210701
  void PLOT_GRUENEISEN_DISPERSION(aurostd::xoption&, stringstream&,ofstream& FileMESSAGE,ostream& oss=cout); //AS20210701

  // General plots -----------------------------------------------------------
  void plotSingleFromSet(xoption&, stringstream&, const vector<vector<double> >&, int,ostream& oss=cout); //CO20200404
  void plotSingleFromSet(xoption&, stringstream&, const vector<vector<double> >&, int,ofstream& FileMESSAGE,ostream& oss=cout); //CO20200404
  void plotMatrix(xoption& plotoptions, stringstream&,ostream& oss=cout); //CO20200404
  void plotMatrix(xoption& plotoptions, stringstream&,ofstream& FileMESSAGE,ostream& oss=cout); //CO20200404
  void setPlotLabels(aurostd::xoption&, const string&, const string&, const string&, const string&);
  vector<vector<double> > readAflowDataFile(aurostd::xoption&);
  void generatePlotGNUPLOT(stringstream&, const xoption&, const vector<vector<double> >&);
}

//-------------------------------------------------------------------------------------------------
// aflow_estructure_dos.cpp

namespace aurostd {
  int CountWordsinString(string& input);  // put aurostd
  int CountWordsinString_web(string input); // put aurostd
}

namespace estructure {
  string PEDOS_GENERATE_GNUPLOTSCRIPT(const string&,const string&,const double&,const double&,const double&,const double&,const int&,const vector<vector<vector<double> > >&,const string&);
  bool isSpecialKPOINT(string kpoint);  //CO20170830
  string fixSpecialKPOINT_GNUPLOT(string kpoint,bool json=false);  //CO20170830
  string fixSpecialKPOINT_HTML(string kpoint);  //CO20170830
  string fixSpecialKPOINT_LATEX(string kpoint);  //CO20170830
  string fixKPOINT_GNUPLOT(string kpoint,bool json=false);  //CO20170830
  string fixKPOINT_HTML(string kpoint);  //CO20170830
  string fixKPOINT_LATEX(string kpoint);  //CO20170830
  string fixKPOINT_SPECIALONLY(string kpoint);  //CO20170830
  void PLOT_BANDDOS(string options);
  void PLOT_BAND(string options);
  void PLOT_DOS(string options);
  void PLOT_PEDOS(string options);
  void PLOT_PEDOSALL(string options);
  void PLOT_PEDOSALL_AFLOWLIB(string options,_aflags& aflags);
  void PLOT_BAND2(string options);
  // [OBSOLETE]  void PLOT_BAND3(string options);
  void PLOT_BAND_SPINSPLIT(string options);
  void PLOT_DOSWEB(string options);
  // manipulation
  string changeICSDNameGunplot(string ICSDName);
  void CombineTDOSAndTOTALPDOS(const vector<vector<double> >& TDOS, const vector<vector<double> >& TOTALPDOS, vector<vector<double> >& vvDOS);
  double GET_TDOSDATA(const string& str_dir, vector<vector<double> >& TDOS);
  double GET_TDOSDATA(stringstream& ss_dosfile, stringstream& ss_outcarfile, vector<vector<double> >& TDOS);
  double GET_TOTALPDOSDATA(const string& str_dir, vector<vector<double> >& TOTALPDOS);
  double GET_TOTALPDOSDATA(stringstream& ss_dosfile, stringstream& ss_outfile, vector<vector<double> >& TOTALPDOS);
  double GET_PDOSDATA(const string& str_dir, vector<vector<vector<double> > >& PDOS);
  double GET_PDOSDATA(stringstream& ss_dosfile, stringstream& ss_outfile, vector<vector<vector<double> > >& PDOS);
  // [OBSOLETE]  void GET_DOS_DATA(vector<string>& argv);
  bool GET_DOS_DATA(stringstream& ss_dosfile, stringstream& ss_outfile, double& Efermi, vector<vector<double> >& TDOS, vector<vector<double> >& TOTALPDOS); //CO20180216
  bool GET_DOS_DATA(const string& str_dir,   double& Efermi, vector<vector<double> >& TDOS, vector<vector<double> >& TOTALPDOS, vector<vector<vector<double> > >& PDOS);  //CO20180216
  bool GET_DOS_DATA(stringstream& ss_dosfile, stringstream& ss_outfile,   double& Efermi, vector<vector<double> >& TDOS, vector<vector<double> >& TOTALPDOS, vector<vector<vector<double> > >& PDOS); //CO20180216
  void FormatSpinofPDOS(vector<vector<vector<double> > >& vvva);

  // Functions for serializing bands data to JSON
  // Added by EG
  bool DOSDATA_JSON(aurostd::xoption& vpflow,ostream& oss=cout);
  bool DOSDATA_JSON(aurostd::xoption& vpflow,string directory,stringstream& json,bool wrapping_brackets=true);
  bool BANDSDATA_JSON(aurostd::xoption& vpflow,ostream& oss=cout);
  bool BANDSDATA_JSON(aurostd::xoption& vpflow,string directory,stringstream& json,bool wrapping_brackets=true);
  //uint DOSDATA_JSON(string options);
  //uint DOSDATA_JSON(string options, ostream& json);
  //uint BANDSDATA_JSON(string options);
  //uint BANDSDATA_JSON(string options, string json_dir);
  //uint BANDSDATA_JSON(string options, ostream& json);
  string linelabel2HTML(string linelabel);
  uint inequivalentAtomsJSON( vector<vector<vector<double> > >& PDOS, vector<int>& iatoms, vector<double>& numbers, vector<string>& vspecies, ostream& json);
  uint constructInequivalentAtomPDOSJSON(vector<vector<vector<double> > >& PDOS, int iatom, ostream& json); 
  // End of bands data JSON serializers

}


// ----------------------------------------------------------------------------
// aflow_poccupation_*.cpp
//  #include "aflow_pocc.h"

// aflow_poccupation_params.cpp
namespace pocc {
  bool poccInput(); //CO20170805

  string ReturnAtomSpecies(string atom);
  string ReturnAtomSpeciesPotential(string atom);
  string ReturnUFFParameters(string atom);
  class UFFPara {
    public:
      UFFPara(); // constructor
      ~UFFPara(); // destructor
      string symbol;
      double r1,theta0,x1,D1,zeta,Z1,Vi,Uj,Xi,hard,radius; 
      void GetUFFParameters(string);
    private:
      void free(); //free space
  };
  string ReturnAtomProperties(string atom);
  //Atomic Properties Database
  class Atom {
    public:
      Atom();
      ~Atom();
      string name,symbol;
      int number; //atomic number
      double mass,radius,Xi; //atomic, weight radius /pauling electronegativity
      void GetAtomicProperties(string);
    private:
      void free();
  };
} // namespace pocc

// aflow_poccupation_forcefield.cpp
namespace pocc {
  class Bond{
    public:
      Bond();
      Bond(const Bond& b);
      ~Bond();
      _atom bgn,end;
      double length;
      void Set(xstructure , _atom , _atom );
      const Bond & operator=(const Bond &other);
      bool operator==(const Bond &other) const;
      bool operator!=(const Bond &other) const;
      friend ostream& operator<<(ostream&,const Bond&);
    private:
      void free();
      void copy(const Bond& b);
  };
  void SetUFFPara(_atom atomi, _atom atomj, double& R0, double& Kij, double& Xij, double& Dij);
  double CalculateBondEnergy(xstructure xstr, _atom atomi, _atom atomj);
  double CalculateNonBondEnergy(xstructure xstr, _atom atomi, _atom atomj);
  double CalculateUFFEnergy(xstructure xstr);
  void RemoveSameBond(vector<Bond>& Bonds_orig, vector<Bond>& Bonds_new);
  void ExtractBonds(const xstructure& xstr, deque<deque<_atom> >& neigh_mat_bonded, deque<deque<_atom> >& neigh_mat_nonbonded);
  void AnalyzeBonds(const xstructure& xstr, vector<Bond>& Bonds, vector<Bond>& NonBonds);
  void UFFENERGY(istream& input);
}

// ----------------------------------------------------------------------------
// aflow_mix.cpp  aflow_nomix.cpp   aflow_mix_pauling.cpp
#define MISCIBILITY_SYSTEM_NOT_STUDIED  3
#define MISCIBILITY_SYSTEM_SOLUTION     2
#define MISCIBILITY_SYSTEM_MISCIBLE     1
#define MISCIBILITY_SYSTEM_NOMIX        0
#define MISCIBILITY_SYSTEM_UNKNOWN     -1
#define MISCIBILITY_SYSTEM_CUTOFF     200
#define MIEDEMA_MIX_SLOPE 3.069              // Miedema Rule Table 1a Physica 100B (1980) 1-28

int MiscibilityCheck(int speciesA,int speciesB);                  // aflow_mix.cpp
int MiscibilityCheck(string speciesA,string speciesB);            // aflow_mix.cpp
int MiscibilityExperimentsCheck(int speciesA,int speciesB);       // aflow_mix.cpp
int MiscibilityExperimentsCheck(string speciesA,string speciesB); // aflow_mix.cpp
int MiscibilityMiedemaCheck(int speciesA,int speciesB);           // aflow_mix.cpp
int MiscibilityMiedemaCheck(string speciesA,string speciesB);     // aflow_mix.cpp
int MiscibilityMiedemaCheck(string system_in);                    // aflow_mix.cpp
int MiscibilityHumeRotheryCheck(int speciesA,int speciesB);       // aflow_mix.cpp
int MiscibilityHumeRotheryCheck(string speciesA,string speciesB); // aflow_mix.cpp
int MiscibilityHumeRotheryCheck(string system_in);                // aflow_mix.cpp
int MiscibilityCheck(string system_in);                           // aflow_nomix.cpp
int MiscibilityExperimentsCheck(string system_in);                    // aflow_mix_pauling.cpp

// ----------------------------------------------------------------------------
// symmetry prototypes
// aflow_symmetry.cpp
namespace SYM {
  //DX+CO START
  bool ApplyAtomValidate(const _atom &atom_in,_atom& atom_out,const _sym_op &symop,const xstructure& a); //DX+CO
  bool ApplyAtomValidate(const _atom &atom_in,_atom& atom_out,const _sym_op &symop,const xstructure& a, bool _incell_,bool roff); //DX+CO
  bool ApplyAtomValidate(const _atom &atom_in,_atom& atom_out,const _sym_op &symop,const xstructure& a,bool skew, bool _incell_,bool roff,double _eps_); //DX+CO
  bool ApplyAtomValidate(const _atom &atom_in,_atom& atom_out,const _sym_op &symop,const xmatrix<double>& lattice,const xmatrix<double>& c2f, const xmatrix<double>& f2c,bool skew, bool _incell_,bool roff,double _eps_); //DX+CO
  _atom ApplyAtom(const _atom& atom_in,const _sym_op& symop,const xstructure& str); //DX
  //DX+CO END
  _atom ApplyAtom(const _atom& atom_in,const _sym_op& symop,const xstructure& str,bool _incell_);
  //DX+CO START
  _atom ApplyAtom(const _atom& atom_in,const _sym_op& symop,const xstructure& str,bool _incell_,bool roff); //DX
  _atom ApplyAtom(const _atom& atom_in,const _sym_op& symop,const xstructure& str,bool _incell_,bool roff,bool validatePosition); //DX
  _atom ApplyAtom(const _atom& atom_in,const _sym_op& symop,const xmatrix<double>& lattice,const xmatrix<double>& c2f, const xmatrix<double>& f2c,bool skew,bool _incell_,bool roff,bool validatePosition,double eps); //DX
  _atom ApplyAtom_20161115(const _atom& atom_in,const _sym_op& symop,const xmatrix<double>& lattice,const xmatrix<double>& c2f, const xmatrix<double>& f2c,bool skew,bool _incell_,bool roff,bool validatePosition,double eps); //DX
  _atom ApplyAtom_20160101(const _atom& atom_in,const _sym_op& symop,const xstructure& str,bool _incell_); //DX
  //DX+CO END
  xvector<double> ApplyCpos(const xvector<double> &cpos_in,const _sym_op &symop,const xstructure& str,bool _incell_);
  xvector<double> ApplyCpos(const xvector<double> &cpos_in,const _sym_op &symop,const xstructure& str);
  xvector<double> ApplyFpos(const xvector<double> &fpos_in,const _sym_op &symop,const xstructure& str,bool _incell_);
  xvector<double> ApplyFpos(const xvector<double> &fpos_in,const _sym_op &symop,const xstructure& str);
  xvector<int> ApplyIJK(const xvector<int> &ijk_in,const _sym_op &symop,const xstructure& str);
  int  ApplyL(const int &l_in,const _sym_op &symop,const xstructure& str);
  xstructure ApplyXstructure(const _sym_op &symop,const xstructure& str);
  xstructure ApplyXstructure(const _sym_op &symop,const xstructure& str,bool _incell_);
  //DX+CO START
  bool AtomsEquivalent(xstructure& str,_atom& atom1,_atom& atom2); //DX
  bool AtomsEquivalent_20161115(xstructure& str,_atom& atom1,_atom& atom2); //DX
  bool AtomsEquivalent_20160101(xstructure& str,_atom& atom1,_atom& atom2); //DX
  bool AtomsEquivalent(xstructure& str, _atom& atom1, _atom& atom2,double& eps); //DX
  bool AtomsEquivalent(xstructure& str, _atom& a, _atom& b, bool skew, double tol); //DX //CO20190520 - removed pointers for bools and doubles, added const where possible
  bool AtomsEquivalent_20161115(xstructure& str,_atom& atom1,_atom& atom2,double& eps); //DX
  bool AtomsEquivalent_20160101(xstructure& str,_atom& atom1,_atom& atom2,double& eps); //DX
  bool AtomsEquivalent_Basis(xstructure& str, int atom1_indx,int atom2_indx);
  //DX+CO END
  bool CposEquivalent(const xstructure& str,const xvector<double>& cpos1,const xvector<double>& cpos2,const double& eps);
  bool FposEquivalent(const xstructure& str,const xvector<double>& fpos1,const xvector<double>& fpos2,const double& eps);
  bool CposEquivalent(const xstructure& str,const xvector<double>& cpos1,const xvector<double>& cpos2);
  bool FposEquivalent(const xstructure& str,const xvector<double>& fpos1,const xvector<double>& fpos2);
  bool TypePointGroupOperation(const xmatrix<double>& Uc,const xmatrix<double>& Uf,string& _string,bool& _inversion,double& _angle,
      xvector<double>& _axis,xmatrix<double>& _generator, xvector<double>& _generator_coefficients, 
      xmatrix<xcomplex<double> >& _SU2_matrix, xvector<xcomplex<double> >& _su2_coefficients, double _eps_);  // calculate the symmetry inversion,type,axis,generator //DX20171206 - Added generator coefficients //DX20171207 - Added Uf //DX20180117 - Added SU2 and su2 coefficients
  bool TypePointGroupOperationInternational(const xmatrix<double>& Uc,string& _stringHM,string& _stringSC,
      const bool& _inversion,const double& _angle,
      const xvector<double>& _axis,const xmatrix<double>& _generator, xvector<double>& _generator_coefficients, 
      xmatrix<xcomplex<double> >& _SU2_matrix, xvector<xcomplex<double> >& _su2_coefficients, double _eps_);  // International symbol = Hermann-Mauguin notation & Schonflies notation //DX20171206 - Added generator coefficients //DX20180117 - Added SU2 and su2 coefficients
  //DX+CO START
  uint AddSymmetryToStructure(xstructure &a,const uint& iat,
      const xmatrix<double> &Uc,const xmatrix<double> &Uf,const xvector<double> &ctau,const xvector<double> &ftau,
      const xvector<double> &ctrasl,const xvector<double> &ftrasl,
      const std::vector<int> &basis_atoms_map,const std::vector<int> &basis_types_map,bool basis_map_calculated,char group);
  uint AddSymmetryToStructure(xstructure &a,const uint& iat,
      const xmatrix<double> &Uc,const xmatrix<double> &Uf,const xvector<double> &ctau,const xvector<double> &ftau,
      const xvector<double> &ctrasl,const xvector<double> &ftrasl,
      const std::vector<int> &basis_atoms_map,const std::vector<int> &basis_types_map,bool basis_map_calculated,char group,bool roff); //DX
  uint AddSymmetryToStructure(xstructure& a,const xmatrix<double>& Uc,const xmatrix<double>& Uf,
      const xvector<double>& ctau,const xvector<double>& ftau,const xvector<double>& ctrasl,
      const xvector<double>& ftrasl,
      const std::vector<int>& basis_atoms_map,const std::vector<int>& basis_types_map,bool basis_map_calculated,char group);
  uint AddSymmetryToStructure(xstructure& a,const xmatrix<double>& Uc,const xmatrix<double>& Uf,
      const xvector<double>& ctau,const xvector<double>& ftau,const xvector<double>& ctrasl,
      const xvector<double>& ftrasl,
      const std::vector<int>& basis_atoms_map,const std::vector<int>& basis_types_map,bool basis_map_calculated,char group,bool roff); //DX
  uint AddSymmetryToStructure(xstructure &a,const uint& iat,const xmatrix<double> &Uc,const xmatrix<double> &Uf,
      const std::vector<int> &basis_atoms_map,const std::vector<int> &basis_types_map,bool basis_map_calculated,char group);
  uint AddSymmetryToStructure(xstructure &a,const uint& iat,const xmatrix<double> &Uc,const xmatrix<double> &Uf,
      const std::vector<int> &basis_atoms_map,const std::vector<int> &basis_types_map,bool basis_map_calculated,char group,bool roff); //DX
  uint AddSymmetryToStructure(xstructure &a,const xmatrix<double> &Uc,const xmatrix<double> &Uf,
      const std::vector<int> &basis_atoms_map,const std::vector<int> &basis_types_map,bool basis_map_calculated,char group); //DX
  uint AddSymmetryToStructure(xstructure &a,const xmatrix<double> &Uc,const xmatrix<double> &Uf,
      const std::vector<int> &basis_atoms_map,const std::vector<int> &basis_types_map,bool basis_map_calculated,char group,bool roff); //DX
  bool PointGroupsIdentical(const vector<_sym_op>& vpg1,const vector<_sym_op>& vpg2, double eps, bool is_same_lattice=false); //DX20171207 - added is_same_lattice
  //GG START
  bool CalculateQuaternion(_sym_op& a);
  //GG STOP
  bool ComplexSU2Rotations(xmatrix<xcomplex<double> > & _SU2_matrix, xvector<xcomplex<double> >& _su2_coefficients, double& theta, xvector<double>& _axis); //DX20180117 - add SU(2) and su(2) coefficients
  //DX+CO END
  bool CalculatePointGroup(ofstream& FileMESSAGE,xstructure& a,_aflags& aflags,bool _write_,const bool& osswrite,ostream& oss,string format="txt");      // POINT GROUP      _PGROUP_
  uint CalculatePointGroup(const xmatrix<double>& lattice, vector<_sym_op > pgroup, ofstream &FileMESSAGE,bool _write_,const bool& osswrite,ostream& oss,double _eps_);
  uint CalculatePointGroup(const xmatrix<double>& lattice, vector<_sym_op > pgroup, bool _write_,const bool& osswrite,ostream& oss,double _eps_);     // POINT GROUP      _PGROUP_
  uint CalculatePointGroup(const xmatrix<double>& lattice,double _eps_);     // POINT GROUP      _PGROUP_
  uint CalculatePointGroup(const xmatrix<double>& lattice);     // POINT GROUP      _PGROUP_
  bool CalculatePointGroup(ofstream &FileMESSAGE,xstructure &a,_aflags &aflags,bool _write_,const bool& osswrite,ostream& oss,double _eps_,string format="txt");      // POINT GROUP      _PGROUP_
  //DX+CO START
  bool CalculatePointGroup_20160101(ofstream &FileMESSAGE,xstructure &a,_aflags &aflags,bool _write_,const bool& osswrite,ostream& oss,double _eps_); //DX
  bool CalculatePointGroup_20160801(ofstream &FileMESSAGE,xstructure &a,_aflags &aflags,bool _write_,const bool& osswrite,ostream& oss,double _eps_,string format="txt"); //DX
  //DX+CO END
  bool CalculatePointGroupKLattice(ofstream &FileMESSAGE,xstructure &a,_aflags &aflags,bool _write_,const bool& osswrite,ostream& oss,string format="txt");  // POINT GROUP KLATTICE     _PGROUPK_
  bool CalculatePointGroupKCrystal(ofstream &FileMESSAGE,xstructure &a,_aflags &aflags,bool _write_,const bool& osswrite,ostream& oss,string format="txt");  // POINT GROUP KCRYSTAL     _PGROUPK_XTAL_ //DX20171205 - New group: reciprocal space counterpart of pgroup_xtal
  bool TransformSymmetryFromRealToReciprocal(ofstream &FileMESSAGE, xstructure& real_space_crystal, xstructure& reciprocal_space,
      _aflags& aflags, const bool& osswrite, ostream& oss, string& pgroup_type); //DX20170808 - New klattice routine //DX20171205 - Added pgroup_type option to account for pgroupk_xtal
  bool CalculateSitePointGroup(ofstream &FileMESSAGE,xstructure &a,_aflags &aflags,bool _write_,const bool& osswrite,ostream& oss,string format="txt");  // SITE POINT GROUP _AGROUP_
  //DX+CO START
  bool CalculateSitePointGroup(ofstream &FileMESSAGE,xstructure &a,int CALCULATION_MODE,_aflags &aflags,bool _write_,const bool& osswrite,ostream& oss,string format="txt"); // SITE POINT GROUP _AGROUP_
  bool CalculateSitePointGroup_20160801(ofstream &FileMESSAGE,xstructure &a,int CALCULATION_MODE,_aflags &aflags,bool _write_,const bool& osswrite,ostream& oss,double _eps_,string format="txt"); // SITE POINT GROUP _AGROUP_ //DX
  bool CalculateSitePointGroup_20160101(ofstream &FileMESSAGE,xstructure &a,_aflags &aflags,bool _write_,const bool& osswrite,ostream& oss,double _eps_); // SITE POINT GROUP _AGROUP_ //DX
  bool CalculateSitePointGroup_EquivalentSites(xstructure &a,double _eps_); //DX
  bool CalculateSitePointGroup_EquivalentSites(xstructure &a,bool get_full_basis,double _eps_); //DX
  //DX+CO END
  bool CalculatePointGroupCrystal(ofstream &FileMESSAGE,xstructure &a,_aflags &aflags,bool _write_,const bool& osswrite,ostream& oss,string format="txt");     // POINT GROUP      _PGROUP_
  bool CalculatePointGroupCrystal(ofstream &FileMESSAGE,xstructure &a,_aflags &aflags,bool _write_,const bool& osswrite,ostream& oss,double _eps_,string format="txt");      // POINT GROUP      _PGROUP_
  //DX+CO START
  bool CalculatePointGroupCrystal_20170814(ofstream &FileMESSAGE,xstructure &a,_aflags &aflags,bool _write_,const bool& osswrite,ostream& oss,double _eps_,string format="txt");      // POINT GROUP      _PGROUP_ //DX
  bool CalculatePointGroupCrystal_20160801(ofstream &FileMESSAGE,xstructure &a,_aflags &aflags,bool _write_,const bool& osswrite,ostream& oss,double _eps_,string format="txt");      // POINT GROUP      _PGROUP_ //DX
  bool CalculatePointGroupCrystal_20160101(ofstream &FileMESSAGE,xstructure &a,_aflags &aflags,bool _write_,const bool& osswrite,ostream& oss,double _eps_);      // POINT GROUP      _PGROUP_ //DX
  bool CalculatePointGroupKPatterson(ofstream &FileMESSAGE,xstructure &a,_aflags &aflags,bool _write_,const bool& osswrite,ostream& oss,string format="txt");     // POINT GROUP PATTERSON     _PGROUPK_PATTERSON_ //DX20200129 
  bool CalculatePointGroupKPatterson(ofstream &FileMESSAGE,xstructure &a,_aflags &aflags,bool _write_,const bool& osswrite,ostream& oss,double _eps_,string format="txt");      // POINT GROUP PATTERSON     _PGROUPK_PATTERSON_ //DX20200129
  bool PointGroupMap(xstructure& a, string& pgname, string& operations, char group); //DX20170906
  bool PointGroupLookUpTable(ofstream &FileMESSAGE,xstructure &a,_aflags &aflags,bool _write_,const bool& osswrite,ostream& oss,string format);
  //DX+CO END
  void CalculateSitePointGroup2(xstructure &a,bool ComMidss); // for --agroup2 and --agroup2m
  //DX START
  //xstructure and _sym_op
  bool getFullSymBasis(const xstructure& a, _sym_op& symOp,bool map_types,vector<int>& basis_atoms_map,vector<int>& basis_types_map);
  bool getFullSymBasis(const xstructure& a, _sym_op& symOp,bool map_types,double tolerance,vector<int>& basis_atoms_map,vector<int>& basis_types_map); //CO20190520 - removed pointers for bools and doubles, added const where possible
  bool getFullSymBasis(const xstructure& a, _sym_op& symOp,bool map_types,bool skew,double tolerance,vector<int>& basis_atoms_map,vector<int>& basis_types_map); //CO20190520 - removed pointers for bools and doubles, added const where possible
  bool getFullSymBasis(const xstructure& a, _sym_op& symOp,bool map_types,bool skew,double tolerance,vector<int>& basis_atoms_map,vector<int>& basis_types_map); //CO20190520 - removed pointers for bools and doubles, added const where possible
  //atoms, c2f, f2c and _sym_op
  bool getFullSymBasis(const deque<_atom>& atoms,const xmatrix<double>& lattice,const xmatrix<double>& c2f, const xmatrix<double>& f2c, _sym_op& symOp,bool map_types,bool skew,double tolerance,vector<int>& basis_atoms_map,vector<int>& basis_types_map); //CO20190520 - removed pointers for bools and doubles, added const where possible
  bool getFullSymBasis(const deque<_atom>& atoms,const xmatrix<double>& lattice,const xmatrix<double>& c2f, const xmatrix<double>& f2c, _sym_op& symOp,bool map_types,bool skew,double tolerance,vector<int>& basis_atoms_map,vector<int>& basis_types_map); //CO20190520 - removed pointers for bools and doubles, added const where possible
  bool getFullSymBasis_20170729(const deque<_atom>& atoms,const xmatrix<double>& lattice,const xmatrix<double>& c2f, const xmatrix<double>& f2c, _sym_op& symOp,bool map_types,bool skew,double tolerance,vector<int>& basis_atoms_map,vector<int>& basis_types_map); //CO20190520 - removed pointers for bools and doubles, added const where possible
  //bool getFullSymBasis(deque<_atom>& atoms,xmatrix<double>& Uf, xmatrix<double>& c2f, xmatrix<double>& f2c, bool skew, double tolerance, vector<int>& basis_atoms_map,vector<int>& basis_types_map); //CO20190520 - removed pointers for bools and doubles, added const where possible
  //bool getFullSymBasis(deque<_atom>& atoms,xmatrix<double>& Uf, xmatrix<double>& c2f, xmatrix<double>& f2c, string& str_Hermann_Mauguin, bool skew, double tolerance, vector<int>& basis_atoms_map,vector<int>& basis_types_map); //CO20190520 - removed pointers for bools and doubles, added const where possible
  //bool getFullSymBasis(deque<_atom>& atoms,xmatrix<double>& Uf, xmatrix<double>& c2f, xmatrix<double>& f2c, xvector<double>& ftau, bool skew, double tolerance, vector<int>& basis_atoms_map,vector<int>& basis_types_map); //CO20190520 - removed pointers for bools and doubles, added const where possible
  //bool getFullSymBasis(deque<_atom>& atoms,xmatrix<double>& Uf, xmatrix<double>& c2f, xmatrix<double>& f2c, string& str_Hermann_Mauguin, xvector<double>& ftau, bool skew, double tolerance, vector<int>& basis_atoms_map,vector<int>& basis_types_map); //CO20190520 - removed pointers for bools and doubles, added const where possible
  bool CalculateFactorGroup_20160801(ofstream &FileMESSAGE,xstructure &a,_aflags &aflags,bool _write_,const bool& osswrite,ostream& oss,double _eps_,string format="txt");
  //DX END
  bool CalculateFactorGroup(ofstream& FileMESSAGE,xstructure& a,_aflags& aflags,bool _write_,const bool& osswrite,ostream& oss,string format="txt");     // FACTOR GROUP     _FGROUP_
  bool CalculateFactorGroup(ofstream &FileMESSAGE,xstructure &a,_aflags &aflags,bool _write_,const bool& osswrite,ostream& oss,double _eps_,string format="txt");      // FACTOR GROUP      _FGROUP_
  //DX START
  bool AtomsMapped(const _atom& a, const _atom& b, const xmatrix<double>& lattice, bool skew, double tol); //DX20190620
  bool AtomsMapped(const _atom& a, const _atom& b, const xmatrix<double>& lattice, const xmatrix<double>& f2c, bool skew, double tol);   //CO20190520 - removed pointers for bools and doubles, added const where possible //DX20190619 - lattice and f2c as input
  xvector<double> minimizeDistanceCartesianMethod(const xvector<double>& cpos1, const xvector<double>& cpos2, const xmatrix<double>& lattice); //DX20190613
  xvector<double> minimizeDistanceCartesianMethod(const xvector<double>& cpos1, const xvector<double>& cpos2, const xmatrix<double>& lattice, xvector<int>& ijk); //DX20190613
  xvector<double> minimizeDistanceFractionalMethod(const xvector<double>& fpos1, const xvector<double>& fpos2); //DX20190613
  xvector<double> minimizeDistanceFractionalMethod(const xvector<double>& fdiff); //DX20190613
  xvector<double> minimizeDistanceFractionalMethod(const xvector<double>& fdiff, xvector<int>& ijk); //DX20190613
  //DX20190613 [OBOSLETE] bool minimizeCartesianDistance(const xvector<double>& coord1, const xvector<double>& coord2, xvector<double>& out, const xmatrix<double>& c2f, const xmatrix<double>& f2c, double tol); //CO20190520 - removed pointers for bools and doubles, added const where possible
  //DX20190613 [OBOSLETE] bool minimizeCartesianDistance(const xvector<double>& coord1, const xvector<double>& coord2, xvector<double>& out, const xmatrix<double>& c2f, const xmatrix<double>& f2c, xvector<int>& ijk, bool& restriction, double tol); //CO20190520 - removed pointers for bools and doubles, added const where possible
  //DX20190613 [OBOSLETE] double minimumCartesianDistance(const xvector<double>& coord1, const xvector<double>& coord2, const xmatrix<double>& lattice);
  //DX20190613 [OBOSLETE] double minimumCartesianDistance(const xvector<double>& coord1, const xvector<double>& coord2, const xmatrix<double>& lattice,xvector<double>& min_vec,xvector<int>& ijk);
  //DX20190613 [OBOSLETE] xvector<double> minimumCartesianVector(const xvector<double>&, const xvector<double>&,
  //DX20190613 [OBOSLETE]                                        const xmatrix<double>&);  //ME20180730
  //DX20190613 [OBOSLETE] xvector<double> minimumCartesianVector(const xvector<double>&, const xvector<double>&,
  //DX20190613 [OBOSLETE]                                        const xmatrix<double>&, xvector<int>&);  //ME20180730
  //DX20190613 [OBOSLETE] bool PBC(xvector<double>& v_in, xvector<int>& ijk, bool& restriction);
  //DX20190613 [OBOSLETE] bool PBC(xvector<double>& v_in);
  xvector<double> FPOSDistFromFPOS(const xvector<double>& fpos1,const xvector<double>& fpos2,const xmatrix<double>& lattice,bool skew=false);  //CO20190525
  xvector<double> FPOSDistFromFPOS(const xvector<double>& fpos1,const xvector<double>& fpos2,const xmatrix<double>& lattice,const xmatrix<double>& c2f,const xmatrix<double>& f2c,bool skew=false);  //CO20190525
  xvector<double> CPOSDistFromFPOS(const xvector<double>& fpos1,const xvector<double>& fpos2,const xmatrix<double>& lattice,bool skew=false);  //DX20190620
  xvector<double> CPOSDistFromFPOS(const xvector<double>& fpos1,const xvector<double>& fpos2,const xmatrix<double>& lattice,const xmatrix<double>& f2c,bool skew=false); //DX20190620

  bool FPOSMatch(const deque<_atom>& atom_set, const _atom& atom2, uint& match_type, const xmatrix<double>& lattice, bool skew, double tol); //CO20190520 - removed pointers for bools and doubles, added const where possible //DX20190619 - lattice and f2c as input
  bool FPOSMatch(const deque<_atom>& atom_set, const _atom& atom2, uint& match_type, const xmatrix<double>& lattice, const xmatrix<double>& f2c, bool skew, double tol); //DX20190620 - overload
  bool FPOSMatch(const _atom& atom1, const _atom& atom2, const xmatrix<double>& lattice, bool skew, double tol); //CO20190520 - removed pointers for bools and doubles, added const where possible //DX20190619 - lattice and f2c as input
  bool FPOSMatch(const _atom& atom1, const _atom& atom2, const xmatrix<double>& lattice, const xmatrix<double>& f2c, bool skew, double tol); //DX20190620 - overload 
  bool FPOSMatch(const xvector<double>& atom1, const xvector<double>& atom2, const xmatrix<double>& lattice, bool skew, double tol); //CO20190520 - removed pointers for bools and doubles, added const where possible //DX20190619 - lattice and f2c as input
  bool FPOSMatch(const xvector<double>& atom1, const xvector<double>& atom2, const xmatrix<double>& lattice, const xmatrix<double>& f2c, bool skew, double tol); //DX20190620 - overload 
  bool validateAtomPosition(const _atom& atom,const xmatrix<double>& c2f,const xmatrix<double>& f2c,bool skew,double& _eps_); //CO20190520 - removed pointers for bools and doubles, added const where possible
  bool validateAtomPosition(const xvector<double>& cpos,const xvector<double>& fpos,const xmatrix<double>& c2f,const xmatrix<double>& f2c,bool skew,double& _eps_); //CO20190520 - removed pointers for bools and doubles, added const where possible
  bool MapAtom(const deque<_atom>& a_vec, const _atom& b, bool map_types, const xmatrix<double>& lattice, bool skew, double tol); //DX20190620
  bool MapAtom(const deque<_atom>& a_deq, const _atom& b, bool map_types, const xmatrix<double>& lattice, const xmatrix<double>& f2c, bool skew, double tol); //CO20190520 - removed pointers for bools and doubles, added const where possible //DX20190619 - lattice and f2c as input
  bool MapAtom(const vector<_atom> a_vec, const _atom b, bool map_types, const xmatrix<double>& lattice, bool skew, double tol); //DX20190620
  bool MapAtom(const vector<_atom> a_vec, const _atom b, bool map_types, const xmatrix<double>& lattice, const xmatrix<double>& f2c, bool skew, double tol); //CO20190520 - removed pointers for bools and doubles, added const where possible //DX20190619 - lattice and f2c as input
  bool MapAtom(const xvector<double>& a, const xvector<double>& b, const xmatrix<double>& lattice, bool skew, double tol); //DX20190620
  bool MapAtom(const xvector<double>& a, const xvector<double>& b, const xmatrix<double>& lattice, const xmatrix<double>& f2c, bool skew, double tol); //CO20190520 - removed pointers for bools and doubles, added const where possible //DX20190619 - lattice and f2c as input
  bool MapAtom(const _atom& a, const _atom& b, bool map_types, const xmatrix<double>& lattice, bool skew, double tol); //DX20190620 
  bool MapAtom(const _atom& a, const _atom& b, bool map_types, const xmatrix<double>& lattice, const xmatrix<double>& f2c, bool skew, double tol); //CO20190520 - removed pointers for bools and doubles, added const where possible //DX20190619 - lattice and f2c as input, remove "Atom" prefix from name
  bool BringInCellTolABC(xstructure& a, xvector<double> tol_abc_res);
  //[CO20190515 - not needed and is ambiguous with overload]bool MapAtomWithBasis(vector<_atom>& vec, _atom& a, bool map_types, deque<uint>& index_to_check, xmatrix<double>& c2f, xmatrix<double>& f2c, bool skew, double tol,bool fast=true);    //CO20190520 - removed pointers for bools and doubles, added const where possible
  bool MapAtomWithBasis(const vector<_atom>& vec, const _atom& a, bool map_types, deque<uint>& index_to_check, const xmatrix<double>& lattice, bool skew, double tol, uint& mapped_index,bool fast=true); //DX20190620
  bool MapAtomWithBasis(const vector<_atom>& vec, const _atom& a, bool map_types, deque<uint>& index_to_check, const xmatrix<double>& lattice, const xmatrix<double>& f2c, bool skew, double tol, uint& mapped_index,bool fast=true);   //CO20190520 - removed pointers for bools and doubles, added const where possible //DX20190619 - lattice and f2c as input
  //[CO20190515 - not needed and is ambiguous with overload]bool MapAtomWithBasis(deque<_atom>& vec, _atom& a, bool map_types, deque<uint>& index_to_check, xmatrix<double>& c2f, xmatrix<double>& f2c, bool skew, double tol,bool fast=true); //CO20190520 - removed pointers for bools and doubles, added const where possible
  bool MapAtomWithBasis(const deque<_atom>& vec, const _atom& a, bool map_types, deque<uint>& index_to_check, const xmatrix<double>& lattice, bool skew, double tol, uint& mapped_index,bool fast=true); //DX20190620
  bool MapAtomWithBasis(const deque<_atom>& vec, const _atom& a, bool map_types, deque<uint>& index_to_check, const xmatrix<double>& lattice, const xmatrix<double>& f2c, bool skew, double tol, uint& mapped_index,bool fast=true); //CO20190520 - removed pointers for bools and doubles, added const where possible //DX20190619 - lattice and f2c as input, remove "Atom" prefix from name
  bool isLatticeSkewed(const xmatrix<double>& lattice, double& min_dist, double tol); //CO20190520 - removed pointers for bools and doubles, added const where possible
  double minimumDistance(const xstructure& xstr);
  double minimumDistance(const deque<_atom>& atoms);  //CO20190808 - for NON periodic systems
  double minimumDistance(const deque<_atom>& atoms, const xmatrix<double>& lattice,double scale=1.0);
  double defaultTolerance(const xstructure& xstr);
  bool checkAngle(xvector<double>& v1, xvector<double>& v2, double input_angle, double tolerance); //CO20190520 - removed pointers for bools and doubles, added const where possible
  bool checkAngle(xvector<double>& v1, xvector<double>& v2, double input_angle, bool& is_deg, double tolerance); //CO20190520 - removed pointers for bools and doubles, added const where possible
  bool checkAngle(double& mod_v1, double& mod_v2, double angle1, double angle2, double tolerance); //CO20190520 - removed pointers for bools and doubles, added const where possible
  bool checkAngle(double& mod_v1, double& mod_v2, double angle1, double angle2, bool& is_deg, double tolerance); //CO20190520 - removed pointers for bools and doubles, added const where possible
  //DX20170905 [OBSOLETE] bool change_tolerance(xstructure& xstr, double tolerance, double& orig_tolerance, int& count , double& min_dist, bool& no_scan); //CO20190520 - removed pointers for bools and doubles, added const where possible
  bool change_tolerance(xstructure& xstr, double& tolerance, double& min_dist, bool& no_scan); //CO20190520 - removed pointers for bools and doubles, added const where possible //DX20190524 - need pointer for tolerance, otherwise it will not update
  deque<deque<_atom> > break_up_by_type(deque<_atom>& expanded_crystal);
  vector<vector<_atom> > break_up_by_type(vector<_atom> expanded_crystal);
  //DX20190905 [OBSOLETE] double mod_one(double d); //DX 
  //DX20190905 [OBSOLETE] _atom mod_one_atom(const _atom& atom_in); //CO
  //DX20190905 [OBSOLETE] xvector<double> mod_one_xvec(xvector<double> a); //DX
  bool CheckForIdentity(const xstructure& xstr); //DX
  bool checkSuperCellLatticePoints(xstructure& xstr, int& num_lattice_points, char& centering, uint& expand_size); //DX
  bool ComparePointGroupAndSpaceGroupString(xstructure& xstr, int& multiplicity_of_primitive, bool& derivative_structure); //DX
  bool CalculateFactorGroup_20160101(ofstream &FileMESSAGE,xstructure &a,_aflags &aflags,bool _write_,const bool& osswrite,ostream& oss,double _eps_);      // FACTOR GROUP      _FGROUP_
  bool CalculateSpaceGroup_20160101(ofstream& FileMESSAGE,xstructure& a,_aflags& aflags,bool _write_,const bool& osswrite,ostream& oss);      // SPACE GROUP      _SGROUP_
  bool CalculateSpaceGroup_20160801(ofstream& FileMESSAGE,xstructure& a,_aflags& aflags,bool _write_,const bool& osswrite,ostream& oss,string format="txt");      // SPACE GROUP      _SGROUP_
  //DX END
  bool CalculateSpaceGroup(ofstream& FileMESSAGE,xstructure& a,_aflags& aflags,bool _write_,const bool& osswrite,ostream& oss,string format="txt");      // SPACE GROUP      _SGROUP_

  bool CalculateInequivalentAtoms(xstructure&);
  bool CalculateInequivalentAtoms(ofstream &FileMESSAGE,xstructure &a,_aflags &aflags,bool _write_,const bool& osswrite,ostream& oss,string format="txt"); // EQUIVALENT ATOMS _IATOMS_
  //DX+CO START
  bool CalculateInequivalentAtoms(ofstream &FileMESSAGE,xstructure &a,_aflags &aflags,bool _write_,const bool& osswrite,ostream& oss,double _eps_,string format="txt"); // EQUIVALENT ATOMS _IATOMS_ //DX
  bool CalculateInequivalentAtoms(ofstream &FileMESSAGE,xstructure &a,bool rely_on_basis,_aflags &aflags,bool _write_,const bool& osswrite,ostream& oss,string format="txt"); // EQUIVALENT ATOMS _IATOMS_ //DX
  bool CalculateInequivalentAtoms(ofstream &FileMESSAGE,xstructure &a,bool rely_on_basis,_aflags &aflags,bool _write_,const bool& osswrite,ostream& oss,double _eps_,string format="txt"); // EQUIVALENT ATOMS _IATOMS_ //DX
  bool CalculateInequivalentAtoms_20160801(ofstream &FileMESSAGE,xstructure &a,bool rely_on_basis,_aflags &aflags,bool _write_,const bool& osswrite,ostream& oss,double _eps_,string format="txt"); // EQUIVALENT ATOMS _IATOMS_ //DX  
  bool CalculateInequivalentAtoms_20160101(ofstream &FileMESSAGE,xstructure &a,_aflags &aflags,bool _write_,const bool& osswrite,ostream& oss); // EQUIVALENT ATOMS _IATOMS_ //DX
  //DX+CO END

  void writePythonScript(ostream& oss); //DX20201228
}
string AgroupSymmetryToJson(vector<vector<_sym_op> >& group, char& mode); //DX20170803 - For Python wrapper
string EquivalentAtomsToJson(vector<vector<int> >& iatoms); //DX20170803 - For Python wrapper
string SymmetryToJson(vector<_sym_op>& group, char& mode); //DX20170803 - For Python wrapper
bool KBIN_SymmetryWrite(ofstream& FileMESSAGE,xstructure& a,_aflags& aflags,char group,const bool& osswrite,ostream& oss,const string& format="txt");
//bool KBIN_SymmetryToScreen(xstructure& a, string& format, ostream& oss); //DX20170803 - For Python wrapper
bool KBIN_SymmetryToScreen(xstructure& a, const string& format, ostream& oss, char mode='\0'); //DX20170822 - For Python wrapper
bool KBIN_SymmetryToScreenWeb(xstructure& a, ostream& oss, char mode); //ME20210402
bool KBIN_StepSymmetryPerform(xstructure& a,string AflowIn,ofstream &FileMESSAGE,_aflags &aflags,_kflags &kflags,const bool& osswrite,ostream& oss);
//DX+CO START
bool KBIN_StepSymmetryPerform_20161205(xstructure& a,string AflowIn,ofstream &FileMESSAGE,_aflags &aflags,_kflags &kflags,const bool& osswrite,ostream& oss); //DX
bool KBIN_StepSymmetryPerform_20160101(xstructure& a,string AflowIn,ofstream &FileMESSAGE,_aflags &aflags,_kflags &kflags,const bool& osswrite,ostream& oss); //DX
//DX+CO END
vector<double> PointGroupHistogramCheck(xstructure& a);
//bool SYM_CalculatePointGroup(ofstream& FileMESSAGE,xstructure& a,_aflags& aflags,bool _write_,const bool& osswrite,ostream& oss);      // MIKNOWSKI BASIS REDUCTION

// ----------------------------------------------------------------------------
// aflow_spacegroup.cpp
// spagegroup tables and routines
extern string LibrarySPACEGROUP;
namespace spacegroup{
  class _spacegroup {
    public:
      // constructors/destructors
      _spacegroup(void);    // do nothing
      _spacegroup(const _spacegroup& b);    // do nothing
      ~_spacegroup();        // do nothing
      // OPERATORS                                                  // --------------------------------------
      const _spacegroup& operator=(const _spacegroup& b);             // some operators
      // CONTENT
      uint number;
      uint option;
      string stroption;
      string name;
      string sginfo;
      std::vector<_sym_op> fgroup;                                  // rotations/inversions + incell_translations operations
      std::vector<_sym_op> pgroup;                                  // rotations/inversions
    private:                                                       // ---------------------------------------
      void free();                                                  // to free everything
      void copy(const _spacegroup& b);                               // the flag is necessary because sometimes you need to allocate the space.
  };

  extern std::vector<_spacegroup> vspacegroups;
  uint SpaceGroupInitialize(void);
  bool SpaceGroupNumberStructure(xstructure &str);
  bool SpaceGroupOptionRequired(uint spacegroup);
}

// ----------------------------------------------------------------------------
// aflow_lattice.cpp
// lattice and brillouin zones
namespace LATTICE {
  bool lattice_is_working(string lat);
  string Lattice2TypeAndCentering(const string& lattice_type); //DX20191031
  string SpaceGroup2Lattice(uint sg);
  string SpaceGroup2LatticeTypeAndCentering(uint sg); //DX20191031
  uint Conventional2PrimitiveRatio(char& lattice_centering); //DX20200427
  uint Lattice2SpaceGroup(const string& lattice,vector<uint>& vsg);
  string SpaceGroup2LatticeVariation(uint sg,const xstructure& str);
  string ConventionalLattice_SpaceGroup(uint sg,double a,double b,double c);
  string ConventionalLattice_SpaceGroup(uint sg,const xstructure& str);
  xvector<double> Getabc_angles_Conventional(const xmatrix<double>& rlattice, string lattice,int mode);
  void findLattices(const vector<xvector<double> >& translation_vectors,const xmatrix<double>& lattice_original,vector<xmatrix<double> >& lattices,vector<xmatrix<double> >& lattices_aaa,const string& crystal_system,double eps); //DX20210316
  bool fix_sts_sp(xstructure& str_sp,xmatrix<double> &rlattice,xmatrix<double> &plattice);
  bool Standard_Lattice_Structure(const xstructure& str_in,xstructure& str_sp,xstructure& str_sc,bool full_sym=true);
  bool Standard_Lattice_StructureDefault(const xstructure& str_in,xstructure& str_sp,xstructure& str_sc,bool full_sym=true);
  bool Standard_Lattice_StructureCoarse(const xstructure& str_in,xstructure& str_sp,xstructure& str_sc);
  bool Standard_Lattice_StructureNormal(const xstructure& str_in,xstructure& str_sp,xstructure& str_sc);
  bool Standard_Lattice_StructureMedium(const xstructure& str_in,xstructure& str_sp,xstructure& str_sc);
  bool Standard_Lattice_StructurePrecise(const xstructure& str_in,xstructure& str_sp,xstructure& str_sc);
  bool Standard_Lattice_StructureUltra(const xstructure& str_in,xstructure& str_sp,xstructure& str_sc);
  //bool Standard_Lattice_Structure(const xstructure& str_in,xstructure& str_sp,xstructure& str_sc,double eps,double epsang); //SC OLD VERSION
  bool Standard_Lattice_Structure(const xstructure& str_in,xstructure& str_sp,xstructure& str_sc,double eps,double epsang,int& time,double symeps);
  bool Standard_Lattice_Structure(const xstructure& str_in,xstructure& str_sp,xstructure& str_sc,double eps,double epsang,int& time,double symeps,bool histogram);
  bool Standard_Lattice_Structure_20170101(const xstructure& str_in,xstructure& str_sp,xstructure& str_sc,double eps,double epsang,int& time,double symeps,bool histogram);
  bool Standard_Lattice_Structure_20170718(const xstructure& str_in,xstructure& str_sp,xstructure& str_sc,bool full_sym=true);
  //bool Standard_Lattice_Structure(const xstructure& str_in,xstructure& str_sp,xstructure& str_sc,double eps,double epsang,int& time,int mode);
  bool Bravais_Lattice_Structure(xstructure& str_in,xstructure& str_sp,xstructure& str_sc,double eps,double epsang); // calculate everything
  bool Bravais_Lattice_StructureDefault(xstructure& str_in,xstructure& str_sp,xstructure& str_sc,bool full_sym=true); // calculate everything
  //DX START
  bool Bravais_Lattice_StructureDefault_20170401(xstructure& str_in,xstructure& str_sp,xstructure& str_sc,bool full_sym=true); // calculate everything
  bool Bravais_Lattice_StructureDefault_20160101(xstructure& str_in,xstructure& str_sp,xstructure& str_sc); // calculate everything
  //DX END
  bool Lattice(const xmatrix<double>& lattice,xmatrix<double>& lattice_sp,xmatrix<double>& lattice_sc,string& bravais_lattice_type,string& bravais_lattice_variation_type,string& bravais_lattice_system,double eps,double epsang);
  string Bravais_Lattice_Type(const xmatrix<double>& lattice,xmatrix<double>& lattice_sp,xmatrix<double>& lattice_sc,double eps,double epsang);
  string Bravais_Lattice_Type(const xmatrix<double>& lattice,xmatrix<double>& lattice_sp,xmatrix<double>& lattice_sc);
  string Bravais_Lattice_Type(const xmatrix<double>& lattice,double eps,double epsang);
  string Bravais_Lattice_Type(const xmatrix<double>& lattice);
  string Bravais_Lattice_Variation_Type(const xmatrix<double>& lattice,xmatrix<double>& lattice_sp,xmatrix<double>& lattice_sc,double eps,double epsang);
  string Bravais_Lattice_Variation_Type(const xmatrix<double>& lattice,xmatrix<double>& lattice_sp,xmatrix<double>& lattice_sc);
  string Bravais_Lattice_Variation_Type(const xmatrix<double>& lattice,double eps,double epsang);
  string Bravais_Lattice_Variation_Type(const xmatrix<double>& lattice);
  string Bravais_Lattice_System(const xmatrix<double>& lattice,xmatrix<double>& lattice_sp,xmatrix<double>& lattice_sc,double eps,double epsang);
  string Bravais_Lattice_System(const xmatrix<double>& lattice,xmatrix<double>& lattice_sp,xmatrix<double>& lattice_sc);
  string Bravais_Lattice_System(const xmatrix<double>& lattice,double eps,double epsang);
  string Bravais_Lattice_System(const xmatrix<double>& lattice);
  string Primitive_Lattice_Type(const xstructure& str);
  string Bravais_Lattice_System(const xstructure& str);
  string Conventional_Lattice_Type(const xstructure& str);
  xstructure Standard_Primitive_Lattice_Structure(const xstructure& str);
  xstructure Standard_Conventional_Lattice_Structure(const xstructure& str);
  string Get_Primitive_Lattice_Structure(const xstructure& str);
  xmatrix<double> sc2sp(const xmatrix<double>& rlattice, string lattice,bool inverseflag);
  xmatrix<double> sp2sc(const xmatrix<double>& rlattice, string lattice,bool inverseflag);
  void BZPLOTDATA(string options,istream& poscar, int mode);
}
xvector<double> Vrotate(xvector<double> v, xvector<double> axisrot, double theta);
void CheckLatticeHistogram();
namespace LATTICE {
  // kpoints and brillouin zones
  string KPOINTS_Directions(xstructure str_in,double grid,bool &foundBZ);
  string KPOINTS_Directions(string lattice_type,xmatrix<double> sp, double _grid,int iomode,bool &foundBZ);
  string KPOINTS_Directions(string lattice_type,xmatrix<double> sp, xmatrix<double> transformation_matrix, double _grid,int iomode,bool &foundBZ); //DX20181101
}

// ----------------------------------------------------------------------------
// neighbors prototypes
// aflow_neighbors.cpp
bool StepNeighborsPerform(xstructure& a,string AflowIn,ofstream &FileMESSAGE,_aflags &aflags,_kflags &kflags);

// ----------------------------------------------------------------------------
// surface prototypes
// aflow_surface.cpp
namespace surface {
  double PointInTriangleContribution(const xvector<double>& _point,const xvector<double>& v1,const xvector<double>& v2,const xvector<double>& v3);
  double PointInRhombusContribution(const xvector<double>& _point,const xvector<double>& v1,const xvector<double>& v2,const xvector<double>& v3,const xvector<double>& v4);
  double TriangleArea(const xvector<double>& v1,const xvector<double>& v2,const xvector<double>& v3);
  bool PlaneGetABCD(double& a,double& b,double& c,double& d,const xvector<double>& v1,const xvector<double>& v2,const xvector<double>& v3);
  double PlaneDistance(const xvector<double>& r,const double& a,const double& b,const double& c,const double& d);
  double PlaneDistance(const xvector<double>& r,const xvector<double>& v1,const xvector<double>& v2,const xvector<double>& v3);
  xvector<double> PlaneGetProjection(const xvector<double>& r,const double& a,const double& b,const double& c,const double& d);
  xvector<double> PlaneGetProjection(const xvector<double>& r,const xvector<double>& v1,const xvector<double>& v2,const xvector<double>& v3);
  xvector<double> PlaneGetHKL(const xvector<double>& v1,const xvector<double>& v2,const xvector<double>& v3,const xvector<double>& a1,const xvector<double>& a2,const xvector<double>& a3);
  bool PlaneGetVVV(const xvector<double>& hkl,double& area,xvector<double>& v1,xvector<double>& v2,xvector<double>& v3,xvector<double>& v4,const xvector<double>& a1,const xvector<double>& a2,const xvector<double>& a3);
  double GetPlaneDensityAtoms(const xstructure& _str,const xvector<double>& hkl,const double& roughness,const int& type_at);
  double GetPlaneDensityAtoms(const xstructure& _str,const xvector<double>& hkl,const double& roughness);
  double GetPlaneDensityBBonds(const xstructure& _str,const xvector<double>& hkl,const double& roughness,const double& bbdistance,const int& type_at1,const int& type_at2);
  double GetPlaneDensityBBonds(const xstructure& _str,const xvector<double>& hkl,const double& roughness,const double& bbdistance);
  double GetNNeighbors(const xstructure& _str,const int& type_at1,const int& type_at2);
  double GetNNeighbors(const xstructure& _str);
  string PrintHKLSigma(int num_types,int num_types_combinations);
  string PrintHKLSigmaBB(int num_types,int num_types_combinations,const double& bbfrac,const double& bbdistance,const xmatrix<double>& bbdistances);
  bool GetSurfaceHKL(const xstructure& _str,_aflags& aflags,const xvector<double>& _hkl,vector<vector<double> >& planesreducible,vector<vector<double> >& planesirreducible,ostream& oss);
  bool GetSurfaceHKLSearch(const xstructure& _str,_aflags& aflags,const xvector<double>& iparams,vector<vector<double> >& planesreducible,vector<vector<double> >& planesirreducible,vector<vector<uint> >& planesirreducible_images,ostream& oss,const string& smode);
}

namespace slab { // ROMAN CHEPULSKYY
  xstructure MAKE_SLAB(string options, istream& cin);
  xstructure MAKE_SLAB(string options, xstructure& str_in);
  void POSCAR_reading(istream& cin);
  double VectorAbsValue(int Layer, int NinLayer,const xmatrix<double>& UnitCellVector,const vector<vector<vector<int> > >& LayerSitesDirCoords);
  double VectorScalarMult(int Layer1, int NinLayer1, int Layer2, int NinLayer2,const xmatrix<double>& UnitCellVector,const vector<vector<vector<int> > >& LayerSitesDirCoords);
  double CosAngle(int Layer1, int NinLayer1, int Layer2, int NinLayer2,const xmatrix<double>& UnitCellVector,const vector<vector<vector<int> > >& LayerSitesDirCoords);
  double hkl_CartCoord_Length(xvector<double>& hkl_CartCoord,const xvector<double>& hkl);
} // namespace slab

#define DEFAULT_TOTAL_LAYERS 10 //CO20190601 - move to .aflow.rc eventually
#define DEFAULT_V3_ANGLE_DEVIATION 5.0  //CO20190803 - move to .aflow.rc eventually
namespace slab { //CO20190601
  xvector<double> HKLPlane2Normal(const xstructure& xstr_in,int h,int k,int l);  //CO20190321
  xvector<double> HKLPlane2Normal(const xmatrix<double>& lattice,int h,int k,int l); //CO20190321
  xvector<double> HKLPlane2Normal(const xstructure& xstr_in,const xvector<int>& hkl);  //CO20190321
  xvector<double> HKLPlane2Normal(const xmatrix<double>& lattice,const xvector<int>& hkl); //CO20190321
  bool Normal2HKLPlane(const xstructure& xstr_in,const xvector<double>& n,xvector<int>& hkl);  //CO20190321
  bool Normal2HKLPlane(const xmatrix<double>& lattice,const xvector<double>& n,xvector<int>& hkl); //CO20190321
  vector<xvector<double> > getHKLPlaneIntercepts(const xstructure& xstr_in,int h,int k,int l); //CO20190321
  vector<xvector<double> > getHKLPlaneIntercepts(const xmatrix<double>& lattice,int h,int k,int l);  //CO20190321
  vector<xvector<double> > getHKLPlaneIntercepts(const xstructure& xstr_in,const xvector<int>& hkl); //CO20190321
  vector<xvector<double> > getHKLPlaneIntercepts(const xmatrix<double>& lattice,const xvector<int>& hkl);  //CO20190321
  double getSpacingHKLPlane(const xstructure& xstr_in,int h,int k,int l);  //CO20190321
  double getSpacingHKLPlane(const xmatrix<double>& lattice,int h,int k,int l); //CO20190321
  double getSpacingHKLPlane(const xstructure& xstr_in,const xvector<int>& hkl);  //CO20190321
  double getSpacingHKLPlane(const xmatrix<double>& lattice,const xvector<int>& hkl); //CO20190321
  double getAngleHKLPlanes(const xstructure& xstr_in,int h1,int k1,int l1,int h2,int k2,int l2);  //CO20190321
  double getAngleHKLPlanes(const xmatrix<double>& lattice,int h1,int k1,int l1,int h2,int k2,int l2); //CO20190321
  double getAngleHKLPlanes(const xstructure& xstr_in,const xvector<int>& hkl1,const xvector<int>& hkl2);  //CO20190321
  double getAngleHKLPlanes(const xmatrix<double>& lattice,const xvector<int>& hkl1,const xvector<int>& hkl2); //CO20190321
  void BringInBoundary(xvector<double>& vec,double padding=0.0);
  //[CO20190520 - plugged into BringInBoundary() with no padding]void Bring2OppositeBoundary(xvector<double>& vec);
  xvector<double> getNextAtomInPath(const xstructure& xstr_in,const xvector<double>& l_cpos,const xvector<double>& cpos_starting,vector<uint>& atoms2skip,uint& loop_iteration,bool outside_current_cell=false); //CO20190321
  double getDistanceBetweenImages(const xstructure& xstr_in,const xvector<double>& n,bool outside_cell=false);  //CO20190321
  bool distanceBetweenImages_HKL(const xstructure& xstr_in,const xvector<double>& n,double& distance_between_images,bool outside_cell=false);  //CO20190321
  bool distanceBetweenImages_Tracing(const xstructure& xstr_in,const xvector<double>& n,double& distance_between_images,bool outside_cell=false);  //CO20190321

  //[CO20190808 - OBSOLETE: does not work, need to redefine lattice vectors, use CreateSlab_SurfaceLattice() instead]  //easy inputs
  //[CO20190808 - OBSOLETE: does not work, need to redefine lattice vectors, use CreateSlab_SurfaceLattice() instead]  xstructure CreateSlab_RigidRotation(const xstructure& xstr_in,const xvector<int>& hkl,int total_layers,double vacuum,vector<int>& sc2pcMap_slab,vector<int>& pc2scMap_slab,ostream& oss=cout); //CO20190321
  //[CO20190808 - OBSOLETE: does not work, need to redefine lattice vectors, use CreateSlab_SurfaceLattice() instead]  xstructure CreateSlab_RigidRotation(const xstructure& xstr_in,const xvector<int>& hkl,int total_layers,double vacuum,vector<int>& sc2pcMap_slab,vector<int>& pc2scMap_slab,const _aflags& aflags,ostream& oss=cout); //CO20190321
  //[CO20190808 - OBSOLETE: does not work, need to redefine lattice vectors, use CreateSlab_SurfaceLattice() instead]  xstructure CreateSlab_RigidRotation(const xstructure& xstr_in,const xvector<int>& hkl,int total_layers,double vacuum,vector<int>& sc2pcMap_slab,vector<int>& pc2scMap_slab,ofstream& FileMESSAGE,ostream& oss=cout); //CO20190321
  //[CO20190808 - OBSOLETE: does not work, need to redefine lattice vectors, use CreateSlab_SurfaceLattice() instead]  xstructure CreateSlab_RigidRotation(const xstructure& xstr_in,const xvector<int>& hkl,int total_layers,double vacuum,vector<int>& sc2pcMap_slab,vector<int>& pc2scMap_slab,const _aflags& aflags,ofstream& FileMESSAGE,ostream& oss=cout); //CO20190321
  //[CO20190808 - OBSOLETE: does not work, need to redefine lattice vectors, use CreateSlab_SurfaceLattice() instead]  xstructure CreateSlab_RigidRotation(const xstructure& xstr_in,const xvector<int>& hkl,int total_layers,double vacuum,ostream& oss=cout); //CO20190321
  //[CO20190808 - OBSOLETE: does not work, need to redefine lattice vectors, use CreateSlab_SurfaceLattice() instead]  xstructure CreateSlab_RigidRotation(const xstructure& xstr_in,const xvector<int>& hkl,int total_layers,double vacuum,const _aflags& aflags,ostream& oss=cout); //CO20190321
  //[CO20190808 - OBSOLETE: does not work, need to redefine lattice vectors, use CreateSlab_SurfaceLattice() instead]  xstructure CreateSlab_RigidRotation(const xstructure& xstr_in,const xvector<int>& hkl,int total_layers,double vacuum,ofstream& FileMESSAGE,ostream& oss=cout); //CO20190321
  //[CO20190808 - OBSOLETE: does not work, need to redefine lattice vectors, use CreateSlab_SurfaceLattice() instead]  xstructure CreateSlab_RigidRotation(const xstructure& xstr_in,const xvector<int>& hkl,int total_layers,double vacuum,const _aflags& aflags,ofstream& FileMESSAGE,ostream& oss=cout); //CO20190321
  //[CO20190808 - OBSOLETE: does not work, need to redefine lattice vectors, use CreateSlab_SurfaceLattice() instead]  //load from xoptions
  //[CO20190808 - OBSOLETE: does not work, need to redefine lattice vectors, use CreateSlab_SurfaceLattice() instead]  xstructure CreateSlab_RigidRotation(const aurostd::xoption& vpflow,istream& input,xvector<int>& hkl,int& total_layers,xmatrix<double>& rotation,xstructure& xstr_slab_newbasis,vector<int>& sc2pcMap_slab,vector<int>& pc2scMap_slab,ostream& oss=cout); //CO20190321
  //[CO20190808 - OBSOLETE: does not work, need to redefine lattice vectors, use CreateSlab_SurfaceLattice() instead]  xstructure CreateSlab_RigidRotation(const aurostd::xoption& vpflow,const xstructure& xstr_in,xvector<int>& hkl,int& total_layers,xmatrix<double>& rotation,xstructure& xstr_slab_newbasis,vector<int>& sc2pcMap_slab,vector<int>& pc2scMap_slab,ostream& oss=cout);  //CO20190321
  //[CO20190808 - OBSOLETE: does not work, need to redefine lattice vectors, use CreateSlab_SurfaceLattice() instead]  xstructure CreateSlab_RigidRotation(const aurostd::xoption& vpflow,istream& input,xvector<int>& hkl,int& total_layers,xmatrix<double>& rotation,xstructure& xstr_slab_newbasis,vector<int>& sc2pcMap_slab,vector<int>& pc2scMap_slab,const _aflags& aflags,ostream& oss=cout); //CO20190321
  //[CO20190808 - OBSOLETE: does not work, need to redefine lattice vectors, use CreateSlab_SurfaceLattice() instead]  xstructure CreateSlab_RigidRotation(const aurostd::xoption& vpflow,const xstructure& xstr_in,xvector<int>& hkl,int& total_layers,xmatrix<double>& rotation,xstructure& xstr_slab_newbasis,vector<int>& sc2pcMap_slab,vector<int>& pc2scMap_slab,const _aflags& aflags,ostream& oss=cout);  //CO20190321
  //[CO20190808 - OBSOLETE: does not work, need to redefine lattice vectors, use CreateSlab_SurfaceLattice() instead]  xstructure CreateSlab_RigidRotation(const aurostd::xoption& vpflow,istream& input,xvector<int>& hkl,int& total_layers,xmatrix<double>& rotation,xstructure& xstr_slab_newbasis,vector<int>& sc2pcMap_slab,vector<int>& pc2scMap_slab,ofstream& FileMESSAGE,ostream& oss=cout); //CO20190321  
  //[CO20190808 - OBSOLETE: does not work, need to redefine lattice vectors, use CreateSlab_SurfaceLattice() instead]  xstructure CreateSlab_RigidRotation(const aurostd::xoption& vpflow,const xstructure& xstr_in,xvector<int>& hkl,int& total_layers,xmatrix<double>& rotation,xstructure& xstr_slab_newbasis,vector<int>& sc2pcMap_slab,vector<int>& pc2scMap_slab,ofstream& FileMESSAGE,ostream& oss=cout);  //CO20190321
  //[CO20190808 - OBSOLETE: does not work, need to redefine lattice vectors, use CreateSlab_SurfaceLattice() instead]  xstructure CreateSlab_RigidRotation(const aurostd::xoption& vpflow,istream& input,xvector<int>& hkl,int& total_layers,xmatrix<double>& rotation,xstructure& xstr_slab_newbasis,vector<int>& sc2pcMap_slab,vector<int>& pc2scMap_slab,const _aflags& aflags,ofstream& FileMESSAGE,ostream& oss=cout); //CO20190321
  //[CO20190808 - OBSOLETE: does not work, need to redefine lattice vectors, use CreateSlab_SurfaceLattice() instead]  xstructure CreateSlab_RigidRotation(const aurostd::xoption& vpflow,const xstructure& xstr_in,xvector<int>& hkl,int& total_layers,xmatrix<double>& rotation,xstructure& xstr_slab_newbasis,vector<int>& sc2pcMap_slab,vector<int>& pc2scMap_slab,const _aflags& aflags,ofstream& FileMESSAGE,ostream& oss=cout); //CO20190321
  //[CO20190808 - OBSOLETE: does not work, need to redefine lattice vectors, use CreateSlab_SurfaceLattice() instead]  //input directly
  //[CO20190808 - OBSOLETE: does not work, need to redefine lattice vectors, use CreateSlab_SurfaceLattice() instead]  xstructure CreateSlab_RigidRotation(istream& input,const xvector<int>& hkl,int total_layers,double vacuum,xmatrix<double>& rotation,xstructure& xstr_slab_newbasis,vector<int>& sc2pcMap_slab,vector<int>& pc2scMap_slab,ofstream& FileMESSAGE,ostream& oss=cout); //CO20190321  
  //[CO20190808 - OBSOLETE: does not work, need to redefine lattice vectors, use CreateSlab_SurfaceLattice() instead]  xstructure CreateSlab_RigidRotation(const xstructure& xstr_in,const xvector<int>& hkl,int total_layers,double vacuum,xmatrix<double>& rotation,xstructure& xstr_slab_newbasis,vector<int>& sc2pcMap_slab,vector<int>& pc2scMap_slab,ofstream& FileMESSAGE,ostream& oss=cout);  //CO20190321
  //[CO20190808 - OBSOLETE: does not work, need to redefine lattice vectors, use CreateSlab_SurfaceLattice() instead]  xstructure CreateSlab_RigidRotation(istream& input,const xvector<int>& hkl,int total_layers,double vacuum,xmatrix<double>& rotation,xstructure& xstr_slab_newbasis,vector<int>& sc2pcMap_slab,vector<int>& pc2scMap_slab,const _aflags& aflags,ofstream& FileMESSAGE,ostream& oss=cout); //CO20190321
  //[CO20190808 - OBSOLETE: does not work, need to redefine lattice vectors, use CreateSlab_SurfaceLattice() instead]  xstructure CreateSlab_RigidRotation(const xstructure& xstr_in,const xvector<int>& hkl,int total_layers,double vacuum,xmatrix<double>& rotation,xstructure& xstr_slab_newbasis,vector<int>& sc2pcMap_slab,vector<int>& pc2scMap_slab,const _aflags& aflags,ofstream& FileMESSAGE,ostream& oss=cout); //CO20190321
  //[CO20190808 - OBSOLETE: does not work, need to redefine lattice vectors, use CreateSlab_SurfaceLattice() instead]  xstructure CreateSlab_RigidRotation(istream& input,const xvector<int>& hkl,int total_layers,double vacuum,xmatrix<double>& rotation,xstructure& xstr_slab_newbasis,vector<int>& sc2pcMap_slab,vector<int>& pc2scMap_slab,ostream& oss=cout); //CO20190321
  //[CO20190808 - OBSOLETE: does not work, need to redefine lattice vectors, use CreateSlab_SurfaceLattice() instead]  xstructure CreateSlab_RigidRotation(const xstructure& xstr_in,const xvector<int>& hkl,int total_layers,double vacuum,xmatrix<double>& rotation,xstructure& xstr_slab_newbasis,vector<int>& sc2pcMap_slab,vector<int>& pc2scMap_slab,ostream& oss=cout);  //CO20190321
  //[CO20190808 - OBSOLETE: does not work, need to redefine lattice vectors, use CreateSlab_SurfaceLattice() instead]  xstructure CreateSlab_RigidRotation(istream& input,const xvector<int>& hkl,int total_layers,double vacuum,xmatrix<double>& rotation,xstructure& xstr_slab_newbasis,vector<int>& sc2pcMap_slab,vector<int>& pc2scMap_slab,const _aflags& aflags,ostream& oss=cout); //CO20190321
  //[CO20190808 - OBSOLETE: does not work, need to redefine lattice vectors, use CreateSlab_SurfaceLattice() instead]  xstructure CreateSlab_RigidRotation(const xstructure& xstr_in,const xvector<int>& hkl,int total_layers,double vacuum,xmatrix<double>& rotation,xstructure& xstr_slab_newbasis,vector<int>& sc2pcMap_slab,vector<int>& pc2scMap_slab,const _aflags& aflags,ostream& oss=cout);  //CO20190321

  xmatrix<double> getSlabLattice(istream& input,const xvector<int>& hkl,xmatrix<double>& lattice_slab_origbasis,double ang_dev=DEFAULT_V3_ANGLE_DEVIATION,double vlen_max_strict=AUROSTD_MAX_DOUBLE); //CO20190321
  xmatrix<double> getSlabLattice(const xstructure& _xstr_in,const xvector<int>& hkl,xmatrix<double>& lattice_slab_origbasis,double ang_dev=DEFAULT_V3_ANGLE_DEVIATION,double vlen_max_strict=AUROSTD_MAX_DOUBLE); //CO20190321
  //easy inputs
  xstructure CreateSlab_SurfaceLattice(const xstructure& xstr_in,const xvector<int>& hkl,int total_layers,double vacuum,vector<int>& sc2pcMap_slab,vector<int>& pc2scMap_slab,double v3len_max_strict=AUROSTD_MAX_DOUBLE,ostream& oss=cout); //CO20190321
  xstructure CreateSlab_SurfaceLattice(const xstructure& xstr_in,const xvector<int>& hkl,int total_layers,double vacuum,vector<int>& sc2pcMap_slab,vector<int>& pc2scMap_slab,const _aflags& aflags,double v3len_max_strict=AUROSTD_MAX_DOUBLE,ostream& oss=cout); //CO20190321
  xstructure CreateSlab_SurfaceLattice(const xstructure& xstr_in,const xvector<int>& hkl,int total_layers,double vacuum,vector<int>& sc2pcMap_slab,vector<int>& pc2scMap_slab,ofstream& FileMESSAGE,double v3len_max_strict=AUROSTD_MAX_DOUBLE,ostream& oss=cout); //CO20190321
  xstructure CreateSlab_SurfaceLattice(const xstructure& xstr_in,const xvector<int>& hkl,int total_layers,double vacuum,vector<int>& sc2pcMap_slab,vector<int>& pc2scMap_slab,const _aflags& aflags,ofstream& FileMESSAGE,double v3len_max_strict=AUROSTD_MAX_DOUBLE,ostream& oss=cout); //CO20190321
  xstructure CreateSlab_SurfaceLattice(const xstructure& xstr_in,const xvector<int>& hkl,int total_layers,double vacuum,double v3len_max_strict=AUROSTD_MAX_DOUBLE,ostream& oss=cout); //CO20190321
  xstructure CreateSlab_SurfaceLattice(const xstructure& xstr_in,const xvector<int>& hkl,int total_layers,double vacuum,const _aflags& aflags,double v3len_max_strict=AUROSTD_MAX_DOUBLE,ostream& oss=cout); //CO20190321
  xstructure CreateSlab_SurfaceLattice(const xstructure& xstr_in,const xvector<int>& hkl,int total_layers,double vacuum,ofstream& FileMESSAGE,double v3len_max_strict=AUROSTD_MAX_DOUBLE,ostream& oss=cout); //CO20190321
  xstructure CreateSlab_SurfaceLattice(const xstructure& xstr_in,const xvector<int>& hkl,int total_layers,double vacuum,const _aflags& aflags,ofstream& FileMESSAGE,double v3len_max_strict=AUROSTD_MAX_DOUBLE,ostream& oss=cout); //CO20190321
  //load from xoptions
  xstructure CreateSlab_SurfaceLattice(const aurostd::xoption& vpflow,istream& input,xvector<int>& hkl,int& total_layers,xmatrix<double>& rotation,xstructure& xstr_slab_newbasis,vector<int>& sc2pcMap_slab,vector<int>& pc2scMap_slab,double v3len_max_strict=AUROSTD_MAX_DOUBLE,ostream& oss=cout); //CO20190321
  xstructure CreateSlab_SurfaceLattice(const aurostd::xoption& vpflow,const xstructure& xstr_in,xvector<int>& hkl,int& total_layers,xmatrix<double>& rotation,xstructure& xstr_slab_newbasis,vector<int>& sc2pcMap_slab,vector<int>& pc2scMap_slab,double v3len_max_strict=AUROSTD_MAX_DOUBLE,ostream& oss=cout);  //CO20190321
  xstructure CreateSlab_SurfaceLattice(const aurostd::xoption& vpflow,istream& input,xvector<int>& hkl,int& total_layers,xmatrix<double>& rotation,xstructure& xstr_slab_newbasis,vector<int>& sc2pcMap_slab,vector<int>& pc2scMap_slab,const _aflags& aflags,double v3len_max_strict=AUROSTD_MAX_DOUBLE,ostream& oss=cout); //CO20190321
  xstructure CreateSlab_SurfaceLattice(const aurostd::xoption& vpflow,const xstructure& xstr_in,xvector<int>& hkl,int& total_layers,xmatrix<double>& rotation,xstructure& xstr_slab_newbasis,vector<int>& sc2pcMap_slab,vector<int>& pc2scMap_slab,const _aflags& aflags,double v3len_max_strict=AUROSTD_MAX_DOUBLE,ostream& oss=cout);  //CO20190321
  xstructure CreateSlab_SurfaceLattice(const aurostd::xoption& vpflow,istream& input,xvector<int>& hkl,int& total_layers,xmatrix<double>& rotation,xstructure& xstr_slab_newbasis,vector<int>& sc2pcMap_slab,vector<int>& pc2scMap_slab,ofstream& FileMESSAGE,double v3len_max_strict=AUROSTD_MAX_DOUBLE,ostream& oss=cout); //CO20190321  
  xstructure CreateSlab_SurfaceLattice(const aurostd::xoption& vpflow,const xstructure& xstr_in,xvector<int>& hkl,int& total_layers,xmatrix<double>& rotation,xstructure& xstr_slab_newbasis,vector<int>& sc2pcMap_slab,vector<int>& pc2scMap_slab,ofstream& FileMESSAGE,double v3len_max_strict=AUROSTD_MAX_DOUBLE,ostream& oss=cout);  //CO20190321
  xstructure CreateSlab_SurfaceLattice(const aurostd::xoption& vpflow,istream& input,xvector<int>& hkl,int& total_layers,xmatrix<double>& rotation,xstructure& xstr_slab_newbasis,vector<int>& sc2pcMap_slab,vector<int>& pc2scMap_slab,const _aflags& aflags,ofstream& FileMESSAGE,double v3len_max_strict=AUROSTD_MAX_DOUBLE,ostream& oss=cout); //CO20190321
  xstructure CreateSlab_SurfaceLattice(const aurostd::xoption& vpflow,const xstructure& xstr_in,xvector<int>& hkl,int& total_layers,xmatrix<double>& rotation,xstructure& xstr_slab_newbasis,vector<int>& sc2pcMap_slab,vector<int>& pc2scMap_slab,const _aflags& aflags,ofstream& FileMESSAGE,double v3len_max_strict=AUROSTD_MAX_DOUBLE,ostream& oss=cout); //CO20190321
  //input directly
  xstructure CreateSlab_SurfaceLattice(istream& input,const xvector<int>& hkl,int total_layers,double vacuum,xmatrix<double>& rotation,xstructure& xstr_slab_newbasis,vector<int>& sc2pcMap_slab,vector<int>& pc2scMap_slab,ofstream& FileMESSAGE,double v3len_max_strict=AUROSTD_MAX_DOUBLE,ostream& oss=cout); //CO20190321  
  xstructure CreateSlab_SurfaceLattice(const xstructure& xstr_in,const xvector<int>& hkl,int total_layers,double vacuum,xmatrix<double>& rotation,xstructure& xstr_slab_newbasis,vector<int>& sc2pcMap_slab,vector<int>& pc2scMap_slab,ofstream& FileMESSAGE,double v3len_max_strict=AUROSTD_MAX_DOUBLE,ostream& oss=cout);  //CO20190321
  xstructure CreateSlab_SurfaceLattice(istream& input,const xvector<int>& hkl,int total_layers,double vacuum,xmatrix<double>& rotation,xstructure& xstr_slab_newbasis,vector<int>& sc2pcMap_slab,vector<int>& pc2scMap_slab,const _aflags& aflags,ofstream& FileMESSAGE,double v3len_max_strict=AUROSTD_MAX_DOUBLE,ostream& oss=cout); //CO20190321
  xstructure CreateSlab_SurfaceLattice(const xstructure& xstr_in,const xvector<int>& hkl,int total_layers,double vacuum,xmatrix<double>& rotation,xstructure& xstr_slab_newbasis,vector<int>& sc2pcMap_slab,vector<int>& pc2scMap_slab,const _aflags& aflags,ofstream& FileMESSAGE,double v3len_max_strict=AUROSTD_MAX_DOUBLE,ostream& oss=cout); //CO20190321
  xstructure CreateSlab_SurfaceLattice(istream& input,const xvector<int>& hkl,int total_layers,double vacuum,xmatrix<double>& rotation,xstructure& xstr_slab_newbasis,vector<int>& sc2pcMap_slab,vector<int>& pc2scMap_slab,double v3len_max_strict=AUROSTD_MAX_DOUBLE,ostream& oss=cout); //CO20190321
  xstructure CreateSlab_SurfaceLattice(const xstructure& xstr_in,const xvector<int>& hkl,int total_layers,double vacuum,xmatrix<double>& rotation,xstructure& xstr_slab_newbasis,vector<int>& sc2pcMap_slab,vector<int>& pc2scMap_slab,double v3len_max_strict=AUROSTD_MAX_DOUBLE,ostream& oss=cout);  //CO20190321
  xstructure CreateSlab_SurfaceLattice(istream& input,const xvector<int>& hkl,int total_layers,double vacuum,xmatrix<double>& rotation,xstructure& xstr_slab_newbasis,vector<int>& sc2pcMap_slab,vector<int>& pc2scMap_slab,const _aflags& aflags,double v3len_max_strict=AUROSTD_MAX_DOUBLE,ostream& oss=cout); //CO20190321
  xstructure CreateSlab_SurfaceLattice(const xstructure& xstr_in,const xvector<int>& hkl,int total_layers,double vacuum,xmatrix<double>& rotation,xstructure& xstr_slab_newbasis,vector<int>& sc2pcMap_slab,vector<int>& pc2scMap_slab,const _aflags& aflags,double v3len_max_strict=AUROSTD_MAX_DOUBLE,ostream& oss=cout);  //CO20190321

} // namespace slab

// ----------------------------------------------------------------------------
// aflow_defects.cpp
class acage {
  public:
    // constructors/destructors                                   // --------------------------------------
    acage();                                                      // constructor default
    acage(const acage& b);                                        // constructor copy
    ~acage();                                                     // destructor
    // CONTENT                                                    // --------------------------------------
    void clear(void);                                             // clear everything
    xvector<double> origin_fpos;// default 3D
    xvector<double> origin_cpos;// default 3D
    double radius;
    uint coordination_position;
    int cages_position;
    int cages_irrtype;
    deque<_atom> atoms;
  private:                                                        // ---------------------------------------
    void free();                                                  // to free everything
    void copy(const acage& b);                                    // the flag is necessary because sometimes you need to allocate the space.
};
class _isort_acage_radius {                   // sorting through reference
  public:
    bool operator()(const acage& a1, const acage& a2) const {
      return (bool) (a1.radius>a2.radius);}
};

bool GetSphereFromFourPoints(xvector<double>& orig,double& radius,const xvector<double>& v1,const xvector<double>& v2,const xvector<double>& v3,const xvector<double>& v4);
bool GetCircumCircleeFromThreePoints(xvector<double>& orig,double& radius,const xvector<double>& v1,const xvector<double>& v2,const xvector<double>& v3);
bool GetCircleFromTwoPoints(xvector<double>& orig,double& radius,const xvector<double>& v1,const xvector<double>& v2);
bool FPositionInsideCell(const xvector<double>& r);
bool EmptySphere(const deque<_atom>& grid_atoms,const xvector<double>& origin_cpos,const double& radius);
bool EmptySphere(const xstructure& str,const xvector<double>& origin_cpos,const double& radius);
uint CoordinationPoint(const deque<_atom>& atoms,deque<_atom>& ratoms,const xvector<double>& point,const double& rmin,const double& rmax);
uint CoordinationPoint(const deque<_atom>& atoms,deque<_atom>& ratoms,const xvector<double>& point,const double& rmin);
uint CoordinationPoint(const xstructure& str,deque<_atom>& ratoms,const xvector<double>& point,const double& rmin,const double& rmax);
uint CoordinationPoint(const xstructure& str,deque<_atom>& ratoms,const xvector<double>& point,const double& rmin);
bool AddCageToCages(const xstructure& str,const xvector<double>& origin_cpos,const xvector<double>& origin_fpos,const double& radius,
    const int& cage_points_type,const double& roughness,
    vector<acage>& cages,vector<acage>& cagesX,
    const bool& osswrite1,ostream& oss1, const bool& osswrite2,ostream& oss2,int ithread);
uint GetCages4(const xstructure& str,const double& roughness,vector<acage>& cages,vector<acage>& cages4,
    const bool& osswrite1,ostream& oss1, const bool& osswrite2,ostream& oss2);
uint GetCages3(const xstructure& str,const double& roughness,vector<acage>& cages,vector<acage>& cages3,
    const bool& osswrite1,ostream& oss1, const bool& osswrite2,ostream& oss2);
uint GetCages2(const xstructure& str,const double& roughness,vector<acage>& cages,vector<acage>& cages2,
    const bool& osswrite1,ostream& oss1, const bool& osswrite2,ostream& oss2);
bool GetCages(const xstructure& _str,_aflags& aflags,
    vector<acage>& cagesirreducible,vector<acage>& cagesreducible,vector<acage>& cages4,
    vector<acage>& cages3,vector<acage>& cages2,double _roughness,bool FFFflag,bool osswrite,ostream& oss);
// ----------------------------------------------------------------------------
// aflow_pocc //CO20180502
namespace KBIN {
  void VASP_RunPOCC(const string& directory,ostream& oss=std::cout);  //CO20200624
  void VASP_RunPOCC(const string& directory,ofstream& FileMESSAGE,ostream& oss=std::cout);  //CO20200624
  void VASP_RunPOCC(const _xvasp& xvasp,const string& AflowIn,const _aflags& aflags,const _kflags& kflags,const _vflags& vflags,ofstream& FileMESSAGE,ostream& oss=std::cout);
}
// ----------------------------------------------------------------------------
// aflow_phonons.cpp
namespace KBIN {
  bool relaxStructureAPL_VASP(int, const string&, aurostd::xoption&, const aurostd::xvector<int>&, bool, _xvasp&, _aflags&, _kflags&, _vflags&, ofstream&,ostream& oss=std::cout);  //ME20181107
  bool runRelaxationsAPL_VASP(int, const string&, _xvasp&, _aflags&, _kflags&, _vflags&, ofstream&);  //ME20200427
  void VASP_RunPhonons_APL(_xvasp &xvasp,string AflowIn,_aflags &aflags,_kflags &kflags,_vflags &vflags,ofstream &FileMESSAGE, ostream& oss=std::cout);
  void RunPhonons_APL(_xinput &xinput,string AflowIn,_aflags &aflags,_kflags &kflags,_xflags &xflags,ofstream &FileMESSAGE, ostream& oss=std::cout);  //now it's general
  // ----------------------------------------------------------------------------
  // aflow_agl_debye.cpp
  uint relaxStructureAGL_VASP(const string& AflowIn, _xvasp& xvasp, _aflags& aflags, _kflags& kflags, _vflags& vflags, ofstream& FileMessage);  //CT20200501
  void VASP_RunPhonons_AGL(_xvasp &xvasp,string AflowIn,_aflags &aflags,_kflags &kflags,_vflags &vflags,ofstream &FileMESSAGE);
  void VASP_RunPhonons_AGL_postprocess(const string& directory_LIB, string& AflowInName, string& FileLockName);  //CT20200624
  // ----------------------------------------------------------------------------
  // aflow_ael_elasticity.cpp
  uint relaxStructureAEL_VASP(const string& AflowIn, _xvasp& xvasp, _aflags& aflags, _kflags& kflags, _vflags& vflags, ofstream& FileMessage);  //CT20200501
  void VASP_RunPhonons_AEL(_xvasp &xvasp,string AflowIn,_aflags &aflags,_kflags &kflags,_vflags &vflags,ofstream &FileMESSAGE);
  void VASP_RunPhonons_AEL_postprocess(const string& directory_LIB, string& AflowInName, string& FileLockName);  //CT20200624
}

// --------------------------------------------------------------------------------------------------------------------------------------------------------
// aconvasp_aflow.cpp

xstructure PutInCell(const xstructure& a);     // Bring all atoms in the cell (will be moved to external function)
xstructure PutInCompact(const xstructure& a);  // Bring all atoms in a compact shape (will be moved to external function)
xstructure GetPrim(const xstructure& a);
bool IsTranslationFVector(const xstructure& a,const xvector<double>& ftvec);
bool IsTranslationCVector(const xstructure& a,const xvector<double>& ctvec);
xvector<double> GetMom1(const xstructure& a);          // get moment_1 position of the atoms
xstructure SetMom1(const xstructure& a,const xvector<double>& mom1_in);     // set moment_1 position of atoms
xvector<double> AtomCDisp(const _atom& at1,const _atom& at2);
double AtomDist(const xstructure& str,const _atom& atom1,const _atom& atom2);  // with structure
double AtomDist(const _atom& at1, const _atom& at2);  // without structure
xvector<double> GetCDispFromOrigin(const _atom& atom);
double GetDistFromOrigin(const _atom& atom);
//void GetUnitCellRep(const xvector<double>& ppos,xvector<double>& p_cell0,xvector<int>& ijk,const xmatrix<double>& lattice,const bool coord_flag);
_atom ConvertAtomToLat(const _atom& in_at,const xmatrix<double>& lattice);
double GetXrayScattFactor(const string& name,double lambda=XRAY_RADIATION_COPPER_Kalpha,bool clean=true); //CO20190322
xmatrix<double> RecipLat(const xmatrix<double>& lat);
double Normal(const double& x,const double& mu,const double& sigma);
xstructure SetLat(const xstructure& a,const xmatrix<double>& in_lat);
xmatrix<double> GetLat(const xstructure& a);

namespace pflow {
  // [OBSOLETE] void GetNeighData(const deque<_atom>& in_atom_vec,const xstructure& in_str,const double& rmin,const double& rmax,deque<deque<_atom> >& neigh_mat);
  // [OBSOLETE] void GetStrNeighData(const xstructure& str,const double cutoff,deque<deque<_atom> >& neigh_mat);
  double GetVol(const xmatrix<double>& lat);
  double GetVol(const aurostd::matrix<double>& lat); //CO20200404 pflow::matrix()->aurostd::matrix()
  double GetSignedVol(const xmatrix<double>& lat);
  double GetSignedVol(const aurostd::matrix<double>& lat); //CO20200404 pflow::matrix()->aurostd::matrix()
  xmatrix<double> RecipLat(const xmatrix<double>& lat);
  aurostd::matrix<double> RecipLat(const aurostd::matrix<double>& lat);  //CO20200404 pflow::matrix()->aurostd::matrix()
  _atom SetCpos(const _atom& a,const vector<double>& in_cpos);
  _atom SetFpos(const _atom& a,const vector<double>& in_fpos);
  vector<double> vecF2C(const aurostd::matrix<double>& lat,const vector<double>& vf);  //CO20200404 pflow::matrix()->aurostd::matrix()
  vector<double> vecC2F(const aurostd::matrix<double>& lat,const vector<double>& vc);  //CO20200404 pflow::matrix()->aurostd::matrix()
  _atom SetName(const _atom& a,const string& in_name);
  _atom SetType(const _atom& a,const int in_type);
  _atom SetNum(const _atom& a,const int in_num);
  // [RF20200415 - duplicate from xatom]vector<int> GetTypes(const xstructure& a);
  // [RF20200415 - duplicate from xatom]vector<string> GetNames(const xstructure& a);
  // [RF20200415 - duplicate from xatom]vector<string> GetCleanNames(const xstructure& a);
  // [RF20200415 - duplicate from xatom]vector<double> GetSpins(const xstructure& a);
  aurostd::matrix<double> GetFpos(const xstructure& str);  //CO20200404 pflow::matrix()->aurostd::matrix()
  aurostd::matrix<double> GetCpos(const xstructure& str);  //CO20200404 pflow::matrix()->aurostd::matrix()
  //DX20210118 [OBSOLETE - use what AddAtom gives] xstructure SetNumEachType(const xstructure& a,const deque<int>& in_num_each_type);
  //DX20210118 [OBSOLETE - use what AddAtom gives] deque<int> GetNumEachType(const xstructure& a);
  xstructure SetLat(const xstructure& a,const aurostd::matrix<double>& in_lat);  //CO20200404 pflow::matrix()->aurostd::matrix()
  aurostd::matrix<double> GetLat(const xstructure& a); //CO20200404 pflow::matrix()->aurostd::matrix()
  double GetScale(const xstructure& a);
  aurostd::matrix<double> GetScaledLat(const xstructure& a); //CO20200404 pflow::matrix()->aurostd::matrix()
  xstructure AddAllAtomPos(const xstructure& a,const aurostd::matrix<double>& in_pos,const int in_coord_flag); //CO20200404 pflow::matrix()->aurostd::matrix()
  xstructure SetAllAtomPos(const xstructure& a,const aurostd::matrix<double>& in_pos,const int in_coord_flag); //CO20200404 pflow::matrix()->aurostd::matrix()
  xstructure SetAllAtomNames(const xstructure& a,const vector<string>& in_names);
  xstructure SetNamesWereGiven(const xstructure& a,const vector<int>& in_names_were_given);
  xstructure SetOrigin(const xstructure& a,const vector<double>& in_origin);
  xstructure SetOrigin(const xstructure& a,const xvector<double>& in_origin);
  bool VVequal(const vector<double>& a,const vector<double>& b);
  bool VVequal(const vector<int>& a,const vector<int>& b);
  bool VVequal(const deque<double>& a,const deque<double>& b);
  bool VVequal(const deque<int>& a,const deque<int>& b);
  vector<double> SmoothFunc(const vector<double>& func,const double& sigma);
  void VVset(aurostd::matrix<double>& mat,const double& value);  //CO20200404 pflow::matrix()->aurostd::matrix()
  void VVset(vector<vector< int> >& mat,const int& value);
  double norm(const vector<double>& v);
  double getcos(const vector<double>& a,const vector<double>& b);
  //  vector<double> Getabc_angles(const aurostd::matrix<double>& lat);   // confuses namespace  //CO20200404 pflow::matrix()->aurostd::matrix()
  vector<double> Sort_abc_angles(const vector<double>& abc_angles);
  void Vout(const vector<double>& a,ostream& out);
  void Vout(const vector<int>& a,ostream& out);
  void Vout(const vector<string>& a,ostream& out);
  void Mout(const aurostd::matrix<double>& m,ostream& out);  //CO20200404 pflow::matrix()->aurostd::matrix()
  void Mout(const vector<vector<double> >& m,ostream& out);
  vector<double> SVprod(const double& s,const vector<double>& b);
  vector<int> SVprod(const int& s,const vector<int>& b);
  vector<double> VVsum(const vector<double>& a,const vector<double>& b);
  vector<double> VVsum(const vector<double>& a,const vector<int>& b);
  vector<double> VVdiff(const vector<double>& a,const vector<double>& b);
  double VVprod(const vector<double>& a,const vector<double>& b);
  double VVprod(const vector<double>& a,const vector<int>& b);
  aurostd::matrix<double> MMmult(const aurostd::matrix<double>& a,const aurostd::matrix<double>& b); //CO20200404 pflow::matrix()->aurostd::matrix()
  vector<double> MVmult(const aurostd::matrix<double>& A,const vector<double>& v); //CO20200404 pflow::matrix()->aurostd::matrix()
  vector<double> VMmult(const vector<double>& v,const aurostd::matrix<double>& A); //CO20200404 pflow::matrix()->aurostd::matrix()
  vector<double> VMmult(const vector<int>& v,const aurostd::matrix<double>& A);  //CO20200404 pflow::matrix()->aurostd::matrix()
  vector<double> VVcross(const vector<double>& a,const vector<double>& b);
  double VVdot(const vector<double>& a,const vector<double>& b);
  int GetNumAtoms(const xstructure& a);
  void SetSpline(const vector<double>& x,const vector<double>& y,const double& yp1,const double& ypn,vector<double>& y2);
  void GetSplineInt(const vector<double>& xa,const vector<double>& ya,vector<double>& y2a,const double& x,double& y);
  void PrintSpline(const vector<double>& x,const vector<double>& y,const int& npts,ostream& outf);
}

// ----------------------------------------------------------------------------
// aflow_wyckoff.cpp

xvector<double> wv(const double &x,const double &y,const double &z);
void wa(_atom& a,xstructure &str);
xstructure WyckoffPOSITIONS(uint spacegroup, xstructure strin);
xstructure WyckoffPOSITIONS(uint spacegroup, uint option, xstructure strin);


// ----------------------------------------------------------------------------
// aflow_makefile.cpp

namespace makefile {
  void getDependencies(const string& filename,vector<string>& files_already_explored,vector<string>& dfiles);
  void getDependencies(const string& filename,vector<string>& files_already_explored,vector<string>& dfiles,bool& mt_required);
  //[CO20200508 - OBSOLETE]void replaceMakefileDefinitions(const vector<string>& vvariables,vector<string>& vdefinitions);
  //[CO20200508 - OBSOLETE]void replaceMakefileDefinitions(const vector<string>& vvariables,vector<vector<string> >& vvdefinitions);
  //[CO20200508 - OBSOLETE]void splitMakefileDefinitions(const string& definitions,vector<string>& vdefinitions);
  //[CO20200508 - OBSOLETE]void splitMakefileDefinitions(const vector<string>& vdefinitions,vector<vector<string> >& vvdefinitions);
  //[CO20200508 - OBSOLETE]void readMakefileVariables(const string& directory,vector<string>& vvariables,vector<vector<string> >& vvdefinitions);
  //[CO20200508 - OBSOLETE]void readMakefileVariables(const vector<string>& vlines,vector<string>& vvariables,vector<vector<string> >& vvdefinitions);
  void updateDependenciesAUROSTD(vector<string>& vdependencies);
  void updateDependenciesVariable(const vector<string>& vdeps_var,const string& var,vector<string>& vdeps_replace);
  void createMakefileAFLOW(const string& directory=".");
}

// ----------------------------------------------------------------------------
// aflow_apennsy stuff
#include "aflow_apennsy.h"

// ----------------------------------------------------------------------------
// aflowlib.h stuff
#include "aflowlib.h"

// ----------------------------------------------------------------------------
// aflow_pflow.h stuff
#include "aflow_pflow.h"

// ----------------------------------------------------------------------------
// ----------------------------------------------------------------------------
// aflow_xelement.h stuff
namespace xelement {
  class xelement { // simple class.. nothing fancy
    public:
      // constructor destructor                                       // constructor/destructor
      xelement();                                                     // default, just allocate
      xelement(uint Z,int oxidation_state=AUROSTD_MAX_INT);           // look at it by Z
      xelement(const string&,int oxidation_state=AUROSTD_MAX_INT);    // look at it by symbol or name  //CO20200520
      xelement(const xelement& b);                                    //CO20210201 copy
      ~xelement();                                                    // kill everything
      const xelement& operator=(const xelement &b);                   // copy
      void clear();
      static uint isElement(const string& element);  //CO20201220 //SD20220223 - made static
      void loadDefaultUnits();  //CO20201111
      void populate(const string& element,int oxidation_state=AUROSTD_MAX_INT); //CO20200520
      void populate(uint ZZ,int oxidation_state=AUROSTD_MAX_INT); //CO20200520
      string getPropertyStringVector(const string& property,const string& delim=",",uint ncols=AUROSTD_MAX_UINT) const; //CO20201111
      string getPropertyString(const string& property,const string& delim=",",uint ncols=AUROSTD_MAX_UINT) const; //CO20201111
      double getPropertyDouble(const string& property,int index=AUROSTD_MAX_INT) const;
      const xvector<double>& getPropertyXVectorDouble(const string& property) const;
      const vector<double>& getPropertyVectorDouble(const string& property) const;
      string getType(const string& property) const; //CO20201111
      string getUnits(const string& property) const; //CO20201111
      void convertUnits(const string& property="ALL",const string& units_new="SI");  //CO20201111

      // content                                             // content
      bool verbose;

      // [AFLOW]START=DECLARATION
      uint Z;                                 // Z
      string symbol;                          // http://periodictable.com      //DU20190517   // DONE SC20190524
      string name;                            // http://periodictable.com      //DU20190517   // DONE SC20190524
      uint period;                            // http://periodictable.com      //DU20190517
      uint group;                             // http://periodictable.com      //DU20190517
      string series;                          // http://periodictable.com For Nh,Fl,Mc,Lv,Ts Value is a guess based on periodic table trend.      //DU20190517 
      string block;                           // http://periodictable.com      //DU20190517
      //                                          
      double mass;                            // (kg)     // DONE SC20190524
      double volume_molar;                    // (m^3/mol) http://periodictable.com      //DU20190517
      double volume;                          // atomic volume in A^3 from the FCC vasp table and/or successive calculations // DONE SC20190524
      double area_molar_Miedema;              // (V_m^{2/3} in (cm^2)) (molar volume)^{2/3} surface area Miedema Rule Table 1a Physica 100B (1980) 1-28 10.1016/0378-4363(80)90054-6
      // for lanthines from J.A. Alonso and N.H. March. Electrons in Metals and Alloys, Academic Press, London (1989) (except La)
      double valence_std;                     // http://en.wikipedia.org/wiki/Valence_(chemistry) standard: number electrons minus closed shell at leff (noble gas)
      double valence_iupac;                   // http://en.wikipedia.org/wiki/Valence_(chemistry) IUPAC Maximum number of univalent atoms that may combine with an atom of the element under consideration, or with a fragment, or for which an atom of this element can be substituted.
      double valence_PT;                      //           http://periodictable.com      //DU20190517
      double valence_s;                       // number of valence s electrons (http://periodictable.com) //CO20201111
      double valence_p;                       // number of valence p electrons (http://periodictable.com) //CO20201111
      double valence_d;                       // number of valence f electrons (http://periodictable.com) //CO20201111
      double valence_f;                       // number of valence f electrons (http://periodictable.com) //CO20201111
      double density_PT;                      // (g/cm^3)  http://periodictable.com      //DU20190517
      string crystal;                         // Ashcroft-Mermin                                                                                                                   
      string crystal_structure_PT;            // http://periodictable.com      //DU20190517
      string spacegroup;                      // http://periodictable.com      //DU20190517
      uint spacegroup_number;                 // http://periodictable.com      //DU20190517
      double variance_parameter_mass;         // Pearson mass deviation coefficient: the square deviation of the isotope masses (weighted by occurrence): 10.1103/PhysRevB.27.858 (isotope corrections), 10.1351/PAC-REP-10-06-02 (isotope distributions) //ME20181020
      xvector<double> lattice_constants;      // (pm) http://periodictable.com      //DU20190517
      xvector<double> lattice_angles;         // (rad) http://periodictable.com      //DU20190517
      string phase;                           //      http://periodictable.com      //DU20190517
      double radius_Saxena;                   // Saxena (nm)
      double radius_PT;                       // (pm)       http://periodictable.com      //DU20190517
      double radius_covalent_PT;              // (pm)       http://periodictable.com      //DU20190517
      double radius_covalent;                 // (Angstrom) Dalton Trans. 2836, 2832-2838 (2008) //DX+CO20170904
      double radius_VanDerWaals_PT;           // (pm)       http://periodictable.com      //DU20190517
      double radii_Ghosh08;                   // (Angstrom) Journal of Molecular Structure: THEOCHEM 865, 60–67 (2008)      //DU20190517
      double radii_Slatter;                   // (Angstrom) J. of Chem. Phys. 41, 3199 (1964)      //DU20190517
      double radii_Pyykko;                    // (Angstrom) single bond covalent radii  Chem. Eur. J. 15, 186-197 (2009)      //DU20190517
      //                                          
      double conductivity_electrical;         // (S/m)  http://periodictable.com  Value given for graphite. Diamond electrical conductivity is approximately 0.001.      //DU20190517
      double electronegativity_Pauling;       // Saxena
      double hardness_chemical_Ghosh;         // (eV) Int. J. Quantum Chem 110, 1206-1213 (2010) Table III       //DU20190517
      double electronegativity_Pearson;       // (eV) Inorg. Chem., 27(4), 734–740 (1988)      //DU20190517
      double electronegativity_Ghosh;         // (eV) Journal of Theoretical and Computational Chemistry, 4, 21-33 (2005)      //DU20190517

      //RF+SK20200410 START
      // Allen electronegativities were chosen for CCE since the IUPAC definition of oxidation states seems to use Allen electronegativities and since they also gave the best results
      // https://en.wikipedia.org/wiki/Oxidation_state#Determination
      // since there were no Allen electronegativities available for f-elements besides Lu but these elements are usually very similar,
      // the Lu electronegativity was also used for the other f-elements listed (e.g. La)
      // this is confirmed by the Allred and Rochow electronegativities that are all very similar for all lanthanides
      double electronegativity_Allen;          // https://pubs.acs.org/doi/abs/10.1021/ja00207a003; https://pubs.acs.org/doi/10.1021/ja992866e; https://pubs.acs.org/doi/10.1021/ja9928677
      // preferred and all oxidation states of the elements according to the periodic table of the elements from Wiley-VCH, 5th edition (2012) with some modifications (e. g. for Cr, Cu, Fe, Ti)
      vector<double> oxidation_states_preferred;
      vector<double> oxidation_states;
      //RF+SK20200410 END

      double electron_affinity_PT;              // (kJ/mol)  http://periodictable.com       //DU20190517
      vector<double> energies_ionization;       // (kJ/mol) http://periodictable.com //CO20201111
      double work_function_Miedema;             // (V)        (phi^{\star} empirically-adjusted work function   Miedema Rule Table 1a Physica 100B 1-28 (1980) 10.1016/0378-4363(80)90054-6
      double density_line_electron_WS_Miedema;  // (d.u.)^1/3 n_{ws}^{1/3} (averaged electron density at the boundary of the Wigner-Seitz cell)^{1/3}  Miedema Rule Table 1a Physica 100B 1-28 (1980) 10.1016/0378-4363(80)90054-6
      double energy_surface_0K_Miedema;         // (mJ/m^2)   \gamma_s^0 surface energy at T=0   Miedema Rule Table 1a Physica 100B 1-28 (1980) 10.1016/0378-4363(80)90054-6
      double chemical_scale_Pettifor;           // Chemical Scale Pettifor Solid State Communications 51 31-34 (1984) //updated with D.G. Pettifor 1986 J. Phys. C: Solid State Phys. 19 285  10.1088/0022-3719/19/3/002 //CO20201111
      uint Mendeleev_number;                    // D.G. Pettifor 1986 J. Phys. C: Solid State Phys. 19 285  10.1088/0022-3719/19/3/002 //CO20201111
      //                                          
      double temperature_boiling;             // (Celsius), http://periodictable.com C:diamond, P:"YELLOW" Phosphorus, As:sublimates at this T.      //DU20190517
      double temperature_melting;             // (Celsius), http://periodictable.com He does not solidify at standard pressure,C: Value given for diamond form, P : Value given for "YELLOW" phosphorus form, S : Value given for monoclinic, beta form, Se: Value given for hexagonal, gray form, Bk: Value given for alpha form.           //DU20190517
      double enthalpy_fusion;                 // (kJ/mol)   http://periodictable.com primarily, also https://www.webelements.com/     //CO20201111
      double enthalpy_vaporization;           // (kJ/mol)   http://periodictable.com primarily, also https://www.webelements.com/     //DU20190517  //CO20201111
      double enthalpy_atomization_WE;         // (kJ/mol)   https://www.webelements.com   //CO20201111
      double energy_cohesive;                 // (kJ/mol)   http://www.knowledgedoor.com/2/elements_handbook/cohesive_energy.html pulled mostly from Kittel pg 50  //CO20201111
      double specific_heat_PT;                // (J/(kg K)) http://periodictable.com Gas_Phase:H(H2),He,N(N2),O(O2),F(F2),Ne,Cl(Cl2),Ar,Kr,Tc,Xe,Rn,Ra,Pa -- Liquid_Phase:Br,Hg -- Solid Phase: B(rhombic),C(graphite),S(rhombic),P(phase of P.4),As(alpha),Se(hexagonal),Cd(gamma),Sn(gray),Li,In,Be,Na,Mg,Al,Si,K,Ca,Sc,Ti,V,Cr,Mn,Fe,Co,Ni,Cu,Zn,Ga,Ge,Rb,Sr,Y,Zr,Nb,Mo,Ru,Rh,Pd,Ag,Sb,Te,I,Cs,Ba,La,Ce,Pr,Nd,Sm,Eu,Gd,Tb,Dy,Ho,Er,Tm,Yb,Lu,Hf,Ta,W,Re,Os,Ir,Pt,Au,Tl,Pb,Bi,Ac,Th,U.      //DU20190517 
      double critical_pressure;               // (Atm)      http://periodictable.com Li,Na,K,Rb: Value estimated based on extrapolation.      //DU20190517
      double critical_temperature_PT;         // (K)        http://periodictable.com Li,Na,K,Rb: Value estimated based on extrapolation.      //DU20190517
      double thermal_expansion;               // (K^{-1})   http://periodictable.com C:graphite      //DU20190517
      double conductivity_thermal;            // (W/(m K))   http://periodictable.com      //DU20190517
      //                                         
      double hardness_mechanical_Brinell;     // (MPa)  http://periodictable.com For Ge value is converted from Mohs scale      //DU20190517
      double hardness_mechanical_Mohs;        //        http://periodictable.com For C, value given for graphite. Diamond value is 10.0; For Pr, Nd, Sm, Eu, Gd, Tb, Dy, Ho, Er, Tm, Lu converted from Vickers scale.      //DU20190517
      double hardness_mechanical_Vickers;     // (MPa)  http://periodictable.com For Si,Ge,As,Ru,Os converted from Brinell scale.      //DU20190517
      double hardness_chemical_Pearson;       // (eV)   Inorg. Chem. 27(4) 734-740 (1988).      //DU20190517
      double hardness_chemical_Putz;          // (eV/atom) International Journal of Quantum Chemistry, Vol 106, 361–389 (2006), TABLE-V. 10.1002/qua.20787      //DU20190517
      double hardness_chemical_RB;            // (eV)   Robles and Bartolotti, J. Am. Chem. Soc. 106, 3723-3727 (1984).  10.1021/ja00325a003 using Gunnarsson-Lundqvist (GL) for XC functional    //DU20190517
      double modulus_shear;                   // (GPa)  http://periodictable.com      //DU20190517
      double modulus_Young;                   // (GPa)  http://periodictable.com      //DU20190517
      double modulus_bulk;                    // (GPa)  http://periodictable.com      //DU20190517
      double Poisson_ratio_PT;                // (--)   http://periodictable.com      //DU20190517
      double modulus_bulk_x_volume_molar_Miedema;   // (kJ/mol) B*V_m Miedema Rule Table 1a Physica 100B 1-28 (1980) 10.1016/0378-4363(80)90054-6
      //
      string magnetic_type_PT;                //           http://periodictable.com  //DU20190517
      double susceptibility_magnetic_mass;    // (m^3/K)   http://periodictable.com //DU20190517
      double susceptibility_magnetic_volume;  //           http://periodictable.com //DU20190517
      double susceptibility_magnetic_molar;   // (m^3/mol) http://periodictable.com //DU20190517
      double temperature_Curie;               // (K)       http://periodictable.com   //DU20190517
      //
      double refractive_index;                // http://periodictable.com C:diamond      //DU20190517
      string color_PT;                        // http://periodictable.com      //DU20190517
      //
      double HHIP;                            // Chem. Mater. 25(15), 2911–2920 (2013) Herfindahl–Hirschman Index (HHI), HHIP: for elemental production, Uncertinities in HHI_P: C,O,F,Cl,Sc,Ga,Rb,Ru,Rh,Cs,Hf,Os,Ir,Tl.      //DU20190517
      double HHIR;                            // Chem. Mater. 25(15), 2911–2920 (2013) Herfindahl–Hirschman Index (HHI), HHIR: for elemental reserves,   Uncertinities in HHI_R: Be,C,N,O,F,Na,Mg,Al,Si,S,Cl,Ca,Sc,Ga,Ge,As,Rb,Sr,Ru,Rh,Pd,In,Cs,Hf,Os,Ir,Pt,Tl.      //DU20190517
      double xray_scatt;                      // e-/atom //shift+1 // All data collected from the NIST online tables: http://physics.nist.gov/PhysRefData/FFast/html/form.html  //CO20201111 - another good source: https://henke.lbl.gov/optical_constants/asf.html

      // Xray_scatt_vector All data collected from the NIST online tables
      // http://physics.nist.gov/PhysRefData/FFast/html/form.html
      // All data are ideally for f1 values for Cu-alpha (wavelength=1.5418A, E=8.0416keV).
      // These are for E=7.9026keV (Cu-alpha is wavelength=1.5418A, E=8.0416keV).

      // All data collected from the online tables:
      // http://www-cxro.lbl.gov/optical_constants/pert_form.html
      // All data are f1 values for Cu-alpha (wavelength=1.5418A, E=8.0416keV].

      // [AFLOW]STOP=DECLARATION

      //UNITS
      string units_Z;
      string units_symbol;
      string units_name;
      string units_period;
      string units_group; 
      string units_series;
      string units_block;      
      //                                          
      string units_mass;
      string units_volume_molar;  
      string units_volume;      
      string units_area_molar_Miedema;      
      //
      string units_valence_std;  
      string units_valence_iupac;
      string units_valence_PT;       
      string units_valence_s;       //CO20201111
      string units_valence_p;       //CO20201111
      string units_valence_d;       //CO20201111
      string units_valence_f;       //CO20201111
      string units_density_PT;       
      string units_crystal;    
      string units_crystal_structure_PT;
      string units_spacegroup;
      string units_spacegroup_number;    
      string units_variance_parameter_mass;
      string units_lattice_constants; 
      string units_lattice_angles;   
      string units_phase;
      string units_radius_Saxena;         
      string units_radius_PT;          
      string units_radius_covalent_PT;   
      string units_radius_covalent;  
      string units_radius_VanDerWaals_PT;
      string units_radii_Ghosh08;         
      string units_radii_Slatter;         
      string units_radii_Pyykko;          
      //                                          
      string units_conductivity_electrical;
      string units_electronegativity_Pauling;    
      string units_hardness_chemical_Ghosh;            
      string units_electronegativity_Pearson;           
      string units_electronegativity_Ghosh;             
      string units_electronegativity_Allen;
      string units_oxidation_states;
      string units_oxidation_states_preferred;
      string units_electron_affinity_PT;      
      string units_energies_ionization;
      string units_work_function_Miedema;         
      string units_density_line_electron_WS_Miedema;              
      string units_energy_surface_0K_Miedema;          
      //
      string units_chemical_scale_Pettifor;          
      string units_Mendeleev_number;    //CO20201111
      //
      string units_temperature_boiling;         
      string units_temperature_melting;         
      string units_enthalpy_fusion;     //CO20201111
      string units_enthalpy_vaporization;     
      string units_enthalpy_atomization_WE; //CO20201111
      string units_energy_cohesive; //CO20201111
      string units_specific_heat_PT;         
      string units_critical_pressure;     
      string units_critical_temperature_PT;  
      string units_thermal_expansion;     
      string units_conductivity_thermal;  
      //                                         
      string units_hardness_mechanical_Brinell;
      string units_hardness_mechanical_Mohs;    
      string units_hardness_mechanical_Vickers; 
      string units_hardness_chemical_Pearson;   
      string units_hardness_chemical_Putz;      
      string units_hardness_chemical_RB;        
      string units_modulus_shear;    
      string units_modulus_Young;    
      string units_modulus_bulk;     
      string units_Poisson_ratio_PT;    
      string units_modulus_bulk_x_volume_molar_Miedema;        
      //
      string units_magnetic_type_PT;
      string units_susceptibility_magnetic_mass;
      string units_susceptibility_magnetic_volume;
      string units_susceptibility_magnetic_molar; 
      string units_temperature_Curie;                  
      //
      string units_refractive_index;             
      string units_color_PT;         
      //
      string units_HHIP;                           
      string units_HHIR;                           
      string units_xray_scatt;

      // operators/functions                                    // operator/functions
      friend ostream& operator<<(ostream &,const xelement&);    // print
      xelement Initialize(uint Z);                              // function to clean up the name

    private:                                                    //
      void free();                                              // free space
      void copy(const xelement& b);                             // copy space //CO20200520
  };
}

namespace xelement {
  void Initialize(void);
  string symbol2name(const string& symbol);
  string name2symbol(const string& name);
  int symbol2Z(const string& symbol);
  string Z2symbol(const int& Z);
  string Z2name(const int& Z);
  int name2Z(const string& name);

} // namespace xelement

extern std::vector<xelement::xelement> velement;        // store starting from ONE

// ----------------------------------------------------------------------------
// ----------------------------------------------------------------------------
//CO20201111 - START
#define _VAR_THRESHOLD_STD_ 0.001
#define _Y_CORR_THRESHOLD_STD_ 0.0
#define _SELF_CORR_THRESHOLD_STD_ 0.95

namespace aflowMachL {  //CO20211111
  void insertElementalProperties(const vector<string>& vproperties,const xelement::xelement& xel,vector<string>& vitems);
  void insertElementalPropertiesCoordCE(const vector<string>& vproperties,const xelement::xelement& xel,double M_X_bonds,double natoms_per_fu,vector<string>& vitems);
  void insertCrystalProperties(const string& structure_path,const string& anion,const vector<string>& vheaders,vector<string>& vitems,const string& e_props=_AFLOW_XELEMENT_PROPERTIES_ALL_);
  double getStatistic(const xvector<double>& xvec,const string& stat);
  void insertElementalCombinations(const vector<string>& vproperties,vector<string>& vheaders);
  void insertElementalCombinations(const vector<string>& vproperties,const xelement::xelement& xel_cation,const xelement::xelement& xel_anion,const aflowlib::_aflowlib_entry& entry,double M_X_bonds,double natoms_per_fu_cation,double natoms_per_fu_anion,vector<string>& vheaders,vector<double>& vfeatures,bool vheaders_only=false,uint count_vcols=AUROSTD_MAX_UINT);
  void getColumn(const vector<vector<string> >& table,uint icol,vector<string>& column,bool& isfloat,bool& isinteger,bool include_header=false);
  void delColumn(vector<vector<string> >& table,uint icol);
  void oneHotFeatures(vector<vector<string> >& table,const string& features_categories);
  void removeNaN(const xvector<double>& xvec,xvector<double>& xvec_new);
  void replaceNaN(xvector<double>& xvec,double val=0.0);
  void MinMaxScale(xvector<double>& xvec);
  void reduceFeatures(vector<vector<string> >& table,const string& yheader,double var_threshold=_VAR_THRESHOLD_STD_,double ycorr_threshold=_Y_CORR_THRESHOLD_STD_,double selfcorr_threshold=_SELF_CORR_THRESHOLD_STD_);
  void reduceFeatures(vector<vector<string> >& table,const string& yheader,const string& header2skip,double var_threshold=_VAR_THRESHOLD_STD_,double ycorr_threshold=_Y_CORR_THRESHOLD_STD_,double selfcorr_threshold=_SELF_CORR_THRESHOLD_STD_);
  void reduceFeatures(vector<vector<string> >& table,const string& yheader,const vector<string>& vheaders2skip,double var_threshold=_VAR_THRESHOLD_STD_,double ycorr_threshold=_Y_CORR_THRESHOLD_STD_,double selfcorr_threshold=_SELF_CORR_THRESHOLD_STD_);
  void reduceFeatures(vector<vector<string> >& table,const string& yheader,uint icol2skip,double var_threshold=_VAR_THRESHOLD_STD_,double ycorr_threshold=_Y_CORR_THRESHOLD_STD_,double selfcorr_threshold=_SELF_CORR_THRESHOLD_STD_);
  void reduceFeatures(vector<vector<string> >& table,const string& yheader,const vector<uint>& vicol2skip,double var_threshold=_VAR_THRESHOLD_STD_,double ycorr_threshold=_Y_CORR_THRESHOLD_STD_,double selfcorr_threshold=_SELF_CORR_THRESHOLD_STD_);
  string reduceEProperties(double var_threshold=_VAR_THRESHOLD_STD_,double selfcorr_threshold=_SELF_CORR_THRESHOLD_STD_);
  void writeCoordCECSV();
} // namespace aflowMachL
namespace aflowMachL {  //CO20211111
  void PrintMTPCFGAlloy(const aurostd::xoption& vpflow);  //CO20211111
} // namespace aflowMachL
//CO20201111 - END
// ----------------------------------------------------------------------------
// ----------------------------------------------------------------------------
// aflow_xprototype.h stuff by DAVID
#define _AFLOW_PROTOTYPE_ENCYCLOPEDIA_ string("http://aflow.org/CrystalDatabase/")

namespace xprototype {
  class xprototype {  // stuff in aflow_xprototype.cpp
    public:
      // constructor destructor                          // constructor/destructor
      xprototype();                                      // default, just allocate
      xprototype(const string&);                         // look at it by symbol or name IN ANRL database
      ~xprototype();                                     // kill everything
      const xprototype& operator=(const xprototype &b);  // copy
      void clear(); 
      void populate(const string& prototype);  
      //    void populate(uint ZZ);
      // content                                         // content
      bool verbose;
      // label/params info
      string catalog;                                    // prototype catalog 'anrl' or 'htqc'
      uint volume;                                       // volume/part of Encyclopedia
      string label;                                      // label (e.g., 201 or AB_cF8_225_a_b)
      vector<string> parameter_list;                     // list of degrees of freedom (a,b/a,c/a,alpha,beta,gamma,x1,y1,z1,x2,...)
      vector<double> parameter_values;                   // values for degrees of freedom
      string parameter_set_id;                           // parameter set enumeration (e.g., 001, 002, 003, etc.)
      string weblink;                                    // link to the corresponding CrystalDatabase web page
      vector<uint> stoichiometry;                        // reduced stoichiometry for prototype (e.g., equicompositional ternary=1:1:1)
      // symmetry
      string Pearson_symbol;                             // Pearson symbol
      uint space_group_number;                           // space group number
      string space_group_symbol_H_M;                     // space group symbol Hermann-Mauguin (optional or use AFLOW lookup table)
      string space_group_symbol_Hall;                    // space group symbol Hall (optional or use AFLOW lookup table)
      string space_group_symbol_Schoenflies;             // space group symbol Schoenflies (optional or use AFLOW lookup table)
      vector<vector<string> > Wyckoff_letters;           // list of Wyckoff letters grouped by species ([[a,b],[c,d,e],[f,g,h,i],...])
      vector<vector<string> > Wyckoff_site_symmetries;   // list of Wyckoff site symmetries grouped by species ([mmm],[2mm,m2m],[mm2],...]) (optional, I can grab from look-up table)
      vector<vector<uint> > Wyckoff_multiplicities;      // list of Wyckoff multiplicities grouped by species ([48],[24,24],[12,12,12][4,4,4,4],...]) (optional, I can grab from look-up table)
      // designations
      string prototype_material;                         // common prototype material, e.g., NaCl
      string common_name;                                // common prototype name, e.g., half-Heusler
      string mineral_name;                               // mineral name, e.g., corundum
      string phase;                                      // compound phase designation (alpha, beta, gamma, delta, etc.) (if applicable)
      string strukturbericht;                            // Strukturbericht designation (if applicable)
      vector<string> similar_materials;                  // list of similar compounds (if in same order as stoichiometry we can easily decorate prototypes)
      vector<string> comments;                           // noteworthy comments (included in ANRL document and webpage)
      string title;                                      // title (for ANRL document/webpage)
      // operators/functions                                    // operator/functions
      friend ostream& operator<<(ostream &,const xprototype&);    // print
      xprototype Iinitialize(uint Z);                    // function to clean up the name
    private:                                             //
      void free();                                       // free space
      void copy(const xprototype& b);                    // copy space
  };
}

// ----------------------------------------------------------------------------
// ----------------------------------------------------------------------------
// Unit Tests - ME20220127

namespace unittest {

  typedef std::function<void(uint&, vector<vector<string> >&, vector<string>&)> unitTestFunction;

  struct xcheck {
    vector<string> errors;
    unitTestFunction func;
    string function_name;
    string task_description;
    string test_group;
    uint passed_checks;
    vector<vector<string> > results;
    bool finished;
  };

  class UnitTest : public xStream {
    public:
      UnitTest(ostream& oss=std::cout);
      UnitTest(ofstream& mf, ostream& oss=std::cout);
      UnitTest(const UnitTest& ut);
      const UnitTest& operator=(const UnitTest& ut);
      ~UnitTest();

      _aflags aflags;

      void clear();

      void resetUnitTest(const string& test_name);
      bool runTestSuites(const string& unit_test);
      bool runTestSuites(const vector<string>& unit_tests_in);

    private:
      std::map<string, xcheck> test_functions;
      std::map<string, vector<string> > test_groups;
      std::map<string, string> test2group;
#ifdef AFLOW_MULTITHREADS_ENABLE
      std::mutex mtx;
#endif

      void free();
      void copy(const UnitTest& ut);

      void initialize();
      void initializeTestFunctions();
      void initializeTestGroups();

      void resetUnitTest(xcheck&);
      xcheck initializeXCheck();

      void runUnitTest(vector<string>::iterator& it, const vector<string>& tasks);
      bool taskSuccessful(const string& task);

      string formatResultsTable(const vector<vector<string> >& table);
      void displayResult(const xcheck& xchk);

      template <typename utype>
        void check(const bool passed, const vector<utype>& calculated, const vector<utype>& expected, const string& check_function,
            const string& checkDescription, uint& passed_checks, vector<vector<string> >& results);
      void check(const bool passed, const vector<double>& calculated, const vector<double>& expected, const string& check_function,
          const string& checkDescription, uint& passed_checks, vector<vector<string> >& results);
      template <typename utype>
        void check(const bool passed, const xmatrix<utype>& calculated, const xmatrix<utype>& expected, const string& check_function,
            const string& checkDescription, uint& passed_checks, vector<vector<string> >& results);
      void check(const bool passed, const xmatrix<double>& calculated, const xmatrix<double>& expected, const string& check_function,
          const string& checkDescription, uint& passed_checks, vector<vector<string> >& results);
      template <typename utype>
        void check(const bool passed, const utype& calculated, const utype& expected, const string& check_function,
            const string& checkDescription, uint& passed_checks, vector<vector<string> >& results);

      template <typename utype>
<<<<<<< HEAD
      void checkEqual(const vector<utype>& calculated, const vector<utype>& expected, const string& check_function,
          const string& check_description, uint& passed_checks, vector<vector<string> >& results);
      //[SD20220705 - OBSOLETE]void checkEqual(const vector<string>& calculated, const vector<string>& expected, const string& check_function,
      //[SD20220705 - OBSOLETE]    const string& check_description, uint& passed_checks, vector<vector<string> >& results);
      template <typename utype>
      void checkEqual(const utype& calculated, const utype& expected, const string& check_function,
          const string& check_description, uint& passed_checks, vector<vector<string> >& results);
      //[SD20220705 - OBSOLETE]void checkEqual(const string& calculated, const string& expected, const string& check_function,
      //[SD20220705 - OBSOLETE]    const string& check_description, uint& passed_checks, vector<vector<string> >& results);
      //[SD20220705 - OBSOLETE]void checkEqual(const bool calculated, const bool expected, const string& check_function,
      //[SD20220705 - OBSOLETE]    const string& check_description, uint& passed_checks, vector<vector<string> >& results);
=======
        void checkEqual(const vector<utype>& calculated, const vector<utype>& expected, const string& check_function,
            const string& check_description, uint& passed_checks, vector<vector<string> >& results);
      void checkEqual(const vector<string>& calculated, const vector<string>& expected, const string& check_function,
          const string& check_description, uint& passed_checks, vector<vector<string> >& results);
      template <typename utype>
        void checkEqual(const utype& calculated, const utype& expected, const string& check_function,
            const string& check_description, uint& passed_checks, vector<vector<string> >& results);
      void checkEqual(const string& calculated, const string& expected, const string& check_function,
          const string& check_description, uint& passed_checks, vector<vector<string> >& results);
      void checkEqual(const bool calculated, const bool expected, const string& check_function,
          const string& check_description, uint& passed_checks, vector<vector<string> >& results);
>>>>>>> ef68ff9f

      // Test functions ---------------------------------

      // aurostd
      void xvectorTest(uint&, vector<vector<string> >&, vector<string>&);
      void xscalarTest(uint&, vector<vector<string> >&, vector<string>&);
      void xmatrixTest(uint&, vector<vector<string> >&, vector<string>&);
      void aurostdMainTest(uint&, vector<vector<string> >&, vector<string>&);
      void xfitTest(uint&, vector<vector<string> >&, vector<string>&);

      // database
      void schemaTest(uint&, vector<vector<string> >&, vector<string>&);

      // xstructure
      void atomicEnvironmentTest(uint&, vector<vector<string> >&, vector<string>&);
      void xstructureParserTest(uint&, vector<vector<string> >&, vector<string>&);
      void xstructureTest(uint&, vector<vector<string> >&, vector<string>&);

      // structure generation
      void ceramgenTest(uint&, vector<vector<string> >&, vector<string>&);
      void prototypeGeneratorTest(uint&, vector<vector<string> >&, vector<string>&);

      // ovasp
      void xoutcarTest(uint&, vector<vector<string> >&, vector<string>&);

      // entryLoader
      void entryLoaderTest(uint&, vector<vector<string> >&, vector<string>&);
  };

}

#endif
// ***************************************************************************
// *                                                                         *
// *           Aflow STEFANO CURTAROLO - Duke University 2003-2021           *
// *                                                                         *
// ***************************************************************************<|MERGE_RESOLUTION|>--- conflicted
+++ resolved
@@ -5450,7 +5450,6 @@
             const string& checkDescription, uint& passed_checks, vector<vector<string> >& results);
 
       template <typename utype>
-<<<<<<< HEAD
       void checkEqual(const vector<utype>& calculated, const vector<utype>& expected, const string& check_function,
           const string& check_description, uint& passed_checks, vector<vector<string> >& results);
       //[SD20220705 - OBSOLETE]void checkEqual(const vector<string>& calculated, const vector<string>& expected, const string& check_function,
@@ -5462,19 +5461,6 @@
       //[SD20220705 - OBSOLETE]    const string& check_description, uint& passed_checks, vector<vector<string> >& results);
       //[SD20220705 - OBSOLETE]void checkEqual(const bool calculated, const bool expected, const string& check_function,
       //[SD20220705 - OBSOLETE]    const string& check_description, uint& passed_checks, vector<vector<string> >& results);
-=======
-        void checkEqual(const vector<utype>& calculated, const vector<utype>& expected, const string& check_function,
-            const string& check_description, uint& passed_checks, vector<vector<string> >& results);
-      void checkEqual(const vector<string>& calculated, const vector<string>& expected, const string& check_function,
-          const string& check_description, uint& passed_checks, vector<vector<string> >& results);
-      template <typename utype>
-        void checkEqual(const utype& calculated, const utype& expected, const string& check_function,
-            const string& check_description, uint& passed_checks, vector<vector<string> >& results);
-      void checkEqual(const string& calculated, const string& expected, const string& check_function,
-          const string& check_description, uint& passed_checks, vector<vector<string> >& results);
-      void checkEqual(const bool calculated, const bool expected, const string& check_function,
-          const string& check_description, uint& passed_checks, vector<vector<string> >& results);
->>>>>>> ef68ff9f
 
       // Test functions ---------------------------------
 
