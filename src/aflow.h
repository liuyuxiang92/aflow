// ***************************************************************************
// *                                                                         *
// *           Aflow STEFANO CURTAROLO - Duke University 2003-2019           *
// *                                                                         *
// ***************************************************************************

#ifndef _AFLOW_H_
#define _AFLOW_H_

// --------------------------------------------------------------------------
// Standard stuff

#include "AUROSTD/aurostd.h"

// #define  _AFLOW_TEMP_PRESERVE_  // to preseve /tmp files for debug

#define NNN   -123456
#define GCC_VERSION (__GNUC__ * 10000  + __GNUC_MINOR__ * 100 + __GNUC_PATCHLEVEL__)
#define _ANRL_NOWEB_ // DX

//COMMON TOLERANCES
#define _ZERO_TOL_ 1e-10 // DX
#define _XPROTO_TOO_CLOSE_ERROR_ 0.60 // was 0.75
#define _XPROTO_ZERO_VOL_ 1.0e-6  //CO190218

//ME190628 BEGIN - moved from CHULL for broader access
// Output formats
enum filetype {   //CO190629
  //GENERAL FILE TYPES
  txt_ft,         //general plain text
  json_ft,
  csv_ft,
  latex_ft,
  gnuplot_ft,
  jupyter2_ft,    //python 2 jupyter
  jupyter3_ft,    //python 3 jupyter
  //CHULL SPECIFIC
  chull_apool_ft,
  chull_web_ft,
};
//[CO190629 - obsolete with enum filetype]#define _apool_         'a'  // apool
//[CO190629 - obsolete with enum filetype]#define _json_          'j'  // standard json
//[CO190629 - obsolete with enum filetype]#define _pdf_           'p'  // pdf
//[CO190629 - obsolete with enum filetype]#define _txt_           't'  // plain text
//[CO190629 - obsolete with enum filetype]#define _web_           'w'  // web json
//[CO190629 - obsolete with enum filetype]#define _latex_         'l'  // latex
//[CO190629 - obsolete with enum filetype]#define _gnuplot_       'g'  // gnuplot
//[CO190629 - obsolete with enum filetype]#define _jupyterthree_  'y'  // jupyter python 3
//[CO190629 - obsolete with enum filetype]#define _jupytertwo_    'z'  // jupyter python 2

// Vector reduction types
enum vector_reduction_type {   //CO190629
  frac_vrt,   //reduce to fractions (normalized to 1)
  gcd_vrt,    //reduce by gcd
  no_vrt,     //no reduction
};
//[CO190629 - obsolete with enum vector_reduction_type]#define _frac_          'f'  //fractional
//[CO190629 - obsolete with enum vector_reduction_type]#define _gcd_           'g'  //gcd
//[CO190629 - obsolete with enum vector_reduction_type]#define _none_          'n'  //none
// ME190628 END

//compound specification is how a compound is specified
//composition (Mn2Pt3) is ORTHOGONAL to pseudopotential string (Mn_pvPt)
//for instance, H1.25 can be a pseudopotential and NOT a composition
enum compound_designation {
  composition_string,
  pp_string,
};

//CO190712 - see VASP_PseudoPotential_CleanName_InPlace() in aflow_ivasp.cpp
const string CAPITAL_LETTERS_PP_LIST="_GW2"    //CO190712 - potpaw_LDA/potpaw_LDA.20100505/Li_AE_GW2
",_GW"    //CO190712 - potpaw_PBE/potpaw_PBE.20100506/As_GW
",_ZORA"  //CO190712 - potpaw_PBE/potpaw_PBE.20100506/Pt_ZORA
",_LDApU" //CO190712 - potpaw_LDA/potpaw_LDA.20100505/Zn_sv_LDApU
",_AE"    //CO190712 - potpaw_LDA/potpaw_LDA.20100505/Li_AE_GW2
",_NC2"   //CO190712 - potpaw_LDA/potpaw_LDA.20100505/As_NC2
",_200eV"
"";

//XSTRUCTURE definitions
#define _AFLOW_XSTR_PRINT_PRECISION_ 14  //CO 180509
#define _AFLOW_POCC_PRECISION_ 8 //must be less than _AFLOW_XSTR_PRINT_PRECISION_, which is currently set to 14
#define _AFLOW_POCC_ZERO_TOL_ pow(10,-_AFLOW_POCC_PRECISION_) 

//XRD
#define XRAY_RADIATION_COPPER_Kalpha 1.5418   //Angstroms     //CO190622

//moved from avasp.cpp for broader access (chull.cpp)
#define SPECIE_TRANSITION_METALS string("Ag,Au,Cd,Co,Cr_pv,Cu_pv,Fe_pv,Hf_pv,Hg,Ir,La,Mn_pv,Mo_pv,Nb_sv,Ni_pv,Os_pv,Pd_pv,Pt,Re_pv,Rh_pv,Ru_pv,Sc_sv,Ta_pv,Tc_pv,Ti_sv,V_sv,W_pv,Y_sv,Zn,Zr_sv")
#define SPECIE_RAW_LIB2U SPECIE_TRANSITION_METALS
#define SPECIE_RAW_LIB2 string("Ag,Al,As,Au,B_h,Ba_sv,Be_sv,Bi_d,Br,Ca_sv,Cd,Cl,Co,Cr_pv,Cu_pv,Fe_pv,Ga_h,Ge_h,Hf_pv,Hg,In_d,Ir,K_sv,La,Li_sv,Mg_pv,Mn_pv,Mo_pv,Na_pv,Nb_sv,Ni_pv,Os_pv,P,Pb_d,Pd_pv,Pt,Re_pv,Rh_pv,Ru_pv,Sb,Sc_sv,Se,Si,Sn,Sr_sv,Ta_pv,Tc_pv,Te,Ti_sv,Tl_d,V_sv,W_pv,Y_sv,Zn,Zr_sv")

#define SPECIE_RAW_LIB3 string("Ag,Al,As,Au,B_h,Ba_sv,Be_sv,Bi_d,Br,Ca_sv,Cd,Cl,Co,Cr_pv,Cu_pv,Fe_pv,Ga_h,Ge_h,Hf_pv,Hg,In_d,Ir,K_sv,La,Li_sv,Mg_pv,Mn_pv,Mo_pv,Na_sv,Nb_sv,Ni_pv,Os_pv,P,Pb_d,Pd_pv,Pt,Re_pv,Rh_pv,Ru_pv,Sb,Sc_sv,Se,Si,Sn,Sr_sv,Ta_pv,Tc_pv,Te,Ti_sv,Tl_d,V_sv,W_pv,Y_sv,Zn,Zr_sv")
//#define SPECIE_RAW_LIB3 string("Ag,Au,Cd,Co,Cr_pv,Cu_pv,Fe_pv,Hf_pv,Hg,Ir,La,Mn_pv,Mo_pv,Nb_sv,Ni_pv,Os_pv,Pd_pv,Pt,Re_pv,Rh_pv,Ru_pv,Sc_sv,Ta_pv,Tc_pv,Ti_sv,V_sv,W_pv,Y_sv,Zn,Zr_sv")
//#define SPECIE_RAW_LIB3 string("Ag,Al,As,Au,B_h,Bi_d,Cd,Co,Cr_pv,Cu_pv,Fe_pv,Ga_h,Ge_h,Hf_pv,Hg,In_d,Ir,La,Mg_pv,Mn_pv,Mo_pv,Nb_sv,Ni_pv,Os_pv,P,Pb_d,Pd_pv,Pt,Re_pv,Rh_pv,Ru_pv,Sb,Sc_sv,Se,Si,Sn,Ta_pv,Te,Tc_pv,Ti_sv,V_sv,W_pv,Y_sv,Zn,Zr_sv")

//Sc,Ti,V,Cr,Mn,Fe,Co,Ni,Cu,Zn,Y,Zr,Nb,Mo,Tc,Ru,Rh,Pd,Ag,Cd,La,Hf,Ta,W,Re,Os,Ir,Pt,Au,Hg - not in order!
#define SPECIE_RAW_LIB4 SPECIE_TRANSITION_METALS

// CO 180729 - OBSOLETE - use xerror
//[OBSOLETE]// CO 180419 - global exception handling - START
//[OBSOLETE]class AFLOWRuntimeError : public std::runtime_error {
//[OBSOLETE]  public:
//[OBSOLETE]    AFLOWRuntimeError(const std::string& function,const std::string& message);
//[OBSOLETE]    AFLOWRuntimeError(const std::string& function,std::stringstream& message);
//[OBSOLETE]    string where();
//[OBSOLETE]    ~AFLOWRuntimeError() throw() {};
//[OBSOLETE]  private:
//[OBSOLETE]    string f_name;  //cannot be const &, as it goes out of scope //const string& f_name;
//[OBSOLETE]};
//[OBSOLETE]class AFLOWLogicError : public std::logic_error {
//[OBSOLETE]  public:
//[OBSOLETE]    AFLOWLogicError(const std::string& function,const std::string& message);
//[OBSOLETE]    AFLOWLogicError(const std::string& function,std::stringstream& message);
//[OBSOLETE]    string where();
//[OBSOLETE]    ~AFLOWLogicError() throw() {};
//[OBSOLETE]  private:
//[OBSOLETE]    string f_name;  //cannot be const &, as it goes out of scope //const string& f_name;
//[OBSOLETE]};
//[OBSOLETE]// CO 180419 - global exception handling - STOP

// --------------------------------------------------------------------------
// definitions for MULTHREADS
//#define MAX_ALLOCATABLE_PTHREADS     1024
#define MAX_ALLOCATABLE_PTHREADS     256
#define PTHREADS_DEFAULT 8
namespace AFLOW_PTHREADS {
  extern bool FLAG;         // run pthread YES/NO
  extern int MAX_PTHREADS;  // how many MAX threads I can use  default or --np
  extern int RUNNING;       // how many threads are actually running
  extern pthread_t vpthread[MAX_ALLOCATABLE_PTHREADS];  // the actual thread
  extern int viret[MAX_ALLOCATABLE_PTHREADS];          // the thread runnings
  extern bool vpthread_busy[MAX_ALLOCATABLE_PTHREADS];  // is the thread busy
}

extern string _AFLOWIN_; 
extern string _AFLOWLOCK_; 

// --------------------------------------------------------------------------
// definitions for aflow
// aflow2 default definitions
#define AFLOW_MATERIALS_SERVER_DEFAULT        string("materials.duke.edu")
#define AFLOW_WEB_SERVER_DEFAULT              string("nietzsche.mems.duke.edu")
#define AFLOWLIB_MATERIALS_SERVER             string("aflow.org")
#define AFLOWLIB_CONSORTIUM_STRING            string("AFLOW - www.aflow.org consortium")
#define _XENTRY_ string("index.php")

// [OBSOLETE] #define DEFAULT_KZIP_BIN              string("bzip2")           // moved to aflow_aflowrc.cpp in V3.1.194
// [OBSOLETE] #define DEFAULT_KZIP_EXT              string(".bz2")            // moved to aflow_aflowrc.cpp in V3.1.194
#define DEFAULT_KBIN_ALIEN_BIN        string("ls -las")
#define DEFAULT_KBIN_MATLAB_BIN       string("/usr/local/bin/matlab -nodesktop -nosplash -nodisplay ")
// [OBSOLETE] #define DEFAULT_KBIN_CONVERT_BIN      string("convert")
// [OBSOLETE] #define DEFAULT_KBIN_EPSTOPDF_BIN     string("epstopdf")

#define QSUB_COMMAND_DEFAULT          "qsub"
#define QSUB_PARAMS_DEFAULT           " "

#define KBIN_SYMMETRY_SGROUP_RADIUS_DEFAULT 3.0
#define KBIN_SYMMETRY_SGROUP_MAX_NUMBER 1000000

#define KBIN_SUBDIRECTORIES           string("ARUN.")

#define KBIN_NEIGHBOURS_MAX_NUMBER      30000
#define KBIN_NEIGHBOURS_RADIUS_DEFAULT 3.0
#define KBIN_NEIGHBOURS_DRADIUS_DEFAULT 0.1

#define ALIEN_INPUT_FILE_NAME_DEFAULT  "./input"
#define ALIEN_EXTERNAL_INPUT_DEFAULT   "../input_external"
#define ALIEN_OUTPUT_FILE_NAME_DEFAULT  "./output"

// aflow1 definitions (soon to be obsolete)
#define _MPI_NP_STRINGS_ "MPI_NP","mpi_np","-MPI_NP","-mpi_np"
#define _MPI_NCPUS_DEF_ 4
#define VASP_OPTIONS_MPI_DEFAULT         ""
#define VASPLS_BIN_POSTFIX_DEFAULT       "LS"
#define GRND_BIN_DEFAULT                 "./grnd_intel"

// --------------------------------------------------------------------------
// definitions for projects
// [OBSOLETE] #define SERVER_PROJECT_GNDSTATE       string("/common/GNDSTATE")
#define LIBRARY_NOTHING 256
extern uint LIBRARY_AUID,LIBRARY_ICSD,LIBRARY_LIB0,LIBRARY_LIB1,LIBRARY_LIB2,LIBRARY_LIB3,LIBRARY_LIB4,LIBRARY_LIB5,LIBRARY_LIB6,LIBRARY_LIB7,LIBRARY_LIB8,LIBRARY_LIB9;  // not in order.. will be nailed by init.cpp

#define LIBRARY_ALL         100

// [OBSOLETE] #define DEFAULT_FILE_AFLOWLIB_ENTRY_OUT        string("aflowlib.out")      // moved to aflow_aflowrc.cpp in V3.1.178
// [OBSOLETE] #define DEFAULT_FILE_AFLOWLIB_ENTRY_JSON       string("aflowlib.json")     // moved to aflow_aflowrc.cpp in V3.1.178
// [OBSOLETE] #define DEFAULT_FILE_EDATA_ORIG_OUT            string("edata.orig.out")    // moved to aflow_aflowrc.cpp in V3.1.178
// [OBSOLETE] #define DEFAULT_FILE_EDATA_RELAX_OUT           string("edata.relax.out")   // moved to aflow_aflowrc.cpp in V3.1.178
// [OBSOLETE] #define DEFAULT_FILE_EDATA_BANDS_OUT           string("edata.bands.out")   // moved to aflow_aflowrc.cpp in V3.1.178
// [OBSOLETE] #define DEFAULT_FILE_DATA_ORIG_OUT             string("data.orig.out")     // moved to aflow_aflowrc.cpp in V3.1.178
// [OBSOLETE] #define DEFAULT_FILE_DATA_RELAX_OUT            string("data.relax.out")    // moved to aflow_aflowrc.cpp in V3.1.178
// [OBSOLETE] #define DEFAULT_FILE_DATA_BANDS_OUT            string("data.bands.out")    // moved to aflow_aflowrc.cpp in V3.1.178
// [OBSOLETE] #define DEFAULT_FILE_EDATA_ORIG_JSON           string("edata.orig.json")   // moved to aflow_aflowrc.cpp in V3.1.178
// [OBSOLETE] #define DEFAULT_FILE_EDATA_RELAX_JSON          string("edata.relax.json")  // moved to aflow_aflowrc.cpp in V3.1.178
// [OBSOLETE] #define DEFAULT_FILE_EDATA_BANDS_JSON          string("edata.bands.json")  // moved to aflow_aflowrc.cpp in V3.1.178
// [OBSOLETE] #define DEFAULT_FILE_DATA_ORIG_JSON            string("data.orig.json")    // moved to aflow_aflowrc.cpp in V3.1.178
// [OBSOLETE] #define DEFAULT_FILE_DATA_RELAX_JSON           string("data.relax.json")   // moved to aflow_aflowrc.cpp in V3.1.178
// [OBSOLETE] #define DEFAULT_FILE_DATA_BANDS_JSON           string("data.bands.json")   // moved to aflow_aflowrc.cpp in V3.1.178
// [OBSOLETE] #define DEFAULT_FILE_TIME_OUT                  string("time")              // moved to aflow_aflowrc.cpp in V3.1.178
// [OBSOLETE] #define DEFAULT_FILE_SPACEGROUP1_OUT           string("SpaceGroup")        // moved to aflow_aflowrc.cpp in V3.1.178
// [OBSOLETE] #define DEFAULT_FILE_SPACEGROUP2_OUT           string("SpaceGroup2")       // moved to aflow_aflowrc.cpp in V3.1.178
// [OBSOLETE] #define DEFAULT_FILE_VOLDISTPARAMS_OUT         string("VOLDISTParams")     // moved to aflow_aflowrc.cpp in V3.1.178
// [OBSOLETE] #define DEFAULT_FILE_VOLDISTEVOLUTION_OUT      string("VOLDISTEvolution")  // moved to aflow_aflowrc.cpp in V3.1.178 
#define _AFLOWLIB_ENTRY_SEPARATOR_       string(" | ")
#define _APENNSY_STYLE_OLD_              FALSE

// --------------------------------------------------------------------------
// definition for frozsl files
#define _FROZSL_VASPSETUP_FILE_ "./aflow.frozsl_vaspsetup_file"
// --------------------------------------------------------------------------
// definitions for WEB PHP
#define AFLOW_PHP_APOOL_REFERENCES       string("19,20,49,50,51,53,54,55,56,57,59,61,62,63,65,66,67,70,71,74,75,76,81,87,99")

// --------------------------------------------------------------------------
// Definitions
//#define DEFAULT_AFLOW_FIND_PARAMETERS "-follow"
#define DEFAULT_AFLOW_FIND_PARAMETERS_NORMAL     string("-follow")
#define DEFAULT_AFLOW_FIND_PARAMETERS_NOLEAF     string("-noleaf -follow")
#define BUFFER_MAXLEN 1024
// [OBSOLETE] #define DEFAULT_AFLOW_PRESCRIPT_OUT            string("aflow.prescript.out")  // moved to aflow_aflowrc.cpp in V3.1.189 
// [OBSOLETE] #define DEFAULT_AFLOW_PRESCRIPT_COMMAND        string("aflow.prescript.command")  // moved to aflow_aflowrc.cpp in V3.1.189 
// [OBSOLETE] #define DEFAULT_AFLOW_POSTSCRIPT_OUT           string("aflow.postscript.out")  // moved to aflow_aflowrc.cpp in V3.1.189
// [OBSOLETE] #define DEFAULT_AFLOW_POSTSCRIPT_COMMAND       string("aflow.postscript.command")  // moved to aflow_aflowrc.cpp in V3.1.189 
// [OBSOLETE] #define DEFAULT_AFLOW_PGROUP_OUT               string("aflow.pgroup.out") // moved to aflow_aflowrc.cpp in V3.1.189 
// [OBSOLETE] #define DEFAULT_AFLOW_PGROUP_XTAL_OUT          string("aflow.pgroup_xtal.out") // moved to aflow_aflowrc.cpp in V3.1.189 
// [OBSOLETE] #define DEFAULT_AFLOW_PGROUPK_OUT              string("aflow.pgroupk.out") // moved to aflow_aflowrc.cpp in V3.1.189 
// [OBSOLETE] #define DEFAULT_AFLOW_PGROUPK_XTAL_OUT         string("aflow.pgroupk_xtal.out") // moved to aflow_aflowrc.cpp in V3.1.189  // DX 12/5/17 - Added pgroupk_xtal
// [OBSOLETE] #define DEFAULT_AFLOW_FGROUP_OUT               string("aflow.fgroup.out") // moved to aflow_aflowrc.cpp in V3.1.189 
// [OBSOLETE] #define DEFAULT_AFLOW_SGROUP_OUT               string("aflow.sgroup.out") // moved to aflow_aflowrc.cpp in V3.1.189 
// [OBSOLETE] #define DEFAULT_AFLOW_AGROUP_OUT               string("aflow.agroup.out") // moved to aflow_aflowrc.cpp in V3.1.189 
// [OBSOLETE] #define DEFAULT_AFLOW_IATOMS_OUT               string("aflow.iatoms.out") // moved to aflow_aflowrc.cpp in V3.1.189 
// [OBSOLETE] #define DEFAULT_AFLOW_PGROUP_JSON              string("aflow.pgroup.json") // moved to aflow_aflowrc.cpp in V3.1.189       // DX 8/2/17 - Add JSON
// [OBSOLETE] #define DEFAULT_AFLOW_PGROUP_XTAL_JSON         string("aflow.pgroup_xtal.json") // moved to aflow_aflowrc.cpp in V3.1.189  // DX 8/2/17 - Add JSON
// [OBSOLETE] #define DEFAULT_AFLOW_PGROUPK_JSON             string("aflow.pgroupk.json")  // moved to aflow_aflowrc.cpp in V3.1.189     // DX 8/2/17 - Add JSON
// [OBSOLETE] #define DEFAULT_AFLOW_PGROUPK_XTAL_JSON        string("aflow.pgroupk_xtal.json") // moved to aflow_aflowrc.cpp in V3.1.189 // DX 8/2/17 - Add JSON // DX 12/5/17 - Added pgroupk_xtal
// [OBSOLETE] #define DEFAULT_AFLOW_FGROUP_JSON              string("aflow.fgroup.json") // moved to aflow_aflowrc.cpp in V3.1.189       // DX 8/2/17 - Add JSON
// [OBSOLETE] #define DEFAULT_AFLOW_SGROUP_JSON              string("aflow.sgroup.json")  // moved to aflow_aflowrc.cpp in V3.1.189      // DX 8/2/17 - Add JSON
// [OBSOLETE] #define DEFAULT_AFLOW_AGROUP_JSON              string("aflow.agroup.json")  // moved to aflow_aflowrc.cpp in V3.1.189      // DX 8/2/17 - Add JSON
// [OBSOLETE] #define DEFAULT_AFLOW_IATOMS_JSON              string("aflow.iatoms.json")  // moved to aflow_aflowrc.cpp in V3.1.189      // DX 8/2/17 - Add JSON
// [OBSOLETE] #define DEFAULT_AFLOW_PHONON_FILE  string("aflow.phonons.out") // abandoned
// [OBSOLETE] #define DEFAULT_AFLOW_ICAGES_OUT               string("aflow.icages.out")  // moved to aflow_aflowrc.cpp in V3.1.189 
// [OBSOLETE] #define DEFAULT_AFLOW_SURFACE_OUT              string("aflow.surface.out") // moved to aflow_aflowrc.cpp in V3.1.189 
// [OBSOLETE] #define DEFAULT_AFLOW_QMVASP_OUT               string("aflow.qmvasp.out") // moved to aflow_aflowrc.cpp in V3.1.189 
// [OBSOLETE] #define DEFAULT_AFLOW_ERVASP_OUT               string("aflow.error.out") // moved to aflow_aflowrc.cpp in V3.1.189 
// [OBSOLETE] #define DEFAULT_AFLOW_IMMISCIBILITY_OUT        string("aflow.immiscibility.out") // moved to aflow_aflowrc.cpp in V3.1.189 
// [OBSOLETE] #define DEFAULT_AFLOW_MEMORY_OUT               string("aflow.memory.out") // moved to aflow_aflowrc.cpp in V3.1.189 
// [OBSOLETE] #define DEFAULT_AFLOW_FROZSL_INPUT_OUT         string("aflow.frozsl_input.out") // moved to aflow_aflowrc.cpp in V3.1.189 
// [OBSOLETE] #define DEFAULT_AFLOW_FROZSL_POSCAR_OUT        string("aflow.frozsl_poscar.out") // moved to aflow_aflowrc.cpp in V3.1.189 
// [OBSOLETE] #define DEFAULT_AFLOW_FROZSL_MODES_OUT         string("aflow.frozsl_energies.out") // moved to aflow_aflowrc.cpp in V3.1.189 
// [OBSOLETE] #define DEFAULT_AFLOW_FROZSL_EIGEN_OUT         string("aflow.frozsl_eigen.out") // moved to aflow_aflowrc.cpp in V3.1.189 
// [OBSOLETE] #define DEFAULT_AFLOW_END_OUT                  string("aflow.end.out") // moved to aflow_aflowrc.cpp in V3.1.189 

// --------------------------------------------------------------------------
// include all prototypes for aflow
#define SWAP(a,b)      {temp=(a);(a)=(b);(b)=temp;}
#define RCYCLIC(a,b,c) {temp=(c);(b)=(a);(c)=(b);a=temp;}
#define LCYCLIC(a,b,c) {temp=(a);(a)=(b);(b)=(c);c=temp;}

#define NANOPARTICLE_RADIUS_DEFAULT   10.0
#define NANOPARTICLE_DISTANCE_DEFAULT 10.0
using aurostd::min;
using aurostd::max;
using aurostd::mod;
using aurostd::_isodd;
using aurostd::_iseven;
using aurostd::_isfloat;
using aurostd::_iscomplex;
using aurostd::sign;
using aurostd::nint;
using aurostd::xcomplex;
using aurostd::xmatrix;
using aurostd::clear;
using aurostd::xvector;
//[OBSOLETE ME180705]using aurostd::xtensor3;
//[OBSOLETE ME180705]using aurostd::xtensor4;
//[OBSOLETE ME180705]using aurostd::xtensor5;
//[OBSOLETE ME180705]using aurostd::xtensor6;
//[OBSOLETE ME180705]using aurostd::xtensor7;
//[OBSOLETE ME180705]using aurostd::xtensor8;
using aurostd::xoption;
using aurostd::xcombos;

//BANDGAP  //CO191110
#define _METALGAP_ -1.0*AUROSTD_NAN
#define _METALEDGE_ -1.0

// --------------------------------------------------------------------------
// this is a container of general global choices
class _XHOST {
  public:
    // constructor destructor                         // constructor/destructor
    _XHOST();                                         // default, just allocate
    ~_XHOST();                                        // kill everything
    // _XHOST(const _XHOST& b);                          // constructor copy
    const _XHOST& operator=(const _XHOST &b);         // copy
    // BOOT
    int PID;  // aflow.cpp
    ostringstream ostrPID; // aflow.cpp
    // machinery
    bool QUIET,TEST,DEBUG,MPI;
    bool GENERATE_AFLOWIN_ONLY; //CT 180719
    bool POSTPROCESS; //CT 181212
    // HARDWARE/SOFTWARE
    string hostname,machine_type,tmpfs,user,group,home,shell,progname;
    string Find_Parameters;
    bool sensors_allowed;
    // ARGUMENTS
    vector<string> argv;          // argv of line command
    // SERVERS
    string AFLOW_MATERIALS_SERVER,AFLOW_WEB_SERVER;
    long double RAM,RAM_MB,RAM_GB;
    int CPU_Cores;
    string CPU_Model;
    string CPU_MHz;
    vector<double> vTemperatureCore;
    long double Time_starting,Time_now;
    long int Date;
    string Day,Month,Year;
    string Copyright_Years; // =string("2003-YEAR_FROM_DATE");
    // MULTHREADS
    // bool PTHREADS_FLAG;        // run pthread YES/NO 
    // int  PTHREADS_MAX;         // how many MAX threads I can use  default or --np 
    // int PTHREADS_RUNNING;      // how many threads are actually running 
    // vector<pthread_t> thread;  // the actual thread 
    // vector<int> iret;          // the thread runnings 
    // vector<bool> thread_busy;  // is the thread busy 
    // COMMANDS
    vector<string> vcmd;  
    // RAM CHECK
    double maxmem;
    // FUNCTIONS
    string command(const string& command);
    bool is_command(const string& command);
    // AFLOW STUFF
    // vflag_aflow.flag("LOOP");
    // vflag_aflow.flag("CLEAN");
    // vflag_aflow.isflag*"XCLEAN");
    bool AFLOW_RUNDIRflag;
    bool AFLOW_MULTIflag;
    bool AFLOW_RUNXflag;
    uint AFLOW_RUNXnumber;
    // QUEQUE STUFF
    bool is_PBS;int PBS_NUM_PPN,PBS_NNODES;
    bool is_SLURM;int SLURM_CPUS_ON_NODE,SLURM_NNODES,SLURM_NTASKS;
    bool is_MACHINE_FULTON_MARYLOU; // some flags
    // APENNST stuff
    bool APENNSY_USE_SERVER;
    bool APENNSY_USE_LIBRARY;
    bool APENNSY_SERVER_AFLOWLIB_ORG;
    // Library_CALCULATED*
    vector<uint>   vGlobal_uint;      // parameters uint
    vector<string> vGlobal_string;    // parameters as strings
    vector<vector<string> > vvGlobal_string; // parameters as vector strings
    // vector<string> vLibrary_ICSD;     // ordered by #species (needs to be allocated)
    // vector<string> vLibrary_ICSD_ALL; // line by line
    // string Library_ICSD_ALL;          // the complete library
    // vector<string> vVASP_POTCAR_DIRECTORIES;
    // vector<string> vAFLOW_LIBRARY_DIRECTORIES;
    // vector<string> vAFLOW_PROJECTS_DIRECTORIES;
    // AFLOW flags/options
    aurostd::xoption vflag_aflow;  // argv/argc options following the xoption structure
    aurostd::xoption vflag_pflow;  // argv/argc options following the xoption structure
    aurostd::xoption vflag_apennsy;  // argv/argc options following the xoption structure
    aurostd::xoption vflag_outreach;  // argv/argc options following the xoption structure
    aurostd::xoption vflag_control;  // argv/argc options following the xoption structure
    aurostd::xoption vschema;        // keywords, names, units etc etc

    // AFLOWRC
    string aflowrc_filename;
    string aflowrc_content;
    vector<string> vaflowrc;  
    xoption adefault;            // default  xoption
    // AFLOWSYM
    bool SKEW_TEST; // DX 10/19/17
    double SKEW_TOL; // DX 10/19/17
    // WEB MODE
    bool WEB_MODE;  //CO190401
  private:                                                //
    void free();                                           // free space
    void copy(const _XHOST& b);                            //
    void clear();                                          // free space
};

#define XHOST_vGlobal_MAX                              256
#define XHOST_Library_HTQC                             XHOST.vGlobal_string.at(0)
#define XHOST_Library_CALCULATED_ICSD_LIB              XHOST.vGlobal_string.at(1)
#define XHOST_Library_CALCULATED_ICSD_RAW              XHOST.vGlobal_string.at(2)
#define XHOST_Library_CALCULATED_LIB0_LIB              XHOST.vGlobal_string.at(3)
#define XHOST_Library_CALCULATED_LIB0_RAW              XHOST.vGlobal_string.at(4)
#define XHOST_Library_CALCULATED_LIB1_LIB              XHOST.vGlobal_string.at(5)
#define XHOST_Library_CALCULATED_LIB1_RAW              XHOST.vGlobal_string.at(6)
#define XHOST_Library_CALCULATED_LIB2_LIB              XHOST.vGlobal_string.at(7)
#define XHOST_Library_CALCULATED_LIB2_RAW              XHOST.vGlobal_string.at(8)
#define XHOST_Library_CALCULATED_LIB3_LIB              XHOST.vGlobal_string.at(9)
#define XHOST_Library_CALCULATED_LIB3_RAW              XHOST.vGlobal_string.at(10)
#define XHOST_Library_CALCULATED_LIB4_LIB              XHOST.vGlobal_string.at(11)
#define XHOST_Library_CALCULATED_LIB4_RAW              XHOST.vGlobal_string.at(12)
#define XHOST_Library_CALCULATED_LIB5_LIB              XHOST.vGlobal_string.at(13)
#define XHOST_Library_CALCULATED_LIB5_RAW              XHOST.vGlobal_string.at(14)
#define XHOST_Library_CALCULATED_LIB6_LIB              XHOST.vGlobal_string.at(15)
#define XHOST_Library_CALCULATED_LIB6_RAW              XHOST.vGlobal_string.at(16)
#define XHOST_Library_CALCULATED_LIB7_LIB              XHOST.vGlobal_string.at(17)
#define XHOST_Library_CALCULATED_LIB7_RAW              XHOST.vGlobal_string.at(18)
#define XHOST_Library_CALCULATED_LIB8_LIB              XHOST.vGlobal_string.at(19)
#define XHOST_Library_CALCULATED_LIB8_RAW              XHOST.vGlobal_string.at(20)
#define XHOST_Library_CALCULATED_LIB9_LIB              XHOST.vGlobal_string.at(21)
#define XHOST_Library_CALCULATED_LIB9_RAW              XHOST.vGlobal_string.at(22)
#define XHOST_aflowlib_icsd                            XHOST.vGlobal_string.at(23)
#define XHOST_aflowlib_lib0                            XHOST.vGlobal_string.at(24)
#define XHOST_aflowlib_lib1                            XHOST.vGlobal_string.at(25)
#define XHOST_aflowlib_lib2                            XHOST.vGlobal_string.at(26)
#define XHOST_aflowlib_lib3                            XHOST.vGlobal_string.at(27)
#define XHOST_aflowlib_lib4                            XHOST.vGlobal_string.at(28)
#define XHOST_aflowlib_lib5                            XHOST.vGlobal_string.at(29)
#define XHOST_aflowlib_lib6                            XHOST.vGlobal_string.at(30)
#define XHOST_aflowlib_lib7                            XHOST.vGlobal_string.at(31)
#define XHOST_aflowlib_lib8                            XHOST.vGlobal_string.at(32)
#define XHOST_aflowlib_lib9                            XHOST.vGlobal_string.at(33)
#define XHOST_AUID                                     XHOST.vGlobal_string.at(34)
#define XHOST_AURL                                     XHOST.vGlobal_string.at(35)
#define XHOST_LOOP                                     XHOST.vGlobal_string.at(36)
#define XHOST_Library_ICSD_ALL                         XHOST.vGlobal_string.at(37)
//  string Library_ICSD_ALL;          // the complete library

#define XHOST_vAUID                                    XHOST.vvGlobal_string.at(0)
#define XHOST_vAURL                                    XHOST.vvGlobal_string.at(1)
#define XHOST_vLOOP                                    XHOST.vvGlobal_string.at(2)
#define vAUID XHOST_vAUID
#define vAURL XHOST_vAURL
#define vLOOP XHOST_vLOOP

#define vVASP_POTCAR_DIRECTORIES                       XHOST.vvGlobal_string.at(3)
#define vAFLOW_LIBRARY_DIRECTORIES                     XHOST.vvGlobal_string.at(4)
#define vAFLOW_PROJECTS_DIRECTORIES                    XHOST.vvGlobal_string.at(5)
#define XHOST_vLibrary_ICSD                            XHOST.vvGlobal_string.at(6)
#define XHOST_vLibrary_ICSD_ALL                        XHOST.vvGlobal_string.at(7)
//  vector<string> vLibrary_ICSD;     // ordered by #species
//  vector<string> vLibrary_ICSD_ALL; // line by line

#define XHOST_README_AFLOW_LICENSE_GPL3_TXT            XHOST.vGlobal_string.at(40)
#define XHOST_README_AFLOW_TXT                         XHOST.vGlobal_string.at(41)
#define XHOST_README_AFLOW_VERSIONS_HISTORY_TXT        XHOST.vGlobal_string.at(42)
#define XHOST_README_AFLOW_PFLOW_TXT                   XHOST.vGlobal_string.at(43)
#define XHOST_README_AFLOW_APENNSY_TXT                 XHOST.vGlobal_string.at(44)
#define XHOST_README_AFLOW_SCRIPTING_TXT               XHOST.vGlobal_string.at(45)
#define XHOST_README_AFLOW_FROZSL_TXT                  XHOST.vGlobal_string.at(46)
#define XHOST_README_AFLOW_POCC_TXT                    XHOST.vGlobal_string.at(47)
#define XHOST_README_AFLOW_APL_TXT                     XHOST.vGlobal_string.at(48)
#define XHOST_README_AFLOW_QHA_SCQHA_QHA3P_TXT         XHOST.vGlobal_string.at(49)
#define XHOST_README_AFLOW_AGL_TXT                     XHOST.vGlobal_string.at(50)
#define XHOST_README_AFLOW_AEL_TXT                     XHOST.vGlobal_string.at(51)
#define XHOST_README_AFLOW_ANRL_TXT                    XHOST.vGlobal_string.at(52)
#define XHOST_README_AFLOW_COMPARE_TXT                 XHOST.vGlobal_string.at(53)
#define XHOST_README_AFLOW_GFA_TXT                     XHOST.vGlobal_string.at(53)  //CO190401
#define XHOST_README_AFLOW_SYM_TXT                     XHOST.vGlobal_string.at(54)
#define XHOST_README_AFLOW_CCE_TXT                     XHOST.vGlobal_string.at(55)  //CO190620
#define XHOST_README_AFLOW_CHULL_TXT                   XHOST.vGlobal_string.at(56)  //CO190620
#define XHOST_README_AFLOW_EXCEPTIONS_TXT              XHOST.vGlobal_string.at(57) //ME180705
#define XHOST_README_PROTO_TXT                         XHOST.vGlobal_string.at(58)
#define XHOST_README_AFLOW_XAFLOW_TXT                  XHOST.vGlobal_string.at(59)
#define XHOST_README_AFLOW_AFLOWRC_TXT                 XHOST.vGlobal_string.at(60)

#define XHOST_FINDSYM_data_space_txt                   XHOST.vGlobal_string.at(70)
#define XHOST_FINDSYM_data_wyckoff_txt                 XHOST.vGlobal_string.at(71)
#define XHOST_FROZSL_data_space_txt                    XHOST.vGlobal_string.at(72)
#define XHOST_FROZSL_data_wyckoff_txt                  XHOST.vGlobal_string.at(73)
#define XHOST_FROZSL_data_images_txt                   XHOST.vGlobal_string.at(74)
#define XHOST_FROZSL_data_irreps_txt                   XHOST.vGlobal_string.at(75)
#define XHOST_FROZSL_data_isotropy_txt                 XHOST.vGlobal_string.at(76)
#define XHOST_FROZSL_data_little_txt                   XHOST.vGlobal_string.at(77)
#define XHOST_FROZSL_symmetry2_dat                     XHOST.vGlobal_string.at(78)
#define XHOST_FROZSL_const_dat                         XHOST.vGlobal_string.at(79)
#define XHOST_FROZSL_phvaspsetup_AFLOW                 XHOST.vGlobal_string.at(80)
#define XHOST_FROZSL_phvaspsetup_POSCAR                XHOST.vGlobal_string.at(81)
#define XHOST_ElectronStoppingPower_txt                XHOST.vGlobal_string.at(82)
#define XHOST_PhotonCrossSection_txt                   XHOST.vGlobal_string.at(83)
#define XHOST_PhotonStoppingPower_txt                  XHOST.vGlobal_string.at(84)
#define XHOST_ICSD_List_txt                            XHOST.vGlobal_string.at(85)
#define XHOST_AFLOW_PSEUDOPOTENTIALS                   XHOST.vGlobal_string.at(86)
#define XHOST_AFLOW_PSEUDOPOTENTIALS_TXT               XHOST.vGlobal_string.at(87)
#define XHOST_AFLOW_PSEUDOPOTENTIALS_LIST_TXT          XHOST.vGlobal_string.at(88)
#define XHOST_f144468a7ccc2d3a72ba44000715efdb         XHOST.vGlobal_string.at(90)
#define XHOST_d0f1b0e47f178ae627a388d3bf65d2d2         XHOST.vGlobal_string.at(91)
#define XHOST_decf00ca3ad2fe494eea8e543e929068         XHOST.vGlobal_string.at(92)
// [OBSOLETE] #define XHOST_AFLOW_BinaryRead           XHOST.vGlobal_string.at(93)
// [OBSOLETE] #define XHOST_AFLOW_Binary_Angle_Read    XHOST.vGlobal_string.at(94)


// LOADENTRIES DEFAULTS
#define _AFLOW_LIB_MAX_ 10                             //LIB11 does not exist yet, modify accordingly

#define XHOST_LIBRARY_LIB0                             XHOST.vGlobal_uint.at(0)
#define XHOST_LIBRARY_LIB1                             XHOST.vGlobal_uint.at(1)
#define XHOST_LIBRARY_LIB2                             XHOST.vGlobal_uint.at(2)
#define XHOST_LIBRARY_LIB3                             XHOST.vGlobal_uint.at(3)
#define XHOST_LIBRARY_LIB4                             XHOST.vGlobal_uint.at(4)
#define XHOST_LIBRARY_LIB5                             XHOST.vGlobal_uint.at(5)
#define XHOST_LIBRARY_LIB6                             XHOST.vGlobal_uint.at(6)
#define XHOST_LIBRARY_LIB7                             XHOST.vGlobal_uint.at(7)
#define XHOST_LIBRARY_LIB8                             XHOST.vGlobal_uint.at(8)
#define XHOST_LIBRARY_LIB9                             XHOST.vGlobal_uint.at(9)
#define XHOST_LIBRARY_ICSD                             XHOST.vGlobal_uint.at(10)
#define XHOST_LIBRARY_AUID                             XHOST.vGlobal_uint.at(11)

// max is 128
extern _XHOST XHOST; // this will be global

//DX 20180131 - add symmetry definitions - START
// symmetry 
#define SG_SETTING_1    1
#define SG_SETTING_2    2
#define SG_SETTING_ANRL 3
//DX 20180131 - add symmetry definitions - END

//DX 20191122 - START
// atom environment modes
#define ATOM_ENVIRONMENT_MODE_1    1 // minimum coordination shell
#define ATOM_ENVIRONMENT_MODE_2    2 // [FUTURE] out to a given radius
#define ATOM_ENVIRONMENT_MODE_3    3 // [FUTURE] largest gap in radial distribution function (GFA)
//DX 20191122 - END

// ----------------------------------------------------------------------------
// aflow_aflowrc.cpp
#define _AFLOW_AFLOWRC_H_
#define _AFLOW_AFLOWRC_CPP_
#include "aflow_aflowrc.cpp"
#undef _AFLOW_AFLOWRC_CPP_
#undef _AFLOW_AFLOWRC_H_

// --------------------------------------------------------------------------

// Structures for flags and properties to share FAST !
// STRUCTURES
#define AFLOWIN_SEPARATION_LINE  string("[AFLOW] ************************************************************************************************************************** ")

// --------------------------------------------------------------------------
// general flags to run aflow
class _aflags {
  public:
    // trivial constructurs/destuctors/operators
    _aflags();                                          // default, just allocate
    ~_aflags();                                         // kill everything
    _aflags(const _aflags& b);                          // constructor copy
    const _aflags& operator=(const _aflags &b);         // copy
    void clear(void);                                   // clear
    // CONTENT
    bool QUIET;
    int  AFLOW_PTHREADS_NUMBER;                         // cant be GLOBAL as this is a local run stuff
    // particular
    string LocalDirectory;                              // where is aflow now
    string Directory;                                   // where aflow must run
    bool AFLOW_FORCE_RUN;                               // Force run also in database
    bool AFLOW_PERFORM_DIRECTORY;                       // Directory is specified (sometimes it is useful).
    bool AFLOW_PERFORM_FILE;                            // File is specified (sometimes it is useful).
    bool AFLOW_PERFORM_ORDER_SORT;                      // Sorts the _AFLOWIN_ in the list
    bool AFLOW_PERFORM_ORDER_REVERSE;                   // Reverse the _AFLOWIN_ in the list
    bool AFLOW_PERFORM_ORDER_RANDOM;                    // Randomize the _AFLOWIN_ in the list
    bool AFLOW_MODE_GENERATE;                           // TODO OVVERRIDE all _AFLOWIN_
    bool AFLOW_MODE_QSUB_MODE1;                         // TODO OVVERRIDE all _AFLOWIN_
    bool AFLOW_MODE_QSUB_MODE2;                         // TODO OVVERRIDE all _AFLOWIN_
    bool AFLOW_MODE_QSUB_MODE3;                         // TODO OVVERRIDE all _AFLOWIN_
    // general flags to operate in the directory
    bool KBIN_RUN_AFLOWIN;
    bool KBIN_GEN_GENERAL; // CO 180409
    bool KBIN_GEN_VASP_FROM_AFLOWIN;
    bool KBIN_GEN_AIMS_FROM_AFLOWIN;
    bool KBIN_GEN_AFLOWIN_FROM_VASP;
    // DX - START
    bool KBIN_GEN_SYMMETRY_OF_AFLOWIN;
    // DX - END 
    bool KBIN_DELETE_AFLOWIN;
    bool AFLOW_FORCE_MPI;     // not yet implemented
    bool AFLOW_FORCE_SERIAL;  // not yet implemented
    int  AFLOW_GLOBAL_NCPUS;         // Forced CPUS
    // Perform TASKS
    bool AFLOW_PERFORM_CLEAN;       // to clean a directory
    // host related things
    xoption AFLOW_MACHINE_GLOBAL;
    xoption AFLOW_MACHINE_LOCAL;       // flag for duke_beta_mpich
    // APENNSY
    aurostd::xoption vflag;
    string APENNSY_LATTICE_flag;                        // APENNSY flags
    string APENNSY_GNUPLOT_FONT_str;                    // APENNSY content
    string APENNSY_GNUPLOT_FONT_BOLD_str;               // APENNSY content
    string APENNSY_GNUPLOT_FONT_ITALICS_str;            // APENNSY content
    // [OBSOLETE] "APENNSY::HELP;                                   // APENNSY flags
    // [OBSOLETE] "APENNSY::VERBOSE_flag;                           // APENNSY flags
    // [OBSOLETE] "APENNSY_LIST_flag;                               // APENNSY flags
    // [OBSOLETE] "APENNSY::SERVER_AFLOWLIB_ORG_flag;               // APENNSY flags
    // [OBSOLETE] "APENNSY::LATEX_SNAPSHOT;                         // APENNSY flags
    // [OBSOLETE] "APENNSY::LATEX_OUTPUT;                           // APENNSY flags
    // [OBSOLETE] "APENNSY::LATEX_CITE;                             // APENNSY flags
    // [OBSOLETE] "APENNSY::ENTHALPY_TOT;                           // APENNSY flags
    // [OBSOLETE] "APENNSY::ENTHALPY_ATOM;                          // APENNSY flags
    // [OBSOLETE] "APENNSY::ENTHALPY_FORMATION_ATOM;                // APENNSY flags
    // [OBSOLETE] "APENNSY::LOAD_LIB2;                              // APENNSY flags
    // [OBSOLETE] "APENNSY::LOAD_LIB2U;                             // APENNSY flags
    // [OBSOLETE] "APENNSY::LOAD_LIB2PGM;                           // APENNSY flags
    // [OBSOLETE] "APENNSY::LOAD_LIB2X;                             // APENNSY flags
    // [OBSOLETE] "APENNSY::LOAD_ALLOY;                             // APENNSY flags
    // [OBSOLETE] "APENNSY::APOOL_PUBLIC;                           // APENNSY flags
    // [OBSOLETE] "APENNSY::APOOL_PRIVATE;                          // APENNSY flags
    // [OBSOLETE] "APENNSY::APOOL_TEST;                             // APENNSY flags
    // [OBSOLETE] "APENNSY::DATA;                                   // APENNSY flags
    // [OBSOLETE] "APENNSY::UNCLE;                                  // APENNSY flags
    // [OBSOLETE] "APENNSY::WEB;                                    // APENNSY flags
    // [OBSOLETE] "APENNSY::ALL;                                    // APENNSY flags
    // [OBSOLETE] "APENNSY::FCC;                                    // APENNSY flags
    // [OBSOLETE] "APENNSY::BCC;                                    // APENNSY flags
    // [OBSOLETE] "APENNSY::HCP;                                    // APENNSY flags
    // [OBSOLETE] "APENNSY::COUT;                                   // APENNSY flags
    // [OBSOLETE] "APENNSY::CERR;                                   // APENNSY flags
    // [OBSOLETE] "APENNSY::ENTHALPY_LIST"                          // APENNSY flags
    // [OBSOLETE] "APENNSY::PS_ENERGY_LIST"                         // APENNSY flags
    // [OBSOLETE] "APENNSY::CONVEX_HULL"                            // APENNSY flags
    // [OBSOLETE] "APENNSY::MATLAB"                                 // APENNSY flags
    // [OBSOLETE] "APENNSY::GNUPLOT"                                // APENNSY flags
    // [OBSOLETE] "APENNSY::SMALL_CONVEX_HULL_MATLAB"               // APENNSY flags
    // [OBSOLETE] "APENNSY::HISTOGRAM_LIST"                         // APENNSY flags
    // [OBSOLETE] "APENNSY::MATLAB_LIB"                             // APENNSY flags
    // [OBSOLETE] "APENNSY::RULES"                                  // APENNSY flags
    // [OBSOLETE] "APENNSY::STRUCTURES"                             // APENNSY flags
    // [OBSOLETE] "APENNSY::VASPIN;                                 // APENNSY flags
    // [OBSOLETE] "APENNSY::ORDER;                                  // APENNSY flags
    // [OBSOLETE] "APENNSY::INFO;                                   // APENNSY flags
    // [OBSOLETE] "APENNSY::MISCIBILITY;                            // APENNSY flags
    // [OBSOLETE] "APENNSY::MISCIBILITY_EXPERIMENTS;                // APENNSY flags
    // [OBSOLETE] "APENNSY::MISCIBILITY_MIEDEMA;                    // APENNSY flags
    // [OBSOLETE] "APENNSY::MISCIBILITY_HUMEROTHERY;                // APENNSY flags
    // [OBSOLETE] "APENNSY::MISCIBILITY_TABLE;                      // APENNSY flags
    // [OBSOLETE] "APENNSY::MISCIBILITY_STATISTICS;                 // APENNSY flags
    // [OBSOLETE] "APENNSY::STRUCTURE_VOLUMES;                      // APENNSY flags
    // [OBSOLETE] "APENNSY::REFERENCE;                              // APENNSY flags
    // [OBSOLETE] "APENNSY_PROTOCHECK;                              // APENNSY flags
    // [OBSOLETE] "APENNSY::NEGLECT_STRUCTURES;                     // APENNSY flags
    // [OBSOLETE] "APENNSY::UPDATE;                                 // APENNSY flags
    // [OBSOLETE] "APENNSY::CSWAP;                                  // APENNSY flags
    vector<string> APENNSY_NEGLECT_STRUCTURES_vstrs;    // APENNSY content
  private:                                              //
    void free();                                        // free space
    void copy(const _aflags& b);                        //
};

// ME 181026 - Container for APL options
struct _moduleOptions {
  _moduleOptions() : minatoms_restricted(false) {;}  //CO181226
  // APL
  vector<bool> supercell_method;
  bool minatoms_restricted; //CO181226 = false;
  vector<aurostd::xoption> aplflags;

  // AAPL
  vector<bool> cut_rad_shell;
  vector<aurostd::xoption> aaplflags;

  // QHA
  vector<aurostd::xoption> qhaflags;

  // AEL
  vector<aurostd::xoption> aelflags;

  // AGL
  vector<aurostd::xoption> aglflags;
};

// --------------------------------------------------------------------------
// general flags for kbinary (all)
class _kflags {
  public:
    // trivial constructurs/destuctors/operators
    _kflags();                                          // default, just allocate
    ~_kflags();                                         // kill everything
    _kflags(const _kflags& b);                          // constructor copy
    const _kflags& operator=(const _kflags &b);         // copy
    void clear(void);                                   // clear
    // CONTENT
    // in this struct we put all the flags which are used on LOCAL DIRECTORIES in KBIN MODE
    //
    bool AFLOW_MODE_ALIEN;
    //
    bool AFLOW_MODE_MATLAB;
    bool AFLOW_MATLAB_MODE_EXPLICIT;
    bool AFLOW_MATLAB_MODE_EXPLICIT_START_STOP;
    bool AFLOW_MATLAB_MODE_IMPLICIT;
    bool AFLOW_MATLAB_MODE_EXTERNAL;
    bool AFLOW_MATLAB_FILE;
    bool AFLOW_MATLAB_FILE_FILE;
    bool AFLOW_MATLAB_FILE_COMMAND;
    //
    bool AFLOW_MODE_VASP;
    bool AFLOW_MODE_AIMS;
    //
    bool AFLOW_MODE_PRESCRIPT_EXPLICIT;
    bool AFLOW_MODE_PRESCRIPT_EXPLICIT_START_STOP;
    stringstream AFLOW_MODE_PRESCRIPT;
    bool AFLOW_MODE_POSTSCRIPT_EXPLICIT;
    bool AFLOW_MODE_POSTSCRIPT_EXPLICIT_START_STOP;
    stringstream AFLOW_MODE_POSTSCRIPT;
    //
    bool AFLOW_MODE_EMAIL;
    // normal binary
    string KBIN_BIN;
    string KBIN_SERIAL_BIN; // ME190107
    string KZIP_BIN;
    bool   KZIP_COMPRESS;
    // MPI binaries and flags
    bool   KBIN_MPI;
    int    KBIN_MPI_NCPUS;
    string KBIN_MPI_NCPUS_STRING; //ME181216
    int    KBIN_MPI_NCPUS_BUFFER;
    string KBIN_MPI_START;
    string KBIN_MPI_STOP;
    string KBIN_MPI_COMMAND;
    bool   KBIN_MPI_AUTOTUNE;
    string KBIN_MPI_BIN;
    string KBIN_MPI_OPTIONS;
    // QSUB
    bool   KBIN_QSUB;
    bool   KBIN_QSUB_MODE1;
    bool   KBIN_QSUB_MODE2;
    bool   KBIN_QSUB_MODE3;
    string KBIN_QSUB_COMMAND;
    string KBIN_QSUB_PARAMS;
    bool   KBIN_QSUB_MODE_EXPLICIT;
    bool   KBIN_QSUB_MODE_EXPLICIT_START_STOP;
    bool   KBIN_QSUB_MODE_IMPLICIT;
    bool   KBIN_QSUB_FILE;
    // symmetry operation lists
    bool  KBIN_SYMMETRY_CALCULATION;
    // DX - START
    bool  KBIN_SYMMETRY_NO_SCAN;
    double KBIN_SYMMETRY_EPS;
    bool  KBIN_SYMMETRY_CALCULATE_PGROUP;       // DX 8/14/17 - Specify what to calculate/verify
    bool  KBIN_SYMMETRY_CALCULATE_PGROUPK;      // DX 8/14/17 - Specify what to calculate/verify
    bool  KBIN_SYMMETRY_CALCULATE_FGROUP;       // DX 8/14/17 - Specify what to calculate/verify
    bool  KBIN_SYMMETRY_CALCULATE_PGROUP_XTAL;  // DX 8/14/17 - Specify what to calculate/verify
<<<<<<< HEAD
    bool  KBIN_SYMMETRY_CALCULATE_PGROUPK_XTAL; // DX 12/5/17 - Specify what to calculate/verify
=======
    bool  KBIN_SYMMETRY_CALCULATE_PGROUPK_XTAL; // DX 12/5/17 - Specify what to calculate/verify; Added pgroupk_xtal
>>>>>>> 09b06c12
    bool  KBIN_SYMMETRY_CALCULATE_PGROUPK_PATTERSON;  // DX 20200129 - Specify what to calculate/verify
    bool  KBIN_SYMMETRY_CALCULATE_IATOMS;       // DX 8/14/17 - Specify what to calculate/verify
    bool  KBIN_SYMMETRY_CALCULATE_AGROUP;       // DX 8/14/17 - Specify what to calculate/verify
    bool  KBIN_SYMMETRY_CALCULATE_SGROUP;       // DX 8/14/17 - Specify what to calculate/verify
    // DX - END
    bool  KBIN_SYMMETRY_PGROUP_WRITE;      // taken TRUE by default
    bool  KBIN_SYMMETRY_PGROUPK_WRITE;     // taken TRUE by default
    bool  KBIN_SYMMETRY_PGROUP_XTAL_WRITE; // taken TRUE by default
    bool  KBIN_SYMMETRY_PGROUPK_XTAL_WRITE;// DX 12/5/17 - Added pgroupk_xtal
    bool  KBIN_SYMMETRY_PGROUPK_PATTERSON_WRITE;// DX 20200129 - taken TRUE by default
    bool  KBIN_SYMMETRY_FGROUP_WRITE;      // taken TRUE by default
    bool  KBIN_SYMMETRY_SGROUP_WRITE;
    bool  KBIN_SYMMETRY_AGROUP_WRITE;      // taken TRUE by default
    bool  KBIN_SYMMETRY_IATOMS_WRITE;      // taken TRUE by default
    double KBIN_SYMMETRY_SGROUP_RADIUS;
    // neighbours operation lists
    bool  KBIN_NEIGHBOURS_CALCULATION;
    bool  KBIN_NEIGHBOURS_WRITE;
    double KBIN_NEIGHBOURS_RADIUS;
    double KBIN_NEIGHBOURS_DRADIUS;
    // pocc operation lists
    bool   KBIN_POCC;
    bool   KBIN_POCC_CALCULATION;
    string KBIN_POCC_TEMPERATURE_STRING;  //CO191114
    // frozsl operation lists
    bool   KBIN_FROZSL;
    bool   KBIN_FROZSL_DOWNLOAD;
    bool   KBIN_FROZSL_FILE;
    string KBIN_FROZSL_FILE_NAME;
    // [OBSOLETE]  bool   KBIN_FROZSL_PRESCRIPT_MODE_EXPLICIT;
    // [OBSOLETE]  bool   KBIN_FROZSL_PRESCRIPT_MODE_EXPLICIT_START_STOP;
    // [OBSOLETE]  string KBIN_FROZSL_PRESCRIPT_STRING;
    // [OBSOLETE]  bool   KBIN_FROZSL_POSTSCRIPT_MODE_EXPLICIT;
    // [OBSOLETE]  bool   KBIN_FROZSL_POSTSCRIPT_MODE_EXPLICIT_START_STOP;
    // [OBSOLETE]  string KBIN_FROZSL_POSTSCRIPT_STRING;
    bool   KBIN_FROZSL_STRUCTURE_MODE_FILE;
    bool   KBIN_FROZSL_STRUCTURE_MODE_EXPLICIT_START_STOP;
    string KBIN_FROZSL_STRUCTURE_STRING;
    bool   KBIN_FROZSL_DIELECTRIC_MODE_FILE;
    bool   KBIN_FROZSL_DIELECTRIC_MODE_EXPLICIT_START_STOP;
    bool   KBIN_FROZSL_DIELECTRIC_ZEFF;
    string KBIN_FROZSL_DIELECTRIC_STRING;
    // phonons operation lists
    bool   KBIN_PHONONS_CALCULATION_APL;
    bool   KBIN_PHONONS_CALCULATION_QHA;  // CO - 170601
    bool   KBIN_PHONONS_CALCULATION_QHA_A;    //PN180705
    bool   KBIN_PHONONS_CALCULATION_QHA_B;    //PN180705
    bool   KBIN_PHONONS_CALCULATION_QHA_C;    //PN180705
    bool   KBIN_PHONONS_CALCULATION_QHA3P;    //PN180705
    bool   KBIN_PHONONS_CALCULATION_QHA3P_A;  //PN180705
    bool   KBIN_PHONONS_CALCULATION_QHA3P_B;  //PN180705
    bool   KBIN_PHONONS_CALCULATION_QHA3P_C;  //PN180705
    bool   KBIN_PHONONS_CALCULATION_SCQHA;    //PN180705
    bool   KBIN_PHONONS_CALCULATION_SCQHA_A;  //PN180705
    bool   KBIN_PHONONS_CALCULATION_SCQHA_B;  //PN180705
    bool   KBIN_PHONONS_CALCULATION_SCQHA_C;  //PN180705
    bool   KBIN_PHONONS_CALCULATION_AAPL; // CO - 170601
    bool   KBIN_PHONONS_CALCULATION_AGL;
    bool   KBIN_PHONONS_CALCULATION_AEL;
    bool   KBIN_PHONONS_CALCULATION_FROZSL;
    string KBIN_PHONONS_CALCULATION_FROZSL_output;
    string KBIN_PHONONS_CALCULATION_FROZSL_poscars;
    _moduleOptions KBIN_MODULE_OPTIONS;  // ME181027
  private:                                             //
    void free();                                        // free space
    void copy(const _kflags& b);                        //
};

// --------------------------------------------------------------------------
// general flags for vasp mode
class xstructure; // prototype of structure, just to compile
class _vflags {
  public:
    // trivial constructurs/destuctors/operators
    _vflags();                                            // default, just allocate
    ~_vflags();                                           // kill everything
    _vflags(const _vflags& b);                            // constructor copy
    const _vflags& operator=(const _vflags &b);           // copy
    void clear(void);                                     // clear
    // CONTENT
    // in this struct we put all the flags which are used on LOCAL DIRECTORIES in VASP MODE
    xoption AFLOW_SYSTEM;                         // ME 181121
    int KBIN_VASP_RUN_NRELAX;
    xoption KBIN_VASP_RUN;                        // GENERATE, STATIC, KPOINTS, RELAX, RELAX_STATIC, RELAX_STATIC_BANDS, STATIC_BANDS, DIELECTRIC_STATIC, DIELECTRIC_DYNAMIC, DSCF
    xoption KBIN_VASP_REPEAT;                     // REPEAT_BANDS REPEAT_STATIC_BANDS REPEAT_DELSOL
    xoption KBIN_VASP_FORCE_OPTION_NOTUNE;        // NOTUNE
    xoption KBIN_VASP_FORCE_OPTION_SYSTEM_AUTO;   // SYSTEM_AUTO
    xoption KBIN_VASP_FORCE_OPTION_RELAX_MODE;    // RELAX_MODE  forces/energy
    xoption KBIN_VASP_FORCE_OPTION_RELAX_TYPE;    // RELAX_TYPE  STATIC, ALL, IONS, CELL_SHAPE, CELL_VOLUME, IONS_CELL_VOLUME
    xoption KBIN_VASP_FORCE_OPTION_PREC;          // PREC 
    xoption KBIN_VASP_FORCE_OPTION_ALGO;          // ALGO 
    xoption KBIN_VASP_FORCE_OPTION_METAGGA;       // METAGGA 
    xoption KBIN_VASP_FORCE_OPTION_IVDW;          // IVDW
    xoption KBIN_VASP_FORCE_OPTION_ABMIX;         // ABMIX
    xoption KBIN_VASP_FORCE_OPTION_AUTO_PSEUDOPOTENTIALS; // AUTO_PSEUDOPOTENTIALS
    // ENMAX_MULTIPLY
    xoption KBIN_VASP_FORCE_OPTION_ENMAX_MULTIPLY_EQUAL;  // isentry and content_int
    // NBANDS
    xoption KBIN_VASP_FORCE_OPTION_NBANDS_EQUAL;  // isentry and content_int
    bool KBIN_VASP_FORCE_OPTION_NBANDS_AUTO_isentry;
    // POTIM
    xoption KBIN_VASP_FORCE_OPTION_POTIM_EQUAL;   // isentry and content_double
    // PSTRESS
    xoption KBIN_VASP_FORCE_OPTION_PSTRESS_EQUAL; // isentry and content_double
    // EDIFFG
    xoption KBIN_VASP_FORCE_OPTION_EDIFFG_EQUAL; // isentry and content_double
    // ISMEAR
    xoption KBIN_VASP_FORCE_OPTION_ISMEAR_EQUAL;  // isentry and content_double //CO181129
    // SIGMA
    xoption KBIN_VASP_FORCE_OPTION_SIGMA_EQUAL;  // isentry and content_double //CO181129
    // RWIGS
    bool KBIN_VASP_FORCE_OPTION_RWIGS_STATIC;  
    xoption KBIN_VASP_FORCE_OPTION_SKIP_NOMIX;    // SKIP_NOMIX
    xoption KBIN_VASP_FORCE_OPTION_SPIN;          // SPIN 
    bool KBIN_VASP_FORCE_OPTION_SPIN_REMOVE_RELAX_1;
    bool KBIN_VASP_FORCE_OPTION_SPIN_REMOVE_RELAX_2;
    // xoption KBIN_VASP_FORCE_OPTION_TRISTATE;      //  SYM 
    xoption KBIN_VASP_FORCE_OPTION_BADER;         // BADER=ON | OFF | NONE
    xoption KBIN_VASP_FORCE_OPTION_ELF;           // ELF=ON | OFF | NONE
    xoption KBIN_VASP_FORCE_OPTION_AUTO_MAGMOM;   // AUTO_MAGMOM
    xoption KBIN_VASP_FORCE_OPTION_SYM;           // SYM
    xoption KBIN_VASP_FORCE_OPTION_WAVECAR;       // WAVECAR
    xoption KBIN_VASP_FORCE_OPTION_CHGCAR;        // CHGCAR
    xoption KBIN_VASP_FORCE_OPTION_CHGCAR_FILE;   // ME191028
    xoption KBIN_VASP_FORCE_OPTION_LSCOUPLING;    // LSCOUPLING
    xoption KBIN_VASP_FORCE_OPTION_LDAU0;         // LDAU0
    xoption KBIN_VASP_FORCE_OPTION_LDAU1;         // LDAU1
    xoption KBIN_VASP_FORCE_OPTION_LDAU2;         // LDAU2
    xoption KBIN_VASP_FORCE_OPTION_LDAU_ADIABATIC;// LDAU_ADIABATIC
    xoption KBIN_VASP_FORCE_OPTION_LDAU_CUTOFF;   // LDAU_CUTOFF
    string KBIN_VASP_LDAU_SPECIES;
    string KBIN_VASP_LDAU_PARAMETERS;
    bool KBIN_VASP_LDAU_AFLOW_AUTO_flag;
    // FORCE_OPTION
    xoption KBIN_VASP_FORCE_OPTION_TYPE;          // TYPE 
    bool KBIN_VASP_FORCE_OPTION_NSW_EQUAL;
    int  KBIN_VASP_FORCE_OPTION_NSW_EQUAL_VALUE;

    xoption KBIN_VASP_FORCE_OPTION_IGNORE_AFIX;   // AFIX
    // xoption kopts;
    xoption KBIN_VASP_FORCE_OPTION_CONVERT_UNIT_CELL;   // CONVERT_UNIT_CELL
    xoption KBIN_VASP_FORCE_OPTION_VOLUME;        // EQUAL_EQUAL, MULTIPLY_EQUAL,PLUS_EQUAL
    xoption KBIN_VASP_FORCE_OPTION_KPOINTS;       // KPOINTS 
    xoption KBIN_VASP_INCAR_MODE;                 // EXPLICIT, EXPLICIT_START_STOP, IMPLICIT, EXTERNAL;
    // RELAX
    xoption KBIN_VASP_KPOINTS_MODE;               // EXPLICIT, EXPLICIT_START_STOP, IMPLICIT, EXTERNAL;
    xoption KBIN_VASP_KPOINTS_KMODE;              // isentry and content_int
    xoption KBIN_VASP_KPOINTS_KPPRA;              // isentry and content_int
    xoption KBIN_VASP_KPOINTS_KSCHEME;            // isentry and content_string
    xoption KBIN_VASP_KPOINTS_KSHIFT;             // isentry and content_string
    // STATIC
    xoption KBIN_VASP_KPOINTS_STATIC_KMODE;       // isentry and content_int
    xoption KBIN_VASP_KPOINTS_STATIC_KPPRA;       // isentry and content_int
    xoption KBIN_VASP_KPOINTS_STATIC_KSCHEME;     // isentry and content_string
    xoption KBIN_VASP_KPOINTS_STATIC_KSHIFT;      // isentry and content_string
    // PHONONS
    xoption KBIN_VASP_KPOINTS_PHONONS_KPPRA;      // isentry and content_int
    xoption KBIN_VASP_KPOINTS_PHONONS_KSCHEME;    // isentry and content_string
    xoption KBIN_VASP_FORCE_OPTION_KPOINTS_PHONONS_PARITY;  // EVEN ODD
    // BANDS
    xoption KBIN_VASP_KPOINTS_BANDS_LATTICE;
    //  bool KBIN_VASP_KPOINTS_BANDS_LATTICE_FLAG;
    //  string KBIN_VASP_KPOINTS_BANDS_LATTICE_VALUE;
    bool KBIN_VASP_KPOINTS_BANDS_LATTICE_AUTO_FLAG;
    bool KBIN_VASP_KPOINTS_BANDS_GRID_FLAG;
    uint KBIN_VASP_KPOINTS_BANDS_GRID_VALUE;
    bool KBIN_VASP_WRITE_KPOINTS;

    xoption KBIN_VASP_POSCAR_MODE; // EXPLICIT, EXPLICIT_START_STOP, EXPLICIT_START_STOP_POINT, IMPLICIT, EXTERNAL;
    std::vector<string> KBIN_VASP_POSCAR_MODE_EXPLICIT_VSTRING;
    std::vector<xstructure> KBIN_VASP_POSCAR_MODE_EXPLICIT_VSTRUCTURE;
    xoption KBIN_VASP_POTCAR_MODE;  // EXPLICIT, IMPLICIT, EXTERNAL;
    bool KBIN_VASP_INCAR_VERBOSE;   // VERBOSITY
    xoption KBIN_VASP_INCAR_FILE;   // KEYWORD, SYSTEM_AUTO, FILE, COMMAND
    stringstream KBIN_VASP_INCAR_EXPLICIT;  // ME 181127
    stringstream KBIN_VASP_INCAR_EXPLICIT_START_STOP;  // ME 181127
    xoption KBIN_VASP_KPOINTS_FILE; // KEYWORD, FILE, COMMAND
    stringstream KBIN_VASP_KPOINTS_EXPLICIT;  // ME 181127
    stringstream KBIN_VASP_KPOINTS_EXPLICIT_START_STOP;  // ME 181127
    xoption KBIN_VASP_POSCAR_FILE;  // KEYWORD, PROTOTYPE, FILE, COMMAND
    xoption KBIN_VASP_POSCAR_FILE_VOLUME; // EQUAL_EQUAL, MULTIPLY_EQUAL PLUS_EQUAL
    xoption KBIN_VASP_POTCAR_FILE; // KEYWORD, SYSTEM_AUTO, PREFIX, SUFFIX, FILE, COMMAND, WRITE
    stringstream KBIN_VASP_POTCAR_EXPLICIT;  //CO181226
  private:                                                   //
    void free();                                              // free space
    void copy(const _vflags& b);                              //
};

// --------------------------------------------------------------------------
// general flags for aims mode
class _aimsflags {
  public:
    _aimsflags();
    ~_aimsflags();
    _aimsflags(const _aimsflags& b);
    const _aimsflags& operator=(const _aimsflags& b);
    void clear();
    // CONTENT
    // in this struct we put all the flags which are used on LOCAL DIRECTORIES in AIMS MODE
    xoption KBIN_AIMS_FORCE_OPTION_NOTUNE;
    xoption KBIN_AIMS_RUN;
    xoption KBIN_AIMS_GEOM_MODE;
    xoption KBIN_AIMS_GEOM_FILE;
    std::vector<string> KBIN_AIMS_GEOM_MODE_EXPLICIT_VSTRING;
    std::vector<xstructure> KBIN_AIMS_GEOM_MODE_EXPLICIT_VSTRUCTURE;
    xoption KBIN_AIMS_GEOM_FILE_VOLUME;
    xoption KBIN_AIMS_FORCE_OPTION_VOLUME;
    xoption KBIN_AIMS_FORCE_OPTION_CONVERT_UNIT_CELL;
    xoption KBIN_AIMS_CONTROL_MODE;
    xoption KBIN_AIMS_CONTROL_FILE;
    bool KBIN_AIMS_CONTROL_VERBOSE;   // VERBOSITY
  private:
    void free();                                              // free space
    void copy(const _aimsflags& b);                           //
};

// --------------------------------------------------------------------------
// general flags for alien mode
class _alienflags {
  public:
    // trivial constructurs/destuctors/operators
    _alienflags();                                            // default, just allocate
    ~_alienflags();                                           // kill everything
    _alienflags(const _alienflags& b);                        // constructor copy
    const _alienflags& operator=(const _alienflags &b);       // copy
    void clear(void);                                         // clear
    // CONTENT
    bool KBIN_ALIEN_COMMAND_BINARY_FLAG;
    string KBIN_ALIEN_COMMAND_BINARY_VALUE;
    bool KBIN_ALIEN_COMMAND_BINARY_START_STOP_FLAG;
    // in this struct we put all the flags which are used on LOCAL DIRECTORIES in ALIEN MODE
    bool KBIN_ALIEN_FORCE_OPTION_NOTUNE;
    bool KBIN_ALIEN_FORCE_OPTION_SOMETHING;                   // SOMETHING

    bool KBIN_ALIEN_INPUT_MODE_EXPLICIT;
    bool KBIN_ALIEN_INPUT_MODE_EXPLICIT_START_STOP;
    bool KBIN_ALIEN_INPUT_MODE_IMPLICIT;
    bool KBIN_ALIEN_INPUT_MODE_EXTERNAL;
    bool KBIN_ALIEN_INPUT_FILE;
    bool KBIN_ALIEN_INPUT_FILE_FILE_FLAG;
    string KBIN_ALIEN_INPUT_FILE_FILE_VALUE;
    bool KBIN_ALIEN_INPUT_FILE_COMMAND_FLAG;
    string KBIN_ALIEN_INPUT_FILE_COMMAND_VALUE;
    bool KBIN_ALIEN_INPUT_MODE_INPUT_FLAG;
    string KBIN_ALIEN_INPUT_MODE_INPUT_VALUE;
    bool KBIN_ALIEN_OUTPUT_MODE_OUTPUT_FLAG;
    string KBIN_ALIEN_OUTPUT_MODE_OUTPUT_VALUE;
  private:                                              //
    void free();                                             // free space
    void copy(const _alienflags& b);                         //
};

// --------------------------------------------------------------------------
// general container for any set of flags
class _xflags {
  public:
    _xflags();
    _xflags(_vflags& vflags);
    _xflags(_aimsflags& aimsflags);
    _xflags(_alienflags& alienflags);
    ~_xflags();
    _xflags(const _xflags& b);
    const _xflags& operator=(const _xflags& b);
    void clear();
    bool AFLOW_MODE_VASP;
    _vflags vflags;
    bool AFLOW_MODE_AIMS;
    _aimsflags aimsflags;
    bool AFLOW_MODE_ALIEN;
    _alienflags alienflags;
    void setVFlags(_vflags& vflags);
    void setAIMSFlags(_aimsflags& aimsflags);
    //add qe and others here eventually
    void setALIENFlags(_alienflags& alienflags);
  private:
    void free();                                              // free space
    void copy(const _xflags& b);                           //
};

// --------------------------------------------------------------------------
// aflow_init.cpp
namespace init {
  int GetCPUCores();
  bool InitMachine(bool INIT_VERBOSE,vector<string>& argv,vector<string>& cmds,std::ostream& outf);
  string InitLoadString(string string2load,bool=FALSE);
  string InitGlobalObject(string string2load,string="",bool=FALSE);
  string InitLibraryObject(string string2load,bool=FALSE);
  string AFLOW_Projects_Directories(string string2load);
  long GetRAM(void);
  uint GetTEMPs(void);
  uint InitSchema(bool INIT_VERBOSE);
} // namespace init

uint AFLOW_getTEMP(vector<string> argv);
uint AFLOW_monitor(vector<string> argv);
double AFLOW_checkMEMORY(string="",double=102.0);
bool CheckMaterialServer(string message);
bool CheckMaterialServer(void);
string aflow_get_time_string(void);
string aflow_get_time_string_short(void);
string strPID(void);

string Message(string="");
string Message(string str1,string list2print);
string Message(const _aflags& aflags,string="",string="");
bool AFLOW_BlackList(string h);
namespace init {
  bool ErrorOption(ostream &oss,const string& options, const string& routine,vector<string> vusage);
  bool ErrorOption(ostream &oss,const string& options, const string& routine,string vusage);
}

// --------------------------------------------------------------------------
// aflow_aflowrc.cpp
namespace aflowrc {
  bool is_available(std::ostream& oss,bool AFLOWRC_VERBOSE);
  bool read(std::ostream& oss,bool AFLOWRC_VERBOSE);
  bool write_default(std::ostream& oss,bool AFLOWRC_VERBOSE);
  bool print_aflowrc(std::ostream& oss,bool AFLOWRC_VERBOSE);
} // namespace aflowrc

// --------------------------------------------------------------------------
// aflow_arguments  
uint PflowARGs(vector<string> &argv,vector<string> &cmds,aurostd::xoption &vpflow); // called inside Init::InitMachine coded in aflow_pflow_main.cpp
uint ApennsyARGs(vector<string> &argv,vector<string> &cmds,aurostd::xoption &vflag); // called inside Init::InitMachine coded in aflow_apennsy_main.cpp

// --------------------------------------------------------------------------
// --------------------------------------------------------------------------
// aflow_xatom.cpp

#define _COORDS_FRACTIONAL_ 0
#define _COORDS_CARTESIAN_  1
#define _UPDATE_LATTICE_VECTORS_TO_ABCANGLES_   2
#define _UPDATE_LATTICE_ABCANGLES_TO_VECTORS_   3

#define _PGROUP_ 0             // for point group lattice
#define _PGROUPK_ 5            // for point group klattice
#define _PGROUP_XTAL_ 6        // for point group crystal
#define _PGROUPK_XTAL_ 7       // for point group kcrystal
#define _PGROUPK_PATTERSON_ 8   // for point group Patterson //DX 20200129
#define _FGROUP_ 1             // for factor group
#define _SGROUP_ 2             // for space group
#define _AGROUP_ 3             // for site positions point group
#define _IATOMS_ 4             // for equivalent atoms

// --------------------------------------------------------------------------
// DX and CO - START
//DX 20190214 [OBSOLETE] extern thread_local double _SYM_TOL_; // tolerance control for isequal_RHT in atom class (RHT)
// DX and CO - END

class _atom { // simple class.. nothing fancy
  public:
    // constructor destructor                              // constructor/destructor
    _atom();                                               // default, just allocate
    ~_atom();                                              // kill everything
    _atom(const _atom& b);                                 // constructor copy
    const _atom& operator=(const _atom &b);                // copy
    void clear();
    // content                                             // content
    xvector<double> fpos;                                  // positions are with respect to ijk lattice cell
    xvector<double> cpos;                                  // so if fpos/cpos is outside a cell, you can shift
    xvector<double> corigin;                               // origin for convasp purposes
    xvector<double> coord;                                 // general coordinate for symmetry routines (RHT)
    vector<string> fpos_equation;                          // DX 20180607 - lattice equation for atomic position 
    vector<string> cpos_equation;                          // DX 20180607 - Cartesian equation for atomic position 
    double spin;                                           // spin along z in VASP MODE
    bool spin_is_given;                                    // TRUE if spin has been set // DX 9/21/17
    xvector<double> noncoll_spin;                          // non-collinear spin                // DX 12/5/17
    bool noncoll_spin_is_given;                            // TRUE if noncoll_spin has been set // DX 12/5/17
    double mass;                                           // mass 
    int    type;                                           // with bringincell, which adjust cpos/fpos and ijk as well
    string name;                                           // the name read from the INPUT
    bool   name_is_given;                                  // TRUE is atom name has been given
    string cleanname;                                      // a chemical clean version of the name
    int info;                                              // container for misc. information  // RHT
    int    atomic_number;                                  // 0 by defauls
    int    number;                                         // atom number reference for convasp, from zero to the sky
    string sd;                                             // ?
    xvector<int> ijk;                                      // xvector identifier of the lattice (but you must give str)
    bool   isincell;                                       // is in cell ? (i==j==k==0 ?)
    int    basis;                                          // identifier of position in the basis, from zero to the sky
    double reference;                                      // reference/measure for ordering
    int    ireference;                                     // sort of number in the list
    // for symmetry
    int    equivalent;                                     // points to the equivalent atom in the cell (-1 if irreducible)
    bool   is_inequivalent;                                // if atom is irreducible
    uint   num_equivalents;                                // say how many they are (only for is_inequivalent)
    uint   index_iatoms;                                   // if calculated on the xstructure, the index within iatoms for the identical atoms
    // for order parameter                                 // order parameter
    int    order_parameter_value;                          // order parameter
    bool   order_parameter_atom;                           // order parameter
    // for partial occupation                              // partial occupation
    double partial_occupation_value;                       // partial occupation
    bool   partial_occupation_flag;                        // partial occupation
    int shell;                                             // neighbour shell number
    // printing
    bool   verbose;                                        // verbose in printing
    bool   print_RHT;                                      // a printer for coord and name (general position)   // RHT
    bool   print_cartesian;                                // print frac or cartesian
    // operators/functions                                 // operator/functions
    friend ostream& operator<<(ostream &,const _atom&);    // print
    void CleanName(void);                                  // function to clean up the name
    void CleanSpin(void);                                  // function to clean up the spin from EZ vasp script
    void ClearSymmetry(void);                              // clears symmetry //CO190219
  private:                                                //
    void free();                                           // free space
    void copy(const _atom& b); //
};

class _atom_reference_cmp {                              // sorting through reference
  public:
    bool operator()(const _atom& atom1,const _atom& atom2) const {
      return (bool) (atom1.reference<atom2.reference);}
};
class _atom_type_cmp {                                   // sorting through type
  public:
    bool operator()(const _atom& atom1,const _atom& atom2) const {
      return (bool) (atom1.type<atom2.type);}
};

#define NUM_ELEMENTS (103+1)  // up to Uranium
extern std::vector<string> vatom_symbol;             // store starting from ONE
extern std::vector<string> vatom_name;               // store starting from ONE
extern std::vector<double> vatom_mass;               // store starting from ONE
extern std::vector<double> vatom_volume;             // store starting from ONE
extern std::vector<int> vatom_valence_iupac;         // store starting from ONE http://en.wikipedia.org/wiki/Valence_(chemistry)
extern std::vector<int> vatom_valence_std;           // store starting from ONE http://en.wikipedia.org/wiki/Valence_(chemistry)
extern std::vector<double> vatom_miedema_phi_star;       // store starting from ONE Miedema Rule Table 1a Physica 100B (1980) 1-28
extern std::vector<double> vatom_miedema_nws;            // store starting from ONE Miedema Rule Table 1a Physica 100B (1980) 1-28
extern std::vector<double> vatom_miedema_Vm;             // store starting from ONE Miedema Rule Table 1a Physica 100B (1980) 1-28
extern std::vector<double> vatom_miedema_gamma_s;        // store starting from ONE Miedema Rule Table 1a Physica 100B (1980) 1-28
extern std::vector<double> vatom_miedema_BVm;            // store starting from ONE Miedema Rule Table 1a Physica 100B (1980) 1-28
extern std::vector<double> vatom_radius;             // store starting from ONE - Saxena
extern std::vector<double> vatom_radius_covalent;    // store starting from ONE - Codero, Covalent radii revisited, DOI: 10.1039/b801115j // DX and CO - 9/4/17
extern std::vector<double> vatom_electronegativity;  // store starting from ONE - Saxena
extern std::vector<string> vatom_crystal;            // store starting from ONE - Ashcroft Mermin
extern std::vector<double> vatom_xray_scatt;              // store starting from ONE
extern std::vector<double> vatom_pettifor_scale;              // store starting from ONE - Chemical Scale Pettifor Solid State Communications 51 31-34 1984
extern std::vector<double> vatom_pearson_coefficient;         // ME 181020

void atoms_initialize(void);
uint GetAtomNumber(const string& symbol);
std::string GetAtomName(const string& symbol);
std::string GetAtomName(const uint& atnum);
std::string GetAtomSymbol(const string& symbol);
std::string GetAtomSymbol(const uint& atnum);
double GetAtomMass(const string& symbol,bool clean=true);  // in Kg //CO181129
double GetAtomMass(const uint& atnum); // in Kg
double GetAtomComptonCrossSection(const string& symbol); // barn (1 barn = 1e-28 m^2)
double GetAtomComptonCrossSection(const uint& atnum); // barn (1 barn = 1e-28 m^2)
double GetAtomPhotoelectricCrossSection(const string& symbol);  // barn (1 barn = 1e-28 m^2)
double GetAtomPhotoelectricCrossSection(const uint& atnum);  // barn (1 barn = 1e-28 m^2)
double GetAtomVolume(const string& symbol,bool clean=true);  //CO181129
double GetAtomVolume(const uint& atnum);
int GetAtomValenceIupac(const string& symbol);
int GetAtomValenceIupac(const uint& atnum);
int GetAtomValenceStd(const string& symbol);
int GetAtomValenceStd(const uint& atnum);
double GetAtomRadius(const string& symbol);
double GetAtomRadius(const uint& atnum);
double GetAtomRadiusCovalent(const string& symbol); // DX and CO - 9/4/17
double GetAtomRadiusCovalent(const uint& atnum); // DX and Co - 9/4/17
double GetAtomElectronegativity(const string& symbol);
double GetAtomElectronegativity(const uint& atnum);
string GetAtomCrystal(const string& symbol);
string GetAtomCrystal(const uint& atnum);
double GetAtomPettiforScale(const string& symbol);
double GetAtomPettiforScale(const uint& atnum);
bool GetAtomPettiforScale(const vector<string>& vsymbol,vector<double>& vvalue);
bool GetAtomPettiforScale(const vector<uint>& vatnum,vector<double>& vvalue);
bool GetAtomPettiforScale(const vector<string>& vsymbol,xvector<double>& vvalue);
bool GetAtomPettiforScale(const vector<uint>& vatnum,xvector<double>& vvalue);
bool SortAtomsPettiforScale(vector<string> &vsymbols,xvector<int> &vorders,xvector<double> &vvalues);
bool SortAtomsPettiforScale(vector<string> &vsymbols,vector<int> &vorders,vector<double> &vvalues);
bool SortAtomsPettiforScale(vector<string> &vsymbol,vector<int> &vorder);
bool SortAtomsPettiforScale(vector<string> &vsymbol,vector<double> &vvalue);
bool SortAtomsPettiforScale(vector<string> &vsymbol);
double GetPearsonCoefficient(const string&);
double GetPearsonCoefficient(const int&);
double GetAtomXrayScatt(const string& symbol);
double GetAtomXrayScatt(const uint& atnum);
vector<string> GetGroupOfAtoms(string& group_name); //DX 20181220 
double GetCompoundAttenuationLength(const vector<string>& species,const vector<double>& composition,const double& density);  // density in g/cm^3, return in cm
double GetCompoundAttenuationLength(const deque<string>& _species,const deque<int>& _composition,const double& density);  // density in g/cm^3, return in cm
// DX and CO - START
//DX 20190214 [OBSOLETE]bool isequalRHT(const _atom& a, const _atom& b,double=_SYM_TOL_);       // bool equality only checks 'coord' and 'name' (RHT)  // RHT
// DX and CO - END
// routines of general use
string XATOM_AlphabetizationSpecies(string speciesA,string speciesB);
string XATOM_AlphabetizationSpecies(vector<string> vspecies);
string XATOM_AlphabetizationSpecies(vector<string> vspecies,vector<double> vnumbers);
void XATOM_AlphabetizationSpecies(string& system, vector<string>& vspecies,vector<double>& vnumbers);
void XATOM_AlphabetizationCompound(string& system, vector<string>& vspecies,vector<double>& vnumbers);
void XATOM_AlphabetizationSpecies(string& system, vector<string>& vspecies);
void XATOM_AlphabetizationSpecies(string& system);
void XATOM_AlphabetizationCompound(string& system);
uint XATOM_SplitAlloySpecies(string alloy_in, vector<string> &speciesX);
uint XATOM_SplitAlloySpecies(string alloy_in, vector<string> &speciesX, vector<double> &natomsX);
uint XATOM_SplitAlloyPseudoPotentials(string alloy_in, vector<string> &species_ppX);
uint XATOM_SplitAlloyPseudoPotentials(string alloy_in, vector<string> &species_ppX, vector<double> &natomsX);
vector<uint> composition2stoichiometry(string& composition); //DX 20181009
// neighbour things
void GetUnitCellRep(const xvector<double>& ppos,xvector<double>& p_cell0,xvector<int>& ijk,const xmatrix<double>& lattice,const bool coord_flag);

string xstructure2json(xstructure& xstr); // DX 8/31/17 - xstructure2json
string atom2json(_atom& atom, int coord_flag, int poccupation); // DX 8/31/17 - atom2json

// --------------------------------------------------------------------------
class _sym_op {
  public:
    // constructor destructor
    _sym_op();                                                    // default, just allocate
    _sym_op(const _sym_op& b);                                    // constructor copy
    ~_sym_op();                                                   // kill everything
    // content
    // for _PGROUP_
    xmatrix<double>  Uc;            // 3x3                        // uniques (not irreducible) operations on positions (Uc cartesian)
    xmatrix<double>  Uf;            // 3x3                        // uniques (not irreducible) operations on indices   (Uf fractional)
    xmatrix<double>  generator;     // 3x3                        // generator A, U=exp(A*theta)
    xvector<double>  generator_coefficients;                      // generator coefficients on Lx, Ly, Lz basis // DX 12/6/17
    xmatrix<xcomplex<double> > SU2_matrix; // 2x2                 // SU(2) 2x2 complex matrix // DX 1/15/18
    xvector<xcomplex<double> > su2_coefficients;                  // su(2) coefficients on sigma_1, sigma_2, sigma_3 basis (Pauli matrices) // DX 1/15/18
    double           angle;                                       // angle axis
    xvector<double>  axis;          // 3                          // (1,2,3)=axis
    xvector<double>  quaternion_vector;				//GEENA
    xmatrix<double>  quaternion_matrix;				//GEENA
    string           str_type;                                    // generic type of the operation
    string           str_Hermann_Mauguin;                         // Hermann_Mauguin notation
    string           str_Schoenflies;                             // Schoenflies notation
    bool             flag_inversion;                              // flag if inversion
    bool             is_pgroup;                                   // bool is_pgroup
    // for _PGROUP_XTAL_
    bool             is_pgroup_xtal;                              // bool is_pgroup_xtal
    // for _PGROUPK_PATTERSON_
    bool             is_pgroupk_Patterson;                        // bool is_pgroup_Patterson //DX 20200129
    // for _PGROUPK_
    bool             is_pgroupk;                                  // bool is_pgroupk
    // for _PGROUPK_XTAL_                  
    bool             is_pgroupk_xtal;                             // bool is_pgroupk_xtal // DX 12/5/17 - Added pgroupk_xtal
    // for _FGROUP_
    xvector<double>  ctau;          // 3                          // translation in CARTESIAN       // FACTOR GROUP only, [0,1[
    xvector<double>  ftau;          // 3                          // translation in FRACTIONAL      // FACTOR GROUP only, [0,1[
    vector<int>      basis_atoms_map;                             // this is the vector that tell where the basis atom gets mapped by the operation
    vector<int>      basis_types_map;                             // this is the vector that tell where the basis species gets mapped by the operation
    bool             basis_map_calculated;                        //have we've calculated it?
    bool             is_fgroup;                                   // bool is_fgroup
    // for _SGROUP_
    xvector<double>  ctrasl;        // 3                          // translation in CARTESIAN       // SPACE GROUP only, [integers]
    xvector<double>  ftrasl;        // 3                          // translation in FRACTIONAL      // SPACE GROUP only, [ingegers]
    bool             is_sgroup;                                   // bool is_sgroup
    // operators
    // for _AGROUP_
    uint             site;                                        // uint site          // site index // DX 8/3/17
    bool             is_agroup;                                   // bool is_agroup     // for site operation point group

    const _sym_op& operator=(const _sym_op& b);
    friend ostream& operator<<(ostream &,const _sym_op&);

    void setUc(const xmatrix<double>& Uc,const xmatrix<double>& lattice);  //CO190321
    void setUf(const xmatrix<double>& Uf,const xmatrix<double>& lattice);  //CO190321
    void setctau(const xmatrix<double>& Uc,const xmatrix<double>& lattice);  //CO190321
    void setftau(const xmatrix<double>& Uf,const xmatrix<double>& lattice);  //CO190321

  private:
    void free();
    void copy(const _sym_op& b);
};

//DX 201801107 - add _kpoint class - START
// --------------------------------------------------------------------------
class _kpoint {
  public:
    // constructor destructor
    _kpoint();                                           // default, just allocate
    ~_kpoint();                                          // default, just allocate
    // content
    char iomode;                                         // store format (not used yet)
    xmatrix<double> klattice;                            // reciprocal lattice
    xvector<double> fpos;                                // fractional position of kpoint
    xvector<double> cpos;                                // Cartesian position of kpoint (not used yet)
    string label;                                        // kpoint label (i.e., high-symmetry point labels)
    bool is_transformed;                                 // indicates if kpoint is transformed from AFLOW standard
    const _kpoint& operator=(const _kpoint& b);          // assignment operator
    // operators/functions                               // operator/functions
    string str() const;                                  // prints "fpos ! label" (e.g., 0.0000 0.0000 0.0000 ! \\Gamma)
    void TransformKpoint(const xmatrix<double>& P);      // transforms kpoint via P matrix (k'=k*P) and klattice via Q matrix (L_recip'=Q*L_recip) (see ITC-A pg. 79)
    friend ostream& operator<<(ostream&,const _kpoint&); // ostream operator
  private:
    void free();
};
//DX 201801107 - add _kpoint class - END

// --------------------------------------------------------------------------
class wyckoffsite_ITC { //Also for wyckoff sites
  public:
    wyckoffsite_ITC(void);
    wyckoffsite_ITC(const wyckoffsite_ITC& b);
    ~wyckoffsite_ITC(void);
    // OPERATORS                                                  // --------------------------------------
    const wyckoffsite_ITC& operator=(const wyckoffsite_ITC& b);             // some operators
    bool operator<(const wyckoffsite_ITC& b) const;                          // < operator //DX 20190130 - so we can sort by Wyckoff letter, then by species
    friend ostream& operator<<(ostream&,const wyckoffsite_ITC&);       // ostream
    // CONTENT
    xvector<double> coord;
    string type; //chemical label etc
    string wyckoffSymbol;
    string letter;                                                //DX 20190128 - add Wyckoff letter
    string site_symmetry;                                         //DX 20190128 - add Wyckoff site symmetry
    uint multiplicity;                                            //DX 20190128 - add Wyckoff multiplicity
    double site_occupation;                                       //DX 20190128 - add Wyckoff site occupation
    vector<vector<string> > equations;                            //DX 20190128 - add Wyckoff equations
  private:                                                       // ---------------------------------------
    void free();                                                  // to free everything
};

//DX 20181010 - grouped Wyckoff class - START
// --------------------------------------------------------------------------
// ===== GroupedWyckoffPosition Class ===== //
class GroupedWyckoffPosition{
  public:
    GroupedWyckoffPosition();
    ~GroupedWyckoffPosition();
    friend ostream& operator<<(ostream& oss, const GroupedWyckoffPosition& GroupedWyckoffPosition);
    const GroupedWyckoffPosition& operator=(const GroupedWyckoffPosition& b);
    bool operator<(const GroupedWyckoffPosition& b) const;
    GroupedWyckoffPosition(const GroupedWyckoffPosition& b);
    uint type;
    string element;
    vector<string> site_symmetries;
    vector<uint> multiplicities;
    vector<string> letters;
  private:
    void free();
    void copy(const GroupedWyckoffPosition& b);
};
// --------------------------------------------------------------------------
//DX 20181010 - grouped Wyckoff class - END

// --------------------------------------------------------------------------
// AtomEnvironment Class //DX 20191120 
class AtomEnvironment{
  public:
    AtomEnvironment();                                                                      // constructor operator
    ~AtomEnvironment();                                                                     // destructor operator
    friend ostream& operator<<(ostream& oss, const AtomEnvironment& AtomEnvironment);       // stringstream operator (printing)
    const AtomEnvironment& operator=(const AtomEnvironment& b);                             // assignment operator
    AtomEnvironment(const AtomEnvironment& b);                                              // copy constructor
    string element_center;                                                                  // species/element at center of environment                                                                   
    uint type_center;                                                                       // type (uint) at center of environment
    vector<string> elements_neighbor;                                                       // species/element of atoms neighboring center atom
    vector<uint> types_neighbor;                                                            // types (uint) of atoms neighboring center atom
    vector<double> distances_neighbor;                                                      // distances to atoms neighboring atoms (typically put in a bin with small tolerance threshold)                                             
    vector<uint> coordinations_neighbor;                                                    // coordination of neighboring distance                                              
    vector<vector<xvector<double> > > coordinates_neighbor;                                 // coordinates of atoms neighboring atoms (center is assumed to be zero,i.e. coord=neighbor-origin)
    //functions
    void getAtomEnvironment(const xstructure& xstr, uint center_index, uint mode=ATOM_ENVIRONMENT_MODE_1);                                          // get environment around atom index                                               
    void getAtomEnvironment(const xstructure& xstr, uint center_index, const vector<string>& neighbor_elements, uint mode=ATOM_ENVIRONMENT_MODE_1); // get restricted environment (via specified elements) around atom index
  private:
    void free();                                                                            // free operator
    void copy(const AtomEnvironment& b);                                                    // copy constructor
};
// --------------------------------------------------------------------------

#define MAX_TITLE_SIZE 512

#define IOAFLOW_AUTO   0
#define IOVASP_AUTO    1
#define IOVASP_POSCAR  2
#define IOVASP_ABCCAR  3
#define IOVASP_WYCKCAR 4
#define IOQE_AUTO      5
#define IOQE_GEOM      6
#define IOABINIT_AUTO  7
#define IOABINIT_GEOM  8
#define IOAIMS_AUTO    9
#define IOAIMS_GEOM   10
#define IOCIF         11 //DX 20180723

#define NOSG string("NNN #0")

#define _EQUIV_FPOS_EPS_    2.0e-5    // NOV 2009 Israel  used to be 1.0e-6 too small for ICSD
#define _pocc_no_sublattice_ -1
//[CO181226 OBSOLETE]#define DEFAULT_PARTIAL_OCCUPATION_TOLERANCE 0.02

bool sortAtomsTypes(const _atom& a1,const _atom& a2);		// sort atoms by types
bool sortAtomsNames(const _atom& a1,const _atom& a2);		// sort atoms by names
bool sortAtomsDist(const _atom& a1,const _atom& a2);		// sort atoms by dist  // CO 180420
bool sortAtomsEquiv(const _atom& a1,const _atom& a2); // cluster by equivalent atoms //CO190116

class xstructure {
  public:
    // constructors/destructors                                   // --------------------------------------
    xstructure(string="");                                        // constructor default
    xstructure(const xstructure& b);                              // constructor copy
    xstructure(istream& input,int=IOVASP_POSCAR);                 // constructor from istream
    xstructure(ifstream& input,int=IOVASP_POSCAR);                // constructor from ifstream
    xstructure(stringstream& input,int=IOVASP_POSCAR);            // constructor from stringstream
    xstructure(const string& input,int);                          // constructor from file
    xstructure(const string& url,const string& file,int=IOVASP_POSCAR); // constructor from URL
    ~xstructure();                                                // destructor
    // I/O, mutators                                              // --------------------------------------
    bool GetStoich(void);                                         // get stoich_each_type - 170724 CO
    bool sortAtomsEquivalent(void);                               // sort by equivalent atoms - CO190116
    bool FixLattices(void);                                       // Reciprocal/f2c/c2f
    void SetCoordinates(const int& mode);                         // change coordinates
    void MakeBasis(void);                                         // make basis for atoms (basis and number)
    void MakeTypes(void);                                         // refresh types based on num_each_type  // CO 180420
    void AddAtom(const _atom& atom);                              // adding an atom
    void AddAtom_POCC(const _atom& atom);                         // adding an atom FOR POCC ONLY
    void RemoveAtom(const uint& iat);                             // deleting an atom (index)
    void RemoveAtom(vector<uint>& v_atoms_to_remove);             // deleting many atoms (indices)
    void ReplaceAtoms(const deque<_atom>& new_atoms);             // replace all atoms SAFELY/CLEANLY
    void RemoveCopies(double=1.0e-3);                             // deleting atoms too close F/C
    void RemoveFractionalCopies(double=1.0e-3);                   // deleting atoms too close F
    void RemoveCartesianCopies(double=1.0e-3);                    // deleting atoms too close C
    void AddCorners(void);                                        // for picturing purpose
    void clear(void);                                             // clear everything //DX 20191220 - uppercase to lowercase clear
    void clean(void);                                             // performs stringstream clean //DX 20191220 - uppercase to lowercase clean
    void ClearSpecies(void);                                      // Clear all the symmetry
    void ShifOriginToAtom(const int& iat);                        // Shift the origin to atom(iat)
    void IdenticalAtoms(void);                                    // Make identical atoms
    void SwapCoordinates(const uint& i,const uint& j);            // Permute Coordinates i with j
    string SpeciesLabel(const uint& A);                           // Returns the Label of the specie A (if available)
    void SpeciesSwap(const uint& A,const uint& B);                // Permute Species A with B (safe for species C).
    bool SpeciesGetAlphabetic(void);                              // Check is species are in alphabetic order
    bool SpeciesPutAlphabetic(void);                              // Put Species in alphabetic
    string SpeciesString(void);                                   // Gives a string with the list of all the species
    uint SetSpecies(const std::deque<string>& vspecies);          // Set the species
    void GetLatticeType(xstructure& sp,xstructure& sc);           // Get all lattices
    void GetLatticeType(void);                                    // Get all lattices
    void Standard_Primitive_UnitCellForm(void);                   // Reduce the Unit Cell to Standard Primitive Form
    void GetStandardPrimitive(void);                              // stub for void Standard_Primitive_UnitCellForm(void);
    void Standard_Conventional_UnitCellForm(void);                // Reduce the Unit Cell to Standard Conventional Form
    void GetStandardConventional(void);                           // stub for void Standard_Conventional_UnitCellForm(void);
    void NiggliUnitCellForm(void);                                // Reduce the Unit Cell to Niggli Form
    void MinkowskiBasisReduction(void);                           // Reduce the Basis to the max orthogonality (Minkowski)
    void LatticeReduction(void);                                  // Lattice Reduction to Max Orthogonality (MINK) and then Niggly Form
    //DX 20190905 [OBSOLETE] void BringInCell(void);                                       // Bring all the atoms in the origin
    //DX 20190905 [OBSOLETE] void BringInCell(double);                                     // Bring all the atoms in the origin
    void BringInCell(double tolerance=_ZERO_TOL_, double upper_bound=1.0, double lower_bound=0.0); //DX 20190904
    void BringInCompact(void);                                    // Bring all the atoms near the origin
    void BringInWignerSeitz(void);                                // Bring all the atoms in the Wigner Seitz Cell
    void GetPrimitive(void);                                      // Make it primitive, if possible
    void GetPrimitive(double tol);                                // Make it primitive, if possible
    void GetPrimitive1(void);                                     // Make it primitive, if possible
    void GetPrimitive2(void);                                     // Make it primitive, if possible
    void GetPrimitive3(void);                                     // Make it primitive, if possible
    uint GetPrimitiveCell(void);                                  // Make it primitive, if possible. Returns 1 if routine fails (RHT)   // RHT
    double MinDist(void);                                         // get minimum interatomic distance -- CO 171024
    void ReScale(const double &in_scale);                         // Change scale but keep volume fixed
    void SetScale(const double &in_scale);                        // Change scale
    void SetVolume(const double &in_volume);                      // Change volume
    void SetAutoVolume(bool use_AFLOW_defaults_in=false);         // Change volume to sum of atoms  //CO191010
    void InflateLattice(const double &coefficient);               // Inflate lattice
    void InflateVolume(const double &coefficient);                // Inflate volume
    string platon2print(bool,bool,double,double,double,double);   // Create Platon input file >=51108
    void FakeNames(void);                                         // Fix names as fakes - useful for platon
    string platon2sg(bool P_EQUAL=DEFAULT_PLATON_P_EQUAL,
        bool P_EXACT=DEFAULT_PLATON_P_EXACT,
        double P_ang=DEFAULT_PLATON_P_ANG,
        double P_d1=DEFAULT_PLATON_P_D1,
        double P_d2=DEFAULT_PLATON_P_D2,
        double P_d3=DEFAULT_PLATON_P_D3);
    string findsym2sg(double tolerance=DEFAULT_FINDSYM_TOL);
    string findsym2execute(double tolerance=DEFAULT_FINDSYM_TOL);
    string findsym2print(double tolerance=DEFAULT_FINDSYM_TOL);
    //  string platon2sg(void);
    double GetVolume(void);                                       // Return volume
    double Volume(void);                                          // Return volume
    double GetZVAL(const vector<double>& vZVAL);                  // Given the ZVAL of each species, it returns total ZVAL of cell
    double GetPOMASS(const vector<double>& vPOMASS);              // Given the POMASS of each species, it returns total POMASS of cell
    void ClearSymmetry(void);                                     // Clear all the symmetry
    bool CalculateSymmetry(bool,double);                          // Calculate the symmetry
    bool CalculateSymmetry(void);                                 // Calculate the symmetry
    void CalculateSymmetryPointGroup(bool);                       // Calculate the symmetry
    void CalculateSymmetryPointGroup(void);                       // Calculate the symmetry
    void CalculateSymmetryFactorGroup(bool);                      // Calculate the symmetry
    void CalculateSymmetryFactorGroup(void);                      // Calculate the symmetry
    void CalculateSymmetryPointGroupCrystal(bool);                // Calculate the symmetry
    void CalculateSymmetryPointGroupCrystal(void);                // Calculate the symmetry
    void CalculateSymmetryPointGroupKLattice(bool);               // Calculate the symmetry
    void CalculateSymmetryPointGroupKLattice(void);               // Calculate the symmetry
    void CalculateSymmetryPointGroupKCrystal(bool);               // Calculate the symmetry  // ME200114
    void CalculateSymmetryPointGroupKCrystal(void);               // Calculate the symmetry  // ME200114
    void CalculateSymmetryPointGroupKPatterson(bool);             // Calculate the symmetry  // ME200129
    void CalculateSymmetryPointGroupKPatterson(void);             // Calculate the symmetry  // ME200129
    int  GenerateGridAtoms(int,int,int,int,int,int);              // generate grid of atoms
    int  GenerateGridAtoms(int,int,int);                          // generate grid of atoms
    int  GenerateGridAtoms(int);                                  // generate grid of atoms
    int  GenerateLIJK(double);                                    // generate lijk look up table
    // QUANTUM ESPRESSO AND ABINIT AND AIMS                       // --------------------------------------
    void buildGenericTitle(bool vasp_input=false,bool force_fix=false); // build a nice title with atoms
    void xstructure2qe(void);                                     // some wrap up IOs to convert format to QE
    void xstructure2vasp(void);                                   // some wrap up IOs to convert format to VASP
    void xstructure2abinit(void);                                 // some wrap up IOs to convert format to ABINIT
    void xstructure2aims(void);                                   // some wrap up IOs to convert format to AIMS
    void xstructure2cif(void);                                    // some wrap up IOs to convert format to CIF //DX 20190123
    void xstructure2abccar(void);                                 // some wrap up IOs to convert format to ABCCAR //DX 20190123
    //[CO 180420 - moved outside of xstructure]bool sortAtomsTypes(const _atom& a1,const _atom& a2);		// sort atoms by types
    //[CO 180420 - moved outside of xstructure]bool sortAtomsNames(const _atom& a1,const _atom& a2);		// sort atoms by names
    // OPERATORS                                                  // --------------------------------------
    const xstructure& operator=(const xstructure& b);             // some operators
    friend istream& operator>>(istream&,xstructure&);             // istream
    friend ostream& operator<<(ostream&,const xstructure&);       // ostream
    // CONTENT                                                    // --------------------------------------
    string title;                                                 // Title of the structure
    string directory;                                             // Directory where xstructure came from // DX
    string prototype;                                             // Prototype of the structure
    string info;                                                  // Info of the structure
    int iomode;                                                   // IOVASP_POSCAR/IOXXXX
    // int num_types=num_each_type.size();                        // old useless stuff
    // int num_atoms=atoms.size();                                // old useless stuff
    bool neg_scale;                                               // flag for negative scale (for printing)
    double scale;                                                 // scale (always linear A)
    bool neg_scale_second;                                        // POCC (hnf vs. tol) // CO 180409
    double scale_second;                                          // POCC hnf/stoich tol/site tol // CO 180409
    aurostd::xoption scale_third;                                 // if there is a third scale number provided, we use isentry and content_double // CO 170803 - site tol
    char coord_type[2];                                           // type of coordinates
    bool coord_flag;                                              // _COORDS_FRACTIONAL_ (0) fractional, _COORDS_CARTESIAN_ (1) cartesian.
    bool isd;                                                     // TRUE=Selective dynamics; FALSE=no selective dynamics.
    xmatrix<double> lattice;                                      // LATTICE in REAL SPACE (meters)            // vector per RAW (must trasp per algebra)
    double a,b,c,alpha,beta,gamma;                                // LATTICE in a,b,c,alpha,beta,gamma
    xmatrix<double> klattice;                                     // LATTICE in MOMENTUM SPACE (1/meters)      // vevror per RAW (must trasp per algebra)
    xvector<double> origin;                                       // origin
    xmatrix<double> f2c;                                          // transformation matrix for F vector per COLUM f2c=trasp(lattice)
    xmatrix<double> c2f;                                          // transformation matrix for C vector per ROW   c2f=inv(trasp(lattice))
    double equiv_fpos_epsilon;                                    // when they are the same DEFAULT _EQUIV_FPOS_EPS_
    std::deque<int> num_each_type;                                // WARNING: we use starting from 0
    std::deque<double> comp_each_type;                            // WARNING: we use starting from 0
    std::deque<double> stoich_each_type;                          // WARNING: we use starting from 0 - 170724
    std::deque<_atom> atoms;                                      // WARNING: we use starting from 0
    std::deque<string> species,species_pp,species_pp_type,species_pp_version; // WARNING: we use starting from 0 // CAN BE THE ONES OF VASP5
    std::deque<double> species_pp_ZVAL; // WARNING: we use starting from 0 // CAN BE THE ONES OF VASP5
    std::deque<std::deque<double> > species_pp_vLDAU;             // WARNING: we use starting from 0 // CAN BE THE ONES OF VASP5
    std::deque<double> species_volume;                            // WARNING: we use starting from 0 // CAN BE THE ONES OF VASP5
    std::deque<double> species_mass;                              // WARNING: we use starting from 0 // CAN BE THE ONES OF VASP5
    //  ----------------------------------------------------------------------------------------
    // SYMBOLIC MATH stuff
    bool symbolic_math_representation_only;                       // print symbolic math representation only //DX 20180618 
    bool constrained_symmetry_calculation;                        // append symbolic math representation for constrained symmetry calculation //DX 20180618 
    vector<vector<string> > symbolic_math_lattice;                // symbolic math representation of lattice //DX 20180618 
    uint num_parameters;                                          // number of parameters ANRL 20180618
    uint num_lattice_parameters;                                  // number of lattice parameters ANRL 20180618
    vector<string> prototype_parameter_list;                      // prototype parameter list ANRL 20180618
    vector<double> prototype_parameter_values;                    // prototype parameters values ANRL 20180618
    //  ----------------------------------------------------------------------------------------
    bool is_vasp4_poscar_format;                                  // flags for VASP4*
    bool is_vasp5_poscar_format;                                  // flags for VASP5*
    bool Niggli_calculated;                                       // flags for calculation
    bool Niggli_avoid;                                            // flags for avoiding the calculation
    bool Minkowski_calculated;                                    // flags for calculation
    bool Minkowski_avoid;                                         // flags for avoiding the calculation
    bool LatticeReduction_calculated;                             // flags for calculation
    bool LatticeReduction_avoid;                                  // flags for avoiding the calculation
    //  ----------------------------------------------------------------------------------------
    // PRINTING stuff
    string PrintSymbolicMathRepresentation(void);                 // Print symbolic math representation of structure //DX 20180618
    string PrintUNCLE(void);                                      // Print in UNCLE format
    //  ----------------------------------------------------------------------------------------
    // LATTICE stuff
    bool Standard_Lattice_calculated;                             // flags for calculation
    bool Standard_Lattice_avoid;                                  // flags for avoiding the calculation
    bool Standard_Lattice_primitive;                              // flags for calculation
    bool Standard_Lattice_conventional;                           // flags for calculation
    bool Standard_Lattice_has_failed;                             // flags for Lattice has failed ?
    string bravais_lattice_type;                                  // lattice type as a string  (14)
    string bravais_lattice_variation_type;                        // lattice type as a string wahyu mod  (with the mods of wahyu)
    string bravais_lattice_system;                                // lattice system http://en.wikipedia.org/wiki/Bravais_lattice (7)
    string bravais_lattice_lattice_type;                          // lattice_lattice type as a string  (14)
    string bravais_lattice_lattice_variation_type;                // lattice_lattice type as a string wahyu mod  (with the mods of wahyu)
    string bravais_lattice_lattice_system;                        // lattice_lattice system http://en.wikipedia.org/wiki/Bravais_lattice (7)
    string pearson_symbol;                                        // pearson symbol as a string
    string reciprocal_lattice_type;                               // reciprocal lattice type as a string
    string reciprocal_lattice_variation_type;                     // reciprocal lattice type as a string wahyu mod
    //string reciprocal_conventional_lattice_type;                // reciprocal lattice type as a string
    string bravais_superlattice_type;                             // super lattice type as a string (identical atoms)
    string bravais_superlattice_variation_type;                   // super lattice type as a string (identical atoms) wahyu mod
    string bravais_superlattice_system;                           // lattice system http://en.wikipedia.org/wiki/Bravais_lattice (7)
    string pearson_symbol_superlattice;                           // pearson symbol of the superlattice (identical atoms)
    bool volume_changed_original2new;                             // flag for volume has changed between original and new (i.e., transformation won't work) //DX 20181105
    xmatrix<double> transform_coordinates_original2new;           // transform coordinate system from original to new; (Q in ITC notation) //DX 20181105
    xmatrix<double> transform_coordinates_new2original;           // transform coordinate system from new to original; (Q^-1 in ITC notation) //DX 20181105
    xmatrix<double> rotate_lattice_original2new;                  // rotate from original to new lattice; (P in ITC notation) //DX 20181105
    xmatrix<double> rotate_lattice_new2original;                  // rotate from new to original lattice; (P^-1 in ITC notation) //DX 20181105
    //  ----------------------------------------------------------------------------------------
    // GENERAL PURPOSE LABELS                                     // general purpose label
    uint label_uint;                                              // general purpose label_uint
    int label_int;                                                // general purpose label_int
    double label_double;                                          // general purpose label_double
    // ----------------------------------------------------------------------------------------
    // ORDER PARAMETER                                            // order parameter for xstructure
    bool order_parameter_structure;                               // order parameter for xstructure
    std::vector<uint> order_parameter_atoms;                      // indices of atoms to be shuffled
    uint order_parameter_orbit;                                   // number of equivalent configurations with the factor group
    int order_parameter_sum;                                      // sum of all the order parameters
    // ----------------------------------------------------------------------------------------
    // PARTIAL OCCUPATION                                         // partial occupation for xstructure
    bool partial_occupation_flag;                                 // flags for partial occupation TRUE/FALSE
    double partial_occupation_site_tol;                           // tolerance for partial occupation site >=0.0 <=1.0   // CO 180409
    double partial_occupation_stoich_tol;                         // tolerance for partial occupation stoich >=0.0 <=1.0 // CO 180409
    int partial_occupation_HNF;                                   // volume HNF size
    vector<int> partial_occupation_sublattice;                    // contains the information about the specie# of the sublattice in the partial occupation otherwise _pocc_no_sublattice_
    // ----------------------------------------------------------------------------------------
    // GEOMETRY ENERGETICS after the QM calculations              // --------------------------------------
    void qm_clear(void);                                          // QM create/clean all the vectors
    void qm_recycle(void);                                        // QM shift data from QM to GEOM
    void qm_load(string directory,string suffix="",int=IOVASP_POSCAR);                    // QM results load from an ab-initio calculation
    bool qm_calculated;                                           // QM calculation
    double qm_scale;                                              // QM scale (always linear A)
    xmatrix<double> qm_lattice;                                   // QM LATTICE in REAL SPACE (meters)
    xmatrix<double> qm_klattice;                                  // QM LATTICE in MOMENTUM SPACE (1/meters)     // SAVED TRASP
    xvector<double> qm_origin;                                    // QM origin
    xmatrix<double> qm_f2c;                                       // QM transformation matrix for F vector per COLUM f2c=trasp(lattice)
    xmatrix<double> qm_c2f;                                       // QM transformation matrix for C vector per ROW   c2f=inv(trasp(lattice))
    std::deque<_atom> qm_atoms;                                  // QM WARNING: we use starting from 0
    std::vector<xvector<double> > qm_forces;                      // QM FORCES calculation
    bool qm_forces_write;                                         // QM FORCES calculation
    std::vector<xvector<double> > qm_positions;                   // QM POSITIONS calculation
    bool qm_positions_write;                                      // QM POSITIONS calculation
    double qm_E_cell,qm_dE_cell,qm_H_cell,qm_PV_cell,qm_P,qm_mag_cell;                     // QM energetics PER CELL
    double qm_E_atom,qm_dE_atom,qm_H_atom,qm_PV_atom,qm_mag_atom;                     // QM energetics ATOMIC
    // ----------------------------------------------------------------------------------------
    // KPOINTS                                                    // --------------------------------------
    int kpoints_mode;                                             // mode of kpoints
    int    kpoints_k1,kpoints_k2,kpoints_k3;                      // parameters that are plug during
    double kpoints_s1,kpoints_s2,kpoints_s3;                      // parameters that are plug during
    int kpoints_kmax,kpoints_kppra;                               // load/unload and calculations
    string kpoints_kscheme;                                       // of ab-initio
    // ---------------------- SYMMETRY --------------------------------------------------------
    // A=U*B but in A and B we plug vectors as columns watch lattice is per row Uc=A*inv(B)
    // A is the lattice (vectors per colum), B is the test lattice (epr column)
    // Uc is the point_group operation which operates AFTER the vector (row)
    // as: new_vector_row=old_vector_row*Uc  and point_group is the list of all the Uc !!!
    // DX and CO - START
    double dist_nn_min; 
    // SYMMETRY TOLERANCE ----------------------------
    bool sym_eps_calculated;                                      // was it calculated automatically per symmetry operations (aflowSYM)?
    double sym_eps;                                               // universal tolerance for symmetry (dictates resolution and mapping tolerances)                     
    uint sym_eps_change_count;                                  // universal tolerance count for symmetry // DX 2/23/18 - added count to xstructure
    // DX and CO - END
    // POINT GROUP                                                // POINT GROUP LATTICE
    std::vector<_sym_op> pgroup;                                  // rotations/inversions operations
    bool pgroup_calculated;                                       // WARNING: we use starting from 0
    // POINT GROUP CRYSTAL                                        // POINT GROUP CRYSTAL
    std::vector<_sym_op> pgroup_xtal;                             // rotations/inversions operations
    bool pgroup_xtal_calculated;                                  // WARNING: we use starting from 0
    string crystal_family;                                        // crystal and point group properties
    string crystal_system;                                        // crystal and point group properties
    string point_group_crystal_class;                             // crystal and point group properties
    string point_group_Shoenflies;                                // crystal and point group properties
    string point_group_Hermann_Mauguin;                           // crystal and point group properties
    string point_group_orbifold;                                  // crystal and point group properties
    string point_group_type;                                      // crystal and point group properties
    string point_group_order;                                     // crystal and point group properties
    string point_group_structure;                                 // crystal and point group properties
    // POINT GROUP PATTERSON                                      // POINT GROUP PATTERSON //DX 20200129
    std::vector<_sym_op> pgroupk_Patterson;                       // rotations/inversions operations
    bool pgroupk_Patterson_calculated;                            // WARNING: we use starting from 0
    // POINT GROUP KLATTICE                                       // POINT GROUP
    std::vector<_sym_op> pgroupk;                                 // rotations/inversions operations
    bool pgroupk_calculated;                                      // WARNING: we use starting from 0
    // POINT GROUP KCRYSTAL                                       // POINT GROUP
    std::vector<_sym_op> pgroupk_xtal;                            // rotations/inversions operations
    bool pgroupk_xtal_calculated;                                 // WARNING: we use starting from 0
    // FACTOR GROUP                                               // FACTOR GROUP
    std::vector<_sym_op> fgroup;                                  // rotations/inversions + incell_translations operations
    bool fgroup_calculated;                                       // WARNING: we use starting from 0
    // SPACE GROUP                                                // SPACE GROUP
    std::vector<_sym_op> sgroup;                                  // rotations/inversions + incell        //outcell_translations operations
    bool sgroup_calculated;                                       // WARNING: we use starting from 0
    double sgroup_radius;                                         // radius of application (all ops connecting objects inside the sphere)
    xvector<int> sgroup_radius_dims;                              // dimension of the radius (in +- integers)
    // SITE POINT GROUP                                           // SITE POINT GROUP
    bool agroup_calculated;                                       // WARNING: we use starting from 0
    std::vector<std::vector<_sym_op> > agroup;                    // rotations/inversions operations on sites, has one for each atom (all)
    // INEQUIVALENTE ATOMS                                        // --------------------------------------
    bool iatoms_calculated;                                       // given the symmetry, the atoms are mapped in inequivalent
    std::vector<std::vector<int> > iatoms;                        // equivalent/inequivalent atoms lookup table
    // SPACE GROUP CALCULATION WITH PLATON/FINDSYM                // with platon >= 51108
    string spacegroup;                                            // space group symbol
    string spacegrouplabel;                                       // the number with #
    string spacegroupoption;                                      // origin, axes and so on
    int    spacegroupnumber;                                      // the number
    int    spacegroupnumberoption;                                // the option as number
    bool is_spacegroup_platon,is_spacegroup_findsym,is_spacegroup_aflow; // got spacegroup
    // SPACE GROUP ITC
    // DX and CO - START
    string crystal_system_ITC;                                    // aflow_symmetry_spacegroup.cpp (RHT)
    string point_group_ITC;                                       // aflow_symmetry_spacegroup.cpp (RHT)
    char bravais_label_ITC;                                       // aflow_symmetry_spacegroup.cpp (RHT)
    char lattice_label_ITC;                                       // aflow_symmetry_spacegroup.cpp (RHT)
    uint space_group_ITC;                                         // aflow_symmetry_spacegroup.cpp (RHT)
    string wyckoff_library_entry_ITC;                             // aflow_symmetry_spacegroup.cpp (RHT)
    int setting_ITC;                                              // aflow_symmetry_spacegroup.cpp (RHT) // DX 8/30/17 - SGDATA
    xvector<double> origin_ITC;                                   // aflow_symmetry_spacegroup.cpp (RHT) // DX 8/30/17 - SGDATA
    vector<string> general_position_ITC;                          // aflow_symmetry_spacegroup.cpp (RHT) // DX 8/30/17 - SGDATA
    // DX and CO - END
    // double volume;  USE double GetVolume(const xstructure& a);  and SetVolume //
    //  int number_of_atoms; USE (int) atoms.size();  looks you do not need.
    // DX and CO - START
    vector<string> wyccar_ITC;                                    // aflow_symmetry_spacegroup.cpp (RHT)
    xmatrix<double> standard_lattice_ITC;                         // aflow_symmetry_spacegroup.cpp (RHT)
    deque<_atom> standard_basis_ITC;                              // aflow_symmetry_spacegroup.cpp (RHT)    
    vector<wyckoffsite_ITC> wyckoff_sites_ITC;                    // aflow_symmetry_spacegroup.cpp (RHT) //(x,y,z) XX
    vector<string> wyckoff_symbols_ITC;                           // aflow_symmetry_spacegroup.cpp (RHT)
    uint SpaceGroup_ITC(void);                                    // aflow_symmetry_spacegroup.cpp (RHT)
    uint SpaceGroup_ITC(double& use_tol);                         // aflow_symmetry_spacegroup.cpp (RHT)
    uint SpaceGroup_ITC(double& use_tol, bool& no_scan);          // aflow_symmetry_spacegroup.cpp (RHT)
    //uint SpaceGroup_ITC(double& use_tol, const int& manual_it);// aflow_symmetry_spacegroup.cpp (RHT)
    uint SpaceGroup_ITC(double& use_tol, const int& setting);// aflow_symmetry_spacegroup.cpp (RHT) //DX 20180806
    // DX 9/5/17 - [OBSOLETE] uint SpaceGroup_ITC(double& use_tol, double& orig_tolerance, const int& manual_it,int& change_sym_count,bool& no_scan);// aflow_symmetry_spacegroup.cpp (RHT)
    //uint SpaceGroup_ITC(double& use_tol,const int& manual_it,bool& no_scan);// aflow_symmetry_spacegroup.cpp (RHT)
    uint SpaceGroup_ITC(double& use_tol,const int& setting,bool& no_scan);// aflow_symmetry_spacegroup.cpp (RHT) //DX 20180806
    uint SpaceGroup_ITC(double& use_tol,const int& manual_it,const int& setting,bool& no_scan);// aflow_symmetry_spacegroup.cpp (RHT) //DX 20180806
    string aflow2sg(void);                                        // aflow_symmetry_spacegroup.cpp (DX)
    string aflow2sg(double& use_tol);                             // aflow_symmetry_spacegroup.cpp (DX)
    string aflow2sg(double& use_tol, const int& manual_it);       // aflow_symmetry_spacegroup.cpp (DX)
    // DX and CO - END
    // ---------------------- FROZSL ---------------------- 
    // [OBSOLETE]  string prototype_label();
    ostringstream FROZSL_output(vector<string> Kvectors);
    // ---------------------- PHONONS ---------------------------------------------------------
    // based on the Maradudin harmonic and deformation analysis
    // LIJK OBEJCTS                                               // LIJK OBEJCTS   WORKING
    bool lijk_calculated;                                         // is calculated ?
    vector<xvector<int> >    lijk_table;                          // bravais lattice look up table l <-> i,j,k
    vector<xvector<double> > lijk_fpos;                           // bravais lattice look up table fpos same as lijk_table
    vector<xvector<double> > lijk_cpos;                           // bravais lattice look up table cpos
    xvector<int> lijk_dims;                                       // dimension
    // ----------------------------------------------------------------------------------------
    // GRID ATOMS                                                 // --------------------------------------
    bool grid_atoms_calculated;                                   // GRID ATOMS from dimsL to dimsH has been calculated ?
    xvector<int> grid_atoms_dimsL;                                // dims low of i,j,k (minus is NOT included)
    xvector<int> grid_atoms_dimsH;                                // dims high of i,j,k (plus is NOT included)
    std::deque<_atom> grid_atoms;                                // WARNING: we use starting from 0
    int grid_atoms_number;                                        // how many...
    vector<int> grid_atoms_sc2pcMap;                              // 170804 CO - mapping between grid_atoms (sc) and atoms (pc)
    vector<int> grid_atoms_pc2scMap;                              // 170804 CO - mapping between grid_atoms (sc) and atoms (pc)
    // ----------------------------------------------------------------------------------------
    // NEIGHBOURS OBEJCTS EXPERIMENTAL/UNFINISHED                 // NEIGHBOURS OBEJCTS   WORKING EXPERIMENTAL
    void neighbours_clear(void);                                  // NN create/clean all the vectors
    void neighbours_calculate(void);                              // NN shift data from QM to GEOM
    bool neighbours_calculated;                                   // NN calculation
    double neighbours_radius;                                     // radius of application
    double neighbours_dradius;                                    // delta radius of shell (bins)
    vector<vector<double> > neighbours_atoms_func_r_vs_nn;        // contains function distance vs neighbours (each atom)
    vector<vector<int> > neighbours_atoms_func_num_vs_nn;         // contains function distance vs neighbours (each atom)
    vector<double> neighbours_func_r_vs_nn;                       // contains function distance vs neighbours (all atoms)
    vector<int> neighbours_func_num_vs_nn;                        // contains function number vs neighbours (all atoms)
    // xvector<int> ndims;                                        // dimension of the radius (in +- integers)
    // std::deque<_atom> ashell;                                 // all the atoms in the shell
    // std::deque<deque<_atom> > natoms;                        // vector of vectors
    // std::vector<vector<double> > rshell;                       // vector of shells
    // std::vector<vector<int> > nshell;                          // vector of density in shells
    // int nbins;                                                 // number of bins
    // NEIGHBOURS OBEJCTS OLD-ACONVASP BUT WORKS                  // NEIGHBOURS OBEJCTS 
    // GetNeighData collects all the neighbor data between rmin and rmax and stores it for each atom in a vector of atom objects in order of increasing distance.  
    void GetNeighData(const deque<_atom>& in_atom_vec,const double& rmin, const double& rmax,deque<deque<_atom> >& neigh_mat);
    // GetStrNeighData collects all the neighbor data out to some cutoff and stores it for each atom in the structure.
    void GetStrNeighData(const double cutoff,deque<deque<_atom> >& neigh_mat);
    // ----------------------------------------------------------------------------------------
    // OUTPUT/ERROR FLAGS                                         // --------------------------------------
    bool Niggli_has_failed;                                       // Niggli has failed ?
    bool Minkowski_has_failed;                                    // Minkowski has failed ?
    bool LatticeReduction_has_failed;                             // LatticeReduction has failed ?
    bool write_lattice_flag;                                      // flag for OUTPUT printing
    bool write_klattice_flag;                                     // flag for OUTPUT printing
    bool write_inequivalent_flag;                                 // flag for OUTPUT printing
    bool write_DEBUG_flag;                                        // flag for OUTPUT printing
    bool error_flag;                                              // flag TRUE is error
    string error_string;                                          // contains type of error
    // END OF CONTENT                                             //
  private:                                                       // ---------------------------------------
    void free();                                                  // to free everything
    void copy(const xstructure& b);                               // the flag is necessary because sometimes you need to allocate the space.
};

// CO 180420
//for stream management with objects
class xStream {
  public:
    //NECESSARY PUBLIC CLASS METHODS - START
    //constructors - START
    xStream();
    //constructors - STOP
    ~xStream();
    //NECESSARY PUBLIC CLASS METHODS - END

    //getters
    ostream* getOSS() const; //CO191110
    ofstream* getOFStream() const; //CO191110
  protected:
    //NECESSARY private CLASS METHODS - START
    //void free();  //CO190318 - not necessary
    void free();
    //void freeAll(); //CO190318 - not necessary
    void copy(const xStream& b);
    //NECESSARY END CLASS METHODS - END
    //logger variables
    ostream* p_oss;
    ofstream* p_FileMESSAGE;
    bool f_new_ofstream;  //for deletion later
    //general setters
    void setOFStream(ofstream& FileMESSAGE);
    void setOSS(ostream& oss);
};

// for queue
class _xqsub {
  public:
    // trivial constructurs/destuctors/operators
    _xqsub();                                                     // default, just allocate
    ~_xqsub();                                                    // kill everything
    _xqsub(const _xqsub& b);                                      // constructor copy
    const _xqsub& operator=(const _xqsub &b);                     // copy
    void clear(void);                                             // clear
    stringstream QSUB;                                            //
    stringstream QSUB_orig;                                       //
    bool         QSUB_generated;                                  //
    bool         QSUB_changed;                                    //
  private:                                                       //
    void free();                                                  // free space
    void copy(const _xqsub& b);                                   //
};

// for a vasp run
class _xvasp {
  public:
    // trivial constructurs/destuctors/operators
    _xvasp();                                                     // default, just allocate
    ~_xvasp();                                                    // kill everything
    _xvasp(const _xvasp& b);                                      // constructor copy
    const _xvasp& operator=(const _xvasp &b);                     // copy
    void clear(void);                                             // clear
    // aflow_xatom.cpp contains the code
    // CONTENT
    xstructure   str;
    string       Directory;
    string       AnalyzeLabel;
    _xqsub       xqsub;
    xoption aopts;
    // --------------------------------
    // VASP INPUT CONTENT
    // [OBSOLETE] bool         AFLOWIN_FLAG::VASP;
    stringstream POSCAR;
    stringstream POSCAR_orig;
    // [OBSOLETE] bool         POSCAR_generated;
    // [OBSOLETE] bool         POSCAR_changed;
    uint         POSCAR_index;
    stringstream INCAR;
    stringstream INCAR_orig;
    // [OBSOLETE] bool         INCAR_generated;
    // [OBSOLETE] bool         INCAR_changed;
    stringstream KPOINTS;
    stringstream KPOINTS_orig;
    // [OBSOLETE] bool         KPOINTS_generated;
    // [OBSOLETE] bool         KPOINTS_changed;
    stringstream POTCAR;
    stringstream POTCAR_orig;
    // [OBSOLETE] bool         POTCAR_generated;
    // [OBSOLETE] bool         POTCAR_changed;
    string       POTCAR_TYPE;
    bool         POTCAR_TYPE_DATE_PRINT_flag;  // to add Zr:POT_PAW:01Apr2001 to directory...
    bool         POTCAR_TYPE_PRINT_flag;  // to add Zr:POT_PAW to directory... (no date) //CO181226
    double       POTCAR_ENMAX;
    double       POTCAR_ENMIN;
    bool         POTCAR_PAW;
    stringstream POTCAR_POTENTIALS;
    // --------------------------------
    // VASP INPUT CONTENT
    stringstream OUTCAR;  // OUTPUT
    stringstream CONTCAR; // OUTPUT
    stringstream OSZICAR; // OUTPUT
    // --------------------------------
    // QE INPUT CONTENT
    // [OBSOLETE] bool         AFLOWIN_FLAG::QE;                // FUTURE
    stringstream QE_GEOM;                        // FUTURE
    stringstream QE_GEOM_orig;                   // FUTURE
    bool         QE_GEOM_generated;              // FUTURE
    bool         QE_GEOM_changed;                // FUTURE
    uint         QE_GEOM_index;                  // FUTURE
    // --------------------------------
    // ABINIT INPUT CONTENT
    // [OBSOLETE] bool         AFLOWIN_FLAG::ABINIT;            // FUTURE
    // --------------------------------
    // AIMS INPUT CONTENT
    // [OBSOLETE] bool         AFLOWIN_FLAG::AIMS;            // FUTURE
    // --------------------------------
    int          NCPUS;
    int          NRELAX; // job to do         // -1 (static) 0(error) 1,2,3,4.... (relaxes)  -2(run kpoints)
    int          NRELAXING; // job doing (to monitor odd/even)
    // --------------------------------
    // content for AVASP generation
    bool   AVASP_aflowin_only_if_missing;                          //
    bool AVASP_arun;  // ME 181019
    string AVASP_arun_mode;  // ME 181019
    string AVASP_arun_runname;  // ME 181019
    xoption aplopts;  // ME 181025
    xoption aaplopts;  // ME 181025
    string AVASP_dirbase;
    string AVASP_libbase;
    string AVASP_label;
    string AVASP_parameters;
    string AVASP_pocc_parameters; //CO181226
    string AVASP_pocc_tol; //CO181226
    double AVASP_volume_in;
    string AVASP_potential;
    bool   AVASP_alpha_fix;
    uint   AVASP_prototype_mode;
    bool   AVASP_prototype_from_library_;
    bool   AVASP_directory_from_library_;
    // [OBSOLETE] xoption AVASP_flag_AFLOW_WRITE;
    // [OBSOLETE] bool   AVASP_flag_AUTO_PSEUDOPOTENTIALS;
    // [OBSOLETE] bool   AVASP_flag_NBANDS;
    // [OBSOLETE] bool   AVASP_flag_POTIM;
    // [OBSOLETE] double AVASP_value_POTIM;
    // [OBSOLETE] bool   AVASP_flag_PSTRESS;
    // [OBSOLETE] double AVASP_value_PSTRESS;
    // [OBSOLETE] bool   AVASP_flag_EDIFFG;
    // [OBSOLETE] double AVASP_value_EDIFFG;  
    // [OBSOLETE] bool   AVASP_flag_SKIP_NOMIX;
    // [OBSOLETE] bool   AVASP_flag_WAVECAR;
    // [OBSOLETE] bool   AVASP_flag_CHGCAR;
    // [OBSOLETE] bool   AVASP_flag_SPIN;
    // [OBSOLETE] bool   AVASP_flag_SPIN_REMOVE_RELAX_1;
    // [OBSOLETE] bool   AVASP_flag_SPIN_REMOVE_RELAX_2;
    // [OBSOLETE] bool   AVASP_flag_BADER;
    // [OBSOLETE] bool   AVASP_flag_ELF;
    // [OBSOLETE] bool   AVASP_flag_LSCOUPLING;
    // [OBSOLETE] bool   AVASP_flag_AUTO_MAGMOM;
    // [OBSOLETE] bool   AVASP_flag_RELAX_FORCES;
    int    AVASP_value_NSW;
    // [OBSOLETE] bool   AVASP_flag_KPPRA;
    int    AVASP_value_KPPRA;
    string AVASP_KSCHEME;
    int    AVASP_value_KPPRA_STATIC;
    string AVASP_STATIC_KSCHEME;
    string AVASP_KPOINTS; //ME181226
    // [OBSOLETE] bool   AVASP_flag_PRECISION_flag;
    string AVASP_flag_PRECISION_scheme;
    // [OBSOLETE] bool   AVASP_flag_PRECISION_preserved;
    // [OBSOLETE] bool   AVASP_flag_ALGO_flag;
    string AVASP_flag_ALGO_scheme;
    // [OBSOLETE] bool   AVASP_flag_ALGO_preserved;
    // [OBSOLETE] string AVASP_flag_METAGGA_scheme;
    // [OBSOLETE] tring AVASP_flag_IVDW_scheme;
    // [OBSOLETE] bool   AVASP_flag_ABMIX_flag;
    string AVASP_flag_ABMIX_scheme;
    xoption AVASP_flag_TYPE;   // TYPE 
    // [OBSOLETE] bool   AVASP_flag_forceLDAU;
    // [OBSOLETE] bool   AVASP_flag_forceNOLDAU;  
    // [OBSOLETE] bool   AVASP_flag_LDAU1;
    // [OBSOLETE] bool   AVASP_flag_LDAU2;
    // [OBSOLETE] bool   AVASP_flag_LDAU_ADIABATIC;
    // [OBSOLETE] bool   AVASP_flag_LDAU_CUTOFF;
    string AVASP_LDAU_PARAMETERS_STRING;
    double AVASP_LDAU_PARAMETERS_UJSUM;
    // [OBSOLETE] xoption AVASP_flag_CONVERT_UNIT_CELL;   // CONVERT_UNIT_CELL
    // [OBSOLETE] bool   AVASP_flag_PRESERVE_VOLUME;
    // [OBSOLETE] bool   AVASP_flag_EXTRA_INCAR;
    stringstream AVASP_EXTRA_INCAR;
    vector<string> AVASP_INCAR_KEYWORD; //ME181226
    stringstream AVASP_INCAR_EXPLICIT_START_STOP; //ME181226
    vector<string> AVASP_KPOINTS_KEYWORD; //ME181226
    stringstream AVASP_KPOINTS_EXPLICIT_START_STOP; //ME181226
    vector<string> AVASP_POTCAR_KEYWORD; //ME181226
    bool   AVASP_flag_MPI;
    bool   AVASP_flag_RUN_RELAX;
    bool   AVASP_flag_RUN_RELAX_STATIC;
    bool   AVASP_flag_RUN_RELAX_STATIC_BANDS;
    bool   AVASP_flag_RUN_STATIC_BANDS;
    string AVASP_path_BANDS;
    uint   AVASP_value_BANDS_GRID;
    bool   AVASP_flag_RUN_STATIC;
    bool   AVASP_flag_GENERATE;
    // [OBSOLETE] xoption AVASP_flag_preserve;   // PRESERVE
    // [OBSOLETE] //  bool   AVASP_flag_preserve_POSCAR;
    // [OBSOLETE] //  bool   AVASP_flag_preserve_KPOINTS;
    // [OBSOLETE] //  bool   AVASP_flag_preserve_CHGCAR;
    // [OBSOLETE] //  bool   AVASP_flag_preserve_WAVECAR;
    // [OBSOLETE] //  bool   AVASP_flag_preserve_WAVEDER;
    // -------------------------------- FUNCTIONS
    double GetZVAL(void);
    double GetCellAtomZVAL(string mode);  // CELL ATOM
    double GetPOMASS(void);
    double GetCellAtomPOMASS(string mode); // CELL ATOM
  private:                                                       //
    void free();                                                  // free space
    void copy(const _xvasp& b);                                   //
};

//for an aims run
class _xaims {
  public:
    _xaims();
    ~_xaims();
    _xaims(const _xaims& b);
    const _xaims& operator=(const _xaims& b);
    void clear();
    uint          GEOM_index;
    xstructure    str;
    string        Directory;
    _xqsub        xqsub;
    xoption       aopts;
    int           NCPUS;
    // --------------------------------
    // AIMS INPUT CONTENT
    stringstream  CONTROL;
    stringstream  CONTROL_orig;
    bool          CONTROL_generated;
    bool          CONTROL_changed;
    string        CONTROL_FILE_NAME;
    stringstream  GEOM;
    stringstream  GEOM_orig;
    bool          GEOM_generated;
    bool          GEOM_changed;
    string        GEOM_FILE_NAME;
    string        OUTPUT_FILE_NAME;
  private:                                                       //
    void free();                                                  // free space
    void copy(const _xaims& b);                                   //
};

// for a alien run
class _xalien {
  public:
    // trivial constructurs/destuctors/operators
    _xalien();                                                    // default, just allocate
    ~_xalien();                                                   // kill everything
    _xalien(const _xalien& b);                                    // constructor copy
    const _xalien& operator=(const _xalien &b);                   // copy
    void clear(void);                                             // clear
    // aflow_xatom.cpp contains the code
    // CONTENT
    string       Directory;
    _xqsub       xqsub;
    stringstream INPUT;
    stringstream INPUT_orig;
    bool         INPUT_generated;
    bool         INPUT_changed;
    string       INPUT_FILE_NAME;
    string       OUTPUT_FILE_NAME;
    // ----------------
    int          NCPUS;
    int          NRELAX;          // -1 (static) 0(error) 1,2,3,4.... (relaxes)  -2(run kpoints)
  private:                                                       //
    void free();                                                  // free space
    void copy(const _xalien& b);                                  //
};

// for a generic run
class _xinput {
  public:
    _xinput();
    _xinput(_xvasp& xvasp);
    _xinput(_xaims& xaims);
    _xinput(_xalien& xalien);
    ~_xinput();
    _xinput(const _xinput& b);
    const _xinput& operator=(const _xinput &b);
    void clear();
    bool AFLOW_MODE_VASP;
    _xvasp xvasp;
    bool AFLOW_MODE_AIMS;
    _xaims xaims;
    bool AFLOW_MODE_ALIEN;
    _xalien xalien;
    void setXVASP(_xvasp& xvasp);
    void setXAIMS(_xaims& xaims);
    void setXALIEN(_xalien& xalien);
    xstructure& getXStr();
    string& getDirectory();
    void setXStr(const xstructure& str,bool set_all=false);
    void setDirectory(const string Directory,bool set_all=false);
  private:
    void free();
    void copy(const _xinput& b);
};

// typedef struct { //
//   //  _xvasp   *pxvasp; //
//   _aflags  *paflags; //
//   // _kflags  *pkflags; //
//   // _vflags  *pvflags; //
//   // string   stringA; //
//   // string   stringB; //
//   // int      mode; //
//   // ofstream *pFileMESSAGE; //
//   // bool     *pQUIET; //
//   char  ***pargv; //
//   bool    *pbusy; //
// } _threaded_KBIN_params; //

//void xstructure::free();
//void xstructure::copy(const xstructure& b);
//xstructure::xstructure(string structure_title);
//xstructure::xstructure(const xstructure& b);
//xstructure::~xstructure();
//const xstructure& xstructure::operator=(const xstructure& b);
xstructure GetStructure(const int& iomode,ifstream& input);     // plug from cin
xstructure GetStructure(const int& iomode,const string& Directory); // plug from a directory
//void xstructure::SetCoordinates(const int& mode);
xstructure SetSDNumbers(const xstructure& a,const vector<string>& in_sd);
xstructure SetSDTypes(const xstructure& a,const vector<string>& in_sd);
vector<int> GetTypes(const xstructure& a);
vector<string> GetNames(const xstructure& a);
vector<string> GetCleanNames(const xstructure& a);
vector<double> GetSpins(const xstructure& a);
string GetElementName(string stringin);
string GetSpaceGroupName(int spacegroupnumber, string directory=""); //DX 20180526 - add directory
int GetSpaceGroupNumber(const string& spacegroupsymbol, string directory=""); //DX 20190708
string GetSpaceGroupLabel(int spacegroupnumber);
string GetSpaceGroupSchoenflies(int spacegroupnumber, string directory=""); // DX 9/1/17 //DX 20180526 - add directory
string GetSpaceGroupHall(int spacegroupnumber, int setting=1, string directory=""); // DX 9/1/17 //DX 20180526 - add directory //DX 20180806 - added setting
string GetLaueLabel(string& point_group); // DX 9/1/17 //DX 20180526 - add directory

#define RADIANTS 0
#define DEGREES  1
#define _calculate_symmetry_default_sgroup_radius_   2.0

xmatrix<double> MetricTensor(const xstructure& a); // CO 180409
xmatrix<double> MetricTensor(const xmatrix<double>& lattice,double scale=1.0); // CO 180409
xmatrix<double> ReciprocalLattice(const xstructure& a); // CO 180409
xmatrix<double> ReciprocalLattice(const xmatrix<double>& rlattice,double scale=1.0); // CO 180409
string KPPRA(int& k1,int& k2,int& k3,const xmatrix<double>& rlattice,const int& NK);
string KPPRA(xstructure& str,const int& _NK);
string KPPRA_DELTA(int& k1,int& k2,int& k3,const xmatrix<double>& rlattice,const double& DK);
string KPPRA_DELTA(xstructure& str,const double& DK);
int GetNBANDS(int electrons,int nions,int spineach,bool ispin);
double GetZVAL(const stringstream& sss,vector<double>& vZVAL);
double GetZVAL(const _xvasp& xvasp,vector<double>& vZVAL);
double GetZVAL(const string& directory,vector<double>& vZVAL);
double GetCellAtomZVAL(const stringstream& sss,vector<double>& vZVAL,const stringstream& sstr,vector<double>& sZVAL,string mode);  // sss sstr returns ZVAL cell, VAL and sZVAL
double GetCellAtomZVAL(const string& directory,vector<double>& vZVAL,vector<double>& sZVAL,string mode);  // from directory POT/POS returns total ZVAL cell, vZVAL and sZVAL
double GetPOMASS(const stringstream& sss,vector<double>& vPOMASS);
double GetPOMASS(const _xvasp& xvasp,vector<double>& vPOMASS);
double GetPOMASS(const string& directory,vector<double>& vPOMASS);
double GetCellAtomPOMASS(const stringstream& sss,vector<double>& vPOMASS,const stringstream& sstr,vector<double>& sPOMASS,string mode);  // sss sstr returns POMASS cell, VAL and sPOMASS
double GetCellAtomPOMASS(const string& directory,vector<double>& vPOMASS,vector<double>& sPOMASS,string mode);  // from directory POT/POS returns total POMASS cell, vPOMASS and sPOMASS
double GetVol(const xmatrix<double>& lat);
double det(const xvector<double>& v1,const xvector<double>& v2,const xvector<double>& v3);
double GetVol(const xvector<double>& v1,const xvector<double>& v2,const xvector<double>& v3);
double det(const double&,const double&,const double&,const double&,const double&,const double&,const double&,const double&,const double&);
//double getcos(const xvector<double>& a,const xvector<double>& b);  // removed and put in aurostd_xvector.h as cos(xvector,xvector) and sin(xvector,xvector)
xvector<double> Getabc_angles(const xmatrix<double>& lat,const int& mode);
xvector<long double> Getabc_angles(const xmatrix<long double>& lat,const int& mode);
xvector<double> Getabc_angles(const xmatrix<double>& lat,const xvector<int>& permut,const int& mode);
xvector<double> Getabc_angles(const xvector<double>& r1,const xvector<double>& r2,const xvector<double>& r3,const int& mode);
xvector<double> Getabc_angles(const xvector<double>& r1,const xvector<double>& r2,const xvector<double>& r3,const xvector<int>& permut,const int& mode);
#define _Getabc_angles Getabc_angles
//#define _Getabc_angles __NO_USE_Sortabc_angles
xvector<double> Sortabc_angles(const xmatrix<double>& lat,const int& mode);
xmatrix<double> GetClat(const xvector<double>& abc_angles);
xmatrix<double> GetClat(const double &a,const double &b,const double &c,const double &alpha,const double &beta,const double &gamma);
xstructure GetIntpolStr(xstructure strA,xstructure strB,const double& f,const string& path_flag);
double RadiusSphereLattice(const xmatrix<double>& lattice,double scale=1.0); // CO 180409
xvector<int> LatticeDimensionSphere(const xmatrix<double>& lattice,double radius,double scale=1.0); // CO 180409
xvector<int> LatticeDimensionSphere(const xstructure& str,double radius);
void resetLatticeDimensions(const xmatrix<double>& lattice, double radius, xvector<int>& dims,
    vector<xvector<double> >& l1, vector<xvector<double> >& l2, 
    vector<xvector<double> >& l3, vector<int>& a_index, 
    vector<int>& b_index, vector<int>& c_index); //DX 20191122
xvector<double> F2C(const double& scale,const xmatrix<double>& lattice,const xvector<double>& fpos);    // fpos are F components per COLUMS !
xvector<double> F2C(const xmatrix<double>& lattice,const xvector<double>& fpos);                        // fpos are F components per COLUMS !
xvector<double> C2F(const double& scale,const xmatrix<double>& lattice,const xvector<double>& cpos);    // cpos are C components per COLUMS !
xvector<double> C2F(const xmatrix<double>& lattice,const xvector<double>& cpos);                        // cpos are C components per COLUMS !
xmatrix<double> F2C(const double& scale,const xmatrix<double>& lattice,const xmatrix<double>& fpos);    // fpos are F components per COLUMS !
xmatrix<double> F2C(const xmatrix<double>& lattice,const xmatrix<double>& fpos);                        // fpos are F components per COLUMS !
xmatrix<double> C2F(const double& scale,const xmatrix<double>& lattice,const xmatrix<double>& cpos);    // cpos are C components per COLUMS !
xmatrix<double> C2F(const xmatrix<double>& lattice,const xmatrix<double>& cpos);                        // cpos are C components per COLUMS !
_atom F2C(const double& scale,const xmatrix<double>& lattice,const _atom& iatom);                       // atom.fpos are F components per COLUMS !
_atom F2C(const xstructure& str,const _atom& iatom);                                                    // atom.fpos are F components per COLUMS !
_atom C2F(const double& scale,const xmatrix<double>& lattice,const _atom& iatom);                       // atom.cpos are C components per COLUMS !
_atom C2F(const xmatrix<double>& lattice,const _atom& iatom);                                           // atom.cpos are C components per COLUMS !
_atom F2C(const double& scale,const xstructure& str,const _atom& iatom);                                // atom.fpos are F components per COLUMS !
_atom F2C(const xstructure& str,const _atom& iatom);                                                    // atom.fpos are F components per COLUMS !
_atom C2F(const double& scale,const xstructure& str,const _atom& iatom);                                // atom.fpos are F components per COLUMS !
_atom C2F(const xstructure& str,const _atom& iatom);                                                    // atom.cpos are C components per COLUMS !
xmatrix<double> FF2CC(const double& scale,const xmatrix<double>& lattice,const xmatrix<double>& fmat);  // fmat is an operation in F coordinates
xmatrix<double> FF2CC(const xmatrix<double>& lattice,const xmatrix<double>& fmat);                      // fmat is an operation in F coordinates
xmatrix<double> CC2FF(const double& scale,const xmatrix<double>& lattice,const xmatrix<double>& cmat);  // cmat is an operation in C coordinates
xmatrix<double> CC2FF(const xmatrix<double>& lattice,const xmatrix<double>& cmat);                      // cmat is an operation in C coordinates
// DX 20190905 - START
//BringInCellInPlace() overloads
void BringInCellInPlace(double&, double=_ZERO_TOL_, double=1.0, double=0.0);  // ME/DX 190409
void BringInCellInPlace(xvector<double>&, double=_ZERO_TOL_, double=1.0, double=0.0);  // ME/DX 190409
void BringInCellInPlace(_atom& atom_in, const xmatrix<double>& lattice, double tolerance=_ZERO_TOL_, double upper_bound=1.0, double lower_bound=0.0); //DX 20190904
void BringInCellInPlace(xstructure& xstr, double tolerance=_ZERO_TOL_, double upper_bound=1.0, double lower_bound=0.0); //DX 20190904

//BringInCell() overloads
double BringInCell(double, double=_ZERO_TOL_, double=1.0, double=0.0);  // ME/DX 190409
xvector<double> BringInCell(const xvector<double>& fpos_in, double tolerance=_ZERO_TOL_, double upper_bound=1.0, double lower_bound=0.0); //DX 20190904
_atom BringInCell(const _atom& atom_in, const xmatrix<double>& lattice, double tolerance=_ZERO_TOL_, double upper_bound=1.0, double lower_bound=0.0); //DX 20190904
xstructure BringInCell(const xstructure& xstr_in, double tolerance=_ZERO_TOL_, double upper_bound=1.0, double lower_bound=0.0); //DX 20190904

//BringInCellFPOS overloads
void BringInCellInPlaceFPOS(_atom& atom_in, double tolerance=_ZERO_TOL_, double upper_bound=1.0, double lower_bound=0.0); //DX 20190904
_atom BringInCellFPOS(const _atom& atom_in, double tolerance=_ZERO_TOL_, double upper_bound=1.0, double lower_bound=0.0); //DX 20190904
// DX 20190905 - END
// DX and CO - START
//DX 20190905 [OBSOLETE] double BringInCell(const double& x);
//DX 20190905 [OBSOLETE] double BringInCell_20161115(const double& x);
//DX 20190905 [OBSOLETE] double BringInCell_20160101(const double& x);
//DX 20190905 [OBSOLETE] double BringInCell(const double& x);
//DX 20190905 [OBSOLETE] double BringInCell_20160101(const double& x);
//DX 20190905 [OBSOLETE] xvector<double> BringInCell(const xvector<double>& v_in,double epsilon);
//DX 20190905 [OBSOLETE] xvector<double> BringInCell_20161115(const xvector<double>& v_in,double epsilon);
//DX 20190905 [OBSOLETE] xvector<double> BringInCell_20160101(const xvector<double>& v_in,double epsilon);
//DX 20190905 [OBSOLETE] xvector<double> BringInCell(const xvector<double>& v_in);
//DX 20190905 [OBSOLETE] xvector<double> BringInCell2(const xvector<double>& v_in);
//DX 20190905 [OBSOLETE] xvector<double> BringInCell2_20161115(const xvector<double>& v_in);
//DX 20190905 [OBSOLETE] xvector<double> BringInCell2_20160101(const xvector<double>& v_in, double tolerance);
// DX and CO - END
xstructure IdenticalAtoms(const xstructure& a);                                // Make identical atoms
//xstructure SwapSpecies(const xstructure& a,const uint& A,const uint& B);       // Permute Species A with B (safe for species C).
//xstructure SwapCoordinates(const xstructure& str,const uint& i,const uint& j); // Permute Coordinates i with j
//string SpeciesLabel(const xstructure& a,const uint& A);                        // Returns the Label of the specie A (if available)
//string SpeciesString(const xstructure& a);                                           // Gives a string with the list of all the species
bool GetNiggliCell(const xmatrix<double>& in_lat,xmatrix<double>& niggli_lat,xmatrix<double>& P,xmatrix<double>& Q);
bool GetNiggliCell_20180213(const xmatrix<double>& in_lat,xmatrix<double>& niggli_lat,xmatrix<double>& P,xmatrix<double>& Q); // DX 2/13/18 - new dated function
bool GetNiggliCell_20180101(const xmatrix<double>& in_lat,xmatrix<double>& niggli_lat,xmatrix<double>& P,xmatrix<double>& Q); // DX 2/13/18 - old dated function
// standard lattice reduction and type
string GetLatticeType(xmatrix<double> lattice);
string GetLatticeType(xvector<double> data);
xstructure Standard_Primitive_UnitCellForm(const xstructure& a);
xstructure GetStandardPrimitive(const xstructure& a);
xmatrix<double> GetStandardPrimitive(xmatrix<double> lattice);
xvector<double> GetStandardPrimitive(xvector<double> data);
xstructure Standard_Conventional_UnitCellForm(const xstructure& a);
xstructure GetStandardConventional(const xstructure& a);
xmatrix<double> GetStandardConventional(xmatrix<double> lattice);
xvector<double> GetStandardConventional(xvector<double> data);
// niggli
xstructure GetNiggliStr(const xstructure& in_str);
xmatrix<double> GetNiggliStr(const xmatrix<double>& lattice);
xstructure NiggliUnitCellForm(const xstructure& a);
xmatrix<double> NiggliUnitCellForm(const xmatrix<double>& lattice);
// minkowsky
xstructure MinkowskiBasisReduction(const xstructure& a);
xmatrix<double> MinkowskiBasisReduction(const xmatrix<double>& lattice);
// optimal lattice reduction
xstructure LatticeReduction(const xstructure& a);
xmatrix<double> LatticeReduction(const xmatrix<double>& lattice);
// CO 170807 - START
//DX 20190214 [OBSOLETE] deque<_atom> foldAtomsInCell(deque<_atom>& atoms, xmatrix<double>& c2f_new, xmatrix<double>& f2c_new, bool skew); //CO190520 - removed pointers for bools and doubles, added const where possible
deque<_atom> foldAtomsInCell(const xstructure& a, const xmatrix<double>& lattice_new, bool skew, double tol, bool check_min_dists=true); //CO190520 - removed pointers for bools and doubles, added const where possible //DX 20190619 - added check_min_dists bool
deque<_atom> foldAtomsInCell(const deque<_atom>& atoms, const xmatrix<double>& lattice_orig, const xmatrix<double>& lattice_new, bool skew, double tol, bool check_min_dists=true); //CO190520 - removed pointers for bools and doubles, added const where possible //DX 20190619 = added check_min_dists bool
xstructure GetPrimitiveVASP(const xstructure& a);
xstructure GetPrimitiveVASP(const xstructure& a,double tol);
// CO 170807 - STOP
// bring cell in,compact, wigner seitz
//DX 20190905 [OBSOLETE] _atom BringInCell(const _atom& atom_in,const xmatrix<double>& lattice,double epsilon);
//DX 20190905 [OBSOLETE] // DX and CO - START
//DX 20190905 [OBSOLETE] _atom BringInCell_20161115(const _atom& atom_in,const xmatrix<double>& lattice,double epsilon); // DX
//DX 20190905 [OBSOLETE] _atom BringInCell_20160101(const _atom& atom_in,const xmatrix<double>& lattice,double epsilon); // DX
//DX 20190905 [OBSOLETE] _atom BringInCell(const _atom& atom_in,const xmatrix<double>& lattice);
//DX 20190905 [OBSOLETE] _atom BringInCell_20161115(const _atom& atom_in,const xmatrix<double>& lattice); // DX
//DX 20190905 [OBSOLETE] _atom BringInCell_20160101(const _atom& atom_in,const xmatrix<double>& lattice); // DX
//DX 20190905 [OBSOLETE] xstructure BringInCell(const xstructure& a,double epsilon);
//DX 20190905 [OBSOLETE] xstructure BringInCell_20161115(const xstructure& a,double epsilon); // DX
//DX 20190905 [OBSOLETE] xstructure BringInCell_20160101(const xstructure& a,double epsilon); // DX
//DX 20190905 [OBSOLETE] xstructure BringInCell(const xstructure& a);
//DX 20190905 [OBSOLETE] xstructure BringInCell_20161115(const xstructure& a); // DX
//DX 20190905 [OBSOLETE] xstructure BringInCell_20160101(const xstructure& a); // DX
//DX 20190905 [OBSOLETE] // DX and CO - END
xstructure BringInCompact(const xstructure& a);
xstructure BringInWignerSeitz(const xstructure& a);
// primitive stuff
xstructure GetPrimitive(const xstructure& a);
xstructure GetPrimitive(const xstructure& a,double tol);
xstructure GetPrimitive1(const xstructure& a);
xstructure GetPrimitive2(const xstructure& a);
xstructure GetPrimitive3(const xstructure& a);
bool IsTranslationFVector(const xstructure& a,const xvector<double>& ftvec);
bool IsTranslationCVector(const xstructure& a,const xvector<double>& ctvec);
// other eggs
xstructure ReScale(const xstructure& a,const double& in_scale);
xstructure SetScale(const xstructure& a,const double& in_scale);
xstructure SetVolume(const xstructure& a,const double& in_volume);
xstructure InflateLattice(const xstructure& a,const double& coefficient);
xstructure InflateVolume(const xstructure& a,const double& coefficient);
double GetVolume(const xstructure& a);
double Volume(const xstructure& a);
//DX 20180726 - START
_atom BringCloseToOrigin(_atom& atom, xmatrix<double>& f2c);
bool uniqueAtomInCell(_atom& atom, deque<_atom>& atoms);
bool alreadyInCell(_atom& atom, deque<_atom> atoms);
//DX 20180726 - END
// DX and CO - START
bool atomInCell(const _atom& atom, double tolerance=_ZERO_TOL_); // DX 20191125
bool inCell(const xvector<double>& pos_vec, double tolerance=_ZERO_TOL_); // DX 20191125 - added tolerance
// DX and CO - END
xstructure GetSuperCell(const xstructure& a,const xmatrix<double>& sc);
xstructure GetSuperCell(const xstructure& a,const xvector<double>& sc);
xstructure GetSuperCell(const xstructure& a,const xvector<int>& sc);
xstructure GetSuperCell(const xstructure& a, const int& sc11,const int& sc12,const int& sc13, const int& sc21,const int& sc22,const int& sc23, const int& sc31,const int& sc32,const int& sc33);
xstructure GetSuperCell(const xstructure& a,const int& sc1,const int& sc2,const int& sc3);
//corey START
xstructure GetSuperCell(const xstructure& a,const xmatrix<double>& sc,vector<int>& sc2pcMap,vector<int>& pc2scMap,bool get_symmetry, bool get_full_basis, bool force_supercell_matrix=false,bool force_strict_pc2scMap=false); //DX 20190319 - added force_supercell_matrix //CO190409 - added force_strict_pc2scMap
xstructure GetSuperCell(const xstructure& a,const xvector<double>& sc,vector<int>& sc2pcMap,vector<int>& pc2scMap,bool get_symmetry, bool get_full_basis, bool force_supercell_matrix=false,bool force_strict_pc2scMap=false); //DX 20190319 - added force_supercell_matrix //CO190409 - added force_strict_pc2scMap
xstructure GetSuperCell(const xstructure& a,const xvector<int>& sc,vector<int>& sc2pcMap,vector<int>& pc2scMap,bool get_symmetry, bool get_full_basis, bool force_supercell_matrix=false,bool force_strict_pc2scMap=false); //DX 20190319 - added force_supercell_matrix  //CO190409 - added force_strict_pc2scMap
xstructure GetSuperCell(const xstructure& a,const int& sc11,const int& sc12,const int& sc13, const int& sc21,const int& sc22,const int& sc23, const int& sc31,const int& sc32,const int& sc33,vector<int>& sc2pcMap,vector<int>& pc2scMap,bool get_symmetry, bool get_full_basis, bool force_supercell_matrix=false,bool force_strict_pc2scMap=false); //DX 20190319 - added force_supercell_matrix //CO190409 - added force_strict_pc2scMap
xstructure GetSuperCell(const xstructure& a,const int& sc1,const int& sc2,const int& sc3,vector<int>& sc2pcMap,vector<int>& pc2scMap,bool get_symmetry, bool get_full_basis, bool force_supercell_matrix=false,bool force_strict_pc2scMap=false); //DX 20190319 - added force_supercell_matrix  //CO190409 - added force_strict_pc2scMap
//corey END
bool CalculateSymmetry(xstructure& str,bool ossverbose,ostream& oss,bool fffverbose,double radius);
bool CalculateSymmetry(xstructure& str,bool ossverbose,ostream& oss,bool fffverbose);
bool CalculateSymmetry(xstructure& str,bool ossverbose,ostream& oss,double radius);
bool CalculateSymmetry(xstructure& str,bool ossverbose,double radius);
bool CalculateSymmetry(xstructure& str,double radius);
bool CalculateSymmetry(xstructure& str,bool ossverbose);
bool CalculateSymmetry(xstructure& str);
void CalculateSymmetryPointGroup(xstructure& str,bool ossverbose,ostream& oss,bool fffverbose);
void CalculateSymmetryPointGroup(xstructure& str,bool ossverbose,ostream& oss);
void CalculateSymmetryPointGroup(xstructure& str,bool ossverbose);
void CalculateSymmetryPointGroup(xstructure& str);
void CalculateSymmetryPointGroupCrystal(xstructure& str,bool ossverbose,ostream& oss,bool fffverbose);
void CalculateSymmetryPointGroupCrystal(xstructure& str,bool ossverbose,ostream& oss);
void CalculateSymmetryPointGroupCrystal(xstructure& str,bool ossverbose);
void CalculateSymmetryPointGroupCrystal(xstructure& str);
void CalculateSymmetryFactorGroup(xstructure& str,bool ossverbose,ostream& oss,bool fffverbose);
void CalculateSymmetryFactorGroup(xstructure& str,bool ossverbose,ostream& oss);
void CalculateSymmetryFactorGroup(xstructure& str,bool ossverbose);
void CalculateSymmetryFactorGroup(xstructure& str);
void CalculateSymmetryPointGroupKLattice(xstructure& str,bool ossverbose,ostream& oss,bool fffverbose);
void CalculateSymmetryPointGroupKLattice(xstructure& str,bool ossverbose,ostream& oss);
void CalculateSymmetryPointGroupKLattice(xstructure& str,bool ossverbose);
void CalculateSymmetryPointGroupKLattice(xstructure& str);
void CalculateSymmetryPointGroupKCrystal(xstructure& str,bool ossverbose,ostream& oss,bool fffverbose);  // ME200114
void CalculateSymmetryPointGroupKCrystal(xstructure& str,bool ossverbose,ostream& oss);  // ME200114
void CalculateSymmetryPointGroupKCrystal(xstructure& str,bool ossverbose);  // ME200114
void CalculateSymmetryPointGroupKCrystal(xstructure& str);  // ME200114
void CalculateSymmetryPointGroupKPatterson(xstructure& str,bool ossverbose,ostream& oss,bool fffverbose);  // ME200129
void CalculateSymmetryPointGroupKPatterson(xstructure& str,bool ossverbose,ostream& oss);  // ME200129
void CalculateSymmetryPointGroupKPatterson(xstructure& str,bool ossverbose);  // ME200129
void CalculateSymmetryPointGroupKPatterson(xstructure& str);  // ME200129
xstructure Rotate(const xstructure& a,const xmatrix<double>& rm);
xstructure GetLTCell(const xmatrix<double>& lt,const xstructure& str);
xstructure GetLTFVCell(const xvector<double>& nvec,const double phi,const xstructure& str);
xstructure ShiftPos(const xstructure& a,const xvector<double>& shift,const int& flag);
xstructure ShiftCPos(const xstructure& a,const xvector<double>& shift);
xstructure ShiftFPos(const xstructure& a,const xvector<double>& shift);
double MaxStructureLattice(const xstructure& str);
double MinStructureLattice(const xstructure& str);
double AtomDist(const xstructure& str,const _atom& atom1,const _atom& atom2);
bool SameAtom(const xstructure& str,const _atom& atom1,const _atom& atom2);
bool SameAtom(const _atom& atom1,const _atom& atom2);
bool DifferentAtom(const xstructure& str,const _atom& atom1,const _atom& atom2);
xmatrix<double> GetDistMatrix(const xstructure& a); // CO 171025
vector<double> GetNBONDXX(const xstructure& a);
int GenerateGridAtoms(xstructure& str,int i1,int i2,int j1,int j2,int k1,int k2);
int GenerateGridAtoms_20190520(xstructure& str,int i1,int i2,int j1,int j2,int k1,int k2); //DX 20191218 [ORIG]
int GenerateGridAtoms_20191218(xstructure& str,int i1,int i2,int j1,int j2,int k1,int k2); //DX 20191218 [NEW]
int GenerateGridAtoms(xstructure& str,int d1,int d2,int d3);
int GenerateGridAtoms(xstructure& str,int d);
int GenerateGridAtoms(xstructure& str,const xvector<int>& dims);
int GenerateGridAtoms(xstructure& str);
int GenerateGridAtoms(xstructure& str,const double& radius);

void l2ijk(const xstructure& str,const int &l,int &i,int &j,int &k);
void l2ijk(const xstructure& str,const int &l,xvector<int>& ijk);
xvector<int> l2ijk(const xstructure& str,const int &l);
void ijk2l(const xstructure& str,int &l,const int &i,const int &j,const int &k);
void ijk2l(const xstructure& str,int &l,const xvector<int>& ijk);
int ijk2l(const xstructure& str,const int &i,const int &j,const int &k);
int ijk2l(const xstructure& str,const xvector<int>& ijk);
xvector<double> r_lattice(const xstructure& str,const int &l);
xvector<double> r_lattice(const xstructure& str,const int &i,const int &j,const int &k);
xvector<double> r_lattice(const xstructure& str,const xvector<int>& ijk);
xstructure input2AIMSxstr(istream& input);
xstructure input2ABINITxstr(istream& input);
xstructure input2QExstr(istream& input);
xstructure input2VASPxstr(istream& input);

// ----------------------------------------------------------------------------
// functions related to AtomEnvironment - DX 20191122
vector<AtomEnvironment> getAtomEnvironments(const xstructure& xstr, uint mode=ATOM_ENVIRONMENT_MODE_1);
vector<AtomEnvironment> getLFAAtomEnvironments(const xstructure& xstr, const string& lfa, const vector<string>& LFAs, uint mode=ATOM_ENVIRONMENT_MODE_1);
void minimumCoordinationShellLatticeOnly(const xmatrix<double>& lattice,
    double& min_dist, uint& frequency, vector<xvector<double> >& coordinates); //DX 20191122
void minimumCoordinationShellLatticeOnly(const xmatrix<double>& lattice,
    double& min_dist, uint& frequency, vector<xvector<double> >& coordinates, double radius); //DX 20191122
void minimumCoordinationShellLatticeOnly(const xmatrix<double>& lattice, xvector<int>& dims,
    vector<xvector<double> >& l1, vector<xvector<double> >& l2, vector<xvector<double> >& l3, 
    vector<int>& a_index, vector<int>& b_index, vector<int>& c_index, 
    double& min_dist, uint& frequency, vector<xvector<double> >& coordinates,
    double radius); //DX 20191122
void minimumCoordinationShell(const xstructure& xstr, uint center_index, 
    double& min_dist, uint& frequency, vector<xvector<double> >& coordinates); //DX 20191122
void minimumCoordinationShell(const xstructure& xstr, uint center_index, 
    double& min_dist, uint& frequency, vector<xvector<double> >& coordinates, const string& type); //DX 20191122

//makefile tests
bool gcdTest(ostream& oss=cout);
bool gcdTest(ofstream& FileMESSAGE,ostream& oss=cout);
bool smithTest(ostream& oss=cout);
bool smithTest(ofstream& FileMESSAGE,ostream& oss=cout);

// ----------------------------------------------------------------------------
// Structure Prototypes
// aflow_xproto.cpp
#define _HTQC_PROJECT_STRING_ "HTQC Project"
#define _TERNARY_PROJECT_STRING_ "HTQC^3 Project"
#define _ICSD_STRING_ "(icsd library)"
#define _ICSD_PROJECT_STRING_ "ICSD Project"
#define _ICSD_AFLOWLIB_STRING_ "(icsd_aflowlib library)"

// aflow_xproto.cpp
namespace aflowlib {
  string PrototypeCleanLatticeString(const string& latticeIN);
}
double NearestNeighbour(const xstructure &str_in);

// for HTQC
#define STRUCTURE_MODE_NONE             0
#define STRUCTURE_MODE_RAW              1
#define STRUCTURE_MODE_ABC              2
#define STRUCTURE_MODE_WYC              3
#define STRUCTURE_MODE_ICSD             4
#define STRUCTURE_MODE_HTQC_ICSD        5
#define STRUCTURE_MODE_USE              6
#define STRUCTURE_MODE_REMOVE           7
#define STRUCTURE_MODE_SPECIES          8
#define STRUCTURE_MODE_SWAP_AB          9
#define STRUCTURE_MODE_SWAP_BC         10
#define STRUCTURE_MODE_SWAP_AC         11
#define STRUCTURE_MODE_SWAP_XY         12
#define STRUCTURE_MODE_PRIM            13
#define STRUCTURE_MODE_CONVENTIONAL    14
#define STRUCTURE_MODE_VOLUME          15
#define LIBRARY_MODE_ICSD               0
#define LIBRARY_MODE_ICSD_AFLOWLIB      1
#define LIBRARY_MODE_HTQC               2
#define LIBRARY_MODE_HTQC_ICSD          3
#define LIBRARY_MODE_HTQC_ICSD_AFLOWLIB 4
#define LIBRARY_MODE_LIB0               5
#define LIBRARY_MODE_LIB3               6
#define LIBRARY_MODE_LIB4               7
#define LIBRARY_MODE_LIB5               8
#define LIBRARY_MODE_LIB6               9
#define LIBRARY_MODE_LIB7               10
#define LIBRARY_MODE_LIB8               11
#define LIBRARY_MODE_LIB9               12
#define LIBRARY_MODE_PROTOTYPE          13
#define LIBRARY_MODE_XSTRUCTURE         14
#define LIBRARY_MODE_AUID               15
#define LIBRARY_MODE_ARUN               16  //ME181226
string* LOAD_Library_ICSD(string file);

namespace aflowlib {
  struct _PROTO_PARAMS{
    string label;
    string parameters;
    deque<string> vatomX;
    deque<double> vvolumeX;
    double volume_in;
    int mode;
    bool flip_option;
  };

  xstructure PrototypePure(ostream &FileMESSAGE,string label,string parameters,string atA,double volA);
  xstructure PrototypePure(ostream &FileMESSAGE,string label,string parameters,string atA);
  xstructure PrototypePure(ostream &FileMESSAGE,string label,string parameters);
  xstructure PrototypePureHTQC(ostream &FileMESSAGE,string label,string parameters,string atA,double volA);
  xstructure PrototypePureHTQC(ostream &FileMESSAGE,string label,string parameters,string atA);
  xstructure PrototypePureHTQC(ostream &FileMESSAGE,string label,string parameters);
  uint PrototypeLibrariesSpeciesNumber(const string& label,ostream& oss=cerr); //CO181226
  // xstructure PrototypeLibraries(ostream &oss,string label,string parameters,int mode=LIBRARY_MODE_HTQC);
  // xstructure PrototypeLibraries(ostream &oss,string label,string parameters,deque<string> &vatomX,int mode=LIBRARY_MODE_HTQC);
  uint GetAllPrototypeLabels(vector<string>& prototype_labels, string library="all"); //DX 20181009
  uint GetAllPrototypeLabels(vector<string>& prototype_labels, vector<string>& compositions, string library="all"); //DX 20181009
  uint GetAllPrototypeLabels(vector<string>& prototype_labels, vector<string>& compositions, 
      vector<uint>& space_group_numbers, vector<vector<vector<string> > >& Wyckoff_letter_strings, 
      string library="all");
  vector<string> GetPrototypesBySpeciesNumber(uint number_of_species, string library="all"); //DX 20181009
  vector<string> GetPrototypesByStoichiometry(vector<uint> stoichiometry, string library="all"); //DX 20181009
  vector<string> GetPrototypesByStoichiometry(vector<uint> stoichiometry, vector<string>& protototype_composition, vector<uint>& prototype_space_group_numbers, 
      vector<vector<vector<string> > >& prototype_grouped_Wyckoff_letters, string library="all");
  vector<string> GetPrototypesBySymmetry(vector<uint>& stoichiometry, uint& space_group_number, vector<GroupedWyckoffPosition>& grouped_Wyckoff_positions, uint setting, string library="all"); //DX 20181010
  //vector<string> GetPrototypesBySymmetry(vector<uint>& stoichiometry, uint& space_group_number, vector<vector<vector<string> > >& grouped_possible_Wyckoff_letters, uint setting, string library="all"); //DX 20181010
  vector<string> GetPrototypesBySymmetry(vector<uint>& stoichiometry, uint& space_group_number, vector<GroupedWyckoffPosition>& grouped_Wyckoff_positions, vector<uint>& prototype_space_groups, uint setting, string library="all"); //DX 20181010
  //vector<string> GetPrototypesBySymmetry(vector<uint>& stoichiometry, uint& space_group_number, vector<vector<vector<string> > >& grouped_possible_Wyckoff_letters, vector<uint>& prototype_space_groups, uint setting, string library="all"); //DX 20181010
  xstructure PrototypeLibraries(ostream &oss,string label,string parameters,int mode);
  xstructure PrototypeLibraries(ostream &oss,string label,string parameters,deque<string> &vatomX,int mode);
  xstructure PrototypeLibraries(ostream &oss,string label,string parameters,deque<string> &vatomX,deque<double> &vvolumeX,double volume_in,int mode);//=LIBRARY_MODE_HTQC);
  xstructure PrototypeLibraries(ostream &oss,string label,string parameters,deque<string> &vatomX,deque<double> &vvolumeX,double volume_in,int mode,bool flip_option);
  xstructure PrototypeLibraries(ostream &oss,_PROTO_PARAMS *PARAMS);

  string PrototypesHelp(void);
  string PrototypesIcsdHelp(string options);
  string CALCULATED(string options);
  string CALCULATED_ICSD_RANDOM(void);
  // aflow_xproto_gus.cpp
  xstructure PrototypeBinaryGUS(ostream &FileMESSAGE,string label);
  xstructure PrototypeBinaryGUS(ostream &FileMESSAGE,string label,string atA,string atB);
  xstructure PrototypeBinaryGUS(ostream &FileMESSAGE,string label,string atA,double volA,string atB,double volB,double vol_in);
}

extern string PrototypeBinaryGUS_Cache_Library[];

// ----------------------------------------------------------------------------
// aflow_anrl.cpp
//DX 20180710 - updated - #define DOI_ANRL " [ANRL doi: arXiv:1607.02532]"
#define DOI_ANRL " [ANRL doi: 10.1016/j.commatsci.2017.01.017 (part 1), doi: 10.1016/j.commatsci.2018.10.043 (part 2)]" //DX 20180710 - updated //DX 20190214 updated part 2 doi
#define DOI_POCC " [POCC doi: 10.1021/acs.chemmater.6b01449]"

namespace anrl {
  xstructure PrototypeANRL(ostream &oss,string label,string parameters,deque<string> &vatomX,deque<double> &vvolumeX,double volume_in,int mode,bool flip_option);
  uint PrototypeANRL_LoadList(vector<string>& vproto,
      vector<string>& vproto_label,
      vector<uint>& vproto_nspecies,
      vector<uint>& vproto_natoms,
      vector<uint>& vproto_spacegroup,
      vector<uint>& vproto_nunderscores,
      vector<uint>& vproto_nparameters,
      vector<string>& vproto_Pearson_symbol,
      vector<string>& vproto_params,
      vector<string>& vproto_Strukturbericht,
      vector<string>& vproto_prototype,
      vector<string>& vproto_dialect);
  vector<string> getANRLParameters(string anrl_label, string library="", int choice=-1, bool keep_original_lattice_parameter=false); //DX 20181009 //DX 20190227 - added keep_original_lattice_parameter
  bool vproto2tokens(string proto,
      string& label,
      uint& nspecies,
      uint& natoms,
      uint& spacegroup,
      uint& nunderscores,
      uint& nparameters,
      string& Pearson_symbol,
      string& params,
      string& Strukturbericht,
      string& prototype,
      string& dialect);
  vector<uint> extractStoichiometry(string& anrl_label);
  bool PrototypeANRL_Consistency(ostream &oss,uint vparameters_size,uint proto_nparameters,string proto_prototype,
      string proto_label,string proto_Strukturbericht,string proto_Pearson_symbol,
      uint proto_spacegroup, string proto_params, uint print_mode); //DX 20180710 - added print_mode
  string groupedWyckoffPosition2ANRLString(const vector<GroupedWyckoffPosition>& grouped_positions, bool alphabetize);
  vector<string> getANRLLatticeParameterString(char& lattice_type);
  vector<double> getANRLLatticeParameterValuesFromWyccar(const vector<string>& wyccar_ITC, char lattice_type, char lattice_centering, uint setting); //DX 20191031
  vector<double> getANRLLatticeParameterValuesFromABCAngles(const xstructure& xstr, char lattice_type, char lattice_centering, uint setting); //DX 20191031
  vector<double> getANRLLatticeParameterValues(const vector<double>& all_lattice_parameters, char lattice_type, char lattice_centering, uint setting); //DX 20191031
  uint getANRLSettingChoice(int spacegroup); //DX 20191031 - removed reference
  string structure2anrl(istream& input, aurostd::xoption& vpflow);           // xoption
  string structure2anrl(xstructure& xstr, bool recalculate_symmetry=true);   // use default options //DX 20191031 - added recalculate_symmetry
  string structure2anrl(xstructure& xstr, double tolerance);                 // specify symmetry tolerance //CO190520 - removed pointers for bools and doubles, added const where possible
  string structure2anrl(xstructure& xstr, uint setting);                     // specify setting
  string structure2anrl(xstructure& xstr, double tolerance, uint setting, bool recalculate_symmetry=true);  // main function //CO190520 - removed pointers for bools and doubles, added const where possible //DX 20190829 - added recalculate_symmetry //DX 20191031 - removed reference
  xstructure rhl2hex(xstructure& str, double& a, double& c); 
}

// ----------------------------------------------------------------------------
// Various prototypes to be moved somewhere sometime
// PROTOTYPES
// uint argsprint(vector<string> argv);
// ----------------------------------------------------------------------------
// aflow.cpp
string aflow_get_time_string(void);
string aflow_get_time_string_short(void);
string strPID(void);
int AFLOW_main(vector<string> &argv);
namespace aflow {
  string License_Preamble_aflow(void);
  string Intro_aflow(string x);
  string Intro_sflow(string x);
  string Intro_HELP(string x);
  string Banner(string type);
}
int VASP_Main(vector<string> argv);
int GRND_Main(vector<string> argv);
namespace KBIN {
  int KBIN_Main(vector<string> argv);
}
string MessageTime(void);
string MessageHostTime(const _aflags& aflags);
string MessageDir(const _aflags& aflags);
string MessageDirTime(const _aflags& aflags);
string MessageDirHostTime(const _aflags& aflags);
bool AFLOW_BlackList(string hostname);

// ----------------------------------------------------------------------------
// aflow_pthreads.cpp
namespace AFLOW_PTHREADS {
  int GetTotalCPUs(void);
  bool Check_Threads(vector<string> argv,const bool& VERBOSE);
  void Clean_Threads(void);
  void No_Threads(void);
  bool Available_Free_Threads(int &fthread);
  bool Wait_Available_Free_Threads(int &fthread,const double& pthread_wait,const bool& VERBOSE);
  bool Wait_Available_Free_Threads(int &fthread,const bool& VERBOSE);
}
// interfaces
namespace KBIN {
  void RUN_Directory_PTHREADS(_aflags &aflags);
  void *_threaded_interface_RUN_Directory(void *ptr);
} // namespace KBIN
namespace aurostd { // Multithreaded add on to aurostd
  bool multithread_execute(deque<string> vcommand,int NUM_THREADS,bool VERBOSE);
  bool multithread_execute(deque<string> vcommand,int NUM_THREADS);
  bool multithread_execute(deque<string> vcommand);
  bool multithread_execute(vector<string> vcommand,int NUM_THREADS,bool VERBOSE);
  bool multithread_execute(vector<string> vcommand,int NUM_THREADS);
  bool multithread_execute(vector<string> vcommand);
} // namespace aurostd
namespace AFLOW_PTHREADS {
  bool MULTI_sh(vector<string> argv);
  bool MULTI_compress(string cmd,vector<string> argv);
  bool MULTI_zip(vector<string> argv);
  bool MULTI_bz2xz(vector<string> argv);bool MULTI_xz2bz2(vector<string> argv);
  bool MULTI_gz2xz(vector<string> argv);
}
namespace sflow {
  void KILL(string options);
  void JUST(string options,istream& input,string mode);
  void QSUB(string options);
  void QSUB(string options,string cmd);
  void QDEL(string options);
  void QDEL(string options,string cmd);
}
vector<vector<int> > getThreadDistribution(const int&, const int&);  // ME190218

// ----------------------------------------------------------------------------
// aflow_kbin.cpp
//int KbinCheckInputFiles(string Directory,ofstream& FileERROR);
namespace KBIN {
  void MPI_Extract(string AflowIn,ofstream &FileMESSAGE,_aflags &aflags,_kflags &kflags);
  void RUN_Directory(_aflags& aflags);
  void AFLOW_RUN_Directory(const _aflags& aflags);
  void RUN_DirectoryScript(const _aflags& aflags,const string& script,const string& output);
  void CompressDirectory(const _aflags& aflags,const _kflags& kflags);
  void CompressDirectory(const _aflags& aflags);
  void Clean(const _aflags& aflags);
  void Clean(const string directory);
  void XClean(string options);
  void GenerateAflowinFromVASPDirectory(_aflags& aflags);
  void StartStopCheck(const string &AflowIn,string str1,string str2,bool &flag,bool &flagS);
  void StartStopCheck(const string &AflowIn,string str1,bool &flag,bool &flagS);
  bool Legitimate_aflowin(string aflowindir,const bool& osswrite,ostringstream& oss);
  bool Legitimate_aflowin(string aflowindir);
  void getAflowInFromAFlags(const _aflags& aflags,string& AflowIn_file,string& AflowIn,ostream& oss=cout); //CO191110
  void getAflowInFromAFlags(const _aflags& aflags,string& AflowIn_file,string& AflowIn,ofstream& FileMESSAGE,ostream& oss=cout); //CO191110
}

// ----------------------------------------------------------------------------
// aflow_modules.cpp
// ME 181027
namespace KBIN {
  void setModules(_xvasp&);
  void setModules(_xinput&);
  void readModulesFromAflowIn(const string&, _kflags&, _xvasp&);
  void readModulesFromAflowIn(const string&, _kflags&, _xinput&);
  vector<aurostd::xoption> loadDefaultsAPL();
  bool writeFlagAPL(const string& key,const xoption& xopt); //CO181226  //ME190113
  void readParametersAPL(const string&, _moduleOptions&, _xinput&);
  vector<aurostd::xoption> loadDefaultsAAPL();
  bool writeFlagAAPL(const string& key,const xoption& xopt);  //CO181226  // ME190113
  void readParametersAAPL(const string&, _moduleOptions&, _xinput&);
  vector<aurostd::xoption> loadDefaultsAEL();
  bool writeFlagAEL(const string& key,const xoption& xopt); 
  vector<aurostd::xoption> loadDefaultsAGL();
  bool writeFlagAGL(const string& key,const xoption& xopt); 

}

// ----------------------------------------------------------------------------
// aflow_qsub.cpp
namespace KBIN {
  bool QSUB_Extract(_xqsub& xqsub,string AflowIn,ifstream &FileAFLOWIN,ofstream &FileMESSAGE,_aflags &aflags,_kflags &kflags);
  bool QSUB_RunFinished(_aflags &aflags,ofstream &FileMESSAGE,bool=FALSE);
  void QSUB_WaitFinished(_aflags &aflags,ofstream &FileMESSAGE,bool=FALSE);
  bool QSUB_Extract_Mode1(_xqsub& xqsub,ofstream &FileMESSAGE,_aflags &aflags,_kflags &kflags);
  bool QSUB_Extract_Mode2(_xqsub& xqsub,ofstream &FileMESSAGE,_aflags &aflags,_kflags &kflags);
  bool QSUB_Extract_Mode3(_xqsub& xqsub,ofstream &FileMESSAGE,_aflags &aflags,_kflags &kflags);
}

// ----------------------------------------------------------------------------
// aflow_ialien.cpp
namespace ALIEN {
  bool Produce_INPUT(_xalien& xalien,string AflowIn,ifstream &FileAFLOWIN,ofstream &FileMESSAGE,_aflags &aflags,_kflags &kflags,_alienflags &alienflags);
  bool Modify_INPUT(_xalien& xalien,ofstream &FileMESSAGE,_aflags &aflags,_alienflags &alienflags);
  bool Write_INPUT(_xalien& xalien);
  bool Produce_INPUT_FILE(_xalien& xalien,string AflowIn,ifstream &FileAFLOWIN,ofstream &FileMESSAGE,_aflags &aflags,_kflags &kflags,_alienflags &alienflags);
  bool Modify_INPUT_FILE(_xalien& xalien,ofstream &FileMESSAGE,_aflags &aflags,_alienflags &alienflags);
}

// ----------------------------------------------------------------------------
// aflow_kalien.cpp
namespace ALIEN {
  _alienflags Get_Alienflags_from_AflowIN(string &AflowIn);
  bool Run_Directory(ofstream& FileERROR,_aflags& aflags,_kflags& kflags);
}

// ----------------------------------------------------------------------------
// aflow_matlab.cpp aflow_matlab_funcs.cpp
bool KBIN_MATLAB_Extract(string AflowIn,ifstream &FileAFLOWIN,ofstream &FileMESSAGE,_aflags &aflags,_kflags &kflags);
bool KBIN_MATLAB_Run(_kflags &kflags);
_kflags KBIN_MATLAB_Get_Matlabflags_from_AflowIN(string &AflowIn);
bool KBIN_MATLAB_Directory(ofstream &FileMESSAGE,_aflags &aflags,_kflags &kflags);
string MATLAB_FUNCS_param(void);
//string MATLAB_FUNCS_plotband(string DIRECTORY,string OPTION1);
string MATLAB_FUNCS_plotband(void);

// ----------------------------------------------------------------------------
// aflow_gnuplot_plotbz.cpp
//string GNUPLOT_FUNCS_plotbz(string DIRECTORY,string OPTION1);
string GNUPLOT_FUNCS_plotbz(void);

// ----------------------------------------------------------------------------
// aflow_ifrozsl.cpp

namespace KBIN {
  void VASP_RunPhonons_FROZSL(_xvasp &xvasp,string AflowIn,_aflags &aflags,_kflags &kflags,_vflags &vflags,ofstream &FileMESSAGE);
}

namespace FROZSL {
  bool Extract_INPUT(const string& AflowIn,ofstream &FileMESSAGE,stringstream &input_file,_aflags &aflags,_kflags &kflags);
  bool Setup_frozsl_init_input(const string& AflowIn,ofstream &FileMESSAGE,stringstream &input_file,_aflags &aflags,_kflags &kflags);
  bool Already_Calculated_Input(const string& AflowIn);
  bool WGET_INPUT(ofstream &FileMESSAGE,string AflowIn,_aflags &aflags,_kflags &kflags);
  bool WGET_OUTPUT(ofstream &FileMESSAGE,_aflags &aflags,_kflags &kflags);
  bool input_TO_poscar(ofstream &FileMESSAGE,stringstream &input_file,_aflags &aflags,_kflags &kflags);
  string Generate_Input_file(ofstream &FileMESSAGE,_aflags &aflags,_kflags &kflags);
  bool File_INPUT(const string& AflowIn,ofstream &FileMESSAGE,stringstream &input_file,_aflags &aflags,_kflags &kflags);
  bool Write(string data,string directory);
  bool Delete(string data,string directory);
}
namespace FINDSYM {
  bool Write(string data,string directory);
}

// ----------------------------------------------------------------------------
// aflow_kvasp.cpp

namespace KBIN {
  _vflags VASP_Get_Vflags_from_AflowIN(const string &AflowIn,_aflags &aflags,_kflags& kflags);
  _vflags VASP_Get_Vflags_from_AflowIN(const string &AflowIn,ofstream &FileMESSAGE,_aflags &aflags,_kflags& kflags);
  bool VASP_Fix_Machine_Kflags_from_AflowIN(ofstream &FileMESSAGE,_aflags &aflags,_kflags &kflags,_vflags &vflags);
  bool VASP_Directory(ofstream& FileERROR,_aflags& aflags,_kflags& kflags);
  void VASP_BackupOriginal(_aflags aflags);
  // [OBSOLETE] G++6 not needed  void VASP_Wait(_xvasp& xvasp,_aflags &aflags,_kflags &kflags,_vflags &vflags,ofstream &FileMESSAGE);
  bool VASP_Run(_xvasp &xvasp,_aflags &aflags,_kflags &kflags,_vflags &vflags,ofstream &FileMESSAGE);
  bool VASP_Run(_xvasp &xvasp,_aflags &aflags,_kflags &kflags,_vflags &vflags,string relaxA,string relaxB,bool qmwrite,ofstream &FileMESSAGE);
  bool VASP_Run(_xvasp &xvasp,_aflags &aflags,_kflags &kflags,_vflags &vflags,string relaxA,bool qmwrite,ofstream &FileMESSAGE);
  bool VASP_RunFinished(_xvasp &xvasp,_aflags &aflags,ofstream &FileMESSAGE,bool=FALSE);
  void WaitFinished(_xvasp &xvasp,_aflags &aflags,ofstream &FileMESSAGE,bool=FALSE);
  void VASP_Error(_xvasp &xvasp,string="",string="",string="");
  void VASP_Error(_xvasp &xvasp,ofstream &FileMESSAGE,string="",string="",string="");
  string VASP_Analyze(_xvasp &xvasp,bool qmwrite);
  void VASP_CompressDirectory(_xvasp xvasp,_kflags &kflags);
  void VASP_Backup(_xvasp& xvasp,bool qmwrite,string relax);
  void VASP_CONTCAR_Save(_xvasp xvasp,string relax);
  void VASP_Recycle(_xvasp xvasp,string relax);
  void VASP_Recycle(_xvasp xvasp,int relax_number);
  void VASP_RecycleExtraFile(_xvasp xvasp,string xfile,string relax);
  void VASP_RecycleExtraFile(_xvasp xvasp,string xfile,int relax_number);
  bool VASP_CheckUnconvergedOSZICAR(string dir);
  void GetStatDiel(string& outcar, xvector<double>& eigr, xvector<double>& eigi); // CAMILO
  void GetDynaDiel(string& outcar, xvector<double>& eigr, xvector<double>& eigi); // CAMILO
  string getVASPVersionString(const string&);  // ME190219
}

// ----------------------------------------------------------------------------
// aflow_ivasp.cpp
namespace KBIN {
  bool VASP_Produce_INPUT(_xvasp& xvasp,const string& AflowIn,ofstream &FileMESSAGE,_aflags &aflags,_kflags &kflags,_vflags &vflags,bool load_POSCAR_from_xvasp=false);
  bool VASP_Modify_INPUT(_xvasp& xvasp,ofstream &FileMESSAGE,_aflags &aflags,_kflags &kflags,_vflags &vflags);
  bool VASP_Produce_and_Modify_INPUT(_xvasp& xvasp,const string& AflowIn,ofstream &FileMESSAGE,_aflags &aflags,_kflags &kflags,_vflags &vflags,bool load_POSCAR_from_xvasp=false); // CO 180418
  bool VASP_Write_INPUT(_xvasp& xvasp,_vflags &vflags);
  bool VASP_Produce_INCAR(_xvasp& xvasp,const string& AflowIn,ofstream& FileERROR,_aflags& aflags,_kflags& kflags,_vflags& vflags);
  bool VASP_Modify_INCAR(_xvasp& xvasp,ofstream& FileERROR,_aflags& aflags,_kflags& kflags,_vflags& vflags);
  bool VASP_Reread_INCAR(_xvasp& xvasp,ofstream &FileMESSAGE,_aflags &aflags);
  bool VASP_Produce_POSCAR(_xvasp& xvasp,const string& AflowIn,ofstream& FileERROR,_aflags& aflags,_kflags& kflags,_vflags& vflags);
  bool VASP_Produce_POSCAR(_xvasp& xvasp);
  bool VASP_Modify_POSCAR(_xvasp& xvasp,const string& AflowIn,ofstream& FileERROR,_aflags& aflags,_vflags& vflags);
  void convertPOSCARFormat(_xvasp&, const _kflags&);  // ME190220
  bool VASP_Convert_Unit_Cell(_xvasp&, _vflags&, _aflags&, ofstream&, ostringstream&); //ME181216
  bool VASP_Reread_POSCAR(_xvasp& xvasp,ofstream &FileMESSAGE,_aflags &aflags);
  bool VASP_Produce_KPOINTS(_xvasp& xvasp,const string& AflowIn,ofstream& FileERROR,_aflags& aflags,_kflags& kflags,_vflags& vflags);
  bool VASP_Modify_KPOINTS(_xvasp& xvasp,ofstream& FileERROR,_aflags& aflags,_vflags& vflags);
  bool VASP_Reread_KPOINTS(_xvasp& xvasp,ofstream &FileMESSAGE,_aflags &aflags);
  bool VASP_Find_DATA_POTCAR(const string& species_pp,string &FilePotcar,string &DataPotcar);
  bool VASP_Find_FILE_POTCAR(const string& species_pp,string &FilePotcar,string &DataPotcar);
  bool VASP_Produce_POTCAR(_xvasp& xvasp,const string& AflowIn,ofstream& FileERROR,_aflags& aflags,_kflags& kflags,_vflags& vflags);
  bool VASP_Modify_POTCAR(_xvasp& xvasp,ofstream& FileERROR,_aflags& aflags,_vflags& vflags);
  bool VASP_Reread_POTCAR(_xvasp& xvasp,ofstream &FileMESSAGE,_aflags &aflags);
  string VASP_PseudoPotential_CleanName(const string& specieIN);
  string VASP_PseudoPotential_CleanName_190712(const string& specieIN); //CO190712
  string VASP_PseudoPotential_CleanName_190101(const string& specieIN); //CO190712
  void VASP_PseudoPotential_CleanName_InPlace(string& species,bool capital_letters_only=false); //CO190712
  bool VASP_PseudoPotential_CleanName_TEST(void); //CO190712
  uint VASP_SplitAlloySpecies(string alloy_in, vector<string> &speciesX);
  uint VASP_SplitAlloySpecies(string alloy_in, vector<string> &speciesX, vector<double> &natomsX);
  bool VASP_SplitAlloySpecies(string alloy_in, string &specieA, string &specieB);
  bool VASP_SplitAlloySpecies(string alloy_in, string &specieA, string &specieB, string &specieC);
  bool VASP_SplitAlloySpecies(vector<string> alloy, vector<string> &speciesA, vector<string> &speciesB);
  bool VASP_SplitAlloySpecies(vector<string> alloy, vector<string> &speciesA, vector<string> &speciesB, vector<string> &speciesC);
  uint VASP_SplitAlloyPseudoPotentials(string alloy_in, vector<string> &species_ppX);
  uint VASP_SplitAlloyPseudoPotentials(string alloy_in, vector<string> &species_ppX, vector<double> &natomsX);
  bool VASP_SplitAlloyPseudoPotentials(string alloy, string &species_ppA, string &species_ppB);
  bool VASP_SplitAlloyPseudoPotentials(string alloy, string &species_ppA, string &species_ppB, string &species_ppC);
  bool VASP_SplitAlloyPseudoPotentials(vector<string> alloy, vector<string> &species_ppsA, vector<string> &species_ppsB);
  bool VASP_SplitAlloyPseudoPotentials(vector<string> alloy, vector<string> &species_ppsA, vector<string> &species_ppsB, vector<string> &species_ppsC);
  void VASP_MPI_Autotune(_xvasp& xvasp,_aflags &aflags,bool VERBOSE);
  void XVASP_INCAR_System_Auto(_xvasp& xvasp,bool VERBOSE);
  void XVASP_INCAR_Relax_ON(_xvasp& xvasp,bool VERBOSE);
  void XVASP_INCAR_Relax_ON(_xvasp& xvasp,_vflags& vflags,int number); // for steps
  void XVASP_INCAR_Static_ON(_xvasp& xvasp,_vflags& vflags);
  void XVASP_INCAR_Relax_Static_ON(_xvasp& xvasp,_vflags& vflags);
  void XVASP_INCAR_Relax_Static_Bands_ON(_xvasp& xvasp,_vflags& vflags);
  void XVASP_INCAR_RWIGS_Static(_xvasp& xvasp,_vflags& vflags,ofstream &FileMESSAGE,bool OPERATION);
  void XVASP_INCAR_Precision(_xvasp& xvasp,_vflags& vflags);
  void XVASP_INCAR_Metagga(_xvasp& xvasp,_vflags& vflags);
  void XVASP_INCAR_Ivdw(_xvasp& xvasp,_vflags& vflags);
  void XVASP_INCAR_ABMIX(_xvasp& xvasp,_vflags& vflags);
  int XVASP_INCAR_GetNBANDS(_xvasp& xvasp,bool ispin);
  bool XVASP_INCAR_PREPARE_GENERIC(string command,_xvasp& xvasp,_vflags& vflags,string svalue,int ivalue,double dvalue,bool bvalue);
  //  bool XVASP_INCAR_PREPARE_GENERIC(string command,_xvasp& xvasp,_kflags &kflags,_vflags& vflags,string svalue,int ivalue,double dvalue,bool bvalue);
  // ALGO, ENMAX_MULTIPLY, IMIX, IALGO, TYPE, PAW_CORRECTIONS, NBANDS, PSTRESS, EDIFFG, POTIM, SPIN, LS_COUPLING, AUTO_MAGMOM, NWS, SYM, WAVECAR, CHGCAR
  void XVASP_INCAR_ADJUST_ICHARG(_xvasp&, _vflags&, _aflags&, int, ofstream&);  // ME191028
  void XVASP_INCAR_SPIN_REMOVE_RELAX(_xvasp& xvasp,_aflags &aflags,_vflags& vflags,int step,ofstream &FileMESSAGE);
  void XVASP_KPOINTS_IBZKPT_UPDATE(_xvasp& xvasp,_aflags &aflags,_vflags& vflags,int step,ofstream &FileMESSAGE);
  void XVASP_INCAR_LDAU_OFF(_xvasp& xvasp,bool VERBOSE);
  void XVASP_INCAR_LDAU_ON(_xvasp& xvasp,_vflags& vflags,uint type);
  void XVASP_INCAR_LDAU_ADIABATIC(_xvasp& xvasp,int step);
  void XVASP_INCAR_LDAU_CUTOFF(_xvasp& xvasp,bool VERBOSE);
  void XVASP_INCAR_KPOINTS_Dielectric_SET(_xvasp& xvasp,_kflags &kflags,_vflags& vflags,string mode_dielectric);
  void XVASP_INCAR_REMOVE_ENTRY(_xvasp& xvasp,string ENTRY,string COMMENT,bool VERBOSE);

  bool XVASP_KPOINTS_KPOINTS(_xvasp &xvasp,ofstream &FileMESSAGE,bool VERBOSE);
  bool XVASP_KPOINTS_KPOINTS(_xvasp &xvasp);
  // bool XVASP_KPOINTS_EVEN(_xvasp& xvasp); TO REMOVE
  // bool XVASP_KPOINTS_ODD(_xvasp& xvasp); TO REMOVE
  bool XVASP_KPOINTS_OPERATION(_xvasp& xvasp,string operation);
  // bool XVASP_KPOINTS_Kshift_Gamma_EVEN(_xvasp& xvasp); TO REMOVE
  // bool XVASP_KPOINTS_Kshift_Gamma_ODD(_xvasp& xvasp); TO REMOVE
  // bool XVASP_KPOINTS_Kscheme(_xvasp& xvasp,string kscheme);
  bool XVASP_KPOINTS_Fix_KPPRA(_xvasp &xvasp,int NK,ofstream &FileMESSAGE,bool VERBOSE);
  bool XVASP_KPOINTS_Fix_KSHIFT(_xvasp &xvasp,_xvasp &rxvasp,bool KAUTOSHIFT,bool VERBOSE);
  bool XVASP_KPOINTS_Fix_KPOINTS(_xvasp &xvasp,int NK,ofstream &FileMESSAGE,bool VERBOSE);
  void XVASP_string2numbers(_xvasp& xvasp);
  void XVASP_numbers2string(_xvasp& xvasp);
  void XVASP_Afix_Clean(_xvasp& xvasp,string preserve_name);
  void XVASP_Afix_ROTMAT(_xvasp& xvasp,int mode,bool verbose,_aflags &aflags,ofstream &FileMESSAGE);
  void XVASP_Afix_NBANDS(_xvasp& xvasp,int& nbands,bool VERBOSE);
  void XVASP_Afix_POTIM(_xvasp& xvasp,double& potim,bool VERBOSE);
  double XVASP_Afix_GENERIC(string mode,_xvasp& xvasp,_kflags& kflags,_vflags& vflags,double=0.0,int=0);

  string ExtractSystemName(string directory);
  double ExtractEfermiOUTCAR(string directory);
  xstructure GetMostRelaxedStructure(string directory); //CO 180627
  vector<string> ExtractAtomicSpecies(string directory);

}

// ----------------------------------------------------------------------------
// aflow_avasp.cpp
#define _AVASP_PSEUDOPOTENTIAL_AUTO_ string("AUTO")
#define _AVASP_PSEUDOPOTENTIAL_DELIMITER_ string(":")
#define _AVASP_PSEUDOPOTENTIAL_POTENTIAL_TYPE_ string("TYPE") //CO191020
#define _AVASP_PSEUDOPOTENTIAL_POTENTIAL_COMPLETE_ string("COMPLETE")

struct _AVASP_PROTO{
  vector<string> ucell;
  deque<int> vkppra;
  vector<double> vpressure;
  aurostd::xoption vparams;
};

bool AVASP_MakePrototype_AFLOWIN(_AVASP_PROTO *PARAMS);
bool AVASP_MakePrototype_AFLOWIN_181226(_AVASP_PROTO *PARAMS);
bool AVASP_MakePrototype_AFLOWIN_180101(_AVASP_PROTO *PARAMS);
bool AVASP_MakePrototypeICSD_AFLOWIN(_AVASP_PROTO *PARAMS,bool flag_AFLOW_IN_ONLY_IF_MISSING);
void AVASP_Get_LDAU_Parameters(string species,bool &LDAU,vector<string>& vLDAUspecies,
    vector<uint>& vLDAUtype,vector<int>& vLDAUL, vector<double>& vLDAUU, vector<double> &vLDAUJ);
string AVASP_Get_PseudoPotential_PAW_PBE_KIN(string species);
string AVASP_Get_PseudoPotential_PAW_PBE(string species);
string AVASP_Get_PseudoPotential_PAW_GGA(string species);
string AVASP_Get_PseudoPotential_PAW_LDA_KIN(string species);
string AVASP_Get_PseudoPotential_PAW_LDA(string species);
string AVASP_Get_PseudoPotential_PBE(string species);
string AVASP_Get_PseudoPotential_GGA(string species);
string AVASP_Get_PseudoPotential_LDA(string species);
bool AVASP_populateXVASP(const _aflags& aflags,const _kflags& kflags,const _vflags& vflags,_xvasp& xvasp);
void AVASP_populateXVASP_ARUN(const _aflags&,const _kflags&, const _vflags&,_xvasp&);  // ME 181030
void setStatic(_xvasp&);  // ME 181102
void setPreserveUnitCell(_xvasp&);   // ME 181102
void AVASP_fix_volumes_masses_XVASP(_xvasp&,bool skip_volume=false); // ME 181103 //CO181226
bool AVASP_MakeSingleAFLOWIN(_xvasp& xvaspin,stringstream &_aflowin,bool flag_WRITE,int=-1,bool flag_PRINT=TRUE);   // last is pthread number, if <0 then serial
bool AVASP_MakeSingleAFLOWIN_181226(_xvasp& xvaspin,stringstream &_aflowin,bool flag_WRITE,int=-1,bool flag_PRINT=TRUE);   // last is pthread number, if <0 then serial
bool AVASP_MakeSingleAFLOWIN_180101(_xvasp& xvaspin,stringstream &_aflowin,bool flag_WRITE,int=-1,bool flag_PRINT=TRUE);   // last is pthread number, if <0 then serial
bool AVASP_MakeSingleAFLOWIN(_xvasp& xvasp_in,bool flag_WRITE,int=-1,bool flag_PRINT=TRUE);  // last is pthread number, if <0 then serial
bool AVASP_MakeSingleAFLOWIN(_xvasp& xvasp_in,int=-1,bool flag_PRINT=TRUE);  // last is pthread number, if <0 then serial
bool AVASP_DefaultValuesBinary_AFLOWIN(_xvasp &xvasp);
bool AVASP_MakeSinglePOSCAR(_xvasp& xvaspin);
bool Alloys_LibraryU(vector<string> &alloy,vector<string> &pseudosA,vector<string> &pseudosB);
bool Alloys_LibraryG(vector<string> &alloy,vector<string> &pseudosA,vector<string> &pseudosB);
bool Alloys_LibraryX(vector<string> &alloy,vector<string> &pseudosA,vector<string> &pseudosB);
// -------------------------------------------------------------------------------------------------
// -------------------------------------------------------------------------------------------------
// aflow_ovasp.cpp
class xOUTCAR;
class xDOSCAR;
class xEIGENVAL;
class xPOTCAR;
class xVASPRUNXML;
class xIBZKPT;
class xKPOINTS;
class xCHGCAR;
class xVASPOUT;
class xQMVASP;  //CO190803
namespace aflowlib { class _aflowlib_entry;}

// -------------------------------------------------------------------------------------------------
class xOUTCAR {
  public:
    xOUTCAR();                                                    // default, just allocate
    ~xOUTCAR();                                                   // kill everything
    xOUTCAR(const string& fileIN,bool=TRUE);                      // constructor from filename, QUIET
    xOUTCAR(const xOUTCAR& b);                                    // constructor copy
    const xOUTCAR& operator=(const xOUTCAR &b);                   // copy
    void clear(void);                                             // clear
    // CONTENT
    string content;vector<string> vcontent;string filename;       // the content, and lines of it
    string SYSTEM;
    int NIONS;
    double Efermi;
    bool isLSCOUPLING;
    double natoms;                                                // for aflowlib_libraries.cpp
    double energy_cell,energy_atom;                               // for aflowlib_libraries.cpp
    double enthalpy_cell,enthalpy_atom;                           // for aflowlib_libraries.cpp
    double eentropy_cell,eentropy_atom;                           // for aflowlib_libraries.cpp
    double PV_cell,PV_atom;                                       // for aflowlib_libraries.cpp
    xmatrix<double> stress;                                       // for aflowlib_libraries.cpp
    double mag_cell,mag_atom;                                     // for aflowlib_libraries.cpp
    vector<double> vmag;                                          // for aflowlib_libraries.cpp
    vector<xvector<double> > vmag_noncoll;                        // DX 12/5/17 - non-collinear
    double volume_cell,volume_atom;                               // for aflowlib_libraries.cpp
    double pressure;                                              // for aflowlib_libraries.cpp // SAME AS PSTRESS
    double pressure_residual;                                     // for aflowlib_libraries.cpp
    double Pulay_stress;                                          // for aflowlib_libraries.cpp
    vector<aurostd::xvector<double> > vforces;                    // for aflowlib_libraries.cpp
    vector<aurostd::xvector<double> > vpositions_cartesian;       // for aflowlib_libraries.cpp
    double ENCUT,EDIFF,EDIFFG,POTIM,TEIN,TEBEG,TEEND,SMASS,NPACO,APACO,PSTRESS;     // 
    int NBANDS,NKPTS,NSW,NBLOCK,KBLOCK,IBRION,NFREE,ISIF,IWAVPR,ISYM,ISPIN;   // for aflowlib_libraries.cpp
    double total_energy_change;                                   // for aflowlib_libraries.cpp
    // DOS related values
    double EMIN,EMAX,SIGMA;                                       // eV - energy-range for DOS
    int ISMEAR;                                                   // broadening in eV -4-tet -1-fermi 0-gaus
    //  Electronic relaxation
    int IALGO;              //  algorithm                         // for aflowlib_libraries.cpp
    string LDIAG;           //   sub-space diagonalisation        // for aflowlib_libraries.cpp
    int IMIX,INIMIX,MIXPRE; //     mixing-type and parameters     // for aflowlib_libraries.cpp
    double AMIX,BMIX,AMIX_MAG,BMIX_MAG,AMIN,WC; // parameters     // for aflowlib_libraries.cpp
    // Intra band minimization
    double WEIMIN,EBREAK,DEPER,TIME;  // for aflowlib_libraries.cpp
    // begin shared xPOTCAR
    double ENMAX;deque<double> vENMAX;                            // eV
    double ENMIN;deque<double> vENMIN;                            // eV
    double POMASS_sum,POMASS_min,POMASS_max;deque<double> vPOMASS;// mass
    double ZVAL_sum,ZVAL_min,ZVAL_max;deque<double> vZVAL;        // valence
    double EATOM_min,EATOM_max;deque<double> vEATOM;              // eV
    double RCORE_min,RCORE_max;deque<double> vRCORE;              // outmost cutoff radius
    double RWIGS_min,RWIGS_max;deque<double> vRWIGS;              // wigner-seitz radius (au A)
    double EAUG_min,EAUG_max;deque<double> vEAUG;                 // augmentation
    // end shared xPOTCAR
    string pp_type;
    deque<string> species,species_pp,species_pp_type,species_pp_version; // WARNING: we use starting from 0 // CAN BE THE ONES OF VASP5
    deque<deque<double> > species_pp_vLDAU;  // WARNING: we use starting from 0 // CAN BE THE ONES OF VASP5
    bool isKIN;                                                   // METAGGA
    bool isMETAGGA;string METAGGA;                                // METAGGA
    string string_LDAU;                                           // for aflowlib_libraries.cpp
    uint nweights,nkpoints_irreducible;                           // kpoints reading
    vector<aurostd::xvector<double> > vkpoint_reciprocal;         // kpoints reading
    vector<aurostd::xvector<double> > vkpoint_cartesian;          // kpoints reading
    vector<double> vweights;                                      // kpoints reading
    double calculation_time;                                      // for aflowlib_libraries.cpp - calculation_time
    double calculation_memory;                                    // for aflowlib_libraries.cpp - calculation_memory
    uint calculation_cores;                                       // for aflowlib_libraries.cpp - calculation_cores
    xstructure xstr;                                              // for GetBandGap()
    vector<string> GetCorrectPositions(string line,uint expected_count);                // 170725 CO - vasp issues with lattice spacing (negative sign) 
    bool GetProperties(const stringstream& stringstreamIN,bool=TRUE);          // get everything QUIET
    bool GetProperties(const string& stringIN,bool=TRUE);                      // get everything QUIET
    bool GetPropertiesFile(const string& fileIN,bool=TRUE);                    // get everything QUIET
    bool GetPropertiesFile(const string& fileIN,uint natoms_check,bool);       // get everything QUIET
    bool GetPropertiesUrlFile(const string& url,const string& file,bool=TRUE); // get everything from an aflowlib entry
    // EFFECTIVE MASSES
    friend bool GetEffectiveMass(xOUTCAR& outcar, xDOSCAR& doscar, xEIGENVAL& eigenval, xstructure xstr);
    vector<int> band_index;
    vector<int> carrier_spin;
    vector<string> carrier_type;
    vector<vector<double> > extrema_cart_coord;
    vector<vector<double> > effective_mass_axes;
    vector<int> equivalent_valley;
    vector<double> effective_mass_DOS;
    vector<double> effective_mass_COND;
    vector<double> mass_elec_dos;
    vector<double> mass_hole_dos;
    vector<double> mass_elec_conduction;
    vector<double> mass_hole_conduction;
    // BAND GAPS
    bool GetXStructure();
    int isKPointLine(uint iline,xvector<double>& kpoint); //if returns 0 if not KPointLine, -1 means it gave *** for kpoint
    int isKPointLine(uint iline);                         //if returns 0 if not KPointLine, -1 means it gave *** for kpoint
    bool GetStartingKPointLines(vector<uint>& ilines);
    bool GetNextKPointLine(uint& iline);
    bool ProcessKPoint(uint iline,double EFERMI,vector<double>& b_energies,vector<double>& b_occs);
    bool GetBandEdge(vector<double>& b_energies,vector<double>& b_occs,double EFERMI,uint& iedge,double efermi_tol=AUROSTD_NAN,double energy_tol=1e-4,double occ_tol=1e-5);
    bool identicalKPoints(vector<xvector<double> >& vkpoints,uint kpt1,uint kpt2,double tol=1e-12);
    bool identicalKPoints(xvector<double>& kpoint1,xvector<double>& kpoint2,double tol=1e-12);
    bool removeDuplicateKPoints(vector<xvector<double> >& vkpoints,vector<uint>& vikpt);
    bool removeDuplicateKPoints(vector<vector<xvector<double> > >& vkpoints,vector<uint>& vikpt,vector<uint>& vispin);
    double minimumDistanceKPoints(vector<xvector<double> >& vkpoints,uint ikp1,uint ikp2);
    double minimumDistanceKPoints(xvector<double>& kpoint1,xvector<double>& kpoint2);
    struct bandEnergyOcc{
      double energy;
      double occ;
      //bool operator<(const bandEnergyOcc& other) const {return energy<other.energy;}
    };
    struct bandEnergyOccCompare{
      bandEnergyOccCompare(double _energy_tol) : energy_tol(_energy_tol) {};
      double energy_tol;
      bool operator()(const bandEnergyOcc& a,const bandEnergyOcc b) const;
    };
    bool orderBands(vector<double>& b_energies,vector<double>& b_occs,double energy_tol=1e-4);
    enum BROAD_TYPES {empty,metal,insulator};                   //bandgap types
    enum EMPTY_TYPES {empty_all,empty_partial};                 //bandgap types
    enum INSULATOR_TYPES {insulator_direct,insulator_indirect}; //bandgap types
    enum GAP_TYPES {zero_gap,non_zero_gap};                     //bandgap types
    //bool GetBandGap(void); // CO 171002 - need POSCAR for kpt_tol
    bool GetBandGap(double EFERMI=AUROSTD_NAN,double efermi_tol=AUROSTD_NAN,double energy_tol=1e-4,double occ_tol=1e-5);
    bool GetBandGap_Camilo(double kpt_tol);
    vector<double> conduction_band_min;
    double         conduction_band_min_net;
    vector<double> valence_band_max;
    double         valence_band_max_net;
    vector<double> Egap;
    double         Egap_net;
    vector<double> Egap_fit;
    double         Egap_fit_net;
    vector<string> Egap_type;
    string         Egap_type_net;
    string ERROR;
    //int number_bands,number_kpoints; // CO 171006 - camilo garbage
    //int ISPIN; // turn this into spin = 0 if ISPIN = 1 // CO 171006 - camilo garbage
    //int spin;  // CO 171006 - camilo garbage
  private:                       //
    void free();                 // free space
    void copy(const xOUTCAR& b); //
};
//-------------------------------------------------------------------------------------------------
class xDOSCAR {
  public:
    xDOSCAR();                                                    // default, just allocate
    ~xDOSCAR();                                                   // kill everything
    xDOSCAR(const string& fileIN,bool=TRUE);                      // constructor from filename QUIET
    xDOSCAR(const xDOSCAR& b);                                    // constructor copy
    const xDOSCAR& operator=(const xDOSCAR &b);                   // copy
    void clear(void);                                             // clear
    // CONTENT
    string content;vector<string> vcontent;string filename;       // the content, and lines of it
    string title;
    uint spin;
    double Vol,POTIM;
    xvector<double> lattice;
    double temperature;
    bool RWIGS;
    double Efermi;
    double spinF;
    double energy_max;
    double energy_min;
    uint number_energies;
    uint number_atoms;  // ME190614
    bool partial;  // ME190614
    double denergy;
    deque<double> venergy;                                        // venergy.at(energy_number) 
    deque<double> venergyEf;                                      // venergyEf.at(energy_number) 
    // ME190614 - BEGIN
    //[OBSOLETE]  deque<deque<double> > vDOS;                                   // vDOS.at(energy_number).at(spin)
    deque<deque<double> > viDOS;                                  // viDOS.at(spin).at(energy_number)
    //[OBSOLETE]  deque<deque<double> > vDOSs;                                  // vDOSs.at(energy_number).at(spin)
    //[OBSOLETE]  deque<deque<double> > vDOSp;                                  // vDOSp.at(energy_number).at(spin)
    //[OBSOLETE]  deque<deque<double> > vDOSd;                                  // vDOSd.at(energy_number).at(spin)
    deque<deque<deque<deque<double> > > > vDOS;                   // vDOS.at(atom).at(orbital).at(spin).at(energy_number); 0 = total for atoms and orbitals
    // ME190614 - END
    // ME190620 - BEGIN
    bool isLSCOUPLING;  // Contains spin-orbit coupling
    bool lmResolved;  // Is it lm-resolved?
    string carstring;  // The fourth line of the DOSCAR
    // ME190620 - END
    string ERROR; //CO191004
    vector<double> conduction_band_min;     //CO191004
    double         conduction_band_min_net; //CO191004
    vector<double> valence_band_max;        //CO191004
    double         valence_band_max_net;    //CO191004
    vector<double> Egap;                    //CO191004
    double         Egap_net;                //CO191004
    vector<double> Egap_fit;                //CO191004
    double         Egap_fit_net;            //CO191004
    vector<string> Egap_type;               //CO191004
    string         Egap_type_net;           //CO191004
    bool GetProperties(const stringstream& stringstreamIN,bool=TRUE);       // get everything QUIET
    bool GetProperties(const string& stringIN,bool=TRUE);                   // get everything QUIET
    bool GetPropertiesFile(const string& fileIN,bool=TRUE);                 // get everything QUIET
    bool GetPropertiesUrlFile(const string& url,const string& file,bool=TRUE); // get everything from an aflowlib entry
    void convertSpinOFF2ON(); //CO191217 - copies everything from spin channel 1 to spin channel 2
    bool checkDOS(string& ERROR_out) const;  //CO191010
    bool GetBandGap(double EFERMI=AUROSTD_NAN,double efermi_tol=AUROSTD_NAN,double energy_tol=1e-3,double occ_tol=1e-4); //CO191110
    deque<deque<deque<deque<double> > > > GetVDOSSpecies(const xstructure& xstr) const; //vDOS.at(species).at(spin).at(energy_number)  //CO191110
    deque<deque<deque<deque<double> > > > GetVDOSSpecies(deque<int> num_each_type) const; //vDOS.at(species).at(spin).at(energy_number)  //CO191110
    friend ostream& operator<<(ostream&, const xDOSCAR&);  // ME190623
  private:                                                        //
    void free();                                                  // free space
    void copy(const xDOSCAR& b);                                  //
};
//-------------------------------------------------------------------------------------------------
class xEIGENVAL {
  public:
    xEIGENVAL();                                                  // default, just allocate
    ~xEIGENVAL();                                                 // kill everything
    xEIGENVAL(const string& fileIN,bool=TRUE);                    // constructor from filename QUIET
    xEIGENVAL(const xEIGENVAL& b);                                // constructor copy
    const xEIGENVAL& operator=(const xEIGENVAL &b);               // copy
    void clear(void);                                             // clear
    // CONTENT
    string content;vector<string> vcontent;string filename;       // the content, and lines of it
    string title;
    uint number_atoms;  // ME190623
    uint number_loops;  // ME190623
    uint spin;
    double Vol,POTIM;
    xvector<double> lattice;
    double temperature;
    uint number_electrons,number_kpoints,number_bands;
    deque<double> vweight;                                        // vweight.at(kpoint number)
    deque<xvector<double> > vkpoint;                              // vkpoint.at(kpoint number)[1,2,3]=xyz.
    deque<deque<deque<double> > > venergy;                        // venergy.at(kpoint number).at(band number).at(spin number)
    string carstring;  // ME190620 - the fourth line of the EIGENVAL file
    bool GetProperties(const stringstream& stringstreamIN,bool=TRUE);       // get everything QUIET
    bool GetProperties(const string& stringIN,bool=TRUE);                   // get everything QUIET
    bool GetPropertiesFile(const string& fileIN,bool=TRUE);                 // get everything QUIET
    bool GetPropertiesUrlFile(const string& url,const string& file,bool=TRUE); // get everything from an aflowlib entry
    double energy_max;  // ME190614
    double energy_min;  // ME190614
    friend ostream& operator<<(ostream&, const xEIGENVAL&);  // ME190623
  private:                                                        //
    void free();                                                  // free space
    void copy(const xEIGENVAL& b);                                //
};
//-------------------------------------------------------------------------------------------------
class xPOTCAR {
  public:
    xPOTCAR();                                                    // default, just allocate
    ~xPOTCAR();                                                   // kill everything
    xPOTCAR(const string& fileIN,bool=TRUE);                      // constructor from filename QUIET
    xPOTCAR(const xPOTCAR& b);                                    // constructor copy
    const xPOTCAR& operator=(const xPOTCAR &b);                   // copy
    void clear(void);                                             // clear
    // CONTENT
    string content;vector<string> vcontent;string filename;       // the content, and lines of it
    string title;
    bool   POTCAR_PAW;
    string POTCAR_TYPE;
    bool   POTCAR_KINETIC;
    double ENMAX;deque<double> vENMAX;                            // eV
    double ENMIN;deque<double> vENMIN;                            // eV
    double POMASS_sum,POMASS_min,POMASS_max;deque<double> vPOMASS;// mass
    double ZVAL_sum,ZVAL_min,ZVAL_max;deque<double> vZVAL;        // valence
    double EATOM_min,EATOM_max;deque<double> vEATOM;              // eV
    double RCORE_min,RCORE_max;deque<double> vRCORE;              // outmost cutoff radius
    double RWIGS_min,RWIGS_max;deque<double> vRWIGS;              // wigner-seitz radius (au A)
    double EAUG_min,EAUG_max;deque<double> vEAUG;                 // augmentation
    string pp_type;
    deque<string> species,species_pp,species_pp_type,species_pp_version; // WARNING: we use starting from 0 // CAN BE THE ONES OF VASP5
    bool GetProperties(const stringstream& stringstreamIN,bool=TRUE);       // get everything QUIET
    bool GetProperties(const string& stringIN,bool=TRUE);                   // get everything QUIET
    bool GetPropertiesFile(const string& fileIN,bool=TRUE);                 // get everything QUIET
    bool GetPropertiesUrlFile(const string& url,const string& file,bool=TRUE); // get everything from an aflowlib entry
  private:                                                        //
    void free();                                                  // free space
    void copy(const xPOTCAR& b);                                  //
};
// -------------------------------------------------------------------------------------------------
class xVASPRUNXML {
  public:
    xVASPRUNXML();                                                // default, just allocate
    ~xVASPRUNXML();                                               // kill everything
    xVASPRUNXML(const string& fileIN,bool=TRUE);                  // constructor from filename QUIET
    xVASPRUNXML(const xVASPRUNXML& b);                            // constructor copy
    const xVASPRUNXML& operator=(const xVASPRUNXML &b);           // copy
    void clear(void);                                             // clear
    // CONTENT
    string content;vector<string> vcontent;string filename;       // the content, and lines of it
    double natoms;                                                // for aflowlib_libraries.cpp
    xmatrix<double> stress;                                       // for aflowlib_libraries.cpp
    vector<aurostd::xvector<double> > vkpoint;                    // for aflowlib_libraries.cpp
    vector<aurostd::xvector<double> > vweights;                   // for aflowlib_libraries.cpp
    vector<aurostd::xvector<double> > vforces;                    // for aflowlib_libraries.cpp
    bool GetProperties(const stringstream& stringstreamIN,bool=TRUE);       // get everything QUIET
    bool GetProperties(const string& stringIN,bool=TRUE);                   // get everything QUIET
    bool GetPropertiesFile(const string& fileIN,bool=TRUE);                 // get everything QUIET
    bool GetPropertiesUrlFile(const string& url,const string& file,bool=TRUE); // get everything from an aflowlib entry
    bool GetForces(const string&, bool=true);  // ME190204
    bool GetForcesFile(const string&, bool=true);  // ME190204
    bool GetForces(stringstream&, bool=true);  // ME190204
  private:                       //
    void free();                 // free space
    void copy(const xVASPRUNXML& b); //
};
// -------------------------------------------------------------------------------------------------
class xIBZKPT {
  public:
    xIBZKPT();                                                    // default, just allocate
    ~xIBZKPT();                                                   // kill everything
    xIBZKPT(const string& fileIN,bool=TRUE);                      // constructor from filename QUIET
    xIBZKPT(const xIBZKPT& b);                                    // constructor copy
    const xIBZKPT& operator=(const xIBZKPT &b);                   // copy
    void clear(void);                                             // clear
    // CONTENT
    string content;vector<string> vcontent;string filename;       // the content, and lines of it
    uint nweights;                                                // for aflowlib_libraries.cpp
    uint nkpoints_irreducible;                                    // for aflowlib_libraries.cpp
    vector<aurostd::xvector<double> > vkpoint;                    // for aflowlib_libraries.cpp
    vector<uint> vweights;                                        // for aflowlib_libraries.cpp
    uint ntetrahedra;                                             // for aflowlib_libraries.cpp
    double wtetrahedra;                                           // for aflowlib_libraries.cpp
    vector<aurostd::xvector<int> > vtetrahedra;                   // for aflowlib_libraries.cpp
    bool GetProperties(const stringstream& stringstreamIN,bool=TRUE);       // get everything QUIET
    bool GetProperties(const string& stringIN,bool=TRUE);                   // get everything QUIET
    bool GetPropertiesFile(const string& fileIN,bool=TRUE);                 // get everything QUIET
    bool GetPropertiesUrlFile(const string& url,const string& file,bool=TRUE); // get everything from an aflowlib entry
  private:                       //
    void free();                 // free space
    void copy(const xIBZKPT& b); //
};
// -------------------------------------------------------------------------------------------------
class xKPOINTS {
  public:
    xKPOINTS();                                                    // default, just allocate
    ~xKPOINTS();                                                    // kill everything
    xKPOINTS(const string& fileIN,bool=TRUE);                      // constructor from filename QUIET
    xKPOINTS(const xKPOINTS& b);                                   // constructor copy
    const xKPOINTS& operator=(const xKPOINTS &b);                  // copy
    void clear(void);                                              // clear
    // CONTENT
    string content;vector<string> vcontent;string filename;        // the content, and lines of it
    string title;                                                  // first line
    int mode;                                                      // sort of mode
    string grid_type;                                              // if grid specified
    bool is_KPOINTS_NNN,is_KPOINTS_PATH;                           // control parameters
    xvector<int>    nnn_kpoints; // N*N*N                          // triplet of kpoints
    xvector<double> ooo_kpoints; // ORIGIN                         // triplet of origin
    int nkpoints;                                                  // total kpoints
    string path_mode,path;vector<string> vpath;int path_grid;      // path if any
    vector<xvector<double> > vkpoints;                             // ME190614 - k-point coordinates of the path
    bool GetProperties(const stringstream& stringstreamIN,bool=TRUE);       // get everything QUIET
    bool GetProperties(const string& stringIN,bool=TRUE);                   // get everything QUIET
    bool GetPropertiesFile(const string& fileIN,bool=TRUE);                 // get everything QUIET
    bool GetPropertiesUrlFile(const string& url,const string& file,bool=TRUE); // get everything from an aflowlib entry
    friend ostream& operator<<(ostream&, const xKPOINTS&);  // ME190623
    string createStandardTitlePath(const xstructure&);  // ME190623
  private:                       //
    void free();                 // free space
    void copy(const xKPOINTS& b); //
};
// -------------------------------------------------------------------------------------------------
class xCHGCAR {
  public:
    xCHGCAR();                                                     // default, just allocate
    ~xCHGCAR();                                                    // kill everything
    xCHGCAR(const string& fileIN,bool=TRUE);                       // constructor from filename QUIET
    xCHGCAR(const xCHGCAR& b);                                     // constructor copy
    const xCHGCAR& operator=(const xCHGCAR &b);                    // copy
    void clear(void);                                              // clear
    // CONTENT
    string content;vector<string> vcontent;string filename;        // the content, and lines of it
    xvector<int>     grid; // N*N*N                                // triplet of grid
    vector<string>   vstring; // ORIGIN                            // string of values
    xvector<double>  vvalues; // ORIGIN                            // xvector of values
    //[OBSOLETE ME180705]xtensor3<double> tvalues; // ORIGIN       // xtensor of values
    xtensor<double> tvalues; // ORIGIN                             // xtensor of values ME180705
    bool GetProperties(const stringstream& stringstreamIN,bool=TRUE);          // get everything QUIET
    bool GetProperties(const string& stringIN,bool=TRUE);                      // get everything QUIET
    bool GetPropertiesFile(const string& fileIN,bool=TRUE);                    // get everything QUIET
    bool GetPropertiesUrlFile(const string& url,const string& file,bool=TRUE); // get everything from an aflowlib entry
  private:                       //
    void free();                 // free space
    void copy(const xCHGCAR& b); //
};

class xQMVASP {  //CO191110
  public:
    xQMVASP();                                                     // default, just allocate
    ~xQMVASP();                                                    // kill everything
    xQMVASP(const string& fileIN,bool=TRUE);                       // constructor from filename QUIET
    xQMVASP(const xQMVASP& b);                                     // constructor copy
    const xQMVASP& operator=(const xQMVASP &b);                    // copy
    void clear(void);                                              // clear
    // CONTENT
    string content;vector<string> vcontent;string filename;        // the content, and lines of it
    double H_atom_relax;
    double H_atom_static;
    vector<aurostd::xvector<double> > vforces;                     // for APL - only one (no relax vs. static), get most relaxed forces  //CO191112
    bool GetProperties(const stringstream& stringstreamIN,bool=TRUE);          // get everything QUIET
    bool GetProperties(const string& stringIN,bool=TRUE);                      // get everything QUIET
    bool GetPropertiesFile(const string& fileIN,bool=TRUE);                    // get everything QUIET
    bool GetPropertiesUrlFile(const string& url,const string& file,bool=TRUE); // get everything from an aflowlib entry
  private:                       //
    void free();                 // free space
    void copy(const xQMVASP& b); //
};

// -------------------------------------------------------------------------------------------------
// aflow_kaims.cpp
namespace KBIN {
  _aimsflags AIMS_Get_AIMSflags_from_AflowIN(string& AflowIn,_aflags& aflags,_kflags& kflags);
  _aimsflags AIMS_Get_AIMSflags_from_AflowIN(string& AflowIn,ofstream& FileMESSAGE,_aflags& aflags,_kflags& kflags);
  bool AIMS_Directory(ofstream &FileMESSAGE,_aflags &aflags,_kflags &kflags);
}
// -------------------------------------------------------------------------------------------------
// aflow_iaims.cpp
namespace KBIN {
  bool AIMS_Produce_INPUT(_xaims& xaims,string AflowIn,ofstream &FileMESSAGE,_aflags &aflags,_kflags &kflags,_aimsflags &aimsflags);
  bool AIMS_Modify_INPUT(_xaims& xaims,ofstream &FileMESSAGE,_aflags &aflags,_kflags &kflags,_aimsflags &aimsflags);
  bool AIMS_Write_INPUT(_xaims& xaims,_aimsflags &aimsflags);
  bool AIMS_Write_CONTROL(_xaims& xaims,_aimsflags &aimsflags);
  bool AIMS_Write_GEOM(_xaims& xaims,_aimsflags &aimsflags);
  bool AIMS_Produce_CONTROL(_xaims& xaims,string AflowIn,ofstream &FileMESSAGE,_aflags &aflags,_kflags &kflags,_aimsflags &aimsflags);
  bool AIMS_Modify_CONTROL(_xaims& xaims,ofstream &FileMESSAGE,_aflags &aflags,_kflags &kflags,_aimsflags &aimsflags);
  bool AIMS_Reread_CONTROL(_xaims& xaims,ofstream &FileMESSAGE,_aflags &aflags);
  bool AIMS_Produce_GEOM(_xaims& xaims,string AflowIn,ofstream &FileMESSAGE,_aflags &aflags,_kflags &kflags,_aimsflags &aimsflags);
  bool AIMS_Produce_GEOM(_xaims& xaims);
  bool AIMS_Modify_GEOM(_xaims& xaims,string AflowIn,ofstream &FileMESSAGE,_aflags &aflags,_aimsflags &aimsflags);
  bool AIMS_Reread_GEOM(_xaims& xaims,ofstream &FileMESSAGE,_aflags &aflags);
  bool XAIMS_CONTROL_PREPARE_GENERIC(string command,_xaims& xaims,_aimsflags& aimsflags,string svalue,int ivalue,double dvalue,bool OPTION);
  void XAIMS_CONTROL_REMOVE_ENTRY(_xaims& xaims,string ENTRY,string COMMENT,bool VERBOSE);
}
// -------------------------------------------------------------------------------------------------
// aflow_oaims.cpp
class xAIMSOUT;
class xAIMSOUT {
  public:
    xAIMSOUT();                                                    // default, just allocate
    ~xAIMSOUT();                                                   // kill everything
    xAIMSOUT(const string& fileIN,bool=TRUE);                      // constructor from filename, QUIET
    xAIMSOUT(const xAIMSOUT& b);                                    // constructor copy
    const xAIMSOUT& operator=(const xAIMSOUT &b);                   // copy
    void clear(void);                                             // clear
    // CONTENT
    string content;vector<string> vcontent;string filename;       // the content, and lines of it
    vector<aurostd::xvector<double> > vforces;                    // for aflowlib_libraries.cpp
    double natoms;
    string ERROR;
    bool GetProperties(const stringstream& stringstreamIN,bool=TRUE);          // get everything QUIET
    bool GetProperties(const string& stringIN,bool=TRUE);                      // get everything QUIET
    bool GetPropertiesFile(const string& fileIN,bool=TRUE);                    // get everything QUIET
    bool GetPropertiesFile(const string& fileIN,uint natoms_check,bool);       // get everything QUIET
    bool GetPropertiesUrlFile(const string& url,const string& file,bool=TRUE); // get everything from an aflowlib entry
  private:                       //
    void free();                 // free space
    void copy(const xAIMSOUT& b); //
};
// -----------------------------------------------------------------------------------------------
bool PrintBandGap       (string& WorkDir, ostream &oss);
bool PrintBandGap_DOS   (string& WorkDir, ostream &oss); //CO191110
bool PrintEffectiveMass (string& WorkDir, ostream &oss);
bool PrintEigCurv       (string& WorkDir, ostream &oss);
// -----------------------------------------------------------------------------------------------
bool ParseKPOINTS(stringstream& File_Kpoints, int& GRIDS, vector<xvector<double> >& special_kpts, vector<xvector<double> >& unique_kpts, vector<int>& repeat_kpts_num);
bool AdjacencyList_KPT(vector<xvector<double> >& special_kpts,vector<xvector<double> >& unique_kpts,vector<xvector<int> >& connect_kpts,vector<int>& connect_kpts_num);
bool AdjacencyList_EIG(vector<xvector<double> >& unique_kpts,vector<xvector<int> >& connect_kpts,vector<int>& connect_kpts_num,xEIGENVAL& xeigenval,vector<xvector<double> >& unique_kpts_EIG,vector<xvector<int> >& connect_kpts_EIG,vector<xvector<double> >& vkpoint_eig);
bool RepeatsList(vector<xvector<double> >& unique_kpts_EIG,vector<int>& repeat_kpts_num,vector<xvector<double> >& vkpoint_eig,vector<xvector<int> >& repeat_kpts_EIG);
bool VertexPaths(vector<xvector<int> >& repeat_kpts_EIG,vector<xvector<int> >& connect_kpts_EIG,vector<int>& repeat_kpts_num,int& GRIDS,vector<xvector<int> >& vrtx_path);
bool RepeatedEdges(vector<xvector<int> >& vrtx_path,vector<xvector<int> >& repeat_kpts_EIG,vector<int>& repeat_kpts_num,vector<xvector<int> >& ndx_edges);
bool VertexBranches(vector<xvector<int> >& ndx_edges,vector<int>& repeat_kpts_num,vector<xvector<int> >& repeat_kpts_EIG,vector<vector<xvector<int> > >& branches);
bool PathDataStuct(xEIGENVAL& xeigenval,vector<xvector<double> >& vkpoint_eig,vector<vector<xvector<int> > >& branches,vector<vector< vector<int> > >& branches_indx,vector<vector< vector<xvector<double> > > >& branches_kpts,vector<vector< vector<vector<vector<double> > > > >& branches_bnds);
bool IBZextrema(xEIGENVAL& xeigenval, vector<xvector<double> >& vkpoint_eig, vector<vector<xvector<int> > >& branches);
void CompareDoublesChar(bool& MATCH, double& number1, double& number2);
void CompareEdges(vector<vector<xvector<int> > >& branches, vector<xvector<int> >& vertex_edges, xvector<int>& test_edge, bool& MATCH);
void NaiveCurvatures(xvector<double>& eigvec, vector<xvector<double> >& posvec, vector<double>& curvature);
double StencilLinear1D(vector<xvector<double> >& positions, xvector<double>& eigenvals);
//-------------------------------------------------------------------------------------------------
struct kEn_st {
  xvector<double> kpoint;
  double energy[2];
  int band_index;
  int band_type; // 0 -- valence band; 1 -- conduction band
};
#define _SIGMA 1.0 // default standard deviation of input data
// range of energy point to fit the ellipse curve
const double _FIT_ENERGY_RANGE = 0.026; // eV range of band
const int _FIT_POINTS_NUMBER = 8; // minimum fit points in Irreducible BZ
//range of band extremes to determine the number of bands for effective mass calculations
const double _BANDS_ENERGY_RANGE = 0.026; // eV
// used to determine cluster of points can be changed to other values
const double _BANDS_PARAMETER_MIN_RATIO = 0.2;
// factor unit
// mass is in unit of electron mass
const double _MASS_FACTOR = 3.80998; // hbar^2*10^{20}/(2.0*me*eV)
bool comparison_kEn_str_up          (const kEn_st& k1, const kEn_st& k2);
bool comparison_kEn_str_dn          (const kEn_st& k1, const kEn_st& k2);
bool comparison_kEn_str_position    (const kEn_st& k1, const kEn_st& k2);
bool comparison_kEn_str_band_type_up(const kEn_st& k1, const kEn_st& k2);
bool comparison_kEn_str_band_type_dn(const kEn_st& k1, const kEn_st& k2);
bool is_equal_position_kEn_str      (const kEn_st& k1, const kEn_st& k2);
bool near_to                        (const xvector<double> & k1, const xvector<double> & k2, const vector<double> & max_distance);
// [OBSOLETE] bool GetEffectiveMass(xOUTCAR& outcar,xDOSCAR& doscar,xEIGENVAL& eigenval,xstructure xstr,ostream& oss,const bool& osswrite);
//-------------------------------------------------------------------------------------------------
// ME190614 - plotter functions
namespace plotter {
  // Plot setup --------------------------------------------------------------
  // Plot options
  aurostd::xoption getPlotOptions(const aurostd::xoption&, const string&, bool=false);
  aurostd::xoption getPlotOptionsEStructure(const aurostd::xoption&, const string&, bool=false);
  aurostd::xoption getPlotOptionsPhonons(const aurostd::xoption&, const string&);

  // Plot functions
  void generateHeader(stringstream&, const aurostd::xoption&, bool=false);
  void savePlotGNUPLOT(const aurostd::xoption&, const stringstream&);
  void setFileName(aurostd::xoption&, string="");
  void setTitle(aurostd::xoption&);
  string formatDefaultPlotTitle(const aurostd::xoption&);
  vector<double> getCompositionFromHTQCPrototype(const string&, const string&);  // ME190813
  vector<double> getCompositionFromANRLPrototype(const string&);
  string formatDefaultTitlePOCC(const aurostd::xoption&);
  string formatDefaultTitlePOCC_191004(const aurostd::xoption&); //CO191110
  string formatDefaultTitlePOCC_190101(const aurostd::xoption&);
  vector<double> getCompositionFromPoccString(const string&, bool&);

  // Electronic structure ----------------------------------------------------
  void patchDefaultTitleAFLOWIN(xoption& plotoptions);  //CO191110
  // Plot functions
  void PLOT_DOS(aurostd::xoption&);
  void PLOT_DOS(aurostd::xoption&,const xDOSCAR&); //CO191110
  void PLOT_DOS(aurostd::xoption&, stringstream&);
  void PLOT_DOS(aurostd::xoption&, stringstream&,const xDOSCAR&);  //CO191110
  void PLOT_PDOS(aurostd::xoption&);
  void PLOT_PDOS(aurostd::xoption&, const xDOSCAR&); //CO191110
  void PLOT_PDOS(aurostd::xoption&, stringstream&);
  void PLOT_PDOS(aurostd::xoption&, stringstream&, const xDOSCAR&);  //CO191110
  void PLOT_BAND(aurostd::xoption&);
  void PLOT_BAND(aurostd::xoption&, stringstream&);
  void BANDDOS2JSON(ostream&, string);
  void PLOT_BANDDOS(aurostd::xoption&);
  void PLOT_BANDDOS(aurostd::xoption&, stringstream&);

  // Helper functions
  xstructure getStructureWithNames(const aurostd::xoption&, const string& carstring="CAR");  //CO191110
  string getLatticeFromKpointsTitle(const string&);
  void shiftEfermiToZero(xEIGENVAL&, double);
  void setEMinMax(aurostd::xoption&, double, double);

  // DOS
  void generateDosPlot(stringstream&, const xDOSCAR&, const aurostd::xoption&);

  // Bands
  void generateBandPlot(stringstream&, const xEIGENVAL&, const xKPOINTS&, const xstructure&, const aurostd::xoption&);
  string convertKPointLabel(const string&, const string&);
  string convertKPointLetter(string, const string&);

  // Gnuplot
  void generateDosPlotGNUPLOT(stringstream&, const xDOSCAR&, const deque<double>&,
      const deque<deque<deque<double> > >&, const vector<string>&, const aurostd::xoption&);
  double getDosLimits(const aurostd::xoption&, const xDOSCAR&, const deque<deque<deque<double> > >&, const deque<double>&);
  void generateBandPlotGNUPLOT(stringstream&, const xEIGENVAL&, const vector<double>&,
      const vector<double>&, const vector<string>&, const aurostd::xoption&);
  string getFormattedUnit(const string&);

  // Phonons -----------------------------------------------------------------
  void PLOT_PHDOS(aurostd::xoption&);
  void PLOT_PHDOS(aurostd::xoption&, stringstream&);
  void PLOT_PHDISP(aurostd::xoption&);
  void PLOT_PHDISP(aurostd::xoption&, stringstream&);
  void PLOT_PHDISPDOS(aurostd::xoption&);
  void PLOT_PHDISPDOS(aurostd::xoption&, stringstream&);
  void convertEnergies(xEIGENVAL&, const string&);
  void convertEnergies(xDOSCAR&, const string&);
  double getEnergyConversionFactor(const string&);

  // Properties plotter ------------------------------------------------------
  void PLOT_THERMO(aurostd::xoption&);
  void PLOT_THERMO(aurostd::xoption&, stringstream&);
  void PLOT_TCOND(aurostd::xoption&);
  void PLOT_TCOND(aurostd::xoption&, stringstream&);

  // General plots -----------------------------------------------------------
  void plotSingleFromSet(xoption&, stringstream&, const vector<vector<double> >&, int);
  void plotMatrix(xoption& plotoptions, stringstream&);
  void setPlotLabels(aurostd::xoption&, const string&, const string&, const string&, const string&);
  vector<vector<double> > readAflowDataFile(aurostd::xoption&);
  void generatePlotGNUPLOT(stringstream&, const xoption&, const vector<vector<double> >&);
}

//-------------------------------------------------------------------------------------------------
// aflow_estructure_dos.cpp

namespace aurostd {
  int CountWordsinString(string& input);  // put aurostd
  int CountWordsinString_web(string input); // put aurostd
}

namespace estructure {
  string PEDOS_GENERATE_GNUPLOTSCRIPT(const string&,const string&,const double&,const double&,const double&,const double&,const int&,const vector<vector<vector<double> > >&,const string&);
  bool isSpecialKPOINT(string kpoint);  // CO 170830
  string fixSpecialKPOINT_GNUPLOT(string kpoint,bool json=false);  // CO 170830
  string fixSpecialKPOINT_HTML(string kpoint);  // CO 170830
  string fixSpecialKPOINT_LATEX(string kpoint);  // CO 170830
  string fixKPOINT_GNUPLOT(string kpoint,bool json=false);  // CO 170830
  string fixKPOINT_HTML(string kpoint);  // CO 170830
  string fixKPOINT_LATEX(string kpoint);  // CO 170830
  string fixKPOINT_SPECIALONLY(string kpoint);  // CO 170830
  void PLOT_BANDDOS(string options);
  void PLOT_BAND(string options);
  void PLOT_DOS(string options);
  void PLOT_PEDOS(string options);
  void PLOT_PEDOSALL(string options);
  void PLOT_PEDOSALL_AFLOWLIB(string options,_aflags& aflags);
  void PLOT_BAND2(string options);
  // [OBSOLETE]  void PLOT_BAND3(string options);
  void PLOT_BAND_SPINSPLIT(string options);
  void PLOT_DOSWEB(string options);
  // manipulation
  string changeICSDNameGunplot(string ICSDName);
  void CombineTDOSAndTOTALPDOS(const vector<vector<double> >& TDOS, const vector<vector<double> >& TOTALPDOS, vector<vector<double> >& vvDOS);
  double GET_TDOSDATA(const string& str_dir, vector<vector<double> >& TDOS);
  double GET_TDOSDATA(stringstream& ss_dosfile, stringstream& ss_outcarfile, vector<vector<double> >& TDOS);
  double GET_TOTALPDOSDATA(const string& str_dir, vector<vector<double> >& TOTALPDOS);
  double GET_TOTALPDOSDATA(stringstream& ss_dosfile, stringstream& ss_outfile, vector<vector<double> >& TOTALPDOS);
  double GET_PDOSDATA(const string& str_dir, vector<vector<vector<double> > >& PDOS);
  double GET_PDOSDATA(stringstream& ss_dosfile, stringstream& ss_outfile, vector<vector<vector<double> > >& PDOS);
  // [OBSOLETE]  void GET_DOS_DATA(vector<string>& argv);
  bool GET_DOS_DATA(stringstream& ss_dosfile, stringstream& ss_outfile, double& Efermi, vector<vector<double> >& TDOS, vector<vector<double> >& TOTALPDOS); // CO 180216
  bool GET_DOS_DATA(const string& str_dir,   double& Efermi, vector<vector<double> >& TDOS, vector<vector<double> >& TOTALPDOS, vector<vector<vector<double> > >& PDOS);  // CO 180216
  bool GET_DOS_DATA(stringstream& ss_dosfile, stringstream& ss_outfile,   double& Efermi, vector<vector<double> >& TDOS, vector<vector<double> >& TOTALPDOS, vector<vector<vector<double> > >& PDOS); // CO 180216
  void FormatSpinofPDOS(vector<vector<vector<double> > >& vvva);

  // Functions for serializing bands data to JSON
  // Added by Eric G
  bool DOSDATA_JSON(aurostd::xoption& vpflow,ostream& oss=cout);
  bool DOSDATA_JSON(aurostd::xoption& vpflow,string directory,stringstream& json,bool wrapping_brackets=true);
  bool BANDSDATA_JSON(aurostd::xoption& vpflow,ostream& oss=cout);
  bool BANDSDATA_JSON(aurostd::xoption& vpflow,string directory,stringstream& json,bool wrapping_brackets=true);
  //uint DOSDATA_JSON(string options);
  //uint DOSDATA_JSON(string options, ostream& json);
  //uint BANDSDATA_JSON(string options);
  //uint BANDSDATA_JSON(string options, string json_dir);
  //uint BANDSDATA_JSON(string options, ostream& json);
  string linelabel2HTML(string linelabel);
  uint inequivalentAtomsJSON( vector<vector<vector<double> > >& PDOS, vector<int>& iatoms, vector<double>& numbers, vector<string>& vspecies, ostream& json);
  uint constructInequivalentAtomPDOSJSON(vector<vector<vector<double> > >& PDOS, int iatom, ostream& json); 
  // End of bands data JSON serializers

}


// ----------------------------------------------------------------------------
// aflow_poccupation_*.cpp
//  #include "aflow_pocc.h"

// aflow_poccupation_params.cpp
namespace pocc {
  bool poccInput(); //170805 CO

  string ReturnAtomSpecies(string atom);
  string ReturnAtomSpeciesPotential(string atom);
  string ReturnUFFParameters(string atom);
  class UFFPara {
    public:
      UFFPara(); // constructor
      ~UFFPara(); // destructor
      string symbol;
      double r1,theta0,x1,D1,zeta,Z1,Vi,Uj,Xi,hard,radius; 
      void GetUFFParameters(string);
    private:
      void free(); //free space
  };
  string ReturnAtomProperties(string atom);
  //Atomic Properties Database
  class Atom {
    public:
      Atom();
      ~Atom();
      string name,symbol;
      int number; //atomic number
      double mass,radius,Xi; //atomic, weight radius /pauling electronegativity
      void GetAtomicProperties(string);
    private:
      void free();
  };
} // namespace pocc

// aflow_poccupation_forcefield.cpp
namespace pocc {
  class Bond{
    public:
      Bond();
      Bond(const Bond& b);
      ~Bond();
      _atom bgn,end;
      double length;
      void Set(xstructure , _atom , _atom );
      const Bond & operator=(const Bond &other);
      bool operator==(const Bond &other) const;
      bool operator!=(const Bond &other) const;
      friend ostream& operator<<(ostream&,const Bond&);
    private:
      void free();
      void copy(const Bond& b);
  };
  void SetUFFPara(_atom atomi, _atom atomj, double& R0, double& Kij, double& Xij, double& Dij);
  double CalculateBondEnergy(xstructure xstr, _atom atomi, _atom atomj);
  double CalculateNonBondEnergy(xstructure xstr, _atom atomi, _atom atomj);
  double CalculateUFFEnergy(xstructure xstr);
  void RemoveSameBond(vector<Bond>& Bonds_orig, vector<Bond>& Bonds_new);
  void ExtractBonds(const xstructure& xstr, deque<deque<_atom> >& neigh_mat_bonded, deque<deque<_atom> >& neigh_mat_nonbonded);
  void AnalyzeBonds(const xstructure& xstr, vector<Bond>& Bonds, vector<Bond>& NonBonds);
  void UFFENERGY(istream& input);
}

// ----------------------------------------------------------------------------
// aflow_mix.cpp  aflow_nomix.cpp   aflow_mix_pauling.cpp
#define MISCIBILITY_SYSTEM_NOT_STUDIED  3
#define MISCIBILITY_SYSTEM_SOLUTION     2
#define MISCIBILITY_SYSTEM_MISCIBLE     1
#define MISCIBILITY_SYSTEM_NOMIX        0
#define MISCIBILITY_SYSTEM_UNKNOWN     -1
#define MISCIBILITY_SYSTEM_CUTOFF     200
#define MIEDEMA_MIX_SLOPE 3.069              // Miedema Rule Table 1a Physica 100B (1980) 1-28

int MiscibilityCheck(int speciesA,int speciesB);                  // aflow_mix.cpp
int MiscibilityCheck(string speciesA,string speciesB);            // aflow_mix.cpp
int MiscibilityExperimentsCheck(int speciesA,int speciesB);       // aflow_mix.cpp
int MiscibilityExperimentsCheck(string speciesA,string speciesB); // aflow_mix.cpp
int MiscibilityMiedemaCheck(int speciesA,int speciesB);           // aflow_mix.cpp
int MiscibilityMiedemaCheck(string speciesA,string speciesB);     // aflow_mix.cpp
int MiscibilityMiedemaCheck(string system_in);                    // aflow_mix.cpp
int MiscibilityHumeRotheryCheck(int speciesA,int speciesB);       // aflow_mix.cpp
int MiscibilityHumeRotheryCheck(string speciesA,string speciesB); // aflow_mix.cpp
int MiscibilityHumeRotheryCheck(string system_in);                // aflow_mix.cpp
int MiscibilityCheck(string system_in);                           // aflow_nomix.cpp
int MiscibilityExperimentsCheck(string system_in);                    // aflow_mix_pauling.cpp

// ----------------------------------------------------------------------------
// symmetry prototypes
// aflow_symmetry.cpp
namespace SYM {
  // DX AND CO - START
  bool ApplyAtomValidate(const _atom &atom_in,_atom& atom_out,const _sym_op &symop,const xstructure& a); // DX AND CO
  bool ApplyAtomValidate(const _atom &atom_in,_atom& atom_out,const _sym_op &symop,const xstructure& a, bool _incell_,bool roff); // DX AND CO
  bool ApplyAtomValidate(const _atom &atom_in,_atom& atom_out,const _sym_op &symop,const xstructure& a,bool skew, bool _incell_,bool roff,double _eps_); // DX AND CO
  bool ApplyAtomValidate(const _atom &atom_in,_atom& atom_out,const _sym_op &symop,const xmatrix<double>& lattice,const xmatrix<double>& c2f, const xmatrix<double>& f2c,bool skew, bool _incell_,bool roff,double _eps_); // DX AND CO
  _atom ApplyAtom(const _atom& atom_in,const _sym_op& symop,const xstructure& str); // DX
  // DX and CO - END
  _atom ApplyAtom(const _atom& atom_in,const _sym_op& symop,const xstructure& str,bool _incell_);
  // DX and CO - START
  _atom ApplyAtom(const _atom& atom_in,const _sym_op& symop,const xstructure& str,bool _incell_,bool roff); // DX
  _atom ApplyAtom(const _atom& atom_in,const _sym_op& symop,const xstructure& str,bool _incell_,bool roff,bool validatePosition); // DX
  _atom ApplyAtom(const _atom& atom_in,const _sym_op& symop,const xmatrix<double>& lattice,const xmatrix<double>& c2f, const xmatrix<double>& f2c,bool skew,bool _incell_,bool roff,bool validatePosition,double eps); // DX
  _atom ApplyAtom_20161115(const _atom& atom_in,const _sym_op& symop,const xmatrix<double>& lattice,const xmatrix<double>& c2f, const xmatrix<double>& f2c,bool skew,bool _incell_,bool roff,bool validatePosition,double eps); // DX
  _atom ApplyAtom_20160101(const _atom& atom_in,const _sym_op& symop,const xstructure& str,bool _incell_); // DX
  // DX and CO - END
  xvector<double> ApplyCpos(const xvector<double> &cpos_in,const _sym_op &symop,const xstructure& str,bool _incell_);
  xvector<double> ApplyCpos(const xvector<double> &cpos_in,const _sym_op &symop,const xstructure& str);
  xvector<double> ApplyFpos(const xvector<double> &fpos_in,const _sym_op &symop,const xstructure& str,bool _incell_);
  xvector<double> ApplyFpos(const xvector<double> &fpos_in,const _sym_op &symop,const xstructure& str);
  xvector<int> ApplyIJK(const xvector<int> &ijk_in,const _sym_op &symop,const xstructure& str);
  int  ApplyL(const int &l_in,const _sym_op &symop,const xstructure& str);
  xstructure ApplyXstructure(const _sym_op &symop,const xstructure& str);
  xstructure ApplyXstructure(const _sym_op &symop,const xstructure& str,bool _incell_);
  // DX and CO - START
  bool AtomsEquivalent(xstructure& str,_atom& atom1,_atom& atom2); // DX
  bool AtomsEquivalent_20161115(xstructure& str,_atom& atom1,_atom& atom2); // DX
  bool AtomsEquivalent_20160101(xstructure& str,_atom& atom1,_atom& atom2); // DX
  bool AtomsEquivalent(xstructure& str, _atom& atom1, _atom& atom2,double& eps); // DX
  bool AtomsEquivalent(xstructure& str, _atom& a, _atom& b, bool skew, double tol); // DX //CO190520 - removed pointers for bools and doubles, added const where possible
  bool AtomsEquivalent_20161115(xstructure& str,_atom& atom1,_atom& atom2,double& eps); // DX
  bool AtomsEquivalent_20160101(xstructure& str,_atom& atom1,_atom& atom2,double& eps); // DX
  bool AtomsEquivalent_Basis(xstructure& str, int atom1_indx,int atom2_indx);
  // DX and CO - END
  bool CposEquivalent(const xstructure& str,const xvector<double>& cpos1,const xvector<double>& cpos2,const double& eps);
  bool FposEquivalent(const xstructure& str,const xvector<double>& fpos1,const xvector<double>& fpos2,const double& eps);
  bool CposEquivalent(const xstructure& str,const xvector<double>& cpos1,const xvector<double>& cpos2);
  bool FposEquivalent(const xstructure& str,const xvector<double>& fpos1,const xvector<double>& fpos2);
  bool TypePointGroupOperation(const xmatrix<double>& Uc,const xmatrix<double>& Uf,string& _string,bool& _inversion,double& _angle,
      xvector<double>& _axis,xmatrix<double>& _generator, xvector<double>& _generator_coefficients, 
      xmatrix<xcomplex<double> >& _SU2_matrix, xvector<xcomplex<double> >& _su2_coefficients, double _eps_);  // calculate the symmetry inversion,type,axis,generator // DX 12/6/17 - Added generator coefficients // DX 12/7/17 - Added Uf // DX 1/17/18 - Added SU2 and su2 coefficients
  bool TypePointGroupOperationInternational(const xmatrix<double>& Uc,string& _stringHM,string& _stringSC,
      const bool& _inversion,const double& _angle,
      const xvector<double>& _axis,const xmatrix<double>& _generator, xvector<double>& _generator_coefficients, 
      xmatrix<xcomplex<double> >& _SU2_matrix, xvector<xcomplex<double> >& _su2_coefficients, double _eps_);  // International symbol = Hermann-Mauguin notation & Schonflies notation // DX 12/6/17 - Added generator coefficients // DX 1/17/18 - Added SU2 and su2 coefficients
  // DX and CO - START
  uint AddSymmetryToStructure(xstructure &a,const uint& iat,
      const xmatrix<double> &Uc,const xmatrix<double> &Uf,const xvector<double> &ctau,const xvector<double> &ftau,
      const xvector<double> &ctrasl,const xvector<double> &ftrasl,
      const std::vector<int> &basis_atoms_map,const std::vector<int> &basis_types_map,bool basis_map_calculated,char group);
  uint AddSymmetryToStructure(xstructure &a,const uint& iat,
      const xmatrix<double> &Uc,const xmatrix<double> &Uf,const xvector<double> &ctau,const xvector<double> &ftau,
      const xvector<double> &ctrasl,const xvector<double> &ftrasl,
      const std::vector<int> &basis_atoms_map,const std::vector<int> &basis_types_map,bool basis_map_calculated,char group,bool roff); // DX
  uint AddSymmetryToStructure(xstructure& a,const xmatrix<double>& Uc,const xmatrix<double>& Uf,
      const xvector<double>& ctau,const xvector<double>& ftau,const xvector<double>& ctrasl,
      const xvector<double>& ftrasl,
      const std::vector<int>& basis_atoms_map,const std::vector<int>& basis_types_map,bool basis_map_calculated,char group);
  uint AddSymmetryToStructure(xstructure& a,const xmatrix<double>& Uc,const xmatrix<double>& Uf,
      const xvector<double>& ctau,const xvector<double>& ftau,const xvector<double>& ctrasl,
      const xvector<double>& ftrasl,
      const std::vector<int>& basis_atoms_map,const std::vector<int>& basis_types_map,bool basis_map_calculated,char group,bool roff); // DX
  uint AddSymmetryToStructure(xstructure &a,const uint& iat,const xmatrix<double> &Uc,const xmatrix<double> &Uf,
      const std::vector<int> &basis_atoms_map,const std::vector<int> &basis_types_map,bool basis_map_calculated,char group);
  uint AddSymmetryToStructure(xstructure &a,const uint& iat,const xmatrix<double> &Uc,const xmatrix<double> &Uf,
      const std::vector<int> &basis_atoms_map,const std::vector<int> &basis_types_map,bool basis_map_calculated,char group,bool roff); // DX
  uint AddSymmetryToStructure(xstructure &a,const xmatrix<double> &Uc,const xmatrix<double> &Uf,
      const std::vector<int> &basis_atoms_map,const std::vector<int> &basis_types_map,bool basis_map_calculated,char group); // DX
  uint AddSymmetryToStructure(xstructure &a,const xmatrix<double> &Uc,const xmatrix<double> &Uf,
      const std::vector<int> &basis_atoms_map,const std::vector<int> &basis_types_map,bool basis_map_calculated,char group,bool roff); // DX
  bool PointGroupsIdentical(const vector<_sym_op>& vpg1,const vector<_sym_op>& vpg2, double eps, bool is_same_lattice=false); // DX 12/7/17 - added is_same_lattice
  //GEENA START
  bool CalculateQuaternion(_sym_op& a);
  //GEENA STOP
  bool ComplexSU2Rotations(xmatrix<xcomplex<double> > & _SU2_matrix, xvector<xcomplex<double> >& _su2_coefficients, double& theta, xvector<double>& _axis); // DX 1/17/18 - add SU(2) and su(2) coefficients
  // DX and CO - END
  bool CalculatePointGroup(ofstream& FileMESSAGE,xstructure& a,_aflags& aflags,bool _write_,const bool& osswrite,ostream& oss,string format="txt");      // POINT GROUP      _PGROUP_
  uint CalculatePointGroup(const xmatrix<double>& lattice, vector<_sym_op > pgroup, ofstream &FileMESSAGE,bool _write_,const bool& osswrite,ostream& oss,double _eps_);
  uint CalculatePointGroup(const xmatrix<double>& lattice, vector<_sym_op > pgroup, bool _write_,const bool& osswrite,ostream& oss,double _eps_);     // POINT GROUP      _PGROUP_
  uint CalculatePointGroup(const xmatrix<double>& lattice,double _eps_);     // POINT GROUP      _PGROUP_
  uint CalculatePointGroup(const xmatrix<double>& lattice);     // POINT GROUP      _PGROUP_
  bool CalculatePointGroup(ofstream &FileMESSAGE,xstructure &a,_aflags &aflags,bool _write_,const bool& osswrite,ostream& oss,double _eps_,string format="txt");      // POINT GROUP      _PGROUP_
  // DX and CO - START
  bool CalculatePointGroup_20160101(ofstream &FileMESSAGE,xstructure &a,_aflags &aflags,bool _write_,const bool& osswrite,ostream& oss,double _eps_); // DX
  bool CalculatePointGroup_20160801(ofstream &FileMESSAGE,xstructure &a,_aflags &aflags,bool _write_,const bool& osswrite,ostream& oss,double _eps_,string format="txt"); // DX
  // DX and CO - END
  bool CalculatePointGroupKLattice(ofstream &FileMESSAGE,xstructure &a,_aflags &aflags,bool _write_,const bool& osswrite,ostream& oss,string format="txt");  // POINT GROUP KLATTICE     _PGROUPK_
  bool CalculatePointGroupKCrystal(ofstream &FileMESSAGE,xstructure &a,_aflags &aflags,bool _write_,const bool& osswrite,ostream& oss,string format="txt");  // POINT GROUP KCRYSTAL     _PGROUPK_XTAL_ // DX 12/5/17 - New group: reciprocal space counterpart of pgroup_xtal
  bool TransformSymmetryFromRealToReciprocal(ofstream &FileMESSAGE, xstructure& real_space_crystal, xstructure& reciprocal_space,
      _aflags& aflags, const bool& osswrite, ostream& oss, string& pgroup_type); // DX 8/8/17 - New klattice routine // DX 12/5/17 - Added pgroup_type option to account for pgroupk_xtal
  bool CalculateSitePointGroup(ofstream &FileMESSAGE,xstructure &a,_aflags &aflags,bool _write_,const bool& osswrite,ostream& oss,string format="txt");  // SITE POINT GROUP _AGROUP_
  // DX and CO - START
  bool CalculateSitePointGroup(ofstream &FileMESSAGE,xstructure &a,int CALCULATION_MODE,_aflags &aflags,bool _write_,const bool& osswrite,ostream& oss,string format="txt"); // SITE POINT GROUP _AGROUP_
  bool CalculateSitePointGroup_20160801(ofstream &FileMESSAGE,xstructure &a,int CALCULATION_MODE,_aflags &aflags,bool _write_,const bool& osswrite,ostream& oss,double _eps_,string format="txt"); // SITE POINT GROUP _AGROUP_ // DX
  bool CalculateSitePointGroup_20160101(ofstream &FileMESSAGE,xstructure &a,_aflags &aflags,bool _write_,const bool& osswrite,ostream& oss,double _eps_); // SITE POINT GROUP _AGROUP_ // DX
  bool CalculateSitePointGroup_EquivalentSites(xstructure &a,double _eps_); // DX
  bool CalculateSitePointGroup_EquivalentSites(xstructure &a,bool get_full_basis,double _eps_); // DX
  // DX and CO -END
  bool CalculatePointGroupCrystal(ofstream &FileMESSAGE,xstructure &a,_aflags &aflags,bool _write_,const bool& osswrite,ostream& oss,string format="txt");     // POINT GROUP      _PGROUP_
  bool CalculatePointGroupCrystal(ofstream &FileMESSAGE,xstructure &a,_aflags &aflags,bool _write_,const bool& osswrite,ostream& oss,double _eps_,string format="txt");      // POINT GROUP      _PGROUP_
  // DX and CO -START
  bool CalculatePointGroupCrystal_20170814(ofstream &FileMESSAGE,xstructure &a,_aflags &aflags,bool _write_,const bool& osswrite,ostream& oss,double _eps_,string format="txt");      // POINT GROUP      _PGROUP_ // DX
  bool CalculatePointGroupCrystal_20160801(ofstream &FileMESSAGE,xstructure &a,_aflags &aflags,bool _write_,const bool& osswrite,ostream& oss,double _eps_,string format="txt");      // POINT GROUP      _PGROUP_ // DX
  bool CalculatePointGroupCrystal_20160101(ofstream &FileMESSAGE,xstructure &a,_aflags &aflags,bool _write_,const bool& osswrite,ostream& oss,double _eps_);      // POINT GROUP      _PGROUP_ // DX
  bool CalculatePointGroupKPatterson(ofstream &FileMESSAGE,xstructure &a,_aflags &aflags,bool _write_,const bool& osswrite,ostream& oss,string format="txt");     // POINT GROUP PATTERSON     _PGROUPK_PATTERSON_ //DX 20200129 
  bool CalculatePointGroupKPatterson(ofstream &FileMESSAGE,xstructure &a,_aflags &aflags,bool _write_,const bool& osswrite,ostream& oss,double _eps_,string format="txt");      // POINT GROUP PATTERSON     _PGROUPK_PATTERSON_ //DX 20200129
  bool PointGroupMap(xstructure& a, string& pgname, string& operations, char group); // DX 9/6/17
  bool PointGroupLookUpTable(ofstream &FileMESSAGE,xstructure &a,_aflags &aflags,bool _write_,const bool& osswrite,ostream& oss,string format);
  // DX and CO -END
  void CalculateSitePointGroup2(xstructure &a,bool ComMidss); // for --agroup2 and --agroup2m
  // DX - START
  //xstructure and _sym_op
  bool getFullSymBasis(const xstructure& a, _sym_op& symOp,bool map_types,vector<int>& basis_atoms_map,vector<int>& basis_types_map);
  bool getFullSymBasis(const xstructure& a, _sym_op& symOp,bool map_types,double tolerance,vector<int>& basis_atoms_map,vector<int>& basis_types_map); //CO190520 - removed pointers for bools and doubles, added const where possible
  bool getFullSymBasis(const xstructure& a, _sym_op& symOp,bool map_types,bool skew,double tolerance,vector<int>& basis_atoms_map,vector<int>& basis_types_map); //CO190520 - removed pointers for bools and doubles, added const where possible
  bool getFullSymBasis(const xstructure& a, _sym_op& symOp,bool map_types,bool skew,double tolerance,vector<int>& basis_atoms_map,vector<int>& basis_types_map); //CO190520 - removed pointers for bools and doubles, added const where possible
  //atoms, c2f, f2c and _sym_op
  bool getFullSymBasis(const deque<_atom>& atoms,const xmatrix<double>& lattice,const xmatrix<double>& c2f, const xmatrix<double>& f2c, _sym_op& symOp,bool map_types,bool skew,double tolerance,vector<int>& basis_atoms_map,vector<int>& basis_types_map); //CO190520 - removed pointers for bools and doubles, added const where possible
  bool getFullSymBasis(const deque<_atom>& atoms,const xmatrix<double>& lattice,const xmatrix<double>& c2f, const xmatrix<double>& f2c, _sym_op& symOp,bool map_types,bool skew,double tolerance,vector<int>& basis_atoms_map,vector<int>& basis_types_map); //CO190520 - removed pointers for bools and doubles, added const where possible
  bool getFullSymBasis_20170729(const deque<_atom>& atoms,const xmatrix<double>& lattice,const xmatrix<double>& c2f, const xmatrix<double>& f2c, _sym_op& symOp,bool map_types,bool skew,double tolerance,vector<int>& basis_atoms_map,vector<int>& basis_types_map); //CO190520 - removed pointers for bools and doubles, added const where possible
  //bool getFullSymBasis(deque<_atom>& atoms,xmatrix<double>& Uf, xmatrix<double>& c2f, xmatrix<double>& f2c, bool skew, double tolerance, vector<int>& basis_atoms_map,vector<int>& basis_types_map); //CO190520 - removed pointers for bools and doubles, added const where possible
  //bool getFullSymBasis(deque<_atom>& atoms,xmatrix<double>& Uf, xmatrix<double>& c2f, xmatrix<double>& f2c, string& str_Hermann_Mauguin, bool skew, double tolerance, vector<int>& basis_atoms_map,vector<int>& basis_types_map); //CO190520 - removed pointers for bools and doubles, added const where possible
  //bool getFullSymBasis(deque<_atom>& atoms,xmatrix<double>& Uf, xmatrix<double>& c2f, xmatrix<double>& f2c, xvector<double>& ftau, bool skew, double tolerance, vector<int>& basis_atoms_map,vector<int>& basis_types_map); //CO190520 - removed pointers for bools and doubles, added const where possible
  //bool getFullSymBasis(deque<_atom>& atoms,xmatrix<double>& Uf, xmatrix<double>& c2f, xmatrix<double>& f2c, string& str_Hermann_Mauguin, xvector<double>& ftau, bool skew, double tolerance, vector<int>& basis_atoms_map,vector<int>& basis_types_map); //CO190520 - removed pointers for bools and doubles, added const where possible
  bool CalculateFactorGroup_20160801(ofstream &FileMESSAGE,xstructure &a,_aflags &aflags,bool _write_,const bool& osswrite,ostream& oss,double _eps_,string format="txt");
  // DX - END
  bool CalculateFactorGroup(ofstream& FileMESSAGE,xstructure& a,_aflags& aflags,bool _write_,const bool& osswrite,ostream& oss,string format="txt");     // FACTOR GROUP     _FGROUP_
  bool CalculateFactorGroup(ofstream &FileMESSAGE,xstructure &a,_aflags &aflags,bool _write_,const bool& osswrite,ostream& oss,double _eps_,string format="txt");      // FACTOR GROUP      _FGROUP_
  // DX - START
  bool AtomsMapped(const _atom& a, const _atom& b, const xmatrix<double>& lattice, bool skew, double tol); //DX 20190620
  bool AtomsMapped(const _atom& a, const _atom& b, const xmatrix<double>& lattice, const xmatrix<double>& f2c, bool skew, double tol);   //CO190520 - removed pointers for bools and doubles, added const where possible //DX 20190619 - lattice and f2c as input
  xvector<double> minimizeDistanceCartesianMethod(const xvector<double>& cpos1, const xvector<double>& cpos2, const xmatrix<double>& lattice); //DX 20190613
  xvector<double> minimizeDistanceCartesianMethod(const xvector<double>& cpos1, const xvector<double>& cpos2, const xmatrix<double>& lattice, xvector<int>& ijk); //DX 20190613
  xvector<double> minimizeDistanceFractionalMethod(const xvector<double>& fpos1, const xvector<double>& fpos2); //DX 20190613
  xvector<double> minimizeDistanceFractionalMethod(const xvector<double>& fdiff); //DX 20190613
  xvector<double> minimizeDistanceFractionalMethod(const xvector<double>& fdiff, xvector<int>& ijk); //DX 20190613
  //DX 20190613 [OBOSLETE] bool minimizeCartesianDistance(const xvector<double>& coord1, const xvector<double>& coord2, xvector<double>& out, const xmatrix<double>& c2f, const xmatrix<double>& f2c, double tol); //CO190520 - removed pointers for bools and doubles, added const where possible
  //DX 20190613 [OBOSLETE] bool minimizeCartesianDistance(const xvector<double>& coord1, const xvector<double>& coord2, xvector<double>& out, const xmatrix<double>& c2f, const xmatrix<double>& f2c, xvector<int>& ijk, bool& restriction, double tol); //CO190520 - removed pointers for bools and doubles, added const where possible
  //DX 20190613 [OBOSLETE] double minimumCartesianDistance(const xvector<double>& coord1, const xvector<double>& coord2, const xmatrix<double>& lattice);
  //DX 20190613 [OBOSLETE] double minimumCartesianDistance(const xvector<double>& coord1, const xvector<double>& coord2, const xmatrix<double>& lattice,xvector<double>& min_vec,xvector<int>& ijk);
  //DX 20190613 [OBOSLETE] xvector<double> minimumCartesianVector(const xvector<double>&, const xvector<double>&,
  //DX 20190613 [OBOSLETE]                                        const xmatrix<double>&);  // ME 180730
  //DX 20190613 [OBOSLETE] xvector<double> minimumCartesianVector(const xvector<double>&, const xvector<double>&,
  //DX 20190613 [OBOSLETE]                                        const xmatrix<double>&, xvector<int>&);  // ME180730
  //DX 20190613 [OBOSLETE] bool PBC(xvector<double>& v_in, xvector<int>& ijk, bool& restriction);
  //DX 20190613 [OBOSLETE] bool PBC(xvector<double>& v_in);
  xvector<double> FPOSDistFromFPOS(const xvector<double>& fpos1,const xvector<double>& fpos2,const xmatrix<double>& lattice,bool skew=false);  //CO190525
  xvector<double> FPOSDistFromFPOS(const xvector<double>& fpos1,const xvector<double>& fpos2,const xmatrix<double>& lattice,const xmatrix<double>& c2f,const xmatrix<double>& f2c,bool skew=false);  //CO190525
  xvector<double> CPOSDistFromFPOS(const xvector<double>& fpos1,const xvector<double>& fpos2,const xmatrix<double>& lattice,bool skew=false);  //DX 20190620
  xvector<double> CPOSDistFromFPOS(const xvector<double>& fpos1,const xvector<double>& fpos2,const xmatrix<double>& lattice,const xmatrix<double>& f2c,bool skew=false); //DX 20190620

  bool FPOSMatch(const deque<_atom>& atom_set, const _atom& atom2, uint& match_type, const xmatrix<double>& lattice, bool skew, double tol); //CO190520 - removed pointers for bools and doubles, added const where possible //DX 20190619 - lattice and f2c as input
  bool FPOSMatch(const deque<_atom>& atom_set, const _atom& atom2, uint& match_type, const xmatrix<double>& lattice, const xmatrix<double>& f2c, bool skew, double tol); //DX 20190620 - overload
  bool FPOSMatch(const _atom& atom1, const _atom& atom2, const xmatrix<double>& lattice, bool skew, double tol); //CO190520 - removed pointers for bools and doubles, added const where possible //DX 20190619 - lattice and f2c as input
  bool FPOSMatch(const _atom& atom1, const _atom& atom2, const xmatrix<double>& lattice, const xmatrix<double>& f2c, bool skew, double tol); //DX 20190620 - overload 
  bool FPOSMatch(const xvector<double>& atom1, const xvector<double>& atom2, const xmatrix<double>& lattice, bool skew, double tol); //CO190520 - removed pointers for bools and doubles, added const where possible //DX 20190619 - lattice and f2c as input
  bool FPOSMatch(const xvector<double>& atom1, const xvector<double>& atom2, const xmatrix<double>& lattice, const xmatrix<double>& f2c, bool skew, double tol); //DX 20190620 - overload 
  bool validateAtomPosition(const _atom& atom,const xmatrix<double>& c2f,const xmatrix<double>& f2c,bool skew,double& _eps_); //CO190520 - removed pointers for bools and doubles, added const where possible
  bool validateAtomPosition(const xvector<double>& cpos,const xvector<double>& fpos,const xmatrix<double>& c2f,const xmatrix<double>& f2c,bool skew,double& _eps_); //CO190520 - removed pointers for bools and doubles, added const where possible
  bool MapAtom(const deque<_atom>& a_vec, const _atom& b, bool map_types, const xmatrix<double>& lattice, bool skew, double tol); //DX 20190620
  bool MapAtom(const deque<_atom>& a_deq, const _atom& b, bool map_types, const xmatrix<double>& lattice, const xmatrix<double>& f2c, bool skew, double tol); //CO190520 - removed pointers for bools and doubles, added const where possible //DX 20190619 - lattice and f2c as input
  bool MapAtom(const vector<_atom> a_vec, const _atom b, bool map_types, const xmatrix<double>& lattice, bool skew, double tol); //DX 20190620
  bool MapAtom(const vector<_atom> a_vec, const _atom b, bool map_types, const xmatrix<double>& lattice, const xmatrix<double>& f2c, bool skew, double tol); //CO190520 - removed pointers for bools and doubles, added const where possible //DX 20190619 - lattice and f2c as input
  bool MapAtom(const xvector<double>& a, const xvector<double>& b, const xmatrix<double>& lattice, bool skew, double tol); //DX 20190620
  bool MapAtom(const xvector<double>& a, const xvector<double>& b, const xmatrix<double>& lattice, const xmatrix<double>& f2c, bool skew, double tol); //CO190520 - removed pointers for bools and doubles, added const where possible //DX 20190619 - lattice and f2c as input
  bool MapAtom(const _atom& a, const _atom& b, bool map_types, const xmatrix<double>& lattice, bool skew, double tol); //DX 20190620 
  bool MapAtom(const _atom& a, const _atom& b, bool map_types, const xmatrix<double>& lattice, const xmatrix<double>& f2c, bool skew, double tol); //CO190520 - removed pointers for bools and doubles, added const where possible //DX 20190619 - lattice and f2c as input, remove "Atom" prefix from name
  bool BringInCellTolABC(xstructure& a, xvector<double> tol_abc_res);
  //[CO190515 - not needed and is ambiguous with overload]bool MapAtomWithBasis(vector<_atom>& vec, _atom& a, bool map_types, deque<uint>& index_to_check, xmatrix<double>& c2f, xmatrix<double>& f2c, bool skew, double tol,bool fast=true);    //CO190520 - removed pointers for bools and doubles, added const where possible
  bool MapAtomWithBasis(const vector<_atom>& vec, const _atom& a, bool map_types, deque<uint>& index_to_check, const xmatrix<double>& lattice, bool skew, double tol, uint& mapped_index,bool fast=true); //DX 20190620
  bool MapAtomWithBasis(const vector<_atom>& vec, const _atom& a, bool map_types, deque<uint>& index_to_check, const xmatrix<double>& lattice, const xmatrix<double>& f2c, bool skew, double tol, uint& mapped_index,bool fast=true);   //CO190520 - removed pointers for bools and doubles, added const where possible //DX 20190619 - lattice and f2c as input
  //[CO190515 - not needed and is ambiguous with overload]bool MapAtomWithBasis(deque<_atom>& vec, _atom& a, bool map_types, deque<uint>& index_to_check, xmatrix<double>& c2f, xmatrix<double>& f2c, bool skew, double tol,bool fast=true); //CO190520 - removed pointers for bools and doubles, added const where possible
  bool MapAtomWithBasis(const deque<_atom>& vec, const _atom& a, bool map_types, deque<uint>& index_to_check, const xmatrix<double>& lattice, bool skew, double tol, uint& mapped_index,bool fast=true); //DX 20190620
  bool MapAtomWithBasis(const deque<_atom>& vec, const _atom& a, bool map_types, deque<uint>& index_to_check, const xmatrix<double>& lattice, const xmatrix<double>& f2c, bool skew, double tol, uint& mapped_index,bool fast=true); //CO190520 - removed pointers for bools and doubles, added const where possible //DX 20190619 - lattice and f2c as input, remove "Atom" prefix from name
  bool isLatticeSkewed(const xmatrix<double>& lattice, double& min_dist, double tol); //CO190520 - removed pointers for bools and doubles, added const where possible
  double minimumDistance(const xstructure& xstr);
  double minimumDistance(const deque<_atom>& atoms);  //CO190808 - for NON periodic systems
  double minimumDistance(const deque<_atom>& atoms, const xmatrix<double>& lattice,double scale=1.0);
  double defaultTolerance(const xstructure& xstr);
  bool checkAngle(xvector<double>& v1, xvector<double>& v2, double input_angle, double tolerance); //CO190520 - removed pointers for bools and doubles, added const where possible
  bool checkAngle(xvector<double>& v1, xvector<double>& v2, double input_angle, bool& is_deg, double tolerance); //CO190520 - removed pointers for bools and doubles, added const where possible
  bool checkAngle(double& mod_v1, double& mod_v2, double angle1, double angle2, double tolerance); //CO190520 - removed pointers for bools and doubles, added const where possible
  bool checkAngle(double& mod_v1, double& mod_v2, double angle1, double angle2, bool& is_deg, double tolerance); //CO190520 - removed pointers for bools and doubles, added const where possible
  // DX 9/5/17 [OBSOLETE] bool change_tolerance(xstructure& xstr, double tolerance, double& orig_tolerance, int& count , double& min_dist, bool& no_scan); //CO190520 - removed pointers for bools and doubles, added const where possible
  bool change_tolerance(xstructure& xstr, double& tolerance, double& min_dist, bool& no_scan); //CO190520 - removed pointers for bools and doubles, added const where possible //DX 20190524 - need pointer for tolerance, otherwise it will not update
  deque<deque<_atom> > break_up_by_type(deque<_atom>& expanded_crystal);
  vector<vector<_atom> > break_up_by_type(vector<_atom> expanded_crystal);
  //DX 20190905 [OBSOLETE] double mod_one(double d); // DX 
  //DX 20190905 [OBSOLETE] _atom mod_one_atom(const _atom& atom_in); // CO
  //DX 20190905 [OBSOLETE] xvector<double> mod_one_xvec(xvector<double> a); // DX
  bool CheckForIdentity(const xstructure& xstr); // DX
  bool checkSuperCellLatticePoints(xstructure& xstr, int& num_lattice_points, char& centering, uint& expand_size); // DX
  bool ComparePointGroupAndSpaceGroupString(xstructure& xstr, int& multiplicity_of_primitive, bool& derivative_structure); // DX
  bool CalculateFactorGroup_20160101(ofstream &FileMESSAGE,xstructure &a,_aflags &aflags,bool _write_,const bool& osswrite,ostream& oss,double _eps_);      // FACTOR GROUP      _FGROUP_
  bool CalculateSpaceGroup_20160101(ofstream& FileMESSAGE,xstructure& a,_aflags& aflags,bool _write_,const bool& osswrite,ostream& oss);      // SPACE GROUP      _SGROUP_
  bool CalculateSpaceGroup_20160801(ofstream& FileMESSAGE,xstructure& a,_aflags& aflags,bool _write_,const bool& osswrite,ostream& oss,string format="txt");      // SPACE GROUP      _SGROUP_
  // DX - END
  bool CalculateSpaceGroup(ofstream& FileMESSAGE,xstructure& a,_aflags& aflags,bool _write_,const bool& osswrite,ostream& oss,string format="txt");      // SPACE GROUP      _SGROUP_

  bool CalculateInequivalentAtoms(xstructure&);
  bool CalculateInequivalentAtoms(ofstream &FileMESSAGE,xstructure &a,_aflags &aflags,bool _write_,const bool& osswrite,ostream& oss,string format="txt"); // EQUIVALENT ATOMS _IATOMS_
  // DX and CO - START
  bool CalculateInequivalentAtoms(ofstream &FileMESSAGE,xstructure &a,_aflags &aflags,bool _write_,const bool& osswrite,ostream& oss,double _eps_,string format="txt"); // EQUIVALENT ATOMS _IATOMS_ // DX
  bool CalculateInequivalentAtoms(ofstream &FileMESSAGE,xstructure &a,bool rely_on_basis,_aflags &aflags,bool _write_,const bool& osswrite,ostream& oss,string format="txt"); // EQUIVALENT ATOMS _IATOMS_ // DX
  bool CalculateInequivalentAtoms(ofstream &FileMESSAGE,xstructure &a,bool rely_on_basis,_aflags &aflags,bool _write_,const bool& osswrite,ostream& oss,double _eps_,string format="txt"); // EQUIVALENT ATOMS _IATOMS_ // DX
  bool CalculateInequivalentAtoms_20160801(ofstream &FileMESSAGE,xstructure &a,bool rely_on_basis,_aflags &aflags,bool _write_,const bool& osswrite,ostream& oss,double _eps_,string format="txt"); // EQUIVALENT ATOMS _IATOMS_ // DX  
  bool CalculateInequivalentAtoms_20160101(ofstream &FileMESSAGE,xstructure &a,_aflags &aflags,bool _write_,const bool& osswrite,ostream& oss); // EQUIVALENT ATOMS _IATOMS_ // DX
  // DX and CO - END
}
string AgroupSymmetryToJson(vector<vector<_sym_op> >& group, char& mode); // DX 8/3/17 - For Python wrapper
string EquivalentAtomsToJson(vector<vector<int> >& iatoms); // DX 8/3/17 - For Python wrapper
string SymmetryToJson(vector<_sym_op>& group, char& mode); // DX 8/3/17 - For Python wrapper
bool KBIN_SymmetryWrite(ofstream& FileMESSAGE,xstructure& a,_aflags& aflags,char group,const bool& osswrite,ostream& oss,const string& format="txt");
//bool KBIN_SymmetryToScreen(xstructure& a, string& format, ostream& oss); // DX 8/3/17 - For Python wrapper
bool KBIN_SymmetryToScreen(xstructure& a, string& format, ostream& oss, char mode='\0'); // DX 8/22/17 - For Python wrapper
bool KBIN_StepSymmetryPerform(xstructure& a,string AflowIn,ofstream &FileMESSAGE,_aflags &aflags,_kflags &kflags,const bool& osswrite,ostream& oss);
// DX and CO - START
bool KBIN_StepSymmetryPerform_20161205(xstructure& a,string AflowIn,ofstream &FileMESSAGE,_aflags &aflags,_kflags &kflags,const bool& osswrite,ostream& oss); // DX
bool KBIN_StepSymmetryPerform_20160101(xstructure& a,string AflowIn,ofstream &FileMESSAGE,_aflags &aflags,_kflags &kflags,const bool& osswrite,ostream& oss); // DX
// DX and CO - END
vector<double> PointGroupHistogramCheck(xstructure& a);
//bool SYM_CalculatePointGroup(ofstream& FileMESSAGE,xstructure& a,_aflags& aflags,bool _write_,const bool& osswrite,ostream& oss);      // MIKNOWSKI BASIS REDUCTION

// ----------------------------------------------------------------------------
// aflow_spacegroup.cpp
// spagegroup tables and routines
extern string LibrarySPACEGROUP;
namespace spacegroup{
  class _spacegroup {
    public:
      // constructors/destructors
      _spacegroup(void);    // do nothing
      _spacegroup(const _spacegroup& b);    // do nothing
      ~_spacegroup();        // do nothing
      // OPERATORS                                                  // --------------------------------------
      const _spacegroup& operator=(const _spacegroup& b);             // some operators
      // CONTENT
      uint number;
      uint option;
      string stroption;
      string name;
      string sginfo;
      std::vector<_sym_op> fgroup;                                  // rotations/inversions + incell_translations operations
      std::vector<_sym_op> pgroup;                                  // rotations/inversions
    private:                                                       // ---------------------------------------
      void free();                                                  // to free everything
      void copy(const _spacegroup& b);                               // the flag is necessary because sometimes you need to allocate the space.
  };

  extern std::vector<_spacegroup> vspacegroups;
  uint SpaceGroupInitialize(void);
  bool SpaceGroupNumberStructure(xstructure &str);
  bool SpaceGroupOptionRequired(uint spacegroup);
}

// ----------------------------------------------------------------------------
// aflow_lattice.cpp
// lattice and brillouin zones
namespace LATTICE {
  bool lattice_is_working(string lat);
  string Lattice2TypeAndCentering(const string& lattice_type); //DX 20191031
  string SpaceGroup2Lattice(uint sg);
  string SpaceGroup2LatticeTypeAndCentering(uint sg); //DX 20191031
  uint Lattice2SpaceGroup(string lattice,vector<uint>& vsg);
  string SpaceGroup2LatticeVariation(uint sg,const xstructure& str);
  string ConventionalLattice_SpaceGroup(uint sg,double a,double b,double c);
  string ConventionalLattice_SpaceGroup(uint sg,const xstructure& str);
  xvector<double> Getabc_angles_Conventional(const xmatrix<double>& rlattice, string lattice,const int& mode);
  bool fix_sts_sp(xstructure& str_sp,xmatrix<double> &rlattice,xmatrix<double> &plattice);
  bool Standard_Lattice_Structure(const xstructure& str_in,xstructure& str_sp,xstructure& str_sc,bool full_sym=true);
  bool Standard_Lattice_StructureDefault(const xstructure& str_in,xstructure& str_sp,xstructure& str_sc,bool full_sym=true);
  bool Standard_Lattice_StructureCoarse(const xstructure& str_in,xstructure& str_sp,xstructure& str_sc);
  bool Standard_Lattice_StructureNormal(const xstructure& str_in,xstructure& str_sp,xstructure& str_sc);
  bool Standard_Lattice_StructureMedium(const xstructure& str_in,xstructure& str_sp,xstructure& str_sc);
  bool Standard_Lattice_StructurePrecise(const xstructure& str_in,xstructure& str_sp,xstructure& str_sc);
  bool Standard_Lattice_StructureUltra(const xstructure& str_in,xstructure& str_sp,xstructure& str_sc);
  //bool Standard_Lattice_Structure(const xstructure& str_in,xstructure& str_sp,xstructure& str_sc,double eps,double epsang); // STEFANO OLD VERSION
  bool Standard_Lattice_Structure(const xstructure& str_in,xstructure& str_sp,xstructure& str_sc,double eps,double epsang,int& time,double symeps);
  bool Standard_Lattice_Structure(const xstructure& str_in,xstructure& str_sp,xstructure& str_sc,double eps,double epsang,int& time,double symeps,bool histogram);
  bool Standard_Lattice_Structure_20170101(const xstructure& str_in,xstructure& str_sp,xstructure& str_sc,double eps,double epsang,int& time,double symeps,bool histogram);
  bool Standard_Lattice_Structure_20170718(const xstructure& str_in,xstructure& str_sp,xstructure& str_sc,bool full_sym=true);
  //bool Standard_Lattice_Structure(const xstructure& str_in,xstructure& str_sp,xstructure& str_sc,double eps,double epsang,int& time,int mode);
  bool Bravais_Lattice_Structure(xstructure& str_in,xstructure& str_sp,xstructure& str_sc,double eps,double epsang); // calculate everything
  bool Bravais_Lattice_StructureDefault(xstructure& str_in,xstructure& str_sp,xstructure& str_sc,bool full_sym=true); // calculate everything
  // DX - START
  bool Bravais_Lattice_StructureDefault_20170401(xstructure& str_in,xstructure& str_sp,xstructure& str_sc,bool full_sym=true); // calculate everything
  bool Bravais_Lattice_StructureDefault_20160101(xstructure& str_in,xstructure& str_sp,xstructure& str_sc); // calculate everything
  // DX - END
  bool Lattice(const xmatrix<double>& lattice,xmatrix<double>& lattice_sp,xmatrix<double>& lattice_sc,string& bravais_lattice_type,string& bravais_lattice_variation_type,string& bravais_lattice_system,double eps,double epsang);
  string Bravais_Lattice_Type(const xmatrix<double>& lattice,xmatrix<double>& lattice_sp,xmatrix<double>& lattice_sc,double eps,double epsang);
  string Bravais_Lattice_Type(const xmatrix<double>& lattice,xmatrix<double>& lattice_sp,xmatrix<double>& lattice_sc);
  string Bravais_Lattice_Type(const xmatrix<double>& lattice,double eps,double epsang);
  string Bravais_Lattice_Type(const xmatrix<double>& lattice);
  string Bravais_Lattice_Variation_Type(const xmatrix<double>& lattice,xmatrix<double>& lattice_sp,xmatrix<double>& lattice_sc,double eps,double epsang);
  string Bravais_Lattice_Variation_Type(const xmatrix<double>& lattice,xmatrix<double>& lattice_sp,xmatrix<double>& lattice_sc);
  string Bravais_Lattice_Variation_Type(const xmatrix<double>& lattice,double eps,double epsang);
  string Bravais_Lattice_Variation_Type(const xmatrix<double>& lattice);
  string Bravais_Lattice_System(const xmatrix<double>& lattice,xmatrix<double>& lattice_sp,xmatrix<double>& lattice_sc,double eps,double epsang);
  string Bravais_Lattice_System(const xmatrix<double>& lattice,xmatrix<double>& lattice_sp,xmatrix<double>& lattice_sc);
  string Bravais_Lattice_System(const xmatrix<double>& lattice,double eps,double epsang);
  string Bravais_Lattice_System(const xmatrix<double>& lattice);
  string Primitive_Lattice_Type(const xstructure& str);
  string Bravais_Lattice_System(const xstructure& str);
  string Conventional_Lattice_Type(const xstructure& str);
  xstructure Standard_Primitive_Lattice_Structure(const xstructure& str);
  xstructure Standard_Conventional_Lattice_Structure(const xstructure& str);
  string Get_Primitive_Lattice_Structure(const xstructure& str);
  xmatrix<double> sc2sp(const xmatrix<double>& rlattice, string lattice,bool inverseflag);
  xmatrix<double> sp2sc(const xmatrix<double>& rlattice, string lattice,bool inverseflag);
  void BZPLOTDATA(string options,istream& poscar, int mode);
}
xvector<double> Vrotate(xvector<double> v, xvector<double> axisrot, double theta);
void CheckLatticeHistogram();
namespace LATTICE {
  // kpoints and brillouin zones
  string KPOINTS_Directions(xstructure str_in,double grid,bool &foundBZ);
  string KPOINTS_Directions(string lattice_type,xmatrix<double> sp, double _grid,int iomode,bool &foundBZ);
  string KPOINTS_Directions(string lattice_type,xmatrix<double> sp, xmatrix<double> transformation_matrix, double _grid,int iomode,bool &foundBZ); //DX 20181101
}

// ----------------------------------------------------------------------------
// neighbours prototypes
// aflow_neighbours.cpp
bool StepNeighboursPerform(xstructure& a,string AflowIn,ofstream &FileMESSAGE,_aflags &aflags,_kflags &kflags);

// ----------------------------------------------------------------------------
// surface prototypes
// aflow_surface.cpp
namespace surface {
  double PointInTriangleContribution(const xvector<double>& _point,const xvector<double>& v1,const xvector<double>& v2,const xvector<double>& v3);
  double PointInRhombusContribution(const xvector<double>& _point,const xvector<double>& v1,const xvector<double>& v2,const xvector<double>& v3,const xvector<double>& v4);
  double TriangleArea(const xvector<double>& v1,const xvector<double>& v2,const xvector<double>& v3);
  bool PlaneGetABCD(double& a,double& b,double& c,double& d,const xvector<double>& v1,const xvector<double>& v2,const xvector<double>& v3);
  double PlaneDistance(const xvector<double>& r,const double& a,const double& b,const double& c,const double& d);
  double PlaneDistance(const xvector<double>& r,const xvector<double>& v1,const xvector<double>& v2,const xvector<double>& v3);
  xvector<double> PlaneGetProjection(const xvector<double>& r,const double& a,const double& b,const double& c,const double& d);
  xvector<double> PlaneGetProjection(const xvector<double>& r,const xvector<double>& v1,const xvector<double>& v2,const xvector<double>& v3);
  xvector<double> PlaneGetHKL(const xvector<double>& v1,const xvector<double>& v2,const xvector<double>& v3,const xvector<double>& a1,const xvector<double>& a2,const xvector<double>& a3);
  bool PlaneGetVVV(const xvector<double>& hkl,double& area,xvector<double>& v1,xvector<double>& v2,xvector<double>& v3,xvector<double>& v4,const xvector<double>& a1,const xvector<double>& a2,const xvector<double>& a3);
  double GetPlaneDensityAtoms(const xstructure& _str,const xvector<double>& hkl,const double& roughness,const int& type_at);
  double GetPlaneDensityAtoms(const xstructure& _str,const xvector<double>& hkl,const double& roughness);
  double GetPlaneDensityBBonds(const xstructure& _str,const xvector<double>& hkl,const double& roughness,const double& bbdistance,const int& type_at1,const int& type_at2);
  double GetPlaneDensityBBonds(const xstructure& _str,const xvector<double>& hkl,const double& roughness,const double& bbdistance);
  double GetNNeighbours(const xstructure& _str,const int& type_at1,const int& type_at2);
  double GetNNeighbours(const xstructure& _str);
  string PrintHKLSigma(int num_types,int num_types_combinations);
  string PrintHKLSigmaBB(int num_types,int num_types_combinations,const double& bbfrac,const double& bbdistance,const xmatrix<double>& bbdistances);
  bool GetSurfaceHKL(const xstructure& _str,_aflags& aflags,const xvector<double>& _hkl,vector<vector<double> >& planesreducible,vector<vector<double> >& planesirreducible,ostream& oss);
  bool GetSurfaceHKLSearch(const xstructure& _str,_aflags& aflags,const xvector<double>& iparams,vector<vector<double> >& planesreducible,vector<vector<double> >& planesirreducible,vector<vector<uint> >& planesirreducible_images,ostream& oss,const string& smode);
}

namespace slab { // ROMAN CHEPULSKYY
  xstructure MAKE_SLAB(string options, istream& cin);
  xstructure MAKE_SLAB(string options, xstructure& str_in);
  void POSCAR_reading(istream& cin);
  double VectorAbsValue(int Layer, int NinLayer,const xmatrix<double>& UnitCellVector,const vector<vector<vector<int> > >& LayerSitesDirCoords);
  double VectorScalarMult(int Layer1, int NinLayer1, int Layer2, int NinLayer2,const xmatrix<double>& UnitCellVector,const vector<vector<vector<int> > >& LayerSitesDirCoords);
  double CosAngle(int Layer1, int NinLayer1, int Layer2, int NinLayer2,const xmatrix<double>& UnitCellVector,const vector<vector<vector<int> > >& LayerSitesDirCoords);
  double hkl_CartCoord_Length(xvector<double>& hkl_CartCoord,const xvector<double>& hkl);
} // namespace slab

#define DEFAULT_TOTAL_LAYERS 10 //CO190601 - move to .aflow.rc eventually
#define DEFAULT_V3_ANGLE_DEVIATION 5.0  //CO190803 - move to .aflow.rc eventually
namespace slab { //CO190601
  xvector<double> HKLPlane2Normal(const xstructure& xstr_in,int h,int k,int l);  //CO190321
  xvector<double> HKLPlane2Normal(const xmatrix<double>& lattice,int h,int k,int l); //CO190321
  xvector<double> HKLPlane2Normal(const xstructure& xstr_in,const xvector<int>& hkl);  //CO190321
  xvector<double> HKLPlane2Normal(const xmatrix<double>& lattice,const xvector<int>& hkl); //CO190321
  bool Normal2HKLPlane(const xstructure& xstr_in,const xvector<double>& n,xvector<int>& hkl);  //CO190321
  bool Normal2HKLPlane(const xmatrix<double>& lattice,const xvector<double>& n,xvector<int>& hkl); //CO190321
  vector<xvector<double> > getHKLPlaneIntercepts(const xstructure& xstr_in,int h,int k,int l); //CO190321
  vector<xvector<double> > getHKLPlaneIntercepts(const xmatrix<double>& lattice,int h,int k,int l);  //CO190321
  vector<xvector<double> > getHKLPlaneIntercepts(const xstructure& xstr_in,const xvector<int>& hkl); //CO190321
  vector<xvector<double> > getHKLPlaneIntercepts(const xmatrix<double>& lattice,const xvector<int>& hkl);  //CO190321
  double getSpacingHKLPlane(const xstructure& xstr_in,int h,int k,int l);  //CO190321
  double getSpacingHKLPlane(const xmatrix<double>& lattice,int h,int k,int l); //CO190321
  double getSpacingHKLPlane(const xstructure& xstr_in,const xvector<int>& hkl);  //CO190321
  double getSpacingHKLPlane(const xmatrix<double>& lattice,const xvector<int>& hkl); //CO190321
  double getAngleHKLPlanes(const xstructure& xstr_in,int h1,int k1,int l1,int h2,int k2,int l2);  //CO190321
  double getAngleHKLPlanes(const xmatrix<double>& lattice,int h1,int k1,int l1,int h2,int k2,int l2); //CO190321
  double getAngleHKLPlanes(const xstructure& xstr_in,const xvector<int>& hkl1,const xvector<int>& hkl2);  //CO190321
  double getAngleHKLPlanes(const xmatrix<double>& lattice,const xvector<int>& hkl1,const xvector<int>& hkl2); //CO190321
  void BringInBoundary(xvector<double>& vec,double padding=0.0);
  //[CO190520 - plugged into BringInBoundary() with no padding]void Bring2OppositeBoundary(xvector<double>& vec);
  xvector<double> getNextAtomInPath(const xstructure& xstr_in,const xvector<double>& l_cpos,const xvector<double>& cpos_starting,vector<uint>& atoms2skip,uint& loop_iteration,bool outside_current_cell=false); //CO190321
  double getDistanceBetweenImages(const xstructure& xstr_in,const xvector<double>& n,bool outside_cell=false);  //CO190321
  bool distanceBetweenImages_HKL(const xstructure& xstr_in,const xvector<double>& n,double& distance_between_images,bool outside_cell=false);  //CO190321
  bool distanceBetweenImages_Tracing(const xstructure& xstr_in,const xvector<double>& n,double& distance_between_images,bool outside_cell=false);  //CO190321

  //[CO190808 - OBSOLETE: does not work, need to redefine lattice vectors, use CreateSlab_SurfaceLattice() instead]  //easy inputs
  //[CO190808 - OBSOLETE: does not work, need to redefine lattice vectors, use CreateSlab_SurfaceLattice() instead]  xstructure CreateSlab_RigidRotation(const xstructure& xstr_in,const xvector<int>& hkl,int total_layers,double vacuum,vector<int>& sc2pcMap_slab,vector<int>& pc2scMap_slab,ostream& oss=cout); //CO190321
  //[CO190808 - OBSOLETE: does not work, need to redefine lattice vectors, use CreateSlab_SurfaceLattice() instead]  xstructure CreateSlab_RigidRotation(const xstructure& xstr_in,const xvector<int>& hkl,int total_layers,double vacuum,vector<int>& sc2pcMap_slab,vector<int>& pc2scMap_slab,const _aflags& aflags,ostream& oss=cout); //CO190321
  //[CO190808 - OBSOLETE: does not work, need to redefine lattice vectors, use CreateSlab_SurfaceLattice() instead]  xstructure CreateSlab_RigidRotation(const xstructure& xstr_in,const xvector<int>& hkl,int total_layers,double vacuum,vector<int>& sc2pcMap_slab,vector<int>& pc2scMap_slab,ofstream& FileMESSAGE,ostream& oss=cout); //CO190321
  //[CO190808 - OBSOLETE: does not work, need to redefine lattice vectors, use CreateSlab_SurfaceLattice() instead]  xstructure CreateSlab_RigidRotation(const xstructure& xstr_in,const xvector<int>& hkl,int total_layers,double vacuum,vector<int>& sc2pcMap_slab,vector<int>& pc2scMap_slab,const _aflags& aflags,ofstream& FileMESSAGE,ostream& oss=cout); //CO190321
  //[CO190808 - OBSOLETE: does not work, need to redefine lattice vectors, use CreateSlab_SurfaceLattice() instead]  xstructure CreateSlab_RigidRotation(const xstructure& xstr_in,const xvector<int>& hkl,int total_layers,double vacuum,ostream& oss=cout); //CO190321
  //[CO190808 - OBSOLETE: does not work, need to redefine lattice vectors, use CreateSlab_SurfaceLattice() instead]  xstructure CreateSlab_RigidRotation(const xstructure& xstr_in,const xvector<int>& hkl,int total_layers,double vacuum,const _aflags& aflags,ostream& oss=cout); //CO190321
  //[CO190808 - OBSOLETE: does not work, need to redefine lattice vectors, use CreateSlab_SurfaceLattice() instead]  xstructure CreateSlab_RigidRotation(const xstructure& xstr_in,const xvector<int>& hkl,int total_layers,double vacuum,ofstream& FileMESSAGE,ostream& oss=cout); //CO190321
  //[CO190808 - OBSOLETE: does not work, need to redefine lattice vectors, use CreateSlab_SurfaceLattice() instead]  xstructure CreateSlab_RigidRotation(const xstructure& xstr_in,const xvector<int>& hkl,int total_layers,double vacuum,const _aflags& aflags,ofstream& FileMESSAGE,ostream& oss=cout); //CO190321
  //[CO190808 - OBSOLETE: does not work, need to redefine lattice vectors, use CreateSlab_SurfaceLattice() instead]  //load from xoptions
  //[CO190808 - OBSOLETE: does not work, need to redefine lattice vectors, use CreateSlab_SurfaceLattice() instead]  xstructure CreateSlab_RigidRotation(const aurostd::xoption& vpflow,istream& input,xvector<int>& hkl,int& total_layers,xmatrix<double>& rotation,xstructure& xstr_slab_newbasis,vector<int>& sc2pcMap_slab,vector<int>& pc2scMap_slab,ostream& oss=cout); //CO190321
  //[CO190808 - OBSOLETE: does not work, need to redefine lattice vectors, use CreateSlab_SurfaceLattice() instead]  xstructure CreateSlab_RigidRotation(const aurostd::xoption& vpflow,const xstructure& xstr_in,xvector<int>& hkl,int& total_layers,xmatrix<double>& rotation,xstructure& xstr_slab_newbasis,vector<int>& sc2pcMap_slab,vector<int>& pc2scMap_slab,ostream& oss=cout);  //CO190321
  //[CO190808 - OBSOLETE: does not work, need to redefine lattice vectors, use CreateSlab_SurfaceLattice() instead]  xstructure CreateSlab_RigidRotation(const aurostd::xoption& vpflow,istream& input,xvector<int>& hkl,int& total_layers,xmatrix<double>& rotation,xstructure& xstr_slab_newbasis,vector<int>& sc2pcMap_slab,vector<int>& pc2scMap_slab,const _aflags& aflags,ostream& oss=cout); //CO190321
  //[CO190808 - OBSOLETE: does not work, need to redefine lattice vectors, use CreateSlab_SurfaceLattice() instead]  xstructure CreateSlab_RigidRotation(const aurostd::xoption& vpflow,const xstructure& xstr_in,xvector<int>& hkl,int& total_layers,xmatrix<double>& rotation,xstructure& xstr_slab_newbasis,vector<int>& sc2pcMap_slab,vector<int>& pc2scMap_slab,const _aflags& aflags,ostream& oss=cout);  //CO190321
  //[CO190808 - OBSOLETE: does not work, need to redefine lattice vectors, use CreateSlab_SurfaceLattice() instead]  xstructure CreateSlab_RigidRotation(const aurostd::xoption& vpflow,istream& input,xvector<int>& hkl,int& total_layers,xmatrix<double>& rotation,xstructure& xstr_slab_newbasis,vector<int>& sc2pcMap_slab,vector<int>& pc2scMap_slab,ofstream& FileMESSAGE,ostream& oss=cout); //CO190321  
  //[CO190808 - OBSOLETE: does not work, need to redefine lattice vectors, use CreateSlab_SurfaceLattice() instead]  xstructure CreateSlab_RigidRotation(const aurostd::xoption& vpflow,const xstructure& xstr_in,xvector<int>& hkl,int& total_layers,xmatrix<double>& rotation,xstructure& xstr_slab_newbasis,vector<int>& sc2pcMap_slab,vector<int>& pc2scMap_slab,ofstream& FileMESSAGE,ostream& oss=cout);  //CO190321
  //[CO190808 - OBSOLETE: does not work, need to redefine lattice vectors, use CreateSlab_SurfaceLattice() instead]  xstructure CreateSlab_RigidRotation(const aurostd::xoption& vpflow,istream& input,xvector<int>& hkl,int& total_layers,xmatrix<double>& rotation,xstructure& xstr_slab_newbasis,vector<int>& sc2pcMap_slab,vector<int>& pc2scMap_slab,const _aflags& aflags,ofstream& FileMESSAGE,ostream& oss=cout); //CO190321
  //[CO190808 - OBSOLETE: does not work, need to redefine lattice vectors, use CreateSlab_SurfaceLattice() instead]  xstructure CreateSlab_RigidRotation(const aurostd::xoption& vpflow,const xstructure& xstr_in,xvector<int>& hkl,int& total_layers,xmatrix<double>& rotation,xstructure& xstr_slab_newbasis,vector<int>& sc2pcMap_slab,vector<int>& pc2scMap_slab,const _aflags& aflags,ofstream& FileMESSAGE,ostream& oss=cout); //CO190321
  //[CO190808 - OBSOLETE: does not work, need to redefine lattice vectors, use CreateSlab_SurfaceLattice() instead]  //input directly
  //[CO190808 - OBSOLETE: does not work, need to redefine lattice vectors, use CreateSlab_SurfaceLattice() instead]  xstructure CreateSlab_RigidRotation(istream& input,const xvector<int>& hkl,int total_layers,double vacuum,xmatrix<double>& rotation,xstructure& xstr_slab_newbasis,vector<int>& sc2pcMap_slab,vector<int>& pc2scMap_slab,ofstream& FileMESSAGE,ostream& oss=cout); //CO190321  
  //[CO190808 - OBSOLETE: does not work, need to redefine lattice vectors, use CreateSlab_SurfaceLattice() instead]  xstructure CreateSlab_RigidRotation(const xstructure& xstr_in,const xvector<int>& hkl,int total_layers,double vacuum,xmatrix<double>& rotation,xstructure& xstr_slab_newbasis,vector<int>& sc2pcMap_slab,vector<int>& pc2scMap_slab,ofstream& FileMESSAGE,ostream& oss=cout);  //CO190321
  //[CO190808 - OBSOLETE: does not work, need to redefine lattice vectors, use CreateSlab_SurfaceLattice() instead]  xstructure CreateSlab_RigidRotation(istream& input,const xvector<int>& hkl,int total_layers,double vacuum,xmatrix<double>& rotation,xstructure& xstr_slab_newbasis,vector<int>& sc2pcMap_slab,vector<int>& pc2scMap_slab,const _aflags& aflags,ofstream& FileMESSAGE,ostream& oss=cout); //CO190321
  //[CO190808 - OBSOLETE: does not work, need to redefine lattice vectors, use CreateSlab_SurfaceLattice() instead]  xstructure CreateSlab_RigidRotation(const xstructure& xstr_in,const xvector<int>& hkl,int total_layers,double vacuum,xmatrix<double>& rotation,xstructure& xstr_slab_newbasis,vector<int>& sc2pcMap_slab,vector<int>& pc2scMap_slab,const _aflags& aflags,ofstream& FileMESSAGE,ostream& oss=cout); //CO190321
  //[CO190808 - OBSOLETE: does not work, need to redefine lattice vectors, use CreateSlab_SurfaceLattice() instead]  xstructure CreateSlab_RigidRotation(istream& input,const xvector<int>& hkl,int total_layers,double vacuum,xmatrix<double>& rotation,xstructure& xstr_slab_newbasis,vector<int>& sc2pcMap_slab,vector<int>& pc2scMap_slab,ostream& oss=cout); //CO190321
  //[CO190808 - OBSOLETE: does not work, need to redefine lattice vectors, use CreateSlab_SurfaceLattice() instead]  xstructure CreateSlab_RigidRotation(const xstructure& xstr_in,const xvector<int>& hkl,int total_layers,double vacuum,xmatrix<double>& rotation,xstructure& xstr_slab_newbasis,vector<int>& sc2pcMap_slab,vector<int>& pc2scMap_slab,ostream& oss=cout);  //CO190321
  //[CO190808 - OBSOLETE: does not work, need to redefine lattice vectors, use CreateSlab_SurfaceLattice() instead]  xstructure CreateSlab_RigidRotation(istream& input,const xvector<int>& hkl,int total_layers,double vacuum,xmatrix<double>& rotation,xstructure& xstr_slab_newbasis,vector<int>& sc2pcMap_slab,vector<int>& pc2scMap_slab,const _aflags& aflags,ostream& oss=cout); //CO190321
  //[CO190808 - OBSOLETE: does not work, need to redefine lattice vectors, use CreateSlab_SurfaceLattice() instead]  xstructure CreateSlab_RigidRotation(const xstructure& xstr_in,const xvector<int>& hkl,int total_layers,double vacuum,xmatrix<double>& rotation,xstructure& xstr_slab_newbasis,vector<int>& sc2pcMap_slab,vector<int>& pc2scMap_slab,const _aflags& aflags,ostream& oss=cout);  //CO190321

  xmatrix<double> getSlabLattice(istream& input,const xvector<int>& hkl,xmatrix<double>& lattice_slab_origbasis,double ang_dev=DEFAULT_V3_ANGLE_DEVIATION,double vlen_max_strict=AUROSTD_MAX_DOUBLE); //CO190321
  xmatrix<double> getSlabLattice(const xstructure& _xstr_in,const xvector<int>& hkl,xmatrix<double>& lattice_slab_origbasis,double ang_dev=DEFAULT_V3_ANGLE_DEVIATION,double vlen_max_strict=AUROSTD_MAX_DOUBLE); //CO190321
  //easy inputs
  xstructure CreateSlab_SurfaceLattice(const xstructure& xstr_in,const xvector<int>& hkl,int total_layers,double vacuum,vector<int>& sc2pcMap_slab,vector<int>& pc2scMap_slab,double v3len_max_strict=AUROSTD_MAX_DOUBLE,ostream& oss=cout); //CO190321
  xstructure CreateSlab_SurfaceLattice(const xstructure& xstr_in,const xvector<int>& hkl,int total_layers,double vacuum,vector<int>& sc2pcMap_slab,vector<int>& pc2scMap_slab,const _aflags& aflags,double v3len_max_strict=AUROSTD_MAX_DOUBLE,ostream& oss=cout); //CO190321
  xstructure CreateSlab_SurfaceLattice(const xstructure& xstr_in,const xvector<int>& hkl,int total_layers,double vacuum,vector<int>& sc2pcMap_slab,vector<int>& pc2scMap_slab,ofstream& FileMESSAGE,double v3len_max_strict=AUROSTD_MAX_DOUBLE,ostream& oss=cout); //CO190321
  xstructure CreateSlab_SurfaceLattice(const xstructure& xstr_in,const xvector<int>& hkl,int total_layers,double vacuum,vector<int>& sc2pcMap_slab,vector<int>& pc2scMap_slab,const _aflags& aflags,ofstream& FileMESSAGE,double v3len_max_strict=AUROSTD_MAX_DOUBLE,ostream& oss=cout); //CO190321
  xstructure CreateSlab_SurfaceLattice(const xstructure& xstr_in,const xvector<int>& hkl,int total_layers,double vacuum,double v3len_max_strict=AUROSTD_MAX_DOUBLE,ostream& oss=cout); //CO190321
  xstructure CreateSlab_SurfaceLattice(const xstructure& xstr_in,const xvector<int>& hkl,int total_layers,double vacuum,const _aflags& aflags,double v3len_max_strict=AUROSTD_MAX_DOUBLE,ostream& oss=cout); //CO190321
  xstructure CreateSlab_SurfaceLattice(const xstructure& xstr_in,const xvector<int>& hkl,int total_layers,double vacuum,ofstream& FileMESSAGE,double v3len_max_strict=AUROSTD_MAX_DOUBLE,ostream& oss=cout); //CO190321
  xstructure CreateSlab_SurfaceLattice(const xstructure& xstr_in,const xvector<int>& hkl,int total_layers,double vacuum,const _aflags& aflags,ofstream& FileMESSAGE,double v3len_max_strict=AUROSTD_MAX_DOUBLE,ostream& oss=cout); //CO190321
  //load from xoptions
  xstructure CreateSlab_SurfaceLattice(const aurostd::xoption& vpflow,istream& input,xvector<int>& hkl,int& total_layers,xmatrix<double>& rotation,xstructure& xstr_slab_newbasis,vector<int>& sc2pcMap_slab,vector<int>& pc2scMap_slab,double v3len_max_strict=AUROSTD_MAX_DOUBLE,ostream& oss=cout); //CO190321
  xstructure CreateSlab_SurfaceLattice(const aurostd::xoption& vpflow,const xstructure& xstr_in,xvector<int>& hkl,int& total_layers,xmatrix<double>& rotation,xstructure& xstr_slab_newbasis,vector<int>& sc2pcMap_slab,vector<int>& pc2scMap_slab,double v3len_max_strict=AUROSTD_MAX_DOUBLE,ostream& oss=cout);  //CO190321
  xstructure CreateSlab_SurfaceLattice(const aurostd::xoption& vpflow,istream& input,xvector<int>& hkl,int& total_layers,xmatrix<double>& rotation,xstructure& xstr_slab_newbasis,vector<int>& sc2pcMap_slab,vector<int>& pc2scMap_slab,const _aflags& aflags,double v3len_max_strict=AUROSTD_MAX_DOUBLE,ostream& oss=cout); //CO190321
  xstructure CreateSlab_SurfaceLattice(const aurostd::xoption& vpflow,const xstructure& xstr_in,xvector<int>& hkl,int& total_layers,xmatrix<double>& rotation,xstructure& xstr_slab_newbasis,vector<int>& sc2pcMap_slab,vector<int>& pc2scMap_slab,const _aflags& aflags,double v3len_max_strict=AUROSTD_MAX_DOUBLE,ostream& oss=cout);  //CO190321
  xstructure CreateSlab_SurfaceLattice(const aurostd::xoption& vpflow,istream& input,xvector<int>& hkl,int& total_layers,xmatrix<double>& rotation,xstructure& xstr_slab_newbasis,vector<int>& sc2pcMap_slab,vector<int>& pc2scMap_slab,ofstream& FileMESSAGE,double v3len_max_strict=AUROSTD_MAX_DOUBLE,ostream& oss=cout); //CO190321  
  xstructure CreateSlab_SurfaceLattice(const aurostd::xoption& vpflow,const xstructure& xstr_in,xvector<int>& hkl,int& total_layers,xmatrix<double>& rotation,xstructure& xstr_slab_newbasis,vector<int>& sc2pcMap_slab,vector<int>& pc2scMap_slab,ofstream& FileMESSAGE,double v3len_max_strict=AUROSTD_MAX_DOUBLE,ostream& oss=cout);  //CO190321
  xstructure CreateSlab_SurfaceLattice(const aurostd::xoption& vpflow,istream& input,xvector<int>& hkl,int& total_layers,xmatrix<double>& rotation,xstructure& xstr_slab_newbasis,vector<int>& sc2pcMap_slab,vector<int>& pc2scMap_slab,const _aflags& aflags,ofstream& FileMESSAGE,double v3len_max_strict=AUROSTD_MAX_DOUBLE,ostream& oss=cout); //CO190321
  xstructure CreateSlab_SurfaceLattice(const aurostd::xoption& vpflow,const xstructure& xstr_in,xvector<int>& hkl,int& total_layers,xmatrix<double>& rotation,xstructure& xstr_slab_newbasis,vector<int>& sc2pcMap_slab,vector<int>& pc2scMap_slab,const _aflags& aflags,ofstream& FileMESSAGE,double v3len_max_strict=AUROSTD_MAX_DOUBLE,ostream& oss=cout); //CO190321
  //input directly
  xstructure CreateSlab_SurfaceLattice(istream& input,const xvector<int>& hkl,int total_layers,double vacuum,xmatrix<double>& rotation,xstructure& xstr_slab_newbasis,vector<int>& sc2pcMap_slab,vector<int>& pc2scMap_slab,ofstream& FileMESSAGE,double v3len_max_strict=AUROSTD_MAX_DOUBLE,ostream& oss=cout); //CO190321  
  xstructure CreateSlab_SurfaceLattice(const xstructure& xstr_in,const xvector<int>& hkl,int total_layers,double vacuum,xmatrix<double>& rotation,xstructure& xstr_slab_newbasis,vector<int>& sc2pcMap_slab,vector<int>& pc2scMap_slab,ofstream& FileMESSAGE,double v3len_max_strict=AUROSTD_MAX_DOUBLE,ostream& oss=cout);  //CO190321
  xstructure CreateSlab_SurfaceLattice(istream& input,const xvector<int>& hkl,int total_layers,double vacuum,xmatrix<double>& rotation,xstructure& xstr_slab_newbasis,vector<int>& sc2pcMap_slab,vector<int>& pc2scMap_slab,const _aflags& aflags,ofstream& FileMESSAGE,double v3len_max_strict=AUROSTD_MAX_DOUBLE,ostream& oss=cout); //CO190321
  xstructure CreateSlab_SurfaceLattice(const xstructure& xstr_in,const xvector<int>& hkl,int total_layers,double vacuum,xmatrix<double>& rotation,xstructure& xstr_slab_newbasis,vector<int>& sc2pcMap_slab,vector<int>& pc2scMap_slab,const _aflags& aflags,ofstream& FileMESSAGE,double v3len_max_strict=AUROSTD_MAX_DOUBLE,ostream& oss=cout); //CO190321
  xstructure CreateSlab_SurfaceLattice(istream& input,const xvector<int>& hkl,int total_layers,double vacuum,xmatrix<double>& rotation,xstructure& xstr_slab_newbasis,vector<int>& sc2pcMap_slab,vector<int>& pc2scMap_slab,double v3len_max_strict=AUROSTD_MAX_DOUBLE,ostream& oss=cout); //CO190321
  xstructure CreateSlab_SurfaceLattice(const xstructure& xstr_in,const xvector<int>& hkl,int total_layers,double vacuum,xmatrix<double>& rotation,xstructure& xstr_slab_newbasis,vector<int>& sc2pcMap_slab,vector<int>& pc2scMap_slab,double v3len_max_strict=AUROSTD_MAX_DOUBLE,ostream& oss=cout);  //CO190321
  xstructure CreateSlab_SurfaceLattice(istream& input,const xvector<int>& hkl,int total_layers,double vacuum,xmatrix<double>& rotation,xstructure& xstr_slab_newbasis,vector<int>& sc2pcMap_slab,vector<int>& pc2scMap_slab,const _aflags& aflags,double v3len_max_strict=AUROSTD_MAX_DOUBLE,ostream& oss=cout); //CO190321
  xstructure CreateSlab_SurfaceLattice(const xstructure& xstr_in,const xvector<int>& hkl,int total_layers,double vacuum,xmatrix<double>& rotation,xstructure& xstr_slab_newbasis,vector<int>& sc2pcMap_slab,vector<int>& pc2scMap_slab,const _aflags& aflags,double v3len_max_strict=AUROSTD_MAX_DOUBLE,ostream& oss=cout);  //CO190321

  bool slabTest(ostream& oss=cout);  //CO190520
  bool slabTest(ofstream& FileMESSAGE,ostream& oss=cout);  //CO190520
} // namespace slab

// ----------------------------------------------------------------------------
// aflow_defects.cpp
class acage {
  public:
    // constructors/destructors                                   // --------------------------------------
    acage();                                                      // constructor default
    acage(const acage& b);                                        // constructor copy
    ~acage();                                                     // destructor
    // CONTENT                                                    // --------------------------------------
    void clear(void);                                             // clear everything
    xvector<double> origin_fpos;// default 3D
    xvector<double> origin_cpos;// default 3D
    double radius;
    uint coordination_position;
    int cages_position;
    int cages_irrtype;
    deque<_atom> atoms;
  private:                                                        // ---------------------------------------
    void free();                                                  // to free everything
    void copy(const acage& b);                                    // the flag is necessary because sometimes you need to allocate the space.
};
class _isort_acage_radius {                   // sorting through reference
  public:
    bool operator()(const acage& a1, const acage& a2) const {
      return (bool) (a1.radius>a2.radius);}
};

bool GetSphereFromFourPoints(xvector<double>& orig,double& radius,const xvector<double>& v1,const xvector<double>& v2,const xvector<double>& v3,const xvector<double>& v4);
bool GetCircumCircleeFromThreePoints(xvector<double>& orig,double& radius,const xvector<double>& v1,const xvector<double>& v2,const xvector<double>& v3);
bool GetCircleFromTwoPoints(xvector<double>& orig,double& radius,const xvector<double>& v1,const xvector<double>& v2);
bool FPositionInsideCell(const xvector<double>& r);
bool EmptySphere(const deque<_atom>& grid_atoms,const xvector<double>& origin_cpos,const double& radius);
bool EmptySphere(const xstructure& str,const xvector<double>& origin_cpos,const double& radius);
uint CoordinationPoint(const deque<_atom>& atoms,deque<_atom>& ratoms,const xvector<double>& point,const double& rmin,const double& rmax);
uint CoordinationPoint(const deque<_atom>& atoms,deque<_atom>& ratoms,const xvector<double>& point,const double& rmin);
uint CoordinationPoint(const xstructure& str,deque<_atom>& ratoms,const xvector<double>& point,const double& rmin,const double& rmax);
uint CoordinationPoint(const xstructure& str,deque<_atom>& ratoms,const xvector<double>& point,const double& rmin);
bool AddCageToCages(const xstructure& str,const xvector<double>& origin_cpos,const xvector<double>& origin_fpos,const double& radius,
    const int& cage_points_type,const double& roughness,
    vector<acage>& cages,vector<acage>& cagesX,
    const bool& osswrite1,ostream& oss1, const bool& osswrite2,ostream& oss2,int ithread);
uint GetCages4(const xstructure& str,const double& roughness,vector<acage>& cages,vector<acage>& cages4,
    const bool& osswrite1,ostream& oss1, const bool& osswrite2,ostream& oss2);
uint GetCages3(const xstructure& str,const double& roughness,vector<acage>& cages,vector<acage>& cages3,
    const bool& osswrite1,ostream& oss1, const bool& osswrite2,ostream& oss2);
uint GetCages2(const xstructure& str,const double& roughness,vector<acage>& cages,vector<acage>& cages2,
    const bool& osswrite1,ostream& oss1, const bool& osswrite2,ostream& oss2);
bool GetCages(const xstructure& _str,_aflags& aflags,
    vector<acage>& cagesirreducible,vector<acage>& cagesreducible,vector<acage>& cages4,
    vector<acage>& cages3,vector<acage>& cages2,const double& _roughness,const bool& osswrite,ostream& oss);
// ----------------------------------------------------------------------------
// aflow_pocc // CO 180502
namespace KBIN {
  void VASP_RunPOCC(const _xvasp& xvasp,const string& AflowIn,const _aflags& aflags,const _kflags& kflags,const _vflags& vflags,ofstream& FileMESSAGE);
}
// ----------------------------------------------------------------------------
// aflow_phonons.cpp
namespace KBIN {
  bool relaxStructureAPL_VASP(int, const string&, aurostd::xoption, const aurostd::xvector<int>&, _xvasp&, _aflags&, _kflags&, _vflags&, ofstream&);  // ME 181107
  void VASP_RunPhonons_APL(_xvasp &xvasp,string AflowIn,_aflags &aflags,_kflags &kflags,_vflags &vflags,ofstream &FileMESSAGE);
  void RunPhonons_APL(_xinput &xinput,string AflowIn,_aflags &aflags,_kflags &kflags,_xflags &xflags,ofstream &FileMESSAGE);  //now it's general
  void RunPhonons_APL_181216(_xinput &xinput,string AflowIn,_aflags &aflags,_kflags &kflags,_xflags &xflags,ofstream &FileMESSAGE);  //now it's general //CO181216
  void RunPhonons_APL_180101(_xinput &xinput,string AflowIn,_aflags &aflags,_kflags &kflags,_xflags &xflags,ofstream &FileMESSAGE);  //now it's general //CO181216
  // [OBSOLETE] bool PHON_RunPhonons(const xstructure& _str,_aflags& aflags,const double& radius,const bool& osswrite,ostream& oss);
  // ----------------------------------------------------------------------------
  // aflow_agl_debye.cpp
  void VASP_RunPhonons_AGL(_xvasp &xvasp,string AflowIn,_aflags &aflags,_kflags &kflags,_vflags &vflags,ofstream &FileMESSAGE);
  // ----------------------------------------------------------------------------
  // aflow_ael_elasticity.cpp
  void VASP_RunPhonons_AEL(_xvasp &xvasp,string AflowIn,_aflags &aflags,_kflags &kflags,_vflags &vflags,ofstream &FileMESSAGE);
}

// --------------------------------------------------------------------------------------------------------------------------------------------------------
// aconvasp_aflow.cpp

namespace pflow {
  // Dane Morgan style,adjusted by Stefano Curtarolo
  // Bringing definitions inside the template helps
  // constructing the right templates.
  template<class utype>
    class matrix {
      public:
        // constructors
        matrix(void) {};
        matrix(const int m);
        matrix(const int m,const int n);
        matrix(const int m,const int n,const utype& inutype);
        matrix(const int m,const vector<utype>& inutypevec);
        ~matrix(void) {};                         // destructor
        // accessors
        void print(void);
        uint size(void) const {return (uint) mat.size();}
        matrix<utype> transpose(void) const;
        //  matrix<utype>::iterator begin();
        //  matrix<utype>::iterator end();
        // operator
        vector<utype>& operator[] (const int i) {assert(i>=0 && i<=(int) mat.size()); return mat[i];}
        const vector<utype>& operator[] (const int i) const {assert(i>=0 && i<=(int) mat.size()); return mat[i];};
        const matrix<utype>& operator=(const matrix<utype>& b);
        // mutators
        void push_back(const vector<utype>& inutypevec) {mat.push_back(inutypevec);}
        void pop_back(void) {mat.pop_back();}
        void vecvec2mat(const vector<vector<utype> >& inVV);
        void vec2mat(const vector<utype>& inV);
        void clear(void) {mat.clear();}
        void insert(const int& id,const vector<utype>& inV) {mat.insert(mat.begin()+id,inV);}
        void erase(const int id);
        void erase_col(const int id);
      private:
        vector<vector<utype> > mat;
    };
  template <class utype> matrix<utype>  xmatrix2matrix(const xmatrix<utype>& );
  template <class utype> xmatrix<utype> matrix2xmatrix(const matrix<utype>& );
}


xstructure PutInCell(const xstructure& a);     // Bring all atoms in the cell (will be moved to external function)
xstructure PutInCompact(const xstructure& a);  // Bring all atoms in a compact shape (will be moved to external function)
xstructure GetPrim(const xstructure& a);
bool IsTranslationFVector(const xstructure& a,const xvector<double>& ftvec);
bool IsTranslationCVector(const xstructure& a,const xvector<double>& ctvec);
xvector<double> GetMom1(const xstructure& a);          // get moment_1 position of the atoms
xstructure SetMom1(const xstructure& a,const xvector<double>& mom1_in);     // set moment_1 position of atoms
xvector<double> AtomCDisp(const _atom& at1,const _atom& at2);
double AtomDist(const xstructure& str,const _atom& atom1,const _atom& atom2);  // with structure
double AtomDist(const _atom& at1, const _atom& at2);  // without structure
xvector<double> GetCDispFromOrigin(const _atom& atom);
double GetDistFromOrigin(const _atom& atom);
//void GetUnitCellRep(const xvector<double>& ppos,xvector<double>& p_cell0,xvector<int>& ijk,const xmatrix<double>& lattice,const bool coord_flag);
_atom ConvertAtomToLat(const _atom& in_at,const xmatrix<double>& lattice);
double GetXrayScattFactor(const string& name,double lambda=XRAY_RADIATION_COPPER_Kalpha,bool clean=true); //CO190322
xmatrix<double> RecipLat(const xmatrix<double>& lat);
double Normal(const double& x,const double& mu,const double& sigma);
xstructure SetLat(const xstructure& a,const xmatrix<double>& in_lat);
xmatrix<double> GetLat(const xstructure& a);

namespace pflow {
  // [OBSOLETE] void GetNeighData(const deque<_atom>& in_atom_vec,const xstructure& in_str,const double& rmin,const double& rmax,deque<deque<_atom> >& neigh_mat);
  // [OBSOLETE] void GetStrNeighData(const xstructure& str,const double cutoff,deque<deque<_atom> >& neigh_mat);
  double GetVol(const xmatrix<double>& lat);
  double GetVol(const pflow::matrix<double>& lat);
  double GetSignedVol(const xmatrix<double>& lat);
  double GetSignedVol(const pflow::matrix<double>& lat);
  xmatrix<double> RecipLat(const xmatrix<double>& lat);
  pflow::matrix<double> RecipLat(const pflow::matrix<double>& lat);
  _atom SetCpos(const _atom& a,const vector<double>& in_cpos);
  _atom SetFpos(const _atom& a,const vector<double>& in_fpos);
  vector<double> vecF2C(const pflow::matrix<double>& lat,const vector<double>& vf);
  vector<double> vecC2F(const pflow::matrix<double>& lat,const vector<double>& vc);
  _atom SetName(const _atom& a,const string& in_name);
  _atom SetType(const _atom& a,const int in_type);
  _atom SetNum(const _atom& a,const int in_num);
  vector<int> GetTypes(const xstructure& a);
  vector<string> GetNames(const xstructure& a);
  vector<string> GetCleanNames(const xstructure& a);
  vector<double> GetSpins(const xstructure& a);
  pflow::matrix<double> GetFpos(const xstructure& str);
  pflow::matrix<double> GetCpos(const xstructure& str);
  xstructure SetNumEachType(const xstructure& a,const deque<int>& in_num_each_type);
  deque<int> GetNumEachType(const xstructure& a);
  xstructure SetLat(const xstructure& a,const pflow::matrix<double>& in_lat);
  pflow::matrix<double> GetLat(const xstructure& a);
  double GetScale(const xstructure& a);
  pflow::matrix<double> GetScaledLat(const xstructure& a);
  xstructure AddAllAtomPos(const xstructure& a,const pflow::matrix<double>& in_pos,const int in_coord_flag);
  xstructure SetAllAtomPos(const xstructure& a,const pflow::matrix<double>& in_pos,const int in_coord_flag);
  xstructure SetAllAtomNames(const xstructure& a,const vector<string>& in_names);
  xstructure SetNamesWereGiven(const xstructure& a,const vector<int>& in_names_were_given);
  xstructure SetOrigin(const xstructure& a,const vector<double>& in_origin);
  xstructure SetOrigin(const xstructure& a,const xvector<double>& in_origin);
  bool VVequal(const vector<double>& a,const vector<double>& b);
  bool VVequal(const vector<int>& a,const vector<int>& b);
  bool VVequal(const deque<double>& a,const deque<double>& b);
  bool VVequal(const deque<int>& a,const deque<int>& b);
  vector<double> SmoothFunc(const vector<double>& func,const double& sigma);
  void VVset(matrix<double>& mat,const double& value);
  void VVset(vector<vector< int> >& mat,const int& value);
  double norm(const vector<double>& v);
  double getcos(const vector<double>& a,const vector<double>& b);
  //  vector<double> Getabc_angles(const pflow::matrix<double>& lat);   // confuses namespace
  vector<double> Sort_abc_angles(const vector<double>& abc_angles);
  void Vout(const vector<double>& a,ostream& out);
  void Vout(const vector<int>& a,ostream& out);
  void Vout(const vector<string>& a,ostream& out);
  void Mout(const pflow::matrix<double>& m,ostream& out);
  void Mout(const vector<vector<double> >& m,ostream& out);
  vector<double> SVprod(const double& s,const vector<double>& b);
  vector<int> SVprod(const int& s,const vector<int>& b);
  vector<double> VVsum(const vector<double>& a,const vector<double>& b);
  vector<double> VVsum(const vector<double>& a,const vector<int>& b);
  vector<double> VVdiff(const vector<double>& a,const vector<double>& b);
  double VVprod(const vector<double>& a,const vector<double>& b);
  double VVprod(const vector<double>& a,const vector<int>& b);
  pflow::matrix<double> MMmult(const pflow::matrix<double>& a,const pflow::matrix<double>& b);
  vector<double> MVmult(const pflow::matrix<double>& A,const vector<double>& v);
  vector<double> VMmult(const vector<double>& v,const pflow::matrix<double>& A);
  vector<double> VMmult(const vector<int>& v,const pflow::matrix<double>& A);
  vector<double> VVcross(const vector<double>& a,const vector<double>& b);
  double VVdot(const vector<double>& a,const vector<double>& b);
  int GetNumAtoms(const xstructure& a);
  void SetSpline(const vector<double>& x,const vector<double>& y,const double& yp1,const double& ypn,vector<double>& y2);
  void GetSplineInt(const vector<double>& xa,const vector<double>& ya,vector<double>& y2a,const double& x,double& y);
  void PrintSpline(const vector<double>& x,const vector<double>& y,const int& npts,ostream& outf);
}

// ----------------------------------------------------------------------------
// aflow_wyckoff.cpp

xvector<double> wv(const double &x,const double &y,const double &z);
void wa(_atom& a,xstructure &str);
xstructure WyckoffPOSITIONS(uint spacegroup, xstructure strin);
xstructure WyckoffPOSITIONS(uint spacegroup, uint option, xstructure strin);

// ----------------------------------------------------------------------------
// aflow_apennsy stuff
#include "aflow_apennsy.h"

// ----------------------------------------------------------------------------
// aflowlib.h stuff
#include "aflowlib.h"

// ----------------------------------------------------------------------------
// aflowlib.h stuff
#include "aflowlib.h"

// ----------------------------------------------------------------------------
// aflowlib.h stuff
#include "aflow_pflow.h"

// ----------------------------------------------------------------------------
// aflow_xelement.h stuff
#include "aflow_xelement.h"

#endif
// ***************************************************************************
// *                                                                         *
// *           Aflow STEFANO CURTAROLO - Duke University 2003-2019           *
// *                                                                         *
// ***************************************************************************<|MERGE_RESOLUTION|>--- conflicted
+++ resolved
@@ -735,11 +735,7 @@
     bool  KBIN_SYMMETRY_CALCULATE_PGROUPK;      // DX 8/14/17 - Specify what to calculate/verify
     bool  KBIN_SYMMETRY_CALCULATE_FGROUP;       // DX 8/14/17 - Specify what to calculate/verify
     bool  KBIN_SYMMETRY_CALCULATE_PGROUP_XTAL;  // DX 8/14/17 - Specify what to calculate/verify
-<<<<<<< HEAD
-    bool  KBIN_SYMMETRY_CALCULATE_PGROUPK_XTAL; // DX 12/5/17 - Specify what to calculate/verify
-=======
     bool  KBIN_SYMMETRY_CALCULATE_PGROUPK_XTAL; // DX 12/5/17 - Specify what to calculate/verify; Added pgroupk_xtal
->>>>>>> 09b06c12
     bool  KBIN_SYMMETRY_CALCULATE_PGROUPK_PATTERSON;  // DX 20200129 - Specify what to calculate/verify
     bool  KBIN_SYMMETRY_CALCULATE_IATOMS;       // DX 8/14/17 - Specify what to calculate/verify
     bool  KBIN_SYMMETRY_CALCULATE_AGROUP;       // DX 8/14/17 - Specify what to calculate/verify
