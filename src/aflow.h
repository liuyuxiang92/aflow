--- conflicted
+++ resolved
@@ -4381,21 +4381,12 @@
   _atom SetName(const _atom& a,const string& in_name);
   _atom SetType(const _atom& a,const int in_type);
   _atom SetNum(const _atom& a,const int in_num);
-<<<<<<< HEAD
   // [RF20200415 - duplicate from xatom]vector<int> GetTypes(const xstructure& a);
   // [RF20200415 - duplicate from xatom]vector<string> GetNames(const xstructure& a);
   // [RF20200415 - duplicate from xatom]vector<string> GetCleanNames(const xstructure& a);
   // [RF20200415 - duplicate from xatom]vector<double> GetSpins(const xstructure& a);
-  pflow::matrix<double> GetFpos(const xstructure& str);
-  pflow::matrix<double> GetCpos(const xstructure& str);
-=======
-  vector<int> GetTypes(const xstructure& a);
-  vector<string> GetNames(const xstructure& a);
-  vector<string> GetCleanNames(const xstructure& a);
-  vector<double> GetSpins(const xstructure& a);
   aurostd::matrix<double> GetFpos(const xstructure& str);  //CO20200404 pflow::matrix()->aurostd::matrix()
   aurostd::matrix<double> GetCpos(const xstructure& str);  //CO20200404 pflow::matrix()->aurostd::matrix()
->>>>>>> a3729101
   xstructure SetNumEachType(const xstructure& a,const deque<int>& in_num_each_type);
   deque<int> GetNumEachType(const xstructure& a);
   xstructure SetLat(const xstructure& a,const aurostd::matrix<double>& in_lat);  //CO20200404 pflow::matrix()->aurostd::matrix()
