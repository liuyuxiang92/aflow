// ***************************************************************************
// *                                                                         *
// *           Aflow STEFANO CURTAROLO - Duke University 2003-2020           *
// *                                                                         *
// ***************************************************************************

#ifndef _AFLOW_H_
#define _AFLOW_H_

// --------------------------------------------------------------------------
// Standard stuff

#include "AUROSTD/aurostd.h"

// #define  _AFLOW_TEMP_PRESERVE_  // to preseve /tmp files for debug

#define NNN   -123456
#define GCC_VERSION (__GNUC__ * 10000  + __GNUC_MINOR__ * 100 + __GNUC_PATCHLEVEL__)
#define _ANRL_NOWEB_ //DX

//COMMON TOLERANCES
#define _ZERO_TOL_ 1e-10 //DX
#define _XPROTO_TOO_CLOSE_ERROR_ 0.60 // was 0.75
#define _XPROTO_ZERO_VOL_ 1.0e-6  //CO20190218

//ME20190628 BEGIN - moved from CHULL for broader access
// Output formats
enum filetype {   //CO20190629
  //GENERAL FILE TYPES
  txt_ft,         //general plain text
  json_ft,
  csv_ft,
  latex_ft,
  gnuplot_ft,
  jupyter2_ft,    //python 2 jupyter
  jupyter3_ft,    //python 3 jupyter
  //CHULL SPECIFIC
  chull_apool_ft,
  chull_web_ft,
};
//[CO20190629 - obsolete with enum filetype]#define _apool_         'a'  // apool
//[CO20190629 - obsolete with enum filetype]#define _json_          'j'  // standard json
//[CO20190629 - obsolete with enum filetype]#define _pdf_           'p'  // pdf
//[CO20190629 - obsolete with enum filetype]#define _txt_           't'  // plain text
//[CO20190629 - obsolete with enum filetype]#define _web_           'w'  // web json
//[CO20190629 - obsolete with enum filetype]#define _latex_         'l'  // latex
//[CO20190629 - obsolete with enum filetype]#define _gnuplot_       'g'  // gnuplot
//[CO20190629 - obsolete with enum filetype]#define _jupyterthree_  'y'  // jupyter python 3
//[CO20190629 - obsolete with enum filetype]#define _jupytertwo_    'z'  // jupyter python 2

// Vector reduction types
enum vector_reduction_type {   //CO20190629
  frac_vrt,   //reduce to fractions (normalized to 1)
  gcd_vrt,    //reduce by gcd
  no_vrt,     //no reduction
};
//[CO20190629 - obsolete with enum vector_reduction_type]#define _frac_          'f'  //fractional
//[CO20190629 - obsolete with enum vector_reduction_type]#define _gcd_           'g'  //gcd
//[CO20190629 - obsolete with enum vector_reduction_type]#define _none_          'n'  //none
//ME20190628 END

//compound specification is how a compound is specified
//composition (Mn2Pt3) is ORTHOGONAL to pseudopotential string (Mn_pvPt)
//for instance, H1.25 can be a pseudopotential and NOT a composition
enum compound_designation {
  composition_string,
  pp_string,
};

//CO20190712 - see VASP_PseudoPotential_CleanName_InPlace() in aflow_ivasp.cpp
const string CAPITAL_LETTERS_PP_LIST="_GW2"    //CO20190712 - potpaw_LDA/potpaw_LDA.20100505/Li_AE_GW2
",_GW"    //CO20190712 - potpaw_PBE/potpaw_PBE.20100506/As_GW
",_ZORA"  //CO20190712 - potpaw_PBE/potpaw_PBE.20100506/Pt_ZORA
",_LDApU" //CO20190712 - potpaw_LDA/potpaw_LDA.20100505/Zn_sv_LDApU
",_AE"    //CO20190712 - potpaw_LDA/potpaw_LDA.20100505/Li_AE_GW2
",_NC2"   //CO20190712 - potpaw_LDA/potpaw_LDA.20100505/As_NC2
",_200eV"
"";

//XSTRUCTURE definitions
#define _AFLOW_XSTR_PRINT_PRECISION_ 14  //CO20180509
#define _AFLOW_POCC_PRECISION_ 8 //must be less than _AFLOW_XSTR_PRINT_PRECISION_, which is currently set to 14
#define _AFLOW_POCC_ZERO_TOL_ pow(10,-_AFLOW_POCC_PRECISION_) 

//XRD
#define XRAY_RADIATION_COPPER_Kalpha 1.5418   //Angstroms     //CO20190622

//moved from avasp.cpp for broader access (chull.cpp)
#define SPECIE_TRANSITION_METALS string("Ag,Au,Cd,Co,Cr_pv,Cu_pv,Fe_pv,Hf_pv,Hg,Ir,La,Mn_pv,Mo_pv,Nb_sv,Ni_pv,Os_pv,Pd_pv,Pt,Re_pv,Rh_pv,Ru_pv,Sc_sv,Ta_pv,Tc_pv,Ti_sv,V_sv,W_pv,Y_sv,Zn,Zr_sv")
#define SPECIE_RAW_LIB2U SPECIE_TRANSITION_METALS
#define SPECIE_RAW_LIB2 string("Ag,Al,As,Au,B_h,Ba_sv,Be_sv,Bi_d,Br,Ca_sv,Cd,Cl,Co,Cr_pv,Cu_pv,Fe_pv,Ga_h,Ge_h,Hf_pv,Hg,In_d,Ir,K_sv,La,Li_sv,Mg_pv,Mn_pv,Mo_pv,Na_pv,Nb_sv,Ni_pv,Os_pv,P,Pb_d,Pd_pv,Pt,Re_pv,Rh_pv,Ru_pv,Sb,Sc_sv,Se,Si,Sn,Sr_sv,Ta_pv,Tc_pv,Te,Ti_sv,Tl_d,V_sv,W_pv,Y_sv,Zn,Zr_sv")

#define SPECIE_RAW_LIB3 string("Ag,Al,As,Au,B_h,Ba_sv,Be_sv,Bi_d,Br,Ca_sv,Cd,Cl,Co,Cr_pv,Cu_pv,Fe_pv,Ga_h,Ge_h,Hf_pv,Hg,In_d,Ir,K_sv,La,Li_sv,Mg_pv,Mn_pv,Mo_pv,Na_sv,Nb_sv,Ni_pv,Os_pv,P,Pb_d,Pd_pv,Pt,Re_pv,Rh_pv,Ru_pv,Sb,Sc_sv,Se,Si,Sn,Sr_sv,Ta_pv,Tc_pv,Te,Ti_sv,Tl_d,V_sv,W_pv,Y_sv,Zn,Zr_sv")
//#define SPECIE_RAW_LIB3 string("Ag,Au,Cd,Co,Cr_pv,Cu_pv,Fe_pv,Hf_pv,Hg,Ir,La,Mn_pv,Mo_pv,Nb_sv,Ni_pv,Os_pv,Pd_pv,Pt,Re_pv,Rh_pv,Ru_pv,Sc_sv,Ta_pv,Tc_pv,Ti_sv,V_sv,W_pv,Y_sv,Zn,Zr_sv")
//#define SPECIE_RAW_LIB3 string("Ag,Al,As,Au,B_h,Bi_d,Cd,Co,Cr_pv,Cu_pv,Fe_pv,Ga_h,Ge_h,Hf_pv,Hg,In_d,Ir,La,Mg_pv,Mn_pv,Mo_pv,Nb_sv,Ni_pv,Os_pv,P,Pb_d,Pd_pv,Pt,Re_pv,Rh_pv,Ru_pv,Sb,Sc_sv,Se,Si,Sn,Ta_pv,Te,Tc_pv,Ti_sv,V_sv,W_pv,Y_sv,Zn,Zr_sv")

//Sc,Ti,V,Cr,Mn,Fe,Co,Ni,Cu,Zn,Y,Zr,Nb,Mo,Tc,Ru,Rh,Pd,Ag,Cd,La,Hf,Ta,W,Re,Os,Ir,Pt,Au,Hg - not in order!
#define SPECIE_RAW_LIB4 SPECIE_TRANSITION_METALS

//CO20180729 - OBSOLETE - use xerror
//[OBSOLETE]//CO20180419 - global exception handling - START
//[OBSOLETE]class AFLOWRuntimeError : public std::runtime_error {
//[OBSOLETE]  public:
//[OBSOLETE]    AFLOWRuntimeError(const std::string& function,const std::string& message);
//[OBSOLETE]    AFLOWRuntimeError(const std::string& function,std::stringstream& message);
//[OBSOLETE]    string where();
//[OBSOLETE]    ~AFLOWRuntimeError() throw() {};
//[OBSOLETE]  private:
//[OBSOLETE]    string f_name;  //cannot be const &, as it goes out of scope //const string& f_name;
//[OBSOLETE]};
//[OBSOLETE]class AFLOWLogicError : public std::logic_error {
//[OBSOLETE]  public:
//[OBSOLETE]    AFLOWLogicError(const std::string& function,const std::string& message);
//[OBSOLETE]    AFLOWLogicError(const std::string& function,std::stringstream& message);
//[OBSOLETE]    string where();
//[OBSOLETE]    ~AFLOWLogicError() throw() {};
//[OBSOLETE]  private:
//[OBSOLETE]    string f_name;  //cannot be const &, as it goes out of scope //const string& f_name;
//[OBSOLETE]};
//[OBSOLETE]//CO20180419 - global exception handling - STOP

// --------------------------------------------------------------------------
// definitions for MULTHREADS
//#define MAX_ALLOCATABLE_PTHREADS     1024
#define MAX_ALLOCATABLE_PTHREADS     256
#define PTHREADS_DEFAULT 8
namespace AFLOW_PTHREADS {
  extern bool FLAG;         // run pthread YES/NO
  extern int MAX_PTHREADS;  // how many MAX threads I can use  default or --np
  extern int RUNNING;       // how many threads are actually running
  extern pthread_t vpthread[MAX_ALLOCATABLE_PTHREADS];  // the actual thread
  extern int viret[MAX_ALLOCATABLE_PTHREADS];          // the thread runnings
  extern bool vpthread_busy[MAX_ALLOCATABLE_PTHREADS];  // is the thread busy
}

extern string _AFLOWIN_; 
extern string _AFLOWLOCK_; 

// --------------------------------------------------------------------------
// definitions for aflow
// aflow2 default definitions
#define AFLOW_MATERIALS_SERVER_DEFAULT        string("materials.duke.edu")
#define AFLOW_WEB_SERVER_DEFAULT              string("nietzsche.mems.duke.edu")
#define AFLOWLIB_MATERIALS_SERVER             string("aflow.org")
#define AFLOWLIB_CONSORTIUM_STRING            string("AFLOW - www.aflow.org consortium")
#define _XENTRY_ string("index.php")

// [OBSOLETE] #define DEFAULT_KZIP_BIN              string("bzip2")           // moved to aflow_aflowrc.cpp in V3.1.194
// [OBSOLETE] #define DEFAULT_KZIP_EXT              string(".bz2")            // moved to aflow_aflowrc.cpp in V3.1.194
#define DEFAULT_KBIN_ALIEN_BIN        string("ls -las")
#define DEFAULT_KBIN_MATLAB_BIN       string("/usr/local/bin/matlab -nodesktop -nosplash -nodisplay ")
// [OBSOLETE] #define DEFAULT_KBIN_CONVERT_BIN      string("convert")
// [OBSOLETE] #define DEFAULT_KBIN_EPSTOPDF_BIN     string("epstopdf")

#define QSUB_COMMAND_DEFAULT          "qsub"
#define QSUB_PARAMS_DEFAULT           " "

#define KBIN_SYMMETRY_SGROUP_RADIUS_DEFAULT 3.0
#define KBIN_SYMMETRY_SGROUP_MAX_NUMBER 1000000

#define KBIN_SUBDIRECTORIES           string("ARUN.")

#define KBIN_NEIGHBOURS_MAX_NUMBER      30000
#define KBIN_NEIGHBOURS_RADIUS_DEFAULT 3.0
#define KBIN_NEIGHBOURS_DRADIUS_DEFAULT 0.1

#define ALIEN_INPUT_FILE_NAME_DEFAULT  "./input"
#define ALIEN_EXTERNAL_INPUT_DEFAULT   "../input_external"
#define ALIEN_OUTPUT_FILE_NAME_DEFAULT  "./output"

// aflow1 definitions (soon to be obsolete)
#define _MPI_NP_STRINGS_ "MPI_NP","mpi_np","-MPI_NP","-mpi_np"
#define _MPI_NCPUS_DEF_ 4
#define VASP_OPTIONS_MPI_DEFAULT         ""
#define VASPLS_BIN_POSTFIX_DEFAULT       "LS"
#define GRND_BIN_DEFAULT                 "./grnd_intel"

// --------------------------------------------------------------------------
// definitions for projects
// [OBSOLETE] #define SERVER_PROJECT_GNDSTATE       string("/common/GNDSTATE")
#define LIBRARY_NOTHING 256
extern uint LIBRARY_AUID,LIBRARY_ICSD,LIBRARY_LIB0,LIBRARY_LIB1,LIBRARY_LIB2,LIBRARY_LIB3,LIBRARY_LIB4,LIBRARY_LIB5,LIBRARY_LIB6,LIBRARY_LIB7,LIBRARY_LIB8,LIBRARY_LIB9;  // not in order.. will be nailed by init.cpp

#define LIBRARY_ALL         100

// [OBSOLETE] #define DEFAULT_FILE_AFLOWLIB_ENTRY_OUT        string("aflowlib.out")      // moved to aflow_aflowrc.cpp in V3.1.178
// [OBSOLETE] #define DEFAULT_FILE_AFLOWLIB_ENTRY_JSON       string("aflowlib.json")     // moved to aflow_aflowrc.cpp in V3.1.178
// [OBSOLETE] #define DEFAULT_FILE_EDATA_ORIG_OUT            string("edata.orig.out")    // moved to aflow_aflowrc.cpp in V3.1.178
// [OBSOLETE] #define DEFAULT_FILE_EDATA_RELAX_OUT           string("edata.relax.out")   // moved to aflow_aflowrc.cpp in V3.1.178
// [OBSOLETE] #define DEFAULT_FILE_EDATA_BANDS_OUT           string("edata.bands.out")   // moved to aflow_aflowrc.cpp in V3.1.178
// [OBSOLETE] #define DEFAULT_FILE_DATA_ORIG_OUT             string("data.orig.out")     // moved to aflow_aflowrc.cpp in V3.1.178
// [OBSOLETE] #define DEFAULT_FILE_DATA_RELAX_OUT            string("data.relax.out")    // moved to aflow_aflowrc.cpp in V3.1.178
// [OBSOLETE] #define DEFAULT_FILE_DATA_BANDS_OUT            string("data.bands.out")    // moved to aflow_aflowrc.cpp in V3.1.178
// [OBSOLETE] #define DEFAULT_FILE_EDATA_ORIG_JSON           string("edata.orig.json")   // moved to aflow_aflowrc.cpp in V3.1.178
// [OBSOLETE] #define DEFAULT_FILE_EDATA_RELAX_JSON          string("edata.relax.json")  // moved to aflow_aflowrc.cpp in V3.1.178
// [OBSOLETE] #define DEFAULT_FILE_EDATA_BANDS_JSON          string("edata.bands.json")  // moved to aflow_aflowrc.cpp in V3.1.178
// [OBSOLETE] #define DEFAULT_FILE_DATA_ORIG_JSON            string("data.orig.json")    // moved to aflow_aflowrc.cpp in V3.1.178
// [OBSOLETE] #define DEFAULT_FILE_DATA_RELAX_JSON           string("data.relax.json")   // moved to aflow_aflowrc.cpp in V3.1.178
// [OBSOLETE] #define DEFAULT_FILE_DATA_BANDS_JSON           string("data.bands.json")   // moved to aflow_aflowrc.cpp in V3.1.178
// [OBSOLETE] #define DEFAULT_FILE_TIME_OUT                  string("time")              // moved to aflow_aflowrc.cpp in V3.1.178
// [OBSOLETE] #define DEFAULT_FILE_SPACEGROUP1_OUT           string("SpaceGroup")        // moved to aflow_aflowrc.cpp in V3.1.178
// [OBSOLETE] #define DEFAULT_FILE_SPACEGROUP2_OUT           string("SpaceGroup2")       // moved to aflow_aflowrc.cpp in V3.1.178
// [OBSOLETE] #define DEFAULT_FILE_VOLDISTPARAMS_OUT         string("VOLDISTParams")     // moved to aflow_aflowrc.cpp in V3.1.178
// [OBSOLETE] #define DEFAULT_FILE_VOLDISTEVOLUTION_OUT      string("VOLDISTEvolution")  // moved to aflow_aflowrc.cpp in V3.1.178 
#define _AFLOWLIB_ENTRY_SEPARATOR_       string(" | ")
#define _APENNSY_STYLE_OLD_              FALSE

// --------------------------------------------------------------------------
// definition for frozsl files
#define _FROZSL_VASPSETUP_FILE_ "./aflow.frozsl_vaspsetup_file"
// --------------------------------------------------------------------------
// definitions for WEB PHP
#define AFLOW_PHP_APOOL_REFERENCES       string("19,20,49,50,51,53,54,55,56,57,59,61,62,63,65,66,67,70,71,74,75,76,81,87,99")

// --------------------------------------------------------------------------
// Definitions
//#define DEFAULT_AFLOW_FIND_PARAMETERS "-follow"
#define DEFAULT_AFLOW_FIND_PARAMETERS_NORMAL     string("-follow")
#define DEFAULT_AFLOW_FIND_PARAMETERS_NOLEAF     string("-noleaf -follow")
#define BUFFER_MAXLEN 1024
// [OBSOLETE] #define DEFAULT_AFLOW_PRESCRIPT_OUT            string("aflow.prescript.out")  // moved to aflow_aflowrc.cpp in V3.1.189 
// [OBSOLETE] #define DEFAULT_AFLOW_PRESCRIPT_COMMAND        string("aflow.prescript.command")  // moved to aflow_aflowrc.cpp in V3.1.189 
// [OBSOLETE] #define DEFAULT_AFLOW_POSTSCRIPT_OUT           string("aflow.postscript.out")  // moved to aflow_aflowrc.cpp in V3.1.189
// [OBSOLETE] #define DEFAULT_AFLOW_POSTSCRIPT_COMMAND       string("aflow.postscript.command")  // moved to aflow_aflowrc.cpp in V3.1.189 
// [OBSOLETE] #define DEFAULT_AFLOW_PGROUP_OUT               string("aflow.pgroup.out") // moved to aflow_aflowrc.cpp in V3.1.189 
// [OBSOLETE] #define DEFAULT_AFLOW_PGROUP_XTAL_OUT          string("aflow.pgroup_xtal.out") // moved to aflow_aflowrc.cpp in V3.1.189 
// [OBSOLETE] #define DEFAULT_AFLOW_PGROUPK_OUT              string("aflow.pgroupk.out") // moved to aflow_aflowrc.cpp in V3.1.189 
// [OBSOLETE] #define DEFAULT_AFLOW_PGROUPK_XTAL_OUT         string("aflow.pgroupk_xtal.out") // moved to aflow_aflowrc.cpp in V3.1.189  //DX20171205 - Added pgroupk_xtal
// [OBSOLETE] #define DEFAULT_AFLOW_FGROUP_OUT               string("aflow.fgroup.out") // moved to aflow_aflowrc.cpp in V3.1.189 
// [OBSOLETE] #define DEFAULT_AFLOW_SGROUP_OUT               string("aflow.sgroup.out") // moved to aflow_aflowrc.cpp in V3.1.189 
// [OBSOLETE] #define DEFAULT_AFLOW_AGROUP_OUT               string("aflow.agroup.out") // moved to aflow_aflowrc.cpp in V3.1.189 
// [OBSOLETE] #define DEFAULT_AFLOW_IATOMS_OUT               string("aflow.iatoms.out") // moved to aflow_aflowrc.cpp in V3.1.189 
// [OBSOLETE] #define DEFAULT_AFLOW_PGROUP_JSON              string("aflow.pgroup.json") // moved to aflow_aflowrc.cpp in V3.1.189       //DX20170802 - Add JSON
// [OBSOLETE] #define DEFAULT_AFLOW_PGROUP_XTAL_JSON         string("aflow.pgroup_xtal.json") // moved to aflow_aflowrc.cpp in V3.1.189  //DX20170802 - Add JSON
// [OBSOLETE] #define DEFAULT_AFLOW_PGROUPK_JSON             string("aflow.pgroupk.json")  // moved to aflow_aflowrc.cpp in V3.1.189     //DX20170802 - Add JSON
// [OBSOLETE] #define DEFAULT_AFLOW_PGROUPK_XTAL_JSON        string("aflow.pgroupk_xtal.json") // moved to aflow_aflowrc.cpp in V3.1.189 //DX20170802 - Add JSON //DX20171205 - Added pgroupk_xtal
// [OBSOLETE] #define DEFAULT_AFLOW_FGROUP_JSON              string("aflow.fgroup.json") // moved to aflow_aflowrc.cpp in V3.1.189       //DX20170802 - Add JSON
// [OBSOLETE] #define DEFAULT_AFLOW_SGROUP_JSON              string("aflow.sgroup.json")  // moved to aflow_aflowrc.cpp in V3.1.189      //DX20170802 - Add JSON
// [OBSOLETE] #define DEFAULT_AFLOW_AGROUP_JSON              string("aflow.agroup.json")  // moved to aflow_aflowrc.cpp in V3.1.189      //DX20170802 - Add JSON
// [OBSOLETE] #define DEFAULT_AFLOW_IATOMS_JSON              string("aflow.iatoms.json")  // moved to aflow_aflowrc.cpp in V3.1.189      //DX20170802 - Add JSON
// [OBSOLETE] #define DEFAULT_AFLOW_PHONON_FILE  string("aflow.phonons.out") // abandoned
// [OBSOLETE] #define DEFAULT_AFLOW_ICAGES_OUT               string("aflow.icages.out")  // moved to aflow_aflowrc.cpp in V3.1.189 
// [OBSOLETE] #define DEFAULT_AFLOW_SURFACE_OUT              string("aflow.surface.out") // moved to aflow_aflowrc.cpp in V3.1.189 
// [OBSOLETE] #define DEFAULT_AFLOW_QMVASP_OUT               string("aflow.qmvasp.out") // moved to aflow_aflowrc.cpp in V3.1.189 
// [OBSOLETE] #define DEFAULT_AFLOW_ERVASP_OUT               string("aflow.error.out") // moved to aflow_aflowrc.cpp in V3.1.189 
// [OBSOLETE] #define DEFAULT_AFLOW_IMMISCIBILITY_OUT        string("aflow.immiscibility.out") // moved to aflow_aflowrc.cpp in V3.1.189 
// [OBSOLETE] #define DEFAULT_AFLOW_MEMORY_OUT               string("aflow.memory.out") // moved to aflow_aflowrc.cpp in V3.1.189 
// [OBSOLETE] #define DEFAULT_AFLOW_FROZSL_INPUT_OUT         string("aflow.frozsl_input.out") // moved to aflow_aflowrc.cpp in V3.1.189 
// [OBSOLETE] #define DEFAULT_AFLOW_FROZSL_POSCAR_OUT        string("aflow.frozsl_poscar.out") // moved to aflow_aflowrc.cpp in V3.1.189 
// [OBSOLETE] #define DEFAULT_AFLOW_FROZSL_MODES_OUT         string("aflow.frozsl_energies.out") // moved to aflow_aflowrc.cpp in V3.1.189 
// [OBSOLETE] #define DEFAULT_AFLOW_FROZSL_EIGEN_OUT         string("aflow.frozsl_eigen.out") // moved to aflow_aflowrc.cpp in V3.1.189 
// [OBSOLETE] #define DEFAULT_AFLOW_END_OUT                  string("aflow.end.out") // moved to aflow_aflowrc.cpp in V3.1.189 

// --------------------------------------------------------------------------
// include all prototypes for aflow
#define SWAP(a,b)      {temp=(a);(a)=(b);(b)=temp;}
#define RCYCLIC(a,b,c) {temp=(c);(b)=(a);(c)=(b);a=temp;}
#define LCYCLIC(a,b,c) {temp=(a);(a)=(b);(b)=(c);c=temp;}

#define NANOPARTICLE_RADIUS_DEFAULT   10.0
#define NANOPARTICLE_DISTANCE_DEFAULT 10.0
using aurostd::min;
using aurostd::max;
using aurostd::mod;
using aurostd::_isodd;
using aurostd::_iseven;
using aurostd::_isfloat;
using aurostd::_iscomplex;
using aurostd::sign;
using aurostd::nint;
using aurostd::xcomplex;
using aurostd::xmatrix;
using aurostd::clear;
using aurostd::xvector;
//[OBSOLETE ME20180705]using aurostd::xtensor3;
//[OBSOLETE ME20180705]using aurostd::xtensor4;
//[OBSOLETE ME20180705]using aurostd::xtensor5;
//[OBSOLETE ME20180705]using aurostd::xtensor6;
//[OBSOLETE ME20180705]using aurostd::xtensor7;
//[OBSOLETE ME20180705]using aurostd::xtensor8;
using aurostd::xoption;
using aurostd::xcombos;

//BANDGAP  //CO20191110
#define _METALGAP_ -1.0*AUROSTD_NAN
#define _METALEDGE_ -1.0

// --------------------------------------------------------------------------
// this is a container of general global choices
class _XHOST {
  public:
    // constructor destructor                         // constructor/destructor
    _XHOST();                                         // default, just allocate
    ~_XHOST();                                        // kill everything
    // _XHOST(const _XHOST& b);                          // constructor copy
    const _XHOST& operator=(const _XHOST &b);         // copy
    // BOOT
    int PID;  // aflow.cpp
    ostringstream ostrPID; // aflow.cpp
    // machinery
    bool QUIET,TEST,DEBUG,MPI;
    bool GENERATE_AFLOWIN_ONLY; //CT20180719
    bool POSTPROCESS; //CT20181212
    bool PSEUDOPOTENTIAL_GENERATOR; //SC20200327
    // HARDWARE/SOFTWARE
    string hostname,machine_type,tmpfs,user,group,home,shell,progname;
    string Find_Parameters;
    bool sensors_allowed;
    // ARGUMENTS
    vector<string> argv;          // argv of line command
    // SERVERS
    string AFLOW_MATERIALS_SERVER,AFLOW_WEB_SERVER;
    long double RAM,RAM_MB,RAM_GB;
    int CPU_Cores;
    string CPU_Model;
    string CPU_MHz;
    vector<double> vTemperatureCore;
    long double Time_starting,Time_now;
    long int Date;
    string Day,Month,Year;
    string Copyright_Years; // =string("2003-YEAR_FROM_DATE");
    // MULTHREADS
    // bool PTHREADS_FLAG;        // run pthread YES/NO 
    // int  PTHREADS_MAX;         // how many MAX threads I can use  default or --np 
    // int PTHREADS_RUNNING;      // how many threads are actually running 
    // vector<pthread_t> thread;  // the actual thread 
    // vector<int> iret;          // the thread runnings 
    // vector<bool> thread_busy;  // is the thread busy 
    // COMMANDS
    vector<string> vcmd;  
    // RAM CHECK
    double maxmem;
    // FUNCTIONS
    string command(const string& command);
    bool is_command(const string& command);
    // AFLOW STUFF
    // vflag_aflow.flag("LOOP");
    // vflag_aflow.flag("CLEAN");
    // vflag_aflow.isflag*"XCLEAN");
    bool AFLOW_RUNDIRflag;
    bool AFLOW_MULTIflag;
    bool AFLOW_RUNXflag;
    uint AFLOW_RUNXnumber;
    // QUEQUE STUFF
    bool is_PBS;int PBS_NUM_PPN,PBS_NNODES;
    bool is_SLURM;int SLURM_CPUS_ON_NODE,SLURM_NNODES,SLURM_NTASKS;
    bool is_MACHINE_FULTON_MARYLOU; // some flags
    // APENNST stuff
    bool APENNSY_USE_SERVER;
    bool APENNSY_USE_LIBRARY;
    bool APENNSY_SERVER_AFLOWLIB_ORG;
    // Library_CALCULATED*
    vector<uint>   vGlobal_uint;      // parameters uint
    vector<string> vGlobal_string;    // parameters as strings
    vector<vector<string> > vvGlobal_string; // parameters as vector strings
    vector<vector<string> > vvLIBS; // parameters as vector strings
    // vector<string> vLibrary_ICSD;     // ordered by #species (needs to be allocated)
    // vector<string> vLibrary_ICSD_ALL; // line by line
    // string Library_ICSD_ALL;          // the complete library
    // vector<string> vVASP_POTCAR_DIRECTORIES;
    // vector<string> vAFLOW_LIBRARY_DIRECTORIES;
    // vector<string> vAFLOW_PROJECTS_DIRECTORIES;
    // AFLOW flags/options
    aurostd::xoption vflag_aflow;  // argv/argc options following the xoption structure
    aurostd::xoption vflag_pflow;  // argv/argc options following the xoption structure
    aurostd::xoption vflag_apennsy;  // argv/argc options following the xoption structure
    aurostd::xoption vflag_outreach;  // argv/argc options following the xoption structure
    aurostd::xoption vflag_control;  // argv/argc options following the xoption structure
    aurostd::xoption vschema;        // keywords, names, units etc etc
    // USUAL COMMANDS
    vector<string> vcat; //     cat, bzcat, xzcat, gzcat
    vector<string> vext; //      "",  .bz2,   .xz,   .gz
    vector<string> vzip; //      "", bzip2,    xz,  gzip
    // AFLOWRC
    string aflowrc_filename;
    string aflowrc_content;
    vector<string> vaflowrc;  
    xoption adefault;            // default  xoption
    // AFLOWSYM
    bool SKEW_TEST; //DX20171019
    double SKEW_TOL; //DX20171019
    // WEB MODE
    bool WEB_MODE;  //CO20190401
  private:                                                //
    void free();                                           // free space
    void copy(const _XHOST& b);                            //
    void clear();                                          // free space
};

#define XHOST_vGlobal_MAX                              256
#define XHOST_Library_HTQC                             XHOST.vGlobal_string.at(0)
#define XHOST_aflowlib_icsd                            XHOST.vGlobal_string.at(23)
#define XHOST_aflowlib_lib0                            XHOST.vGlobal_string.at(24)
#define XHOST_aflowlib_lib1                            XHOST.vGlobal_string.at(25)
#define XHOST_aflowlib_lib2                            XHOST.vGlobal_string.at(26)
#define XHOST_aflowlib_lib3                            XHOST.vGlobal_string.at(27)
#define XHOST_aflowlib_lib4                            XHOST.vGlobal_string.at(28)
#define XHOST_aflowlib_lib5                            XHOST.vGlobal_string.at(29)
#define XHOST_aflowlib_lib6                            XHOST.vGlobal_string.at(30)
#define XHOST_aflowlib_lib7                            XHOST.vGlobal_string.at(31)
#define XHOST_aflowlib_lib8                            XHOST.vGlobal_string.at(32)
#define XHOST_aflowlib_lib9                            XHOST.vGlobal_string.at(33)
//#define XHOST_AUID                                     XHOST.vGlobal_string.at(34)
//#define XHOST_AURL                                     XHOST.vGlobal_string.at(35)
//#define XHOST_LOOP                                     XHOST.vGlobal_string.at(36)
#define XHOST_Library_ICSD_ALL                         XHOST.vGlobal_string.at(38)
//  string Library_ICSD_ALL;          // the complete library

<<<<<<< HEAD
//#define XHOST_vAUID                                    XHOST.vvGlobal_string.at(0)  // will be generated from _vLIBS - no aflow_data anymore
//#define XHOST_vAURL                                    XHOST.vvGlobal_string.at(1)  // will be generated from _vLIBS - no aflow_data anymore
//#define XHOST_vLOOP                                    XHOST.vvGlobal_string.at(2)  // will be generated from _vLIBS - no aflow_data anymore
//#define vAUID XHOST_vAUID
//#define vAURL XHOST_vAURL
//#define vLOOP XHOST_vLOOP
=======
>>>>>>> 68ff6162
#define XHOST_vLIBS XHOST.vvLIBS
#define XHOST_vAURL XHOST.vvLIBS.at(0)
#define XHOST_vAUID XHOST.vvLIBS.at(1)
#define XHOST_vLOOP XHOST.vvLIBS.at(2)
<<<<<<< HEAD
=======
#define XHOST_LIBRARY_JSONL                            XHOST.vGlobal_string.at(3)
>>>>>>> 68ff6162

#define vVASP_POTCAR_DIRECTORIES                       XHOST.vvGlobal_string.at(4)
#define vAFLOW_LIBRARY_DIRECTORIES                     XHOST.vvGlobal_string.at(5)
#define vAFLOW_PROJECTS_DIRECTORIES                    XHOST.vvGlobal_string.at(6)
#define XHOST_vLibrary_ICSD                            XHOST.vvGlobal_string.at(7)
#define XHOST_vLibrary_ICSD_ALL                        XHOST.vvGlobal_string.at(8)
#define XHOST_Library_CALCULATED_ICSD_LIB              XHOST.vvGlobal_string.at(9)
#define XHOST_Library_CALCULATED_ICSD_RAW              XHOST.vvGlobal_string.at(10)
#define XHOST_Library_CALCULATED_LIB0_LIB              XHOST.vvGlobal_string.at(11)
#define XHOST_Library_CALCULATED_LIB0_RAW              XHOST.vvGlobal_string.at(12)
#define XHOST_Library_CALCULATED_LIB1_LIB              XHOST.vvGlobal_string.at(13)
#define XHOST_Library_CALCULATED_LIB1_RAW              XHOST.vvGlobal_string.at(14)
#define XHOST_Library_CALCULATED_LIB2_LIB              XHOST.vvGlobal_string.at(15)
#define XHOST_Library_CALCULATED_LIB2_RAW              XHOST.vvGlobal_string.at(16)
#define XHOST_Library_CALCULATED_LIB3_LIB              XHOST.vvGlobal_string.at(17)
#define XHOST_Library_CALCULATED_LIB3_RAW              XHOST.vvGlobal_string.at(18)
#define XHOST_Library_CALCULATED_LIB4_LIB              XHOST.vvGlobal_string.at(19)
#define XHOST_Library_CALCULATED_LIB4_RAW              XHOST.vvGlobal_string.at(20)
#define XHOST_Library_CALCULATED_LIB5_LIB              XHOST.vvGlobal_string.at(21)
#define XHOST_Library_CALCULATED_LIB5_RAW              XHOST.vvGlobal_string.at(22)
#define XHOST_Library_CALCULATED_LIB6_LIB              XHOST.vvGlobal_string.at(23)
#define XHOST_Library_CALCULATED_LIB6_RAW              XHOST.vvGlobal_string.at(24)
#define XHOST_Library_CALCULATED_LIB7_LIB              XHOST.vvGlobal_string.at(25)
#define XHOST_Library_CALCULATED_LIB7_RAW              XHOST.vvGlobal_string.at(26)
#define XHOST_Library_CALCULATED_LIB8_LIB              XHOST.vvGlobal_string.at(27)
#define XHOST_Library_CALCULATED_LIB8_RAW              XHOST.vvGlobal_string.at(28)
#define XHOST_Library_CALCULATED_LIB9_LIB              XHOST.vvGlobal_string.at(29)
#define XHOST_Library_CALCULATED_LIB9_RAW              XHOST.vvGlobal_string.at(30)

//  vector<string> vLibrary_ICSD;     // ordered by #species
//  vector<string> vLibrary_ICSD_ALL; // line by line

#define XHOST_README_AFLOW_LICENSE_GPL3_TXT            XHOST.vGlobal_string.at(40)
#define XHOST_README_AFLOW_TXT                         XHOST.vGlobal_string.at(41)
#define XHOST_README_AFLOW_VERSIONS_HISTORY_TXT        XHOST.vGlobal_string.at(42)
#define XHOST_README_AFLOW_PFLOW_TXT                   XHOST.vGlobal_string.at(43)
#define XHOST_README_AFLOW_APENNSY_TXT                 XHOST.vGlobal_string.at(44)
#define XHOST_README_AFLOW_SCRIPTING_TXT               XHOST.vGlobal_string.at(45)
#define XHOST_README_AFLOW_FROZSL_TXT                  XHOST.vGlobal_string.at(46)
#define XHOST_README_AFLOW_POCC_TXT                    XHOST.vGlobal_string.at(47)
#define XHOST_README_AFLOW_APL_TXT                     XHOST.vGlobal_string.at(48)
#define XHOST_README_AFLOW_QHA_SCQHA_QHA3P_TXT         XHOST.vGlobal_string.at(49)
#define XHOST_README_AFLOW_AGL_TXT                     XHOST.vGlobal_string.at(50)
#define XHOST_README_AFLOW_AEL_TXT                     XHOST.vGlobal_string.at(51)
#define XHOST_README_AFLOW_ANRL_TXT                    XHOST.vGlobal_string.at(52)
#define XHOST_README_AFLOW_COMPARE_TXT                 XHOST.vGlobal_string.at(53)
#define XHOST_README_AFLOW_GFA_TXT                     XHOST.vGlobal_string.at(53)  //CO20190401
#define XHOST_README_AFLOW_SYM_TXT                     XHOST.vGlobal_string.at(54)
#define XHOST_README_AFLOW_CCE_TXT                     XHOST.vGlobal_string.at(55)  //CO20190620
#define XHOST_README_AFLOW_CHULL_TXT                   XHOST.vGlobal_string.at(56)  //CO20190620
#define XHOST_README_AFLOW_EXCEPTIONS_TXT              XHOST.vGlobal_string.at(57)  //ME20180705
#define XHOST_README_PROTO_TXT                         XHOST.vGlobal_string.at(58)
#define XHOST_README_AFLOW_XAFLOW_TXT                  XHOST.vGlobal_string.at(59)
#define XHOST_README_AFLOW_AFLOWRC_TXT                 XHOST.vGlobal_string.at(60)

#define XHOST_FINDSYM_data_space_txt                   XHOST.vGlobal_string.at(70)
#define XHOST_FINDSYM_data_wyckoff_txt                 XHOST.vGlobal_string.at(71)
#define XHOST_FROZSL_data_space_txt                    XHOST.vGlobal_string.at(72)
#define XHOST_FROZSL_data_wyckoff_txt                  XHOST.vGlobal_string.at(73)
#define XHOST_FROZSL_data_images_txt                   XHOST.vGlobal_string.at(74)
#define XHOST_FROZSL_data_irreps_txt                   XHOST.vGlobal_string.at(75)
#define XHOST_FROZSL_data_isotropy_txt                 XHOST.vGlobal_string.at(76)
#define XHOST_FROZSL_data_little_txt                   XHOST.vGlobal_string.at(77)
#define XHOST_FROZSL_symmetry2_dat                     XHOST.vGlobal_string.at(78)
#define XHOST_FROZSL_const_dat                         XHOST.vGlobal_string.at(79)
#define XHOST_FROZSL_phvaspsetup_AFLOW                 XHOST.vGlobal_string.at(80)
#define XHOST_FROZSL_phvaspsetup_POSCAR                XHOST.vGlobal_string.at(81)
#define XHOST_ElectronStoppingPower_txt                XHOST.vGlobal_string.at(82)
#define XHOST_PhotonCrossSection_txt                   XHOST.vGlobal_string.at(83)
#define XHOST_PhotonStoppingPower_txt                  XHOST.vGlobal_string.at(84)
#define XHOST_ICSD_List_txt                            XHOST.vGlobal_string.at(85)
#define XHOST_AFLOW_PSEUDOPOTENTIALS                   XHOST.vGlobal_string.at(86)
#define XHOST_AFLOW_PSEUDOPOTENTIALS_TXT               XHOST.vGlobal_string.at(87)
#define XHOST_AFLOW_PSEUDOPOTENTIALS_LIST_TXT          XHOST.vGlobal_string.at(88)
#define XHOST_f144468a7ccc2d3a72ba44000715efdb         XHOST.vGlobal_string.at(90)
#define XHOST_d0f1b0e47f178ae627a388d3bf65d2d2         XHOST.vGlobal_string.at(91)
#define XHOST_decf00ca3ad2fe494eea8e543e929068         XHOST.vGlobal_string.at(92)
// [OBSOLETE] #define XHOST_AFLOW_BinaryRead           XHOST.vGlobal_string.at(93)
// [OBSOLETE] #define XHOST_AFLOW_Binary_Angle_Read    XHOST.vGlobal_string.at(94)


// LOADENTRIES DEFAULTS
#define _AFLOW_LIB_MAX_ 10                             //LIB11 does not exist yet, modify accordingly

#define XHOST_LIBRARY_LIB0                             XHOST.vGlobal_uint.at(0)
#define XHOST_LIBRARY_LIB1                             XHOST.vGlobal_uint.at(1)
#define XHOST_LIBRARY_LIB2                             XHOST.vGlobal_uint.at(2)
#define XHOST_LIBRARY_LIB3                             XHOST.vGlobal_uint.at(3)
#define XHOST_LIBRARY_LIB4                             XHOST.vGlobal_uint.at(4)
#define XHOST_LIBRARY_LIB5                             XHOST.vGlobal_uint.at(5)
#define XHOST_LIBRARY_LIB6                             XHOST.vGlobal_uint.at(6)
#define XHOST_LIBRARY_LIB7                             XHOST.vGlobal_uint.at(7)
#define XHOST_LIBRARY_LIB8                             XHOST.vGlobal_uint.at(8)
#define XHOST_LIBRARY_LIB9                             XHOST.vGlobal_uint.at(9)
#define XHOST_LIBRARY_ICSD                             XHOST.vGlobal_uint.at(10)
#define XHOST_LIBRARY_AUID                             XHOST.vGlobal_uint.at(11)


// max is 128
extern _XHOST XHOST; // this will be global

//DX20180131 - add symmetry definitions - START
// symmetry 
#define SG_SETTING_1    1
#define SG_SETTING_2    2
#define SG_SETTING_ANRL 3
//DX20180131 - add symmetry definitions - END

//DX20191122 START
// atom environment modes
#define ATOM_ENVIRONMENT_MODE_1    1 // minimum coordination shell
#define ATOM_ENVIRONMENT_MODE_2    2 // [FUTURE] out to a given radius
#define ATOM_ENVIRONMENT_MODE_3    3 // [FUTURE] largest gap in radial distribution function (GFA)
//DX20191122 END

// ----------------------------------------------------------------------------
// aflow_aflowrc.cpp
#define _AFLOW_AFLOWRC_H_
#define _AFLOW_AFLOWRC_CPP_
#include "aflow_aflowrc.cpp"
#undef _AFLOW_AFLOWRC_CPP_
#undef _AFLOW_AFLOWRC_H_

// --------------------------------------------------------------------------

// Structures for flags and properties to share FAST !
// STRUCTURES
#define AFLOWIN_SEPARATION_LINE  string("[AFLOW] ************************************************************************************************************************** ")

// --------------------------------------------------------------------------
// general flags to run aflow
class _aflags {
  public:
    // trivial constructurs/destuctors/operators
    _aflags();                                          // default, just allocate
    ~_aflags();                                         // kill everything
    _aflags(const _aflags& b);                          // constructor copy
    const _aflags& operator=(const _aflags &b);         // copy
    void clear(void);                                   // clear
    // CONTENT
    bool QUIET;
    int  AFLOW_PTHREADS_NUMBER;                         // cant be GLOBAL as this is a local run stuff
    // particular
    string LocalDirectory;                              // where is aflow now
    string Directory;                                   // where aflow must run
    bool AFLOW_FORCE_RUN;                               // Force run also in database
    bool AFLOW_PERFORM_DIRECTORY;                       // Directory is specified (sometimes it is useful).
    bool AFLOW_PERFORM_FILE;                            // File is specified (sometimes it is useful).
    bool AFLOW_PERFORM_ORDER_SORT;                      // Sorts the _AFLOWIN_ in the list
    bool AFLOW_PERFORM_ORDER_REVERSE;                   // Reverse the _AFLOWIN_ in the list
    bool AFLOW_PERFORM_ORDER_RANDOM;                    // Randomize the _AFLOWIN_ in the list
    bool AFLOW_MODE_GENERATE;                           // TODO OVVERRIDE all _AFLOWIN_
    bool AFLOW_MODE_QSUB_MODE1;                         // TODO OVVERRIDE all _AFLOWIN_
    bool AFLOW_MODE_QSUB_MODE2;                         // TODO OVVERRIDE all _AFLOWIN_
    bool AFLOW_MODE_QSUB_MODE3;                         // TODO OVVERRIDE all _AFLOWIN_
    // general flags to operate in the directory
    bool KBIN_RUN_AFLOWIN;
    bool KBIN_GEN_GENERAL; //CO20180409
    bool KBIN_GEN_VASP_FROM_AFLOWIN;
    bool KBIN_GEN_AIMS_FROM_AFLOWIN;
    bool KBIN_GEN_AFLOWIN_FROM_VASP;
    //DX START
    bool KBIN_GEN_SYMMETRY_OF_AFLOWIN;
    //DX END 
    bool KBIN_DELETE_AFLOWIN;
    bool AFLOW_FORCE_MPI;     // not yet implemented
    bool AFLOW_FORCE_SERIAL;  // not yet implemented
    int  AFLOW_GLOBAL_NCPUS;         // Forced CPUS
    // Perform TASKS
    bool AFLOW_PERFORM_CLEAN;       // to clean a directory
    // host related things
    xoption AFLOW_MACHINE_GLOBAL;
    xoption AFLOW_MACHINE_LOCAL;       // flag for duke_beta_mpich
    // APENNSY
    aurostd::xoption vflag;
    string APENNSY_LATTICE_flag;                        // APENNSY flags
    string APENNSY_GNUPLOT_FONT_str;                    // APENNSY content
    string APENNSY_GNUPLOT_FONT_BOLD_str;               // APENNSY content
    string APENNSY_GNUPLOT_FONT_ITALICS_str;            // APENNSY content
    // [OBSOLETE] "APENNSY::HELP;                                   // APENNSY flags
    // [OBSOLETE] "APENNSY::VERBOSE_flag;                           // APENNSY flags
    // [OBSOLETE] "APENNSY_LIST_flag;                               // APENNSY flags
    // [OBSOLETE] "APENNSY::SERVER_AFLOWLIB_ORG_flag;               // APENNSY flags
    // [OBSOLETE] "APENNSY::LATEX_SNAPSHOT;                         // APENNSY flags
    // [OBSOLETE] "APENNSY::LATEX_OUTPUT;                           // APENNSY flags
    // [OBSOLETE] "APENNSY::LATEX_CITE;                             // APENNSY flags
    // [OBSOLETE] "APENNSY::ENTHALPY_TOT;                           // APENNSY flags
    // [OBSOLETE] "APENNSY::ENTHALPY_ATOM;                          // APENNSY flags
    // [OBSOLETE] "APENNSY::ENTHALPY_FORMATION_ATOM;                // APENNSY flags
    // [OBSOLETE] "APENNSY::LOAD_LIB2;                              // APENNSY flags
    // [OBSOLETE] "APENNSY::LOAD_LIB2U;                             // APENNSY flags
    // [OBSOLETE] "APENNSY::LOAD_LIB2PGM;                           // APENNSY flags
    // [OBSOLETE] "APENNSY::LOAD_LIB2X;                             // APENNSY flags
    // [OBSOLETE] "APENNSY::LOAD_ALLOY;                             // APENNSY flags
    // [OBSOLETE] "APENNSY::APOOL_PUBLIC;                           // APENNSY flags
    // [OBSOLETE] "APENNSY::APOOL_PRIVATE;                          // APENNSY flags
    // [OBSOLETE] "APENNSY::APOOL_TEST;                             // APENNSY flags
    // [OBSOLETE] "APENNSY::DATA;                                   // APENNSY flags
    // [OBSOLETE] "APENNSY::UNCLE;                                  // APENNSY flags
    // [OBSOLETE] "APENNSY::WEB;                                    // APENNSY flags
    // [OBSOLETE] "APENNSY::ALL;                                    // APENNSY flags
    // [OBSOLETE] "APENNSY::FCC;                                    // APENNSY flags
    // [OBSOLETE] "APENNSY::BCC;                                    // APENNSY flags
    // [OBSOLETE] "APENNSY::HCP;                                    // APENNSY flags
    // [OBSOLETE] "APENNSY::COUT;                                   // APENNSY flags
    // [OBSOLETE] "APENNSY::CERR;                                   // APENNSY flags
    // [OBSOLETE] "APENNSY::ENTHALPY_LIST"                          // APENNSY flags
    // [OBSOLETE] "APENNSY::PS_ENERGY_LIST"                         // APENNSY flags
    // [OBSOLETE] "APENNSY::CONVEX_HULL"                            // APENNSY flags
    // [OBSOLETE] "APENNSY::MATLAB"                                 // APENNSY flags
    // [OBSOLETE] "APENNSY::GNUPLOT"                                // APENNSY flags
    // [OBSOLETE] "APENNSY::SMALL_CONVEX_HULL_MATLAB"               // APENNSY flags
    // [OBSOLETE] "APENNSY::HISTOGRAM_LIST"                         // APENNSY flags
    // [OBSOLETE] "APENNSY::MATLAB_LIB"                             // APENNSY flags
    // [OBSOLETE] "APENNSY::RULES"                                  // APENNSY flags
    // [OBSOLETE] "APENNSY::STRUCTURES"                             // APENNSY flags
    // [OBSOLETE] "APENNSY::VASPIN;                                 // APENNSY flags
    // [OBSOLETE] "APENNSY::ORDER;                                  // APENNSY flags
    // [OBSOLETE] "APENNSY::INFO;                                   // APENNSY flags
    // [OBSOLETE] "APENNSY::MISCIBILITY;                            // APENNSY flags
    // [OBSOLETE] "APENNSY::MISCIBILITY_EXPERIMENTS;                // APENNSY flags
    // [OBSOLETE] "APENNSY::MISCIBILITY_MIEDEMA;                    // APENNSY flags
    // [OBSOLETE] "APENNSY::MISCIBILITY_HUMEROTHERY;                // APENNSY flags
    // [OBSOLETE] "APENNSY::MISCIBILITY_TABLE;                      // APENNSY flags
    // [OBSOLETE] "APENNSY::MISCIBILITY_STATISTICS;                 // APENNSY flags
    // [OBSOLETE] "APENNSY::STRUCTURE_VOLUMES;                      // APENNSY flags
    // [OBSOLETE] "APENNSY::REFERENCE;                              // APENNSY flags
    // [OBSOLETE] "APENNSY_PROTOCHECK;                              // APENNSY flags
    // [OBSOLETE] "APENNSY::NEGLECT_STRUCTURES;                     // APENNSY flags
    // [OBSOLETE] "APENNSY::UPDATE;                                 // APENNSY flags
    // [OBSOLETE] "APENNSY::CSWAP;                                  // APENNSY flags
    vector<string> APENNSY_NEGLECT_STRUCTURES_vstrs;    // APENNSY content
  private:                                              //
    void free();                                        // free space
    void copy(const _aflags& b);                        //
};

//ME20181026 - Container for APL options
struct _moduleOptions {
  _moduleOptions() : minatoms_restricted(false) {;}  //CO20181226
  // APL
  vector<bool> supercell_method;
  bool minatoms_restricted; //CO20181226 = false;
  vector<aurostd::xoption> aplflags;

  // AAPL
  vector<bool> cut_rad_shell;
  vector<aurostd::xoption> aaplflags;

  // QHA
  vector<aurostd::xoption> qhaflags;

  // AEL
  vector<aurostd::xoption> aelflags;

  // AGL
  vector<aurostd::xoption> aglflags;
};

// --------------------------------------------------------------------------
// general flags for kbinary (all)
class _kflags {
  public:
    // trivial constructurs/destuctors/operators
    _kflags();                                          // default, just allocate
    ~_kflags();                                         // kill everything
    _kflags(const _kflags& b);                          // constructor copy
    const _kflags& operator=(const _kflags &b);         // copy
    void clear(void);                                   // clear
    // CONTENT
    // in this struct we put all the flags which are used on LOCAL DIRECTORIES in KBIN MODE
    //
    bool AFLOW_MODE_ALIEN;
    //
    bool AFLOW_MODE_MATLAB;
    bool AFLOW_MATLAB_MODE_EXPLICIT;
    bool AFLOW_MATLAB_MODE_EXPLICIT_START_STOP;
    bool AFLOW_MATLAB_MODE_IMPLICIT;
    bool AFLOW_MATLAB_MODE_EXTERNAL;
    bool AFLOW_MATLAB_FILE;
    bool AFLOW_MATLAB_FILE_FILE;
    bool AFLOW_MATLAB_FILE_COMMAND;
    //
    bool AFLOW_MODE_VASP;
    bool AFLOW_MODE_AIMS;
    //
    bool AFLOW_MODE_PRESCRIPT_EXPLICIT;
    bool AFLOW_MODE_PRESCRIPT_EXPLICIT_START_STOP;
    stringstream AFLOW_MODE_PRESCRIPT;
    bool AFLOW_MODE_POSTSCRIPT_EXPLICIT;
    bool AFLOW_MODE_POSTSCRIPT_EXPLICIT_START_STOP;
    stringstream AFLOW_MODE_POSTSCRIPT;
    //
    bool AFLOW_MODE_EMAIL;
    // normal binary
    string KBIN_BIN;
    string KBIN_SERIAL_BIN; //ME20190107
    string KZIP_BIN;
    bool   KZIP_COMPRESS;
    // MPI binaries and flags
    bool   KBIN_MPI;
    int    KBIN_MPI_NCPUS;
    string KBIN_MPI_NCPUS_STRING; //ME20181216
    int    KBIN_MPI_NCPUS_BUFFER;
    string KBIN_MPI_START;
    string KBIN_MPI_STOP;
    string KBIN_MPI_COMMAND;
    bool   KBIN_MPI_AUTOTUNE;
    string KBIN_MPI_BIN;
    string KBIN_MPI_OPTIONS;
    // QSUB
    bool   KBIN_QSUB;
    bool   KBIN_QSUB_MODE1;
    bool   KBIN_QSUB_MODE2;
    bool   KBIN_QSUB_MODE3;
    string KBIN_QSUB_COMMAND;
    string KBIN_QSUB_PARAMS;
    bool   KBIN_QSUB_MODE_EXPLICIT;
    bool   KBIN_QSUB_MODE_EXPLICIT_START_STOP;
    bool   KBIN_QSUB_MODE_IMPLICIT;
    bool   KBIN_QSUB_FILE;
    // symmetry operation lists
    bool  KBIN_SYMMETRY_CALCULATION;
    //DX START
    bool  KBIN_SYMMETRY_NO_SCAN;
    double KBIN_SYMMETRY_EPS;
    bool  KBIN_SYMMETRY_CALCULATE_PGROUP;       //DX20170814 - Specify what to calculate/verify
    bool  KBIN_SYMMETRY_CALCULATE_PGROUPK;      //DX20170814 - Specify what to calculate/verify
    bool  KBIN_SYMMETRY_CALCULATE_FGROUP;       //DX20170814 - Specify what to calculate/verify
    bool  KBIN_SYMMETRY_CALCULATE_PGROUP_XTAL;  //DX20170814 - Specify what to calculate/verify
    bool  KBIN_SYMMETRY_CALCULATE_PGROUPK_XTAL; //DX20171205 - Specify what to calculate/verify; Added pgroupk_xtal
    bool  KBIN_SYMMETRY_CALCULATE_PGROUPK_PATTERSON;  //DX20200129 - Specify what to calculate/verify
    bool  KBIN_SYMMETRY_CALCULATE_IATOMS;       //DX20170814 - Specify what to calculate/verify
    bool  KBIN_SYMMETRY_CALCULATE_AGROUP;       //DX20170814 - Specify what to calculate/verify
    bool  KBIN_SYMMETRY_CALCULATE_SGROUP;       //DX20170814 - Specify what to calculate/verify
    //DX END
    bool  KBIN_SYMMETRY_PGROUP_WRITE;      // taken TRUE by default
    bool  KBIN_SYMMETRY_PGROUPK_WRITE;     // taken TRUE by default
    bool  KBIN_SYMMETRY_PGROUP_XTAL_WRITE; // taken TRUE by default
    bool  KBIN_SYMMETRY_PGROUPK_XTAL_WRITE;//DX20171205 - Added pgroupk_xtal
    bool  KBIN_SYMMETRY_PGROUPK_PATTERSON_WRITE;//DX20200129 - taken TRUE by default
    bool  KBIN_SYMMETRY_FGROUP_WRITE;      // taken TRUE by default
    bool  KBIN_SYMMETRY_SGROUP_WRITE;
    bool  KBIN_SYMMETRY_AGROUP_WRITE;      // taken TRUE by default
    bool  KBIN_SYMMETRY_IATOMS_WRITE;      // taken TRUE by default
    double KBIN_SYMMETRY_SGROUP_RADIUS;
    // neighbours operation lists
    bool  KBIN_NEIGHBOURS_CALCULATION;
    bool  KBIN_NEIGHBOURS_WRITE;
    double KBIN_NEIGHBOURS_RADIUS;
    double KBIN_NEIGHBOURS_DRADIUS;
    // pocc operation lists
    bool   KBIN_POCC;
    bool   KBIN_POCC_CALCULATION;
    string KBIN_POCC_TEMPERATURE_STRING;  //CO20191114
    // frozsl operation lists
    bool   KBIN_FROZSL;
    bool   KBIN_FROZSL_DOWNLOAD;
    bool   KBIN_FROZSL_FILE;
    string KBIN_FROZSL_FILE_NAME;
    // [OBSOLETE]  bool   KBIN_FROZSL_PRESCRIPT_MODE_EXPLICIT;
    // [OBSOLETE]  bool   KBIN_FROZSL_PRESCRIPT_MODE_EXPLICIT_START_STOP;
    // [OBSOLETE]  string KBIN_FROZSL_PRESCRIPT_STRING;
    // [OBSOLETE]  bool   KBIN_FROZSL_POSTSCRIPT_MODE_EXPLICIT;
    // [OBSOLETE]  bool   KBIN_FROZSL_POSTSCRIPT_MODE_EXPLICIT_START_STOP;
    // [OBSOLETE]  string KBIN_FROZSL_POSTSCRIPT_STRING;
    bool   KBIN_FROZSL_STRUCTURE_MODE_FILE;
    bool   KBIN_FROZSL_STRUCTURE_MODE_EXPLICIT_START_STOP;
    string KBIN_FROZSL_STRUCTURE_STRING;
    bool   KBIN_FROZSL_DIELECTRIC_MODE_FILE;
    bool   KBIN_FROZSL_DIELECTRIC_MODE_EXPLICIT_START_STOP;
    bool   KBIN_FROZSL_DIELECTRIC_ZEFF;
    string KBIN_FROZSL_DIELECTRIC_STRING;
    // phonons operation lists
    bool   KBIN_PHONONS_CALCULATION_APL;
    bool   KBIN_PHONONS_CALCULATION_QHA;  //CO20170601
    bool   KBIN_PHONONS_CALCULATION_QHA_A;    //PN20180705
    bool   KBIN_PHONONS_CALCULATION_QHA_B;    //PN20180705
    bool   KBIN_PHONONS_CALCULATION_QHA_C;    //PN20180705
    bool   KBIN_PHONONS_CALCULATION_QHA3P;    //PN20180705
    bool   KBIN_PHONONS_CALCULATION_QHA3P_A;  //PN20180705
    bool   KBIN_PHONONS_CALCULATION_QHA3P_B;  //PN20180705
    bool   KBIN_PHONONS_CALCULATION_QHA3P_C;  //PN20180705
    bool   KBIN_PHONONS_CALCULATION_SCQHA;    //PN20180705
    bool   KBIN_PHONONS_CALCULATION_SCQHA_A;  //PN20180705
    bool   KBIN_PHONONS_CALCULATION_SCQHA_B;  //PN20180705
    bool   KBIN_PHONONS_CALCULATION_SCQHA_C;  //PN20180705
    bool   KBIN_PHONONS_CALCULATION_AAPL; //CO20170601
    bool   KBIN_PHONONS_CALCULATION_AGL;
    bool   KBIN_PHONONS_CALCULATION_AEL;
    bool   KBIN_PHONONS_CALCULATION_FROZSL;
    string KBIN_PHONONS_CALCULATION_FROZSL_output;
    string KBIN_PHONONS_CALCULATION_FROZSL_poscars;
    _moduleOptions KBIN_MODULE_OPTIONS;  //ME20181027
  private:                                             //
    void free();                                        // free space
    void copy(const _kflags& b);                        //
};

// --------------------------------------------------------------------------
// general flags for vasp mode
class xstructure; // prototype of structure, just to compile
class _vflags {
  public:
    // trivial constructurs/destuctors/operators
    _vflags();                                            // default, just allocate
    ~_vflags();                                           // kill everything
    _vflags(const _vflags& b);                            // constructor copy
    const _vflags& operator=(const _vflags &b);           // copy
    void clear(void);                                     // clear
    // CONTENT
    // in this struct we put all the flags which are used on LOCAL DIRECTORIES in VASP MODE
    xoption AFLOW_SYSTEM;                         //ME20181121
    int KBIN_VASP_RUN_NRELAX;
    xoption KBIN_VASP_RUN;                        // GENERATE, STATIC, KPOINTS, RELAX, RELAX_STATIC, RELAX_STATIC_BANDS, STATIC_BANDS, DIELECTRIC_STATIC, DIELECTRIC_DYNAMIC, DSCF
    xoption KBIN_VASP_REPEAT;                     // REPEAT_BANDS REPEAT_STATIC_BANDS REPEAT_DELSOL
    xoption KBIN_VASP_FORCE_OPTION_NOTUNE;        // NOTUNE
    xoption KBIN_VASP_FORCE_OPTION_SYSTEM_AUTO;   // SYSTEM_AUTO
    xoption KBIN_VASP_FORCE_OPTION_RELAX_MODE;    // RELAX_MODE  forces/energy
    xoption KBIN_VASP_FORCE_OPTION_RELAX_TYPE;    // RELAX_TYPE  STATIC, ALL, IONS, CELL_SHAPE, CELL_VOLUME, IONS_CELL_VOLUME
    xoption KBIN_VASP_FORCE_OPTION_PREC;          // PREC 
    xoption KBIN_VASP_FORCE_OPTION_ALGO;          // ALGO 
    xoption KBIN_VASP_FORCE_OPTION_METAGGA;       // METAGGA 
    xoption KBIN_VASP_FORCE_OPTION_IVDW;          // IVDW
    xoption KBIN_VASP_FORCE_OPTION_ABMIX;         // ABMIX
    xoption KBIN_VASP_FORCE_OPTION_AUTO_PSEUDOPOTENTIALS; // AUTO_PSEUDOPOTENTIALS
    // ENMAX_MULTIPLY
    xoption KBIN_VASP_FORCE_OPTION_ENMAX_MULTIPLY_EQUAL;  // isentry and content_int
    // NBANDS
    xoption KBIN_VASP_FORCE_OPTION_NBANDS_EQUAL;  // isentry and content_int
    bool KBIN_VASP_FORCE_OPTION_NBANDS_AUTO_isentry;
    // POTIM
    xoption KBIN_VASP_FORCE_OPTION_POTIM_EQUAL;   // isentry and content_double
    // PSTRESS
    xoption KBIN_VASP_FORCE_OPTION_PSTRESS_EQUAL; // isentry and content_double
    // EDIFFG
    xoption KBIN_VASP_FORCE_OPTION_EDIFFG_EQUAL; // isentry and content_double
    // ISMEAR
    xoption KBIN_VASP_FORCE_OPTION_ISMEAR_EQUAL;  // isentry and content_double //CO20181129
    // SIGMA
    xoption KBIN_VASP_FORCE_OPTION_SIGMA_EQUAL;  // isentry and content_double //CO20181129
    // RWIGS
    bool KBIN_VASP_FORCE_OPTION_RWIGS_STATIC;  
    xoption KBIN_VASP_FORCE_OPTION_SKIP_NOMIX;    // SKIP_NOMIX
    xoption KBIN_VASP_FORCE_OPTION_SPIN;          // SPIN 
    bool KBIN_VASP_FORCE_OPTION_SPIN_REMOVE_RELAX_1;
    bool KBIN_VASP_FORCE_OPTION_SPIN_REMOVE_RELAX_2;
    // xoption KBIN_VASP_FORCE_OPTION_TRISTATE;      //  SYM 
    xoption KBIN_VASP_FORCE_OPTION_BADER;         // BADER=ON | OFF | NONE
    xoption KBIN_VASP_FORCE_OPTION_ELF;           // ELF=ON | OFF | NONE
    xoption KBIN_VASP_FORCE_OPTION_AUTO_MAGMOM;   // AUTO_MAGMOM
    xoption KBIN_VASP_FORCE_OPTION_SYM;           // SYM
    xoption KBIN_VASP_FORCE_OPTION_WAVECAR;       // WAVECAR
    xoption KBIN_VASP_FORCE_OPTION_CHGCAR;        // CHGCAR
    xoption KBIN_VASP_FORCE_OPTION_CHGCAR_FILE;   //ME20191028
    xoption KBIN_VASP_FORCE_OPTION_LSCOUPLING;    // LSCOUPLING
    xoption KBIN_VASP_FORCE_OPTION_LDAU0;         // LDAU0
    xoption KBIN_VASP_FORCE_OPTION_LDAU1;         // LDAU1
    xoption KBIN_VASP_FORCE_OPTION_LDAU2;         // LDAU2
    xoption KBIN_VASP_FORCE_OPTION_LDAU_ADIABATIC;// LDAU_ADIABATIC
    xoption KBIN_VASP_FORCE_OPTION_LDAU_CUTOFF;   // LDAU_CUTOFF
    string KBIN_VASP_LDAU_SPECIES;
    string KBIN_VASP_LDAU_PARAMETERS;
    bool KBIN_VASP_LDAU_AFLOW_AUTO_flag;
    // FORCE_OPTION
    xoption KBIN_VASP_FORCE_OPTION_TYPE;          // TYPE 
    bool KBIN_VASP_FORCE_OPTION_NSW_EQUAL;
    int  KBIN_VASP_FORCE_OPTION_NSW_EQUAL_VALUE;

    xoption KBIN_VASP_FORCE_OPTION_IGNORE_AFIX;   // AFIX
    // xoption kopts;
    xoption KBIN_VASP_FORCE_OPTION_CONVERT_UNIT_CELL;   // CONVERT_UNIT_CELL
    xoption KBIN_VASP_FORCE_OPTION_VOLUME;        // EQUAL_EQUAL, MULTIPLY_EQUAL,PLUS_EQUAL
    xoption KBIN_VASP_FORCE_OPTION_KPOINTS;       // KPOINTS 
    xoption KBIN_VASP_INCAR_MODE;                 // EXPLICIT, EXPLICIT_START_STOP, IMPLICIT, EXTERNAL;
    // RELAX
    xoption KBIN_VASP_KPOINTS_MODE;               // EXPLICIT, EXPLICIT_START_STOP, IMPLICIT, EXTERNAL;
    xoption KBIN_VASP_KPOINTS_KMODE;              // isentry and content_int
    xoption KBIN_VASP_KPOINTS_KPPRA;              // isentry and content_int
    xoption KBIN_VASP_KPOINTS_KSCHEME;            // isentry and content_string
    xoption KBIN_VASP_KPOINTS_KSHIFT;             // isentry and content_string
    // STATIC
    xoption KBIN_VASP_KPOINTS_STATIC_KMODE;       // isentry and content_int
    xoption KBIN_VASP_KPOINTS_STATIC_KPPRA;       // isentry and content_int
    xoption KBIN_VASP_KPOINTS_STATIC_KSCHEME;     // isentry and content_string
    xoption KBIN_VASP_KPOINTS_STATIC_KSHIFT;      // isentry and content_string
    // PHONONS
    xoption KBIN_VASP_KPOINTS_PHONONS_KPPRA;      // isentry and content_int
    xoption KBIN_VASP_KPOINTS_PHONONS_KSCHEME;    // isentry and content_string
    xoption KBIN_VASP_FORCE_OPTION_KPOINTS_PHONONS_PARITY;  // EVEN ODD
    xoption KBIN_VASP_KPOINTS_PHONONS_GRID;       // ME20200427
    // BANDS
    xoption KBIN_VASP_KPOINTS_BANDS_LATTICE;
    //  bool KBIN_VASP_KPOINTS_BANDS_LATTICE_FLAG;
    //  string KBIN_VASP_KPOINTS_BANDS_LATTICE_VALUE;
    bool KBIN_VASP_KPOINTS_BANDS_LATTICE_AUTO_FLAG;
    bool KBIN_VASP_KPOINTS_BANDS_GRID_FLAG;
    uint KBIN_VASP_KPOINTS_BANDS_GRID_VALUE;
    bool KBIN_VASP_WRITE_KPOINTS;

    xoption KBIN_VASP_POSCAR_MODE; // EXPLICIT, EXPLICIT_START_STOP, EXPLICIT_START_STOP_POINT, IMPLICIT, EXTERNAL;
    std::vector<string> KBIN_VASP_POSCAR_MODE_EXPLICIT_VSTRING;
    std::vector<xstructure> KBIN_VASP_POSCAR_MODE_EXPLICIT_VSTRUCTURE;
    xoption KBIN_VASP_POTCAR_MODE;  // EXPLICIT, IMPLICIT, EXTERNAL;
    bool KBIN_VASP_INCAR_VERBOSE;   // VERBOSITY
    xoption KBIN_VASP_INCAR_FILE;   // KEYWORD, SYSTEM_AUTO, FILE, COMMAND
    stringstream KBIN_VASP_INCAR_EXPLICIT;  //ME20181127
    stringstream KBIN_VASP_INCAR_EXPLICIT_START_STOP;  //ME20181127
    xoption KBIN_VASP_KPOINTS_FILE; // KEYWORD, FILE, COMMAND
    stringstream KBIN_VASP_KPOINTS_EXPLICIT;  //ME20181127
    stringstream KBIN_VASP_KPOINTS_EXPLICIT_START_STOP;  //ME20181127
    xoption KBIN_VASP_POSCAR_FILE;  // KEYWORD, PROTOTYPE, FILE, COMMAND
    xoption KBIN_VASP_POSCAR_FILE_VOLUME; // EQUAL_EQUAL, MULTIPLY_EQUAL PLUS_EQUAL
    xoption KBIN_VASP_POTCAR_FILE; // KEYWORD, SYSTEM_AUTO, PREFIX, SUFFIX, FILE, COMMAND, WRITE
    stringstream KBIN_VASP_POTCAR_EXPLICIT;  //CO20181226
  private:                                                   //
    void free();                                              // free space
    void copy(const _vflags& b);                              //
};

// --------------------------------------------------------------------------
// general flags for aims mode
class _aimsflags {
  public:
    _aimsflags();
    ~_aimsflags();
    _aimsflags(const _aimsflags& b);
    const _aimsflags& operator=(const _aimsflags& b);
    void clear();
    // CONTENT
    // in this struct we put all the flags which are used on LOCAL DIRECTORIES in AIMS MODE
    xoption KBIN_AIMS_FORCE_OPTION_NOTUNE;
    xoption KBIN_AIMS_RUN;
    xoption KBIN_AIMS_GEOM_MODE;
    xoption KBIN_AIMS_GEOM_FILE;
    std::vector<string> KBIN_AIMS_GEOM_MODE_EXPLICIT_VSTRING;
    std::vector<xstructure> KBIN_AIMS_GEOM_MODE_EXPLICIT_VSTRUCTURE;
    xoption KBIN_AIMS_GEOM_FILE_VOLUME;
    xoption KBIN_AIMS_FORCE_OPTION_VOLUME;
    xoption KBIN_AIMS_FORCE_OPTION_CONVERT_UNIT_CELL;
    xoption KBIN_AIMS_CONTROL_MODE;
    xoption KBIN_AIMS_CONTROL_FILE;
    bool KBIN_AIMS_CONTROL_VERBOSE;   // VERBOSITY
  private:
    void free();                                              // free space
    void copy(const _aimsflags& b);                           //
};

// --------------------------------------------------------------------------
// general flags for alien mode
class _alienflags {
  public:
    // trivial constructurs/destuctors/operators
    _alienflags();                                            // default, just allocate
    ~_alienflags();                                           // kill everything
    _alienflags(const _alienflags& b);                        // constructor copy
    const _alienflags& operator=(const _alienflags &b);       // copy
    void clear(void);                                         // clear
    // CONTENT
    bool KBIN_ALIEN_COMMAND_BINARY_FLAG;
    string KBIN_ALIEN_COMMAND_BINARY_VALUE;
    bool KBIN_ALIEN_COMMAND_BINARY_START_STOP_FLAG;
    // in this struct we put all the flags which are used on LOCAL DIRECTORIES in ALIEN MODE
    bool KBIN_ALIEN_FORCE_OPTION_NOTUNE;
    bool KBIN_ALIEN_FORCE_OPTION_SOMETHING;                   // SOMETHING

    bool KBIN_ALIEN_INPUT_MODE_EXPLICIT;
    bool KBIN_ALIEN_INPUT_MODE_EXPLICIT_START_STOP;
    bool KBIN_ALIEN_INPUT_MODE_IMPLICIT;
    bool KBIN_ALIEN_INPUT_MODE_EXTERNAL;
    bool KBIN_ALIEN_INPUT_FILE;
    bool KBIN_ALIEN_INPUT_FILE_FILE_FLAG;
    string KBIN_ALIEN_INPUT_FILE_FILE_VALUE;
    bool KBIN_ALIEN_INPUT_FILE_COMMAND_FLAG;
    string KBIN_ALIEN_INPUT_FILE_COMMAND_VALUE;
    bool KBIN_ALIEN_INPUT_MODE_INPUT_FLAG;
    string KBIN_ALIEN_INPUT_MODE_INPUT_VALUE;
    bool KBIN_ALIEN_OUTPUT_MODE_OUTPUT_FLAG;
    string KBIN_ALIEN_OUTPUT_MODE_OUTPUT_VALUE;
  private:                                              //
    void free();                                             // free space
    void copy(const _alienflags& b);                         //
};

// --------------------------------------------------------------------------
// general container for any set of flags
class _xflags {
  public:
    _xflags();
    _xflags(_vflags& vflags);
    _xflags(_aimsflags& aimsflags);
    _xflags(_alienflags& alienflags);
    ~_xflags();
    _xflags(const _xflags& b);
    const _xflags& operator=(const _xflags& b);
    void clear();
    bool AFLOW_MODE_VASP;
    _vflags vflags;
    bool AFLOW_MODE_AIMS;
    _aimsflags aimsflags;
    bool AFLOW_MODE_ALIEN;
    _alienflags alienflags;
    void setVFlags(_vflags& vflags);
    void setAIMSFlags(_aimsflags& aimsflags);
    //add qe and others here eventually
    void setALIENFlags(_alienflags& alienflags);
  private:
    void free();                                              // free space
    void copy(const _xflags& b);                           //
};

// --------------------------------------------------------------------------
// aflow_init.cpp
namespace init {
  int GetCPUCores();
  bool InitMachine(bool INIT_VERBOSE,vector<string>& argv,vector<string>& cmds,std::ostream& outf);
  string InitLoadString(string string2load,bool=FALSE);
  string InitGlobalObject(string string2load,string="",bool=FALSE);
  string InitLibraryObject(string string2load,bool=FALSE);
  string AFLOW_Projects_Directories(string string2load);
  long GetRAM(void);
  uint GetTEMPs(void);
  uint InitSchema(bool INIT_VERBOSE);
} // namespace init

uint AFLOW_getTEMP(vector<string> argv);
uint AFLOW_monitor(vector<string> argv);
double AFLOW_checkMEMORY(string="",double=102.0);
bool CheckMaterialServer(string message);
bool CheckMaterialServer(void);
string aflow_get_time_string(void);
string aflow_get_time_string_short(void);
string strPID(void);

string Message(string="");
string Message(string str1,string list2print);
string Message(const _aflags& aflags,string="",string="");
bool AFLOW_BlackList(string h);
namespace init {
  bool ErrorOption(ostream &oss,const string& options, const string& routine,vector<string> vusage);
  bool ErrorOption(ostream &oss,const string& options, const string& routine,string vusage);
}

// --------------------------------------------------------------------------
// aflow_aflowrc.cpp
namespace aflowrc {
  bool is_available(std::ostream& oss,bool AFLOWRC_VERBOSE);
  bool read(std::ostream& oss,bool AFLOWRC_VERBOSE);
  bool write_default(std::ostream& oss,bool AFLOWRC_VERBOSE);
  bool print_aflowrc(std::ostream& oss,bool AFLOWRC_VERBOSE);
} // namespace aflowrc

// --------------------------------------------------------------------------
// aflow_arguments  
uint PflowARGs(vector<string> &argv,vector<string> &cmds,aurostd::xoption &vpflow); // called inside Init::InitMachine coded in aflow_pflow_main.cpp
uint ApennsyARGs(vector<string> &argv,vector<string> &cmds,aurostd::xoption &vflag); // called inside Init::InitMachine coded in aflow_apennsy_main.cpp

// --------------------------------------------------------------------------
// --------------------------------------------------------------------------
// aflow_xatom.cpp

#define _COORDS_FRACTIONAL_ 0
#define _COORDS_CARTESIAN_  1
#define _UPDATE_LATTICE_VECTORS_TO_ABCANGLES_   2
#define _UPDATE_LATTICE_ABCANGLES_TO_VECTORS_   3

#define _PGROUP_ 0             // for point group lattice
#define _PGROUPK_ 5            // for point group klattice
#define _PGROUP_XTAL_ 6        // for point group crystal
#define _PGROUPK_XTAL_ 7       // for point group kcrystal
#define _PGROUPK_PATTERSON_ 8   // for point group Patterson //DX20200129
#define _FGROUP_ 1             // for factor group
#define _SGROUP_ 2             // for space group
#define _AGROUP_ 3             // for site positions point group
#define _IATOMS_ 4             // for equivalent atoms

// --------------------------------------------------------------------------
//DX+CO START
//DX20190214 [OBSOLETE] extern thread_local double _SYM_TOL_; // tolerance control for isequal_RHT in atom class (RHT)
//DX+CO END

class _atom { // simple class.. nothing fancy
  public:
    // constructor destructor                              // constructor/destructor
    _atom();                                               // default, just allocate
    ~_atom();                                              // kill everything
    _atom(const _atom& b);                                 // constructor copy
    const _atom& operator=(const _atom &b);                // copy
    void clear();
    // content                                             // content
    xvector<double> fpos;                                  // positions are with respect to ijk lattice cell
    xvector<double> cpos;                                  // so if fpos/cpos is outside a cell, you can shift
    xvector<double> corigin;                               // origin for convasp purposes
    xvector<double> coord;                                 // general coordinate for symmetry routines (RHT)
    vector<string> fpos_equation;                          //DX20180607 - lattice equation for atomic position 
    vector<string> cpos_equation;                          //DX20180607 - Cartesian equation for atomic position 
    double spin;                                           // spin along z in VASP MODE
    bool spin_is_given;                                    // TRUE if spin has been set //DX20170921
    xvector<double> noncoll_spin;                          // non-collinear spin                //DX20171205
    bool noncoll_spin_is_given;                            // TRUE if noncoll_spin has been set //DX20171205
    double mass;                                           // mass 
    int    type;                                           // with bringincell, which adjust cpos/fpos and ijk as well
    string name;                                           // the name read from the INPUT
    bool   name_is_given;                                  // TRUE is atom name has been given
    string cleanname;                                      // a chemical clean version of the name
    int info;                                              // container for misc. information  //RHT
    int    atomic_number;                                  // 0 by defauls
    int    number;                                         // atom number reference for convasp, from zero to the sky
    string sd;                                             // ?
    xvector<int> ijk;                                      // xvector identifier of the lattice (but you must give str)
    bool   isincell;                                       // is in cell ? (i==j==k==0 ?)
    int    basis;                                          // identifier of position in the basis, from zero to the sky
    double reference;                                      // reference/measure for ordering
    int    ireference;                                     // sort of number in the list
    // for symmetry
    int    equivalent;                                     // points to the equivalent atom in the cell (-1 if irreducible)
    bool   is_inequivalent;                                // if atom is irreducible
    uint   num_equivalents;                                // say how many they are (only for is_inequivalent)
    uint   index_iatoms;                                   // if calculated on the xstructure, the index within iatoms for the identical atoms
    // for order parameter                                 // order parameter
    int    order_parameter_value;                          // order parameter
    bool   order_parameter_atom;                           // order parameter
    // for partial occupation                              // partial occupation
    double partial_occupation_value;                       // partial occupation
    bool   partial_occupation_flag;                        // partial occupation
    int shell;                                             // neighbour shell number
    // printing
    bool   verbose;                                        // verbose in printing
    bool   print_RHT;                                      // a printer for coord and name (general position)   //RHT
    bool   print_cartesian;                                // print frac or cartesian
    // operators/functions                                 // operator/functions
    friend ostream& operator<<(ostream &,const _atom&);    // print
    void CleanName(void);                                  // function to clean up the name
    void CleanSpin(void);                                  // function to clean up the spin from EZ vasp script
    void ClearSymmetry(void);                              // clears symmetry //CO20190219
  private:                                                //
    void free();                                           // free space
    void copy(const _atom& b); //
};

class _atom_reference_cmp {                              // sorting through reference
  public:
    bool operator()(const _atom& atom1,const _atom& atom2) const {
      return (bool) (atom1.reference<atom2.reference);}
};
class _atom_type_cmp {                                   // sorting through type
  public:
    bool operator()(const _atom& atom1,const _atom& atom2) const {
      return (bool) (atom1.type<atom2.type);}
};

#define NUM_ELEMENTS (103+1)  // up to Uranium
extern std::vector<string> vatom_symbol;             // store starting from ONE
extern std::vector<string> vatom_name;               // store starting from ONE
extern std::vector<double> vatom_mass;               // store starting from ONE
extern std::vector<double> vatom_volume;             // store starting from ONE
extern std::vector<int> vatom_valence_iupac;         // store starting from ONE http://en.wikipedia.org/wiki/Valence_(chemistry)
extern std::vector<int> vatom_valence_std;           // store starting from ONE http://en.wikipedia.org/wiki/Valence_(chemistry)
extern std::vector<double> vatom_miedema_phi_star;       // store starting from ONE Miedema Rule Table 1a Physica 100B (1980) 1-28
extern std::vector<double> vatom_miedema_nws;            // store starting from ONE Miedema Rule Table 1a Physica 100B (1980) 1-28
extern std::vector<double> vatom_miedema_Vm;             // store starting from ONE Miedema Rule Table 1a Physica 100B (1980) 1-28
extern std::vector<double> vatom_miedema_gamma_s;        // store starting from ONE Miedema Rule Table 1a Physica 100B (1980) 1-28
extern std::vector<double> vatom_miedema_BVm;            // store starting from ONE Miedema Rule Table 1a Physica 100B (1980) 1-28
extern std::vector<double> vatom_radius;             // store starting from ONE - Saxena
extern std::vector<double> vatom_radius_covalent;    // store starting from ONE - Codero, Covalent radii revisited, DOI: 10.1039/b801115j //DX+CO20170904
extern std::vector<double> vatom_electronegativity;  // store starting from ONE - Saxena
extern std::vector<string> vatom_crystal;            // store starting from ONE - Ashcroft Mermin
extern std::vector<double> vatom_xray_scatt;              // store starting from ONE
extern std::vector<double> vatom_pettifor_scale;              // store starting from ONE - Chemical Scale Pettifor Solid State Communications 51 31-34 1984
extern std::vector<double> vatom_pearson_coefficient;         //ME20181020

void atoms_initialize(void);
uint GetAtomNumber(const string& symbol);
std::string GetAtomName(const string& symbol);
std::string GetAtomName(const uint& atnum);
std::string GetAtomSymbol(const string& symbol);
std::string GetAtomSymbol(const uint& atnum);
double GetAtomMass(const string& symbol,bool clean=true);  // in Kg //CO20181129
double GetAtomMass(const uint& atnum); // in Kg
double GetAtomComptonCrossSection(const string& symbol); // barn (1 barn = 1e-28 m^2)
double GetAtomComptonCrossSection(const uint& atnum); // barn (1 barn = 1e-28 m^2)
double GetAtomPhotoelectricCrossSection(const string& symbol);  // barn (1 barn = 1e-28 m^2)
double GetAtomPhotoelectricCrossSection(const uint& atnum);  // barn (1 barn = 1e-28 m^2)
double GetAtomVolume(const string& symbol,bool clean=true);  //CO20181129
double GetAtomVolume(const uint& atnum);
int GetAtomValenceIupac(const string& symbol);
int GetAtomValenceIupac(const uint& atnum);
int GetAtomValenceStd(const string& symbol);
int GetAtomValenceStd(const uint& atnum);
double GetAtomRadius(const string& symbol);
double GetAtomRadius(const uint& atnum);
double GetAtomRadiusCovalent(const string& symbol); //DX+CO20170904
double GetAtomRadiusCovalent(const uint& atnum); //DX+CO20170904
double GetAtomElectronegativity(const string& symbol);
double GetAtomElectronegativity(const uint& atnum);
string GetAtomCrystal(const string& symbol);
string GetAtomCrystal(const uint& atnum);
double GetAtomPettiforScale(const string& symbol);
double GetAtomPettiforScale(const uint& atnum);
bool GetAtomPettiforScale(const vector<string>& vsymbol,vector<double>& vvalue);
bool GetAtomPettiforScale(const vector<uint>& vatnum,vector<double>& vvalue);
bool GetAtomPettiforScale(const vector<string>& vsymbol,xvector<double>& vvalue);
bool GetAtomPettiforScale(const vector<uint>& vatnum,xvector<double>& vvalue);
bool SortAtomsPettiforScale(vector<string> &vsymbols,xvector<int> &vorders,xvector<double> &vvalues);
bool SortAtomsPettiforScale(vector<string> &vsymbols,vector<int> &vorders,vector<double> &vvalues);
bool SortAtomsPettiforScale(vector<string> &vsymbol,vector<int> &vorder);
bool SortAtomsPettiforScale(vector<string> &vsymbol,vector<double> &vvalue);
bool SortAtomsPettiforScale(vector<string> &vsymbol);
double GetPearsonCoefficient(const string&);
double GetPearsonCoefficient(const int&);
double GetAtomXrayScatt(const string& symbol);
double GetAtomXrayScatt(const uint& atnum);
vector<string> GetGroupOfAtoms(string& group_name); //DX20181220 
double GetCompoundAttenuationLength(const vector<string>& species,const vector<double>& composition,const double& density);  // density in g/cm^3, return in cm
double GetCompoundAttenuationLength(const deque<string>& _species,const deque<int>& _composition,const double& density);  // density in g/cm^3, return in cm
//DX+CO START
//DX20190214 [OBSOLETE]bool isequalRHT(const _atom& a, const _atom& b,double=_SYM_TOL_);       // bool equality only checks 'coord' and 'name' (RHT)  //RHT
//DX+CO END
// routines of general use
string XATOM_AlphabetizationSpecies(string speciesA,string speciesB);
string XATOM_AlphabetizationSpecies(vector<string> vspecies);
string XATOM_AlphabetizationSpecies(vector<string> vspecies,vector<double> vnumbers);
void XATOM_AlphabetizationSpecies(string& system, vector<string>& vspecies,vector<double>& vnumbers);
void XATOM_AlphabetizationCompound(string& system, vector<string>& vspecies,vector<double>& vnumbers);
void XATOM_AlphabetizationSpecies(string& system, vector<string>& vspecies);
void XATOM_AlphabetizationSpecies(string& system);
void XATOM_AlphabetizationCompound(string& system);
uint XATOM_SplitAlloySpecies(string alloy_in, vector<string> &speciesX);
uint XATOM_SplitAlloySpecies(string alloy_in, vector<string> &speciesX, vector<double> &natomsX);
uint XATOM_SplitAlloyPseudoPotentials(string alloy_in, vector<string> &species_ppX);
uint XATOM_SplitAlloyPseudoPotentials(string alloy_in, vector<string> &species_ppX, vector<double> &natomsX);
vector<uint> composition2stoichiometry(string& composition); //DX20181009
// neighbour things
void GetUnitCellRep(const xvector<double>& ppos,xvector<double>& p_cell0,xvector<int>& ijk,const xmatrix<double>& lattice,const bool coord_flag);

string xstructure2json(xstructure& xstr); //DX20170831 - xstructure2json
string atom2json(_atom& atom, int coord_flag, int poccupation); //DX20170831 - atom2json

// --------------------------------------------------------------------------
class _sym_op {
  public:
    // constructor destructor
    _sym_op();                                                    // default, just allocate
    _sym_op(const _sym_op& b);                                    // constructor copy
    ~_sym_op();                                                   // kill everything
    // content
    // for _PGROUP_
    xmatrix<double>  Uc;            // 3x3                        // uniques (not irreducible) operations on positions (Uc cartesian)
    xmatrix<double>  Uf;            // 3x3                        // uniques (not irreducible) operations on indices   (Uf fractional)
    xmatrix<double>  generator;     // 3x3                        // generator A, U=exp(A*theta)
    xvector<double>  generator_coefficients;                      // generator coefficients on Lx, Ly, Lz basis //DX20171206
    xmatrix<xcomplex<double> > SU2_matrix; // 2x2                 // SU(2) 2x2 complex matrix //DX20180115
    xvector<xcomplex<double> > su2_coefficients;                  // su(2) coefficients on sigma_1, sigma_2, sigma_3 basis (Pauli matrices) //DX20180115
    double           angle;                                       // angle axis
    xvector<double>  axis;          // 3                          // (1,2,3)=axis
    xvector<double>  quaternion_vector;				//GG
    xmatrix<double>  quaternion_matrix;				//GG
    string           str_type;                                    // generic type of the operation
    string           str_Hermann_Mauguin;                         // Hermann_Mauguin notation
    string           str_Schoenflies;                             // Schoenflies notation
    bool             flag_inversion;                              // flag if inversion
    bool             is_pgroup;                                   // bool is_pgroup
    // for _PGROUP_XTAL_
    bool             is_pgroup_xtal;                              // bool is_pgroup_xtal
    // for _PGROUPK_PATTERSON_
    bool             is_pgroupk_Patterson;                        // bool is_pgroup_Patterson //DX20200129
    // for _PGROUPK_
    bool             is_pgroupk;                                  // bool is_pgroupk
    // for _PGROUPK_XTAL_                  
    bool             is_pgroupk_xtal;                             // bool is_pgroupk_xtal //DX20171205 - Added pgroupk_xtal
    // for _FGROUP_
    xvector<double>  ctau;          // 3                          // translation in CARTESIAN       // FACTOR GROUP only, [0,1[
    xvector<double>  ftau;          // 3                          // translation in FRACTIONAL      // FACTOR GROUP only, [0,1[
    vector<int>      basis_atoms_map;                             // this is the vector that tell where the basis atom gets mapped by the operation
    vector<int>      basis_types_map;                             // this is the vector that tell where the basis species gets mapped by the operation
    bool             basis_map_calculated;                        //have we've calculated it?
    bool             is_fgroup;                                   // bool is_fgroup
    // for _SGROUP_
    xvector<double>  ctrasl;        // 3                          // translation in CARTESIAN       // SPACE GROUP only, [integers]
    xvector<double>  ftrasl;        // 3                          // translation in FRACTIONAL      // SPACE GROUP only, [ingegers]
    bool             is_sgroup;                                   // bool is_sgroup
    // operators
    // for _AGROUP_
    uint             site;                                        // uint site          // site index //DX20170803
    bool             is_agroup;                                   // bool is_agroup     // for site operation point group

    const _sym_op& operator=(const _sym_op& b);
    friend ostream& operator<<(ostream &,const _sym_op&);

    void setUc(const xmatrix<double>& Uc,const xmatrix<double>& lattice);  //CO20190321
    void setUf(const xmatrix<double>& Uf,const xmatrix<double>& lattice);  //CO20190321
    void setctau(const xmatrix<double>& Uc,const xmatrix<double>& lattice);  //CO20190321
    void setftau(const xmatrix<double>& Uf,const xmatrix<double>& lattice);  //CO20190321

  private:
    void free();
    void copy(const _sym_op& b);
};

//DX201801107 - add _kpoint class - START
// --------------------------------------------------------------------------
class _kpoint {
  public:
    // constructor destructor
    _kpoint();                                           // default, just allocate
    ~_kpoint();                                          // default, just allocate
    // content
    char iomode;                                         // store format (not used yet)
    xmatrix<double> klattice;                            // reciprocal lattice
    xvector<double> fpos;                                // fractional position of kpoint
    xvector<double> cpos;                                // Cartesian position of kpoint (not used yet)
    string label;                                        // kpoint label (i.e., high-symmetry point labels)
    bool is_transformed;                                 // indicates if kpoint is transformed from AFLOW standard
    const _kpoint& operator=(const _kpoint& b);          // assignment operator
    // operators/functions                               // operator/functions
    string str() const;                                  // prints "fpos ! label" (e.g., 0.0000 0.0000 0.0000 ! \\Gamma)
    void TransformKpoint(const xmatrix<double>& P);      // transforms kpoint via P matrix (k'=k*P) and klattice via Q matrix (L_recip'=Q*L_recip) (see ITC-A pg. 79)
    friend ostream& operator<<(ostream&,const _kpoint&); // ostream operator
  private:
    void free();
};
//DX201801107 - add _kpoint class - END

// --------------------------------------------------------------------------
class wyckoffsite_ITC { //Also for wyckoff sites
  public:
    wyckoffsite_ITC(void);
    wyckoffsite_ITC(const wyckoffsite_ITC& b);
    ~wyckoffsite_ITC(void);
    // OPERATORS                                                  // --------------------------------------
    const wyckoffsite_ITC& operator=(const wyckoffsite_ITC& b);             // some operators
    bool operator<(const wyckoffsite_ITC& b) const;                          // < operator //DX20190130 - so we can sort by Wyckoff letter, then by species
    friend ostream& operator<<(ostream&,const wyckoffsite_ITC&);       // ostream
    // CONTENT
    xvector<double> coord;
    string type; //chemical label etc
    string wyckoffSymbol;
    string letter;                                                //DX20190128 - add Wyckoff letter
    string site_symmetry;                                         //DX20190128 - add Wyckoff site symmetry
    uint multiplicity;                                            //DX20190128 - add Wyckoff multiplicity
    double site_occupation;                                       //DX20190128 - add Wyckoff site occupation
    vector<vector<string> > equations;                            //DX20190128 - add Wyckoff equations
  private:                                                       // ---------------------------------------
    void free();                                                  // to free everything
};

//DX20181010 - grouped Wyckoff class - START
// --------------------------------------------------------------------------
// ===== GroupedWyckoffPosition Class ===== //
class GroupedWyckoffPosition{
  public:
    GroupedWyckoffPosition();
    ~GroupedWyckoffPosition();
    friend ostream& operator<<(ostream& oss, const GroupedWyckoffPosition& GroupedWyckoffPosition);
    const GroupedWyckoffPosition& operator=(const GroupedWyckoffPosition& b);
    bool operator<(const GroupedWyckoffPosition& b) const;
    GroupedWyckoffPosition(const GroupedWyckoffPosition& b);
    uint type;
    string element;
    vector<string> site_symmetries;
    vector<uint> multiplicities;
    vector<string> letters;
  private:
    void free();
    void copy(const GroupedWyckoffPosition& b);
};
// --------------------------------------------------------------------------
//DX20181010 - grouped Wyckoff class - END

// --------------------------------------------------------------------------
// AtomEnvironment Class //DX20191120 
class AtomEnvironment{
  public:
    AtomEnvironment();                                                                      // constructor operator
    ~AtomEnvironment();                                                                     // destructor operator
    friend ostream& operator<<(ostream& oss, const AtomEnvironment& AtomEnvironment);       // stringstream operator (printing)
    const AtomEnvironment& operator=(const AtomEnvironment& b);                             // assignment operator
    AtomEnvironment(const AtomEnvironment& b);                                              // copy constructor
    string element_center;                                                                  // species/element at center of environment                                                                   
    uint type_center;                                                                       // type (uint) at center of environment
    vector<string> elements_neighbor;                                                       // species/element of atoms neighboring center atom
    vector<uint> types_neighbor;                                                            // types (uint) of atoms neighboring center atom
    vector<double> distances_neighbor;                                                      // distances to atoms neighboring atoms (typically put in a bin with small tolerance threshold)                                             
    vector<uint> coordinations_neighbor;                                                    // coordination of neighboring distance                                              
    vector<vector<xvector<double> > > coordinates_neighbor;                                 // coordinates of atoms neighboring atoms (center is assumed to be zero,i.e. coord=neighbor-origin)
    //functions
    void getAtomEnvironment(const xstructure& xstr, uint center_index, uint mode=ATOM_ENVIRONMENT_MODE_1);                                          // get environment around atom index                                               
    void getAtomEnvironment(const xstructure& xstr, uint center_index, const vector<string>& neighbor_elements, uint mode=ATOM_ENVIRONMENT_MODE_1); // get restricted environment (via specified elements) around atom index
  private:
    void free();                                                                            // free operator
    void copy(const AtomEnvironment& b);                                                    // copy constructor
};
// --------------------------------------------------------------------------

#define MAX_TITLE_SIZE 512

#define IOAFLOW_AUTO   0
#define IOVASP_AUTO    1
#define IOVASP_POSCAR  2
#define IOVASP_ABCCAR  3
#define IOVASP_WYCKCAR 4
#define IOQE_AUTO      5
#define IOQE_GEOM      6
#define IOABINIT_AUTO  7
#define IOABINIT_GEOM  8
#define IOAIMS_AUTO    9
#define IOAIMS_GEOM   10
#define IOCIF         11 //DX20180723

#define NOSG string("NNN #0")

#define _EQUIV_FPOS_EPS_    2.0e-5    // NOV 2009 Israel  used to be 1.0e-6 too small for ICSD
#define _pocc_no_sublattice_ -1
//[CO20181226 OBSOLETE]#define DEFAULT_PARTIAL_OCCUPATION_TOLERANCE 0.02

bool sortAtomsTypes(const _atom& a1,const _atom& a2);		// sort atoms by types
bool sortAtomsNames(const _atom& a1,const _atom& a2);		// sort atoms by names
bool sortAtomsDist(const _atom& a1,const _atom& a2);		// sort atoms by dist  //CO20180420
bool sortAtomsEquiv(const _atom& a1,const _atom& a2); // cluster by equivalent atoms //CO20190116

class xstructure {
  public:
    // constructors/destructors                                   // --------------------------------------
    xstructure(string="");                                        // constructor default
    xstructure(const xstructure& b);                              // constructor copy
    xstructure(istream& input,int=IOVASP_POSCAR);                 // constructor from istream
    xstructure(ifstream& input,int=IOVASP_POSCAR);                // constructor from ifstream
    xstructure(stringstream& input,int=IOVASP_POSCAR);            // constructor from stringstream
    xstructure(const string& input,int);                          // constructor from file
    xstructure(const string& url,const string& file,int=IOVASP_POSCAR); // constructor from URL
    ~xstructure();                                                // destructor
    // I/O, mutators                                              // --------------------------------------
    bool GetStoich(void);                                         // get stoich_each_type - CO20170724
    bool sortAtomsEquivalent(void);                               // sort by equivalent atoms - CO20190116
    bool FixLattices(void);                                       // Reciprocal/f2c/c2f
    void SetCoordinates(const int& mode);                         // change coordinates
    void MakeBasis(void);                                         // make basis for atoms (basis and number)
    void MakeTypes(void);                                         // refresh types based on num_each_type  //CO20180420
    void AddAtom(const _atom& atom);                              // adding an atom
    void AddAtom_POCC(const _atom& atom);                         // adding an atom FOR POCC ONLY
    void RemoveAtom(const uint& iat);                             // deleting an atom (index)
    void RemoveAtom(vector<uint>& v_atoms_to_remove);             // deleting many atoms (indices)
    void ReplaceAtoms(const deque<_atom>& new_atoms);             // replace all atoms SAFELY/CLEANLY
    void RemoveCopies(double=1.0e-3);                             // deleting atoms too close F/C
    void RemoveFractionalCopies(double=1.0e-3);                   // deleting atoms too close F
    void RemoveCartesianCopies(double=1.0e-3);                    // deleting atoms too close C
    void AddCorners(void);                                        // for picturing purpose
    void clear(void);                                             // clear everything //DX20191220 - uppercase to lowercase clear
    void clean(void);                                             // performs stringstream clean //DX20191220 - uppercase to lowercase clean
    void ClearSpecies(void);                                      // Clear all the symmetry
    void ShiftOriginToAtom(const int& iat);                       // Shift the origin to atom(iat)
    void IdenticalAtoms(void);                                    // Make identical atoms
    void SwapCoordinates(const uint& i,const uint& j);            // Permute Coordinates i with j
    string SpeciesLabel(const uint& A);                           // Returns the Label of the specie A (if available)
    void SpeciesSwap(const uint& A,const uint& B);                // Permute Species A with B (safe for species C).
    bool SpeciesGetAlphabetic(void);                              // Check is species are in alphabetic order
    bool SpeciesPutAlphabetic(void);                              // Put Species in alphabetic
    string SpeciesString(void);                                   // Gives a string with the list of all the species
    uint SetSpecies(const std::deque<string>& vspecies);          // Set the species
    void GetLatticeType(xstructure& sp,xstructure& sc);           // Get all lattices
    void GetLatticeType(void);                                    // Get all lattices
    void Standard_Primitive_UnitCellForm(void);                   // Reduce the Unit Cell to Standard Primitive Form
    void GetStandardPrimitive(void);                              // stub for void Standard_Primitive_UnitCellForm(void);
    void Standard_Conventional_UnitCellForm(void);                // Reduce the Unit Cell to Standard Conventional Form
    void GetStandardConventional(void);                           // stub for void Standard_Conventional_UnitCellForm(void);
    void NiggliUnitCellForm(void);                                // Reduce the Unit Cell to Niggli Form
    void MinkowskiBasisReduction(void);                           // Reduce the Basis to the max orthogonality (Minkowski)
    void LatticeReduction(void);                                  // Lattice Reduction to Max Orthogonality (MINK) and then Niggly Form
    //DX20190905 [OBSOLETE] void BringInCell(void);                                       // Bring all the atoms in the origin
    //DX20190905 [OBSOLETE] void BringInCell(double);                                     // Bring all the atoms in the origin
    void BringInCell(double tolerance=_ZERO_TOL_, double upper_bound=1.0, double lower_bound=0.0); //DX20190904
    void BringInCompact(void);                                    // Bring all the atoms near the origin
    void BringInWignerSeitz(void);                                // Bring all the atoms in the Wigner Seitz Cell
    void GetPrimitive(void);                                      // Make it primitive, if possible
    void GetPrimitive(double tol);                                // Make it primitive, if possible
    void GetPrimitive1(void);                                     // Make it primitive, if possible
    void GetPrimitive2(void);                                     // Make it primitive, if possible
    void GetPrimitive3(void);                                     // Make it primitive, if possible
    uint GetPrimitiveCell(void);                                  // Make it primitive, if possible. Returns 1 if routine fails (RHT)   //RHT
    double MinDist(void);                                         // get minimum interatomic distance -- CO20171024
    void ReScale(const double &in_scale);                         // Change scale but keep volume fixed
    void SetScale(const double &in_scale);                        // Change scale
    void SetVolume(const double &in_volume);                      // Change volume
    void SetAutoVolume(bool use_AFLOW_defaults_in=false);         // Change volume to sum of atoms  //CO20191010
    void InflateLattice(const double &coefficient);               // Inflate lattice
    void InflateVolume(const double &coefficient);                // Inflate volume
    string platon2print(bool,bool,double,double,double,double);   // Create Platon input file >=51108
    void FakeNames(void);                                         // Fix names as fakes - useful for platon
    string platon2sg(bool P_EQUAL=DEFAULT_PLATON_P_EQUAL,
        bool P_EXACT=DEFAULT_PLATON_P_EXACT,
        double P_ang=DEFAULT_PLATON_P_ANG,
        double P_d1=DEFAULT_PLATON_P_D1,
        double P_d2=DEFAULT_PLATON_P_D2,
        double P_d3=DEFAULT_PLATON_P_D3);
    string findsym2sg(double tolerance=DEFAULT_FINDSYM_TOL);
    string findsym2execute(double tolerance=DEFAULT_FINDSYM_TOL);
    string findsym2print(double tolerance=DEFAULT_FINDSYM_TOL);
    //  string platon2sg(void);
    double GetVolume(void);                                       // Return volume
    double Volume(void);                                          // Return volume
    double GetZVAL(const vector<double>& vZVAL);                  // Given the ZVAL of each species, it returns total ZVAL of cell
    double GetPOMASS(const vector<double>& vPOMASS);              // Given the POMASS of each species, it returns total POMASS of cell
    void ClearSymmetry(void);                                     // Clear all the symmetry
    bool CalculateSymmetry(bool,double);                          // Calculate the symmetry
    bool CalculateSymmetry(void);                                 // Calculate the symmetry
    void CalculateSymmetryPointGroup(bool);                       // Calculate the symmetry
    void CalculateSymmetryPointGroup(void);                       // Calculate the symmetry
    void CalculateSymmetryFactorGroup(bool);                      // Calculate the symmetry
    void CalculateSymmetryFactorGroup(void);                      // Calculate the symmetry
    void CalculateSymmetryPointGroupCrystal(bool);                // Calculate the symmetry
    void CalculateSymmetryPointGroupCrystal(void);                // Calculate the symmetry
    void CalculateSymmetryPointGroupKLattice(bool);               // Calculate the symmetry
    void CalculateSymmetryPointGroupKLattice(void);               // Calculate the symmetry
    void CalculateSymmetryPointGroupKCrystal(bool);               // Calculate the symmetry  // ME20200114
    void CalculateSymmetryPointGroupKCrystal(void);               // Calculate the symmetry  // ME20200114
    void CalculateSymmetryPointGroupKPatterson(bool);             // Calculate the symmetry  // ME20200129
    void CalculateSymmetryPointGroupKPatterson(void);             // Calculate the symmetry  // ME20200129
    int  GenerateGridAtoms(int,int,int,int,int,int);              // generate grid of atoms
    int  GenerateGridAtoms(int,int,int);                          // generate grid of atoms
    int  GenerateGridAtoms(int);                                  // generate grid of atoms
    int  GenerateLIJK(double);                                    // generate lijk look up table
    // QUANTUM ESPRESSO AND ABINIT AND AIMS                       // --------------------------------------
    void buildGenericTitle(bool vasp_input=false,bool force_fix=false); // build a nice title with atoms
    void xstructure2qe(void);                                     // some wrap up IOs to convert format to QE
    void xstructure2vasp(void);                                   // some wrap up IOs to convert format to VASP
    void xstructure2abinit(void);                                 // some wrap up IOs to convert format to ABINIT
    void xstructure2aims(void);                                   // some wrap up IOs to convert format to AIMS
    void xstructure2cif(void);                                    // some wrap up IOs to convert format to CIF //DX20190123
    void xstructure2abccar(void);                                 // some wrap up IOs to convert format to ABCCAR //DX20190123
    //[CO20180420 - moved outside of xstructure]bool sortAtomsTypes(const _atom& a1,const _atom& a2);		// sort atoms by types
    //[CO20180420 - moved outside of xstructure]bool sortAtomsNames(const _atom& a1,const _atom& a2);		// sort atoms by names
    // OPERATORS                                                  // --------------------------------------
    const xstructure& operator=(const xstructure& b);             // some operators
    friend istream& operator>>(istream&,xstructure&);             // istream
    friend ostream& operator<<(ostream&,const xstructure&);       // ostream
    // CONTENT                                                    // --------------------------------------
    string title;                                                 // Title of the structure
    string directory;                                             // Directory where xstructure came from //DX
    string prototype;                                             // Prototype of the structure
    string info;                                                  // Info of the structure
    int iomode;                                                   // IOVASP_POSCAR/IOXXXX
    // int num_types=num_each_type.size();                        // old useless stuff
    // int num_atoms=atoms.size();                                // old useless stuff
    bool neg_scale;                                               // flag for negative scale (for printing)
    double scale;                                                 // scale (always linear A)
    bool neg_scale_second;                                        // POCC (hnf vs. tol) //CO20180409
    double scale_second;                                          // POCC hnf/stoich tol/site tol //CO20180409
    aurostd::xoption scale_third;                                 // if there is a third scale number provided, we use isentry and content_double //CO20170803 - site tol
    char coord_type[2];                                           // type of coordinates
    bool coord_flag;                                              // _COORDS_FRACTIONAL_ (0) fractional, _COORDS_CARTESIAN_ (1) cartesian.
    bool isd;                                                     // TRUE=Selective dynamics; FALSE=no selective dynamics.
    xmatrix<double> lattice;                                      // LATTICE in REAL SPACE (meters)            // vector per RAW (must trasp per algebra)
    double a,b,c,alpha,beta,gamma;                                // LATTICE in a,b,c,alpha,beta,gamma
    xmatrix<double> klattice;                                     // LATTICE in MOMENTUM SPACE (1/meters)      // vevror per RAW (must trasp per algebra)
    xvector<double> origin;                                       // origin
    xmatrix<double> f2c;                                          // transformation matrix for F vector per COLUM f2c=trasp(lattice)
    xmatrix<double> c2f;                                          // transformation matrix for C vector per ROW   c2f=inv(trasp(lattice))
    double equiv_fpos_epsilon;                                    // when they are the same DEFAULT _EQUIV_FPOS_EPS_
    std::deque<int> num_each_type;                                // WARNING: we use starting from 0
    std::deque<double> comp_each_type;                            // WARNING: we use starting from 0
    std::deque<double> stoich_each_type;                          // WARNING: we use starting from 0 - 20170724
    std::deque<_atom> atoms;                                      // WARNING: we use starting from 0
    std::deque<string> species,species_pp,species_pp_type,species_pp_version; // WARNING: we use starting from 0 // CAN BE THE ONES OF VASP5
    std::deque<double> species_pp_ZVAL; // WARNING: we use starting from 0 // CAN BE THE ONES OF VASP5
    std::deque<std::deque<double> > species_pp_vLDAU;             // WARNING: we use starting from 0 // CAN BE THE ONES OF VASP5
    std::deque<double> species_volume;                            // WARNING: we use starting from 0 // CAN BE THE ONES OF VASP5
    std::deque<double> species_mass;                              // WARNING: we use starting from 0 // CAN BE THE ONES OF VASP5
    //  ----------------------------------------------------------------------------------------
    // SYMBOLIC MATH stuff
    bool symbolic_math_representation_only;                       // print symbolic math representation only //DX20180618 
    bool constrained_symmetry_calculation;                        // append symbolic math representation for constrained symmetry calculation //DX20180618 
    vector<vector<string> > symbolic_math_lattice;                // symbolic math representation of lattice //DX20180618 
    uint num_parameters;                                          // number of parameters ANRL 20180618
    uint num_lattice_parameters;                                  // number of lattice parameters ANRL 20180618
    vector<string> prototype_parameter_list;                      // prototype parameter list ANRL 20180618
    vector<double> prototype_parameter_values;                    // prototype parameters values ANRL 20180618
    //  ----------------------------------------------------------------------------------------
    bool is_vasp4_poscar_format;                                  // flags for VASP4*
    bool is_vasp5_poscar_format;                                  // flags for VASP5*
    bool Niggli_calculated;                                       // flags for calculation
    bool Niggli_avoid;                                            // flags for avoiding the calculation
    bool Minkowski_calculated;                                    // flags for calculation
    bool Minkowski_avoid;                                         // flags for avoiding the calculation
    bool LatticeReduction_calculated;                             // flags for calculation
    bool LatticeReduction_avoid;                                  // flags for avoiding the calculation
    //  ----------------------------------------------------------------------------------------
    // PRINTING stuff
    string PrintSymbolicMathRepresentation(void);                 // Print symbolic math representation of structure //DX20180618
    string PrintUNCLE(void);                                      // Print in UNCLE format
    //  ----------------------------------------------------------------------------------------
    // LATTICE stuff
    bool Standard_Lattice_calculated;                             // flags for calculation
    bool Standard_Lattice_avoid;                                  // flags for avoiding the calculation
    bool Standard_Lattice_primitive;                              // flags for calculation
    bool Standard_Lattice_conventional;                           // flags for calculation
    bool Standard_Lattice_has_failed;                             // flags for Lattice has failed ?
    string bravais_lattice_type;                                  // lattice type as a string  (14)
    string bravais_lattice_variation_type;                        // lattice type as a string WSETYAWAN mod  (with the mods of WSETYAWAN)
    string bravais_lattice_system;                                // lattice system http://en.wikipedia.org/wiki/Bravais_lattice (7)
    string bravais_lattice_lattice_type;                          // lattice_lattice type as a string  (14)
    string bravais_lattice_lattice_variation_type;                // lattice_lattice type as a string WSETYAWAN mod  (with the mods of WSETYAWAN)
    string bravais_lattice_lattice_system;                        // lattice_lattice system http://en.wikipedia.org/wiki/Bravais_lattice (7)
    string pearson_symbol;                                        // pearson symbol as a string
    string reciprocal_lattice_type;                               // reciprocal lattice type as a string
    string reciprocal_lattice_variation_type;                     // reciprocal lattice type as a string WSETYAWAN mod
    //string reciprocal_conventional_lattice_type;                // reciprocal lattice type as a string
    string bravais_superlattice_type;                             // super lattice type as a string (identical atoms)
    string bravais_superlattice_variation_type;                   // super lattice type as a string (identical atoms) WSETYAWAN mod
    string bravais_superlattice_system;                           // lattice system http://en.wikipedia.org/wiki/Bravais_lattice (7)
    string pearson_symbol_superlattice;                           // pearson symbol of the superlattice (identical atoms)
    bool volume_changed_original2new;                             // flag for volume has changed between original and new (i.e., transformation won't work) //DX20181105
    xmatrix<double> transform_coordinates_original2new;           // transform coordinate system from original to new; (Q in ITC notation) //DX20181105
    xmatrix<double> transform_coordinates_new2original;           // transform coordinate system from new to original; (Q^-1 in ITC notation) //DX20181105
    xmatrix<double> rotate_lattice_original2new;                  // rotate from original to new lattice; (P in ITC notation) //DX20181105
    xmatrix<double> rotate_lattice_new2original;                  // rotate from new to original lattice; (P^-1 in ITC notation) //DX20181105
    //  ----------------------------------------------------------------------------------------
    // GENERAL PURPOSE LABELS                                     // general purpose label
    uint label_uint;                                              // general purpose label_uint
    int label_int;                                                // general purpose label_int
    double label_double;                                          // general purpose label_double
    // ----------------------------------------------------------------------------------------
    // ORDER PARAMETER                                            // order parameter for xstructure
    bool order_parameter_structure;                               // order parameter for xstructure
    std::vector<uint> order_parameter_atoms;                      // indices of atoms to be shuffled
    uint order_parameter_orbit;                                   // number of equivalent configurations with the factor group
    int order_parameter_sum;                                      // sum of all the order parameters
    // ----------------------------------------------------------------------------------------
    // PARTIAL OCCUPATION                                         // partial occupation for xstructure
    bool partial_occupation_flag;                                 // flags for partial occupation TRUE/FALSE
    double partial_occupation_site_tol;                           // tolerance for partial occupation site >=0.0 <=1.0   //CO20180409
    double partial_occupation_stoich_tol;                         // tolerance for partial occupation stoich >=0.0 <=1.0 //CO20180409
    int partial_occupation_HNF;                                   // volume HNF size
    vector<int> partial_occupation_sublattice;                    // contains the information about the specie# of the sublattice in the partial occupation otherwise _pocc_no_sublattice_
    // ----------------------------------------------------------------------------------------
    // GEOMETRY ENERGETICS after the QM calculations              // --------------------------------------
    void qm_clear(void);                                          // QM create/clean all the vectors
    void qm_recycle(void);                                        // QM shift data from QM to GEOM
    void qm_load(string directory,string suffix="",int=IOVASP_POSCAR);                    // QM results load from an ab-initio calculation
    bool qm_calculated;                                           // QM calculation
    double qm_scale;                                              // QM scale (always linear A)
    xmatrix<double> qm_lattice;                                   // QM LATTICE in REAL SPACE (meters)
    xmatrix<double> qm_klattice;                                  // QM LATTICE in MOMENTUM SPACE (1/meters)     // SAVED TRASP
    xvector<double> qm_origin;                                    // QM origin
    xmatrix<double> qm_f2c;                                       // QM transformation matrix for F vector per COLUM f2c=trasp(lattice)
    xmatrix<double> qm_c2f;                                       // QM transformation matrix for C vector per ROW   c2f=inv(trasp(lattice))
    std::deque<_atom> qm_atoms;                                  // QM WARNING: we use starting from 0
    std::vector<xvector<double> > qm_forces;                      // QM FORCES calculation
    bool qm_forces_write;                                         // QM FORCES calculation
    std::vector<xvector<double> > qm_positions;                   // QM POSITIONS calculation
    bool qm_positions_write;                                      // QM POSITIONS calculation
    double qm_E_cell,qm_dE_cell,qm_H_cell,qm_PV_cell,qm_P,qm_mag_cell;                     // QM energetics PER CELL
    double qm_E_atom,qm_dE_atom,qm_H_atom,qm_PV_atom,qm_mag_atom;                     // QM energetics ATOMIC
    // ----------------------------------------------------------------------------------------
    // KPOINTS                                                    // --------------------------------------
    int kpoints_mode;                                             // mode of kpoints
    int    kpoints_k1,kpoints_k2,kpoints_k3;                      // parameters that are plug during
    double kpoints_s1,kpoints_s2,kpoints_s3;                      // parameters that are plug during
    int kpoints_kmax,kpoints_kppra;                               // load/unload and calculations
    string kpoints_kscheme;                                       // of ab-initio
    // ---------------------- SYMMETRY --------------------------------------------------------
    // A=U*B but in A and B we plug vectors as columns watch lattice is per row Uc=A*inv(B)
    // A is the lattice (vectors per colum), B is the test lattice (epr column)
    // Uc is the point_group operation which operates AFTER the vector (row)
    // as: new_vector_row=old_vector_row*Uc  and point_group is the list of all the Uc !!!
    //DX+CO START
    double dist_nn_min; 
    // SYMMETRY TOLERANCE ----------------------------
    bool sym_eps_calculated;                                      // was it calculated automatically per symmetry operations (aflowSYM)?
    double sym_eps;                                               // universal tolerance for symmetry (dictates resolution and mapping tolerances)                     
    uint sym_eps_change_count;                                  // universal tolerance count for symmetry //DX20180223 - added count to xstructure
    //DX+CO END
    // POINT GROUP                                                // POINT GROUP LATTICE
    std::vector<_sym_op> pgroup;                                  // rotations/inversions operations
    bool pgroup_calculated;                                       // WARNING: we use starting from 0
    // POINT GROUP CRYSTAL                                        // POINT GROUP CRYSTAL
    std::vector<_sym_op> pgroup_xtal;                             // rotations/inversions operations
    bool pgroup_xtal_calculated;                                  // WARNING: we use starting from 0
    string crystal_family;                                        // crystal and point group properties
    string crystal_system;                                        // crystal and point group properties
    string point_group_crystal_class;                             // crystal and point group properties
    string point_group_Shoenflies;                                // crystal and point group properties
    string point_group_Hermann_Mauguin;                           // crystal and point group properties
    string point_group_orbifold;                                  // crystal and point group properties
    string point_group_type;                                      // crystal and point group properties
    string point_group_order;                                     // crystal and point group properties
    string point_group_structure;                                 // crystal and point group properties
    // POINT GROUP PATTERSON                                      // POINT GROUP PATTERSON //DX20200129
    std::vector<_sym_op> pgroupk_Patterson;                       // rotations/inversions operations
    bool pgroupk_Patterson_calculated;                            // WARNING: we use starting from 0
    // POINT GROUP KLATTICE                                       // POINT GROUP
    std::vector<_sym_op> pgroupk;                                 // rotations/inversions operations
    bool pgroupk_calculated;                                      // WARNING: we use starting from 0
    // POINT GROUP KCRYSTAL                                       // POINT GROUP
    std::vector<_sym_op> pgroupk_xtal;                            // rotations/inversions operations
    bool pgroupk_xtal_calculated;                                 // WARNING: we use starting from 0
    // FACTOR GROUP                                               // FACTOR GROUP
    std::vector<_sym_op> fgroup;                                  // rotations/inversions + incell_translations operations
    bool fgroup_calculated;                                       // WARNING: we use starting from 0
    // SPACE GROUP                                                // SPACE GROUP
    std::vector<_sym_op> sgroup;                                  // rotations/inversions + incell        //outcell_translations operations
    bool sgroup_calculated;                                       // WARNING: we use starting from 0
    double sgroup_radius;                                         // radius of application (all ops connecting objects inside the sphere)
    xvector<int> sgroup_radius_dims;                              // dimension of the radius (in +- integers)
    // SITE POINT GROUP                                           // SITE POINT GROUP
    bool agroup_calculated;                                       // WARNING: we use starting from 0
    std::vector<std::vector<_sym_op> > agroup;                    // rotations/inversions operations on sites, has one for each atom (all)
    // INEQUIVALENTE ATOMS                                        // --------------------------------------
    bool iatoms_calculated;                                       // given the symmetry, the atoms are mapped in inequivalent
    std::vector<std::vector<int> > iatoms;                        // equivalent/inequivalent atoms lookup table
    // SPACE GROUP CALCULATION WITH PLATON/FINDSYM                // with platon >= 51108
    string spacegroup;                                            // space group symbol
    string spacegrouplabel;                                       // the number with #
    string spacegroupoption;                                      // origin, axes and so on
    int    spacegroupnumber;                                      // the number
    int    spacegroupnumberoption;                                // the option as number
    bool is_spacegroup_platon,is_spacegroup_findsym,is_spacegroup_aflow; // got spacegroup
    // SPACE GROUP ITC
    //DX+CO START
    string crystal_system_ITC;                                    // aflow_symmetry_spacegroup.cpp (RHT)
    string point_group_ITC;                                       // aflow_symmetry_spacegroup.cpp (RHT)
    char bravais_label_ITC;                                       // aflow_symmetry_spacegroup.cpp (RHT)
    char lattice_label_ITC;                                       // aflow_symmetry_spacegroup.cpp (RHT)
    uint space_group_ITC;                                         // aflow_symmetry_spacegroup.cpp (RHT)
    string wyckoff_library_entry_ITC;                             // aflow_symmetry_spacegroup.cpp (RHT)
    int setting_ITC;                                              // aflow_symmetry_spacegroup.cpp (RHT) //DX20170830 - SGDATA
    xvector<double> origin_ITC;                                   // aflow_symmetry_spacegroup.cpp (RHT) //DX20170830 - SGDATA
    vector<string> general_position_ITC;                          // aflow_symmetry_spacegroup.cpp (RHT) //DX20170830 - SGDATA
    //DX+CO END
    // double volume;  USE double GetVolume(const xstructure& a);  and SetVolume //
    //  int number_of_atoms; USE (int) atoms.size();  looks you do not need.
    //DX+CO START
    vector<string> wyccar_ITC;                                    // aflow_symmetry_spacegroup.cpp (RHT)
    xmatrix<double> standard_lattice_ITC;                         // aflow_symmetry_spacegroup.cpp (RHT)
    deque<_atom> standard_basis_ITC;                              // aflow_symmetry_spacegroup.cpp (RHT)    
    vector<wyckoffsite_ITC> wyckoff_sites_ITC;                    // aflow_symmetry_spacegroup.cpp (RHT) //(x,y,z) XX
    vector<string> wyckoff_symbols_ITC;                           // aflow_symmetry_spacegroup.cpp (RHT)
    uint SpaceGroup_ITC(void);                                    // aflow_symmetry_spacegroup.cpp (RHT)
    uint SpaceGroup_ITC(double& use_tol);                         // aflow_symmetry_spacegroup.cpp (RHT)
    uint SpaceGroup_ITC(double& use_tol, bool& no_scan);          // aflow_symmetry_spacegroup.cpp (RHT)
    //uint SpaceGroup_ITC(double& use_tol, const int& manual_it);// aflow_symmetry_spacegroup.cpp (RHT)
    uint SpaceGroup_ITC(double& use_tol, const int& setting);// aflow_symmetry_spacegroup.cpp (RHT) //DX20180806
    //DX20170905 - [OBSOLETE] uint SpaceGroup_ITC(double& use_tol, double& orig_tolerance, const int& manual_it,int& change_sym_count,bool& no_scan);// aflow_symmetry_spacegroup.cpp (RHT)
    //uint SpaceGroup_ITC(double& use_tol,const int& manual_it,bool& no_scan);// aflow_symmetry_spacegroup.cpp (RHT)
    uint SpaceGroup_ITC(double& use_tol,const int& setting,bool& no_scan);// aflow_symmetry_spacegroup.cpp (RHT) //DX20180806
    uint SpaceGroup_ITC(double& use_tol,const int& manual_it,const int& setting,bool& no_scan);// aflow_symmetry_spacegroup.cpp (RHT) //DX20180806
    string aflow2sg(void);                                        // aflow_symmetry_spacegroup.cpp (DX)
    string aflow2sg(double& use_tol);                             // aflow_symmetry_spacegroup.cpp (DX)
    string aflow2sg(double& use_tol, const int& manual_it);       // aflow_symmetry_spacegroup.cpp (DX)
    //DX+CO END
    // ---------------------- FROZSL ---------------------- 
    // [OBSOLETE]  string prototype_label();
    ostringstream FROZSL_output(vector<string> Kvectors);
    // ---------------------- PHONONS ---------------------------------------------------------
    // based on the Maradudin harmonic and deformation analysis
    // LIJK OBEJCTS                                               // LIJK OBEJCTS   WORKING
    bool lijk_calculated;                                         // is calculated ?
    vector<xvector<int> >    lijk_table;                          // bravais lattice look up table l <-> i,j,k
    vector<xvector<double> > lijk_fpos;                           // bravais lattice look up table fpos same as lijk_table
    vector<xvector<double> > lijk_cpos;                           // bravais lattice look up table cpos
    xvector<int> lijk_dims;                                       // dimension
    // ----------------------------------------------------------------------------------------
    // GRID ATOMS                                                 // --------------------------------------
    bool grid_atoms_calculated;                                   // GRID ATOMS from dimsL to dimsH has been calculated ?
    xvector<int> grid_atoms_dimsL;                                // dims low of i,j,k (minus is NOT included)
    xvector<int> grid_atoms_dimsH;                                // dims high of i,j,k (plus is NOT included)
    std::deque<_atom> grid_atoms;                                // WARNING: we use starting from 0
    int grid_atoms_number;                                        // how many...
    vector<int> grid_atoms_sc2pcMap;                              //CO20170804 - mapping between grid_atoms (sc) and atoms (pc)
    vector<int> grid_atoms_pc2scMap;                              //CO20170804 - mapping between grid_atoms (sc) and atoms (pc)
    // ----------------------------------------------------------------------------------------
    // NEIGHBOURS OBEJCTS EXPERIMENTAL/UNFINISHED                 // NEIGHBOURS OBEJCTS   WORKING EXPERIMENTAL
    void neighbours_clear(void);                                  // NN create/clean all the vectors
    void neighbours_calculate(void);                              // NN shift data from QM to GEOM
    bool neighbours_calculated;                                   // NN calculation
    double neighbours_radius;                                     // radius of application
    double neighbours_dradius;                                    // delta radius of shell (bins)
    vector<vector<double> > neighbours_atoms_func_r_vs_nn;        // contains function distance vs neighbours (each atom)
    vector<vector<int> > neighbours_atoms_func_num_vs_nn;         // contains function distance vs neighbours (each atom)
    vector<double> neighbours_func_r_vs_nn;                       // contains function distance vs neighbours (all atoms)
    vector<int> neighbours_func_num_vs_nn;                        // contains function number vs neighbours (all atoms)
    // xvector<int> ndims;                                        // dimension of the radius (in +- integers)
    // std::deque<_atom> ashell;                                 // all the atoms in the shell
    // std::deque<deque<_atom> > natoms;                        // vector of vectors
    // std::vector<vector<double> > rshell;                       // vector of shells
    // std::vector<vector<int> > nshell;                          // vector of density in shells
    // int nbins;                                                 // number of bins
    // NEIGHBOURS OBEJCTS OLD-ACONVASP BUT WORKS                  // NEIGHBOURS OBEJCTS 
    // GetNeighData collects all the neighbor data between rmin and rmax and stores it for each atom in a vector of atom objects in order of increasing distance.  
    void GetNeighData(const deque<_atom>& in_atom_vec,const double& rmin, const double& rmax,deque<deque<_atom> >& neigh_mat);
    // GetStrNeighData collects all the neighbor data out to some cutoff and stores it for each atom in the structure.
    void GetStrNeighData(const double cutoff,deque<deque<_atom> >& neigh_mat);
    // ----------------------------------------------------------------------------------------
    // OUTPUT/ERROR FLAGS                                         // --------------------------------------
    bool Niggli_has_failed;                                       // Niggli has failed ?
    bool Minkowski_has_failed;                                    // Minkowski has failed ?
    bool LatticeReduction_has_failed;                             // LatticeReduction has failed ?
    bool write_lattice_flag;                                      // flag for OUTPUT printing
    bool write_klattice_flag;                                     // flag for OUTPUT printing
    bool write_inequivalent_flag;                                 // flag for OUTPUT printing
    bool write_DEBUG_flag;                                        // flag for OUTPUT printing
    bool error_flag;                                              // flag TRUE is error
    string error_string;                                          // contains type of error
    // END OF CONTENT                                             //
  private:                                                       // ---------------------------------------
    void free();                                                  // to free everything
    void copy(const xstructure& b);                               // the flag is necessary because sometimes you need to allocate the space.
};

<<<<<<< HEAD
void LightCopy(const xstructure&, xstructure&);  // ME20200220

// CO20180420
=======
//CO20180420
>>>>>>> 68ff6162
//for stream management with objects
class xStream {
  public:
    //NECESSARY PUBLIC CLASS METHODS - START
    //constructors - START
    xStream();
    //constructors - STOP
    ~xStream();
    //NECESSARY PUBLIC CLASS METHODS - END

    //getters
    ostream* getOSS() const; //CO20191110
    ofstream* getOFStream() const; //CO20191110
  protected:
    //NECESSARY private CLASS METHODS - START
    //void free();  //CO20190318 - not necessary
    void free();
    //void freeAll(); //CO20190318 - not necessary
    void copy(const xStream& b);
    void initialize(ostream&);  // ME20200427
    void initialize(ofstream&, ostream&);  // ME20200427
    //NECESSARY END CLASS METHODS - END
    //logger variables
    ostream* p_oss;
    ofstream* p_FileMESSAGE;
    bool f_new_ofstream;  //for deletion later
    //general setters
    void setOFStream(ofstream& FileMESSAGE);
    void setOSS(ostream& oss);
};

// for queue
class _xqsub {
  public:
    // trivial constructurs/destuctors/operators
    _xqsub();                                                     // default, just allocate
    ~_xqsub();                                                    // kill everything
    _xqsub(const _xqsub& b);                                      // constructor copy
    const _xqsub& operator=(const _xqsub &b);                     // copy
    void clear(void);                                             // clear
    stringstream QSUB;                                            //
    stringstream QSUB_orig;                                       //
    bool         QSUB_generated;                                  //
    bool         QSUB_changed;                                    //
  private:                                                       //
    void free();                                                  // free space
    void copy(const _xqsub& b);                                   //
};

// for a vasp run
class _xvasp {
  public:
    // trivial constructurs/destuctors/operators
    _xvasp();                                                     // default, just allocate
    ~_xvasp();                                                    // kill everything
    _xvasp(const _xvasp& b);                                      // constructor copy
    const _xvasp& operator=(const _xvasp &b);                     // copy
    void clear(void);                                             // clear
    // aflow_xatom.cpp contains the code
    // CONTENT
    xstructure   str;
    string       Directory;
    string       AnalyzeLabel;
    _xqsub       xqsub;
    xoption      aopts;
    // --------------------------------
    // VASP INPUT CONTENT
    // [OBSOLETE] bool         AFLOWIN_FLAG::VASP;
    stringstream POSCAR;
    stringstream POSCAR_orig;
    // [OBSOLETE] bool         POSCAR_generated;
    // [OBSOLETE] bool         POSCAR_changed;
    uint         POSCAR_index;
    stringstream INCAR;
    stringstream INCAR_orig;
    // [OBSOLETE] bool         INCAR_generated;
    // [OBSOLETE] bool         INCAR_changed;
    stringstream KPOINTS;
    stringstream KPOINTS_orig;
    // [OBSOLETE] bool         KPOINTS_generated;
    // [OBSOLETE] bool         KPOINTS_changed;
    stringstream POTCAR;
    stringstream POTCAR_orig;
    // [OBSOLETE] bool         POTCAR_generated;
    // [OBSOLETE] bool         POTCAR_changed;
    string       POTCAR_TYPE;
    bool         POTCAR_TYPE_DATE_PRINT_flag;  // to add Zr:POT_PAW:01Apr2001 to directory...
    bool         POTCAR_TYPE_PRINT_flag;  // to add Zr:POT_PAW to directory... (no date) //CO20181226
    double       POTCAR_ENMAX;
    double       POTCAR_ENMIN;
    bool         POTCAR_PAW;
    stringstream POTCAR_POTENTIALS;
    deque<string> POTCAR_AUID; // md5sum one line by one line of the POTCAR
    // --------------------------------
    // VASP INPUT CONTENT
    stringstream OUTCAR;  // OUTPUT
    stringstream CONTCAR; // OUTPUT
    stringstream OSZICAR; // OUTPUT
    // --------------------------------
    // QE INPUT CONTENT
    // [OBSOLETE] bool         AFLOWIN_FLAG::QE;                // FUTURE
    stringstream QE_GEOM;                        // FUTURE
    stringstream QE_GEOM_orig;                   // FUTURE
    bool         QE_GEOM_generated;              // FUTURE
    bool         QE_GEOM_changed;                // FUTURE
    uint         QE_GEOM_index;                  // FUTURE
    // --------------------------------
    // ABINIT INPUT CONTENT
    // [OBSOLETE] bool         AFLOWIN_FLAG::ABINIT;            // FUTURE
    // --------------------------------
    // AIMS INPUT CONTENT
    // [OBSOLETE] bool         AFLOWIN_FLAG::AIMS;            // FUTURE
    // --------------------------------
    int          NCPUS;
    int          NRELAX; // job to do         // -1 (static) 0(error) 1,2,3,4.... (relaxes)  -2(run kpoints)
    int          NRELAXING; // job doing (to monitor odd/even)
    // --------------------------------
    // content for AVASP generation
    bool   AVASP_aflowin_only_if_missing;                          //
    bool AVASP_arun;  //ME20181019
    string AVASP_arun_mode;  //ME20181019
    string AVASP_arun_runname;  //ME20181019
    xoption aplopts;  //ME20181025
    xoption aaplopts;  //ME20181025
    string AVASP_dirbase;
    string AVASP_libbase;
    string AVASP_label;
    string AVASP_parameters;
    string AVASP_pocc_parameters; //CO20181226
    string AVASP_pocc_tol; //CO20181226
    double AVASP_volume_in;
    string AVASP_potential;
    bool   AVASP_alpha_fix;
    uint   AVASP_prototype_mode;
    bool   AVASP_prototype_from_library_;
    bool   AVASP_directory_from_library_;
    // [OBSOLETE] xoption AVASP_flag_AFLOW_WRITE;
    // [OBSOLETE] bool   AVASP_flag_AUTO_PSEUDOPOTENTIALS;
    // [OBSOLETE] bool   AVASP_flag_NBANDS;
    // [OBSOLETE] bool   AVASP_flag_POTIM;
    // [OBSOLETE] double AVASP_value_POTIM;
    // [OBSOLETE] bool   AVASP_flag_PSTRESS;
    // [OBSOLETE] double AVASP_value_PSTRESS;
    // [OBSOLETE] bool   AVASP_flag_EDIFFG;
    // [OBSOLETE] double AVASP_value_EDIFFG;  
    // [OBSOLETE] bool   AVASP_flag_SKIP_NOMIX;
    // [OBSOLETE] bool   AVASP_flag_WAVECAR;
    // [OBSOLETE] bool   AVASP_flag_CHGCAR;
    // [OBSOLETE] bool   AVASP_flag_SPIN;
    // [OBSOLETE] bool   AVASP_flag_SPIN_REMOVE_RELAX_1;
    // [OBSOLETE] bool   AVASP_flag_SPIN_REMOVE_RELAX_2;
    // [OBSOLETE] bool   AVASP_flag_BADER;
    // [OBSOLETE] bool   AVASP_flag_ELF;
    // [OBSOLETE] bool   AVASP_flag_LSCOUPLING;
    // [OBSOLETE] bool   AVASP_flag_AUTO_MAGMOM;
    // [OBSOLETE] bool   AVASP_flag_RELAX_FORCES;
    int    AVASP_value_NSW;
    // [OBSOLETE] bool   AVASP_flag_KPPRA;
    int    AVASP_value_KPPRA;
    string AVASP_KSCHEME;
    int    AVASP_value_KPPRA_STATIC;
    string AVASP_STATIC_KSCHEME;
    string AVASP_KPOINTS; //ME20181226
    // [OBSOLETE] bool   AVASP_flag_PRECISION_flag;
    string AVASP_flag_PRECISION_scheme;
    // [OBSOLETE] bool   AVASP_flag_PRECISION_preserved;
    // [OBSOLETE] bool   AVASP_flag_ALGO_flag;
    string AVASP_flag_ALGO_scheme;
    // [OBSOLETE] bool   AVASP_flag_ALGO_preserved;
    // [OBSOLETE] string AVASP_flag_METAGGA_scheme;
    // [OBSOLETE] tring AVASP_flag_IVDW_scheme;
    // [OBSOLETE] bool   AVASP_flag_ABMIX_flag;
    string AVASP_flag_ABMIX_scheme;
    xoption AVASP_flag_TYPE;   // TYPE 
    // [OBSOLETE] bool   AVASP_flag_forceLDAU;
    // [OBSOLETE] bool   AVASP_flag_forceNOLDAU;  
    // [OBSOLETE] bool   AVASP_flag_LDAU1;
    // [OBSOLETE] bool   AVASP_flag_LDAU2;
    // [OBSOLETE] bool   AVASP_flag_LDAU_ADIABATIC;
    // [OBSOLETE] bool   AVASP_flag_LDAU_CUTOFF;
    string AVASP_LDAU_PARAMETERS_STRING;
    double AVASP_LDAU_PARAMETERS_UJSUM;
    // [OBSOLETE] xoption AVASP_flag_CONVERT_UNIT_CELL;   // CONVERT_UNIT_CELL
    // [OBSOLETE] bool   AVASP_flag_PRESERVE_VOLUME;
    // [OBSOLETE] bool   AVASP_flag_EXTRA_INCAR;
    stringstream AVASP_EXTRA_INCAR;
    vector<string> AVASP_INCAR_KEYWORD; //ME20181226
    stringstream AVASP_INCAR_EXPLICIT_START_STOP; //ME20181226
    vector<string> AVASP_KPOINTS_KEYWORD; //ME20181226
    stringstream AVASP_KPOINTS_EXPLICIT_START_STOP; //ME20181226
    vector<string> AVASP_POTCAR_KEYWORD; //ME20181226
    bool   AVASP_flag_MPI;
    bool   AVASP_flag_RUN_RELAX;
    bool   AVASP_flag_RUN_RELAX_STATIC;
    bool   AVASP_flag_RUN_RELAX_STATIC_BANDS;
    bool   AVASP_flag_RUN_STATIC_BANDS;
    string AVASP_path_BANDS;
    uint   AVASP_value_BANDS_GRID;
    bool   AVASP_flag_RUN_STATIC;
    bool   AVASP_flag_GENERATE;
    // [OBSOLETE] xoption AVASP_flag_preserve;   // PRESERVE
    // [OBSOLETE] //  bool   AVASP_flag_preserve_POSCAR;
    // [OBSOLETE] //  bool   AVASP_flag_preserve_KPOINTS;
    // [OBSOLETE] //  bool   AVASP_flag_preserve_CHGCAR;
    // [OBSOLETE] //  bool   AVASP_flag_preserve_WAVECAR;
    // [OBSOLETE] //  bool   AVASP_flag_preserve_WAVEDER;
    // -------------------------------- FUNCTIONS
    double GetZVAL(void);
    double GetCellAtomZVAL(string mode);  // CELL ATOM
    double GetPOMASS(void);
    double GetCellAtomPOMASS(string mode); // CELL ATOM
  private:                                                       //
    void free();                                                  // free space
    void copy(const _xvasp& b);                                   //
};

//for an aims run
class _xaims {
  public:
    _xaims();
    ~_xaims();
    _xaims(const _xaims& b);
    const _xaims& operator=(const _xaims& b);
    void clear();
    uint          GEOM_index;
    xstructure    str;
    string        Directory;
    _xqsub        xqsub;
    xoption       aopts;
    int           NCPUS;
    // --------------------------------
    // AIMS INPUT CONTENT
    stringstream  CONTROL;
    stringstream  CONTROL_orig;
    bool          CONTROL_generated;
    bool          CONTROL_changed;
    string        CONTROL_FILE_NAME;
    stringstream  GEOM;
    stringstream  GEOM_orig;
    bool          GEOM_generated;
    bool          GEOM_changed;
    string        GEOM_FILE_NAME;
    string        OUTPUT_FILE_NAME;
  private:                                                       //
    void free();                                                  // free space
    void copy(const _xaims& b);                                   //
};

// for a alien run
class _xalien {
  public:
    // trivial constructurs/destuctors/operators
    _xalien();                                                    // default, just allocate
    ~_xalien();                                                   // kill everything
    _xalien(const _xalien& b);                                    // constructor copy
    const _xalien& operator=(const _xalien &b);                   // copy
    void clear(void);                                             // clear
    // aflow_xatom.cpp contains the code
    // CONTENT
    string       Directory;
    _xqsub       xqsub;
    stringstream INPUT;
    stringstream INPUT_orig;
    bool         INPUT_generated;
    bool         INPUT_changed;
    string       INPUT_FILE_NAME;
    string       OUTPUT_FILE_NAME;
    // ----------------
    int          NCPUS;
    int          NRELAX;          // -1 (static) 0(error) 1,2,3,4.... (relaxes)  -2(run kpoints)
  private:                                                       //
    void free();                                                  // free space
    void copy(const _xalien& b);                                  //
};

// for a generic run
class _xinput {
  public:
    _xinput();
    _xinput(_xvasp& xvasp);
    _xinput(_xaims& xaims);
    _xinput(_xalien& xalien);
    ~_xinput();
    _xinput(const _xinput& b);
    const _xinput& operator=(const _xinput &b);
    void clear();
    bool AFLOW_MODE_VASP;
    _xvasp xvasp;
    bool AFLOW_MODE_AIMS;
    _xaims xaims;
    bool AFLOW_MODE_ALIEN;
    _xalien xalien;
    void setXVASP(_xvasp& xvasp);
    void setXAIMS(_xaims& xaims);
    void setXALIEN(_xalien& xalien);
    xstructure& getXStr();
    string& getDirectory();
    void setXStr(const xstructure& str,bool set_all=false);
    void setDirectory(const string Directory,bool set_all=false);
  private:
    void free();
    void copy(const _xinput& b);
};

// typedef struct { //
//   //  _xvasp   *pxvasp; //
//   _aflags  *paflags; //
//   // _kflags  *pkflags; //
//   // _vflags  *pvflags; //
//   // string   stringA; //
//   // string   stringB; //
//   // int      mode; //
//   // ofstream *pFileMESSAGE; //
//   // bool     *pQUIET; //
//   char  ***pargv; //
//   bool    *pbusy; //
// } _threaded_KBIN_params; //

//void xstructure::free();
//void xstructure::copy(const xstructure& b);
//xstructure::xstructure(string structure_title);
//xstructure::xstructure(const xstructure& b);
//xstructure::~xstructure();
//const xstructure& xstructure::operator=(const xstructure& b);
xstructure GetStructure(const int& iomode,ifstream& input);     // plug from cin
xstructure GetStructure(const int& iomode,const string& Directory); // plug from a directory
//void xstructure::SetCoordinates(const int& mode);
xstructure SetSDNumbers(const xstructure& a,const vector<string>& in_sd);
xstructure SetSDTypes(const xstructure& a,const vector<string>& in_sd);
vector<int> GetTypes(const xstructure& a);
vector<string> GetNames(const xstructure& a);
vector<string> GetCleanNames(const xstructure& a);
vector<double> GetSpins(const xstructure& a);
string GetElementName(string stringin);
string GetSpaceGroupName(int spacegroupnumber, string directory=""); //DX20180526 - add directory
int GetSpaceGroupNumber(const string& spacegroupsymbol, string directory=""); //DX20190708
string GetSpaceGroupLabel(int spacegroupnumber);
string GetSpaceGroupSchoenflies(int spacegroupnumber, string directory=""); //DX20170901 //DX20180526 - add directory
string GetSpaceGroupHall(int spacegroupnumber, int setting=1, string directory=""); //DX20170901 //DX20180526 - add directory //DX20180806 - added setting
string GetLaueLabel(string& point_group); //DX20170901 //DX20180526 - add directory

#define RADIANS 0
#define DEGREES  1
#define _calculate_symmetry_default_sgroup_radius_   2.0

xmatrix<double> MetricTensor(const xstructure& a); //CO20180409
xmatrix<double> MetricTensor(const xmatrix<double>& lattice,double scale=1.0); //CO20180409
xmatrix<double> ReciprocalLattice(const xstructure& a); //CO20180409
xmatrix<double> ReciprocalLattice(const xmatrix<double>& rlattice,double scale=1.0); //CO20180409
string KPPRA(int& k1,int& k2,int& k3,const xmatrix<double>& rlattice,const int& NK);
string KPPRA(xstructure& str,const int& _NK);
string KPPRA_DELTA(int& k1,int& k2,int& k3,const xmatrix<double>& rlattice,const double& DK);
string KPPRA_DELTA(xstructure& str,const double& DK);
int GetNBANDS(int electrons,int nions,int spineach,bool ispin);
double GetZVAL(const stringstream& sss,vector<double>& vZVAL);
double GetZVAL(const _xvasp& xvasp,vector<double>& vZVAL);
double GetZVAL(const string& directory,vector<double>& vZVAL);
double GetCellAtomZVAL(const stringstream& sss,vector<double>& vZVAL,const stringstream& sstr,vector<double>& sZVAL,string mode);  // sss sstr returns ZVAL cell, VAL and sZVAL
double GetCellAtomZVAL(const string& directory,vector<double>& vZVAL,vector<double>& sZVAL,string mode);  // from directory POT/POS returns total ZVAL cell, vZVAL and sZVAL
double GetPOMASS(const stringstream& sss,vector<double>& vPOMASS);
double GetPOMASS(const _xvasp& xvasp,vector<double>& vPOMASS);
double GetPOMASS(const string& directory,vector<double>& vPOMASS);
double GetCellAtomPOMASS(const stringstream& sss,vector<double>& vPOMASS,const stringstream& sstr,vector<double>& sPOMASS,string mode);  // sss sstr returns POMASS cell, VAL and sPOMASS
double GetCellAtomPOMASS(const string& directory,vector<double>& vPOMASS,vector<double>& sPOMASS,string mode);  // from directory POT/POS returns total POMASS cell, vPOMASS and sPOMASS
double GetVol(const xmatrix<double>& lat);
double det(const xvector<double>& v1,const xvector<double>& v2,const xvector<double>& v3);
double GetVol(const xvector<double>& v1,const xvector<double>& v2,const xvector<double>& v3);
double det(const double&,const double&,const double&,const double&,const double&,const double&,const double&,const double&,const double&);
//double getcos(const xvector<double>& a,const xvector<double>& b);  // removed and put in aurostd_xvector.h as cos(xvector,xvector) and sin(xvector,xvector)
xvector<double> Getabc_angles(const xmatrix<double>& lat,const int& mode);
xvector<long double> Getabc_angles(const xmatrix<long double>& lat,const int& mode);
xvector<double> Getabc_angles(const xmatrix<double>& lat,const xvector<int>& permut,const int& mode);
xvector<double> Getabc_angles(const xvector<double>& r1,const xvector<double>& r2,const xvector<double>& r3,const int& mode);
xvector<double> Getabc_angles(const xvector<double>& r1,const xvector<double>& r2,const xvector<double>& r3,const xvector<int>& permut,const int& mode);
#define _Getabc_angles Getabc_angles
//#define _Getabc_angles __NO_USE_Sortabc_angles
xvector<double> Sortabc_angles(const xmatrix<double>& lat,const int& mode);
xmatrix<double> GetClat(const xvector<double>& abc_angles);
xmatrix<double> GetClat(const double &a,const double &b,const double &c,const double &alpha,const double &beta,const double &gamma);
xstructure GetIntpolStr(xstructure strA,xstructure strB,const double& f,const string& path_flag);
double RadiusSphereLattice(const xmatrix<double>& lattice,double scale=1.0); //CO20180409
xvector<int> LatticeDimensionSphere(const xmatrix<double>& lattice,double radius,double scale=1.0); //CO20180409
xvector<int> LatticeDimensionSphere(const xstructure& str,double radius);
void resetLatticeDimensions(const xmatrix<double>& lattice, double radius, xvector<int>& dims,
    vector<xvector<double> >& l1, vector<xvector<double> >& l2, 
    vector<xvector<double> >& l3, vector<int>& a_index, 
    vector<int>& b_index, vector<int>& c_index); //DX20191122
xvector<double> F2C(const double& scale,const xmatrix<double>& lattice,const xvector<double>& fpos);    // fpos are F components per COLUMS !
xvector<double> F2C(const xmatrix<double>& lattice,const xvector<double>& fpos);                        // fpos are F components per COLUMS !
xvector<double> C2F(const double& scale,const xmatrix<double>& lattice,const xvector<double>& cpos);    // cpos are C components per COLUMS !
xvector<double> C2F(const xmatrix<double>& lattice,const xvector<double>& cpos);                        // cpos are C components per COLUMS !
xmatrix<double> F2C(const double& scale,const xmatrix<double>& lattice,const xmatrix<double>& fpos);    // fpos are F components per COLUMS !
xmatrix<double> F2C(const xmatrix<double>& lattice,const xmatrix<double>& fpos);                        // fpos are F components per COLUMS !
xmatrix<double> C2F(const double& scale,const xmatrix<double>& lattice,const xmatrix<double>& cpos);    // cpos are C components per COLUMS !
xmatrix<double> C2F(const xmatrix<double>& lattice,const xmatrix<double>& cpos);                        // cpos are C components per COLUMS !
_atom F2C(const double& scale,const xmatrix<double>& lattice,const _atom& iatom);                       // atom.fpos are F components per COLUMS !
_atom F2C(const xstructure& str,const _atom& iatom);                                                    // atom.fpos are F components per COLUMS !
_atom C2F(const double& scale,const xmatrix<double>& lattice,const _atom& iatom);                       // atom.cpos are C components per COLUMS !
_atom C2F(const xmatrix<double>& lattice,const _atom& iatom);                                           // atom.cpos are C components per COLUMS !
_atom F2C(const double& scale,const xstructure& str,const _atom& iatom);                                // atom.fpos are F components per COLUMS !
_atom F2C(const xstructure& str,const _atom& iatom);                                                    // atom.fpos are F components per COLUMS !
_atom C2F(const double& scale,const xstructure& str,const _atom& iatom);                                // atom.fpos are F components per COLUMS !
_atom C2F(const xstructure& str,const _atom& iatom);                                                    // atom.cpos are C components per COLUMS !
xmatrix<double> FF2CC(const double& scale,const xmatrix<double>& lattice,const xmatrix<double>& fmat);  // fmat is an operation in F coordinates
xmatrix<double> FF2CC(const xmatrix<double>& lattice,const xmatrix<double>& fmat);                      // fmat is an operation in F coordinates
xmatrix<double> CC2FF(const double& scale,const xmatrix<double>& lattice,const xmatrix<double>& cmat);  // cmat is an operation in C coordinates
xmatrix<double> CC2FF(const xmatrix<double>& lattice,const xmatrix<double>& cmat);                      // cmat is an operation in C coordinates
//DX20190905 START
//BringInCellInPlace() overloads
void BringInCellInPlace(double&, double=_ZERO_TOL_, double=1.0, double=0.0);  //ME+DX20190409
void BringInCellInPlace(xvector<double>&, double=_ZERO_TOL_, double=1.0, double=0.0);  //ME+DX20190409
void BringInCellInPlace(_atom& atom_in, const xmatrix<double>& lattice, double tolerance=_ZERO_TOL_, double upper_bound=1.0, double lower_bound=0.0); //DX20190904
void BringInCellInPlace(xstructure& xstr, double tolerance=_ZERO_TOL_, double upper_bound=1.0, double lower_bound=0.0); //DX20190904

//BringInCell() overloads
double BringInCell(double, double=_ZERO_TOL_, double=1.0, double=0.0);  //ME+DX20190409
xvector<double> BringInCell(const xvector<double>& fpos_in, double tolerance=_ZERO_TOL_, double upper_bound=1.0, double lower_bound=0.0); //DX20190904
_atom BringInCell(const _atom& atom_in, const xmatrix<double>& lattice, double tolerance=_ZERO_TOL_, double upper_bound=1.0, double lower_bound=0.0); //DX20190904
xstructure BringInCell(const xstructure& xstr_in, double tolerance=_ZERO_TOL_, double upper_bound=1.0, double lower_bound=0.0); //DX20190904

//BringInCellFPOS overloads
void BringInCellInPlaceFPOS(_atom& atom_in, double tolerance=_ZERO_TOL_, double upper_bound=1.0, double lower_bound=0.0); //DX20190904
_atom BringInCellFPOS(const _atom& atom_in, double tolerance=_ZERO_TOL_, double upper_bound=1.0, double lower_bound=0.0); //DX20190904
//DX20190905 END
//DX+CO START
//DX20190905 [OBSOLETE] double BringInCell(const double& x);
//DX20190905 [OBSOLETE] double BringInCell_20161115(const double& x);
//DX20190905 [OBSOLETE] double BringInCell_20160101(const double& x);
//DX20190905 [OBSOLETE] double BringInCell(const double& x);
//DX20190905 [OBSOLETE] double BringInCell_20160101(const double& x);
//DX20190905 [OBSOLETE] xvector<double> BringInCell(const xvector<double>& v_in,double epsilon);
//DX20190905 [OBSOLETE] xvector<double> BringInCell_20161115(const xvector<double>& v_in,double epsilon);
//DX20190905 [OBSOLETE] xvector<double> BringInCell_20160101(const xvector<double>& v_in,double epsilon);
//DX20190905 [OBSOLETE] xvector<double> BringInCell(const xvector<double>& v_in);
//DX20190905 [OBSOLETE] xvector<double> BringInCell2(const xvector<double>& v_in);
//DX20190905 [OBSOLETE] xvector<double> BringInCell2_20161115(const xvector<double>& v_in);
//DX20190905 [OBSOLETE] xvector<double> BringInCell2_20160101(const xvector<double>& v_in, double tolerance);
//DX+CO END
xstructure IdenticalAtoms(const xstructure& a);                                // Make identical atoms
//xstructure SwapSpecies(const xstructure& a,const uint& A,const uint& B);       // Permute Species A with B (safe for species C).
//xstructure SwapCoordinates(const xstructure& str,const uint& i,const uint& j); // Permute Coordinates i with j
//string SpeciesLabel(const xstructure& a,const uint& A);                        // Returns the Label of the specie A (if available)
//string SpeciesString(const xstructure& a);                                           // Gives a string with the list of all the species
bool GetNiggliCell(const xmatrix<double>& in_lat,xmatrix<double>& niggli_lat,xmatrix<double>& P,xmatrix<double>& Q);
bool GetNiggliCell_20180213(const xmatrix<double>& in_lat,xmatrix<double>& niggli_lat,xmatrix<double>& P,xmatrix<double>& Q); //DX20180213 - new dated function
bool GetNiggliCell_20180101(const xmatrix<double>& in_lat,xmatrix<double>& niggli_lat,xmatrix<double>& P,xmatrix<double>& Q); //DX20180213 - old dated function
// standard lattice reduction and type
string GetLatticeType(xmatrix<double> lattice);
string GetLatticeType(xvector<double> data);
xstructure Standard_Primitive_UnitCellForm(const xstructure& a);
xstructure GetStandardPrimitive(const xstructure& a);
xmatrix<double> GetStandardPrimitive(xmatrix<double> lattice);
xvector<double> GetStandardPrimitive(xvector<double> data);
xstructure Standard_Conventional_UnitCellForm(const xstructure& a);
xstructure GetStandardConventional(const xstructure& a);
xmatrix<double> GetStandardConventional(xmatrix<double> lattice);
xvector<double> GetStandardConventional(xvector<double> data);
// niggli
xstructure GetNiggliStr(const xstructure& in_str);
xmatrix<double> GetNiggliStr(const xmatrix<double>& lattice);
xstructure NiggliUnitCellForm(const xstructure& a);
xmatrix<double> NiggliUnitCellForm(const xmatrix<double>& lattice);
// minkowsky
xstructure MinkowskiBasisReduction(const xstructure& a);
xmatrix<double> MinkowskiBasisReduction(const xmatrix<double>& lattice);
// optimal lattice reduction
xstructure LatticeReduction(const xstructure& a);
xmatrix<double> LatticeReduction(const xmatrix<double>& lattice);
//CO20170807 START
//DX20190214 [OBSOLETE] deque<_atom> foldAtomsInCell(deque<_atom>& atoms, xmatrix<double>& c2f_new, xmatrix<double>& f2c_new, bool skew); //CO20190520 - removed pointers for bools and doubles, added const where possible
deque<_atom> foldAtomsInCell(const xstructure& a, const xmatrix<double>& lattice_new, bool skew, double tol, bool check_min_dists=true); //CO20190520 - removed pointers for bools and doubles, added const where possible //DX20190619 - added check_min_dists bool
deque<_atom> foldAtomsInCell(const deque<_atom>& atoms, const xmatrix<double>& lattice_orig, const xmatrix<double>& lattice_new, bool skew, double tol, bool check_min_dists=true); //CO20190520 - removed pointers for bools and doubles, added const where possible //DX20190619 = added check_min_dists bool
xstructure GetPrimitiveVASP(const xstructure& a);
xstructure GetPrimitiveVASP(const xstructure& a,double tol);
//CO20170807 STOP
// bring cell in,compact, wigner seitz
//DX20190905 [OBSOLETE] _atom BringInCell(const _atom& atom_in,const xmatrix<double>& lattice,double epsilon);
//DX20190905 [OBSOLETE] //DX+CO START
//DX20190905 [OBSOLETE] _atom BringInCell_20161115(const _atom& atom_in,const xmatrix<double>& lattice,double epsilon); //DX
//DX20190905 [OBSOLETE] _atom BringInCell_20160101(const _atom& atom_in,const xmatrix<double>& lattice,double epsilon); //DX
//DX20190905 [OBSOLETE] _atom BringInCell(const _atom& atom_in,const xmatrix<double>& lattice);
//DX20190905 [OBSOLETE] _atom BringInCell_20161115(const _atom& atom_in,const xmatrix<double>& lattice); //DX
//DX20190905 [OBSOLETE] _atom BringInCell_20160101(const _atom& atom_in,const xmatrix<double>& lattice); //DX
//DX20190905 [OBSOLETE] xstructure BringInCell(const xstructure& a,double epsilon);
//DX20190905 [OBSOLETE] xstructure BringInCell_20161115(const xstructure& a,double epsilon); //DX
//DX20190905 [OBSOLETE] xstructure BringInCell_20160101(const xstructure& a,double epsilon); //DX
//DX20190905 [OBSOLETE] xstructure BringInCell(const xstructure& a);
//DX20190905 [OBSOLETE] xstructure BringInCell_20161115(const xstructure& a); //DX
//DX20190905 [OBSOLETE] xstructure BringInCell_20160101(const xstructure& a); //DX
//DX20190905 [OBSOLETE] //DX+CO END
xstructure BringInCompact(const xstructure& a);
xstructure BringInWignerSeitz(const xstructure& a);
// primitive stuff
xstructure GetPrimitive(const xstructure& a);
xstructure GetPrimitive(const xstructure& a,double tol);
xstructure GetPrimitive1(const xstructure& a);
xstructure GetPrimitive2(const xstructure& a);
xstructure GetPrimitive3(const xstructure& a);
bool IsTranslationFVector(const xstructure& a,const xvector<double>& ftvec);
bool IsTranslationCVector(const xstructure& a,const xvector<double>& ctvec);
// other eggs
xstructure ReScale(const xstructure& a,const double& in_scale);
xstructure SetScale(const xstructure& a,const double& in_scale);
xstructure SetVolume(const xstructure& a,const double& in_volume);
xstructure InflateLattice(const xstructure& a,const double& coefficient);
xstructure InflateVolume(const xstructure& a,const double& coefficient);
double GetVolume(const xstructure& a);
double Volume(const xstructure& a);
//DX20180726 START
_atom BringCloseToOrigin(_atom& atom, xmatrix<double>& f2c);
bool uniqueAtomInCell(_atom& atom, deque<_atom>& atoms);
bool alreadyInCell(_atom& atom, deque<_atom> atoms);
//DX20180726 END
//DX+CO START
bool atomInCell(const _atom& atom, double tolerance=_ZERO_TOL_); //DX20191125
bool inCell(const xvector<double>& pos_vec, double tolerance=_ZERO_TOL_); //DX20191125 - added tolerance
//DX+CO END
xstructure GetSuperCell(const xstructure& a,const xmatrix<double>& sc);
xstructure GetSuperCell(const xstructure& a,const xvector<double>& sc);
xstructure GetSuperCell(const xstructure& a,const xvector<int>& sc);
xstructure GetSuperCell(const xstructure& a, const int& sc11,const int& sc12,const int& sc13, const int& sc21,const int& sc22,const int& sc23, const int& sc31,const int& sc32,const int& sc33);
xstructure GetSuperCell(const xstructure& a,const int& sc1,const int& sc2,const int& sc3);
//CO START
xstructure GetSuperCell(const xstructure& a,const xmatrix<double>& sc,vector<int>& sc2pcMap,vector<int>& pc2scMap,bool get_symmetry, bool get_full_basis, bool force_supercell_matrix=false,bool force_strict_pc2scMap=false); //DX20190319 - added force_supercell_matrix //CO20190409 - added force_strict_pc2scMap
xstructure GetSuperCell(const xstructure& a,const xvector<double>& sc,vector<int>& sc2pcMap,vector<int>& pc2scMap,bool get_symmetry, bool get_full_basis, bool force_supercell_matrix=false,bool force_strict_pc2scMap=false); //DX20190319 - added force_supercell_matrix //CO20190409 - added force_strict_pc2scMap
xstructure GetSuperCell(const xstructure& a,const xvector<int>& sc,vector<int>& sc2pcMap,vector<int>& pc2scMap,bool get_symmetry, bool get_full_basis, bool force_supercell_matrix=false,bool force_strict_pc2scMap=false); //DX20190319 - added force_supercell_matrix  //CO20190409 - added force_strict_pc2scMap
xstructure GetSuperCell(const xstructure& a,const int& sc11,const int& sc12,const int& sc13, const int& sc21,const int& sc22,const int& sc23, const int& sc31,const int& sc32,const int& sc33,vector<int>& sc2pcMap,vector<int>& pc2scMap,bool get_symmetry, bool get_full_basis, bool force_supercell_matrix=false,bool force_strict_pc2scMap=false); //DX20190319 - added force_supercell_matrix //CO20190409 - added force_strict_pc2scMap
xstructure GetSuperCell(const xstructure& a,const int& sc1,const int& sc2,const int& sc3,vector<int>& sc2pcMap,vector<int>& pc2scMap,bool get_symmetry, bool get_full_basis, bool force_supercell_matrix=false,bool force_strict_pc2scMap=false); //DX20190319 - added force_supercell_matrix  //CO20190409 - added force_strict_pc2scMap
//CO END
bool CalculateSymmetry(xstructure& str,bool ossverbose,ostream& oss,bool fffverbose,double radius);
bool CalculateSymmetry(xstructure& str,bool ossverbose,ostream& oss,bool fffverbose);
bool CalculateSymmetry(xstructure& str,bool ossverbose,ostream& oss,double radius);
bool CalculateSymmetry(xstructure& str,bool ossverbose,double radius);
bool CalculateSymmetry(xstructure& str,double radius);
bool CalculateSymmetry(xstructure& str,bool ossverbose);
bool CalculateSymmetry(xstructure& str);
void CalculateSymmetryPointGroup(xstructure& str,bool ossverbose,ostream& oss,bool fffverbose);
void CalculateSymmetryPointGroup(xstructure& str,bool ossverbose,ostream& oss);
void CalculateSymmetryPointGroup(xstructure& str,bool ossverbose);
void CalculateSymmetryPointGroup(xstructure& str);
void CalculateSymmetryPointGroupCrystal(xstructure& str,bool ossverbose,ostream& oss,bool fffverbose);
void CalculateSymmetryPointGroupCrystal(xstructure& str,bool ossverbose,ostream& oss);
void CalculateSymmetryPointGroupCrystal(xstructure& str,bool ossverbose);
void CalculateSymmetryPointGroupCrystal(xstructure& str);
void CalculateSymmetryFactorGroup(xstructure& str,bool ossverbose,ostream& oss,bool fffverbose);
void CalculateSymmetryFactorGroup(xstructure& str,bool ossverbose,ostream& oss);
void CalculateSymmetryFactorGroup(xstructure& str,bool ossverbose);
void CalculateSymmetryFactorGroup(xstructure& str);
void CalculateSymmetryPointGroupKLattice(xstructure& str,bool ossverbose,ostream& oss,bool fffverbose);
void CalculateSymmetryPointGroupKLattice(xstructure& str,bool ossverbose,ostream& oss);
void CalculateSymmetryPointGroupKLattice(xstructure& str,bool ossverbose);
void CalculateSymmetryPointGroupKLattice(xstructure& str);
void CalculateSymmetryPointGroupKCrystal(xstructure& str,bool ossverbose,ostream& oss,bool fffverbose);  // ME20200114
void CalculateSymmetryPointGroupKCrystal(xstructure& str,bool ossverbose,ostream& oss);  // ME20200114
void CalculateSymmetryPointGroupKCrystal(xstructure& str,bool ossverbose);  // ME20200114
void CalculateSymmetryPointGroupKCrystal(xstructure& str);  // ME20200114
void CalculateSymmetryPointGroupKPatterson(xstructure& str,bool ossverbose,ostream& oss,bool fffverbose);  // ME20200129
void CalculateSymmetryPointGroupKPatterson(xstructure& str,bool ossverbose,ostream& oss);  // ME20200129
void CalculateSymmetryPointGroupKPatterson(xstructure& str,bool ossverbose);  // ME20200129
void CalculateSymmetryPointGroupKPatterson(xstructure& str);  // ME20200129
xstructure Rotate(const xstructure& a,const xmatrix<double>& rm);
xstructure GetLTCell(const xmatrix<double>& lt,const xstructure& str);
xstructure GetLTFVCell(const xvector<double>& nvec,const double phi,const xstructure& str);
xstructure ShiftPos(const xstructure& a,const xvector<double>& shift,const int& flag);
xstructure ShiftCPos(const xstructure& a,const xvector<double>& shift);
xstructure ShiftFPos(const xstructure& a,const xvector<double>& shift);
double MaxStructureLattice(const xstructure& str);
double MinStructureLattice(const xstructure& str);
double AtomDist(const xstructure& str,const _atom& atom1,const _atom& atom2);
bool SameAtom(const xstructure& str,const _atom& atom1,const _atom& atom2);
bool SameAtom(const _atom& atom1,const _atom& atom2);
bool DifferentAtom(const xstructure& str,const _atom& atom1,const _atom& atom2);
xmatrix<double> GetDistMatrix(const xstructure& a); //CO20171025
vector<double> GetNBONDXX(const xstructure& a);
int GenerateGridAtoms(xstructure& str,int i1,int i2,int j1,int j2,int k1,int k2);
int GenerateGridAtoms_20190520(xstructure& str,int i1,int i2,int j1,int j2,int k1,int k2); //DX20191218 [ORIG]
int GenerateGridAtoms_20191218(xstructure& str,int i1,int i2,int j1,int j2,int k1,int k2); //DX20191218 [NEW]
int GenerateGridAtoms(xstructure& str,int d1,int d2,int d3);
int GenerateGridAtoms(xstructure& str,int d);
int GenerateGridAtoms(xstructure& str,const xvector<int>& dims);
int GenerateGridAtoms(xstructure& str);
int GenerateGridAtoms(xstructure& str,const double& radius);

void l2ijk(const xstructure& str,const int &l,int &i,int &j,int &k);
void l2ijk(const xstructure& str,const int &l,xvector<int>& ijk);
xvector<int> l2ijk(const xstructure& str,const int &l);
void ijk2l(const xstructure& str,int &l,const int &i,const int &j,const int &k);
void ijk2l(const xstructure& str,int &l,const xvector<int>& ijk);
int ijk2l(const xstructure& str,const int &i,const int &j,const int &k);
int ijk2l(const xstructure& str,const xvector<int>& ijk);
xvector<double> r_lattice(const xstructure& str,const int &l);
xvector<double> r_lattice(const xstructure& str,const int &i,const int &j,const int &k);
xvector<double> r_lattice(const xstructure& str,const xvector<int>& ijk);
xstructure input2AIMSxstr(istream& input);
xstructure input2ABINITxstr(istream& input);
xstructure input2QExstr(istream& input);
xstructure input2VASPxstr(istream& input);

// ----------------------------------------------------------------------------
// functions related to AtomEnvironment - DX20191122
vector<AtomEnvironment> getAtomEnvironments(const xstructure& xstr, uint mode=ATOM_ENVIRONMENT_MODE_1);
vector<AtomEnvironment> getLFAAtomEnvironments(const xstructure& xstr, const string& lfa, const vector<string>& LFAs, uint mode=ATOM_ENVIRONMENT_MODE_1);
void minimumCoordinationShellLatticeOnly(const xmatrix<double>& lattice,
    double& min_dist, uint& frequency, vector<xvector<double> >& coordinates); //DX20191122
void minimumCoordinationShellLatticeOnly(const xmatrix<double>& lattice,
    double& min_dist, uint& frequency, vector<xvector<double> >& coordinates, double radius); //DX20191122
void minimumCoordinationShellLatticeOnly(const xmatrix<double>& lattice, xvector<int>& dims,
    vector<xvector<double> >& l1, vector<xvector<double> >& l2, vector<xvector<double> >& l3, 
    vector<int>& a_index, vector<int>& b_index, vector<int>& c_index, 
    double& min_dist, uint& frequency, vector<xvector<double> >& coordinates,
    double radius); //DX20191122
void minimumCoordinationShell(const xstructure& xstr, uint center_index, 
    double& min_dist, uint& frequency, vector<xvector<double> >& coordinates); //DX20191122
void minimumCoordinationShell(const xstructure& xstr, uint center_index, 
    double& min_dist, uint& frequency, vector<xvector<double> >& coordinates, const string& type); //DX20191122

//makefile tests
bool gcdTest(ostream& oss=cout);
bool gcdTest(ofstream& FileMESSAGE,ostream& oss=cout);
bool smithTest(ostream& oss=cout);
bool smithTest(ofstream& FileMESSAGE,ostream& oss=cout);

// ----------------------------------------------------------------------------
// Structure Prototypes
// aflow_xproto.cpp
#define _HTQC_PROJECT_STRING_ "HTQC Project"
#define _TERNARY_PROJECT_STRING_ "HTQC^3 Project"
#define _ICSD_STRING_ "(icsd library)"
#define _ICSD_PROJECT_STRING_ "ICSD Project"
#define _ICSD_AFLOWLIB_STRING_ "(icsd_aflowlib library)"

// aflow_xproto.cpp
namespace aflowlib {
  string PrototypeCleanLatticeString(const string& latticeIN);
}
double NearestNeighbour(const xstructure &str_in);

// for HTQC
#define STRUCTURE_MODE_NONE             0
#define STRUCTURE_MODE_RAW              1
#define STRUCTURE_MODE_ABC              2
#define STRUCTURE_MODE_WYC              3
#define STRUCTURE_MODE_ICSD             4
#define STRUCTURE_MODE_HTQC_ICSD        5
#define STRUCTURE_MODE_USE              6
#define STRUCTURE_MODE_REMOVE           7
#define STRUCTURE_MODE_SPECIES          8
#define STRUCTURE_MODE_SWAP_AB          9
#define STRUCTURE_MODE_SWAP_BC         10
#define STRUCTURE_MODE_SWAP_AC         11
#define STRUCTURE_MODE_SWAP_XY         12
#define STRUCTURE_MODE_PRIM            13
#define STRUCTURE_MODE_CONVENTIONAL    14
#define STRUCTURE_MODE_VOLUME          15
#define LIBRARY_MODE_ICSD               0
#define LIBRARY_MODE_ICSD_AFLOWLIB      1
#define LIBRARY_MODE_HTQC               2
#define LIBRARY_MODE_HTQC_ICSD          3
#define LIBRARY_MODE_HTQC_ICSD_AFLOWLIB 4
#define LIBRARY_MODE_LIB0               5
#define LIBRARY_MODE_LIB3               6
#define LIBRARY_MODE_LIB4               7
#define LIBRARY_MODE_LIB5               8
#define LIBRARY_MODE_LIB6               9
#define LIBRARY_MODE_LIB7               10
#define LIBRARY_MODE_LIB8               11
#define LIBRARY_MODE_LIB9               12
#define LIBRARY_MODE_PROTOTYPE          13
#define LIBRARY_MODE_XSTRUCTURE         14
#define LIBRARY_MODE_AUID               15
#define LIBRARY_MODE_ARUN               16  //ME20181226
string* LOAD_Library_ICSD(string file);

namespace aflowlib {
  struct _PROTO_PARAMS{
    string label;
    string parameters;
    deque<string> vatomX;
    deque<double> vvolumeX;
    double volume_in;
    int mode;
    bool flip_option;
  };

  xstructure PrototypePure(ostream &FileMESSAGE,string label,string parameters,string atA,double volA);
  xstructure PrototypePure(ostream &FileMESSAGE,string label,string parameters,string atA);
  xstructure PrototypePure(ostream &FileMESSAGE,string label,string parameters);
  xstructure PrototypePureHTQC(ostream &FileMESSAGE,string label,string parameters,string atA,double volA);
  xstructure PrototypePureHTQC(ostream &FileMESSAGE,string label,string parameters,string atA);
  xstructure PrototypePureHTQC(ostream &FileMESSAGE,string label,string parameters);
  uint PrototypeLibrariesSpeciesNumber(const string& label,ostream& oss=cerr); //CO20181226
  // xstructure PrototypeLibraries(ostream &oss,string label,string parameters,int mode=LIBRARY_MODE_HTQC);
  // xstructure PrototypeLibraries(ostream &oss,string label,string parameters,deque<string> &vatomX,int mode=LIBRARY_MODE_HTQC);
  uint GetAllPrototypeLabels(vector<string>& prototype_labels, string library="all"); //DX20181009
  uint GetAllPrototypeLabels(vector<string>& prototype_labels, vector<string>& compositions, string library="all"); //DX20181009
  uint GetAllPrototypeLabels(vector<string>& prototype_labels, vector<string>& compositions, 
      vector<uint>& space_group_numbers, vector<vector<vector<string> > >& Wyckoff_letter_strings, 
      string library="all");
  vector<string> GetPrototypesBySpeciesNumber(uint number_of_species, string library="all"); //DX20181009
  vector<string> GetPrototypesByStoichiometry(vector<uint> stoichiometry, string library="all"); //DX20181009
  vector<string> GetPrototypesByStoichiometry(vector<uint> stoichiometry, vector<string>& protototype_composition, vector<uint>& prototype_space_group_numbers, 
      vector<vector<vector<string> > >& prototype_grouped_Wyckoff_letters, string library="all");
  vector<string> GetPrototypesBySymmetry(vector<uint>& stoichiometry, uint& space_group_number, vector<GroupedWyckoffPosition>& grouped_Wyckoff_positions, uint setting, string library="all"); //DX20181010
  //vector<string> GetPrototypesBySymmetry(vector<uint>& stoichiometry, uint& space_group_number, vector<vector<vector<string> > >& grouped_possible_Wyckoff_letters, uint setting, string library="all"); //DX20181010
  vector<string> GetPrototypesBySymmetry(vector<uint>& stoichiometry, uint& space_group_number, vector<GroupedWyckoffPosition>& grouped_Wyckoff_positions, vector<uint>& prototype_space_groups, uint setting, string library="all"); //DX20181010
  //vector<string> GetPrototypesBySymmetry(vector<uint>& stoichiometry, uint& space_group_number, vector<vector<vector<string> > >& grouped_possible_Wyckoff_letters, vector<uint>& prototype_space_groups, uint setting, string library="all"); //DX20181010
  xstructure PrototypeLibraries(ostream &oss,string label,string parameters,int mode);
  xstructure PrototypeLibraries(ostream &oss,string label,string parameters,deque<string> &vatomX,int mode);
  xstructure PrototypeLibraries(ostream &oss,string label,string parameters,deque<string> &vatomX,deque<double> &vvolumeX,double volume_in,int mode);//=LIBRARY_MODE_HTQC);
  xstructure PrototypeLibraries(ostream &oss,string label,string parameters,deque<string> &vatomX,deque<double> &vvolumeX,double volume_in,int mode,bool flip_option);
  xstructure PrototypeLibraries(ostream &oss,_PROTO_PARAMS *PARAMS);

  string PrototypesHelp(void);
  string PrototypesIcsdHelp(string options);
  string CALCULATED(string options);
  string CALCULATED_ICSD_RANDOM(void);
  // aflow_xproto_gus.cpp
  xstructure PrototypeBinaryGUS(ostream &FileMESSAGE,string label);
  xstructure PrototypeBinaryGUS(ostream &FileMESSAGE,string label,string atA,string atB);
  xstructure PrototypeBinaryGUS(ostream &FileMESSAGE,string label,string atA,double volA,string atB,double volB,double vol_in);
}

extern string PrototypeBinaryGUS_Cache_Library[];

// ----------------------------------------------------------------------------
// aflow_anrl.cpp
//DX20180710 - updated - #define DOI_ANRL " [ANRL doi: arXiv:1607.02532]"
#define DOI_ANRL " [ANRL doi: 10.1016/j.commatsci.2017.01.017 (part 1), doi: 10.1016/j.commatsci.2018.10.043 (part 2)]" //DX20180710 - updated //DX20190214 updated part 2 doi
#define DOI_POCC " [POCC doi: 10.1021/acs.chemmater.6b01449]"

namespace anrl {
  xstructure PrototypeANRL(ostream &oss,string label,string parameters,deque<string> &vatomX,deque<double> &vvolumeX,double volume_in,int mode,bool flip_option);
  uint PrototypeANRL_LoadList(vector<string>& vproto,
      vector<string>& vproto_label,
      vector<uint>& vproto_nspecies,
      vector<uint>& vproto_natoms,
      vector<uint>& vproto_spacegroup,
      vector<uint>& vproto_nunderscores,
      vector<uint>& vproto_nparameters,
      vector<string>& vproto_Pearson_symbol,
      vector<string>& vproto_params,
      vector<string>& vproto_Strukturbericht,
      vector<string>& vproto_prototype,
      vector<string>& vproto_dialect);
  vector<string> getANRLParameters(string anrl_label, string library="", int choice=-1, bool keep_original_lattice_parameter=false); //DX20181009 //DX20190227 - added keep_original_lattice_parameter
  bool vproto2tokens(string proto,
      string& label,
      uint& nspecies,
      uint& natoms,
      uint& spacegroup,
      uint& nunderscores,
      uint& nparameters,
      string& Pearson_symbol,
      string& params,
      string& Strukturbericht,
      string& prototype,
      string& dialect);
  vector<uint> extractStoichiometry(string& anrl_label);
  bool PrototypeANRL_Consistency(uint vparameters_size,uint proto_nparameters,string proto_prototype,
      string proto_label,string proto_Strukturbericht,string proto_Pearson_symbol,
      uint proto_spacegroup, string proto_params, uint print_mode); //DX20180710 - added print_mode //DX20200207 - oss no longer needed
  string groupedWyckoffPosition2ANRLString(const vector<GroupedWyckoffPosition>& grouped_positions, bool alphabetize);
  vector<string> getANRLLatticeParameterString(char& lattice_type);
  vector<double> getANRLLatticeParameterValuesFromWyccar(const vector<string>& wyccar_ITC, char lattice_type, char lattice_centering, uint setting); //DX20191031
  vector<double> getANRLLatticeParameterValuesFromABCAngles(const xstructure& xstr, char lattice_type, char lattice_centering, uint setting); //DX20191031
  vector<double> getANRLLatticeParameterValues(const vector<double>& all_lattice_parameters, char lattice_type, char lattice_centering, uint setting); //DX20191031
  uint getANRLSettingChoice(int spacegroup); //DX20191031 - removed reference
  string structure2anrl(istream& input, aurostd::xoption& vpflow);           // xoption
  string structure2anrl(xstructure& xstr, bool recalculate_symmetry=true);   // use default options //DX20191031 - added recalculate_symmetry
  string structure2anrl(xstructure& xstr, double tolerance);                 // specify symmetry tolerance //CO20190520 - removed pointers for bools and doubles, added const where possible
  string structure2anrl(xstructure& xstr, uint setting);                     // specify setting
  string structure2anrl(xstructure& xstr, double tolerance, uint setting, bool recalculate_symmetry=true);  // main function //CO20190520 - removed pointers for bools and doubles, added const where possible //DX20190829 - added recalculate_symmetry //DX20191031 - removed reference
  xstructure rhl2hex(xstructure& str, double& a, double& c); 
}

// ----------------------------------------------------------------------------
// Various prototypes to be moved somewhere sometime
// PROTOTYPES
// uint argsprint(vector<string> argv);
// ----------------------------------------------------------------------------
// aflow.cpp
string aflow_get_time_string(void);
string aflow_get_time_string_short(void);
string strPID(void);
int AFLOW_main(vector<string> &argv);
namespace aflow {
  string License_Preamble_aflow(void);
  string Intro_aflow(string x);
  string Intro_sflow(string x);
  string Intro_HELP(string x);
  string Banner(string type);
}
int VASP_Main(vector<string> argv);
int GRND_Main(vector<string> argv);
namespace KBIN {
  int KBIN_Main(vector<string> argv);
}
string MessageTime(void);
string MessageHostTime(const _aflags& aflags);
string MessageDir(const _aflags& aflags);
string MessageDirTime(const _aflags& aflags);
string MessageDirHostTime(const _aflags& aflags);
bool AFLOW_BlackList(string hostname);

// ----------------------------------------------------------------------------
// aflow_pthreads.cpp
namespace AFLOW_PTHREADS {
  int GetTotalCPUs(void);
  bool Check_Threads(vector<string> argv,const bool& VERBOSE);
  void Clean_Threads(void);
  void No_Threads(void);
  bool Available_Free_Threads(int &fthread);
  bool Wait_Available_Free_Threads(int &fthread,const double& pthread_wait,const bool& VERBOSE);
  bool Wait_Available_Free_Threads(int &fthread,const bool& VERBOSE);
}
// interfaces
namespace KBIN {
  void RUN_Directory_PTHREADS(_aflags &aflags);
  void *_threaded_interface_RUN_Directory(void *ptr);
} // namespace KBIN
namespace aurostd { // Multithreaded add on to aurostd
  bool multithread_execute(deque<string> vcommand,int NUM_THREADS,bool VERBOSE);
  bool multithread_execute(deque<string> vcommand,int NUM_THREADS);
  bool multithread_execute(deque<string> vcommand);
  bool multithread_execute(vector<string> vcommand,int NUM_THREADS,bool VERBOSE);
  bool multithread_execute(vector<string> vcommand,int NUM_THREADS);
  bool multithread_execute(vector<string> vcommand);
} // namespace aurostd
namespace AFLOW_PTHREADS {
  bool MULTI_sh(vector<string> argv);
  bool MULTI_compress(string cmd,vector<string> argv);
  bool MULTI_zip(vector<string> argv);
  bool MULTI_bz2xz(vector<string> argv);bool MULTI_xz2bz2(vector<string> argv);
  bool MULTI_gz2xz(vector<string> argv);
}
namespace sflow {
  void KILL(string options);
  void JUST(string options,istream& input,string mode);
  void QSUB(string options);
  void QSUB(string options,string cmd);
  void QDEL(string options);
  void QDEL(string options,string cmd);
}
vector<vector<int> > getThreadDistribution(const int&, const int&);  //ME20190218

// ----------------------------------------------------------------------------
// aflow_kbin.cpp
//int KbinCheckInputFiles(string Directory,ofstream& FileERROR);
namespace KBIN {
  void MPI_Extract(string AflowIn,ofstream &FileMESSAGE,_aflags &aflags,_kflags &kflags);
  void RUN_Directory(_aflags& aflags);
  void AFLOW_RUN_Directory(const _aflags& aflags);
  void RUN_DirectoryScript(const _aflags& aflags,const string& script,const string& output);
  bool CompressDirectory(const _aflags& aflags,const _kflags& kflags);
  bool CompressDirectory(const _aflags& aflags);
  void Clean(const _aflags& aflags);
  void Clean(const string directory);
  void XClean(string options);
  void GenerateAflowinFromVASPDirectory(_aflags& aflags);
  void StartStopCheck(const string &AflowIn,string str1,string str2,bool &flag,bool &flagS);
  void StartStopCheck(const string &AflowIn,string str1,bool &flag,bool &flagS);
  bool Legitimate_aflowin(string aflowindir,const bool& osswrite,ostringstream& oss);
  bool Legitimate_aflowin(string aflowindir);
  void getAflowInFromAFlags(const _aflags& aflags,string& AflowIn_file,string& AflowIn,ostream& oss=cout); //CO191110
  void getAflowInFromAFlags(const _aflags& aflags,string& AflowIn_file,string& AflowIn,ofstream& FileMESSAGE,ostream& oss=cout); //CO191110
  int get_NCPUS();  // ME20200219
  int get_NCPUS(const _kflags&);  // ME20200219
}

// ----------------------------------------------------------------------------
// aflow_modules.cpp
//ME20181027
namespace KBIN {
  void setModules(_xvasp&);
  void setModules(_xinput&);
  void readModulesFromAflowIn(const string&, _kflags&, _xvasp&);
  void readModulesFromAflowIn(const string&, _kflags&, _xinput&);
  vector<aurostd::xoption> loadDefaultsAPL();
  bool writeFlagAPL(const string& key,const xoption& xopt); //CO20181226  //ME20190113
  void readParametersAPL(const string&, _moduleOptions&, _xinput&);
  vector<aurostd::xoption> loadDefaultsAAPL();
  bool writeFlagAAPL(const string& key,const xoption& xopt);  //CO20181226  //ME20190113
  void readParametersAAPL(const string&, _moduleOptions&, _xinput&);
  vector<aurostd::xoption> loadDefaultsAEL();
  bool writeFlagAEL(const string& key,const xoption& xopt); 
  vector<aurostd::xoption> loadDefaultsAGL();
  bool writeFlagAGL(const string& key,const xoption& xopt); 

}

// ----------------------------------------------------------------------------
// aflow_qsub.cpp
namespace KBIN {
  bool QSUB_Extract(_xqsub& xqsub,string AflowIn,ifstream &FileAFLOWIN,ofstream &FileMESSAGE,_aflags &aflags,_kflags &kflags);
  bool QSUB_RunFinished(_aflags &aflags,ofstream &FileMESSAGE,bool=FALSE);
  void QSUB_WaitFinished(_aflags &aflags,ofstream &FileMESSAGE,bool=FALSE);
  bool QSUB_Extract_Mode1(_xqsub& xqsub,ofstream &FileMESSAGE,_aflags &aflags,_kflags &kflags);
  bool QSUB_Extract_Mode2(_xqsub& xqsub,ofstream &FileMESSAGE,_aflags &aflags,_kflags &kflags);
  bool QSUB_Extract_Mode3(_xqsub& xqsub,ofstream &FileMESSAGE,_aflags &aflags,_kflags &kflags);
}

// ----------------------------------------------------------------------------
// aflow_ialien.cpp
namespace ALIEN {
  bool Produce_INPUT(_xalien& xalien,string AflowIn,ifstream &FileAFLOWIN,ofstream &FileMESSAGE,_aflags &aflags,_kflags &kflags,_alienflags &alienflags);
  bool Modify_INPUT(_xalien& xalien,ofstream &FileMESSAGE,_aflags &aflags,_alienflags &alienflags);
  bool Write_INPUT(_xalien& xalien);
  bool Produce_INPUT_FILE(_xalien& xalien,string AflowIn,ifstream &FileAFLOWIN,ofstream &FileMESSAGE,_aflags &aflags,_kflags &kflags,_alienflags &alienflags);
  bool Modify_INPUT_FILE(_xalien& xalien,ofstream &FileMESSAGE,_aflags &aflags,_alienflags &alienflags);
}

// ----------------------------------------------------------------------------
// aflow_kalien.cpp
namespace ALIEN {
  _alienflags Get_Alienflags_from_AflowIN(string &AflowIn);
  bool Run_Directory(ofstream& FileERROR,_aflags& aflags,_kflags& kflags);
}

// ----------------------------------------------------------------------------
// aflow_matlab.cpp aflow_matlab_funcs.cpp
bool KBIN_MATLAB_Extract(string AflowIn,ifstream &FileAFLOWIN,ofstream &FileMESSAGE,_aflags &aflags,_kflags &kflags);
bool KBIN_MATLAB_Run(_kflags &kflags);
_kflags KBIN_MATLAB_Get_Matlabflags_from_AflowIN(string &AflowIn);
bool KBIN_MATLAB_Directory(ofstream &FileMESSAGE,_aflags &aflags,_kflags &kflags);
string MATLAB_FUNCS_param(void);
//string MATLAB_FUNCS_plotband(string DIRECTORY,string OPTION1);
string MATLAB_FUNCS_plotband(void);

// ----------------------------------------------------------------------------
// aflow_gnuplot_plotbz.cpp
//string GNUPLOT_FUNCS_plotbz(string DIRECTORY,string OPTION1);
string GNUPLOT_FUNCS_plotbz(void);

// ----------------------------------------------------------------------------
// aflow_ifrozsl.cpp

namespace KBIN {
  void VASP_RunPhonons_FROZSL(_xvasp &xvasp,string AflowIn,_aflags &aflags,_kflags &kflags,_vflags &vflags,ofstream &FileMESSAGE);
}

namespace FROZSL {
  bool Extract_INPUT(const string& AflowIn,ofstream &FileMESSAGE,stringstream &input_file,_aflags &aflags,_kflags &kflags);
  bool Setup_frozsl_init_input(const string& AflowIn,ofstream &FileMESSAGE,stringstream &input_file,_aflags &aflags,_kflags &kflags);
  bool Already_Calculated_Input(const string& AflowIn);
  bool WGET_INPUT(ofstream &FileMESSAGE,string AflowIn,_aflags &aflags,_kflags &kflags);
  bool WGET_OUTPUT(ofstream &FileMESSAGE,_aflags &aflags,_kflags &kflags);
  bool input_TO_poscar(ofstream &FileMESSAGE,stringstream &input_file,_aflags &aflags,_kflags &kflags);
  string Generate_Input_file(ofstream &FileMESSAGE,_aflags &aflags,_kflags &kflags);
  bool File_INPUT(const string& AflowIn,ofstream &FileMESSAGE,stringstream &input_file,_aflags &aflags,_kflags &kflags);
  bool Write(string data,string directory);
  bool Delete(string data,string directory);
}
namespace FINDSYM {
  bool Write(string data,string directory);
}

// ----------------------------------------------------------------------------
// aflow_kvasp.cpp

namespace KBIN {
  _vflags VASP_Get_Vflags_from_AflowIN(const string &AflowIn,_aflags &aflags,_kflags& kflags);
  _vflags VASP_Get_Vflags_from_AflowIN(const string &AflowIn,ofstream &FileMESSAGE,_aflags &aflags,_kflags& kflags);
  bool VASP_Fix_Machine_Kflags_from_AflowIN(ofstream &FileMESSAGE,_aflags &aflags,_kflags &kflags,_vflags &vflags);
  bool VASP_Directory(ofstream& FileERROR,_aflags& aflags,_kflags& kflags);
  void VASP_BackupOriginal(_aflags aflags);
  // [OBSOLETE] G++6 not needed  void VASP_Wait(_xvasp& xvasp,_aflags &aflags,_kflags &kflags,_vflags &vflags,ofstream &FileMESSAGE);
  bool VASP_Run(_xvasp &xvasp,_aflags &aflags,_kflags &kflags,_vflags &vflags,ofstream &FileMESSAGE);
  bool VASP_Run(_xvasp &xvasp,_aflags &aflags,_kflags &kflags,_vflags &vflags,string relaxA,string relaxB,bool qmwrite,ofstream &FileMESSAGE);
  bool VASP_Run(_xvasp &xvasp,_aflags &aflags,_kflags &kflags,_vflags &vflags,string relaxA,bool qmwrite,ofstream &FileMESSAGE);
  bool VASP_RunFinished(_xvasp &xvasp,_aflags &aflags,ofstream &FileMESSAGE,bool=FALSE);
  void WaitFinished(_xvasp &xvasp,_aflags &aflags,ofstream &FileMESSAGE,bool=FALSE);
  void VASP_Error(_xvasp &xvasp,string="",string="",string="");
  void VASP_Error(_xvasp &xvasp,ofstream &FileMESSAGE,string="",string="",string="");
  string VASP_Analyze(_xvasp &xvasp,bool qmwrite);
  void VASP_CompressDirectory(_xvasp xvasp,_kflags &kflags);
  void VASP_Backup(_xvasp& xvasp,bool qmwrite,string relax);
  void VASP_CONTCAR_Save(_xvasp xvasp,string relax);
  void VASP_Recycle(_xvasp xvasp,string relax);
  void VASP_Recycle(_xvasp xvasp,int relax_number);
  void VASP_RecycleExtraFile(_xvasp xvasp,string xfile,string relax);
  void VASP_RecycleExtraFile(_xvasp xvasp,string xfile,int relax_number);
  bool VASP_CheckUnconvergedOSZICAR(string dir);
  void GetStatDiel(string& outcar, xvector<double>& eigr, xvector<double>& eigi); // CAMILO
  void GetDynaDiel(string& outcar, xvector<double>& eigr, xvector<double>& eigi); // CAMILO
  string getVASPVersionString(const string&);  //ME20190219
}

// ----------------------------------------------------------------------------
// aflow_ivasp.cpp
namespace KBIN {
  bool VASP_Produce_INPUT(_xvasp& xvasp,const string& AflowIn,ofstream &FileMESSAGE,_aflags &aflags,_kflags &kflags,_vflags &vflags,bool load_POSCAR_from_xvasp=false);
  bool VASP_Modify_INPUT(_xvasp& xvasp,ofstream &FileMESSAGE,_aflags &aflags,_kflags &kflags,_vflags &vflags);
  bool VASP_Produce_and_Modify_INPUT(_xvasp& xvasp,const string& AflowIn,ofstream &FileMESSAGE,_aflags &aflags,_kflags &kflags,_vflags &vflags,bool load_POSCAR_from_xvasp=false); //CO20180418
  bool VASP_Write_ppAUID_FILE(const string& directory,const vector<string>& vppAUIDs,const vector<string>& species);
  bool VASP_Write_ppAUID_FILE(const string& directory,const deque<string>& vppAUIDs,const deque<string>& species);
  bool VASP_Write_ppAUID_AFLOWIN(const string& directory,const vector<string>& vppAUIDs,const vector<string>& species);
  bool VASP_Write_ppAUID_AFLOWIN(const string& directory,const deque<string>& vppAUIDs,const deque<string>& species);
  bool VASP_Write_INPUT(_xvasp& xvasp,_vflags &vflags);
  bool VASP_Produce_INCAR(_xvasp& xvasp,const string& AflowIn,ofstream& FileERROR,_aflags& aflags,_kflags& kflags,_vflags& vflags);
  bool VASP_Modify_INCAR(_xvasp& xvasp,ofstream& FileERROR,_aflags& aflags,_kflags& kflags,_vflags& vflags);
  bool VASP_Reread_INCAR(_xvasp& xvasp,ofstream &FileMESSAGE,_aflags &aflags);
  bool VASP_Produce_POSCAR(_xvasp& xvasp,const string& AflowIn,ofstream& FileERROR,_aflags& aflags,_kflags& kflags,_vflags& vflags);
  bool VASP_Produce_POSCAR(_xvasp& xvasp);
  bool VASP_Modify_POSCAR(_xvasp& xvasp,const string& AflowIn,ofstream& FileERROR,_aflags& aflags,_vflags& vflags);
  void convertPOSCARFormat(_xvasp&, const _kflags&);  //ME20190220
  bool VASP_Convert_Unit_Cell(_xvasp&, _vflags&, _aflags&, ofstream&, ostringstream&); //ME20181216
  bool VASP_Reread_POSCAR(_xvasp& xvasp,ofstream &FileMESSAGE,_aflags &aflags);
  bool VASP_Produce_KPOINTS(_xvasp& xvasp,const string& AflowIn,ofstream& FileERROR,_aflags& aflags,_kflags& kflags,_vflags& vflags);
  bool VASP_Modify_KPOINTS(_xvasp& xvasp,ofstream& FileERROR,_aflags& aflags,_vflags& vflags);
  bool VASP_Reread_KPOINTS(_xvasp& xvasp,ofstream &FileMESSAGE,_aflags &aflags);
  bool VASP_Find_DATA_POTCAR(const string& species_pp,string &FilePotcar,string &DataPotcar,string &AUIDPotcar);
  bool VASP_Find_FILE_POTCAR(const string& species_pp,string &FilePotcar,string &DataPotcar,string &AUIDPotcar);
  bool VASP_Produce_POTCAR(_xvasp& xvasp,const string& AflowIn,ofstream& FileERROR,_aflags& aflags,_kflags& kflags,_vflags& vflags);
  bool VASP_Modify_POTCAR(_xvasp& xvasp,ofstream& FileERROR,_aflags& aflags,_vflags& vflags);
  bool VASP_Reread_POTCAR(_xvasp& xvasp,ofstream &FileMESSAGE,_aflags &aflags);
  string VASP_PseudoPotential_CleanName(const string& specieIN);
  string VASP_PseudoPotential_CleanName_20190712(const string& specieIN); //CO20190712
  string VASP_PseudoPotential_CleanName_20190101(const string& specieIN); //CO20190712
  void VASP_PseudoPotential_CleanName_InPlace(string& species,bool capital_letters_only=false); //CO20190712
  bool VASP_PseudoPotential_CleanName_TEST(void); //CO20190712
  uint VASP_SplitAlloySpecies(string alloy_in, vector<string> &speciesX);
  uint VASP_SplitAlloySpecies(string alloy_in, vector<string> &speciesX, vector<double> &natomsX);
  bool VASP_SplitAlloySpecies(string alloy_in, string &specieA, string &specieB);
  bool VASP_SplitAlloySpecies(string alloy_in, string &specieA, string &specieB, string &specieC);
  bool VASP_SplitAlloySpecies(vector<string> alloy, vector<string> &speciesA, vector<string> &speciesB);
  bool VASP_SplitAlloySpecies(vector<string> alloy, vector<string> &speciesA, vector<string> &speciesB, vector<string> &speciesC);
  uint VASP_SplitAlloyPseudoPotentials(string alloy_in, vector<string> &species_ppX);
  uint VASP_SplitAlloyPseudoPotentials(string alloy_in, vector<string> &species_ppX, vector<double> &natomsX);
  bool VASP_SplitAlloyPseudoPotentials(string alloy, string &species_ppA, string &species_ppB);
  bool VASP_SplitAlloyPseudoPotentials(string alloy, string &species_ppA, string &species_ppB, string &species_ppC);
  bool VASP_SplitAlloyPseudoPotentials(vector<string> alloy, vector<string> &species_ppsA, vector<string> &species_ppsB);
  bool VASP_SplitAlloyPseudoPotentials(vector<string> alloy, vector<string> &species_ppsA, vector<string> &species_ppsB, vector<string> &species_ppsC);
  void VASP_MPI_Autotune(_xvasp& xvasp,_aflags &aflags,bool VERBOSE);
  void XVASP_INCAR_System_Auto(_xvasp& xvasp,bool VERBOSE);
  void XVASP_INCAR_Relax_ON(_xvasp& xvasp,bool VERBOSE);
  void XVASP_INCAR_Relax_ON(_xvasp& xvasp,_vflags& vflags,int number); // for steps
  void XVASP_INCAR_Static_ON(_xvasp& xvasp,_vflags& vflags);
  void XVASP_INCAR_Relax_Static_ON(_xvasp& xvasp,_vflags& vflags);
  void XVASP_INCAR_Relax_Static_Bands_ON(_xvasp& xvasp,_vflags& vflags);
  void XVASP_INCAR_RWIGS_Static(_xvasp& xvasp,_vflags& vflags,ofstream &FileMESSAGE,bool OPERATION);
  void XVASP_INCAR_Precision(_xvasp& xvasp,_vflags& vflags);
  void XVASP_INCAR_Metagga(_xvasp& xvasp,_vflags& vflags);
  void XVASP_INCAR_Ivdw(_xvasp& xvasp,_vflags& vflags);
  void XVASP_INCAR_ABMIX(_xvasp& xvasp,_vflags& vflags);
  int XVASP_INCAR_GetNBANDS(_xvasp& xvasp,bool ispin);
  bool XVASP_INCAR_PREPARE_GENERIC(string command,_xvasp& xvasp,_vflags& vflags,string svalue,int ivalue,double dvalue,bool bvalue);
  //  bool XVASP_INCAR_PREPARE_GENERIC(string command,_xvasp& xvasp,_kflags &kflags,_vflags& vflags,string svalue,int ivalue,double dvalue,bool bvalue);
  // ALGO, ENMAX_MULTIPLY, IMIX, IALGO, TYPE, PAW_CORRECTIONS, NBANDS, PSTRESS, EDIFFG, POTIM, SPIN, LS_COUPLING, AUTO_MAGMOM, NWS, SYM, WAVECAR, CHGCAR
  void XVASP_INCAR_ADJUST_ICHARG(_xvasp&, _vflags&, _aflags&, int, ofstream&);  //ME20191028
  void XVASP_INCAR_SPIN_REMOVE_RELAX(_xvasp& xvasp,_aflags &aflags,_vflags& vflags,int step,ofstream &FileMESSAGE);
  void XVASP_KPOINTS_IBZKPT_UPDATE(_xvasp& xvasp,_aflags &aflags,_vflags& vflags,int step,ofstream &FileMESSAGE);
  void XVASP_INCAR_LDAU_OFF(_xvasp& xvasp,bool VERBOSE);
  void XVASP_INCAR_LDAU_ON(_xvasp& xvasp,_vflags& vflags,uint type);
  void XVASP_INCAR_LDAU_ADIABATIC(_xvasp& xvasp,int step);
  void XVASP_INCAR_LDAU_CUTOFF(_xvasp& xvasp,bool VERBOSE);
  void XVASP_INCAR_KPOINTS_Dielectric_SET(_xvasp& xvasp,_kflags &kflags,_vflags& vflags,string mode_dielectric);
  void XVASP_INCAR_REMOVE_ENTRY(_xvasp& xvasp,string ENTRY,string COMMENT,bool VERBOSE);

  bool XVASP_KPOINTS_KPOINTS(_xvasp &xvasp,ofstream &FileMESSAGE,bool VERBOSE);
  bool XVASP_KPOINTS_KPOINTS(_xvasp &xvasp);
  // bool XVASP_KPOINTS_EVEN(_xvasp& xvasp); TO REMOVE
  // bool XVASP_KPOINTS_ODD(_xvasp& xvasp); TO REMOVE
  bool XVASP_KPOINTS_OPERATION(_xvasp& xvasp,string operation);
  // bool XVASP_KPOINTS_Kshift_Gamma_EVEN(_xvasp& xvasp); TO REMOVE
  // bool XVASP_KPOINTS_Kshift_Gamma_ODD(_xvasp& xvasp); TO REMOVE
  // bool XVASP_KPOINTS_Kscheme(_xvasp& xvasp,string kscheme);
  bool XVASP_KPOINTS_Fix_KPPRA(_xvasp &xvasp,int NK,ofstream &FileMESSAGE,bool VERBOSE);
  bool XVASP_KPOINTS_Fix_KSHIFT(_xvasp &xvasp,_xvasp &rxvasp,bool KAUTOSHIFT,bool VERBOSE);
  bool XVASP_KPOINTS_Fix_KPOINTS(_xvasp &xvasp,int NK,ofstream &FileMESSAGE,bool VERBOSE);
  void XVASP_string2numbers(_xvasp& xvasp);
  void XVASP_numbers2string(_xvasp& xvasp);
  void XVASP_Afix_Clean(_xvasp& xvasp,string preserve_name);
  void XVASP_Afix_ROTMAT(_xvasp& xvasp,int mode,bool verbose,_aflags &aflags,ofstream &FileMESSAGE);
  void XVASP_Afix_NBANDS(_xvasp& xvasp,int& nbands,bool VERBOSE);
  void XVASP_Afix_POTIM(_xvasp& xvasp,double& potim,bool VERBOSE);
  double XVASP_Afix_GENERIC(string mode,_xvasp& xvasp,_kflags& kflags,_vflags& vflags,double=0.0,int=0);

  string ExtractSystemName(const string& directory);  //ME20200217
  string ExtractSystemNameFromAFLOWIN(string directory);  //ME20200217
  string ExtractSystemNameFromVASP(string directory);  //ME20200217
  double ExtractEfermiOUTCAR(string directory);
  xstructure GetMostRelaxedStructure(string directory); //CO20180627
  vector<string> ExtractAtomicSpecies(string directory);

}

// ----------------------------------------------------------------------------
// aflow_avasp.cpp
#define _AVASP_PSEUDOPOTENTIAL_AUTO_ string("AUTO")
#define _AVASP_PSEUDOPOTENTIAL_DELIMITER_ string(":")
#define _AVASP_PSEUDOPOTENTIAL_POTENTIAL_TYPE_ string("TYPE") //CO20191020
#define _AVASP_PSEUDOPOTENTIAL_POTENTIAL_COMPLETE_ string("COMPLETE")

struct _AVASP_PROTO{
  vector<string> ucell;
  deque<int> vkppra;
  vector<double> vpressure;
  aurostd::xoption vparams;
};

bool AVASP_MakePrototype_AFLOWIN(_AVASP_PROTO *PARAMS);
bool AVASP_MakePrototype_AFLOWIN_20181226(_AVASP_PROTO *PARAMS);
bool AVASP_MakePrototype_AFLOWIN_20180101(_AVASP_PROTO *PARAMS);
bool AVASP_MakePrototypeICSD_AFLOWIN(_AVASP_PROTO *PARAMS,bool flag_AFLOW_IN_ONLY_IF_MISSING);
void AVASP_Get_LDAU_Parameters(string species,bool &LDAU,vector<string>& vLDAUspecies,
    vector<uint>& vLDAUtype,vector<int>& vLDAUL, vector<double>& vLDAUU, vector<double> &vLDAUJ);
string AVASP_Get_PseudoPotential_PAW_PBE_KIN(string species);
string AVASP_Get_PseudoPotential_PAW_PBE(string species);
string AVASP_Get_PseudoPotential_PAW_GGA(string species);
string AVASP_Get_PseudoPotential_PAW_LDA_KIN(string species);
string AVASP_Get_PseudoPotential_PAW_LDA(string species);
string AVASP_Get_PseudoPotential_PBE(string species);
string AVASP_Get_PseudoPotential_GGA(string species);
string AVASP_Get_PseudoPotential_LDA(string species);
bool AVASP_populateXVASP(const _aflags& aflags,const _kflags& kflags,const _vflags& vflags,_xvasp& xvasp);
void AVASP_populateXVASP_ARUN(const _aflags&,const _kflags&, const _vflags&,_xvasp&);  //ME20181030
void setStatic(_xvasp&);  //ME20181102
void setPreserveUnitCell(_xvasp&);   //ME20181102
void AVASP_fix_volumes_masses_XVASP(_xvasp&,bool skip_volume=false); //ME20181103 //CO20181226
bool AVASP_MakeSingleAFLOWIN(_xvasp& xvaspin,stringstream &_aflowin,bool flag_WRITE,int=-1,bool flag_PRINT=TRUE);   // last is pthread number, if <0 then serial
bool AVASP_MakeSingleAFLOWIN_20181226(_xvasp& xvaspin,stringstream &_aflowin,bool flag_WRITE,int=-1,bool flag_PRINT=TRUE);   // last is pthread number, if <0 then serial
bool AVASP_MakeSingleAFLOWIN_20180101(_xvasp& xvaspin,stringstream &_aflowin,bool flag_WRITE,int=-1,bool flag_PRINT=TRUE);   // last is pthread number, if <0 then serial
bool AVASP_MakeSingleAFLOWIN(_xvasp& xvasp_in,bool flag_WRITE,int=-1,bool flag_PRINT=TRUE);  // last is pthread number, if <0 then serial
bool AVASP_MakeSingleAFLOWIN(_xvasp& xvasp_in,int=-1,bool flag_PRINT=TRUE);  // last is pthread number, if <0 then serial
bool AVASP_DefaultValuesBinary_AFLOWIN(_xvasp &xvasp);
bool AVASP_MakeSinglePOSCAR(_xvasp& xvaspin);
bool Alloys_LibraryU(vector<string> &alloy,vector<string> &pseudosA,vector<string> &pseudosB);
bool Alloys_LibraryG(vector<string> &alloy,vector<string> &pseudosA,vector<string> &pseudosB);
bool Alloys_LibraryX(vector<string> &alloy,vector<string> &pseudosA,vector<string> &pseudosB);
// -------------------------------------------------------------------------------------------------
// -------------------------------------------------------------------------------------------------
// aflow_ovasp.cpp
class xOUTCAR;
class xDOSCAR;
class xEIGENVAL;
class xPOTCAR;
class xVASPRUNXML;
class xIBZKPT;
class xKPOINTS;
class xCHGCAR;
class xVASPOUT;
class xQMVASP;  //CO20190803
namespace aflowlib { class _aflowlib_entry;}

// -------------------------------------------------------------------------------------------------
class xOUTCAR {
  public:
    xOUTCAR();                                                    // default, just allocate
    ~xOUTCAR();                                                   // kill everything
    xOUTCAR(const string& fileIN,bool=TRUE);                      // constructor from filename, QUIET
    xOUTCAR(const xOUTCAR& b);                                    // constructor copy
    const xOUTCAR& operator=(const xOUTCAR &b);                   // copy
    void clear(void);                                             // clear
    // CONTENT
    string content;vector<string> vcontent;string filename;       // the content, and lines of it
    string SYSTEM;
    int NIONS;
    double Efermi;
    bool isLSCOUPLING;
    double natoms;                                                // for aflowlib_libraries.cpp
    double energy_cell,energy_atom;                               // for aflowlib_libraries.cpp
    double enthalpy_cell,enthalpy_atom;                           // for aflowlib_libraries.cpp
    double eentropy_cell,eentropy_atom;                           // for aflowlib_libraries.cpp
    double PV_cell,PV_atom;                                       // for aflowlib_libraries.cpp
    xmatrix<double> stress;                                       // for aflowlib_libraries.cpp
    double mag_cell,mag_atom;                                     // for aflowlib_libraries.cpp
    vector<double> vmag;                                          // for aflowlib_libraries.cpp
    vector<xvector<double> > vmag_noncoll;                        //DX20171205 - non-collinear
    double volume_cell,volume_atom;                               // for aflowlib_libraries.cpp
    double pressure;                                              // for aflowlib_libraries.cpp // SAME AS PSTRESS
    double pressure_residual;                                     // for aflowlib_libraries.cpp
    double Pulay_stress;                                          // for aflowlib_libraries.cpp
    vector<aurostd::xvector<double> > vforces;                    // for aflowlib_libraries.cpp
    vector<aurostd::xvector<double> > vpositions_cartesian;       // for aflowlib_libraries.cpp
    double ENCUT,EDIFF,EDIFFG,POTIM,TEIN,TEBEG,TEEND,SMASS,NPACO,APACO,PSTRESS;     // 
    int NBANDS,NKPTS,NSW,NBLOCK,KBLOCK,IBRION,NFREE,ISIF,IWAVPR,ISYM,ISPIN;   // for aflowlib_libraries.cpp
    double total_energy_change;                                   // for aflowlib_libraries.cpp
    // DOS related values
    double EMIN,EMAX,SIGMA;                                       // eV - energy-range for DOS
    int ISMEAR;                                                   // broadening in eV -4-tet -1-fermi 0-gaus
    //  Electronic relaxation
    int IALGO;              //  algorithm                         // for aflowlib_libraries.cpp
    string LDIAG;           //   sub-space diagonalisation        // for aflowlib_libraries.cpp
    int IMIX,INIMIX,MIXPRE; //     mixing-type and parameters     // for aflowlib_libraries.cpp
    double AMIX,BMIX,AMIX_MAG,BMIX_MAG,AMIN,WC; // parameters     // for aflowlib_libraries.cpp
    // Intra band minimization
    double WEIMIN,EBREAK,DEPER,TIME;  // for aflowlib_libraries.cpp
    // begin shared xPOTCAR
    double ENMAX;vector<double> vENMAX;                            // eV
    double ENMIN;vector<double> vENMIN;                            // eV
    double POMASS_sum,POMASS_min,POMASS_max;vector<double> vPOMASS;// mass
    double ZVAL_sum,ZVAL_min,ZVAL_max;vector<double> vZVAL;   // valence
    double EATOM_min,EATOM_max;vector<double> vEATOM;        // eV
    double RCORE_min,RCORE_max;vector<double> vRCORE;        // outmost cutoff radius
    double RWIGS_min,RWIGS_max;vector<double> vRWIGS;        // wigner-seitz radius (au A)
    double EAUG_min,EAUG_max;vector<double> vEAUG;            // augmentation
    double RAUG_min,RAUG_max;vector<double> vRAUG;            // augmentation
    double RMAX_min,RMAX_max;vector<double> vRMAX;            // unicity
    vector<string> vTITEL;                                         // unicity
    vector<string> vLEXCH;                                         // unicity
    // end shared xPOTCAR
    string pp_type;
    vector<string> species;                                        // WARNING: we use starting from 0 // CAN BE THE ONES OF VASP5
    vector<int>    species_Z;                                      // WARNING: we use starting from 0 // CAN BE THE ONES OF VASP5
    vector<string> species_pp;                                     // WARNING: we use starting from 0 // CAN BE THE ONES OF VASP5
    vector<string> species_pp_type;                                // WARNING: we use starting from 0 // CAN BE THE ONES OF VASP5
    vector<string> species_pp_version;                             // WARNING: we use starting from 0 // CAN BE THE ONES OF VASP5
    vector<string> species_pp_AUID;                                // WARNING: we use starting from 0 // CAN BE THE ONES OF VASP5
    vector<string> species_pp_AUID_collisions;                     // WARNING: we use starting from 0 // CAN BE THE ONES OF VASP5
    vector<double> species_pp_groundstate_energy;                  // meV/atom
    vector<string> species_pp_groundstate_structure;               // name that we have, maybe ANRL
    deque<deque<double> > species_pp_vLDAU;                       // WARNING: we use starting from 0 // CAN BE THE ONES OF VASP5
    bool isKIN;                                                   // METAGGA
    bool isMETAGGA;string METAGGA;                                // METAGGA
    string string_LDAU;                                           // for aflowlib_libraries.cpp
    uint nweights,nkpoints_irreducible;                           // kpoints reading
    vector<aurostd::xvector<double> > vkpoint_reciprocal;         // kpoints reading
    vector<aurostd::xvector<double> > vkpoint_cartesian;          // kpoints reading
    vector<double> vweights;                                      // kpoints reading
    double calculation_time;                                      // for aflowlib_libraries.cpp - calculation_time
    double calculation_memory;                                    // for aflowlib_libraries.cpp - calculation_memory
    uint calculation_cores;                                       // for aflowlib_libraries.cpp - calculation_cores
    xstructure xstr;                                              // for GetBandGap()
    vector<string> GetCorrectPositions(string line,uint expected_count);                //CO20170725 - vasp issues with lattice spacing (negative sign) 
    bool GetProperties(const stringstream& stringstreamIN,bool=TRUE);          // get everything QUIET
    bool GetProperties(const string& stringIN,bool=TRUE);                      // get everything QUIET
    bool GetPropertiesFile(const string& fileIN,bool=TRUE);                    // get everything QUIET
    bool GetPropertiesFile(const string& fileIN,uint natoms_check,bool);       // get everything QUIET
    bool GetPropertiesUrlFile(const string& url,const string& file,bool=TRUE); // get everything from an aflowlib entry
    // EFFECTIVE MASSES
    friend bool GetEffectiveMass(xOUTCAR& outcar, xDOSCAR& doscar, xEIGENVAL& eigenval, xstructure xstr);
    vector<int> band_index;
    vector<int> carrier_spin;
    vector<string> carrier_type;
    vector<vector<double> > extrema_cart_coord;
    vector<vector<double> > effective_mass_axes;
    vector<int> equivalent_valley;
    vector<double> effective_mass_DOS;
    vector<double> effective_mass_COND;
    vector<double> mass_elec_dos;
    vector<double> mass_hole_dos;
    vector<double> mass_elec_conduction;
    vector<double> mass_hole_conduction;
    // BAND GAPS
    bool GetXStructure();
    int isKPointLine(uint iline,xvector<double>& kpoint); //if returns 0 if not KPointLine, -1 means it gave *** for kpoint
    int isKPointLine(uint iline);                         //if returns 0 if not KPointLine, -1 means it gave *** for kpoint
    bool GetStartingKPointLines(vector<uint>& ilines);
    bool GetNextKPointLine(uint& iline);
    bool ProcessKPoint(uint iline,double EFERMI,vector<double>& b_energies,vector<double>& b_occs);
    bool GetBandEdge(vector<double>& b_energies,vector<double>& b_occs,double EFERMI,uint& iedge,double efermi_tol=AUROSTD_NAN,double energy_tol=1e-4,double occ_tol=1e-5);
    bool identicalKPoints(vector<xvector<double> >& vkpoints,uint kpt1,uint kpt2,double tol=1e-12);
    bool identicalKPoints(xvector<double>& kpoint1,xvector<double>& kpoint2,double tol=1e-12);
    bool removeDuplicateKPoints(vector<xvector<double> >& vkpoints,vector<uint>& vikpt);
    bool removeDuplicateKPoints(vector<vector<xvector<double> > >& vkpoints,vector<uint>& vikpt,vector<uint>& vispin);
    double minimumDistanceKPoints(vector<xvector<double> >& vkpoints,uint ikp1,uint ikp2);
    double minimumDistanceKPoints(xvector<double>& kpoint1,xvector<double>& kpoint2);
    struct bandEnergyOcc{
      double energy;
      double occ;
      //bool operator<(const bandEnergyOcc& other) const {return energy<other.energy;}
    };
    struct bandEnergyOccCompare{
      bandEnergyOccCompare(double _energy_tol) : energy_tol(_energy_tol) {};
      double energy_tol;
      bool operator()(const bandEnergyOcc& a,const bandEnergyOcc b) const;
    };
    bool orderBands(vector<double>& b_energies,vector<double>& b_occs,double energy_tol=1e-4);
    enum BROAD_TYPES {empty,metal,insulator};                   //bandgap types
    enum EMPTY_TYPES {empty_all,empty_partial};                 //bandgap types
    enum INSULATOR_TYPES {insulator_direct,insulator_indirect}; //bandgap types
    enum GAP_TYPES {zero_gap,non_zero_gap};                     //bandgap types
    //bool GetBandGap(void); //CO20171002 - need POSCAR for kpt_tol
    bool GetBandGap(double EFERMI=AUROSTD_NAN,double efermi_tol=AUROSTD_NAN,double energy_tol=1e-4,double occ_tol=1e-5);
    bool GetBandGap_Camilo(double kpt_tol);
    vector<double> conduction_band_min;
    double         conduction_band_min_net;
    vector<double> valence_band_max;
    double         valence_band_max_net;
    vector<double> Egap;
    double         Egap_net;
    vector<double> Egap_fit;
    double         Egap_fit_net;
    vector<string> Egap_type;
    string         Egap_type_net;
    string ERROR;
    //int number_bands,number_kpoints; //CO20171006 - camilo garbage
    //int ISPIN; // turn this into spin = 0 if ISPIN = 1 //CO20171006 - camilo garbage
    //int spin;  //CO20171006 - camilo garbage
    friend ostream& operator<<(ostream&, const xOUTCAR&);  //ME20190623
 private:                       //
    void free();                 // free space
    void copy(const xOUTCAR& b); //
};

//-------------------------------------------------------------------------------------------------
class xDOSCAR {
  public:
    xDOSCAR();                                                    // default, just allocate
    ~xDOSCAR();                                                   // kill everything
    xDOSCAR(const string& fileIN,bool=TRUE);                      // constructor from filename QUIET
    xDOSCAR(const xDOSCAR& b);                                    // constructor copy
    const xDOSCAR& operator=(const xDOSCAR &b);                   // copy
    void clear(void);                                             // clear
    // CONTENT
    string content;vector<string> vcontent;string filename;       // the content, and lines of it
    string title;
    uint spin;
    double Vol,POTIM;
    xvector<double> lattice;
    double temperature;
    bool RWIGS;
    double Efermi;
    double spinF;
    double energy_max;
    double energy_min;
    uint number_energies;
    uint number_atoms;  //ME20190614
    bool partial;  //ME20190614
    double denergy;
    deque<double> venergy;                                        // venergy.at(energy_number) 
    deque<double> venergyEf;                                      // venergyEf.at(energy_number) 
    //ME20190614 BEGIN
    //[OBSOLETE]  deque<deque<double> > vDOS;                                   // vDOS.at(energy_number).at(spin)
    deque<deque<double> > viDOS;                                  // viDOS.at(spin).at(energy_number)
    //[OBSOLETE]  deque<deque<double> > vDOSs;                                  // vDOSs.at(energy_number).at(spin)
    //[OBSOLETE]  deque<deque<double> > vDOSp;                                  // vDOSp.at(energy_number).at(spin)
    //[OBSOLETE]  deque<deque<double> > vDOSd;                                  // vDOSd.at(energy_number).at(spin)
    deque<deque<deque<deque<double> > > > vDOS;                   // vDOS.at(atom).at(orbital).at(spin).at(energy_number); 0 = total for atoms and orbitals
    //ME20190614 END
    //ME20190620 BEGIN
    bool isLSCOUPLING;  // Contains spin-orbit coupling
    bool lmResolved;  // Is it lm-resolved?
    string carstring;  // The fourth line of the DOSCAR
    //ME20190620 END
    string ERROR; //CO20191004
    vector<double> conduction_band_min;     //CO20191004
    double         conduction_band_min_net; //CO20191004
    vector<double> valence_band_max;        //CO20191004
    double         valence_band_max_net;    //CO20191004
    vector<double> Egap;                    //CO20191004
    double         Egap_net;                //CO20191004
    vector<double> Egap_fit;                //CO20191004
    double         Egap_fit_net;            //CO20191004
    vector<string> Egap_type;               //CO20191004
    string         Egap_type_net;           //CO20191004
    bool GetProperties(const stringstream& stringstreamIN,bool=TRUE);       // get everything QUIET
    bool GetProperties(const string& stringIN,bool=TRUE);                   // get everything QUIET
    bool GetPropertiesFile(const string& fileIN,bool=TRUE);                 // get everything QUIET
    bool GetPropertiesUrlFile(const string& url,const string& file,bool=TRUE); // get everything from an aflowlib entry
    void convertSpinOFF2ON(); //CO20191217 - copies everything from spin channel 1 to spin channel 2
    bool checkDOS(string& ERROR_out) const;  //CO20191010
    bool GetBandGap(double EFERMI=AUROSTD_NAN,double efermi_tol=AUROSTD_NAN,double energy_tol=1e-3,double occ_tol=1e-4); //CO20191110
    deque<deque<deque<deque<double> > > > GetVDOSSpecies(const xstructure& xstr) const; //vDOS.at(species).at(spin).at(energy_number)  //CO20191110
    deque<deque<deque<deque<double> > > > GetVDOSSpecies(deque<int> num_each_type) const; //vDOS.at(species).at(spin).at(energy_number)  //CO20191110
    friend ostream& operator<<(ostream&, const xDOSCAR&);  //ME20190623
  private:                                                        //
    void free();                                                  // free space
    void copy(const xDOSCAR& b);                                  //
};
//-------------------------------------------------------------------------------------------------
class xEIGENVAL {
  public:
    xEIGENVAL();                                                  // default, just allocate
    ~xEIGENVAL();                                                 // kill everything
    xEIGENVAL(const string& fileIN,bool=TRUE);                    // constructor from filename QUIET
    xEIGENVAL(const xEIGENVAL& b);                                // constructor copy
    const xEIGENVAL& operator=(const xEIGENVAL &b);               // copy
    void clear(void);                                             // clear
    // CONTENT
    string content;vector<string> vcontent;string filename;       // the content, and lines of it
    string title;
    uint number_atoms;  //ME20190623
    uint number_loops;  //ME20190623
    uint spin;
    double Vol,POTIM;
    xvector<double> lattice;
    double temperature;
    uint number_electrons,number_kpoints,number_bands;
    deque<double> vweight;                                        // vweight.at(kpoint number)
    deque<xvector<double> > vkpoint;                              // vkpoint.at(kpoint number)[1,2,3]=xyz.
    deque<deque<deque<double> > > venergy;                        // venergy.at(kpoint number).at(band number).at(spin number)
    string carstring;  //ME20190620 - the fourth line of the EIGENVAL file
    bool GetProperties(const stringstream& stringstreamIN,bool=TRUE);       // get everything QUIET
    bool GetProperties(const string& stringIN,bool=TRUE);                   // get everything QUIET
    bool GetPropertiesFile(const string& fileIN,bool=TRUE);                 // get everything QUIET
    bool GetPropertiesUrlFile(const string& url,const string& file,bool=TRUE); // get everything from an aflowlib entry
    double energy_max;  //ME20190614
    double energy_min;  //ME20190614
    friend ostream& operator<<(ostream&, const xEIGENVAL&);  //ME20190623
  private:                                                        //
    void free();                                                  // free space
    void copy(const xEIGENVAL& b);                                //
};
//-------------------------------------------------------------------------------------------------
class xPOTCAR {
  public:
    xPOTCAR();                                                    // default, just allocate
    ~xPOTCAR();                                                   // kill everything
    xPOTCAR(const string& fileIN,bool=TRUE);                      // constructor from filename QUIET
    xPOTCAR(const xPOTCAR& b);                                    // constructor copy
    const xPOTCAR& operator=(const xPOTCAR &b);                   // copy
    void clear(void);                                             // clear
    // CONTENT
    string content;vector<string> vcontent;                       // the content and the lines
    string filename;                                              // the filename - THIS IS A GLOBAL PROPERTY OF THE WHOLE POTCAR
    string title;
    bool   POTCAR_PAW;
    string POTCAR_TYPE;
    bool   POTCAR_KINETIC;
    bool   POTCAR_GW;
    bool   POTCAR_AE;
    double ENMAX;vector<double> vENMAX;                            // eV
    double ENMIN;vector<double> vENMIN;                            // eV
    double POMASS_sum,POMASS_min,POMASS_max;vector<double> vPOMASS;// mass
    double ZVAL_sum,ZVAL_min,ZVAL_max;vector<double> vZVAL;        // valence
    double EATOM_min,EATOM_max;vector<double> vEATOM;              // eV
    double RCORE_min,RCORE_max;vector<double> vRCORE;              // outmost cutoff radius
    double RWIGS_min,RWIGS_max;vector<double> vRWIGS;              // wigner-seitz radius (au A)
    double EAUG_min,EAUG_max;vector<double> vEAUG;                 // augmentation
    double RAUG_min,RAUG_max;vector<double> vRAUG;                 // augmentation
    double RMAX_min,RMAX_max;vector<double> vRMAX;                 // unicity
    vector<string> vTITEL;                                         // unicity
    vector<string> vLEXCH;                                         // unicity
    string pp_type;
    vector<string> species;                                        // WARNING: we use starting from 0 // CAN BE THE ONES OF VASP5
    vector<int>    species_Z;                                      // WARNING: we use starting from 0 // CAN BE THE ONES OF VASP5
    vector<string> species_pp;                                     // WARNING: we use starting from 0 // CAN BE THE ONES OF VASP5
    vector<string> species_pp_type;                                // WARNING: we use starting from 0 // CAN BE THE ONES OF VASP5
    vector<string> species_pp_version;                             // WARNING: we use starting from 0 // CAN BE THE ONES OF VASP5
    vector<string> species_pp_AUID;                                // WARNING: we use starting from 0 // CAN BE THE ONES OF VASP5
    vector<string> species_pp_AUID_collisions;                     // WARNING: we use starting from 0 // CAN BE THE ONES OF VASP5
    vector<double> species_pp_groundstate_energy;                  // meV/atom
    vector<string> species_pp_groundstate_structure;               // name that we have, maybe ANRL
    bool GetProperties(const stringstream& stringstreamIN,bool=TRUE);       // get everything QUIET
    bool GetProperties(const string& stringIN,bool=TRUE);                   // get everything QUIET
    bool GetPropertiesFile(const string& fileIN,bool=TRUE);                 // get everything QUIET
    bool GetPropertiesUrlFile(const string& url,const string& file,bool=TRUE); // get everything from an aflowlib entry
    // objects/functions for references energies defined only with one specie
    // [OBSOLETE] vector<string> vsymbol;                                        // Ta 
    // [OBSOLETE] vector<string> vname;                                          // Ta_pv // FIX COPY CONSTRUCTOR   
    // [OBSOLETE] vector<string> vdate;                            // 07Sep2000  // FIX COPY CONSTRUCTOR
    string AUID;                                                   // crc32 - THIS IS A GLOBAL PROPERTY OF THE WHOLE POTCAR
    friend ostream& operator<<(ostream &,const xPOTCAR&);          // print // FIX COPY CONSTRUCTOR
    // xPOTCAR xPOTCAR_initialize(uint Z);                         // function to clean up the name // FIX COPY CONSTRUCTOR
  private:                                                         //
    void free();                                                   // free space
    void copy(const xPOTCAR& b);                                   //
};

extern std::vector<xPOTCAR> vxpseudopotential;        // store starting from ONE
uint xPOTCAR_Initialize(void);
bool xPOTCAR_PURE_Printer(xPOTCAR& xPOT,ostream& oss,bool LVERBOSE=FALSE);
xPOTCAR xPOTCAR_Finder(vector<string>& species_pp_AUID,vector<string>& species_pp_AUID_collisions,const string& TITEL,const string& LEXCH,const double& EATOM,const double& RMAX,bool LVERBOSE=FALSE);
xPOTCAR xPOTCAR_Finder(const string& AUID,bool LVERBOSE=FALSE);
bool xPOTCAR_EnthalpyReference_AUID(string AUID,string METAGGA=""); // returns if available
bool xPOTCAR_EnthalpyReference_AUID(string AUID,string METAGGA,string& gs,double& enthalpy_atom,double& volume_atom,double& spin_atom);

// -------------------------------------------------------------------------------------------------
class xVASPRUNXML {
  public:
    xVASPRUNXML();                                                // default, just allocate
    ~xVASPRUNXML();                                               // kill everything
    xVASPRUNXML(const string& fileIN,bool=TRUE);                  // constructor from filename QUIET
    xVASPRUNXML(const xVASPRUNXML& b);                            // constructor copy
    const xVASPRUNXML& operator=(const xVASPRUNXML &b);           // copy
    void clear(void);                                             // clear
    // CONTENT
    string content;vector<string> vcontent;string filename;       // the content, and lines of it
    double natoms;                                                // for aflowlib_libraries.cpp
    xmatrix<double> stress;                                       // for aflowlib_libraries.cpp
    vector<aurostd::xvector<double> > vkpoint;                    // for aflowlib_libraries.cpp
    vector<aurostd::xvector<double> > vweights;                   // for aflowlib_libraries.cpp
    vector<aurostd::xvector<double> > vforces;                    // for aflowlib_libraries.cpp
    bool GetProperties(const stringstream& stringstreamIN,bool=TRUE);       // get everything QUIET
    bool GetProperties(const string& stringIN,bool=TRUE);                   // get everything QUIET
    bool GetPropertiesFile(const string& fileIN,bool=TRUE);                 // get everything QUIET
    bool GetPropertiesUrlFile(const string& url,const string& file,bool=TRUE); // get everything from an aflowlib entry
    bool GetForces(const string&, bool=true);  //ME20190204
    bool GetForcesFile(const string&, bool=true);  //ME20190204
    bool GetForces(stringstream&, bool=true);  //ME20190204
  private:                       //
    void free();                 // free space
    void copy(const xVASPRUNXML& b); //
};
// -------------------------------------------------------------------------------------------------
class xIBZKPT {
  public:
    xIBZKPT();                                                    // default, just allocate
    ~xIBZKPT();                                                   // kill everything
    xIBZKPT(const string& fileIN,bool=TRUE);                      // constructor from filename QUIET
    xIBZKPT(const xIBZKPT& b);                                    // constructor copy
    const xIBZKPT& operator=(const xIBZKPT &b);                   // copy
    void clear(void);                                             // clear
    // CONTENT
    string content;vector<string> vcontent;string filename;       // the content, and lines of it
    uint nweights;                                                // for aflowlib_libraries.cpp
    uint nkpoints_irreducible;                                    // for aflowlib_libraries.cpp
    vector<aurostd::xvector<double> > vkpoint;                    // for aflowlib_libraries.cpp
    vector<uint> vweights;                                        // for aflowlib_libraries.cpp
    uint ntetrahedra;                                             // for aflowlib_libraries.cpp
    double wtetrahedra;                                           // for aflowlib_libraries.cpp
    vector<aurostd::xvector<int> > vtetrahedra;                   // for aflowlib_libraries.cpp
    bool GetProperties(const stringstream& stringstreamIN,bool=TRUE);       // get everything QUIET
    bool GetProperties(const string& stringIN,bool=TRUE);                   // get everything QUIET
    bool GetPropertiesFile(const string& fileIN,bool=TRUE);                 // get everything QUIET
    bool GetPropertiesUrlFile(const string& url,const string& file,bool=TRUE); // get everything from an aflowlib entry
  private:                       //
    void free();                 // free space
    void copy(const xIBZKPT& b); //
};
// -------------------------------------------------------------------------------------------------
class xKPOINTS {
  public:
    xKPOINTS();                                                    // default, just allocate
    ~xKPOINTS();                                                    // kill everything
    xKPOINTS(const string& fileIN,bool=TRUE);                      // constructor from filename QUIET
    xKPOINTS(const xKPOINTS& b);                                   // constructor copy
    const xKPOINTS& operator=(const xKPOINTS &b);                  // copy
    void clear(void);                                              // clear
    // CONTENT
    string content;vector<string> vcontent;string filename;        // the content, and lines of it
    string title;                                                  // first line
    int mode;                                                      // sort of mode
    string grid_type;                                              // if grid specified
    bool is_KPOINTS_NNN,is_KPOINTS_PATH;                           // control parameters
    xvector<int>    nnn_kpoints; // N*N*N                          // triplet of kpoints
    xvector<double> ooo_kpoints; // ORIGIN                         // triplet of origin
    int nkpoints;                                                  // total kpoints
    string path_mode,path;vector<string> vpath;int path_grid;      // path if any
    vector<xvector<double> > vkpoints;                             //ME20190614 - k-point coordinates of the path
    bool GetProperties(const stringstream& stringstreamIN,bool=TRUE);       // get everything QUIET
    bool GetProperties(const string& stringIN,bool=TRUE);                   // get everything QUIET
    bool GetPropertiesFile(const string& fileIN,bool=TRUE);                 // get everything QUIET
    bool GetPropertiesUrlFile(const string& url,const string& file,bool=TRUE); // get everything from an aflowlib entry
    friend ostream& operator<<(ostream&, const xKPOINTS&);  //ME20190623
    string createStandardTitlePath(const xstructure&);  //ME20190623
  private:                       //
    void free();                 // free space
    void copy(const xKPOINTS& b); //
};
// -------------------------------------------------------------------------------------------------
class xCHGCAR {
  public:
    xCHGCAR();                                                     // default, just allocate
    ~xCHGCAR();                                                    // kill everything
    xCHGCAR(const string& fileIN,bool=TRUE);                       // constructor from filename QUIET
    xCHGCAR(const xCHGCAR& b);                                     // constructor copy
    const xCHGCAR& operator=(const xCHGCAR &b);                    // copy
    void clear(void);                                              // clear
    // CONTENT
    string content;vector<string> vcontent;string filename;        // the content, and lines of it
    xvector<int>     grid; // N*N*N                                // triplet of grid
    vector<string>   vstring; // ORIGIN                            // string of values
    xvector<double>  vvalues; // ORIGIN                            // xvector of values
    //[OBSOLETE ME20180705]xtensor3<double> tvalues; // ORIGIN       // xtensor of values
    xtensor<double> tvalues; // ORIGIN                             // xtensor of values ME20180705
    bool GetProperties(const stringstream& stringstreamIN,bool=TRUE);          // get everything QUIET
    bool GetProperties(const string& stringIN,bool=TRUE);                      // get everything QUIET
    bool GetPropertiesFile(const string& fileIN,bool=TRUE);                    // get everything QUIET
    bool GetPropertiesUrlFile(const string& url,const string& file,bool=TRUE); // get everything from an aflowlib entry
  private:                       //
    void free();                 // free space
    void copy(const xCHGCAR& b); //
};

class xQMVASP {  //CO20191110
  public:
    xQMVASP();                                                     // default, just allocate
    ~xQMVASP();                                                    // kill everything
    xQMVASP(const string& fileIN,bool=TRUE);                       // constructor from filename QUIET
    xQMVASP(const xQMVASP& b);                                     // constructor copy
    const xQMVASP& operator=(const xQMVASP &b);                    // copy
    void clear(void);                                              // clear
    // CONTENT
    string content;vector<string> vcontent;string filename;        // the content, and lines of it
    double H_atom_relax;
    double H_atom_static;
    vector<aurostd::xvector<double> > vforces;                     // for APL - only one (no relax vs. static), get most relaxed forces  //CO20191112
    bool GetProperties(const stringstream& stringstreamIN,bool=TRUE);          // get everything QUIET
    bool GetProperties(const string& stringIN,bool=TRUE);                      // get everything QUIET
    bool GetPropertiesFile(const string& fileIN,bool=TRUE);                    // get everything QUIET
    bool GetPropertiesUrlFile(const string& url,const string& file,bool=TRUE); // get everything from an aflowlib entry
  private:                       //
    void free();                 // free space
    void copy(const xQMVASP& b); //
};

// -------------------------------------------------------------------------------------------------
// aflow_kaims.cpp
namespace KBIN {
  _aimsflags AIMS_Get_AIMSflags_from_AflowIN(string& AflowIn,_aflags& aflags,_kflags& kflags);
  _aimsflags AIMS_Get_AIMSflags_from_AflowIN(string& AflowIn,ofstream& FileMESSAGE,_aflags& aflags,_kflags& kflags);
  bool AIMS_Directory(ofstream &FileMESSAGE,_aflags &aflags,_kflags &kflags);
}
// -------------------------------------------------------------------------------------------------
// aflow_iaims.cpp
namespace KBIN {
  bool AIMS_Produce_INPUT(_xaims& xaims,string AflowIn,ofstream &FileMESSAGE,_aflags &aflags,_kflags &kflags,_aimsflags &aimsflags);
  bool AIMS_Modify_INPUT(_xaims& xaims,ofstream &FileMESSAGE,_aflags &aflags,_kflags &kflags,_aimsflags &aimsflags);
  bool AIMS_Write_INPUT(_xaims& xaims,_aimsflags &aimsflags);
  bool AIMS_Write_CONTROL(_xaims& xaims,_aimsflags &aimsflags);
  bool AIMS_Write_GEOM(_xaims& xaims,_aimsflags &aimsflags);
  bool AIMS_Produce_CONTROL(_xaims& xaims,string AflowIn,ofstream &FileMESSAGE,_aflags &aflags,_kflags &kflags,_aimsflags &aimsflags);
  bool AIMS_Modify_CONTROL(_xaims& xaims,ofstream &FileMESSAGE,_aflags &aflags,_kflags &kflags,_aimsflags &aimsflags);
  bool AIMS_Reread_CONTROL(_xaims& xaims,ofstream &FileMESSAGE,_aflags &aflags);
  bool AIMS_Produce_GEOM(_xaims& xaims,string AflowIn,ofstream &FileMESSAGE,_aflags &aflags,_kflags &kflags,_aimsflags &aimsflags);
  bool AIMS_Produce_GEOM(_xaims& xaims);
  bool AIMS_Modify_GEOM(_xaims& xaims,string AflowIn,ofstream &FileMESSAGE,_aflags &aflags,_aimsflags &aimsflags);
  bool AIMS_Reread_GEOM(_xaims& xaims,ofstream &FileMESSAGE,_aflags &aflags);
  bool XAIMS_CONTROL_PREPARE_GENERIC(string command,_xaims& xaims,_aimsflags& aimsflags,string svalue,int ivalue,double dvalue,bool OPTION);
  void XAIMS_CONTROL_REMOVE_ENTRY(_xaims& xaims,string ENTRY,string COMMENT,bool VERBOSE);
}
// -------------------------------------------------------------------------------------------------
// aflow_oaims.cpp
class xAIMSOUT;
class xAIMSOUT {
  public:
    xAIMSOUT();                                                    // default, just allocate
    ~xAIMSOUT();                                                   // kill everything
    xAIMSOUT(const string& fileIN,bool=TRUE);                      // constructor from filename, QUIET
    xAIMSOUT(const xAIMSOUT& b);                                    // constructor copy
    const xAIMSOUT& operator=(const xAIMSOUT &b);                   // copy
    void clear(void);                                             // clear
    // CONTENT
    string content;vector<string> vcontent;string filename;       // the content, and lines of it
    vector<aurostd::xvector<double> > vforces;                    // for aflowlib_libraries.cpp
    double natoms;
    string ERROR;
    bool GetProperties(const stringstream& stringstreamIN,bool=TRUE);          // get everything QUIET
    bool GetProperties(const string& stringIN,bool=TRUE);                      // get everything QUIET
    bool GetPropertiesFile(const string& fileIN,bool=TRUE);                    // get everything QUIET
    bool GetPropertiesFile(const string& fileIN,uint natoms_check,bool);       // get everything QUIET
    bool GetPropertiesUrlFile(const string& url,const string& file,bool=TRUE); // get everything from an aflowlib entry
  private:                       //
    void free();                 // free space
    void copy(const xAIMSOUT& b); //
};
// -----------------------------------------------------------------------------------------------
bool PrintBandGap       (string& WorkDir, ostream &oss);
bool PrintBandGap_DOS   (string& WorkDir, ostream &oss); //CO20191110
bool PrintEffectiveMass (string& WorkDir, ostream &oss);
bool PrintEigCurv       (string& WorkDir, ostream &oss);
// -----------------------------------------------------------------------------------------------
bool ParseKPOINTS(stringstream& File_Kpoints, int& GRIDS, vector<xvector<double> >& special_kpts, vector<xvector<double> >& unique_kpts, vector<int>& repeat_kpts_num);
bool AdjacencyList_KPT(vector<xvector<double> >& special_kpts,vector<xvector<double> >& unique_kpts,vector<xvector<int> >& connect_kpts,vector<int>& connect_kpts_num);
bool AdjacencyList_EIG(vector<xvector<double> >& unique_kpts,vector<xvector<int> >& connect_kpts,vector<int>& connect_kpts_num,xEIGENVAL& xeigenval,vector<xvector<double> >& unique_kpts_EIG,vector<xvector<int> >& connect_kpts_EIG,vector<xvector<double> >& vkpoint_eig);
bool RepeatsList(vector<xvector<double> >& unique_kpts_EIG,vector<int>& repeat_kpts_num,vector<xvector<double> >& vkpoint_eig,vector<xvector<int> >& repeat_kpts_EIG);
bool VertexPaths(vector<xvector<int> >& repeat_kpts_EIG,vector<xvector<int> >& connect_kpts_EIG,vector<int>& repeat_kpts_num,int& GRIDS,vector<xvector<int> >& vrtx_path);
bool RepeatedEdges(vector<xvector<int> >& vrtx_path,vector<xvector<int> >& repeat_kpts_EIG,vector<int>& repeat_kpts_num,vector<xvector<int> >& ndx_edges);
bool VertexBranches(vector<xvector<int> >& ndx_edges,vector<int>& repeat_kpts_num,vector<xvector<int> >& repeat_kpts_EIG,vector<vector<xvector<int> > >& branches);
bool PathDataStuct(xEIGENVAL& xeigenval,vector<xvector<double> >& vkpoint_eig,vector<vector<xvector<int> > >& branches,vector<vector< vector<int> > >& branches_indx,vector<vector< vector<xvector<double> > > >& branches_kpts,vector<vector< vector<vector<vector<double> > > > >& branches_bnds);
bool IBZextrema(xEIGENVAL& xeigenval, vector<xvector<double> >& vkpoint_eig, vector<vector<xvector<int> > >& branches);
void CompareDoublesChar(bool& MATCH, double& number1, double& number2);
void CompareEdges(vector<vector<xvector<int> > >& branches, vector<xvector<int> >& vertex_edges, xvector<int>& test_edge, bool& MATCH);
void NaiveCurvatures(xvector<double>& eigvec, vector<xvector<double> >& posvec, vector<double>& curvature);
double StencilLinear1D(vector<xvector<double> >& positions, xvector<double>& eigenvals);
//-------------------------------------------------------------------------------------------------
struct kEn_st {
  xvector<double> kpoint;
  double energy[2];
  int band_index;
  int band_type; // 0 -- valence band; 1 -- conduction band
};
#define _SIGMA 1.0 // default standard deviation of input data
// range of energy point to fit the ellipse curve
const double _FIT_ENERGY_RANGE = 0.026; // eV range of band
const int _FIT_POINTS_NUMBER = 8; // minimum fit points in Irreducible BZ
//range of band extremes to determine the number of bands for effective mass calculations
const double _BANDS_ENERGY_RANGE = 0.026; // eV
// used to determine cluster of points can be changed to other values
const double _BANDS_PARAMETER_MIN_RATIO = 0.2;
// factor unit
// mass is in unit of electron mass
const double _MASS_FACTOR = 3.80998; // hbar^2*10^{20}/(2.0*me*eV)
bool comparison_kEn_str_up          (const kEn_st& k1, const kEn_st& k2);
bool comparison_kEn_str_dn          (const kEn_st& k1, const kEn_st& k2);
bool comparison_kEn_str_position    (const kEn_st& k1, const kEn_st& k2);
bool comparison_kEn_str_band_type_up(const kEn_st& k1, const kEn_st& k2);
bool comparison_kEn_str_band_type_dn(const kEn_st& k1, const kEn_st& k2);
bool is_equal_position_kEn_str      (const kEn_st& k1, const kEn_st& k2);
bool near_to                        (const xvector<double> & k1, const xvector<double> & k2, const vector<double> & max_distance);
// [OBSOLETE] bool GetEffectiveMass(xOUTCAR& outcar,xDOSCAR& doscar,xEIGENVAL& eigenval,xstructure xstr,ostream& oss,const bool& osswrite);
//-------------------------------------------------------------------------------------------------
//ME20190614 - plotter functions
namespace plotter {
  // Plot setup --------------------------------------------------------------
  // Plot options
  aurostd::xoption getPlotOptions(const aurostd::xoption&, const string&, bool=false);
  aurostd::xoption getPlotOptionsEStructure(const aurostd::xoption&, const string&, bool=false);
  aurostd::xoption getPlotOptionsPhonons(const aurostd::xoption&, const string&);

  // Plot functions
  void generateHeader(stringstream&, const aurostd::xoption&, bool=false);
  void savePlotGNUPLOT(const aurostd::xoption&, const stringstream&);
  void setFileName(aurostd::xoption&, string="");
  void setTitle(aurostd::xoption&);
  string formatDefaultPlotTitle(const aurostd::xoption&);
  vector<double> getCompositionFromHTQCPrototype(const string&, const string&);  //ME20190813
  vector<double> getCompositionFromANRLPrototype(const string&);
  string formatDefaultTitlePOCC(const aurostd::xoption&);
  string formatDefaultTitlePOCC_20191004(const aurostd::xoption&); //CO20191110
  string formatDefaultTitlePOCC_20190101(const aurostd::xoption&);
  vector<double> getCompositionFromPoccString(const string&, bool&);

  // Electronic structure ----------------------------------------------------
  void patchDefaultTitleAFLOWIN(xoption& plotoptions);  //CO20191110
  // Plot functions
  void PLOT_DOS(aurostd::xoption&);
  void PLOT_DOS(aurostd::xoption&,const xDOSCAR&); //CO20191110
  void PLOT_DOS(aurostd::xoption&, stringstream&);
  void PLOT_DOS(aurostd::xoption&, stringstream&,const xDOSCAR&);  //CO20191110
  void PLOT_PDOS(aurostd::xoption&);
  void PLOT_PDOS(aurostd::xoption&, const xDOSCAR&); //CO20191110
  void PLOT_PDOS(aurostd::xoption&, stringstream&);
  void PLOT_PDOS(aurostd::xoption&, stringstream&, const xDOSCAR&);  //CO20191110
  void PLOT_BAND(aurostd::xoption&);
  void PLOT_BAND(aurostd::xoption&, stringstream&);
  void BANDDOS2JSON(ostream&, string);
  void PLOT_BANDDOS(aurostd::xoption&);
  void PLOT_BANDDOS(aurostd::xoption&, stringstream&);

  // Helper functions
  xstructure getStructureWithNames(const aurostd::xoption&, const string& carstring="CAR");  //CO20191110
  string getLatticeFromKpointsTitle(const string&);
  void shiftEfermiToZero(xEIGENVAL&, double);
  void setEMinMax(aurostd::xoption&, double, double);

  // DOS
  void generateDosPlot(stringstream&, const xDOSCAR&, const aurostd::xoption&);

  // Bands
  void generateBandPlot(stringstream&, const xEIGENVAL&, const xKPOINTS&, const xstructure&, const aurostd::xoption&);
  string convertKPointLabel(const string&, const string&);
  string convertKPointLetter(string, const string&);

  // Gnuplot
  void generateDosPlotGNUPLOT(stringstream&, const xDOSCAR&, const deque<double>&,
      const deque<deque<deque<double> > >&, const vector<string>&, const aurostd::xoption&);
  double getDosLimits(const aurostd::xoption&, const xDOSCAR&, const deque<deque<deque<double> > >&, const deque<double>&);
  void generateBandPlotGNUPLOT(stringstream&, const xEIGENVAL&, const vector<double>&,
      const vector<double>&, const vector<string>&, const aurostd::xoption&);
  string getFormattedUnit(const string&);

  // Phonons -----------------------------------------------------------------
  void PLOT_PHDOS(aurostd::xoption&);
  void PLOT_PHDOS(aurostd::xoption&, stringstream&);
  void PLOT_PHDISP(aurostd::xoption&);
  void PLOT_PHDISP(aurostd::xoption&, stringstream&);
  void PLOT_PHDISPDOS(aurostd::xoption&);
  void PLOT_PHDISPDOS(aurostd::xoption&, stringstream&);
  void convertEnergies(xEIGENVAL&, const string&);
  void convertEnergies(xDOSCAR&, const string&);
  double getEnergyConversionFactor(const string&);

  // Properties plotter ------------------------------------------------------
  void PLOT_THERMO(aurostd::xoption&);
  void PLOT_THERMO(aurostd::xoption&, stringstream&);
  void PLOT_TCOND(aurostd::xoption&);
  void PLOT_TCOND(aurostd::xoption&, stringstream&);

  // General plots -----------------------------------------------------------
  void plotSingleFromSet(xoption&, stringstream&, const vector<vector<double> >&, int);
  void plotMatrix(xoption& plotoptions, stringstream&);
  void setPlotLabels(aurostd::xoption&, const string&, const string&, const string&, const string&);
  vector<vector<double> > readAflowDataFile(aurostd::xoption&);
  void generatePlotGNUPLOT(stringstream&, const xoption&, const vector<vector<double> >&);
}

//-------------------------------------------------------------------------------------------------
// aflow_estructure_dos.cpp

namespace aurostd {
  int CountWordsinString(string& input);  // put aurostd
  int CountWordsinString_web(string input); // put aurostd
}

namespace estructure {
  string PEDOS_GENERATE_GNUPLOTSCRIPT(const string&,const string&,const double&,const double&,const double&,const double&,const int&,const vector<vector<vector<double> > >&,const string&);
  bool isSpecialKPOINT(string kpoint);  //CO20170830
  string fixSpecialKPOINT_GNUPLOT(string kpoint,bool json=false);  //CO20170830
  string fixSpecialKPOINT_HTML(string kpoint);  //CO20170830
  string fixSpecialKPOINT_LATEX(string kpoint);  //CO20170830
  string fixKPOINT_GNUPLOT(string kpoint,bool json=false);  //CO20170830
  string fixKPOINT_HTML(string kpoint);  //CO20170830
  string fixKPOINT_LATEX(string kpoint);  //CO20170830
  string fixKPOINT_SPECIALONLY(string kpoint);  //CO20170830
  void PLOT_BANDDOS(string options);
  void PLOT_BAND(string options);
  void PLOT_DOS(string options);
  void PLOT_PEDOS(string options);
  void PLOT_PEDOSALL(string options);
  void PLOT_PEDOSALL_AFLOWLIB(string options,_aflags& aflags);
  void PLOT_BAND2(string options);
  // [OBSOLETE]  void PLOT_BAND3(string options);
  void PLOT_BAND_SPINSPLIT(string options);
  void PLOT_DOSWEB(string options);
  // manipulation
  string changeICSDNameGunplot(string ICSDName);
  void CombineTDOSAndTOTALPDOS(const vector<vector<double> >& TDOS, const vector<vector<double> >& TOTALPDOS, vector<vector<double> >& vvDOS);
  double GET_TDOSDATA(const string& str_dir, vector<vector<double> >& TDOS);
  double GET_TDOSDATA(stringstream& ss_dosfile, stringstream& ss_outcarfile, vector<vector<double> >& TDOS);
  double GET_TOTALPDOSDATA(const string& str_dir, vector<vector<double> >& TOTALPDOS);
  double GET_TOTALPDOSDATA(stringstream& ss_dosfile, stringstream& ss_outfile, vector<vector<double> >& TOTALPDOS);
  double GET_PDOSDATA(const string& str_dir, vector<vector<vector<double> > >& PDOS);
  double GET_PDOSDATA(stringstream& ss_dosfile, stringstream& ss_outfile, vector<vector<vector<double> > >& PDOS);
  // [OBSOLETE]  void GET_DOS_DATA(vector<string>& argv);
  bool GET_DOS_DATA(stringstream& ss_dosfile, stringstream& ss_outfile, double& Efermi, vector<vector<double> >& TDOS, vector<vector<double> >& TOTALPDOS); //CO20180216
  bool GET_DOS_DATA(const string& str_dir,   double& Efermi, vector<vector<double> >& TDOS, vector<vector<double> >& TOTALPDOS, vector<vector<vector<double> > >& PDOS);  //CO20180216
  bool GET_DOS_DATA(stringstream& ss_dosfile, stringstream& ss_outfile,   double& Efermi, vector<vector<double> >& TDOS, vector<vector<double> >& TOTALPDOS, vector<vector<vector<double> > >& PDOS); //CO20180216
  void FormatSpinofPDOS(vector<vector<vector<double> > >& vvva);

  // Functions for serializing bands data to JSON
  // Added by EG
  bool DOSDATA_JSON(aurostd::xoption& vpflow,ostream& oss=cout);
  bool DOSDATA_JSON(aurostd::xoption& vpflow,string directory,stringstream& json,bool wrapping_brackets=true);
  bool BANDSDATA_JSON(aurostd::xoption& vpflow,ostream& oss=cout);
  bool BANDSDATA_JSON(aurostd::xoption& vpflow,string directory,stringstream& json,bool wrapping_brackets=true);
  //uint DOSDATA_JSON(string options);
  //uint DOSDATA_JSON(string options, ostream& json);
  //uint BANDSDATA_JSON(string options);
  //uint BANDSDATA_JSON(string options, string json_dir);
  //uint BANDSDATA_JSON(string options, ostream& json);
  string linelabel2HTML(string linelabel);
  uint inequivalentAtomsJSON( vector<vector<vector<double> > >& PDOS, vector<int>& iatoms, vector<double>& numbers, vector<string>& vspecies, ostream& json);
  uint constructInequivalentAtomPDOSJSON(vector<vector<vector<double> > >& PDOS, int iatom, ostream& json); 
  // End of bands data JSON serializers

}


// ----------------------------------------------------------------------------
// aflow_poccupation_*.cpp
//  #include "aflow_pocc.h"

// aflow_poccupation_params.cpp
namespace pocc {
  bool poccInput(); //CO20170805

  string ReturnAtomSpecies(string atom);
  string ReturnAtomSpeciesPotential(string atom);
  string ReturnUFFParameters(string atom);
  class UFFPara {
    public:
      UFFPara(); // constructor
      ~UFFPara(); // destructor
      string symbol;
      double r1,theta0,x1,D1,zeta,Z1,Vi,Uj,Xi,hard,radius; 
      void GetUFFParameters(string);
    private:
      void free(); //free space
  };
  string ReturnAtomProperties(string atom);
  //Atomic Properties Database
  class Atom {
    public:
      Atom();
      ~Atom();
      string name,symbol;
      int number; //atomic number
      double mass,radius,Xi; //atomic, weight radius /pauling electronegativity
      void GetAtomicProperties(string);
    private:
      void free();
  };
} // namespace pocc

// aflow_poccupation_forcefield.cpp
namespace pocc {
  class Bond{
    public:
      Bond();
      Bond(const Bond& b);
      ~Bond();
      _atom bgn,end;
      double length;
      void Set(xstructure , _atom , _atom );
      const Bond & operator=(const Bond &other);
      bool operator==(const Bond &other) const;
      bool operator!=(const Bond &other) const;
      friend ostream& operator<<(ostream&,const Bond&);
    private:
      void free();
      void copy(const Bond& b);
  };
  void SetUFFPara(_atom atomi, _atom atomj, double& R0, double& Kij, double& Xij, double& Dij);
  double CalculateBondEnergy(xstructure xstr, _atom atomi, _atom atomj);
  double CalculateNonBondEnergy(xstructure xstr, _atom atomi, _atom atomj);
  double CalculateUFFEnergy(xstructure xstr);
  void RemoveSameBond(vector<Bond>& Bonds_orig, vector<Bond>& Bonds_new);
  void ExtractBonds(const xstructure& xstr, deque<deque<_atom> >& neigh_mat_bonded, deque<deque<_atom> >& neigh_mat_nonbonded);
  void AnalyzeBonds(const xstructure& xstr, vector<Bond>& Bonds, vector<Bond>& NonBonds);
  void UFFENERGY(istream& input);
}

// ----------------------------------------------------------------------------
// aflow_mix.cpp  aflow_nomix.cpp   aflow_mix_pauling.cpp
#define MISCIBILITY_SYSTEM_NOT_STUDIED  3
#define MISCIBILITY_SYSTEM_SOLUTION     2
#define MISCIBILITY_SYSTEM_MISCIBLE     1
#define MISCIBILITY_SYSTEM_NOMIX        0
#define MISCIBILITY_SYSTEM_UNKNOWN     -1
#define MISCIBILITY_SYSTEM_CUTOFF     200
#define MIEDEMA_MIX_SLOPE 3.069              // Miedema Rule Table 1a Physica 100B (1980) 1-28

int MiscibilityCheck(int speciesA,int speciesB);                  // aflow_mix.cpp
int MiscibilityCheck(string speciesA,string speciesB);            // aflow_mix.cpp
int MiscibilityExperimentsCheck(int speciesA,int speciesB);       // aflow_mix.cpp
int MiscibilityExperimentsCheck(string speciesA,string speciesB); // aflow_mix.cpp
int MiscibilityMiedemaCheck(int speciesA,int speciesB);           // aflow_mix.cpp
int MiscibilityMiedemaCheck(string speciesA,string speciesB);     // aflow_mix.cpp
int MiscibilityMiedemaCheck(string system_in);                    // aflow_mix.cpp
int MiscibilityHumeRotheryCheck(int speciesA,int speciesB);       // aflow_mix.cpp
int MiscibilityHumeRotheryCheck(string speciesA,string speciesB); // aflow_mix.cpp
int MiscibilityHumeRotheryCheck(string system_in);                // aflow_mix.cpp
int MiscibilityCheck(string system_in);                           // aflow_nomix.cpp
int MiscibilityExperimentsCheck(string system_in);                    // aflow_mix_pauling.cpp

// ----------------------------------------------------------------------------
// symmetry prototypes
// aflow_symmetry.cpp
namespace SYM {
  //DX+CO START
  bool ApplyAtomValidate(const _atom &atom_in,_atom& atom_out,const _sym_op &symop,const xstructure& a); //DX+CO
  bool ApplyAtomValidate(const _atom &atom_in,_atom& atom_out,const _sym_op &symop,const xstructure& a, bool _incell_,bool roff); //DX+CO
  bool ApplyAtomValidate(const _atom &atom_in,_atom& atom_out,const _sym_op &symop,const xstructure& a,bool skew, bool _incell_,bool roff,double _eps_); //DX+CO
  bool ApplyAtomValidate(const _atom &atom_in,_atom& atom_out,const _sym_op &symop,const xmatrix<double>& lattice,const xmatrix<double>& c2f, const xmatrix<double>& f2c,bool skew, bool _incell_,bool roff,double _eps_); //DX+CO
  _atom ApplyAtom(const _atom& atom_in,const _sym_op& symop,const xstructure& str); //DX
  //DX+CO END
  _atom ApplyAtom(const _atom& atom_in,const _sym_op& symop,const xstructure& str,bool _incell_);
  //DX+CO START
  _atom ApplyAtom(const _atom& atom_in,const _sym_op& symop,const xstructure& str,bool _incell_,bool roff); //DX
  _atom ApplyAtom(const _atom& atom_in,const _sym_op& symop,const xstructure& str,bool _incell_,bool roff,bool validatePosition); //DX
  _atom ApplyAtom(const _atom& atom_in,const _sym_op& symop,const xmatrix<double>& lattice,const xmatrix<double>& c2f, const xmatrix<double>& f2c,bool skew,bool _incell_,bool roff,bool validatePosition,double eps); //DX
  _atom ApplyAtom_20161115(const _atom& atom_in,const _sym_op& symop,const xmatrix<double>& lattice,const xmatrix<double>& c2f, const xmatrix<double>& f2c,bool skew,bool _incell_,bool roff,bool validatePosition,double eps); //DX
  _atom ApplyAtom_20160101(const _atom& atom_in,const _sym_op& symop,const xstructure& str,bool _incell_); //DX
  //DX+CO END
  xvector<double> ApplyCpos(const xvector<double> &cpos_in,const _sym_op &symop,const xstructure& str,bool _incell_);
  xvector<double> ApplyCpos(const xvector<double> &cpos_in,const _sym_op &symop,const xstructure& str);
  xvector<double> ApplyFpos(const xvector<double> &fpos_in,const _sym_op &symop,const xstructure& str,bool _incell_);
  xvector<double> ApplyFpos(const xvector<double> &fpos_in,const _sym_op &symop,const xstructure& str);
  xvector<int> ApplyIJK(const xvector<int> &ijk_in,const _sym_op &symop,const xstructure& str);
  int  ApplyL(const int &l_in,const _sym_op &symop,const xstructure& str);
  xstructure ApplyXstructure(const _sym_op &symop,const xstructure& str);
  xstructure ApplyXstructure(const _sym_op &symop,const xstructure& str,bool _incell_);
  //DX+CO START
  bool AtomsEquivalent(xstructure& str,_atom& atom1,_atom& atom2); //DX
  bool AtomsEquivalent_20161115(xstructure& str,_atom& atom1,_atom& atom2); //DX
  bool AtomsEquivalent_20160101(xstructure& str,_atom& atom1,_atom& atom2); //DX
  bool AtomsEquivalent(xstructure& str, _atom& atom1, _atom& atom2,double& eps); //DX
  bool AtomsEquivalent(xstructure& str, _atom& a, _atom& b, bool skew, double tol); //DX //CO20190520 - removed pointers for bools and doubles, added const where possible
  bool AtomsEquivalent_20161115(xstructure& str,_atom& atom1,_atom& atom2,double& eps); //DX
  bool AtomsEquivalent_20160101(xstructure& str,_atom& atom1,_atom& atom2,double& eps); //DX
  bool AtomsEquivalent_Basis(xstructure& str, int atom1_indx,int atom2_indx);
  //DX+CO END
  bool CposEquivalent(const xstructure& str,const xvector<double>& cpos1,const xvector<double>& cpos2,const double& eps);
  bool FposEquivalent(const xstructure& str,const xvector<double>& fpos1,const xvector<double>& fpos2,const double& eps);
  bool CposEquivalent(const xstructure& str,const xvector<double>& cpos1,const xvector<double>& cpos2);
  bool FposEquivalent(const xstructure& str,const xvector<double>& fpos1,const xvector<double>& fpos2);
  bool TypePointGroupOperation(const xmatrix<double>& Uc,const xmatrix<double>& Uf,string& _string,bool& _inversion,double& _angle,
      xvector<double>& _axis,xmatrix<double>& _generator, xvector<double>& _generator_coefficients, 
      xmatrix<xcomplex<double> >& _SU2_matrix, xvector<xcomplex<double> >& _su2_coefficients, double _eps_);  // calculate the symmetry inversion,type,axis,generator //DX20171206 - Added generator coefficients //DX20171207 - Added Uf //DX20180117 - Added SU2 and su2 coefficients
  bool TypePointGroupOperationInternational(const xmatrix<double>& Uc,string& _stringHM,string& _stringSC,
      const bool& _inversion,const double& _angle,
      const xvector<double>& _axis,const xmatrix<double>& _generator, xvector<double>& _generator_coefficients, 
      xmatrix<xcomplex<double> >& _SU2_matrix, xvector<xcomplex<double> >& _su2_coefficients, double _eps_);  // International symbol = Hermann-Mauguin notation & Schonflies notation //DX20171206 - Added generator coefficients //DX20180117 - Added SU2 and su2 coefficients
  //DX+CO START
  uint AddSymmetryToStructure(xstructure &a,const uint& iat,
      const xmatrix<double> &Uc,const xmatrix<double> &Uf,const xvector<double> &ctau,const xvector<double> &ftau,
      const xvector<double> &ctrasl,const xvector<double> &ftrasl,
      const std::vector<int> &basis_atoms_map,const std::vector<int> &basis_types_map,bool basis_map_calculated,char group);
  uint AddSymmetryToStructure(xstructure &a,const uint& iat,
      const xmatrix<double> &Uc,const xmatrix<double> &Uf,const xvector<double> &ctau,const xvector<double> &ftau,
      const xvector<double> &ctrasl,const xvector<double> &ftrasl,
      const std::vector<int> &basis_atoms_map,const std::vector<int> &basis_types_map,bool basis_map_calculated,char group,bool roff); //DX
  uint AddSymmetryToStructure(xstructure& a,const xmatrix<double>& Uc,const xmatrix<double>& Uf,
      const xvector<double>& ctau,const xvector<double>& ftau,const xvector<double>& ctrasl,
      const xvector<double>& ftrasl,
      const std::vector<int>& basis_atoms_map,const std::vector<int>& basis_types_map,bool basis_map_calculated,char group);
  uint AddSymmetryToStructure(xstructure& a,const xmatrix<double>& Uc,const xmatrix<double>& Uf,
      const xvector<double>& ctau,const xvector<double>& ftau,const xvector<double>& ctrasl,
      const xvector<double>& ftrasl,
      const std::vector<int>& basis_atoms_map,const std::vector<int>& basis_types_map,bool basis_map_calculated,char group,bool roff); //DX
  uint AddSymmetryToStructure(xstructure &a,const uint& iat,const xmatrix<double> &Uc,const xmatrix<double> &Uf,
      const std::vector<int> &basis_atoms_map,const std::vector<int> &basis_types_map,bool basis_map_calculated,char group);
  uint AddSymmetryToStructure(xstructure &a,const uint& iat,const xmatrix<double> &Uc,const xmatrix<double> &Uf,
      const std::vector<int> &basis_atoms_map,const std::vector<int> &basis_types_map,bool basis_map_calculated,char group,bool roff); //DX
  uint AddSymmetryToStructure(xstructure &a,const xmatrix<double> &Uc,const xmatrix<double> &Uf,
      const std::vector<int> &basis_atoms_map,const std::vector<int> &basis_types_map,bool basis_map_calculated,char group); //DX
  uint AddSymmetryToStructure(xstructure &a,const xmatrix<double> &Uc,const xmatrix<double> &Uf,
      const std::vector<int> &basis_atoms_map,const std::vector<int> &basis_types_map,bool basis_map_calculated,char group,bool roff); //DX
  bool PointGroupsIdentical(const vector<_sym_op>& vpg1,const vector<_sym_op>& vpg2, double eps, bool is_same_lattice=false); //DX20171207 - added is_same_lattice
  //GG START
  bool CalculateQuaternion(_sym_op& a);
  //GG STOP
  bool ComplexSU2Rotations(xmatrix<xcomplex<double> > & _SU2_matrix, xvector<xcomplex<double> >& _su2_coefficients, double& theta, xvector<double>& _axis); //DX20180117 - add SU(2) and su(2) coefficients
  //DX+CO END
  bool CalculatePointGroup(ofstream& FileMESSAGE,xstructure& a,_aflags& aflags,bool _write_,const bool& osswrite,ostream& oss,string format="txt");      // POINT GROUP      _PGROUP_
  uint CalculatePointGroup(const xmatrix<double>& lattice, vector<_sym_op > pgroup, ofstream &FileMESSAGE,bool _write_,const bool& osswrite,ostream& oss,double _eps_);
  uint CalculatePointGroup(const xmatrix<double>& lattice, vector<_sym_op > pgroup, bool _write_,const bool& osswrite,ostream& oss,double _eps_);     // POINT GROUP      _PGROUP_
  uint CalculatePointGroup(const xmatrix<double>& lattice,double _eps_);     // POINT GROUP      _PGROUP_
  uint CalculatePointGroup(const xmatrix<double>& lattice);     // POINT GROUP      _PGROUP_
  bool CalculatePointGroup(ofstream &FileMESSAGE,xstructure &a,_aflags &aflags,bool _write_,const bool& osswrite,ostream& oss,double _eps_,string format="txt");      // POINT GROUP      _PGROUP_
<<<<<<< HEAD
  // DX and CO - START
  bool CalculatePointGroup_20160101(ofstream &FileMESSAGE,xstructure &a,_aflags &aflags,bool _write_,const bool& osswrite,ostream& oss,double _eps_); // DX
  bool CalculatePointGroup_20160801(ofstream &FileMESSAGE,xstructure &a,_aflags &aflags,bool _write_,const bool& osswrite,ostream& oss,double _eps_,string format="txt"); // DX
  // DX and CO - END
  bool CalculatePointGroupKLattice(ofstream &FileMESSAGE,xstructure &a,_aflags &aflags,bool _write_,const bool& osswrite,ostream& oss,string format="txt");  // POINT GROUP KLATTICE     _PGROUPK_
  bool CalculatePointGroupKCrystal(ofstream &FileMESSAGE,xstructure &a,_aflags &aflags,bool _write_,const bool& osswrite,ostream& oss,string format="txt");  // POINT GROUP KCRYSTAL     _PGROUPK_XTAL_ // DX20171205 - New group: reciprocal space counterpart of pgroup_xtal
=======
  //DX+CO START
  bool CalculatePointGroup_20160101(ofstream &FileMESSAGE,xstructure &a,_aflags &aflags,bool _write_,const bool& osswrite,ostream& oss,double _eps_); //DX
  bool CalculatePointGroup_20160801(ofstream &FileMESSAGE,xstructure &a,_aflags &aflags,bool _write_,const bool& osswrite,ostream& oss,double _eps_,string format="txt"); //DX
  //DX+CO END
  bool CalculatePointGroupKLattice(ofstream &FileMESSAGE,xstructure &a,_aflags &aflags,bool _write_,const bool& osswrite,ostream& oss,string format="txt");  // POINT GROUP KLATTICE     _PGROUPK_
  bool CalculatePointGroupKCrystal(ofstream &FileMESSAGE,xstructure &a,_aflags &aflags,bool _write_,const bool& osswrite,ostream& oss,string format="txt");  // POINT GROUP KCRYSTAL     _PGROUPK_XTAL_ //DX20171205 - New group: reciprocal space counterpart of pgroup_xtal
>>>>>>> 68ff6162
  bool TransformSymmetryFromRealToReciprocal(ofstream &FileMESSAGE, xstructure& real_space_crystal, xstructure& reciprocal_space,
      _aflags& aflags, const bool& osswrite, ostream& oss, string& pgroup_type); //DX20170808 - New klattice routine //DX20171205 - Added pgroup_type option to account for pgroupk_xtal
  bool CalculateSitePointGroup(ofstream &FileMESSAGE,xstructure &a,_aflags &aflags,bool _write_,const bool& osswrite,ostream& oss,string format="txt");  // SITE POINT GROUP _AGROUP_
  //DX+CO START
  bool CalculateSitePointGroup(ofstream &FileMESSAGE,xstructure &a,int CALCULATION_MODE,_aflags &aflags,bool _write_,const bool& osswrite,ostream& oss,string format="txt"); // SITE POINT GROUP _AGROUP_
  bool CalculateSitePointGroup_20160801(ofstream &FileMESSAGE,xstructure &a,int CALCULATION_MODE,_aflags &aflags,bool _write_,const bool& osswrite,ostream& oss,double _eps_,string format="txt"); // SITE POINT GROUP _AGROUP_ //DX
  bool CalculateSitePointGroup_20160101(ofstream &FileMESSAGE,xstructure &a,_aflags &aflags,bool _write_,const bool& osswrite,ostream& oss,double _eps_); // SITE POINT GROUP _AGROUP_ //DX
  bool CalculateSitePointGroup_EquivalentSites(xstructure &a,double _eps_); //DX
  bool CalculateSitePointGroup_EquivalentSites(xstructure &a,bool get_full_basis,double _eps_); //DX
  //DX+CO END
  bool CalculatePointGroupCrystal(ofstream &FileMESSAGE,xstructure &a,_aflags &aflags,bool _write_,const bool& osswrite,ostream& oss,string format="txt");     // POINT GROUP      _PGROUP_
  bool CalculatePointGroupCrystal(ofstream &FileMESSAGE,xstructure &a,_aflags &aflags,bool _write_,const bool& osswrite,ostream& oss,double _eps_,string format="txt");      // POINT GROUP      _PGROUP_
  //DX+CO START
  bool CalculatePointGroupCrystal_20170814(ofstream &FileMESSAGE,xstructure &a,_aflags &aflags,bool _write_,const bool& osswrite,ostream& oss,double _eps_,string format="txt");      // POINT GROUP      _PGROUP_ //DX
  bool CalculatePointGroupCrystal_20160801(ofstream &FileMESSAGE,xstructure &a,_aflags &aflags,bool _write_,const bool& osswrite,ostream& oss,double _eps_,string format="txt");      // POINT GROUP      _PGROUP_ //DX
  bool CalculatePointGroupCrystal_20160101(ofstream &FileMESSAGE,xstructure &a,_aflags &aflags,bool _write_,const bool& osswrite,ostream& oss,double _eps_);      // POINT GROUP      _PGROUP_ //DX
  bool CalculatePointGroupKPatterson(ofstream &FileMESSAGE,xstructure &a,_aflags &aflags,bool _write_,const bool& osswrite,ostream& oss,string format="txt");     // POINT GROUP PATTERSON     _PGROUPK_PATTERSON_ //DX20200129 
  bool CalculatePointGroupKPatterson(ofstream &FileMESSAGE,xstructure &a,_aflags &aflags,bool _write_,const bool& osswrite,ostream& oss,double _eps_,string format="txt");      // POINT GROUP PATTERSON     _PGROUPK_PATTERSON_ //DX20200129
  bool PointGroupMap(xstructure& a, string& pgname, string& operations, char group); //DX20170906
  bool PointGroupLookUpTable(ofstream &FileMESSAGE,xstructure &a,_aflags &aflags,bool _write_,const bool& osswrite,ostream& oss,string format);
  //DX+CO END
  void CalculateSitePointGroup2(xstructure &a,bool ComMidss); // for --agroup2 and --agroup2m
  //DX START
  //xstructure and _sym_op
  bool getFullSymBasis(const xstructure& a, _sym_op& symOp,bool map_types,vector<int>& basis_atoms_map,vector<int>& basis_types_map);
  bool getFullSymBasis(const xstructure& a, _sym_op& symOp,bool map_types,double tolerance,vector<int>& basis_atoms_map,vector<int>& basis_types_map); //CO20190520 - removed pointers for bools and doubles, added const where possible
  bool getFullSymBasis(const xstructure& a, _sym_op& symOp,bool map_types,bool skew,double tolerance,vector<int>& basis_atoms_map,vector<int>& basis_types_map); //CO20190520 - removed pointers for bools and doubles, added const where possible
  bool getFullSymBasis(const xstructure& a, _sym_op& symOp,bool map_types,bool skew,double tolerance,vector<int>& basis_atoms_map,vector<int>& basis_types_map); //CO20190520 - removed pointers for bools and doubles, added const where possible
  //atoms, c2f, f2c and _sym_op
  bool getFullSymBasis(const deque<_atom>& atoms,const xmatrix<double>& lattice,const xmatrix<double>& c2f, const xmatrix<double>& f2c, _sym_op& symOp,bool map_types,bool skew,double tolerance,vector<int>& basis_atoms_map,vector<int>& basis_types_map); //CO20190520 - removed pointers for bools and doubles, added const where possible
  bool getFullSymBasis(const deque<_atom>& atoms,const xmatrix<double>& lattice,const xmatrix<double>& c2f, const xmatrix<double>& f2c, _sym_op& symOp,bool map_types,bool skew,double tolerance,vector<int>& basis_atoms_map,vector<int>& basis_types_map); //CO20190520 - removed pointers for bools and doubles, added const where possible
  bool getFullSymBasis_20170729(const deque<_atom>& atoms,const xmatrix<double>& lattice,const xmatrix<double>& c2f, const xmatrix<double>& f2c, _sym_op& symOp,bool map_types,bool skew,double tolerance,vector<int>& basis_atoms_map,vector<int>& basis_types_map); //CO20190520 - removed pointers for bools and doubles, added const where possible
  //bool getFullSymBasis(deque<_atom>& atoms,xmatrix<double>& Uf, xmatrix<double>& c2f, xmatrix<double>& f2c, bool skew, double tolerance, vector<int>& basis_atoms_map,vector<int>& basis_types_map); //CO20190520 - removed pointers for bools and doubles, added const where possible
  //bool getFullSymBasis(deque<_atom>& atoms,xmatrix<double>& Uf, xmatrix<double>& c2f, xmatrix<double>& f2c, string& str_Hermann_Mauguin, bool skew, double tolerance, vector<int>& basis_atoms_map,vector<int>& basis_types_map); //CO20190520 - removed pointers for bools and doubles, added const where possible
  //bool getFullSymBasis(deque<_atom>& atoms,xmatrix<double>& Uf, xmatrix<double>& c2f, xmatrix<double>& f2c, xvector<double>& ftau, bool skew, double tolerance, vector<int>& basis_atoms_map,vector<int>& basis_types_map); //CO20190520 - removed pointers for bools and doubles, added const where possible
  //bool getFullSymBasis(deque<_atom>& atoms,xmatrix<double>& Uf, xmatrix<double>& c2f, xmatrix<double>& f2c, string& str_Hermann_Mauguin, xvector<double>& ftau, bool skew, double tolerance, vector<int>& basis_atoms_map,vector<int>& basis_types_map); //CO20190520 - removed pointers for bools and doubles, added const where possible
  bool CalculateFactorGroup_20160801(ofstream &FileMESSAGE,xstructure &a,_aflags &aflags,bool _write_,const bool& osswrite,ostream& oss,double _eps_,string format="txt");
  //DX END
  bool CalculateFactorGroup(ofstream& FileMESSAGE,xstructure& a,_aflags& aflags,bool _write_,const bool& osswrite,ostream& oss,string format="txt");     // FACTOR GROUP     _FGROUP_
  bool CalculateFactorGroup(ofstream &FileMESSAGE,xstructure &a,_aflags &aflags,bool _write_,const bool& osswrite,ostream& oss,double _eps_,string format="txt");      // FACTOR GROUP      _FGROUP_
  //DX START
  bool AtomsMapped(const _atom& a, const _atom& b, const xmatrix<double>& lattice, bool skew, double tol); //DX20190620
  bool AtomsMapped(const _atom& a, const _atom& b, const xmatrix<double>& lattice, const xmatrix<double>& f2c, bool skew, double tol);   //CO20190520 - removed pointers for bools and doubles, added const where possible //DX20190619 - lattice and f2c as input
  xvector<double> minimizeDistanceCartesianMethod(const xvector<double>& cpos1, const xvector<double>& cpos2, const xmatrix<double>& lattice); //DX20190613
  xvector<double> minimizeDistanceCartesianMethod(const xvector<double>& cpos1, const xvector<double>& cpos2, const xmatrix<double>& lattice, xvector<int>& ijk); //DX20190613
  xvector<double> minimizeDistanceFractionalMethod(const xvector<double>& fpos1, const xvector<double>& fpos2); //DX20190613
  xvector<double> minimizeDistanceFractionalMethod(const xvector<double>& fdiff); //DX20190613
  xvector<double> minimizeDistanceFractionalMethod(const xvector<double>& fdiff, xvector<int>& ijk); //DX20190613
  //DX20190613 [OBOSLETE] bool minimizeCartesianDistance(const xvector<double>& coord1, const xvector<double>& coord2, xvector<double>& out, const xmatrix<double>& c2f, const xmatrix<double>& f2c, double tol); //CO20190520 - removed pointers for bools and doubles, added const where possible
  //DX20190613 [OBOSLETE] bool minimizeCartesianDistance(const xvector<double>& coord1, const xvector<double>& coord2, xvector<double>& out, const xmatrix<double>& c2f, const xmatrix<double>& f2c, xvector<int>& ijk, bool& restriction, double tol); //CO20190520 - removed pointers for bools and doubles, added const where possible
  //DX20190613 [OBOSLETE] double minimumCartesianDistance(const xvector<double>& coord1, const xvector<double>& coord2, const xmatrix<double>& lattice);
  //DX20190613 [OBOSLETE] double minimumCartesianDistance(const xvector<double>& coord1, const xvector<double>& coord2, const xmatrix<double>& lattice,xvector<double>& min_vec,xvector<int>& ijk);
  //DX20190613 [OBOSLETE] xvector<double> minimumCartesianVector(const xvector<double>&, const xvector<double>&,
  //DX20190613 [OBOSLETE]                                        const xmatrix<double>&);  //ME20180730
  //DX20190613 [OBOSLETE] xvector<double> minimumCartesianVector(const xvector<double>&, const xvector<double>&,
  //DX20190613 [OBOSLETE]                                        const xmatrix<double>&, xvector<int>&);  //ME20180730
  //DX20190613 [OBOSLETE] bool PBC(xvector<double>& v_in, xvector<int>& ijk, bool& restriction);
  //DX20190613 [OBOSLETE] bool PBC(xvector<double>& v_in);
  xvector<double> FPOSDistFromFPOS(const xvector<double>& fpos1,const xvector<double>& fpos2,const xmatrix<double>& lattice,bool skew=false);  //CO20190525
  xvector<double> FPOSDistFromFPOS(const xvector<double>& fpos1,const xvector<double>& fpos2,const xmatrix<double>& lattice,const xmatrix<double>& c2f,const xmatrix<double>& f2c,bool skew=false);  //CO20190525
  xvector<double> CPOSDistFromFPOS(const xvector<double>& fpos1,const xvector<double>& fpos2,const xmatrix<double>& lattice,bool skew=false);  //DX20190620
  xvector<double> CPOSDistFromFPOS(const xvector<double>& fpos1,const xvector<double>& fpos2,const xmatrix<double>& lattice,const xmatrix<double>& f2c,bool skew=false); //DX20190620

  bool FPOSMatch(const deque<_atom>& atom_set, const _atom& atom2, uint& match_type, const xmatrix<double>& lattice, bool skew, double tol); //CO20190520 - removed pointers for bools and doubles, added const where possible //DX20190619 - lattice and f2c as input
  bool FPOSMatch(const deque<_atom>& atom_set, const _atom& atom2, uint& match_type, const xmatrix<double>& lattice, const xmatrix<double>& f2c, bool skew, double tol); //DX20190620 - overload
  bool FPOSMatch(const _atom& atom1, const _atom& atom2, const xmatrix<double>& lattice, bool skew, double tol); //CO20190520 - removed pointers for bools and doubles, added const where possible //DX20190619 - lattice and f2c as input
  bool FPOSMatch(const _atom& atom1, const _atom& atom2, const xmatrix<double>& lattice, const xmatrix<double>& f2c, bool skew, double tol); //DX20190620 - overload 
  bool FPOSMatch(const xvector<double>& atom1, const xvector<double>& atom2, const xmatrix<double>& lattice, bool skew, double tol); //CO20190520 - removed pointers for bools and doubles, added const where possible //DX20190619 - lattice and f2c as input
  bool FPOSMatch(const xvector<double>& atom1, const xvector<double>& atom2, const xmatrix<double>& lattice, const xmatrix<double>& f2c, bool skew, double tol); //DX20190620 - overload 
  bool validateAtomPosition(const _atom& atom,const xmatrix<double>& c2f,const xmatrix<double>& f2c,bool skew,double& _eps_); //CO20190520 - removed pointers for bools and doubles, added const where possible
  bool validateAtomPosition(const xvector<double>& cpos,const xvector<double>& fpos,const xmatrix<double>& c2f,const xmatrix<double>& f2c,bool skew,double& _eps_); //CO20190520 - removed pointers for bools and doubles, added const where possible
  bool MapAtom(const deque<_atom>& a_vec, const _atom& b, bool map_types, const xmatrix<double>& lattice, bool skew, double tol); //DX20190620
  bool MapAtom(const deque<_atom>& a_deq, const _atom& b, bool map_types, const xmatrix<double>& lattice, const xmatrix<double>& f2c, bool skew, double tol); //CO20190520 - removed pointers for bools and doubles, added const where possible //DX20190619 - lattice and f2c as input
  bool MapAtom(const vector<_atom> a_vec, const _atom b, bool map_types, const xmatrix<double>& lattice, bool skew, double tol); //DX20190620
  bool MapAtom(const vector<_atom> a_vec, const _atom b, bool map_types, const xmatrix<double>& lattice, const xmatrix<double>& f2c, bool skew, double tol); //CO20190520 - removed pointers for bools and doubles, added const where possible //DX20190619 - lattice and f2c as input
  bool MapAtom(const xvector<double>& a, const xvector<double>& b, const xmatrix<double>& lattice, bool skew, double tol); //DX20190620
  bool MapAtom(const xvector<double>& a, const xvector<double>& b, const xmatrix<double>& lattice, const xmatrix<double>& f2c, bool skew, double tol); //CO20190520 - removed pointers for bools and doubles, added const where possible //DX20190619 - lattice and f2c as input
  bool MapAtom(const _atom& a, const _atom& b, bool map_types, const xmatrix<double>& lattice, bool skew, double tol); //DX20190620 
  bool MapAtom(const _atom& a, const _atom& b, bool map_types, const xmatrix<double>& lattice, const xmatrix<double>& f2c, bool skew, double tol); //CO20190520 - removed pointers for bools and doubles, added const where possible //DX20190619 - lattice and f2c as input, remove "Atom" prefix from name
  bool BringInCellTolABC(xstructure& a, xvector<double> tol_abc_res);
  //[CO20190515 - not needed and is ambiguous with overload]bool MapAtomWithBasis(vector<_atom>& vec, _atom& a, bool map_types, deque<uint>& index_to_check, xmatrix<double>& c2f, xmatrix<double>& f2c, bool skew, double tol,bool fast=true);    //CO20190520 - removed pointers for bools and doubles, added const where possible
  bool MapAtomWithBasis(const vector<_atom>& vec, const _atom& a, bool map_types, deque<uint>& index_to_check, const xmatrix<double>& lattice, bool skew, double tol, uint& mapped_index,bool fast=true); //DX20190620
  bool MapAtomWithBasis(const vector<_atom>& vec, const _atom& a, bool map_types, deque<uint>& index_to_check, const xmatrix<double>& lattice, const xmatrix<double>& f2c, bool skew, double tol, uint& mapped_index,bool fast=true);   //CO20190520 - removed pointers for bools and doubles, added const where possible //DX20190619 - lattice and f2c as input
  //[CO20190515 - not needed and is ambiguous with overload]bool MapAtomWithBasis(deque<_atom>& vec, _atom& a, bool map_types, deque<uint>& index_to_check, xmatrix<double>& c2f, xmatrix<double>& f2c, bool skew, double tol,bool fast=true); //CO20190520 - removed pointers for bools and doubles, added const where possible
  bool MapAtomWithBasis(const deque<_atom>& vec, const _atom& a, bool map_types, deque<uint>& index_to_check, const xmatrix<double>& lattice, bool skew, double tol, uint& mapped_index,bool fast=true); //DX20190620
  bool MapAtomWithBasis(const deque<_atom>& vec, const _atom& a, bool map_types, deque<uint>& index_to_check, const xmatrix<double>& lattice, const xmatrix<double>& f2c, bool skew, double tol, uint& mapped_index,bool fast=true); //CO20190520 - removed pointers for bools and doubles, added const where possible //DX20190619 - lattice and f2c as input, remove "Atom" prefix from name
  bool isLatticeSkewed(const xmatrix<double>& lattice, double& min_dist, double tol); //CO20190520 - removed pointers for bools and doubles, added const where possible
  double minimumDistance(const xstructure& xstr);
  double minimumDistance(const deque<_atom>& atoms);  //CO20190808 - for NON periodic systems
  double minimumDistance(const deque<_atom>& atoms, const xmatrix<double>& lattice,double scale=1.0);
  double defaultTolerance(const xstructure& xstr);
  bool checkAngle(xvector<double>& v1, xvector<double>& v2, double input_angle, double tolerance); //CO20190520 - removed pointers for bools and doubles, added const where possible
  bool checkAngle(xvector<double>& v1, xvector<double>& v2, double input_angle, bool& is_deg, double tolerance); //CO20190520 - removed pointers for bools and doubles, added const where possible
  bool checkAngle(double& mod_v1, double& mod_v2, double angle1, double angle2, double tolerance); //CO20190520 - removed pointers for bools and doubles, added const where possible
  bool checkAngle(double& mod_v1, double& mod_v2, double angle1, double angle2, bool& is_deg, double tolerance); //CO20190520 - removed pointers for bools and doubles, added const where possible
  //DX20170905 [OBSOLETE] bool change_tolerance(xstructure& xstr, double tolerance, double& orig_tolerance, int& count , double& min_dist, bool& no_scan); //CO20190520 - removed pointers for bools and doubles, added const where possible
  bool change_tolerance(xstructure& xstr, double& tolerance, double& min_dist, bool& no_scan); //CO20190520 - removed pointers for bools and doubles, added const where possible //DX20190524 - need pointer for tolerance, otherwise it will not update
  deque<deque<_atom> > break_up_by_type(deque<_atom>& expanded_crystal);
  vector<vector<_atom> > break_up_by_type(vector<_atom> expanded_crystal);
  //DX20190905 [OBSOLETE] double mod_one(double d); //DX 
  //DX20190905 [OBSOLETE] _atom mod_one_atom(const _atom& atom_in); //CO
  //DX20190905 [OBSOLETE] xvector<double> mod_one_xvec(xvector<double> a); //DX
  bool CheckForIdentity(const xstructure& xstr); //DX
  bool checkSuperCellLatticePoints(xstructure& xstr, int& num_lattice_points, char& centering, uint& expand_size); //DX
  bool ComparePointGroupAndSpaceGroupString(xstructure& xstr, int& multiplicity_of_primitive, bool& derivative_structure); //DX
  bool CalculateFactorGroup_20160101(ofstream &FileMESSAGE,xstructure &a,_aflags &aflags,bool _write_,const bool& osswrite,ostream& oss,double _eps_);      // FACTOR GROUP      _FGROUP_
  bool CalculateSpaceGroup_20160101(ofstream& FileMESSAGE,xstructure& a,_aflags& aflags,bool _write_,const bool& osswrite,ostream& oss);      // SPACE GROUP      _SGROUP_
  bool CalculateSpaceGroup_20160801(ofstream& FileMESSAGE,xstructure& a,_aflags& aflags,bool _write_,const bool& osswrite,ostream& oss,string format="txt");      // SPACE GROUP      _SGROUP_
  //DX END
  bool CalculateSpaceGroup(ofstream& FileMESSAGE,xstructure& a,_aflags& aflags,bool _write_,const bool& osswrite,ostream& oss,string format="txt");      // SPACE GROUP      _SGROUP_

  bool CalculateInequivalentAtoms(xstructure&);
  bool CalculateInequivalentAtoms(ofstream &FileMESSAGE,xstructure &a,_aflags &aflags,bool _write_,const bool& osswrite,ostream& oss,string format="txt"); // EQUIVALENT ATOMS _IATOMS_
  //DX+CO START
  bool CalculateInequivalentAtoms(ofstream &FileMESSAGE,xstructure &a,_aflags &aflags,bool _write_,const bool& osswrite,ostream& oss,double _eps_,string format="txt"); // EQUIVALENT ATOMS _IATOMS_ //DX
  bool CalculateInequivalentAtoms(ofstream &FileMESSAGE,xstructure &a,bool rely_on_basis,_aflags &aflags,bool _write_,const bool& osswrite,ostream& oss,string format="txt"); // EQUIVALENT ATOMS _IATOMS_ //DX
  bool CalculateInequivalentAtoms(ofstream &FileMESSAGE,xstructure &a,bool rely_on_basis,_aflags &aflags,bool _write_,const bool& osswrite,ostream& oss,double _eps_,string format="txt"); // EQUIVALENT ATOMS _IATOMS_ //DX
  bool CalculateInequivalentAtoms_20160801(ofstream &FileMESSAGE,xstructure &a,bool rely_on_basis,_aflags &aflags,bool _write_,const bool& osswrite,ostream& oss,double _eps_,string format="txt"); // EQUIVALENT ATOMS _IATOMS_ //DX  
  bool CalculateInequivalentAtoms_20160101(ofstream &FileMESSAGE,xstructure &a,_aflags &aflags,bool _write_,const bool& osswrite,ostream& oss); // EQUIVALENT ATOMS _IATOMS_ //DX
  //DX+CO END
}
string AgroupSymmetryToJson(vector<vector<_sym_op> >& group, char& mode); //DX20170803 - For Python wrapper
string EquivalentAtomsToJson(vector<vector<int> >& iatoms); //DX20170803 - For Python wrapper
string SymmetryToJson(vector<_sym_op>& group, char& mode); //DX20170803 - For Python wrapper
bool KBIN_SymmetryWrite(ofstream& FileMESSAGE,xstructure& a,_aflags& aflags,char group,const bool& osswrite,ostream& oss,const string& format="txt");
//bool KBIN_SymmetryToScreen(xstructure& a, string& format, ostream& oss); //DX20170803 - For Python wrapper
bool KBIN_SymmetryToScreen(xstructure& a, string& format, ostream& oss, char mode='\0'); //DX20170822 - For Python wrapper
bool KBIN_StepSymmetryPerform(xstructure& a,string AflowIn,ofstream &FileMESSAGE,_aflags &aflags,_kflags &kflags,const bool& osswrite,ostream& oss);
//DX+CO START
bool KBIN_StepSymmetryPerform_20161205(xstructure& a,string AflowIn,ofstream &FileMESSAGE,_aflags &aflags,_kflags &kflags,const bool& osswrite,ostream& oss); //DX
bool KBIN_StepSymmetryPerform_20160101(xstructure& a,string AflowIn,ofstream &FileMESSAGE,_aflags &aflags,_kflags &kflags,const bool& osswrite,ostream& oss); //DX
//DX+CO END
vector<double> PointGroupHistogramCheck(xstructure& a);
//bool SYM_CalculatePointGroup(ofstream& FileMESSAGE,xstructure& a,_aflags& aflags,bool _write_,const bool& osswrite,ostream& oss);      // MIKNOWSKI BASIS REDUCTION

// ----------------------------------------------------------------------------
// aflow_spacegroup.cpp
// spagegroup tables and routines
extern string LibrarySPACEGROUP;
namespace spacegroup{
  class _spacegroup {
    public:
      // constructors/destructors
      _spacegroup(void);    // do nothing
      _spacegroup(const _spacegroup& b);    // do nothing
      ~_spacegroup();        // do nothing
      // OPERATORS                                                  // --------------------------------------
      const _spacegroup& operator=(const _spacegroup& b);             // some operators
      // CONTENT
      uint number;
      uint option;
      string stroption;
      string name;
      string sginfo;
      std::vector<_sym_op> fgroup;                                  // rotations/inversions + incell_translations operations
      std::vector<_sym_op> pgroup;                                  // rotations/inversions
    private:                                                       // ---------------------------------------
      void free();                                                  // to free everything
      void copy(const _spacegroup& b);                               // the flag is necessary because sometimes you need to allocate the space.
  };

  extern std::vector<_spacegroup> vspacegroups;
  uint SpaceGroupInitialize(void);
  bool SpaceGroupNumberStructure(xstructure &str);
  bool SpaceGroupOptionRequired(uint spacegroup);
}

// ----------------------------------------------------------------------------
// aflow_lattice.cpp
// lattice and brillouin zones
namespace LATTICE {
  bool lattice_is_working(string lat);
  string Lattice2TypeAndCentering(const string& lattice_type); //DX20191031
  string SpaceGroup2Lattice(uint sg);
  string SpaceGroup2LatticeTypeAndCentering(uint sg); //DX20191031
  uint Lattice2SpaceGroup(string lattice,vector<uint>& vsg);
  string SpaceGroup2LatticeVariation(uint sg,const xstructure& str);
  string ConventionalLattice_SpaceGroup(uint sg,double a,double b,double c);
  string ConventionalLattice_SpaceGroup(uint sg,const xstructure& str);
  xvector<double> Getabc_angles_Conventional(const xmatrix<double>& rlattice, string lattice,const int& mode);
  bool fix_sts_sp(xstructure& str_sp,xmatrix<double> &rlattice,xmatrix<double> &plattice);
  bool Standard_Lattice_Structure(const xstructure& str_in,xstructure& str_sp,xstructure& str_sc,bool full_sym=true);
  bool Standard_Lattice_StructureDefault(const xstructure& str_in,xstructure& str_sp,xstructure& str_sc,bool full_sym=true);
  bool Standard_Lattice_StructureCoarse(const xstructure& str_in,xstructure& str_sp,xstructure& str_sc);
  bool Standard_Lattice_StructureNormal(const xstructure& str_in,xstructure& str_sp,xstructure& str_sc);
  bool Standard_Lattice_StructureMedium(const xstructure& str_in,xstructure& str_sp,xstructure& str_sc);
  bool Standard_Lattice_StructurePrecise(const xstructure& str_in,xstructure& str_sp,xstructure& str_sc);
  bool Standard_Lattice_StructureUltra(const xstructure& str_in,xstructure& str_sp,xstructure& str_sc);
  //bool Standard_Lattice_Structure(const xstructure& str_in,xstructure& str_sp,xstructure& str_sc,double eps,double epsang); //SC OLD VERSION
  bool Standard_Lattice_Structure(const xstructure& str_in,xstructure& str_sp,xstructure& str_sc,double eps,double epsang,int& time,double symeps);
  bool Standard_Lattice_Structure(const xstructure& str_in,xstructure& str_sp,xstructure& str_sc,double eps,double epsang,int& time,double symeps,bool histogram);
  bool Standard_Lattice_Structure_20170101(const xstructure& str_in,xstructure& str_sp,xstructure& str_sc,double eps,double epsang,int& time,double symeps,bool histogram);
  bool Standard_Lattice_Structure_20170718(const xstructure& str_in,xstructure& str_sp,xstructure& str_sc,bool full_sym=true);
  //bool Standard_Lattice_Structure(const xstructure& str_in,xstructure& str_sp,xstructure& str_sc,double eps,double epsang,int& time,int mode);
  bool Bravais_Lattice_Structure(xstructure& str_in,xstructure& str_sp,xstructure& str_sc,double eps,double epsang); // calculate everything
  bool Bravais_Lattice_StructureDefault(xstructure& str_in,xstructure& str_sp,xstructure& str_sc,bool full_sym=true); // calculate everything
  //DX START
  bool Bravais_Lattice_StructureDefault_20170401(xstructure& str_in,xstructure& str_sp,xstructure& str_sc,bool full_sym=true); // calculate everything
  bool Bravais_Lattice_StructureDefault_20160101(xstructure& str_in,xstructure& str_sp,xstructure& str_sc); // calculate everything
  //DX END
  bool Lattice(const xmatrix<double>& lattice,xmatrix<double>& lattice_sp,xmatrix<double>& lattice_sc,string& bravais_lattice_type,string& bravais_lattice_variation_type,string& bravais_lattice_system,double eps,double epsang);
  string Bravais_Lattice_Type(const xmatrix<double>& lattice,xmatrix<double>& lattice_sp,xmatrix<double>& lattice_sc,double eps,double epsang);
  string Bravais_Lattice_Type(const xmatrix<double>& lattice,xmatrix<double>& lattice_sp,xmatrix<double>& lattice_sc);
  string Bravais_Lattice_Type(const xmatrix<double>& lattice,double eps,double epsang);
  string Bravais_Lattice_Type(const xmatrix<double>& lattice);
  string Bravais_Lattice_Variation_Type(const xmatrix<double>& lattice,xmatrix<double>& lattice_sp,xmatrix<double>& lattice_sc,double eps,double epsang);
  string Bravais_Lattice_Variation_Type(const xmatrix<double>& lattice,xmatrix<double>& lattice_sp,xmatrix<double>& lattice_sc);
  string Bravais_Lattice_Variation_Type(const xmatrix<double>& lattice,double eps,double epsang);
  string Bravais_Lattice_Variation_Type(const xmatrix<double>& lattice);
  string Bravais_Lattice_System(const xmatrix<double>& lattice,xmatrix<double>& lattice_sp,xmatrix<double>& lattice_sc,double eps,double epsang);
  string Bravais_Lattice_System(const xmatrix<double>& lattice,xmatrix<double>& lattice_sp,xmatrix<double>& lattice_sc);
  string Bravais_Lattice_System(const xmatrix<double>& lattice,double eps,double epsang);
  string Bravais_Lattice_System(const xmatrix<double>& lattice);
  string Primitive_Lattice_Type(const xstructure& str);
  string Bravais_Lattice_System(const xstructure& str);
  string Conventional_Lattice_Type(const xstructure& str);
  xstructure Standard_Primitive_Lattice_Structure(const xstructure& str);
  xstructure Standard_Conventional_Lattice_Structure(const xstructure& str);
  string Get_Primitive_Lattice_Structure(const xstructure& str);
  xmatrix<double> sc2sp(const xmatrix<double>& rlattice, string lattice,bool inverseflag);
  xmatrix<double> sp2sc(const xmatrix<double>& rlattice, string lattice,bool inverseflag);
  void BZPLOTDATA(string options,istream& poscar, int mode);
}
xvector<double> Vrotate(xvector<double> v, xvector<double> axisrot, double theta);
void CheckLatticeHistogram();
namespace LATTICE {
  // kpoints and brillouin zones
  string KPOINTS_Directions(xstructure str_in,double grid,bool &foundBZ);
  string KPOINTS_Directions(string lattice_type,xmatrix<double> sp, double _grid,int iomode,bool &foundBZ);
  string KPOINTS_Directions(string lattice_type,xmatrix<double> sp, xmatrix<double> transformation_matrix, double _grid,int iomode,bool &foundBZ); //DX20181101
}

// ----------------------------------------------------------------------------
// neighbours prototypes
// aflow_neighbours.cpp
bool StepNeighboursPerform(xstructure& a,string AflowIn,ofstream &FileMESSAGE,_aflags &aflags,_kflags &kflags);

// ----------------------------------------------------------------------------
// surface prototypes
// aflow_surface.cpp
namespace surface {
  double PointInTriangleContribution(const xvector<double>& _point,const xvector<double>& v1,const xvector<double>& v2,const xvector<double>& v3);
  double PointInRhombusContribution(const xvector<double>& _point,const xvector<double>& v1,const xvector<double>& v2,const xvector<double>& v3,const xvector<double>& v4);
  double TriangleArea(const xvector<double>& v1,const xvector<double>& v2,const xvector<double>& v3);
  bool PlaneGetABCD(double& a,double& b,double& c,double& d,const xvector<double>& v1,const xvector<double>& v2,const xvector<double>& v3);
  double PlaneDistance(const xvector<double>& r,const double& a,const double& b,const double& c,const double& d);
  double PlaneDistance(const xvector<double>& r,const xvector<double>& v1,const xvector<double>& v2,const xvector<double>& v3);
  xvector<double> PlaneGetProjection(const xvector<double>& r,const double& a,const double& b,const double& c,const double& d);
  xvector<double> PlaneGetProjection(const xvector<double>& r,const xvector<double>& v1,const xvector<double>& v2,const xvector<double>& v3);
  xvector<double> PlaneGetHKL(const xvector<double>& v1,const xvector<double>& v2,const xvector<double>& v3,const xvector<double>& a1,const xvector<double>& a2,const xvector<double>& a3);
  bool PlaneGetVVV(const xvector<double>& hkl,double& area,xvector<double>& v1,xvector<double>& v2,xvector<double>& v3,xvector<double>& v4,const xvector<double>& a1,const xvector<double>& a2,const xvector<double>& a3);
  double GetPlaneDensityAtoms(const xstructure& _str,const xvector<double>& hkl,const double& roughness,const int& type_at);
  double GetPlaneDensityAtoms(const xstructure& _str,const xvector<double>& hkl,const double& roughness);
  double GetPlaneDensityBBonds(const xstructure& _str,const xvector<double>& hkl,const double& roughness,const double& bbdistance,const int& type_at1,const int& type_at2);
  double GetPlaneDensityBBonds(const xstructure& _str,const xvector<double>& hkl,const double& roughness,const double& bbdistance);
  double GetNNeighbours(const xstructure& _str,const int& type_at1,const int& type_at2);
  double GetNNeighbours(const xstructure& _str);
  string PrintHKLSigma(int num_types,int num_types_combinations);
  string PrintHKLSigmaBB(int num_types,int num_types_combinations,const double& bbfrac,const double& bbdistance,const xmatrix<double>& bbdistances);
  bool GetSurfaceHKL(const xstructure& _str,_aflags& aflags,const xvector<double>& _hkl,vector<vector<double> >& planesreducible,vector<vector<double> >& planesirreducible,ostream& oss);
  bool GetSurfaceHKLSearch(const xstructure& _str,_aflags& aflags,const xvector<double>& iparams,vector<vector<double> >& planesreducible,vector<vector<double> >& planesirreducible,vector<vector<uint> >& planesirreducible_images,ostream& oss,const string& smode);
}

namespace slab { // ROMAN CHEPULSKYY
  xstructure MAKE_SLAB(string options, istream& cin);
  xstructure MAKE_SLAB(string options, xstructure& str_in);
  void POSCAR_reading(istream& cin);
  double VectorAbsValue(int Layer, int NinLayer,const xmatrix<double>& UnitCellVector,const vector<vector<vector<int> > >& LayerSitesDirCoords);
  double VectorScalarMult(int Layer1, int NinLayer1, int Layer2, int NinLayer2,const xmatrix<double>& UnitCellVector,const vector<vector<vector<int> > >& LayerSitesDirCoords);
  double CosAngle(int Layer1, int NinLayer1, int Layer2, int NinLayer2,const xmatrix<double>& UnitCellVector,const vector<vector<vector<int> > >& LayerSitesDirCoords);
  double hkl_CartCoord_Length(xvector<double>& hkl_CartCoord,const xvector<double>& hkl);
} // namespace slab

#define DEFAULT_TOTAL_LAYERS 10 //CO20190601 - move to .aflow.rc eventually
#define DEFAULT_V3_ANGLE_DEVIATION 5.0  //CO20190803 - move to .aflow.rc eventually
namespace slab { //CO20190601
  xvector<double> HKLPlane2Normal(const xstructure& xstr_in,int h,int k,int l);  //CO20190321
  xvector<double> HKLPlane2Normal(const xmatrix<double>& lattice,int h,int k,int l); //CO20190321
  xvector<double> HKLPlane2Normal(const xstructure& xstr_in,const xvector<int>& hkl);  //CO20190321
  xvector<double> HKLPlane2Normal(const xmatrix<double>& lattice,const xvector<int>& hkl); //CO20190321
  bool Normal2HKLPlane(const xstructure& xstr_in,const xvector<double>& n,xvector<int>& hkl);  //CO20190321
  bool Normal2HKLPlane(const xmatrix<double>& lattice,const xvector<double>& n,xvector<int>& hkl); //CO20190321
  vector<xvector<double> > getHKLPlaneIntercepts(const xstructure& xstr_in,int h,int k,int l); //CO20190321
  vector<xvector<double> > getHKLPlaneIntercepts(const xmatrix<double>& lattice,int h,int k,int l);  //CO20190321
  vector<xvector<double> > getHKLPlaneIntercepts(const xstructure& xstr_in,const xvector<int>& hkl); //CO20190321
  vector<xvector<double> > getHKLPlaneIntercepts(const xmatrix<double>& lattice,const xvector<int>& hkl);  //CO20190321
  double getSpacingHKLPlane(const xstructure& xstr_in,int h,int k,int l);  //CO20190321
  double getSpacingHKLPlane(const xmatrix<double>& lattice,int h,int k,int l); //CO20190321
  double getSpacingHKLPlane(const xstructure& xstr_in,const xvector<int>& hkl);  //CO20190321
  double getSpacingHKLPlane(const xmatrix<double>& lattice,const xvector<int>& hkl); //CO20190321
  double getAngleHKLPlanes(const xstructure& xstr_in,int h1,int k1,int l1,int h2,int k2,int l2);  //CO20190321
  double getAngleHKLPlanes(const xmatrix<double>& lattice,int h1,int k1,int l1,int h2,int k2,int l2); //CO20190321
  double getAngleHKLPlanes(const xstructure& xstr_in,const xvector<int>& hkl1,const xvector<int>& hkl2);  //CO20190321
  double getAngleHKLPlanes(const xmatrix<double>& lattice,const xvector<int>& hkl1,const xvector<int>& hkl2); //CO20190321
  void BringInBoundary(xvector<double>& vec,double padding=0.0);
  //[CO20190520 - plugged into BringInBoundary() with no padding]void Bring2OppositeBoundary(xvector<double>& vec);
  xvector<double> getNextAtomInPath(const xstructure& xstr_in,const xvector<double>& l_cpos,const xvector<double>& cpos_starting,vector<uint>& atoms2skip,uint& loop_iteration,bool outside_current_cell=false); //CO20190321
  double getDistanceBetweenImages(const xstructure& xstr_in,const xvector<double>& n,bool outside_cell=false);  //CO20190321
  bool distanceBetweenImages_HKL(const xstructure& xstr_in,const xvector<double>& n,double& distance_between_images,bool outside_cell=false);  //CO20190321
  bool distanceBetweenImages_Tracing(const xstructure& xstr_in,const xvector<double>& n,double& distance_between_images,bool outside_cell=false);  //CO20190321

  //[CO20190808 - OBSOLETE: does not work, need to redefine lattice vectors, use CreateSlab_SurfaceLattice() instead]  //easy inputs
  //[CO20190808 - OBSOLETE: does not work, need to redefine lattice vectors, use CreateSlab_SurfaceLattice() instead]  xstructure CreateSlab_RigidRotation(const xstructure& xstr_in,const xvector<int>& hkl,int total_layers,double vacuum,vector<int>& sc2pcMap_slab,vector<int>& pc2scMap_slab,ostream& oss=cout); //CO20190321
  //[CO20190808 - OBSOLETE: does not work, need to redefine lattice vectors, use CreateSlab_SurfaceLattice() instead]  xstructure CreateSlab_RigidRotation(const xstructure& xstr_in,const xvector<int>& hkl,int total_layers,double vacuum,vector<int>& sc2pcMap_slab,vector<int>& pc2scMap_slab,const _aflags& aflags,ostream& oss=cout); //CO20190321
  //[CO20190808 - OBSOLETE: does not work, need to redefine lattice vectors, use CreateSlab_SurfaceLattice() instead]  xstructure CreateSlab_RigidRotation(const xstructure& xstr_in,const xvector<int>& hkl,int total_layers,double vacuum,vector<int>& sc2pcMap_slab,vector<int>& pc2scMap_slab,ofstream& FileMESSAGE,ostream& oss=cout); //CO20190321
  //[CO20190808 - OBSOLETE: does not work, need to redefine lattice vectors, use CreateSlab_SurfaceLattice() instead]  xstructure CreateSlab_RigidRotation(const xstructure& xstr_in,const xvector<int>& hkl,int total_layers,double vacuum,vector<int>& sc2pcMap_slab,vector<int>& pc2scMap_slab,const _aflags& aflags,ofstream& FileMESSAGE,ostream& oss=cout); //CO20190321
  //[CO20190808 - OBSOLETE: does not work, need to redefine lattice vectors, use CreateSlab_SurfaceLattice() instead]  xstructure CreateSlab_RigidRotation(const xstructure& xstr_in,const xvector<int>& hkl,int total_layers,double vacuum,ostream& oss=cout); //CO20190321
  //[CO20190808 - OBSOLETE: does not work, need to redefine lattice vectors, use CreateSlab_SurfaceLattice() instead]  xstructure CreateSlab_RigidRotation(const xstructure& xstr_in,const xvector<int>& hkl,int total_layers,double vacuum,const _aflags& aflags,ostream& oss=cout); //CO20190321
  //[CO20190808 - OBSOLETE: does not work, need to redefine lattice vectors, use CreateSlab_SurfaceLattice() instead]  xstructure CreateSlab_RigidRotation(const xstructure& xstr_in,const xvector<int>& hkl,int total_layers,double vacuum,ofstream& FileMESSAGE,ostream& oss=cout); //CO20190321
  //[CO20190808 - OBSOLETE: does not work, need to redefine lattice vectors, use CreateSlab_SurfaceLattice() instead]  xstructure CreateSlab_RigidRotation(const xstructure& xstr_in,const xvector<int>& hkl,int total_layers,double vacuum,const _aflags& aflags,ofstream& FileMESSAGE,ostream& oss=cout); //CO20190321
  //[CO20190808 - OBSOLETE: does not work, need to redefine lattice vectors, use CreateSlab_SurfaceLattice() instead]  //load from xoptions
  //[CO20190808 - OBSOLETE: does not work, need to redefine lattice vectors, use CreateSlab_SurfaceLattice() instead]  xstructure CreateSlab_RigidRotation(const aurostd::xoption& vpflow,istream& input,xvector<int>& hkl,int& total_layers,xmatrix<double>& rotation,xstructure& xstr_slab_newbasis,vector<int>& sc2pcMap_slab,vector<int>& pc2scMap_slab,ostream& oss=cout); //CO20190321
  //[CO20190808 - OBSOLETE: does not work, need to redefine lattice vectors, use CreateSlab_SurfaceLattice() instead]  xstructure CreateSlab_RigidRotation(const aurostd::xoption& vpflow,const xstructure& xstr_in,xvector<int>& hkl,int& total_layers,xmatrix<double>& rotation,xstructure& xstr_slab_newbasis,vector<int>& sc2pcMap_slab,vector<int>& pc2scMap_slab,ostream& oss=cout);  //CO20190321
  //[CO20190808 - OBSOLETE: does not work, need to redefine lattice vectors, use CreateSlab_SurfaceLattice() instead]  xstructure CreateSlab_RigidRotation(const aurostd::xoption& vpflow,istream& input,xvector<int>& hkl,int& total_layers,xmatrix<double>& rotation,xstructure& xstr_slab_newbasis,vector<int>& sc2pcMap_slab,vector<int>& pc2scMap_slab,const _aflags& aflags,ostream& oss=cout); //CO20190321
  //[CO20190808 - OBSOLETE: does not work, need to redefine lattice vectors, use CreateSlab_SurfaceLattice() instead]  xstructure CreateSlab_RigidRotation(const aurostd::xoption& vpflow,const xstructure& xstr_in,xvector<int>& hkl,int& total_layers,xmatrix<double>& rotation,xstructure& xstr_slab_newbasis,vector<int>& sc2pcMap_slab,vector<int>& pc2scMap_slab,const _aflags& aflags,ostream& oss=cout);  //CO20190321
  //[CO20190808 - OBSOLETE: does not work, need to redefine lattice vectors, use CreateSlab_SurfaceLattice() instead]  xstructure CreateSlab_RigidRotation(const aurostd::xoption& vpflow,istream& input,xvector<int>& hkl,int& total_layers,xmatrix<double>& rotation,xstructure& xstr_slab_newbasis,vector<int>& sc2pcMap_slab,vector<int>& pc2scMap_slab,ofstream& FileMESSAGE,ostream& oss=cout); //CO20190321  
  //[CO20190808 - OBSOLETE: does not work, need to redefine lattice vectors, use CreateSlab_SurfaceLattice() instead]  xstructure CreateSlab_RigidRotation(const aurostd::xoption& vpflow,const xstructure& xstr_in,xvector<int>& hkl,int& total_layers,xmatrix<double>& rotation,xstructure& xstr_slab_newbasis,vector<int>& sc2pcMap_slab,vector<int>& pc2scMap_slab,ofstream& FileMESSAGE,ostream& oss=cout);  //CO20190321
  //[CO20190808 - OBSOLETE: does not work, need to redefine lattice vectors, use CreateSlab_SurfaceLattice() instead]  xstructure CreateSlab_RigidRotation(const aurostd::xoption& vpflow,istream& input,xvector<int>& hkl,int& total_layers,xmatrix<double>& rotation,xstructure& xstr_slab_newbasis,vector<int>& sc2pcMap_slab,vector<int>& pc2scMap_slab,const _aflags& aflags,ofstream& FileMESSAGE,ostream& oss=cout); //CO20190321
  //[CO20190808 - OBSOLETE: does not work, need to redefine lattice vectors, use CreateSlab_SurfaceLattice() instead]  xstructure CreateSlab_RigidRotation(const aurostd::xoption& vpflow,const xstructure& xstr_in,xvector<int>& hkl,int& total_layers,xmatrix<double>& rotation,xstructure& xstr_slab_newbasis,vector<int>& sc2pcMap_slab,vector<int>& pc2scMap_slab,const _aflags& aflags,ofstream& FileMESSAGE,ostream& oss=cout); //CO20190321
  //[CO20190808 - OBSOLETE: does not work, need to redefine lattice vectors, use CreateSlab_SurfaceLattice() instead]  //input directly
  //[CO20190808 - OBSOLETE: does not work, need to redefine lattice vectors, use CreateSlab_SurfaceLattice() instead]  xstructure CreateSlab_RigidRotation(istream& input,const xvector<int>& hkl,int total_layers,double vacuum,xmatrix<double>& rotation,xstructure& xstr_slab_newbasis,vector<int>& sc2pcMap_slab,vector<int>& pc2scMap_slab,ofstream& FileMESSAGE,ostream& oss=cout); //CO20190321  
  //[CO20190808 - OBSOLETE: does not work, need to redefine lattice vectors, use CreateSlab_SurfaceLattice() instead]  xstructure CreateSlab_RigidRotation(const xstructure& xstr_in,const xvector<int>& hkl,int total_layers,double vacuum,xmatrix<double>& rotation,xstructure& xstr_slab_newbasis,vector<int>& sc2pcMap_slab,vector<int>& pc2scMap_slab,ofstream& FileMESSAGE,ostream& oss=cout);  //CO20190321
  //[CO20190808 - OBSOLETE: does not work, need to redefine lattice vectors, use CreateSlab_SurfaceLattice() instead]  xstructure CreateSlab_RigidRotation(istream& input,const xvector<int>& hkl,int total_layers,double vacuum,xmatrix<double>& rotation,xstructure& xstr_slab_newbasis,vector<int>& sc2pcMap_slab,vector<int>& pc2scMap_slab,const _aflags& aflags,ofstream& FileMESSAGE,ostream& oss=cout); //CO20190321
  //[CO20190808 - OBSOLETE: does not work, need to redefine lattice vectors, use CreateSlab_SurfaceLattice() instead]  xstructure CreateSlab_RigidRotation(const xstructure& xstr_in,const xvector<int>& hkl,int total_layers,double vacuum,xmatrix<double>& rotation,xstructure& xstr_slab_newbasis,vector<int>& sc2pcMap_slab,vector<int>& pc2scMap_slab,const _aflags& aflags,ofstream& FileMESSAGE,ostream& oss=cout); //CO20190321
  //[CO20190808 - OBSOLETE: does not work, need to redefine lattice vectors, use CreateSlab_SurfaceLattice() instead]  xstructure CreateSlab_RigidRotation(istream& input,const xvector<int>& hkl,int total_layers,double vacuum,xmatrix<double>& rotation,xstructure& xstr_slab_newbasis,vector<int>& sc2pcMap_slab,vector<int>& pc2scMap_slab,ostream& oss=cout); //CO20190321
  //[CO20190808 - OBSOLETE: does not work, need to redefine lattice vectors, use CreateSlab_SurfaceLattice() instead]  xstructure CreateSlab_RigidRotation(const xstructure& xstr_in,const xvector<int>& hkl,int total_layers,double vacuum,xmatrix<double>& rotation,xstructure& xstr_slab_newbasis,vector<int>& sc2pcMap_slab,vector<int>& pc2scMap_slab,ostream& oss=cout);  //CO20190321
  //[CO20190808 - OBSOLETE: does not work, need to redefine lattice vectors, use CreateSlab_SurfaceLattice() instead]  xstructure CreateSlab_RigidRotation(istream& input,const xvector<int>& hkl,int total_layers,double vacuum,xmatrix<double>& rotation,xstructure& xstr_slab_newbasis,vector<int>& sc2pcMap_slab,vector<int>& pc2scMap_slab,const _aflags& aflags,ostream& oss=cout); //CO20190321
  //[CO20190808 - OBSOLETE: does not work, need to redefine lattice vectors, use CreateSlab_SurfaceLattice() instead]  xstructure CreateSlab_RigidRotation(const xstructure& xstr_in,const xvector<int>& hkl,int total_layers,double vacuum,xmatrix<double>& rotation,xstructure& xstr_slab_newbasis,vector<int>& sc2pcMap_slab,vector<int>& pc2scMap_slab,const _aflags& aflags,ostream& oss=cout);  //CO20190321

  xmatrix<double> getSlabLattice(istream& input,const xvector<int>& hkl,xmatrix<double>& lattice_slab_origbasis,double ang_dev=DEFAULT_V3_ANGLE_DEVIATION,double vlen_max_strict=AUROSTD_MAX_DOUBLE); //CO20190321
  xmatrix<double> getSlabLattice(const xstructure& _xstr_in,const xvector<int>& hkl,xmatrix<double>& lattice_slab_origbasis,double ang_dev=DEFAULT_V3_ANGLE_DEVIATION,double vlen_max_strict=AUROSTD_MAX_DOUBLE); //CO20190321
  //easy inputs
  xstructure CreateSlab_SurfaceLattice(const xstructure& xstr_in,const xvector<int>& hkl,int total_layers,double vacuum,vector<int>& sc2pcMap_slab,vector<int>& pc2scMap_slab,double v3len_max_strict=AUROSTD_MAX_DOUBLE,ostream& oss=cout); //CO20190321
  xstructure CreateSlab_SurfaceLattice(const xstructure& xstr_in,const xvector<int>& hkl,int total_layers,double vacuum,vector<int>& sc2pcMap_slab,vector<int>& pc2scMap_slab,const _aflags& aflags,double v3len_max_strict=AUROSTD_MAX_DOUBLE,ostream& oss=cout); //CO20190321
  xstructure CreateSlab_SurfaceLattice(const xstructure& xstr_in,const xvector<int>& hkl,int total_layers,double vacuum,vector<int>& sc2pcMap_slab,vector<int>& pc2scMap_slab,ofstream& FileMESSAGE,double v3len_max_strict=AUROSTD_MAX_DOUBLE,ostream& oss=cout); //CO20190321
  xstructure CreateSlab_SurfaceLattice(const xstructure& xstr_in,const xvector<int>& hkl,int total_layers,double vacuum,vector<int>& sc2pcMap_slab,vector<int>& pc2scMap_slab,const _aflags& aflags,ofstream& FileMESSAGE,double v3len_max_strict=AUROSTD_MAX_DOUBLE,ostream& oss=cout); //CO20190321
  xstructure CreateSlab_SurfaceLattice(const xstructure& xstr_in,const xvector<int>& hkl,int total_layers,double vacuum,double v3len_max_strict=AUROSTD_MAX_DOUBLE,ostream& oss=cout); //CO20190321
  xstructure CreateSlab_SurfaceLattice(const xstructure& xstr_in,const xvector<int>& hkl,int total_layers,double vacuum,const _aflags& aflags,double v3len_max_strict=AUROSTD_MAX_DOUBLE,ostream& oss=cout); //CO20190321
  xstructure CreateSlab_SurfaceLattice(const xstructure& xstr_in,const xvector<int>& hkl,int total_layers,double vacuum,ofstream& FileMESSAGE,double v3len_max_strict=AUROSTD_MAX_DOUBLE,ostream& oss=cout); //CO20190321
  xstructure CreateSlab_SurfaceLattice(const xstructure& xstr_in,const xvector<int>& hkl,int total_layers,double vacuum,const _aflags& aflags,ofstream& FileMESSAGE,double v3len_max_strict=AUROSTD_MAX_DOUBLE,ostream& oss=cout); //CO20190321
  //load from xoptions
  xstructure CreateSlab_SurfaceLattice(const aurostd::xoption& vpflow,istream& input,xvector<int>& hkl,int& total_layers,xmatrix<double>& rotation,xstructure& xstr_slab_newbasis,vector<int>& sc2pcMap_slab,vector<int>& pc2scMap_slab,double v3len_max_strict=AUROSTD_MAX_DOUBLE,ostream& oss=cout); //CO20190321
  xstructure CreateSlab_SurfaceLattice(const aurostd::xoption& vpflow,const xstructure& xstr_in,xvector<int>& hkl,int& total_layers,xmatrix<double>& rotation,xstructure& xstr_slab_newbasis,vector<int>& sc2pcMap_slab,vector<int>& pc2scMap_slab,double v3len_max_strict=AUROSTD_MAX_DOUBLE,ostream& oss=cout);  //CO20190321
  xstructure CreateSlab_SurfaceLattice(const aurostd::xoption& vpflow,istream& input,xvector<int>& hkl,int& total_layers,xmatrix<double>& rotation,xstructure& xstr_slab_newbasis,vector<int>& sc2pcMap_slab,vector<int>& pc2scMap_slab,const _aflags& aflags,double v3len_max_strict=AUROSTD_MAX_DOUBLE,ostream& oss=cout); //CO20190321
  xstructure CreateSlab_SurfaceLattice(const aurostd::xoption& vpflow,const xstructure& xstr_in,xvector<int>& hkl,int& total_layers,xmatrix<double>& rotation,xstructure& xstr_slab_newbasis,vector<int>& sc2pcMap_slab,vector<int>& pc2scMap_slab,const _aflags& aflags,double v3len_max_strict=AUROSTD_MAX_DOUBLE,ostream& oss=cout);  //CO20190321
  xstructure CreateSlab_SurfaceLattice(const aurostd::xoption& vpflow,istream& input,xvector<int>& hkl,int& total_layers,xmatrix<double>& rotation,xstructure& xstr_slab_newbasis,vector<int>& sc2pcMap_slab,vector<int>& pc2scMap_slab,ofstream& FileMESSAGE,double v3len_max_strict=AUROSTD_MAX_DOUBLE,ostream& oss=cout); //CO20190321  
  xstructure CreateSlab_SurfaceLattice(const aurostd::xoption& vpflow,const xstructure& xstr_in,xvector<int>& hkl,int& total_layers,xmatrix<double>& rotation,xstructure& xstr_slab_newbasis,vector<int>& sc2pcMap_slab,vector<int>& pc2scMap_slab,ofstream& FileMESSAGE,double v3len_max_strict=AUROSTD_MAX_DOUBLE,ostream& oss=cout);  //CO20190321
  xstructure CreateSlab_SurfaceLattice(const aurostd::xoption& vpflow,istream& input,xvector<int>& hkl,int& total_layers,xmatrix<double>& rotation,xstructure& xstr_slab_newbasis,vector<int>& sc2pcMap_slab,vector<int>& pc2scMap_slab,const _aflags& aflags,ofstream& FileMESSAGE,double v3len_max_strict=AUROSTD_MAX_DOUBLE,ostream& oss=cout); //CO20190321
  xstructure CreateSlab_SurfaceLattice(const aurostd::xoption& vpflow,const xstructure& xstr_in,xvector<int>& hkl,int& total_layers,xmatrix<double>& rotation,xstructure& xstr_slab_newbasis,vector<int>& sc2pcMap_slab,vector<int>& pc2scMap_slab,const _aflags& aflags,ofstream& FileMESSAGE,double v3len_max_strict=AUROSTD_MAX_DOUBLE,ostream& oss=cout); //CO20190321
  //input directly
  xstructure CreateSlab_SurfaceLattice(istream& input,const xvector<int>& hkl,int total_layers,double vacuum,xmatrix<double>& rotation,xstructure& xstr_slab_newbasis,vector<int>& sc2pcMap_slab,vector<int>& pc2scMap_slab,ofstream& FileMESSAGE,double v3len_max_strict=AUROSTD_MAX_DOUBLE,ostream& oss=cout); //CO20190321  
  xstructure CreateSlab_SurfaceLattice(const xstructure& xstr_in,const xvector<int>& hkl,int total_layers,double vacuum,xmatrix<double>& rotation,xstructure& xstr_slab_newbasis,vector<int>& sc2pcMap_slab,vector<int>& pc2scMap_slab,ofstream& FileMESSAGE,double v3len_max_strict=AUROSTD_MAX_DOUBLE,ostream& oss=cout);  //CO20190321
  xstructure CreateSlab_SurfaceLattice(istream& input,const xvector<int>& hkl,int total_layers,double vacuum,xmatrix<double>& rotation,xstructure& xstr_slab_newbasis,vector<int>& sc2pcMap_slab,vector<int>& pc2scMap_slab,const _aflags& aflags,ofstream& FileMESSAGE,double v3len_max_strict=AUROSTD_MAX_DOUBLE,ostream& oss=cout); //CO20190321
  xstructure CreateSlab_SurfaceLattice(const xstructure& xstr_in,const xvector<int>& hkl,int total_layers,double vacuum,xmatrix<double>& rotation,xstructure& xstr_slab_newbasis,vector<int>& sc2pcMap_slab,vector<int>& pc2scMap_slab,const _aflags& aflags,ofstream& FileMESSAGE,double v3len_max_strict=AUROSTD_MAX_DOUBLE,ostream& oss=cout); //CO20190321
  xstructure CreateSlab_SurfaceLattice(istream& input,const xvector<int>& hkl,int total_layers,double vacuum,xmatrix<double>& rotation,xstructure& xstr_slab_newbasis,vector<int>& sc2pcMap_slab,vector<int>& pc2scMap_slab,double v3len_max_strict=AUROSTD_MAX_DOUBLE,ostream& oss=cout); //CO20190321
  xstructure CreateSlab_SurfaceLattice(const xstructure& xstr_in,const xvector<int>& hkl,int total_layers,double vacuum,xmatrix<double>& rotation,xstructure& xstr_slab_newbasis,vector<int>& sc2pcMap_slab,vector<int>& pc2scMap_slab,double v3len_max_strict=AUROSTD_MAX_DOUBLE,ostream& oss=cout);  //CO20190321
  xstructure CreateSlab_SurfaceLattice(istream& input,const xvector<int>& hkl,int total_layers,double vacuum,xmatrix<double>& rotation,xstructure& xstr_slab_newbasis,vector<int>& sc2pcMap_slab,vector<int>& pc2scMap_slab,const _aflags& aflags,double v3len_max_strict=AUROSTD_MAX_DOUBLE,ostream& oss=cout); //CO20190321
  xstructure CreateSlab_SurfaceLattice(const xstructure& xstr_in,const xvector<int>& hkl,int total_layers,double vacuum,xmatrix<double>& rotation,xstructure& xstr_slab_newbasis,vector<int>& sc2pcMap_slab,vector<int>& pc2scMap_slab,const _aflags& aflags,double v3len_max_strict=AUROSTD_MAX_DOUBLE,ostream& oss=cout);  //CO20190321

  bool slabTest(ostream& oss=cout);  //CO20190520
  bool slabTest(ofstream& FileMESSAGE,ostream& oss=cout);  //CO20190520
} // namespace slab

// ----------------------------------------------------------------------------
// aflow_defects.cpp
class acage {
  public:
    // constructors/destructors                                   // --------------------------------------
    acage();                                                      // constructor default
    acage(const acage& b);                                        // constructor copy
    ~acage();                                                     // destructor
    // CONTENT                                                    // --------------------------------------
    void clear(void);                                             // clear everything
    xvector<double> origin_fpos;// default 3D
    xvector<double> origin_cpos;// default 3D
    double radius;
    uint coordination_position;
    int cages_position;
    int cages_irrtype;
    deque<_atom> atoms;
  private:                                                        // ---------------------------------------
    void free();                                                  // to free everything
    void copy(const acage& b);                                    // the flag is necessary because sometimes you need to allocate the space.
};
class _isort_acage_radius {                   // sorting through reference
  public:
    bool operator()(const acage& a1, const acage& a2) const {
      return (bool) (a1.radius>a2.radius);}
};

bool GetSphereFromFourPoints(xvector<double>& orig,double& radius,const xvector<double>& v1,const xvector<double>& v2,const xvector<double>& v3,const xvector<double>& v4);
bool GetCircumCircleeFromThreePoints(xvector<double>& orig,double& radius,const xvector<double>& v1,const xvector<double>& v2,const xvector<double>& v3);
bool GetCircleFromTwoPoints(xvector<double>& orig,double& radius,const xvector<double>& v1,const xvector<double>& v2);
bool FPositionInsideCell(const xvector<double>& r);
bool EmptySphere(const deque<_atom>& grid_atoms,const xvector<double>& origin_cpos,const double& radius);
bool EmptySphere(const xstructure& str,const xvector<double>& origin_cpos,const double& radius);
uint CoordinationPoint(const deque<_atom>& atoms,deque<_atom>& ratoms,const xvector<double>& point,const double& rmin,const double& rmax);
uint CoordinationPoint(const deque<_atom>& atoms,deque<_atom>& ratoms,const xvector<double>& point,const double& rmin);
uint CoordinationPoint(const xstructure& str,deque<_atom>& ratoms,const xvector<double>& point,const double& rmin,const double& rmax);
uint CoordinationPoint(const xstructure& str,deque<_atom>& ratoms,const xvector<double>& point,const double& rmin);
bool AddCageToCages(const xstructure& str,const xvector<double>& origin_cpos,const xvector<double>& origin_fpos,const double& radius,
    const int& cage_points_type,const double& roughness,
    vector<acage>& cages,vector<acage>& cagesX,
    const bool& osswrite1,ostream& oss1, const bool& osswrite2,ostream& oss2,int ithread);
uint GetCages4(const xstructure& str,const double& roughness,vector<acage>& cages,vector<acage>& cages4,
    const bool& osswrite1,ostream& oss1, const bool& osswrite2,ostream& oss2);
uint GetCages3(const xstructure& str,const double& roughness,vector<acage>& cages,vector<acage>& cages3,
    const bool& osswrite1,ostream& oss1, const bool& osswrite2,ostream& oss2);
uint GetCages2(const xstructure& str,const double& roughness,vector<acage>& cages,vector<acage>& cages2,
    const bool& osswrite1,ostream& oss1, const bool& osswrite2,ostream& oss2);
bool GetCages(const xstructure& _str,_aflags& aflags,
    vector<acage>& cagesirreducible,vector<acage>& cagesreducible,vector<acage>& cages4,
    vector<acage>& cages3,vector<acage>& cages2,const double& _roughness,const bool& osswrite,ostream& oss);
// ----------------------------------------------------------------------------
// aflow_pocc //CO20180502
namespace KBIN {
  void VASP_RunPOCC(const _xvasp& xvasp,const string& AflowIn,const _aflags& aflags,const _kflags& kflags,const _vflags& vflags,ofstream& FileMESSAGE);
}
// ----------------------------------------------------------------------------
// aflow_phonons.cpp
namespace KBIN {
<<<<<<< HEAD
  bool relaxStructureAPL_VASP(int, const string&, aurostd::xoption, const aurostd::xvector<int>&, bool, _xvasp&, _aflags&, _kflags&, _vflags&, ofstream&,ostream& oss=std::cout);  // ME 20181107
  bool runRelaxationsAPL_VASP(int, const string&, _xvasp&, _aflags&, _kflags&, _vflags&, ofstream&);  // ME 20200427
  void VASP_RunPhonons_APL(_xvasp &xvasp,string AflowIn,_aflags &aflags,_kflags &kflags,_vflags &vflags,ofstream &FileMESSAGE, ostream& oss=std::cout);
  void RunPhonons_APL(_xinput &xinput,string AflowIn,_aflags &aflags,_kflags &kflags,_xflags &xflags,ofstream &FileMESSAGE, ostream& oss=std::cout);  //now it's general
  void RunPhonons_APL_181216(_xinput &xinput,string AflowIn,_aflags &aflags,_kflags &kflags,_xflags &xflags,ofstream &FileMESSAGE, ostream& oss=std::cout);  //now it's general //CO20181216
  void RunPhonons_APL_180101(_xinput &xinput,string AflowIn,_aflags &aflags,_kflags &kflags,_xflags &xflags,ofstream &FileMESSAGE);  //now it's general //CO20181216
=======
  bool relaxStructureAPL_VASP(int, const string&, aurostd::xoption, const aurostd::xvector<int>&, _xvasp&, _aflags&, _kflags&, _vflags&, ofstream&);  //ME 20181107
  void VASP_RunPhonons_APL(_xvasp &xvasp,string AflowIn,_aflags &aflags,_kflags &kflags,_vflags &vflags,ofstream &FileMESSAGE);
  void RunPhonons_APL(_xinput &xinput,string AflowIn,_aflags &aflags,_kflags &kflags,_xflags &xflags,ofstream &FileMESSAGE);  //now it's general
  void RunPhonons_APL_20181216(_xinput &xinput,string AflowIn,_aflags &aflags,_kflags &kflags,_xflags &xflags,ofstream &FileMESSAGE);  //now it's general //CO20181216
  void RunPhonons_APL_20180101(_xinput &xinput,string AflowIn,_aflags &aflags,_kflags &kflags,_xflags &xflags,ofstream &FileMESSAGE);  //now it's general //CO20181216
>>>>>>> 68ff6162
  // [OBSOLETE] bool PHON_RunPhonons(const xstructure& _str,_aflags& aflags,const double& radius,const bool& osswrite,ostream& oss);
  // ----------------------------------------------------------------------------
  // aflow_agl_debye.cpp
  void VASP_RunPhonons_AGL(_xvasp &xvasp,string AflowIn,_aflags &aflags,_kflags &kflags,_vflags &vflags,ofstream &FileMESSAGE);
  // ----------------------------------------------------------------------------
  // aflow_ael_elasticity.cpp
  void VASP_RunPhonons_AEL(_xvasp &xvasp,string AflowIn,_aflags &aflags,_kflags &kflags,_vflags &vflags,ofstream &FileMESSAGE);
}

// --------------------------------------------------------------------------------------------------------------------------------------------------------
// aconvasp_aflow.cpp

namespace pflow {
  // Dane Morgan style,adjusted by Stefano Curtarolo
  // Bringing definitions inside the template helps
  // constructing the right templates.
  template<class utype>
    class matrix {
      public:
        // constructors
        matrix(void) {};
        matrix(const int m);
        matrix(const int m,const int n);
        matrix(const int m,const int n,const utype& inutype);
        matrix(const int m,const vector<utype>& inutypevec);
        ~matrix(void) {};                         // destructor
        // accessors
        void print(void);
        uint size(void) const {return (uint) mat.size();}
        matrix<utype> transpose(void) const;
        //  matrix<utype>::iterator begin();
        //  matrix<utype>::iterator end();
        // operator
        vector<utype>& operator[] (const int i) {assert(i>=0 && i<=(int) mat.size()); return mat[i];}
        const vector<utype>& operator[] (const int i) const {assert(i>=0 && i<=(int) mat.size()); return mat[i];};
        const matrix<utype>& operator=(const matrix<utype>& b);
        // mutators
        void push_back(const vector<utype>& inutypevec) {mat.push_back(inutypevec);}
        void pop_back(void) {mat.pop_back();}
        void vecvec2mat(const vector<vector<utype> >& inVV);
        void vec2mat(const vector<utype>& inV);
        void clear(void) {mat.clear();}
        void insert(const int& id,const vector<utype>& inV) {mat.insert(mat.begin()+id,inV);}
        void erase(const int id);
        void erase_col(const int id);
      private:
        vector<vector<utype> > mat;
    };
  template <class utype> matrix<utype>  xmatrix2matrix(const xmatrix<utype>& );
  template <class utype> xmatrix<utype> matrix2xmatrix(const matrix<utype>& );
}


xstructure PutInCell(const xstructure& a);     // Bring all atoms in the cell (will be moved to external function)
xstructure PutInCompact(const xstructure& a);  // Bring all atoms in a compact shape (will be moved to external function)
xstructure GetPrim(const xstructure& a);
bool IsTranslationFVector(const xstructure& a,const xvector<double>& ftvec);
bool IsTranslationCVector(const xstructure& a,const xvector<double>& ctvec);
xvector<double> GetMom1(const xstructure& a);          // get moment_1 position of the atoms
xstructure SetMom1(const xstructure& a,const xvector<double>& mom1_in);     // set moment_1 position of atoms
xvector<double> AtomCDisp(const _atom& at1,const _atom& at2);
double AtomDist(const xstructure& str,const _atom& atom1,const _atom& atom2);  // with structure
double AtomDist(const _atom& at1, const _atom& at2);  // without structure
xvector<double> GetCDispFromOrigin(const _atom& atom);
double GetDistFromOrigin(const _atom& atom);
//void GetUnitCellRep(const xvector<double>& ppos,xvector<double>& p_cell0,xvector<int>& ijk,const xmatrix<double>& lattice,const bool coord_flag);
_atom ConvertAtomToLat(const _atom& in_at,const xmatrix<double>& lattice);
double GetXrayScattFactor(const string& name,double lambda=XRAY_RADIATION_COPPER_Kalpha,bool clean=true); //CO20190322
xmatrix<double> RecipLat(const xmatrix<double>& lat);
double Normal(const double& x,const double& mu,const double& sigma);
xstructure SetLat(const xstructure& a,const xmatrix<double>& in_lat);
xmatrix<double> GetLat(const xstructure& a);

namespace pflow {
  // [OBSOLETE] void GetNeighData(const deque<_atom>& in_atom_vec,const xstructure& in_str,const double& rmin,const double& rmax,deque<deque<_atom> >& neigh_mat);
  // [OBSOLETE] void GetStrNeighData(const xstructure& str,const double cutoff,deque<deque<_atom> >& neigh_mat);
  double GetVol(const xmatrix<double>& lat);
  double GetVol(const pflow::matrix<double>& lat);
  double GetSignedVol(const xmatrix<double>& lat);
  double GetSignedVol(const pflow::matrix<double>& lat);
  xmatrix<double> RecipLat(const xmatrix<double>& lat);
  pflow::matrix<double> RecipLat(const pflow::matrix<double>& lat);
  _atom SetCpos(const _atom& a,const vector<double>& in_cpos);
  _atom SetFpos(const _atom& a,const vector<double>& in_fpos);
  vector<double> vecF2C(const pflow::matrix<double>& lat,const vector<double>& vf);
  vector<double> vecC2F(const pflow::matrix<double>& lat,const vector<double>& vc);
  _atom SetName(const _atom& a,const string& in_name);
  _atom SetType(const _atom& a,const int in_type);
  _atom SetNum(const _atom& a,const int in_num);
  vector<int> GetTypes(const xstructure& a);
  vector<string> GetNames(const xstructure& a);
  vector<string> GetCleanNames(const xstructure& a);
  vector<double> GetSpins(const xstructure& a);
  pflow::matrix<double> GetFpos(const xstructure& str);
  pflow::matrix<double> GetCpos(const xstructure& str);
  xstructure SetNumEachType(const xstructure& a,const deque<int>& in_num_each_type);
  deque<int> GetNumEachType(const xstructure& a);
  xstructure SetLat(const xstructure& a,const pflow::matrix<double>& in_lat);
  pflow::matrix<double> GetLat(const xstructure& a);
  double GetScale(const xstructure& a);
  pflow::matrix<double> GetScaledLat(const xstructure& a);
  xstructure AddAllAtomPos(const xstructure& a,const pflow::matrix<double>& in_pos,const int in_coord_flag);
  xstructure SetAllAtomPos(const xstructure& a,const pflow::matrix<double>& in_pos,const int in_coord_flag);
  xstructure SetAllAtomNames(const xstructure& a,const vector<string>& in_names);
  xstructure SetNamesWereGiven(const xstructure& a,const vector<int>& in_names_were_given);
  xstructure SetOrigin(const xstructure& a,const vector<double>& in_origin);
  xstructure SetOrigin(const xstructure& a,const xvector<double>& in_origin);
  bool VVequal(const vector<double>& a,const vector<double>& b);
  bool VVequal(const vector<int>& a,const vector<int>& b);
  bool VVequal(const deque<double>& a,const deque<double>& b);
  bool VVequal(const deque<int>& a,const deque<int>& b);
  vector<double> SmoothFunc(const vector<double>& func,const double& sigma);
  void VVset(matrix<double>& mat,const double& value);
  void VVset(vector<vector< int> >& mat,const int& value);
  double norm(const vector<double>& v);
  double getcos(const vector<double>& a,const vector<double>& b);
  //  vector<double> Getabc_angles(const pflow::matrix<double>& lat);   // confuses namespace
  vector<double> Sort_abc_angles(const vector<double>& abc_angles);
  void Vout(const vector<double>& a,ostream& out);
  void Vout(const vector<int>& a,ostream& out);
  void Vout(const vector<string>& a,ostream& out);
  void Mout(const pflow::matrix<double>& m,ostream& out);
  void Mout(const vector<vector<double> >& m,ostream& out);
  vector<double> SVprod(const double& s,const vector<double>& b);
  vector<int> SVprod(const int& s,const vector<int>& b);
  vector<double> VVsum(const vector<double>& a,const vector<double>& b);
  vector<double> VVsum(const vector<double>& a,const vector<int>& b);
  vector<double> VVdiff(const vector<double>& a,const vector<double>& b);
  double VVprod(const vector<double>& a,const vector<double>& b);
  double VVprod(const vector<double>& a,const vector<int>& b);
  pflow::matrix<double> MMmult(const pflow::matrix<double>& a,const pflow::matrix<double>& b);
  vector<double> MVmult(const pflow::matrix<double>& A,const vector<double>& v);
  vector<double> VMmult(const vector<double>& v,const pflow::matrix<double>& A);
  vector<double> VMmult(const vector<int>& v,const pflow::matrix<double>& A);
  vector<double> VVcross(const vector<double>& a,const vector<double>& b);
  double VVdot(const vector<double>& a,const vector<double>& b);
  int GetNumAtoms(const xstructure& a);
  void SetSpline(const vector<double>& x,const vector<double>& y,const double& yp1,const double& ypn,vector<double>& y2);
  void GetSplineInt(const vector<double>& xa,const vector<double>& ya,vector<double>& y2a,const double& x,double& y);
  void PrintSpline(const vector<double>& x,const vector<double>& y,const int& npts,ostream& outf);
}

// ----------------------------------------------------------------------------
// aflow_wyckoff.cpp

xvector<double> wv(const double &x,const double &y,const double &z);
void wa(_atom& a,xstructure &str);
xstructure WyckoffPOSITIONS(uint spacegroup, xstructure strin);
xstructure WyckoffPOSITIONS(uint spacegroup, uint option, xstructure strin);

// ----------------------------------------------------------------------------
// aflow_apennsy stuff
#include "aflow_apennsy.h"

// ----------------------------------------------------------------------------
// aflowlib.h stuff
#include "aflowlib.h"

// ----------------------------------------------------------------------------
// aflowlib.h stuff
#include "aflowlib.h"

// ----------------------------------------------------------------------------
// aflowlib.h stuff
#include "aflow_pflow.h"

// ----------------------------------------------------------------------------
// aflow_xelement.h stuff
#include "aflow_xelement.h"




#endif
// ***************************************************************************
// *                                                                         *
// *           Aflow STEFANO CURTAROLO - Duke University 2003-2020           *
// *                                                                         *
// ***************************************************************************<|MERGE_RESOLUTION|>--- conflicted
+++ resolved
@@ -406,23 +406,11 @@
 #define XHOST_Library_ICSD_ALL                         XHOST.vGlobal_string.at(38)
 //  string Library_ICSD_ALL;          // the complete library
 
-<<<<<<< HEAD
-//#define XHOST_vAUID                                    XHOST.vvGlobal_string.at(0)  // will be generated from _vLIBS - no aflow_data anymore
-//#define XHOST_vAURL                                    XHOST.vvGlobal_string.at(1)  // will be generated from _vLIBS - no aflow_data anymore
-//#define XHOST_vLOOP                                    XHOST.vvGlobal_string.at(2)  // will be generated from _vLIBS - no aflow_data anymore
-//#define vAUID XHOST_vAUID
-//#define vAURL XHOST_vAURL
-//#define vLOOP XHOST_vLOOP
-=======
->>>>>>> 68ff6162
 #define XHOST_vLIBS XHOST.vvLIBS
 #define XHOST_vAURL XHOST.vvLIBS.at(0)
 #define XHOST_vAUID XHOST.vvLIBS.at(1)
 #define XHOST_vLOOP XHOST.vvLIBS.at(2)
-<<<<<<< HEAD
-=======
 #define XHOST_LIBRARY_JSONL                            XHOST.vGlobal_string.at(3)
->>>>>>> 68ff6162
 
 #define vVASP_POTCAR_DIRECTORIES                       XHOST.vvGlobal_string.at(4)
 #define vAFLOW_LIBRARY_DIRECTORIES                     XHOST.vvGlobal_string.at(5)
@@ -1831,13 +1819,9 @@
     void copy(const xstructure& b);                               // the flag is necessary because sometimes you need to allocate the space.
 };
 
-<<<<<<< HEAD
 void LightCopy(const xstructure&, xstructure&);  // ME20200220
 
-// CO20180420
-=======
 //CO20180420
->>>>>>> 68ff6162
 //for stream management with objects
 class xStream {
   public:
@@ -3841,21 +3825,12 @@
   uint CalculatePointGroup(const xmatrix<double>& lattice,double _eps_);     // POINT GROUP      _PGROUP_
   uint CalculatePointGroup(const xmatrix<double>& lattice);     // POINT GROUP      _PGROUP_
   bool CalculatePointGroup(ofstream &FileMESSAGE,xstructure &a,_aflags &aflags,bool _write_,const bool& osswrite,ostream& oss,double _eps_,string format="txt");      // POINT GROUP      _PGROUP_
-<<<<<<< HEAD
-  // DX and CO - START
-  bool CalculatePointGroup_20160101(ofstream &FileMESSAGE,xstructure &a,_aflags &aflags,bool _write_,const bool& osswrite,ostream& oss,double _eps_); // DX
-  bool CalculatePointGroup_20160801(ofstream &FileMESSAGE,xstructure &a,_aflags &aflags,bool _write_,const bool& osswrite,ostream& oss,double _eps_,string format="txt"); // DX
-  // DX and CO - END
-  bool CalculatePointGroupKLattice(ofstream &FileMESSAGE,xstructure &a,_aflags &aflags,bool _write_,const bool& osswrite,ostream& oss,string format="txt");  // POINT GROUP KLATTICE     _PGROUPK_
-  bool CalculatePointGroupKCrystal(ofstream &FileMESSAGE,xstructure &a,_aflags &aflags,bool _write_,const bool& osswrite,ostream& oss,string format="txt");  // POINT GROUP KCRYSTAL     _PGROUPK_XTAL_ // DX20171205 - New group: reciprocal space counterpart of pgroup_xtal
-=======
   //DX+CO START
   bool CalculatePointGroup_20160101(ofstream &FileMESSAGE,xstructure &a,_aflags &aflags,bool _write_,const bool& osswrite,ostream& oss,double _eps_); //DX
   bool CalculatePointGroup_20160801(ofstream &FileMESSAGE,xstructure &a,_aflags &aflags,bool _write_,const bool& osswrite,ostream& oss,double _eps_,string format="txt"); //DX
   //DX+CO END
   bool CalculatePointGroupKLattice(ofstream &FileMESSAGE,xstructure &a,_aflags &aflags,bool _write_,const bool& osswrite,ostream& oss,string format="txt");  // POINT GROUP KLATTICE     _PGROUPK_
   bool CalculatePointGroupKCrystal(ofstream &FileMESSAGE,xstructure &a,_aflags &aflags,bool _write_,const bool& osswrite,ostream& oss,string format="txt");  // POINT GROUP KCRYSTAL     _PGROUPK_XTAL_ //DX20171205 - New group: reciprocal space counterpart of pgroup_xtal
->>>>>>> 68ff6162
   bool TransformSymmetryFromRealToReciprocal(ofstream &FileMESSAGE, xstructure& real_space_crystal, xstructure& reciprocal_space,
       _aflags& aflags, const bool& osswrite, ostream& oss, string& pgroup_type); //DX20170808 - New klattice routine //DX20171205 - Added pgroup_type option to account for pgroupk_xtal
   bool CalculateSitePointGroup(ofstream &FileMESSAGE,xstructure &a,_aflags &aflags,bool _write_,const bool& osswrite,ostream& oss,string format="txt");  // SITE POINT GROUP _AGROUP_
@@ -4277,20 +4252,11 @@
 // ----------------------------------------------------------------------------
 // aflow_phonons.cpp
 namespace KBIN {
-<<<<<<< HEAD
-  bool relaxStructureAPL_VASP(int, const string&, aurostd::xoption, const aurostd::xvector<int>&, bool, _xvasp&, _aflags&, _kflags&, _vflags&, ofstream&,ostream& oss=std::cout);  // ME 20181107
-  bool runRelaxationsAPL_VASP(int, const string&, _xvasp&, _aflags&, _kflags&, _vflags&, ofstream&);  // ME 20200427
+  bool relaxStructureAPL_VASP(int, const string&, aurostd::xoption, const aurostd::xvector<int>&, bool, _xvasp&, _aflags&, _kflags&, _vflags&, ofstream&,ostream& oss=std::cout);  // ME20181107
+  bool runRelaxationsAPL_VASP(int, const string&, _xvasp&, _aflags&, _kflags&, _vflags&, ofstream&);  // ME20200427
   void VASP_RunPhonons_APL(_xvasp &xvasp,string AflowIn,_aflags &aflags,_kflags &kflags,_vflags &vflags,ofstream &FileMESSAGE, ostream& oss=std::cout);
   void RunPhonons_APL(_xinput &xinput,string AflowIn,_aflags &aflags,_kflags &kflags,_xflags &xflags,ofstream &FileMESSAGE, ostream& oss=std::cout);  //now it's general
-  void RunPhonons_APL_181216(_xinput &xinput,string AflowIn,_aflags &aflags,_kflags &kflags,_xflags &xflags,ofstream &FileMESSAGE, ostream& oss=std::cout);  //now it's general //CO20181216
-  void RunPhonons_APL_180101(_xinput &xinput,string AflowIn,_aflags &aflags,_kflags &kflags,_xflags &xflags,ofstream &FileMESSAGE);  //now it's general //CO20181216
-=======
-  bool relaxStructureAPL_VASP(int, const string&, aurostd::xoption, const aurostd::xvector<int>&, _xvasp&, _aflags&, _kflags&, _vflags&, ofstream&);  //ME 20181107
-  void VASP_RunPhonons_APL(_xvasp &xvasp,string AflowIn,_aflags &aflags,_kflags &kflags,_vflags &vflags,ofstream &FileMESSAGE);
-  void RunPhonons_APL(_xinput &xinput,string AflowIn,_aflags &aflags,_kflags &kflags,_xflags &xflags,ofstream &FileMESSAGE);  //now it's general
-  void RunPhonons_APL_20181216(_xinput &xinput,string AflowIn,_aflags &aflags,_kflags &kflags,_xflags &xflags,ofstream &FileMESSAGE);  //now it's general //CO20181216
-  void RunPhonons_APL_20180101(_xinput &xinput,string AflowIn,_aflags &aflags,_kflags &kflags,_xflags &xflags,ofstream &FileMESSAGE);  //now it's general //CO20181216
->>>>>>> 68ff6162
+  void RunPhonons_APL_20181216(_xinput &xinput,string AflowIn,_aflags &aflags,_kflags &kflags,_xflags &xflags,ofstream &FileMESSAGE, ostream& oss=std::cout);  //now it's general //CO20181216
   // [OBSOLETE] bool PHON_RunPhonons(const xstructure& _str,_aflags& aflags,const double& radius,const bool& osswrite,ostream& oss);
   // ----------------------------------------------------------------------------
   // aflow_agl_debye.cpp
