// ***************************************************************************
// *                                                                         *
// *           Aflow STEFANO CURTAROLO - Duke University 2003-2020           *
// *                                                                         *
// ***************************************************************************

#ifndef _AFLOW_H_
#define _AFLOW_H_

// --------------------------------------------------------------------------
// Standard stuff

#include "AUROSTD/aurostd.h"

// #define  _AFLOW_TEMP_PRESERVE_  // to preseve /tmp files for debug

#define NNN   -123456
//[CO20200502 - moved to aurostd.h]#define GCC_VERSION (__GNUC__ * 10000  + __GNUC_MINOR__ * 100 + __GNUC_PATCHLEVEL__)
#define _ANRL_NOWEB_ //DX
// hard-coded prototype generator (ANRL/ subdirectory required) //DX20200623
// to revert to the hard-coded prototypes, do the following sequence:
// 1) set USE_HARDCODED_PROTOTYPES to true in aflow_makefile.cpp
// 2) compile
// 3) run aflow --makefile
// 4) set USE_HARDCODED_PROTOTYPES (below) to true
// 5) recompile
#define USE_HARDCODED_PROTOTYPES false

// toggle symbolic math
// (for now it is coupled with USE_HARDCODED_PROTOTYPES, although it does not have to be)
#define USE_SYMBOLIC_SOURCE !(USE_HARDCODED_PROTOTYPES) // true

//ZERO PRECISION DEFINITIONS - TIGHT (DEFAULT) AND LOOSE
#define _ZERO_PRECISION_ 10
#define _ZERO_TOL_ std::pow(10,-_ZERO_PRECISION_) //DX
#define _ZERO_PRECISION_LOOSE_ 3
#define _ZERO_TOL_LOOSE_ std::pow(10,-_ZERO_PRECISION_LOOSE_) //DX
#define _DOUBLE_PRECISION_ 8
#define _DOUBLE_TOL_ std::pow(10,-_DOUBLE_PRECISION_) 
#define _FLOAT_PRECISION_ 6
#define _FLOAT_TOL_ std::pow(10,-_FLOAT_PRECISION_)  //ME20200519 - tolerance for float precision
//PRECISION and TOLERANCE definitions
#define _DOUBLE_WRITE_PRECISION_MAX_ 14  //CO20180509 - used for xstrctures
#define _DOUBLE_WRITE_PRECISION_ 12  //CO20180509 - used in writing doubles in qmvasp
#define _AFLOWLIB_STOICH_PRECISION_ _DOUBLE_PRECISION_ //[CO20200731 - too many different precisions... just use default]9  //CO20200731
#define _AFLOWLIB_DATA_DOUBLE_PREC_ _DOUBLE_PRECISION_ //[CO20200731 - too many different precisions... just use default]6 //CO20200731
#define _AFLOWLIB_DATA_GEOMETRY_PREC_ _DOUBLE_PRECISION_ //[CO20200731 - too many different precisions... just use default]7 //CO20200731
#define _AFLOW_POCC_PRECISION_ _DOUBLE_PRECISION_ //8 //must be less than _DOUBLE_WRITE_PRECISION_MAX_, which is currently set to 14
#define _AFLOW_POCC_ZERO_TOL_ std::pow(10,-_AFLOW_POCC_PRECISION_) 
#define _XPROTO_TOO_CLOSE_ERROR_ 0.60 // was 0.75
#define _XPROTO_ZERO_VOL_ _FLOAT_TOL_  //CO20190218

//ME20190628 BEGIN - moved from CHULL for broader access
// Output formats
enum filetype {   //CO20190629
  //GENERAL FILE TYPES
  txt_ft,         //general plain text
  json_ft,
  csv_ft,
  latex_ft,
  gnuplot_ft,
  jupyter2_ft,    //python 2 jupyter
  jupyter3_ft,    //python 3 jupyter
  //CHULL SPECIFIC
  chull_apool_ft,
  chull_web_ft,
};
//[CO20190629 - obsolete with enum filetype]#define _apool_         'a'  // apool
//[CO20190629 - obsolete with enum filetype]#define _json_          'j'  // standard json
//[CO20190629 - obsolete with enum filetype]#define _pdf_           'p'  // pdf
//[CO20190629 - obsolete with enum filetype]#define _txt_           't'  // plain text
//[CO20190629 - obsolete with enum filetype]#define _web_           'w'  // web json
//[CO20190629 - obsolete with enum filetype]#define _latex_         'l'  // latex
//[CO20190629 - obsolete with enum filetype]#define _gnuplot_       'g'  // gnuplot
//[CO20190629 - obsolete with enum filetype]#define _jupyterthree_  'y'  // jupyter python 3
//[CO20190629 - obsolete with enum filetype]#define _jupytertwo_    'z'  // jupyter python 2

// Vector reduction types
enum vector_reduction_type {   //CO20190629
  frac_vrt,   //reduce to fractions (normalized to 1)
  gcd_vrt,    //reduce by gcd
  no_vrt,     //no reduction
};
//[CO20190629 - obsolete with enum vector_reduction_type]#define _frac_          'f'  //fractional
//[CO20190629 - obsolete with enum vector_reduction_type]#define _gcd_           'g'  //gcd
//[CO20190629 - obsolete with enum vector_reduction_type]#define _none_          'n'  //none
//ME20190628 END

//MESSAGE defaults - CO20200502
#define _AFLOW_MESSAGE_DEFAULTS_ "user,host,pid,time" //tid //CO20200624 - only depends on XHOST (not aflags)

//CO20200731 START
static const string POCC_TITLE_TAG=":POCC_";
static const string POCC_TITLE_TOL_TAG=":TOL_";
static const string ARUN_TITLE_TAG=":ARUN.";
static const string POCC_ARUN_TITLE_TAG=ARUN_TITLE_TAG+"POCC_";
//CO20200731 END

//XRD
#define XRAY_RADIATION_COPPER_Kalpha 1.5418   //Angstroms     //CO20190622

//moved from avasp.cpp for broader access (chull.cpp)
#define SPECIE_TRANSITION_METALS string("Ag,Au,Cd,Co,Cr_pv,Cu_pv,Fe_pv,Hf_pv,Hg,Ir,La,Mn_pv,Mo_pv,Nb_sv,Ni_pv,Os_pv,Pd_pv,Pt,Re_pv,Rh_pv,Ru_pv,Sc_sv,Ta_pv,Tc_pv,Ti_sv,V_sv,W_pv,Y_sv,Zn,Zr_sv")
#define SPECIE_RAW_LIB2U SPECIE_TRANSITION_METALS
#define SPECIE_RAW_LIB2 string("Ag,Al,As,Au,B_h,Ba_sv,Be_sv,Bi_d,Br,Ca_sv,Cd,Cl,Co,Cr_pv,Cu_pv,Fe_pv,Ga_h,Ge_h,Hf_pv,Hg,In_d,Ir,K_sv,La,Li_sv,Mg_pv,Mn_pv,Mo_pv,Na_pv,Nb_sv,Ni_pv,Os_pv,P,Pb_d,Pd_pv,Pt,Re_pv,Rh_pv,Ru_pv,Sb,Sc_sv,Se,Si,Sn,Sr_sv,Ta_pv,Tc_pv,Te,Ti_sv,Tl_d,V_sv,W_pv,Y_sv,Zn,Zr_sv")

#define SPECIE_RAW_LIB3 string("Ag,Al,As,Au,B_h,Ba_sv,Be_sv,Bi_d,Br,Ca_sv,Cd,Cl,Co,Cr_pv,Cu_pv,Fe_pv,Ga_h,Ge_h,Hf_pv,Hg,In_d,Ir,K_sv,La,Li_sv,Mg_pv,Mn_pv,Mo_pv,Na_sv,Nb_sv,Ni_pv,Os_pv,P,Pb_d,Pd_pv,Pt,Re_pv,Rh_pv,Ru_pv,Sb,Sc_sv,Se,Si,Sn,Sr_sv,Ta_pv,Tc_pv,Te,Ti_sv,Tl_d,V_sv,W_pv,Y_sv,Zn,Zr_sv")
//#define SPECIE_RAW_LIB3 string("Ag,Au,Cd,Co,Cr_pv,Cu_pv,Fe_pv,Hf_pv,Hg,Ir,La,Mn_pv,Mo_pv,Nb_sv,Ni_pv,Os_pv,Pd_pv,Pt,Re_pv,Rh_pv,Ru_pv,Sc_sv,Ta_pv,Tc_pv,Ti_sv,V_sv,W_pv,Y_sv,Zn,Zr_sv")
//#define SPECIE_RAW_LIB3 string("Ag,Al,As,Au,B_h,Bi_d,Cd,Co,Cr_pv,Cu_pv,Fe_pv,Ga_h,Ge_h,Hf_pv,Hg,In_d,Ir,La,Mg_pv,Mn_pv,Mo_pv,Nb_sv,Ni_pv,Os_pv,P,Pb_d,Pd_pv,Pt,Re_pv,Rh_pv,Ru_pv,Sb,Sc_sv,Se,Si,Sn,Ta_pv,Te,Tc_pv,Ti_sv,V_sv,W_pv,Y_sv,Zn,Zr_sv")

//Sc,Ti,V,Cr,Mn,Fe,Co,Ni,Cu,Zn,Y,Zr,Nb,Mo,Tc,Ru,Rh,Pd,Ag,Cd,La,Hf,Ta,W,Re,Os,Ir,Pt,Au,Hg - not in order!
#define SPECIE_RAW_LIB4 SPECIE_TRANSITION_METALS

//CO20180729 - OBSOLETE - use xerror
//[OBSOLETE]//CO20180419 - global exception handling - START
//[OBSOLETE]class AFLOWRuntimeError : public std::runtime_error {
//[OBSOLETE]  public:
//[OBSOLETE]    AFLOWRuntimeError(const std::string& function,const std::string& message);
//[OBSOLETE]    AFLOWRuntimeError(const std::string& function,std::stringstream& message);
//[OBSOLETE]    string where();
//[OBSOLETE]    ~AFLOWRuntimeError() throw() {};
//[OBSOLETE]  private:
//[OBSOLETE]    string f_name;  //cannot be const &, as it goes out of scope //const string& f_name;
//[OBSOLETE]};
//[OBSOLETE]class AFLOWLogicError : public std::logic_error {
//[OBSOLETE]  public:
//[OBSOLETE]    AFLOWLogicError(const std::string& function,const std::string& message);
//[OBSOLETE]    AFLOWLogicError(const std::string& function,std::stringstream& message);
//[OBSOLETE]    string where();
//[OBSOLETE]    ~AFLOWLogicError() throw() {};
//[OBSOLETE]  private:
//[OBSOLETE]    string f_name;  //cannot be const &, as it goes out of scope //const string& f_name;
//[OBSOLETE]};
//[OBSOLETE]//CO20180419 - global exception handling - STOP

// --------------------------------------------------------------------------
// definitions for MULTHREADS
//#define MAX_ALLOCATABLE_PTHREADS     1024
#define MAX_ALLOCATABLE_PTHREADS     256
#define PTHREADS_DEFAULT 8
namespace AFLOW_PTHREADS {
  extern bool FLAG;         // run pthread YES/NO
  extern int MAX_PTHREADS;  // how many MAX threads I can use  default or --np
  extern int RUNNING;       // how many threads are actually running
  extern pthread_t vpthread[MAX_ALLOCATABLE_PTHREADS];  // the actual thread
  extern int viret[MAX_ALLOCATABLE_PTHREADS];          // the thread runnings
  extern bool vpthread_busy[MAX_ALLOCATABLE_PTHREADS];  // is the thread busy
}

extern string _AFLOWIN_; 
extern string _AFLOWLOCK_; 

// --------------------------------------------------------------------------
// definitions for aflow
// aflow2 default definitions
#define AFLOW_MATERIALS_SERVER_DEFAULT        string("materials.duke.edu")
#define AFLOW_WEB_SERVER_DEFAULT              string("nietzsche.mems.duke.edu")
#define AFLOWLIB_SERVER_DEFAULT               string("aflowlib.duke.edu")
#define AFLOWLIB_MATERIALS_SERVER             string("aflow.org")
#define AFLOWLIB_CONSORTIUM_STRING            string("aflow.org")
#define _XENTRY_ string("index.php")

// [OBSOLETE] #define DEFAULT_KZIP_BIN              string("bzip2")           // moved to aflow_aflowrc.cpp in V3.1.194
// [OBSOLETE] #define DEFAULT_KZIP_EXT              string(".bz2")            // moved to aflow_aflowrc.cpp in V3.1.194
#define DEFAULT_KBIN_ALIEN_BIN        string("ls -las")
#define DEFAULT_KBIN_MATLAB_BIN       string("/usr/local/bin/matlab -nodesktop -nosplash -nodisplay ")
// [OBSOLETE] #define DEFAULT_KBIN_CONVERT_BIN      string("convert")
// [OBSOLETE] #define DEFAULT_KBIN_EPSTOPDF_BIN     string("epstopdf")

#define QSUB_COMMAND_DEFAULT          "qsub"
#define QSUB_PARAMS_DEFAULT           " "

#define KBIN_SYMMETRY_SGROUP_RADIUS_DEFAULT 3.0
#define KBIN_SYMMETRY_SGROUP_MAX_NUMBER 1000000

#define KBIN_SUBDIRECTORIES           string("ARUN.")

//DX20210122 [OBSOLETE] #define KBIN_NEIGHBORS_MAX_NUMBER      30000
//DX20210122 [OBSOLETE] #define KBIN_NEIGHBORS_RADIUS_DEFAULT 3.0
//DX20210122 [OBSOLETE] #define KBIN_NEIGHBORS_DRADIUS_DEFAULT 0.1

#define ALIEN_INPUT_FILE_NAME_DEFAULT  "./input"
#define ALIEN_EXTERNAL_INPUT_DEFAULT   "../input_external"
#define ALIEN_OUTPUT_FILE_NAME_DEFAULT  "./output"

// aflow1 definitions (soon to be obsolete)
#define _MPI_NP_STRINGS_ "MPI_NP","mpi_np","-MPI_NP","-mpi_np"
#define _MPI_NCPUS_DEF_ 4
#define VASP_OPTIONS_MPI_DEFAULT         ""
#define VASPLS_BIN_POSTFIX_DEFAULT       "LS"
#define GRND_BIN_DEFAULT                 "./grnd_intel"

#define _VASP_POSCAR_MODE_EXPLICIT_START_ "[VASP_POSCAR_MODE_EXPLICIT]START."  //CO20200624
#define _VASP_POSCAR_MODE_EXPLICIT_STOP_ "[VASP_POSCAR_MODE_EXPLICIT]STOP."  //CO20200624

// --------------------------------------------------------------------------
// definitions for projects
// [OBSOLETE] #define SERVER_PROJECT_GNDSTATE       string("/common/GNDSTATE")
#define LIBRARY_NOTHING 256
extern uint LIBRARY_AUID,LIBRARY_ICSD,LIBRARY_LIB0,LIBRARY_LIB1,LIBRARY_LIB2,LIBRARY_LIB3,LIBRARY_LIB4,LIBRARY_LIB5,LIBRARY_LIB6,LIBRARY_LIB7,LIBRARY_LIB8,LIBRARY_LIB9;  // not in order.. will be nailed by init.cpp

#define LIBRARY_ALL         100

// [OBSOLETE] #define DEFAULT_FILE_AFLOWLIB_ENTRY_OUT        string("aflowlib.out")      // moved to aflow_aflowrc.cpp in V3.1.178
// [OBSOLETE] #define DEFAULT_FILE_AFLOWLIB_ENTRY_JSON       string("aflowlib.json")     // moved to aflow_aflowrc.cpp in V3.1.178
// [OBSOLETE] #define DEFAULT_FILE_EDATA_ORIG_OUT            string("edata.orig.out")    // moved to aflow_aflowrc.cpp in V3.1.178
// [OBSOLETE] #define DEFAULT_FILE_EDATA_RELAX_OUT           string("edata.relax.out")   // moved to aflow_aflowrc.cpp in V3.1.178
// [OBSOLETE] #define DEFAULT_FILE_EDATA_BANDS_OUT           string("edata.bands.out")   // moved to aflow_aflowrc.cpp in V3.1.178
// [OBSOLETE] #define DEFAULT_FILE_DATA_ORIG_OUT             string("data.orig.out")     // moved to aflow_aflowrc.cpp in V3.1.178
// [OBSOLETE] #define DEFAULT_FILE_DATA_RELAX_OUT            string("data.relax.out")    // moved to aflow_aflowrc.cpp in V3.1.178
// [OBSOLETE] #define DEFAULT_FILE_DATA_BANDS_OUT            string("data.bands.out")    // moved to aflow_aflowrc.cpp in V3.1.178
// [OBSOLETE] #define DEFAULT_FILE_EDATA_ORIG_JSON           string("edata.orig.json")   // moved to aflow_aflowrc.cpp in V3.1.178
// [OBSOLETE] #define DEFAULT_FILE_EDATA_RELAX_JSON          string("edata.relax.json")  // moved to aflow_aflowrc.cpp in V3.1.178
// [OBSOLETE] #define DEFAULT_FILE_EDATA_BANDS_JSON          string("edata.bands.json")  // moved to aflow_aflowrc.cpp in V3.1.178
// [OBSOLETE] #define DEFAULT_FILE_DATA_ORIG_JSON            string("data.orig.json")    // moved to aflow_aflowrc.cpp in V3.1.178
// [OBSOLETE] #define DEFAULT_FILE_DATA_RELAX_JSON           string("data.relax.json")   // moved to aflow_aflowrc.cpp in V3.1.178
// [OBSOLETE] #define DEFAULT_FILE_DATA_BANDS_JSON           string("data.bands.json")   // moved to aflow_aflowrc.cpp in V3.1.178
// [OBSOLETE] #define DEFAULT_FILE_TIME_OUT                  string("time")              // moved to aflow_aflowrc.cpp in V3.1.178
// [OBSOLETE] #define DEFAULT_FILE_SPACEGROUP1_OUT           string("SpaceGroup")        // moved to aflow_aflowrc.cpp in V3.1.178
// [OBSOLETE] #define DEFAULT_FILE_SPACEGROUP2_OUT           string("SpaceGroup2")       // moved to aflow_aflowrc.cpp in V3.1.178
// [OBSOLETE] #define DEFAULT_FILE_VOLDISTPARAMS_OUT         string("VOLDISTParams")     // moved to aflow_aflowrc.cpp in V3.1.178
// [OBSOLETE] #define DEFAULT_FILE_VOLDISTEVOLUTION_OUT      string("VOLDISTEvolution")  // moved to aflow_aflowrc.cpp in V3.1.178 
#define _AFLOWLIB_ENTRY_SEPARATOR_       string(" | ")
#define _APENNSY_STYLE_OLD_              FALSE

// --------------------------------------------------------------------------
// definition for frozsl files
#define _FROZSL_VASPSETUP_FILE_ "./aflow.frozsl_vaspsetup_file"
// --------------------------------------------------------------------------
// definitions for WEB PHP
#define AFLOW_PHP_APOOL_REFERENCES       string("19,20,49,50,51,53,54,55,56,57,59,61,62,63,65,66,67,70,71,74,75,76,81,87,99")

// --------------------------------------------------------------------------
// Definitions
//#define DEFAULT_AFLOW_FIND_PARAMETERS "-follow"
#define DEFAULT_AFLOW_FIND_PARAMETERS_NORMAL     string("-follow")
#define DEFAULT_AFLOW_FIND_PARAMETERS_NOLEAF     string("-noleaf -follow")
#define BUFFER_MAXLEN 1024
// [OBSOLETE] #define DEFAULT_AFLOW_PRESCRIPT_OUT            string("aflow.prescript.out")  // moved to aflow_aflowrc.cpp in V3.1.189 
// [OBSOLETE] #define DEFAULT_AFLOW_PRESCRIPT_COMMAND        string("aflow.prescript.command")  // moved to aflow_aflowrc.cpp in V3.1.189 
// [OBSOLETE] #define DEFAULT_AFLOW_POSTSCRIPT_OUT           string("aflow.postscript.out")  // moved to aflow_aflowrc.cpp in V3.1.189
// [OBSOLETE] #define DEFAULT_AFLOW_POSTSCRIPT_COMMAND       string("aflow.postscript.command")  // moved to aflow_aflowrc.cpp in V3.1.189 
// [OBSOLETE] #define DEFAULT_AFLOW_PGROUP_OUT               string("aflow.pgroup.out") // moved to aflow_aflowrc.cpp in V3.1.189 
// [OBSOLETE] #define DEFAULT_AFLOW_PGROUP_XTAL_OUT          string("aflow.pgroup_xtal.out") // moved to aflow_aflowrc.cpp in V3.1.189 
// [OBSOLETE] #define DEFAULT_AFLOW_PGROUPK_OUT              string("aflow.pgroupk.out") // moved to aflow_aflowrc.cpp in V3.1.189 
// [OBSOLETE] #define DEFAULT_AFLOW_PGROUPK_XTAL_OUT         string("aflow.pgroupk_xtal.out") // moved to aflow_aflowrc.cpp in V3.1.189  //DX20171205 - Added pgroupk_xtal
// [OBSOLETE] #define DEFAULT_AFLOW_FGROUP_OUT               string("aflow.fgroup.out") // moved to aflow_aflowrc.cpp in V3.1.189 
// [OBSOLETE] #define DEFAULT_AFLOW_SGROUP_OUT               string("aflow.sgroup.out") // moved to aflow_aflowrc.cpp in V3.1.189 
// [OBSOLETE] #define DEFAULT_AFLOW_AGROUP_OUT               string("aflow.agroup.out") // moved to aflow_aflowrc.cpp in V3.1.189 
// [OBSOLETE] #define DEFAULT_AFLOW_IATOMS_OUT               string("aflow.iatoms.out") // moved to aflow_aflowrc.cpp in V3.1.189 
// [OBSOLETE] #define DEFAULT_AFLOW_PGROUP_JSON              string("aflow.pgroup.json") // moved to aflow_aflowrc.cpp in V3.1.189       //DX20170802 - Add JSON
// [OBSOLETE] #define DEFAULT_AFLOW_PGROUP_XTAL_JSON         string("aflow.pgroup_xtal.json") // moved to aflow_aflowrc.cpp in V3.1.189  //DX20170802 - Add JSON
// [OBSOLETE] #define DEFAULT_AFLOW_PGROUPK_JSON             string("aflow.pgroupk.json")  // moved to aflow_aflowrc.cpp in V3.1.189     //DX20170802 - Add JSON
// [OBSOLETE] #define DEFAULT_AFLOW_PGROUPK_XTAL_JSON        string("aflow.pgroupk_xtal.json") // moved to aflow_aflowrc.cpp in V3.1.189 //DX20170802 - Add JSON //DX20171205 - Added pgroupk_xtal
// [OBSOLETE] #define DEFAULT_AFLOW_FGROUP_JSON              string("aflow.fgroup.json") // moved to aflow_aflowrc.cpp in V3.1.189       //DX20170802 - Add JSON
// [OBSOLETE] #define DEFAULT_AFLOW_SGROUP_JSON              string("aflow.sgroup.json")  // moved to aflow_aflowrc.cpp in V3.1.189      //DX20170802 - Add JSON
// [OBSOLETE] #define DEFAULT_AFLOW_AGROUP_JSON              string("aflow.agroup.json")  // moved to aflow_aflowrc.cpp in V3.1.189      //DX20170802 - Add JSON
// [OBSOLETE] #define DEFAULT_AFLOW_IATOMS_JSON              string("aflow.iatoms.json")  // moved to aflow_aflowrc.cpp in V3.1.189      //DX20170802 - Add JSON
// [OBSOLETE] #define DEFAULT_AFLOW_PHONON_FILE  string("aflow.phonons.out") // abandoned
// [OBSOLETE] #define DEFAULT_AFLOW_ICAGES_OUT               string("aflow.icages.out")  // moved to aflow_aflowrc.cpp in V3.1.189 
// [OBSOLETE] #define DEFAULT_AFLOW_SURFACE_OUT              string("aflow.surface.out") // moved to aflow_aflowrc.cpp in V3.1.189 
// [OBSOLETE] #define DEFAULT_AFLOW_QMVASP_OUT               string("aflow.qmvasp.out") // moved to aflow_aflowrc.cpp in V3.1.189 
// [OBSOLETE] #define DEFAULT_AFLOW_ERVASP_OUT               string("aflow.error.out") // moved to aflow_aflowrc.cpp in V3.1.189 
// [OBSOLETE] #define DEFAULT_AFLOW_IMMISCIBILITY_OUT        string("aflow.immiscibility.out") // moved to aflow_aflowrc.cpp in V3.1.189 
// [OBSOLETE] #define DEFAULT_AFLOW_MEMORY_OUT               string("aflow.memory.out") // moved to aflow_aflowrc.cpp in V3.1.189 
// [OBSOLETE] #define DEFAULT_AFLOW_FROZSL_INPUT_OUT         string("aflow.frozsl_input.out") // moved to aflow_aflowrc.cpp in V3.1.189 
// [OBSOLETE] #define DEFAULT_AFLOW_FROZSL_POSCAR_OUT        string("aflow.frozsl_poscar.out") // moved to aflow_aflowrc.cpp in V3.1.189 
// [OBSOLETE] #define DEFAULT_AFLOW_FROZSL_MODES_OUT         string("aflow.frozsl_energies.out") // moved to aflow_aflowrc.cpp in V3.1.189 
// [OBSOLETE] #define DEFAULT_AFLOW_FROZSL_EIGEN_OUT         string("aflow.frozsl_eigen.out") // moved to aflow_aflowrc.cpp in V3.1.189 
// [OBSOLETE] #define DEFAULT_AFLOW_END_OUT                  string("aflow.end.out") // moved to aflow_aflowrc.cpp in V3.1.189 

// --------------------------------------------------------------------------
// include all prototypes for aflow
#define SWAP(a,b)      {temp=(a);(a)=(b);(b)=temp;}
#define RCYCLIC(a,b,c) {temp=(c);(b)=(a);(c)=(b);a=temp;}
#define LCYCLIC(a,b,c) {temp=(a);(a)=(b);(b)=(c);c=temp;}

#define NANOPARTICLE_RADIUS_DEFAULT   10.0
#define NANOPARTICLE_DISTANCE_DEFAULT 10.0
using aurostd::min;
using aurostd::max;
using aurostd::mod;
using aurostd::_isodd;
using aurostd::_iseven;
using aurostd::_isfloat;
using aurostd::_iscomplex;
using aurostd::sign;
using aurostd::nint;
using aurostd::xcomplex;
using aurostd::xmatrix;
using aurostd::clear;
using aurostd::xvector;
//[OBSOLETE ME20180705]using aurostd::xtensor3;
//[OBSOLETE ME20180705]using aurostd::xtensor4;
//[OBSOLETE ME20180705]using aurostd::xtensor5;
//[OBSOLETE ME20180705]using aurostd::xtensor6;
//[OBSOLETE ME20180705]using aurostd::xtensor7;
//[OBSOLETE ME20180705]using aurostd::xtensor8;
using aurostd::xoption;
using aurostd::xcombos;

//BANDGAP  //CO20191110
#define _METALGAP_ -1.0*AUROSTD_NAN
#define _METALEDGE_ -1.0

// --------------------------------------------------------------------------
// this is a container of general global choices
class _XHOST {
  public:
    // constructor destructor                         // constructor/destructor
    _XHOST();                                         // default, just allocate
    ~_XHOST();                                        // kill everything
    // _XHOST(const _XHOST& b);                          // constructor copy
    const _XHOST& operator=(const _XHOST &b);         // copy
    // BOOT
    int PID,TID;                // aflow_init.cpp  PID/TID number  //CO20200508
    ostringstream ostrPID,ostrTID; // aflow_init.cpp  PID/TID in ostringstream... //CO20200508
    string sPID,sTID;           // aflow_init.cpp  [PID=12345678]  [TID=12345678]
    bool showPID,showTID;       // aflow_init.cpp  check if --showPID
    // machinery
    bool QUIET,TEST,DEBUG,MPI;
    bool GENERATE_AFLOWIN_ONLY; //CT20180719
    bool POSTPROCESS; //CO20200624 - generic postprocessing, including --lib2raw and --lib2lib
    bool ARUN_POSTPROCESS; //CT20181212 - this is for the --postprocess flag needed for AEL/AGL, can be extended to other modules too
    bool AVOID_RUNNING_VASP; //CO20200624
    bool PSEUDOPOTENTIAL_GENERATOR; //SC20200327
    // HARDWARE/SOFTWARE
    string hostname,machine_type,tmpfs,user,group,home,shell,progname;
    string Find_Parameters;
    bool sensors_allowed;
    // ARGUMENTS
    vector<string> argv;          // argv of line command
    // SERVERS
    string AFLOW_MATERIALS_SERVER,AFLOW_WEB_SERVER;
    long double RAM,RAM_MB,RAM_GB;
    int CPU_Cores;
    string CPU_Model;
    string CPU_MHz;
    vector<double> vTemperatureCore;
    long double Time_starting,Time_now;
    long int Date;
    string Day,Month,Year;
    string Copyright_Years; // =string("2003-YEAR_FROM_DATE");
    // MULTHREADS
    // bool PTHREADS_FLAG;        // run pthread YES/NO 
    // int  PTHREADS_MAX;         // how many MAX threads I can use  default or --np 
    // int PTHREADS_RUNNING;      // how many threads are actually running 
    // vector<pthread_t> thread;  // the actual thread 
    // vector<int> iret;          // the thread runnings 
    // vector<bool> thread_busy;  // is the thread busy 
    // COMMANDS
    vector<string> vcmd;  
    // RAM CHECK
    double maxmem;
    // FUNCTIONS
    string command(const string& command);
    bool is_command(const string& command);
    // AFLOW STUFF
    // vflag_aflow.flag("LOOP");
    // vflag_aflow.flag("CLEAN");
    // vflag_aflow.isflag*"XCLEAN");
    bool AFLOW_RUNDIRflag;
    bool AFLOW_MULTIflag;
    bool AFLOW_RUNXflag;
    uint AFLOW_RUNXnumber;
    // QUEQUE STUFF
    bool is_PBS;int PBS_NUM_PPN,PBS_NNODES;
    bool is_SLURM;int SLURM_CPUS_ON_NODE,SLURM_NNODES,SLURM_NTASKS;
    bool is_MACHINE_FULTON_MARYLOU; // some flags
    // APENNST stuff
    bool APENNSY_USE_SERVER;
    bool APENNSY_USE_LIBRARY;
    bool APENNSY_SERVER_AFLOWLIB_ORG;
    // Library_CALCULATED*
    vector<uint>   vGlobal_uint;      // parameters uint
    vector<string> vGlobal_string;    // parameters as strings
    vector<vector<string> > vvGlobal_string; // parameters as vector strings
    vector<vector<string> > vvLIBS; // parameters as vector strings
    // vector<string> vLibrary_ICSD;     // ordered by #species (needs to be allocated)
    // vector<string> vLibrary_ICSD_ALL; // line by line
    // string Library_ICSD_ALL;          // the complete library
    // vector<string> vVASP_POTCAR_DIRECTORIES;
    // vector<string> vAFLOW_LIBRARY_DIRECTORIES;
    // vector<string> vAFLOW_PROJECTS_DIRECTORIES;
    // AFLOW flags/options
    aurostd::xoption vflag_aflow;  // argv/argc options following the xoption structure
    aurostd::xoption vflag_pflow;  // argv/argc options following the xoption structure
    aurostd::xoption vflag_apennsy;  // argv/argc options following the xoption structure
    aurostd::xoption vflag_outreach;  // argv/argc options following the xoption structure
    aurostd::xoption vflag_control;  // argv/argc options following the xoption structure
    aurostd::xoption vschema;        // keywords, names, units etc etc
    // USUAL COMMANDS
    vector<string> vcat; //     cat, bzcat, xzcat, gzcat
    vector<string> vext; //      "",  .bz2,   .xz,   .gz
    vector<string> vzip; //      "", bzip2,    xz,  gzip
    // AFLOWRC
    string aflowrc_filename;
    string aflowrc_content;
    vector<string> vaflowrc;  
    xoption adefault;            // default  xoption
    // AFLOWSYM
    bool SKEW_TEST; //DX20171019
    double SKEW_TOL; //DX20171019
    // WEB MODE
    //[CO20200404 - overload with --www]bool WEB_MODE;  //CO20190401
  private:                                                //
    void free();                                           // free space
    void copy(const _XHOST& b);                            //
    void clear();                                          // free space
};

#define XPID XHOST.sPID
#define XTID XHOST.sTID

#define XHOST_vGlobal_MAX                              256
#define XHOST_Library_HTQC                             XHOST.vGlobal_string.at(0)
#define XHOST_aflowlib_icsd                            XHOST.vGlobal_string.at(23)
#define XHOST_aflowlib_lib0                            XHOST.vGlobal_string.at(24)
#define XHOST_aflowlib_lib1                            XHOST.vGlobal_string.at(25)
#define XHOST_aflowlib_lib2                            XHOST.vGlobal_string.at(26)
#define XHOST_aflowlib_lib3                            XHOST.vGlobal_string.at(27)
#define XHOST_aflowlib_lib4                            XHOST.vGlobal_string.at(28)
#define XHOST_aflowlib_lib5                            XHOST.vGlobal_string.at(29)
#define XHOST_aflowlib_lib6                            XHOST.vGlobal_string.at(30)
#define XHOST_aflowlib_lib7                            XHOST.vGlobal_string.at(31)
#define XHOST_aflowlib_lib8                            XHOST.vGlobal_string.at(32)
#define XHOST_aflowlib_lib9                            XHOST.vGlobal_string.at(33)
//#define XHOST_AUID                                     XHOST.vGlobal_string.at(34)
//#define XHOST_AURL                                     XHOST.vGlobal_string.at(35)
//#define XHOST_LOOP                                     XHOST.vGlobal_string.at(36)
#define XHOST_Library_ICSD_ALL                         XHOST.vGlobal_string.at(38)
//  string Library_ICSD_ALL;          // the complete library

#define XHOST_vLIBS XHOST.vvLIBS
#define XHOST_vAURL XHOST.vvLIBS.at(0)
#define XHOST_vAUID XHOST.vvLIBS.at(1)
#define XHOST_vLOOP XHOST.vvLIBS.at(2)
#define XHOST_LIBRARY_JSONL                            XHOST.vGlobal_string.at(3)

#define vVASP_POTCAR_DIRECTORIES                       XHOST.vvGlobal_string.at(4)
#define vAFLOW_LIBRARY_DIRECTORIES                     XHOST.vvGlobal_string.at(5)
#define vAFLOW_PROJECTS_DIRECTORIES                    XHOST.vvGlobal_string.at(6)
#define XHOST_vLibrary_ICSD                            XHOST.vvGlobal_string.at(7)
#define XHOST_vLibrary_ICSD_ALL                        XHOST.vvGlobal_string.at(8)
#define XHOST_Library_CALCULATED_ICSD_LIB              XHOST.vvGlobal_string.at(9)
#define XHOST_Library_CALCULATED_ICSD_RAW              XHOST.vvGlobal_string.at(10)
#define XHOST_Library_CALCULATED_LIB0_LIB              XHOST.vvGlobal_string.at(11)
#define XHOST_Library_CALCULATED_LIB0_RAW              XHOST.vvGlobal_string.at(12)
#define XHOST_Library_CALCULATED_LIB1_LIB              XHOST.vvGlobal_string.at(13)
#define XHOST_Library_CALCULATED_LIB1_RAW              XHOST.vvGlobal_string.at(14)
#define XHOST_Library_CALCULATED_LIB2_LIB              XHOST.vvGlobal_string.at(15)
#define XHOST_Library_CALCULATED_LIB2_RAW              XHOST.vvGlobal_string.at(16)
#define XHOST_Library_CALCULATED_LIB3_LIB              XHOST.vvGlobal_string.at(17)
#define XHOST_Library_CALCULATED_LIB3_RAW              XHOST.vvGlobal_string.at(18)
#define XHOST_Library_CALCULATED_LIB4_LIB              XHOST.vvGlobal_string.at(19)
#define XHOST_Library_CALCULATED_LIB4_RAW              XHOST.vvGlobal_string.at(20)
#define XHOST_Library_CALCULATED_LIB5_LIB              XHOST.vvGlobal_string.at(21)
#define XHOST_Library_CALCULATED_LIB5_RAW              XHOST.vvGlobal_string.at(22)
#define XHOST_Library_CALCULATED_LIB6_LIB              XHOST.vvGlobal_string.at(23)
#define XHOST_Library_CALCULATED_LIB6_RAW              XHOST.vvGlobal_string.at(24)
#define XHOST_Library_CALCULATED_LIB7_LIB              XHOST.vvGlobal_string.at(25)
#define XHOST_Library_CALCULATED_LIB7_RAW              XHOST.vvGlobal_string.at(26)
#define XHOST_Library_CALCULATED_LIB8_LIB              XHOST.vvGlobal_string.at(27)
#define XHOST_Library_CALCULATED_LIB8_RAW              XHOST.vvGlobal_string.at(28)
#define XHOST_Library_CALCULATED_LIB9_LIB              XHOST.vvGlobal_string.at(29)
#define XHOST_Library_CALCULATED_LIB9_RAW              XHOST.vvGlobal_string.at(30)

//  vector<string> vLibrary_ICSD;     // ordered by #species
//  vector<string> vLibrary_ICSD_ALL; // line by line

#define XHOST_README_AFLOW_LICENSE_GPL3_TXT            XHOST.vGlobal_string.at(40)
#define XHOST_README_AFLOW_TXT                         XHOST.vGlobal_string.at(41)
#define XHOST_README_AFLOW_VERSIONS_HISTORY_TXT        XHOST.vGlobal_string.at(42)
#define XHOST_README_AFLOW_PFLOW_TXT                   XHOST.vGlobal_string.at(43)
#define XHOST_README_AFLOW_APENNSY_TXT                 XHOST.vGlobal_string.at(44)
#define XHOST_README_AFLOW_SCRIPTING_TXT               XHOST.vGlobal_string.at(45)
#define XHOST_README_AFLOW_FROZSL_TXT                  XHOST.vGlobal_string.at(46)
#define XHOST_README_AFLOW_POCC_TXT                    XHOST.vGlobal_string.at(47)
#define XHOST_README_AFLOW_APL_TXT                     XHOST.vGlobal_string.at(48)
#define XHOST_README_AFLOW_QHA_SCQHA_QHA3P_TXT         XHOST.vGlobal_string.at(49)
#define XHOST_README_AFLOW_AGL_TXT                     XHOST.vGlobal_string.at(50)
#define XHOST_README_AFLOW_AEL_TXT                     XHOST.vGlobal_string.at(51)
#define XHOST_README_AFLOW_ANRL_TXT                    XHOST.vGlobal_string.at(52)
#define XHOST_README_AFLOW_COMPARE_TXT                 XHOST.vGlobal_string.at(53)
#define XHOST_README_AFLOW_GFA_TXT                     XHOST.vGlobal_string.at(53)  //CO20190401
#define XHOST_README_AFLOW_SYM_TXT                     XHOST.vGlobal_string.at(54)
#define XHOST_README_AFLOW_CCE_TXT                     XHOST.vGlobal_string.at(55)  //CO20190620
#define XHOST_README_AFLOW_CHULL_TXT                   XHOST.vGlobal_string.at(56)  //CO20190620
#define XHOST_README_AFLOW_EXCEPTIONS_TXT              XHOST.vGlobal_string.at(57)  //ME20180705
#define XHOST_README_PROTO_TXT                         XHOST.vGlobal_string.at(58)
#define XHOST_README_AFLOW_XAFLOW_TXT                  XHOST.vGlobal_string.at(59)
#define XHOST_README_AFLOW_AFLOWRC_TXT                 XHOST.vGlobal_string.at(60)

#define XHOST_FINDSYM_data_space_txt                   XHOST.vGlobal_string.at(70)
#define XHOST_FINDSYM_data_wyckoff_txt                 XHOST.vGlobal_string.at(71)
#define XHOST_FROZSL_data_space_txt                    XHOST.vGlobal_string.at(72)
#define XHOST_FROZSL_data_wyckoff_txt                  XHOST.vGlobal_string.at(73)
#define XHOST_FROZSL_data_images_txt                   XHOST.vGlobal_string.at(74)
#define XHOST_FROZSL_data_irreps_txt                   XHOST.vGlobal_string.at(75)
#define XHOST_FROZSL_data_isotropy_txt                 XHOST.vGlobal_string.at(76)
#define XHOST_FROZSL_data_little_txt                   XHOST.vGlobal_string.at(77)
#define XHOST_FROZSL_symmetry2_dat                     XHOST.vGlobal_string.at(78)
#define XHOST_FROZSL_const_dat                         XHOST.vGlobal_string.at(79)
#define XHOST_FROZSL_phvaspsetup_AFLOW                 XHOST.vGlobal_string.at(80)
#define XHOST_FROZSL_phvaspsetup_POSCAR                XHOST.vGlobal_string.at(81)
#define XHOST_ElectronStoppingPower_txt                XHOST.vGlobal_string.at(82)
#define XHOST_PhotonCrossSection_txt                   XHOST.vGlobal_string.at(83)
#define XHOST_PhotonStoppingPower_txt                  XHOST.vGlobal_string.at(84)
#define XHOST_ICSD_List_txt                            XHOST.vGlobal_string.at(85)
#define XHOST_AFLOW_PSEUDOPOTENTIALS                   XHOST.vGlobal_string.at(86)
#define XHOST_AFLOW_PSEUDOPOTENTIALS_TXT               XHOST.vGlobal_string.at(87)
#define XHOST_AFLOW_PSEUDOPOTENTIALS_LIST_TXT          XHOST.vGlobal_string.at(88)
#define XHOST_f144468a7ccc2d3a72ba44000715efdb         XHOST.vGlobal_string.at(90)
#define XHOST_d0f1b0e47f178ae627a388d3bf65d2d2         XHOST.vGlobal_string.at(91)
#define XHOST_decf00ca3ad2fe494eea8e543e929068         XHOST.vGlobal_string.at(92)
// [OBSOLETE] #define XHOST_AFLOW_BinaryRead           XHOST.vGlobal_string.at(93)
// [OBSOLETE] #define XHOST_AFLOW_Binary_Angle_Read    XHOST.vGlobal_string.at(94)


// LOADENTRIES DEFAULTS
#define _AFLOW_LIB_MAX_ 10                             //LIB11 does not exist yet, modify accordingly

#define XHOST_LIBRARY_LIB0                             XHOST.vGlobal_uint.at(0)
#define XHOST_LIBRARY_LIB1                             XHOST.vGlobal_uint.at(1)
#define XHOST_LIBRARY_LIB2                             XHOST.vGlobal_uint.at(2)
#define XHOST_LIBRARY_LIB3                             XHOST.vGlobal_uint.at(3)
#define XHOST_LIBRARY_LIB4                             XHOST.vGlobal_uint.at(4)
#define XHOST_LIBRARY_LIB5                             XHOST.vGlobal_uint.at(5)
#define XHOST_LIBRARY_LIB6                             XHOST.vGlobal_uint.at(6)
#define XHOST_LIBRARY_LIB7                             XHOST.vGlobal_uint.at(7)
#define XHOST_LIBRARY_LIB8                             XHOST.vGlobal_uint.at(8)
#define XHOST_LIBRARY_LIB9                             XHOST.vGlobal_uint.at(9)
#define XHOST_LIBRARY_ICSD                             XHOST.vGlobal_uint.at(10)
#define XHOST_LIBRARY_AUID                             XHOST.vGlobal_uint.at(11)


// max is 128
extern _XHOST XHOST; // this will be global

//DX20180131 - add symmetry definitions - START
// symmetry 
#define SG_SETTING_1    1
#define SG_SETTING_2    2
#define SG_SETTING_ANRL 3
//DX20180131 - add symmetry definitions - END

//DX20191122 START
// atom environment modes
#define ATOM_ENVIRONMENT_MODE_1    1 // minimum coordination shell
#define ATOM_ENVIRONMENT_MODE_2    2 // [FUTURE] out to a given radius
#define ATOM_ENVIRONMENT_MODE_3    3 // [FUTURE] largest gap in radial distribution function (GFA)
//DX20191122 END

// ----------------------------------------------------------------------------
// aflow_aflowrc.cpp
#define _AFLOW_AFLOWRC_H_
#define _AFLOW_AFLOWRC_CPP_
#include "aflow_aflowrc.cpp"
#undef _AFLOW_AFLOWRC_CPP_
#undef _AFLOW_AFLOWRC_H_

// --------------------------------------------------------------------------

// Structures for flags and properties to share FAST !
// STRUCTURES
#define AFLOWIN_SEPARATION_LINE  string("[AFLOW] ************************************************************************************************************************** ")

// --------------------------------------------------------------------------
// general flags to run aflow
class _aflags {
  public:
    // trivial constructurs/destuctors/operators
    _aflags();                                          // default, just allocate
    ~_aflags();                                         // kill everything
    _aflags(const _aflags& b);                          // constructor copy
    const _aflags& operator=(const _aflags &b);         // copy
    void clear(void);                                   // clear
    // CONTENT
    bool QUIET;
    int  AFLOW_PTHREADS_NUMBER;                         // cant be GLOBAL as this is a local run stuff
    // particular
    string LocalDirectory;                              // where is aflow now
    string Directory;                                   // where aflow must run
    bool AFLOW_FORCE_RUN;                               // Force run also in database
    bool AFLOW_PERFORM_DIRECTORY;                       // Directory is specified (sometimes it is useful).
    bool AFLOW_PERFORM_FILE;                            // File is specified (sometimes it is useful).
    bool AFLOW_PERFORM_ORDER_SORT;                      // Sorts the _AFLOWIN_ in the list
    bool AFLOW_PERFORM_ORDER_REVERSE;                   // Reverse the _AFLOWIN_ in the list
    bool AFLOW_PERFORM_ORDER_RANDOM;                    // Randomize the _AFLOWIN_ in the list
    bool AFLOW_MODE_GENERATE;                           // TODO OVVERRIDE all _AFLOWIN_
    bool AFLOW_MODE_QSUB_MODE1;                         // TODO OVVERRIDE all _AFLOWIN_
    bool AFLOW_MODE_QSUB_MODE2;                         // TODO OVVERRIDE all _AFLOWIN_
    bool AFLOW_MODE_QSUB_MODE3;                         // TODO OVVERRIDE all _AFLOWIN_
    // general flags to operate in the directory
    bool KBIN_RUN_AFLOWIN;
    bool KBIN_GEN_GENERAL; //CO20180409
    bool KBIN_GEN_VASP_FROM_AFLOWIN;
    bool KBIN_GEN_AIMS_FROM_AFLOWIN;
    bool KBIN_GEN_AFLOWIN_FROM_VASP;
    //DX START
    bool KBIN_GEN_SYMMETRY_OF_AFLOWIN;
    //DX END 
    bool KBIN_DELETE_AFLOWIN;
    bool AFLOW_FORCE_MPI;     // not yet implemented
    bool AFLOW_FORCE_SERIAL;  // not yet implemented
    int  AFLOW_GLOBAL_NCPUS;         // Forced CPUS
    // Perform TASKS
    bool AFLOW_PERFORM_CLEAN;       // to clean a directory
    // host related things
    xoption AFLOW_MACHINE_GLOBAL;
    xoption AFLOW_MACHINE_LOCAL;       // flag for duke_beta_mpich
    // APENNSY
    aurostd::xoption vflag;
    string APENNSY_LATTICE_flag;                        // APENNSY flags
    string APENNSY_GNUPLOT_FONT_str;                    // APENNSY content
    string APENNSY_GNUPLOT_FONT_BOLD_str;               // APENNSY content
    string APENNSY_GNUPLOT_FONT_ITALICS_str;            // APENNSY content
    // [OBSOLETE] "APENNSY::HELP;                                   // APENNSY flags
    // [OBSOLETE] "APENNSY::VERBOSE_flag;                           // APENNSY flags
    // [OBSOLETE] "APENNSY_LIST_flag;                               // APENNSY flags
    // [OBSOLETE] "APENNSY::SERVER_AFLOWLIB_ORG_flag;               // APENNSY flags
    // [OBSOLETE] "APENNSY::LATEX_SNAPSHOT;                         // APENNSY flags
    // [OBSOLETE] "APENNSY::LATEX_OUTPUT;                           // APENNSY flags
    // [OBSOLETE] "APENNSY::LATEX_CITE;                             // APENNSY flags
    // [OBSOLETE] "APENNSY::ENTHALPY_TOT;                           // APENNSY flags
    // [OBSOLETE] "APENNSY::ENTHALPY_ATOM;                          // APENNSY flags
    // [OBSOLETE] "APENNSY::ENTHALPY_FORMATION_ATOM;                // APENNSY flags
    // [OBSOLETE] "APENNSY::LOAD_LIB2;                              // APENNSY flags
    // [OBSOLETE] "APENNSY::LOAD_LIB2U;                             // APENNSY flags
    // [OBSOLETE] "APENNSY::LOAD_LIB2PGM;                           // APENNSY flags
    // [OBSOLETE] "APENNSY::LOAD_LIB2X;                             // APENNSY flags
    // [OBSOLETE] "APENNSY::LOAD_ALLOY;                             // APENNSY flags
    // [OBSOLETE] "APENNSY::APOOL_PUBLIC;                           // APENNSY flags
    // [OBSOLETE] "APENNSY::APOOL_PRIVATE;                          // APENNSY flags
    // [OBSOLETE] "APENNSY::APOOL_TEST;                             // APENNSY flags
    // [OBSOLETE] "APENNSY::DATA;                                   // APENNSY flags
    // [OBSOLETE] "APENNSY::UNCLE;                                  // APENNSY flags
    // [OBSOLETE] "APENNSY::WEB;                                    // APENNSY flags
    // [OBSOLETE] "APENNSY::ALL;                                    // APENNSY flags
    // [OBSOLETE] "APENNSY::FCC;                                    // APENNSY flags
    // [OBSOLETE] "APENNSY::BCC;                                    // APENNSY flags
    // [OBSOLETE] "APENNSY::HCP;                                    // APENNSY flags
    // [OBSOLETE] "APENNSY::COUT;                                   // APENNSY flags
    // [OBSOLETE] "APENNSY::CERR;                                   // APENNSY flags
    // [OBSOLETE] "APENNSY::ENTHALPY_LIST"                          // APENNSY flags
    // [OBSOLETE] "APENNSY::PS_ENERGY_LIST"                         // APENNSY flags
    // [OBSOLETE] "APENNSY::CONVEX_HULL"                            // APENNSY flags
    // [OBSOLETE] "APENNSY::MATLAB"                                 // APENNSY flags
    // [OBSOLETE] "APENNSY::GNUPLOT"                                // APENNSY flags
    // [OBSOLETE] "APENNSY::SMALL_CONVEX_HULL_MATLAB"               // APENNSY flags
    // [OBSOLETE] "APENNSY::HISTOGRAM_LIST"                         // APENNSY flags
    // [OBSOLETE] "APENNSY::MATLAB_LIB"                             // APENNSY flags
    // [OBSOLETE] "APENNSY::RULES"                                  // APENNSY flags
    // [OBSOLETE] "APENNSY::STRUCTURES"                             // APENNSY flags
    // [OBSOLETE] "APENNSY::VASPIN;                                 // APENNSY flags
    // [OBSOLETE] "APENNSY::ORDER;                                  // APENNSY flags
    // [OBSOLETE] "APENNSY::INFO;                                   // APENNSY flags
    // [OBSOLETE] "APENNSY::MISCIBILITY;                            // APENNSY flags
    // [OBSOLETE] "APENNSY::MISCIBILITY_EXPERIMENTS;                // APENNSY flags
    // [OBSOLETE] "APENNSY::MISCIBILITY_MIEDEMA;                    // APENNSY flags
    // [OBSOLETE] "APENNSY::MISCIBILITY_HUMEROTHERY;                // APENNSY flags
    // [OBSOLETE] "APENNSY::MISCIBILITY_TABLE;                      // APENNSY flags
    // [OBSOLETE] "APENNSY::MISCIBILITY_STATISTICS;                 // APENNSY flags
    // [OBSOLETE] "APENNSY::STRUCTURE_VOLUMES;                      // APENNSY flags
    // [OBSOLETE] "APENNSY::REFERENCE;                              // APENNSY flags
    // [OBSOLETE] "APENNSY_PROTOCHECK;                              // APENNSY flags
    // [OBSOLETE] "APENNSY::NEGLECT_STRUCTURES;                     // APENNSY flags
    // [OBSOLETE] "APENNSY::UPDATE;                                 // APENNSY flags
    // [OBSOLETE] "APENNSY::CSWAP;                                  // APENNSY flags
    vector<string> APENNSY_NEGLECT_STRUCTURES_vstrs;    // APENNSY content
  private:                                              //
    void free();                                        // free space
    void copy(const _aflags& b);                        //
};

//ME20181026 - Container for APL options
struct _moduleOptions {
  // APL
  vector<aurostd::xoption> aplflags;

  // AAPL
  vector<aurostd::xoption> aaplflags;

  // QHA
  vector<aurostd::xoption> qhaflags;

  // AEL
  vector<aurostd::xoption> aelflags;

  // AGL
  vector<aurostd::xoption> aglflags;
};

// --------------------------------------------------------------------------
// general flags for kbinary (all)
class _kflags {
  public:
    // trivial constructurs/destuctors/operators
    _kflags();                                          // default, just allocate
    ~_kflags();                                         // kill everything
    _kflags(const _kflags& b);                          // constructor copy
    const _kflags& operator=(const _kflags &b);         // copy
    void clear(void);                                   // clear
    // CONTENT
    // in this struct we put all the flags which are used on LOCAL DIRECTORIES in KBIN MODE
    //
    bool AFLOW_MODE_ALIEN;
    //
    bool AFLOW_MODE_MATLAB;
    bool AFLOW_MATLAB_MODE_EXPLICIT;
    bool AFLOW_MATLAB_MODE_EXPLICIT_START_STOP;
    bool AFLOW_MATLAB_MODE_IMPLICIT;
    bool AFLOW_MATLAB_MODE_EXTERNAL;
    bool AFLOW_MATLAB_FILE;
    bool AFLOW_MATLAB_FILE_FILE;
    bool AFLOW_MATLAB_FILE_COMMAND;
    //
    bool AFLOW_MODE_VASP;
    bool AFLOW_MODE_AIMS;
    //
    bool AFLOW_MODE_PRESCRIPT_EXPLICIT;
    bool AFLOW_MODE_PRESCRIPT_EXPLICIT_START_STOP;
    stringstream AFLOW_MODE_PRESCRIPT;
    bool AFLOW_MODE_POSTSCRIPT_EXPLICIT;
    bool AFLOW_MODE_POSTSCRIPT_EXPLICIT_START_STOP;
    stringstream AFLOW_MODE_POSTSCRIPT;
    //
    bool AFLOW_MODE_EMAIL;
    // normal binary
    string KBIN_BIN;
    string KBIN_SERIAL_BIN; //ME20190107
    string KZIP_BIN;
    bool   KZIP_COMPRESS;
    // MPI binaries and flags
    bool   KBIN_MPI;
    int    KBIN_MPI_NCPUS;
    string KBIN_MPI_NCPUS_STRING; //ME20181216
    int    KBIN_MPI_NCPUS_BUFFER;
    string KBIN_MPI_START;
    string KBIN_MPI_STOP;
    string KBIN_MPI_COMMAND;
    bool   KBIN_MPI_AUTOTUNE;
    string KBIN_MPI_BIN;
    string KBIN_MPI_OPTIONS;
    // QSUB
    bool   KBIN_QSUB;
    bool   KBIN_QSUB_MODE1;
    bool   KBIN_QSUB_MODE2;
    bool   KBIN_QSUB_MODE3;
    string KBIN_QSUB_COMMAND;
    string KBIN_QSUB_PARAMS;
    bool   KBIN_QSUB_MODE_EXPLICIT;
    bool   KBIN_QSUB_MODE_EXPLICIT_START_STOP;
    bool   KBIN_QSUB_MODE_IMPLICIT;
    bool   KBIN_QSUB_FILE;
    // symmetry operation lists
    bool  KBIN_SYMMETRY_CALCULATION;
    //DX START
    bool  KBIN_SYMMETRY_NO_SCAN;
    double KBIN_SYMMETRY_EPS;
    bool  KBIN_SYMMETRY_CALCULATE_PGROUP;       //DX20170814 - Specify what to calculate/verify
    bool  KBIN_SYMMETRY_CALCULATE_PGROUPK;      //DX20170814 - Specify what to calculate/verify
    bool  KBIN_SYMMETRY_CALCULATE_FGROUP;       //DX20170814 - Specify what to calculate/verify
    bool  KBIN_SYMMETRY_CALCULATE_PGROUP_XTAL;  //DX20170814 - Specify what to calculate/verify
    bool  KBIN_SYMMETRY_CALCULATE_PGROUPK_XTAL; //DX20171205 - Specify what to calculate/verify; Added pgroupk_xtal
    bool  KBIN_SYMMETRY_CALCULATE_PGROUPK_PATTERSON;  //DX20200129 - Specify what to calculate/verify
    bool  KBIN_SYMMETRY_CALCULATE_IATOMS;       //DX20170814 - Specify what to calculate/verify
    bool  KBIN_SYMMETRY_CALCULATE_AGROUP;       //DX20170814 - Specify what to calculate/verify
    bool  KBIN_SYMMETRY_CALCULATE_SGROUP;       //DX20170814 - Specify what to calculate/verify
    //DX END
    bool  KBIN_SYMMETRY_PGROUP_WRITE;      // taken TRUE by default
    bool  KBIN_SYMMETRY_PGROUPK_WRITE;     // taken TRUE by default
    bool  KBIN_SYMMETRY_PGROUP_XTAL_WRITE; // taken TRUE by default
    bool  KBIN_SYMMETRY_PGROUPK_XTAL_WRITE; //DX20171205 - Added pgroupk_xtal
    bool  KBIN_SYMMETRY_PGROUPK_PATTERSON_WRITE;  //DX20200129 - taken TRUE by default
    bool  KBIN_SYMMETRY_FGROUP_WRITE;      // taken TRUE by default
    bool  KBIN_SYMMETRY_SGROUP_WRITE;
    bool  KBIN_SYMMETRY_AGROUP_WRITE;      // taken TRUE by default
    bool  KBIN_SYMMETRY_IATOMS_WRITE;      // taken TRUE by default
    double KBIN_SYMMETRY_SGROUP_RADIUS;
    //DX20210122 [OBSOLETE] // neighbors operation lists
    //DX20210122 [OBSOLETE] bool  KBIN_NEIGHBORS_CALCULATION;
    //DX20210122 [OBSOLETE] bool  KBIN_NEIGHBORS_WRITE;
    //DX20210122 [OBSOLETE] double KBIN_NEIGHBORS_RADIUS;
    //DX20210122 [OBSOLETE] double KBIN_NEIGHBORS_DRADIUS;
    // pocc operation lists
    bool   KBIN_POCC;
    bool   KBIN_POCC_CALCULATION;
    string KBIN_POCC_TEMPERATURE_STRING;  //CO20191114
    string KBIN_POCC_ARUNS2SKIP_STRING;   //CO20200627
    // frozsl operation lists
    bool   KBIN_FROZSL;
    bool   KBIN_FROZSL_DOWNLOAD;
    bool   KBIN_FROZSL_FILE;
    string KBIN_FROZSL_FILE_NAME;
    // [OBSOLETE]  bool   KBIN_FROZSL_PRESCRIPT_MODE_EXPLICIT;
    // [OBSOLETE]  bool   KBIN_FROZSL_PRESCRIPT_MODE_EXPLICIT_START_STOP;
    // [OBSOLETE]  string KBIN_FROZSL_PRESCRIPT_STRING;
    // [OBSOLETE]  bool   KBIN_FROZSL_POSTSCRIPT_MODE_EXPLICIT;
    // [OBSOLETE]  bool   KBIN_FROZSL_POSTSCRIPT_MODE_EXPLICIT_START_STOP;
    // [OBSOLETE]  string KBIN_FROZSL_POSTSCRIPT_STRING;
    bool   KBIN_FROZSL_STRUCTURE_MODE_FILE;
    bool   KBIN_FROZSL_STRUCTURE_MODE_EXPLICIT_START_STOP;
    string KBIN_FROZSL_STRUCTURE_STRING;
    bool   KBIN_FROZSL_DIELECTRIC_MODE_FILE;
    bool   KBIN_FROZSL_DIELECTRIC_MODE_EXPLICIT_START_STOP;
    bool   KBIN_FROZSL_DIELECTRIC_ZEFF;
    string KBIN_FROZSL_DIELECTRIC_STRING;
    // phonons operation lists
    bool   KBIN_PHONONS_CALCULATION_APL;
    bool   KBIN_PHONONS_CALCULATION_QHA;  //CO20170601
    bool   KBIN_PHONONS_CALCULATION_AAPL; //CO20170601
    bool   KBIN_PHONONS_CALCULATION_AGL;
    bool   KBIN_PHONONS_CALCULATION_AEL;
    bool   KBIN_PHONONS_CALCULATION_FROZSL;
    string KBIN_PHONONS_CALCULATION_FROZSL_output;
    string KBIN_PHONONS_CALCULATION_FROZSL_poscars;
    _moduleOptions KBIN_MODULE_OPTIONS;  //ME20181027
  private:                                             //
    void free();                                        // free space
    void copy(const _kflags& b);                        //
};

// --------------------------------------------------------------------------
// general flags for vasp mode
class xstructure; // prototype of structure, just to compile
class _vflags {
  public:
    // trivial constructurs/destuctors/operators
    _vflags();                                            // default, just allocate
    ~_vflags();                                           // kill everything
    _vflags(const _vflags& b);                            // constructor copy
    const _vflags& operator=(const _vflags &b);           // copy
    void clear(void);                                     // clear
    // CONTENT
    // in this struct we put all the flags which are used on LOCAL DIRECTORIES in VASP MODE
    xoption AFLOW_SYSTEM;                         //ME20181121
    int KBIN_VASP_RUN_NRELAX;
    xoption KBIN_VASP_RUN;                        // GENERATE, STATIC, KPOINTS, RELAX, RELAX_STATIC, RELAX_STATIC_BANDS, STATIC_BANDS, DIELECTRIC_STATIC, DIELECTRIC_DYNAMIC, DSCF
    xoption KBIN_VASP_REPEAT;                     // REPEAT_BANDS REPEAT_STATIC_BANDS REPEAT_DELSOL
    xoption KBIN_VASP_FORCE_OPTION_NOTUNE;        // NOTUNE
    xoption KBIN_VASP_FORCE_OPTION_SYSTEM_AUTO;   // SYSTEM_AUTO
    xoption KBIN_VASP_FORCE_OPTION_RELAX_MODE;    // RELAX_MODE  forces/energy
    xoption KBIN_VASP_FORCE_OPTION_RELAX_TYPE;    // RELAX_TYPE  STATIC, ALL, IONS, CELL_SHAPE, CELL_VOLUME, IONS_CELL_VOLUME
    xoption KBIN_VASP_FORCE_OPTION_PREC;          // PREC 
    xoption KBIN_VASP_FORCE_OPTION_ALGO;          // ALGO 
    xoption KBIN_VASP_FORCE_OPTION_METAGGA;       // METAGGA 
    xoption KBIN_VASP_FORCE_OPTION_IVDW;          // IVDW
    xoption KBIN_VASP_FORCE_OPTION_ABMIX;         // ABMIX
    xoption KBIN_VASP_FORCE_OPTION_AUTO_PSEUDOPOTENTIALS; // AUTO_PSEUDOPOTENTIALS
    // ENMAX_MULTIPLY
    xoption KBIN_VASP_FORCE_OPTION_ENMAX_MULTIPLY_EQUAL;  // isentry and content_int
    // NBANDS
    xoption KBIN_VASP_FORCE_OPTION_NBANDS_EQUAL;  // isentry and content_int
    bool KBIN_VASP_FORCE_OPTION_NBANDS_AUTO_isentry;
    // POTIM
    xoption KBIN_VASP_FORCE_OPTION_POTIM_EQUAL;   // isentry and content_double
    // PSTRESS
    xoption KBIN_VASP_FORCE_OPTION_PSTRESS_EQUAL; // isentry and content_double
    // EDIFFG
    xoption KBIN_VASP_FORCE_OPTION_EDIFFG_EQUAL; // isentry and content_double
    // ISMEAR
    xoption KBIN_VASP_FORCE_OPTION_ISMEAR_EQUAL;  // isentry and content_double //CO20181129
    // SIGMA
    xoption KBIN_VASP_FORCE_OPTION_SIGMA_EQUAL;  // isentry and content_double //CO20181129
    // RWIGS
    bool KBIN_VASP_FORCE_OPTION_RWIGS_STATIC;  
    xoption KBIN_VASP_FORCE_OPTION_SKIP_NOMIX;    // SKIP_NOMIX
    xoption KBIN_VASP_FORCE_OPTION_SPIN;          // SPIN 
    bool KBIN_VASP_FORCE_OPTION_SPIN_REMOVE_RELAX_1;
    bool KBIN_VASP_FORCE_OPTION_SPIN_REMOVE_RELAX_2;
    // xoption KBIN_VASP_FORCE_OPTION_TRISTATE;      //  SYM 
    xoption KBIN_VASP_FORCE_OPTION_BADER;         // BADER=ON | OFF | NONE
    xoption KBIN_VASP_FORCE_OPTION_ELF;           // ELF=ON | OFF | NONE
    xoption KBIN_VASP_FORCE_OPTION_AUTO_MAGMOM;   // AUTO_MAGMOM
    xoption KBIN_VASP_FORCE_OPTION_SYM;           // SYM
    xoption KBIN_VASP_FORCE_OPTION_WAVECAR;       // WAVECAR
    xoption KBIN_VASP_FORCE_OPTION_CHGCAR;        // CHGCAR
    xoption KBIN_VASP_FORCE_OPTION_CHGCAR_FILE;   //ME20191028
    xoption KBIN_VASP_FORCE_OPTION_LSCOUPLING;    // LSCOUPLING
    xoption KBIN_VASP_FORCE_OPTION_LDAU0;         // LDAU0
    xoption KBIN_VASP_FORCE_OPTION_LDAU1;         // LDAU1
    xoption KBIN_VASP_FORCE_OPTION_LDAU2;         // LDAU2
    xoption KBIN_VASP_FORCE_OPTION_LDAU_ADIABATIC;// LDAU_ADIABATIC
    xoption KBIN_VASP_FORCE_OPTION_LDAU_CUTOFF;   // LDAU_CUTOFF
    string KBIN_VASP_LDAU_SPECIES;
    string KBIN_VASP_LDAU_PARAMETERS;
    bool KBIN_VASP_LDAU_AFLOW_AUTO_flag;
    // FORCE_OPTION
    xoption KBIN_VASP_FORCE_OPTION_TYPE;          // TYPE 
    bool KBIN_VASP_FORCE_OPTION_NSW_EQUAL;
    int  KBIN_VASP_FORCE_OPTION_NSW_EQUAL_VALUE;

    xoption KBIN_VASP_FORCE_OPTION_IGNORE_AFIX;   // AFIX
    // xoption kopts;
    xoption KBIN_VASP_FORCE_OPTION_CONVERT_UNIT_CELL;   // CONVERT_UNIT_CELL
    xoption KBIN_VASP_FORCE_OPTION_VOLUME;        // EQUAL_EQUAL, MULTIPLY_EQUAL,PLUS_EQUAL
    xoption KBIN_VASP_FORCE_OPTION_KPOINTS;       // KPOINTS 
    xoption KBIN_VASP_INCAR_MODE;                 // EXPLICIT, EXPLICIT_START_STOP, IMPLICIT, EXTERNAL;
    // RELAX
    xoption KBIN_VASP_KPOINTS_MODE;               // EXPLICIT, EXPLICIT_START_STOP, IMPLICIT, EXTERNAL;
    xoption KBIN_VASP_KPOINTS_KMODE;              // isentry and content_int
    xoption KBIN_VASP_KPOINTS_KPPRA;              // isentry and content_int
    xoption KBIN_VASP_KPOINTS_KSCHEME;            // isentry and content_string
    xoption KBIN_VASP_KPOINTS_KSHIFT;             // isentry and content_string
    // STATIC
    xoption KBIN_VASP_KPOINTS_STATIC_KMODE;       // isentry and content_int
    xoption KBIN_VASP_KPOINTS_STATIC_KPPRA;       // isentry and content_int
    xoption KBIN_VASP_KPOINTS_STATIC_KSCHEME;     // isentry and content_string
    xoption KBIN_VASP_KPOINTS_STATIC_KSHIFT;      // isentry and content_string
    // PHONONS
    xoption KBIN_VASP_KPOINTS_PHONONS_KPPRA;      // isentry and content_int
    xoption KBIN_VASP_KPOINTS_PHONONS_KSCHEME;    // isentry and content_string
    xoption KBIN_VASP_FORCE_OPTION_KPOINTS_PHONONS_PARITY;  // EVEN ODD
    xoption KBIN_VASP_KPOINTS_PHONONS_GRID;       //ME20200427
    xoption KBIN_VASP_KPOINTS_PHONONS_SHIFT;      //ME20200427
    // BANDS
    xoption KBIN_VASP_KPOINTS_BANDS_LATTICE;
    //  bool KBIN_VASP_KPOINTS_BANDS_LATTICE_FLAG;
    //  string KBIN_VASP_KPOINTS_BANDS_LATTICE_VALUE;
    bool KBIN_VASP_KPOINTS_BANDS_LATTICE_AUTO_FLAG;
    bool KBIN_VASP_KPOINTS_BANDS_GRID_FLAG;
    uint KBIN_VASP_KPOINTS_BANDS_GRID_VALUE;
    bool KBIN_VASP_WRITE_KPOINTS;

    xoption KBIN_VASP_POSCAR_MODE; // EXPLICIT, EXPLICIT_START_STOP, EXPLICIT_START_STOP_POINT, IMPLICIT, EXTERNAL;
    std::vector<string> KBIN_VASP_POSCAR_MODE_EXPLICIT_VSTRING;
    std::vector<xstructure> KBIN_VASP_POSCAR_MODE_EXPLICIT_VSTRUCTURE;
    xoption KBIN_VASP_POTCAR_MODE;  // EXPLICIT, IMPLICIT, EXTERNAL;
    bool KBIN_VASP_INCAR_VERBOSE;   // VERBOSITY
    xoption KBIN_VASP_INCAR_FILE;   // KEYWORD, SYSTEM_AUTO, FILE, COMMAND
    stringstream KBIN_VASP_INCAR_EXPLICIT;  //ME20181127
    stringstream KBIN_VASP_INCAR_EXPLICIT_START_STOP;  //ME20181127
    xoption KBIN_VASP_KPOINTS_FILE; // KEYWORD, FILE, COMMAND
    stringstream KBIN_VASP_KPOINTS_EXPLICIT;  //ME20181127
    stringstream KBIN_VASP_KPOINTS_EXPLICIT_START_STOP;  //ME20181127
    xoption KBIN_VASP_POSCAR_FILE;  // KEYWORD, PROTOTYPE, FILE, COMMAND
    xoption KBIN_VASP_POSCAR_FILE_VOLUME; // EQUAL_EQUAL, MULTIPLY_EQUAL PLUS_EQUAL
    xoption KBIN_VASP_POTCAR_FILE; // KEYWORD, SYSTEM_AUTO, PREFIX, SUFFIX, FILE, COMMAND, WRITE
    stringstream KBIN_VASP_POTCAR_EXPLICIT;  //CO20181226
  private:                                                   //
    void free();                                              // free space
    void copy(const _vflags& b);                              //
};

// --------------------------------------------------------------------------
// general flags for aims mode
class _aimsflags {
  public:
    _aimsflags();
    ~_aimsflags();
    _aimsflags(const _aimsflags& b);
    const _aimsflags& operator=(const _aimsflags& b);
    void clear();
    // CONTENT
    // in this struct we put all the flags which are used on LOCAL DIRECTORIES in AIMS MODE
    xoption KBIN_AIMS_FORCE_OPTION_NOTUNE;
    xoption KBIN_AIMS_RUN;
    xoption KBIN_AIMS_GEOM_MODE;
    xoption KBIN_AIMS_GEOM_FILE;
    std::vector<string> KBIN_AIMS_GEOM_MODE_EXPLICIT_VSTRING;
    std::vector<xstructure> KBIN_AIMS_GEOM_MODE_EXPLICIT_VSTRUCTURE;
    xoption KBIN_AIMS_GEOM_FILE_VOLUME;
    xoption KBIN_AIMS_FORCE_OPTION_VOLUME;
    xoption KBIN_AIMS_FORCE_OPTION_CONVERT_UNIT_CELL;
    xoption KBIN_AIMS_CONTROL_MODE;
    xoption KBIN_AIMS_CONTROL_FILE;
    bool KBIN_AIMS_CONTROL_VERBOSE;   // VERBOSITY
  private:
    void free();                                              // free space
    void copy(const _aimsflags& b);                           //
};

// --------------------------------------------------------------------------
// general flags for alien mode
class _alienflags {
  public:
    // trivial constructurs/destuctors/operators
    _alienflags();                                            // default, just allocate
    ~_alienflags();                                           // kill everything
    _alienflags(const _alienflags& b);                        // constructor copy
    const _alienflags& operator=(const _alienflags &b);       // copy
    void clear(void);                                         // clear
    // CONTENT
    bool KBIN_ALIEN_COMMAND_BINARY_FLAG;
    string KBIN_ALIEN_COMMAND_BINARY_VALUE;
    bool KBIN_ALIEN_COMMAND_BINARY_START_STOP_FLAG;
    // in this struct we put all the flags which are used on LOCAL DIRECTORIES in ALIEN MODE
    bool KBIN_ALIEN_FORCE_OPTION_NOTUNE;
    bool KBIN_ALIEN_FORCE_OPTION_SOMETHING;                   // SOMETHING

    bool KBIN_ALIEN_INPUT_MODE_EXPLICIT;
    bool KBIN_ALIEN_INPUT_MODE_EXPLICIT_START_STOP;
    bool KBIN_ALIEN_INPUT_MODE_IMPLICIT;
    bool KBIN_ALIEN_INPUT_MODE_EXTERNAL;
    bool KBIN_ALIEN_INPUT_FILE;
    bool KBIN_ALIEN_INPUT_FILE_FILE_FLAG;
    string KBIN_ALIEN_INPUT_FILE_FILE_VALUE;
    bool KBIN_ALIEN_INPUT_FILE_COMMAND_FLAG;
    string KBIN_ALIEN_INPUT_FILE_COMMAND_VALUE;
    bool KBIN_ALIEN_INPUT_MODE_INPUT_FLAG;
    string KBIN_ALIEN_INPUT_MODE_INPUT_VALUE;
    bool KBIN_ALIEN_OUTPUT_MODE_OUTPUT_FLAG;
    string KBIN_ALIEN_OUTPUT_MODE_OUTPUT_VALUE;
  private:                                              //
    void free();                                             // free space
    void copy(const _alienflags& b);                         //
};

// --------------------------------------------------------------------------
// general container for any set of flags
class _xflags {
  public:
    _xflags();
    _xflags(_vflags& vflags);
    _xflags(_aimsflags& aimsflags);
    _xflags(_alienflags& alienflags);
    ~_xflags();
    _xflags(const _xflags& b);
    const _xflags& operator=(const _xflags& b);
    void clear();
    bool AFLOW_MODE_VASP;
    _vflags vflags;
    bool AFLOW_MODE_AIMS;
    _aimsflags aimsflags;
    bool AFLOW_MODE_ALIEN;
    _alienflags alienflags;
    void setVFlags(_vflags& vflags);
    void setAIMSFlags(_aimsflags& aimsflags);
    //add qe and others here eventually
    void setALIENFlags(_alienflags& alienflags);
  private:
    void free();                                              // free space
    void copy(const _xflags& b);                           //
};

// --------------------------------------------------------------------------
// aflow_init.cpp
namespace init {
  int GetCPUCores();
  int InitMachine(bool INIT_VERBOSE,vector<string>& argv,vector<string>& cmds,std::ostream& outf);  //ME20200724 - changed to int
  string InitLoadString(string string2load,bool=FALSE);
  string InitGlobalObject(string string2load,string="",bool=FALSE);
  string InitLibraryObject(string string2load,bool=FALSE);
  string AFLOW_Projects_Directories(string string2load);
  long GetRAM(void);
  uint GetTEMP(void);
  double WaitTEMP(double TRESHOLD=AFLOWRC_AFLOW_CORE_TEMPERATURE_HALT,ostream& oss=cout,bool LVERBOSE=FALSE,vector<string> vmessage=vector<string>(0));
  uint InitSchema(bool INIT_VERBOSE);
} // namespace init

uint AFLOW_getTEMP(vector<string> argv);
uint AFLOW_monitor(vector<string> argv);
double AFLOW_checkMEMORY(string="",double=102.0);
bool CheckMaterialServer(const string& message);  //CO20200624
bool CheckMaterialServer(void);
string aflow_get_time_string(void);
string aflow_convert_time_ctime2aurostd(const string& time_LOCK); //CO20200624
string aflow_get_time_string_short(void);
// [OBSOLETE] string strPID(void);

string Message(const string& list2print="");  //CO20200713
string Message(const string& list2print,const string& filename);  //CO20200713
string Message(const _aflags& aflags,const string& list2print="",const string& filename="");  //CO20200713
bool AFLOW_BlackList(const string& h);  //CO20200713
namespace init {
  void MessageOption(const string& options, const string& routine,vector<string> vusage);  //CO20200624 - should go to cerr for web //DX20200724 - bool to void
  void MessageOption(const string& options, const string& routine,string vusage);  //CO20200624 - should go to cerr for web //DX20200724 - bool to void
  void ErrorOption(const string& options, const string& routine,vector<string> vusage);  //CO20200624 - should go to cerr for web //DX20200724 - bool to void
  void ErrorOption(const string& options, const string& routine,string vusage);  //CO20200624 - should go to cerr for web //DX20200724 - bool to void
}

// --------------------------------------------------------------------------
// aflow_aflowrc.cpp
namespace aflowrc {
  bool is_available(std::ostream& oss,bool AFLOWRC_VERBOSE);
  bool read(std::ostream& oss,bool AFLOWRC_VERBOSE);
  bool write_default(std::ostream& oss,bool AFLOWRC_VERBOSE);
  bool print_aflowrc(std::ostream& oss,bool AFLOWRC_VERBOSE);
} // namespace aflowrc

// --------------------------------------------------------------------------
// aflow_arguments  
uint PflowARGs(vector<string> &argv,vector<string> &cmds,aurostd::xoption &vpflow); // called inside Init::InitMachine coded in aflow_pflow_main.cpp
uint ApennsyARGs(vector<string> &argv,vector<string> &cmds,aurostd::xoption &vflag); // called inside Init::InitMachine coded in aflow_apennsy_main.cpp

// --------------------------------------------------------------------------
// --------------------------------------------------------------------------
// aflow_xatom.cpp

#define _COORDS_FRACTIONAL_ 0
#define _COORDS_CARTESIAN_  1
#define _UPDATE_LATTICE_VECTORS_TO_ABCANGLES_   2
#define _UPDATE_LATTICE_ABCANGLES_TO_VECTORS_   3

#define _PGROUP_ 0             // for point group lattice
#define _PGROUPK_ 5            // for point group klattice
#define _PGROUP_XTAL_ 6        // for point group crystal
#define _PGROUPK_XTAL_ 7       // for point group kcrystal
#define _PGROUPK_PATTERSON_ 8   // for point group Patterson //DX20200129
#define _FGROUP_ 1             // for factor group
#define _SGROUP_ 2             // for space group
#define _AGROUP_ 3             // for site positions point group
#define _IATOMS_ 4             // for equivalent atoms

// --------------------------------------------------------------------------
//DX+CO START
//DX20190214 [OBSOLETE] extern thread_local double _SYM_TOL_; // tolerance control for isequal_RHT in atom class (RHT)
//DX+CO END

class _atom { // simple class.. nothing fancy
  public:
    // constructor destructor                              // constructor/destructor
    _atom();                                               // default, just allocate
    ~_atom();                                              // kill everything
    _atom(const _atom& b);                                 // constructor copy
    const _atom& operator=(const _atom &b);                // copy
    void clear();
    // content                                             // content
    xvector<double> fpos;                                  // positions are with respect to ijk lattice cell
    xvector<double> cpos;                                  // so if fpos/cpos is outside a cell, you can shift
    xvector<double> corigin;                               // origin for convasp purposes
    xvector<double> coord;                                 // general coordinate for symmetry routines (RHT)
    vector<string> fpos_equation;                          //DX20180607 - lattice equation for atomic position 
    vector<string> cpos_equation;                          //DX20180607 - Cartesian equation for atomic position 
    double spin;                                           // spin along z in VASP MODE
    bool spin_is_given;                                    // TRUE if spin has been set //DX20170921
    xvector<double> noncoll_spin;                          // non-collinear spin                //DX20171205
    bool noncoll_spin_is_given;                            // TRUE if noncoll_spin has been set //DX20171205
    double mass;                                           // mass 
    int    type;                                           // with bringincell, which adjust cpos/fpos and ijk as well
    string name;                                           // the name read from the INPUT
    bool   name_is_given;                                  // TRUE is atom name has been given
    string cleanname;                                      // a chemical clean version of the name
    int info;                                              // container for misc. information  //RHT
    int    atomic_number;                                  // 0 by defauls
    int    number;                                         // atom number reference for convasp, from zero to the sky
    string sd;                                             // ?
    xvector<int> ijk;                                      // xvector identifier of the lattice (but you must give str)
    bool   isincell;                                       // is in cell ? (i==j==k==0 ?)
    int    basis;                                          // identifier of position in the basis, from zero to the sky
    double reference;                                      // reference/measure for ordering
    int    ireference;                                     // sort of number in the list
    // for symmetry
    int    equivalent;                                     // points to the equivalent atom in the cell (-1 if irreducible)
    bool   is_inequivalent;                                // if atom is irreducible
    uint   num_equivalents;                                // say how many they are (only for is_inequivalent)
    uint   index_iatoms;                                   // if calculated on the xstructure, the index within iatoms for the identical atoms
    // for order parameter                                 // order parameter
    int    order_parameter_value;                          // order parameter
    bool   order_parameter_atom;                           // order parameter
    // for partial occupation                              // partial occupation
    double partial_occupation_value;                       // partial occupation
    bool   partial_occupation_flag;                        // partial occupation
    int shell;                                             // neighbor shell number
    // printing
    bool   verbose;                                        // verbose in printing
    bool   print_RHT;                                      // a printer for coord and name (general position)   //RHT
    bool   print_cartesian;                                // print frac or cartesian
    // operators/functions                                 // operator/functions
    friend ostream& operator<<(ostream &,const _atom&);    // print
    void CleanName(void);                                  // function to clean up the name
    void CleanSpin(void);                                  // function to clean up the spin from EZ vasp script
    void ClearSymmetry(void);                              // clears symmetry //CO20190219
  private:                                                //
    void free();                                           // free space
    void copy(const _atom& b); //
};

class _atom_reference_cmp {                              // sorting through reference
  public:
    bool operator()(const _atom& atom1,const _atom& atom2) const {
      return (bool) (atom1.reference<atom2.reference);}
};
class _atom_type_cmp {                                   // sorting through type
  public:
    bool operator()(const _atom& atom1,const _atom& atom2) const {
      return (bool) (atom1.type<atom2.type);}
};

#define NUM_ELEMENTS (103+1)  // up to Uranium
extern std::vector<string> vatom_symbol;             // store starting from ONE
extern std::vector<string> vatom_name;               // store starting from ONE
extern std::vector<double> vatom_mass;               // store starting from ONE
extern std::vector<double> vatom_volume;             // store starting from ONE
extern std::vector<int> vatom_valence_iupac;         // store starting from ONE http://en.wikipedia.org/wiki/Valence_(chemistry)
extern std::vector<int> vatom_valence_std;           // store starting from ONE http://en.wikipedia.org/wiki/Valence_(chemistry)
extern std::vector<double> vatom_miedema_phi_star;       // store starting from ONE Miedema Rule Table 1a Physica 100B (1980) 1-28
extern std::vector<double> vatom_miedema_nws;            // store starting from ONE Miedema Rule Table 1a Physica 100B (1980) 1-28
extern std::vector<double> vatom_miedema_Vm;             // store starting from ONE Miedema Rule Table 1a Physica 100B (1980) 1-28
extern std::vector<double> vatom_miedema_gamma_s;        // store starting from ONE Miedema Rule Table 1a Physica 100B (1980) 1-28
extern std::vector<double> vatom_miedema_BVm;            // store starting from ONE Miedema Rule Table 1a Physica 100B (1980) 1-28
extern std::vector<double> vatom_radius;             // store starting from ONE - Saxena
extern std::vector<double> vatom_radius_covalent;    // store starting from ONE - Codero, Covalent radii revisited, DOI: 10.1039/b801115j //DX+CO20170904
extern std::vector<double> vatom_electronegativity;  // store starting from ONE - Saxena
extern std::vector<string> vatom_crystal;            // store starting from ONE - Ashcroft Mermin
extern std::vector<double> vatom_xray_scatt;              // store starting from ONE
extern std::vector<double> vatom_pettifor_scale;              // store starting from ONE - Chemical Scale Pettifor Solid State Communications 51 31-34 1984
extern std::vector<double> vatom_pearson_coefficient;         //ME20181020

void atoms_initialize(void);
uint GetAtomNumber(const string& symbol);
std::string GetAtomName(const string& symbol);
std::string GetAtomName(const uint& atnum);
std::string GetAtomSymbol(const string& symbol);
std::string GetAtomSymbol(const uint& atnum);
double GetAtomMass(const string& symbol,bool clean=true);  // in Kg //CO20181129
double GetAtomMass(const uint& atnum); // in Kg
double GetAtomComptonCrossSection(const string& symbol); // barn (1 barn = 1e-28 m^2)
double GetAtomComptonCrossSection(const uint& atnum); // barn (1 barn = 1e-28 m^2)
double GetAtomPhotoelectricCrossSection(const string& symbol);  // barn (1 barn = 1e-28 m^2)
double GetAtomPhotoelectricCrossSection(const uint& atnum);  // barn (1 barn = 1e-28 m^2)
double GetAtomVolume(const string& symbol,bool clean=true);  //CO20181129
double GetAtomVolume(const uint& atnum);
int GetAtomValenceIupac(const string& symbol);
int GetAtomValenceIupac(const uint& atnum);
int GetAtomValenceStd(const string& symbol);
int GetAtomValenceStd(const uint& atnum);
double GetAtomRadius(const string& symbol);
double GetAtomRadius(const uint& atnum);
double GetAtomRadiusCovalent(const string& symbol); //DX+CO20170904
double GetAtomRadiusCovalent(const uint& atnum); //DX+CO20170904
double GetAtomElectronegativity(const string& symbol);
double GetAtomElectronegativity(const uint& atnum);
string GetAtomCrystal(const string& symbol);
string GetAtomCrystal(const uint& atnum);
double GetAtomPettiforScale(const string& symbol);
double GetAtomPettiforScale(const uint& atnum);
bool GetAtomPettiforScale(const vector<string>& vsymbol,vector<double>& vvalue);
bool GetAtomPettiforScale(const vector<uint>& vatnum,vector<double>& vvalue);
bool GetAtomPettiforScale(const vector<string>& vsymbol,xvector<double>& vvalue);
bool GetAtomPettiforScale(const vector<uint>& vatnum,xvector<double>& vvalue);
bool SortAtomsPettiforScale(vector<string> &vsymbols,xvector<int> &vorders,xvector<double> &vvalues);
bool SortAtomsPettiforScale(vector<string> &vsymbols,vector<int> &vorders,vector<double> &vvalues);
bool SortAtomsPettiforScale(vector<string> &vsymbol,vector<int> &vorder);
bool SortAtomsPettiforScale(vector<string> &vsymbol,vector<double> &vvalue);
bool SortAtomsPettiforScale(vector<string> &vsymbol);
double GetPearsonCoefficient(const string&);
double GetPearsonCoefficient(const int&);
double GetAtomXrayScatt(const string& symbol);
double GetAtomXrayScatt(const uint& atnum);
vector<string> GetGroupOfAtoms(string& group_name); //DX20181220 
double GetCompoundAttenuationLength(const vector<string>& species,const vector<double>& composition,const double& density);  // density in g/cm^3, return in cm
double GetCompoundAttenuationLength(const deque<string>& _species,const deque<int>& _composition,const double& density);  // density in g/cm^3, return in cm
//DX+CO START
//DX20190214 [OBSOLETE]bool isequalRHT(const _atom& a, const _atom& b,double=_SYM_TOL_);       // bool equality only checks 'coord' and 'name' (RHT)  //RHT
//DX+CO END
// routines of general use
string XATOM_AlphabetizationSpecies(const string& speciesA,const string& speciesB);
string XATOM_AlphabetizationSpecies(const vector<string>& vspecies);
string XATOM_AlphabetizationSpecies(const vector<string>& vspecies,const vector<double>& vnumbers);
void XATOM_AlphabetizationSpecies(string& system, vector<string>& vspecies,vector<double>& vnumbers);
void XATOM_AlphabetizationCompound(string& system, vector<string>& vspecies,vector<double>& vnumbers);
void XATOM_AlphabetizationSpecies(string& system, vector<string>& vspecies);
void XATOM_AlphabetizationSpecies(string& system);
void XATOM_AlphabetizationCompound(string& system);
uint XATOM_SplitAlloySpecies(const string& alloy_in, vector<string> &speciesX);
uint XATOM_SplitAlloySpecies(const string& alloy_in, vector<string> &speciesX, vector<double> &natomsX);
uint XATOM_SplitAlloyPseudoPotentials(const string& alloy_in, vector<string> &species_ppX);
uint XATOM_SplitAlloyPseudoPotentials(const string& alloy_in, vector<string> &species_ppX, vector<double> &natomsX);
//DX20200724 [OBSOLETE] vector<uint> composition2stoichiometry(string& composition); //DX20181009
// neighbor things
void GetUnitCellRep(const xvector<double>& ppos,xvector<double>& p_cell0,xvector<int>& ijk,const xmatrix<double>& lattice,const bool coord_flag);

string xstructure2json(xstructure& xstr); //DX20170831 - xstructure2json
string atom2json(_atom& atom, int coord_flag, int poccupation); //DX20170831 - atom2json

vector<string> getLeastFrequentAtomTypes(const xstructure& xstr, bool clean=true); //DX20201230 - moved from XtalFinder

// --------------------------------------------------------------------------
class _sym_op {
  public:
    // constructor destructor
    _sym_op();                                                    // default, just allocate
    _sym_op(const _sym_op& b);                                    // constructor copy
    ~_sym_op();                                                   // kill everything
    // content
    // for _PGROUP_
    xmatrix<double>  Uc;            // 3x3                        // uniques (not irreducible) operations on positions (Uc cartesian)
    xmatrix<double>  Uf;            // 3x3                        // uniques (not irreducible) operations on indices   (Uf fractional)
    xmatrix<double>  generator;     // 3x3                        // generator A, U=exp(A*theta)
    xvector<double>  generator_coefficients;                      // generator coefficients on Lx, Ly, Lz basis //DX20171206
    xmatrix<xcomplex<double> > SU2_matrix; // 2x2                 // SU(2) 2x2 complex matrix //DX20180115
    xvector<xcomplex<double> > su2_coefficients;                  // su(2) coefficients on sigma_1, sigma_2, sigma_3 basis (Pauli matrices) //DX20180115
    double           angle;                                       // angle axis
    xvector<double>  axis;          // 3                          // (1,2,3)=axis
    xvector<double>  quaternion_vector;				//GG
    xmatrix<double>  quaternion_matrix;				//GG
    string           str_type;                                    // generic type of the operation
    string           str_Hermann_Mauguin;                         // Hermann_Mauguin notation
    string           str_Schoenflies;                             // Schoenflies notation
    bool             flag_inversion;                              // flag if inversion
    bool             is_pgroup;                                   // bool is_pgroup
    // for _PGROUP_XTAL_
    bool             is_pgroup_xtal;                              // bool is_pgroup_xtal
    // for _PGROUPK_PATTERSON_
    bool             is_pgroupk_Patterson;                        // bool is_pgroup_Patterson //DX20200129
    // for _PGROUPK_
    bool             is_pgroupk;                                  // bool is_pgroupk
    // for _PGROUPK_XTAL_                  
    bool             is_pgroupk_xtal;                             // bool is_pgroupk_xtal //DX20171205 - Added pgroupk_xtal
    // for _FGROUP_
    xvector<double>  ctau;          // 3                          // translation in CARTESIAN       // FACTOR GROUP only, [0,1[
    xvector<double>  ftau;          // 3                          // translation in FRACTIONAL      // FACTOR GROUP only, [0,1[
    vector<int>      basis_atoms_map;                             // this is the vector that tell where the basis atom gets mapped by the operation
    vector<int>      basis_types_map;                             // this is the vector that tell where the basis species gets mapped by the operation
    bool             basis_map_calculated;                        //have we've calculated it?
    bool             is_fgroup;                                   // bool is_fgroup
    // for _SGROUP_
    xvector<double>  ctrasl;        // 3                          // translation in CARTESIAN       // SPACE GROUP only, [integers]
    xvector<double>  ftrasl;        // 3                          // translation in FRACTIONAL      // SPACE GROUP only, [ingegers]
    bool             is_sgroup;                                   // bool is_sgroup
    // operators
    // for _AGROUP_
    uint             site;                                        // uint site          // site index //DX20170803
    bool             is_agroup;                                   // bool is_agroup     // for site operation point group

    const _sym_op& operator=(const _sym_op& b);
    friend ostream& operator<<(ostream &,const _sym_op&);

    void setUc(const xmatrix<double>& Uc,const xmatrix<double>& lattice);  //CO20190321
    void setUf(const xmatrix<double>& Uf,const xmatrix<double>& lattice);  //CO20190321
    void setctau(const xmatrix<double>& Uc,const xmatrix<double>& lattice);  //CO20190321
    void setftau(const xmatrix<double>& Uf,const xmatrix<double>& lattice);  //CO20190321

  private:
    void free();
    void copy(const _sym_op& b);
};

//DX201801107 - add _kpoint class - START
// --------------------------------------------------------------------------
class _kpoint {
  public:
    // constructor destructor
    _kpoint();                                           // default, just allocate
    ~_kpoint();                                          // default, just allocate
    // content
    char iomode;                                         // store format (not used yet)
    xmatrix<double> klattice;                            // reciprocal lattice
    xvector<double> fpos;                                // fractional position of kpoint
    xvector<double> cpos;                                // Cartesian position of kpoint (not used yet)
    string label;                                        // kpoint label (i.e., high-symmetry point labels)
    bool is_transformed;                                 // indicates if kpoint is transformed from AFLOW standard
    const _kpoint& operator=(const _kpoint& b);          // assignment operator
    // operators/functions                               // operator/functions
    string str() const;                                  // prints "fpos ! label" (e.g., 0.0000 0.0000 0.0000 ! \\Gamma)
    void TransformKpoint(const xmatrix<double>& P);      // transforms kpoint via P matrix (k'=k*P) and klattice via Q matrix (L_recip'=Q*L_recip) (see ITC-A pg. 79)
    friend ostream& operator<<(ostream&,const _kpoint&); // ostream operator
  private:
    void free();
};
//DX201801107 - add _kpoint class - END

// --------------------------------------------------------------------------
class wyckoffsite_ITC { //Also for wyckoff sites
  public:
    wyckoffsite_ITC(void);
    wyckoffsite_ITC(const wyckoffsite_ITC& b);
    ~wyckoffsite_ITC(void);
    // OPERATORS                                                  // --------------------------------------
    const wyckoffsite_ITC& operator=(const wyckoffsite_ITC& b);   // some operators
    bool operator<(const wyckoffsite_ITC& b) const;               // < operator //DX20190130 - so we can sort by Wyckoff letter, then by species
    friend ostream& operator<<(ostream&,const wyckoffsite_ITC&);  // ostream
    // CONTENT
    xvector<double> coord;
    uint index; //index //DX20200427
    string type; //chemical label etc //DX20200427
    string wyckoffSymbol;
    string letter;                                                //DX20190128 - add Wyckoff letter
    string site_symmetry;                                         //DX20190128 - add Wyckoff site symmetry
    uint multiplicity;                                            //DX20190128 - add Wyckoff multiplicity
    double site_occupation;                                       //DX20190128 - add Wyckoff site occupation
    vector<vector<string> > equations;                            //DX20190128 - add Wyckoff equations
    uint parameter_index;                                         //DX20200513 - for ANRL parameter
    // initializers
    void getWyckoffFromLetter(uint space_group_number,            //DX20200501
        const string& Wyckoff_letter,
        int setting=SG_SETTING_1);
    void getWyckoffFromLetter(const string& space_group_string,   //DX20200501
        const string& Wyckoff_letter);
  private:                                                        // ---------------------------------------
    void free();                                                  // to free everything
};

//DX20181010 - grouped Wyckoff class - START
// --------------------------------------------------------------------------
// ===== GroupedWyckoffPosition Class ===== //
class GroupedWyckoffPosition{
  public:
    GroupedWyckoffPosition();
    ~GroupedWyckoffPosition();
    friend ostream& operator<<(ostream& oss, const GroupedWyckoffPosition& GroupedWyckoffPosition);
    const GroupedWyckoffPosition& operator=(const GroupedWyckoffPosition& b);
    bool operator<(const GroupedWyckoffPosition& b) const;
    GroupedWyckoffPosition(const GroupedWyckoffPosition& b);
    uint type;
    string element;
    vector<string> site_symmetries;
    vector<uint> multiplicities;
    vector<string> letters;
  private:
    void free();
    void copy(const GroupedWyckoffPosition& b);
};
// --------------------------------------------------------------------------
//DX20181010 - grouped Wyckoff class - END

// --------------------------------------------------------------------------
// AtomEnvironment Class //DX20191120 
class AtomEnvironment{
  public:
    AtomEnvironment();                                                                      // constructor operator
    ~AtomEnvironment();                                                                     // destructor operator
    friend ostream& operator<<(ostream& oss, const AtomEnvironment& AtomEnvironment);       // stringstream operator (printing)
    const AtomEnvironment& operator=(const AtomEnvironment& b);                             // assignment operator
    AtomEnvironment(const AtomEnvironment& b);                                              // copy constructor
    string element_center;                                                                  // species/element at center of environment                                                                   
    uint type_center;                                                                       // type (uint) at center of environment
    vector<string> elements_neighbor;                                                       // species/element of atoms neighboring center atom
    vector<uint> types_neighbor;                                                            // types (uint) of atoms neighboring center atom
    vector<double> distances_neighbor;                                                      // distances to atoms neighboring atoms (typically put in a bin with small tolerance threshold)                                             
    vector<uint> coordinations_neighbor;                                                    // coordination of neighboring distance                                              
    vector<vector<xvector<double> > > coordinates_neighbor;                                 // coordinates of atoms neighboring atoms (center is assumed to be zero,i.e. coord=neighbor-origin)
    //functions
    void getAtomEnvironment(const xstructure& xstr, uint center_index, uint mode=ATOM_ENVIRONMENT_MODE_1);                                          // get environment around atom index                                               
    void getAtomEnvironment(const xstructure& xstr, uint center_index, const vector<string>& neighbor_elements, uint mode=ATOM_ENVIRONMENT_MODE_1); // get restricted environment (via specified elements) around atom index
  private:
    void free();                                                                            // free operator
    void copy(const AtomEnvironment& b);                                                    // copy constructor
};
// --------------------------------------------------------------------------

#define MAX_TITLE_SIZE 512

#define IOAFLOW_AUTO   0
#define IOVASP_AUTO    1
#define IOVASP_POSCAR  2
#define IOVASP_ABCCAR  3
#define IOVASP_WYCKCAR 4
#define IOQE_AUTO      5
#define IOQE_GEOM      6
#define IOABINIT_AUTO  7
#define IOABINIT_GEOM  8
#define IOAIMS_AUTO    9
#define IOAIMS_GEOM   10
#define IOCIF         11 //DX20180723
#define IOELK_AUTO    12 //DX20200310
#define IOELK_GEOM    13 //DX20200310

#define NOSG string("NNN #0")

#define _EQUIV_FPOS_EPS_    2.0e-5    // NOV 2009 Israel  used to be 1.0e-6 too small for ICSD
#define _pocc_no_sublattice_ -1
//[CO20181226 OBSOLETE]#define DEFAULT_PARTIAL_OCCUPATION_TOLERANCE 0.02

bool sortAtomsTypes(const _atom& a1,const _atom& a2);		// sort atoms by types
bool sortAtomsNames(const _atom& a1,const _atom& a2);		// sort atoms by names
bool sortAtomsDist(const _atom& a1,const _atom& a2);		// sort atoms by dist  //CO20180420
bool sortAtomsEquiv(const _atom& a1,const _atom& a2); // cluster by equivalent atoms //CO20190116
// sort Wyckoff positions //DX20200515
bool sortWyckoffByLetter(const wyckoffsite_ITC& a, const wyckoffsite_ITC& b); // sort Wyckoff positions by Wyckoff letter
bool sortWyckoffByType(const wyckoffsite_ITC& a, const wyckoffsite_ITC& b); // sort Wyckoff positions by atom type

class xstructure {
  public:
    // constructors/destructors                                   // --------------------------------------
    xstructure(string="");                                        // constructor default
    xstructure(const xstructure& b);                              // constructor copy
    xstructure(istream& input,int=IOVASP_POSCAR);                 // constructor from istream
    xstructure(ifstream& input,int=IOVASP_POSCAR);                // constructor from ifstream
    xstructure(const stringstream& input,int=IOVASP_POSCAR);      // constructor from stringstream //DX20210129 - added const
    xstructure(const string& input,int);                          // constructor from file
    xstructure(const string& url,const string& file,int=IOVASP_POSCAR); // constructor from URL
    ~xstructure();                                                // destructor
    // I/O, mutators                                              // --------------------------------------
    void initialize(istream& input,int=IOVASP_POSCAR);            // initialize xstructure based on input (avoids copying xstructure); //DX20210129
    void initialize(ifstream& input,int=IOVASP_POSCAR);           // initialize xstructure based on input (avoids copying xstructure); //DX20210129
    void initialize(const stringstream& input,int=IOVASP_POSCAR); // initialize xstructure based on input (avoids copying xstructure); //DX20210129
    bool GetStoich(void);                                         // get stoich_each_type - CO20170724
    bool sortAtomsEquivalent(void);                               // sort by equivalent atoms - CO20190116
    bool FixLattices(void);                                       // Reciprocal/f2c/c2f
    void SetCoordinates(int mode);                                // change coordinates
    void MakeBasis(void);                                         // make basis for atoms (basis and number)
    void MakeTypes(void);                                         // refresh types based on num_each_type  //CO20180420
    void AddAtom(const _atom& atom,bool check_present=true);      // adding an atom
<<<<<<< HEAD
    void AddAtoms(const deque<_atom>& atom,bool check_present=true);// adding a deque<_atom> //CO20210129 //DX20210201
=======
    void AddAtom(const deque<_atom>& atom,bool check_present=true);// adding a deque<_atom> //DX20210201
>>>>>>> b3a111ab
    void AddAtom_POCC(const _atom& atom);                         // adding an atom FOR POCC ONLY
    void RemoveAtom(const uint& iat);                             // deleting an atom (index)
    void RemoveAtom(vector<uint>& v_atoms_to_remove);             // deleting many atoms (indices)
    void RemoveAtom(void);                                        // removes all atoms //DX20210129
    void ReplaceAtoms(const deque<_atom>& new_atoms,
        bool check_atom_overlap=true);                            // replace all atoms SAFELY/CLEANLY //DX20210129 - added option to check atom overlap
    void RemoveCopies(double=1.0e-3);                             // deleting atoms too close F/C
    void RemoveFractionalCopies(double=1.0e-3);                   // deleting atoms too close F
    void RemoveCartesianCopies(double=1.0e-3);                    // deleting atoms too close C
    void AddCorners(void);                                        // for picturing purpose
    void clear(void);                                             // clear everything //DX20191220 - uppercase to lowercase clear
    void clean(void);                                             // performs stringstream clean //DX20191220 - uppercase to lowercase clean
    void ClearSpecies(void);                                      // Clear all the symmetry
    void ShiftOriginToAtom(const int& iat);                       // Shift the origin to atom(iat)
    void IdenticalAtoms(void);                                    // Make identical atoms
    void SwapCoordinates(const uint& i,const uint& j);            // Permute Coordinates i with j
    string SpeciesLabel(const uint& A);                           // Returns the Label of the specie A (if available)
    void SpeciesSwap(const uint& A,const uint& B);                // Permute Species A with B (safe for species C).
    bool SpeciesGetAlphabetic(void);                              // Check is species are in alphabetic order
    bool SpeciesPutAlphabetic(void);                              // Put Species in alphabetic
    string SpeciesString(void);                                   // Gives a string with the list of all the species
    uint SetSpecies(const std::deque<string>& vspecies);          // Set the species
    void UpdateSpecies(const _atom& atom);                        // Update species from atom (consolidated from AddAtom) //DX20210202
    void GetLatticeType(xstructure& sp,xstructure& sc);           // Get all lattices
    void GetLatticeType(void);                                    // Get all lattices
    void Standard_Primitive_UnitCellForm(void);                   // Reduce the Unit Cell to Standard Primitive Form
    void GetStandardPrimitive(void);                              // stub for void Standard_Primitive_UnitCellForm(void);
    void Standard_Conventional_UnitCellForm(void);                // Reduce the Unit Cell to Standard Conventional Form
    void GetStandardConventional(void);                           // stub for void Standard_Conventional_UnitCellForm(void);
    void NiggliUnitCellForm(void);                                // Reduce the Unit Cell to Niggli Form
    void GetNiggliStructures(vector<xstructure>& structures,
        uint start_index=0,
        uint end_index=AUROSTD_MAX_UINT); //DX20201006
    void MinkowskiBasisReduction(void);                           // Reduce the Basis to the max orthogonality (Minkowski)
    void GetMinkowskiStructures(vector<xstructure>& structures,
        uint start_index=0,
        uint end_index=AUROSTD_MAX_UINT); //DX20201006
    void LatticeReduction(void);                                  // Lattice Reduction to Max Orthogonality (MINK) and then Niggly Form
    //DX20190905 [OBSOLETE] void BringInCell(void);                                       // Bring all the atoms in the origin
    //DX20190905 [OBSOLETE] void BringInCell(double);                                     // Bring all the atoms in the origin
    void BringInCell(double tolerance=_ZERO_TOL_, double upper_bound=1.0, double lower_bound=0.0); //DX20190904
    void BringInCompact(void);                                    // Bring all the atoms near the origin
    void BringInWignerSeitz(void);                                // Bring all the atoms in the Wigner Seitz Cell
    void GetPrimitive(void);                                      // Make it primitive, if possible
    void GetPrimitive(double tol);                                // Make it primitive, if possible
    void GetPrimitive1(void);                                     // Make it primitive, if possible
    void GetPrimitive2(void);                                     // Make it primitive, if possible
    void GetPrimitive3(void);                                     // Make it primitive, if possible
    void GetPrimitiveStructures(vector<xstructure>& structures,
        uint start_index=0,
        uint end_index=AUROSTD_MAX_UINT); //DX20201006
    uint GetPrimitiveCell(void);                                  // Make it primitive, if possible. Returns 1 if routine fails (RHT)   //RHT
    double MinDist(void);                                         // get minimum interatomic distance -- CO20171024
    void ReScale(const double &in_scale);                         // Change scale but keep volume fixed
    void SetScale(const double &in_scale);                        // Change scale
    void UpdateCartesianCoordinates();                            //AS20200514
    void ChangeBasis(const xmatrix<double>& transformation_matrix);//DX20201215
    void Rotate(const xmatrix<double>& rm);                       // DX20201215 - added modify-in-place variant
    void TransformStructure(const xmatrix<double>& transformation_matrix, const xmatrix<double>& rotation);
    void TransformStructure(const xmatrix<double>& transformation_matrix, const xmatrix<double>& rotation, const xvector<double>& origin_shift, bool is_shift_frac=false);
    void ShiftPos(const xvector<double>& shift, bool is_frac);    // Shift origin by vector (Cartesian/fractional boolean) //DX20201215 - added modify-in-place variant
    void ShiftCPos(const xvector<double>& shift);                 // Shift origin by Cartesian vector //DX20201215 - added modify-in-place variant
    void ShiftFPos(const xvector<double>& shift);                 // Shift origin by fractional vector //DX20201215 - added modify-in-place variant
    void SetVolume(const double &in_volume);                      // Change volume
    void SetAutoVolume(bool use_AFLOW_defaults_in=false);         // Change volume to sum of atoms  //CO20191010
    void InflateLattice(const double &coefficient);               // Inflate lattice
    void InflateVolume(const double &coefficient);                // Inflate volume
    void foldAtomsInCell(                        // fold atoms into new cell representation //DX20210113
        const xmatrix<double>& lattice_new,
        bool skew,
        double tol,
        bool check_min_dists=true);
    string platon2print(bool,bool,double,double,double,double);   // Create Platon input file >=51108
    void DecorateWithElements(void);                              // Decorate with elements (alphabetic order) - useful for platon
    void DecorateWithFakeElements(void);                          // Decorate with fake elements - useful for prototypes //DX20200727
    vector<string> GetElements(bool clean_name=false,
        bool fake_names=false);                                   //DX20200724
    vector<string> GetElementsFromAtomNames(bool clean_name);     //DX20200724
    vector<uint> GetReducedComposition(bool numerical_sort=false);//DX20200724
    string platon2sg(bool P_EQUAL=DEFAULT_PLATON_P_EQUAL,
        bool P_EXACT=DEFAULT_PLATON_P_EXACT,
        double P_ang=DEFAULT_PLATON_P_ANG,
        double P_d1=DEFAULT_PLATON_P_D1,
        double P_d2=DEFAULT_PLATON_P_D2,
        double P_d3=DEFAULT_PLATON_P_D3);
    string findsym2sg(double tolerance=DEFAULT_FINDSYM_TOL);
    string findsym2execute(double tolerance=DEFAULT_FINDSYM_TOL);
    string findsym2print(double tolerance=DEFAULT_FINDSYM_TOL);
    //  string platon2sg(void);
    double GetVolume(void) const;                                 // Return volume  //CO20200201
    double Volume(void) const;                                    // Return volume  //CO20200201
    double GetZVAL(const vector<double>& vZVAL);                  // Given the ZVAL of each species, it returns total ZVAL of cell
    double GetPOMASS(const vector<double>& vPOMASS);              // Given the POMASS of each species, it returns total POMASS of cell
    void ClearSymmetry(void);                                     // Clear all the symmetry
    bool CalculateSymmetry(bool,double);                          // Calculate the symmetry
    bool CalculateSymmetry(void);                                 // Calculate the symmetry
    void CalculateSymmetryPointGroup(bool);                       // Calculate the symmetry
    void CalculateSymmetryPointGroup(void);                       // Calculate the symmetry
    void CalculateSymmetryFactorGroup(bool);                      // Calculate the symmetry
    void CalculateSymmetryFactorGroup(void);                      // Calculate the symmetry
    void CalculateSymmetryPointGroupCrystal(bool);                // Calculate the symmetry
    void CalculateSymmetryPointGroupCrystal(void);                // Calculate the symmetry
    void CalculateSymmetryPointGroupKLattice(bool);               // Calculate the symmetry
    void CalculateSymmetryPointGroupKLattice(void);               // Calculate the symmetry
    void CalculateSymmetryPointGroupKCrystal(bool);               // Calculate the symmetry  //ME20200114
    void CalculateSymmetryPointGroupKCrystal(void);               // Calculate the symmetry  //ME20200114
    void CalculateSymmetryPointGroupKPatterson(bool);             // Calculate the symmetry  //ME20200129
    void CalculateSymmetryPointGroupKPatterson(void);             // Calculate the symmetry  //ME20200129
    int GenerateGridAtoms(double);                                // generate grid of atoms
    int GenerateGridAtoms(int);                                   // generate grid of atoms
    int GenerateGridAtoms(int,int,int);                           // generate grid of atoms
    int GenerateGridAtoms(const xvector<int>& dims);              // generate grid of atoms
    int GenerateGridAtoms(int,int,int,int,int,int);               // generate grid of atoms
    int GenerateGridAtoms_20190520(int i1,int i2,int j1,int j2,int k1,int k2); //DX20191218 [ORIG]  //CO20200912
    int GenerateGridAtoms_20191218(int i1,int i2,int j1,int j2,int k1,int k2); //DX20191218 [NEW] //CO20200912
    int  GenerateLIJK(double);                                    // generate lijk look up table
    // QUANTUM ESPRESSO AND ABINIT AND AIMS                       // --------------------------------------
    void fixEmptyAtomNames(bool force_fix=false);                 //CO20200829
    void buildGenericTitle(bool vasp_input=false,bool force_fix=false); // build a nice title with atoms
    void xstructure2qe(void);                                     // some wrap up IOs to convert format to QE
    void xstructure2vasp(void);                                   // some wrap up IOs to convert format to VASP
    void xstructure2abinit(void);                                 // some wrap up IOs to convert format to ABINIT
    void xstructure2aims(void);                                   // some wrap up IOs to convert format to AIMS
    void xstructure2cif(void);                                    // some wrap up IOs to convert format to CIF //DX20190123
    void xstructure2abccar(void);                                 // some wrap up IOs to convert format to ABCCAR //DX20190123
    void xstructure2elk(void);                                    // some wrap up IOs to convert format to ELK //DX20200313
    //[CO20180420 - moved outside of xstructure]bool sortAtomsTypes(const _atom& a1,const _atom& a2);		// sort atoms by types
    //[CO20180420 - moved outside of xstructure]bool sortAtomsNames(const _atom& a1,const _atom& a2);		// sort atoms by names
    // OPERATORS                                                  // --------------------------------------
    const xstructure& operator=(const xstructure& b);             // some operators
    friend istream& operator>>(istream&,xstructure&);             // istream
    friend ostream& operator<<(ostream&,const xstructure&);       // ostream
    // CONTENT                                                    // --------------------------------------
    string title;                                                 // Title of the structure
    string directory;                                             // Directory where xstructure came from //DX
    string prototype;                                             // Prototype of the structure
    string info;                                                  // Info of the structure
    int iomode;                                                   // IOVASP_POSCAR/IOXXXX
    // int num_types=num_each_type.size();                        // old useless stuff
    // int num_atoms=atoms.size();                                // old useless stuff
    bool neg_scale;                                               // flag for negative scale (for printing)
    double scale;                                                 // scale (always linear A)
    bool neg_scale_second;                                        // POCC (hnf vs. tol) //CO20180409
    double scale_second;                                          // POCC hnf/stoich tol/site tol //CO20180409
    aurostd::xoption scale_third;                                 // if there is a third scale number provided, we use isentry and content_double //CO20170803 - site tol
    char coord_type[2];                                           // type of coordinates
    bool coord_flag;                                              // _COORDS_FRACTIONAL_ (0) fractional, _COORDS_CARTESIAN_ (1) cartesian.
    bool isd;                                                     // TRUE=Selective dynamics; FALSE=no selective dynamics.
    xmatrix<double> lattice;                                      // LATTICE in REAL SPACE (meters)            // vector per RAW (must trasp per algebra)
    double a,b,c,alpha,beta,gamma;                                // LATTICE in a,b,c,alpha,beta,gamma
    xmatrix<double> klattice;                                     // LATTICE in MOMENTUM SPACE (1/meters)      // vevror per RAW (must trasp per algebra)
    xvector<double> origin;                                       // origin
    xmatrix<double> f2c;                                          // transformation matrix for F vector per COLUM f2c=trasp(lattice)
    xmatrix<double> c2f;                                          // transformation matrix for C vector per ROW   c2f=inv(trasp(lattice))
    double equiv_fpos_epsilon;                                    // when they are the same DEFAULT _EQUIV_FPOS_EPS_
    std::deque<int> num_each_type;                                // WARNING: we use starting from 0
    std::deque<double> comp_each_type;                            // WARNING: we use starting from 0
    std::deque<double> stoich_each_type;                          // WARNING: we use starting from 0 - 20170724
    std::deque<_atom> atoms;                                      // WARNING: we use starting from 0
    std::deque<string> species,species_pp,species_pp_type,species_pp_version; // WARNING: we use starting from 0 // CAN BE THE ONES OF VASP5
    std::deque<double> species_pp_ZVAL; // WARNING: we use starting from 0 // CAN BE THE ONES OF VASP5
    std::deque<std::deque<double> > species_pp_vLDAU;             // WARNING: we use starting from 0 // CAN BE THE ONES OF VASP5
    std::deque<double> species_volume;                            // WARNING: we use starting from 0 // CAN BE THE ONES OF VASP5
    std::deque<double> species_mass;                              // WARNING: we use starting from 0 // CAN BE THE ONES OF VASP5
    //  ----------------------------------------------------------------------------------------
    // SYMBOLIC MATH stuff
    bool symbolic_math_representation_only;                       // print symbolic math representation only //DX20180618 
    bool constrained_symmetry_calculation;                        // append symbolic math representation for constrained symmetry calculation //DX20180618 
    vector<vector<string> > symbolic_math_lattice;                // symbolic math representation of lattice //DX20180618 
    uint num_parameters;                                          // number of parameters ANRL 20180618
    uint num_lattice_parameters;                                  // number of lattice parameters ANRL 20180618
    vector<string> prototype_parameter_list;                      // prototype parameter list ANRL 20180618
    vector<double> prototype_parameter_values;                    // prototype parameters values ANRL 20180618
    //  ----------------------------------------------------------------------------------------
    bool is_vasp4_poscar_format;                                  // flags for VASP4*
    bool is_vasp5_poscar_format;                                  // flags for VASP5*
    bool primitive_calculated;                                    // flags for calculation //DX20201007
    bool Niggli_calculated;                                       // flags for calculation
    bool Niggli_avoid;                                            // flags for avoiding the calculation
    bool Minkowski_calculated;                                    // flags for calculation
    bool Minkowski_avoid;                                         // flags for avoiding the calculation
    bool LatticeReduction_calculated;                             // flags for calculation
    bool LatticeReduction_avoid;                                  // flags for avoiding the calculation
    //  ----------------------------------------------------------------------------------------
    // PRINTING stuff
    string PrintSymbolicMathRepresentation(void);                 // Print symbolic math representation of structure //DX20180618
    string PrintUNCLE(void);                                      // Print in UNCLE format
    //  ----------------------------------------------------------------------------------------
    // LATTICE stuff
    bool Standard_Lattice_calculated;                             // flags for calculation
    bool Standard_Lattice_avoid;                                  // flags for avoiding the calculation
    bool Standard_Lattice_primitive;                              // flags for calculation
    bool Standard_Lattice_conventional;                           // flags for calculation
    bool Standard_Lattice_has_failed;                             // flags for Lattice has failed ?
    string bravais_lattice_type;                                  // lattice type as a string  (14)
    string bravais_lattice_variation_type;                        // lattice type as a string WSETYAWAN mod  (with the mods of WSETYAWAN)
    string bravais_lattice_system;                                // lattice system http://en.wikipedia.org/wiki/Bravais_lattice (7)
    string bravais_lattice_lattice_type;                          // lattice_lattice type as a string  (14)
    string bravais_lattice_lattice_variation_type;                // lattice_lattice type as a string WSETYAWAN mod  (with the mods of WSETYAWAN)
    string bravais_lattice_lattice_system;                        // lattice_lattice system http://en.wikipedia.org/wiki/Bravais_lattice (7)
    string pearson_symbol;                                        // pearson symbol as a string
    string reciprocal_lattice_type;                               // reciprocal lattice type as a string
    string reciprocal_lattice_variation_type;                     // reciprocal lattice type as a string WSETYAWAN mod
    //string reciprocal_conventional_lattice_type;                // reciprocal lattice type as a string
    string bravais_superlattice_type;                             // super lattice type as a string (identical atoms)
    string bravais_superlattice_variation_type;                   // super lattice type as a string (identical atoms) WSETYAWAN mod
    string bravais_superlattice_system;                           // lattice system http://en.wikipedia.org/wiki/Bravais_lattice (7)
    string pearson_symbol_superlattice;                           // pearson symbol of the superlattice (identical atoms)
    bool volume_changed_original2new;                             // flag for volume has changed between original and new (i.e., transformation won't work) //DX20181105
    xmatrix<double> transform_coordinates_original2new;           // transform coordinate system from original to new; (Q in ITC notation) //DX20181105
    xmatrix<double> transform_coordinates_new2original;           // transform coordinate system from new to original; (Q^-1 in ITC notation) //DX20181105
    xmatrix<double> rotate_lattice_original2new;                  // rotate from original to new lattice; (P in ITC notation) //DX20181105
    xmatrix<double> rotate_lattice_new2original;                  // rotate from new to original lattice; (P^-1 in ITC notation) //DX20181105
    //  ----------------------------------------------------------------------------------------
    // GENERAL PURPOSE LABELS                                     // general purpose label
    uint label_uint;                                              // general purpose label_uint
    int label_int;                                                // general purpose label_int
    double label_double;                                          // general purpose label_double
    // ----------------------------------------------------------------------------------------
    // ORDER PARAMETER                                            // order parameter for xstructure
    bool order_parameter_structure;                               // order parameter for xstructure
    std::vector<uint> order_parameter_atoms;                      // indices of atoms to be shuffled
    uint order_parameter_orbit;                                   // number of equivalent configurations with the factor group
    int order_parameter_sum;                                      // sum of all the order parameters
    // ----------------------------------------------------------------------------------------
    // PARTIAL OCCUPATION                                         // partial occupation for xstructure
    bool partial_occupation_flag;                                 // flags for partial occupation TRUE/FALSE
    double partial_occupation_site_tol;                           // tolerance for partial occupation site >=0.0 <=1.0   //CO20180409
    double partial_occupation_stoich_tol;                         // tolerance for partial occupation stoich >=0.0 <=1.0 //CO20180409
    int partial_occupation_HNF;                                   // volume HNF size
    vector<int> partial_occupation_sublattice;                    // contains the information about the specie# of the sublattice in the partial occupation otherwise _pocc_no_sublattice_
    // ----------------------------------------------------------------------------------------
    // GEOMETRY ENERGETICS after the QM calculations              // --------------------------------------
    void qm_clear(void);                                          // QM create/clean all the vectors
    void qm_recycle(void);                                        // QM shift data from QM to GEOM
    void qm_load(string directory,string suffix="",int=IOVASP_POSCAR);                    // QM results load from an ab-initio calculation
    bool qm_calculated;                                           // QM calculation
    double qm_scale;                                              // QM scale (always linear A)
    xmatrix<double> qm_lattice;                                   // QM LATTICE in REAL SPACE (meters)
    xmatrix<double> qm_klattice;                                  // QM LATTICE in MOMENTUM SPACE (1/meters)     // SAVED TRASP
    xvector<double> qm_origin;                                    // QM origin
    xmatrix<double> qm_f2c;                                       // QM transformation matrix for F vector per COLUM f2c=trasp(lattice)
    xmatrix<double> qm_c2f;                                       // QM transformation matrix for C vector per ROW   c2f=inv(trasp(lattice))
    std::deque<_atom> qm_atoms;                                  // QM WARNING: we use starting from 0
    std::vector<xvector<double> > qm_forces;                      // QM FORCES calculation
    bool qm_forces_write;                                         // QM FORCES calculation
    std::vector<xvector<double> > qm_positions;                   // QM POSITIONS calculation
    bool qm_positions_write;                                      // QM POSITIONS calculation
    double qm_E_cell,qm_dE_cell,qm_H_cell,qm_PV_cell,qm_P,qm_mag_cell;                     // QM energetics PER CELL
    double qm_E_atom,qm_dE_atom,qm_H_atom,qm_PV_atom,qm_mag_atom;                     // QM energetics ATOMIC
    // ----------------------------------------------------------------------------------------
    // KPOINTS                                                    // --------------------------------------
    int kpoints_mode;                                             // mode of kpoints
    int    kpoints_k1,kpoints_k2,kpoints_k3;                      // parameters that are plug during
    double kpoints_s1,kpoints_s2,kpoints_s3;                      // parameters that are plug during
    int kpoints_kmax,kpoints_kppra;                               // load/unload and calculations
    string kpoints_kscheme;                                       // of ab-initio
    // ---------------------- SYMMETRY --------------------------------------------------------
    // A=U*B but in A and B we plug vectors as columns watch lattice is per row Uc=A*inv(B)
    // A is the lattice (vectors per colum), B is the test lattice (epr column)
    // Uc is the point_group operation which operates AFTER the vector (row)
    // as: new_vector_row=old_vector_row*Uc  and point_group is the list of all the Uc !!!
    //DX+CO START
    double dist_nn_min; 
    // SYMMETRY TOLERANCE ----------------------------
    bool sym_eps_calculated;                                      // was it calculated automatically per symmetry operations (aflowSYM)?
    double sym_eps;                                               // universal tolerance for symmetry (dictates resolution and mapping tolerances)                     
    uint sym_eps_change_count;                                  // universal tolerance count for symmetry //DX20180223 - added count to xstructure
    //DX+CO END
    // POINT GROUP                                                // POINT GROUP LATTICE
    std::vector<_sym_op> pgroup;                                  // rotations/inversions operations
    bool pgroup_calculated;                                       // WARNING: we use starting from 0
    // POINT GROUP CRYSTAL                                        // POINT GROUP CRYSTAL
    std::vector<_sym_op> pgroup_xtal;                             // rotations/inversions operations
    bool pgroup_xtal_calculated;                                  // WARNING: we use starting from 0
    string crystal_family;                                        // crystal and point group properties
    string crystal_system;                                        // crystal and point group properties
    string point_group_crystal_class;                             // crystal and point group properties
    string point_group_Shoenflies;                                // crystal and point group properties
    string point_group_Hermann_Mauguin;                           // crystal and point group properties
    string point_group_orbifold;                                  // crystal and point group properties
    string point_group_type;                                      // crystal and point group properties
    string point_group_order;                                     // crystal and point group properties
    string point_group_structure;                                 // crystal and point group properties
    // POINT GROUP PATTERSON                                      // POINT GROUP PATTERSON //DX20200129
    std::vector<_sym_op> pgroupk_Patterson;                       // rotations/inversions operations
    bool pgroupk_Patterson_calculated;                            // WARNING: we use starting from 0
    // POINT GROUP KLATTICE                                       // POINT GROUP
    std::vector<_sym_op> pgroupk;                                 // rotations/inversions operations
    bool pgroupk_calculated;                                      // WARNING: we use starting from 0
    // POINT GROUP KCRYSTAL                                       // POINT GROUP
    std::vector<_sym_op> pgroupk_xtal;                            // rotations/inversions operations
    bool pgroupk_xtal_calculated;                                 // WARNING: we use starting from 0
    // FACTOR GROUP                                               // FACTOR GROUP
    std::vector<_sym_op> fgroup;                                  // rotations/inversions + incell_translations operations
    bool fgroup_calculated;                                       // WARNING: we use starting from 0
    // SPACE GROUP                                                // SPACE GROUP
    std::vector<_sym_op> sgroup;                                  // rotations/inversions + incell        //outcell_translations operations
    bool sgroup_calculated;                                       // WARNING: we use starting from 0
    double sgroup_radius;                                         // radius of application (all ops connecting objects inside the sphere)
    xvector<int> sgroup_radius_dims;                              // dimension of the radius (in +- integers)
    // SITE POINT GROUP                                           // SITE POINT GROUP
    bool agroup_calculated;                                       // WARNING: we use starting from 0
    std::vector<std::vector<_sym_op> > agroup;                    // rotations/inversions operations on sites, has one for each atom (all)
    // INEQUIVALENTE ATOMS                                        // --------------------------------------
    bool iatoms_calculated;                                       // given the symmetry, the atoms are mapped in inequivalent
    std::vector<std::vector<int> > iatoms;                        // equivalent/inequivalent atoms lookup table
    // SPACE GROUP CALCULATION WITH PLATON/FINDSYM                // with platon >= 51108
    string spacegroup;                                            // space group symbol
    string spacegrouplabel;                                       // the number with #
    string spacegroupoption;                                      // origin, axes and so on
    int    spacegroupnumber;                                      // the number
    int    spacegroupnumberoption;                                // the option as number
    bool is_spacegroup_platon,is_spacegroup_findsym,is_spacegroup_aflow; // got spacegroup
    // SPACE GROUP ITC
    //DX+CO START
    string crystal_system_ITC;                                    // aflow_symmetry_spacegroup.cpp (RHT)
    string point_group_ITC;                                       // aflow_symmetry_spacegroup.cpp (RHT)
    char bravais_label_ITC;                                       // aflow_symmetry_spacegroup.cpp (RHT)
    char lattice_label_ITC;                                       // aflow_symmetry_spacegroup.cpp (RHT)
    uint space_group_ITC;                                         // aflow_symmetry_spacegroup.cpp (RHT)
    string wyckoff_library_entry_ITC;                             // aflow_symmetry_spacegroup.cpp (RHT)
    int setting_ITC;                                              // aflow_symmetry_spacegroup.cpp (RHT) //DX20170830 - SGDATA
    xvector<double> origin_ITC;                                   // aflow_symmetry_spacegroup.cpp (RHT) //DX20170830 - SGDATA
    vector<string> general_position_ITC;                          // aflow_symmetry_spacegroup.cpp (RHT) //DX20170830 - SGDATA
    //DX+CO END
    // double volume;  USE double GetVolume(const xstructure& a);  and SetVolume //
    //  int number_of_atoms; USE (int) atoms.size();  looks you do not need.
    //DX+CO START
    vector<string> wyccar_ITC;                                    // aflow_symmetry_spacegroup.cpp (RHT)
    xmatrix<double> standard_lattice_ITC;                         // aflow_symmetry_spacegroup.cpp (RHT)
    deque<_atom> standard_basis_ITC;                              // aflow_symmetry_spacegroup.cpp (RHT)    
    vector<wyckoffsite_ITC> wyckoff_sites_ITC;                    // aflow_symmetry_spacegroup.cpp (RHT) //(x,y,z) XX
    vector<string> wyckoff_symbols_ITC;                           // aflow_symmetry_spacegroup.cpp (RHT)
    uint SpaceGroup_ITC(void);                                    // aflow_symmetry_spacegroup.cpp (RHT)
    uint SpaceGroup_ITC(double& use_tol);                         // aflow_symmetry_spacegroup.cpp (RHT)
    uint SpaceGroup_ITC(double& use_tol, bool& no_scan);          // aflow_symmetry_spacegroup.cpp (RHT)
    //uint SpaceGroup_ITC(double& use_tol, const int& manual_it);// aflow_symmetry_spacegroup.cpp (RHT)
    uint SpaceGroup_ITC(double& use_tol, const int& setting);// aflow_symmetry_spacegroup.cpp (RHT) //DX20180806
    //DX20170905 - [OBSOLETE] uint SpaceGroup_ITC(double& use_tol, double& orig_tolerance, const int& manual_it,int& change_sym_count,bool& no_scan);// aflow_symmetry_spacegroup.cpp (RHT)
    //uint SpaceGroup_ITC(double& use_tol,const int& manual_it,bool& no_scan);// aflow_symmetry_spacegroup.cpp (RHT)
    uint SpaceGroup_ITC(double& use_tol,const int& setting,bool& no_scan);// aflow_symmetry_spacegroup.cpp (RHT) //DX20180806
    uint SpaceGroup_ITC(double& use_tol,const int& manual_it,const int& setting,bool& no_scan);// aflow_symmetry_spacegroup.cpp (RHT) //DX20180806
    string aflow2sg(void);                                        // aflow_symmetry_spacegroup.cpp (DX)
    string aflow2sg(double& use_tol);                             // aflow_symmetry_spacegroup.cpp (DX)
    string aflow2sg(double& use_tol, const int& manual_it);       // aflow_symmetry_spacegroup.cpp (DX)
    //DX+CO END
    // ---------------------- FROZSL ---------------------- 
    // [OBSOLETE]  string prototype_label();
    ostringstream FROZSL_output(vector<string> Kvectors);
    // ---------------------- PHONONS ---------------------------------------------------------
    // based on the Maradudin harmonic and deformation analysis
    // LIJK OBEJCTS                                               // LIJK OBEJCTS   WORKING
    bool lijk_calculated;                                         // is calculated ?
    vector<xvector<int> >    lijk_table;                          // bravais lattice look up table l <-> i,j,k
    vector<xvector<double> > lijk_fpos;                           // bravais lattice look up table fpos same as lijk_table
    vector<xvector<double> > lijk_cpos;                           // bravais lattice look up table cpos
    xvector<int> lijk_dims;                                       // dimension
    // ----------------------------------------------------------------------------------------
    // GRID ATOMS                                                 // --------------------------------------
    bool grid_atoms_calculated;                                   // GRID ATOMS from dimsL to dimsH has been calculated ?
    xvector<int> grid_atoms_dimsL;                                // dims low of i,j,k (minus is NOT included)
    xvector<int> grid_atoms_dimsH;                                // dims high of i,j,k (plus is NOT included)
    std::deque<_atom> grid_atoms;                                // WARNING: we use starting from 0
    int grid_atoms_number;                                        // how many...
    vector<int> grid_atoms_sc2pcMap;                              //CO20170804 - mapping between grid_atoms (sc) and atoms (pc)
    vector<int> grid_atoms_pc2scMap;                              //CO20170804 - mapping between grid_atoms (sc) and atoms (pc)
    // ----------------------------------------------------------------------------------------
    // NEIGHBORS OBEJCTS EXPERIMENTAL/UNFINISHED                 // NEIGHBORS OBEJCTS   WORKING EXPERIMENTAL
    //DX20210122 [OBSOLETE] void neighbors_clear(void);                                  // NN create/clean all the vectors
    //DX20210122 [OBSOLETE] void neighbors_calculate(void);                              // NN shift data from QM to GEOM
    //DX20210122 [OBSOLETE] bool neighbors_calculated;                                   // NN calculation
    //DX20210122 [OBSOLETE] double neighbors_radius;                                     // radius of application
    //DX20210122 [OBSOLETE] double neighbors_dradius;                                    // delta radius of shell (bins)
    //DX20210122 [OBSOLETE] vector<vector<double> > neighbors_atoms_func_r_vs_nn;        // contains function distance vs neighbors (each atom)
    //DX20210122 [OBSOLETE] vector<vector<int> > neighbors_atoms_func_num_vs_nn;         // contains function distance vs neighbors (each atom)
    //DX20210122 [OBSOLETE] vector<double> neighbors_func_r_vs_nn;                       // contains function distance vs neighbors (all atoms)
    //DX20210122 [OBSOLETE] vector<int> neighbors_func_num_vs_nn;                        // contains function number vs neighbors (all atoms)
    // xvector<int> ndims;                                        // dimension of the radius (in +- integers)
    // std::deque<_atom> ashell;                                 // all the atoms in the shell
    // std::deque<deque<_atom> > natoms;                        // vector of vectors
    // std::vector<vector<double> > rshell;                       // vector of shells
    // std::vector<vector<int> > nshell;                          // vector of density in shells
    // int nbins;                                                 // number of bins
    void checkStructure();                                       //RF20200831; rescale structure to 1 and check whether e.g. species and atoms are present
    //
    void GetNeighbors(deque<deque<uint> >& i_neighbors,deque<deque<double> >& distances,double rmin=0.0,bool prim=true,bool unique_only=true);  //CO20200912
    void GetNeighbors(deque<_atom>& atoms_cell,deque<deque<uint> >& i_neighbors,deque<deque<double> >& distances,double rmin=0.0,bool prim=true,bool unique_only=true);  //CO20200912
    void GetNeighbors(deque<deque<uint> >& i_neighbors,deque<deque<double> >& distances,double rmax,double rmin=0.0,bool prim=true,bool unique_only=true);  //CO20200912
    void GetNeighbors(deque<_atom>& atoms_cell,deque<deque<uint> >& i_neighbors,deque<deque<double> >& distances,double rmax,double rmin=0.0,bool prim=true,bool unique_only=true);  //CO20200912
    //
    void GetCoordinations(deque<deque<uint> >& coordinations,double rmin=0.0,double tol=0.5,bool prim=true,bool unique_only=true);  //CO20200912
    void GetCoordinations(deque<_atom>& atoms_cell,deque<deque<uint> >& coordinations,double rmin=0.0,double tol=0.5,bool prim=true,bool unique_only=true);  //CO20200912
    void GetCoordinations(deque<deque<uint> >& coordinations,double rmax,double rmin=0.0,double tol=0.5,bool prim=true,bool unique_only=true);  //CO20200912
    void GetCoordinations(deque<_atom>& atoms_cell,deque<deque<uint> >& coordinations,double rmax,double rmin=0.0,double tol=0.5,bool prim=true,bool unique_only=true);  //CO20200912
    //
    void GetCoordinations(deque<deque<uint> >& i_neighbors,deque<deque<double> >& distances,deque<deque<uint> >& coordinations,double rmin=0.0,double tol=0.5,bool prim=true,bool unique_only=true);  //CO20200912
    void GetCoordinations(deque<_atom>& atoms_cell,deque<deque<uint> >& i_neighbors,deque<deque<double> >& distances,deque<deque<uint> >& coordinations,double rmin=0.0,double tol=0.5,bool prim=true,bool unique_only=true);  //CO20200912
    void GetCoordinations(deque<deque<uint> >& i_neighbors,deque<deque<double> >& distances,deque<deque<uint> >& coordinations,double rmax,double rmin=0.0,double tol=0.5,bool prim=true,bool unique_only=true);  //CO20200912
    void GetCoordinations(deque<_atom>& atoms_cell,deque<deque<uint> >& i_neighbors,deque<deque<double> >& distances,deque<deque<uint> >& coordinations,double rmax,double rmin=0.0,double tol=0.5,bool prim=true,bool unique_only=true);  //CO20200912
    //
    // NEIGHBORS OBEJCTS OLD-ACONVASP BUT WORKS                  // NEIGHBORS OBEJCTS 
    // GetNeighData collects all the neighbor data between rmin and rmax and stores it for each atom in a vector of atom objects in order of increasing distance.  
    void GetNeighData(const deque<_atom>& in_atom_vec,const double& rmin, const double& rmax,deque<deque<_atom> >& neigh_mat);
    // GetStrNeighData collects all the neighbor data out to some cutoff and stores it for each atom in the structure.
    void GetStrNeighData(const double cutoff,deque<deque<_atom> >& neigh_mat) const; //RF+CO20200513

    // ----------------------------------------------------------------------------------------
    // OUTPUT/ERROR FLAGS                                         // --------------------------------------
    bool Niggli_has_failed;                                       // Niggli has failed ?
    bool Minkowski_has_failed;                                    // Minkowski has failed ?
    bool LatticeReduction_has_failed;                             // LatticeReduction has failed ?
    bool write_lattice_flag;                                      // flag for OUTPUT printing
    bool write_klattice_flag;                                     // flag for OUTPUT printing
    bool write_inequivalent_flag;                                 // flag for OUTPUT printing
    bool write_DEBUG_flag;                                        // flag for OUTPUT printing
    bool error_flag;                                              // flag TRUE is error
    string error_string;                                          // contains type of error
    // END OF CONTENT                                             //
  private:                                                       // ---------------------------------------
    void free();                                                  // to free everything
    void copy(const xstructure& b);                               // the flag is necessary because sometimes you need to allocate the space.
};

void GetNeighbors(const xstructure& xstr_in,deque<deque<uint> >& i_neighbors,deque<deque<double> >& distances,double rmin,bool prim,bool unique_only);
void GetNeighbors(const xstructure& xstr_in,deque<_atom>& atoms_cell,deque<deque<uint> >& i_neighbors,deque<deque<double> >& distances,double rmin,bool prim,bool unique_only);
void GetNeighbors(const xstructure& xstr_in,deque<deque<uint> >& i_neighbors,deque<deque<double> >& distances,double rmax,double rmin,bool prim,bool unique_only);
void GetNeighbors(const xstructure& xstr,deque<_atom>& atoms_cell,deque<deque<uint> >& i_neighbors,deque<deque<double> >& distances,double rmax,double rmin,bool prim,bool unique_only);
//
void GetCoordinations(const xstructure& xstr_in,deque<deque<uint> >& coordinations,double rmin,double tol,bool prim,bool unique_only);  //CO2020914
void GetCoordinations(const xstructure& xstr_in,deque<_atom>& atoms_cell,deque<deque<uint> >& coordinations,double rmin,double tol,bool prim,bool unique_only); //CO2020914
void GetCoordinations(const xstructure& xstr_in,deque<deque<uint> >& coordinations,double rmax,double rmin,double tol,bool prim,bool unique_only);  //CO2020914
void GetCoordinations(const xstructure& xstr_in,deque<_atom>& atoms_cell,deque<deque<uint> >& coordinations,double rmax,double rmin,double tol,bool prim,bool unique_only); //CO2020914
void GetCoordinations(const xstructure& xstr_in,deque<deque<uint> >& i_neighbors,deque<deque<double> >& distances,deque<deque<uint> >& coordinations,double rmin,double tol,bool prim,bool unique_only);  //CO2020914
void GetCoordinations(const xstructure& xstr_in,deque<_atom>& atoms_cell,deque<deque<uint> >& i_neighbors,deque<deque<double> >& distances,deque<deque<uint> >& coordinations,double rmin,double tol,bool prim,bool unique_only); //CO2020914
void GetCoordinations(const xstructure& xstr_in,deque<deque<uint> >& i_neighbors,deque<deque<double> >& distances,deque<deque<uint> >& coordinations,double rmax,double rmin,double tol,bool prim,bool unique_only);  //CO2020914
void GetCoordinations(const xstructure& xstr_in,deque<_atom>& atoms_cell,deque<deque<uint> >& i_neighbors,deque<deque<double> >& distances,deque<deque<uint> >& coordinations,double rmax,double rmin,double tol,bool prim,bool unique_only); //CO2020914

void LightCopy(const xstructure&, xstructure&);  //ME20200220
    
// LATTICE/BASIS TRANSFORMATIONS
xmatrix<double> GetBasisTransformation(const xmatrix<double>& lattice_original, const xmatrix<double>& lattice_new); //DX20201015
vector<xvector<double> > GetBasisTransformationInternalTranslations(const xmatrix<double>& basis_transformation); //DX20201124
xmatrix<double> GetRotation(const xmatrix<double>& lattice_original, const xmatrix<double>& lattice_new); //DX20201015
xstructure ChangeBasis(const xstructure& xstr, const xmatrix<double>& transformation_matrix); //DX20201015
xstructure TransformStructure(const xstructure& xstr,
    const xmatrix<double>& transformation_matrix,
    const xmatrix<double>& rotation); //DX20201125
xstructure TransformStructure(const xstructure& xstr,
    const xmatrix<double>& transformation_matrix,
    const xmatrix<double>& rotation,
    const xvector<double>& origin_shift,
    bool is_shift_frac=false); //DX20201125
aurostd::matrix<double> GetRotationMatrix(const vector<double>& angles); //CO20200404 pflow::matrix()->aurostd::matrix()  //DX20210127 - moved from pflow
void RotateStrVec(vector<xstructure>& str_vec, const vector<double>& rot);  //DX20210127 - moved from pflow

//CO20180420
//for stream management with objects
class xStream {
  public:
    //NECESSARY PUBLIC CLASS METHODS - START
    //constructors - START
    xStream(ostream& oss=cout);
    xStream(ofstream& ofs,ostream& oss=cout);
    //constructors - STOP
    ~xStream();
    //NECESSARY PUBLIC CLASS METHODS - END

    //getters
    ostream* getOSS() const; //CO20191110
    ofstream* getOFStream() const; //CO20191110
  protected:
    //NECESSARY private CLASS METHODS - START
    void free();
    void copy(const xStream& b);
    void initialize(ostream& oss=cout);  //ME20200427
    void initialize(ofstream& ofs,ostream& oss=cout);  //ME20200427
    //NECESSARY END CLASS METHODS - END
    //logger variables
    ostream* p_oss;
    ofstream* p_FileMESSAGE;
    bool f_new_ofstream;  //for deletion later
    //general setters
    void setOFStream(ofstream& FileMESSAGE);
    void setOSS(ostream& oss);
};

// for queue
class _xqsub {
  public:
    // trivial constructurs/destuctors/operators
    _xqsub();                                                     // default, just allocate
    ~_xqsub();                                                    // kill everything
    _xqsub(const _xqsub& b);                                      // constructor copy
    const _xqsub& operator=(const _xqsub &b);                     // copy
    void clear(void);                                             // clear
    stringstream QSUB;                                            //
    stringstream QSUB_orig;                                       //
    bool         QSUB_generated;                                  //
    bool         QSUB_changed;                                    //
  private:                                                       //
    void free();                                                  // free space
    void copy(const _xqsub& b);                                   //
};

// for a vasp run
class _xvasp {
  public:
    // trivial constructurs/destuctors/operators
    _xvasp();                                                     // default, just allocate
    ~_xvasp();                                                    // kill everything
    _xvasp(const _xvasp& b);                                      // constructor copy
    const _xvasp& operator=(const _xvasp &b);                     // copy
    void clear(void);                                             // clear
    // aflow_xatom.cpp contains the code
    // CONTENT
    xstructure   str;
    string       Directory;
    string       AnalyzeLabel;
    _xqsub       xqsub;
    xoption      aopts;
    // --------------------------------
    // VASP INPUT CONTENT
    // [OBSOLETE] bool         AFLOWIN_FLAG::VASP;
    stringstream POSCAR;
    stringstream POSCAR_orig;
    // [OBSOLETE] bool         POSCAR_generated;
    // [OBSOLETE] bool         POSCAR_changed;
    uint         POSCAR_index;
    stringstream INCAR;
    stringstream INCAR_orig;
    // [OBSOLETE] bool         INCAR_generated;
    // [OBSOLETE] bool         INCAR_changed;
    stringstream KPOINTS;
    stringstream KPOINTS_orig;
    // [OBSOLETE] bool         KPOINTS_generated;
    // [OBSOLETE] bool         KPOINTS_changed;
    stringstream POTCAR;
    stringstream POTCAR_orig;
    // [OBSOLETE] bool         POTCAR_generated;
    // [OBSOLETE] bool         POTCAR_changed;
    string       POTCAR_TYPE;
    bool         POTCAR_TYPE_DATE_PRINT_flag;  // to add Zr:POT_PAW:01Apr2001 to directory...
    bool         POTCAR_TYPE_PRINT_flag;  // to add Zr:POT_PAW to directory... (no date) //CO20181226
    double       POTCAR_ENMAX;
    double       POTCAR_ENMIN;
    bool         POTCAR_PAW;
    stringstream POTCAR_POTENTIALS;
    deque<string> POTCAR_AUID; // md5sum one line by one line of the POTCAR
    // --------------------------------
    // VASP INPUT CONTENT
    stringstream OUTCAR;  // OUTPUT
    stringstream CONTCAR; // OUTPUT
    stringstream OSZICAR; // OUTPUT
    // --------------------------------
    // QE INPUT CONTENT
    // [OBSOLETE] bool         AFLOWIN_FLAG::QE;                // FUTURE
    stringstream QE_GEOM;                        // FUTURE
    stringstream QE_GEOM_orig;                   // FUTURE
    bool         QE_GEOM_generated;              // FUTURE
    bool         QE_GEOM_changed;                // FUTURE
    uint         QE_GEOM_index;                  // FUTURE
    // --------------------------------
    // ABINIT INPUT CONTENT
    // [OBSOLETE] bool         AFLOWIN_FLAG::ABINIT;            // FUTURE
    // --------------------------------
    // AIMS INPUT CONTENT
    // [OBSOLETE] bool         AFLOWIN_FLAG::AIMS;            // FUTURE
    // --------------------------------
    int          NCPUS;
    int          NRELAX; // job to do         // -1 (static) 0(error) 1,2,3,4.... (relaxes)  -2(run kpoints)
    int          NRELAXING; // job doing (to monitor odd/even)
    // --------------------------------
    // content for AVASP generation
    bool   AVASP_aflowin_only_if_missing;                          //
    bool AVASP_arun;  //ME20181019
    string AVASP_arun_mode;  //ME20181019
    string AVASP_arun_runname;  //ME20181019
    xoption aplopts;  //ME20181025
    xoption aaplopts;  //ME20181025
    xoption qhaopts; //AS20200302
    string AVASP_dirbase;
    string AVASP_libbase;
    string AVASP_label;
    string AVASP_parameters;
    string AVASP_pocc_parameters; //CO20181226
    string AVASP_pocc_tol; //CO20181226
    double AVASP_volume_in;
    string AVASP_potential;
    bool   AVASP_alpha_fix;
    uint   AVASP_prototype_mode;
    bool   AVASP_prototype_from_library_;
    bool   AVASP_directory_from_library_;
    // [OBSOLETE] xoption AVASP_flag_AFLOW_WRITE;
    // [OBSOLETE] bool   AVASP_flag_AUTO_PSEUDOPOTENTIALS;
    // [OBSOLETE] bool   AVASP_flag_NBANDS;
    // [OBSOLETE] bool   AVASP_flag_POTIM;
    // [OBSOLETE] double AVASP_value_POTIM;
    // [OBSOLETE] bool   AVASP_flag_PSTRESS;
    // [OBSOLETE] double AVASP_value_PSTRESS;
    // [OBSOLETE] bool   AVASP_flag_EDIFFG;
    // [OBSOLETE] double AVASP_value_EDIFFG;  
    // [OBSOLETE] bool   AVASP_flag_SKIP_NOMIX;
    // [OBSOLETE] bool   AVASP_flag_WAVECAR;
    // [OBSOLETE] bool   AVASP_flag_CHGCAR;
    // [OBSOLETE] bool   AVASP_flag_SPIN;
    // [OBSOLETE] bool   AVASP_flag_SPIN_REMOVE_RELAX_1;
    // [OBSOLETE] bool   AVASP_flag_SPIN_REMOVE_RELAX_2;
    // [OBSOLETE] bool   AVASP_flag_BADER;
    // [OBSOLETE] bool   AVASP_flag_ELF;
    // [OBSOLETE] bool   AVASP_flag_LSCOUPLING;
    // [OBSOLETE] bool   AVASP_flag_AUTO_MAGMOM;
    // [OBSOLETE] bool   AVASP_flag_RELAX_FORCES;
    int    AVASP_value_NSW;
    // [OBSOLETE] bool   AVASP_flag_KPPRA;
    int    AVASP_value_KPPRA;
    string AVASP_KSCHEME;
    int    AVASP_value_KPPRA_STATIC;
    string AVASP_STATIC_KSCHEME;
    string AVASP_KPOINTS; //ME20181226
    // [OBSOLETE] bool   AVASP_flag_PRECISION_flag;
    string AVASP_flag_PRECISION_scheme;
    // [OBSOLETE] bool   AVASP_flag_PRECISION_preserved;
    // [OBSOLETE] bool   AVASP_flag_ALGO_flag;
    string AVASP_flag_ALGO_scheme;
    // [OBSOLETE] bool   AVASP_flag_ALGO_preserved;
    // [OBSOLETE] string AVASP_flag_METAGGA_scheme;
    // [OBSOLETE] tring AVASP_flag_IVDW_scheme;
    // [OBSOLETE] bool   AVASP_flag_ABMIX_flag;
    string AVASP_flag_ABMIX_scheme;
    xoption AVASP_flag_TYPE;   // TYPE 
    // [OBSOLETE] bool   AVASP_flag_forceLDAU;
    // [OBSOLETE] bool   AVASP_flag_forceNOLDAU;  
    // [OBSOLETE] bool   AVASP_flag_LDAU1;
    // [OBSOLETE] bool   AVASP_flag_LDAU2;
    // [OBSOLETE] bool   AVASP_flag_LDAU_ADIABATIC;
    // [OBSOLETE] bool   AVASP_flag_LDAU_CUTOFF;
    string AVASP_LDAU_PARAMETERS_STRING;
    double AVASP_LDAU_PARAMETERS_UJSUM;
    // [OBSOLETE] xoption AVASP_flag_CONVERT_UNIT_CELL;   // CONVERT_UNIT_CELL
    // [OBSOLETE] bool   AVASP_flag_PRESERVE_VOLUME;
    // [OBSOLETE] bool   AVASP_flag_EXTRA_INCAR;
    stringstream AVASP_EXTRA_INCAR;
    vector<string> AVASP_INCAR_KEYWORD; //ME20181226
    stringstream AVASP_INCAR_EXPLICIT_START_STOP; //ME20181226
    vector<string> AVASP_KPOINTS_KEYWORD; //ME20181226
    stringstream AVASP_KPOINTS_EXPLICIT_START_STOP; //ME20181226
    vector<string> AVASP_POTCAR_KEYWORD; //ME20181226
    bool   AVASP_flag_MPI;
    bool   AVASP_flag_RUN_RELAX;
    bool   AVASP_flag_RUN_RELAX_STATIC;
    bool   AVASP_flag_RUN_RELAX_STATIC_BANDS;
    bool   AVASP_flag_RUN_STATIC_BANDS;
    string AVASP_path_BANDS;
    uint   AVASP_value_BANDS_GRID;
    bool   AVASP_flag_RUN_STATIC;
    bool   AVASP_flag_GENERATE;
    // [OBSOLETE] xoption AVASP_flag_preserve;   // PRESERVE
    // [OBSOLETE] //  bool   AVASP_flag_preserve_POSCAR;
    // [OBSOLETE] //  bool   AVASP_flag_preserve_KPOINTS;
    // [OBSOLETE] //  bool   AVASP_flag_preserve_CHGCAR;
    // [OBSOLETE] //  bool   AVASP_flag_preserve_WAVECAR;
    // [OBSOLETE] //  bool   AVASP_flag_preserve_WAVEDER;
    // -------------------------------- FUNCTIONS
    double GetZVAL(void);
    double GetCellAtomZVAL(string mode);  // CELL ATOM
    double GetPOMASS(void);
    double GetCellAtomPOMASS(string mode); // CELL ATOM
  private:                                                       //
    void free();                                                  // free space
    void copy(const _xvasp& b);                                   //
};

//for an aims run
class _xaims {
  public:
    _xaims();
    ~_xaims();
    _xaims(const _xaims& b);
    const _xaims& operator=(const _xaims& b);
    void clear();
    uint          GEOM_index;
    xstructure    str;
    string        Directory;
    _xqsub        xqsub;
    xoption       aopts;
    int           NCPUS;
    // --------------------------------
    // AIMS INPUT CONTENT
    stringstream  CONTROL;
    stringstream  CONTROL_orig;
    bool          CONTROL_generated;
    bool          CONTROL_changed;
    string        CONTROL_FILE_NAME;
    stringstream  GEOM;
    stringstream  GEOM_orig;
    bool          GEOM_generated;
    bool          GEOM_changed;
    string        GEOM_FILE_NAME;
    string        OUTPUT_FILE_NAME;
  private:                                                       //
    void free();                                                  // free space
    void copy(const _xaims& b);                                   //
};

// for a alien run
class _xalien {
  public:
    // trivial constructurs/destuctors/operators
    _xalien();                                                    // default, just allocate
    ~_xalien();                                                   // kill everything
    _xalien(const _xalien& b);                                    // constructor copy
    const _xalien& operator=(const _xalien &b);                   // copy
    void clear(void);                                             // clear
    // aflow_xatom.cpp contains the code
    // CONTENT
    string       Directory;
    _xqsub       xqsub;
    stringstream INPUT;
    stringstream INPUT_orig;
    bool         INPUT_generated;
    bool         INPUT_changed;
    string       INPUT_FILE_NAME;
    string       OUTPUT_FILE_NAME;
    // ----------------
    int          NCPUS;
    int          NRELAX;          // -1 (static) 0(error) 1,2,3,4.... (relaxes)  -2(run kpoints)
  private:                                                       //
    void free();                                                  // free space
    void copy(const _xalien& b);                                  //
};

// for a generic run
class _xinput {
  public:
    _xinput();
    _xinput(_xvasp& xvasp);
    _xinput(_xaims& xaims);
    _xinput(_xalien& xalien);
    ~_xinput();
    _xinput(const _xinput& b);
    const _xinput& operator=(const _xinput &b);
    void clear();
    bool AFLOW_MODE_VASP;
    _xvasp xvasp;
    bool AFLOW_MODE_AIMS;
    _xaims xaims;
    bool AFLOW_MODE_ALIEN;
    _xalien xalien;
    void setXVASP(_xvasp& xvasp);
    void setXAIMS(_xaims& xaims);
    void setXALIEN(_xalien& xalien);
    xstructure& getXStr();
    string& getDirectory();
    void setXStr(const xstructure& str,bool set_all=false);
    void setDirectory(const string Directory,bool set_all=false);
  private:
    void free();
    void copy(const _xinput& b);
};

// typedef struct { //
//   //  _xvasp   *pxvasp; //
//   _aflags  *paflags; //
//   // _kflags  *pkflags; //
//   // _vflags  *pvflags; //
//   // string   stringA; //
//   // string   stringB; //
//   // int      mode; //
//   // ofstream *pFileMESSAGE; //
//   // bool     *pQUIET; //
//   char  ***pargv; //
//   bool    *pbusy; //
// } _threaded_KBIN_params; //

//void xstructure::free();
//void xstructure::copy(const xstructure& b);
//xstructure::xstructure(string structure_title);
//xstructure::xstructure(const xstructure& b);
//xstructure::~xstructure();
//const xstructure& xstructure::operator=(const xstructure& b);
xstructure GetStructure(const int& iomode,ifstream& input);     // plug from cin
xstructure GetStructure(const int& iomode,const string& Directory); // plug from a directory
//void xstructure::SetCoordinates(int mode);
xstructure SetSDNumbers(const xstructure& a,const vector<string>& in_sd);
xstructure SetSDTypes(const xstructure& a,const vector<string>& in_sd);
vector<int> GetTypes(const xstructure& a);
vector<string> GetNames(const xstructure& a);
vector<string> GetCleanNames(const xstructure& a);
vector<double> GetSpins(const xstructure& a);
string GetElementName(string stringin);
string GetSpaceGroupName(int spacegroupnumber, string directory=""); //DX20180526 - add directory
int GetSpaceGroupNumber(const string& spacegroupsymbol, string directory=""); //DX20190708
string GetSpaceGroupLabel(int spacegroupnumber);
string GetSpaceGroupSchoenflies(int spacegroupnumber, string directory=""); //DX20170901 //DX20180526 - add directory
string GetSpaceGroupHall(int spacegroupnumber, int setting=1, string directory=""); //DX20170901 //DX20180526 - add directory //DX20180806 - added setting
string GetLaueLabel(string& point_group); //DX20170901 //DX20180526 - add directory

#define RADIANS 0
#define DEGREES  1
#define _calculate_symmetry_default_sgroup_radius_   2.0

xmatrix<double> MetricTensor(const xstructure& a); //CO20180409
xmatrix<double> MetricTensor(const xmatrix<double>& lattice,double scale=1.0); //CO20180409
xmatrix<double> ReciprocalLattice(const xstructure& a); //CO20180409
xmatrix<double> ReciprocalLattice(const xmatrix<double>& rlattice,double scale=1.0); //CO20180409
string KPPRA(int& k1,int& k2,int& k3,const xmatrix<double>& rlattice,const int& NK);
string KPPRA(xstructure& str,const int& _NK);
string KPPRA_DELTA(int& k1,int& k2,int& k3,const xmatrix<double>& rlattice,const double& DK);
string KPPRA_DELTA(xstructure& str,const double& DK);
int GetNBANDS(int electrons,int nions,int spineach,bool ispin);
double GetZVAL(const stringstream& sss,vector<double>& vZVAL);
double GetZVAL(const _xvasp& xvasp,vector<double>& vZVAL);
double GetZVAL(const string& directory,vector<double>& vZVAL);
double GetCellAtomZVAL(const stringstream& sss,vector<double>& vZVAL,const stringstream& sstr,vector<double>& sZVAL,string mode);  // sss sstr returns ZVAL cell, VAL and sZVAL
double GetCellAtomZVAL(const string& directory,vector<double>& vZVAL,vector<double>& sZVAL,string mode);  // from directory POT/POS returns total ZVAL cell, vZVAL and sZVAL
double GetPOMASS(const stringstream& sss,vector<double>& vPOMASS);
double GetPOMASS(const _xvasp& xvasp,vector<double>& vPOMASS);
double GetPOMASS(const string& directory,vector<double>& vPOMASS);
double GetCellAtomPOMASS(const stringstream& sss,vector<double>& vPOMASS,const stringstream& sstr,vector<double>& sPOMASS,string mode);  // sss sstr returns POMASS cell, VAL and sPOMASS
double GetCellAtomPOMASS(const string& directory,vector<double>& vPOMASS,vector<double>& sPOMASS,string mode);  // from directory POT/POS returns total POMASS cell, vPOMASS and sPOMASS
double GetVol(const xmatrix<double>& lat);
double det(const xvector<double>& v1,const xvector<double>& v2,const xvector<double>& v3);
double GetVol(const xvector<double>& v1,const xvector<double>& v2,const xvector<double>& v3);
double det(const double&,const double&,const double&,const double&,const double&,const double&,const double&,const double&,const double&);
//double getcos(const xvector<double>& a,const xvector<double>& b);  // removed and put in aurostd_xvector.h as cos(xvector,xvector) and sin(xvector,xvector)
xvector<double> Getabc_angles(const xmatrix<double>& lat,int mode);
xvector<long double> Getabc_angles(const xmatrix<long double>& lat,int mode);
xvector<double> Getabc_angles(const xmatrix<double>& lat,const xvector<int>& permut,int mode);
xvector<double> Getabc_angles(const xvector<double>& r1,const xvector<double>& r2,const xvector<double>& r3,int mode);
xvector<double> Getabc_angles(const xvector<double>& r1,const xvector<double>& r2,const xvector<double>& r3,const xvector<int>& permut,int mode);
#define _Getabc_angles Getabc_angles
//#define _Getabc_angles __NO_USE_Sortabc_angles
xvector<double> Sortabc_angles(const xmatrix<double>& lat,int mode);
xmatrix<double> GetClat(const xvector<double>& abc_angles);
xmatrix<double> GetClat(const double &a,const double &b,const double &c,const double &alpha,const double &beta,const double &gamma);
xstructure GetIntpolStr(xstructure strA,xstructure strB,const double& f,const string& path_flag);
double RadiusSphereLattice(const xmatrix<double>& lattice,double scale=1.0); //CO20180409
xvector<int> LatticeDimensionSphere(const xmatrix<double>& lattice,double radius,double scale=1.0); //CO20180409
xvector<int> LatticeDimensionSphere(const xstructure& str,double radius);
void resetLatticeDimensions(const xmatrix<double>& lattice, double radius, xvector<int>& dims,
    vector<xvector<double> >& l1, vector<xvector<double> >& l2, 
    vector<xvector<double> >& l3, vector<int>& a_index, 
    vector<int>& b_index, vector<int>& c_index); //DX20191122
xvector<double> F2C(const double& scale,const xmatrix<double>& lattice,const xvector<double>& fpos);    // fpos are F components per COLUMS !
xvector<double> F2C(const xmatrix<double>& lattice,const xvector<double>& fpos);                        // fpos are F components per COLUMS !
xvector<double> C2F(const double& scale,const xmatrix<double>& lattice,const xvector<double>& cpos);    // cpos are C components per COLUMS !
xvector<double> C2F(const xmatrix<double>& lattice,const xvector<double>& cpos);                        // cpos are C components per COLUMS !
xmatrix<double> F2C(const double& scale,const xmatrix<double>& lattice,const xmatrix<double>& fpos);    // fpos are F components per COLUMS !
xmatrix<double> F2C(const xmatrix<double>& lattice,const xmatrix<double>& fpos);                        // fpos are F components per COLUMS !
xmatrix<double> C2F(const double& scale,const xmatrix<double>& lattice,const xmatrix<double>& cpos);    // cpos are C components per COLUMS !
xmatrix<double> C2F(const xmatrix<double>& lattice,const xmatrix<double>& cpos);                        // cpos are C components per COLUMS !
_atom F2C(const double& scale,const xmatrix<double>& lattice,const _atom& iatom);                       // atom.fpos are F components per COLUMS !
_atom F2C(const xstructure& str,const _atom& iatom);                                                    // atom.fpos are F components per COLUMS !
_atom C2F(const double& scale,const xmatrix<double>& lattice,const _atom& iatom);                       // atom.cpos are C components per COLUMS !
_atom C2F(const xmatrix<double>& lattice,const _atom& iatom);                                           // atom.cpos are C components per COLUMS !
_atom F2C(const double& scale,const xstructure& str,const _atom& iatom);                                // atom.fpos are F components per COLUMS !
_atom F2C(const xstructure& str,const _atom& iatom);                                                    // atom.fpos are F components per COLUMS !
_atom C2F(const double& scale,const xstructure& str,const _atom& iatom);                                // atom.fpos are F components per COLUMS !
_atom C2F(const xstructure& str,const _atom& iatom);                                                    // atom.cpos are C components per COLUMS !
xmatrix<double> FF2CC(const double& scale,const xmatrix<double>& lattice,const xmatrix<double>& fmat);  // fmat is an operation in F coordinates
xmatrix<double> FF2CC(const xmatrix<double>& lattice,const xmatrix<double>& fmat);                      // fmat is an operation in F coordinates
xmatrix<double> CC2FF(const double& scale,const xmatrix<double>& lattice,const xmatrix<double>& cmat);  // cmat is an operation in C coordinates
xmatrix<double> CC2FF(const xmatrix<double>& lattice,const xmatrix<double>& cmat);                      // cmat is an operation in C coordinates
//DX20190905 START
//BringInCellInPlace() overloads
void BringInCellInPlace(double&, double=_ZERO_TOL_, double=1.0, double=0.0);  //ME+DX20190409
void BringInCellInPlace(xvector<double>&, double=_ZERO_TOL_, double=1.0, double=0.0);  //ME+DX20190409
void BringInCellInPlace(_atom& atom_in, const xmatrix<double>& lattice, double tolerance=_ZERO_TOL_, double upper_bound=1.0, double lower_bound=0.0); //DX20190904
void BringInCellInPlace(xstructure& xstr, double tolerance=_ZERO_TOL_, double upper_bound=1.0, double lower_bound=0.0); //DX20190904

//BringInCell() overloads
double BringInCell(double, double=_ZERO_TOL_, double=1.0, double=0.0);  //ME+DX20190409
xvector<double> BringInCell(const xvector<double>& fpos_in, double tolerance=_ZERO_TOL_, double upper_bound=1.0, double lower_bound=0.0); //DX20190904
_atom BringInCell(const _atom& atom_in, const xmatrix<double>& lattice, double tolerance=_ZERO_TOL_, double upper_bound=1.0, double lower_bound=0.0); //DX20190904
xstructure BringInCell(const xstructure& xstr_in, double tolerance=_ZERO_TOL_, double upper_bound=1.0, double lower_bound=0.0); //DX20190904

//BringInCellFPOS overloads
void BringInCellInPlaceFPOS(_atom& atom_in, double tolerance=_ZERO_TOL_, double upper_bound=1.0, double lower_bound=0.0); //DX20190904
_atom BringInCellFPOS(const _atom& atom_in, double tolerance=_ZERO_TOL_, double upper_bound=1.0, double lower_bound=0.0); //DX20190904
//DX20190905 END
//DX+CO START
//DX20190905 [OBSOLETE] double BringInCell(const double& x);
//DX20190905 [OBSOLETE] double BringInCell_20161115(const double& x);
//DX20190905 [OBSOLETE] double BringInCell_20160101(const double& x);
//DX20190905 [OBSOLETE] double BringInCell(const double& x);
//DX20190905 [OBSOLETE] double BringInCell_20160101(const double& x);
//DX20190905 [OBSOLETE] xvector<double> BringInCell(const xvector<double>& v_in,double epsilon);
//DX20190905 [OBSOLETE] xvector<double> BringInCell_20161115(const xvector<double>& v_in,double epsilon);
//DX20190905 [OBSOLETE] xvector<double> BringInCell_20160101(const xvector<double>& v_in,double epsilon);
//DX20190905 [OBSOLETE] xvector<double> BringInCell(const xvector<double>& v_in);
//DX20190905 [OBSOLETE] xvector<double> BringInCell2(const xvector<double>& v_in);
//DX20190905 [OBSOLETE] xvector<double> BringInCell2_20161115(const xvector<double>& v_in);
//DX20190905 [OBSOLETE] xvector<double> BringInCell2_20160101(const xvector<double>& v_in, double tolerance);
//DX+CO END
xstructure IdenticalAtoms(const xstructure& a);                                // Make identical atoms
//xstructure SwapSpecies(const xstructure& a,const uint& A,const uint& B);       // Permute Species A with B (safe for species C).
//xstructure SwapCoordinates(const xstructure& str,const uint& i,const uint& j); // Permute Coordinates i with j
//string SpeciesLabel(const xstructure& a,const uint& A);                        // Returns the Label of the specie A (if available)
//string SpeciesString(const xstructure& a);                                           // Gives a string with the list of all the species
bool GetNiggliCell(const xmatrix<double>& in_lat,xmatrix<double>& niggli_lat,xmatrix<double>& P,xmatrix<double>& Q);
bool GetNiggliCell_20180213(const xmatrix<double>& in_lat,xmatrix<double>& niggli_lat,xmatrix<double>& P,xmatrix<double>& Q); //DX20180213 - new dated function
bool GetNiggliCell_20180101(const xmatrix<double>& in_lat,xmatrix<double>& niggli_lat,xmatrix<double>& P,xmatrix<double>& Q); //DX20180213 - old dated function
// standard lattice reduction and type
string GetLatticeType(xmatrix<double> lattice);
string GetLatticeType(xvector<double> data);
xstructure Standard_Primitive_UnitCellForm(const xstructure& a);
xstructure GetStandardPrimitive(const xstructure& a);
xmatrix<double> GetStandardPrimitive(xmatrix<double> lattice);
xvector<double> GetStandardPrimitive(xvector<double> data);
xstructure Standard_Conventional_UnitCellForm(const xstructure& a);
xstructure GetStandardConventional(const xstructure& a);
xmatrix<double> GetStandardConventional(xmatrix<double> lattice);
xvector<double> GetStandardConventional(xvector<double> data);
// niggli
xstructure GetNiggliStr(const xstructure& in_str);
xmatrix<double> GetNiggliStr(const xmatrix<double>& lattice);
xstructure NiggliUnitCellForm(const xstructure& a);
xmatrix<double> NiggliUnitCellForm(const xmatrix<double>& lattice);
// minkowsky
xstructure MinkowskiBasisReduction(const xstructure& a);
xmatrix<double> MinkowskiBasisReduction(const xmatrix<double>& lattice);
// optimal lattice reduction
xstructure LatticeReduction(const xstructure& a);
xmatrix<double> LatticeReduction(const xmatrix<double>& lattice);
//CO20170807 START
//DX20190214 [OBSOLETE] deque<_atom> foldAtomsInCell(deque<_atom>& atoms, xmatrix<double>& c2f_new, xmatrix<double>& f2c_new, bool skew); //CO20190520 - removed pointers for bools and doubles, added const where possible
deque<_atom> foldAtomsInCell(const xstructure& a, const xmatrix<double>& lattice_new, bool skew, double tol, bool check_min_dists=true); //CO20190520 - removed pointers for bools and doubles, added const where possible //DX20190619 - added check_min_dists bool
deque<_atom> foldAtomsInCell(const deque<_atom>& atoms, const xmatrix<double>& lattice_orig, const xmatrix<double>& lattice_new, bool skew, double tol, bool check_min_dists=true); //CO20190520 - removed pointers for bools and doubles, added const where possible //DX20190619 = added check_min_dists bool
xstructure GetPrimitiveVASP(const xstructure& a);
xstructure GetPrimitiveVASP(const xstructure& a,double tol);
//CO20170807 STOP
// bring cell in,compact, wigner seitz
//DX20190905 [OBSOLETE] _atom BringInCell(const _atom& atom_in,const xmatrix<double>& lattice,double epsilon);
//DX20190905 [OBSOLETE] //DX+CO START
//DX20190905 [OBSOLETE] _atom BringInCell_20161115(const _atom& atom_in,const xmatrix<double>& lattice,double epsilon); //DX
//DX20190905 [OBSOLETE] _atom BringInCell_20160101(const _atom& atom_in,const xmatrix<double>& lattice,double epsilon); //DX
//DX20190905 [OBSOLETE] _atom BringInCell(const _atom& atom_in,const xmatrix<double>& lattice);
//DX20190905 [OBSOLETE] _atom BringInCell_20161115(const _atom& atom_in,const xmatrix<double>& lattice); //DX
//DX20190905 [OBSOLETE] _atom BringInCell_20160101(const _atom& atom_in,const xmatrix<double>& lattice); //DX
//DX20190905 [OBSOLETE] xstructure BringInCell(const xstructure& a,double epsilon);
//DX20190905 [OBSOLETE] xstructure BringInCell_20161115(const xstructure& a,double epsilon); //DX
//DX20190905 [OBSOLETE] xstructure BringInCell_20160101(const xstructure& a,double epsilon); //DX
//DX20190905 [OBSOLETE] xstructure BringInCell(const xstructure& a);
//DX20190905 [OBSOLETE] xstructure BringInCell_20161115(const xstructure& a); //DX
//DX20190905 [OBSOLETE] xstructure BringInCell_20160101(const xstructure& a); //DX
//DX20190905 [OBSOLETE] //DX+CO END
xstructure BringInCompact(const xstructure& a);
xstructure BringInWignerSeitz(const xstructure& a);
// primitive stuff
xstructure GetPrimitive(const xstructure& a);
xstructure GetPrimitive(const xstructure& a,double tol);
xstructure GetPrimitive1(const xstructure& a);
xstructure GetPrimitive2(const xstructure& a);
xstructure GetPrimitive3(const xstructure& a);
bool IsTranslationFVector(const xstructure& a,const xvector<double>& ftvec);
bool IsTranslationCVector(const xstructure& a,const xvector<double>& ctvec);
// other eggs
xstructure ReScale(const xstructure& a,const double& in_scale);
xstructure SetScale(const xstructure& a,const double& in_scale);
xstructure SetVolume(const xstructure& a,const double& in_volume);
xstructure InflateLattice(const xstructure& a,const double& coefficient);
xstructure InflateVolume(const xstructure& a,const double& coefficient);
double GetVolume(const xstructure& a);
double Volume(const xstructure& a);
//DX20180726 START
_atom BringCloseToOrigin(_atom& atom, xmatrix<double>& f2c);
bool uniqueAtomInCell(_atom& atom, deque<_atom>& atoms);
bool alreadyInCell(_atom& atom, deque<_atom> atoms);
//DX20180726 END
//DX+CO START
bool atomInCell(const _atom& atom, double tolerance=_ZERO_TOL_); //DX20191125
bool inCell(const xvector<double>& pos_vec, double tolerance=_ZERO_TOL_); //DX20191125 - added tolerance
//DX+CO END
xstructure GetSuperCell(const xstructure& a,const xmatrix<double>& sc);
xstructure GetSuperCell(const xstructure& a,const xvector<double>& sc);
xstructure GetSuperCell(const xstructure& a,const xvector<int>& sc);
xstructure GetSuperCell(const xstructure& a, const int& sc11,const int& sc12,const int& sc13, const int& sc21,const int& sc22,const int& sc23, const int& sc31,const int& sc32,const int& sc33);
xstructure GetSuperCell(const xstructure& a,const int& sc1,const int& sc2,const int& sc3);
//CO START
xstructure GetSuperCell(const xstructure& a,const xmatrix<double>& sc,vector<int>& sc2pcMap,vector<int>& pc2scMap,bool get_symmetry, bool get_full_basis, bool force_supercell_matrix=false,bool force_strict_pc2scMap=false); //DX20190319 - added force_supercell_matrix //CO20190409 - added force_strict_pc2scMap
xstructure GetSuperCell(const xstructure& a,const xvector<double>& sc,vector<int>& sc2pcMap,vector<int>& pc2scMap,bool get_symmetry, bool get_full_basis, bool force_supercell_matrix=false,bool force_strict_pc2scMap=false); //DX20190319 - added force_supercell_matrix //CO20190409 - added force_strict_pc2scMap
xstructure GetSuperCell(const xstructure& a,const xvector<int>& sc,vector<int>& sc2pcMap,vector<int>& pc2scMap,bool get_symmetry, bool get_full_basis, bool force_supercell_matrix=false,bool force_strict_pc2scMap=false); //DX20190319 - added force_supercell_matrix  //CO20190409 - added force_strict_pc2scMap
xstructure GetSuperCell(const xstructure& a,const int& sc11,const int& sc12,const int& sc13, const int& sc21,const int& sc22,const int& sc23, const int& sc31,const int& sc32,const int& sc33,vector<int>& sc2pcMap,vector<int>& pc2scMap,bool get_symmetry, bool get_full_basis, bool force_supercell_matrix=false,bool force_strict_pc2scMap=false); //DX20190319 - added force_supercell_matrix //CO20190409 - added force_strict_pc2scMap
xstructure GetSuperCell(const xstructure& a,const int& sc1,const int& sc2,const int& sc3,vector<int>& sc2pcMap,vector<int>& pc2scMap,bool get_symmetry, bool get_full_basis, bool force_supercell_matrix=false,bool force_strict_pc2scMap=false); //DX20190319 - added force_supercell_matrix  //CO20190409 - added force_strict_pc2scMap
//CO END
bool CalculateSymmetry(xstructure& str,bool ossverbose,ostream& oss,bool fffverbose,double radius);
bool CalculateSymmetry(xstructure& str,bool ossverbose,ostream& oss,bool fffverbose);
bool CalculateSymmetry(xstructure& str,bool ossverbose,ostream& oss,double radius);
bool CalculateSymmetry(xstructure& str,bool ossverbose,double radius);
bool CalculateSymmetry(xstructure& str,double radius);
bool CalculateSymmetry(xstructure& str,bool ossverbose);
bool CalculateSymmetry(xstructure& str);
void CalculateSymmetryPointGroup(xstructure& str,bool ossverbose,ostream& oss,bool fffverbose);
void CalculateSymmetryPointGroup(xstructure& str,bool ossverbose,ostream& oss);
void CalculateSymmetryPointGroup(xstructure& str,bool ossverbose);
void CalculateSymmetryPointGroup(xstructure& str);
void CalculateSymmetryPointGroupCrystal(xstructure& str,bool ossverbose,ostream& oss,bool fffverbose);
void CalculateSymmetryPointGroupCrystal(xstructure& str,bool ossverbose,ostream& oss);
void CalculateSymmetryPointGroupCrystal(xstructure& str,bool ossverbose);
void CalculateSymmetryPointGroupCrystal(xstructure& str);
void CalculateSymmetryFactorGroup(xstructure& str,bool ossverbose,ostream& oss,bool fffverbose);
void CalculateSymmetryFactorGroup(xstructure& str,bool ossverbose,ostream& oss);
void CalculateSymmetryFactorGroup(xstructure& str,bool ossverbose);
void CalculateSymmetryFactorGroup(xstructure& str);
void CalculateSymmetryPointGroupKLattice(xstructure& str,bool ossverbose,ostream& oss,bool fffverbose);
void CalculateSymmetryPointGroupKLattice(xstructure& str,bool ossverbose,ostream& oss);
void CalculateSymmetryPointGroupKLattice(xstructure& str,bool ossverbose);
void CalculateSymmetryPointGroupKLattice(xstructure& str);
void CalculateSymmetryPointGroupKCrystal(xstructure& str,bool ossverbose,ostream& oss,bool fffverbose);  //ME20200114
void CalculateSymmetryPointGroupKCrystal(xstructure& str,bool ossverbose,ostream& oss);  //ME20200114
void CalculateSymmetryPointGroupKCrystal(xstructure& str,bool ossverbose);  //ME20200114
void CalculateSymmetryPointGroupKCrystal(xstructure& str);  //ME20200114
void CalculateSymmetryPointGroupKPatterson(xstructure& str,bool ossverbose,ostream& oss,bool fffverbose);  //ME20200129
void CalculateSymmetryPointGroupKPatterson(xstructure& str,bool ossverbose,ostream& oss);  //ME20200129
void CalculateSymmetryPointGroupKPatterson(xstructure& str,bool ossverbose);  //ME20200129
void CalculateSymmetryPointGroupKPatterson(xstructure& str);  //ME20200129
xstructure Rotate(const xstructure& a,const xmatrix<double>& rm);
xstructure GetLTCell(const xmatrix<double>& lt,const xstructure& str);
xstructure GetLTFVCell(const xvector<double>& nvec,const double phi,const xstructure& str);
xstructure ShiftPos(const xstructure& a,const xvector<double>& shift, bool is_frac); //DX20210111
xstructure ShiftCPos(const xstructure& a,const xvector<double>& shift);
xstructure ShiftFPos(const xstructure& a,const xvector<double>& shift);
double MaxStructureLattice(const xstructure& str);
double MinStructureLattice(const xstructure& str);
double AtomDist(const xstructure& str,const _atom& atom1,const _atom& atom2);
bool SameAtom(const xstructure& str,const _atom& atom1,const _atom& atom2);
bool SameAtom(const _atom& atom1,const _atom& atom2);
bool DifferentAtom(const xstructure& str,const _atom& atom1,const _atom& atom2);
xmatrix<double> GetDistMatrix(const xstructure& a); //CO20171025
vector<double> GetNBONDXX(const xstructure& a);
int GenerateGridAtoms(xstructure& str,int i1,int i2,int j1,int j2,int k1,int k2); //DX20191218 [ORIG]
int GenerateGridAtoms(xstructure& str,double radius); //CO20200912 - double
int GenerateGridAtoms(xstructure& str,int d);
int GenerateGridAtoms(xstructure& str,int d1,int d2,int d3);
int GenerateGridAtoms(xstructure& str,const xvector<int>& dims);
int GenerateGridAtoms(xstructure& str);

void l2ijk(const xstructure& str,const int &l,int &i,int &j,int &k);
void l2ijk(const xstructure& str,const int &l,xvector<int>& ijk);
xvector<int> l2ijk(const xstructure& str,const int &l);
void ijk2l(const xstructure& str,int &l,const int &i,const int &j,const int &k);
void ijk2l(const xstructure& str,int &l,const xvector<int>& ijk);
int ijk2l(const xstructure& str,const int &i,const int &j,const int &k);
int ijk2l(const xstructure& str,const xvector<int>& ijk);
xvector<double> r_lattice(const xstructure& str,const int &l);
xvector<double> r_lattice(const xstructure& str,const int &i,const int &j,const int &k);
xvector<double> r_lattice(const xstructure& str,const xvector<int>& ijk);
xstructure input2AIMSxstr(istream& input);
xstructure input2ABINITxstr(istream& input);
xstructure input2QExstr(istream& input);
xstructure input2VASPxstr(istream& input,bool vasp5=false);
xstructure input2ELKxstr(istream& input); //DX20200313

// ----------------------------------------------------------------------------
// centroid functions for structures //DX20200728
xvector<double> getCentroidOfStructure(const xstructure& xstr, bool use_cpos=true, bool use_atom_mass=false);
xvector<double> getCentroidOfStructure(const deque<_atom>& atoms, bool use_cpos=true, bool use_atom_mass=false);
xvector<double> getCentroidOfStructurePBC(const xstructure& xstr, bool use_cpos=true, bool use_atom_mass=false);
xvector<double> getCentroidOfStructurePBC(const deque<_atom>& atoms,xmatrix<double> lattice,bool use_cpos=true,bool use_atom_mass=false);

// ----------------------------------------------------------------------------
// functions related to AtomEnvironment - DX20191122
vector<AtomEnvironment> getAtomEnvironments(const xstructure& xstr, uint mode=ATOM_ENVIRONMENT_MODE_1);
vector<AtomEnvironment> getLFAAtomEnvironments(const xstructure& xstr, const string& lfa, const vector<string>& LFAs, uint mode=ATOM_ENVIRONMENT_MODE_1);
void minimumCoordinationShellLatticeOnly(const xmatrix<double>& lattice,
    double& min_dist, uint& frequency, vector<xvector<double> >& coordinates); //DX20191122
void minimumCoordinationShellLatticeOnly(const xmatrix<double>& lattice,
    double& min_dist, uint& frequency, vector<xvector<double> >& coordinates, double radius); //DX20191122
void minimumCoordinationShellLatticeOnly(const xmatrix<double>& lattice, xvector<int>& dims,
    vector<xvector<double> >& l1, vector<xvector<double> >& l2, vector<xvector<double> >& l3, 
    vector<int>& a_index, vector<int>& b_index, vector<int>& c_index, 
    double& min_dist, uint& frequency, vector<xvector<double> >& coordinates,
    double radius); //DX20191122
void minimumCoordinationShell(const xstructure& xstr, uint center_index, 
    double& min_dist, uint& frequency, vector<xvector<double> >& coordinates); //DX20191122
void minimumCoordinationShell(const xstructure& xstr, uint center_index, 
    double& min_dist, uint& frequency, vector<xvector<double> >& coordinates, const string& type); //DX20191122

//makefile tests
bool CeramGenTest(ostream& oss=cout);
bool CeramGenTest(ofstream& FileMESSAGE,ostream& oss=cout);
bool EgapTest(ostream& oss=cout);
bool EgapTest(ofstream& FileMESSAGE,ostream& oss=cout);
bool gcdTest(ostream& oss=cout);
bool gcdTest(ofstream& FileMESSAGE,ostream& oss=cout);
bool smithTest(ostream& oss=cout);
bool smithTest(ofstream& FileMESSAGE,ostream& oss=cout);
bool coordinationTest(ostream& oss=cout);
bool coordinationTest(ofstream& FileMESSAGE,ostream& oss=cout);
bool PrototypeGeneratorTest(ostream& oss=cout, bool check_symmetry=false); //DX20200928
bool PrototypeGeneratorTest(ofstream& FileMESSAGE,ostream& oss=cout, bool check_symmetry=false); //DX20200928
bool FoldAtomsInCellTest(ostream& oss=cout); //DX20210129
bool FoldAtomsInCellTest(ofstream& FileMESSAGE,ostream& oss=cout); //DX20210129

// ----------------------------------------------------------------------------
// Structure Prototypes
// aflow_xproto.cpp
#define _HTQC_PROJECT_STRING_ "HTQC Project"
#define _TERNARY_PROJECT_STRING_ "HTQC^3 Project"
#define _ICSD_STRING_ "(icsd library)"
#define _ICSD_PROJECT_STRING_ "ICSD Project"
#define _ICSD_AFLOWLIB_STRING_ "(icsd_aflowlib library)"

// aflow_xproto.cpp
namespace aflowlib {
  string PrototypeCleanLatticeString(const string& latticeIN);
}
double NearestNeighbor(const xstructure &str_in);
vector<double> NearestNeighbors(const xstructure& xstr); //DX20201230 - moved from XtalFinder
double NearestNeighborToAtom(const xstructure& xstr, uint k); //DX20201230 - moved from XtalFinder

// for HTQC
#define STRUCTURE_MODE_NONE             0
#define STRUCTURE_MODE_RAW              1
#define STRUCTURE_MODE_ABC              2
#define STRUCTURE_MODE_WYC              3
#define STRUCTURE_MODE_ICSD             4
#define STRUCTURE_MODE_HTQC_ICSD        5
#define STRUCTURE_MODE_USE              6
#define STRUCTURE_MODE_REMOVE           7
#define STRUCTURE_MODE_SPECIES          8
#define STRUCTURE_MODE_SWAP_AB          9
#define STRUCTURE_MODE_SWAP_BC         10
#define STRUCTURE_MODE_SWAP_AC         11
#define STRUCTURE_MODE_SWAP_XY         12
#define STRUCTURE_MODE_PRIM            13
#define STRUCTURE_MODE_CONVENTIONAL    14
#define STRUCTURE_MODE_VOLUME          15
#define LIBRARY_MODE_ICSD               0
#define LIBRARY_MODE_ICSD_AFLOWLIB      1
#define LIBRARY_MODE_HTQC               2
#define LIBRARY_MODE_HTQC_ICSD          3
#define LIBRARY_MODE_HTQC_ICSD_AFLOWLIB 4
#define LIBRARY_MODE_LIB0               5
#define LIBRARY_MODE_LIB3               6
#define LIBRARY_MODE_LIB4               7
#define LIBRARY_MODE_LIB5               8
#define LIBRARY_MODE_LIB6               9
#define LIBRARY_MODE_LIB7               10
#define LIBRARY_MODE_LIB8               11
#define LIBRARY_MODE_LIB9               12
#define LIBRARY_MODE_PROTOTYPE          13
#define LIBRARY_MODE_XSTRUCTURE         14
#define LIBRARY_MODE_AUID               15
#define LIBRARY_MODE_ARUN               16  //ME20181226
string* LOAD_Library_ICSD(string file);

namespace aflowlib {
  struct _PROTO_PARAMS{
    string label;
    string parameters;
    deque<string> vatomX;
    deque<double> vvolumeX;
    double volume_in;
    int mode;
    bool flip_option;
  };

  xstructure PrototypePure(ostream &FileMESSAGE,string label,string parameters,string atA,double volA);
  xstructure PrototypePure(ostream &FileMESSAGE,string label,string parameters,string atA);
  xstructure PrototypePure(ostream &FileMESSAGE,string label,string parameters);
  xstructure PrototypePureHTQC(ostream &FileMESSAGE,string label,string parameters,string atA,double volA);
  xstructure PrototypePureHTQC(ostream &FileMESSAGE,string label,string parameters,string atA);
  xstructure PrototypePureHTQC(ostream &FileMESSAGE,string label,string parameters);
  uint PrototypeLibrariesSpeciesNumber(const string& label,ostream& oss=cerr); //CO20181226
  // xstructure PrototypeLibraries(ostream &oss,string label,string parameters,int mode=LIBRARY_MODE_HTQC);
  // xstructure PrototypeLibraries(ostream &oss,string label,string parameters,deque<string> &vatomX,int mode=LIBRARY_MODE_HTQC);
  uint GetAllPrototypeLabels(vector<string>& prototype_labels, string library="all"); //DX20181009
  uint GetAllPrototypeLabels(vector<string>& prototype_labels, vector<string>& compositions, string library="all"); //DX20181009
  uint GetAllPrototypeLabels(vector<string>& prototype_labels, vector<string>& compositions, 
      vector<uint>& space_group_numbers, vector<vector<vector<string> > >& Wyckoff_letter_strings, 
      string library="all");
  vector<string> GetPrototypesBySpeciesNumber(uint number_of_species, string library="all"); //DX20181009
  vector<string> GetPrototypesByStoichiometry(vector<uint> stoichiometry, string library="all"); //DX20181009
  vector<string> GetPrototypesByStoichiometry(vector<uint> stoichiometry, vector<string>& protototype_composition, vector<uint>& prototype_space_group_numbers, 
      vector<vector<vector<string> > >& prototype_grouped_Wyckoff_letters, string library="all");
  vector<string> GetPrototypesBySymmetry(vector<uint>& stoichiometry, uint& space_group_number, vector<GroupedWyckoffPosition>& grouped_Wyckoff_positions, uint setting, string library="all"); //DX20181010
  //vector<string> GetPrototypesBySymmetry(vector<uint>& stoichiometry, uint& space_group_number, vector<vector<vector<string> > >& grouped_possible_Wyckoff_letters, uint setting, string library="all"); //DX20181010
  vector<string> GetPrototypesBySymmetry(vector<uint>& stoichiometry, uint& space_group_number, vector<GroupedWyckoffPosition>& grouped_Wyckoff_positions, vector<uint>& prototype_space_groups, uint setting, string library="all"); //DX20181010
  //vector<string> GetPrototypesBySymmetry(vector<uint>& stoichiometry, uint& space_group_number, vector<vector<vector<string> > >& grouped_possible_Wyckoff_letters, vector<uint>& prototype_space_groups, uint setting, string library="all"); //DX20181010
  xstructure PrototypeLibraries(ostream &oss,string label,string parameters,int mode);
  xstructure PrototypeLibraries(ostream &oss,string label,string parameters,deque<string> &vatomX,int mode);
  xstructure PrototypeLibraries(ostream &oss,string label,string parameters,deque<string> &vatomX,deque<double> &vvolumeX,double volume_in,int mode);//=LIBRARY_MODE_HTQC);
  xstructure PrototypeLibraries(ostream &oss,string label,string parameters,deque<string> &vatomX,deque<double> &vvolumeX,double volume_in,int mode,bool flip_option);
  xstructure PrototypeLibraries(ostream &oss,_PROTO_PARAMS *PARAMS);

  string PrototypesHelp(void);
  string PrototypesIcsdHelp(string options);
  string CALCULATED(string options);
  string CALCULATED_ICSD_RANDOM(void);
  // aflow_xproto_gus.cpp
  xstructure PrototypeBinaryGUS(ostream &oss,string label);
  xstructure PrototypeBinaryGUS(ostream &oss,string label,string atA,string atB);
  xstructure PrototypeBinaryGUS(ostream &oss,string label,string atA,double volA,string atB,double volB,double vol_in);
}

extern string PrototypeBinaryGUS_Cache_Library[];

// ----------------------------------------------------------------------------
// aflow_anrl.cpp
//DX20180710 - updated - #define DOI_ANRL " [ANRL doi: arXiv:1607.02532]"
#define DOI_ANRL " [ANRL doi: 10.1016/j.commatsci.2017.01.017 (part 1), doi: 10.1016/j.commatsci.2018.10.043 (part 2)]" //DX20180710 - updated //DX20190214 updated part 2 doi
#define DOI_POCC " [POCC doi: 10.1021/acs.chemmater.6b01449]"

namespace anrl {
  // ---------------------------------------------------------------------------
  // get existing prototype information
  uint PrototypeANRL_LoadList(vector<string>& vproto,
      vector<string>& vproto_label,
      vector<uint>& vproto_nspecies,
      vector<uint>& vproto_natoms,
      vector<uint>& vproto_spacegroup,
      vector<uint>& vproto_nunderscores,
      vector<uint>& vproto_nparameters,
      vector<string>& vproto_Pearson_symbol,
      vector<string>& vproto_params,
      vector<string>& vproto_Strukturbericht,
      vector<string>& vproto_prototype,
      vector<string>& vproto_dialect);
  vector<string> getANRLParameters(string anrl_label,
      string library="",
      int choice=-1,
      bool keep_original_lattice_parameter=false); //DX20181009 //DX20190227 - added keep_original_lattice_parameter
  bool vproto2tokens(string proto,
      string& label,
      uint& nspecies,
      uint& natoms,
      uint& spacegroup,
      uint& nunderscores,
      uint& nparameters,
      string& Pearson_symbol,
      string& params,
      string& Strukturbericht,
      string& prototype,
      string& dialect);
  // ---------------------------------------------------------------------------
  // functions to determine atomic positions from Wyckoff and parameters
  vector<uint> extractStoichiometry(string& anrl_label);
  // ---------------------------------------------------------------------------
  // checking functions
  bool PrototypeANRL_Consistency(uint vparameters_size,uint proto_nparameters,string proto_prototype,
      string proto_label,string proto_Strukturbericht,string proto_Pearson_symbol,
      uint proto_spacegroup, string proto_params, uint print_mode); //DX20180710 - added print_mode //DX20200207 - oss no longer needed
  // ---------------------------------------------------------------------------
  // helper functions to determine label and internal degrees of freedom 
  string groupedWyckoffPosition2ANRLString(const vector<GroupedWyckoffPosition>& grouped_positions, bool alphabetize);
  vector<string> getANRLLatticeParameterString(char& lattice_type);
  vector<double> getANRLLatticeParameterValuesFromWyccar(const vector<string>& wyccar_ITC, char lattice_type, char lattice_centering, uint setting); //DX20191031
  vector<double> getANRLLatticeParameterValuesFromABCAngles(const xstructure& xstr, char lattice_type, char lattice_centering, uint setting); //DX20191031
  vector<double> getANRLLatticeParameterValues(const vector<double>& all_lattice_parameters, char lattice_type, char lattice_centering, uint setting); //DX20191031
  uint getANRLSettingChoice(int spacegroup); //DX20191031 - removed reference
  // ---------------------------------------------------------------------------
  // map structure to label and internal degrees of freedom 
  string structure2anrl(istream& input, aurostd::xoption& vpflow);           // xoption
  string structure2anrl(xstructure& xstr, bool recalculate_symmetry=true);   // use default options //DX20191031 - added recalculate_symmetry
  string structure2anrl(xstructure& xstr, double tolerance);                 // specify symmetry tolerance //CO20190520 - removed pointers for bools and doubles, added const where possible
  string structure2anrl(xstructure& xstr, uint setting);                     // specify setting
  string structure2anrl(xstructure& xstr, double tolerance, uint setting, bool recalculate_symmetry=true);  // main function //CO20190520 - removed pointers for bools and doubles, added const where possible //DX20190829 - added recalculate_symmetry //DX20191031 - removed reference
  // ---------------------------------------------------------------------------
  // generic prototype generator (main function)
  xstructure PrototypeANRL_Generator(string& label, string& parameters, deque<string> &vatomX,deque<double> &vvolumeX, ostream& logstream=cout, bool silence_logger=true); //DX20200528 - command line = no logger
  xstructure PrototypeANRL_Generator(string& label, string& parameters, deque<string> &vatomX,deque<double> &vvolumeX, ofstream& FileMESSAGE, ostream& logstream=cout, bool silence_logger=false); //DX20200528 - internal = logger
  // ---------------------------------------------------------------------------
  // [OLD] hard-coded generator (requires ANRL/ subdirectory)
  xstructure PrototypeANRL(ostream &oss,
      string label,
      string parameters,
      deque<string> &vatomX,
      deque<double> &vvolumeX,
      double volume_in,
      int mode,
      bool flip_option);
}

// ----------------------------------------------------------------------------
// Various prototypes to be moved somewhere sometime
// PROTOTYPES
// uint argsprint(vector<string> argv);
// ----------------------------------------------------------------------------
// aflow.cpp
//[CO20200502 - DUPLICATE?]string aflow_get_time_string(void);
//[CO20200502 - DUPLICATE?]string aflow_get_time_string_short(void);
//[CO20200502 - DUPLICATE?]string strPID(void);
//[CO20200502 - DUPLICATE?]string strTID(void);  //CO20200502 - threadID
int AFLOW_main(vector<string> &argv);
namespace aflow {
  string License_Preamble_aflow(void);
  string Intro_aflow(string x);
  string Intro_sflow(string x);
  string Intro_HELP(string x);
  string Banner(string type);
}
int VASP_Main(vector<string> argv);
int GRND_Main(vector<string> argv);
namespace KBIN {
  int KBIN_Main(vector<string> argv);
}
string MessageTime(void);
string MessageHostTime(const _aflags& aflags);
string MessageDir(const _aflags& aflags);
string MessageDirTime(const _aflags& aflags);
string MessageDirHostTime(const _aflags& aflags);
//[CO20200624 - REDUNDANT]bool AFLOW_BlackList(string hostname);

// ----------------------------------------------------------------------------
// aflow_pthreads.cpp
namespace AFLOW_PTHREADS {
  int GetTotalCPUs(void);
  bool Check_Threads(vector<string> argv,const bool& VERBOSE);
  void Clean_Threads(void);
  void No_Threads(void);
  bool Available_Free_Threads(int &fthread);
  bool Wait_Available_Free_Threads(int &fthread,const double& pthread_wait,const bool& VERBOSE);
  bool Wait_Available_Free_Threads(int &fthread,const bool& VERBOSE);
}
// interfaces
namespace KBIN {
  void RUN_Directory_PTHREADS(_aflags &aflags);
  void *_threaded_interface_RUN_Directory(void *ptr);
} // namespace KBIN
namespace aurostd { // Multithreaded add on to aurostd
  bool multithread_execute(deque<string> vcommand,int NUM_THREADS,bool VERBOSE);
  bool multithread_execute(deque<string> vcommand,int NUM_THREADS);
  bool multithread_execute(deque<string> vcommand);
  bool multithread_execute(vector<string> vcommand,int NUM_THREADS,bool VERBOSE);
  bool multithread_execute(vector<string> vcommand,int NUM_THREADS);
  bool multithread_execute(vector<string> vcommand);
} // namespace aurostd
namespace AFLOW_PTHREADS {
  bool MULTI_sh(vector<string> argv);
  bool MULTI_compress(string cmd,vector<string> argv);
  bool MULTI_zip(vector<string> argv);
  bool MULTI_bz2xz(vector<string> argv);bool MULTI_xz2bz2(vector<string> argv);
  bool MULTI_gz2xz(vector<string> argv);
}
namespace sflow {
  void KILL(string options);
  void JUST(string options,istream& input,string mode);
  void QSUB(string options);
  void QSUB(string options,string cmd);
  void QDEL(string options);
  void QDEL(string options,string cmd);
}
vector<vector<int> > getThreadDistribution(const int&, const int&);  //ME20190218

// ----------------------------------------------------------------------------
// aflow_kbin.cpp
//int KbinCheckInputFiles(string Directory,ofstream& FileERROR);
namespace KBIN {
  void MPI_Extract(string AflowIn,ofstream &FileMESSAGE,_aflags &aflags,_kflags &kflags);
  void RUN_Directory(_aflags& aflags);
  void AFLOW_RUN_Directory(const _aflags& aflags);
  void RUN_DirectoryScript(const _aflags& aflags,const string& script,const string& output);
  bool CompressDirectory(const _aflags& aflags,const _kflags& kflags);
  bool CompressDirectory(const _aflags& aflags);
  void Clean(const _aflags& aflags);
  void Clean(const string directory);
  void XClean(string options);
  void GenerateAflowinFromVASPDirectory(_aflags& aflags);
  void StartStopCheck(const string &AflowIn,string str1,string str2,bool &flag,bool &flagS);
  void StartStopCheck(const string &AflowIn,string str1,bool &flag,bool &flagS);
  bool Legitimate_aflowin(string aflowindir,const bool& osswrite,ostringstream& oss);
  bool Legitimate_aflowin(string aflowindir);
  void getAflowInFromAFlags(const _aflags& aflags,string& AflowIn_file,string& AflowIn,ostream& oss=cout); //CO20191110
  void getAflowInFromAFlags(const _aflags& aflags,string& AflowIn_file,string& AflowIn,ofstream& FileMESSAGE,ostream& oss=cout); //CO20191110
  void getAflowInFromDirectory(const string& directory,string& AflowIn_file,string& AflowIn,ostream& oss=cout); //CO20191110
  void getAflowInFromDirectory(const string& directory,string& AflowIn_file,string& AflowIn,ofstream& FileMESSAGE,ostream& oss=cout); //CO20191110
  int get_NCPUS();  //ME20200219
  int get_NCPUS(const _kflags&);  //ME20200219
}

// ----------------------------------------------------------------------------
// aflow_modules.cpp
//ME20181027
namespace KBIN {
  void setModules(_xvasp&);
  void setModules(_xinput&);
  void readModulesFromAflowIn(const string&, _kflags&, _xvasp&);
  void readModulesFromAflowIn(const string&, _kflags&, _xinput&);
  vector<aurostd::xoption> loadDefaultsAPL();
  bool writeFlagAPL(const string& key,const xoption& xopt); //CO20181226  //ME20190113
  void readParametersAPL(const string&, _moduleOptions&, _xinput&);
  vector<aurostd::xoption> loadDefaultsQHA();  //AS20200302
  void readParametersQHA(const string&, _moduleOptions&, _xinput&); //AS20200302
  vector<aurostd::xoption> loadDefaultsAAPL();
  bool writeFlagAAPL(const string& key,const xoption& xopt);  //CO20181226  //ME20190113
  void readParametersAAPL(const string&, _moduleOptions&, _xinput&);
  vector<aurostd::xoption> loadDefaultsAEL();
  bool writeFlagAEL(const string& key,const xoption& xopt); 
  vector<aurostd::xoption> loadDefaultsAGL();
  bool writeFlagAGL(const string& key,const xoption& xopt); 

}

// ----------------------------------------------------------------------------
// aflow_qsub.cpp
namespace KBIN {
  bool QSUB_Extract(_xqsub& xqsub,string AflowIn,ifstream &FileAFLOWIN,ofstream &FileMESSAGE,_aflags &aflags,_kflags &kflags);
  bool QSUB_RunFinished(_aflags &aflags,ofstream &FileMESSAGE,bool=FALSE);
  void QSUB_WaitFinished(_aflags &aflags,ofstream &FileMESSAGE,bool=FALSE);
  bool QSUB_Extract_Mode1(_xqsub& xqsub,ofstream &FileMESSAGE,_aflags &aflags,_kflags &kflags);
  bool QSUB_Extract_Mode2(_xqsub& xqsub,ofstream &FileMESSAGE,_aflags &aflags,_kflags &kflags);
  bool QSUB_Extract_Mode3(_xqsub& xqsub,ofstream &FileMESSAGE,_aflags &aflags,_kflags &kflags);
}

// ----------------------------------------------------------------------------
// aflow_ialien.cpp
namespace ALIEN {
  bool Produce_INPUT(_xalien& xalien,string AflowIn,ifstream &FileAFLOWIN,ofstream &FileMESSAGE,_aflags &aflags,_kflags &kflags,_alienflags &alienflags);
  bool Modify_INPUT(_xalien& xalien,ofstream &FileMESSAGE,_aflags &aflags,_alienflags &alienflags);
  bool Write_INPUT(_xalien& xalien);
  bool Produce_INPUT_FILE(_xalien& xalien,string AflowIn,ifstream &FileAFLOWIN,ofstream &FileMESSAGE,_aflags &aflags,_kflags &kflags,_alienflags &alienflags);
  bool Modify_INPUT_FILE(_xalien& xalien,ofstream &FileMESSAGE,_aflags &aflags,_alienflags &alienflags);
}

// ----------------------------------------------------------------------------
// aflow_kalien.cpp
namespace ALIEN {
  _alienflags Get_Alienflags_from_AflowIN(string &AflowIn);
  bool Run_Directory(ofstream& FileERROR,_aflags& aflags,_kflags& kflags);
}

// ----------------------------------------------------------------------------
// aflow_matlab.cpp aflow_matlab_funcs.cpp
bool KBIN_MATLAB_Extract(string AflowIn,ifstream &FileAFLOWIN,ofstream &FileMESSAGE,_aflags &aflags,_kflags &kflags);
bool KBIN_MATLAB_Run(_kflags &kflags);
_kflags KBIN_MATLAB_Get_Matlabflags_from_AflowIN(string &AflowIn);
bool KBIN_MATLAB_Directory(ofstream &FileMESSAGE,_aflags &aflags,_kflags &kflags);
string MATLAB_FUNCS_param(void);
//string MATLAB_FUNCS_plotband(string DIRECTORY,string OPTION1);
string MATLAB_FUNCS_plotband(void);

// ----------------------------------------------------------------------------
// aflow_gnuplot_plotbz.cpp
//string GNUPLOT_FUNCS_plotbz(string DIRECTORY,string OPTION1);
string GNUPLOT_FUNCS_plotbz(void);

// ----------------------------------------------------------------------------
// aflow_ifrozsl.cpp

namespace KBIN {
  void VASP_RunPhonons_FROZSL(_xvasp &xvasp,string AflowIn,_aflags &aflags,_kflags &kflags,_vflags &vflags,ofstream &FileMESSAGE);
}

namespace FROZSL {
  bool Extract_INPUT(const string& AflowIn,ofstream &FileMESSAGE,stringstream &input_file,_aflags &aflags,_kflags &kflags);
  bool Setup_frozsl_init_input(const string& AflowIn,ofstream &FileMESSAGE,stringstream &input_file,_aflags &aflags,_kflags &kflags);
  bool Already_Calculated_Input(const string& AflowIn);
  bool WGET_INPUT(ofstream &FileMESSAGE,string AflowIn,_aflags &aflags,_kflags &kflags);
  bool WGET_OUTPUT(ofstream &FileMESSAGE,_aflags &aflags,_kflags &kflags);
  bool input_TO_poscar(ofstream &FileMESSAGE,stringstream &input_file,_aflags &aflags,_kflags &kflags);
  string Generate_Input_file(ofstream &FileMESSAGE,_aflags &aflags,_kflags &kflags);
  bool File_INPUT(const string& AflowIn,ofstream &FileMESSAGE,stringstream &input_file,_aflags &aflags,_kflags &kflags);
  bool Write(string data,string directory);
  bool Delete(string data,string directory);
}
namespace FINDSYM {
  bool Write(string data,string directory);
}

// ----------------------------------------------------------------------------
// aflow_kvasp.cpp

namespace KBIN {
  _kflags VASP_Get_Kflags_from_AflowIN(const string &AflowIn,_aflags &aflags,ostream& oss=cout);
  _kflags VASP_Get_Kflags_from_AflowIN(const string &AflowIn,ofstream &FileMESSAGE,_aflags &aflags,ostream& oss=cout);
  _vflags VASP_Get_Vflags_from_AflowIN(const string &AflowIn,_aflags &aflags,_kflags& kflags,ostream& oss=cout);
  _vflags VASP_Get_Vflags_from_AflowIN(const string &AflowIn,ofstream &FileMESSAGE,_aflags &aflags,_kflags& kflags,ostream& oss=cout);
  bool VASP_Fix_Machine_Kflags_from_AflowIN(ofstream &FileMESSAGE,_aflags &aflags,_kflags &kflags,_vflags &vflags);
  bool VASP_Directory(ofstream& FileERROR,_aflags& aflags,_kflags& kflags);
  void VASP_BackupOriginal(_aflags aflags);
  // [OBSOLETE] G++6 not needed  void VASP_Wait(_xvasp& xvasp,_aflags &aflags,_kflags &kflags,_vflags &vflags,ofstream &FileMESSAGE);
  bool VASP_Run(_xvasp &xvasp,_aflags &aflags,_kflags &kflags,_vflags &vflags,ofstream &FileMESSAGE);
  bool VASP_Run(_xvasp &xvasp,_aflags &aflags,_kflags &kflags,_vflags &vflags,string relaxA,string relaxB,bool qmwrite,ofstream &FileMESSAGE);
  bool VASP_Run(_xvasp &xvasp,_aflags &aflags,_kflags &kflags,_vflags &vflags,string relaxA,bool qmwrite,ofstream &FileMESSAGE);
  bool VASP_RunFinished(_xvasp &xvasp,_aflags &aflags,ofstream &FileMESSAGE,bool=FALSE);
  void WaitFinished(_xvasp &xvasp,_aflags &aflags,ofstream &FileMESSAGE,uint max_count=AUROSTD_MAX_UINT,bool=FALSE);  //CO20201220 - added max_count
  void VASP_Error(_xvasp &xvasp,string="",string="",string="");
  void VASP_Error(_xvasp &xvasp,ofstream &FileMESSAGE,string="",string="",string="");
  string VASP_Analyze(_xvasp &xvasp,bool qmwrite);
  void VASP_CompressDirectory(_xvasp xvasp,_kflags &kflags);
  void VASP_Backup(_xvasp& xvasp,bool qmwrite,string relax);
  void VASP_CONTCAR_Save(_xvasp xvasp,string relax);
  void VASP_Recycle(_xvasp xvasp,string relax);
  void VASP_Recycle(_xvasp xvasp,int relax_number);
  void VASP_RecycleExtraFile(_xvasp xvasp,string xfile,string relax);
  void VASP_RecycleExtraFile(_xvasp xvasp,string xfile,int relax_number);
  bool VASP_CheckUnconvergedOSZICAR(string dir);
  void GetStatDiel(string& outcar, xvector<double>& eigr, xvector<double>& eigi); // CAMILO
  void GetDynaDiel(string& outcar, xvector<double>& eigr, xvector<double>& eigi); // CAMILO
  string getVASPVersionString(const string&);  //ME20190219
  string getVASPVersionNumber(const string&);  //CO20200610
  double getVASPVersion(const string&);  //CO20200610
}

// ----------------------------------------------------------------------------
// aflow_ivasp.cpp
namespace KBIN {
  bool VASP_Produce_INPUT(_xvasp& xvasp,const string& AflowIn,ofstream &FileMESSAGE,_aflags &aflags,_kflags &kflags,_vflags &vflags,bool load_POSCAR_from_xvasp=false);
  bool VASP_Modify_INPUT(_xvasp& xvasp,ofstream &FileMESSAGE,_aflags &aflags,_kflags &kflags,_vflags &vflags);
  bool VASP_Produce_and_Modify_INPUT(_xvasp& xvasp,const string& AflowIn,ofstream &FileMESSAGE,_aflags &aflags,_kflags &kflags,_vflags &vflags,bool load_POSCAR_from_xvasp=false); //CO20180418
  bool VASP_Write_ppAUID_FILE(const string& directory,const vector<string>& vppAUIDs,const vector<string>& species);
  bool VASP_Write_ppAUID_FILE(const string& directory,const deque<string>& vppAUIDs,const deque<string>& species);
  bool VASP_Write_ppAUID_AFLOWIN(const string& directory,const vector<string>& vppAUIDs,const vector<string>& species);
  bool VASP_Write_ppAUID_AFLOWIN(const string& directory,const deque<string>& vppAUIDs,const deque<string>& species);
  bool VASP_Write_INPUT(_xvasp& xvasp,_vflags &vflags);
  bool VASP_Produce_INCAR(_xvasp& xvasp,const string& AflowIn,ofstream& FileERROR,_aflags& aflags,_kflags& kflags,_vflags& vflags);
  bool VASP_Modify_INCAR(_xvasp& xvasp,ofstream& FileERROR,_aflags& aflags,_kflags& kflags,_vflags& vflags);
  bool VASP_Reread_INCAR(_xvasp& xvasp,ofstream &FileMESSAGE,_aflags &aflags);
  bool VASP_Produce_POSCAR(_xvasp& xvasp,const string& AflowIn,ofstream& FileERROR,_aflags& aflags,_kflags& kflags,_vflags& vflags);
  bool VASP_Produce_POSCAR(_xvasp& xvasp);
  bool VASP_Modify_POSCAR(_xvasp& xvasp,const string& AflowIn,ofstream& FileERROR,_aflags& aflags,_vflags& vflags);
  void convertPOSCARFormat(_xvasp&, const _kflags&);  //ME20190220
  bool VASP_Convert_Unit_Cell(_xvasp&, _vflags&, _aflags&, ofstream&, ostringstream&); //ME20181216
  bool VASP_Reread_POSCAR(_xvasp& xvasp,ofstream &FileMESSAGE,_aflags &aflags);
  bool VASP_Produce_KPOINTS(_xvasp& xvasp,const string& AflowIn,ofstream& FileERROR,_aflags& aflags,_kflags& kflags,_vflags& vflags);
  bool VASP_Modify_KPOINTS(_xvasp& xvasp,ofstream& FileERROR,_aflags& aflags,_vflags& vflags);
  bool VASP_Reread_KPOINTS(_xvasp& xvasp,ofstream &FileMESSAGE,_aflags &aflags);
  bool VASP_Find_DATA_POTCAR(const string& species_pp,string &FilePotcar,string &DataPotcar,string &AUIDPotcar);
  bool VASP_Find_FILE_POTCAR(const string& species_pp,string &FilePotcar,string &DataPotcar,string &AUIDPotcar);
  bool VASP_Produce_POTCAR(_xvasp& xvasp,const string& AflowIn,ofstream& FileERROR,_aflags& aflags,_kflags& kflags,_vflags& vflags);
  bool VASP_Modify_POTCAR(_xvasp& xvasp,ofstream& FileERROR,_aflags& aflags,_vflags& vflags);
  bool VASP_Reread_POTCAR(_xvasp& xvasp,ofstream &FileMESSAGE,_aflags &aflags);
  string VASP_PseudoPotential_CleanName(const string& specieIN);
  string VASP_PseudoPotential_CleanName_20190712(const string& specieIN); //CO20190712
  string VASP_PseudoPotential_CleanName_20190101(const string& specieIN); //CO20190712
  bool VASP_PseudoPotential_CleanName_TEST(void); //CO20190712
  uint VASP_SplitAlloySpecies(string alloy_in, vector<string> &speciesX);
  uint VASP_SplitAlloySpecies(string alloy_in, vector<string> &speciesX, vector<double> &natomsX);
  bool VASP_SplitAlloySpecies(string alloy_in, string &specieA, string &specieB);
  bool VASP_SplitAlloySpecies(string alloy_in, string &specieA, string &specieB, string &specieC);
  bool VASP_SplitAlloySpecies(vector<string> alloy, vector<string> &speciesA, vector<string> &speciesB);
  bool VASP_SplitAlloySpecies(vector<string> alloy, vector<string> &speciesA, vector<string> &speciesB, vector<string> &speciesC);
  uint VASP_SplitAlloyPseudoPotentials(string alloy_in, vector<string> &species_ppX);
  uint VASP_SplitAlloyPseudoPotentials(string alloy_in, vector<string> &species_ppX, vector<double> &natomsX);
  bool VASP_SplitAlloyPseudoPotentials(string alloy, string &species_ppA, string &species_ppB);
  bool VASP_SplitAlloyPseudoPotentials(string alloy, string &species_ppA, string &species_ppB, string &species_ppC);
  bool VASP_SplitAlloyPseudoPotentials(vector<string> alloy, vector<string> &species_ppsA, vector<string> &species_ppsB);
  bool VASP_SplitAlloyPseudoPotentials(vector<string> alloy, vector<string> &species_ppsA, vector<string> &species_ppsB, vector<string> &species_ppsC);
  void VASP_MPI_Autotune(_xvasp& xvasp,_aflags &aflags,bool VERBOSE);
  void XVASP_INCAR_System_Auto(_xvasp& xvasp,bool VERBOSE);
  void XVASP_INCAR_Relax_ON(_xvasp& xvasp,bool VERBOSE);
  void XVASP_INCAR_Relax_ON(_xvasp& xvasp,_vflags& vflags,int number); // for steps
  void XVASP_INCAR_Static_ON(_xvasp& xvasp,_vflags& vflags);
  void XVASP_INCAR_Relax_Static_ON(_xvasp& xvasp,_vflags& vflags);
  void XVASP_INCAR_Relax_Static_Bands_ON(_xvasp& xvasp,_vflags& vflags);
  void XVASP_INCAR_RWIGS_Static(_xvasp& xvasp,_vflags& vflags,ofstream &FileMESSAGE,bool OPERATION);
  void XVASP_INCAR_Precision(_xvasp& xvasp,_vflags& vflags);
  void XVASP_INCAR_Metagga(_xvasp& xvasp,_vflags& vflags);
  void XVASP_INCAR_Ivdw(_xvasp& xvasp,_vflags& vflags);
  void XVASP_INCAR_ABMIX(_xvasp& xvasp,_vflags& vflags);
  int XVASP_INCAR_GetNBANDS(_xvasp& xvasp,bool ispin);
  bool XVASP_INCAR_PREPARE_GENERIC(string command,_xvasp& xvasp,_vflags& vflags,string svalue,int ivalue,double dvalue,bool bvalue);
  //  bool XVASP_INCAR_PREPARE_GENERIC(string command,_xvasp& xvasp,_kflags &kflags,_vflags& vflags,string svalue,int ivalue,double dvalue,bool bvalue);
  // ALGO, ENMAX_MULTIPLY, IMIX, IALGO, TYPE, PAW_CORRECTIONS, NBANDS, PSTRESS, EDIFFG, POTIM, SPIN, LS_COUPLING, AUTO_MAGMOM, NWS, SYM, WAVECAR, CHGCAR
  void XVASP_INCAR_ADJUST_ICHARG(_xvasp&, _vflags&, _aflags&, int, ofstream&);  //ME20191028
  void XVASP_INCAR_SPIN_REMOVE_RELAX(_xvasp& xvasp,_aflags &aflags,_vflags& vflags,int step,ofstream &FileMESSAGE);
  void XVASP_KPOINTS_IBZKPT_UPDATE(_xvasp& xvasp,_aflags &aflags,_vflags& vflags,int step,ofstream &FileMESSAGE);
  void XVASP_INCAR_LDAU_OFF(_xvasp& xvasp,bool VERBOSE);
  void XVASP_INCAR_LDAU_ON(_xvasp& xvasp,_vflags& vflags,uint type);
  void XVASP_INCAR_LDAU_ADIABATIC(_xvasp& xvasp,int step);
  void XVASP_INCAR_LDAU_CUTOFF(_xvasp& xvasp,bool VERBOSE);
  void XVASP_INCAR_KPOINTS_Dielectric_SET(_xvasp& xvasp,_kflags &kflags,_vflags& vflags,string mode_dielectric);
  void XVASP_INCAR_REMOVE_ENTRY(_xvasp& xvasp,string ENTRY,string COMMENT,bool VERBOSE);

  bool XVASP_KPOINTS_KPOINTS(_xvasp &xvasp,ofstream &FileMESSAGE,bool VERBOSE);
  bool XVASP_KPOINTS_KPOINTS(_xvasp &xvasp);
  // bool XVASP_KPOINTS_EVEN(_xvasp& xvasp); TO REMOVE
  // bool XVASP_KPOINTS_ODD(_xvasp& xvasp); TO REMOVE
  bool XVASP_KPOINTS_OPERATION(_xvasp& xvasp,string operation);
  // bool XVASP_KPOINTS_Kshift_Gamma_EVEN(_xvasp& xvasp); TO REMOVE
  // bool XVASP_KPOINTS_Kshift_Gamma_ODD(_xvasp& xvasp); TO REMOVE
  // bool XVASP_KPOINTS_Kscheme(_xvasp& xvasp,string kscheme);
  bool XVASP_KPOINTS_Fix_KPPRA(_xvasp &xvasp,int NK,ofstream &FileMESSAGE,bool VERBOSE);
  bool XVASP_KPOINTS_Fix_KSHIFT(_xvasp &xvasp,_xvasp &rxvasp,bool KAUTOSHIFT,bool VERBOSE);
  bool XVASP_KPOINTS_Fix_KPOINTS(_xvasp &xvasp,int NK,ofstream &FileMESSAGE,bool VERBOSE);
  void XVASP_string2numbers(_xvasp& xvasp);
  void XVASP_numbers2string(_xvasp& xvasp);
  void XVASP_Afix_Clean(_xvasp& xvasp,string preserve_name);
  void XVASP_Afix_ROTMAT(_xvasp& xvasp,int mode,bool verbose,_aflags &aflags,ofstream &FileMESSAGE);
  void XVASP_Afix_NBANDS(_xvasp& xvasp,int& nbands,bool VERBOSE);
  void XVASP_Afix_POTIM(_xvasp& xvasp,double& potim,bool VERBOSE);
  double XVASP_Afix_GENERIC(string mode,_xvasp& xvasp,_kflags& kflags,_vflags& vflags,double=0.0,int=0);

  string ExtractSystemName(const string& directory);  //ME20200217
  string ExtractSystemNameFromAFLOWIN(const string& directory);  //ME20200217
  string ExtractSystemNameFromVASP(const string& directory);  //ME20200217
  double ExtractEfermiOUTCAR(string directory);
  xstructure GetMostRelaxedStructure(string directory); //CO20180627
  vector<string> ExtractAtomicSpecies(const string& directory,ostream& oss=cout);
  vector<string> ExtractAtomicSpecies(const string& directory,ofstream& FileMESSAGE,ostream& oss=cout);

}

// ----------------------------------------------------------------------------
// aflow_avasp.cpp
#define _AVASP_PSEUDOPOTENTIAL_AUTO_ string("AUTO")
#define _AVASP_PSEUDOPOTENTIAL_DELIMITER_ string(":")
#define _AVASP_PSEUDOPOTENTIAL_POTENTIAL_TYPE_ string("TYPE") //CO20191020
#define _AVASP_PSEUDOPOTENTIAL_POTENTIAL_COMPLETE_ string("COMPLETE")

struct _AVASP_PROTO{
  vector<string> ucell;
  deque<int> vkppra;
  vector<double> vpressure;
  aurostd::xoption vparams;
};

bool AVASP_MakePrototype_AFLOWIN(_AVASP_PROTO *PARAMS);
bool AVASP_MakePrototype_AFLOWIN_20181226(_AVASP_PROTO *PARAMS);
bool AVASP_MakePrototype_AFLOWIN_20180101(_AVASP_PROTO *PARAMS);
bool AVASP_MakePrototypeICSD_AFLOWIN(_AVASP_PROTO *PARAMS,bool flag_AFLOW_IN_ONLY_IF_MISSING);
void AVASP_Get_LDAU_Parameters(string species,bool &LDAU,vector<string>& vLDAUspecies,
    vector<uint>& vLDAUtype,vector<int>& vLDAUL, vector<double>& vLDAUU, vector<double> &vLDAUJ);
string AVASP_Get_PseudoPotential_PAW_PBE_KIN(string species);
string AVASP_Get_PseudoPotential_PAW_PBE(string species);
string AVASP_Get_PseudoPotential_PAW_GGA(string species);
string AVASP_Get_PseudoPotential_PAW_LDA_KIN(string species);
string AVASP_Get_PseudoPotential_PAW_LDA(string species);
string AVASP_Get_PseudoPotential_PBE(string species);
string AVASP_Get_PseudoPotential_GGA(string species);
string AVASP_Get_PseudoPotential_LDA(string species);
bool AVASP_populateXVASP(const _aflags& aflags,const _kflags& kflags,const _vflags& vflags,_xvasp& xvasp);
void AVASP_populateXVASP_ARUN(const _aflags&,const _kflags&, const _vflags&,_xvasp&);  //ME20181030
void setStatic(_xvasp&);  //ME20181102
void setPreserveUnitCell(_xvasp&);   //ME20181102
void AVASP_fix_volumes_masses_XVASP(_xvasp&,bool skip_volume=false); //ME20181103 //CO20181226
bool AVASP_MakeSingleAFLOWIN(_xvasp& xvaspin,stringstream &_aflowin,bool flag_WRITE,int=-1,bool flag_PRINT=TRUE);   // last is pthread number, if <0 then serial
bool AVASP_MakeSingleAFLOWIN_20181226(_xvasp& xvaspin,stringstream &_aflowin,bool flag_WRITE,int=-1,bool flag_PRINT=TRUE);   // last is pthread number, if <0 then serial
bool AVASP_MakeSingleAFLOWIN_20180101(_xvasp& xvaspin,stringstream &_aflowin,bool flag_WRITE,int=-1,bool flag_PRINT=TRUE);   // last is pthread number, if <0 then serial
bool AVASP_MakeSingleAFLOWIN(_xvasp& xvasp_in,bool flag_WRITE,int=-1,bool flag_PRINT=TRUE);  // last is pthread number, if <0 then serial
bool AVASP_MakeSingleAFLOWIN(_xvasp& xvasp_in,int=-1,bool flag_PRINT=TRUE);  // last is pthread number, if <0 then serial
bool AVASP_DefaultValuesBinary_AFLOWIN(_xvasp &xvasp);
bool AVASP_MakeSinglePOSCAR(_xvasp& xvaspin);
bool Alloys_LibraryU(vector<string> &alloy,vector<string> &pseudosA,vector<string> &pseudosB);
bool Alloys_LibraryG(vector<string> &alloy,vector<string> &pseudosA,vector<string> &pseudosB);
bool Alloys_LibraryX(vector<string> &alloy,vector<string> &pseudosA,vector<string> &pseudosB);
// -------------------------------------------------------------------------------------------------
// -------------------------------------------------------------------------------------------------
// aflow_ovasp.cpp
class xOUTCAR;
class xDOSCAR;
class xEIGENVAL;
class xPOTCAR;
class xVASPRUNXML;
class xIBZKPT;
class xKPOINTS;
class xCHGCAR;
class xVASPOUT;
class xQMVASP;  //CO20190803
namespace aflowlib { class _aflowlib_entry;}

// -------------------------------------------------------------------------------------------------
class xOUTCAR : public xStream { //CO20200404 - xStream integration for logging
  public:
    xOUTCAR(ostream& oss=cout);                         // default, just allocate  //CO20200404 - xStream integration for logging
    xOUTCAR(ofstream& FileMESSAGE,ostream& oss=cout);   // default, just allocate  //CO20200404 - xStream integration for logging
    xOUTCAR(const string& fileIN,bool=TRUE,ostream& oss=cout);                        // constructor from filename, QUIET  //CO20200404 - xStream integration for logging
    xOUTCAR(const string& fileIN,ofstream& FileMESSAGE,bool=TRUE,ostream& oss=cout);  // constructor from filename, QUIET  //CO20200404 - xStream integration for logging
    bool initialize(const string& fileIN,ostream& oss,bool=TRUE);  //ME20200427  //CO20200508
    bool initialize(const string& fileIN,ofstream& FileMESSAGE,ostream& oss,bool=TRUE);  //ME20200427  //CO20200508
    bool initialize(const string& fileIN,bool=TRUE);  //ME20200427  //CO20200508

    xOUTCAR(const xOUTCAR& b);                                    // constructor copy
    ~xOUTCAR();                                                   // kill everything
    const xOUTCAR& operator=(const xOUTCAR &b);                   // copy
    void clear(void);                                             // clear

    bool m_initialized;  //CO20200404 - xStream integration for logging

    // CONTENT
    string content;vector<string> vcontent;string filename;       // the content, and lines of it
    string SYSTEM;
    int NIONS;
    double Efermi;
    bool isLSCOUPLING;
    int nelectrons; //AS20200528
    double natoms;                                                // for aflowlib_libraries.cpp
    double energy_cell,energy_atom;                               // for aflowlib_libraries.cpp
    double enthalpy_cell,enthalpy_atom;                           // for aflowlib_libraries.cpp
    double eentropy_cell,eentropy_atom;                           // for aflowlib_libraries.cpp
    double PV_cell,PV_atom;                                       // for aflowlib_libraries.cpp
    xmatrix<double> stress;                                       // for aflowlib_libraries.cpp
    double mag_cell,mag_atom;                                     // for aflowlib_libraries.cpp
    vector<double> vmag;                                          // for aflowlib_libraries.cpp
    vector<xvector<double> > vmag_noncoll;                        //DX20171205 - non-collinear
    double volume_cell,volume_atom;                               // for aflowlib_libraries.cpp
    double pressure;                                              // for aflowlib_libraries.cpp // SAME AS PSTRESS
    double pressure_residual;                                     // for aflowlib_libraries.cpp
    double Pulay_stress;                                          // for aflowlib_libraries.cpp
    vector<aurostd::xvector<double> > vforces;                    // for aflowlib_libraries.cpp
    vector<aurostd::xvector<double> > vpositions_cartesian;       // for aflowlib_libraries.cpp
    double ENCUT,EDIFF,EDIFFG,POTIM,TEIN,TEBEG,TEEND,SMASS,NPACO,APACO,PSTRESS;     // 
    int NBANDS,NKPTS,NSW,NBLOCK,KBLOCK,IBRION,NFREE,ISIF,IWAVPR,ISYM,ISPIN;   // for aflowlib_libraries.cpp
    double total_energy_change;                                   // for aflowlib_libraries.cpp
    // DOS related values
    double EMIN,EMAX,SIGMA;                                       // eV - energy-range for DOS
    int ISMEAR;                                                   // broadening in eV -4-tet -1-fermi 0-gaus
    //  Electronic relaxation
    int IALGO;              //  algorithm                         // for aflowlib_libraries.cpp
    string LDIAG;           //   sub-space diagonalisation        // for aflowlib_libraries.cpp
    int IMIX,INIMIX,MIXPRE; //     mixing-type and parameters     // for aflowlib_libraries.cpp
    double AMIX,BMIX,AMIX_MAG,BMIX_MAG,AMIN,WC; // parameters     // for aflowlib_libraries.cpp
    // Intra band minimization
    double WEIMIN,EBREAK,DEPER,TIME;  // for aflowlib_libraries.cpp
    // begin shared xPOTCAR
    double ENMAX;vector<double> vENMAX;                            // eV
    double ENMIN;vector<double> vENMIN;                            // eV
    double POMASS_sum,POMASS_min,POMASS_max;vector<double> vPOMASS;// mass
    double ZVAL_sum,ZVAL_min,ZVAL_max;vector<double> vZVAL;   // valence
    double EATOM_min,EATOM_max;vector<double> vEATOM;        // eV
    double RCORE_min,RCORE_max;vector<double> vRCORE;        // outmost cutoff radius
    double RWIGS_min,RWIGS_max;vector<double> vRWIGS;        // wigner-seitz radius (au A)
    double EAUG_min,EAUG_max;vector<double> vEAUG;            // augmentation
    double RAUG_min,RAUG_max;vector<double> vRAUG;            // augmentation
    double RMAX_min,RMAX_max;vector<double> vRMAX;            // unicity
    vector<string> vTITEL;                                         // unicity
    vector<string> vLEXCH;                                         // unicity
    // end shared xPOTCAR
    string pp_type;
    vector<string> species;                                        // WARNING: we use starting from 0 // CAN BE THE ONES OF VASP5
    vector<int>    species_Z;                                      // WARNING: we use starting from 0 // CAN BE THE ONES OF VASP5
    vector<string> species_pp;                                     // WARNING: we use starting from 0 // CAN BE THE ONES OF VASP5
    vector<string> species_pp_type;                                // WARNING: we use starting from 0 // CAN BE THE ONES OF VASP5
    vector<string> species_pp_version;                             // WARNING: we use starting from 0 // CAN BE THE ONES OF VASP5
    vector<string> species_pp_AUID;                                // WARNING: we use starting from 0 // CAN BE THE ONES OF VASP5
    vector<string> species_pp_AUID_collisions;                     // WARNING: we use starting from 0 // CAN BE THE ONES OF VASP5
    vector<double> species_pp_groundstate_energy;                  // meV/atom
    vector<string> species_pp_groundstate_structure;               // name that we have, maybe ANRL
    deque<deque<double> > species_pp_vLDAU;                       // WARNING: we use starting from 0 // CAN BE THE ONES OF VASP5
    bool isKIN;                                                   // METAGGA
    bool isMETAGGA;string METAGGA;                                // METAGGA
    string string_LDAU;                                           // for aflowlib_libraries.cpp
    uint nweights,nkpoints_irreducible;                           // kpoints reading
    vector<aurostd::xvector<double> > vkpoint_reciprocal;         // kpoints reading
    vector<aurostd::xvector<double> > vkpoint_cartesian;          // kpoints reading
    vector<double> vweights;                                      // kpoints reading
    double calculation_time;                                      // for aflowlib_libraries.cpp - calculation_time
    double calculation_memory;                                    // for aflowlib_libraries.cpp - calculation_memory
    uint calculation_cores;                                       // for aflowlib_libraries.cpp - calculation_cores
    xstructure xstr;                                              // for GetBandGap()
    vector<string> GetCorrectPositions(string line,uint expected_count);                //CO20170725 - vasp issues with lattice spacing (negative sign) 
    bool GetProperties(const stringstream& stringstreamIN,bool=TRUE);          // get everything QUIET
    bool GetProperties(const string& stringIN,bool=TRUE);                      // get everything QUIET
    bool GetPropertiesFile(const string& fileIN,bool=TRUE);                    // get everything QUIET
    bool GetPropertiesFile(const string& fileIN,uint natoms_check,bool=TRUE);       // get everything QUIET  //CO20200404 - added default for bool
    bool GetPropertiesUrlFile(const string& url,const string& file,bool=TRUE); // get everything from an aflowlib entry
    vector<int> band_index;
    vector<int> carrier_spin;
    vector<string> carrier_type;
    vector<vector<double> > extrema_cart_coord;
    vector<vector<double> > effective_mass_axes;
    vector<int> equivalent_valley;
    vector<double> effective_mass_DOS;
    vector<double> effective_mass_COND;
    vector<double> mass_elec_dos;
    vector<double> mass_hole_dos;
    vector<double> mass_elec_conduction;
    vector<double> mass_hole_conduction;
    // BAND GAPS
    bool GetXStructure();
    int isKPointLine(uint iline,xvector<double>& kpoint); //if returns 0 if not KPointLine, -1 means it gave *** for kpoint
    int isKPointLine(uint iline);                         //if returns 0 if not KPointLine, -1 means it gave *** for kpoint
    bool GetStartingKPointLines(vector<uint>& ilines);
    bool GetNextKPointLine(uint& iline);
    bool ProcessKPoint(uint iline,double EFERMI,vector<double>& b_energies,vector<double>& b_occs);
    bool GetBandEdge(vector<double>& b_energies,vector<double>& b_occs,double EFERMI,uint& iedge,double efermi_tol=AUROSTD_NAN,double energy_tol=1e-4,double occ_tol=1e-5);
    bool identicalKPoints(vector<xvector<double> >& vkpoints,uint kpt1,uint kpt2,double tol=1e-12);
    bool identicalKPoints(xvector<double>& kpoint1,xvector<double>& kpoint2,double tol=1e-12);
    bool removeDuplicateKPoints(vector<xvector<double> >& vkpoints,vector<uint>& vikpt);
    bool removeDuplicateKPoints(vector<vector<xvector<double> > >& vkpoints,vector<uint>& vikpt,vector<uint>& vispin);
    double minimumDistanceKPoints(vector<xvector<double> >& vkpoints,uint ikp1,uint ikp2);
    double minimumDistanceKPoints(xvector<double>& kpoint1,xvector<double>& kpoint2);
    struct bandEnergyOcc{
      double energy;
      double occ;
      //bool operator<(const bandEnergyOcc& other) const {return energy<other.energy;}
    };
    struct bandEnergyOccCompare{
      bandEnergyOccCompare(double _energy_tol) : energy_tol(_energy_tol) {};
      double energy_tol;
      bool operator()(const bandEnergyOcc& a,const bandEnergyOcc b) const;
    };
    bool orderBands(vector<double>& b_energies,vector<double>& b_occs,double energy_tol=1e-4);
    enum BROAD_TYPES {empty,metal,insulator};                   //bandgap types
    enum EMPTY_TYPES {empty_all,empty_partial};                 //bandgap types
    enum INSULATOR_TYPES {insulator_direct,insulator_indirect}; //bandgap types
    enum GAP_TYPES {zero_gap,non_zero_gap};                     //bandgap types
    //bool GetBandGap(void); //CO20171002 - need POSCAR for kpt_tol
    bool GetBandGap(double EFERMI=AUROSTD_NAN,double efermi_tol=AUROSTD_NAN,double energy_tol=1e-4,double occ_tol=1e-5);
    bool GetBandGap_Camilo(double kpt_tol);
    vector<double> conduction_band_min;
    double         conduction_band_min_net;
    vector<double> valence_band_max;
    double         valence_band_max_net;
    vector<double> Egap;
    double         Egap_net;
    vector<double> Egap_fit;
    double         Egap_fit_net;
    vector<string> Egap_type;
    string         Egap_type_net;
    //[CO20200404 - OBSOLETE]string ERROR;
    //int number_bands,number_kpoints; //CO20171006 - camilo garbage
    //int ISPIN; // turn this into spin = 0 if ISPIN = 1 //CO20171006 - camilo garbage
    //int spin;  //CO20171006 - camilo garbage
    friend ostream& operator<<(ostream&, const xOUTCAR&);  //ME20190623
  private:                       //
    void free();                 // free space
    void copy(const xOUTCAR& b); //
};

// EFFECTIVE MASSES //CO20200404 - moved from "friend" of xOUTCAR
bool GetEffectiveMass(xOUTCAR& outcar, xDOSCAR& doscar, xEIGENVAL& eigenval, xstructure xstr,ostream& oss=cout); //CO20200404
bool GetEffectiveMass(xOUTCAR& outcar, xDOSCAR& doscar, xEIGENVAL& eigenval, xstructure xstr,ofstream& FileMeSSAGE,ostream& oss=cout); //CO20200404

//-------------------------------------------------------------------------------------------------
class xDOSCAR : public xStream { //CO20200404 - xStream integration for logging
  public:
    xDOSCAR(ostream& oss=cout);                           // default, just allocate  //CO20200404 - xStream integration for logging
    xDOSCAR(ofstream& FileMESSAGE,ostream& oss=cout);     // constructor from filename QUIET //CO20200404 - xStream integration for logging
    xDOSCAR(const string& fileIN,bool=TRUE,ostream& oss=cout);                          // constructor from filename QUIET //CO20200404 - xStream integration for logging
    xDOSCAR(const string& fileIN,ofstream& FileMESSAGE,bool=TRUE,ostream& oss=cout);    // constructor from filename QUIET //CO20200404 - xStream integration for logging
    bool initialize(const string& fileIN,ostream& oss,bool=TRUE);  //ME20200427  //CO20200508
    bool initialize(const string& fileIN,ofstream& FileMESSAGE,ostream& oss,bool=TRUE);  //ME20200427  //CO20200508
    bool initialize(const string& fileIN, bool=TRUE); //ME20200427

    xDOSCAR(const xDOSCAR& b);                                    // constructor copy
    ~xDOSCAR();                                                   // kill everything
    const xDOSCAR& operator=(const xDOSCAR &b);                   // copy
    void clear(void);                                             // clear

    bool m_initialized;  //CO20200404 - xStream integration for logging

    // CONTENT
    string content;vector<string> vcontent;string filename;       // the content, and lines of it
    string title;
    uint spin;
    double Vol,POTIM;
    xvector<double> lattice;    //CO20200922 - an xvector in the style of Getabc_angles(), only the abc are printed/read, must be in meters: https://www.vasp.at/wiki/index.php/DOSCAR
    double temperature;
    bool RWIGS;
    double Efermi;
    double spinF;
    double energy_max;
    double energy_min;
    uint number_energies;
    uint number_atoms;  //ME20190614
    bool partial;  //ME20190614
    double denergy;
    deque<double> venergy;                                        // venergy.at(energy_number) 
    deque<double> venergyEf;                                      // venergyEf.at(energy_number) 
    //ME20190614 BEGIN
    //[OBSOLETE]  deque<deque<double> > vDOS;                                   // vDOS.at(energy_number).at(spin)
    deque<deque<double> > viDOS;                                  // viDOS.at(spin).at(energy_number)
    //[OBSOLETE]  deque<deque<double> > vDOSs;                                  // vDOSs.at(energy_number).at(spin)
    //[OBSOLETE]  deque<deque<double> > vDOSp;                                  // vDOSp.at(energy_number).at(spin)
    //[OBSOLETE]  deque<deque<double> > vDOSd;                                  // vDOSd.at(energy_number).at(spin)
    deque<deque<deque<deque<double> > > > vDOS;                   // vDOS.at(atom).at(orbital).at(spin).at(energy_number); 0 = total for atoms and orbitals
    //ME20190614 END
    //ME20190620 BEGIN
    bool isLSCOUPLING;  // Contains spin-orbit coupling
    bool lmResolved;  // Is it lm-resolved?
    string carstring;  // The fourth line of the DOSCAR
    //ME20190620 END
    //[CO20200404 - OBSOLETE]string ERROR; //CO20191004
    vector<double> conduction_band_min;     //CO20191004
    double         conduction_band_min_net; //CO20191004
    vector<double> valence_band_max;        //CO20191004
    double         valence_band_max_net;    //CO20191004
    vector<double> Egap;                    //CO20191004
    double         Egap_net;                //CO20191004
    vector<double> Egap_fit;                //CO20191004
    double         Egap_fit_net;            //CO20191004
    vector<string> Egap_type;               //CO20191004
    string         Egap_type_net;           //CO20191004
    bool GetProperties(const stringstream& stringstreamIN,bool=TRUE);       // get everything QUIET
    bool GetProperties(const string& stringIN,bool=TRUE);                   // get everything QUIET
    bool GetPropertiesFile(const string& fileIN,bool=TRUE);                 // get everything QUIET
    bool GetPropertiesUrlFile(const string& url,const string& file,bool=TRUE); // get everything from an aflowlib entry
    void convertSpinOFF2ON(); //CO20191217 - copies everything from spin channel 1 to spin channel 2
    bool checkDOS(string& ERROR_out) const;  //CO20191010
    bool GetBandGap(double EFERMI=AUROSTD_NAN,double efermi_tol=AUROSTD_NAN,double energy_tol=1e-3,double occ_tol=1e-4); //CO20191110
    deque<deque<deque<deque<double> > > > GetVDOSSpecies(const xstructure& xstr) const; //vDOS.at(species).at(spin).at(energy_number)  //CO20191110
    deque<deque<deque<deque<double> > > > GetVDOSSpecies(deque<int> num_each_type) const; //vDOS.at(species).at(spin).at(energy_number)  //CO20191110
    friend ostream& operator<<(ostream&, const xDOSCAR&);  //ME20190623
  private:                                                        //
    void free();                                                  // free space
    void copy(const xDOSCAR& b);                                  //
};
//-------------------------------------------------------------------------------------------------
class xEIGENVAL : public xStream { //CO20200404 - xStream integration for logging
  public:
    xEIGENVAL(ostream& oss=cout);                           // default, just allocate  //CO20200404 - xStream integration for logging
    xEIGENVAL(ofstream& FileMESSAGE,ostream& oss=cout);     // constructor from filename QUIET //CO20200404 - xStream integration for logging
    xEIGENVAL(const string& fileIN,bool=TRUE,ostream& oss=cout);                          // constructor from filename QUIET //CO20200404 - xStream integration for logging
    xEIGENVAL(const string& fileIN,ofstream& FileMESSAGE,bool=TRUE,ostream& oss=cout);    // constructor from filename QUIET //CO20200404 - xStream integration for logging
    bool initialize(const string& fileIN,ostream& oss,bool=TRUE);  //ME20200427  //CO20200508
    bool initialize(const string& fileIN,ofstream& FileMESSAGE,ostream& oss,bool=TRUE);  //ME20200427  //CO20200508
    bool initialize(const string& fileIN, bool=TRUE); //ME20200427

    xEIGENVAL(const xEIGENVAL& b);                                // constructor copy
    ~xEIGENVAL();                                                 // kill everything
    const xEIGENVAL& operator=(const xEIGENVAL &b);               // copy
    void clear(void);                                             // clear

    bool m_initialized;  //CO20200404 - xStream integration for logging

    // CONTENT
    string content;vector<string> vcontent;string filename;       // the content, and lines of it
    string title;
    uint number_atoms;  //ME20190623
    uint number_loops;  //ME20190623
    uint spin;
    double Vol,POTIM;
    xvector<double> lattice;
    double temperature;
    uint number_electrons,number_kpoints,number_bands;
    deque<double> vweight;                                        // vweight.at(kpoint number)
    deque<xvector<double> > vkpoint;                              // vkpoint.at(kpoint number)[1,2,3]=xyz.
    deque<deque<deque<double> > > venergy;                        // venergy.at(kpoint number).at(band number).at(spin number)
    string carstring;  //ME20190620 - the fourth line of the EIGENVAL file
    bool GetProperties(const stringstream& stringstreamIN,bool=TRUE);       // get everything QUIET
    bool GetProperties(const string& stringIN,bool=TRUE);                   // get everything QUIET
    bool GetPropertiesFile(const string& fileIN,bool=TRUE);                 // get everything QUIET
    bool GetPropertiesUrlFile(const string& url,const string& file,bool=TRUE); // get everything from an aflowlib entry
    double energy_max;  //ME20190614
    double energy_min;  //ME20190614
    friend ostream& operator<<(ostream&, const xEIGENVAL&);  //ME20190623
  private:                                                        //
    void free();                                                  // free space
    void copy(const xEIGENVAL& b);                                //
};
//-------------------------------------------------------------------------------------------------
class xPOTCAR : public xStream { //CO20200404 - xStream integration for logging
  public:
    xPOTCAR(ostream& oss=cout);                           // default, just allocate  //CO20200404 - xStream integration for logging
    xPOTCAR(ofstream& FileMESSAGE,ostream& oss=cout);     // constructor from filename QUIET //CO20200404 - xStream integration for logging
    xPOTCAR(const string& fileIN,bool=TRUE,ostream& oss=cout);                          // constructor from filename QUIET //CO20200404 - xStream integration for logging
    xPOTCAR(const string& fileIN,ofstream& FileMESSAGE,bool=TRUE,ostream& oss=cout);    // constructor from filename QUIET //CO20200404 - xStream integration for logging
    bool initialize(const string& fileIN,ostream& oss,bool=TRUE);  //ME20200427  //CO20200508
    bool initialize(const string& fileIN,ofstream& FileMESSAGE,ostream& oss,bool=TRUE);  //ME20200427  //CO20200508
    bool initialize(const string& fileIN, bool=TRUE); //ME20200427

    ~xPOTCAR();                                                   // kill everything
    xPOTCAR(const xPOTCAR& b);                                    // constructor copy
    const xPOTCAR& operator=(const xPOTCAR &b);                   // copy
    void clear(void);                                             // clear

    bool m_initialized;  //CO20200404 - xStream integration for logging

    // CONTENT
    string content;vector<string> vcontent;                       // the content and the lines
    string filename;                                              // the filename - THIS IS A GLOBAL PROPERTY OF THE WHOLE POTCAR
    string title;
    bool   POTCAR_PAW;
    string POTCAR_TYPE;
    bool   POTCAR_KINETIC;
    bool   POTCAR_GW;
    bool   POTCAR_AE;
    double ENMAX;vector<double> vENMAX;                            // eV
    double ENMIN;vector<double> vENMIN;                            // eV
    double POMASS_sum,POMASS_min,POMASS_max;vector<double> vPOMASS;// mass
    double ZVAL_sum,ZVAL_min,ZVAL_max;vector<double> vZVAL;        // valence
    double EATOM_min,EATOM_max;vector<double> vEATOM;              // eV
    double RCORE_min,RCORE_max;vector<double> vRCORE;              // outmost cutoff radius
    double RWIGS_min,RWIGS_max;vector<double> vRWIGS;              // wigner-seitz radius (au A)
    double EAUG_min,EAUG_max;vector<double> vEAUG;                 // augmentation
    double RAUG_min,RAUG_max;vector<double> vRAUG;                 // augmentation
    double RMAX_min,RMAX_max;vector<double> vRMAX;                 // unicity
    vector<string> vTITEL;                                         // unicity
    vector<string> vLEXCH;                                         // unicity
    string pp_type;
    vector<string> species;                                        // WARNING: we use starting from 0 // CAN BE THE ONES OF VASP5
    vector<int>    species_Z;                                      // WARNING: we use starting from 0 // CAN BE THE ONES OF VASP5
    vector<string> species_pp;                                     // WARNING: we use starting from 0 // CAN BE THE ONES OF VASP5
    vector<string> species_pp_type;                                // WARNING: we use starting from 0 // CAN BE THE ONES OF VASP5
    vector<string> species_pp_version;                             // WARNING: we use starting from 0 // CAN BE THE ONES OF VASP5
    vector<string> species_pp_AUID;                                // WARNING: we use starting from 0 // CAN BE THE ONES OF VASP5
    vector<string> species_pp_AUID_collisions;                     // WARNING: we use starting from 0 // CAN BE THE ONES OF VASP5
    vector<double> species_pp_groundstate_energy;                  // meV/atom
    vector<string> species_pp_groundstate_structure;               // name that we have, maybe ANRL
    bool GetProperties(const stringstream& stringstreamIN,bool=TRUE);       // get everything QUIET
    bool GetProperties(const string& stringIN,bool=TRUE);                   // get everything QUIET
    bool GetPropertiesFile(const string& fileIN,bool=TRUE);                 // get everything QUIET
    bool GetPropertiesUrlFile(const string& url,const string& file,bool=TRUE); // get everything from an aflowlib entry
    // objects/functions for references energies defined only with one specie
    // [OBSOLETE] vector<string> vsymbol;                                        // Ta 
    // [OBSOLETE] vector<string> vname;                                          // Ta_pv // FIX COPY CONSTRUCTOR   
    // [OBSOLETE] vector<string> vdate;                            // 07Sep2000  // FIX COPY CONSTRUCTOR
    string AUID;                                                   // crc32 - THIS IS A GLOBAL PROPERTY OF THE WHOLE POTCAR
    friend ostream& operator<<(ostream &,const xPOTCAR&);          // print // FIX COPY CONSTRUCTOR
    // xPOTCAR xPOTCAR_initialize(uint Z);                         // function to clean up the name // FIX COPY CONSTRUCTOR
  private:                                                         //
    void free();                                                   // free space
    void copy(const xPOTCAR& b);                                   //
};

extern std::vector<xPOTCAR> vxpseudopotential;        // store starting from ONE
uint xPOTCAR_Initialize(void);
bool xPOTCAR_PURE_Printer(xPOTCAR& xPOT,ostream& oss,bool LVERBOSE=FALSE);
xPOTCAR xPOTCAR_Finder(vector<string>& species_pp_AUID,vector<string>& species_pp_AUID_collisions,const string& TITEL,const string& LEXCH,const double& EATOM,const double& RMAX,bool LVERBOSE=FALSE);
xPOTCAR xPOTCAR_Finder(const string& AUID,bool LVERBOSE=FALSE);
bool xPOTCAR_EnthalpyReference_AUID(string AUID,string METAGGA=""); // returns if available
bool xPOTCAR_EnthalpyReference_AUID(string AUID,string METAGGA,string& gs,double& enthalpy_atom,double& volume_atom,double& spin_atom);

// -------------------------------------------------------------------------------------------------
class xVASPRUNXML : public xStream { //CO20200404 - xStream integration for logging
  public:
    xVASPRUNXML(ostream& oss=cout);                         // default, just allocate  //CO20200404 - xStream integration for logging
    xVASPRUNXML(ofstream& FileMESSAGE,ostream& oss=cout);   // default, just allocate  //CO20200404 - xStream integration for logging
    xVASPRUNXML(const string& fileIN,bool=TRUE,ostream& oss=cout);                        // constructor from filename, QUIET  //CO20200404 - xStream integration for logging
    xVASPRUNXML(const string& fileIN,ofstream& FileMESSAGE,bool=TRUE,ostream& oss=cout);  // constructor from filename, QUIET  //CO20200404 - xStream integration for logging
    bool initialize(const string& fileIN,ostream& oss,bool=TRUE);  //ME20200427  //CO20200508
    bool initialize(const string& fileIN,ofstream& FileMESSAGE,ostream& oss,bool=TRUE);  //ME20200427  //CO20200508
    bool initialize(const string& fileIN,bool=TRUE);  //ME20200427  //CO20200508

    xVASPRUNXML(const xVASPRUNXML& b);                            // constructor copy
    ~xVASPRUNXML();                                               // kill everything
    const xVASPRUNXML& operator=(const xVASPRUNXML &b);           // copy
    void clear(void);                                             // clear

    bool m_initialized;  //CO20200404 - xStream integration for logging

    // CONTENT
    string content;vector<string> vcontent;string filename;       // the content, and lines of it
    double natoms;                                                // for aflowlib_libraries.cpp
    xmatrix<double> stress;                                       // for aflowlib_libraries.cpp
    vector<aurostd::xvector<double> > vkpoint;                    // for aflowlib_libraries.cpp
    vector<aurostd::xvector<double> > vweights;                   // for aflowlib_libraries.cpp
    vector<aurostd::xvector<double> > vforces;                    // for aflowlib_libraries.cpp
    bool GetProperties(const stringstream& stringstreamIN,bool=TRUE);       // get everything QUIET
    bool GetProperties(const string& stringIN,bool=TRUE);                   // get everything QUIET
    bool GetPropertiesFile(const string& fileIN,bool=TRUE);                 // get everything QUIET
    bool GetPropertiesUrlFile(const string& url,const string& file,bool=TRUE); // get everything from an aflowlib entry
    bool GetForces(const string&, bool=true);  //ME20190204
    bool GetForcesFile(const string&, bool=true);  //ME20190204
    bool GetForces(stringstream&, bool=true);  //ME20190204
  private:                       //
    void free();                 // free space
    void copy(const xVASPRUNXML& b); //
};
// -------------------------------------------------------------------------------------------------
class xIBZKPT : public xStream { //CO20200404 - xStream integration for logging
  public:
    xIBZKPT(ostream& oss=cout);                         // default, just allocate  //CO20200404 - xStream integration for logging
    xIBZKPT(ofstream& FileMESSAGE,ostream& oss=cout);   // default, just allocate  //CO20200404 - xStream integration for logging
    xIBZKPT(const string& fileIN,bool=TRUE,ostream& oss=cout);                        // constructor from filename, QUIET  //CO20200404 - xStream integration for logging
    xIBZKPT(const string& fileIN,ofstream& FileMESSAGE,bool=TRUE,ostream& oss=cout);  // constructor from filename, QUIET  //CO20200404 - xStream integration for logging
    bool initialize(const string& fileIN,ostream& oss,bool=TRUE);  //ME20200427  //CO20200508
    bool initialize(const string& fileIN,ofstream& FileMESSAGE,ostream& oss,bool=TRUE);  //ME20200427  //CO20200508
    bool initialize(const string& fileIN,bool=TRUE);  //ME20200427  //CO20200508

    xIBZKPT(const xIBZKPT& b);                                    // constructor copy
    ~xIBZKPT();                                                   // kill everything
    const xIBZKPT& operator=(const xIBZKPT &b);                   // copy
    void clear(void);                                             // clear

    bool m_initialized;  //CO20200404 - xStream integration for logging

    // CONTENT
    string content;vector<string> vcontent;string filename;       // the content, and lines of it
    uint nweights;                                                // for aflowlib_libraries.cpp
    uint nkpoints_irreducible;                                    // for aflowlib_libraries.cpp
    vector<aurostd::xvector<double> > vkpoint;                    // for aflowlib_libraries.cpp
    vector<uint> vweights;                                        // for aflowlib_libraries.cpp
    uint ntetrahedra;                                             // for aflowlib_libraries.cpp
    double wtetrahedra;                                           // for aflowlib_libraries.cpp
    vector<aurostd::xvector<int> > vtetrahedra;                   // for aflowlib_libraries.cpp
    bool GetProperties(const stringstream& stringstreamIN,bool=TRUE);       // get everything QUIET
    bool GetProperties(const string& stringIN,bool=TRUE);                   // get everything QUIET
    bool GetPropertiesFile(const string& fileIN,bool=TRUE);                 // get everything QUIET
    bool GetPropertiesUrlFile(const string& url,const string& file,bool=TRUE); // get everything from an aflowlib entry
  private:                       //
    void free();                 // free space
    void copy(const xIBZKPT& b); //
};
// -------------------------------------------------------------------------------------------------
class xKPOINTS : public xStream { //CO20200404 - xStream integration for logging
  public:
    xKPOINTS(ostream& oss=cout);                         // default, just allocate  //CO20200404 - xStream integration for logging
    xKPOINTS(ofstream& FileMESSAGE,ostream& oss=cout);   // default, just allocate  //CO20200404 - xStream integration for logging
    xKPOINTS(const string& fileIN,bool=TRUE,ostream& oss=cout);                        // constructor from filename, QUIET  //CO20200404 - xStream integration for logging
    xKPOINTS(const string& fileIN,ofstream& FileMESSAGE,bool=TRUE,ostream& oss=cout);  // constructor from filename, QUIET  //CO20200404 - xStream integration for logging
    bool initialize(const string& fileIN,ostream& oss,bool=TRUE);  //ME20200427  //CO20200508
    bool initialize(const string& fileIN,ofstream& FileMESSAGE,ostream& oss,bool=TRUE);  //ME20200427  //CO20200508
    bool initialize(const string& fileIN,bool=TRUE);  //ME20200427  //CO20200508

    xKPOINTS(const xKPOINTS& b);                                   // constructor copy
    ~xKPOINTS();                                                    // kill everything
    const xKPOINTS& operator=(const xKPOINTS &b);                  // copy
    void clear(void);                                              // clear

    bool m_initialized;  //CO20200404 - xStream integration for logging

    // CONTENT
    string content;vector<string> vcontent;string filename;        // the content, and lines of it
    string title;                                                  // first line
    int mode;                                                      // sort of mode
    string grid_type;                                              // if grid specified
    bool is_KPOINTS_NNN,is_KPOINTS_PATH;                           // control parameters
    xvector<int>    nnn_kpoints; // N*N*N                          // triplet of kpoints
    xvector<double> ooo_kpoints; // ORIGIN                         // triplet of origin
    int nkpoints;                                                  // total kpoints
    string path_mode,path;vector<string> vpath;int path_grid;      // path if any
    vector<xvector<double> > vkpoints;                             //ME20190614 - k-point coordinates of the path
    bool GetProperties(const stringstream& stringstreamIN,bool=TRUE);       // get everything QUIET
    bool GetProperties(const string& stringIN,bool=TRUE);                   // get everything QUIET
    bool GetPropertiesFile(const string& fileIN,bool=TRUE);                 // get everything QUIET
    bool GetPropertiesUrlFile(const string& url,const string& file,bool=TRUE); // get everything from an aflowlib entry
    friend ostream& operator<<(ostream&, const xKPOINTS&);  //ME20190623
    string createStandardTitlePath(const xstructure&);  //ME20190623
  private:                       //
    void free();                 // free space
    void copy(const xKPOINTS& b); //
};
// -------------------------------------------------------------------------------------------------
class xCHGCAR : public xStream { //CO20200404 - xStream integration for logging
  public:
    xCHGCAR(ostream& oss=cout);                         // default, just allocate  //CO20200404 - xStream integration for logging
    xCHGCAR(ofstream& FileMESSAGE,ostream& oss=cout);   // default, just allocate  //CO20200404 - xStream integration for logging
    xCHGCAR(const string& fileIN,bool=TRUE,ostream& oss=cout);                        // constructor from filename, QUIET  //CO20200404 - xStream integration for logging
    xCHGCAR(const string& fileIN,ofstream& FileMESSAGE,bool=TRUE,ostream& oss=cout);  // constructor from filename, QUIET  //CO20200404 - xStream integration for logging
    bool initialize(const string& fileIN,ostream& oss,bool=TRUE);  //ME20200427  //CO20200508
    bool initialize(const string& fileIN,ofstream& FileMESSAGE,ostream& oss,bool=TRUE);  //ME20200427  //CO20200508
    bool initialize(const string& fileIN,bool=TRUE);  //ME20200427  //CO20200508

    xCHGCAR(const xCHGCAR& b);                                     // constructor copy
    ~xCHGCAR();                                                    // kill everything
    const xCHGCAR& operator=(const xCHGCAR &b);                    // copy
    void clear(void);                                              // clear

    bool m_initialized;  //CO20200404 - xStream integration for logging

    // CONTENT
    string content;vector<string> vcontent;string filename;        // the content, and lines of it
    xvector<int>     grid; // N*N*N                                // triplet of grid
    vector<string>   vstring; // ORIGIN                            // string of values
    xvector<double>  vvalues; // ORIGIN                            // xvector of values
    //[OBSOLETE ME20180705]xtensor3<double> tvalues; // ORIGIN       // xtensor of values
    xtensor<double> tvalues; // ORIGIN                             // xtensor of values ME20180705
    bool GetProperties(const stringstream& stringstreamIN,bool=TRUE);          // get everything QUIET
    bool GetProperties(const string& stringIN,bool=TRUE);                      // get everything QUIET
    bool GetPropertiesFile(const string& fileIN,bool=TRUE);                    // get everything QUIET
    bool GetPropertiesUrlFile(const string& url,const string& file,bool=TRUE); // get everything from an aflowlib entry
  private:                       //
    void free();                 // free space
    void copy(const xCHGCAR& b); //
};

class xQMVASP : public xStream {  //CO20191110 //CO20200404 - xStream integration for logging
  public:
    xQMVASP(ostream& oss=cout);                           // default, just allocate  //CO20200404 - xStream integration for logging
    xQMVASP(ofstream& FileMESSAGE,ostream& oss=cout);     // constructor from filename QUIET //CO20200404 - xStream integration for logging
    xQMVASP(const string& fileIN,bool=TRUE,ostream& oss=cout);                          // constructor from filename QUIET //CO20200404 - xStream integration for logging
    xQMVASP(const string& fileIN,ofstream& FileMESSAGE,bool=TRUE,ostream& oss=cout);    // constructor from filename QUIET //CO20200404 - xStream integration for logging
    bool initialize(const string& fileIN,ostream& oss,bool=TRUE);  //ME20200427  //CO20200508
    bool initialize(const string& fileIN,ofstream& FileMESSAGE,ostream& oss,bool=TRUE);  //ME20200427  //CO20200508
    bool initialize(const string& fileIN, bool=TRUE); //ME20200427

    ~xQMVASP();                                                    // kill everything
    xQMVASP(const xQMVASP& b);                                     // constructor copy
    const xQMVASP& operator=(const xQMVASP &b);                    // copy
    void clear(void);                                              // clear

    bool m_initialized;  //CO20200404 - xStream integration for logging

    // CONTENT
    string content;vector<string> vcontent;string filename;        // the content, and lines of it
    double H_atom_relax;
    double H_atom_static;
    vector<aurostd::xvector<double> > vforces;                     // for APL - only one (no relax vs. static), get most relaxed forces  //CO20191112
    bool GetProperties(const stringstream& stringstreamIN,bool=TRUE);          // get everything QUIET
    bool GetProperties(const string& stringIN,bool=TRUE);                      // get everything QUIET
    bool GetPropertiesFile(const string& fileIN,bool=TRUE);                    // get everything QUIET
    bool GetPropertiesUrlFile(const string& url,const string& file,bool=TRUE); // get everything from an aflowlib entry
  private:                       //
    void free();                 // free space
    void copy(const xQMVASP& b); //
};

// -------------------------------------------------------------------------------------------------
// aflow_kaims.cpp
namespace KBIN {
  _aimsflags AIMS_Get_AIMSflags_from_AflowIN(string& AflowIn,_aflags& aflags,_kflags& kflags);
  _aimsflags AIMS_Get_AIMSflags_from_AflowIN(string& AflowIn,ofstream& FileMESSAGE,_aflags& aflags,_kflags& kflags);
  bool AIMS_Directory(ofstream &FileMESSAGE,_aflags &aflags,_kflags &kflags);
}
// -------------------------------------------------------------------------------------------------
// aflow_iaims.cpp
namespace KBIN {
  bool AIMS_Produce_INPUT(_xaims& xaims,string AflowIn,ofstream &FileMESSAGE,_aflags &aflags,_kflags &kflags,_aimsflags &aimsflags);
  bool AIMS_Modify_INPUT(_xaims& xaims,ofstream &FileMESSAGE,_aflags &aflags,_kflags &kflags,_aimsflags &aimsflags);
  bool AIMS_Write_INPUT(_xaims& xaims,_aimsflags &aimsflags);
  bool AIMS_Write_CONTROL(_xaims& xaims,_aimsflags &aimsflags);
  bool AIMS_Write_GEOM(_xaims& xaims,_aimsflags &aimsflags);
  bool AIMS_Produce_CONTROL(_xaims& xaims,string AflowIn,ofstream &FileMESSAGE,_aflags &aflags,_kflags &kflags,_aimsflags &aimsflags);
  bool AIMS_Modify_CONTROL(_xaims& xaims,ofstream &FileMESSAGE,_aflags &aflags,_kflags &kflags,_aimsflags &aimsflags);
  bool AIMS_Reread_CONTROL(_xaims& xaims,ofstream &FileMESSAGE,_aflags &aflags);
  bool AIMS_Produce_GEOM(_xaims& xaims,string AflowIn,ofstream &FileMESSAGE,_aflags &aflags,_kflags &kflags,_aimsflags &aimsflags);
  bool AIMS_Produce_GEOM(_xaims& xaims);
  bool AIMS_Modify_GEOM(_xaims& xaims,string AflowIn,ofstream &FileMESSAGE,_aflags &aflags,_aimsflags &aimsflags);
  bool AIMS_Reread_GEOM(_xaims& xaims,ofstream &FileMESSAGE,_aflags &aflags);
  bool XAIMS_CONTROL_PREPARE_GENERIC(string command,_xaims& xaims,_aimsflags& aimsflags,string svalue,int ivalue,double dvalue,bool OPTION);
  void XAIMS_CONTROL_REMOVE_ENTRY(_xaims& xaims,string ENTRY,string COMMENT,bool VERBOSE);
}
// -------------------------------------------------------------------------------------------------
// aflow_oaims.cpp
class xAIMSOUT;
class xAIMSOUT {
  public:
    xAIMSOUT();                                                    // default, just allocate
    ~xAIMSOUT();                                                   // kill everything
    xAIMSOUT(const string& fileIN,bool=TRUE);                      // constructor from filename, QUIET
    xAIMSOUT(const xAIMSOUT& b);                                    // constructor copy
    const xAIMSOUT& operator=(const xAIMSOUT &b);                   // copy
    void clear(void);                                             // clear
    // CONTENT
    string content;vector<string> vcontent;string filename;       // the content, and lines of it
    vector<aurostd::xvector<double> > vforces;                    // for aflowlib_libraries.cpp
    double natoms;
    //[CO20200404 - OBSOLETE]string ERROR;
    bool GetProperties(const stringstream& stringstreamIN,bool=TRUE);          // get everything QUIET
    bool GetProperties(const string& stringIN,bool=TRUE);                      // get everything QUIET
    bool GetPropertiesFile(const string& fileIN,bool=TRUE);                    // get everything QUIET
    bool GetPropertiesFile(const string& fileIN,uint natoms_check,bool);       // get everything QUIET
    bool GetPropertiesUrlFile(const string& url,const string& file,bool=TRUE); // get everything from an aflowlib entry
  private:                       //
    void free();                 // free space
    void copy(const xAIMSOUT& b); //
};
// -----------------------------------------------------------------------------------------------
bool PrintBandGap       (string& WorkDir, ostream &oss);
bool PrintBandGap_DOS   (string& WorkDir, ostream &oss); //CO20191110
bool PrintEffectiveMass (string& WorkDir, ostream &oss);
bool PrintEigCurv       (string& WorkDir, ostream &oss);
// -----------------------------------------------------------------------------------------------
bool ParseKPOINTS(stringstream& File_Kpoints, int& GRIDS, vector<xvector<double> >& special_kpts, vector<xvector<double> >& unique_kpts, vector<int>& repeat_kpts_num);
bool AdjacencyList_KPT(vector<xvector<double> >& special_kpts,vector<xvector<double> >& unique_kpts,vector<xvector<int> >& connect_kpts,vector<int>& connect_kpts_num);
bool AdjacencyList_EIG(vector<xvector<double> >& unique_kpts,vector<xvector<int> >& connect_kpts,vector<int>& connect_kpts_num,xEIGENVAL& xeigenval,vector<xvector<double> >& unique_kpts_EIG,vector<xvector<int> >& connect_kpts_EIG,vector<xvector<double> >& vkpoint_eig);
bool RepeatsList(vector<xvector<double> >& unique_kpts_EIG,vector<int>& repeat_kpts_num,vector<xvector<double> >& vkpoint_eig,vector<xvector<int> >& repeat_kpts_EIG);
bool VertexPaths(vector<xvector<int> >& repeat_kpts_EIG,vector<xvector<int> >& connect_kpts_EIG,vector<int>& repeat_kpts_num,int& GRIDS,vector<xvector<int> >& vrtx_path);
bool RepeatedEdges(vector<xvector<int> >& vrtx_path,vector<xvector<int> >& repeat_kpts_EIG,vector<int>& repeat_kpts_num,vector<xvector<int> >& ndx_edges);
bool VertexBranches(vector<xvector<int> >& ndx_edges,vector<int>& repeat_kpts_num,vector<xvector<int> >& repeat_kpts_EIG,vector<vector<xvector<int> > >& branches);
bool PathDataStuct(xEIGENVAL& xeigenval,vector<xvector<double> >& vkpoint_eig,vector<vector<xvector<int> > >& branches,vector<vector< vector<int> > >& branches_indx,vector<vector< vector<xvector<double> > > >& branches_kpts,vector<vector< vector<vector<vector<double> > > > >& branches_bnds);
bool IBZextrema(xEIGENVAL& xeigenval, vector<xvector<double> >& vkpoint_eig, vector<vector<xvector<int> > >& branches);
void CompareDoublesChar(bool& MATCH, double& number1, double& number2);
void CompareEdges(vector<vector<xvector<int> > >& branches, vector<xvector<int> >& vertex_edges, xvector<int>& test_edge, bool& MATCH);
void NaiveCurvatures(xvector<double>& eigvec, vector<xvector<double> >& posvec, vector<double>& curvature);
double StencilLinear1D(vector<xvector<double> >& positions, xvector<double>& eigenvals);
//-------------------------------------------------------------------------------------------------
struct kEn_st {
  xvector<double> kpoint;
  double energy[2];
  int band_index;
  int band_type; // 0 -- valence band; 1 -- conduction band
};
#define _SIGMA 1.0 // default standard deviation of input data
// range of energy point to fit the ellipse curve
const double _FIT_ENERGY_RANGE = 0.026; // eV range of band
const int _FIT_POINTS_NUMBER = 8; // minimum fit points in Irreducible BZ
//range of band extremes to determine the number of bands for effective mass calculations
const double _BANDS_ENERGY_RANGE = 0.026; // eV
// used to determine cluster of points can be changed to other values
const double _BANDS_PARAMETER_MIN_RATIO = 0.2;
// factor unit
// mass is in unit of electron mass
const double _MASS_FACTOR = 3.80998; // hbar^2*10^{20}/(2.0*me*eV)
bool comparison_kEn_str_up          (const kEn_st& k1, const kEn_st& k2);
bool comparison_kEn_str_dn          (const kEn_st& k1, const kEn_st& k2);
bool comparison_kEn_str_position    (const kEn_st& k1, const kEn_st& k2);
bool comparison_kEn_str_band_type_up(const kEn_st& k1, const kEn_st& k2);
bool comparison_kEn_str_band_type_dn(const kEn_st& k1, const kEn_st& k2);
bool is_equal_position_kEn_str      (const kEn_st& k1, const kEn_st& k2);
bool near_to                        (const xvector<double> & k1, const xvector<double> & k2, const vector<double> & max_distance);
// [OBSOLETE] bool GetEffectiveMass(xOUTCAR& outcar,xDOSCAR& doscar,xEIGENVAL& eigenval,xstructure xstr,ostream& oss,const bool& osswrite);
namespace aurostd {
  class JSONwriter; // forward-declaration of JSONwriter class: later in plotter
  // namespace JSONwriter class defined in aurostd.h is not visible; dependencies race?
}
//-------------------------------------------------------------------------------------------------
//ME20190614 - plotter functions
namespace plotter {
  // Plot setup --------------------------------------------------------------
  // Plot options
  aurostd::xoption getPlotOptions(const aurostd::xoption&, const string&, bool=false);
  aurostd::xoption getPlotOptionsEStructure(const aurostd::xoption&, const string&, bool=false);
  aurostd::xoption getPlotOptionsPhonons(const aurostd::xoption&, const string&);

  // Plot functions
  void generateHeader(stringstream&, const aurostd::xoption&, bool=false);
  void savePlotGNUPLOT(const aurostd::xoption&, const stringstream&);
  void setFileName(aurostd::xoption&, string="");
  void setTitle(aurostd::xoption&,ostream& oss=cout); //CO20200404
  void setTitle(aurostd::xoption&,ofstream& FileMESSAGE,ostream& oss=cout); //CO20200404
  string formatDefaultPlotTitle(const aurostd::xoption&,ostream& oss=cout); //CO20200404
  string formatDefaultPlotTitle(const aurostd::xoption&,ofstream& FileMESSAGE,ostream& oss=cout); //CO20200404
  vector<double> getCompositionFromHTQCPrototype(const string&, const string&);  //ME20190813
  vector<double> getCompositionFromANRLPrototype(const string&);
  string formatDefaultTitlePOCC(const aurostd::xoption&,ostream& oss=cout); //CO20200404
  string formatDefaultTitlePOCC(const aurostd::xoption&,ofstream& FileMESSAGE,ostream& oss=cout); //CO20200404
  string formatDefaultTitlePOCC_20191004(const aurostd::xoption&,ostream& oss=cout); //CO20191110 //CO20200404
  string formatDefaultTitlePOCC_20191004(const aurostd::xoption&,ofstream& FileMESSAGE,ostream& oss=cout); //CO20191110 //CO20200404
  string formatDefaultTitlePOCC_20190101(const aurostd::xoption&,ostream& oss=cout);  //CO20200404
  vector<double> getCompositionFromPoccString(const string&, bool&);

  // Electronic structure ----------------------------------------------------
  void patchDefaultTitleAFLOWIN(xoption& plotoptions);  //CO20191110
  // Plot functions
  void PLOT_DOS(aurostd::xoption&,ostream& oss=cout); //CO20200404
  void PLOT_DOS(aurostd::xoption&,ofstream& FileMESSAGE,ostream& oss=cout); //CO20200404
  void PLOT_DOS(aurostd::xoption&,const xDOSCAR&,ostream& oss=cout); //CO20191110 //CO20200404
  void PLOT_DOS(aurostd::xoption&,const xDOSCAR&,ofstream& FileMESSAGE,ostream& oss=cout); //CO20191110 //CO20200404
  void PLOT_DOS(aurostd::xoption&,stringstream&,ostream& oss=cout); //CO20200404
  void PLOT_DOS(aurostd::xoption&,stringstream&,ofstream& FileMESSAGE,ostream& oss=cout); //CO20200404
  void PLOT_DOS(aurostd::xoption&,stringstream&,const xDOSCAR&,ostream& oss=cout);  //CO20191110  //CO20200404
  void PLOT_DOS(aurostd::xoption&,stringstream&,const xDOSCAR&,ofstream& FileMESSAGE,ostream& oss=cout);  //CO20191110  //CO20200404

  void PLOT_PDOS(aurostd::xoption&,ostream& oss=cout);  //CO20200404
  void PLOT_PDOS(aurostd::xoption&,ofstream& FileMESSAGE,ostream& oss=cout);  //CO20200404
  void PLOT_PDOS(aurostd::xoption&, const xDOSCAR&,ostream& oss=cout); //CO20191110 //CO20200404
  void PLOT_PDOS(aurostd::xoption&, const xDOSCAR&,ofstream& FileMESSAGE,ostream& oss=cout); //CO20191110 //CO20200404
  void PLOT_PDOS(aurostd::xoption&, stringstream&,ostream& oss=cout); //CO20200404
  void PLOT_PDOS(aurostd::xoption&, stringstream&,ofstream& FileMESSAGE,ostream& oss=cout); //CO20200404
  void PLOT_PDOS(aurostd::xoption&, stringstream&, const xDOSCAR&,ostream& oss=cout);  //CO20191110 //CO20200404
  void PLOT_PDOS(aurostd::xoption&, stringstream&, const xDOSCAR&,ofstream& FileMESSAGE,ostream& oss=cout);  //CO20191110 //CO20200404

  void PLOT_BAND(aurostd::xoption&,ostream& oss=cout);  //CO20200404
  void PLOT_BAND(aurostd::xoption&,ofstream& FileMESSAGE,ostream& oss=cout);  //CO20200404
  void PLOT_BAND(aurostd::xoption&, stringstream&,ostream& oss=cout); //CO20200404
  void PLOT_BAND(aurostd::xoption&, stringstream&,ofstream& FileMESSAGE,ostream& oss=cout); //CO20200404
  void BANDDOS2JSON(ostream&, string);
  void PLOT_BANDDOS(aurostd::xoption&,ostream& oss=cout); //CO20200404
  void PLOT_BANDDOS(aurostd::xoption&,ofstream& FileMESSAGE,ostream& oss=cout); //CO20200404
  void PLOT_BANDDOS(aurostd::xoption&, stringstream&,ostream& oss=cout);  //CO20200404
  void PLOT_BANDDOS(aurostd::xoption&, stringstream&,ofstream& FileMESSAGE,ostream& oss=cout);  //CO20200404

  // Helper functions
  xstructure getStructureWithNames(const aurostd::xoption&,const string& carstring="CAR",ostream& oss=cout);  //CO20191110 //CO20200404
  xstructure getStructureWithNames(const aurostd::xoption&,ofstream& FileMESSAGE,const string& carstring="CAR",ostream& oss=cout);  //CO20191110 //CO20200404
  string getLatticeFromKpointsTitle(const string&);
  void shiftEfermiToZero(xEIGENVAL&, double);
  void setEMinMax(aurostd::xoption&, double, double);
  aurostd::JSONwriter DOS2JSON(xoption &xopt, const xDOSCAR &xdos, ofstream& FileMESSAGE,
      ostream &oss);//AS20201102
  aurostd::JSONwriter bands2JSON(const xEIGENVAL &xeigen, const xKPOINTS &xkpts,
      const vector<double> &distances, const vector<double> &segment_points,
      const xoption& plotoptions);//AS2021102
  aurostd::JSONwriter bandsDOS2JSON(const xDOSCAR &xdos, const xEIGENVAL &xeigen,
      const xKPOINTS &xkpts, xoption &xopt, ofstream &FileMESSAGE, ostream &oss);//AS20201102

  // DOS
  void generateDosPlot(stringstream&, const xDOSCAR&, const aurostd::xoption&,ostream& oss=cout);  //CO20200404
  void generateDosPlot(stringstream&, const xDOSCAR&, const aurostd::xoption&,ofstream& FileMESSAGE,ostream& oss=cout);  //CO20200404

  // Bands
  void generateBandPlot(stringstream&, const xEIGENVAL&, const xKPOINTS&, const xstructure&, const aurostd::xoption&);
  string convertKPointLabel(const string&, const string&);
  string convertKPointLetter(string, const string&);

  // Gnuplot
  void generateDosPlotGNUPLOT(stringstream&, const xDOSCAR&, const deque<double>&,
      const deque<deque<deque<double> > >&, const vector<string>&, const aurostd::xoption&);
  double getDosLimits(const aurostd::xoption&, const xDOSCAR&, const deque<deque<deque<double> > >&, const deque<double>&);
  void generateBandPlotGNUPLOT(stringstream&, const xEIGENVAL&, const vector<double>&,
      const vector<double>&, const vector<string>&, const aurostd::xoption&);
  string getFormattedUnit(const string&);

  // Phonons -----------------------------------------------------------------
  void PLOT_PHDOS(aurostd::xoption&,ostream& oss=cout); //CO20200404
  void PLOT_PHDOS(aurostd::xoption&,ofstream& FileMESSAGE,ostream& oss=cout); //CO20200404
  void PLOT_PHDOS(aurostd::xoption&, stringstream&,ostream& oss=cout);  //CO20200404
  void PLOT_PHDOS(aurostd::xoption&, stringstream&,ofstream& FileMESSAGE,ostream& oss=cout);  //CO20200404

  void PLOT_PHDISP(aurostd::xoption&,ostream& oss=cout);  //CO20200404
  void PLOT_PHDISP(aurostd::xoption&,ofstream& FileMESSAGE,ostream& oss=cout);  //CO20200404
  void PLOT_PHDISP(aurostd::xoption&, stringstream&,ofstream& FileMESSAGE,ostream& oss=cout); //CO20200404
  void PLOT_PHDISPDOS(aurostd::xoption&,ostream& oss=cout); //CO20200404
  void PLOT_PHDISPDOS(aurostd::xoption&,ofstream& FileMESSAGE,ostream& oss=cout); //CO20200404
  void PLOT_PHDISPDOS(aurostd::xoption&, stringstream&,ostream& oss=cout);  //CO20204004
  void PLOT_PHDISPDOS(aurostd::xoption&, stringstream&,ofstream& FileMESSAGE,ostream& oss=cout);  //CO20204004

  void convertEnergies(xEIGENVAL&, const string&);
  void convertEnergies(xDOSCAR&, const string&);
  double getEnergyConversionFactor(const string&);

  // Properties plotter ------------------------------------------------------
  void PLOT_THERMO(aurostd::xoption&,ostream& oss=cout);  //CO20200404
  void PLOT_THERMO(aurostd::xoption&,ofstream& FileMESSAGE,ostream& oss=cout);  //CO20200404
  void PLOT_THERMO(aurostd::xoption&, stringstream&,ostream& oss=cout); //CO20200404
  void PLOT_THERMO(aurostd::xoption&, stringstream&,ofstream& FileMESSAGE,ostream& oss=cout); //CO20200404
  void PLOT_TCOND(aurostd::xoption&,ostream& oss=cout); //CO20200404
  void PLOT_TCOND(aurostd::xoption&,ofstream& FileMESSAGE,ostream& oss=cout); //CO20200404
  void PLOT_TCOND(aurostd::xoption&, stringstream&,ostream& oss=cout);  //CO20200404
  void PLOT_TCOND(aurostd::xoption&, stringstream&,ofstream& FileMESSAGE,ostream& oss=cout);  //CO20200404

  // QHA properties plotter -------------------------------------------------
  void PLOT_THERMO_QHA(aurostd::xoption&,ostream& oss=cout);  //AS20200909
  void PLOT_THERMO_QHA(aurostd::xoption&,ofstream& FileMESSAGE,ostream& oss=cout); //AS20200909
  void PLOT_THERMO_QHA(aurostd::xoption&, stringstream&,ostream& oss=cout); //AS2020909
  void PLOT_THERMO_QHA(aurostd::xoption&, stringstream&,ofstream& FileMESSAGE,ostream& oss=cout); //AS20200909

  // General plots -----------------------------------------------------------
  void plotSingleFromSet(xoption&, stringstream&, const vector<vector<double> >&, int,ostream& oss=cout); //CO20200404
  void plotSingleFromSet(xoption&, stringstream&, const vector<vector<double> >&, int,ofstream& FileMESSAGE,ostream& oss=cout); //CO20200404
  void plotMatrix(xoption& plotoptions, stringstream&,ostream& oss=cout); //CO20200404
  void plotMatrix(xoption& plotoptions, stringstream&,ofstream& FileMESSAGE,ostream& oss=cout); //CO20200404
  void setPlotLabels(aurostd::xoption&, const string&, const string&, const string&, const string&);
  vector<vector<double> > readAflowDataFile(aurostd::xoption&);
  void generatePlotGNUPLOT(stringstream&, const xoption&, const vector<vector<double> >&);
}

//-------------------------------------------------------------------------------------------------
// aflow_estructure_dos.cpp

namespace aurostd {
  int CountWordsinString(string& input);  // put aurostd
  int CountWordsinString_web(string input); // put aurostd
}

namespace estructure {
  string PEDOS_GENERATE_GNUPLOTSCRIPT(const string&,const string&,const double&,const double&,const double&,const double&,const int&,const vector<vector<vector<double> > >&,const string&);
  bool isSpecialKPOINT(string kpoint);  //CO20170830
  string fixSpecialKPOINT_GNUPLOT(string kpoint,bool json=false);  //CO20170830
  string fixSpecialKPOINT_HTML(string kpoint);  //CO20170830
  string fixSpecialKPOINT_LATEX(string kpoint);  //CO20170830
  string fixKPOINT_GNUPLOT(string kpoint,bool json=false);  //CO20170830
  string fixKPOINT_HTML(string kpoint);  //CO20170830
  string fixKPOINT_LATEX(string kpoint);  //CO20170830
  string fixKPOINT_SPECIALONLY(string kpoint);  //CO20170830
  void PLOT_BANDDOS(string options);
  void PLOT_BAND(string options);
  void PLOT_DOS(string options);
  void PLOT_PEDOS(string options);
  void PLOT_PEDOSALL(string options);
  void PLOT_PEDOSALL_AFLOWLIB(string options,_aflags& aflags);
  void PLOT_BAND2(string options);
  // [OBSOLETE]  void PLOT_BAND3(string options);
  void PLOT_BAND_SPINSPLIT(string options);
  void PLOT_DOSWEB(string options);
  // manipulation
  string changeICSDNameGunplot(string ICSDName);
  void CombineTDOSAndTOTALPDOS(const vector<vector<double> >& TDOS, const vector<vector<double> >& TOTALPDOS, vector<vector<double> >& vvDOS);
  double GET_TDOSDATA(const string& str_dir, vector<vector<double> >& TDOS);
  double GET_TDOSDATA(stringstream& ss_dosfile, stringstream& ss_outcarfile, vector<vector<double> >& TDOS);
  double GET_TOTALPDOSDATA(const string& str_dir, vector<vector<double> >& TOTALPDOS);
  double GET_TOTALPDOSDATA(stringstream& ss_dosfile, stringstream& ss_outfile, vector<vector<double> >& TOTALPDOS);
  double GET_PDOSDATA(const string& str_dir, vector<vector<vector<double> > >& PDOS);
  double GET_PDOSDATA(stringstream& ss_dosfile, stringstream& ss_outfile, vector<vector<vector<double> > >& PDOS);
  // [OBSOLETE]  void GET_DOS_DATA(vector<string>& argv);
  bool GET_DOS_DATA(stringstream& ss_dosfile, stringstream& ss_outfile, double& Efermi, vector<vector<double> >& TDOS, vector<vector<double> >& TOTALPDOS); //CO20180216
  bool GET_DOS_DATA(const string& str_dir,   double& Efermi, vector<vector<double> >& TDOS, vector<vector<double> >& TOTALPDOS, vector<vector<vector<double> > >& PDOS);  //CO20180216
  bool GET_DOS_DATA(stringstream& ss_dosfile, stringstream& ss_outfile,   double& Efermi, vector<vector<double> >& TDOS, vector<vector<double> >& TOTALPDOS, vector<vector<vector<double> > >& PDOS); //CO20180216
  void FormatSpinofPDOS(vector<vector<vector<double> > >& vvva);

  // Functions for serializing bands data to JSON
  // Added by EG
  bool DOSDATA_JSON(aurostd::xoption& vpflow,ostream& oss=cout);
  bool DOSDATA_JSON(aurostd::xoption& vpflow,string directory,stringstream& json,bool wrapping_brackets=true);
  bool BANDSDATA_JSON(aurostd::xoption& vpflow,ostream& oss=cout);
  bool BANDSDATA_JSON(aurostd::xoption& vpflow,string directory,stringstream& json,bool wrapping_brackets=true);
  //uint DOSDATA_JSON(string options);
  //uint DOSDATA_JSON(string options, ostream& json);
  //uint BANDSDATA_JSON(string options);
  //uint BANDSDATA_JSON(string options, string json_dir);
  //uint BANDSDATA_JSON(string options, ostream& json);
  string linelabel2HTML(string linelabel);
  uint inequivalentAtomsJSON( vector<vector<vector<double> > >& PDOS, vector<int>& iatoms, vector<double>& numbers, vector<string>& vspecies, ostream& json);
  uint constructInequivalentAtomPDOSJSON(vector<vector<vector<double> > >& PDOS, int iatom, ostream& json); 
  // End of bands data JSON serializers

}


// ----------------------------------------------------------------------------
// aflow_poccupation_*.cpp
//  #include "aflow_pocc.h"

// aflow_poccupation_params.cpp
namespace pocc {
  bool poccInput(); //CO20170805

  string ReturnAtomSpecies(string atom);
  string ReturnAtomSpeciesPotential(string atom);
  string ReturnUFFParameters(string atom);
  class UFFPara {
    public:
      UFFPara(); // constructor
      ~UFFPara(); // destructor
      string symbol;
      double r1,theta0,x1,D1,zeta,Z1,Vi,Uj,Xi,hard,radius; 
      void GetUFFParameters(string);
    private:
      void free(); //free space
  };
  string ReturnAtomProperties(string atom);
  //Atomic Properties Database
  class Atom {
    public:
      Atom();
      ~Atom();
      string name,symbol;
      int number; //atomic number
      double mass,radius,Xi; //atomic, weight radius /pauling electronegativity
      void GetAtomicProperties(string);
    private:
      void free();
  };
} // namespace pocc

// aflow_poccupation_forcefield.cpp
namespace pocc {
  class Bond{
    public:
      Bond();
      Bond(const Bond& b);
      ~Bond();
      _atom bgn,end;
      double length;
      void Set(xstructure , _atom , _atom );
      const Bond & operator=(const Bond &other);
      bool operator==(const Bond &other) const;
      bool operator!=(const Bond &other) const;
      friend ostream& operator<<(ostream&,const Bond&);
    private:
      void free();
      void copy(const Bond& b);
  };
  void SetUFFPara(_atom atomi, _atom atomj, double& R0, double& Kij, double& Xij, double& Dij);
  double CalculateBondEnergy(xstructure xstr, _atom atomi, _atom atomj);
  double CalculateNonBondEnergy(xstructure xstr, _atom atomi, _atom atomj);
  double CalculateUFFEnergy(xstructure xstr);
  void RemoveSameBond(vector<Bond>& Bonds_orig, vector<Bond>& Bonds_new);
  void ExtractBonds(const xstructure& xstr, deque<deque<_atom> >& neigh_mat_bonded, deque<deque<_atom> >& neigh_mat_nonbonded);
  void AnalyzeBonds(const xstructure& xstr, vector<Bond>& Bonds, vector<Bond>& NonBonds);
  void UFFENERGY(istream& input);
}

// ----------------------------------------------------------------------------
// aflow_mix.cpp  aflow_nomix.cpp   aflow_mix_pauling.cpp
#define MISCIBILITY_SYSTEM_NOT_STUDIED  3
#define MISCIBILITY_SYSTEM_SOLUTION     2
#define MISCIBILITY_SYSTEM_MISCIBLE     1
#define MISCIBILITY_SYSTEM_NOMIX        0
#define MISCIBILITY_SYSTEM_UNKNOWN     -1
#define MISCIBILITY_SYSTEM_CUTOFF     200
#define MIEDEMA_MIX_SLOPE 3.069              // Miedema Rule Table 1a Physica 100B (1980) 1-28

int MiscibilityCheck(int speciesA,int speciesB);                  // aflow_mix.cpp
int MiscibilityCheck(string speciesA,string speciesB);            // aflow_mix.cpp
int MiscibilityExperimentsCheck(int speciesA,int speciesB);       // aflow_mix.cpp
int MiscibilityExperimentsCheck(string speciesA,string speciesB); // aflow_mix.cpp
int MiscibilityMiedemaCheck(int speciesA,int speciesB);           // aflow_mix.cpp
int MiscibilityMiedemaCheck(string speciesA,string speciesB);     // aflow_mix.cpp
int MiscibilityMiedemaCheck(string system_in);                    // aflow_mix.cpp
int MiscibilityHumeRotheryCheck(int speciesA,int speciesB);       // aflow_mix.cpp
int MiscibilityHumeRotheryCheck(string speciesA,string speciesB); // aflow_mix.cpp
int MiscibilityHumeRotheryCheck(string system_in);                // aflow_mix.cpp
int MiscibilityCheck(string system_in);                           // aflow_nomix.cpp
int MiscibilityExperimentsCheck(string system_in);                    // aflow_mix_pauling.cpp

// ----------------------------------------------------------------------------
// symmetry prototypes
// aflow_symmetry.cpp
namespace SYM {
  //DX+CO START
  bool ApplyAtomValidate(const _atom &atom_in,_atom& atom_out,const _sym_op &symop,const xstructure& a); //DX+CO
  bool ApplyAtomValidate(const _atom &atom_in,_atom& atom_out,const _sym_op &symop,const xstructure& a, bool _incell_,bool roff); //DX+CO
  bool ApplyAtomValidate(const _atom &atom_in,_atom& atom_out,const _sym_op &symop,const xstructure& a,bool skew, bool _incell_,bool roff,double _eps_); //DX+CO
  bool ApplyAtomValidate(const _atom &atom_in,_atom& atom_out,const _sym_op &symop,const xmatrix<double>& lattice,const xmatrix<double>& c2f, const xmatrix<double>& f2c,bool skew, bool _incell_,bool roff,double _eps_); //DX+CO
  _atom ApplyAtom(const _atom& atom_in,const _sym_op& symop,const xstructure& str); //DX
  //DX+CO END
  _atom ApplyAtom(const _atom& atom_in,const _sym_op& symop,const xstructure& str,bool _incell_);
  //DX+CO START
  _atom ApplyAtom(const _atom& atom_in,const _sym_op& symop,const xstructure& str,bool _incell_,bool roff); //DX
  _atom ApplyAtom(const _atom& atom_in,const _sym_op& symop,const xstructure& str,bool _incell_,bool roff,bool validatePosition); //DX
  _atom ApplyAtom(const _atom& atom_in,const _sym_op& symop,const xmatrix<double>& lattice,const xmatrix<double>& c2f, const xmatrix<double>& f2c,bool skew,bool _incell_,bool roff,bool validatePosition,double eps); //DX
  _atom ApplyAtom_20161115(const _atom& atom_in,const _sym_op& symop,const xmatrix<double>& lattice,const xmatrix<double>& c2f, const xmatrix<double>& f2c,bool skew,bool _incell_,bool roff,bool validatePosition,double eps); //DX
  _atom ApplyAtom_20160101(const _atom& atom_in,const _sym_op& symop,const xstructure& str,bool _incell_); //DX
  //DX+CO END
  xvector<double> ApplyCpos(const xvector<double> &cpos_in,const _sym_op &symop,const xstructure& str,bool _incell_);
  xvector<double> ApplyCpos(const xvector<double> &cpos_in,const _sym_op &symop,const xstructure& str);
  xvector<double> ApplyFpos(const xvector<double> &fpos_in,const _sym_op &symop,const xstructure& str,bool _incell_);
  xvector<double> ApplyFpos(const xvector<double> &fpos_in,const _sym_op &symop,const xstructure& str);
  xvector<int> ApplyIJK(const xvector<int> &ijk_in,const _sym_op &symop,const xstructure& str);
  int  ApplyL(const int &l_in,const _sym_op &symop,const xstructure& str);
  xstructure ApplyXstructure(const _sym_op &symop,const xstructure& str);
  xstructure ApplyXstructure(const _sym_op &symop,const xstructure& str,bool _incell_);
  //DX+CO START
  bool AtomsEquivalent(xstructure& str,_atom& atom1,_atom& atom2); //DX
  bool AtomsEquivalent_20161115(xstructure& str,_atom& atom1,_atom& atom2); //DX
  bool AtomsEquivalent_20160101(xstructure& str,_atom& atom1,_atom& atom2); //DX
  bool AtomsEquivalent(xstructure& str, _atom& atom1, _atom& atom2,double& eps); //DX
  bool AtomsEquivalent(xstructure& str, _atom& a, _atom& b, bool skew, double tol); //DX //CO20190520 - removed pointers for bools and doubles, added const where possible
  bool AtomsEquivalent_20161115(xstructure& str,_atom& atom1,_atom& atom2,double& eps); //DX
  bool AtomsEquivalent_20160101(xstructure& str,_atom& atom1,_atom& atom2,double& eps); //DX
  bool AtomsEquivalent_Basis(xstructure& str, int atom1_indx,int atom2_indx);
  //DX+CO END
  bool CposEquivalent(const xstructure& str,const xvector<double>& cpos1,const xvector<double>& cpos2,const double& eps);
  bool FposEquivalent(const xstructure& str,const xvector<double>& fpos1,const xvector<double>& fpos2,const double& eps);
  bool CposEquivalent(const xstructure& str,const xvector<double>& cpos1,const xvector<double>& cpos2);
  bool FposEquivalent(const xstructure& str,const xvector<double>& fpos1,const xvector<double>& fpos2);
  bool TypePointGroupOperation(const xmatrix<double>& Uc,const xmatrix<double>& Uf,string& _string,bool& _inversion,double& _angle,
      xvector<double>& _axis,xmatrix<double>& _generator, xvector<double>& _generator_coefficients, 
      xmatrix<xcomplex<double> >& _SU2_matrix, xvector<xcomplex<double> >& _su2_coefficients, double _eps_);  // calculate the symmetry inversion,type,axis,generator //DX20171206 - Added generator coefficients //DX20171207 - Added Uf //DX20180117 - Added SU2 and su2 coefficients
  bool TypePointGroupOperationInternational(const xmatrix<double>& Uc,string& _stringHM,string& _stringSC,
      const bool& _inversion,const double& _angle,
      const xvector<double>& _axis,const xmatrix<double>& _generator, xvector<double>& _generator_coefficients, 
      xmatrix<xcomplex<double> >& _SU2_matrix, xvector<xcomplex<double> >& _su2_coefficients, double _eps_);  // International symbol = Hermann-Mauguin notation & Schonflies notation //DX20171206 - Added generator coefficients //DX20180117 - Added SU2 and su2 coefficients
  //DX+CO START
  uint AddSymmetryToStructure(xstructure &a,const uint& iat,
      const xmatrix<double> &Uc,const xmatrix<double> &Uf,const xvector<double> &ctau,const xvector<double> &ftau,
      const xvector<double> &ctrasl,const xvector<double> &ftrasl,
      const std::vector<int> &basis_atoms_map,const std::vector<int> &basis_types_map,bool basis_map_calculated,char group);
  uint AddSymmetryToStructure(xstructure &a,const uint& iat,
      const xmatrix<double> &Uc,const xmatrix<double> &Uf,const xvector<double> &ctau,const xvector<double> &ftau,
      const xvector<double> &ctrasl,const xvector<double> &ftrasl,
      const std::vector<int> &basis_atoms_map,const std::vector<int> &basis_types_map,bool basis_map_calculated,char group,bool roff); //DX
  uint AddSymmetryToStructure(xstructure& a,const xmatrix<double>& Uc,const xmatrix<double>& Uf,
      const xvector<double>& ctau,const xvector<double>& ftau,const xvector<double>& ctrasl,
      const xvector<double>& ftrasl,
      const std::vector<int>& basis_atoms_map,const std::vector<int>& basis_types_map,bool basis_map_calculated,char group);
  uint AddSymmetryToStructure(xstructure& a,const xmatrix<double>& Uc,const xmatrix<double>& Uf,
      const xvector<double>& ctau,const xvector<double>& ftau,const xvector<double>& ctrasl,
      const xvector<double>& ftrasl,
      const std::vector<int>& basis_atoms_map,const std::vector<int>& basis_types_map,bool basis_map_calculated,char group,bool roff); //DX
  uint AddSymmetryToStructure(xstructure &a,const uint& iat,const xmatrix<double> &Uc,const xmatrix<double> &Uf,
      const std::vector<int> &basis_atoms_map,const std::vector<int> &basis_types_map,bool basis_map_calculated,char group);
  uint AddSymmetryToStructure(xstructure &a,const uint& iat,const xmatrix<double> &Uc,const xmatrix<double> &Uf,
      const std::vector<int> &basis_atoms_map,const std::vector<int> &basis_types_map,bool basis_map_calculated,char group,bool roff); //DX
  uint AddSymmetryToStructure(xstructure &a,const xmatrix<double> &Uc,const xmatrix<double> &Uf,
      const std::vector<int> &basis_atoms_map,const std::vector<int> &basis_types_map,bool basis_map_calculated,char group); //DX
  uint AddSymmetryToStructure(xstructure &a,const xmatrix<double> &Uc,const xmatrix<double> &Uf,
      const std::vector<int> &basis_atoms_map,const std::vector<int> &basis_types_map,bool basis_map_calculated,char group,bool roff); //DX
  bool PointGroupsIdentical(const vector<_sym_op>& vpg1,const vector<_sym_op>& vpg2, double eps, bool is_same_lattice=false); //DX20171207 - added is_same_lattice
  //GG START
  bool CalculateQuaternion(_sym_op& a);
  //GG STOP
  bool ComplexSU2Rotations(xmatrix<xcomplex<double> > & _SU2_matrix, xvector<xcomplex<double> >& _su2_coefficients, double& theta, xvector<double>& _axis); //DX20180117 - add SU(2) and su(2) coefficients
  //DX+CO END
  bool CalculatePointGroup(ofstream& FileMESSAGE,xstructure& a,_aflags& aflags,bool _write_,const bool& osswrite,ostream& oss,string format="txt");      // POINT GROUP      _PGROUP_
  uint CalculatePointGroup(const xmatrix<double>& lattice, vector<_sym_op > pgroup, ofstream &FileMESSAGE,bool _write_,const bool& osswrite,ostream& oss,double _eps_);
  uint CalculatePointGroup(const xmatrix<double>& lattice, vector<_sym_op > pgroup, bool _write_,const bool& osswrite,ostream& oss,double _eps_);     // POINT GROUP      _PGROUP_
  uint CalculatePointGroup(const xmatrix<double>& lattice,double _eps_);     // POINT GROUP      _PGROUP_
  uint CalculatePointGroup(const xmatrix<double>& lattice);     // POINT GROUP      _PGROUP_
  bool CalculatePointGroup(ofstream &FileMESSAGE,xstructure &a,_aflags &aflags,bool _write_,const bool& osswrite,ostream& oss,double _eps_,string format="txt");      // POINT GROUP      _PGROUP_
  //DX+CO START
  bool CalculatePointGroup_20160101(ofstream &FileMESSAGE,xstructure &a,_aflags &aflags,bool _write_,const bool& osswrite,ostream& oss,double _eps_); //DX
  bool CalculatePointGroup_20160801(ofstream &FileMESSAGE,xstructure &a,_aflags &aflags,bool _write_,const bool& osswrite,ostream& oss,double _eps_,string format="txt"); //DX
  //DX+CO END
  bool CalculatePointGroupKLattice(ofstream &FileMESSAGE,xstructure &a,_aflags &aflags,bool _write_,const bool& osswrite,ostream& oss,string format="txt");  // POINT GROUP KLATTICE     _PGROUPK_
  bool CalculatePointGroupKCrystal(ofstream &FileMESSAGE,xstructure &a,_aflags &aflags,bool _write_,const bool& osswrite,ostream& oss,string format="txt");  // POINT GROUP KCRYSTAL     _PGROUPK_XTAL_ //DX20171205 - New group: reciprocal space counterpart of pgroup_xtal
  bool TransformSymmetryFromRealToReciprocal(ofstream &FileMESSAGE, xstructure& real_space_crystal, xstructure& reciprocal_space,
      _aflags& aflags, const bool& osswrite, ostream& oss, string& pgroup_type); //DX20170808 - New klattice routine //DX20171205 - Added pgroup_type option to account for pgroupk_xtal
  bool CalculateSitePointGroup(ofstream &FileMESSAGE,xstructure &a,_aflags &aflags,bool _write_,const bool& osswrite,ostream& oss,string format="txt");  // SITE POINT GROUP _AGROUP_
  //DX+CO START
  bool CalculateSitePointGroup(ofstream &FileMESSAGE,xstructure &a,int CALCULATION_MODE,_aflags &aflags,bool _write_,const bool& osswrite,ostream& oss,string format="txt"); // SITE POINT GROUP _AGROUP_
  bool CalculateSitePointGroup_20160801(ofstream &FileMESSAGE,xstructure &a,int CALCULATION_MODE,_aflags &aflags,bool _write_,const bool& osswrite,ostream& oss,double _eps_,string format="txt"); // SITE POINT GROUP _AGROUP_ //DX
  bool CalculateSitePointGroup_20160101(ofstream &FileMESSAGE,xstructure &a,_aflags &aflags,bool _write_,const bool& osswrite,ostream& oss,double _eps_); // SITE POINT GROUP _AGROUP_ //DX
  bool CalculateSitePointGroup_EquivalentSites(xstructure &a,double _eps_); //DX
  bool CalculateSitePointGroup_EquivalentSites(xstructure &a,bool get_full_basis,double _eps_); //DX
  //DX+CO END
  bool CalculatePointGroupCrystal(ofstream &FileMESSAGE,xstructure &a,_aflags &aflags,bool _write_,const bool& osswrite,ostream& oss,string format="txt");     // POINT GROUP      _PGROUP_
  bool CalculatePointGroupCrystal(ofstream &FileMESSAGE,xstructure &a,_aflags &aflags,bool _write_,const bool& osswrite,ostream& oss,double _eps_,string format="txt");      // POINT GROUP      _PGROUP_
  //DX+CO START
  bool CalculatePointGroupCrystal_20170814(ofstream &FileMESSAGE,xstructure &a,_aflags &aflags,bool _write_,const bool& osswrite,ostream& oss,double _eps_,string format="txt");      // POINT GROUP      _PGROUP_ //DX
  bool CalculatePointGroupCrystal_20160801(ofstream &FileMESSAGE,xstructure &a,_aflags &aflags,bool _write_,const bool& osswrite,ostream& oss,double _eps_,string format="txt");      // POINT GROUP      _PGROUP_ //DX
  bool CalculatePointGroupCrystal_20160101(ofstream &FileMESSAGE,xstructure &a,_aflags &aflags,bool _write_,const bool& osswrite,ostream& oss,double _eps_);      // POINT GROUP      _PGROUP_ //DX
  bool CalculatePointGroupKPatterson(ofstream &FileMESSAGE,xstructure &a,_aflags &aflags,bool _write_,const bool& osswrite,ostream& oss,string format="txt");     // POINT GROUP PATTERSON     _PGROUPK_PATTERSON_ //DX20200129 
  bool CalculatePointGroupKPatterson(ofstream &FileMESSAGE,xstructure &a,_aflags &aflags,bool _write_,const bool& osswrite,ostream& oss,double _eps_,string format="txt");      // POINT GROUP PATTERSON     _PGROUPK_PATTERSON_ //DX20200129
  bool PointGroupMap(xstructure& a, string& pgname, string& operations, char group); //DX20170906
  bool PointGroupLookUpTable(ofstream &FileMESSAGE,xstructure &a,_aflags &aflags,bool _write_,const bool& osswrite,ostream& oss,string format);
  //DX+CO END
  void CalculateSitePointGroup2(xstructure &a,bool ComMidss); // for --agroup2 and --agroup2m
  //DX START
  //xstructure and _sym_op
  bool getFullSymBasis(const xstructure& a, _sym_op& symOp,bool map_types,vector<int>& basis_atoms_map,vector<int>& basis_types_map);
  bool getFullSymBasis(const xstructure& a, _sym_op& symOp,bool map_types,double tolerance,vector<int>& basis_atoms_map,vector<int>& basis_types_map); //CO20190520 - removed pointers for bools and doubles, added const where possible
  bool getFullSymBasis(const xstructure& a, _sym_op& symOp,bool map_types,bool skew,double tolerance,vector<int>& basis_atoms_map,vector<int>& basis_types_map); //CO20190520 - removed pointers for bools and doubles, added const where possible
  bool getFullSymBasis(const xstructure& a, _sym_op& symOp,bool map_types,bool skew,double tolerance,vector<int>& basis_atoms_map,vector<int>& basis_types_map); //CO20190520 - removed pointers for bools and doubles, added const where possible
  //atoms, c2f, f2c and _sym_op
  bool getFullSymBasis(const deque<_atom>& atoms,const xmatrix<double>& lattice,const xmatrix<double>& c2f, const xmatrix<double>& f2c, _sym_op& symOp,bool map_types,bool skew,double tolerance,vector<int>& basis_atoms_map,vector<int>& basis_types_map); //CO20190520 - removed pointers for bools and doubles, added const where possible
  bool getFullSymBasis(const deque<_atom>& atoms,const xmatrix<double>& lattice,const xmatrix<double>& c2f, const xmatrix<double>& f2c, _sym_op& symOp,bool map_types,bool skew,double tolerance,vector<int>& basis_atoms_map,vector<int>& basis_types_map); //CO20190520 - removed pointers for bools and doubles, added const where possible
  bool getFullSymBasis_20170729(const deque<_atom>& atoms,const xmatrix<double>& lattice,const xmatrix<double>& c2f, const xmatrix<double>& f2c, _sym_op& symOp,bool map_types,bool skew,double tolerance,vector<int>& basis_atoms_map,vector<int>& basis_types_map); //CO20190520 - removed pointers for bools and doubles, added const where possible
  //bool getFullSymBasis(deque<_atom>& atoms,xmatrix<double>& Uf, xmatrix<double>& c2f, xmatrix<double>& f2c, bool skew, double tolerance, vector<int>& basis_atoms_map,vector<int>& basis_types_map); //CO20190520 - removed pointers for bools and doubles, added const where possible
  //bool getFullSymBasis(deque<_atom>& atoms,xmatrix<double>& Uf, xmatrix<double>& c2f, xmatrix<double>& f2c, string& str_Hermann_Mauguin, bool skew, double tolerance, vector<int>& basis_atoms_map,vector<int>& basis_types_map); //CO20190520 - removed pointers for bools and doubles, added const where possible
  //bool getFullSymBasis(deque<_atom>& atoms,xmatrix<double>& Uf, xmatrix<double>& c2f, xmatrix<double>& f2c, xvector<double>& ftau, bool skew, double tolerance, vector<int>& basis_atoms_map,vector<int>& basis_types_map); //CO20190520 - removed pointers for bools and doubles, added const where possible
  //bool getFullSymBasis(deque<_atom>& atoms,xmatrix<double>& Uf, xmatrix<double>& c2f, xmatrix<double>& f2c, string& str_Hermann_Mauguin, xvector<double>& ftau, bool skew, double tolerance, vector<int>& basis_atoms_map,vector<int>& basis_types_map); //CO20190520 - removed pointers for bools and doubles, added const where possible
  bool CalculateFactorGroup_20160801(ofstream &FileMESSAGE,xstructure &a,_aflags &aflags,bool _write_,const bool& osswrite,ostream& oss,double _eps_,string format="txt");
  //DX END
  bool CalculateFactorGroup(ofstream& FileMESSAGE,xstructure& a,_aflags& aflags,bool _write_,const bool& osswrite,ostream& oss,string format="txt");     // FACTOR GROUP     _FGROUP_
  bool CalculateFactorGroup(ofstream &FileMESSAGE,xstructure &a,_aflags &aflags,bool _write_,const bool& osswrite,ostream& oss,double _eps_,string format="txt");      // FACTOR GROUP      _FGROUP_
  //DX START
  bool AtomsMapped(const _atom& a, const _atom& b, const xmatrix<double>& lattice, bool skew, double tol); //DX20190620
  bool AtomsMapped(const _atom& a, const _atom& b, const xmatrix<double>& lattice, const xmatrix<double>& f2c, bool skew, double tol);   //CO20190520 - removed pointers for bools and doubles, added const where possible //DX20190619 - lattice and f2c as input
  xvector<double> minimizeDistanceCartesianMethod(const xvector<double>& cpos1, const xvector<double>& cpos2, const xmatrix<double>& lattice); //DX20190613
  xvector<double> minimizeDistanceCartesianMethod(const xvector<double>& cpos1, const xvector<double>& cpos2, const xmatrix<double>& lattice, xvector<int>& ijk); //DX20190613
  xvector<double> minimizeDistanceFractionalMethod(const xvector<double>& fpos1, const xvector<double>& fpos2); //DX20190613
  xvector<double> minimizeDistanceFractionalMethod(const xvector<double>& fdiff); //DX20190613
  xvector<double> minimizeDistanceFractionalMethod(const xvector<double>& fdiff, xvector<int>& ijk); //DX20190613
  //DX20190613 [OBOSLETE] bool minimizeCartesianDistance(const xvector<double>& coord1, const xvector<double>& coord2, xvector<double>& out, const xmatrix<double>& c2f, const xmatrix<double>& f2c, double tol); //CO20190520 - removed pointers for bools and doubles, added const where possible
  //DX20190613 [OBOSLETE] bool minimizeCartesianDistance(const xvector<double>& coord1, const xvector<double>& coord2, xvector<double>& out, const xmatrix<double>& c2f, const xmatrix<double>& f2c, xvector<int>& ijk, bool& restriction, double tol); //CO20190520 - removed pointers for bools and doubles, added const where possible
  //DX20190613 [OBOSLETE] double minimumCartesianDistance(const xvector<double>& coord1, const xvector<double>& coord2, const xmatrix<double>& lattice);
  //DX20190613 [OBOSLETE] double minimumCartesianDistance(const xvector<double>& coord1, const xvector<double>& coord2, const xmatrix<double>& lattice,xvector<double>& min_vec,xvector<int>& ijk);
  //DX20190613 [OBOSLETE] xvector<double> minimumCartesianVector(const xvector<double>&, const xvector<double>&,
  //DX20190613 [OBOSLETE]                                        const xmatrix<double>&);  //ME20180730
  //DX20190613 [OBOSLETE] xvector<double> minimumCartesianVector(const xvector<double>&, const xvector<double>&,
  //DX20190613 [OBOSLETE]                                        const xmatrix<double>&, xvector<int>&);  //ME20180730
  //DX20190613 [OBOSLETE] bool PBC(xvector<double>& v_in, xvector<int>& ijk, bool& restriction);
  //DX20190613 [OBOSLETE] bool PBC(xvector<double>& v_in);
  xvector<double> FPOSDistFromFPOS(const xvector<double>& fpos1,const xvector<double>& fpos2,const xmatrix<double>& lattice,bool skew=false);  //CO20190525
  xvector<double> FPOSDistFromFPOS(const xvector<double>& fpos1,const xvector<double>& fpos2,const xmatrix<double>& lattice,const xmatrix<double>& c2f,const xmatrix<double>& f2c,bool skew=false);  //CO20190525
  xvector<double> CPOSDistFromFPOS(const xvector<double>& fpos1,const xvector<double>& fpos2,const xmatrix<double>& lattice,bool skew=false);  //DX20190620
  xvector<double> CPOSDistFromFPOS(const xvector<double>& fpos1,const xvector<double>& fpos2,const xmatrix<double>& lattice,const xmatrix<double>& f2c,bool skew=false); //DX20190620

  bool FPOSMatch(const deque<_atom>& atom_set, const _atom& atom2, uint& match_type, const xmatrix<double>& lattice, bool skew, double tol); //CO20190520 - removed pointers for bools and doubles, added const where possible //DX20190619 - lattice and f2c as input
  bool FPOSMatch(const deque<_atom>& atom_set, const _atom& atom2, uint& match_type, const xmatrix<double>& lattice, const xmatrix<double>& f2c, bool skew, double tol); //DX20190620 - overload
  bool FPOSMatch(const _atom& atom1, const _atom& atom2, const xmatrix<double>& lattice, bool skew, double tol); //CO20190520 - removed pointers for bools and doubles, added const where possible //DX20190619 - lattice and f2c as input
  bool FPOSMatch(const _atom& atom1, const _atom& atom2, const xmatrix<double>& lattice, const xmatrix<double>& f2c, bool skew, double tol); //DX20190620 - overload 
  bool FPOSMatch(const xvector<double>& atom1, const xvector<double>& atom2, const xmatrix<double>& lattice, bool skew, double tol); //CO20190520 - removed pointers for bools and doubles, added const where possible //DX20190619 - lattice and f2c as input
  bool FPOSMatch(const xvector<double>& atom1, const xvector<double>& atom2, const xmatrix<double>& lattice, const xmatrix<double>& f2c, bool skew, double tol); //DX20190620 - overload 
  bool validateAtomPosition(const _atom& atom,const xmatrix<double>& c2f,const xmatrix<double>& f2c,bool skew,double& _eps_); //CO20190520 - removed pointers for bools and doubles, added const where possible
  bool validateAtomPosition(const xvector<double>& cpos,const xvector<double>& fpos,const xmatrix<double>& c2f,const xmatrix<double>& f2c,bool skew,double& _eps_); //CO20190520 - removed pointers for bools and doubles, added const where possible
  bool MapAtom(const deque<_atom>& a_vec, const _atom& b, bool map_types, const xmatrix<double>& lattice, bool skew, double tol); //DX20190620
  bool MapAtom(const deque<_atom>& a_deq, const _atom& b, bool map_types, const xmatrix<double>& lattice, const xmatrix<double>& f2c, bool skew, double tol); //CO20190520 - removed pointers for bools and doubles, added const where possible //DX20190619 - lattice and f2c as input
  bool MapAtom(const vector<_atom> a_vec, const _atom b, bool map_types, const xmatrix<double>& lattice, bool skew, double tol); //DX20190620
  bool MapAtom(const vector<_atom> a_vec, const _atom b, bool map_types, const xmatrix<double>& lattice, const xmatrix<double>& f2c, bool skew, double tol); //CO20190520 - removed pointers for bools and doubles, added const where possible //DX20190619 - lattice and f2c as input
  bool MapAtom(const xvector<double>& a, const xvector<double>& b, const xmatrix<double>& lattice, bool skew, double tol); //DX20190620
  bool MapAtom(const xvector<double>& a, const xvector<double>& b, const xmatrix<double>& lattice, const xmatrix<double>& f2c, bool skew, double tol); //CO20190520 - removed pointers for bools and doubles, added const where possible //DX20190619 - lattice and f2c as input
  bool MapAtom(const _atom& a, const _atom& b, bool map_types, const xmatrix<double>& lattice, bool skew, double tol); //DX20190620 
  bool MapAtom(const _atom& a, const _atom& b, bool map_types, const xmatrix<double>& lattice, const xmatrix<double>& f2c, bool skew, double tol); //CO20190520 - removed pointers for bools and doubles, added const where possible //DX20190619 - lattice and f2c as input, remove "Atom" prefix from name
  bool BringInCellTolABC(xstructure& a, xvector<double> tol_abc_res);
  //[CO20190515 - not needed and is ambiguous with overload]bool MapAtomWithBasis(vector<_atom>& vec, _atom& a, bool map_types, deque<uint>& index_to_check, xmatrix<double>& c2f, xmatrix<double>& f2c, bool skew, double tol,bool fast=true);    //CO20190520 - removed pointers for bools and doubles, added const where possible
  bool MapAtomWithBasis(const vector<_atom>& vec, const _atom& a, bool map_types, deque<uint>& index_to_check, const xmatrix<double>& lattice, bool skew, double tol, uint& mapped_index,bool fast=true); //DX20190620
  bool MapAtomWithBasis(const vector<_atom>& vec, const _atom& a, bool map_types, deque<uint>& index_to_check, const xmatrix<double>& lattice, const xmatrix<double>& f2c, bool skew, double tol, uint& mapped_index,bool fast=true);   //CO20190520 - removed pointers for bools and doubles, added const where possible //DX20190619 - lattice and f2c as input
  //[CO20190515 - not needed and is ambiguous with overload]bool MapAtomWithBasis(deque<_atom>& vec, _atom& a, bool map_types, deque<uint>& index_to_check, xmatrix<double>& c2f, xmatrix<double>& f2c, bool skew, double tol,bool fast=true); //CO20190520 - removed pointers for bools and doubles, added const where possible
  bool MapAtomWithBasis(const deque<_atom>& vec, const _atom& a, bool map_types, deque<uint>& index_to_check, const xmatrix<double>& lattice, bool skew, double tol, uint& mapped_index,bool fast=true); //DX20190620
  bool MapAtomWithBasis(const deque<_atom>& vec, const _atom& a, bool map_types, deque<uint>& index_to_check, const xmatrix<double>& lattice, const xmatrix<double>& f2c, bool skew, double tol, uint& mapped_index,bool fast=true); //CO20190520 - removed pointers for bools and doubles, added const where possible //DX20190619 - lattice and f2c as input, remove "Atom" prefix from name
  bool isLatticeSkewed(const xmatrix<double>& lattice, double& min_dist, double tol); //CO20190520 - removed pointers for bools and doubles, added const where possible
  double minimumDistance(const xstructure& xstr);
  double minimumDistance(const deque<_atom>& atoms);  //CO20190808 - for NON periodic systems
  double minimumDistance(const deque<_atom>& atoms, const xmatrix<double>& lattice,double scale=1.0);
  double defaultTolerance(const xstructure& xstr);
  bool checkAngle(xvector<double>& v1, xvector<double>& v2, double input_angle, double tolerance); //CO20190520 - removed pointers for bools and doubles, added const where possible
  bool checkAngle(xvector<double>& v1, xvector<double>& v2, double input_angle, bool& is_deg, double tolerance); //CO20190520 - removed pointers for bools and doubles, added const where possible
  bool checkAngle(double& mod_v1, double& mod_v2, double angle1, double angle2, double tolerance); //CO20190520 - removed pointers for bools and doubles, added const where possible
  bool checkAngle(double& mod_v1, double& mod_v2, double angle1, double angle2, bool& is_deg, double tolerance); //CO20190520 - removed pointers for bools and doubles, added const where possible
  //DX20170905 [OBSOLETE] bool change_tolerance(xstructure& xstr, double tolerance, double& orig_tolerance, int& count , double& min_dist, bool& no_scan); //CO20190520 - removed pointers for bools and doubles, added const where possible
  bool change_tolerance(xstructure& xstr, double& tolerance, double& min_dist, bool& no_scan); //CO20190520 - removed pointers for bools and doubles, added const where possible //DX20190524 - need pointer for tolerance, otherwise it will not update
  deque<deque<_atom> > break_up_by_type(deque<_atom>& expanded_crystal);
  vector<vector<_atom> > break_up_by_type(vector<_atom> expanded_crystal);
  //DX20190905 [OBSOLETE] double mod_one(double d); //DX 
  //DX20190905 [OBSOLETE] _atom mod_one_atom(const _atom& atom_in); //CO
  //DX20190905 [OBSOLETE] xvector<double> mod_one_xvec(xvector<double> a); //DX
  bool CheckForIdentity(const xstructure& xstr); //DX
  bool checkSuperCellLatticePoints(xstructure& xstr, int& num_lattice_points, char& centering, uint& expand_size); //DX
  bool ComparePointGroupAndSpaceGroupString(xstructure& xstr, int& multiplicity_of_primitive, bool& derivative_structure); //DX
  bool CalculateFactorGroup_20160101(ofstream &FileMESSAGE,xstructure &a,_aflags &aflags,bool _write_,const bool& osswrite,ostream& oss,double _eps_);      // FACTOR GROUP      _FGROUP_
  bool CalculateSpaceGroup_20160101(ofstream& FileMESSAGE,xstructure& a,_aflags& aflags,bool _write_,const bool& osswrite,ostream& oss);      // SPACE GROUP      _SGROUP_
  bool CalculateSpaceGroup_20160801(ofstream& FileMESSAGE,xstructure& a,_aflags& aflags,bool _write_,const bool& osswrite,ostream& oss,string format="txt");      // SPACE GROUP      _SGROUP_
  //DX END
  bool CalculateSpaceGroup(ofstream& FileMESSAGE,xstructure& a,_aflags& aflags,bool _write_,const bool& osswrite,ostream& oss,string format="txt");      // SPACE GROUP      _SGROUP_

  bool CalculateInequivalentAtoms(xstructure&);
  bool CalculateInequivalentAtoms(ofstream &FileMESSAGE,xstructure &a,_aflags &aflags,bool _write_,const bool& osswrite,ostream& oss,string format="txt"); // EQUIVALENT ATOMS _IATOMS_
  //DX+CO START
  bool CalculateInequivalentAtoms(ofstream &FileMESSAGE,xstructure &a,_aflags &aflags,bool _write_,const bool& osswrite,ostream& oss,double _eps_,string format="txt"); // EQUIVALENT ATOMS _IATOMS_ //DX
  bool CalculateInequivalentAtoms(ofstream &FileMESSAGE,xstructure &a,bool rely_on_basis,_aflags &aflags,bool _write_,const bool& osswrite,ostream& oss,string format="txt"); // EQUIVALENT ATOMS _IATOMS_ //DX
  bool CalculateInequivalentAtoms(ofstream &FileMESSAGE,xstructure &a,bool rely_on_basis,_aflags &aflags,bool _write_,const bool& osswrite,ostream& oss,double _eps_,string format="txt"); // EQUIVALENT ATOMS _IATOMS_ //DX
  bool CalculateInequivalentAtoms_20160801(ofstream &FileMESSAGE,xstructure &a,bool rely_on_basis,_aflags &aflags,bool _write_,const bool& osswrite,ostream& oss,double _eps_,string format="txt"); // EQUIVALENT ATOMS _IATOMS_ //DX  
  bool CalculateInequivalentAtoms_20160101(ofstream &FileMESSAGE,xstructure &a,_aflags &aflags,bool _write_,const bool& osswrite,ostream& oss); // EQUIVALENT ATOMS _IATOMS_ //DX
  //DX+CO END
  
  void writePythonScript(ostream& oss); //DX20201228
}
string AgroupSymmetryToJson(vector<vector<_sym_op> >& group, char& mode); //DX20170803 - For Python wrapper
string EquivalentAtomsToJson(vector<vector<int> >& iatoms); //DX20170803 - For Python wrapper
string SymmetryToJson(vector<_sym_op>& group, char& mode); //DX20170803 - For Python wrapper
bool KBIN_SymmetryWrite(ofstream& FileMESSAGE,xstructure& a,_aflags& aflags,char group,const bool& osswrite,ostream& oss,const string& format="txt");
//bool KBIN_SymmetryToScreen(xstructure& a, string& format, ostream& oss); //DX20170803 - For Python wrapper
bool KBIN_SymmetryToScreen(xstructure& a, string& format, ostream& oss, char mode='\0'); //DX20170822 - For Python wrapper
bool KBIN_StepSymmetryPerform(xstructure& a,string AflowIn,ofstream &FileMESSAGE,_aflags &aflags,_kflags &kflags,const bool& osswrite,ostream& oss);
//DX+CO START
bool KBIN_StepSymmetryPerform_20161205(xstructure& a,string AflowIn,ofstream &FileMESSAGE,_aflags &aflags,_kflags &kflags,const bool& osswrite,ostream& oss); //DX
bool KBIN_StepSymmetryPerform_20160101(xstructure& a,string AflowIn,ofstream &FileMESSAGE,_aflags &aflags,_kflags &kflags,const bool& osswrite,ostream& oss); //DX
//DX+CO END
vector<double> PointGroupHistogramCheck(xstructure& a);
//bool SYM_CalculatePointGroup(ofstream& FileMESSAGE,xstructure& a,_aflags& aflags,bool _write_,const bool& osswrite,ostream& oss);      // MIKNOWSKI BASIS REDUCTION

// ----------------------------------------------------------------------------
// aflow_spacegroup.cpp
// spagegroup tables and routines
extern string LibrarySPACEGROUP;
namespace spacegroup{
  class _spacegroup {
    public:
      // constructors/destructors
      _spacegroup(void);    // do nothing
      _spacegroup(const _spacegroup& b);    // do nothing
      ~_spacegroup();        // do nothing
      // OPERATORS                                                  // --------------------------------------
      const _spacegroup& operator=(const _spacegroup& b);             // some operators
      // CONTENT
      uint number;
      uint option;
      string stroption;
      string name;
      string sginfo;
      std::vector<_sym_op> fgroup;                                  // rotations/inversions + incell_translations operations
      std::vector<_sym_op> pgroup;                                  // rotations/inversions
    private:                                                       // ---------------------------------------
      void free();                                                  // to free everything
      void copy(const _spacegroup& b);                               // the flag is necessary because sometimes you need to allocate the space.
  };

  extern std::vector<_spacegroup> vspacegroups;
  uint SpaceGroupInitialize(void);
  bool SpaceGroupNumberStructure(xstructure &str);
  bool SpaceGroupOptionRequired(uint spacegroup);
}

// ----------------------------------------------------------------------------
// aflow_lattice.cpp
// lattice and brillouin zones
namespace LATTICE {
  bool lattice_is_working(string lat);
  string Lattice2TypeAndCentering(const string& lattice_type); //DX20191031
  string SpaceGroup2Lattice(uint sg);
  string SpaceGroup2LatticeTypeAndCentering(uint sg); //DX20191031
  uint Conventional2PrimitiveRatio(char& lattice_centering); //DX20200427
  uint Lattice2SpaceGroup(const string& lattice,vector<uint>& vsg);
  string SpaceGroup2LatticeVariation(uint sg,const xstructure& str);
  string ConventionalLattice_SpaceGroup(uint sg,double a,double b,double c);
  string ConventionalLattice_SpaceGroup(uint sg,const xstructure& str);
  xvector<double> Getabc_angles_Conventional(const xmatrix<double>& rlattice, string lattice,int mode);
  bool fix_sts_sp(xstructure& str_sp,xmatrix<double> &rlattice,xmatrix<double> &plattice);
  bool Standard_Lattice_Structure(const xstructure& str_in,xstructure& str_sp,xstructure& str_sc,bool full_sym=true);
  bool Standard_Lattice_StructureDefault(const xstructure& str_in,xstructure& str_sp,xstructure& str_sc,bool full_sym=true);
  bool Standard_Lattice_StructureCoarse(const xstructure& str_in,xstructure& str_sp,xstructure& str_sc);
  bool Standard_Lattice_StructureNormal(const xstructure& str_in,xstructure& str_sp,xstructure& str_sc);
  bool Standard_Lattice_StructureMedium(const xstructure& str_in,xstructure& str_sp,xstructure& str_sc);
  bool Standard_Lattice_StructurePrecise(const xstructure& str_in,xstructure& str_sp,xstructure& str_sc);
  bool Standard_Lattice_StructureUltra(const xstructure& str_in,xstructure& str_sp,xstructure& str_sc);
  //bool Standard_Lattice_Structure(const xstructure& str_in,xstructure& str_sp,xstructure& str_sc,double eps,double epsang); //SC OLD VERSION
  bool Standard_Lattice_Structure(const xstructure& str_in,xstructure& str_sp,xstructure& str_sc,double eps,double epsang,int& time,double symeps);
  bool Standard_Lattice_Structure(const xstructure& str_in,xstructure& str_sp,xstructure& str_sc,double eps,double epsang,int& time,double symeps,bool histogram);
  bool Standard_Lattice_Structure_20170101(const xstructure& str_in,xstructure& str_sp,xstructure& str_sc,double eps,double epsang,int& time,double symeps,bool histogram);
  bool Standard_Lattice_Structure_20170718(const xstructure& str_in,xstructure& str_sp,xstructure& str_sc,bool full_sym=true);
  //bool Standard_Lattice_Structure(const xstructure& str_in,xstructure& str_sp,xstructure& str_sc,double eps,double epsang,int& time,int mode);
  bool Bravais_Lattice_Structure(xstructure& str_in,xstructure& str_sp,xstructure& str_sc,double eps,double epsang); // calculate everything
  bool Bravais_Lattice_StructureDefault(xstructure& str_in,xstructure& str_sp,xstructure& str_sc,bool full_sym=true); // calculate everything
  //DX START
  bool Bravais_Lattice_StructureDefault_20170401(xstructure& str_in,xstructure& str_sp,xstructure& str_sc,bool full_sym=true); // calculate everything
  bool Bravais_Lattice_StructureDefault_20160101(xstructure& str_in,xstructure& str_sp,xstructure& str_sc); // calculate everything
  //DX END
  bool Lattice(const xmatrix<double>& lattice,xmatrix<double>& lattice_sp,xmatrix<double>& lattice_sc,string& bravais_lattice_type,string& bravais_lattice_variation_type,string& bravais_lattice_system,double eps,double epsang);
  string Bravais_Lattice_Type(const xmatrix<double>& lattice,xmatrix<double>& lattice_sp,xmatrix<double>& lattice_sc,double eps,double epsang);
  string Bravais_Lattice_Type(const xmatrix<double>& lattice,xmatrix<double>& lattice_sp,xmatrix<double>& lattice_sc);
  string Bravais_Lattice_Type(const xmatrix<double>& lattice,double eps,double epsang);
  string Bravais_Lattice_Type(const xmatrix<double>& lattice);
  string Bravais_Lattice_Variation_Type(const xmatrix<double>& lattice,xmatrix<double>& lattice_sp,xmatrix<double>& lattice_sc,double eps,double epsang);
  string Bravais_Lattice_Variation_Type(const xmatrix<double>& lattice,xmatrix<double>& lattice_sp,xmatrix<double>& lattice_sc);
  string Bravais_Lattice_Variation_Type(const xmatrix<double>& lattice,double eps,double epsang);
  string Bravais_Lattice_Variation_Type(const xmatrix<double>& lattice);
  string Bravais_Lattice_System(const xmatrix<double>& lattice,xmatrix<double>& lattice_sp,xmatrix<double>& lattice_sc,double eps,double epsang);
  string Bravais_Lattice_System(const xmatrix<double>& lattice,xmatrix<double>& lattice_sp,xmatrix<double>& lattice_sc);
  string Bravais_Lattice_System(const xmatrix<double>& lattice,double eps,double epsang);
  string Bravais_Lattice_System(const xmatrix<double>& lattice);
  string Primitive_Lattice_Type(const xstructure& str);
  string Bravais_Lattice_System(const xstructure& str);
  string Conventional_Lattice_Type(const xstructure& str);
  xstructure Standard_Primitive_Lattice_Structure(const xstructure& str);
  xstructure Standard_Conventional_Lattice_Structure(const xstructure& str);
  string Get_Primitive_Lattice_Structure(const xstructure& str);
  xmatrix<double> sc2sp(const xmatrix<double>& rlattice, string lattice,bool inverseflag);
  xmatrix<double> sp2sc(const xmatrix<double>& rlattice, string lattice,bool inverseflag);
  void BZPLOTDATA(string options,istream& poscar, int mode);
}
xvector<double> Vrotate(xvector<double> v, xvector<double> axisrot, double theta);
void CheckLatticeHistogram();
namespace LATTICE {
  // kpoints and brillouin zones
  string KPOINTS_Directions(xstructure str_in,double grid,bool &foundBZ);
  string KPOINTS_Directions(string lattice_type,xmatrix<double> sp, double _grid,int iomode,bool &foundBZ);
  string KPOINTS_Directions(string lattice_type,xmatrix<double> sp, xmatrix<double> transformation_matrix, double _grid,int iomode,bool &foundBZ); //DX20181101
}

// ----------------------------------------------------------------------------
// neighbors prototypes
// aflow_neighbors.cpp
bool StepNeighborsPerform(xstructure& a,string AflowIn,ofstream &FileMESSAGE,_aflags &aflags,_kflags &kflags);

// ----------------------------------------------------------------------------
// surface prototypes
// aflow_surface.cpp
namespace surface {
  double PointInTriangleContribution(const xvector<double>& _point,const xvector<double>& v1,const xvector<double>& v2,const xvector<double>& v3);
  double PointInRhombusContribution(const xvector<double>& _point,const xvector<double>& v1,const xvector<double>& v2,const xvector<double>& v3,const xvector<double>& v4);
  double TriangleArea(const xvector<double>& v1,const xvector<double>& v2,const xvector<double>& v3);
  bool PlaneGetABCD(double& a,double& b,double& c,double& d,const xvector<double>& v1,const xvector<double>& v2,const xvector<double>& v3);
  double PlaneDistance(const xvector<double>& r,const double& a,const double& b,const double& c,const double& d);
  double PlaneDistance(const xvector<double>& r,const xvector<double>& v1,const xvector<double>& v2,const xvector<double>& v3);
  xvector<double> PlaneGetProjection(const xvector<double>& r,const double& a,const double& b,const double& c,const double& d);
  xvector<double> PlaneGetProjection(const xvector<double>& r,const xvector<double>& v1,const xvector<double>& v2,const xvector<double>& v3);
  xvector<double> PlaneGetHKL(const xvector<double>& v1,const xvector<double>& v2,const xvector<double>& v3,const xvector<double>& a1,const xvector<double>& a2,const xvector<double>& a3);
  bool PlaneGetVVV(const xvector<double>& hkl,double& area,xvector<double>& v1,xvector<double>& v2,xvector<double>& v3,xvector<double>& v4,const xvector<double>& a1,const xvector<double>& a2,const xvector<double>& a3);
  double GetPlaneDensityAtoms(const xstructure& _str,const xvector<double>& hkl,const double& roughness,const int& type_at);
  double GetPlaneDensityAtoms(const xstructure& _str,const xvector<double>& hkl,const double& roughness);
  double GetPlaneDensityBBonds(const xstructure& _str,const xvector<double>& hkl,const double& roughness,const double& bbdistance,const int& type_at1,const int& type_at2);
  double GetPlaneDensityBBonds(const xstructure& _str,const xvector<double>& hkl,const double& roughness,const double& bbdistance);
  double GetNNeighbors(const xstructure& _str,const int& type_at1,const int& type_at2);
  double GetNNeighbors(const xstructure& _str);
  string PrintHKLSigma(int num_types,int num_types_combinations);
  string PrintHKLSigmaBB(int num_types,int num_types_combinations,const double& bbfrac,const double& bbdistance,const xmatrix<double>& bbdistances);
  bool GetSurfaceHKL(const xstructure& _str,_aflags& aflags,const xvector<double>& _hkl,vector<vector<double> >& planesreducible,vector<vector<double> >& planesirreducible,ostream& oss);
  bool GetSurfaceHKLSearch(const xstructure& _str,_aflags& aflags,const xvector<double>& iparams,vector<vector<double> >& planesreducible,vector<vector<double> >& planesirreducible,vector<vector<uint> >& planesirreducible_images,ostream& oss,const string& smode);
}

namespace slab { // ROMAN CHEPULSKYY
  xstructure MAKE_SLAB(string options, istream& cin);
  xstructure MAKE_SLAB(string options, xstructure& str_in);
  void POSCAR_reading(istream& cin);
  double VectorAbsValue(int Layer, int NinLayer,const xmatrix<double>& UnitCellVector,const vector<vector<vector<int> > >& LayerSitesDirCoords);
  double VectorScalarMult(int Layer1, int NinLayer1, int Layer2, int NinLayer2,const xmatrix<double>& UnitCellVector,const vector<vector<vector<int> > >& LayerSitesDirCoords);
  double CosAngle(int Layer1, int NinLayer1, int Layer2, int NinLayer2,const xmatrix<double>& UnitCellVector,const vector<vector<vector<int> > >& LayerSitesDirCoords);
  double hkl_CartCoord_Length(xvector<double>& hkl_CartCoord,const xvector<double>& hkl);
} // namespace slab

#define DEFAULT_TOTAL_LAYERS 10 //CO20190601 - move to .aflow.rc eventually
#define DEFAULT_V3_ANGLE_DEVIATION 5.0  //CO20190803 - move to .aflow.rc eventually
namespace slab { //CO20190601
  xvector<double> HKLPlane2Normal(const xstructure& xstr_in,int h,int k,int l);  //CO20190321
  xvector<double> HKLPlane2Normal(const xmatrix<double>& lattice,int h,int k,int l); //CO20190321
  xvector<double> HKLPlane2Normal(const xstructure& xstr_in,const xvector<int>& hkl);  //CO20190321
  xvector<double> HKLPlane2Normal(const xmatrix<double>& lattice,const xvector<int>& hkl); //CO20190321
  bool Normal2HKLPlane(const xstructure& xstr_in,const xvector<double>& n,xvector<int>& hkl);  //CO20190321
  bool Normal2HKLPlane(const xmatrix<double>& lattice,const xvector<double>& n,xvector<int>& hkl); //CO20190321
  vector<xvector<double> > getHKLPlaneIntercepts(const xstructure& xstr_in,int h,int k,int l); //CO20190321
  vector<xvector<double> > getHKLPlaneIntercepts(const xmatrix<double>& lattice,int h,int k,int l);  //CO20190321
  vector<xvector<double> > getHKLPlaneIntercepts(const xstructure& xstr_in,const xvector<int>& hkl); //CO20190321
  vector<xvector<double> > getHKLPlaneIntercepts(const xmatrix<double>& lattice,const xvector<int>& hkl);  //CO20190321
  double getSpacingHKLPlane(const xstructure& xstr_in,int h,int k,int l);  //CO20190321
  double getSpacingHKLPlane(const xmatrix<double>& lattice,int h,int k,int l); //CO20190321
  double getSpacingHKLPlane(const xstructure& xstr_in,const xvector<int>& hkl);  //CO20190321
  double getSpacingHKLPlane(const xmatrix<double>& lattice,const xvector<int>& hkl); //CO20190321
  double getAngleHKLPlanes(const xstructure& xstr_in,int h1,int k1,int l1,int h2,int k2,int l2);  //CO20190321
  double getAngleHKLPlanes(const xmatrix<double>& lattice,int h1,int k1,int l1,int h2,int k2,int l2); //CO20190321
  double getAngleHKLPlanes(const xstructure& xstr_in,const xvector<int>& hkl1,const xvector<int>& hkl2);  //CO20190321
  double getAngleHKLPlanes(const xmatrix<double>& lattice,const xvector<int>& hkl1,const xvector<int>& hkl2); //CO20190321
  void BringInBoundary(xvector<double>& vec,double padding=0.0);
  //[CO20190520 - plugged into BringInBoundary() with no padding]void Bring2OppositeBoundary(xvector<double>& vec);
  xvector<double> getNextAtomInPath(const xstructure& xstr_in,const xvector<double>& l_cpos,const xvector<double>& cpos_starting,vector<uint>& atoms2skip,uint& loop_iteration,bool outside_current_cell=false); //CO20190321
  double getDistanceBetweenImages(const xstructure& xstr_in,const xvector<double>& n,bool outside_cell=false);  //CO20190321
  bool distanceBetweenImages_HKL(const xstructure& xstr_in,const xvector<double>& n,double& distance_between_images,bool outside_cell=false);  //CO20190321
  bool distanceBetweenImages_Tracing(const xstructure& xstr_in,const xvector<double>& n,double& distance_between_images,bool outside_cell=false);  //CO20190321

  //[CO20190808 - OBSOLETE: does not work, need to redefine lattice vectors, use CreateSlab_SurfaceLattice() instead]  //easy inputs
  //[CO20190808 - OBSOLETE: does not work, need to redefine lattice vectors, use CreateSlab_SurfaceLattice() instead]  xstructure CreateSlab_RigidRotation(const xstructure& xstr_in,const xvector<int>& hkl,int total_layers,double vacuum,vector<int>& sc2pcMap_slab,vector<int>& pc2scMap_slab,ostream& oss=cout); //CO20190321
  //[CO20190808 - OBSOLETE: does not work, need to redefine lattice vectors, use CreateSlab_SurfaceLattice() instead]  xstructure CreateSlab_RigidRotation(const xstructure& xstr_in,const xvector<int>& hkl,int total_layers,double vacuum,vector<int>& sc2pcMap_slab,vector<int>& pc2scMap_slab,const _aflags& aflags,ostream& oss=cout); //CO20190321
  //[CO20190808 - OBSOLETE: does not work, need to redefine lattice vectors, use CreateSlab_SurfaceLattice() instead]  xstructure CreateSlab_RigidRotation(const xstructure& xstr_in,const xvector<int>& hkl,int total_layers,double vacuum,vector<int>& sc2pcMap_slab,vector<int>& pc2scMap_slab,ofstream& FileMESSAGE,ostream& oss=cout); //CO20190321
  //[CO20190808 - OBSOLETE: does not work, need to redefine lattice vectors, use CreateSlab_SurfaceLattice() instead]  xstructure CreateSlab_RigidRotation(const xstructure& xstr_in,const xvector<int>& hkl,int total_layers,double vacuum,vector<int>& sc2pcMap_slab,vector<int>& pc2scMap_slab,const _aflags& aflags,ofstream& FileMESSAGE,ostream& oss=cout); //CO20190321
  //[CO20190808 - OBSOLETE: does not work, need to redefine lattice vectors, use CreateSlab_SurfaceLattice() instead]  xstructure CreateSlab_RigidRotation(const xstructure& xstr_in,const xvector<int>& hkl,int total_layers,double vacuum,ostream& oss=cout); //CO20190321
  //[CO20190808 - OBSOLETE: does not work, need to redefine lattice vectors, use CreateSlab_SurfaceLattice() instead]  xstructure CreateSlab_RigidRotation(const xstructure& xstr_in,const xvector<int>& hkl,int total_layers,double vacuum,const _aflags& aflags,ostream& oss=cout); //CO20190321
  //[CO20190808 - OBSOLETE: does not work, need to redefine lattice vectors, use CreateSlab_SurfaceLattice() instead]  xstructure CreateSlab_RigidRotation(const xstructure& xstr_in,const xvector<int>& hkl,int total_layers,double vacuum,ofstream& FileMESSAGE,ostream& oss=cout); //CO20190321
  //[CO20190808 - OBSOLETE: does not work, need to redefine lattice vectors, use CreateSlab_SurfaceLattice() instead]  xstructure CreateSlab_RigidRotation(const xstructure& xstr_in,const xvector<int>& hkl,int total_layers,double vacuum,const _aflags& aflags,ofstream& FileMESSAGE,ostream& oss=cout); //CO20190321
  //[CO20190808 - OBSOLETE: does not work, need to redefine lattice vectors, use CreateSlab_SurfaceLattice() instead]  //load from xoptions
  //[CO20190808 - OBSOLETE: does not work, need to redefine lattice vectors, use CreateSlab_SurfaceLattice() instead]  xstructure CreateSlab_RigidRotation(const aurostd::xoption& vpflow,istream& input,xvector<int>& hkl,int& total_layers,xmatrix<double>& rotation,xstructure& xstr_slab_newbasis,vector<int>& sc2pcMap_slab,vector<int>& pc2scMap_slab,ostream& oss=cout); //CO20190321
  //[CO20190808 - OBSOLETE: does not work, need to redefine lattice vectors, use CreateSlab_SurfaceLattice() instead]  xstructure CreateSlab_RigidRotation(const aurostd::xoption& vpflow,const xstructure& xstr_in,xvector<int>& hkl,int& total_layers,xmatrix<double>& rotation,xstructure& xstr_slab_newbasis,vector<int>& sc2pcMap_slab,vector<int>& pc2scMap_slab,ostream& oss=cout);  //CO20190321
  //[CO20190808 - OBSOLETE: does not work, need to redefine lattice vectors, use CreateSlab_SurfaceLattice() instead]  xstructure CreateSlab_RigidRotation(const aurostd::xoption& vpflow,istream& input,xvector<int>& hkl,int& total_layers,xmatrix<double>& rotation,xstructure& xstr_slab_newbasis,vector<int>& sc2pcMap_slab,vector<int>& pc2scMap_slab,const _aflags& aflags,ostream& oss=cout); //CO20190321
  //[CO20190808 - OBSOLETE: does not work, need to redefine lattice vectors, use CreateSlab_SurfaceLattice() instead]  xstructure CreateSlab_RigidRotation(const aurostd::xoption& vpflow,const xstructure& xstr_in,xvector<int>& hkl,int& total_layers,xmatrix<double>& rotation,xstructure& xstr_slab_newbasis,vector<int>& sc2pcMap_slab,vector<int>& pc2scMap_slab,const _aflags& aflags,ostream& oss=cout);  //CO20190321
  //[CO20190808 - OBSOLETE: does not work, need to redefine lattice vectors, use CreateSlab_SurfaceLattice() instead]  xstructure CreateSlab_RigidRotation(const aurostd::xoption& vpflow,istream& input,xvector<int>& hkl,int& total_layers,xmatrix<double>& rotation,xstructure& xstr_slab_newbasis,vector<int>& sc2pcMap_slab,vector<int>& pc2scMap_slab,ofstream& FileMESSAGE,ostream& oss=cout); //CO20190321  
  //[CO20190808 - OBSOLETE: does not work, need to redefine lattice vectors, use CreateSlab_SurfaceLattice() instead]  xstructure CreateSlab_RigidRotation(const aurostd::xoption& vpflow,const xstructure& xstr_in,xvector<int>& hkl,int& total_layers,xmatrix<double>& rotation,xstructure& xstr_slab_newbasis,vector<int>& sc2pcMap_slab,vector<int>& pc2scMap_slab,ofstream& FileMESSAGE,ostream& oss=cout);  //CO20190321
  //[CO20190808 - OBSOLETE: does not work, need to redefine lattice vectors, use CreateSlab_SurfaceLattice() instead]  xstructure CreateSlab_RigidRotation(const aurostd::xoption& vpflow,istream& input,xvector<int>& hkl,int& total_layers,xmatrix<double>& rotation,xstructure& xstr_slab_newbasis,vector<int>& sc2pcMap_slab,vector<int>& pc2scMap_slab,const _aflags& aflags,ofstream& FileMESSAGE,ostream& oss=cout); //CO20190321
  //[CO20190808 - OBSOLETE: does not work, need to redefine lattice vectors, use CreateSlab_SurfaceLattice() instead]  xstructure CreateSlab_RigidRotation(const aurostd::xoption& vpflow,const xstructure& xstr_in,xvector<int>& hkl,int& total_layers,xmatrix<double>& rotation,xstructure& xstr_slab_newbasis,vector<int>& sc2pcMap_slab,vector<int>& pc2scMap_slab,const _aflags& aflags,ofstream& FileMESSAGE,ostream& oss=cout); //CO20190321
  //[CO20190808 - OBSOLETE: does not work, need to redefine lattice vectors, use CreateSlab_SurfaceLattice() instead]  //input directly
  //[CO20190808 - OBSOLETE: does not work, need to redefine lattice vectors, use CreateSlab_SurfaceLattice() instead]  xstructure CreateSlab_RigidRotation(istream& input,const xvector<int>& hkl,int total_layers,double vacuum,xmatrix<double>& rotation,xstructure& xstr_slab_newbasis,vector<int>& sc2pcMap_slab,vector<int>& pc2scMap_slab,ofstream& FileMESSAGE,ostream& oss=cout); //CO20190321  
  //[CO20190808 - OBSOLETE: does not work, need to redefine lattice vectors, use CreateSlab_SurfaceLattice() instead]  xstructure CreateSlab_RigidRotation(const xstructure& xstr_in,const xvector<int>& hkl,int total_layers,double vacuum,xmatrix<double>& rotation,xstructure& xstr_slab_newbasis,vector<int>& sc2pcMap_slab,vector<int>& pc2scMap_slab,ofstream& FileMESSAGE,ostream& oss=cout);  //CO20190321
  //[CO20190808 - OBSOLETE: does not work, need to redefine lattice vectors, use CreateSlab_SurfaceLattice() instead]  xstructure CreateSlab_RigidRotation(istream& input,const xvector<int>& hkl,int total_layers,double vacuum,xmatrix<double>& rotation,xstructure& xstr_slab_newbasis,vector<int>& sc2pcMap_slab,vector<int>& pc2scMap_slab,const _aflags& aflags,ofstream& FileMESSAGE,ostream& oss=cout); //CO20190321
  //[CO20190808 - OBSOLETE: does not work, need to redefine lattice vectors, use CreateSlab_SurfaceLattice() instead]  xstructure CreateSlab_RigidRotation(const xstructure& xstr_in,const xvector<int>& hkl,int total_layers,double vacuum,xmatrix<double>& rotation,xstructure& xstr_slab_newbasis,vector<int>& sc2pcMap_slab,vector<int>& pc2scMap_slab,const _aflags& aflags,ofstream& FileMESSAGE,ostream& oss=cout); //CO20190321
  //[CO20190808 - OBSOLETE: does not work, need to redefine lattice vectors, use CreateSlab_SurfaceLattice() instead]  xstructure CreateSlab_RigidRotation(istream& input,const xvector<int>& hkl,int total_layers,double vacuum,xmatrix<double>& rotation,xstructure& xstr_slab_newbasis,vector<int>& sc2pcMap_slab,vector<int>& pc2scMap_slab,ostream& oss=cout); //CO20190321
  //[CO20190808 - OBSOLETE: does not work, need to redefine lattice vectors, use CreateSlab_SurfaceLattice() instead]  xstructure CreateSlab_RigidRotation(const xstructure& xstr_in,const xvector<int>& hkl,int total_layers,double vacuum,xmatrix<double>& rotation,xstructure& xstr_slab_newbasis,vector<int>& sc2pcMap_slab,vector<int>& pc2scMap_slab,ostream& oss=cout);  //CO20190321
  //[CO20190808 - OBSOLETE: does not work, need to redefine lattice vectors, use CreateSlab_SurfaceLattice() instead]  xstructure CreateSlab_RigidRotation(istream& input,const xvector<int>& hkl,int total_layers,double vacuum,xmatrix<double>& rotation,xstructure& xstr_slab_newbasis,vector<int>& sc2pcMap_slab,vector<int>& pc2scMap_slab,const _aflags& aflags,ostream& oss=cout); //CO20190321
  //[CO20190808 - OBSOLETE: does not work, need to redefine lattice vectors, use CreateSlab_SurfaceLattice() instead]  xstructure CreateSlab_RigidRotation(const xstructure& xstr_in,const xvector<int>& hkl,int total_layers,double vacuum,xmatrix<double>& rotation,xstructure& xstr_slab_newbasis,vector<int>& sc2pcMap_slab,vector<int>& pc2scMap_slab,const _aflags& aflags,ostream& oss=cout);  //CO20190321

  xmatrix<double> getSlabLattice(istream& input,const xvector<int>& hkl,xmatrix<double>& lattice_slab_origbasis,double ang_dev=DEFAULT_V3_ANGLE_DEVIATION,double vlen_max_strict=AUROSTD_MAX_DOUBLE); //CO20190321
  xmatrix<double> getSlabLattice(const xstructure& _xstr_in,const xvector<int>& hkl,xmatrix<double>& lattice_slab_origbasis,double ang_dev=DEFAULT_V3_ANGLE_DEVIATION,double vlen_max_strict=AUROSTD_MAX_DOUBLE); //CO20190321
  //easy inputs
  xstructure CreateSlab_SurfaceLattice(const xstructure& xstr_in,const xvector<int>& hkl,int total_layers,double vacuum,vector<int>& sc2pcMap_slab,vector<int>& pc2scMap_slab,double v3len_max_strict=AUROSTD_MAX_DOUBLE,ostream& oss=cout); //CO20190321
  xstructure CreateSlab_SurfaceLattice(const xstructure& xstr_in,const xvector<int>& hkl,int total_layers,double vacuum,vector<int>& sc2pcMap_slab,vector<int>& pc2scMap_slab,const _aflags& aflags,double v3len_max_strict=AUROSTD_MAX_DOUBLE,ostream& oss=cout); //CO20190321
  xstructure CreateSlab_SurfaceLattice(const xstructure& xstr_in,const xvector<int>& hkl,int total_layers,double vacuum,vector<int>& sc2pcMap_slab,vector<int>& pc2scMap_slab,ofstream& FileMESSAGE,double v3len_max_strict=AUROSTD_MAX_DOUBLE,ostream& oss=cout); //CO20190321
  xstructure CreateSlab_SurfaceLattice(const xstructure& xstr_in,const xvector<int>& hkl,int total_layers,double vacuum,vector<int>& sc2pcMap_slab,vector<int>& pc2scMap_slab,const _aflags& aflags,ofstream& FileMESSAGE,double v3len_max_strict=AUROSTD_MAX_DOUBLE,ostream& oss=cout); //CO20190321
  xstructure CreateSlab_SurfaceLattice(const xstructure& xstr_in,const xvector<int>& hkl,int total_layers,double vacuum,double v3len_max_strict=AUROSTD_MAX_DOUBLE,ostream& oss=cout); //CO20190321
  xstructure CreateSlab_SurfaceLattice(const xstructure& xstr_in,const xvector<int>& hkl,int total_layers,double vacuum,const _aflags& aflags,double v3len_max_strict=AUROSTD_MAX_DOUBLE,ostream& oss=cout); //CO20190321
  xstructure CreateSlab_SurfaceLattice(const xstructure& xstr_in,const xvector<int>& hkl,int total_layers,double vacuum,ofstream& FileMESSAGE,double v3len_max_strict=AUROSTD_MAX_DOUBLE,ostream& oss=cout); //CO20190321
  xstructure CreateSlab_SurfaceLattice(const xstructure& xstr_in,const xvector<int>& hkl,int total_layers,double vacuum,const _aflags& aflags,ofstream& FileMESSAGE,double v3len_max_strict=AUROSTD_MAX_DOUBLE,ostream& oss=cout); //CO20190321
  //load from xoptions
  xstructure CreateSlab_SurfaceLattice(const aurostd::xoption& vpflow,istream& input,xvector<int>& hkl,int& total_layers,xmatrix<double>& rotation,xstructure& xstr_slab_newbasis,vector<int>& sc2pcMap_slab,vector<int>& pc2scMap_slab,double v3len_max_strict=AUROSTD_MAX_DOUBLE,ostream& oss=cout); //CO20190321
  xstructure CreateSlab_SurfaceLattice(const aurostd::xoption& vpflow,const xstructure& xstr_in,xvector<int>& hkl,int& total_layers,xmatrix<double>& rotation,xstructure& xstr_slab_newbasis,vector<int>& sc2pcMap_slab,vector<int>& pc2scMap_slab,double v3len_max_strict=AUROSTD_MAX_DOUBLE,ostream& oss=cout);  //CO20190321
  xstructure CreateSlab_SurfaceLattice(const aurostd::xoption& vpflow,istream& input,xvector<int>& hkl,int& total_layers,xmatrix<double>& rotation,xstructure& xstr_slab_newbasis,vector<int>& sc2pcMap_slab,vector<int>& pc2scMap_slab,const _aflags& aflags,double v3len_max_strict=AUROSTD_MAX_DOUBLE,ostream& oss=cout); //CO20190321
  xstructure CreateSlab_SurfaceLattice(const aurostd::xoption& vpflow,const xstructure& xstr_in,xvector<int>& hkl,int& total_layers,xmatrix<double>& rotation,xstructure& xstr_slab_newbasis,vector<int>& sc2pcMap_slab,vector<int>& pc2scMap_slab,const _aflags& aflags,double v3len_max_strict=AUROSTD_MAX_DOUBLE,ostream& oss=cout);  //CO20190321
  xstructure CreateSlab_SurfaceLattice(const aurostd::xoption& vpflow,istream& input,xvector<int>& hkl,int& total_layers,xmatrix<double>& rotation,xstructure& xstr_slab_newbasis,vector<int>& sc2pcMap_slab,vector<int>& pc2scMap_slab,ofstream& FileMESSAGE,double v3len_max_strict=AUROSTD_MAX_DOUBLE,ostream& oss=cout); //CO20190321  
  xstructure CreateSlab_SurfaceLattice(const aurostd::xoption& vpflow,const xstructure& xstr_in,xvector<int>& hkl,int& total_layers,xmatrix<double>& rotation,xstructure& xstr_slab_newbasis,vector<int>& sc2pcMap_slab,vector<int>& pc2scMap_slab,ofstream& FileMESSAGE,double v3len_max_strict=AUROSTD_MAX_DOUBLE,ostream& oss=cout);  //CO20190321
  xstructure CreateSlab_SurfaceLattice(const aurostd::xoption& vpflow,istream& input,xvector<int>& hkl,int& total_layers,xmatrix<double>& rotation,xstructure& xstr_slab_newbasis,vector<int>& sc2pcMap_slab,vector<int>& pc2scMap_slab,const _aflags& aflags,ofstream& FileMESSAGE,double v3len_max_strict=AUROSTD_MAX_DOUBLE,ostream& oss=cout); //CO20190321
  xstructure CreateSlab_SurfaceLattice(const aurostd::xoption& vpflow,const xstructure& xstr_in,xvector<int>& hkl,int& total_layers,xmatrix<double>& rotation,xstructure& xstr_slab_newbasis,vector<int>& sc2pcMap_slab,vector<int>& pc2scMap_slab,const _aflags& aflags,ofstream& FileMESSAGE,double v3len_max_strict=AUROSTD_MAX_DOUBLE,ostream& oss=cout); //CO20190321
  //input directly
  xstructure CreateSlab_SurfaceLattice(istream& input,const xvector<int>& hkl,int total_layers,double vacuum,xmatrix<double>& rotation,xstructure& xstr_slab_newbasis,vector<int>& sc2pcMap_slab,vector<int>& pc2scMap_slab,ofstream& FileMESSAGE,double v3len_max_strict=AUROSTD_MAX_DOUBLE,ostream& oss=cout); //CO20190321  
  xstructure CreateSlab_SurfaceLattice(const xstructure& xstr_in,const xvector<int>& hkl,int total_layers,double vacuum,xmatrix<double>& rotation,xstructure& xstr_slab_newbasis,vector<int>& sc2pcMap_slab,vector<int>& pc2scMap_slab,ofstream& FileMESSAGE,double v3len_max_strict=AUROSTD_MAX_DOUBLE,ostream& oss=cout);  //CO20190321
  xstructure CreateSlab_SurfaceLattice(istream& input,const xvector<int>& hkl,int total_layers,double vacuum,xmatrix<double>& rotation,xstructure& xstr_slab_newbasis,vector<int>& sc2pcMap_slab,vector<int>& pc2scMap_slab,const _aflags& aflags,ofstream& FileMESSAGE,double v3len_max_strict=AUROSTD_MAX_DOUBLE,ostream& oss=cout); //CO20190321
  xstructure CreateSlab_SurfaceLattice(const xstructure& xstr_in,const xvector<int>& hkl,int total_layers,double vacuum,xmatrix<double>& rotation,xstructure& xstr_slab_newbasis,vector<int>& sc2pcMap_slab,vector<int>& pc2scMap_slab,const _aflags& aflags,ofstream& FileMESSAGE,double v3len_max_strict=AUROSTD_MAX_DOUBLE,ostream& oss=cout); //CO20190321
  xstructure CreateSlab_SurfaceLattice(istream& input,const xvector<int>& hkl,int total_layers,double vacuum,xmatrix<double>& rotation,xstructure& xstr_slab_newbasis,vector<int>& sc2pcMap_slab,vector<int>& pc2scMap_slab,double v3len_max_strict=AUROSTD_MAX_DOUBLE,ostream& oss=cout); //CO20190321
  xstructure CreateSlab_SurfaceLattice(const xstructure& xstr_in,const xvector<int>& hkl,int total_layers,double vacuum,xmatrix<double>& rotation,xstructure& xstr_slab_newbasis,vector<int>& sc2pcMap_slab,vector<int>& pc2scMap_slab,double v3len_max_strict=AUROSTD_MAX_DOUBLE,ostream& oss=cout);  //CO20190321
  xstructure CreateSlab_SurfaceLattice(istream& input,const xvector<int>& hkl,int total_layers,double vacuum,xmatrix<double>& rotation,xstructure& xstr_slab_newbasis,vector<int>& sc2pcMap_slab,vector<int>& pc2scMap_slab,const _aflags& aflags,double v3len_max_strict=AUROSTD_MAX_DOUBLE,ostream& oss=cout); //CO20190321
  xstructure CreateSlab_SurfaceLattice(const xstructure& xstr_in,const xvector<int>& hkl,int total_layers,double vacuum,xmatrix<double>& rotation,xstructure& xstr_slab_newbasis,vector<int>& sc2pcMap_slab,vector<int>& pc2scMap_slab,const _aflags& aflags,double v3len_max_strict=AUROSTD_MAX_DOUBLE,ostream& oss=cout);  //CO20190321

  bool slabTest(ostream& oss=cout);  //CO20190520
  bool slabTest(ofstream& FileMESSAGE,ostream& oss=cout);  //CO20190520
} // namespace slab

// ----------------------------------------------------------------------------
// aflow_defects.cpp
class acage {
  public:
    // constructors/destructors                                   // --------------------------------------
    acage();                                                      // constructor default
    acage(const acage& b);                                        // constructor copy
    ~acage();                                                     // destructor
    // CONTENT                                                    // --------------------------------------
    void clear(void);                                             // clear everything
    xvector<double> origin_fpos;// default 3D
    xvector<double> origin_cpos;// default 3D
    double radius;
    uint coordination_position;
    int cages_position;
    int cages_irrtype;
    deque<_atom> atoms;
  private:                                                        // ---------------------------------------
    void free();                                                  // to free everything
    void copy(const acage& b);                                    // the flag is necessary because sometimes you need to allocate the space.
};
class _isort_acage_radius {                   // sorting through reference
  public:
    bool operator()(const acage& a1, const acage& a2) const {
      return (bool) (a1.radius>a2.radius);}
};

bool GetSphereFromFourPoints(xvector<double>& orig,double& radius,const xvector<double>& v1,const xvector<double>& v2,const xvector<double>& v3,const xvector<double>& v4);
bool GetCircumCircleeFromThreePoints(xvector<double>& orig,double& radius,const xvector<double>& v1,const xvector<double>& v2,const xvector<double>& v3);
bool GetCircleFromTwoPoints(xvector<double>& orig,double& radius,const xvector<double>& v1,const xvector<double>& v2);
bool FPositionInsideCell(const xvector<double>& r);
bool EmptySphere(const deque<_atom>& grid_atoms,const xvector<double>& origin_cpos,const double& radius);
bool EmptySphere(const xstructure& str,const xvector<double>& origin_cpos,const double& radius);
uint CoordinationPoint(const deque<_atom>& atoms,deque<_atom>& ratoms,const xvector<double>& point,const double& rmin,const double& rmax);
uint CoordinationPoint(const deque<_atom>& atoms,deque<_atom>& ratoms,const xvector<double>& point,const double& rmin);
uint CoordinationPoint(const xstructure& str,deque<_atom>& ratoms,const xvector<double>& point,const double& rmin,const double& rmax);
uint CoordinationPoint(const xstructure& str,deque<_atom>& ratoms,const xvector<double>& point,const double& rmin);
bool AddCageToCages(const xstructure& str,const xvector<double>& origin_cpos,const xvector<double>& origin_fpos,const double& radius,
    const int& cage_points_type,const double& roughness,
    vector<acage>& cages,vector<acage>& cagesX,
    const bool& osswrite1,ostream& oss1, const bool& osswrite2,ostream& oss2,int ithread);
uint GetCages4(const xstructure& str,const double& roughness,vector<acage>& cages,vector<acage>& cages4,
    const bool& osswrite1,ostream& oss1, const bool& osswrite2,ostream& oss2);
uint GetCages3(const xstructure& str,const double& roughness,vector<acage>& cages,vector<acage>& cages3,
    const bool& osswrite1,ostream& oss1, const bool& osswrite2,ostream& oss2);
uint GetCages2(const xstructure& str,const double& roughness,vector<acage>& cages,vector<acage>& cages2,
    const bool& osswrite1,ostream& oss1, const bool& osswrite2,ostream& oss2);
bool GetCages(const xstructure& _str,_aflags& aflags,
    vector<acage>& cagesirreducible,vector<acage>& cagesreducible,vector<acage>& cages4,
    vector<acage>& cages3,vector<acage>& cages2,const double& _roughness,const bool& osswrite,ostream& oss);
// ----------------------------------------------------------------------------
// aflow_pocc //CO20180502
namespace KBIN {
  void VASP_RunPOCC(const string& directory,ostream& oss=std::cout);  //CO20200624
  void VASP_RunPOCC(const string& directory,ofstream& FileMESSAGE,ostream& oss=std::cout);  //CO20200624
  void VASP_RunPOCC(const _xvasp& xvasp,const string& AflowIn,const _aflags& aflags,const _kflags& kflags,const _vflags& vflags,ofstream& FileMESSAGE,ostream& oss=std::cout);
}
// ----------------------------------------------------------------------------
// aflow_phonons.cpp
namespace KBIN {
  bool relaxStructureAPL_VASP(int, const string&, aurostd::xoption&, const aurostd::xvector<int>&, bool, _xvasp&, _aflags&, _kflags&, _vflags&, ofstream&,ostream& oss=std::cout);  //ME20181107
  bool runRelaxationsAPL_VASP(int, const string&, _xvasp&, _aflags&, _kflags&, _vflags&, ofstream&);  //ME20200427
  void VASP_RunPhonons_APL(_xvasp &xvasp,string AflowIn,_aflags &aflags,_kflags &kflags,_vflags &vflags,ofstream &FileMESSAGE, ostream& oss=std::cout);
  void RunPhonons_APL(_xinput &xinput,string AflowIn,_aflags &aflags,_kflags &kflags,_xflags &xflags,ofstream &FileMESSAGE, ostream& oss=std::cout);  //now it's general
  void RunPhonons_APL_20181216(_xinput &xinput,string AflowIn,_aflags &aflags,_kflags &kflags,_xflags &xflags,ofstream &FileMESSAGE, ostream& oss=std::cout);  //now it's general //CO20181216
  // ----------------------------------------------------------------------------
  // aflow_agl_debye.cpp
  uint relaxStructureAGL_VASP(const string& AflowIn, _xvasp& xvasp, _aflags& aflags, _kflags& kflags, _vflags& vflags, ofstream& FileMessage);  //CT20200501
  void VASP_RunPhonons_AGL(_xvasp &xvasp,string AflowIn,_aflags &aflags,_kflags &kflags,_vflags &vflags,ofstream &FileMESSAGE);
  void VASP_RunPhonons_AGL_postprocess(const string& directory_LIB, string& AflowInName, string& FileLockName);  //CT20200624
  // ----------------------------------------------------------------------------
  // aflow_ael_elasticity.cpp
  uint relaxStructureAEL_VASP(const string& AflowIn, _xvasp& xvasp, _aflags& aflags, _kflags& kflags, _vflags& vflags, ofstream& FileMessage);  //CT20200501
  void VASP_RunPhonons_AEL(_xvasp &xvasp,string AflowIn,_aflags &aflags,_kflags &kflags,_vflags &vflags,ofstream &FileMESSAGE);
  void VASP_RunPhonons_AEL_postprocess(const string& directory_LIB, string& AflowInName, string& FileLockName);  //CT20200624
}

// --------------------------------------------------------------------------------------------------------------------------------------------------------
// aconvasp_aflow.cpp

xstructure PutInCell(const xstructure& a);     // Bring all atoms in the cell (will be moved to external function)
xstructure PutInCompact(const xstructure& a);  // Bring all atoms in a compact shape (will be moved to external function)
xstructure GetPrim(const xstructure& a);
bool IsTranslationFVector(const xstructure& a,const xvector<double>& ftvec);
bool IsTranslationCVector(const xstructure& a,const xvector<double>& ctvec);
xvector<double> GetMom1(const xstructure& a);          // get moment_1 position of the atoms
xstructure SetMom1(const xstructure& a,const xvector<double>& mom1_in);     // set moment_1 position of atoms
xvector<double> AtomCDisp(const _atom& at1,const _atom& at2);
double AtomDist(const xstructure& str,const _atom& atom1,const _atom& atom2);  // with structure
double AtomDist(const _atom& at1, const _atom& at2);  // without structure
xvector<double> GetCDispFromOrigin(const _atom& atom);
double GetDistFromOrigin(const _atom& atom);
//void GetUnitCellRep(const xvector<double>& ppos,xvector<double>& p_cell0,xvector<int>& ijk,const xmatrix<double>& lattice,const bool coord_flag);
_atom ConvertAtomToLat(const _atom& in_at,const xmatrix<double>& lattice);
double GetXrayScattFactor(const string& name,double lambda=XRAY_RADIATION_COPPER_Kalpha,bool clean=true); //CO20190322
xmatrix<double> RecipLat(const xmatrix<double>& lat);
double Normal(const double& x,const double& mu,const double& sigma);
xstructure SetLat(const xstructure& a,const xmatrix<double>& in_lat);
xmatrix<double> GetLat(const xstructure& a);

namespace pflow {
  // [OBSOLETE] void GetNeighData(const deque<_atom>& in_atom_vec,const xstructure& in_str,const double& rmin,const double& rmax,deque<deque<_atom> >& neigh_mat);
  // [OBSOLETE] void GetStrNeighData(const xstructure& str,const double cutoff,deque<deque<_atom> >& neigh_mat);
  double GetVol(const xmatrix<double>& lat);
  double GetVol(const aurostd::matrix<double>& lat); //CO20200404 pflow::matrix()->aurostd::matrix()
  double GetSignedVol(const xmatrix<double>& lat);
  double GetSignedVol(const aurostd::matrix<double>& lat); //CO20200404 pflow::matrix()->aurostd::matrix()
  xmatrix<double> RecipLat(const xmatrix<double>& lat);
  aurostd::matrix<double> RecipLat(const aurostd::matrix<double>& lat);  //CO20200404 pflow::matrix()->aurostd::matrix()
  _atom SetCpos(const _atom& a,const vector<double>& in_cpos);
  _atom SetFpos(const _atom& a,const vector<double>& in_fpos);
  vector<double> vecF2C(const aurostd::matrix<double>& lat,const vector<double>& vf);  //CO20200404 pflow::matrix()->aurostd::matrix()
  vector<double> vecC2F(const aurostd::matrix<double>& lat,const vector<double>& vc);  //CO20200404 pflow::matrix()->aurostd::matrix()
  _atom SetName(const _atom& a,const string& in_name);
  _atom SetType(const _atom& a,const int in_type);
  _atom SetNum(const _atom& a,const int in_num);
  // [RF20200415 - duplicate from xatom]vector<int> GetTypes(const xstructure& a);
  // [RF20200415 - duplicate from xatom]vector<string> GetNames(const xstructure& a);
  // [RF20200415 - duplicate from xatom]vector<string> GetCleanNames(const xstructure& a);
  // [RF20200415 - duplicate from xatom]vector<double> GetSpins(const xstructure& a);
  aurostd::matrix<double> GetFpos(const xstructure& str);  //CO20200404 pflow::matrix()->aurostd::matrix()
  aurostd::matrix<double> GetCpos(const xstructure& str);  //CO20200404 pflow::matrix()->aurostd::matrix()
  //DX20210118 [OBSOLETE - use what AddAtom gives] xstructure SetNumEachType(const xstructure& a,const deque<int>& in_num_each_type);
  //DX20210118 [OBSOLETE - use what AddAtom gives] deque<int> GetNumEachType(const xstructure& a);
  xstructure SetLat(const xstructure& a,const aurostd::matrix<double>& in_lat);  //CO20200404 pflow::matrix()->aurostd::matrix()
  aurostd::matrix<double> GetLat(const xstructure& a); //CO20200404 pflow::matrix()->aurostd::matrix()
  double GetScale(const xstructure& a);
  aurostd::matrix<double> GetScaledLat(const xstructure& a); //CO20200404 pflow::matrix()->aurostd::matrix()
  xstructure AddAllAtomPos(const xstructure& a,const aurostd::matrix<double>& in_pos,const int in_coord_flag); //CO20200404 pflow::matrix()->aurostd::matrix()
  xstructure SetAllAtomPos(const xstructure& a,const aurostd::matrix<double>& in_pos,const int in_coord_flag); //CO20200404 pflow::matrix()->aurostd::matrix()
  xstructure SetAllAtomNames(const xstructure& a,const vector<string>& in_names);
  xstructure SetNamesWereGiven(const xstructure& a,const vector<int>& in_names_were_given);
  xstructure SetOrigin(const xstructure& a,const vector<double>& in_origin);
  xstructure SetOrigin(const xstructure& a,const xvector<double>& in_origin);
  bool VVequal(const vector<double>& a,const vector<double>& b);
  bool VVequal(const vector<int>& a,const vector<int>& b);
  bool VVequal(const deque<double>& a,const deque<double>& b);
  bool VVequal(const deque<int>& a,const deque<int>& b);
  vector<double> SmoothFunc(const vector<double>& func,const double& sigma);
  void VVset(aurostd::matrix<double>& mat,const double& value);  //CO20200404 pflow::matrix()->aurostd::matrix()
  void VVset(vector<vector< int> >& mat,const int& value);
  double norm(const vector<double>& v);
  double getcos(const vector<double>& a,const vector<double>& b);
  //  vector<double> Getabc_angles(const aurostd::matrix<double>& lat);   // confuses namespace  //CO20200404 pflow::matrix()->aurostd::matrix()
  vector<double> Sort_abc_angles(const vector<double>& abc_angles);
  void Vout(const vector<double>& a,ostream& out);
  void Vout(const vector<int>& a,ostream& out);
  void Vout(const vector<string>& a,ostream& out);
  void Mout(const aurostd::matrix<double>& m,ostream& out);  //CO20200404 pflow::matrix()->aurostd::matrix()
  void Mout(const vector<vector<double> >& m,ostream& out);
  vector<double> SVprod(const double& s,const vector<double>& b);
  vector<int> SVprod(const int& s,const vector<int>& b);
  vector<double> VVsum(const vector<double>& a,const vector<double>& b);
  vector<double> VVsum(const vector<double>& a,const vector<int>& b);
  vector<double> VVdiff(const vector<double>& a,const vector<double>& b);
  double VVprod(const vector<double>& a,const vector<double>& b);
  double VVprod(const vector<double>& a,const vector<int>& b);
  aurostd::matrix<double> MMmult(const aurostd::matrix<double>& a,const aurostd::matrix<double>& b); //CO20200404 pflow::matrix()->aurostd::matrix()
  vector<double> MVmult(const aurostd::matrix<double>& A,const vector<double>& v); //CO20200404 pflow::matrix()->aurostd::matrix()
  vector<double> VMmult(const vector<double>& v,const aurostd::matrix<double>& A); //CO20200404 pflow::matrix()->aurostd::matrix()
  vector<double> VMmult(const vector<int>& v,const aurostd::matrix<double>& A);  //CO20200404 pflow::matrix()->aurostd::matrix()
  vector<double> VVcross(const vector<double>& a,const vector<double>& b);
  double VVdot(const vector<double>& a,const vector<double>& b);
  int GetNumAtoms(const xstructure& a);
  void SetSpline(const vector<double>& x,const vector<double>& y,const double& yp1,const double& ypn,vector<double>& y2);
  void GetSplineInt(const vector<double>& xa,const vector<double>& ya,vector<double>& y2a,const double& x,double& y);
  void PrintSpline(const vector<double>& x,const vector<double>& y,const int& npts,ostream& outf);
}

// ----------------------------------------------------------------------------
// aflow_wyckoff.cpp

xvector<double> wv(const double &x,const double &y,const double &z);
void wa(_atom& a,xstructure &str);
xstructure WyckoffPOSITIONS(uint spacegroup, xstructure strin);
xstructure WyckoffPOSITIONS(uint spacegroup, uint option, xstructure strin);


// ----------------------------------------------------------------------------
// aflow_makefile.cpp

namespace makefile {
  void getDependencies(const string& filename,vector<string>& files_already_explored,vector<string>& dfiles);
  void getDependencies(const string& filename,vector<string>& files_already_explored,vector<string>& dfiles,bool& mt_required);
  //[CO20200508 - OBSOLETE]void replaceMakefileDefinitions(const vector<string>& vvariables,vector<string>& vdefinitions);
  //[CO20200508 - OBSOLETE]void replaceMakefileDefinitions(const vector<string>& vvariables,vector<vector<string> >& vvdefinitions);
  //[CO20200508 - OBSOLETE]void splitMakefileDefinitions(const string& definitions,vector<string>& vdefinitions);
  //[CO20200508 - OBSOLETE]void splitMakefileDefinitions(const vector<string>& vdefinitions,vector<vector<string> >& vvdefinitions);
  //[CO20200508 - OBSOLETE]void readMakefileVariables(const string& directory,vector<string>& vvariables,vector<vector<string> >& vvdefinitions);
  //[CO20200508 - OBSOLETE]void readMakefileVariables(const vector<string>& vlines,vector<string>& vvariables,vector<vector<string> >& vvdefinitions);
  void updateDependenciesAUROSTD(vector<string>& vdependencies);
  void updateDependenciesVariable(const vector<string>& vdeps_var,const string& var,vector<string>& vdeps_replace);
  void createMakefileAFLOW(const string& directory=".");
}

// ----------------------------------------------------------------------------
// aflow_apennsy stuff
#include "aflow_apennsy.h"

// ----------------------------------------------------------------------------
// aflowlib.h stuff
#include "aflowlib.h"

// ----------------------------------------------------------------------------
// aflowlib.h stuff
#include "aflowlib.h"

// ----------------------------------------------------------------------------
// aflow_pflow.h stuff
#include "aflow_pflow.h"

// ----------------------------------------------------------------------------
// ----------------------------------------------------------------------------
// aflow_xelement.h stuff
namespace xelement {
  class xelement { // simple class.. nothing fancy
    public:
      // constructor destructor                              // constructor/destructor
      xelement();                                            // default, just allocate
      xelement(uint);                                        // look at it by Z
      xelement(const string&);                               // look at it by symbol or name  //CO20200520
      ~xelement();                                           // kill everything
      const xelement& operator=(const xelement &b);          // copy
      void clear();
      void populate(const string& element); //CO20200520
      void populate(uint ZZ); //CO20200520
      // content                                             // content
      bool verbose;
      // [AFLOW]START=DECLARATION
      int Z;                                  // Z
      string symbol;                          // http://periodictable.com      //DU20190517   // DONE SC20190524
      string name;                            // http://periodictable.com      //DU20190517   // DONE SC20190524
      double Period;                          // http://periodictable.com      //DU20190517
      double Group;                           // http://periodictable.com      //DU20190517
      string Series;                          // http://periodictable.com For Nh,Fl,Mc,Lv,Ts Value is a guess based on periodic table trend.      //DU20190517 
      string Block;                           // http://periodictable.com      //DU20190517
      //                                          
      double mass;                            // (kg)     // DONE SC20190524
      double MolarVolume;                     // (m^3/mol) http://periodictable.com      //DU20190517
      double volume;                          // atomic volume in A^3 from the FCC vasp table and/or successive calculations // DONE SC20190524
      double Miedema_Vm;                      // (V_m^{2/3} in (cm^2)) Miedema Rule Table 1a Physica 100B (1980) 1-28
      // for lanthines from J.A. Alonso and N.H. March. Electrons in Metals and Alloys, Academic Press, London (1989) (except La)
      double valence_std;                     // http://en.wikipedia.org/wiki/Valence_(chemistry) standard: number electrons minus closed shell at leff (noble gas)
      double valence_iupac;                   // http://en.wikipedia.org/wiki/Valence_(chemistry) IUPAC Maximum number of univalent atoms that may combine with an atom of the element under consideration, or with a fragment, or for which an atom of this element can be substituted.
      double valence_PT;                      //           http://periodictable.com      //DU20190517
      double Density_PT;                      // (g/cm^3)  http://periodictable.com      //DU20190517
      string crystal;                         // Ashcroft-Mermin                                                                                                                   
      string CrystalStr_PT;                   // http://periodictable.com      //DU20190517
      string space_group;                     // http://periodictable.com      //DU20190517
      uint space_group_number;                // http://periodictable.com      //DU20190517
      double Pearson_coefficient;             // Pearson mass deviation coefficient //ME20181020
      xvector<double> lattice_constant;       // (pm) http://periodictable.com      //DU20190517
      xvector<double> lattice_angle;          // (rad) http://periodictable.com      //DU20190517
      string phase;                           //      http://periodictable.com      //DU20190517
      double radius;                          // Saxena (nm)
      double radius_PT;                       // (pm)       http://periodictable.com      //DU20190517
      double radius_covalent_PT;              // (pm)       http://periodictable.com      //DU20190517
      double radius_covalent;                 // (Angstrom) Dalton Trans. 2836, 2832-2838 (2008) //DX+CO20170904
      double radius_VanDerWaals_PT;           // (pm)       http://periodictable.com      //DU20190517
      double radii_Ghosh08;                    // (Angstrom) Journal of Molecular Structure: THEOCHEM 865, 60–67 (2008)      //DU20190517
      double radii_Slatter;                    // (Angstrom) J. of Chem. Phys. 41, 3199 (1964)      //DU20190517
      double radii_Pyykko;                     // (pm) single bond covalent radii  Chem. Eur. J. 15, 186-197 (2009)      //DU20190517
      //                                          
      double electrical_conductivity;          // (S/m)  http://periodictable.com  Value given for graphite. Diamond electrical conductivity is approximately 0.001.      //DU20190517
      double electronegativity_vec;           // Saxena
      double hardness_Ghosh;                   // (eV) Int. J. Quantum Chem 110, 1206-1213 (2010) Table III       //DU20190517
      double electronegativity_Pearson;                  // (eV) Inorg. Chem., 27(4), 734–740 (1988)      //DU20190517
      double electronegativity_Ghosh;                    // (eV) Journal of Theoretical and Computational Chemistry, 4, 21-33 (2005)      //DU20190517

      //RF+SK20200410 START
      // Allen electronegativities were chosen for CCE since the IUPAC definition of oxidation states seems to use Allen electronegativities and since they also gave the best results
      // https://en.wikipedia.org/wiki/Oxidation_state#Determination
      // since there were no Allen electronegativities available for f-elements besides Lu but these elements are usually very similar,
      // the Lu electronegativity was also used for the other f-elements listed (e.g. La)
      // this is confirmed by the Allred and Rochow electronegativities that are all very similar for all lanthanides
      double electronegativity_Allen;          // https://pubs.acs.org/doi/abs/10.1021/ja00207a003; https://pubs.acs.org/doi/10.1021/ja992866e; https://pubs.acs.org/doi/10.1021/ja9928677
      // preferred and all oxidation states of the elements according to the periodic table of the elements from Wiley-VCH, 5th edition (2012) with some modifications (e. g. for Cr, Cu, Fe, Ti)
      vector<double> oxidation_states_preferred;
      vector<double> oxidation_states;
      //RF+SK20200410 END

      double electron_affinity_PT;             // (kJ/mol)  http://periodictable.com       //DU20190517
      double Miedema_phi_star;                // (V)        (phi^\star   Miedema Rule Table 1a Physica 100B 1-28 (1980)
      double Miedema_nws;                     // (d.u.)^1/3 n_{ws}^{1/3} Miedema Rule Table 1a Physica 100B 1-28 (1980)
      double Miedema_gamma_s;                 // (mJ/m^2)   \gamma_s^0   Miedema Rule Table 1a Physica 100B 1-28 (1980)
      double Pettifor_scale;                  // Chemical Scale Pettifor Solid State Communications 51 31-34 (1984)
      //                                          
      double boiling_point;                   // (Celsius), http://periodictable.com C:diamond, P:"YELLOW" Phosphorus, As:sublimates at this T.      //DU20190517
      double melting_point;                   // (Celsius), http://periodictable.com He does not solidify at standard pressure,C: Value given for diamond form, P : Value given for "YELLOW" phosphorus form, S : Value given for monoclinic, beta form, Se: Value given for hexagonal, gray form, Bk: Value given for alpha form.           //DU20190517
      double vaporization_heat_PT;             // (kJ/mol)   http://periodictable.com      //DU20190517
      double specific_heat_PT;                 // (J/(kg.K)) http://periodictable.com Gas_Phase:H(H2),He,N(N2),O(O2),F(F2),Ne,Cl(Cl2),Ar,Kr,Tc,Xe,Rn,Ra,Pa -- Liquid_Phase:Br,Hg -- Solid Phase: B(rhombic),C(graphite),S(rhombic),P(phase of P.4),As(alpha),Se(hexagonal),Cd(gamma),Sn(gray),Li,In,Be,Na,Mg,Al,Si,K,Ca,Sc,Ti,V,Cr,Mn,Fe,Co,Ni,Cu,Zn,Ga,Ge,Rb,Sr,Y,Zr,Nb,Mo,Ru,Rh,Pd,Ag,Sb,Te,I,Cs,Ba,La,Ce,Pr,Nd,Sm,Eu,Gd,Tb,Dy,Ho,Er,Tm,Yb,Lu,Hf,Ta,W,Re,Os,Ir,Pt,Au,Tl,Pb,Bi,Ac,Th,U.      //DU20190517 
      double critical_Pressure;                // (Atm)      http://periodictable.com Li,Na,K,Rb: Value estimated based on extrapolation.      //DU20190517
      double critical_Temperature_PT;          // (K)        http://periodictable.com Li,Na,K,Rb: Value estimated based on extrapolation.      //DU20190517
      double thermal_expansion;               // (K^{-1})   http://periodictable.com C:graphite      //DU20190517
      double thermal_conductivity;            // (W/(mK))   http://periodictable.com      //DU20190517
      //                                         
      double Brinelll_hardness;               // (MPa)  http://periodictable.com For Ge value is converted from Mohs scale      //DU20190517
      double Mohs_hardness;                   //        http://periodictable.com For C, value given for graphite. Diamond value is 10.0; For Pr, Nd, Sm, Eu, Gd, Tb, Dy, Ho, Er, Tm, Lu converted from Vickers scale.      //DU20190517
      double Vickers_hardness;                // (MPa)  http://periodictable.com For Si,Ge,As,Ru,Os converted from Brinell scale.      //DU20190517
      double Hardness_Pearson;                // (eV)   Inorg. Chem. 27(4) 734-740 (1988).      //DU20190517
      double Hardness_Putz;                   // (eV/atom) International Journal of Quantum Chemistry, Vol 106, 361–389 (2006), TABLE-V.      //DU20190517
      double Hardness_RB;                     // (eV)   Robles and Bartolotti, J. Am. Chem. Soc. 106, 3723-3727 (1984).      //DU20190517
      double shear_modulus;                    // (GPa)  http://periodictable.com      //DU20190517
      double Young_modulus;                    // (GPa)  http://periodictable.com      //DU20190517
      double bulk_modulus;                     // (GPa)  http://periodictable.com      //DU20190517
      double Poisson_ratio_PT;                 // (--)   http://periodictable.com      //DU20190517
      double Miedema_BVm;                     // (kJ/mole) BV_m Miedema Rule Table 1a Physica 100B 1-28 (1980) 
      //
      string Magnetic_Type_PT;                 //           http://periodictable.com  //DU20190517
      double Mass_Magnetic_Susceptibility;      // (m^3/K)   http://periodictable.com //DU20190517
      double Volume_Magnetic_Susceptibility;    //           http://periodictable.com //DU20190517
      double Molar_Magnetic_Susceptibility;     // (m^3/mol) http://periodictable.com //DU20190517
      double Curie_point;                     // (K)       http://periodictable.com   //DU20190517
      //
      double refractive_index;                 // http://periodictable.com C:diamond      //DU20190517
      string color_PT;                        // http://periodictable.com      //DU20190517
      //
      double HHIP;                            // Chem. Mater. 25(15), 2911–2920 (2013) Herfindahl–Hirschman Index (HHI), HHIP: for elemental production, Uncertinities in HHI_P: C,O,F,Cl,Sc,Ga,Rb,Ru,Rh,Cs,Hf,Os,Ir,Tl.      //DU20190517
      double HHIR;                            // Chem. Mater. 25(15), 2911–2920 (2013) Herfindahl–Hirschman Index (HHI), HHIR: for elemental reserves,   Uncertinities in HHI_R: Be,C,N,O,F,Na,Mg,Al,Si,S,Cl,Ca,Sc,Ga,Ge,As,Rb,Sr,Ru,Rh,Pd,In,Cs,Hf,Os,Ir,Pt,Tl.      //DU20190517
      double xray_scatt;                      // shift+1 // All data collected from the NIST online tables: http://physics.nist.gov/PhysRefData/FFast/html/form.html//

      // Xray_scatt_vector All data collected from the NIST online tables
      // http://physics.nist.gov/PhysRefData/FFast/html/form.html
      // All data are ideally for f1 values for Cu-alpha (wavelength=1.5418A, E=8.0416keV).
      // These are for E=7.9026keV (Cu-alpha is wavelength=1.5418A, E=8.0416keV).

      // All data collected from the online tables:
      // http://www-cxro.lbl.gov/optical_constants/pert_form.html
      // All data are f1 values for Cu-alpha (wavelength=1.5418A, E=8.0416keV].

      // [AFLOW]STOP=DECLARATION
      // operators/functions                                    // operator/functions
      friend ostream& operator<<(ostream &,const xelement&);    // print
      xelement Initialize(uint Z);                              // function to clean up the name

    private:                                                    //
      void free();                                              // free space
      void copy(const xelement& b);                             // copy space //CO20200520
  };
}

namespace xelement {
  void Initialize(void);
  string symbol2name(const string& symbol);
  string name2symbol(const string& name);
  int symbol2Z(const string& symbol);
  string Z2symbol(const int& Z);
  string Z2name(const int& Z);
  int name2Z(const string& name);

} // namespace xelement

extern std::vector<xelement::xelement> velement;        // store starting from ONE

// ----------------------------------------------------------------------------
// ----------------------------------------------------------------------------
// aflow_xprototype.h stuff by DAVID
#define _AFLOW_PROTOTYPE_ENCYCLOPEDIA_ string("http://aflow.org/CrystalDatabase/")

namespace xprototype {
  class xprototype {  // stuff in aflow_xprototype.cpp
    public:
      // constructor destructor                          // constructor/destructor
      xprototype();                                      // default, just allocate
      xprototype(const string&);                         // look at it by symbol or name IN ANRL database
      ~xprototype();                                     // kill everything
      const xprototype& operator=(const xprototype &b);  // copy
      void clear(); 
      void populate(const string& prototype);  
      //    void populate(uint ZZ);
      // content                                         // content
      bool verbose;
      // label/params info
      string catalog;                                    // prototype catalog 'anrl' or 'htqc'
      uint volume;                                       // volume/part of Encyclopedia
      string label;                                      // label (e.g., 201 or AB_cF8_225_a_b)
      vector<string> parameter_list;                     // list of degrees of freedom (a,b/a,c/a,alpha,beta,gamma,x1,y1,z1,x2,...)
      vector<double> parameter_values;                   // values for degrees of freedom
      string parameter_set_id;                           // parameter set enumeration (e.g., 001, 002, 003, etc.)
      string weblink;                                    // link to the corresponding CrystalDatabase web page
      vector<uint> stoichiometry;                        // reduced stoichiometry for prototype (e.g., equicompositional ternary=1:1:1)
      // symmetry
      string Pearson_symbol;                             // Pearson symbol
      uint space_group_number;                           // space group number
      string space_group_symbol_H_M;                     // space group symbol Hermann-Mauguin (optional or use AFLOW lookup table)
      string space_group_symbol_Hall;                    // space group symbol Hall (optional or use AFLOW lookup table)
      string space_group_symbol_Schoenflies;             // space group symbol Schoenflies (optional or use AFLOW lookup table)
      vector<vector<string> > Wyckoff_letters;           // list of Wyckoff letters grouped by species ([[a,b],[c,d,e],[f,g,h,i],...])
      vector<vector<string> > Wyckoff_site_symmetries;   // list of Wyckoff site symmetries grouped by species ([mmm],[2mm,m2m],[mm2],...]) (optional, I can grab from look-up table)
      vector<vector<uint> > Wyckoff_multiplicities;      // list of Wyckoff multiplicities grouped by species ([48],[24,24],[12,12,12][4,4,4,4],...]) (optional, I can grab from look-up table)
      // designations
      string prototype_material;                         // common prototype material, e.g., NaCl
      string common_name;                                // common prototype name, e.g., half-Heusler
      string mineral_name;                               // mineral name, e.g., corundum
      string phase;                                      // compound phase designation (alpha, beta, gamma, delta, etc.) (if applicable)
      string strukturbericht;                            // Strukturbericht designation (if applicable)
      vector<string> similar_materials;                  // list of similar compounds (if in same order as stoichiometry we can easily decorate prototypes)
      vector<string> comments;                           // noteworthy comments (included in ANRL document and webpage)
      string title;                                      // title (for ANRL document/webpage)
      // operators/functions                                    // operator/functions
      friend ostream& operator<<(ostream &,const xprototype&);    // print
      xprototype Iinitialize(uint Z);                    // function to clean up the name
    private:                                             //
      void free();                                       // free space
      void copy(const xprototype& b);                    // copy space
  };
}



#endif
// ***************************************************************************
// *                                                                         *
// *           Aflow STEFANO CURTAROLO - Duke University 2003-2020           *
// *                                                                         *
// ***************************************************************************<|MERGE_RESOLUTION|>--- conflicted
+++ resolved
@@ -1484,11 +1484,7 @@
     void MakeBasis(void);                                         // make basis for atoms (basis and number)
     void MakeTypes(void);                                         // refresh types based on num_each_type  //CO20180420
     void AddAtom(const _atom& atom,bool check_present=true);      // adding an atom
-<<<<<<< HEAD
-    void AddAtoms(const deque<_atom>& atom,bool check_present=true);// adding a deque<_atom> //CO20210129 //DX20210201
-=======
-    void AddAtom(const deque<_atom>& atom,bool check_present=true);// adding a deque<_atom> //DX20210201
->>>>>>> b3a111ab
+    void AddAtom(const deque<_atom>& atom,bool check_present=true);// adding a deque<_atom> //CO20210129 //DX20210201
     void AddAtom_POCC(const _atom& atom);                         // adding an atom FOR POCC ONLY
     void RemoveAtom(const uint& iat);                             // deleting an atom (index)
     void RemoveAtom(vector<uint>& v_atoms_to_remove);             // deleting many atoms (indices)
