// ***************************************************************************
// *                                                                         *
// *           Aflow STEFANO CURTAROLO - Duke University 2003-2021           *
// *                                                                         *
// ***************************************************************************
// Stefano Curtarolo

#ifndef _AFLOW_CLASSES_CPP
#define _AFLOW_CLASSES_CPP
#include "aflow.h"

#define _AFLOW_FILE_NAME_ "aflow_xclasses.cpp"  //CO20191112 - this file is not compiled like the rest

// ***************************************************************************
// ***************************************************************************
// ***************************************************************************
// ***************************************************************************
// ***************************************************************************
// _XHOST
// look into aflow.h for the definitions
// constructors

_XHOST::_XHOST() {  // constructor PUBLIC
  PID=0;
  TID=0;  //CO20200502 - threadID
  ostrPID.clear();ostrPID.str(string(""));
  ostrTID.clear();ostrTID.str(string(""));  //CO20200502 - threadID
  sPID="";
  sTID="";
  showPID=FALSE;
  showTID=FALSE;
  QUIET=FALSE;
  QUIET_CERR=FALSE; // extra quiet SC20210617
  QUIET_COUT=FALSE; // extra quiet SC20210617
<<<<<<< HEAD
  QUIET_THREADED=FALSE; //CO20220129 - quiet if inside a threaded process
=======
  LOGGER_WHITELIST.clear();  //HE+ME20220305
  LOGGER_BLACKLIST.clear();  //HE+ME20220305
>>>>>>> c6f1ec28
  TEST=FALSE;
  DEBUG=FALSE;
  MPI=FALSE;
  GENERATE_AFLOWIN_ONLY=FALSE;  //CT20180719
  POSTPROCESS=FALSE;  //CO20200624
  ARUN_POSTPROCESS=FALSE;  //CT20181212
  AVOID_RUNNING_VASP=FALSE;  //CO20200624
  PSEUDOPOTENTIAL_GENERATOR=FALSE; //SC20200327
  hostname="";
  machine_type="";
  tmpfs="";
  user="";
  group="";
  home="";
  shell="";
  progname="aflow";
  Find_Parameters="";
  sensors_allowed=TRUE;
  argv.clear();
  AFLOW_MATERIALS_SERVER="";
  AFLOW_WEB_SERVER="";
  RAM=0.0;
  RAM_MB=0.0;
  RAM_GB=0.0;
  CPU_Cores=0;
  CPU_active=1;  //ME20220130 - count main thread
  CPU_Model="";
  CPU_MHz="";
  vTemperatureCore.clear();
  Time_starting=0.0;
  Time_now=0.0;
  Date=0;
  Day="";
  Month="";
  Year="";
  Copyright_Years="";
  // PTHREADS_FLAG=FALSE;
  // PTHREADS_MAX=0;
  // PTHREADS_RUNNING=0;
  // thread.clear();
  // iret.clear();
  // thread_busy.clear();
  vcmd.clear();
  maxmem=100.00;
  AFLOW_RUNDIRflag=FALSE;
  AFLOW_MULTIflag=FALSE;
  AFLOW_RUNXflag=FALSE;
  AFLOW_RUNXnumber=0;
  is_PBS=FALSE;
  PBS_NUM_PPN=0;
  PBS_NNODES=0;
  is_SLURM=FALSE;
  SLURM_CPUS_ON_NODE=0;
  SLURM_NNODES=0;
  SLURM_NTASKS=0;
  is_MACHINE_FULTON_MARYLOU=FALSE;
  APENNSY_USE_SERVER=FALSE;
  APENNSY_USE_LIBRARY=FALSE;
  APENNSY_SERVER_AFLOWLIB_ORG=FALSE;
  vGlobal_uint.clear();for(uint i=0;i<XHOST_vGlobal_MAX;i++) vGlobal_uint.push_back(0); 
  vGlobal_string.clear();for(uint i=0;i<XHOST_vGlobal_MAX;i++) vGlobal_string.push_back(""); 
  vvGlobal_string.clear();for(uint i=0;i<XHOST_vGlobal_MAX;i++) vvGlobal_string.push_back(vector<string>()); 
  vvLIBS.clear();for(uint i=0;i<XHOST_vGlobal_MAX;i++) vvLIBS.push_back(vector<string>()); 
  // [OBSOLETE] vLibrary_ICSD.clear();for(uint i=0;i<XHOST_vGlobal_MAX;i++) vLibrary_ICSD.push_back(""); 
  // [OBSOLETE] vLibrary_ICSD_ALL.clear(); // for(uint i=0;i<XHOST_vGlobal_MAX;i++) vLibrary_ICSD_ALL.push_back(""); 
  // [OBSOLETE] Library_ICSD_ALL="";
  vflag_aflow.clear();
  vflag_pflow.clear();
  vflag_apennsy.clear();
  vflag_outreach.clear();
  vflag_control.clear();
  vschema.clear();
  vschema_internal.clear(); //ME20220208
  XHOST_LIBRARY_LIB0=LIBRARY_NOTHING;
  XHOST_LIBRARY_LIB1=LIBRARY_NOTHING;
  XHOST_LIBRARY_LIB2=LIBRARY_NOTHING;
  XHOST_LIBRARY_LIB3=LIBRARY_NOTHING;
  XHOST_LIBRARY_LIB4=LIBRARY_NOTHING;
  XHOST_LIBRARY_LIB5=LIBRARY_NOTHING;
  XHOST_LIBRARY_LIB6=LIBRARY_NOTHING;
  XHOST_LIBRARY_LIB7=LIBRARY_NOTHING;
  XHOST_LIBRARY_LIB8=LIBRARY_NOTHING;
  XHOST_LIBRARY_LIB9=LIBRARY_NOTHING;
  XHOST_LIBRARY_ICSD=LIBRARY_NOTHING;
  XHOST_vLibrary_ICSD.clear();for(uint i=0;i<XHOST_vGlobal_MAX;i++) XHOST_vLibrary_ICSD.push_back("");  // needs some initialization
  // extensions
  vcat.clear();vcat.push_back("cat");vcat.push_back("bzcat"); vcat.push_back("xzcat");vcat.push_back("gzcat");
  vext.clear();vext.push_back("");   vext.push_back(".bz2");  vext.push_back(".xz");  vext.push_back(".gz");
  vzip.clear();vzip.push_back("");   vzip.push_back("bzip2"); vzip.push_back("xz");   vzip.push_back("gzip");
  // AFLOWRC
  aflowrc_filename="";    // AFLOWRC
  aflowrc_content="";    // AFLOWRC
  vaflowrc.clear();   // AFLOWRC
  adefault.clear();    // AFLOWRC
  // AFLOWSYM
  SKEW_TEST=FALSE; //DX20171019
  SKEW_TOL=AUROSTD_NAN; //DX20171019
  // xstructure
  READ_SPIN_FROM_ATOMLABEL=FALSE; //SD20220316 - spin and pp label can conflict with one another
  // WEB
  //[CO20200404 - overload with --www]WEB_MODE=FALSE; //CO20190402
};

_XHOST::~_XHOST() { // destructor PUBLIC
  free();
}

void _XHOST::copy(const _XHOST& b) { // copy PRIVATE
  PID=b.PID;
  TID=b.TID;  //CO20200502 - threadID
  ostrPID.clear();ostrPID.str(string(""));ostrPID << b.ostrPID.str();
  ostrTID.clear();ostrTID.str(string(""));ostrTID << b.ostrTID.str(); //CO20200502 - threadID
  sPID=b.sPID;
  sTID=b.sTID;
  showPID=b.showPID;
  showTID=b.showTID;
  QUIET=b.QUIET;
  QUIET_CERR=b.QUIET_CERR; // extra quiet SC20210617
  QUIET_COUT=b.QUIET_COUT; // extra quiet SC20210617
<<<<<<< HEAD
  QUIET_THREADED=b.QUIET_THREADED; //CO20220129 - quiet if inside a threaded process
=======
  LOGGER_WHITELIST = b.LOGGER_WHITELIST;  //HE+ME20220305
  LOGGER_BLACKLIST = b.LOGGER_BLACKLIST;  //HE+ME20220305
>>>>>>> c6f1ec28
  TEST=b.TEST;
  DEBUG=b.DEBUG;
  MPI=b.MPI;
  GENERATE_AFLOWIN_ONLY=b.GENERATE_AFLOWIN_ONLY;  //CT20180719
  POSTPROCESS=b.POSTPROCESS;  //CO20200624
  ARUN_POSTPROCESS=b.ARUN_POSTPROCESS;  //CT20181212
  AVOID_RUNNING_VASP=b.AVOID_RUNNING_VASP;  //CO20200624
  PSEUDOPOTENTIAL_GENERATOR=b.PSEUDOPOTENTIAL_GENERATOR; //SC20200327
  hostname=b.hostname;
  machine_type=b.machine_type;
  tmpfs=b.tmpfs;
  user=b.user;
  group=b.group;
  home=b.home;
  progname=b.progname;
  Find_Parameters=b.Find_Parameters;
  sensors_allowed=b.sensors_allowed;
  argv.clear();for(uint i=0;i<b.argv.size();i++) argv.push_back(b.argv.at(i));
  AFLOW_MATERIALS_SERVER=b.AFLOW_MATERIALS_SERVER;
  AFLOW_WEB_SERVER=b.AFLOW_WEB_SERVER;
  RAM=b.RAM;
  RAM_MB=b.RAM_MB;
  RAM_GB=b.RAM_GB;
  CPU_Cores=b.CPU_Cores;
  CPU_active=b.CPU_active;  //ME20220130
  CPU_Model=b.CPU_Model;
  CPU_MHz=b.CPU_MHz;
  vTemperatureCore.clear();for(uint i=0;i<b.vTemperatureCore.size();i++) vTemperatureCore.push_back(b.vTemperatureCore.at(i));
  Time_starting=b.Time_starting;
  Time_now=b.Time_now;
  Date=b.Date;
  Day=b.Day;
  Month=b.Month;
  Year=b.Year;
  Copyright_Years=b.Copyright_Years;
  // PTHREADS_FLAG=b.PTHREADS_FLAG;
  // PTHREADS_MAX=b.PTHREADS_MAX;
  // PTHREADS_RUNNING=b.PTHREADS_RUNNING;
  // thread.clear();for(uint i=0;i<b.thread.size();i++) thread.push_back(b.thread.at(i));
  // iret.clear();for(uint i=0;i<b.iret.size();i++) iret.push_back(b.iret.at(i));
  // thread_busy.clear();for(uint i=0;i<b.thread.size();i++) thread.push_back(b.thread.at(i));
  vcmd.clear();for(uint i=0;i<b.vcmd.size();i++) vcmd.push_back(b.vcmd.at(i));
  maxmem=b.maxmem;
  AFLOW_RUNDIRflag=b.AFLOW_RUNDIRflag;
  AFLOW_MULTIflag=b.AFLOW_MULTIflag;
  AFLOW_RUNXflag=b.AFLOW_RUNXflag;
  AFLOW_RUNXnumber=b.AFLOW_RUNXnumber;
  is_PBS=b.is_PBS;
  PBS_NUM_PPN=b.PBS_NUM_PPN;
  PBS_NNODES=b.PBS_NNODES;
  is_SLURM=b.is_SLURM;
  SLURM_CPUS_ON_NODE=b.SLURM_CPUS_ON_NODE;
  SLURM_NNODES=b.SLURM_NNODES;
  SLURM_NTASKS=b.SLURM_NTASKS;
  is_MACHINE_FULTON_MARYLOU=b.is_MACHINE_FULTON_MARYLOU;
  APENNSY_USE_SERVER=b.APENNSY_USE_SERVER;
  APENNSY_USE_LIBRARY=b.APENNSY_USE_LIBRARY;
  APENNSY_SERVER_AFLOWLIB_ORG=b.APENNSY_SERVER_AFLOWLIB_ORG;
  vGlobal_uint.clear();for(uint i=0;i<b.vGlobal_uint.size();i++) vGlobal_uint.push_back(b.vGlobal_uint.at(i));
  vGlobal_string.clear();for(uint i=0;i<b.vGlobal_string.size();i++) vGlobal_string.push_back(b.vGlobal_string.at(i));
  vvGlobal_string.clear();for(uint i=0;i<b.vvGlobal_string.size();i++) vvGlobal_string.push_back(b.vvGlobal_string.at(i));
  vvLIBS.clear();for(uint i=0;i<b.vvLIBS.size();i++) vvLIBS.push_back(b.vvLIBS.at(i));
  // [OBSOLETE] vLibrary_ICSD.clear();for(uint i=0;i<b.vLibrary_ICSD.size();i++) vLibrary_ICSD.push_back(b.vLibrary_ICSD.at(i));
  // [OBSOLETE] vLibrary_ICSD_ALL.clear();for(uint i=0;i<b.vLibrary_ICSD_ALL.size();i++) vLibrary_ICSD_ALL.push_back(b.vLibrary_ICSD_ALL.at(i));
  // [OBSOLETE] Library_ICSD_ALL=b.Library_ICSD_ALL;
  vflag_aflow=b.vflag_aflow;
  vflag_pflow=b.vflag_pflow;
  vflag_apennsy=b.vflag_apennsy;
  vflag_outreach=b.vflag_outreach;
  vflag_control=b.vflag_control;
  vschema=b.vschema;
  vschema_internal = b.vschema_internal;  //ME20220208
  // extensions
  vcat.clear();for(uint i=0;i<b.vcat.size();i++) vcat.push_back(b.vcat.at(i));
  vext.clear();for(uint i=0;i<b.vext.size();i++) vext.push_back(b.vext.at(i));
  vzip.clear();for(uint i=0;i<b.vzip.size();i++) vzip.push_back(b.vzip.at(i));
  // AFLOWRC
  aflowrc_filename=b.aflowrc_filename;    // AFLOWRC
  aflowrc_content=b.aflowrc_content;    // AFLOWRC
  vaflowrc.clear();for(uint i=0;i<b.vaflowrc.size();i++) vaflowrc.push_back(b.vaflowrc.at(i));   // AFLOWRC
  adefault.clear(); adefault=b.adefault; // AFLOWRC
  // AFLOWSYM
  SKEW_TEST=b.SKEW_TEST; //DX20171019
  SKEW_TOL=b.SKEW_TOL; //DX20171019
  // xstructure
  READ_SPIN_FROM_ATOMLABEL=b.READ_SPIN_FROM_ATOMLABEL; //SD20220316
  // WEB
  //[CO20200404 - overload with --www]WEB_MODE=b.WEB_MODE;  //CO20190402
}

const _XHOST& _XHOST::operator=(const _XHOST& b) {  // operator= PUBLIC
  if(this!=&b) {
    free();
    copy(b);
  }
  return *this;
}

//_XHOST::_XHOST(const _XHOST& b) { // copy PUBLIC
////  free();*this=b;
//copy(b);
//}

void _XHOST::free() { // free PRIVATE
  ostrPID.clear();ostrPID.str(string(""));
  ostrTID.clear();ostrTID.str(string(""));  //CO20200502 - threadID
  vTemperatureCore.clear();
  // thread.clear();
  // iret.clear();
  // thread_busy.clear();
  vcmd.clear();
  vGlobal_uint.clear();for(uint i=0;i<XHOST_vGlobal_MAX;i++) vGlobal_uint.push_back(0); 
  vGlobal_string.clear();for(uint i=0;i<XHOST_vGlobal_MAX;i++) vGlobal_string.push_back(""); 
  vvGlobal_string.clear();for(uint i=0;i<XHOST_vGlobal_MAX;i++) vvGlobal_string.push_back(vector<string>()); 
  vvLIBS.clear();for(uint i=0;i<XHOST_vGlobal_MAX;i++) vvLIBS.push_back(vector<string>()); 
  // [OBSOLETE] vLibrary_ICSD.clear();for(uint i=0;i<XHOST_vGlobal_MAX;i++) vLibrary_ICSD.push_back(""); 
  // [OBSOLETE] vLibrary_ICSD_ALL.clear();
  XHOST_vLibrary_ICSD.clear();for(uint i=0;i<XHOST_vGlobal_MAX;i++) XHOST_vLibrary_ICSD.push_back("");  // needs some initialization
  vflag_aflow.clear();
  vflag_pflow.clear();
  vflag_apennsy.clear();
  vflag_outreach.clear();
  vflag_control.clear();
  vschema.clear();
  vschema_internal.clear();  //ME20220208
  // extensions
  vcat.clear();vcat.push_back("cat");vcat.push_back("bzcat"); vcat.push_back("xzcat");vcat.push_back("gzcat");
  vext.clear();vext.push_back("");   vext.push_back(".bz2");  vext.push_back(".xz");  vext.push_back(".gz");
  vzip.clear();vzip.push_back("");   vzip.push_back("bzip2"); vzip.push_back("xz");   vzip.push_back("gzip");
  // AFLOWRC
  aflowrc_filename.clear();    // AFLOWRC
  aflowrc_content.clear();    // AFLOWRC
  vaflowrc.clear();   // AFLOWRC
  adefault.clear();  // AFLOWRC
}

void _XHOST::clear() {  // clear PRIVATE
  _XHOST XHOST_temp;
  copy(XHOST_temp);
}

// other public functions of XHOST

pthread_mutex_t mutex_XAFLOW_XHOST=PTHREAD_MUTEX_INITIALIZER;

std::string _XHOST::command(const string& command) {
  string soliloquy = XPID + "_XHOST::command():";  //CO20190629
  string _command=command;
#ifdef _MACOSX_
  if(command=="beep") return string("echo -ne '\007'");
#endif
  //first check for EXACT match in vcmds  //CO20180705
  if(command=="aflow_data"&&aurostd::FileExist("./aflow_data")) {return "./aflow_data";} //CO20180705 - hack for developers, prefer ./aflow_data over aflow_data in PATH, as it is probably newer (development)
  for(uint i=0;i<vcmd.size();i++) {
    if(vcmd.at(i)==command) {
      return vcmd.at(i);
    }// found before.. only == otherwise cat gets confused with bzcat
  }
  //next check if we can find the command in PATH or somewher else common //CO20180705
  if(aurostd::IsCommandAvailableModify(_command)) {
    pthread_mutex_lock(&mutex_XAFLOW_XHOST);
    // pthread_mutex_unlock(&mutex_XAFLOW_XHOST);
    vcmd.push_back(_command);
    pthread_mutex_unlock(&mutex_XAFLOW_XHOST);
    return _command; } // found and added
  //CO20180705 START
  //requested command is "aflow_data", and we have ./aflow_data in our vcmd's
  //we need to strip vcmd's to basename and check
  vector<string> path_parts;
  string basename;
  for(uint i=0;i<vcmd.size();i++) {
    aurostd::string2tokens(vcmd[i],path_parts,"/",true);  //consecutive
    if(path_parts.size()) {
      basename=path_parts[path_parts.size()-1];
      if(basename==command) {
        return vcmd[i];
      }
    }
  }
  //CO20180705 STOP
  throw aurostd::xerror(_AFLOW_FILE_NAME_,soliloquy,"command="+command+" not found",_INPUT_MISSING_);
  return string();
}

bool _XHOST::is_command(const string& command) {
  try{string path=_XHOST::command(command);return !path.empty();}    //CO20190629 - using xerror now
  catch(aurostd::xerror& excpt) {return false;}  //CO20190629 - using xerror now
  //[CO20190629 - using xerror now]return !_XHOST::command(command).empty(); //CO20180705
  //[CO20180705 OBSOLETE]string _command=command;
  //[CO20180705 OBSOLETE]#ifdef _MACOSX_
  //[CO20180705 OBSOLETE]if(command=="beep") return TRUE;
  //[CO20180705 OBSOLETE]#endif
  //[CO20180705 OBSOLETE]for(uint i=0;i<vcmd.size();i++) if(aurostd::substring2bool(vcmd.at(i),_command)) return TRUE; // found before..
  //[CO20180705 OBSOLETE]if(aurostd::IsCommandAvailableModify(_command)) return TRUE;
  //[CO20180705 OBSOLETE]return FALSE; // not found
}


// ***************************************************************************
// ***************************************************************************
// ***************************************************************************
// ***************************************************************************
// ***************************************************************************
// _AFLAGS
// look into aflow.h for the definitions

// constructors
_aflags::_aflags() {
  AFLOW_PTHREADS_NUMBER                 = 0;
  LocalDirectory                        = ""; // should do PWD
  Directory                             = "";
  QUIET                                 = FALSE;
  AFLOW_FORCE_RUN                       = FALSE;
  AFLOW_PERFORM_DIRECTORY               = FALSE;
  AFLOW_PERFORM_FILE                    = FALSE;
  AFLOW_PERFORM_ORDER_SORT              = FALSE;
  AFLOW_PERFORM_ORDER_REVERSE           = FALSE;
  AFLOW_PERFORM_ORDER_RANDOM            = FALSE;
  AFLOW_MODE_GENERATE                   = FALSE;
  AFLOW_MODE_QSUB_MODE1                 = FALSE;
  AFLOW_MODE_QSUB_MODE2                 = FALSE;
  AFLOW_MODE_QSUB_MODE3                 = FALSE;
  KBIN_RUN_AFLOWIN                      = FALSE;
  KBIN_GEN_GENERAL                      = FALSE;  //CO20180405 - general --generate flag, we need to read aflow.in to determine whether vasp/sym/aims/etc.
  KBIN_GEN_VASP_FROM_AFLOWIN            = FALSE;
  KBIN_GEN_AIMS_FROM_AFLOWIN            = FALSE;
  KBIN_GEN_AFLOWIN_FROM_VASP            = FALSE;
  //DX START
  KBIN_GEN_SYMMETRY_OF_AFLOWIN          = FALSE;
  //DX END
  KBIN_DELETE_AFLOWIN                   = FALSE;
  AFLOW_FORCE_MPI                       = FALSE;
  AFLOW_FORCE_SERIAL                    = FALSE;
  AFLOW_GLOBAL_NCPUS                    = -1;
  // Perform TASKS
  AFLOW_PERFORM_CLEAN                   = FALSE;
  // host related things
  AFLOW_MACHINE_GLOBAL.clear();
  AFLOW_MACHINE_LOCAL.clear();
  // APENNSY Flags
  // [OBSOLETE] APENNSY_VERBOSE_flag                  = FALSE;   // APENNSY flags
  // [OBSOLETE] APENNSY_LIST_flag                     = FALSE;   // APENNSY flags
  // [OBSOLETE] APENNSY_SERVER_AFLOWLIB_ORG_flag      = FALSE;   // APENNSY flags
  APENNSY_LATTICE_flag                  = "ALL";   // APENNSY flags
  APENNSY_GNUPLOT_FONT_str              = DEFAULT_GNUPLOT_EPS_FONT;  // APENNSY content
  APENNSY_GNUPLOT_FONT_BOLD_str         = DEFAULT_GNUPLOT_EPS_FONT_BOLD; // APENNSY content
  APENNSY_GNUPLOT_FONT_ITALICS_str      = DEFAULT_GNUPLOT_EPS_FONT_ITALICS; // APENNSY content
  APENNSY_NEGLECT_STRUCTURES_vstrs.clear();        // APENNSY content
  vflag.clear();
}

// destructor
_aflags::~_aflags() {
  free();
}

void _aflags::free() {
}

void _aflags::copy(const _aflags& b) {
  AFLOW_PTHREADS_NUMBER                 = b.AFLOW_PTHREADS_NUMBER;
  LocalDirectory                        = b.LocalDirectory;
  Directory                             = b.Directory;
  QUIET                                 = b.QUIET;
  AFLOW_FORCE_RUN                       = b.AFLOW_FORCE_RUN;
  AFLOW_PERFORM_DIRECTORY               = b.AFLOW_PERFORM_DIRECTORY;
  AFLOW_PERFORM_FILE                    = b.AFLOW_PERFORM_FILE;
  AFLOW_PERFORM_ORDER_SORT              = b.AFLOW_PERFORM_ORDER_SORT;
  AFLOW_PERFORM_ORDER_REVERSE           = b.AFLOW_PERFORM_ORDER_REVERSE;
  AFLOW_PERFORM_ORDER_RANDOM            = b.AFLOW_PERFORM_ORDER_RANDOM;
  AFLOW_MODE_GENERATE                   = b.AFLOW_MODE_GENERATE;
  AFLOW_MODE_QSUB_MODE1                 = b.AFLOW_MODE_QSUB_MODE1;
  AFLOW_MODE_QSUB_MODE2                 = b.AFLOW_MODE_QSUB_MODE2;
  AFLOW_MODE_QSUB_MODE3                 = b.AFLOW_MODE_QSUB_MODE3;
  KBIN_RUN_AFLOWIN                      = b.KBIN_RUN_AFLOWIN;
  KBIN_GEN_VASP_FROM_AFLOWIN            = b.KBIN_GEN_VASP_FROM_AFLOWIN;
  KBIN_GEN_AIMS_FROM_AFLOWIN            = b.KBIN_GEN_AIMS_FROM_AFLOWIN;
  KBIN_GEN_AFLOWIN_FROM_VASP            = b.KBIN_GEN_AFLOWIN_FROM_VASP;
  //DX START
  KBIN_GEN_SYMMETRY_OF_AFLOWIN          = b.KBIN_GEN_SYMMETRY_OF_AFLOWIN;
  //DX END
  KBIN_DELETE_AFLOWIN                   = b.KBIN_DELETE_AFLOWIN;
  AFLOW_FORCE_MPI                       = b.AFLOW_FORCE_MPI;
  AFLOW_FORCE_SERIAL                    = b.AFLOW_FORCE_SERIAL;
  AFLOW_GLOBAL_NCPUS                    = b.AFLOW_GLOBAL_NCPUS;
  // Perform TASKS
  AFLOW_PERFORM_CLEAN                   = b.AFLOW_PERFORM_CLEAN;
  // host related things
  AFLOW_MACHINE_GLOBAL                  = b.AFLOW_MACHINE_GLOBAL;
  AFLOW_MACHINE_LOCAL                   = b.AFLOW_MACHINE_LOCAL;
  // APENNSY Flags
  // [OBSOLETE] APENNSY_VERBOSE_flag                  = b.APENNSY_VERBOSE_flag;                          // APENNSY flags
  // [OBSOLETE] APENNSY_LIST_flag                     = b.APENNSY_LIST_flag;                            // APENNSY flags
  // [OBSOLETE] APENNSY_SERVER_AFLOWLIB_ORG_flag      = b.APENNSY_SERVER_AFLOWLIB_ORG_flag;                     // APENNSY flags
  APENNSY_LATTICE_flag                  = b.APENNSY_LATTICE_flag;                          // APENNSY flags
  APENNSY_GNUPLOT_FONT_str              = b.APENNSY_GNUPLOT_FONT_str;                      // APENNSY flags
  APENNSY_GNUPLOT_FONT_BOLD_str         = b.APENNSY_GNUPLOT_FONT_BOLD_str;                 // APENNSY flags
  APENNSY_GNUPLOT_FONT_ITALICS_str      = b.APENNSY_GNUPLOT_FONT_ITALICS_str;              // APENNSY flags
  APENNSY_NEGLECT_STRUCTURES_vstrs.clear();                                                // APENNSY content
  for(uint i=0;i<b.APENNSY_NEGLECT_STRUCTURES_vstrs.size();i++)                            // APENNSY content
    APENNSY_NEGLECT_STRUCTURES_vstrs.push_back(b.APENNSY_NEGLECT_STRUCTURES_vstrs.at(i));  // APENNSY content
  vflag.clear();vflag=b.vflag;
}

// copy
_aflags::_aflags(const _aflags& b) {
  //  free();
  // *this=b;
  copy(b);
}

// copy operator b=a
const _aflags& _aflags::operator=(const _aflags& b) {  // operator=
  if(this!=&b) {
    free();
    copy(b);
  }
  return *this;
}

void _aflags::clear() {
  _aflags aflags_temp;
  copy(aflags_temp);
}

// **************************************************************************
// **************************************************************************
// **************************************************************************
// **************************************************************************
// **************************************************************************
// _KFLAGS
// look into aflow.h for the definitions

// constructors
_kflags::_kflags() {
  AFLOW_MODE_ALIEN                                 = FALSE;
  AFLOW_MODE_MATLAB                                = FALSE;
  AFLOW_MATLAB_MODE_EXPLICIT                       = FALSE;
  AFLOW_MATLAB_MODE_EXPLICIT_START_STOP            = FALSE;
  AFLOW_MATLAB_MODE_IMPLICIT                       = FALSE;
  AFLOW_MATLAB_MODE_EXTERNAL                       = FALSE;
  AFLOW_MATLAB_FILE                                = FALSE;
  AFLOW_MATLAB_FILE_FILE                           = FALSE;
  AFLOW_MATLAB_FILE_COMMAND                        = FALSE;
  AFLOW_MODE_VASP                                  = FALSE;
  AFLOW_MODE_AIMS                                  = FALSE;
  AFLOW_MODE_PRESCRIPT_EXPLICIT                    = FALSE;
  AFLOW_MODE_PRESCRIPT_EXPLICIT_START_STOP         = FALSE;
  AFLOW_MODE_PRESCRIPT.str(std::string());
  AFLOW_MODE_POSTSCRIPT_EXPLICIT                   = FALSE;
  AFLOW_MODE_POSTSCRIPT_EXPLICIT_START_STOP        = FALSE;
  AFLOW_MODE_POSTSCRIPT.str(std::string());
  AFLOW_MODE_EMAIL                                 = FALSE;
  KBIN_BIN                                         = "";
  KBIN_SERIAL_BIN                                  = ""; //ME20190107
  KZIP_BIN                                         = "";
  KZIP_COMPRESS                                    = FALSE;
  KBIN_MPI                                         = FALSE;
  KBIN_MPI_NCPUS                                   = 0;
  KBIN_MPI_NCPUS_STRING                            = ""; //ME20181216
  KBIN_MPI_NCPUS_ORIG                              = 0; //CO20210804
  KBIN_MPI_START                                   = "";
  KBIN_MPI_STOP                                    = "";
  KBIN_MPI_COMMAND                                 = "";
  KBIN_MPI_AUTOTUNE                                = FALSE;
  KBIN_MPI_BIN                                     = "";
  KBIN_MPI_OPTIONS                                 = "";
  KBIN_QSUB                                        = FALSE;
  KBIN_QSUB_MODE1                                  = FALSE;
  KBIN_QSUB_MODE2                                  = FALSE;
  KBIN_QSUB_MODE3                                  = FALSE;
  KBIN_QSUB_COMMAND                                = "";
  KBIN_QSUB_PARAMS                                 = "";
  KBIN_QSUB_MODE_EXPLICIT                          = FALSE;
  KBIN_QSUB_MODE_EXPLICIT_START_STOP               = FALSE;
  KBIN_QSUB_MODE_IMPLICIT                          = FALSE;
  KBIN_QSUB_FILE                                   = FALSE;
  KBIN_SYMMETRY_CALCULATION                        = FALSE;
  //DX START
  KBIN_SYMMETRY_NO_SCAN                            = FALSE;
  KBIN_SYMMETRY_EPS                                = AUROSTD_NAN;
  KBIN_SYMMETRY_CALCULATE_PGROUP                   = TRUE; //DX20170814 - Specify what to calculate/verify
  KBIN_SYMMETRY_CALCULATE_PGROUPK                  = TRUE; //DX20170814 - Specify what to calculate/verify
  KBIN_SYMMETRY_CALCULATE_FGROUP                   = TRUE; //DX20170814 - Specify what to calculate/verify
  KBIN_SYMMETRY_CALCULATE_PGROUP_XTAL              = TRUE; //DX20170814 - Specify what to calculate/verify
  KBIN_SYMMETRY_CALCULATE_PGROUPK_XTAL             = TRUE; //DX20200423 - Specify what to calculate/verify
  KBIN_SYMMETRY_CALCULATE_PGROUPK_PATTERSON        = TRUE; //DX20200423 - Specify what to calculate/verify
  KBIN_SYMMETRY_CALCULATE_IATOMS                   = TRUE; //DX20170814 - Specify what to calculate/verify
  KBIN_SYMMETRY_CALCULATE_AGROUP                   = TRUE; //DX20170814 - Specify what to calculate/verify
  KBIN_SYMMETRY_CALCULATE_SGROUP                   = TRUE; //DX20170814 - Specify what to calculate/verify
  //DX END
  KBIN_SYMMETRY_PGROUP_WRITE                       = FALSE;
  KBIN_SYMMETRY_PGROUP_XTAL_WRITE                  = FALSE;
  KBIN_SYMMETRY_PGROUPK_WRITE                      = FALSE;
  KBIN_SYMMETRY_PGROUPK_XTAL_WRITE                 = FALSE; //DX20200423
  KBIN_SYMMETRY_PGROUPK_PATTERSON_WRITE            = FALSE; //DX20200423
  KBIN_SYMMETRY_FGROUP_WRITE                       = FALSE;
  KBIN_SYMMETRY_SGROUP_WRITE                       = FALSE;
  KBIN_SYMMETRY_AGROUP_WRITE                       = FALSE;
  KBIN_SYMMETRY_IATOMS_WRITE                       = FALSE;
  KBIN_SYMMETRY_SGROUP_RADIUS                      = 0.0;
  //DX20210122 [OBSOLETE] KBIN_NEIGHBORS_CALCULATION                       = FALSE;
  //DX20210122 [OBSOLETE] KBIN_NEIGHBORS_WRITE                             = FALSE;
  //DX20210122 [OBSOLETE] KBIN_NEIGHBORS_RADIUS                            = 0.0;
  //DX20210122 [OBSOLETE] KBIN_NEIGHBORS_DRADIUS                           = 0.0;
  KBIN_POCC                                        = FALSE;
  KBIN_POCC_CALCULATION                            = FALSE;
  KBIN_POCC_TEMPERATURE_STRING                     = "";  //CO20191110
  KBIN_POCC_ARUNS2SKIP_STRING                      = "";  //CO20200624
  KBIN_POCC_EXCLUDE_UNSTABLE                       = FALSE;  //ME20210927
  KBIN_FROZSL                                      = FALSE;
  KBIN_FROZSL_DOWNLOAD                             = FALSE;
  KBIN_FROZSL_FILE                                 = FALSE;
  KBIN_FROZSL_FILE_NAME                            = DEFAULT_AFLOW_FROZSL_INPUT_OUT;
  // [OBSOLETE]  KBIN_FROZSL_PRESCRIPT_MODE_EXPLICIT              = FALSE;
  // [OBSOLETE]  KBIN_FROZSL_PRESCRIPT_MODE_EXPLICIT_START_STOP   = FALSE;
  // [OBSOLETE]  KBIN_FROZSL_PRESCRIPT_STRING                     = "";
  // [OBSOLETE]  KBIN_FROZSL_POSTSCRIPT_MODE_EXPLICIT             = FALSE;
  // [OBSOLETE]  KBIN_FROZSL_POSTSCRIPT_MODE_EXPLICIT_START_STOP  = FALSE;
  // [OBSOLETE]  KBIN_FROZSL_POSTSCRIPT_STRING                    = "";
  KBIN_FROZSL_STRUCTURE_MODE_FILE                  = FALSE;
  KBIN_FROZSL_STRUCTURE_MODE_EXPLICIT_START_STOP   = FALSE;
  KBIN_FROZSL_STRUCTURE_STRING                     = "";
  KBIN_FROZSL_DIELECTRIC_MODE_FILE                 = FALSE;
  KBIN_FROZSL_DIELECTRIC_MODE_EXPLICIT_START_STOP  = FALSE;
  KBIN_FROZSL_DIELECTRIC_ZEFF                      = FALSE;
  KBIN_FROZSL_DIELECTRIC_STRING                    = "";
  KBIN_PHONONS_CALCULATION_APL                     = FALSE;
  KBIN_PHONONS_CALCULATION_QHA                     = FALSE; //CO20170601
  KBIN_PHONONS_CALCULATION_AAPL                    = FALSE; //CO20170601
  KBIN_PHONONS_CALCULATION_AGL                     = FALSE;
  KBIN_PHONONS_CALCULATION_AEL                     = FALSE;
  KBIN_PHONONS_CALCULATION_FROZSL                  = FALSE;
  KBIN_PHONONS_CALCULATION_FROZSL_output           = "";
  KBIN_PHONONS_CALCULATION_FROZSL_poscars          = "";
}

// destructor
_kflags::~_kflags() {
  free();
}

void _kflags::free() {
}

void _kflags::copy(const _kflags& b) {
  AFLOW_MODE_ALIEN                                 = b.AFLOW_MODE_ALIEN;
  AFLOW_MODE_MATLAB                                = b.AFLOW_MODE_MATLAB;
  AFLOW_MATLAB_MODE_EXPLICIT                       = b.AFLOW_MATLAB_MODE_EXPLICIT;
  AFLOW_MATLAB_MODE_EXPLICIT_START_STOP            = b.AFLOW_MATLAB_MODE_EXPLICIT_START_STOP;
  AFLOW_MATLAB_MODE_IMPLICIT                       = b.AFLOW_MATLAB_MODE_IMPLICIT;
  AFLOW_MATLAB_MODE_EXTERNAL                       = b.AFLOW_MATLAB_MODE_EXTERNAL;
  AFLOW_MATLAB_FILE                                = b.AFLOW_MATLAB_FILE;
  AFLOW_MATLAB_FILE_FILE                           = b.AFLOW_MATLAB_FILE_FILE;
  AFLOW_MATLAB_FILE_COMMAND                        = b.AFLOW_MATLAB_FILE_COMMAND;
  AFLOW_MODE_VASP                                  = b.AFLOW_MODE_VASP;
  AFLOW_MODE_AIMS                                  = b.AFLOW_MODE_AIMS;
  AFLOW_MODE_PRESCRIPT_EXPLICIT                    = b.AFLOW_MODE_PRESCRIPT_EXPLICIT;
  AFLOW_MODE_PRESCRIPT_EXPLICIT_START_STOP         = b.AFLOW_MODE_PRESCRIPT_EXPLICIT_START_STOP;
  AFLOW_MODE_PRESCRIPT.str(std::string()); AFLOW_MODE_PRESCRIPT << b.AFLOW_MODE_PRESCRIPT.str();
  AFLOW_MODE_POSTSCRIPT_EXPLICIT                   = b.AFLOW_MODE_POSTSCRIPT_EXPLICIT;
  AFLOW_MODE_POSTSCRIPT_EXPLICIT_START_STOP        = b.AFLOW_MODE_POSTSCRIPT_EXPLICIT_START_STOP;
  AFLOW_MODE_POSTSCRIPT.str(std::string()); AFLOW_MODE_POSTSCRIPT << b.AFLOW_MODE_POSTSCRIPT.str();
  AFLOW_MODE_EMAIL                                 = b.AFLOW_MODE_EMAIL;
  KBIN_BIN                                         = b.KBIN_BIN;
  KBIN_SERIAL_BIN                                  = b.KBIN_SERIAL_BIN;  //ME20190107
  KZIP_BIN                                         = b.KZIP_BIN;
  KZIP_COMPRESS                                    = b.KZIP_COMPRESS;
  KBIN_MPI                                         = b.KBIN_MPI;
  KBIN_MPI_NCPUS                                   = b.KBIN_MPI_NCPUS;
  KBIN_MPI_NCPUS_STRING                            = b.KBIN_MPI_NCPUS_STRING;	//ME20181216
  KBIN_MPI_NCPUS_ORIG                              = b.KBIN_MPI_NCPUS_ORIG; //CO20210804
  KBIN_MPI_START                                   = b.KBIN_MPI_START;
  KBIN_MPI_STOP                                    = b.KBIN_MPI_STOP;
  KBIN_MPI_COMMAND                                 = b.KBIN_MPI_COMMAND;
  KBIN_MPI_AUTOTUNE                                = b.KBIN_MPI_AUTOTUNE;
  KBIN_MPI_BIN                                     = b.KBIN_MPI_BIN;
  KBIN_MPI_OPTIONS                                 = b.KBIN_MPI_OPTIONS;
  KBIN_QSUB                                        = b.KBIN_QSUB;
  KBIN_QSUB_MODE1                                  = b.KBIN_QSUB_MODE1;
  KBIN_QSUB_MODE2                                  = b.KBIN_QSUB_MODE2;
  KBIN_QSUB_MODE3                                  = b.KBIN_QSUB_MODE3;
  KBIN_QSUB_COMMAND                                = b.KBIN_QSUB_COMMAND;
  KBIN_QSUB_PARAMS                                 = b.KBIN_QSUB_PARAMS;
  KBIN_QSUB_MODE_EXPLICIT                          = b.KBIN_QSUB_MODE_EXPLICIT;
  KBIN_QSUB_MODE_EXPLICIT_START_STOP               = b.KBIN_QSUB_MODE_EXPLICIT_START_STOP;
  KBIN_QSUB_MODE_IMPLICIT                          = b.KBIN_QSUB_MODE_IMPLICIT;
  KBIN_QSUB_FILE                                   = b.KBIN_QSUB_FILE;
  KBIN_SYMMETRY_CALCULATION                        = b.KBIN_SYMMETRY_CALCULATION;
  //DX START
  KBIN_SYMMETRY_NO_SCAN                            = b.KBIN_SYMMETRY_NO_SCAN;
  KBIN_SYMMETRY_EPS                                = b.KBIN_SYMMETRY_EPS;
  KBIN_SYMMETRY_CALCULATE_PGROUP                   = b.KBIN_SYMMETRY_CALCULATE_PGROUP; //DX20170814 - Specify what to calculate/verify
  KBIN_SYMMETRY_CALCULATE_PGROUPK                  = b.KBIN_SYMMETRY_CALCULATE_PGROUPK; //DX20170814 - Specify what to calculate/verify
  KBIN_SYMMETRY_CALCULATE_FGROUP                   = b.KBIN_SYMMETRY_CALCULATE_FGROUP; //DX20170814 - Specify what to calculate/verify
  KBIN_SYMMETRY_CALCULATE_PGROUP_XTAL              = b.KBIN_SYMMETRY_CALCULATE_PGROUP_XTAL; //DX20170814 - Specify what to calculate/verify
  KBIN_SYMMETRY_CALCULATE_PGROUPK_XTAL             = b.KBIN_SYMMETRY_CALCULATE_PGROUPK_XTAL; //DX20200423 - Specify what to calculate/verify
  KBIN_SYMMETRY_CALCULATE_PGROUPK_PATTERSON        = b.KBIN_SYMMETRY_CALCULATE_PGROUPK_PATTERSON; //DX20200423 - Specify what to calculate/verify
  KBIN_SYMMETRY_CALCULATE_IATOMS                   = b.KBIN_SYMMETRY_CALCULATE_IATOMS; //DX20170814 - Specify what to calculate/verify
  KBIN_SYMMETRY_CALCULATE_AGROUP                   = b.KBIN_SYMMETRY_CALCULATE_AGROUP; //DX20170814 - Specify what to calculate/verify
  KBIN_SYMMETRY_CALCULATE_SGROUP                   = b.KBIN_SYMMETRY_CALCULATE_SGROUP; //DX20170814 - Specify what to calculate/verify
  //DX END
  KBIN_SYMMETRY_PGROUP_WRITE                       = b.KBIN_SYMMETRY_PGROUP_WRITE;
  KBIN_SYMMETRY_PGROUP_XTAL_WRITE                  = b.KBIN_SYMMETRY_PGROUP_XTAL_WRITE;
  KBIN_SYMMETRY_PGROUPK_WRITE                      = b.KBIN_SYMMETRY_PGROUPK_WRITE;
  KBIN_SYMMETRY_PGROUPK_XTAL_WRITE                 = b.KBIN_SYMMETRY_PGROUPK_XTAL_WRITE; //DX20200423
  KBIN_SYMMETRY_PGROUPK_PATTERSON_WRITE            = b.KBIN_SYMMETRY_PGROUPK_PATTERSON_WRITE; //DX20200423
  KBIN_SYMMETRY_FGROUP_WRITE                       = b.KBIN_SYMMETRY_FGROUP_WRITE;
  KBIN_SYMMETRY_SGROUP_WRITE                       = b.KBIN_SYMMETRY_SGROUP_WRITE;
  KBIN_SYMMETRY_AGROUP_WRITE                       = b.KBIN_SYMMETRY_AGROUP_WRITE;
  KBIN_SYMMETRY_IATOMS_WRITE                       = b.KBIN_SYMMETRY_IATOMS_WRITE;
  KBIN_SYMMETRY_SGROUP_RADIUS                      = b.KBIN_SYMMETRY_SGROUP_RADIUS;
  //DX20210122 [OBSOLETE] KBIN_NEIGHBORS_CALCULATION                       = b.KBIN_NEIGHBORS_CALCULATION;
  //DX20210122 [OBSOLETE] KBIN_NEIGHBORS_WRITE                             = b.KBIN_NEIGHBORS_WRITE;
  //DX20210122 [OBSOLETE] KBIN_NEIGHBORS_RADIUS                            = b.KBIN_NEIGHBORS_RADIUS;
  //DX20210122 [OBSOLETE] KBIN_NEIGHBORS_DRADIUS                           = b.KBIN_NEIGHBORS_DRADIUS;
  KBIN_POCC                                        = b.KBIN_POCC;
  KBIN_POCC_CALCULATION                            = b.KBIN_POCC_CALCULATION; //CO20191110
  KBIN_POCC_TEMPERATURE_STRING                     = b.KBIN_POCC_TEMPERATURE_STRING; //CO20191110
  KBIN_POCC_ARUNS2SKIP_STRING                      = b.KBIN_POCC_ARUNS2SKIP_STRING; //CO20200627
  KBIN_POCC_EXCLUDE_UNSTABLE                       = b.KBIN_POCC_EXCLUDE_UNSTABLE;  //ME20210927
  KBIN_FROZSL                                      = b.KBIN_FROZSL;
  KBIN_FROZSL_DOWNLOAD                             = b.KBIN_FROZSL_DOWNLOAD;
  KBIN_FROZSL_FILE                                 = b.KBIN_FROZSL_FILE;
  KBIN_FROZSL_FILE_NAME                            = b.KBIN_FROZSL_FILE_NAME;
  // [OBSOLETE]  KBIN_FROZSL_PRESCRIPT_MODE_EXPLICIT              = b.KBIN_FROZSL_PRESCRIPT_MODE_EXPLICIT;
  // [OBSOLETE]  KBIN_FROZSL_PRESCRIPT_MODE_EXPLICIT_START_STOP   = b.KBIN_FROZSL_PRESCRIPT_MODE_EXPLICIT_START_STOP;
  // [OBSOLETE]  KBIN_FROZSL_PRESCRIPT_STRING                     = b.KBIN_FROZSL_PRESCRIPT_STRING;
  // [OBSOLETE]  KBIN_FROZSL_POSTSCRIPT_MODE_EXPLICIT             = b.KBIN_FROZSL_POSTSCRIPT_MODE_EXPLICIT;
  // [OBSOLETE]  KBIN_FROZSL_POSTSCRIPT_MODE_EXPLICIT_START_STOP  = b.KBIN_FROZSL_POSTSCRIPT_MODE_EXPLICIT_START_STOP;
  // [OBSOLETE]  KBIN_FROZSL_POSTSCRIPT_STRING                    = b.KBIN_FROZSL_POSTSCRIPT_STRING;
  KBIN_FROZSL_STRUCTURE_MODE_FILE                  = b.KBIN_FROZSL_STRUCTURE_MODE_FILE;
  KBIN_FROZSL_STRUCTURE_MODE_EXPLICIT_START_STOP   = b.KBIN_FROZSL_STRUCTURE_MODE_EXPLICIT_START_STOP;
  KBIN_FROZSL_STRUCTURE_STRING                     = b.KBIN_FROZSL_STRUCTURE_STRING;
  KBIN_FROZSL_DIELECTRIC_MODE_FILE                 = b.KBIN_FROZSL_DIELECTRIC_MODE_FILE;
  KBIN_FROZSL_DIELECTRIC_MODE_EXPLICIT_START_STOP  = b.KBIN_FROZSL_DIELECTRIC_MODE_EXPLICIT_START_STOP;
  KBIN_FROZSL_DIELECTRIC_STRING                    = b.KBIN_FROZSL_DIELECTRIC_STRING;
  KBIN_PHONONS_CALCULATION_APL                     = b.KBIN_PHONONS_CALCULATION_APL;
  KBIN_PHONONS_CALCULATION_QHA                     = b.KBIN_PHONONS_CALCULATION_QHA;  //CO20170601
  KBIN_PHONONS_CALCULATION_AAPL                    = b.KBIN_PHONONS_CALCULATION_AAPL; //CO20170601
  KBIN_PHONONS_CALCULATION_AGL                     = b.KBIN_PHONONS_CALCULATION_AGL;
  KBIN_PHONONS_CALCULATION_AEL                     = b.KBIN_PHONONS_CALCULATION_AEL;
  KBIN_PHONONS_CALCULATION_FROZSL                  = b.KBIN_PHONONS_CALCULATION_FROZSL;
  KBIN_PHONONS_CALCULATION_FROZSL_output           = b.KBIN_PHONONS_CALCULATION_FROZSL_output;
  KBIN_PHONONS_CALCULATION_FROZSL_poscars          = b.KBIN_PHONONS_CALCULATION_FROZSL_poscars;
  KBIN_MODULE_OPTIONS                              = b.KBIN_MODULE_OPTIONS;  //ME20181027
}

// copy
_kflags::_kflags(const _kflags& b) {
  //  free();
  // *this=b;
  copy(b);
}

// copy operator b=a
const _kflags& _kflags::operator=(const _kflags& b) {  // operator=
  if(this!=&b) {
    free();
    copy(b);
  }
  return *this;
}

void _kflags::clear() {
  _kflags kflags_temp;
  copy(kflags_temp);
}

// **************************************************************************
// **************************************************************************
// **************************************************************************
// **************************************************************************
// **************************************************************************
// _VFLAGS
// look into aflow.h for the definitions

// constructors
_vflags::_vflags() {free();}

// destructor
_vflags::~_vflags() {free();}

void _vflags::free() {
  // SYSTEM
  AFLOW_SYSTEM.clear(); //ME20181121

  KBIN_VASP_RUN_NRELAX                                           = 0;
  //  RUN
  KBIN_VASP_RUN.clear();                                         // RUN
  KBIN_VASP_RUN.push("");                                   // RUN
  //  REPEAT
  KBIN_VASP_REPEAT.clear();                                      // REPEAT
  KBIN_VASP_REPEAT.push("");                                // REPEAT

  KBIN_VASP_FORCE_OPTION_NOTUNE.clear();                         // NOTUNE
  KBIN_VASP_FORCE_OPTION_SYSTEM_AUTO.clear();                    // SYSTEM_AUTO

  //  RELAX_MODE
  KBIN_VASP_FORCE_OPTION_RELAX_MODE.clear();                     // RELAX_MODE forces/energy     
  KBIN_VASP_FORCE_OPTION_RELAX_MODE.push(DEFAULT_VASP_FORCE_OPTION_RELAX_MODE_SCHEME); // RELAX_MODE forces/energy    

  //  RELAX_TYPE
  KBIN_VASP_FORCE_OPTION_RELAX_TYPE.clear();                     // RELAX_TYPE geometry   
  KBIN_VASP_FORCE_OPTION_RELAX_TYPE.push("");               // RELAX_TYPE geometry    

  KBIN_VASP_FORCE_OPTION_PREC.clear();                           // PREC
  KBIN_VASP_FORCE_OPTION_PREC.push(DEFAULT_VASP_FORCE_OPTION_PREC_SCHEME); // PREC
  KBIN_VASP_FORCE_OPTION_ALGO.clear();                           // ALGO
  KBIN_VASP_FORCE_OPTION_ALGO.push(DEFAULT_VASP_FORCE_OPTION_ALGO_SCHEME); // ALGO
  KBIN_VASP_FORCE_OPTION_METAGGA.clear();                        // METAGGA
  KBIN_VASP_FORCE_OPTION_METAGGA.push(DEFAULT_VASP_FORCE_OPTION_METAGGA_SCHEME); // METAGGA
  KBIN_VASP_FORCE_OPTION_IVDW.clear();                           // IVDW
  KBIN_VASP_FORCE_OPTION_IVDW.push(DEFAULT_VASP_FORCE_OPTION_IVDW_SCHEME); // IVDW
  KBIN_VASP_FORCE_OPTION_ABMIX.clear();                          // ABMIX
  KBIN_VASP_FORCE_OPTION_ABMIX.push(DEFAULT_VASP_FORCE_OPTION_ABMIX_SCHEME); // ABMIX
  KBIN_VASP_FORCE_OPTION_AUTO_PSEUDOPOTENTIALS.clear();          // AUTO_PSEUDOPOTENTIALS
  KBIN_VASP_FORCE_OPTION_AUTO_PSEUDOPOTENTIALS.push(DEFAULT_VASP_PSEUDOPOTENTIAL_TYPE); // AUTO_PSEUDOPOTENTIALS

  // ENMAX_MULTIPLY
  KBIN_VASP_FORCE_OPTION_ENMAX_MULTIPLY_EQUAL.clear();
  //  KBIN_VASP_FORCE_OPTION_ENMAX_MULTIPLY_EQUAL.push("1.4");

  // NBANDS
  KBIN_VASP_FORCE_OPTION_NBANDS_AUTO_isentry                     = FALSE;
  // NBANDS
  KBIN_VASP_FORCE_OPTION_NBANDS_EQUAL.clear();
  //  KBIN_VASP_FORCE_OPTION_NBANDS_EQUAL.push("0");
  // POTIM
  KBIN_VASP_FORCE_OPTION_POTIM_EQUAL.clear();
  KBIN_VASP_FORCE_OPTION_POTIM_EQUAL.push(aurostd::utype2string(DEFAULT_VASP_PREC_POTIM));
  // PSTRESS
  KBIN_VASP_FORCE_OPTION_PSTRESS_EQUAL.clear();
  // KBIN_VASP_FORCE_OPTION_PSTRESS_EQUAL.push("0.0");
  // EDIFFG
  KBIN_VASP_FORCE_OPTION_EDIFFG_EQUAL.clear();
  KBIN_VASP_FORCE_OPTION_EDIFFG_EQUAL.push(aurostd::utype2string(DEFAULT_VASP_PREC_EDIFFG));
  // NELM  //CO20200624
  KBIN_VASP_FORCE_OPTION_NELM_EQUAL.clear(); //CO20200624
  KBIN_VASP_FORCE_OPTION_NELM_EQUAL.push(aurostd::utype2string(DEFAULT_VASP_FORCE_OPTION_NELM));  //default //CO20200624
  // NELM_STATIC  //CO20200624
  KBIN_VASP_FORCE_OPTION_NELM_STATIC_EQUAL.clear(); //CO20200624
  KBIN_VASP_FORCE_OPTION_NELM_STATIC_EQUAL.push(aurostd::utype2string(DEFAULT_VASP_FORCE_OPTION_NELM_STATIC));  //default //CO20200624
  // ISMEAR  //CO20181128
  KBIN_VASP_FORCE_OPTION_ISMEAR_EQUAL.clear(); //CO20181128
  KBIN_VASP_FORCE_OPTION_ISMEAR_EQUAL.push(aurostd::utype2string(DEFAULT_VASP_FORCE_OPTION_ISMEAR_SCHEME));  //default //CO20181128
  // SIGMA  //CO20181128
  KBIN_VASP_FORCE_OPTION_SIGMA_EQUAL.clear(); //CO20181128
  KBIN_VASP_FORCE_OPTION_SIGMA_EQUAL.push(aurostd::utype2string(DEFAULT_VASP_FORCE_OPTION_SIGMA));  //default //CO20181128
  // ISMEAR_STATIC  //CO20181128
  KBIN_VASP_FORCE_OPTION_ISMEAR_STATIC_EQUAL.clear(); //CO20181128
  KBIN_VASP_FORCE_OPTION_ISMEAR_STATIC_EQUAL.push(aurostd::utype2string(DEFAULT_VASP_FORCE_OPTION_ISMEAR_STATIC_SCHEME));  //default //CO20181128
  // SIGMA_STATIC  //CO20181128
  KBIN_VASP_FORCE_OPTION_SIGMA_STATIC_EQUAL.clear(); //CO20181128
  KBIN_VASP_FORCE_OPTION_SIGMA_STATIC_EQUAL.push(aurostd::utype2string(DEFAULT_VASP_FORCE_OPTION_SIGMA_STATIC));  //default //CO20181128
  // ISMEAR_BANDS  //CO20181128
  KBIN_VASP_FORCE_OPTION_ISMEAR_BANDS_EQUAL.clear(); //CO20181128
  KBIN_VASP_FORCE_OPTION_ISMEAR_BANDS_EQUAL.push(aurostd::utype2string(DEFAULT_VASP_FORCE_OPTION_ISMEAR_BANDS_SCHEME));  //default //CO20181128
  // SIGMA_BANDS  //CO20181128
  KBIN_VASP_FORCE_OPTION_SIGMA_BANDS_EQUAL.clear(); //CO20181128
  KBIN_VASP_FORCE_OPTION_SIGMA_BANDS_EQUAL.push(aurostd::utype2string(DEFAULT_VASP_FORCE_OPTION_SIGMA_BANDS));  //default //CO20181128
  // RWIGS
  KBIN_VASP_FORCE_OPTION_RWIGS_STATIC                            = FALSE;

  KBIN_VASP_FORCE_OPTION_SKIP_NOMIX.clear();                     // SKIP_NOMIX

  //  KBIN_VASP_FORCE_OPTION_TRISTATE.clear();                       // 

  KBIN_VASP_FORCE_OPTION_SPIN.clear();                           // SPIN
  KBIN_VASP_FORCE_OPTION_SPIN.option                             = DEFAULT_VASP_FORCE_OPTION_SPIN;  // SPIN 
  KBIN_VASP_FORCE_OPTION_SPIN_REMOVE_RELAX_1                     = DEFAULT_VASP_FORCE_OPTION_SPIN_REMOVE_RELAX_1;  // SPIN_REMOVE_RELAX_1
  KBIN_VASP_FORCE_OPTION_SPIN_REMOVE_RELAX_2                     = DEFAULT_VASP_FORCE_OPTION_SPIN_REMOVE_RELAX_2;  // SPIN_REMOVE_RELAX_2
  KBIN_VASP_FORCE_OPTION_BADER.clear();                          // BADER
  KBIN_VASP_FORCE_OPTION_BADER.option                            = DEFAULT_VASP_FORCE_OPTION_BADER;  // BADER
  KBIN_VASP_FORCE_OPTION_ELF.clear();                            // ELF
  KBIN_VASP_FORCE_OPTION_ELF.option                              = DEFAULT_VASP_FORCE_OPTION_ELF;  // ELF
  KBIN_VASP_FORCE_OPTION_AUTO_MAGMOM.clear();                    // AUTO_MAGMOM
  KBIN_VASP_FORCE_OPTION_AUTO_MAGMOM.option                      = DEFAULT_VASP_FORCE_OPTION_AUTO_MAGMOM; // AUTO_MAGMOM
  KBIN_VASP_FORCE_OPTION_SYM.clear();                            // SYM
  KBIN_VASP_FORCE_OPTION_SYM.option                              = DEFAULT_VASP_FORCE_OPTION_SYM; // SYM
  KBIN_VASP_FORCE_OPTION_WAVECAR.clear();                        // WAVECAR
  KBIN_VASP_FORCE_OPTION_WAVECAR.option                          = DEFAULT_VASP_FORCE_OPTION_WAVECAR; // WAVECAR
  KBIN_VASP_FORCE_OPTION_CHGCAR.clear();                         // CHGCAR
  KBIN_VASP_FORCE_OPTION_CHGCAR.option                           = DEFAULT_VASP_FORCE_OPTION_CHGCAR; // CHGCAR
  KBIN_VASP_FORCE_OPTION_CHGCAR_FILE.clear();                    //ME20191028
  KBIN_VASP_FORCE_OPTION_LSCOUPLING.clear();                     // LSCOUPLING
  KBIN_VASP_FORCE_OPTION_LSCOUPLING.option                       = DEFAULT_VASP_FORCE_OPTION_LSCOUPLING; // LSCOUPLING

  KBIN_VASP_FORCE_OPTION_LDAU0.clear();                          // LDAU0
  KBIN_VASP_FORCE_OPTION_LDAU1.clear();                          // LDAU1
  KBIN_VASP_FORCE_OPTION_LDAU2.clear();                          // LDAU2
  KBIN_VASP_FORCE_OPTION_LDAU_ADIABATIC.clear();                 // LDAU_ADIABATIC
  KBIN_VASP_FORCE_OPTION_LDAU_ADIABATIC.content_int=0;           // LDAU_ADIABATIC
  KBIN_VASP_FORCE_OPTION_LDAU_CUTOFF.clear();                    // LDAU_CUTOFF
  KBIN_VASP_LDAU_SPECIES                                         = "";
  KBIN_VASP_LDAU_PARAMETERS                                      = "";
  KBIN_VASP_LDAU_AFLOW_AUTO_flag                                 = TRUE;
  // FORCE_OPTIONS
  KBIN_VASP_FORCE_OPTION_TYPE.clear();                           // TYPE
  KBIN_VASP_FORCE_OPTION_TYPE.push(DEFAULT_VASP_FORCE_OPTION_TYPE_SCHEME); // TYPE

  KBIN_VASP_FORCE_OPTION_NSW_EQUAL                               = FALSE;
  KBIN_VASP_FORCE_OPTION_NSW_EQUAL_VALUE                         = 0;

  // AFIX
  KBIN_VASP_FORCE_OPTION_IGNORE_AFIX.clear();                    // AFIX
  // CONVERT
  KBIN_VASP_FORCE_OPTION_CONVERT_UNIT_CELL.clear(); 
  //  KBIN_VASP_FORCE_OPTION_VOLUME
  KBIN_VASP_FORCE_OPTION_VOLUME.clear();                         // RUN
  KBIN_VASP_FORCE_OPTION_VOLUME.push("");                   // RUN

  KBIN_VASP_FORCE_OPTION_KPOINTS.clear();                        // KPOINTS

  // KBIN_VASP_INCAR_MODE
  KBIN_VASP_INCAR_MODE.clear();                                  // all false
  // RELAX
  // KBIN_VASP_KPOINTS_MODE
  KBIN_VASP_KPOINTS_MODE.clear();                                // all false

  KBIN_VASP_KPOINTS_KMODE.clear();                               // KMODE
  KBIN_VASP_KPOINTS_KMODE.push("0");                        // KMODE
  KBIN_VASP_KPOINTS_KPPRA.clear();                               // KPPRA
  KBIN_VASP_KPOINTS_KPPRA.push("100");                      // KPPRA
  KBIN_VASP_KPOINTS_KSCHEME.clear();                             // KSCHEME
  KBIN_VASP_KPOINTS_KSCHEME.push(DEFAULT_KSCHEME);//"Monkhorst-Pack"; // KSCHEME
  KBIN_VASP_KPOINTS_KSHIFT.clear();                              // KSCHEME
  KBIN_VASP_KPOINTS_KSHIFT.push("0 0 0");                   // DEFAULT FIX
  // STATIC
  KBIN_VASP_KPOINTS_STATIC_KMODE.clear();                        // KMODE
  KBIN_VASP_KPOINTS_STATIC_KMODE.push("0");                 // KMODE
  KBIN_VASP_KPOINTS_STATIC_KPPRA.clear();                        // KPPRA
  KBIN_VASP_KPOINTS_STATIC_KPPRA.push("1");                 // KPPRA
  KBIN_VASP_KPOINTS_STATIC_KSCHEME.clear();                      // KSCHEME
  KBIN_VASP_KPOINTS_STATIC_KSCHEME.push(DEFAULT_STATIC_KSCHEME);//"Monkhorst-Pack"); // KSCHEME
  KBIN_VASP_KPOINTS_STATIC_KSHIFT.clear();                       // KSCHEME
  KBIN_VASP_KPOINTS_STATIC_KSHIFT.push("0 0 0"); // DEFAULT FIX
  // PHONONS
  KBIN_VASP_KPOINTS_PHONONS_KPPRA.clear();                       // KPPRA
  KBIN_VASP_KPOINTS_PHONONS_KPPRA.push("1");                // KPPRA
  KBIN_VASP_KPOINTS_PHONONS_KSCHEME.clear();                     // KSCHEME
  KBIN_VASP_KPOINTS_PHONONS_KSCHEME.push(DEFAULT_PHONONS_KSCHEME);  //"Gamma");           // KSCHEME

  KBIN_VASP_FORCE_OPTION_KPOINTS_PHONONS_PARITY.clear();         // PARITY
  KBIN_VASP_KPOINTS_PHONONS_GRID.clear();                        //ME20200427
  KBIN_VASP_KPOINTS_PHONONS_SHIFT.clear();                       //ME20200427
  // BANDS
  // KBIN_VASP_KPOINTS_BANDS_LATTICE
  KBIN_VASP_KPOINTS_BANDS_LATTICE.clear();                       // LATTICE
  KBIN_VASP_KPOINTS_BANDS_LATTICE.push(DEFAULT_BANDS_LATTICE);             // some default
  // [OBSOLETE] KBIN_VASP_KPOINTS_BANDS_LATTICE_FLAG                           = FALSE;
  // [OBSOLETE] KBIN_VASP_KPOINTS_BANDS_LATTICE_VALUE                          = "";

  //[CO20210805 - OBSOLETE]KBIN_VASP_KPOINTS_BANDS_LATTICE_AUTO_FLAG                      = FALSE;
  KBIN_VASP_KPOINTS_BANDS_GRID.clear();                         //CO20210805
  KBIN_VASP_KPOINTS_BANDS_GRID.push(aurostd::utype2string(DEFAULT_BANDS_GRID));        //CO20210805
  //[CO20210805 - OBSOLETE]KBIN_VASP_KPOINTS_BANDS_GRID_FLAG                              = FALSE;
  //[CO20210805 - OBSOLETE]KBIN_VASP_KPOINTS_BANDS_GRID_VALUE                             = 0;
  KBIN_VASP_WRITE_KPOINTS                                        = FALSE;
  // KBIN_VASP_POSCAR_MODE
  KBIN_VASP_POSCAR_MODE.clear();                                 // all false
  KBIN_VASP_POSCAR_MODE_EXPLICIT_VSTRING.clear();
  KBIN_VASP_POSCAR_MODE_EXPLICIT_VSTRUCTURE.clear();
  // KBIN_VASP_INCAR_FILE
  KBIN_VASP_INCAR_VERBOSE                                        = TRUE; // VERBOSITY IS GOOD !!!
  KBIN_VASP_INCAR_FILE.clear();                                  // all false
  KBIN_VASP_INCAR_EXPLICIT.clear(); //ME20181226
  KBIN_VASP_INCAR_EXPLICIT_START_STOP.str(""); //ME20181226 //CO20190401 - clear ss with .str("")
  // [OBSOLETE] KBIN_VASP_INCAR_FILE_KEYWORD                     = FALSE;
  // [OBSOLETE] KBIN_VASP_INCAR_FILE_SYSTEM_AUTO                 = FALSE;
  // [OBSOLETE] KBIN_VASP_INCAR_FILE_FILE                        = FALSE;
  // [OBSOLETE] KBIN_VASP_INCAR_FILE_COMMAND                     = FALSE;

  // KBIN_VASP_KPOINTS_FILE
  KBIN_VASP_KPOINTS_FILE.clear();                                // all false
  KBIN_VASP_KPOINTS_EXPLICIT.clear(); //ME20181226
  KBIN_VASP_KPOINTS_EXPLICIT_START_STOP.str(""); //ME20181226 //CO20190401 - clear ss with .str("")
  // [OBSOLETE] KBIN_VASP_KPOINTS_FILE_KEYWORD                   = FALSE;
  // [OBSOLETE] KBIN_VASP_KPOINTS_FILE_FILE                      = FALSE;
  // [OBSOLETE] KBIN_VASP_KPOINTS_FILE_COMMAND                   = FALSE;

  // KBIN_VASP_POSCAR_FILE
  KBIN_VASP_POSCAR_FILE.clear();                                 // all false
  // [OBSOLETE] KBIN_VASP_POSCAR_FILE_KEYWORD                    = FALSE;
  // [OBSOLETE] KBIN_VASP_POSCAR_FILE_PROTOTYPE                  = FALSE;
  // [OBSOLETE] KBIN_VASP_POSCAR_FILE_FILE                       = FALSE;
  // [OBSOLETE] KBIN_VASP_POSCAR_FILE_COMMAND                    = FALSE;

  //  KBIN_VASP_POSCAR_FILE_VOLUME
  KBIN_VASP_POSCAR_FILE_VOLUME.clear();                          // RUN
  KBIN_VASP_POSCAR_FILE_VOLUME.push("");                    // RUN

  // KBIN_VASP_POTCAR_MODE  
  KBIN_VASP_POTCAR_MODE.clear();                                 // all false
  // KBIN_VASP_POTCAR_FILE
  KBIN_VASP_POTCAR_FILE.clear();                                 // all false
  KBIN_VASP_POTCAR_EXPLICIT.clear(); //ME20181226
  // [OBSOLETE] KBIN_VASP_POTCAR_FILE_KEYWORD                    = FALSE;
  // [OBSOLETE] KBIN_VASP_POTCAR_FILE_SYSTEM_AUTO                = FALSE;
  // [OBSOLETE] KBIN_VASP_POTCAR_FILE_PREFIX                     = FALSE;
  // [OBSOLETE] KBIN_VASP_POTCAR_FILE_SUFFIX                     = FALSE;
  // [OBSOLETE] KBIN_VASP_POTCAR_FILE_FILE                       = FALSE;
  // [OBSOLETE] KBIN_VASP_POTCAR_FILE_COMMAND                    = FALSE;
}

void _vflags::copy(const _vflags& b) {
  AFLOW_SYSTEM                                                   = b.AFLOW_SYSTEM; //ME20181226
  KBIN_VASP_RUN_NRELAX                                           = b.KBIN_VASP_RUN_NRELAX;
  // RUN
  KBIN_VASP_RUN                                                  = b.KBIN_VASP_RUN;  
  // REPEAT
  KBIN_VASP_REPEAT                                               = b.KBIN_VASP_REPEAT;

  KBIN_VASP_FORCE_OPTION_NOTUNE                                  = b.KBIN_VASP_FORCE_OPTION_NOTUNE;  // NOTUNE
  KBIN_VASP_FORCE_OPTION_SYSTEM_AUTO                             = b.KBIN_VASP_FORCE_OPTION_SYSTEM_AUTO;  // SYSTEM_AUTO

  // RELAX_MODE
  KBIN_VASP_FORCE_OPTION_RELAX_MODE                              = b.KBIN_VASP_FORCE_OPTION_RELAX_MODE; // RELAX_MODE

  // RELAX_TYPE
  KBIN_VASP_FORCE_OPTION_RELAX_TYPE                              = b.KBIN_VASP_FORCE_OPTION_RELAX_TYPE; // RELAX_MODE

  KBIN_VASP_FORCE_OPTION_PREC                                    = b.KBIN_VASP_FORCE_OPTION_PREC; // PREC
  KBIN_VASP_FORCE_OPTION_ALGO                                    = b.KBIN_VASP_FORCE_OPTION_ALGO; // ALGO
  KBIN_VASP_FORCE_OPTION_METAGGA                                 = b.KBIN_VASP_FORCE_OPTION_METAGGA; // METAGGA
  KBIN_VASP_FORCE_OPTION_IVDW                                    = b.KBIN_VASP_FORCE_OPTION_IVDW; // IVDW
  KBIN_VASP_FORCE_OPTION_ABMIX                                   = b.KBIN_VASP_FORCE_OPTION_ABMIX; // ABMIX
  KBIN_VASP_FORCE_OPTION_AUTO_PSEUDOPOTENTIALS                   = b.KBIN_VASP_FORCE_OPTION_AUTO_PSEUDOPOTENTIALS; // AUTO_PSEUDOPOTENTIALS

  KBIN_VASP_FORCE_OPTION_SKIP_NOMIX                              = b.KBIN_VASP_FORCE_OPTION_SKIP_NOMIX; // SKIP_NOMIX
  // ENMAX_MULTIPLY
  KBIN_VASP_FORCE_OPTION_ENMAX_MULTIPLY_EQUAL                    = b.KBIN_VASP_FORCE_OPTION_ENMAX_MULTIPLY_EQUAL;
  // NBANDS
  KBIN_VASP_FORCE_OPTION_NBANDS_AUTO_isentry                     = b.KBIN_VASP_FORCE_OPTION_NBANDS_AUTO_isentry;
  KBIN_VASP_FORCE_OPTION_NBANDS_EQUAL                            = b.KBIN_VASP_FORCE_OPTION_NBANDS_EQUAL;
  // POTIM
  KBIN_VASP_FORCE_OPTION_POTIM_EQUAL                             = b.KBIN_VASP_FORCE_OPTION_POTIM_EQUAL;
  // PSTRESS
  KBIN_VASP_FORCE_OPTION_PSTRESS_EQUAL                           = b.KBIN_VASP_FORCE_OPTION_PSTRESS_EQUAL;
  // EDIFFG
  KBIN_VASP_FORCE_OPTION_EDIFFG_EQUAL                            = b.KBIN_VASP_FORCE_OPTION_EDIFFG_EQUAL;
  // NELM
  KBIN_VASP_FORCE_OPTION_NELM_EQUAL                              = b.KBIN_VASP_FORCE_OPTION_NELM_EQUAL; //CO20200624
  // NELM_STATIC
  KBIN_VASP_FORCE_OPTION_NELM_STATIC_EQUAL                       = b.KBIN_VASP_FORCE_OPTION_NELM_STATIC_EQUAL; //CO20200624
  // ISMEAR
  KBIN_VASP_FORCE_OPTION_ISMEAR_EQUAL                            = b.KBIN_VASP_FORCE_OPTION_ISMEAR_EQUAL; //CO20181128
  // SIGMA
  KBIN_VASP_FORCE_OPTION_SIGMA_EQUAL                             = b.KBIN_VASP_FORCE_OPTION_SIGMA_EQUAL; //CO20181128
  // ISMEAR_STATIC
  KBIN_VASP_FORCE_OPTION_ISMEAR_STATIC_EQUAL                     = b.KBIN_VASP_FORCE_OPTION_ISMEAR_STATIC_EQUAL; //CO20181128
  // SIGMA_STATIC
  KBIN_VASP_FORCE_OPTION_SIGMA_STATIC_EQUAL                      = b.KBIN_VASP_FORCE_OPTION_SIGMA_STATIC_EQUAL; //CO20181128
  // ISMEAR_BANDS
  KBIN_VASP_FORCE_OPTION_ISMEAR_BANDS_EQUAL                      = b.KBIN_VASP_FORCE_OPTION_ISMEAR_BANDS_EQUAL; //CO20181128
  // SIGMA_BANDS
  KBIN_VASP_FORCE_OPTION_SIGMA_BANDS_EQUAL                       = b.KBIN_VASP_FORCE_OPTION_SIGMA_BANDS_EQUAL; //CO20181128
  // RWIGS
  KBIN_VASP_FORCE_OPTION_RWIGS_STATIC                            = b.KBIN_VASP_FORCE_OPTION_RWIGS_STATIC;

  // KBIN_VASP_FORCE_OPTION_TRISTATE                                = b.KBIN_VASP_FORCE_OPTION_TRISTATE; // TRISTATE

  KBIN_VASP_FORCE_OPTION_SPIN                                    = b.KBIN_VASP_FORCE_OPTION_SPIN; // SPIN
  KBIN_VASP_FORCE_OPTION_SPIN_REMOVE_RELAX_1                     = b.KBIN_VASP_FORCE_OPTION_SPIN_REMOVE_RELAX_1;
  KBIN_VASP_FORCE_OPTION_SPIN_REMOVE_RELAX_2                     = b.KBIN_VASP_FORCE_OPTION_SPIN_REMOVE_RELAX_2; 
  KBIN_VASP_FORCE_OPTION_BADER                                   = b.KBIN_VASP_FORCE_OPTION_BADER; // BADER
  KBIN_VASP_FORCE_OPTION_ELF                                     = b.KBIN_VASP_FORCE_OPTION_ELF; // ELF
  KBIN_VASP_FORCE_OPTION_AUTO_MAGMOM                             = b.KBIN_VASP_FORCE_OPTION_AUTO_MAGMOM; // AUTO_MAGMOM
  KBIN_VASP_FORCE_OPTION_SYM                                     = b.KBIN_VASP_FORCE_OPTION_SYM; // SYM
  KBIN_VASP_FORCE_OPTION_WAVECAR                                 = b.KBIN_VASP_FORCE_OPTION_WAVECAR; // WAVECAR
  KBIN_VASP_FORCE_OPTION_CHGCAR                                  = b.KBIN_VASP_FORCE_OPTION_CHGCAR; // CHGCAR
  KBIN_VASP_FORCE_OPTION_CHGCAR_FILE                             = b.KBIN_VASP_FORCE_OPTION_CHGCAR_FILE;  //ME20191028
  KBIN_VASP_FORCE_OPTION_LSCOUPLING                              = b.KBIN_VASP_FORCE_OPTION_LSCOUPLING; // LSCOUPLING
  KBIN_VASP_FORCE_OPTION_LDAU0                                   = b.KBIN_VASP_FORCE_OPTION_LDAU0;  // LDAU0
  KBIN_VASP_FORCE_OPTION_LDAU1                                   = b.KBIN_VASP_FORCE_OPTION_LDAU1;  // LDAU1
  KBIN_VASP_FORCE_OPTION_LDAU2                                   = b.KBIN_VASP_FORCE_OPTION_LDAU2;  // LDAU2
  KBIN_VASP_FORCE_OPTION_LDAU_ADIABATIC                          = b.KBIN_VASP_FORCE_OPTION_LDAU_ADIABATIC; // LDAU_ADIABATIC
  KBIN_VASP_FORCE_OPTION_LDAU_CUTOFF                             = b.KBIN_VASP_FORCE_OPTION_LDAU_CUTOFF; // LDAU_CUTOFF

  KBIN_VASP_LDAU_SPECIES                                         = b.KBIN_VASP_LDAU_SPECIES;
  KBIN_VASP_LDAU_PARAMETERS                                      = b.KBIN_VASP_LDAU_PARAMETERS;
  KBIN_VASP_LDAU_AFLOW_AUTO_flag                                 = b.KBIN_VASP_LDAU_AFLOW_AUTO_flag;
  // FORCE_OPTION
  KBIN_VASP_FORCE_OPTION_TYPE                                    = b.KBIN_VASP_FORCE_OPTION_TYPE; // TYPE

  KBIN_VASP_FORCE_OPTION_NSW_EQUAL                               = b.KBIN_VASP_FORCE_OPTION_NSW_EQUAL;
  KBIN_VASP_FORCE_OPTION_NSW_EQUAL_VALUE                         = b.KBIN_VASP_FORCE_OPTION_NSW_EQUAL_VALUE;

  KBIN_VASP_FORCE_OPTION_KPOINTS                                 = b.KBIN_VASP_FORCE_OPTION_KPOINTS;  // KPOINTS
  KBIN_VASP_FORCE_OPTION_IGNORE_AFIX                             = b.KBIN_VASP_FORCE_OPTION_IGNORE_AFIX; // IGNORE_AFIX
  KBIN_VASP_FORCE_OPTION_CONVERT_UNIT_CELL                       = b.KBIN_VASP_FORCE_OPTION_CONVERT_UNIT_CELL; // CONVERT_UNIT_CELL

  //  KBIN_VASP_FORCE_OPTION_VOLUME
  KBIN_VASP_FORCE_OPTION_VOLUME                                  = b.KBIN_VASP_FORCE_OPTION_VOLUME;
  // KBIN_VASP_INCAR_MODE
  KBIN_VASP_INCAR_MODE                                           = b.KBIN_VASP_INCAR_MODE;
  // KBIN_VASP_KPOINTS_MODE
  KBIN_VASP_KPOINTS_MODE                                         = b.KBIN_VASP_KPOINTS_MODE;

  // [OBSOLETE] KBIN_VASP_INCAR_MODE_EXPLICIT                    = b.KBIN_VASP_INCAR_MODE_EXPLICIT;
  // [OBSOLETE] KBIN_VASP_INCAR_MODE_EXPLICIT_START_STOP         = b.KBIN_VASP_INCAR_MODE_EXPLICIT_START_STOP;
  // [OBSOLETE] KBIN_VASP_INCAR_MODE_IMPLICIT                    = b.KBIN_VASP_INCAR_MODE_IMPLICIT;
  // [OBSOLETE] KBIN_VASP_INCAR_MODE_EXTERNAL                    = b.KBIN_VASP_INCAR_MODE_EXTERNAL;
  // RELAX
  // [OBSOLETE] KBIN_VASP_KPOINTS_MODE_EXPLICIT                  = b.KBIN_VASP_KPOINTS_MODE_EXPLICIT;
  // [OBSOLETE] KBIN_VASP_KPOINTS_MODE_EXPLICIT_START_STOP       = b.KBIN_VASP_KPOINTS_MODE_EXPLICIT_START_STOP;
  // [OBSOLETE] KBIN_VASP_KPOINTS_MODE_IMPLICIT                  = b.KBIN_VASP_KPOINTS_MODE_IMPLICIT;
  // [OBSOLETE] KBIN_VASP_KPOINTS_MODE_EXTERNAL                  = b.KBIN_VASP_KPOINTS_MODE_EXTERNAL;
  // RELAX
  KBIN_VASP_KPOINTS_KMODE                                        = b.KBIN_VASP_KPOINTS_KMODE;
  KBIN_VASP_KPOINTS_KPPRA                                        = b.KBIN_VASP_KPOINTS_KPPRA;
  KBIN_VASP_KPOINTS_KSCHEME                                      = b.KBIN_VASP_KPOINTS_KSCHEME;
  KBIN_VASP_KPOINTS_KSHIFT                                       = b.KBIN_VASP_KPOINTS_KSHIFT;
  // STATIC
  KBIN_VASP_KPOINTS_STATIC_KMODE                                 = b.KBIN_VASP_KPOINTS_STATIC_KMODE;
  KBIN_VASP_KPOINTS_STATIC_KPPRA                                 = b.KBIN_VASP_KPOINTS_STATIC_KPPRA;
  KBIN_VASP_KPOINTS_STATIC_KSCHEME                               = b.KBIN_VASP_KPOINTS_STATIC_KSCHEME;
  KBIN_VASP_KPOINTS_STATIC_KSHIFT                                = b.KBIN_VASP_KPOINTS_STATIC_KSHIFT;
  // PHONONS
  KBIN_VASP_KPOINTS_PHONONS_KPPRA                                = b.KBIN_VASP_KPOINTS_PHONONS_KPPRA;
  KBIN_VASP_KPOINTS_PHONONS_KSCHEME                              = b.KBIN_VASP_KPOINTS_PHONONS_KSCHEME;
  KBIN_VASP_FORCE_OPTION_KPOINTS_PHONONS_PARITY                  = b.KBIN_VASP_FORCE_OPTION_KPOINTS_PHONONS_PARITY;
  KBIN_VASP_KPOINTS_PHONONS_GRID                                 = b.KBIN_VASP_KPOINTS_PHONONS_GRID;  //ME20200427
  KBIN_VASP_KPOINTS_PHONONS_SHIFT                                = b.KBIN_VASP_KPOINTS_PHONONS_SHIFT; //ME20200427
  // BANDS
  KBIN_VASP_KPOINTS_BANDS_LATTICE                                = b.KBIN_VASP_KPOINTS_BANDS_LATTICE;
  // [OBSOLETE] KBIN_VASP_KPOINTS_BANDS_LATTICE_FLAG                           = b.KBIN_VASP_KPOINTS_BANDS_LATTICE_FLAG;
  // [OBSOLETE] KBIN_VASP_KPOINTS_BANDS_LATTICE_VALUE                          = b.KBIN_VASP_KPOINTS_BANDS_LATTICE_VALUE;
  //[CO20210805 - OBSOLETE]KBIN_VASP_KPOINTS_BANDS_LATTICE_AUTO_FLAG                      = b.KBIN_VASP_KPOINTS_BANDS_LATTICE_AUTO_FLAG;
  KBIN_VASP_KPOINTS_BANDS_GRID                                   = b.KBIN_VASP_KPOINTS_BANDS_GRID;  //CO20210805
  //[CO20210805 - OBSOLETE]KBIN_VASP_KPOINTS_BANDS_GRID_FLAG                              = b.KBIN_VASP_KPOINTS_BANDS_GRID_FLAG;
  //[CO20210805 - OBSOLETE]KBIN_VASP_KPOINTS_BANDS_GRID_VALUE                             = b.KBIN_VASP_KPOINTS_BANDS_GRID_VALUE;
  KBIN_VASP_WRITE_KPOINTS                                        = b.KBIN_VASP_WRITE_KPOINTS;
  // KBIN_VASP_POSCAR_MODE
  KBIN_VASP_POSCAR_MODE                                          = b.KBIN_VASP_POSCAR_MODE;
  KBIN_VASP_POSCAR_MODE_EXPLICIT_VSTRING.clear();
  for(uint i=0;i<b.KBIN_VASP_POSCAR_MODE_EXPLICIT_VSTRING.size();i++)
    KBIN_VASP_POSCAR_MODE_EXPLICIT_VSTRING.push_back(b.KBIN_VASP_POSCAR_MODE_EXPLICIT_VSTRING.at(i));
  KBIN_VASP_POSCAR_MODE_EXPLICIT_VSTRUCTURE.clear();
  for(uint i=0;i<b.KBIN_VASP_POSCAR_MODE_EXPLICIT_VSTRUCTURE.size();i++)
    KBIN_VASP_POSCAR_MODE_EXPLICIT_VSTRUCTURE.push_back(b.KBIN_VASP_POSCAR_MODE_EXPLICIT_VSTRUCTURE.at(i));
  // KBIN_VASP_POTCAR_MODE  
  KBIN_VASP_POTCAR_MODE                                          = b.KBIN_VASP_POTCAR_MODE;
  // KBIN_VASP_INCAR_FILE
  KBIN_VASP_INCAR_FILE                                           = b.KBIN_VASP_INCAR_FILE;
  KBIN_VASP_INCAR_EXPLICIT.clear(); KBIN_VASP_INCAR_EXPLICIT << b.KBIN_VASP_INCAR_EXPLICIT.str(); //ME20181226
  KBIN_VASP_INCAR_EXPLICIT_START_STOP.str(""); KBIN_VASP_INCAR_EXPLICIT_START_STOP << b.KBIN_VASP_INCAR_EXPLICIT_START_STOP.str(); //ME20181226 //CO20190401 - clear ss with .str("")
  // [OBSOLETE] KBIN_VASP_INCAR_FILE_KEYWORD                     = b.KBIN_VASP_INCAR_FILE_KEYWORD;
  // [OBSOLETE] KBIN_VASP_INCAR_FILE_SYSTEM_AUTO                 = b.KBIN_VASP_INCAR_FILE_SYSTEM_AUTO;
  // [OBSOLETE] KBIN_VASP_INCAR_FILE_FILE                        = b.KBIN_VASP_INCAR_FILE_FILE;
  // [OBSOLETE] KBIN_VASP_INCAR_FILE_COMMAND                     = b.KBIN_VASP_INCAR_FILE_COMMAND;
  KBIN_VASP_INCAR_VERBOSE                                        = b.KBIN_VASP_INCAR_VERBOSE;

  // KBIN_VASP_KPOINTS_FILE
  KBIN_VASP_KPOINTS_FILE                                         = b.KBIN_VASP_KPOINTS_FILE;
  KBIN_VASP_KPOINTS_EXPLICIT.clear(); KBIN_VASP_KPOINTS_EXPLICIT << b.KBIN_VASP_KPOINTS_EXPLICIT.str(); //ME20181226
  KBIN_VASP_KPOINTS_EXPLICIT_START_STOP.str(""); KBIN_VASP_KPOINTS_EXPLICIT_START_STOP << b.KBIN_VASP_KPOINTS_EXPLICIT_START_STOP.str(); //ME20181226 //CO20190401 - clear ss with .str("")
  // [OBSOLETE] KBIN_VASP_KPOINTS_FILE_KEYWORD                   = b.KBIN_VASP_KPOINTS_FILE_KEYWORD;
  // [OBSOLETE] KBIN_VASP_KPOINTS_FILE_FILE                      = b.KBIN_VASP_KPOINTS_FILE_FILE;
  // [OBSOLETE] KBIN_VASP_KPOINTS_FILE_COMMAND                   = b.KBIN_VASP_KPOINTS_FILE_COMMAND;

  // KBIN_VASP_POSCAR_FILE
  KBIN_VASP_POSCAR_FILE                                          = b.KBIN_VASP_POSCAR_FILE;
  // [OBSOLETE] KBIN_VASP_POSCAR_FILE_KEYWORD                    = b.KBIN_VASP_POSCAR_FILE;
  // [OBSOLETE] KBIN_VASP_POSCAR_FILE_PROTOTYPE                  = b.KBIN_VASP_POSCAR_FILE_PROTOTYPE;
  // [OBSOLETE] KBIN_VASP_POSCAR_FILE_FILE                       = b.KBIN_VASP_POSCAR_FILE_FILE;
  // [OBSOLETE] KBIN_VASP_POSCAR_FILE_COMMAND                    = b.KBIN_VASP_POSCAR_FILE_COMMAND;

  // KBIN_VASP_POSCAR_FILE_VOLUME
  KBIN_VASP_POSCAR_FILE_VOLUME                                   = b.KBIN_VASP_POSCAR_FILE_VOLUME;

  // KBIN_VASP_POTCAR_FILE
  KBIN_VASP_POTCAR_FILE                                          = b.KBIN_VASP_POTCAR_FILE;
  KBIN_VASP_POTCAR_EXPLICIT.clear(); KBIN_VASP_POTCAR_EXPLICIT << b.KBIN_VASP_POTCAR_EXPLICIT.str(); //ME20181226
  // [OBSOLETE] KBIN_VASP_POTCAR_FILE_KEYWORD                    = b.KBIN_VASP_POTCAR_FILE_KEYWORD;
  // [OBSOLETE] KBIN_VASP_POTCAR_FILE_SYSTEM_AUTO                = b.KBIN_VASP_POTCAR_FILE_SYSTEM_AUTO;
  // [OBSOLETE] KBIN_VASP_POTCAR_FILE_PREFIX                     = b.KBIN_VASP_POTCAR_FILE_PREFIX;
  // [OBSOLETE] KBIN_VASP_POTCAR_FILE_SUFFIX                     = b.KBIN_VASP_POTCAR_FILE_SUFFIX;
  // [OBSOLETE] KBIN_VASP_POTCAR_FILE_FILE                       = b.KBIN_VASP_POTCAR_FILE_FILE;
  // [OBSOLETE] KBIN_VASP_POTCAR_FILE_COMMAND                    = b.KBIN_VASP_POTCAR_FILE_COMMAND;
}

// copy
_vflags::_vflags(const _vflags& b) {
  //  free();
  // *this=b;
  copy(b);
}

// copy operator b=a
const _vflags& _vflags::operator=(const _vflags& b) {  // operator=
  if(this!=&b) {
    free();
    copy(b);
  }
  return *this;
}

void _vflags::clear() {free();}

// **************************************************************************
// **************************************************************************
// **************************************************************************
// **************************************************************************
// **************************************************************************
// XVASP
// look into aflow.h for the definitions

// constructors
_xvasp::_xvasp() {
  str                         = xstructure();
  Directory                   = "";
  AnalyzeLabel                = "";
  xqsub                       = _xqsub();
  aopts.clear();
  // VASP INPUT
  aopts.flag("AFLOWIN_FLAG::VASP",TRUE);     // standard VASP
  // [OBSOLETE] AFLOWIN_FLAG_VASP            = TRUE; // standard VASP
  aopts.flag("AFLOWIN_FLAG::QE",FALSE);      // standard non QE
  // [OBSOLETE] AFLOWIN_FLAG_QE              = FALSE; // standard non QE
  aopts.flag("AFLOWIN_FLAG::ABINIT",FALSE);  // standard non ABINIT
  // [OBSOLETE] AFLOWIN_FLAG_ABINIT          = FALSE; // standard non ABINIT
  aopts.flag("AFLOWIN_FLAG::AIMS",FALSE);  // standard non AIMS
  // [OBSOLETE] AFLOWIN_FLAG_AIMS          = FALSE; // standard non AIMS
  POSCAR.str(std::string());
  POSCAR_orig.str(std::string());
  aopts.flag("FLAG::XVASP_POSCAR_generated",FALSE);
  // [OBSOLETE] POSCAR_generated            = FALSE;
  aopts.flag("FLAG::XVASP_POSCAR_changed",FALSE);
  // [OBSOLETE] POSCAR_changed              = FALSE;
  POSCAR_index                = 0;
  INCAR.str(std::string());
  INCAR_orig.str(std::string());
  aopts.flag("FLAG::XVASP_INCAR_generated",FALSE);
  // [OBSOLETE] INCAR_generated             = FALSE;
  aopts.flag("FLAG::XVASP_INCAR_changed",FALSE);
  // [OBSOLETE] INCAR_changed               = FALSE;
  KPOINTS.str(std::string());
  KPOINTS_orig.str(std::string());
  aopts.flag("FLAG::XVASP_KPOINTS_generated",FALSE);
  // [OBSOLETE] KPOINTS_generated           = FALSE;
  aopts.flag("FLAG::XVASP_KPOINTS_changed",FALSE);
  // [OBSOLETE] KPOINTS_changed             = FALSE;
  POTCAR.str(std::string());
  POTCAR_orig.str(std::string());
  aopts.flag("FLAG::XVASP_POTCAR_generated",FALSE);
  // [OBSOLETE] POTCAR_generated            = FALSE;
  aopts.flag("FLAG::XVASP_POTCAR_changed",FALSE);
  // [OBSOLETE] POTCAR_changed              = FALSE;
  POTCAR_TYPE                 = "";
  POTCAR_TYPE_DATE_PRINT_flag = FALSE;
  POTCAR_TYPE_PRINT_flag      = FALSE;  //CO20181226
  POTCAR_ENMAX                = 0.0;
  POTCAR_ENMIN                = 0.0;
  POTCAR_PAW                  = FALSE;
  POTCAR_POTENTIALS.str(std::string());
  POTCAR_AUID.clear();        // md5sums
  NCPUS                       = 1;
  NRELAX                      = 0;
  NRELAXING                   = 0;
  // VASP OUTPUT
  OUTCAR.str(std::string());
  CONTCAR.str(std::string());
  OSZICAR.str(std::string());
  // QE INPUT
  QE_GEOM.str(std::string());
  QE_GEOM_orig.str(std::string());
  QE_GEOM_generated            = FALSE;
  QE_GEOM_changed              = FALSE;
  QE_GEOM_index                = 0;
  // ABINIT INPUT
  // AIMS INPUT
  // AVASP
  //aopts.clear();                                  // default  //CO20180420 - clears AFLOWIN_FLAG::VASP default (TRUE)
  AVASP_aflowin_only_if_missing=FALSE;  // DEFAULT VALUES
  AVASP_arun = false;         //ME20181019
  AVASP_arun_mode = "";       //ME20181019
  AVASP_arun_runname = "";    //ME20181019
  aplopts.clear();            //ME20181025
  aaplopts.clear();           //ME20181025
  qhaopts.clear();            //AS20200302
  AVASP_dirbase="";
  AVASP_libbase="";
  AVASP_label="";
  AVASP_parameters="";
  AVASP_pocc_parameters=""; //CO20181226
  AVASP_pocc_tol=""; //CO20181226
  AVASP_volume_in=0.0;
  AVASP_alpha_fix=FALSE;                          // DEFAULT VALUES
  AVASP_prototype_mode=LIBRARY_MODE_HTQC;         // DEFAULT VALUES
  AVASP_prototype_from_library_=TRUE;             // DEFAULT VALUES
  AVASP_directory_from_library_=TRUE;             // DEFAULT VALUES
  AVASP_potential=DEFAULT_VASP_PSEUDOPOTENTIAL_TYPE;                   // DEFAULT VALUES
  // [OBSOLETE] AVASP_flag_AFLOW_WRITE.clear();          // EMPTY
  aopts.flag("FLAG::AVASP_AUTO_PSEUDOPOTENTIALS",TRUE);  // DEFAULT VALUES
  aopts.flag("AFLOWIN_FLAG::ENMAX_MULTIPLY",FALSE);      // DEFAULT VALUES
  aopts.flag("AFLOWIN_FLAG::NBANDS",TRUE);               // DEFAULT VALUES
  aopts.flag("AFLOWIN_FLAG::POTIM",FALSE);               // DEFAULT VALUES - nothing specified
  aopts.flag("AFLOWIN_FLAG::PSTRESS",FALSE);             // DEFAULT VALUES - nothing specified
  aopts.flag("AFLOWIN_FLAG::EDIFFG",FALSE);              // DEFAULT VALUES - nothing specified
  aopts.flag("AFLOWIN_FLAG::METAGGA",FALSE);              // DEFAULT VALUES - nothing specified
  aopts.flag("AFLOWIN_FLAG::IVDW",FALSE);              // DEFAULT VALUES - nothing specified
  aopts.flag("FLAG::AVASP_SKIP_NOMIX",FALSE);            // DEFAULT VALUES
  aopts.flag("FLAG::AVASP_WAVECAR",DEFAULT_VASP_FORCE_OPTION_WAVECAR);                           // DEFAULT VALUES
  aopts.flag("FLAG::AVASP_CHGCAR",DEFAULT_VASP_FORCE_OPTION_CHGCAR);                             // DEFAULT VALUES
  aopts.flag("FLAG::AVASP_SPIN",DEFAULT_VASP_FORCE_OPTION_SPIN);                                 // DEFAULT VALUES
  aopts.flag("FLAG::AVASP_SPIN_REMOVE_RELAX_1",DEFAULT_VASP_FORCE_OPTION_SPIN_REMOVE_RELAX_1);   // DEFAULT VALUES
  aopts.flag("FLAG::AVASP_SPIN_REMOVE_RELAX_2",DEFAULT_VASP_FORCE_OPTION_SPIN_REMOVE_RELAX_2);   // DEFAULT VALUES
  aopts.flag("FLAG::AVASP_BADER",DEFAULT_VASP_FORCE_OPTION_BADER);                               // DEFAULT VALUES
  aopts.flag("FLAG::AVASP_ELF",DEFAULT_VASP_FORCE_OPTION_ELF);                                   // DEFAULT VALUES
  aopts.flag("FLAG::AVASP_LSCOUPLING",DEFAULT_VASP_FORCE_OPTION_LSCOUPLING);                     // DEFAULT VALUES
  aopts.flag("FLAG::AVASP_AUTO_MAGMOM",DEFAULT_VASP_FORCE_OPTION_AUTO_MAGMOM);                   // DEFAULT VALUES
  aopts.flag("FLAG::AVASP_SYM",DEFAULT_VASP_FORCE_OPTION_SYM);                   // DEFAULT VALUES //ME20181226
  aopts.flag("FLAG::AVASP_RELAX_FORCES",FALSE);          // DEFAULT VALUES
  aopts.flag("FLAG::AVASP_KPPRA",FALSE);                 // DEFAULT VALUES
  AVASP_value_KPPRA=DEFAULT_KPPRA;                       // DEFAULT VALUES
  AVASP_KSCHEME=DEFAULT_KSCHEME;                         // DEFAULT VALUES //ME20181226
  AVASP_value_KPPRA_STATIC=DEFAULT_KPPRA_STATIC;         // DEFAULT VALUES //ME20181226
  AVASP_STATIC_KSCHEME=DEFAULT_STATIC_KSCHEME;           // DEFAULT VALUES //ME20181226
  AVASP_KPOINTS=""; //ME20181226
  AVASP_value_NSW=0;                                     // DEFAULT VALUES
  aopts.flag("FLAG::PRECISION_SET",FALSE);               // DEFAULT VALUES no PRECISION specified
  AVASP_flag_PRECISION_scheme="N";                       // DEFAULT VALUES Normal PRECISION
  aopts.flag("FLAG::PRECISION_PRESERVED",FALSE);         // DEFAULT VALUES no preservation
  aopts.flag("FLAG::ALGO_SET",FALSE);                    // DEFAULT VALUES no ALGO specified
  AVASP_flag_ALGO_scheme="N";                            // DEFAULT VALUES Normal ALGO
  aopts.flag("FLAG::ALGO_PRESERVED",FALSE);              // DEFAULT VALUES no preservation
  aopts.flag("FLAG::ABMIX_SET",FALSE);                   // DEFAULT VALUES no ABMIX specified
  AVASP_flag_ABMIX_scheme=DEFAULT_VASP_FORCE_OPTION_ABMIX_SCHEME; // DEFAULT VALUES Normal MIX
  AVASP_flag_TYPE.clear();                               // DEFAULT VALUES
  AVASP_flag_TYPE.xscheme=                                "DEFAULT";
  aopts.flag("FLAG::AVASP_FORCE_LDAU",FALSE);            // DEFAULT VALUES
  aopts.flag("FLAG::AVASP_FORCE_NOLDAU",FALSE);          // DEFAULT VALUES
  aopts.flag("FLAG::AVASP_LDAU1",FALSE);                 // DEFAULT VALUES
  aopts.flag("FLAG::AVASP_LDAU2",FALSE);                 // DEFAULT VALUES
  aopts.flag("FLAG::AVASP_LDAU_ADIABATIC",FALSE);        // DEFAULT VALUES
  aopts.flag("FLAG::AVASP_LDAU_CUTOFF",FALSE);           // DEFAULT VALUES
  AVASP_LDAU_PARAMETERS_STRING="";                       // DEFAULT VALUES
  AVASP_LDAU_PARAMETERS_UJSUM=0.0;                       // DEFAULT VALUES
  aopts.flag("AVASP_flag_CONVERT_UNIT_CELL_STANDARD_PRIMITIVE",TRUE);
  aopts.flag("AVASP_flag_CONVERT_UNIT_CELL_MINKOWSKI",TRUE);
  aopts.flag("FLAG::VOLUME_PRESERVED",FALSE);            // DEFAULT VALUES
  aopts.flag("FLAG::EXTRA_INCAR",FALSE);                 // DEFAULT VALUES
  AVASP_EXTRA_INCAR.str("");                             // DEFAULT VALUES  //ME20190614  clear ss with .str("")
  AVASP_INCAR_KEYWORD.clear();                           // DEFAULT VALUES  //ME20180601
  AVASP_INCAR_EXPLICIT_START_STOP.str("");               // DEFAULT VALUES  //ME20180601  //CO20190401 - clear ss with .str("")
  AVASP_KPOINTS_KEYWORD.clear();                         // DEFAULT VALUES  //ME20180601
  AVASP_KPOINTS_EXPLICIT_START_STOP.str("");             // DEFAULT VALUES  //ME20180601  //CO20190401 - clear ss with .str("")
  AVASP_POTCAR_KEYWORD.clear();                          // DEFAULT VALUES  //CO20170601
  AVASP_flag_MPI=FALSE;                                  // DEFAULT VALUES
  AVASP_flag_RUN_RELAX=TRUE;                             // DEFAULT VALUES
  AVASP_flag_RUN_RELAX_STATIC=FALSE;                     // DEFAULT VALUES
  AVASP_flag_RUN_RELAX_STATIC_BANDS=FALSE;               // DEFAULT VALUES
  AVASP_flag_RUN_STATIC_BANDS=FALSE;                     // DEFAULT VALUES
  AVASP_path_BANDS="";                                   // DEFAULT VALUES
  AVASP_value_BANDS_GRID=0;                              // DEFAULT VALUES
  AVASP_flag_RUN_STATIC=FALSE;                           // DEFAULT VALUES
  AVASP_flag_GENERATE=FALSE;                             // DEFAULT VALUES
  aopts.flag("FLAG::POSCAR_PRESERVED",FALSE);            // DEFAULT VALUES
  aopts.flag("FLAG::CHGCAR_PRESERVED",FALSE);            // DEFAULT VALUES
  aopts.flag("FLAG::KPOINTS_PRESERVED",FALSE);           // DEFAULT VALUES
  aopts.flag("FLAG::WAVECAR_PRESERVED",FALSE);           // DEFAULT VALUES
  aopts.flag("FLAG::WAVEDER_PRESERVED",FALSE);           // DEFAULT VALUES
  aopts.flag("FLAG::AVASP_SYMMETRY=OFF",FALSE);          // DEFAULT VALUES   //CO20170601
  //DX20210122 [OBSOLETE] aopts.flag("FLAG::AVASP_NEIGHBORS=OFF",FALSE);         // DEFAULT VALUES  //CO20170601
  aopts.flag("FLAG::AVASP_APL=OFF",FALSE);               // DEFAULT VALUES  //CO20170601
  aopts.flag("FLAG::AVASP_QHA=OFF",FALSE);               // DEFAULT VALUES  //CO20170601
  aopts.flag("FLAG::AVASP_AAPL=OFF",FALSE);              // DEFAULT VALUES  //CO20170601
  aopts.flag("FLAG::AVASP_AGL=OFF",FALSE);               // DEFAULT VALUES  //CO20170601
  aopts.flag("FLAG::AVASP_AEL=OFF",FALSE);               // DEFAULT VALUES  //CO20170601
}

// destructor
_xvasp::~_xvasp() {
  free();
}

void _xvasp::free() {
}

void _xvasp::clear() {
  _xvasp tmp;
  copy(tmp);
}

void _xvasp::copy(const _xvasp& b) {
  str                                      = b.str;
  Directory                                = b.Directory;
  AnalyzeLabel                             = b.AnalyzeLabel;
  xqsub                                    = b.xqsub;
  aopts                                    = b.aopts;
  // VASP INPUT
  // [OBSOLETE] AFLOWIN_FLAG_VASP                        = b.AFLOWIN_FLAG_VASP;
  POSCAR.str(std::string()); POSCAR << b.POSCAR.str();
  POSCAR_orig.str(std::string()); POSCAR_orig << b.POSCAR_orig.str();
  // [OBSOLETE] POSCAR_generated                         = b.POSCAR_generated;
  // [OBSOLETE] POSCAR_changed                           = b.POSCAR_changed;
  POSCAR_index                             = b.POSCAR_index;
  INCAR.str(std::string()); INCAR << b.INCAR.str();
  INCAR_orig.str(std::string()); INCAR_orig << b.INCAR_orig.str();
  // [OBSOLETE] INCAR_generated                          = b.INCAR_generated;
  // [OBSOLETE] INCAR_changed                            = b.INCAR_changed;
  KPOINTS.str(std::string()); KPOINTS << b.KPOINTS.str();
  KPOINTS_orig.str(std::string()); KPOINTS_orig << b.KPOINTS_orig.str();
  // [OBSOLETE] KPOINTS_generated                        = b.KPOINTS_generated;
  // [OBSOLETE] KPOINTS_changed                          = b.KPOINTS_changed;
  POTCAR.str(std::string()); POTCAR << b.POTCAR.str();
  POTCAR_orig.str(std::string()); POTCAR_orig << b.POTCAR_orig.str();
  // [OBSOLETE] POTCAR_generated                         = b.POTCAR_generated;
  // [OBSOLETE] POTCAR_changed                           = b.POTCAR_changed;
  POTCAR_TYPE                              = b.POTCAR_TYPE;
  POTCAR_TYPE_DATE_PRINT_flag              = b.POTCAR_TYPE_DATE_PRINT_flag;
  POTCAR_TYPE_PRINT_flag                   = b.POTCAR_TYPE_PRINT_flag; //CO20181226
  POTCAR_ENMAX                             = b.POTCAR_ENMAX;
  POTCAR_ENMIN                             = b.POTCAR_ENMIN;
  POTCAR_PAW                               = b.POTCAR_PAW;
  POTCAR_POTENTIALS.str(std::string()); POTCAR_POTENTIALS << b.POTCAR_POTENTIALS.str();
  POTCAR_AUID.clear();for(uint i=0;i<b.POTCAR_AUID.size();i++) POTCAR_AUID.push_back(b.POTCAR_AUID.at(i));
  NCPUS                                    = b.NCPUS;
  NRELAX                                   = b.NRELAX;
  NRELAXING                                = b.NRELAXING;
  // VASP OUTPUT
  OUTCAR.str(std::string()); OUTCAR << b.OUTCAR.str();
  CONTCAR.str(std::string()); CONTCAR << b.CONTCAR.str();
  OSZICAR.str(std::string()); OSZICAR << b.OSZICAR.str();
  // QE INPUT
  // [OBSOLETE] AFLOWIN_FLAG_QE                           = b.AFLOWIN_FLAG_QE;
  QE_GEOM.str(std::string()); QE_GEOM << b.QE_GEOM.str();
  QE_GEOM_orig.str(std::string()); QE_GEOM_orig << b.QE_GEOM_orig.str();
  QE_GEOM_generated                        = b.QE_GEOM_generated;
  QE_GEOM_changed                          = b.QE_GEOM_changed;
  QE_GEOM_index                            = b.QE_GEOM_index;
  // ABINIT INPUT
  // [OBSOLETE] AFLOWIN_FLAG_ABINIT                    = b.AFLOWIN_FLAG_ABINIT;
  // AIMS INPUT
  // [OBSOLETE] AFLOWIN_FLAG_AIMS                      = b.AFLOWIN_FLAG_AIMS;
  // AVASP
  AVASP_aflowin_only_if_missing            = b.AVASP_aflowin_only_if_missing;
  AVASP_arun                               = b.AVASP_arun;            //ME20181019
  AVASP_arun_mode                          = b.AVASP_arun_mode;       //ME20181019
  AVASP_arun_runname                       = b.AVASP_arun_runname;    //ME20181019
  aplopts                                  = b.aplopts;               //ME20181025
  aaplopts                                 = b.aaplopts;              //ME20181025
  qhaopts                                  = b.qhaopts;               //AS20200302
  AVASP_dirbase                            = b.AVASP_dirbase;
  AVASP_libbase                            = b.AVASP_libbase;
  AVASP_label                              = b.AVASP_label;
  AVASP_parameters                         = b.AVASP_parameters;
  AVASP_pocc_parameters                    = b.AVASP_pocc_parameters; //CO20181226
  AVASP_pocc_tol                           = b.AVASP_pocc_tol; //CO20181226
  AVASP_volume_in                          = b.AVASP_volume_in;
  AVASP_potential                          = b.AVASP_potential;
  AVASP_alpha_fix                          = b.AVASP_alpha_fix;
  AVASP_prototype_mode                     = b.AVASP_prototype_mode;
  AVASP_prototype_from_library_            = b.AVASP_prototype_from_library_;
  AVASP_directory_from_library_            = b.AVASP_directory_from_library_;
  AVASP_value_KPPRA                        = b.AVASP_value_KPPRA;
  AVASP_KSCHEME                            = b.AVASP_KSCHEME;
  AVASP_value_KPPRA_STATIC                 = b.AVASP_value_KPPRA_STATIC;
  AVASP_STATIC_KSCHEME                     = b.AVASP_STATIC_KSCHEME;
  AVASP_KPOINTS                            = b.AVASP_KPOINTS;  //ME20180601
  AVASP_value_NSW                          = b.AVASP_value_NSW;
  // [OBSOLETE] AVASP_flag_PRECISION_flag                = b.AVASP_flag_PRECISION_flag;
  AVASP_flag_PRECISION_scheme              = b.AVASP_flag_PRECISION_scheme;
  // [OBSOLETE] AVASP_flag_PRECISION_preserved           = b.AVASP_flag_PRECISION_preserved;
  // [OBSOLETE] AVASP_flag_ALGO_flag                     = b.AVASP_flag_ALGO_flag;
  AVASP_flag_ALGO_scheme                   = b.AVASP_flag_ALGO_scheme;
  // [OBSOLETE] AVASP_flag_ALGO_preserved                = b.AVASP_flag_ALGO_preserved;
  // [OBSOLETE] AVASP_flag_ABMIX_flag                    = b.AVASP_flag_ABMIX_flag;
  AVASP_flag_ABMIX_scheme                  = b.AVASP_flag_ABMIX_scheme;
  AVASP_flag_TYPE                          = b.AVASP_flag_TYPE;
  // [OBSOLETE] AVASP_flag_forceLDAU                     = b.AVASP_flag_forceLDAU;
  // [OBSOLETE] AVASP_flag_forceNOLDAU                   = b.AVASP_flag_forceNOLDAU;
  // [OBSOLETE] AVASP_flag_LDAU1                         = b.AVASP_flag_LDAU1;
  // [OBSOLETE] AVASP_flag_LDAU2                         = b.AVASP_flag_LDAU2;
  // [OBSOLETE] AVASP_flag_LDAU_ADIABATIC                = b.AVASP_flag_LDAU_ADIABATIC;
  // [OBSOLETE] AVASP_flag_LDAU_CUTOFF                   = b.AVASP_flag_LDAU_CUTOFF;
  AVASP_LDAU_PARAMETERS_STRING             = b.AVASP_LDAU_PARAMETERS_STRING;
  AVASP_LDAU_PARAMETERS_UJSUM              = b.AVASP_LDAU_PARAMETERS_UJSUM;
  // [OBSOLETE] AVASP_flag_CONVERT_UNIT_CELL             = b.AVASP_flag_CONVERT_UNIT_CELL;
  // [OBSOLETE] AVASP_flag_PRESERVE_VOLUME               = b.AVASP_flag_PRESERVE_VOLUME;
  // [OBSOLETE] AVASP_flag_EXTRA_INCAR                   = b.AVASP_flag_EXTRA_INCAR;
  AVASP_EXTRA_INCAR.clear(); AVASP_EXTRA_INCAR << b.AVASP_EXTRA_INCAR.str();
  AVASP_INCAR_KEYWORD                      = b.AVASP_INCAR_KEYWORD;  //ME20180601
  AVASP_INCAR_EXPLICIT_START_STOP.str(""); AVASP_INCAR_EXPLICIT_START_STOP << b.AVASP_INCAR_EXPLICIT_START_STOP.str(); //ME20180601 //CO20190401 - clear ss with .str("")
  AVASP_KPOINTS_KEYWORD                    = b.AVASP_KPOINTS_KEYWORD; //ME20180601
  AVASP_KPOINTS_EXPLICIT_START_STOP.str(""); AVASP_KPOINTS_EXPLICIT_START_STOP << b.AVASP_KPOINTS_EXPLICIT_START_STOP.str(); //ME20180601 //CO20190401 - clear ss with .str("")
  AVASP_POTCAR_KEYWORD                    = b.AVASP_POTCAR_KEYWORD; //CO20170601
  // [OBSOLETE] AVASP_flag_LSDAU                         = b.AVASP_flag_LSDAU;
  // [OBSOLETE] AVASP_Get_LDAU2_ParametersU_MODE         = b.AVASP_Get_LDAU2_ParametersU_MODE;
  AVASP_flag_MPI                           = b.AVASP_flag_MPI;
  AVASP_flag_RUN_RELAX                     = b.AVASP_flag_RUN_RELAX;
  AVASP_flag_RUN_RELAX_STATIC              = b.AVASP_flag_RUN_RELAX_STATIC;
  AVASP_flag_RUN_RELAX_STATIC_BANDS        = b.AVASP_flag_RUN_RELAX_STATIC_BANDS;
  AVASP_flag_RUN_STATIC_BANDS              = b.AVASP_flag_RUN_STATIC_BANDS;
  AVASP_path_BANDS                         = b.AVASP_path_BANDS;
  AVASP_value_BANDS_GRID                   = b.AVASP_value_BANDS_GRID;
  AVASP_flag_RUN_STATIC                    = b.AVASP_flag_RUN_STATIC;
  AVASP_flag_GENERATE                      = b.AVASP_flag_GENERATE;
}

// copy
_xvasp::_xvasp(const _xvasp& b) {
  //  free();
  // *this=b;
  copy(b);
}

// copy operator b=a
const _xvasp& _xvasp::operator=(const _xvasp& b) {  // operator=
  if(this!=&b) {
    free();
    copy(b);
  }
  return *this;
}

// public functions

double _GetZVAL(const stringstream& sss,vector<double>& vZVAL) {return GetZVAL(sss,vZVAL);} // wrapper
double _GetZVAL(const _xvasp& xvasp,vector<double>& vZVAL) {return GetZVAL(xvasp,vZVAL);} // wrapper
double _GetZVAL(const string& directory,vector<double>& vZVAL) {return GetZVAL(directory,vZVAL);} // wrapper
double _GetCellAtomZVAL(const string& directory,vector<double>& vZVAL,vector<double>& sZVAL,string mode) {return GetCellAtomZVAL(directory,vZVAL,sZVAL,mode);} // wrapper
double _GetCellAtomZVAL(const stringstream& zvalCAR,vector<double>& vZVAL,const stringstream& xstructureCAR,vector<double>& sZVAL,string mode) {return GetCellAtomZVAL(zvalCAR,vZVAL,xstructureCAR,sZVAL,mode);} // wrapper

double _xvasp::GetZVAL(void) {
  vector<double> vZVAL;
  // return GetZVAL(this->POTCAR,vZVAL);
  return _GetZVAL(POTCAR,vZVAL);
}

double _xvasp::GetCellAtomZVAL(string mode) {
  vector<double> vZVAL,sZVAL;
  return _GetCellAtomZVAL(POTCAR,vZVAL,POSCAR,sZVAL,mode);
}

double _GetPOMASS(const stringstream& sss,vector<double>& vPOMASS) {return GetPOMASS(sss,vPOMASS);} // wrapper
double _GetPOMASS(const _xvasp& xvasp,vector<double>& vPOMASS) {return GetPOMASS(xvasp,vPOMASS);} // wrapper
double _GetPOMASS(const string& directory,vector<double>& vPOMASS) {return GetPOMASS(directory,vPOMASS);} // wrapper
double _GetCellAtomPOMASS(const string& directory,vector<double>& vPOMASS,vector<double>& sPOMASS,string mode) {return GetCellAtomPOMASS(directory,vPOMASS,sPOMASS,mode);} // wrapper
double _GetCellAtomPOMASS(const stringstream& pomassCAR,vector<double>& vPOMASS,const stringstream& xstructureCAR,vector<double>& sPOMASS,string mode) {return GetCellAtomPOMASS(pomassCAR,vPOMASS,xstructureCAR,sPOMASS,mode);} // wrapper

double _xvasp::GetPOMASS(void) {
  vector<double> vPOMASS;
  return _GetPOMASS(POTCAR,vPOMASS);
}

double _xvasp::GetCellAtomPOMASS(string mode) {
  vector<double> vPOMASS,sPOMASS;
  return _GetCellAtomPOMASS(POTCAR,vPOMASS,POSCAR,sPOMASS,mode);
}


// **************************************************************************
// **************************************************************************
// **************************************************************************
// **************************************************************************
// **************************************************************************
// _AIMS stuff
// look into aflow.h for the definitions
_aimsflags::_aimsflags() {
  KBIN_AIMS_FORCE_OPTION_NOTUNE.clear();
  KBIN_AIMS_FORCE_OPTION_NOTUNE.push("");
  KBIN_AIMS_RUN.clear();
  KBIN_AIMS_RUN.push("");
  KBIN_AIMS_GEOM_MODE.clear();
  KBIN_AIMS_GEOM_MODE.push("");
  KBIN_AIMS_GEOM_FILE.clear();
  KBIN_AIMS_GEOM_FILE.push("");
  KBIN_AIMS_GEOM_FILE_VOLUME.clear();
  KBIN_AIMS_GEOM_FILE_VOLUME.push("");
  KBIN_AIMS_FORCE_OPTION_VOLUME.clear();
  KBIN_AIMS_FORCE_OPTION_VOLUME.push("");
  KBIN_AIMS_FORCE_OPTION_CONVERT_UNIT_CELL.clear();
  KBIN_AIMS_FORCE_OPTION_CONVERT_UNIT_CELL.push("");
  KBIN_AIMS_CONTROL_MODE.clear();
  KBIN_AIMS_CONTROL_MODE.push("");
  KBIN_AIMS_CONTROL_FILE.clear();
  KBIN_AIMS_CONTROL_FILE.push("");
  KBIN_AIMS_CONTROL_VERBOSE=false;

  free();
}

_aimsflags::~_aimsflags() {
  free();
}

void _aimsflags::free() {
  KBIN_AIMS_GEOM_MODE_EXPLICIT_VSTRING.clear();
  for(uint i=0;i<KBIN_AIMS_GEOM_MODE_EXPLICIT_VSTRUCTURE.size();i++) {KBIN_AIMS_GEOM_MODE_EXPLICIT_VSTRUCTURE[i].clear();} //DX20191220 - uppercase to lowercase clear
  KBIN_AIMS_GEOM_MODE_EXPLICIT_VSTRUCTURE.clear();
}

void _aimsflags::copy(const _aimsflags& b) {
  KBIN_AIMS_FORCE_OPTION_NOTUNE=b.KBIN_AIMS_FORCE_OPTION_NOTUNE;
  KBIN_AIMS_RUN=b.KBIN_AIMS_RUN;
  KBIN_AIMS_GEOM_MODE=b.KBIN_AIMS_GEOM_MODE;
  KBIN_AIMS_GEOM_FILE=b.KBIN_AIMS_GEOM_FILE;
  KBIN_AIMS_GEOM_MODE_EXPLICIT_VSTRING.clear(); for(uint i=0;i<b.KBIN_AIMS_GEOM_MODE_EXPLICIT_VSTRING.size();i++) {KBIN_AIMS_GEOM_MODE_EXPLICIT_VSTRING.push_back(b.KBIN_AIMS_GEOM_MODE_EXPLICIT_VSTRING[i]);}
  KBIN_AIMS_GEOM_MODE_EXPLICIT_VSTRUCTURE.clear(); for(uint i=0;i<b.KBIN_AIMS_GEOM_MODE_EXPLICIT_VSTRUCTURE.size();i++) {KBIN_AIMS_GEOM_MODE_EXPLICIT_VSTRUCTURE.push_back(b.KBIN_AIMS_GEOM_MODE_EXPLICIT_VSTRUCTURE[i]);}
  KBIN_AIMS_GEOM_FILE_VOLUME=b.KBIN_AIMS_GEOM_FILE_VOLUME;
  KBIN_AIMS_FORCE_OPTION_VOLUME=b.KBIN_AIMS_FORCE_OPTION_VOLUME;
  KBIN_AIMS_FORCE_OPTION_CONVERT_UNIT_CELL=b.KBIN_AIMS_FORCE_OPTION_CONVERT_UNIT_CELL;
  KBIN_AIMS_CONTROL_MODE=b.KBIN_AIMS_CONTROL_MODE;
  KBIN_AIMS_CONTROL_FILE=b.KBIN_AIMS_CONTROL_FILE;
  KBIN_AIMS_CONTROL_VERBOSE=b.KBIN_AIMS_CONTROL_VERBOSE;
}

_aimsflags::_aimsflags(const _aimsflags& b) {
  copy(b);
}

const _aimsflags& _aimsflags::operator=(const _aimsflags& b) {
  if(this!=&b) {
    free();
    copy(b);
  }
  return *this;
}

void _aimsflags::clear() {
  _aimsflags aimsflags_temp;
  copy(aimsflags_temp);
}

///////

_xaims::_xaims() {
  GEOM_index=0;
  Directory="";
  aopts.clear();
  aopts.push("");
  NCPUS=0;
  CONTROL.str("");
  CONTROL_orig.str("");
  CONTROL_generated=false;
  CONTROL_changed=false;
  CONTROL_FILE_NAME="control.in";
  GEOM.str("");
  GEOM_orig.str("");
  GEOM_generated=false;
  GEOM_changed=false;
  GEOM_FILE_NAME="geometry.in";
  OUTPUT_FILE_NAME="aims.out";
  free();
}

_xaims::~_xaims() {
  free();
}

void _xaims::free() {
  str.clear(); //DX20191220 - uppercase to lowercase clear
  xqsub.clear();
}

void _xaims::copy(const _xaims& b) {
  GEOM_index=b.GEOM_index;
  str=b.str;
  Directory=b.Directory;
  xqsub=b.xqsub;
  aopts=b.aopts;
  NCPUS=b.NCPUS;
  CONTROL.str(std::string()); CONTROL << b.CONTROL.str();
  CONTROL_orig.str(std::string()); CONTROL_orig << b.CONTROL_orig.str();
  CONTROL_generated=b.CONTROL_generated;
  CONTROL_changed=b.CONTROL_changed;
  CONTROL_FILE_NAME=b.CONTROL_FILE_NAME;
  GEOM.str(std::string()); GEOM << b.GEOM.str();
  GEOM_orig.str(std::string()); GEOM_orig << b.GEOM_orig.str();
  GEOM_generated=b.GEOM_generated;
  GEOM_changed=b.GEOM_changed;
  GEOM_FILE_NAME=b.GEOM_FILE_NAME;
  OUTPUT_FILE_NAME=b.OUTPUT_FILE_NAME;
}

_xaims::_xaims(const _xaims& b) {
  copy(b);
}

const _xaims& _xaims::operator=(const _xaims& b) {
  if(this!=&b) {
    free();
    copy(b);
  }
  return *this;
}

void _xaims::clear() {
  _xaims aimsflags_temp;
  copy(aimsflags_temp);
}

// **************************************************************************
// **************************************************************************
// **************************************************************************
// **************************************************************************
// **************************************************************************
// _AFLIENFLAGS
// look into aflow.h for the definitions

// constructors
_alienflags::_alienflags() {
  KBIN_ALIEN_COMMAND_BINARY_FLAG            = FALSE;
  KBIN_ALIEN_COMMAND_BINARY_VALUE           = DEFAULT_KBIN_ALIEN_BIN;
  KBIN_ALIEN_COMMAND_BINARY_START_STOP_FLAG = FALSE;
  KBIN_ALIEN_FORCE_OPTION_NOTUNE            = FALSE;
  KBIN_ALIEN_FORCE_OPTION_SOMETHING         = FALSE;
  KBIN_ALIEN_INPUT_MODE_EXPLICIT            = FALSE;
  KBIN_ALIEN_INPUT_MODE_EXPLICIT_START_STOP = FALSE;
  KBIN_ALIEN_INPUT_MODE_IMPLICIT            = FALSE;
  KBIN_ALIEN_INPUT_MODE_EXTERNAL            = FALSE;
  KBIN_ALIEN_INPUT_FILE                     = FALSE;
  KBIN_ALIEN_INPUT_FILE_FILE_FLAG           = FALSE;
  KBIN_ALIEN_INPUT_FILE_FILE_VALUE          = "";
  KBIN_ALIEN_INPUT_FILE_COMMAND_FLAG        = FALSE;
  KBIN_ALIEN_INPUT_FILE_COMMAND_VALUE       = "";
  KBIN_ALIEN_INPUT_MODE_INPUT_FLAG          = FALSE;
  KBIN_ALIEN_INPUT_MODE_INPUT_VALUE         = ALIEN_INPUT_FILE_NAME_DEFAULT;
  KBIN_ALIEN_OUTPUT_MODE_OUTPUT_FLAG        = FALSE;
  KBIN_ALIEN_OUTPUT_MODE_OUTPUT_VALUE       = ALIEN_OUTPUT_FILE_NAME_DEFAULT;
}


// destructor
_alienflags::~_alienflags() {
  free();
}

void _alienflags::free() {
}

void _alienflags::copy(const _alienflags& b) {
  KBIN_ALIEN_COMMAND_BINARY_FLAG            = b.KBIN_ALIEN_COMMAND_BINARY_FLAG;
  KBIN_ALIEN_COMMAND_BINARY_VALUE           = b.KBIN_ALIEN_COMMAND_BINARY_VALUE;
  KBIN_ALIEN_COMMAND_BINARY_START_STOP_FLAG = b.KBIN_ALIEN_COMMAND_BINARY_START_STOP_FLAG;
  KBIN_ALIEN_FORCE_OPTION_NOTUNE            = b.KBIN_ALIEN_FORCE_OPTION_NOTUNE;
  KBIN_ALIEN_FORCE_OPTION_SOMETHING         = b.KBIN_ALIEN_FORCE_OPTION_SOMETHING;
  KBIN_ALIEN_INPUT_MODE_EXPLICIT            = b.KBIN_ALIEN_INPUT_MODE_EXPLICIT;
  KBIN_ALIEN_INPUT_MODE_EXPLICIT_START_STOP = b.KBIN_ALIEN_INPUT_MODE_EXPLICIT_START_STOP;
  KBIN_ALIEN_INPUT_MODE_IMPLICIT            = b.KBIN_ALIEN_INPUT_MODE_IMPLICIT;
  KBIN_ALIEN_INPUT_MODE_EXTERNAL            = b.KBIN_ALIEN_INPUT_MODE_EXTERNAL;
  KBIN_ALIEN_INPUT_FILE                     = b.KBIN_ALIEN_INPUT_FILE;
  KBIN_ALIEN_INPUT_FILE_FILE_FLAG           = b.KBIN_ALIEN_INPUT_FILE_FILE_FLAG;
  KBIN_ALIEN_INPUT_FILE_FILE_VALUE          = b.KBIN_ALIEN_INPUT_FILE_FILE_VALUE;
  KBIN_ALIEN_INPUT_FILE_COMMAND_FLAG        = b.KBIN_ALIEN_INPUT_FILE_COMMAND_FLAG;
  KBIN_ALIEN_INPUT_FILE_COMMAND_VALUE       = b.KBIN_ALIEN_INPUT_FILE_COMMAND_VALUE;
  KBIN_ALIEN_INPUT_MODE_INPUT_FLAG          = b.KBIN_ALIEN_INPUT_MODE_INPUT_FLAG;
  KBIN_ALIEN_INPUT_MODE_INPUT_VALUE         = b.KBIN_ALIEN_INPUT_MODE_INPUT_VALUE;
  KBIN_ALIEN_OUTPUT_MODE_OUTPUT_FLAG        = b.KBIN_ALIEN_OUTPUT_MODE_OUTPUT_FLAG;
  KBIN_ALIEN_OUTPUT_MODE_OUTPUT_VALUE       = b.KBIN_ALIEN_OUTPUT_MODE_OUTPUT_VALUE;
}

// copy
_alienflags::_alienflags(const _alienflags& b) {
  //  free();
  // *this=b;
  copy(b);
}

// copy operator b=a
const _alienflags& _alienflags::operator=(const _alienflags& b) {  // operator=
  if(this!=&b) {
    free();
    copy(b);
  }
  return *this;
}

void _alienflags::clear() {
  _alienflags alienflags_temp;
  copy(alienflags_temp);
}


// ***************************************************************************
// ***************************************************************************
// ***************************************************************************
// ***************************************************************************
// ***************************************************************************
// XALIEN
// look into aflow.h for the definitions

// constructors
_xalien::_xalien() {
  Directory               = "";
  xqsub                   = _xqsub();
  INPUT.str(std::string());
  INPUT_orig.str(std::string());
  INPUT_generated         = FALSE;
  INPUT_changed           = FALSE;
  INPUT_FILE_NAME         = ALIEN_INPUT_FILE_NAME_DEFAULT;
  OUTPUT_FILE_NAME        = ALIEN_OUTPUT_FILE_NAME_DEFAULT;
  NCPUS                   = 1;
  NRELAX                  = 0;
}

// destructor
_xalien::~_xalien() {
  free();
}

void _xalien::free() {
}

void _xalien::clear() {
  _xalien xalien_temp;
  copy(xalien_temp);
}

void _xalien::copy(const _xalien& b) {
  Directory                    = b.Directory;
  xqsub                        = b.xqsub;
  INPUT.str(std::string());               INPUT << b.INPUT.str();
  INPUT_orig.str(std::string());          INPUT_orig << b.INPUT_orig.str();
  INPUT_generated              = b.INPUT_generated;
  INPUT_changed                = b.INPUT_changed;
  INPUT_FILE_NAME              = b.INPUT_FILE_NAME;
  OUTPUT_FILE_NAME             = b.OUTPUT_FILE_NAME;
  NCPUS                        = b.NCPUS;
  NRELAX                       = b.NRELAX;
}

// copy
_xalien::_xalien(const _xalien& b) {
  //  free();
  // *this=b;
  copy(b);
}

// copy operator b=a
const _xalien& _xalien::operator=(const _xalien& b) {  // operator=
  if(this!=&b) {
    free();
    copy(b);
  }
  return *this;
}


// **************************************************************************
// **************************************************************************
// **************************************************************************
// **************************************************************************
// **************************************************************************
// generic classes (for vasp vs. aims vs. alien, etc.)
// look into aflow.h for the definitions
_xflags::_xflags() {
  AFLOW_MODE_VASP=false;
  AFLOW_MODE_AIMS=false;
  AFLOW_MODE_ALIEN=false;
  free();
}
_xflags::_xflags(_vflags& vflags) {setVFlags(vflags);}
_xflags::_xflags(_aimsflags& aimsflags) {setAIMSFlags(aimsflags);}
_xflags::_xflags(_alienflags& alienflags) {setALIENFlags(alienflags);}

_xflags::~_xflags() {
  free();
}

void _xflags::free() {
  vflags.clear();
  aimsflags.clear();
  alienflags.clear();
}

void _xflags::copy(const _xflags& b) {
  AFLOW_MODE_VASP=b.AFLOW_MODE_VASP;
  vflags=b.vflags;
  AFLOW_MODE_AIMS=b.AFLOW_MODE_AIMS;
  aimsflags=b.aimsflags;
  AFLOW_MODE_ALIEN=b.AFLOW_MODE_ALIEN;
  alienflags=b.alienflags;
}

_xflags::_xflags(const _xflags& b) {
  copy(b);
}

const _xflags& _xflags::operator=(const _xflags& b) {
  if(this!=&b) {
    free();
    copy(b);
  }
  return *this;
}

void _xflags::clear() {
  _xflags xflags_temp;
  copy(xflags_temp);
}

void _xflags::setVFlags(_vflags& in_vflags) {
  vflags=in_vflags;
  AFLOW_MODE_VASP=true;
  AFLOW_MODE_AIMS=false;
  AFLOW_MODE_ALIEN=false;
}

void _xflags::setAIMSFlags(_aimsflags& in_aimsflags) {
  aimsflags=in_aimsflags;
  AFLOW_MODE_VASP=false;
  AFLOW_MODE_AIMS=true;
  AFLOW_MODE_ALIEN=false;
}

void _xflags::setALIENFlags(_alienflags& in_alienflags) {
  alienflags=in_alienflags;
  AFLOW_MODE_VASP=false;
  AFLOW_MODE_AIMS=false;
  AFLOW_MODE_ALIEN=true;
}

/////

_xinput::_xinput() {
  AFLOW_MODE_VASP=false;
  AFLOW_MODE_AIMS=false;
  AFLOW_MODE_ALIEN=false;
  free();
}

_xinput::_xinput(_xvasp& xvasp) {setXVASP(xvasp);}
_xinput::_xinput(_xaims& xaims)  {setXAIMS(xaims);}
_xinput::_xinput(_xalien& xalien) {setXALIEN(xalien);}

_xinput::~_xinput() {
  free();
}

void _xinput::free() {
  xvasp.clear();
  xaims.clear();
  xalien.clear();
}

void _xinput::copy(const _xinput& b) {
  AFLOW_MODE_VASP=b.AFLOW_MODE_VASP;
  xvasp=b.xvasp;
  AFLOW_MODE_AIMS=b.AFLOW_MODE_AIMS;
  xaims=b.xaims;
  AFLOW_MODE_ALIEN=b.AFLOW_MODE_ALIEN;
  xalien=b.xalien;
}

_xinput::_xinput(const _xinput& b) {
  copy(b);
}

const _xinput& _xinput::operator=(const _xinput& b) {
  if(this!=&b) {
    free();
    copy(b);
  }
  return *this;
}

void _xinput::clear() {
  _xinput xinput_temp;
  copy(xinput_temp);
}

void _xinput::setXVASP(_xvasp& in_xvasp) {
  xvasp=in_xvasp;
  AFLOW_MODE_VASP=true;
  AFLOW_MODE_AIMS=false;
  AFLOW_MODE_ALIEN=false;
}

void _xinput::setXAIMS(_xaims& in_xaims) {
  xaims=in_xaims;
  AFLOW_MODE_VASP=false;
  AFLOW_MODE_AIMS=true;
  AFLOW_MODE_ALIEN=false;
}

void _xinput::setXALIEN(_xalien& in_xalien) {
  xalien=in_xalien;
  AFLOW_MODE_VASP=false;
  AFLOW_MODE_AIMS=false;
  AFLOW_MODE_ALIEN=true;
}

xstructure& _xinput::getXStr() {
  if(!(AFLOW_MODE_VASP || AFLOW_MODE_AIMS)) {
    throw aurostd::xerror(_AFLOW_FILE_NAME_,XPID+"_xinput::getXStr():","No structure available.",_INPUT_MISSING_);
  }
  if(AFLOW_MODE_VASP) {return xvasp.str;}
  if(AFLOW_MODE_AIMS) {return xaims.str;}
  return xvasp.str; //otherwise, return garbage
}

string& _xinput::getDirectory() {
  if(!(AFLOW_MODE_VASP || AFLOW_MODE_AIMS || AFLOW_MODE_ALIEN)) {
    throw aurostd::xerror(_AFLOW_FILE_NAME_,XPID+"_xinput::getDirectory():","No directory available.",_INPUT_MISSING_);
  }
  if(AFLOW_MODE_VASP) {return xvasp.Directory;}
  if(AFLOW_MODE_AIMS) {return xaims.Directory;}
  if(AFLOW_MODE_ALIEN) {return xalien.Directory;}
  return xvasp.Directory; //otherwise, return garbage
}

void _xinput::setXStr(const xstructure& str,bool set_all) {
  if(!(AFLOW_MODE_VASP || AFLOW_MODE_AIMS)) {
    throw aurostd::xerror(_AFLOW_FILE_NAME_,XPID+"_xinput::setXStr():","No structure available.",_INPUT_MISSING_);
  }
  if(AFLOW_MODE_VASP || set_all) {xvasp.str=str;}
  if(AFLOW_MODE_AIMS || set_all) {xaims.str=str;}
}

void _xinput::setDirectory(string Directory,bool set_all) {
  if(!(AFLOW_MODE_VASP || AFLOW_MODE_AIMS || AFLOW_MODE_ALIEN)) {
    throw aurostd::xerror(_AFLOW_FILE_NAME_,XPID+"_xinput::setDirectory():","No directory available.",_INPUT_MISSING_);
  }
  if(AFLOW_MODE_VASP  || set_all) {xvasp.Directory=  Directory;}
  if(AFLOW_MODE_AIMS  || set_all) {xaims.Directory=  Directory;}
  if(AFLOW_MODE_ALIEN || set_all) {xalien.Directory= Directory;}
}

// **************************************************************************
// **************************************************************************
// **************************************************************************
// **************************************************************************
// **************************************************************************
// XQSUB
// look into aflow.h for the definitions

// constructors
_xqsub::_xqsub() {
  QSUB.str(std::string());
  QSUB_orig.str(std::string());
  QSUB_generated        = FALSE;
  QSUB_changed          = FALSE;
}

// destructor
_xqsub::~_xqsub() {
  free();
}

void _xqsub::free() {
}

void _xqsub::clear() {
  _xqsub xqsub_temp;
  copy(xqsub_temp);
}

void _xqsub::copy(const _xqsub& b) {
  QSUB.str(std::string());              QSUB << b.QSUB.str();
  QSUB_orig.str(std::string());         QSUB_orig << b.QSUB_orig.str();
  QSUB_generated             = b.QSUB_generated;
  QSUB_changed               = b.QSUB_changed;
}

// copy
_xqsub::_xqsub(const _xqsub& b) {
  //  free();
  // *this=b;
  copy(b);
}

// copy operator b=a
const _xqsub& _xqsub::operator=(const _xqsub& b) {  // operator=
  if(this!=&b) {
    free();
    copy(b);
  }
  return *this;
}


// **************************************************************************
// **************************************************************************
// **************************************************************************
// **************************************************************************
// **************************************************************************

// **************************************************************************
// **************************************************************************
// **************************************************************************
// **************************************************************************
// **************************************************************************

// **************************************************************************
// **************************************************************************
// **************************************************************************
// **************************************************************************
// **************************************************************************
// XSTREAM - Corey Oses - 20180420
// look into aflow.h for the definitions

// constructors
xStream::xStream(ostream& oss) : p_FileMESSAGE(NULL),f_new_ofstream(false) {initialize(oss);} //{free();}
xStream::xStream(ofstream& ofs,ostream& oss) : p_FileMESSAGE(NULL),f_new_ofstream(false) {initialize(ofs,oss);} //{free();}
xStream::~xStream() {free();} //CO20190318
void xStream::free() {
  if(f_new_ofstream) {delete p_FileMESSAGE;}  //first delete, then set to null
  p_FileMESSAGE=NULL;
  f_new_ofstream=false;
  p_oss=NULL;
}
void xStream::copy(const xStream& b) {
  //must handle this very carefully
  //first, since we are interested in copying the stream from b, we must delete the new pointer of self (if it's new)
  //if b is new, don't copy b's pointer, as it doesn't belong to self (and should not be deleted by self)
  //simply create a new one, and declare it as such
  //p_FileMESSAGE=b.p_FileMESSAGE;
  free();
  if(b.f_new_ofstream) {p_FileMESSAGE=(new ofstream());}
  else {setOFStream(*b.p_FileMESSAGE);}  //p_FileMESSAGE=b.p_FileMESSAGE;
  f_new_ofstream=b.f_new_ofstream;  //very important! seg faults otherwise
  setOSS(*b.p_oss); //p_oss=b.p_oss;
}
ostream* xStream::getOSS() const {return p_oss;} //CO20191110
ofstream* xStream::getOFStream() const {return p_FileMESSAGE;} //CO20191110
void xStream::setOFStream(ofstream& FileMESSAGE) {p_FileMESSAGE=&FileMESSAGE;}
void xStream::setOSS(ostream& oss) {p_oss=&oss;}
//ME20200427 START - Initializer functions
void xStream::initialize(ostream& oss) {
  free();
  p_FileMESSAGE=new ofstream();f_new_ofstream=true;
  initialize(*p_FileMESSAGE,oss);
  f_new_ofstream=true;  // override
}
void xStream::initialize(ofstream& ofs,ostream& oss) {
  setOFStream(ofs);f_new_ofstream=false;
  setOSS(oss);
}
//ME20200427 STOP - Initializer functions

#endif  // _AFLOW_CLASSES_CPP


// **************************************************************************
// *                                                                        *
// *             STEFANO CURTAROLO - Duke University 2003-2021              *
// *                                                                        *
// **************************************************************************<|MERGE_RESOLUTION|>--- conflicted
+++ resolved
@@ -30,14 +30,12 @@
   showPID=FALSE;
   showTID=FALSE;
   QUIET=FALSE;
+  QUIET_GLOBAL=FALSE; //CO20220630
   QUIET_CERR=FALSE; // extra quiet SC20210617
   QUIET_COUT=FALSE; // extra quiet SC20210617
-<<<<<<< HEAD
   QUIET_THREADED=FALSE; //CO20220129 - quiet if inside a threaded process
-=======
   LOGGER_WHITELIST.clear();  //HE+ME20220305
   LOGGER_BLACKLIST.clear();  //HE+ME20220305
->>>>>>> c6f1ec28
   TEST=FALSE;
   DEBUG=FALSE;
   MPI=FALSE;
@@ -155,14 +153,12 @@
   showPID=b.showPID;
   showTID=b.showTID;
   QUIET=b.QUIET;
+  QUIET_GLOBAL=b.QUIET_GLOBAL;  //CO20220630
   QUIET_CERR=b.QUIET_CERR; // extra quiet SC20210617
   QUIET_COUT=b.QUIET_COUT; // extra quiet SC20210617
-<<<<<<< HEAD
   QUIET_THREADED=b.QUIET_THREADED; //CO20220129 - quiet if inside a threaded process
-=======
   LOGGER_WHITELIST = b.LOGGER_WHITELIST;  //HE+ME20220305
   LOGGER_BLACKLIST = b.LOGGER_BLACKLIST;  //HE+ME20220305
->>>>>>> c6f1ec28
   TEST=b.TEST;
   DEBUG=b.DEBUG;
   MPI=b.MPI;
