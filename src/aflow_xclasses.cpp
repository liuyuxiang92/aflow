--- conflicted
+++ resolved
@@ -1191,21 +1191,12 @@
   // AVASP
   //aopts.clear();                                  // default  //CO20180420 - clears AFLOWIN_FLAG::VASP default (TRUE)
   AVASP_aflowin_only_if_missing=FALSE;  // DEFAULT VALUES
-<<<<<<< HEAD
-  AVASP_arun = false;  // ME20181019
-  AVASP_arun_mode = "";  // ME20181019
-  AVASP_arun_runname = "";  // ME20181019
-  aplopts.clear();  // ME20181025
-  aaplopts.clear();  // ME20181025
-  qhaopts.clear(); // AS20200302
-=======
   AVASP_arun = false;         //ME20181019
   AVASP_arun_mode = "";       //ME20181019
   AVASP_arun_runname = "";    //ME20181019
   aplopts.clear();            //ME20181025
   aaplopts.clear();           //ME20181025
   qhaopts.clear();            //AS20200302
->>>>>>> 84d843ab
   AVASP_dirbase="";
   AVASP_libbase="";
   AVASP_label="";
