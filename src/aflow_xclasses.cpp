--- conflicted
+++ resolved
@@ -276,11 +276,6 @@
 #ifdef _MACOSX_
   if(command=="beep") return string("echo -ne '\007'");
 #endif
-<<<<<<< HEAD
-  // for(uint i=0;i<vcmd.size();i++) if(aurostd::substring2bool(vcmd.at(i),_command)) return vcmd.at(i); // found before..  [KY]
-  // for(uint i=0;i<vcmd.size();i++) if(vcmd.at(i)==command || aurostd::substring2bool(vcmd.at(i),command)) return vcmd.at(i); // found before..
-=======
->>>>>>> 972a1b11
   //first check for EXACT match in vcmds  //CO20180705
   if(command=="aflow_data"&&aurostd::FileExist("./aflow_data")) {return "./aflow_data";} //CO20180705 - hack for developers, prefer ./aflow_data over aflow_data in PATH, as it is probably newer (development)
   for(uint i=0;i<vcmd.size();i++) {
