--- conflicted
+++ resolved
@@ -1169,20 +1169,12 @@
   // AVASP
   //aopts.clear();                                  // default  // CO20180420 - clears AFLOWIN_FLAG::VASP default (TRUE)
   AVASP_aflowin_only_if_missing=FALSE;  // DEFAULT VALUES
-<<<<<<< HEAD
-  AVASP_arun = false;  // ME 181019
-  AVASP_arun_mode = "";  // ME 181019
-  AVASP_arun_runname = "";  // ME 181019
-  aplopts.clear();  // ME 181025
-  aaplopts.clear();  // ME 181025
-  qhaopts.clear(); // AS20200302
-=======
   AVASP_arun = false;  // ME20181019
   AVASP_arun_mode = "";  // ME20181019
   AVASP_arun_runname = "";  // ME20181019
   aplopts.clear();  // ME20181025
   aaplopts.clear();  // ME20181025
->>>>>>> 1a6a5a33
+  qhaopts.clear(); // AS20200302
   AVASP_dirbase="";
   AVASP_libbase="";
   AVASP_label="";
@@ -1339,20 +1331,12 @@
   // [OBSOLETE] AFLOWIN_FLAG_AIMS                      = b.AFLOWIN_FLAG_AIMS;
   // AVASP
   AVASP_aflowin_only_if_missing            = b.AVASP_aflowin_only_if_missing;
-<<<<<<< HEAD
-  AVASP_arun                               = b.AVASP_arun;            // ME 181019
-  AVASP_arun_mode                          = b.AVASP_arun_mode;       // ME 181019
-  AVASP_arun_runname                       = b.AVASP_arun_runname;    // ME 181019
-  aplopts                                  = b.aplopts;               // ME 181025
-  aaplopts                                 = b.aaplopts;              // ME 181025
-  qhaopts                                  = b.qhaopts;               // AS20200302
-=======
   AVASP_arun                               = b.AVASP_arun;            // ME20181019
   AVASP_arun_mode                          = b.AVASP_arun_mode;       // ME20181019
   AVASP_arun_runname                       = b.AVASP_arun_runname;    // ME20181019
   aplopts                                  = b.aplopts;               // ME20181025
   aaplopts                                 = b.aaplopts;              // ME20181025
->>>>>>> 1a6a5a33
+  qhaopts                                  = b.qhaopts;               // AS20200302
   AVASP_dirbase                            = b.AVASP_dirbase;
   AVASP_libbase                            = b.AVASP_libbase;
   AVASP_label                              = b.AVASP_label;
