// ***************************************************************************
// *                                                                         *
// *           Aflow STEFANO CURTAROLO - Duke University 2003-2021           *
// *                                                                         *
// ***************************************************************************
// Stefano Curtarolo

#ifndef _AFLOW_CLASSES_CPP
#define _AFLOW_CLASSES_CPP
#include "aflow.h"

// ***************************************************************************
// ***************************************************************************
// ***************************************************************************
// ***************************************************************************
// ***************************************************************************
// _XHOST
// look into aflow.h for the definitions
// constructors

_XHOST::_XHOST() {  // constructor PUBLIC
  PID=0;
  TID=0;  //CO20200502 - threadID
  ostrPID.clear();ostrPID.str(string(""));
  ostrTID.clear();ostrTID.str(string(""));  //CO20200502 - threadID
  sPID="";
  sTID="";
  showPID=FALSE;
  showTID=FALSE;
  QUIET=FALSE;
  QUIET_CERR=FALSE; // extra quiet SC20210617
  QUIET_COUT=FALSE; // extra quiet SC20210617
  LOGGER_WHITELIST.clear();  //HE+ME20220305
  LOGGER_BLACKLIST.clear();  //HE+ME20220305
  TEST=FALSE;
  DEBUG=FALSE;
  MPI=FALSE;
  GENERATE_AFLOWIN_ONLY=FALSE;  //CT20180719
  POSTPROCESS=FALSE;  //CO20200624
  ARUN_POSTPROCESS=FALSE;  //CT20181212
  AVOID_RUNNING_VASP=FALSE;  //CO20200624
  PSEUDOPOTENTIAL_GENERATOR=FALSE; //SC20200327
  hostname="";
  machine_type="";
  tmpfs="";
  user="";
  group="";
  home="";
  shell="";
  progname="aflow";
  Find_Parameters="";
  sensors_allowed=TRUE;
  argv.clear();
  AFLOW_MATERIALS_SERVER="";
  AFLOW_WEB_SERVER="";
  RAM=0.0;
  RAM_MB=0.0;
  RAM_GB=0.0;
  CPU_Cores=0;
  CPU_active=1;  //ME20220130 - count main thread
  CPU_Model="";
  CPU_MHz="";
  vTemperatureCore.clear();
  Time_starting=0.0;
  Time_now=0.0;
  Date=0;
  Day="";
  Month="";
  Year="";
  Copyright_Years="";
  // PTHREADS_FLAG=FALSE;
  // PTHREADS_MAX=0;
  // PTHREADS_RUNNING=0;
  // thread.clear();
  // iret.clear();
  // thread_busy.clear();
  vcmd.clear();
  maxmem=100.00;
  AFLOW_RUNDIRflag=FALSE;
  AFLOW_MULTIflag=FALSE;
  AFLOW_RUNXflag=FALSE;
  AFLOW_RUNXnumber=0;
  is_PBS=FALSE;
  PBS_NUM_PPN=0;
  PBS_NNODES=0;
  is_SLURM=FALSE;
  SLURM_CPUS_ON_NODE=0;
  SLURM_NNODES=0;
  SLURM_NTASKS=0;
  is_MACHINE_FULTON_MARYLOU=FALSE;
  APENNSY_USE_SERVER=FALSE;
  APENNSY_USE_LIBRARY=FALSE;
  APENNSY_SERVER_AFLOWLIB_ORG=FALSE;
  vGlobal_uint.clear();for(uint i=0;i<XHOST_vGlobal_MAX;i++) vGlobal_uint.push_back(0); 
  vGlobal_string.clear();for(uint i=0;i<XHOST_vGlobal_MAX;i++) vGlobal_string.push_back(""); 
  vvGlobal_string.clear();for(uint i=0;i<XHOST_vGlobal_MAX;i++) vvGlobal_string.push_back(vector<string>()); 
  vvLIBS.clear();for(uint i=0;i<XHOST_vGlobal_MAX;i++) vvLIBS.push_back(vector<string>()); 
  // [OBSOLETE] vLibrary_ICSD.clear();for(uint i=0;i<XHOST_vGlobal_MAX;i++) vLibrary_ICSD.push_back(""); 
  // [OBSOLETE] vLibrary_ICSD_ALL.clear(); // for(uint i=0;i<XHOST_vGlobal_MAX;i++) vLibrary_ICSD_ALL.push_back(""); 
  // [OBSOLETE] Library_ICSD_ALL="";
  vflag_aflow.clear();
  vflag_pflow.clear();
  vflag_apennsy.clear();
  vflag_outreach.clear();
  vflag_control.clear();
  vschema.clear();
  vschema_internal.clear(); //ME20220208
  XHOST_LIBRARY_LIB0=LIBRARY_NOTHING;
  XHOST_LIBRARY_LIB1=LIBRARY_NOTHING;
  XHOST_LIBRARY_LIB2=LIBRARY_NOTHING;
  XHOST_LIBRARY_LIB3=LIBRARY_NOTHING;
  XHOST_LIBRARY_LIB4=LIBRARY_NOTHING;
  XHOST_LIBRARY_LIB5=LIBRARY_NOTHING;
  XHOST_LIBRARY_LIB6=LIBRARY_NOTHING;
  XHOST_LIBRARY_LIB7=LIBRARY_NOTHING;
  XHOST_LIBRARY_LIB8=LIBRARY_NOTHING;
  XHOST_LIBRARY_LIB9=LIBRARY_NOTHING;
  XHOST_LIBRARY_ICSD=LIBRARY_NOTHING;
  XHOST_vLibrary_ICSD.clear();for(uint i=0;i<XHOST_vGlobal_MAX;i++) XHOST_vLibrary_ICSD.push_back("");  // needs some initialization
  // extensions
  vcat.clear();vcat.push_back("cat");vcat.push_back("bzcat"); vcat.push_back("xzcat");vcat.push_back("gzcat");
  vext.clear();vext.push_back("");   vext.push_back(".bz2");  vext.push_back(".xz");  vext.push_back(".gz");
  vzip.clear();vzip.push_back("");   vzip.push_back("bzip2"); vzip.push_back("xz");   vzip.push_back("gzip");
  // AFLOWRC
  aflowrc_filename="";    // AFLOWRC
  aflowrc_content="";    // AFLOWRC
  vaflowrc.clear();   // AFLOWRC
  adefault.clear();    // AFLOWRC
  // AFLOWSYM
  SKEW_TEST=FALSE; //DX20171019
  SKEW_TOL=AUROSTD_NAN; //DX20171019
  // xstructure
  READ_SPIN_FROM_ATOMLABEL=FALSE; //SD20220316 - spin and pp label can conflict with one another
  // WEB
  //[CO20200404 - overload with --www]WEB_MODE=FALSE; //CO20190402
};

_XHOST::~_XHOST() { // destructor PUBLIC
  free();
}

void _XHOST::copy(const _XHOST& b) { // copy PRIVATE
  PID=b.PID;
  TID=b.TID;  //CO20200502 - threadID
  ostrPID.clear();ostrPID.str(string(""));ostrPID << b.ostrPID.str();
  ostrTID.clear();ostrTID.str(string(""));ostrTID << b.ostrTID.str(); //CO20200502 - threadID
  sPID=b.sPID;
  sTID=b.sTID;
  showPID=b.showPID;
  showTID=b.showTID;
  QUIET=b.QUIET;
  QUIET_CERR=b.QUIET_CERR; // extra quiet SC20210617
  QUIET_COUT=b.QUIET_COUT; // extra quiet SC20210617
  LOGGER_WHITELIST = b.LOGGER_WHITELIST;  //HE+ME20220305
  LOGGER_BLACKLIST = b.LOGGER_BLACKLIST;  //HE+ME20220305
  TEST=b.TEST;
  DEBUG=b.DEBUG;
  MPI=b.MPI;
  GENERATE_AFLOWIN_ONLY=b.GENERATE_AFLOWIN_ONLY;  //CT20180719
  POSTPROCESS=b.POSTPROCESS;  //CO20200624
  ARUN_POSTPROCESS=b.ARUN_POSTPROCESS;  //CT20181212
  AVOID_RUNNING_VASP=b.AVOID_RUNNING_VASP;  //CO20200624
  PSEUDOPOTENTIAL_GENERATOR=b.PSEUDOPOTENTIAL_GENERATOR; //SC20200327
  hostname=b.hostname;
  machine_type=b.machine_type;
  tmpfs=b.tmpfs;
  user=b.user;
  group=b.group;
  home=b.home;
  progname=b.progname;
  Find_Parameters=b.Find_Parameters;
  sensors_allowed=b.sensors_allowed;
  argv.clear();for(uint i=0;i<b.argv.size();i++) argv.push_back(b.argv.at(i));
  AFLOW_MATERIALS_SERVER=b.AFLOW_MATERIALS_SERVER;
  AFLOW_WEB_SERVER=b.AFLOW_WEB_SERVER;
  RAM=b.RAM;
  RAM_MB=b.RAM_MB;
  RAM_GB=b.RAM_GB;
  CPU_Cores=b.CPU_Cores;
  CPU_active=b.CPU_active;  //ME20220130
  CPU_Model=b.CPU_Model;
  CPU_MHz=b.CPU_MHz;
  vTemperatureCore.clear();for(uint i=0;i<b.vTemperatureCore.size();i++) vTemperatureCore.push_back(b.vTemperatureCore.at(i));
  Time_starting=b.Time_starting;
  Time_now=b.Time_now;
  Date=b.Date;
  Day=b.Day;
  Month=b.Month;
  Year=b.Year;
  Copyright_Years=b.Copyright_Years;
  // PTHREADS_FLAG=b.PTHREADS_FLAG;
  // PTHREADS_MAX=b.PTHREADS_MAX;
  // PTHREADS_RUNNING=b.PTHREADS_RUNNING;
  // thread.clear();for(uint i=0;i<b.thread.size();i++) thread.push_back(b.thread.at(i));
  // iret.clear();for(uint i=0;i<b.iret.size();i++) iret.push_back(b.iret.at(i));
  // thread_busy.clear();for(uint i=0;i<b.thread.size();i++) thread.push_back(b.thread.at(i));
  vcmd.clear();for(uint i=0;i<b.vcmd.size();i++) vcmd.push_back(b.vcmd.at(i));
  maxmem=b.maxmem;
  AFLOW_RUNDIRflag=b.AFLOW_RUNDIRflag;
  AFLOW_MULTIflag=b.AFLOW_MULTIflag;
  AFLOW_RUNXflag=b.AFLOW_RUNXflag;
  AFLOW_RUNXnumber=b.AFLOW_RUNXnumber;
  is_PBS=b.is_PBS;
  PBS_NUM_PPN=b.PBS_NUM_PPN;
  PBS_NNODES=b.PBS_NNODES;
  is_SLURM=b.is_SLURM;
  SLURM_CPUS_ON_NODE=b.SLURM_CPUS_ON_NODE;
  SLURM_NNODES=b.SLURM_NNODES;
  SLURM_NTASKS=b.SLURM_NTASKS;
  is_MACHINE_FULTON_MARYLOU=b.is_MACHINE_FULTON_MARYLOU;
  APENNSY_USE_SERVER=b.APENNSY_USE_SERVER;
  APENNSY_USE_LIBRARY=b.APENNSY_USE_LIBRARY;
  APENNSY_SERVER_AFLOWLIB_ORG=b.APENNSY_SERVER_AFLOWLIB_ORG;
  vGlobal_uint.clear();for(uint i=0;i<b.vGlobal_uint.size();i++) vGlobal_uint.push_back(b.vGlobal_uint.at(i));
  vGlobal_string.clear();for(uint i=0;i<b.vGlobal_string.size();i++) vGlobal_string.push_back(b.vGlobal_string.at(i));
  vvGlobal_string.clear();for(uint i=0;i<b.vvGlobal_string.size();i++) vvGlobal_string.push_back(b.vvGlobal_string.at(i));
  vvLIBS.clear();for(uint i=0;i<b.vvLIBS.size();i++) vvLIBS.push_back(b.vvLIBS.at(i));
  // [OBSOLETE] vLibrary_ICSD.clear();for(uint i=0;i<b.vLibrary_ICSD.size();i++) vLibrary_ICSD.push_back(b.vLibrary_ICSD.at(i));
  // [OBSOLETE] vLibrary_ICSD_ALL.clear();for(uint i=0;i<b.vLibrary_ICSD_ALL.size();i++) vLibrary_ICSD_ALL.push_back(b.vLibrary_ICSD_ALL.at(i));
  // [OBSOLETE] Library_ICSD_ALL=b.Library_ICSD_ALL;
  vflag_aflow=b.vflag_aflow;
  vflag_pflow=b.vflag_pflow;
  vflag_apennsy=b.vflag_apennsy;
  vflag_outreach=b.vflag_outreach;
  vflag_control=b.vflag_control;
  vschema=b.vschema;
  vschema_internal = b.vschema_internal;  //ME20220208
  // extensions
  vcat.clear();for(uint i=0;i<b.vcat.size();i++) vcat.push_back(b.vcat.at(i));
  vext.clear();for(uint i=0;i<b.vext.size();i++) vext.push_back(b.vext.at(i));
  vzip.clear();for(uint i=0;i<b.vzip.size();i++) vzip.push_back(b.vzip.at(i));
  // AFLOWRC
  aflowrc_filename=b.aflowrc_filename;    // AFLOWRC
  aflowrc_content=b.aflowrc_content;    // AFLOWRC
  vaflowrc.clear();for(uint i=0;i<b.vaflowrc.size();i++) vaflowrc.push_back(b.vaflowrc.at(i));   // AFLOWRC
  adefault.clear(); adefault=b.adefault; // AFLOWRC
  // AFLOWSYM
  SKEW_TEST=b.SKEW_TEST; //DX20171019
  SKEW_TOL=b.SKEW_TOL; //DX20171019
  // xstructure
  READ_SPIN_FROM_ATOMLABEL=b.READ_SPIN_FROM_ATOMLABEL; //SD20220316
  // WEB
  //[CO20200404 - overload with --www]WEB_MODE=b.WEB_MODE;  //CO20190402
}

const _XHOST& _XHOST::operator=(const _XHOST& b) {  // operator= PUBLIC
  if(this!=&b) {
    free();
    copy(b);
  }
  return *this;
}

//_XHOST::_XHOST(const _XHOST& b) { // copy PUBLIC
////  free();*this=b;
//copy(b);
//}

void _XHOST::free() { // free PRIVATE
  ostrPID.clear();ostrPID.str(string(""));
  ostrTID.clear();ostrTID.str(string(""));  //CO20200502 - threadID
  vTemperatureCore.clear();
  // thread.clear();
  // iret.clear();
  // thread_busy.clear();
  vcmd.clear();
  vGlobal_uint.clear();for(uint i=0;i<XHOST_vGlobal_MAX;i++) vGlobal_uint.push_back(0); 
  vGlobal_string.clear();for(uint i=0;i<XHOST_vGlobal_MAX;i++) vGlobal_string.push_back(""); 
  vvGlobal_string.clear();for(uint i=0;i<XHOST_vGlobal_MAX;i++) vvGlobal_string.push_back(vector<string>()); 
  vvLIBS.clear();for(uint i=0;i<XHOST_vGlobal_MAX;i++) vvLIBS.push_back(vector<string>()); 
  // [OBSOLETE] vLibrary_ICSD.clear();for(uint i=0;i<XHOST_vGlobal_MAX;i++) vLibrary_ICSD.push_back(""); 
  // [OBSOLETE] vLibrary_ICSD_ALL.clear();
  XHOST_vLibrary_ICSD.clear();for(uint i=0;i<XHOST_vGlobal_MAX;i++) XHOST_vLibrary_ICSD.push_back("");  // needs some initialization
  vflag_aflow.clear();
  vflag_pflow.clear();
  vflag_apennsy.clear();
  vflag_outreach.clear();
  vflag_control.clear();
  vschema.clear();
  vschema_internal.clear();  //ME20220208
  // extensions
  vcat.clear();vcat.push_back("cat");vcat.push_back("bzcat"); vcat.push_back("xzcat");vcat.push_back("gzcat");
  vext.clear();vext.push_back("");   vext.push_back(".bz2");  vext.push_back(".xz");  vext.push_back(".gz");
  vzip.clear();vzip.push_back("");   vzip.push_back("bzip2"); vzip.push_back("xz");   vzip.push_back("gzip");
  // AFLOWRC
  aflowrc_filename.clear();    // AFLOWRC
  aflowrc_content.clear();    // AFLOWRC
  vaflowrc.clear();   // AFLOWRC
  adefault.clear();  // AFLOWRC
}

void _XHOST::clear() {  // clear PRIVATE
  _XHOST XHOST_temp;
  copy(XHOST_temp);
}

// other public functions of XHOST

pthread_mutex_t mutex_XAFLOW_XHOST=PTHREAD_MUTEX_INITIALIZER;

std::string _XHOST::command(const string& command) {
  string _command=command;
#ifdef _MACOSX_
  if(command=="beep") return string("echo -ne '\007'");
#endif
  //first check for EXACT match in vcmds  //CO20180705
  if(command=="aflow_data"&&aurostd::FileExist("./aflow_data")) {return "./aflow_data";} //CO20180705 - hack for developers, prefer ./aflow_data over aflow_data in PATH, as it is probably newer (development)
  for(uint i=0;i<vcmd.size();i++) {
    if(vcmd.at(i)==command) {
      return vcmd.at(i);
    }// found before.. only == otherwise cat gets confused with bzcat
  }
  //next check if we can find the command in PATH or somewher else common //CO20180705
  if(aurostd::IsCommandAvailableModify(_command)) {
    pthread_mutex_lock(&mutex_XAFLOW_XHOST);
    // pthread_mutex_unlock(&mutex_XAFLOW_XHOST);
    vcmd.push_back(_command);
    pthread_mutex_unlock(&mutex_XAFLOW_XHOST);
    return _command; } // found and added
  //CO20180705 START
  //requested command is "aflow_data", and we have ./aflow_data in our vcmd's
  //we need to strip vcmd's to basename and check
  vector<string> path_parts;
  string basename;
  for(uint i=0;i<vcmd.size();i++) {
    aurostd::string2tokens(vcmd[i],path_parts,"/",true);  //consecutive
    if(path_parts.size()) {
      basename=path_parts[path_parts.size()-1];
      if(basename==command) {
        return vcmd[i];
      }
    }
  }
  //CO20180705 STOP
<<<<<<< HEAD
  throw aurostd::xerror(_AFLOW_FILE_NAME_,__AFLOW_FUNC__,"command="+command+" not found",_INPUT_MISSING_);
=======
  throw aurostd::xerror(__AFLOW_FILE__,__AFLOW_FUNC__,"command="+command+" not found",_INPUT_MISSING_);
>>>>>>> 78dcc840
  return string();
}

bool _XHOST::is_command(const string& command) {
  try{string path=_XHOST::command(command);return !path.empty();}    //CO20190629 - using xerror now
  catch(aurostd::xerror& excpt) {return false;}  //CO20190629 - using xerror now
  //[CO20190629 - using xerror now]return !_XHOST::command(command).empty(); //CO20180705
  //[CO20180705 OBSOLETE]string _command=command;
  //[CO20180705 OBSOLETE]#ifdef _MACOSX_
  //[CO20180705 OBSOLETE]if(command=="beep") return TRUE;
  //[CO20180705 OBSOLETE]#endif
  //[CO20180705 OBSOLETE]for(uint i=0;i<vcmd.size();i++) if(aurostd::substring2bool(vcmd.at(i),_command)) return TRUE; // found before..
  //[CO20180705 OBSOLETE]if(aurostd::IsCommandAvailableModify(_command)) return TRUE;
  //[CO20180705 OBSOLETE]return FALSE; // not found
}


// ***************************************************************************
// ***************************************************************************
// ***************************************************************************
// ***************************************************************************
// ***************************************************************************
// _AFLAGS
// look into aflow.h for the definitions

// constructors
_aflags::_aflags() {
  AFLOW_PTHREADS_NUMBER                 = 0;
  LocalDirectory                        = ""; // should do PWD
  Directory                             = "";
  QUIET                                 = FALSE;
  AFLOW_FORCE_RUN                       = FALSE;
  AFLOW_PERFORM_DIRECTORY               = FALSE;
  AFLOW_PERFORM_FILE                    = FALSE;
  AFLOW_PERFORM_ORDER_SORT              = FALSE;
  AFLOW_PERFORM_ORDER_REVERSE           = FALSE;
  AFLOW_PERFORM_ORDER_RANDOM            = FALSE;
  AFLOW_MODE_GENERATE                   = FALSE;
  AFLOW_MODE_QSUB_MODE1                 = FALSE;
  AFLOW_MODE_QSUB_MODE2                 = FALSE;
  AFLOW_MODE_QSUB_MODE3                 = FALSE;
  KBIN_RUN_AFLOWIN                      = FALSE;
  KBIN_GEN_GENERAL                      = FALSE;  //CO20180405 - general --generate flag, we need to read aflow.in to determine whether vasp/sym/aims/etc.
  KBIN_GEN_VASP_FROM_AFLOWIN            = FALSE;
  KBIN_GEN_AIMS_FROM_AFLOWIN            = FALSE;
  KBIN_GEN_AFLOWIN_FROM_VASP            = FALSE;
  //DX START
  KBIN_GEN_SYMMETRY_OF_AFLOWIN          = FALSE;
  //DX END
  KBIN_DELETE_AFLOWIN                   = FALSE;
  AFLOW_FORCE_MPI                       = FALSE;
  AFLOW_FORCE_SERIAL                    = FALSE;
  AFLOW_GLOBAL_NCPUS                    = -1;
  // Perform TASKS
  AFLOW_PERFORM_CLEAN                   = FALSE;
  // host related things
  AFLOW_MACHINE_GLOBAL.clear();
  AFLOW_MACHINE_LOCAL.clear();
  // APENNSY Flags
  // [OBSOLETE] APENNSY_VERBOSE_flag                  = FALSE;   // APENNSY flags
  // [OBSOLETE] APENNSY_LIST_flag                     = FALSE;   // APENNSY flags
  // [OBSOLETE] APENNSY_SERVER_AFLOWLIB_ORG_flag      = FALSE;   // APENNSY flags
  APENNSY_LATTICE_flag                  = "ALL";   // APENNSY flags
  APENNSY_GNUPLOT_FONT_str              = DEFAULT_GNUPLOT_EPS_FONT;  // APENNSY content
  APENNSY_GNUPLOT_FONT_BOLD_str         = DEFAULT_GNUPLOT_EPS_FONT_BOLD; // APENNSY content
  APENNSY_GNUPLOT_FONT_ITALICS_str      = DEFAULT_GNUPLOT_EPS_FONT_ITALICS; // APENNSY content
  APENNSY_NEGLECT_STRUCTURES_vstrs.clear();        // APENNSY content
  vflag.clear();
}

// destructor
_aflags::~_aflags() {
  free();
}

void _aflags::free() {
}

void _aflags::copy(const _aflags& b) {
  AFLOW_PTHREADS_NUMBER                 = b.AFLOW_PTHREADS_NUMBER;
  LocalDirectory                        = b.LocalDirectory;
  Directory                             = b.Directory;
  QUIET                                 = b.QUIET;
  AFLOW_FORCE_RUN                       = b.AFLOW_FORCE_RUN;
  AFLOW_PERFORM_DIRECTORY               = b.AFLOW_PERFORM_DIRECTORY;
  AFLOW_PERFORM_FILE                    = b.AFLOW_PERFORM_FILE;
  AFLOW_PERFORM_ORDER_SORT              = b.AFLOW_PERFORM_ORDER_SORT;
  AFLOW_PERFORM_ORDER_REVERSE           = b.AFLOW_PERFORM_ORDER_REVERSE;
  AFLOW_PERFORM_ORDER_RANDOM            = b.AFLOW_PERFORM_ORDER_RANDOM;
  AFLOW_MODE_GENERATE                   = b.AFLOW_MODE_GENERATE;
  AFLOW_MODE_QSUB_MODE1                 = b.AFLOW_MODE_QSUB_MODE1;
  AFLOW_MODE_QSUB_MODE2                 = b.AFLOW_MODE_QSUB_MODE2;
  AFLOW_MODE_QSUB_MODE3                 = b.AFLOW_MODE_QSUB_MODE3;
  KBIN_RUN_AFLOWIN                      = b.KBIN_RUN_AFLOWIN;
  KBIN_GEN_VASP_FROM_AFLOWIN            = b.KBIN_GEN_VASP_FROM_AFLOWIN;
  KBIN_GEN_AIMS_FROM_AFLOWIN            = b.KBIN_GEN_AIMS_FROM_AFLOWIN;
  KBIN_GEN_AFLOWIN_FROM_VASP            = b.KBIN_GEN_AFLOWIN_FROM_VASP;
  //DX START
  KBIN_GEN_SYMMETRY_OF_AFLOWIN          = b.KBIN_GEN_SYMMETRY_OF_AFLOWIN;
  //DX END
  KBIN_DELETE_AFLOWIN                   = b.KBIN_DELETE_AFLOWIN;
  AFLOW_FORCE_MPI                       = b.AFLOW_FORCE_MPI;
  AFLOW_FORCE_SERIAL                    = b.AFLOW_FORCE_SERIAL;
  AFLOW_GLOBAL_NCPUS                    = b.AFLOW_GLOBAL_NCPUS;
  // Perform TASKS
  AFLOW_PERFORM_CLEAN                   = b.AFLOW_PERFORM_CLEAN;
  // host related things
  AFLOW_MACHINE_GLOBAL                  = b.AFLOW_MACHINE_GLOBAL;
  AFLOW_MACHINE_LOCAL                   = b.AFLOW_MACHINE_LOCAL;
  // APENNSY Flags
  // [OBSOLETE] APENNSY_VERBOSE_flag                  = b.APENNSY_VERBOSE_flag;                          // APENNSY flags
  // [OBSOLETE] APENNSY_LIST_flag                     = b.APENNSY_LIST_flag;                            // APENNSY flags
  // [OBSOLETE] APENNSY_SERVER_AFLOWLIB_ORG_flag      = b.APENNSY_SERVER_AFLOWLIB_ORG_flag;                     // APENNSY flags
  APENNSY_LATTICE_flag                  = b.APENNSY_LATTICE_flag;                          // APENNSY flags
  APENNSY_GNUPLOT_FONT_str              = b.APENNSY_GNUPLOT_FONT_str;                      // APENNSY flags
  APENNSY_GNUPLOT_FONT_BOLD_str         = b.APENNSY_GNUPLOT_FONT_BOLD_str;                 // APENNSY flags
  APENNSY_GNUPLOT_FONT_ITALICS_str      = b.APENNSY_GNUPLOT_FONT_ITALICS_str;              // APENNSY flags
  APENNSY_NEGLECT_STRUCTURES_vstrs.clear();                                                // APENNSY content
  for(uint i=0;i<b.APENNSY_NEGLECT_STRUCTURES_vstrs.size();i++)                            // APENNSY content
    APENNSY_NEGLECT_STRUCTURES_vstrs.push_back(b.APENNSY_NEGLECT_STRUCTURES_vstrs.at(i));  // APENNSY content
  vflag.clear();vflag=b.vflag;
}

// copy
_aflags::_aflags(const _aflags& b) {
  //  free();
  // *this=b;
  copy(b);
}

// copy operator b=a
const _aflags& _aflags::operator=(const _aflags& b) {  // operator=
  if(this!=&b) {
    free();
    copy(b);
  }
  return *this;
}

void _aflags::clear() {
  _aflags aflags_temp;
  copy(aflags_temp);
}

// **************************************************************************
// **************************************************************************
// **************************************************************************
// **************************************************************************
// **************************************************************************
// _KFLAGS
// look into aflow.h for the definitions

// constructors
_kflags::_kflags() {
  AFLOW_MODE_ALIEN                                 = FALSE;
  AFLOW_MODE_MATLAB                                = FALSE;
  AFLOW_MATLAB_MODE_EXPLICIT                       = FALSE;
  AFLOW_MATLAB_MODE_EXPLICIT_START_STOP            = FALSE;
  AFLOW_MATLAB_MODE_IMPLICIT                       = FALSE;
  AFLOW_MATLAB_MODE_EXTERNAL                       = FALSE;
  AFLOW_MATLAB_FILE                                = FALSE;
  AFLOW_MATLAB_FILE_FILE                           = FALSE;
  AFLOW_MATLAB_FILE_COMMAND                        = FALSE;
  AFLOW_MODE_VASP                                  = FALSE;
  AFLOW_MODE_AIMS                                  = FALSE;
  AFLOW_MODE_PRESCRIPT_EXPLICIT                    = FALSE;
  AFLOW_MODE_PRESCRIPT_EXPLICIT_START_STOP         = FALSE;
  AFLOW_MODE_PRESCRIPT.str(std::string());
  AFLOW_MODE_POSTSCRIPT_EXPLICIT                   = FALSE;
  AFLOW_MODE_POSTSCRIPT_EXPLICIT_START_STOP        = FALSE;
  AFLOW_MODE_POSTSCRIPT.str(std::string());
  AFLOW_MODE_EMAIL                                 = FALSE;
  KBIN_BIN                                         = "";
  KBIN_SERIAL_BIN                                  = ""; //ME20190107
  KZIP_BIN                                         = "";
  KZIP_COMPRESS                                    = FALSE;
  KBIN_MPI                                         = FALSE;
  KBIN_MPI_NCPUS                                   = 0;
  KBIN_MPI_NCPUS_STRING                            = ""; //ME20181216
  KBIN_MPI_NCPUS_ORIG                              = 0; //CO20210804
  KBIN_MPI_START                                   = "";
  KBIN_MPI_STOP                                    = "";
  KBIN_MPI_COMMAND                                 = "";
  KBIN_MPI_AUTOTUNE                                = FALSE;
  KBIN_MPI_BIN                                     = "";
  KBIN_MPI_OPTIONS                                 = "";
  KBIN_QSUB                                        = FALSE;
  KBIN_QSUB_MODE1                                  = FALSE;
  KBIN_QSUB_MODE2                                  = FALSE;
  KBIN_QSUB_MODE3                                  = FALSE;
  KBIN_QSUB_COMMAND                                = "";
  KBIN_QSUB_PARAMS                                 = "";
  KBIN_QSUB_MODE_EXPLICIT                          = FALSE;
  KBIN_QSUB_MODE_EXPLICIT_START_STOP               = FALSE;
  KBIN_QSUB_MODE_IMPLICIT                          = FALSE;
  KBIN_QSUB_FILE                                   = FALSE;
  KBIN_SYMMETRY_CALCULATION                        = FALSE;
  //DX START
  KBIN_SYMMETRY_NO_SCAN                            = FALSE;
  KBIN_SYMMETRY_EPS                                = AUROSTD_NAN;
  KBIN_SYMMETRY_CALCULATE_PGROUP                   = TRUE; //DX20170814 - Specify what to calculate/verify
  KBIN_SYMMETRY_CALCULATE_PGROUPK                  = TRUE; //DX20170814 - Specify what to calculate/verify
  KBIN_SYMMETRY_CALCULATE_FGROUP                   = TRUE; //DX20170814 - Specify what to calculate/verify
  KBIN_SYMMETRY_CALCULATE_PGROUP_XTAL              = TRUE; //DX20170814 - Specify what to calculate/verify
  KBIN_SYMMETRY_CALCULATE_PGROUPK_XTAL             = TRUE; //DX20200423 - Specify what to calculate/verify
  KBIN_SYMMETRY_CALCULATE_PGROUPK_PATTERSON        = TRUE; //DX20200423 - Specify what to calculate/verify
  KBIN_SYMMETRY_CALCULATE_IATOMS                   = TRUE; //DX20170814 - Specify what to calculate/verify
  KBIN_SYMMETRY_CALCULATE_AGROUP                   = TRUE; //DX20170814 - Specify what to calculate/verify
  KBIN_SYMMETRY_CALCULATE_SGROUP                   = TRUE; //DX20170814 - Specify what to calculate/verify
  //DX END
  KBIN_SYMMETRY_PGROUP_WRITE                       = FALSE;
  KBIN_SYMMETRY_PGROUP_XTAL_WRITE                  = FALSE;
  KBIN_SYMMETRY_PGROUPK_WRITE                      = FALSE;
  KBIN_SYMMETRY_PGROUPK_XTAL_WRITE                 = FALSE; //DX20200423
  KBIN_SYMMETRY_PGROUPK_PATTERSON_WRITE            = FALSE; //DX20200423
  KBIN_SYMMETRY_FGROUP_WRITE                       = FALSE;
  KBIN_SYMMETRY_SGROUP_WRITE                       = FALSE;
  KBIN_SYMMETRY_AGROUP_WRITE                       = FALSE;
  KBIN_SYMMETRY_IATOMS_WRITE                       = FALSE;
  KBIN_SYMMETRY_SGROUP_RADIUS                      = 0.0;
  //DX20210122 [OBSOLETE] KBIN_NEIGHBORS_CALCULATION                       = FALSE;
  //DX20210122 [OBSOLETE] KBIN_NEIGHBORS_WRITE                             = FALSE;
  //DX20210122 [OBSOLETE] KBIN_NEIGHBORS_RADIUS                            = 0.0;
  //DX20210122 [OBSOLETE] KBIN_NEIGHBORS_DRADIUS                           = 0.0;
  KBIN_POCC                                        = FALSE;
  KBIN_POCC_CALCULATION                            = FALSE;
  KBIN_POCC_TEMPERATURE_STRING                     = "";  //CO20191110
  KBIN_POCC_ARUNS2SKIP_STRING                      = "";  //CO20200624
  KBIN_POCC_EXCLUDE_UNSTABLE                       = FALSE;  //ME20210927
  KBIN_FROZSL                                      = FALSE;
  KBIN_FROZSL_DOWNLOAD                             = FALSE;
  KBIN_FROZSL_FILE                                 = FALSE;
  KBIN_FROZSL_FILE_NAME                            = DEFAULT_AFLOW_FROZSL_INPUT_OUT;
  // [OBSOLETE]  KBIN_FROZSL_PRESCRIPT_MODE_EXPLICIT              = FALSE;
  // [OBSOLETE]  KBIN_FROZSL_PRESCRIPT_MODE_EXPLICIT_START_STOP   = FALSE;
  // [OBSOLETE]  KBIN_FROZSL_PRESCRIPT_STRING                     = "";
  // [OBSOLETE]  KBIN_FROZSL_POSTSCRIPT_MODE_EXPLICIT             = FALSE;
  // [OBSOLETE]  KBIN_FROZSL_POSTSCRIPT_MODE_EXPLICIT_START_STOP  = FALSE;
  // [OBSOLETE]  KBIN_FROZSL_POSTSCRIPT_STRING                    = "";
  KBIN_FROZSL_STRUCTURE_MODE_FILE                  = FALSE;
  KBIN_FROZSL_STRUCTURE_MODE_EXPLICIT_START_STOP   = FALSE;
  KBIN_FROZSL_STRUCTURE_STRING                     = "";
  KBIN_FROZSL_DIELECTRIC_MODE_FILE                 = FALSE;
  KBIN_FROZSL_DIELECTRIC_MODE_EXPLICIT_START_STOP  = FALSE;
  KBIN_FROZSL_DIELECTRIC_ZEFF                      = FALSE;
  KBIN_FROZSL_DIELECTRIC_STRING                    = "";
  KBIN_PHONONS_CALCULATION_APL                     = FALSE;
  KBIN_PHONONS_CALCULATION_QHA                     = FALSE; //CO20170601
  KBIN_PHONONS_CALCULATION_AAPL                    = FALSE; //CO20170601
  KBIN_PHONONS_CALCULATION_AGL                     = FALSE;
  KBIN_PHONONS_CALCULATION_AEL                     = FALSE;
  KBIN_PHONONS_CALCULATION_FROZSL                  = FALSE;
  KBIN_PHONONS_CALCULATION_FROZSL_output           = "";
  KBIN_PHONONS_CALCULATION_FROZSL_poscars          = "";
}

// destructor
_kflags::~_kflags() {
  free();
}

void _kflags::free() {
}

void _kflags::copy(const _kflags& b) {
  AFLOW_MODE_ALIEN                                 = b.AFLOW_MODE_ALIEN;
  AFLOW_MODE_MATLAB                                = b.AFLOW_MODE_MATLAB;
  AFLOW_MATLAB_MODE_EXPLICIT                       = b.AFLOW_MATLAB_MODE_EXPLICIT;
  AFLOW_MATLAB_MODE_EXPLICIT_START_STOP            = b.AFLOW_MATLAB_MODE_EXPLICIT_START_STOP;
  AFLOW_MATLAB_MODE_IMPLICIT                       = b.AFLOW_MATLAB_MODE_IMPLICIT;
  AFLOW_MATLAB_MODE_EXTERNAL                       = b.AFLOW_MATLAB_MODE_EXTERNAL;
  AFLOW_MATLAB_FILE                                = b.AFLOW_MATLAB_FILE;
  AFLOW_MATLAB_FILE_FILE                           = b.AFLOW_MATLAB_FILE_FILE;
  AFLOW_MATLAB_FILE_COMMAND                        = b.AFLOW_MATLAB_FILE_COMMAND;
  AFLOW_MODE_VASP                                  = b.AFLOW_MODE_VASP;
  AFLOW_MODE_AIMS                                  = b.AFLOW_MODE_AIMS;
  AFLOW_MODE_PRESCRIPT_EXPLICIT                    = b.AFLOW_MODE_PRESCRIPT_EXPLICIT;
  AFLOW_MODE_PRESCRIPT_EXPLICIT_START_STOP         = b.AFLOW_MODE_PRESCRIPT_EXPLICIT_START_STOP;
  AFLOW_MODE_PRESCRIPT.str(std::string()); AFLOW_MODE_PRESCRIPT << b.AFLOW_MODE_PRESCRIPT.str();
  AFLOW_MODE_POSTSCRIPT_EXPLICIT                   = b.AFLOW_MODE_POSTSCRIPT_EXPLICIT;
  AFLOW_MODE_POSTSCRIPT_EXPLICIT_START_STOP        = b.AFLOW_MODE_POSTSCRIPT_EXPLICIT_START_STOP;
  AFLOW_MODE_POSTSCRIPT.str(std::string()); AFLOW_MODE_POSTSCRIPT << b.AFLOW_MODE_POSTSCRIPT.str();
  AFLOW_MODE_EMAIL                                 = b.AFLOW_MODE_EMAIL;
  KBIN_BIN                                         = b.KBIN_BIN;
  KBIN_SERIAL_BIN                                  = b.KBIN_SERIAL_BIN;  //ME20190107
  KZIP_BIN                                         = b.KZIP_BIN;
  KZIP_COMPRESS                                    = b.KZIP_COMPRESS;
  KBIN_MPI                                         = b.KBIN_MPI;
  KBIN_MPI_NCPUS                                   = b.KBIN_MPI_NCPUS;
  KBIN_MPI_NCPUS_STRING                            = b.KBIN_MPI_NCPUS_STRING;	//ME20181216
  KBIN_MPI_NCPUS_ORIG                              = b.KBIN_MPI_NCPUS_ORIG; //CO20210804
  KBIN_MPI_START                                   = b.KBIN_MPI_START;
  KBIN_MPI_STOP                                    = b.KBIN_MPI_STOP;
  KBIN_MPI_COMMAND                                 = b.KBIN_MPI_COMMAND;
  KBIN_MPI_AUTOTUNE                                = b.KBIN_MPI_AUTOTUNE;
  KBIN_MPI_BIN                                     = b.KBIN_MPI_BIN;
  KBIN_MPI_OPTIONS                                 = b.KBIN_MPI_OPTIONS;
  KBIN_QSUB                                        = b.KBIN_QSUB;
  KBIN_QSUB_MODE1                                  = b.KBIN_QSUB_MODE1;
  KBIN_QSUB_MODE2                                  = b.KBIN_QSUB_MODE2;
  KBIN_QSUB_MODE3                                  = b.KBIN_QSUB_MODE3;
  KBIN_QSUB_COMMAND                                = b.KBIN_QSUB_COMMAND;
  KBIN_QSUB_PARAMS                                 = b.KBIN_QSUB_PARAMS;
  KBIN_QSUB_MODE_EXPLICIT                          = b.KBIN_QSUB_MODE_EXPLICIT;
  KBIN_QSUB_MODE_EXPLICIT_START_STOP               = b.KBIN_QSUB_MODE_EXPLICIT_START_STOP;
  KBIN_QSUB_MODE_IMPLICIT                          = b.KBIN_QSUB_MODE_IMPLICIT;
  KBIN_QSUB_FILE                                   = b.KBIN_QSUB_FILE;
  KBIN_SYMMETRY_CALCULATION                        = b.KBIN_SYMMETRY_CALCULATION;
  //DX START
  KBIN_SYMMETRY_NO_SCAN                            = b.KBIN_SYMMETRY_NO_SCAN;
  KBIN_SYMMETRY_EPS                                = b.KBIN_SYMMETRY_EPS;
  KBIN_SYMMETRY_CALCULATE_PGROUP                   = b.KBIN_SYMMETRY_CALCULATE_PGROUP; //DX20170814 - Specify what to calculate/verify
  KBIN_SYMMETRY_CALCULATE_PGROUPK                  = b.KBIN_SYMMETRY_CALCULATE_PGROUPK; //DX20170814 - Specify what to calculate/verify
  KBIN_SYMMETRY_CALCULATE_FGROUP                   = b.KBIN_SYMMETRY_CALCULATE_FGROUP; //DX20170814 - Specify what to calculate/verify
  KBIN_SYMMETRY_CALCULATE_PGROUP_XTAL              = b.KBIN_SYMMETRY_CALCULATE_PGROUP_XTAL; //DX20170814 - Specify what to calculate/verify
  KBIN_SYMMETRY_CALCULATE_PGROUPK_XTAL             = b.KBIN_SYMMETRY_CALCULATE_PGROUPK_XTAL; //DX20200423 - Specify what to calculate/verify
  KBIN_SYMMETRY_CALCULATE_PGROUPK_PATTERSON        = b.KBIN_SYMMETRY_CALCULATE_PGROUPK_PATTERSON; //DX20200423 - Specify what to calculate/verify
  KBIN_SYMMETRY_CALCULATE_IATOMS                   = b.KBIN_SYMMETRY_CALCULATE_IATOMS; //DX20170814 - Specify what to calculate/verify
  KBIN_SYMMETRY_CALCULATE_AGROUP                   = b.KBIN_SYMMETRY_CALCULATE_AGROUP; //DX20170814 - Specify what to calculate/verify
  KBIN_SYMMETRY_CALCULATE_SGROUP                   = b.KBIN_SYMMETRY_CALCULATE_SGROUP; //DX20170814 - Specify what to calculate/verify
  //DX END
  KBIN_SYMMETRY_PGROUP_WRITE                       = b.KBIN_SYMMETRY_PGROUP_WRITE;
  KBIN_SYMMETRY_PGROUP_XTAL_WRITE                  = b.KBIN_SYMMETRY_PGROUP_XTAL_WRITE;
  KBIN_SYMMETRY_PGROUPK_WRITE                      = b.KBIN_SYMMETRY_PGROUPK_WRITE;
  KBIN_SYMMETRY_PGROUPK_XTAL_WRITE                 = b.KBIN_SYMMETRY_PGROUPK_XTAL_WRITE; //DX20200423
  KBIN_SYMMETRY_PGROUPK_PATTERSON_WRITE            = b.KBIN_SYMMETRY_PGROUPK_PATTERSON_WRITE; //DX20200423
  KBIN_SYMMETRY_FGROUP_WRITE                       = b.KBIN_SYMMETRY_FGROUP_WRITE;
  KBIN_SYMMETRY_SGROUP_WRITE                       = b.KBIN_SYMMETRY_SGROUP_WRITE;
  KBIN_SYMMETRY_AGROUP_WRITE                       = b.KBIN_SYMMETRY_AGROUP_WRITE;
  KBIN_SYMMETRY_IATOMS_WRITE                       = b.KBIN_SYMMETRY_IATOMS_WRITE;
  KBIN_SYMMETRY_SGROUP_RADIUS                      = b.KBIN_SYMMETRY_SGROUP_RADIUS;
  //DX20210122 [OBSOLETE] KBIN_NEIGHBORS_CALCULATION                       = b.KBIN_NEIGHBORS_CALCULATION;
  //DX20210122 [OBSOLETE] KBIN_NEIGHBORS_WRITE                             = b.KBIN_NEIGHBORS_WRITE;
  //DX20210122 [OBSOLETE] KBIN_NEIGHBORS_RADIUS                            = b.KBIN_NEIGHBORS_RADIUS;
  //DX20210122 [OBSOLETE] KBIN_NEIGHBORS_DRADIUS                           = b.KBIN_NEIGHBORS_DRADIUS;
  KBIN_POCC                                        = b.KBIN_POCC;
  KBIN_POCC_CALCULATION                            = b.KBIN_POCC_CALCULATION; //CO20191110
  KBIN_POCC_TEMPERATURE_STRING                     = b.KBIN_POCC_TEMPERATURE_STRING; //CO20191110
  KBIN_POCC_ARUNS2SKIP_STRING                      = b.KBIN_POCC_ARUNS2SKIP_STRING; //CO20200627
  KBIN_POCC_EXCLUDE_UNSTABLE                       = b.KBIN_POCC_EXCLUDE_UNSTABLE;  //ME20210927
  KBIN_FROZSL                                      = b.KBIN_FROZSL;
  KBIN_FROZSL_DOWNLOAD                             = b.KBIN_FROZSL_DOWNLOAD;
  KBIN_FROZSL_FILE                                 = b.KBIN_FROZSL_FILE;
  KBIN_FROZSL_FILE_NAME                            = b.KBIN_FROZSL_FILE_NAME;
  // [OBSOLETE]  KBIN_FROZSL_PRESCRIPT_MODE_EXPLICIT              = b.KBIN_FROZSL_PRESCRIPT_MODE_EXPLICIT;
  // [OBSOLETE]  KBIN_FROZSL_PRESCRIPT_MODE_EXPLICIT_START_STOP   = b.KBIN_FROZSL_PRESCRIPT_MODE_EXPLICIT_START_STOP;
  // [OBSOLETE]  KBIN_FROZSL_PRESCRIPT_STRING                     = b.KBIN_FROZSL_PRESCRIPT_STRING;
  // [OBSOLETE]  KBIN_FROZSL_POSTSCRIPT_MODE_EXPLICIT             = b.KBIN_FROZSL_POSTSCRIPT_MODE_EXPLICIT;
  // [OBSOLETE]  KBIN_FROZSL_POSTSCRIPT_MODE_EXPLICIT_START_STOP  = b.KBIN_FROZSL_POSTSCRIPT_MODE_EXPLICIT_START_STOP;
  // [OBSOLETE]  KBIN_FROZSL_POSTSCRIPT_STRING                    = b.KBIN_FROZSL_POSTSCRIPT_STRING;
  KBIN_FROZSL_STRUCTURE_MODE_FILE                  = b.KBIN_FROZSL_STRUCTURE_MODE_FILE;
  KBIN_FROZSL_STRUCTURE_MODE_EXPLICIT_START_STOP   = b.KBIN_FROZSL_STRUCTURE_MODE_EXPLICIT_START_STOP;
  KBIN_FROZSL_STRUCTURE_STRING                     = b.KBIN_FROZSL_STRUCTURE_STRING;
  KBIN_FROZSL_DIELECTRIC_MODE_FILE                 = b.KBIN_FROZSL_DIELECTRIC_MODE_FILE;
  KBIN_FROZSL_DIELECTRIC_MODE_EXPLICIT_START_STOP  = b.KBIN_FROZSL_DIELECTRIC_MODE_EXPLICIT_START_STOP;
  KBIN_FROZSL_DIELECTRIC_STRING                    = b.KBIN_FROZSL_DIELECTRIC_STRING;
  KBIN_PHONONS_CALCULATION_APL                     = b.KBIN_PHONONS_CALCULATION_APL;
  KBIN_PHONONS_CALCULATION_QHA                     = b.KBIN_PHONONS_CALCULATION_QHA;  //CO20170601
  KBIN_PHONONS_CALCULATION_AAPL                    = b.KBIN_PHONONS_CALCULATION_AAPL; //CO20170601
  KBIN_PHONONS_CALCULATION_AGL                     = b.KBIN_PHONONS_CALCULATION_AGL;
  KBIN_PHONONS_CALCULATION_AEL                     = b.KBIN_PHONONS_CALCULATION_AEL;
  KBIN_PHONONS_CALCULATION_FROZSL                  = b.KBIN_PHONONS_CALCULATION_FROZSL;
  KBIN_PHONONS_CALCULATION_FROZSL_output           = b.KBIN_PHONONS_CALCULATION_FROZSL_output;
  KBIN_PHONONS_CALCULATION_FROZSL_poscars          = b.KBIN_PHONONS_CALCULATION_FROZSL_poscars;
  KBIN_MODULE_OPTIONS                              = b.KBIN_MODULE_OPTIONS;  //ME20181027
}

// copy
_kflags::_kflags(const _kflags& b) {
  //  free();
  // *this=b;
  copy(b);
}

// copy operator b=a
const _kflags& _kflags::operator=(const _kflags& b) {  // operator=
  if(this!=&b) {
    free();
    copy(b);
  }
  return *this;
}

void _kflags::clear() {
  _kflags kflags_temp;
  copy(kflags_temp);
}

// **************************************************************************
// **************************************************************************
// **************************************************************************
// **************************************************************************
// **************************************************************************
// _VFLAGS
// look into aflow.h for the definitions

// constructors
_vflags::_vflags() {free();}

// destructor
_vflags::~_vflags() {free();}

void _vflags::free() {
  // SYSTEM
  AFLOW_SYSTEM.clear(); //ME20181121

  KBIN_VASP_RUN_NRELAX                                           = 0;
  //  RUN
  KBIN_VASP_RUN.clear();                                         // RUN
  KBIN_VASP_RUN.push("");                                   // RUN
  //  REPEAT
  KBIN_VASP_REPEAT.clear();                                      // REPEAT
  KBIN_VASP_REPEAT.push("");                                // REPEAT

  KBIN_VASP_FORCE_OPTION_NOTUNE.clear();                         // NOTUNE
  KBIN_VASP_FORCE_OPTION_SYSTEM_AUTO.clear();                    // SYSTEM_AUTO

  //  RELAX_MODE
  KBIN_VASP_FORCE_OPTION_RELAX_MODE.clear();                     // RELAX_MODE forces/energy     
  KBIN_VASP_FORCE_OPTION_RELAX_MODE.push(DEFAULT_VASP_FORCE_OPTION_RELAX_MODE_SCHEME); // RELAX_MODE forces/energy    

  //  RELAX_TYPE
  KBIN_VASP_FORCE_OPTION_RELAX_TYPE.clear();                     // RELAX_TYPE geometry   
  KBIN_VASP_FORCE_OPTION_RELAX_TYPE.push("");               // RELAX_TYPE geometry    

  KBIN_VASP_FORCE_OPTION_PREC.clear();                           // PREC
  KBIN_VASP_FORCE_OPTION_PREC.push(DEFAULT_VASP_FORCE_OPTION_PREC_SCHEME); // PREC
  KBIN_VASP_FORCE_OPTION_ALGO.clear();                           // ALGO
  KBIN_VASP_FORCE_OPTION_ALGO.push(DEFAULT_VASP_FORCE_OPTION_ALGO_SCHEME); // ALGO
  KBIN_VASP_FORCE_OPTION_METAGGA.clear();                        // METAGGA
  KBIN_VASP_FORCE_OPTION_METAGGA.push(DEFAULT_VASP_FORCE_OPTION_METAGGA_SCHEME); // METAGGA
  KBIN_VASP_FORCE_OPTION_IVDW.clear();                           // IVDW
  KBIN_VASP_FORCE_OPTION_IVDW.push(DEFAULT_VASP_FORCE_OPTION_IVDW_SCHEME); // IVDW
  KBIN_VASP_FORCE_OPTION_ABMIX.clear();                          // ABMIX
  KBIN_VASP_FORCE_OPTION_ABMIX.push(DEFAULT_VASP_FORCE_OPTION_ABMIX_SCHEME); // ABMIX
  KBIN_VASP_FORCE_OPTION_AUTO_PSEUDOPOTENTIALS.clear();          // AUTO_PSEUDOPOTENTIALS
  KBIN_VASP_FORCE_OPTION_AUTO_PSEUDOPOTENTIALS.push(DEFAULT_VASP_PSEUDOPOTENTIAL_TYPE); // AUTO_PSEUDOPOTENTIALS

  // ENMAX_MULTIPLY
  KBIN_VASP_FORCE_OPTION_ENMAX_MULTIPLY_EQUAL.clear();
  //  KBIN_VASP_FORCE_OPTION_ENMAX_MULTIPLY_EQUAL.push("1.4");

  // NBANDS
  KBIN_VASP_FORCE_OPTION_NBANDS_AUTO_isentry                     = FALSE;
  // NBANDS
  KBIN_VASP_FORCE_OPTION_NBANDS_EQUAL.clear();
  //  KBIN_VASP_FORCE_OPTION_NBANDS_EQUAL.push("0");
  // POTIM
  KBIN_VASP_FORCE_OPTION_POTIM_EQUAL.clear();
  KBIN_VASP_FORCE_OPTION_POTIM_EQUAL.push(aurostd::utype2string(DEFAULT_VASP_PREC_POTIM));
  // PSTRESS
  KBIN_VASP_FORCE_OPTION_PSTRESS_EQUAL.clear();
  // KBIN_VASP_FORCE_OPTION_PSTRESS_EQUAL.push("0.0");
  // EDIFFG
  KBIN_VASP_FORCE_OPTION_EDIFFG_EQUAL.clear();
  KBIN_VASP_FORCE_OPTION_EDIFFG_EQUAL.push(aurostd::utype2string(DEFAULT_VASP_PREC_EDIFFG));
  // NELM  //CO20200624
  KBIN_VASP_FORCE_OPTION_NELM_EQUAL.clear(); //CO20200624
  KBIN_VASP_FORCE_OPTION_NELM_EQUAL.push(aurostd::utype2string(DEFAULT_VASP_FORCE_OPTION_NELM));  //default //CO20200624
  // NELM_STATIC  //CO20200624
  KBIN_VASP_FORCE_OPTION_NELM_STATIC_EQUAL.clear(); //CO20200624
  KBIN_VASP_FORCE_OPTION_NELM_STATIC_EQUAL.push(aurostd::utype2string(DEFAULT_VASP_FORCE_OPTION_NELM_STATIC));  //default //CO20200624
  // ISMEAR  //CO20181128
  KBIN_VASP_FORCE_OPTION_ISMEAR_EQUAL.clear(); //CO20181128
  KBIN_VASP_FORCE_OPTION_ISMEAR_EQUAL.push(aurostd::utype2string(DEFAULT_VASP_FORCE_OPTION_ISMEAR_SCHEME));  //default //CO20181128
  // SIGMA  //CO20181128
  KBIN_VASP_FORCE_OPTION_SIGMA_EQUAL.clear(); //CO20181128
  KBIN_VASP_FORCE_OPTION_SIGMA_EQUAL.push(aurostd::utype2string(DEFAULT_VASP_FORCE_OPTION_SIGMA));  //default //CO20181128
  // ISMEAR_STATIC  //CO20181128
  KBIN_VASP_FORCE_OPTION_ISMEAR_STATIC_EQUAL.clear(); //CO20181128
  KBIN_VASP_FORCE_OPTION_ISMEAR_STATIC_EQUAL.push(aurostd::utype2string(DEFAULT_VASP_FORCE_OPTION_ISMEAR_STATIC_SCHEME));  //default //CO20181128
  // SIGMA_STATIC  //CO20181128
  KBIN_VASP_FORCE_OPTION_SIGMA_STATIC_EQUAL.clear(); //CO20181128
  KBIN_VASP_FORCE_OPTION_SIGMA_STATIC_EQUAL.push(aurostd::utype2string(DEFAULT_VASP_FORCE_OPTION_SIGMA_STATIC));  //default //CO20181128
  // ISMEAR_BANDS  //CO20181128
  KBIN_VASP_FORCE_OPTION_ISMEAR_BANDS_EQUAL.clear(); //CO20181128
  KBIN_VASP_FORCE_OPTION_ISMEAR_BANDS_EQUAL.push(aurostd::utype2string(DEFAULT_VASP_FORCE_OPTION_ISMEAR_BANDS_SCHEME));  //default //CO20181128
  // SIGMA_BANDS  //CO20181128
  KBIN_VASP_FORCE_OPTION_SIGMA_BANDS_EQUAL.clear(); //CO20181128
  KBIN_VASP_FORCE_OPTION_SIGMA_BANDS_EQUAL.push(aurostd::utype2string(DEFAULT_VASP_FORCE_OPTION_SIGMA_BANDS));  //default //CO20181128
  // RWIGS
  KBIN_VASP_FORCE_OPTION_RWIGS_STATIC                            = FALSE;

  KBIN_VASP_FORCE_OPTION_SKIP_NOMIX.clear();                     // SKIP_NOMIX

  //  KBIN_VASP_FORCE_OPTION_TRISTATE.clear();                       // 

  KBIN_VASP_FORCE_OPTION_SPIN.clear();                           // SPIN
  KBIN_VASP_FORCE_OPTION_SPIN.option                             = DEFAULT_VASP_FORCE_OPTION_SPIN;  // SPIN 
  KBIN_VASP_FORCE_OPTION_SPIN_REMOVE_RELAX_1                     = DEFAULT_VASP_FORCE_OPTION_SPIN_REMOVE_RELAX_1;  // SPIN_REMOVE_RELAX_1
  KBIN_VASP_FORCE_OPTION_SPIN_REMOVE_RELAX_2                     = DEFAULT_VASP_FORCE_OPTION_SPIN_REMOVE_RELAX_2;  // SPIN_REMOVE_RELAX_2
  KBIN_VASP_FORCE_OPTION_BADER.clear();                          // BADER
  KBIN_VASP_FORCE_OPTION_BADER.option                            = DEFAULT_VASP_FORCE_OPTION_BADER;  // BADER
  KBIN_VASP_FORCE_OPTION_ELF.clear();                            // ELF
  KBIN_VASP_FORCE_OPTION_ELF.option                              = DEFAULT_VASP_FORCE_OPTION_ELF;  // ELF
  KBIN_VASP_FORCE_OPTION_AUTO_MAGMOM.clear();                    // AUTO_MAGMOM
  KBIN_VASP_FORCE_OPTION_AUTO_MAGMOM.option                      = DEFAULT_VASP_FORCE_OPTION_AUTO_MAGMOM; // AUTO_MAGMOM
  KBIN_VASP_FORCE_OPTION_SYM.clear();                            // SYM
  KBIN_VASP_FORCE_OPTION_SYM.option                              = DEFAULT_VASP_FORCE_OPTION_SYM; // SYM
  KBIN_VASP_FORCE_OPTION_WAVECAR.clear();                        // WAVECAR
  KBIN_VASP_FORCE_OPTION_WAVECAR.option                          = DEFAULT_VASP_FORCE_OPTION_WAVECAR; // WAVECAR
  KBIN_VASP_FORCE_OPTION_CHGCAR.clear();                         // CHGCAR
  KBIN_VASP_FORCE_OPTION_CHGCAR.option                           = DEFAULT_VASP_FORCE_OPTION_CHGCAR; // CHGCAR
  KBIN_VASP_FORCE_OPTION_CHGCAR_FILE.clear();                    //ME20191028
  KBIN_VASP_FORCE_OPTION_LSCOUPLING.clear();                     // LSCOUPLING
  KBIN_VASP_FORCE_OPTION_LSCOUPLING.option                       = DEFAULT_VASP_FORCE_OPTION_LSCOUPLING; // LSCOUPLING

  KBIN_VASP_FORCE_OPTION_LDAU0.clear();                          // LDAU0
  KBIN_VASP_FORCE_OPTION_LDAU1.clear();                          // LDAU1
  KBIN_VASP_FORCE_OPTION_LDAU2.clear();                          // LDAU2
  KBIN_VASP_FORCE_OPTION_LDAU_ADIABATIC.clear();                 // LDAU_ADIABATIC
  KBIN_VASP_FORCE_OPTION_LDAU_ADIABATIC.content_int=0;           // LDAU_ADIABATIC
  KBIN_VASP_FORCE_OPTION_LDAU_CUTOFF.clear();                    // LDAU_CUTOFF
  KBIN_VASP_LDAU_SPECIES                                         = "";
  KBIN_VASP_LDAU_PARAMETERS                                      = "";
  KBIN_VASP_LDAU_AFLOW_AUTO_flag                                 = TRUE;
  // FORCE_OPTIONS
  KBIN_VASP_FORCE_OPTION_TYPE.clear();                           // TYPE
  KBIN_VASP_FORCE_OPTION_TYPE.push(DEFAULT_VASP_FORCE_OPTION_TYPE_SCHEME); // TYPE

  KBIN_VASP_FORCE_OPTION_NSW_EQUAL                               = FALSE;
  KBIN_VASP_FORCE_OPTION_NSW_EQUAL_VALUE                         = 0;

  // AFIX
  KBIN_VASP_FORCE_OPTION_IGNORE_AFIX.clear();                    // AFIX
  // CONVERT
  KBIN_VASP_FORCE_OPTION_CONVERT_UNIT_CELL.clear(); 
  //  KBIN_VASP_FORCE_OPTION_VOLUME
  KBIN_VASP_FORCE_OPTION_VOLUME.clear();                         // RUN
  KBIN_VASP_FORCE_OPTION_VOLUME.push("");                   // RUN

  KBIN_VASP_FORCE_OPTION_KPOINTS.clear();                        // KPOINTS

  // KBIN_VASP_INCAR_MODE
  KBIN_VASP_INCAR_MODE.clear();                                  // all false
  // RELAX
  // KBIN_VASP_KPOINTS_MODE
  KBIN_VASP_KPOINTS_MODE.clear();                                // all false

  KBIN_VASP_KPOINTS_KMODE.clear();                               // KMODE
  KBIN_VASP_KPOINTS_KMODE.push("0");                        // KMODE
  KBIN_VASP_KPOINTS_KPPRA.clear();                               // KPPRA
  KBIN_VASP_KPOINTS_KPPRA.push("100");                      // KPPRA
  KBIN_VASP_KPOINTS_KSCHEME.clear();                             // KSCHEME
  KBIN_VASP_KPOINTS_KSCHEME.push(DEFAULT_KSCHEME);//"Monkhorst-Pack"; // KSCHEME
  KBIN_VASP_KPOINTS_KSHIFT.clear();                              // KSCHEME
  KBIN_VASP_KPOINTS_KSHIFT.push("0 0 0");                   // DEFAULT FIX
  // STATIC
  KBIN_VASP_KPOINTS_STATIC_KMODE.clear();                        // KMODE
  KBIN_VASP_KPOINTS_STATIC_KMODE.push("0");                 // KMODE
  KBIN_VASP_KPOINTS_STATIC_KPPRA.clear();                        // KPPRA
  KBIN_VASP_KPOINTS_STATIC_KPPRA.push("1");                 // KPPRA
  KBIN_VASP_KPOINTS_STATIC_KSCHEME.clear();                      // KSCHEME
  KBIN_VASP_KPOINTS_STATIC_KSCHEME.push(DEFAULT_STATIC_KSCHEME);//"Monkhorst-Pack"); // KSCHEME
  KBIN_VASP_KPOINTS_STATIC_KSHIFT.clear();                       // KSCHEME
  KBIN_VASP_KPOINTS_STATIC_KSHIFT.push("0 0 0"); // DEFAULT FIX
  // PHONONS
  KBIN_VASP_KPOINTS_PHONONS_KPPRA.clear();                       // KPPRA
  KBIN_VASP_KPOINTS_PHONONS_KPPRA.push("1");                // KPPRA
  KBIN_VASP_KPOINTS_PHONONS_KSCHEME.clear();                     // KSCHEME
  KBIN_VASP_KPOINTS_PHONONS_KSCHEME.push(DEFAULT_PHONONS_KSCHEME);  //"Gamma");           // KSCHEME

  KBIN_VASP_FORCE_OPTION_KPOINTS_PHONONS_PARITY.clear();         // PARITY
  KBIN_VASP_KPOINTS_PHONONS_GRID.clear();                        //ME20200427
  KBIN_VASP_KPOINTS_PHONONS_SHIFT.clear();                       //ME20200427
  // BANDS
  // KBIN_VASP_KPOINTS_BANDS_LATTICE
  KBIN_VASP_KPOINTS_BANDS_LATTICE.clear();                       // LATTICE
  KBIN_VASP_KPOINTS_BANDS_LATTICE.push(DEFAULT_BANDS_LATTICE);             // some default
  // [OBSOLETE] KBIN_VASP_KPOINTS_BANDS_LATTICE_FLAG                           = FALSE;
  // [OBSOLETE] KBIN_VASP_KPOINTS_BANDS_LATTICE_VALUE                          = "";

  //[CO20210805 - OBSOLETE]KBIN_VASP_KPOINTS_BANDS_LATTICE_AUTO_FLAG                      = FALSE;
  KBIN_VASP_KPOINTS_BANDS_GRID.clear();                         //CO20210805
  KBIN_VASP_KPOINTS_BANDS_GRID.push(aurostd::utype2string(DEFAULT_BANDS_GRID));        //CO20210805
  //[CO20210805 - OBSOLETE]KBIN_VASP_KPOINTS_BANDS_GRID_FLAG                              = FALSE;
  //[CO20210805 - OBSOLETE]KBIN_VASP_KPOINTS_BANDS_GRID_VALUE                             = 0;
  KBIN_VASP_WRITE_KPOINTS                                        = FALSE;
  // KBIN_VASP_POSCAR_MODE
  KBIN_VASP_POSCAR_MODE.clear();                                 // all false
  KBIN_VASP_POSCAR_MODE_EXPLICIT_VSTRING.clear();
  KBIN_VASP_POSCAR_MODE_EXPLICIT_VSTRUCTURE.clear();
  // KBIN_VASP_INCAR_FILE
  KBIN_VASP_INCAR_VERBOSE                                        = TRUE; // VERBOSITY IS GOOD !!!
  KBIN_VASP_INCAR_FILE.clear();                                  // all false
  KBIN_VASP_INCAR_EXPLICIT.clear(); //ME20181226
  KBIN_VASP_INCAR_EXPLICIT_START_STOP.str(""); //ME20181226 //CO20190401 - clear ss with .str("")
  // [OBSOLETE] KBIN_VASP_INCAR_FILE_KEYWORD                     = FALSE;
  // [OBSOLETE] KBIN_VASP_INCAR_FILE_SYSTEM_AUTO                 = FALSE;
  // [OBSOLETE] KBIN_VASP_INCAR_FILE_FILE                        = FALSE;
  // [OBSOLETE] KBIN_VASP_INCAR_FILE_COMMAND                     = FALSE;

  // KBIN_VASP_KPOINTS_FILE
  KBIN_VASP_KPOINTS_FILE.clear();                                // all false
  KBIN_VASP_KPOINTS_EXPLICIT.clear(); //ME20181226
  KBIN_VASP_KPOINTS_EXPLICIT_START_STOP.str(""); //ME20181226 //CO20190401 - clear ss with .str("")
  // [OBSOLETE] KBIN_VASP_KPOINTS_FILE_KEYWORD                   = FALSE;
  // [OBSOLETE] KBIN_VASP_KPOINTS_FILE_FILE                      = FALSE;
  // [OBSOLETE] KBIN_VASP_KPOINTS_FILE_COMMAND                   = FALSE;

  // KBIN_VASP_POSCAR_FILE
  KBIN_VASP_POSCAR_FILE.clear();                                 // all false
  // [OBSOLETE] KBIN_VASP_POSCAR_FILE_KEYWORD                    = FALSE;
  // [OBSOLETE] KBIN_VASP_POSCAR_FILE_PROTOTYPE                  = FALSE;
  // [OBSOLETE] KBIN_VASP_POSCAR_FILE_FILE                       = FALSE;
  // [OBSOLETE] KBIN_VASP_POSCAR_FILE_COMMAND                    = FALSE;

  //  KBIN_VASP_POSCAR_FILE_VOLUME
  KBIN_VASP_POSCAR_FILE_VOLUME.clear();                          // RUN
  KBIN_VASP_POSCAR_FILE_VOLUME.push("");                    // RUN

  // KBIN_VASP_POTCAR_MODE  
  KBIN_VASP_POTCAR_MODE.clear();                                 // all false
  // KBIN_VASP_POTCAR_FILE
  KBIN_VASP_POTCAR_FILE.clear();                                 // all false
  KBIN_VASP_POTCAR_EXPLICIT.clear(); //ME20181226
  // [OBSOLETE] KBIN_VASP_POTCAR_FILE_KEYWORD                    = FALSE;
  // [OBSOLETE] KBIN_VASP_POTCAR_FILE_SYSTEM_AUTO                = FALSE;
  // [OBSOLETE] KBIN_VASP_POTCAR_FILE_PREFIX                     = FALSE;
  // [OBSOLETE] KBIN_VASP_POTCAR_FILE_SUFFIX                     = FALSE;
  // [OBSOLETE] KBIN_VASP_POTCAR_FILE_FILE                       = FALSE;
  // [OBSOLETE] KBIN_VASP_POTCAR_FILE_COMMAND                    = FALSE;
}

void _vflags::copy(const _vflags& b) {
  AFLOW_SYSTEM                                                   = b.AFLOW_SYSTEM; //ME20181226
  KBIN_VASP_RUN_NRELAX                                           = b.KBIN_VASP_RUN_NRELAX;
  // RUN
  KBIN_VASP_RUN                                                  = b.KBIN_VASP_RUN;  
  // REPEAT
  KBIN_VASP_REPEAT                                               = b.KBIN_VASP_REPEAT;

  KBIN_VASP_FORCE_OPTION_NOTUNE                                  = b.KBIN_VASP_FORCE_OPTION_NOTUNE;  // NOTUNE
  KBIN_VASP_FORCE_OPTION_SYSTEM_AUTO                             = b.KBIN_VASP_FORCE_OPTION_SYSTEM_AUTO;  // SYSTEM_AUTO

  // RELAX_MODE
  KBIN_VASP_FORCE_OPTION_RELAX_MODE                              = b.KBIN_VASP_FORCE_OPTION_RELAX_MODE; // RELAX_MODE

  // RELAX_TYPE
  KBIN_VASP_FORCE_OPTION_RELAX_TYPE                              = b.KBIN_VASP_FORCE_OPTION_RELAX_TYPE; // RELAX_MODE

  KBIN_VASP_FORCE_OPTION_PREC                                    = b.KBIN_VASP_FORCE_OPTION_PREC; // PREC
  KBIN_VASP_FORCE_OPTION_ALGO                                    = b.KBIN_VASP_FORCE_OPTION_ALGO; // ALGO
  KBIN_VASP_FORCE_OPTION_METAGGA                                 = b.KBIN_VASP_FORCE_OPTION_METAGGA; // METAGGA
  KBIN_VASP_FORCE_OPTION_IVDW                                    = b.KBIN_VASP_FORCE_OPTION_IVDW; // IVDW
  KBIN_VASP_FORCE_OPTION_ABMIX                                   = b.KBIN_VASP_FORCE_OPTION_ABMIX; // ABMIX
  KBIN_VASP_FORCE_OPTION_AUTO_PSEUDOPOTENTIALS                   = b.KBIN_VASP_FORCE_OPTION_AUTO_PSEUDOPOTENTIALS; // AUTO_PSEUDOPOTENTIALS

  KBIN_VASP_FORCE_OPTION_SKIP_NOMIX                              = b.KBIN_VASP_FORCE_OPTION_SKIP_NOMIX; // SKIP_NOMIX
  // ENMAX_MULTIPLY
  KBIN_VASP_FORCE_OPTION_ENMAX_MULTIPLY_EQUAL                    = b.KBIN_VASP_FORCE_OPTION_ENMAX_MULTIPLY_EQUAL;
  // NBANDS
  KBIN_VASP_FORCE_OPTION_NBANDS_AUTO_isentry                     = b.KBIN_VASP_FORCE_OPTION_NBANDS_AUTO_isentry;
  KBIN_VASP_FORCE_OPTION_NBANDS_EQUAL                            = b.KBIN_VASP_FORCE_OPTION_NBANDS_EQUAL;
  // POTIM
  KBIN_VASP_FORCE_OPTION_POTIM_EQUAL                             = b.KBIN_VASP_FORCE_OPTION_POTIM_EQUAL;
  // PSTRESS
  KBIN_VASP_FORCE_OPTION_PSTRESS_EQUAL                           = b.KBIN_VASP_FORCE_OPTION_PSTRESS_EQUAL;
  // EDIFFG
  KBIN_VASP_FORCE_OPTION_EDIFFG_EQUAL                            = b.KBIN_VASP_FORCE_OPTION_EDIFFG_EQUAL;
  // NELM
  KBIN_VASP_FORCE_OPTION_NELM_EQUAL                              = b.KBIN_VASP_FORCE_OPTION_NELM_EQUAL; //CO20200624
  // NELM_STATIC
  KBIN_VASP_FORCE_OPTION_NELM_STATIC_EQUAL                       = b.KBIN_VASP_FORCE_OPTION_NELM_STATIC_EQUAL; //CO20200624
  // ISMEAR
  KBIN_VASP_FORCE_OPTION_ISMEAR_EQUAL                            = b.KBIN_VASP_FORCE_OPTION_ISMEAR_EQUAL; //CO20181128
  // SIGMA
  KBIN_VASP_FORCE_OPTION_SIGMA_EQUAL                             = b.KBIN_VASP_FORCE_OPTION_SIGMA_EQUAL; //CO20181128
  // ISMEAR_STATIC
  KBIN_VASP_FORCE_OPTION_ISMEAR_STATIC_EQUAL                     = b.KBIN_VASP_FORCE_OPTION_ISMEAR_STATIC_EQUAL; //CO20181128
  // SIGMA_STATIC
  KBIN_VASP_FORCE_OPTION_SIGMA_STATIC_EQUAL                      = b.KBIN_VASP_FORCE_OPTION_SIGMA_STATIC_EQUAL; //CO20181128
  // ISMEAR_BANDS
  KBIN_VASP_FORCE_OPTION_ISMEAR_BANDS_EQUAL                      = b.KBIN_VASP_FORCE_OPTION_ISMEAR_BANDS_EQUAL; //CO20181128
  // SIGMA_BANDS
  KBIN_VASP_FORCE_OPTION_SIGMA_BANDS_EQUAL                       = b.KBIN_VASP_FORCE_OPTION_SIGMA_BANDS_EQUAL; //CO20181128
  // RWIGS
  KBIN_VASP_FORCE_OPTION_RWIGS_STATIC                            = b.KBIN_VASP_FORCE_OPTION_RWIGS_STATIC;

  // KBIN_VASP_FORCE_OPTION_TRISTATE                                = b.KBIN_VASP_FORCE_OPTION_TRISTATE; // TRISTATE

  KBIN_VASP_FORCE_OPTION_SPIN                                    = b.KBIN_VASP_FORCE_OPTION_SPIN; // SPIN
  KBIN_VASP_FORCE_OPTION_SPIN_REMOVE_RELAX_1                     = b.KBIN_VASP_FORCE_OPTION_SPIN_REMOVE_RELAX_1;
  KBIN_VASP_FORCE_OPTION_SPIN_REMOVE_RELAX_2                     = b.KBIN_VASP_FORCE_OPTION_SPIN_REMOVE_RELAX_2; 
  KBIN_VASP_FORCE_OPTION_BADER                                   = b.KBIN_VASP_FORCE_OPTION_BADER; // BADER
  KBIN_VASP_FORCE_OPTION_ELF                                     = b.KBIN_VASP_FORCE_OPTION_ELF; // ELF
  KBIN_VASP_FORCE_OPTION_AUTO_MAGMOM                             = b.KBIN_VASP_FORCE_OPTION_AUTO_MAGMOM; // AUTO_MAGMOM
  KBIN_VASP_FORCE_OPTION_SYM                                     = b.KBIN_VASP_FORCE_OPTION_SYM; // SYM
  KBIN_VASP_FORCE_OPTION_WAVECAR                                 = b.KBIN_VASP_FORCE_OPTION_WAVECAR; // WAVECAR
  KBIN_VASP_FORCE_OPTION_CHGCAR                                  = b.KBIN_VASP_FORCE_OPTION_CHGCAR; // CHGCAR
  KBIN_VASP_FORCE_OPTION_CHGCAR_FILE                             = b.KBIN_VASP_FORCE_OPTION_CHGCAR_FILE;  //ME20191028
  KBIN_VASP_FORCE_OPTION_LSCOUPLING                              = b.KBIN_VASP_FORCE_OPTION_LSCOUPLING; // LSCOUPLING
  KBIN_VASP_FORCE_OPTION_LDAU0                                   = b.KBIN_VASP_FORCE_OPTION_LDAU0;  // LDAU0
  KBIN_VASP_FORCE_OPTION_LDAU1                                   = b.KBIN_VASP_FORCE_OPTION_LDAU1;  // LDAU1
  KBIN_VASP_FORCE_OPTION_LDAU2                                   = b.KBIN_VASP_FORCE_OPTION_LDAU2;  // LDAU2
  KBIN_VASP_FORCE_OPTION_LDAU_ADIABATIC                          = b.KBIN_VASP_FORCE_OPTION_LDAU_ADIABATIC; // LDAU_ADIABATIC
  KBIN_VASP_FORCE_OPTION_LDAU_CUTOFF                             = b.KBIN_VASP_FORCE_OPTION_LDAU_CUTOFF; // LDAU_CUTOFF

  KBIN_VASP_LDAU_SPECIES                                         = b.KBIN_VASP_LDAU_SPECIES;
  KBIN_VASP_LDAU_PARAMETERS                                      = b.KBIN_VASP_LDAU_PARAMETERS;
  KBIN_VASP_LDAU_AFLOW_AUTO_flag                                 = b.KBIN_VASP_LDAU_AFLOW_AUTO_flag;
  // FORCE_OPTION
  KBIN_VASP_FORCE_OPTION_TYPE                                    = b.KBIN_VASP_FORCE_OPTION_TYPE; // TYPE

  KBIN_VASP_FORCE_OPTION_NSW_EQUAL                               = b.KBIN_VASP_FORCE_OPTION_NSW_EQUAL;
  KBIN_VASP_FORCE_OPTION_NSW_EQUAL_VALUE                         = b.KBIN_VASP_FORCE_OPTION_NSW_EQUAL_VALUE;

  KBIN_VASP_FORCE_OPTION_KPOINTS                                 = b.KBIN_VASP_FORCE_OPTION_KPOINTS;  // KPOINTS
  KBIN_VASP_FORCE_OPTION_IGNORE_AFIX                             = b.KBIN_VASP_FORCE_OPTION_IGNORE_AFIX; // IGNORE_AFIX
  KBIN_VASP_FORCE_OPTION_CONVERT_UNIT_CELL                       = b.KBIN_VASP_FORCE_OPTION_CONVERT_UNIT_CELL; // CONVERT_UNIT_CELL

  //  KBIN_VASP_FORCE_OPTION_VOLUME
  KBIN_VASP_FORCE_OPTION_VOLUME                                  = b.KBIN_VASP_FORCE_OPTION_VOLUME;
  // KBIN_VASP_INCAR_MODE
  KBIN_VASP_INCAR_MODE                                           = b.KBIN_VASP_INCAR_MODE;
  // KBIN_VASP_KPOINTS_MODE
  KBIN_VASP_KPOINTS_MODE                                         = b.KBIN_VASP_KPOINTS_MODE;

  // [OBSOLETE] KBIN_VASP_INCAR_MODE_EXPLICIT                    = b.KBIN_VASP_INCAR_MODE_EXPLICIT;
  // [OBSOLETE] KBIN_VASP_INCAR_MODE_EXPLICIT_START_STOP         = b.KBIN_VASP_INCAR_MODE_EXPLICIT_START_STOP;
  // [OBSOLETE] KBIN_VASP_INCAR_MODE_IMPLICIT                    = b.KBIN_VASP_INCAR_MODE_IMPLICIT;
  // [OBSOLETE] KBIN_VASP_INCAR_MODE_EXTERNAL                    = b.KBIN_VASP_INCAR_MODE_EXTERNAL;
  // RELAX
  // [OBSOLETE] KBIN_VASP_KPOINTS_MODE_EXPLICIT                  = b.KBIN_VASP_KPOINTS_MODE_EXPLICIT;
  // [OBSOLETE] KBIN_VASP_KPOINTS_MODE_EXPLICIT_START_STOP       = b.KBIN_VASP_KPOINTS_MODE_EXPLICIT_START_STOP;
  // [OBSOLETE] KBIN_VASP_KPOINTS_MODE_IMPLICIT                  = b.KBIN_VASP_KPOINTS_MODE_IMPLICIT;
  // [OBSOLETE] KBIN_VASP_KPOINTS_MODE_EXTERNAL                  = b.KBIN_VASP_KPOINTS_MODE_EXTERNAL;
  // RELAX
  KBIN_VASP_KPOINTS_KMODE                                        = b.KBIN_VASP_KPOINTS_KMODE;
  KBIN_VASP_KPOINTS_KPPRA                                        = b.KBIN_VASP_KPOINTS_KPPRA;
  KBIN_VASP_KPOINTS_KSCHEME                                      = b.KBIN_VASP_KPOINTS_KSCHEME;
  KBIN_VASP_KPOINTS_KSHIFT                                       = b.KBIN_VASP_KPOINTS_KSHIFT;
  // STATIC
  KBIN_VASP_KPOINTS_STATIC_KMODE                                 = b.KBIN_VASP_KPOINTS_STATIC_KMODE;
  KBIN_VASP_KPOINTS_STATIC_KPPRA                                 = b.KBIN_VASP_KPOINTS_STATIC_KPPRA;
  KBIN_VASP_KPOINTS_STATIC_KSCHEME                               = b.KBIN_VASP_KPOINTS_STATIC_KSCHEME;
  KBIN_VASP_KPOINTS_STATIC_KSHIFT                                = b.KBIN_VASP_KPOINTS_STATIC_KSHIFT;
  // PHONONS
  KBIN_VASP_KPOINTS_PHONONS_KPPRA                                = b.KBIN_VASP_KPOINTS_PHONONS_KPPRA;
  KBIN_VASP_KPOINTS_PHONONS_KSCHEME                              = b.KBIN_VASP_KPOINTS_PHONONS_KSCHEME;
  KBIN_VASP_FORCE_OPTION_KPOINTS_PHONONS_PARITY                  = b.KBIN_VASP_FORCE_OPTION_KPOINTS_PHONONS_PARITY;
  KBIN_VASP_KPOINTS_PHONONS_GRID                                 = b.KBIN_VASP_KPOINTS_PHONONS_GRID;  //ME20200427
  KBIN_VASP_KPOINTS_PHONONS_SHIFT                                = b.KBIN_VASP_KPOINTS_PHONONS_SHIFT; //ME20200427
  // BANDS
  KBIN_VASP_KPOINTS_BANDS_LATTICE                                = b.KBIN_VASP_KPOINTS_BANDS_LATTICE;
  // [OBSOLETE] KBIN_VASP_KPOINTS_BANDS_LATTICE_FLAG                           = b.KBIN_VASP_KPOINTS_BANDS_LATTICE_FLAG;
  // [OBSOLETE] KBIN_VASP_KPOINTS_BANDS_LATTICE_VALUE                          = b.KBIN_VASP_KPOINTS_BANDS_LATTICE_VALUE;
  //[CO20210805 - OBSOLETE]KBIN_VASP_KPOINTS_BANDS_LATTICE_AUTO_FLAG                      = b.KBIN_VASP_KPOINTS_BANDS_LATTICE_AUTO_FLAG;
  KBIN_VASP_KPOINTS_BANDS_GRID                                   = b.KBIN_VASP_KPOINTS_BANDS_GRID;  //CO20210805
  //[CO20210805 - OBSOLETE]KBIN_VASP_KPOINTS_BANDS_GRID_FLAG                              = b.KBIN_VASP_KPOINTS_BANDS_GRID_FLAG;
  //[CO20210805 - OBSOLETE]KBIN_VASP_KPOINTS_BANDS_GRID_VALUE                             = b.KBIN_VASP_KPOINTS_BANDS_GRID_VALUE;
  KBIN_VASP_WRITE_KPOINTS                                        = b.KBIN_VASP_WRITE_KPOINTS;
  // KBIN_VASP_POSCAR_MODE
  KBIN_VASP_POSCAR_MODE                                          = b.KBIN_VASP_POSCAR_MODE;
  KBIN_VASP_POSCAR_MODE_EXPLICIT_VSTRING.clear();
  for(uint i=0;i<b.KBIN_VASP_POSCAR_MODE_EXPLICIT_VSTRING.size();i++)
    KBIN_VASP_POSCAR_MODE_EXPLICIT_VSTRING.push_back(b.KBIN_VASP_POSCAR_MODE_EXPLICIT_VSTRING.at(i));
  KBIN_VASP_POSCAR_MODE_EXPLICIT_VSTRUCTURE.clear();
  for(uint i=0;i<b.KBIN_VASP_POSCAR_MODE_EXPLICIT_VSTRUCTURE.size();i++)
    KBIN_VASP_POSCAR_MODE_EXPLICIT_VSTRUCTURE.push_back(b.KBIN_VASP_POSCAR_MODE_EXPLICIT_VSTRUCTURE.at(i));
  // KBIN_VASP_POTCAR_MODE  
  KBIN_VASP_POTCAR_MODE                                          = b.KBIN_VASP_POTCAR_MODE;
  // KBIN_VASP_INCAR_FILE
  KBIN_VASP_INCAR_FILE                                           = b.KBIN_VASP_INCAR_FILE;
  KBIN_VASP_INCAR_EXPLICIT.clear(); KBIN_VASP_INCAR_EXPLICIT << b.KBIN_VASP_INCAR_EXPLICIT.str(); //ME20181226
  KBIN_VASP_INCAR_EXPLICIT_START_STOP.str(""); KBIN_VASP_INCAR_EXPLICIT_START_STOP << b.KBIN_VASP_INCAR_EXPLICIT_START_STOP.str(); //ME20181226 //CO20190401 - clear ss with .str("")
  // [OBSOLETE] KBIN_VASP_INCAR_FILE_KEYWORD                     = b.KBIN_VASP_INCAR_FILE_KEYWORD;
  // [OBSOLETE] KBIN_VASP_INCAR_FILE_SYSTEM_AUTO                 = b.KBIN_VASP_INCAR_FILE_SYSTEM_AUTO;
  // [OBSOLETE] KBIN_VASP_INCAR_FILE_FILE                        = b.KBIN_VASP_INCAR_FILE_FILE;
  // [OBSOLETE] KBIN_VASP_INCAR_FILE_COMMAND                     = b.KBIN_VASP_INCAR_FILE_COMMAND;
  KBIN_VASP_INCAR_VERBOSE                                        = b.KBIN_VASP_INCAR_VERBOSE;

  // KBIN_VASP_KPOINTS_FILE
  KBIN_VASP_KPOINTS_FILE                                         = b.KBIN_VASP_KPOINTS_FILE;
  KBIN_VASP_KPOINTS_EXPLICIT.clear(); KBIN_VASP_KPOINTS_EXPLICIT << b.KBIN_VASP_KPOINTS_EXPLICIT.str(); //ME20181226
  KBIN_VASP_KPOINTS_EXPLICIT_START_STOP.str(""); KBIN_VASP_KPOINTS_EXPLICIT_START_STOP << b.KBIN_VASP_KPOINTS_EXPLICIT_START_STOP.str(); //ME20181226 //CO20190401 - clear ss with .str("")
  // [OBSOLETE] KBIN_VASP_KPOINTS_FILE_KEYWORD                   = b.KBIN_VASP_KPOINTS_FILE_KEYWORD;
  // [OBSOLETE] KBIN_VASP_KPOINTS_FILE_FILE                      = b.KBIN_VASP_KPOINTS_FILE_FILE;
  // [OBSOLETE] KBIN_VASP_KPOINTS_FILE_COMMAND                   = b.KBIN_VASP_KPOINTS_FILE_COMMAND;

  // KBIN_VASP_POSCAR_FILE
  KBIN_VASP_POSCAR_FILE                                          = b.KBIN_VASP_POSCAR_FILE;
  // [OBSOLETE] KBIN_VASP_POSCAR_FILE_KEYWORD                    = b.KBIN_VASP_POSCAR_FILE;
  // [OBSOLETE] KBIN_VASP_POSCAR_FILE_PROTOTYPE                  = b.KBIN_VASP_POSCAR_FILE_PROTOTYPE;
  // [OBSOLETE] KBIN_VASP_POSCAR_FILE_FILE                       = b.KBIN_VASP_POSCAR_FILE_FILE;
  // [OBSOLETE] KBIN_VASP_POSCAR_FILE_COMMAND                    = b.KBIN_VASP_POSCAR_FILE_COMMAND;

  // KBIN_VASP_POSCAR_FILE_VOLUME
  KBIN_VASP_POSCAR_FILE_VOLUME                                   = b.KBIN_VASP_POSCAR_FILE_VOLUME;

  // KBIN_VASP_POTCAR_FILE
  KBIN_VASP_POTCAR_FILE                                          = b.KBIN_VASP_POTCAR_FILE;
  KBIN_VASP_POTCAR_EXPLICIT.clear(); KBIN_VASP_POTCAR_EXPLICIT << b.KBIN_VASP_POTCAR_EXPLICIT.str(); //ME20181226
  // [OBSOLETE] KBIN_VASP_POTCAR_FILE_KEYWORD                    = b.KBIN_VASP_POTCAR_FILE_KEYWORD;
  // [OBSOLETE] KBIN_VASP_POTCAR_FILE_SYSTEM_AUTO                = b.KBIN_VASP_POTCAR_FILE_SYSTEM_AUTO;
  // [OBSOLETE] KBIN_VASP_POTCAR_FILE_PREFIX                     = b.KBIN_VASP_POTCAR_FILE_PREFIX;
  // [OBSOLETE] KBIN_VASP_POTCAR_FILE_SUFFIX                     = b.KBIN_VASP_POTCAR_FILE_SUFFIX;
  // [OBSOLETE] KBIN_VASP_POTCAR_FILE_FILE                       = b.KBIN_VASP_POTCAR_FILE_FILE;
  // [OBSOLETE] KBIN_VASP_POTCAR_FILE_COMMAND                    = b.KBIN_VASP_POTCAR_FILE_COMMAND;
}

// copy
_vflags::_vflags(const _vflags& b) {
  //  free();
  // *this=b;
  copy(b);
}

// copy operator b=a
const _vflags& _vflags::operator=(const _vflags& b) {  // operator=
  if(this!=&b) {
    free();
    copy(b);
  }
  return *this;
}

void _vflags::clear() {free();}

// **************************************************************************
// **************************************************************************
// **************************************************************************
// **************************************************************************
// **************************************************************************
// XVASP
// look into aflow.h for the definitions

// constructors
_xvasp::_xvasp() {
  str                         = xstructure();
  Directory                   = "";
  AnalyzeLabel                = "";
  xqsub                       = _xqsub();
  aopts.clear();
  // VASP INPUT
  aopts.flag("AFLOWIN_FLAG::VASP",TRUE);     // standard VASP
  // [OBSOLETE] AFLOWIN_FLAG_VASP            = TRUE; // standard VASP
  aopts.flag("AFLOWIN_FLAG::QE",FALSE);      // standard non QE
  // [OBSOLETE] AFLOWIN_FLAG_QE              = FALSE; // standard non QE
  aopts.flag("AFLOWIN_FLAG::ABINIT",FALSE);  // standard non ABINIT
  // [OBSOLETE] AFLOWIN_FLAG_ABINIT          = FALSE; // standard non ABINIT
  aopts.flag("AFLOWIN_FLAG::AIMS",FALSE);  // standard non AIMS
  // [OBSOLETE] AFLOWIN_FLAG_AIMS          = FALSE; // standard non AIMS
  POSCAR.str(std::string());
  POSCAR_orig.str(std::string());
  aopts.flag("FLAG::XVASP_POSCAR_generated",FALSE);
  // [OBSOLETE] POSCAR_generated            = FALSE;
  aopts.flag("FLAG::XVASP_POSCAR_changed",FALSE);
  // [OBSOLETE] POSCAR_changed              = FALSE;
  POSCAR_index                = 0;
  INCAR.str(std::string());
  INCAR_orig.str(std::string());
  aopts.flag("FLAG::XVASP_INCAR_generated",FALSE);
  // [OBSOLETE] INCAR_generated             = FALSE;
  aopts.flag("FLAG::XVASP_INCAR_changed",FALSE);
  // [OBSOLETE] INCAR_changed               = FALSE;
  KPOINTS.str(std::string());
  KPOINTS_orig.str(std::string());
  aopts.flag("FLAG::XVASP_KPOINTS_generated",FALSE);
  // [OBSOLETE] KPOINTS_generated           = FALSE;
  aopts.flag("FLAG::XVASP_KPOINTS_changed",FALSE);
  // [OBSOLETE] KPOINTS_changed             = FALSE;
  POTCAR.str(std::string());
  POTCAR_orig.str(std::string());
  aopts.flag("FLAG::XVASP_POTCAR_generated",FALSE);
  // [OBSOLETE] POTCAR_generated            = FALSE;
  aopts.flag("FLAG::XVASP_POTCAR_changed",FALSE);
  // [OBSOLETE] POTCAR_changed              = FALSE;
  POTCAR_TYPE                 = "";
  POTCAR_TYPE_DATE_PRINT_flag = FALSE;
  POTCAR_TYPE_PRINT_flag      = FALSE;  //CO20181226
  POTCAR_ENMAX                = 0.0;
  POTCAR_ENMIN                = 0.0;
  POTCAR_PAW                  = FALSE;
  POTCAR_POTENTIALS.str(std::string());
  POTCAR_AUID.clear();        // md5sums
  NCPUS                       = 1;
  NRELAX                      = 0;
  NRELAXING                   = 0;
  // VASP OUTPUT
  OUTCAR.str(std::string());
  CONTCAR.str(std::string());
  OSZICAR.str(std::string());
  // QE INPUT
  QE_GEOM.str(std::string());
  QE_GEOM_orig.str(std::string());
  QE_GEOM_generated            = FALSE;
  QE_GEOM_changed              = FALSE;
  QE_GEOM_index                = 0;
  // ABINIT INPUT
  // AIMS INPUT
  // AVASP
  //aopts.clear();                                  // default  //CO20180420 - clears AFLOWIN_FLAG::VASP default (TRUE)
  AVASP_aflowin_only_if_missing=FALSE;  // DEFAULT VALUES
  AVASP_arun = false;         //ME20181019
  AVASP_arun_mode = "";       //ME20181019
  AVASP_arun_runname = "";    //ME20181019
  aplopts.clear();            //ME20181025
  aaplopts.clear();           //ME20181025
  qhaopts.clear();            //AS20200302
  AVASP_dirbase="";
  AVASP_libbase="";
  AVASP_label="";
  AVASP_parameters="";
  AVASP_pocc_parameters=""; //CO20181226
  AVASP_pocc_tol=""; //CO20181226
  AVASP_volume_in=0.0;
  AVASP_alpha_fix=FALSE;                          // DEFAULT VALUES
  AVASP_prototype_mode=LIBRARY_MODE_HTQC;         // DEFAULT VALUES
  AVASP_prototype_from_library_=TRUE;             // DEFAULT VALUES
  AVASP_directory_from_library_=TRUE;             // DEFAULT VALUES
  AVASP_potential=DEFAULT_VASP_PSEUDOPOTENTIAL_TYPE;                   // DEFAULT VALUES
  // [OBSOLETE] AVASP_flag_AFLOW_WRITE.clear();          // EMPTY
  aopts.flag("FLAG::AVASP_AUTO_PSEUDOPOTENTIALS",TRUE);  // DEFAULT VALUES
  aopts.flag("AFLOWIN_FLAG::ENMAX_MULTIPLY",FALSE);      // DEFAULT VALUES
  aopts.flag("AFLOWIN_FLAG::NBANDS",TRUE);               // DEFAULT VALUES
  aopts.flag("AFLOWIN_FLAG::POTIM",FALSE);               // DEFAULT VALUES - nothing specified
  aopts.flag("AFLOWIN_FLAG::PSTRESS",FALSE);             // DEFAULT VALUES - nothing specified
  aopts.flag("AFLOWIN_FLAG::EDIFFG",FALSE);              // DEFAULT VALUES - nothing specified
  aopts.flag("AFLOWIN_FLAG::METAGGA",FALSE);              // DEFAULT VALUES - nothing specified
  aopts.flag("AFLOWIN_FLAG::IVDW",FALSE);              // DEFAULT VALUES - nothing specified
  aopts.flag("FLAG::AVASP_SKIP_NOMIX",FALSE);            // DEFAULT VALUES
  aopts.flag("FLAG::AVASP_WAVECAR",DEFAULT_VASP_FORCE_OPTION_WAVECAR);                           // DEFAULT VALUES
  aopts.flag("FLAG::AVASP_CHGCAR",DEFAULT_VASP_FORCE_OPTION_CHGCAR);                             // DEFAULT VALUES
  aopts.flag("FLAG::AVASP_SPIN",DEFAULT_VASP_FORCE_OPTION_SPIN);                                 // DEFAULT VALUES
  aopts.flag("FLAG::AVASP_SPIN_REMOVE_RELAX_1",DEFAULT_VASP_FORCE_OPTION_SPIN_REMOVE_RELAX_1);   // DEFAULT VALUES
  aopts.flag("FLAG::AVASP_SPIN_REMOVE_RELAX_2",DEFAULT_VASP_FORCE_OPTION_SPIN_REMOVE_RELAX_2);   // DEFAULT VALUES
  aopts.flag("FLAG::AVASP_BADER",DEFAULT_VASP_FORCE_OPTION_BADER);                               // DEFAULT VALUES
  aopts.flag("FLAG::AVASP_ELF",DEFAULT_VASP_FORCE_OPTION_ELF);                                   // DEFAULT VALUES
  aopts.flag("FLAG::AVASP_LSCOUPLING",DEFAULT_VASP_FORCE_OPTION_LSCOUPLING);                     // DEFAULT VALUES
  aopts.flag("FLAG::AVASP_AUTO_MAGMOM",DEFAULT_VASP_FORCE_OPTION_AUTO_MAGMOM);                   // DEFAULT VALUES
  aopts.flag("FLAG::AVASP_SYM",DEFAULT_VASP_FORCE_OPTION_SYM);                   // DEFAULT VALUES //ME20181226
  aopts.flag("FLAG::AVASP_RELAX_FORCES",FALSE);          // DEFAULT VALUES
  aopts.flag("FLAG::AVASP_KPPRA",FALSE);                 // DEFAULT VALUES
  AVASP_value_KPPRA=DEFAULT_KPPRA;                       // DEFAULT VALUES
  AVASP_KSCHEME=DEFAULT_KSCHEME;                         // DEFAULT VALUES //ME20181226
  AVASP_value_KPPRA_STATIC=DEFAULT_KPPRA_STATIC;         // DEFAULT VALUES //ME20181226
  AVASP_STATIC_KSCHEME=DEFAULT_STATIC_KSCHEME;           // DEFAULT VALUES //ME20181226
  AVASP_KPOINTS=""; //ME20181226
  AVASP_value_NSW=0;                                     // DEFAULT VALUES
  aopts.flag("FLAG::PRECISION_SET",FALSE);               // DEFAULT VALUES no PRECISION specified
  AVASP_flag_PRECISION_scheme="N";                       // DEFAULT VALUES Normal PRECISION
  aopts.flag("FLAG::PRECISION_PRESERVED",FALSE);         // DEFAULT VALUES no preservation
  aopts.flag("FLAG::ALGO_SET",FALSE);                    // DEFAULT VALUES no ALGO specified
  AVASP_flag_ALGO_scheme="N";                            // DEFAULT VALUES Normal ALGO
  aopts.flag("FLAG::ALGO_PRESERVED",FALSE);              // DEFAULT VALUES no preservation
  aopts.flag("FLAG::ABMIX_SET",FALSE);                   // DEFAULT VALUES no ABMIX specified
  AVASP_flag_ABMIX_scheme=DEFAULT_VASP_FORCE_OPTION_ABMIX_SCHEME; // DEFAULT VALUES Normal MIX
  AVASP_flag_TYPE.clear();                               // DEFAULT VALUES
  AVASP_flag_TYPE.xscheme=                                "DEFAULT";
  aopts.flag("FLAG::AVASP_FORCE_LDAU",FALSE);            // DEFAULT VALUES
  aopts.flag("FLAG::AVASP_FORCE_NOLDAU",FALSE);          // DEFAULT VALUES
  aopts.flag("FLAG::AVASP_LDAU1",FALSE);                 // DEFAULT VALUES
  aopts.flag("FLAG::AVASP_LDAU2",FALSE);                 // DEFAULT VALUES
  aopts.flag("FLAG::AVASP_LDAU_ADIABATIC",FALSE);        // DEFAULT VALUES
  aopts.flag("FLAG::AVASP_LDAU_CUTOFF",FALSE);           // DEFAULT VALUES
  AVASP_LDAU_PARAMETERS_STRING="";                       // DEFAULT VALUES
  AVASP_LDAU_PARAMETERS_UJSUM=0.0;                       // DEFAULT VALUES
  aopts.flag("AVASP_flag_CONVERT_UNIT_CELL_STANDARD_PRIMITIVE",TRUE);
  aopts.flag("AVASP_flag_CONVERT_UNIT_CELL_MINKOWSKI",TRUE);
  aopts.flag("FLAG::VOLUME_PRESERVED",FALSE);            // DEFAULT VALUES
  aopts.flag("FLAG::EXTRA_INCAR",FALSE);                 // DEFAULT VALUES
  AVASP_EXTRA_INCAR.str("");                             // DEFAULT VALUES  //ME20190614  clear ss with .str("")
  AVASP_INCAR_KEYWORD.clear();                           // DEFAULT VALUES  //ME20180601
  AVASP_INCAR_EXPLICIT_START_STOP.str("");               // DEFAULT VALUES  //ME20180601  //CO20190401 - clear ss with .str("")
  AVASP_KPOINTS_KEYWORD.clear();                         // DEFAULT VALUES  //ME20180601
  AVASP_KPOINTS_EXPLICIT_START_STOP.str("");             // DEFAULT VALUES  //ME20180601  //CO20190401 - clear ss with .str("")
  AVASP_POTCAR_KEYWORD.clear();                          // DEFAULT VALUES  //CO20170601
  AVASP_flag_MPI=FALSE;                                  // DEFAULT VALUES
  AVASP_flag_RUN_RELAX=TRUE;                             // DEFAULT VALUES
  AVASP_flag_RUN_RELAX_STATIC=FALSE;                     // DEFAULT VALUES
  AVASP_flag_RUN_RELAX_STATIC_BANDS=FALSE;               // DEFAULT VALUES
  AVASP_flag_RUN_STATIC_BANDS=FALSE;                     // DEFAULT VALUES
  AVASP_path_BANDS="";                                   // DEFAULT VALUES
  AVASP_value_BANDS_GRID=0;                              // DEFAULT VALUES
  AVASP_flag_RUN_STATIC=FALSE;                           // DEFAULT VALUES
  AVASP_flag_GENERATE=FALSE;                             // DEFAULT VALUES
  aopts.flag("FLAG::POSCAR_PRESERVED",FALSE);            // DEFAULT VALUES
  aopts.flag("FLAG::CHGCAR_PRESERVED",FALSE);            // DEFAULT VALUES
  aopts.flag("FLAG::KPOINTS_PRESERVED",FALSE);           // DEFAULT VALUES
  aopts.flag("FLAG::WAVECAR_PRESERVED",FALSE);           // DEFAULT VALUES
  aopts.flag("FLAG::WAVEDER_PRESERVED",FALSE);           // DEFAULT VALUES
  aopts.flag("FLAG::AVASP_SYMMETRY=OFF",FALSE);          // DEFAULT VALUES   //CO20170601
  //DX20210122 [OBSOLETE] aopts.flag("FLAG::AVASP_NEIGHBORS=OFF",FALSE);         // DEFAULT VALUES  //CO20170601
  aopts.flag("FLAG::AVASP_APL=OFF",FALSE);               // DEFAULT VALUES  //CO20170601
  aopts.flag("FLAG::AVASP_QHA=OFF",FALSE);               // DEFAULT VALUES  //CO20170601
  aopts.flag("FLAG::AVASP_AAPL=OFF",FALSE);              // DEFAULT VALUES  //CO20170601
  aopts.flag("FLAG::AVASP_AGL=OFF",FALSE);               // DEFAULT VALUES  //CO20170601
  aopts.flag("FLAG::AVASP_AEL=OFF",FALSE);               // DEFAULT VALUES  //CO20170601
}

// destructor
_xvasp::~_xvasp() {
  free();
}

void _xvasp::free() {
}

void _xvasp::clear() {
  _xvasp tmp;
  copy(tmp);
}

void _xvasp::copy(const _xvasp& b) {
  str                                      = b.str;
  Directory                                = b.Directory;
  AnalyzeLabel                             = b.AnalyzeLabel;
  xqsub                                    = b.xqsub;
  aopts                                    = b.aopts;
  // VASP INPUT
  // [OBSOLETE] AFLOWIN_FLAG_VASP                        = b.AFLOWIN_FLAG_VASP;
  POSCAR.str(std::string()); POSCAR << b.POSCAR.str();
  POSCAR_orig.str(std::string()); POSCAR_orig << b.POSCAR_orig.str();
  // [OBSOLETE] POSCAR_generated                         = b.POSCAR_generated;
  // [OBSOLETE] POSCAR_changed                           = b.POSCAR_changed;
  POSCAR_index                             = b.POSCAR_index;
  INCAR.str(std::string()); INCAR << b.INCAR.str();
  INCAR_orig.str(std::string()); INCAR_orig << b.INCAR_orig.str();
  // [OBSOLETE] INCAR_generated                          = b.INCAR_generated;
  // [OBSOLETE] INCAR_changed                            = b.INCAR_changed;
  KPOINTS.str(std::string()); KPOINTS << b.KPOINTS.str();
  KPOINTS_orig.str(std::string()); KPOINTS_orig << b.KPOINTS_orig.str();
  // [OBSOLETE] KPOINTS_generated                        = b.KPOINTS_generated;
  // [OBSOLETE] KPOINTS_changed                          = b.KPOINTS_changed;
  POTCAR.str(std::string()); POTCAR << b.POTCAR.str();
  POTCAR_orig.str(std::string()); POTCAR_orig << b.POTCAR_orig.str();
  // [OBSOLETE] POTCAR_generated                         = b.POTCAR_generated;
  // [OBSOLETE] POTCAR_changed                           = b.POTCAR_changed;
  POTCAR_TYPE                              = b.POTCAR_TYPE;
  POTCAR_TYPE_DATE_PRINT_flag              = b.POTCAR_TYPE_DATE_PRINT_flag;
  POTCAR_TYPE_PRINT_flag                   = b.POTCAR_TYPE_PRINT_flag; //CO20181226
  POTCAR_ENMAX                             = b.POTCAR_ENMAX;
  POTCAR_ENMIN                             = b.POTCAR_ENMIN;
  POTCAR_PAW                               = b.POTCAR_PAW;
  POTCAR_POTENTIALS.str(std::string()); POTCAR_POTENTIALS << b.POTCAR_POTENTIALS.str();
  POTCAR_AUID.clear();for(uint i=0;i<b.POTCAR_AUID.size();i++) POTCAR_AUID.push_back(b.POTCAR_AUID.at(i));
  NCPUS                                    = b.NCPUS;
  NRELAX                                   = b.NRELAX;
  NRELAXING                                = b.NRELAXING;
  // VASP OUTPUT
  OUTCAR.str(std::string()); OUTCAR << b.OUTCAR.str();
  CONTCAR.str(std::string()); CONTCAR << b.CONTCAR.str();
  OSZICAR.str(std::string()); OSZICAR << b.OSZICAR.str();
  // QE INPUT
  // [OBSOLETE] AFLOWIN_FLAG_QE                           = b.AFLOWIN_FLAG_QE;
  QE_GEOM.str(std::string()); QE_GEOM << b.QE_GEOM.str();
  QE_GEOM_orig.str(std::string()); QE_GEOM_orig << b.QE_GEOM_orig.str();
  QE_GEOM_generated                        = b.QE_GEOM_generated;
  QE_GEOM_changed                          = b.QE_GEOM_changed;
  QE_GEOM_index                            = b.QE_GEOM_index;
  // ABINIT INPUT
  // [OBSOLETE] AFLOWIN_FLAG_ABINIT                    = b.AFLOWIN_FLAG_ABINIT;
  // AIMS INPUT
  // [OBSOLETE] AFLOWIN_FLAG_AIMS                      = b.AFLOWIN_FLAG_AIMS;
  // AVASP
  AVASP_aflowin_only_if_missing            = b.AVASP_aflowin_only_if_missing;
  AVASP_arun                               = b.AVASP_arun;            //ME20181019
  AVASP_arun_mode                          = b.AVASP_arun_mode;       //ME20181019
  AVASP_arun_runname                       = b.AVASP_arun_runname;    //ME20181019
  aplopts                                  = b.aplopts;               //ME20181025
  aaplopts                                 = b.aaplopts;              //ME20181025
  qhaopts                                  = b.qhaopts;               //AS20200302
  AVASP_dirbase                            = b.AVASP_dirbase;
  AVASP_libbase                            = b.AVASP_libbase;
  AVASP_label                              = b.AVASP_label;
  AVASP_parameters                         = b.AVASP_parameters;
  AVASP_pocc_parameters                    = b.AVASP_pocc_parameters; //CO20181226
  AVASP_pocc_tol                           = b.AVASP_pocc_tol; //CO20181226
  AVASP_volume_in                          = b.AVASP_volume_in;
  AVASP_potential                          = b.AVASP_potential;
  AVASP_alpha_fix                          = b.AVASP_alpha_fix;
  AVASP_prototype_mode                     = b.AVASP_prototype_mode;
  AVASP_prototype_from_library_            = b.AVASP_prototype_from_library_;
  AVASP_directory_from_library_            = b.AVASP_directory_from_library_;
  AVASP_value_KPPRA                        = b.AVASP_value_KPPRA;
  AVASP_KSCHEME                            = b.AVASP_KSCHEME;
  AVASP_value_KPPRA_STATIC                 = b.AVASP_value_KPPRA_STATIC;
  AVASP_STATIC_KSCHEME                     = b.AVASP_STATIC_KSCHEME;
  AVASP_KPOINTS                            = b.AVASP_KPOINTS;  //ME20180601
  AVASP_value_NSW                          = b.AVASP_value_NSW;
  // [OBSOLETE] AVASP_flag_PRECISION_flag                = b.AVASP_flag_PRECISION_flag;
  AVASP_flag_PRECISION_scheme              = b.AVASP_flag_PRECISION_scheme;
  // [OBSOLETE] AVASP_flag_PRECISION_preserved           = b.AVASP_flag_PRECISION_preserved;
  // [OBSOLETE] AVASP_flag_ALGO_flag                     = b.AVASP_flag_ALGO_flag;
  AVASP_flag_ALGO_scheme                   = b.AVASP_flag_ALGO_scheme;
  // [OBSOLETE] AVASP_flag_ALGO_preserved                = b.AVASP_flag_ALGO_preserved;
  // [OBSOLETE] AVASP_flag_ABMIX_flag                    = b.AVASP_flag_ABMIX_flag;
  AVASP_flag_ABMIX_scheme                  = b.AVASP_flag_ABMIX_scheme;
  AVASP_flag_TYPE                          = b.AVASP_flag_TYPE;
  // [OBSOLETE] AVASP_flag_forceLDAU                     = b.AVASP_flag_forceLDAU;
  // [OBSOLETE] AVASP_flag_forceNOLDAU                   = b.AVASP_flag_forceNOLDAU;
  // [OBSOLETE] AVASP_flag_LDAU1                         = b.AVASP_flag_LDAU1;
  // [OBSOLETE] AVASP_flag_LDAU2                         = b.AVASP_flag_LDAU2;
  // [OBSOLETE] AVASP_flag_LDAU_ADIABATIC                = b.AVASP_flag_LDAU_ADIABATIC;
  // [OBSOLETE] AVASP_flag_LDAU_CUTOFF                   = b.AVASP_flag_LDAU_CUTOFF;
  AVASP_LDAU_PARAMETERS_STRING             = b.AVASP_LDAU_PARAMETERS_STRING;
  AVASP_LDAU_PARAMETERS_UJSUM              = b.AVASP_LDAU_PARAMETERS_UJSUM;
  // [OBSOLETE] AVASP_flag_CONVERT_UNIT_CELL             = b.AVASP_flag_CONVERT_UNIT_CELL;
  // [OBSOLETE] AVASP_flag_PRESERVE_VOLUME               = b.AVASP_flag_PRESERVE_VOLUME;
  // [OBSOLETE] AVASP_flag_EXTRA_INCAR                   = b.AVASP_flag_EXTRA_INCAR;
  AVASP_EXTRA_INCAR.clear(); AVASP_EXTRA_INCAR << b.AVASP_EXTRA_INCAR.str();
  AVASP_INCAR_KEYWORD                      = b.AVASP_INCAR_KEYWORD;  //ME20180601
  AVASP_INCAR_EXPLICIT_START_STOP.str(""); AVASP_INCAR_EXPLICIT_START_STOP << b.AVASP_INCAR_EXPLICIT_START_STOP.str(); //ME20180601 //CO20190401 - clear ss with .str("")
  AVASP_KPOINTS_KEYWORD                    = b.AVASP_KPOINTS_KEYWORD; //ME20180601
  AVASP_KPOINTS_EXPLICIT_START_STOP.str(""); AVASP_KPOINTS_EXPLICIT_START_STOP << b.AVASP_KPOINTS_EXPLICIT_START_STOP.str(); //ME20180601 //CO20190401 - clear ss with .str("")
  AVASP_POTCAR_KEYWORD                    = b.AVASP_POTCAR_KEYWORD; //CO20170601
  // [OBSOLETE] AVASP_flag_LSDAU                         = b.AVASP_flag_LSDAU;
  // [OBSOLETE] AVASP_Get_LDAU2_ParametersU_MODE         = b.AVASP_Get_LDAU2_ParametersU_MODE;
  AVASP_flag_MPI                           = b.AVASP_flag_MPI;
  AVASP_flag_RUN_RELAX                     = b.AVASP_flag_RUN_RELAX;
  AVASP_flag_RUN_RELAX_STATIC              = b.AVASP_flag_RUN_RELAX_STATIC;
  AVASP_flag_RUN_RELAX_STATIC_BANDS        = b.AVASP_flag_RUN_RELAX_STATIC_BANDS;
  AVASP_flag_RUN_STATIC_BANDS              = b.AVASP_flag_RUN_STATIC_BANDS;
  AVASP_path_BANDS                         = b.AVASP_path_BANDS;
  AVASP_value_BANDS_GRID                   = b.AVASP_value_BANDS_GRID;
  AVASP_flag_RUN_STATIC                    = b.AVASP_flag_RUN_STATIC;
  AVASP_flag_GENERATE                      = b.AVASP_flag_GENERATE;
}

// copy
_xvasp::_xvasp(const _xvasp& b) {
  //  free();
  // *this=b;
  copy(b);
}

// copy operator b=a
const _xvasp& _xvasp::operator=(const _xvasp& b) {  // operator=
  if(this!=&b) {
    free();
    copy(b);
  }
  return *this;
}

// public functions

double _GetZVAL(const stringstream& sss,vector<double>& vZVAL) {return GetZVAL(sss,vZVAL);} // wrapper
double _GetZVAL(const _xvasp& xvasp,vector<double>& vZVAL) {return GetZVAL(xvasp,vZVAL);} // wrapper
double _GetZVAL(const string& directory,vector<double>& vZVAL) {return GetZVAL(directory,vZVAL);} // wrapper
double _GetCellAtomZVAL(const string& directory,vector<double>& vZVAL,vector<double>& sZVAL,string mode) {return GetCellAtomZVAL(directory,vZVAL,sZVAL,mode);} // wrapper
double _GetCellAtomZVAL(const stringstream& zvalCAR,vector<double>& vZVAL,const stringstream& xstructureCAR,vector<double>& sZVAL,string mode) {return GetCellAtomZVAL(zvalCAR,vZVAL,xstructureCAR,sZVAL,mode);} // wrapper

double _xvasp::GetZVAL(void) {
  vector<double> vZVAL;
  // return GetZVAL(this->POTCAR,vZVAL);
  return _GetZVAL(POTCAR,vZVAL);
}

double _xvasp::GetCellAtomZVAL(string mode) {
  vector<double> vZVAL,sZVAL;
  return _GetCellAtomZVAL(POTCAR,vZVAL,POSCAR,sZVAL,mode);
}

double _GetPOMASS(const stringstream& sss,vector<double>& vPOMASS) {return GetPOMASS(sss,vPOMASS);} // wrapper
double _GetPOMASS(const _xvasp& xvasp,vector<double>& vPOMASS) {return GetPOMASS(xvasp,vPOMASS);} // wrapper
double _GetPOMASS(const string& directory,vector<double>& vPOMASS) {return GetPOMASS(directory,vPOMASS);} // wrapper
double _GetCellAtomPOMASS(const string& directory,vector<double>& vPOMASS,vector<double>& sPOMASS,string mode) {return GetCellAtomPOMASS(directory,vPOMASS,sPOMASS,mode);} // wrapper
double _GetCellAtomPOMASS(const stringstream& pomassCAR,vector<double>& vPOMASS,const stringstream& xstructureCAR,vector<double>& sPOMASS,string mode) {return GetCellAtomPOMASS(pomassCAR,vPOMASS,xstructureCAR,sPOMASS,mode);} // wrapper

double _xvasp::GetPOMASS(void) {
  vector<double> vPOMASS;
  return _GetPOMASS(POTCAR,vPOMASS);
}

double _xvasp::GetCellAtomPOMASS(string mode) {
  vector<double> vPOMASS,sPOMASS;
  return _GetCellAtomPOMASS(POTCAR,vPOMASS,POSCAR,sPOMASS,mode);
}


// **************************************************************************
// **************************************************************************
// **************************************************************************
// **************************************************************************
// **************************************************************************
// _AIMS stuff
// look into aflow.h for the definitions
_aimsflags::_aimsflags() {
  KBIN_AIMS_FORCE_OPTION_NOTUNE.clear();
  KBIN_AIMS_FORCE_OPTION_NOTUNE.push("");
  KBIN_AIMS_RUN.clear();
  KBIN_AIMS_RUN.push("");
  KBIN_AIMS_GEOM_MODE.clear();
  KBIN_AIMS_GEOM_MODE.push("");
  KBIN_AIMS_GEOM_FILE.clear();
  KBIN_AIMS_GEOM_FILE.push("");
  KBIN_AIMS_GEOM_FILE_VOLUME.clear();
  KBIN_AIMS_GEOM_FILE_VOLUME.push("");
  KBIN_AIMS_FORCE_OPTION_VOLUME.clear();
  KBIN_AIMS_FORCE_OPTION_VOLUME.push("");
  KBIN_AIMS_FORCE_OPTION_CONVERT_UNIT_CELL.clear();
  KBIN_AIMS_FORCE_OPTION_CONVERT_UNIT_CELL.push("");
  KBIN_AIMS_CONTROL_MODE.clear();
  KBIN_AIMS_CONTROL_MODE.push("");
  KBIN_AIMS_CONTROL_FILE.clear();
  KBIN_AIMS_CONTROL_FILE.push("");
  KBIN_AIMS_CONTROL_VERBOSE=false;

  free();
}

_aimsflags::~_aimsflags() {
  free();
}

void _aimsflags::free() {
  KBIN_AIMS_GEOM_MODE_EXPLICIT_VSTRING.clear();
  for(uint i=0;i<KBIN_AIMS_GEOM_MODE_EXPLICIT_VSTRUCTURE.size();i++) {KBIN_AIMS_GEOM_MODE_EXPLICIT_VSTRUCTURE[i].clear();} //DX20191220 - uppercase to lowercase clear
  KBIN_AIMS_GEOM_MODE_EXPLICIT_VSTRUCTURE.clear();
}

void _aimsflags::copy(const _aimsflags& b) {
  KBIN_AIMS_FORCE_OPTION_NOTUNE=b.KBIN_AIMS_FORCE_OPTION_NOTUNE;
  KBIN_AIMS_RUN=b.KBIN_AIMS_RUN;
  KBIN_AIMS_GEOM_MODE=b.KBIN_AIMS_GEOM_MODE;
  KBIN_AIMS_GEOM_FILE=b.KBIN_AIMS_GEOM_FILE;
  KBIN_AIMS_GEOM_MODE_EXPLICIT_VSTRING.clear(); for(uint i=0;i<b.KBIN_AIMS_GEOM_MODE_EXPLICIT_VSTRING.size();i++) {KBIN_AIMS_GEOM_MODE_EXPLICIT_VSTRING.push_back(b.KBIN_AIMS_GEOM_MODE_EXPLICIT_VSTRING[i]);}
  KBIN_AIMS_GEOM_MODE_EXPLICIT_VSTRUCTURE.clear(); for(uint i=0;i<b.KBIN_AIMS_GEOM_MODE_EXPLICIT_VSTRUCTURE.size();i++) {KBIN_AIMS_GEOM_MODE_EXPLICIT_VSTRUCTURE.push_back(b.KBIN_AIMS_GEOM_MODE_EXPLICIT_VSTRUCTURE[i]);}
  KBIN_AIMS_GEOM_FILE_VOLUME=b.KBIN_AIMS_GEOM_FILE_VOLUME;
  KBIN_AIMS_FORCE_OPTION_VOLUME=b.KBIN_AIMS_FORCE_OPTION_VOLUME;
  KBIN_AIMS_FORCE_OPTION_CONVERT_UNIT_CELL=b.KBIN_AIMS_FORCE_OPTION_CONVERT_UNIT_CELL;
  KBIN_AIMS_CONTROL_MODE=b.KBIN_AIMS_CONTROL_MODE;
  KBIN_AIMS_CONTROL_FILE=b.KBIN_AIMS_CONTROL_FILE;
  KBIN_AIMS_CONTROL_VERBOSE=b.KBIN_AIMS_CONTROL_VERBOSE;
}

_aimsflags::_aimsflags(const _aimsflags& b) {
  copy(b);
}

const _aimsflags& _aimsflags::operator=(const _aimsflags& b) {
  if(this!=&b) {
    free();
    copy(b);
  }
  return *this;
}

void _aimsflags::clear() {
  _aimsflags aimsflags_temp;
  copy(aimsflags_temp);
}

///////

_xaims::_xaims() {
  GEOM_index=0;
  Directory="";
  aopts.clear();
  aopts.push("");
  NCPUS=0;
  CONTROL.str("");
  CONTROL_orig.str("");
  CONTROL_generated=false;
  CONTROL_changed=false;
  CONTROL_FILE_NAME="control.in";
  GEOM.str("");
  GEOM_orig.str("");
  GEOM_generated=false;
  GEOM_changed=false;
  GEOM_FILE_NAME="geometry.in";
  OUTPUT_FILE_NAME="aims.out";
  free();
}

_xaims::~_xaims() {
  free();
}

void _xaims::free() {
  str.clear(); //DX20191220 - uppercase to lowercase clear
  xqsub.clear();
}

void _xaims::copy(const _xaims& b) {
  GEOM_index=b.GEOM_index;
  str=b.str;
  Directory=b.Directory;
  xqsub=b.xqsub;
  aopts=b.aopts;
  NCPUS=b.NCPUS;
  CONTROL.str(std::string()); CONTROL << b.CONTROL.str();
  CONTROL_orig.str(std::string()); CONTROL_orig << b.CONTROL_orig.str();
  CONTROL_generated=b.CONTROL_generated;
  CONTROL_changed=b.CONTROL_changed;
  CONTROL_FILE_NAME=b.CONTROL_FILE_NAME;
  GEOM.str(std::string()); GEOM << b.GEOM.str();
  GEOM_orig.str(std::string()); GEOM_orig << b.GEOM_orig.str();
  GEOM_generated=b.GEOM_generated;
  GEOM_changed=b.GEOM_changed;
  GEOM_FILE_NAME=b.GEOM_FILE_NAME;
  OUTPUT_FILE_NAME=b.OUTPUT_FILE_NAME;
}

_xaims::_xaims(const _xaims& b) {
  copy(b);
}

const _xaims& _xaims::operator=(const _xaims& b) {
  if(this!=&b) {
    free();
    copy(b);
  }
  return *this;
}

void _xaims::clear() {
  _xaims aimsflags_temp;
  copy(aimsflags_temp);
}

// **************************************************************************
// **************************************************************************
// **************************************************************************
// **************************************************************************
// **************************************************************************
// _AFLIENFLAGS
// look into aflow.h for the definitions

// constructors
_alienflags::_alienflags() {
  KBIN_ALIEN_COMMAND_BINARY_FLAG            = FALSE;
  KBIN_ALIEN_COMMAND_BINARY_VALUE           = DEFAULT_KBIN_ALIEN_BIN;
  KBIN_ALIEN_COMMAND_BINARY_START_STOP_FLAG = FALSE;
  KBIN_ALIEN_FORCE_OPTION_NOTUNE            = FALSE;
  KBIN_ALIEN_FORCE_OPTION_SOMETHING         = FALSE;
  KBIN_ALIEN_INPUT_MODE_EXPLICIT            = FALSE;
  KBIN_ALIEN_INPUT_MODE_EXPLICIT_START_STOP = FALSE;
  KBIN_ALIEN_INPUT_MODE_IMPLICIT            = FALSE;
  KBIN_ALIEN_INPUT_MODE_EXTERNAL            = FALSE;
  KBIN_ALIEN_INPUT_FILE                     = FALSE;
  KBIN_ALIEN_INPUT_FILE_FILE_FLAG           = FALSE;
  KBIN_ALIEN_INPUT_FILE_FILE_VALUE          = "";
  KBIN_ALIEN_INPUT_FILE_COMMAND_FLAG        = FALSE;
  KBIN_ALIEN_INPUT_FILE_COMMAND_VALUE       = "";
  KBIN_ALIEN_INPUT_MODE_INPUT_FLAG          = FALSE;
  KBIN_ALIEN_INPUT_MODE_INPUT_VALUE         = ALIEN_INPUT_FILE_NAME_DEFAULT;
  KBIN_ALIEN_OUTPUT_MODE_OUTPUT_FLAG        = FALSE;
  KBIN_ALIEN_OUTPUT_MODE_OUTPUT_VALUE       = ALIEN_OUTPUT_FILE_NAME_DEFAULT;
}


// destructor
_alienflags::~_alienflags() {
  free();
}

void _alienflags::free() {
}

void _alienflags::copy(const _alienflags& b) {
  KBIN_ALIEN_COMMAND_BINARY_FLAG            = b.KBIN_ALIEN_COMMAND_BINARY_FLAG;
  KBIN_ALIEN_COMMAND_BINARY_VALUE           = b.KBIN_ALIEN_COMMAND_BINARY_VALUE;
  KBIN_ALIEN_COMMAND_BINARY_START_STOP_FLAG = b.KBIN_ALIEN_COMMAND_BINARY_START_STOP_FLAG;
  KBIN_ALIEN_FORCE_OPTION_NOTUNE            = b.KBIN_ALIEN_FORCE_OPTION_NOTUNE;
  KBIN_ALIEN_FORCE_OPTION_SOMETHING         = b.KBIN_ALIEN_FORCE_OPTION_SOMETHING;
  KBIN_ALIEN_INPUT_MODE_EXPLICIT            = b.KBIN_ALIEN_INPUT_MODE_EXPLICIT;
  KBIN_ALIEN_INPUT_MODE_EXPLICIT_START_STOP = b.KBIN_ALIEN_INPUT_MODE_EXPLICIT_START_STOP;
  KBIN_ALIEN_INPUT_MODE_IMPLICIT            = b.KBIN_ALIEN_INPUT_MODE_IMPLICIT;
  KBIN_ALIEN_INPUT_MODE_EXTERNAL            = b.KBIN_ALIEN_INPUT_MODE_EXTERNAL;
  KBIN_ALIEN_INPUT_FILE                     = b.KBIN_ALIEN_INPUT_FILE;
  KBIN_ALIEN_INPUT_FILE_FILE_FLAG           = b.KBIN_ALIEN_INPUT_FILE_FILE_FLAG;
  KBIN_ALIEN_INPUT_FILE_FILE_VALUE          = b.KBIN_ALIEN_INPUT_FILE_FILE_VALUE;
  KBIN_ALIEN_INPUT_FILE_COMMAND_FLAG        = b.KBIN_ALIEN_INPUT_FILE_COMMAND_FLAG;
  KBIN_ALIEN_INPUT_FILE_COMMAND_VALUE       = b.KBIN_ALIEN_INPUT_FILE_COMMAND_VALUE;
  KBIN_ALIEN_INPUT_MODE_INPUT_FLAG          = b.KBIN_ALIEN_INPUT_MODE_INPUT_FLAG;
  KBIN_ALIEN_INPUT_MODE_INPUT_VALUE         = b.KBIN_ALIEN_INPUT_MODE_INPUT_VALUE;
  KBIN_ALIEN_OUTPUT_MODE_OUTPUT_FLAG        = b.KBIN_ALIEN_OUTPUT_MODE_OUTPUT_FLAG;
  KBIN_ALIEN_OUTPUT_MODE_OUTPUT_VALUE       = b.KBIN_ALIEN_OUTPUT_MODE_OUTPUT_VALUE;
}

// copy
_alienflags::_alienflags(const _alienflags& b) {
  //  free();
  // *this=b;
  copy(b);
}

// copy operator b=a
const _alienflags& _alienflags::operator=(const _alienflags& b) {  // operator=
  if(this!=&b) {
    free();
    copy(b);
  }
  return *this;
}

void _alienflags::clear() {
  _alienflags alienflags_temp;
  copy(alienflags_temp);
}


// ***************************************************************************
// ***************************************************************************
// ***************************************************************************
// ***************************************************************************
// ***************************************************************************
// XALIEN
// look into aflow.h for the definitions

// constructors
_xalien::_xalien() {
  Directory               = "";
  xqsub                   = _xqsub();
  INPUT.str(std::string());
  INPUT_orig.str(std::string());
  INPUT_generated         = FALSE;
  INPUT_changed           = FALSE;
  INPUT_FILE_NAME         = ALIEN_INPUT_FILE_NAME_DEFAULT;
  OUTPUT_FILE_NAME        = ALIEN_OUTPUT_FILE_NAME_DEFAULT;
  NCPUS                   = 1;
  NRELAX                  = 0;
}

// destructor
_xalien::~_xalien() {
  free();
}

void _xalien::free() {
}

void _xalien::clear() {
  _xalien xalien_temp;
  copy(xalien_temp);
}

void _xalien::copy(const _xalien& b) {
  Directory                    = b.Directory;
  xqsub                        = b.xqsub;
  INPUT.str(std::string());               INPUT << b.INPUT.str();
  INPUT_orig.str(std::string());          INPUT_orig << b.INPUT_orig.str();
  INPUT_generated              = b.INPUT_generated;
  INPUT_changed                = b.INPUT_changed;
  INPUT_FILE_NAME              = b.INPUT_FILE_NAME;
  OUTPUT_FILE_NAME             = b.OUTPUT_FILE_NAME;
  NCPUS                        = b.NCPUS;
  NRELAX                       = b.NRELAX;
}

// copy
_xalien::_xalien(const _xalien& b) {
  //  free();
  // *this=b;
  copy(b);
}

// copy operator b=a
const _xalien& _xalien::operator=(const _xalien& b) {  // operator=
  if(this!=&b) {
    free();
    copy(b);
  }
  return *this;
}


// **************************************************************************
// **************************************************************************
// **************************************************************************
// **************************************************************************
// **************************************************************************
// generic classes (for vasp vs. aims vs. alien, etc.)
// look into aflow.h for the definitions
_xflags::_xflags() {
  AFLOW_MODE_VASP=false;
  AFLOW_MODE_AIMS=false;
  AFLOW_MODE_ALIEN=false;
  free();
}
_xflags::_xflags(_vflags& vflags) {setVFlags(vflags);}
_xflags::_xflags(_aimsflags& aimsflags) {setAIMSFlags(aimsflags);}
_xflags::_xflags(_alienflags& alienflags) {setALIENFlags(alienflags);}

_xflags::~_xflags() {
  free();
}

void _xflags::free() {
  vflags.clear();
  aimsflags.clear();
  alienflags.clear();
}

void _xflags::copy(const _xflags& b) {
  AFLOW_MODE_VASP=b.AFLOW_MODE_VASP;
  vflags=b.vflags;
  AFLOW_MODE_AIMS=b.AFLOW_MODE_AIMS;
  aimsflags=b.aimsflags;
  AFLOW_MODE_ALIEN=b.AFLOW_MODE_ALIEN;
  alienflags=b.alienflags;
}

_xflags::_xflags(const _xflags& b) {
  copy(b);
}

const _xflags& _xflags::operator=(const _xflags& b) {
  if(this!=&b) {
    free();
    copy(b);
  }
  return *this;
}

void _xflags::clear() {
  _xflags xflags_temp;
  copy(xflags_temp);
}

void _xflags::setVFlags(_vflags& in_vflags) {
  vflags=in_vflags;
  AFLOW_MODE_VASP=true;
  AFLOW_MODE_AIMS=false;
  AFLOW_MODE_ALIEN=false;
}

void _xflags::setAIMSFlags(_aimsflags& in_aimsflags) {
  aimsflags=in_aimsflags;
  AFLOW_MODE_VASP=false;
  AFLOW_MODE_AIMS=true;
  AFLOW_MODE_ALIEN=false;
}

void _xflags::setALIENFlags(_alienflags& in_alienflags) {
  alienflags=in_alienflags;
  AFLOW_MODE_VASP=false;
  AFLOW_MODE_AIMS=false;
  AFLOW_MODE_ALIEN=true;
}

/////

_xinput::_xinput() {
  AFLOW_MODE_VASP=false;
  AFLOW_MODE_AIMS=false;
  AFLOW_MODE_ALIEN=false;
  free();
}

_xinput::_xinput(_xvasp& xvasp) {setXVASP(xvasp);}
_xinput::_xinput(_xaims& xaims)  {setXAIMS(xaims);}
_xinput::_xinput(_xalien& xalien) {setXALIEN(xalien);}

_xinput::~_xinput() {
  free();
}

void _xinput::free() {
  xvasp.clear();
  xaims.clear();
  xalien.clear();
}

void _xinput::copy(const _xinput& b) {
  AFLOW_MODE_VASP=b.AFLOW_MODE_VASP;
  xvasp=b.xvasp;
  AFLOW_MODE_AIMS=b.AFLOW_MODE_AIMS;
  xaims=b.xaims;
  AFLOW_MODE_ALIEN=b.AFLOW_MODE_ALIEN;
  xalien=b.xalien;
}

_xinput::_xinput(const _xinput& b) {
  copy(b);
}

const _xinput& _xinput::operator=(const _xinput& b) {
  if(this!=&b) {
    free();
    copy(b);
  }
  return *this;
}

void _xinput::clear() {
  _xinput xinput_temp;
  copy(xinput_temp);
}

void _xinput::setXVASP(_xvasp& in_xvasp) {
  xvasp=in_xvasp;
  AFLOW_MODE_VASP=true;
  AFLOW_MODE_AIMS=false;
  AFLOW_MODE_ALIEN=false;
}

void _xinput::setXAIMS(_xaims& in_xaims) {
  xaims=in_xaims;
  AFLOW_MODE_VASP=false;
  AFLOW_MODE_AIMS=true;
  AFLOW_MODE_ALIEN=false;
}

void _xinput::setXALIEN(_xalien& in_xalien) {
  xalien=in_xalien;
  AFLOW_MODE_VASP=false;
  AFLOW_MODE_AIMS=false;
  AFLOW_MODE_ALIEN=true;
}

xstructure& _xinput::getXStr() {
  if(!(AFLOW_MODE_VASP || AFLOW_MODE_AIMS)) {
    throw aurostd::xerror(__AFLOW_FILE__,XPID+"_xinput::getXStr():","No structure available.",_INPUT_MISSING_);
  }
  if(AFLOW_MODE_VASP) {return xvasp.str;}
  if(AFLOW_MODE_AIMS) {return xaims.str;}
  return xvasp.str; //otherwise, return garbage
}

string& _xinput::getDirectory() {
  if(!(AFLOW_MODE_VASP || AFLOW_MODE_AIMS || AFLOW_MODE_ALIEN)) {
    throw aurostd::xerror(__AFLOW_FILE__,XPID+"_xinput::getDirectory():","No directory available.",_INPUT_MISSING_);
  }
  if(AFLOW_MODE_VASP) {return xvasp.Directory;}
  if(AFLOW_MODE_AIMS) {return xaims.Directory;}
  if(AFLOW_MODE_ALIEN) {return xalien.Directory;}
  return xvasp.Directory; //otherwise, return garbage
}

void _xinput::setXStr(const xstructure& str,bool set_all) {
  if(!(AFLOW_MODE_VASP || AFLOW_MODE_AIMS)) {
    throw aurostd::xerror(__AFLOW_FILE__,XPID+"_xinput::setXStr():","No structure available.",_INPUT_MISSING_);
  }
  if(AFLOW_MODE_VASP || set_all) {xvasp.str=str;}
  if(AFLOW_MODE_AIMS || set_all) {xaims.str=str;}
}

void _xinput::setDirectory(string Directory,bool set_all) {
  if(!(AFLOW_MODE_VASP || AFLOW_MODE_AIMS || AFLOW_MODE_ALIEN)) {
    throw aurostd::xerror(__AFLOW_FILE__,XPID+"_xinput::setDirectory():","No directory available.",_INPUT_MISSING_);
  }
  if(AFLOW_MODE_VASP  || set_all) {xvasp.Directory=  Directory;}
  if(AFLOW_MODE_AIMS  || set_all) {xaims.Directory=  Directory;}
  if(AFLOW_MODE_ALIEN || set_all) {xalien.Directory= Directory;}
}

// **************************************************************************
// **************************************************************************
// **************************************************************************
// **************************************************************************
// **************************************************************************
// XQSUB
// look into aflow.h for the definitions

// constructors
_xqsub::_xqsub() {
  QSUB.str(std::string());
  QSUB_orig.str(std::string());
  QSUB_generated        = FALSE;
  QSUB_changed          = FALSE;
}

// destructor
_xqsub::~_xqsub() {
  free();
}

void _xqsub::free() {
}

void _xqsub::clear() {
  _xqsub xqsub_temp;
  copy(xqsub_temp);
}

void _xqsub::copy(const _xqsub& b) {
  QSUB.str(std::string());              QSUB << b.QSUB.str();
  QSUB_orig.str(std::string());         QSUB_orig << b.QSUB_orig.str();
  QSUB_generated             = b.QSUB_generated;
  QSUB_changed               = b.QSUB_changed;
}

// copy
_xqsub::_xqsub(const _xqsub& b) {
  //  free();
  // *this=b;
  copy(b);
}

// copy operator b=a
const _xqsub& _xqsub::operator=(const _xqsub& b) {  // operator=
  if(this!=&b) {
    free();
    copy(b);
  }
  return *this;
}


// **************************************************************************
// **************************************************************************
// **************************************************************************
// **************************************************************************
// **************************************************************************

// **************************************************************************
// **************************************************************************
// **************************************************************************
// **************************************************************************
// **************************************************************************

// **************************************************************************
// **************************************************************************
// **************************************************************************
// **************************************************************************
// **************************************************************************
// XSTREAM - Corey Oses - 20180420
// look into aflow.h for the definitions

// constructors
xStream::xStream(ostream& oss) : p_FileMESSAGE(NULL),f_new_ofstream(false) {initialize(oss);} //{free();}
xStream::xStream(ofstream& ofs,ostream& oss) : p_FileMESSAGE(NULL),f_new_ofstream(false) {initialize(ofs,oss);} //{free();}
xStream::~xStream() {free();} //CO20190318
void xStream::free() {
  if(f_new_ofstream) {delete p_FileMESSAGE;}  //first delete, then set to null
  p_FileMESSAGE=NULL;
  f_new_ofstream=false;
  p_oss=NULL;
}
void xStream::copy(const xStream& b) {
  //must handle this very carefully
  //first, since we are interested in copying the stream from b, we must delete the new pointer of self (if it's new)
  //if b is new, don't copy b's pointer, as it doesn't belong to self (and should not be deleted by self)
  //simply create a new one, and declare it as such
  //p_FileMESSAGE=b.p_FileMESSAGE;
  free();
  if(b.f_new_ofstream) {p_FileMESSAGE=(new ofstream());}
  else {setOFStream(*b.p_FileMESSAGE);}  //p_FileMESSAGE=b.p_FileMESSAGE;
  f_new_ofstream=b.f_new_ofstream;  //very important! seg faults otherwise
  setOSS(*b.p_oss); //p_oss=b.p_oss;
}
ostream* xStream::getOSS() const {return p_oss;} //CO20191110
ofstream* xStream::getOFStream() const {return p_FileMESSAGE;} //CO20191110
void xStream::setOFStream(ofstream& FileMESSAGE) {p_FileMESSAGE=&FileMESSAGE;}
void xStream::setOSS(ostream& oss) {p_oss=&oss;}
//ME20200427 START - Initializer functions
void xStream::initialize(ostream& oss) {
  free();
  p_FileMESSAGE=new ofstream();f_new_ofstream=true;
  initialize(*p_FileMESSAGE,oss);
  f_new_ofstream=true;  // override
}
void xStream::initialize(ofstream& ofs,ostream& oss) {
  setOFStream(ofs);f_new_ofstream=false;
  setOSS(oss);
}
//ME20200427 STOP - Initializer functions

#endif  // _AFLOW_CLASSES_CPP


// **************************************************************************
// *                                                                        *
// *             STEFANO CURTAROLO - Duke University 2003-2021              *
// *                                                                        *
// **************************************************************************<|MERGE_RESOLUTION|>--- conflicted
+++ resolved
@@ -332,11 +332,7 @@
     }
   }
   //CO20180705 STOP
-<<<<<<< HEAD
-  throw aurostd::xerror(_AFLOW_FILE_NAME_,__AFLOW_FUNC__,"command="+command+" not found",_INPUT_MISSING_);
-=======
   throw aurostd::xerror(__AFLOW_FILE__,__AFLOW_FUNC__,"command="+command+" not found",_INPUT_MISSING_);
->>>>>>> 78dcc840
   return string();
 }
 
