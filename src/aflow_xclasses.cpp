// ***************************************************************************
// *                                                                         *
// *           Aflow STEFANO CURTAROLO - Duke University 2003-2020           *
// *                                                                         *
// ***************************************************************************
// Stefano Curtarolo

#ifndef _AFLOW_CLASSES_CPP
#define _AFLOW_CLASSES_CPP
#include "aflow.h"

#define _AFLOW_FILE_NAME_ "aflow_xclasses.cpp"  //CO20191112 - this file is not compiled like the rest

// ***************************************************************************
// ***************************************************************************
// ***************************************************************************
// ***************************************************************************
// ***************************************************************************
// _XHOST
// look into aflow.h for the definitions
// constructors

_XHOST::_XHOST() {  // constructor PUBLIC
  PID=0;
  ostrPID.clear();ostrPID.str(string(""));
  QUIET=FALSE;
  TEST=FALSE;
  DEBUG=FALSE;
  MPI=FALSE;
  GENERATE_AFLOWIN_ONLY=FALSE;  //CT20180719
  POSTPROCESS=FALSE;  //CT20181212
<<<<<<< HEAD
=======
  PSEUDOPOTENTIAL_GENERATOR=FALSE; //SC20200327
>>>>>>> 10163148
  hostname="";
  machine_type="";
  tmpfs="";
  user="";
  group="";
  home="";
  shell="";
  progname="aflow";
  Find_Parameters="";
  sensors_allowed=TRUE;
  argv.clear();
  AFLOW_MATERIALS_SERVER="";
  AFLOW_WEB_SERVER="";
  RAM=0.0;
  RAM_MB=0.0;
  RAM_GB=0.0;
  CPU_Cores=0;
  CPU_Model="";
  CPU_MHz="";
  vTemperatureCore.clear();
  Time_starting=0.0;
  Time_now=0.0;
  Date=0;
  Day="";
  Month="";
  Year="";
  Copyright_Years="";
  // PTHREADS_FLAG=FALSE;
  // PTHREADS_MAX=0;
  // PTHREADS_RUNNING=0;
  // thread.clear();
  // iret.clear();
  // thread_busy.clear();
  vcmd.clear();
  maxmem=100.00;
  AFLOW_RUNDIRflag=FALSE;
  AFLOW_MULTIflag=FALSE;
  AFLOW_RUNXflag=FALSE;
  AFLOW_RUNXnumber=0;
  is_PBS=FALSE;
  PBS_NUM_PPN=0;
  PBS_NNODES=0;
  is_SLURM=FALSE;
  SLURM_CPUS_ON_NODE=0;
  SLURM_NNODES=0;
  SLURM_NTASKS=0;
  is_MACHINE_FULTON_MARYLOU=FALSE;
  APENNSY_USE_SERVER=FALSE;
  APENNSY_USE_LIBRARY=FALSE;
  APENNSY_SERVER_AFLOWLIB_ORG=FALSE;
  vGlobal_uint.clear();for(uint i=0;i<XHOST_vGlobal_MAX;i++) vGlobal_uint.push_back(0); 
  vGlobal_string.clear();for(uint i=0;i<XHOST_vGlobal_MAX;i++) vGlobal_string.push_back(""); 
  vvGlobal_string.clear();for(uint i=0;i<XHOST_vGlobal_MAX;i++) vvGlobal_string.push_back(vector<string>()); 
  vvLIBS.clear();for(uint i=0;i<XHOST_vGlobal_MAX;i++) vvLIBS.push_back(vector<string>()); 
  // [OBSOLETE] vLibrary_ICSD.clear();for(uint i=0;i<XHOST_vGlobal_MAX;i++) vLibrary_ICSD.push_back(""); 
  // [OBSOLETE] vLibrary_ICSD_ALL.clear(); // for(uint i=0;i<XHOST_vGlobal_MAX;i++) vLibrary_ICSD_ALL.push_back(""); 
  // [OBSOLETE] Library_ICSD_ALL="";
  vflag_aflow.clear();
  vflag_pflow.clear();
  vflag_apennsy.clear();
  vflag_outreach.clear();
  vflag_control.clear();
  vschema.clear();
  XHOST_LIBRARY_LIB0=LIBRARY_NOTHING;
  XHOST_LIBRARY_LIB1=LIBRARY_NOTHING;
  XHOST_LIBRARY_LIB2=LIBRARY_NOTHING;
  XHOST_LIBRARY_LIB3=LIBRARY_NOTHING;
  XHOST_LIBRARY_LIB4=LIBRARY_NOTHING;
  XHOST_LIBRARY_LIB5=LIBRARY_NOTHING;
  XHOST_LIBRARY_LIB6=LIBRARY_NOTHING;
  XHOST_LIBRARY_LIB7=LIBRARY_NOTHING;
  XHOST_LIBRARY_LIB8=LIBRARY_NOTHING;
  XHOST_LIBRARY_LIB9=LIBRARY_NOTHING;
  XHOST_LIBRARY_ICSD=LIBRARY_NOTHING;
  XHOST_vLibrary_ICSD.clear();for(uint i=0;i<XHOST_vGlobal_MAX;i++) XHOST_vLibrary_ICSD.push_back("");  // needs some initialization
  // extensions
  vcat.clear();vcat.push_back("cat");vcat.push_back("bzcat"); vcat.push_back("xzcat");vcat.push_back("gzcat");
  vext.clear();vext.push_back("");   vext.push_back(".bz2");  vext.push_back(".xz");  vext.push_back(".gz");
  vzip.clear();vzip.push_back("");   vzip.push_back("bzip2"); vzip.push_back("xz");   vzip.push_back("gzip");
  // AFLOWRC
  aflowrc_filename="";    // AFLOWRC
  aflowrc_content="";    // AFLOWRC
  vaflowrc.clear();   // AFLOWRC
  adefault.clear();    // AFLOWRC
  // AFLOWSYM
  SKEW_TEST=FALSE; //DX20171019
  SKEW_TOL=AUROSTD_NAN; //DX20171019
  // WEB
  WEB_MODE=FALSE; //CO20190402
};

_XHOST::~_XHOST() { // destructor PUBLIC
  free();
}

void _XHOST::copy(const _XHOST& b) { // copy PRIVATE
  PID=b.PID;
  ostrPID.clear();ostrPID.str(string(""));ostrPID << b.ostrPID.str();
  QUIET=b.QUIET;
  TEST=b.TEST;
  DEBUG=b.DEBUG;
  MPI=b.MPI;
  GENERATE_AFLOWIN_ONLY=b.GENERATE_AFLOWIN_ONLY;  //CT20180719
  POSTPROCESS=b.POSTPROCESS;  //CT20181212
<<<<<<< HEAD
=======
  PSEUDOPOTENTIAL_GENERATOR=b.PSEUDOPOTENTIAL_GENERATOR; //SC20200327
>>>>>>> 10163148
  hostname=b.hostname;
  machine_type=b.machine_type;
  tmpfs=b.tmpfs;
  user=b.user;
  group=b.group;
  home=b.home;
  progname=b.progname;
  Find_Parameters=b.Find_Parameters;
  sensors_allowed=b.sensors_allowed;
  argv.clear();for(uint i=0;i<b.argv.size();i++) argv.push_back(b.argv.at(i));
  AFLOW_MATERIALS_SERVER=b.AFLOW_MATERIALS_SERVER;
  AFLOW_WEB_SERVER=b.AFLOW_WEB_SERVER;
  RAM=b.RAM;
  RAM_MB=b.RAM_MB;
  RAM_GB=b.RAM_GB;
  CPU_Cores=b.CPU_Cores;
  CPU_Model=b.CPU_Model;
  CPU_MHz=b.CPU_MHz;
  vTemperatureCore.clear();for(uint i=0;i<b.vTemperatureCore.size();i++) vTemperatureCore.push_back(b.vTemperatureCore.at(i));
  Time_starting=b.Time_starting;
  Time_now=b.Time_now;
  Date=b.Date;
  Day=b.Day;
  Month=b.Month;
  Year=b.Year;
  Copyright_Years=b.Copyright_Years;
  // PTHREADS_FLAG=b.PTHREADS_FLAG;
  // PTHREADS_MAX=b.PTHREADS_MAX;
  // PTHREADS_RUNNING=b.PTHREADS_RUNNING;
  // thread.clear();for(uint i=0;i<b.thread.size();i++) thread.push_back(b.thread.at(i));
  // iret.clear();for(uint i=0;i<b.iret.size();i++) iret.push_back(b.iret.at(i));
  // thread_busy.clear();for(uint i=0;i<b.thread.size();i++) thread.push_back(b.thread.at(i));
  vcmd.clear();for(uint i=0;i<b.vcmd.size();i++) vcmd.push_back(b.vcmd.at(i));
  maxmem=b.maxmem;
  AFLOW_RUNDIRflag=b.AFLOW_RUNDIRflag;
  AFLOW_MULTIflag=b.AFLOW_MULTIflag;
  AFLOW_RUNXflag=b.AFLOW_RUNXflag;
  AFLOW_RUNXnumber=b.AFLOW_RUNXnumber;
  is_PBS=b.is_PBS;
  PBS_NUM_PPN=b.PBS_NUM_PPN;
  PBS_NNODES=b.PBS_NNODES;
  is_SLURM=b.is_SLURM;
  SLURM_CPUS_ON_NODE=b.SLURM_CPUS_ON_NODE;
  SLURM_NNODES=b.SLURM_NNODES;
  SLURM_NTASKS=b.SLURM_NTASKS;
  is_MACHINE_FULTON_MARYLOU=b.is_MACHINE_FULTON_MARYLOU;
  APENNSY_USE_SERVER=b.APENNSY_USE_SERVER;
  APENNSY_USE_LIBRARY=b.APENNSY_USE_LIBRARY;
  APENNSY_SERVER_AFLOWLIB_ORG=b.APENNSY_SERVER_AFLOWLIB_ORG;
  vGlobal_uint.clear();for(uint i=0;i<b.vGlobal_uint.size();i++) vGlobal_uint.push_back(b.vGlobal_uint.at(i));
  vGlobal_string.clear();for(uint i=0;i<b.vGlobal_string.size();i++) vGlobal_string.push_back(b.vGlobal_string.at(i));
  vvGlobal_string.clear();for(uint i=0;i<b.vvGlobal_string.size();i++) vvGlobal_string.push_back(b.vvGlobal_string.at(i));
  vvLIBS.clear();for(uint i=0;i<b.vvLIBS.size();i++) vvLIBS.push_back(b.vvLIBS.at(i));
  // [OBSOLETE] vLibrary_ICSD.clear();for(uint i=0;i<b.vLibrary_ICSD.size();i++) vLibrary_ICSD.push_back(b.vLibrary_ICSD.at(i));
  // [OBSOLETE] vLibrary_ICSD_ALL.clear();for(uint i=0;i<b.vLibrary_ICSD_ALL.size();i++) vLibrary_ICSD_ALL.push_back(b.vLibrary_ICSD_ALL.at(i));
  // [OBSOLETE] Library_ICSD_ALL=b.Library_ICSD_ALL;
  vflag_aflow=b.vflag_aflow;
  vflag_pflow=b.vflag_pflow;
  vflag_apennsy=b.vflag_apennsy;
  vflag_outreach=b.vflag_outreach;
  vflag_control=b.vflag_control;
  vschema=b.vschema;
  // extensions
  vcat.clear();for(uint i=0;i<b.vcat.size();i++) vcat.push_back(b.vcat.at(i));
  vext.clear();for(uint i=0;i<b.vext.size();i++) vext.push_back(b.vext.at(i));
  vzip.clear();for(uint i=0;i<b.vzip.size();i++) vzip.push_back(b.vzip.at(i));
  // AFLOWRC
  aflowrc_filename=b.aflowrc_filename;    // AFLOWRC
  aflowrc_content=b.aflowrc_content;    // AFLOWRC
  vaflowrc.clear();for(uint i=0;i<b.vaflowrc.size();i++) vaflowrc.push_back(b.vaflowrc.at(i));   // AFLOWRC
  adefault.clear(); adefault=b.adefault; // AFLOWRC
  // AFLOWSYM
  SKEW_TEST=b.SKEW_TEST; //DX20171019
  SKEW_TOL=b.SKEW_TOL; //DX20171019
  // WEB
  WEB_MODE=b.WEB_MODE;  //CO20190402
}

const _XHOST& _XHOST::operator=(const _XHOST& b) {  // operator= PUBLIC
  if(this!=&b) {
    free();
    copy(b);
  }
  return *this;
}

//_XHOST::_XHOST(const _XHOST& b) { // copy PUBLIC
////  free();*this=b;
//copy(b);
//}

void _XHOST::free() { // free PRIVATE
  ostrPID.clear();ostrPID.str(string(""));
  vTemperatureCore.clear();
  //  thread.clear();
  //  iret.clear();
  // thread_busy.clear();
  vcmd.clear();
  vGlobal_uint.clear();for(uint i=0;i<XHOST_vGlobal_MAX;i++) vGlobal_uint.push_back(0); 
  vGlobal_string.clear();for(uint i=0;i<XHOST_vGlobal_MAX;i++) vGlobal_string.push_back(""); 
  vvGlobal_string.clear();for(uint i=0;i<XHOST_vGlobal_MAX;i++) vvGlobal_string.push_back(vector<string>()); 
  vvLIBS.clear();for(uint i=0;i<XHOST_vGlobal_MAX;i++) vvLIBS.push_back(vector<string>()); 
  // [OBSOLETE] vLibrary_ICSD.clear();for(uint i=0;i<XHOST_vGlobal_MAX;i++) vLibrary_ICSD.push_back(""); 
  // [OBSOLETE] vLibrary_ICSD_ALL.clear();
  XHOST_vLibrary_ICSD.clear();for(uint i=0;i<XHOST_vGlobal_MAX;i++) XHOST_vLibrary_ICSD.push_back("");  // needs some initialization
  vflag_aflow.clear();
  vflag_pflow.clear();
  vflag_apennsy.clear();
  vflag_outreach.clear();
  vflag_control.clear();
  vschema.clear();
  // extensions
  vcat.clear();vcat.push_back("cat");vcat.push_back("bzcat"); vcat.push_back("xzcat");vcat.push_back("gzcat");
  vext.clear();vext.push_back("");   vext.push_back(".bz2");  vext.push_back(".xz");  vext.push_back(".gz");
  vzip.clear();vzip.push_back("");   vzip.push_back("bzip2"); vzip.push_back("xz");   vzip.push_back("gzip");
  // AFLOWRC
  aflowrc_filename.clear();    // AFLOWRC
  aflowrc_content.clear();    // AFLOWRC
  vaflowrc.clear();   // AFLOWRC
  adefault.clear();  // AFLOWRC
}

void _XHOST::clear() {  // clear PRIVATE
  _XHOST XHOST_temp;
  copy(XHOST_temp);
}

// other public functions of XHOST

pthread_mutex_t mutex_XAFLOW_XHOST=PTHREAD_MUTEX_INITIALIZER;

std::string _XHOST::command(const string& command) {
  string soliloquy="_XHOST::command():";  //CO20190629
  string _command=command;
#ifdef _MACOSX_
  if(command=="beep") return string("echo -ne '\007'");
#endif
  // for(uint i=0;i<vcmd.size();i++) if(aurostd::substring2bool(vcmd.at(i),_command)) return vcmd.at(i); // found before..  [KESONG]
  // for(uint i=0;i<vcmd.size();i++) if(vcmd.at(i)==command || aurostd::substring2bool(vcmd.at(i),command)) return vcmd.at(i); // found before..
  //first check for EXACT match in vcmds  //CO20180705
  if(command=="aflow_data"&&aurostd::FileExist("./aflow_data")){return "./aflow_data";} //CO20180705 - hack for developers, prefer ./aflow_data over aflow_data in PATH, as it is probably newer (development)
  for(uint i=0;i<vcmd.size();i++){
    if(vcmd.at(i)==command){
      return vcmd.at(i);
    }// found before.. only == otherwise cat gets confused with bzcat
  }
  //next check if we can find the command in PATH or somewher else common //CO20180705
  if(aurostd::IsCommandAvailableModify(_command)) {
    pthread_mutex_lock(&mutex_XAFLOW_XHOST);
    // pthread_mutex_unlock(&mutex_XAFLOW_XHOST);
    vcmd.push_back(_command);
    pthread_mutex_unlock(&mutex_XAFLOW_XHOST);
    return _command; } // found and added
<<<<<<< HEAD
  //CO20180705 START
=======
  //CO20180705 - START
>>>>>>> 10163148
  //requested command is "aflow_data", and we have ./aflow_data in our vcmd's
  //we need to strip vcmd's to basename and check
  vector<string> path_parts;
  string basename;
  for(uint i=0;i<vcmd.size();i++){
    aurostd::string2tokens(vcmd[i],path_parts,"/",true);  //consecutive
    if(path_parts.size()){
      basename=path_parts[path_parts.size()-1];
      if(basename==command){
        return vcmd[i];
      }
    }
  }
<<<<<<< HEAD
  //CO20180705 STOP
=======
  //CO20180705 - STOP
>>>>>>> 10163148
  //[CO20190629 - kills is_command(), use xerror (avoids exit)]cerr << "ERROR XHOST.command: command=" << command << " not found ... exiting" << endl; exit(0); // not found
  throw aurostd::xerror(_AFLOW_FILE_NAME_,soliloquy,"command="+command+" not found",_INPUT_MISSING_);
  return string();
}

bool _XHOST::is_command(const string& command) {
  try{string path=_XHOST::command(command);return !path.empty();}    //CO20190629 - using xerror now
  catch(aurostd::xerror& excpt){return false;}  //CO20190629 - using xerror now
  //[CO20190629 - using xerror now]return !_XHOST::command(command).empty(); //CO20180705
  //[CO20180705 OBSOLETE]string _command=command;
  //[CO20180705 OBSOLETE]#ifdef _MACOSX_
  //[CO20180705 OBSOLETE]if(command=="beep") return TRUE;
  //[CO20180705 OBSOLETE]#endif
  //[CO20180705 OBSOLETE]for(uint i=0;i<vcmd.size();i++) if(aurostd::substring2bool(vcmd.at(i),_command)) return TRUE; // found before..
  //[CO20180705 OBSOLETE]if(aurostd::IsCommandAvailableModify(_command)) return TRUE;
  //[CO20180705 OBSOLETE]return FALSE; // not found
}


// ***************************************************************************
// ***************************************************************************
// ***************************************************************************
// ***************************************************************************
// ***************************************************************************
// _AFLAGS
// look into aflow.h for the definitions

// constructors
_aflags::_aflags() {
  AFLOW_PTHREADS_NUMBER                 = 0;
  LocalDirectory                        = ""; // should do PWD
  Directory                             = "";
  QUIET                                 = FALSE;
  AFLOW_FORCE_RUN                       = FALSE;
  AFLOW_PERFORM_DIRECTORY               = FALSE;
  AFLOW_PERFORM_FILE                    = FALSE;
  AFLOW_PERFORM_ORDER_SORT              = FALSE;
  AFLOW_PERFORM_ORDER_REVERSE           = FALSE;
  AFLOW_PERFORM_ORDER_RANDOM            = FALSE;
  AFLOW_MODE_GENERATE                   = FALSE;
  AFLOW_MODE_QSUB_MODE1                 = FALSE;
  AFLOW_MODE_QSUB_MODE2                 = FALSE;
  AFLOW_MODE_QSUB_MODE3                 = FALSE;
  KBIN_RUN_AFLOWIN                      = FALSE;
  KBIN_GEN_GENERAL                      = FALSE;  //CO20180405 - general --generate flag, we need to read aflow.in to determine whether vasp/sym/aims/etc.
  KBIN_GEN_VASP_FROM_AFLOWIN            = FALSE;
  KBIN_GEN_AIMS_FROM_AFLOWIN            = FALSE;
  KBIN_GEN_AFLOWIN_FROM_VASP            = FALSE;
<<<<<<< HEAD
  //DX START
  KBIN_GEN_SYMMETRY_OF_AFLOWIN          = FALSE;
  //DX END
=======
  // DX START
  KBIN_GEN_SYMMETRY_OF_AFLOWIN          = FALSE;
  // DX END
>>>>>>> 10163148
  KBIN_DELETE_AFLOWIN                   = FALSE;
  AFLOW_FORCE_MPI                       = FALSE;
  AFLOW_FORCE_SERIAL                    = FALSE;
  AFLOW_GLOBAL_NCPUS                    = -1;
  // Perform TASKS
  AFLOW_PERFORM_CLEAN                   = FALSE;
  // host related things
  AFLOW_MACHINE_GLOBAL.clear();
  AFLOW_MACHINE_LOCAL.clear();
  // APENNSY Flags
  // [OBSOLETE] APENNSY_VERBOSE_flag                  = FALSE;   // APENNSY flags
  // [OBSOLETE] APENNSY_LIST_flag                     = FALSE;   // APENNSY flags
  // [OBSOLETE] APENNSY_SERVER_AFLOWLIB_ORG_flag      = FALSE;   // APENNSY flags
  APENNSY_LATTICE_flag                  = "ALL";   // APENNSY flags
  APENNSY_GNUPLOT_FONT_str              = DEFAULT_GNUPLOT_EPS_FONT;  // APENNSY content
  APENNSY_GNUPLOT_FONT_BOLD_str         = DEFAULT_GNUPLOT_EPS_FONT_BOLD; // APENNSY content
  APENNSY_GNUPLOT_FONT_ITALICS_str      = DEFAULT_GNUPLOT_EPS_FONT_ITALICS; // APENNSY content
  APENNSY_NEGLECT_STRUCTURES_vstrs.clear();        // APENNSY content
  vflag.clear();
}

// destructor
_aflags::~_aflags() {
  free();
}

void _aflags::free() {
}

void _aflags::copy(const _aflags& b) {
  AFLOW_PTHREADS_NUMBER                 = b.AFLOW_PTHREADS_NUMBER;
  LocalDirectory                        = b.LocalDirectory;
  Directory                             = b.Directory;
  QUIET                                 = b.QUIET;
  AFLOW_FORCE_RUN                       = b.AFLOW_FORCE_RUN;
  AFLOW_PERFORM_DIRECTORY               = b.AFLOW_PERFORM_DIRECTORY;
  AFLOW_PERFORM_FILE                    = b.AFLOW_PERFORM_FILE;
  AFLOW_PERFORM_ORDER_SORT              = b.AFLOW_PERFORM_ORDER_SORT;
  AFLOW_PERFORM_ORDER_REVERSE           = b.AFLOW_PERFORM_ORDER_REVERSE;
  AFLOW_PERFORM_ORDER_RANDOM            = b.AFLOW_PERFORM_ORDER_RANDOM;
  AFLOW_MODE_GENERATE                   = b.AFLOW_MODE_GENERATE;
  AFLOW_MODE_QSUB_MODE1                 = b.AFLOW_MODE_QSUB_MODE1;
  AFLOW_MODE_QSUB_MODE2                 = b.AFLOW_MODE_QSUB_MODE2;
  AFLOW_MODE_QSUB_MODE3                 = b.AFLOW_MODE_QSUB_MODE3;
  KBIN_RUN_AFLOWIN                      = b.KBIN_RUN_AFLOWIN;
  KBIN_GEN_VASP_FROM_AFLOWIN            = b.KBIN_GEN_VASP_FROM_AFLOWIN;
  KBIN_GEN_AIMS_FROM_AFLOWIN            = b.KBIN_GEN_AIMS_FROM_AFLOWIN;
  KBIN_GEN_AFLOWIN_FROM_VASP            = b.KBIN_GEN_AFLOWIN_FROM_VASP;
<<<<<<< HEAD
  //DX START
  KBIN_GEN_SYMMETRY_OF_AFLOWIN          = b.KBIN_GEN_SYMMETRY_OF_AFLOWIN;
  //DX END
=======
  // DX START
  KBIN_GEN_SYMMETRY_OF_AFLOWIN          = b.KBIN_GEN_SYMMETRY_OF_AFLOWIN;
  // DX END
>>>>>>> 10163148
  KBIN_DELETE_AFLOWIN                   = b.KBIN_DELETE_AFLOWIN;
  AFLOW_FORCE_MPI                       = b.AFLOW_FORCE_MPI;
  AFLOW_FORCE_SERIAL                    = b.AFLOW_FORCE_SERIAL;
  AFLOW_GLOBAL_NCPUS                    = b.AFLOW_GLOBAL_NCPUS;
  // Perform TASKS
  AFLOW_PERFORM_CLEAN                   = b.AFLOW_PERFORM_CLEAN;
  // host related things
  AFLOW_MACHINE_GLOBAL                  = b.AFLOW_MACHINE_GLOBAL;
  AFLOW_MACHINE_LOCAL                   = b.AFLOW_MACHINE_LOCAL;
  // APENNSY Flags
  // [OBSOLETE] APENNSY_VERBOSE_flag                  = b.APENNSY_VERBOSE_flag;                          // APENNSY flags
  // [OBSOLETE] APENNSY_LIST_flag                     = b.APENNSY_LIST_flag;                            // APENNSY flags
  // [OBSOLETE] APENNSY_SERVER_AFLOWLIB_ORG_flag      = b.APENNSY_SERVER_AFLOWLIB_ORG_flag;                     // APENNSY flags
  APENNSY_LATTICE_flag                  = b.APENNSY_LATTICE_flag;                          // APENNSY flags
  APENNSY_GNUPLOT_FONT_str              = b.APENNSY_GNUPLOT_FONT_str;                      // APENNSY flags
  APENNSY_GNUPLOT_FONT_BOLD_str         = b.APENNSY_GNUPLOT_FONT_BOLD_str;                 // APENNSY flags
  APENNSY_GNUPLOT_FONT_ITALICS_str      = b.APENNSY_GNUPLOT_FONT_ITALICS_str;              // APENNSY flags
  APENNSY_NEGLECT_STRUCTURES_vstrs.clear();                                                // APENNSY content
  for(uint i=0;i<b.APENNSY_NEGLECT_STRUCTURES_vstrs.size();i++)                            // APENNSY content
    APENNSY_NEGLECT_STRUCTURES_vstrs.push_back(b.APENNSY_NEGLECT_STRUCTURES_vstrs.at(i));  // APENNSY content
  vflag.clear();vflag=b.vflag;
}

// copy
_aflags::_aflags(const _aflags& b) {
  //  free();
  // *this=b;
  copy(b);
}

// copy operator b=a
const _aflags& _aflags::operator=(const _aflags& b) {  // operator=
  if(this!=&b) {
    free();
    copy(b);
  }
  return *this;
}

void _aflags::clear() {
  _aflags aflags_temp;
  copy(aflags_temp);
}

// **************************************************************************
// **************************************************************************
// **************************************************************************
// **************************************************************************
// **************************************************************************
// _KFLAGS
// look into aflow.h for the definitions

// constructors
_kflags::_kflags() {
  AFLOW_MODE_ALIEN                                 = FALSE;
  AFLOW_MODE_MATLAB                                = FALSE;
  AFLOW_MATLAB_MODE_EXPLICIT                       = FALSE;
  AFLOW_MATLAB_MODE_EXPLICIT_START_STOP            = FALSE;
  AFLOW_MATLAB_MODE_IMPLICIT                       = FALSE;
  AFLOW_MATLAB_MODE_EXTERNAL                       = FALSE;
  AFLOW_MATLAB_FILE                                = FALSE;
  AFLOW_MATLAB_FILE_FILE                           = FALSE;
  AFLOW_MATLAB_FILE_COMMAND                        = FALSE;
  AFLOW_MODE_VASP                                  = FALSE;
  AFLOW_MODE_AIMS                                  = FALSE;
  AFLOW_MODE_PRESCRIPT_EXPLICIT                    = FALSE;
  AFLOW_MODE_PRESCRIPT_EXPLICIT_START_STOP         = FALSE;
  AFLOW_MODE_PRESCRIPT.str(std::string());
  AFLOW_MODE_POSTSCRIPT_EXPLICIT                   = FALSE;
  AFLOW_MODE_POSTSCRIPT_EXPLICIT_START_STOP        = FALSE;
  AFLOW_MODE_POSTSCRIPT.str(std::string());
  AFLOW_MODE_EMAIL                                 = FALSE;
  KBIN_BIN                                         = "";
  KBIN_SERIAL_BIN                                  = ""; //ME20190107
  KZIP_BIN                                         = "";
  KZIP_COMPRESS                                    = FALSE;
  KBIN_MPI                                         = FALSE;
  KBIN_MPI_NCPUS                                   = 0;
  KBIN_MPI_NCPUS_STRING                            = ""; //ME20181216
  KBIN_MPI_NCPUS_BUFFER                            = 0;
  KBIN_MPI_START                                   = "";
  KBIN_MPI_STOP                                    = "";
  KBIN_MPI_COMMAND                                 = "";
  KBIN_MPI_AUTOTUNE                                = FALSE;
  KBIN_MPI_BIN                                     = "";
  KBIN_MPI_OPTIONS                                 = "";
  KBIN_QSUB                                        = FALSE;
  KBIN_QSUB_MODE1                                  = FALSE;
  KBIN_QSUB_MODE2                                  = FALSE;
  KBIN_QSUB_MODE3                                  = FALSE;
  KBIN_QSUB_COMMAND                                = "";
  KBIN_QSUB_PARAMS                                 = "";
  KBIN_QSUB_MODE_EXPLICIT                          = FALSE;
  KBIN_QSUB_MODE_EXPLICIT_START_STOP               = FALSE;
  KBIN_QSUB_MODE_IMPLICIT                          = FALSE;
  KBIN_QSUB_FILE                                   = FALSE;
  KBIN_SYMMETRY_CALCULATION                        = FALSE;
<<<<<<< HEAD
  //DX START
=======
  // DX START
>>>>>>> 10163148
  KBIN_SYMMETRY_NO_SCAN                            = FALSE;
  KBIN_SYMMETRY_EPS                                = AUROSTD_NAN;
  KBIN_SYMMETRY_CALCULATE_PGROUP                   = TRUE; //DX20170814 - Specify what to calculate/verify
  KBIN_SYMMETRY_CALCULATE_PGROUPK                  = TRUE; //DX20170814 - Specify what to calculate/verify
  KBIN_SYMMETRY_CALCULATE_FGROUP                   = TRUE; //DX20170814 - Specify what to calculate/verify
  KBIN_SYMMETRY_CALCULATE_PGROUP_XTAL              = TRUE; //DX20170814 - Specify what to calculate/verify
  KBIN_SYMMETRY_CALCULATE_IATOMS                   = TRUE; //DX20170814 - Specify what to calculate/verify
  KBIN_SYMMETRY_CALCULATE_AGROUP                   = TRUE; //DX20170814 - Specify what to calculate/verify
  KBIN_SYMMETRY_CALCULATE_SGROUP                   = TRUE; //DX20170814 - Specify what to calculate/verify
<<<<<<< HEAD
  //DX END
=======
  // DX END
>>>>>>> 10163148
  KBIN_SYMMETRY_PGROUP_WRITE                       = FALSE;
  KBIN_SYMMETRY_PGROUP_XTAL_WRITE                  = FALSE;
  KBIN_SYMMETRY_PGROUPK_WRITE                      = FALSE;
  KBIN_SYMMETRY_FGROUP_WRITE                       = FALSE;
  KBIN_SYMMETRY_SGROUP_WRITE                       = FALSE;
  KBIN_SYMMETRY_AGROUP_WRITE                       = FALSE;
  KBIN_SYMMETRY_IATOMS_WRITE                       = FALSE;
  KBIN_SYMMETRY_SGROUP_RADIUS                      = 0.0;
  KBIN_NEIGHBOURS_CALCULATION                      = FALSE;
  KBIN_NEIGHBOURS_WRITE                            = FALSE;
  KBIN_NEIGHBOURS_RADIUS                           = 0.0;
  KBIN_NEIGHBOURS_DRADIUS                          = 0.0;
  KBIN_POCC                                        = FALSE;
  KBIN_POCC_CALCULATION                            = FALSE;
  KBIN_POCC_TEMPERATURE_STRING                     = "";  //CO20191110
  KBIN_FROZSL                                      = FALSE;
  KBIN_FROZSL_DOWNLOAD                             = FALSE;
  KBIN_FROZSL_FILE                                 = FALSE;
  KBIN_FROZSL_FILE_NAME                            = DEFAULT_AFLOW_FROZSL_INPUT_OUT;
  // [OBSOLETE]  KBIN_FROZSL_PRESCRIPT_MODE_EXPLICIT              = FALSE;
  // [OBSOLETE]  KBIN_FROZSL_PRESCRIPT_MODE_EXPLICIT_START_STOP   = FALSE;
  // [OBSOLETE]  KBIN_FROZSL_PRESCRIPT_STRING                     = "";
  // [OBSOLETE]  KBIN_FROZSL_POSTSCRIPT_MODE_EXPLICIT             = FALSE;
  // [OBSOLETE]  KBIN_FROZSL_POSTSCRIPT_MODE_EXPLICIT_START_STOP  = FALSE;
  // [OBSOLETE]  KBIN_FROZSL_POSTSCRIPT_STRING                    = "";
  KBIN_FROZSL_STRUCTURE_MODE_FILE                  = FALSE;
  KBIN_FROZSL_STRUCTURE_MODE_EXPLICIT_START_STOP   = FALSE;
  KBIN_FROZSL_STRUCTURE_STRING                     = "";
  KBIN_FROZSL_DIELECTRIC_MODE_FILE                 = FALSE;
  KBIN_FROZSL_DIELECTRIC_MODE_EXPLICIT_START_STOP  = FALSE;
  KBIN_FROZSL_DIELECTRIC_ZEFF                      = FALSE;
  KBIN_FROZSL_DIELECTRIC_STRING                    = "";
  KBIN_PHONONS_CALCULATION_APL                     = FALSE;
  KBIN_PHONONS_CALCULATION_QHA                     = FALSE; //CO20170601
  KBIN_PHONONS_CALCULATION_AAPL                    = FALSE; //CO20170601
<<<<<<< HEAD
  //ME20190208 START
=======
  //ME20190208 - START
>>>>>>> 10163148
  // Flags must be initialized to false, or they may be initialized
  // to random numbers
  KBIN_PHONONS_CALCULATION_QHA_A                   = FALSE;
  KBIN_PHONONS_CALCULATION_QHA_B                   = FALSE;
  KBIN_PHONONS_CALCULATION_QHA_C                   = FALSE;
  KBIN_PHONONS_CALCULATION_SCQHA                   = FALSE;
  KBIN_PHONONS_CALCULATION_SCQHA_A                 = FALSE;
  KBIN_PHONONS_CALCULATION_SCQHA_B                 = FALSE;
  KBIN_PHONONS_CALCULATION_SCQHA_C                 = FALSE;
  KBIN_PHONONS_CALCULATION_QHA3P                   = FALSE;
  KBIN_PHONONS_CALCULATION_QHA3P_A                 = FALSE;
  KBIN_PHONONS_CALCULATION_QHA3P_B                 = FALSE;
  KBIN_PHONONS_CALCULATION_QHA3P_C                 = FALSE;
<<<<<<< HEAD
  //ME20190208 END
=======
  //ME20190208 - END
>>>>>>> 10163148
  KBIN_PHONONS_CALCULATION_AGL                     = FALSE;
  KBIN_PHONONS_CALCULATION_AEL                     = FALSE;
  KBIN_PHONONS_CALCULATION_FROZSL                  = FALSE;
  KBIN_PHONONS_CALCULATION_FROZSL_output           = "";
  KBIN_PHONONS_CALCULATION_FROZSL_poscars          = "";
}

// destructor
_kflags::~_kflags() {
  free();
}

void _kflags::free() {
}

void _kflags::copy(const _kflags& b) {
  AFLOW_MODE_ALIEN                                 = b.AFLOW_MODE_ALIEN;
  AFLOW_MODE_MATLAB                                = b.AFLOW_MODE_MATLAB;
  AFLOW_MATLAB_MODE_EXPLICIT                       = b.AFLOW_MATLAB_MODE_EXPLICIT;
  AFLOW_MATLAB_MODE_EXPLICIT_START_STOP            = b.AFLOW_MATLAB_MODE_EXPLICIT_START_STOP;
  AFLOW_MATLAB_MODE_IMPLICIT                       = b.AFLOW_MATLAB_MODE_IMPLICIT;
  AFLOW_MATLAB_MODE_EXTERNAL                       = b.AFLOW_MATLAB_MODE_EXTERNAL;
  AFLOW_MATLAB_FILE                                = b.AFLOW_MATLAB_FILE;
  AFLOW_MATLAB_FILE_FILE                           = b.AFLOW_MATLAB_FILE_FILE;
  AFLOW_MATLAB_FILE_COMMAND                        = b.AFLOW_MATLAB_FILE_COMMAND;
  AFLOW_MODE_VASP                                  = b.AFLOW_MODE_VASP;
  AFLOW_MODE_AIMS                                  = b.AFLOW_MODE_AIMS;
  AFLOW_MODE_PRESCRIPT_EXPLICIT                    = b.AFLOW_MODE_PRESCRIPT_EXPLICIT;
  AFLOW_MODE_PRESCRIPT_EXPLICIT_START_STOP         = b.AFLOW_MODE_PRESCRIPT_EXPLICIT_START_STOP;
  AFLOW_MODE_PRESCRIPT.str(std::string()); AFLOW_MODE_PRESCRIPT << b.AFLOW_MODE_PRESCRIPT.str();
  AFLOW_MODE_POSTSCRIPT_EXPLICIT                   = b.AFLOW_MODE_POSTSCRIPT_EXPLICIT;
  AFLOW_MODE_POSTSCRIPT_EXPLICIT_START_STOP        = b.AFLOW_MODE_POSTSCRIPT_EXPLICIT_START_STOP;
  AFLOW_MODE_POSTSCRIPT.str(std::string()); AFLOW_MODE_POSTSCRIPT << b.AFLOW_MODE_POSTSCRIPT.str();
  AFLOW_MODE_EMAIL                                 = b.AFLOW_MODE_EMAIL;
  KBIN_BIN                                         = b.KBIN_BIN;
  KBIN_SERIAL_BIN                                  = b.KBIN_SERIAL_BIN;  //ME20190107
  KZIP_BIN                                         = b.KZIP_BIN;
  KZIP_COMPRESS                                    = b.KZIP_COMPRESS;
  KBIN_MPI                                         = b.KBIN_MPI;
  KBIN_MPI_NCPUS                                   = b.KBIN_MPI_NCPUS;
  KBIN_MPI_NCPUS_STRING                            = b.KBIN_MPI_NCPUS_STRING;	//ME20181216
  KBIN_MPI_NCPUS_BUFFER                            = b.KBIN_MPI_NCPUS_BUFFER;
  KBIN_MPI_START                                   = b.KBIN_MPI_START;
  KBIN_MPI_STOP                                    = b.KBIN_MPI_STOP;
  KBIN_MPI_COMMAND                                 = b.KBIN_MPI_COMMAND;
  KBIN_MPI_AUTOTUNE                                = b.KBIN_MPI_AUTOTUNE;
  KBIN_MPI_BIN                                     = b.KBIN_MPI_BIN;
  KBIN_MPI_OPTIONS                                 = b.KBIN_MPI_OPTIONS;
  KBIN_QSUB                                        = b.KBIN_QSUB;
  KBIN_QSUB_MODE1                                  = b.KBIN_QSUB_MODE1;
  KBIN_QSUB_MODE2                                  = b.KBIN_QSUB_MODE2;
  KBIN_QSUB_MODE3                                  = b.KBIN_QSUB_MODE3;
  KBIN_QSUB_COMMAND                                = b.KBIN_QSUB_COMMAND;
  KBIN_QSUB_PARAMS                                 = b.KBIN_QSUB_PARAMS;
  KBIN_QSUB_MODE_EXPLICIT                          = b.KBIN_QSUB_MODE_EXPLICIT;
  KBIN_QSUB_MODE_EXPLICIT_START_STOP               = b.KBIN_QSUB_MODE_EXPLICIT_START_STOP;
  KBIN_QSUB_MODE_IMPLICIT                          = b.KBIN_QSUB_MODE_IMPLICIT;
  KBIN_QSUB_FILE                                   = b.KBIN_QSUB_FILE;
  KBIN_SYMMETRY_CALCULATION                        = b.KBIN_SYMMETRY_CALCULATION;
<<<<<<< HEAD
  //DX START
=======
  // DX START
>>>>>>> 10163148
  KBIN_SYMMETRY_NO_SCAN                            = b.KBIN_SYMMETRY_NO_SCAN;
  KBIN_SYMMETRY_EPS                                = b.KBIN_SYMMETRY_EPS;
  KBIN_SYMMETRY_CALCULATE_PGROUP                   = b.KBIN_SYMMETRY_CALCULATE_PGROUP; //DX20170814 - Specify what to calculate/verify
  KBIN_SYMMETRY_CALCULATE_PGROUPK                  = b.KBIN_SYMMETRY_CALCULATE_PGROUPK; //DX20170814 - Specify what to calculate/verify
  KBIN_SYMMETRY_CALCULATE_FGROUP                   = b.KBIN_SYMMETRY_CALCULATE_FGROUP; //DX20170814 - Specify what to calculate/verify
  KBIN_SYMMETRY_CALCULATE_PGROUP_XTAL              = b.KBIN_SYMMETRY_CALCULATE_PGROUP_XTAL; //DX20170814 - Specify what to calculate/verify
  KBIN_SYMMETRY_CALCULATE_IATOMS                   = b.KBIN_SYMMETRY_CALCULATE_IATOMS; //DX20170814 - Specify what to calculate/verify
  KBIN_SYMMETRY_CALCULATE_AGROUP                   = b.KBIN_SYMMETRY_CALCULATE_AGROUP; //DX20170814 - Specify what to calculate/verify
  KBIN_SYMMETRY_CALCULATE_SGROUP                   = b.KBIN_SYMMETRY_CALCULATE_SGROUP; //DX20170814 - Specify what to calculate/verify
<<<<<<< HEAD
  //DX END
=======
  // DX END
>>>>>>> 10163148
  KBIN_SYMMETRY_PGROUP_WRITE                       = b.KBIN_SYMMETRY_PGROUP_WRITE;
  KBIN_SYMMETRY_PGROUP_XTAL_WRITE                  = b.KBIN_SYMMETRY_PGROUP_XTAL_WRITE;
  KBIN_SYMMETRY_PGROUPK_WRITE                      = b.KBIN_SYMMETRY_PGROUPK_WRITE;
  KBIN_SYMMETRY_FGROUP_WRITE                       = b.KBIN_SYMMETRY_FGROUP_WRITE;
  KBIN_SYMMETRY_SGROUP_WRITE                       = b.KBIN_SYMMETRY_SGROUP_WRITE;
  KBIN_SYMMETRY_AGROUP_WRITE                       = b.KBIN_SYMMETRY_AGROUP_WRITE;
  KBIN_SYMMETRY_IATOMS_WRITE                       = b.KBIN_SYMMETRY_IATOMS_WRITE;
  KBIN_SYMMETRY_SGROUP_RADIUS                      = b.KBIN_SYMMETRY_SGROUP_RADIUS;
  KBIN_NEIGHBOURS_CALCULATION                      = b.KBIN_NEIGHBOURS_CALCULATION;
  KBIN_NEIGHBOURS_WRITE                            = b.KBIN_NEIGHBOURS_WRITE;
  KBIN_NEIGHBOURS_RADIUS                           = b.KBIN_NEIGHBOURS_RADIUS;
  KBIN_NEIGHBOURS_DRADIUS                          = b.KBIN_NEIGHBOURS_DRADIUS;
  KBIN_POCC                                        = b.KBIN_POCC;
  KBIN_POCC_CALCULATION                            = b.KBIN_POCC_CALCULATION; //CO20191110
  KBIN_POCC_TEMPERATURE_STRING                     = b.KBIN_POCC_TEMPERATURE_STRING; //CO20191110
  KBIN_FROZSL                                      = b.KBIN_FROZSL;
  KBIN_FROZSL_DOWNLOAD                             = b.KBIN_FROZSL_DOWNLOAD;
  KBIN_FROZSL_FILE                                 = b.KBIN_FROZSL_FILE;
  KBIN_FROZSL_FILE_NAME                            = b.KBIN_FROZSL_FILE_NAME;
  // [OBSOLETE]  KBIN_FROZSL_PRESCRIPT_MODE_EXPLICIT              = b.KBIN_FROZSL_PRESCRIPT_MODE_EXPLICIT;
  // [OBSOLETE]  KBIN_FROZSL_PRESCRIPT_MODE_EXPLICIT_START_STOP   = b.KBIN_FROZSL_PRESCRIPT_MODE_EXPLICIT_START_STOP;
  // [OBSOLETE]  KBIN_FROZSL_PRESCRIPT_STRING                     = b.KBIN_FROZSL_PRESCRIPT_STRING;
  // [OBSOLETE]  KBIN_FROZSL_POSTSCRIPT_MODE_EXPLICIT             = b.KBIN_FROZSL_POSTSCRIPT_MODE_EXPLICIT;
  // [OBSOLETE]  KBIN_FROZSL_POSTSCRIPT_MODE_EXPLICIT_START_STOP  = b.KBIN_FROZSL_POSTSCRIPT_MODE_EXPLICIT_START_STOP;
  // [OBSOLETE]  KBIN_FROZSL_POSTSCRIPT_STRING                    = b.KBIN_FROZSL_POSTSCRIPT_STRING;
  KBIN_FROZSL_STRUCTURE_MODE_FILE                  = b.KBIN_FROZSL_STRUCTURE_MODE_FILE;
  KBIN_FROZSL_STRUCTURE_MODE_EXPLICIT_START_STOP   = b.KBIN_FROZSL_STRUCTURE_MODE_EXPLICIT_START_STOP;
  KBIN_FROZSL_STRUCTURE_STRING                     = b.KBIN_FROZSL_STRUCTURE_STRING;
  KBIN_FROZSL_DIELECTRIC_MODE_FILE                 = b.KBIN_FROZSL_DIELECTRIC_MODE_FILE;
  KBIN_FROZSL_DIELECTRIC_MODE_EXPLICIT_START_STOP  = b.KBIN_FROZSL_DIELECTRIC_MODE_EXPLICIT_START_STOP;
  KBIN_FROZSL_DIELECTRIC_STRING                    = b.KBIN_FROZSL_DIELECTRIC_STRING;
  KBIN_PHONONS_CALCULATION_APL                     = b.KBIN_PHONONS_CALCULATION_APL;
  KBIN_PHONONS_CALCULATION_QHA                     = b.KBIN_PHONONS_CALCULATION_QHA;  //CO20170601
  KBIN_PHONONS_CALCULATION_AAPL                    = b.KBIN_PHONONS_CALCULATION_AAPL; //CO20170601
  KBIN_PHONONS_CALCULATION_AGL                     = b.KBIN_PHONONS_CALCULATION_AGL;
  KBIN_PHONONS_CALCULATION_AEL                     = b.KBIN_PHONONS_CALCULATION_AEL;
<<<<<<< HEAD
  //ME20190208 START
=======
  //ME20190208 - START
>>>>>>> 10163148
  KBIN_PHONONS_CALCULATION_QHA_A                   = b.KBIN_PHONONS_CALCULATION_QHA_A;
  KBIN_PHONONS_CALCULATION_QHA_B                   = b.KBIN_PHONONS_CALCULATION_QHA_B;
  KBIN_PHONONS_CALCULATION_QHA_C                   = b.KBIN_PHONONS_CALCULATION_QHA_C;
  KBIN_PHONONS_CALCULATION_SCQHA                   = b.KBIN_PHONONS_CALCULATION_SCQHA;
  KBIN_PHONONS_CALCULATION_SCQHA_A                 = b.KBIN_PHONONS_CALCULATION_SCQHA_A;
  KBIN_PHONONS_CALCULATION_SCQHA_B                 = b.KBIN_PHONONS_CALCULATION_SCQHA_B;
  KBIN_PHONONS_CALCULATION_SCQHA_C                 = b.KBIN_PHONONS_CALCULATION_SCQHA_C;
  KBIN_PHONONS_CALCULATION_QHA3P                   = b.KBIN_PHONONS_CALCULATION_QHA3P;
  KBIN_PHONONS_CALCULATION_QHA3P_A                 = b.KBIN_PHONONS_CALCULATION_QHA3P_A;
  KBIN_PHONONS_CALCULATION_QHA3P_B                 = b.KBIN_PHONONS_CALCULATION_QHA3P_B;
  KBIN_PHONONS_CALCULATION_QHA3P_C                 = b.KBIN_PHONONS_CALCULATION_QHA3P_C;
<<<<<<< HEAD
  //ME20190208 END
=======
  //ME20190208 - END
>>>>>>> 10163148
  KBIN_PHONONS_CALCULATION_FROZSL                  = b.KBIN_PHONONS_CALCULATION_FROZSL;
  KBIN_PHONONS_CALCULATION_FROZSL_output           = b.KBIN_PHONONS_CALCULATION_FROZSL_output;
  KBIN_PHONONS_CALCULATION_FROZSL_poscars          = b.KBIN_PHONONS_CALCULATION_FROZSL_poscars;
  KBIN_MODULE_OPTIONS                              = b.KBIN_MODULE_OPTIONS;  //ME20181027
}

// copy
_kflags::_kflags(const _kflags& b) {
  //  free();
  // *this=b;
  copy(b);
}

// copy operator b=a
const _kflags& _kflags::operator=(const _kflags& b) {  // operator=
  if(this!=&b) {
    free();
    copy(b);
  }
  return *this;
}

void _kflags::clear() {
  _kflags kflags_temp;
  copy(kflags_temp);
}

// **************************************************************************
// **************************************************************************
// **************************************************************************
// **************************************************************************
// **************************************************************************
// _VFLAGS
// look into aflow.h for the definitions

// constructors
_vflags::_vflags() {

  // SYSTEM
  AFLOW_SYSTEM.clear(); //ME20181121

  KBIN_VASP_RUN_NRELAX                                           = 0;
  //  RUN
  KBIN_VASP_RUN.clear();                                         // RUN
  KBIN_VASP_RUN.push("");                                   // RUN
  //  REPEAT
  KBIN_VASP_REPEAT.clear();                                      // REPEAT
  KBIN_VASP_REPEAT.push("");                                // REPEAT

  KBIN_VASP_FORCE_OPTION_NOTUNE.clear();                         // NOTUNE
  KBIN_VASP_FORCE_OPTION_SYSTEM_AUTO.clear();                    // SYSTEM_AUTO

  //  RELAX_MODE
  KBIN_VASP_FORCE_OPTION_RELAX_MODE.clear();                     // RELAX_MODE forces/energy     
  KBIN_VASP_FORCE_OPTION_RELAX_MODE.push(DEFAULT_VASP_FORCE_OPTION_RELAX_MODE_SCHEME); // RELAX_MODE forces/energy    

  //  RELAX_TYPE
  KBIN_VASP_FORCE_OPTION_RELAX_TYPE.clear();                     // RELAX_TYPE geometry   
  KBIN_VASP_FORCE_OPTION_RELAX_TYPE.push("");               // RELAX_TYPE geometry    

  KBIN_VASP_FORCE_OPTION_PREC.clear();                           // PREC
  KBIN_VASP_FORCE_OPTION_PREC.push(DEFAULT_VASP_FORCE_OPTION_PREC_SCHEME); // PREC
  KBIN_VASP_FORCE_OPTION_ALGO.clear();                           // ALGO
  KBIN_VASP_FORCE_OPTION_ALGO.push(DEFAULT_VASP_FORCE_OPTION_ALGO_SCHEME); // ALGO
  KBIN_VASP_FORCE_OPTION_METAGGA.clear();                        // METAGGA
  KBIN_VASP_FORCE_OPTION_METAGGA.push(DEFAULT_VASP_FORCE_OPTION_METAGGA_SCHEME); // METAGGA
  KBIN_VASP_FORCE_OPTION_IVDW.clear();                           // IVDW
  KBIN_VASP_FORCE_OPTION_IVDW.push(DEFAULT_VASP_FORCE_OPTION_IVDW_SCHEME); // IVDW
  KBIN_VASP_FORCE_OPTION_ABMIX.clear();                          // ABMIX
  KBIN_VASP_FORCE_OPTION_ABMIX.push(DEFAULT_VASP_FORCE_OPTION_ABMIX_SCHEME); // ABMIX
  KBIN_VASP_FORCE_OPTION_AUTO_PSEUDOPOTENTIALS.clear();          // AUTO_PSEUDOPOTENTIALS
  KBIN_VASP_FORCE_OPTION_AUTO_PSEUDOPOTENTIALS.push(DEFAULT_VASP_PSEUDOPOTENTIAL_TYPE); // AUTO_PSEUDOPOTENTIALS

  // ENMAX_MULTIPLY
  KBIN_VASP_FORCE_OPTION_ENMAX_MULTIPLY_EQUAL.clear();
  //  KBIN_VASP_FORCE_OPTION_ENMAX_MULTIPLY_EQUAL.push("1.4");

  // NBANDS
  KBIN_VASP_FORCE_OPTION_NBANDS_AUTO_isentry                     = FALSE;
  // NBANDS
  KBIN_VASP_FORCE_OPTION_NBANDS_EQUAL.clear();
  //  KBIN_VASP_FORCE_OPTION_NBANDS_EQUAL.push("0");
  // POTIM
  KBIN_VASP_FORCE_OPTION_POTIM_EQUAL.clear();
  KBIN_VASP_FORCE_OPTION_POTIM_EQUAL.push(aurostd::utype2string(DEFAULT_VASP_PREC_POTIM));
  // PSTRESS
  KBIN_VASP_FORCE_OPTION_PSTRESS_EQUAL.clear();
  // KBIN_VASP_FORCE_OPTION_PSTRESS_EQUAL.push("0.0");
  // EDIFFG
  KBIN_VASP_FORCE_OPTION_EDIFFG_EQUAL.clear();
  KBIN_VASP_FORCE_OPTION_EDIFFG_EQUAL.push(aurostd::utype2string(DEFAULT_VASP_PREC_EDIFFG));
  // ISMEAR  //CO20181128
  KBIN_VASP_FORCE_OPTION_ISMEAR_EQUAL.clear(); //CO20181128
  KBIN_VASP_FORCE_OPTION_ISMEAR_EQUAL.push(aurostd::utype2string(1));  //default //CO20181128
  // SIGMA  //CO20181128
  KBIN_VASP_FORCE_OPTION_SIGMA_EQUAL.clear(); //CO20181128
  KBIN_VASP_FORCE_OPTION_SIGMA_EQUAL.push(aurostd::utype2string(0.1));  //default //CO20181128
  // RWIGS
  KBIN_VASP_FORCE_OPTION_RWIGS_STATIC                            = FALSE;

  KBIN_VASP_FORCE_OPTION_SKIP_NOMIX.clear();                     // SKIP_NOMIX

  //  KBIN_VASP_FORCE_OPTION_TRISTATE.clear();                       // 

  KBIN_VASP_FORCE_OPTION_SPIN.clear();                           // SPIN
  KBIN_VASP_FORCE_OPTION_SPIN.option                             = DEFAULT_VASP_FORCE_OPTION_SPIN;  // SPIN 
  KBIN_VASP_FORCE_OPTION_SPIN_REMOVE_RELAX_1                     = DEFAULT_VASP_FORCE_OPTION_SPIN_REMOVE_RELAX_1;  // SPIN_REMOVE_RELAX_1
  KBIN_VASP_FORCE_OPTION_SPIN_REMOVE_RELAX_2                     = DEFAULT_VASP_FORCE_OPTION_SPIN_REMOVE_RELAX_2;  // SPIN_REMOVE_RELAX_2
  KBIN_VASP_FORCE_OPTION_BADER.clear();                          // BADER
  KBIN_VASP_FORCE_OPTION_BADER.option                            = DEFAULT_VASP_FORCE_OPTION_BADER;  // BADER
  KBIN_VASP_FORCE_OPTION_ELF.clear();                            // ELF
  KBIN_VASP_FORCE_OPTION_ELF.option                              = DEFAULT_VASP_FORCE_OPTION_ELF;  // ELF
  KBIN_VASP_FORCE_OPTION_AUTO_MAGMOM.clear();                    // AUTO_MAGMOM
  KBIN_VASP_FORCE_OPTION_AUTO_MAGMOM.option                      = DEFAULT_VASP_FORCE_OPTION_AUTO_MAGMOM; // AUTO_MAGMOM
  KBIN_VASP_FORCE_OPTION_SYM.clear();                            // SYM
  KBIN_VASP_FORCE_OPTION_SYM.option                              = DEFAULT_VASP_FORCE_OPTION_SYM; // SYM
  KBIN_VASP_FORCE_OPTION_WAVECAR.clear();                        // WAVECAR
  KBIN_VASP_FORCE_OPTION_WAVECAR.option                          = DEFAULT_VASP_FORCE_OPTION_WAVECAR; // WAVECAR
  KBIN_VASP_FORCE_OPTION_CHGCAR.clear();                         // CHGCAR
  KBIN_VASP_FORCE_OPTION_CHGCAR.option                           = DEFAULT_VASP_FORCE_OPTION_CHGCAR; // CHGCAR
  KBIN_VASP_FORCE_OPTION_CHGCAR_FILE.clear();                    //ME20191028
  KBIN_VASP_FORCE_OPTION_LSCOUPLING.clear();                     // LSCOUPLING
  KBIN_VASP_FORCE_OPTION_LSCOUPLING.option                       = DEFAULT_VASP_FORCE_OPTION_LSCOUPLING; // LSCOUPLING

  KBIN_VASP_FORCE_OPTION_LDAU0.clear();                          // LDAU0
  KBIN_VASP_FORCE_OPTION_LDAU1.clear();                          // LDAU1
  KBIN_VASP_FORCE_OPTION_LDAU2.clear();                          // LDAU2
  KBIN_VASP_FORCE_OPTION_LDAU_ADIABATIC.clear();                 // LDAU_ADIABATIC
  KBIN_VASP_FORCE_OPTION_LDAU_ADIABATIC.content_int=0;           // LDAU_ADIABATIC
  KBIN_VASP_FORCE_OPTION_LDAU_CUTOFF.clear();                    // LDAU_CUTOFF
  KBIN_VASP_LDAU_SPECIES                                         = "";
  KBIN_VASP_LDAU_PARAMETERS                                      = "";
  KBIN_VASP_LDAU_AFLOW_AUTO_flag                                 = TRUE;
  // FORCE_OPTIONS
  KBIN_VASP_FORCE_OPTION_TYPE.clear();                           // TYPE
  KBIN_VASP_FORCE_OPTION_TYPE.push(DEFAULT_VASP_FORCE_OPTION_TYPE_SCHEME); // TYPE

  KBIN_VASP_FORCE_OPTION_NSW_EQUAL                               = FALSE;
  KBIN_VASP_FORCE_OPTION_NSW_EQUAL_VALUE                         = 0;

  KBIN_VASP_FORCE_OPTION_KPOINTS.clear();                        // KPOINTS
  // AFIX
  KBIN_VASP_FORCE_OPTION_IGNORE_AFIX.clear();                    // AFIX
  // CONVERT
  KBIN_VASP_FORCE_OPTION_CONVERT_UNIT_CELL.clear(); 

  //  KBIN_VASP_FORCE_OPTION_VOLUME
  KBIN_VASP_FORCE_OPTION_VOLUME.clear();                         // RUN
  KBIN_VASP_FORCE_OPTION_VOLUME.push("");                   // RUN

  // KBIN_VASP_INCAR_MODE
  KBIN_VASP_INCAR_MODE.clear();                                  // all false
  // RELAX
  // KBIN_VASP_KPOINTS_MODE
  KBIN_VASP_KPOINTS_MODE.clear();                                // all false

  KBIN_VASP_KPOINTS_KMODE.clear();                               // KMODE
  KBIN_VASP_KPOINTS_KMODE.push("0");                        // KMODE
  KBIN_VASP_KPOINTS_KPPRA.clear();                               // KPPRA
  KBIN_VASP_KPOINTS_KPPRA.push("100");                      // KPPRA
  KBIN_VASP_KPOINTS_KSCHEME.clear();                             // KSCHEME
  KBIN_VASP_KPOINTS_KSCHEME.push(DEFAULT_KSCHEME);//"Monkhorst-Pack"; // KSCHEME
  KBIN_VASP_KPOINTS_KSHIFT.clear();                              // KSCHEME
  KBIN_VASP_KPOINTS_KSHIFT.push("0 0 0");                   // DEFAULT FIX
  // STATIC
  KBIN_VASP_KPOINTS_STATIC_KMODE.clear();                        // KMODE
  KBIN_VASP_KPOINTS_STATIC_KMODE.push("0");                 // KMODE
  KBIN_VASP_KPOINTS_STATIC_KPPRA.clear();                        // KPPRA
  KBIN_VASP_KPOINTS_STATIC_KPPRA.push("1");                 // KPPRA
  KBIN_VASP_KPOINTS_STATIC_KSCHEME.clear();                      // KSCHEME
  KBIN_VASP_KPOINTS_STATIC_KSCHEME.push(DEFAULT_STATIC_KSCHEME);//"Monkhorst-Pack"); // KSCHEME
  KBIN_VASP_KPOINTS_STATIC_KSHIFT.clear();                       // KSCHEME
  KBIN_VASP_KPOINTS_STATIC_KSHIFT.push("0 0 0"); // DEFAULT FIX
  // PHONONS
  KBIN_VASP_KPOINTS_PHONONS_KPPRA.clear();                       // KPPRA
  KBIN_VASP_KPOINTS_PHONONS_KPPRA.push("1");                // KPPRA
  KBIN_VASP_KPOINTS_PHONONS_KSCHEME.clear();                     // KSCHEME
  KBIN_VASP_KPOINTS_PHONONS_KSCHEME.push(DEFAULT_PHONONS_KSCHEME);  //"Gamma");           // KSCHEME

  KBIN_VASP_FORCE_OPTION_KPOINTS_PHONONS_PARITY.clear();         // PARITY
  // BANDS
  // KBIN_VASP_KPOINTS_BANDS_LATTICE
  KBIN_VASP_KPOINTS_BANDS_LATTICE.clear();                       // LATTICE
  KBIN_VASP_KPOINTS_BANDS_LATTICE.push(DEFAULT_BANDS_LATTICE);             // some default
  // [OBSOLETE] KBIN_VASP_KPOINTS_BANDS_LATTICE_FLAG                           = FALSE;
  // [OBSOLETE] KBIN_VASP_KPOINTS_BANDS_LATTICE_VALUE                          = "";

  KBIN_VASP_KPOINTS_BANDS_LATTICE_AUTO_FLAG                      = FALSE;
  KBIN_VASP_KPOINTS_BANDS_GRID_FLAG                              = FALSE;
  KBIN_VASP_KPOINTS_BANDS_GRID_VALUE                             = 0;
  KBIN_VASP_WRITE_KPOINTS                                        = FALSE;
  // KBIN_VASP_POSCAR_MODE
  KBIN_VASP_POSCAR_MODE.clear();                                 // all false
  KBIN_VASP_POSCAR_MODE_EXPLICIT_VSTRING.clear();
  KBIN_VASP_POSCAR_MODE_EXPLICIT_VSTRUCTURE.clear();
  // KBIN_VASP_POTCAR_MODE  
  KBIN_VASP_POTCAR_MODE.clear();                                 // all false
  // KBIN_VASP_INCAR_FILE
  KBIN_VASP_INCAR_FILE.clear();                                  // all false
  KBIN_VASP_INCAR_EXPLICIT.clear(); //ME20181226
  KBIN_VASP_INCAR_EXPLICIT_START_STOP.str(""); //ME20181226 //CO20190401 - clear ss with .str("")
  // [OBSOLETE] KBIN_VASP_INCAR_FILE_KEYWORD                     = FALSE;
  // [OBSOLETE] KBIN_VASP_INCAR_FILE_SYSTEM_AUTO                 = FALSE;
  // [OBSOLETE] KBIN_VASP_INCAR_FILE_FILE                        = FALSE;
  // [OBSOLETE] KBIN_VASP_INCAR_FILE_COMMAND                     = FALSE;
  KBIN_VASP_INCAR_VERBOSE                                        = TRUE; // VERBOSITY IS GOOD !!!

  // KBIN_VASP_KPOINTS_FILE
  KBIN_VASP_KPOINTS_FILE.clear();                                // all false
  KBIN_VASP_KPOINTS_EXPLICIT.clear(); //ME20181226
  KBIN_VASP_KPOINTS_EXPLICIT_START_STOP.str(""); //ME20181226 //CO20190401 - clear ss with .str("")
  // [OBSOLETE] KBIN_VASP_KPOINTS_FILE_KEYWORD                   = FALSE;
  // [OBSOLETE] KBIN_VASP_KPOINTS_FILE_FILE                      = FALSE;
  // [OBSOLETE] KBIN_VASP_KPOINTS_FILE_COMMAND                   = FALSE;

  // KBIN_VASP_POSCAR_FILE
  KBIN_VASP_POSCAR_FILE.clear();                                 // all false
  // [OBSOLETE] KBIN_VASP_POSCAR_FILE_KEYWORD                    = FALSE;
  // [OBSOLETE] KBIN_VASP_POSCAR_FILE_PROTOTYPE                  = FALSE;
  // [OBSOLETE] KBIN_VASP_POSCAR_FILE_FILE                       = FALSE;
  // [OBSOLETE] KBIN_VASP_POSCAR_FILE_COMMAND                    = FALSE;

  //  KBIN_VASP_POSCAR_FILE_VOLUME
  KBIN_VASP_POSCAR_FILE_VOLUME.clear();                          // RUN
  KBIN_VASP_POSCAR_FILE_VOLUME.push("");                    // RUN


  // KBIN_VASP_POTCAR_FILE
  KBIN_VASP_POTCAR_FILE.clear();                                 // all false
  KBIN_VASP_POTCAR_EXPLICIT.clear(); //ME20181226
  // [OBSOLETE] KBIN_VASP_POTCAR_FILE_KEYWORD                    = FALSE;
  // [OBSOLETE] KBIN_VASP_POTCAR_FILE_SYSTEM_AUTO                = FALSE;
  // [OBSOLETE] KBIN_VASP_POTCAR_FILE_PREFIX                     = FALSE;
  // [OBSOLETE] KBIN_VASP_POTCAR_FILE_SUFFIX                     = FALSE;
  // [OBSOLETE] KBIN_VASP_POTCAR_FILE_FILE                       = FALSE;
  // [OBSOLETE] KBIN_VASP_POTCAR_FILE_COMMAND                    = FALSE;
}

// destructor
_vflags::~_vflags() {
  free();
}

void _vflags::free() {
}

void _vflags::copy(const _vflags& b) {
  AFLOW_SYSTEM                                                   = b.AFLOW_SYSTEM; //ME20181226
  KBIN_VASP_RUN_NRELAX                                           = b.KBIN_VASP_RUN_NRELAX;
  // RUN
  KBIN_VASP_RUN                                                  = b.KBIN_VASP_RUN;  
  // REPEAT
  KBIN_VASP_REPEAT                                               = b.KBIN_VASP_REPEAT;

  KBIN_VASP_FORCE_OPTION_NOTUNE                                  = b.KBIN_VASP_FORCE_OPTION_NOTUNE;  // NOTUNE
  KBIN_VASP_FORCE_OPTION_SYSTEM_AUTO                             = b.KBIN_VASP_FORCE_OPTION_SYSTEM_AUTO;  // SYSTEM_AUTO

  // RELAX_MODE
  KBIN_VASP_FORCE_OPTION_RELAX_MODE                              = b.KBIN_VASP_FORCE_OPTION_RELAX_MODE; // RELAX_MODE

  // RELAX_TYPE
  KBIN_VASP_FORCE_OPTION_RELAX_TYPE                              = b.KBIN_VASP_FORCE_OPTION_RELAX_TYPE; // RELAX_MODE

  KBIN_VASP_FORCE_OPTION_PREC                                    = b.KBIN_VASP_FORCE_OPTION_PREC; // PREC
  KBIN_VASP_FORCE_OPTION_ALGO                                    = b.KBIN_VASP_FORCE_OPTION_ALGO; // ALGO
  KBIN_VASP_FORCE_OPTION_METAGGA                                 = b.KBIN_VASP_FORCE_OPTION_METAGGA; // METAGGA
  KBIN_VASP_FORCE_OPTION_IVDW                                    = b.KBIN_VASP_FORCE_OPTION_IVDW; // IVDW
  KBIN_VASP_FORCE_OPTION_ABMIX                                   = b.KBIN_VASP_FORCE_OPTION_ABMIX; // ABMIX
  KBIN_VASP_FORCE_OPTION_AUTO_PSEUDOPOTENTIALS                   = b.KBIN_VASP_FORCE_OPTION_AUTO_PSEUDOPOTENTIALS; // AUTO_PSEUDOPOTENTIALS

  KBIN_VASP_FORCE_OPTION_SKIP_NOMIX                              = b.KBIN_VASP_FORCE_OPTION_SKIP_NOMIX; // SKIP_NOMIX
  // ENMAX_MULTIPLY
  KBIN_VASP_FORCE_OPTION_ENMAX_MULTIPLY_EQUAL                    = b.KBIN_VASP_FORCE_OPTION_ENMAX_MULTIPLY_EQUAL;
  // NBANDS
  KBIN_VASP_FORCE_OPTION_NBANDS_AUTO_isentry                     = b.KBIN_VASP_FORCE_OPTION_NBANDS_AUTO_isentry;
  KBIN_VASP_FORCE_OPTION_NBANDS_EQUAL                            = b.KBIN_VASP_FORCE_OPTION_NBANDS_EQUAL;
  // POTIM
  KBIN_VASP_FORCE_OPTION_POTIM_EQUAL                             = b.KBIN_VASP_FORCE_OPTION_POTIM_EQUAL;
  // PSTRESS
  KBIN_VASP_FORCE_OPTION_PSTRESS_EQUAL                           = b.KBIN_VASP_FORCE_OPTION_PSTRESS_EQUAL;
  // EDIFFG
  KBIN_VASP_FORCE_OPTION_EDIFFG_EQUAL                            = b.KBIN_VASP_FORCE_OPTION_EDIFFG_EQUAL;
  // ISMEAR
  KBIN_VASP_FORCE_OPTION_ISMEAR_EQUAL                            = b.KBIN_VASP_FORCE_OPTION_ISMEAR_EQUAL; //CO20181128
  // SIGMA
  KBIN_VASP_FORCE_OPTION_SIGMA_EQUAL                             = b.KBIN_VASP_FORCE_OPTION_SIGMA_EQUAL; //CO20181128
  // RWIGS
  KBIN_VASP_FORCE_OPTION_RWIGS_STATIC                            = b.KBIN_VASP_FORCE_OPTION_RWIGS_STATIC;

  // KBIN_VASP_FORCE_OPTION_TRISTATE                                = b.KBIN_VASP_FORCE_OPTION_TRISTATE; // TRISTATE

  KBIN_VASP_FORCE_OPTION_SPIN                                    = b.KBIN_VASP_FORCE_OPTION_SPIN; // SPIN
  KBIN_VASP_FORCE_OPTION_SPIN_REMOVE_RELAX_1                     = b.KBIN_VASP_FORCE_OPTION_SPIN_REMOVE_RELAX_1;
  KBIN_VASP_FORCE_OPTION_SPIN_REMOVE_RELAX_2                     = b.KBIN_VASP_FORCE_OPTION_SPIN_REMOVE_RELAX_2; 
  KBIN_VASP_FORCE_OPTION_BADER                                   = b.KBIN_VASP_FORCE_OPTION_BADER; // BADER
  KBIN_VASP_FORCE_OPTION_ELF                                     = b.KBIN_VASP_FORCE_OPTION_ELF; // ELF
  KBIN_VASP_FORCE_OPTION_AUTO_MAGMOM                             = b.KBIN_VASP_FORCE_OPTION_AUTO_MAGMOM; // AUTO_MAGMOM
  KBIN_VASP_FORCE_OPTION_SYM                                     = b.KBIN_VASP_FORCE_OPTION_SYM; // SYM
  KBIN_VASP_FORCE_OPTION_WAVECAR                                 = b.KBIN_VASP_FORCE_OPTION_WAVECAR; // WAVECAR
  KBIN_VASP_FORCE_OPTION_CHGCAR                                  = b.KBIN_VASP_FORCE_OPTION_CHGCAR; // CHGCAR
<<<<<<< HEAD
  KBIN_VASP_FORCE_OPTION_CHGCAR_FILE                             = b.KBIN_VASP_FORCE_OPTION_CHGCAR_FILE;  //ME20191028
=======
  KBIN_VASP_FORCE_OPTION_CHGCAR_FILE                             = b.KBIN_VASP_FORCE_OPTION_CHGCAR_FILE;  //ME201901028
>>>>>>> 10163148
  KBIN_VASP_FORCE_OPTION_LSCOUPLING                              = b.KBIN_VASP_FORCE_OPTION_LSCOUPLING; // LSCOUPLING
  KBIN_VASP_FORCE_OPTION_LDAU0                                   = b.KBIN_VASP_FORCE_OPTION_LDAU0;  // LDAU0
  KBIN_VASP_FORCE_OPTION_LDAU1                                   = b.KBIN_VASP_FORCE_OPTION_LDAU1;  // LDAU1
  KBIN_VASP_FORCE_OPTION_LDAU2                                   = b.KBIN_VASP_FORCE_OPTION_LDAU2;  // LDAU2
  KBIN_VASP_FORCE_OPTION_LDAU_ADIABATIC                          = b.KBIN_VASP_FORCE_OPTION_LDAU_ADIABATIC; // LDAU_ADIABATIC
  KBIN_VASP_FORCE_OPTION_LDAU_CUTOFF                             = b.KBIN_VASP_FORCE_OPTION_LDAU_CUTOFF; // LDAU_CUTOFF

  KBIN_VASP_LDAU_SPECIES                                         = b.KBIN_VASP_LDAU_SPECIES;
  KBIN_VASP_LDAU_PARAMETERS                                      = b.KBIN_VASP_LDAU_PARAMETERS;
  KBIN_VASP_LDAU_AFLOW_AUTO_flag                                 = b.KBIN_VASP_LDAU_AFLOW_AUTO_flag;
  // FORCE_OPTION
  KBIN_VASP_FORCE_OPTION_TYPE                                    = b.KBIN_VASP_FORCE_OPTION_TYPE; // TYPE

  KBIN_VASP_FORCE_OPTION_NSW_EQUAL                               = b.KBIN_VASP_FORCE_OPTION_NSW_EQUAL;
  KBIN_VASP_FORCE_OPTION_NSW_EQUAL_VALUE                         = b.KBIN_VASP_FORCE_OPTION_NSW_EQUAL_VALUE;

  KBIN_VASP_FORCE_OPTION_KPOINTS                                 = b.KBIN_VASP_FORCE_OPTION_KPOINTS;  // KPOINTS
  KBIN_VASP_FORCE_OPTION_IGNORE_AFIX                             = b.KBIN_VASP_FORCE_OPTION_IGNORE_AFIX; // IGNORE_AFIX
  KBIN_VASP_FORCE_OPTION_CONVERT_UNIT_CELL                       = b.KBIN_VASP_FORCE_OPTION_CONVERT_UNIT_CELL; // CONVERT_UNIT_CELL

  //  KBIN_VASP_FORCE_OPTION_VOLUME
  KBIN_VASP_FORCE_OPTION_VOLUME                                  = b.KBIN_VASP_FORCE_OPTION_VOLUME;
  // KBIN_VASP_INCAR_MODE
  KBIN_VASP_INCAR_MODE                                           = b.KBIN_VASP_INCAR_MODE;
  // KBIN_VASP_KPOINTS_MODE
  KBIN_VASP_KPOINTS_MODE                                         = b.KBIN_VASP_KPOINTS_MODE;

  // [OBSOLETE] KBIN_VASP_INCAR_MODE_EXPLICIT                    = b.KBIN_VASP_INCAR_MODE_EXPLICIT;
  // [OBSOLETE] KBIN_VASP_INCAR_MODE_EXPLICIT_START_STOP         = b.KBIN_VASP_INCAR_MODE_EXPLICIT_START_STOP;
  // [OBSOLETE] KBIN_VASP_INCAR_MODE_IMPLICIT                    = b.KBIN_VASP_INCAR_MODE_IMPLICIT;
  // [OBSOLETE] KBIN_VASP_INCAR_MODE_EXTERNAL                    = b.KBIN_VASP_INCAR_MODE_EXTERNAL;
  // RELAX
  // [OBSOLETE] KBIN_VASP_KPOINTS_MODE_EXPLICIT                  = b.KBIN_VASP_KPOINTS_MODE_EXPLICIT;
  // [OBSOLETE] KBIN_VASP_KPOINTS_MODE_EXPLICIT_START_STOP       = b.KBIN_VASP_KPOINTS_MODE_EXPLICIT_START_STOP;
  // [OBSOLETE] KBIN_VASP_KPOINTS_MODE_IMPLICIT                  = b.KBIN_VASP_KPOINTS_MODE_IMPLICIT;
  // [OBSOLETE] KBIN_VASP_KPOINTS_MODE_EXTERNAL                  = b.KBIN_VASP_KPOINTS_MODE_EXTERNAL;
  // RELAX
  KBIN_VASP_KPOINTS_KMODE                                        = b.KBIN_VASP_KPOINTS_KMODE;
  KBIN_VASP_KPOINTS_KPPRA                                        = b.KBIN_VASP_KPOINTS_KPPRA;
  KBIN_VASP_KPOINTS_KSCHEME                                      = b.KBIN_VASP_KPOINTS_KSCHEME;
  KBIN_VASP_KPOINTS_KSHIFT                                       = b.KBIN_VASP_KPOINTS_KSHIFT;
  // STATIC
  KBIN_VASP_KPOINTS_STATIC_KMODE                                 = b.KBIN_VASP_KPOINTS_STATIC_KMODE;
  KBIN_VASP_KPOINTS_STATIC_KPPRA                                 = b.KBIN_VASP_KPOINTS_STATIC_KPPRA;
  KBIN_VASP_KPOINTS_STATIC_KSCHEME                               = b.KBIN_VASP_KPOINTS_STATIC_KSCHEME;
  KBIN_VASP_KPOINTS_STATIC_KSHIFT                                = b.KBIN_VASP_KPOINTS_STATIC_KSHIFT;
  // PHONONS
  KBIN_VASP_KPOINTS_PHONONS_KPPRA                                = b.KBIN_VASP_KPOINTS_PHONONS_KPPRA;
  KBIN_VASP_KPOINTS_PHONONS_KSCHEME                              = b.KBIN_VASP_KPOINTS_PHONONS_KSCHEME;
  KBIN_VASP_FORCE_OPTION_KPOINTS_PHONONS_PARITY                  = b.KBIN_VASP_FORCE_OPTION_KPOINTS_PHONONS_PARITY;
  // BANDS
  KBIN_VASP_KPOINTS_BANDS_LATTICE                                = b.KBIN_VASP_KPOINTS_BANDS_LATTICE;
  // [OBSOLETE] KBIN_VASP_KPOINTS_BANDS_LATTICE_FLAG                           = b.KBIN_VASP_KPOINTS_BANDS_LATTICE_FLAG;
  // [OBSOLETE] KBIN_VASP_KPOINTS_BANDS_LATTICE_VALUE                          = b.KBIN_VASP_KPOINTS_BANDS_LATTICE_VALUE;
  KBIN_VASP_KPOINTS_BANDS_LATTICE_AUTO_FLAG                      = b.KBIN_VASP_KPOINTS_BANDS_LATTICE_AUTO_FLAG;
  KBIN_VASP_KPOINTS_BANDS_GRID_FLAG                              = b.KBIN_VASP_KPOINTS_BANDS_GRID_FLAG;
  KBIN_VASP_KPOINTS_BANDS_GRID_VALUE                             = b.KBIN_VASP_KPOINTS_BANDS_GRID_VALUE;
  KBIN_VASP_WRITE_KPOINTS                                        = b.KBIN_VASP_WRITE_KPOINTS;
  // KBIN_VASP_POSCAR_MODE
  KBIN_VASP_POSCAR_MODE                                          = b.KBIN_VASP_POSCAR_MODE;
  KBIN_VASP_POSCAR_MODE_EXPLICIT_VSTRING.clear();
  for(uint i=0;i<b.KBIN_VASP_POSCAR_MODE_EXPLICIT_VSTRING.size();i++)
    KBIN_VASP_POSCAR_MODE_EXPLICIT_VSTRING.push_back(b.KBIN_VASP_POSCAR_MODE_EXPLICIT_VSTRING.at(i));
  KBIN_VASP_POSCAR_MODE_EXPLICIT_VSTRUCTURE.clear();
  for(uint i=0;i<b.KBIN_VASP_POSCAR_MODE_EXPLICIT_VSTRUCTURE.size();i++)
    KBIN_VASP_POSCAR_MODE_EXPLICIT_VSTRUCTURE.push_back(b.KBIN_VASP_POSCAR_MODE_EXPLICIT_VSTRUCTURE.at(i));
  // KBIN_VASP_POTCAR_MODE  
  KBIN_VASP_POTCAR_MODE                                          = b.KBIN_VASP_POTCAR_MODE;
  // KBIN_VASP_INCAR_FILE
  KBIN_VASP_INCAR_FILE                                           = b.KBIN_VASP_INCAR_FILE;
  KBIN_VASP_INCAR_EXPLICIT.clear(); KBIN_VASP_INCAR_EXPLICIT << b.KBIN_VASP_INCAR_EXPLICIT.str(); //ME20181226
  KBIN_VASP_INCAR_EXPLICIT_START_STOP.str(""); KBIN_VASP_INCAR_EXPLICIT_START_STOP << b.KBIN_VASP_INCAR_EXPLICIT_START_STOP.str(); //ME20181226 //CO20190401 - clear ss with .str("")
  // [OBSOLETE] KBIN_VASP_INCAR_FILE_KEYWORD                     = b.KBIN_VASP_INCAR_FILE_KEYWORD;
  // [OBSOLETE] KBIN_VASP_INCAR_FILE_SYSTEM_AUTO                 = b.KBIN_VASP_INCAR_FILE_SYSTEM_AUTO;
  // [OBSOLETE] KBIN_VASP_INCAR_FILE_FILE                        = b.KBIN_VASP_INCAR_FILE_FILE;
  // [OBSOLETE] KBIN_VASP_INCAR_FILE_COMMAND                     = b.KBIN_VASP_INCAR_FILE_COMMAND;
  KBIN_VASP_INCAR_VERBOSE                                        = b.KBIN_VASP_INCAR_VERBOSE;

  // KBIN_VASP_KPOINTS_FILE
  KBIN_VASP_KPOINTS_FILE                                         = b.KBIN_VASP_KPOINTS_FILE;
  KBIN_VASP_KPOINTS_EXPLICIT.clear(); KBIN_VASP_KPOINTS_EXPLICIT << b.KBIN_VASP_KPOINTS_EXPLICIT.str(); //ME20181226
  KBIN_VASP_KPOINTS_EXPLICIT_START_STOP.str(""); KBIN_VASP_KPOINTS_EXPLICIT_START_STOP << b.KBIN_VASP_KPOINTS_EXPLICIT_START_STOP.str(); //ME20181226 //CO20190401 - clear ss with .str("")
  // [OBSOLETE] KBIN_VASP_KPOINTS_FILE_KEYWORD                   = b.KBIN_VASP_KPOINTS_FILE_KEYWORD;
  // [OBSOLETE] KBIN_VASP_KPOINTS_FILE_FILE                      = b.KBIN_VASP_KPOINTS_FILE_FILE;
  // [OBSOLETE] KBIN_VASP_KPOINTS_FILE_COMMAND                   = b.KBIN_VASP_KPOINTS_FILE_COMMAND;

  // KBIN_VASP_POSCAR_FILE
  KBIN_VASP_POSCAR_FILE                                          = b.KBIN_VASP_POSCAR_FILE;
  // [OBSOLETE] KBIN_VASP_POSCAR_FILE_KEYWORD                    = b.KBIN_VASP_POSCAR_FILE;
  // [OBSOLETE] KBIN_VASP_POSCAR_FILE_PROTOTYPE                  = b.KBIN_VASP_POSCAR_FILE_PROTOTYPE;
  // [OBSOLETE] KBIN_VASP_POSCAR_FILE_FILE                       = b.KBIN_VASP_POSCAR_FILE_FILE;
  // [OBSOLETE] KBIN_VASP_POSCAR_FILE_COMMAND                    = b.KBIN_VASP_POSCAR_FILE_COMMAND;

  // KBIN_VASP_POSCAR_FILE_VOLUME
  KBIN_VASP_POSCAR_FILE_VOLUME                                   = b.KBIN_VASP_POSCAR_FILE_VOLUME;


  // KBIN_VASP_POTCAR_FILE
  KBIN_VASP_POTCAR_FILE                                          = b.KBIN_VASP_POTCAR_FILE;
  KBIN_VASP_POTCAR_EXPLICIT.clear(); KBIN_VASP_POTCAR_EXPLICIT << b.KBIN_VASP_POTCAR_EXPLICIT.str(); //ME20181226
  // [OBSOLETE] KBIN_VASP_POTCAR_FILE_KEYWORD                    = b.KBIN_VASP_POTCAR_FILE_KEYWORD;
  // [OBSOLETE] KBIN_VASP_POTCAR_FILE_SYSTEM_AUTO                = b.KBIN_VASP_POTCAR_FILE_SYSTEM_AUTO;
  // [OBSOLETE] KBIN_VASP_POTCAR_FILE_PREFIX                     = b.KBIN_VASP_POTCAR_FILE_PREFIX;
  // [OBSOLETE] KBIN_VASP_POTCAR_FILE_SUFFIX                     = b.KBIN_VASP_POTCAR_FILE_SUFFIX;
  // [OBSOLETE] KBIN_VASP_POTCAR_FILE_FILE                       = b.KBIN_VASP_POTCAR_FILE_FILE;
  // [OBSOLETE] KBIN_VASP_POTCAR_FILE_COMMAND                    = b.KBIN_VASP_POTCAR_FILE_COMMAND;
}

// copy
_vflags::_vflags(const _vflags& b) {
  //  free();
  // *this=b;
  copy(b);
}

// copy operator b=a
const _vflags& _vflags::operator=(const _vflags& b) {  // operator=
  if(this!=&b) {
    free();
    copy(b);
  }
  return *this;
}

void _vflags::clear() {
  _vflags vflags_temp;
  copy(vflags_temp);
}

// **************************************************************************
// **************************************************************************
// **************************************************************************
// **************************************************************************
// **************************************************************************
// XVASP
// look into aflow.h for the definitions

// constructors
_xvasp::_xvasp() {
  str                         = xstructure();
  Directory                   = "";
  AnalyzeLabel                = "";
  xqsub                       = _xqsub();
  aopts.clear();
  // VASP INPUT
  aopts.flag("AFLOWIN_FLAG::VASP",TRUE);     // standard VASP
  // [OBSOLETE] AFLOWIN_FLAG_VASP            = TRUE; // standard VASP
  aopts.flag("AFLOWIN_FLAG::QE",FALSE);      // standard non QE
  // [OBSOLETE] AFLOWIN_FLAG_QE              = FALSE; // standard non QE
  aopts.flag("AFLOWIN_FLAG::ABINIT",FALSE);  // standard non ABINIT
  // [OBSOLETE] AFLOWIN_FLAG_ABINIT          = FALSE; // standard non ABINIT
  aopts.flag("AFLOWIN_FLAG::AIMS",FALSE);  // standard non AIMS
  // [OBSOLETE] AFLOWIN_FLAG_AIMS          = FALSE; // standard non AIMS
  POSCAR.str(std::string());
  POSCAR_orig.str(std::string());
  aopts.flag("FLAG::XVASP_POSCAR_generated",FALSE);
  // [OBSOLETE] POSCAR_generated            = FALSE;
  aopts.flag("FLAG::XVASP_POSCAR_changed",FALSE);
  // [OBSOLETE] POSCAR_changed              = FALSE;
  POSCAR_index                = 0;
  INCAR.str(std::string());
  INCAR_orig.str(std::string());
  aopts.flag("FLAG::XVASP_INCAR_generated",FALSE);
  // [OBSOLETE] INCAR_generated             = FALSE;
  aopts.flag("FLAG::XVASP_INCAR_changed",FALSE);
  // [OBSOLETE] INCAR_changed               = FALSE;
  KPOINTS.str(std::string());
  KPOINTS_orig.str(std::string());
  aopts.flag("FLAG::XVASP_KPOINTS_generated",FALSE);
  // [OBSOLETE] KPOINTS_generated           = FALSE;
  aopts.flag("FLAG::XVASP_KPOINTS_changed",FALSE);
  // [OBSOLETE] KPOINTS_changed             = FALSE;
  POTCAR.str(std::string());
  POTCAR_orig.str(std::string());
  aopts.flag("FLAG::XVASP_POTCAR_generated",FALSE);
  // [OBSOLETE] POTCAR_generated            = FALSE;
  aopts.flag("FLAG::XVASP_POTCAR_changed",FALSE);
  // [OBSOLETE] POTCAR_changed              = FALSE;
  POTCAR_TYPE                 = "";
  POTCAR_TYPE_DATE_PRINT_flag = FALSE;
  POTCAR_TYPE_PRINT_flag      = FALSE;  //CO20181226
  POTCAR_ENMAX                = 0.0;
  POTCAR_ENMIN                = 0.0;
  POTCAR_PAW                  = FALSE;
  POTCAR_POTENTIALS.str(std::string());
  POTCAR_AUID.clear();        // md5sums
  NCPUS                       = 1;
  NRELAX                      = 0;
  NRELAXING                   = 0;
  // VASP OUTPUT
  OUTCAR.str(std::string());
  CONTCAR.str(std::string());
  OSZICAR.str(std::string());
  // QE INPUT
  QE_GEOM.str(std::string());
  QE_GEOM_orig.str(std::string());
  QE_GEOM_generated            = FALSE;
  QE_GEOM_changed              = FALSE;
  QE_GEOM_index                = 0;
  // ABINIT INPUT
  // AIMS INPUT
  // AVASP
  //aopts.clear();                                  // default  //CO20180420 - clears AFLOWIN_FLAG::VASP default (TRUE)
  AVASP_aflowin_only_if_missing=FALSE;  // DEFAULT VALUES
  AVASP_arun = false;  //ME20181019
  AVASP_arun_mode = "";  //ME20181019
  AVASP_arun_runname = "";  //ME20181019
  aplopts.clear();  //ME20181025
  aaplopts.clear();  //ME20181025
  AVASP_dirbase="";
  AVASP_libbase="";
  AVASP_label="";
  AVASP_parameters="";
  AVASP_pocc_parameters=""; //CO20181226
  AVASP_pocc_tol=""; //CO20181226
  AVASP_volume_in=0.0;
  AVASP_alpha_fix=FALSE;                          // DEFAULT VALUES
  AVASP_prototype_mode=LIBRARY_MODE_HTQC;         // DEFAULT VALUES
  AVASP_prototype_from_library_=TRUE;             // DEFAULT VALUES
  AVASP_directory_from_library_=TRUE;             // DEFAULT VALUES
  AVASP_potential=DEFAULT_VASP_PSEUDOPOTENTIAL_TYPE;                   // DEFAULT VALUES
  // [OBSOLETE] AVASP_flag_AFLOW_WRITE.clear();          // EMPTY
  aopts.flag("FLAG::AVASP_AUTO_PSEUDOPOTENTIALS",TRUE);  // DEFAULT VALUES
  aopts.flag("AFLOWIN_FLAG::ENMAX_MULTIPLY",FALSE);      // DEFAULT VALUES
  aopts.flag("AFLOWIN_FLAG::NBANDS",TRUE);               // DEFAULT VALUES
  aopts.flag("AFLOWIN_FLAG::POTIM",FALSE);               // DEFAULT VALUES - nothing specified
  aopts.flag("AFLOWIN_FLAG::PSTRESS",FALSE);             // DEFAULT VALUES - nothing specified
  aopts.flag("AFLOWIN_FLAG::EDIFFG",FALSE);              // DEFAULT VALUES - nothing specified
  aopts.flag("AFLOWIN_FLAG::METAGGA",FALSE);              // DEFAULT VALUES - nothing specified
  aopts.flag("AFLOWIN_FLAG::IVDW",FALSE);              // DEFAULT VALUES - nothing specified
  aopts.flag("FLAG::AVASP_SKIP_NOMIX",FALSE);            // DEFAULT VALUES
  aopts.flag("FLAG::AVASP_WAVECAR",DEFAULT_VASP_FORCE_OPTION_WAVECAR);                           // DEFAULT VALUES
  aopts.flag("FLAG::AVASP_CHGCAR",DEFAULT_VASP_FORCE_OPTION_CHGCAR);                             // DEFAULT VALUES
  aopts.flag("FLAG::AVASP_SPIN",DEFAULT_VASP_FORCE_OPTION_SPIN);                                 // DEFAULT VALUES
  aopts.flag("FLAG::AVASP_SPIN_REMOVE_RELAX_1",DEFAULT_VASP_FORCE_OPTION_SPIN_REMOVE_RELAX_1);   // DEFAULT VALUES
  aopts.flag("FLAG::AVASP_SPIN_REMOVE_RELAX_2",DEFAULT_VASP_FORCE_OPTION_SPIN_REMOVE_RELAX_2);   // DEFAULT VALUES
  aopts.flag("FLAG::AVASP_BADER",DEFAULT_VASP_FORCE_OPTION_BADER);                               // DEFAULT VALUES
  aopts.flag("FLAG::AVASP_ELF",DEFAULT_VASP_FORCE_OPTION_ELF);                                   // DEFAULT VALUES
  aopts.flag("FLAG::AVASP_LSCOUPLING",DEFAULT_VASP_FORCE_OPTION_LSCOUPLING);                     // DEFAULT VALUES
  aopts.flag("FLAG::AVASP_AUTO_MAGMOM",DEFAULT_VASP_FORCE_OPTION_AUTO_MAGMOM);                   // DEFAULT VALUES
  aopts.flag("FLAG::AVASP_SYM",DEFAULT_VASP_FORCE_OPTION_SYM);                   // DEFAULT VALUES //ME20181226
  aopts.flag("FLAG::AVASP_RELAX_FORCES",FALSE);          // DEFAULT VALUES
  aopts.flag("FLAG::AVASP_KPPRA",FALSE);                 // DEFAULT VALUES
  AVASP_value_KPPRA=DEFAULT_KPPRA;                       // DEFAULT VALUES
  AVASP_KSCHEME=DEFAULT_KSCHEME;                         // DEFAULT VALUES //ME20181226
  AVASP_value_KPPRA_STATIC=DEFAULT_KPPRA_STATIC;         // DEFAULT VALUES //ME20181226
  AVASP_STATIC_KSCHEME=DEFAULT_STATIC_KSCHEME;           // DEFAULT VALUES //ME20181226
  AVASP_KPOINTS=""; //ME20181226
  AVASP_value_NSW=0;                                     // DEFAULT VALUES
  aopts.flag("FLAG::PRECISION_SET",FALSE);               // DEFAULT VALUES no PRECISION specified
  AVASP_flag_PRECISION_scheme="N";                       // DEFAULT VALUES Normal PRECISION
  aopts.flag("FLAG::PRECISION_PRESERVED",FALSE);         // DEFAULT VALUES no preservation
  aopts.flag("FLAG::ALGO_SET",FALSE);                    // DEFAULT VALUES no ALGO specified
  AVASP_flag_ALGO_scheme="N";                            // DEFAULT VALUES Normal ALGO
  aopts.flag("FLAG::ALGO_PRESERVED",FALSE);              // DEFAULT VALUES no preservation
  aopts.flag("FLAG::ABMIX_SET",FALSE);                   // DEFAULT VALUES no ABMIX specified
  AVASP_flag_ABMIX_scheme=DEFAULT_VASP_FORCE_OPTION_ABMIX_SCHEME; // DEFAULT VALUES Normal MIX
  AVASP_flag_TYPE.clear();                               // DEFAULT VALUES
  AVASP_flag_TYPE.xscheme=                                "DEFAULT";
  aopts.flag("FLAG::AVASP_FORCE_LDAU",FALSE);            // DEFAULT VALUES
  aopts.flag("FLAG::AVASP_FORCE_NOLDAU",FALSE);          // DEFAULT VALUES
  aopts.flag("FLAG::AVASP_LDAU1",FALSE);                 // DEFAULT VALUES
  aopts.flag("FLAG::AVASP_LDAU2",FALSE);                 // DEFAULT VALUES
  aopts.flag("FLAG::AVASP_LDAU_ADIABATIC",FALSE);        // DEFAULT VALUES
  aopts.flag("FLAG::AVASP_LDAU_CUTOFF",FALSE);           // DEFAULT VALUES
  AVASP_LDAU_PARAMETERS_STRING="";                       // DEFAULT VALUES
  AVASP_LDAU_PARAMETERS_UJSUM=0.0;                       // DEFAULT VALUES
  aopts.flag("AVASP_flag_CONVERT_UNIT_CELL_STANDARD_PRIMITIVE",TRUE);
  aopts.flag("AVASP_flag_CONVERT_UNIT_CELL_MINKOWSKI",TRUE);
  aopts.flag("FLAG::VOLUME_PRESERVED",FALSE);            // DEFAULT VALUES
  aopts.flag("FLAG::EXTRA_INCAR",FALSE);                 // DEFAULT VALUES
  AVASP_EXTRA_INCAR.str("");                             // DEFAULT VALUES  //ME20190614  clear ss with .str("")
  AVASP_INCAR_KEYWORD.clear();                           // DEFAULT VALUES  //ME20180601
  AVASP_INCAR_EXPLICIT_START_STOP.str("");               // DEFAULT VALUES  //ME20180601  //CO20190401 - clear ss with .str("")
  AVASP_KPOINTS_KEYWORD.clear();                         // DEFAULT VALUES  //ME20180601
  AVASP_KPOINTS_EXPLICIT_START_STOP.str("");             // DEFAULT VALUES  //ME20180601  //CO20190401 - clear ss with .str("")
  AVASP_POTCAR_KEYWORD.clear();                          // DEFAULT VALUES  //CO20170601
  AVASP_flag_MPI=FALSE;                                  // DEFAULT VALUES
  AVASP_flag_RUN_RELAX=TRUE;                             // DEFAULT VALUES
  AVASP_flag_RUN_RELAX_STATIC=FALSE;                     // DEFAULT VALUES
  AVASP_flag_RUN_RELAX_STATIC_BANDS=FALSE;               // DEFAULT VALUES
  AVASP_flag_RUN_STATIC_BANDS=FALSE;                     // DEFAULT VALUES
  AVASP_path_BANDS="";                                   // DEFAULT VALUES
  AVASP_value_BANDS_GRID=0;                              // DEFAULT VALUES
  AVASP_flag_RUN_STATIC=FALSE;                           // DEFAULT VALUES
  AVASP_flag_GENERATE=FALSE;                             // DEFAULT VALUES
  aopts.flag("FLAG::POSCAR_PRESERVED",FALSE);            // DEFAULT VALUES
  aopts.flag("FLAG::CHGCAR_PRESERVED",FALSE);            // DEFAULT VALUES
  aopts.flag("FLAG::KPOINTS_PRESERVED",FALSE);           // DEFAULT VALUES
  aopts.flag("FLAG::WAVECAR_PRESERVED",FALSE);           // DEFAULT VALUES
  aopts.flag("FLAG::WAVEDER_PRESERVED",FALSE);           // DEFAULT VALUES
  aopts.flag("FLAG::AVASP_SYMMETRY=OFF",FALSE);         // DEFAULT VALUES  //CO20170601
  aopts.flag("FLAG::AVASP_NEIGHBOURS=OFF",FALSE);        // DEFAULT VALUES  //CO20170601
  aopts.flag("FLAG::AVASP_APL=OFF",FALSE);               // DEFAULT VALUES  //CO20170601
  aopts.flag("FLAG::AVASP_QHA=OFF",FALSE);               // DEFAULT VALUES  //CO20170601
  aopts.flag("FLAG::AVASP_AAPL=OFF",FALSE);              // DEFAULT VALUES  //CO20170601
  aopts.flag("FLAG::AVASP_AGL=OFF",FALSE);               // DEFAULT VALUES  //CO20170601
  aopts.flag("FLAG::AVASP_AEL=OFF",FALSE);               // DEFAULT VALUES  //CO20170601
}

// destructor
_xvasp::~_xvasp() {
  free();
}

void _xvasp::free() {
}

void _xvasp::clear() {
  _xvasp tmp;
  copy(tmp);
}

void _xvasp::copy(const _xvasp& b) {
  str                                      = b.str;
  Directory                                = b.Directory;
  AnalyzeLabel                             = b.AnalyzeLabel;
  xqsub                                    = b.xqsub;
  aopts                                    = b.aopts;
  // VASP INPUT
  // [OBSOLETE] AFLOWIN_FLAG_VASP                        = b.AFLOWIN_FLAG_VASP;
  POSCAR.str(std::string()); POSCAR << b.POSCAR.str();
  POSCAR_orig.str(std::string()); POSCAR_orig << b.POSCAR_orig.str();
  // [OBSOLETE] POSCAR_generated                         = b.POSCAR_generated;
  // [OBSOLETE] POSCAR_changed                           = b.POSCAR_changed;
  POSCAR_index                             = b.POSCAR_index;
  INCAR.str(std::string()); INCAR << b.INCAR.str();
  INCAR_orig.str(std::string()); INCAR_orig << b.INCAR_orig.str();
  // [OBSOLETE] INCAR_generated                          = b.INCAR_generated;
  // [OBSOLETE] INCAR_changed                            = b.INCAR_changed;
  KPOINTS.str(std::string()); KPOINTS << b.KPOINTS.str();
  KPOINTS_orig.str(std::string()); KPOINTS_orig << b.KPOINTS_orig.str();
  // [OBSOLETE] KPOINTS_generated                        = b.KPOINTS_generated;
  // [OBSOLETE] KPOINTS_changed                          = b.KPOINTS_changed;
  POTCAR.str(std::string()); POTCAR << b.POTCAR.str();
  POTCAR_orig.str(std::string()); POTCAR_orig << b.POTCAR_orig.str();
  // [OBSOLETE] POTCAR_generated                         = b.POTCAR_generated;
  // [OBSOLETE] POTCAR_changed                           = b.POTCAR_changed;
  POTCAR_TYPE                              = b.POTCAR_TYPE;
  POTCAR_TYPE_DATE_PRINT_flag              = b.POTCAR_TYPE_DATE_PRINT_flag;
  POTCAR_TYPE_PRINT_flag                   = b.POTCAR_TYPE_PRINT_flag; //CO20181226
  POTCAR_ENMAX                             = b.POTCAR_ENMAX;
  POTCAR_ENMIN                             = b.POTCAR_ENMIN;
  POTCAR_PAW                               = b.POTCAR_PAW;
  POTCAR_POTENTIALS.str(std::string()); POTCAR_POTENTIALS << b.POTCAR_POTENTIALS.str();
  POTCAR_AUID.clear();for(uint i=0;i<b.POTCAR_AUID.size();i++) POTCAR_AUID.push_back(b.POTCAR_AUID.at(i));
  NCPUS                                    = b.NCPUS;
  NRELAX                                   = b.NRELAX;
  NRELAXING                                = b.NRELAXING;
  // VASP OUTPUT
  OUTCAR.str(std::string()); OUTCAR << b.OUTCAR.str();
  CONTCAR.str(std::string()); CONTCAR << b.CONTCAR.str();
  OSZICAR.str(std::string()); OSZICAR << b.OSZICAR.str();
  // QE INPUT
  // [OBSOLETE] AFLOWIN_FLAG_QE                           = b.AFLOWIN_FLAG_QE;
  QE_GEOM.str(std::string()); QE_GEOM << b.QE_GEOM.str();
  QE_GEOM_orig.str(std::string()); QE_GEOM_orig << b.QE_GEOM_orig.str();
  QE_GEOM_generated                        = b.QE_GEOM_generated;
  QE_GEOM_changed                          = b.QE_GEOM_changed;
  QE_GEOM_index                            = b.QE_GEOM_index;
  // ABINIT INPUT
  // [OBSOLETE] AFLOWIN_FLAG_ABINIT                    = b.AFLOWIN_FLAG_ABINIT;
  // AIMS INPUT
  // [OBSOLETE] AFLOWIN_FLAG_AIMS                      = b.AFLOWIN_FLAG_AIMS;
  // AVASP
  AVASP_aflowin_only_if_missing            = b.AVASP_aflowin_only_if_missing;
  AVASP_arun                               = b.AVASP_arun;            //ME20181019
  AVASP_arun_mode                          = b.AVASP_arun_mode;       //ME20181019
  AVASP_arun_runname                       = b.AVASP_arun_runname;    //ME20181019
  aplopts                                  = b.aplopts;               //ME20181025
  aaplopts                                 = b.aaplopts;              //ME20181025
  AVASP_dirbase                            = b.AVASP_dirbase;
  AVASP_libbase                            = b.AVASP_libbase;
  AVASP_label                              = b.AVASP_label;
  AVASP_parameters                         = b.AVASP_parameters;
<<<<<<< HEAD
  AVASP_pocc_parameters                    = b.AVASP_pocc_parameters; //CO20181226
  AVASP_pocc_tol                           = b.AVASP_pocc_tol; //CO20181226
=======
  AVASP_pocc_parameters                    = b.AVASP_pocc_parameters; //CO201821226
  AVASP_pocc_tol                           = b.AVASP_pocc_tol; //CO201821226
>>>>>>> 10163148
  AVASP_volume_in                          = b.AVASP_volume_in;
  AVASP_potential                          = b.AVASP_potential;
  AVASP_alpha_fix                          = b.AVASP_alpha_fix;
  AVASP_prototype_mode                     = b.AVASP_prototype_mode;
  AVASP_prototype_from_library_            = b.AVASP_prototype_from_library_;
  AVASP_directory_from_library_            = b.AVASP_directory_from_library_;
  AVASP_value_KPPRA                        = b.AVASP_value_KPPRA;
  AVASP_KSCHEME                            = b.AVASP_KSCHEME;
  AVASP_value_KPPRA_STATIC                 = b.AVASP_value_KPPRA_STATIC;
  AVASP_STATIC_KSCHEME                     = b.AVASP_STATIC_KSCHEME;
  AVASP_KPOINTS                            = b.AVASP_KPOINTS;  //ME20180601
  AVASP_value_NSW                          = b.AVASP_value_NSW;
  // [OBSOLETE] AVASP_flag_PRECISION_flag                = b.AVASP_flag_PRECISION_flag;
  AVASP_flag_PRECISION_scheme              = b.AVASP_flag_PRECISION_scheme;
  // [OBSOLETE] AVASP_flag_PRECISION_preserved           = b.AVASP_flag_PRECISION_preserved;
  // [OBSOLETE] AVASP_flag_ALGO_flag                     = b.AVASP_flag_ALGO_flag;
  AVASP_flag_ALGO_scheme                   = b.AVASP_flag_ALGO_scheme;
  // [OBSOLETE] AVASP_flag_ALGO_preserved                = b.AVASP_flag_ALGO_preserved;
  // [OBSOLETE] AVASP_flag_ABMIX_flag                    = b.AVASP_flag_ABMIX_flag;
  AVASP_flag_ABMIX_scheme                  = b.AVASP_flag_ABMIX_scheme;
  AVASP_flag_TYPE                          = b.AVASP_flag_TYPE;
  // [OBSOLETE] AVASP_flag_forceLDAU                     = b.AVASP_flag_forceLDAU;
  // [OBSOLETE] AVASP_flag_forceNOLDAU                   = b.AVASP_flag_forceNOLDAU;
  // [OBSOLETE] AVASP_flag_LDAU1                         = b.AVASP_flag_LDAU1;
  // [OBSOLETE] AVASP_flag_LDAU2                         = b.AVASP_flag_LDAU2;
  // [OBSOLETE] AVASP_flag_LDAU_ADIABATIC                = b.AVASP_flag_LDAU_ADIABATIC;
  // [OBSOLETE] AVASP_flag_LDAU_CUTOFF                   = b.AVASP_flag_LDAU_CUTOFF;
  AVASP_LDAU_PARAMETERS_STRING             = b.AVASP_LDAU_PARAMETERS_STRING;
  AVASP_LDAU_PARAMETERS_UJSUM              = b.AVASP_LDAU_PARAMETERS_UJSUM;
  // [OBSOLETE] AVASP_flag_CONVERT_UNIT_CELL             = b.AVASP_flag_CONVERT_UNIT_CELL;
  // [OBSOLETE] AVASP_flag_PRESERVE_VOLUME               = b.AVASP_flag_PRESERVE_VOLUME;
  // [OBSOLETE] AVASP_flag_EXTRA_INCAR                   = b.AVASP_flag_EXTRA_INCAR;
  AVASP_EXTRA_INCAR.clear(); AVASP_EXTRA_INCAR << b.AVASP_EXTRA_INCAR.str();
  AVASP_INCAR_KEYWORD                      = b.AVASP_INCAR_KEYWORD;  //ME20180601
  AVASP_INCAR_EXPLICIT_START_STOP.str(""); AVASP_INCAR_EXPLICIT_START_STOP << b.AVASP_INCAR_EXPLICIT_START_STOP.str(); //ME20180601 //CO20190401 - clear ss with .str("")
  AVASP_KPOINTS_KEYWORD                    = b.AVASP_KPOINTS_KEYWORD; //ME20180601
  AVASP_KPOINTS_EXPLICIT_START_STOP.str(""); AVASP_KPOINTS_EXPLICIT_START_STOP << b.AVASP_KPOINTS_EXPLICIT_START_STOP.str(); //ME20180601 //CO20190401 - clear ss with .str("")
  AVASP_POTCAR_KEYWORD                    = b.AVASP_POTCAR_KEYWORD; //CO20170601
  // [OBSOLETE] AVASP_flag_LSDAU                         = b.AVASP_flag_LSDAU;
  // [OBSOLETE] AVASP_Get_LDAU2_ParametersU_MODE         = b.AVASP_Get_LDAU2_ParametersU_MODE;
  AVASP_flag_MPI                           = b.AVASP_flag_MPI;
  AVASP_flag_RUN_RELAX                     = b.AVASP_flag_RUN_RELAX;
  AVASP_flag_RUN_RELAX_STATIC              = b.AVASP_flag_RUN_RELAX_STATIC;
  AVASP_flag_RUN_RELAX_STATIC_BANDS        = b.AVASP_flag_RUN_RELAX_STATIC_BANDS;
  AVASP_flag_RUN_STATIC_BANDS              = b.AVASP_flag_RUN_STATIC_BANDS;
  AVASP_path_BANDS                         = b.AVASP_path_BANDS;
  AVASP_value_BANDS_GRID                   = b.AVASP_value_BANDS_GRID;
  AVASP_flag_RUN_STATIC                    = b.AVASP_flag_RUN_STATIC;
  AVASP_flag_GENERATE                      = b.AVASP_flag_GENERATE;
}

// copy
_xvasp::_xvasp(const _xvasp& b) {
  //  free();
  // *this=b;
  copy(b);
}

// copy operator b=a
const _xvasp& _xvasp::operator=(const _xvasp& b) {  // operator=
  if(this!=&b) {
    free();
    copy(b);
  }
  return *this;
}

// public functions

double _GetZVAL(const stringstream& sss,vector<double>& vZVAL) {return GetZVAL(sss,vZVAL);} // wrapper
double _GetZVAL(const _xvasp& xvasp,vector<double>& vZVAL) {return GetZVAL(xvasp,vZVAL);} // wrapper
double _GetZVAL(const string& directory,vector<double>& vZVAL) {return GetZVAL(directory,vZVAL);} // wrapper
double _GetCellAtomZVAL(const string& directory,vector<double>& vZVAL,vector<double>& sZVAL,string mode) {return GetCellAtomZVAL(directory,vZVAL,sZVAL,mode);} // wrapper
double _GetCellAtomZVAL(const stringstream& zvalCAR,vector<double>& vZVAL,const stringstream& xstructureCAR,vector<double>& sZVAL,string mode) {return GetCellAtomZVAL(zvalCAR,vZVAL,xstructureCAR,sZVAL,mode);} // wrapper

double _xvasp::GetZVAL(void) {
  vector<double> vZVAL;
  // return GetZVAL(this->POTCAR,vZVAL);
  return _GetZVAL(POTCAR,vZVAL);
}

double _xvasp::GetCellAtomZVAL(string mode) {
  vector<double> vZVAL,sZVAL;
  return _GetCellAtomZVAL(POTCAR,vZVAL,POSCAR,sZVAL,mode);
}

double _GetPOMASS(const stringstream& sss,vector<double>& vPOMASS) {return GetPOMASS(sss,vPOMASS);} // wrapper
double _GetPOMASS(const _xvasp& xvasp,vector<double>& vPOMASS) {return GetPOMASS(xvasp,vPOMASS);} // wrapper
double _GetPOMASS(const string& directory,vector<double>& vPOMASS) {return GetPOMASS(directory,vPOMASS);} // wrapper
double _GetCellAtomPOMASS(const string& directory,vector<double>& vPOMASS,vector<double>& sPOMASS,string mode) {return GetCellAtomPOMASS(directory,vPOMASS,sPOMASS,mode);} // wrapper
double _GetCellAtomPOMASS(const stringstream& pomassCAR,vector<double>& vPOMASS,const stringstream& xstructureCAR,vector<double>& sPOMASS,string mode) {return GetCellAtomPOMASS(pomassCAR,vPOMASS,xstructureCAR,sPOMASS,mode);} // wrapper

double _xvasp::GetPOMASS(void) {
  vector<double> vPOMASS;
  return _GetPOMASS(POTCAR,vPOMASS);
}

double _xvasp::GetCellAtomPOMASS(string mode) {
  vector<double> vPOMASS,sPOMASS;
  return _GetCellAtomPOMASS(POTCAR,vPOMASS,POSCAR,sPOMASS,mode);
}


// **************************************************************************
// **************************************************************************
// **************************************************************************
// **************************************************************************
// **************************************************************************
// _AIMS stuff
// look into aflow.h for the definitions
_aimsflags::_aimsflags() {
  KBIN_AIMS_FORCE_OPTION_NOTUNE.clear();
  KBIN_AIMS_FORCE_OPTION_NOTUNE.push("");
  KBIN_AIMS_RUN.clear();
  KBIN_AIMS_RUN.push("");
  KBIN_AIMS_GEOM_MODE.clear();
  KBIN_AIMS_GEOM_MODE.push("");
  KBIN_AIMS_GEOM_FILE.clear();
  KBIN_AIMS_GEOM_FILE.push("");
  KBIN_AIMS_GEOM_FILE_VOLUME.clear();
  KBIN_AIMS_GEOM_FILE_VOLUME.push("");
  KBIN_AIMS_FORCE_OPTION_VOLUME.clear();
  KBIN_AIMS_FORCE_OPTION_VOLUME.push("");
  KBIN_AIMS_FORCE_OPTION_CONVERT_UNIT_CELL.clear();
  KBIN_AIMS_FORCE_OPTION_CONVERT_UNIT_CELL.push("");
  KBIN_AIMS_CONTROL_MODE.clear();
  KBIN_AIMS_CONTROL_MODE.push("");
  KBIN_AIMS_CONTROL_FILE.clear();
  KBIN_AIMS_CONTROL_FILE.push("");
  KBIN_AIMS_CONTROL_VERBOSE=false;

  free();
}

_aimsflags::~_aimsflags() {
  free();
}

void _aimsflags::free() {
  KBIN_AIMS_GEOM_MODE_EXPLICIT_VSTRING.clear();
  for(uint i=0;i<KBIN_AIMS_GEOM_MODE_EXPLICIT_VSTRUCTURE.size();i++){KBIN_AIMS_GEOM_MODE_EXPLICIT_VSTRUCTURE[i].clear();} //DX20191220 - uppercase to lowercase clear
  KBIN_AIMS_GEOM_MODE_EXPLICIT_VSTRUCTURE.clear();
}

void _aimsflags::copy(const _aimsflags& b){
  KBIN_AIMS_FORCE_OPTION_NOTUNE=b.KBIN_AIMS_FORCE_OPTION_NOTUNE;
  KBIN_AIMS_RUN=b.KBIN_AIMS_RUN;
  KBIN_AIMS_GEOM_MODE=b.KBIN_AIMS_GEOM_MODE;
  KBIN_AIMS_GEOM_FILE=b.KBIN_AIMS_GEOM_FILE;
  KBIN_AIMS_GEOM_MODE_EXPLICIT_VSTRING.clear(); for(uint i=0;i<b.KBIN_AIMS_GEOM_MODE_EXPLICIT_VSTRING.size();i++){KBIN_AIMS_GEOM_MODE_EXPLICIT_VSTRING.push_back(b.KBIN_AIMS_GEOM_MODE_EXPLICIT_VSTRING[i]);}
  KBIN_AIMS_GEOM_MODE_EXPLICIT_VSTRUCTURE.clear(); for(uint i=0;i<b.KBIN_AIMS_GEOM_MODE_EXPLICIT_VSTRUCTURE.size();i++){KBIN_AIMS_GEOM_MODE_EXPLICIT_VSTRUCTURE.push_back(b.KBIN_AIMS_GEOM_MODE_EXPLICIT_VSTRUCTURE[i]);}
  KBIN_AIMS_GEOM_FILE_VOLUME=b.KBIN_AIMS_GEOM_FILE_VOLUME;
  KBIN_AIMS_FORCE_OPTION_VOLUME=b.KBIN_AIMS_FORCE_OPTION_VOLUME;
  KBIN_AIMS_FORCE_OPTION_CONVERT_UNIT_CELL=b.KBIN_AIMS_FORCE_OPTION_CONVERT_UNIT_CELL;
  KBIN_AIMS_CONTROL_MODE=b.KBIN_AIMS_CONTROL_MODE;
  KBIN_AIMS_CONTROL_FILE=b.KBIN_AIMS_CONTROL_FILE;
  KBIN_AIMS_CONTROL_VERBOSE=b.KBIN_AIMS_CONTROL_VERBOSE;
}

_aimsflags::_aimsflags(const _aimsflags& b) {
  copy(b);
}

const _aimsflags& _aimsflags::operator=(const _aimsflags& b) {
  if(this!=&b) {
    free();
    copy(b);
  }
  return *this;
}

void _aimsflags::clear() {
  _aimsflags aimsflags_temp;
  copy(aimsflags_temp);
}

///////

_xaims::_xaims() {
  GEOM_index=0;
  Directory="";
  aopts.clear();
  aopts.push("");
  NCPUS=0;
  CONTROL.str("");
  CONTROL_orig.str("");
  CONTROL_generated=false;
  CONTROL_changed=false;
  CONTROL_FILE_NAME="control.in";
  GEOM.str("");
  GEOM_orig.str("");
  GEOM_generated=false;
  GEOM_changed=false;
  GEOM_FILE_NAME="geometry.in";
  OUTPUT_FILE_NAME="aims.out";
  free();
}

_xaims::~_xaims() {
  free();
}

void _xaims::free() {
  str.clear(); //DX20191220 - uppercase to lowercase clear
  xqsub.clear();
}

void _xaims::copy(const _xaims& b){
  GEOM_index=b.GEOM_index;
  str=b.str;
  Directory=b.Directory;
  xqsub=b.xqsub;
  aopts=b.aopts;
  NCPUS=b.NCPUS;
  CONTROL.str(std::string()); CONTROL << b.CONTROL.str();
  CONTROL_orig.str(std::string()); CONTROL_orig << b.CONTROL_orig.str();
  CONTROL_generated=b.CONTROL_generated;
  CONTROL_changed=b.CONTROL_changed;
  CONTROL_FILE_NAME=b.CONTROL_FILE_NAME;
  GEOM.str(std::string()); GEOM << b.GEOM.str();
  GEOM_orig.str(std::string()); GEOM_orig << b.GEOM_orig.str();
  GEOM_generated=b.GEOM_generated;
  GEOM_changed=b.GEOM_changed;
  GEOM_FILE_NAME=b.GEOM_FILE_NAME;
  OUTPUT_FILE_NAME=b.OUTPUT_FILE_NAME;
}

_xaims::_xaims(const _xaims& b) {
  copy(b);
}

const _xaims& _xaims::operator=(const _xaims& b) {
  if(this!=&b) {
    free();
    copy(b);
  }
  return *this;
}

void _xaims::clear() {
  _xaims aimsflags_temp;
  copy(aimsflags_temp);
}

// **************************************************************************
// **************************************************************************
// **************************************************************************
// **************************************************************************
// **************************************************************************
// _AFLIENFLAGS
// look into aflow.h for the definitions

// constructors
_alienflags::_alienflags() {
  KBIN_ALIEN_COMMAND_BINARY_FLAG            = FALSE;
  KBIN_ALIEN_COMMAND_BINARY_VALUE           = DEFAULT_KBIN_ALIEN_BIN;
  KBIN_ALIEN_COMMAND_BINARY_START_STOP_FLAG = FALSE;
  KBIN_ALIEN_FORCE_OPTION_NOTUNE            = FALSE;
  KBIN_ALIEN_FORCE_OPTION_SOMETHING         = FALSE;
  KBIN_ALIEN_INPUT_MODE_EXPLICIT            = FALSE;
  KBIN_ALIEN_INPUT_MODE_EXPLICIT_START_STOP = FALSE;
  KBIN_ALIEN_INPUT_MODE_IMPLICIT            = FALSE;
  KBIN_ALIEN_INPUT_MODE_EXTERNAL            = FALSE;
  KBIN_ALIEN_INPUT_FILE                     = FALSE;
  KBIN_ALIEN_INPUT_FILE_FILE_FLAG           = FALSE;
  KBIN_ALIEN_INPUT_FILE_FILE_VALUE          = "";
  KBIN_ALIEN_INPUT_FILE_COMMAND_FLAG        = FALSE;
  KBIN_ALIEN_INPUT_FILE_COMMAND_VALUE       = "";
  KBIN_ALIEN_INPUT_MODE_INPUT_FLAG          = FALSE;
  KBIN_ALIEN_INPUT_MODE_INPUT_VALUE         = ALIEN_INPUT_FILE_NAME_DEFAULT;
  KBIN_ALIEN_OUTPUT_MODE_OUTPUT_FLAG        = FALSE;
  KBIN_ALIEN_OUTPUT_MODE_OUTPUT_VALUE       = ALIEN_OUTPUT_FILE_NAME_DEFAULT;
}


// destructor
_alienflags::~_alienflags() {
  free();
}

void _alienflags::free() {
}

void _alienflags::copy(const _alienflags& b) {
  KBIN_ALIEN_COMMAND_BINARY_FLAG            = b.KBIN_ALIEN_COMMAND_BINARY_FLAG;
  KBIN_ALIEN_COMMAND_BINARY_VALUE           = b.KBIN_ALIEN_COMMAND_BINARY_VALUE;
  KBIN_ALIEN_COMMAND_BINARY_START_STOP_FLAG = b.KBIN_ALIEN_COMMAND_BINARY_START_STOP_FLAG;
  KBIN_ALIEN_FORCE_OPTION_NOTUNE            = b.KBIN_ALIEN_FORCE_OPTION_NOTUNE;
  KBIN_ALIEN_FORCE_OPTION_SOMETHING         = b.KBIN_ALIEN_FORCE_OPTION_SOMETHING;
  KBIN_ALIEN_INPUT_MODE_EXPLICIT            = b.KBIN_ALIEN_INPUT_MODE_EXPLICIT;
  KBIN_ALIEN_INPUT_MODE_EXPLICIT_START_STOP = b.KBIN_ALIEN_INPUT_MODE_EXPLICIT_START_STOP;
  KBIN_ALIEN_INPUT_MODE_IMPLICIT            = b.KBIN_ALIEN_INPUT_MODE_IMPLICIT;
  KBIN_ALIEN_INPUT_MODE_EXTERNAL            = b.KBIN_ALIEN_INPUT_MODE_EXTERNAL;
  KBIN_ALIEN_INPUT_FILE                     = b.KBIN_ALIEN_INPUT_FILE;
  KBIN_ALIEN_INPUT_FILE_FILE_FLAG           = b.KBIN_ALIEN_INPUT_FILE_FILE_FLAG;
  KBIN_ALIEN_INPUT_FILE_FILE_VALUE          = b.KBIN_ALIEN_INPUT_FILE_FILE_VALUE;
  KBIN_ALIEN_INPUT_FILE_COMMAND_FLAG        = b.KBIN_ALIEN_INPUT_FILE_COMMAND_FLAG;
  KBIN_ALIEN_INPUT_FILE_COMMAND_VALUE       = b.KBIN_ALIEN_INPUT_FILE_COMMAND_VALUE;
  KBIN_ALIEN_INPUT_MODE_INPUT_FLAG          = b.KBIN_ALIEN_INPUT_MODE_INPUT_FLAG;
  KBIN_ALIEN_INPUT_MODE_INPUT_VALUE         = b.KBIN_ALIEN_INPUT_MODE_INPUT_VALUE;
  KBIN_ALIEN_OUTPUT_MODE_OUTPUT_FLAG        = b.KBIN_ALIEN_OUTPUT_MODE_OUTPUT_FLAG;
  KBIN_ALIEN_OUTPUT_MODE_OUTPUT_VALUE       = b.KBIN_ALIEN_OUTPUT_MODE_OUTPUT_VALUE;
}

// copy
_alienflags::_alienflags(const _alienflags& b) {
  //  free();
  // *this=b;
  copy(b);
}

// copy operator b=a
const _alienflags& _alienflags::operator=(const _alienflags& b) {  // operator=
  if(this!=&b) {
    free();
    copy(b);
  }
  return *this;
}

void _alienflags::clear() {
  _alienflags alienflags_temp;
  copy(alienflags_temp);
}


// ***************************************************************************
// ***************************************************************************
// ***************************************************************************
// ***************************************************************************
// ***************************************************************************
// XALIEN
// look into aflow.h for the definitions

// constructors
_xalien::_xalien() {
  Directory               = "";
  xqsub                   = _xqsub();
  INPUT.str(std::string());
  INPUT_orig.str(std::string());
  INPUT_generated         = FALSE;
  INPUT_changed           = FALSE;
  INPUT_FILE_NAME         = ALIEN_INPUT_FILE_NAME_DEFAULT;
  OUTPUT_FILE_NAME        = ALIEN_OUTPUT_FILE_NAME_DEFAULT;
  NCPUS                   = 1;
  NRELAX                  = 0;
}

// destructor
_xalien::~_xalien() {
  free();
}

void _xalien::free() {
}

void _xalien::clear() {
  _xalien xalien_temp;
  copy(xalien_temp);
}

void _xalien::copy(const _xalien& b) {
  Directory                    = b.Directory;
  xqsub                        = b.xqsub;
  INPUT.str(std::string());               INPUT << b.INPUT.str();
  INPUT_orig.str(std::string());          INPUT_orig << b.INPUT_orig.str();
  INPUT_generated              = b.INPUT_generated;
  INPUT_changed                = b.INPUT_changed;
  INPUT_FILE_NAME              = b.INPUT_FILE_NAME;
  OUTPUT_FILE_NAME             = b.OUTPUT_FILE_NAME;
  NCPUS                        = b.NCPUS;
  NRELAX                       = b.NRELAX;
}

// copy
_xalien::_xalien(const _xalien& b) {
  //  free();
  // *this=b;
  copy(b);
}

// copy operator b=a
const _xalien& _xalien::operator=(const _xalien& b) {  // operator=
  if(this!=&b) {
    free();
    copy(b);
  }
  return *this;
}


// **************************************************************************
// **************************************************************************
// **************************************************************************
// **************************************************************************
// **************************************************************************
// generic classes (for vasp vs. aims vs. alien, etc.)
// look into aflow.h for the definitions
_xflags::_xflags() {
  AFLOW_MODE_VASP=false;
  AFLOW_MODE_AIMS=false;
  AFLOW_MODE_ALIEN=false;
  free();
}
_xflags::_xflags(_vflags& vflags){setVFlags(vflags);}
_xflags::_xflags(_aimsflags& aimsflags){setAIMSFlags(aimsflags);}
_xflags::_xflags(_alienflags& alienflags){setALIENFlags(alienflags);}

_xflags::~_xflags() {
  free();
}

void _xflags::free() {
  vflags.clear();
  aimsflags.clear();
  alienflags.clear();
}

void _xflags::copy(const _xflags& b){
  AFLOW_MODE_VASP=b.AFLOW_MODE_VASP;
  vflags=b.vflags;
  AFLOW_MODE_AIMS=b.AFLOW_MODE_AIMS;
  aimsflags=b.aimsflags;
  AFLOW_MODE_ALIEN=b.AFLOW_MODE_ALIEN;
  alienflags=b.alienflags;
}

_xflags::_xflags(const _xflags& b) {
  copy(b);
}

const _xflags& _xflags::operator=(const _xflags& b) {
  if(this!=&b) {
    free();
    copy(b);
  }
  return *this;
}

void _xflags::clear() {
  _xflags xflags_temp;
  copy(xflags_temp);
}

void _xflags::setVFlags(_vflags& in_vflags){
  vflags=in_vflags;
  AFLOW_MODE_VASP=true;
  AFLOW_MODE_AIMS=false;
  AFLOW_MODE_ALIEN=false;
}

void _xflags::setAIMSFlags(_aimsflags& in_aimsflags){
  aimsflags=in_aimsflags;
  AFLOW_MODE_VASP=false;
  AFLOW_MODE_AIMS=true;
  AFLOW_MODE_ALIEN=false;
}

void _xflags::setALIENFlags(_alienflags& in_alienflags){
  alienflags=in_alienflags;
  AFLOW_MODE_VASP=false;
  AFLOW_MODE_AIMS=false;
  AFLOW_MODE_ALIEN=true;
}

/////

_xinput::_xinput() {
  AFLOW_MODE_VASP=false;
  AFLOW_MODE_AIMS=false;
  AFLOW_MODE_ALIEN=false;
  free();
}

_xinput::_xinput(_xvasp& xvasp) {setXVASP(xvasp);}
_xinput::_xinput(_xaims& xaims)  {setXAIMS(xaims);}
_xinput::_xinput(_xalien& xalien) {setXALIEN(xalien);}

_xinput::~_xinput() {
  free();
}

void _xinput::free() {
  xvasp.clear();
  xaims.clear();
  xalien.clear();
}

void _xinput::copy(const _xinput& b){
  AFLOW_MODE_VASP=b.AFLOW_MODE_VASP;
  xvasp=b.xvasp;
  AFLOW_MODE_AIMS=b.AFLOW_MODE_AIMS;
  xaims=b.xaims;
  AFLOW_MODE_ALIEN=b.AFLOW_MODE_ALIEN;
  xalien=b.xalien;
}

_xinput::_xinput(const _xinput& b) {
  copy(b);
}

const _xinput& _xinput::operator=(const _xinput& b) {
  if(this!=&b) {
    free();
    copy(b);
  }
  return *this;
}

void _xinput::clear() {
  _xinput xinput_temp;
  copy(xinput_temp);
}

void _xinput::setXVASP(_xvasp& in_xvasp) {
  xvasp=in_xvasp;
  AFLOW_MODE_VASP=true;
  AFLOW_MODE_AIMS=false;
  AFLOW_MODE_ALIEN=false;
}

void _xinput::setXAIMS(_xaims& in_xaims) {
  xaims=in_xaims;
  AFLOW_MODE_VASP=false;
  AFLOW_MODE_AIMS=true;
  AFLOW_MODE_ALIEN=false;
}

void _xinput::setXALIEN(_xalien& in_xalien) {
  xalien=in_xalien;
  AFLOW_MODE_VASP=false;
  AFLOW_MODE_AIMS=false;
  AFLOW_MODE_ALIEN=true;
}

xstructure& _xinput::getXStr() {
  if(!(AFLOW_MODE_VASP || AFLOW_MODE_AIMS)){
    cerr << "_xinput::getXStr: no xstructure available!" << endl;
    exit(1);
  }
  if(AFLOW_MODE_VASP){return xvasp.str;}
  if(AFLOW_MODE_AIMS){return xaims.str;}
  return xvasp.str; //otherwise, return garbage
}

string& _xinput::getDirectory() {
  if(!(AFLOW_MODE_VASP || AFLOW_MODE_AIMS || AFLOW_MODE_ALIEN)){
    cerr << "_xinput::getDirectory: no Directory available!" << endl;
    exit(1);
  }
  if(AFLOW_MODE_VASP){return xvasp.Directory;}
  if(AFLOW_MODE_AIMS){return xaims.Directory;}
  if(AFLOW_MODE_ALIEN){return xalien.Directory;}
  return xvasp.Directory; //otherwise, return garbage
}

void _xinput::setXStr(const xstructure& str,bool set_all){
  if(!(AFLOW_MODE_VASP || AFLOW_MODE_AIMS)){
    cerr << "_xinput::setStr: no xstructure available!" << endl;
    exit(1);
  }
  if(AFLOW_MODE_VASP || set_all){xvasp.str=str;}
  if(AFLOW_MODE_AIMS || set_all){xaims.str=str;}
}

void _xinput::setDirectory(string Directory,bool set_all){
  if(!(AFLOW_MODE_VASP || AFLOW_MODE_AIMS || AFLOW_MODE_ALIEN)){
    cerr << "_xinput::setDirectory: no Directory available!" << endl;
    exit(1);
  }
  if(AFLOW_MODE_VASP  || set_all){xvasp.Directory=  Directory;}
  if(AFLOW_MODE_AIMS  || set_all){xaims.Directory=  Directory;}
  if(AFLOW_MODE_ALIEN || set_all){xalien.Directory= Directory;}
}

// **************************************************************************
// **************************************************************************
// **************************************************************************
// **************************************************************************
// **************************************************************************
// XQSUB
// look into aflow.h for the definitions

// constructors
_xqsub::_xqsub() {
  QSUB.str(std::string());
  QSUB_orig.str(std::string());
  QSUB_generated        = FALSE;
  QSUB_changed          = FALSE;
}

// destructor
_xqsub::~_xqsub() {
  free();
}

void _xqsub::free() {
}

void _xqsub::clear() {
  _xqsub xqsub_temp;
  copy(xqsub_temp);
}

void _xqsub::copy(const _xqsub& b) {
  QSUB.str(std::string());              QSUB << b.QSUB.str();
  QSUB_orig.str(std::string());         QSUB_orig << b.QSUB_orig.str();
  QSUB_generated             = b.QSUB_generated;
  QSUB_changed               = b.QSUB_changed;
}

// copy
_xqsub::_xqsub(const _xqsub& b) {
  //  free();
  // *this=b;
  copy(b);
}

// copy operator b=a
const _xqsub& _xqsub::operator=(const _xqsub& b) {  // operator=
  if(this!=&b) {
    free();
    copy(b);
  }
  return *this;
}


// **************************************************************************
// **************************************************************************
// **************************************************************************
// **************************************************************************
// **************************************************************************

// **************************************************************************
// **************************************************************************
// **************************************************************************
// **************************************************************************
// **************************************************************************

// **************************************************************************
// **************************************************************************
// **************************************************************************
// **************************************************************************
// **************************************************************************
// XSTREAM - Corey Oses - 20180420
// look into aflow.h for the definitions

// constructors
xStream::xStream() : p_FileMESSAGE(NULL),f_new_ofstream(false) {} //{free();}
xStream::~xStream() {free();} //{freeAll();} //CO20190318
//void xStream::free() {} //CO20190318 - not necessary
void xStream::free() {
  p_oss=NULL;
  if(f_new_ofstream){delete p_FileMESSAGE;}  //first delete, then set to null
  p_FileMESSAGE=NULL;
  f_new_ofstream=false;
}
//void xStream::freeAll(){free();free();}  //CO20190318 - not necessary
void xStream::copy(const xStream& b){
  //must handle this very carefully
  //first, since we are interested in copying the stream from b, we must delete the new pointer of self (if it's new)
  //if b is new, don't copy b's pointer, as it doesn't belong to self (and should not be deleted by self)
  //simply create a new one, and declare it as such
  //p_FileMESSAGE=b.p_FileMESSAGE;
  free();
  p_oss=b.p_oss;
  if(b.f_new_ofstream){p_FileMESSAGE=(new ofstream());}
  else {p_FileMESSAGE=b.p_FileMESSAGE;}
  f_new_ofstream=b.f_new_ofstream;  //very important! seg faults otherwise
}
ostream* xStream::getOSS() const {return p_oss;} //CO20191110
ofstream* xStream::getOFStream() const {return p_FileMESSAGE;} //CO20191110
void xStream::setOFStream(ofstream& FileMESSAGE){p_FileMESSAGE=&FileMESSAGE;}
void xStream::setOSS(ostream& oss) {p_oss=&oss;}

#endif  // _AFLOW_CLASSES_CPP


// **************************************************************************
// *                                                                        *
// *             STEFANO CURTAROLO - Duke University 2003-2020              *
// *                                                                        *
// **************************************************************************<|MERGE_RESOLUTION|>--- conflicted
+++ resolved
@@ -29,10 +29,7 @@
   MPI=FALSE;
   GENERATE_AFLOWIN_ONLY=FALSE;  //CT20180719
   POSTPROCESS=FALSE;  //CT20181212
-<<<<<<< HEAD
-=======
   PSEUDOPOTENTIAL_GENERATOR=FALSE; //SC20200327
->>>>>>> 10163148
   hostname="";
   machine_type="";
   tmpfs="";
@@ -137,10 +134,7 @@
   MPI=b.MPI;
   GENERATE_AFLOWIN_ONLY=b.GENERATE_AFLOWIN_ONLY;  //CT20180719
   POSTPROCESS=b.POSTPROCESS;  //CT20181212
-<<<<<<< HEAD
-=======
   PSEUDOPOTENTIAL_GENERATOR=b.PSEUDOPOTENTIAL_GENERATOR; //SC20200327
->>>>>>> 10163148
   hostname=b.hostname;
   machine_type=b.machine_type;
   tmpfs=b.tmpfs;
@@ -294,11 +288,7 @@
     vcmd.push_back(_command);
     pthread_mutex_unlock(&mutex_XAFLOW_XHOST);
     return _command; } // found and added
-<<<<<<< HEAD
   //CO20180705 START
-=======
-  //CO20180705 - START
->>>>>>> 10163148
   //requested command is "aflow_data", and we have ./aflow_data in our vcmd's
   //we need to strip vcmd's to basename and check
   vector<string> path_parts;
@@ -312,11 +302,7 @@
       }
     }
   }
-<<<<<<< HEAD
   //CO20180705 STOP
-=======
-  //CO20180705 - STOP
->>>>>>> 10163148
   //[CO20190629 - kills is_command(), use xerror (avoids exit)]cerr << "ERROR XHOST.command: command=" << command << " not found ... exiting" << endl; exit(0); // not found
   throw aurostd::xerror(_AFLOW_FILE_NAME_,soliloquy,"command="+command+" not found",_INPUT_MISSING_);
   return string();
@@ -365,15 +351,9 @@
   KBIN_GEN_VASP_FROM_AFLOWIN            = FALSE;
   KBIN_GEN_AIMS_FROM_AFLOWIN            = FALSE;
   KBIN_GEN_AFLOWIN_FROM_VASP            = FALSE;
-<<<<<<< HEAD
   //DX START
   KBIN_GEN_SYMMETRY_OF_AFLOWIN          = FALSE;
   //DX END
-=======
-  // DX START
-  KBIN_GEN_SYMMETRY_OF_AFLOWIN          = FALSE;
-  // DX END
->>>>>>> 10163148
   KBIN_DELETE_AFLOWIN                   = FALSE;
   AFLOW_FORCE_MPI                       = FALSE;
   AFLOW_FORCE_SERIAL                    = FALSE;
@@ -422,15 +402,9 @@
   KBIN_GEN_VASP_FROM_AFLOWIN            = b.KBIN_GEN_VASP_FROM_AFLOWIN;
   KBIN_GEN_AIMS_FROM_AFLOWIN            = b.KBIN_GEN_AIMS_FROM_AFLOWIN;
   KBIN_GEN_AFLOWIN_FROM_VASP            = b.KBIN_GEN_AFLOWIN_FROM_VASP;
-<<<<<<< HEAD
   //DX START
   KBIN_GEN_SYMMETRY_OF_AFLOWIN          = b.KBIN_GEN_SYMMETRY_OF_AFLOWIN;
   //DX END
-=======
-  // DX START
-  KBIN_GEN_SYMMETRY_OF_AFLOWIN          = b.KBIN_GEN_SYMMETRY_OF_AFLOWIN;
-  // DX END
->>>>>>> 10163148
   KBIN_DELETE_AFLOWIN                   = b.KBIN_DELETE_AFLOWIN;
   AFLOW_FORCE_MPI                       = b.AFLOW_FORCE_MPI;
   AFLOW_FORCE_SERIAL                    = b.AFLOW_FORCE_SERIAL;
@@ -528,11 +502,7 @@
   KBIN_QSUB_MODE_IMPLICIT                          = FALSE;
   KBIN_QSUB_FILE                                   = FALSE;
   KBIN_SYMMETRY_CALCULATION                        = FALSE;
-<<<<<<< HEAD
   //DX START
-=======
-  // DX START
->>>>>>> 10163148
   KBIN_SYMMETRY_NO_SCAN                            = FALSE;
   KBIN_SYMMETRY_EPS                                = AUROSTD_NAN;
   KBIN_SYMMETRY_CALCULATE_PGROUP                   = TRUE; //DX20170814 - Specify what to calculate/verify
@@ -542,11 +512,7 @@
   KBIN_SYMMETRY_CALCULATE_IATOMS                   = TRUE; //DX20170814 - Specify what to calculate/verify
   KBIN_SYMMETRY_CALCULATE_AGROUP                   = TRUE; //DX20170814 - Specify what to calculate/verify
   KBIN_SYMMETRY_CALCULATE_SGROUP                   = TRUE; //DX20170814 - Specify what to calculate/verify
-<<<<<<< HEAD
   //DX END
-=======
-  // DX END
->>>>>>> 10163148
   KBIN_SYMMETRY_PGROUP_WRITE                       = FALSE;
   KBIN_SYMMETRY_PGROUP_XTAL_WRITE                  = FALSE;
   KBIN_SYMMETRY_PGROUPK_WRITE                      = FALSE;
@@ -582,11 +548,7 @@
   KBIN_PHONONS_CALCULATION_APL                     = FALSE;
   KBIN_PHONONS_CALCULATION_QHA                     = FALSE; //CO20170601
   KBIN_PHONONS_CALCULATION_AAPL                    = FALSE; //CO20170601
-<<<<<<< HEAD
   //ME20190208 START
-=======
-  //ME20190208 - START
->>>>>>> 10163148
   // Flags must be initialized to false, or they may be initialized
   // to random numbers
   KBIN_PHONONS_CALCULATION_QHA_A                   = FALSE;
@@ -600,11 +562,7 @@
   KBIN_PHONONS_CALCULATION_QHA3P_A                 = FALSE;
   KBIN_PHONONS_CALCULATION_QHA3P_B                 = FALSE;
   KBIN_PHONONS_CALCULATION_QHA3P_C                 = FALSE;
-<<<<<<< HEAD
   //ME20190208 END
-=======
-  //ME20190208 - END
->>>>>>> 10163148
   KBIN_PHONONS_CALCULATION_AGL                     = FALSE;
   KBIN_PHONONS_CALCULATION_AEL                     = FALSE;
   KBIN_PHONONS_CALCULATION_FROZSL                  = FALSE;
@@ -664,11 +622,7 @@
   KBIN_QSUB_MODE_IMPLICIT                          = b.KBIN_QSUB_MODE_IMPLICIT;
   KBIN_QSUB_FILE                                   = b.KBIN_QSUB_FILE;
   KBIN_SYMMETRY_CALCULATION                        = b.KBIN_SYMMETRY_CALCULATION;
-<<<<<<< HEAD
   //DX START
-=======
-  // DX START
->>>>>>> 10163148
   KBIN_SYMMETRY_NO_SCAN                            = b.KBIN_SYMMETRY_NO_SCAN;
   KBIN_SYMMETRY_EPS                                = b.KBIN_SYMMETRY_EPS;
   KBIN_SYMMETRY_CALCULATE_PGROUP                   = b.KBIN_SYMMETRY_CALCULATE_PGROUP; //DX20170814 - Specify what to calculate/verify
@@ -678,11 +632,7 @@
   KBIN_SYMMETRY_CALCULATE_IATOMS                   = b.KBIN_SYMMETRY_CALCULATE_IATOMS; //DX20170814 - Specify what to calculate/verify
   KBIN_SYMMETRY_CALCULATE_AGROUP                   = b.KBIN_SYMMETRY_CALCULATE_AGROUP; //DX20170814 - Specify what to calculate/verify
   KBIN_SYMMETRY_CALCULATE_SGROUP                   = b.KBIN_SYMMETRY_CALCULATE_SGROUP; //DX20170814 - Specify what to calculate/verify
-<<<<<<< HEAD
   //DX END
-=======
-  // DX END
->>>>>>> 10163148
   KBIN_SYMMETRY_PGROUP_WRITE                       = b.KBIN_SYMMETRY_PGROUP_WRITE;
   KBIN_SYMMETRY_PGROUP_XTAL_WRITE                  = b.KBIN_SYMMETRY_PGROUP_XTAL_WRITE;
   KBIN_SYMMETRY_PGROUPK_WRITE                      = b.KBIN_SYMMETRY_PGROUPK_WRITE;
@@ -719,11 +669,7 @@
   KBIN_PHONONS_CALCULATION_AAPL                    = b.KBIN_PHONONS_CALCULATION_AAPL; //CO20170601
   KBIN_PHONONS_CALCULATION_AGL                     = b.KBIN_PHONONS_CALCULATION_AGL;
   KBIN_PHONONS_CALCULATION_AEL                     = b.KBIN_PHONONS_CALCULATION_AEL;
-<<<<<<< HEAD
   //ME20190208 START
-=======
-  //ME20190208 - START
->>>>>>> 10163148
   KBIN_PHONONS_CALCULATION_QHA_A                   = b.KBIN_PHONONS_CALCULATION_QHA_A;
   KBIN_PHONONS_CALCULATION_QHA_B                   = b.KBIN_PHONONS_CALCULATION_QHA_B;
   KBIN_PHONONS_CALCULATION_QHA_C                   = b.KBIN_PHONONS_CALCULATION_QHA_C;
@@ -735,11 +681,7 @@
   KBIN_PHONONS_CALCULATION_QHA3P_A                 = b.KBIN_PHONONS_CALCULATION_QHA3P_A;
   KBIN_PHONONS_CALCULATION_QHA3P_B                 = b.KBIN_PHONONS_CALCULATION_QHA3P_B;
   KBIN_PHONONS_CALCULATION_QHA3P_C                 = b.KBIN_PHONONS_CALCULATION_QHA3P_C;
-<<<<<<< HEAD
   //ME20190208 END
-=======
-  //ME20190208 - END
->>>>>>> 10163148
   KBIN_PHONONS_CALCULATION_FROZSL                  = b.KBIN_PHONONS_CALCULATION_FROZSL;
   KBIN_PHONONS_CALCULATION_FROZSL_output           = b.KBIN_PHONONS_CALCULATION_FROZSL_output;
   KBIN_PHONONS_CALCULATION_FROZSL_poscars          = b.KBIN_PHONONS_CALCULATION_FROZSL_poscars;
@@ -1040,11 +982,7 @@
   KBIN_VASP_FORCE_OPTION_SYM                                     = b.KBIN_VASP_FORCE_OPTION_SYM; // SYM
   KBIN_VASP_FORCE_OPTION_WAVECAR                                 = b.KBIN_VASP_FORCE_OPTION_WAVECAR; // WAVECAR
   KBIN_VASP_FORCE_OPTION_CHGCAR                                  = b.KBIN_VASP_FORCE_OPTION_CHGCAR; // CHGCAR
-<<<<<<< HEAD
   KBIN_VASP_FORCE_OPTION_CHGCAR_FILE                             = b.KBIN_VASP_FORCE_OPTION_CHGCAR_FILE;  //ME20191028
-=======
-  KBIN_VASP_FORCE_OPTION_CHGCAR_FILE                             = b.KBIN_VASP_FORCE_OPTION_CHGCAR_FILE;  //ME201901028
->>>>>>> 10163148
   KBIN_VASP_FORCE_OPTION_LSCOUPLING                              = b.KBIN_VASP_FORCE_OPTION_LSCOUPLING; // LSCOUPLING
   KBIN_VASP_FORCE_OPTION_LDAU0                                   = b.KBIN_VASP_FORCE_OPTION_LDAU0;  // LDAU0
   KBIN_VASP_FORCE_OPTION_LDAU1                                   = b.KBIN_VASP_FORCE_OPTION_LDAU1;  // LDAU1
@@ -1420,13 +1358,8 @@
   AVASP_libbase                            = b.AVASP_libbase;
   AVASP_label                              = b.AVASP_label;
   AVASP_parameters                         = b.AVASP_parameters;
-<<<<<<< HEAD
   AVASP_pocc_parameters                    = b.AVASP_pocc_parameters; //CO20181226
   AVASP_pocc_tol                           = b.AVASP_pocc_tol; //CO20181226
-=======
-  AVASP_pocc_parameters                    = b.AVASP_pocc_parameters; //CO201821226
-  AVASP_pocc_tol                           = b.AVASP_pocc_tol; //CO201821226
->>>>>>> 10163148
   AVASP_volume_in                          = b.AVASP_volume_in;
   AVASP_potential                          = b.AVASP_potential;
   AVASP_alpha_fix                          = b.AVASP_alpha_fix;
