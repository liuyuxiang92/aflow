--- conflicted
+++ resolved
@@ -24,12 +24,9 @@
   PID=0;
   TID=0;  //CO20200502 - threadID
   ostrPID.clear();ostrPID.str(string(""));
-<<<<<<< HEAD
+  ostrTID.clear();ostrTID.str(string(""));  //CO20200502 - threadID
   sPID="";
   showPID=FALSE;
-=======
-  ostrTID.clear();ostrTID.str(string(""));  //CO20200502 - threadID
->>>>>>> 014d8dcc
   QUIET=FALSE;
   TEST=FALSE;
   DEBUG=FALSE;
@@ -136,12 +133,9 @@
   PID=b.PID;
   TID=b.TID;  //CO20200502 - threadID
   ostrPID.clear();ostrPID.str(string(""));ostrPID << b.ostrPID.str();
-<<<<<<< HEAD
+  ostrTID.clear();ostrTID.str(string(""));ostrTID << b.ostrTID.str(); //CO20200502 - threadID
   sPID=b.sPID;
   showPID=b.showPID;
-=======
-  ostrTID.clear();ostrTID.str(string(""));ostrTID << b.ostrTID.str(); //CO20200502 - threadID
->>>>>>> 014d8dcc
   QUIET=b.QUIET;
   TEST=b.TEST;
   DEBUG=b.DEBUG;
