--- conflicted
+++ resolved
@@ -15,13 +15,6 @@
 
 #define _DEBUG_POCC_APL_ false
 
-<<<<<<< HEAD
-#ifdef AFLOW_MULTITHREADS_ENABLE
-#include <thread>
-#endif
-
-=======
->>>>>>> b26963aa
 using std::string;
 using std::vector;
 using std::deque;
@@ -312,27 +305,6 @@
     pflow::logger(_AFLOW_FILE_NAME_, _POCC_APL_MODULE_, message, m_aflags, *p_FileMESSAGE, *p_oss);
 
 #ifdef AFLOW_MULTITHREADS_ENABLE
-<<<<<<< HEAD
-    int ncpus = KBIN::get_NCPUS(m_kflags);
-    vector<std::thread*> threads;
-    if (ncpus > (int) nruns) ncpus = (int) nruns;
-    if (ncpus > 1) {
-      vector<vector<int> > thread_dist = getThreadDistribution((int) nruns, ncpus);
-      for (int i = 0; i < ncpus; i++) {
-        int startIndex = thread_dist[i][0];
-        int endIndex = thread_dist[i][1];
-        threads.push_back(new std::thread(&POccCalculator::calculatePhononDOSThread, this, startIndex, endIndex,
-              vcalc, std::ref(aplopts), std::ref(vphdos), std::ref(vxdos)));
-      }
-
-      for (uint i = 0; i < threads.size(); i++) {
-        threads[i]->join();
-        delete threads[i];
-      }
-    } else {
-      calculatePhononDOSThread(0, (int) nruns, vcalc, aplopts, vphdos, vxdos);
-    }
-=======
     std::mutex m;
     xthread::xThread xt(KBIN::get_NCPUS(m_kflags), 1);
     std::function<void(int, const vector<uint>&, const aurostd::xoption&, vector<apl::DOSCalculator>&,
@@ -340,7 +312,6 @@
         std::placeholders::_1, std::placeholders::_2, std::placeholders::_3,
         std::placeholders::_4, std::placeholders::_5, std::placeholders::_6);
     xt.run(nruns, fn, vcalc, aplopts, vphdos, vxdos, m);
->>>>>>> b26963aa
 #else
     for (int i = 0; i < nruns; i++) calculatePhononDOSThread(i, vcalc, aplopts, vphdos, vxdos);
 #endif
@@ -348,10 +319,6 @@
     return vxdos;
   }
 
-<<<<<<< HEAD
-  void POccCalculator::calculatePhononDOSThread(int startIndex, int endIndex, const vector<uint>& vcalc,
-      const aurostd::xoption& aplopts, vector<apl::DOSCalculator>& vphdos, vector<xDOSCAR>& vxdos) {
-=======
 #ifdef AFLOW_MULTITHREADS_ENABLE
   void POccCalculator::calculatePhononDOSThread(int i, const vector<uint>& vcalc,
       const aurostd::xoption& aplopts, vector<apl::DOSCalculator>& vphdos, vector<xDOSCAR>& vxdos, std::mutex& m)
@@ -360,7 +327,6 @@
       const aurostd::xoption& aplopts, vector<apl::DOSCalculator>& vphdos, vector<xDOSCAR>& vxdos)
 #endif
       {
->>>>>>> b26963aa
     string function_name = XPID + "POccCalculator::getPhononDoscars()";
 
     // Normalize to number of branches in the parent structure
