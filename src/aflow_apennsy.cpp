--- conflicted
+++ resolved
@@ -254,22 +254,14 @@
     if(aurostd::FileExist(in_file_name_aflowlib_entry)) {
       aurostd::string2tokens(aurostd::file2string(in_file_name_aflowlib_entry),vaflowlib_entry,"|");
     } else {
-<<<<<<< HEAD
-      throw aurostd::xerror(_AFLOW_FILE_NAME_,__AFLOW_FUNC__,"file not found [1]: "+in_file_name_aflowlib_entry,_FILE_CORRUPT_); //CO20200624
-=======
       throw aurostd::xerror(__AFLOW_FILE__,__AFLOW_FUNC__,"file not found [1]: "+in_file_name_aflowlib_entry,_FILE_CORRUPT_); //CO20200624
->>>>>>> 78dcc840
     }
   }
   if(XHOST.APENNSY_SERVER_AFLOWLIB_ORG) { // FINDING ALPHABETIC FROM aflowlib.out - web
     aurostd::url2tokens(in_file_name_aflowlib_entry,vaflowlib_entry,"|"); 
     // [OBSOLETE]  aurostd::string2tokens(aurostd::url2string(in_file_name_aflowlib_entry),vaflowlib_entry,"|");
     if(!vaflowlib_entry.size()) {
-<<<<<<< HEAD
-      throw aurostd::xerror(_AFLOW_FILE_NAME_,__AFLOW_FUNC__,"file not found [2]: "+in_file_name_aflowlib_entry,_FILE_CORRUPT_); //CO20200624
-=======
       throw aurostd::xerror(__AFLOW_FILE__,__AFLOW_FUNC__,"file not found [2]: "+in_file_name_aflowlib_entry,_FILE_CORRUPT_); //CO20200624
->>>>>>> 78dcc840
     }
   }
   vector<string> vspeciesD,vspeciesP;
@@ -283,11 +275,7 @@
         //	cout << "[5] " << "[" << vspeciesD.at(0) << "," << vspeciesD.at(1) << "]" << endl;
       }
       if(vspeciesD.size()>=3) {
-<<<<<<< HEAD
-        throw aurostd::xerror(_AFLOW_FILE_NAME_,__AFLOW_FUNC__,"unsupported number of species (vspecies) in "+in_file_name_aflowlib_entry,_INPUT_ILLEGAL_); //CO20200624
-=======
         throw aurostd::xerror(__AFLOW_FILE__,__AFLOW_FUNC__,"unsupported number of species (vspecies) in "+in_file_name_aflowlib_entry,_INPUT_ILLEGAL_); //CO20200624
->>>>>>> 78dcc840
       }
     }
     if(aurostd::substring2bool(vaflowlib_entry.at(i),"species=") && !aurostd::substring2bool(vaflowlib_entry.at(i),"nspecies=")) {
@@ -298,11 +286,7 @@
         //	cout << "[5] " << "[" << vspeciesP.at(0) << "," << vspeciesP.at(1) << "]" << endl;
       }
       if(vspeciesP.size()>=3) {
-<<<<<<< HEAD
-        throw aurostd::xerror(_AFLOW_FILE_NAME_,__AFLOW_FUNC__,"unsupported number of species (vspeciesP) in "+in_file_name_aflowlib_entry,_INPUT_ILLEGAL_); //CO20200624
-=======
         throw aurostd::xerror(__AFLOW_FILE__,__AFLOW_FUNC__,"unsupported number of species (vspeciesP) in "+in_file_name_aflowlib_entry,_INPUT_ILLEGAL_); //CO20200624
->>>>>>> 78dcc840
       }
     }
   }
@@ -315,11 +299,7 @@
   stringstream message;
   message << vspeciesD.size() << " " << vspeciesP.size() << endl;
   message << vspeciesD.at(0) << " " << vspeciesD.at(1) << " " << vspeciesP.at(0) << " " << vspeciesP.at(1) << endl;
-<<<<<<< HEAD
-  throw aurostd::xerror(_AFLOW_FILE_NAME_,__AFLOW_FUNC__,message,_INPUT_ILLEGAL_); //CO20200624
-=======
   throw aurostd::xerror(__AFLOW_FILE__,__AFLOW_FUNC__,message,_INPUT_ILLEGAL_); //CO20200624
->>>>>>> 78dcc840
   return FALSE;
 }
 
@@ -335,11 +315,7 @@
   in_file_name=alloy_dir+string("/3/POSCAR.relax1"); // OBSOLETE
   in_file_pointer=fopen(in_file_name.c_str(),"r");
   if(in_file_pointer==NULL) {
-<<<<<<< HEAD
-    throw aurostd::xerror(_AFLOW_FILE_NAME_,__AFLOW_FUNC__,"file not found: "+in_file_name,_FILE_CORRUPT_); //CO20200624
-=======
     throw aurostd::xerror(__AFLOW_FILE__,__AFLOW_FUNC__,"file not found: "+in_file_name,_FILE_CORRUPT_); //CO20200624
->>>>>>> 78dcc840
   }
 
   while(fgets(string_line,1024,in_file_pointer)) {
@@ -347,11 +323,7 @@
     if(i==1) {
       A1=string_line[0];A2=string_line[1];
       if(A1<65 || A1>90) {
-<<<<<<< HEAD
-        throw aurostd::xerror(_AFLOW_FILE_NAME_,__AFLOW_FUNC__,"Error alphabetic (1)",_INPUT_ILLEGAL_); //CO20200624
-=======
         throw aurostd::xerror(__AFLOW_FILE__,__AFLOW_FUNC__,"Error alphabetic (1)",_INPUT_ILLEGAL_); //CO20200624
->>>>>>> 78dcc840
       }
       A1=A1-65;
       if(A2<97 || A2>122)  A2=0; else A2=A2-97;
@@ -363,11 +335,7 @@
       while(strptr[0]==32) strptr++;
       B1=strptr[0];B2=strptr[1];
       if(B1<65 || B1>90) {
-<<<<<<< HEAD
-        throw aurostd::xerror(_AFLOW_FILE_NAME_,__AFLOW_FUNC__,"Error alphabetic (2)",_INPUT_ILLEGAL_); //CO20200624
-=======
         throw aurostd::xerror(__AFLOW_FILE__,__AFLOW_FUNC__,"Error alphabetic (2)",_INPUT_ILLEGAL_); //CO20200624
->>>>>>> 78dcc840
       }
       B1=B1-65;
       if(B2<97 || B2>122)  B2=0; else B2=B2-97;
