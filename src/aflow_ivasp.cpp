// ***************************************************************************
// *                                                                         *
// *           Aflow STEFANO CURTAROLO - Duke University 2003-2020           *
// *                                                                         *
// ***************************************************************************
// this file contains the routines to prepare VASP input files
// Stefano Curtarolo - 2007 Duke
// fixed for xz - 2008 (SC)

#ifndef _AFLOW_IVASP_CPP
#define _AFLOW_IVASP_CPP

#include "aflow.h"
#define _incarpad_ 48
#define _IVASP_DOUBLE2STRING_PRECISION_ 7
#define DIELECTRIC_DK 0.1
#define DEFAULT_EFIELD_PEAD 0.001

// ---------------------------------------------------------------------------------------------------------------------------------------------------------
// INPUT
namespace KBIN {
  bool VASP_Produce_INPUT(_xvasp& xvasp,const string& AflowIn,ofstream &FileMESSAGE,_aflags &aflags,_kflags &kflags,_vflags &vflags,bool load_POSCAR_from_xvasp) {
    bool LDEBUG=(FALSE || XHOST.DEBUG);
    if(AflowIn.length()==0) {cerr << "EEEEE  ERROR: KBIN::VASP_Produce_INPUT  empty AflowIn" << endl;exit(0);}
    bool Krun=TRUE;
    if(load_POSCAR_from_xvasp){
      if(Krun) Krun=(Krun && KBIN::VASP_Produce_POSCAR(xvasp));     // produce POSCAR before KPOINTS  //CO20180420 - good for POCC
    } else {
      if(Krun) Krun=(Krun && KBIN::VASP_Produce_POSCAR(xvasp,AflowIn,FileMESSAGE,aflags,kflags,vflags));     // produce POSCAR before KPOINTS
    }
    if(Krun) Krun=(Krun && KBIN::VASP_Produce_INCAR(xvasp,AflowIn,FileMESSAGE,aflags,kflags,vflags));
    if(LDEBUG) cerr << "VASP_Produce_INPUT: Checking if generate aflow.in only before calling VASP_Produce_POTCAR" << endl;  //CT20180719
    if (!XHOST.GENERATE_AFLOWIN_ONLY) { //CT20180719
      if(LDEBUG) cerr << "VASP_Produce_INPUT: Calling VASP_Produce_POTCAR" << endl;  //CT20180719
      if(Krun) Krun=(Krun && KBIN::VASP_Produce_POTCAR(xvasp,AflowIn,FileMESSAGE,aflags,kflags,vflags));
      if(LDEBUG) {  //CO20181226 check species_pp patching (may cause problems with auto aflow.in generation)
        cerr << "VASP_Produce_INPUT: Checking species_pp patch" << endl;
        for(uint i=0;i<xvasp.str.species_pp.size();i++){
          cerr << "xstr.species[" << i << "]=" << xvasp.str.species[i] << endl;
          cerr << "xstr.species_pp[" << i << "]=" << xvasp.str.species_pp[i] << endl;
        }
        //exit(0);
      }
      convertPOSCARFormat(xvasp, kflags); //ME20190220
    } //CT20180719
    if(Krun) Krun=(Krun && KBIN::VASP_Produce_KPOINTS(xvasp,AflowIn,FileMESSAGE,aflags,kflags,vflags));
    return Krun;
  }
}

namespace KBIN {
  bool VASP_Modify_INPUT(_xvasp& xvasp,ofstream &FileMESSAGE,_aflags &aflags,_kflags &kflags,_vflags &vflags) {
    bool LDEBUG=(FALSE || XHOST.DEBUG);
    bool Krun=TRUE;
    // if(Krun) Krun=(Krun && KBIN::VASP_Modify_POSCAR(xvasp,FileMESSAGE,aflags,vflags));  // moved up
    if(Krun) Krun=(Krun && KBIN::VASP_Modify_INCAR(xvasp,FileMESSAGE,aflags,kflags,vflags));
    if(LDEBUG) cerr << "VASP_Modify_INPUT: Checking if generate aflow.in only before calling VASP_Produce_POTCAR" << endl; //CT20180719
    if (!XHOST.GENERATE_AFLOWIN_ONLY) { //CT20180719
      if(LDEBUG) cerr << "VASP_Modify_INPUT: Calling VASP_Modify_POTCAR" << endl;  //CT20180719 
      if(Krun) Krun=(Krun && KBIN::VASP_Modify_POTCAR(xvasp,FileMESSAGE,aflags,vflags));
    } //CT20180719
    if(Krun) Krun=(Krun && KBIN::VASP_Modify_KPOINTS(xvasp,FileMESSAGE,aflags,vflags));
    return Krun;
  }
}

namespace KBIN {
  bool VASP_Produce_and_Modify_INPUT(_xvasp& xvasp,const string& AflowIn,ofstream &FileMESSAGE,_aflags &aflags,_kflags &kflags,_vflags &vflags,bool load_POSCAR_from_xvasp) {  //CO20180418
    bool Krun=TRUE;
    if(Krun) Krun=(Krun && KBIN::VASP_Produce_INPUT(xvasp,AflowIn,FileMESSAGE,aflags,kflags,vflags,load_POSCAR_from_xvasp));
    if(Krun) Krun=(Krun && KBIN::VASP_Modify_INPUT(xvasp,FileMESSAGE,aflags,kflags,vflags));
    return Krun;
  }
}


namespace KBIN {
  bool VASP_Write_ppAUID_FILE(const string& directory,const vector<string>& vppAUIDs,const vector<string>& species) {
    vector<string> vWRITE;
    vWRITE.push_back("AFLOW: AUID of pseudopotentials: NAUID="+aurostd::utype2string<uint>(vppAUIDs.size()));
    if(vppAUIDs.size()!=species.size()) {
      cout << "WARNING: KBIN::VASP_Write_ppAUID_FILE: vppAUIDs.size()=" << vppAUIDs.size() << "!=species.size()=" << species.size() << endl;
      cerr << "WARNING: KBIN::VASP_Write_ppAUID_FILE: vppAUIDs.size()=" << vppAUIDs.size() << "!=species.size()=" << species.size() << endl;
      return FALSE;
    }
    for(uint i=0;i<vppAUIDs.size();i++)
      vWRITE.push_back(vppAUIDs.at(i)+" "+aurostd::PaddedPOST(KBIN::VASP_PseudoPotential_CleanName(species.at(i)),3));
    aurostd::vectorstring2file(vWRITE,directory+"/"+DEFAULT_AFLOW_PSEUDOPOTENTIAL_AUID_OUT);
    return TRUE;
  }
  bool VASP_Write_ppAUID_FILE(const string& directory,const deque<string>& vppAUIDs,const deque<string>& species) {
    return VASP_Write_ppAUID_FILE(directory,aurostd::deque2vector(vppAUIDs),aurostd::deque2vector(species));
  }
  bool VASP_Write_ppAUID_AFLOWIN(const string& directory,const vector<string>& vppAUIDs,const vector<string>& species) {
   if(vppAUIDs.size()!=species.size()) {
      cout << "WARNING: KBIN::VASP_Write_ppAUID_AFLOWIN: vppAUIDs.size()=" << vppAUIDs.size() << "!=species.size()=" << species.size() << endl;
      cerr << "WARNING: KBIN::VASP_Write_ppAUID_AFLOWIN: vppAUIDs.size()=" << vppAUIDs.size() << "!=species.size()=" << species.size() << endl;
      return FALSE;
    }
     struct stat fileInfo;
    stat(string(directory+"/"+_AFLOWIN_).c_str(), &fileInfo);
    string date=std::ctime(&fileInfo.st_mtime);
    if (!date.empty() && date[date.length()-1] == '\n') date.erase(date.length()-1); // remove last newline

    string WRITE="[VASP_POTCAR_AUID]";
    for(uint i=0;i<vppAUIDs.size();i++) {
      WRITE+=vppAUIDs.at(i);
      if(i<vppAUIDs.size()-1) WRITE+=",";
    }
    aurostd::execute("echo \""+WRITE+"\" >> "+directory+"/"+_AFLOWIN_);
    aurostd::execute("touch -m --date=\""+date+"\" "+directory+"/"+_AFLOWIN_);
    return TRUE;
  }
  bool VASP_Write_ppAUID_AFLOWIN(const string& directory,const deque<string>& vppAUIDs,const deque<string>& species) {
    return VASP_Write_ppAUID_AFLOWIN(directory,aurostd::deque2vector(vppAUIDs),aurostd::deque2vector(species));
  }
}

namespace KBIN {
  bool VASP_Write_INPUT(_xvasp& xvasp,_vflags &vflags) {        // AFLOW_FUNCTION_IMPLEMENTATION
    ifstream DirectoryStream;
    DirectoryStream.open(xvasp.Directory.c_str(),std::ios::in);
    if(!DirectoryStream) {
      ostringstream aus;
      aus << "XXXXX  MAKING DIRECTORY = " << xvasp.Directory << endl;
      aurostd::PrintMessageStream(aus,XHOST.QUIET); // return FALSE;
      string str="mkdir "+xvasp.Directory;
      system(str.c_str());
    }
    DirectoryStream.close();
    bool Krun=TRUE;
    // VASP VASP WRITE
    if(Krun) Krun=(Krun && aurostd::stringstream2file(xvasp.POSCAR,string(xvasp.Directory+"/POSCAR")));
    if(Krun) Krun=(Krun && aurostd::stringstream2file(xvasp.INCAR,string(xvasp.Directory+"/INCAR")));
    if(Krun) Krun=(Krun && aurostd::stringstream2file(xvasp.KPOINTS,string(xvasp.Directory+"/KPOINTS")));
    if(Krun) Krun=(Krun && aurostd::stringstream2file(xvasp.POTCAR,string(xvasp.Directory+"/POTCAR")));
    if(Krun) Krun=(Krun && VASP_Write_ppAUID_FILE(xvasp.Directory,xvasp.POTCAR_AUID,xvasp.str.species));
    if(Krun) Krun=(Krun && VASP_Write_ppAUID_AFLOWIN(xvasp.Directory,xvasp.POTCAR_AUID,xvasp.str.species));
    
    // VASP BACKUP VASP WRITE
    if(Krun && xvasp.aopts.flag("FLAG::XVASP_POSCAR_changed"))  Krun=(Krun && aurostd::stringstream2file(xvasp.POSCAR_orig,string(xvasp.Directory+"/POSCAR.orig")));
    if(Krun && xvasp.aopts.flag("FLAG::XVASP_INCAR_changed"))   Krun=(Krun && aurostd::stringstream2file(xvasp.INCAR_orig,string(xvasp.Directory+"/INCAR.orig")));
    if(Krun && xvasp.aopts.flag("FLAG::XVASP_KPOINTS_changed")) Krun=(Krun && aurostd::stringstream2file(xvasp.KPOINTS_orig,string(xvasp.Directory+"/KPOINTS.orig")));
    if(Krun && xvasp.aopts.flag("FLAG::XVASP_POTCAR_changed"))  Krun=(Krun && aurostd::stringstream2file(xvasp.POTCAR_orig,string(xvasp.Directory+"/POTCAR.orig")));

    if(vflags.KBIN_VASP_INCAR_VERBOSE) {;} // DUMMY

    return Krun;
  }
}

// ---------------------------------------------------------------------------------------------------------------------------------------------------------
// PseudoPotential_CleanName
// gets rid of all junk in the name
namespace KBIN {
  string VASP_PseudoPotential_CleanName(const string& speciesIN) {return VASP_PseudoPotential_CleanName_20190712(speciesIN);} //CO20190712
  string VASP_PseudoPotential_CleanName_20190712(const string& speciesIN) { //CO20190712
    //the old function assumed only a single species input
    //now, the species input can be a full species string: Mn_pvPt, etc.
    //need to remove ALL instances of pp info
    //no longer need for loops
    //also, this new function leverages InPlace substitution, instead of creating new strings every time (FASTER)

    string species=speciesIN;
    VASP_PseudoPotential_CleanName_InPlace(species);
    return species;
  }
  void VASP_PseudoPotential_CleanName_InPlace(string& species,bool capital_letters_only) { //CO20190712
    //WARNING: to anyone adding to this list, BE CAREFUL to avoid adding entries that contain capital letters
    //they must be added to CAPITAL_LETTERS_PP_LIST in aflow.h
    //these pp suffixes cause problems when parsing compounds (capital letters)

    vector<string> vCAPITAL_LETTERS_PP;
    aurostd::string2tokens(CAPITAL_LETTERS_PP_LIST,vCAPITAL_LETTERS_PP,",");
    for(uint i=0;i<vCAPITAL_LETTERS_PP.size();i++){//capital letter ones to watch out for when parsing compounds
      aurostd::RemoveSubStringInPlace(species,vCAPITAL_LETTERS_PP[i]);
    }

    if(capital_letters_only==false){
      aurostd::RemoveSubStringInPlace(species,"_old");  //CO20190712 - potpaw_PBE/potpaw_PBE.20100506/Si_h_old
      aurostd::RemoveSubStringInPlace(species,".old");  //CO20190712 - potpaw_PBE/potpaw_PBE.20100506/Mg_pv.old
      aurostd::RemoveSubStringInPlace(species,"_vnew");  //CO20190712 - potpaw_PBE/potpaw_PBE.20100506/Pd_vnew
      aurostd::RemoveSubStringInPlace(species,"_new2");  //CO20190712 - potpaw_PBE/potpaw_PBE.20100506/Ti_sv_new2
      aurostd::RemoveSubStringInPlace(species,"_new");  //CO20190712 - potpaw_PBE/potpaw_PBE.20100506/Au_new

      aurostd::RemoveSubStringInPlace(species,"_pvf");  //CO20190712 - potpaw_PBE/potpaw_PBE.20100506/Cu_pvf
      aurostd::RemoveSubStringInPlace(species,"_rel");  //CO20190712 - potpaw_PBE/potpaw_PBE.20100506/Pb_d_rel
      aurostd::RemoveSubStringInPlace(species,"_ref");  //CO20190712 - potpaw_PBE/potpaw_PBE.20100506/Ge_d_GW_ref
      aurostd::RemoveSubStringInPlace(species,"_local");  //CO20190712 - potpaw_LDA/potpaw_LDA.20100505/C_local
      aurostd::RemoveSubStringInPlace(species,"_nopc");  //CO20190712 - potpaw_LDA/potpaw_PBE.20100505/Si_nopc
      aurostd::RemoveSubStringInPlace(species,".nrel");  //CO20190712 - potpaw_LDA/potpaw_LDA.20100505/Ga_pv_GW.nrel
      aurostd::RemoveSubStringInPlace(species,"_nr");  //CO20190712 - potpaw_PBE/potpaw_PBE.20100506/C_h_nr
      aurostd::RemoveSubStringInPlace(species,"_nc");  //CO20190712 - potpaw_LDA/potpaw_LDA.20100505/H_nc_GW
      aurostd::RemoveSubStringInPlace(species,"_n");  //CO20190712 - potpaw_LDA/potpaw_LDA.20100505/As_GW_n
      aurostd::RemoveSubStringInPlace(species,"_parsv");  //CO20190712 - potpaw_LDA/potpaw_LDA.20100505/Mg_pv_parsv_GW
      aurostd::RemoveSubStringInPlace(species,"_sv2");  //CO20190712 - potpaw_PBE/potpaw_PBE.20100506/Li_sv2
      aurostd::RemoveSubStringInPlace(species,"_sv");
      aurostd::RemoveSubStringInPlace(species,"_vs"); //CO20190712 - potpaw_PBE/potpaw_PBE.20100506/N_vs
      aurostd::RemoveSubStringInPlace(species,"_pv");
      aurostd::RemoveSubStringInPlace(species,"_dr");  //CO20190712 - BEFORE _d //potpaw_LDA/potpaw_LDA.20100505/Pb_dr
      aurostd::RemoveSubStringInPlace(species,"_d3");  //CO20190712 - BEFORE _d //potpaw_PBE/potpaw_PBE.20100506/Ge_d3
      aurostd::RemoveSubStringInPlace(species,"_d2");  //CO20190712 - BEFORE _d //potpaw_LDA/potpaw_LDA.05May2010/As_d2_GW
      aurostd::RemoveSubStringInPlace(species,"_d");
      aurostd::RemoveSubStringInPlace(species,"_soft");  //CO20190712 - BEFORE _s
      aurostd::RemoveSubStringInPlace(species,"_s");
      //[CO20190712 - OBSOLETE really _n and _2]aurostd::RemoveSubStringInPlace(species,"_2_n");
      aurostd::RemoveSubStringInPlace(species,"_h");
      aurostd::RemoveSubStringInPlace(species,"_f");  //CO20190712 - potpaw_PBE/potpaw_PBE.20100506/Cu_f
      aurostd::RemoveSubStringInPlace(species,"_af"); //CO20191110 - SHACHAR aflow pp 

      aurostd::RemoveSubStringInPlace(species,"_1");
      aurostd::RemoveSubStringInPlace(species,"_2");
      aurostd::RemoveSubStringInPlace(species,"_3");

      aurostd::RemoveSubStringInPlace(species,"1.75"); //CO20190712 - potpaw_LDA.52/potpaw_LDA.52.19Apr2012/H1.75
      aurostd::RemoveSubStringInPlace(species,"1.66"); //CO20190712 - potpaw_LDA.52/potpaw_LDA.52.19Apr2012/H1.66
      aurostd::RemoveSubStringInPlace(species,"1.33"); //CO20190712 - potpaw_PBE.54/potpaw_PBE.54.04Sep2015/H1.33
      aurostd::RemoveSubStringInPlace(species,"1.25"); //CO20190712 - before all other decimal numbers
      aurostd::RemoveSubStringInPlace(species,"1.5"); //CO20190712 - potpaw_PBE/potpaw_PBE.06May2010/H1.5
      aurostd::RemoveSubStringInPlace(species,".75");  //CO20190712 - before 0.5
      aurostd::RemoveSubStringInPlace(species,".25");  //CO20190712 - potpaw_LDA.52/potpaw_LDA.52.19Apr2012/H.25
      aurostd::RemoveSubStringInPlace(species,".66"); //CO20190712 - potpaw_LDA.52/potpaw_LDA.52.19Apr2012/H.66
      aurostd::RemoveSubStringInPlace(species,".33"); //CO20190712 - potpaw_PBE.54/potpaw_PBE.54.04Sep2015/H.33
      aurostd::RemoveSubStringInPlace(species,".42"); //CO20190712 - potpaw_PBE.54/potpaw_PBE.54.04Sep2015/H.42
      aurostd::RemoveSubStringInPlace(species,".58"); //CO20190712 - before 0.5 //potpaw_LDA.52/potpaw_LDA.52.19Apr2012/H.58
      aurostd::RemoveSubStringInPlace(species,".5");

      aurostd::RemoveSubStringInPlace(species,"+1");
      aurostd::RemoveSubStringInPlace(species,"+3");
      aurostd::RemoveSubStringInPlace(species,"+5");
      aurostd::RemoveSubStringInPlace(species,"+7");
      aurostd::RemoveSubStringInPlace(species,"-1");
      aurostd::RemoveSubStringInPlace(species,"-3");
      aurostd::RemoveSubStringInPlace(species,"-5");
      aurostd::RemoveSubStringInPlace(species,"-7");

      //from AFLOW.org database
      aurostd::RemoveSubStringInPlace(species,"pot_LDA/");
      aurostd::RemoveSubStringInPlace(species,"pot_GGA/");
      aurostd::RemoveSubStringInPlace(species,"pot_PBE/");
      aurostd::RemoveSubStringInPlace(species,"potpaw_LDA/");
      aurostd::RemoveSubStringInPlace(species,"potpaw_GGA/");
      aurostd::RemoveSubStringInPlace(species,"potpaw_PBE/");
      aurostd::RemoveSubStringInPlace(species,"potpaw_LDA.54/");
      aurostd::RemoveSubStringInPlace(species,"potpaw_PBE.54/");

      //general database
      aurostd::RemoveSubStringInPlace(species,DEFAULT_VASP_POTCAR_DIR_POT_LDA+"/");
      aurostd::RemoveSubStringInPlace(species,DEFAULT_VASP_POTCAR_DIR_POT_GGA+"/");
      aurostd::RemoveSubStringInPlace(species,DEFAULT_VASP_POTCAR_DIR_POT_PBE+"/");
      aurostd::RemoveSubStringInPlace(species,DEFAULT_VASP_POTCAR_DIR_POTPAW_LDA+"/");
      aurostd::RemoveSubStringInPlace(species,DEFAULT_VASP_POTCAR_DIR_POTPAW_GGA+"/");
      aurostd::RemoveSubStringInPlace(species,DEFAULT_VASP_POTCAR_DIR_POTPAW_PBE+"/");
      aurostd::RemoveSubStringInPlace(species,DEFAULT_VASP_POTCAR_DIR_POTPAW_LDA_KIN+"/");
      aurostd::RemoveSubStringInPlace(species,DEFAULT_VASP_POTCAR_DIR_POTPAW_PBE_KIN+"/");

      aurostd::RemoveSubStringInPlace(species,"__"); //CO20190712 - BEFORE _ - potpaw_LDA/potpaw_LDA.05May2010/Si_sv_GW__
      aurostd::RemoveSubStringInPlace(species,"_");  //CO20190712  //potpaw_LDA/potpaw_LDA.05May2010/Si_sv_GW_
    }
  }
  string VASP_PseudoPotential_CleanName_20190101(const string& speciesIN) {
    string species=speciesIN;
    uint i=1,imax=2;
    for(i=1;i<=imax;i++) species=aurostd::RemoveSubStringFirst(species,"_GW");  //CO20190712
    for(i=1;i<=imax;i++) species=aurostd::RemoveSubStringFirst(species,"_new");  //CO20190712
    for(i=1;i<=imax;i++) species=aurostd::RemoveSubStringFirst(species,"_AE");  //CO20190712
    for(i=1;i<=imax;i++) species=aurostd::RemoveSubStringFirst(species,"_sv");
    for(i=1;i<=imax;i++) species=aurostd::RemoveSubStringFirst(species,"_pv");
    for(i=1;i<=imax;i++) species=aurostd::RemoveSubStringFirst(species,"_d2");  //CO20190712 - BEFORE _d //potpaw_LDA/potpaw_LDA.05May2010/As_d2_GW
    for(i=1;i<=imax;i++) species=aurostd::RemoveSubStringFirst(species,"_d");
    for(i=1;i<=imax;i++) species=aurostd::RemoveSubStringFirst(species,"_soft");  //CO20190712 - BEFORE _s
    for(i=1;i<=imax;i++) species=aurostd::RemoveSubStringFirst(species,"_s");
    for(i=1;i<=imax;i++) species=aurostd::RemoveSubStringFirst(species,"_200eV");
    //[CO20190712 - moved up before _s]for(i=1;i<=imax;i++) species=aurostd::RemoveSubStringFirst(species,"_soft");
    for(i=1;i<=imax;i++) species=aurostd::RemoveSubStringFirst(species,"_2_n");
    for(i=1;i<=imax;i++) species=aurostd::RemoveSubStringFirst(species,"_h");
    for(i=1;i<=imax;i++) species=aurostd::RemoveSubStringFirst(species,"_1");
    for(i=1;i<=imax;i++) species=aurostd::RemoveSubStringFirst(species,"_2");
    for(i=1;i<=imax;i++) species=aurostd::RemoveSubStringFirst(species,"_3");
    for(i=1;i<=imax;i++) species=aurostd::RemoveSubStringFirst(species,"1.75"); //CO20190712 - potpaw_LDA.52/potpaw_LDA.52.19Apr2012/H1.75
    for(i=1;i<=imax;i++) species=aurostd::RemoveSubStringFirst(species,"1.66"); //CO20190712 - potpaw_LDA.52/potpaw_LDA.52.19Apr2012/H1.66
    for(i=1;i<=imax;i++) species=aurostd::RemoveSubStringFirst(species,"1.33"); //CO20190712 - potpaw_PBE.54/potpaw_PBE.54.04Sep2015/H1.33
    for(i=1;i<=imax;i++) species=aurostd::RemoveSubStringFirst(species,"1.25"); //CO20190712 - before all other decimal numbers
    for(i=1;i<=imax;i++) species=aurostd::RemoveSubStringFirst(species,"1.5"); //CO20190712 - potpaw_PBE/potpaw_PBE.06May2010/H1.5
    for(i=1;i<=imax;i++) species=aurostd::RemoveSubStringFirst(species,".75");  //CO20190712 - before 0.5
    for(i=1;i<=imax;i++) species=aurostd::RemoveSubStringFirst(species,".25");  //CO20190712 - potpaw_LDA.52/potpaw_LDA.52.19Apr2012/H.25
    for(i=1;i<=imax;i++) species=aurostd::RemoveSubStringFirst(species,".66"); //CO20190712 - potpaw_LDA.52/potpaw_LDA.52.19Apr2012/H.66
    for(i=1;i<=imax;i++) species=aurostd::RemoveSubStringFirst(species,".33"); //CO20190712 - potpaw_PBE.54/potpaw_PBE.54.04Sep2015/H.33
    for(i=1;i<=imax;i++) species=aurostd::RemoveSubStringFirst(species,".42"); //CO20190712 - potpaw_PBE.54/potpaw_PBE.54.04Sep2015/H.42
    for(i=1;i<=imax;i++) species=aurostd::RemoveSubStringFirst(species,".58"); //CO20190712 - before 0.5 //potpaw_LDA.52/potpaw_LDA.52.19Apr2012/H.58
    for(i=1;i<=imax;i++) species=aurostd::RemoveSubStringFirst(species,".5");
    //[CO20190712 - moved up 0.5]for(i=1;i<=imax;i++) species=aurostd::RemoveSubStringFirst(species,".75");
    //[CO20190712 - moved up before all other decimal numbers]for(i=1;i<=imax;i++) species=aurostd::RemoveSubStringFirst(species,"1.25");

    for(i=1;i<=imax;i++) species=aurostd::RemoveSubStringFirst(species,"+1");
    for(i=1;i<=imax;i++) species=aurostd::RemoveSubStringFirst(species,"+3");
    for(i=1;i<=imax;i++) species=aurostd::RemoveSubStringFirst(species,"+5");
    for(i=1;i<=imax;i++) species=aurostd::RemoveSubStringFirst(species,"+7");
    for(i=1;i<=imax;i++) species=aurostd::RemoveSubStringFirst(species,"-1");
    for(i=1;i<=imax;i++) species=aurostd::RemoveSubStringFirst(species,"-3");
    for(i=1;i<=imax;i++) species=aurostd::RemoveSubStringFirst(species,"-5");
    for(i=1;i<=imax;i++) species=aurostd::RemoveSubStringFirst(species,"-7");
    //  for(i=1;i<=imax;i++) species=aurostd::RemoveSubStringFirst(species,"1");
    //CO START
    for(i=1;i<=imax;i++) species=aurostd::RemoveSubStringFirst(species,DEFAULT_VASP_POTCAR_DIR_POT_LDA+"/");
    for(i=1;i<=imax;i++) species=aurostd::RemoveSubStringFirst(species,DEFAULT_VASP_POTCAR_DIR_POT_GGA+"/");
    for(i=1;i<=imax;i++) species=aurostd::RemoveSubStringFirst(species,DEFAULT_VASP_POTCAR_DIR_POT_PBE+"/");
    for(i=1;i<=imax;i++) species=aurostd::RemoveSubStringFirst(species,DEFAULT_VASP_POTCAR_DIR_POTPAW_LDA+"/");
    for(i=1;i<=imax;i++) species=aurostd::RemoveSubStringFirst(species,DEFAULT_VASP_POTCAR_DIR_POTPAW_GGA+"/");
    for(i=1;i<=imax;i++) species=aurostd::RemoveSubStringFirst(species,DEFAULT_VASP_POTCAR_DIR_POTPAW_PBE+"/");
    for(i=1;i<=imax;i++) species=aurostd::RemoveSubStringFirst(species,DEFAULT_VASP_POTCAR_DIR_POTPAW_LDA_KIN+"/");
    for(i=1;i<=imax;i++) species=aurostd::RemoveSubStringFirst(species,DEFAULT_VASP_POTCAR_DIR_POTPAW_PBE_KIN+"/");
    //CO END
    for(i=1;i<=imax;i++) species=aurostd::RemoveSubStringFirst(species,"__"); //CO20190712 - BEFORE _ - potpaw_LDA/potpaw_LDA.05May2010/Si_sv_GW__
    for(i=1;i<=imax;i++) species=aurostd::RemoveSubStringFirst(species,"_");  //CO20190712  //potpaw_LDA/potpaw_LDA.05May2010/Si_sv_GW_
    return species;
  }
}

namespace KBIN {
  bool VASP_PseudoPotential_CleanName_TEST(void){ //CO20190712
    bool LDEBUG=(TRUE || XHOST.DEBUG);
    string soliloquy="KBIN::VASP_PseudoPotential_CleanName_TEST():";
    stringstream message;

    ostream& oss=cout;
    ofstream FileMESSAGE;
    _aflags aflags; aflags.Directory=XHOST.vflag_control.getattachedscheme("DIRECTORY_CLEAN");

    string compound_to_test="";
    vector<string> velements;
    vector<double> vcomposition;

    compound_to_test="W_sv_GWCs_sv_GWCr_sv_GWPt_ZORALi_AE_GW2";
    bool keep_pp=false;
    velements=pflow::stringElements2VectorElements(compound_to_test,vcomposition,FileMESSAGE,false,true,pp_string,keep_pp,oss);
    if(LDEBUG){cerr << soliloquy << " compound_to_test=\"" << compound_to_test << "\", velements=" << aurostd::joinWDelimiter(aurostd::wrapVecEntries(velements,"\""),",") << endl;}
    if(aurostd::joinWDelimiter(velements,"")!="CrCsLiPtW"){
      message << "stringElements2VectorElements() failed [" << compound_to_test << " with keep_pp=" << keep_pp << "]";
      pflow::logger(_AFLOW_FILE_NAME_, soliloquy, message, aflags, FileMESSAGE, oss, _LOGGER_ERROR_);
      return false;
    }

    compound_to_test="W_sv_GWCs_sv_GWCr_sv_GWPt_ZORALi_AE_GW2";
    keep_pp=true;
    velements=pflow::stringElements2VectorElements(compound_to_test,vcomposition,FileMESSAGE,false,true,pp_string,keep_pp,oss);
    if(LDEBUG){cerr << soliloquy << " compound_to_test=\"" << compound_to_test << "\", velements=" << aurostd::joinWDelimiter(aurostd::wrapVecEntries(velements,"\""),",") << endl;}
    if(aurostd::joinWDelimiter(velements,"")!="Cr_sv_GWCs_sv_GWLi_AE_GW2Pt_ZORAW_sv_GW"){
      message << "stringElements2VectorElements() failed [" << compound_to_test << " with keep_pp=" << keep_pp << "]";
      pflow::logger(_AFLOW_FILE_NAME_, soliloquy, message, aflags, FileMESSAGE, oss, _LOGGER_ERROR_);
      return false;
    }

    compound_to_test="H1.25";
    keep_pp=false;
    velements=pflow::stringElements2VectorElements(compound_to_test,vcomposition,FileMESSAGE,false,true,pp_string,keep_pp,oss);
    if(LDEBUG){cerr << soliloquy << " compound_to_test=\"" << compound_to_test << "\", velements=" << aurostd::joinWDelimiter(aurostd::wrapVecEntries(velements,"\""),",") << endl;}
    if(aurostd::joinWDelimiter(velements,"")!="H"){
      message << "stringElements2VectorElements() failed [" << compound_to_test << " with keep_pp=" << keep_pp << "]";
      pflow::logger(_AFLOW_FILE_NAME_, soliloquy, message, aflags, FileMESSAGE, oss, _LOGGER_ERROR_);
      return false;
    }

    compound_to_test="H1.25";
    keep_pp=true;
    velements=pflow::stringElements2VectorElements(compound_to_test,vcomposition,FileMESSAGE,false,true,pp_string,keep_pp,oss);
    if(LDEBUG){cerr << soliloquy << " compound_to_test=\"" << compound_to_test << "\", velements=" << aurostd::joinWDelimiter(aurostd::wrapVecEntries(velements,"\""),",") << endl;}
    if(aurostd::joinWDelimiter(velements,"")!="H1.25"){
      message << "stringElements2VectorElements() failed [" << compound_to_test << " with keep_pp=" << keep_pp << "]";
      pflow::logger(_AFLOW_FILE_NAME_, soliloquy, message, aflags, FileMESSAGE, oss, _LOGGER_ERROR_);
      return false;
    }

    compound_to_test="Mn.5W5H1.25";
    keep_pp=false;
    velements=pflow::stringElements2VectorElements(compound_to_test,vcomposition,FileMESSAGE,false,true,composition_string,keep_pp,oss);
    if(LDEBUG){cerr << soliloquy << " compound_to_test=\"" << compound_to_test << "\", velements=" << aurostd::joinWDelimiter(aurostd::wrapVecEntries(velements,"\""),",") << ", vcomposition=" << aurostd::joinWDelimiter(aurostd::vecDouble2vecString(vcomposition,5),",") << endl;}
    if(!(aurostd::joinWDelimiter(velements,"")=="HMnW" && vcomposition.size()==3 && aurostd::isequal(vcomposition[0],1.25) && aurostd::isequal(vcomposition[1],0.5) && aurostd::isequal(vcomposition[2],5.0) )){
      message << "stringElements2VectorElements() failed [" << compound_to_test << " with keep_pp=" << keep_pp << "]";
      pflow::logger(_AFLOW_FILE_NAME_, soliloquy, message, aflags, FileMESSAGE, oss, _LOGGER_ERROR_);
      return false;
    }

    //return true;

    //full test of pp available
    vector<string> directories_2_search;
    vector<string> potcar_paths;
    vector<string> path_parts;
    vector<string> element_parts,_element_parts;
    string element_raw="",element_clean="";
    string element="",suffix="";
    aurostd::string2tokens(DEFAULT_VASP_POTCAR_DIRECTORIES,directories_2_search,",");
    for(uint i=0;i<directories_2_search.size();i++){
      if(aurostd::IsDirectory(directories_2_search[i])){
        const string& dir=directories_2_search[i];
        if(LDEBUG){cerr << soliloquy << " searching dir=" << dir << endl;}
        aurostd::string2vectorstring(aurostd::execute2string("find "+dir+" -name POTCAR*"),potcar_paths);
        if(LDEBUG){cerr << soliloquy << " potcar_paths=" << aurostd::joinWDelimiter(potcar_paths," ") << endl;}
        for(uint j=0;j<potcar_paths.size();j++){
          if(!aurostd::RemoveWhiteSpacesFromTheBack(potcar_paths[j]).empty()){
            const string& potcar_path=potcar_paths[j];
            aurostd::string2tokens(potcar_path,path_parts,"/");
            if(aurostd::WithinList(path_parts,"TESTS")){continue;}  //skip VASP/TESTS
            if(aurostd::WithinList(path_parts,"BENCHS")){continue;}  //skip VASP/BENCHS
            if(path_parts.size()<2){continue;}
            element_raw=path_parts[path_parts.size()-2];
            if(aurostd::substring2bool(element_raw,"runelements")){continue;} //garbage pp
            if(aurostd::substring2bool(element_raw,"Free")){continue;} //garbage pp
            if(LDEBUG){cerr << soliloquy << " element_raw=" << element_raw << endl;}
            aurostd::string2tokens(element_raw,element_parts,"_");
            if(element_parts.size()==0){continue;}
            element=suffix="";
            if(element_parts.size()>1){
              _element_parts.clear();
              for(uint k=1;k<element_parts.size();k++){_element_parts.push_back(element_parts[k]);} //skip element
              suffix="_"+aurostd::joinWDelimiter(_element_parts,"_");
            }
            element=element_parts[0];
            element=KBIN::VASP_PseudoPotential_CleanName(element);  //clean H1.25
            if(LDEBUG){cerr << soliloquy << " element=\"" << element << "\", suffix=\"" << suffix << "\"" << endl;}
            element_clean=KBIN::VASP_PseudoPotential_CleanName(element_raw);
            if(element!=element_clean){ //idempotent
              message << "\"" << element << "\" != \"" << element_clean << "\" == KBIN::VASP_PseudoPotential_CleanName(\"" << element_raw << "\")";
              pflow::logger(_AFLOW_FILE_NAME_, soliloquy, message, aflags, FileMESSAGE, oss, _LOGGER_ERROR_);
              return false;
            }
            if(GetAtomNumber(element)==0){
              message << "(GetAtomNumber(\"" << element << "\")==0 [element_raw=\"" << element_raw << "\",element_clean=\"" << element_clean << "\"" << "]";
              pflow::logger(_AFLOW_FILE_NAME_, soliloquy, message, aflags, FileMESSAGE, oss, _LOGGER_ERROR_);
              return false;
            }
          }
        }
      }
    }
    return true;
  }
}

namespace KBIN {
  uint VASP_SplitAlloySpecies(string alloy_in, vector<string> &speciesX) {
    return XATOM_SplitAlloySpecies(alloy_in,speciesX);
  }
}

namespace KBIN {
  uint VASP_SplitAlloySpecies(string alloy_in, vector<string> &speciesX, vector<double> &natomsX) {
    return XATOM_SplitAlloySpecies(alloy_in,speciesX,natomsX);
  }
}

namespace KBIN {
  bool VASP_SplitAlloySpecies(string alloy_in, string &speciesA, string &speciesB) {
    string alloy=KBIN::VASP_PseudoPotential_CleanName(KBIN::VASP_PseudoPotential_CleanName(alloy_in));
    if(0) {
      int i=0;
      speciesA=alloy[i++];
      if(alloy[i]>='a' && alloy[i]<='z') speciesA=speciesA+alloy[i++];
      speciesB=alloy[i++];
      if(alloy[i]>='a' && alloy[i]<='z') speciesB=speciesB+alloy[i++];
    }
    if(1) {
      speciesA="";speciesB="";
      int speciesN=0;
      for(uint i=0;i<alloy.length();i++) {
        if(alloy[i]>='A' && alloy[i]<='Z') speciesN++;
        if(speciesN==1) speciesA+=alloy[i];
        if(speciesN==2) speciesB+=alloy[i];
      }
    }
    speciesA=aurostd::CleanStringASCII(speciesA);
    speciesB=aurostd::CleanStringASCII(speciesB);
    return TRUE;
  }
}

namespace KBIN {
  bool VASP_SplitAlloySpecies(string alloy_in, string &speciesA, string &speciesB, string &speciesC) {
    string alloy=KBIN::VASP_PseudoPotential_CleanName(KBIN::VASP_PseudoPotential_CleanName(alloy_in));
    speciesA="";speciesB="";speciesC="";
    int speciesN=0;
    for(uint i=0;i<alloy.length();i++) {
      if(alloy[i]>='A' && alloy[i]<='Z') speciesN++;
      if(speciesN==1) speciesA+=alloy[i];
      if(speciesN==2) speciesB+=alloy[i];
      if(speciesN==3) speciesC+=alloy[i];
    }
    speciesA=aurostd::CleanStringASCII(speciesA);
    speciesB=aurostd::CleanStringASCII(speciesB);
    speciesC=aurostd::CleanStringASCII(speciesC);
    return TRUE;
  }
}

namespace KBIN {
  bool VASP_SplitAlloySpecies(vector<string> alloy, vector<string> &speciesA, vector<string> &speciesB) {
    for (uint k=0;k<alloy.size();k++) {
      speciesA.push_back("");speciesB.push_back("");
      KBIN::VASP_SplitAlloySpecies(alloy.at(k),speciesA.at(k),speciesB.at(k));
    }
    return TRUE;
  }
}

namespace KBIN {
  bool VASP_SplitAlloySpecies(vector<string> alloy, vector<string> &speciesA, vector<string> &speciesB, vector<string> &speciesC) {
    for (uint k=0;k<alloy.size();k++) {
      speciesA.push_back("");speciesB.push_back("");
      KBIN::VASP_SplitAlloySpecies(alloy.at(k),speciesA.at(k),speciesB.at(k),speciesC.at(k));
    }
    return TRUE;
  }
}

namespace KBIN {
  uint VASP_SplitAlloyPseudoPotentials(string alloy_in, vector<string> &species_ppX) {
    return XATOM_SplitAlloyPseudoPotentials(alloy_in,species_ppX);
  }
}

namespace KBIN {
  uint VASP_SplitAlloyPseudoPotentials(string alloy_in, vector<string> &species_ppX, vector<double> &natomsX) {
    return XATOM_SplitAlloyPseudoPotentials(alloy_in,species_ppX,natomsX);
  }
}

namespace KBIN {
  bool VASP_SplitAlloyPseudoPotentials(string alloy, string &species_ppA, string &species_ppB) {
    if(0) {
      uint i=0;
      species_ppA=alloy[i++];
      while((alloy[i]>='Z' || alloy[i]<='A') && i<=alloy.length()) species_ppA=species_ppA+alloy[i++];
      species_ppB=alloy[i++];
      while((alloy[i]>='Z' || alloy[i]<='A') && i<=alloy.length()) species_ppB=species_ppB+alloy[i++];
    }
    if(1) {
      species_ppA="";species_ppB="";
      int speciesN=0;
      for(uint i=0;i<alloy.length();i++) {
        if(alloy[i]>='A' && alloy[i]<='Z') speciesN++;
        if(speciesN==1) species_ppA+=alloy[i];
        if(speciesN==2) species_ppB+=alloy[i];
      }
    }
    species_ppA=aurostd::CleanStringASCII(species_ppA);
    species_ppB=aurostd::CleanStringASCII(species_ppB);
    return TRUE;
  }
}

namespace KBIN {
  bool VASP_SplitAlloyPseudoPotentials(string alloy, string &species_ppA, string &species_ppB, string &species_ppC) {
    species_ppA="";species_ppB="";species_ppC="";
    int speciesN=0;
    for(uint i=0;i<alloy.length();i++) {
      if(alloy[i]>='A' && alloy[i]<='Z') speciesN++;
      if(speciesN==1) species_ppA+=alloy[i];
      if(speciesN==2) species_ppB+=alloy[i];
      if(speciesN==3) species_ppC+=alloy[i];
    }
    species_ppA=aurostd::CleanStringASCII(species_ppA);
    species_ppB=aurostd::CleanStringASCII(species_ppB);
    species_ppC=aurostd::CleanStringASCII(species_ppC);
    return TRUE;
  }
}

namespace KBIN {
  bool VASP_SplitAlloyPseudoPotentials(vector<string> alloy, vector<string> &pseudosA, vector<string> &pseudosB) {
    for (uint k=0;k<alloy.size();k++) {
      pseudosA.push_back("");pseudosB.push_back("");
      KBIN::VASP_SplitAlloyPseudoPotentials(alloy.at(k),pseudosA.at(k),pseudosB.at(k));
    }
    return TRUE;
  }
}

namespace KBIN {
  bool VASP_SplitAlloyPseudoPotentials(vector<string> alloy, vector<string> &pseudosA, vector<string> &pseudosB, vector<string> &pseudosC) {
    for (uint k=0;k<alloy.size();k++) {
      pseudosA.push_back("");pseudosB.push_back("");
      KBIN::VASP_SplitAlloyPseudoPotentials(alloy.at(k),pseudosA.at(k),pseudosB.at(k),pseudosC.at(k));
    }
    return TRUE;
  }
}


// ---------------------------------------------------------------------------------------------------------------------------------------------------------
// INCAR
namespace KBIN {
  bool VASP_Produce_INCAR(_xvasp& xvasp,const string& AflowIn,ofstream &FileMESSAGE,_aflags &aflags,_kflags &kflags,_vflags &vflags) { // AFLOW_FUNCTION_IMPLEMENTATION
    if(AflowIn.length()==0) {cerr << "EEEEE  ERROR: KBIN::VASP_Produce_INCAR  empty AflowIn" << endl;exit(0);}
    if(!kflags.AFLOW_MODE_VASP) {cerr << "KBIN::VASP_Produce_INCAR: should kflags.AFLOW_MODE_VASP be set ??" << endl;}
    ostringstream aus;
    bool Krun=TRUE;
    xvasp.INCAR.str(std::string());
    xvasp.NCPUS=0;
    xvasp.aopts.flag("FLAG::XVASP_INCAR_generated",FALSE);
    xvasp.aopts.flag("FLAG::XVASP_INCAR_changed",FALSE);

    aus << "00000  MESSAGE INCAR   generation in " << xvasp.Directory << "  " << Message(aflags,"user,host,time",_AFLOW_FILE_NAME_) << endl;
    aurostd::PrintMessageStream(FileMESSAGE,aus,XHOST.QUIET);

    bool KBIN_VASP_INCAR_MODE_EMPTY=!vflags.KBIN_VASP_INCAR_MODE.flag("IMPLICIT") && !vflags.KBIN_VASP_INCAR_MODE.flag("EXPLICIT") && !vflags.KBIN_VASP_INCAR_MODE.flag("EXTERNAL");

    // IMPLICIT or EXPLICIT or EXTERNAL for INCAR
    Krun=(Krun && (vflags.KBIN_VASP_INCAR_MODE.flag("IMPLICIT") ||
          vflags.KBIN_VASP_INCAR_MODE.flag("EXPLICIT") ||
          vflags.KBIN_VASP_INCAR_MODE.flag("EXTERNAL") || KBIN_VASP_INCAR_MODE_EMPTY));
    if(!Krun) {
      aurostd::StringstreamClean(aus);
      aus << "EEEEE  [VASP_INCAR_MODE_IMPLICIT] or [VASP_INCAR_MODE_EXPLICIT] or [VASP_INCAR_MODE_EXTERNAL] must be specified " << Message(aflags,"user,host,time",_AFLOW_FILE_NAME_) << endl; //ME20181113
      aurostd::PrintErrorStream(FileMESSAGE,aus,XHOST.QUIET);
      Krun=FALSE;
      return Krun;
    }
    // EMPTY ************************************************** INCAR
    if(Krun && KBIN_VASP_INCAR_MODE_EMPTY) {  // [VASP_INCAR_MODE_EMPTY] construction
      aus << "00000  MESSAGE INCAR   generation EMPTY file from " << _AFLOWIN_ << " " << Message(aflags,"user,host,time",_AFLOW_FILE_NAME_) << endl;
      aurostd::PrintMessageStream(FileMESSAGE,aus,XHOST.QUIET);
      xvasp.INCAR << "#AFLOW INCAR automatically generated" << endl;
    }
    // IMPLICIT ************************************************** INCAR
    if(Krun && vflags.KBIN_VASP_INCAR_MODE.flag("IMPLICIT")) {  // [VASP_INCAR_MODE_IMPLICIT] construction
      aus << "00000  MESSAGE INCAR   generation IMPLICIT file from " << _AFLOWIN_ << " " << Message(aflags,"user,host,time",_AFLOW_FILE_NAME_) << endl;
      aurostd::PrintMessageStream(FileMESSAGE,aus,XHOST.QUIET);
      if(vflags.KBIN_VASP_INCAR_FILE.flag("SYSTEM_AUTO")) {
        xvasp.INCAR << "#AFLOW INCAR automatically generated" << endl;
        xvasp.INCAR << "SYSTEM=" << xvasp.str.title << endl;
        xvasp.INCAR << "#PROTOTYPE=" << xvasp.str.prototype << endl;
        xvasp.INCAR << "#INFO=" << xvasp.str.info << endl;
        // if(LDEBUG) cerr << xvasp.INCAR.str() << endl;
      } else if (vflags.AFLOW_SYSTEM.isentry) {  //ME20181121
        xvasp.INCAR << "SYSTEM=" << vflags.AFLOW_SYSTEM.content_string << std::endl;
      }
    }
    // EXPLICIT ************************************************** INCAR
    if(Krun && vflags.KBIN_VASP_INCAR_MODE.flag("EXPLICIT")) {  // [VASP_INCAR_MODE_EXPLICIT] construction
      if(vflags.KBIN_VASP_INCAR_FILE.flag("KEYWORD") && !vflags.KBIN_VASP_INCAR_MODE.flag("EXPLICIT_START_STOP")) {
        aus << "00000  MESSAGE INCAR   generation EXPLICIT file from " << _AFLOWIN_ << " " << Message(aflags,"user,host,time",_AFLOW_FILE_NAME_) << endl;
        aurostd::PrintMessageStream(FileMESSAGE,aus,XHOST.QUIET);
        xvasp.INCAR << vflags.KBIN_VASP_INCAR_EXPLICIT.str(); //ME20181113
        // [OBSOLETE]    aurostd::ExtractToStringstreamEXPLICIT(FileAFLOWIN,xvasp.INCAR,"[VASP_INCAR_FILE]");
        // [ME20181226 OBSOLETE]    aurostd::ExtractToStringstreamEXPLICIT(AflowIn,xvasp.INCAR,"[VASP_INCAR_FILE]");
      } else if(!vflags.KBIN_VASP_INCAR_FILE.flag("KEYWORD") && vflags.KBIN_VASP_INCAR_MODE.flag("EXPLICIT_START_STOP")) {
        aus << "00000  MESSAGE INCAR   generation EXPLICIT file from " << _AFLOWIN_ << " with START/STOP  " << Message(aflags,"user,host,time",_AFLOW_FILE_NAME_) << endl;
        aurostd::PrintMessageStream(FileMESSAGE,aus,XHOST.QUIET);
        xvasp.INCAR << vflags.KBIN_VASP_INCAR_EXPLICIT_START_STOP.str();
        // [ME20181226 OBSOLETE] if(aurostd::substring2bool(AflowIn,"[VASP_INCAR_MODE_EXPLICIT]START") && aurostd::substring2bool(AflowIn,"[VASP_INCAR_MODE_EXPLICIT]STOP"))
        // [OBSOLETE]	aurostd::ExtractToStringstreamEXPLICIT(FileAFLOWIN,xvasp.INCAR,"[VASP_INCAR_MODE_EXPLICIT]START","[VASP_INCAR_MODE_EXPLICIT]STOP");
        // [ME20181226 OBSOLETE] aurostd::ExtractToStringstreamEXPLICIT(AflowIn,xvasp.INCAR,"[VASP_INCAR_MODE_EXPLICIT]START","[VASP_INCAR_MODE_EXPLICIT]STOP");
      } else {
        aus << "EEEEE  [VASP_INCAR_MODE_EXPLICIT] do not confuse aflow !!" << Message(aflags,"user,host,time",_AFLOW_FILE_NAME_) << endl;
        aus << "EEEEE  [VASP_INCAR_MODE_EXPLICIT] Possible modes " << Message(aflags,"user,host,time",_AFLOW_FILE_NAME_) << endl;
        aus << "----------------------------------------------------------------------------------------------------" << endl;
        aus << "[AFLOW] INCAR EXPLICIT MODE without START/STOP (default)" << endl;
        aus << "[VASP_INCAR_MODE_EXPLICIT]" << endl;
        aus << "[VASP_INCAR_FILE]SYSTEM=AuTi.274_LDA" << endl;
        aus << "[VASP_INCAR_FILE]#Prototype Ni2In" << endl;
        aus << "[VASP_INCAR_FILE]PREC=med" << endl;
        aus << "[VASP_INCAR_FILE]ISMEAR=1" << endl;
        aus << "[VASP_INCAR_FILE]SIGMA=0.2" << endl;
        aus << "[VASP_INCAR_FILE]IBRION=2" << endl;
        aus << "[VASP_INCAR_FILE]NSW=51" << endl;
        aus << "[VASP_INCAR_FILE]ISIF=3" << endl;
        aus << "[VASP_INCAR_FILE]ENMAX=333.666" << endl;
        aus << "[VASP_INCAR_FILE]NBANDS=47" << endl;
        aus << "[VASP_INCAR_FILE]MAGMOM=  5 5 5 5 5 5" << endl;
        aus << "[VASP_INCAR_FILE]ISPIND=2" << endl;
        aus << "[VASP_INCAR_FILE]ISPIN=2" << endl;
        aus << "[AFLOW]" << endl;
        aus << "----------------------------------------------------------------------------------------------------" << endl;
        aus << "[AFLOW] INCAR EXPLICIT MODE with START/STOP" << endl;
        aus << "[VASP_INCAR_MODE_EXPLICIT]" << endl;
        aus << "[VASP_INCAR_MODE_EXPLICIT]START" << endl;
        aus << "SYSTEM=AuTi.274_LDA" << endl;
        aus << "#Prototype Ni2In" << endl;
        aus << "PREC=med" << endl;
        aus << "ISMEAR=1" << endl;
        aus << "SIGMA=0.2" << endl;
        aus << "IBRION=2" << endl;
        aus << "NSW=51" << endl;
        aus << "ISIF=3" << endl;
        aus << "ENMAX=333.666" << endl;
        aus << "NBANDS=47" << endl;
        aus << "MAGMOM=  5 5 5 5 5 5" << endl;
        aus << "ISPIND=2" << endl;
        aus << "ISPIN=2" << endl;
        aus << "[VASP_INCAR_MODE_EXPLICIT]STOP" << endl;
        aus << "[AFLOW]" << endl;
        aus << "----------------------------------------------------------------------------------------------------" << endl;
        aus << "EEEEE  [VASP_INCAR_MODE_EXPLICIT] Note " << Message(aflags,"user,host,time",_AFLOW_FILE_NAME_) << endl;
        aus << "EEEEE  [VASP_INCAR_MODE_EXPLICIT]START must be present and no [VASP_INCAR_FILE]" << Message(aflags,"user,host,time",_AFLOW_FILE_NAME_) << endl;
        aus << "EEEEE  [VASP_INCAR_MODE_EXPLICIT]STOP  must be present and no [VASP_INCAR_FILE]" << Message(aflags,"user,host,time",_AFLOW_FILE_NAME_) << endl;
        aus << "EEEEE  or [VASP_INCAR_FILE] present and NO START/STOP" << Message(aflags,"user,host,time",_AFLOW_FILE_NAME_) << endl;
        aurostd::PrintErrorStream(FileMESSAGE,aus,XHOST.QUIET);
        Krun=FALSE;
        return Krun;
      }
    }
    // EXTERNAL **************************************************
    if(Krun && vflags.KBIN_VASP_INCAR_MODE.flag("EXTERNAL")) {  // [VASP_INCAR_MODE_EXTERNAL] construction
      string file;
      aus << "00000  MESSAGE INCAR   generation EXTERNAL file from " << _AFLOWIN_ << " " << Message(aflags,"user,host,time",_AFLOW_FILE_NAME_) << endl;
      aurostd::PrintMessageStream(FileMESSAGE,aus,XHOST.QUIET);
      if(vflags.KBIN_VASP_INCAR_FILE.flag("COMMAND") && vflags.KBIN_VASP_INCAR_FILE.flag("FILE")) {
        aus << "EEEEE   [VASP_INCAR_MODE]FILE=  and  [VASP_INCAR_MODE]COMMAND=  can not be used together " << Message(aflags,"user,host,time",_AFLOW_FILE_NAME_) << endl;
        aurostd::PrintErrorStream(FileMESSAGE,aus,XHOST.QUIET);
        Krun=FALSE;
        return Krun;
      }
      if(!vflags.KBIN_VASP_INCAR_FILE.flag("COMMAND") && (vflags.KBIN_VASP_INCAR_FILE.flag("FILE") || !vflags.KBIN_VASP_INCAR_FILE.flag("FILE"))) {
        if(vflags.KBIN_VASP_INCAR_FILE.flag("FILE")) {
          // [ME20181226 OBSOLETE] file=aurostd::substring2string(AflowIn,"[VASP_INCAR_FILE]FILE=",TRUE);
          file = vflags.KBIN_VASP_INCAR_FILE.getattachedscheme("FILE"); //ME20181113
          aus << "00000  MESSAGE INCAR   generation from file=" << file << endl;
          aurostd::PrintMessageStream(FileMESSAGE,aus,XHOST.QUIET);
        } else {
          file=DEFAULT_VASP_EXTERNAL_INCAR;
          aus << "00000  MESSAGE INCAR   generation from DEFAULT file=" << DEFAULT_VASP_EXTERNAL_INCAR << Message(aflags,"user,host,time",_AFLOW_FILE_NAME_) << endl;
          aurostd::PrintMessageStream(FileMESSAGE,aus,XHOST.QUIET);
        }
        if(!aurostd::FileExist(file)) {
          aus << "EEEEE  ERROR INCAR file=" << file << " does not exist! " << Message(aflags,"user,host,time",_AFLOW_FILE_NAME_) << endl;
          aurostd::PrintErrorStream(FileMESSAGE,aus,XHOST.QUIET);
          Krun=FALSE;
          return Krun;
        }
        if(aurostd::FileEmpty(file)) {
          aus << "EEEEE  ERROR INCAR file=" << file << " is empty! " << Message(aflags,"user,host,time",_AFLOW_FILE_NAME_) << endl;
          aurostd::PrintErrorStream(FileMESSAGE,aus,XHOST.QUIET);
          Krun=FALSE;
          return Krun;
        }
        xvasp.INCAR << aurostd::file2string(file);
      }
      if(vflags.KBIN_VASP_INCAR_FILE.flag("COMMAND") && !vflags.KBIN_VASP_INCAR_FILE.flag("FILE")) {
        // [ME20181226 OBSOLETE] file=aurostd::substring2string(AflowIn,"[VASP_INCAR_FILE]COMMAND=",FALSE);
        file = vflags.KBIN_VASP_INCAR_FILE.getattachedscheme("COMMAND"); //ME20181113
        aus << "00000  MESSAGE INCAR   generation from command= '" << file << "' " << endl;
        aurostd::PrintMessageStream(FileMESSAGE,aus,XHOST.QUIET);
        file=file+" > ./_aflow_INCAR."+XHOST.ostrPID.str()+".tmp";    // create temp
        aurostd::execute(file);                           // create temp
        file="./_aflow_INCAR."+XHOST.ostrPID.str()+".tmp";            // file name
        if(!aurostd::FileExist(file)) {  // could not write (directory protected)
          aus << "EEEEE  ERROR INCAR file=" << file << " does not exist! " << Message(aflags,"user,host,time",_AFLOW_FILE_NAME_) << endl;
          aurostd::PrintErrorStream(FileMESSAGE,aus,XHOST.QUIET);
          Krun=FALSE;
          return Krun;
        }
        if(aurostd::FileEmpty(file)) {  // contains nothing good
          aus << "EEEEE  ERROR INCAR file=" << file << " is empty! " << Message(aflags,"user,host,time",_AFLOW_FILE_NAME_) << endl;
          aurostd::PrintErrorStream(FileMESSAGE,aus,XHOST.QUIET);
          Krun=FALSE;
          return Krun;
        }
        xvasp.INCAR << aurostd::file2string(file);       // load INCAR
        aurostd::RemoveFile("./_aflow_INCAR."+XHOST.ostrPID.str()+".tmp");     // remove temp
      }
    }
    // INCAR DONE **************************************************
    xvasp.INCAR << "#incar" << endl;
    xvasp.INCAR_orig << xvasp.INCAR.str();
    xvasp.aopts.flag("FLAG::XVASP_INCAR_generated",TRUE);
    return Krun;
  };  // KBIN::VASP_Produce_INCAR
}



namespace KBIN {
  bool VASP_Modify_INCAR(_xvasp& xvasp,ofstream &FileMESSAGE,_aflags &aflags,_kflags &kflags,_vflags &vflags) {        // AFLOW_FUNCTION_IMPLEMENTATION
    ostringstream aus;
    bool Krun=TRUE;

    // bool vflags.KBIN_VASP_INCAR_VERBOSE=TRUE;
    if(Krun && kflags.KBIN_MPI) {
      xvasp.NCPUS=kflags.KBIN_MPI_NCPUS;
      if(kflags.KBIN_MPI_AUTOTUNE) {
        aus << "00000  MESSAGE INCAR-MPI: found AUTOTUNE option " << Message(aflags,"user,host,time",_AFLOW_FILE_NAME_) << endl;
        aus << "00000  MESSAGE INCAR-MPI: input files WILL be auto-tuned for PARALLEL execution with " << kflags.KBIN_MPI_NCPUS << " CPUs " << Message(aflags,"user,host,time",_AFLOW_FILE_NAME_) << endl;
        aurostd::PrintMessageStream(FileMESSAGE,aus,XHOST.QUIET);
        KBIN::VASP_MPI_Autotune(xvasp,aflags,vflags.KBIN_VASP_INCAR_VERBOSE);
        xvasp.aopts.flag("FLAG::XVASP_INCAR_changed",TRUE);
      } else {
        aus << "00000  MESSAGE INCAR-MPI: AUTOTUNE option NOT found! (aflow_ivasp.cpp) " << Message(aflags,"user,host,time",_AFLOW_FILE_NAME_) << endl;
        aus << "00000  MESSAGE INCAR-MPI: input files MUST be appropriate for PARALLEL execution with " << kflags.KBIN_MPI_NCPUS << " CPUs " << Message(aflags,"user,host,time",_AFLOW_FILE_NAME_) << endl;
        aurostd::PrintMessageStream(FileMESSAGE,aus,XHOST.QUIET);
      }
    }
    if(Krun && vflags.KBIN_VASP_FORCE_OPTION_SYSTEM_AUTO.isentry) {                                                        /*************** INCAR **************/
      aus << "00000  MESSAGE-OPTION  [VASP_FORCE_OPTION]SYSTEM_AUTO - " << Message(aflags,"user,host,time",_AFLOW_FILE_NAME_) << endl;
      aurostd::PrintMessageStream(FileMESSAGE,aus,XHOST.QUIET);
      KBIN::XVASP_INCAR_System_Auto(xvasp,vflags.KBIN_VASP_INCAR_VERBOSE);
      xvasp.aopts.flag("FLAG::XVASP_INCAR_changed",TRUE);
    } else if (vflags.AFLOW_SYSTEM.isentry) {  //ME20181121
      xvasp.INCAR << "SYSTEM=" << vflags.AFLOW_SYSTEM.content_string << std::endl;
      xvasp.aopts.flag("FLAG::XVASP_INCAR_changed",TRUE);
    }

    // if(Krun && !vflags.KBIN_VASP_RUN.flag("STATIC") && !vflags.KBIN_VASP_FORCE_OPTION_RELAX_TYPE.flag("STATIC") && ! vflags.KBIN_VASP_RUN_RELAX_STATIC_PATCH_STATIC) //o change for relax if STATIC !!!
    if(Krun && vflags.KBIN_VASP_FORCE_OPTION_RELAX_TYPE.isentry && 
        (vflags.KBIN_VASP_FORCE_OPTION_RELAX_TYPE.flag("ALL")               || vflags.KBIN_VASP_FORCE_OPTION_RELAX_TYPE.flag("IONS") ||
         vflags.KBIN_VASP_FORCE_OPTION_RELAX_TYPE.flag("CELL_SHAPE")        || vflags.KBIN_VASP_FORCE_OPTION_RELAX_TYPE.flag("CELL_VOLUME") ||
         vflags.KBIN_VASP_FORCE_OPTION_RELAX_TYPE.flag("IONS_CELL_VOLUME"))) {      /*************** INCAR **************/
      if(vflags.KBIN_VASP_FORCE_OPTION_RELAX_TYPE.flag("ALL"))                 aus << "00000  MESSAGE-OPTION  [VASP_FORCE_OPTION]RELAX_ALL - " << Message(aflags,"user,host,time",_AFLOW_FILE_NAME_) << endl;
      if(vflags.KBIN_VASP_FORCE_OPTION_RELAX_TYPE.flag("IONS"))                aus << "00000  MESSAGE-OPTION  [VASP_FORCE_OPTION]RELAX_IONS - " << Message(aflags,"user,host,time",_AFLOW_FILE_NAME_) << endl;
      if(vflags.KBIN_VASP_FORCE_OPTION_RELAX_TYPE.flag("CELL_SHAPE"))          aus << "00000  MESSAGE-OPTION  [VASP_FORCE_OPTION]RELAX_CELL_SHAPE - " << Message(aflags,"user,host,time",_AFLOW_FILE_NAME_) << endl;
      if(vflags.KBIN_VASP_FORCE_OPTION_RELAX_TYPE.flag("CELL_VOLUME"))         aus << "00000  MESSAGE-OPTION  [VASP_FORCE_OPTION]RELAX_CELL_VOLUME - " << Message(aflags,"user,host,time",_AFLOW_FILE_NAME_) << endl;
      if(vflags.KBIN_VASP_FORCE_OPTION_RELAX_TYPE.flag("IONS_CELL_VOLUME"))    aus << "00000  MESSAGE-OPTION  [VASP_FORCE_OPTION]RELAX_IONS_CELL_VOLUME - " << Message(aflags,"user,host,time",_AFLOW_FILE_NAME_) << endl;
      if(vflags.KBIN_VASP_FORCE_OPTION_RELAX_MODE.isentry) {
        if(vflags.KBIN_VASP_FORCE_OPTION_RELAX_MODE.xscheme=="ENERGY")         aus << "00000  MESSAGE-OPTION  [VASP_FORCE_OPTION]RELAX_MODE=ENERGY (default) - " << Message(aflags,"user,host,time",_AFLOW_FILE_NAME_) << endl;
        if(vflags.KBIN_VASP_FORCE_OPTION_RELAX_MODE.xscheme=="FORCES")         aus << "00000  MESSAGE-OPTION  [VASP_FORCE_OPTION]RELAX_MODE=FORCES - " << Message(aflags,"user,host,time",_AFLOW_FILE_NAME_) << endl;
        if(vflags.KBIN_VASP_FORCE_OPTION_RELAX_MODE.xscheme=="ENERGY_FORCES")  aus << "00000  MESSAGE-OPTION  [VASP_FORCE_OPTION]RELAX_MODE=ENERGY_FORCES - " << Message(aflags,"user,host,time",_AFLOW_FILE_NAME_) << endl;
        if(vflags.KBIN_VASP_FORCE_OPTION_RELAX_MODE.xscheme=="FORCES_ENERGY")  aus << "00000  MESSAGE-OPTION  [VASP_FORCE_OPTION]RELAX_MODE=FORCES_ENERGY - " << Message(aflags,"user,host,time",_AFLOW_FILE_NAME_) << endl;
      } else {
        aus << "00000  MESSAGE-DEFAULT RELAX_MODE=" << "ENERGY" << " - " << Message(aflags,"user,host,time",_AFLOW_FILE_NAME_) << endl;
      }
      aurostd::PrintMessageStream(FileMESSAGE,aus,XHOST.QUIET);
      KBIN::XVASP_INCAR_Relax_ON(xvasp,vflags,1); // relax number (start)
      xvasp.aopts.flag("FLAG::XVASP_INCAR_changed",TRUE);
    }

    // with KBIN_VASP_FORCE_OPTION_EDIFFG_EQUAL.isentry && KBIN_VASP_FORCE_OPTION_EDIFFG_EQUAL.content_double
    if(Krun && vflags.KBIN_VASP_FORCE_OPTION_NOTUNE.isentry==FALSE && vflags.KBIN_VASP_FORCE_OPTION_EDIFFG_EQUAL.isentry) {      /*************** INCAR **************/
      aus << "00000  MESSAGE-OPTION  [VASP_FORCE_OPTION]EDIFFG=" << vflags.KBIN_VASP_FORCE_OPTION_EDIFFG_EQUAL.content_double << " - " << Message(aflags,"user,host,time",_AFLOW_FILE_NAME_) << endl;
      aurostd::PrintMessageStream(FileMESSAGE,aus,XHOST.QUIET);
      KBIN::XVASP_INCAR_PREPARE_GENERIC("EDIFFG",xvasp,vflags,"",0,0.0,FALSE);
      xvasp.aopts.flag("FLAG::XVASP_INCAR_changed",TRUE);
    }

    // with KBIN_VASP_FORCE_OPTION_NBANDS_AUTO_isentry
    if(Krun && vflags.KBIN_VASP_FORCE_OPTION_NOTUNE.isentry==FALSE && vflags.KBIN_VASP_FORCE_OPTION_NBANDS_AUTO_isentry) {             /*************** INCAR **************/
      aus << "00000  MESSAGE-OPTION  [VASP_FORCE_OPTION]NBANDS - " << Message(aflags,"user,host,time",_AFLOW_FILE_NAME_) << endl;
      aurostd::PrintMessageStream(FileMESSAGE,aus,XHOST.QUIET);
      KBIN::XVASP_INCAR_PREPARE_GENERIC("NBANDS",xvasp,vflags,"",0,0.0,FALSE);
      xvasp.aopts.flag("FLAG::XVASP_INCAR_changed",TRUE);
    }

    // with KBIN_VASP_FORCE_OPTION_NBANDS_EQUAL.isentry && KBIN_VASP_FORCE_OPTION_NBANDS_EQUAL.content_int
    if(Krun && vflags.KBIN_VASP_FORCE_OPTION_NOTUNE.isentry==FALSE && vflags.KBIN_VASP_FORCE_OPTION_NBANDS_EQUAL.isentry && vflags.KBIN_VASP_FORCE_OPTION_NBANDS_EQUAL.content_int>0) {      /*************** INCAR **************/
      aus << "00000  MESSAGE-OPTION  [VASP_FORCE_OPTION]NBANDS=" << vflags.KBIN_VASP_FORCE_OPTION_NBANDS_EQUAL.content_int << " - " << Message(aflags,"user,host,time",_AFLOW_FILE_NAME_) << endl;
      aurostd::PrintMessageStream(FileMESSAGE,aus,XHOST.QUIET);
      KBIN::XVASP_INCAR_PREPARE_GENERIC("NBANDS",xvasp,vflags,"",0,0.0,FALSE);
      xvasp.aopts.flag("FLAG::XVASP_INCAR_changed",TRUE);
    }

    // with KBIN_VASP_FORCE_OPTION_PSTRESS_EQUAL.isentry && KBIN_VASP_FORCE_OPTION_PSTRESS_EQUAL.content_double
    if(Krun && vflags.KBIN_VASP_FORCE_OPTION_NOTUNE.isentry==FALSE && vflags.KBIN_VASP_FORCE_OPTION_PSTRESS_EQUAL.isentry) {      /*************** INCAR **************/
      aus << "00000  MESSAGE-OPTION  [VASP_FORCE_OPTION]PSTRESS=" << vflags.KBIN_VASP_FORCE_OPTION_PSTRESS_EQUAL.content_double << " - " << Message(aflags,"user,host,time",_AFLOW_FILE_NAME_) << endl;
      aurostd::PrintMessageStream(FileMESSAGE,aus,XHOST.QUIET);
      KBIN::XVASP_INCAR_PREPARE_GENERIC("PSTRESS",xvasp,vflags,"",0,0.0,FALSE);
      xvasp.aopts.flag("FLAG::XVASP_INCAR_changed",TRUE);
    }

    // with KBIN_VASP_FORCE_OPTION_POTIM_EQUAL.isentry && KBIN_VASP_FORCE_OPTION_POTIM_EQUAL.content_double
    if(Krun && vflags.KBIN_VASP_FORCE_OPTION_NOTUNE.isentry==FALSE && vflags.KBIN_VASP_FORCE_OPTION_POTIM_EQUAL.isentry && vflags.KBIN_VASP_FORCE_OPTION_POTIM_EQUAL.content_double>0) {      /*************** INCAR **************/
      aus << "00000  MESSAGE-OPTION  [VASP_FORCE_OPTION]POTIM=" << vflags.KBIN_VASP_FORCE_OPTION_POTIM_EQUAL.content_double << " - " << Message(aflags,"user,host,time",_AFLOW_FILE_NAME_) << endl;
      aurostd::PrintMessageStream(FileMESSAGE,aus,XHOST.QUIET);
      KBIN::XVASP_INCAR_PREPARE_GENERIC("POTIM",xvasp,vflags,"",0,0.0,FALSE);
      xvasp.aopts.flag("FLAG::XVASP_INCAR_changed",TRUE);
    }

    // SPIN
    if(Krun && vflags.KBIN_VASP_FORCE_OPTION_NOTUNE.isentry==FALSE) {                                                     /*************** INCAR **************/
      if(vflags.KBIN_VASP_FORCE_OPTION_SPIN.isentry) {
        aus << "00000  MESSAGE-OPTION  [VASP_FORCE_OPTION]SPIN=" << (vflags.KBIN_VASP_FORCE_OPTION_SPIN.option?"ON":"OFF") << " - " << Message(aflags,"user,host,time",_AFLOW_FILE_NAME_) << endl;
      } else {
        //      aus << "00000  MESSAGE-DEFAULT SPIN=" << (DEFAULT_VASP_FORCE_OPTION_SPIN?"ON":"OFF") << " - " << Message(aflags,"user,host,time",_AFLOW_FILE_NAME_) << endl;
        aus << "00000  MESSAGE-DEFAULT SPIN=" << "NEGLECT" << " - " << Message(aflags,"user,host,time",_AFLOW_FILE_NAME_) << endl;
      }
      aurostd::PrintMessageStream(FileMESSAGE,aus,XHOST.QUIET);
      if(vflags.KBIN_VASP_FORCE_OPTION_SPIN.isentry) 
        KBIN::XVASP_INCAR_PREPARE_GENERIC("SPIN",xvasp,vflags,"",0,0.0,vflags.KBIN_VASP_FORCE_OPTION_SPIN.option);  // CHANGE ONLY IF SPIN IS MENTIONED
      xvasp.aopts.flag("FLAG::XVASP_INCAR_changed",TRUE);
      if(vflags.KBIN_VASP_FORCE_OPTION_SPIN_REMOVE_RELAX_1) {
        aus << "00000  MESSAGE-OPTION  [VASP_FORCE_OPTION]SPIN=REMOVE_RELAX_1 - " << Message(aflags,"user,host,time",_AFLOW_FILE_NAME_) << endl;
        aurostd::PrintMessageStream(FileMESSAGE,aus,XHOST.QUIET);
      }
      if(vflags.KBIN_VASP_FORCE_OPTION_SPIN_REMOVE_RELAX_2) {
        aus << "00000  MESSAGE-OPTION  [VASP_FORCE_OPTION]SPIN=REMOVE_RELAX_2 - " << Message(aflags,"user,host,time",_AFLOW_FILE_NAME_) << endl;
        aurostd::PrintMessageStream(FileMESSAGE,aus,XHOST.QUIET);
      }
    }

    // LSCOUPLING must be after spin
    if(Krun && vflags.KBIN_VASP_FORCE_OPTION_NOTUNE.isentry==FALSE) {                                                     /*************** INCAR **************/
      if(vflags.KBIN_VASP_FORCE_OPTION_LSCOUPLING.isentry) {
        aus << "00000  MESSAGE-OPTION  [VASP_FORCE_OPTION]LSCOUPLING=" << (vflags.KBIN_VASP_FORCE_OPTION_LSCOUPLING.option?"ON":"OFF") << " - " << Message(aflags,"user,host,time",_AFLOW_FILE_NAME_) << endl;
      } else {
        aus << "00000  MESSAGE-DEFAULT LSCOUPLING=" << (DEFAULT_VASP_FORCE_OPTION_LSCOUPLING?"ON":"OFF") << " - " << Message(aflags,"user,host,time",_AFLOW_FILE_NAME_) << endl;
      }
      aurostd::PrintMessageStream(FileMESSAGE,aus,XHOST.QUIET);
      if(vflags.KBIN_VASP_FORCE_OPTION_LSCOUPLING.isentry || DEFAULT_VASP_FORCE_OPTION_LSCOUPLING) KBIN::XVASP_INCAR_PREPARE_GENERIC("LS_COUPLING",xvasp,vflags,"",0,0.0,vflags.KBIN_VASP_FORCE_OPTION_LSCOUPLING.option);
      xvasp.aopts.flag("FLAG::XVASP_INCAR_changed",TRUE);
    }

    // AUTO_MAGMOM must be after LSCOUPLING, AFTER SPIN
    if(Krun && vflags.KBIN_VASP_FORCE_OPTION_NOTUNE.isentry==FALSE) {                                                     /*************** INCAR **************/
      if(vflags.KBIN_VASP_FORCE_OPTION_SPIN.isentry&&vflags.KBIN_VASP_FORCE_OPTION_SPIN.option) {   //CO, MAGMOM should only be on if SPIN is SPECIFIED and ON (as default is to neglect)
        if(vflags.KBIN_VASP_FORCE_OPTION_AUTO_MAGMOM.isentry) {
          aus << "00000  MESSAGE-OPTION  [VASP_FORCE_OPTION]AUTO_MAGMOM=" << (vflags.KBIN_VASP_FORCE_OPTION_AUTO_MAGMOM.option?"ON":"OFF") << " - " << Message(aflags,"user,host,time",_AFLOW_FILE_NAME_) << endl;
        } else {
          aus << "00000  MESSAGE-DEFAULT AUTO_MAGMOM=" << (DEFAULT_VASP_FORCE_OPTION_AUTO_MAGMOM?"ON":"OFF") << " - " << Message(aflags,"user,host,time",_AFLOW_FILE_NAME_) << endl;
        }
        aurostd::PrintMessageStream(FileMESSAGE,aus,XHOST.QUIET);
        if(vflags.KBIN_VASP_FORCE_OPTION_AUTO_MAGMOM.isentry || DEFAULT_VASP_FORCE_OPTION_AUTO_MAGMOM) KBIN::XVASP_INCAR_PREPARE_GENERIC("AUTO_MAGMOM",xvasp,vflags,"",0,0.0,vflags.KBIN_VASP_FORCE_OPTION_AUTO_MAGMOM.option);
        xvasp.aopts.flag("FLAG::XVASP_INCAR_changed",TRUE);
      }
    }

    // BADER 
    if(Krun && vflags.KBIN_VASP_FORCE_OPTION_NOTUNE.isentry==FALSE) {                                                     /*************** INCAR **************/
      if(vflags.KBIN_VASP_FORCE_OPTION_BADER.isentry) {
        aus << "00000  MESSAGE-OPTION  [VASP_FORCE_OPTION]BADER=" << (vflags.KBIN_VASP_FORCE_OPTION_BADER.option?"ON":"OFF") << " - " << Message(aflags,"user,host,time",_AFLOW_FILE_NAME_) << endl;
      } else {
        aus << "00000  MESSAGE-DEFAULT BADER=" << (DEFAULT_VASP_FORCE_OPTION_BADER?"ON":"OFF") << " - " << Message(aflags,"user,host,time",_AFLOW_FILE_NAME_) << endl;
      }
      aurostd::PrintMessageStream(FileMESSAGE,aus,XHOST.QUIET);
      //  if(vflags.KBIN_VASP_FORCE_OPTION_BADER.isentry || DEFAULT_VASP_FORCE_OPTION_BADER) KBIN::XVASP_INCAR_BADER(xvasp,vflags,vflags.KBIN_VASP_FORCE_OPTION_BADER.option); WILL BE DONE WHEN NEEDED
      xvasp.aopts.flag("FLAG::XVASP_INCAR_changed",TRUE);
    }

    // ELF 
    if(Krun && vflags.KBIN_VASP_FORCE_OPTION_NOTUNE.isentry==FALSE) {                                                     /*************** INCAR **************/
      if(vflags.KBIN_VASP_FORCE_OPTION_ELF.isentry) {
        aus << "00000  MESSAGE-OPTION  [VASP_FORCE_OPTION]ELF=" << (vflags.KBIN_VASP_FORCE_OPTION_ELF.option?"ON":"OFF") << " - " << Message(aflags,"user,host,time",_AFLOW_FILE_NAME_) << endl;
      } else {
        aus << "00000  MESSAGE-DEFAULT ELF=" << (DEFAULT_VASP_FORCE_OPTION_ELF?"ON":"OFF") << " - " << Message(aflags,"user,host,time",_AFLOW_FILE_NAME_) << endl;
      }
      aurostd::PrintMessageStream(FileMESSAGE,aus,XHOST.QUIET);
      //  if(vflags.KBIN_VASP_FORCE_OPTION_ELF.isentry || DEFAULT_VASP_FORCE_OPTION_ELF) KBIN::XVASP_INCAR_ELF(xvasp,vflags,vflags.KBIN_VASP_FORCE_OPTION_ELF.option); WILL BE DONE WHEN NEEDED
      xvasp.aopts.flag("FLAG::XVASP_INCAR_changed",TRUE);
    }

    // NSW_EQUAL
    if(Krun && vflags.KBIN_VASP_FORCE_OPTION_NOTUNE.isentry==FALSE && vflags.KBIN_VASP_FORCE_OPTION_NSW_EQUAL) {           /*************** INCAR **************/
      if(vflags.KBIN_VASP_FORCE_OPTION_NSW_EQUAL_VALUE>0) {
        aus << "00000  MESSAGE-OPTION  [VASP_FORCE_OPTION]NSW=" << vflags.KBIN_VASP_FORCE_OPTION_NSW_EQUAL_VALUE << " " << Message(aflags,"user,host,time",_AFLOW_FILE_NAME_) << endl;
        aurostd::PrintMessageStream(FileMESSAGE,aus,XHOST.QUIET);
        KBIN::XVASP_INCAR_PREPARE_GENERIC("NSW",xvasp,vflags,"",0,0.0,FALSE);	
        xvasp.aopts.flag("FLAG::XVASP_INCAR_changed",TRUE);
      }
    }

    // SYM
    if(Krun && vflags.KBIN_VASP_FORCE_OPTION_NOTUNE.isentry==FALSE) {                                                     /*************** INCAR **************/
      if(vflags.KBIN_VASP_FORCE_OPTION_SYM.isentry) {
        aus << "00000  MESSAGE-OPTION  [VASP_FORCE_OPTION]SYM=" << (vflags.KBIN_VASP_FORCE_OPTION_SYM.option?"ON":"OFF") << " - " << Message(aflags,"user,host,time",_AFLOW_FILE_NAME_) << endl;
      } else {
        aus << "00000  MESSAGE-DEFAULT SYM=" << (DEFAULT_VASP_FORCE_OPTION_SYM?"ON":"OFF") << " - " << Message(aflags,"user,host,time",_AFLOW_FILE_NAME_) << endl;
      }
      aurostd::PrintMessageStream(FileMESSAGE,aus,XHOST.QUIET);
      KBIN::XVASP_INCAR_PREPARE_GENERIC("SYM",xvasp,vflags,"",0,0.0,vflags.KBIN_VASP_FORCE_OPTION_SYM.option);
      xvasp.aopts.flag("FLAG::XVASP_INCAR_changed",TRUE);
    }

    // WAVECAR
    if(Krun && vflags.KBIN_VASP_FORCE_OPTION_NOTUNE.isentry==FALSE) {                                                     /*************** INCAR **************/
      if(vflags.KBIN_VASP_FORCE_OPTION_WAVECAR.isentry) {
        aus << "00000  MESSAGE-OPTION  [VASP_FORCE_OPTION]WAVECAR=" << (vflags.KBIN_VASP_FORCE_OPTION_WAVECAR.option?"ON":"OFF") << " - " << Message(aflags,"user,host,time",_AFLOW_FILE_NAME_) << endl;
      } else {
        aus << "00000  MESSAGE-DEFAULT WAVECAR=" << (DEFAULT_VASP_FORCE_OPTION_WAVECAR?"ON":"OFF") << " - " << Message(aflags,"user,host,time",_AFLOW_FILE_NAME_) << endl;
      }
      aurostd::PrintMessageStream(FileMESSAGE,aus,XHOST.QUIET);
      KBIN::XVASP_INCAR_PREPARE_GENERIC("WAVECAR",xvasp,vflags,"",0,0.0,vflags.KBIN_VASP_FORCE_OPTION_WAVECAR.option);
      xvasp.aopts.flag("FLAG::XVASP_INCAR_changed",TRUE);
    }

    // CHGCAR
    if(Krun && vflags.KBIN_VASP_FORCE_OPTION_NOTUNE.isentry==FALSE) {                                                     /*************** INCAR **************/
      if(vflags.KBIN_VASP_FORCE_OPTION_CHGCAR.isentry) {
        aus << "00000  MESSAGE-OPTION  [VASP_FORCE_OPTION]CHGCAR=" << (vflags.KBIN_VASP_FORCE_OPTION_CHGCAR.option?"ON":"OFF") << " - " << Message(aflags,"user,host,time",_AFLOW_FILE_NAME_) << endl;
      } else {
        aus << "00000  MESSAGE-DEFAULT CHGCAR=" << (DEFAULT_VASP_FORCE_OPTION_CHGCAR?"ON":"OFF") << " - " << Message(aflags,"user,host,time",_AFLOW_FILE_NAME_) << endl;
      }
      aurostd::PrintMessageStream(FileMESSAGE,aus,XHOST.QUIET);
      KBIN::XVASP_INCAR_PREPARE_GENERIC("CHGCAR",xvasp,vflags,"",0,0.0,vflags.KBIN_VASP_FORCE_OPTION_CHGCAR.option);
      xvasp.aopts.flag("FLAG::XVASP_INCAR_changed",TRUE);
    }

    //ME20191028
    if (Krun && vflags.KBIN_VASP_FORCE_OPTION_CHGCAR_FILE.isentry) {
      string chgcar = vflags.KBIN_VASP_FORCE_OPTION_CHGCAR_FILE.content_string;
      if (chgcar[0] != '/') chgcar = aurostd::CleanFileName(aflags.Directory + "/" + chgcar);  // relative path
      if (aurostd::FileExist(chgcar)) {
        if (aurostd::IsCompressed(chgcar)) {
          string ext = aurostd::GetCompressionExtension(chgcar);
          aurostd::CopyFile(chgcar, aflags.Directory + "/CHGCAR" + ext);  // relative path
          aurostd::UncompressFile(aflags.Directory + "/CHGCAR" + ext);
        } else {
          aurostd::CopyFile(chgcar, aflags.Directory + "/CHGCAR");
        }
        aurostd::PrintMessageStream(FileMESSAGE, aus, XHOST.QUIET);
        KBIN::XVASP_INCAR_PREPARE_GENERIC("ICHARG", xvasp, vflags, "", 1, 0.0, true);
        xvasp.aopts.flag("FLAG::XVASP_INCAR_changed",TRUE);
      } else {
        string function = "KBIN::VASP_Modify_INCAR()";
        string message = "Cannot use CHGCAR file " + chgcar + ". File not found.";
        throw aurostd::xerror(_AFLOW_FILE_NAME_, function, message, _FILE_NOT_FOUND_);
      }
    }

    // LDAU0
    if(Krun && vflags.KBIN_VASP_FORCE_OPTION_NOTUNE.isentry==FALSE && vflags.KBIN_VASP_FORCE_OPTION_LDAU0.isentry) {          /*************** INCAR **************/
      aus << "00000  MESSAGE-OPTION  [VASP_FORCE_OPTION]LDAU=OFF - " << Message(aflags,"user,host,time",_AFLOW_FILE_NAME_) << endl;
      aurostd::PrintMessageStream(FileMESSAGE,aus,XHOST.QUIET);
      KBIN::XVASP_INCAR_LDAU_OFF(xvasp,vflags.KBIN_VASP_INCAR_VERBOSE);
      xvasp.aopts.flag("FLAG::XVASP_INCAR_changed",TRUE);
    }

    // LDAU1
    if(Krun && vflags.KBIN_VASP_FORCE_OPTION_NOTUNE.isentry==FALSE && vflags.KBIN_VASP_FORCE_OPTION_LDAU1.isentry) {          /*************** INCAR **************/
      aus << "00000  MESSAGE-OPTION  [VASP_FORCE_OPTION]LDAU1=ON - " << Message(aflags,"user,host,time",_AFLOW_FILE_NAME_) << endl;
      aurostd::PrintMessageStream(FileMESSAGE,aus,XHOST.QUIET);
      if(vflags.KBIN_VASP_LDAU_SPECIES!="") aus << "00000  MESSAGE-OPTION  [VASP_FORCE_OPTION]LDAU_SPECIES=\"" << vflags.KBIN_VASP_LDAU_SPECIES << "\" - " << Message(aflags,"user,host,time",_AFLOW_FILE_NAME_) << endl;
      if(vflags.KBIN_VASP_LDAU_PARAMETERS!="") aus << "00000  MESSAGE-OPTION  [VASP_FORCE_OPTION]LDAU_PARAMETERS=\"" << vflags.KBIN_VASP_LDAU_PARAMETERS << "\" - " << Message(aflags,"user,host,time",_AFLOW_FILE_NAME_) << endl;
      aus << "00000  MESSAGE-OPTION  [VASP_FORCE_OPTION]LDAU_AFLOW_AUTO_flag=\"" << vflags.KBIN_VASP_LDAU_AFLOW_AUTO_flag << "\" - " << Message(aflags,"user,host,time",_AFLOW_FILE_NAME_) << endl;
      aurostd::PrintMessageStream(FileMESSAGE,aus,XHOST.QUIET);
      KBIN::XVASP_INCAR_LDAU_ON(xvasp,vflags,1);
      xvasp.aopts.flag("FLAG::XVASP_INCAR_changed",TRUE);
    }

    // LDAU2
    if(Krun && vflags.KBIN_VASP_FORCE_OPTION_NOTUNE.isentry==FALSE && vflags.KBIN_VASP_FORCE_OPTION_LDAU2.isentry) {          /*************** INCAR **************/
      aus << "00000  MESSAGE-OPTION  [VASP_FORCE_OPTION]LDAU2=ON - " << Message(aflags,"user,host,time",_AFLOW_FILE_NAME_) << endl;
      aurostd::PrintMessageStream(FileMESSAGE,aus,XHOST.QUIET);
      if(vflags.KBIN_VASP_LDAU_SPECIES!="") aus << "00000  MESSAGE-OPTION  [VASP_FORCE_OPTION]LDAU_SPECIES=\"" << vflags.KBIN_VASP_LDAU_SPECIES << "\" - " << Message(aflags,"user,host,time",_AFLOW_FILE_NAME_) << endl;
      if(vflags.KBIN_VASP_LDAU_PARAMETERS!="") aus << "00000  MESSAGE-OPTION  [VASP_FORCE_OPTION]LDAU_PARAMETERS=\"" << vflags.KBIN_VASP_LDAU_PARAMETERS << "\" - " << Message(aflags,"user,host,time",_AFLOW_FILE_NAME_) << endl;
      aus << "00000  MESSAGE-OPTION  [VASP_FORCE_OPTION]LDAU_AFLOW_AUTO_flag=\"" << vflags.KBIN_VASP_LDAU_AFLOW_AUTO_flag << "\" - " << Message(aflags,"user,host,time",_AFLOW_FILE_NAME_) << endl;
      aurostd::PrintMessageStream(FileMESSAGE,aus,XHOST.QUIET);
      KBIN::XVASP_INCAR_LDAU_ON(xvasp,vflags,2);
      xvasp.aopts.flag("FLAG::XVASP_INCAR_changed",TRUE);
    }

    // LDAU_ADIABATIC
    if(Krun && vflags.KBIN_VASP_FORCE_OPTION_NOTUNE.isentry==FALSE && vflags.KBIN_VASP_FORCE_OPTION_LDAU_ADIABATIC.isentry) {          /*************** INCAR **************/
      aus << "00000  MESSAGE-OPTION  [VASP_FORCE_OPTION]LDAU=ADIABATIC (steps=" << vflags.KBIN_VASP_FORCE_OPTION_LDAU_ADIABATIC.content_int << ") - " << Message(aflags,"user,host,time",_AFLOW_FILE_NAME_) << endl;
      aurostd::PrintMessageStream(FileMESSAGE,aus,XHOST.QUIET);
      //  KBIN::XVASP_INCAR_LDAU_ADIABATIC_OFF(xvasp,vflags.KBIN_VASP_INCAR_VERBOSE); // NOTHING TO CHANGE, IT IS ON THE FLY
      //  xvasp.aopts.flag("FLAG::XVASP_INCAR_changed",TRUE);                                                  // NOTHING TO CHANGE, IT IS ON THE FLY
    }

    // LDAU_CUTOFF
    if(Krun && vflags.KBIN_VASP_FORCE_OPTION_NOTUNE.isentry==FALSE && vflags.KBIN_VASP_FORCE_OPTION_LDAU_CUTOFF.isentry) {          /*************** INCAR **************/
      //    cerr << "vflags.KBIN_VASP_FORCE_OPTION_LDAU_CUTOFF.isentry=" << vflags.KBIN_VASP_FORCE_OPTION_LDAU_CUTOFF.isentry << endl; exit(0);
      aus << "00000  MESSAGE-OPTION  [VASP_FORCE_OPTION]LDAU=CUTOFF - " << Message(aflags,"user,host,time",_AFLOW_FILE_NAME_) << endl;
      aurostd::PrintMessageStream(FileMESSAGE,aus,XHOST.QUIET);
      //  KBIN::XVASP_INCAR_LDAU_CUTOFF_OFF(xvasp,vflags.KBIN_VASP_INCAR_VERBOSE); // NOTHING TO CHANGE, IT IS ON THE FLY
      //  xvasp.aopts.flag("FLAG::XVASP_INCAR_changed",TRUE);                                                  // NOTHING TO CHANGE, IT IS ON THE FLY
    }

    // PREC
    if(Krun && vflags.KBIN_VASP_FORCE_OPTION_NOTUNE.isentry==FALSE) {                                                     /*************** INCAR **************/
      if(vflags.KBIN_VASP_FORCE_OPTION_PREC.isentry==TRUE) {                                                         /*************** INCAR **************/
        aus << "00000  MESSAGE-OPTION  [VASP_FORCE_OPTION]PREC=" << vflags.KBIN_VASP_FORCE_OPTION_PREC.xscheme << " - " << Message(aflags,"user,host,time",_AFLOW_FILE_NAME_) << endl;
        if(vflags.KBIN_VASP_FORCE_OPTION_PREC.preserved)   aus << "00000  MESSAGE-OPTION  [VASP_FORCE_OPTION]PREC_preserved - " << Message(aflags,"user,host,time",_AFLOW_FILE_NAME_) << endl;
      } else {
        aus << "00000  MESSAGE-DEFAULT PREC=" << DEFAULT_VASP_FORCE_OPTION_PREC_SCHEME << " - " << Message(aflags,"user,host,time",_AFLOW_FILE_NAME_) << endl;
      }
      aurostd::PrintMessageStream(FileMESSAGE,aus,XHOST.QUIET);
      KBIN::XVASP_INCAR_Precision(xvasp,vflags);
      xvasp.aopts.flag("FLAG::XVASP_INCAR_changed",TRUE);
    }

    // with KBIN_VASP_FORCE_OPTION_ENMAX_MULTIPLY_EQUAL.isentry
    if(Krun && vflags.KBIN_VASP_FORCE_OPTION_NOTUNE.isentry==FALSE && vflags.KBIN_VASP_FORCE_OPTION_ENMAX_MULTIPLY_EQUAL.isentry) {             /*************** INCAR **************/
      aus << "00000  MESSAGE-OPTION  [VASP_FORCE_OPTION]ENMAX_MULTIPLY="<< vflags.KBIN_VASP_FORCE_OPTION_ENMAX_MULTIPLY_EQUAL.content_double << " " << Message(aflags,"user,host,time",_AFLOW_FILE_NAME_) << endl;
      aurostd::PrintMessageStream(FileMESSAGE,aus,XHOST.QUIET);
      KBIN::XVASP_INCAR_PREPARE_GENERIC("ENMAX_MULTIPLY",xvasp,vflags,"",0,0.0,FALSE);
      xvasp.aopts.flag("FLAG::XVASP_INCAR_changed",TRUE);
    }

    // ALGO
    if(Krun && vflags.KBIN_VASP_FORCE_OPTION_NOTUNE.isentry==FALSE) {                                                    /*************** INCAR **************/
      //ME20181108 - PREC=PHONONS overrides ALGO
      if (vflags.KBIN_VASP_FORCE_OPTION_PREC.xscheme == "PHONONS") {
        aus << "00000  MESSAGE-OPTION ALGO = NORMAL (override by PREC=PHONONS) - " << Message(aflags,"user,host,time",_AFLOW_FILE_NAME_) << endl;
        vflags.KBIN_VASP_FORCE_OPTION_ALGO.scheme2scheme(vflags.KBIN_VASP_FORCE_OPTION_ALGO.xscheme, "NORMAL");
      } else if(vflags.KBIN_VASP_FORCE_OPTION_ALGO.isentry) {                                                              /*************** INCAR **************/
        aus << "00000  MESSAGE-OPTION  [VASP_FORCE_OPTION]ALGO=" << vflags.KBIN_VASP_FORCE_OPTION_ALGO.xscheme << " - " << Message(aflags,"user,host,time",_AFLOW_FILE_NAME_) << endl;
        if(vflags.KBIN_VASP_FORCE_OPTION_ALGO.preserved)   aus << "00000  MESSAGE-OPTION  [VASP_FORCE_OPTION]ALGO_PRESERVED - " << Message(aflags,"user,host,time",_AFLOW_FILE_NAME_) << endl;
      } else {
        aus << "00000  MESSAGE-DEFAULT ALGO=" << DEFAULT_VASP_FORCE_OPTION_ALGO_SCHEME << " - " << Message(aflags,"user,host,time",_AFLOW_FILE_NAME_) << endl;
      }
      aurostd::PrintMessageStream(FileMESSAGE,aus,XHOST.QUIET);
      KBIN::XVASP_INCAR_PREPARE_GENERIC("ALGO",xvasp,vflags,"",0,0.0,FALSE);
      xvasp.aopts.flag("FLAG::XVASP_INCAR_changed",TRUE);
    }

    // METAGGA
    if(Krun && vflags.KBIN_VASP_FORCE_OPTION_NOTUNE.isentry==FALSE) {                                                    /*************** INCAR **************/
      if(vflags.KBIN_VASP_FORCE_OPTION_METAGGA.isentry) {                                                              /*************** INCAR **************/
        aus << "00000  MESSAGE-OPTION  [VASP_FORCE_OPTION]METAGGA=" << vflags.KBIN_VASP_FORCE_OPTION_METAGGA.xscheme << " - " << Message(aflags,"user,host,time",_AFLOW_FILE_NAME_) << endl;;
      } else {
        aus << "00000  MESSAGE-DEFAULT METAGGA=" << DEFAULT_VASP_FORCE_OPTION_METAGGA_SCHEME << " - " << Message(aflags,"user,host,time",_AFLOW_FILE_NAME_) << endl;
      }
      aurostd::PrintMessageStream(FileMESSAGE,aus,XHOST.QUIET);
      KBIN::XVASP_INCAR_Metagga(xvasp,vflags);
      xvasp.aopts.flag("FLAG::XVASP_INCAR_changed",TRUE);
    }

    // IVDW
    if(Krun && vflags.KBIN_VASP_FORCE_OPTION_NOTUNE.isentry==FALSE) {                                                    /*************** INCAR **************/
      if(vflags.KBIN_VASP_FORCE_OPTION_IVDW.isentry) {                                                              /*************** INCAR **************/
        aus << "00000  MESSAGE-OPTION  [VASP_FORCE_OPTION]IVDW=" << vflags.KBIN_VASP_FORCE_OPTION_IVDW.xscheme << " - " << Message(aflags,"user,host,time",_AFLOW_FILE_NAME_) << endl;;
      } else {
        aus << "00000  MESSAGE-DEFAULT IVDW=" << DEFAULT_VASP_FORCE_OPTION_IVDW_SCHEME << " - " << Message(aflags,"user,host,time",_AFLOW_FILE_NAME_) << endl;
      }
      aurostd::PrintMessageStream(FileMESSAGE,aus,XHOST.QUIET);
      KBIN::XVASP_INCAR_Ivdw(xvasp,vflags);
      xvasp.aopts.flag("FLAG::XVASP_INCAR_changed",TRUE);
    }

    // ABMIX
    if(Krun && vflags.KBIN_VASP_FORCE_OPTION_NOTUNE.isentry==FALSE) {                                                    /*************** INCAR **************/
      if(vflags.KBIN_VASP_FORCE_OPTION_ABMIX.isentry) {                                                              /*************** INCAR **************/
        aus << "00000  MESSAGE-OPTION  [VASP_FORCE_OPTION]ABMIX=" << vflags.KBIN_VASP_FORCE_OPTION_ABMIX.xscheme << " - " << Message(aflags,"user,host,time",_AFLOW_FILE_NAME_) << endl;
        // the rest is neglected... no AMIX BMIX AMIX_MAG BMIX_MAG
      } else {
        // neglected     aus << "00000  MESSAGE-DEFAULT ABMIX=" << DEFAULT_VASP_FORCE_OPTION_ABMIX_SCHEME << " - " << Message(aflags,"user,host,time",_AFLOW_FILE_NAME_) << endl;
      }
      aurostd::PrintMessageStream(FileMESSAGE,aus,XHOST.QUIET);
      KBIN::XVASP_INCAR_ABMIX(xvasp,vflags);
      xvasp.aopts.flag("FLAG::XVASP_INCAR_changed",TRUE);
    }

    // TYPE
    if(Krun && vflags.KBIN_VASP_FORCE_OPTION_NOTUNE.isentry==FALSE) {                                                    /*************** INCAR **************/
      if(vflags.KBIN_VASP_FORCE_OPTION_TYPE.isentry) {                                                              /*************** INCAR **************/
        if(vflags.KBIN_VASP_FORCE_OPTION_TYPE.xscheme.at(0)=='D') aus << "00000  MESSAGE-OPTION  [VASP_FORCE_OPTION]TYPE=" << vflags.KBIN_VASP_FORCE_OPTION_TYPE.xscheme << "  - " << Message(aflags,"user,host,time",_AFLOW_FILE_NAME_) << endl;
        if(vflags.KBIN_VASP_FORCE_OPTION_TYPE.xscheme.at(0)=='M') aus << "00000  MESSAGE-OPTION  [VASP_FORCE_OPTION]TYPE=" << vflags.KBIN_VASP_FORCE_OPTION_TYPE.xscheme << "  - " << Message(aflags,"user,host,time",_AFLOW_FILE_NAME_) << endl;
        if(vflags.KBIN_VASP_FORCE_OPTION_TYPE.xscheme.at(0)=='S') aus << "00000  MESSAGE-OPTION  [VASP_FORCE_OPTION]TYPE=" << vflags.KBIN_VASP_FORCE_OPTION_TYPE.xscheme << "  - " << Message(aflags,"user,host,time",_AFLOW_FILE_NAME_) << endl;
        if(vflags.KBIN_VASP_FORCE_OPTION_TYPE.xscheme.at(0)=='I') aus << "00000  MESSAGE-OPTION  [VASP_FORCE_OPTION]TYPE=" << vflags.KBIN_VASP_FORCE_OPTION_TYPE.xscheme << "  - " << Message(aflags,"user,host,time",_AFLOW_FILE_NAME_) << endl;
      } else {
        aus << "00000  MESSAGE-DEFAULT TYPE=" << DEFAULT_VASP_FORCE_OPTION_TYPE_SCHEME << " - " << Message(aflags,"user,host,time",_AFLOW_FILE_NAME_) << endl;
      }
      aurostd::PrintMessageStream(FileMESSAGE,aus,XHOST.QUIET);
      KBIN::XVASP_INCAR_PREPARE_GENERIC("TYPE",xvasp,vflags,vflags.KBIN_VASP_FORCE_OPTION_TYPE.xscheme,0,0.0,FALSE);
      xvasp.aopts.flag("FLAG::XVASP_INCAR_changed",TRUE);
    }

    //CO20181128
    //this must come AFTER TYPE
    // with KBIN_VASP_FORCE_OPTION_ISMEAR_EQUAL.isentry && KBIN_VASP_FORCE_OPTION_ISMEAR_EQUAL.content_int
    if(Krun && vflags.KBIN_VASP_FORCE_OPTION_NOTUNE.isentry==FALSE && vflags.KBIN_VASP_FORCE_OPTION_ISMEAR_EQUAL.isentry) {      /*************** INCAR **************/
      aus << "00000  MESSAGE-OPTION  [VASP_FORCE_OPTION]ISMEAR=" << vflags.KBIN_VASP_FORCE_OPTION_ISMEAR_EQUAL.content_int << " - " << Message(aflags,"user,host,time",_AFLOW_FILE_NAME_) << endl;
      aurostd::PrintMessageStream(FileMESSAGE,aus,XHOST.QUIET);
      KBIN::XVASP_INCAR_PREPARE_GENERIC("ISMEAR",xvasp,vflags,"",0,0.0,FALSE);
      xvasp.aopts.flag("FLAG::XVASP_INCAR_changed",TRUE);
    }

    //CO20181128
    //this must come AFTER TYPE
    // with KBIN_VASP_FORCE_OPTION_SIGMA_EQUAL.isentry && KBIN_VASP_FORCE_OPTION_SIGMA_EQUAL.content_double
    if(Krun && vflags.KBIN_VASP_FORCE_OPTION_NOTUNE.isentry==FALSE && vflags.KBIN_VASP_FORCE_OPTION_SIGMA_EQUAL.isentry) {      /*************** INCAR **************/
      aus << "00000  MESSAGE-OPTION  [VASP_FORCE_OPTION]SIGMA=" << vflags.KBIN_VASP_FORCE_OPTION_SIGMA_EQUAL.content_double << " - " << Message(aflags,"user,host,time",_AFLOW_FILE_NAME_) << endl;
      aurostd::PrintMessageStream(FileMESSAGE,aus,XHOST.QUIET);
      KBIN::XVASP_INCAR_PREPARE_GENERIC("SIGMA",xvasp,vflags,"",0,0.0,FALSE);
      xvasp.aopts.flag("FLAG::XVASP_INCAR_changed",TRUE);
    }

    // CONVERT_UNIT_CELL
    if(Krun && vflags.KBIN_VASP_FORCE_OPTION_NOTUNE.isentry==FALSE) {                                                    /*************** INCAR **************/
      if(vflags.KBIN_VASP_FORCE_OPTION_CONVERT_UNIT_CELL.isentry) {                                                              /*************** INCAR **************/
        if(vflags.KBIN_VASP_FORCE_OPTION_CONVERT_UNIT_CELL.flag("STANDARD_PRIMITIVE"))  aus << "00000  MESSAGE-OPTION  [VASP_FORCE_OPTION]CONVERT_UNIT_CELL=STANDARD_PRIMITIVE - "<< Message(aflags,"user,host,time",_AFLOW_FILE_NAME_) << endl;
        if(vflags.KBIN_VASP_FORCE_OPTION_CONVERT_UNIT_CELL.flag("STANDARD_CONVENTIONAL"))  aus << "00000  MESSAGE-OPTION  [VASP_FORCE_OPTION]CONVERT_UNIT_CELL=STANDARD_CONVENTIONAL - "<< Message(aflags,"user,host,time",_AFLOW_FILE_NAME_) << endl;
        if(vflags.KBIN_VASP_FORCE_OPTION_CONVERT_UNIT_CELL.flag("NIGGLI"))  aus << "00000  MESSAGE-OPTION  [VASP_FORCE_OPTION]CONVERT_UNIT_CELL=NIGGLI - "<< Message(aflags,"user,host,time",_AFLOW_FILE_NAME_) << endl;
        if(vflags.KBIN_VASP_FORCE_OPTION_CONVERT_UNIT_CELL.flag("MINKOWSKI"))  aus << "00000  MESSAGE-OPTION  [VASP_FORCE_OPTION]CONVERT_UNIT_CELL=MINKOWSKI - "<< Message(aflags,"user,host,time",_AFLOW_FILE_NAME_) << endl;
        if(vflags.KBIN_VASP_FORCE_OPTION_CONVERT_UNIT_CELL.flag("INCELL"))  aus << "00000  MESSAGE-OPTION  [VASP_FORCE_OPTION]CONVERT_UNIT_CELL=INCELL - "<< Message(aflags,"user,host,time",_AFLOW_FILE_NAME_) << endl;
        if(vflags.KBIN_VASP_FORCE_OPTION_CONVERT_UNIT_CELL.flag("COMPACT"))  aus << "00000  MESSAGE-OPTION  [VASP_FORCE_OPTION]CONVERT_UNIT_CELL=COMPACT - "<< Message(aflags,"user,host,time",_AFLOW_FILE_NAME_) << endl;
        if(vflags.KBIN_VASP_FORCE_OPTION_CONVERT_UNIT_CELL.flag("WIGNERSEITZ"))  aus << "00000  MESSAGE-OPTION  [VASP_FORCE_OPTION]CONVERT_UNIT_CELL=WIGNERSEITZ - "<< Message(aflags,"user,host,time",_AFLOW_FILE_NAME_) << endl;
        if(vflags.KBIN_VASP_FORCE_OPTION_CONVERT_UNIT_CELL.flag("CARTESIAN"))  aus << "00000  MESSAGE-OPTION  [VASP_FORCE_OPTION]CONVERT_UNIT_CELL=CARTESIAN - "<< Message(aflags,"user,host,time",_AFLOW_FILE_NAME_) << endl;
        if(vflags.KBIN_VASP_FORCE_OPTION_CONVERT_UNIT_CELL.flag("FRACTIONAL"))  aus << "00000  MESSAGE-OPTION  [VASP_FORCE_OPTION]CONVERT_UNIT_CELL=FRACTIONAL - "<< Message(aflags,"user,host,time",_AFLOW_FILE_NAME_) << endl;
        if(vflags.KBIN_VASP_FORCE_OPTION_CONVERT_UNIT_CELL.flag("PRESERVE"))  aus << "00000  MESSAGE-OPTION  [VASP_FORCE_OPTION]CONVERT_UNIT_CELL=PRESERVE - "<< Message(aflags,"user,host,time",_AFLOW_FILE_NAME_) << endl; //CO
      }
      aurostd::PrintMessageStream(FileMESSAGE,aus,XHOST.QUIET);
    }

    // print the AFIX
    if(Krun && vflags.KBIN_VASP_FORCE_OPTION_IGNORE_AFIX.isentry) {                                                    /*************** INCAR **************/
      aus << "00000  MESSAGE-OPTION  [VASP_FORCE_OPTION]IGNORE_AFIX=" << vflags.KBIN_VASP_FORCE_OPTION_IGNORE_AFIX.content_string << "  - " << Message(aflags,"user,host,time",_AFLOW_FILE_NAME_) << endl;
      for(uint i=0;i<vflags.KBIN_VASP_FORCE_OPTION_IGNORE_AFIX.vxscheme.size();i++) 
        aus << "00000  MESSAGE-OPTION  [VASP_FORCE_OPTION]IGNORE_AFIX=" << vflags.KBIN_VASP_FORCE_OPTION_IGNORE_AFIX.vxscheme.at(i) << "  - " << Message(aflags,"user,host,time",_AFLOW_FILE_NAME_) << endl;
      aurostd::PrintMessageStream(FileMESSAGE,aus,XHOST.QUIET);
    }

    // DO THE PAW CORRECTIONS
    if(Krun && vflags.KBIN_VASP_FORCE_OPTION_NOTUNE.isentry==FALSE && 0) {                                                    /*************** INCAR **************/
      if(xvasp.POTCAR_PAW==TRUE) {
        aus << "00000  MESSAGE-DEFAULT PAW_CORRECTIONS" << " - " << Message(aflags,"user,host,time",_AFLOW_FILE_NAME_) << endl;
        aurostd::PrintMessageStream(FileMESSAGE,aus,XHOST.QUIET);
        KBIN::XVASP_INCAR_PREPARE_GENERIC("PAW_CORRECTIONS",xvasp,vflags,"",0,0.0,FALSE);
        xvasp.aopts.flag("FLAG::XVASP_INCAR_changed",TRUE);
      }
    }

    // STATIC at the end after all the relax stuff has been added
    if(Krun && vflags.KBIN_VASP_RUN.flag("STATIC")) {                                                                      /*************** INCAR **************/
      aus << "00000  MESSAGE-OPTION  [VASP_RUN_STATIC] - " << Message(aflags,"user,host,time",_AFLOW_FILE_NAME_) << endl;
      aurostd::PrintMessageStream(FileMESSAGE,aus,XHOST.QUIET);
      KBIN::XVASP_INCAR_Static_ON(xvasp,vflags);
      xvasp.aopts.flag("FLAG::XVASP_INCAR_changed",TRUE);
    }
    if(Krun && vflags.KBIN_VASP_FORCE_OPTION_RELAX_TYPE.flag("STATIC")) {                                                             /*************** INCAR **************/
      aus << "00000  MESSAGE-OPTION  [VASP_FORCE_OPTION]STATIC - " << Message(aflags,"user,host,time",_AFLOW_FILE_NAME_) << endl;
      aurostd::PrintMessageStream(FileMESSAGE,aus,XHOST.QUIET);
      KBIN::XVASP_INCAR_Static_ON(xvasp,vflags);
      xvasp.aopts.flag("FLAG::XVASP_INCAR_changed",TRUE);
    }

    // these functions are forced in aflow_kvasp.cpp inside the RELAX_STATIC_BANDS run
    // if(Krun && vflags.KBIN_VASP_RUN_RELAX_STATIC_PATCH_STATIC) {                                                   /*************** INCAR **************/
    // aus << "00000  MESSAGE-OPTION  [VASP_RUN_RELAX_STATIC] - " << Message(aflags,"user,host,time",_AFLOW_FILE_NAME_) << endl;
    // aurostd::PrintMessageStream(FileMESSAGE,aus,XHOST.QUIET);
    // KBIN::XVASP_INCAR_Relax_Static_ON(xvasp,vflags.KBIN_VASP_INCAR_VERBOSE);
    // xvasp.aopts.flag("FLAG::XVASP_INCAR_changed",TRUE);
    // }
    // if(Krun && vflags.KBIN_VASP_RUN_RELAX_STATIC_BANDS_PATCH_STATIC_BANDS) {                                       /*************** INCAR **************/
    // aus << "00000  MESSAGE-OPTION  [VASP_RUN_RELAX_STATIC_BANDS] - " << Message(aflags,"user,host,time",_AFLOW_FILE_NAME_) << endl;
    // aurostd::PrintMessageStream(FileMESSAGE,aus,XHOST.QUIET);
    // KBIN::XVASP_INCAR_Relax_Static_Bands_ON(xvasp,vflags.KBIN_VASP_INCAR_VERBOSE);     // FIX
    // xvasp.aopts.flag("FLAG::XVASP_INCAR_changed",TRUE);
    // }


    // INTERCEPT ERRORS AND WRAP UP after all the incar has been prepared
    if(Krun && aurostd::substring2bool(xvasp.INCAR,"LEPSILON") && !aurostd::substring2bool(xvasp.INCAR,"#LEPSILON")) {  /*************** INCAR **************/
      //ME20191205 - also remove NCORE
      aus << "00000  MESSAGE REMOVE ENTRIES NPAR and NCORE because of LEPSILON - " << Message(aflags,"user,host,time",_AFLOW_FILE_NAME_) << endl;  //ME20191205
      aurostd::PrintMessageStream(FileMESSAGE,aus,XHOST.QUIET);
      KBIN::XVASP_INCAR_REMOVE_ENTRY(xvasp,"NPAR","LEPSILON",vflags.KBIN_VASP_INCAR_VERBOSE);
      KBIN::XVASP_INCAR_REMOVE_ENTRY(xvasp,"NCORE","LEPSILON",vflags.KBIN_VASP_INCAR_VERBOSE);  //ME20191205
      xvasp.aopts.flag("FLAG::XVASP_INCAR_changed",TRUE);
    }
    if(Krun && aurostd::substring2bool(xvasp.INCAR,"LCALCEPS") && !aurostd::substring2bool(xvasp.INCAR,"#LCALCEPS")) {  /*************** INCAR **************/
      //ME20191205 - also remove NCORE
      aus << "00000  MESSAGE REMOVE ENTRIES NPAR and NCORE because of LCALCEPS - " << Message(aflags,"user,host,time",_AFLOW_FILE_NAME_) << endl;  //ME20191205
      aurostd::PrintMessageStream(FileMESSAGE,aus,XHOST.QUIET);
      KBIN::XVASP_INCAR_REMOVE_ENTRY(xvasp,"NPAR","LCALCEPS",vflags.KBIN_VASP_INCAR_VERBOSE);
      KBIN::XVASP_INCAR_REMOVE_ENTRY(xvasp,"NCORE","LCALCEPS",vflags.KBIN_VASP_INCAR_VERBOSE);  //ME20191205
      xvasp.aopts.flag("FLAG::XVASP_INCAR_changed",TRUE);
    } // KEVIN
    if(Krun && aurostd::substring2bool(xvasp.INCAR,"IBRION") && !aurostd::substring2bool(xvasp.INCAR,"#IBRION")) {  /*************** INCAR **************/
      uint IBRION=aurostd::substring2utype<uint>(xvasp.INCAR.str(),"IBRION=");
      if(IBRION==8) {
        aus << "00000  MESSAGE REMOVE ENTRIES NPAR and NCORE because of IBRION=" << IBRION << "  - " << Message(aflags,"user,host,time",_AFLOW_FILE_NAME_) << endl;  //ME20191205
        aurostd::PrintMessageStream(FileMESSAGE,aus,XHOST.QUIET);
        KBIN::XVASP_INCAR_REMOVE_ENTRY(xvasp,"NPAR","IBRION=8",vflags.KBIN_VASP_INCAR_VERBOSE);
        KBIN::XVASP_INCAR_REMOVE_ENTRY(xvasp,"NCORE","IBRION=8",vflags.KBIN_VASP_INCAR_VERBOSE);  //ME20191205
        xvasp.aopts.flag("FLAG::XVASP_INCAR_changed",TRUE);
      }
    }

    // ------------------------------------
    // end
    xvasp.aopts.flag("FLAG::XVASP_INCAR_generated",TRUE);
    return Krun;
  };  // KBIN::VASP_Produce_INCAR
}


namespace KBIN {
  bool VASP_Reread_INCAR(_xvasp& xvasp,ofstream &FileMESSAGE,_aflags &aflags) { // AFLOW_FUNCTION_IMPLEMENTATION
    ostringstream aus;
    bool Krun=TRUE;
    if(!aurostd::FileExist(xvasp.Directory+"/INCAR")) {
      aus << "EEEEE  KBIN::VASP_Reread_INCAR: INCAR not present in directory: " << xvasp.Directory << " - "  << Message(aflags,"user,host,time",_AFLOW_FILE_NAME_) << endl;
      aurostd::PrintErrorStream(FileMESSAGE,aus,XHOST.QUIET);
      Krun=FALSE;
      return Krun;
    }
    xvasp.INCAR_orig.str(std::string()); xvasp.INCAR_orig << xvasp.INCAR.str();
    xvasp.INCAR.str(std::string()); xvasp.INCAR << aurostd::file2string(xvasp.Directory+"/INCAR"); // DID REREAD
    // xvasp.aopts.flag("FLAG::XVASP_INCAR_changed",TRUE);
    return Krun;
  }
}

// ---------------------------------------------------------------------------------------------------------------------------------------------------------
// POSCAR
namespace KBIN {
  bool VASP_Produce_POSCAR(_xvasp& xvasp,const string& AflowIn,ofstream &FileMESSAGE,_aflags &aflags,_kflags &kflags,_vflags &vflags) {        // AFLOW_FUNCTION_IMPLEMENTATION
    bool LDEBUG=(FALSE || XHOST.DEBUG);
    if(AflowIn.length()==0) {cerr << "EEEEE  ERROR: KBIN::VASP_Produce_POSCAR  empty AflowIn" << endl;exit(0);}
    if(!kflags.AFLOW_MODE_VASP) {cerr << "KBIN::VASP_Produce_POSCAR: should kflags.AFLOW_MODE_VASP be set ??" << endl;}
    ostringstream aus;
    bool Krun=TRUE;
    xvasp.POSCAR.str(std::string());xvasp.POSCAR.clear();
    xvasp.POSCAR_orig.str(std::string());xvasp.POSCAR_orig.clear();
    xvasp.aopts.flag("FLAG::XVASP_POSCAR_generated",FALSE);
    xvasp.aopts.flag("FLAG::XVASP_POSCAR_changed",FALSE);
    //
    // IMPLICIT or EXPLICIT or EXTERNAL for POSCAR
    Krun=(Krun && (vflags.KBIN_VASP_POSCAR_MODE.flag("IMPLICIT") ||
          vflags.KBIN_VASP_POSCAR_MODE.flag("EXPLICIT") ||
          vflags.KBIN_VASP_POSCAR_MODE.flag("EXTERNAL")));
    if(!Krun) {
      aurostd::StringstreamClean(aus);
      aus << "EEEEE  [VASP_POSCAR_MODE_IMPLICIT] or [VASP_POSCAR_MODE_EXPLICIT] or [VASP_POSCAR_MODE_EXPLICIT] must be specified " << Message(aflags,"user,host,time",_AFLOW_FILE_NAME_) << endl;
      aurostd::PrintErrorStream(FileMESSAGE,aus,XHOST.QUIET);
      Krun=FALSE;
      return Krun;
    }

    // IMPLICIT **************************************************
    if(Krun && vflags.KBIN_VASP_POSCAR_MODE.flag("IMPLICIT")) {  // [VASP_POSCAR_MODE_IMPLICIT] construction
      aus << "00000  MESSAGE POSCAR  generation IMPLICIT file from " << _AFLOWIN_ << " " << Message(aflags,"user,host,time",_AFLOW_FILE_NAME_) << endl;
      aurostd::PrintMessageStream(FileMESSAGE,aus,XHOST.QUIET);
      if(!vflags.KBIN_VASP_POSCAR_FILE.flag("PROTOTYPE")) {
        aus << "EEEEE  [VASP_POSCAR_FILE] In POSCAR_MODE_IMPLICIT you must specify PROTOTYPE " << Message(aflags,"user,host,time",_AFLOW_FILE_NAME_) << endl;
        aurostd::PrintErrorStream(FileMESSAGE,aus,XHOST.QUIET);
        Krun=FALSE;
        return Krun;
      } else {
        std::vector<string> tokens,tokens2,atomABC;
        std::string structure,label,parameters="";  // FIX NRL
        vector<double> volumeABC;
        structure=aurostd::substring2string(AflowIn,"[VASP_POSCAR_FILE]PROTOTYPE=",TRUE);
        aurostd::string2tokens(structure,tokens,";");
        label=tokens[0];
        for(uint i=1;i<tokens.size();i++) {
          // find SPECIES
          if(aurostd::substring2bool(tokens[i],"SPECIES=",TRUE) || aurostd::substring2bool(tokens[i],"SPECIE=",TRUE)) {
            aurostd::string2tokens(aurostd::substring2string(tokens[i],"=",TRUE),tokens2,",");
            for(uint j=0;j<tokens2.size();j++)
              atomABC.push_back(tokens2[j]);
          }
          // find VOLUMES
          if(aurostd::substring2bool(tokens[i],"VOLUMES=",TRUE) || aurostd::substring2bool(tokens[i],"VOLUME=",TRUE)) {
            aurostd::string2tokens(aurostd::substring2string(tokens[i],"=",TRUE),tokens2,",");
            for(uint j=0;j<tokens2.size();j++)
              volumeABC.push_back(aurostd::string2utype<double>(tokens2[j]));
          }
        }
        // for(uint j=0;j<atomABC.size();j++) cerr << atomABC.at(j) << endl;
        // for(uint j=0;j<volumeABC.size();j++) cerr << volumeABC.at(j) << endl;
        bool done=FALSE;
        if(atomABC.size()==2 && volumeABC.size()==0) {
          done=TRUE;
          deque<string> atomX;deque<double> volumeX;
          for(uint isp=0;isp<=1;isp++) {atomX.push_back(atomABC[isp]);volumeX.push_back(GetAtomVolume(atomABC[isp]));} //CO20181129
          //[CO20181106]for(uint isp=0;isp<=1;isp++) {atomX.push_back(atomABC[isp]);volumeX.push_back(GetAtomVolume(KBIN::VASP_PseudoPotential_CleanName(atomABC[isp])));}
          xvasp.str=aflowlib::PrototypeLibraries(FileMESSAGE,label,parameters,atomX,volumeX,-1.0,LIBRARY_MODE_HTQC);
          // xvasp.str=aflowlib::PrototypeLibraries(FileMESSAGE,label,parameters,atomABC[0],GetAtomVolume(KBIN::VASP_PseudoPotential_CleanName(atomABC[0])),atomABC[1],GetAtomVolume(KBIN::VASP_PseudoPotential_CleanName(atomABC[1])),-1.0); // OLD WAY
        }
        if(atomABC.size()==2 && volumeABC.size()==1) {
          done=TRUE;
          deque<string> atomX;deque<double> volumeX;
          for(uint isp=0;isp<=1;isp++) {atomX.push_back(atomABC[isp]);volumeX.push_back(0.0);}
          // xvasp.str=aflowlib::PrototypeLibraries(FileMESSAGE,label,parameters,atomABC[0],0.0,atomABC[1],0.0,volumeABC[0]); // OLD WAY
          xvasp.str=aflowlib::PrototypeLibraries(FileMESSAGE,label,parameters,atomX,volumeX,volumeABC[0],LIBRARY_MODE_HTQC);
        }
        if(atomABC.size()==2 && volumeABC.size()==2) {
          done=TRUE;
          deque<string> atomX;deque<double> volumeX;
          for(uint isp=0;isp<=1;isp++) {atomX.push_back(atomABC[isp]);volumeX.push_back(volumeABC[isp]);};
          // xvasp.str=aflowlib::PrototypeLibraries(FileMESSAGE,label,parameters,atomABC[0],volumeABC[0],atomABC[1],volumeABC[1],-1.0); // OLD WAY
          xvasp.str=aflowlib::PrototypeLibraries(FileMESSAGE,label,parameters,atomX,volumeX,-1.0,LIBRARY_MODE_HTQC);
        }
        if(done==FALSE) {
          aus << "EEEEE  POSCAR_MODE_IMPLICIT error in the PROTOTYPE definition" << Message(aflags,"user,host,time",_AFLOW_FILE_NAME_) << endl;
          aus << "EEEEE  [VASP_POSCAR_FILE]PROTOTYPE=" << structure << Message(aflags,"user,host,time",_AFLOW_FILE_NAME_) << endl;
          aurostd::PrintErrorStream(FileMESSAGE,aus,XHOST.QUIET);
          Krun=FALSE;
          return Krun;
        }
        // done

        xvasp.POSCAR << xvasp.str;
        // cerr << xvasp.POSCAR.str() << endl;
      }
    }
    // EXPLICIT **************************************************
    if(Krun && vflags.KBIN_VASP_POSCAR_MODE.flag("EXPLICIT")) {  // [VASP_POSCAR_MODE_EXPLICIT] construction
      if(vflags.KBIN_VASP_POSCAR_FILE.flag("KEYWORD") && !vflags.KBIN_VASP_POSCAR_MODE.flag("EXPLICIT_START_STOP") && !vflags.KBIN_VASP_POSCAR_MODE.flag("EXPLICIT_START_STOP_POINT")) {
        aus << "00000  MESSAGE POSCAR  generation EXPLICIT file from " << _AFLOWIN_ << " " << Message(aflags,"user,host,time",_AFLOW_FILE_NAME_) << endl;
        aurostd::PrintMessageStream(FileMESSAGE,aus,XHOST.QUIET);
        // [OBSOLETE]    aurostd::ExtractToStringstreamEXPLICIT(FileAFLOWIN,xvasp.POSCAR,"[VASP_POSCAR_FILE]");
        aurostd::ExtractToStringstreamEXPLICIT(AflowIn,xvasp.POSCAR,"[VASP_POSCAR_FILE]");
        xvasp.str=xstructure(xvasp.POSCAR,IOVASP_AUTO);  // load structure
        xvasp.POSCAR.str(std::string());xvasp.POSCAR.clear();
        xvasp.str.iomode=IOVASP_POSCAR;
        xvasp.POSCAR << xvasp.str;
      } else if(!vflags.KBIN_VASP_POSCAR_FILE.flag("KEYWORD") && (vflags.KBIN_VASP_POSCAR_MODE.flag("EXPLICIT_START_STOP") || vflags.KBIN_VASP_POSCAR_MODE.flag("EXPLICIT_START_STOP_POINT"))) {
        aus << "00000  MESSAGE POSCAR  generation EXPLICIT file from " << _AFLOWIN_ << " with START/STOP  " << Message(aflags,"user,host,time",_AFLOW_FILE_NAME_) << endl;
        aurostd::PrintMessageStream(FileMESSAGE,aus,XHOST.QUIET);
        // normal get ONE of ONE
        if(vflags.KBIN_VASP_POSCAR_MODE.flag("EXPLICIT_START_STOP")) {
          if(aurostd::substring2bool(AflowIn,"[VASP_POSCAR_MODE_EXPLICIT]START") &&
              aurostd::substring2bool(AflowIn,"[VASP_POSCAR_MODE_EXPLICIT]STOP"))
            // [OBSOLETE]	  aurostd::ExtractLastToStringstreamEXPLICIT(FileAFLOWIN,xvasp.POSCAR,"[VASP_POSCAR_MODE_EXPLICIT]START","[VASP_POSCAR_MODE_EXPLICIT]STOP");
            aurostd::ExtractLastToStringstreamEXPLICIT(AflowIn,xvasp.POSCAR,"[VASP_POSCAR_MODE_EXPLICIT]START","[VASP_POSCAR_MODE_EXPLICIT]STOP");
          xvasp.str=xstructure(xvasp.POSCAR,IOVASP_AUTO);   // load structure
        }
        // get ONE of MANY
        if(vflags.KBIN_VASP_POSCAR_MODE.flag("EXPLICIT_START_STOP_POINT")) {
          xvasp.str=vflags.KBIN_VASP_POSCAR_MODE_EXPLICIT_VSTRUCTURE.at(xvasp.POSCAR_index);
        }
        // GOT IT
        xvasp.POSCAR.str(std::string());xvasp.POSCAR.clear();
        xvasp.str.iomode=IOVASP_POSCAR;
        xvasp.POSCAR << xvasp.str;
      } else {
        aus << "EEEEE  [VASP_POSCAR_MODE_EXPLICIT] do not confuse aflow !!" << Message(aflags,"user,host,time",_AFLOW_FILE_NAME_) << endl;
        aus << "EEEEE  [VASP_POSCAR_MODE_EXPLICIT] Possible modes " << Message(aflags,"user,host,time",_AFLOW_FILE_NAME_) << endl;
        aus << "----------------------------------------------------------------------------------------------------" << endl;
        aus << "[AFLOW] POSCAR EXPLICIT MODE without START/STOP (default)" << endl;
        aus << "[VASP_POSCAR_MODE_EXPLICIT]" << endl;
        aus << "[VASP_POSCAR_FILE]POSCAR of the structure example" << endl;
        aus << "[VASP_POSCAR_FILE]-98.5397" << endl;
        aus << "[VASP_POSCAR_FILE]   4.18890 0.00000 0.00000" << endl;
        aus << "[VASP_POSCAR_FILE]  -2.09445 3.62769 0.00000" << endl;
        aus << "[VASP_POSCAR_FILE]   0.00000 0.00000 5.12300" << endl;
        aus << "[VASP_POSCAR_FILE]2 4" << endl;
        aus << "[VASP_POSCAR_FILE]Direct" << endl;
        aus << "[VASP_POSCAR_FILE]0.33333 0.66666 0.25000 Au" << endl;
        aus << "[VASP_POSCAR_FILE]0.66666 0.33333 0.75000 Au" << endl;
        aus << "[VASP_POSCAR_FILE]0.00000 0.00000 0.00000 Ti" << endl;
        aus << "[VASP_POSCAR_FILE]0.00000 0.00000 0.50000 Ti" << endl;
        aus << "[VASP_POSCAR_FILE]0.33333 0.66666 0.75000 Ti" << endl;
        aus << "[VASP_POSCAR_FILE]0.66666 0.33333 0.25000 Ti" << endl;
        aus << "[AFLOW]" << endl;
        aus << "----------------------------------------------------------------------------------------------------" << endl;
        aus << "[AFLOW] POSCAR EXPLICIT MODE with START/STOP" << endl;
        aus << "[VASP_POSCAR_MODE_EXPLICIT]" << endl;
        aus << "[VASP_POSCAR_MODE_EXPLICIT]START" << endl;
        aus << "POSCAR of the structure example with START/STOP" << endl;
        aus << "-98.5397" << endl;
        aus << "   4.18890 0.00000 0.00000" << endl;
        aus << "  -2.09445 3.62769 0.00000" << endl;
        aus << "   0.00000 0.00000 5.12300" << endl;
        aus << "2 4" << endl;
        aus << "Direct" << endl;
        aus << "0.33333 0.66666 0.25000 Au" << endl;
        aus << "0.66666 0.33333 0.75000 Au" << endl;
        aus << "0.00000 0.00000 0.00000 Ti" << endl;
        aus << "0.00000 0.00000 0.50000 Ti" << endl;
        aus << "0.33333 0.66666 0.75000 Ti" << endl;
        aus << "0.66666 0.33333 0.25000 Ti" << endl;
        aus << "[VASP_POSCAR_MODE_EXPLICIT]STOP" << endl;
        aus << "[AFLOW]" << endl;
        aus << "----------------------------------------------------------------------------------------------------" << endl;
        aus << "EEEEE  [VASP_POSCAR_MODE_EXPLICIT] Note " << Message(aflags,"user,host,time",_AFLOW_FILE_NAME_) << endl;
        aus << "EEEEE  [VASP_POSCAR_MODE_EXPLICIT]START must be present and no [VASP_POSCAR_FILE]" << Message(aflags,"user,host,time",_AFLOW_FILE_NAME_) << endl;
        aus << "EEEEE  [VASP_POSCAR_MODE_EXPLICIT]STOP  must be present and no [VASP_POSCAR_FILE]" << Message(aflags,"user,host,time",_AFLOW_FILE_NAME_) << endl;
        aus << "EEEEE  or [VASP_POSCAR_FILE] present and NO START/STOP" << Message(aflags,"user,host,time",_AFLOW_FILE_NAME_) << endl;
        aurostd::PrintErrorStream(FileMESSAGE,aus,XHOST.QUIET);
        Krun=FALSE;
        return Krun;
      }
    }
    // EXTERNAL **************************************************
    if(Krun && vflags.KBIN_VASP_POSCAR_MODE.flag("EXTERNAL")) {  // [VASP_POSCAR_MODE_EXTERNAL] construction
      string file;
      aus << "00000  MESSAGE POSCAR  generation EXTERNAL file from " << _AFLOWIN_ << " " << Message(aflags,"user,host,time",_AFLOW_FILE_NAME_) << endl;
      aurostd::PrintMessageStream(FileMESSAGE,aus,XHOST.QUIET);
      if(vflags.KBIN_VASP_POSCAR_FILE.flag("COMMAND") && vflags.KBIN_VASP_POSCAR_FILE.flag("FILE")) {
        aus << "EEEEE   [VASP_POSCAR_MODE]FILE=  and  [VASP_POSCAR_MODE]COMMAND=  can not be used together " << Message(aflags,"user,host,time",_AFLOW_FILE_NAME_) << endl;
        aurostd::PrintErrorStream(FileMESSAGE,aus,XHOST.QUIET);
        Krun=FALSE;
        return Krun;
      }
      if(!vflags.KBIN_VASP_POSCAR_FILE.flag("COMMAND") && (vflags.KBIN_VASP_POSCAR_FILE.flag("FILE") || !vflags.KBIN_VASP_POSCAR_FILE.flag("FILE"))) {
        if(vflags.KBIN_VASP_POSCAR_FILE.flag("FILE")) {
          file=aurostd::substring2string(AflowIn,"[VASP_POSCAR_FILE]FILE=",TRUE);
          aus << "00000  MESSAGE POSCAR  generation from file=" << file << endl;
          aurostd::PrintMessageStream(FileMESSAGE,aus,XHOST.QUIET);
        } else {
          file=DEFAULT_VASP_EXTERNAL_POSCAR;
          aus << "00000  MESSAGE POSCAR  generation from DEFAULT file=" << DEFAULT_VASP_EXTERNAL_POSCAR << Message(aflags,"user,host,time",_AFLOW_FILE_NAME_) << endl;
          aurostd::PrintMessageStream(FileMESSAGE,aus,XHOST.QUIET);
        }
        if(!aurostd::FileExist(file)) {
          aus << "EEEEE  ERROR POSCAR file=" << file << " does not exist! " << Message(aflags,"user,host,time",_AFLOW_FILE_NAME_) << endl;
          aurostd::PrintErrorStream(FileMESSAGE,aus,XHOST.QUIET);
          Krun=FALSE;
          return Krun;
        }
        if(aurostd::FileEmpty(file)) {
          aus << "EEEEE  ERROR POSCAR file=" << file << " is empty! " << Message(aflags,"user,host,time",_AFLOW_FILE_NAME_) << endl;
          aurostd::PrintErrorStream(FileMESSAGE,aus,XHOST.QUIET);
          Krun=FALSE;
          return Krun;
        }
        xvasp.POSCAR << aurostd::file2string(file);
        xvasp.str=xstructure(xvasp.POSCAR,IOVASP_POSCAR);  // load structure
      }
      if(vflags.KBIN_VASP_POSCAR_FILE.flag("COMMAND") && !vflags.KBIN_VASP_POSCAR_FILE.flag("FILE")) {
        file=aurostd::substring2string(AflowIn,"[VASP_POSCAR_FILE]COMMAND=",FALSE);
        aus << "00000  MESSAGE POSCAR  generation from command= '" << file << "' " << endl;
        aurostd::PrintMessageStream(FileMESSAGE,aus,XHOST.QUIET);
        file=file+" > ./_aflow_POSCAR."+XHOST.ostrPID.str()+".tmp";    // create temp
        aurostd::execute(file);                           // create temp
        file="./_aflow_POSCAR."+XHOST.ostrPID.str()+".tmp";            // file name
        if(!aurostd::FileExist(file)) {  // could not write (directory protected)
          aus << "EEEEE  ERROR POSCAR file=" << file << " does not exist! " << Message(aflags,"user,host,time",_AFLOW_FILE_NAME_) << endl;
          aurostd::PrintErrorStream(FileMESSAGE,aus,XHOST.QUIET);
          Krun=FALSE;
          return Krun;
        }
        if(aurostd::FileEmpty(file)) {  // contains nothing good
          aus << "EEEEE  ERROR POSCAR file=" << file << " is empty! " << Message(aflags,"user,host,time",_AFLOW_FILE_NAME_) << endl;
          aurostd::PrintErrorStream(FileMESSAGE,aus,XHOST.QUIET);
          Krun=FALSE;
          return Krun;
        }
        xvasp.POSCAR << aurostd::file2string(file);       // load POSCAR
        xvasp.str=xstructure(xvasp.POSCAR,IOVASP_POSCAR);              // load structure
        aurostd::RemoveFile("./_aflow_POSCAR."+XHOST.ostrPID.str()+".tmp");     // remove temp
      }
    }
    // POSCAR DONE **************************************************
    xvasp.POSCAR_orig << xvasp.POSCAR.str();
    xvasp.aopts.flag("FLAG::XVASP_POSCAR_generated",TRUE);
    xvasp.aopts.flag("FLAG::XVASP_POSCAR_changed",FALSE);

    // must modify POSCAR before calculating everything else
    if(!kflags.KBIN_POCC){  //CO20180420 - VERY SLOW AND UNNECESSARY - let's do these mods when we read-in/run in the ARUNS
      if(Krun) Krun=(Krun && KBIN::VASP_Modify_POSCAR(xvasp,AflowIn,FileMESSAGE,aflags,vflags));
    }

    // CHECK for negative determinant
    if(det(xvasp.str.scale*xvasp.str.lattice)<0.0) {
      aus << "EEEEE  POSCAR ERROR: the triple product of the basis vectors is negative                      " << Message(aflags,"user,host,time",_AFLOW_FILE_NAME_) << endl;
      aus << "EEEEE  POSCAR ERROR: exchange two basis vectors and adjust the atomic positions accordingly   " << Message(aflags,"user,host,time",_AFLOW_FILE_NAME_) << endl;
      aurostd::PrintErrorStream(FileMESSAGE,aus,XHOST.QUIET);
      Krun=FALSE;
      return Krun;
    }

    // some useful LDEBUG
    if(Krun && LDEBUG) {
      // STRUCTURE IS GENERATED
      FileMESSAGE <<  endl;
      FileMESSAGE <<  "******** STRUCTURE IN CARTESIAN *****************************" << endl;
      xvasp.str.SetCoordinates(_COORDS_CARTESIAN_);
      FileMESSAGE <<  xvasp.str << endl;
      FileMESSAGE <<  "******** STRUCTURE IN FRACTIONAL ****************************" << endl;
      xvasp.str.SetCoordinates(_COORDS_FRACTIONAL_);
      FileMESSAGE <<  xvasp.str << endl;
      FileMESSAGE <<  "*************************************************************" << endl;
      // xvasp.str.write_klattice_flag=TRUE;
      FileMESSAGE <<  "SCALE" << endl;
      FileMESSAGE <<  xvasp.str.scale << endl;
      FileMESSAGE <<  "DIRECT LATTICE (with scale)" << endl;
      FileMESSAGE <<  xvasp.str.scale*(xvasp.str.lattice) << endl;
      FileMESSAGE <<  "RECIPROCAL LATTICE" << endl;
      FileMESSAGE <<  (xvasp.str.klattice) << endl;
      FileMESSAGE <<  "ORTOGONALITY (a*b')/2pi=I" << endl;
      FileMESSAGE <<  (xvasp.str.scale*(xvasp.str.lattice))*trasp(xvasp.str.klattice)/(2.0*pi) << endl;
      FileMESSAGE <<  "*************************************************************" << endl;
    }
    // done produced and modified
    return Krun;
  };  // KBIN::VASP_Produce_POSCAR
}

namespace KBIN {
  bool VASP_Produce_POSCAR(_xvasp& xvasp) {        // AFLOW_FUNCTION_IMPLEMENTATION
    bool Krun=TRUE;
    xvasp.POSCAR.str(std::string());xvasp.POSCAR.clear();
    xvasp.POSCAR_orig.str(std::string());xvasp.POSCAR_orig.clear();
    xvasp.aopts.flag("FLAG::XVASP_POSCAR_generated",FALSE);
    xvasp.aopts.flag("FLAG::XVASP_POSCAR_changed",FALSE);
    xvasp.POSCAR << xvasp.str;
    // POSCAR done
    xvasp.POSCAR_orig << xvasp.POSCAR.str();
    xvasp.aopts.flag("FLAG::XVASP_POSCAR_generated",TRUE);
    return Krun;
  };  // KBIN::VASP_Produce_POSCAR
}

namespace KBIN {
  bool VASP_Modify_POSCAR(_xvasp& xvasp,const string& AflowIn,ofstream &FileMESSAGE,_aflags &aflags,_vflags &vflags) {        // AFLOW_FUNCTION_IMPLEMENTATION
    bool LDEBUG=(FALSE || XHOST.DEBUG);
    ostringstream aus;
    bool Krun=TRUE;
    if(xvasp.aopts.flag("FLAG::XVASP_POSCAR_generated")==FALSE) {
      aus << "EEEEE  KBIN::VASP_Modify_POSCAR: can`t modify POSCAR if it does not exist ! " << Message(aflags,"user,host,time",_AFLOW_FILE_NAME_) << endl;
      aurostd::PrintErrorStream(FileMESSAGE,aus,XHOST.QUIET);
      Krun=FALSE;
      return Krun;
    }
    // return Krun;
    // xvasp.aopts.flag("FLAG::XVASP_POSCAR_generated",FALSE);
    //LDEBUG=TRUE;

    // POSCAR must be modified before doing the KPOINTS
    //ME20181121 - Outsourced to be used by other functions
    Krun = VASP_Convert_Unit_Cell(xvasp, vflags, aflags, FileMESSAGE, aus);

    if(LDEBUG) cerr << "vflags.KBIN_VASP_POSCAR_FILE_VOLUME.flag(\"EQUAL_EQUAL\")=" << vflags.KBIN_VASP_POSCAR_FILE_VOLUME.flag("EQUAL_EQUAL") << endl;
    if(Krun && vflags.KBIN_VASP_POSCAR_MODE.flag("IMPLICIT") && vflags.KBIN_VASP_POSCAR_FILE_VOLUME.flag("EQUAL_EQUAL")) {  // [VASP_POSCAR_FILE]VOLUME=                       /*************** POSCAR **************/
      double factor=aurostd::substring2utype<double>(AflowIn,"[VASP_POSCAR_FILE]VOLUME=",FALSE);
      aus << "00000  MESSAGE POSCAR  IMPLICIT Volume = " << factor << " " << Message(aflags,"user,host,time",_AFLOW_FILE_NAME_) << endl;
      aurostd::PrintMessageStream(FileMESSAGE,aus,XHOST.QUIET);
      if(factor<=0.0) {
        aus << "EEEEE  KBIN::VASP_Modify_POSCAR Volume can not be <=0 (factor=" << factor << ")" << Message(aflags,"user,host,time",_AFLOW_FILE_NAME_) << endl;
        aurostd::PrintErrorStream(FileMESSAGE,aus,XHOST.QUIET);
        Krun=FALSE;
        return Krun;
      }
      aus << "00000  MESSAGE POSCAR  IMPLITIC Old Volume= " << xvasp.str.Volume() << " " << Message(aflags,"user,host,time",_AFLOW_FILE_NAME_) << endl;
      aurostd::PrintMessageStream(FileMESSAGE,aus,XHOST.QUIET);
      xvasp.str.SetVolume(factor);
      aus << "00000  MESSAGE POSCAR  IMPLITIC New Volume= " << xvasp.str.Volume() << " " << Message(aflags,"user,host,time",_AFLOW_FILE_NAME_) << endl;
      aurostd::PrintMessageStream(FileMESSAGE,aus,XHOST.QUIET);
      xvasp.str.title=xvasp.str.title+" [Forced Volume =]";
      xvasp.POSCAR.str(std::string());xvasp.POSCAR.clear();
      xvasp.POSCAR << xvasp.str;
      xvasp.aopts.flag("FLAG::XVASP_POSCAR_generated",TRUE);
      xvasp.aopts.flag("FLAG::XVASP_POSCAR_changed",TRUE);
    }

    if(LDEBUG) cerr << "vflags.KBIN_VASP_FORCE_OPTION_VOLUME.flag(\"EQUAL_EQUAL\")=" << vflags.KBIN_VASP_FORCE_OPTION_VOLUME.flag("EQUAL_EQUAL") << endl;
    if(Krun && vflags.KBIN_VASP_FORCE_OPTION_VOLUME.flag("EQUAL_EQUAL")) {  // [VASP_FORCE_OPTION]VOLUME=                                                    /*************** POSCAR **************/
      double factor1=aurostd::substring2utype<double>(AflowIn,"[VASP_FORCE_OPTION]VOLUME=",FALSE);
      double factor=vflags.KBIN_VASP_FORCE_OPTION_VOLUME.getattachedutype<double>("EQUAL_EQUAL");
      aus << "00000  MESSAGE POSCAR  FORCE Volume = " << factor << " (factor1=" << factor1 << ")  " << Message(aflags,"user,host,time",_AFLOW_FILE_NAME_) << endl;
      aurostd::PrintMessageStream(FileMESSAGE,aus,XHOST.QUIET);
      if(factor<=0.0) {
        aus << "EEEEE  KBIN::VASP_Modify_POSCAR Volume can not be <=0 (factor=" << factor << ")" << Message(aflags,"user,host,time",_AFLOW_FILE_NAME_) << endl;
        aurostd::PrintErrorStream(FileMESSAGE,aus,XHOST.QUIET);
        Krun=FALSE;
        return Krun;
      }
      aus << "00000  MESSAGE POSCAR  FORCE Old Volume= " << xvasp.str.Volume() << " " << Message(aflags,"user,host,time",_AFLOW_FILE_NAME_) << endl;
      aurostd::PrintMessageStream(FileMESSAGE,aus,XHOST.QUIET);
      xvasp.str.SetVolume(factor);
      aus << "00000  MESSAGE POSCAR  FORCE New Volume= " << xvasp.str.Volume() << " " << Message(aflags,"user,host,time",_AFLOW_FILE_NAME_) << endl;
      aurostd::PrintMessageStream(FileMESSAGE,aus,XHOST.QUIET);
      xvasp.str.title=xvasp.str.title+" [Forced Volume =]";
      xvasp.POSCAR.str(std::string());xvasp.POSCAR.clear();
      xvasp.POSCAR << xvasp.str;
      xvasp.aopts.flag("FLAG::XVASP_POSCAR_generated",TRUE);
      xvasp.aopts.flag("FLAG::XVASP_POSCAR_changed",TRUE);
    }

    if(LDEBUG) cerr << "vflags.KBIN_VASP_POSCAR_FILE_VOLUME.flag(\"MULTIPLY_EQUAL\")=" << vflags.KBIN_VASP_POSCAR_FILE_VOLUME.flag("MULTIPLY_EQUAL") << endl;
    if(Krun && vflags.KBIN_VASP_POSCAR_MODE.flag("IMPLICIT") && vflags.KBIN_VASP_POSCAR_FILE_VOLUME.flag("MULTIPLY_EQUAL")) {  // [VASP_POSCAR_FILE]VOLUME*=             /*************** POSCAR **************/
      double factor=aurostd::substring2utype<double>(AflowIn,"[VASP_POSCAR_FILE]VOLUME*=",FALSE);
      //     double factor=aurostd::string2utype<double>(vflags.KBIN_VASP_POSCAR_FILE_VOLUME.getattachedscheme("MULTIPLY_EQUAL"));
      //      cerr << "CORMAC MULTIPLY_EQUAL=" << factor << endl; exit(0);
      aus << "00000  MESSAGE POSCAR  IMPLICIT Volume *= " << factor << " " << Message(aflags,"user,host,time",_AFLOW_FILE_NAME_) << endl;
      aurostd::PrintMessageStream(FileMESSAGE,aus,XHOST.QUIET);
      if(factor<=0.0) {
        aus << "EEEEE  KBIN::VASP_Modify_POSCAR Volume can not be <=0 (factor=" << factor << ")" << Message(aflags,"user,host,time",_AFLOW_FILE_NAME_) << endl;
        aurostd::PrintErrorStream(FileMESSAGE,aus,XHOST.QUIET);
        Krun=FALSE;
        return Krun;
      }
      aus << "00000  MESSAGE POSCAR  IMPLITIC Old Volume= " << xvasp.str.Volume() << " " << Message(aflags,"user,host,time",_AFLOW_FILE_NAME_) << endl;
      aurostd::PrintMessageStream(FileMESSAGE,aus,XHOST.QUIET);
      xvasp.str.SetVolume(xvasp.str.Volume()*factor);
      aus << "00000  MESSAGE POSCAR  IMPLITIC New Volume= " << xvasp.str.Volume() << " " << Message(aflags,"user,host,time",_AFLOW_FILE_NAME_) << endl;
      aurostd::PrintMessageStream(FileMESSAGE,aus,XHOST.QUIET);
      xvasp.str.title=xvasp.str.title+" [Forced Volume *=]";
      xvasp.POSCAR.str(std::string());xvasp.POSCAR.clear();
      xvasp.POSCAR << xvasp.str;
      xvasp.aopts.flag("FLAG::XVASP_POSCAR_generated",TRUE);
      xvasp.aopts.flag("FLAG::XVASP_POSCAR_changed",TRUE);
    }

    if(LDEBUG) cerr << "vflags.KBIN_VASP_FORCE_OPTION_VOLUME.flag(\"MULTIPLY_EQUAL\")=" << vflags.KBIN_VASP_FORCE_OPTION_VOLUME.flag("MULTIPLY_EQUAL") << endl;
    if(Krun && vflags.KBIN_VASP_FORCE_OPTION_VOLUME.flag("MULTIPLY_EQUAL")) {  // [VASP_FORCE_OPTION]VOLUME*=                                                    /*************** POSCAR **************/
      double factor1=aurostd::substring2utype<double>(AflowIn,"[VASP_FORCE_OPTION]VOLUME*=",FALSE);
      double factor=vflags.KBIN_VASP_FORCE_OPTION_VOLUME.getattachedutype<double>("MULTIPLY_EQUAL");
      aus << "00000  MESSAGE POSCAR  FORCE Volume *= " << factor << " (factor1=" << factor1 << ")  " << Message(aflags,"user,host,time",_AFLOW_FILE_NAME_) << endl;
      aurostd::PrintMessageStream(FileMESSAGE,aus,XHOST.QUIET);
      if(factor<=0.0) {
        aus << "EEEEE  KBIN::VASP_Modify_POSCAR Volume can not be <=0 (factor=" << factor << ")" << Message(aflags,"user,host,time",_AFLOW_FILE_NAME_) << endl;
        aurostd::PrintErrorStream(FileMESSAGE,aus,XHOST.QUIET);
        Krun=FALSE;
        return Krun;
      }
      aus << "00000  MESSAGE POSCAR  FORCE Old Volume= " << xvasp.str.Volume() << " " << Message(aflags,"user,host,time",_AFLOW_FILE_NAME_) << endl;
      aurostd::PrintMessageStream(FileMESSAGE,aus,XHOST.QUIET);
      xvasp.str.SetVolume(xvasp.str.Volume()*factor);
      aus << "00000  MESSAGE POSCAR  FORCE New Volume= " << xvasp.str.Volume() << " " << Message(aflags,"user,host,time",_AFLOW_FILE_NAME_) << endl;
      aurostd::PrintMessageStream(FileMESSAGE,aus,XHOST.QUIET);
      xvasp.str.title=xvasp.str.title+" [Forced Volume *=]";
      xvasp.POSCAR.str(std::string());xvasp.POSCAR.clear();
      xvasp.POSCAR << xvasp.str;
      xvasp.aopts.flag("FLAG::XVASP_POSCAR_generated",TRUE);
      xvasp.aopts.flag("FLAG::XVASP_POSCAR_changed",TRUE);
    }

    if(LDEBUG) cerr << "vflags.KBIN_VASP_POSCAR_FILE_VOLUME.flag(PLUS_EQUAL)=" << vflags.KBIN_VASP_POSCAR_FILE_VOLUME.flag("PLUS_EQUAL") << endl;
    if(Krun && vflags.KBIN_VASP_POSCAR_MODE.flag("IMPLICIT") && vflags.KBIN_VASP_POSCAR_FILE_VOLUME.flag("PLUS_EQUAL")) {  // [VASP_POSCAR_FILE]VOLUME+=               /*************** POSCAR **************/
      double factor=aurostd::substring2utype<double>(AflowIn,"[VASP_POSCAR_FILE]VOLUME+=",FALSE);
      aus << "00000  MESSAGE POSCAR  IMPLICIT Volume += " << factor << " " << Message(aflags,"user,host,time",_AFLOW_FILE_NAME_) << endl;
      aurostd::PrintMessageStream(FileMESSAGE,aus,XHOST.QUIET);
      aus << "00000  MESSAGE POSCAR  IMPLITIC Old Volume= " << xvasp.str.Volume() << " " << Message(aflags,"user,host,time",_AFLOW_FILE_NAME_) << endl;
      aurostd::PrintMessageStream(FileMESSAGE,aus,XHOST.QUIET);
      xvasp.str.SetVolume(xvasp.str.Volume()+factor);
      aus << "00000  MESSAGE POSCAR  IMPLITIC New Volume= " << xvasp.str.Volume() << " " << Message(aflags,"user,host,time",_AFLOW_FILE_NAME_) << endl;
      aurostd::PrintMessageStream(FileMESSAGE,aus,XHOST.QUIET);
      xvasp.str.title=xvasp.str.title+" [Forced Volume +=]";
      xvasp.POSCAR.str(std::string());xvasp.POSCAR.clear();
      xvasp.POSCAR << xvasp.str;
      xvasp.aopts.flag("FLAG::XVASP_POSCAR_generated",TRUE);
      xvasp.aopts.flag("FLAG::XVASP_POSCAR_changed",TRUE);
    }

    if(LDEBUG) cerr << "vflags.KBIN_VASP_FORCE_OPTION_VOLUME.flag(PLUS_EQUAL)=" << vflags.KBIN_VASP_FORCE_OPTION_VOLUME.flag("PLUS_EQUAL") << endl;
    if(Krun && vflags.KBIN_VASP_FORCE_OPTION_VOLUME.flag("PLUS_EQUAL")) {  // [VASP_FORCE_OPTION]VOLUME+=                                                    /*************** POSCAR **************/
      double factor1=aurostd::substring2utype<double>(AflowIn,"[VASP_FORCE_OPTION]VOLUME+=",FALSE);
      double factor=vflags.KBIN_VASP_FORCE_OPTION_VOLUME.getattachedutype<double>("PLUS_EQUAL");
      aus << "00000  MESSAGE POSCAR  FORCE Volume += " << factor << " (factor1=" << factor1 << ")  " << Message(aflags,"user,host,time",_AFLOW_FILE_NAME_) << endl;
      aurostd::PrintMessageStream(FileMESSAGE,aus,XHOST.QUIET);
      aus << "00000  MESSAGE POSCAR  FORCE Old Volume= " << xvasp.str.Volume() << " " << Message(aflags,"user,host,time",_AFLOW_FILE_NAME_) << endl;
      aurostd::PrintMessageStream(FileMESSAGE,aus,XHOST.QUIET);
      xvasp.str.SetVolume(xvasp.str.Volume()+factor);
      aus << "00000  MESSAGE POSCAR  FORCE New Volume= " << xvasp.str.Volume() << " " << Message(aflags,"user,host,time",_AFLOW_FILE_NAME_) << endl;
      aurostd::PrintMessageStream(FileMESSAGE,aus,XHOST.QUIET);
      xvasp.str.title=xvasp.str.title+" [Forced Volume +=]";
      xvasp.POSCAR.str(std::string());xvasp.POSCAR.clear();
      xvasp.POSCAR << xvasp.str;
      xvasp.aopts.flag("FLAG::XVASP_POSCAR_generated",TRUE);
      xvasp.aopts.flag("FLAG::XVASP_POSCAR_changed",TRUE);
    }

    // POSCAR done
    if(Krun && vflags.KBIN_VASP_FORCE_OPTION_NOTUNE.isentry==FALSE) {
      if(0) {
        aus << "00000  MESSAGE-OPTION  XXXXX" << Message(aflags,"user,host,time",_AFLOW_FILE_NAME_) << endl;
        aurostd::PrintErrorStream(FileMESSAGE,aus,XHOST.QUIET);
      }
    }
    // ------------------------------------
    // end
    // xvasp.aopts.flag("FLAG::XVASP_POSCAR_generated",TRUE);
    return Krun;
  }; // KBIN::VASP_Produce_POSCAR
}

namespace KBIN {
  //ME20190220
  // Convert POSCAR into the format that is consistent with the binary version   
  void convertPOSCARFormat(_xvasp& xvasp, const _kflags& kflags) {
    string vaspVersion = getVASPVersionString(kflags.KBIN_BIN);
    int vaspv = vaspVersion[0] - '0';
    if ((vaspv == 4) && !xvasp.str.is_vasp4_poscar_format) {
      xvasp.str.is_vasp4_poscar_format = true;
      xvasp.str.is_vasp5_poscar_format = false;
      xvasp.POSCAR.str(std::string());
      xvasp.POSCAR.clear();
      xvasp.POSCAR << xvasp.str;
    } else if ((vaspv == 5) && !xvasp.str.is_vasp5_poscar_format) {
      xvasp.str.is_vasp4_poscar_format = false;
      xvasp.str.is_vasp5_poscar_format = true;
      xvasp.POSCAR.str(std::string());
      xvasp.POSCAR.clear();
      xvasp.POSCAR << xvasp.str;
    }

  }

  // CONVERT_UNIT_CELL STUFF
  bool VASP_Convert_Unit_Cell(_xvasp& xvasp, _vflags& vflags, _aflags& aflags, ofstream& FileMESSAGE, ostringstream& aus) {
    bool LDEBUG=(FALSE || XHOST.DEBUG);
    bool Krun = true;

    if(LDEBUG) aus << "00000  MESSAGE-OPTION  KBIN::VASP_Convert_Unit_Cell: BEGIN " << endl;  //SC20200410
    if(LDEBUG) aurostd::PrintMessageStream(FileMESSAGE,aus,XHOST.QUIET);                      //SC20200410

    if(Krun && vflags.KBIN_VASP_FORCE_OPTION_CONVERT_UNIT_CELL.isentry) {        /*************** POSCAR **************/
      //    aus << "00000  MESSAGE POSCAR  [VASP_FORCE_OPTION]CONVERT_UNIT_CELL=" << vflags.KBIN_VASP_FORCE_OPTION_CONVERT_UNIT_CELL.content_string << Message(aflags,"user,host,time",_AFLOW_FILE_NAME_) << endl;
      aus << "00000  MESSAGE-OPTION  [VASP_FORCE_OPTION]CONVERT_UNIT_CELL=" << vflags.KBIN_VASP_FORCE_OPTION_CONVERT_UNIT_CELL.content_string << Message(aflags,"user,host,time",_AFLOW_FILE_NAME_) << endl;
      aurostd::PrintMessageStream(FileMESSAGE,aus,XHOST.QUIET);
    }

    if(LDEBUG) cerr << "vflags.KBIN_VASP_FORCE_OPTION_CONVERT_UNIT_CELL.flag(\"PRESERVE\")=" << vflags.KBIN_VASP_FORCE_OPTION_CONVERT_UNIT_CELL.flag("PRESERVE") << endl;
    // POSCAR must be modified before doing the KPOINTS
    if(Krun && vflags.KBIN_VASP_FORCE_OPTION_CONVERT_UNIT_CELL.flag("PRESERVE")) {  // [VASP_FORCE_OPTION]CONVERT_UNIT_CELL_PRESERVE construction /*************** POSCAR **************/
      aus << "00000  MESSAGE POSCAR  PRESERVE Unit Cell " << Message(aflags,"user,host,time",_AFLOW_FILE_NAME_) << endl;
      aurostd::PrintMessageStream(FileMESSAGE,aus,XHOST.QUIET);
    }

    if(LDEBUG) cerr << "vflags.KBIN_VASP_FORCE_OPTION_CONVERT_UNIT_CELL.flag(\"STANDARD_PRIMITIVE\")=" << vflags.KBIN_VASP_FORCE_OPTION_CONVERT_UNIT_CELL.flag("STANDARD_PRIMITIVE") << endl;
    // POSCAR must be modified before doing the KPOINTS
    if(Krun && vflags.KBIN_VASP_FORCE_OPTION_CONVERT_UNIT_CELL.flag("STANDARD_PRIMITIVE")) {  // [VASP_FORCE_OPTION]CONVERT_UNIT_CELL_STANDARD_PRIMITIVE construction /*************** POSCAR **************/
      aus << "00000  MESSAGE POSCAR  STANDARD_PRIMITIVE Unit Cell " << Message(aflags,"user,host,time",_AFLOW_FILE_NAME_) << endl;
      aurostd::PrintMessageStream(FileMESSAGE,aus,XHOST.QUIET);
      xvasp.str.Standard_Primitive_UnitCellForm();
      xvasp.str.sortAtomsEquivalent();  //CO20190216 - critical for prospective APL calculations, better to sort before relaxations and not have to sort again in the future
      //CO START
      //CO, fix issue with iatoms tag becoming atom names
      bool write_inequivalent_flag=xvasp.str.write_inequivalent_flag;
      //CO END
      string bravais_lattice_type=xvasp.str.bravais_lattice_type,bravais_lattice_variation_type=xvasp.str.bravais_lattice_variation_type,pearson_symbol=xvasp.str.pearson_symbol;
      xvasp.str.title=xvasp.str.title+" [Standard_Primitive Unit Cell Form]";
      xvasp.POSCAR.str(std::string());xvasp.POSCAR.clear();
      //CO START
      //CO, fix if write_inequivalent_flag is present
      xvasp.str.write_inequivalent_flag=FALSE;
      //CO, fix if write_inequivalent_flag is present
      xvasp.POSCAR << xvasp.str;
      xvasp.str.clear();xvasp.POSCAR >> xvasp.str;  //CO, this is important, clear all symmetry stuff as the whole lattice has changed //DX20191220 - uppercase to lowercase clear
      //CO add these flags to prevent recalculation and wasted effort
      xvasp.str.Standard_Lattice_calculated=TRUE;
      xvasp.str.Standard_Lattice_primitive=TRUE;
      //CO add these flags to prevent recalculation and wasted effort
      //CO, fix issue with iatoms tag becoming atom names
      xvasp.str.write_inequivalent_flag=write_inequivalent_flag;
      //CO END
      xvasp.str.bravais_lattice_type=bravais_lattice_type;xvasp.str.bravais_lattice_variation_type=bravais_lattice_variation_type;xvasp.str.pearson_symbol=pearson_symbol;
      xvasp.aopts.flag("FLAG::XVASP_POSCAR_generated",TRUE);
      xvasp.aopts.flag("FLAG::XVASP_POSCAR_changed",TRUE);
      aus << "00000  MESSAGE POSCAR  STANDARD_PRIMITIVE Unit Cell Lattice = ["+xvasp.str.bravais_lattice_type << "," << xvasp.str.bravais_lattice_variation_type << "," << xvasp.str.pearson_symbol << "]" << "  " << Message(aflags,"user,host,time",_AFLOW_FILE_NAME_) << endl;
      aurostd::PrintMessageStream(FileMESSAGE,aus,XHOST.QUIET);
    }

    if(LDEBUG) cerr << "vflags.KBIN_VASP_FORCE_OPTION_CONVERT_UNIT_CELL.flag(\"STANDARD_CONVENTIONAL\")=" << vflags.KBIN_VASP_FORCE_OPTION_CONVERT_UNIT_CELL.flag("STANDARD_CONVENTIONAL") << endl;
    // POSCAR must be modified before doing the KPOINTS
    if(Krun && vflags.KBIN_VASP_FORCE_OPTION_CONVERT_UNIT_CELL.flag("STANDARD_CONVENTIONAL")) {  // [VASP_FORCE_OPTION]CONVERT_UNIT_CELL_STANDARD_CONVENTIONAL construction /*************** POSCAR **************/
      aus << "00000  MESSAGE POSCAR  STANDARD_CONVENTIONAL Unit Cell " << Message(aflags,"user,host,time",_AFLOW_FILE_NAME_) << endl;
      aurostd::PrintMessageStream(FileMESSAGE,aus,XHOST.QUIET);
      xvasp.str.Standard_Conventional_UnitCellForm();
      xvasp.str.sortAtomsEquivalent();  //CO20190216 - critical for prospective APL calculations, better to sort before relaxations and not have to sort again in the future
      //CO START
      //CO, fix issue with iatoms tag becoming atom names
      bool write_inequivalent_flag=xvasp.str.write_inequivalent_flag;
      //CO END
      string bravais_lattice_type=xvasp.str.bravais_lattice_type,bravais_lattice_variation_type=xvasp.str.bravais_lattice_variation_type,pearson_symbol=xvasp.str.pearson_symbol;
      xvasp.str.title=xvasp.str.title+" [Standard_Conventional Unit Cell Form]";
      xvasp.POSCAR.str(std::string());xvasp.POSCAR.clear();
      //CO START
      //CO, fix if write_inequivalent_flag is present
      xvasp.str.write_inequivalent_flag=FALSE;
      //CO, fix if write_inequivalent_flag is present
      xvasp.POSCAR << xvasp.str;
      xvasp.str.clear();xvasp.POSCAR >> xvasp.str;  //CO, this is important, clear all symmetry stuff as the whole lattice has change //DX20191220 - uppercase to lowercase clear
      //CO add these flags to prevent recalculation and wasted effort
      xvasp.str.Standard_Lattice_calculated=TRUE;
      xvasp.str.Standard_Lattice_conventional=TRUE;
      //CO add these flags to prevent recalculation and wasted effort
      //CO, fix issue with iatoms tag becoming atom names
      xvasp.str.write_inequivalent_flag=write_inequivalent_flag;
      //CO END
      xvasp.str.bravais_lattice_type=bravais_lattice_type;xvasp.str.bravais_lattice_variation_type=bravais_lattice_variation_type;xvasp.str.pearson_symbol=pearson_symbol;
      // xvasp.str.clear();xvasp.POSCAR >> xvasp.str; //DX20191220 - uppercase to lowercase clear
      // cout << xvasp.str << endl;
      xvasp.aopts.flag("FLAG::XVASP_POSCAR_generated",TRUE);
      xvasp.aopts.flag("FLAG::XVASP_POSCAR_changed",TRUE);
      aus << "00000  MESSAGE POSCAR  STANDARD_CONVENTIONAL Unit Cell Lattice = ["+xvasp.str.bravais_lattice_type << "," << xvasp.str.bravais_lattice_variation_type << "," << xvasp.str.pearson_symbol << "]" << "  " << Message(aflags,"user,host,time",_AFLOW_FILE_NAME_) << endl; //CO
      aurostd::PrintMessageStream(FileMESSAGE,aus,XHOST.QUIET); //CO
      // cerr << det(xvasp.str.lattice) << endl;
    }

    if(LDEBUG) cerr << "vflags.KBIN_VASP_FORCE_OPTION_CONVERT_UNIT_CELL.flag(\"NIGGLI\")=" << vflags.KBIN_VASP_FORCE_OPTION_CONVERT_UNIT_CELL.flag("NIGGLI") << endl;
    // POSCAR must be modified before doing the KPOINTS
    if(Krun && vflags.KBIN_VASP_FORCE_OPTION_CONVERT_UNIT_CELL.flag("NIGGLI")) {  // [VASP_FORCE_OPTION]CONVERT_UNIT_CELL_NIGGLI construction                     /*************** POSCAR **************/
      aus << "00000  MESSAGE POSCAR  NIGGLI Unit Cell Reduction " << Message(aflags,"user,host,time",_AFLOW_FILE_NAME_) << endl;
      aurostd::PrintMessageStream(FileMESSAGE,aus,XHOST.QUIET);
      xvasp.str.NiggliUnitCellForm();
      xvasp.str.sortAtomsEquivalent();  //CO20190216 - critical for prospective APL calculations, better to sort before relaxations and not have to sort again in the future
      xvasp.str.title=xvasp.str.title+" [Niggli Unit Cell Form]";
      xvasp.POSCAR.str(std::string());xvasp.POSCAR.clear();
      xvasp.POSCAR << xvasp.str;
      xvasp.aopts.flag("FLAG::XVASP_POSCAR_generated",TRUE);
      xvasp.aopts.flag("FLAG::XVASP_POSCAR_changed",TRUE);
      // cerr << det(xvasp.str.lattice) << endl;
    }

    if(LDEBUG) cerr << "vflags.KBIN_VASP_FORCE_OPTION_CONVERT_UNIT_CELL.flag(MINKOWSKI)=" << vflags.KBIN_VASP_FORCE_OPTION_CONVERT_UNIT_CELL.flag("MINKOWSKI") << endl;
    if(Krun && vflags.KBIN_VASP_FORCE_OPTION_CONVERT_UNIT_CELL.flag("MINKOWSKI")) {  // [VASP_FORCE_OPTION]CONVERT_UNIT_CELL_MINKOWSKI construction               /*************** POSCAR **************/
      aus << "00000  MESSAGE POSCAR  MINKOWSKI Basis Reduction " << Message(aflags,"user,host,time",_AFLOW_FILE_NAME_) << endl;
      aurostd::PrintMessageStream(FileMESSAGE,aus,XHOST.QUIET);
      xvasp.str.MinkowskiBasisReduction();
      xvasp.str.sortAtomsEquivalent();  //CO20190216 - critical for prospective APL calculations, better to sort before relaxations and not have to sort again in the future
      xvasp.str.title=xvasp.str.title+" [Minkowski Basis Reduction]";
      xvasp.POSCAR.str(std::string());xvasp.POSCAR.clear();
      xvasp.POSCAR << xvasp.str;
      xvasp.aopts.flag("FLAG::XVASP_POSCAR_generated",TRUE);
      xvasp.aopts.flag("FLAG::XVASP_POSCAR_changed",TRUE);
      // cerr << det(xvasp.str.lattice) << endl;
    }

    if(LDEBUG) cerr << "vflags.KBIN_VASP_FORCE_OPTION_CONVERT_UNIT_CELL.flag(\"INCELL\")=" << vflags.KBIN_VASP_FORCE_OPTION_CONVERT_UNIT_CELL.flag("INCELL") << endl;
    if(Krun && vflags.KBIN_VASP_FORCE_OPTION_CONVERT_UNIT_CELL.flag("INCELL")) {  // [VASP_FORCE_OPTION]CONVERT_UNIT_CELL_INCELL construction                     /*************** POSCAR **************/
      aus << "00000  MESSAGE POSCAR  INCELL Unit Cell Basis " << Message(aflags,"user,host,time",_AFLOW_FILE_NAME_) << endl;
      aurostd::PrintMessageStream(FileMESSAGE,aus,XHOST.QUIET);
      xvasp.str.BringInCell();
      xvasp.str.title=xvasp.str.title+" [Bring In Cell Basis]";
      xvasp.POSCAR.str(std::string());xvasp.POSCAR.clear();
      xvasp.POSCAR << xvasp.str;
      xvasp.aopts.flag("FLAG::XVASP_POSCAR_generated",TRUE);
      xvasp.aopts.flag("FLAG::XVASP_POSCAR_changed",TRUE);
    }

    if(LDEBUG) cerr << "vflags.KBIN_VASP_FORCE_OPTION_CONVERT_UNIT_CELL.flag(\"COMPACT\")=" << vflags.KBIN_VASP_FORCE_OPTION_CONVERT_UNIT_CELL.flag("COMPACT") << endl;
    if(Krun && vflags.KBIN_VASP_FORCE_OPTION_CONVERT_UNIT_CELL.flag("COMPACT")) {  // [VASP_FORCE_OPTION]CONVERT_UNIT_CELL_COMPACT construction                   /*************** POSCAR **************/
      aus << "00000  MESSAGE POSCAR  COMPACT Unit Cell Basis " << Message(aflags,"user,host,time",_AFLOW_FILE_NAME_) << endl;
      aurostd::PrintMessageStream(FileMESSAGE,aus,XHOST.QUIET);
      xvasp.str.BringInCompact();
      xvasp.str.title=xvasp.str.title+" [Bring In Compact Basis]";
      xvasp.POSCAR.str(std::string());xvasp.POSCAR.clear();
      xvasp.POSCAR << xvasp.str;
      xvasp.aopts.flag("FLAG::XVASP_POSCAR_generated",TRUE);
      xvasp.aopts.flag("FLAG::XVASP_POSCAR_changed",TRUE);
    }

    if(LDEBUG) cerr << "vflags.KBIN_VASP_FORCE_OPTION_CONVERT_UNIT_CELL.flag(\"WIGNERSEITZ\")=" << vflags.KBIN_VASP_FORCE_OPTION_CONVERT_UNIT_CELL.flag("WIGNERSEITZ") << endl;
    if(Krun && vflags.KBIN_VASP_FORCE_OPTION_CONVERT_UNIT_CELL.flag("WIGNERSEITZ")) {  // [VASP_FORCE_OPTION]CONVERT_UNIT_CELL_WIGNERSEITZ construction           /*************** POSCAR **************/
      aus << "00000  MESSAGE POSCAR  WIGNERSEITZ Unit Cell Basis " << Message(aflags,"user,host,time",_AFLOW_FILE_NAME_) << endl;
      aurostd::PrintMessageStream(FileMESSAGE,aus,XHOST.QUIET);
      xvasp.str.BringInWignerSeitz();
      xvasp.str.title=xvasp.str.title+" [WignerSeitz Basis]";
      xvasp.POSCAR.str(std::string());xvasp.POSCAR.clear();
      xvasp.POSCAR << xvasp.str;
      xvasp.aopts.flag("FLAG::XVASP_POSCAR_generated",TRUE);
      xvasp.aopts.flag("FLAG::XVASP_POSCAR_changed",TRUE);
    }

    if(LDEBUG) cerr << "vflags.KBIN_VASP_FORCE_OPTION_CONVERT_UNIT_CELL.flag(\"CARTESIAN\")=" << vflags.KBIN_VASP_FORCE_OPTION_CONVERT_UNIT_CELL.flag("CARTESIAN") << endl;
    if(Krun && vflags.KBIN_VASP_FORCE_OPTION_CONVERT_UNIT_CELL.flag("CARTESIAN")) {  // [VASP_FORCE_OPTION]CONVERT_UNIT_CELL_CARTESIAN construction               /*************** POSCAR **************/
      aus << "00000  MESSAGE POSCAR  CARTESIAN Basis Coordinates" << Message(aflags,"user,host,time",_AFLOW_FILE_NAME_) << endl;
      aurostd::PrintMessageStream(FileMESSAGE,aus,XHOST.QUIET);
      xvasp.str.SetCoordinates(_COORDS_CARTESIAN_);
      //[CO20190216 - seems mistake]xvasp.str.title=xvasp.str.title+" [WignerSeitz Basis]";
      xvasp.POSCAR.str(std::string());xvasp.POSCAR.clear();
      xvasp.POSCAR << xvasp.str;
      xvasp.aopts.flag("FLAG::XVASP_POSCAR_generated",TRUE);
      xvasp.aopts.flag("FLAG::XVASP_POSCAR_changed",TRUE);
    }

    if(LDEBUG) cerr << "vflags.KBIN_VASP_FORCE_OPTION_CONVERT_UNIT_CELL.flag(\"FRACTIONAL\")=" << vflags.KBIN_VASP_FORCE_OPTION_CONVERT_UNIT_CELL.flag("FRACTIONAL") << endl;
    if(Krun && vflags.KBIN_VASP_FORCE_OPTION_CONVERT_UNIT_CELL.flag("FRACTIONAL")) {  // [VASP_FORCE_OPTION]CONVERT_UNIT_CELL_FRACTIONAL construction            /*************** POSCAR **************/
      aus << "00000  MESSAGE POSCAR  FRACTIONAL Basis Coordinate" << Message(aflags,"user,host,time",_AFLOW_FILE_NAME_) << endl;
      aurostd::PrintMessageStream(FileMESSAGE,aus,XHOST.QUIET);
      xvasp.str.SetCoordinates(_COORDS_FRACTIONAL_);
      xvasp.POSCAR.str(std::string());xvasp.POSCAR.clear();
      xvasp.POSCAR << xvasp.str;
      xvasp.aopts.flag("FLAG::XVASP_POSCAR_generated",TRUE);
      xvasp.aopts.flag("FLAG::XVASP_POSCAR_changed",TRUE);
    }

    if(LDEBUG) cerr << "vflags.KBIN_VASP_FORCE_OPTION_CONVERT_UNIT_CELL.flag(\"DIRECT\")=" << vflags.KBIN_VASP_FORCE_OPTION_CONVERT_UNIT_CELL.flag("DIRECT") << endl;
    if(Krun && vflags.KBIN_VASP_FORCE_OPTION_CONVERT_UNIT_CELL.flag("DIRECT")) {  // [VASP_FORCE_OPTION]CONVERT_UNIT_CELL_DIRECT construction                    /*************** POSCAR **************/
      aus << "00000  MESSAGE POSCAR  DIRECT Basis Coordinate" << Message(aflags,"user,host,time",_AFLOW_FILE_NAME_) << endl;
      aurostd::PrintMessageStream(FileMESSAGE,aus,XHOST.QUIET);
      xvasp.str.SetCoordinates(_COORDS_FRACTIONAL_);
      xvasp.POSCAR.str(std::string());xvasp.POSCAR.clear();
      xvasp.POSCAR << xvasp.str;
      xvasp.aopts.flag("FLAG::XVASP_POSCAR_generated",TRUE);
      xvasp.aopts.flag("FLAG::XVASP_POSCAR_changed",TRUE);
    }

    if(LDEBUG) aus << "00000  MESSAGE-OPTION  KBIN::VASP_Convert_Unit_Cell: END " << endl;  //SC20200410
    if(LDEBUG) aurostd::PrintMessageStream(FileMESSAGE,aus,XHOST.QUIET);                    //SC20200410

    return Krun;
  }
}

namespace KBIN {
  bool VASP_Reread_POSCAR(_xvasp& xvasp,ofstream &FileMESSAGE,_aflags &aflags) { // AFLOW_FUNCTION_IMPLEMENTATION
    ostringstream aus;
    bool Krun=TRUE;
    if(!aurostd::FileExist(xvasp.Directory+"/POSCAR")) {
      aus << "EEEEE  KBIN::VASP_Reread_POSCAR: POSCAR not present in directory: " << xvasp.Directory << " - "  << Message(aflags,"user,host,time",_AFLOW_FILE_NAME_) << endl;
      aurostd::PrintErrorStream(FileMESSAGE,aus,XHOST.QUIET);
      Krun=FALSE;
      return Krun;
    }
    xvasp.POSCAR_orig.str(std::string()); xvasp.POSCAR_orig << xvasp.POSCAR.str();
    xvasp.POSCAR.str(std::string()); xvasp.POSCAR << aurostd::file2string(xvasp.Directory+"/POSCAR"); // DID REREAD
    xvasp.aopts.flag("FLAG::XVASP_POSCAR_changed",TRUE);
    return Krun;
  }
}


// ---------------------------------------------------------------------------------------------------------------------------------------------------------
// KPOINTS
namespace KBIN {
  bool VASP_Produce_KPOINTS(_xvasp& xvasp,const string& AflowIn,ofstream &FileMESSAGE,_aflags &aflags,_kflags &kflags,_vflags &vflags) {        // AFLOW_FUNCTION_IMPLEMENTATION
    if(AflowIn.length()==0) {cerr << "EEEEE  ERROR: KBIN::VASP_Produce_KPOINTS  empty AflowIn" << endl;exit(0);}
    if(!kflags.AFLOW_MODE_VASP) {cerr << "KBIN::VASP_Produce_KPOINTS: should kflags.AFLOW_MODE_VASP be set ??" << endl;}
    ostringstream aus;
    bool Krun=TRUE;
    bool IMPLICIT=FALSE;
    xvasp.KPOINTS.str(std::string());
    xvasp.str.kpoints_k1=0;xvasp.str.kpoints_k2=0;xvasp.str.kpoints_k3=0;        // RESET KPOINTS
    xvasp.str.kpoints_s1=0.0;xvasp.str.kpoints_s2=0.0;xvasp.str.kpoints_s3=0.0;  // RESET SHIFTS

    xvasp.str.kpoints_kmax=0;
    xvasp.str.kpoints_kscheme.clear();
    xvasp.aopts.flag("FLAG::XVASP_KPOINTS_generated",FALSE);
    xvasp.aopts.flag("FLAG::XVASP_KPOINTS_changed",FALSE);

    // IMPLICIT or EXPLICIT or EXTERNAL for KPOINTS
    Krun=(Krun && (vflags.KBIN_VASP_KPOINTS_MODE.flag("IMPLICIT") ||
          vflags.KBIN_VASP_KPOINTS_MODE.flag("EXPLICIT") ||
          vflags.KBIN_VASP_KPOINTS_MODE.flag("EXTERNAL")));
    if(!Krun) {
      aurostd::StringstreamClean(aus);
      aus << "EEEEE  [VASP_KPOINTS_MODE_IMPLICIT] or [VASP_KPOINTS_MODE_EXPLICIT] or [VASP_KPOINTS_MODE_EXTERNAL] must be specified " << Message(aflags,"user,host,time",_AFLOW_FILE_NAME_) << endl; //ME20181113
      aurostd::PrintErrorStream(FileMESSAGE,aus,XHOST.QUIET);
      Krun=FALSE;
      return Krun;
    }
    if(Krun && xvasp.aopts.flag("FLAG::XVASP_POSCAR_generated")==FALSE) {
      aus      << "EEEEE  INCAR   generation: POSCAR must be called before " << Message(aflags,"user,host,time",_AFLOW_FILE_NAME_) << endl;
      aurostd::PrintErrorStream(FileMESSAGE,aus,XHOST.QUIET);
      Krun=FALSE;
      return Krun;
    }
    // EXPLICIT **************************************************
    // kpoints explicit through string xvasp.KPOINTS
    if(Krun && vflags.KBIN_VASP_KPOINTS_MODE.flag("EXPLICIT")) {  // [VASP_KPOINTS_MODE_EXPLICIT] construction
      IMPLICIT=FALSE;
      if(vflags.KBIN_VASP_KPOINTS_FILE.flag("KEYWORD") && !vflags.KBIN_VASP_KPOINTS_MODE.flag("EXPLICIT_START_STOP")) {
        aus << "00000  MESSAGE KPOINTS generation EXPLICIT file from " << _AFLOWIN_ << " " << Message(aflags,"user,host,time",_AFLOW_FILE_NAME_) << endl;
        aurostd::PrintMessageStream(FileMESSAGE,aus,XHOST.QUIET);
        xvasp.KPOINTS << vflags.KBIN_VASP_KPOINTS_EXPLICIT.str(); //ME20181113
        // [OBSOLETE]      aurostd::ExtractToStringstreamEXPLICIT(FileAFLOWIN,xvasp.KPOINTS,"[VASP_KPOINTS_FILE]");
        // [ME20181226 OBSOLETE]      aurostd::ExtractToStringstreamEXPLICIT(AflowIn,xvasp.KPOINTS,"[VASP_KPOINTS_FILE]");
        KBIN::XVASP_string2numbers(xvasp);
      } else if(!vflags.KBIN_VASP_KPOINTS_FILE.flag("KEYWORD") && vflags.KBIN_VASP_KPOINTS_MODE.flag("EXPLICIT_START_STOP")) {
        string START="[VASP_KPOINTS_MODE_EXPLICIT]START";
        string STOP="[VASP_KPOINTS_MODE_EXPLICIT]STOP";
        aus << "00000  MESSAGE KPOINTS generation EXPLICIT file from " << _AFLOWIN_ << " with START/STOP  " << Message(aflags,"user,host,time",_AFLOW_FILE_NAME_) << endl;
        aurostd::PrintMessageStream(FileMESSAGE,aus,XHOST.QUIET);
        xvasp.KPOINTS << vflags.KBIN_VASP_KPOINTS_EXPLICIT_START_STOP.str(); //ME20181113
        // [ME20181226 OBSOLETE] if(aurostd::substring2bool(AflowIn,START) && aurostd::substring2bool(AflowIn,STOP))
        // [OBSOLETE]	aurostd::ExtractToStringstreamEXPLICIT(FileAFLOWIN,xvasp.KPOINTS,START,STOP);
        // [ME20181226 OBSOLETE] aurostd::ExtractToStringstreamEXPLICIT(AflowIn,xvasp.KPOINTS,START,STOP);
        KBIN::XVASP_string2numbers(xvasp);
      } else {
        aus << "EEEEE  [VASP_KPOINTS_MODE_EXPLICIT] do not confuse aflow !!" << Message(aflags,"user,host,time",_AFLOW_FILE_NAME_) << endl;
        aus << "EEEEE  [VASP_KPOINTS_MODE_EXPLICIT] Possible modes " << Message(aflags,"user,host,time",_AFLOW_FILE_NAME_) << endl;
        aus << "----------------------------------------------------------------------------------------------------" << endl;
        aus << "[AFLOW] KPOINTS EXPLICIT MODE without START/STOP (default)" << endl;
        aus << "[VASP_KPOINTS_MODE_EXPLICIT]" << endl;
        aus << "[VASP_KPOINTS_FILE]KPOINTS of the structure example with START/STOP" << endl;
        aus << "[VASP_KPOINTS_FILE]0" << endl;
        aus << "[VASP_KPOINTS_FILE]Monkhorst-Pack" << endl;
        aus << "[VASP_KPOINTS_FILE]7 7 5" << endl;
        aus << "[VASP_KPOINTS_FILE]0 0 0" << endl;
        aus << "[AFLOW]" << endl;
        aus << "----------------------------------------------------------------------------------------------------" << endl;
        aus << "[AFLOW] KPOINTS EXPLICIT MODE with START/STOP" << endl;
        aus << "[VASP_KPOINTS_MODE_EXPLICIT]" << endl;
        aus << "[VASP_KPOINTS_MODE_EXPLICIT]START" << endl;
        aus << "KPOINTS of the structure example with START/STOP" << endl;
        aus << "0" << endl;
        aus << "Monkhorst-Pack" << endl;
        aus << "7 7 5" << endl;
        aus << "0 0 0" << endl;
        aus << "[VASP_KPOINTS_MODE_EXPLICIT]STOP" << endl;
        aus << "[AFLOW]" << endl;
        aus << "----------------------------------------------------------------------------------------------------" << endl;
        aus << "EEEEE  [VASP_KPOINTS_MODE_EXPLICIT] Note " << Message(aflags,"user,host,time",_AFLOW_FILE_NAME_) << endl;
        aus << "EEEEE  [VASP_KPOINTS_MODE_EXPLICIT]START must be present and no [VASP_KPOINTS_FILE]" << Message(aflags,"user,host,time",_AFLOW_FILE_NAME_) << endl;
        aus << "EEEEE  [VASP_KPOINTS_MODE_EXPLICIT]STOP  must be present and no [VASP_KPOINTS_FILE]" << Message(aflags,"user,host,time",_AFLOW_FILE_NAME_) << endl;
        aus << "EEEEE  or [VASP_KPOINTS_FILE] present and NO START/STOP" << Message(aflags,"user,host,time",_AFLOW_FILE_NAME_) << endl;
        aurostd::PrintErrorStream(FileMESSAGE,aus,XHOST.QUIET);
        Krun=FALSE;
        return Krun;
      }
    }
    // IMPLICIT **************************************************
    // kpoints implicit through string xvasp.KPOINTS
    if(Krun && vflags.KBIN_VASP_KPOINTS_MODE.flag("IMPLICIT")) // IT MIGHT NOT CONTAIN OPTION SO IT IS ALL DEFAULT && vflags.KBIN_VASP_KPOINTS_FILE)  // [VASP_KPOINTS_MODE_IMPLICIT] construction
    { //CO20200106 - patching for auto-indenting
      IMPLICIT=TRUE;
      aus << "00000  MESSAGE KPOINTS generation IMPLICIT file from " << _AFLOWIN_ << " " << Message(aflags,"user,host,time",_AFLOW_FILE_NAME_) << endl;
      aurostd::PrintMessageStream(FileMESSAGE,aus,XHOST.QUIET);
      string stringKPPRA;
      int NK=1;
      xvasp.str.kpoints_k1=1;xvasp.str.kpoints_k2=1;xvasp.str.kpoints_k3=1;
      xvasp.str.kpoints_mode=0;
      xvasp.str.kpoints_kscheme.clear();
      bool LOCAL_KBIN_VASP_KPOINTS_KMODE_isentry=vflags.KBIN_VASP_KPOINTS_KMODE.isentry;  // DEFAULT
      bool LOCAL_KBIN_VASP_KPOINTS_KPPRA_isentry=vflags.KBIN_VASP_KPOINTS_KPPRA.isentry;  // DEFAULT
      bool LOCAL_KBIN_VASP_KPOINTS_KSCHEME_isentry=vflags.KBIN_VASP_KPOINTS_KSCHEME.isentry;  // DEFAULT
      bool LOCAL_KBIN_VASP_KPOINTS_KSHIFT_isentry=vflags.KBIN_VASP_KPOINTS_KSHIFT.isentry;  // DEFAULT
      int LOCAL_KBIN_VASP_KPOINTS_KMODE_content_int=vflags.KBIN_VASP_KPOINTS_KMODE.content_int;  // DEFAULT
      int LOCAL_KBIN_VASP_KPOINTS_KPPRA_content_int=vflags.KBIN_VASP_KPOINTS_KPPRA.content_int;  // DEFAULT
      string LOCAL_KBIN_VASP_KPOINTS_KSCHEME_content_string=vflags.KBIN_VASP_KPOINTS_KSCHEME.content_string;  // DEFAULT
      string LOCAL_KBIN_VASP_KPOINTS_KSHIFT_content_string=vflags.KBIN_VASP_KPOINTS_KSHIFT.content_string;  // DEFAULT

      string STRING_KPOINTS_TO_SHOW="KPOINTS";

      if(vflags.KBIN_VASP_RUN.flag("STATIC")) { // do the switching
        STRING_KPOINTS_TO_SHOW="KPOINTS_STATIC";
        LOCAL_KBIN_VASP_KPOINTS_KSCHEME_isentry=vflags.KBIN_VASP_KPOINTS_STATIC_KSCHEME.isentry;  // overrides kscheme
        LOCAL_KBIN_VASP_KPOINTS_KSCHEME_content_string=vflags.KBIN_VASP_KPOINTS_STATIC_KSCHEME.content_string;  // overrides kscheme
        if(vflags.KBIN_VASP_KPOINTS_STATIC_KMODE.isentry) {
          LOCAL_KBIN_VASP_KPOINTS_KMODE_isentry=vflags.KBIN_VASP_KPOINTS_STATIC_KMODE.isentry;
          LOCAL_KBIN_VASP_KPOINTS_KMODE_content_int=vflags.KBIN_VASP_KPOINTS_STATIC_KMODE.content_int;
          aus << "00000  MESSAGE " << STRING_KPOINTS_TO_SHOW << "_KMODE overrides KPOINTS_KMODE generation IMPLICIT file from " << _AFLOWIN_ << " " << Message(aflags,"user,host,time",_AFLOW_FILE_NAME_) << endl;
          aus << "00000  MESSAGE " << STRING_KPOINTS_TO_SHOW << "_KMODE: LOCAL_KBIN_VASP_KPOINTS_KMODE_isentry=" << vflags.KBIN_VASP_KPOINTS_STATIC_KMODE.isentry << " - " << Message(aflags,"user,host,time",_AFLOW_FILE_NAME_) << endl;
          aus << "00000  MESSAGE " << STRING_KPOINTS_TO_SHOW << "_KMODE: LOCAL_KBIN_VASP_KPOINTS_KMODE_content_int=" << vflags.KBIN_VASP_KPOINTS_STATIC_KMODE.content_int << " - " << Message(aflags,"user,host,time",_AFLOW_FILE_NAME_) << endl;
          aurostd::PrintMessageStream(FileMESSAGE,aus,XHOST.QUIET);
        }
        if(vflags.KBIN_VASP_KPOINTS_STATIC_KPPRA.isentry) {
          LOCAL_KBIN_VASP_KPOINTS_KPPRA_isentry=vflags.KBIN_VASP_KPOINTS_STATIC_KPPRA.isentry;
          LOCAL_KBIN_VASP_KPOINTS_KPPRA_content_int=vflags.KBIN_VASP_KPOINTS_STATIC_KPPRA.content_uint;
          aus << "00000  MESSAGE " << STRING_KPOINTS_TO_SHOW << "_KPPRA overrides KPOINTS_KPPRA generation IMPLICIT file from " << _AFLOWIN_ << " " << Message(aflags,"user,host,time",_AFLOW_FILE_NAME_) << endl;
          aus << "00000  MESSAGE " << STRING_KPOINTS_TO_SHOW << "_KPPRA: LOCAL_KBIN_VASP_KPOINTS_KPPRA_isentry=" << vflags.KBIN_VASP_KPOINTS_STATIC_KPPRA.isentry << " - " << Message(aflags,"user,host,time",_AFLOW_FILE_NAME_) << endl;
          aus << "00000  MESSAGE " << STRING_KPOINTS_TO_SHOW << "_KPPRA: LOCAL_KBIN_VASP_KPOINTS_KPPRA_content_int=" << vflags.KBIN_VASP_KPOINTS_STATIC_KPPRA.content_uint << " - " << Message(aflags,"user,host,time",_AFLOW_FILE_NAME_) << endl;
          aurostd::PrintMessageStream(FileMESSAGE,aus,XHOST.QUIET);
        }
        if(vflags.KBIN_VASP_KPOINTS_STATIC_KSCHEME.isentry) {
          LOCAL_KBIN_VASP_KPOINTS_KSCHEME_isentry=vflags.KBIN_VASP_KPOINTS_STATIC_KSCHEME.isentry;
          LOCAL_KBIN_VASP_KPOINTS_KSCHEME_content_string=vflags.KBIN_VASP_KPOINTS_STATIC_KSCHEME.content_string;
          aus << "00000  MESSAGE " << STRING_KPOINTS_TO_SHOW << "_KSCHEME overrides KPOINTS_KSCHEME generation IMPLICIT file from " << _AFLOWIN_ << " " << Message(aflags,"user,host,time",_AFLOW_FILE_NAME_) << endl;
          aus << "00000  MESSAGE " << STRING_KPOINTS_TO_SHOW << "_KSCHEME: LOCAL_KBIN_VASP_KPOINTS_KSCHEME_isentry=" << vflags.KBIN_VASP_KPOINTS_STATIC_KSCHEME.isentry << " - " << Message(aflags,"user,host,time",_AFLOW_FILE_NAME_) << endl;
          aus << "00000  MESSAGE " << STRING_KPOINTS_TO_SHOW << "_KSCHEME: LOCAL_KBIN_VASP_KPOINTS_KSCHEME_content_string=" << vflags.KBIN_VASP_KPOINTS_STATIC_KSCHEME.content_string << " - " << Message(aflags,"user,host,time",_AFLOW_FILE_NAME_) << endl;
          aurostd::PrintMessageStream(FileMESSAGE,aus,XHOST.QUIET);
        }
        if(vflags.KBIN_VASP_KPOINTS_STATIC_KSHIFT.isentry) {
          LOCAL_KBIN_VASP_KPOINTS_KSHIFT_isentry=vflags.KBIN_VASP_KPOINTS_STATIC_KSHIFT.isentry;
          LOCAL_KBIN_VASP_KPOINTS_KSHIFT_content_string=vflags.KBIN_VASP_KPOINTS_STATIC_KSHIFT.content_string;
          aus << "00000  MESSAGE " << STRING_KPOINTS_TO_SHOW << "_KSHIFT overrides KPOINTS_KSHIFT generation IMPLICIT file from " << _AFLOWIN_ << " " << Message(aflags,"user,host,time",_AFLOW_FILE_NAME_) << endl;
          aus << "00000  MESSAGE " << STRING_KPOINTS_TO_SHOW << "_KSHIFT: LOCAL_KBIN_VASP_KPOINTS_KSHIFT_isentry=" << vflags.KBIN_VASP_KPOINTS_STATIC_KSHIFT.isentry << " - " << Message(aflags,"user,host,time",_AFLOW_FILE_NAME_) << endl;
          aus << "00000  MESSAGE " << STRING_KPOINTS_TO_SHOW << "_KSHIFT: LOCAL_KBIN_VASP_KPOINTS_KSHIFT_content_string=" << vflags.KBIN_VASP_KPOINTS_STATIC_KSHIFT.content_string << " - " << Message(aflags,"user,host,time",_AFLOW_FILE_NAME_) << endl;
          aurostd::PrintMessageStream(FileMESSAGE,aus,XHOST.QUIET);
        }
      }

      if(LOCAL_KBIN_VASP_KPOINTS_KMODE_content_int==0 || LOCAL_KBIN_VASP_KPOINTS_KMODE_isentry==FALSE) {
        // KSCHEME ******************************
        if(LOCAL_KBIN_VASP_KPOINTS_KSCHEME_isentry==FALSE) {
          xvasp.str.kpoints_kscheme="Monkhorst-Pack";  // DEFAULT FIX
          xvasp.str.kpoints_kscheme=DEFAULT_KSCHEME;  // DEFAULT FIX
          aus << "00000  MESSAGE-DEFAULT " << STRING_KPOINTS_TO_SHOW << "_KSCHEME=" << xvasp.str.kpoints_kscheme << " " << Message(aflags,"user,host,time",_AFLOW_FILE_NAME_) << endl;
          aurostd::PrintMessageStream(FileMESSAGE,aus,XHOST.QUIET);
        } else {
          xvasp.str.kpoints_kscheme="Monkhorst-Pack";  // DEFAULT FIX
          xvasp.str.kpoints_kscheme=DEFAULT_KSCHEME;  // DEFAULT FIX
          if(LOCAL_KBIN_VASP_KPOINTS_KSCHEME_content_string.at(0)=='M' || LOCAL_KBIN_VASP_KPOINTS_KSCHEME_content_string.at(0)=='m') xvasp.str.kpoints_kscheme="Monkhorst-Pack";
          if(LOCAL_KBIN_VASP_KPOINTS_KSCHEME_content_string.at(0)=='G' || LOCAL_KBIN_VASP_KPOINTS_KSCHEME_content_string.at(0)=='g') xvasp.str.kpoints_kscheme="Gamma";
          //	if(LOCAL_KBIN_VASP_KPOINTS_KSCHEME_content_string.at(0)=='A' || LOCAL_KBIN_VASP_KPOINTS_KSCHEME_content_string.at(0)=='a') xvasp.str.kpoints_kscheme="Auto";
          //	if(LOCAL_KBIN_VASP_KPOINTS_KSCHEME_content_string.at(0)=='L' || LOCAL_KBIN_VASP_KPOINTS_KSCHEME_content_string.at(0)=='l') xvasp.str.kpoints_kscheme=DEFAULT_KSCHEME;
          if(LOCAL_KBIN_VASP_KPOINTS_KSCHEME_content_string.at(0)=='A' || LOCAL_KBIN_VASP_KPOINTS_KSCHEME_content_string.at(0)=='a') xvasp.str.kpoints_kscheme=DEFAULT_KSCHEME;
          if(LOCAL_KBIN_VASP_KPOINTS_KSCHEME_content_string.at(0)=='C' || LOCAL_KBIN_VASP_KPOINTS_KSCHEME_content_string.at(0)=='c') xvasp.str.kpoints_kscheme="Cartesian";
          if(LOCAL_KBIN_VASP_KPOINTS_KSCHEME_content_string.at(0)=='K' || LOCAL_KBIN_VASP_KPOINTS_KSCHEME_content_string.at(0)=='k') xvasp.str.kpoints_kscheme="Cartesian";
          aus << "00000  MESSAGE " << STRING_KPOINTS_TO_SHOW << "_KSCHEME=" << xvasp.str.kpoints_kscheme << " " << Message(aflags,"user,host,time",_AFLOW_FILE_NAME_) << endl;
          aurostd::PrintMessageStream(FileMESSAGE,aus,XHOST.QUIET);
        }
        if(xvasp.str.kpoints_kscheme==DEFAULT_KSCHEME) {
          aus << "00000  MESSAGE " << STRING_KPOINTS_TO_SHOW << " Calculating structure lattice" << " - " << Message(aflags,"user,host,time",_AFLOW_FILE_NAME_) << endl;
          aurostd::PrintMessageStream(FileMESSAGE,aus,XHOST.QUIET);
          xvasp.str.GetLatticeType();
          aus << "00000  MESSAGE " << STRING_KPOINTS_TO_SHOW << " Found Lattice=" << xvasp.str.bravais_lattice_variation_type << " - " << Message(aflags,"user,host,time",_AFLOW_FILE_NAME_) << endl;
          xvasp.str.kpoints_kscheme="Monkhorst-Pack";
<<<<<<< HEAD
          if(xvasp.str.bravais_lattice_variation_type=="HEX" || xvasp.str.bravais_lattice_variation_type=="FCC" || xvasp.str.bravais_lattice_variation_type=="RHL") xvasp.str.kpoints_kscheme="Gamma";  //CO20200404 - 3-fold symmetries REQUIRE Gamma-centered
=======
	  //          if(xvasp.str.bravais_lattice_variation_type=="HEX" || xvasp.str.bravais_lattice_variation_type=="FCC") xvasp.str.kpoints_kscheme="Gamma";  // also add RHL
          if(xvasp.str.bravais_lattice_variation_type=="HEX" || xvasp.str.bravais_lattice_variation_type=="FCC" || xvasp.str.bravais_lattice_variation_type=="RHL") xvasp.str.kpoints_kscheme="Gamma";
>>>>>>> 5166ff1a
          aus << "00000  MESSAGE " << STRING_KPOINTS_TO_SHOW << "_KSCHEME=\"" << xvasp.str.kpoints_kscheme << "\" " << Message(aflags,"user,host,time",_AFLOW_FILE_NAME_) << endl;
          aurostd::PrintMessageStream(FileMESSAGE,aus,XHOST.QUIET);
        }
        // 
        // exit(0); // DEBUG
        // KPPRA ******************************
        if(LOCAL_KBIN_VASP_KPOINTS_KPPRA_isentry==FALSE) {
          NK=1; // DEFAULT FIX
          aus << "00000  MESSAGE " << STRING_KPOINTS_TO_SHOW << " KPPRA=NNNN is missing, taking NNNN=" << NK << " " << Message(aflags,"user,host,time",_AFLOW_FILE_NAME_) << endl;
          aurostd::PrintMessageStream(FileMESSAGE,aus,XHOST.QUIET);
        } else {
          NK=LOCAL_KBIN_VASP_KPOINTS_KPPRA_content_int;
          aus << "00000  MESSAGE " << STRING_KPOINTS_TO_SHOW << " KPPRA=" << NK << " " << Message(aflags,"user,host,time",_AFLOW_FILE_NAME_) << endl;
          aurostd::PrintMessageStream(FileMESSAGE,aus,XHOST.QUIET);
        }
        stringKPPRA=KPPRA(xvasp.str,NK);
        // VERBOSE on LOCK /SCREEN
        if(TRUE) FileMESSAGE << stringKPPRA;
        if(TRUE) {
          aus.precision(5);
          aus << "00000  MESSAGE " << STRING_KPOINTS_TO_SHOW << " KPPRA routine ["
            << xvasp.str.kpoints_k1 << "," << xvasp.str.kpoints_k2 << "," << xvasp.str.kpoints_k3 << "]=" << xvasp.str.kpoints_k1*xvasp.str.kpoints_k2*xvasp.str.kpoints_k3 << "=["
            << modulus(xvasp.str.klattice(1)/((double) xvasp.str.kpoints_k1)) << ","
            << modulus(xvasp.str.klattice(2)/((double) xvasp.str.kpoints_k2)) << ","
            << modulus(xvasp.str.klattice(3)/((double) xvasp.str.kpoints_k3)) << "]   " << endl;
          aurostd::PrintMessageStream(FileMESSAGE,aus,XHOST.QUIET);
        }
        // KSHIFT ******************************
        if(LOCAL_KBIN_VASP_KPOINTS_KSHIFT_isentry==FALSE) {
          xvasp.str.kpoints_s1=xvasp.str.kpoints_s2=xvasp.str.kpoints_s3=0.0;
          aus << "00000  MESSAGE " << STRING_KPOINTS_TO_SHOW << " KSHIFT= X X X  is missing, taking X X X = 0.0 0.0 0.0 " << Message(aflags,"user,host,time",_AFLOW_FILE_NAME_) << endl;
          aurostd::PrintMessageStream(FileMESSAGE,aus,XHOST.QUIET);
        } else {
          xvasp.str.kpoints_s1=xvasp.str.kpoints_s2=xvasp.str.kpoints_s3=0.0;
          stringstream oaus;
          oaus.str(LOCAL_KBIN_VASP_KPOINTS_KSHIFT_content_string);
          oaus >> xvasp.str.kpoints_s1 >> xvasp.str.kpoints_s2 >> xvasp.str.kpoints_s3;
          aus << "00000  MESSAGE " << STRING_KPOINTS_TO_SHOW << " KSHIFT= " << xvasp.str.kpoints_s1 << " " << xvasp.str.kpoints_s2 << " " << xvasp.str.kpoints_s3 << " " << " " << Message(aflags,"user,host,time",_AFLOW_FILE_NAME_) << endl;
          aurostd::PrintMessageStream(FileMESSAGE,aus,XHOST.QUIET);
        }
        // create KPOINTS ******************************
        xvasp.KPOINTS.str(std::string());xvasp.KPOINTS.clear();
        xvasp.KPOINTS_orig.str(std::string());xvasp.KPOINTS_orig.clear();
        xvasp.KPOINTS << "KPOINTS File, automatically generated by KPPRA - aflow with Kpoints=" << xvasp.str.kpoints_kppra  << "  [KPPRA=" << NK << "]" << endl;
        xvasp.KPOINTS << xvasp.str.kpoints_mode << endl;  // MODE AUTO 0
        xvasp.KPOINTS << xvasp.str.kpoints_kscheme << endl;
        xvasp.KPOINTS << xvasp.str.kpoints_k1 << " " << xvasp.str.kpoints_k2 << " " << xvasp.str.kpoints_k3 << endl;
        xvasp.KPOINTS.precision(3);
        xvasp.KPOINTS << xvasp.str.kpoints_s1 << " " << xvasp.str.kpoints_s2 << " " << xvasp.str.kpoints_s3 << endl;

        aurostd::StringstreamClean(aus);
        aus << "00000  MESSAGE " << STRING_KPOINTS_TO_SHOW << " K=[" << xvasp.str.kpoints_k1 << " " << xvasp.str.kpoints_k2 << " " << xvasp.str.kpoints_k3 << "]" << " " << Message(aflags,"user,host,time",_AFLOW_FILE_NAME_) << endl;
        aus << "00000  MESSAGE " << STRING_KPOINTS_TO_SHOW << " Kpoints=" << xvasp.str.kpoints_kppra  << "  [KPPRA=" << NK  << "]    with " << xvasp.str.kpoints_kscheme << "   " << Message(aflags,"user,host,time",_AFLOW_FILE_NAME_) << endl;
        aurostd::PrintMessageStream(FileMESSAGE,aus,XHOST.QUIET);			
      } else {
        aurostd::StringstreamClean(aus);
        aus << "EEEEE             Only [VASP_KPOINTS_FILE]KMODE=0 is supported ! " << Message(aflags,"user,host,time",_AFLOW_FILE_NAME_) << endl;
        aurostd::PrintErrorStream(FileMESSAGE,aus,XHOST.QUIET);
        Krun=FALSE;
        return Krun;
      }
    }
    // EXTERNAL **************************************************
    if(Krun && vflags.KBIN_VASP_KPOINTS_MODE.flag("EXTERNAL")) {  // [VASP_KPOINTS_MODE_EXTERNAL] construction
      string file;
      aus << "00000  MESSAGE KPOINTS  generation EXTERNAL file from " << _AFLOWIN_ << " " << Message(aflags,"user,host,time",_AFLOW_FILE_NAME_) << endl;
      aurostd::PrintMessageStream(FileMESSAGE,aus,XHOST.QUIET);
      if(vflags.KBIN_VASP_KPOINTS_FILE.flag("COMMAND") && vflags.KBIN_VASP_KPOINTS_FILE.flag("FILE")) {
        aus << "EEEEE   [VASP_KPOINTS_MODE]FILE=  and  [VASP_KPOINTS_MODE]COMMAND=  can not be used together " << Message(aflags,"user,host,time",_AFLOW_FILE_NAME_) << endl;
        aurostd::PrintErrorStream(FileMESSAGE,aus,XHOST.QUIET);
        Krun=FALSE;
        return Krun;
      }
      if(!vflags.KBIN_VASP_KPOINTS_FILE.flag("COMMAND") && (vflags.KBIN_VASP_KPOINTS_FILE.flag("FILE") || !vflags.KBIN_VASP_KPOINTS_FILE.flag("FILE"))) {
        if(vflags.KBIN_VASP_KPOINTS_FILE.flag("FILE")) {
          // [ME20181226 OBSOLETE] file=aurostd::substring2string(AflowIn,"[VASP_KPOINTS_FILE]FILE=",TRUE);
          file = vflags.KBIN_VASP_KPOINTS_FILE.getattachedscheme("FILE"); //ME20181113
          aus << "00000  MESSAGE KPOINTS  generation from file=" << file << endl;
          aurostd::PrintMessageStream(FileMESSAGE,aus,XHOST.QUIET);
        } else {
          file=DEFAULT_VASP_EXTERNAL_KPOINTS;
          aus << "00000  MESSAGE KPOINTS  generation from DEFAULT file=" << DEFAULT_VASP_EXTERNAL_KPOINTS << Message(aflags,"user,host,time",_AFLOW_FILE_NAME_) << endl;
          aurostd::PrintMessageStream(FileMESSAGE,aus,XHOST.QUIET);
        }
        if(!aurostd::FileExist(file)) {
          aus << "EEEEE  ERROR KPOINTS file=" << file << " does not exist! " << Message(aflags,"user,host,time",_AFLOW_FILE_NAME_) << endl;
          aurostd::PrintErrorStream(FileMESSAGE,aus,XHOST.QUIET);
          Krun=FALSE;
          return Krun;
        }
        if(aurostd::FileEmpty(file)) {
          aus << "EEEEE  ERROR KPOINTS file=" << file << " is empty! " << Message(aflags,"user,host,time",_AFLOW_FILE_NAME_) << endl;
          aurostd::PrintErrorStream(FileMESSAGE,aus,XHOST.QUIET);
          Krun=FALSE;
          return Krun;
        }
        xvasp.KPOINTS << aurostd::file2string(file);
      }
      if(vflags.KBIN_VASP_KPOINTS_FILE.flag("COMMAND") && !vflags.KBIN_VASP_KPOINTS_FILE.flag("FILE")) {
        // [ME20181226 OBSOLETE] file=aurostd::substring2string(AflowIn,"[VASP_KPOINTS_FILE]COMMAND=",FALSE);
        file = vflags.KBIN_VASP_KPOINTS_FILE.getattachedscheme("COMMAND"); //ME20181113
        aus << "00000  MESSAGE KPOINTS  generation from command= '" << file << "' " << endl;
        aurostd::PrintMessageStream(FileMESSAGE,aus,XHOST.QUIET);
        file=file+" > ./_aflow_KPOINTS."+XHOST.ostrPID.str()+".tmp";    // create temp
        aurostd::execute(file);                           // create temp
        file="./_aflow_KPOINTS."+XHOST.ostrPID.str()+".tmp";            // file name
        if(!aurostd::FileExist(file)) {  // could not write (directory protected)
          aus << "EEEEE  ERROR KPOINTS file=" << file << " does not exist! " << Message(aflags,"user,host,time",_AFLOW_FILE_NAME_) << endl;
          aurostd::PrintErrorStream(FileMESSAGE,aus,XHOST.QUIET);
          Krun=FALSE;
          return Krun;
        }
        if(aurostd::FileEmpty(file)) {  // contains nothing good
          aus << "EEEEE  ERROR KPOINTS file=" << file << " is empty! " << Message(aflags,"user,host,time",_AFLOW_FILE_NAME_) << endl;
          aurostd::PrintErrorStream(FileMESSAGE,aus,XHOST.QUIET);
          Krun=FALSE;
          return Krun;
        }
        xvasp.KPOINTS << aurostd::file2string(file);       // load KPOINTS
        aurostd::RemoveFile("./_aflow_KPOINTS."+XHOST.ostrPID.str()+".tmp");     // remove temp
      }
      KBIN::XVASP_string2numbers(xvasp);                          // create KPOINTS numbers
    }
    // KPOINTS DONE **************************************************
    if(IMPLICIT==FALSE) KBIN::XVASP_string2numbers(xvasp);
    xvasp.str.kpoints_kmax=max(xvasp.str.kpoints_k1,xvasp.str.kpoints_k2,xvasp.str.kpoints_k3);
    xvasp.str.kpoints_kppra=xvasp.str.kpoints_k1*xvasp.str.kpoints_k2*xvasp.str.kpoints_k3*xvasp.str.atoms.size();
    // KPOINTS done
    xvasp.KPOINTS_orig << xvasp.KPOINTS.str();
    xvasp.aopts.flag("FLAG::XVASP_KPOINTS_generated",TRUE);
    // cerr << xvasp.str.kpoints_kscheme << endl; exit(0);
    return Krun;
  };  // KBIN::VASP_Produce_KPOINTS
}

namespace KBIN {
  bool VASP_Modify_KPOINTS(_xvasp& xvasp,ofstream &FileMESSAGE,_aflags &aflags,_vflags &vflags) {        // AFLOW_FUNCTION_IMPLEMENTATION
    ostringstream aus;
    bool Krun=TRUE;

    if(Krun && vflags.KBIN_VASP_FORCE_OPTION_NOTUNE.isentry==FALSE && vflags.KBIN_VASP_FORCE_OPTION_KPOINTS.flag("KEEPK")==FALSE && 0) {             /*************** KPOINTS **************/
      vflags.KBIN_VASP_WRITE_KPOINTS=TRUE;
      if(_isodd(xvasp.str.kpoints_k1)) xvasp.str.kpoints_k1++;
      if(_isodd(xvasp.str.kpoints_k2)) xvasp.str.kpoints_k2++;
      if(_isodd(xvasp.str.kpoints_k3)) xvasp.str.kpoints_k3++;
      xvasp.str.kpoints_kmax=max(xvasp.str.kpoints_k1,xvasp.str.kpoints_k2,xvasp.str.kpoints_k3);
      xvasp.str.kpoints_kppra=xvasp.str.kpoints_k1*xvasp.str.kpoints_k2*xvasp.str.kpoints_k3*xvasp.str.atoms.size();
      KBIN::XVASP_numbers2string(xvasp);
      xvasp.aopts.flag("FLAG::XVASP_KPOINTS_changed",TRUE);
      aus << "00000  MESSAGE KPOINTS Option Tune - K=[" << xvasp.str.kpoints_k1 << " " << xvasp.str.kpoints_k2 << " " << xvasp.str.kpoints_k3 << " " << xvasp.str.kpoints_kmax << "] - " << Message(aflags,"user,host,time",_AFLOW_FILE_NAME_) << endl;
      aurostd::PrintMessageStream(FileMESSAGE,aus,XHOST.QUIET);
    }

    if(Krun && vflags.KBIN_VASP_FORCE_OPTION_NOTUNE.isentry==FALSE && vflags.KBIN_VASP_FORCE_OPTION_KPOINTS.isentry) {                        /*************** KPOINTS **************/
      aus << "00000  MESSAGE-OPTION  [VASP_FORCE_OPTION]KPOINTS=" << vflags.KBIN_VASP_FORCE_OPTION_KPOINTS.content_string << " - " << Message(aflags,"user,host,time",_AFLOW_FILE_NAME_) << endl;
      aurostd::PrintMessageStream(FileMESSAGE,aus,XHOST.QUIET);
    }
    if(Krun && vflags.KBIN_VASP_FORCE_OPTION_NOTUNE.isentry==FALSE && vflags.KBIN_VASP_FORCE_OPTION_KPOINTS.flag("KEEPK")) {                        /*************** KPOINTS **************/
      aus << "00000  MESSAGE-OPTION  [VASP_FORCE_OPTION]KPOINTS=KEEPK - " << Message(aflags,"user,host,time",_AFLOW_FILE_NAME_) << endl;
      aurostd::PrintMessageStream(FileMESSAGE,aus,XHOST.QUIET);
      //  KBIN::XVASP_KPOINTS_OPERATION(xvasp,""); //    KBIN::XVASP_KPOINTS_KEEPK(xvasp);
      xvasp.aopts.flag("FLAG::XVASP_KPOINTS_changed",TRUE);
    }
    if(Krun && vflags.KBIN_VASP_FORCE_OPTION_NOTUNE.isentry==FALSE && vflags.KBIN_VASP_FORCE_OPTION_KPOINTS.flag("EVEN")) {                        /*************** KPOINTS **************/
      aus << "00000  MESSAGE-OPTION  [VASP_FORCE_OPTION]KPOINTS=EVEN - " << Message(aflags,"user,host,time",_AFLOW_FILE_NAME_) << endl;
      aurostd::PrintMessageStream(FileMESSAGE,aus,XHOST.QUIET);
      KBIN::XVASP_KPOINTS_OPERATION(xvasp,"Xeven,Yeven,Zeven"); //    KBIN::XVASP_KPOINTS_EVEN(xvasp);
      xvasp.aopts.flag("FLAG::XVASP_KPOINTS_changed",TRUE);
    }
    if(Krun && vflags.KBIN_VASP_FORCE_OPTION_NOTUNE.isentry==FALSE && vflags.KBIN_VASP_FORCE_OPTION_KPOINTS.flag("ODD")) {                         /*************** KPOINTS **************/
      aus << "00000  MESSAGE-OPTION  [VASP_FORCE_OPTION]KPOINTS=ODD - " << Message(aflags,"user,host,time",_AFLOW_FILE_NAME_) << endl;
      aurostd::PrintMessageStream(FileMESSAGE,aus,XHOST.QUIET);
      KBIN::XVASP_KPOINTS_OPERATION(xvasp,"Xodd,Yodd,Zodd");  // KBIN::XVASP_KPOINTS_ODD(xvasp);
      xvasp.aopts.flag("FLAG::XVASP_KPOINTS_changed",TRUE);
    }
    if(Krun && vflags.KBIN_VASP_FORCE_OPTION_NOTUNE.isentry==FALSE && vflags.KBIN_VASP_FORCE_OPTION_KPOINTS.flag("KSHIFT_GAMMA_EVEN")) {           /*************** KPOINTS **************/
      aus << "00000  MESSAGE-OPTION  [VASP_FORCE_OPTION]KPOINTS=KSHIFT_GAMMA_EVEN - " << Message(aflags,"user,host,time",_AFLOW_FILE_NAME_) << endl;
      aurostd::PrintMessageStream(FileMESSAGE,aus,XHOST.QUIET);
      KBIN::XVASP_KPOINTS_OPERATION(xvasp,"Xevenshift,Yevenshift,Zevenshift");   // KBIN::XVASP_KPOINTS_Kshift_Gamma_EVEN(_xvasp& xvasp);
      xvasp.aopts.flag("FLAG::XVASP_KPOINTS_changed",TRUE);
    }
    if(Krun && vflags.KBIN_VASP_FORCE_OPTION_NOTUNE.isentry==FALSE && vflags.KBIN_VASP_FORCE_OPTION_KPOINTS.flag("KSHIFT_GAMMA_ODD")) {            /*************** KPOINTS **************/
      aus << "00000  MESSAGE-OPTION  [VASP_FORCE_OPTION]KPOINTS=KSHIFT_GAMMA_ODD - " << Message(aflags,"user,host,time",_AFLOW_FILE_NAME_) << endl;
      aurostd::PrintMessageStream(FileMESSAGE,aus,XHOST.QUIET);
      KBIN::XVASP_KPOINTS_OPERATION(xvasp,"Xoddshift,Yoddshift,Zoddshift");   // KBIN::XVASP_KPOINTS_Kshift_Gamma_ODD(xvasp);
      xvasp.aopts.flag("FLAG::XVASP_KPOINTS_changed",TRUE);
    }
    if(Krun && vflags.KBIN_VASP_FORCE_OPTION_NOTUNE.isentry==FALSE && vflags.KBIN_VASP_FORCE_OPTION_KPOINTS.flag("KSCHEME_MONKHORST_PACK")) {      /*************** KPOINTS **************/
      aus << "00000  MESSAGE-OPTION  [VASP_FORCE_OPTION]KPOINTS=KSCHEME_MONKHORST_PACK - " << Message(aflags,"user,host,time",_AFLOW_FILE_NAME_) << endl;
      aurostd::PrintMessageStream(FileMESSAGE,aus,XHOST.QUIET);
      KBIN::XVASP_KPOINTS_OPERATION(xvasp,"Monkhorst-Pack");
      xvasp.aopts.flag("FLAG::XVASP_KPOINTS_changed",TRUE);
    }
    if(Krun && vflags.KBIN_VASP_FORCE_OPTION_NOTUNE.isentry==FALSE && vflags.KBIN_VASP_FORCE_OPTION_KPOINTS.flag("KSCHEME_GAMMA")) {               /*************** KPOINTS **************/
      aus << "00000  MESSAGE-OPTION  [VASP_FORCE_OPTION]KPOINTS=KSCHEME_GAMMA - " << Message(aflags,"user,host,time",_AFLOW_FILE_NAME_) << endl;
      aurostd::PrintMessageStream(FileMESSAGE,aus,XHOST.QUIET);
      KBIN::XVASP_KPOINTS_OPERATION(xvasp,"Gamma");
      xvasp.aopts.flag("FLAG::XVASP_KPOINTS_changed",TRUE);
    }
    if(Krun && (vflags.KBIN_VASP_FORCE_OPTION_NOTUNE.isentry==FALSE && vflags.KBIN_VASP_FORCE_OPTION_KPOINTS.flag("KSCHEME_AUTO"))) {              /*************** KPOINTS **************/
      aus << "00000  MESSAGE-OPTION  [VASP_FORCE_OPTION]KPOINTS=KSCHEME_AUTO  Calculating structure lattice" << " - " << Message(aflags,"user,host,time",_AFLOW_FILE_NAME_) << endl;
      aurostd::PrintMessageStream(FileMESSAGE,aus,XHOST.QUIET);
      xvasp.str.GetLatticeType();
      aus << "00000  MESSAGE-OPTION  [VASP_FORCE_OPTION]KPOINTS=KSCHEME_AUTO  Found Lattice=" << xvasp.str.bravais_lattice_variation_type << " - " << Message(aflags,"user,host,time",_AFLOW_FILE_NAME_) << endl;
      xvasp.str.kpoints_kscheme="Monkhorst-Pack";
<<<<<<< HEAD
      if(xvasp.str.bravais_lattice_variation_type=="HEX" || xvasp.str.bravais_lattice_variation_type=="FCC" || xvasp.str.bravais_lattice_variation_type=="RHL") xvasp.str.kpoints_kscheme="Gamma";  //CO20200404 - 3-fold symmetries REQUIRE Gamma-centered
=======
      //     if(xvasp.str.bravais_lattice_variation_type=="HEX" || xvasp.str.bravais_lattice_variation_type=="FCC") xvasp.str.kpoints_kscheme="Gamma"; // add RHL
      if(xvasp.str.bravais_lattice_variation_type=="HEX" || xvasp.str.bravais_lattice_variation_type=="FCC" || xvasp.str.bravais_lattice_variation_type=="RHL") xvasp.str.kpoints_kscheme="Gamma";
>>>>>>> 5166ff1a
      aus << "00000  MESSAGE-OPTION  [VASP_FORCE_OPTION]KPOINTS=KSCHEME_" << xvasp.str.kpoints_kscheme << " - " << Message(aflags,"user,host,time",_AFLOW_FILE_NAME_) << endl;
      aurostd::PrintMessageStream(FileMESSAGE,aus,XHOST.QUIET);
      KBIN::XVASP_KPOINTS_OPERATION(xvasp,xvasp.str.kpoints_kscheme);
      xvasp.aopts.flag("FLAG::XVASP_KPOINTS_changed",TRUE);
    }
    if(vflags.KBIN_VASP_FORCE_OPTION_KPOINTS.flag("GAMMA")) {
      vflags.KBIN_VASP_WRITE_KPOINTS=TRUE;
      xvasp.str.kpoints_k1=1;xvasp.str.kpoints_k2=1;xvasp.str.kpoints_k3=1;
      xvasp.str.kpoints_kmax=max(xvasp.str.kpoints_k1,xvasp.str.kpoints_k2,xvasp.str.kpoints_k3);
      xvasp.str.kpoints_kppra=xvasp.str.kpoints_k1*xvasp.str.kpoints_k2*xvasp.str.kpoints_k3*xvasp.str.atoms.size();
      KBIN::XVASP_numbers2string(xvasp);
      xvasp.aopts.flag("FLAG::XVASP_KPOINTS_changed",TRUE);
      aus << "00000  MESSAGE-OPTION  [VASP_FORCE_OPTION]KPOINTS=GAMMA - K=[" << xvasp.str.kpoints_k1 << " " << xvasp.str.kpoints_k2 << " " << xvasp.str.kpoints_k3 << " " << xvasp.str.kpoints_kmax << "] - " << Message(aflags,"user,host,time",_AFLOW_FILE_NAME_) << endl;
      aurostd::PrintMessageStream(FileMESSAGE,aus,XHOST.QUIET);
    }
    if(vflags.KBIN_VASP_FORCE_OPTION_KPOINTS.flag("IBZKPT")) {
      aus << "00000  MESSAGE-OPTION  [VASP_FORCE_OPTION]KPOINTS=IBZKPT - " << Message(aflags,"user,host,time",_AFLOW_FILE_NAME_) << endl;
      aurostd::PrintMessageStream(FileMESSAGE,aus,XHOST.QUIET);
    }
    // ------------------------------------
    // end
    xvasp.aopts.flag("FLAG::XVASP_KPOINTS_generated",TRUE);
    return Krun;
  }; // KBIN::VASP_Modify_KPOINTS
}

namespace KBIN {
  bool VASP_Reread_KPOINTS(_xvasp& xvasp,ofstream &FileMESSAGE,_aflags &aflags) { // AFLOW_FUNCTION_IMPLEMENTATION
    ostringstream aus;
    bool Krun=TRUE;
    if(!aurostd::FileExist(xvasp.Directory+"/KPOINTS")) {
      aus << "EEEEE  KBIN::VASP_Reread_KPOINTS: KPOINTS not present in directory: " << xvasp.Directory << " - "  << Message(aflags,"user,host,time",_AFLOW_FILE_NAME_) << endl;
      aurostd::PrintErrorStream(FileMESSAGE,aus,XHOST.QUIET);
      Krun=FALSE;
      return Krun;
    }
    xvasp.KPOINTS_orig.str(std::string()); xvasp.KPOINTS_orig << xvasp.KPOINTS.str();
    xvasp.KPOINTS.str(std::string()); xvasp.KPOINTS << aurostd::file2string(xvasp.Directory+"/KPOINTS"); // DID REREAD
    xvasp.aopts.flag("FLAG::XVASP_KPOINTS_changed",TRUE);
    return Krun;
  }
}

// ---------------------------------------------------------------------------------------------------------------------------------------------------------
// POTCAR
namespace KBIN {
  bool VASP_Find_DATA_POTCAR(const string& species_pp,string &FilePotcar,string &DataPotcar,string &AUIDPotcar) {
    bool LDEBUG=(FALSE || XHOST.DEBUG);
    string pseudopotential="nothing";
    FilePotcar="";DataPotcar="";
    if(aurostd::substring2bool(species_pp,"pot_LDA") || aurostd::substring2bool(species_pp,DEFAULT_VASP_POTCAR_DIR_POT_LDA))
      pseudopotential=DEFAULT_VASP_POTCAR_DIR_POT_LDA;
    if(aurostd::substring2bool(species_pp,"pot_GGA") || aurostd::substring2bool(species_pp,DEFAULT_VASP_POTCAR_DIR_POT_GGA))
      pseudopotential=DEFAULT_VASP_POTCAR_DIR_POT_GGA;
    if(aurostd::substring2bool(species_pp,"pot_PBE") || aurostd::substring2bool(species_pp,DEFAULT_VASP_POTCAR_DIR_POT_PBE))
      pseudopotential=DEFAULT_VASP_POTCAR_DIR_POT_PBE;
    if(aurostd::substring2bool(species_pp,"potpaw_LDA") || aurostd::substring2bool(species_pp,DEFAULT_VASP_POTCAR_DIR_POTPAW_LDA))
      pseudopotential=DEFAULT_VASP_POTCAR_DIR_POTPAW_LDA;
    if(aurostd::substring2bool(species_pp,"potpaw_GGA") || aurostd::substring2bool(species_pp,DEFAULT_VASP_POTCAR_DIR_POTPAW_GGA))
      pseudopotential=DEFAULT_VASP_POTCAR_DIR_POTPAW_GGA;
    if(aurostd::substring2bool(species_pp,"potpaw_PBE") || aurostd::substring2bool(species_pp,DEFAULT_VASP_POTCAR_DIR_POTPAW_PBE))
      pseudopotential=DEFAULT_VASP_POTCAR_DIR_POTPAW_PBE;
    if(aurostd::substring2bool(species_pp,"potpaw_LDA_KIN") || aurostd::substring2bool(species_pp,DEFAULT_VASP_POTCAR_DIR_POTPAW_LDA_KIN))
      pseudopotential=DEFAULT_VASP_POTCAR_DIR_POTPAW_LDA_KIN;
    if(aurostd::substring2bool(species_pp,"potpaw_PBE_KIN") || aurostd::substring2bool(species_pp,DEFAULT_VASP_POTCAR_DIR_POTPAW_PBE_KIN))
      pseudopotential=DEFAULT_VASP_POTCAR_DIR_POTPAW_PBE_KIN;

    if(LDEBUG) cerr << "[VASP_Find_DATA_POTCAR]: species_pp=" << species_pp << endl; 
    if(LDEBUG) cerr << "[VASP_Find_DATA_POTCAR]: pseudopotential=" << pseudopotential << endl;
    //    exit(0);

    bool found=FALSE;

    string string2load_list="AFLOW_PSEUDOPOTENTIALS_LIST_TXT:"+species_pp+"/POTCAR";
    string string2load_data="AFLOW_PSEUDOPOTENTIALS_TXT:"+species_pp+"/POTCAR";
    if(aurostd::substring2bool(init::InitLoadString(string2load_list,FALSE),"POTCAR")) {
      found=TRUE;
      FilePotcar=init::InitLoadString(string2load_list,FALSE);
      DataPotcar=init::InitLoadString(string2load_data,FALSE);
      string file_tmp=aurostd::TmpFileCreate("DataPotcar");
      AUIDPotcar=aurostd::file2auid(file_tmp);
      if(aurostd::FileExist(file_tmp)) aurostd::RemoveFile(file_tmp);

      if(LDEBUG) cerr << "[VASP_Find_DATA_POTCAR]: species_pp=" << species_pp << endl; 
      if(LDEBUG) cerr << "[VASP_Find_DATA_POTCAR]: pseudopotential=" << pseudopotential << endl;
      if(LDEBUG) cerr << "[VASP_Find_DATA_POTCAR]: AUIDPotcar=" << AUIDPotcar << endl; 
}
    return found;
  }
}

namespace KBIN {
  bool VASP_Find_FILE_POTCAR(const string& species_pp,string &FilePotcar,string &DataPotcar,string &AUIDPotcar) {
    bool LDEBUG=(FALSE || XHOST.DEBUG);
    string pseudopotential="nothing";
    FilePotcar="";DataPotcar="";
    if(aurostd::substring2bool(species_pp,"pot_LDA") || aurostd::substring2bool(species_pp,DEFAULT_VASP_POTCAR_DIR_POT_LDA))
      pseudopotential=DEFAULT_VASP_POTCAR_DIR_POT_LDA;
    if(aurostd::substring2bool(species_pp,"pot_GGA") || aurostd::substring2bool(species_pp,DEFAULT_VASP_POTCAR_DIR_POT_GGA))
      pseudopotential=DEFAULT_VASP_POTCAR_DIR_POT_GGA;
    if(aurostd::substring2bool(species_pp,"pot_PBE") || aurostd::substring2bool(species_pp,DEFAULT_VASP_POTCAR_DIR_POT_PBE))
      pseudopotential=DEFAULT_VASP_POTCAR_DIR_POT_PBE;
    if(aurostd::substring2bool(species_pp,"potpaw_LDA") || aurostd::substring2bool(species_pp,DEFAULT_VASP_POTCAR_DIR_POTPAW_LDA))
      pseudopotential=DEFAULT_VASP_POTCAR_DIR_POTPAW_LDA;
    if(aurostd::substring2bool(species_pp,"potpaw_GGA") || aurostd::substring2bool(species_pp,DEFAULT_VASP_POTCAR_DIR_POTPAW_GGA))
      pseudopotential=DEFAULT_VASP_POTCAR_DIR_POTPAW_GGA;
    if(aurostd::substring2bool(species_pp,"potpaw_PBE") || aurostd::substring2bool(species_pp,DEFAULT_VASP_POTCAR_DIR_POTPAW_PBE))
      pseudopotential=DEFAULT_VASP_POTCAR_DIR_POTPAW_PBE;
    if(aurostd::substring2bool(species_pp,"potpaw_LDA_KIN") || aurostd::substring2bool(species_pp,DEFAULT_VASP_POTCAR_DIR_POTPAW_LDA_KIN))
      pseudopotential=DEFAULT_VASP_POTCAR_DIR_POTPAW_LDA_KIN;
    if(aurostd::substring2bool(species_pp,"potpaw_PBE_KIN") || aurostd::substring2bool(species_pp,DEFAULT_VASP_POTCAR_DIR_POTPAW_PBE_KIN))
      pseudopotential=DEFAULT_VASP_POTCAR_DIR_POTPAW_PBE_KIN;

    if(LDEBUG) cerr << "[VASP_Find_FILE_POTCAR]: species_pp=" << species_pp << endl; 
    if(LDEBUG) cerr << "[VASP_Find_FILE_POTCAR]: pseudopotential=" << pseudopotential << endl;
    //    exit(0);

    bool found=FALSE;
    FilePotcar="";
    for(uint j=0;j<vVASP_POTCAR_DIRECTORIES.size()&&!found;j++) {   // cycle through possible directories
      for(uint k=0;k<=9&&!found;k++) {                     // cycle through fixing current before/after
        string FilePotcark;
        if(k==0) FilePotcark=species_pp;      // k==0 dont touch
        if(k>0) FilePotcark=vVASP_POTCAR_DIRECTORIES.at(j)+"/"+species_pp;
        //if(k==1) FilePotcark=FilePotcark; // nothing done //CO20190329 - compiler doesn't like FilePotcark=FilePotcark
        if(k==2) aurostd::StringSubst(FilePotcark,pseudopotential,pseudopotential+"/"+DEFAULT_VASP_POTCAR_DATE);  // current POST
        if(k==3) aurostd::StringSubst(FilePotcark,pseudopotential,DEFAULT_VASP_POTCAR_DATE+"/"+pseudopotential);  // current PRE
        if(k==4) aurostd::StringSubst(FilePotcark,pseudopotential,pseudopotential+"/dateP1");   // dateP1 POST
        if(k==5) aurostd::StringSubst(FilePotcark,pseudopotential,"dateP1/"+pseudopotential);   // dateP1 PRE
        if(k==6) aurostd::StringSubst(FilePotcark,pseudopotential,pseudopotential+"/dateP2");   // dateP2 POST
        if(k==7) aurostd::StringSubst(FilePotcark,pseudopotential,"dateP2/"+pseudopotential);   // dateP2 PRE
        if(k==8) aurostd::StringSubst(FilePotcark,pseudopotential,pseudopotential+"/dateP3");   // dateP3 POST
        if(k==9) aurostd::StringSubst(FilePotcark,pseudopotential,"dateP3/"+pseudopotential);   // dateP3 PRE
        for(uint l=0;l<=1&&!found;l++) {                  // cycle through POTCAR as postfix
          FilePotcar=FilePotcark;                      // default
          if(l==0) FilePotcar=FilePotcark;             // current NO
          if(l==1) FilePotcar=FilePotcark+"/POTCAR";   // POTCAR after
          // clean up to avoid comments //
          // TESTING POTCARS
          if(!aurostd::substring2bool(FilePotcar,"POTCAR")) FilePotcar=FilePotcar+"/POTCAR"; // some fix, _AFLOWIN_ might have some personality issues
          // DEBUG=TRUE;
          FilePotcar=aurostd::CleanFileName(FilePotcar);
          if(aurostd::FileExist(FilePotcar) && !aurostd::FileEmpty(FilePotcar)) found=TRUE;
          if(LDEBUG) cout << "DDDDD  POTCAR  (" << species_pp << ",j=" << j << ",k=" << k << ",l=" << l << ")  [FilePotcar=" <<  FilePotcar << "] found=" << found << " aurostd::FileExist(FilePotcar)=" << aurostd::FileExist(FilePotcar) << endl;
        } // l-cycle through POTCAR as postfix
      } // k-cycle through fixing current before/after
    } // j-cycle through possible directories

    if(found) {
      stringstream aus;
      ifstream FileINPUT;
      FileINPUT.clear();
      FileINPUT.open(FilePotcar.c_str(),std::ios::in);
      char c;
      while (FileINPUT.get(c)) aus.put(c);
      FileINPUT.clear();FileINPUT.close();
      DataPotcar=aus.str();
      
      AUIDPotcar=aurostd::file2auid(FilePotcar);
      if(LDEBUG) cerr << "[VASP_Find_FILE_POTCAR]: species_pp=" << species_pp << endl; 
      if(LDEBUG) cerr << "[VASP_Find_FILE_POTCAR]: pseudopotential=" << pseudopotential << endl;
      if(LDEBUG) cerr << "[VASP_Find_FILE_POTCAR]: AUIDPotcar=" << AUIDPotcar << endl; 
    }

    return found;
  }
}

namespace KBIN {
  bool VASP_Produce_POTCAR(_xvasp& xvasp,const string& AflowIn,ofstream &FileMESSAGE,_aflags &aflags,_kflags &kflags,_vflags &vflags) {        // AFLOW_FUNCTION_IMPLEMENTATION
    bool LDEBUG=(FALSE || XHOST.DEBUG);
    string soliloquy="KBIN::VASP_Produce_POTCAR():";
    if(AflowIn.length()==0) {cerr << "EEEEE  ERROR: KBIN::VASP_Produce_POTCAR  empty AflowIn" << endl;exit(0);}
    if(!kflags.AFLOW_MODE_VASP) {cerr << "KBIN::VASP_Produce_POTCAR: should kflags.AFLOW_MODE_VASP be set ??" << endl;}
    string::size_type sub_size1,sub_size2;
    string subS,subS1,subS2,subSDIR="$POTCARDIR";
    ostringstream aus;
    bool Krun=TRUE;
    xvasp.POTCAR.str(std::string());
    xvasp.POTCAR_AUID.clear();
    xvasp.aopts.flag("FLAG::XVASP_POTCAR_generated",FALSE);
    xvasp.aopts.flag("FLAG::XVASP_POTCAR_changed",FALSE);
    xvasp.POTCAR_POTENTIALS.str(std::string());

    // IMPLICIT or EXPLICIT or EXTERNAL for POTCAR
    Krun=(Krun && (vflags.KBIN_VASP_POTCAR_MODE.flag("IMPLICIT") || vflags.KBIN_VASP_POTCAR_MODE.flag("EXPLICIT") || vflags.KBIN_VASP_POTCAR_MODE.flag("EXTERNAL")));
    if(!Krun) {
      aurostd::StringstreamClean(aus);
      aus << "EEEEE  [VASP_POTCAR_MODE_IMPLICIT] or [VASP_POTCAR_MODE_EXPLICIT] or [VASP_POTCAR_MODE_EXPLICIT] must be specified " << Message(aflags,"user,host,time",_AFLOW_FILE_NAME_) << endl;
      aurostd::PrintErrorStream(FileMESSAGE,aus,XHOST.QUIET);
      Krun=FALSE;
      return Krun;
    }
    // IMPLICIT **************************************************
    if(Krun && vflags.KBIN_VASP_POTCAR_MODE.flag("IMPLICIT") && vflags.KBIN_VASP_POTCAR_FILE.flag("KEYWORD")) { // [VASP_POTCAR_MODE_IMPLICIT] construction
      // Prepare POTCAR
      aus << "00000  MESSAGE POTCAR  generation IMPLICIT file from " << _AFLOWIN_ << " " << Message(aflags,"user,host,time",_AFLOW_FILE_NAME_) << endl;
      aurostd::PrintMessageStream(FileMESSAGE,aus,XHOST.QUIET);
      if(vflags.KBIN_VASP_FORCE_OPTION_AUTO_PSEUDOPOTENTIALS.isentry) {         /*************** POTCAR **************/
        aus << "00000  MESSAGE-OPTION  [VASP_FORCE_OPTION]AUTO_PSEUDOPOTENTIALS - " << Message(aflags,"user,host,time",_AFLOW_FILE_NAME_) << endl;
        aurostd::PrintMessageStream(FileMESSAGE,aus,XHOST.QUIET);
        aus << "00000  MESSAGE-OPTION  [VASP_FORCE_OPTION]AUTO_PSEUDOPOTENTIALS=\"" << vflags.KBIN_VASP_FORCE_OPTION_AUTO_PSEUDOPOTENTIALS.xscheme << "\" - " << Message(aflags,"user,host,time",_AFLOW_FILE_NAME_) << endl;
        aurostd::PrintMessageStream(FileMESSAGE,aus,XHOST.QUIET);
      }
      // Prepare POTCAR
      ifstream FileINPUT;
      vector<string> FilePotcars;
      string FilePotcar,DataPotcar,AUIDPotcar;
      if(!vflags.KBIN_VASP_POTCAR_FILE.flag("SYSTEM_AUTO")) {
        subS2="[VASP_POTCAR_FILE]"; // STRING TO SEARCH
        subS1=AflowIn.substr(AflowIn.find(subS2));
        while (aurostd::substring2bool(subS1,subS2)) {
          subS=subS1;
          sub_size1=subS.find(subS2);
          sub_size2=(subS.substr(sub_size1)).find("\n");
          subS=subS.substr(sub_size1+subS2.length(),sub_size2-subS2.length());
          subS1=subS1.substr(sub_size1+1);
          if(aurostd::substring2bool(subS,subSDIR)) {
            string subSpre,subSpost;
            sub_size1=subS.find(subSDIR)+subSDIR.length();
            sub_size2=(subS.substr(sub_size1)).find("\n");
            subSpost=subS.substr(sub_size1,sub_size2);
            sub_size1=0;
            sub_size2=(subS.substr(sub_size1)).find(subSDIR);
            subSpre=subS.substr(sub_size1,sub_size2);
            subS.clear();
            subS=subSpre+vVASP_POTCAR_DIRECTORIES.at(0)+subSpost;
          }
          FilePotcars.push_back(subS);
        }
      }
      if(vflags.KBIN_VASP_POTCAR_FILE.flag("SYSTEM_AUTO")) {
        for(uint i=0;i<xvasp.str.species.size();i++) {
          if(xvasp.str.species.at(i)!="") {
            subS="";
            if(!vflags.KBIN_VASP_POTCAR_FILE.flag("PREFIX")) {
              subS+=vVASP_POTCAR_DIRECTORIES.at(0);
              subS+=DEFAULT_VASP_PSEUDOPOTENTIAL_TYPE+"/"+DEFAULT_VASP_POTCAR_DATE+"/";
            }
            if(vflags.KBIN_VASP_POTCAR_FILE.flag("PREFIX")) {
              subS=vflags.KBIN_VASP_POTCAR_FILE.getattachedscheme("PREFIX");  //aurostd::substring2string(AflowIn,"[VASP_POTCAR_FILE]PREFIX=",TRUE);  //CO20181226
              if(LDEBUG) cerr << "DEBUG subS=" << subS << endl;
              if(aurostd::substring2bool(subS,subSDIR)) {
                subS=vVASP_POTCAR_DIRECTORIES.at(0)+aurostd::substring2string(subS,subSDIR,TRUE);
              }
              if(LDEBUG) cerr << "DEBUG subS=" << subS << endl;
            }
            subS+="/"+xvasp.str.species.at(i);
            if(!vflags.KBIN_VASP_POTCAR_FILE.flag("SUFFIX"))
              subS+=DEFAULT_VASP_POTCAR_SUFFIX;
            if(vflags.KBIN_VASP_POTCAR_FILE.flag("SUFFIX"))
              subS+="/"+vflags.KBIN_VASP_POTCAR_FILE.getattachedscheme("SUFFIX"); //aurostd::substring2string(AflowIn,"[VASP_POTCAR_FILE]SUFFIX=",TRUE);  //CO20181226
            FilePotcars.push_back(subS);
          }
        }
      }
      // FIX PSEUDOPOTENTIALS
      //CO20181226 - originally this was applied regardless of AUTO_PSEUDOPOTENTIALS
      //this causes problems, as AUTO_PSEUDOPOTENTIALS strips PP information ([VASP_POTCAR_FILE]) in automatic aflow generation (see avasp)
      //therefore, Mn_pv becomes Mn (WRONG)
      //I believe the patch is to do this ONLY if !AUTO_PSEUDOPOTENTIALS
      //if this guard is removed, please patch fixEmptyAtomNames() to be force_fix=false (APL/aflow_apl_kphonons)
      //ME20190211 - This patch causes species_pp to be unoccupied if AUTO_PSEUDOPOTENTIALS (fixed below)
      //ME20190313 - This breaks when [VASP_POTCAR_FILE] is a path - need to break the path apart
      if(!vflags.KBIN_VASP_FORCE_OPTION_AUTO_PSEUDOPOTENTIALS.isentry) {  //CO20181226
        vector<string> tokens;  //ME20190313
        for(uint i=0;i<FilePotcars.size() && i<xvasp.str.species_pp.size();i++) {
          aurostd::string2tokens(FilePotcars.at(i), tokens, "/");  //ME20190313
          xvasp.str.species_pp.at(i) = tokens.back();  //ME20190313
          //xvasp.str.species_pp.at(i)=FilePotcars.at(i);
        }
      }
      // IF AUTO_PSEUDOPOTENTIALS
      if(LDEBUG) {cerr << soliloquy << " vflags.KBIN_VASP_FORCE_OPTION_AUTO_PSEUDOPOTENTIALS.isentry=" << vflags.KBIN_VASP_FORCE_OPTION_AUTO_PSEUDOPOTENTIALS.isentry << endl;}
      if(vflags.KBIN_VASP_FORCE_OPTION_AUTO_PSEUDOPOTENTIALS.isentry) {
        for(uint i=0;i<FilePotcars.size();i++) {
          string cleanname=KBIN::VASP_PseudoPotential_CleanName(FilePotcars.at(i));
          aurostd::StringSubst(cleanname,"/POTCAR","");
          vector<string> tokens;aurostd::string2tokens(cleanname,tokens,"/");
          if(tokens.size()>0) cleanname=tokens.at(tokens.size()-1);
          if(LDEBUG) cerr << "[VASP_Produce_POTCAR]: vflags.KBIN_VASP_FORCE_OPTION_AUTO_PSEUDOPOTENTIALS.xscheme=" << vflags.KBIN_VASP_FORCE_OPTION_AUTO_PSEUDOPOTENTIALS.xscheme << endl;
          if(vflags.KBIN_VASP_FORCE_OPTION_AUTO_PSEUDOPOTENTIALS.xscheme=="potpaw_PBE_KIN")
            FilePotcars.at(i)=DEFAULT_VASP_POTCAR_DIR_POTPAW_PBE_KIN+"/"+AVASP_Get_PseudoPotential_PAW_PBE_KIN(cleanname);
          if(vflags.KBIN_VASP_FORCE_OPTION_AUTO_PSEUDOPOTENTIALS.xscheme=="potpaw_LDA_KIN")
            FilePotcars.at(i)=DEFAULT_VASP_POTCAR_DIR_POTPAW_LDA_KIN+"/"+AVASP_Get_PseudoPotential_PAW_LDA_KIN(cleanname);

          if(vflags.KBIN_VASP_FORCE_OPTION_AUTO_PSEUDOPOTENTIALS.xscheme=="potpaw_PBE")
            FilePotcars.at(i)=DEFAULT_VASP_POTCAR_DIR_POTPAW_PBE+"/"+AVASP_Get_PseudoPotential_PAW_PBE(cleanname);
          if(vflags.KBIN_VASP_FORCE_OPTION_AUTO_PSEUDOPOTENTIALS.xscheme=="potpaw_GGA")
            FilePotcars.at(i)=DEFAULT_VASP_POTCAR_DIR_POTPAW_GGA+"/"+AVASP_Get_PseudoPotential_PAW_GGA(cleanname);
          if(vflags.KBIN_VASP_FORCE_OPTION_AUTO_PSEUDOPOTENTIALS.xscheme=="potpaw_LDA")
            FilePotcars.at(i)=DEFAULT_VASP_POTCAR_DIR_POTPAW_LDA+"/"+AVASP_Get_PseudoPotential_PAW_LDA(cleanname);

          if(vflags.KBIN_VASP_FORCE_OPTION_AUTO_PSEUDOPOTENTIALS.xscheme=="pot_PBE")
            FilePotcars.at(i)=DEFAULT_VASP_POTCAR_DIR_POT_PBE+"/"+AVASP_Get_PseudoPotential_PBE(cleanname);
          if(vflags.KBIN_VASP_FORCE_OPTION_AUTO_PSEUDOPOTENTIALS.xscheme=="pot_GGA")
            FilePotcars.at(i)=DEFAULT_VASP_POTCAR_DIR_POT_GGA+"/"+AVASP_Get_PseudoPotential_GGA(cleanname);
          if(vflags.KBIN_VASP_FORCE_OPTION_AUTO_PSEUDOPOTENTIALS.xscheme=="pot_LDA")
            FilePotcars.at(i)=DEFAULT_VASP_POTCAR_DIR_POT_LDA+"/"+AVASP_Get_PseudoPotential_LDA(cleanname);

          //ME20190211 - Occupy species_pp
          aurostd::string2tokens(FilePotcars[i], tokens, "/");
          if (tokens.size() > 0) xvasp.str.species_pp[i] = tokens.back();

          if(LDEBUG) cerr << "[VASP_Produce_POTCAR]: cleanname=" << cleanname << endl;
          if(LDEBUG) cerr << "[VASP_Produce_POTCAR]: FilePotcars.at(" << i << ")=" << FilePotcars.at(i) << endl;
        }
      }

      // PRINT POTCARS
      for(uint i=0;i<FilePotcars.size();i++)
        aus << "00000  MESSAGE POTCAR  Loading potcar file = [" << FilePotcars.at(i) << "]" << endl;
      aurostd::PrintMessageStream(FileMESSAGE,aus,XHOST.QUIET);
      // LOAD POTCARS (test some fixes because of different machines)

      string FilePotcarNaked;
      vector<string> tokens;

      bool AFLOW_PSEUDOPOTENTIALS=FALSE;
      if(aurostd::substring2bool(init::InitGlobalObject("AFLOW_PSEUDOPOTENTIALS"),"1")) {
        AFLOW_PSEUDOPOTENTIALS=TRUE;
        aus << "00000  MESSAGE POTCAR  AFLOW_PSEUDOPOTENTIALS=TRUE - " << Message(aflags,"user,host,time",_AFLOW_FILE_NAME_) << endl;
        aurostd::PrintMessageStream(FileMESSAGE,aus,XHOST.QUIET);
      }
      //	AFLOW_PSEUDOPOTENTIALS=FALSE;

      for(uint i=0;i<FilePotcars.size();i++) {                        // cycle through all POTCARS
        aurostd::StringSubst(FilePotcars.at(i),"//","/");
        // strip everything
        tokens.clear();
        FilePotcarNaked=FilePotcars.at(i);
        for(uint iext=0;iext<XHOST.vext.size();iext++) { 
          FilePotcarNaked=aurostd::RemoveSubStringFirst(FilePotcarNaked,"/POTCAR"+XHOST.vext.at(iext));
        }
        aurostd::string2tokens(FilePotcarNaked,tokens,"/");
        xvasp.POTCAR_POTENTIALS << tokens.at(tokens.size()-1);
        // now build it

        bool found_DATA=FALSE;
        bool found_FILE=FALSE;
        if(AFLOW_PSEUDOPOTENTIALS) {
          found_DATA=KBIN::VASP_Find_DATA_POTCAR(FilePotcars.at(i),FilePotcar,DataPotcar,AUIDPotcar);
          if(found_DATA) {
            aus << "00000  MESSAGE POTCAR  DATA: Found potcar FilePotcar=" << FilePotcar << " - DataPotcar.size()=" << DataPotcar.size() << " - AUIDPotcar=" << AUIDPotcar << " " << endl;
            aurostd::PrintMessageStream(FileMESSAGE,aus,XHOST.QUIET);
            xvasp.POTCAR << DataPotcar << endl;
	    xvasp.POTCAR_AUID.push_back(AUIDPotcar);
            // [OBSOLETE] aus << "00000  MESSAGE POTCAR  DATA: Found potcar xvasp.POTCAR.str().size()=" << xvasp.POTCAR.str().size() << " " << endl;
            // [OBSOLETE] aurostd::PrintMessageStream(FileMESSAGE,aus,XHOST.QUIET);	      
          }
        } else {
          found_FILE=KBIN::VASP_Find_FILE_POTCAR(FilePotcars.at(i),FilePotcar,DataPotcar,AUIDPotcar);
          if(found_FILE) {
            // FileINPUT.clear();FileINPUT.open(FilePotcar.c_str(),std::ios::in);
            // char c;while (FileINPUT.get(c)) xvasp.POTCAR.put(c);
            // FileINPUT.clear();FileINPUT.close();
            aus << "00000  MESSAGE POTCAR  FILE: Found potcar FilePotcar=" << FilePotcar << " - DataPotcar.size()=" << DataPotcar.size() << " - AUIDPotcar=" << AUIDPotcar << " " << endl;
            aurostd::PrintMessageStream(FileMESSAGE,aus,XHOST.QUIET);
            xvasp.POTCAR << DataPotcar;// << endl; file has already new line
    	    xvasp.POTCAR_AUID.push_back(AUIDPotcar);
        // [OBSOLETE] aus << "00000  MESSAGE POTCAR  FILE: Found potcar xvasp.POTCAR.str().size()=" << xvasp.POTCAR.str().size() << " " << endl;
            // [OBSOLETE] aurostd::PrintMessageStream(FileMESSAGE,aus,XHOST.QUIET);	      
          } else {
            aus << "EEEEE  POTCAR [" << FilePotcars.at(i).c_str() << "] not found! (aflow_ivasp.cpp) " << Message(aflags,"user,host,time",_AFLOW_FILE_NAME_) << endl;
            aurostd::PrintErrorStream(FileMESSAGE,aus,XHOST.QUIET);
            Krun=FALSE;                                         // DO NOT RUN ANYMORE
            return Krun;
          }
        }
      }
    }
    // EXPLICIT **************************************************
    if(Krun && vflags.KBIN_VASP_POTCAR_MODE.flag("EXPLICIT")) {   // [VASP_POTCAR_MODE_EXPLICIT] construction
      // Prepare POTCAR
      aus << "00000  MESSAGE POTCAR  generation EXPLICIT " << Message(aflags,"user,host,time",_AFLOW_FILE_NAME_) << endl;
      aurostd::PrintMessageStream(FileMESSAGE,aus,XHOST.QUIET);
      {
        ifstream FileINPUT;
        string FileNameINPUT=xvasp.Directory+"/"+_AFLOWIN_;
        string line;bool lflag=FALSE;
        FileINPUT.open(FileNameINPUT.c_str(),std::ios::in);
        while (getline(FileINPUT,line)) {
          if(lflag==TRUE) xvasp.POTCAR << line << endl;
          //	if(lflag==TRUE)  xvasp.POTCAR+=line+"\n";
          if(aurostd::substring2bool(line,"[VASP_POTCAR_MODE_EXPLICIT]")) lflag=TRUE;
        }
        FileINPUT.clear();FileINPUT.close();
      }
    }
    // EXTERNAL **************************************************
    if(Krun && vflags.KBIN_VASP_POTCAR_MODE.flag("EXTERNAL")) {  // [VASP_POTCAR_MODE_EXTERNAL] construction
      string file;
      aus << "00000  MESSAGE POTCAR  generation EXTERNAL file from " << _AFLOWIN_ << " " << Message(aflags,"user,host,time",_AFLOW_FILE_NAME_) << endl;
      aurostd::PrintMessageStream(FileMESSAGE,aus,XHOST.QUIET);
      if(vflags.KBIN_VASP_POTCAR_FILE.flag("COMMAND") && vflags.KBIN_VASP_POTCAR_FILE.flag("FILE")) {
        aus << "EEEEE   [VASP_POTCAR_MODE]FILE=  and  [VASP_POTCAR_MODE]COMMAND=  can not be used together " << Message(aflags,"user,host,time",_AFLOW_FILE_NAME_) << endl;
        aurostd::PrintErrorStream(FileMESSAGE,aus,XHOST.QUIET);
        Krun=FALSE;
        return Krun;
      }
      if(!vflags.KBIN_VASP_POTCAR_FILE.flag("COMMAND") && (vflags.KBIN_VASP_POTCAR_FILE.flag("FILE") || !vflags.KBIN_VASP_POTCAR_FILE.flag("FILE"))) {
        if(vflags.KBIN_VASP_POTCAR_FILE.flag("FILE")) {
          file=vflags.KBIN_VASP_POTCAR_FILE.getattachedscheme("FILE"); //aurostd::substring2string(AflowIn,"[VASP_POTCAR_FILE]FILE=",TRUE); //CO20181226
          aus << "00000  MESSAGE POTCAR  generation from file=" << file << endl;
          aurostd::PrintMessageStream(FileMESSAGE,aus,XHOST.QUIET);
        } else {
          file=DEFAULT_VASP_EXTERNAL_POTCAR;
          aus << "00000  MESSAGE POTCAR  generation from DEFAULT file=" << DEFAULT_VASP_EXTERNAL_POTCAR << Message(aflags,"user,host,time",_AFLOW_FILE_NAME_) << endl;
          aurostd::PrintMessageStream(FileMESSAGE,aus,XHOST.QUIET);
        }
        if(!aurostd::FileExist(file)) {
          aus << "EEEEE  ERROR POTCAR file=" << file << " does not exist! " << Message(aflags,"user,host,time",_AFLOW_FILE_NAME_) << endl;
          aurostd::PrintErrorStream(FileMESSAGE,aus,XHOST.QUIET);
          Krun=FALSE;
          return Krun;
        }
        if(aurostd::FileEmpty(file)) {
          aus << "EEEEE  ERROR POTCAR file=" << file << " is empty! " << Message(aflags,"user,host,time",_AFLOW_FILE_NAME_) << endl;
          aurostd::PrintErrorStream(FileMESSAGE,aus,XHOST.QUIET);
          Krun=FALSE;
          return Krun;
        }
        xvasp.POTCAR << aurostd::file2string(file);
      }
      if(vflags.KBIN_VASP_POTCAR_FILE.flag("COMMAND") && !vflags.KBIN_VASP_POTCAR_FILE.flag("FILE")) {
        file=vflags.KBIN_VASP_POTCAR_FILE.getattachedscheme("COMMAND"); //aurostd::substring2string(AflowIn,"[VASP_POTCAR_FILE]COMMAND=",FALSE);  //CO20181226
        aus << "00000  MESSAGE POTCAR  generation from command= '" << file << "' " << endl;
        aurostd::PrintMessageStream(FileMESSAGE,aus,XHOST.QUIET);
        file=file+" > ./_aflow_POTCAR."+XHOST.ostrPID.str()+".tmp";    // create temp
        aurostd::execute(file);                           // create temp
        file="./_aflow_POTCAR."+XHOST.ostrPID.str()+".tmp";            // file name
        if(!aurostd::FileExist(file)) {  // could not write (directory protected)
          aus << "EEEEE  ERROR POTCAR file=" << file << " does not exist! " << Message(aflags,"user,host,time",_AFLOW_FILE_NAME_) << endl;
          aurostd::PrintErrorStream(FileMESSAGE,aus,XHOST.QUIET);
          Krun=FALSE;
          return Krun;
        }
        if(aurostd::FileEmpty(file)) {  // contains nothing good
          aus << "EEEEE  ERROR POTCAR file=" << file << " is empty! " << Message(aflags,"user,host,time",_AFLOW_FILE_NAME_) << endl;
          aurostd::PrintErrorStream(FileMESSAGE,aus,XHOST.QUIET);
          Krun=FALSE;
          return Krun;
        }
        xvasp.POTCAR << aurostd::file2string(file);       // load POTCAR
        aurostd::RemoveFile("./_aflow_POTCAR."+XHOST.ostrPID.str()+".tmp");     // remove temp
      }
    }

    // get xvasp.POTCAR_ENMAX **************************************************
    xPOTCAR potcar;potcar.GetProperties(xvasp.POTCAR);
    xvasp.POTCAR_ENMAX=potcar.ENMAX;
    xvasp.POTCAR_ENMIN=potcar.ENMIN;
    aus << "00000  MESSAGE POTCAR  ENMAX max   = " << xvasp.POTCAR_ENMAX << " - " << Message(aflags,"user,host,time",_AFLOW_FILE_NAME_) << endl;
    aus << "00000  MESSAGE POTCAR  ENMIN min   = " << xvasp.POTCAR_ENMIN << " - " << Message(aflags,"user,host,time",_AFLOW_FILE_NAME_) << endl;
    aurostd::PrintMessageStream(FileMESSAGE,aus,XHOST.QUIET);

    // get xvasp.POTCAR_PAW **************************************************
    xvasp.POTCAR_PAW=potcar.POTCAR_PAW;
    xvasp.POTCAR_TYPE=potcar.POTCAR_TYPE;
    aus << "00000  MESSAGE POTCAR  PAW = " << (xvasp.POTCAR_PAW ? "TRUE":"FALSE") << " - " << Message(aflags,"user,host,time",_AFLOW_FILE_NAME_) << endl;
    aurostd::PrintMessageStream(FileMESSAGE,aus,XHOST.QUIET);
    aus << "00000  MESSAGE POTCAR  POTCAR_TYPE=" <<  xvasp.POTCAR_TYPE << " - " << Message(aflags,"user,host,time",_AFLOW_FILE_NAME_) << endl;
    aurostd::PrintMessageStream(FileMESSAGE,aus,XHOST.QUIET);
    xvasp.POTCAR_orig << xvasp.POTCAR.str();
    xvasp.aopts.flag("FLAG::XVASP_POTCAR_generated",TRUE);

    // done now return
    //  exit(0);
    return Krun;
  };  // KBIN::VASP_Produce_POTCAR
}



namespace KBIN {
  bool VASP_Modify_POTCAR(_xvasp& xvasp,ofstream &FileMESSAGE,_aflags &aflags,_vflags &vflags) {        // AFLOW_FUNCTION_IMPLEMENTATION
    ostringstream aus;
    bool Krun=TRUE;
    // ------------------------------------
    if(Krun && vflags.KBIN_VASP_FORCE_OPTION_NOTUNE.isentry==FALSE) {
      if(0) {
        aus << "00000  MESSAGE-OPTION  XXXXX" << Message(aflags,"user,host,time",_AFLOW_FILE_NAME_) << endl;
        aurostd::PrintErrorStream(FileMESSAGE,aus,XHOST.QUIET);
      }
    }
    // end
    xvasp.aopts.flag("FLAG::XVASP_POTCAR_generated",TRUE);
    return Krun;
  }; // KBIN::VASP_Produce_POTCAR
}


namespace KBIN {
  bool VASP_Reread_POTCAR(_xvasp& xvasp,ofstream &FileMESSAGE,_aflags &aflags) { // AFLOW_FUNCTION_IMPLEMENTATION
    ostringstream aus;
    bool Krun=TRUE;
    if(!aurostd::FileExist(xvasp.Directory+"/POTCAR")) {
      aus << "EEEEE  KBIN::VASP_Reread_POTCAR: POTCAR not present in directory: " << xvasp.Directory << " - "  << Message(aflags,"user,host,time",_AFLOW_FILE_NAME_) << endl;
      aurostd::PrintErrorStream(FileMESSAGE,aus,XHOST.QUIET);
      Krun=FALSE;
      return Krun;
    }
    xvasp.POTCAR_orig.str(std::string()); xvasp.POTCAR_orig << xvasp.POTCAR.str();
    xvasp.POTCAR.str(std::string()); xvasp.POTCAR << aurostd::file2string(xvasp.Directory+"/POTCAR"); // DID REREAD
    xvasp.aopts.flag("FLAG::XVASP_POTCAR_changed",TRUE);
    return Krun;
  }
}


// ---------------------------------------------------------------------------------------------------------------------------------------------------------
// INCAR MODIFICATIONS

// ***************************************************************************
// KBIN::XVASP_MPI_Autotune
// ***************************************************************************
namespace KBIN {
  void VASP_MPI_Autotune(_xvasp& xvasp,_aflags &aflags,bool VERBOSE) {
    string FileContent,strline;
    int imax;

    FileContent=xvasp.INCAR.str();
    xvasp.INCAR.str(std::string());
    xvasp.aopts.flag("FLAG::XVASP_INCAR_changed",TRUE);
    imax=aurostd::GetNLinesString(FileContent);
    for(int i=1;i<=imax;i++) {
      strline=aurostd::GetLineString(FileContent,i);
      if(aurostd::substring2bool(strline,"IALGO",TRUE)  || aurostd::substring2bool(strline,"#IALGO",TRUE) ||
          aurostd::substring2bool(strline,"LPLANE",TRUE) || aurostd::substring2bool(strline,"#LPLANE",TRUE) ||
          aurostd::substring2bool(strline,"NPAR",TRUE)   || aurostd::substring2bool(strline,"#NPAR",TRUE)   ||
          aurostd::substring2bool(strline,"LSCALU",TRUE) || aurostd::substring2bool(strline,"#LSCALU",TRUE) ||
          aurostd::substring2bool(strline,"NSIM",TRUE)   || aurostd::substring2bool(strline,"#NSIM",TRUE)) {
        if(VERBOSE) xvasp.INCAR << "# " << strline << " # AFLOW REMOVED (KBIN::VASP_MPI_Autotune) " << endl;
      } else {
        if(!VERBOSE && strline.length()) xvasp.INCAR << strline << endl;
        if(VERBOSE) xvasp.INCAR << strline << endl;
      }
    }
    // xvasp.INCAR << endl;
    if(VERBOSE) xvasp.INCAR << "# Performing MPI-AUTOTUNE [AFLOW] - begin" << endl;
    if(VERBOSE) xvasp.INCAR << "# MPI tuning for Linux cluster with CPUS=" << xvasp.NCPUS << endl;
    if(VERBOSE) xvasp.INCAR << "# look at the VASP manual " << endl;
    if(VERBOSE) xvasp.INCAR << "# http://www.teragridforum.org/mediawiki/images/7/7e/Performance_on_Ranger_of_the_medium_size_problem.pdf  " << endl;
    xvasp.INCAR << aurostd::PaddedPOST("IALGO=48",_incarpad_) << "# MPI algorithm " << endl;
    xvasp.INCAR << aurostd::PaddedPOST("LPLANE=.TRUE.",_incarpad_) << "# parallelization " << endl;
    // xvasp.INCAR << aurostd::PaddedPOST("NPAR="+aurostd::utype2string(xvasp.NCPUS),_incarpad_) << "# number of CPUs" << endl;
    // xvasp.INCAR << aurostd::PaddedPOST("NPAR="+aurostd::utype2string(sqrt(xvasp.NCPUS)),_incarpad_) << "# number of CPUs" << endl;
    int NPAR=0,NCORE=1;
    if(xvasp.NCPUS >   0 && xvasp.NCPUS <=  32) {NPAR=2;NCORE=xvasp.NCPUS/NPAR;}
    if(xvasp.NCPUS >  32 && xvasp.NCPUS <=  64) {NPAR=4;NCORE=xvasp.NCPUS/NPAR;}
    if(xvasp.NCPUS >  64 && xvasp.NCPUS <= 128) {NPAR=8;NCORE=xvasp.NCPUS/NPAR;}
    if(xvasp.NCPUS > 128 && xvasp.NCPUS <= 256) {NPAR=16;NCORE=xvasp.NCPUS/NPAR;}
    if(xvasp.NCPUS > 256 && xvasp.NCPUS <= 512) {NPAR=32;NCORE=xvasp.NCPUS/NPAR;}
    if(xvasp.NCPUS > 512 && xvasp.NCPUS <=1024) {NPAR=64;NCORE=xvasp.NCPUS/NPAR;}
    if(xvasp.NCPUS >1024) {NPAR=128;NCORE=xvasp.NCPUS/NPAR;}
    if(NPAR==0) {NPAR=4;NCORE=1;}
    if(xvasp.NCPUS==32)  {NPAR=4;NCORE=32;} // test for DX conrad and gordon
    if(xvasp.NCPUS==48)  {NPAR=4;NCORE=48;} // test for DX gaffney, koehr, and mustang
    if(xvasp.NCPUS==44)  {NPAR=4;NCORE=44;} // test for DX onyx

    // marylou fulton super computer center
    if(xvasp.NCPUS==4)  { // best 4 times
      //  NCPUS04 NPAR01 NCORE04 18576.588 20.6407
      //  NCPUS04 NPAR01 NCORE03 18289.541 20.3217
      //  NCPUS04 NPAR01 NCORE01 18223.492 20.2483
      //  NCPUS04 NPAR01 NCORE02 18176.841 20.1965
      NPAR=1;NCORE=4;  // trying to make NPAR*NCORE=NCPUS 
    }
    if(xvasp.NCPUS==6)  { // best 4 times
      //  NCPUS06 NPAR03 NCORE02 12758.774 21.2646
      //  NCPUS06 NPAR03 NCORE04 12724.680 21.2078
      //  NCPUS06 NPAR03 NCORE05 12678.754 21.1313
      //  NCPUS06 NPAR03 NCORE01 12669.103 21.1152
      NPAR=3;NCORE=2;  // trying to make NPAR*NCORE=NCPUS 
    }
    if(xvasp.NCPUS==8)  { // best 4 times   
      //  NCPUS08 NPAR02 NCORE06 10757.264 23.905
      //  NCPUS08 NPAR02 NCORE04 10731.053 23.8468
      //  NCPUS08 NPAR02 NCORE07 10728.917 23.842
      //  NCPUS08 NPAR02 NCORE01 10707.747 23.795
      NPAR=2;NCORE=4;  // trying to make NPAR*NCORE=NCPUS if possible
    }
    if(xvasp.NCPUS==12)  { // best times
      //  NCPUS12 NPAR03 NCORE07 7256.892 24.1896
      //  NCPUS12 NPAR03 NCORE11 7253.081 24.1769
      //  NCPUS12 NPAR03 NCORE04 7251.042 24.1701
      //  NCPUS12 NPAR03 NCORE09 7248.894 24.163
      //  NCPUS12 NPAR03 NCORE05 7245.983 24.1533
      //  NCPUS12 NPAR03 NCORE06 7242.303 24.141
      //  NCPUS12 NPAR03 NCORE02 7239.272 24.1309
      //  NCPUS12 NPAR03 NCORE12 7239.034 24.1301
      //  NCPUS12 NPAR03 NCORE03 7234.666 24.1156
      //  NCPUS12 NPAR03 NCORE10 7230.139 24.1005
      //  NCPUS12 NPAR03 NCORE08 7175.204 23.9173
      //  NCPUS12 NPAR03 NCORE01 7169.198 23.8973
      NPAR=3;NCORE=2; // trying to make NPAR*NCORE=NCPUS if possible
    }
    if(xvasp.NCPUS==14)  { // best times
      // NCPUS14 NPAR02 NCORE13 6647.652 25.852
      // NCPUS14 NPAR02 NCORE04 6625.906 25.7674
      // NCPUS14 NPAR02 NCORE01 6622.861 25.7556
      // NCPUS14 NPAR02 NCORE12 6606.536 25.6921
      // NCPUS14 NPAR02 NCORE14 6605.233 25.687
      // NCPUS14 NPAR02 NCORE06 6602.645 25.677
      // NCPUS14 NPAR02 NCORE02 6583.709 25.6033
      // NCPUS14 NPAR02 NCORE08 6581.525 25.5948
      // NCPUS14 NPAR02 NCORE05 6577.889 25.5807
      // NCPUS14 NPAR02 NCORE03 6573.488 25.5636
      // NCPUS14 NPAR02 NCORE07 6562.956 25.5226
      // NCPUS14 NPAR02 NCORE10 6536.529 25.4198
      // NCPUS14 NPAR02 NCORE11 6518.928 25.3514
      NPAR=2;NCORE=7; // trying to make NPAR*NCORE=NCPUS if possible
    }
    if(xvasp.NCPUS==16)  { // best times
      //  NCPUS16 NPAR04 NCORE04 6423.776 28.5501
      //  NCPUS16 NPAR04 NCORE02 6418.438 28.5264
      //  NCPUS16 NPAR04 NCORE13 6416.928 28.5197
      //  NCPUS16 NPAR04 NCORE05 6416.292 28.5169
      //  NCPUS16 NPAR04 NCORE14 6415.565 28.5136
      //  NCPUS16 NPAR04 NCORE10 6407.344 28.4771
      //  NCPUS16 NPAR04 NCORE01 6405.943 28.4709
      //  NCPUS16 NPAR04 NCORE16 6403.422 28.4597
      //  NCPUS16 NPAR04 NCORE06 6323.368 28.1039
      //  NCPUS16 NPAR04 NCORE08 6323.029 28.1024
      NPAR=4;NCORE=8; // trying to make NPAR*NCORE=NCPUS if possible
    }
    if(xvasp.NCPUS==24)  { // best times
      //  NCPUS24 NPAR03 NCORE02 5293.432 35.2895
      //  NCPUS24 NPAR03 NCORE05 5286.059 35.2404
      //  NCPUS24 NPAR03 NCORE12 5277.060 35.1804
      //  NCPUS24 NPAR03 NCORE09 5274.808 35.1654
      //  NCPUS24 NPAR03 NCORE17 5267.672 35.1178
      //  NCPUS24 NPAR03 NCORE15 5265.254 35.1017
      //  NCPUS24 NPAR03 NCORE01 5262.930 35.0862
      //  NCPUS24 NPAR03 NCORE23 5254.012 35.0267
      //  NCPUS24 NPAR03 NCORE06 5247.212 34.9814
      //  NCPUS24 NPAR03 NCORE24 5219.655 34.7977
      //  NCPUS24 NPAR03 NCORE07 5185.569 34.5705
      NPAR=3;NCORE=12;  // trying to make NPAR*NCORE=NCPUS if possible
    }

    if(xvasp.NCPUS==28)  { // best times  (delay %)
      //  NCPUS28 NPAR04 NCORE12 4817.701 37.471  1.97962
      //  NCPUS28 NPAR04 NCORE07 4809.654 37.4084 1.80929
      //  NCPUS28 NPAR04 NCORE13 4799.799 37.3318 1.60068
      //  NCPUS28 NPAR04 NCORE05 4799.391 37.3286 1.59204
      //  NCPUS28 NPAR04 NCORE20 4797.978 37.3176 1.56213
      //  NCPUS28 NPAR04 NCORE22 4794.220 37.2884 1.48259
      //  NCPUS28 NPAR04 NCORE01 4785.839 37.2232 1.30518
      //  NCPUS28 NPAR04 NCORE18 4769.633 37.0971 0.962135
      //  NCPUS28 NPAR04 NCORE23 4767.426 37.08   0.915418
      //  NCPUS28 NPAR04 NCORE06 4724.180 36.7436
      NPAR=4;NCORE=6;  // trying to make NPAR*NCORE=NCPUS if possible
    }

    if(aflags.AFLOW_MACHINE_LOCAL.flag("MACHINE::MPCDF_EOS") && xvasp.NCPUS==32)  {
      xvasp.INCAR << aurostd::PaddedPOST("# Override for MACHINE::MPCDF_EOS and xvasp.NCPUS==32",_incarpad_) << endl; 
      NPAR=4;NCORE=32;
    }
    if(aflags.AFLOW_MACHINE_LOCAL.flag("MACHINE::MPCDF_DRACO") && xvasp.NCPUS==32)  {
      xvasp.INCAR << aurostd::PaddedPOST("# Override for MACHINE::MPCDF_DRACO and xvasp.NCPUS==32",_incarpad_) << endl; 
      NPAR=4;NCORE=32;
    }
    if(aflags.AFLOW_MACHINE_LOCAL.flag("MACHINE::MPCDF_COBRA") && xvasp.NCPUS==32)  {
      xvasp.INCAR << aurostd::PaddedPOST("# Override for MACHINE::MPCDF_COBRA and xvasp.NCPUS==32",_incarpad_) << endl; 
      NPAR=4;NCORE=32;
    }
    if(aflags.AFLOW_MACHINE_LOCAL.flag("MACHINE::MPCDF_COBRA") && xvasp.NCPUS==40)  {
      xvasp.INCAR << aurostd::PaddedPOST("# Override for MACHINE::MPCDF_COBRA and xvasp.NCPUS==40",_incarpad_) << endl; 
      NPAR=4;NCORE=40;
    }
    if(aflags.AFLOW_MACHINE_LOCAL.flag("MACHINE::MPCDF_HYDRA") && xvasp.NCPUS==32)  {
      xvasp.INCAR << aurostd::PaddedPOST("# Override for MACHINE::MPCDF_HYDRA and xvasp.NCPUS==32",_incarpad_) << endl; 
      NPAR=4;NCORE=32;
    }

    //  cerr << "xvasp.NCPUS=" << xvasp.NCPUS << endl;;
    // cerr << "NPAR=" << NPAR << endl;
    // exit(0);

    xvasp.INCAR << aurostd::PaddedPOST("NPAR="+aurostd::utype2string(NPAR),_incarpad_) << "# lookup table from NCPUS=" << xvasp.NCPUS << endl;    // 6 times faster than NPAR=cpus.
    xvasp.INCAR << aurostd::PaddedPOST("NCORE="+aurostd::utype2string(NCORE),_incarpad_) << "# lookup table from NCPUS=" << xvasp.NCPUS << endl;    
    //  xvasp.INCAR << aurostd::PaddedPOST("NPAR="+aurostd::utype2string(NPAR),_incarpad_) << "# seems to give good results with all MPI" << endl;    // 6 times faster than NPAR=cpus.
    //  xvasp.INCAR << aurostd::PaddedPOST("NPAR=4",_incarpad_) << "# seems to give good results with all MPI" << endl;    // 6 times faster than NPAR=cpus..
    xvasp.INCAR << aurostd::PaddedPOST("NSIM=4",_incarpad_) << "# tune size vector/matrix product" << endl;
    xvasp.INCAR << aurostd::PaddedPOST("LSCALU=.FALSE.",_incarpad_) << "# neglect scalapack " << endl;
    if(VERBOSE) xvasp.INCAR << "# Performing MPI-AUTOTUNE [AFLOW] - end" << endl;
  }
}


// ***************************************************************************
// KBIN::XVASP_INCAR_System_Auto
// ***************************************************************************
namespace KBIN {
  void XVASP_INCAR_System_Auto(_xvasp& xvasp,bool VERBOSE) {        // AFLOW_FUNCTION_IMPLEMENTATION
    string FileContent,strline;
    FileContent=xvasp.INCAR.str();
    xvasp.INCAR.str(std::string());
    xvasp.aopts.flag("FLAG::XVASP_INCAR_changed",TRUE);
    int imax=aurostd::GetNLinesString(FileContent);
    for(int i=1;i<=imax;i++) {
      strline=aurostd::GetLineString(FileContent,i);
      if(aurostd::substring2bool(strline,"SYSTEM",TRUE)    || aurostd::substring2bool(strline,"#SYSTEM",TRUE) ||
          aurostd::substring2bool(strline,"INFO",TRUE)      || aurostd::substring2bool(strline,"#INFO",TRUE) ||
          aurostd::substring2bool(strline,"PROTOTYPE",TRUE) || aurostd::substring2bool(strline,"#PROTOTYPE",TRUE)) {
        if(VERBOSE) xvasp.INCAR << "# " << strline << " # AFLOW REMOVED (KBIN::XVASP_INCAR_System_Auto) " << endl;
      } else {
        if(!VERBOSE && strline.length()) xvasp.INCAR << strline << endl;
        if(VERBOSE) xvasp.INCAR << strline << endl;
      }
    }
    FileContent=xvasp.INCAR.str();
    xvasp.INCAR.str(std::string());
    xvasp.INCAR << "#AFLOW INCAR automatically generated" << endl;
    xvasp.INCAR << "SYSTEM=" << xvasp.str.title << endl;
    xvasp.INCAR << "#PROTOTYPE=" << xvasp.str.prototype << endl;
    xvasp.INCAR << "#INFO=" << xvasp.str.info << endl;
    xvasp.INCAR << FileContent;
  }
}

// ***************************************************************************
// KBIN::XVASP_INCAR_Relax_ON
// ***************************************************************************
namespace KBIN {
  void XVASP_INCAR_Relax_ON(_xvasp& xvasp,_vflags& vflags,int number) {        // AFLOW_FUNCTION_IMPLEMENTATION
    string FileContent,strline;
    int imax,isif=3;
    if(vflags.KBIN_VASP_FORCE_OPTION_RELAX_TYPE.flag("IONS_CELL_VOLUME")==FALSE) {  // whatever is the number
      if(vflags.KBIN_VASP_FORCE_OPTION_RELAX_TYPE.flag("IONS")==TRUE  && vflags.KBIN_VASP_FORCE_OPTION_RELAX_TYPE.flag("CELL_SHAPE")==FALSE && vflags.KBIN_VASP_FORCE_OPTION_RELAX_TYPE.flag("CELL_VOLUME")==FALSE) isif=2; // 0,1,2 FIX
      if(vflags.KBIN_VASP_FORCE_OPTION_RELAX_TYPE.flag("IONS")==TRUE  && vflags.KBIN_VASP_FORCE_OPTION_RELAX_TYPE.flag("CELL_SHAPE")==TRUE  && vflags.KBIN_VASP_FORCE_OPTION_RELAX_TYPE.flag("CELL_VOLUME")==TRUE)  isif=3;
      if(vflags.KBIN_VASP_FORCE_OPTION_RELAX_TYPE.flag("IONS")==TRUE  && vflags.KBIN_VASP_FORCE_OPTION_RELAX_TYPE.flag("CELL_SHAPE")==TRUE  && vflags.KBIN_VASP_FORCE_OPTION_RELAX_TYPE.flag("CELL_VOLUME")==FALSE) isif=4;
      if(vflags.KBIN_VASP_FORCE_OPTION_RELAX_TYPE.flag("IONS")==FALSE && vflags.KBIN_VASP_FORCE_OPTION_RELAX_TYPE.flag("CELL_SHAPE")==TRUE  && vflags.KBIN_VASP_FORCE_OPTION_RELAX_TYPE.flag("CELL_VOLUME")==FALSE) isif=5;
      if(vflags.KBIN_VASP_FORCE_OPTION_RELAX_TYPE.flag("IONS")==FALSE && vflags.KBIN_VASP_FORCE_OPTION_RELAX_TYPE.flag("CELL_SHAPE")==TRUE  && vflags.KBIN_VASP_FORCE_OPTION_RELAX_TYPE.flag("CELL_VOLUME")==TRUE)  isif=6;
      if(vflags.KBIN_VASP_FORCE_OPTION_RELAX_TYPE.flag("IONS")==FALSE && vflags.KBIN_VASP_FORCE_OPTION_RELAX_TYPE.flag("CELL_SHAPE")==FALSE && vflags.KBIN_VASP_FORCE_OPTION_RELAX_TYPE.flag("CELL_VOLUME")==TRUE)  isif=7;
      if(vflags.KBIN_VASP_FORCE_OPTION_RELAX_TYPE.flag("ALL")) isif=3;
    }
    if(vflags.KBIN_VASP_FORCE_OPTION_RELAX_TYPE.flag("IONS_CELL_VOLUME")) {  // whatever is the number
      if(aurostd::_isodd(number)) isif=7;  // VOLUME
      if(aurostd::_iseven(number)) isif=2; // IONS
    }

    FileContent=xvasp.INCAR.str();
    xvasp.INCAR.str(std::string());
    xvasp.aopts.flag("FLAG::XVASP_INCAR_changed",TRUE);
    imax=aurostd::GetNLinesString(FileContent);
    // RELAX_MODE=ENERGY mode
    if(vflags.KBIN_VASP_FORCE_OPTION_RELAX_MODE.xscheme=="ENERGY") {
      for(int i=1;i<=imax;i++) {
        strline=aurostd::GetLineString(FileContent,i);
        if(aurostd::substring2bool(strline,"IBRION",TRUE) || aurostd::substring2bool(strline,"#IBRION",TRUE) ||
            aurostd::substring2bool(strline,"NSW",TRUE)    || aurostd::substring2bool(strline,"#NSW",TRUE)    ||
            aurostd::substring2bool(strline,"LORBIT",TRUE)    || aurostd::substring2bool(strline,"#LORBIT",TRUE)    || //CO20180130 get spinD
            aurostd::substring2bool(strline,"ISIF",TRUE)   || aurostd::substring2bool(strline,"#ISIF",TRUE)) {
          if(vflags.KBIN_VASP_INCAR_VERBOSE) xvasp.INCAR << "# " << strline << " # AFLOW REMOVED (KBIN::XVASP_INCAR_Relax_ON) " << endl;
        } else {
          if(!vflags.KBIN_VASP_INCAR_VERBOSE && strline.length()) xvasp.INCAR << strline << endl;
          if(vflags.KBIN_VASP_INCAR_VERBOSE) xvasp.INCAR << strline << endl;
        }
      }
      // xvasp.INCAR << endl;
      if(vflags.KBIN_VASP_INCAR_VERBOSE) xvasp.INCAR << "# Performing RELAX=ENERGY [AFLOW] begin" << endl;
      xvasp.INCAR << aurostd::PaddedPOST("IBRION=2",_incarpad_) << "# relax with Conjugate Gradient  " << endl;
      xvasp.INCAR << aurostd::PaddedPOST("NSW=51",_incarpad_) << "# relax for long              " << endl;
      xvasp.INCAR << aurostd::PaddedPOST("ISIF="+aurostd::utype2string(isif),_incarpad_) << "# relax appropriately         " << endl;
      xvasp.INCAR << aurostd::PaddedPOST("LORBIT=10",_incarpad_) << "# get spin decomposition      " << endl; //CO20180130 get spinD
      if(vflags.KBIN_VASP_INCAR_VERBOSE) xvasp.INCAR << "# Performing RELAX=ENERGY [AFLOW] end " << endl;
    }
    // RELAX=MODE=FORCES mode
    if(vflags.KBIN_VASP_FORCE_OPTION_RELAX_MODE.xscheme=="FORCES") {
      for(int i=1;i<=imax;i++) {
        strline=aurostd::GetLineString(FileContent,i);
        if(aurostd::substring2bool(strline,"IBRION",TRUE) || aurostd::substring2bool(strline,"#IBRION",TRUE) ||
            aurostd::substring2bool(strline,"NELMIN",TRUE)    || aurostd::substring2bool(strline,"#NELMIN",TRUE)    ||
            aurostd::substring2bool(strline,"ADDGRID",TRUE)    || aurostd::substring2bool(strline,"#ADDGRID",TRUE)    ||
            aurostd::substring2bool(strline,"EDIFFG",TRUE)    || aurostd::substring2bool(strline,"#EDIFFG",TRUE)    ||
            aurostd::substring2bool(strline,"LORBIT",TRUE)    || aurostd::substring2bool(strline,"#LORBIT",TRUE)    || //CO20180130 get spinD
            aurostd::substring2bool(strline,"NSW",TRUE)    || aurostd::substring2bool(strline,"#NSW",TRUE)    ||
            aurostd::substring2bool(strline,"ISIF",TRUE)   || aurostd::substring2bool(strline,"#ISIF",TRUE)) {
          if(vflags.KBIN_VASP_INCAR_VERBOSE) xvasp.INCAR << "# " << strline << " # AFLOW REMOVED (KBIN::XVASP_INCAR_Relax_ON) " << endl;
        } else {
          if(!vflags.KBIN_VASP_INCAR_VERBOSE && strline.length()) xvasp.INCAR << strline << endl;
          if(vflags.KBIN_VASP_INCAR_VERBOSE) xvasp.INCAR << strline << endl;
        }
      }
      // xvasp.INCAR << endl;
      if(vflags.KBIN_VASP_INCAR_VERBOSE) xvasp.INCAR << "# Performing RELAX=FORCES [AFLOW] begin" << endl;
      xvasp.INCAR << aurostd::PaddedPOST("NELMIN=4",_incarpad_) << "# The forces have to be well converged " << endl;
      xvasp.INCAR << aurostd::PaddedPOST("ADDGRID=.TRUE.",_incarpad_) << "# To support finer forces calculation " << endl;
      xvasp.INCAR << aurostd::PaddedPOST("EDIFFG="+aurostd::utype2string(DEFAULT_VASP_PREC_EDIFFG,12),_incarpad_) << "# The final structure has to have zero forces! " << endl;
      //    xvasp.INCAR << aurostd::PaddedPOST("EDIFFG=-1E-5",_incarpad_) << "# The final structure has to have zero forces! " << endl;
      xvasp.INCAR << aurostd::PaddedPOST("IBRION=1",_incarpad_) << "# More stable algorithm " << endl;
      xvasp.INCAR << aurostd::PaddedPOST("NSW=100",_incarpad_) << "# relax for very long " << endl;
      // xvasp.INCAR << "ISIF=3         # relax everything " << endl;
      xvasp.INCAR << aurostd::PaddedPOST("ISIF="+aurostd::utype2string(isif),_incarpad_)     << "# relax appropriately         " << endl;
      xvasp.INCAR << aurostd::PaddedPOST("LORBIT=10",_incarpad_) << "# get spin decomposition      " << endl; //CO20180130 get spinD
      if(vflags.KBIN_VASP_INCAR_VERBOSE) xvasp.INCAR << "# Performing RELAX=FORCES [AFLOW] end " << endl;
    }
    // done now write if necessary
    if(vflags.KBIN_VASP_FORCE_OPTION_RELAX_TYPE.flag("IONS_CELL_VOLUME") && number>1) {  // whatever is the number
      xvasp.aopts.flag("FLAG::XVASP_INCAR_changed",FALSE);
      aurostd::stringstream2file(xvasp.INCAR,string(xvasp.Directory+"/INCAR"));
    }
  }
}

// ***************************************************************************
namespace KBIN {
  void XVASP_INCAR_Relax_ON(_xvasp& xvasp,bool VERBOSE) {        // AFLOW_FUNCTION_IMPLEMENTATION
    _vflags vflags;
    vflags.KBIN_VASP_INCAR_VERBOSE=VERBOSE;
    vflags.KBIN_VASP_FORCE_OPTION_RELAX_TYPE.push("ALL");
    vflags.KBIN_VASP_FORCE_OPTION_RELAX_TYPE.push("IONS");
    vflags.KBIN_VASP_FORCE_OPTION_RELAX_TYPE.push("CELL_SHAPE");
    vflags.KBIN_VASP_FORCE_OPTION_RELAX_TYPE.push("CELL_VOLUME");
    vflags.KBIN_VASP_FORCE_OPTION_RELAX_TYPE.flag("IONS_CELL_VOLUME",FALSE);
    KBIN::XVASP_INCAR_Relax_ON(xvasp,vflags,1);
  }
}

// ***************************************************************************
// KBIN::XVASP_INCAR_Static_ON
namespace KBIN {
  void XVASP_INCAR_Static_ON(_xvasp& xvasp,_vflags& vflags) {        // AFLOW_FUNCTION_IMPLEMENTATION
    string FileContent,strline;
    FileContent=xvasp.INCAR.str();
    xvasp.INCAR.str(std::string());
    xvasp.aopts.flag("FLAG::XVASP_INCAR_changed",TRUE);
    int imax=aurostd::GetNLinesString(FileContent);
    for(int i=1;i<=imax;i++) {
      strline=aurostd::GetLineString(FileContent,i); // ibrion = -1,5,6,7,8 dont need to be removed
      if(aurostd::substring2bool(strline,"IBRION=0",TRUE) || aurostd::substring2bool(strline,"#IBRION=0",TRUE) || // std md
          aurostd::substring2bool(strline,"IBRION=1",TRUE) || aurostd::substring2bool(strline,"#IBRION=1",TRUE) || // quasi-newton algo to relax ions
          aurostd::substring2bool(strline,"IBRION=2",TRUE) || aurostd::substring2bool(strline,"#IBRION=2",TRUE) || // conj-grad algo to relax
          aurostd::substring2bool(strline,"IBRION=3",TRUE) || aurostd::substring2bool(strline,"#IBRION=3",TRUE) || // damping-factor algo to relax
          aurostd::substring2bool(strline,"NSW",TRUE)    || aurostd::substring2bool(strline,"#NSW",TRUE)    ||
          aurostd::substring2bool(strline,"LORBIT",TRUE)    || aurostd::substring2bool(strline,"#LORBIT",TRUE)    || //CO20180130 get spinD
          (aurostd::substring2bool(strline,"LAECHG",TRUE) && vflags.KBIN_VASP_FORCE_OPTION_BADER.isentry) || (aurostd::substring2bool(strline,"#LAECHG",TRUE) && vflags.KBIN_VASP_FORCE_OPTION_BADER.isentry)||
          (aurostd::substring2bool(strline,"LELF",TRUE) && vflags.KBIN_VASP_FORCE_OPTION_ELF.isentry) || (aurostd::substring2bool(strline,"#LELF",TRUE) && vflags.KBIN_VASP_FORCE_OPTION_ELF.isentry)||
          aurostd::substring2bool(strline,"IALGO",TRUE)    || aurostd::substring2bool(strline,"#IALGO",TRUE) || //SC from ICSD
          (aurostd::substring2bool(strline,"ALGO",TRUE) && vflags.KBIN_VASP_FORCE_OPTION_ALGO.preserved==FALSE) ||  //SC from ICSD
          (aurostd::substring2bool(strline,"#ALGO",TRUE) && vflags.KBIN_VASP_FORCE_OPTION_ALGO.preserved==FALSE) || //SC from ICSD
          aurostd::substring2bool(strline,"ISIF",TRUE)   || aurostd::substring2bool(strline,"#ISIF",TRUE)) {
        if(vflags.KBIN_VASP_INCAR_VERBOSE) xvasp.INCAR << "# " << strline << " # AFLOW REMOVED (KBIN::XVASP_INCAR_Static_ON) " << endl;
      } else {
        if(!vflags.KBIN_VASP_INCAR_VERBOSE && strline.length()) xvasp.INCAR << strline << endl;
        if(vflags.KBIN_VASP_INCAR_VERBOSE) xvasp.INCAR << strline << endl;
      }
    }
    // xvasp.INCAR << endl;
    if(vflags.KBIN_VASP_INCAR_VERBOSE) xvasp.INCAR << "# Performing STATIC [AFLOW]" << endl;
    if(vflags.KBIN_VASP_FORCE_OPTION_BADER.isentry && vflags.KBIN_VASP_FORCE_OPTION_BADER.option) xvasp.INCAR << aurostd::PaddedPOST("LAECHG=.TRUE.",_incarpad_) << "# Performing STATIC  (Bader ON)" << endl;
    if(vflags.KBIN_VASP_FORCE_OPTION_BADER.isentry && !vflags.KBIN_VASP_FORCE_OPTION_BADER.option) xvasp.INCAR << aurostd::PaddedPOST("LAECHG=.FALSE.",_incarpad_) << "# Performing STATIC  (Bader OFF)" << endl;
    // if(vflags.KBIN_VASP_FORCE_OPTION_BADER.option) xvasp.INCAR << aurostd::PaddedPOST("ADDGRID=.TRUE.",_incarpad_) << "# Performing STATIC  (Bader ON)" << endl;
    if(vflags.KBIN_VASP_FORCE_OPTION_ELF.isentry && vflags.KBIN_VASP_FORCE_OPTION_ELF.option) xvasp.INCAR << aurostd::PaddedPOST("LELF=.TRUE.",_incarpad_) << "# Performing STATIC  (Elf ON)" << endl;
    if(vflags.KBIN_VASP_FORCE_OPTION_ELF.isentry && !vflags.KBIN_VASP_FORCE_OPTION_ELF.option) xvasp.INCAR << aurostd::PaddedPOST("LELF=.FALSE.",_incarpad_) << "# Performing STATIC  (Elf OFF)" << endl;
    if(vflags.KBIN_VASP_FORCE_OPTION_ALGO.preserved==FALSE) xvasp.INCAR << "ALGO=Normal      # Performing STATIC" << endl;
    xvasp.INCAR << "LORBIT=10        # Performing STATIC" << endl; //CO20180130 get spinD
    if(vflags.KBIN_VASP_INCAR_VERBOSE) xvasp.INCAR << "#removing IBRION, NSW, ISIF" << endl;
  }
}


// ***************************************************************************
// KBIN::XVASP_INCAR_Relax_Static_ON
namespace KBIN {
  void XVASP_INCAR_Relax_Static_ON(_xvasp& xvasp,_vflags& vflags) {        // AFLOW_FUNCTION_IMPLEMENTATION
    string FileContent,strline;
    FileContent=xvasp.INCAR.str();
    xvasp.INCAR.str(std::string());
    xvasp.aopts.flag("FLAG::XVASP_INCAR_changed",TRUE);
    int imax=aurostd::GetNLinesString(FileContent);
    for(int i=1;i<=imax;i++) {
      strline=aurostd::GetLineString(FileContent,i);
      if(
          ((aurostd::substring2bool(strline,"PREC",TRUE) && !aurostd::substring2bool(strline,"SYMPREC",TRUE)) && vflags.KBIN_VASP_FORCE_OPTION_PREC.preserved==FALSE) || //CO20171003 - don't confuse PREC and SYMPREC
          (aurostd::substring2bool(strline,"#PREC",TRUE) && vflags.KBIN_VASP_FORCE_OPTION_PREC.preserved==FALSE) || // Aleksey
          aurostd::substring2bool(strline,"EMIN",TRUE) || aurostd::substring2bool(strline,"#EMIN",TRUE) || // Aleksey
          aurostd::substring2bool(strline,"EMAX",TRUE) || aurostd::substring2bool(strline,"#EMAX",TRUE) || // Aleksey
          aurostd::substring2bool(strline,"NEDOS",TRUE) || aurostd::substring2bool(strline,"#NEDOS",TRUE) || // Aleksey
          aurostd::substring2bool(strline,"IALGO",TRUE)    || aurostd::substring2bool(strline,"#IALGO",TRUE) || //SC from ICSD
          (aurostd::substring2bool(strline,"ALGO",TRUE) && vflags.KBIN_VASP_FORCE_OPTION_ALGO.preserved==FALSE) ||  //SC from ICSD
          (aurostd::substring2bool(strline,"#ALGO",TRUE) && vflags.KBIN_VASP_FORCE_OPTION_ALGO.preserved==FALSE) || //SC from ICSD
          aurostd::substring2bool(strline,"ISMEAR",TRUE) || aurostd::substring2bool(strline,"#ISMEAR",TRUE) ||
          aurostd::substring2bool(strline,"SIGMA",TRUE) || aurostd::substring2bool(strline,"#SIGMA",TRUE) ||
          aurostd::substring2bool(strline,"ISIF",TRUE) || aurostd::substring2bool(strline,"#ISIF",TRUE) ||
          aurostd::substring2bool(strline,"IBRION",TRUE) || aurostd::substring2bool(strline,"#IBRION",TRUE) ||
          aurostd::substring2bool(strline,"NSW",TRUE) || aurostd::substring2bool(strline,"#NSW",TRUE) ||
          aurostd::substring2bool(strline,"NELM",TRUE) || aurostd::substring2bool(strline,"#NELM",TRUE) ||
          aurostd::substring2bool(strline,"NELMIN",TRUE) || aurostd::substring2bool(strline,"#NELMIN",TRUE) ||
          aurostd::substring2bool(strline,"LORBIT",TRUE) || aurostd::substring2bool(strline,"#LORBIT",TRUE) ||
          aurostd::substring2bool(strline,"RWIGS",TRUE) || aurostd::substring2bool(strline,"#RWIGS",TRUE) ||
          aurostd::substring2bool(strline,"LCHARG",TRUE) || aurostd::substring2bool(strline,"#LCHARG",TRUE) ||
          (aurostd::substring2bool(strline,"LAECHG",TRUE) && vflags.KBIN_VASP_FORCE_OPTION_BADER.isentry) || (aurostd::substring2bool(strline,"#LAECHG",TRUE) && vflags.KBIN_VASP_FORCE_OPTION_BADER.isentry)||
          aurostd::substring2bool(strline,"LWAVE",TRUE) || aurostd::substring2bool(strline,"#LWAVE",TRUE) ||
          (aurostd::substring2bool(strline,"LELF",TRUE) && vflags.KBIN_VASP_FORCE_OPTION_ELF.isentry) || (aurostd::substring2bool(strline,"#LELF",TRUE) && vflags.KBIN_VASP_FORCE_OPTION_ELF.isentry)||
          aurostd::substring2bool(strline,"LPARD",TRUE) || aurostd::substring2bool(strline,"#LPARD",TRUE) ||
          aurostd::substring2bool(strline,"IBAND",TRUE) || aurostd::substring2bool(strline,"#IBAND",TRUE) ||
          aurostd::substring2bool(strline,"LSEPB",TRUE) || aurostd::substring2bool(strline,"#LSEPB",TRUE)) {
            if(vflags.KBIN_VASP_INCAR_VERBOSE) xvasp.INCAR << "# " << strline << " # AFLOW REMOVED (KBIN::XVASP_INCAR_Relax_Static_ON)" << endl;
          } else {
            if(!vflags.KBIN_VASP_INCAR_VERBOSE && strline.length()) xvasp.INCAR << strline << endl;
            if(vflags.KBIN_VASP_INCAR_VERBOSE) xvasp.INCAR << strline << endl;
          }
    }
    // xvasp.INCAR << endl;
    if(vflags.KBIN_VASP_INCAR_VERBOSE) xvasp.INCAR << "# Performing RELAX_STATIC [AFLOW]" << endl;
    // xvasp.INCAR << aurostd::PaddedPOST("ISMEAR=0",_incarpad_) << "# Performing RELAX_STATIC" << endl;
    xvasp.INCAR << aurostd::PaddedPOST("ISMEAR=-5",_incarpad_) << "# Performing RELAX_STATIC (tetrahedron method with Blochl corrections : wahyu/stefano 2009/10/09)" << endl;
    if(vflags.KBIN_VASP_INCAR_VERBOSE) xvasp.INCAR << aurostd::PaddedPOST("",_incarpad_) << "# with -5 forces are not correct in metals, so it is good " << endl;
    if(vflags.KBIN_VASP_INCAR_VERBOSE) xvasp.INCAR << aurostd::PaddedPOST("",_incarpad_) << "# for semiconductors/insulator or for NO relaxations" << endl;
    xvasp.INCAR << aurostd::PaddedPOST("SIGMA=0.05",_incarpad_) << "# Performing RELAX_STATIC (so the DOS will not spill too much from band edges)" << endl;
    if(vflags.KBIN_VASP_FORCE_OPTION_ALGO.preserved==FALSE) xvasp.INCAR << aurostd::PaddedPOST("ALGO=Normal",_incarpad_) << "# Performing RELAX_STATIC (stefano from ICSD)" << endl;
    xvasp.INCAR << aurostd::PaddedPOST("ISIF=2",_incarpad_) << "# Performing RELAX_STATIC (relax ions, but single step so no relax)" << endl;
    xvasp.INCAR << aurostd::PaddedPOST("IBRION=2",_incarpad_) << "# Performing RELAX_STATIC (relax conj. grad, but single step so no relax)" << endl;
    xvasp.INCAR << aurostd::PaddedPOST("NSW=0",_incarpad_) << "# Performing RELAX_STATIC (zero ionic steps, so no relax, just static)" << endl;
    xvasp.INCAR << aurostd::PaddedPOST("NELM=120",_incarpad_) << "# Performing RELAX_STATIC" << endl;
    xvasp.INCAR << aurostd::PaddedPOST("NELMIN=2",_incarpad_) << "# Performing RELAX_STATIC" << endl;
    xvasp.INCAR << aurostd::PaddedPOST("LORBIT=10",_incarpad_) << "# Performing RELAX_STATIC" << endl;
    xvasp.INCAR << aurostd::PaddedPOST("LCHARG=.TRUE.",_incarpad_) << "# Performing RELAX_STATIC" << endl;
    if(vflags.KBIN_VASP_FORCE_OPTION_BADER.isentry && vflags.KBIN_VASP_FORCE_OPTION_BADER.option) xvasp.INCAR << aurostd::PaddedPOST("LAECHG=.TRUE.",_incarpad_) << "# Performing RELAX_STATIC  (Bader ON)" << endl;
    if(vflags.KBIN_VASP_FORCE_OPTION_BADER.isentry && !vflags.KBIN_VASP_FORCE_OPTION_BADER.option) xvasp.INCAR << aurostd::PaddedPOST("LAECHG=.FALSE.",_incarpad_) << "# Performing RELAX_STATIC  (Bader OFF)" << endl;
    if(vflags.KBIN_VASP_FORCE_OPTION_ELF.isentry && vflags.KBIN_VASP_FORCE_OPTION_ELF.option) xvasp.INCAR << aurostd::PaddedPOST("LELF=.TRUE.",_incarpad_) << "# Performing RELAX_STATIC  (Elf ON)" << endl;
    if(vflags.KBIN_VASP_FORCE_OPTION_ELF.isentry && !vflags.KBIN_VASP_FORCE_OPTION_ELF.option) xvasp.INCAR << aurostd::PaddedPOST("LELF=.FALSE.",_incarpad_) << "# Performing RELAX_STATIC  (Elf OFF)" << endl;
    // if(vflags.KBIN_VASP_RUN_DIELECTRIC_STATIC || vflags.KBIN_VASP_RUN_DIELECTRIC_DYNAMIC) {
    //   xvasp.INCAR << aurostd::PaddedPOST("LWAVE=.TRUE.",_incarpad_) << "# Performing RELAX_STATIC (forced TRUE by DIELECTRIC)" << endl;
    // } else {
    //   xvasp.INCAR << aurostd::PaddedPOST("LWAVE=.FALSE.",_incarpad_) << "# Performing RELAX_STATIC" << endl;
    // }
    xvasp.INCAR << aurostd::PaddedPOST("LWAVE=.FALSE.",_incarpad_) << "# Performing RELAX_STATIC" << endl;
    if(vflags.KBIN_VASP_INCAR_VERBOSE) xvasp.INCAR << aurostd::PaddedPOST("#LPARD=.TRUE.",_incarpad_) << "# Performing RELAX_STATIC" << endl;
    if(vflags.KBIN_VASP_INCAR_VERBOSE) xvasp.INCAR << aurostd::PaddedPOST("#IBAND=8 9",_incarpad_) << "# Performing RELAX_STATIC" << endl;
    if(vflags.KBIN_VASP_INCAR_VERBOSE) xvasp.INCAR << aurostd::PaddedPOST("#LSEPB=.TRUE.",_incarpad_) << "# Performing RELAX_STATIC" << endl;
    if(vflags.KBIN_VASP_FORCE_OPTION_PREC.preserved==FALSE) xvasp.INCAR << aurostd::PaddedPOST("PREC=ACCURATE",_incarpad_) << "# Performing RELAX_STATIC (aleksey)" << endl;
    // xvasp.INCAR << aurostd::PaddedPOST("EMIN= -14.0",_incarpad_) << "# Performing RELAX_STATIC (aleksey)" << endl;
    // xvasp.INCAR << aurostd::PaddedPOST("EMAX=  12.0",_incarpad_) << "# Performing RELAX_STATIC (aleksey)" << endl;
    // xvasp.INCAR << aurostd::PaddedPOST("EMIN= -35.0",_incarpad_) << "# Performing RELAX_STATIC (aleksey)" << endl;
    xvasp.INCAR << aurostd::PaddedPOST("EMIN= -30.0",_incarpad_) << "# Performing RELAX_STATIC (aleksey) force search for EMIN" << endl; // was 35
    xvasp.INCAR << aurostd::PaddedPOST("EMAX=  45.0",_incarpad_) << "# Performing RELAX_STATIC (aleksey)" << endl;  // was 35
    xvasp.INCAR << aurostd::PaddedPOST("NEDOS= 5000",_incarpad_) << "# Performing RELAX_STATIC (aleksey)" << endl;
    if(vflags.KBIN_VASP_INCAR_VERBOSE) xvasp.INCAR << "#adjusting ISMEAR,SIGMA,ISIF,IBRION,NSW,NELM,NELMIN,LORBIT,LCHARG,LAECHG,LWAVE,LELF,LPARD,IBAND,LSEPB" << endl;

    // check for LDA/GGA
    if(xvasp.POTCAR_TYPE=="LDA" || xvasp.POTCAR_TYPE=="GGA") {
      xvasp.INCAR << "#Fixing RWIGS/LORBIG for LDA/GGA" << endl;
      ofstream oss;KBIN::XVASP_INCAR_RWIGS_Static(xvasp,vflags,oss,ON);}
  }
}


// ***************************************************************************
// KBIN::XVASP_INCAR_Relax_Static_Bands_ON
namespace KBIN {
  void XVASP_INCAR_Relax_Static_Bands_ON(_xvasp& xvasp,_vflags& vflags) {        // AFLOW_FUNCTION_IMPLEMENTATION
    string FileContent,strline;
    FileContent=xvasp.INCAR.str();
    xvasp.INCAR.str(std::string());
    xvasp.aopts.flag("FLAG::XVASP_INCAR_changed",TRUE);
    int imax=aurostd::GetNLinesString(FileContent);
    for(int i=1;i<=imax;i++) {
      strline=aurostd::GetLineString(FileContent,i);
      if(
          ((aurostd::substring2bool(strline,"PREC",TRUE) && !aurostd::substring2bool(strline,"SYMPREC",TRUE)) && vflags.KBIN_VASP_FORCE_OPTION_PREC.preserved==FALSE) || //CO20171003 - don't confuse PREC and SYMPREC
          (aurostd::substring2bool(strline,"#PREC",TRUE) && vflags.KBIN_VASP_FORCE_OPTION_PREC.preserved==FALSE) || // Aleksey
          aurostd::substring2bool(strline,"ISMEAR",TRUE) || aurostd::substring2bool(strline,"#ISMEAR",TRUE) ||
          aurostd::substring2bool(strline,"SIGMA",TRUE) || aurostd::substring2bool(strline,"#SIGMA",TRUE) ||
          aurostd::substring2bool(strline,"IALGO",TRUE)    || aurostd::substring2bool(strline,"#IALGO",TRUE) || //SC from ICSD
          (aurostd::substring2bool(strline,"ALGO",TRUE) && vflags.KBIN_VASP_FORCE_OPTION_ALGO.preserved==FALSE) ||  //SC from ICSD
          (aurostd::substring2bool(strline,"#ALGO",TRUE) && vflags.KBIN_VASP_FORCE_OPTION_ALGO.preserved==FALSE) || //SC from ICSD
          aurostd::substring2bool(strline,"ISIF",TRUE) || aurostd::substring2bool(strline,"#ISIF",TRUE) ||
          aurostd::substring2bool(strline,"IBRION",TRUE) || aurostd::substring2bool(strline,"#IBRION",TRUE) ||
          aurostd::substring2bool(strline,"NSW",TRUE) || aurostd::substring2bool(strline,"#NSW",TRUE) ||
          aurostd::substring2bool(strline,"NELM",TRUE) || aurostd::substring2bool(strline,"#NELM",TRUE) ||
          aurostd::substring2bool(strline,"NELMIN",TRUE) || aurostd::substring2bool(strline,"#NELMIN",TRUE) ||
          aurostd::substring2bool(strline,"EMIN",TRUE) || aurostd::substring2bool(strline,"#EMIN",TRUE) || // Aleksey
          aurostd::substring2bool(strline,"EMAX",TRUE) || aurostd::substring2bool(strline,"#EMAX",TRUE) || // Aleksey
          aurostd::substring2bool(strline,"NEDOS",TRUE) || aurostd::substring2bool(strline,"#NEDOS",TRUE) || // Aleksey
          aurostd::substring2bool(strline,"LORBIT",TRUE) || aurostd::substring2bool(strline,"#LORBIT (Wahyu REMOVED, CORRECT)",TRUE) ||
          aurostd::substring2bool(strline,"RWIGS",TRUE) || aurostd::substring2bool(strline,"#RWIGS",TRUE) ||
          aurostd::substring2bool(strline,"LELF",TRUE) || aurostd::substring2bool(strline,"#LELF (Wahyu REMOVED, CORRECT)",TRUE) ||
          aurostd::substring2bool(strline,"ICHARG",TRUE) || aurostd::substring2bool(strline,"#ICHARG",TRUE) ||
          aurostd::substring2bool(strline,"LCHARG",TRUE) || aurostd::substring2bool(strline,"#LCHARG",TRUE) ||
          (aurostd::substring2bool(strline,"LAECHG",TRUE) && vflags.KBIN_VASP_FORCE_OPTION_BADER.isentry) || (aurostd::substring2bool(strline,"#LAECHG",TRUE) && vflags.KBIN_VASP_FORCE_OPTION_BADER.isentry)||
          (aurostd::substring2bool(strline,"LELF",TRUE) && vflags.KBIN_VASP_FORCE_OPTION_ELF.isentry) || (aurostd::substring2bool(strline,"#LELF",TRUE) && vflags.KBIN_VASP_FORCE_OPTION_ELF.isentry)||
          aurostd::substring2bool(strline,"LWAVE",TRUE) || aurostd::substring2bool(strline,"#LWAVE",TRUE)) {
            if(vflags.KBIN_VASP_INCAR_VERBOSE) xvasp.INCAR << "# " << strline << " # AFLOW REMOVED (KBIN::XVASP_INCAR_Relax_Static_Bands_ON)" << endl;
          } else {
            if(!vflags.KBIN_VASP_INCAR_VERBOSE && strline.length()) xvasp.INCAR << strline << endl;
            if(vflags.KBIN_VASP_INCAR_VERBOSE) xvasp.INCAR << strline << endl;
          }
    }
    // xvasp.INCAR << endl;
    if(vflags.KBIN_VASP_INCAR_VERBOSE) xvasp.INCAR << "# Performing RELAX_STATIC_BANDS [AFLOW]" << endl;
    if(vflags.KBIN_VASP_FORCE_OPTION_PREC.preserved==FALSE) xvasp.INCAR << aurostd::PaddedPOST("PREC=ACCURATE",_incarpad_) << "# Performing RELAX_STATIC_BANDS (aleksey)" << endl;
    xvasp.INCAR << aurostd::PaddedPOST("ISMEAR=0",_incarpad_) << "# Performing RELAX_STATIC_BANDS (put back Gauss, use 1 if metals)" << endl;
    // xvasp.INCAR << aurostd::PaddedPOST("ISMEAR=-5",_incarpad_) << "# Performing RELAX_STATIC (tetrahedron method with Blochl corrections : WSETYAWAN+SC20091009)" << endl;
    xvasp.INCAR << aurostd::PaddedPOST("SIGMA=0.05",_incarpad_) << "# Performing RELAX_STATIC_BANDS (so the DOS will not spill too much from band edges)" << endl;
    if(vflags.KBIN_VASP_FORCE_OPTION_ALGO.preserved==FALSE) xvasp.INCAR << aurostd::PaddedPOST("ALGO=Normal",_incarpad_) << "# Performing RELAX_STATIC_BANDS (stefano from ICSD)" << endl;
    xvasp.INCAR << aurostd::PaddedPOST("ISIF=2",_incarpad_) << "# Performing RELAX_STATIC_BANDS" << endl;
    xvasp.INCAR << aurostd::PaddedPOST("IBRION=2",_incarpad_) << "# Performing RELAX_STATIC_BANDS" << endl;
    xvasp.INCAR << aurostd::PaddedPOST("NSW=0 ",_incarpad_) << "# Performing RELAX_STATIC_BANDS" << endl;
    xvasp.INCAR << aurostd::PaddedPOST("NELM=120",_incarpad_) << "# Performing RELAX_STATIC_BANDS" << endl;
    xvasp.INCAR << aurostd::PaddedPOST("NELMIN=2",_incarpad_) << "# Performing RELAX_STATIC_BANDS" << endl;
    xvasp.INCAR << aurostd::PaddedPOST("LORBIT=10",_incarpad_) << "# Performing RELAX_STATIC_BANDS" << endl;  //CO20180130 get spinD
    xvasp.INCAR << aurostd::PaddedPOST("ICHARG=11",_incarpad_) << "# Performing RELAX_STATIC_BANDS" << endl;
    xvasp.INCAR << aurostd::PaddedPOST("LCHARG=.FALSE.",_incarpad_) << "# Performing RELAX_STATIC_BANDS" << endl;
    if(vflags.KBIN_VASP_FORCE_OPTION_BADER.isentry && vflags.KBIN_VASP_FORCE_OPTION_BADER.option) xvasp.INCAR << aurostd::PaddedPOST("LAECHG=.TRUE.",_incarpad_) << "# Performing RELAX_STATIC_BANDS (Bader ON)" << endl;
    if(vflags.KBIN_VASP_FORCE_OPTION_BADER.isentry && !vflags.KBIN_VASP_FORCE_OPTION_BADER.option) xvasp.INCAR << aurostd::PaddedPOST("LAECHG=.FALSE.",_incarpad_) << "# Performing RELAX_STATIC_BANDS (Bader OFF)" << endl;
    if(vflags.KBIN_VASP_FORCE_OPTION_ELF.isentry && vflags.KBIN_VASP_FORCE_OPTION_ELF.option) xvasp.INCAR << aurostd::PaddedPOST("LELF=.TRUE.",_incarpad_) << "# Performing RELAX_STATIC_BANDS (Elf ON)" << endl;
    if(vflags.KBIN_VASP_FORCE_OPTION_ELF.isentry && !vflags.KBIN_VASP_FORCE_OPTION_ELF.option) xvasp.INCAR << aurostd::PaddedPOST("LELF=.FALSE.",_incarpad_) << "# Performing RELAX_STATIC_BANDS (Elf OFF)" << endl;

    // if(vflags.KBIN_VASP_RUN_DIELECTRIC_STATIC || vflags.KBIN_VASP_RUN_DIELECTRIC_DYNAMIC) {
    //   xvasp.INCAR << aurostd::PaddedPOST("LWAVE=.TRUE.",_incarpad_) << "# Performing RELAX_STATIC_BANDS (forced TRUE by DIELECTRIC)" << endl;
    // } else {
    //   xvasp.INCAR << aurostd::PaddedPOST("LWAVE=.FALSE.",_incarpad_) << "# Performing RELAX_STATIC_BANDS " << endl;
    // }
    xvasp.INCAR << aurostd::PaddedPOST("LWAVE=.FALSE.",_incarpad_) << "# Performing RELAX_STATIC_BANDS " << endl;
    if(vflags.KBIN_VASP_INCAR_VERBOSE) xvasp.INCAR << "#adjusting ISMEAR,SIGMA,ISIF,IBRION,NSW,NELM,NELMIN,ICHARG,LCHARG,LAECHG,LWAVE" << endl;
    // cerr << "FIX KBIN::XVASP_INCAR_Relax_Static_Bands_Bands_ON(_xvasp& xvasp,bool vflags.KBIN_VASP_INCAR_VERBOSE)" << endl;
    // exit(0);

    // check for LDA/GGA
    // check for LDA/GGA
    if(xvasp.POTCAR_TYPE=="LDA" || xvasp.POTCAR_TYPE=="GGA") {
      xvasp.INCAR << "#Fixing RWIGS/LORBIG for LDA/GGA" << endl;
      ofstream oss;KBIN::XVASP_INCAR_RWIGS_Static(xvasp,vflags,oss,ON);}
  }
}


// ***************************************************************************
// KBIN::XVASP_INCAR_RWIGS_Static
namespace KBIN {
  void XVASP_INCAR_RWIGS_Static(_xvasp& xvasp,_vflags& vflags,ofstream &FileMESSAGE,bool OPERATION) {        // AFLOW_FUNCTION_IMPLEMENTATION
    // cerr << "DEBUG RWIGS" << endl;
    ostringstream aus;
    string FileContent,strline;
    int imax;
    if(OPERATION==ON)  aus << "00000  MESSAGE FORCE RWIGS_STATIC  ON : [VASP_FORCE_OPTION]RWIGS_STATIC " << " - " << Message("user,host,time",_AFLOW_FILE_NAME_) << endl;
    if(OPERATION==OFF) aus << "00000  MESSAGE FORCE RWIGS_STATIC  OFF: [VASP_FORCE_OPTION]RWIGS_STATIC " << " - " << Message("user,host,time",_AFLOW_FILE_NAME_) << endl;
    aurostd::PrintMessageStream(FileMESSAGE,aus,XHOST.QUIET);

    FileContent=xvasp.INCAR.str();
    xvasp.INCAR.str(std::string());
    xvasp.aopts.flag("FLAG::XVASP_INCAR_changed",TRUE);
    imax=aurostd::GetNLinesString(FileContent);
    for(int i=1;i<=imax;i++) {
      strline=aurostd::GetLineString(FileContent,i);
      if(aurostd::substring2bool(strline,"RWIGS",TRUE) || aurostd::substring2bool(strline,"#RWIGS",TRUE) ||
          aurostd::substring2bool(strline,"LORBIT",TRUE)   || aurostd::substring2bool(strline,"#LORBIT",TRUE)) {
        if(vflags.KBIN_VASP_INCAR_VERBOSE && OPERATION==ON ) xvasp.INCAR << "# " << strline << " # AFLOW REMOVED (KBIN::XVASP_INCAR_RWIGS_Static_ON) " << endl;
        if(vflags.KBIN_VASP_INCAR_VERBOSE && OPERATION==OFF) xvasp.INCAR << "# " << strline << " # AFLOW REMOVED (KBIN::XVASP_INCAR_RWIGS_Static_OFF) " << endl;
      } else {
        if(!vflags.KBIN_VASP_INCAR_VERBOSE && strline.length()) xvasp.INCAR << strline << endl;
        if(vflags.KBIN_VASP_INCAR_VERBOSE) xvasp.INCAR << strline << endl;
      }
    }
    // xvasp.INCAR << endl;
    if(vflags.KBIN_VASP_INCAR_VERBOSE && OPERATION==ON ) xvasp.INCAR << "# Performing RWIGS_STATIC=ON [AFLOW]" << endl;
    if(vflags.KBIN_VASP_INCAR_VERBOSE && OPERATION==OFF) xvasp.INCAR << "# Performing RWIGS_STATIC=OFF [AFLOW]" << endl;	
    if(OPERATION==ON) {
      xvasp.INCAR << "RWIGS=";
      vector<string> tokens,tokens2;
      aurostd::string2tokens(xvasp.POTCAR.str(),tokens,"\n");
      for(uint i=0;i<tokens.size();i++)
        if(aurostd::substring2bool(tokens.at(i),"RWIGS")) {
          aurostd::string2tokens(tokens.at(i),tokens2);
          xvasp.INCAR << tokens2.at(5) << " ";
        }
      xvasp.INCAR << "# Performing Density of states" << endl;
      if(xvasp.POTCAR_TYPE!="LDA" && xvasp.POTCAR_TYPE!="GGA")
        xvasp.INCAR << aurostd::PaddedPOST("LORBIT=0",_incarpad_) << "# Performing Density of states (PAW)" << endl;
      if(xvasp.POTCAR_TYPE=="LDA" || xvasp.POTCAR_TYPE=="GGA")
        xvasp.INCAR << aurostd::PaddedPOST("LORBIT=1",_incarpad_) << "# Performing Density of states (LDA/GGA)" << endl;
    }
    if(OPERATION==OFF) {;} // dummy nothng to do
    if(vflags.KBIN_VASP_INCAR_VERBOSE && OPERATION==ON ) xvasp.INCAR << "# adjusting RWIGS/LORBIT " << endl;
    if(vflags.KBIN_VASP_INCAR_VERBOSE && OPERATION==OFF) xvasp.INCAR << "# removing RWIGS/LORBIT " << endl;

    if(vflags.KBIN_VASP_FORCE_OPTION_SPIN.option) {;} // dummy
  }
}


// double round(double x,double eps) {
// double out=x;
// out=out/eps;
// out=round(out)*eps;
// return out;
// }

// ***************************************************************************
// KBIN::XVASP_INCAR_Precision
namespace KBIN {
  void XVASP_INCAR_Precision(_xvasp& xvasp,_vflags& vflags) {        // AFLOW_FUNCTION_IMPLEMENTATION
    string FileContent,strline;
    int imax;
    //  cerr << xvasp.INCAR.str() << endl;
    FileContent=xvasp.INCAR.str();
    xvasp.INCAR.str(std::string());
    xvasp.aopts.flag("FLAG::XVASP_INCAR_changed",TRUE);
    imax=aurostd::GetNLinesString(FileContent);
    for(int i=1;i<=imax;i++) {
      strline=aurostd::GetLineString(FileContent,i);
      if(vflags.KBIN_VASP_FORCE_OPTION_PREC.xscheme=="LOW" || vflags.KBIN_VASP_FORCE_OPTION_PREC.xscheme=="MEDIUM" || vflags.KBIN_VASP_FORCE_OPTION_PREC.xscheme=="NORMAL") {
        if((aurostd::substring2bool(strline,"PREC",TRUE) && !aurostd::substring2bool(strline,"SYMPREC",TRUE)) || aurostd::substring2bool(strline,"#PREC",TRUE) || //CO20171003 - don't confuse PREC and SYMPREC
            aurostd::substring2bool(strline,"ENMAX",TRUE) || aurostd::substring2bool(strline,"#ENMAX",TRUE)) {
          if(vflags.KBIN_VASP_INCAR_VERBOSE) {
            if(vflags.KBIN_VASP_FORCE_OPTION_PREC.xscheme=="LOW") xvasp.INCAR << "# " << strline << " # AFLOW REMOVED (KBIN::XVASP_INCAR PREC=LOW) " << endl;
            if(vflags.KBIN_VASP_FORCE_OPTION_PREC.xscheme=="MEDIUM") xvasp.INCAR << "# " << strline << " # AFLOW REMOVED (KBIN::XVASP_INCAR PREC=MEDIUM) " << endl;
            if(vflags.KBIN_VASP_FORCE_OPTION_PREC.xscheme=="NORMAL") xvasp.INCAR << "# " << strline << " # AFLOW REMOVED (KBIN::XVASP_INCAR PREC=NORMAL) " << endl;
            if(vflags.KBIN_VASP_FORCE_OPTION_PREC.xscheme=="HIGH") xvasp.INCAR << "# " << strline << " # AFLOW REMOVED (KBIN::XVASP_INCAR PREC=HIGH) " << endl;
            if(vflags.KBIN_VASP_FORCE_OPTION_PREC.xscheme=="ACCURATE") xvasp.INCAR << "# " << strline << " # AFLOW REMOVED (KBIN::XVASP_INCAR PREC=ACCURATE) " << endl;
          }
        } else {
          if(!vflags.KBIN_VASP_INCAR_VERBOSE && strline.length()) xvasp.INCAR << strline << endl;
          if(vflags.KBIN_VASP_INCAR_VERBOSE) xvasp.INCAR << strline << endl;
        }
      }
      if(vflags.KBIN_VASP_FORCE_OPTION_PREC.xscheme=="ACCURATE" || vflags.KBIN_VASP_FORCE_OPTION_PREC.xscheme=="HIGH") {
        if(((aurostd::substring2bool(strline,"PREC",TRUE) && !aurostd::substring2bool(strline,"SYMPREC",TRUE)) || aurostd::substring2bool(strline,"#PREC",TRUE) ||  //CO20171003 - don't confuse PREC and SYMPREC
              aurostd::substring2bool(strline,"ENMAX",TRUE) || aurostd::substring2bool(strline,"#ENMAX",TRUE) ||
              aurostd::substring2bool(strline,"LREAL",TRUE) || aurostd::substring2bool(strline,"#LREAL",TRUE) ||
              aurostd::substring2bool(strline,"EDIFF",TRUE) || aurostd::substring2bool(strline,"#EDIFF",TRUE) ||
              aurostd::substring2bool(strline,"ALGO",TRUE) || aurostd::substring2bool(strline,"#ALGO",TRUE)) &&
            (!aurostd::substring2bool(strline,"IALGO",TRUE)  && !aurostd::substring2bool(strline,"#IALGO",TRUE)) &&
            (!aurostd::substring2bool(strline,"EDIFFG",TRUE)  && !aurostd::substring2bool(strline,"#EDIFFG",TRUE))) {
          if(vflags.KBIN_VASP_INCAR_VERBOSE) {
            if(vflags.KBIN_VASP_FORCE_OPTION_PREC.xscheme=="HIGH") xvasp.INCAR << "# " << strline << " # AFLOW REMOVED (KBIN::XVASP_INCAR PREC=HIGH) " << endl;
            if(vflags.KBIN_VASP_FORCE_OPTION_PREC.xscheme=="ACCURATE") xvasp.INCAR << "# " << strline << " # AFLOW REMOVED (KBIN::XVASP_INCAR PREC=ACCURATE) " << endl;
          }
        } else {
          if(!vflags.KBIN_VASP_INCAR_VERBOSE && strline.length()) xvasp.INCAR << strline << endl;
          if(vflags.KBIN_VASP_INCAR_VERBOSE) xvasp.INCAR << strline << endl;
        }
      }
      //BEGIN JJPR
      if(vflags.KBIN_VASP_FORCE_OPTION_PREC.xscheme=="PHONONS") {
        if(((aurostd::substring2bool(strline,"PREC",TRUE) && !aurostd::substring2bool(strline,"SYMPREC",TRUE)) || aurostd::substring2bool(strline,"#PREC",TRUE) ||  //CO20171003 - don't confuse PREC and SYMPREC
              aurostd::substring2bool(strline,"ENMAX",TRUE) || aurostd::substring2bool(strline,"#ENMAX",TRUE) ||
              aurostd::substring2bool(strline,"LREAL",TRUE) || aurostd::substring2bool(strline,"#LREAL",TRUE) ||
              aurostd::substring2bool(strline,"EDIFF",TRUE) || aurostd::substring2bool(strline,"#EDIFF",TRUE) ||
              aurostd::substring2bool(strline,"ALGO",TRUE) || aurostd::substring2bool(strline,"#ALGO",TRUE)) &&
            (!aurostd::substring2bool(strline,"IALGO",TRUE)  && !aurostd::substring2bool(strline,"#IALGO",TRUE)) &&
            (!aurostd::substring2bool(strline,"EDIFFG",TRUE)  && !aurostd::substring2bool(strline,"#EDIFFG",TRUE))) {
          if(vflags.KBIN_VASP_INCAR_VERBOSE) {
            if(vflags.KBIN_VASP_FORCE_OPTION_PREC.xscheme=="PHONONS") xvasp.INCAR << "# " << strline << " # AFLOW REMOVED (KBIN::XVASP_INCAR PREC=PHONONS) " << endl;
          }
        } else {
          if(!vflags.KBIN_VASP_INCAR_VERBOSE && strline.length()) xvasp.INCAR << strline << endl;
          if(vflags.KBIN_VASP_INCAR_VERBOSE) xvasp.INCAR << strline << endl;
        }
      }
      //END JJPR 
    }
    // xvasp.INCAR << endl;
    if(vflags.KBIN_VASP_INCAR_VERBOSE) xvasp.INCAR << "# Performing Precision PREC=" << vflags.KBIN_VASP_FORCE_OPTION_PREC.xscheme << " [AFLOW] begin " << endl;

    if(vflags.KBIN_VASP_FORCE_OPTION_PREC.xscheme=="LOW") {
      xvasp.INCAR << aurostd::PaddedPOST("PREC=Low",_incarpad_) << "# low and fast" << endl;
      xvasp.INCAR << aurostd::PaddedPOST("ENMAX="+aurostd::utype2string(xvasp.POTCAR_ENMAX*DEFAULT_VASP_PREC_ENMAX_LOW,_IVASP_DOUBLE2STRING_PRECISION_),_incarpad_) << "# " << DEFAULT_VASP_PREC_ENMAX_LOW << "*ENMAX (" << xvasp.POTCAR_ENMAX << ") of pseudopotentials " << endl;
    };
    if(vflags.KBIN_VASP_FORCE_OPTION_PREC.xscheme=="MEDIUM") {
      xvasp.INCAR << aurostd::PaddedPOST("PREC=Medium",_incarpad_) << "# medium resonable" << endl;
      xvasp.INCAR << aurostd::PaddedPOST("ENMAX="+aurostd::utype2string(xvasp.POTCAR_ENMAX*DEFAULT_VASP_PREC_ENMAX_MEDIUM,_IVASP_DOUBLE2STRING_PRECISION_),_incarpad_) << "# " << DEFAULT_VASP_PREC_ENMAX_MEDIUM << "*ENMAX (" << xvasp.POTCAR_ENMAX << ") of pseudopotentials " << endl;
    };
    if(vflags.KBIN_VASP_FORCE_OPTION_PREC.xscheme=="NORMAL") {
      xvasp.INCAR << aurostd::PaddedPOST("PREC=Normal",_incarpad_) << "# avoid wrap around errors" << endl;
      xvasp.INCAR << aurostd::PaddedPOST("ENMAX="+aurostd::utype2string(xvasp.POTCAR_ENMAX*DEFAULT_VASP_PREC_ENMAX_NORMAL,_IVASP_DOUBLE2STRING_PRECISION_),_incarpad_) << "# " << DEFAULT_VASP_PREC_ENMAX_NORMAL << "*ENMAX (" << xvasp.POTCAR_ENMAX << ") of pseudopotentials " << endl; 
    };
    if(vflags.KBIN_VASP_FORCE_OPTION_PREC.xscheme=="HIGH") {
      xvasp.INCAR << aurostd::PaddedPOST("PREC=High",_incarpad_) << "# avoid wrap around errors" << endl;
      xvasp.INCAR << aurostd::PaddedPOST("ENMAX="+aurostd::utype2string(xvasp.POTCAR_ENMAX*DEFAULT_VASP_PREC_ENMAX_HIGH,_IVASP_DOUBLE2STRING_PRECISION_),_incarpad_) << "# " << DEFAULT_VASP_PREC_ENMAX_HIGH << "*ENMAX (" << xvasp.POTCAR_ENMAX << ") of pseudopotentials " << endl;
    };
    if(vflags.KBIN_VASP_FORCE_OPTION_PREC.xscheme=="ACCURATE") // || vflags.KBIN_VASP_FORCE_OPTION_PREC.xscheme=="HIGH")
    { //CO20200106 - patching for auto-indenting
      xvasp.INCAR << aurostd::PaddedPOST("PREC=Accurate",_incarpad_) << "# avoid wrap around errors" << endl;
      xvasp.INCAR << aurostd::PaddedPOST("ENMAX="+aurostd::utype2string(xvasp.POTCAR_ENMAX*DEFAULT_VASP_PREC_ENMAX_ACCURATE,_IVASP_DOUBLE2STRING_PRECISION_),_incarpad_) << "# " << DEFAULT_VASP_PREC_ENMAX_ACCURATE << "*ENMAX (" << xvasp.POTCAR_ENMAX << ") of pseudopotentials " << endl;
      xvasp.INCAR << aurostd::PaddedPOST("LREAL=.FALSE.",_incarpad_) << "# reciprocal space projection technique " << endl;
      xvasp.INCAR << aurostd::PaddedPOST("EDIFF=1E-6",_incarpad_) << "# high accuracy required          " << endl;
      xvasp.INCAR << aurostd::PaddedPOST("ALGO=Fast",_incarpad_) << "# fast determination of ground state " << endl;
    };
    if(vflags.KBIN_VASP_FORCE_OPTION_PREC.xscheme=="PHONONS") { 
      xvasp.INCAR << aurostd::PaddedPOST("PREC=Accurate",_incarpad_) << "# avoid wrap around errors" << endl;
      xvasp.INCAR << aurostd::PaddedPOST("ENMAX="+aurostd::utype2string(xvasp.POTCAR_ENMAX*DEFAULT_VASP_PREC_ENMAX_ACCURATE,_IVASP_DOUBLE2STRING_PRECISION_),_incarpad_) << "# " << DEFAULT_VASP_PREC_ENMAX_ACCURATE << "*ENMAX (" << xvasp.POTCAR_ENMAX << ") of pseudopotentials " << endl;
      xvasp.INCAR << aurostd::PaddedPOST("LREAL=.FALSE.",_incarpad_) << "# reciprocal space projection technique " << endl;
      xvasp.INCAR << aurostd::PaddedPOST("EDIFF=1E-8",_incarpad_) << "# high accuracy required          " << endl;
      xvasp.INCAR << aurostd::PaddedPOST("EDIFFG=-0.001",_incarpad_) << "# high accuracy required          " << endl;
      xvasp.INCAR << aurostd::PaddedPOST("NELMIN = 4",_incarpad_) << "# The forces have to be well converged" << endl;
      xvasp.INCAR << aurostd::PaddedPOST("NELM = 120",_incarpad_) << "# Many electronic steps" << endl;
      xvasp.INCAR << aurostd::PaddedPOST("ADDGRID = .TRUE.",_incarpad_) << "# For finer forces" << endl;
    };
    if(vflags.KBIN_VASP_INCAR_VERBOSE) xvasp.INCAR << "# Performing Precision PREC=" << vflags.KBIN_VASP_FORCE_OPTION_PREC.xscheme << " [AFLOW] end " << endl;
    //  cerr << xvasp.INCAR.str() << endl; exit(0);
  }
}

// ***************************************************************************
// KBIN::XVASP_INCAR_Metagga
namespace KBIN {
  void XVASP_INCAR_Metagga(_xvasp& xvasp,_vflags& vflags) {        // AFLOW_FUNCTION_IMPLEMENTATION   TPSS | RTPSS | M06L | MBJL | SCAN | MS0 | MS1 | MS2 | NONE
    string FileContent,strline;
    int imax;
    // cerr << xvasp.INCAR.str() << endl; exit(0);
    FileContent=xvasp.INCAR.str();
    xvasp.INCAR.str(std::string());
    xvasp.aopts.flag("FLAG::XVASP_INCAR_changed",TRUE);
    imax=aurostd::GetNLinesString(FileContent);
    for(int i=1;i<=imax;i++) {
      strline=aurostd::GetLineString(FileContent,i);
      if(aurostd::substring2bool(strline,"METAGGA",TRUE) || aurostd::substring2bool(strline,"#METAGGA",TRUE)) {
        if(vflags.KBIN_VASP_INCAR_VERBOSE) {
          if(vflags.KBIN_VASP_FORCE_OPTION_METAGGA.xscheme=="TPSS") xvasp.INCAR << "# " << strline << " # AFLOW REMOVED (KBIN::XVASP_INCAR METAGGA=TPSS) " << endl;
          if(vflags.KBIN_VASP_FORCE_OPTION_METAGGA.xscheme=="RTPSS") xvasp.INCAR << "# " << strline << " # AFLOW REMOVED (KBIN::XVASP_INCAR METAGGA=RTPSS) " << endl;
          if(vflags.KBIN_VASP_FORCE_OPTION_METAGGA.xscheme=="M06L") xvasp.INCAR << "# " << strline << " # AFLOW REMOVED (KBIN::XVASP_INCAR METAGGA=M06L) " << endl;
          if(vflags.KBIN_VASP_FORCE_OPTION_METAGGA.xscheme=="MBJL") xvasp.INCAR << "# " << strline << " # AFLOW REMOVED (KBIN::XVASP_INCAR METAGGA=MBJL) " << endl;
          if(vflags.KBIN_VASP_FORCE_OPTION_METAGGA.xscheme=="SCAN") xvasp.INCAR << "# " << strline << " # AFLOW REMOVED (KBIN::XVASP_INCAR METAGGA=SCAN) " << endl;
          if(vflags.KBIN_VASP_FORCE_OPTION_METAGGA.xscheme=="MS0") xvasp.INCAR << "# " << strline << " # AFLOW REMOVED (KBIN::XVASP_INCAR METAGGA=MS0) " << endl;
          if(vflags.KBIN_VASP_FORCE_OPTION_METAGGA.xscheme=="MS1") xvasp.INCAR << "# " << strline << " # AFLOW REMOVED (KBIN::XVASP_INCAR METAGGA=MS1) " << endl;
          if(vflags.KBIN_VASP_FORCE_OPTION_METAGGA.xscheme=="MS2") xvasp.INCAR << "# " << strline << " # AFLOW REMOVED (KBIN::XVASP_INCAR METAGGA=MS2) " << endl;
          if(vflags.KBIN_VASP_FORCE_OPTION_METAGGA.xscheme=="NONE") xvasp.INCAR << "# " << strline << " # AFLOW REMOVED (KBIN::XVASP_INCAR METAGGA=NONE) " << endl;
        }
      } else {
        if(!vflags.KBIN_VASP_INCAR_VERBOSE && strline.length()) xvasp.INCAR << strline << endl;
        if(vflags.KBIN_VASP_INCAR_VERBOSE) xvasp.INCAR << strline << endl;
      }
    }
    // xvasp.INCAR << endl;
    if(vflags.KBIN_VASP_FORCE_OPTION_METAGGA.xscheme!="NONE") {
      if(vflags.KBIN_VASP_INCAR_VERBOSE) xvasp.INCAR << "# Performing Metagga METAGGA=" << vflags.KBIN_VASP_FORCE_OPTION_METAGGA.xscheme << " [AFLOW] begin " << endl;
      if(vflags.KBIN_VASP_FORCE_OPTION_METAGGA.xscheme=="TPSS") xvasp.INCAR << aurostd::PaddedPOST("METAGGA=TPSS",_incarpad_) << "# METAGGA = TPSS  " << endl;
      if(vflags.KBIN_VASP_FORCE_OPTION_METAGGA.xscheme=="RTPSS") xvasp.INCAR << aurostd::PaddedPOST("METAGGA=RTPSS",_incarpad_) << "# METAGGA = RTPSS  " << endl;
      if(vflags.KBIN_VASP_FORCE_OPTION_METAGGA.xscheme=="M06L") xvasp.INCAR << aurostd::PaddedPOST("METAGGA=M06L",_incarpad_) << "# METAGGA = M06L  " << endl;
      if(vflags.KBIN_VASP_FORCE_OPTION_METAGGA.xscheme=="MBJL") xvasp.INCAR << aurostd::PaddedPOST("METAGGA=MBJL",_incarpad_) << "# METAGGA = MBJL  " << endl;
      if(vflags.KBIN_VASP_FORCE_OPTION_METAGGA.xscheme=="SCAN") xvasp.INCAR << aurostd::PaddedPOST("METAGGA=SCAN",_incarpad_) << "# METAGGA = SCAN  " << endl;
      if(vflags.KBIN_VASP_FORCE_OPTION_METAGGA.xscheme=="MS0") xvasp.INCAR << aurostd::PaddedPOST("METAGGA=MS0",_incarpad_) << "# METAGGA = MS0  " << endl;
      if(vflags.KBIN_VASP_FORCE_OPTION_METAGGA.xscheme=="MS1") xvasp.INCAR << aurostd::PaddedPOST("METAGGA=MS1",_incarpad_) << "# METAGGA = MS1  " << endl;
      if(vflags.KBIN_VASP_FORCE_OPTION_METAGGA.xscheme=="MS2") xvasp.INCAR << aurostd::PaddedPOST("METAGGA=MS2",_incarpad_) << "# METAGGA = MS2  " << endl;
      if(vflags.KBIN_VASP_FORCE_OPTION_METAGGA.xscheme=="NONE") xvasp.INCAR << aurostd::PaddedPOST("METAGGA=NONE",_incarpad_) << "# METAGGA = NONE  " << endl;
      if(vflags.KBIN_VASP_INCAR_VERBOSE) xvasp.INCAR << "# Performing Metagga METAGGA=" << vflags.KBIN_VASP_FORCE_OPTION_METAGGA.xscheme << " [AFLOW] end " << endl;
    }
  }
}

// ***************************************************************************
// KBIN::XVASP_INCAR_Ivdw
namespace KBIN {
  void XVASP_INCAR_Ivdw(_xvasp& xvasp,_vflags& vflags) {        // AFLOW_FUNCTION_IMPLEMENTATION   number_for_VASP_see_manual_for_IVDW | 0
    string FileContent,strline;
    int imax;
    // cerr << xvasp.INCAR.str() << endl; exit(0);
    FileContent=xvasp.INCAR.str();
    xvasp.INCAR.str(std::string());
    xvasp.aopts.flag("FLAG::XVASP_INCAR_changed",TRUE);
    imax=aurostd::GetNLinesString(FileContent);
    for(int i=1;i<=imax;i++) {
      strline=aurostd::GetLineString(FileContent,i);
      if(aurostd::substring2bool(strline,"IVDW",TRUE) || aurostd::substring2bool(strline,"#IVDW",TRUE)) {
        if(vflags.KBIN_VASP_INCAR_VERBOSE) {
          xvasp.INCAR << "# " << strline << " # AFLOW REMOVED " << endl;
        }
      } else {
        if(!vflags.KBIN_VASP_INCAR_VERBOSE && strline.length()) xvasp.INCAR << strline << endl;
        if(vflags.KBIN_VASP_INCAR_VERBOSE) xvasp.INCAR << strline << endl;
      }
    }
    // xvasp.INCAR << endl;
    if(vflags.KBIN_VASP_FORCE_OPTION_IVDW.xscheme!="0") {
      if(vflags.KBIN_VASP_INCAR_VERBOSE) xvasp.INCAR << "# Performing Ivdw IVDW=" << vflags.KBIN_VASP_FORCE_OPTION_IVDW.xscheme << " [AFLOW] begin " << endl;
      if(vflags.KBIN_VASP_FORCE_OPTION_IVDW.xscheme=="0" || vflags.KBIN_VASP_FORCE_OPTION_IVDW.xscheme=="OFF" ||
          vflags.KBIN_VASP_FORCE_OPTION_IVDW.xscheme=="NONE" || vflags.KBIN_VASP_FORCE_OPTION_IVDW.xscheme=="") {
        xvasp.INCAR << aurostd::PaddedPOST("#IVDW=0",_incarpad_) << "# IVDW = 0  " << endl;
      } else {	
        xvasp.INCAR << aurostd::PaddedPOST("IVDW="+vflags.KBIN_VASP_FORCE_OPTION_IVDW.xscheme,_incarpad_) << "# IVDW = " << vflags.KBIN_VASP_FORCE_OPTION_IVDW.xscheme << "  " << endl;
      }
      if(vflags.KBIN_VASP_INCAR_VERBOSE) xvasp.INCAR << "# Performing Ivdw IVDW=" << vflags.KBIN_VASP_FORCE_OPTION_IVDW.xscheme << " [AFLOW] end " << endl;
    }
  }
}

// ***************************************************************************
// KBIN::XVASP_INCAR_ABMIX
namespace KBIN {
  void XVASP_INCAR_ABMIX(_xvasp& xvasp,_vflags& vflags) {        // AFLOW_FUNCTION_IMPLEMENTATION
    if(!vflags.KBIN_VASP_FORCE_OPTION_ABMIX.isentry) return;
    string FileContent,strline;
    int imax;
    // cerr << xvasp.INCAR.str() << endl; exit(0);
    FileContent=xvasp.INCAR.str();
    xvasp.INCAR.str(std::string());
    xvasp.aopts.flag("FLAG::XVASP_INCAR_changed",TRUE);
    imax=aurostd::GetNLinesString(FileContent);
    for(int i=1;i<=imax;i++) {
      strline=aurostd::GetLineString(FileContent,i);
      if(aurostd::substring2bool(strline,"AMIX",TRUE) || aurostd::substring2bool(strline,"#AMIX",TRUE) ||
          aurostd::substring2bool(strline,"BMIX",TRUE) || aurostd::substring2bool(strline,"#BMIX",TRUE)) {
        if(vflags.KBIN_VASP_INCAR_VERBOSE) xvasp.INCAR << "# " << strline << " # AFLOW REMOVED (KBIN::XVASP_INCAR_ABMIX)" << endl;
      } else {
        if(!vflags.KBIN_VASP_INCAR_VERBOSE && strline.length()) xvasp.INCAR << strline << endl;
        if(vflags.KBIN_VASP_INCAR_VERBOSE) xvasp.INCAR << strline << endl;
      }
    }

    // xvasp.INCAR << endl;
    if(vflags.KBIN_VASP_INCAR_VERBOSE) xvasp.INCAR << "# Performing KBIN::XVASP_INCAR_ABMIX [AFLOW]" << endl;
    uint isUS=FALSE,isPAW=FALSE;
    if(vflags.KBIN_VASP_FORCE_OPTION_ABMIX.xscheme.at(0)=='A') { // AUTO
      // needs to check PPs
      //   cerr << "xvasp.POTCAR_TYPE=" << xvasp.POTCAR_TYPE << endl;
      if(xvasp.POTCAR_TYPE=="LDA") isUS=TRUE;
      if(xvasp.POTCAR_TYPE=="GGA") isUS=TRUE;
      if(xvasp.POTCAR_TYPE=="PAW_LDA") isPAW=TRUE;
      if(xvasp.POTCAR_TYPE=="PAW_GGA") isPAW=TRUE;
      if(xvasp.POTCAR_TYPE=="PAW_PBE") isPAW=TRUE;
      if(xvasp.POTCAR_TYPE=="PAW_LDA_KIN") isPAW=TRUE;
      if(xvasp.POTCAR_TYPE=="PAW_PBE_KIN") isPAW=TRUE;
      if(xvasp.POTCAR_TYPE=="PAW_RPBE") isPAW=TRUE;
      if(!isUS && !isPAW) {
        isPAW=TRUE; // some default
        xvasp.INCAR << "# ABMIX=AUTO => POTCAR type not found, switching to PAW (aflow_ivasp.cpp)." << endl;   
      }      
    }
    if(vflags.KBIN_VASP_FORCE_OPTION_ABMIX.xscheme=="US" || isUS) { // US
      if(isUS) xvasp.INCAR << "# ABMIX=AUTO => Found US pseudopotentials" << endl;
      xvasp.INCAR << aurostd::PaddedPOST("AMIX=0.5",_incarpad_) << "# Performing KBIN::XVASP_INCAR_ABMIX (US)" << endl;
      xvasp.INCAR << aurostd::PaddedPOST("BMIX=1.0",_incarpad_) << "# Performing KBIN::XVASP_INCAR_ABMIX (US)" << endl;
      xvasp.INCAR << aurostd::PaddedPOST("AMIX_MAG=2.0",_incarpad_) << "# Performing KBIN::XVASP_INCAR_ABMIX (US)" << endl;
      xvasp.INCAR << aurostd::PaddedPOST("BMIX_MAG=1.0",_incarpad_) << "# Performing KBIN::XVASP_INCAR_ABMIX (US)" << endl;
      // needs to check PPs
    }
    if(vflags.KBIN_VASP_FORCE_OPTION_ABMIX.xscheme=="PAW" || isPAW) { // PAW
      if(isPAW) xvasp.INCAR << "# ABMIX=AUTO => Found PAW pseudopotentials" << endl;   
      xvasp.INCAR << aurostd::PaddedPOST("AMIX=0.2",_incarpad_) << "# Performing KBIN::XVASP_INCAR_ABMIX (PAW)" << endl;
      xvasp.INCAR << aurostd::PaddedPOST("BMIX=0.00001",_incarpad_) << "# Performing KBIN::XVASP_INCAR_ABMIX (PAW)" << endl;
      xvasp.INCAR << aurostd::PaddedPOST("AMIX_MAG=0.8",_incarpad_) << "# Performing KBIN::XVASP_INCAR_ABMIX (PAW)" << endl;
      xvasp.INCAR << aurostd::PaddedPOST("BMIX_MAG=0.00001",_incarpad_) << "# Performing KBIN::XVASP_INCAR_ABMIX (PAW)" << endl;
      // needs to check PPs
    }
    // check for LDA/GGA
    if(xvasp.POTCAR_TYPE=="LDA" || xvasp.POTCAR_TYPE=="GGA") {
      //    xvasp.INCAR << "#Fixing RWIGS/LORBIG for LDA/GGA" << endl;
      ofstream oss;KBIN::XVASP_INCAR_RWIGS_Static(xvasp,vflags,oss,ON);
    }
  }
}


// ***************************************************************************
// KBIN::XVASP_INCAR_GetNBANDS
namespace KBIN {
  int XVASP_INCAR_GetNBANDS(_xvasp& xvasp,bool ispin) {
    vector<double> vZVAL;
    double ZVAL=GetZVAL(xvasp.POTCAR,vZVAL);
    // // cout << "00000  MESSAGE POTCAR ZVAL max   = " << ZVAL << endl;
    int nbands;
    nbands=GetNBANDS((int) ZVAL,(int) xvasp.str.atoms.size(),5,ispin);
    nbands=GetNBANDS((int) ZVAL,(int) xvasp.str.atoms.size(),5,TRUE);  // SAFETY
    // nbands=nbands+20+nbands/5; // MORE SAFETY
    // cout << "00000  MESSAGE POTCAR NBANDS = " << nbands << endl;
    if(!XHOST.QUIET) cout << "00000  MESSAGE-OPTION  [VASP_FORCE_OPTION]NBANDS  = " << nbands << endl;
    return nbands;
  }
}

// ***************************************************************************
// KBIN::XVASP_INCAR_PSTRESS
namespace KBIN {
  bool XVASP_INCAR_PREPARE_GENERIC(string command,_xvasp& xvasp,_vflags& vflags,string svalue,int ivalue,double dvalue,bool OPTION)
    //  bool XVASP_INCAR_PREPARE_GENERIC(string command,_xvasp& xvasp,_kflags& kflags,_vflags& vflags,string svalue,int ivalue,double dvalue,bool OPTION)
  { //CO20200106 - patching for auto-indenting
    bool DONE=FALSE;
    bool LDEBUG=FALSE;
    string FileContent,strline;
    FileContent=xvasp.INCAR.str();
    xvasp.INCAR.str(std::string());
    xvasp.aopts.flag("FLAG::XVASP_INCAR_changed",TRUE);
    int imax=aurostd::GetNLinesString(FileContent);

    // ***************************************************************************
    // GENERIC GENERIC GENERIC GENERIC GENERIC GENERIC
    if(command=="GENERIC") {
      DONE=TRUE;
    }

    // ***************************************************************************
    // ALGO ALGO ALGO ALGO ALGO ALGO
    if(command=="ALGO") {
      for(int i=1;i<=imax;i++) {
        strline=aurostd::GetLineString(FileContent,i);
        if(aurostd::substring2bool(strline,"ALGO",TRUE) || aurostd::substring2bool(strline,"#ALGO",TRUE) ||
            aurostd::substring2bool(strline,"IALGO",TRUE) || aurostd::substring2bool(strline,"#IALGO",TRUE)) {
          if(vflags.KBIN_VASP_INCAR_VERBOSE) {
            if(vflags.KBIN_VASP_FORCE_OPTION_ALGO.xscheme=="NORMAL") xvasp.INCAR << "# " << strline << " # AFLOW REMOVED (KBIN::XVASP_INCAR ALGO=NORMAL) " << endl;
            if(vflags.KBIN_VASP_FORCE_OPTION_ALGO.xscheme=="VERYFAST") xvasp.INCAR << "# " << strline << " # AFLOW REMOVED (KBIN::XVASP_INCAR ALGO=VERYFAST) " << endl;
            if(vflags.KBIN_VASP_FORCE_OPTION_ALGO.xscheme=="FAST") xvasp.INCAR << "# " << strline << " # AFLOW REMOVED (KBIN::XVASP_INCAR ALGO=FAST) " << endl;
            if(vflags.KBIN_VASP_FORCE_OPTION_ALGO.xscheme=="ALL") xvasp.INCAR << "# " << strline << " # AFLOW REMOVED (KBIN::XVASP_INCAR ALGO=ALL) " << endl;
            if(vflags.KBIN_VASP_FORCE_OPTION_ALGO.xscheme=="DAMPED") xvasp.INCAR << "# " << strline << " # AFLOW REMOVED (KBIN::XVASP_INCAR ALGO=DAMPED) " << endl;
          }
        } else {
          if(!vflags.KBIN_VASP_INCAR_VERBOSE && strline.length()) xvasp.INCAR << strline << endl;
          if(vflags.KBIN_VASP_INCAR_VERBOSE) xvasp.INCAR << strline << endl;
        }
      }
      // xvasp.INCAR << endl;
      if(vflags.KBIN_VASP_INCAR_VERBOSE) xvasp.INCAR << "# Performing Algo ALGO=" << vflags.KBIN_VASP_FORCE_OPTION_ALGO.xscheme << " [AFLOW] begin " << endl;

      if(vflags.KBIN_VASP_FORCE_OPTION_ALGO.xscheme=="NORMAL") xvasp.INCAR << aurostd::PaddedPOST("ALGO=Normal",_incarpad_) << "# ALGO = Normal: will select, IALGO=38 (blocked Davidson block iteration scheme)" << endl;
      if(vflags.KBIN_VASP_FORCE_OPTION_ALGO.xscheme=="VERYFAST") xvasp.INCAR << aurostd::PaddedPOST("ALGO=Veryfast",_incarpad_) << "# ALGO = Very_Fast: will select IALGO=48 (RMM-DIIS)" << endl;
      if(vflags.KBIN_VASP_FORCE_OPTION_ALGO.xscheme=="FAST") xvasp.INCAR << aurostd::PaddedPOST("ALGO=Fast",_incarpad_) << "# ALGO = Fast: IALGO=38 is used for the initial phase, and then VASP switches to IALGO=48" << endl;
      if(vflags.KBIN_VASP_FORCE_OPTION_ALGO.xscheme=="ALL") xvasp.INCAR << aurostd::PaddedPOST("ALGO=All",_incarpad_) << "# ALGO = All: The all band simultaneous update of wavefunctions can be selected using (IALGO=58)" << endl;
      if(vflags.KBIN_VASP_FORCE_OPTION_ALGO.xscheme=="DAMPED") xvasp.INCAR << aurostd::PaddedPOST("ALGO=Damped",_incarpad_) << "# ALGO = Damped: A damped velocity friction algorithm is selected (IALGO=53)" << endl;
      if(vflags.KBIN_VASP_INCAR_VERBOSE) xvasp.INCAR << "# Performing Algo ALGO=" << vflags.KBIN_VASP_FORCE_OPTION_ALGO.xscheme << " [AFLOW] end " << endl;
      DONE=TRUE;
    }

    // ***************************************************************************
    // ENMAX_MULTIPLY ENMAX_MULTIPLY ENMAX_MULTIPLY ENMAX_MULTIPLY ENMAX_MULTIPLY ENMAX_MULTIPLY
    if(command=="ENMAX_MULTIPLY") {
      for(int i=1;i<=imax;i++) {
        strline=aurostd::GetLineString(FileContent,i);
        if(aurostd::substring2bool(strline,"ENMAX",TRUE) || aurostd::substring2bool(strline,"#ENMAX",TRUE)) {
          if(vflags.KBIN_VASP_INCAR_VERBOSE) {
            xvasp.INCAR << "# " << strline << " # AFLOW REMOVED " << endl;
          }
        } else {
          if(!vflags.KBIN_VASP_INCAR_VERBOSE && strline.length()) xvasp.INCAR << strline << endl;
          if(vflags.KBIN_VASP_INCAR_VERBOSE) xvasp.INCAR << strline << endl;
        }
      }
      // xvasp.INCAR << endl;     
      if(vflags.KBIN_VASP_INCAR_VERBOSE) xvasp.INCAR << "# Performing ENMAX_MULTIPLY=" << vflags.KBIN_VASP_FORCE_OPTION_PREC.xscheme << " [AFLOW] begin " << endl;
      xvasp.INCAR << aurostd::PaddedPOST("ENMAX="+aurostd::utype2string(xvasp.POTCAR_ENMAX*vflags.KBIN_VASP_FORCE_OPTION_ENMAX_MULTIPLY_EQUAL.content_double,_IVASP_DOUBLE2STRING_PRECISION_),_incarpad_) << "# " << vflags.KBIN_VASP_FORCE_OPTION_ENMAX_MULTIPLY_EQUAL.content_double << "*ENMAX (" << xvasp.POTCAR_ENMAX << ") of pseudopotentials " << endl;
      if(vflags.KBIN_VASP_INCAR_VERBOSE) xvasp.INCAR << "# Performing ENMAX_MULTIPLY=" << vflags.KBIN_VASP_FORCE_OPTION_PREC.xscheme << " [AFLOW] end " << endl;
      //  cerr << xvasp.INCAR.str() << endl; exit(0);
      DONE=TRUE;
    }

    // ***************************************************************************
    // IMIX IMIX IMIX IMIX IMIX IMIX
    if(command=="IMIX") {
      for(int i=1;i<=imax;i++) {
        strline=aurostd::GetLineString(FileContent,i);
        if(aurostd::substring2bool(strline,"IMIX",TRUE) || aurostd::substring2bool(strline,"#IMIX",TRUE)) {
          if(vflags.KBIN_VASP_INCAR_VERBOSE) xvasp.INCAR << "# " << strline << " # AFLOW REMOVED (KBIN::XVASP_INCAR_PREPARE_GENERIC(IMIX)) " << endl;
        } else {
          if(!vflags.KBIN_VASP_INCAR_VERBOSE && strline.length()) xvasp.INCAR << strline << endl;
          if(vflags.KBIN_VASP_INCAR_VERBOSE) xvasp.INCAR << strline << endl;
        }
      }
      // xvasp.INCAR << endl;
      if(vflags.KBIN_VASP_INCAR_VERBOSE) xvasp.INCAR << "# Performing IMIX=X [AFLOW] begin" << endl;
      xvasp.INCAR << aurostd::PaddedPOST("IMIX="+aurostd::utype2string(ivalue),_incarpad_) << "# IMIX=X" << endl;
      if(vflags.KBIN_VASP_INCAR_VERBOSE) xvasp.INCAR << "# Performing IMIX=X [AFLOW] end " << endl;
      DONE=TRUE;
    }

    // ***************************************************************************
    // IALGO IALGO IALGO IALGO IALGO IALGO
    if(command=="IALGO") {
      // // aus_exec << "cat INCAR | grep -v IALGO > aflow.tmp && mv aflow.tmp INCAR" << endl;
      // aus_exec << "cat INCAR | grep -v IALGO | grep -v IMIX > aflow.tmp && mv aflow.tmp INCAR" << endl;
      // aus_exec << "echo \"IALGO=48\"  >> INCAR " << endl;
      for(int i=1;i<=imax;i++) {
        strline=aurostd::GetLineString(FileContent,i);
        if(aurostd::substring2bool(strline,"IALGO",TRUE) || aurostd::substring2bool(strline,"#IALGO",TRUE) ||
            aurostd::substring2bool(strline,"ALGO",TRUE) || aurostd::substring2bool(strline,"#ALGO",TRUE) ||
            aurostd::substring2bool(strline,"IMIX",TRUE) || aurostd::substring2bool(strline,"#IMIX",TRUE)) {
          if(vflags.KBIN_VASP_INCAR_VERBOSE) xvasp.INCAR << "# " << strline << " # AFLOW REMOVED (KBIN::XVASP_INCAR_PREPARE_GENERIC(IALGO)) " << endl;
        } else {
          if(!vflags.KBIN_VASP_INCAR_VERBOSE && strline.length()) xvasp.INCAR << strline << endl;
          if(vflags.KBIN_VASP_INCAR_VERBOSE) xvasp.INCAR << strline << endl;
        }
      }
      // xvasp.INCAR << endl;
      if(vflags.KBIN_VASP_INCAR_VERBOSE) xvasp.INCAR << "# Performing IALGO=X [AFLOW] begin" << endl;
      xvasp.INCAR << aurostd::PaddedPOST("IALGO="+aurostd::utype2string(ivalue),_incarpad_) << "# IALGOX1" << endl;
      if(vflags.KBIN_VASP_INCAR_VERBOSE) xvasp.INCAR << "# Performing IALGO=X [AFLOW] end " << endl;
      DONE=TRUE;
    }

    // ***************************************************************************
    // TYPE TYPE TYPE TYPE TYPE TYPE
    if(command=="TYPE") {
      for(int i=1;i<=imax;i++) {
        strline=aurostd::GetLineString(FileContent,i);
        if(aurostd::substring2bool(strline,"ISMEAR",TRUE) || aurostd::substring2bool(strline,"#ISMEAR",TRUE) ||
            aurostd::substring2bool(strline,"SIGMA",TRUE) || aurostd::substring2bool(strline,"#SIGMA",TRUE)) {
          if(vflags.KBIN_VASP_INCAR_VERBOSE) {
            if(svalue=="DEFAULT") xvasp.INCAR << "# " << strline << " # AFLOW REMOVED (KBIN::XVASP_INCAR_PREPARE_GENERIC(TYPE) TYPE=" << svalue << ") " << endl;
            if(svalue=="METAL") xvasp.INCAR << "# " << strline << " # AFLOW REMOVED (KBIN::XVASP_INCAR_PREPARE_GENERIC(TYPE) TYPE=" << svalue << ") " << endl;
            if(svalue=="SEMICONDUCTOR") xvasp.INCAR << "# " << strline << " # AFLOW REMOVED (KBIN::XVASP_INCAR_PREPARE_GENERIC(TYPE) TYPE=" << svalue << ") " << endl;
            if(svalue=="INSULATOR") xvasp.INCAR << "# " << strline << " # AFLOW REMOVED (KBIN::XVASP_INCAR_PREPARE_GENERIC(TYPE) TYPE=" << svalue << ") " << endl;
          }
          if(vflags.KBIN_VASP_INCAR_VERBOSE) xvasp.INCAR << "# " << strline << " # AFLOW REMOVED (KBIN::XVASP_INCAR_PREPARE_GENERIC(TYPE) TYPE=" << svalue << ") " << endl;
        } else {
          if(!vflags.KBIN_VASP_INCAR_VERBOSE && strline.length()) xvasp.INCAR << strline << endl;
          if(vflags.KBIN_VASP_INCAR_VERBOSE) xvasp.INCAR << strline << endl;
        }
      }
      // xvasp.INCAR << endl;
      if(vflags.KBIN_VASP_INCAR_VERBOSE) xvasp.INCAR << "# Performing TYPE=" << svalue << " [AFLOW] begin " << endl;
      if(svalue=="DEFAULT") {
        xvasp.INCAR << aurostd::PaddedPOST("ISMEAR=1",_incarpad_) << "# for default (as metal)" << endl;
        xvasp.INCAR << aurostd::PaddedPOST("SIGMA=0.1",_incarpad_) << "# for default (as metal)" << endl;
        //    xvasp.INCAR << aurostd::PaddedPOST("ISMEAR=2",_incarpad_) << "# default" << endl;
        //   xvasp.INCAR << aurostd::PaddedPOST("SIGMA=0.2",_incarpad_) << "# default" << endl;
      }
      if(svalue=="METAL") {
        xvasp.INCAR << aurostd::PaddedPOST("ISMEAR=1",_incarpad_) << "# for metal" << endl;
        xvasp.INCAR << aurostd::PaddedPOST("SIGMA=0.1",_incarpad_) << "# for metal" << endl;
      }
      if(svalue=="SEMICONDUCTOR" || svalue=="INSULATOR") {
        xvasp.INCAR << aurostd::PaddedPOST("ISMEAR=0",_incarpad_) << "# for insulators/semiconductors" << endl;
        xvasp.INCAR << aurostd::PaddedPOST("SIGMA=0.05",_incarpad_) << "# for insulators/semiconductors" << endl;
      }
      if(vflags.KBIN_VASP_INCAR_VERBOSE) xvasp.INCAR << "# Performing TYPE=" << svalue << " [AFLOW] end " << endl;
      DONE=TRUE;
    }

    // ***************************************************************************
    // ISMEAR ISMEAR ISMEAR ISMEAR ISMEAR ISMEAR
    if(command=="ISMEAR") { //CO20181129
      for(int i=1;i<=imax;i++) {
        strline=aurostd::GetLineString(FileContent,i);
        if(aurostd::substring2bool(strline,"ISMEAR",TRUE) || aurostd::substring2bool(strline,"#ISMEAR",TRUE) || 
            aurostd::substring2bool(strline,"SIGMA",TRUE) || aurostd::substring2bool(strline,"#SIGMA",TRUE)) {
          if(vflags.KBIN_VASP_INCAR_VERBOSE) xvasp.INCAR << "# " << strline << " # AFLOW REMOVED (KBIN::XVASP_INCAR_PREPARE_GENERIC(ISMEAR) ISMEAR=" << aurostd::utype2string(vflags.KBIN_VASP_FORCE_OPTION_ISMEAR_EQUAL.content_int) << ") " << endl;
        } else {
          if(!vflags.KBIN_VASP_INCAR_VERBOSE && strline.length()) xvasp.INCAR << strline << endl;
          if(vflags.KBIN_VASP_INCAR_VERBOSE) xvasp.INCAR << strline << endl;
        }
      }
      // xvasp.INCAR << endl;
      if(vflags.KBIN_VASP_INCAR_VERBOSE) xvasp.INCAR << "# Performing ISMEAR=" << aurostd::utype2string(vflags.KBIN_VASP_FORCE_OPTION_ISMEAR_EQUAL.content_int) << " [AFLOW] begin " << endl;
      xvasp.INCAR << aurostd::PaddedPOST("ISMEAR="+aurostd::utype2string(vflags.KBIN_VASP_FORCE_OPTION_ISMEAR_EQUAL.content_int),_incarpad_) << "# KBIN::XVASP_INCAR_PREPARE_GENERIC(ISMEAR)" << endl;
      if(vflags.KBIN_VASP_INCAR_VERBOSE) xvasp.INCAR << "# Performing ISMEAR=" << aurostd::utype2string(vflags.KBIN_VASP_FORCE_OPTION_ISMEAR_EQUAL.content_int) << " [AFLOW] end " << endl;
      DONE=TRUE;
    }
    // ***************************************************************************

    // ***************************************************************************
    // SIGMA SIGMA SIGMA SIGMA SIGMA SIGMA
    if(command=="SIGMA") { //CO20181129
      for(int i=1;i<=imax;i++) {
        strline=aurostd::GetLineString(FileContent,i);
        if(aurostd::substring2bool(strline,"SIGMA",TRUE) || aurostd::substring2bool(strline,"#SIGMA",TRUE)) {
          if(vflags.KBIN_VASP_INCAR_VERBOSE) xvasp.INCAR << "# " << strline << " # AFLOW REMOVED (KBIN::XVASP_INCAR_PREPARE_GENERIC(SIGMA) SIGMA=" << aurostd::utype2string(vflags.KBIN_VASP_FORCE_OPTION_SIGMA_EQUAL.content_double,_IVASP_DOUBLE2STRING_PRECISION_) << ") " << endl;
        } else {
          if(!vflags.KBIN_VASP_INCAR_VERBOSE && strline.length()) xvasp.INCAR << strline << endl;
          if(vflags.KBIN_VASP_INCAR_VERBOSE) xvasp.INCAR << strline << endl;
        }
      }
      // xvasp.INCAR << endl;
      if(vflags.KBIN_VASP_INCAR_VERBOSE) xvasp.INCAR << "# Performing SIGMA=" << aurostd::utype2string(vflags.KBIN_VASP_FORCE_OPTION_SIGMA_EQUAL.content_double,_IVASP_DOUBLE2STRING_PRECISION_) << " [AFLOW] begin " << endl;
      xvasp.INCAR << aurostd::PaddedPOST("SIGMA="+aurostd::utype2string(vflags.KBIN_VASP_FORCE_OPTION_SIGMA_EQUAL.content_double,_IVASP_DOUBLE2STRING_PRECISION_),_incarpad_) << "# KBIN::XVASP_INCAR_PREPARE_GENERIC(SIGMA)" << endl;
      if(vflags.KBIN_VASP_INCAR_VERBOSE) xvasp.INCAR << "# Performing SIGMA=" << aurostd::utype2string(vflags.KBIN_VASP_FORCE_OPTION_SIGMA_EQUAL.content_double,_IVASP_DOUBLE2STRING_PRECISION_) << " [AFLOW] end " << endl;
      DONE=TRUE;
    }
    // ***************************************************************************

    // PAW_CORRECTIONS PAW_CORRECTIONS PAW_CORRECTIONS PAW_CORRECTIONS PAW_CORRECTIONS PAW_CORRECTIONS
    if(command=="PAW_CORRECTIONS") {
      for(int i=1;i<=imax;i++) {
        strline=aurostd::GetLineString(FileContent,i);
        if(aurostd::substring2bool(strline,"LASPH",TRUE) || aurostd::substring2bool(strline,"#LASPH",TRUE)) {
          if(vflags.KBIN_VASP_INCAR_VERBOSE) xvasp.INCAR << "# " << strline << " # AFLOW REMOVED (KBIN::XVASP_INCAR_PREPARE_GENERIC(PAW_CORRECTIONS)) " << endl;
        } else {
          if(!vflags.KBIN_VASP_INCAR_VERBOSE && strline.length()) xvasp.INCAR << strline << endl;
          if(vflags.KBIN_VASP_INCAR_VERBOSE) xvasp.INCAR << strline << endl;
        }
      }
      // xvasp.INCAR << endl;
      if(vflags.KBIN_VASP_INCAR_VERBOSE)  xvasp.INCAR << "# Performing PAW=ON [AFLOW] begin" << endl;
      xvasp.INCAR << aurostd::PaddedPOST("LASPH=.TRUE.",_incarpad_) << "# LASPH  http://cms.mpi.univie.ac.at/vasp/vasp/LASPH_tag.html#incar-lasph" << endl;
      if(vflags.KBIN_VASP_INCAR_VERBOSE)  xvasp.INCAR << "# Performing PAW=ON [AFLOW] end " << endl;
      DONE=TRUE;
    }

    // ***************************************************************************
    // NBANDS NBANDS NBANDS NBANDS NBANDS NBANDS
    if(command=="NBANDS") {
      for(int i=1;i<=imax;i++) {
        strline=aurostd::GetLineString(FileContent,i);
        if(aurostd::substring2bool(strline,"NBANDS",TRUE) || aurostd::substring2bool(strline,"#NBANDS",TRUE)) {
          if(vflags.KBIN_VASP_FORCE_OPTION_NBANDS_AUTO_isentry && vflags.KBIN_VASP_INCAR_VERBOSE)
            xvasp.INCAR << "# " << strline << " # AFLOW REMOVED (KBIN::XVASP_INCAR_PREPARE_GENERIC(NBANDS) <= KBIN_VASP_FORCE_OPTION_NBANDS_AUTO_isentry) " << endl;
          if(vflags.KBIN_VASP_FORCE_OPTION_NBANDS_EQUAL.isentry && vflags.KBIN_VASP_INCAR_VERBOSE)
            xvasp.INCAR << "# " << strline << " # AFLOW REMOVED (KBIN::XVASP_INCAR_PREPARE_GENERIC(NBANDS) <= KBIN_VASP_FORCE_OPTION_NBANDS_EQUAL.isentry) " << endl;
        } else {
          if(!vflags.KBIN_VASP_INCAR_VERBOSE && strline.length()) xvasp.INCAR << strline << endl;
          if(vflags.KBIN_VASP_INCAR_VERBOSE) xvasp.INCAR << strline << endl;
        }
      }
      // xvasp.INCAR << endl;
      if(vflags.KBIN_VASP_FORCE_OPTION_NBANDS_AUTO_isentry) {
        if(vflags.KBIN_VASP_INCAR_VERBOSE) xvasp.INCAR << "# Performing NBANDS [AFLOW] begin (KBIN_VASP_FORCE_OPTION_NBANDS_AUTO_isentry)" << endl;
        bool ispin=TRUE;
        ispin=vflags.KBIN_VASP_FORCE_OPTION_SPIN.option;
        // xvasp.INCAR << "NBANDS=" << KBIN::XVASP_INCAR_GetNBANDS(xvasp,ispin) << " \t#NBANDS" << endl;
        xvasp.INCAR << aurostd::PaddedPOST("NBANDS="+aurostd::utype2string(KBIN::XVASP_INCAR_GetNBANDS(xvasp,ispin)),_incarpad_) << "# KBIN::XVASP_INCAR_GetNBANDS" << endl;
        if(vflags.KBIN_VASP_INCAR_VERBOSE) xvasp.INCAR << "# Performing NBANDS [AFLOW] end (KBIN_VASP_FORCE_OPTION_NBANDS_AUTO_isentry)" << endl;
      }
      if(vflags.KBIN_VASP_FORCE_OPTION_NBANDS_EQUAL.isentry) {
        if(vflags.KBIN_VASP_INCAR_VERBOSE) xvasp.INCAR << "# Performing NBANDS [AFLOW] begin (KBIN_VASP_FORCE_OPTION_NBANDS_EQUAL.isentry)" << endl;
        xvasp.INCAR << aurostd::PaddedPOST("NBANDS="+aurostd::utype2string(vflags.KBIN_VASP_FORCE_OPTION_NBANDS_EQUAL.content_int),_incarpad_) << "# KBIN::XVASP_INCAR_GetNBANDS" << endl;
        if(vflags.KBIN_VASP_INCAR_VERBOSE) xvasp.INCAR << "# Performing NBANDS [AFLOW] end (KBIN_VASP_FORCE_OPTION_NBANDS_EQUAL.isentry)" << endl;
      }
      DONE=TRUE;
    }

    // ***************************************************************************
    // PSTRESS PSTRESS PSTRESS PSTRESS PSTRESS PSTRESS
    if(command=="PSTRESS") {
      for(int i=1;i<=imax;i++) {
        strline=aurostd::GetLineString(FileContent,i);
        if(aurostd::substring2bool(strline,"PSTRESS",TRUE) || aurostd::substring2bool(strline,"#PSTRESS",TRUE)) {
          if(vflags.KBIN_VASP_FORCE_OPTION_PSTRESS_EQUAL.isentry && vflags.KBIN_VASP_INCAR_VERBOSE)
            xvasp.INCAR << "# " << strline << " # AFLOW REMOVED (KBIN::XVASP_INCAR_PREPARE_GENERIC(PSTRESS) <= KBIN_VASP_FORCE_OPTION_PSTRESS_EQUAL.isentry) " << endl;
        } else {
          if(!vflags.KBIN_VASP_INCAR_VERBOSE && strline.length()) xvasp.INCAR << strline << endl;
          if(vflags.KBIN_VASP_INCAR_VERBOSE) xvasp.INCAR << strline << endl;
        }
      }
      // xvasp.INCAR << endl;
      if(vflags.KBIN_VASP_FORCE_OPTION_PSTRESS_EQUAL.isentry) {
        if(vflags.KBIN_VASP_INCAR_VERBOSE) xvasp.INCAR << "# Performing PSTRESS [AFLOW] begin (KBIN_VASP_FORCE_OPTION_PSTRESS_EQUAL.isentry)" << endl;
        xvasp.INCAR << aurostd::PaddedPOST("PSTRESS="+aurostd::utype2string(vflags.KBIN_VASP_FORCE_OPTION_PSTRESS_EQUAL.content_double,_IVASP_DOUBLE2STRING_PRECISION_),_incarpad_) << "# KBIN::XVASP_INCAR_PREPARE_GENERIC(PSTRESS)" << endl;
        if(vflags.KBIN_VASP_INCAR_VERBOSE) xvasp.INCAR << "# Performing PSTRESS [AFLOW] end (KBIN_VASP_FORCE_OPTION_PSTRESS_EQUAL.isentry)" << endl;
      }
      DONE=TRUE;
    }
    // ***************************************************************************
    // EDIFFG EDIFFG EDIFFG EDIFFG EDIFFG EDIFFG
    if(command=="EDIFFG") {
      for(int i=1;i<=imax;i++) {
        strline=aurostd::GetLineString(FileContent,i);
        if(aurostd::substring2bool(strline,"EDIFFG",TRUE) || aurostd::substring2bool(strline,"#EDIFFG",TRUE)) {
          if(vflags.KBIN_VASP_FORCE_OPTION_EDIFFG_EQUAL.isentry && vflags.KBIN_VASP_INCAR_VERBOSE)
            xvasp.INCAR << "# " << strline << " # AFLOW REMOVED (KBIN::XVASP_INCAR_PREPARE_GENERIC(EDIFFG) <= KBIN_VASP_FORCE_OPTION_EDIFFG_EQUAL.isentry) " << endl;
        } else {
          if(!vflags.KBIN_VASP_INCAR_VERBOSE && strline.length()) xvasp.INCAR << strline << endl;
          if(vflags.KBIN_VASP_INCAR_VERBOSE) xvasp.INCAR << strline << endl;
        }
      }
      // xvasp.INCAR << endl;
      if(vflags.KBIN_VASP_FORCE_OPTION_EDIFFG_EQUAL.isentry) {
        if(vflags.KBIN_VASP_INCAR_VERBOSE) xvasp.INCAR << "# Performing EDIFFG [AFLOW] begin (KBIN_VASP_FORCE_OPTION_EDIFFG_EQUAL.isentry)" << endl;
        xvasp.INCAR << aurostd::PaddedPOST("EDIFFG="+aurostd::utype2string(vflags.KBIN_VASP_FORCE_OPTION_EDIFFG_EQUAL.content_double,_IVASP_DOUBLE2STRING_PRECISION_),_incarpad_) << "# KBIN::XVASP_INCAR_PREPARE_GENERIC(EDIFFG)" << endl;
        if(vflags.KBIN_VASP_INCAR_VERBOSE) xvasp.INCAR << "# Performing EDIFFG [AFLOW] end (KBIN_VASP_FORCE_OPTION_EDIFFG_EQUAL.isentry)" << endl;
      }
      DONE=TRUE;
    }

    // ***************************************************************************
    // POTIM POTIM POTIM POTIM POTIM POTIM
    if(command=="POTIM") {
      for(int i=1;i<=imax;i++) {
        strline=aurostd::GetLineString(FileContent,i);
        if(aurostd::substring2bool(strline,"POTIM",TRUE) || aurostd::substring2bool(strline,"#POTIM",TRUE)) {
          if(vflags.KBIN_VASP_FORCE_OPTION_POTIM_EQUAL.isentry && vflags.KBIN_VASP_INCAR_VERBOSE)
            xvasp.INCAR << "# " << strline << " # AFLOW REMOVED (KBIN::XVASP_INCAR_PREPARE_GENERIC(POTIM) <= KBIN_VASP_FORCE_OPTION_POTIM_EQUAL.isentry) " << endl;
        } else {
          if(!vflags.KBIN_VASP_INCAR_VERBOSE && strline.length()) xvasp.INCAR << strline << endl;
          if(vflags.KBIN_VASP_INCAR_VERBOSE) xvasp.INCAR << strline << endl;
        }
      }
      // xvasp.INCAR << endl;
      if(vflags.KBIN_VASP_FORCE_OPTION_POTIM_EQUAL.isentry) {
        if(vflags.KBIN_VASP_INCAR_VERBOSE) xvasp.INCAR << "# Performing POTIM [AFLOW] begin (KBIN_VASP_FORCE_OPTION_POTIM_EQUAL.isentry)" << endl;
        xvasp.INCAR << aurostd::PaddedPOST("POTIM="+aurostd::utype2string(vflags.KBIN_VASP_FORCE_OPTION_POTIM_EQUAL.content_double,_IVASP_DOUBLE2STRING_PRECISION_),_incarpad_) << "# KBIN::XVASP_INCAR_PREPARE_GENERIC(POTIM)" << endl;
        if(vflags.KBIN_VASP_INCAR_VERBOSE) xvasp.INCAR << "# Performing POTIM [AFLOW] end (KBIN_VASP_FORCE_OPTION_POTIM_EQUAL.isentry)" << endl;
      }
      DONE=TRUE;
    }

    // ***************************************************************************
    // SPIN SPIN SPIN SPIN SPIN SPIN
    if(command=="SPIN") {
      bool MAGMOM_ALREADY_SPECIFIED=FALSE;    //CO
      for(int i=1;i<=imax;i++) {
        strline=aurostd::GetLineString(FileContent,i);
        if(aurostd::substring2bool(strline,"ISPIND",TRUE) || aurostd::substring2bool(strline,"#ISPIND",TRUE) ||
            aurostd::substring2bool(strline,"ISPIN",TRUE) || aurostd::substring2bool(strline,"#ISPIN",TRUE) ||
            ((vflags.KBIN_VASP_FORCE_OPTION_AUTO_MAGMOM.isentry && vflags.KBIN_VASP_FORCE_OPTION_AUTO_MAGMOM.option)    //CO
             && (aurostd::substring2bool(strline,"MAGMOM",TRUE) || aurostd::substring2bool(strline,"#MAGMOM",TRUE)))) { //CO
          if(vflags.KBIN_VASP_INCAR_VERBOSE && OPTION==ON)  xvasp.INCAR << "# " << strline << " # AFLOW REMOVED (KBIN::XVASP_INCAR_PREPARE_GENERIC(SPIN+ON) " << endl;
          if(vflags.KBIN_VASP_INCAR_VERBOSE && OPTION==OFF) xvasp.INCAR << "# " << strline << " # AFLOW REMOVED (KBIN::XVASP_INCAR_PREPARE_GENERIC(SPIN+OFF) " << endl;
        } else {
          if(!vflags.KBIN_VASP_INCAR_VERBOSE && strline.length()) xvasp.INCAR << strline << endl;
          if(vflags.KBIN_VASP_INCAR_VERBOSE) xvasp.INCAR << strline << endl;
          //if(aurostd::substring2bool(strline,"MAGMOM")) {cerr << strline << endl;}        //CO
          if(aurostd::substring2bool(strline,"MAGMOM") && !aurostd::substring2bool(strline,"#MAGMOM")) {MAGMOM_ALREADY_SPECIFIED=TRUE;}       //CO
        }
      }
      // xvasp.INCAR << endl;
      if(vflags.KBIN_VASP_INCAR_VERBOSE && OPTION==ON)  xvasp.INCAR << "# Performing SPIN=ON [AFLOW] begin" << endl;
      if(vflags.KBIN_VASP_INCAR_VERBOSE && OPTION==OFF) xvasp.INCAR << "# Performing SPIN=OFF [AFLOW] begin" << endl;
      if(OPTION==ON)  xvasp.INCAR << aurostd::PaddedPOST("ISPIND=2",_incarpad_) << "# SPIN=ON" << endl;
      if(OPTION==ON)  xvasp.INCAR << aurostd::PaddedPOST("ISPIN=2",_incarpad_) << "# SPIN=ON" << endl;
      if(!MAGMOM_ALREADY_SPECIFIED && OPTION==ON && vflags.KBIN_VASP_FORCE_OPTION_LSCOUPLING.option==FALSE) {// && vflags.KBIN_VASP_FORCE_OPTION_LSCOUPLING.option_OFF==FALSE)    //CO
        if(vflags.KBIN_VASP_FORCE_OPTION_AUTO_MAGMOM.isentry && vflags.KBIN_VASP_FORCE_OPTION_AUTO_MAGMOM.option)
          xvasp.INCAR << aurostd::PaddedPOST("MAGMOM= "+aurostd::utype2string(xvasp.str.atoms.size())+"*5",_incarpad_) << "# " << xvasp.str.atoms.size() << " atoms " << endl;
        if(!vflags.KBIN_VASP_FORCE_OPTION_AUTO_MAGMOM.isentry)
          xvasp.INCAR << aurostd::PaddedPOST("MAGMOM= "+aurostd::utype2string(xvasp.str.atoms.size())+"*1",_incarpad_) << "# SPIN=ON - " << xvasp.str.atoms.size() << " atoms (default) " << endl;
      }
      if(OPTION==OFF) xvasp.INCAR << aurostd::PaddedPOST("ISPIN=1",_incarpad_) << "# SPIN=OFF" << endl;
      // with spin, makes the mag mom +5....
      if(vflags.KBIN_VASP_INCAR_VERBOSE && OPTION==ON)  xvasp.INCAR << "# Performing SPIN=ON [AFLOW] end " << endl;
      if(vflags.KBIN_VASP_INCAR_VERBOSE && OPTION==OFF) xvasp.INCAR << "# Performing SPIN=OFF [AFLOW] end " << endl;

      DONE=TRUE;
    }

    // ***************************************************************************
    // LS_COUPLING LS_COUPLING LS_COUPLING LS_COUPLING LS_COUPLING LS_COUPLING
    if(command=="LS_COUPLING") {
      // strip magmom from incar and make the mabmom from the order parameter
      for(int i=1;i<=imax;i++) {
        strline=aurostd::GetLineString(FileContent,i);
        if(aurostd::substring2bool(strline,"LSORBIT",TRUE) || aurostd::substring2bool(strline,"#LSORBIT",TRUE) ||
            aurostd::substring2bool(strline,"LNONCOLLINEAR",TRUE) || aurostd::substring2bool(strline,"#LNONCOLLINEAR",TRUE) ||
            aurostd::substring2bool(strline,"MAGMOM",TRUE) || aurostd::substring2bool(strline,"#MAGMOM",TRUE)) {
          if(vflags.KBIN_VASP_INCAR_VERBOSE && OPTION==ON)  xvasp.INCAR << "# " << strline << " # AFLOW REMOVED (KBIN::XVASP_INCAR_PREPARE_GENERIC(LS_COUPLING+ON)) " << endl;
          if(vflags.KBIN_VASP_INCAR_VERBOSE && OPTION==OFF) xvasp.INCAR << "# " << strline << " # AFLOW REMOVED (KBIN::XVASP_INCAR_PREPARE_GENERIC(LS_COUPLING+OFF)) " << endl;
        } else {
          if(!vflags.KBIN_VASP_INCAR_VERBOSE && strline.length()) xvasp.INCAR << strline << endl;
          if(vflags.KBIN_VASP_INCAR_VERBOSE) xvasp.INCAR << strline << endl;
        }
      }
      // xvasp.INCAR << endl;
      if(vflags.KBIN_VASP_INCAR_VERBOSE && OPTION==ON) xvasp.INCAR << "# Performing LSCOUPLING=ON [AFLOW] begin" << endl;
      if(vflags.KBIN_VASP_INCAR_VERBOSE && OPTION==OFF) xvasp.INCAR << "# Performing LSCOUPLING=OFF [AFLOW] begin" << endl;
      if(OPTION==ON ) xvasp.INCAR << aurostd::PaddedPOST("LSORBIT=.TRUE.",_incarpad_) << "# LSORBIT=ON" << endl;
      if(OPTION==ON ) xvasp.INCAR << aurostd::PaddedPOST("LNONCOLLINEAR=.TRUE.",_incarpad_) << "# LNONCOLLINEAR=ON" << endl;
      if(OPTION==ON ) {
        xvasp.INCAR << "MAGMOM= ";
        for(uint i=0;i<xvasp.str.atoms.size();i++) xvasp.INCAR << " 0 0 5";
        xvasp.INCAR << " \t# " << xvasp.str.atoms.size() << " 3*atoms " << endl;
      }
      if(OPTION==OFF) xvasp.INCAR << aurostd::PaddedPOST("LSORBIT=.FALSE.",_incarpad_) << "# LSORBIT=OFF" << endl;
      if(OPTION==OFF) xvasp.INCAR << aurostd::PaddedPOST("LNONCOLLINEAR=.FALSE.",_incarpad_) << "# LNONCOLLINEAR=OFF" << endl;
      if(vflags.KBIN_VASP_INCAR_VERBOSE && OPTION==ON)  xvasp.INCAR << "# Performing LSCOUPLING=ON [AFLOW] end " << endl;
      if(vflags.KBIN_VASP_INCAR_VERBOSE && OPTION==OFF) xvasp.INCAR << "# Performing LSCOUPLING=OFF [AFLOW] end " << endl;

      if(vflags.KBIN_VASP_FORCE_OPTION_LSCOUPLING.option==FALSE) {;} // dummy

      DONE=TRUE;
    }

    // ***************************************************************************
    // AUTO_MAGMOM AUTO_MAGMOM AUTO_MAGMOM AUTO_MAGMOM AUTO_MAGMOM AUTO_MAGMOM
    if(command=="AUTO_MAGMOM") {
      for(int i=1;i<=imax;i++) {
        strline=aurostd::GetLineString(FileContent,i);
        if(OPTION && (aurostd::substring2bool(strline,"MAGMOM",TRUE) || aurostd::substring2bool(strline,"#MAGMOM",TRUE))) { //CO
          if(vflags.KBIN_VASP_INCAR_VERBOSE && OPTION==ON) xvasp.INCAR << "# " << strline << " # AFLOW REMOVED (KBIN::XVASP_INCAR_PREPARE_GENERIC(AUTO_MAGMOM+ON)) " << endl;
          if(vflags.KBIN_VASP_INCAR_VERBOSE && OPTION==OFF) xvasp.INCAR << "# " << strline << " # AFLOW REMOVED (KBIN::XVASP_INCAR_PREPARE_GENERIC(AUTO_MAGMOM+OFF)) " << endl;
        } else {
          if(!vflags.KBIN_VASP_INCAR_VERBOSE && strline.length()) xvasp.INCAR << strline << endl;
          if(vflags.KBIN_VASP_INCAR_VERBOSE) xvasp.INCAR << strline << endl;
        }
      }
      // xvasp.INCAR << endl;
      if(vflags.KBIN_VASP_INCAR_VERBOSE && OPTION==ON) xvasp.INCAR << "# Performing AUTO_MAGMOM=ON [AFLOW] begin" << endl;
      // if(vflags.KBIN_VASP_INCAR_VERBOSE && OPTION==OFF) xvasp.INCAR << "# Performing AUTO_MAGMOM=OFF [AFLOW] begin" << endl;
      if(OPTION==ON) {
        xvasp.INCAR << "MAGMOM= ";
        for(uint i=0;i<xvasp.str.atoms.size();i++) {
          if(xvasp.str.atoms.at(i).order_parameter_atom==FALSE) xvasp.INCAR << " 0";
          if(xvasp.str.atoms.at(i).order_parameter_atom==TRUE) xvasp.INCAR << " " << xvasp.str.atoms.at(i).order_parameter_value;
        }
        xvasp.INCAR << "   # " << xvasp.str.atoms.size() << " atoms " << endl;
      }
      if(OPTION==OFF) {;} // nothing to be done
      if(vflags.KBIN_VASP_INCAR_VERBOSE && OPTION==ON) xvasp.INCAR << "# Performing AUTO_MAGMOM=ON [AFLOW] end " << endl;
      // if(vflags.KBIN_VASP_INCAR_VERBOSE && OPTION==OFF) xvasp.INCAR << "# Performing AUTO_MAGMOM=OFF [AFLOW] end " << endl;

      DONE=TRUE;
    }

    // ***************************************************************************
    // NSW NSW NSW NSW NSW NSW
    if(command=="NSW") {
      for(int i=1;i<=imax;i++) {
        strline=aurostd::GetLineString(FileContent,i);
        if(aurostd::substring2bool(strline,"NSW",TRUE) || aurostd::substring2bool(strline,"#NSW",TRUE)) {
          if(vflags.KBIN_VASP_INCAR_VERBOSE) xvasp.INCAR << "# " << strline << " # AFLOW REMOVED (KBIN::XVASP_INCAR_PREPARE_GENERIC(NSW)) " << endl;
        } else {
          if(!vflags.KBIN_VASP_INCAR_VERBOSE && strline.length()) xvasp.INCAR << strline << endl;
          if(vflags.KBIN_VASP_INCAR_VERBOSE) xvasp.INCAR << strline << endl;
        }
      }    // xvasp.INCAR << endl;
      if(vflags.KBIN_VASP_INCAR_VERBOSE) xvasp.INCAR << "# Performing NSW [AFLOW] begin" << endl;
      xvasp.INCAR << aurostd::PaddedPOST("NSW="+aurostd::utype2string(vflags.KBIN_VASP_FORCE_OPTION_NSW_EQUAL_VALUE),_incarpad_) << "# nsw " << endl;
      if(vflags.KBIN_VASP_INCAR_VERBOSE) xvasp.INCAR << "# Performing NSW [AFLOW] end " << endl;

      DONE=TRUE;
    }


    // ***************************************************************************
    // SYM SYM SYM SYM SYM SYM
    if(command=="SYM") {
      for(int i=1;i<=imax;i++) {
        strline=aurostd::GetLineString(FileContent,i);
        if(aurostd::substring2bool(strline,"ISYM",TRUE) || aurostd::substring2bool(strline,"#ISYM",TRUE)) {
          if(vflags.KBIN_VASP_INCAR_VERBOSE && OPTION==ON)  xvasp.INCAR << "# " << strline << " # AFLOW REMOVED (KBIN::XVASP_INCAR_PREPARE_GENERIC(SYM+ON)) " << endl;
          if(vflags.KBIN_VASP_INCAR_VERBOSE && OPTION==OFF) xvasp.INCAR << "# " << strline << " # AFLOW REMOVED (KBIN::XVASP_INCAR_PREPARE_GENERIC(SYM+OFF)) " << endl;
        } else {
          if(!vflags.KBIN_VASP_INCAR_VERBOSE && strline.length()) xvasp.INCAR << strline << endl;
          if(vflags.KBIN_VASP_INCAR_VERBOSE) xvasp.INCAR << strline << endl;
        }
      }   // xvasp.INCAR << endl;
      if(vflags.KBIN_VASP_INCAR_VERBOSE && OPTION==ON)  xvasp.INCAR << "# Performing SYM=ON [AFLOW] begin" << endl;
      if(vflags.KBIN_VASP_INCAR_VERBOSE && OPTION==OFF) xvasp.INCAR << "# Performing SYM=OFF [AFLOW] begin" << endl;
      if(OPTION==ON)  xvasp.INCAR << aurostd::PaddedPOST("ISYM=2",_incarpad_) << "# SYMMETRY=ON" << endl; //CO20181113
      if(OPTION==OFF) xvasp.INCAR << aurostd::PaddedPOST("ISYM=0",_incarpad_) << "# SYMMETRY=OFF" << endl; //CO20181113
      if(vflags.KBIN_VASP_INCAR_VERBOSE && OPTION==ON)  xvasp.INCAR << "# Performing SYM=ON [AFLOW] end " << endl;
      if(vflags.KBIN_VASP_INCAR_VERBOSE && OPTION==OFF) xvasp.INCAR << "# Performing SYM=OFF [AFLOW] end " << endl;

      DONE=TRUE;
    }

    // ***************************************************************************
    // WAVECAR WAVECAR WAVECAR WAVECAR WAVECAR WAVECAR
    if(command=="WAVECAR") {
      for(int i=1;i<=imax;i++) {
        strline=aurostd::GetLineString(FileContent,i);
        if(aurostd::substring2bool(strline,"LWAVE",TRUE) || aurostd::substring2bool(strline,"#LWAVE",TRUE)) {
          if(vflags.KBIN_VASP_INCAR_VERBOSE && OPTION==ON ) xvasp.INCAR << "# " << strline << " # AFLOW REMOVED (KBIN::XVASP_INCAR_PREPARE_GENERIC(WAVECAR+ON)) " << endl;
          if(vflags.KBIN_VASP_INCAR_VERBOSE && OPTION==OFF) xvasp.INCAR << "# " << strline << " # AFLOW REMOVED (KBIN::XVASP_INCAR_PREPARE_GENERIC(WAVECAR+OFF)) " << endl;
        } else {
          if(!vflags.KBIN_VASP_INCAR_VERBOSE && strline.length()) xvasp.INCAR << strline << endl;
          if(vflags.KBIN_VASP_INCAR_VERBOSE) xvasp.INCAR << strline << endl;
        }
      }    // xvasp.INCAR << endl;
      if(vflags.KBIN_VASP_INCAR_VERBOSE && OPTION==ON ) xvasp.INCAR << "# Performing WAVECAR=ON [AFLOW] begin" << endl;
      if(vflags.KBIN_VASP_INCAR_VERBOSE && OPTION==OFF) xvasp.INCAR << "# Performing WAVECAR=OFF [AFLOW] begin" << endl;
      if(OPTION==ON ) xvasp.INCAR << aurostd::PaddedPOST("LWAVE=.TRUE.",_incarpad_) << "# WAVECAR=ON" << endl;
      if(OPTION==OFF) {
        // if(vflags.KBIN_VASP_RUN_DIELECTRIC_STATIC || vflags.KBIN_VASP_RUN_DIELECTRIC_DYNAMIC) {
        //   xvasp.INCAR << aurostd::PaddedPOST("LWAVE=.TRUE.",_incarpad_) << "# WAVECAR=ON (forced TRUE by DIELECTRIC)" << endl;
        // } else {
        //   xvasp.INCAR << aurostd::PaddedPOST("LWAVE=.FALSE.",_incarpad_) << "# WAVECAR=OFF" << endl;
        // }
        xvasp.INCAR << aurostd::PaddedPOST("LWAVE=.FALSE.",_incarpad_) << "# WAVECAR=OFF" << endl;
      }
      if(vflags.KBIN_VASP_INCAR_VERBOSE && OPTION==ON ) xvasp.INCAR << "# Performing WAVECAR=ON [AFLOW] end " << endl;
      if(vflags.KBIN_VASP_INCAR_VERBOSE && OPTION==OFF) xvasp.INCAR << "# Performing WAVECAR=OFF [AFLOW] end " << endl;

      DONE=TRUE;
    }

    // ***************************************************************************
    // CHGCAR CHGCAR CHGCAR CHGCAR CHGCAR CHGCAR
    if(command=="CHGCAR") {
      for(int i=1;i<=imax;i++) {
        strline=aurostd::GetLineString(FileContent,i);
        if(aurostd::substring2bool(strline,"LCHARG",TRUE) || aurostd::substring2bool(strline,"#LCHARG",TRUE)) {
          if(vflags.KBIN_VASP_INCAR_VERBOSE && OPTION==ON ) xvasp.INCAR << "# " << strline << " # AFLOW REMOVED (KBIN::XVASP_INCAR_PREPARE_GENERIC(CHGCAR+ON)) " << endl;
          if(vflags.KBIN_VASP_INCAR_VERBOSE && OPTION==OFF) xvasp.INCAR << "# " << strline << " # AFLOW REMOVED (KBIN::XVASP_INCAR_PREPARE_GENERIC(CHGCAR+OFF)) " << endl;
        } else {
          if(!vflags.KBIN_VASP_INCAR_VERBOSE && strline.length()) xvasp.INCAR << strline << endl;
          if(vflags.KBIN_VASP_INCAR_VERBOSE) xvasp.INCAR << strline << endl;
        }
      }   // xvasp.INCAR << endl;
      if(vflags.KBIN_VASP_INCAR_VERBOSE && OPTION==ON ) xvasp.INCAR << "# Performing CHGCAR=ON [AFLOW] begin" << endl;
      if(vflags.KBIN_VASP_INCAR_VERBOSE && OPTION==OFF) xvasp.INCAR << "# Performing CHGCAR=OFF [AFLOW] begin" << endl;
      if(OPTION==ON ) xvasp.INCAR << aurostd::PaddedPOST("LCHARG=.TRUE.",_incarpad_) << "# CHGCAR=ON" << endl;
      if(OPTION==OFF) xvasp.INCAR << aurostd::PaddedPOST("LCHARG=.FALSE.",_incarpad_) << "# CHGCAR=OFF" << endl;
      if(vflags.KBIN_VASP_INCAR_VERBOSE && OPTION==ON ) xvasp.INCAR << "# Performing CHGCAR=ON [AFLOW] end " << endl;
      if(vflags.KBIN_VASP_INCAR_VERBOSE && OPTION==OFF) xvasp.INCAR << "# Performing CHGCAR=OFF [AFLOW] end " << endl;

      DONE=TRUE;
    }

    //ME20191028
    // ICHARG ICHARG ICHARG ICHARG ICHARG ICHARG
    if (command == "ICHARG") {
      const string& chgcar = vflags.KBIN_VASP_FORCE_OPTION_CHGCAR_FILE.content_string;
      for (int i = 1; i <= imax; i++) {
        strline = aurostd::GetLineString(FileContent, i);
        if (aurostd::substring2bool(strline, "ICHARG", TRUE) || aurostd::substring2bool(strline, "#ICHARG", TRUE)) {
          if (vflags.KBIN_VASP_INCAR_VERBOSE) xvasp.INCAR << "# " << strline << " # AFLOW REMOVED (KBIN::XVASP_INCAR_PREPARE_GENERIC)" << std::endl;
        } else {
          if (!vflags.KBIN_VASP_INCAR_VERBOSE && !strline.empty()) xvasp.INCAR << strline << std::endl;
          if (vflags.KBIN_VASP_INCAR_VERBOSE) xvasp.INCAR << strline << std::endl;
        }
      }
      // Use negative values to just remove ICHARG
      if (ivalue >= 0) {
        if (vflags.KBIN_VASP_INCAR_VERBOSE) xvasp.INCAR << "# Performing CHGCAR_FILE=" << chgcar << " [AFLOW] begin" << std::endl;
        xvasp.INCAR << "ICHARG=" << ivalue << std::endl;
        if (vflags.KBIN_VASP_INCAR_VERBOSE) xvasp.INCAR << "# Performing CHGCAR_FILE=" << chgcar << " [AFLOW] end" << std::endl;
      }
      DONE = true;
    }

    // ***************************************************************************
    // GENERIC GENERIC GENERIC GENERIC GENERIC GENERIC
    if(command=="GENERIC") {
      DONE=TRUE;
    }

    // ***************************************************************************
    // GENERIC GENERIC GENERIC GENERIC GENERIC GENERIC
    if(command=="GENERIC") {
      DONE=TRUE;
    }

    // ***************************************************************************

    if(LDEBUG) cout << "KBIN::XVASP_INCAR_PREPARE_GENERIC: RETURNING CORRECTLY" << endl;
    if(LDEBUG) cout << "KBIN::XVASP_INCAR_PREPARE_GENERIC: command=" << command << endl;
    if(LDEBUG) cout << "KBIN::XVASP_INCAR_PREPARE_GENERIC: svalue=" << svalue << endl;
    if(LDEBUG) cout << "KBIN::XVASP_INCAR_PREPARE_GENERIC: ivalue=" << ivalue << endl;
    if(LDEBUG) cout << "KBIN::XVASP_INCAR_PREPARE_GENERIC: dvalue=" << dvalue << endl;
    if(LDEBUG) cout << "KBIN::XVASP_INCAR_PREPARE_GENERIC: OPTION=" << OPTION << endl;

    if(DONE) return TRUE;

    cerr << "KBIN::XVASP_INCAR_PREPARE_GENERIC: ERROR" << endl;
    cerr << "KBIN::XVASP_INCAR_PREPARE_GENERIC: command=" << command << " not found " << endl;
    cerr << "KBIN::XVASP_INCAR_PREPARE_GENERIC: svalue=" << svalue << endl;
    cerr << "KBIN::XVASP_INCAR_PREPARE_GENERIC: ivalue=" << ivalue << endl;
    cerr << "KBIN::XVASP_INCAR_PREPARE_GENERIC: dvalue=" << dvalue << endl;
    cerr << "KBIN::XVASP_INCAR_PREPARE_GENERIC: OPTION=" << OPTION << endl;

    exit(0);

    return TRUE;
  }
} 

// ***************************************************************************
// KBIN::XVASP_INCAR_ADJUST_ICHARG
namespace KBIN {
  //ME20191028
  // When a CHGCAR file is specified in the aflow.in file, it is really only
  // useful in the first relxation calculations. For all other calculations,
  // it should not read from that CHGCAR file, so set ICHARG = 2 (default, but do not write) and comment
  // out the original CHGCAR file. Exception: if a CHGCAR file is output
  // after the relaxation, assume that the user wants to reuse it.
  void XVASP_INCAR_ADJUST_ICHARG(_xvasp& xvasp, _vflags& vflags, _aflags& aflags, int step, ofstream& FileMESSAGE) {
    if ((step == 1) && vflags.KBIN_VASP_FORCE_OPTION_CHGCAR_FILE.isentry) {
      // Do not set ICHARG when a CHGCAR file is output
      if (!vflags.KBIN_VASP_FORCE_OPTION_CHGCAR.option) {
        ostringstream aus;
        aus << "00000  MESSAGE ICHARG: Removing ICHARG - " << Message(aflags, "user,host,time") << std::endl;
        aurostd::PrintMessageStream(FileMESSAGE, aus, XHOST.QUIET);
        KBIN::XVASP_INCAR_PREPARE_GENERIC("ICHARG", xvasp, vflags, "", -1, 0.0, false); //remove any ICHARG from INCAR, leaving default ==2
        xvasp.aopts.flag("FLAG::XVASP_INCAR_changed", true);
      }
      if (xvasp.aopts.flag("FLAG::XVASP_INCAR_changed")) {
        xvasp.aopts.flag("FLAG::XVASP_INCAR_generated", true);
        xvasp.INCAR_orig.str(std::string());
        xvasp.INCAR_orig << xvasp.INCAR.str();
        if (step < xvasp.NRELAX) {  // Do not write when at the last step or there will be an extra INCAR
          aurostd::stringstream2file(xvasp.INCAR, string(xvasp.Directory+"/INCAR"));
        }
      }

      // Comment out CHGCAR file in aflow.in
      if (vflags.KBIN_VASP_FORCE_OPTION_CHGCAR_FILE.isentry) {
        stringstream aflowin_fixed;
        string filename = aurostd::CleanFileName(xvasp.Directory + "/" + _AFLOWIN_);
        string filecontent = aurostd::file2string(aurostd::CleanFileName(filename));
        int nlines = aurostd::GetNLinesString(filecontent);
        string line = "";
        for (int l = 1; l <= nlines; l++) {
          line = aurostd::GetLineString(filecontent, l);
          if (aurostd::substring2bool("[VASP_FORCE_OPTION]CHGCAR_FILE=", line)) {
            string line_fixed = aurostd::RemoveWhiteSpacesFromTheFront(line);
            if (line_fixed[0] != '#') line = "#" + line_fixed;
          }
          aflowin_fixed << line << std::endl;
        }
        aurostd::stringstream2file(aflowin_fixed, filename);
      }
    }
  }
}  // namespace KBIN

// ***************************************************************************
// KBIN::XVASP_INCAR_SPIN_REMOVE_RELAX
namespace KBIN {
  void XVASP_INCAR_SPIN_REMOVE_RELAX(_xvasp& xvasp,_aflags &aflags,_vflags& vflags,int step,ofstream &FileMESSAGE) {        // AFLOW_FUNCTION_IMPLEMENTATION
    ostringstream aus;
    bool fix_aflowlin=FALSE;
    _kflags kflags;
    if(step==1 && vflags.KBIN_VASP_FORCE_OPTION_SPIN_REMOVE_RELAX_1 && abs(xvasp.str.qm_mag_atom)<DEFAULT_VASP_SPIN_REMOVE_CUTOFF) {
      aus << "00000  MESSAGE FORCE SPIN_OFF: [VASP_FORCE_OPTION]SPIN_REMOVE_RELAX_1  SPIN= " << xvasp.str.qm_mag_atom << " - " << Message(aflags,"user,host,time",_AFLOW_FILE_NAME_) << endl;
      aurostd::PrintMessageStream(FileMESSAGE,aus,XHOST.QUIET);
      KBIN::XVASP_INCAR_PREPARE_GENERIC("SPIN",xvasp,vflags,"",0,0.0,OFF);
      xvasp.aopts.flag("FLAG::XVASP_INCAR_changed",TRUE);
      fix_aflowlin=TRUE;
    }
    if(step==2 && vflags.KBIN_VASP_FORCE_OPTION_SPIN_REMOVE_RELAX_2 && abs(xvasp.str.qm_mag_atom)<DEFAULT_VASP_SPIN_REMOVE_CUTOFF) {
      aus << "00000  MESSAGE FORCE SPIN_OFF: [VASP_FORCE_OPTION]SPIN_REMOVE_RELAX_2  SPIN= " << xvasp.str.qm_mag_atom << " - " << Message(aflags,"user,host,time",_AFLOW_FILE_NAME_) << endl;
      aurostd::PrintMessageStream(FileMESSAGE,aus,XHOST.QUIET);
      KBIN::XVASP_INCAR_PREPARE_GENERIC("SPIN",xvasp,vflags,"",0,0.0,OFF);
      xvasp.aopts.flag("FLAG::XVASP_INCAR_changed",TRUE);
      fix_aflowlin=TRUE;
    }
    if(xvasp.aopts.flag("FLAG::XVASP_INCAR_changed")) {
      xvasp.aopts.flag("FLAG::XVASP_INCAR_generated",TRUE);
      xvasp.INCAR_orig.str(std::string()); xvasp.INCAR_orig << xvasp.INCAR.str();
      if (step < xvasp.NRELAX) {  //ME20200107 - do not write when at the last step or there will be an extra INCAR
        aurostd::stringstream2file(xvasp.INCAR,string(xvasp.Directory+"/INCAR"));
      }
      // xvasp.INCAR << aurostd::file2string(xvasp.Directory+"/INCAR"); // DID REREAD
    }
    if(fix_aflowlin) {
      // fix aflowlin
      stringstream aus_exec;
      aus_exec << "cd " << xvasp.Directory << endl;
      aus_exec << "cat " << _AFLOWIN_ << " | sed \"s/\\[VASP_FORCE_OPTION\\]SPIN=/#\\[VASP_FORCE_OPTION\\]SPIN=/g\" | sed \"s/##\\[/#\\[/g\" > aflow.tmp && mv aflow.tmp " << _AFLOWIN_ << "" << endl;
      aus_exec << "echo \"[VASP_FORCE_OPTION]SPIN=OFF" << "      // Self Correction\"" << " >> " << _AFLOWIN_ << " " << endl;
      aurostd::execute(aus_exec);
      //ME20181117 - Also change vflags
      vflags.KBIN_VASP_FORCE_OPTION_SPIN.option = false;
      vflags.KBIN_VASP_FORCE_OPTION_SPIN_REMOVE_RELAX_1 = false;
      vflags.KBIN_VASP_FORCE_OPTION_SPIN_REMOVE_RELAX_2 = false;
    }
  }
}


// ***************************************************************************
// KBIN::XVASP_KPOINTS_IBZKPT_UPDATE
namespace KBIN {
  void XVASP_KPOINTS_IBZKPT_UPDATE(_xvasp& xvasp,_aflags &aflags,_vflags& vflags,int step,ofstream &FileMESSAGE) {        // AFLOW_FUNCTION_IMPLEMENTATION
    ostringstream aus;
    // aus << "00000  MESSAGE IBZKPT.relax1 - step=" << step << " " << Message(aflags,"user,host,time",_AFLOW_FILE_NAME_) << endl;
    // aus << "00000  MESSAGE IBZKPT.relax1 - vflags.KBIN_VASP_FORCE_OPTION_KPOINTS.flag("IBZKPT")=" << vflags.KBIN_VASP_FORCE_OPTION_KPOINTS.flag("IBZKPT") << " " << Message(aflags,"user,host,time",_AFLOW_FILE_NAME_) << endl;
    // aurostd::PrintMessageStream(FileMESSAGE,aus,XHOST.QUIET);
    if(step>=1 && vflags.KBIN_VASP_FORCE_OPTION_KPOINTS.flag("IBZKPT")) {
      aus << "00000  MESSAGE FORCE KPOINTS from IBZKPT.relax1 - " << Message(aflags,"user,host,time",_AFLOW_FILE_NAME_) << endl;
      aurostd::PrintMessageStream(FileMESSAGE,aus,XHOST.QUIET);
      xvasp.KPOINTS.str(std::string());
      xvasp.aopts.flag("FLAG::XVASP_KPOINTS_changed",TRUE);
      aurostd::file2stringstream(string(xvasp.Directory+"/IBZKPT.relax1"),xvasp.KPOINTS);
      xvasp.aopts.flag("FLAG::XVASP_KPOINTS_changed",TRUE);
    }
    if(xvasp.aopts.flag("FLAG::XVASP_KPOINTS_changed")) {
      xvasp.aopts.flag("FLAG::XVASP_KPOINTS_generated",TRUE);
      xvasp.KPOINTS_orig.str(std::string()); xvasp.KPOINTS_orig << xvasp.KPOINTS.str();
      if (step < xvasp.NRELAX) {  //ME20200107 - do not write when at the last step or there will be an extra INCAR
        aurostd::stringstream2file(xvasp.KPOINTS,string(xvasp.Directory+"/KPOINTS"));
      }
      // xvasp.KPOINTS << aurostd::file2string(xvasp.Directory+"/KPOINTS"); // DID REREAD
    }
  }
}


// ***************************************************************************
// KBIN::XVASP_INCAR_LDAU_OFF
namespace KBIN {
  void XVASP_INCAR_LDAU_OFF(_xvasp& xvasp,bool VERBOSE) {        // AFLOW_FUNCTION_IMPLEMENTATION
    string FileContent,strline;
    FileContent=xvasp.INCAR.str();
    xvasp.INCAR.str(std::string());
    xvasp.aopts.flag("FLAG::XVASP_INCAR_changed",TRUE);
    int imax=aurostd::GetNLinesString(FileContent);
    for(int i=1;i<=imax;i++) {
      strline=aurostd::GetLineString(FileContent,i);
      if(!aurostd::substring2bool(strline,"SYSTEM", TRUE) &&
          (aurostd::substring2bool(strline,"LDAU",TRUE) || aurostd::substring2bool(strline,"#LDAU",TRUE) ||
           aurostd::substring2bool(strline,"LMAXMIX",TRUE) || aurostd::substring2bool(strline,"#LMAXMIX",TRUE))) {
        if(VERBOSE) xvasp.INCAR << "# " << strline << " # AFLOW REMOVED (KBIN::XVASP_INCAR_LDAU_OFF) " << endl;
      } else {
        if(!VERBOSE && strline.length()) xvasp.INCAR << strline << endl;
        if(VERBOSE) xvasp.INCAR << strline << endl;
      }
    } // xvasp.INCAR << endl;
    if(VERBOSE) xvasp.INCAR << "# Performing LDAU=OFF [AFLOW] begin" << endl;
    xvasp.INCAR << aurostd::PaddedPOST("LDAU=.FALSE.",_incarpad_) << "# LDAU=OFF" << endl;
    if(VERBOSE) xvasp.INCAR << "# Performing LDAU=OFF [AFLOW] end " << endl;
  }
}


// ***************************************************************************
// KBIN::XVASP_INCAR_LDAU_ON
namespace KBIN {
  void XVASP_INCAR_LDAU_ON(_xvasp& xvasp,_vflags& vflags,uint type) {        // AFLOW_FUNCTION_IMPLEMENTATION
    /// is LDAU necessary ?
    if(type!=1 && type!=2) return; // NO LDAU
    // YES
    string FileContent,strline;
    FileContent=xvasp.INCAR.str();
    xvasp.INCAR.str(std::string());
    xvasp.aopts.flag("FLAG::XVASP_INCAR_changed",TRUE);
    int imax=aurostd::GetNLinesString(FileContent);
    for(int i=1;i<=imax;i++) {
      strline=aurostd::GetLineString(FileContent,i);
      if(!aurostd::substring2bool(strline,"SYSTEM", TRUE) &&
          !aurostd::substring2bool(strline,"LDAUL",TRUE) && !aurostd::substring2bool(strline,"#LDAUL",TRUE) &&
          !aurostd::substring2bool(strline,"LDAUU",TRUE) && !aurostd::substring2bool(strline,"#LDAUU",TRUE) &&
          !aurostd::substring2bool(strline,"LDAUJ",TRUE) && !aurostd::substring2bool(strline,"#LDAUJ",TRUE) &&
          (aurostd::substring2bool(strline,"LDAU",TRUE) || aurostd::substring2bool(strline,"#LDAU",TRUE) ||
           aurostd::substring2bool(strline,"LMAXMIX",TRUE) || aurostd::substring2bool(strline,"#LMAXMIX",TRUE))) {
        if(vflags.KBIN_VASP_INCAR_VERBOSE) xvasp.INCAR << "# " << strline << " # AFLOW REMOVED (KBIN::XVASP_INCAR_LDAU" << type << "_ON) " << endl;
      } else {
        if(!vflags.KBIN_VASP_INCAR_VERBOSE && strline.length()) xvasp.INCAR << strline << endl;
        if(vflags.KBIN_VASP_INCAR_VERBOSE) xvasp.INCAR << strline << endl;
      }
    } // xvasp.INCAR << endl;
    if(vflags.KBIN_VASP_INCAR_VERBOSE) xvasp.INCAR << "# Performing LDAU" << type << "=ON [AFLOW] begin" << endl;
    int LMAXMIX=6;
    xvasp.INCAR << aurostd::PaddedPOST("LDAU=.TRUE.",_incarpad_) << "# AFLOW LSDA+U" << endl;
    // LDAU generation

    vector<string> vLDAUspecies;vector<uint> vLDAUtype;vector<int> vLDAUL;vector<double> vLDAUU,vLDAUJ;
    bool LDAU=FALSE;vLDAUtype.clear();vLDAUL.clear();vLDAUU.clear();vLDAUJ.clear();
    uint nspecies=0;
    vector<string> tokens_group,tokens;

    if(vflags.KBIN_VASP_LDAU_AFLOW_AUTO_flag==TRUE) { // get them from the names
      // cerr << "KBIN::XVASP_INCAR_LDAU_ON: vflags.KBIN_VASP_LDAU_AFLOW_AUTO_flag==TRUE => get them from the names " << endl;
      if(vflags.KBIN_VASP_LDAU_SPECIES.length()>1) {
        aurostd::string2tokens(vflags.KBIN_VASP_LDAU_SPECIES,tokens," ");
        nspecies=tokens.size();
        if(xvasp.str.species.size()!=nspecies) {
          cerr << "KBIN::XVASP_INCAR_LDAU_ON [1]: xvasp.str.species.size() and nspecies=tokens.size() should be identical.. unpredictable result: " << xvasp.str.title << endl;
          cerr << xvasp.str.species.size() << " " << nspecies << endl;exit(0);
        }
        for(uint i=0;i<xvasp.str.species.size();i++)
          AVASP_Get_LDAU_Parameters(aurostd::CleanStringASCII(KBIN::VASP_PseudoPotential_CleanName(tokens.at(i))),LDAU,vLDAUspecies,vLDAUtype,vLDAUL,vLDAUU,vLDAUJ); // parameters for LDAU2
      }
    } else { // get them from PARAMETERS
      // cerr << "KBIN::XVASP_INCAR_LDAU_ON: vflags.KBIN_VASP_LDAU_AFLOW_AUTO_flag==FALSE => get them from the parameters:= " << vflags.KBIN_VASP_LDAU_PARAMETERS << endl;
      LDAU=TRUE;
      aurostd::string2tokens(vflags.KBIN_VASP_LDAU_PARAMETERS,tokens_group,";");
      if(tokens_group.size()<3) { cerr << "ERROR: KBIN::XVASP_INCAR_LDAU_ON: you must specify 4 entries in " << vflags.KBIN_VASP_LDAU_PARAMETERS << endl; exit(0);}
      aurostd::string2tokens(tokens_group.at(0),tokens,",");
      nspecies=tokens.size();
      for(uint j=0;j<nspecies;j++) { vLDAUspecies.push_back("");vLDAUtype.push_back(2);vLDAUL.push_back(-1);vLDAUU.push_back(0.0);vLDAUJ.push_back(0.0);} // make space
      for(uint i=0;i<tokens_group.size();i++) {
        // cerr << i << " " << tokens_group.at(i) << endl;
        aurostd::string2tokens(tokens_group.at(i),tokens,",");
        if(nspecies!=tokens.size()) { cerr << "ERROR: KBIN::XVASP_INCAR_LDAU_ON: you must specify " << nspecies << " entries in " << tokens_group.at(i) << endl; exit(0);}
        //	for(uint j=0;j<nspecies;j++) cerr << tokens.at(j) << " "; cerr << endl;
        if(i==0) for(uint j=0;j<nspecies;j++) vLDAUspecies.at(j)=tokens.at(j);
        if(i==1) for(uint j=0;j<nspecies;j++) vLDAUL.at(j)=aurostd::string2utype<int>(tokens.at(j));
        if(i==2) for(uint j=0;j<nspecies;j++) vLDAUU.at(j)=aurostd::string2utype<double>(tokens.at(j));
        if(i==3) for(uint j=0;j<nspecies;j++) vLDAUJ.at(j)=aurostd::string2utype<double>(tokens.at(j));
      }
    }
    // get type
    if(xvasp.str.species.size()!=nspecies) {
      cerr << "KBIN::XVASP_INCAR_LDAU_ON [2]: xvasp.str.species.size() and nspecies=tokens.size() should be identical.. unpredictable result: " << xvasp.str.title << endl;
      cerr << xvasp.str.species.size() << " " << nspecies << endl;exit(0);
    }

    bool type2=FALSE,type1=FALSE;
    for(uint i=0;i<xvasp.str.species.size();i++) {
      if(vLDAUtype.at(i)==0) {;} // do nothing
      if(vLDAUtype.at(i)==1) type1=TRUE;
      if(vLDAUtype.at(i)==2) type2=TRUE;
    }
    if(type1==FALSE && type2==FALSE)             // no LDAU
      cerr << "KBIN::XVASP_INCAR_LDAU_ON: no need for LDAU, all species do not need or are not in the table: " << xvasp.str.title << endl;
    if(type1==TRUE && type2==FALSE && type!=1)   // LDAU type 1
      cerr << "KBIN::XVASP_INCAR_LDAU_ON: your type=" << type << " is incompatible with type1 of table : " << xvasp.str.title << endl;
    if(type1==FALSE && type2==TRUE && type!=2)   // LDAU type 2
      cerr << "KBIN::XVASP_INCAR_LDAU_ON: your type=" << type << " is incompatible with type2 of table : " << xvasp.str.title << endl;
    if(type1==TRUE && type2==TRUE) {
      cerr << "KBIN::XVASP_INCAR_LDAU_ON: your type=" << type << " is incompatible with type1 and type2 of table : " << xvasp.str.title << endl;
      cerr << "  You can NOT HAVE type1 and type2 simultaneously from table.... My suggestion is that you remove LDAU_SPECIES from " << _AFLOWIN_ << "" << endl;
      cerr << "  and specify LDAUL, LDAUU, LDAUJ in the INCAR part of aflow,in manually.. good luck.... " << endl;
      exit(0);
    }

    LMAXMIX=0;
    for(uint i=0;i<vLDAUL.size();i++) if(2*vLDAUL.at(i)>LMAXMIX) LMAXMIX=2*vLDAUL.at(i);        // get the MAX MIX for the orbitals
    // this is to max all the orbitals... if necessary..
    if(0) { //WSETYAWAN DISAGREES // do I need to max the orbitals ?
      for(uint i=0;i<vLDAUL.size();i++) if(vLDAUL.at(i)>vLDAUL.at(0)) vLDAUL.at(0)=vLDAUL.at(i);  // MAX the orbitals
      for(uint i=0;i<vLDAUL.size();i++) vLDAUL.at(i)=vLDAUL.at(0);                                // MAX the orbitals
    }
    // FIX NEGATIVES
    for(uint i=0;i<vLDAUL.size();i++) if(vLDAUL.at(i)<0) vLDAUL.at(i)=0;

    if(1) {
      stringstream straus;
      straus.clear();straus.str(std::string());
      straus << "#LDAU_SPECIES=";for(uint i=0;i<nspecies;i++) straus <<  vLDAUspecies.at(i) << " ";
      xvasp.INCAR << aurostd::PaddedPOST(straus.str(),_incarpad_) << "# LDAU species " << endl;
      if(vflags.KBIN_VASP_FORCE_OPTION_LDAU_ADIABATIC.content_int==0) {
        straus.clear();straus.str(std::string());
        straus << "LDAUL=";for(uint i=0;i<nspecies;i++) straus <<  vLDAUL.at(i) << " ";
        xvasp.INCAR << aurostd::PaddedPOST(straus.str(),_incarpad_) << "# l-quantum number for which the on site interaction is added (Default 2) automatic LDAUL table" << endl;
        straus.clear();straus.str(std::string());
        straus << "LDAUU=";for(uint i=0;i<nspecies;i++) straus <<  vLDAUU.at(i) << " ";
        xvasp.INCAR << aurostd::PaddedPOST(straus.str(),_incarpad_) << "# UEFF parameter. Automatic LDAUU table" << endl;
        straus.clear();straus.str(std::string());
        straus << "LDAUJ=";for(uint i=0;i<nspecies;i++) straus <<  vLDAUJ.at(i) << " ";
        xvasp.INCAR << aurostd::PaddedPOST(straus.str(),_incarpad_) << "# J parameter (if used). Automatic LDAUJ table" << endl;
      } else {
        xvasp.INCAR << "#ADIABATIC_LDAU table = {nsteps,nspecies,{{LUJ}_nspecies}_steps}" << endl;
        straus.clear();straus.str(std::string());
        straus << "#ADIABATIC_LDAU="<< vflags.KBIN_VASP_FORCE_OPTION_LDAU_ADIABATIC.content_int << "," << nspecies << ",";
        for(int j=1;j<=vflags.KBIN_VASP_FORCE_OPTION_LDAU_ADIABATIC.content_int;j++) {
          for(uint i=0;i<nspecies;i++) {
            double cff=0.0;
            if(vLDAUL.at(i)==0) cff=0.0;                                                        // s orbital no U
            if(vLDAUL.at(i)==1) cff=0.0;                                                        // p orbital no U
            if(vLDAUL.at(i)==2) cff=(double) ((j+1.5)/(double) (vflags.KBIN_VASP_FORCE_OPTION_LDAU_ADIABATIC.content_int));  // d orbital U
            if(vLDAUL.at(i)==3) cff=(double) ((j+1.5)/(double) (vflags.KBIN_VASP_FORCE_OPTION_LDAU_ADIABATIC.content_int));  // f orbital U
            if(cff<0.0) cff=0.0;
            if(cff>1.0) cff=1.0;
            straus << vLDAUL.at(i) << "," << vLDAUU.at(i)*cff << "," <<  vLDAUJ.at(i)*cff;
            if(j<vflags.KBIN_VASP_FORCE_OPTION_LDAU_ADIABATIC.content_int || i<nspecies-1) straus << ",";
          }
        }
        xvasp.INCAR << straus.str() << " " << endl; //  << "# ADIABATIC LDAU table = nsteps,nspecies,{{LUJ}_nspecies}_steps" << endl;
      }
    }

    if(0) {
      xvasp.INCAR << "#LDAU_SPECIES=";for(uint i=0;i<nspecies;i++) xvasp.INCAR << vLDAUspecies.at(i) << " ";xvasp.INCAR << " # LDAU species " << endl;
      xvasp.INCAR << "LDAUL=";for(uint i=0;i<nspecies;i++) xvasp.INCAR << vLDAUL.at(i) << " ";xvasp.INCAR << " # l-quantum number for which the on site interaction is added (Default 2) automatic LDAUL table" << endl;
      xvasp.INCAR << "LDAUU=";for(uint i=0;i<nspecies;i++) xvasp.INCAR << vLDAUU.at(i) << " ";xvasp.INCAR << " # UEFF parameter. Automatic LDAUU table" << endl;
      xvasp.INCAR << "LDAUJ=";for(uint i=0;i<nspecies;i++) xvasp.INCAR << vLDAUJ.at(i) << " ";xvasp.INCAR << " # J parameter (if used). Automatic LDAUJ table" << endl;
    }

    xvasp.INCAR << aurostd::PaddedPOST("LDAUTYPE="+aurostd::utype2string(type),_incarpad_) << "# Type of LDA+U. " << endl;
    xvasp.INCAR << aurostd::PaddedPOST("LMAXMIX="+aurostd::utype2string(LMAXMIX),_incarpad_) << "# Controls up to which l-quantum number the onsite PAW charge densities are passed through the charge density mixer. " << endl;
    // xvasp.INCAR << aurostd::PaddedPOST("LDAUPRINT=1",_incarpad_) << "# Controls verbosity of the L(S)DA+U module. (Default 0) # AFLOW LSDA+U" << endl;
    xvasp.INCAR << aurostd::PaddedPOST("LDAUPRINT=0",_incarpad_) << "# Controls verbosity of the L(S)DA+U module. (Default 0) # AFLOW LSDA+U" << endl;

    // cerr << xvasp.INCAR.str() << endl;exit(0);
    if(vflags.KBIN_VASP_INCAR_VERBOSE) xvasp.INCAR << "# Performing LDAU" << type << "=ON [AFLOW] end " << endl;
  }
}


// ***************************************************************************
// KBIN::XVASP_INCAR_LDAU_ADIABATIC
namespace KBIN {
  void XVASP_INCAR_LDAU_ADIABATIC(_xvasp& xvasp,int step) {        // AFLOW_FUNCTION_IMPLEMENTATION
    bool LDEBUG=(FALSE || XHOST.DEBUG);
    // reload incar
    xvasp.INCAR_orig.clear(); xvasp.INCAR_orig.str(xvasp.INCAR.str());
    xvasp.INCAR.clear(); xvasp.INCAR.str(aurostd::file2string(xvasp.Directory+"/INCAR"));
    //  xvasp.aopts.flag("FLAG::XVASP_INCAR_changed",TRUE);
    // operate
    string FileContent=xvasp.INCAR.str(),strline;
    int imax=aurostd::GetNLinesString(FileContent);
    stringstream straus;
    straus.clear();straus.str(std::string());

    for(int iline=1;iline<=imax;iline++) {
      strline=aurostd::GetLineString(FileContent,iline);
      if(!aurostd::substring2bool(strline,"LDAUL=",TRUE) && !aurostd::substring2bool(strline,"LDAUU=",TRUE) && !aurostd::substring2bool(strline,"LDAUJ=",TRUE)) {
        xvasp.INCAR << strline << endl;
        if(strline.find("#ADIABATIC_LDAU=")!=string::npos) {
          // FOUND write LDAUL LDAUU LDAUJ
          if(LDEBUG) cerr << "[KBIN::XVASP_INCAR_LDAU_ADIABATIC] LDAU_ADIABATIC" << endl;
          vector<string> tokens1,tokens;
          aurostd::string2tokens(strline,tokens,"=");
          aurostd::string2tokens(tokens.at(1),tokens1,"#");
          aurostd::string2tokens(tokens1.at(0),tokens,",");
          uint t=0; // start of tokens. j
          uint nsteps=aurostd::string2utype<int>(tokens.at(t++));
          uint nspecies=aurostd::string2utype<int>(tokens.at(t++));
          if(LDEBUG) cerr << "[KBIN::XVASP_INCAR_LDAU_ADIABATIC] LDAU_STEP=" << step << endl;
          if(LDEBUG) cerr << "[KBIN::XVASP_INCAR_LDAU_ADIABATIC] LDAU_ADIABATIC_NSTEPS=" << nsteps << endl;
          if(LDEBUG) cerr << "[KBIN::XVASP_INCAR_LDAU_ADIABATIC] LDAU_ADIABATIC_NSPECIES=" << nspecies << endl;
          if(tokens.size() != (uint) nsteps*nspecies*3+2) { cerr << "ERROR:  KBIN::XVASP_INCAR_LDAU_ADIABATIC, wrong number of ADIABATIC_LDAU entries (" << tokens.size() << ")" << endl;exit(0);}
          vector<int> vLDAUL;vector<double> vLDAUU,vLDAUJ;
          for(uint k=1;k<=nsteps;k++) {
            for(uint j=0;j<nspecies;j++) {
              if((int) k==step) {
                vLDAUL.push_back(aurostd::string2utype<int>(tokens.at(t++)));
                vLDAUU.push_back(aurostd::string2utype<double>(tokens.at(t++)));
                vLDAUJ.push_back(aurostd::string2utype<double>(tokens.at(t++)));
              } else {
                t+=3;
              }
            }
          }
          straus.clear();straus.str(std::string());
          straus << "LDAUL=";for(uint j=0;j<nspecies;j++) straus <<  vLDAUL.at(j) << " ";
          xvasp.INCAR << aurostd::PaddedPOST(straus.str(),_incarpad_) << "# l-quantum number for which the on site interaction is added (Default 2) automatic LDAUL table" << endl;
          if(LDEBUG) cerr << "[KBIN::XVASP_INCAR_LDAU_ADIABATIC] " << aurostd::PaddedPOST(straus.str(),_incarpad_) << endl;
          straus.clear();straus.str(std::string());
          straus << "LDAUU=";for(uint j=0;j<nspecies;j++) straus <<  vLDAUU.at(j) << " ";
          xvasp.INCAR << aurostd::PaddedPOST(straus.str(),_incarpad_) << "# UEFF parameter. Automatic LDAUU table" << endl;
          if(LDEBUG) cerr << "[KBIN::XVASP_INCAR_LDAU_ADIABATIC] " << aurostd::PaddedPOST(straus.str(),_incarpad_) << endl;
          straus.clear();straus.str(std::string());
          straus << "LDAUJ=";for(uint j=0;j<nspecies;j++) straus <<  vLDAUJ.at(j) << " ";
          xvasp.INCAR << aurostd::PaddedPOST(straus.str(),_incarpad_) << "# J parameter (if used). Automatic LDAUJ table" << endl;
          if(LDEBUG) cerr << "[KBIN::XVASP_INCAR_LDAU_ADIABATIC] " << aurostd::PaddedPOST(straus.str(),_incarpad_) << endl;
        }
      }
    }
    // xvasp.INCAR << endl;
    // rewrite incar
    aurostd::RemoveFile(string(xvasp.Directory+"/INCAR"));
    aurostd::stringstream2file(xvasp.INCAR,string(xvasp.Directory+"/INCAR"));
  }
}


// ***************************************************************************
// KBIN::XVASP_INCAR_LDAU_CUTOFF
namespace KBIN {
  void XVASP_INCAR_LDAU_CUTOFF(_xvasp& xvasp,bool VERBOSE) {        // AFLOW_FUNCTION_IMPLEMENTATION
    string FileContent,strline;
    FileContent=xvasp.INCAR.str();
    xvasp.INCAR.str(std::string());
    xvasp.aopts.flag("FLAG::XVASP_INCAR_changed",TRUE);
    int imax=aurostd::GetNLinesString(FileContent);
    for(int i=1;i<=imax;i++) {
      strline=aurostd::GetLineString(FileContent,i);
      if(!aurostd::substring2bool(strline,"SYSTEM", TRUE) &&
          (aurostd::substring2bool(strline,"LDAU",TRUE) || aurostd::substring2bool(strline,"#LDAU",TRUE))) {
        if(VERBOSE) xvasp.INCAR << "# " << strline << " # AFLOW REMOVED (KBIN::XVASP_INCAR_LDAU_CUTOFF) " << endl;
      } else {
        if(!VERBOSE && strline.length()) xvasp.INCAR << strline << endl;
        if(VERBOSE) xvasp.INCAR << strline << endl;
      }
    }
    // xvasp.INCAR << endl;
    if(VERBOSE) xvasp.INCAR << "# Performing LDAU=CUTOFF [AFLOW] begin" << endl;
    xvasp.INCAR << aurostd::PaddedPOST("LDAU=.FALSE.",_incarpad_) << "# LDAU=CUTOFF" << endl;
    if(VERBOSE) xvasp.INCAR << "# Performing LDAU=CUTOFF [AFLOW] end " << endl;
  }
}

// ***************************************************************************
// KBIN::XVASP_INCAR_EFIELD_PEAD
namespace KBIN {
  void XVASP_INCAR_EFIELD_PEAD(_xvasp& xvasp,double dvalue,bool VERBOSE) {        // AFLOW_FUNCTION_IMPLEMENTATION
    string FileContent,strline;
    FileContent=xvasp.INCAR.str();
    xvasp.INCAR.str(std::string());
    xvasp.aopts.flag("FLAG::XVASP_INCAR_changed",TRUE);
    int imax=aurostd::GetNLinesString(FileContent);
    for(int i=1;i<=imax;i++) {
      strline=aurostd::GetLineString(FileContent,i);
      if(aurostd::substring2bool(strline,"EFIELD",TRUE) || aurostd::substring2bool(strline,"#EFIELD",TRUE)) {
        if(VERBOSE) xvasp.INCAR << "# " << strline << " # AFLOW REMOVED (KBIN::XVASP_INCAR_EFIELD_PEAD) " << endl;
      } else {
        if(!VERBOSE && strline.length()) xvasp.INCAR << strline << endl;
        if(VERBOSE) xvasp.INCAR << strline << endl;
      }
    }
    xvector<double> E(3);
    E(1)=DEFAULT_EFIELD_PEAD;
    E(2)=DEFAULT_EFIELD_PEAD;
    E(3)=DEFAULT_EFIELD_PEAD;
    vector<string> tokens;
    // from vasp.out
    if(0) for(uint i=1;i<=3;i++) {
      aurostd::string2tokens(aurostd::execute2string("cat "+xvasp.Directory+"/vasp.out | grep E_g/N_"+aurostd::utype2string(i)),tokens,">");
      if(tokens.size()>0) {
        aurostd::string2tokens(string(tokens.at(1)),tokens,"=");
        if(tokens.size()>0) E(i)=aurostd::string2utype<double>(tokens.at(1));
        if(E(i)<=1.0E-6) E(i)=DEFAULT_EFIELD_PEAD;
      }
      //    cerr << "E(" << i << ")=" << E(i) << endl;
    }
    // from OUTCAR
    aurostd::string2tokens(aurostd::execute2string("cat "+xvasp.Directory+"/OUTCAR | grep EFIELD_PEAD"),tokens,"=");
    if(tokens.size()>0) {
      //   cerr << tokens.at(1) << endl;
      if(tokens.size()>0) aurostd::string2tokens(string(tokens.at(1)),tokens);
      if(tokens.size()>2) 
        for(uint i=1;i<=3;i++) {
          E(i)=aurostd::string2utype<double>(tokens.at(i-1));
          if(E(i)<=1.0E-6) E(i)=DEFAULT_EFIELD_PEAD;
          //	cerr << "E(" << i << ")=" << E(i) << endl;
        }
    }

    // if(i<tokens.size()-1 && aurostd::substring2bool(tokens.at(i),"NBANDS")) NBANDS_OUTCAR=aurostd::string2utype<int>(tokens.at(i+1));

    // xvasp.INCAR << endl;
    E(1)*=dvalue;E(2)*=dvalue;E(3)*=dvalue;
    // for(uint i=1;i<=3;i++) cerr << "E(" << i << ")=" << E(i) << endl;

    if(VERBOSE) xvasp.INCAR << "# Performing EFIELD_PEAD [AFLOW] begin dvalue=" << dvalue << endl;
    xvasp.INCAR << aurostd::PaddedPOST("EFIELD_PEAD="+aurostd::utype2string(E(1),6)+" "+aurostd::utype2string(E(2),6)+" "+aurostd::utype2string(E(3),6)+" ",_incarpad_) << "# EFIELD_PEAD" << endl;
    if(VERBOSE) xvasp.INCAR << "# Performing EFIELD_PEAD [AFLOW] end " << endl;
  }
}


// ***************************************************************************
// KBIN::XVASP_INCAR_KPOINTS_Dielectric  DIELECTRIC
namespace KBIN {
  void XVASP_INCAR_KPOINTS_Dielectric_SET(_xvasp& xvasp,_kflags &kflags,_vflags& vflags,string svalue) {        // AFLOW_FUNCTION_IMPLEMENTATION
    bool LDEBUG=(FALSE || XHOST.DEBUG);
    // STATIC
    if(svalue=="STATIC" || svalue=="static") {
      //.  Retain the following static run entries and their values: ALGO, LREAL, NSIM, ISYM, IBRION, NSW, NELM, NELMIN, ENMAX, ISPIN, ISMEAR, SIGMA, and everything LDA+U related.
      // d.  Eliminate PSTRESS, EMIN, EMAX, LORBIT, ISIF, NEDOS.
      // NELM = 0

      string FileContent,strline;
      FileContent=xvasp.INCAR.str();
      xvasp.INCAR.str(std::string());xvasp.aopts.flag("FLAG::XVASP_INCAR_changed",TRUE);
      int imax=aurostd::GetNLinesString(FileContent);
      for(int i=1;i<=imax;i++) {
        strline=aurostd::GetLineString(FileContent,i);
        if(aurostd::substring2bool(strline,"NEDOS",TRUE) || aurostd::substring2bool(strline,"#NEDOS",TRUE) // Camilo
            || aurostd::substring2bool(strline,"ISIF",TRUE) || aurostd::substring2bool(strline,"#ISIF",TRUE) // Camilo
            || aurostd::substring2bool(strline,"EMIN",TRUE) || aurostd::substring2bool(strline,"#EMIN",TRUE) // Camilo
            || aurostd::substring2bool(strline,"EMAX",TRUE) || aurostd::substring2bool(strline,"#EMAX",TRUE) // Camilo
            // ||  aurostd::substring2bool(strline,"NELM",TRUE) || aurostd::substring2bool(strline,"#NELM",TRUE) // Camilo
            || aurostd::substring2bool(strline,"ICHARG",TRUE) || aurostd::substring2bool(strline,"#ICHARG",TRUE) // Camilo
            || aurostd::substring2bool(strline,"LCHARG",TRUE) || aurostd::substring2bool(strline,"#LCHARG",TRUE) // Camilo
            || aurostd::substring2bool(strline,"LEPSILON",TRUE) || aurostd::substring2bool(strline,"#LEPSILON",TRUE) // Camilo
            || aurostd::substring2bool(strline,"LCALCEPS",TRUE) || aurostd::substring2bool(strline,"#LCALCEPS",TRUE) // Camilo
            || aurostd::substring2bool(strline,"LRPA",TRUE) || aurostd::substring2bool(strline,"#LRPA",TRUE) // Camilo
            || aurostd::substring2bool(strline,"LORBIT",TRUE) || aurostd::substring2bool(strline,"#LORBIT",TRUE)  // Camilo
            || aurostd::substring2bool(strline,"LWAVE",TRUE) || aurostd::substring2bool(strline,"#LWAVE",TRUE)  // Camilo
            || aurostd::substring2bool(strline,"NPAR",TRUE) || aurostd::substring2bool(strline,"#NPAR",TRUE)   // NPAR UNCOMPATIBLE WITH Dielectric
            // hope...	 || aurostd::substring2bool(strline,"NBANDS",TRUE) || aurostd::substring2bool(strline,"#NBANDS",TRUE) || aurostd::substring2bool(strline,"#fixed nbands",TRUE)   // NPAR UNCOMPATIBLE WITH Dielectric
          ) { // Camilo
          if(vflags.KBIN_VASP_INCAR_VERBOSE) xvasp.INCAR << "# " << strline << " # AFLOW REMOVED (KBIN::XVASP_INCAR_KPOINTS_Dielectric_SET)" << endl;
        } else {
          if(!vflags.KBIN_VASP_INCAR_VERBOSE && strline.length()) xvasp.INCAR << strline << endl;
          if(vflags.KBIN_VASP_INCAR_VERBOSE) xvasp.INCAR << strline << endl;
        }
      }
      // xvasp.INCAR << endl;
      if(vflags.KBIN_VASP_INCAR_VERBOSE) xvasp.INCAR << "# Performing DIELECTRIC_STATIC [AFLOW] begin" << endl;
      // xvasp.INCAR << aurostd::PaddedPOST("NELM=0",_incarpad_) << "# Performing DIELECTRIC_STATIC (Camilo)" << endl;
      xvasp.INCAR << aurostd::PaddedPOST("LEPSILON=.TRUE.",_incarpad_) << "# Performing DIELECTRIC_STATIC (Camilo)" << endl;
      xvasp.INCAR << aurostd::PaddedPOST("LRPA=.TRUE.",_incarpad_) << "# Performing DIELECTRIC_STATIC (Camilo)" << endl;
      xvasp.INCAR << aurostd::PaddedPOST("LWAVE=.TRUE.",_incarpad_) << "# Performing DIELECTRIC_STATIC (Camilo)" << endl;
      // FIX ISMEAR=0 and SIGMA=0.01 ?
      if(0) { // NO NPAR
        if(kflags.KBIN_MPI)
          //      xvasp.INCAR << aurostd::PaddedPOST("NPAR="+aurostd::utype2string(kflags.KBIN_MPI_NCPUS),_incarpad_) << "# Performing DIELECTRIC_STATIC (Camilo)" << endl;
          xvasp.INCAR << aurostd::PaddedPOST("NPAR=1",_incarpad_) << "# Performing DIELECTRIC_STATIC (Camilo)" << endl;
      }
      if(vflags.KBIN_VASP_INCAR_VERBOSE) xvasp.INCAR << "# Performing DIELECTRIC_STATIC [AFLOW] end" << endl;

      // now to the KPOINTS
      FileContent=xvasp.KPOINTS.str();
      imax=aurostd::GetNLinesString(FileContent);
      xvasp.KPOINTS.str(std::string());xvasp.aopts.flag("FLAG::XVASP_KPOINTS_changed",TRUE);
      xvasp.KPOINTS << "KPOINTS File, automatically generated by KPPRA_DELTA - aflow with DK=" << DIELECTRIC_DK << endl;
      xvasp.KPOINTS << aurostd::GetLineString(FileContent,2) << endl;
      KPPRA_DELTA(xvasp.str,DIELECTRIC_DK);  // COUT if you want...
      if(aurostd::FileExist(xvasp.Directory+string("/KPOINTS.bands"))) {  // with some LUCK I`ve already nailed the FCC/HEX
        xvasp.str.kpoints_kscheme=aurostd::GetLineString(FileContent,3);
        string KPOINTS_bands=aurostd::file2string(xvasp.Directory+"/KPOINTS.bands"); // cerr << KPOINTS_bands << endl;
        bool isFCC=aurostd::substring2bool(KPOINTS_bands,"FCC","fcc"); // cerr << "KBIN::XVASP_INCAR_KPOINTS_Dielectric_SET: isFCC=" << isFCC << endl;
        bool isHEX=aurostd::substring2bool(KPOINTS_bands,"HEX","hex"); // cerr << "KBIN::XVASP_INCAR_KPOINTS_Dielectric_SET: isHEX=" << isHEX << endl;
        bool isRHL=aurostd::substring2bool(KPOINTS_bands,"RHL","rhl"); // cerr << "KBIN::XVASP_INCAR_KPOINTS_Dielectric_SET: isRHL=" << isRHL << endl;
        if(abs(xvasp.str.kpoints_s1)+abs(xvasp.str.kpoints_s2)+abs(xvasp.str.kpoints_s3)>0.1) {isFCC=FALSE;isHEX=FALSE;isRHL=FALSE;} // no shift if already shifted
        //  if(isFCC || isHEX) {cerr << "KBIN::XVASP_INCAR_KPOINTS_Dielectric_SET switching to GAMMA" << endl;}
        if(isFCC || isHEX || isRHL) {
          xvasp.str.kpoints_kscheme="Gamma";
          if(_iseven(xvasp.str.kpoints_k1)) {xvasp.str.kpoints_k1++;xvasp.str.kpoints_s1=0.0;if(LDEBUG) cout << "Xeven k1=" << xvasp.str.kpoints_k1 << endl;}
          if(_iseven(xvasp.str.kpoints_k2)) {xvasp.str.kpoints_k2++;xvasp.str.kpoints_s2=0.0;if(LDEBUG) cout << "Yeven k2=" << xvasp.str.kpoints_k2 << endl;}
          if(_iseven(xvasp.str.kpoints_k3)) {xvasp.str.kpoints_k3++;xvasp.str.kpoints_s3=0.0;if(LDEBUG) cout << "Zeven k3=" << xvasp.str.kpoints_k3 << endl;}
        }  // else dont touch it
      }
      xvasp.KPOINTS << xvasp.str.kpoints_kscheme << endl;
      xvasp.KPOINTS << xvasp.str.kpoints_k1 << " " << xvasp.str.kpoints_k2 << " " << xvasp.str.kpoints_k3 << " " << endl;
      xvasp.KPOINTS << xvasp.str.kpoints_s1 << " " << xvasp.str.kpoints_s2 << " " << xvasp.str.kpoints_s3 << " " << endl;
      //    xvasp.KPOINTS << aurostd::GetLineString(FileContent,5) << endl;
    }
    // DYNAMIC
    if(svalue=="DYNAMIC" || svalue=="dynamic") {
      cerr << "KBIN::XVASP_INCAR_KPOINTS_Dielectric_SET DYNAMIC" << endl;
      // a.  Reuse the STEP 01 WAVECAR
      // b.  ALGO=EXACT NELM=1 LOPTICS=.TRUE.   CSHIFT=0.15  OMEGAMAX=25   NEDOS=12500
      // i.  Remove LEPSILON and LRPA
      string FileContent,strline;
      FileContent=xvasp.INCAR.str();
      xvasp.INCAR.str(std::string());xvasp.aopts.flag("FLAG::XVASP_INCAR_changed",TRUE);
      int imax=aurostd::GetNLinesString(FileContent);
      for(int i=1;i<=imax;i++) {
        strline=aurostd::GetLineString(FileContent,i);
        if(aurostd::substring2bool(strline,"ALGO",TRUE) || aurostd::substring2bool(strline,"#ALGO",TRUE) || // Camilo
            aurostd::substring2bool(strline,"NELM",TRUE) || aurostd::substring2bool(strline,"#NELM",TRUE) || // Camilo
            aurostd::substring2bool(strline,"LOPTICS",TRUE) || aurostd::substring2bool(strline,"#LOPTICS",TRUE) || // Camilo
            aurostd::substring2bool(strline,"CSHIFT",TRUE) || aurostd::substring2bool(strline,"#CSHIFT",TRUE) || // Camilo
            aurostd::substring2bool(strline,"OMEGAMAX",TRUE) || aurostd::substring2bool(strline,"#OMEGAMAX",TRUE) || // Camilo
            aurostd::substring2bool(strline,"NEDOS",TRUE) || aurostd::substring2bool(strline,"#NEDOS",TRUE) || // Camilo
            aurostd::substring2bool(strline,"NBANDS",TRUE) || aurostd::substring2bool(strline,"#NBANDS",TRUE) || // Camilo
            aurostd::substring2bool(strline,"LEPSILON",TRUE) || aurostd::substring2bool(strline,"#LEPSILON",TRUE) || // Camilo
            aurostd::substring2bool(strline,"LCALCEPS",TRUE) || aurostd::substring2bool(strline,"#LCALCEPS",TRUE) || // Camilo
            aurostd::substring2bool(strline,"LRPA",TRUE) || aurostd::substring2bool(strline,"#LRPA",TRUE) || // Camilo
            aurostd::substring2bool(strline,"LORBIT",TRUE) || aurostd::substring2bool(strline,"#LORBIT",TRUE)) { // Camilo
          if(vflags.KBIN_VASP_INCAR_VERBOSE) xvasp.INCAR << "# " << strline << " # AFLOW REMOVED (KBIN::XVASP_INCAR_KPOINTS_Dielectric_SET)" << endl;
        } else {
          if(!vflags.KBIN_VASP_INCAR_VERBOSE && strline.length()) xvasp.INCAR << strline << endl;
          if(vflags.KBIN_VASP_INCAR_VERBOSE) xvasp.INCAR << strline << endl;
        }
      }
      // get NBANDS from OUTCAR.dielectric_static
      int NBANDS_OUTCAR=0;
      xOUTCAR OUTCAR_NBANDS(xvasp.Directory+"/OUTCAR.dielectric_static");
      NBANDS_OUTCAR=OUTCAR_NBANDS.NBANDS;

      // xvasp.INCAR << endl;
      if(vflags.KBIN_VASP_INCAR_VERBOSE) xvasp.INCAR << "# Performing DIELECTRIC_DYNAMIC [AFLOW] begin" << endl;
      xvasp.INCAR << aurostd::PaddedPOST("ALGO=EXACT",_incarpad_) << "# Performing DIELECTRIC_DYNAMIC (Camilo)" << endl;
      xvasp.INCAR << aurostd::PaddedPOST("NELM=1",_incarpad_) << "# Performing DIELECTRIC_DYNAMIC (Camilo)" << endl;
      xvasp.INCAR << aurostd::PaddedPOST("LOPTICS=.TRUE.",_incarpad_) << "# Performing DIELECTRIC_DYNAMIC (Camilo)" << endl;
      xvasp.INCAR << aurostd::PaddedPOST("CSHIFT=0.15",_incarpad_) << "# Performing DIELECTRIC_DYNAMIC (Camilo)" << endl;
      xvasp.INCAR << aurostd::PaddedPOST("OMEGAMAX=25",_incarpad_) << "# Performing DIELECTRIC_DYNAMIC (Camilo)" << endl;
      xvasp.INCAR << aurostd::PaddedPOST("NEDOS=12500",_incarpad_) << "# Performing DIELECTRIC_DYNAMIC (Camilo)" << endl;
      xvasp.INCAR << aurostd::PaddedPOST("NBANDS="+aurostd::utype2string((double) 4*NBANDS_OUTCAR),_incarpad_) << "# Performing DIELECTRIC_DYNAMIC NBANDS_OUTCAR="  << NBANDS_OUTCAR << " (Camilo)" << endl;
      if(vflags.KBIN_VASP_INCAR_VERBOSE) xvasp.INCAR << "# Performing DIELECTRIC_DYNAMIC [AFLOW] end" << endl;
    }
  }
}


// ***************************************************************************
// KBIN::XVASP_INCAR_REMOVE_ENTRY
namespace KBIN {
  void XVASP_INCAR_REMOVE_ENTRY(_xvasp& xvasp,string ENTRY,string COMMENT,bool VERBOSE) {        // AFLOW_FUNCTION_IMPLEMENTATION
    string FileContent,strline;
    FileContent=xvasp.INCAR.str();
    xvasp.INCAR.str(std::string());
    xvasp.aopts.flag("FLAG::XVASP_INCAR_changed",TRUE);
    int imax=aurostd::GetNLinesString(FileContent);
    for(int i=1;i<=imax;i++) {
      strline=aurostd::GetLineString(FileContent,i);
      if(aurostd::substring2bool(strline,ENTRY,TRUE) || aurostd::substring2bool(strline,"#"+ENTRY,TRUE)) {
        if(VERBOSE) xvasp.INCAR << "# " << strline << " # AFLOW REMOVED (KBIN::XVASP_INCAR_REMOVE_ENTRY) " << COMMENT << endl;
      } else {
        if(!VERBOSE && strline.length()) xvasp.INCAR << strline << endl;
        if(VERBOSE) xvasp.INCAR << strline << endl;
      }
    }
  }
}


// ---------------------------------------------------------------------------------------------------------------------------------------------------------
// ---------------------------------------------------------------------------------------------------------------------------------------------------------
// ---------------------------------------------------------------------------------------------------------------------------------------------------------
// KPOINTS MODIFICATIONS
namespace KBIN {
  bool XVASP_KPOINTS_KPOINTS(_xvasp &xvasp,ofstream &FileMESSAGE,bool VERBOSE) {
    ostringstream aus;
    xvasp.KPOINTS.str(std::string()); xvasp.KPOINTS.clear();
    xvasp.KPOINTS_orig.str(std::string());xvasp.KPOINTS_orig.clear();
    xvasp.KPOINTS << "KPOINTS File, automatically generated by KPPRA - aflow with Kpoints=" << xvasp.str.kpoints_kppra << endl;
    xvasp.KPOINTS << xvasp.str.kpoints_mode << endl;  // MODE AUTO 0
    xvasp.KPOINTS << xvasp.str.kpoints_kscheme << endl;
    xvasp.KPOINTS << xvasp.str.kpoints_k1 << " " << xvasp.str.kpoints_k2 << " " << xvasp.str.kpoints_k3 << endl;
    xvasp.KPOINTS.precision(3);
    xvasp.KPOINTS << xvasp.str.kpoints_s1 << " " << xvasp.str.kpoints_s2 << " " << xvasp.str.kpoints_s3 << endl;

    aurostd::StringstreamClean(aus);
    if(VERBOSE) {
      aus << "00000  MESSAGE KPOINTS K=[" << xvasp.str.kpoints_k1 << " " << xvasp.str.kpoints_k2 << " " << xvasp.str.kpoints_k3 << "]" << " ";
      aus << " Kshift=[" << xvasp.str.kpoints_s1 << " " << xvasp.str.kpoints_s2 << " " << xvasp.str.kpoints_s3 << "]" << " ";
      aus << " Kpoints=" << xvasp.str.kpoints_kppra  << " with " << xvasp.str.kpoints_kscheme << "   " << endl;
      aurostd::PrintMessageStream(FileMESSAGE,aus,XHOST.QUIET);			
    }
    // KPOINTS done
    xvasp.KPOINTS_orig << xvasp.KPOINTS.str();
    return TRUE;
  }
}

namespace KBIN {
  bool XVASP_KPOINTS_KPOINTS(_xvasp &xvasp) {
    xvasp.KPOINTS.str(std::string()); xvasp.KPOINTS.clear();
    xvasp.KPOINTS_orig.str(std::string());xvasp.KPOINTS_orig.clear();
    xvasp.KPOINTS << "KPOINTS File, automatically generated by KBIN::XVASP_KPOINTS_KPOINTS " << endl;
    xvasp.KPOINTS << xvasp.str.kpoints_mode << endl;
    xvasp.KPOINTS << xvasp.str.kpoints_kscheme << endl;
    xvasp.KPOINTS << xvasp.str.kpoints_k1 << " " << xvasp.str.kpoints_k2 << " " << xvasp.str.kpoints_k3 << endl;
    xvasp.KPOINTS.precision(3);
    xvasp.KPOINTS << xvasp.str.kpoints_s1 << " " << xvasp.str.kpoints_s2 << " " << xvasp.str.kpoints_s3 << endl;
    xvasp.KPOINTS_orig << xvasp.KPOINTS.str();
    return TRUE;
  }
}

namespace KBIN {
  bool XVASP_KPOINTS_OPERATION(_xvasp& xvasp,string operation) {
    bool LDEBUG=(FALSE || XHOST.DEBUG); // TRUE;
    if(LDEBUG) cout << "KBIN::XVASP_KPOINTS_OPERATION  operation=" << operation << endl;
    if(LDEBUG) cout << "KBIN::XVASP_KPOINTS_OPERATION  xvasp.str.kpoints_k*=(" << xvasp.str.kpoints_k1 << "," << xvasp.str.kpoints_k2 << "," << xvasp.str.kpoints_k3 << ")" << endl;
    if(LDEBUG) cout << "KBIN::XVASP_KPOINTS_OPERATION  xvasp.str.kpoints_s*=(" << xvasp.str.kpoints_s1 << "," << xvasp.str.kpoints_s2 << "," << xvasp.str.kpoints_s3 << ")" << endl;
    if(LDEBUG) cout << "KBIN::XVASP_KPOINTS_OPERATION  xvasp.str.kpoints_kscheme=*=(" << xvasp.str.kpoints_kscheme << ")" << endl;
    uint i=0;
    if(aurostd::substring2bool(operation,"X--")) {i++;xvasp.str.kpoints_k1--;if(LDEBUG) cout << "X-- k1=" << xvasp.str.kpoints_k1 << endl;}
    if(aurostd::substring2bool(operation,"Y--")) {i++;xvasp.str.kpoints_k2--;if(LDEBUG) cout << "Y-- k2=" << xvasp.str.kpoints_k2 << endl;}
    if(aurostd::substring2bool(operation,"Z--")) {i++;xvasp.str.kpoints_k3--;if(LDEBUG) cout << "Z-- k3=" << xvasp.str.kpoints_k3 << endl;}
    if(aurostd::substring2bool(operation,"X++")) {i++;xvasp.str.kpoints_k1++;if(LDEBUG) cout << "X++ k1=" << xvasp.str.kpoints_k1 << endl;}
    if(aurostd::substring2bool(operation,"Y++")) {i++;xvasp.str.kpoints_k2++;if(LDEBUG) cout << "Y++ k2=" << xvasp.str.kpoints_k2 << endl;}
    if(aurostd::substring2bool(operation,"Z++")) {i++;xvasp.str.kpoints_k3++;if(LDEBUG) cout << "Z++ k3=" << xvasp.str.kpoints_k3 << endl;}
    if(aurostd::substring2bool(operation,"Xeven")) {i++;if(_isodd(xvasp.str.kpoints_k1)) {xvasp.str.kpoints_k1++;xvasp.str.kpoints_s1=0.0;if(LDEBUG) cout << "Xeven k1=" << xvasp.str.kpoints_k1 << endl;}}
    if(aurostd::substring2bool(operation,"Yeven")) {i++;if(_isodd(xvasp.str.kpoints_k2)) {xvasp.str.kpoints_k2++;xvasp.str.kpoints_s2=0.0;if(LDEBUG) cout << "Yeven k2=" << xvasp.str.kpoints_k2 << endl;}}
    if(aurostd::substring2bool(operation,"Zeven")) {i++;if(_isodd(xvasp.str.kpoints_k3)) {xvasp.str.kpoints_k3++;xvasp.str.kpoints_s3=0.0;if(LDEBUG) cout << "Zeven k3=" << xvasp.str.kpoints_k3 << endl;}}
    if(aurostd::substring2bool(operation,"Xodd")) {i++;if(_iseven(xvasp.str.kpoints_k1)) {xvasp.str.kpoints_k1++;xvasp.str.kpoints_s1=0.0;if(LDEBUG) cout << "Xeven k1=" << xvasp.str.kpoints_k1 << endl;}}
    if(aurostd::substring2bool(operation,"Yodd")) {i++;if(_iseven(xvasp.str.kpoints_k2)) {xvasp.str.kpoints_k2++;xvasp.str.kpoints_s2=0.0;if(LDEBUG) cout << "Yeven k2=" << xvasp.str.kpoints_k2 << endl;}}
    if(aurostd::substring2bool(operation,"Zodd")) {i++;if(_iseven(xvasp.str.kpoints_k3)) {xvasp.str.kpoints_k3++;xvasp.str.kpoints_s3=0.0;if(LDEBUG) cout << "Zeven k3=" << xvasp.str.kpoints_k3 << endl;}}
    if(aurostd::substring2bool(operation,"Xevenshift")) {i++;if(_iseven(xvasp.str.kpoints_k1)) xvasp.str.kpoints_s1=0.5; else xvasp.str.kpoints_s1=0.0;if(LDEBUG) cout << "Xevenshift s1=" << xvasp.str.kpoints_s1 << endl;}
    if(aurostd::substring2bool(operation,"Yevenshift")) {i++;if(_iseven(xvasp.str.kpoints_k2)) xvasp.str.kpoints_s2=0.5; else xvasp.str.kpoints_s2=0.0;if(LDEBUG) cout << "Yevenshift s2=" << xvasp.str.kpoints_s2 << endl;}
    if(aurostd::substring2bool(operation,"Zevenshift")) {i++;if(_iseven(xvasp.str.kpoints_k3)) xvasp.str.kpoints_s3=0.5; else xvasp.str.kpoints_s3=0.0;if(LDEBUG) cout << "Zevenshift s3=" << xvasp.str.kpoints_s3 << endl;}
    if(aurostd::substring2bool(operation,"Xoddshift")) {i++;if(_isodd(xvasp.str.kpoints_k1)) xvasp.str.kpoints_s1=0.5; else xvasp.str.kpoints_s1=0.0;if(LDEBUG) cout << "Xoddshift s1=" << xvasp.str.kpoints_s1 << endl;}
    if(aurostd::substring2bool(operation,"Yoddshift")) {i++;if(_isodd(xvasp.str.kpoints_k2)) xvasp.str.kpoints_s2=0.5; else xvasp.str.kpoints_s2=0.0;if(LDEBUG) cout << "Yoddshift s2=" << xvasp.str.kpoints_s2 << endl;}
    if(aurostd::substring2bool(operation,"Zoddshift")) {i++;if(_isodd(xvasp.str.kpoints_k3)) xvasp.str.kpoints_s3=0.5; else xvasp.str.kpoints_s3=0.0;if(LDEBUG) cout << "Zoddshift s3=" << xvasp.str.kpoints_s3 << endl;}
    if(operation.at(0)=='M' || operation.at(0)=='m') {i++;xvasp.str.kpoints_kscheme="Monkhorst-Pack";if(LDEBUG) cout << "Monkhorst-Pack" << endl;} // "Monkhorst-Pack";
    if(operation.at(0)=='G' || operation.at(0)=='g') {i++;xvasp.str.kpoints_kscheme="Gamma";if(LDEBUG) cout << "Gamma" << endl;} // "Gamma";
    if(aurostd::substring2bool(operation,"Monkhorst-Pack")) {i++;xvasp.str.kpoints_kscheme="Monkhorst-Pack";if(LDEBUG) cout << "Monkhorst-Pack" << endl;} // "Monkhorst-Pack";
    if(aurostd::substring2bool(operation,"Gamma")) {i++;xvasp.str.kpoints_kscheme="Gamma";if(LDEBUG) cout << "Gamma" << endl;} // "Gamma";
    if(xvasp.str.kpoints_k1<1) xvasp.str.kpoints_k1=1;
    if(xvasp.str.kpoints_k2<1) xvasp.str.kpoints_k2=1;
    if(xvasp.str.kpoints_k3<1) xvasp.str.kpoints_k3=1;
    if(LDEBUG) cout << "KBIN::XVASP_KPOINTS_OPERATION  i=" << i << endl;
    if(LDEBUG) cout << "KBIN::XVASP_KPOINTS_OPERATION  xvasp.str.kpoints_k*=(" << xvasp.str.kpoints_k1 << "," << xvasp.str.kpoints_k2 << "," << xvasp.str.kpoints_k3 << ")" << endl;
    if(LDEBUG) cout << "KBIN::XVASP_KPOINTS_OPERATION  xvasp.str.kpoints_s*=(" << xvasp.str.kpoints_s1 << "," << xvasp.str.kpoints_s2 << "," << xvasp.str.kpoints_s3 << ")" << endl;
    if(LDEBUG) cout << "KBIN::XVASP_KPOINTS_OPERATION  xvasp.str.kpoints_kscheme=*=(" << xvasp.str.kpoints_kscheme << ")" << endl;
    xvasp.str.kpoints_kmax=max(xvasp.str.kpoints_k1,xvasp.str.kpoints_k2,xvasp.str.kpoints_k3);
    xvasp.str.kpoints_kppra=xvasp.str.kpoints_k1*xvasp.str.kpoints_k2*xvasp.str.kpoints_k3*xvasp.str.atoms.size();
    KBIN::XVASP_KPOINTS_KPOINTS(xvasp);
    return TRUE;
  }
}

// bool XVASP_KPOINTS_Kscheme(_xvasp& xvasp,string kscheme) {
//   xvasp.str.kpoints_kscheme=kscheme;
//   if(kscheme.at(0)=='M' || kscheme.at(0)=='m') xvasp.str.kpoints_kscheme="Monkhorst-Pack";// "Monkhorst-Pack";
//   if(kscheme.at(0)=='G' || kscheme.at(0)=='g') xvasp.str.kpoints_kscheme="Gamma";// "Gamma";
//   KBIN::XVASP_KPOINTS_KPOINTS(xvasp);
//   cerr << "KBIN::XVASP_KPOINTS_Kscheme" << endl << xvasp.KPOINTS.str() << endl;
//   return TRUE;
// }


namespace KBIN {
  bool XVASP_KPOINTS_Fix_KPPRA(_xvasp &xvasp,int NK,ofstream &FileMESSAGE,bool VERBOSE) {
    ostringstream aus;
    string stringKPPRA;
    stringKPPRA=KPPRA(xvasp.str,NK);
    if(VERBOSE) FileMESSAGE << stringKPPRA;
    // VERBOSE on the SCREEN
    if(VERBOSE) {
      aus.precision(5);
      aus << "00000  MESSAGE KPOINTS KPPRA routine ["
        <<  xvasp.str.kpoints_k1 << "," << xvasp.str.kpoints_k2 << "," << xvasp.str.kpoints_k3 << "]=" << xvasp.str.kpoints_k1*xvasp.str.kpoints_k2*xvasp.str.kpoints_k3 << "=["
        <<  modulus(xvasp.str.klattice(1)/((double) xvasp.str.kpoints_k1)) << "," << modulus(xvasp.str.klattice(2)/((double) xvasp.str.kpoints_k2)) << ","
        <<  modulus(xvasp.str.klattice(3)/((double) xvasp.str.kpoints_k3)) << "]   " << endl;
      aurostd::PrintMessageStream(FileMESSAGE,aus,XHOST.QUIET);
    }
    return TRUE;
  }
}

namespace KBIN {
  bool XVASP_KPOINTS_Fix_KSHIFT(_xvasp &xvasp,_xvasp &rxvasp,bool KAUTOSHIFT,bool VERBOSE) {
    stringstream aus;
    if(KAUTOSHIFT) {
      if(_isodd(xvasp.str.kpoints_k1+rxvasp.str.kpoints_k1)) { xvasp.str.kpoints_s1=0.5; } else { xvasp.str.kpoints_s1=0.0; } 
      if(_isodd(xvasp.str.kpoints_k2+rxvasp.str.kpoints_k2)) { xvasp.str.kpoints_s2=0.5; } else { xvasp.str.kpoints_s2=0.0; } 
      if(_isodd(xvasp.str.kpoints_k3+rxvasp.str.kpoints_k3)) { xvasp.str.kpoints_s3=0.5; } else { xvasp.str.kpoints_s3=0.0; } 
    }
    if(VERBOSE) {
      aus << "00000  MESSAGE KPOINTS KSHIFT=[" << xvasp.str.kpoints_s1 << " " << xvasp.str.kpoints_s2 << " " << xvasp.str.kpoints_s3 << "]" << " " << endl;
      // aurostd::PrintMessageStream(FileMESSAGE,aus,XHOST.QUIET);			
      cout << aus.str();
    }
    return TRUE;
  }
}

namespace KBIN {
  bool XVASP_KPOINTS_Fix_KPOINTS(_xvasp &xvasp,int NK,ofstream &FileMESSAGE,bool VERBOSE) {
    stringstream aus;
    // create KPOINTS stringstream from KPPRA
    xvasp.KPOINTS.str(std::string()); xvasp.KPOINTS.clear();
    xvasp.KPOINTS_orig.str(std::string());xvasp.KPOINTS_orig.clear();
    xvasp.KPOINTS << "KPOINTS File, automatically generated by KPPRA - aflow with Kpoints=" << xvasp.str.kpoints_kppra  << "  [KPPRA=" << NK << "]" << endl;
    xvasp.KPOINTS << xvasp.str.kpoints_mode << endl;  // MODE AUTO 0
    xvasp.KPOINTS << xvasp.str.kpoints_kscheme << endl;
    xvasp.KPOINTS << xvasp.str.kpoints_k1 << " " << xvasp.str.kpoints_k2 << " " << xvasp.str.kpoints_k3 << endl;
    xvasp.KPOINTS.precision(3);
    xvasp.KPOINTS << xvasp.str.kpoints_s1 << " " << xvasp.str.kpoints_s2 << " " << xvasp.str.kpoints_s3 << endl;

    aurostd::StringstreamClean(aus);
    if(VERBOSE) {
      aus << "00000  MESSAGE KPOINTS K=[" << xvasp.str.kpoints_k1 << " " << xvasp.str.kpoints_k2 << " " << xvasp.str.kpoints_k3 << "]" << " " << endl;
      aus << "00000  MESSAGE KPOINTS Kpoints=" << xvasp.str.kpoints_kppra  << "  [KPPRA=" << NK  << "]    with " << xvasp.str.kpoints_kscheme << "   " << endl;
      aurostd::PrintMessageStream(FileMESSAGE,aus,XHOST.QUIET);			
    }
    // KPOINTS done
    xvasp.KPOINTS_orig << xvasp.KPOINTS.str();
    return TRUE;
  }
}

namespace KBIN {
  void XVASP_string2numbers(_xvasp& xvasp) {
    string strline;
    int imax=aurostd::GetNLinesString(xvasp.KPOINTS.str());
    for(int i=1;i<=imax;i++) {
      strline=aurostd::GetLineString(xvasp.KPOINTS,i);
      if(i==3) xvasp.str.kpoints_kscheme=strline;
      if(i==4) stringstream(strline) >> xvasp.str.kpoints_k1 >> xvasp.str.kpoints_k2 >> xvasp.str.kpoints_k3;
    }
  }
}
namespace KBIN {
  void XVASP_numbers2string(_xvasp& xvasp) {
    string strline,stringKPOINTS=xvasp.KPOINTS.str();
    int imax=aurostd::GetNLinesString(stringKPOINTS);
    xvasp.KPOINTS.str(std::string());
    for(int i=1;i<=imax;i++) {
      strline=aurostd::GetLineString(stringKPOINTS,i);
      if(i!=3 && i!=4 && i!=imax) xvasp.KPOINTS << strline << endl;
      if(i==3) xvasp.KPOINTS << xvasp.str.kpoints_kscheme << endl;
      if(i==4) xvasp.KPOINTS << xvasp.str.kpoints_k1 << " " << xvasp.str.kpoints_k2 << " " << xvasp.str.kpoints_k3 << endl;
      if(i==imax && strline.length()!=0) xvasp.KPOINTS << strline << endl;
    }
  }
}
// ---------------------------------------------------------------------------------------------------------------------------------------------------------
// FIX MODIFICATIONS

namespace KBIN {
  void XVASP_Afix_Clean(_xvasp& xvasp,string preserve_name) {
    aurostd::execute("cat "+xvasp.Directory+"/vasp.out >> "+xvasp.Directory+"/"+preserve_name);
    deque<string> vrem;aurostd::string2tokens("aflow.tmp,CHG,CONTCAR,DOSCAR,EIGENVAL,IBZKPT,OUTCAR,OSZICAR,PCDAT,WAVECAR,aflow.qsub*,XDATCAR,vasprun.xml,vasp.out,core*",vrem,",");
    for (uint i=0;i<vrem.size();i++)
      aurostd::RemoveFile(xvasp.Directory+"/"+vrem.at(i));
    if(!xvasp.aopts.flag("FLAG::CHGCAR_PRESERVED")) aurostd::RemoveFile(xvasp.Directory+"/CHGCAR"); 
  }
}
namespace KBIN {
  void XVASP_Afix_ROTMAT(_xvasp& xvasp,int mode,bool verbose,_aflags &aflags,ofstream &FileMESSAGE) {
    // cerr << "KBIN::XVASP_Afix_ROTMAT mode=" << mode << endl;
    // mode=1 put gamma and even
    // mode=2 put gamma and odd
    // mode=3 put max
    // mode=4 put odd
    // mode=5 put even
    if(xvasp.aopts.flag("FLAG::KPOINTS_PRESERVED")) return; // don`t touch kpoints
    // AFIX *************************************
    int kmax=xvasp.str.kpoints_kmax;
    // int k1=xvasp.str.kpoints_k1,k2=xvasp.str.kpoints_k2,k3=xvasp.str.kpoints_k3,kppra=xvasp.str.kpoints_kppra;
    // double s1=xvasp.str.kpoints_s1,s2=xvasp.str.kpoints_s2,s3=xvasp.str.kpoints_s3;
    bool LQUIET=!verbose;
    stringstream aus_exec;
    ostringstream aus;
    bool DEBUG_KBIN_XVASP_Afix_ROTMAT=FALSE;
    // mode *************************************
    if(mode<=0) {	
      KBIN::VASP_Error(xvasp,"WWWWW  ERROR KBIN::VASP_Run Reciprocal Rotation Matrix problems (XXXX) ");
      aus << "00000  FIX RECIPROCAL - KLATTICE SYMMETRY MISMATCH FIX (XXXX) - " << Message(aflags,"user,host,time",_AFLOW_FILE_NAME_) << endl;
      aurostd::PrintMessageStream(FileMESSAGE,aus,LQUIET);
    }
    // mode *************************************
    if(mode==1) {
      KBIN::VASP_Error(xvasp,"WWWWW  ERROR KBIN::VASP_Run Reciprocal Rotation Matrix problems (KPOINTS_KSHIFT_EVEN) ");
      aus << "00000  FIX RECIPROCAL - KLATTICE SYMMETRY MISMATCH FIX (KPOINTS_KSHIFT_EVEN) - " << Message(aflags,"user,host,time",_AFLOW_FILE_NAME_) << endl;
      aurostd::PrintMessageStream(FileMESSAGE,aus,LQUIET);
      KBIN::XVASP_KPOINTS_OPERATION(xvasp,"Xevenshift,Yevenshift,Zevenshift");   // KBIN::XVASP_KPOINTS_Kshift_Gamma_EVEN(_xvasp& xvasp);
      aurostd::stringstream2file(xvasp.KPOINTS,string(xvasp.Directory+"/KPOINTS"));
      if(DEBUG_KBIN_XVASP_Afix_ROTMAT) aurostd::stringstream2file(xvasp.KPOINTS,string(xvasp.Directory+"/KPOINTS_KBIN_XVASP_KPOINTS_Kshift_Gamma_EVEN"));
    }
    // mode *************************************
    if(mode==2) {
      KBIN::VASP_Error(xvasp,"WWWWW  ERROR KBIN::VASP_Run Reciprocal Rotation Matrix problems (KPOINTS_KSHIFT_ODD) ");
      aus << "00000  FIX RECIPROCAL - KLATTICE SYMMETRY MISMATCH FIX (KPOINTS_KSHIFT_ODD) - " << Message(aflags,"user,host,time",_AFLOW_FILE_NAME_) << endl;
      aurostd::PrintMessageStream(FileMESSAGE,aus,LQUIET);
      KBIN::XVASP_KPOINTS_OPERATION(xvasp,"Xoddshift,Yoddshift,Zoddshift");   // KBIN::XVASP_KPOINTS_Kshift_Gamma_ODD(xvasp);
      aurostd::stringstream2file(xvasp.KPOINTS,string(xvasp.Directory+"/KPOINTS"));
      if(DEBUG_KBIN_XVASP_Afix_ROTMAT) aurostd::stringstream2file(xvasp.KPOINTS,string(xvasp.Directory+"/KPOINTS_KBIN_XVASP_KPOINTS_Kshift_Gamma_ODD"));
    }
    // mode *************************************
    if(mode==3) {
      KBIN::VASP_Error(xvasp,"WWWWW  ERROR KBIN::VASP_Run Reciprocal Rotation Matrix problems (KPOINTS_MAX) ");
      aus << "00000  FIX RECIPROCAL - KLATTICE SYMMETRY MISMATCH FIX (KPOINTS_MAX) - " << Message(aflags,"user,host,time",_AFLOW_FILE_NAME_) << endl;
      aurostd::PrintMessageStream(FileMESSAGE,aus,LQUIET);
      xvasp.str.kpoints_k1=kmax;xvasp.str.kpoints_k2=kmax;xvasp.str.kpoints_k3=kmax;
      xvasp.str.kpoints_kppra=kmax*kmax*kmax*xvasp.str.atoms.size();
      xvasp.str.kpoints_s1=0.0;xvasp.str.kpoints_s2=0.0;xvasp.str.kpoints_s3=0.0;
      // if(_isodd(xvasp.str.kpoints_k1))  {xvasp.str.kpoints_s1=0.0;xvasp.str.kpoints_s2=0.0;xvasp.str.kpoints_s3=0.0;}
      // if(_iseven(xvasp.str.kpoints_k1)) {xvasp.str.kpoints_s1=0.5;xvasp.str.kpoints_s2=0.5;xvasp.str.kpoints_s3=0.5;}
      KBIN::XVASP_KPOINTS_KPOINTS(xvasp);
      aurostd::stringstream2file(xvasp.KPOINTS,string(xvasp.Directory+"/KPOINTS"));
      if(DEBUG_KBIN_XVASP_Afix_ROTMAT) aurostd::stringstream2file(xvasp.KPOINTS,string(xvasp.Directory+"/KPOINTS_KBIN_XVASP_KPOINTS_KPOINTS_MAX"));
    }
    // mode *************************************
    if(mode==4) {
      KBIN::VASP_Error(xvasp,"WWWWW  ERROR KBIN::VASP_Run Reciprocal Rotation Matrix problems (KPOINTS_ODD) ");
      aus << "00000  FIX RECIPROCAL - KLATTICE SYMMETRY MISMATCH FIX (KPOINTD_ODD) - " << Message(aflags,"user,host,time",_AFLOW_FILE_NAME_) << endl;
      aurostd::PrintMessageStream(FileMESSAGE,aus,LQUIET);
      KBIN::XVASP_KPOINTS_OPERATION(xvasp,"Xodd,Yodd,Zodd");  // KBIN::XVASP_KPOINTS_ODD(xvasp);
      aurostd::stringstream2file(xvasp.KPOINTS,string(xvasp.Directory+"/KPOINTS"));
      if(DEBUG_KBIN_XVASP_Afix_ROTMAT) aurostd::stringstream2file(xvasp.KPOINTS,string(xvasp.Directory+"/KPOINTS_KBIN_XVASP_KPOINTS_ODD"));
    }
    // mode *************************************
    if(mode==5) {
      KBIN::VASP_Error(xvasp,"WWWWW  ERROR KBIN::VASP_Run Reciprocal Rotation Matrix problems (KPOINTS_EVEN) ");
      aus << "00000  FIX RECIPROCAL - KLATTICE SYMMETRY MISMATCH FIX (KPOINTD_EVEN) - " << Message(aflags,"user,host,time",_AFLOW_FILE_NAME_) << endl;
      aurostd::PrintMessageStream(FileMESSAGE,aus,LQUIET);
      KBIN::XVASP_KPOINTS_OPERATION(xvasp,"Xeven,Yeven,Zeven"); //    KBIN::XVASP_KPOINTS_EVEN(xvasp);
      aurostd::stringstream2file(xvasp.KPOINTS,string(xvasp.Directory+"/KPOINTS"));
      if(DEBUG_KBIN_XVASP_Afix_ROTMAT) aurostd::stringstream2file(xvasp.KPOINTS,string(xvasp.Directory+"/KPOINTS_KBIN_XVASP_KPOINTS_EVEN"));
    }
    // mode *************************************
    if(mode==6) { // SYM is the desperate case
      KBIN::VASP_Error(xvasp,"WWWWW  ERROR KBIN::VASP_Run Reciprocal Rotation Matrix problems (ISYM=0) ");
      aus << "00000  FIX RECIPROCAL - KLATTICE SYMMETRY MISMATCH FIX (ISYM=0) - " << Message(aflags,"user,host,time",_AFLOW_FILE_NAME_) << endl;
      aurostd::PrintMessageStream(FileMESSAGE,aus,LQUIET);
      _kflags kflags;_vflags vflags; // temporary
      KBIN::XVASP_INCAR_PREPARE_GENERIC("SYM",xvasp,vflags,"",0,0.0,OFF);
      // [OBSOLETE]      KBIN::XVASP_INCAR_SYM(xvasp,OFF,TRUE);
      aurostd::stringstream2file(xvasp.INCAR,string(xvasp.Directory+"/INCAR"));
      KBIN::XVASP_KPOINTS_OPERATION(xvasp,"Xodd,Yodd,Zodd");  // KBIN::XVASP_KPOINTS_ODD(xvasp);
      aurostd::stringstream2file(xvasp.KPOINTS,string(xvasp.Directory+"/KPOINTS"));
      if(DEBUG_KBIN_XVASP_Afix_ROTMAT) aurostd::stringstream2file(xvasp.KPOINTS,string(xvasp.Directory+"/KPOINTS_KBIN_XVASP_KPOINTS_ODD"));
    }
    // reload to restart ---------------------------------

    xvasp.KPOINTS_orig.str(std::string()); xvasp.KPOINTS_orig << xvasp.KPOINTS.str();
    xvasp.KPOINTS.str(std::string()); xvasp.KPOINTS << aurostd::file2string(xvasp.Directory+"/KPOINTS");
    xvasp.INCAR_orig.str(std::string()); xvasp.INCAR_orig << xvasp.INCAR.str();
    xvasp.INCAR.str(std::string()); xvasp.INCAR << aurostd::file2string(xvasp.Directory+"/INCAR");
    // clean to restart ----------------------------------    
    aurostd::execute("cat "+xvasp.Directory+"/vasp.out >> "+xvasp.Directory+"/aflow.error.rotmat");
    deque<string> vrem;aurostd::string2tokens("aflow.tmp,CHG,CONTCAR,DOSCAR,EIGENVAL,IBZKPT,OUTCAR,OSZICAR,PCDAT,WAVECAR,aflow.qsub*,XDATCAR,vasprun.xml,vasp.out,core*",vrem,",");
    for (uint i=0;i<vrem.size();i++)
      aurostd::RemoveFile(xvasp.Directory+"/"+vrem.at(i));
    if(!xvasp.aopts.flag("FLAG::CHGCAR_PRESERVED")) aurostd::RemoveFile(xvasp.Directory+"/CHGCAR");
  }
}

namespace KBIN {
  void XVASP_Afix_NBANDS(_xvasp& xvasp,int& nbands,bool VERBOSE) {
    stringstream aus_exec;
    // [OBSOLETE] char buffer[BUFFER_MAXLEN];
    ifstream FileAUS;
    string FileNameAUS;
    // [OBSOLETE] string word;

    // get NBANDS from OUTCAR
    aurostd::RemoveFile(xvasp.Directory+"/aflow.tmp");
    nbands=0;
    xOUTCAR OUTCAR_NBANDS(xvasp.Directory+"/OUTCAR");
    nbands=OUTCAR_NBANDS.NBANDS;

    if(nbands==0) {                                            // GET BANDS FROM INCAR
      if(VERBOSE) cerr << "KBIN::XVASP_Afix_NBANDS: GET NBANDS FROM INCAR" << endl;
      //aus_exec << "cat INCAR | grep -v \"\\#\" | grep NBANDS | sed \"s/=//g\" | sed \"s/NBANDS//g\" > aflow.tmp " << endl;
      aurostd::execute("cat "+xvasp.Directory+"/INCAR | grep -v \"\\#\" | grep NBANDS | sed \"s/=//g\" | sed \"s/NBANDS//g\" > "+xvasp.Directory+"/aflow.tmp");
      FileNameAUS=xvasp.Directory+"/aflow.tmp";
      FileAUS.open(FileNameAUS.c_str(),std::ios::in);
      if(!FileAUS) {cerr << " KBIN::VASP_Run(XVASP_Afix_NBANDS) deep trouble... exiting()" << endl; exit(0);}
      FileAUS >> nbands;
      FileAUS.clear();FileAUS.close();
      aurostd::RemoveFile(xvasp.Directory+"/aflow.tmp");
    }
    //  cerr << "KBIN::XVASP_Afix_NBANDS: nbands=" << nbands << endl;
    if(nbands<5) {
      nbands=KBIN::XVASP_INCAR_GetNBANDS(xvasp,TRUE);
    } else {
      nbands=nbands+20+nbands/5; // why did I remove it ?
    }
    //  cerr << "KBIN::XVASP_Afix_NBANDS: nbands=" << nbands << endl;

    // nbands++;
    //    cout << "DEBUG KBIN::XVASP_Afix_NBANDS nbands=" << nbands << " (20150602) directory=" << xvasp.Directory << endl;
    //    cerr << "DEBUG KBIN::XVASP_Afix_NBANDS nbands=" << nbands << " (20150602) directory=" << xvasp.Directory << endl;
    aus_exec << "cd " << xvasp.Directory << endl;
    // aus_exec << "cat INCAR | grep -v NBANDS > aflow.tmp && mv aflow.tmp INCAR" << endl;
    aus_exec << "cat INCAR | sed \"s/NBANDS/#NBANDS/g\" > aflow.tmp && mv aflow.tmp INCAR" << endl;
    // aus_exec << "echo \"# Performing KBIN::XVASP_Afix_NBANDS (new) [AFLOW] begin\" >> INCAR " << endl;
    aus_exec << "echo \"#fixed nbands=\"" << nbands << " >> INCAR " << endl;
    aus_exec << "echo \"NBANDS=\"" << nbands << " >> INCAR " << endl;
    // aus_exec << "echo \"# Performing KBIN::XVASP_Afix_NBANDS (new) [AFLOW] end\" >> INCAR " << endl;
    aurostd::execute(aus_exec);
    // fix aflowlin
    aus_exec << "cd " << xvasp.Directory << endl;
    aus_exec << "cat " << _AFLOWIN_ << " | sed \"s/\\[VASP_FORCE_OPTION\\]NBANDS/#\\[VASP_FORCE_OPTION\\]NBANDS/g\" | sed \"s/##\\[/#\\[/g\" > aflow.tmp && mv aflow.tmp " << _AFLOWIN_ << "" << endl;
    aus_exec << "echo \"[VASP_FORCE_OPTION]NBANDS=" << nbands << "      // Self Correction\"" << " >> " << _AFLOWIN_ << " " << endl;
    aurostd::execute(aus_exec);
    // reload to restart ---------------------------------
    xvasp.INCAR_orig.str(std::string()); xvasp.INCAR_orig << xvasp.INCAR.str();
    xvasp.INCAR.str(std::string()); xvasp.INCAR << aurostd::file2string(xvasp.Directory+"/INCAR");
    // clean to restart ----------------------------------
    KBIN::XVASP_Afix_Clean(xvasp,"aflow.error.nbands");
  }

  void XVASP_Afix_POTIM(_xvasp& xvasp,double& potim,bool VERBOSE) {
    stringstream aus_exec;
    ifstream FileAUS;
    string FileNameAUS;

    // get POTIM from OUTCAR
    aurostd::RemoveFile(xvasp.Directory+"/aflow.tmp");
    potim=0;
    xOUTCAR OUTCAR_POTIM(xvasp.Directory+"/OUTCAR");
    potim=OUTCAR_POTIM.POTIM;
    if(potim==0) {                                            // GET BANDS FROM INCAR
      if(VERBOSE) cerr << "KBIN::XVASP_Afix_POTIM: GET POTIM FROM INCAR" << endl;
      aurostd::execute("cat "+xvasp.Directory+"/INCAR | grep -v \"\\#\" | grep POTIM | sed \"s/=//g\" | sed \"s/POTIM//g\" > "+xvasp.Directory+"/aflow.tmp");
      FileNameAUS=xvasp.Directory+"/aflow.tmp";
      FileAUS.open(FileNameAUS.c_str(),std::ios::in);
      if(!FileAUS) {cerr << " KBIN::VASP_Run(XVASP_Afix_POTIM) deep trouble... exiting()" << endl; exit(0);}
      FileAUS >> potim;
      FileAUS.clear();FileAUS.close();
      aurostd::RemoveFile(xvasp.Directory+"/aflow.tmp");
    }
    if(VERBOSE) cerr << "KBIN::XVASP_Afix_POTIM: potim=" << potim << endl;
    potim=potim/2.0;
    if(potim<0.01) potim=0.01;
    if(VERBOSE) cerr << "KBIN::XVASP_Afix_POTIM: potim=" << potim << endl;

    aus_exec << "cd " << xvasp.Directory << endl;
    aus_exec << "cat INCAR | sed \"s/POTIM/#POTIM/g\" > aflow.tmp && mv aflow.tmp INCAR" << endl;
    aus_exec << "echo \"#fixed potim=\"" << potim << " >> INCAR " << endl;
    aus_exec << "echo \"POTIM=\"" << potim << " >> INCAR " << endl;
    aurostd::execute(aus_exec);
    // fix aflowlin
    aus_exec << "cd " << xvasp.Directory << endl;
    aus_exec << "cat " << _AFLOWIN_ << " | sed \"s/\\[VASP_FORCE_OPTION\\]POTIM/#\\[VASP_FORCE_OPTION\\]POTIM/g\" | sed \"s/##\\[/#\\[/g\" > aflow.tmp && mv aflow.tmp " << _AFLOWIN_ << "" << endl;
    aus_exec << "echo \"[VASP_FORCE_OPTION]POTIM=" << potim << "      // Self Correction\"" << " >> " << _AFLOWIN_ << " " << endl;
    aurostd::execute(aus_exec);
    // reload to restart ---------------------------------
    xvasp.INCAR_orig.str(std::string()); xvasp.INCAR_orig << xvasp.INCAR.str();
    xvasp.INCAR.str(std::string()); xvasp.INCAR << aurostd::file2string(xvasp.Directory+"/INCAR");
  }
}

namespace KBIN {
  double XVASP_Afix_GENERIC(string mode,_xvasp& xvasp,_kflags& kflags,_vflags& vflags,double param_double,int param_int) {
    string file_error,file_stream;
    stringstream aus_exec;
    double out=0.0;
    bool rewrite_incar=FALSE,rewrite_poscar=FALSE,rewrite_kpoints=FALSE;
    bool reload_incar=FALSE,reload_poscar=FALSE,reload_kpoints=FALSE;
    //  cerr << "KBIN::XVASP_Afix_GENERIC=" << mode << endl;

    vflags.KBIN_VASP_INCAR_VERBOSE=TRUE; 
    aus_exec << "cd " << xvasp.Directory << endl; //CO
    aus_exec << "echo \"# Performing XVASP_Afix_GENERIC (" << mode << ") [AFLOW] end\" >> INCAR " << endl;
    aurostd::execute(aus_exec);

    if(mode=="SYMPREC" || mode=="SGRCON" || mode=="INVGRP") {
      file_error="aflow.error.symprec";
      reload_incar=TRUE;
      aus_exec << "cd " << xvasp.Directory << endl;
      aus_exec << "cat INCAR | sed \"s/SYMPREC/#SYMPREC/g\" > aflow.tmp && mv aflow.tmp INCAR" << endl; // remove SYMPREC
      if(vflags.KBIN_VASP_INCAR_VERBOSE) aus_exec << "echo \"# Performing KBIN::XVASP_Afix (" << mode << ") [AFLOW] begin\" >> INCAR " << endl;
      // aus_exec << "echo \"#fixed symprec \" >> INCAR " << endl;
      // aus_exec << "echo \"SYMPREC=1e-6\" >> INCAR " << endl;
      aus_exec << "echo \"SYMPREC=1e-7    # (fix=" << mode << "\" >> INCAR " << endl;
      if(vflags.KBIN_VASP_INCAR_VERBOSE) aus_exec << "echo \"# Performing KBIN::XVASP_Afix (" << mode << ") [AFLOW] end\" >> INCAR " << endl;
      aurostd::execute(aus_exec);
    }
    if(mode=="READ_KPOINTS_RD_SYM") {
      file_error="aflow.error.read_kpoints_rd_sym";
      reload_incar=TRUE;
      aus_exec << "cd " << xvasp.Directory << endl;
      aus_exec << "cat INCAR | sed \"s/ISYM/#ISYM/g\" > aflow.tmp && mv aflow.tmp INCAR" << endl; // remove SYMPREC
      if(vflags.KBIN_VASP_INCAR_VERBOSE) aus_exec << "echo \"# Performing KBIN::XVASP_Afix (" << mode << ") [AFLOW] begin\" >> INCAR " << endl;
      aus_exec << "echo \"ISYM=0    # (fix=" << mode << "\" >> INCAR " << endl;
      if(vflags.KBIN_VASP_INCAR_VERBOSE) aus_exec << "echo \"# Performing KBIN::XVASP_Afix (" << mode << ") [AFLOW] end\" >> INCAR " << endl;
      aurostd::execute(aus_exec);
    }
    if(mode=="IBZKPT") {
      file_error="aflow.error.ibzkpt";
      reload_kpoints=TRUE;
      if(xvasp.aopts.flag("FLAG::KPOINTS_PRESERVED")) return 0.0; // don`t touch kpoints
      if(vflags.KBIN_VASP_INCAR_VERBOSE) aus_exec << "KBIN::XVASP_Afix_GENERIC MAKING (" << mode << ") BEGIN" << endl;
      KBIN::XVASP_KPOINTS_OPERATION(xvasp,"Xodd,Yodd,Zodd");  // KBIN::XVASP_KPOINTS_ODD(xvasp);  // this should put the origin in GAMMA ??
      if(vflags.KBIN_VASP_INCAR_VERBOSE) aus_exec << "KBIN::XVASP_Afix_GENERIC MAKING (" << mode << ") END" << endl;
      xvasp.str.kpoints_s1=0.0;xvasp.str.kpoints_s2=0.0;xvasp.str.kpoints_s3=0.0;
      rewrite_kpoints=TRUE;
    }
    if(mode=="GAMMA_SHIFT") {
      file_error="aflow.error.gamma_shift";
      reload_kpoints=TRUE;
      if(xvasp.aopts.flag("FLAG::KPOINTS_PRESERVED")) return 0.0; // don`t touch kpoints
      if(vflags.KBIN_VASP_INCAR_VERBOSE) aus_exec << "KBIN::XVASP_Afix_GENERIC MAKING (" << mode << ") BEGIN" << endl;
      KBIN::XVASP_KPOINTS_OPERATION(xvasp,"Gamma");
      if(vflags.KBIN_VASP_INCAR_VERBOSE) aus_exec << "KBIN::XVASP_Afix_GENERIC MAKING (" << mode << ") END" << endl;
      //    xvasp.str.kpoints_s1=0.0;xvasp.str.kpoints_s2=0.0;xvasp.str.kpoints_s3=0.0;
      rewrite_kpoints=TRUE;
    }
    if(mode=="MPICH11") {
      file_error="aflow.error.mpich11";
      kflags.KBIN_MPI_OPTIONS=string("ulimit -s unlimited ");//+string(" && ")+kflags.KBIN_MPI_OPTIONS;
    }
    if(mode=="MPICH139") {
      file_error="aflow.error.mpich139";
      reload_kpoints=TRUE;
      if(xvasp.aopts.flag("FLAG::KPOINTS_PRESERVED")) return 0.0; // don`t touch kpoints
      if(vflags.KBIN_VASP_INCAR_VERBOSE) aus_exec << "KBIN::XVASP_Afix_GENERIC MAKING (" << mode << ") BEGIN" << endl;
      KBIN::XVASP_KPOINTS_OPERATION(xvasp,"X--,Y--,Z--");  // reduce KPOINTS withoug bugging the origin
      KBIN::XVASP_KPOINTS_OPERATION(xvasp,"X--,Y--,Z--");  // reduce KPOINTS withoug bugging the origin
      if(vflags.KBIN_VASP_INCAR_VERBOSE) aus_exec << "KBIN::XVASP_Afix_GENERIC MAKING (" << mode << ") END" << endl;
      // xvasp.str.kpoints_s1=0.0;xvasp.str.kpoints_s2=0.0;xvasp.str.kpoints_s3=0.0;
      rewrite_kpoints=TRUE;
      kflags.KBIN_MPI_OPTIONS=string("ulimit -s unlimited ");//+string("\n")+kflags.KBIN_MPI_OPTIONS;
    }
    if(mode=="NKXYZ_IKPTD") {
      file_error="aflow.error.nkxyz_ikptd";
      reload_kpoints=TRUE;
      // if(xvasp.aopts.flag("FLAG::KPOINTS_PRESERVED")) return 0.0; // don`t touch kpoints MUST FIX ANYWAY
      KBIN::XVASP_KPOINTS_OPERATION(xvasp,"X--,Y--,Z--");  // this should put the origin in GAMMA ??
      rewrite_kpoints=TRUE;
    }
    if(mode=="EDDRMM") {
      file_error="aflow.error.eddrmm";
      reload_kpoints=TRUE;
      if(xvasp.aopts.flag("FLAG::KPOINTS_PRESERVED")) return 0.0; // don`t touch kpoints
      KBIN::XVASP_KPOINTS_OPERATION(xvasp,"Xodd,Yodd,Zodd");  // KBIN::XVASP_KPOINTS_ODD(xvasp);  // this should put the origin in GAMMA ??
      xvasp.str.kpoints_s1=0.0;xvasp.str.kpoints_s2=0.0;xvasp.str.kpoints_s3=0.0; // you go on gamma ONLY if you put shift =0 !!
      rewrite_kpoints=TRUE;
    }
    if(mode=="LREAL") {
      file_error="aflow.error.lreal";
      reload_incar=TRUE;
      aus_exec << "cd " << xvasp.Directory << endl;
      aus_exec << "cat INCAR | sed \"s/LREAL/#LREAL/g\" > aflow.tmp && mv aflow.tmp INCAR" << endl; // remove LREAL
      if(vflags.KBIN_VASP_INCAR_VERBOSE) aus_exec << "echo \"# Performing KBIN::XVASP_Afix (" << mode << ") [AFLOW] begin\" >> INCAR " << endl;
      aus_exec << "echo \"LREAL=.TRUE.    # (fix=" << mode << "\" >> INCAR " << endl;
      if(vflags.KBIN_VASP_INCAR_VERBOSE) aus_exec << "echo \"# Performing KBIN::XVASP_Afix (" << mode << ") [AFLOW] end\" >> INCAR " << endl;
      aurostd::execute(aus_exec);
    }
    if(mode=="EXCCOR") {
      file_error="aflow.error.exccor";
      reload_poscar=TRUE;
      if(xvasp.aopts.flag("FLAG::POSCAR_PRESERVED")) return 0.0; // don`t touch poscar
      aurostd::stringstream2file(xvasp.POSCAR,string(xvasp.Directory+"/POSCAR.orig"));
      xvasp.str.scale=xvasp.str.scale*1.0627;   // cubic root of 1.2
      xvasp.str.scale=xvasp.str.scale*1.0627;   // cubic root of 1.2
      xvasp.str.scale=xvasp.str.scale*1.0627;   // cubic root of 1.2
      KBIN::VASP_Produce_POSCAR(xvasp);
      rewrite_poscar=TRUE;
    }
    if(mode=="BRMIX") {
      file_error="aflow.error.brmix";
      reload_incar=TRUE;
      vflags.KBIN_VASP_FORCE_OPTION_ALGO.xscheme="VERYFAST";
      KBIN::XVASP_INCAR_PREPARE_GENERIC("ALGO",xvasp,vflags,"",0,0.0,FALSE);
      // [OBSOLETE] KBIN::XVASP_INCAR_ALGO(xvasp,vflags);
      rewrite_incar=TRUE;
    }
    if(mode=="DAV") {
      file_error="aflow.error.dav";
      reload_incar=TRUE;
      KBIN::XVASP_INCAR_PREPARE_GENERIC("IALGO",xvasp,vflags,"",48,0.0,FALSE);
      rewrite_incar=TRUE;
    }
    if(mode=="EDDDAV") {
      file_error="aflow.error.edddav";
      reload_incar=TRUE;
      KBIN::XVASP_INCAR_PREPARE_GENERIC("IALGO",xvasp,vflags,"",48,0.0,FALSE);   // same as DAV
      rewrite_incar=TRUE;
    }
    if(mode=="EFIELD_PEAD") {
      file_error="aflow.error.efield_pead";
      reload_incar=TRUE;
      KBIN::XVASP_INCAR_EFIELD_PEAD(xvasp,0.20,vflags.KBIN_VASP_INCAR_VERBOSE);   // same as DAV
      rewrite_incar=TRUE;
    }
    if(mode=="ZPOTRF") {
      file_error="aflow.error.zpotrf";
      reload_poscar=TRUE;
      aus_exec << "cd " << xvasp.Directory << endl;
      aus_exec << "cat " << _AFLOWIN_ << " | grep -v \"CONVERT_UNIT_CELL\" > aflow.tmp" << endl;
      aus_exec << "echo \"[VASP_FORCE_OPTION]CONVERT_UNIT_CELL=SCONV   // KBIN::XVASP_Afix_ZPOTRF \" >> aflow.tmp && mv aflow.tmp " << _AFLOWIN_ << " " << endl;
      aurostd::execute(aus_exec);
    }
    if(mode=="ZPOTRF_POTIM") {
      file_error="aflow.error.zpotrf_potim";
      reload_incar=TRUE;
      double potim;
      KBIN::XVASP_Afix_POTIM(xvasp,potim,vflags.KBIN_VASP_INCAR_VERBOSE);
      rewrite_incar=TRUE;
    }
    if(mode=="NATOMS") {
      file_error="aflow.error.natoms";
      reload_poscar=TRUE;
      if(xvasp.aopts.flag("FLAG::POSCAR_PRESERVED")) return 0.0; // don`t touch poscar
      aurostd::stringstream2file(xvasp.POSCAR,string(xvasp.Directory+"/POSCAR.orig"));
      xvasp.str.scale=xvasp.str.scale*pow(2.0,1.0/3.0);   // cubic root of 1.2
      KBIN::VASP_Produce_POSCAR(xvasp);
      rewrite_poscar=TRUE;
    }
    if(mode=="PSMAXN") {
      double enmax=param_double;
      file_error="aflow.error.psmaxn";
      reload_incar=TRUE;
      aurostd::file2string(xvasp.Directory+"/INCAR",file_stream);
      enmax=0.0;
      if(aurostd::substring2bool(file_stream,"ENMAX=",TRUE)) {  // GET ENMAX FROM OUTCAR
        enmax=aurostd::substring2utype<double>(file_stream,"ENMAX=",TRUE);
      } else {enmax=500.0;}
      // enmax=enmax*0.99; // reduce 1%.... if enough
      enmax=enmax*0.97; // reduce 3%.... if enough
      // cerr << "enmax=" << enmax << endl;
      aus_exec << "cd " << xvasp.Directory << endl;
      aus_exec << "cat INCAR | sed \"s/ENMAX/#ENMAX/g\" > aflow.tmp && mv aflow.tmp INCAR" << endl; // remove ENMAX
      aus_exec << "cat INCAR | sed \"s/LREAL/#LREAL/g\" > aflow.tmp && mv aflow.tmp INCAR" << endl; // remove LREAL
      if(vflags.KBIN_VASP_INCAR_VERBOSE) aus_exec << "echo \"# Performing KBIN::XVASP_Afix (" << mode << ") [AFLOW] begin\" >> INCAR " << endl;
      aus_exec << "echo \"#fixed enmax=\"" << enmax << " >> INCAR " << endl;
      aus_exec << "echo \"ENMAX=\"" << enmax << " >> INCAR " << endl;
      aus_exec << "echo \"LREAL=.TRUE.\" >> INCAR " << endl;
      if(vflags.KBIN_VASP_INCAR_VERBOSE) aus_exec << "echo \"# Performing KBIN::XVASP_Afix (" << mode << ") [AFLOW] end\" >> INCAR " << endl;
      aurostd::execute(aus_exec);
      out=enmax;
    }
    if(mode=="NPAR") {
      file_error="aflow.error.npar";
      reload_incar=TRUE;
      // fix aflowlin
      aus_exec << "cd " << xvasp.Directory << endl;
      aus_exec << "cat INCAR | sed \"s/NPAR/#NPAR/g\" > aflow.tmp && mv aflow.tmp INCAR" << endl; // remove NPAR
      if(vflags.KBIN_VASP_INCAR_VERBOSE) aus_exec << "echo \"# Performing KBIN::XVASP_Afix (" << mode << ") [AFLOW] begin\" >> INCAR " << endl;
      aus_exec << "echo \"NPAR=1 \" >> INCAR " << endl;
      if(vflags.KBIN_VASP_INCAR_VERBOSE) aus_exec << "echo \"# Performing KBIN::XVASP_Afix (" << mode << ") [AFLOW] end\" >> INCAR " << endl;
      aurostd::execute(aus_exec);
    }
    if(mode=="NPARC") {
      file_error="aflow.error.nparc";
      reload_incar=TRUE;
      // fix aflowlin
      aus_exec << "cd " << xvasp.Directory << endl;
      aus_exec << "cat INCAR | sed \"s/NPAR/#NPAR/g\" > aflow.tmp && mv aflow.tmp INCAR" << endl; // remove NPAR
      if(vflags.KBIN_VASP_INCAR_VERBOSE) aus_exec << "echo \"# Performing KBIN::XVASP_Afix (" << mode << ") [AFLOW] begin\" >> INCAR " << endl;
      // remove NPAR
      //    if(param_int>1) {aus_exec << "echo \"NPAR=" << param_int << " \" >> INCAR " << endl;}
      // else { aus_exec << "echo \"NPAR=4 \" >> INCAR " << endl;}
      aus_exec << "echo \"NPAR=4 \" >> INCAR " << endl;
      if(vflags.KBIN_VASP_INCAR_VERBOSE) aus_exec << "echo \"# Performing KBIN::XVASP_Afix (" << mode << ") [AFLOW] end\" >> INCAR " << endl;
      aurostd::execute(aus_exec);
    }
    if(mode=="NPARN") {
      file_error="aflow.error.nparn";
      reload_incar=TRUE;
      // fix aflowlin
      aus_exec << "cd " << xvasp.Directory << endl;
      aus_exec << "cat INCAR | sed \"s/NPAR/#NPAR/g\" > aflow.tmp && mv aflow.tmp INCAR" << endl; // remove NPAR
      if(vflags.KBIN_VASP_INCAR_VERBOSE) aus_exec << "echo \"# Performing KBIN::XVASP_Afix (" << mode << ") [AFLOW] begin\" >> INCAR " << endl;
      // remove NPAR
      //    if(param_int>1) {aus_exec << "echo \"NPAR=" << param_int << " \" >> INCAR " << endl;}
      // else { aus_exec << "echo \"NPAR=4 \" >> INCAR " << endl;}
      aus_exec << "echo \"NPAR=4 \" >> INCAR " << endl;
      if(vflags.KBIN_VASP_INCAR_VERBOSE) aus_exec << "echo \"# Performing KBIN::XVASP_Afix (" << mode << ") [AFLOW] end\" >> INCAR " << endl;
      aurostd::execute(aus_exec);
    }
    if(mode=="NPAR_REMOVE") {
      file_error="aflow.error.npar_remove";
      reload_incar=TRUE;
      // fix aflowlin
      aus_exec << "cd " << xvasp.Directory << endl;
      aus_exec << "cat INCAR | sed \"s/NPAR/#REMOVED NPAR/g\" > aflow.tmp && mv aflow.tmp INCAR" << endl; // remove NPAR
      if(vflags.KBIN_VASP_INCAR_VERBOSE) aus_exec << "echo \"# Performing KBIN::XVASP_Afix (" << mode << ") [AFLOW] begin\" >> INCAR " << endl;
      if(vflags.KBIN_VASP_INCAR_VERBOSE) aus_exec << "echo \"# Performing KBIN::XVASP_Afix (" << mode << ") [AFLOW] end\" >> INCAR " << endl;
      aurostd::execute(aus_exec);
    }
    if(mode=="CSLOSHING") {
      file_error="aflow.error.csloshing";
      reload_incar=TRUE;
      vflags.KBIN_VASP_FORCE_OPTION_ALGO.xscheme="VERYFAST";
      vflags.KBIN_VASP_FORCE_OPTION_ALGO.xscheme="NORMAL";
      KBIN::XVASP_INCAR_PREPARE_GENERIC("ALGO",xvasp,vflags,"",0,0.0,FALSE);
      // [OBSOLETE] KBIN::XVASP_INCAR_ALGO(xvasp,vflags);
      aurostd::stringstream2file(xvasp.INCAR,string(xvasp.Directory+"/INCAR"));
      // fix aflowlin
      aus_exec << "cd " << xvasp.Directory << endl;
      aus_exec << "cat " << _AFLOWIN_ << " | sed \"s/\\[VASP_FORCE_OPTION\\]ALGO/#\\[VASP_FORCE_OPTION\\]ALGO/g\" | sed \"s/##\\[/#\\[/g\" > aflow.tmp && mv aflow.tmp " << _AFLOWIN_ << "" << endl;
      aus_exec << "echo \"[VASP_FORCE_OPTION]ALGO=NORMAL      // Self Correction\"" << " >> " << _AFLOWIN_ << " " << endl;
      aurostd::execute(aus_exec);
    }
    if(mode=="DENTET") {
      file_error="aflow.error.dentet";
      reload_incar=TRUE;
      // fix aflowlin
      aus_exec << "cd " << xvasp.Directory << endl;
      aus_exec << "cat INCAR | sed \"s/ISMEAR/#ISMEAR/g\" > aflow.tmp && mv aflow.tmp INCAR" << endl; // remove ISMEAR
      if(vflags.KBIN_VASP_INCAR_VERBOSE) aus_exec << "echo \"# Performing KBIN::XVASP_Afix (" << mode << ") [AFLOW] begin\" >> INCAR " << endl;
      aus_exec << "echo \"ISMEAR=2                                        # Performing RELAX_STATIC (Methfessel-Paxton order 2)\" >> INCAR " << endl;
      if(vflags.KBIN_VASP_INCAR_VERBOSE) aus_exec << "echo \"# Performing KBIN::XVASP_Afix (" << mode << ") [AFLOW] end\" >> INCAR " << endl;
      aurostd::execute(aus_exec);
    }
    // rewrite to restart ---------------------------------
    if(rewrite_incar) {aurostd::stringstream2file(xvasp.INCAR,string(xvasp.Directory+"/INCAR"));}
    if(rewrite_poscar) {aurostd::stringstream2file(xvasp.POSCAR,string(xvasp.Directory+"/POSCAR"));}
    if(rewrite_kpoints) {aurostd::stringstream2file(xvasp.KPOINTS,string(xvasp.Directory+"/KPOINTS"));}
    // reload to restart ---------------------------------
    if(reload_incar) {
      xvasp.INCAR_orig.str(std::string()); xvasp.INCAR_orig << xvasp.INCAR.str();
      xvasp.INCAR.str(std::string()); xvasp.INCAR << aurostd::file2string(xvasp.Directory+"/INCAR");
    }
    if(reload_poscar) {
      xvasp.POSCAR_orig.str(std::string()); xvasp.POSCAR_orig << xvasp.POSCAR.str();
      xvasp.POSCAR.str(std::string()); xvasp.POSCAR << aurostd::file2string(xvasp.Directory+"/POSCAR");
    }
    if(reload_kpoints) {
      xvasp.KPOINTS_orig.str(std::string()); xvasp.KPOINTS_orig << xvasp.KPOINTS.str();
      xvasp.KPOINTS.str(std::string()); xvasp.KPOINTS << aurostd::file2string(xvasp.Directory+"/KPOINTS");
    }

    // clean to restart ----------------------------------
    if(file_error!="") KBIN::XVASP_Afix_Clean(xvasp,file_error);
    if(file_error.empty()) {cerr <<" ERROR KBIN::XVASP_Afix_GENERIC mode=" << mode << endl;exit(0);}
    // return
    if(param_int==0) {;} // dummy load
    if(mode=="PSMAXN") return out;
    return 0.0;
  }
}
// ---------------------------------------------------------------------------------------------------------------------------------------------------------

// ***************************************************************************//
// KBIN::GetMostRelaxedStructure
// ***************************************************************************//
namespace KBIN {
  xstructure GetMostRelaxedStructure(string directory) {
    string soliloquy="KBIN::GetMostRelaxedStructure():";  //CO20200404
    string POSCARfile;
<<<<<<< HEAD
    deque<string> vext; aurostd::string2tokens(".bz2,.xz,.gz",vext,","); vext.push_front(""); // cheat for void string
    deque<string> vcat; aurostd::string2tokens("cat,bzcat,xzcat,gzcat",vcat,",");
    if(vext.size()!=vcat.size()) { cerr << "ERROR - " << soliloquy << " vext.size()!=vcat.size(), aborting." << endl; exit(0); } //CO20200404
=======

    if(XHOST.vext.size()!=XHOST.vcat.size()) { cerr << "ERROR - KBIN::ExtractAtomicSpecies: XHOST.vext.size()!=XHOST.vcat.size(), aborting." << endl; exit(0); }
>>>>>>> 5166ff1a

    ///////////////////////////////////////////////////////////////////////////////////////////////
    //READ POSCAR.orig
    string file_poscar_tmp=aurostd::TmpFileCreate("POSCAR.tmp");

    //GET its lattice vectors and reciprocal lattice vectors
    bool found_POSCAR=FALSE;
    if(!found_POSCAR && aurostd::FileExist(directory+"/POSCAR.bands")) {
      found_POSCAR=TRUE;
      POSCARfile=directory+"/POSCAR.bands";
    }
    if(!found_POSCAR && aurostd::FileExist(directory+"/POSCAR.static")) {
      found_POSCAR=TRUE;
      POSCARfile=directory+"/POSCAR.static";
    }
    if(!found_POSCAR && aurostd::FileExist(directory+"/POSCAR.relax2")) {
      found_POSCAR=TRUE;
      POSCARfile=directory+"/POSCAR.relax2";
    }
    if(!found_POSCAR && aurostd::FileExist(directory+"/POSCAR.relax1")) {
      found_POSCAR=TRUE;
      POSCARfile=directory+"/POSCAR.relax1";
    }
    if(!found_POSCAR && aurostd::FileExist(directory+"/POSCAR")) { 
      found_POSCAR=TRUE;
      POSCARfile=directory+"/POSCAR";
    }
    for(uint iext=0;iext<XHOST.vext.size();iext++) {
      if(!found_POSCAR && aurostd::FileExist(directory+"/POSCAR.bands"+XHOST.vext.at(iext))) {
        found_POSCAR=TRUE;
        aurostd::execute(XHOST.vcat.at(iext)+" "+directory+"/POSCAR.bands"+XHOST.vext.at(iext)+" > "+file_poscar_tmp);
        POSCARfile=file_poscar_tmp;
      }
    }
    for(uint iext=0;iext<XHOST.vext.size();iext++) {
      if(!found_POSCAR && aurostd::FileExist(directory+"/POSCAR.static"+XHOST.vext.at(iext))) {
        found_POSCAR=TRUE;
        aurostd::execute(XHOST.vcat.at(iext)+" "+directory+"/POSCAR.static"+XHOST.vext.at(iext)+" > "+file_poscar_tmp);
        POSCARfile=file_poscar_tmp;
      }
    }
    for(uint iext=0;iext<XHOST.vext.size();iext++) {
      if(!found_POSCAR && aurostd::FileExist(directory+"/POSCAR.relax1"+XHOST.vext.at(iext))) {
        found_POSCAR=TRUE;
        aurostd::execute(XHOST.vcat.at(iext)+" "+directory+"/POSCAR.relax1"+XHOST.vext.at(iext)+" > "+file_poscar_tmp);
        POSCARfile=file_poscar_tmp;
      }
    }
    for(uint iext=0;iext<XHOST.vext.size();iext++) {
      if(!found_POSCAR && aurostd::FileExist(directory+"/POSCAR.relax2"+XHOST.vext.at(iext))) {
        found_POSCAR=TRUE;
        aurostd::execute(XHOST.vcat.at(iext)+" "+directory+"/POSCAR.relax2"+XHOST.vext.at(iext)+" > "+file_poscar_tmp);
        POSCARfile=file_poscar_tmp;
      }
    }
    if(!found_POSCAR)  {
      cerr <<"ERROR - KBIN:ExtractAtomicSpecies:: No POSCAR[.bands|.static|.relax2|.relax1][.EXT] found in the directory, aborting." << endl;
      exit(0);
    }

    xstructure xstr_name(POSCARfile, IOVASP_POSCAR); //import xstructure from filename
    if(aurostd::FileExist(file_poscar_tmp)) aurostd::RemoveFile(file_poscar_tmp);
    return xstr_name;
  }
}

// ***************************************************************************//
// KBIN::ExtractAtomicSpecies
// ***************************************************************************//
namespace KBIN {
  vector<string> ExtractAtomicSpecies(string directory) {
    string soliloquy="KBIN::ExtractAtomicSpecies():"; //CO20200404
    string OUTCARfile; //, POSCARfile;
    string file_outcar_tmp=aurostd::TmpFileCreate("OUTCAR.tmp");

<<<<<<< HEAD
    deque<string> vext; aurostd::string2tokens(".bz2,.xz,.gz",vext,","); vext.push_front(""); // cheat for void string
    deque<string> vcat; aurostd::string2tokens("cat,bzcat,xzcat,gzcat",vcat,",");
    if(vext.size()!=vcat.size()) { cerr << "ERROR - " << soliloquy << " vext.size()!=vcat.size(), aborting." << endl; exit(0); } //CO20200404
=======
    if(XHOST.vext.size()!=XHOST.vcat.size()) { cerr << "ERROR - KBIN::ExtractAtomicSpecies: XHOST.vext.size()!=XHOST.vcat.size(), aborting." << endl; exit(0); }
>>>>>>> 5166ff1a

    xstructure xstr_name=GetMostRelaxedStructure(directory); //CO20180626

    //WARNING!!!!
    if(aurostd::FileExist(directory+"/POSCAR.orig")) {
      xstructure xstr_poscar_orig(directory+"/POSCAR.orig", IOVASP_POSCAR);
      if(xstr_poscar_orig.atoms.size()!=xstr_name.atoms.size()) {
        cerr << "!!!!!!!!!!!!!!!!!!!!!WARNING!!!!!!!!!!!!!!!!!" << endl;
        cerr << "I tell you--'POSCAR.orig' has different atoms number from 'POSCAR.bands', though I can still produce PEDOS plots for you!" << endl;
      }
    }

    //Extract the atom label (name) from POSCAR.relax1
    vector<string> AtomicName;
    for(unsigned int i=0; i<xstr_name.species.size(); i++) {
      if(xstr_name.species.at(i).compare("")!=0) {
        for (int j=0; j<xstr_name.num_each_type.at(i); j++) {
          xstr_name.species.at(i)=KBIN::VASP_PseudoPotential_CleanName(xstr_name.species.at(i));
          AtomicName.push_back(xstr_name.species.at(i));
        }
      }
      else { // cout << "no name given taking from OUTCAR" << endl;
        // ********************************************************************************  
        //READ  OUTCAR
        bool found_OUTCAR=FALSE;
        if(aurostd::FileExist(directory+"./OUTCARfile.tmp")) aurostd::RemoveFile(directory+"./OUTCARfile.tmp");
        if(!found_OUTCAR && aurostd::FileExist(directory+"/OUTCAR")) {
          found_OUTCAR=TRUE;
          OUTCARfile=directory+"/OUTCAR";
        }
        if(!found_OUTCAR && aurostd::FileExist(directory+"/OUTCAR.static")) {
          found_OUTCAR=TRUE;
          OUTCARfile=directory+"/OUTCAR.static";
        }
        for(uint iext=0;iext<XHOST.vext.size();iext++) {
          if(!found_OUTCAR && aurostd::FileExist(directory+"/OUTCAR.static"+XHOST.vext.at(iext))) {
            found_OUTCAR=TRUE;	  
            aurostd::execute(XHOST.vcat.at(iext)+" "+directory+"/OUTCAR.static"+XHOST.vext.at(iext)+" > "+file_outcar_tmp);
            OUTCARfile=file_outcar_tmp;
          }
        }
        if(!found_OUTCAR) {
          cerr <<"ERROR - KBIN:ExtractAtomicSpecies:: No OUTCAR[.static][.EXT] found in the directory, aborting." << endl;
          exit(0);
        }

        vector<string> vposcars, vpp;
        vector<string> AtomSpeciesName;
        string str_grep=aurostd::execute2string("grep TITEL "+OUTCARfile);
        aurostd::string2tokens(str_grep, vposcars, "\n");

        for(unsigned int k=0;k<vposcars.size();k++) {
          aurostd::string2tokens(vposcars.at(k),vpp," ");
          AtomSpeciesName.push_back(vpp.at(3));
          AtomSpeciesName.at(k)=KBIN::VASP_PseudoPotential_CleanName(AtomSpeciesName.at(k));
        }
        // ********************************************************************************  
        xstr_name.species.at(i)=AtomSpeciesName.at(i);
        for (int j=0; j<xstr_name.num_each_type.at(i); j++) {
          AtomicName.push_back(xstr_name.species.at(i));
        }
      }
    }

    //Double Check
    for (unsigned int i=0; i<AtomicName.size(); i++) {
      AtomicName.at(i)=KBIN::VASP_PseudoPotential_CleanName(AtomicName.at(i));
    }

    if(aurostd::FileExist(file_outcar_tmp)) aurostd::RemoveFile(file_outcar_tmp);

    /****************************************************************************************************
      for (unsigned int i=0; i<AtomicName.size(); i++) {
      cout <<AtomicName.at(i) << endl;
      }
      */
    return AtomicName;
  }
} // namespace KBIN

// ***************************************************************************//
// KBIN::ExtractEfermiOUTCAR
// ***************************************************************************//
namespace KBIN {
  double ExtractEfermiOUTCAR(string directory) {
    double Efermi=0;
    string OUTCARfile, stmp, line;
    stringstream  strline;

    if(XHOST.vext.size()!=XHOST.vcat.size()) { cerr << "ERROR - KBIN::ExtractEfermiOUTCAR: XHOST.vext.size()!=XHOST.vcat.size(), aborting." << endl; exit(0); }

    bool found_OUTCAR=FALSE;

    //READ OUTCAR, get the number of IONS, Fermi Level	
    string file_outcar_tmp=aurostd::TmpFileCreate("OUTCAR.tmp");
    if(aurostd::FileExist(directory+"./OUTCARfile.tmp")) aurostd::RemoveFile(directory+"./OUTCARfile.tmp");
    if(!found_OUTCAR && aurostd::FileExist(directory+"/OUTCAR")) {
      found_OUTCAR=TRUE;
      OUTCARfile=directory+"/OUTCAR";
    }
    if(!found_OUTCAR && aurostd::FileExist(directory+"/OUTCAR.static")) {
      found_OUTCAR=TRUE;
      OUTCARfile=directory+"/OUTCAR.static";
    }
    for(uint iext=0;iext<XHOST.vext.size();iext++) {
      if(!found_OUTCAR && aurostd::FileExist(directory+"/OUTCAR.static"+XHOST.vext.at(iext))) {
        found_OUTCAR=TRUE;
        aurostd::execute(XHOST.vcat.at(iext)+" "+directory+"/OUTCAR.static"+XHOST.vext.at(iext)+" > "+file_outcar_tmp);
        OUTCARfile=file_outcar_tmp;
      }
    }
    if(!found_OUTCAR) {
      cerr <<"ERROR - KBIN::ExtractEfermiOUTCAR: No OUTCAR[.static][.EXT] found in the directory, aborting." << endl;
      exit(0);
    }

    ////GET Number of IONS and Fermi
    string anchor_word_Efermi="E-fermi";
    vector<string> vlines;
    aurostd::file2vectorstring(OUTCARfile, vlines);
    for(unsigned int i=0; i<vlines.size(); i++) {
      if(vlines.at(i).find(anchor_word_Efermi) !=string::npos) {
        strline.clear();
        strline.str(vlines.at(i));
        strline >> stmp >> stmp >> Efermi;
      }
    }
    if(aurostd::FileExist(file_outcar_tmp)) aurostd::RemoveFile(file_outcar_tmp);
    //cout << Efermi << "fermi" << endl;
    return Efermi;
  }
} // namespace KBIN

// ***************************************************************************
// KBIN::ExtractSystemName(string directory)
// ***************************************************************************
namespace KBIN {
  //ME20200217 - the old ExtractSystemName function (now ExtractSystemNameVASP)
  // breaks for long system names since VASP cuts them off. The system in the
  // aflow.in file should be the canonical system name since all VASP output
  // ultimately depends on it.
  string ExtractSystemName(const string& directory) {
    string system_name = ExtractSystemNameFromAFLOWIN(directory);
    if (system_name.empty()) {
      string function = "KBIN::ExtractSystemName()";
      string message = "Could not extract system.";
      throw aurostd::xerror(_AFLOW_FILE_NAME_, function, message, _FILE_CORRUPT_);
    }
    return system_name;
  }

  string ExtractSystemNameFromAFLOWIN(string directory) {
    if (directory.empty()) directory = ".";
    string system_name = "";
    string aflowin_path = directory + "/" + _AFLOWIN_;
    if(aurostd::FileExist(aflowin_path)) {
      string aflowin = "";
      aurostd::file2string(aflowin_path, aflowin);
      system_name = aurostd::RemoveWhiteSpacesFromTheFrontAndBack(aurostd::substring2string(aflowin, "[AFLOW]SYSTEM=", false));
    } else {
      string function = "KBIN::ExtractSystemNameFromAFLOWIN():";
      string message = "Could not find file " + aflowin_path + ".";
      throw aurostd::xerror(_AFLOW_FILE_NAME_, function, message, _FILE_NOT_FOUND_);
    }

    return system_name;
  }

  string ExtractSystemNameFromVASP(string _directory) {
    bool LDEBUG=(FALSE || XHOST.DEBUG);
    string directory, SystemName, stmp, DOSCARfile;
    stringstream strline;

    directory=_directory; //Get directory
    if(directory=="") directory="."; // here

    if(LDEBUG) {cerr << "KBIN::ExtractSystemName: directory=" << directory << endl;}

    if(XHOST.vext.size()!=XHOST.vcat.size()) { cerr << "ERROR - KBIN::ExtractSystemName: XHOST.vext.size()!=XHOST.vcat.size(), aborting." << endl; exit(0); }

    bool found=FALSE;

    //READ DOSCAR.static; Firstly, we try to get SystemName from DOSCAR
    if(LDEBUG) {cerr << "KBIN::ExtractSystemName: [1]" << endl;}
    string doscarfile_tmp=aurostd::TmpFileCreate("DOSCAR.tmp");
    if(aurostd::FileExist(directory+"/DOSCARfile.tmp")) aurostd::RemoveFile(directory+"/DOSCARfile.tmp");
    if(!found && aurostd::FileExist(directory+"/DOSCAR")) {
      found=TRUE;
      DOSCARfile=directory+"/DOSCAR";
    }
    if(!found && aurostd::FileExist(directory+"/DOSCAR.static")) {
      found=TRUE;
      DOSCARfile=directory+"/DOSCAR.static";
    }
    for(uint iext=0;iext<XHOST.vext.size();iext++) {
      if(!found && aurostd::FileExist(directory+"/DOSCAR.static"+XHOST.vext.at(iext))) {
        found=TRUE;
        aurostd::execute(XHOST.vcat.at(iext)+" \""+directory+"/DOSCAR.static"+XHOST.vext.at(iext)+"\""+" > "+doscarfile_tmp);
        DOSCARfile=doscarfile_tmp;found=TRUE;
      } 
    }    
    if(found) {
      //OPEN DOSCAR file  
      //
      vector<string> vlines;
      aurostd::file2vectorstring(DOSCARfile, vlines);
      strline.clear();
      strline.str(vlines.at(4));
      strline >> SystemName;
      //cout <<SystemName << " Is this a systemname?" << endl;
      if(aurostd::FileExist(doscarfile_tmp)) aurostd::RemoveFile(doscarfile_tmp);

      //Get the working directory
      //[CO20191112 - OBSOLETE]const int PATH_LENGTH_MAX=1024;
      //[CO20191112 - OBSOLETE]char work_dir[PATH_LENGTH_MAX];
      //[CO20191112 - OBSOLETE]getcwd(work_dir, PATH_LENGTH_MAX);  
      string work_dir=aurostd::getPWD();  //CO20191112

      //Get the data directory
      chdir(directory.c_str());  //Jump into the data directory
      //[CO20191112 - OBSOLETE]char data_dir[PATH_LENGTH_MAX];
      //[CO20191112 - OBSOLETE]getcwd(data_dir, PATH_LENGTH_MAX);  
      string data_dir=aurostd::getPWD();  //CO20191112
      chdir(work_dir.c_str()); //Jump back into the work directory  //CO20191112

      //Check whether it is MAGNETIC DATABASE
      bool FLAG_MAGNETIC=FALSE;
      string abs_dir(data_dir);  //convert the char type of data_dir into string type
      if(abs_dir.find("LIB3")!=string::npos) FLAG_MAGNETIC=TRUE;

      if(FLAG_MAGNETIC) {
        return SystemName;
      } else {
        vector<string> data;
        aurostd::string2tokens(data_dir.c_str(), data, "/");  //CO20191112
        int datasize=data.size();
        bool FLAG_DIRECTORY_ICSD=FALSE;
        for (uint i=0; i<data.size();i++) {
          if((data.at(i).find("ICSD")!=string::npos)) {
            FLAG_DIRECTORY_ICSD =TRUE;
          }
        }

        //Check whether the last entry is "BANDS"
        string Last_Entry=data.back();
        bool FLAG_LAST_ENTRY_BANDS=FALSE;
        if(Last_Entry.compare("BANDS")==0) FLAG_LAST_ENTRY_BANDS=TRUE;

        //Check whether the SystemName is "unknown", to fix the bug of aflow
        bool FLAG_SYSTEMNAME_UNKNOWN=FALSE;
        if(SystemName.compare("unknown")==0) FLAG_SYSTEMNAME_UNKNOWN=TRUE;
        //if ICSD is not found in system name
        if((SystemName.find("ICSD")==string::npos)) {
          if(datasize >=2) {
            if(FLAG_LAST_ENTRY_BANDS) {
              if(FLAG_SYSTEMNAME_UNKNOWN && FLAG_DIRECTORY_ICSD) {
                SystemName=data.at(datasize-2);
              } else SystemName=data.at(datasize-3)+"."+data.at(datasize-2);
            } else {
              if(FLAG_SYSTEMNAME_UNKNOWN && FLAG_DIRECTORY_ICSD) {
                SystemName=Last_Entry;
              } else SystemName=data.at(datasize-2)+"."+data.back();
            }
          } else {
            SystemName=data.back();
          }
        }
        return SystemName;
      }
    }

    // TRY OUTCAR.relax2
    for(uint iext=0;iext<XHOST.vext.size();iext++) {
      if(!found && aurostd::FileExist(directory+"/OUTCAR.relax2"+XHOST.vext.at(iext))) {
        found=TRUE;
        xOUTCAR outcar(directory+"/OUTCAR.relax2"+XHOST.vext.at(iext));
        SystemName=outcar.SYSTEM;
        return SystemName;
      }
    }
    // TRY OUTCAR.relax1
    for(uint iext=0;iext<XHOST.vext.size();iext++) {
      if(!found && aurostd::FileExist(directory+"/OUTCAR.relax1"+XHOST.vext.at(iext))) {
        found=TRUE;
        xOUTCAR outcar(directory+"/OUTCAR.relax1"+XHOST.vext.at(iext));
        SystemName=outcar.SYSTEM;
        return SystemName;
      }
    }
    // NOTHING FOUND !!!
    if(!found) {
      cerr <<"ERROR - KBIN::ExtractSystemName: No DOSCAR[.static][.EXT], OUTCAR[.relax1|.relax2]][.EXT] found in the directory, aborting." << endl;
      exit(0);
    }
    return "";
  }
} // namespace KBIN

#endif

// ***************************************************************************
// *                                                                         *
// *           Aflow STEFANO CURTAROLO - Duke University 2003-2020           *
// *                                                                         *
// ***************************************************************************<|MERGE_RESOLUTION|>--- conflicted
+++ resolved
@@ -2151,12 +2151,8 @@
           xvasp.str.GetLatticeType();
           aus << "00000  MESSAGE " << STRING_KPOINTS_TO_SHOW << " Found Lattice=" << xvasp.str.bravais_lattice_variation_type << " - " << Message(aflags,"user,host,time",_AFLOW_FILE_NAME_) << endl;
           xvasp.str.kpoints_kscheme="Monkhorst-Pack";
-<<<<<<< HEAD
+	  //          if(xvasp.str.bravais_lattice_variation_type=="HEX" || xvasp.str.bravais_lattice_variation_type=="FCC") xvasp.str.kpoints_kscheme="Gamma";  // also add RHL
           if(xvasp.str.bravais_lattice_variation_type=="HEX" || xvasp.str.bravais_lattice_variation_type=="FCC" || xvasp.str.bravais_lattice_variation_type=="RHL") xvasp.str.kpoints_kscheme="Gamma";  //CO20200404 - 3-fold symmetries REQUIRE Gamma-centered
-=======
-	  //          if(xvasp.str.bravais_lattice_variation_type=="HEX" || xvasp.str.bravais_lattice_variation_type=="FCC") xvasp.str.kpoints_kscheme="Gamma";  // also add RHL
-          if(xvasp.str.bravais_lattice_variation_type=="HEX" || xvasp.str.bravais_lattice_variation_type=="FCC" || xvasp.str.bravais_lattice_variation_type=="RHL") xvasp.str.kpoints_kscheme="Gamma";
->>>>>>> 5166ff1a
           aus << "00000  MESSAGE " << STRING_KPOINTS_TO_SHOW << "_KSCHEME=\"" << xvasp.str.kpoints_kscheme << "\" " << Message(aflags,"user,host,time",_AFLOW_FILE_NAME_) << endl;
           aurostd::PrintMessageStream(FileMESSAGE,aus,XHOST.QUIET);
         }
@@ -2362,12 +2358,8 @@
       xvasp.str.GetLatticeType();
       aus << "00000  MESSAGE-OPTION  [VASP_FORCE_OPTION]KPOINTS=KSCHEME_AUTO  Found Lattice=" << xvasp.str.bravais_lattice_variation_type << " - " << Message(aflags,"user,host,time",_AFLOW_FILE_NAME_) << endl;
       xvasp.str.kpoints_kscheme="Monkhorst-Pack";
-<<<<<<< HEAD
+      //     if(xvasp.str.bravais_lattice_variation_type=="HEX" || xvasp.str.bravais_lattice_variation_type=="FCC") xvasp.str.kpoints_kscheme="Gamma"; // add RHL
       if(xvasp.str.bravais_lattice_variation_type=="HEX" || xvasp.str.bravais_lattice_variation_type=="FCC" || xvasp.str.bravais_lattice_variation_type=="RHL") xvasp.str.kpoints_kscheme="Gamma";  //CO20200404 - 3-fold symmetries REQUIRE Gamma-centered
-=======
-      //     if(xvasp.str.bravais_lattice_variation_type=="HEX" || xvasp.str.bravais_lattice_variation_type=="FCC") xvasp.str.kpoints_kscheme="Gamma"; // add RHL
-      if(xvasp.str.bravais_lattice_variation_type=="HEX" || xvasp.str.bravais_lattice_variation_type=="FCC" || xvasp.str.bravais_lattice_variation_type=="RHL") xvasp.str.kpoints_kscheme="Gamma";
->>>>>>> 5166ff1a
       aus << "00000  MESSAGE-OPTION  [VASP_FORCE_OPTION]KPOINTS=KSCHEME_" << xvasp.str.kpoints_kscheme << " - " << Message(aflags,"user,host,time",_AFLOW_FILE_NAME_) << endl;
       aurostd::PrintMessageStream(FileMESSAGE,aus,XHOST.QUIET);
       KBIN::XVASP_KPOINTS_OPERATION(xvasp,xvasp.str.kpoints_kscheme);
@@ -5596,14 +5588,8 @@
   xstructure GetMostRelaxedStructure(string directory) {
     string soliloquy="KBIN::GetMostRelaxedStructure():";  //CO20200404
     string POSCARfile;
-<<<<<<< HEAD
-    deque<string> vext; aurostd::string2tokens(".bz2,.xz,.gz",vext,","); vext.push_front(""); // cheat for void string
-    deque<string> vcat; aurostd::string2tokens("cat,bzcat,xzcat,gzcat",vcat,",");
-    if(vext.size()!=vcat.size()) { cerr << "ERROR - " << soliloquy << " vext.size()!=vcat.size(), aborting." << endl; exit(0); } //CO20200404
-=======
-
-    if(XHOST.vext.size()!=XHOST.vcat.size()) { cerr << "ERROR - KBIN::ExtractAtomicSpecies: XHOST.vext.size()!=XHOST.vcat.size(), aborting." << endl; exit(0); }
->>>>>>> 5166ff1a
+
+    if(XHOST.vext.size()!=XHOST.vcat.size()) { cerr << "ERROR - " << soliloquy << " XHOST.vext.size()!=XHOST.vcat.size(), aborting." << endl; exit(0); }
 
     ///////////////////////////////////////////////////////////////////////////////////////////////
     //READ POSCAR.orig
@@ -5679,13 +5665,7 @@
     string OUTCARfile; //, POSCARfile;
     string file_outcar_tmp=aurostd::TmpFileCreate("OUTCAR.tmp");
 
-<<<<<<< HEAD
-    deque<string> vext; aurostd::string2tokens(".bz2,.xz,.gz",vext,","); vext.push_front(""); // cheat for void string
-    deque<string> vcat; aurostd::string2tokens("cat,bzcat,xzcat,gzcat",vcat,",");
-    if(vext.size()!=vcat.size()) { cerr << "ERROR - " << soliloquy << " vext.size()!=vcat.size(), aborting." << endl; exit(0); } //CO20200404
-=======
-    if(XHOST.vext.size()!=XHOST.vcat.size()) { cerr << "ERROR - KBIN::ExtractAtomicSpecies: XHOST.vext.size()!=XHOST.vcat.size(), aborting." << endl; exit(0); }
->>>>>>> 5166ff1a
+    if(XHOST.vext.size()!=XHOST.vcat.size()) { cerr << "ERROR - " << soliloquy << " XHOST.vext.size()!=XHOST.vcat.size(), aborting." << endl; exit(0); }
 
     xstructure xstr_name=GetMostRelaxedStructure(directory); //CO20180626
 
