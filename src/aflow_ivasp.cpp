--- conflicted
+++ resolved
@@ -503,16 +503,10 @@
 // INCAR
 namespace KBIN {
   bool VASP_Produce_INCAR(_xvasp& xvasp,const string& AflowIn,ofstream &FileMESSAGE,_aflags &aflags,_kflags &kflags,_vflags &vflags) { // AFLOW_FUNCTION_IMPLEMENTATION
-<<<<<<< HEAD
     string soliloquy=XPID+"KBIN::VASP_Produce_INCAR():";
-    //[CO20200624 - OBSOLETE]if(AflowIn.length()==0) {cerr << "EEEEE  ERROR: KBIN::VASP_Produce_INCAR  empty AflowIn" << endl;exit(0);}
     if(AflowIn.length()==0) {throw aurostd::xerror(_AFLOW_FILE_NAME_,soliloquy,"empty AflowIn",_FILE_NOT_FOUND_);}
     //[CO20200624 - OBSOLETE]if(!kflags.AFLOW_MODE_VASP) {cerr << soliloquy << " should kflags.AFLOW_MODE_VASP be set ??" << endl;}
     if(!kflags.AFLOW_MODE_VASP) {pflow::logger(_AFLOW_FILE_NAME_,soliloquy,"kflags.AFLOW_MODE_VASP NOT set",std::cout,_LOGGER_WARNING_);}
-=======
-    if(AflowIn.length()==0) {throw aurostd::xerror(_AFLOW_FILE_NAME_,"KBIN::VASP_Produce_INCAR():","empty AflowIn",_FILE_CORRUPT_);} //CO20200624
-    if(!kflags.AFLOW_MODE_VASP) {cerr << XPID << "KBIN::VASP_Produce_INCAR: should kflags.AFLOW_MODE_VASP be set ??" << endl;}
->>>>>>> 137ceea0
     ostringstream aus;
     bool Krun=TRUE;
     xvasp.INCAR.str(std::string());
@@ -3580,13 +3574,8 @@
       xvasp.INCAR << aurostd::PaddedPOST("NELMIN=4",_incarpad_) << " # The forces have to be well converged" << endl;
       xvasp.INCAR << aurostd::PaddedPOST("ADDGRID=.TRUE.",_incarpad_) << " # For finer forces" << endl;
     };
-<<<<<<< HEAD
     if(vflags.KBIN_VASP_INCAR_VERBOSE) xvasp.INCAR << "# Performing Precision PREC=" << vflags.KBIN_VASP_FORCE_OPTION_PREC.xscheme << " [AFLOW] end" << endl;
-    //  cerr << xvasp.INCAR.str() << endl; exit(0);
-=======
-    if(vflags.KBIN_VASP_INCAR_VERBOSE) xvasp.INCAR << "# Performing Precision PREC=" << vflags.KBIN_VASP_FORCE_OPTION_PREC.xscheme << " [AFLOW] end " << endl;
     //  cerr << xvasp.INCAR.str() << endl;
->>>>>>> 137ceea0
   }
 }
 
@@ -3834,31 +3823,12 @@
     // ***************************************************************************
     // ENMAX_MULTIPLY ENMAX_MULTIPLY ENMAX_MULTIPLY ENMAX_MULTIPLY ENMAX_MULTIPLY ENMAX_MULTIPLY
     if(command=="ENMAX_MULTIPLY") {
-<<<<<<< HEAD
       //REMOVE LINES
       XVASP_INCAR_REMOVE_ENTRY(xvasp,"ENMAX","(KBIN::XVASP_INCAR_PREPARE_GENERIC::ENMAX)",vflags.KBIN_VASP_INCAR_VERBOSE,false,false);  //CO20200624 - do not preload or rewrite incar
       //ADD LINES
       if(vflags.KBIN_VASP_INCAR_VERBOSE) xvasp.INCAR << "# Performing ENMAX_MULTIPLY=" << aurostd::utype2string(vflags.KBIN_VASP_FORCE_OPTION_ENMAX_MULTIPLY_EQUAL.content_double,_IVASP_DOUBLE2STRING_PRECISION_) << " [AFLOW] begin" << endl;
       xvasp.INCAR << aurostd::PaddedPOST("ENMAX="+aurostd::utype2string(xvasp.POTCAR_ENMAX*vflags.KBIN_VASP_FORCE_OPTION_ENMAX_MULTIPLY_EQUAL.content_double,_IVASP_DOUBLE2STRING_PRECISION_),_incarpad_) << " # " << vflags.KBIN_VASP_FORCE_OPTION_ENMAX_MULTIPLY_EQUAL.content_double << "*ENMAX (" << xvasp.POTCAR_ENMAX << ") of pseudopotentials" << endl;
       if(vflags.KBIN_VASP_INCAR_VERBOSE) xvasp.INCAR << "# Performing ENMAX_MULTIPLY=" << aurostd::utype2string(vflags.KBIN_VASP_FORCE_OPTION_ENMAX_MULTIPLY_EQUAL.content_double,_IVASP_DOUBLE2STRING_PRECISION_) << " [AFLOW] end" << endl;
-=======
-      for(int i=1;i<=imax;i++) {
-        strline=aurostd::GetLineString(FileContent,i);
-        if(aurostd::substring2bool(strline,"ENMAX",TRUE) || aurostd::substring2bool(strline,"#ENMAX",TRUE)) {
-          if(vflags.KBIN_VASP_INCAR_VERBOSE) {
-            xvasp.INCAR << "# " << strline << " # AFLOW REMOVED " << endl;
-          }
-        } else {
-          if(!vflags.KBIN_VASP_INCAR_VERBOSE && strline.length()) xvasp.INCAR << strline << endl;
-          if(vflags.KBIN_VASP_INCAR_VERBOSE) xvasp.INCAR << strline << endl;
-        }
-      }
-      // xvasp.INCAR << endl;     
-      if(vflags.KBIN_VASP_INCAR_VERBOSE) xvasp.INCAR << "# Performing ENMAX_MULTIPLY=" << vflags.KBIN_VASP_FORCE_OPTION_PREC.xscheme << " [AFLOW] begin " << endl;
-      xvasp.INCAR << aurostd::PaddedPOST("ENMAX="+aurostd::utype2string(xvasp.POTCAR_ENMAX*vflags.KBIN_VASP_FORCE_OPTION_ENMAX_MULTIPLY_EQUAL.content_double,_IVASP_DOUBLE2STRING_PRECISION_),_incarpad_) << "# " << vflags.KBIN_VASP_FORCE_OPTION_ENMAX_MULTIPLY_EQUAL.content_double << "*ENMAX (" << xvasp.POTCAR_ENMAX << ") of pseudopotentials " << endl;
-      if(vflags.KBIN_VASP_INCAR_VERBOSE) xvasp.INCAR << "# Performing ENMAX_MULTIPLY=" << vflags.KBIN_VASP_FORCE_OPTION_PREC.xscheme << " [AFLOW] end " << endl;
-      //  cerr << xvasp.INCAR.str() << endl;
->>>>>>> 137ceea0
       DONE=TRUE;
     }
     // ***************************************************************************
@@ -4479,11 +4449,7 @@
     vector<string> tokens_group,tokens;
 
     if(vflags.KBIN_VASP_LDAU_AFLOW_AUTO_flag==TRUE) { // get them from the names
-<<<<<<< HEAD
-      // cerr << XPID << "KBIN::XVASP_INCAR_LDAU_ON: vflags.KBIN_VASP_LDAU_AFLOW_AUTO_flag==TRUE => get them from the names" << endl;
-=======
       // cerr << soliloquy << " vflags.KBIN_VASP_LDAU_AFLOW_AUTO_flag==TRUE => get them from the names " << endl;
->>>>>>> 137ceea0
       if(vflags.KBIN_VASP_LDAU_SPECIES.length()>1) {
         aurostd::string2tokens(vflags.KBIN_VASP_LDAU_SPECIES,tokens," ");
         nspecies=tokens.size();
@@ -4534,17 +4500,10 @@
     if(type1==FALSE && type2==TRUE && type!=2)   // LDAU type 2
       cerr << soliloquy << " your type=" << type << " is incompatible with type2 of table : " << xvasp.str.title << endl;
     if(type1==TRUE && type2==TRUE) {
-<<<<<<< HEAD
-      cerr << XPID << "KBIN::XVASP_INCAR_LDAU_ON: your type=" << type << " is incompatible with type1 and type2 of table : " << xvasp.str.title << endl;
-      cerr << "  You can NOT HAVE type1 and type2 simultaneously from table.... My suggestion is that you remove LDAU_SPECIES from " << _AFLOWIN_ << endl;
-      cerr << "  and specify LDAUL, LDAUU, LDAUJ in the INCAR part of aflow,in manually.. good luck...." << endl;
-      exit(0);
-=======
       message << "Your type=" << type << " is incompatible with type1 and type2 of table : " << xvasp.str.title << endl;
       message << "  You can NOT HAVE type1 and type2 simultaneously from table.... My suggestion is that you remove LDAU_SPECIES from " << _AFLOWIN_ << "" << endl;
       message << "  and specify LDAUL, LDAUU, LDAUJ in the INCAR part of aflow,in manually" << endl;
       throw aurostd::xerror(_AFLOW_FILE_NAME_,soliloquy,message,_INPUT_ILLEGAL_); //CO20200624
->>>>>>> 137ceea0
     }
 
     LMAXMIX=0;
@@ -4605,13 +4564,8 @@
     // xvasp.INCAR << aurostd::PaddedPOST("LDAUPRINT=1",_incarpad_) << " # Controls verbosity of the L(S)DA+U module. (Default 0) # AFLOW LSDA+U" << endl;
     xvasp.INCAR << aurostd::PaddedPOST("LDAUPRINT=0",_incarpad_) << " # Controls verbosity of the L(S)DA+U module. (Default 0) # AFLOW LSDA+U" << endl;
 
-<<<<<<< HEAD
-    // cerr << xvasp.INCAR.str() << endl;exit(0);
+    // cerr << xvasp.INCAR.str() << endl;
     if(vflags.KBIN_VASP_INCAR_VERBOSE) xvasp.INCAR << "# Performing LDAU" << type << "=ON [AFLOW] end" << endl;
-=======
-    // cerr << xvasp.INCAR.str() << endl;
-    if(vflags.KBIN_VASP_INCAR_VERBOSE) xvasp.INCAR << "# Performing LDAU" << type << "=ON [AFLOW] end " << endl;
->>>>>>> 137ceea0
   }
 }
 
@@ -5358,14 +5312,9 @@
   }
 }
 
-<<<<<<< HEAD
 namespace KBIN {
   bool XVASP_Afix_GENERIC_POTIM(_xvasp& xvasp,double& potim,bool VERBOSE) {
     string soliloquy=XPID+"KBIN::XVASP_Afix_GENERIC_POTIM():";  //CO20200624
-=======
-  void XVASP_Afix_POTIM(_xvasp& xvasp,double& potim,bool VERBOSE) {
-    string soliloquy=XPID+"KBIN::XVASP_Afix_POTIM():";
->>>>>>> 137ceea0
     stringstream aus_exec;
     ifstream FileAUS;
     string FileNameAUS;
@@ -5376,7 +5325,6 @@
     xOUTCAR OUTCAR_POTIM(xvasp.Directory+"/OUTCAR");
     potim=OUTCAR_POTIM.POTIM;
     if(potim==0) {                                            // GET BANDS FROM INCAR
-<<<<<<< HEAD
       if(VERBOSE) cerr << soliloquy << " GET POTIM FROM INCAR" << endl;
       string tmp=KBIN::XVASP_INCAR_GET_ENTRY(xvasp,"POTIM",true); //preload_incar //CO20200624
       if(!tmp.empty()&&aurostd::isfloat(tmp)){potim=aurostd::string2utype<double>(tmp);}  //CO20200624
@@ -5384,26 +5332,12 @@
       //[CO20200624 - OBSOLETE]aurostd::execute("cat "+xvasp.Directory+"/INCAR | grep -v \"\\#\" | grep POTIM | sed \"s/=//g\" | sed \"s/POTIM//g\" > "+xvasp.Directory+"/aflow.tmp");
       //[CO20200624 - OBSOLETE]FileNameAUS=xvasp.Directory+"/aflow.tmp";
       //[CO20200624 - OBSOLETE]FileAUS.open(FileNameAUS.c_str(),std::ios::in);
-      //[CO20200624 - OBSOLETE]if(!FileAUS) {cerr << " KBIN::VASP_Run(XVASP_Afix_GENERIC_POTIM) deep trouble... exiting()" << endl; exit(0);}
+      //[CO20200624 - OBSOLETE]if(!FileAUS) {throw aurostd::xerror(_AFLOW_FILE_NAME_,soliloquy,"cannot get POTIM from INCAR",_FILE_CORRUPT_);} //CO20200624
       //[CO20200624 - OBSOLETE]FileAUS >> potim;
       //[CO20200624 - OBSOLETE]FileAUS.clear();FileAUS.close();
       //[CO20200624 - OBSOLETE]aurostd::RemoveFile(xvasp.Directory+"/aflow.tmp");
     }
     if(VERBOSE) cerr << soliloquy << " potim=" << potim << endl;
-=======
-      if(VERBOSE) cerr << XPID << "KBIN::XVASP_Afix_POTIM: GET POTIM FROM INCAR" << endl;
-      aurostd::execute("cat "+xvasp.Directory+"/INCAR | grep -v \"\\#\" | grep POTIM | sed \"s/=//g\" | sed \"s/POTIM//g\" > "+xvasp.Directory+"/aflow.tmp");
-      FileNameAUS=xvasp.Directory+"/aflow.tmp";
-      FileAUS.open(FileNameAUS.c_str(),std::ios::in);
-      if(!FileAUS) {
-        throw aurostd::xerror(_AFLOW_FILE_NAME_,soliloquy,"cannot get POTIM from INCAR",_FILE_CORRUPT_); //CO20200624
-      }
-      FileAUS >> potim;
-      FileAUS.clear();FileAUS.close();
-      aurostd::RemoveFile(xvasp.Directory+"/aflow.tmp");
-    }
-    if(VERBOSE) cerr << XPID << "KBIN::XVASP_Afix_POTIM: potim=" << potim << endl;
->>>>>>> 137ceea0
     potim=potim/2.0;
     if(potim<0.01) potim=0.01;
     if(VERBOSE) cerr << soliloquy << " potim=" << potim << endl;
@@ -5507,7 +5441,6 @@
 }
 
 namespace KBIN {
-<<<<<<< HEAD
   bool XVASP_Afix_GENERIC(const string& mode,_xvasp& xvasp,_kflags& kflags,_vflags& vflags) { //CO20200624 - adding submode
     double param_double=0.0;
     int param_int=0;
@@ -5541,10 +5474,6 @@
   bool XVASP_Afix_GENERIC(const string& mode,int& submode,_xvasp& xvasp,_kflags& kflags,_vflags& vflags,double& param_double,int& param_int) {  //CO20200624 - adding submode
     string function="KBIN::XVASP_Afix_GENERIC";
     string soliloquy=XPID+function+"():";
-=======
-  double XVASP_Afix_GENERIC(string mode,_xvasp& xvasp,_kflags& kflags,_vflags& vflags,double param_double,int param_int) {
-    string soliloquy=XPID+"KBIN::XVASP_Afix_GENERIC():";
->>>>>>> 137ceea0
     string file_error,file_stream;
     stringstream aus_exec;
     //[CO20200624 - OBSOLETE]double out=0.0;
@@ -5874,14 +5803,7 @@
 
     // clean to restart ----------------------------------
     if(file_error!="") KBIN::XVASP_Afix_Clean(xvasp,file_error);
-<<<<<<< HEAD
-    //[CO20200624 - OBSOLETE]if(file_error.empty()) {cerr <<" ERROR " << function << " mode=" << mode << endl;exit(0);}
-    if(file_error.empty()) {throw aurostd::xerror(_AFLOW_FILE_NAME_, soliloquy, "Unknown mode=="+mode, _INPUT_ILLEGAL_);}
-=======
-    if(file_error.empty()) {
-      throw aurostd::xerror(_AFLOW_FILE_NAME_,soliloquy,"cannot log error",_FILE_CORRUPT_); //CO20200624
-    }
->>>>>>> 137ceea0
+    if(file_error.empty()) {throw aurostd::xerror(_AFLOW_FILE_NAME_,soliloquy,"Unknown mode=="+mode, _INPUT_ILLEGAL_);} //CO20200624
     // return
     if(param_int==0) {;} // dummy load
     //[CO20200624 - OBSOLETE]if(mode=="PSMAXN") return out;
