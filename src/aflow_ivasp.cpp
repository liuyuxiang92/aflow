--- conflicted
+++ resolved
@@ -42,11 +42,7 @@
         //exit(0);
       }
       convertPOSCARFormat(xvasp, kflags); //ME20190220
-<<<<<<< HEAD
     } //CT20180719
-=======
-    } //CT 180719
->>>>>>> 10163148
     if(Krun) Krun=(Krun && KBIN::VASP_Produce_KPOINTS(xvasp,AflowIn,FileMESSAGE,aflags,kflags,vflags));
     return Krun;
   }
@@ -157,13 +153,8 @@
 // PseudoPotential_CleanName
 // gets rid of all junk in the name
 namespace KBIN {
-<<<<<<< HEAD
   string VASP_PseudoPotential_CleanName(const string& speciesIN) {return VASP_PseudoPotential_CleanName_20190712(speciesIN);} //CO20190712
   string VASP_PseudoPotential_CleanName_20190712(const string& speciesIN) { //CO20190712
-=======
-  string VASP_PseudoPotential_CleanName(const string& speciesIN) {return VASP_PseudoPotential_CleanName_190712(speciesIN);} //CO20190712
-  string VASP_PseudoPotential_CleanName_190712(const string& speciesIN) { //CO20190712
->>>>>>> 10163148
     //the old function assumed only a single species input
     //now, the species input can be a full species string: Mn_pvPt, etc.
     //need to remove ALL instances of pp info
@@ -319,11 +310,7 @@
     for(i=1;i<=imax;i++) species=aurostd::RemoveSubStringFirst(species,DEFAULT_VASP_POTCAR_DIR_POTPAW_PBE+"/");
     for(i=1;i<=imax;i++) species=aurostd::RemoveSubStringFirst(species,DEFAULT_VASP_POTCAR_DIR_POTPAW_LDA_KIN+"/");
     for(i=1;i<=imax;i++) species=aurostd::RemoveSubStringFirst(species,DEFAULT_VASP_POTCAR_DIR_POTPAW_PBE_KIN+"/");
-<<<<<<< HEAD
     //CO END
-=======
-    // COREY - END
->>>>>>> 10163148
     for(i=1;i<=imax;i++) species=aurostd::RemoveSubStringFirst(species,"__"); //CO20190712 - BEFORE _ - potpaw_LDA/potpaw_LDA.05May2010/Si_sv_GW__
     for(i=1;i<=imax;i++) species=aurostd::RemoveSubStringFirst(species,"_");  //CO20190712  //potpaw_LDA/potpaw_LDA.05May2010/Si_sv_GW_
     return species;
@@ -994,11 +981,7 @@
       xvasp.aopts.flag("FLAG::XVASP_INCAR_changed",TRUE);
     }
 
-<<<<<<< HEAD
     //ME20191028
-=======
-    //ME201901028
->>>>>>> 10163148
     if (Krun && vflags.KBIN_VASP_FORCE_OPTION_CHGCAR_FILE.isentry) {
       string chgcar = vflags.KBIN_VASP_FORCE_OPTION_CHGCAR_FILE.content_string;
       if (chgcar[0] != '/') chgcar = aurostd::CleanFileName(aflags.Directory + "/" + chgcar);  // relative path
@@ -1804,13 +1787,8 @@
       aurostd::PrintMessageStream(FileMESSAGE,aus,XHOST.QUIET);
       xvasp.str.Standard_Primitive_UnitCellForm();
       xvasp.str.sortAtomsEquivalent();  //CO20190216 - critical for prospective APL calculations, better to sort before relaxations and not have to sort again in the future
-<<<<<<< HEAD
       //CO START
       //CO, fix issue with iatoms tag becoming atom names
-=======
-      // CO - START
-      //corey, fix issue with iatoms tag becoming atom names
->>>>>>> 10163148
       bool write_inequivalent_flag=xvasp.str.write_inequivalent_flag;
       //CO END
       string bravais_lattice_type=xvasp.str.bravais_lattice_type,bravais_lattice_variation_type=xvasp.str.bravais_lattice_variation_type,pearson_symbol=xvasp.str.pearson_symbol;
@@ -1821,13 +1799,8 @@
       xvasp.str.write_inequivalent_flag=FALSE;
       //CO, fix if write_inequivalent_flag is present
       xvasp.POSCAR << xvasp.str;
-<<<<<<< HEAD
       xvasp.str.clear();xvasp.POSCAR >> xvasp.str;  //CO, this is important, clear all symmetry stuff as the whole lattice has changed //DX20191220 - uppercase to lowercase clear
       //CO add these flags to prevent recalculation and wasted effort
-=======
-      xvasp.str.clear();xvasp.POSCAR >> xvasp.str;  //corey, this is important, clear all symmetry stuff as the whole lattice has changed //DX20191220 - uppercase to lowercase clear
-      //corey add these flags to prevent recalculation and wasted effort
->>>>>>> 10163148
       xvasp.str.Standard_Lattice_calculated=TRUE;
       xvasp.str.Standard_Lattice_primitive=TRUE;
       //CO add these flags to prevent recalculation and wasted effort
@@ -1848,13 +1821,8 @@
       aurostd::PrintMessageStream(FileMESSAGE,aus,XHOST.QUIET);
       xvasp.str.Standard_Conventional_UnitCellForm();
       xvasp.str.sortAtomsEquivalent();  //CO20190216 - critical for prospective APL calculations, better to sort before relaxations and not have to sort again in the future
-<<<<<<< HEAD
       //CO START
       //CO, fix issue with iatoms tag becoming atom names
-=======
-      // CO - START
-      //corey, fix issue with iatoms tag becoming atom names
->>>>>>> 10163148
       bool write_inequivalent_flag=xvasp.str.write_inequivalent_flag;
       //CO END
       string bravais_lattice_type=xvasp.str.bravais_lattice_type,bravais_lattice_variation_type=xvasp.str.bravais_lattice_variation_type,pearson_symbol=xvasp.str.pearson_symbol;
@@ -1865,13 +1833,8 @@
       xvasp.str.write_inequivalent_flag=FALSE;
       //CO, fix if write_inequivalent_flag is present
       xvasp.POSCAR << xvasp.str;
-<<<<<<< HEAD
       xvasp.str.clear();xvasp.POSCAR >> xvasp.str;  //CO, this is important, clear all symmetry stuff as the whole lattice has change //DX20191220 - uppercase to lowercase clear
       //CO add these flags to prevent recalculation and wasted effort
-=======
-      xvasp.str.clear();xvasp.POSCAR >> xvasp.str;  //corey, this is important, clear all symmetry stuff as the whole lattice has change //DX20191220 - uppercase to lowercase clear
-      //corey add these flags to prevent recalculation and wasted effort
->>>>>>> 10163148
       xvasp.str.Standard_Lattice_calculated=TRUE;
       xvasp.str.Standard_Lattice_conventional=TRUE;
       //CO add these flags to prevent recalculation and wasted effort
@@ -2103,12 +2066,8 @@
     }
     // IMPLICIT **************************************************
     // kpoints implicit through string xvasp.KPOINTS
-<<<<<<< HEAD
     if(Krun && vflags.KBIN_VASP_KPOINTS_MODE.flag("IMPLICIT")) // IT MIGHT NOT CONTAIN OPTION SO IT IS ALL DEFAULT && vflags.KBIN_VASP_KPOINTS_FILE)  // [VASP_KPOINTS_MODE_IMPLICIT] construction
     { //CO20200106 - patching for auto-indenting
-=======
-    if(Krun && vflags.KBIN_VASP_KPOINTS_MODE.flag("IMPLICIT")) { // IT MIGHT NOT CONTAIN OPTION SO IT IS ALL DEFAULT && vflags.KBIN_VASP_KPOINTS_FILE)  // [VASP_KPOINTS_MODE_IMPLICIT] construction
->>>>>>> 10163148
       IMPLICIT=TRUE;
       aus << "00000  MESSAGE KPOINTS generation IMPLICIT file from " << _AFLOWIN_ << " " << Message(aflags,"user,host,time",_AFLOW_FILE_NAME_) << endl;
       aurostd::PrintMessageStream(FileMESSAGE,aus,XHOST.QUIET);
@@ -3576,12 +3535,8 @@
       xvasp.INCAR << aurostd::PaddedPOST("PREC=High",_incarpad_) << "# avoid wrap around errors" << endl;
       xvasp.INCAR << aurostd::PaddedPOST("ENMAX="+aurostd::utype2string(xvasp.POTCAR_ENMAX*DEFAULT_VASP_PREC_ENMAX_HIGH,_IVASP_DOUBLE2STRING_PRECISION_),_incarpad_) << "# " << DEFAULT_VASP_PREC_ENMAX_HIGH << "*ENMAX (" << xvasp.POTCAR_ENMAX << ") of pseudopotentials " << endl;
     };
-<<<<<<< HEAD
     if(vflags.KBIN_VASP_FORCE_OPTION_PREC.xscheme=="ACCURATE") // || vflags.KBIN_VASP_FORCE_OPTION_PREC.xscheme=="HIGH")
     { //CO20200106 - patching for auto-indenting
-=======
-    if(vflags.KBIN_VASP_FORCE_OPTION_PREC.xscheme=="ACCURATE") {// || vflags.KBIN_VASP_FORCE_OPTION_PREC.xscheme=="HIGH")
->>>>>>> 10163148
       xvasp.INCAR << aurostd::PaddedPOST("PREC=Accurate",_incarpad_) << "# avoid wrap around errors" << endl;
       xvasp.INCAR << aurostd::PaddedPOST("ENMAX="+aurostd::utype2string(xvasp.POTCAR_ENMAX*DEFAULT_VASP_PREC_ENMAX_ACCURATE,_IVASP_DOUBLE2STRING_PRECISION_),_incarpad_) << "# " << DEFAULT_VASP_PREC_ENMAX_ACCURATE << "*ENMAX (" << xvasp.POTCAR_ENMAX << ") of pseudopotentials " << endl;
       xvasp.INCAR << aurostd::PaddedPOST("LREAL=.FALSE.",_incarpad_) << "# reciprocal space projection technique " << endl;
@@ -3773,14 +3728,9 @@
 // ***************************************************************************
 // KBIN::XVASP_INCAR_PSTRESS
 namespace KBIN {
-<<<<<<< HEAD
   bool XVASP_INCAR_PREPARE_GENERIC(string command,_xvasp& xvasp,_vflags& vflags,string svalue,int ivalue,double dvalue,bool OPTION)
     //  bool XVASP_INCAR_PREPARE_GENERIC(string command,_xvasp& xvasp,_kflags& kflags,_vflags& vflags,string svalue,int ivalue,double dvalue,bool OPTION)
   { //CO20200106 - patching for auto-indenting
-=======
-  bool XVASP_INCAR_PREPARE_GENERIC(string command,_xvasp& xvasp,_vflags& vflags,string svalue,int ivalue,double dvalue,bool OPTION) {
-    //  bool XVASP_INCAR_PREPARE_GENERIC(string command,_xvasp& xvasp,_kflags& kflags,_vflags& vflags,string svalue,int ivalue,double dvalue,bool OPTION) {
->>>>>>> 10163148
     bool DONE=FALSE;
     bool LDEBUG=FALSE;
     string FileContent,strline;
@@ -4418,11 +4368,7 @@
     if(xvasp.aopts.flag("FLAG::XVASP_INCAR_changed")) {
       xvasp.aopts.flag("FLAG::XVASP_INCAR_generated",TRUE);
       xvasp.INCAR_orig.str(std::string()); xvasp.INCAR_orig << xvasp.INCAR.str();
-<<<<<<< HEAD
       if (step < xvasp.NRELAX) {  //ME20200107 - do not write when at the last step or there will be an extra INCAR
-=======
-      if (step < xvasp.NRELAX) {  //ME200107 - do not write when at the last step or there will be an extra INCAR
->>>>>>> 10163148
         aurostd::stringstream2file(xvasp.INCAR,string(xvasp.Directory+"/INCAR"));
       }
       // xvasp.INCAR << aurostd::file2string(xvasp.Directory+"/INCAR"); // DID REREAD
@@ -4462,11 +4408,7 @@
     if(xvasp.aopts.flag("FLAG::XVASP_KPOINTS_changed")) {
       xvasp.aopts.flag("FLAG::XVASP_KPOINTS_generated",TRUE);
       xvasp.KPOINTS_orig.str(std::string()); xvasp.KPOINTS_orig << xvasp.KPOINTS.str();
-<<<<<<< HEAD
       if (step < xvasp.NRELAX) {  //ME20200107 - do not write when at the last step or there will be an extra INCAR
-=======
-      if (step < xvasp.NRELAX) {  //ME200107 - do not write when at the last step or there will be an extra INCAR
->>>>>>> 10163148
         aurostd::stringstream2file(xvasp.KPOINTS,string(xvasp.Directory+"/KPOINTS"));
       }
       // xvasp.KPOINTS << aurostd::file2string(xvasp.Directory+"/KPOINTS"); // DID REREAD
