--- conflicted
+++ resolved
@@ -128,13 +128,10 @@
   43                         mismatch                  _INDEX_MISMATCH_
   50     Runtime Error       generic                   _RUNTIME_ERROR_
   51                         not initialized           _RUNTIME_INIT_
-<<<<<<< HEAD
-  52                         external command failed   _RUNTIME_EXTERNAL_
-  53                         SQL error                 _RUNTIME_SQL_
-=======
-  52                         SQL error                 _RUNTIME_SQL_
-  53                         busy                      _RUNTIME_BUSY_
->>>>>>> 8907dbc7
+  52                         external command missing  _RUNTIME_EXTERNAL_MISS_
+  53                         external command failed   _RUNTIME_EXTERNAL_FAIL_
+  54                         SQL error                 _RUNTIME_SQL_
+  55                         busy                      _RUNTIME_BUSY_
   60     Allocation Error    generic                   _ALLOC_ERROR_
   61                         could not allocate        _ALLOC_ALLOCATE_
   62                         insufficient memory       _ALLOC_INSUFFICIENT_
@@ -211,7 +208,7 @@
   
   54. SQL Error: Used when SQLite returns an error.
 
-  53. Busy: Used when a required process is busy or when a file is already accessed by another
+  55. Busy: Used when a required process is busy or when a file is already accessed by another
             process. Can also be used to prevent concurrent execution of a function or process.
 
 [61 - 69] Allocation Error: Errors associated with memory allocation.
