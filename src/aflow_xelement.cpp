--- conflicted
+++ resolved
@@ -5277,15 +5277,9 @@
       hardness_Ghosh=1.1571;
       electronegativity_Pearson=3.1;
       electronegativity_Ghosh=4.439;
-<<<<<<< HEAD
-      electronegativity_Allen=1.09; // use value for Lu since no values are available for other lanthanides and they are all usually very similar chemically
+      electronegativity_Allen=1.09; // RF+SK20200410; use value for Lu since no values are available for other lanthanides and they are all usually very similar chemically
       oxidation_states.push_back(3);
       oxidation_states_preferred.push_back(3);
-=======
-      electronegativity_Allen=1.09; //RF+SK20200410
-      oxidation_states.clear();oxidation_states.push_back(3);  //RF+SK20200410
-      oxidation_states_preferred.clear();oxidation_states_preferred.push_back(3);  //RF+SK20200410
->>>>>>> 815d87da
       electron_affinity_PT=48;
       Miedema_phi_star=3.05;
       Miedema_nws=1.09;
@@ -5367,15 +5361,9 @@
       hardness_Ghosh=1.3943;
       electronegativity_Pearson=NNN;
       electronegativity_Ghosh=4.561;
-<<<<<<< HEAD
-      electronegativity_Allen=1.09; // use value for Lu since no values are available for other lanthanides and they are all usually very similar chemically
+      electronegativity_Allen=1.09; // RF+SK20200410; use value for Lu since no values are available for other lanthanides and they are all usually very similar chemically
       oxidation_states.push_back(4); oxidation_states.push_back(3);
       oxidation_states_preferred.push_back(3);
-=======
-      electronegativity_Allen=NNN;  //RF+SK20200410
-      oxidation_states.clear();oxidation_states.push_back(NNN);  //RF+SK20200410
-      oxidation_states_preferred.clear();oxidation_states_preferred.push_back(NNN);  //RF+SK20200410
->>>>>>> 815d87da
       electron_affinity_PT=50;
       Miedema_phi_star=3.18;
       Miedema_nws=1.19;
@@ -5456,15 +5444,9 @@
       hardness_Ghosh=1.6315;
       electronegativity_Pearson=NNN;
       electronegativity_Ghosh=4.682;
-<<<<<<< HEAD
-      electronegativity_Allen=1.09; // use value for Lu since no values are available for other lanthanides and they are all usually very similar chemically
+      electronegativity_Allen=1.09; // RF+SK20200410; use value for Lu since no values are available for other lanthanides and they are all usually very similar chemically
       oxidation_states.push_back(4); oxidation_states.push_back(3);
       oxidation_states_preferred.push_back(3);
-=======
-      electronegativity_Allen=NNN;  //RF+SK20200410
-      oxidation_states.clear();oxidation_states.push_back(NNN);  //RF+SK20200410
-      oxidation_states_preferred.clear();oxidation_states_preferred.push_back(NNN);  //RF+SK20200410
->>>>>>> 815d87da
       electron_affinity_PT=50;
       Miedema_phi_star=3.19;
       Miedema_nws=1.20;
@@ -5545,15 +5527,9 @@
       hardness_Ghosh=1.8684;
       electronegativity_Pearson=NNN;
       electronegativity_Ghosh=4.804;
-<<<<<<< HEAD
-      electronegativity_Allen=1.09; // use value for Lu since no values are available for other lanthanides and they are all usually very similar chemically
+      electronegativity_Allen=1.09; // RF+SK20200410; use value for Lu since no values are available for other lanthanides and they are all usually very similar chemically
       oxidation_states.push_back(3);
       oxidation_states_preferred.push_back(3);
-=======
-      electronegativity_Allen=NNN;  //RF+SK20200410
-      oxidation_states.clear();oxidation_states.push_back(NNN);  //RF+SK20200410
-      oxidation_states_preferred.clear();oxidation_states_preferred.push_back(NNN);  //RF+SK20200410
->>>>>>> 815d87da
       electron_affinity_PT=50;
       Miedema_phi_star=3.19;
       Miedema_nws=1.20;
@@ -5634,15 +5610,9 @@
       hardness_Ghosh=2.1056;
       electronegativity_Pearson=NNN;
       electronegativity_Ghosh=4.925;
-<<<<<<< HEAD
-      electronegativity_Allen=1.09; // use value for Lu since no values are available for other lanthanides and they are all usually very similar chemically
+      electronegativity_Allen=1.09; // RF+SK20200410; use value for Lu since no values are available for other lanthanides and they are all usually very similar chemically
       oxidation_states.push_back(3);
       oxidation_states_preferred.push_back(3);
-=======
-      electronegativity_Allen=NNN;  //RF+SK20200410
-      oxidation_states.clear();oxidation_states.push_back(NNN);  //RF+SK20200410
-      oxidation_states_preferred.clear();oxidation_states_preferred.push_back(NNN);  //RF+SK20200410
->>>>>>> 815d87da
       electron_affinity_PT=50;
       Miedema_phi_star=3.19;
       Miedema_nws=1.21;
@@ -5723,15 +5693,9 @@
       hardness_Ghosh=2.3427;
       electronegativity_Pearson=NNN;
       electronegativity_Ghosh=5.047;
-<<<<<<< HEAD
-      electronegativity_Allen=1.09; // use value for Lu since no values are available for other lanthanides and they are all usually very similar chemically
+      electronegativity_Allen=1.09; // RF+SK20200410; use value for Lu since no values are available for other lanthanides and they are all usually very similar chemically
       oxidation_states.push_back(3); oxidation_states.push_back(2);
       oxidation_states_preferred.push_back(3);
-=======
-      electronegativity_Allen=NNN;  //RF+SK20200410
-      oxidation_states.clear();oxidation_states.push_back(NNN);  //RF+SK20200410
-      oxidation_states_preferred.clear();oxidation_states_preferred.push_back(NNN);  //RF+SK20200410
->>>>>>> 815d87da
       electron_affinity_PT=50;
       Miedema_phi_star=3.20;
       Miedema_nws=1.21;
@@ -5812,15 +5776,9 @@
       hardness_Ghosh=2.5798;
       electronegativity_Pearson=NNN;
       electronegativity_Ghosh=5.168;
-<<<<<<< HEAD
-      electronegativity_Allen=1.09; // use value for Lu since no values are available for other lanthanides and they are all usually very similar chemically
+      electronegativity_Allen=1.09; // RF+SK20200410; use value for Lu since no values are available for other lanthanides and they are all usually very similar chemically
       oxidation_states.push_back(3); oxidation_states.push_back(2);
       oxidation_states_preferred.push_back(3);
-=======
-      electronegativity_Allen=NNN;  //RF+SK20200410
-      oxidation_states.clear();oxidation_states.push_back(NNN);  //RF+SK20200410
-      oxidation_states_preferred.clear();oxidation_states_preferred.push_back(NNN);  //RF+SK20200410
->>>>>>> 815d87da
       electron_affinity_PT=50;
       Miedema_phi_star=3.20;
       Miedema_nws=1.21;
@@ -5901,15 +5859,9 @@
       hardness_Ghosh=2.8170;
       electronegativity_Pearson=NNN;
       electronegativity_Ghosh=5.290;
-<<<<<<< HEAD
-      electronegativity_Allen=1.09; // use value for Lu since no values are available for other lanthanides and they are all usually very similar chemically
+      electronegativity_Allen=1.09; // RF+SK20200410; use value for Lu since no values are available for other lanthanides and they are all usually very similar chemically
       oxidation_states.push_back(3);
       oxidation_states_preferred.push_back(3);
-=======
-      electronegativity_Allen=NNN;  //RF+SK20200410
-      oxidation_states.clear();oxidation_states.push_back(NNN);  //RF+SK20200410
-      oxidation_states_preferred.clear();oxidation_states_preferred.push_back(NNN);  //RF+SK20200410
->>>>>>> 815d87da
       electron_affinity_PT=50;
       Miedema_phi_star=3.20;
       Miedema_nws=1.21;
@@ -5990,15 +5942,9 @@
       hardness_Ghosh=3.0540;
       electronegativity_Pearson=NNN;
       electronegativity_Ghosh=5.411;
-<<<<<<< HEAD
-      electronegativity_Allen=1.09; // use value for Lu since no values are available for other lanthanides and they are all usually very similar chemically
+      electronegativity_Allen=1.09; // RF+SK20200410; use value for Lu since no values are available for other lanthanides and they are all usually very similar chemically
       oxidation_states.push_back(4); oxidation_states.push_back(3);
       oxidation_states_preferred.push_back(3);
-=======
-      electronegativity_Allen=NNN;  //RF+SK20200410
-      oxidation_states.clear();oxidation_states.push_back(NNN);  //RF+SK20200410
-      oxidation_states_preferred.clear();oxidation_states_preferred.push_back(NNN);  //RF+SK20200410
->>>>>>> 815d87da
       electron_affinity_PT=50;
       Miedema_phi_star=3.21;
       Miedema_nws=1.22;
@@ -6079,15 +6025,9 @@
       hardness_Ghosh=3.2912;
       electronegativity_Pearson=NNN;
       electronegativity_Ghosh=5.533;
-<<<<<<< HEAD
-      electronegativity_Allen=1.09; // use value for Lu since no values are available for other lanthanides and they are all usually very similar chemically
+      electronegativity_Allen=1.09; // RF+SK20200410; use value for Lu since no values are available for other lanthanides and they are all usually very similar chemically
       oxidation_states.push_back(3);
       oxidation_states_preferred.push_back(3);
-=======
-      electronegativity_Allen=NNN;  //RF+SK20200410
-      oxidation_states.clear();oxidation_states.push_back(NNN);  //RF+SK20200410
-      oxidation_states_preferred.clear();oxidation_states_preferred.push_back(NNN);  //RF+SK20200410
->>>>>>> 815d87da
       electron_affinity_PT=50;
       Miedema_phi_star=3.21;
       Miedema_nws=1.22;
@@ -6168,15 +6108,9 @@
       hardness_Ghosh=3.5283;
       electronegativity_Pearson=NNN;
       electronegativity_Ghosh=5.654;
-<<<<<<< HEAD
-      electronegativity_Allen=1.09; // use value for Lu since no values are available for other lanthanides and they are all usually very similar chemically
+      electronegativity_Allen=1.09; // RF+SK20200410; use value for Lu since no values are available for other lanthanides and they are all usually very similar chemically
       oxidation_states.push_back(3);
       oxidation_states_preferred.push_back(3);
-=======
-      electronegativity_Allen=NNN;  //RF+SK20200410
-      oxidation_states.clear();oxidation_states.push_back(NNN);  //RF+SK20200410
-      oxidation_states_preferred.clear();oxidation_states_preferred.push_back(NNN);  //RF+SK20200410
->>>>>>> 815d87da
       electron_affinity_PT=50;
       Miedema_phi_star=3.22;
       Miedema_nws=1.22;
@@ -6257,15 +6191,9 @@
       hardness_Ghosh=3.7655;
       electronegativity_Pearson=NNN;
       electronegativity_Ghosh=5.776;
-<<<<<<< HEAD
-      electronegativity_Allen=1.09; // use value for Lu since no values are available for other lanthanides and they are all usually very similar chemically
+      electronegativity_Allen=1.09; // RF+SK20200410; use value for Lu since no values are available for other lanthanides and they are all usually very similar chemically
       oxidation_states.push_back(3);
       oxidation_states_preferred.push_back(3);
-=======
-      electronegativity_Allen=NNN;  //RF+SK20200410
-      oxidation_states.clear();oxidation_states.push_back(NNN);  //RF+SK20200410
-      oxidation_states_preferred.clear();oxidation_states_preferred.push_back(NNN);  //RF+SK20200410
->>>>>>> 815d87da
       electron_affinity_PT=50;
       Miedema_phi_star=3.22;
       Miedema_nws=1.23;
@@ -6346,15 +6274,9 @@
       hardness_Ghosh=4.0026;
       electronegativity_Pearson=NNN;
       electronegativity_Ghosh=5.897;
-<<<<<<< HEAD
-      electronegativity_Allen=1.09; // use value for Lu since no values are available for other lanthanides and they are all usually very similar chemically
+      electronegativity_Allen=1.09; // RF+SK20200410; use value for Lu since no values are available for other lanthanides and they are all usually very similar chemically
       oxidation_states.push_back(3); oxidation_states.push_back(2);
       oxidation_states_preferred.push_back(3);
-=======
-      electronegativity_Allen=NNN;  //RF+SK20200410
-      oxidation_states.clear();oxidation_states.push_back(NNN);  //RF+SK20200410
-      oxidation_states_preferred.clear();oxidation_states_preferred.push_back(NNN);  //RF+SK20200410
->>>>>>> 815d87da
       electron_affinity_PT=50;
       Miedema_phi_star=3.22;
       Miedema_nws=1.23;
@@ -6435,15 +6357,9 @@
       hardness_Ghosh=4.2395;
       electronegativity_Pearson=NNN;
       electronegativity_Ghosh=6.019;
-<<<<<<< HEAD
-      electronegativity_Allen=1.09; // use value for Lu since no values are available for other lanthanides and they are all usually very similar chemically
+      electronegativity_Allen=1.09; // RF+SK20200410; use value for Lu since no values are available for other lanthanides and they are all usually very similar chemically
       oxidation_states.push_back(3); oxidation_states.push_back(2);
       oxidation_states_preferred.push_back(3);
-=======
-      electronegativity_Allen=NNN;  //RF+SK20200410
-      oxidation_states.clear();oxidation_states.push_back(NNN);  //RF+SK20200410
-      oxidation_states_preferred.clear();oxidation_states_preferred.push_back(NNN);  //RF+SK20200410
->>>>>>> 815d87da
       electron_affinity_PT=50;
       Miedema_phi_star=3.22;
       Miedema_nws=1.23;
