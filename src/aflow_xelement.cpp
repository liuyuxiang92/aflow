// ***************************************************************************
// *                                                                         *
// *           Aflow STEFANO CURTAROLO - Duke University 2003-2019           *
// *                                                                         *
// ***************************************************************************
// Written by Stefano Curtarolo - 2007-2019
#ifndef _AFLOW_XELEMENT_CPP
#define _AFLOW_XELEMENT_CPP
#include "aflow.h"

// ---------------------------------------------------------------------------
// ---------------------------------------------------------------------------
// _XELEMENT_PROTOTYPES_

/* 
// ***************************************************************************
// ***************************************************************************
// ***************************************************************************
// XELEMENT
// look into aflow.h for the definitions

class xelement { // simple class.. nothing fancy
public:
// constructor destructor                              // constructor/destructor
xelement();                                            // default, just allocate
xelement(uint);                                            // default, just allocate
~xelement();                                           // kill everything
const xelement& operator=(const xelement &b);          // copy
void clear();
// content                                             // content
bool verbose;
// [AFLOW]START=DECLARATION
string symbol;                          // http://periodictable.com      // DU 2019/05/17
string name;                            // http://periodictable.com      // DU 2019/05/17
double Period;                          // http://periodictable.com      // DU 2019/05/17
double Group;                           // http://periodictable.com      // DU 2019/05/17
string Series;                          // http://periodictable.com For Nh,Fl,Mc,Lv,Ts Value is a guess based on periodic table trend.      // DU 2019/05/17 
string Block;                           // http://periodictable.com      // DU 2019/05/17
//                                          
double mass;                            // (kg)
double MolarVolume;                     // (m^3/mol) http://periodictable.com      // DU 2019/05/17
double volume;                          // atomic volume in A^3 from the FCC vasp table and/or successive calculations
double Miedema_Vm;                      // (V_m^{2/3} in (cm^2)) Miedema Rule Table 1a Physica 100B (1980) 1-28
// for lanthines from J.A. Alonso and N.H. March. Electrons in Metals and Alloys, Academic Press, London (1989) (except La)
double valence_std;                     // http://en.wikipedia.org/wiki/Valence_(chemistry) standard: number electrons minus closed shell at leff (noble gas)
double valence_iupac;                   // http://en.wikipedia.org/wiki/Valence_(chemistry) IUPAC Maximum number of univalent atoms that may combine with an atom of the element under consideration, or with a fragment, or for which an atom of this element can be substituted.
double valence_PT;                      //           http://periodictable.com      // DU 2019/05/17
double Density_PT;                      // (g/cm^3)  http://periodictable.com      // DU 2019/05/17
string crystal;                     // Ashcroft-Mermin                                                                                                                   
string CrystalStr_PT;                   // http://periodictable.com      // DU 2019/05/17
string space_group;                     // http://periodictable.com      // DU 2019/05/17
uint space_group_number;                // http://periodictable.com      // DU 2019/05/17


double Pearson_coefficient;             // Pearson mass deviation coefficient // ME20181020
xvector<double> lattice_constant;       // (pm) http://periodictable.com      // DU 2019/05/17
xvector<double> lattice_angle;          // (rad) http://periodictable.com      // DU 2019/05/17
string phase;                           //      http://periodictable.com      // DU 2019/05/17
double radius;                      // Saxena (nm)
double radius_PT;                       // (pm)       http://periodictable.com      // DU 2019/05/17
double radius_covalent_PT;              // (pm)       http://periodictable.com      // DU 2019/05/17
double radius_covalent;             // (Angstrom) Dalton Trans. 2836, 2832-2838 (2008) // DX and CO - 9/4/17
double radius_VanDerWaals_PT;           // (pm)       http://periodictable.com      // DU 2019/05/17
double radii_Ghosh08;                    // (Angstrom) Journal of Molecular Structure: THEOCHEM 865, 60–67 (2008)      // DU 2019/05/17
double radii_Slatter;                    // (Angstrom) J. of Chem. Phys. 41, 3199 (1964)      // DU 2019/05/17
double radii_Pyykko;                     // (pm) single bond covalent radii  Chem. Eur. J. 15, 186-197 (2009)      // DU 2019/05/17
//                                          
double electrical_conductivity;          // (S/m)  http://periodictable.com  Value given for graphite. Diamond electrical conductivity is approximately 0.001.      // DU 2019/05/17
double electronegativity_vec;           // Saxena
double hardness_Ghosh;                   // (eV) Int. J. Quantum Chem 110, 1206-1213 (2010) Table III       // DU 2019/05/17
double electronegativity_Pearson;                  // (eV) Inorg. Chem., 27(4), 734–740 (1988)      // DU 2019/05/17
double electronegativity_Ghosh;                    // (eV) Journal of Theoretical and Computational Chemistry, 4, 21-33 (2005)      // DU 2019/05/17

// RF/SK20200410 START
// Allen electronegativities were chosen for CCE since the IUPAC definition of oxidation states seems to use Allen electronegativities and since they also gave the best results
// https://en.wikipedia.org/wiki/Oxidation_state#Determination
// since there were no Allen electronegativities available for f-elements besides Lu but these elements are usually very similar,
// the Lu electronegativity was also used for the other f-elements listed (e.g. La)
// this is confirmed by the Allred and Rochow electronegativities that are all very similar for all lanthanides
double electronegativity_Allen;          // https://pubs.acs.org/doi/abs/10.1021/ja00207a003; https://pubs.acs.org/doi/10.1021/ja992866e; https://pubs.acs.org/doi/10.1021/ja9928677
// preferred and all oxidation states of the elements according to the periodic table of the elements from Wiley-VCH, 5th edition (2012) with some modifications (e. g. for Cr, Cu, Fe, Ti)
vector<double> oxidation_states_preferred;
vector<double> oxidation_states;
// RF/SK20200410 END

double electron_affinity_PT;             // (kJ/mol)  http://periodictable.com       // DU 2019/05/17
double Miedema_phi_star;                // (V)        (phi^\star   Miedema Rule Table 1a Physica 100B 1-28 (1980)
double Miedema_nws;                     // (d.u.)^1/3 n_{ws}^{1/3} Miedema Rule Table 1a Physica 100B 1-28 (1980)
double Miedema_gamma_s;                 // (mJ/m^2)   \gamma_s^0   Miedema Rule Table 1a Physica 100B 1-28 (1980)
double Pettifor_scale;                  // Chemical Scale Pettifor Solid State Communications 51 31-34 (1984)
//                                          
double boiling_point;                   // (Celsius), http://periodictable.com C:diamond, P:"YELLOW" Phosphorus, As:sublimates at this T.      // DU 2019/05/17
double melting_point;                   // (Celsius), http://periodictable.com He does not solidify at standard pressure,C: Value given for diamond form, P : Value given for "YELLOW" phosphorus form, S : Value given for monoclinic, beta form, Se: Value given for hexagonal, gray form, Bk: Value given for alpha form.           // DU 2019/05/17
double vaporization_heat_PT;             // (kJ/mol)   http://periodictable.com      // DU 2019/05/17
double specific_heat_PT;                 // (J/(kg.K)) http://periodictable.com Gas_Phase:H(H2),He,N(N2),O(O2),F(F2),Ne,Cl(Cl2),Ar,Kr,Tc,Xe,Rn,Ra,Pa -- Liquid_Phase:Br,Hg -- Solid Phase: B(rhombic),C(graphite),S(rhombic),P(phase of P.4),As(alpha),Se(hexagonal),Cd(gamma),Sn(gray),Li,In,Be,Na,Mg,Al,Si,K,Ca,Sc,Ti,V,Cr,Mn,Fe,Co,Ni,Cu,Zn,Ga,Ge,Rb,Sr,Y,Zr,Nb,Mo,Ru,Rh,Pd,Ag,Sb,Te,I,Cs,Ba,La,Ce,Pr,Nd,Sm,Eu,Gd,Tb,Dy,Ho,Er,Tm,Yb,Lu,Hf,Ta,W,Re,Os,Ir,Pt,Au,Tl,Pb,Bi,Ac,Th,U.      // DU 2019/05/17 
double critical_Pressure;                // (Atm)      http://periodictable.com Li,Na,K,Rb: Value estimated based on extrapolation.      // DU 2019/05/17
double critical_Temperature_PT;          // (K)        http://periodictable.com Li,Na,K,Rb: Value estimated based on extrapolation.      // DU 2019/05/17
double thermal_expansion;               // (K^{-1})   http://periodictable.com C:graphite      // DU 2019/05/17
double thermal_conductivity;            // (W/(mK))   http://periodictable.com      // DU 2019/05/17
//                                         
double Brinelll_hardness;               // (MPa)  http://periodictable.com For Ge value is converted from Mohs scale      // DU 2019/05/17
double Mohs_hardness;                   //        http://periodictable.com For C, value given for graphite. Diamond value is 10.0; For Pr, Nd, Sm, Eu, Gd, Tb, Dy, Ho, Er, Tm, Lu converted from Vickers scale.      // DU 2019/05/17
double Vickers_hardness;                // (MPa)  http://periodictable.com For Si,Ge,As,Ru,Os converted from Brinell scale.      // DU 2019/05/17
double Hardness_Pearson;                // (eV)   Inorg. Chem. 27(4) 734-740 (1988).      // DU 2019/05/17
double Hardness_Putz;                   // (eV/atom) International Journal of Quantum Chemistry, Vol 106, 361–389 (2006), TABLE-V.      // DU 2019/05/17
double Hardness_RB;                     // (eV)   Robles and Bartolotti, J. Am. Chem. Soc. 106, 3723-3727 (1984).      // DU 2019/05/17
double shear_modulus;                    // (GPa)  http://periodictable.com      // DU 2019/05/17
double Young_modulus;                    // (GPa)  http://periodictable.com      // DU 2019/05/17
double bulk_modulus;                     // (GPa)  http://periodictable.com      // DU 2019/05/17
double Poisson_ratio_PT;                 // (--)   http://periodictable.com      // DU 2019/05/17
double Miedema_BVm;                     // (kJ/mole) BV_m Miedema Rule Table 1a Physica 100B 1-28 (1980) 
//
string Magnetic_Type_PT;                 //           http://periodictable.com       // DU 2019/05/17
double Mass_Magnetic_Susceptibility;      // (m^3/K)   http://periodictable.com       // DU 2019/05/17
double Volume_Magnetic_Susceptibility;    //           http://periodictable.com       // DU 2019/05/17
double Molar_Magnetic_Susceptibility;     // (m^3/mol) http://periodictable.com       // DU 2019/05/17
double Curie_point;                     // (K)       http://periodictable.com       // DU 2019/05/17
//
double refractive_index;                 // http://periodictable.com C:diamond      // DU 2019/05/17
string color_PT;                        // http://periodictable.com      // DU 2019/05/17
//
double HHIP;                            // Chem. Mater. 25(15), 2911–2920 (2013) Herfindahl–Hirschman Index (HHI), HHIP: for elemental production, Uncertinities in HHI_P: C,O,F,Cl,Sc,Ga,Rb,Ru,Rh,Cs,Hf,Os,Ir,Tl.      // DU 2019/05/17
double HHIR;                            // Chem. Mater. 25(15), 2911–2920 (2013) Herfindahl–Hirschman Index (HHI), HHIR: for elemental reserves,   Uncertinities in HHI_R: Be,C,N,O,F,Na,Mg,Al,Si,S,Cl,Ca,Sc,Ga,Ge,As,Rb,Sr,Ru,Rh,Pd,In,Cs,Hf,Os,Ir,Pt,Tl.      // DU 2019/05/17
double xray_scatt;                  // shift+1 // All data collected from the NIST online tables: http://physics.nist.gov/PhysRefData/FFast/html/form.html//

// Xray_scatt_vector All data collected from the NIST online tables
// http://physics.nist.gov/PhysRefData/FFast/html/form.html
// All data are ideally for f1 values for Cu-alpha (wavelength=1.5418A, E=8.0416keV).
// These are for E=7.9026keV (Cu-alpha is wavelength=1.5418A, E=8.0416keV).

// All data collected from the online tables:
// http://www-cxro.lbl.gov/optical_constants/pert_form.html
// All data are f1 values for Cu-alpha (wavelength=1.5418A, E=8.0416keV].

// [AFLOW]STOP=DECLARATION
// operators/functions                                    // operator/functions
friend ostream& operator<<(ostream &,const xelement&);    // print
xelement element_initialize(uint Z);                      // function to clean up the name

private:                                                    //
void free();                                              // free space
};
*/


std::vector<xelement> velement(NUM_ELEMENTS);        // store starting from ONE

namespace pflow {
  void XelementPrint(string options,ostream& oss) {
    bool LDEBUG=0;//(FALSE || XHOST.DEBUG);
    if(LDEBUG) cerr << "pflow::XelementPrint [BEGIN]" << endl;
    if(LDEBUG) cerr << "options=" << options << endl;
    if(LDEBUG) cerr << "velement.size()=" << velement.size() << endl;

    vector<string> tokens;
    aurostd::string2tokens(options,tokens,",");
    if(LDEBUG) cerr << "tokens.size()=" << tokens.size() << endl;
    if(tokens.size()==0) {
      init::ErrorOption(cout,options,"pflow::XelementPrint","aflow --element=Z|name|symbol[,property[,property]....]");
      exit(0);
    } 
    // move on
    string species=tokens.at(0);
    uint Z=0; // some defaults
    // try with number
    if(tokens.size()>=1) if(aurostd::string2utype<uint>(species)>0) Z=aurostd::string2utype<uint>(species);
    if(Z>103) {
      init::ErrorOption(cout,options,"pflow::XelementPrint",aurostd::liststring2string("aflow --element=Z|name|symbol[,property[,property]....]","Z outside [1,103] or name or symbol unrecognized"));
    }
    // try with symbol
    if(Z==0) {
      for(uint i=1;i<=103;i++)
	if(aurostd::toupper(species)==aurostd::toupper(xelement(i).symbol)) Z=i;
    }
    // try with name
    if(Z==0) {
      for(uint i=1;i<=103;i++)
	if(aurostd::toupper(species)==aurostd::toupper(xelement(i).name)) Z=i;
    }
    
    if(LDEBUG) cerr << "Z=" << Z << endl;
    oss << "AFLOW element property finder" << endl;
    if(Z>0) {
      oss << "Element Z=" << Z << " - " << xelement(Z).symbol << " - " << xelement(Z).name << endl;
      string space="        ";
    
      // found
    
      
      // now look at properties
      if(tokens.size()>=2) {
	for(uint i=1;i<tokens.size();i++) {
	  string c=aurostd::toupper(tokens.at(i));
	  vector<string> vs; uint len=52;
	  vs.clear();
	  int prec=10;
	  if(c=="ALL" || c==aurostd::toupper("symbol")) vs.push_back(aurostd::PaddedPOST("symbol="+xelement(Z).symbol,len));
	  if(c=="ALL" || c==aurostd::toupper("name")) vs.push_back(aurostd::PaddedPOST("name="+xelement(Z).name,len));
	  if(c=="ALL" || c==aurostd::toupper("Period")) vs.push_back(aurostd::PaddedPOST("Period="+aurostd::utype2string(xelement(Z).Period),len));
	  if(c=="ALL" || c==aurostd::toupper("Group")) vs.push_back(aurostd::PaddedPOST("Group="+aurostd::utype2string(xelement(Z).Group),len));
	  if(c=="ALL" || c==aurostd::toupper("Series")) vs.push_back(aurostd::PaddedPOST("Series="+xelement(Z).Series,len));
	  if(c=="ALL" || c==aurostd::toupper("Block")) vs.push_back(aurostd::PaddedPOST("Block="+xelement(Z).Block,len));
	  if(c=="ALL" || c==aurostd::toupper("mass")) vs.push_back(aurostd::PaddedPOST("mass="+aurostd::utype2string(xelement(Z).mass,prec),len)+"// (kg)");
	  if(c=="ALL" || c==aurostd::toupper("MolarVolume")) vs.push_back(aurostd::PaddedPOST("MolarVolume="+aurostd::utype2string(xelement(Z).MolarVolume,prec),len)+"// (m^3/mol)");
	  if(c=="ALL" || c==aurostd::toupper("volume")) vs.push_back(aurostd::PaddedPOST("volume="+aurostd::utype2string(xelement(Z).volume,prec),len)+"// A^3");
	  if(c=="ALL" || c==aurostd::toupper("Miedema_Vm")) vs.push_back(aurostd::PaddedPOST("Miedema_Vm="+aurostd::utype2string(xelement(Z).Miedema_Vm,prec),len)+"// (V_m^{2/3} in (cm^2))");
	  if(c=="ALL" || c==aurostd::toupper("valence_std")) vs.push_back(aurostd::PaddedPOST("valence_std="+aurostd::utype2string(xelement(Z).valence_std),len));
	  if(c=="ALL" || c==aurostd::toupper("valence_iupac")) vs.push_back(aurostd::PaddedPOST("valence_iupac="+aurostd::utype2string(xelement(Z).valence_iupac),len));
	  if(c=="ALL" || c==aurostd::toupper("valence_PT")) vs.push_back(aurostd::PaddedPOST("valence_PT="+aurostd::utype2string(xelement(Z).valence_PT),len));
	  if(c=="ALL" || c==aurostd::toupper("Density_PT")) vs.push_back(aurostd::PaddedPOST("Density_PT="+aurostd::utype2string(xelement(Z).Density_PT,prec),len)+"// (g/cm^3)");
	  if(c=="ALL" || c==aurostd::toupper("crystal")) vs.push_back(aurostd::PaddedPOST("crystal="+xelement(Z).crystal,len));
	  if(c=="ALL" || c==aurostd::toupper("CrystalStr_PT")) vs.push_back(aurostd::PaddedPOST("CrystalStr_PT="+xelement(Z).CrystalStr_PT,len));
	  if(c=="ALL" || c==aurostd::toupper("space_group")) vs.push_back(aurostd::PaddedPOST("space_group="+xelement(Z).space_group,len));
	  if(c=="ALL" || c==aurostd::toupper("space_group_number")) vs.push_back(aurostd::PaddedPOST("space_group_number="+aurostd::utype2string(xelement(Z).space_group_number),len));


	  if(c=="ALL" || c==aurostd::toupper("Pearson_coefficient")) vs.push_back(aurostd::PaddedPOST("Pearson_coefficient="+aurostd::utype2string(xelement(Z).Pearson_coefficient,prec),len));
	  if(c=="ALL" || c==aurostd::toupper("lattice_constant")) vs.push_back(aurostd::PaddedPOST("lattice_constant="+aurostd::utype2string(xelement(Z).lattice_constant[1],prec)+","+aurostd::utype2string(xelement(Z).lattice_constant[2],prec)+","+aurostd::utype2string(xelement(Z).lattice_constant[3],prec),len)+"// (pm)");
	  if(c=="ALL" || c==aurostd::toupper("lattice_angle")) vs.push_back(aurostd::PaddedPOST("lattice_angle="+aurostd::utype2string(xelement(Z).lattice_angle[1],prec)+","+aurostd::utype2string(xelement(Z).lattice_angle[2],prec)+","+aurostd::utype2string(xelement(Z).lattice_angle[3],prec),len)+"// (rad)");
	  if(c=="ALL" || c==aurostd::toupper("phase")) vs.push_back(aurostd::PaddedPOST("phase="+xelement(Z).phase,len));
	  if(c=="ALL" || c==aurostd::toupper("radius")) vs.push_back(aurostd::PaddedPOST("radius="+aurostd::utype2string(xelement(Z).radius,prec),len)+"// (nm)");
	  if(c=="ALL" || c==aurostd::toupper("radius_PT")) vs.push_back(aurostd::PaddedPOST("radius_PT="+aurostd::utype2string(xelement(Z).radius_PT,prec),len)+"// (pm)");
	  if(c=="ALL" || c==aurostd::toupper("radius_covalent_PT")) vs.push_back(aurostd::PaddedPOST("radius_covalent_PT="+aurostd::utype2string(xelement(Z).radius_covalent_PT,prec),len)+"// (pm)");
	  if(c=="ALL" || c==aurostd::toupper("radius_covalent")) vs.push_back(aurostd::PaddedPOST("radius_covalent="+aurostd::utype2string(xelement(Z).radius_covalent,prec),len)+"// (Angstrom)");
	  if(c=="ALL" || c==aurostd::toupper("radius_VanDerWaals_PT")) vs.push_back(aurostd::PaddedPOST("radius_VanDerWaals_PT="+aurostd::utype2string(xelement(Z).radius_VanDerWaals_PT,prec),len)+"// (pm)");
	  if(c=="ALL" || c==aurostd::toupper("radii_Ghosh08")) vs.push_back(aurostd::PaddedPOST("radii_Ghosh08="+aurostd::utype2string(xelement(Z).radii_Ghosh08,prec),len)+"// (Angstrom)");
	  if(c=="ALL" || c==aurostd::toupper("radii_Slatter")) vs.push_back(aurostd::PaddedPOST("radii_Slatter="+aurostd::utype2string(xelement(Z).radii_Slatter,prec),len)+"// (Angstrom)");
	  if(c=="ALL" || c==aurostd::toupper("radii_Pyykko")) vs.push_back(aurostd::PaddedPOST("radii_Pyykko="+aurostd::utype2string(xelement(Z).radii_Pyykko,prec),len)+"// (pm)");

	  if(c=="ALL" || c==aurostd::toupper("electrical_conductivity")) vs.push_back(aurostd::PaddedPOST("electrical_conductivity="+aurostd::utype2string(xelement(Z).electrical_conductivity,prec),len)+"// (S/m)");
	  if(c=="ALL" || c==aurostd::toupper("electronegativity_vec")) vs.push_back(aurostd::PaddedPOST("electronegativity_vec="+aurostd::utype2string(xelement(Z).electronegativity_vec,prec),len));
	  if(c=="ALL" || c==aurostd::toupper("hardness_Ghosh")) vs.push_back(aurostd::PaddedPOST("hardness_Ghosh="+aurostd::utype2string(xelement(Z).hardness_Ghosh,prec),len)+"// (eV)");
	  if(c=="ALL" || c==aurostd::toupper("electronegativity_Pearson")) vs.push_back(aurostd::PaddedPOST("electronegativity_Pearson="+aurostd::utype2string(xelement(Z).electronegativity_Pearson,prec),len)+"// (eV)");
	  if(c=="ALL" || c==aurostd::toupper("electronegativity_Ghosh")) vs.push_back(aurostd::PaddedPOST("electronegativity_Ghosh="+aurostd::utype2string(xelement(Z).electronegativity_Ghosh,prec),len)+"// (eV)");
	  if(c=="ALL" || c==aurostd::toupper("electron_affinity_PT")) vs.push_back(aurostd::PaddedPOST("electron_affinity_PT="+aurostd::utype2string(xelement(Z).electron_affinity_PT,prec),len)+"// (kJ/mol)");
	  if(c=="ALL" || c==aurostd::toupper("Miedema_phi_star")) vs.push_back(aurostd::PaddedPOST("Miedema_phi_star="+aurostd::utype2string(xelement(Z).Miedema_phi_star,prec),len)+"// (V) (phi^star)");
	  if(c=="ALL" || c==aurostd::toupper("Miedema_nws")) vs.push_back(aurostd::PaddedPOST("Miedema_nws="+aurostd::utype2string(xelement(Z).Miedema_nws,prec),len)+"// (d.u.)^1/3 n_{ws}^{1/3}");
	  if(c=="ALL" || c==aurostd::toupper("Miedema_gamma_s")) vs.push_back(aurostd::PaddedPOST("Miedema_gamma_s="+aurostd::utype2string(xelement(Z).Miedema_gamma_s,prec),len)+"// (mJ/m^2)");
	  if(c=="ALL" || c==aurostd::toupper("Pettifor_scale")) vs.push_back(aurostd::PaddedPOST("Pettifor_scale="+aurostd::utype2string(xelement(Z).Pettifor_scale,prec),len)); 
	  if(c=="ALL" || c==aurostd::toupper("boiling_point")) vs.push_back(aurostd::PaddedPOST("boiling_point="+aurostd::utype2string(xelement(Z).boiling_point,prec),len)+"// (Celsius)");
	  if(c=="ALL" || c==aurostd::toupper("melting_point")) vs.push_back(aurostd::PaddedPOST("melting_point="+aurostd::utype2string(xelement(Z).melting_point,prec),len)+"// (Celsius)");
	  if(c=="ALL" || c==aurostd::toupper("vaporization_heat_PT")) vs.push_back(aurostd::PaddedPOST("vaporization_heat_PT="+aurostd::utype2string(xelement(Z).vaporization_heat_PT,prec),len)+"// (kJ/mol)");
	  if(c=="ALL" || c==aurostd::toupper("specific_heat_PT")) vs.push_back(aurostd::PaddedPOST("specific_heat_PT="+aurostd::utype2string(xelement(Z).specific_heat_PT,prec),len)+"// (J/(kg.K))");
	  if(c=="ALL" || c==aurostd::toupper("critical_Pressure")) vs.push_back(aurostd::PaddedPOST("critical_Pressure="+aurostd::utype2string(xelement(Z).critical_Pressure,prec),len)+"// (Atm) "); 
	  if(c=="ALL" || c==aurostd::toupper("critical_Temperature_PT")) vs.push_back(aurostd::PaddedPOST("critical_Temperature_PT="+aurostd::utype2string(xelement(Z).critical_Temperature_PT,prec),len)+"// (K)"); 
	  if(c=="ALL" || c==aurostd::toupper("thermal_expansion")) vs.push_back(aurostd::PaddedPOST("thermal_expansion="+aurostd::utype2string(xelement(Z).thermal_expansion,prec),len)+"// (K^{-1})");
	  if(c=="ALL" || c==aurostd::toupper("thermal_conductivity")) vs.push_back(aurostd::PaddedPOST("thermal_conductivity="+aurostd::utype2string(xelement(Z).thermal_conductivity,prec),len)+"// (W/(mK))");
	  if(c=="ALL" || c==aurostd::toupper("Brinelll_hardness")) vs.push_back(aurostd::PaddedPOST("Brinelll_hardness="+aurostd::utype2string(xelement(Z).Brinelll_hardness,prec),len)+"// (MPa)");
	  if(c=="ALL" || c==aurostd::toupper("Mohs_hardness")) vs.push_back(aurostd::PaddedPOST("Mohs_hardness="+aurostd::utype2string(xelement(Z).Mohs_hardness,prec),len));
	  if(c=="ALL" || c==aurostd::toupper("Vickers_hardness")) vs.push_back(aurostd::PaddedPOST("Vickers_hardness="+aurostd::utype2string(xelement(Z).Vickers_hardness,prec),len)+"// (MPa)");
	  if(c=="ALL" || c==aurostd::toupper("Hardness_Pearson")) vs.push_back(aurostd::PaddedPOST("Hardness_Pearson="+aurostd::utype2string(xelement(Z).Hardness_Pearson,prec),len)+"// (eV)");
	  if(c=="ALL" || c==aurostd::toupper("Hardness_Putz")) vs.push_back(aurostd::PaddedPOST("Hardness_Putz="+aurostd::utype2string(xelement(Z).Hardness_Putz,prec),len)+"// (eV/atom)");
	  if(c=="ALL" || c==aurostd::toupper("Hardness_RB")) vs.push_back(aurostd::PaddedPOST("Hardness_RB="+aurostd::utype2string(xelement(Z).Hardness_RB,prec),len)+"// (eV)");
	  if(c=="ALL" || c==aurostd::toupper("shear_modulus")) vs.push_back(aurostd::PaddedPOST("shear_modulus="+aurostd::utype2string(xelement(Z).shear_modulus,prec),len)+"// (GPa)");
	  if(c=="ALL" || c==aurostd::toupper("Young_modulus")) vs.push_back(aurostd::PaddedPOST("Young_modulus="+aurostd::utype2string(xelement(Z).Young_modulus,prec),len)+"// (GPa)");
	  if(c=="ALL" || c==aurostd::toupper("bulk_modulus")) vs.push_back(aurostd::PaddedPOST("bulk_modulus="+aurostd::utype2string(xelement(Z).bulk_modulus,prec),len)+"// (GPa)");
	  if(c=="ALL" || c==aurostd::toupper("Poisson_ratio_PT")) vs.push_back(aurostd::PaddedPOST("Poisson_ratio_PT="+aurostd::utype2string(xelement(Z).Poisson_ratio_PT,prec),len));
	  if(c=="ALL" || c==aurostd::toupper("Miedema_BVm")) vs.push_back(aurostd::PaddedPOST("Miedema_BVm="+aurostd::utype2string(xelement(Z).Miedema_BVm,prec),len)+"// (kJ/mole)");

	  if(c=="ALL" || c==aurostd::toupper("Magnetic_Type_PT")) vs.push_back(aurostd::PaddedPOST("Magnetic_Type_PT="+xelement(Z).Magnetic_Type_PT,len));
	  if(c=="ALL" || c==aurostd::toupper("Mass_Magnetic_Susceptibility")) vs.push_back(aurostd::PaddedPOST("Mass_Magnetic_Susceptibility="+aurostd::utype2string(xelement(Z).Mass_Magnetic_Susceptibility,prec),len)+"// (m^3/K)");
	  if(c=="ALL" || c==aurostd::toupper("Volume_Magnetic_Susceptibility")) vs.push_back(aurostd::PaddedPOST("Volume_Magnetic_Susceptibility="+aurostd::utype2string(xelement(Z).Volume_Magnetic_Susceptibility,prec),len));
	  if(c=="ALL" || c==aurostd::toupper("Molar_Magnetic_Susceptibility")) vs.push_back(aurostd::PaddedPOST("Molar_Magnetic_Susceptibility="+aurostd::utype2string(xelement(Z).Molar_Magnetic_Susceptibility,prec),len)+"// (m^3/mol)");
	  if(c=="ALL" || c==aurostd::toupper("Curie_point")) vs.push_back(aurostd::PaddedPOST("Curie_point="+aurostd::utype2string(xelement(Z).Curie_point,prec),len)+"// (K)");
	
	  if(c=="ALL" || c==aurostd::toupper("refractive_index")) vs.push_back(aurostd::PaddedPOST("refractive_index="+aurostd::utype2string(xelement(Z).refractive_index,prec),len));
	  if(c=="ALL" || c==aurostd::toupper("color_PT")) vs.push_back(aurostd::PaddedPOST("color_PT="+xelement(Z).color_PT,len));
	  if(c=="ALL" || c==aurostd::toupper("HHIP")) vs.push_back(aurostd::PaddedPOST("HHIP="+aurostd::utype2string(xelement(Z).HHIP,prec),len));
	  if(c=="ALL" || c==aurostd::toupper("HHIR")) vs.push_back(aurostd::PaddedPOST("HHIR="+aurostd::utype2string(xelement(Z).HHIR,prec),len));
	  if(c=="ALL" || c==aurostd::toupper("xray_scatt")) vs.push_back(aurostd::PaddedPOST("xray_scatt="+aurostd::utype2string(xelement(Z).xray_scatt,prec),len)+"// shift+1");

	 if(vs.size())
	  for(uint j=0;j<vs.size();j++)
	      oss << vs.at(j) << endl;
	}
      }
    }
    
    if(LDEBUG) cerr << "pflow::XelementPrint [END]" << endl;
  }
}

void elements_initialize(void) {
  for(uint Z=0;Z<NUM_ELEMENTS;Z++) {
    velement.at(Z)=xelement(Z);
  }
  
  /*
std::vector<string> vatom_symbol(NUM_ELEMENTS);   // store starting from ONE // DONE
std::vector<string> vatom_name(NUM_ELEMENTS);   // store starting from ONE // DONE
std::vector<double> vatom_mass(NUM_ELEMENTS);     // store starting from ONE // DONE
std::vector<double> vatom_volume(NUM_ELEMENTS);       // store starting from ONE // DONE
std::vector<int> vatom_valence_iupac(NUM_ELEMENTS);   // store starting from ONE http://en.wikipedia.org/wiki/Valence_(chemistry) // DONE
std::vector<int> vatom_valence_std(NUM_ELEMENTS);     // store starting from ONE http://en.wikipedia.org/wiki/Valence_(chemistry) // DONE
std::vector<double> vatom_miedema_phi_star(NUM_ELEMENTS); // store starting from ONE Miedema Rule Table 1a Physica 100B (1980) 1-28
std::vector<double> vatom_miedema_nws(NUM_ELEMENTS);      // store starting from ONE Miedema Rule Table 1a Physica 100B (1980) 1-28
std::vector<double> vatom_miedema_Vm(NUM_ELEMENTS);       // store starting from ONE Miedema Rule Table 1a Physica 100B (1980) 1-28
std::vector<double> vatom_miedema_gamma_s(NUM_ELEMENTS);  // store starting from ONE Miedema Rule Table 1a Physica 100B (1980) 1-28
std::vector<double> vatom_miedema_BVm(NUM_ELEMENTS);      // store starting from ONE Miedema Rule Table 1a Physica 100B (1980) 1-28
// for lanthines from J.A. Alonso and N.H. March. Electrons in Metals and Alloys, Academic Press, London (1989) (except La)
std::vector<double> vatom_radius(NUM_ELEMENTS);       // store starting from ONE  // DONE
<<<<<<< HEAD
std::vector<double> vatom_radius_covalent(NUM_ELEMENTS);// store starting from ONE// DX and CO - 20170904
=======
std::vector<double> vatom_radius_covalent(NUM_ELEMENTS);// store starting from ONE// DX and CO - 9/4/17 
>>>>>>> 646809ed
std::vector<double> vatom_electronegativity(NUM_ELEMENTS);       // store starting from ONE
std::vector<string> vatom_crystal(NUM_ELEMENTS);       // store starting from ONE  // DONE
std::vector<double> vatom_xray_scatt(NUM_ELEMENTS);        // store starting from ONE
std::vector<double> vatom_pettifor_scale(NUM_ELEMENTS);        // store starting from ONE Chemical Scale Pettifor Solid State Communications 51 31-34 1984
std::vector<double> vatom_pearson_coefficient(NUM_ELEMENTS);   // ME20181020 Pearson mass deviation coefficient

  */
  
}

// constructors
xelement::xelement() {
 // DEFAULT
  verbose=FALSE;
 // [AFLOW]START=CONSTRUCTOR
  symbol="XX";//"UNDEFINED";
  name="UNDEFINED";
  Period=NNN;
  Group=NNN; 
  Series="UNDEFINED";
  Block="nnn";      
 //
  mass=NNN;//  AMU2KILOGRAM goes inside.
  MolarVolume=NNN;  
  volume=NNN;      
  Miedema_Vm=NNN;      
 //
  valence_std=NNN;  
  valence_iupac=NNN;
  valence_PT=NNN;       
  Density_PT=NNN;       
  crystal="nnn";    
  CrystalStr_PT="UNDEFINED";
  space_group="nnn";     
  space_group_number=NNN;
  Pearson_coefficient=NNN;
  lattice_constant[1]=NNN;lattice_constant[2]=NNN;lattice_constant[3]=NNN;
  lattice_angle[1]=NNN;lattice_angle[2]=NNN;lattice_angle[3]=NNN; 
  phase="nnn";         
  radius=NNN;         
  radius_PT=NNN;          
  radius_covalent_PT=NNN;   
  radius_covalent=NNN;  
  radius_VanDerWaals_PT=NNN;
  radii_Ghosh08=NNN;         
  radii_Slatter=NNN;         
  radii_Pyykko=NNN;          
 //
  electrical_conductivity=NNN;
  electronegativity_vec=NNN;    
  hardness_Ghosh=NNN;            
  electronegativity_Pearson=NNN;
  electronegativity_Ghosh=NNN;
  electronegativity_Allen=NNN;
  oxidation_states.push_back(NNN);
  oxidation_states_preferred.push_back(NNN);
  electron_affinity_PT=NNN;      
  Miedema_phi_star=NNN;         
  Miedema_nws=NNN;              
  Miedema_gamma_s=NNN;          
 //
  Pettifor_scale=NNN;          
 //
  boiling_point=NNN;         
  melting_point=NNN;         
  vaporization_heat_PT=NNN;     
  specific_heat_PT=NNN;         
  critical_Pressure=NNN;     
  critical_Temperature_PT=NNN;  
  thermal_expansion=NNN;     
  thermal_conductivity=NNN;  
 //
  Brinelll_hardness=NNN;
  Mohs_hardness=NNN;    
  Vickers_hardness=NNN; 
  Hardness_Pearson=NNN;   
  Hardness_Putz=NNN;      
  Hardness_RB=NNN;        
  shear_modulus=NNN;    
  Young_modulus=NNN;    
  bulk_modulus=NNN;     
  Poisson_ratio_PT=NNN;    
  Miedema_BVm=NNN;        
 //
  Magnetic_Type_PT="UNDEFINED";     
  Mass_Magnetic_Susceptibility=NNN;
  Volume_Magnetic_Susceptibility=NNN;
  Molar_Magnetic_Susceptibility=NNN; 
  Curie_point=NNN;                  
 //
  refractive_index=NNN;             
  color_PT="UNDEFINED";               
 //
  HHIP=NNN;                           
  HHIR=NNN;                           
  xray_scatt=NNN;   
 // [AFLOW]STOP=CONSTRUCTOR
}

// destructor
xelement::~xelement() {
  free();
}

void xelement::free() {
 // will populate
 // [AFLOW]START=FREE
 // [AFLOW]STOP=FREE
}

const xelement& xelement::operator=(const xelement& b) {      // operator=
  if(this != &b) {
    free();
   // will populate
    verbose=b.verbose;
   // [AFLOW]START=ASSIGNMENT
    symbol=b.symbol;
    name=b.name;
    Period=b.Period;
    Group=b.Group; 
    Series=b.Series;
    Block=b.Block;      
   //
    mass=b.mass;
    MolarVolume=b.MolarVolume;  
    volume=b.volume;      
    Miedema_Vm=b.Miedema_Vm;      
   //
    valence_std=b.valence_std;  
    valence_iupac=b.valence_iupac;
    valence_PT=b.valence_PT;       
    Density_PT=b.Density_PT;       
    crystal=b.crystal;    
    CrystalStr_PT=b.CrystalStr_PT;
    space_group=b.space_group;
    space_group_number=b.space_group_number;    
    Pearson_coefficient=b.Pearson_coefficient;
    lattice_constant=b.lattice_constant; 
    lattice_angle=b.lattice_angle;   
    phase=b.phase;
    radius=b.radius;         
    radius_PT=b.radius_PT;          
    radius_covalent_PT=b.radius_covalent_PT;   
    radius_covalent=b.radius_covalent;  
    radius_VanDerWaals_PT=b.radius_VanDerWaals_PT;
    radii_Ghosh08=b.radii_Ghosh08;         
    radii_Slatter=b.radii_Slatter;         
    radii_Pyykko=b.radii_Pyykko;          
   //
    electrical_conductivity=b.electrical_conductivity;
    electronegativity_vec=b.electronegativity_vec;    
    hardness_Ghosh=b.hardness_Ghosh;            
    electronegativity_Pearson=b.electronegativity_Pearson;
    electronegativity_Ghosh=b.electronegativity_Ghosh;

    electronegativity_Allen=b.electronegativity_Allen;
    oxidation_states=b.oxidation_states;
    oxidation_states_preferred=b.oxidation_states_preferred;

    electron_affinity_PT=b.electron_affinity_PT;      
    Miedema_phi_star=b.Miedema_phi_star;         
    Miedema_nws=b.Miedema_nws;              
    Miedema_gamma_s=b.Miedema_gamma_s;          
   //
    Pettifor_scale=b.Pettifor_scale;          
   //
    boiling_point=b.boiling_point;         
    melting_point=b.melting_point;         
    vaporization_heat_PT=b.vaporization_heat_PT;     
    specific_heat_PT=b.specific_heat_PT;         
    critical_Pressure=b.critical_Pressure;     
    critical_Temperature_PT=b.critical_Temperature_PT;  
    thermal_expansion=b.thermal_expansion;     
    thermal_conductivity=b.thermal_conductivity;  
   //
    Brinelll_hardness=b.Brinelll_hardness;
    Mohs_hardness=b.Mohs_hardness;    
    Vickers_hardness=b.Vickers_hardness; 
    Hardness_Pearson=b.Hardness_Pearson;   
    Hardness_Putz=b.Hardness_Putz;      
    Hardness_RB=b.Hardness_RB;        
    shear_modulus=b.shear_modulus;    
    Young_modulus=b.Young_modulus;    
    bulk_modulus=b.bulk_modulus;     
    Poisson_ratio_PT=b.Poisson_ratio_PT;    
    Miedema_BVm=b.Miedema_BVm;        
   //
    Magnetic_Type_PT=b.Magnetic_Type_PT;
    Mass_Magnetic_Susceptibility=b.Mass_Magnetic_Susceptibility;
    Volume_Magnetic_Susceptibility=b.Volume_Magnetic_Susceptibility;
    Molar_Magnetic_Susceptibility=b.Molar_Magnetic_Susceptibility; 
    Curie_point=b.Curie_point;                  
   //
    refractive_index=b.refractive_index;             
    color_PT=b.color_PT;         
   //
    HHIP=b.HHIP;                           
    HHIR=b.HHIR;                           
    xray_scatt=b.xray_scatt;    
   // [AFLOW]STOP=ASSIGNMENT
  }
  return *this;
}

void xelement::clear(){
  xelement a;(*this)=a;
}

ostream& operator<<(ostream& oss,const xelement& element) {
  oss.setf(std::ios::fixed,std::ios::floatfield);
  oss.precision(10);
 // [AFLOW]START=COUT
  oss << "verbose=" << element.verbose << endl;
 // [AFLOW]STOP=COUT
  return oss;
}
 


// constructors
xelement::xelement(uint Z) {
  free();
 // DEFAULT
  verbose=FALSE;

 // OFFSET
  if(Z==0) {
    xelement a;
    (*this)=a;
    mass=0.0;// override
    valence_iupac=0;// override
    valence_std=0;// override
  }
 // ROW 1
 // s-electron systems

 // ********************************************************************************************************************************************************
 // [AFLOW]START=Hydrogen
 // Hydrogen Hydrogen Hydrogen Hydrogen Hydrogen Hydrogen Hydrogen Hydrogen Hydrogen Hydrogen Hydrogen Hydrogen Hydrogen Hydrogen Hydrogen Hydrogen Hydrogen
  if(Z==1) { // Hydrogen
    symbol="H";
    name="Hydrogen";
    Period=1;
    Group=1;
    Series="Nonmetal";
    Block="s";
    mass=AMU2KILOGRAM*1.0079;
    MolarVolume=0.01121;
    volume=0.75110;
    Miedema_Vm=NNN;
    valence_std=1;
    valence_iupac=1;
    valence_PT=1;
    Density_PT=0.899E-4;
    crystal="hex";
    CrystalStr_PT="Simple_Hexagonal";
    space_group="P6_3/mmc";
    space_group_number=194;
    Pearson_coefficient=0.00011460743;
    lattice_constant[1]=470;lattice_constant[2]=470;lattice_constant[3]=340;
    lattice_angle[1]=PI/2;lattice_angle[2]=PI/2;lattice_angle[3]=2*PI/3;
    phase="Gas";
    radius=0.046;
    radius_PT=53;
    radius_covalent=0.31;
    radius_covalent_PT=31;
    radius_VanDerWaals_PT=120;
    radii_Ghosh08=0.5292;
    radii_Slatter=0.25;
    radii_Pyykko=0.32;
    electrical_conductivity=NNN;
    electronegativity_vec=2.10;
    hardness_Ghosh=6.4299;
    electronegativity_Pearson=7.18;
    electronegativity_Ghosh=7.178;
    electronegativity_Allen=2.300;
    oxidation_states.push_back(1); oxidation_states.push_back(-1);
    oxidation_states_preferred.push_back(1);
    electron_affinity_PT=72.8;
    Miedema_phi_star=5.2;
    Miedema_nws=1.5;
    Miedema_gamma_s=NNN;
    Pettifor_scale=0;
    boiling_point=-252.87;
    melting_point=-259.14;
    vaporization_heat_PT=0.452;
    specific_heat_PT=14300;
    critical_Pressure=12.76;
    critical_Temperature_PT=32.97;
    thermal_expansion=NNN;
    thermal_conductivity=0.1805;
    Brinelll_hardness=NNN;
    Mohs_hardness=NNN;
    Vickers_hardness=NNN;
    Hardness_Pearson=6.43;
    Hardness_Putz=6.45;
    Hardness_RB=6.83;
    shear_modulus=NNN;
    Young_modulus=NNN;
    bulk_modulus=NNN;
    Poisson_ratio_PT=NNN;
    Miedema_BVm=NNN;
    Magnetic_Type_PT="Diamagnetic";
    Mass_Magnetic_Susceptibility=-2.48E-8;
    Volume_Magnetic_Susceptibility=-2.23E-9;
    Molar_Magnetic_Susceptibility=-4.999E-11;
    Curie_point=NNN;
    color_PT="COLORLESS";
    refractive_index=1.000132;
    HHIP=NNN;
    HHIR=NNN;
    xray_scatt=1.000;
   // H volume wrong *dimer* MIEDEMA =PAUL VAN DER PUT book
  }
 // [AFLOW]STOP=Hydrogen
 // ********************************************************************************************************************************************************

 // ********************************************************************************************************************************************************
 // [AFLOW]START=Helium
 // Helium Helium Helium Helium Helium Helium Helium Helium Helium Helium Helium Helium Helium Helium Helium Helium Helium
  if(Z==2) { // Helium
    symbol="He";
    name="Helium";
    Period=1;
    Group=18;
    Series="NobleGas";
    Block="s";
    mass=AMU2KILOGRAM*4.0026;
    MolarVolume=0.022424;
    volume=-1.000;
    Miedema_Vm=NNN;
    valence_std=0;
    valence_iupac=0;
    valence_PT=0;
    Density_PT=1.785E-4;
    crystal="hcp";
    CrystalStr_PT="Face-centered_Cubic";
    space_group="Fm_3m";
    space_group_number=225;
    Pearson_coefficient=8.32328E-8;
    lattice_constant[1]=424.2;lattice_constant[2]=424.2;lattice_constant[3]=424.2;
    lattice_angle[1]=PI/2;lattice_angle[2]=PI/2;lattice_angle[3]=PI/2;
    phase="Gas";
    radius=NNN;
    radius_PT=31;
    radius_covalent=0.28;
    radius_covalent_PT=28;
    radius_VanDerWaals_PT=140;
    radii_Ghosh08=0.3113;
    radii_Slatter=NNN;
    radii_Pyykko=0.46;
    electrical_conductivity=NNN;
    electronegativity_vec=NNN;
    hardness_Ghosh=12.5449;
    electronegativity_Pearson=NNN;
    electronegativity_Ghosh=12.046;
    electronegativity_Allen=4.160;
    oxidation_states.push_back(NNN);
    oxidation_states_preferred.push_back(NNN);
    electron_affinity_PT=0;
    Miedema_phi_star=NNN;
    Miedema_nws=NNN;
    Miedema_gamma_s=NNN;
    Pettifor_scale=0;
    boiling_point=-268.93;
    melting_point=NNN;
    vaporization_heat_PT=0.083;
    specific_heat_PT=5193.1;
    critical_Pressure=2.24;
    critical_Temperature_PT=5.19;
    thermal_expansion=NNN;
    thermal_conductivity=0.1513;
    Brinelll_hardness=NNN;
    Mohs_hardness=NNN;
    Vickers_hardness=NNN;
    Hardness_Pearson=NNN;
    Hardness_Putz=25.79;
    Hardness_RB=16.88;
    shear_modulus=NNN;
    Young_modulus=NNN;
    bulk_modulus=NNN;
    Poisson_ratio_PT=NNN;
    Miedema_BVm=NNN;
    Magnetic_Type_PT="Diamagnetic";
    Mass_Magnetic_Susceptibility=-5.9E-9;
    Volume_Magnetic_Susceptibility=-1.05E-9;
    Molar_Magnetic_Susceptibility=-2.36E-11;
    Curie_point=NNN;
    color_PT="COLORLESS";
    refractive_index=1.000035;
    HHIP=3200;
    HHIR=3900;
    xray_scatt=2.000;
   // He
  }
 // [AFLOW]STOP=Helium
 // ********************************************************************************************************************************************************

 // ROW2
 // s-electron systems
 // ********************************************************************************************************************************************************
 // [AFLOW]START=Lithium
 // Lithium Lithium Lithium Lithium Lithium Lithium Lithium Lithium Lithium Lithium Lithium Lithium Lithium Lithium Lithium Lithium Lithium
  if(Z==3) { // Lithium
    symbol="Li";
    name="Lithium";
    Period=2;
    Group=1;
    Series="AlkaliMetal";
    Block="s";
    mass=AMU2KILOGRAM*6.941;
    MolarVolume=0.00001297;
    volume=20.24110;
    Miedema_Vm=5.5;
    valence_std=1;
    valence_iupac=1;
    valence_PT=1;
    Density_PT=0.535;
    crystal="bcc";
    CrystalStr_PT="Body-centered_Cubic";
    space_group="Im_3m";
    space_group_number=229;
    Pearson_coefficient=0.0014588232;
    lattice_constant[1]=351;lattice_constant[2]=351;lattice_constant[3]=351;
    lattice_angle[1]=PI/2;lattice_angle[2]=PI/2;lattice_angle[3]=PI/2;
    phase="Solid";
    radius=0.152;
    radius_PT=167;
    radius_covalent=1.28;
    radius_covalent_PT=128;
    radius_VanDerWaals_PT=182;
    radii_Ghosh08=1.6283;
    radii_Slatter=1.45;
    radii_Pyykko=1.33;
    electrical_conductivity=1.1E7;
    electronegativity_vec=0.98;
    hardness_Ghosh=2.3746;
    electronegativity_Pearson=3.01;
    electronegativity_Ghosh=2.860;
    electronegativity_Allen=0.912;
    oxidation_states.push_back(1);
    oxidation_states_preferred.push_back(1);
    electron_affinity_PT=59.6;
    Miedema_phi_star=2.85;
    Miedema_nws=0.98;
    Miedema_gamma_s=530;
    Pettifor_scale=0.45;
    boiling_point=1342;
    melting_point=180.54;
    vaporization_heat_PT=147;
    specific_heat_PT=3570;
    critical_Pressure=661.2;
    critical_Temperature_PT=3223;
    thermal_expansion=0.000046;
    thermal_conductivity=85;
    Brinelll_hardness=NNN;
    Mohs_hardness=0.6;
    Vickers_hardness=NNN;
    Hardness_Pearson=2.39;
    Hardness_Putz=0.65;
    Hardness_RB=3.06;
    shear_modulus=4.2;
    Young_modulus=4.9;
    bulk_modulus=11;
    Poisson_ratio_PT=NNN;
    Miedema_BVm=1.5;
    Magnetic_Type_PT="Paramagnetic";
    Mass_Magnetic_Susceptibility=2.56E-8;
    Volume_Magnetic_Susceptibility=0.0000137;
    Molar_Magnetic_Susceptibility=1.78E-10;
    Curie_point=NNN;
    color_PT="SILVER";
    refractive_index=NNN;
    HHIP=2900;
    HHIR=4200;
    xray_scatt=3.00145;
   // Li
  }
 // [AFLOW]STOP=Lithium
 // ********************************************************************************************************************************************************

 // ********************************************************************************************************************************************************
 // [AFLOW]START=Beryllium
 // Beryllium Beryllium Beryllium Beryllium Beryllium Beryllium Beryllium Beryllium Beryllium Beryllium Beryllium Beryllium Beryllium Beryllium Beryllium Beryllium Beryllium
  if(Z==4) { // Beryllium
    symbol="Be";
    name="Beryllium";
    Period=2;
    Group=2;
    Series="AlkalineEarthMetal";
    Block="s";
    mass=AMU2KILOGRAM*9.0122;
    MolarVolume=4.8767E-6;
    volume=7.83290;
    Miedema_Vm=2.9;
    valence_std=2;
    valence_iupac=2;
    valence_PT=2;
    Density_PT=1.848;
    crystal="hcp";
    CrystalStr_PT="Simple_Hexagonal";
    space_group="P6_3/mmc";
    space_group_number=194;
    Pearson_coefficient=0.0;
    lattice_constant[1]=228.58;lattice_constant[2]=228.58;lattice_constant[3]=358.43;
    lattice_angle[1]=PI/2;lattice_angle[2]=PI/2;lattice_angle[3]=2*PI/3;
    phase="Solid";
    radius=0.114;
    radius_PT=112;
    radius_covalent=0.96;
    radius_covalent_PT=96;
    radius_VanDerWaals_PT=NNN;
    radii_Ghosh08=1.0855;
    radii_Slatter=1.05;
    radii_Pyykko=1.02;
    electrical_conductivity=2.5E7;
    electronegativity_vec=1.57;
    hardness_Ghosh=3.4968;
    electronegativity_Pearson=4.90;
    electronegativity_Ghosh=3.945;
    electronegativity_Allen=1.576;
    oxidation_states.push_back(2);
    oxidation_states_preferred.push_back(2);
    electron_affinity_PT=0;
    Miedema_phi_star=4.20;
    Miedema_nws=1.60;
    Miedema_gamma_s=1900;
    Pettifor_scale=1.50;
    boiling_point=2470;
    melting_point=1287;
    vaporization_heat_PT=297;
    specific_heat_PT=1820;
    critical_Pressure=NNN;
    critical_Temperature_PT=NNN;
    thermal_expansion=0.0000113;
    thermal_conductivity=190;
    Brinelll_hardness=600;
    Mohs_hardness=5.5;
    Vickers_hardness=1670;
    Hardness_Pearson=4.50;
    Hardness_Putz=1.69;
    Hardness_RB=5.16;
    shear_modulus=132;
    Young_modulus=287;
    bulk_modulus=130;
    Poisson_ratio_PT=0.032;
    Miedema_BVm=4.9;
    Magnetic_Type_PT="Diamagnetic";
    Mass_Magnetic_Susceptibility=-1.26E-8;
    Volume_Magnetic_Susceptibility=-0.00002328;
    Molar_Magnetic_Susceptibility=-1.136E-10;
    Curie_point=NNN;
    color_PT="SLATEGRAY";
    refractive_index=NNN;
    HHIP=8000;
    HHIR=4000;
    /*xray_scatt=NNN;*/
   // Be
  }
 // [AFLOW]STOP=Beryllium
 // ********************************************************************************************************************************************************

 // p-electron systems
 // ********************************************************************************************************************************************************
 // [AFLOW]START=Boron
 // Boron Boron Boron Boron Boron Boron Boron Boron Boron Boron Boron Boron Boron Boron Boron Boron Boron
  if(Z==5) { // Boron
    symbol="B";
    name="Boron";
    Period=2;
    Group=13;
    Series="Metalloid";
    Block="p";
    mass=AMU2KILOGRAM*10.81;
    MolarVolume=4.3943E-6;
    volume=5.88420;
    Miedema_Vm=2.8;
    valence_std=3;
    valence_iupac=3;
    valence_PT=3;
    Density_PT=2.46;
    crystal="tet";
    CrystalStr_PT="Simple_Trigonal";
    space_group="R_3m";
    space_group_number=166;
    Pearson_coefficient=0.00135391428;
    lattice_constant[1]=506;lattice_constant[2]=506;lattice_constant[3]=506;
    lattice_angle[1]=1.01334;lattice_angle[2]=1.01334;lattice_angle[3]=1.01334;
    phase="Solid";
    radius=0.097;
    radius_PT=87;
    radius_covalent=0.84;
    radius_covalent_PT=85;
    radius_VanDerWaals_PT=NNN;
    radii_Ghosh08=0.8141;
    radii_Slatter=0.85;
    radii_Pyykko=0.85;
    electrical_conductivity=0.0001;
    electronegativity_vec=2.04;
    hardness_Ghosh=4.6190;
    electronegativity_Pearson=4.29;
    electronegativity_Ghosh=5.031;
    electronegativity_Allen=2.051;
    oxidation_states.push_back(3);
    oxidation_states_preferred.push_back(3);
    electron_affinity_PT=26.7;
    Miedema_phi_star=4.75;
    Miedema_nws=1.55;
    Miedema_gamma_s=NNN;
    Pettifor_scale=2.00;
    boiling_point=4000;
    melting_point=2075;
    vaporization_heat_PT=507;
    specific_heat_PT=1030;
    critical_Pressure=NNN;
    critical_Temperature_PT=NNN;
    thermal_expansion=6E-6;
    thermal_conductivity=27;
    Brinelll_hardness=NNN;
    Mohs_hardness=9.3;
    Vickers_hardness=49000;
    Hardness_Pearson=4.01;
    Hardness_Putz=3.46;
    Hardness_RB=4.39;
    shear_modulus=NNN;
    Young_modulus=NNN;
    bulk_modulus=320;
    Poisson_ratio_PT=NNN;
    Miedema_BVm=NNN;
    Magnetic_Type_PT="Diamagnetic";
    Mass_Magnetic_Susceptibility=-8.7E-9;
    Volume_Magnetic_Susceptibility=-0.0000214;
    Molar_Magnetic_Susceptibility=-9.41E-11;
    Curie_point=NNN;
    color_PT="BLACK";
    refractive_index=NNN;
    HHIP=2900;
    HHIR=2000;
    /*xray_scatt=NNN;*/
   // B
  }
 // [AFLOW]STOP=Boron
 // ********************************************************************************************************************************************************

 // ********************************************************************************************************************************************************
 // [AFLOW]START=Carbon
 // Carbon Carbon Carbon Carbon Carbon Carbon Carbon Carbon Carbon Carbon Carbon Carbon Carbon Carbon Carbon Carbon Carbon
  if(Z==6) { // Carbon
    symbol="C";
    name="Carbon";
    Period=2;
    Group=14;
    Series="Nonmetal";
    Block="p";
    mass=AMU2KILOGRAM*12.011;
    MolarVolume=5.3146E-6;
    volume=5.59490;
    Miedema_Vm=1.8;
    valence_std=4;
    valence_iupac=4;
    valence_PT=4;
    Density_PT=2.26;
    crystal="dia";
    CrystalStr_PT="Simple_Hexagonal";
    space_group="P6_3/mmc";
    space_group_number=194;
    Pearson_coefficient=0.00007387218;
    lattice_constant[1]=246.4;lattice_constant[2]=246.4;lattice_constant[3]=671.1;
    lattice_angle[1]=PI/2;lattice_angle[2]=PI/2;lattice_angle[3]=2*PI/3;
    phase="Solid";
    radius=0.077;
    radius_PT=67;
    radius_covalent=0.76;
    radius_covalent_PT=76;
    radius_VanDerWaals_PT=170;
    radii_Ghosh08=0.6513;
    radii_Slatter=0.70;
    radii_Pyykko=0.75;
    electrical_conductivity=100000;
    electronegativity_vec=2.55;
    hardness_Ghosh=5.7410;
    electronegativity_Pearson=6.27;
    electronegativity_Ghosh=6.116;
    electronegativity_Allen=2.544;
    oxidation_states.push_back(4); oxidation_states.push_back(2); oxidation_states.push_back(-4);
    oxidation_states_preferred.push_back(4); oxidation_states_preferred.push_back(-4);
    electron_affinity_PT=153.9;
    Miedema_phi_star=6.20;
    Miedema_nws=1.90;
    Miedema_gamma_s=NNN;
    Pettifor_scale=2.50;
    boiling_point=4027;
    melting_point=3550;
    vaporization_heat_PT=715;
    specific_heat_PT=710;
    critical_Pressure=NNN;
    critical_Temperature_PT=NNN;
    thermal_expansion=7.1E-6;
    thermal_conductivity=140;
    Brinelll_hardness=NNN;
    Mohs_hardness=0.5;
    Vickers_hardness=NNN;
    Hardness_Pearson=5.00;
    Hardness_Putz=6.21;
    Hardness_RB=5.49;
    shear_modulus=NNN;
    Young_modulus=NNN;
    bulk_modulus=33;
    Poisson_ratio_PT=NNN;
    Miedema_BVm=NNN;
    Magnetic_Type_PT="Diamagnetic";
    Mass_Magnetic_Susceptibility=-6.2E-9;
    Volume_Magnetic_Susceptibility=-0.000014;
    Molar_Magnetic_Susceptibility=-7.45E-11;
    Curie_point=NNN;
    color_PT="BLACK";
    refractive_index=2.417;
    HHIP=500;
    HHIR=500;
    xray_scatt=6.019;
   // C//DX and CO -9/4/17 radius_covalent uses sp3 hybridization (most common)
  }
 // [AFLOW]STOP=Carbon
 // ********************************************************************************************************************************************************

 // ********************************************************************************************************************************************************
 // [AFLOW]START=Nitrogen
 // Nitrogen Nitrogen Nitrogen Nitrogen Nitrogen Nitrogen Nitrogen Nitrogen Nitrogen Nitrogen Nitrogen Nitrogen Nitrogen Nitrogen Nitrogen Nitrogen Nitrogen
  if(Z==7) { // Nitrogen
    symbol="N";
    name="Nitrogen";
    Period=2;
    Group=15;
    Series="Nonmetal";
    Block="p";
    mass=AMU2KILOGRAM*14.0067;
    MolarVolume=0.011197;
    volume=7.59940;
    Miedema_Vm=2.2;
    valence_std=5;
    valence_iupac=5;
    valence_PT=3;
    Density_PT=12.51E-4;
    crystal="hex";
    CrystalStr_PT="Simple_Hexagonal";
    space_group="P6_3/mmc";
    space_group_number=194;
    Pearson_coefficient=0.00001857771;
    lattice_constant[1]=386.1;lattice_constant[2]=386.1;lattice_constant[3]=626.5;
    lattice_angle[1]=PI/2;lattice_angle[2]=PI/2;lattice_angle[3]=2*PI/3;
    phase="Gas";
    radius=0.071;
    radius_PT=56;
    radius_covalent=0.71;
    radius_covalent_PT=71;
    radius_VanDerWaals_PT=155;
    radii_Ghosh08=0.5428;
    radii_Slatter=0.65;
    radii_Pyykko=0.71;
    electrical_conductivity=NNN;
    electronegativity_vec=3.04;
    hardness_Ghosh=6.8625;
    electronegativity_Pearson=7.30;
    electronegativity_Ghosh=7.209;
    electronegativity_Allen=3.066;
    oxidation_states.push_back(5); oxidation_states.push_back(4); oxidation_states.push_back(3); oxidation_states.push_back(2); oxidation_states.push_back(-3);
    oxidation_states_preferred.push_back(-3);
    electron_affinity_PT=7;
    Miedema_phi_star=7.00;
    Miedema_nws=1.60;
    Miedema_gamma_s=NNN;
    Pettifor_scale=3.00;
    boiling_point=-195.79;
    melting_point=-210.1;
    vaporization_heat_PT=2.79;
    specific_heat_PT=1040;
    critical_Pressure=33.46;
    critical_Temperature_PT=126.21;
    thermal_expansion=NNN;
    thermal_conductivity=0.02583;
    Brinelll_hardness=NNN;
    Mohs_hardness=NNN;
    Vickers_hardness=NNN;
    Hardness_Pearson=7.23;
    Hardness_Putz=9.59;
    Hardness_RB=8.59;
    shear_modulus=NNN;
    Young_modulus=NNN;
    bulk_modulus=NNN;
    Poisson_ratio_PT=NNN;
    Miedema_BVm=NNN;
    Magnetic_Type_PT="Diamagnetic";
    Mass_Magnetic_Susceptibility=-5.4E-9;
    Volume_Magnetic_Susceptibility=-6.8E-9;
    Molar_Magnetic_Susceptibility=-1.5E-10;
    Curie_point=NNN;
    color_PT="COLORLESS";
    refractive_index=1.000298;
    HHIP=1300;
    HHIR=500;
    /*xray_scatt=NNN;*/
   //N JUNKAI CHANGED VALENCE
  }
 // [AFLOW]STOP=Nitrogen
 // ********************************************************************************************************************************************************

 // ********************************************************************************************************************************************************
 // [AFLOW]START=Oxygen
 // Oxygen Oxygen Oxygen Oxygen Oxygen Oxygen Oxygen Oxygen Oxygen Oxygen Oxygen Oxygen Oxygen Oxygen Oxygen Oxygen Oxygen
  if(Z==8) { // Oxygen
    symbol="O";
    name="Oxygen";
    Period=2;
    Group=16;
    Series="Chalcogen";
    Block="p";
    mass=AMU2KILOGRAM*15.9994;
    MolarVolume=0.011196;
    volume=7.78230;
    Miedema_Vm=2.656;
    valence_std=6;
    valence_iupac=2;
    valence_PT=2;
    Density_PT=14.29E-4;
    crystal="cub";
    CrystalStr_PT="Base-centered_Monoclinic";
    space_group="C12/m1";
    space_group_number=12;
    Pearson_coefficient=0.00003358805;
    lattice_constant[1]=540.3;lattice_constant[2]=342.9;lattice_constant[3]=508.6;
    lattice_angle[1]=PI/2;lattice_angle[2]=2.313085;lattice_angle[3]=PI/2;
    phase="Gas";
    radius=0.060;
    radius_PT=48;
    radius_covalent=0.66;
    radius_covalent_PT=66;
    radius_VanDerWaals_PT=152;
    radii_Ghosh08=0.4652;
    radii_Slatter=0.60;
    radii_Pyykko=0.63;
    electrical_conductivity=NNN;
    electronegativity_vec=3.44;
    hardness_Ghosh=7.9854;
    electronegativity_Pearson=7.54;
    electronegativity_Ghosh=8.287;
    electronegativity_Allen=3.610;
    oxidation_states.push_back(-0.5); oxidation_states.push_back(-1); oxidation_states.push_back(-2);
    oxidation_states_preferred.push_back(-2);
    electron_affinity_PT=141;
    Miedema_phi_star=6.97;
    Miedema_nws=1.70;
    Miedema_gamma_s=NNN;
    Pettifor_scale=3.50;
    boiling_point=-182.9;
    melting_point=-218.3;
    vaporization_heat_PT=3.41;
    specific_heat_PT=919;
    critical_Pressure=49.77;
    critical_Temperature_PT=154.59;
    thermal_expansion=NNN;
    thermal_conductivity=0.02658;
    Brinelll_hardness=NNN;
    Mohs_hardness=NNN;
    Vickers_hardness=NNN;
    Hardness_Pearson=6.08;
    Hardness_Putz=13.27;
    Hardness_RB=6.42;
    shear_modulus=NNN;
    Young_modulus=NNN;
    bulk_modulus=NNN;
    Poisson_ratio_PT=NNN;
    Miedema_BVm=NNN;
    Magnetic_Type_PT="Paramagnetic";
    Mass_Magnetic_Susceptibility=1.335E-6;
    Volume_Magnetic_Susceptibility=1.90772E-6;
    Molar_Magnetic_Susceptibility=4.27184E-8;
    Curie_point=NNN;
    color_PT="COLORLESS";
    refractive_index=1.000271;
    HHIP=500;
    HHIR=500;
    xray_scatt=8.052;
   // O Table 27 of JUNKAI
  }
 // [AFLOW]STOP=Oxygen
 // ********************************************************************************************************************************************************

 // ********************************************************************************************************************************************************
 // [AFLOW]START=Fluorine
 // Fluorine Fluorine Fluorine Fluorine Fluorine Fluorine Fluorine Fluorine Fluorine Fluorine Fluorine Fluorine Fluorine Fluorine Fluorine Fluorine Fluorine
  if(Z==9) { // Fluorine
    symbol="F";
    name="Fluorine";
    Period=2;
    Group=17;
    Series="Halogen";
    Block="p";
    mass=AMU2KILOGRAM*18.9984;
    MolarVolume=0.011202;
    volume=9.99090;
    Miedema_Vm=NNN;
    valence_std=7;
    valence_iupac=1;
    valence_PT=1;
    Density_PT=16.96E-4;
    crystal="mcl";
    CrystalStr_PT="Base-centered_Monoclinic";
    space_group="C12/c1";
    space_group_number=15;
    Pearson_coefficient=0.0;
    lattice_constant[1]=550;lattice_constant[2]=328;lattice_constant[3]=728;
    lattice_angle[1]=PI/2;lattice_angle[2]=PI/2;lattice_angle[3]=PI/2;
    phase="Gas";
    radius=NNN;
    radius_PT=42;
    radius_covalent=0.57;
    radius_covalent_PT=57;
    radius_VanDerWaals_PT=147;
    radii_Ghosh08=0.4071;
    radii_Slatter=0.50;
    radii_Pyykko=0.64;
    electrical_conductivity=NNN;
    electronegativity_vec=3.98;
    hardness_Ghosh=9.1065;
    electronegativity_Pearson=10.41;
    electronegativity_Ghosh=9.372;
    electronegativity_Allen=4.193;
    oxidation_states.push_back(-1);
    oxidation_states_preferred.push_back(-1);
    electron_affinity_PT=328;
    Miedema_phi_star=NNN;
    Miedema_nws=NNN;
    Miedema_gamma_s=NNN;
    Pettifor_scale=4.00;
    boiling_point=-188.12;
    melting_point=-219.6;
    vaporization_heat_PT=3.27;
    specific_heat_PT=824;
    critical_Pressure=51.04;
    critical_Temperature_PT=144.13;
    thermal_expansion=NNN;
    thermal_conductivity=0.0277;
    Brinelll_hardness=NNN;
    Mohs_hardness=NNN;
    Vickers_hardness=NNN;
    Hardness_Pearson=7.01;
    Hardness_Putz=16.16;
    Hardness_RB=7.52;
    shear_modulus=NNN;
    Young_modulus=NNN;
    bulk_modulus=NNN;
    Poisson_ratio_PT=NNN;
    Miedema_BVm=NNN;
    Magnetic_Type_PT="NNN";
    Mass_Magnetic_Susceptibility=NNN;
    Volume_Magnetic_Susceptibility=NNN;
    Molar_Magnetic_Susceptibility=NNN;
    Curie_point=NNN;
    color_PT="COLORLESS";
    refractive_index=1.000195;
    HHIP=1500;
    HHIR=1500;
    /*xray_scatt=NNN;*/
   //F
  }
 // [AFLOW]STOP=Fluorine
 // ********************************************************************************************************************************************************

 // ********************************************************************************************************************************************************
 // [AFLOW]START=Neon
 // Neon Neon Neon Neon Neon Neon Neon Neon Neon Neon Neon Neon Neon Neon Neon Neon Neon
  if(Z==10) { // Neon
    symbol="Ne";
    name="Neon";
    Period=2;
    Group=18;
    Series="NobleGas";
    Block="p";
    mass=AMU2KILOGRAM*20.179;
    MolarVolume=0.02242;
    volume=19.9052;
    Miedema_Vm=NNN;
    valence_std=0;
    valence_iupac=0;
    valence_PT=0;
    Density_PT=9E-4;
    crystal="fcc";
    CrystalStr_PT="Face-centered_Cubic";
    space_group="Fm_3m";
    space_group_number=225;
    Pearson_coefficient=0.00082783369;
    lattice_constant[1]=442.9;lattice_constant[2]=442.9;lattice_constant[3]=442.9;
    lattice_angle[1]=PI/2;lattice_angle[2]=PI/2;lattice_angle[3]=PI/2;
    phase="Gas";
    radius=0.160;
    radius_PT=38;
    radius_covalent=0.58;
    radius_covalent_PT=58;
    radius_VanDerWaals_PT=154;
    radii_Ghosh08=0.3618;
    radii_Slatter=NNN;
    radii_Pyykko=0.67;
    electrical_conductivity=NNN;
    electronegativity_vec=NNN;
    hardness_Ghosh=10.2303;
    electronegativity_Pearson=NNN;
    electronegativity_Ghosh=10.459;
    electronegativity_Allen=4.787;
    oxidation_states.push_back(NNN);
    oxidation_states_preferred.push_back(NNN);
    electron_affinity_PT=0;
    Miedema_phi_star=NNN;
    Miedema_nws=NNN;
    Miedema_gamma_s=NNN;
    Pettifor_scale=0;
    boiling_point=-246.08;
    melting_point=-248.59;
    vaporization_heat_PT=1.75;
    specific_heat_PT=1030;
    critical_Pressure=27.24;
    critical_Temperature_PT=44.4;
    thermal_expansion=NNN;
    thermal_conductivity=0.0491;
    Brinelll_hardness=NNN;
    Mohs_hardness=NNN;
    Vickers_hardness=NNN;
    Hardness_Pearson=NNN;
    Hardness_Putz=17.87;
    Hardness_RB=15.45;
    shear_modulus=NNN;
    Young_modulus=NNN;
    bulk_modulus=NNN;
    Poisson_ratio_PT=NNN;
    Miedema_BVm=NNN;
    Magnetic_Type_PT="Diamagnetic";
    Mass_Magnetic_Susceptibility=-4.1E-9;
    Volume_Magnetic_Susceptibility=-3.69E-9;
    Molar_Magnetic_Susceptibility=-8.27E-11;
    Curie_point=NNN;
    color_PT="COLORLESS";
    refractive_index=1.000067;
    HHIP=NNN;
    HHIR=NNN;
    /*xray_scatt=NNN;*/
   //Ne volume calculated with fcc-pawpbe
  }
 // [AFLOW]STOP=Neon
 // ********************************************************************************************************************************************************

 // ROW3
 // s-electron systems
 // ********************************************************************************************************************************************************
 // [AFLOW]START=Sodium
 // Sodium Sodium Sodium Sodium Sodium Sodium Sodium Sodium Sodium Sodium Sodium Sodium Sodium Sodium Sodium Sodium Sodium
  if(Z==11) { // Sodium
    symbol="Na";
    name="Sodium";
    Period=3;
    Group=1;
    Series="AlkaliMetal";
    Block="s";
    mass=AMU2KILOGRAM*22.9898;
    MolarVolume=0.00002375;
    volume=36.9135;
    Miedema_Vm=8.3;
    valence_std=1;
    valence_iupac=1;
    valence_PT=1;
    Density_PT=0.968;
    crystal="bcc";
    CrystalStr_PT="Body-centered_Cubic";
    space_group="Im_3m";
    space_group_number=229;
    Pearson_coefficient=0.0;
    lattice_constant[1]=429.06;lattice_constant[2]=429.06;lattice_constant[3]=429.06;
    lattice_angle[1]=PI/2;lattice_angle[2]=PI/2;lattice_angle[3]=PI/2;
    phase="Solid";
    radius=0.186;
    radius_PT=190;
    radius_covalent=1.66;
    radius_covalent_PT=166;
    radius_VanDerWaals_PT=227;
    radii_Ghosh08=2.1650;
    radii_Slatter=1.80;
    radii_Pyykko=1.55;
    electrical_conductivity=2.1E7;
    electronegativity_vec=0.93;
    hardness_Ghosh=2.4441;
    electronegativity_Pearson=2.85;
    electronegativity_Ghosh=2.536;
    electronegativity_Allen=0.869;
    oxidation_states.push_back(1);
    oxidation_states_preferred.push_back(1);
    electron_affinity_PT=52.8;
    Miedema_phi_star=2.70;
    Miedema_nws=0.82;
    Miedema_gamma_s=260;
    Pettifor_scale=0.40;
    boiling_point=883;
    melting_point=97.72;
    vaporization_heat_PT=97.7;
    specific_heat_PT=1230;
    critical_Pressure=345.4;
    critical_Temperature_PT=2573;
    thermal_expansion=0.00007;
    thermal_conductivity=140;
    Brinelll_hardness=0.69;
    Mohs_hardness=0.5;
    Vickers_hardness=NNN;
    Hardness_Pearson=2.30;
    Hardness_Putz=0.66;
    Hardness_RB=2.91;
    shear_modulus=3.3;
    Young_modulus=10;
    bulk_modulus=6.3;
    Poisson_ratio_PT=NNN;
    Miedema_BVm=1.6;
    Magnetic_Type_PT="Paramagnetic";
    Mass_Magnetic_Susceptibility=8.8E-9;
    Volume_Magnetic_Susceptibility=8.6E-6;
    Molar_Magnetic_Susceptibility=2E-10;
    Curie_point=NNN;
    color_PT="SILVER";
    refractive_index=NNN;
    HHIP=1100;
    HHIR=500;
    /*xray_scatt=NNN;*/
   // Na
  }
 // [AFLOW]STOP=Sodium
 // ********************************************************************************************************************************************************

 // ********************************************************************************************************************************************************
 // [AFLOW]START=Magnesium
 // Magnesium Magnesium Magnesium Magnesium Magnesium Magnesium Magnesium Magnesium Magnesium Magnesium Magnesium Magnesium Magnesium Magnesium Magnesium Magnesium Magnesium
  if(Z==12) { // Magnesium
    symbol="Mg";
    name="Magnesium";
    Period=3;
    Group=2;
    Series="AlkalineEarthMetal";
    Block="s";
    mass=AMU2KILOGRAM*24.305;
    MolarVolume=0.000013984;
    volume=22.8178;
    Miedema_Vm=5.8;
    valence_std=2;
    valence_iupac=2;
    valence_PT=2;
    Density_PT=1.738;
    crystal="hcp";
    CrystalStr_PT="Simple_Hexagonal";
    space_group="P6_3/mmc";
    space_group_number=194;
    Pearson_coefficient=0.00073988271;
    lattice_constant[1]=320.94;lattice_constant[2]=320.94;lattice_constant[3]=521.08;
    lattice_angle[1]=PI/2;lattice_angle[2]=PI/2;lattice_angle[3]=2*PI/3;
    phase="Solid";
    radius=0.160;
    radius_PT=145;
    radius_covalent=1.41;
    radius_covalent_PT=141;
    radius_VanDerWaals_PT=173;
    radii_Ghosh08=1.6711;
    radii_Slatter=1.50;
    radii_Pyykko=1.39;
    electrical_conductivity=2.3E7;
    electronegativity_vec=1.31;
    hardness_Ghosh=3.0146;
    electronegativity_Pearson=3.75;
    electronegativity_Ghosh=3.310;
    electronegativity_Allen=1.293;
    oxidation_states.push_back(2);
    oxidation_states_preferred.push_back(2);
    electron_affinity_PT=0;
    Miedema_phi_star=3.45;
    Miedema_nws=1.17;
    Miedema_gamma_s=790;
    Pettifor_scale=1.28;
    boiling_point=1090;
    melting_point=650;
    vaporization_heat_PT=128;
    specific_heat_PT=1020;
    critical_Pressure=NNN;
    critical_Temperature_PT=NNN;
    thermal_expansion=0.0000248;
    thermal_conductivity=160;
    Brinelll_hardness=260;
    Mohs_hardness=2.5;
    Vickers_hardness=NNN;
    Hardness_Pearson=3.90;
    Hardness_Putz=0.93;
    Hardness_RB=4.63;
    shear_modulus=17;
    Young_modulus=45;
    bulk_modulus=45;
    Poisson_ratio_PT=0.29;
    Miedema_BVm=5.0;
    Magnetic_Type_PT="Paramagnetic";
    Mass_Magnetic_Susceptibility=6.9E-9;
    Volume_Magnetic_Susceptibility=0.000012;
    Molar_Magnetic_Susceptibility=1.68E-10;
    Curie_point=NNN;
    color_PT="SILVER";
    refractive_index=NNN;
    HHIP=5300;
    HHIR=500;
    /*xray_scatt=NNN;*/
   //Mg
  }
 // [AFLOW]STOP=Magnesium
 // ********************************************************************************************************************************************************

 // p-electron systems
 // ********************************************************************************************************************************************************
 // [AFLOW]START=Aluminium
 //Aluminium Aluminium Aluminium Aluminium Aluminium Aluminium Aluminium Aluminium Aluminium Aluminium Aluminium Aluminium Aluminium Aluminium Aluminium Aluminium Aluminium
  if(Z==13) { // Aluminium
    symbol="Al";
    name="Aluminium";
    Period=3;
    Group=13;
    Series="PoorMetal";
    Block="p";
    mass=AMU2KILOGRAM*26.9815;
    MolarVolume=9.99E-6;
    volume=16.4000;
    Miedema_Vm=4.6;
    valence_std=3;
    valence_iupac=3;
    valence_PT=3;
    Density_PT=2.7;
    crystal="fcc";
    CrystalStr_PT="Face-centered_Cubic";
    space_group="Fm_3m";
    space_group_number=225;
    Pearson_coefficient=0.0;
    lattice_constant[1]=404.95;lattice_constant[2]=404.95;lattice_constant[3]=404.95;
    lattice_angle[1]=PI/2;lattice_angle[2]=PI/2;lattice_angle[3]=PI/2;
    phase="Solid";
    radius=0.143;
    radius_PT=118;
    radius_covalent=1.21;
    radius_covalent_PT=121;
    radius_VanDerWaals_PT=NNN;
    radii_Ghosh08=1.3608;
    radii_Slatter=1.25;
    radii_Pyykko=1.26;
    electrical_conductivity=3.8E7;
    electronegativity_vec=1.61;
    hardness_Ghosh=3.5849;
    electronegativity_Pearson=3.23;
    electronegativity_Ghosh=4.084;
    electronegativity_Allen=1.613;
    oxidation_states.push_back(3);
    oxidation_states_preferred.push_back(3);
    electron_affinity_PT=42.5;
    Miedema_phi_star=4.20;
    Miedema_nws=1.39;
    Miedema_gamma_s=1200;
    Pettifor_scale=1.66;
    boiling_point=2519;
    melting_point=660.32;
    vaporization_heat_PT=293;
    specific_heat_PT=904;
    critical_Pressure=NNN;
    critical_Temperature_PT=NNN;
    thermal_expansion=0.0000231;
    thermal_conductivity=235;
    Brinelll_hardness=245;
    Mohs_hardness=2.75;
    Vickers_hardness=167;
    Hardness_Pearson=2.77;
    Hardness_Putz=1.42;
    Hardness_RB=2.94;
    shear_modulus=26;
    Young_modulus=70;
    bulk_modulus=76;
    Poisson_ratio_PT=0.35;
    Miedema_BVm=7.2;
    Magnetic_Type_PT="Paramagnetic";
    Mass_Magnetic_Susceptibility=7.8E-9;
    Volume_Magnetic_Susceptibility=0.0000211;
    Molar_Magnetic_Susceptibility=2.1E-10;
    Curie_point=NNN;
    color_PT="SILVER";
    refractive_index=NNN;
    HHIP=1600;
    HHIR=1000;
    /*xray_scatt=NNN;*/
   //Al
  }
 // [AFLOW]STOP=Aluminium
 // ********************************************************************************************************************************************************

 // ********************************************************************************************************************************************************
 // [AFLOW]START=Silicon
 // Silicon Silicon Silicon Silicon Silicon Silicon Silicon Silicon Silicon Silicon Silicon Silicon Silicon Silicon Silicon Silicon Silicon
  if(Z==14) { // Silicon
    symbol="Si";
    name="Silicon";
    Period=3;
    Group=14;
    Series="Metalloid";
    Block="p";
    mass=AMU2KILOGRAM*28.0855;
    MolarVolume=0.000012054;
    volume=14.3536;
    Miedema_Vm=4.2;
    valence_std=4;
    valence_iupac=4;
    valence_PT=4;
    Density_PT=2.33;
    crystal="dia";
    CrystalStr_PT="Tetrahedral_Packing";
    space_group="Fd_3m";
    space_group_number=227;
    Pearson_coefficient=0.00020046752;
    lattice_constant[1]=543.09;lattice_constant[2]=543.09;lattice_constant[3]=543.09;
    lattice_angle[1]=PI/2;lattice_angle[2]=PI/2;lattice_angle[3]=PI/2;
    phase="Solid";
    radius=0.117;
    radius_PT=111;
    radius_covalent=1.11;
    radius_covalent_PT=111;
    radius_VanDerWaals_PT=210;
    radii_Ghosh08=1.1477;
    radii_Slatter=1.10;
    radii_Pyykko=1.16;
    electrical_conductivity=1000;
    electronegativity_vec=1.90;
    hardness_Ghosh=4.1551;
    electronegativity_Pearson=4.77;
    electronegativity_Ghosh=4.857;
    electronegativity_Allen=1.916;
    oxidation_states.push_back(4); oxidation_states.push_back(-4);
    oxidation_states_preferred.push_back(4);
    electron_affinity_PT=133.6;
    Miedema_phi_star=4.70;
    Miedema_nws=1.50;
    Miedema_gamma_s=1290;
    Pettifor_scale=1.92;
    boiling_point=2900;
    melting_point=1414;
    vaporization_heat_PT=359;
    specific_heat_PT=710;
    critical_Pressure=NNN;
    critical_Temperature_PT=NNN;
    thermal_expansion=2.6E-6;
    thermal_conductivity=150;
    Brinelll_hardness=NNN;
    Mohs_hardness=6.5;
    Vickers_hardness=9630.1303;
    Hardness_Pearson=3.38;
    Hardness_Putz=2.10;
    Hardness_RB=3.61;
    shear_modulus=NNN;
    Young_modulus=47;
    bulk_modulus=100;
    Poisson_ratio_PT=NNN;
    Miedema_BVm=11.9;
    Magnetic_Type_PT="Diamagnetic";
    Mass_Magnetic_Susceptibility=-1.6E-9;
    Volume_Magnetic_Susceptibility=-3.73E-6;
    Molar_Magnetic_Susceptibility=-4.49E-11;
    Curie_point=NNN;
    color_PT="GRAY";
    refractive_index=NNN;
    HHIP=4700;
    HHIR=1000;
    xray_scatt=14.43;
   //Si ???
  }
 // [AFLOW]STOP=Silicon
 // ********************************************************************************************************************************************************

 // ********************************************************************************************************************************************************
 // [AFLOW]START=Phosphorus
 // Phosphorus Phosphorus Phosphorus Phosphorus Phosphorus Phosphorus Phosphorus Phosphorus Phosphorus Phosphorus Phosphorus Phosphorus Phosphorus Phosphorus Phosphorus Phosphorus Phosphorus
  if(Z==15) { // Phosphorus
    symbol="P";
    name="Phosphorus";
    Period=3;
    Group=15;
    Series="Nonmetal";
    Block="p";
    mass=AMU2KILOGRAM*30.9738;
    MolarVolume=0.000016991;
    volume=14.1995;
    Miedema_Vm=NNN;
    valence_std=5;
    valence_iupac=5;
    valence_PT=5;
    Density_PT=1.823;
    crystal="cub";
    CrystalStr_PT="Simple_Triclinic";
    space_group="P-1";
    space_group_number=2;
    Pearson_coefficient=0.0;
    lattice_constant[1]=1145;lattice_constant[2]=550.3;lattice_constant[3]=1126.1;
    lattice_angle[1]=1.25384;lattice_angle[2]=1.57725;lattice_angle[3]=1.24896;
    phase="Solid";
    radius=0.109;
    radius_PT=98;
    radius_covalent=1.07;
    radius_covalent_PT=107;
    radius_VanDerWaals_PT=180;
    radii_Ghosh08=0.9922;
    radii_Slatter=1.00;
    radii_Pyykko=1.11;
    electrical_conductivity=1E7;
    electronegativity_vec=2.19;
    hardness_Ghosh=4.7258;
    electronegativity_Pearson=5.62;
    electronegativity_Ghosh=5.631;
    electronegativity_Allen=2.253;
    oxidation_states.push_back(5); oxidation_states.push_back(3); oxidation_states.push_back(-3);
    oxidation_states_preferred.push_back(5);
    electron_affinity_PT=71;
    Miedema_phi_star=5.5;
    Miedema_nws=1.65;
    Miedema_gamma_s=NNN;
    Pettifor_scale=2.18;
    boiling_point=280.5;
    melting_point=44.2;
    vaporization_heat_PT=12.4;
    specific_heat_PT=769.7;
    critical_Pressure=NNN;
    critical_Temperature_PT=NNN;
    thermal_expansion=NNN;
    thermal_conductivity=0.236;
    Brinelll_hardness=NNN;
    Mohs_hardness=NNN;
    Vickers_hardness=NNN;
    Hardness_Pearson=4.88;
    Hardness_Putz=2.92;
    Hardness_RB=5.42;
    shear_modulus=NNN;
    Young_modulus=NNN;
    bulk_modulus=11;
    Poisson_ratio_PT=NNN;
    Miedema_BVm=NNN;
    Magnetic_Type_PT="Diamagnetic";
    Mass_Magnetic_Susceptibility=-1.13E-8;
    Volume_Magnetic_Susceptibility=-0.0000206;
    Molar_Magnetic_Susceptibility=-3.5E-10;
    Curie_point=NNN;
    color_PT="COLORLESS";
    refractive_index=1.001212;
    HHIP=2000;
    HHIR=5100;
    xray_scatt=15.3133;
   //P MIEDEMA =PAUL VAN DER PUT book
  }
 // [AFLOW]STOP=Phosphorus
 // ********************************************************************************************************************************************************

 // ********************************************************************************************************************************************************
 // [AFLOW]START=Sulphur
 // Sulphur Sulphur Sulphur Sulphur Sulphur Sulphur Sulphur Sulphur Sulphur Sulphur Sulphur Sulphur Sulphur Sulphur Sulphur Sulphur Sulphur
  if(Z==16) { // Sulphur
    symbol="S";
    name="Sulphur";
    Period=3;
    Group=16;
    Series="Chalcogen";
    Block="p";
    mass=AMU2KILOGRAM*32.06;
    MolarVolume=0.000016357;
    volume=15.7301;
    Miedema_Vm=4.376;
    valence_std=6;
    valence_iupac=6;
    valence_PT=6;
    Density_PT=1.96;
    crystal="orc";
    CrystalStr_PT="Face-centered_Orthorhombic";
    space_group="Fddd";
    space_group_number=70;
    Pearson_coefficient=0.00016807795;
    lattice_constant[1]=1043.7;lattice_constant[2]=1284.5;lattice_constant[3]=2436.9;
    lattice_angle[1]=PI/2;lattice_angle[2]=PI/2;lattice_angle[3]=PI/2;
    phase="Solid";
    radius=0.106;
    radius_PT=87;
    radius_covalent=1.05;
    radius_covalent_PT=105;
    radius_VanDerWaals_PT=180;
    radii_Ghosh08=0.8739;
    radii_Slatter=1.00;
    radii_Pyykko=1.03;
    electrical_conductivity=1E-15;
    electronegativity_vec=2.58;
    hardness_Ghosh=5.2960;
    electronegativity_Pearson=6.22;
    electronegativity_Ghosh=6.420;
    electronegativity_Allen=2.589;
    oxidation_states.push_back(6); oxidation_states.push_back(4); oxidation_states.push_back(2); oxidation_states.push_back(-2);
    oxidation_states_preferred.push_back(6);
    electron_affinity_PT=200;
    Miedema_phi_star=5.6;
    Miedema_nws=1.46;
    Miedema_gamma_s=NNN;
    Pettifor_scale=2.44;
    boiling_point=444.72;
    melting_point=115.21;
    vaporization_heat_PT=9.8;
    specific_heat_PT=705;
    critical_Pressure=204.3;
    critical_Temperature_PT=1314;
    thermal_expansion=NNN;
    thermal_conductivity=0.205;
    Brinelll_hardness=NNN;
    Mohs_hardness=2;
    Vickers_hardness=NNN;
    Hardness_Pearson=4.14;
    Hardness_Putz=3.82;
    Hardness_RB=4.28;
    shear_modulus=NNN;
    Young_modulus=NNN;
    bulk_modulus=7.7;
    Poisson_ratio_PT=NNN;
    Miedema_BVm=NNN;
    Magnetic_Type_PT="Diamagnetic";
    Mass_Magnetic_Susceptibility=-6.2E-9;
    Volume_Magnetic_Susceptibility=-0.0000122;
    Molar_Magnetic_Susceptibility=-1.99E-10;
    Curie_point=NNN;
    color_PT="YELLOW";
    refractive_index=1.001111;
    HHIP=700;
    HHIR=1000;
    /*xray_scatt=NNN;*/
   //S Table 27 of JUNKAI
  }
 // [AFLOW]STOP=Sulphur
 // ********************************************************************************************************************************************************

 // ********************************************************************************************************************************************************
 // [AFLOW]START=Chlorine
 // Chlorine Chlorine Chlorine Chlorine Chlorine Chlorine Chlorine Chlorine Chlorine Chlorine Chlorine Chlorine Chlorine Chlorine Chlorine Chlorine Chlorine
  if(Z==17) { // Chlorine
    symbol="Cl";
    name="Chlorine";
    Period=3;
    Group=17;
    Series="Halogen";
    Block="p";
    mass=AMU2KILOGRAM*35.453;
    MolarVolume=0.01103;
    volume=21.2947;
    Miedema_Vm=6.71;
    valence_std=7;
    valence_iupac=7;
    valence_PT=5;
    Density_PT=32.14E-4;
    crystal="orc";
    CrystalStr_PT="Base_Orthorhombic";
    space_group="Cmca";
    space_group_number=64;
    Pearson_coefficient=0.00058238731;
    lattice_constant[1]=622.35;lattice_constant[2]=445.61;lattice_constant[3]=817.85;
    lattice_angle[1]=PI/2;lattice_angle[2]=PI/2;lattice_angle[3]=PI/2;
    phase="Gas";
    radius=0.107;
    radius_PT=79;
    radius_covalent=1.02;
    radius_covalent_PT=102;
    radius_VanDerWaals_PT=175;
    radii_Ghosh08=0.7808;
    radii_Slatter=1.00;
    radii_Pyykko=0.99;
    electrical_conductivity=0.01;
    electronegativity_vec=3.16;
    hardness_Ghosh=5.8662;
    electronegativity_Pearson=8.30;
    electronegativity_Ghosh=7.178;
    electronegativity_Allen=2.869;
    oxidation_states.push_back(7); oxidation_states.push_back(5); oxidation_states.push_back(3); oxidation_states.push_back(1); oxidation_states.push_back(-1);
    oxidation_states_preferred.push_back(-1);
    electron_affinity_PT=349;
    Miedema_phi_star=5.32;
    Miedema_nws=0.34;
    Miedema_gamma_s=1013;
    Pettifor_scale=2.70;
    boiling_point=-34.04;
    melting_point=-101.5;
    vaporization_heat_PT=10.2;
    specific_heat_PT=478.2;
    critical_Pressure=78.87;
    critical_Temperature_PT=416.9;
    thermal_expansion=NNN;
    thermal_conductivity=0.0089;
    Brinelll_hardness=NNN;
    Mohs_hardness=NNN;
    Vickers_hardness=NNN;
    Hardness_Pearson=4.68;
    Hardness_Putz=5.01;
    Hardness_RB=4.91;
    shear_modulus=NNN;
    Young_modulus=NNN;
    bulk_modulus=1.1;
    Poisson_ratio_PT=NNN;
    Miedema_BVm=NNN;
    Magnetic_Type_PT="Diamagnetic";
    Mass_Magnetic_Susceptibility=-7.2E-9;
    Volume_Magnetic_Susceptibility=-2.31E-8;
    Molar_Magnetic_Susceptibility=-5.11E-10;
    Curie_point=NNN;
    color_PT="YELLOW";
    refractive_index=1.000773;
    HHIP=1500;
    HHIR=1500;
    /*xray_scatt=NNN;*/
   //Cl interpolation phi_star, nws, Vm, gamma JUNKAI CHANGED VALENCE
  }
 // [AFLOW]STOP=Chlorine
 // ********************************************************************************************************************************************************

 // ********************************************************************************************************************************************************
 // [AFLOW]START=Argon
 //Argon Argon Argon Argon Argon Argon Argon Argon Argon Argon Argon Argon Argon Argon Argon Argon Argon
  if(Z==18) { // Argon
    symbol="Ar";
    name="Argon";
    Period=3;
    Group=18;
    Series="NobleGas";
    Block="p";
    mass=AMU2KILOGRAM*39.948;
    MolarVolume=0.022392;
    volume=22.000;
    Miedema_Vm=NNN;
    valence_std=0;
    valence_iupac=2;
    valence_PT=0;
    Density_PT=17.84E-4;
    crystal="fcc";
    CrystalStr_PT="Face-centered_Cubic";
    space_group="Fm_3m";
    space_group_number=225;
    Pearson_coefficient=0.00003509919;
    lattice_constant[1]=525.6;lattice_constant[2]=525.6;lattice_constant[3]=525.6;
    lattice_angle[1]=PI/2;lattice_angle[2]=PI/2;lattice_angle[3]=PI/2;
    phase="Gas";
    radius=0.192;
    radius_PT=71;
    radius_covalent=1.06;
    radius_covalent_PT=106;
    radius_VanDerWaals_PT=188;
    radii_Ghosh08=0.7056;
    radii_Slatter=NNN;
    radii_Pyykko=0.96;
    electrical_conductivity=NNN;
    electronegativity_vec=NNN;
    hardness_Ghosh=6.4366;
    electronegativity_Pearson=NNN;
    electronegativity_Ghosh=7.951;
    electronegativity_Allen=3.242;
    oxidation_states.push_back(NNN);
    oxidation_states_preferred.push_back(NNN);
    electron_affinity_PT=0;
    Miedema_phi_star=NNN;
    Miedema_nws=NNN;
    Miedema_gamma_s=NNN;
    Pettifor_scale=0;
    boiling_point=-185.8;
    melting_point=-189.3;
    vaporization_heat_PT=6.5;
    specific_heat_PT=520.33;
    critical_Pressure=48.34;
    critical_Temperature_PT=150.87;
    thermal_expansion=NNN;
    thermal_conductivity=0.01772;
    Brinelll_hardness=NNN;
    Mohs_hardness=NNN;
    Vickers_hardness=NNN;
    Hardness_Pearson=NNN;
    Hardness_Putz=6.16;
    Hardness_RB=10.69;
    shear_modulus=NNN;
    Young_modulus=NNN;
    bulk_modulus=NNN;
    Poisson_ratio_PT=NNN;
    Miedema_BVm=NNN;
    Magnetic_Type_PT="Diamagnetic";
    Mass_Magnetic_Susceptibility=-6E-9;
    Volume_Magnetic_Susceptibility=-1.07E-8;
    Molar_Magnetic_Susceptibility=-2.4E-10;
    Curie_point=NNN;
    color_PT="COLORLESS";
    refractive_index=1.000281;
    HHIP=NNN;
    HHIR=NNN;
    /*xray_scatt=NNN;*/
   //Ar guessed volume, must double check from results JUNKAI CHANGED VALENCE
  }
 // [AFLOW]STOP=Argon
 // ********************************************************************************************************************************************************

 // ROW4
 // s-electron systems
 // ********************************************************************************************************************************************************
 // [AFLOW]START=Potassium
 // Potassium Potassium Potassium Potassium Potassium Potassium Potassium Potassium Potassium Potassium Potassium Potassium Potassium Potassium Potassium Potassium Potassium
  if(Z==19) { // Potassium
    symbol="K";
    name="Potassium";
    Period=4;
    Group=1;
    Series="AlkaliMetal";
    Block="s";
    mass=AMU2KILOGRAM*39.0983;
    MolarVolume=0.00004568;
    volume=73.9091;
    Miedema_Vm=12.8;
    valence_std=1;
    valence_iupac=1;
    valence_PT=1;
    Density_PT=0.856;
    crystal="fcc";
    CrystalStr_PT="Body-centered_Cubic";
    space_group="Im_3m";
    space_group_number=229;
    Pearson_coefficient=0.000164;
    lattice_constant[1]=532.8;lattice_constant[2]=532.8;lattice_constant[3]=532.8;
    lattice_angle[1]=PI/2;lattice_angle[2]=PI/2;lattice_angle[3]=PI/2;
    phase="Solid";
    radius=0.231;
    radius_PT=243;
    radius_covalent=2.03;
    radius_covalent_PT=203;
    radius_VanDerWaals_PT=275;
    radii_Ghosh08=3.2930;
    radii_Slatter=2.20;
    radii_Pyykko=1.96;
    electrical_conductivity=1.4E7;
    electronegativity_vec=0.82;
    hardness_Ghosh=2.3273;
    electronegativity_Pearson=2.42;
    electronegativity_Ghosh=2.672;
    electronegativity_Allen=0.734;
    oxidation_states.push_back(1);
    oxidation_states_preferred.push_back(1);
    electron_affinity_PT=48.4;
    Miedema_phi_star=2.25;
    Miedema_nws=0.65;
    Miedema_gamma_s=150;
    Pettifor_scale=0.35;
    boiling_point=759;
    melting_point=63.38;
    vaporization_heat_PT=76.9;
    specific_heat_PT=757;
    critical_Pressure=157.9;
    critical_Temperature_PT=2223;
    thermal_expansion=NNN;
    thermal_conductivity=100;
    Brinelll_hardness=0.363;
    Mohs_hardness=0.4;
    Vickers_hardness=NNN;
    Hardness_Pearson=1.92;
    Hardness_Putz=0.18;
    Hardness_RB=2.35;
    shear_modulus=1.3;
    Young_modulus=NNN;
    bulk_modulus=3.1;
    Poisson_ratio_PT=NNN;
    Miedema_BVm=1.5;
    Magnetic_Type_PT="Paramagnetic";
    Mass_Magnetic_Susceptibility=6.7E-9;
    Volume_Magnetic_Susceptibility=5.74E-6;
    Molar_Magnetic_Susceptibility=2.62E-10;
    Curie_point=NNN;
    color_PT="SILVER";
    refractive_index=NNN;
    HHIP=1700;
    HHIR=7200;
    /*xray_scatt=NNN;*/
   //K
  }
 // [AFLOW]STOP=Potassium
 // ********************************************************************************************************************************************************

 // ********************************************************************************************************************************************************
 // [AFLOW]START=Calcium
 // Calcium Calcium Calcium Calcium Calcium Calcium Calcium Calcium Calcium Calcium Calcium Calcium Calcium Calcium Calcium Calcium Calcium
  if(Z==20) { // Calcium
    symbol="Ca";
    name="Calcium";
    Period=4;
    Group=2;
    Series="AlkalineEarthMetal";
    Block="s";
    mass=AMU2KILOGRAM*40.08;
    MolarVolume=0.000025857;
    volume=42.1927;
    Miedema_Vm=8.8;
    valence_std=2;
    valence_iupac=2;
    valence_PT=2;
    Density_PT=1.55;
    crystal="bcc";
    CrystalStr_PT="Face-centered_Cubic";
    space_group="Fm_3m";
    space_group_number=225;
    Pearson_coefficient=0.000297564;
    lattice_constant[1]=558.84;lattice_constant[2]=558.84;lattice_constant[3]=558.84;
    lattice_angle[1]=PI/2;lattice_angle[2]=PI/2;lattice_angle[3]=PI/2;
    phase="Solid";
    radius=0.197;
    radius_PT=194;
    radius_covalent=1.76;
    radius_covalent_PT=176;
    radius_VanDerWaals_PT=NNN;
    radii_Ghosh08=2.5419;
    radii_Slatter=1.80;
    radii_Pyykko=1.71;
    electrical_conductivity=2.9E7;
    electronegativity_vec=1.00;
    hardness_Ghosh=2.7587;
    electronegativity_Pearson=2.2;
    electronegativity_Ghosh=3.140;
    electronegativity_Allen=1.034;
    oxidation_states.push_back(2);
    oxidation_states_preferred.push_back(2);
    electron_affinity_PT=2.37;
    Miedema_phi_star=2.55;
    Miedema_nws=0.91;
    Miedema_gamma_s=490;
    Pettifor_scale=0.60;
    boiling_point=1484;
    melting_point=842;
    vaporization_heat_PT=155;
    specific_heat_PT=631;
    critical_Pressure=NNN;
    critical_Temperature_PT=NNN;
    thermal_expansion=0.0000223;
    thermal_conductivity=200;
    Brinelll_hardness=167;
    Mohs_hardness=1.75;
    Vickers_hardness=NNN;
    Hardness_Pearson=4.00;
    Hardness_Putz=0.25;
    Hardness_RB=3.07;
    shear_modulus=7.4;
    Young_modulus=20;
    bulk_modulus=17;
    Poisson_ratio_PT=0.31;
    Miedema_BVm=4.0;
    Magnetic_Type_PT="Paramagnetic";
    Mass_Magnetic_Susceptibility=1.38E-8;
    Volume_Magnetic_Susceptibility=0.00002139;
    Molar_Magnetic_Susceptibility=5.531E-10;
    Curie_point=NNN;
    color_PT="SILVER";
    refractive_index=NNN;
    HHIP=3900;
    HHIR=1500;
    /*xray_scatt=NNN;*/
   //Ca
  }
 // [AFLOW]STOP=Calcium
 // ********************************************************************************************************************************************************

 // d-electron systems: transition metals
 // ********************************************************************************************************************************************************
 // [AFLOW]START=Scandium
 // Scandium Scandium Scandium Scandium Scandium Scandium Scandium Scandium Scandium Scandium Scandium Scandium Scandium Scandium Scandium Scandium Scandium
  if(Z==21) { // Scandium
    symbol="Sc";
    name="Scandium";
    Period=4;
    Group=3;
    Series="TransitionMetal";
    Block="d";
    mass=AMU2KILOGRAM*44.9559;
    MolarVolume=0.000015061;
    volume=24.6739;
    Miedema_Vm=6.1;
    valence_std=3;
    valence_iupac=3;
    valence_PT=3;
    Density_PT=2.985;
    crystal="hcp";
    CrystalStr_PT="Simple_Hexagonal";
    space_group="P6_3/mmc";
    space_group_number=194;
    Pearson_coefficient=0.0;
    lattice_constant[1]=330.9;lattice_constant[2]=330.9;lattice_constant[3]=527.33;
    lattice_angle[1]=PI/2;lattice_angle[2]=PI/2;lattice_angle[3]=2*PI/3;
    phase="Solid";
    radius=0.160;
    radius_PT=184;
    radius_covalent=1.70;
    radius_covalent_PT=170;
    radius_VanDerWaals_PT=NNN;
    radii_Ghosh08=2.4149;
    radii_Slatter=1.60;
    radii_Pyykko=1.48;
    electrical_conductivity=1.8E6;
    electronegativity_vec=1.36;
    hardness_Ghosh=2.8582;
    electronegativity_Pearson=3.34;
    electronegativity_Ghosh=3.248;
    electronegativity_Allen=1.190;
    oxidation_states.push_back(3);
    oxidation_states_preferred.push_back(3);
    electron_affinity_PT=18.1;
    Miedema_phi_star=3.25;
    Miedema_nws=1.27;
    Miedema_gamma_s=1200;
    Pettifor_scale=0.74;
    boiling_point=2830;
    melting_point=1541;
    vaporization_heat_PT=318;
    specific_heat_PT=567;
    critical_Pressure=NNN;
    critical_Temperature_PT=NNN;
    thermal_expansion=0.0000102;
    thermal_conductivity=16;
    Brinelll_hardness=750;
    Mohs_hardness=NNN;
    Vickers_hardness=NNN;
    Hardness_Pearson=3.20;
    Hardness_Putz=0.31;
    Hardness_RB=2.52;
    shear_modulus=29;
    Young_modulus=74;
    bulk_modulus=57;
    Poisson_ratio_PT=0.28;
    Miedema_BVm=6.6;
    Magnetic_Type_PT="Paramagnetic";
    Mass_Magnetic_Susceptibility=8.8E-8;
    Volume_Magnetic_Susceptibility=0.0002627;
    Molar_Magnetic_Susceptibility=3.956E-9;
    Curie_point=NNN;
    color_PT="SILVER";
    refractive_index=NNN;
    HHIP=5500;
    HHIR=4500;
    xray_scatt=21.34;
   //Sc
  }
 // [AFLOW]STOP=Scandium
 // ********************************************************************************************************************************************************

 // ********************************************************************************************************************************************************
 // [AFLOW]START=Titanium
 // Titanium Titanium Titanium Titanium Titanium Titanium Titanium Titanium Titanium Titanium Titanium Titanium Titanium Titanium Titanium Titanium Titanium
  if(Z==22) { // Titanium
    symbol="Ti";
    name="Titanium";
    Period=4;
    Group=4;
    Series="TransitionMetal";
    Block="d";
    mass=AMU2KILOGRAM*47.9;
    MolarVolume=0.000010621;
    volume=17.1035;
    Miedema_Vm=4.8;
    valence_std=4;
    valence_iupac=4;
    valence_PT=4;
    Density_PT=4.507;
    crystal="hcp";
    CrystalStr_PT="Simple_Hexagonal";
    space_group="P6_3/mmc";
    space_group_number=194;
    Pearson_coefficient=0.000286456;
    lattice_constant[1]=295.08;lattice_constant[2]=295.08;lattice_constant[3]=468.55;
    lattice_angle[1]=PI/2;lattice_angle[2]=PI/2;lattice_angle[3]=2*PI/3;
    phase="Solid";
    radius=0.147;
    radius_PT=176;
    radius_covalent=1.60;
    radius_covalent_PT=160;
    radius_VanDerWaals_PT=NNN;
    radii_Ghosh08=2.2998;
    radii_Slatter=1.40;
    radii_Pyykko=1.36;
    electrical_conductivity=2.5E6;
    electronegativity_vec=1.54;
    hardness_Ghosh=2.9578;
    electronegativity_Pearson=3.45;
    electronegativity_Ghosh=3.357;
    electronegativity_Allen=1.38;
    oxidation_states.push_back(4); oxidation_states.push_back(3); oxidation_states.push_back(2);
    oxidation_states_preferred.push_back(4);
    electron_affinity_PT=7.6;
    Miedema_phi_star=3.65;
    Miedema_nws=1.47;
    Miedema_gamma_s=2050;
    Pettifor_scale=0.79;
    boiling_point=3287;
    melting_point=1668;
    vaporization_heat_PT=425;
    specific_heat_PT=520;
    critical_Pressure=NNN;
    critical_Temperature_PT=NNN;
    thermal_expansion=8.6E-6;
    thermal_conductivity=22;
    Brinelll_hardness=715;
    Mohs_hardness=6;
    Vickers_hardness=970;
    Hardness_Pearson=3.37;
    Hardness_Putz=0.38;
    Hardness_RB=2.03;
    shear_modulus=44;
    Young_modulus=116;
    bulk_modulus=110;
    Poisson_ratio_PT=0.32;
    Miedema_BVm=11.0;
    Magnetic_Type_PT="Paramagnetic";
    Mass_Magnetic_Susceptibility=4.01E-8;
    Volume_Magnetic_Susceptibility=0.0001807;
    Molar_Magnetic_Susceptibility=1.919E-9;
    Curie_point=NNN;
    color_PT="SILVER";
    refractive_index=NNN;
    HHIP=1100;
    HHIR=1600;
    xray_scatt=22.24;
   //Ti
  }
 // [AFLOW]STOP=Titanium
 // ********************************************************************************************************************************************************

 // ********************************************************************************************************************************************************
 // [AFLOW]START=Vanadium
 // Vanadium Vanadium Vanadium Vanadium Vanadium Vanadium Vanadium Vanadium Vanadium Vanadium Vanadium Vanadium Vanadium Vanadium Vanadium Vanadium Vanadium
  if(Z==23) { // Vanadium
    symbol="V";
    name="Vanadium";
    Period=4;
    Group=5;
    Series="TransitionMetal";
    Block="d";
    mass=AMU2KILOGRAM*50.9415;
    MolarVolume=8.3374E-6;
    volume=13.2086;
    Miedema_Vm=4.1;
    valence_std=5;
    valence_iupac=5;
    valence_PT=5;
    Density_PT=6.11;
    crystal="bcc";
    CrystalStr_PT="Body-centered_Cubic";
    space_group="Im_3m";
    space_group_number=229;
    Pearson_coefficient=9.54831E-07;
    lattice_constant[1]=303;lattice_constant[2]=303;lattice_constant[3]=303;
    lattice_angle[1]=PI/2;lattice_angle[2]=PI/2;lattice_angle[3]=PI/2;
    phase="Solid";
    radius=0.132;
    radius_PT=171;
    radius_covalent=1.53;
    radius_covalent_PT=153;
    radius_VanDerWaals_PT=NNN;
    radii_Ghosh08=2.1953;
    radii_Slatter=1.35;
    radii_Pyykko=1.34;
    electrical_conductivity=5E6;
    electronegativity_vec=1.63;
    hardness_Ghosh=3.0573;
    electronegativity_Pearson=3.6;
    electronegativity_Ghosh=3.465;
    electronegativity_Allen=1.53;
    oxidation_states.push_back(5); oxidation_states.push_back(4); oxidation_states.push_back(3); oxidation_states.push_back(2); oxidation_states.push_back(0);
    oxidation_states_preferred.push_back(5);
    electron_affinity_PT=50.6;
    Miedema_phi_star=4.25;
    Miedema_nws=1.64;
    Miedema_gamma_s=2600;
    Pettifor_scale=0.84;
    boiling_point=3407;
    melting_point=1910;
    vaporization_heat_PT=453;
    specific_heat_PT=489;
    critical_Pressure=NNN;
    critical_Temperature_PT=NNN;
    thermal_expansion=8.4E-6;
    thermal_conductivity=31;
    Brinelll_hardness=628;
    Mohs_hardness=7;
    Vickers_hardness=628;
    Hardness_Pearson=3.10;
    Hardness_Putz=0.45;
    Hardness_RB=NNN;
    shear_modulus=47;
    Young_modulus=128;
    bulk_modulus=160;
    Poisson_ratio_PT=0.37;
    Miedema_BVm=14.0;
    Magnetic_Type_PT="Paramagnetic";
    Mass_Magnetic_Susceptibility=6.28E-8;
    Volume_Magnetic_Susceptibility=0.0003837;
    Molar_Magnetic_Susceptibility=3.199E-9;
    Curie_point=NNN;
    color_PT="SILVER";
    refractive_index=NNN;
    HHIP=3300;
    HHIR=3400;
    /*xray_scatt=NNN;*/
   //V
  }
 // [AFLOW]STOP=Vanadium
 // ********************************************************************************************************************************************************

 // ********************************************************************************************************************************************************
 // [AFLOW]START=Chromium
 // Chromium Chromium Chromium Chromium Chromium Chromium Chromium Chromium Chromium Chromium Chromium Chromium Chromium Chromium Chromium Chromium Chromium
  if(Z==24) { // Chromium
    symbol="Cr";
    name="Chromium";
    Period=4;
    Group=6;
    Series="TransitionMetal";
    Block="d";
    mass=AMU2KILOGRAM*51.996;
    MolarVolume=7.2317E-6;
    volume=11.4136;
    Miedema_Vm=3.7;
    valence_std=6;
    valence_iupac=6;
    valence_PT=6;
    Density_PT=7.19;
    crystal="bcc";
    CrystalStr_PT="Body-centered_Cubic";
    space_group="Im_3m";
    space_group_number=229;
    Pearson_coefficient=0.00013287;
    lattice_constant[1]=291;lattice_constant[2]=291;lattice_constant[3]=291;
    lattice_angle[1]=PI/2;lattice_angle[2]=PI/2;lattice_angle[3]=PI/2;
    phase="Solid";
    radius=0.125;
    radius_PT=166;
    radius_covalent=1.39;
    radius_covalent_PT=139;
    radius_VanDerWaals_PT=NNN;
    radii_Ghosh08=2.1000;
    radii_Slatter=1.40;
    radii_Pyykko=1.22;
    electrical_conductivity=7.9E6;
    electronegativity_vec=1.66;
    hardness_Ghosh=3.1567;
    electronegativity_Pearson=3.72;
    electronegativity_Ghosh=3.573;
    electronegativity_Allen=1.650;
    oxidation_states.push_back(6); oxidation_states.push_back(3); oxidation_states.push_back(2); oxidation_states.push_back(0);
    oxidation_states_preferred.push_back(3); oxidation_states_preferred.push_back(6); //Cr+3 most preferred oxidation number
    electron_affinity_PT=64.3;
    Miedema_phi_star=4.65;
    Miedema_nws=1.74;
    Miedema_gamma_s=2400;
    Pettifor_scale=0.89;
    boiling_point=2671;
    melting_point=1907;
    vaporization_heat_PT=339;
    specific_heat_PT=448;
    critical_Pressure=NNN;
    critical_Temperature_PT=NNN;
    thermal_expansion=4.9E-6;
    thermal_conductivity=94;
    Brinelll_hardness=1120;
    Mohs_hardness=8.5;
    Vickers_hardness=1060;
    Hardness_Pearson=3.06;
    Hardness_Putz=0.54;
    Hardness_RB=4.06;
    shear_modulus=115;
    Young_modulus=279;
    bulk_modulus=160;
    Poisson_ratio_PT=0.21;
    Miedema_BVm=14.0;
    Magnetic_Type_PT="Antiferromagnetic";
    Mass_Magnetic_Susceptibility=4.45E-8;
    Volume_Magnetic_Susceptibility=0.0003177;
    Molar_Magnetic_Susceptibility=2.314E-9;
    Curie_point=NNN;
    color_PT="SILVER";
    refractive_index=NNN;
    HHIP=3100;
    HHIR=4100;
    xray_scatt=23.84;
   //Cr
  }
 // [AFLOW]STOP=Chromium
 // ********************************************************************************************************************************************************

 // ********************************************************************************************************************************************************
 // [AFLOW]START=Manganese
 // Manganese Manganese Manganese Manganese Manganese Manganese Manganese Manganese Manganese Manganese Manganese Manganese Manganese Manganese Manganese Manganese Manganese
  if(Z==25) { // Manganese
    symbol="Mn";
    name="Manganese";
    Period=4;
    Group=7;
    Series="TransitionMetal";
    Block="d";
    mass=AMU2KILOGRAM*54.93805;
    MolarVolume=7.3545E-6;
    volume=10.6487;
    Miedema_Vm=3.8;
    valence_std=7;
    valence_iupac=7;
    valence_PT=4;
    Density_PT=7.47;
    crystal="cub";
    CrystalStr_PT="Body-centered_Cubic";
    space_group="I_43m";
    space_group_number=217;
    Pearson_coefficient=1.67276E-32;
    lattice_constant[1]=891.25;lattice_constant[2]=891.25;lattice_constant[3]=891.25;
    lattice_angle[1]=PI/2;lattice_angle[2]=PI/2;lattice_angle[3]=PI/2;
    phase="Solid";
    radius=0.112;
    radius_PT=161;
    radius_covalent=1.61;
    radius_covalent_PT=139;
    radius_VanDerWaals_PT=NNN;
    radii_Ghosh08=2.0124;
    radii_Slatter=1.40;
    radii_Pyykko=1.19;
    electrical_conductivity=620000;
    electronegativity_vec=1.55;
    hardness_Ghosh=3.2564;
    electronegativity_Pearson=3.72;
    electronegativity_Ghosh=3.681;
    electronegativity_Allen=1.75;
    oxidation_states.push_back(7); oxidation_states.push_back(6); oxidation_states.push_back(4); oxidation_states.push_back(3); oxidation_states.push_back(2); oxidation_states.push_back(0); oxidation_states.push_back(-1);
    oxidation_states_preferred.push_back(2);
    electron_affinity_PT=0;
    Miedema_phi_star=4.45;
    Miedema_nws=1.61;
    Miedema_gamma_s=1600;
    Pettifor_scale=0.94;
    boiling_point=2061;
    melting_point=1246;
    vaporization_heat_PT=220;
    specific_heat_PT=479;
    critical_Pressure=NNN;
    critical_Temperature_PT=NNN;
    thermal_expansion=0.0000217;
    thermal_conductivity=7.7;
    Brinelll_hardness=196;
    Mohs_hardness=6;
    Vickers_hardness=NNN;
    Hardness_Pearson=3.72;
    Hardness_Putz=0.64;
    Hardness_RB=2.88;
    shear_modulus=NNN;
    Young_modulus=198;
    bulk_modulus=120;
    Poisson_ratio_PT=NNN;
    Miedema_BVm=4.4;
    Magnetic_Type_PT="Paramagnetic";
    Mass_Magnetic_Susceptibility=1.21E-7;
    Volume_Magnetic_Susceptibility=0.00090387;
    Molar_Magnetic_Susceptibility=6.6475E-9;
    Curie_point=NNN;
    color_PT="SILVER";
    refractive_index=NNN;
    HHIP=1600;
    HHIR=1800;
    xray_scatt=24.46;
   //xray_scatt=24.3589; Mn JUNKAI CHANGED VALENCE// DX and CO- 9/4/17 radius_covalent[i] uses high spin configuration (most frequent)
  }
 // [AFLOW]STOP=Manganese
 // ********************************************************************************************************************************************************

 // ********************************************************************************************************************************************************
 // [AFLOW]START=Iron
 // Iron Iron Iron Iron Iron Iron Iron Iron Iron Iron Iron Iron Iron Iron Iron Iron Iron
  if(Z==26) { // Iron
    symbol="Fe";
    name="Iron";
    Period=4;
    Group=8;
    Series="TransitionMetal";
    Block="d";
    mass=AMU2KILOGRAM*55.847;
    MolarVolume=7.0923E-6;
    volume=10.2315;
    Miedema_Vm=3.7;
    valence_std=8;
    valence_iupac=6;
    valence_PT=3;
    Density_PT=7.874;
    crystal="bcc";
    CrystalStr_PT="Body-centered_Cubic";
    space_group="Im_3m";
    space_group_number=229;
    Pearson_coefficient=9.17912E-05;
    lattice_constant[1]=286.65;lattice_constant[2]=286.65;lattice_constant[3]=286.65;
    lattice_angle[1]=PI/2;lattice_angle[2]=PI/2;lattice_angle[3]=PI/2;
    phase="Solid";
    radius=0.124;
    radius_PT=156;
    radius_covalent=1.52;
    radius_covalent_PT=132;
    radius_VanDerWaals_PT=NNN;
    radii_Ghosh08=1.9319;
    radii_Slatter=1.40;
    radii_Pyykko=1.16;
    electrical_conductivity=1E7;
    electronegativity_vec=1.83;
    hardness_Ghosh=3.3559;
    electronegativity_Pearson=4.06;
    electronegativity_Ghosh=3.789;
    electronegativity_Allen=1.80;
    oxidation_states.push_back(6); oxidation_states.push_back(3); oxidation_states.push_back(2); oxidation_states.push_back(0); oxidation_states.push_back(-2);
    oxidation_states_preferred.push_back(3); oxidation_states_preferred.push_back(2); //Fe+3 most preferred oxidation number
    electron_affinity_PT=15.7;
    Miedema_phi_star=4.93;
    Miedema_nws=1.77;
    Miedema_gamma_s=2550;
    Pettifor_scale=0.99;
    boiling_point=2861;
    melting_point=1538;
    vaporization_heat_PT=347;
    specific_heat_PT=449;
    critical_Pressure=NNN;
    critical_Temperature_PT=NNN;
    thermal_expansion=0.0000118;
    thermal_conductivity=79;
    Brinelll_hardness=490;
    Mohs_hardness=4;
    Vickers_hardness=608;
    Hardness_Pearson=3.81;
    Hardness_Putz=0.75;
    Hardness_RB=2.53;
    shear_modulus=82;
    Young_modulus=211;
    bulk_modulus=170;
    Poisson_ratio_PT=0.29;
    Miedema_BVm=12.0;
    Magnetic_Type_PT="Ferromagnetic";
    Mass_Magnetic_Susceptibility=NNN;
    Volume_Magnetic_Susceptibility=NNN;
    Molar_Magnetic_Susceptibility=NNN;
    Curie_point=1043;
    color_PT="GRAY";
    refractive_index=NNN;
    HHIP=2400;
    HHIR=1400;
    xray_scatt=24.85;
   //xray_scatt=24.6830; Fe JUNKAI CHANGED VALENCE// DX and CO - 9/4/17 radius_covalent[i] uses high spin configuration (most frequent)
  }
 // [AFLOW]STOP=Iron
 // ********************************************************************************************************************************************************

 // ********************************************************************************************************************************************************
 // [AFLOW]START=Cobalt
 // Cobalt Cobalt Cobalt Cobalt Cobalt Cobalt Cobalt Cobalt Cobalt Cobalt Cobalt Cobalt Cobalt Cobalt Cobalt Cobalt Cobalt
  if(Z==27) { // Cobalt
    symbol="Co";
    name="Cobalt";
    Period=4;
    Group=9;
    Series="TransitionMetal";
    Block="d";
    mass=AMU2KILOGRAM*58.9332;
    MolarVolume=6.62E-6;
    volume=10.3205;
    Miedema_Vm=3.5;
    valence_std=9;
    valence_iupac=5;
    valence_PT=4;
    Density_PT=8.9;
    crystal="hcp";
    CrystalStr_PT="Simple_Hexagonal";
    space_group="P6_3/mmc";
    space_group_number=194;
    Pearson_coefficient=0.0;
    lattice_constant[1]=250.71;lattice_constant[2]=250.71;lattice_constant[3]=406.95;
    lattice_angle[1]=PI/2;lattice_angle[2]=PI/2;lattice_angle[3]=2*PI/3;
    phase="Solid";
    radius=0.125;
    radius_PT=152;
    radius_covalent=1.26;
    radius_covalent_PT=126;
    radius_VanDerWaals_PT=NNN;
    radii_Ghosh08=1.8575;
    radii_Slatter=1.35;
    radii_Pyykko=1.11;
    electrical_conductivity=1.7E7;
    electronegativity_vec=1.88;
    hardness_Ghosh=3.4556;
    electronegativity_Pearson=4.3;
    electronegativity_Ghosh=3.897;
    electronegativity_Allen=1.84;
    oxidation_states.push_back(3); oxidation_states.push_back(2); oxidation_states.push_back(0); oxidation_states.push_back(-1);
    oxidation_states_preferred.push_back(2);
    electron_affinity_PT=63.7;
    Miedema_phi_star=5.10;
    Miedema_nws=1.75;
    Miedema_gamma_s=2550;
    Pettifor_scale=1.04;
    boiling_point=2927;
    melting_point=1495;
    vaporization_heat_PT=375;
    specific_heat_PT=421;
    critical_Pressure=NNN;
    critical_Temperature_PT=NNN;
    thermal_expansion=0.000013;
    thermal_conductivity=100;
    Brinelll_hardness=700;
    Mohs_hardness=5;
    Vickers_hardness=1043;
    Hardness_Pearson=3.60;
    Hardness_Putz=0.88;
    Hardness_RB=3.53;
    shear_modulus=76;
    Young_modulus=209;
    bulk_modulus=180;
    Poisson_ratio_PT=0.31;
    Miedema_BVm=13.0;
    Magnetic_Type_PT="Ferromagnetic";
    Mass_Magnetic_Susceptibility=NNN;
    Volume_Magnetic_Susceptibility=NNN;
    Molar_Magnetic_Susceptibility=NNN;
    Curie_point=1394;
    color_PT="GRAY";
    refractive_index=NNN;
    HHIP=3100;
    HHIR=2700;
    xray_scatt=24.59;
   //Co JUNKAI CHANGED VALENCE// DX and CO - 9/4/17 radius_covalent[i] uses low spin configuration (most frequent)
  }
 // [AFLOW]STOP=Cobalt
 // ********************************************************************************************************************************************************

 // ********************************************************************************************************************************************************
 // [AFLOW]START=Nickel
 // Nickel Nickel Nickel Nickel Nickel Nickel Nickel Nickel Nickel Nickel Nickel Nickel Nickel Nickel Nickel Nickel Nickel
  if(Z==28) { // Nickel
    symbol="Ni";
    name="Nickel";
    Period=4;
    Group=10;
    Series="TransitionMetal";
    Block="d";
    mass=AMU2KILOGRAM*58.69;
    MolarVolume=6.5888E-6;
    volume=10.8664;
    Miedema_Vm=3.5;
    valence_std=10;
    valence_iupac=4;
    valence_PT=2;
    Density_PT=8.908;
    crystal="fcc";
    CrystalStr_PT="Face-centered_Cubic";
    space_group="Fm_3m";
    space_group_number=225;
    Pearson_coefficient=0.000430773;
    lattice_constant[1]=352.4;lattice_constant[2]=352.4;lattice_constant[3]=352.4;
    lattice_angle[1]=PI/2;lattice_angle[2]=PI/2;lattice_angle[3]=PI/2;
    phase="Solid";
    radius=0.125;
    radius_PT=149;
    radius_covalent=1.24;
    radius_covalent_PT=124;
    radius_VanDerWaals_PT=163;
    radii_Ghosh08=1.7888;
    radii_Slatter=1.35;
    radii_Pyykko=1.10;
    electrical_conductivity=1.4E7;
    electronegativity_vec=1.91;
    hardness_Ghosh=3.5550;
    electronegativity_Pearson=4.40;
    electronegativity_Ghosh=4.005;
    electronegativity_Allen=1.88;
    oxidation_states.push_back(3); oxidation_states.push_back(2); oxidation_states.push_back(0);
    oxidation_states_preferred.push_back(2);
    electron_affinity_PT=112;
    Miedema_phi_star=5.20;
    Miedema_nws=1.75;
    Miedema_gamma_s=2450;
    Pettifor_scale=1.09;
    boiling_point=2913;
    melting_point=1455;
    vaporization_heat_PT=378;
    specific_heat_PT=445;
    critical_Pressure=NNN;
    critical_Temperature_PT=NNN;
    thermal_expansion=0.0000134;
    thermal_conductivity=91;
    Brinelll_hardness=700;
    Mohs_hardness=4;
    Vickers_hardness=638;
    Hardness_Pearson=3.25;
    Hardness_Putz=1.02;
    Hardness_RB=4.08;
    shear_modulus=76;
    Young_modulus=200;
    bulk_modulus=180;
    Poisson_ratio_PT=0.31;
    Miedema_BVm=12.0;
    Magnetic_Type_PT="Ferromagnetic";
    Mass_Magnetic_Susceptibility=NNN;
    Volume_Magnetic_Susceptibility=NNN;
    Molar_Magnetic_Susceptibility=NNN;
    Curie_point=631;
    color_PT="GRAY";
    refractive_index=NNN;
    HHIP=1000;
    HHIR=1500;
    xray_scatt=25.02;
   //Ni
  }
 // [AFLOW]STOP=Nickel
 // ********************************************************************************************************************************************************

 // ********************************************************************************************************************************************************
 // [AFLOW]START=Copper
 // Copper Copper Copper Copper Copper Copper Copper Copper Copper Copper Copper Copper Copper Copper Copper Copper Copper
  if(Z==29) { // Copper
    symbol="Cu";
    name="Copper";
    Period=4;
    Group=11;
    Series="TransitionMetal";
    Block="d";
    mass=AMU2KILOGRAM*63.546;
    MolarVolume=7.0922E-6;
    volume=12.0159;
    Miedema_Vm=3.7;
    valence_std=11;
    valence_iupac=4;
    valence_PT=2;
    Density_PT=8.96;
    crystal="fcc";
    CrystalStr_PT="Face-centered_Cubic";
    space_group="Fm_3m";
    space_group_number=225;
    Pearson_coefficient=0.00021086;
    lattice_constant[1]=361.49;lattice_constant[2]=361.49;lattice_constant[3]=361.49;
    lattice_angle[1]=PI/2;lattice_angle[2]=PI/2;lattice_angle[3]=PI/2;
    phase="Solid";
    radius=0.128;
    radius_PT=145;
    radius_covalent=1.32;
    radius_covalent_PT=132;
    radius_VanDerWaals_PT=140;
    radii_Ghosh08=1.725;
    radii_Slatter=1.35;
    radii_Pyykko=1.12;
    electrical_conductivity=5.9E7;
    electronegativity_vec=1.90;
    hardness_Ghosh=3.6544;
    electronegativity_Pearson=4.48;
    electronegativity_Ghosh=4.113;
    electronegativity_Allen=1.85;
    oxidation_states.push_back(2); oxidation_states.push_back(1);
    oxidation_states_preferred.push_back(2); oxidation_states_preferred.push_back(1); //Cu+2 most preferred oxidation number
    electron_affinity_PT=118.4;
    Miedema_phi_star=4.55;
    Miedema_nws=1.47;
    Miedema_gamma_s=1850;
    Pettifor_scale=1.20;
    boiling_point=2562;
    melting_point=1084.62;
    vaporization_heat_PT=300;
    specific_heat_PT=384.4;
    critical_Pressure=NNN;
    critical_Temperature_PT=NNN;
    thermal_expansion=0.0000165;
    thermal_conductivity=400;
    Brinelll_hardness=874;
    Mohs_hardness=3;
    Vickers_hardness=369;
    Hardness_Pearson=3.25;
    Hardness_Putz=1.21;
    Hardness_RB=NNN;
    shear_modulus=48;
    Young_modulus=130;
    bulk_modulus=140;
    Poisson_ratio_PT=0.34;
    Miedema_BVm=9.3;
    Magnetic_Type_PT="Diamagnetic";
    Mass_Magnetic_Susceptibility=-1.08E-9;
    Volume_Magnetic_Susceptibility=-9.63E-6;
    Molar_Magnetic_Susceptibility=-6.86E-11;
    Curie_point=NNN;
    color_PT="COPPER";
    refractive_index=NNN;
    HHIP=1600;
    HHIR=1500;
    xray_scatt=27.03;
   //Cu JUNKAI CHANGED VALENCE
  }
 // [AFLOW]STOP=Copper
 // ********************************************************************************************************************************************************

 // ********************************************************************************************************************************************************
 // [AFLOW]START=Zinc
 // Zinc Zinc Zinc Zinc Zinc Zinc Zinc Zinc Zinc Zinc Zinc Zinc Zinc Zinc Zinc Zinc Zinc
  if(Z==30) { // Zinc
    symbol="Zn";
    name="Zinc";
    Period=4;
    Group=12;
    Series="TransitionMetal";
    Block="d";
    mass=AMU2KILOGRAM*65.38;
    MolarVolume=9.157E-6;
    volume=15.0827;
    Miedema_Vm=4.4;
    valence_std=12;
    valence_iupac=2;
    valence_PT=2;
    Density_PT=7.14;
    crystal="hcp";
    CrystalStr_PT="Simple_Hexagonal";
    space_group="P6_3/mmc";
    space_group_number=194;
    Pearson_coefficient=0.000595597;
    lattice_constant[1]=266.49;lattice_constant[2]=266.49;lattice_constant[3]=494.68;
    lattice_angle[1]=PI/2;lattice_angle[2]=PI/2;lattice_angle[3]=2*PI/3;
    phase="Solid";
    radius=0.133;
    radius_PT=142;
    radius_covalent=1.22;
    radius_covalent_PT=122;
    radius_VanDerWaals_PT=139;
    radii_Ghosh08=1.6654;
    radii_Slatter=1.35;
    radii_Pyykko=1.18;
    electrical_conductivity=1.7E7;
    electronegativity_vec=1.65;
    hardness_Ghosh=3.7542;
    electronegativity_Pearson=4.45;
    electronegativity_Ghosh=4.222;
    electronegativity_Allen=1.59;
    oxidation_states.push_back(2);
    oxidation_states_preferred.push_back(2);
    electron_affinity_PT=0;
    Miedema_phi_star=4.10;
    Miedema_nws=1.32;
    Miedema_gamma_s=1020;
    Pettifor_scale=1.44;
    boiling_point=907;
    melting_point=419.53;
    vaporization_heat_PT=119;
    specific_heat_PT=388;
    critical_Pressure=NNN;
    critical_Temperature_PT=NNN;
    thermal_expansion=0.0000302;
    thermal_conductivity=120;
    Brinelll_hardness=412;
    Mohs_hardness=2.5;
    Vickers_hardness=NNN;
    Hardness_Pearson=4.94;
    Hardness_Putz=1.39;
    Hardness_RB=6.01;
    shear_modulus=43;
    Young_modulus=108;
    bulk_modulus=70;
    Poisson_ratio_PT=0.25;
    Miedema_BVm=5.5;
    Magnetic_Type_PT="Diamagnetic";
    Mass_Magnetic_Susceptibility=-2.21E-9;
    Volume_Magnetic_Susceptibility=-0.0000158;
    Molar_Magnetic_Susceptibility=-1.45E-10;
    Curie_point=NNN;
    color_PT="SLATEGRAY";
    refractive_index=1.00205;
    HHIP=1600;
    HHIR=1900;
    xray_scatt=28.44;
   //Zn
  }
 // [AFLOW]STOP=Zinc
 // ********************************************************************************************************************************************************

 // p-electron systems
 // ********************************************************************************************************************************************************
 // [AFLOW]START=Gallium
 // Gallium Gallium Gallium Gallium Gallium Gallium Gallium Gallium Gallium Gallium Gallium Gallium Gallium Gallium Gallium Gallium Gallium
  if(Z==31) { // Gallium
    symbol="Ga";
    name="Gallium";
    Period=4;
    Group=13;
    Series="PoorMetal";
    Block="p";
    mass=AMU2KILOGRAM*69.737;
    MolarVolume=0.000011809;
    volume=18.9039;
    Miedema_Vm=5.2;
    valence_std=3;
    valence_iupac=3;
    valence_PT=3;
    Density_PT=5.904;
    crystal="orc";
    CrystalStr_PT="Base_Orthorhombic";
    space_group="Cmca";
    space_group_number=64;
    Pearson_coefficient=0.000197588;
    lattice_constant[1]=451.97;lattice_constant[2]=766.33;lattice_constant[3]=452.6;
    lattice_angle[1]=PI/2;lattice_angle[2]=PI/2;lattice_angle[3]=PI/2;
    phase="Solid";
    radius=0.135;
    radius_PT=136;
    radius_covalent=1.22;
    radius_covalent_PT=122;
    radius_VanDerWaals_PT=187;
    radii_Ghosh08=1.4489;
    radii_Slatter=1.30;
    radii_Pyykko=1.24;
    electrical_conductivity=7.1E6;
    electronegativity_vec=1.81;
    hardness_Ghosh=4.1855;
    electronegativity_Pearson=3.2;
    electronegativity_Ghosh=4.690;
    electronegativity_Allen=1.756;
    oxidation_states.push_back(3);
    oxidation_states_preferred.push_back(3);
    electron_affinity_PT=28.9;
    Miedema_phi_star=4.10;
    Miedema_nws=1.31;
    Miedema_gamma_s=830;
    Pettifor_scale=1.68;
    boiling_point=2204;
    melting_point=29.76;
    vaporization_heat_PT=256;
    specific_heat_PT=371;
    critical_Pressure=NNN;
    critical_Temperature_PT=NNN;
    thermal_expansion=0.00012;
    thermal_conductivity=29;
    Brinelll_hardness=60;
    Mohs_hardness=1.5;
    Vickers_hardness=NNN;
    Hardness_Pearson=2.90;
    Hardness_Putz=1.59;
    Hardness_RB=3.03;
    shear_modulus=NNN;
    Young_modulus=NNN;
    bulk_modulus=NNN;
    Poisson_ratio_PT=NNN;
    Miedema_BVm=6.7;
    Magnetic_Type_PT="Diamagnetic";
    Mass_Magnetic_Susceptibility=-3E-9;
    Volume_Magnetic_Susceptibility=-0.0000177;
    Molar_Magnetic_Susceptibility=-2.09E-10;
    Curie_point=NNN;
    color_PT="SILVER";
    refractive_index=NNN;
    HHIP=5500;
    HHIR=1900;
    /*xray_scatt=NNN;*/
   //Ga
  }
 // [AFLOW]STOP=Gallium
 // ********************************************************************************************************************************************************

 // ********************************************************************************************************************************************************
 // [AFLOW]START=Germanium
 // Germanium Germanium Germanium Germanium Germanium Germanium Germanium Germanium Germanium Germanium Germanium Germanium Germanium Germanium Germanium Germanium Germanium
  if(Z==32) { // Germanium
    symbol="Ge";
    name="Germanium";
    Period=4;
    Group=14;
    Series="Metalloid";
    Block="p";
    mass=AMU2KILOGRAM*72.59;
    MolarVolume=0.000013645;
    volume=19.2948;
    Miedema_Vm=4.6;
    valence_std=4;
    valence_iupac=4;
    valence_PT=4;
    Density_PT=5.323;
    crystal="dia";
    CrystalStr_PT="Face-centered_Cubic";
    space_group="Fm_3m";
    space_group_number=225;
    Pearson_coefficient=0.00058782;
    lattice_constant[1]=565.75;lattice_constant[2]=565.75;lattice_constant[3]=565.75;
    lattice_angle[1]=PI/2;lattice_angle[2]=PI/2;lattice_angle[3]=PI/2;
    phase="Solid";
    radius=0.122;
    radius_PT=125;
    radius_covalent=1.20;
    radius_covalent_PT=120;
    radius_VanDerWaals_PT=NNN;
    radii_Ghosh08=1.2823;
    radii_Slatter=1.25;
    radii_Pyykko=1.21;
    electrical_conductivity=2000;
    electronegativity_vec=2.01;
    hardness_Ghosh=4.6166;
    electronegativity_Pearson=4.6;
    electronegativity_Ghosh=5.159;
    electronegativity_Allen=1.994;
    oxidation_states.push_back(4);
    oxidation_states_preferred.push_back(4);
    electron_affinity_PT=119;
    Miedema_phi_star=4.55;
    Miedema_nws=1.37;
    Miedema_gamma_s=1030;
    Pettifor_scale=1.92;
    boiling_point=2820;
    melting_point=938.3;
    vaporization_heat_PT=334;
    specific_heat_PT=321.4;
    critical_Pressure=NNN;
    critical_Temperature_PT=NNN;
    thermal_expansion=6E-6;
    thermal_conductivity=60;
    Brinelll_hardness=7273.402498871;
    Mohs_hardness=6;
    Vickers_hardness=8012.03305;
    Hardness_Pearson=3.40;
    Hardness_Putz=1.94;
    Hardness_RB=3.52;
    shear_modulus=NNN;
    Young_modulus=NNN;
    bulk_modulus=NNN;
    Poisson_ratio_PT=NNN;
    Miedema_BVm=10.5;
    Magnetic_Type_PT="Diamagnetic";
    Mass_Magnetic_Susceptibility=-1.5E-9;
    Volume_Magnetic_Susceptibility=-7.98E-6;
    Molar_Magnetic_Susceptibility=-1.09E-10;
    Curie_point=NNN;
    color_PT="GRAY";
    refractive_index=NNN;
    HHIP=5300;
    HHIR=1900;
    /*xray_scatt=NNN;*/
   //Ge
  }
 // [AFLOW]STOP=Germanium
 // ********************************************************************************************************************************************************

 // ********************************************************************************************************************************************************
 // [AFLOW]START=Arsenic
 // Arsenic Arsenic Arsenic Arsenic Arsenic Arsenic Arsenic Arsenic Arsenic Arsenic Arsenic Arsenic Arsenic Arsenic Arsenic Arsenic Arsenic
  if(Z==33) { // Arsenic
    symbol="As";
    name="Arsenic";
    Period=4;
    Group=15;
    Series="Metalloid";
    Block="p";
    mass=AMU2KILOGRAM*74.9216;
    MolarVolume=0.000013082;
    volume=19.0677;
    Miedema_Vm=5.2;
    valence_std=5;
    valence_iupac=5;
    valence_PT=5;
    Density_PT=5.727;
    crystal="rhl";
    CrystalStr_PT="Simple_Trigonal";
    space_group="R_3m";
    space_group_number=166;
    Pearson_coefficient=0.0;
    lattice_constant[1]=375.98;lattice_constant[2]=375.98;lattice_constant[3]=1054.75;
    lattice_angle[1]=PI/2;lattice_angle[2]=PI/2;lattice_angle[3]=2*PI/3;
    phase="Solid";
    radius=0.125;
    radius_PT=114;
    radius_covalent=1.19;
    radius_covalent_PT=119;
    radius_VanDerWaals_PT=185;
    radii_Ghosh08=1.1450;
    radii_Slatter=1.15;
    radii_Pyykko=1.21;
    electrical_conductivity=3.3E6;
    electronegativity_vec=2.18;
    hardness_Ghosh=5.0662;
    electronegativity_Pearson=5.3;
    electronegativity_Ghosh=5.628;
    electronegativity_Allen=2.211;
    oxidation_states.push_back(5); oxidation_states.push_back(3); oxidation_states.push_back(-3);
    oxidation_states_preferred.push_back(3);
    electron_affinity_PT=78;
    Miedema_phi_star=4.80;
    Miedema_nws=1.44;
    Miedema_gamma_s=1000;
    Pettifor_scale=2.16;
    boiling_point=614;
    melting_point=817;
    vaporization_heat_PT=32.4;
    specific_heat_PT=328;
    critical_Pressure=NNN;
    critical_Temperature_PT=NNN;
    thermal_expansion=NNN;
    thermal_conductivity=50;
    Brinelll_hardness=1440;
    Mohs_hardness=3.5;
    Vickers_hardness=1510;
    Hardness_Pearson=4.50;
    Hardness_Putz=2.35;
    Hardness_RB=5.04;
    shear_modulus=NNN;
    Young_modulus=8;
    bulk_modulus=22;
    Poisson_ratio_PT=NNN;
    Miedema_BVm=5.1;
    Magnetic_Type_PT="Diamagnetic";
    Mass_Magnetic_Susceptibility=-3.9E-9;
    Volume_Magnetic_Susceptibility=-0.0000223;
    Molar_Magnetic_Susceptibility=-2.92E-10;
    Curie_point=NNN;
    color_PT="SILVER";
    refractive_index=1.001552;
    HHIP=3300;
    HHIR=4000;
    /*xray_scatt=NNN;*/
   //As
  }
 // [AFLOW]STOP=Arsenic
 // ********************************************************************************************************************************************************

 // ********************************************************************************************************************************************************
 // [AFLOW]START=Selenium
 // Selenium Selenium Selenium Selenium Selenium Selenium Selenium Selenium Selenium Selenium Selenium Selenium Selenium Selenium Selenium Selenium Selenium
  if(Z==34) { // Selenium
    symbol="Se";
    name="Selenium";
    Period=4;
    Group=16;
    Series="Chalcogen";
    Block="p";
    mass=AMU2KILOGRAM*78.96;
    MolarVolume=0.000016387;
    volume=20.3733;
    Miedema_Vm=5.172;
    valence_std=6;
    valence_iupac=6;
    valence_PT=6;
    Density_PT=4.819;
    crystal="hex";
    CrystalStr_PT="Simple_Monoclinic";
    space_group="P12_1/c1";
    space_group_number=14;
    Pearson_coefficient=0.00046279;
    lattice_constant[1]=905.4;lattice_constant[2]=908.3;lattice_constant[3]=1160.1;
    lattice_angle[1]=PI/2;lattice_angle[2]=1.58493;lattice_angle[3]=PI/2;
    phase="Solid";
    radius=0.116;
    radius_PT=103;
    radius_covalent=1.20;
    radius_covalent_PT=120;
    radius_VanDerWaals_PT=190;
    radii_Ghosh08=1.0424;
    radii_Slatter=1.15;
    radii_Pyykko=1.16;
    electrical_conductivity=NNN;
    electronegativity_vec=2.55;
    hardness_Ghosh=5.4795;
    electronegativity_Pearson=5.89;
    electronegativity_Ghosh=6.096;
    electronegativity_Allen=2.424;
    oxidation_states.push_back(6); oxidation_states.push_back(4); oxidation_states.push_back(-2);
    oxidation_states_preferred.push_back(4);
    electron_affinity_PT=195;
    Miedema_phi_star=5.17;
    Miedema_nws=1.40;
    Miedema_gamma_s=NNN;
    Pettifor_scale=2.40;
    boiling_point=685;
    melting_point=221;
    vaporization_heat_PT=26;
    specific_heat_PT=321.2;
    critical_Pressure=268.4;
    critical_Temperature_PT=1766;
    thermal_expansion=NNN;
    thermal_conductivity=0.52;
    Brinelll_hardness=736;
    Mohs_hardness=2;
    Vickers_hardness=NNN;
    Hardness_Pearson=3.87;
    Hardness_Putz=2.87;
    Hardness_RB=3.95;
    shear_modulus=3.7;
    Young_modulus=10;
    bulk_modulus=8.3;
    Poisson_ratio_PT=0.33;
    Miedema_BVm=NNN;
    Magnetic_Type_PT="Diamagnetic";
    Mass_Magnetic_Susceptibility=-4E-9;
    Volume_Magnetic_Susceptibility=-0.0000193;
    Molar_Magnetic_Susceptibility=-3.16E-10;
    Curie_point=NNN;
    color_PT="GRAY";
    refractive_index=1.000895;
    HHIP=2200;
    HHIR=1900;
    /*xray_scatt=NNN;*/
   //Se Table 27 of JUNKAI
  }
 // [AFLOW]STOP=Selenium
 // ********************************************************************************************************************************************************

 // ********************************************************************************************************************************************************
 // [AFLOW]START=Bromine
 // Bromine Bromine Bromine Bromine Bromine Bromine Bromine Bromine Bromine Bromine Bromine Bromine Bromine Bromine Bromine Bromine Bromine
  if(Z==35) { // Bromine
    symbol="Br";
    name="Bromine";
    Period=4;
    Group=17;
    Series="Halogen";
    Block="p";
    mass=AMU2KILOGRAM*79.904;
    MolarVolume=0.00002561;
    volume=26.3292;
    Miedema_Vm=7.31;
    valence_std=7;
    valence_iupac=7;
    valence_PT=5;
    Density_PT=3.12;
    crystal="orc";
    CrystalStr_PT="Base_Orthorhombic";
    space_group="Cmca";
    space_group_number=64;
    Pearson_coefficient=0.000156277;
    lattice_constant[1]=672.65;lattice_constant[2]=464.51;lattice_constant[3]=870.23;
    lattice_angle[1]=PI/2;lattice_angle[2]=PI/2;lattice_angle[3]=PI/2;
    phase="Liquid";
    radius=0.119;
    radius_PT=94;
    radius_covalent=1.20;
    radius_covalent_PT=120;
    radius_VanDerWaals_PT=185;
    radii_Ghosh08=0.9532;
    radii_Slatter=1.15;
    radii_Pyykko=1.14;
    electrical_conductivity=1E-10;
    electronegativity_vec=2.96;
    hardness_Ghosh=5.9111;
    electronegativity_Pearson=7.59;
    electronegativity_Ghosh=6.565;
    electronegativity_Allen=2.685;
    oxidation_states.push_back(7); oxidation_states.push_back(5); oxidation_states.push_back(3); oxidation_states.push_back(1); oxidation_states.push_back(-1);
    oxidation_states_preferred.push_back(-1);
    electron_affinity_PT=324.6;
    Miedema_phi_star=5.20;
    Miedema_nws=1.35;
    Miedema_gamma_s=943;
    Pettifor_scale=2.64;
    boiling_point=59;
    melting_point=-7.3;
    vaporization_heat_PT=14.8;
    specific_heat_PT=947.3;
    critical_Pressure=102;
    critical_Temperature_PT=588;
    thermal_expansion=NNN;
    thermal_conductivity=0.12;
    Brinelll_hardness=NNN;
    Mohs_hardness=NNN;
    Vickers_hardness=NNN;
    Hardness_Pearson=4.22;
    Hardness_Putz=3.39;
    Hardness_RB=4.4;
    shear_modulus=NNN;
    Young_modulus=NNN;
    bulk_modulus=1.9;
    Poisson_ratio_PT=NNN;
    Miedema_BVm=3.4;
    Magnetic_Type_PT="Diamagnetic";
    Mass_Magnetic_Susceptibility=-4.9E-9;
    Volume_Magnetic_Susceptibility=-0.0000153;
    Molar_Magnetic_Susceptibility=-7.83E-10;
    Curie_point=NNN;
    color_PT="RED";
    refractive_index=1.001132;
    HHIP=3300;
    HHIR=6900;
    /* xray_scatt=NNN;*/
   //Br interpolation phi_star, nws, Vm, gamma, BVm JUNKAI CHANGED VALENCE
  }
 // [AFLOW]STOP=Bromine
 // ********************************************************************************************************************************************************

 // ********************************************************************************************************************************************************
 // [AFLOW]START=Krypton
 // Krypton Krypton Krypton Krypton Krypton Krypton Krypton Krypton Krypton Krypton Krypton Krypton Krypton Krypton Krypton Krypton Krypton
  if(Z==36) { // Krypton
    symbol="Kr";
    name="Krypton";
    Period=4;
    Group=18;
    Series="NobleGas";
    Block="p";
    mass=AMU2KILOGRAM*83.8;
    MolarVolume=0.02235;
    volume=-1.0000;
    Miedema_Vm=NNN;
    valence_std=0;
    valence_iupac=2;
    valence_PT=2;
    Density_PT=37.5E-4;
    crystal="fcc";
    CrystalStr_PT="Face-centered_Cubic";
    space_group="Fm_3m";
    space_group_number=225;
    Pearson_coefficient=0.000248482;
    lattice_constant[1]=570.6;lattice_constant[2]=570.6;lattice_constant[3]=570.6;
    lattice_angle[1]=PI/2;lattice_angle[2]=PI/2;lattice_angle[3]=PI/2;
    phase="Gas";
    radius=0.197;
    radius_PT=87;
    radius_covalent=1.16;
    radius_covalent_PT=116;
    radius_VanDerWaals_PT=202;
    radii_Ghosh08=0.8782;
    radii_Slatter=NNN;
    radii_Pyykko=1.17;
    electrical_conductivity=NNN;
    electronegativity_vec=3;
    hardness_Ghosh=6.3418;
    electronegativity_Pearson=NNN;
    electronegativity_Ghosh=7.033;
    electronegativity_Allen=2.966;
    oxidation_states.push_back(2);
    oxidation_states_preferred.push_back(2);
    electron_affinity_PT=0;
    Miedema_phi_star=NNN;
    Miedema_nws=NNN;
    Miedema_gamma_s=NNN;
    Pettifor_scale=0;
    boiling_point=-153.22;
    melting_point=-157.36;
    vaporization_heat_PT=9.02;
    specific_heat_PT=248.05;
    critical_Pressure=54.28;
    critical_Temperature_PT=209.41;
    thermal_expansion=NNN;
    thermal_conductivity=0.00943;
    Brinelll_hardness=NNN;
    Mohs_hardness=NNN;
    Vickers_hardness=NNN;
    Hardness_Pearson=NNN;
    Hardness_Putz=3.98;
    Hardness_RB=9.45;
    shear_modulus=NNN;
    Young_modulus=NNN;
    bulk_modulus=NNN;
    Poisson_ratio_PT=NNN;
    Miedema_BVm=NNN;
    Magnetic_Type_PT="Diamagnetic";
    Mass_Magnetic_Susceptibility=-4.4E-9;
    Volume_Magnetic_Susceptibility=-1.65E-8;
    Molar_Magnetic_Susceptibility=-3.69E-10;
    Curie_point=NNN;
    color_PT="COLORLESS";
    refractive_index=1.000427;
    HHIP=NNN;
    HHIR=NNN;
    /*xray_scatt=NNN;*/
   //Kr
  }
 // [AFLOW]STOP=Krypton
 // ********************************************************************************************************************************************************

 // ROW5
 // s-electron systems
 // ********************************************************************************************************************************************************
 // [AFLOW]START=Rubidium
 // Rubidium Rubidium Rubidium Rubidium Rubidium Rubidium Rubidium Rubidium Rubidium Rubidium Rubidium Rubidium Rubidium Rubidium Rubidium Rubidium Rubidium
  if(Z==37) { // Rubidium
    symbol="Rb";
    name="Rubidium";
    Period=5;
    Group=1;
    Series="AlkaliMetal";
    Block="s";
    mass=AMU2KILOGRAM*85.4678;
    MolarVolume=0.000055788;
    volume=91.2738;
    Miedema_Vm=14.6;
    valence_std=1;
    valence_iupac=1;
    valence_PT=1;
    Density_PT=1.532;
    crystal="bcc";
    CrystalStr_PT="Body-centered_Cubic";
    space_group="Im_3m";
    space_group_number=229;
    Pearson_coefficient=0.000109697;
    lattice_constant[1]=558.5;lattice_constant[2]=558.5;lattice_constant[3]=558.5;
    lattice_angle[1]=PI/2;lattice_angle[2]=PI/2;lattice_angle[3]=PI/2;
    phase="Solid";
    radius=0.251;
    radius_PT=265;
    radius_covalent=2.20;
    radius_covalent_PT=220;
    radius_VanDerWaals_PT=NNN;
    radii_Ghosh08=3.8487;
    radii_Slatter=2.35;
    radii_Pyykko=2.10;
    electrical_conductivity=8.3E6;
    electronegativity_vec=0.82;
    hardness_Ghosh=2.1204;
    electronegativity_Pearson=2.34;
    electronegativity_Ghosh=2.849;
    electronegativity_Allen=0.706;
    oxidation_states.push_back(1);
    oxidation_states_preferred.push_back(1);
    electron_affinity_PT=46.9;
    Miedema_phi_star=2.10;
    Miedema_nws=0.60;
    Miedema_gamma_s=120;
    Pettifor_scale=0.30;
    boiling_point=688;
    melting_point=39.31;
    vaporization_heat_PT=71;
    specific_heat_PT=364;
    critical_Pressure=157.9;
    critical_Temperature_PT=2093;
    thermal_expansion=NNN;
    thermal_conductivity=58;
    Brinelll_hardness=0.216;
    Mohs_hardness=0.3;
    Vickers_hardness=NNN;
    Hardness_Pearson=1.85;
    Hardness_Putz=0.08;
    Hardness_RB=2.21;
    shear_modulus=NNN;
    Young_modulus=2.4;
    bulk_modulus=2.5;
    Poisson_ratio_PT=NNN;
    Miedema_BVm=1.8;
    Magnetic_Type_PT="Paramagnetic";
    Mass_Magnetic_Susceptibility=2.6E-9;
    Volume_Magnetic_Susceptibility=3.98E-6;
    Molar_Magnetic_Susceptibility=2.22E-10;
    Curie_point=NNN;
    color_PT="SILVER";
    refractive_index=NNN;
    HHIP=6000;
    HHIR=6000;
    /*xray_scatt=NNN;*/
   //Rb
  }
 // [AFLOW]STOP=Rubidium
 // ********************************************************************************************************************************************************

 // ********************************************************************************************************************************************************
 // [AFLOW]START=Strontium
 // Strontium Strontium Strontium Strontium Strontium Strontium Strontium Strontium Strontium Strontium Strontium Strontium Strontium Strontium Strontium Strontium Strontium
  if(Z==38) { // Strontium
    symbol="Sr";
    name="Strontium";
    Period=5;
    Group=2;
    Series="AlkalineEarthMetal";
    Block="s";
    mass=AMU2KILOGRAM*87.62;
    MolarVolume=0.000033316;
    volume=55.4105;
    Miedema_Vm=10.2;
    valence_std=2;
    valence_iupac=2;
    valence_PT=2;
    Density_PT=2.63;
    crystal="fcc";
    CrystalStr_PT="Face-centered_Cubic";
    space_group="Fm_3m";
    space_group_number=225;
    Pearson_coefficient=6.09969E-05;
    lattice_constant[1]=608.49;lattice_constant[2]=608.49;lattice_constant[3]=608.49;
    lattice_angle[1]=PI/2;lattice_angle[2]=PI/2;lattice_angle[3]=PI/2;
    phase="Solid";
    radius=0.215;
    radius_PT=219;
    radius_covalent=1.95;
    radius_covalent_PT=195;
    radius_VanDerWaals_PT=NNN;
    radii_Ghosh08=2.9709;
    radii_Slatter=2.00;
    radii_Pyykko=1.85;
    electrical_conductivity=7.7E6;
    electronegativity_vec=0.95;
    hardness_Ghosh=2.5374;
    electronegativity_Pearson=2.0;
    electronegativity_Ghosh=3.225;
    electronegativity_Allen=0.963;
    oxidation_states.push_back(2);
    oxidation_states_preferred.push_back(2);
    electron_affinity_PT=5.03;
    Miedema_phi_star=2.40;
    Miedema_nws=0.84;
    Miedema_gamma_s=430;
    Pettifor_scale=0.55;
    boiling_point=1382;
    melting_point=777;
    vaporization_heat_PT=137;
    specific_heat_PT=300;
    critical_Pressure=NNN;
    critical_Temperature_PT=NNN;
    thermal_expansion=0.0000225;
    thermal_conductivity=35;
    Brinelll_hardness=NNN;
    Mohs_hardness=1.5;
    Vickers_hardness=NNN;
    Hardness_Pearson=3.70;
    Hardness_Putz=0.11;
    Hardness_RB=3.08;
    shear_modulus=6.1;
    Young_modulus=NNN;
    bulk_modulus=NNN;
    Poisson_ratio_PT=0.28;
    Miedema_BVm=3.9;
    Magnetic_Type_PT="Paramagnetic";
    Mass_Magnetic_Susceptibility=1.32E-9;
    Volume_Magnetic_Susceptibility=3.47E-6;
    Molar_Magnetic_Susceptibility=1.16E-10;
    Curie_point=NNN;
    color_PT="SILVER";
    refractive_index=NNN;
    HHIP=4200;
    HHIR=3000;
    /*xray_scatt=NNN;*/
   //Sr
  }
 // [AFLOW]STOP=Strontium
 // ********************************************************************************************************************************************************

 // d-electron systems: transition metals
 // ********************************************************************************************************************************************************
 // [AFLOW]START=Yttrium
 // Yttrium Yttrium Yttrium Yttrium Yttrium Yttrium Yttrium Yttrium Yttrium Yttrium Yttrium Yttrium Yttrium Yttrium Yttrium Yttrium Yttrium
  if(Z==39) { // Yttrium
    symbol="Y";
    name="Yttrium";
    Period=5;
    Group=3;
    Series="TransitionMetal";
    Block="d";
    mass=AMU2KILOGRAM*88.9059;
    MolarVolume=0.000019881;
    volume=32.4546;
    Miedema_Vm=7.3;
    valence_std=3;
    valence_iupac=3;
    valence_PT=3;
    Density_PT=4.472;
    crystal="hcp";
    CrystalStr_PT="Simple_Hexagonal";
    space_group="P6_3/mmc";
    space_group_number=194;
    Pearson_coefficient=0.0;
    lattice_constant[1]=364.74;lattice_constant[2]=364.74;lattice_constant[3]=573.06;
    lattice_angle[1]=PI/2;lattice_angle[2]=PI/2;lattice_angle[3]=2*PI/3;
    phase="Solid";
    radius=0.181;
    radius_PT=212;
    radius_covalent=1.90;
    radius_covalent_PT=190;
    radius_VanDerWaals_PT=NNN;
    radii_Ghosh08=2.8224;
    radii_Slatter=1.80;
    radii_Pyykko=1.63;
    electrical_conductivity=1.8E6;
    electronegativity_vec=1.22;
    hardness_Ghosh=2.6335;
    electronegativity_Pearson=3.19;
    electronegativity_Ghosh=3.311;
    electronegativity_Allen=1.12;
    oxidation_states.push_back(3);
    oxidation_states_preferred.push_back(3);
    electron_affinity_PT=29.6;
    Miedema_phi_star=3.20;
    Miedema_nws=1.21;
    Miedema_gamma_s=1100;
    Pettifor_scale=0.70;
    boiling_point=3345;
    melting_point=1526;
    vaporization_heat_PT=380;
    specific_heat_PT=298;
    critical_Pressure=NNN;
    critical_Temperature_PT=NNN;
    thermal_expansion=0.0000106;
    thermal_conductivity=17;
    Brinelll_hardness=588;
    Mohs_hardness=NNN;
    Vickers_hardness=NNN;
    Hardness_Pearson=3.19;
    Hardness_Putz=0.14;
    Hardness_RB=3.67;
    shear_modulus=26;
    Young_modulus=64;
    bulk_modulus=41;
    Poisson_ratio_PT=0.24;
    Miedema_BVm=7.2;
    Magnetic_Type_PT="Paramagnetic";
    Mass_Magnetic_Susceptibility=6.66E-8;
    Volume_Magnetic_Susceptibility=0.0002978;
    Molar_Magnetic_Susceptibility=5.921E-9;
    Curie_point=NNN;
    color_PT="SILVER";
    refractive_index=NNN;
    HHIP=9800;
    HHIR=2600;
    /*xray_scatt=NNN;*/
   //Y
  }
 // [AFLOW]STOP=Yttrium
 // ********************************************************************************************************************************************************

 // ********************************************************************************************************************************************************
 // [AFLOW]START=Zirconium
 // Zirconium Zirconium Zirconium Zirconium Zirconium Zirconium Zirconium Zirconium Zirconium Zirconium Zirconium Zirconium Zirconium Zirconium Zirconium Zirconium Zirconium
  if(Z==40) { // Zirconium
    symbol="Zr";
    name="Zirconium";
    Period=5;
    Group=4;
    Series="TransitionMetal";
    Block="d";
    mass=AMU2KILOGRAM*91.22;
    MolarVolume=0.000014011;
    volume=23.2561;
    Miedema_Vm=5.8;
    valence_std=4;
    valence_iupac=4;
    valence_PT=4;
    Density_PT=6.511;
    crystal="hcp";
    CrystalStr_PT="Simple_Hexagonal";
    space_group="P6_3/mmc";
    space_group_number=194;
    Pearson_coefficient=0.000342629;
    lattice_constant[1]=323.2;lattice_constant[2]=323.2;lattice_constant[3]=514.7;
    lattice_angle[1]=PI/2;lattice_angle[2]=PI/2;lattice_angle[3]=2*PI/3;
    phase="Solid";
    radius=0.158;
    radius_PT=206;
    radius_covalent=1.75;
    radius_covalent_PT=175;
    radius_VanDerWaals_PT=NNN;
    radii_Ghosh08=2.688;
    radii_Slatter=1.55;
    radii_Pyykko=1.54;
    electrical_conductivity=2.4E6;
    electronegativity_vec=1.33;
    hardness_Ghosh=2.7298;
    electronegativity_Pearson=3.64;
    electronegativity_Ghosh=3.398;
    electronegativity_Allen=1.32;
    oxidation_states.push_back(4); oxidation_states.push_back(3);
    oxidation_states_preferred.push_back(4);
    electron_affinity_PT=41.1;
    Miedema_phi_star=3.40;
    Miedema_nws=1.39;
    Miedema_gamma_s=1950;
    Pettifor_scale=0.76;
    boiling_point=4409;
    melting_point=1855;
    vaporization_heat_PT=580;
    specific_heat_PT=278;
    critical_Pressure=NNN;
    critical_Temperature_PT=NNN;
    thermal_expansion=5.7E-6;
    thermal_conductivity=23;
    Brinelll_hardness=650;
    Mohs_hardness=5;
    Vickers_hardness=904;
    Hardness_Pearson=3.21;
    Hardness_Putz=0.17;
    Hardness_RB=2.09;
    shear_modulus=33;
    Young_modulus=67;
    bulk_modulus=NNN;
    Poisson_ratio_PT=0.34;
    Miedema_BVm=12.0;
    Magnetic_Type_PT="Paramagnetic";
    Mass_Magnetic_Susceptibility=1.68E-8;
    Volume_Magnetic_Susceptibility=0.000109;
    Molar_Magnetic_Susceptibility=1.53E-9;
    Curie_point=NNN;
    color_PT="SILVER";
    refractive_index=NNN;
    HHIP=3400;
    HHIR=2600;
    /*xray_scatt=NNN;*/
   //Zr
  }
 // [AFLOW]STOP=Zirconium
 // ********************************************************************************************************************************************************

 // ********************************************************************************************************************************************************
 // [AFLOW]START=Niobium
 // Niobium Niobium Niobium Niobium Niobium Niobium Niobium Niobium Niobium Niobium Niobium Niobium Niobium Niobium Niobium Niobium Niobium
  if(Z==41) { // Niobium
    symbol="Nb";
    name="Niobium";
    Period=5;
    Group=5;
    Series="TransitionMetal";
    Block="d";
    mass=AMU2KILOGRAM*92.9064;
    MolarVolume=0.000010841;
    volume=18.3132;
    Miedema_Vm=4.9;
    valence_std=5;
    valence_iupac=5;
    valence_PT=5;
    Density_PT=8.57;
    crystal="bcc";
    CrystalStr_PT="Body-centered_Cubic";
    space_group="Im_3m";
    space_group_number=229;
    Pearson_coefficient=0.0;
    lattice_constant[1]=330.04;lattice_constant[2]=330.04;lattice_constant[3]=330.04;
    lattice_angle[1]=PI/2;lattice_angle[2]=PI/2;lattice_angle[3]=PI/2;
    phase="Solid";
    radius=0.143;
    radius_PT=198;
    radius_covalent=1.64;
    radius_covalent_PT=164;
    radius_VanDerWaals_PT=NNN;
    radii_Ghosh08=2.5658;
    radii_Slatter=1.45;
    radii_Pyykko=1.47;
    electrical_conductivity=6.7E6;
    electronegativity_vec=1.60;
    hardness_Ghosh=2.8260;
    electronegativity_Pearson=4.0;
    electronegativity_Ghosh=3.485;
    electronegativity_Allen=1.41;
    oxidation_states.push_back(5); oxidation_states.push_back(3); oxidation_states.push_back(2);
    oxidation_states_preferred.push_back(5);
    electron_affinity_PT=86.1;
    Miedema_phi_star=4.00;
    Miedema_nws=1.62;
    Miedema_gamma_s=2700;
    Pettifor_scale=0.82;
    boiling_point=4744;
    melting_point=2477;
    vaporization_heat_PT=690;
    specific_heat_PT=265;
    critical_Pressure=NNN;
    critical_Temperature_PT=NNN;
    thermal_expansion=7.3E-6;
    thermal_conductivity=54;
    Brinelll_hardness=736;
    Mohs_hardness=6;
    Vickers_hardness=1320;
    Hardness_Pearson=3.00;
    Hardness_Putz=0.21;
    Hardness_RB=3.67;
    shear_modulus=38;
    Young_modulus=105;
    bulk_modulus=170;
    Poisson_ratio_PT=0.4;
    Miedema_BVm=18.0;
    Magnetic_Type_PT="Paramagnetic";
    Mass_Magnetic_Susceptibility=2.76E-8;
    Volume_Magnetic_Susceptibility=0.000237;
    Molar_Magnetic_Susceptibility=2.56E-9;
    Curie_point=NNN;
    color_PT="GRAY";
    refractive_index=NNN;
    HHIP=8500;
    HHIR=8800;
    /*xray_scatt=NNN;*/
   //Nb
  }
 // [AFLOW]STOP=Niobium
 // ********************************************************************************************************************************************************

 // ********************************************************************************************************************************************************
 // [AFLOW]START=Molybdenum
 // Molybdenum Molybdenum Molybdenum Molybdenum Molybdenum Molybdenum Molybdenum Molybdenum Molybdenum Molybdenum Molybdenum Molybdenum Molybdenum Molybdenum Molybdenum Molybdenum Molybdenum
  if(Z==42) { // Molybdenum
    symbol="Mo";
    name="Molybdenum";
    Period=5;
    Group=6;
    Series="TransitionMetal";
    Block="d";
    mass=AMU2KILOGRAM*95.94;
    MolarVolume=9.334E-6;
    volume=15.6175;
    Miedema_Vm=4.4;
    valence_std=6;
    valence_iupac=6;
    valence_PT=6;
    Density_PT=10.28;
    crystal="bcc";
    CrystalStr_PT="Body-centered_Cubic";
    space_group="Im_3m";
    space_group_number=229;
    Pearson_coefficient=0.000598128;
    lattice_constant[1]=314.7;lattice_constant[2]=314.7;lattice_constant[3]=314.7;
    lattice_angle[1]=PI/2;lattice_angle[2]=PI/2;lattice_angle[3]=PI/2;
    phase="Solid";
    radius=0.136;
    radius_PT=190;
    radius_covalent=1.54;
    radius_covalent_PT=154;
    radius_VanDerWaals_PT=NNN;
    radii_Ghosh08=2.4543;
    radii_Slatter=1.45;
    radii_Pyykko=1.38;
    electrical_conductivity=2E7;
    electronegativity_vec=2.16;
    hardness_Ghosh=2.9221;
    electronegativity_Pearson=3.9;
    electronegativity_Ghosh=3.572;
    electronegativity_Allen=1.47;
    oxidation_states.push_back(6); oxidation_states.push_back(5); oxidation_states.push_back(4); oxidation_states.push_back(3); oxidation_states.push_back(2); oxidation_states.push_back(0);
    oxidation_states_preferred.push_back(6);
    electron_affinity_PT=71.9;
    Miedema_phi_star=4.65;
    Miedema_nws=1.77;
    Miedema_gamma_s=2950;
    Pettifor_scale=0.88;
    boiling_point=4639;
    melting_point=2623;
    vaporization_heat_PT=600;
    specific_heat_PT=251;
    critical_Pressure=NNN;
    critical_Temperature_PT=NNN;
    thermal_expansion=4.8E-6;
    thermal_conductivity=139;
    Brinelll_hardness=1500;
    Mohs_hardness=5.5;
    Vickers_hardness=1530;
    Hardness_Pearson=3.10;
    Hardness_Putz=0.25;
    Hardness_RB=NNN;
    shear_modulus=20;
    Young_modulus=329;
    bulk_modulus=230;
    Poisson_ratio_PT=0.31;
    Miedema_BVm=26.0;
    Magnetic_Type_PT="Paramagnetic";
    Mass_Magnetic_Susceptibility=1.17E-8;
    Volume_Magnetic_Susceptibility=0.0001203;
    Molar_Magnetic_Susceptibility=1.122E-9;
    Curie_point=NNN;
    color_PT="GRAY";
    refractive_index=NNN;
    HHIP=2400;
    HHIR=5300;
    /*xray_scatt=NNN;*/
   //Mo
  }
 // [AFLOW]STOP=Molybdenum
 // ********************************************************************************************************************************************************

 // ********************************************************************************************************************************************************
 // [AFLOW]START=Technetium
 // Technetium Technetium Technetium Technetium Technetium Technetium Technetium Technetium Technetium Technetium Technetium Technetium Technetium Technetium Technetium Technetium Technetium
  if(Z==43) { // Technetium
    symbol="Tc";
    name="Technetium";
    Period=5;
    Group=7;
    Series="TransitionMetal";
    Block="d";
    mass=AMU2KILOGRAM*98.9062;
    MolarVolume=8.434782608696E-6;
    volume=14.4670;
    Miedema_Vm=4.2;
    valence_std=7;
    valence_iupac=7;
    valence_PT=6;
    Density_PT=11.5;
    crystal="hcp";
    CrystalStr_PT="Simple_Hexagonal";
    space_group="P6_3/mmc";
    space_group_number=194;
    Pearson_coefficient=0.0;
    lattice_constant[1]=273.5;lattice_constant[2]=273.5;lattice_constant[3]=438.8;
    lattice_angle[1]=PI/2;lattice_angle[2]=PI/2;lattice_angle[3]=2*PI/3;
    phase="Solid";
    radius=NNN;
    radius_PT=183;
    radius_covalent=1.47;
    radius_covalent_PT=147;
    radius_VanDerWaals_PT=NNN;
    radii_Ghosh08=2.352;
    radii_Slatter=1.35;
    radii_Pyykko=1.28;
    electrical_conductivity=5E6;
    electronegativity_vec=1.90;
    hardness_Ghosh=3.0184;
    electronegativity_Pearson=NNN;
    electronegativity_Ghosh=3.659;
    electronegativity_Allen=1.51;
    oxidation_states.push_back(7);
    oxidation_states_preferred.push_back(7);
    electron_affinity_PT=53;
    Miedema_phi_star=5.30;
    Miedema_nws=1.81;
    Miedema_gamma_s=3050;
    Pettifor_scale=0.94;
    boiling_point=4265;
    melting_point=2157;
    vaporization_heat_PT=550;
    specific_heat_PT=63;
    critical_Pressure=NNN;
    critical_Temperature_PT=NNN;
    thermal_expansion=NNN;
    thermal_conductivity=51;
    Brinelll_hardness=NNN;
    Mohs_hardness=NNN;
    Vickers_hardness=NNN;
    Hardness_Pearson=NNN;
    Hardness_Putz=0.29;
    Hardness_RB=2.05;
    shear_modulus=NNN;
    Young_modulus=NNN;
    bulk_modulus=NNN;
    Poisson_ratio_PT=NNN;
    Miedema_BVm=26.0;
    Magnetic_Type_PT="Paramagnetic";
    Mass_Magnetic_Susceptibility=3.42E-8;
    Volume_Magnetic_Susceptibility=0.0003933;
    Molar_Magnetic_Susceptibility=3.352E-9;
    Curie_point=NNN;
    color_PT="SILVER";
    refractive_index=NNN;
    HHIP=NNN;
    HHIR=NNN;
    /*xray_scatt=NNN;*/
   //Tc JUNKAI CHANGED VALENCE
  }
 // [AFLOW]STOP=Technetium
 // ********************************************************************************************************************************************************

 // ********************************************************************************************************************************************************
 // [AFLOW]START=Ruthenium
 // Ruthenium Ruthenium Ruthenium Ruthenium Ruthenium Ruthenium Ruthenium Ruthenium Ruthenium Ruthenium Ruthenium Ruthenium Ruthenium Ruthenium Ruthenium Ruthenium Ruthenium
  if(Z==44) { // Ruthenium
    symbol="Ru";
    name="Ruthenium";
    Period=5;
    Group=8;
    Series="TransitionMetal";
    Block="d";
    mass=AMU2KILOGRAM*101.07;
    MolarVolume=8.1706E-6;
    volume=13.8390;
    Miedema_Vm=4.1;
    valence_std=8;
    valence_iupac=8;
    valence_PT=6;
    Density_PT=12.37;
    crystal="hcp";
    CrystalStr_PT="Simple_Hexagonal";
    space_group="P6_3/mmc";
    space_group_number=194;
    Pearson_coefficient=0.000406665;
    lattice_constant[1]=270.59;lattice_constant[2]=270.59;lattice_constant[3]=428.15;
    lattice_angle[1]=PI/2;lattice_angle[2]=PI/2;lattice_angle[3]=2*PI/3;
    phase="Solid";
    radius=0.134;
    radius_PT=178;
    radius_covalent=1.46;
    radius_covalent_PT=146;
    radius_VanDerWaals_PT=NNN;
    radii_Ghosh08=2.2579;
    radii_Slatter=1.30;
    radii_Pyykko=1.25;
    electrical_conductivity=1.4E7;
    electronegativity_vec=2.20;
    hardness_Ghosh=3.1146;
    electronegativity_Pearson=4.5;
    electronegativity_Ghosh=3.745;
    electronegativity_Allen=1.54;
    oxidation_states.push_back(8); oxidation_states.push_back(6); oxidation_states.push_back(4); oxidation_states.push_back(3); oxidation_states.push_back(2); oxidation_states.push_back(0); oxidation_states.push_back(-2);
    oxidation_states_preferred.push_back(4); oxidation_states_preferred.push_back(3);
    electron_affinity_PT=101.3;
    Miedema_phi_star=5.40;
    Miedema_nws=1.83;
    Miedema_gamma_s=3050;
    Pettifor_scale=1.00;
    boiling_point=4150;
    melting_point=2334;
    vaporization_heat_PT=580;
    specific_heat_PT=238;
    critical_Pressure=NNN;
    critical_Temperature_PT=NNN;
    thermal_expansion=6.4E-6;
    thermal_conductivity=120;
    Brinelll_hardness=2160;
    Mohs_hardness=6.5;
    Vickers_hardness=2298.138766667;
    Hardness_Pearson=3.00;
    Hardness_Putz=0.35;
    Hardness_RB=NNN;
    shear_modulus=173;
    Young_modulus=447;
    bulk_modulus=220;
    Poisson_ratio_PT=0.3;
    Miedema_BVm=26.0;
    Magnetic_Type_PT="Paramagnetic";
    Mass_Magnetic_Susceptibility=5.42E-9;
    Volume_Magnetic_Susceptibility=0.000067;
    Molar_Magnetic_Susceptibility=5.48E-10;
    Curie_point=NNN;
    color_PT="SILVER";
    refractive_index=NNN;
    HHIP=3200;
    HHIR=8000;
    /*xray_scatt=NNN;*/
   //Ru JUNKAI CHANGED VALENCE
  }
 // [AFLOW]STOP=Ruthenium
 // ********************************************************************************************************************************************************

 // ********************************************************************************************************************************************************
 // [AFLOW]START=Rhodium
 // Rhodium Rhodium Rhodium Rhodium Rhodium Rhodium Rhodium Rhodium Rhodium Rhodium Rhodium Rhodium Rhodium Rhodium Rhodium Rhodium Rhodium
  if(Z==45) { // Rhodium
    symbol="Rh";
    name="Rhodium";
    Period=5;
    Group=9;
    Series="TransitionMetal";
    Block="d";
    mass=AMU2KILOGRAM*102.9055;
    MolarVolume=8.2655E-6;
    volume=14.1731;
    Miedema_Vm=4.1;
    valence_std=9;
    valence_iupac=6;
    valence_PT=6;
    Density_PT=12.45;
    crystal="fcc";
    CrystalStr_PT="Face-centered_Cubic";
    space_group="Fm_3m";
    space_group_number=225;
    Pearson_coefficient=1.90706E-32;
    lattice_constant[1]=380.34;lattice_constant[2]=380.34;lattice_constant[3]=380.34;
    lattice_angle[1]=PI/2;lattice_angle[2]=PI/2;lattice_angle[3]=PI/2;
    phase="Solid";
    radius=0.134;
    radius_PT=173;
    radius_covalent=1.42;
    radius_covalent_PT=142;
    radius_VanDerWaals_PT=NNN;
    radii_Ghosh08=2.1711;
    radii_Slatter=1.35;
    radii_Pyykko=1.25;
    electrical_conductivity=2.3E7;
    electronegativity_vec=2.28;
    hardness_Ghosh=3.2108;
    electronegativity_Pearson=4.3;
    electronegativity_Ghosh=3.832;
    electronegativity_Allen=1.56;
    oxidation_states.push_back(5); oxidation_states.push_back(4); oxidation_states.push_back(3); oxidation_states.push_back(2); oxidation_states.push_back(1); oxidation_states.push_back(0);
    oxidation_states_preferred.push_back(3); oxidation_states_preferred.push_back(1);
    electron_affinity_PT=109.7;
    Miedema_phi_star=5.40;
    Miedema_nws=1.76;
    Miedema_gamma_s=2750;
    Pettifor_scale=1.06;
    boiling_point=3695;
    melting_point=1964;
    vaporization_heat_PT=495;
    specific_heat_PT=240;
    critical_Pressure=NNN;
    critical_Temperature_PT=NNN;
    thermal_expansion=8E-6;
    thermal_conductivity=150;
    Brinelll_hardness=1100;
    Mohs_hardness=6;
    Vickers_hardness=1246;
    Hardness_Pearson=3.16;
    Hardness_Putz=0.41;
    Hardness_RB=NNN;
    shear_modulus=150;
    Young_modulus=275;
    bulk_modulus=380;
    Poisson_ratio_PT=0.26;
    Miedema_BVm=23.0;
    Magnetic_Type_PT="Paramagnetic";
    Mass_Magnetic_Susceptibility=1.36E-8;
    Volume_Magnetic_Susceptibility=0.0001693;
    Molar_Magnetic_Susceptibility=1.4E-9;
    Curie_point=NNN;
    color_PT="SILVER";
    refractive_index=NNN;
    HHIP=3200;
    HHIR=8000;
    /*xray_scatt=NNN;*/
   //Rh
  }
 // [AFLOW]STOP=Rhodium
 // ********************************************************************************************************************************************************

 // ********************************************************************************************************************************************************
 // [AFLOW]START=Palladium
 // Palladium Palladium Palladium Palladium Palladium Palladium Palladium Palladium Palladium Palladium Palladium Palladium Palladium Palladium Palladium Palladium Palladium
  if(Z==46) { // Palladium
    symbol="Pd";
    name="Palladium";
    Period=5;
    Group=10;
    Series="TransitionMetal";
    Block="d";
    mass=AMU2KILOGRAM*106.4;
    MolarVolume=8.8514E-6;
    volume=15.4596;
    Miedema_Vm=4.3;
    valence_std=10;
    valence_iupac=4;
    valence_PT=4;
    Density_PT=12.023;
    crystal="fcc";
    CrystalStr_PT="Face-centered_Cubic";
    space_group="Fm_3m";
    space_group_number=225;
    Pearson_coefficient=0.000309478;
    lattice_constant[1]=389.07;lattice_constant[2]=389.07;lattice_constant[3]=389.07;
    lattice_angle[1]=PI/2;lattice_angle[2]=PI/2;lattice_angle[3]=PI/2;
    phase="Solid";
    radius=0.137;
    radius_PT=169;
    radius_covalent=1.39;
    radius_covalent_PT=139;
    radius_VanDerWaals_PT=163;
    radii_Ghosh08=2.0907;
    radii_Slatter=1.40;
    radii_Pyykko=1.20;
    electrical_conductivity=1E7;
    electronegativity_vec=2.20;
    hardness_Ghosh=3.3069;
    electronegativity_Pearson=4.45;
    electronegativity_Ghosh=3.919;
    electronegativity_Allen=1.58;
    oxidation_states.push_back(4); oxidation_states.push_back(2); oxidation_states.push_back(0);
    oxidation_states_preferred.push_back(2);
    electron_affinity_PT=53.7;
    Miedema_phi_star=5.45;
    Miedema_nws=1.67;
    Miedema_gamma_s=2100;
    Pettifor_scale=1.12;
    boiling_point=2963;
    melting_point=1554.9;
    vaporization_heat_PT=380;
    specific_heat_PT=240;
    critical_Pressure=NNN;
    critical_Temperature_PT=NNN;
    thermal_expansion=0.0000118;
    thermal_conductivity=71;
    Brinelll_hardness=37.2;
    Mohs_hardness=4.75;
    Vickers_hardness=461;
    Hardness_Pearson=3.89;
    Hardness_Putz=0.47;
    Hardness_RB=6.32;
    shear_modulus=44;
    Young_modulus=121;
    bulk_modulus=180;
    Poisson_ratio_PT=0.39;
    Miedema_BVm=16.0;
    Magnetic_Type_PT="Paramagnetic";
    Mass_Magnetic_Susceptibility=6.57E-8;
    Volume_Magnetic_Susceptibility=0.0007899;
    Molar_Magnetic_Susceptibility=6.992E-9;
    Curie_point=NNN;
    color_PT="SILVER";
    refractive_index=NNN;
    HHIP=3200;
    HHIR=8000;
    /*xray_scatt=NNN;*/
   //Pd
  }
 // [AFLOW]STOP=Palladium
 // ********************************************************************************************************************************************************

 // ********************************************************************************************************************************************************
 // [AFLOW]START=Silver
 // Silver Silver Silver Silver Silver Silver Silver Silver Silver Silver Silver Silver Silver Silver Silver Silver Silver
  if(Z==47) { // Silver
    symbol="Ag";
    name="Silver";
    Period=5;
    Group=11;
    Series="TransitionMetal";
    Block="d";
    mass=AMU2KILOGRAM*107.8682;
    MolarVolume=0.000010283;
    volume=18.0678;
    Miedema_Vm=4.7;
    valence_std=11;
    valence_iupac=4;
    valence_PT=1;
    Density_PT=10.49;
    crystal="fcc";
    CrystalStr_PT="Face-centered_Cubic";
    space_group="Fm_3m";
    space_group_number=225;
    Pearson_coefficient=8.57985E-05;
    lattice_constant[1]=408.53;lattice_constant[2]=408.53;lattice_constant[3]=408.53;
    lattice_angle[1]=PI/2;lattice_angle[2]=PI/2;lattice_angle[3]=PI/2;
    phase="Solid";
    radius=0.144;
    radius_PT=165;
    radius_covalent=1.45;
    radius_covalent_PT=145;
    radius_VanDerWaals_PT=172;
    radii_Ghosh08=2.016;
    radii_Slatter=1.60;
    radii_Pyykko=1.28;
    electrical_conductivity=6.2E7;
    electronegativity_vec=1.93;
    hardness_Ghosh=3.4032;
    electronegativity_Pearson=4.44;
    electronegativity_Ghosh=4.006;
    electronegativity_Allen=1.87;
    oxidation_states.push_back(2); oxidation_states.push_back(1);
    oxidation_states_preferred.push_back(1);
    electron_affinity_PT=125.6;
    Miedema_phi_star=4.45;
    Miedema_nws=1.39;
    Miedema_gamma_s=1250;
    Pettifor_scale=1.18;
    boiling_point=2162;
    melting_point=961.78;
    vaporization_heat_PT=255;
    specific_heat_PT=235;
    critical_Pressure=NNN;
    critical_Temperature_PT=NNN;
    thermal_expansion=0.0000189;
    thermal_conductivity=430;
    Brinelll_hardness=24.5;
    Mohs_hardness=2.5;
    Vickers_hardness=251;
    Hardness_Pearson=3.14;
    Hardness_Putz=0.55;
    Hardness_RB=3.5;
    shear_modulus=30;
    Young_modulus=85;
    bulk_modulus=100;
    Poisson_ratio_PT=0.37;
    Miedema_BVm=10.0;
    Magnetic_Type_PT="Diamagnetic";
    Mass_Magnetic_Susceptibility=-2.27E-9;
    Volume_Magnetic_Susceptibility=-0.0000238;
    Molar_Magnetic_Susceptibility=-2.45E-10;
    Curie_point=NNN;
    color_PT="SILVER";
    refractive_index=NNN;
    HHIP=1200;
    HHIR=1400;
    xray_scatt=47.18;
   //Ag JUNKAI CHANGED VALENCE
  }
 // [AFLOW]STOP=Silver
 // ********************************************************************************************************************************************************

 // ********************************************************************************************************************************************************
 // [AFLOW]START=Cadmium
 // Cadmium Cadmium Cadmium Cadmium Cadmium Cadmium Cadmium Cadmium Cadmium Cadmium Cadmium Cadmium Cadmium Cadmium Cadmium Cadmium Cadmium
  if(Z==48) { // Cadmium
    symbol="Cd";
    name="Cadmium";
    Period=5;
    Group=12;
    Series="TransitionMetal";
    Block="d";
    mass=AMU2KILOGRAM*112.41;
    MolarVolume=0.000012996;
    volume=22.0408;
    Miedema_Vm=5.5;
    valence_std=12;
    valence_iupac=2;
    valence_PT=2;
    Density_PT=8.65;
    crystal="hcp";
    CrystalStr_PT="Simple_Hexagonal";
    space_group="P6_3/mmc";
    space_group_number=194;
    Pearson_coefficient=0.000271603;
    lattice_constant[1]=297.94;lattice_constant[2]=297.94;lattice_constant[3]=561.86;
    lattice_angle[1]=PI/2;lattice_angle[2]=PI/2;lattice_angle[3]=2*PI/3;
    phase="Solid";
    radius=0.150;
    radius_PT=161;
    radius_covalent=1.44;
    radius_covalent_PT=144;
    radius_VanDerWaals_PT=158;
    radii_Ghosh08=1.9465;
    radii_Slatter=1.55;
    radii_Pyykko=1.36;
    electrical_conductivity=1.4E7;
    electronegativity_vec=1.69;
    hardness_Ghosh=3.4994;
    electronegativity_Pearson=4.33;
    electronegativity_Ghosh=4.093;
    electronegativity_Allen=1.52;
    oxidation_states.push_back(2);
    oxidation_states_preferred.push_back(2);
    electron_affinity_PT=0;
    Miedema_phi_star=4.05;
    Miedema_nws=1.24;
    Miedema_gamma_s=780;
    Pettifor_scale=1.36;
    boiling_point=767;
    melting_point=321.07;
    vaporization_heat_PT=100;
    specific_heat_PT=230;
    critical_Pressure=NNN;
    critical_Temperature_PT=NNN;
    thermal_expansion=0.0000308;
    thermal_conductivity=96;
    Brinelll_hardness=203;
    Mohs_hardness=2;
    Vickers_hardness=NNN;
    Hardness_Pearson=4.66;
    Hardness_Putz=0.63;
    Hardness_RB=5.35;
    shear_modulus=19;
    Young_modulus=50;
    bulk_modulus=42;
    Poisson_ratio_PT=0.3;
    Miedema_BVm=6.10;
    Magnetic_Type_PT="Diamagnetic";
    Mass_Magnetic_Susceptibility=-2.3E-9;
    Volume_Magnetic_Susceptibility=-0.0000199;
    Molar_Magnetic_Susceptibility=-2.59E-10;
    Curie_point=NNN;
    color_PT="SILVER";
    refractive_index=NNN;
    HHIP=1700;
    HHIR=1300;
    /*xray_scatt=NNN;*/
   //Cd
  }
 // [AFLOW]STOP=Cadmium
 // ********************************************************************************************************************************************************

 // p-electron systems
 // ********************************************************************************************************************************************************
 // [AFLOW]START=Indium
 // Indium Indium Indium Indium Indium Indium Indium Indium Indium Indium Indium Indium Indium Indium Indium Indium Indium
  if(Z==49) { // Indium
    symbol="In";
    name="Indium";
    Period=5;
    Group=13;
    Series="PoorMetal";
    Block="p";
    mass=AMU2KILOGRAM*114.82;
    MolarVolume=0.000015707;
    volume=27.5233;
    Miedema_Vm=6.3;
    valence_std=3;
    valence_iupac=3;
    valence_PT=3;
    Density_PT=7.31;
    crystal="fct";
    CrystalStr_PT="Centered_Tetragonal";
    space_group="I4/mmm";
    space_group_number=139;
    Pearson_coefficient=1.24494E-05;
    lattice_constant[1]=325.23;lattice_constant[2]=325.23;lattice_constant[3]=494.61;
    lattice_angle[1]=PI/2;lattice_angle[2]=PI/2;lattice_angle[3]=PI/2;
    phase="Solid";
    radius=0.157;
    radius_PT=156;
    radius_covalent=1.42;
    radius_covalent_PT=142;
    radius_VanDerWaals_PT=193;
    radii_Ghosh08=1.6934;
    radii_Slatter=1.55;
    radii_Pyykko=1.42;
    electrical_conductivity=1.2E7;
    electronegativity_vec=1.78;
    hardness_Ghosh=3.9164;
    electronegativity_Pearson=3.1;
    electronegativity_Ghosh=4.469;
    electronegativity_Allen=1.656;
    oxidation_states.push_back(3);
    oxidation_states_preferred.push_back(3);
    electron_affinity_PT=28.9;
    Miedema_phi_star=3.90;
    Miedema_nws=1.17;
    Miedema_gamma_s=690;
    Pettifor_scale=1.60;
    boiling_point=2072;
    melting_point=156.6;
    vaporization_heat_PT=230;
    specific_heat_PT=233;
    critical_Pressure=NNN;
    critical_Temperature_PT=NNN;
    thermal_expansion=0.0000321;
    thermal_conductivity=82;
    Brinelll_hardness=8.83;
    Mohs_hardness=1.2;
    Vickers_hardness=NNN;
    Hardness_Pearson=2.80;
    Hardness_Putz=0.73;
    Hardness_RB=2.77;
    shear_modulus=NNN;
    Young_modulus=11;
    bulk_modulus=NNN;
    Poisson_ratio_PT=NNN;
    Miedema_BVm=6.4;
    Magnetic_Type_PT="Diamagnetic";
    Mass_Magnetic_Susceptibility=-1.4E-9;
    Volume_Magnetic_Susceptibility=-0.0000102;
    Molar_Magnetic_Susceptibility=-1.61E-10;
    Curie_point=NNN;
    color_PT="SILVER";
    refractive_index=NNN;
    HHIP=3300;
    HHIR=2000;
    /*xray_scatt=NNN;*/
   //In
  }
 // [AFLOW]STOP=Indium
 // ********************************************************************************************************************************************************

 // ********************************************************************************************************************************************************
 // [AFLOW]START=Tin
 // Tin Tin Tin Tin Tin Tin Tin Tin Tin Tin Tin Tin Tin Tin Tin Tin Tin
  if(Z==50) { // Tin
    symbol="Sn";
    name="Tin";
    Period=5;
    Group=14;
    Series="PoorMetal";
    Block="p";
    mass=AMU2KILOGRAM*118.69;
    MolarVolume=0.000016239;
    volume=27.5555;
    Miedema_Vm=6.4;
    valence_std=4;
    valence_iupac=4;
    valence_PT=4;
    Density_PT=7.31;
    crystal="bct";
    CrystalStr_PT="Centered_Tetragonal";
    space_group="I4_1/amd";
    space_group_number=141;
    Pearson_coefficient=0.000334085;
    lattice_constant[1]=583.18;lattice_constant[2]=583.18;lattice_constant[3]=318.19;
    lattice_angle[1]=PI/2;lattice_angle[2]=PI/2;lattice_angle[3]=PI/2;
    phase="Solid";
    radius=0.158;
    radius_PT=145;
    radius_covalent=1.39;
    radius_covalent_PT=139;
    radius_VanDerWaals_PT=217;
    radii_Ghosh08=1.4986;
    radii_Slatter=1.45;
    radii_Pyykko=1.40;
    electrical_conductivity=9.1E6;
    electronegativity_vec=1.96;
    hardness_Ghosh=4.3332;
    electronegativity_Pearson=4.3;
    electronegativity_Ghosh=4.845;
    electronegativity_Allen=1.824;
    oxidation_states.push_back(4); oxidation_states.push_back(2);
    oxidation_states_preferred.push_back(4); oxidation_states_preferred.push_back(2);
    electron_affinity_PT=107.3;
    Miedema_phi_star=4.15;
    Miedema_nws=1.24;
    Miedema_gamma_s=710;
    Pettifor_scale=1.84;
    boiling_point=2602;
    melting_point=231.93;
    vaporization_heat_PT=290;
    specific_heat_PT=217;
    critical_Pressure=NNN;
    critical_Temperature_PT=NNN;
    thermal_expansion=0.000022;
    thermal_conductivity=67;
    Brinelll_hardness=51;
    Mohs_hardness=1.5;
    Vickers_hardness=NNN;
    Hardness_Pearson=3.05;
    Hardness_Putz=0.88;
    Hardness_RB=3.15;
    shear_modulus=18;
    Young_modulus=50;
    bulk_modulus=58;
    Poisson_ratio_PT=0.36;
    Miedema_BVm=8.8;
    Magnetic_Type_PT="Diamagnetic";
    Mass_Magnetic_Susceptibility=-3.1E-9;
    Volume_Magnetic_Susceptibility=-0.0000227;
    Molar_Magnetic_Susceptibility=-3.68E-10;
    Curie_point=NNN;
    color_PT="SILVER";
    refractive_index=NNN;
    HHIP=2600;
    HHIR=1600;
    /*xray_scatt=NNN;*/
   //Sn
  }
 // [AFLOW]STOP=Tin
 // ********************************************************************************************************************************************************

 // ********************************************************************************************************************************************************
 // [AFLOW]START=Antimony
 // Antimony Antimony Antimony Antimony Antimony Antimony Antimony Antimony Antimony Antimony Antimony Antimony Antimony Antimony Antimony Antimony Antimony
  if(Z==51) { // Antimony
    symbol="Sb";
    name="Antimony";
    Period=5;
    Group=15;
    Series="Metalloid";
    Block="p";
    mass=AMU2KILOGRAM*121.75;
    MolarVolume=0.000018181;
    volume=27.1823;
    Miedema_Vm=6.6;
    valence_std=5;
    valence_iupac=5;
    valence_PT=5;
    Density_PT=6.697;
    crystal="rhl";
    CrystalStr_PT="Simple_Trigonal";
    space_group="R_3m";
    space_group_number=166;
    Pearson_coefficient=6.60751E-05;
    lattice_constant[1]=430.7;lattice_constant[2]=430.7;lattice_constant[3]=1127.3;
    lattice_angle[1]=PI/2;lattice_angle[2]=PI/2;lattice_angle[3]=2*PI/3;
    phase="Solid";
    radius=0.161;
    radius_PT=133;
    radius_covalent=1.39;
    radius_covalent_PT=139;
    radius_VanDerWaals_PT=NNN;
    radii_Ghosh08=1.344;
    radii_Slatter=1.45;
    radii_Pyykko=1.40;
    electrical_conductivity=2.5E6;
    electronegativity_vec=2.05;
    hardness_Ghosh=4.7501;
    electronegativity_Pearson=4.85;
    electronegativity_Ghosh=5.221;
    electronegativity_Allen=1.984;
    oxidation_states.push_back(5); oxidation_states.push_back(3); oxidation_states.push_back(-3);
    oxidation_states_preferred.push_back(3);
    electron_affinity_PT=103.2;
    Miedema_phi_star=4.40;
    Miedema_nws=1.26;
    Miedema_gamma_s=680;
    Pettifor_scale=2.08;
    boiling_point=1587;
    melting_point=630.63;
    vaporization_heat_PT=67;
    specific_heat_PT=207;
    critical_Pressure=NNN;
    critical_Temperature_PT=NNN;
    thermal_expansion=0.000011;
    thermal_conductivity=24;
    Brinelll_hardness=294;
    Mohs_hardness=3;
    Vickers_hardness=NNN;
    Hardness_Pearson=3.80;
    Hardness_Putz=1.10;
    Hardness_RB=4.39;
    shear_modulus=20;
    Young_modulus=55;
    bulk_modulus=42;
    Poisson_ratio_PT=NNN;
    Miedema_BVm=7.0;
    Magnetic_Type_PT="Diamagnetic";
    Mass_Magnetic_Susceptibility=-1.09E-8;
    Volume_Magnetic_Susceptibility=-0.000073;
    Molar_Magnetic_Susceptibility=-1.327E-9;
    Curie_point=NNN;
    color_PT="SILVER";
    refractive_index=NNN;
    HHIP=7900;
    HHIR=3400;
    /*xray_scatt=NNN;*/
   //Sb
  }
 // [AFLOW]STOP=Antimony
 // ********************************************************************************************************************************************************

 // ********************************************************************************************************************************************************
 // [AFLOW]START=Tellurium
 // Tellurium Tellurium Tellurium Tellurium Tellurium Tellurium Tellurium Tellurium Tellurium Tellurium Tellurium Tellurium Tellurium Tellurium Tellurium Tellurium Tellurium
  if(Z==52) { // Tellurium
    symbol="Te";
    name="Tellurium";
    Period=5;
    Group=16;
    Series="Chalcogen";
    Block="p";
    mass=AMU2KILOGRAM*127.6;
    MolarVolume=0.000020449;
    volume=28.1993;
    Miedema_Vm=6.439;
    valence_std=6;
    valence_iupac=6;
    valence_PT=6;
    Density_PT=6.24;
    crystal="hex";
    CrystalStr_PT="Simple_Trigonal";
    space_group="P3_121";
    space_group_number=152;
    Pearson_coefficient=0.000283934;
    lattice_constant[1]=445.72;lattice_constant[2]=445.72;lattice_constant[3]=592.9;
    lattice_angle[1]=PI/2;lattice_angle[2]=PI/2;lattice_angle[3]=2*PI/3;
    phase="Solid";
    radius=0.143;
    radius_PT=123;
    radius_covalent=1.38;
    radius_covalent_PT=138;
    radius_VanDerWaals_PT=206;
    radii_Ghosh08=1.2183;
    radii_Slatter=1.40;
    radii_Pyykko=1.36;
    electrical_conductivity=10000;
    electronegativity_vec=2.10;
    hardness_Ghosh=5.1670;
    electronegativity_Pearson=5.49;
    electronegativity_Ghosh=5.597;
    electronegativity_Allen=2.158;
    oxidation_states.push_back(6); oxidation_states.push_back(4); oxidation_states.push_back(-2);
    oxidation_states_preferred.push_back(4);
    electron_affinity_PT=190.2;
    Miedema_phi_star=4.72;
    Miedema_nws=1.31;
    Miedema_gamma_s=NNN;
    Pettifor_scale=2.32;
    boiling_point=988;
    melting_point=449.51;
    vaporization_heat_PT=48;
    specific_heat_PT=201;
    critical_Pressure=NNN;
    critical_Temperature_PT=NNN;
    thermal_expansion=NNN;
    thermal_conductivity=3;
    Brinelll_hardness=180;
    Mohs_hardness=2.25;
    Vickers_hardness=NNN;
    Hardness_Pearson=3.52;
    Hardness_Putz=1.34;
    Hardness_RB=3.47;
    shear_modulus=16;
    Young_modulus=43;
    bulk_modulus=64;
    Poisson_ratio_PT=NNN;
    Miedema_BVm=NNN;
    Magnetic_Type_PT="Diamagnetic";
    Mass_Magnetic_Susceptibility=-3.9E-9;
    Volume_Magnetic_Susceptibility=-0.0000243;
    Molar_Magnetic_Susceptibility=-4.98E-10;
    Curie_point=NNN;
    color_PT="SILVER";
    refractive_index=1.000991;
    HHIP=2900;
    HHIR=4900;
    /*xray_scatt=NNN;*/
   //Te Table 27 of JUNKAI
  }
 // [AFLOW]STOP=Tellurium
 // ********************************************************************************************************************************************************

 // ********************************************************************************************************************************************************
 // [AFLOW]START=Iodine
 // Iodine Iodine Iodine Iodine Iodine Iodine Iodine Iodine Iodine Iodine Iodine Iodine Iodine Iodine Iodine Iodine Iodine
  if(Z==53) { // Iodine
    symbol="I";
    name="Iodine";
    Period=5;
    Group=17;
    Series="Halogen";
    Block="p";
    mass=AMU2KILOGRAM*126.9045;
    MolarVolume=0.000025689;
    volume=34.9784;
    Miedema_Vm=8.72;
    valence_std=7;
    valence_iupac=7;
    valence_PT=7;
    Density_PT=4.94;
    crystal="orc";
    CrystalStr_PT="Base_Orthorhombic";
    space_group="Cmca";
    space_group_number=64;
    Pearson_coefficient=0.0;
    lattice_constant[1]=718.02;lattice_constant[2]=471.02;lattice_constant[3]=981.03;
    lattice_angle[1]=PI/2;lattice_angle[2]=PI/2;lattice_angle[3]=PI/2;
    phase="Solid";
    radius=0.136;
    radius_PT=115;
    radius_covalent=1.39;
    radius_covalent_PT=139;
    radius_VanDerWaals_PT=198;
    radii_Ghosh08=1.1141;
    radii_Slatter=1.40;
    radii_Pyykko=1.33;
    electrical_conductivity=1E-7;
    electronegativity_vec=2.66;
    hardness_Ghosh=5.5839;
    electronegativity_Pearson=6.76;
    electronegativity_Ghosh=5.973;
    electronegativity_Allen=2.359;
    oxidation_states.push_back(7); oxidation_states.push_back(5); oxidation_states.push_back(1); oxidation_states.push_back(-1);
    oxidation_states_preferred.push_back(-1);
    electron_affinity_PT=295.2;
    Miedema_phi_star=5.33;
    Miedema_nws=0.17;
    Miedema_gamma_s=NNN;
    Pettifor_scale=2.56;
    boiling_point=184.3;
    melting_point=113.7;
    vaporization_heat_PT=20.9;
    specific_heat_PT=429;
    critical_Pressure=115.5;
    critical_Temperature_PT=819;
    thermal_expansion=NNN;
    thermal_conductivity=0.449;
    Brinelll_hardness=NNN;
    Mohs_hardness=NNN;
    Vickers_hardness=NNN;
    Hardness_Pearson=3.69;
    Hardness_Putz=1.62;
    Hardness_RB=3.81;
    shear_modulus=NNN;
    Young_modulus=NNN;
    bulk_modulus=7.7;
    Poisson_ratio_PT=NNN;
    Miedema_BVm=NNN;
    Magnetic_Type_PT="Diamagnetic";
    Mass_Magnetic_Susceptibility=-4.5E-9;
    Volume_Magnetic_Susceptibility=-0.0000222;
    Molar_Magnetic_Susceptibility=-1.14E-9;
    Curie_point=NNN;
    color_PT="SLATEGRAY";
    refractive_index=NNN;
    HHIP=4900;
    HHIR=4800;
    /*xray_scatt=NNN;*/
   //I interpolation phi_star, nws, Vm,
  }
 // [AFLOW]STOP=Iodine
 // ********************************************************************************************************************************************************

 // ********************************************************************************************************************************************************
 // [AFLOW]START=Xenon
 // Xenon Xenon Xenon Xenon Xenon Xenon Xenon Xenon Xenon Xenon Xenon Xenon Xenon Xenon Xenon Xenon Xenon
  if(Z==54) { // Xenon
    symbol="Xe";
    name="Xenon";
    Period=5;
    Group=18;
    Series="NobleGas";
    Block="p";
    mass=AMU2KILOGRAM*131.3;
    MolarVolume=0.0223;
    volume=-1.0000;
    Miedema_Vm=NNN;
    valence_std=0;
    valence_iupac=8;
    valence_PT=6;
    Density_PT=59E-4;
    crystal="fcc";
    CrystalStr_PT="Face-centered_Cubic";
    space_group="Fm_3m";
    space_group_number=225;
    Pearson_coefficient=0.000267781;
    lattice_constant[1]=620.23;lattice_constant[2]=620.23;lattice_constant[3]=620.23;
    lattice_angle[1]=PI/2;lattice_angle[2]=PI/2;lattice_angle[3]=PI/2;
    phase="Gas";
    radius=0.218;
    radius_PT=108;
    radius_covalent=1.40;
    radius_covalent_PT=140;
    radius_VanDerWaals_PT=216;
    radii_Ghosh08=1.0263;
    radii_Slatter=NNN;
    radii_Pyykko=1.31;
    electrical_conductivity=NNN;
    electronegativity_vec=2.60;
    hardness_Ghosh=6.0009;
    electronegativity_Pearson=NNN;
    electronegativity_Ghosh=6.349;
    electronegativity_Allen=2.582;
    oxidation_states.push_back(8); oxidation_states.push_back(6); oxidation_states.push_back(4); oxidation_states.push_back(2);
    oxidation_states_preferred.push_back(NNN);
    electron_affinity_PT=0;
    Miedema_phi_star=NNN;
    Miedema_nws=NNN;
    Miedema_gamma_s=NNN;
    Pettifor_scale=0;
    boiling_point=-108;
    melting_point=-111.8;
    vaporization_heat_PT=12.64;
    specific_heat_PT=158.32;
    critical_Pressure=57.65;
    critical_Temperature_PT=289.77;
    thermal_expansion=NNN;
    thermal_conductivity=0.00565;
    Brinelll_hardness=NNN;
    Mohs_hardness=NNN;
    Vickers_hardness=NNN;
    Hardness_Pearson=NNN;
    Hardness_Putz=1.92;
    Hardness_RB=8.23;
    shear_modulus=NNN;
    Young_modulus=NNN;
    bulk_modulus=NNN;
    Poisson_ratio_PT=NNN;
    Miedema_BVm=NNN;
    Magnetic_Type_PT="Diamagnetic";
    Mass_Magnetic_Susceptibility=-4.3E-9;
    Volume_Magnetic_Susceptibility=-2.54E-8;
    Molar_Magnetic_Susceptibility=-5.65E-10;
    Curie_point=NNN;
    color_PT="COLORLESS";
    refractive_index=1.000702;
    HHIP=NNN;
    HHIR=NNN;
    /*xray_scatt=NNN;*/
   //Xe JUNKAI CHANGED VALENCE
  }
 // [AFLOW]STOP=Xenon
 // ********************************************************************************************************************************************************

 // ROW6
 // s-electron systems
 // ********************************************************************************************************************************************************
 // [AFLOW]START=Cesium
 // Cesium Cesium Cesium Cesium Cesium Cesium Cesium Cesium Cesium Cesium Cesium Cesium Cesium Cesium Cesium Cesium Cesium
  if(Z==55) { // Cesium
    symbol="Cs";
    name="Cesium";
    Period=6;
    Group=1;
    Series="AlkaliMetal";
    Block="s";
    mass=AMU2KILOGRAM*132.9054;
    MolarVolume=0.000070732;
    volume=117.281;
    Miedema_Vm=16.8;
    valence_std=1;
    valence_iupac=1;
    valence_PT=1;
    Density_PT=1.879;
    crystal="bcc";
    CrystalStr_PT="Body-centered_Cubic";
    space_group="Im_3m";
    space_group_number=229;
    Pearson_coefficient=0.0;
    lattice_constant[1]=614.1;lattice_constant[2]=614.1;lattice_constant[3]=614.1;
    lattice_angle[1]=PI/2;lattice_angle[2]=PI/2;lattice_angle[3]=PI/2;
    phase="Solid";
    radius=0.265;
    radius_PT=298;
    radius_covalent=2.44;
    radius_covalent_PT=244;
    radius_VanDerWaals_PT=NNN;
    radii_Ghosh08=4.2433;
    radii_Slatter=2.60;
    radii_Pyykko=2.32;
    electrical_conductivity=5E6;
    electronegativity_vec=0.79;
    hardness_Ghosh=0.6829;
    electronegativity_Pearson=2.18;
    electronegativity_Ghosh=4.196;
    electronegativity_Allen=0.659;
    oxidation_states.push_back(1);
    oxidation_states_preferred.push_back(1);
    electron_affinity_PT=45.5;
    Miedema_phi_star=1.95;
    Miedema_nws=0.55;
    Miedema_gamma_s=95;
    Pettifor_scale=0.25;
    boiling_point=671;
    melting_point=28.44;
    vaporization_heat_PT=64;
    specific_heat_PT=242;
    critical_Pressure=92.77;
    critical_Temperature_PT=1938;
    thermal_expansion=NNN;
    thermal_conductivity=36;
    Brinelll_hardness=0.14;
    Mohs_hardness=0.2;
    Vickers_hardness=NNN;
    Hardness_Pearson=1.71;
    Hardness_Putz=NNN;
    Hardness_RB=1.98;
    shear_modulus=NNN;
    Young_modulus=1.7;
    bulk_modulus=1.6;
    Poisson_ratio_PT=NNN;
    Miedema_BVm=1.4;
    Magnetic_Type_PT="Paramagnetic";
    Mass_Magnetic_Susceptibility=2.8E-9;
    Volume_Magnetic_Susceptibility=5.26E-6;
    Molar_Magnetic_Susceptibility=3.72E-10;
    Curie_point=NNN;
    color_PT="SILVER";
    refractive_index=NNN;
    HHIP=6000;
    HHIR=6000;
    /*xray_scatt=NNN;*/
   //Cs
  }
 // [AFLOW]STOP=Cesium
 // ********************************************************************************************************************************************************

 // ********************************************************************************************************************************************************
 // [AFLOW]START=Barium
 // Barium Barium Barium Barium Barium Barium Barium Barium Barium Barium Barium Barium Barium Barium Barium Barium Barium
  if(Z==56) { // Barium
    symbol="Ba";
    name="Barium";
    Period=6;
    Group=2;
    Series="AlkalineEarthMetal";
    Block="s";
    mass=AMU2KILOGRAM*137.33;
    MolarVolume=0.000039125;
    volume=62.6649;
    Miedema_Vm=11.3;
    valence_std=2;
    valence_iupac=2;
    valence_PT=2;
    Density_PT=3.51;
    crystal="bcc";
    CrystalStr_PT="Body-centered_Cubic";
    space_group="Im_3m";
    space_group_number=229;
    Pearson_coefficient=6.23705E-05;
    lattice_constant[1]=502.8;lattice_constant[2]=502.8;lattice_constant[3]=502.8;
    lattice_angle[1]=PI/2;lattice_angle[2]=PI/2;lattice_angle[3]=PI/2;
    phase="Solid";
    radius=0.217;
    radius_PT=253;
    radius_covalent=2.15;
    radius_covalent_PT=215;
    radius_VanDerWaals_PT=NNN;
    radii_Ghosh08=3.2753;
    radii_Slatter=2.15;
    radii_Pyykko=1.96;
    electrical_conductivity=2.9E6;
    electronegativity_vec=0.89;
    hardness_Ghosh=0.9201;
    electronegativity_Pearson=2.4;
    electronegativity_Ghosh=4.318;
    electronegativity_Allen=0.881;
    oxidation_states.push_back(2);
    oxidation_states_preferred.push_back(2);
    electron_affinity_PT=13.95;
    Miedema_phi_star=2.32;
    Miedema_nws=0.81;
    Miedema_gamma_s=370;
    Pettifor_scale=0.50;
    boiling_point=1870;
    melting_point=727;
    vaporization_heat_PT=140;
    specific_heat_PT=205;
    critical_Pressure=NNN;
    critical_Temperature_PT=NNN;
    thermal_expansion=0.0000206;
    thermal_conductivity=18;
    Brinelll_hardness=NNN;
    Mohs_hardness=1.25;
    Vickers_hardness=NNN;
    Hardness_Pearson=2.90;
    Hardness_Putz=NNN;
    Hardness_RB=2.16;
    shear_modulus=4.9;
    Young_modulus=13;
    bulk_modulus=9.4;
    Poisson_ratio_PT=NNN;
    Miedema_BVm=3.9;
    Magnetic_Type_PT="Paramagnetic";
    Mass_Magnetic_Susceptibility=1.13E-8;
    Volume_Magnetic_Susceptibility=0.00003966;
    Molar_Magnetic_Susceptibility=1.552E-9;
    Curie_point=NNN;
    color_PT="SILVER";
    refractive_index=NNN;
    HHIP=3000;
    HHIR=2300;
    /*xray_scatt=NNN;*/
   //Ba
  }
 // [AFLOW]STOP=Barium
 // ********************************************************************************************************************************************************

 // d-electron systems: transition metals
 // ********************************************************************************************************************************************************
 // [AFLOW]START=Lanthanium
 // Lanthanium Lanthanium Lanthanium Lanthanium Lanthanium Lanthanium Lanthanium Lanthanium Lanthanium Lanthanium Lanthanium Lanthanium Lanthanium Lanthanium Lanthanium Lanthanium Lanthanium
  if(Z==57) { // Lanthanium
    symbol="La";
    name="Lanthanium";
    Period=6;
    Group=NNN;
    Series="Lanthanide";
    Block="f";
    mass=AMU2KILOGRAM*138.9055;
    MolarVolume=0.000022601;
    volume=36.8495;
    Miedema_Vm=8.0;
    valence_std=3;
    valence_iupac=3;
    valence_PT=3;
    Density_PT=6.146;
    crystal="hex";
    CrystalStr_PT="Simple_Hexagonal";
    space_group="P6_3/mmc";
    space_group_number=194;
    Pearson_coefficient=4.65323E-08;
    lattice_constant[1]=377.2;lattice_constant[2]=377.2;lattice_constant[3]=1214.4;
    lattice_angle[1]=PI/2;lattice_angle[2]=PI/2;lattice_angle[3]=2*PI/3;
    phase="Solid";
    radius=0.187;
    radius_PT=NNN;
    radius_covalent=2.07;
    radius_covalent_PT=207;
    radius_VanDerWaals_PT=NNN;
    radii_Ghosh08=2.6673;
    radii_Slatter=1.95;
    radii_Pyykko=1.80;
    electrical_conductivity=1.6E6;
    electronegativity_vec=1.10;
    hardness_Ghosh=1.1571;
    electronegativity_Pearson=3.1;
    electronegativity_Ghosh=4.439;
    electronegativity_Allen=1.09;
    oxidation_states.push_back(3);
    oxidation_states_preferred.push_back(3);
    electron_affinity_PT=48;
    Miedema_phi_star=3.05;
    Miedema_nws=1.09;
    Miedema_gamma_s=900;
    Pettifor_scale=0.7480;
    boiling_point=3464;
    melting_point=919;
    vaporization_heat_PT=400;
    specific_heat_PT=195;
    critical_Pressure=NNN;
    critical_Temperature_PT=NNN;
    thermal_expansion=0.0000121;
    thermal_conductivity=13;
    Brinelll_hardness=363;
    Mohs_hardness=2.5;
    Vickers_hardness=491;
    Hardness_Pearson=2.60;
    Hardness_Putz=NNN;
    Hardness_RB=2.46;
    shear_modulus=14;
    Young_modulus=37;
    bulk_modulus=28;
    Poisson_ratio_PT=0.28;
    Miedema_BVm=5.5;
    Magnetic_Type_PT="Paramagnetic";
    Mass_Magnetic_Susceptibility=1.1E-8;
    Volume_Magnetic_Susceptibility=0.00006761;
    Molar_Magnetic_Susceptibility=1.528E-9;
    Curie_point=NNN;
    color_PT="SILVER";
    refractive_index=NNN;
    HHIP=9500;
    HHIR=3100;
    /*xray_scatt=NNN;*/
   //La
  }
 // [AFLOW]STOP=Lanthanium
 // ********************************************************************************************************************************************************

 // lantanidies
 // ********************************************************************************************************************************************************
 // [AFLOW]START=Cerium
 // Cerium Cerium Cerium Cerium Cerium Cerium Cerium Cerium Cerium Cerium Cerium Cerium Cerium Cerium Cerium Cerium Cerium
  if(Z==58) { // Cerium
    symbol="Ce";
    name="Cerium";
    Period=6;
    Group=NNN;
    Series="Lanthanide";
    Block="f";
    mass=AMU2KILOGRAM*140.12;
    MolarVolume=0.000020947;
    volume=26.4729;
    Miedema_Vm=7.76;
    valence_std=4;
    valence_iupac=4;
    valence_PT=4;
    Density_PT=6.689;
    crystal="fcc";
    CrystalStr_PT="Simple_Hexagonal";
    space_group="P6_3/mmc";
    space_group_number=194;
    Pearson_coefficient=2.24956E-05;
    lattice_constant[1]=362;lattice_constant[2]=362;lattice_constant[3]=599;
    lattice_angle[1]=PI/2;lattice_angle[2]=PI/2;lattice_angle[3]=2*PI/3;
    phase="Solid";
    radius=0.182;
    radius_PT=NNN;
    radius_covalent=2.04;
    radius_covalent_PT=204;
    radius_VanDerWaals_PT=NNN;
    radii_Ghosh08=2.2494;
    radii_Slatter=1.85;
    radii_Pyykko=1.63;
    electrical_conductivity=1.4E6;
    electronegativity_vec=1.12;
    hardness_Ghosh=1.3943;
    electronegativity_Pearson=NNN;
    electronegativity_Ghosh=4.561;
    electronegativity_Allen=NNN;
    oxidation_states.push_back(NNN);
    oxidation_states_preferred.push_back(NNN);
    electron_affinity_PT=50;
    Miedema_phi_star=3.18;
    Miedema_nws=1.19;
    Miedema_gamma_s=NNN;
    Pettifor_scale=0.7460;
    boiling_point=3360;
    melting_point=798;
    vaporization_heat_PT=350;
    specific_heat_PT=192;
    critical_Pressure=NNN;
    critical_Temperature_PT=NNN;
    thermal_expansion=6.3E-6;
    thermal_conductivity=11;
    Brinelll_hardness=412;
    Mohs_hardness=2.5;
    Vickers_hardness=270;
    Hardness_Pearson=NNN;
    Hardness_Putz=NNN;
    Hardness_RB=1.8;
    shear_modulus=14;
    Young_modulus=34;
    bulk_modulus=22;
    Poisson_ratio_PT=0.24;
    Miedema_BVm=NNN;
    Magnetic_Type_PT="Paramagnetic";
    Mass_Magnetic_Susceptibility=2.2E-7;
    Volume_Magnetic_Susceptibility=0.0014716;
    Molar_Magnetic_Susceptibility=3.0826E-8;
    Curie_point=NNN;
    color_PT="SILVER";
    refractive_index=NNN;
    HHIP=9500;
    HHIR=3100;
    /*xray_scatt=NNN;*/
   //Ce Pettifor linear interpolation// Miedema from Alonso-March.
  }
 // [AFLOW]STOP=Cerium
 // ********************************************************************************************************************************************************

 // ********************************************************************************************************************************************************
 // [AFLOW]START=Praseodymium
 // Praseodymium Praseodymium Praseodymium Praseodymium Praseodymium Praseodymium Praseodymium Praseodymium Praseodymium Praseodymium Praseodymium Praseodymium Praseodymium Praseodymium Praseodymium Praseodymium Praseodymium
  if(Z==59) { // Praseodymium
    symbol="Pr";
    name="Praseodymium";
    Period=6;
    Group=NNN;
    Series="Lanthanide";
    Block="f";
    mass=AMU2KILOGRAM*140.9077;
    MolarVolume=0.000021221;
    volume=36.4987;
    Miedema_Vm=7.56;
    valence_std=5;
    valence_iupac=4;
    valence_PT=4;
    Density_PT=6.64;
    crystal="hex";
    CrystalStr_PT="Simple_Hexagonal";
    space_group="P6_3/mmc";
    space_group_number=194;
    Pearson_coefficient=0.0;
    lattice_constant[1]=367.25;lattice_constant[2]=367.25;lattice_constant[3]=1183.54;
    lattice_angle[1]=PI/2;lattice_angle[2]=PI/2;lattice_angle[3]=2*PI/3;
    phase="Solid";
    radius=0.183;
    radius_PT=247;
    radius_covalent=2.03;
    radius_covalent_PT=203;
    radius_VanDerWaals_PT=NNN;
    radii_Ghosh08=1.9447;
    radii_Slatter=1.85;
    radii_Pyykko=1.76;
    electrical_conductivity=1.4E6;
    electronegativity_vec=1.13;
    hardness_Ghosh=1.6315;
    electronegativity_Pearson=NNN;
    electronegativity_Ghosh=4.682;
    electronegativity_Allen=NNN;
    oxidation_states.push_back(NNN);
    oxidation_states_preferred.push_back(NNN);
    electron_affinity_PT=50;
    Miedema_phi_star=3.19;
    Miedema_nws=1.20;
    Miedema_gamma_s=NNN;
    Pettifor_scale=0.7440;
    boiling_point=3290;
    melting_point=931;
    vaporization_heat_PT=330;
    specific_heat_PT=193;
    critical_Pressure=NNN;
    critical_Temperature_PT=NNN;
    thermal_expansion=6.7E-6;
    thermal_conductivity=13;
    Brinelll_hardness=481;
    Mohs_hardness=1.41;
    Vickers_hardness=400;
    Hardness_Pearson=NNN;
    Hardness_Putz=NNN;
    Hardness_RB=1.11;
    shear_modulus=15;
    Young_modulus=37;
    bulk_modulus=29;
    Poisson_ratio_PT=0.28;
    Miedema_BVm=NNN;
    Magnetic_Type_PT="Paramagnetic";
    Mass_Magnetic_Susceptibility=4.23E-7;
    Volume_Magnetic_Susceptibility=0.0028087;
    Molar_Magnetic_Susceptibility=5.9604E-8;
    Curie_point=NNN;
    color_PT="SILVER";
    refractive_index=NNN;
    HHIP=9500;
    HHIR=3100;
    /*xray_scatt=NNN;*/
   //Pr Pettifor linear interpolation
  }
 // [AFLOW]STOP=Praseodymium
 // ********************************************************************************************************************************************************

 // ********************************************************************************************************************************************************
 // [AFLOW]START=Neodymium
 // Neodymium Neodymium Neodymium Neodymium Neodymium Neodymium Neodymium Neodymium Neodymium Neodymium Neodymium Neodymium Neodymium Neodymium Neodymium Neodymium Neodymium
  if(Z==60) { // Neodymium
    symbol="Nd";
    name="Neodymium";
    Period=6;
    Group=NNN;
    Series="Lanthanide";
    Block="f";
    mass=AMU2KILOGRAM*144.24;
    MolarVolume=0.000020577;
    volume=29.6719;
    Miedema_Vm=7.51;
    valence_std=6;
    valence_iupac=4;
    valence_PT=3;
    Density_PT=7.01;
    crystal="hex";
    CrystalStr_PT="Simple_Hexagonal";
    space_group="P6_3/mmc";
    space_group_number=194;
    Pearson_coefficient=0.000231599;
    lattice_constant[1]=365.8;lattice_constant[2]=365.8;lattice_constant[3]=1179.9;
    lattice_angle[1]=PI/2;lattice_angle[2]=PI/2;lattice_angle[3]=2*PI/3;
    phase="Solid";
    radius=0.182;
    radius_PT=206;
    radius_covalent=2.01;
    radius_covalent_PT=201;
    radius_VanDerWaals_PT=NNN;
    radii_Ghosh08=1.7129;
    radii_Slatter=1.85;
    radii_Pyykko=1.74;
    electrical_conductivity=1.6E6;
    electronegativity_vec=1.14;
    hardness_Ghosh=1.8684;
    electronegativity_Pearson=NNN;
    electronegativity_Ghosh=4.804;
    electronegativity_Allen=NNN;
    oxidation_states.push_back(NNN);
    oxidation_states_preferred.push_back(NNN);
    electron_affinity_PT=50;
    Miedema_phi_star=3.19;
    Miedema_nws=1.20;
    Miedema_gamma_s=NNN;
    Pettifor_scale=0.7420;
    boiling_point=3100;
    melting_point=1021;
    vaporization_heat_PT=285;
    specific_heat_PT=190;
    critical_Pressure=NNN;
    critical_Temperature_PT=NNN;
    thermal_expansion=9.6E-6;
    thermal_conductivity=17;
    Brinelll_hardness=265;
    Mohs_hardness=1.23;
    Vickers_hardness=343;
    Hardness_Pearson=NNN;
    Hardness_Putz=NNN;
    Hardness_RB=0.7;
    shear_modulus=16;
    Young_modulus=41;
    bulk_modulus=32;
    Poisson_ratio_PT=0.28;
    Miedema_BVm=NNN;
    Magnetic_Type_PT="Paramagnetic";
    Mass_Magnetic_Susceptibility=4.8E-7;
    Volume_Magnetic_Susceptibility=0.0033648;
    Molar_Magnetic_Susceptibility=6.9235E-8;
    Curie_point=NNN;
    color_PT="SILVER";
    refractive_index=NNN;
    HHIP=9500;
    HHIR=3100;
    /*xray_scatt=NNN;*/
   //Nd Pettifor linear interpolation JUNKAI CHANGED VALENCE
  }
 // [AFLOW]STOP=Neodymium
 // ********************************************************************************************************************************************************

 // ********************************************************************************************************************************************************
 // [AFLOW]START=Promethium
 // Promethium Promethium Promethium Promethium Promethium Promethium Promethium Promethium Promethium Promethium Promethium Promethium Promethium Promethium Promethium Promethium Promethium
  if(Z==61) { // Promethium
    symbol="Pm";
    name="Promethium";
    Period=6;
    Group=NNN;
    Series="Lanthanide";
    Block="f";
    mass=AMU2KILOGRAM*146.92;
    MolarVolume=0.00001996145374449;
    volume=34.6133;
    Miedema_Vm=7.43;
    valence_std=7;
    valence_iupac=3;
    valence_PT=3;
    Density_PT=7.264;
    crystal="hex";
    CrystalStr_PT="NNN";
    space_group="NNN";
    space_group_number=NNN;
    Pearson_coefficient=0.0;
    lattice_constant[1]=NNN;lattice_constant[2]=NNN;lattice_constant[3]=NNN;
    lattice_angle[1]=NNN;lattice_angle[2]=NNN;lattice_angle[3]=NNN;
    phase="Solid";
    radius=NNN;
    radius_PT=205;
    radius_covalent=1.99;
    radius_covalent_PT=199;
    radius_VanDerWaals_PT=NNN;
    radii_Ghosh08=1.5303;
    radii_Slatter=1.85;
    radii_Pyykko=1.73;
    electrical_conductivity=1.3E6;
    electronegativity_vec=1.13;
    hardness_Ghosh=2.1056;
    electronegativity_Pearson=NNN;
    electronegativity_Ghosh=4.925;
    electronegativity_Allen=NNN;
    oxidation_states.push_back(NNN);
    oxidation_states_preferred.push_back(NNN);
    electron_affinity_PT=50;
    Miedema_phi_star=3.19;
    Miedema_nws=1.21;
    Miedema_gamma_s=NNN;
    Pettifor_scale=0.7400;
    boiling_point=3000;
    melting_point=1100;
    vaporization_heat_PT=290;
    specific_heat_PT=NNN;
    critical_Pressure=NNN;
    critical_Temperature_PT=NNN;
    thermal_expansion=0.000011;
    thermal_conductivity=15;
    Brinelll_hardness=NNN;
    Mohs_hardness=NNN;
    Vickers_hardness=NNN;
    Hardness_Pearson=NNN;
    Hardness_Putz=NNN;
    Hardness_RB=0.33;
    shear_modulus=18;
    Young_modulus=46;
    bulk_modulus=33;
    Poisson_ratio_PT=0.28;
    Miedema_BVm=NNN;
    Magnetic_Type_PT="NNN";
    Mass_Magnetic_Susceptibility=NNN;
    Volume_Magnetic_Susceptibility=NNN;
    Molar_Magnetic_Susceptibility=NNN;
    Curie_point=NNN;
    color_PT="SILVER";
    refractive_index=NNN;
    HHIP=9500;
    HHIR=3100;
    /*xray_scatt=NNN;*/
   // Pm Pettifor linear interpolation
  }
 // [AFLOW]STOP=Promethium
 // ********************************************************************************************************************************************************

 // ********************************************************************************************************************************************************
 // [AFLOW]START=Samarium
 // Samarium Samarium Samarium Samarium Samarium Samarium Samarium Samarium Samarium Samarium Samarium Samarium Samarium Samarium Samarium Samarium Samarium
  if(Z==62) { // Samarium
    symbol="Sm";
    name="Samarium";
    Period=6;
    Group=NNN;
    Series="Lanthanide";
    Block="f";
    mass=AMU2KILOGRAM*150.4;
    MolarVolume=0.000020449;
    volume=33.9484;
    Miedema_Vm=7.37;
    valence_std=8;
    valence_iupac=3;
    valence_PT=3;
    Density_PT=7.353;
    crystal="rhl";
    CrystalStr_PT="Simple_Trigonal";
    space_group="R_3m";
    space_group_number=166;
    Pearson_coefficient=0.000334686;
    lattice_constant[1]=362.1;lattice_constant[2]=362.1;lattice_constant[3]=2625;
    lattice_angle[1]=PI/2;lattice_angle[2]=PI/2;lattice_angle[3]=2*PI/3;
    phase="Solid";
    radius=0.181;
    radius_PT=238;
    radius_covalent=1.98;
    radius_covalent_PT=198;
    radius_VanDerWaals_PT=NNN;
    radii_Ghosh08=1.3830;
    radii_Slatter=1.85;
    radii_Pyykko=1.72;
    electrical_conductivity=1.1E6;
    electronegativity_vec=1.17;
    hardness_Ghosh=2.3427;
    electronegativity_Pearson=NNN;
    electronegativity_Ghosh=5.047;
    electronegativity_Allen=NNN;
    oxidation_states.push_back(NNN);
    oxidation_states_preferred.push_back(NNN);
    electron_affinity_PT=50;
    Miedema_phi_star=3.20;
    Miedema_nws=1.21;
    Miedema_gamma_s=NNN;
    Pettifor_scale=0.7380;
    boiling_point=1803;
    melting_point=1072;
    vaporization_heat_PT=175;
    specific_heat_PT=196;
    critical_Pressure=NNN;
    critical_Temperature_PT=NNN;
    thermal_expansion=0.0000127;
    thermal_conductivity=13;
    Brinelll_hardness=441;
    Mohs_hardness=1.44;
    Vickers_hardness=412;
    Hardness_Pearson=NNN;
    Hardness_Putz=NNN;
    Hardness_RB=0.02;
    shear_modulus=20;
    Young_modulus=50;
    bulk_modulus=38;
    Poisson_ratio_PT=0.27;
    Miedema_BVm=NNN;
    Magnetic_Type_PT="Paramagnetic";
    Mass_Magnetic_Susceptibility=1.11E-7;
    Volume_Magnetic_Susceptibility=0.00081618;
    Molar_Magnetic_Susceptibility=1.669E-8;
    Curie_point=NNN;
    color_PT="SILVER";
    refractive_index=NNN;
    HHIP=9500;
    HHIR=3100;
    /*xray_scatt=NNN;*/
   //Sm Pettifor linear interpolation
  }
 // [AFLOW]STOP=Samarium
 // ********************************************************************************************************************************************************

 // ********************************************************************************************************************************************************
 // [AFLOW]START=Europium
 // Europium Europium Europium Europium Europium Europium Europium Europium Europium Europium Europium Europium Europium Europium Europium Europium Europium
  if(Z==63) { // Europium
    symbol="Eu";
    name="Europium";
    Period=6;
    Group=NNN;
    Series="Lanthanide";
    Block="f";
    mass=AMU2KILOGRAM*151.96;
    MolarVolume=0.000028979;
    volume=43.1719;
    Miedema_Vm=7.36;
    valence_std=9;
    valence_iupac=3;
    valence_PT=3;
    Density_PT=5.244;
    crystal="bcc";
    CrystalStr_PT="Body-centered_Cubic";
    space_group="Im_3m";
    space_group_number=229;
    Pearson_coefficient=4.32857E-05;
    lattice_constant[1]=458.1;lattice_constant[2]=458.1;lattice_constant[3]=458.1;
    lattice_angle[1]=PI/2;lattice_angle[2]=PI/2;lattice_angle[3]=PI/2;
    phase="Solid";
    radius=0.204;
    radius_PT=231;
    radius_covalent=1.98;
    radius_covalent_PT=198;
    radius_VanDerWaals_PT=NNN;
    radii_Ghosh08=1.2615;
    radii_Slatter=1.85;
    radii_Pyykko=1.68;
    electrical_conductivity=1.1E6;
    electronegativity_vec=1.20;
    hardness_Ghosh=2.5798;
    electronegativity_Pearson=NNN;
    electronegativity_Ghosh=5.168;
    electronegativity_Allen=NNN;
    oxidation_states.push_back(NNN);
    oxidation_states_preferred.push_back(NNN);
    electron_affinity_PT=50;
    Miedema_phi_star=3.20;
    Miedema_nws=1.21;
    Miedema_gamma_s=NNN;
    Pettifor_scale=0.7360;
    boiling_point=1527;
    melting_point=822;
    vaporization_heat_PT=175;
    specific_heat_PT=182;
    critical_Pressure=NNN;
    critical_Temperature_PT=NNN;
    thermal_expansion=0.000035;
    thermal_conductivity=14;
    Brinelll_hardness=NNN;
    Mohs_hardness=3.07;
    Vickers_hardness=167;
    Hardness_Pearson=NNN;
    Hardness_Putz=NNN;
    Hardness_RB=2.42;
    shear_modulus=7.9;
    Young_modulus=18;
    bulk_modulus=8.3;
    Poisson_ratio_PT=0.15;
    Miedema_BVm=NNN;
    Magnetic_Type_PT="Paramagnetic";
    Mass_Magnetic_Susceptibility=2.76E-7;
    Volume_Magnetic_Susceptibility=0.0014473;
    Molar_Magnetic_Susceptibility=4.1942E-8;
    Curie_point=NNN;
    color_PT="SILVER";
    refractive_index=NNN;
    HHIP=9500;
    HHIR=3100;
    /*xray_scatt=NNN;*/
   //Eu Pettifor linear interpolation
  }
 // [AFLOW]STOP=Europium
 // ********************************************************************************************************************************************************

 // ********************************************************************************************************************************************************
 // [AFLOW]START=Gadolinium
 // Gadolinium Gadolinium Gadolinium Gadolinium Gadolinium Gadolinium Gadolinium Gadolinium Gadolinium Gadolinium Gadolinium Gadolinium Gadolinium Gadolinium Gadolinium Gadolinium Gadolinium
  if(Z==64) { // Gadolinium
    symbol="Gd";
    name="Gadolinium";
    Period=6;
    Group=NNN;
    Series="Lanthanide";
    Block="f";
    mass=AMU2KILOGRAM*157.25;
    MolarVolume=0.000019903;
    volume=32.5777;
    Miedema_Vm=7.34;
    valence_std=10;
    valence_iupac=3;
    valence_PT=3;
    Density_PT=7.901;
    crystal="hcp";
    CrystalStr_PT="Simple_Hexagonal";
    space_group="P6_3/mmc";
    space_group_number=194;
    Pearson_coefficient=0.000127674;
    lattice_constant[1]=363.6;lattice_constant[2]=363.6;lattice_constant[3]=578.26;
    lattice_angle[1]=PI/2;lattice_angle[2]=PI/2;lattice_angle[3]=2*PI/3;
    phase="Solid";
    radius=0.180;
    radius_PT=233;
    radius_covalent=1.96;
    radius_covalent_PT=196;
    radius_VanDerWaals_PT=NNN;
    radii_Ghosh08=1.1596;
    radii_Slatter=1.80;
    radii_Pyykko=1.69;
    electrical_conductivity=770000;
    electronegativity_vec=1.20;
    hardness_Ghosh=2.8170;
    electronegativity_Pearson=NNN;
    electronegativity_Ghosh=5.290;
    electronegativity_Allen=NNN;
    oxidation_states.push_back(NNN);
    oxidation_states_preferred.push_back(NNN);
    electron_affinity_PT=50;
    Miedema_phi_star=3.20;
    Miedema_nws=1.21;
    Miedema_gamma_s=NNN;
    Pettifor_scale=0.7340;
    boiling_point=3250;
    melting_point=1313;
    vaporization_heat_PT=305;
    specific_heat_PT=240;
    critical_Pressure=NNN;
    critical_Temperature_PT=NNN;
    thermal_expansion=9.4E-6;
    thermal_conductivity=11;
    Brinelll_hardness=NNN;
    Mohs_hardness=5.13;
    Vickers_hardness=570;
    Hardness_Pearson=NNN;
    Hardness_Putz=NNN;
    Hardness_RB=-1.02;
    shear_modulus=22;
    Young_modulus=55;
    bulk_modulus=38;
    Poisson_ratio_PT=0.26;
    Miedema_BVm=NNN;
    Magnetic_Type_PT="Ferromagnetic";
    Mass_Magnetic_Susceptibility=NNN;
    Volume_Magnetic_Susceptibility=NNN;
    Molar_Magnetic_Susceptibility=NNN;
    Curie_point=292;
    color_PT="SILVER";
    refractive_index=NNN;
    HHIP=9500;
    HHIR=3100;
    /*xray_scatt=NNN;*/
   // Gd Pettifor linear interpolation
  }
 // [AFLOW]STOP=Gadolinium
 // ********************************************************************************************************************************************************

 // ********************************************************************************************************************************************************
 // [AFLOW]START=Terbium
 // Terbium Terbium Terbium Terbium Terbium Terbium Terbium Terbium Terbium Terbium Terbium Terbium Terbium Terbium Terbium Terbium Terbium
  if(Z==65) { // Terbium
    symbol="Tb";
    name="Terbium";
    Period=6;
    Group=NNN;
    Series="Lanthanide";
    Block="f";
    mass=AMU2KILOGRAM*158.9254;
    MolarVolume=0.000019336;
    volume=32.0200;
    Miedema_Vm=7.20;
    valence_std=11;
    valence_iupac=4;
    valence_PT=3;
    Density_PT=8.219;
    crystal="hcp";
    CrystalStr_PT="Simple_Hexagonal";
    space_group="P6_3/mmc";
    space_group_number=194;
    Pearson_coefficient=0.0;
    lattice_constant[1]=360.1;lattice_constant[2]=360.1;lattice_constant[3]=569.36;
    lattice_angle[1]=PI/2;lattice_angle[2]=PI/2;lattice_angle[3]=2*PI/3;
    phase="Solid";
    radius=0.177;
    radius_PT=225;
    radius_covalent=1.94;
    radius_covalent_PT=194;
    radius_VanDerWaals_PT=NNN;
    radii_Ghosh08=1.0730;
    radii_Slatter=1.75;
    radii_Pyykko=1.68;
    electrical_conductivity=830000;
    electronegativity_vec=1.10;
    hardness_Ghosh=3.0540;
    electronegativity_Pearson=NNN;
    electronegativity_Ghosh=5.411;
    electronegativity_Allen=NNN;
    oxidation_states.push_back(NNN);
    oxidation_states_preferred.push_back(NNN);
    electron_affinity_PT=50;
    Miedema_phi_star=3.21;
    Miedema_nws=1.22;
    Miedema_gamma_s=NNN;
    Pettifor_scale=0.7320;
    boiling_point=3230;
    melting_point=1356;
    vaporization_heat_PT=295;
    specific_heat_PT=182;
    critical_Pressure=NNN;
    critical_Temperature_PT=NNN;
    thermal_expansion=0.0000103;
    thermal_conductivity=11;
    Brinelll_hardness=677;
    Mohs_hardness=2.33;
    Vickers_hardness=863;
    Hardness_Pearson=NNN;
    Hardness_Putz=NNN;
    Hardness_RB=1.36;
    shear_modulus=22;
    Young_modulus=56;
    bulk_modulus=38.7;
    Poisson_ratio_PT=0.26;
    Miedema_BVm=NNN;
    Magnetic_Type_PT="Paramagnetic";
    Mass_Magnetic_Susceptibility=0.0000136;
    Volume_Magnetic_Susceptibility=0.1117784;
    Molar_Magnetic_Susceptibility=2.161385E-6;
    Curie_point=222;
    color_PT="SILVER";
    refractive_index=NNN;
    HHIP=9500;
    HHIR=3100;
    /*xray_scatt=NNN;*/
   // Tb Pettifor linear interpolation
  }
 // [AFLOW]STOP=Terbium
 // ********************************************************************************************************************************************************

 // ********************************************************************************************************************************************************
 // [AFLOW]START=Dysprosium
 // Dysprosium Dysprosium Dysprosium Dysprosium Dysprosium Dysprosium Dysprosium Dysprosium Dysprosium Dysprosium Dysprosium Dysprosium Dysprosium Dysprosium Dysprosium Dysprosium Dysprosium
  if(Z==66) { // Dysprosium
    symbol="Dy";
    name="Dysprosium";
    Period=6;
    Group=NNN;
    Series="Lanthanide";
    Block="f";
    mass=AMU2KILOGRAM*162.5;
    MolarVolume=0.000019004;
    volume=31.5096;
    Miedema_Vm=7.12;
    valence_std=12;
    valence_iupac=4;
    valence_PT=3;
    Density_PT=8.551;
    crystal="hcp";
    CrystalStr_PT="Simple_Hexagonal";
    space_group="P6_3/mmc";
    space_group_number=194;
    Pearson_coefficient=5.20771E-05;
    lattice_constant[1]=359.3;lattice_constant[2]=359.3;lattice_constant[3]=565.37;
    lattice_angle[1]=PI/2;lattice_angle[2]=PI/2;lattice_angle[3]=2*PI/3;
    phase="Solid";
    radius=0.177;
    radius_PT=228;
    radius_covalent=1.92;
    radius_covalent_PT=192;
    radius_VanDerWaals_PT=NNN;
    radii_Ghosh08=0.9984;
    radii_Slatter=1.75;
    radii_Pyykko=1.67;
    electrical_conductivity=1.1E6;
    electronegativity_vec=1.22;
    hardness_Ghosh=3.2912;
    electronegativity_Pearson=NNN;
    electronegativity_Ghosh=5.533;
    electronegativity_Allen=NNN;
    oxidation_states.push_back(NNN);
    oxidation_states_preferred.push_back(NNN);
    electron_affinity_PT=50;
    Miedema_phi_star=3.21;
    Miedema_nws=1.22;
    Miedema_gamma_s=NNN;
    Pettifor_scale=0.7300;
    boiling_point=2567;
    melting_point=1412;
    vaporization_heat_PT=280;
    specific_heat_PT=167;
    critical_Pressure=NNN;
    critical_Temperature_PT=NNN;
    thermal_expansion=0.00001;
    thermal_conductivity=11;
    Brinelll_hardness=500;
    Mohs_hardness=1.8;
    Vickers_hardness=540;
    Hardness_Pearson=NNN;
    Hardness_Putz=NNN;
    Hardness_RB=1.06;
    shear_modulus=25;
    Young_modulus=61;
    bulk_modulus=41;
    Poisson_ratio_PT=0.25;
    Miedema_BVm=NNN;
    Magnetic_Type_PT="Paramagnetic";
    Mass_Magnetic_Susceptibility=5.45E-6;
    Volume_Magnetic_Susceptibility=0.046603;
    Molar_Magnetic_Susceptibility=8.85625E-7;
    Curie_point=87;
    color_PT="SILVER";
    refractive_index=NNN;
    HHIP=9500;
    HHIR=3100;
    /*xray_scatt=NNN;*/
   //Dy Pettifor linear interpolation JUNKAI CHANGED VALENCE
  }
 // [AFLOW]STOP=Dysprosium
 // ********************************************************************************************************************************************************

 // ********************************************************************************************************************************************************
 // [AFLOW]START=Holmium
 // Holmium Holmium Holmium Holmium Holmium Holmium Holmium Holmium Holmium Holmium Holmium Holmium Holmium Holmium Holmium Holmium Holmium
  if(Z==67) { // Holmium
    symbol="Ho";
    name="Holmium";
    Period=6;
    Group=NNN;
    Series="Lanthanide";
    Block="f";
    mass=AMU2KILOGRAM*164.9304;
    MolarVolume=0.000018753;
    volume=31.0155;
    Miedema_Vm=7.06;
    valence_std=13;
    valence_iupac=3;
    valence_PT=3;
    Density_PT=8.795;
    crystal="hcp";
    CrystalStr_PT="Simple_Hexagonal";
    space_group="P6_3/mmc";
    space_group_number=194;
    Pearson_coefficient=2.96961E-32;
    lattice_constant[1]=357.73;lattice_constant[2]=357.73;lattice_constant[3]=561.58;
    lattice_angle[1]=PI/2;lattice_angle[2]=PI/2;lattice_angle[3]=2*PI/3;
    phase="Solid";
    radius=0.176;
    radius_PT=226;
    radius_covalent=1.92;
    radius_covalent_PT=192;
    radius_VanDerWaals_PT=NNN;
    radii_Ghosh08=0.9335;
    radii_Slatter=1.75;
    radii_Pyykko=1.66;
    electrical_conductivity=1.1E6;
    electronegativity_vec=1.23;
    hardness_Ghosh=3.5283;
    electronegativity_Pearson=NNN;
    electronegativity_Ghosh=5.654;
    electronegativity_Allen=NNN;
    oxidation_states.push_back(NNN);
    oxidation_states_preferred.push_back(NNN);
    electron_affinity_PT=50;
    Miedema_phi_star=3.22;
    Miedema_nws=1.22;
    Miedema_gamma_s=NNN;
    Pettifor_scale=0.7280;
    boiling_point=2700;
    melting_point=1474;
    vaporization_heat_PT=265;
    specific_heat_PT=165;
    critical_Pressure=NNN;
    critical_Temperature_PT=NNN;
    thermal_expansion=0.0000112;
    thermal_conductivity=16;
    Brinelll_hardness=746;
    Mohs_hardness=1.65;
    Vickers_hardness=481;
    Hardness_Pearson=NNN;
    Hardness_Putz=NNN;
    Hardness_RB=0.78;
    shear_modulus=26;
    Young_modulus=64;
    bulk_modulus=40;
    Poisson_ratio_PT=0.23;
    Miedema_BVm=NNN;
    Magnetic_Type_PT="Paramagnetic";
    Mass_Magnetic_Susceptibility=5.49E-6;
    Volume_Magnetic_Susceptibility=0.0482845;
    Molar_Magnetic_Susceptibility=9.05467E-7;
    Curie_point=20;
    color_PT="SILVER";
    refractive_index=NNN;
    HHIP=9500;
    HHIR=3100;
    /*xray_scatt=NNN;*/
   //Ho Pettifor linear interpolation
  }
 // [AFLOW]STOP=Holmium
 // ********************************************************************************************************************************************************

 // ********************************************************************************************************************************************************
 // [AFLOW]START=Erbium
 // Erbium Erbium Erbium Erbium Erbium Erbium Erbium Erbium Erbium Erbium Erbium Erbium Erbium Erbium Erbium Erbium Erbium
  if(Z==68) { // Erbium
    symbol="Er";
    name="Erbium";
    Period=6;
    Group=NNN;
    Series="Lanthanide";
    Block="f";
    mass=AMU2KILOGRAM*167.26;
    MolarVolume=0.000018449;
    volume=30.5431;
    Miedema_Vm=6.98;
    valence_std=14;
    valence_iupac=3;
    valence_PT=3;
    Density_PT=9.066;
    crystal="hcp";
    CrystalStr_PT="Simple_Hexagonal";
    space_group="P6_3/mmc";
    space_group_number=194;
    Pearson_coefficient=7.24618E-05;
    lattice_constant[1]=355.88;lattice_constant[2]=355.88;lattice_constant[3]=558.74;
    lattice_angle[1]=PI/2;lattice_angle[2]=PI/2;lattice_angle[3]=2*PI/3;
    phase="Solid";
    radius=0.175;
    radius_PT=226;
    radius_covalent=1.89;
    radius_covalent_PT=189;
    radius_VanDerWaals_PT=NNN;
    radii_Ghosh08=0.8765;
    radii_Slatter=1.75;
    radii_Pyykko=1.65;
    electrical_conductivity=1.2E6;
    electronegativity_vec=1.24;
    hardness_Ghosh=3.7655;
    electronegativity_Pearson=NNN;
    electronegativity_Ghosh=5.776;
    electronegativity_Allen=NNN;
    oxidation_states.push_back(NNN);
    oxidation_states_preferred.push_back(NNN);
    electron_affinity_PT=50;
    Miedema_phi_star=3.22;
    Miedema_nws=1.23;
    Miedema_gamma_s=NNN;
    Pettifor_scale=0.7260;
    boiling_point=2868;
    melting_point=1497;
    vaporization_heat_PT=285;
    specific_heat_PT=168;
    critical_Pressure=NNN;
    critical_Temperature_PT=NNN;
    thermal_expansion=0.0000122;
    thermal_conductivity=15;
    Brinelll_hardness=814;
    Mohs_hardness=1.97;
    Vickers_hardness=588;
    Hardness_Pearson=NNN;
    Hardness_Putz=NNN;
    Hardness_RB=0.54;
    shear_modulus=28;
    Young_modulus=70;
    bulk_modulus=44;
    Poisson_ratio_PT=0.24;
    Miedema_BVm=NNN;
    Magnetic_Type_PT="Paramagnetic";
    Mass_Magnetic_Susceptibility=3.77E-6;
    Volume_Magnetic_Susceptibility=0.0341788;
    Molar_Magnetic_Susceptibility=6.30566E-7;
    Curie_point=32;
    color_PT="SILVER";
    refractive_index=NNN;
    HHIP=9500;
    HHIR=3100;
    /*xray_scatt=NNN;*/
   //Er Pettifor linear interpolation
  }
 // [AFLOW]STOP=Erbium
 // ********************************************************************************************************************************************************

 // ********************************************************************************************************************************************************
 // [AFLOW]START=Thulium
 // Thulium Thulium Thulium Thulium Thulium Thulium Thulium Thulium Thulium Thulium Thulium Thulium Thulium Thulium Thulium Thulium Thulium
  if(Z==69) { // Thulium
    symbol="Tm";
    name="Thulium";
    Period=6;
    Group=NNN;
    Series="Lanthanide";
    Block="f";
    mass=AMU2KILOGRAM*168.9342;
    MolarVolume=0.000018126;
    volume=30.0016;
    Miedema_Vm=6.90;
    valence_std=15;
    valence_iupac=4;
    valence_PT=3;
    Density_PT=9.32;
    crystal="hcp";
    CrystalStr_PT="Simple_Hexagonal";
    space_group="P6_3/mmc";
    space_group_number=194;
    Pearson_coefficient=0.0;
    lattice_constant[1]=353.75;lattice_constant[2]=353.75;lattice_constant[3]=555.46;
    lattice_angle[1]=PI/2;lattice_angle[2]=PI/2;lattice_angle[3]=2*PI/3;
    phase="Solid";
    radius=0.174;
    radius_PT=222;
    radius_covalent=1.90;
    radius_covalent_PT=190;
    radius_VanDerWaals_PT=NNN;
    radii_Ghosh08=0.8261;
    radii_Slatter=1.75;
    radii_Pyykko=1.64;
    electrical_conductivity=1.4E6;
    electronegativity_vec=1.25;
    hardness_Ghosh=4.0026;
    electronegativity_Pearson=NNN;
    electronegativity_Ghosh=5.897;
    electronegativity_Allen=NNN;
    oxidation_states.push_back(NNN);
    oxidation_states_preferred.push_back(NNN);
    electron_affinity_PT=50;
    Miedema_phi_star=3.22;
    Miedema_nws=1.23;
    Miedema_gamma_s=NNN;
    Pettifor_scale=0.7240;
    boiling_point=1950;
    melting_point=1545;
    vaporization_heat_PT=250;
    specific_heat_PT=160;
    critical_Pressure=NNN;
    critical_Temperature_PT=NNN;
    thermal_expansion=0.0000133;
    thermal_conductivity=17;
    Brinelll_hardness=471;
    Mohs_hardness=1.77;
    Vickers_hardness=520;
    Hardness_Pearson=NNN;
    Hardness_Putz=NNN;
    Hardness_RB=0.32;
    shear_modulus=31;
    Young_modulus=74;
    bulk_modulus=45;
    Poisson_ratio_PT=0.21;
    Miedema_BVm=NNN;
    Magnetic_Type_PT="Paramagnetic";
    Mass_Magnetic_Susceptibility=1.99E-6;
    Volume_Magnetic_Susceptibility=0.0185488;
    Molar_Magnetic_Susceptibility=3.36179E-7;
    Curie_point=25;
    color_PT="SILVER";
    refractive_index=NNN;
    HHIP=9500;
    HHIR=3100;
    /*xray_scatt=NNN;*/
   //Tm Pettifor linear interpolation JUNKAI CHANGED VALENCE
  }
 // [AFLOW]STOP=Thulium
 // ********************************************************************************************************************************************************

 // ********************************************************************************************************************************************************
 // [AFLOW]START=Ytterbium
 // Ytterbium Ytterbium Ytterbium Ytterbium Ytterbium Ytterbium Ytterbium Ytterbium Ytterbium Ytterbium Ytterbium Ytterbium Ytterbium Ytterbium Ytterbium Ytterbium Ytterbium
  if(Z==70) { // Ytterbium
    symbol="Yb";
    name="Ytterbium";
    Period=6;
    Group=NNN;
    Series="Lanthanide";
    Block="f";
    mass=AMU2KILOGRAM*173.04;
    MolarVolume=0.000026339;
    volume=39.4395;
    Miedema_Vm=6.86;
    valence_std=16;
    valence_iupac=3;
    valence_PT=3;
    Density_PT=6.57;
    crystal="fcc";
    CrystalStr_PT="Face-centered_Cubic";
    space_group="Fm_3m";
    space_group_number=225;
    Pearson_coefficient=8.54557E-05;
    lattice_constant[1]=548.47;lattice_constant[2]=548.47;lattice_constant[3]=548.47;
    lattice_angle[1]=PI/2;lattice_angle[2]=PI/2;lattice_angle[3]=PI/2;
    phase="Solid";
    radius=0.193;
    radius_PT=222;
    radius_covalent=1.87;
    radius_covalent_PT=187;
    radius_VanDerWaals_PT=NNN;
    radii_Ghosh08=0.7812;
    radii_Slatter=1.75;
    radii_Pyykko=1.70;
    electrical_conductivity=3.6E6;
    electronegativity_vec=1.10;
    hardness_Ghosh=4.2395;
    electronegativity_Pearson=NNN;
    electronegativity_Ghosh=6.019;
    electronegativity_Allen=NNN;
    oxidation_states.push_back(NNN);
    oxidation_states_preferred.push_back(NNN);
    electron_affinity_PT=50;
    Miedema_phi_star=3.22;
    Miedema_nws=1.23;
    Miedema_gamma_s=NNN;
    Pettifor_scale=0.7220;
    boiling_point=1196;
    melting_point=819;
    vaporization_heat_PT=160;
    specific_heat_PT=154;
    critical_Pressure=NNN;
    critical_Temperature_PT=NNN;
    thermal_expansion=0.0000263;
    thermal_conductivity=39;
    Brinelll_hardness=343;
    Mohs_hardness=NNN;
    Vickers_hardness=206;
    Hardness_Pearson=NNN;
    Hardness_Putz=NNN;
    Hardness_RB=3.27;
    shear_modulus=10;
    Young_modulus=24;
    bulk_modulus=31;
    Poisson_ratio_PT=0.21;
    Miedema_BVm=NNN;
    Magnetic_Type_PT="Paramagnetic";
    Mass_Magnetic_Susceptibility=5.9E-9;
    Volume_Magnetic_Susceptibility=0.0000388;
    Molar_Magnetic_Susceptibility=1.02E-9;
    Curie_point=NNN;
    color_PT="SILVER";
    refractive_index=NNN;
    HHIP=9500;
    HHIR=3100;
    /*xray_scatt=NNN;*/
   //Yb Pettifor linear interpolation
  }
 // [AFLOW]STOP=Ytterbium
 // ********************************************************************************************************************************************************

 // ********************************************************************************************************************************************************
 // [AFLOW]START=Lutetium
 // Lutetium Lutetium Lutetium Lutetium Lutetium Lutetium Lutetium Lutetium Lutetium Lutetium Lutetium Lutetium Lutetium Lutetium Lutetium Lutetium Lutetium
  if(Z==71) { // Lutetium
    symbol="Lu";
    name="Lutetium";
    Period=6;
    Group=3;
    Series="TransitionMetal";
    Block="d";
    mass=AMU2KILOGRAM*174.967;
    MolarVolume=0.000017779;
    volume=29.3515;
    Miedema_Vm=6.81;
    valence_std=17;
    valence_iupac=3;
    valence_PT=3;
    Density_PT=9.841;
    crystal="hcp";
    CrystalStr_PT="Simple_Hexagonal";
    space_group="P6_3/mmc";
    space_group_number=194;
    Pearson_coefficient=8.27273E-07;
    lattice_constant[1]=350.31;lattice_constant[2]=350.31;lattice_constant[3]=555.09;
    lattice_angle[1]=PI/2;lattice_angle[2]=PI/2;lattice_angle[3]=2*PI/3;
    phase="Solid";
    radius=0.173;
    radius_PT=217;
    radius_covalent=1.87;
    radius_covalent_PT=187;
    radius_VanDerWaals_PT=NNN;
    radii_Ghosh08=0.7409;
    radii_Slatter=1.75;
    radii_Pyykko=1.62;
    electrical_conductivity=1.8E6;
    electronegativity_vec=1.27;
    hardness_Ghosh=4.4766;
    electronegativity_Pearson=NNN;
    electronegativity_Ghosh=6.140;
    electronegativity_Allen=1.09;
    oxidation_states.push_back(3);
    oxidation_states_preferred.push_back(3);
    electron_affinity_PT=50;
    Miedema_phi_star=3.22;
    Miedema_nws=1.24;
    Miedema_gamma_s=NNN;
    Pettifor_scale=0.7200;
    boiling_point=3402;
    melting_point=1663;
    vaporization_heat_PT=415;
    specific_heat_PT=154;
    critical_Pressure=NNN;
    critical_Temperature_PT=NNN;
    thermal_expansion=0.00001;
    thermal_conductivity=16;
    Brinelll_hardness=893;
    Mohs_hardness=2.6;
    Vickers_hardness=1160;
    Hardness_Pearson=NNN;
    Hardness_Putz=NNN;
    Hardness_RB=3.64;
    shear_modulus=27;
    Young_modulus=67;
    bulk_modulus=48;
    Poisson_ratio_PT=0.26;
    Miedema_BVm=NNN;
    Magnetic_Type_PT="Paramagnetic";
    Mass_Magnetic_Susceptibility=1.2E-9;
    Volume_Magnetic_Susceptibility=0.0000118;
    Molar_Magnetic_Susceptibility=2.1E-10;
    Curie_point=NNN;
    color_PT="SILVER";
    refractive_index=NNN;
    HHIP=9500;
    HHIR=3100;
    /*xray_scatt=NNN;*/
   //Lu
  }
 // [AFLOW]STOP=Lutetium
 // ********************************************************************************************************************************************************

 // d-electron systems: transition metals
 // ********************************************************************************************************************************************************
 // [AFLOW]START=Hafnium
 // Hafnium Hafnium Hafnium Hafnium Hafnium Hafnium Hafnium Hafnium Hafnium Hafnium Hafnium Hafnium Hafnium Hafnium Hafnium Hafnium Hafnium
  if(Z==72) { // Hafnium
    symbol="Hf";
    name="Hafnium";
    Period=6;
    Group=4;
    Series="TransitionMetal";
    Block="d";
    mass=AMU2KILOGRAM*178.49;
    MolarVolume=0.0000134102;
    volume=22.0408;
    Miedema_Vm=5.6;
    valence_std=4;
    valence_iupac=4;
    valence_PT=4;
    Density_PT=13.31;
    crystal="hcp";
    CrystalStr_PT="Simple_Hexagonal";
    space_group="P6_3/mmc";
    space_group_number=194;
    Pearson_coefficient=5.25384E-05;
    lattice_constant[1]=319.64;lattice_constant[2]=319.64;lattice_constant[3]=505.11;
    lattice_angle[1]=PI/2;lattice_angle[2]=PI/2;lattice_angle[3]=2*PI/3;
    phase="Solid";
    radius=0.159;
    radius_PT=208;
    radius_covalent=1.75;
    radius_covalent_PT=175;
    radius_VanDerWaals_PT=NNN;
    radii_Ghosh08=0.7056;
    radii_Slatter=1.55;
    radii_Pyykko=1.52;
    electrical_conductivity=3.3E6;
    electronegativity_vec=1.30;
    hardness_Ghosh=4.7065;
    electronegativity_Pearson=3.8;
    electronegativity_Ghosh=6.258;
    electronegativity_Allen=1.16;
    oxidation_states.push_back(4); oxidation_states.push_back(3);
    oxidation_states_preferred.push_back(4);
    electron_affinity_PT=0;
    Miedema_phi_star=3.55;
    Miedema_nws=1.43;
    Miedema_gamma_s=2200;
    Pettifor_scale=0.775;
    boiling_point=4603;
    melting_point=2233;
    vaporization_heat_PT=630;
    specific_heat_PT=144;
    critical_Pressure=NNN;
    critical_Temperature_PT=NNN;
    thermal_expansion=5.9E-6;
    thermal_conductivity=23;
    Brinelll_hardness=1700;
    Mohs_hardness=5.5;
    Vickers_hardness=1760;
    Hardness_Pearson=3.00;
    Hardness_Putz=NNN;
    Hardness_RB=3.94;
    shear_modulus=30;
    Young_modulus=78;
    bulk_modulus=110;
    Poisson_ratio_PT=0.37;
    Miedema_BVm=15.0;
    Magnetic_Type_PT="Paramagnetic";
    Mass_Magnetic_Susceptibility=5.3E-9;
    Volume_Magnetic_Susceptibility=0.0000705;
    Molar_Magnetic_Susceptibility=9.46E-10;
    Curie_point=NNN;
    color_PT="GRAY";
    refractive_index=NNN;
    HHIP=3400;
    HHIR=2600;
    /*xray_scatt=NNN;*/
   //Hf
  }
 // [AFLOW]STOP=Hafnium
 // ********************************************************************************************************************************************************

 // ********************************************************************************************************************************************************
 // [AFLOW]START=Tantalum
 // Tantalum Tantalum Tantalum Tantalum Tantalum Tantalum Tantalum Tantalum Tantalum Tantalum Tantalum Tantalum Tantalum Tantalum Tantalum Tantalum Tantalum
  if(Z==73) { // Tantalum
    symbol="Ta";
    name="Tantalum";
    Period=6;
    Group=5;
    Series="TransitionMetal";
    Block="d";
    mass=AMU2KILOGRAM*180.9479;
    MolarVolume=0.0000108677;
    volume=18.1100;
    Miedema_Vm=4.9;
    valence_std=5;
    valence_iupac=5;
    valence_PT=5;
    Density_PT=16.65;
    crystal="bcc";
    CrystalStr_PT="Body-centered_Cubic";
    space_group="Im_3m";
    space_group_number=229;
    Pearson_coefficient=3.66845E-09;
    lattice_constant[1]=330.13;lattice_constant[2]=330.13;lattice_constant[3]=330.13;
    lattice_angle[1]=PI/2;lattice_angle[2]=PI/2;lattice_angle[3]=PI/2;
    phase="Solid";
    radius=0.147;
    radius_PT=200;
    radius_covalent=1.70;
    radius_covalent_PT=170;
    radius_VanDerWaals_PT=NNN;
    radii_Ghosh08=0.6716;
    radii_Slatter=1.45;
    radii_Pyykko=1.46;
    electrical_conductivity=7.7E6;
    electronegativity_vec=1.50;
    hardness_Ghosh=4.9508;
    electronegativity_Pearson=4.11;
    electronegativity_Ghosh=6.383;
    electronegativity_Allen=1.34;
    oxidation_states.push_back(5); oxidation_states.push_back(3);
    oxidation_states_preferred.push_back(5);
    electron_affinity_PT=31;
    Miedema_phi_star=4.05;
    Miedema_nws=1.63;
    Miedema_gamma_s=3050;
    Pettifor_scale=0.83;
    boiling_point=5458;
    melting_point=3017;
    vaporization_heat_PT=736;
    specific_heat_PT=140;
    critical_Pressure=NNN;
    critical_Temperature_PT=NNN;
    thermal_expansion=6.3E-6;
    thermal_conductivity=57;
    Brinelll_hardness=800;
    Mohs_hardness=6.5;
    Vickers_hardness=873;
    Hardness_Pearson=3.79;
    Hardness_Putz=NNN;
    Hardness_RB=1.75;
    shear_modulus=67;
    Young_modulus=186;
    bulk_modulus=200;
    Poisson_ratio_PT=0.34;
    Miedema_BVm=22.0;
    Magnetic_Type_PT="Paramagnetic";
    Mass_Magnetic_Susceptibility=1.07E-8;
    Volume_Magnetic_Susceptibility=0.0001782;
    Molar_Magnetic_Susceptibility=1.936E-9;
    Curie_point=NNN;
    color_PT="GRAY";
    refractive_index=NNN;
    HHIP=2300;
    HHIR=4800;
    /*xray_scatt=NNN;*/
   //Ta
  }
 // [AFLOW]STOP=Tantalum
 // ********************************************************************************************************************************************************

 // ********************************************************************************************************************************************************
 // [AFLOW]START=Tungsten
 // Tungsten Tungsten Tungsten Tungsten Tungsten Tungsten Tungsten Tungsten Tungsten Tungsten Tungsten Tungsten Tungsten Tungsten Tungsten Tungsten Tungsten
  if(Z==74) { // Tungsten
    symbol="W";
    name="Tungsten";
    Period=6;
    Group=6;
    Series="TransitionMetal";
    Block="d";
    mass=AMU2KILOGRAM*183.85;
    MolarVolume=9.5501E-6;
    volume=15.9387;
    Miedema_Vm=4.5;
    valence_std=6;
    valence_iupac=6;
    valence_PT=6;
    Density_PT=19.25;
    crystal="bcc";
    CrystalStr_PT="Body-centered_Cubic";
    space_group="Im_3m";
    space_group_number=229;
    Pearson_coefficient=6.96679E-05;
    lattice_constant[1]=316.52;lattice_constant[2]=316.52;lattice_constant[3]=316.52;
    lattice_angle[1]=PI/2;lattice_angle[2]=PI/2;lattice_angle[3]=PI/2;
    phase="Solid";
    radius=0.137;
    radius_PT=193;
    radius_covalent=1.62;
    radius_covalent_PT=162;
    radius_VanDerWaals_PT=NNN;
    radii_Ghosh08=0.6416;
    radii_Slatter=1.35;
    radii_Pyykko=1.37;
    electrical_conductivity=2E7;
    electronegativity_vec=2.36;
    hardness_Ghosh=5.1879;
    electronegativity_Pearson=4.40;
    electronegativity_Ghosh=6.505;
    electronegativity_Allen=1.47;
    oxidation_states.push_back(6); oxidation_states.push_back(5); oxidation_states.push_back(4); oxidation_states.push_back(3); oxidation_states.push_back(2); oxidation_states.push_back(0);
    oxidation_states_preferred.push_back(6);
    electron_affinity_PT=78.6;
    Miedema_phi_star=4.80;
    Miedema_nws=1.81;
    Miedema_gamma_s=3300;
    Pettifor_scale=0.885;
    boiling_point=5555;
    melting_point=3422;
    vaporization_heat_PT=800;
    specific_heat_PT=132;
    critical_Pressure=NNN;
    critical_Temperature_PT=NNN;
    thermal_expansion=4.5E-6;
    thermal_conductivity=170;
    Brinelll_hardness=2570;
    Mohs_hardness=7.5;
    Vickers_hardness=3430;
    Hardness_Pearson=3.58;
    Hardness_Putz=NNN;
    Hardness_RB=1.23;
    shear_modulus=161;
    Young_modulus=411;
    bulk_modulus=310;
    Poisson_ratio_PT=0.28;
    Miedema_BVm=31.0;
    Magnetic_Type_PT="Paramagnetic";
    Mass_Magnetic_Susceptibility=4.59E-9;
    Volume_Magnetic_Susceptibility=0.0000884;
    Molar_Magnetic_Susceptibility=8.44E-10;
    Curie_point=NNN;
    color_PT="GRAY";
    refractive_index=NNN;
    HHIP=7000;
    HHIR=4300;
    /*xray_scatt=NNN;*/
   //W
  }
 // [AFLOW]STOP=Tungsten
 // ********************************************************************************************************************************************************

 // ********************************************************************************************************************************************************
 // [AFLOW]START=Rhenium
 // Rhenium Rhenium Rhenium Rhenium Rhenium Rhenium Rhenium Rhenium Rhenium Rhenium Rhenium Rhenium Rhenium Rhenium Rhenium Rhenium Rhenium
  if(Z==75) { // Rhenium
    symbol="Re";
    name="Rhenium";
    Period=6;
    Group=7;
    Series="TransitionMetal";
    Block="d";
    mass=AMU2KILOGRAM*186.2;
    MolarVolume=8.85856E-6;
    volume=14.8941;
    Miedema_Vm=4.3;
    valence_std=7;
    valence_iupac=7;
    valence_PT=7;
    Density_PT=21.02;
    crystal="hcp";
    CrystalStr_PT="Simple_Hexagonal";
    space_group="P6_3/mmc";
    space_group_number=194;
    Pearson_coefficient=2.70849E-05;
    lattice_constant[1]=276.1;lattice_constant[2]=276.1;lattice_constant[3]=445.6;
    lattice_angle[1]=PI/2;lattice_angle[2]=PI/2;lattice_angle[3]=2*PI/3;
    phase="Solid";
    radius=0.138;
    radius_PT=188;
    radius_covalent=1.51;
    radius_covalent_PT=151;
    radius_VanDerWaals_PT=NNN;
    radii_Ghosh08=0.6141;
    radii_Slatter=1.35;
    radii_Pyykko=1.31;
    electrical_conductivity=5.6E6;
    electronegativity_vec=1.90;
    hardness_Ghosh=5.4256;
    electronegativity_Pearson=4.02;
    electronegativity_Ghosh=6.626;
    electronegativity_Allen=1.60;
    oxidation_states.push_back(7); oxidation_states.push_back(6); oxidation_states.push_back(4); oxidation_states.push_back(2); oxidation_states.push_back(-1);
    oxidation_states_preferred.push_back(7);
    electron_affinity_PT=14.5;
    Miedema_phi_star=5.40;
    Miedema_nws=1.86;
    Miedema_gamma_s=3650;
    Pettifor_scale=0.94;
    boiling_point=5596;
    melting_point=3186;
    vaporization_heat_PT=705;
    specific_heat_PT=137;
    critical_Pressure=NNN;
    critical_Temperature_PT=NNN;
    thermal_expansion=6.2E-6;
    thermal_conductivity=48;
    Brinelll_hardness=1320;
    Mohs_hardness=7;
    Vickers_hardness=2450;
    Hardness_Pearson=3.87;
    Hardness_Putz=NNN;
    Hardness_RB=2.13;
    shear_modulus=178;
    Young_modulus=463;
    bulk_modulus=370;
    Poisson_ratio_PT=0.3;
    Miedema_BVm=33.0;
    Magnetic_Type_PT="Paramagnetic";
    Mass_Magnetic_Susceptibility=4.56E-9;
    Volume_Magnetic_Susceptibility=0.0000959;
    Molar_Magnetic_Susceptibility=8.49E-10;
    Curie_point=NNN;
    color_PT="GRAY";
    refractive_index=NNN;
    HHIP=3300;
    HHIR=3300;
    /*xray_scatt=NNN;*/
   //Re
  }
 // [AFLOW]STOP=Rhenium
 // ********************************************************************************************************************************************************

 // ********************************************************************************************************************************************************
 // [AFLOW]START=Osmium
 // Osmium Osmium Osmium Osmium Osmium Osmium Osmium Osmium Osmium Osmium Osmium Osmium Osmium Osmium Osmium Osmium Osmium
  if(Z==76) { // Osmium
    symbol="Os";
    name="Osmium";
    Period=6;
    Group=8;
    Series="TransitionMetal";
    Block="d";
    mass=AMU2KILOGRAM*190.2;
    MolarVolume=8.421E-6;
    volume=14.2403;
    Miedema_Vm=4.2;
    valence_std=8;
    valence_iupac=8;
    valence_PT=6;
    Density_PT=22.59;
    crystal="hcp";
    CrystalStr_PT="Simple_Hexagonal";
    space_group="P6_3/mmc";
    space_group_number=194;
    Pearson_coefficient=7.45234E-05;
    lattice_constant[1]=273.44;lattice_constant[2]=273.44;lattice_constant[3]=431.73;
    lattice_angle[1]=PI/2;lattice_angle[2]=PI/2;lattice_angle[3]=2*PI/3;
    phase="Solid";
    radius=0.135;
    radius_PT=185;
    radius_covalent=1.44;
    radius_covalent_PT=144;
    radius_VanDerWaals_PT=NNN;
    radii_Ghosh08=0.5890;
    radii_Slatter=1.30;
    radii_Pyykko=1.29;
    electrical_conductivity=1.2E7;
    electronegativity_vec=2.20;
    hardness_Ghosh=5.6619;
    electronegativity_Pearson=4.9;
    electronegativity_Ghosh=6.748;
    electronegativity_Allen=1.65;
    oxidation_states.push_back(8); oxidation_states.push_back(6); oxidation_states.push_back(4); oxidation_states.push_back(3); oxidation_states.push_back(2); oxidation_states.push_back(0); oxidation_states.push_back(-2);
    oxidation_states_preferred.push_back(4);
    electron_affinity_PT=106.1;
    Miedema_phi_star=5.40;
    Miedema_nws=1.85;
    Miedema_gamma_s=3500;
    Pettifor_scale=0.995;
    boiling_point=5012;
    melting_point=3033;
    vaporization_heat_PT=630;
    specific_heat_PT=130;
    critical_Pressure=NNN;
    critical_Temperature_PT=NNN;
    thermal_expansion=5.1E-6;
    thermal_conductivity=87;
    Brinelll_hardness=3920;
    Mohs_hardness=7;
    Vickers_hardness=4137.063913415;
    Hardness_Pearson=3.80;
    Hardness_Putz=NNN;
    Hardness_RB=1.72;
    shear_modulus=222;
    Young_modulus=NNN;
    bulk_modulus=NNN;
    Poisson_ratio_PT=0.25;
    Miedema_BVm=35.0;
    Magnetic_Type_PT="Paramagnetic";
    Mass_Magnetic_Susceptibility=6E-10;
    Volume_Magnetic_Susceptibility=0.000014;
    Molar_Magnetic_Susceptibility=1.1E-10;
    Curie_point=NNN;
    color_PT="SLATEGRAY";
    refractive_index=NNN;
    HHIP=5500;
    HHIR=9100;
    /*xray_scatt=NNN;*/
   //Os JUNKAI CHANGED VALENCE
  }
 // [AFLOW]STOP=Osmium
 // ********************************************************************************************************************************************************

 // ********************************************************************************************************************************************************
 // [AFLOW]START=Iridium
 // Iridium Iridium Iridium Iridium Iridium Iridium Iridium Iridium Iridium Iridium Iridium Iridium Iridium Iridium Iridium Iridium Iridium
  if(Z==77) { // Iridium
    symbol="Ir";
    name="Iridium";
    Period=6;
    Group=9;
    Series="TransitionMetal";
    Block="d";
    mass=AMU2KILOGRAM*192.22;
    MolarVolume=8.5203E-6;
    volume=14.5561;
    Miedema_Vm=4.2;
    valence_std=9;
    valence_iupac=8;
    valence_PT=6;
    Density_PT=22.56;
    crystal="fcc";
    CrystalStr_PT="Face-centered_Cubic";
    space_group="Fm_3m";
    space_group_number=225;
    Pearson_coefficient=2.53787E-05;
    lattice_constant[1]=383.9;lattice_constant[2]=383.9;lattice_constant[3]=383.9;
    lattice_angle[1]=PI/2;lattice_angle[2]=PI/2;lattice_angle[3]=PI/2;
    phase="Solid";
    radius=0.135;
    radius_PT=180;
    radius_covalent=1.41;
    radius_covalent_PT=141;
    radius_VanDerWaals_PT=NNN;
    radii_Ghosh08=0.5657;
    radii_Slatter=1.35;
    radii_Pyykko=1.22;
    electrical_conductivity=2.1E7;
    electronegativity_vec=2.20;
    hardness_Ghosh=5.9000;
    electronegativity_Pearson=5.4;
    electronegativity_Ghosh=6.831;
    electronegativity_Allen=1.68;
    oxidation_states.push_back(6); oxidation_states.push_back(4); oxidation_states.push_back(3); oxidation_states.push_back(2); oxidation_states.push_back(1); oxidation_states.push_back(0); oxidation_states.push_back(-1);
    oxidation_states_preferred.push_back(4); oxidation_states_preferred.push_back(1);
    electron_affinity_PT=151;
    Miedema_phi_star=5.55;
    Miedema_nws=1.83;
    Miedema_gamma_s=3100;
    Pettifor_scale=1.05;
    boiling_point=4428;
    melting_point=2466;
    vaporization_heat_PT=560;
    specific_heat_PT=131;
    critical_Pressure=NNN;
    critical_Temperature_PT=NNN;
    thermal_expansion=6.4E-6;
    thermal_conductivity=150;
    Brinelll_hardness=1670;
    Mohs_hardness=6.5;
    Vickers_hardness=1760;
    Hardness_Pearson=3.80;
    Hardness_Putz=NNN;
    Hardness_RB=1.27;
    shear_modulus=210;
    Young_modulus=528;
    bulk_modulus=320;
    Poisson_ratio_PT=0.26;
    Miedema_BVm=25.0;
    Magnetic_Type_PT="Paramagnetic";
    Mass_Magnetic_Susceptibility=1.67E-9;
    Volume_Magnetic_Susceptibility=0.0000377;
    Molar_Magnetic_Susceptibility=3.21E-10;
    Curie_point=NNN;
    color_PT="SILVER";
    refractive_index=NNN;
    HHIP=5500;
    HHIR=9100;
    /*xray_scatt=NNN;*/
   //Ir JUNKAI CHANGED VALENCE
  }
 // [AFLOW]STOP=Iridium
 // ********************************************************************************************************************************************************

 // ********************************************************************************************************************************************************
 // [AFLOW]START=Platinum
 // Platinum Platinum Platinum Platinum Platinum Platinum Platinum Platinum Platinum Platinum Platinum Platinum Platinum Platinum Platinum Platinum Platinum
  if(Z==78) { // Platinum
    symbol="Pt";
    name="Platinum";
    Period=6;
    Group=10;
    Series="TransitionMetal";
    Block="d";
    mass=AMU2KILOGRAM*195.09;
    MolarVolume=9.0948E-6;
    volume=15.7298;
    Miedema_Vm=4.4;
    valence_std=10;
    valence_iupac=6;
    valence_PT=6;
    Density_PT=21.45;
    crystal="fcc";
    CrystalStr_PT="Face-centered_Cubic";
    space_group="Fm_3m";
    space_group_number=225;
    Pearson_coefficient=3.39206E-05;
    lattice_constant[1]=392.42;lattice_constant[2]=392.42;lattice_constant[3]=392.42;
    lattice_angle[1]=PI/2;lattice_angle[2]=PI/2;lattice_angle[3]=PI/2;
    phase="Solid";
    radius=0.138;
    radius_PT=177;
    radius_covalent=1.36;
    radius_covalent_PT=136;
    radius_VanDerWaals_PT=175;
    radii_Ghosh08=0.5443;
    radii_Slatter=1.35;
    radii_Pyykko=1.23;
    electrical_conductivity=9.4E6;
    electronegativity_vec=2.28;
    hardness_Ghosh=6.1367;
    electronegativity_Pearson=5.6;
    electronegativity_Ghosh=6.991;
    electronegativity_Allen=1.72;
    oxidation_states.push_back(4); oxidation_states.push_back(2); oxidation_states.push_back(0);
    oxidation_states_preferred.push_back(4); oxidation_states_preferred.push_back(2);
    electron_affinity_PT=205.3;
    Miedema_phi_star=5.65;
    Miedema_nws=1.78;
    Miedema_gamma_s=2550;
    Pettifor_scale=1.105;
    boiling_point=3825;
    melting_point=1768.3;
    vaporization_heat_PT=490;
    specific_heat_PT=133;
    critical_Pressure=NNN;
    critical_Temperature_PT=NNN;
    thermal_expansion=8.9E-6;
    thermal_conductivity=71;
    Brinelll_hardness=392;
    Mohs_hardness=3.5;
    Vickers_hardness=549;
    Hardness_Pearson=3.50;
    Hardness_Putz=NNN;
    Hardness_RB=3.5;
    shear_modulus=61;
    Young_modulus=168;
    bulk_modulus=230;
    Poisson_ratio_PT=0.38;
    Miedema_BVm=18.0;
    Magnetic_Type_PT="Paramagnetic";
    Mass_Magnetic_Susceptibility=1.22E-8;
    Volume_Magnetic_Susceptibility=0.0002573;
    Molar_Magnetic_Susceptibility=2.38E-9;
    Curie_point=NNN;
    color_PT="GRAY";
    refractive_index=NNN;
    HHIP=5500;
    HHIR=9100;
    /*xray_scatt=NNN;*/
   //Pt
  }
 // [AFLOW]STOP=Platinum
 // ********************************************************************************************************************************************************

 // ********************************************************************************************************************************************************
 // [AFLOW]START=Gold
 // Gold Gold Gold Gold Gold Gold Gold Gold Gold Gold Gold Gold Gold Gold Gold Gold Gold
  if(Z==79) { // Gold
    symbol="Au";
    name="Gold";
    Period=6;
    Group=11;
    Series="TransitionMetal";
    Block="d";
    mass=AMU2KILOGRAM*196.9665;
    MolarVolume=0.00001021;
    volume=18.1904;
    Miedema_Vm=4.7;
    valence_std=11;
    valence_iupac=5;
    valence_PT=5;
    Density_PT=19.3;
    crystal="fcc";
    CrystalStr_PT="Face-centered_Cubic";
    space_group="Fm_3m";
    space_group_number=225;
    Pearson_coefficient=2.08217E-32;
    lattice_constant[1]=407.82;lattice_constant[2]=407.82;lattice_constant[3]=407.82;
    lattice_angle[1]=PI/2;lattice_angle[2]=PI/2;lattice_angle[3]=PI/2;
    phase="Solid";
    radius=0.144;
    radius_PT=174;
    radius_covalent=1.36;
    radius_covalent_PT=136;
    radius_VanDerWaals_PT=166;
    radii_Ghosh08=0.5244;
    radii_Slatter=1.35;
    radii_Pyykko=1.24;
    electrical_conductivity=4.5E7;
    electronegativity_vec=2.54;
    hardness_Ghosh=6.3741;
    electronegativity_Pearson=5.77;
    electronegativity_Ghosh=7.112;
    electronegativity_Allen=1.92;
    oxidation_states.push_back(3); oxidation_states.push_back(1);
    oxidation_states_preferred.push_back(3);
    electron_affinity_PT=222.8;
    Miedema_phi_star=5.15;
    Miedema_nws=1.57;
    Miedema_gamma_s=1550;
    Pettifor_scale=1.16;
    boiling_point=2856;
    melting_point=1064.18;
    vaporization_heat_PT=330;
    specific_heat_PT=129.1;
    critical_Pressure=NNN;
    critical_Temperature_PT=NNN;
    thermal_expansion=0.0000142;
    thermal_conductivity=320;
    Brinelll_hardness=2450;
    Mohs_hardness=2.5;
    Vickers_hardness=216;
    Hardness_Pearson=3.46;
    Hardness_Putz=NNN;
    Hardness_RB=3.44;
    shear_modulus=27;
    Young_modulus=78;
    bulk_modulus=220;
    Poisson_ratio_PT=0.44;
    Miedema_BVm=18.0;
    Magnetic_Type_PT="Diamagnetic";
    Mass_Magnetic_Susceptibility=-1.78E-9;
    Volume_Magnetic_Susceptibility=-0.0000344;
    Molar_Magnetic_Susceptibility=-3.51E-10;
    Curie_point=NNN;
    color_PT="GOLD";
    refractive_index=NNN;
    HHIP=1100;
    HHIR=1000;
    xray_scatt=74.99;
   //Au
  }
 // [AFLOW]STOP=Gold
 // ********************************************************************************************************************************************************

 // ********************************************************************************************************************************************************
 // [AFLOW]START=Mercury
 // Mercury Mercury Mercury Mercury Mercury Mercury Mercury Mercury Mercury Mercury Mercury Mercury Mercury Mercury Mercury Mercury Mercury
  if(Z==80) { // Mercury
    symbol="Hg";
    name="Mercury";
    Period=6;
    Group=12;
    Series="TransitionMetal";
    Block="d";
    mass=AMU2KILOGRAM*200.59;
    MolarVolume=0.0000148213;
    volume=29.7156;
    Miedema_Vm=5.8;
    valence_std=12;
    valence_iupac=4;
    valence_PT=2;
    Density_PT=13.534;
    crystal="rhl";
    CrystalStr_PT="Simple_Trigonal";
    space_group="R_3m";
    space_group_number=166;
    Pearson_coefficient=6.52519E-05;
    lattice_constant[1]=300.5;lattice_constant[2]=300.5;lattice_constant[3]=300.5;
    lattice_angle[1]=1.23081;lattice_angle[2]=1.23081;lattice_angle[3]=1.23081;
    phase="Liquid";
    radius=0.150;
    radius_PT=171;
    radius_covalent=1.32;
    radius_covalent_PT=132;
    radius_VanDerWaals_PT=155;
    radii_Ghosh08=0.5060;
    radii_Slatter=1.50;
    radii_Pyykko=1.33;
    electrical_conductivity=1E6;
    electronegativity_vec=2.00;
    hardness_Ghosh=6.6103;
    electronegativity_Pearson=4.91;
    electronegativity_Ghosh=7.233;
    electronegativity_Allen=1.76;
    oxidation_states.push_back(2); oxidation_states.push_back(1);
    oxidation_states_preferred.push_back(2);
    electron_affinity_PT=0;
    Miedema_phi_star=4.20;
    Miedema_nws=1.24;
    Miedema_gamma_s=610;
    Pettifor_scale=1.32;
    boiling_point=356.73;
    melting_point=-38.83;
    vaporization_heat_PT=59.2;
    specific_heat_PT=139.5;
    critical_Pressure=1698;
    critical_Temperature_PT=1750;
    thermal_expansion=0.000181;
    thermal_conductivity=8.3;
    Brinelll_hardness=NNN;
    Mohs_hardness=NNN;
    Vickers_hardness=NNN;
    Hardness_Pearson=5.54;
    Hardness_Putz=NNN;
    Hardness_RB=5.29;
    shear_modulus=NNN;
    Young_modulus=NNN;
    bulk_modulus=25;
    Poisson_ratio_PT=NNN;
    Miedema_BVm=4.0;
    Magnetic_Type_PT="Diamagnetic";
    Mass_Magnetic_Susceptibility=-2.1E-9;
    Volume_Magnetic_Susceptibility=-0.0000284;
    Molar_Magnetic_Susceptibility=-4.21E-10;
    Curie_point=NNN;
    color_PT="SILVER";
    refractive_index=1.000933;
    HHIP=5500;
    HHIR=3100;
    /*xray_scatt=NNN;*/
   //Hg
  }
 // [AFLOW]STOP=Mercury
 // ********************************************************************************************************************************************************

 // p-electron systems
 // ********************************************************************************************************************************************************
 // [AFLOW]START=Thallium
 // Thallium Thallium Thallium Thallium Thallium Thallium Thallium Thallium Thallium Thallium Thallium Thallium Thallium Thallium Thallium Thallium Thallium
  if(Z==81) { // Thallium
    symbol="Tl";
    name="Thallium";
    Period=6;
    Group=13;
    Series="PoorMetal";
    Block="p";
    mass=AMU2KILOGRAM*204.37;
    MolarVolume=0.0000172473;
    volume=31.0721;
    Miedema_Vm=6.6;
    valence_std=3;
    valence_iupac=3;
    valence_PT=3;
    Density_PT=11.85;
    crystal="hcp";
    CrystalStr_PT="Simple_Hexagonal";
    space_group="P6_3/mmc";
    space_group_number=194;
    Pearson_coefficient=1.99659E-05;
    lattice_constant[1]=345.66;lattice_constant[2]=345.66;lattice_constant[3]=552.48;
    lattice_angle[1]=PI/2;lattice_angle[2]=PI/2;lattice_angle[3]=2*PI/3;
    phase="Solid";
    radius=0.171;
    radius_PT=156;
    radius_covalent=1.45;
    radius_covalent_PT=145;
    radius_VanDerWaals_PT=196;
    radii_Ghosh08=1.8670;
    radii_Slatter=1.90;
    radii_Pyykko=1.44;
    electrical_conductivity=6.7E6;
    electronegativity_vec=1.62;
    hardness_Ghosh=1.7043;
    electronegativity_Pearson=3.2;
    electronegativity_Ghosh=4.719;
    electronegativity_Allen=1.789;
    oxidation_states.push_back(3); oxidation_states.push_back(1);
    oxidation_states_preferred.push_back(1);
    electron_affinity_PT=19.2;
    Miedema_phi_star=3.90;
    Miedema_nws=1.12;
    Miedema_gamma_s=610;
    Pettifor_scale=1.56;
    boiling_point=1473;
    melting_point=304;
    vaporization_heat_PT=165;
    specific_heat_PT=129;
    critical_Pressure=NNN;
    critical_Temperature_PT=NNN;
    thermal_expansion=0.0000299;
    thermal_conductivity=46;
    Brinelll_hardness=26.4;
    Mohs_hardness=1.2;
    Vickers_hardness=NNN;
    Hardness_Pearson=2.90;
    Hardness_Putz=NNN;
    Hardness_RB=2.69;
    shear_modulus=2.8;
    Young_modulus=8;
    bulk_modulus=43;
    Poisson_ratio_PT=0.45;
    Miedema_BVm=6.2;
    Magnetic_Type_PT="Diamagnetic";
    Mass_Magnetic_Susceptibility=-3E-9;
    Volume_Magnetic_Susceptibility=-0.0000356;
    Molar_Magnetic_Susceptibility=-6.13E-10;
    Curie_point=NNN;
    color_PT="SILVER";
    refractive_index=NNN;
    HHIP=6500;
    HHIR=6500;
    /*xray_scatt=NNN;*/
   //Tl
  }
 // [AFLOW]STOP=Thallium
 // ********************************************************************************************************************************************************

 // ********************************************************************************************************************************************************
 // [AFLOW]START=Lead
 // Lead Lead Lead Lead Lead Lead Lead Lead Lead Lead Lead Lead Lead Lead Lead Lead Lead
  if(Z==82) { // Lead
    symbol="Pb";
    name="Lead";
    Period=6;
    Group=14;
    Series="PoorMetal";
    Block="p";
    mass=AMU2KILOGRAM*207.2;
    MolarVolume=0.000018272;
    volume=31.6649;
    Miedema_Vm=6.9;
    valence_std=4;
    valence_iupac=4;
    valence_PT=4;
    Density_PT=11.34;
    crystal="fcc";
    CrystalStr_PT="Face-centered_Cubic";
    space_group="Fm_3m";
    space_group_number=225;
    Pearson_coefficient=1.94378E-05;
    lattice_constant[1]=495.08;lattice_constant[2]=495.08;lattice_constant[3]=495.08;
    lattice_angle[1]=PI/2;lattice_angle[2]=PI/2;lattice_angle[3]=PI/2;
    phase="Solid";
    radius=0.175;
    radius_PT=154;
    radius_covalent=1.46;
    radius_covalent_PT=146;
    radius_VanDerWaals_PT=202;
    radii_Ghosh08=1.6523;
    radii_Slatter=NNN;
    radii_Pyykko=1.44;
    electrical_conductivity=4.8E6;
    electronegativity_vec=2.33;
    hardness_Ghosh=1.9414;
    electronegativity_Pearson=3.90;
    electronegativity_Ghosh=4.841;
    electronegativity_Allen=1.854;
    oxidation_states.push_back(4); oxidation_states.push_back(2);
    oxidation_states_preferred.push_back(2);
    electron_affinity_PT=35.1;
    Miedema_phi_star=4.10;
    Miedema_nws=1.15;
    Miedema_gamma_s=610;
    Pettifor_scale=1.80;
    boiling_point=1749;
    melting_point=327.46;
    vaporization_heat_PT=178;
    specific_heat_PT=127;
    critical_Pressure=NNN;
    critical_Temperature_PT=NNN;
    thermal_expansion=0.0000289;
    thermal_conductivity=35;
    Brinelll_hardness=38.3;
    Mohs_hardness=1.5;
    Vickers_hardness=NNN;
    Hardness_Pearson=3.53;
    Hardness_Putz=NNN;
    Hardness_RB=3.02;
    shear_modulus=5.6;
    Young_modulus=16;
    bulk_modulus=46;
    Poisson_ratio_PT=0.44;
    Miedema_BVm=7.9;
    Magnetic_Type_PT="Diamagnetic";
    Mass_Magnetic_Susceptibility=-1.5E-9;
    Volume_Magnetic_Susceptibility=-0.000017;
    Molar_Magnetic_Susceptibility=-3.11E-10;
    Curie_point=NNN;
    color_PT="SLATEGRAY";
    refractive_index=NNN;
    HHIP=2700;
    HHIR=1800;
    /*xray_scatt=NNN;*/
   //Pb
  }
 // [AFLOW]STOP=Lead
 // ********************************************************************************************************************************************************

 // ********************************************************************************************************************************************************
 // [AFLOW]START=Bismuth
 // Bismuth Bismuth Bismuth Bismuth Bismuth Bismuth Bismuth Bismuth Bismuth Bismuth Bismuth Bismuth Bismuth Bismuth Bismuth Bismuth Bismuth
  if(Z==83) { // Bismuth
    symbol="Bi";
    name="Bismuth";
    Period=6;
    Group=15;
    Series="PoorMetal";
    Block="p";
    mass=AMU2KILOGRAM*208.9804;
    MolarVolume=0.000021368;
    volume=31.5691;
    Miedema_Vm=7.2;
    valence_std=5;
    valence_iupac=5;
    valence_PT=5;
    Density_PT=9.78;
    crystal="rhl";
    CrystalStr_PT="Base-centered_Monoclinic";
    space_group="C12/m1";
    space_group_number=12;
    Pearson_coefficient=0.0;
    lattice_constant[1]=667.4;lattice_constant[2]=611.7;lattice_constant[3]=330.4;
    lattice_angle[1]=PI/2;lattice_angle[2]=1.925622;lattice_angle[3]=PI/2;
    phase="Solid";
    radius=0.182;
    radius_PT=143;
    radius_covalent=1.48;
    radius_covalent_PT=148;
    radius_VanDerWaals_PT=NNN;
    radii_Ghosh08=1.4818;
    radii_Slatter=1.60;
    radii_Pyykko=1.51;
    electrical_conductivity=770000;
    electronegativity_vec=2.02;
    hardness_Ghosh=2.1785;
    electronegativity_Pearson=4.69;
    electronegativity_Ghosh=4.962;
    electronegativity_Allen=2.01;
    oxidation_states.push_back(5); oxidation_states.push_back(3);
    oxidation_states_preferred.push_back(3);
    electron_affinity_PT=91.2;
    Miedema_phi_star=4.15;
    Miedema_nws=1.16;
    Miedema_gamma_s=550;
    Pettifor_scale=2.04;
    boiling_point=1564;
    melting_point=271.3;
    vaporization_heat_PT=160;
    specific_heat_PT=122;
    critical_Pressure=NNN;
    critical_Temperature_PT=NNN;
    thermal_expansion=0.0000134;
    thermal_conductivity=8;
    Brinelll_hardness=94.2;
    Mohs_hardness=2.25;
    Vickers_hardness=NNN;
    Hardness_Pearson=3.74;
    Hardness_Putz=NNN;
    Hardness_RB=4.14;
    shear_modulus=12;
    Young_modulus=32;
    bulk_modulus=31;
    Poisson_ratio_PT=0.33;
    Miedema_BVm=6.7;
    Magnetic_Type_PT="Diamagnetic";
    Mass_Magnetic_Susceptibility=-1.7E-8;
    Volume_Magnetic_Susceptibility=-0.00017;
    Molar_Magnetic_Susceptibility=-3.6E-9;
    Curie_point=NNN;
    color_PT="GRAY";
    refractive_index=NNN;
    HHIP=NNN;
    HHIR=NNN;
    /*xray_scatt=NNN;*/
   //Bi
  }
 // [AFLOW]STOP=Bismuth
 // ********************************************************************************************************************************************************

 // ********************************************************************************************************************************************************
 // [AFLOW]START=Polonium
 // Polonium Polonium Polonium Polonium Polonium Polonium Polonium Polonium Polonium Polonium Polonium Polonium Polonium Polonium Polonium Polonium Polonium
  if(Z==84) { // Polonium
    symbol="Po";
    name="Polonium";
    Period=6;
    Group=16;
    Series="Chalcogen";
    Block="p";
    mass=AMU2KILOGRAM*209.98;
    MolarVolume=0.00002272727272727;
    volume=NNN;
    Miedema_Vm=NNN;
    valence_std=6;
    valence_iupac=6;
    valence_PT=6;
    Density_PT=9.196;
    crystal="sc";
    CrystalStr_PT="Simple_Cubic";
    space_group="Pm-3m";
    space_group_number=221;
    Pearson_coefficient=0.0;
    lattice_constant[1]=335.9;lattice_constant[2]=335.9;lattice_constant[3]=335.9;
    lattice_angle[1]=PI/2;lattice_angle[2]=PI/2;lattice_angle[3]=PI/2;
    phase="Solid";
    radius=0.140;
    radius_PT=135;
    radius_covalent=1.40;
    radius_covalent_PT=140;
    radius_VanDerWaals_PT=NNN;
    radii_Ghosh08=1.3431;
    radii_Slatter=1.90;
    radii_Pyykko=1.45;
    electrical_conductivity=2.3E6;
    electronegativity_vec=2.00;
    hardness_Ghosh=2.4158;
    electronegativity_Pearson=NNN;
    electronegativity_Ghosh=5.084;
    electronegativity_Allen=2.19;
    oxidation_states.push_back(6); oxidation_states.push_back(4); oxidation_states.push_back(2);
    oxidation_states_preferred.push_back(4);
    electron_affinity_PT=183.3;
    Miedema_phi_star=NNN;
    Miedema_nws=NNN;
    Miedema_gamma_s=NNN;
    Pettifor_scale=2.28;
    boiling_point=962;
    melting_point=254;
    vaporization_heat_PT=100;
    specific_heat_PT=NNN;
    critical_Pressure=NNN;
    critical_Temperature_PT=NNN;
    thermal_expansion=NNN;
    thermal_conductivity=NNN;
    Brinelll_hardness=NNN;
    Mohs_hardness=NNN;
    Vickers_hardness=NNN;
    Hardness_Pearson=NNN;
    Hardness_Putz=NNN;
    Hardness_RB=3.28;
    shear_modulus=NNN;
    Young_modulus=NNN;
    bulk_modulus=NNN;
    Poisson_ratio_PT=NNN;
    Miedema_BVm=NNN;
    Magnetic_Type_PT="NNN";
    Mass_Magnetic_Susceptibility=NNN;
    Volume_Magnetic_Susceptibility=NNN;
    Molar_Magnetic_Susceptibility=NNN;
    Curie_point=NNN;
    color_PT="SILVER";
    refractive_index=NNN;
    HHIP=NNN;
    HHIR=NNN;
    /*xray_scatt=NNN;*/
   //Po
  }
 // [AFLOW]STOP=Polonium
 // ********************************************************************************************************************************************************

 // ********************************************************************************************************************************************************
 // [AFLOW]START=Astatine
 // Astatine Astatine Astatine Astatine Astatine Astatine Astatine Astatine Astatine Astatine Astatine Astatine Astatine Astatine Astatine Astatine Astatine
  if(Z==85) { // Astatine
    symbol="At";
    name="Astatine";
    Period=6;
    Group=17;
    Series="Halogen";
    Block="p";
    mass=AMU2KILOGRAM*210;
    MolarVolume=NNN;
    volume=NNN;
    Miedema_Vm=NNN;
    valence_std=7;
    valence_iupac=7;
    valence_PT=7;
    Density_PT=NNN;
    crystal="nnn";
    CrystalStr_PT="NNN";
    space_group="NNN";
    space_group_number=NNN;
    Pearson_coefficient=0.0;
    lattice_constant[1]=NNN;lattice_constant[2]=NNN;lattice_constant[3]=NNN;
    lattice_angle[1]=NNN;lattice_angle[2]=NNN;lattice_angle[3]=NNN;
    phase="Solid";
    radius=NNN;
    radius_PT=127;
    radius_covalent=1.50;
    radius_covalent_PT=150;
    radius_VanDerWaals_PT=NNN;
    radii_Ghosh08=1.2283;
    radii_Slatter=NNN;
    radii_Pyykko=1.47;
    electrical_conductivity=NNN;
    electronegativity_vec=2.20;
    hardness_Ghosh=2.6528;
    electronegativity_Pearson=NNN;
    electronegativity_Ghosh=5.206;
    electronegativity_Allen=2.39;
    oxidation_states.push_back(7); oxidation_states.push_back(5); oxidation_states.push_back(3); oxidation_states.push_back(1); oxidation_states.push_back(-1);
    oxidation_states_preferred.push_back(-1);
    electron_affinity_PT=270.1;
    Miedema_phi_star=NNN;
    Miedema_nws=NNN;
    Miedema_gamma_s=NNN;
    Pettifor_scale=2.52;
    boiling_point=NNN;
    melting_point=302;
    vaporization_heat_PT=40;
    specific_heat_PT=NNN;
    critical_Pressure=NNN;
    critical_Temperature_PT=NNN;
    thermal_expansion=NNN;
    thermal_conductivity=2;
    Brinelll_hardness=NNN;
    Mohs_hardness=NNN;
    Vickers_hardness=NNN;
    Hardness_Pearson=NNN;
    Hardness_Putz=NNN;
    Hardness_RB=3.57;
    shear_modulus=NNN;
    Young_modulus=NNN;
    bulk_modulus=NNN;
    Poisson_ratio_PT=NNN;
    Miedema_BVm=NNN;
    Magnetic_Type_PT="NNN";
    Mass_Magnetic_Susceptibility=NNN;
    Volume_Magnetic_Susceptibility=NNN;
    Molar_Magnetic_Susceptibility=NNN;
    Curie_point=NNN;
    color_PT="SILVER";
    refractive_index=NNN;
    HHIP=NNN;
    HHIR=NNN;
    /*xray_scatt=NNN;*/
   //At
  }
 // [AFLOW]STOP=Astatine
 // ********************************************************************************************************************************************************

 // ********************************************************************************************************************************************************
 // [AFLOW]START=Radon
 // Radon Radon Radon Radon Radon Radon Radon Radon Radon Radon Radon Radon Radon Radon Radon Radon Radon
  if(Z==86) { // Radon
    symbol="Rn";
    name="Radon";
    Period=6;
    Group=18;
    Series="NobleGas";
    Block="p";
    mass=AMU2KILOGRAM*222;
    MolarVolume=0.02281603288798;
    volume=NNN;
    Miedema_Vm=NNN;
    valence_std=0;
    valence_iupac=6;
    valence_PT=6;
    Density_PT=97.3E-4;
    crystal="fcc";
    CrystalStr_PT="NNN";
    space_group="NNN";
    space_group_number=NNN;
    Pearson_coefficient=0.0;
    lattice_constant[1]=NNN;lattice_constant[2]=NNN;lattice_constant[3]=NNN;
    lattice_angle[1]=NNN;lattice_angle[2]=NNN;lattice_angle[3]=NNN;
    phase="Gas";
    radius=NNN;
    radius_PT=120;
    radius_covalent=1.50;
    radius_covalent_PT=150;
    radius_VanDerWaals_PT=NNN;
    radii_Ghosh08=1.1315;
    radii_Slatter=NNN;
    radii_Pyykko=1.42;
    electrical_conductivity=NNN;
    electronegativity_vec=2.2;
    hardness_Ghosh=2.8900;
    electronegativity_Pearson=NNN;
    electronegativity_Ghosh=5.327;
    electronegativity_Allen=2.60;
    oxidation_states.push_back(2);
    oxidation_states_preferred.push_back(2);
    electron_affinity_PT=0;
    Miedema_phi_star=NNN;
    Miedema_nws=NNN;
    Miedema_gamma_s=NNN;
    Pettifor_scale=0;
    boiling_point=-61.7;
    melting_point=-71;
    vaporization_heat_PT=17;
    specific_heat_PT=93.65;
    critical_Pressure=61.98;
    critical_Temperature_PT=377;
    thermal_expansion=NNN;
    thermal_conductivity=0.00361;
    Brinelll_hardness=NNN;
    Mohs_hardness=NNN;
    Vickers_hardness=NNN;
    Hardness_Pearson=NNN;
    Hardness_Putz=NNN;
    Hardness_RB=7.69;
    shear_modulus=NNN;
    Young_modulus=NNN;
    bulk_modulus=NNN;
    Poisson_ratio_PT=NNN;
    Miedema_BVm=NNN;
    Magnetic_Type_PT="NNN";
    Mass_Magnetic_Susceptibility=NNN;
    Volume_Magnetic_Susceptibility=NNN;
    Molar_Magnetic_Susceptibility=NNN;
    Curie_point=NNN;
    color_PT="COLORLESS";
    refractive_index=NNN;
    HHIP=NNN;
    HHIR=NNN;
    /*xray_scatt=NNN;*/
   //Rn
  }
 // [AFLOW]STOP=Radon
 // ********************************************************************************************************************************************************

 // ROW7
 // s-electron systems
 // ********************************************************************************************************************************************************
 // [AFLOW]START=Francium
 // Francium Francium Francium Francium Francium Francium Francium Francium Francium Francium Francium Francium Francium Francium Francium Francium Francium
  if(Z==87) { // Francium
    symbol="Fr";
    name="Francium";
    Period=7;
    Group=1;
    Series="AlkaliMetal";
    Block="s";
    mass=AMU2KILOGRAM*223.02;
    MolarVolume=NNN;
    volume=NNN;
    Miedema_Vm=NNN;
    valence_std=1;
    valence_iupac=1;
    valence_PT=1;
    Density_PT=NNN;
    crystal="bcc";
    CrystalStr_PT="NNN";
    space_group="NNN";
    space_group_number=NNN;
    Pearson_coefficient=0.0;
    lattice_constant[1]=NNN;lattice_constant[2]=NNN;lattice_constant[3]=NNN;
    lattice_angle[1]=NNN;lattice_angle[2]=NNN;lattice_angle[3]=NNN;
    phase="Solid";
    radius=NNN;
    radius_PT=NNN;
    radius_covalent=2.60;
    radius_covalent_PT=260;
    radius_VanDerWaals_PT=NNN;
    radii_Ghosh08=4.4479;
    radii_Slatter=NNN;
    radii_Pyykko=2.23;
    electrical_conductivity=NNN;
    electronegativity_vec=0.70;
    hardness_Ghosh=0.9882;
    electronegativity_Pearson=NNN;
    electronegativity_Ghosh=2.376;
    electronegativity_Allen=0.67;
    oxidation_states.push_back(1);
    oxidation_states_preferred.push_back(1);
    electron_affinity_PT=NNN;
    Miedema_phi_star=NNN;
    Miedema_nws=NNN;
    Miedema_gamma_s=NNN;
    Pettifor_scale=0;
    boiling_point=NNN;
    melting_point=NNN;
    vaporization_heat_PT=64;
    specific_heat_PT=NNN;
    critical_Pressure=NNN;
    critical_Temperature_PT=NNN;
    thermal_expansion=NNN;
    thermal_conductivity=NNN;
    Brinelll_hardness=NNN;
    Mohs_hardness=NNN;
    Vickers_hardness=NNN;
    Hardness_Pearson=NNN;
    Hardness_Putz=NNN;
    Hardness_RB=NNN;
    shear_modulus=NNN;
    Young_modulus=NNN;
    bulk_modulus=NNN;
    Poisson_ratio_PT=NNN;
    Miedema_BVm=NNN;
    Magnetic_Type_PT="NNN";
    Mass_Magnetic_Susceptibility=NNN;
    Volume_Magnetic_Susceptibility=NNN;
    Molar_Magnetic_Susceptibility=NNN;
    Curie_point=NNN;
    color_PT="SILVER";
    refractive_index=NNN;
    HHIP=NNN;
    HHIR=NNN;
    /*xray_scatt=NNN;*/
   //Fr
  }
 // [AFLOW]STOP=Francium
 // ********************************************************************************************************************************************************

 // ********************************************************************************************************************************************************
 // [AFLOW]START=Radium
 // Radium Radium Radium Radium Radium Radium Radium Radium Radium Radium Radium Radium Radium Radium Radium Radium Radium
  if(Z==88) { // Radium
    symbol="Ra";
    name="Radium";
    Period=7;
    Group=2;
    Series="AlkalineEarthMetal";
    Block="s";
    mass=AMU2KILOGRAM*226.0254;
    MolarVolume=0.0000452;
    volume=-1.0000;
    Miedema_Vm=NNN;
    valence_std=2;
    valence_iupac=2;
    valence_PT=2;
    Density_PT=5;
    crystal="bct";
    CrystalStr_PT="Body-centered_Cubic";
    space_group="Im_3m";
    space_group_number=229;
    Pearson_coefficient=0.0;
    lattice_constant[1]=514.8;lattice_constant[2]=514.8;lattice_constant[3]=514.8;
    lattice_angle[1]=PI/2;lattice_angle[2]=PI/2;lattice_angle[3]=PI/2;
    phase="Solid";
    radius=NNN;
    radius_PT=NNN;
    radius_covalent=2.21;
    radius_covalent_PT=221;
    radius_VanDerWaals_PT=NNN;
    radii_Ghosh08=3.4332;
    radii_Slatter=2.15;
    radii_Pyykko=2.01;
    electrical_conductivity=1E6;
    electronegativity_vec=0.89;
    hardness_Ghosh=1.2819;
    electronegativity_Pearson=NNN;
    electronegativity_Ghosh=2.664;
    electronegativity_Allen=0.89;
    oxidation_states.push_back(2);
    oxidation_states_preferred.push_back(2);
    electron_affinity_PT=NNN;
    Miedema_phi_star=NNN;
    Miedema_nws=NNN;
    Miedema_gamma_s=NNN;
    Pettifor_scale=0;
    boiling_point=1737;
    melting_point=700;
    vaporization_heat_PT=125;
    specific_heat_PT=92;
    critical_Pressure=NNN;
    critical_Temperature_PT=NNN;
    thermal_expansion=NNN;
    thermal_conductivity=19;
    Brinelll_hardness=NNN;
    Mohs_hardness=NNN;
    Vickers_hardness=NNN;
    Hardness_Pearson=NNN;
    Hardness_Putz=NNN;
    Hardness_RB=NNN;
    shear_modulus=NNN;
    Young_modulus=NNN;
    bulk_modulus=NNN;
    Poisson_ratio_PT=NNN;
    Miedema_BVm=NNN;
    Magnetic_Type_PT="NNN";
    Mass_Magnetic_Susceptibility=NNN;
    Volume_Magnetic_Susceptibility=NNN;
    Molar_Magnetic_Susceptibility=NNN;
    Curie_point=NNN;
    color_PT="SILVER";
    refractive_index=NNN;
    HHIP=NNN;
    HHIR=NNN;
    /*xray_scatt=NNN;*/
   //Ra
  }
 // [AFLOW]STOP=Radium
 // ********************************************************************************************************************************************************

 // d-electron systems: transition metals
 // ********************************************************************************************************************************************************
 // [AFLOW]START=Actinium
 // Actinium Actinium Actinium Actinium Actinium Actinium Actinium Actinium Actinium Actinium Actinium Actinium Actinium Actinium Actinium Actinium Actinium
  if(Z==89) { // Actinium
    symbol="Ac";
    name="Actinium";
    Period=7;
    Group=NNN;
    Series="Actinide";
    Block="f";
    mass=AMU2KILOGRAM*227.03;
    MolarVolume=0.00002254220456802;
    volume=45.2437;
    Miedema_Vm=NNN;
    valence_std=3;
    valence_iupac=3;
    valence_PT=3;
    Density_PT=10.07;
    crystal="fcc";
    CrystalStr_PT="Face-centered_Cubic";
    space_group="Fm_3m";
    space_group_number=225;
    Pearson_coefficient=0.0;
    lattice_constant[1]=567;lattice_constant[2]=567;lattice_constant[3]=567;
    lattice_angle[1]=PI/2;lattice_angle[2]=PI/2;lattice_angle[3]=PI/2;
    phase="Solid";
    radius=NNN;
    radius_PT=NNN;
    radius_covalent=2.15;
    radius_covalent_PT=215;
    radius_VanDerWaals_PT=NNN;
    radii_Ghosh08=3.2615;
    radii_Slatter=1.95;
    radii_Pyykko=1.86;
    electrical_conductivity=NNN;
    electronegativity_vec=1.10;
    hardness_Ghosh=1.3497;
    electronegativity_Pearson=NNN;
    electronegativity_Ghosh=2.730;
    electronegativity_Allen=NNN;
    oxidation_states.push_back(NNN);
    oxidation_states_preferred.push_back(NNN);
    electron_affinity_PT=NNN;
    Miedema_phi_star=NNN;
    Miedema_nws=NNN;
    Miedema_gamma_s=NNN;
    Pettifor_scale=0;
    boiling_point=3200;
    melting_point=1050;
    vaporization_heat_PT=400;
    specific_heat_PT=120;
    critical_Pressure=NNN;
    critical_Temperature_PT=NNN;
    thermal_expansion=NNN;
    thermal_conductivity=12;
    Brinelll_hardness=NNN;
    Mohs_hardness=NNN;
    Vickers_hardness=NNN;
    Hardness_Pearson=NNN;
    Hardness_Putz=NNN;
    Hardness_RB=NNN;
    shear_modulus=NNN;
    Young_modulus=NNN;
    bulk_modulus=NNN;
    Poisson_ratio_PT=NNN;
    Miedema_BVm=NNN;
    Magnetic_Type_PT="NNN";
    Mass_Magnetic_Susceptibility=NNN;
    Volume_Magnetic_Susceptibility=NNN;
    Molar_Magnetic_Susceptibility=NNN;
    Curie_point=NNN;
    color_PT="SILVER";
    refractive_index=NNN;
    HHIP=NNN;
    HHIR=NNN;
    /*xray_scatt=NNN;*/
   //Ac
  }
 // [AFLOW]STOP=Actinium
 // ********************************************************************************************************************************************************

 // actinidies
 // ********************************************************************************************************************************************************
 // [AFLOW]START=Thorium
 // Thorium Thorium Thorium Thorium Thorium Thorium Thorium Thorium Thorium Thorium Thorium Thorium Thorium Thorium Thorium Thorium Thorium
  if(Z==90) { // Thorium
    symbol="Th";
    name="Thorium";
    Period=7;
    Group=NNN;
    Series="Actinide";
    Block="f";
    mass=AMU2KILOGRAM*232.0381;
    MolarVolume=0.0000197917;
    volume=31.9586;
    Miedema_Vm=7.3;
    valence_std=4;
    valence_iupac=4;
    valence_PT=4;
    Density_PT=11.724;
    crystal="fcc";
    CrystalStr_PT="Face-centered_Cubic";
    space_group="Fm_3m";
    space_group_number=225;
    Pearson_coefficient=0.0;
    lattice_constant[1]=508.42;lattice_constant[2]=508.42;lattice_constant[3]=508.42;
    lattice_angle[1]=PI/2;lattice_angle[2]=PI/2;lattice_angle[3]=PI/2;
    phase="Solid";
    radius=0.180;
    radius_PT=NNN;
    radius_covalent=2.06;
    radius_covalent_PT=206;
    radius_VanDerWaals_PT=NNN;
    radii_Ghosh08=3.1061;
    radii_Slatter=1.80;
    radii_Pyykko=1.75;
    electrical_conductivity=6.7E6;
    electronegativity_vec=1.30;
    hardness_Ghosh=1.4175;
    electronegativity_Pearson=NNN;
    electronegativity_Ghosh=2.796;
    electronegativity_Allen=NNN;
    oxidation_states.push_back(NNN);
    oxidation_states_preferred.push_back(NNN);
    electron_affinity_PT=NNN;
    Miedema_phi_star=3.30;
    Miedema_nws=1.28;
    Miedema_gamma_s=NNN;
    Pettifor_scale=0;
    boiling_point=4820;
    melting_point=1750;
    vaporization_heat_PT=530;
    specific_heat_PT=118;
    critical_Pressure=NNN;
    critical_Temperature_PT=NNN;
    thermal_expansion=0.000011;
    thermal_conductivity=54;
    Brinelll_hardness=400;
    Mohs_hardness=3;
    Vickers_hardness=350;
    Hardness_Pearson=NNN;
    Hardness_Putz=NNN;
    Hardness_RB=NNN;
    shear_modulus=31;
    Young_modulus=79;
    bulk_modulus=54;
    Poisson_ratio_PT=0.27;
    Miedema_BVm=NNN;
    Magnetic_Type_PT="Paramagnetic";
    Mass_Magnetic_Susceptibility=7.2E-9;
    Volume_Magnetic_Susceptibility=0.000084;
    Molar_Magnetic_Susceptibility=1.7E-9;
    Curie_point=NNN;
    color_PT="SILVER";
    refractive_index=NNN;
    HHIP=NNN;
    HHIR=NNN;
    xray_scatt=86.64;
   //Th
  }
 // [AFLOW]STOP=Thorium
 // ********************************************************************************************************************************************************

 // ********************************************************************************************************************************************************
 // [AFLOW]START=Protoactinium
 // Protoactinium Protoactinium Protoactinium Protoactinium Protoactinium Protoactinium Protoactinium Protoactinium Protoactinium Protoactinium Protoactinium Protoactinium Protoactinium Protoactinium Protoactinium Protoactinium Protoactinium
  if(Z==91) { // Protoactinium
    symbol="Pa";
    name="Protoactinium";
    Period=7;
    Group=NNN;
    Series="Actinide";
    Block="f";
    mass=AMU2KILOGRAM*231.04;
    MolarVolume=0.0000150316;
    volume=NNN;
    Miedema_Vm=NNN;
    valence_std=5;
    valence_iupac=5;
    valence_PT=5;
    Density_PT=15.37;
    crystal="bct";
    CrystalStr_PT="Centered_Tetragonal";
    space_group="I4/mmm";
    space_group_number=139;
    Pearson_coefficient=0.0;
    lattice_constant[1]=392.5;lattice_constant[2]=392.5;lattice_constant[3]=323.8;
    lattice_angle[1]=PI/2;lattice_angle[2]=PI/2;lattice_angle[3]=PI/2;
    phase="Solid";
    radius=NNN;
    radius_PT=NNN;
    radius_covalent=2.00;
    radius_covalent_PT=200;
    radius_VanDerWaals_PT=NNN;
    radii_Ghosh08=2.2756;
    radii_Slatter=1.80;
    radii_Pyykko=1.69;
    electrical_conductivity=5.6E6;
    electronegativity_vec=1.50;
    hardness_Ghosh=1.9369;
    electronegativity_Pearson=NNN;
    electronegativity_Ghosh=3.306;
    electronegativity_Allen=NNN;
    oxidation_states.push_back(NNN);
    oxidation_states_preferred.push_back(NNN);
    electron_affinity_PT=NNN;
    Miedema_phi_star=NNN;
    Miedema_nws=NNN;
    Miedema_gamma_s=NNN;
    Pettifor_scale=0;
    boiling_point=4000;
    melting_point=1572;
    vaporization_heat_PT=470;
    specific_heat_PT=99.1;
    critical_Pressure=NNN;
    critical_Temperature_PT=NNN;
    thermal_expansion=NNN;
    thermal_conductivity=47;
    Brinelll_hardness=NNN;
    Mohs_hardness=NNN;
    Vickers_hardness=NNN;
    Hardness_Pearson=NNN;
    Hardness_Putz=NNN;
    Hardness_RB=NNN;
    shear_modulus=NNN;
    Young_modulus=NNN;
    bulk_modulus=NNN;
    Poisson_ratio_PT=NNN;
    Miedema_BVm=NNN;
    Magnetic_Type_PT="Paramagnetic";
    Mass_Magnetic_Susceptibility=3.25E-8;
    Volume_Magnetic_Susceptibility=0.0004995;
    Molar_Magnetic_Susceptibility=7.509E-9;
    Curie_point=NNN;
    color_PT="SILVER";
    refractive_index=NNN;
    HHIP=NNN;
    HHIR=NNN;
    /*xray_scatt=NNN;*/
   //Pa
  }
 // [AFLOW]STOP=Protoactinium
 // ********************************************************************************************************************************************************

 // ********************************************************************************************************************************************************
 // [AFLOW]START=Uranium
 // Uranium Uranium Uranium Uranium Uranium Uranium Uranium Uranium Uranium Uranium Uranium Uranium Uranium Uranium Uranium Uranium Uranium
  if(Z==92) { // Uranium
    symbol="U";
    name="Uranium";
    Period=7;
    Group=NNN;
    Series="Actinide";
    Block="f";
    mass=AMU2KILOGRAM*238.03;
    MolarVolume=0.000012495;
    volume=NNN;
    Miedema_Vm=NNN;
    valence_std=6;
    valence_iupac=6;
    valence_PT=6;
    Density_PT=19.05;
    crystal="orc";
    CrystalStr_PT="Base_Orthorhombic";
    space_group="Cmcm";
    space_group_number=63;
    Pearson_coefficient=1.15611E-06;
    lattice_constant[1]=285.37;lattice_constant[2]=586.95;lattice_constant[3]=495.48;
    lattice_angle[1]=PI/2;lattice_angle[2]=PI/2;lattice_angle[3]=PI/2;
    phase="Solid";
    radius=0.138;
    radius_PT=NNN;
    radius_covalent=1.96;
    radius_covalent_PT=196;
    radius_VanDerWaals_PT=186;
    radii_Ghosh08=1.9767;
    radii_Slatter=1.75;
    radii_Pyykko=1.70;
    electrical_conductivity=3.6E6;
    electronegativity_vec=1.38;
    hardness_Ghosh=2.2306;
    electronegativity_Pearson=NNN;
    electronegativity_Ghosh=3.594;
    electronegativity_Allen=NNN;
    oxidation_states.push_back(NNN);
    oxidation_states_preferred.push_back(NNN);
    electron_affinity_PT=NNN;
    Miedema_phi_star=NNN;
    Miedema_nws=NNN;
    Miedema_gamma_s=NNN;
    Pettifor_scale=0;
    boiling_point=3927;
    melting_point=1135;
    vaporization_heat_PT=420;
    specific_heat_PT=116;
    critical_Pressure=NNN;
    critical_Temperature_PT=NNN;
    thermal_expansion=0.0000139;
    thermal_conductivity=27;
    Brinelll_hardness=2400;
    Mohs_hardness=6;
    Vickers_hardness=1960;
    Hardness_Pearson=NNN;
    Hardness_Putz=NNN;
    Hardness_RB=NNN;
    shear_modulus=111;
    Young_modulus=208;
    bulk_modulus=100;
    Poisson_ratio_PT=0.23;
    Miedema_BVm=NNN;
    Magnetic_Type_PT="Paramagnetic";
    Mass_Magnetic_Susceptibility=2.16E-8;
    Volume_Magnetic_Susceptibility=0.000411;
    Molar_Magnetic_Susceptibility=5.14E-9;
    Curie_point=NNN;
    color_PT="SILVER";
    refractive_index=NNN;
    HHIP=NNN;
    HHIR=NNN;
    /*xray_scatt=NNN;*/
   //U
  }
 // [AFLOW]STOP=Uranium
 // ********************************************************************************************************************************************************

 // ********************************************************************************************************************************************************
 // [AFLOW]START=Neptunium
 // Neptunium Neptunium Neptunium Neptunium Neptunium Neptunium Neptunium Neptunium Neptunium Neptunium Neptunium Neptunium Neptunium Neptunium Neptunium Neptunium Neptunium
  if(Z==93) { // Neptunium
    symbol="Np";
    name="Neptunium";
    Period=7;
    Group=NNN;
    Series="Actinide";
    Block="f";
    mass=AMU2KILOGRAM*237.05;
    MolarVolume=0.00001158924205379;
    volume=NNN;
    Miedema_Vm=NNN;
    valence_std=7;
    valence_iupac=7;
    valence_PT=6;
    Density_PT=20.45;
    crystal="nnn";
    CrystalStr_PT="Simple_Orthorhombic";
    space_group="Pnma";
    space_group_number=62;
    Pearson_coefficient=0.0;
    lattice_constant[1]=666.3;lattice_constant[2]=472.3;lattice_constant[3]=488.7;
    lattice_angle[1]=PI/2;lattice_angle[2]=PI/2;lattice_angle[3]=PI/2;
    phase="Solid";
    radius=NNN;
    radius_PT=NNN;
    radius_covalent=1.90;
    radius_covalent_PT=190;
    radius_VanDerWaals_PT=NNN;
    radii_Ghosh08=1.7473;
    radii_Slatter=1.75;
    radii_Pyykko=1.71;
    electrical_conductivity=830000;
    electronegativity_vec=NNN;
    hardness_Ghosh=2.5241;
    electronegativity_Pearson=NNN;
    electronegativity_Ghosh=3.882;
    electronegativity_Allen=NNN;
    oxidation_states.push_back(NNN);
    oxidation_states_preferred.push_back(NNN);
    electron_affinity_PT=NNN;
    Miedema_phi_star=NNN;
    Miedema_nws=NNN;
    Miedema_gamma_s=NNN;
    Pettifor_scale=0;
    boiling_point=4000;
    melting_point=644;
    vaporization_heat_PT=335;
    specific_heat_PT=NNN;
    critical_Pressure=NNN;
    critical_Temperature_PT=NNN;
    thermal_expansion=NNN;
    thermal_conductivity=6;
    Brinelll_hardness=NNN;
    Mohs_hardness=NNN;
    Vickers_hardness=NNN;
    Hardness_Pearson=NNN;
    Hardness_Putz=NNN;
    Hardness_RB=NNN;
    shear_modulus=NNN;
    Young_modulus=NNN;
    bulk_modulus=NNN;
    Poisson_ratio_PT=NNN;
    Miedema_BVm=NNN;
    Magnetic_Type_PT="NNN";
    Mass_Magnetic_Susceptibility=NNN;
    Volume_Magnetic_Susceptibility=NNN;
    Molar_Magnetic_Susceptibility=NNN;
    Curie_point=NNN;
    color_PT="SILVER";
    refractive_index=NNN;
    HHIP=NNN;
    HHIR=NNN;
    /*xray_scatt=NNN;*/
   //Np
  }
 // [AFLOW]STOP=Neptunium
 // ********************************************************************************************************************************************************

 // ********************************************************************************************************************************************************
 // [AFLOW]START=Plutonium
 // Plutonium Plutonium Plutonium Plutonium Plutonium Plutonium Plutonium Plutonium Plutonium Plutonium Plutonium Plutonium Plutonium Plutonium Plutonium Plutonium Plutonium
  if(Z==94) { // Plutonium
    symbol="Pu";
    name="Plutonium";
    Period=7;
    Group=NNN;
    Series="Actinide";
    Block="f";
    mass=AMU2KILOGRAM*244.06;
    MolarVolume=0.00001231328219621;
    volume=NNN;
    Miedema_Vm=NNN;
    valence_std=8;
    valence_iupac=7;
    valence_PT=6;
    Density_PT=19.816;
    crystal="nnn";
    CrystalStr_PT="Simple_Monoclinic";
    space_group="P12_1/m1";
    space_group_number=11;
    Pearson_coefficient=0.0;
    lattice_constant[1]=618.3;lattice_constant[2]=482.2;lattice_constant[3]=1096.3;
    lattice_angle[1]=PI/2;lattice_angle[2]=1.776571;lattice_angle[3]=PI/2;
    phase="Solid";
    radius=NNN;
    radius_PT=NNN;
    radius_covalent=1.87;
    radius_covalent_PT=187;
    radius_VanDerWaals_PT=NNN;
    radii_Ghosh08=1.4496;
    radii_Slatter=1.75;
    radii_Pyykko=1.72;
    electrical_conductivity=670000;
    electronegativity_vec=NNN;
    hardness_Ghosh=3.0436;
    electronegativity_Pearson=NNN;
    electronegativity_Ghosh=4.391;
    electronegativity_Allen=NNN;
    oxidation_states.push_back(NNN);
    oxidation_states_preferred.push_back(NNN);
    electron_affinity_PT=NNN;
    Miedema_phi_star=NNN;
    Miedema_nws=NNN;
    Miedema_gamma_s=NNN;
    Pettifor_scale=0;
    boiling_point=3230;
    melting_point=640;
    vaporization_heat_PT=325;
    specific_heat_PT=NNN;
    critical_Pressure=NNN;
    critical_Temperature_PT=NNN;
    thermal_expansion=NNN;
    thermal_conductivity=6;
    Brinelll_hardness=NNN;
    Mohs_hardness=NNN;
    Vickers_hardness=NNN;
    Hardness_Pearson=NNN;
    Hardness_Putz=NNN;
    Hardness_RB=NNN;
    shear_modulus=43;
    Young_modulus=96;
    bulk_modulus=NNN;
    Poisson_ratio_PT=0.21;
    Miedema_BVm=NNN;
    Magnetic_Type_PT="Paramagnetic";
    Mass_Magnetic_Susceptibility=3.17E-8;
    Volume_Magnetic_Susceptibility=0.0006282;
    Molar_Magnetic_Susceptibility=7.735E-9;
    Curie_point=NNN;
    color_PT="SILVER";
    refractive_index=NNN;
    HHIP=NNN;
    HHIR=NNN;
    /*xray_scatt=NNN;*/
   //Pu
  }
 // [AFLOW]STOP=Plutonium
 // ********************************************************************************************************************************************************

 // ********************************************************************************************************************************************************
 // [AFLOW]START=Americium
 // Americium Americium Americium Americium Americium Americium Americium Americium Americium Americium Americium Americium Americium Americium Americium Americium Americium
  if(Z==95) { // Americium
    symbol="Am";
    name="Americium";
    Period=7;
    Group=NNN;
    Series="Actinide";
    Block="f";
    mass=AMU2KILOGRAM*243.06;
    MolarVolume=0.00001777615215801;
    volume=NNN;
    Miedema_Vm=NNN;
    valence_std=9;
    valence_iupac=7;
    valence_PT=4;
    Density_PT=13.67;
    crystal="nnn";
    CrystalStr_PT="Simple_Hexagonal";
    space_group="P6_3/mmc";
    space_group_number=194;
    Pearson_coefficient=0.0;
    lattice_constant[1]=346.81;lattice_constant[2]=346.81;lattice_constant[3]=1124.1;
    lattice_angle[1]=PI/2;lattice_angle[2]=PI/2;lattice_angle[3]=2*PI/3;
    phase="Solid";
    radius=NNN;
    radius_PT=NNN;
    radius_covalent=1.80;
    radius_covalent_PT=180;
    radius_VanDerWaals_PT=NNN;
    radii_Ghosh08=1.2915;
    radii_Slatter=1.75;
    radii_Pyykko=1.66;
    electrical_conductivity=NNN;
    electronegativity_vec=NNN;
    hardness_Ghosh=3.4169;
    electronegativity_Pearson=NNN;
    electronegativity_Ghosh=4.678;
    electronegativity_Allen=NNN;
    oxidation_states.push_back(NNN);
    oxidation_states_preferred.push_back(NNN);
    electron_affinity_PT=NNN;
    Miedema_phi_star=NNN;
    Miedema_nws=NNN;
    Miedema_gamma_s=NNN;
    Pettifor_scale=0;
    boiling_point=2011;
    melting_point=1176;
    vaporization_heat_PT=NNN;
    specific_heat_PT=NNN;
    critical_Pressure=NNN;
    critical_Temperature_PT=NNN;
    thermal_expansion=NNN;
    thermal_conductivity=10;
    Brinelll_hardness=NNN;
    Mohs_hardness=NNN;
    Vickers_hardness=NNN;
    Hardness_Pearson=NNN;
    Hardness_Putz=NNN;
    Hardness_RB=NNN;
    shear_modulus=NNN;
    Young_modulus=NNN;
    bulk_modulus=NNN;
    Poisson_ratio_PT=NNN;
    Miedema_BVm=NNN;
    Magnetic_Type_PT="Paramagnetic";
    Mass_Magnetic_Susceptibility=5.15E-8;
    Volume_Magnetic_Susceptibility=0.000704;
    Molar_Magnetic_Susceptibility=1.251E-8;
    Curie_point=NNN;
    color_PT="SILVER";
    refractive_index=NNN;
    HHIP=NNN;
    HHIR=NNN;
    /*xray_scatt=NNN;*/
   //Am
  }
 // [AFLOW]STOP=Americium
 // ********************************************************************************************************************************************************

 // ********************************************************************************************************************************************************
 // [AFLOW]START=Curium
 // Curium Curium Curium Curium Curium Curium Curium Curium Curium Curium Curium Curium Curium Curium Curium Curium Curium
  if(Z==96) { // Curium
    symbol="Cm";
    name="Curium";
    Period=7;
    Group=NNN;
    Series="Actinide";
    Block="f";
    mass=AMU2KILOGRAM*247.07;
    MolarVolume=0.00001828275351591;
    volume=NNN;
    Miedema_Vm=NNN;
    valence_std=10;
    valence_iupac=8;
    valence_PT=4;
    Density_PT=13.51;
    crystal="nnn";
    CrystalStr_PT="Simple_Hexagonal";
    space_group="P6_3/mmc";
    space_group_number=194;
    Pearson_coefficient=0.0;
    lattice_constant[1]=349.6;lattice_constant[2]=349.6;lattice_constant[3]=1133.1;
    lattice_angle[1]=PI/2;lattice_angle[2]=PI/2;lattice_angle[3]=2*PI/3;
    phase="Solid";
    radius=NNN;
    radius_PT=NNN;
    radius_covalent=1.69;
    radius_covalent_PT=169;
    radius_VanDerWaals_PT=NNN;
    radii_Ghosh08=1.2960;
    radii_Slatter=NNN;
    radii_Pyykko=1.66;
    electrical_conductivity=NNN;
    electronegativity_vec=NNN;
    hardness_Ghosh=3.4050;
    electronegativity_Pearson=NNN;
    electronegativity_Ghosh=4.745;
    electronegativity_Allen=NNN;
    oxidation_states.push_back(NNN);
    oxidation_states_preferred.push_back(NNN);
    electron_affinity_PT=NNN;
    Miedema_phi_star=NNN;
    Miedema_nws=NNN;
    Miedema_gamma_s=NNN;
    Pettifor_scale=0;
    boiling_point=3110;
    melting_point=1345;
    vaporization_heat_PT=NNN;
    specific_heat_PT=NNN;
    critical_Pressure=NNN;
    critical_Temperature_PT=NNN;
    thermal_expansion=NNN;
    thermal_conductivity=NNN;
    Brinelll_hardness=NNN;
    Mohs_hardness=NNN;
    Vickers_hardness=NNN;
    Hardness_Pearson=NNN;
    Hardness_Putz=NNN;
    Hardness_RB=NNN;
    shear_modulus=NNN;
    Young_modulus=NNN;
    bulk_modulus=NNN;
    Poisson_ratio_PT=NNN;
    Miedema_BVm=NNN;
    Magnetic_Type_PT="NNN";
    Mass_Magnetic_Susceptibility=NNN;
    Volume_Magnetic_Susceptibility=NNN;
    Molar_Magnetic_Susceptibility=NNN;
    Curie_point=NNN;
    color_PT="SILVER";
    refractive_index=NNN;
    HHIP=NNN;
    HHIR=NNN;
    /*xray_scatt=NNN;*/
   //Cm
  }
 // [AFLOW]STOP=Curium
 // ********************************************************************************************************************************************************

 // ********************************************************************************************************************************************************
 // [AFLOW]START=Berkelium
 // Berkelium Berkelium Berkelium Berkelium Berkelium Berkelium Berkelium Berkelium Berkelium Berkelium Berkelium Berkelium Berkelium Berkelium Berkelium Berkelium Berkelium
  if(Z==97) { // Berkelium
    symbol="Bk";
    name="Berkelium";
    Period=7;
    Group=NNN;
    Series="Actinide";
    Block="f";
    mass=AMU2KILOGRAM*247.07;
    MolarVolume=0.00001671177266576;
    volume=NNN;
    Miedema_Vm=NNN;
    valence_std=11;
    valence_iupac=4;
    valence_PT=4;
    Density_PT=14.78;
    crystal="nnn";
    CrystalStr_PT="Simple_Hexagonal";
    space_group="P6_3/mmc";
    space_group_number=194;
    Pearson_coefficient=0.0;
    lattice_constant[1]=341.6;lattice_constant[2]=341.6;lattice_constant[3]=1106.9;
    lattice_angle[1]=PI/2;lattice_angle[2]=PI/2;lattice_angle[3]=2*PI/3;
    phase="Solid";
    radius=NNN;
    radius_PT=NNN;
    radius_covalent=NNN;
    radius_covalent_PT=NNN;
    radius_VanDerWaals_PT=NNN;
    radii_Ghosh08=1.1247;
    radii_Slatter=NNN;
    radii_Pyykko=1.68;
    electrical_conductivity=NNN;
    electronegativity_vec=NNN;
    hardness_Ghosh=3.9244;
    electronegativity_Pearson=NNN;
    electronegativity_Ghosh=5.256;
    electronegativity_Allen=NNN;
    oxidation_states.push_back(NNN);
    oxidation_states_preferred.push_back(NNN);
    electron_affinity_PT=NNN;
    Miedema_phi_star=NNN;
    Miedema_nws=NNN;
    Miedema_gamma_s=NNN;
    Pettifor_scale=0;
    boiling_point=NNN;
    melting_point=1050;
    vaporization_heat_PT=NNN;
    specific_heat_PT=NNN;
    critical_Pressure=NNN;
    critical_Temperature_PT=NNN;
    thermal_expansion=NNN;
    thermal_conductivity=10;
    Brinelll_hardness=NNN;
    Mohs_hardness=NNN;
    Vickers_hardness=NNN;
    Hardness_Pearson=NNN;
    Hardness_Putz=NNN;
    Hardness_RB=NNN;
    shear_modulus=NNN;
    Young_modulus=NNN;
    bulk_modulus=NNN;
    Poisson_ratio_PT=NNN;
    Miedema_BVm=NNN;
    Magnetic_Type_PT="NNN";
    Mass_Magnetic_Susceptibility=NNN;
    Volume_Magnetic_Susceptibility=NNN;
    Molar_Magnetic_Susceptibility=NNN;
    Curie_point=NNN;
    color_PT="NNN";
    refractive_index=NNN;
    HHIP=NNN;
    HHIR=NNN;
    /*xray_scatt=NNN;*/
   //Bk
  }
 // [AFLOW]STOP=Berkelium
 // ********************************************************************************************************************************************************

 // ********************************************************************************************************************************************************
 // [AFLOW]START=Californium
 // Californium Californium Californium Californium Californium Californium Californium Californium Californium Californium Californium Californium Californium Californium Californium Californium Californium
  if(Z==98) { // Californium
    symbol="Cf";
    name="Californium";
    Period=7;
    Group=NNN;
    Series="Actinide";
    Block="f";
    mass=AMU2KILOGRAM*251.08;
    MolarVolume=0.00001662251655629;
    volume=NNN;
    Miedema_Vm=NNN;
    valence_std=12;
    valence_iupac=4;
    valence_PT=4;
    Density_PT=15.1;
    crystal="nnn";
    CrystalStr_PT="Simple_Hexagonal";
    space_group="P6_3/mmc";
    space_group_number=194;
    Pearson_coefficient=0.0;
    lattice_constant[1]=338;lattice_constant[2]=338;lattice_constant[3]=1102.5;
    lattice_angle[1]=PI/2;lattice_angle[2]=PI/2;lattice_angle[3]=2*PI/3;
    phase="Solid";
    radius=NNN;
    radius_PT=NNN;
    radius_covalent=NNN;
    radius_covalent_PT=NNN;
    radius_VanDerWaals_PT=NNN;
    radii_Ghosh08=1.0465;
    radii_Slatter=NNN;
    radii_Pyykko=1.68;
    electrical_conductivity=NNN;
    electronegativity_vec=NNN;
    hardness_Ghosh=4.2181;
    electronegativity_Pearson=NNN;
    electronegativity_Ghosh=5.542;
    electronegativity_Allen=NNN;
    oxidation_states.push_back(NNN);
    oxidation_states_preferred.push_back(NNN);
    electron_affinity_PT=NNN;
    Miedema_phi_star=NNN;
    Miedema_nws=NNN;
    Miedema_gamma_s=NNN;
    Pettifor_scale=0;
    boiling_point=NNN;
    melting_point=900;
    vaporization_heat_PT=NNN;
    specific_heat_PT=NNN;
    critical_Pressure=NNN;
    critical_Temperature_PT=NNN;
    thermal_expansion=NNN;
    thermal_conductivity=NNN;
    Brinelll_hardness=NNN;
    Mohs_hardness=NNN;
    Vickers_hardness=NNN;
    Hardness_Pearson=NNN;
    Hardness_Putz=NNN;
    Hardness_RB=NNN;
    shear_modulus=NNN;
    Young_modulus=NNN;
    bulk_modulus=NNN;
    Poisson_ratio_PT=NNN;
    Miedema_BVm=NNN;
    Magnetic_Type_PT="NNN";
    Mass_Magnetic_Susceptibility=NNN;
    Volume_Magnetic_Susceptibility=NNN;
    Molar_Magnetic_Susceptibility=NNN;
    Curie_point=NNN;
    color_PT="NNN";
    refractive_index=NNN;
    HHIP=NNN;
    HHIR=NNN;
    /*xray_scatt=NNN;*/
   //Cf
  }
 // [AFLOW]STOP=Californium
 // ********************************************************************************************************************************************************

 // ********************************************************************************************************************************************************
 // [AFLOW]START=Einsteinium
 // Einsteinium Einsteinium Einsteinium Einsteinium Einsteinium Einsteinium Einsteinium Einsteinium Einsteinium Einsteinium Einsteinium Einsteinium Einsteinium Einsteinium Einsteinium Einsteinium Einsteinium
  if(Z==99) { // Einsteinium
    symbol="Es";
    name="Einsteinium";
    Period=7;
    Group=NNN;
    Series="Actinide";
    Block="f";
    mass=AMU2KILOGRAM*252.08;
    MolarVolume=NNN;
    volume=NNN;
    Miedema_Vm=NNN;
    valence_std=13;
    valence_iupac=4;
    valence_PT=4;
    Density_PT=NNN;
    crystal="nnn";
    CrystalStr_PT="NNN";
    space_group="NNN";
    space_group_number=NNN;
    Pearson_coefficient=0.0;
    lattice_constant[1]=NNN;lattice_constant[2]=NNN;lattice_constant[3]=NNN;
    lattice_angle[1]=NNN;lattice_angle[2]=NNN;lattice_angle[3]=NNN;
    phase="Solid";
    radius=NNN;
    radius_PT=NNN;
    radius_covalent=NNN;
    radius_covalent_PT=NNN;
    radius_VanDerWaals_PT=NNN;
    radii_Ghosh08=0.9785;
    radii_Slatter=NNN;
    radii_Pyykko=1.65;
    electrical_conductivity=NNN;
    electronegativity_vec=NNN;
    hardness_Ghosh=4.5116;
    electronegativity_Pearson=NNN;
    electronegativity_Ghosh=5.830;
    electronegativity_Allen=NNN;
    oxidation_states.push_back(NNN);
    oxidation_states_preferred.push_back(NNN);
    electron_affinity_PT=NNN;
    Miedema_phi_star=NNN;
    Miedema_nws=NNN;
    Miedema_gamma_s=NNN;
    Pettifor_scale=0;
    boiling_point=NNN;
    melting_point=860;
    vaporization_heat_PT=NNN;
    specific_heat_PT=NNN;
    critical_Pressure=NNN;
    critical_Temperature_PT=NNN;
    thermal_expansion=NNN;
    thermal_conductivity=NNN;
    Brinelll_hardness=NNN;
    Mohs_hardness=NNN;
    Vickers_hardness=NNN;
    Hardness_Pearson=NNN;
    Hardness_Putz=NNN;
    Hardness_RB=NNN;
    shear_modulus=NNN;
    Young_modulus=NNN;
    bulk_modulus=NNN;
    Poisson_ratio_PT=NNN;
    Miedema_BVm=NNN;
    Magnetic_Type_PT="NNN";
    Mass_Magnetic_Susceptibility=NNN;
    Volume_Magnetic_Susceptibility=NNN;
    Molar_Magnetic_Susceptibility=NNN;
    Curie_point=NNN;
    color_PT="NNN";
    refractive_index=NNN;
    HHIP=NNN;
    HHIR=NNN;
    /*xray_scatt=NNN;*/
   //Es
  }
 // [AFLOW]STOP=Einsteinium
 // ********************************************************************************************************************************************************

 // ********************************************************************************************************************************************************
 // [AFLOW]START=Fermium
 // Fermium Fermium Fermium Fermium Fermium Fermium Fermium Fermium Fermium Fermium Fermium Fermium Fermium Fermium Fermium Fermium Fermium
  if(Z==100) { // Fermium
    symbol="Fm";
    name="Fermium";
    Period=7;
    Group=NNN;
    Series="Actinide";
    Block="f";
    mass=AMU2KILOGRAM*257.1;
    MolarVolume=NNN;
    volume=NNN;
    Miedema_Vm=NNN;
    valence_std=14;
    valence_iupac=3;
    valence_PT=3;
    Density_PT=NNN;
    crystal="nnn";
    CrystalStr_PT="NNN";
    space_group="NNN";
    space_group_number=NNN;
    Pearson_coefficient=0.0;
    lattice_constant[1]=NNN;lattice_constant[2]=NNN;lattice_constant[3]=NNN;
    lattice_angle[1]=NNN;lattice_angle[2]=NNN;lattice_angle[3]=NNN;
    phase="nnn";
    radius=NNN;
    radius_PT=NNN;
    radius_covalent=NNN;
    radius_covalent_PT=NNN;
    radius_VanDerWaals_PT=NNN;
    radii_Ghosh08=0.9188;
    radii_Slatter=NNN;
    radii_Pyykko=1.67;
    electrical_conductivity=NNN;
    electronegativity_vec=NNN;
    hardness_Ghosh=4.8051;
    electronegativity_Pearson=NNN;
    electronegativity_Ghosh=6.118;
    electronegativity_Allen=NNN;
    oxidation_states.push_back(NNN);
    oxidation_states_preferred.push_back(NNN);
    electron_affinity_PT=NNN;
    Miedema_phi_star=NNN;
    Miedema_nws=NNN;
    Miedema_gamma_s=NNN;
    Pettifor_scale=0;
    boiling_point=NNN;
    melting_point=1527;
    vaporization_heat_PT=NNN;
    specific_heat_PT=NNN;
    critical_Pressure=NNN;
    critical_Temperature_PT=NNN;
    thermal_expansion=NNN;
    thermal_conductivity=NNN;
    Brinelll_hardness=NNN;
    Mohs_hardness=NNN;
    Vickers_hardness=NNN;
    Hardness_Pearson=NNN;
    Hardness_Putz=NNN;
    Hardness_RB=NNN;
    shear_modulus=NNN;
    Young_modulus=NNN;
    bulk_modulus=NNN;
    Poisson_ratio_PT=NNN;
    Miedema_BVm=NNN;
    Magnetic_Type_PT="NNN";
    Mass_Magnetic_Susceptibility=NNN;
    Volume_Magnetic_Susceptibility=NNN;
    Molar_Magnetic_Susceptibility=NNN;
    Curie_point=NNN;
    color_PT="NNN";
    refractive_index=NNN;
    HHIP=NNN;
    HHIR=NNN;
    /*xray_scatt=NNN;*/
   //Fm
  }
 // [AFLOW]STOP=Fermium
 // ********************************************************************************************************************************************************

 // ********************************************************************************************************************************************************
 // [AFLOW]START=Mendelevium
 // Mendelevium Mendelevium Mendelevium Mendelevium Mendelevium Mendelevium Mendelevium Mendelevium Mendelevium Mendelevium Mendelevium Mendelevium Mendelevium Mendelevium Mendelevium Mendelevium Mendelevium
  if(Z==101) { // Mendelevium
    symbol="Md";
    name="Mendelevium";
    Period=7;
    Group=NNN;
    Series="Actinide";
    Block="f";
    mass=AMU2KILOGRAM*258.1;
    MolarVolume=NNN;
    volume=NNN;
    Miedema_Vm=NNN;
    valence_std=15;
    valence_iupac=3;
    valence_PT=3;
    Density_PT=NNN;
    crystal="nnn";
    CrystalStr_PT="NNN";
    space_group="NNN";
    space_group_number=NNN;
    Pearson_coefficient=0.0;
    lattice_constant[1]=NNN;lattice_constant[2]=NNN;lattice_constant[3]=NNN;
    lattice_angle[1]=NNN;lattice_angle[2]=NNN;lattice_angle[3]=NNN;
    phase="nnn";
    radius=NNN;
    radius_PT=NNN;
    radius_covalent=NNN;
    radius_covalent_PT=NNN;
    radius_VanDerWaals_PT=NNN;
    radii_Ghosh08=0.8659;
    radii_Slatter=NNN;
    radii_Pyykko=1.73;
    electrical_conductivity=NNN;
    electronegativity_vec=NNN;
    hardness_Ghosh=5.0990;
    electronegativity_Pearson=NNN;
    electronegativity_Ghosh=6.406;
    electronegativity_Allen=NNN;
    oxidation_states.push_back(NNN);
    oxidation_states_preferred.push_back(NNN);
    electron_affinity_PT=NNN;
    Miedema_phi_star=NNN;
    Miedema_nws=NNN;
    Miedema_gamma_s=NNN;
    Pettifor_scale=0;
    boiling_point=NNN;
    melting_point=828;
    vaporization_heat_PT=NNN;
    specific_heat_PT=NNN;
    critical_Pressure=NNN;
    critical_Temperature_PT=NNN;
    thermal_expansion=NNN;
    thermal_conductivity=NNN;
    Brinelll_hardness=NNN;
    Mohs_hardness=NNN;
    Vickers_hardness=NNN;
    Hardness_Pearson=NNN;
    Hardness_Putz=NNN;
    Hardness_RB=NNN;
    shear_modulus=NNN;
    Young_modulus=NNN;
    bulk_modulus=NNN;
    Poisson_ratio_PT=NNN;
    Miedema_BVm=NNN;
    Magnetic_Type_PT="NNN";
    Mass_Magnetic_Susceptibility=NNN;
    Volume_Magnetic_Susceptibility=NNN;
    Molar_Magnetic_Susceptibility=NNN;
    Curie_point=NNN;
    color_PT="NNN";
    refractive_index=NNN;
    HHIP=NNN;
    HHIR=NNN;
    /*xray_scatt=NNN;*/
   //Md
  }
 // [AFLOW]STOP=Mendelevium
 // ********************************************************************************************************************************************************

 // ********************************************************************************************************************************************************
 // [AFLOW]START=Nobelium
 // Nobelium Nobelium Nobelium Nobelium Nobelium Nobelium Nobelium Nobelium Nobelium Nobelium Nobelium Nobelium Nobelium Nobelium Nobelium Nobelium Nobelium
  if(Z==102) { // Nobelium
    symbol="No";
    name="Nobelium";
    Period=7;
    Group=NNN;
    Series="Actinide";
    Block="f";
    mass=AMU2KILOGRAM*259.1;
    MolarVolume=NNN;
    volume=NNN;
    Miedema_Vm=NNN;
    valence_std=16;
    valence_iupac=3;
    valence_PT=3;
    Density_PT=NNN;
    crystal="nnn";
    CrystalStr_PT="NNN";
    space_group="NNN";
    space_group_number=NNN;
    Pearson_coefficient=0.0;
    lattice_constant[1]=NNN;lattice_constant[2]=NNN;lattice_constant[3]=NNN;
    lattice_angle[1]=NNN;lattice_angle[2]=NNN;lattice_angle[3]=NNN;
    phase="nnn";
    radius=NNN;
    radius_PT=NNN;
    radius_covalent=NNN;
    radius_covalent_PT=NNN;
    radius_VanDerWaals_PT=NNN;
    radii_Ghosh08=0.8188;
    radii_Slatter=NNN;
    radii_Pyykko=1.76;
    electrical_conductivity=NNN;
    electronegativity_vec=NNN;
    hardness_Ghosh=5.3926;
    electronegativity_Pearson=NNN;
    electronegativity_Ghosh=6.694;
    electronegativity_Allen=NNN;
    oxidation_states.push_back(NNN);
    oxidation_states_preferred.push_back(NNN);
    electron_affinity_PT=NNN;
    Miedema_phi_star=NNN;
    Miedema_nws=NNN;
    Miedema_gamma_s=NNN;
    Pettifor_scale=0;
    boiling_point=NNN;
    melting_point=828;
    vaporization_heat_PT=NNN;
    specific_heat_PT=NNN;
    critical_Pressure=NNN;
    critical_Temperature_PT=NNN;
    thermal_expansion=NNN;
    thermal_conductivity=NNN;
    Brinelll_hardness=NNN;
    Mohs_hardness=NNN;
    Vickers_hardness=NNN;
    Hardness_Pearson=NNN;
    Hardness_Putz=NNN;
    Hardness_RB=NNN;
    shear_modulus=NNN;
    Young_modulus=NNN;
    bulk_modulus=NNN;
    Poisson_ratio_PT=NNN;
    Miedema_BVm=NNN;
    Magnetic_Type_PT="NNN";
    Mass_Magnetic_Susceptibility=NNN;
    Volume_Magnetic_Susceptibility=NNN;
    Molar_Magnetic_Susceptibility=NNN;
    Curie_point=NNN;
    color_PT="NNN";
    refractive_index=NNN;
    HHIP=NNN;
    HHIR=NNN;
    /*xray_scatt=NNN;*/
   //No
  }
 // [AFLOW]STOP=Nobelium
 // ********************************************************************************************************************************************************

 // ********************************************************************************************************************************************************
 // [AFLOW]START=Lawrencium
 // Lawrencium Lawrencium Lawrencium Lawrencium Lawrencium Lawrencium Lawrencium Lawrencium Lawrencium Lawrencium Lawrencium Lawrencium Lawrencium Lawrencium Lawrencium Lawrencium Lawrencium
  if(Z==103) { // Lawrencium
    symbol="Lr";
    name="Lawrencium";
    Period=7;
    Group=3;
    Series="TransitionMetal";
    Block="d";
    mass=AMU2KILOGRAM*262.11;
    MolarVolume=NNN;
    volume=NNN;
    Miedema_Vm=NNN;
    valence_std=17;
    valence_iupac=3;
    valence_PT=3;
    Density_PT=NNN;
    crystal="nnn";
    CrystalStr_PT="NNN";
    space_group="NNN";
    space_group_number=NNN;
    Pearson_coefficient=0.0;
    lattice_constant[1]=NNN;lattice_constant[2]=NNN;lattice_constant[3]=NNN;
    lattice_angle[1]=NNN;lattice_angle[2]=NNN;lattice_angle[3]=NNN;
    phase="nnn";
    radius=NNN;
    radius_PT=NNN;
    radius_covalent=NNN;
    radius_covalent_PT=NNN;
    radius_VanDerWaals_PT=NNN;
    radii_Ghosh08=0.8086;
    radii_Slatter=NNN;
    radii_Pyykko=1.61;
    electrical_conductivity=NNN;
    electronegativity_vec=NNN;
    hardness_Ghosh=5.4607;
    electronegativity_Pearson=NNN;
    electronegativity_Ghosh=6.760;
    electronegativity_Allen=NNN;
    oxidation_states.push_back(NNN);
    oxidation_states_preferred.push_back(NNN);
    electron_affinity_PT=NNN;
    Miedema_phi_star=NNN;
    Miedema_nws=NNN;
    Miedema_gamma_s=NNN;
    Pettifor_scale=0;
    boiling_point=NNN;
    melting_point=1627;
    vaporization_heat_PT=NNN;
    specific_heat_PT=NNN;
    critical_Pressure=NNN;
    critical_Temperature_PT=NNN;
    thermal_expansion=NNN;
    thermal_conductivity=NNN;
    Brinelll_hardness=NNN;
    Mohs_hardness=NNN;
    Vickers_hardness=NNN;
    Hardness_Pearson=NNN;
    Hardness_Putz=NNN;
    Hardness_RB=NNN;
    shear_modulus=NNN;
    Young_modulus=NNN;
    bulk_modulus=NNN;
    Poisson_ratio_PT=NNN;
    Miedema_BVm=NNN;
    Magnetic_Type_PT="NNN";
    Mass_Magnetic_Susceptibility=NNN;
    Volume_Magnetic_Susceptibility=NNN;
    Molar_Magnetic_Susceptibility=NNN;
    Curie_point=NNN;
    color_PT="NNN";
    refractive_index=NNN;
    HHIP=NNN;
    HHIR=NNN;
    /*xray_scatt=NNN;*/
   //Lr
  }
 // [AFLOW]STOP=Lawrencium
 // ********************************************************************************************************************************************************
}

#endif // _AFLOW_X(*THIS)_CPP

// **************************************************************************
// *                                                                        *
// *             STEFANO CURTAROLO - Duke University 2003-2019              *
// *                                                                        *
// **************************************************************************<|MERGE_RESOLUTION|>--- conflicted
+++ resolved
@@ -299,11 +299,7 @@
 std::vector<double> vatom_miedema_BVm(NUM_ELEMENTS);      // store starting from ONE Miedema Rule Table 1a Physica 100B (1980) 1-28
 // for lanthines from J.A. Alonso and N.H. March. Electrons in Metals and Alloys, Academic Press, London (1989) (except La)
 std::vector<double> vatom_radius(NUM_ELEMENTS);       // store starting from ONE  // DONE
-<<<<<<< HEAD
 std::vector<double> vatom_radius_covalent(NUM_ELEMENTS);// store starting from ONE// DX and CO - 20170904
-=======
-std::vector<double> vatom_radius_covalent(NUM_ELEMENTS);// store starting from ONE// DX and CO - 9/4/17 
->>>>>>> 646809ed
 std::vector<double> vatom_electronegativity(NUM_ELEMENTS);       // store starting from ONE
 std::vector<string> vatom_crystal(NUM_ELEMENTS);       // store starting from ONE  // DONE
 std::vector<double> vatom_xray_scatt(NUM_ELEMENTS);        // store starting from ONE
