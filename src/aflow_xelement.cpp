--- conflicted
+++ resolved
@@ -70,10 +70,9 @@
 //                                          
 double electrical_conductivity;          // (S/m)  http://periodictable.com  Value given for graphite. Diamond electrical conductivity is approximately 0.001.      //DU20190517
 double electronegativity_vec;           // Saxena
-<<<<<<< HEAD
-double hardness_Ghosh;                   // (eV) Int. J. Quantum Chem 110, 1206-1213 (2010) Table III       // DU 2019/05/17
-double electronegativity_Pearson;                  // (eV) Inorg. Chem., 27(4), 734–740 (1988)      // DU 2019/05/17
-double electronegativity_Ghosh;                    // (eV) Journal of Theoretical and Computational Chemistry, 4, 21-33 (2005)      // DU 2019/05/17
+double hardness_Ghosh;                   // (eV) Int. J. Quantum Chem 110, 1206-1213 (2010) Table III       //DU20190517
+double electronegativity_Pearson;                  // (eV) Inorg. Chem., 27(4), 734–740 (1988)      //DU20190517
+double electronegativity_Ghosh;                    // (eV) Journal of Theoretical and Computational Chemistry, 4, 21-33 (2005)      //DU20190517
 
 // RF/SK20200410 START
 // Allen electronegativities were chosen for CCE since the IUPAC definition of oxidation states seems to use Allen electronegativities and since they also gave the best results
@@ -87,13 +86,7 @@
 vector<double> oxidation_states;
 // RF/SK20200410 END
 
-double electron_affinity_PT;             // (kJ/mol)  http://periodictable.com       // DU 2019/05/17
-=======
-double hardness_Ghosh;                   // (eV) Int. J. Quantum Chem 110, 1206-1213 (2010) Table III       //DU20190517
-double electronegativity_Pearson;                  // (eV) Inorg. Chem., 27(4), 734–740 (1988)      //DU20190517
-double electronegativity_Ghosh;                    // (eV) Journal of Theoretical and Computational Chemistry, 4, 21-33 (2005)      //DU20190517
 double electron_affinity_PT;             // (kJ/mol)  http://periodictable.com       //DU20190517
->>>>>>> a3729101
 double Miedema_phi_star;                // (V)        (phi^\star   Miedema Rule Table 1a Physica 100B 1-28 (1980)
 double Miedema_nws;                     // (d.u.)^1/3 n_{ws}^{1/3} Miedema Rule Table 1a Physica 100B 1-28 (1980)
 double Miedema_gamma_s;                 // (mJ/m^2)   \gamma_s^0   Miedema Rule Table 1a Physica 100B 1-28 (1980)
@@ -203,92 +196,6 @@
 
       // now look at properties
       if(tokens.size()>=2) {
-<<<<<<< HEAD
-	for(uint i=1;i<tokens.size();i++) {
-	  string c=aurostd::toupper(tokens.at(i));
-	  vector<string> vs; uint len=52;
-	  vs.clear();
-	  int prec=10;
-	  if(c=="ALL" || c==aurostd::toupper("symbol")) vs.push_back(aurostd::PaddedPOST("symbol="+xelement(Z).symbol,len));
-	  if(c=="ALL" || c==aurostd::toupper("name")) vs.push_back(aurostd::PaddedPOST("name="+xelement(Z).name,len));
-	  if(c=="ALL" || c==aurostd::toupper("Period")) vs.push_back(aurostd::PaddedPOST("Period="+aurostd::utype2string(xelement(Z).Period),len));
-	  if(c=="ALL" || c==aurostd::toupper("Group")) vs.push_back(aurostd::PaddedPOST("Group="+aurostd::utype2string(xelement(Z).Group),len));
-	  if(c=="ALL" || c==aurostd::toupper("Series")) vs.push_back(aurostd::PaddedPOST("Series="+xelement(Z).Series,len));
-	  if(c=="ALL" || c==aurostd::toupper("Block")) vs.push_back(aurostd::PaddedPOST("Block="+xelement(Z).Block,len));
-	  if(c=="ALL" || c==aurostd::toupper("mass")) vs.push_back(aurostd::PaddedPOST("mass="+aurostd::utype2string(xelement(Z).mass,prec),len)+"// (kg)");
-	  if(c=="ALL" || c==aurostd::toupper("MolarVolume")) vs.push_back(aurostd::PaddedPOST("MolarVolume="+aurostd::utype2string(xelement(Z).MolarVolume,prec),len)+"// (m^3/mol)");
-	  if(c=="ALL" || c==aurostd::toupper("volume")) vs.push_back(aurostd::PaddedPOST("volume="+aurostd::utype2string(xelement(Z).volume,prec),len)+"// A^3");
-	  if(c=="ALL" || c==aurostd::toupper("Miedema_Vm")) vs.push_back(aurostd::PaddedPOST("Miedema_Vm="+aurostd::utype2string(xelement(Z).Miedema_Vm,prec),len)+"// (V_m^{2/3} in (cm^2))");
-	  if(c=="ALL" || c==aurostd::toupper("valence_std")) vs.push_back(aurostd::PaddedPOST("valence_std="+aurostd::utype2string(xelement(Z).valence_std),len));
-	  if(c=="ALL" || c==aurostd::toupper("valence_iupac")) vs.push_back(aurostd::PaddedPOST("valence_iupac="+aurostd::utype2string(xelement(Z).valence_iupac),len));
-	  if(c=="ALL" || c==aurostd::toupper("valence_PT")) vs.push_back(aurostd::PaddedPOST("valence_PT="+aurostd::utype2string(xelement(Z).valence_PT),len));
-	  if(c=="ALL" || c==aurostd::toupper("Density_PT")) vs.push_back(aurostd::PaddedPOST("Density_PT="+aurostd::utype2string(xelement(Z).Density_PT,prec),len)+"// (g/cm^3)");
-	  if(c=="ALL" || c==aurostd::toupper("crystal")) vs.push_back(aurostd::PaddedPOST("crystal="+xelement(Z).crystal,len));
-	  if(c=="ALL" || c==aurostd::toupper("CrystalStr_PT")) vs.push_back(aurostd::PaddedPOST("CrystalStr_PT="+xelement(Z).CrystalStr_PT,len));
-	  if(c=="ALL" || c==aurostd::toupper("space_group")) vs.push_back(aurostd::PaddedPOST("space_group="+xelement(Z).space_group,len));
-	  if(c=="ALL" || c==aurostd::toupper("space_group_number")) vs.push_back(aurostd::PaddedPOST("space_group_number="+aurostd::utype2string(xelement(Z).space_group_number),len));
-
-
-	  if(c=="ALL" || c==aurostd::toupper("Pearson_coefficient")) vs.push_back(aurostd::PaddedPOST("Pearson_coefficient="+aurostd::utype2string(xelement(Z).Pearson_coefficient,prec),len));
-	  if(c=="ALL" || c==aurostd::toupper("lattice_constant")) vs.push_back(aurostd::PaddedPOST("lattice_constant="+aurostd::utype2string(xelement(Z).lattice_constant[1],prec)+","+aurostd::utype2string(xelement(Z).lattice_constant[2],prec)+","+aurostd::utype2string(xelement(Z).lattice_constant[3],prec),len)+"// (pm)");
-	  if(c=="ALL" || c==aurostd::toupper("lattice_angle")) vs.push_back(aurostd::PaddedPOST("lattice_angle="+aurostd::utype2string(xelement(Z).lattice_angle[1],prec)+","+aurostd::utype2string(xelement(Z).lattice_angle[2],prec)+","+aurostd::utype2string(xelement(Z).lattice_angle[3],prec),len)+"// (rad)");
-	  if(c=="ALL" || c==aurostd::toupper("phase")) vs.push_back(aurostd::PaddedPOST("phase="+xelement(Z).phase,len));
-	  if(c=="ALL" || c==aurostd::toupper("radius")) vs.push_back(aurostd::PaddedPOST("radius="+aurostd::utype2string(xelement(Z).radius,prec),len)+"// (nm)");
-	  if(c=="ALL" || c==aurostd::toupper("radius_PT")) vs.push_back(aurostd::PaddedPOST("radius_PT="+aurostd::utype2string(xelement(Z).radius_PT,prec),len)+"// (pm)");
-	  if(c=="ALL" || c==aurostd::toupper("radius_covalent_PT")) vs.push_back(aurostd::PaddedPOST("radius_covalent_PT="+aurostd::utype2string(xelement(Z).radius_covalent_PT,prec),len)+"// (pm)");
-	  if(c=="ALL" || c==aurostd::toupper("radius_covalent")) vs.push_back(aurostd::PaddedPOST("radius_covalent="+aurostd::utype2string(xelement(Z).radius_covalent,prec),len)+"// (Angstrom)");
-	  if(c=="ALL" || c==aurostd::toupper("radius_VanDerWaals_PT")) vs.push_back(aurostd::PaddedPOST("radius_VanDerWaals_PT="+aurostd::utype2string(xelement(Z).radius_VanDerWaals_PT,prec),len)+"// (pm)");
-	  if(c=="ALL" || c==aurostd::toupper("radii_Ghosh08")) vs.push_back(aurostd::PaddedPOST("radii_Ghosh08="+aurostd::utype2string(xelement(Z).radii_Ghosh08,prec),len)+"// (Angstrom)");
-	  if(c=="ALL" || c==aurostd::toupper("radii_Slatter")) vs.push_back(aurostd::PaddedPOST("radii_Slatter="+aurostd::utype2string(xelement(Z).radii_Slatter,prec),len)+"// (Angstrom)");
-	  if(c=="ALL" || c==aurostd::toupper("radii_Pyykko")) vs.push_back(aurostd::PaddedPOST("radii_Pyykko="+aurostd::utype2string(xelement(Z).radii_Pyykko,prec),len)+"// (pm)");
-
-	  if(c=="ALL" || c==aurostd::toupper("electrical_conductivity")) vs.push_back(aurostd::PaddedPOST("electrical_conductivity="+aurostd::utype2string(xelement(Z).electrical_conductivity,prec),len)+"// (S/m)");
-	  if(c=="ALL" || c==aurostd::toupper("electronegativity_vec")) vs.push_back(aurostd::PaddedPOST("electronegativity_vec="+aurostd::utype2string(xelement(Z).electronegativity_vec,prec),len));
-	  if(c=="ALL" || c==aurostd::toupper("hardness_Ghosh")) vs.push_back(aurostd::PaddedPOST("hardness_Ghosh="+aurostd::utype2string(xelement(Z).hardness_Ghosh,prec),len)+"// (eV)");
-	  if(c=="ALL" || c==aurostd::toupper("electronegativity_Pearson")) vs.push_back(aurostd::PaddedPOST("electronegativity_Pearson="+aurostd::utype2string(xelement(Z).electronegativity_Pearson,prec),len)+"// (eV)");
-	  if(c=="ALL" || c==aurostd::toupper("electronegativity_Ghosh")) vs.push_back(aurostd::PaddedPOST("electronegativity_Ghosh="+aurostd::utype2string(xelement(Z).electronegativity_Ghosh,prec),len)+"// (eV)");
-	  if(c=="ALL" || c==aurostd::toupper("electron_affinity_PT")) vs.push_back(aurostd::PaddedPOST("electron_affinity_PT="+aurostd::utype2string(xelement(Z).electron_affinity_PT,prec),len)+"// (kJ/mol)");
-	  if(c=="ALL" || c==aurostd::toupper("Miedema_phi_star")) vs.push_back(aurostd::PaddedPOST("Miedema_phi_star="+aurostd::utype2string(xelement(Z).Miedema_phi_star,prec),len)+"// (V) (phi^star)");
-	  if(c=="ALL" || c==aurostd::toupper("Miedema_nws")) vs.push_back(aurostd::PaddedPOST("Miedema_nws="+aurostd::utype2string(xelement(Z).Miedema_nws,prec),len)+"// (d.u.)^1/3 n_{ws}^{1/3}");
-	  if(c=="ALL" || c==aurostd::toupper("Miedema_gamma_s")) vs.push_back(aurostd::PaddedPOST("Miedema_gamma_s="+aurostd::utype2string(xelement(Z).Miedema_gamma_s,prec),len)+"// (mJ/m^2)");
-	  if(c=="ALL" || c==aurostd::toupper("Pettifor_scale")) vs.push_back(aurostd::PaddedPOST("Pettifor_scale="+aurostd::utype2string(xelement(Z).Pettifor_scale,prec),len)); 
-	  if(c=="ALL" || c==aurostd::toupper("boiling_point")) vs.push_back(aurostd::PaddedPOST("boiling_point="+aurostd::utype2string(xelement(Z).boiling_point,prec),len)+"// (Celsius)");
-	  if(c=="ALL" || c==aurostd::toupper("melting_point")) vs.push_back(aurostd::PaddedPOST("melting_point="+aurostd::utype2string(xelement(Z).melting_point,prec),len)+"// (Celsius)");
-	  if(c=="ALL" || c==aurostd::toupper("vaporization_heat_PT")) vs.push_back(aurostd::PaddedPOST("vaporization_heat_PT="+aurostd::utype2string(xelement(Z).vaporization_heat_PT,prec),len)+"// (kJ/mol)");
-	  if(c=="ALL" || c==aurostd::toupper("specific_heat_PT")) vs.push_back(aurostd::PaddedPOST("specific_heat_PT="+aurostd::utype2string(xelement(Z).specific_heat_PT,prec),len)+"// (J/(kg.K))");
-	  if(c=="ALL" || c==aurostd::toupper("critical_Pressure")) vs.push_back(aurostd::PaddedPOST("critical_Pressure="+aurostd::utype2string(xelement(Z).critical_Pressure,prec),len)+"// (Atm) "); 
-	  if(c=="ALL" || c==aurostd::toupper("critical_Temperature_PT")) vs.push_back(aurostd::PaddedPOST("critical_Temperature_PT="+aurostd::utype2string(xelement(Z).critical_Temperature_PT,prec),len)+"// (K)"); 
-	  if(c=="ALL" || c==aurostd::toupper("thermal_expansion")) vs.push_back(aurostd::PaddedPOST("thermal_expansion="+aurostd::utype2string(xelement(Z).thermal_expansion,prec),len)+"// (K^{-1})");
-	  if(c=="ALL" || c==aurostd::toupper("thermal_conductivity")) vs.push_back(aurostd::PaddedPOST("thermal_conductivity="+aurostd::utype2string(xelement(Z).thermal_conductivity,prec),len)+"// (W/(mK))");
-	  if(c=="ALL" || c==aurostd::toupper("Brinelll_hardness")) vs.push_back(aurostd::PaddedPOST("Brinelll_hardness="+aurostd::utype2string(xelement(Z).Brinelll_hardness,prec),len)+"// (MPa)");
-	  if(c=="ALL" || c==aurostd::toupper("Mohs_hardness")) vs.push_back(aurostd::PaddedPOST("Mohs_hardness="+aurostd::utype2string(xelement(Z).Mohs_hardness,prec),len));
-	  if(c=="ALL" || c==aurostd::toupper("Vickers_hardness")) vs.push_back(aurostd::PaddedPOST("Vickers_hardness="+aurostd::utype2string(xelement(Z).Vickers_hardness,prec),len)+"// (MPa)");
-	  if(c=="ALL" || c==aurostd::toupper("Hardness_Pearson")) vs.push_back(aurostd::PaddedPOST("Hardness_Pearson="+aurostd::utype2string(xelement(Z).Hardness_Pearson,prec),len)+"// (eV)");
-	  if(c=="ALL" || c==aurostd::toupper("Hardness_Putz")) vs.push_back(aurostd::PaddedPOST("Hardness_Putz="+aurostd::utype2string(xelement(Z).Hardness_Putz,prec),len)+"// (eV/atom)");
-	  if(c=="ALL" || c==aurostd::toupper("Hardness_RB")) vs.push_back(aurostd::PaddedPOST("Hardness_RB="+aurostd::utype2string(xelement(Z).Hardness_RB,prec),len)+"// (eV)");
-	  if(c=="ALL" || c==aurostd::toupper("shear_modulus")) vs.push_back(aurostd::PaddedPOST("shear_modulus="+aurostd::utype2string(xelement(Z).shear_modulus,prec),len)+"// (GPa)");
-	  if(c=="ALL" || c==aurostd::toupper("Young_modulus")) vs.push_back(aurostd::PaddedPOST("Young_modulus="+aurostd::utype2string(xelement(Z).Young_modulus,prec),len)+"// (GPa)");
-	  if(c=="ALL" || c==aurostd::toupper("bulk_modulus")) vs.push_back(aurostd::PaddedPOST("bulk_modulus="+aurostd::utype2string(xelement(Z).bulk_modulus,prec),len)+"// (GPa)");
-	  if(c=="ALL" || c==aurostd::toupper("Poisson_ratio_PT")) vs.push_back(aurostd::PaddedPOST("Poisson_ratio_PT="+aurostd::utype2string(xelement(Z).Poisson_ratio_PT,prec),len));
-	  if(c=="ALL" || c==aurostd::toupper("Miedema_BVm")) vs.push_back(aurostd::PaddedPOST("Miedema_BVm="+aurostd::utype2string(xelement(Z).Miedema_BVm,prec),len)+"// (kJ/mole)");
-
-	  if(c=="ALL" || c==aurostd::toupper("Magnetic_Type_PT")) vs.push_back(aurostd::PaddedPOST("Magnetic_Type_PT="+xelement(Z).Magnetic_Type_PT,len));
-	  if(c=="ALL" || c==aurostd::toupper("Mass_Magnetic_Susceptibility")) vs.push_back(aurostd::PaddedPOST("Mass_Magnetic_Susceptibility="+aurostd::utype2string(xelement(Z).Mass_Magnetic_Susceptibility,prec),len)+"// (m^3/K)");
-	  if(c=="ALL" || c==aurostd::toupper("Volume_Magnetic_Susceptibility")) vs.push_back(aurostd::PaddedPOST("Volume_Magnetic_Susceptibility="+aurostd::utype2string(xelement(Z).Volume_Magnetic_Susceptibility,prec),len));
-	  if(c=="ALL" || c==aurostd::toupper("Molar_Magnetic_Susceptibility")) vs.push_back(aurostd::PaddedPOST("Molar_Magnetic_Susceptibility="+aurostd::utype2string(xelement(Z).Molar_Magnetic_Susceptibility,prec),len)+"// (m^3/mol)");
-	  if(c=="ALL" || c==aurostd::toupper("Curie_point")) vs.push_back(aurostd::PaddedPOST("Curie_point="+aurostd::utype2string(xelement(Z).Curie_point,prec),len)+"// (K)");
-	
-	  if(c=="ALL" || c==aurostd::toupper("refractive_index")) vs.push_back(aurostd::PaddedPOST("refractive_index="+aurostd::utype2string(xelement(Z).refractive_index,prec),len));
-	  if(c=="ALL" || c==aurostd::toupper("color_PT")) vs.push_back(aurostd::PaddedPOST("color_PT="+xelement(Z).color_PT,len));
-	  if(c=="ALL" || c==aurostd::toupper("HHIP")) vs.push_back(aurostd::PaddedPOST("HHIP="+aurostd::utype2string(xelement(Z).HHIP,prec),len));
-	  if(c=="ALL" || c==aurostd::toupper("HHIR")) vs.push_back(aurostd::PaddedPOST("HHIR="+aurostd::utype2string(xelement(Z).HHIR,prec),len));
-	  if(c=="ALL" || c==aurostd::toupper("xray_scatt")) vs.push_back(aurostd::PaddedPOST("xray_scatt="+aurostd::utype2string(xelement(Z).xray_scatt,prec),len)+"// shift+1");
-
-	 if(vs.size())
-	  for(uint j=0;j<vs.size();j++)
-	      oss << vs.at(j) << endl;
-	}
-=======
         for(uint i=1;i<tokens.size();i++) {
           string c=aurostd::toupper(tokens.at(i));
           vector<string> vs; uint len=52;
@@ -373,7 +280,6 @@
             for(uint j=0;j<vs.size();j++)
               oss << vs.at(j) << endl;
         }
->>>>>>> a3729101
       }
     }
 
@@ -381,7 +287,6 @@
   }
 }
 
-<<<<<<< HEAD
 void elements_initialize(void) {
   for(uint Z=0;Z<NUM_ELEMENTS;Z++) {
     velement.at(Z)=xelement(Z);
@@ -402,30 +307,12 @@
 // for lanthines from J.A. Alonso and N.H. March. Electrons in Metals and Alloys, Academic Press, London (1989) (except La)
 std::vector<double> vatom_radius(NUM_ELEMENTS);       // store starting from ONE  // DONE
 std::vector<double> vatom_radius_covalent(NUM_ELEMENTS);// store starting from ONE// DX and CO - 20170904
-=======
-/*
-   std::vector<string> vatom_symbol(NUM_ELEMENTS);   // store starting from ONE // DONE
-   std::vector<string> vatom_name(NUM_ELEMENTS);   // store starting from ONE // DONE
-   std::vector<double> vatom_mass(NUM_ELEMENTS);     // store starting from ONE // DONE
-   std::vector<double> vatom_volume(NUM_ELEMENTS);       // store starting from ONE // DONE
-   std::vector<int> vatom_valence_iupac(NUM_ELEMENTS);   // store starting from ONE http://en.wikipedia.org/wiki/Valence_(chemistry) // DONE
-   std::vector<int> vatom_valence_std(NUM_ELEMENTS);     // store starting from ONE http://en.wikipedia.org/wiki/Valence_(chemistry) // DONE
-   std::vector<double> vatom_miedema_phi_star(NUM_ELEMENTS); // store starting from ONE Miedema Rule Table 1a Physica 100B (1980) 1-28  
-   std::vector<double> vatom_miedema_nws(NUM_ELEMENTS);      // store starting from ONE Miedema Rule Table 1a Physica 100B (1980) 1-28
-   std::vector<double> vatom_miedema_Vm(NUM_ELEMENTS);       // store starting from ONE Miedema Rule Table 1a Physica 100B (1980) 1-28
-   std::vector<double> vatom_miedema_gamma_s(NUM_ELEMENTS);  // store starting from ONE Miedema Rule Table 1a Physica 100B (1980) 1-28
-   std::vector<double> vatom_miedema_BVm(NUM_ELEMENTS);      // store starting from ONE Miedema Rule Table 1a Physica 100B (1980) 1-28
-// for lanthines from J.A. Alonso and N.H. March. Electrons in Metals and Alloys, Academic Press, London (1989) (except La)
-std::vector<double> vatom_radius(NUM_ELEMENTS);       // store starting from ONE  // DONE
-std::vector<double> vatom_radius_covalent(NUM_ELEMENTS);// store starting from ONE//DX+CO20170904 
->>>>>>> a3729101
 std::vector<double> vatom_electronegativity(NUM_ELEMENTS);       // store starting from ONE
 std::vector<string> vatom_crystal(NUM_ELEMENTS);       // store starting from ONE  // DONE
 std::vector<double> vatom_xray_scatt(NUM_ELEMENTS);        // store starting from ONE
 std::vector<double> vatom_pettifor_scale(NUM_ELEMENTS);        // store starting from ONE Chemical Scale Pettifor Solid State Communications 51 31-34 1984
 std::vector<double> vatom_pearson_coefficient(NUM_ELEMENTS);   //ME20181020 Pearson mass deviation coefficient
 
-<<<<<<< HEAD
   */
   
 }
@@ -5555,47 +5442,6 @@
     crystal="hex";
     CrystalStr_PT="NNN";
     space_group="NNN";
-=======
-*/
-
-namespace xelement {
-
-
-  // initialize them all
-  void Initialize(void) { for(uint Z=0;Z<NUM_ELEMENTS;Z++) { velement.at(Z)=xelement(Z); } }
-  string symbol2name(const string& symbol) { return xelement(symbol).name; }
-  string name2symbol(const string& name) { return xelement(name).symbol; }
-  int symbol2Z(const string& symbol) { return xelement(symbol).Z; }
-  string Z2symbol(const int& Z) { return xelement(Z).symbol; }
-  string Z2name(const int& Z) { return xelement(Z).name; }
-  int name2Z(const string& name) { return xelement(name).Z; }
-
-  // constructors
-  xelement::xelement() {
-    // DEFAULT
-    verbose=FALSE;
-    // [AFLOW]START=CONSTRUCTOR
-    Z=0;
-    symbol="XX";//"UNDEFINED";
-    name="UNDEFINED";
-    Period=NNN;
-    Group=NNN; 
-    Series="UNDEFINED";
-    Block="nnn";      
-    //                                          
-    mass=NNN;//  AMU2KILOGRAM goes inside.
-    MolarVolume=NNN;  
-    volume=NNN;      
-    Miedema_Vm=NNN;      
-    //
-    valence_std=NNN;  
-    valence_iupac=NNN;
-    valence_PT=NNN;       
-    Density_PT=NNN;       
-    crystal="nnn";    
-    CrystalStr_PT="UNDEFINED";
-    space_group="nnn";     
->>>>>>> a3729101
     space_group_number=NNN;
     Pearson_coefficient=NNN;
     lattice_constant[1]=NNN;lattice_constant[2]=NNN;lattice_constant[3]=NNN;
@@ -5606,7 +5452,6 @@
     radius_covalent_PT=NNN;   
     radius_covalent=NNN;  
     radius_VanDerWaals_PT=NNN;
-<<<<<<< HEAD
     radii_Ghosh08=1.5303;
     radii_Slatter=1.85;
     radii_Pyykko=1.73;
@@ -7577,33 +7422,6 @@
     critical_Temperature_PT=NNN;
     thermal_expansion=NNN;
     thermal_conductivity=2;
-=======
-    radii_Ghosh08=NNN;         
-    radii_Slatter=NNN;         
-    radii_Pyykko=NNN;          
-    //                                          
-    electrical_conductivity=NNN;
-    electronegativity_vec=NNN;    
-    hardness_Ghosh=NNN;            
-    electronegativity_Pearson=NNN;           
-    electronegativity_Ghosh=NNN;             
-    electron_affinity_PT=NNN;      
-    Miedema_phi_star=NNN;         
-    Miedema_nws=NNN;              
-    Miedema_gamma_s=NNN;          
-    //
-    Pettifor_scale=NNN;          
-    //
-    boiling_point=NNN;         
-    melting_point=NNN;         
-    vaporization_heat_PT=NNN;     
-    specific_heat_PT=NNN;         
-    critical_Pressure=NNN;     
-    critical_Temperature_PT=NNN;  
-    thermal_expansion=NNN;     
-    thermal_conductivity=NNN;  
-    //                                         
->>>>>>> a3729101
     Brinelll_hardness=NNN;
     Mohs_hardness=NNN;    
     Vickers_hardness=NNN; 
@@ -7630,7 +7448,6 @@
     xray_scatt=NNN;   
     // [AFLOW]STOP=CONSTRUCTOR
   }
-<<<<<<< HEAD
  // [AFLOW]STOP=Astatine
  // ********************************************************************************************************************************************************
 
@@ -9092,8325 +8909,9 @@
     HHIR=NNN;
     /*xray_scatt=NNN;*/
    //Lr
-=======
-
-  // destructor
-  xelement::~xelement() {
-    free();
-  }
-
-  void xelement::free() {
-    // will populate
-    // [AFLOW]START=FREE
-    // [AFLOW]STOP=FREE
-  }
-
-  const xelement& xelement::operator=(const xelement& b) {      // operator=
-    if(this != &b) {
-      free();
-      // will populate
-      verbose=b.verbose;
-      // [AFLOW]START=ASSIGNMENT
-      Z=b.Z;
-      symbol=b.symbol;
-      name=b.name;
-      Period=b.Period;
-      Group=b.Group; 
-      Series=b.Series;
-      Block=b.Block;      
-      //                                          
-      mass=b.mass;
-      MolarVolume=b.MolarVolume;  
-      volume=b.volume;      
-      Miedema_Vm=b.Miedema_Vm;      
-      //
-      valence_std=b.valence_std;  
-      valence_iupac=b.valence_iupac;
-      valence_PT=b.valence_PT;       
-      Density_PT=b.Density_PT;       
-      crystal=b.crystal;    
-      CrystalStr_PT=b.CrystalStr_PT;
-      space_group=b.space_group;
-      space_group_number=b.space_group_number;    
-      Pearson_coefficient=b.Pearson_coefficient;
-      lattice_constant=b.lattice_constant; 
-      lattice_angle=b.lattice_angle;   
-      phase=b.phase;
-      radius=b.radius;         
-      radius_PT=b.radius_PT;          
-      radius_covalent_PT=b.radius_covalent_PT;   
-      radius_covalent=b.radius_covalent;  
-      radius_VanDerWaals_PT=b.radius_VanDerWaals_PT;
-      radii_Ghosh08=b.radii_Ghosh08;         
-      radii_Slatter=b.radii_Slatter;         
-      radii_Pyykko=b.radii_Pyykko;          
-      //                                          
-      electrical_conductivity=b.electrical_conductivity;
-      electronegativity_vec=b.electronegativity_vec;    
-      hardness_Ghosh=b.hardness_Ghosh;            
-      electronegativity_Pearson=b.electronegativity_Pearson;           
-      electronegativity_Ghosh=b.electronegativity_Ghosh;             
-      electron_affinity_PT=b.electron_affinity_PT;      
-      Miedema_phi_star=b.Miedema_phi_star;         
-      Miedema_nws=b.Miedema_nws;              
-      Miedema_gamma_s=b.Miedema_gamma_s;          
-      //
-      Pettifor_scale=b.Pettifor_scale;          
-      //
-      boiling_point=b.boiling_point;         
-      melting_point=b.melting_point;         
-      vaporization_heat_PT=b.vaporization_heat_PT;     
-      specific_heat_PT=b.specific_heat_PT;         
-      critical_Pressure=b.critical_Pressure;     
-      critical_Temperature_PT=b.critical_Temperature_PT;  
-      thermal_expansion=b.thermal_expansion;     
-      thermal_conductivity=b.thermal_conductivity;  
-      //                                         
-      Brinelll_hardness=b.Brinelll_hardness;
-      Mohs_hardness=b.Mohs_hardness;    
-      Vickers_hardness=b.Vickers_hardness; 
-      Hardness_Pearson=b.Hardness_Pearson;   
-      Hardness_Putz=b.Hardness_Putz;      
-      Hardness_RB=b.Hardness_RB;        
-      shear_modulus=b.shear_modulus;    
-      Young_modulus=b.Young_modulus;    
-      bulk_modulus=b.bulk_modulus;     
-      Poisson_ratio_PT=b.Poisson_ratio_PT;    
-      Miedema_BVm=b.Miedema_BVm;        
-      //
-      Magnetic_Type_PT=b.Magnetic_Type_PT;
-      Mass_Magnetic_Susceptibility=b.Mass_Magnetic_Susceptibility;
-      Volume_Magnetic_Susceptibility=b.Volume_Magnetic_Susceptibility;
-      Molar_Magnetic_Susceptibility=b.Molar_Magnetic_Susceptibility; 
-      Curie_point=b.Curie_point;                  
-      //
-      refractive_index=b.refractive_index;             
-      color_PT=b.color_PT;         
-      //
-      HHIP=b.HHIP;                           
-      HHIR=b.HHIR;                           
-      xray_scatt=b.xray_scatt;    
-      // [AFLOW]STOP=ASSIGNMENT
-    }
-    return *this;
-  }
-
-  void xelement::clear(){
-    xelement a;(*this)=a;
-  }
-
-  ostream& operator<<(ostream& oss,const xelement& element) {
-    oss.setf(std::ios::fixed,std::ios::floatfield);
-    oss.precision(10);
-    // [AFLOW]START=COUT
-    oss << "verbose=" << element.verbose << endl;
-    // [AFLOW]STOP=COUT
-    return oss;
-  }
-
-
-  // ********************************************************************************************************************************************************
-  // constructor by name or symbol
-  xelement::xelement(string element) {
-    free();
-    // DEFAULT
-    verbose=FALSE;
-    uint Z=0;
-
-    // try with symbol
-    if(Z==0) {
-      for(uint i=1;i<=103;i++)
-        if(aurostd::toupper(element)==aurostd::toupper(xelement(i).symbol)) Z=i;
-    }
-    // try with name
-    if(Z==0) {
-      for(uint i=1;i<=103;i++)
-        if(aurostd::toupper(element)==aurostd::toupper(xelement(i).name)) Z=i;
-    }
-    if(Z!=0) (*this)=xelement(Z);
-
-  }
-
-  // ********************************************************************************************************************************************************
-  // constructor by Z
-  xelement::xelement(uint ZZ) {
-    free();
-    // DEFAULT
-    verbose=FALSE;
-
-    // OFFSET
-    if(ZZ==0) {
-      xelement a;
-      (*this)=a;
-      mass=0.0;// override
-      valence_iupac=0;// override
-      valence_std=0;// override
-    }
-    // ROW 1
-    // s-electron systems
-
-    // ********************************************************************************************************************************************************
-    // [AFLOW]START=Hydrogen
-    // Hydrogen Hydrogen Hydrogen Hydrogen Hydrogen Hydrogen Hydrogen Hydrogen Hydrogen Hydrogen Hydrogen Hydrogen Hydrogen Hydrogen Hydrogen Hydrogen Hydrogen
-    if(ZZ==1) { // Hydrogen
-      Z=ZZ;
-      symbol="H";
-      name="Hydrogen";
-      Period=1;
-      Group=1;
-      Series="Nonmetal";
-      Block="s";
-      mass=AMU2KILOGRAM*1.0079;
-      MolarVolume=0.01121;
-      volume=0.75110;
-      Miedema_Vm=NNN;
-      valence_std=1;
-      valence_iupac=1;
-      valence_PT=1;
-      Density_PT=0.899E-4;
-      crystal="hex";
-      CrystalStr_PT="Simple_Hexagonal";
-      space_group="P6_3/mmc";
-      space_group_number=194;
-      Pearson_coefficient=0.00011460743;
-      lattice_constant[1]=470;lattice_constant[2]=470;lattice_constant[3]=340;
-      lattice_angle[1]=PI/2;lattice_angle[2]=PI/2;lattice_angle[3]=2*PI/3;
-      phase="Gas";
-      radius=0.046;
-      radius_PT=53;
-      radius_covalent=0.31;
-      radius_covalent_PT=31;
-      radius_VanDerWaals_PT=120;
-      radii_Ghosh08=0.5292;
-      radii_Slatter=0.25;
-      radii_Pyykko=0.32;
-      electrical_conductivity=NNN;
-      electronegativity_vec=2.10;
-      hardness_Ghosh=6.4299;
-      electronegativity_Pearson=7.18;
-      electronegativity_Ghosh=7.178;
-      electron_affinity_PT=72.8;
-      Miedema_phi_star=5.2;
-      Miedema_nws=1.5;
-      Miedema_gamma_s=NNN;
-      Pettifor_scale=0;
-      boiling_point=-252.87;
-      melting_point=-259.14;
-      vaporization_heat_PT=0.452;
-      specific_heat_PT=14300;
-      critical_Pressure=12.76;
-      critical_Temperature_PT=32.97;
-      thermal_expansion=NNN;
-      thermal_conductivity=0.1805;
-      Brinelll_hardness=NNN;
-      Mohs_hardness=NNN;
-      Vickers_hardness=NNN;
-      Hardness_Pearson=6.43;
-      Hardness_Putz=6.45;
-      Hardness_RB=6.83;
-      shear_modulus=NNN;
-      Young_modulus=NNN;
-      bulk_modulus=NNN;
-      Poisson_ratio_PT=NNN;
-      Miedema_BVm=NNN;
-      Magnetic_Type_PT="Diamagnetic";
-      Mass_Magnetic_Susceptibility=-2.48E-8;
-      Volume_Magnetic_Susceptibility=-2.23E-9;
-      Molar_Magnetic_Susceptibility=-4.999E-11;
-      Curie_point=NNN;
-      color_PT="COLORLESS";
-      refractive_index=1.000132;
-      HHIP=NNN;
-      HHIR=NNN;
-      xray_scatt=1.000;
-      // H volume wrong *dimer* MIEDEMA =PAUL VAN DER PUT book
-    }
-    // [AFLOW]STOP=Hydrogen
-    // ********************************************************************************************************************************************************
-
-    // ********************************************************************************************************************************************************
-    // [AFLOW]START=Helium
-    // Helium Helium Helium Helium Helium Helium Helium Helium Helium Helium Helium Helium Helium Helium Helium Helium Helium
-    if(ZZ==2) { // Helium
-      Z=ZZ;
-      symbol="He";
-      name="Helium";
-      Period=1;
-      Group=18;
-      Series="NobleGas";
-      Block="s";
-      mass=AMU2KILOGRAM*4.0026;
-      MolarVolume=0.022424;
-      volume=-1.000;
-      Miedema_Vm=NNN;
-      valence_std=0;
-      valence_iupac=0;
-      valence_PT=0;
-      Density_PT=1.785E-4;
-      crystal="hcp";
-      CrystalStr_PT="Face-centered_Cubic";
-      space_group="Fm_3m";
-      space_group_number=225;
-      Pearson_coefficient=8.32328E-8;
-      lattice_constant[1]=424.2;lattice_constant[2]=424.2;lattice_constant[3]=424.2;
-      lattice_angle[1]=PI/2;lattice_angle[2]=PI/2;lattice_angle[3]=PI/2;
-      phase="Gas";
-      radius=NNN;
-      radius_PT=31;
-      radius_covalent=0.28;
-      radius_covalent_PT=28;
-      radius_VanDerWaals_PT=140;
-      radii_Ghosh08=0.3113;
-      radii_Slatter=NNN;
-      radii_Pyykko=0.46;
-      electrical_conductivity=NNN;
-      electronegativity_vec=NNN;
-      hardness_Ghosh=12.5449;
-      electronegativity_Pearson=NNN;
-      electronegativity_Ghosh=12.046;
-      electron_affinity_PT=0;
-      Miedema_phi_star=NNN;
-      Miedema_nws=NNN;
-      Miedema_gamma_s=NNN;
-      Pettifor_scale=0;
-      boiling_point=-268.93;
-      melting_point=NNN;
-      vaporization_heat_PT=0.083;
-      specific_heat_PT=5193.1;
-      critical_Pressure=2.24;
-      critical_Temperature_PT=5.19;
-      thermal_expansion=NNN;
-      thermal_conductivity=0.1513;
-      Brinelll_hardness=NNN;
-      Mohs_hardness=NNN;
-      Vickers_hardness=NNN;
-      Hardness_Pearson=NNN;
-      Hardness_Putz=25.79;
-      Hardness_RB=16.88;
-      shear_modulus=NNN;
-      Young_modulus=NNN;
-      bulk_modulus=NNN;
-      Poisson_ratio_PT=NNN;
-      Miedema_BVm=NNN;
-      Magnetic_Type_PT="Diamagnetic";
-      Mass_Magnetic_Susceptibility=-5.9E-9;
-      Volume_Magnetic_Susceptibility=-1.05E-9;
-      Molar_Magnetic_Susceptibility=-2.36E-11;
-      Curie_point=NNN;
-      color_PT="COLORLESS";
-      refractive_index=1.000035;
-      HHIP=3200;
-      HHIR=3900;
-      xray_scatt=2.000;
-      // He
-    }
-    // [AFLOW]STOP=Helium
-    // ********************************************************************************************************************************************************
-
-    // ROW2
-    // s-electron systems
-    // ********************************************************************************************************************************************************
-    // [AFLOW]START=Lithium
-    // Lithium Lithium Lithium Lithium Lithium Lithium Lithium Lithium Lithium Lithium Lithium Lithium Lithium Lithium Lithium Lithium Lithium
-    if(ZZ==3) { // Lithium
-      Z=ZZ;
-      symbol="Li";
-      name="Lithium";
-      Period=2;
-      Group=1;
-      Series="AlkaliMetal";
-      Block="s";
-      mass=AMU2KILOGRAM*6.941;
-      MolarVolume=0.00001297;
-      volume=20.24110;
-      Miedema_Vm=5.5;
-      valence_std=1;
-      valence_iupac=1;
-      valence_PT=1;
-      Density_PT=0.535;
-      crystal="bcc";
-      CrystalStr_PT="Body-centered_Cubic";
-      space_group="Im_3m";
-      space_group_number=229;
-      Pearson_coefficient=0.0014588232;
-      lattice_constant[1]=351;lattice_constant[2]=351;lattice_constant[3]=351;
-      lattice_angle[1]=PI/2;lattice_angle[2]=PI/2;lattice_angle[3]=PI/2;
-      phase="Solid";
-      radius=0.152;
-      radius_PT=167;
-      radius_covalent=1.28;
-      radius_covalent_PT=128;
-      radius_VanDerWaals_PT=182;
-      radii_Ghosh08=1.6283;
-      radii_Slatter=1.45;
-      radii_Pyykko=1.33;
-      electrical_conductivity=1.1E7;
-      electronegativity_vec=0.98;
-      hardness_Ghosh=2.3746;
-      electronegativity_Pearson=3.01;
-      electronegativity_Ghosh=2.860;
-      electron_affinity_PT=59.6;
-      Miedema_phi_star=2.85;
-      Miedema_nws=0.98;
-      Miedema_gamma_s=530;
-      Pettifor_scale=0.45;
-      boiling_point=1342;
-      melting_point=180.54;
-      vaporization_heat_PT=147;
-      specific_heat_PT=3570;
-      critical_Pressure=661.2;
-      critical_Temperature_PT=3223;
-      thermal_expansion=0.000046;
-      thermal_conductivity=85;
-      Brinelll_hardness=NNN;
-      Mohs_hardness=0.6;
-      Vickers_hardness=NNN;
-      Hardness_Pearson=2.39;
-      Hardness_Putz=0.65;
-      Hardness_RB=3.06;
-      shear_modulus=4.2;
-      Young_modulus=4.9;
-      bulk_modulus=11;
-      Poisson_ratio_PT=NNN;
-      Miedema_BVm=1.5;
-      Magnetic_Type_PT="Paramagnetic";
-      Mass_Magnetic_Susceptibility=2.56E-8;
-      Volume_Magnetic_Susceptibility=0.0000137;
-      Molar_Magnetic_Susceptibility=1.78E-10;
-      Curie_point=NNN;
-      color_PT="SILVER";
-      refractive_index=NNN;
-      HHIP=2900;
-      HHIR=4200;
-      xray_scatt=3.00145;
-      // Li
-    }
-    // [AFLOW]STOP=Lithium
-    // ********************************************************************************************************************************************************
-
-    // ********************************************************************************************************************************************************
-    // [AFLOW]START=Beryllium
-    // Beryllium Beryllium Beryllium Beryllium Beryllium Beryllium Beryllium Beryllium Beryllium Beryllium Beryllium Beryllium Beryllium Beryllium Beryllium Beryllium Beryllium
-    if(ZZ==4) { // Beryllium
-      Z=ZZ;
-      symbol="Be";
-      name="Beryllium";
-      Period=2;
-      Group=2;
-      Series="AlkalineEarthMetal";
-      Block="s";
-      mass=AMU2KILOGRAM*9.0122;
-      MolarVolume=4.8767E-6;
-      volume=7.83290;
-      Miedema_Vm=2.9;
-      valence_std=2;
-      valence_iupac=2;
-      valence_PT=2;
-      Density_PT=1.848;
-      crystal="hcp";
-      CrystalStr_PT="Simple_Hexagonal";
-      space_group="P6_3/mmc";
-      space_group_number=194;
-      Pearson_coefficient=0.0;
-      lattice_constant[1]=228.58;lattice_constant[2]=228.58;lattice_constant[3]=358.43;
-      lattice_angle[1]=PI/2;lattice_angle[2]=PI/2;lattice_angle[3]=2*PI/3;
-      phase="Solid";
-      radius=0.114;
-      radius_PT=112;
-      radius_covalent=0.96;
-      radius_covalent_PT=96;
-      radius_VanDerWaals_PT=NNN;
-      radii_Ghosh08=1.0855;
-      radii_Slatter=1.05;
-      radii_Pyykko=1.02;
-      electrical_conductivity=2.5E7;
-      electronegativity_vec=1.57;
-      hardness_Ghosh=3.4968;
-      electronegativity_Pearson=4.90;
-      electronegativity_Ghosh=3.945;
-      electron_affinity_PT=0;
-      Miedema_phi_star=4.20;
-      Miedema_nws=1.60;
-      Miedema_gamma_s=1900;
-      Pettifor_scale=1.50;
-      boiling_point=2470;
-      melting_point=1287;
-      vaporization_heat_PT=297;
-      specific_heat_PT=1820;
-      critical_Pressure=NNN;
-      critical_Temperature_PT=NNN;
-      thermal_expansion=0.0000113;
-      thermal_conductivity=190;
-      Brinelll_hardness=600;
-      Mohs_hardness=5.5;
-      Vickers_hardness=1670;
-      Hardness_Pearson=4.50;
-      Hardness_Putz=1.69;
-      Hardness_RB=5.16;
-      shear_modulus=132;
-      Young_modulus=287;
-      bulk_modulus=130;
-      Poisson_ratio_PT=0.032;
-      Miedema_BVm=4.9;
-      Magnetic_Type_PT="Diamagnetic";
-      Mass_Magnetic_Susceptibility=-1.26E-8;
-      Volume_Magnetic_Susceptibility=-0.00002328;
-      Molar_Magnetic_Susceptibility=-1.136E-10;
-      Curie_point=NNN;
-      color_PT="SLATEGRAY";
-      refractive_index=NNN;
-      HHIP=8000;
-      HHIR=4000;
-      /*xray_scatt=NNN;*/
-      // Be
-    }
-    // [AFLOW]STOP=Beryllium
-    // ********************************************************************************************************************************************************
-
-    // p-electron systems
-    // ********************************************************************************************************************************************************
-    // [AFLOW]START=Boron
-    // Boron Boron Boron Boron Boron Boron Boron Boron Boron Boron Boron Boron Boron Boron Boron Boron Boron
-    if(ZZ==5) { // Boron
-      Z=ZZ;
-      symbol="B";
-      name="Boron";
-      Period=2;
-      Group=13;
-      Series="Metalloid";
-      Block="p";
-      mass=AMU2KILOGRAM*10.81;
-      MolarVolume=4.3943E-6;
-      volume=5.88420;
-      Miedema_Vm=2.8;
-      valence_std=3;
-      valence_iupac=3;
-      valence_PT=3;
-      Density_PT=2.46;
-      crystal="tet";
-      CrystalStr_PT="Simple_Trigonal";
-      space_group="R_3m";
-      space_group_number=166;
-      Pearson_coefficient=0.00135391428;
-      lattice_constant[1]=506;lattice_constant[2]=506;lattice_constant[3]=506;
-      lattice_angle[1]=1.01334;lattice_angle[2]=1.01334;lattice_angle[3]=1.01334;
-      phase="Solid";
-      radius=0.097;
-      radius_PT=87;
-      radius_covalent=0.84;
-      radius_covalent_PT=85;
-      radius_VanDerWaals_PT=NNN;
-      radii_Ghosh08=0.8141;
-      radii_Slatter=0.85;
-      radii_Pyykko=0.85;
-      electrical_conductivity=0.0001;
-      electronegativity_vec=2.04;
-      hardness_Ghosh=4.6190;
-      electronegativity_Pearson=4.29;
-      electronegativity_Ghosh=5.031;
-      electron_affinity_PT=26.7;
-      Miedema_phi_star=4.75;
-      Miedema_nws=1.55;
-      Miedema_gamma_s=NNN;
-      Pettifor_scale=2.00;
-      boiling_point=4000;
-      melting_point=2075;
-      vaporization_heat_PT=507;
-      specific_heat_PT=1030;
-      critical_Pressure=NNN;
-      critical_Temperature_PT=NNN;
-      thermal_expansion=6E-6;
-      thermal_conductivity=27;
-      Brinelll_hardness=NNN;
-      Mohs_hardness=9.3;
-      Vickers_hardness=49000;
-      Hardness_Pearson=4.01;
-      Hardness_Putz=3.46;
-      Hardness_RB=4.39;
-      shear_modulus=NNN;
-      Young_modulus=NNN;
-      bulk_modulus=320;
-      Poisson_ratio_PT=NNN;
-      Miedema_BVm=NNN;
-      Magnetic_Type_PT="Diamagnetic";
-      Mass_Magnetic_Susceptibility=-8.7E-9;
-      Volume_Magnetic_Susceptibility=-0.0000214;
-      Molar_Magnetic_Susceptibility=-9.41E-11;
-      Curie_point=NNN;
-      color_PT="BLACK";
-      refractive_index=NNN;
-      HHIP=2900;
-      HHIR=2000;
-      /*xray_scatt=NNN;*/
-      // B
-    }
-    // [AFLOW]STOP=Boron
-    // ********************************************************************************************************************************************************
-
-    // ********************************************************************************************************************************************************
-    // [AFLOW]START=Carbon
-    // Carbon Carbon Carbon Carbon Carbon Carbon Carbon Carbon Carbon Carbon Carbon Carbon Carbon Carbon Carbon Carbon Carbon
-    if(ZZ==6) { // Carbon
-      Z=ZZ;
-      symbol="C";
-      name="Carbon";
-      Period=2;
-      Group=14;
-      Series="Nonmetal";
-      Block="p";
-      mass=AMU2KILOGRAM*12.011;
-      MolarVolume=5.3146E-6;
-      volume=5.59490;
-      Miedema_Vm=1.8;
-      valence_std=4;
-      valence_iupac=4;
-      valence_PT=4;
-      Density_PT=2.26;
-      crystal="dia";
-      CrystalStr_PT="Simple_Hexagonal";
-      space_group="P6_3/mmc";
-      space_group_number=194;
-      Pearson_coefficient=0.00007387218;
-      lattice_constant[1]=246.4;lattice_constant[2]=246.4;lattice_constant[3]=671.1;
-      lattice_angle[1]=PI/2;lattice_angle[2]=PI/2;lattice_angle[3]=2*PI/3;
-      phase="Solid";
-      radius=0.077;
-      radius_PT=67;
-      radius_covalent=0.76;
-      radius_covalent_PT=76;
-      radius_VanDerWaals_PT=170;
-      radii_Ghosh08=0.6513;
-      radii_Slatter=0.70;
-      radii_Pyykko=0.75;
-      electrical_conductivity=100000;
-      electronegativity_vec=2.55;
-      hardness_Ghosh=5.7410;
-      electronegativity_Pearson=6.27;
-      electronegativity_Ghosh=6.116;
-      electron_affinity_PT=153.9;
-      Miedema_phi_star=6.20;
-      Miedema_nws=1.90;
-      Miedema_gamma_s=NNN;
-      Pettifor_scale=2.50;
-      boiling_point=4027;
-      melting_point=3550;
-      vaporization_heat_PT=715;
-      specific_heat_PT=710;
-      critical_Pressure=NNN;
-      critical_Temperature_PT=NNN;
-      thermal_expansion=7.1E-6;
-      thermal_conductivity=140;
-      Brinelll_hardness=NNN;
-      Mohs_hardness=0.5;
-      Vickers_hardness=NNN;
-      Hardness_Pearson=5.00;
-      Hardness_Putz=6.21;
-      Hardness_RB=5.49;
-      shear_modulus=NNN;
-      Young_modulus=NNN;
-      bulk_modulus=33;
-      Poisson_ratio_PT=NNN;
-      Miedema_BVm=NNN;
-      Magnetic_Type_PT="Diamagnetic";
-      Mass_Magnetic_Susceptibility=-6.2E-9;
-      Volume_Magnetic_Susceptibility=-0.000014;
-      Molar_Magnetic_Susceptibility=-7.45E-11;
-      Curie_point=NNN;
-      color_PT="BLACK";
-      refractive_index=2.417;
-      HHIP=500;
-      HHIR=500;
-      xray_scatt=6.019;
-      // C//DX+CO20170904 radius_covalent uses sp3 hybridization (most common)
-    }
-    // [AFLOW]STOP=Carbon
-    // ********************************************************************************************************************************************************
-
-    // ********************************************************************************************************************************************************
-    // [AFLOW]START=Nitrogen
-    // Nitrogen Nitrogen Nitrogen Nitrogen Nitrogen Nitrogen Nitrogen Nitrogen Nitrogen Nitrogen Nitrogen Nitrogen Nitrogen Nitrogen Nitrogen Nitrogen Nitrogen
-    if(ZZ==7) { // Nitrogen
-      Z=ZZ;
-      symbol="N";
-      name="Nitrogen";
-      Period=2;
-      Group=15;
-      Series="Nonmetal";
-      Block="p";
-      mass=AMU2KILOGRAM*14.0067;
-      MolarVolume=0.011197;
-      volume=7.59940;
-      Miedema_Vm=2.2;
-      valence_std=5;
-      valence_iupac=5;
-      valence_PT=3;
-      Density_PT=12.51E-4;
-      crystal="hex";
-      CrystalStr_PT="Simple_Hexagonal";
-      space_group="P6_3/mmc";
-      space_group_number=194;
-      Pearson_coefficient=0.00001857771;
-      lattice_constant[1]=386.1;lattice_constant[2]=386.1;lattice_constant[3]=626.5;
-      lattice_angle[1]=PI/2;lattice_angle[2]=PI/2;lattice_angle[3]=2*PI/3;
-      phase="Gas";
-      radius=0.071;
-      radius_PT=56;
-      radius_covalent=0.71;
-      radius_covalent_PT=71;
-      radius_VanDerWaals_PT=155;
-      radii_Ghosh08=0.5428;
-      radii_Slatter=0.65;
-      radii_Pyykko=0.71;
-      electrical_conductivity=NNN;
-      electronegativity_vec=3.04;
-      hardness_Ghosh=6.8625;
-      electronegativity_Pearson=7.30;
-      electronegativity_Ghosh=7.209;
-      electron_affinity_PT=7;
-      Miedema_phi_star=7.00;
-      Miedema_nws=1.60;
-      Miedema_gamma_s=NNN;
-      Pettifor_scale=3.00;
-      boiling_point=-195.79;
-      melting_point=-210.1;
-      vaporization_heat_PT=2.79;
-      specific_heat_PT=1040;
-      critical_Pressure=33.46;
-      critical_Temperature_PT=126.21;
-      thermal_expansion=NNN;
-      thermal_conductivity=0.02583;
-      Brinelll_hardness=NNN;
-      Mohs_hardness=NNN;
-      Vickers_hardness=NNN;
-      Hardness_Pearson=7.23;
-      Hardness_Putz=9.59;
-      Hardness_RB=8.59;
-      shear_modulus=NNN;
-      Young_modulus=NNN;
-      bulk_modulus=NNN;
-      Poisson_ratio_PT=NNN;
-      Miedema_BVm=NNN;
-      Magnetic_Type_PT="Diamagnetic";
-      Mass_Magnetic_Susceptibility=-5.4E-9;
-      Volume_Magnetic_Susceptibility=-6.8E-9;
-      Molar_Magnetic_Susceptibility=-1.5E-10;
-      Curie_point=NNN;
-      color_PT="COLORLESS";
-      refractive_index=1.000298;
-      HHIP=1300;
-      HHIR=500;
-      /*xray_scatt=NNN;*/
-      //N JX CHANGED VALENCE
-    }
-    // [AFLOW]STOP=Nitrogen
-    // ********************************************************************************************************************************************************
-
-    // ********************************************************************************************************************************************************
-    // [AFLOW]START=Oxygen
-    // Oxygen Oxygen Oxygen Oxygen Oxygen Oxygen Oxygen Oxygen Oxygen Oxygen Oxygen Oxygen Oxygen Oxygen Oxygen Oxygen Oxygen
-    if(ZZ==8) { // Oxygen
-      Z=ZZ;
-      symbol="O";
-      name="Oxygen";
-      Period=2;
-      Group=16;
-      Series="Chalcogen";
-      Block="p";
-      mass=AMU2KILOGRAM*15.9994;
-      MolarVolume=0.011196;
-      volume=7.78230;
-      Miedema_Vm=2.656;
-      valence_std=6;
-      valence_iupac=2;
-      valence_PT=2;
-      Density_PT=14.29E-4;
-      crystal="cub";
-      CrystalStr_PT="Base-centered_Monoclinic";
-      space_group="C12/m1";
-      space_group_number=12;
-      Pearson_coefficient=0.00003358805;
-      lattice_constant[1]=540.3;lattice_constant[2]=342.9;lattice_constant[3]=508.6;
-      lattice_angle[1]=PI/2;lattice_angle[2]=2.313085;lattice_angle[3]=PI/2;
-      phase="Gas";
-      radius=0.060;
-      radius_PT=48;
-      radius_covalent=0.66;
-      radius_covalent_PT=66;
-      radius_VanDerWaals_PT=152;
-      radii_Ghosh08=0.4652;
-      radii_Slatter=0.60;
-      radii_Pyykko=0.63;
-      electrical_conductivity=NNN;
-      electronegativity_vec=3.44;
-      hardness_Ghosh=7.9854;
-      electronegativity_Pearson=7.54;
-      electronegativity_Ghosh=8.287;
-      electron_affinity_PT=141;
-      Miedema_phi_star=6.97;
-      Miedema_nws=1.70;
-      Miedema_gamma_s=NNN;
-      Pettifor_scale=3.50;
-      boiling_point=-182.9;
-      melting_point=-218.3;
-      vaporization_heat_PT=3.41;
-      specific_heat_PT=919;
-      critical_Pressure=49.77;
-      critical_Temperature_PT=154.59;
-      thermal_expansion=NNN;
-      thermal_conductivity=0.02658;
-      Brinelll_hardness=NNN;
-      Mohs_hardness=NNN;
-      Vickers_hardness=NNN;
-      Hardness_Pearson=6.08;
-      Hardness_Putz=13.27;
-      Hardness_RB=6.42;
-      shear_modulus=NNN;
-      Young_modulus=NNN;
-      bulk_modulus=NNN;
-      Poisson_ratio_PT=NNN;
-      Miedema_BVm=NNN;
-      Magnetic_Type_PT="Paramagnetic";
-      Mass_Magnetic_Susceptibility=1.335E-6;
-      Volume_Magnetic_Susceptibility=1.90772E-6;
-      Molar_Magnetic_Susceptibility=4.27184E-8;
-      Curie_point=NNN;
-      color_PT="COLORLESS";
-      refractive_index=1.000271;
-      HHIP=500;
-      HHIR=500;
-      xray_scatt=8.052;
-      // O Table 27 of JX
-    }
-    // [AFLOW]STOP=Oxygen
-    // ********************************************************************************************************************************************************
-
-    // ********************************************************************************************************************************************************
-    // [AFLOW]START=Fluorine
-    // Fluorine Fluorine Fluorine Fluorine Fluorine Fluorine Fluorine Fluorine Fluorine Fluorine Fluorine Fluorine Fluorine Fluorine Fluorine Fluorine Fluorine
-    if(ZZ==9) { // Fluorine
-      Z=ZZ;
-      symbol="F";
-      name="Fluorine";
-      Period=2;
-      Group=17;
-      Series="Halogen";
-      Block="p";
-      mass=AMU2KILOGRAM*18.9984;
-      MolarVolume=0.011202;
-      volume=9.99090;
-      Miedema_Vm=NNN;
-      valence_std=7;
-      valence_iupac=1;
-      valence_PT=1;
-      Density_PT=16.96E-4;
-      crystal="mcl";
-      CrystalStr_PT="Base-centered_Monoclinic";
-      space_group="C12/c1";
-      space_group_number=15;
-      Pearson_coefficient=0.0;
-      lattice_constant[1]=550;lattice_constant[2]=328;lattice_constant[3]=728;
-      lattice_angle[1]=PI/2;lattice_angle[2]=PI/2;lattice_angle[3]=PI/2;
-      phase="Gas";
-      radius=NNN;
-      radius_PT=42;
-      radius_covalent=0.57;
-      radius_covalent_PT=57;
-      radius_VanDerWaals_PT=147;
-      radii_Ghosh08=0.4071;
-      radii_Slatter=0.50;
-      radii_Pyykko=0.64;
-      electrical_conductivity=NNN;
-      electronegativity_vec=3.98;
-      hardness_Ghosh=9.1065;
-      electronegativity_Pearson=10.41;
-      electronegativity_Ghosh=9.372;
-      electron_affinity_PT=328;
-      Miedema_phi_star=NNN;
-      Miedema_nws=NNN;
-      Miedema_gamma_s=NNN;
-      Pettifor_scale=4.00;
-      boiling_point=-188.12;
-      melting_point=-219.6;
-      vaporization_heat_PT=3.27;
-      specific_heat_PT=824;
-      critical_Pressure=51.04;
-      critical_Temperature_PT=144.13;
-      thermal_expansion=NNN;
-      thermal_conductivity=0.0277;
-      Brinelll_hardness=NNN;
-      Mohs_hardness=NNN;
-      Vickers_hardness=NNN;
-      Hardness_Pearson=7.01;
-      Hardness_Putz=16.16;
-      Hardness_RB=7.52;
-      shear_modulus=NNN;
-      Young_modulus=NNN;
-      bulk_modulus=NNN;
-      Poisson_ratio_PT=NNN;
-      Miedema_BVm=NNN;
-      Magnetic_Type_PT="NNN";
-      Mass_Magnetic_Susceptibility=NNN;
-      Volume_Magnetic_Susceptibility=NNN;
-      Molar_Magnetic_Susceptibility=NNN;
-      Curie_point=NNN;
-      color_PT="COLORLESS";
-      refractive_index=1.000195;
-      HHIP=1500;
-      HHIR=1500;
-      /*xray_scatt=NNN;*/
-      //F
-    }
-    // [AFLOW]STOP=Fluorine
-    // ********************************************************************************************************************************************************
-
-    // ********************************************************************************************************************************************************
-    // [AFLOW]START=Neon
-    // Neon Neon Neon Neon Neon Neon Neon Neon Neon Neon Neon Neon Neon Neon Neon Neon Neon
-    if(ZZ==10) { // Neon
-      Z=ZZ;
-      symbol="Ne";
-      name="Neon";
-      Period=2;
-      Group=18;
-      Series="NobleGas";
-      Block="p";
-      mass=AMU2KILOGRAM*20.179;
-      MolarVolume=0.02242;
-      volume=19.9052;
-      Miedema_Vm=NNN;
-      valence_std=0;
-      valence_iupac=0;
-      valence_PT=0;
-      Density_PT=9E-4;
-      crystal="fcc";
-      CrystalStr_PT="Face-centered_Cubic";
-      space_group="Fm_3m";
-      space_group_number=225;
-      Pearson_coefficient=0.00082783369;
-      lattice_constant[1]=442.9;lattice_constant[2]=442.9;lattice_constant[3]=442.9;
-      lattice_angle[1]=PI/2;lattice_angle[2]=PI/2;lattice_angle[3]=PI/2;
-      phase="Gas";
-      radius=0.160;
-      radius_PT=38;
-      radius_covalent=0.58;
-      radius_covalent_PT=58;
-      radius_VanDerWaals_PT=154;
-      radii_Ghosh08=0.3618;
-      radii_Slatter=NNN;
-      radii_Pyykko=0.67;
-      electrical_conductivity=NNN;
-      electronegativity_vec=NNN;
-      hardness_Ghosh=10.2303;
-      electronegativity_Pearson=NNN;
-      electronegativity_Ghosh=10.459;
-      electron_affinity_PT=0;
-      Miedema_phi_star=NNN;
-      Miedema_nws=NNN;
-      Miedema_gamma_s=NNN;
-      Pettifor_scale=0;
-      boiling_point=-246.08;
-      melting_point=-248.59;
-      vaporization_heat_PT=1.75;
-      specific_heat_PT=1030;
-      critical_Pressure=27.24;
-      critical_Temperature_PT=44.4;
-      thermal_expansion=NNN;
-      thermal_conductivity=0.0491;
-      Brinelll_hardness=NNN;
-      Mohs_hardness=NNN;
-      Vickers_hardness=NNN;
-      Hardness_Pearson=NNN;
-      Hardness_Putz=17.87;
-      Hardness_RB=15.45;
-      shear_modulus=NNN;
-      Young_modulus=NNN;
-      bulk_modulus=NNN;
-      Poisson_ratio_PT=NNN;
-      Miedema_BVm=NNN;
-      Magnetic_Type_PT="Diamagnetic";
-      Mass_Magnetic_Susceptibility=-4.1E-9;
-      Volume_Magnetic_Susceptibility=-3.69E-9;
-      Molar_Magnetic_Susceptibility=-8.27E-11;
-      Curie_point=NNN;
-      color_PT="COLORLESS";
-      refractive_index=1.000067;
-      HHIP=NNN;
-      HHIR=NNN;
-      /*xray_scatt=NNN;*/
-      //Ne volume calculated with fcc-pawpbe
-    }
-    // [AFLOW]STOP=Neon
-    // ********************************************************************************************************************************************************
-
-    // ROW3
-    // s-electron systems
-    // ********************************************************************************************************************************************************
-    // [AFLOW]START=Sodium
-    // Sodium Sodium Sodium Sodium Sodium Sodium Sodium Sodium Sodium Sodium Sodium Sodium Sodium Sodium Sodium Sodium Sodium
-    if(ZZ==11) { // Sodium
-      Z=ZZ;
-      symbol="Na";
-      name="Sodium";
-      Period=3;
-      Group=1;
-      Series="AlkaliMetal";
-      Block="s";
-      mass=AMU2KILOGRAM*22.9898;
-      MolarVolume=0.00002375;
-      volume=36.9135;
-      Miedema_Vm=8.3;
-      valence_std=1;
-      valence_iupac=1;
-      valence_PT=1;
-      Density_PT=0.968;
-      crystal="bcc";
-      CrystalStr_PT="Body-centered_Cubic";
-      space_group="Im_3m";
-      space_group_number=229;
-      Pearson_coefficient=0.0;
-      lattice_constant[1]=429.06;lattice_constant[2]=429.06;lattice_constant[3]=429.06;
-      lattice_angle[1]=PI/2;lattice_angle[2]=PI/2;lattice_angle[3]=PI/2;
-      phase="Solid";
-      radius=0.186;
-      radius_PT=190;
-      radius_covalent=1.66;
-      radius_covalent_PT=166;
-      radius_VanDerWaals_PT=227;
-      radii_Ghosh08=2.1650;
-      radii_Slatter=1.80;
-      radii_Pyykko=1.55;
-      electrical_conductivity=2.1E7;
-      electronegativity_vec=0.93;
-      hardness_Ghosh=2.4441;
-      electronegativity_Pearson=2.85;
-      electronegativity_Ghosh=2.536;
-      electron_affinity_PT=52.8;
-      Miedema_phi_star=2.70;
-      Miedema_nws=0.82;
-      Miedema_gamma_s=260;
-      Pettifor_scale=0.40;
-      boiling_point=883;
-      melting_point=97.72;
-      vaporization_heat_PT=97.7;
-      specific_heat_PT=1230;
-      critical_Pressure=345.4;
-      critical_Temperature_PT=2573;
-      thermal_expansion=0.00007;
-      thermal_conductivity=140;
-      Brinelll_hardness=0.69;
-      Mohs_hardness=0.5;
-      Vickers_hardness=NNN;
-      Hardness_Pearson=2.30;
-      Hardness_Putz=0.66;
-      Hardness_RB=2.91;
-      shear_modulus=3.3;
-      Young_modulus=10;
-      bulk_modulus=6.3;
-      Poisson_ratio_PT=NNN;
-      Miedema_BVm=1.6;
-      Magnetic_Type_PT="Paramagnetic";
-      Mass_Magnetic_Susceptibility=8.8E-9;
-      Volume_Magnetic_Susceptibility=8.6E-6;
-      Molar_Magnetic_Susceptibility=2E-10;
-      Curie_point=NNN;
-      color_PT="SILVER";
-      refractive_index=NNN;
-      HHIP=1100;
-      HHIR=500;
-      /*xray_scatt=NNN;*/
-      // Na
-    }
-    // [AFLOW]STOP=Sodium
-    // ********************************************************************************************************************************************************
-
-    // ********************************************************************************************************************************************************
-    // [AFLOW]START=Magnesium
-    // Magnesium Magnesium Magnesium Magnesium Magnesium Magnesium Magnesium Magnesium Magnesium Magnesium Magnesium Magnesium Magnesium Magnesium Magnesium Magnesium Magnesium
-    if(ZZ==12) { // Magnesium
-      Z=ZZ;
-      symbol="Mg";
-      name="Magnesium";
-      Period=3;
-      Group=2;
-      Series="AlkalineEarthMetal";
-      Block="s";
-      mass=AMU2KILOGRAM*24.305;
-      MolarVolume=0.000013984;
-      volume=22.8178;
-      Miedema_Vm=5.8;
-      valence_std=2;
-      valence_iupac=2;
-      valence_PT=2;
-      Density_PT=1.738;
-      crystal="hcp";
-      CrystalStr_PT="Simple_Hexagonal";
-      space_group="P6_3/mmc";
-      space_group_number=194;
-      Pearson_coefficient=0.00073988271;
-      lattice_constant[1]=320.94;lattice_constant[2]=320.94;lattice_constant[3]=521.08;
-      lattice_angle[1]=PI/2;lattice_angle[2]=PI/2;lattice_angle[3]=2*PI/3;
-      phase="Solid";
-      radius=0.160;
-      radius_PT=145;
-      radius_covalent=1.41;
-      radius_covalent_PT=141;
-      radius_VanDerWaals_PT=173;
-      radii_Ghosh08=1.6711;
-      radii_Slatter=1.50;
-      radii_Pyykko=1.39;
-      electrical_conductivity=2.3E7;
-      electronegativity_vec=1.31;
-      hardness_Ghosh=3.0146;
-      electronegativity_Pearson=3.75;
-      electronegativity_Ghosh=3.310;
-      electron_affinity_PT=0;
-      Miedema_phi_star=3.45;
-      Miedema_nws=1.17;
-      Miedema_gamma_s=790;
-      Pettifor_scale=1.28;
-      boiling_point=1090;
-      melting_point=650;
-      vaporization_heat_PT=128;
-      specific_heat_PT=1020;
-      critical_Pressure=NNN;
-      critical_Temperature_PT=NNN;
-      thermal_expansion=0.0000248;
-      thermal_conductivity=160;
-      Brinelll_hardness=260;
-      Mohs_hardness=2.5;
-      Vickers_hardness=NNN;
-      Hardness_Pearson=3.90;
-      Hardness_Putz=0.93;
-      Hardness_RB=4.63;
-      shear_modulus=17;
-      Young_modulus=45;
-      bulk_modulus=45;
-      Poisson_ratio_PT=0.29;
-      Miedema_BVm=5.0;
-      Magnetic_Type_PT="Paramagnetic";
-      Mass_Magnetic_Susceptibility=6.9E-9;
-      Volume_Magnetic_Susceptibility=0.000012;
-      Molar_Magnetic_Susceptibility=1.68E-10;
-      Curie_point=NNN;
-      color_PT="SILVER";
-      refractive_index=NNN;
-      HHIP=5300;
-      HHIR=500;
-      /*xray_scatt=NNN;*/
-      //Mg
-    }
-    // [AFLOW]STOP=Magnesium
-    // ********************************************************************************************************************************************************
-
-    // p-electron systems
-    // ********************************************************************************************************************************************************
-    // [AFLOW]START=Aluminium
-    //Aluminium Aluminium Aluminium Aluminium Aluminium Aluminium Aluminium Aluminium Aluminium Aluminium Aluminium Aluminium Aluminium Aluminium Aluminium Aluminium Aluminium
-    if(ZZ==13) { // Aluminium
-      Z=ZZ;
-      symbol="Al";
-      name="Aluminium";
-      Period=3;
-      Group=13;
-      Series="PoorMetal";
-      Block="p";
-      mass=AMU2KILOGRAM*26.9815;
-      MolarVolume=9.99E-6;
-      volume=16.4000;
-      Miedema_Vm=4.6;
-      valence_std=3;
-      valence_iupac=3;
-      valence_PT=3;
-      Density_PT=2.7;
-      crystal="fcc";
-      CrystalStr_PT="Face-centered_Cubic";
-      space_group="Fm_3m";
-      space_group_number=225;
-      Pearson_coefficient=0.0;
-      lattice_constant[1]=404.95;lattice_constant[2]=404.95;lattice_constant[3]=404.95;
-      lattice_angle[1]=PI/2;lattice_angle[2]=PI/2;lattice_angle[3]=PI/2;
-      phase="Solid";
-      radius=0.143;
-      radius_PT=118;
-      radius_covalent=1.21;
-      radius_covalent_PT=121;
-      radius_VanDerWaals_PT=NNN;
-      radii_Ghosh08=1.3608;
-      radii_Slatter=1.25;
-      radii_Pyykko=1.26;
-      electrical_conductivity=3.8E7;
-      electronegativity_vec=1.61;
-      hardness_Ghosh=3.5849;
-      electronegativity_Pearson=3.23;
-      electronegativity_Ghosh=4.084;
-      electron_affinity_PT=42.5;
-      Miedema_phi_star=4.20;
-      Miedema_nws=1.39;
-      Miedema_gamma_s=1200;
-      Pettifor_scale=1.66;
-      boiling_point=2519;
-      melting_point=660.32;
-      vaporization_heat_PT=293;
-      specific_heat_PT=904;
-      critical_Pressure=NNN;
-      critical_Temperature_PT=NNN;
-      thermal_expansion=0.0000231;
-      thermal_conductivity=235;
-      Brinelll_hardness=245;
-      Mohs_hardness=2.75;
-      Vickers_hardness=167;
-      Hardness_Pearson=2.77;
-      Hardness_Putz=1.42;
-      Hardness_RB=2.94;
-      shear_modulus=26;
-      Young_modulus=70;
-      bulk_modulus=76;
-      Poisson_ratio_PT=0.35;
-      Miedema_BVm=7.2;
-      Magnetic_Type_PT="Paramagnetic";
-      Mass_Magnetic_Susceptibility=7.8E-9;
-      Volume_Magnetic_Susceptibility=0.0000211;
-      Molar_Magnetic_Susceptibility=2.1E-10;
-      Curie_point=NNN;
-      color_PT="SILVER";
-      refractive_index=NNN;
-      HHIP=1600;
-      HHIR=1000;
-      /*xray_scatt=NNN;*/
-      //Al
-    }
-    // [AFLOW]STOP=Aluminium
-    // ********************************************************************************************************************************************************
-
-    // ********************************************************************************************************************************************************
-    // [AFLOW]START=Silicon
-    // Silicon Silicon Silicon Silicon Silicon Silicon Silicon Silicon Silicon Silicon Silicon Silicon Silicon Silicon Silicon Silicon Silicon
-    if(ZZ==14) { // Silicon
-      Z=ZZ;
-      symbol="Si";
-      name="Silicon";
-      Period=3;
-      Group=14;
-      Series="Metalloid";
-      Block="p";
-      mass=AMU2KILOGRAM*28.0855;
-      MolarVolume=0.000012054;
-      volume=14.3536;
-      Miedema_Vm=4.2;
-      valence_std=4;
-      valence_iupac=4;
-      valence_PT=4;
-      Density_PT=2.33;
-      crystal="dia";
-      CrystalStr_PT="Tetrahedral_Packing";
-      space_group="Fd_3m";
-      space_group_number=227;
-      Pearson_coefficient=0.00020046752;
-      lattice_constant[1]=543.09;lattice_constant[2]=543.09;lattice_constant[3]=543.09;
-      lattice_angle[1]=PI/2;lattice_angle[2]=PI/2;lattice_angle[3]=PI/2;
-      phase="Solid";
-      radius=0.117;
-      radius_PT=111;
-      radius_covalent=1.11;
-      radius_covalent_PT=111;
-      radius_VanDerWaals_PT=210;
-      radii_Ghosh08=1.1477;
-      radii_Slatter=1.10;
-      radii_Pyykko=1.16;
-      electrical_conductivity=1000;
-      electronegativity_vec=1.90;
-      hardness_Ghosh=4.1551;
-      electronegativity_Pearson=4.77;
-      electronegativity_Ghosh=4.857;
-      electron_affinity_PT=133.6;
-      Miedema_phi_star=4.70;
-      Miedema_nws=1.50;
-      Miedema_gamma_s=1290;
-      Pettifor_scale=1.92;
-      boiling_point=2900;
-      melting_point=1414;
-      vaporization_heat_PT=359;
-      specific_heat_PT=710;
-      critical_Pressure=NNN;
-      critical_Temperature_PT=NNN;
-      thermal_expansion=2.6E-6;
-      thermal_conductivity=150;
-      Brinelll_hardness=NNN;
-      Mohs_hardness=6.5;
-      Vickers_hardness=9630.1303;
-      Hardness_Pearson=3.38;
-      Hardness_Putz=2.10;
-      Hardness_RB=3.61;
-      shear_modulus=NNN;
-      Young_modulus=47;
-      bulk_modulus=100;
-      Poisson_ratio_PT=NNN;
-      Miedema_BVm=11.9;
-      Magnetic_Type_PT="Diamagnetic";
-      Mass_Magnetic_Susceptibility=-1.6E-9;
-      Volume_Magnetic_Susceptibility=-3.73E-6;
-      Molar_Magnetic_Susceptibility=-4.49E-11;
-      Curie_point=NNN;
-      color_PT="GRAY";
-      refractive_index=NNN;
-      HHIP=4700;
-      HHIR=1000;
-      xray_scatt=14.43;
-      //Si ???
-    }
-    // [AFLOW]STOP=Silicon
-    // ********************************************************************************************************************************************************
-
-    // ********************************************************************************************************************************************************
-    // [AFLOW]START=Phosphorus
-    // Phosphorus Phosphorus Phosphorus Phosphorus Phosphorus Phosphorus Phosphorus Phosphorus Phosphorus Phosphorus Phosphorus Phosphorus Phosphorus Phosphorus Phosphorus Phosphorus Phosphorus
-    if(ZZ==15) { // Phosphorus
-      Z=ZZ;
-      symbol="P";
-      name="Phosphorus";
-      Period=3;
-      Group=15;
-      Series="Nonmetal";
-      Block="p";
-      mass=AMU2KILOGRAM*30.9738;
-      MolarVolume=0.000016991;
-      volume=14.1995;
-      Miedema_Vm=NNN;
-      valence_std=5;
-      valence_iupac=5;
-      valence_PT=5;
-      Density_PT=1.823;
-      crystal="cub";
-      CrystalStr_PT="Simple_Triclinic";
-      space_group="P-1";
-      space_group_number=2;
-      Pearson_coefficient=0.0;
-      lattice_constant[1]=1145;lattice_constant[2]=550.3;lattice_constant[3]=1126.1;
-      lattice_angle[1]=1.25384;lattice_angle[2]=1.57725;lattice_angle[3]=1.24896;
-      phase="Solid";
-      radius=0.109;
-      radius_PT=98;
-      radius_covalent=1.07;
-      radius_covalent_PT=107;
-      radius_VanDerWaals_PT=180;
-      radii_Ghosh08=0.9922;
-      radii_Slatter=1.00;
-      radii_Pyykko=1.11;
-      electrical_conductivity=1E7;
-      electronegativity_vec=2.19;
-      hardness_Ghosh=4.7258;
-      electronegativity_Pearson=5.62;
-      electronegativity_Ghosh=5.631;
-      electron_affinity_PT=71;
-      Miedema_phi_star=5.5;
-      Miedema_nws=1.65;
-      Miedema_gamma_s=NNN;
-      Pettifor_scale=2.18;
-      boiling_point=280.5;
-      melting_point=44.2;
-      vaporization_heat_PT=12.4;
-      specific_heat_PT=769.7;
-      critical_Pressure=NNN;
-      critical_Temperature_PT=NNN;
-      thermal_expansion=NNN;
-      thermal_conductivity=0.236;
-      Brinelll_hardness=NNN;
-      Mohs_hardness=NNN;
-      Vickers_hardness=NNN;
-      Hardness_Pearson=4.88;
-      Hardness_Putz=2.92;
-      Hardness_RB=5.42;
-      shear_modulus=NNN;
-      Young_modulus=NNN;
-      bulk_modulus=11;
-      Poisson_ratio_PT=NNN;
-      Miedema_BVm=NNN;
-      Magnetic_Type_PT="Diamagnetic";
-      Mass_Magnetic_Susceptibility=-1.13E-8;
-      Volume_Magnetic_Susceptibility=-0.0000206;
-      Molar_Magnetic_Susceptibility=-3.5E-10;
-      Curie_point=NNN;
-      color_PT="COLORLESS";
-      refractive_index=1.001212;
-      HHIP=2000;
-      HHIR=5100;
-      xray_scatt=15.3133;
-      //P MIEDEMA =PAUL VAN DER PUT book
-    }
-    // [AFLOW]STOP=Phosphorus
-    // ********************************************************************************************************************************************************
-
-    // ********************************************************************************************************************************************************
-    // [AFLOW]START=Sulphur
-    // Sulphur Sulphur Sulphur Sulphur Sulphur Sulphur Sulphur Sulphur Sulphur Sulphur Sulphur Sulphur Sulphur Sulphur Sulphur Sulphur Sulphur
-    if(ZZ==16) { // Sulphur
-      Z=ZZ;
-      symbol="S";
-      name="Sulphur";
-      Period=3;
-      Group=16;
-      Series="Chalcogen";
-      Block="p";
-      mass=AMU2KILOGRAM*32.06;
-      MolarVolume=0.000016357;
-      volume=15.7301;
-      Miedema_Vm=4.376;
-      valence_std=6;
-      valence_iupac=6;
-      valence_PT=6;
-      Density_PT=1.96;
-      crystal="orc";
-      CrystalStr_PT="Face-centered_Orthorhombic";
-      space_group="Fddd";
-      space_group_number=70;
-      Pearson_coefficient=0.00016807795;
-      lattice_constant[1]=1043.7;lattice_constant[2]=1284.5;lattice_constant[3]=2436.9;
-      lattice_angle[1]=PI/2;lattice_angle[2]=PI/2;lattice_angle[3]=PI/2;
-      phase="Solid";
-      radius=0.106;
-      radius_PT=87;
-      radius_covalent=1.05;
-      radius_covalent_PT=105;
-      radius_VanDerWaals_PT=180;
-      radii_Ghosh08=0.8739;
-      radii_Slatter=1.00;
-      radii_Pyykko=1.03;
-      electrical_conductivity=1E-15;
-      electronegativity_vec=2.58;
-      hardness_Ghosh=5.2960;
-      electronegativity_Pearson=6.22;
-      electronegativity_Ghosh=6.420;
-      electron_affinity_PT=200;
-      Miedema_phi_star=5.6;
-      Miedema_nws=1.46;
-      Miedema_gamma_s=NNN;
-      Pettifor_scale=2.44;
-      boiling_point=444.72;
-      melting_point=115.21;
-      vaporization_heat_PT=9.8;
-      specific_heat_PT=705;
-      critical_Pressure=204.3;
-      critical_Temperature_PT=1314;
-      thermal_expansion=NNN;
-      thermal_conductivity=0.205;
-      Brinelll_hardness=NNN;
-      Mohs_hardness=2;
-      Vickers_hardness=NNN;
-      Hardness_Pearson=4.14;
-      Hardness_Putz=3.82;
-      Hardness_RB=4.28;
-      shear_modulus=NNN;
-      Young_modulus=NNN;
-      bulk_modulus=7.7;
-      Poisson_ratio_PT=NNN;
-      Miedema_BVm=NNN;
-      Magnetic_Type_PT="Diamagnetic";
-      Mass_Magnetic_Susceptibility=-6.2E-9;
-      Volume_Magnetic_Susceptibility=-0.0000122;
-      Molar_Magnetic_Susceptibility=-1.99E-10;
-      Curie_point=NNN;
-      color_PT="YELLOW";
-      refractive_index=1.001111;
-      HHIP=700;
-      HHIR=1000;
-      /*xray_scatt=NNN;*/
-      //S Table 27 of JX
-    }
-    // [AFLOW]STOP=Sulphur
-    // ********************************************************************************************************************************************************
-
-    // ********************************************************************************************************************************************************
-    // [AFLOW]START=Chlorine
-    // Chlorine Chlorine Chlorine Chlorine Chlorine Chlorine Chlorine Chlorine Chlorine Chlorine Chlorine Chlorine Chlorine Chlorine Chlorine Chlorine Chlorine
-    if(ZZ==17) { // Chlorine
-      Z=ZZ;
-      symbol="Cl";
-      name="Chlorine";
-      Period=3;
-      Group=17;
-      Series="Halogen";
-      Block="p";
-      mass=AMU2KILOGRAM*35.453;
-      MolarVolume=0.01103;
-      volume=21.2947;
-      Miedema_Vm=6.71;
-      valence_std=7;
-      valence_iupac=7;
-      valence_PT=5;
-      Density_PT=32.14E-4;
-      crystal="orc";
-      CrystalStr_PT="Base_Orthorhombic";
-      space_group="Cmca";
-      space_group_number=64;
-      Pearson_coefficient=0.00058238731;
-      lattice_constant[1]=622.35;lattice_constant[2]=445.61;lattice_constant[3]=817.85;
-      lattice_angle[1]=PI/2;lattice_angle[2]=PI/2;lattice_angle[3]=PI/2;
-      phase="Gas";
-      radius=0.107;
-      radius_PT=79;
-      radius_covalent=1.02;
-      radius_covalent_PT=102;
-      radius_VanDerWaals_PT=175;
-      radii_Ghosh08=0.7808;
-      radii_Slatter=1.00;
-      radii_Pyykko=0.99;
-      electrical_conductivity=0.01;
-      electronegativity_vec=3.16;
-      hardness_Ghosh=5.8662;
-      electronegativity_Pearson=8.30;
-      electronegativity_Ghosh=7.178;
-      electron_affinity_PT=349;
-      Miedema_phi_star=5.32;
-      Miedema_nws=0.34;
-      Miedema_gamma_s=1013;
-      Pettifor_scale=2.70;
-      boiling_point=-34.04;
-      melting_point=-101.5;
-      vaporization_heat_PT=10.2;
-      specific_heat_PT=478.2;
-      critical_Pressure=78.87;
-      critical_Temperature_PT=416.9;
-      thermal_expansion=NNN;
-      thermal_conductivity=0.0089;
-      Brinelll_hardness=NNN;
-      Mohs_hardness=NNN;
-      Vickers_hardness=NNN;
-      Hardness_Pearson=4.68;
-      Hardness_Putz=5.01;
-      Hardness_RB=4.91;
-      shear_modulus=NNN;
-      Young_modulus=NNN;
-      bulk_modulus=1.1;
-      Poisson_ratio_PT=NNN;
-      Miedema_BVm=NNN;
-      Magnetic_Type_PT="Diamagnetic";
-      Mass_Magnetic_Susceptibility=-7.2E-9;
-      Volume_Magnetic_Susceptibility=-2.31E-8;
-      Molar_Magnetic_Susceptibility=-5.11E-10;
-      Curie_point=NNN;
-      color_PT="YELLOW";
-      refractive_index=1.000773;
-      HHIP=1500;
-      HHIR=1500;
-      /*xray_scatt=NNN;*/
-      //Cl interpolation phi_star, nws, Vm, gamma JX CHANGED VALENCE
-    }
-    // [AFLOW]STOP=Chlorine
-    // ********************************************************************************************************************************************************
-
-    // ********************************************************************************************************************************************************
-    // [AFLOW]START=Argon
-    //Argon Argon Argon Argon Argon Argon Argon Argon Argon Argon Argon Argon Argon Argon Argon Argon Argon
-    if(ZZ==18) { // Argon
-      Z=ZZ;
-      symbol="Ar";
-      name="Argon";
-      Period=3;
-      Group=18;
-      Series="NobleGas";
-      Block="p";
-      mass=AMU2KILOGRAM*39.948;
-      MolarVolume=0.022392;
-      volume=22.000;
-      Miedema_Vm=NNN;
-      valence_std=0;
-      valence_iupac=2;
-      valence_PT=0;
-      Density_PT=17.84E-4;
-      crystal="fcc";
-      CrystalStr_PT="Face-centered_Cubic";
-      space_group="Fm_3m";
-      space_group_number=225;
-      Pearson_coefficient=0.00003509919;
-      lattice_constant[1]=525.6;lattice_constant[2]=525.6;lattice_constant[3]=525.6;
-      lattice_angle[1]=PI/2;lattice_angle[2]=PI/2;lattice_angle[3]=PI/2;
-      phase="Gas";
-      radius=0.192;
-      radius_PT=71;
-      radius_covalent=1.06;
-      radius_covalent_PT=106;
-      radius_VanDerWaals_PT=188;
-      radii_Ghosh08=0.7056;
-      radii_Slatter=NNN;
-      radii_Pyykko=0.96;
-      electrical_conductivity=NNN;
-      electronegativity_vec=NNN;
-      hardness_Ghosh=6.4366;
-      electronegativity_Pearson=NNN;
-      electronegativity_Ghosh=7.951;
-      electron_affinity_PT=0;
-      Miedema_phi_star=NNN;
-      Miedema_nws=NNN;
-      Miedema_gamma_s=NNN;
-      Pettifor_scale=0;
-      boiling_point=-185.8;
-      melting_point=-189.3;
-      vaporization_heat_PT=6.5;
-      specific_heat_PT=520.33;
-      critical_Pressure=48.34;
-      critical_Temperature_PT=150.87;
-      thermal_expansion=NNN;
-      thermal_conductivity=0.01772;
-      Brinelll_hardness=NNN;
-      Mohs_hardness=NNN;
-      Vickers_hardness=NNN;
-      Hardness_Pearson=NNN;
-      Hardness_Putz=6.16;
-      Hardness_RB=10.69;
-      shear_modulus=NNN;
-      Young_modulus=NNN;
-      bulk_modulus=NNN;
-      Poisson_ratio_PT=NNN;
-      Miedema_BVm=NNN;
-      Magnetic_Type_PT="Diamagnetic";
-      Mass_Magnetic_Susceptibility=-6E-9;
-      Volume_Magnetic_Susceptibility=-1.07E-8;
-      Molar_Magnetic_Susceptibility=-2.4E-10;
-      Curie_point=NNN;
-      color_PT="COLORLESS";
-      refractive_index=1.000281;
-      HHIP=NNN;
-      HHIR=NNN;
-      /*xray_scatt=NNN;*/
-      //Ar guessed volume, must double check from results JX CHANGED VALENCE
-    }
-    // [AFLOW]STOP=Argon
-    // ********************************************************************************************************************************************************
-
-    // ROW4
-    // s-electron systems
-    // ********************************************************************************************************************************************************
-    // [AFLOW]START=Potassium
-    // Potassium Potassium Potassium Potassium Potassium Potassium Potassium Potassium Potassium Potassium Potassium Potassium Potassium Potassium Potassium Potassium Potassium
-    if(ZZ==19) { // Potassium
-      Z=ZZ;
-      symbol="K";
-      name="Potassium";
-      Period=4;
-      Group=1;
-      Series="AlkaliMetal";
-      Block="s";
-      mass=AMU2KILOGRAM*39.0983;
-      MolarVolume=0.00004568;
-      volume=73.9091;
-      Miedema_Vm=12.8;
-      valence_std=1;
-      valence_iupac=1;
-      valence_PT=1;
-      Density_PT=0.856;
-      crystal="fcc";
-      CrystalStr_PT="Body-centered_Cubic";
-      space_group="Im_3m";
-      space_group_number=229;
-      Pearson_coefficient=0.000164;
-      lattice_constant[1]=532.8;lattice_constant[2]=532.8;lattice_constant[3]=532.8;
-      lattice_angle[1]=PI/2;lattice_angle[2]=PI/2;lattice_angle[3]=PI/2;
-      phase="Solid";
-      radius=0.231;
-      radius_PT=243;
-      radius_covalent=2.03;
-      radius_covalent_PT=203;
-      radius_VanDerWaals_PT=275;
-      radii_Ghosh08=3.2930;
-      radii_Slatter=2.20;
-      radii_Pyykko=1.96;
-      electrical_conductivity=1.4E7;
-      electronegativity_vec=0.82;
-      hardness_Ghosh=2.3273;
-      electronegativity_Pearson=2.42;
-      electronegativity_Ghosh=2.672;
-      electron_affinity_PT=48.4;
-      Miedema_phi_star=2.25;
-      Miedema_nws=0.65;
-      Miedema_gamma_s=150;
-      Pettifor_scale=0.35;
-      boiling_point=759;
-      melting_point=63.38;
-      vaporization_heat_PT=76.9;
-      specific_heat_PT=757;
-      critical_Pressure=157.9;
-      critical_Temperature_PT=2223;
-      thermal_expansion=NNN;
-      thermal_conductivity=100;
-      Brinelll_hardness=0.363;
-      Mohs_hardness=0.4;
-      Vickers_hardness=NNN;
-      Hardness_Pearson=1.92;
-      Hardness_Putz=0.18;
-      Hardness_RB=2.35;
-      shear_modulus=1.3;
-      Young_modulus=NNN;
-      bulk_modulus=3.1;
-      Poisson_ratio_PT=NNN;
-      Miedema_BVm=1.5;
-      Magnetic_Type_PT="Paramagnetic";
-      Mass_Magnetic_Susceptibility=6.7E-9;
-      Volume_Magnetic_Susceptibility=5.74E-6;
-      Molar_Magnetic_Susceptibility=2.62E-10;
-      Curie_point=NNN;
-      color_PT="SILVER";
-      refractive_index=NNN;
-      HHIP=1700;
-      HHIR=7200;
-      /*xray_scatt=NNN;*/
-      //K
-    }
-    // [AFLOW]STOP=Potassium
-    // ********************************************************************************************************************************************************
-
-    // ********************************************************************************************************************************************************
-    // [AFLOW]START=Calcium
-    // Calcium Calcium Calcium Calcium Calcium Calcium Calcium Calcium Calcium Calcium Calcium Calcium Calcium Calcium Calcium Calcium Calcium
-    if(ZZ==20) { // Calcium
-      Z=ZZ;
-      symbol="Ca";
-      name="Calcium";
-      Period=4;
-      Group=2;
-      Series="AlkalineEarthMetal";
-      Block="s";
-      mass=AMU2KILOGRAM*40.08;
-      MolarVolume=0.000025857;
-      volume=42.1927;
-      Miedema_Vm=8.8;
-      valence_std=2;
-      valence_iupac=2;
-      valence_PT=2;
-      Density_PT=1.55;
-      crystal="bcc";
-      CrystalStr_PT="Face-centered_Cubic";
-      space_group="Fm_3m";
-      space_group_number=225;
-      Pearson_coefficient=0.000297564;
-      lattice_constant[1]=558.84;lattice_constant[2]=558.84;lattice_constant[3]=558.84;
-      lattice_angle[1]=PI/2;lattice_angle[2]=PI/2;lattice_angle[3]=PI/2;
-      phase="Solid";
-      radius=0.197;
-      radius_PT=194;
-      radius_covalent=1.76;
-      radius_covalent_PT=176;
-      radius_VanDerWaals_PT=NNN;
-      radii_Ghosh08=2.5419;
-      radii_Slatter=1.80;
-      radii_Pyykko=1.71;
-      electrical_conductivity=2.9E7;
-      electronegativity_vec=1.00;
-      hardness_Ghosh=2.7587;
-      electronegativity_Pearson=2.2;
-      electronegativity_Ghosh=3.140;
-      electron_affinity_PT=2.37;
-      Miedema_phi_star=2.55;
-      Miedema_nws=0.91;
-      Miedema_gamma_s=490;
-      Pettifor_scale=0.60;
-      boiling_point=1484;
-      melting_point=842;
-      vaporization_heat_PT=155;
-      specific_heat_PT=631;
-      critical_Pressure=NNN;
-      critical_Temperature_PT=NNN;
-      thermal_expansion=0.0000223;
-      thermal_conductivity=200;
-      Brinelll_hardness=167;
-      Mohs_hardness=1.75;
-      Vickers_hardness=NNN;
-      Hardness_Pearson=4.00;
-      Hardness_Putz=0.25;
-      Hardness_RB=3.07;
-      shear_modulus=7.4;
-      Young_modulus=20;
-      bulk_modulus=17;
-      Poisson_ratio_PT=0.31;
-      Miedema_BVm=4.0;
-      Magnetic_Type_PT="Paramagnetic";
-      Mass_Magnetic_Susceptibility=1.38E-8;
-      Volume_Magnetic_Susceptibility=0.00002139;
-      Molar_Magnetic_Susceptibility=5.531E-10;
-      Curie_point=NNN;
-      color_PT="SILVER";
-      refractive_index=NNN;
-      HHIP=3900;
-      HHIR=1500;
-      /*xray_scatt=NNN;*/
-      //Ca
-    }
-    // [AFLOW]STOP=Calcium
-    // ********************************************************************************************************************************************************
-
-    // d-electron systems: transition metals
-    // ********************************************************************************************************************************************************
-    // [AFLOW]START=Scandium
-    // Scandium Scandium Scandium Scandium Scandium Scandium Scandium Scandium Scandium Scandium Scandium Scandium Scandium Scandium Scandium Scandium Scandium
-    if(ZZ==21) { // Scandium
-      Z=ZZ;
-      symbol="Sc";
-      name="Scandium";
-      Period=4;
-      Group=3;
-      Series="TransitionMetal";
-      Block="d";
-      mass=AMU2KILOGRAM*44.9559;
-      MolarVolume=0.000015061;
-      volume=24.6739;
-      Miedema_Vm=6.1;
-      valence_std=3;
-      valence_iupac=3;
-      valence_PT=3;
-      Density_PT=2.985;
-      crystal="hcp";
-      CrystalStr_PT="Simple_Hexagonal";
-      space_group="P6_3/mmc";
-      space_group_number=194;
-      Pearson_coefficient=0.0;
-      lattice_constant[1]=330.9;lattice_constant[2]=330.9;lattice_constant[3]=527.33;
-      lattice_angle[1]=PI/2;lattice_angle[2]=PI/2;lattice_angle[3]=2*PI/3;
-      phase="Solid";
-      radius=0.160;
-      radius_PT=184;
-      radius_covalent=1.70;
-      radius_covalent_PT=170;
-      radius_VanDerWaals_PT=NNN;
-      radii_Ghosh08=2.4149;
-      radii_Slatter=1.60;
-      radii_Pyykko=1.48;
-      electrical_conductivity=1.8E6;
-      electronegativity_vec=1.36;
-      hardness_Ghosh=2.8582;
-      electronegativity_Pearson=3.34;
-      electronegativity_Ghosh=3.248;
-      electron_affinity_PT=18.1;
-      Miedema_phi_star=3.25;
-      Miedema_nws=1.27;
-      Miedema_gamma_s=1200;
-      Pettifor_scale=0.74;
-      boiling_point=2830;
-      melting_point=1541;
-      vaporization_heat_PT=318;
-      specific_heat_PT=567;
-      critical_Pressure=NNN;
-      critical_Temperature_PT=NNN;
-      thermal_expansion=0.0000102;
-      thermal_conductivity=16;
-      Brinelll_hardness=750;
-      Mohs_hardness=NNN;
-      Vickers_hardness=NNN;
-      Hardness_Pearson=3.20;
-      Hardness_Putz=0.31;
-      Hardness_RB=2.52;
-      shear_modulus=29;
-      Young_modulus=74;
-      bulk_modulus=57;
-      Poisson_ratio_PT=0.28;
-      Miedema_BVm=6.6;
-      Magnetic_Type_PT="Paramagnetic";
-      Mass_Magnetic_Susceptibility=8.8E-8;
-      Volume_Magnetic_Susceptibility=0.0002627;
-      Molar_Magnetic_Susceptibility=3.956E-9;
-      Curie_point=NNN;
-      color_PT="SILVER";
-      refractive_index=NNN;
-      HHIP=5500;
-      HHIR=4500;
-      xray_scatt=21.34;
-      //Sc
-    }
-    // [AFLOW]STOP=Scandium
-    // ********************************************************************************************************************************************************
-
-    // ********************************************************************************************************************************************************
-    // [AFLOW]START=Titanium
-    // Titanium Titanium Titanium Titanium Titanium Titanium Titanium Titanium Titanium Titanium Titanium Titanium Titanium Titanium Titanium Titanium Titanium
-    if(ZZ==22) { // Titanium
-      Z=ZZ;
-      symbol="Ti";
-      name="Titanium";
-      Period=4;
-      Group=4;
-      Series="TransitionMetal";
-      Block="d";
-      mass=AMU2KILOGRAM*47.9;
-      MolarVolume=0.000010621;
-      volume=17.1035;
-      Miedema_Vm=4.8;
-      valence_std=4;
-      valence_iupac=4;
-      valence_PT=4;
-      Density_PT=4.507;
-      crystal="hcp";
-      CrystalStr_PT="Simple_Hexagonal";
-      space_group="P6_3/mmc";
-      space_group_number=194;
-      Pearson_coefficient=0.000286456;
-      lattice_constant[1]=295.08;lattice_constant[2]=295.08;lattice_constant[3]=468.55;
-      lattice_angle[1]=PI/2;lattice_angle[2]=PI/2;lattice_angle[3]=2*PI/3;
-      phase="Solid";
-      radius=0.147;
-      radius_PT=176;
-      radius_covalent=1.60;
-      radius_covalent_PT=160;
-      radius_VanDerWaals_PT=NNN;
-      radii_Ghosh08=2.2998;
-      radii_Slatter=1.40;
-      radii_Pyykko=1.36;
-      electrical_conductivity=2.5E6;
-      electronegativity_vec=1.54;
-      hardness_Ghosh=2.9578;
-      electronegativity_Pearson=3.45;
-      electronegativity_Ghosh=3.357;
-      electron_affinity_PT=7.6;
-      Miedema_phi_star=3.65;
-      Miedema_nws=1.47;
-      Miedema_gamma_s=2050;
-      Pettifor_scale=0.79;
-      boiling_point=3287;
-      melting_point=1668;
-      vaporization_heat_PT=425;
-      specific_heat_PT=520;
-      critical_Pressure=NNN;
-      critical_Temperature_PT=NNN;
-      thermal_expansion=8.6E-6;
-      thermal_conductivity=22;
-      Brinelll_hardness=715;
-      Mohs_hardness=6;
-      Vickers_hardness=970;
-      Hardness_Pearson=3.37;
-      Hardness_Putz=0.38;
-      Hardness_RB=2.03;
-      shear_modulus=44;
-      Young_modulus=116;
-      bulk_modulus=110;
-      Poisson_ratio_PT=0.32;
-      Miedema_BVm=11.0;
-      Magnetic_Type_PT="Paramagnetic";
-      Mass_Magnetic_Susceptibility=4.01E-8;
-      Volume_Magnetic_Susceptibility=0.0001807;
-      Molar_Magnetic_Susceptibility=1.919E-9;
-      Curie_point=NNN;
-      color_PT="SILVER";
-      refractive_index=NNN;
-      HHIP=1100;
-      HHIR=1600;
-      xray_scatt=22.24;
-      //Ti
-    }
-    // [AFLOW]STOP=Titanium
-    // ********************************************************************************************************************************************************
-
-    // ********************************************************************************************************************************************************
-    // [AFLOW]START=Vanadium
-    // Vanadium Vanadium Vanadium Vanadium Vanadium Vanadium Vanadium Vanadium Vanadium Vanadium Vanadium Vanadium Vanadium Vanadium Vanadium Vanadium Vanadium
-    if(ZZ==23) { // Vanadium
-      Z=ZZ;
-      symbol="V";
-      name="Vanadium";
-      Period=4;
-      Group=5;
-      Series="TransitionMetal";
-      Block="d";
-      mass=AMU2KILOGRAM*50.9415;
-      MolarVolume=8.3374E-6;
-      volume=13.2086;
-      Miedema_Vm=4.1;
-      valence_std=5;
-      valence_iupac=5;
-      valence_PT=5;
-      Density_PT=6.11;
-      crystal="bcc";
-      CrystalStr_PT="Body-centered_Cubic";
-      space_group="Im_3m";
-      space_group_number=229;
-      Pearson_coefficient=9.54831E-07;
-      lattice_constant[1]=303;lattice_constant[2]=303;lattice_constant[3]=303;
-      lattice_angle[1]=PI/2;lattice_angle[2]=PI/2;lattice_angle[3]=PI/2;
-      phase="Solid";
-      radius=0.132;
-      radius_PT=171;
-      radius_covalent=1.53;
-      radius_covalent_PT=153;
-      radius_VanDerWaals_PT=NNN;
-      radii_Ghosh08=2.1953;
-      radii_Slatter=1.35;
-      radii_Pyykko=1.34;
-      electrical_conductivity=5E6;
-      electronegativity_vec=1.63;
-      hardness_Ghosh=3.0573;
-      electronegativity_Pearson=3.6;
-      electronegativity_Ghosh=3.465;
-      electron_affinity_PT=50.6;
-      Miedema_phi_star=4.25;
-      Miedema_nws=1.64;
-      Miedema_gamma_s=2600;
-      Pettifor_scale=0.84;
-      boiling_point=3407;
-      melting_point=1910;
-      vaporization_heat_PT=453;
-      specific_heat_PT=489;
-      critical_Pressure=NNN;
-      critical_Temperature_PT=NNN;
-      thermal_expansion=8.4E-6;
-      thermal_conductivity=31;
-      Brinelll_hardness=628;
-      Mohs_hardness=7;
-      Vickers_hardness=628;
-      Hardness_Pearson=3.10;
-      Hardness_Putz=0.45;
-      Hardness_RB=NNN;
-      shear_modulus=47;
-      Young_modulus=128;
-      bulk_modulus=160;
-      Poisson_ratio_PT=0.37;
-      Miedema_BVm=14.0;
-      Magnetic_Type_PT="Paramagnetic";
-      Mass_Magnetic_Susceptibility=6.28E-8;
-      Volume_Magnetic_Susceptibility=0.0003837;
-      Molar_Magnetic_Susceptibility=3.199E-9;
-      Curie_point=NNN;
-      color_PT="SILVER";
-      refractive_index=NNN;
-      HHIP=3300;
-      HHIR=3400;
-      /*xray_scatt=NNN;*/
-      //V
-    }
-    // [AFLOW]STOP=Vanadium
-    // ********************************************************************************************************************************************************
-
-    // ********************************************************************************************************************************************************
-    // [AFLOW]START=Chromium
-    // Chromium Chromium Chromium Chromium Chromium Chromium Chromium Chromium Chromium Chromium Chromium Chromium Chromium Chromium Chromium Chromium Chromium
-    if(ZZ==24) { // Chromium
-      Z=ZZ;
-      symbol="Cr";
-      name="Chromium";
-      Period=4;
-      Group=6;
-      Series="TransitionMetal";
-      Block="d";
-      mass=AMU2KILOGRAM*51.996;
-      MolarVolume=7.2317E-6;
-      volume=11.4136;
-      Miedema_Vm=3.7;
-      valence_std=6;
-      valence_iupac=6;
-      valence_PT=6;
-      Density_PT=7.19;
-      crystal="bcc";
-      CrystalStr_PT="Body-centered_Cubic";
-      space_group="Im_3m";
-      space_group_number=229;
-      Pearson_coefficient=0.00013287;
-      lattice_constant[1]=291;lattice_constant[2]=291;lattice_constant[3]=291;
-      lattice_angle[1]=PI/2;lattice_angle[2]=PI/2;lattice_angle[3]=PI/2;
-      phase="Solid";
-      radius=0.125;
-      radius_PT=166;
-      radius_covalent=1.39;
-      radius_covalent_PT=139;
-      radius_VanDerWaals_PT=NNN;
-      radii_Ghosh08=2.1000;
-      radii_Slatter=1.40;
-      radii_Pyykko=1.22;
-      electrical_conductivity=7.9E6;
-      electronegativity_vec=1.66;
-      hardness_Ghosh=3.1567;
-      electronegativity_Pearson=3.72;
-      electronegativity_Ghosh=3.573;
-      electron_affinity_PT=64.3;
-      Miedema_phi_star=4.65;
-      Miedema_nws=1.74;
-      Miedema_gamma_s=2400;
-      Pettifor_scale=0.89;
-      boiling_point=2671;
-      melting_point=1907;
-      vaporization_heat_PT=339;
-      specific_heat_PT=448;
-      critical_Pressure=NNN;
-      critical_Temperature_PT=NNN;
-      thermal_expansion=4.9E-6;
-      thermal_conductivity=94;
-      Brinelll_hardness=1120;
-      Mohs_hardness=8.5;
-      Vickers_hardness=1060;
-      Hardness_Pearson=3.06;
-      Hardness_Putz=0.54;
-      Hardness_RB=4.06;
-      shear_modulus=115;
-      Young_modulus=279;
-      bulk_modulus=160;
-      Poisson_ratio_PT=0.21;
-      Miedema_BVm=14.0;
-      Magnetic_Type_PT="Antiferromagnetic";
-      Mass_Magnetic_Susceptibility=4.45E-8;
-      Volume_Magnetic_Susceptibility=0.0003177;
-      Molar_Magnetic_Susceptibility=2.314E-9;
-      Curie_point=NNN;
-      color_PT="SILVER";
-      refractive_index=NNN;
-      HHIP=3100;
-      HHIR=4100;
-      xray_scatt=23.84;
-      //Cr
-    }
-    // [AFLOW]STOP=Chromium
-    // ********************************************************************************************************************************************************
-
-    // ********************************************************************************************************************************************************
-    // [AFLOW]START=Manganese
-    // Manganese Manganese Manganese Manganese Manganese Manganese Manganese Manganese Manganese Manganese Manganese Manganese Manganese Manganese Manganese Manganese Manganese
-    if(ZZ==25) { // Manganese
-      Z=ZZ;
-      symbol="Mn";
-      name="Manganese";
-      Period=4;
-      Group=7;
-      Series="TransitionMetal";
-      Block="d";
-      mass=AMU2KILOGRAM*54.93805;
-      MolarVolume=7.3545E-6;
-      volume=10.6487;
-      Miedema_Vm=3.8;
-      valence_std=7;
-      valence_iupac=7;
-      valence_PT=4;
-      Density_PT=7.47;
-      crystal="cub";
-      CrystalStr_PT="Body-centered_Cubic";
-      space_group="I_43m";
-      space_group_number=217;
-      Pearson_coefficient=1.67276E-32;
-      lattice_constant[1]=891.25;lattice_constant[2]=891.25;lattice_constant[3]=891.25;
-      lattice_angle[1]=PI/2;lattice_angle[2]=PI/2;lattice_angle[3]=PI/2;
-      phase="Solid";
-      radius=0.112;
-      radius_PT=161;
-      radius_covalent=1.61;
-      radius_covalent_PT=139;
-      radius_VanDerWaals_PT=NNN;
-      radii_Ghosh08=2.0124;
-      radii_Slatter=1.40;
-      radii_Pyykko=1.19;
-      electrical_conductivity=620000;
-      electronegativity_vec=1.55;
-      hardness_Ghosh=3.2564;
-      electronegativity_Pearson=3.72;
-      electronegativity_Ghosh=3.681;
-      electron_affinity_PT=0;
-      Miedema_phi_star=4.45;
-      Miedema_nws=1.61;
-      Miedema_gamma_s=1600;
-      Pettifor_scale=0.94;
-      boiling_point=2061;
-      melting_point=1246;
-      vaporization_heat_PT=220;
-      specific_heat_PT=479;
-      critical_Pressure=NNN;
-      critical_Temperature_PT=NNN;
-      thermal_expansion=0.0000217;
-      thermal_conductivity=7.7;
-      Brinelll_hardness=196;
-      Mohs_hardness=6;
-      Vickers_hardness=NNN;
-      Hardness_Pearson=3.72;
-      Hardness_Putz=0.64;
-      Hardness_RB=2.88;
-      shear_modulus=NNN;
-      Young_modulus=198;
-      bulk_modulus=120;
-      Poisson_ratio_PT=NNN;
-      Miedema_BVm=4.4;
-      Magnetic_Type_PT="Paramagnetic";
-      Mass_Magnetic_Susceptibility=1.21E-7;
-      Volume_Magnetic_Susceptibility=0.00090387;
-      Molar_Magnetic_Susceptibility=6.6475E-9;
-      Curie_point=NNN;
-      color_PT="SILVER";
-      refractive_index=NNN;
-      HHIP=1600;
-      HHIR=1800;
-      xray_scatt=24.46;
-      //xray_scatt=24.3589; Mn JX CHANGED VALENCE//DX+CO20170904 radius_covalent[i] uses high spin configuration (most frequent)
-    }
-    // [AFLOW]STOP=Manganese
-    // ********************************************************************************************************************************************************
-
-    // ********************************************************************************************************************************************************
-    // [AFLOW]START=Iron
-    // Iron Iron Iron Iron Iron Iron Iron Iron Iron Iron Iron Iron Iron Iron Iron Iron Iron
-    if(ZZ==26) { // Iron
-      Z=ZZ;
-      symbol="Fe";
-      name="Iron";
-      Period=4;
-      Group=8;
-      Series="TransitionMetal";
-      Block="d";
-      mass=AMU2KILOGRAM*55.847;
-      MolarVolume=7.0923E-6;
-      volume=10.2315;
-      Miedema_Vm=3.7;
-      valence_std=8;
-      valence_iupac=6;
-      valence_PT=3;
-      Density_PT=7.874;
-      crystal="bcc";
-      CrystalStr_PT="Body-centered_Cubic";
-      space_group="Im_3m";
-      space_group_number=229;
-      Pearson_coefficient=9.17912E-05;
-      lattice_constant[1]=286.65;lattice_constant[2]=286.65;lattice_constant[3]=286.65;
-      lattice_angle[1]=PI/2;lattice_angle[2]=PI/2;lattice_angle[3]=PI/2;
-      phase="Solid";
-      radius=0.124;
-      radius_PT=156;
-      radius_covalent=1.52;
-      radius_covalent_PT=132;
-      radius_VanDerWaals_PT=NNN;
-      radii_Ghosh08=1.9319;
-      radii_Slatter=1.40;
-      radii_Pyykko=1.16;
-      electrical_conductivity=1E7;
-      electronegativity_vec=1.83;
-      hardness_Ghosh=3.3559;
-      electronegativity_Pearson=4.06;
-      electronegativity_Ghosh=3.789;
-      electron_affinity_PT=15.7;
-      Miedema_phi_star=4.93;
-      Miedema_nws=1.77;
-      Miedema_gamma_s=2550;
-      Pettifor_scale=0.99;
-      boiling_point=2861;
-      melting_point=1538;
-      vaporization_heat_PT=347;
-      specific_heat_PT=449;
-      critical_Pressure=NNN;
-      critical_Temperature_PT=NNN;
-      thermal_expansion=0.0000118;
-      thermal_conductivity=79;
-      Brinelll_hardness=490;
-      Mohs_hardness=4;
-      Vickers_hardness=608;
-      Hardness_Pearson=3.81;
-      Hardness_Putz=0.75;
-      Hardness_RB=2.53;
-      shear_modulus=82;
-      Young_modulus=211;
-      bulk_modulus=170;
-      Poisson_ratio_PT=0.29;
-      Miedema_BVm=12.0;
-      Magnetic_Type_PT="Ferromagnetic";
-      Mass_Magnetic_Susceptibility=NNN;
-      Volume_Magnetic_Susceptibility=NNN;
-      Molar_Magnetic_Susceptibility=NNN;
-      Curie_point=1043;
-      color_PT="GRAY";
-      refractive_index=NNN;
-      HHIP=2400;
-      HHIR=1400;
-      xray_scatt=24.85;
-      //xray_scatt=24.6830; Fe JX CHANGED VALENCE//DX+CO20170904 radius_covalent[i] uses high spin configuration (most frequent)
-    }
-    // [AFLOW]STOP=Iron
-    // ********************************************************************************************************************************************************
-
-    // ********************************************************************************************************************************************************
-    // [AFLOW]START=Cobalt
-    // Cobalt Cobalt Cobalt Cobalt Cobalt Cobalt Cobalt Cobalt Cobalt Cobalt Cobalt Cobalt Cobalt Cobalt Cobalt Cobalt Cobalt
-    if(ZZ==27) { // Cobalt
-      Z=ZZ;
-      symbol="Co";
-      name="Cobalt";
-      Period=4;
-      Group=9;
-      Series="TransitionMetal";
-      Block="d";
-      mass=AMU2KILOGRAM*58.9332;
-      MolarVolume=6.62E-6;
-      volume=10.3205;
-      Miedema_Vm=3.5;
-      valence_std=9;
-      valence_iupac=5;
-      valence_PT=4;
-      Density_PT=8.9;
-      crystal="hcp";
-      CrystalStr_PT="Simple_Hexagonal";
-      space_group="P6_3/mmc";
-      space_group_number=194;
-      Pearson_coefficient=0.0;
-      lattice_constant[1]=250.71;lattice_constant[2]=250.71;lattice_constant[3]=406.95;
-      lattice_angle[1]=PI/2;lattice_angle[2]=PI/2;lattice_angle[3]=2*PI/3;
-      phase="Solid";
-      radius=0.125;
-      radius_PT=152;
-      radius_covalent=1.26;
-      radius_covalent_PT=126;
-      radius_VanDerWaals_PT=NNN;
-      radii_Ghosh08=1.8575;
-      radii_Slatter=1.35;
-      radii_Pyykko=1.11;
-      electrical_conductivity=1.7E7;
-      electronegativity_vec=1.88;
-      hardness_Ghosh=3.4556;
-      electronegativity_Pearson=4.3;
-      electronegativity_Ghosh=3.897;
-      electron_affinity_PT=63.7;
-      Miedema_phi_star=5.10;
-      Miedema_nws=1.75;
-      Miedema_gamma_s=2550;
-      Pettifor_scale=1.04;
-      boiling_point=2927;
-      melting_point=1495;
-      vaporization_heat_PT=375;
-      specific_heat_PT=421;
-      critical_Pressure=NNN;
-      critical_Temperature_PT=NNN;
-      thermal_expansion=0.000013;
-      thermal_conductivity=100;
-      Brinelll_hardness=700;
-      Mohs_hardness=5;
-      Vickers_hardness=1043;
-      Hardness_Pearson=3.60;
-      Hardness_Putz=0.88;
-      Hardness_RB=3.53;
-      shear_modulus=76;
-      Young_modulus=209;
-      bulk_modulus=180;
-      Poisson_ratio_PT=0.31;
-      Miedema_BVm=13.0;
-      Magnetic_Type_PT="Ferromagnetic";
-      Mass_Magnetic_Susceptibility=NNN;
-      Volume_Magnetic_Susceptibility=NNN;
-      Molar_Magnetic_Susceptibility=NNN;
-      Curie_point=1394;
-      color_PT="GRAY";
-      refractive_index=NNN;
-      HHIP=3100;
-      HHIR=2700;
-      xray_scatt=24.59;
-      //Co JX CHANGED VALENCE//DX+CO20170904 radius_covalent[i] uses low spin configuration (most frequent)
-    }
-    // [AFLOW]STOP=Cobalt
-    // ********************************************************************************************************************************************************
-
-    // ********************************************************************************************************************************************************
-    // [AFLOW]START=Nickel
-    // Nickel Nickel Nickel Nickel Nickel Nickel Nickel Nickel Nickel Nickel Nickel Nickel Nickel Nickel Nickel Nickel Nickel
-    if(ZZ==28) { // Nickel
-      Z=ZZ;
-      symbol="Ni";
-      name="Nickel";
-      Period=4;
-      Group=10;
-      Series="TransitionMetal";
-      Block="d";
-      mass=AMU2KILOGRAM*58.69;
-      MolarVolume=6.5888E-6;
-      volume=10.8664;
-      Miedema_Vm=3.5;
-      valence_std=10;
-      valence_iupac=4;
-      valence_PT=2;
-      Density_PT=8.908;
-      crystal="fcc";
-      CrystalStr_PT="Face-centered_Cubic";
-      space_group="Fm_3m";
-      space_group_number=225;
-      Pearson_coefficient=0.000430773;
-      lattice_constant[1]=352.4;lattice_constant[2]=352.4;lattice_constant[3]=352.4;
-      lattice_angle[1]=PI/2;lattice_angle[2]=PI/2;lattice_angle[3]=PI/2;
-      phase="Solid";
-      radius=0.125;
-      radius_PT=149;
-      radius_covalent=1.24;
-      radius_covalent_PT=124;
-      radius_VanDerWaals_PT=163;
-      radii_Ghosh08=1.7888;
-      radii_Slatter=1.35;
-      radii_Pyykko=1.10;
-      electrical_conductivity=1.4E7;
-      electronegativity_vec=1.91;
-      hardness_Ghosh=3.5550;
-      electronegativity_Pearson=4.40;
-      electronegativity_Ghosh=4.005;
-      electron_affinity_PT=112;
-      Miedema_phi_star=5.20;
-      Miedema_nws=1.75;
-      Miedema_gamma_s=2450;
-      Pettifor_scale=1.09;
-      boiling_point=2913;
-      melting_point=1455;
-      vaporization_heat_PT=378;
-      specific_heat_PT=445;
-      critical_Pressure=NNN;
-      critical_Temperature_PT=NNN;
-      thermal_expansion=0.0000134;
-      thermal_conductivity=91;
-      Brinelll_hardness=700;
-      Mohs_hardness=4;
-      Vickers_hardness=638;
-      Hardness_Pearson=3.25;
-      Hardness_Putz=1.02;
-      Hardness_RB=4.08;
-      shear_modulus=76;
-      Young_modulus=200;
-      bulk_modulus=180;
-      Poisson_ratio_PT=0.31;
-      Miedema_BVm=12.0;
-      Magnetic_Type_PT="Ferromagnetic";
-      Mass_Magnetic_Susceptibility=NNN;
-      Volume_Magnetic_Susceptibility=NNN;
-      Molar_Magnetic_Susceptibility=NNN;
-      Curie_point=631;
-      color_PT="GRAY";
-      refractive_index=NNN;
-      HHIP=1000;
-      HHIR=1500;
-      xray_scatt=25.02;
-      //Ni
-    }
-    // [AFLOW]STOP=Nickel
-    // ********************************************************************************************************************************************************
-
-    // ********************************************************************************************************************************************************
-    // [AFLOW]START=Copper
-    // Copper Copper Copper Copper Copper Copper Copper Copper Copper Copper Copper Copper Copper Copper Copper Copper Copper
-    if(ZZ==29) { // Copper
-      Z=ZZ;
-      symbol="Cu";
-      name="Copper";
-      Period=4;
-      Group=11;
-      Series="TransitionMetal";
-      Block="d";
-      mass=AMU2KILOGRAM*63.546;
-      MolarVolume=7.0922E-6;
-      volume=12.0159;
-      Miedema_Vm=3.7;
-      valence_std=11;
-      valence_iupac=4;
-      valence_PT=2;
-      Density_PT=8.96;
-      crystal="fcc";
-      CrystalStr_PT="Face-centered_Cubic";
-      space_group="Fm_3m";
-      space_group_number=225;
-      Pearson_coefficient=0.00021086;
-      lattice_constant[1]=361.49;lattice_constant[2]=361.49;lattice_constant[3]=361.49;
-      lattice_angle[1]=PI/2;lattice_angle[2]=PI/2;lattice_angle[3]=PI/2;
-      phase="Solid";
-      radius=0.128;
-      radius_PT=145;
-      radius_covalent=1.32;
-      radius_covalent_PT=132;
-      radius_VanDerWaals_PT=140;
-      radii_Ghosh08=1.725;
-      radii_Slatter=1.35;
-      radii_Pyykko=1.12;
-      electrical_conductivity=5.9E7;
-      electronegativity_vec=1.90;
-      hardness_Ghosh=3.6544;
-      electronegativity_Pearson=4.48;
-      electronegativity_Ghosh=4.113;
-      electron_affinity_PT=118.4;
-      Miedema_phi_star=4.55;
-      Miedema_nws=1.47;
-      Miedema_gamma_s=1850;
-      Pettifor_scale=1.20;
-      boiling_point=2562;
-      melting_point=1084.62;
-      vaporization_heat_PT=300;
-      specific_heat_PT=384.4;
-      critical_Pressure=NNN;
-      critical_Temperature_PT=NNN;
-      thermal_expansion=0.0000165;
-      thermal_conductivity=400;
-      Brinelll_hardness=874;
-      Mohs_hardness=3;
-      Vickers_hardness=369;
-      Hardness_Pearson=3.25;
-      Hardness_Putz=1.21;
-      Hardness_RB=NNN;
-      shear_modulus=48;
-      Young_modulus=130;
-      bulk_modulus=140;
-      Poisson_ratio_PT=0.34;
-      Miedema_BVm=9.3;
-      Magnetic_Type_PT="Diamagnetic";
-      Mass_Magnetic_Susceptibility=-1.08E-9;
-      Volume_Magnetic_Susceptibility=-9.63E-6;
-      Molar_Magnetic_Susceptibility=-6.86E-11;
-      Curie_point=NNN;
-      color_PT="COPPER";
-      refractive_index=NNN;
-      HHIP=1600;
-      HHIR=1500;
-      xray_scatt=27.03;
-      //Cu JX CHANGED VALENCE
-    }
-    // [AFLOW]STOP=Copper
-    // ********************************************************************************************************************************************************
-
-    // ********************************************************************************************************************************************************
-    // [AFLOW]START=Zinc
-    // Zinc Zinc Zinc Zinc Zinc Zinc Zinc Zinc Zinc Zinc Zinc Zinc Zinc Zinc Zinc Zinc Zinc
-    if(ZZ==30) { // Zinc
-      Z=ZZ;
-      symbol="Zn";
-      name="Zinc";
-      Period=4;
-      Group=12;
-      Series="TransitionMetal";
-      Block="d";
-      mass=AMU2KILOGRAM*65.38;
-      MolarVolume=9.157E-6;
-      volume=15.0827;
-      Miedema_Vm=4.4;
-      valence_std=12;
-      valence_iupac=2;
-      valence_PT=2;
-      Density_PT=7.14;
-      crystal="hcp";
-      CrystalStr_PT="Simple_Hexagonal";
-      space_group="P6_3/mmc";
-      space_group_number=194;
-      Pearson_coefficient=0.000595597;
-      lattice_constant[1]=266.49;lattice_constant[2]=266.49;lattice_constant[3]=494.68;
-      lattice_angle[1]=PI/2;lattice_angle[2]=PI/2;lattice_angle[3]=2*PI/3;
-      phase="Solid";
-      radius=0.133;
-      radius_PT=142;
-      radius_covalent=1.22;
-      radius_covalent_PT=122;
-      radius_VanDerWaals_PT=139;
-      radii_Ghosh08=1.6654;
-      radii_Slatter=1.35;
-      radii_Pyykko=1.18;
-      electrical_conductivity=1.7E7;
-      electronegativity_vec=1.65;
-      hardness_Ghosh=3.7542;
-      electronegativity_Pearson=4.45;
-      electronegativity_Ghosh=4.222;
-      electron_affinity_PT=0;
-      Miedema_phi_star=4.10;
-      Miedema_nws=1.32;
-      Miedema_gamma_s=1020;
-      Pettifor_scale=1.44;
-      boiling_point=907;
-      melting_point=419.53;
-      vaporization_heat_PT=119;
-      specific_heat_PT=388;
-      critical_Pressure=NNN;
-      critical_Temperature_PT=NNN;
-      thermal_expansion=0.0000302;
-      thermal_conductivity=120;
-      Brinelll_hardness=412;
-      Mohs_hardness=2.5;
-      Vickers_hardness=NNN;
-      Hardness_Pearson=4.94;
-      Hardness_Putz=1.39;
-      Hardness_RB=6.01;
-      shear_modulus=43;
-      Young_modulus=108;
-      bulk_modulus=70;
-      Poisson_ratio_PT=0.25;
-      Miedema_BVm=5.5;
-      Magnetic_Type_PT="Diamagnetic";
-      Mass_Magnetic_Susceptibility=-2.21E-9;
-      Volume_Magnetic_Susceptibility=-0.0000158;
-      Molar_Magnetic_Susceptibility=-1.45E-10;
-      Curie_point=NNN;
-      color_PT="SLATEGRAY";
-      refractive_index=1.00205;
-      HHIP=1600;
-      HHIR=1900;
-      xray_scatt=28.44;
-      //Zn
-    }
-    // [AFLOW]STOP=Zinc
-    // ********************************************************************************************************************************************************
-
-    // p-electron systems 
-    // ********************************************************************************************************************************************************
-    // [AFLOW]START=Gallium
-    // Gallium Gallium Gallium Gallium Gallium Gallium Gallium Gallium Gallium Gallium Gallium Gallium Gallium Gallium Gallium Gallium Gallium
-    if(ZZ==31) { // Gallium
-      Z=ZZ;
-      symbol="Ga";
-      name="Gallium";
-      Period=4;
-      Group=13;
-      Series="PoorMetal";
-      Block="p";
-      mass=AMU2KILOGRAM*69.737;
-      MolarVolume=0.000011809;
-      volume=18.9039;
-      Miedema_Vm=5.2;
-      valence_std=3;
-      valence_iupac=3;
-      valence_PT=3;
-      Density_PT=5.904;
-      crystal="orc";
-      CrystalStr_PT="Base_Orthorhombic";
-      space_group="Cmca";
-      space_group_number=64;
-      Pearson_coefficient=0.000197588;
-      lattice_constant[1]=451.97;lattice_constant[2]=766.33;lattice_constant[3]=452.6;
-      lattice_angle[1]=PI/2;lattice_angle[2]=PI/2;lattice_angle[3]=PI/2;
-      phase="Solid";
-      radius=0.135;
-      radius_PT=136;
-      radius_covalent=1.22;
-      radius_covalent_PT=122;
-      radius_VanDerWaals_PT=187;
-      radii_Ghosh08=1.4489;
-      radii_Slatter=1.30;
-      radii_Pyykko=1.24;
-      electrical_conductivity=7.1E6;
-      electronegativity_vec=1.81;
-      hardness_Ghosh=4.1855;
-      electronegativity_Pearson=3.2;
-      electronegativity_Ghosh=4.690;
-      electron_affinity_PT=28.9;
-      Miedema_phi_star=4.10;
-      Miedema_nws=1.31;
-      Miedema_gamma_s=830;
-      Pettifor_scale=1.68;
-      boiling_point=2204;
-      melting_point=29.76;
-      vaporization_heat_PT=256;
-      specific_heat_PT=371;
-      critical_Pressure=NNN;
-      critical_Temperature_PT=NNN;
-      thermal_expansion=0.00012;
-      thermal_conductivity=29;
-      Brinelll_hardness=60;
-      Mohs_hardness=1.5;
-      Vickers_hardness=NNN;
-      Hardness_Pearson=2.90;
-      Hardness_Putz=1.59;
-      Hardness_RB=3.03;
-      shear_modulus=NNN;
-      Young_modulus=NNN;
-      bulk_modulus=NNN;
-      Poisson_ratio_PT=NNN;
-      Miedema_BVm=6.7;
-      Magnetic_Type_PT="Diamagnetic";
-      Mass_Magnetic_Susceptibility=-3E-9;
-      Volume_Magnetic_Susceptibility=-0.0000177;
-      Molar_Magnetic_Susceptibility=-2.09E-10;
-      Curie_point=NNN;
-      color_PT="SILVER";
-      refractive_index=NNN;
-      HHIP=5500;
-      HHIR=1900;
-      /*xray_scatt=NNN;*/
-      //Ga
-    }
-    // [AFLOW]STOP=Gallium
-    // ********************************************************************************************************************************************************
-
-    // ********************************************************************************************************************************************************
-    // [AFLOW]START=Germanium
-    // Germanium Germanium Germanium Germanium Germanium Germanium Germanium Germanium Germanium Germanium Germanium Germanium Germanium Germanium Germanium Germanium Germanium
-    if(ZZ==32) { // Germanium
-      Z=ZZ;
-      symbol="Ge";
-      name="Germanium";
-      Period=4;
-      Group=14;
-      Series="Metalloid";
-      Block="p";
-      mass=AMU2KILOGRAM*72.59;
-      MolarVolume=0.000013645;
-      volume=19.2948;
-      Miedema_Vm=4.6;
-      valence_std=4;
-      valence_iupac=4;
-      valence_PT=4;
-      Density_PT=5.323;
-      crystal="dia";
-      CrystalStr_PT="Face-centered_Cubic";
-      space_group="Fm_3m";
-      space_group_number=225;
-      Pearson_coefficient=0.00058782;
-      lattice_constant[1]=565.75;lattice_constant[2]=565.75;lattice_constant[3]=565.75;
-      lattice_angle[1]=PI/2;lattice_angle[2]=PI/2;lattice_angle[3]=PI/2;
-      phase="Solid";
-      radius=0.122;
-      radius_PT=125;
-      radius_covalent=1.20;
-      radius_covalent_PT=120;
-      radius_VanDerWaals_PT=NNN;
-      radii_Ghosh08=1.2823;
-      radii_Slatter=1.25;
-      radii_Pyykko=1.21;
-      electrical_conductivity=2000;
-      electronegativity_vec=2.01;
-      hardness_Ghosh=4.6166;
-      electronegativity_Pearson=4.6;
-      electronegativity_Ghosh=5.159;
-      electron_affinity_PT=119;
-      Miedema_phi_star=4.55;
-      Miedema_nws=1.37;
-      Miedema_gamma_s=1030;
-      Pettifor_scale=1.92;
-      boiling_point=2820;
-      melting_point=938.3;
-      vaporization_heat_PT=334;
-      specific_heat_PT=321.4;
-      critical_Pressure=NNN;
-      critical_Temperature_PT=NNN;
-      thermal_expansion=6E-6;
-      thermal_conductivity=60;
-      Brinelll_hardness=7273.402498871;
-      Mohs_hardness=6;
-      Vickers_hardness=8012.03305;
-      Hardness_Pearson=3.40;
-      Hardness_Putz=1.94;
-      Hardness_RB=3.52;
-      shear_modulus=NNN;
-      Young_modulus=NNN;
-      bulk_modulus=NNN;
-      Poisson_ratio_PT=NNN;
-      Miedema_BVm=10.5;
-      Magnetic_Type_PT="Diamagnetic";
-      Mass_Magnetic_Susceptibility=-1.5E-9;
-      Volume_Magnetic_Susceptibility=-7.98E-6;
-      Molar_Magnetic_Susceptibility=-1.09E-10;
-      Curie_point=NNN;
-      color_PT="GRAY";
-      refractive_index=NNN;
-      HHIP=5300;
-      HHIR=1900;
-      /*xray_scatt=NNN;*/
-      //Ge
-    }
-    // [AFLOW]STOP=Germanium
-    // ********************************************************************************************************************************************************
-
-    // ********************************************************************************************************************************************************
-    // [AFLOW]START=Arsenic
-    // Arsenic Arsenic Arsenic Arsenic Arsenic Arsenic Arsenic Arsenic Arsenic Arsenic Arsenic Arsenic Arsenic Arsenic Arsenic Arsenic Arsenic
-    if(ZZ==33) { // Arsenic
-      Z=ZZ;
-      symbol="As";
-      name="Arsenic";
-      Period=4;
-      Group=15;
-      Series="Metalloid";
-      Block="p";
-      mass=AMU2KILOGRAM*74.9216;
-      MolarVolume=0.000013082;
-      volume=19.0677;
-      Miedema_Vm=5.2;
-      valence_std=5;
-      valence_iupac=5;
-      valence_PT=5;
-      Density_PT=5.727;
-      crystal="rhl";
-      CrystalStr_PT="Simple_Trigonal";
-      space_group="R_3m";
-      space_group_number=166;
-      Pearson_coefficient=0.0;
-      lattice_constant[1]=375.98;lattice_constant[2]=375.98;lattice_constant[3]=1054.75;
-      lattice_angle[1]=PI/2;lattice_angle[2]=PI/2;lattice_angle[3]=2*PI/3;
-      phase="Solid";
-      radius=0.125;
-      radius_PT=114;
-      radius_covalent=1.19;
-      radius_covalent_PT=119;
-      radius_VanDerWaals_PT=185;
-      radii_Ghosh08=1.1450;
-      radii_Slatter=1.15;
-      radii_Pyykko=1.21;
-      electrical_conductivity=3.3E6;
-      electronegativity_vec=2.18;
-      hardness_Ghosh=5.0662;
-      electronegativity_Pearson=5.3;
-      electronegativity_Ghosh=5.628;
-      electron_affinity_PT=78;
-      Miedema_phi_star=4.80;
-      Miedema_nws=1.44;
-      Miedema_gamma_s=1000;
-      Pettifor_scale=2.16;
-      boiling_point=614;
-      melting_point=817;
-      vaporization_heat_PT=32.4;
-      specific_heat_PT=328;
-      critical_Pressure=NNN;
-      critical_Temperature_PT=NNN;
-      thermal_expansion=NNN;
-      thermal_conductivity=50;
-      Brinelll_hardness=1440;
-      Mohs_hardness=3.5;
-      Vickers_hardness=1510;
-      Hardness_Pearson=4.50;
-      Hardness_Putz=2.35;
-      Hardness_RB=5.04;
-      shear_modulus=NNN;
-      Young_modulus=8;
-      bulk_modulus=22;
-      Poisson_ratio_PT=NNN;
-      Miedema_BVm=5.1;
-      Magnetic_Type_PT="Diamagnetic";
-      Mass_Magnetic_Susceptibility=-3.9E-9;
-      Volume_Magnetic_Susceptibility=-0.0000223;
-      Molar_Magnetic_Susceptibility=-2.92E-10;
-      Curie_point=NNN;
-      color_PT="SILVER";
-      refractive_index=1.001552;
-      HHIP=3300;
-      HHIR=4000;
-      /*xray_scatt=NNN;*/
-      //As
-    }
-    // [AFLOW]STOP=Arsenic
-    // ********************************************************************************************************************************************************
-
-    // ********************************************************************************************************************************************************
-    // [AFLOW]START=Selenium
-    // Selenium Selenium Selenium Selenium Selenium Selenium Selenium Selenium Selenium Selenium Selenium Selenium Selenium Selenium Selenium Selenium Selenium
-    if(ZZ==34) { // Selenium
-      Z=ZZ;
-      symbol="Se";
-      name="Selenium";
-      Period=4;
-      Group=16;
-      Series="Chalcogen";
-      Block="p";
-      mass=AMU2KILOGRAM*78.96;
-      MolarVolume=0.000016387;
-      volume=20.3733;
-      Miedema_Vm=5.172;
-      valence_std=6;
-      valence_iupac=6;
-      valence_PT=6;
-      Density_PT=4.819;
-      crystal="hex";
-      CrystalStr_PT="Simple_Monoclinic";
-      space_group="P12_1/c1";
-      space_group_number=14;
-      Pearson_coefficient=0.00046279;
-      lattice_constant[1]=905.4;lattice_constant[2]=908.3;lattice_constant[3]=1160.1;
-      lattice_angle[1]=PI/2;lattice_angle[2]=1.58493;lattice_angle[3]=PI/2;
-      phase="Solid";
-      radius=0.116;
-      radius_PT=103;
-      radius_covalent=1.20;
-      radius_covalent_PT=120;
-      radius_VanDerWaals_PT=190;
-      radii_Ghosh08=1.0424;
-      radii_Slatter=1.15;
-      radii_Pyykko=1.16;
-      electrical_conductivity=NNN;
-      electronegativity_vec=2.55;
-      hardness_Ghosh=5.4795;
-      electronegativity_Pearson=5.89;
-      electronegativity_Ghosh=6.096;
-      electron_affinity_PT=195;
-      Miedema_phi_star=5.17;
-      Miedema_nws=1.40;
-      Miedema_gamma_s=NNN;
-      Pettifor_scale=2.40;
-      boiling_point=685;
-      melting_point=221;
-      vaporization_heat_PT=26;
-      specific_heat_PT=321.2;
-      critical_Pressure=268.4;
-      critical_Temperature_PT=1766;
-      thermal_expansion=NNN;
-      thermal_conductivity=0.52;
-      Brinelll_hardness=736;
-      Mohs_hardness=2;
-      Vickers_hardness=NNN;
-      Hardness_Pearson=3.87;
-      Hardness_Putz=2.87;
-      Hardness_RB=3.95;
-      shear_modulus=3.7;
-      Young_modulus=10;
-      bulk_modulus=8.3;
-      Poisson_ratio_PT=0.33;
-      Miedema_BVm=NNN;
-      Magnetic_Type_PT="Diamagnetic";
-      Mass_Magnetic_Susceptibility=-4E-9;
-      Volume_Magnetic_Susceptibility=-0.0000193;
-      Molar_Magnetic_Susceptibility=-3.16E-10;
-      Curie_point=NNN;
-      color_PT="GRAY";
-      refractive_index=1.000895;
-      HHIP=2200;
-      HHIR=1900;
-      /*xray_scatt=NNN;*/
-      //Se Table 27 of JX
-    }
-    // [AFLOW]STOP=Selenium
-    // ********************************************************************************************************************************************************
-
-    // ********************************************************************************************************************************************************
-    // [AFLOW]START=Bromine
-    // Bromine Bromine Bromine Bromine Bromine Bromine Bromine Bromine Bromine Bromine Bromine Bromine Bromine Bromine Bromine Bromine Bromine
-    if(ZZ==35) { // Bromine
-      Z=ZZ;
-      symbol="Br";
-      name="Bromine";
-      Period=4;
-      Group=17;
-      Series="Halogen";
-      Block="p";
-      mass=AMU2KILOGRAM*79.904;
-      MolarVolume=0.00002561;
-      volume=26.3292;
-      Miedema_Vm=7.31;
-      valence_std=7;
-      valence_iupac=7;
-      valence_PT=5;
-      Density_PT=3.12;
-      crystal="orc";
-      CrystalStr_PT="Base_Orthorhombic";
-      space_group="Cmca";
-      space_group_number=64;
-      Pearson_coefficient=0.000156277;
-      lattice_constant[1]=672.65;lattice_constant[2]=464.51;lattice_constant[3]=870.23;
-      lattice_angle[1]=PI/2;lattice_angle[2]=PI/2;lattice_angle[3]=PI/2;
-      phase="Liquid";
-      radius=0.119;
-      radius_PT=94;
-      radius_covalent=1.20;
-      radius_covalent_PT=120;
-      radius_VanDerWaals_PT=185;
-      radii_Ghosh08=0.9532;
-      radii_Slatter=1.15;
-      radii_Pyykko=1.14;
-      electrical_conductivity=1E-10;
-      electronegativity_vec=2.96;
-      hardness_Ghosh=5.9111;
-      electronegativity_Pearson=7.59;
-      electronegativity_Ghosh=6.565;
-      electron_affinity_PT=324.6;
-      Miedema_phi_star=5.20;
-      Miedema_nws=1.35;
-      Miedema_gamma_s=943;
-      Pettifor_scale=2.64;
-      boiling_point=59;
-      melting_point=-7.3;
-      vaporization_heat_PT=14.8;
-      specific_heat_PT=947.3;
-      critical_Pressure=102;
-      critical_Temperature_PT=588;
-      thermal_expansion=NNN;
-      thermal_conductivity=0.12;
-      Brinelll_hardness=NNN;
-      Mohs_hardness=NNN;
-      Vickers_hardness=NNN;
-      Hardness_Pearson=4.22;
-      Hardness_Putz=3.39;
-      Hardness_RB=4.4;
-      shear_modulus=NNN;
-      Young_modulus=NNN;
-      bulk_modulus=1.9;
-      Poisson_ratio_PT=NNN;
-      Miedema_BVm=3.4;
-      Magnetic_Type_PT="Diamagnetic";
-      Mass_Magnetic_Susceptibility=-4.9E-9;
-      Volume_Magnetic_Susceptibility=-0.0000153;
-      Molar_Magnetic_Susceptibility=-7.83E-10;
-      Curie_point=NNN;
-      color_PT="RED";
-      refractive_index=1.001132;
-      HHIP=3300;
-      HHIR=6900;
-      /* xray_scatt=NNN;*/
-      //Br interpolation phi_star, nws, Vm, gamma, BVm JX CHANGED VALENCE
-    }
-    // [AFLOW]STOP=Bromine
-    // ********************************************************************************************************************************************************
-
-    // ********************************************************************************************************************************************************
-    // [AFLOW]START=Krypton
-    // Krypton Krypton Krypton Krypton Krypton Krypton Krypton Krypton Krypton Krypton Krypton Krypton Krypton Krypton Krypton Krypton Krypton
-    if(ZZ==36) { // Krypton
-      Z=ZZ;
-      symbol="Kr";
-      name="Krypton";
-      Period=4;
-      Group=18;
-      Series="NobleGas";
-      Block="p";
-      mass=AMU2KILOGRAM*83.8;
-      MolarVolume=0.02235;
-      volume=-1.0000;
-      Miedema_Vm=NNN;
-      valence_std=0;
-      valence_iupac=2;
-      valence_PT=2;
-      Density_PT=37.5E-4;
-      crystal="fcc";
-      CrystalStr_PT="Face-centered_Cubic";
-      space_group="Fm_3m";
-      space_group_number=225;
-      Pearson_coefficient=0.000248482;
-      lattice_constant[1]=570.6;lattice_constant[2]=570.6;lattice_constant[3]=570.6;
-      lattice_angle[1]=PI/2;lattice_angle[2]=PI/2;lattice_angle[3]=PI/2;
-      phase="Gas";
-      radius=0.197;
-      radius_PT=87;
-      radius_covalent=1.16;
-      radius_covalent_PT=116;
-      radius_VanDerWaals_PT=202;
-      radii_Ghosh08=0.8782;
-      radii_Slatter=NNN;
-      radii_Pyykko=1.17;
-      electrical_conductivity=NNN;
-      electronegativity_vec=3;
-      hardness_Ghosh=6.3418;
-      electronegativity_Pearson=NNN;
-      electronegativity_Ghosh=7.033;
-      electron_affinity_PT=0;
-      Miedema_phi_star=NNN;
-      Miedema_nws=NNN;
-      Miedema_gamma_s=NNN;
-      Pettifor_scale=0;
-      boiling_point=-153.22;
-      melting_point=-157.36;
-      vaporization_heat_PT=9.02;
-      specific_heat_PT=248.05;
-      critical_Pressure=54.28;
-      critical_Temperature_PT=209.41;
-      thermal_expansion=NNN;
-      thermal_conductivity=0.00943;
-      Brinelll_hardness=NNN;
-      Mohs_hardness=NNN;
-      Vickers_hardness=NNN;
-      Hardness_Pearson=NNN;
-      Hardness_Putz=3.98;
-      Hardness_RB=9.45;
-      shear_modulus=NNN;
-      Young_modulus=NNN;
-      bulk_modulus=NNN;
-      Poisson_ratio_PT=NNN;
-      Miedema_BVm=NNN;
-      Magnetic_Type_PT="Diamagnetic";
-      Mass_Magnetic_Susceptibility=-4.4E-9;
-      Volume_Magnetic_Susceptibility=-1.65E-8;
-      Molar_Magnetic_Susceptibility=-3.69E-10;
-      Curie_point=NNN;
-      color_PT="COLORLESS";
-      refractive_index=1.000427;
-      HHIP=NNN;
-      HHIR=NNN;
-      /*xray_scatt=NNN;*/
-      //Kr
-    }
-    // [AFLOW]STOP=Krypton
-    // ********************************************************************************************************************************************************
-
-    // ROW5
-    // s-electron systems
-    // ********************************************************************************************************************************************************
-    // [AFLOW]START=Rubidium
-    // Rubidium Rubidium Rubidium Rubidium Rubidium Rubidium Rubidium Rubidium Rubidium Rubidium Rubidium Rubidium Rubidium Rubidium Rubidium Rubidium Rubidium
-    if(ZZ==37) { // Rubidium
-      Z=ZZ;
-      symbol="Rb";
-      name="Rubidium";
-      Period=5;
-      Group=1;
-      Series="AlkaliMetal";
-      Block="s";
-      mass=AMU2KILOGRAM*85.4678;
-      MolarVolume=0.000055788;
-      volume=91.2738;
-      Miedema_Vm=14.6;
-      valence_std=1;
-      valence_iupac=1;
-      valence_PT=1;
-      Density_PT=1.532;
-      crystal="bcc";
-      CrystalStr_PT="Body-centered_Cubic";
-      space_group="Im_3m";
-      space_group_number=229;
-      Pearson_coefficient=0.000109697;
-      lattice_constant[1]=558.5;lattice_constant[2]=558.5;lattice_constant[3]=558.5;
-      lattice_angle[1]=PI/2;lattice_angle[2]=PI/2;lattice_angle[3]=PI/2;
-      phase="Solid";
-      radius=0.251;
-      radius_PT=265;
-      radius_covalent=2.20;
-      radius_covalent_PT=220;
-      radius_VanDerWaals_PT=NNN;
-      radii_Ghosh08=3.8487;
-      radii_Slatter=2.35;
-      radii_Pyykko=2.10;
-      electrical_conductivity=8.3E6;
-      electronegativity_vec=0.82;
-      hardness_Ghosh=2.1204;
-      electronegativity_Pearson=2.34;
-      electronegativity_Ghosh=2.849;
-      electron_affinity_PT=46.9;
-      Miedema_phi_star=2.10;
-      Miedema_nws=0.60;
-      Miedema_gamma_s=120;
-      Pettifor_scale=0.30;
-      boiling_point=688;
-      melting_point=39.31;
-      vaporization_heat_PT=71;
-      specific_heat_PT=364;
-      critical_Pressure=157.9;
-      critical_Temperature_PT=2093;
-      thermal_expansion=NNN;
-      thermal_conductivity=58;
-      Brinelll_hardness=0.216;
-      Mohs_hardness=0.3;
-      Vickers_hardness=NNN;
-      Hardness_Pearson=1.85;
-      Hardness_Putz=0.08;
-      Hardness_RB=2.21;
-      shear_modulus=NNN;
-      Young_modulus=2.4;
-      bulk_modulus=2.5;
-      Poisson_ratio_PT=NNN;
-      Miedema_BVm=1.8;
-      Magnetic_Type_PT="Paramagnetic";
-      Mass_Magnetic_Susceptibility=2.6E-9;
-      Volume_Magnetic_Susceptibility=3.98E-6;
-      Molar_Magnetic_Susceptibility=2.22E-10;
-      Curie_point=NNN;
-      color_PT="SILVER";
-      refractive_index=NNN;
-      HHIP=6000;
-      HHIR=6000;
-      /*xray_scatt=NNN;*/
-      //Rb
-    }
-    // [AFLOW]STOP=Rubidium
-    // ********************************************************************************************************************************************************
-
-    // ********************************************************************************************************************************************************
-    // [AFLOW]START=Strontium
-    // Strontium Strontium Strontium Strontium Strontium Strontium Strontium Strontium Strontium Strontium Strontium Strontium Strontium Strontium Strontium Strontium Strontium
-    if(ZZ==38) { // Strontium
-      Z=ZZ;
-      symbol="Sr";
-      name="Strontium";
-      Period=5;
-      Group=2;
-      Series="AlkalineEarthMetal";
-      Block="s";
-      mass=AMU2KILOGRAM*87.62;
-      MolarVolume=0.000033316;
-      volume=55.4105;
-      Miedema_Vm=10.2;
-      valence_std=2;
-      valence_iupac=2;
-      valence_PT=2;
-      Density_PT=2.63;
-      crystal="fcc";
-      CrystalStr_PT="Face-centered_Cubic";
-      space_group="Fm_3m";
-      space_group_number=225;
-      Pearson_coefficient=6.09969E-05;
-      lattice_constant[1]=608.49;lattice_constant[2]=608.49;lattice_constant[3]=608.49;
-      lattice_angle[1]=PI/2;lattice_angle[2]=PI/2;lattice_angle[3]=PI/2;
-      phase="Solid";
-      radius=0.215;
-      radius_PT=219;
-      radius_covalent=1.95;
-      radius_covalent_PT=195;
-      radius_VanDerWaals_PT=NNN;
-      radii_Ghosh08=2.9709;
-      radii_Slatter=2.00;
-      radii_Pyykko=1.85;
-      electrical_conductivity=7.7E6;
-      electronegativity_vec=0.95;
-      hardness_Ghosh=2.5374;
-      electronegativity_Pearson=2.0;
-      electronegativity_Ghosh=3.225;
-      electron_affinity_PT=5.03;
-      Miedema_phi_star=2.40;
-      Miedema_nws=0.84;
-      Miedema_gamma_s=430;
-      Pettifor_scale=0.55;
-      boiling_point=1382;
-      melting_point=777;
-      vaporization_heat_PT=137;
-      specific_heat_PT=300;
-      critical_Pressure=NNN;
-      critical_Temperature_PT=NNN;
-      thermal_expansion=0.0000225;
-      thermal_conductivity=35;
-      Brinelll_hardness=NNN;
-      Mohs_hardness=1.5;
-      Vickers_hardness=NNN;
-      Hardness_Pearson=3.70;
-      Hardness_Putz=0.11;
-      Hardness_RB=3.08;
-      shear_modulus=6.1;
-      Young_modulus=NNN;
-      bulk_modulus=NNN;
-      Poisson_ratio_PT=0.28;
-      Miedema_BVm=3.9;
-      Magnetic_Type_PT="Paramagnetic";
-      Mass_Magnetic_Susceptibility=1.32E-9;
-      Volume_Magnetic_Susceptibility=3.47E-6;
-      Molar_Magnetic_Susceptibility=1.16E-10;
-      Curie_point=NNN;
-      color_PT="SILVER";
-      refractive_index=NNN;
-      HHIP=4200;
-      HHIR=3000;
-      /*xray_scatt=NNN;*/
-      //Sr
-    }
-    // [AFLOW]STOP=Strontium
-    // ********************************************************************************************************************************************************
-
-    // d-electron systems: transition metals
-    // ********************************************************************************************************************************************************
-    // [AFLOW]START=Yttrium
-    // Yttrium Yttrium Yttrium Yttrium Yttrium Yttrium Yttrium Yttrium Yttrium Yttrium Yttrium Yttrium Yttrium Yttrium Yttrium Yttrium Yttrium
-    if(ZZ==39) { // Yttrium
-      Z=ZZ;
-      symbol="Y";
-      name="Yttrium";
-      Period=5;
-      Group=3;
-      Series="TransitionMetal";
-      Block="d";
-      mass=AMU2KILOGRAM*88.9059;
-      MolarVolume=0.000019881;
-      volume=32.4546;
-      Miedema_Vm=7.3;
-      valence_std=3;
-      valence_iupac=3;
-      valence_PT=3;
-      Density_PT=4.472;
-      crystal="hcp";
-      CrystalStr_PT="Simple_Hexagonal";
-      space_group="P6_3/mmc";
-      space_group_number=194;
-      Pearson_coefficient=0.0;
-      lattice_constant[1]=364.74;lattice_constant[2]=364.74;lattice_constant[3]=573.06;
-      lattice_angle[1]=PI/2;lattice_angle[2]=PI/2;lattice_angle[3]=2*PI/3;
-      phase="Solid";
-      radius=0.181;
-      radius_PT=212;
-      radius_covalent=1.90;
-      radius_covalent_PT=190;
-      radius_VanDerWaals_PT=NNN;
-      radii_Ghosh08=2.8224;
-      radii_Slatter=1.80;
-      radii_Pyykko=1.63;
-      electrical_conductivity=1.8E6;
-      electronegativity_vec=1.22;
-      hardness_Ghosh=2.6335;
-      electronegativity_Pearson=3.19;
-      electronegativity_Ghosh=3.311;
-      electron_affinity_PT=29.6;
-      Miedema_phi_star=3.20;
-      Miedema_nws=1.21;
-      Miedema_gamma_s=1100;
-      Pettifor_scale=0.70;
-      boiling_point=3345;
-      melting_point=1526;
-      vaporization_heat_PT=380;
-      specific_heat_PT=298;
-      critical_Pressure=NNN;
-      critical_Temperature_PT=NNN;
-      thermal_expansion=0.0000106;
-      thermal_conductivity=17;
-      Brinelll_hardness=588;
-      Mohs_hardness=NNN;
-      Vickers_hardness=NNN;
-      Hardness_Pearson=3.19;
-      Hardness_Putz=0.14;
-      Hardness_RB=3.67;
-      shear_modulus=26;
-      Young_modulus=64;
-      bulk_modulus=41;
-      Poisson_ratio_PT=0.24;
-      Miedema_BVm=7.2;
-      Magnetic_Type_PT="Paramagnetic";
-      Mass_Magnetic_Susceptibility=6.66E-8;
-      Volume_Magnetic_Susceptibility=0.0002978;
-      Molar_Magnetic_Susceptibility=5.921E-9;
-      Curie_point=NNN;
-      color_PT="SILVER";
-      refractive_index=NNN;
-      HHIP=9800;
-      HHIR=2600;
-      /*xray_scatt=NNN;*/
-      //Y
-    }
-    // [AFLOW]STOP=Yttrium
-    // ********************************************************************************************************************************************************
-
-    // ********************************************************************************************************************************************************
-    // [AFLOW]START=Zirconium
-    // Zirconium Zirconium Zirconium Zirconium Zirconium Zirconium Zirconium Zirconium Zirconium Zirconium Zirconium Zirconium Zirconium Zirconium Zirconium Zirconium Zirconium
-    if(ZZ==40) { // Zirconium
-      Z=ZZ;
-      symbol="Zr";
-      name="Zirconium";
-      Period=5;
-      Group=4;
-      Series="TransitionMetal";
-      Block="d";
-      mass=AMU2KILOGRAM*91.22;
-      MolarVolume=0.000014011;
-      volume=23.2561;
-      Miedema_Vm=5.8;
-      valence_std=4;
-      valence_iupac=4;
-      valence_PT=4;
-      Density_PT=6.511;
-      crystal="hcp";
-      CrystalStr_PT="Simple_Hexagonal";
-      space_group="P6_3/mmc";
-      space_group_number=194;
-      Pearson_coefficient=0.000342629;
-      lattice_constant[1]=323.2;lattice_constant[2]=323.2;lattice_constant[3]=514.7;
-      lattice_angle[1]=PI/2;lattice_angle[2]=PI/2;lattice_angle[3]=2*PI/3;
-      phase="Solid";
-      radius=0.158;
-      radius_PT=206;
-      radius_covalent=1.75;
-      radius_covalent_PT=175;
-      radius_VanDerWaals_PT=NNN;
-      radii_Ghosh08=2.688;
-      radii_Slatter=1.55;
-      radii_Pyykko=1.54;
-      electrical_conductivity=2.4E6;
-      electronegativity_vec=1.33;
-      hardness_Ghosh=2.7298;
-      electronegativity_Pearson=3.64;
-      electronegativity_Ghosh=3.398;
-      electron_affinity_PT=41.1;
-      Miedema_phi_star=3.40;
-      Miedema_nws=1.39;
-      Miedema_gamma_s=1950;
-      Pettifor_scale=0.76;
-      boiling_point=4409;
-      melting_point=1855;
-      vaporization_heat_PT=580;
-      specific_heat_PT=278;
-      critical_Pressure=NNN;
-      critical_Temperature_PT=NNN;
-      thermal_expansion=5.7E-6;
-      thermal_conductivity=23;
-      Brinelll_hardness=650;
-      Mohs_hardness=5;
-      Vickers_hardness=904;
-      Hardness_Pearson=3.21;
-      Hardness_Putz=0.17;
-      Hardness_RB=2.09;
-      shear_modulus=33;
-      Young_modulus=67;
-      bulk_modulus=NNN;
-      Poisson_ratio_PT=0.34;
-      Miedema_BVm=12.0;
-      Magnetic_Type_PT="Paramagnetic";
-      Mass_Magnetic_Susceptibility=1.68E-8;
-      Volume_Magnetic_Susceptibility=0.000109;
-      Molar_Magnetic_Susceptibility=1.53E-9;
-      Curie_point=NNN;
-      color_PT="SILVER";
-      refractive_index=NNN;
-      HHIP=3400;
-      HHIR=2600;
-      /*xray_scatt=NNN;*/
-      //Zr
-    }
-    // [AFLOW]STOP=Zirconium
-    // ********************************************************************************************************************************************************
-
-    // ********************************************************************************************************************************************************
-    // [AFLOW]START=Niobium
-    // Niobium Niobium Niobium Niobium Niobium Niobium Niobium Niobium Niobium Niobium Niobium Niobium Niobium Niobium Niobium Niobium Niobium
-    if(ZZ==41) { // Niobium
-      Z=ZZ;
-      symbol="Nb";
-      name="Niobium";
-      Period=5;
-      Group=5;
-      Series="TransitionMetal";
-      Block="d";
-      mass=AMU2KILOGRAM*92.9064;
-      MolarVolume=0.000010841;
-      volume=18.3132;
-      Miedema_Vm=4.9;
-      valence_std=5;
-      valence_iupac=5;
-      valence_PT=5;
-      Density_PT=8.57;
-      crystal="bcc";
-      CrystalStr_PT="Body-centered_Cubic";
-      space_group="Im_3m";
-      space_group_number=229;
-      Pearson_coefficient=0.0;
-      lattice_constant[1]=330.04;lattice_constant[2]=330.04;lattice_constant[3]=330.04;
-      lattice_angle[1]=PI/2;lattice_angle[2]=PI/2;lattice_angle[3]=PI/2;
-      phase="Solid";
-      radius=0.143;
-      radius_PT=198;
-      radius_covalent=1.64;
-      radius_covalent_PT=164;
-      radius_VanDerWaals_PT=NNN;
-      radii_Ghosh08=2.5658;
-      radii_Slatter=1.45;
-      radii_Pyykko=1.47;
-      electrical_conductivity=6.7E6;
-      electronegativity_vec=1.60;
-      hardness_Ghosh=2.8260;
-      electronegativity_Pearson=4.0;
-      electronegativity_Ghosh=3.485;
-      electron_affinity_PT=86.1;
-      Miedema_phi_star=4.00;
-      Miedema_nws=1.62;
-      Miedema_gamma_s=2700;
-      Pettifor_scale=0.82;
-      boiling_point=4744;
-      melting_point=2477;
-      vaporization_heat_PT=690;
-      specific_heat_PT=265;
-      critical_Pressure=NNN;
-      critical_Temperature_PT=NNN;
-      thermal_expansion=7.3E-6;
-      thermal_conductivity=54;
-      Brinelll_hardness=736;
-      Mohs_hardness=6;
-      Vickers_hardness=1320;
-      Hardness_Pearson=3.00;
-      Hardness_Putz=0.21;
-      Hardness_RB=3.67;
-      shear_modulus=38;
-      Young_modulus=105;
-      bulk_modulus=170;
-      Poisson_ratio_PT=0.4;
-      Miedema_BVm=18.0;
-      Magnetic_Type_PT="Paramagnetic";
-      Mass_Magnetic_Susceptibility=2.76E-8;
-      Volume_Magnetic_Susceptibility=0.000237;
-      Molar_Magnetic_Susceptibility=2.56E-9;
-      Curie_point=NNN;
-      color_PT="GRAY";
-      refractive_index=NNN;
-      HHIP=8500;
-      HHIR=8800;
-      /*xray_scatt=NNN;*/
-      //Nb
-    }
-    // [AFLOW]STOP=Niobium
-    // ********************************************************************************************************************************************************
-
-    // ********************************************************************************************************************************************************
-    // [AFLOW]START=Molybdenum
-    // Molybdenum Molybdenum Molybdenum Molybdenum Molybdenum Molybdenum Molybdenum Molybdenum Molybdenum Molybdenum Molybdenum Molybdenum Molybdenum Molybdenum Molybdenum Molybdenum Molybdenum
-    if(ZZ==42) { // Molybdenum
-      Z=ZZ;
-      symbol="Mo";
-      name="Molybdenum";
-      Period=5;
-      Group=6;
-      Series="TransitionMetal";
-      Block="d";
-      mass=AMU2KILOGRAM*95.94;
-      MolarVolume=9.334E-6;
-      volume=15.6175;
-      Miedema_Vm=4.4;
-      valence_std=6;
-      valence_iupac=6;
-      valence_PT=6;
-      Density_PT=10.28;
-      crystal="bcc";
-      CrystalStr_PT="Body-centered_Cubic";
-      space_group="Im_3m";
-      space_group_number=229;
-      Pearson_coefficient=0.000598128;
-      lattice_constant[1]=314.7;lattice_constant[2]=314.7;lattice_constant[3]=314.7;
-      lattice_angle[1]=PI/2;lattice_angle[2]=PI/2;lattice_angle[3]=PI/2;
-      phase="Solid";
-      radius=0.136;
-      radius_PT=190;
-      radius_covalent=1.54;
-      radius_covalent_PT=154;
-      radius_VanDerWaals_PT=NNN;
-      radii_Ghosh08=2.4543;
-      radii_Slatter=1.45;
-      radii_Pyykko=1.38;
-      electrical_conductivity=2E7;
-      electronegativity_vec=2.16;
-      hardness_Ghosh=2.9221;
-      electronegativity_Pearson=3.9;
-      electronegativity_Ghosh=3.572;
-      electron_affinity_PT=71.9;
-      Miedema_phi_star=4.65;
-      Miedema_nws=1.77;
-      Miedema_gamma_s=2950;
-      Pettifor_scale=0.88;
-      boiling_point=4639;
-      melting_point=2623;
-      vaporization_heat_PT=600;
-      specific_heat_PT=251;
-      critical_Pressure=NNN;
-      critical_Temperature_PT=NNN;
-      thermal_expansion=4.8E-6;
-      thermal_conductivity=139;
-      Brinelll_hardness=1500;
-      Mohs_hardness=5.5;
-      Vickers_hardness=1530;
-      Hardness_Pearson=3.10;
-      Hardness_Putz=0.25;
-      Hardness_RB=NNN;
-      shear_modulus=20;
-      Young_modulus=329;
-      bulk_modulus=230;
-      Poisson_ratio_PT=0.31;
-      Miedema_BVm=26.0;
-      Magnetic_Type_PT="Paramagnetic";
-      Mass_Magnetic_Susceptibility=1.17E-8;
-      Volume_Magnetic_Susceptibility=0.0001203;
-      Molar_Magnetic_Susceptibility=1.122E-9;
-      Curie_point=NNN;
-      color_PT="GRAY";
-      refractive_index=NNN;
-      HHIP=2400;
-      HHIR=5300;
-      /*xray_scatt=NNN;*/
-      //Mo
-    }
-    // [AFLOW]STOP=Molybdenum
-    // ********************************************************************************************************************************************************
-
-    // ********************************************************************************************************************************************************
-    // [AFLOW]START=Technetium
-    // Technetium Technetium Technetium Technetium Technetium Technetium Technetium Technetium Technetium Technetium Technetium Technetium Technetium Technetium Technetium Technetium Technetium
-    if(ZZ==43) { // Technetium
-      Z=ZZ;
-      symbol="Tc";
-      name="Technetium";
-      Period=5;
-      Group=7;
-      Series="TransitionMetal";
-      Block="d";
-      mass=AMU2KILOGRAM*98.9062;
-      MolarVolume=8.434782608696E-6;
-      volume=14.4670;
-      Miedema_Vm=4.2;
-      valence_std=7;
-      valence_iupac=7;
-      valence_PT=6;
-      Density_PT=11.5;
-      crystal="hcp";
-      CrystalStr_PT="Simple_Hexagonal";
-      space_group="P6_3/mmc";
-      space_group_number=194;
-      Pearson_coefficient=0.0;
-      lattice_constant[1]=273.5;lattice_constant[2]=273.5;lattice_constant[3]=438.8;
-      lattice_angle[1]=PI/2;lattice_angle[2]=PI/2;lattice_angle[3]=2*PI/3;
-      phase="Solid";
-      radius=NNN;
-      radius_PT=183;
-      radius_covalent=1.47;
-      radius_covalent_PT=147;
-      radius_VanDerWaals_PT=NNN;
-      radii_Ghosh08=2.352;
-      radii_Slatter=1.35;
-      radii_Pyykko=1.28;
-      electrical_conductivity=5E6;
-      electronegativity_vec=1.90;
-      hardness_Ghosh=3.0184;
-      electronegativity_Pearson=NNN;
-      electronegativity_Ghosh=3.659;
-      electron_affinity_PT=53;
-      Miedema_phi_star=5.30;
-      Miedema_nws=1.81;
-      Miedema_gamma_s=3050;
-      Pettifor_scale=0.94;
-      boiling_point=4265;
-      melting_point=2157;
-      vaporization_heat_PT=550;
-      specific_heat_PT=63;
-      critical_Pressure=NNN;
-      critical_Temperature_PT=NNN;
-      thermal_expansion=NNN;
-      thermal_conductivity=51;
-      Brinelll_hardness=NNN;
-      Mohs_hardness=NNN;
-      Vickers_hardness=NNN;
-      Hardness_Pearson=NNN;
-      Hardness_Putz=0.29;
-      Hardness_RB=2.05;
-      shear_modulus=NNN;
-      Young_modulus=NNN;
-      bulk_modulus=NNN;
-      Poisson_ratio_PT=NNN;
-      Miedema_BVm=26.0;
-      Magnetic_Type_PT="Paramagnetic";
-      Mass_Magnetic_Susceptibility=3.42E-8;
-      Volume_Magnetic_Susceptibility=0.0003933;
-      Molar_Magnetic_Susceptibility=3.352E-9;
-      Curie_point=NNN;
-      color_PT="SILVER";
-      refractive_index=NNN;
-      HHIP=NNN;
-      HHIR=NNN;
-      /*xray_scatt=NNN;*/
-      //Tc JX CHANGED VALENCE
-    }
-    // [AFLOW]STOP=Technetium
-    // ********************************************************************************************************************************************************
-
-    // ********************************************************************************************************************************************************
-    // [AFLOW]START=Ruthenium
-    // Ruthenium Ruthenium Ruthenium Ruthenium Ruthenium Ruthenium Ruthenium Ruthenium Ruthenium Ruthenium Ruthenium Ruthenium Ruthenium Ruthenium Ruthenium Ruthenium Ruthenium
-    if(ZZ==44) { // Ruthenium
-      Z=ZZ;
-      symbol="Ru";
-      name="Ruthenium";
-      Period=5;
-      Group=8;
-      Series="TransitionMetal";
-      Block="d";
-      mass=AMU2KILOGRAM*101.07;
-      MolarVolume=8.1706E-6;
-      volume=13.8390;
-      Miedema_Vm=4.1;
-      valence_std=8;
-      valence_iupac=8;
-      valence_PT=6;
-      Density_PT=12.37;
-      crystal="hcp";
-      CrystalStr_PT="Simple_Hexagonal";
-      space_group="P6_3/mmc";
-      space_group_number=194;
-      Pearson_coefficient=0.000406665;
-      lattice_constant[1]=270.59;lattice_constant[2]=270.59;lattice_constant[3]=428.15;
-      lattice_angle[1]=PI/2;lattice_angle[2]=PI/2;lattice_angle[3]=2*PI/3;
-      phase="Solid";
-      radius=0.134;
-      radius_PT=178;
-      radius_covalent=1.46;
-      radius_covalent_PT=146;
-      radius_VanDerWaals_PT=NNN;
-      radii_Ghosh08=2.2579;
-      radii_Slatter=1.30;
-      radii_Pyykko=1.25;
-      electrical_conductivity=1.4E7;
-      electronegativity_vec=2.20;
-      hardness_Ghosh=3.1146;
-      electronegativity_Pearson=4.5;
-      electronegativity_Ghosh=3.745;
-      electron_affinity_PT=101.3;
-      Miedema_phi_star=5.40;
-      Miedema_nws=1.83;
-      Miedema_gamma_s=3050;
-      Pettifor_scale=1.00;
-      boiling_point=4150;
-      melting_point=2334;
-      vaporization_heat_PT=580;
-      specific_heat_PT=238;
-      critical_Pressure=NNN;
-      critical_Temperature_PT=NNN;
-      thermal_expansion=6.4E-6;
-      thermal_conductivity=120;
-      Brinelll_hardness=2160;
-      Mohs_hardness=6.5;
-      Vickers_hardness=2298.138766667;
-      Hardness_Pearson=3.00;
-      Hardness_Putz=0.35;
-      Hardness_RB=NNN;
-      shear_modulus=173;
-      Young_modulus=447;
-      bulk_modulus=220;
-      Poisson_ratio_PT=0.3;
-      Miedema_BVm=26.0;
-      Magnetic_Type_PT="Paramagnetic";
-      Mass_Magnetic_Susceptibility=5.42E-9;
-      Volume_Magnetic_Susceptibility=0.000067;
-      Molar_Magnetic_Susceptibility=5.48E-10;
-      Curie_point=NNN;
-      color_PT="SILVER";
-      refractive_index=NNN;
-      HHIP=3200;
-      HHIR=8000;
-      /*xray_scatt=NNN;*/
-      //Ru JX CHANGED VALENCE
-    }
-    // [AFLOW]STOP=Ruthenium
-    // ********************************************************************************************************************************************************
-
-    // ********************************************************************************************************************************************************
-    // [AFLOW]START=Rhodium
-    // Rhodium Rhodium Rhodium Rhodium Rhodium Rhodium Rhodium Rhodium Rhodium Rhodium Rhodium Rhodium Rhodium Rhodium Rhodium Rhodium Rhodium
-    if(ZZ==45) { // Rhodium
-      Z=ZZ;
-      symbol="Rh";
-      name="Rhodium";
-      Period=5;
-      Group=9;
-      Series="TransitionMetal";
-      Block="d";
-      mass=AMU2KILOGRAM*102.9055;
-      MolarVolume=8.2655E-6;
-      volume=14.1731;
-      Miedema_Vm=4.1;
-      valence_std=9;
-      valence_iupac=6;
-      valence_PT=6;
-      Density_PT=12.45;
-      crystal="fcc";
-      CrystalStr_PT="Face-centered_Cubic";
-      space_group="Fm_3m";
-      space_group_number=225;
-      Pearson_coefficient=1.90706E-32;
-      lattice_constant[1]=380.34;lattice_constant[2]=380.34;lattice_constant[3]=380.34;
-      lattice_angle[1]=PI/2;lattice_angle[2]=PI/2;lattice_angle[3]=PI/2;
-      phase="Solid";
-      radius=0.134;
-      radius_PT=173;
-      radius_covalent=1.42;
-      radius_covalent_PT=142;
-      radius_VanDerWaals_PT=NNN;
-      radii_Ghosh08=2.1711;
-      radii_Slatter=1.35;
-      radii_Pyykko=1.25;
-      electrical_conductivity=2.3E7;
-      electronegativity_vec=2.28;
-      hardness_Ghosh=3.2108;
-      electronegativity_Pearson=4.3;
-      electronegativity_Ghosh=3.832;
-      electron_affinity_PT=109.7;
-      Miedema_phi_star=5.40;
-      Miedema_nws=1.76;
-      Miedema_gamma_s=2750;
-      Pettifor_scale=1.06;
-      boiling_point=3695;
-      melting_point=1964;
-      vaporization_heat_PT=495;
-      specific_heat_PT=240;
-      critical_Pressure=NNN;
-      critical_Temperature_PT=NNN;
-      thermal_expansion=8E-6;
-      thermal_conductivity=150;
-      Brinelll_hardness=1100;
-      Mohs_hardness=6;
-      Vickers_hardness=1246;
-      Hardness_Pearson=3.16;
-      Hardness_Putz=0.41;
-      Hardness_RB=NNN;
-      shear_modulus=150;
-      Young_modulus=275;
-      bulk_modulus=380;
-      Poisson_ratio_PT=0.26;
-      Miedema_BVm=23.0;
-      Magnetic_Type_PT="Paramagnetic";
-      Mass_Magnetic_Susceptibility=1.36E-8;
-      Volume_Magnetic_Susceptibility=0.0001693;
-      Molar_Magnetic_Susceptibility=1.4E-9;
-      Curie_point=NNN;
-      color_PT="SILVER";
-      refractive_index=NNN;
-      HHIP=3200;
-      HHIR=8000;
-      /*xray_scatt=NNN;*/
-      //Rh
-    }
-    // [AFLOW]STOP=Rhodium
-    // ********************************************************************************************************************************************************
-
-    // ********************************************************************************************************************************************************
-    // [AFLOW]START=Palladium
-    // Palladium Palladium Palladium Palladium Palladium Palladium Palladium Palladium Palladium Palladium Palladium Palladium Palladium Palladium Palladium Palladium Palladium
-    if(ZZ==46) { // Palladium
-      Z=ZZ;
-      symbol="Pd";
-      name="Palladium";
-      Period=5;
-      Group=10;
-      Series="TransitionMetal";
-      Block="d";
-      mass=AMU2KILOGRAM*106.4;
-      MolarVolume=8.8514E-6;
-      volume=15.4596;
-      Miedema_Vm=4.3;
-      valence_std=10;
-      valence_iupac=4;
-      valence_PT=4;
-      Density_PT=12.023;
-      crystal="fcc";
-      CrystalStr_PT="Face-centered_Cubic";
-      space_group="Fm_3m";
-      space_group_number=225;
-      Pearson_coefficient=0.000309478;
-      lattice_constant[1]=389.07;lattice_constant[2]=389.07;lattice_constant[3]=389.07;
-      lattice_angle[1]=PI/2;lattice_angle[2]=PI/2;lattice_angle[3]=PI/2;
-      phase="Solid";
-      radius=0.137;
-      radius_PT=169;
-      radius_covalent=1.39;
-      radius_covalent_PT=139;
-      radius_VanDerWaals_PT=163;
-      radii_Ghosh08=2.0907;
-      radii_Slatter=1.40;
-      radii_Pyykko=1.20;
-      electrical_conductivity=1E7;
-      electronegativity_vec=2.20;
-      hardness_Ghosh=3.3069;
-      electronegativity_Pearson=4.45;
-      electronegativity_Ghosh=3.919;
-      electron_affinity_PT=53.7;
-      Miedema_phi_star=5.45;
-      Miedema_nws=1.67;
-      Miedema_gamma_s=2100;
-      Pettifor_scale=1.12;
-      boiling_point=2963;
-      melting_point=1554.9;
-      vaporization_heat_PT=380;
-      specific_heat_PT=240;
-      critical_Pressure=NNN;
-      critical_Temperature_PT=NNN;
-      thermal_expansion=0.0000118;
-      thermal_conductivity=71;
-      Brinelll_hardness=37.2;
-      Mohs_hardness=4.75;
-      Vickers_hardness=461;
-      Hardness_Pearson=3.89;
-      Hardness_Putz=0.47;
-      Hardness_RB=6.32;
-      shear_modulus=44;
-      Young_modulus=121;
-      bulk_modulus=180;
-      Poisson_ratio_PT=0.39;
-      Miedema_BVm=16.0;
-      Magnetic_Type_PT="Paramagnetic";
-      Mass_Magnetic_Susceptibility=6.57E-8;
-      Volume_Magnetic_Susceptibility=0.0007899;
-      Molar_Magnetic_Susceptibility=6.992E-9;
-      Curie_point=NNN;
-      color_PT="SILVER";
-      refractive_index=NNN;
-      HHIP=3200;
-      HHIR=8000;
-      /*xray_scatt=NNN;*/
-      //Pd
-    }
-    // [AFLOW]STOP=Palladium
-    // ********************************************************************************************************************************************************
-
-    // ********************************************************************************************************************************************************
-    // [AFLOW]START=Silver
-    // Silver Silver Silver Silver Silver Silver Silver Silver Silver Silver Silver Silver Silver Silver Silver Silver Silver
-    if(ZZ==47) { // Silver
-      Z=ZZ;
-      symbol="Ag";
-      name="Silver";
-      Period=5;
-      Group=11;
-      Series="TransitionMetal";
-      Block="d";
-      mass=AMU2KILOGRAM*107.8682;
-      MolarVolume=0.000010283;
-      volume=18.0678;
-      Miedema_Vm=4.7;
-      valence_std=11;
-      valence_iupac=4;
-      valence_PT=1;
-      Density_PT=10.49;
-      crystal="fcc";
-      CrystalStr_PT="Face-centered_Cubic";
-      space_group="Fm_3m";
-      space_group_number=225;
-      Pearson_coefficient=8.57985E-05;
-      lattice_constant[1]=408.53;lattice_constant[2]=408.53;lattice_constant[3]=408.53;
-      lattice_angle[1]=PI/2;lattice_angle[2]=PI/2;lattice_angle[3]=PI/2;
-      phase="Solid";
-      radius=0.144;
-      radius_PT=165;
-      radius_covalent=1.45;
-      radius_covalent_PT=145;
-      radius_VanDerWaals_PT=172;
-      radii_Ghosh08=2.016;
-      radii_Slatter=1.60;
-      radii_Pyykko=1.28;
-      electrical_conductivity=6.2E7;
-      electronegativity_vec=1.93;
-      hardness_Ghosh=3.4032;
-      electronegativity_Pearson=4.44;
-      electronegativity_Ghosh=4.006;
-      electron_affinity_PT=125.6;
-      Miedema_phi_star=4.45;
-      Miedema_nws=1.39;
-      Miedema_gamma_s=1250;
-      Pettifor_scale=1.18;
-      boiling_point=2162;
-      melting_point=961.78;
-      vaporization_heat_PT=255;
-      specific_heat_PT=235;
-      critical_Pressure=NNN;
-      critical_Temperature_PT=NNN;
-      thermal_expansion=0.0000189;
-      thermal_conductivity=430;
-      Brinelll_hardness=24.5;
-      Mohs_hardness=2.5;
-      Vickers_hardness=251;
-      Hardness_Pearson=3.14;
-      Hardness_Putz=0.55;
-      Hardness_RB=3.5;
-      shear_modulus=30;
-      Young_modulus=85;
-      bulk_modulus=100;
-      Poisson_ratio_PT=0.37;
-      Miedema_BVm=10.0;
-      Magnetic_Type_PT="Diamagnetic";
-      Mass_Magnetic_Susceptibility=-2.27E-9;
-      Volume_Magnetic_Susceptibility=-0.0000238;
-      Molar_Magnetic_Susceptibility=-2.45E-10;
-      Curie_point=NNN;
-      color_PT="SILVER";
-      refractive_index=NNN;
-      HHIP=1200;
-      HHIR=1400;
-      xray_scatt=47.18;
-      //Ag JX CHANGED VALENCE
-    }
-    // [AFLOW]STOP=Silver
-    // ********************************************************************************************************************************************************
-
-    // ********************************************************************************************************************************************************
-    // [AFLOW]START=Cadmium
-    // Cadmium Cadmium Cadmium Cadmium Cadmium Cadmium Cadmium Cadmium Cadmium Cadmium Cadmium Cadmium Cadmium Cadmium Cadmium Cadmium Cadmium
-    if(ZZ==48) { // Cadmium
-      Z=ZZ;
-      symbol="Cd";
-      name="Cadmium";
-      Period=5;
-      Group=12;
-      Series="TransitionMetal";
-      Block="d";
-      mass=AMU2KILOGRAM*112.41;
-      MolarVolume=0.000012996;
-      volume=22.0408;
-      Miedema_Vm=5.5;
-      valence_std=12;
-      valence_iupac=2;
-      valence_PT=2;
-      Density_PT=8.65;
-      crystal="hcp";
-      CrystalStr_PT="Simple_Hexagonal";
-      space_group="P6_3/mmc";
-      space_group_number=194;
-      Pearson_coefficient=0.000271603;
-      lattice_constant[1]=297.94;lattice_constant[2]=297.94;lattice_constant[3]=561.86;
-      lattice_angle[1]=PI/2;lattice_angle[2]=PI/2;lattice_angle[3]=2*PI/3;
-      phase="Solid";
-      radius=0.150;
-      radius_PT=161;
-      radius_covalent=1.44;
-      radius_covalent_PT=144;
-      radius_VanDerWaals_PT=158;
-      radii_Ghosh08=1.9465;
-      radii_Slatter=1.55;
-      radii_Pyykko=1.36;
-      electrical_conductivity=1.4E7;
-      electronegativity_vec=1.69;
-      hardness_Ghosh=3.4994;
-      electronegativity_Pearson=4.33;
-      electronegativity_Ghosh=4.093;
-      electron_affinity_PT=0;
-      Miedema_phi_star=4.05;
-      Miedema_nws=1.24;
-      Miedema_gamma_s=780;
-      Pettifor_scale=1.36;
-      boiling_point=767;
-      melting_point=321.07;
-      vaporization_heat_PT=100;
-      specific_heat_PT=230;
-      critical_Pressure=NNN;
-      critical_Temperature_PT=NNN;
-      thermal_expansion=0.0000308;
-      thermal_conductivity=96;
-      Brinelll_hardness=203;
-      Mohs_hardness=2;
-      Vickers_hardness=NNN;
-      Hardness_Pearson=4.66;
-      Hardness_Putz=0.63;
-      Hardness_RB=5.35;
-      shear_modulus=19;
-      Young_modulus=50;
-      bulk_modulus=42;
-      Poisson_ratio_PT=0.3;
-      Miedema_BVm=6.10;
-      Magnetic_Type_PT="Diamagnetic";
-      Mass_Magnetic_Susceptibility=-2.3E-9;
-      Volume_Magnetic_Susceptibility=-0.0000199;
-      Molar_Magnetic_Susceptibility=-2.59E-10;
-      Curie_point=NNN;
-      color_PT="SILVER";
-      refractive_index=NNN;
-      HHIP=1700;
-      HHIR=1300;
-      /*xray_scatt=NNN;*/
-      //Cd
-    }
-    // [AFLOW]STOP=Cadmium
-    // ********************************************************************************************************************************************************
-
-    // p-electron systems
-    // ********************************************************************************************************************************************************
-    // [AFLOW]START=Indium
-    // Indium Indium Indium Indium Indium Indium Indium Indium Indium Indium Indium Indium Indium Indium Indium Indium Indium
-    if(ZZ==49) { // Indium
-      Z=ZZ;
-      symbol="In";
-      name="Indium";
-      Period=5;
-      Group=13;
-      Series="PoorMetal";
-      Block="p";
-      mass=AMU2KILOGRAM*114.82;
-      MolarVolume=0.000015707;
-      volume=27.5233;
-      Miedema_Vm=6.3;
-      valence_std=3;
-      valence_iupac=3;
-      valence_PT=3;
-      Density_PT=7.31;
-      crystal="fct";
-      CrystalStr_PT="Centered_Tetragonal";
-      space_group="I4/mmm";
-      space_group_number=139;
-      Pearson_coefficient=1.24494E-05;
-      lattice_constant[1]=325.23;lattice_constant[2]=325.23;lattice_constant[3]=494.61;
-      lattice_angle[1]=PI/2;lattice_angle[2]=PI/2;lattice_angle[3]=PI/2;
-      phase="Solid";
-      radius=0.157;
-      radius_PT=156;
-      radius_covalent=1.42;
-      radius_covalent_PT=142;
-      radius_VanDerWaals_PT=193;
-      radii_Ghosh08=1.6934;
-      radii_Slatter=1.55;
-      radii_Pyykko=1.42;
-      electrical_conductivity=1.2E7;
-      electronegativity_vec=1.78;
-      hardness_Ghosh=3.9164;
-      electronegativity_Pearson=3.1;
-      electronegativity_Ghosh=4.469;
-      electron_affinity_PT=28.9;
-      Miedema_phi_star=3.90;
-      Miedema_nws=1.17;
-      Miedema_gamma_s=690;
-      Pettifor_scale=1.60;
-      boiling_point=2072;
-      melting_point=156.6;
-      vaporization_heat_PT=230;
-      specific_heat_PT=233;
-      critical_Pressure=NNN;
-      critical_Temperature_PT=NNN;
-      thermal_expansion=0.0000321;
-      thermal_conductivity=82;
-      Brinelll_hardness=8.83;
-      Mohs_hardness=1.2;
-      Vickers_hardness=NNN;
-      Hardness_Pearson=2.80;
-      Hardness_Putz=0.73;
-      Hardness_RB=2.77;
-      shear_modulus=NNN;
-      Young_modulus=11;
-      bulk_modulus=NNN;
-      Poisson_ratio_PT=NNN;
-      Miedema_BVm=6.4;
-      Magnetic_Type_PT="Diamagnetic";
-      Mass_Magnetic_Susceptibility=-1.4E-9;
-      Volume_Magnetic_Susceptibility=-0.0000102;
-      Molar_Magnetic_Susceptibility=-1.61E-10;
-      Curie_point=NNN;
-      color_PT="SILVER";
-      refractive_index=NNN;
-      HHIP=3300;
-      HHIR=2000;
-      /*xray_scatt=NNN;*/
-      //In
-    }
-    // [AFLOW]STOP=Indium
-    // ********************************************************************************************************************************************************
-
-    // ********************************************************************************************************************************************************
-    // [AFLOW]START=Tin
-    // Tin Tin Tin Tin Tin Tin Tin Tin Tin Tin Tin Tin Tin Tin Tin Tin Tin
-    if(ZZ==50) { // Tin
-      Z=ZZ;
-      symbol="Sn";
-      name="Tin";
-      Period=5;
-      Group=14;
-      Series="PoorMetal";
-      Block="p";
-      mass=AMU2KILOGRAM*118.69;
-      MolarVolume=0.000016239;
-      volume=27.5555;
-      Miedema_Vm=6.4;
-      valence_std=4;
-      valence_iupac=4;
-      valence_PT=4;
-      Density_PT=7.31;
-      crystal="bct";
-      CrystalStr_PT="Centered_Tetragonal";
-      space_group="I4_1/amd";
-      space_group_number=141;
-      Pearson_coefficient=0.000334085;
-      lattice_constant[1]=583.18;lattice_constant[2]=583.18;lattice_constant[3]=318.19;
-      lattice_angle[1]=PI/2;lattice_angle[2]=PI/2;lattice_angle[3]=PI/2;
-      phase="Solid";
-      radius=0.158;
-      radius_PT=145;
-      radius_covalent=1.39;
-      radius_covalent_PT=139;
-      radius_VanDerWaals_PT=217;
-      radii_Ghosh08=1.4986;
-      radii_Slatter=1.45;
-      radii_Pyykko=1.40;
-      electrical_conductivity=9.1E6;
-      electronegativity_vec=1.96;
-      hardness_Ghosh=4.3332;
-      electronegativity_Pearson=4.3;
-      electronegativity_Ghosh=4.845;
-      electron_affinity_PT=107.3;
-      Miedema_phi_star=4.15;
-      Miedema_nws=1.24;
-      Miedema_gamma_s=710;
-      Pettifor_scale=1.84;
-      boiling_point=2602;
-      melting_point=231.93;
-      vaporization_heat_PT=290;
-      specific_heat_PT=217;
-      critical_Pressure=NNN;
-      critical_Temperature_PT=NNN;
-      thermal_expansion=0.000022;
-      thermal_conductivity=67;
-      Brinelll_hardness=51;
-      Mohs_hardness=1.5;
-      Vickers_hardness=NNN;
-      Hardness_Pearson=3.05;
-      Hardness_Putz=0.88;
-      Hardness_RB=3.15;
-      shear_modulus=18;
-      Young_modulus=50;
-      bulk_modulus=58;
-      Poisson_ratio_PT=0.36;
-      Miedema_BVm=8.8;
-      Magnetic_Type_PT="Diamagnetic";
-      Mass_Magnetic_Susceptibility=-3.1E-9;
-      Volume_Magnetic_Susceptibility=-0.0000227;
-      Molar_Magnetic_Susceptibility=-3.68E-10;
-      Curie_point=NNN;
-      color_PT="SILVER";
-      refractive_index=NNN;
-      HHIP=2600;
-      HHIR=1600;
-      /*xray_scatt=NNN;*/
-      //Sn
-    }
-    // [AFLOW]STOP=Tin
-    // ********************************************************************************************************************************************************
-
-    // ********************************************************************************************************************************************************
-    // [AFLOW]START=Antimony
-    // Antimony Antimony Antimony Antimony Antimony Antimony Antimony Antimony Antimony Antimony Antimony Antimony Antimony Antimony Antimony Antimony Antimony
-    if(ZZ==51) { // Antimony
-      Z=ZZ;
-      symbol="Sb";
-      name="Antimony";
-      Period=5;
-      Group=15;
-      Series="Metalloid";
-      Block="p";
-      mass=AMU2KILOGRAM*121.75;
-      MolarVolume=0.000018181;
-      volume=27.1823;
-      Miedema_Vm=6.6;
-      valence_std=5;
-      valence_iupac=5;
-      valence_PT=5;
-      Density_PT=6.697;
-      crystal="rhl";
-      CrystalStr_PT="Simple_Trigonal";
-      space_group="R_3m";
-      space_group_number=166;
-      Pearson_coefficient=6.60751E-05;
-      lattice_constant[1]=430.7;lattice_constant[2]=430.7;lattice_constant[3]=1127.3;
-      lattice_angle[1]=PI/2;lattice_angle[2]=PI/2;lattice_angle[3]=2*PI/3;
-      phase="Solid";
-      radius=0.161;
-      radius_PT=133;
-      radius_covalent=1.39;
-      radius_covalent_PT=139;
-      radius_VanDerWaals_PT=NNN;
-      radii_Ghosh08=1.344;
-      radii_Slatter=1.45;
-      radii_Pyykko=1.40;
-      electrical_conductivity=2.5E6;
-      electronegativity_vec=2.05;
-      hardness_Ghosh=4.7501;
-      electronegativity_Pearson=4.85;
-      electronegativity_Ghosh=5.221;
-      electron_affinity_PT=103.2;
-      Miedema_phi_star=4.40;
-      Miedema_nws=1.26;
-      Miedema_gamma_s=680;
-      Pettifor_scale=2.08;
-      boiling_point=1587;
-      melting_point=630.63;
-      vaporization_heat_PT=67;
-      specific_heat_PT=207;
-      critical_Pressure=NNN;
-      critical_Temperature_PT=NNN;
-      thermal_expansion=0.000011;
-      thermal_conductivity=24;
-      Brinelll_hardness=294;
-      Mohs_hardness=3;
-      Vickers_hardness=NNN;
-      Hardness_Pearson=3.80;
-      Hardness_Putz=1.10;
-      Hardness_RB=4.39;
-      shear_modulus=20;
-      Young_modulus=55;
-      bulk_modulus=42;
-      Poisson_ratio_PT=NNN;
-      Miedema_BVm=7.0;
-      Magnetic_Type_PT="Diamagnetic";
-      Mass_Magnetic_Susceptibility=-1.09E-8;
-      Volume_Magnetic_Susceptibility=-0.000073;
-      Molar_Magnetic_Susceptibility=-1.327E-9;
-      Curie_point=NNN;
-      color_PT="SILVER";
-      refractive_index=NNN;
-      HHIP=7900;
-      HHIR=3400;
-      /*xray_scatt=NNN;*/
-      //Sb
-    }
-    // [AFLOW]STOP=Antimony
-    // ********************************************************************************************************************************************************
-
-    // ********************************************************************************************************************************************************
-    // [AFLOW]START=Tellurium
-    // Tellurium Tellurium Tellurium Tellurium Tellurium Tellurium Tellurium Tellurium Tellurium Tellurium Tellurium Tellurium Tellurium Tellurium Tellurium Tellurium Tellurium
-    if(ZZ==52) { // Tellurium
-      Z=ZZ;
-      symbol="Te";
-      name="Tellurium";
-      Period=5;
-      Group=16;
-      Series="Chalcogen";
-      Block="p";
-      mass=AMU2KILOGRAM*127.6;
-      MolarVolume=0.000020449;
-      volume=28.1993;
-      Miedema_Vm=6.439;
-      valence_std=6;
-      valence_iupac=6;
-      valence_PT=6;
-      Density_PT=6.24;
-      crystal="hex";
-      CrystalStr_PT="Simple_Trigonal";
-      space_group="P3_121";
-      space_group_number=152;
-      Pearson_coefficient=0.000283934;
-      lattice_constant[1]=445.72;lattice_constant[2]=445.72;lattice_constant[3]=592.9;
-      lattice_angle[1]=PI/2;lattice_angle[2]=PI/2;lattice_angle[3]=2*PI/3;
-      phase="Solid";
-      radius=0.143;
-      radius_PT=123;
-      radius_covalent=1.38;
-      radius_covalent_PT=138;
-      radius_VanDerWaals_PT=206;
-      radii_Ghosh08=1.2183;
-      radii_Slatter=1.40;
-      radii_Pyykko=1.36;
-      electrical_conductivity=10000;
-      electronegativity_vec=2.10;
-      hardness_Ghosh=5.1670;
-      electronegativity_Pearson=5.49;
-      electronegativity_Ghosh=5.597;
-      electron_affinity_PT=190.2;
-      Miedema_phi_star=4.72;
-      Miedema_nws=1.31;
-      Miedema_gamma_s=NNN;
-      Pettifor_scale=2.32;
-      boiling_point=988;
-      melting_point=449.51;
-      vaporization_heat_PT=48;
-      specific_heat_PT=201;
-      critical_Pressure=NNN;
-      critical_Temperature_PT=NNN;
-      thermal_expansion=NNN;
-      thermal_conductivity=3;
-      Brinelll_hardness=180;
-      Mohs_hardness=2.25;
-      Vickers_hardness=NNN;
-      Hardness_Pearson=3.52;
-      Hardness_Putz=1.34;
-      Hardness_RB=3.47;
-      shear_modulus=16;
-      Young_modulus=43;
-      bulk_modulus=64;
-      Poisson_ratio_PT=NNN;
-      Miedema_BVm=NNN;
-      Magnetic_Type_PT="Diamagnetic";
-      Mass_Magnetic_Susceptibility=-3.9E-9;
-      Volume_Magnetic_Susceptibility=-0.0000243;
-      Molar_Magnetic_Susceptibility=-4.98E-10;
-      Curie_point=NNN;
-      color_PT="SILVER";
-      refractive_index=1.000991;
-      HHIP=2900;
-      HHIR=4900;
-      /*xray_scatt=NNN;*/
-      //Te Table 27 of JX
-    }
-    // [AFLOW]STOP=Tellurium
-    // ********************************************************************************************************************************************************
-
-    // ********************************************************************************************************************************************************
-    // [AFLOW]START=Iodine
-    // Iodine Iodine Iodine Iodine Iodine Iodine Iodine Iodine Iodine Iodine Iodine Iodine Iodine Iodine Iodine Iodine Iodine
-    if(ZZ==53) { // Iodine
-      Z=ZZ;
-      symbol="I";
-      name="Iodine";
-      Period=5;
-      Group=17;
-      Series="Halogen";
-      Block="p";
-      mass=AMU2KILOGRAM*126.9045;
-      MolarVolume=0.000025689;
-      volume=34.9784;
-      Miedema_Vm=8.72;
-      valence_std=7;
-      valence_iupac=7;
-      valence_PT=7;
-      Density_PT=4.94;
-      crystal="orc";
-      CrystalStr_PT="Base_Orthorhombic";
-      space_group="Cmca";
-      space_group_number=64;
-      Pearson_coefficient=0.0;
-      lattice_constant[1]=718.02;lattice_constant[2]=471.02;lattice_constant[3]=981.03;
-      lattice_angle[1]=PI/2;lattice_angle[2]=PI/2;lattice_angle[3]=PI/2;
-      phase="Solid";
-      radius=0.136;
-      radius_PT=115;
-      radius_covalent=1.39;
-      radius_covalent_PT=139;
-      radius_VanDerWaals_PT=198;
-      radii_Ghosh08=1.1141;
-      radii_Slatter=1.40;
-      radii_Pyykko=1.33;
-      electrical_conductivity=1E-7;
-      electronegativity_vec=2.66;
-      hardness_Ghosh=5.5839;
-      electronegativity_Pearson=6.76;
-      electronegativity_Ghosh=5.973;
-      electron_affinity_PT=295.2;
-      Miedema_phi_star=5.33;
-      Miedema_nws=0.17;
-      Miedema_gamma_s=NNN;
-      Pettifor_scale=2.56;
-      boiling_point=184.3;
-      melting_point=113.7;
-      vaporization_heat_PT=20.9;
-      specific_heat_PT=429;
-      critical_Pressure=115.5;
-      critical_Temperature_PT=819;
-      thermal_expansion=NNN;
-      thermal_conductivity=0.449;
-      Brinelll_hardness=NNN;
-      Mohs_hardness=NNN;
-      Vickers_hardness=NNN;
-      Hardness_Pearson=3.69;
-      Hardness_Putz=1.62;
-      Hardness_RB=3.81;
-      shear_modulus=NNN;
-      Young_modulus=NNN;
-      bulk_modulus=7.7;
-      Poisson_ratio_PT=NNN;
-      Miedema_BVm=NNN;
-      Magnetic_Type_PT="Diamagnetic";
-      Mass_Magnetic_Susceptibility=-4.5E-9;
-      Volume_Magnetic_Susceptibility=-0.0000222;
-      Molar_Magnetic_Susceptibility=-1.14E-9;
-      Curie_point=NNN;
-      color_PT="SLATEGRAY";
-      refractive_index=NNN;
-      HHIP=4900;
-      HHIR=4800;
-      /*xray_scatt=NNN;*/
-      //I interpolation phi_star, nws, Vm,
-    }
-    // [AFLOW]STOP=Iodine
-    // ********************************************************************************************************************************************************
-
-    // ********************************************************************************************************************************************************
-    // [AFLOW]START=Xenon
-    // Xenon Xenon Xenon Xenon Xenon Xenon Xenon Xenon Xenon Xenon Xenon Xenon Xenon Xenon Xenon Xenon Xenon
-    if(ZZ==54) { // Xenon
-      Z=ZZ;
-      symbol="Xe";
-      name="Xenon";
-      Period=5;
-      Group=18;
-      Series="NobleGas";
-      Block="p";
-      mass=AMU2KILOGRAM*131.3;
-      MolarVolume=0.0223;
-      volume=-1.0000;
-      Miedema_Vm=NNN;
-      valence_std=0;
-      valence_iupac=8;
-      valence_PT=6;
-      Density_PT=59E-4;
-      crystal="fcc";
-      CrystalStr_PT="Face-centered_Cubic";
-      space_group="Fm_3m";
-      space_group_number=225;
-      Pearson_coefficient=0.000267781;
-      lattice_constant[1]=620.23;lattice_constant[2]=620.23;lattice_constant[3]=620.23;
-      lattice_angle[1]=PI/2;lattice_angle[2]=PI/2;lattice_angle[3]=PI/2;
-      phase="Gas";
-      radius=0.218;
-      radius_PT=108;
-      radius_covalent=1.40;
-      radius_covalent_PT=140;
-      radius_VanDerWaals_PT=216;
-      radii_Ghosh08=1.0263;
-      radii_Slatter=NNN;
-      radii_Pyykko=1.31;
-      electrical_conductivity=NNN;
-      electronegativity_vec=2.60;
-      hardness_Ghosh=6.0009;
-      electronegativity_Pearson=NNN;
-      electronegativity_Ghosh=6.349;
-      electron_affinity_PT=0;
-      Miedema_phi_star=NNN;
-      Miedema_nws=NNN;
-      Miedema_gamma_s=NNN;
-      Pettifor_scale=0;
-      boiling_point=-108;
-      melting_point=-111.8;
-      vaporization_heat_PT=12.64;
-      specific_heat_PT=158.32;
-      critical_Pressure=57.65;
-      critical_Temperature_PT=289.77;
-      thermal_expansion=NNN;
-      thermal_conductivity=0.00565;
-      Brinelll_hardness=NNN;
-      Mohs_hardness=NNN;
-      Vickers_hardness=NNN;
-      Hardness_Pearson=NNN;
-      Hardness_Putz=1.92;
-      Hardness_RB=8.23;
-      shear_modulus=NNN;
-      Young_modulus=NNN;
-      bulk_modulus=NNN;
-      Poisson_ratio_PT=NNN;
-      Miedema_BVm=NNN;
-      Magnetic_Type_PT="Diamagnetic";
-      Mass_Magnetic_Susceptibility=-4.3E-9;
-      Volume_Magnetic_Susceptibility=-2.54E-8;
-      Molar_Magnetic_Susceptibility=-5.65E-10;
-      Curie_point=NNN;
-      color_PT="COLORLESS";
-      refractive_index=1.000702;
-      HHIP=NNN;
-      HHIR=NNN;
-      /*xray_scatt=NNN;*/
-      //Xe JX CHANGED VALENCE
-    }
-    // [AFLOW]STOP=Xenon
-    // ********************************************************************************************************************************************************
-
-    // ROW6
-    // s-electron systems
-    // ********************************************************************************************************************************************************
-    // [AFLOW]START=Cesium
-    // Cesium Cesium Cesium Cesium Cesium Cesium Cesium Cesium Cesium Cesium Cesium Cesium Cesium Cesium Cesium Cesium Cesium
-    if(ZZ==55) { // Cesium
-      Z=ZZ;
-      symbol="Cs";
-      name="Cesium";
-      Period=6;
-      Group=1;
-      Series="AlkaliMetal";
-      Block="s";
-      mass=AMU2KILOGRAM*132.9054;
-      MolarVolume=0.000070732;
-      volume=117.281;
-      Miedema_Vm=16.8;
-      valence_std=1;
-      valence_iupac=1;
-      valence_PT=1;
-      Density_PT=1.879;
-      crystal="bcc";
-      CrystalStr_PT="Body-centered_Cubic";
-      space_group="Im_3m";
-      space_group_number=229;
-      Pearson_coefficient=0.0;
-      lattice_constant[1]=614.1;lattice_constant[2]=614.1;lattice_constant[3]=614.1;
-      lattice_angle[1]=PI/2;lattice_angle[2]=PI/2;lattice_angle[3]=PI/2;
-      phase="Solid";
-      radius=0.265;
-      radius_PT=298;
-      radius_covalent=2.44;
-      radius_covalent_PT=244;
-      radius_VanDerWaals_PT=NNN;
-      radii_Ghosh08=4.2433;
-      radii_Slatter=2.60;
-      radii_Pyykko=2.32;
-      electrical_conductivity=5E6;
-      electronegativity_vec=0.79;
-      hardness_Ghosh=0.6829;
-      electronegativity_Pearson=2.18;
-      electronegativity_Ghosh=4.196;
-      electron_affinity_PT=45.5;
-      Miedema_phi_star=1.95;
-      Miedema_nws=0.55;
-      Miedema_gamma_s=95;
-      Pettifor_scale=0.25;
-      boiling_point=671;
-      melting_point=28.44;
-      vaporization_heat_PT=64;
-      specific_heat_PT=242;
-      critical_Pressure=92.77;
-      critical_Temperature_PT=1938;
-      thermal_expansion=NNN;
-      thermal_conductivity=36;
-      Brinelll_hardness=0.14;
-      Mohs_hardness=0.2;
-      Vickers_hardness=NNN;
-      Hardness_Pearson=1.71;
-      Hardness_Putz=NNN;
-      Hardness_RB=1.98;
-      shear_modulus=NNN;
-      Young_modulus=1.7;
-      bulk_modulus=1.6;
-      Poisson_ratio_PT=NNN;
-      Miedema_BVm=1.4;
-      Magnetic_Type_PT="Paramagnetic";
-      Mass_Magnetic_Susceptibility=2.8E-9;
-      Volume_Magnetic_Susceptibility=5.26E-6;
-      Molar_Magnetic_Susceptibility=3.72E-10;
-      Curie_point=NNN;
-      color_PT="SILVER";
-      refractive_index=NNN;
-      HHIP=6000;
-      HHIR=6000;
-      /*xray_scatt=NNN;*/
-      //Cs
-    }
-    // [AFLOW]STOP=Cesium
-    // ********************************************************************************************************************************************************
-
-    // ********************************************************************************************************************************************************
-    // [AFLOW]START=Barium
-    // Barium Barium Barium Barium Barium Barium Barium Barium Barium Barium Barium Barium Barium Barium Barium Barium Barium
-    if(ZZ==56) { // Barium
-      Z=ZZ;
-      symbol="Ba";
-      name="Barium";
-      Period=6;
-      Group=2;
-      Series="AlkalineEarthMetal";
-      Block="s";
-      mass=AMU2KILOGRAM*137.33;
-      MolarVolume=0.000039125;
-      volume=62.6649;
-      Miedema_Vm=11.3;
-      valence_std=2;
-      valence_iupac=2;
-      valence_PT=2;
-      Density_PT=3.51;
-      crystal="bcc";
-      CrystalStr_PT="Body-centered_Cubic";
-      space_group="Im_3m";
-      space_group_number=229;
-      Pearson_coefficient=6.23705E-05;
-      lattice_constant[1]=502.8;lattice_constant[2]=502.8;lattice_constant[3]=502.8;
-      lattice_angle[1]=PI/2;lattice_angle[2]=PI/2;lattice_angle[3]=PI/2;
-      phase="Solid";
-      radius=0.217;
-      radius_PT=253;
-      radius_covalent=2.15;
-      radius_covalent_PT=215;
-      radius_VanDerWaals_PT=NNN;
-      radii_Ghosh08=3.2753;
-      radii_Slatter=2.15;
-      radii_Pyykko=1.96;
-      electrical_conductivity=2.9E6;
-      electronegativity_vec=0.89;
-      hardness_Ghosh=0.9201;
-      electronegativity_Pearson=2.4;
-      electronegativity_Ghosh=4.318;
-      electron_affinity_PT=13.95;
-      Miedema_phi_star=2.32;
-      Miedema_nws=0.81;
-      Miedema_gamma_s=370;
-      Pettifor_scale=0.50;
-      boiling_point=1870;
-      melting_point=727;
-      vaporization_heat_PT=140;
-      specific_heat_PT=205;
-      critical_Pressure=NNN;
-      critical_Temperature_PT=NNN;
-      thermal_expansion=0.0000206;
-      thermal_conductivity=18;
-      Brinelll_hardness=NNN;
-      Mohs_hardness=1.25;
-      Vickers_hardness=NNN;
-      Hardness_Pearson=2.90;
-      Hardness_Putz=NNN;
-      Hardness_RB=2.16;
-      shear_modulus=4.9;
-      Young_modulus=13;
-      bulk_modulus=9.4;
-      Poisson_ratio_PT=NNN;
-      Miedema_BVm=3.9;
-      Magnetic_Type_PT="Paramagnetic";
-      Mass_Magnetic_Susceptibility=1.13E-8;
-      Volume_Magnetic_Susceptibility=0.00003966;
-      Molar_Magnetic_Susceptibility=1.552E-9;
-      Curie_point=NNN;
-      color_PT="SILVER";
-      refractive_index=NNN;
-      HHIP=3000;
-      HHIR=2300;
-      /*xray_scatt=NNN;*/
-      //Ba
-    }
-    // [AFLOW]STOP=Barium
-    // ********************************************************************************************************************************************************
-
-    // d-electron systems: transition metals
-    // ********************************************************************************************************************************************************
-    // [AFLOW]START=Lanthanium
-    // Lanthanium Lanthanium Lanthanium Lanthanium Lanthanium Lanthanium Lanthanium Lanthanium Lanthanium Lanthanium Lanthanium Lanthanium Lanthanium Lanthanium Lanthanium Lanthanium Lanthanium
-    if(ZZ==57) { // Lanthanium
-      Z=ZZ;
-      symbol="La";
-      name="Lanthanium";
-      Period=6;
-      Group=NNN;
-      Series="Lanthanide";
-      Block="f";
-      mass=AMU2KILOGRAM*138.9055;
-      MolarVolume=0.000022601;
-      volume=36.8495;
-      Miedema_Vm=8.0;
-      valence_std=3;
-      valence_iupac=3;
-      valence_PT=3;
-      Density_PT=6.146;
-      crystal="hex";
-      CrystalStr_PT="Simple_Hexagonal";
-      space_group="P6_3/mmc";
-      space_group_number=194;
-      Pearson_coefficient=4.65323E-08;
-      lattice_constant[1]=377.2;lattice_constant[2]=377.2;lattice_constant[3]=1214.4;
-      lattice_angle[1]=PI/2;lattice_angle[2]=PI/2;lattice_angle[3]=2*PI/3;
-      phase="Solid";
-      radius=0.187;
-      radius_PT=NNN;
-      radius_covalent=2.07;
-      radius_covalent_PT=207;
-      radius_VanDerWaals_PT=NNN;
-      radii_Ghosh08=2.6673;
-      radii_Slatter=1.95;
-      radii_Pyykko=1.80;
-      electrical_conductivity=1.6E6;
-      electronegativity_vec=1.10;
-      hardness_Ghosh=1.1571;
-      electronegativity_Pearson=3.1;
-      electronegativity_Ghosh=4.439;
-      electron_affinity_PT=48;
-      Miedema_phi_star=3.05;
-      Miedema_nws=1.09;
-      Miedema_gamma_s=900;
-      Pettifor_scale=0.7480;
-      boiling_point=3464;
-      melting_point=919;
-      vaporization_heat_PT=400;
-      specific_heat_PT=195;
-      critical_Pressure=NNN;
-      critical_Temperature_PT=NNN;
-      thermal_expansion=0.0000121;
-      thermal_conductivity=13;
-      Brinelll_hardness=363;
-      Mohs_hardness=2.5;
-      Vickers_hardness=491;
-      Hardness_Pearson=2.60;
-      Hardness_Putz=NNN;
-      Hardness_RB=2.46;
-      shear_modulus=14;
-      Young_modulus=37;
-      bulk_modulus=28;
-      Poisson_ratio_PT=0.28;
-      Miedema_BVm=5.5;
-      Magnetic_Type_PT="Paramagnetic";
-      Mass_Magnetic_Susceptibility=1.1E-8;
-      Volume_Magnetic_Susceptibility=0.00006761;
-      Molar_Magnetic_Susceptibility=1.528E-9;
-      Curie_point=NNN;
-      color_PT="SILVER";
-      refractive_index=NNN;
-      HHIP=9500;
-      HHIR=3100;
-      /*xray_scatt=NNN;*/
-      //La
-    }
-    // [AFLOW]STOP=Lanthanium
-    // ********************************************************************************************************************************************************
-
-    // lantanidies
-    // ********************************************************************************************************************************************************
-    // [AFLOW]START=Cerium
-    // Cerium Cerium Cerium Cerium Cerium Cerium Cerium Cerium Cerium Cerium Cerium Cerium Cerium Cerium Cerium Cerium Cerium
-    if(ZZ==58) { // Cerium
-      Z=ZZ;
-      symbol="Ce";
-      name="Cerium";
-      Period=6;
-      Group=NNN;
-      Series="Lanthanide";
-      Block="f";
-      mass=AMU2KILOGRAM*140.12;
-      MolarVolume=0.000020947;
-      volume=26.4729;
-      Miedema_Vm=7.76;
-      valence_std=4;
-      valence_iupac=4;
-      valence_PT=4;
-      Density_PT=6.689;
-      crystal="fcc";
-      CrystalStr_PT="Simple_Hexagonal";
-      space_group="P6_3/mmc";
-      space_group_number=194;
-      Pearson_coefficient=2.24956E-05;
-      lattice_constant[1]=362;lattice_constant[2]=362;lattice_constant[3]=599;
-      lattice_angle[1]=PI/2;lattice_angle[2]=PI/2;lattice_angle[3]=2*PI/3;
-      phase="Solid";
-      radius=0.182;
-      radius_PT=NNN;
-      radius_covalent=2.04;
-      radius_covalent_PT=204;
-      radius_VanDerWaals_PT=NNN;
-      radii_Ghosh08=2.2494;
-      radii_Slatter=1.85;
-      radii_Pyykko=1.63;
-      electrical_conductivity=1.4E6;
-      electronegativity_vec=1.12;
-      hardness_Ghosh=1.3943;
-      electronegativity_Pearson=NNN;
-      electronegativity_Ghosh=4.561;
-      electron_affinity_PT=50;
-      Miedema_phi_star=3.18;
-      Miedema_nws=1.19;
-      Miedema_gamma_s=NNN;
-      Pettifor_scale=0.7460;
-      boiling_point=3360;
-      melting_point=798;
-      vaporization_heat_PT=350;
-      specific_heat_PT=192;
-      critical_Pressure=NNN;
-      critical_Temperature_PT=NNN;
-      thermal_expansion=6.3E-6;
-      thermal_conductivity=11;
-      Brinelll_hardness=412;
-      Mohs_hardness=2.5;
-      Vickers_hardness=270;
-      Hardness_Pearson=NNN;
-      Hardness_Putz=NNN;
-      Hardness_RB=1.8;
-      shear_modulus=14;
-      Young_modulus=34;
-      bulk_modulus=22;
-      Poisson_ratio_PT=0.24;
-      Miedema_BVm=NNN;
-      Magnetic_Type_PT="Paramagnetic";
-      Mass_Magnetic_Susceptibility=2.2E-7;
-      Volume_Magnetic_Susceptibility=0.0014716;
-      Molar_Magnetic_Susceptibility=3.0826E-8;
-      Curie_point=NNN;
-      color_PT="SILVER";
-      refractive_index=NNN;
-      HHIP=9500;
-      HHIR=3100;
-      /*xray_scatt=NNN;*/
-      //Ce Pettifor linear interpolation// Miedema from Alonso-March.
-    }
-    // [AFLOW]STOP=Cerium
-    // ********************************************************************************************************************************************************
-
-    // ********************************************************************************************************************************************************
-    // [AFLOW]START=Praseodymium
-    // Praseodymium Praseodymium Praseodymium Praseodymium Praseodymium Praseodymium Praseodymium Praseodymium Praseodymium Praseodymium Praseodymium Praseodymium Praseodymium Praseodymium Praseodymium Praseodymium Praseodymium
-    if(ZZ==59) { // Praseodymium
-      Z=ZZ;
-      symbol="Pr";
-      name="Praseodymium";
-      Period=6;
-      Group=NNN;
-      Series="Lanthanide";
-      Block="f";
-      mass=AMU2KILOGRAM*140.9077;
-      MolarVolume=0.000021221;
-      volume=36.4987;
-      Miedema_Vm=7.56;
-      valence_std=5;
-      valence_iupac=4;
-      valence_PT=4;
-      Density_PT=6.64;
-      crystal="hex";
-      CrystalStr_PT="Simple_Hexagonal";
-      space_group="P6_3/mmc";
-      space_group_number=194;
-      Pearson_coefficient=0.0;
-      lattice_constant[1]=367.25;lattice_constant[2]=367.25;lattice_constant[3]=1183.54;
-      lattice_angle[1]=PI/2;lattice_angle[2]=PI/2;lattice_angle[3]=2*PI/3;
-      phase="Solid";
-      radius=0.183;
-      radius_PT=247;
-      radius_covalent=2.03;
-      radius_covalent_PT=203;
-      radius_VanDerWaals_PT=NNN;
-      radii_Ghosh08=1.9447;
-      radii_Slatter=1.85;
-      radii_Pyykko=1.76;
-      electrical_conductivity=1.4E6;
-      electronegativity_vec=1.13;
-      hardness_Ghosh=1.6315;
-      electronegativity_Pearson=NNN;
-      electronegativity_Ghosh=4.682;
-      electron_affinity_PT=50;
-      Miedema_phi_star=3.19;
-      Miedema_nws=1.20;
-      Miedema_gamma_s=NNN;
-      Pettifor_scale=0.7440;
-      boiling_point=3290;
-      melting_point=931;
-      vaporization_heat_PT=330;
-      specific_heat_PT=193;
-      critical_Pressure=NNN;
-      critical_Temperature_PT=NNN;
-      thermal_expansion=6.7E-6;
-      thermal_conductivity=13;
-      Brinelll_hardness=481;
-      Mohs_hardness=1.41;
-      Vickers_hardness=400;
-      Hardness_Pearson=NNN;
-      Hardness_Putz=NNN;
-      Hardness_RB=1.11;
-      shear_modulus=15;
-      Young_modulus=37;
-      bulk_modulus=29;
-      Poisson_ratio_PT=0.28;
-      Miedema_BVm=NNN;
-      Magnetic_Type_PT="Paramagnetic";
-      Mass_Magnetic_Susceptibility=4.23E-7;
-      Volume_Magnetic_Susceptibility=0.0028087;
-      Molar_Magnetic_Susceptibility=5.9604E-8;
-      Curie_point=NNN;
-      color_PT="SILVER";
-      refractive_index=NNN;
-      HHIP=9500;
-      HHIR=3100;
-      /*xray_scatt=NNN;*/
-      //Pr Pettifor linear interpolation
-    }
-    // [AFLOW]STOP=Praseodymium
-    // ********************************************************************************************************************************************************
-
-    // ********************************************************************************************************************************************************
-    // [AFLOW]START=Neodymium
-    // Neodymium Neodymium Neodymium Neodymium Neodymium Neodymium Neodymium Neodymium Neodymium Neodymium Neodymium Neodymium Neodymium Neodymium Neodymium Neodymium Neodymium
-    if(ZZ==60) { // Neodymium
-      Z=ZZ;
-      symbol="Nd";
-      name="Neodymium";
-      Period=6;
-      Group=NNN;
-      Series="Lanthanide";
-      Block="f";
-      mass=AMU2KILOGRAM*144.24;
-      MolarVolume=0.000020577;
-      volume=29.6719;
-      Miedema_Vm=7.51;
-      valence_std=6;
-      valence_iupac=4;
-      valence_PT=3;
-      Density_PT=7.01;
-      crystal="hex";
-      CrystalStr_PT="Simple_Hexagonal";
-      space_group="P6_3/mmc";
-      space_group_number=194;
-      Pearson_coefficient=0.000231599;
-      lattice_constant[1]=365.8;lattice_constant[2]=365.8;lattice_constant[3]=1179.9;
-      lattice_angle[1]=PI/2;lattice_angle[2]=PI/2;lattice_angle[3]=2*PI/3;
-      phase="Solid";
-      radius=0.182;
-      radius_PT=206;
-      radius_covalent=2.01;
-      radius_covalent_PT=201;
-      radius_VanDerWaals_PT=NNN;
-      radii_Ghosh08=1.7129;
-      radii_Slatter=1.85;
-      radii_Pyykko=1.74;
-      electrical_conductivity=1.6E6;
-      electronegativity_vec=1.14;
-      hardness_Ghosh=1.8684;
-      electronegativity_Pearson=NNN;
-      electronegativity_Ghosh=4.804;
-      electron_affinity_PT=50;
-      Miedema_phi_star=3.19;
-      Miedema_nws=1.20;
-      Miedema_gamma_s=NNN;
-      Pettifor_scale=0.7420;
-      boiling_point=3100;
-      melting_point=1021;
-      vaporization_heat_PT=285;
-      specific_heat_PT=190;
-      critical_Pressure=NNN;
-      critical_Temperature_PT=NNN;
-      thermal_expansion=9.6E-6;
-      thermal_conductivity=17;
-      Brinelll_hardness=265;
-      Mohs_hardness=1.23;
-      Vickers_hardness=343;
-      Hardness_Pearson=NNN;
-      Hardness_Putz=NNN;
-      Hardness_RB=0.7;
-      shear_modulus=16;
-      Young_modulus=41;
-      bulk_modulus=32;
-      Poisson_ratio_PT=0.28;
-      Miedema_BVm=NNN;
-      Magnetic_Type_PT="Paramagnetic";
-      Mass_Magnetic_Susceptibility=4.8E-7;
-      Volume_Magnetic_Susceptibility=0.0033648;
-      Molar_Magnetic_Susceptibility=6.9235E-8;
-      Curie_point=NNN;
-      color_PT="SILVER";
-      refractive_index=NNN;
-      HHIP=9500;
-      HHIR=3100;
-      /*xray_scatt=NNN;*/
-      //Nd Pettifor linear interpolation JX CHANGED VALENCE
-    }
-    // [AFLOW]STOP=Neodymium
-    // ********************************************************************************************************************************************************
-
-    // ********************************************************************************************************************************************************
-    // [AFLOW]START=Promethium
-    // Promethium Promethium Promethium Promethium Promethium Promethium Promethium Promethium Promethium Promethium Promethium Promethium Promethium Promethium Promethium Promethium Promethium
-    if(ZZ==61) { // Promethium
-      Z=ZZ;
-      symbol="Pm";
-      name="Promethium";
-      Period=6;
-      Group=NNN;
-      Series="Lanthanide";
-      Block="f";
-      mass=AMU2KILOGRAM*146.92;
-      MolarVolume=0.00001996145374449;
-      volume=34.6133;
-      Miedema_Vm=7.43;
-      valence_std=7;
-      valence_iupac=3;
-      valence_PT=3;
-      Density_PT=7.264;
-      crystal="hex";
-      CrystalStr_PT="NNN";
-      space_group="NNN";
-      space_group_number=NNN;
-      Pearson_coefficient=0.0;
-      lattice_constant[1]=NNN;lattice_constant[2]=NNN;lattice_constant[3]=NNN;
-      lattice_angle[1]=NNN;lattice_angle[2]=NNN;lattice_angle[3]=NNN;
-      phase="Solid";
-      radius=NNN;
-      radius_PT=205;
-      radius_covalent=1.99;
-      radius_covalent_PT=199;
-      radius_VanDerWaals_PT=NNN;
-      radii_Ghosh08=1.5303;
-      radii_Slatter=1.85;
-      radii_Pyykko=1.73;
-      electrical_conductivity=1.3E6;
-      electronegativity_vec=1.13;
-      hardness_Ghosh=2.1056;
-      electronegativity_Pearson=NNN;
-      electronegativity_Ghosh=4.925;
-      electron_affinity_PT=50;
-      Miedema_phi_star=3.19;
-      Miedema_nws=1.21;
-      Miedema_gamma_s=NNN;
-      Pettifor_scale=0.7400;
-      boiling_point=3000;
-      melting_point=1100;
-      vaporization_heat_PT=290;
-      specific_heat_PT=NNN;
-      critical_Pressure=NNN;
-      critical_Temperature_PT=NNN;
-      thermal_expansion=0.000011;
-      thermal_conductivity=15;
-      Brinelll_hardness=NNN;
-      Mohs_hardness=NNN;
-      Vickers_hardness=NNN;
-      Hardness_Pearson=NNN;
-      Hardness_Putz=NNN;
-      Hardness_RB=0.33;
-      shear_modulus=18;
-      Young_modulus=46;
-      bulk_modulus=33;
-      Poisson_ratio_PT=0.28;
-      Miedema_BVm=NNN;
-      Magnetic_Type_PT="NNN";
-      Mass_Magnetic_Susceptibility=NNN;
-      Volume_Magnetic_Susceptibility=NNN;
-      Molar_Magnetic_Susceptibility=NNN;
-      Curie_point=NNN;
-      color_PT="SILVER";
-      refractive_index=NNN;
-      HHIP=9500;
-      HHIR=3100;
-      /*xray_scatt=NNN;*/
-      // Pm Pettifor linear interpolation
-    }
-    // [AFLOW]STOP=Promethium
-    // ********************************************************************************************************************************************************
-
-    // ********************************************************************************************************************************************************
-    // [AFLOW]START=Samarium
-    // Samarium Samarium Samarium Samarium Samarium Samarium Samarium Samarium Samarium Samarium Samarium Samarium Samarium Samarium Samarium Samarium Samarium
-    if(ZZ==62) { // Samarium
-      Z=ZZ;
-      symbol="Sm";
-      name="Samarium";
-      Period=6;
-      Group=NNN;
-      Series="Lanthanide";
-      Block="f";
-      mass=AMU2KILOGRAM*150.4;
-      MolarVolume=0.000020449;
-      volume=33.9484;
-      Miedema_Vm=7.37;
-      valence_std=8;
-      valence_iupac=3;
-      valence_PT=3;
-      Density_PT=7.353;
-      crystal="rhl";
-      CrystalStr_PT="Simple_Trigonal";
-      space_group="R_3m";
-      space_group_number=166;
-      Pearson_coefficient=0.000334686;
-      lattice_constant[1]=362.1;lattice_constant[2]=362.1;lattice_constant[3]=2625;
-      lattice_angle[1]=PI/2;lattice_angle[2]=PI/2;lattice_angle[3]=2*PI/3;
-      phase="Solid";
-      radius=0.181;
-      radius_PT=238;
-      radius_covalent=1.98;
-      radius_covalent_PT=198;
-      radius_VanDerWaals_PT=NNN;
-      radii_Ghosh08=1.3830;
-      radii_Slatter=1.85;
-      radii_Pyykko=1.72;
-      electrical_conductivity=1.1E6;
-      electronegativity_vec=1.17;
-      hardness_Ghosh=2.3427;
-      electronegativity_Pearson=NNN;
-      electronegativity_Ghosh=5.047;
-      electron_affinity_PT=50;
-      Miedema_phi_star=3.20;
-      Miedema_nws=1.21;
-      Miedema_gamma_s=NNN;
-      Pettifor_scale=0.7380;
-      boiling_point=1803;
-      melting_point=1072;
-      vaporization_heat_PT=175;
-      specific_heat_PT=196;
-      critical_Pressure=NNN;
-      critical_Temperature_PT=NNN;
-      thermal_expansion=0.0000127;
-      thermal_conductivity=13;
-      Brinelll_hardness=441;
-      Mohs_hardness=1.44;
-      Vickers_hardness=412;
-      Hardness_Pearson=NNN;
-      Hardness_Putz=NNN;
-      Hardness_RB=0.02;
-      shear_modulus=20;
-      Young_modulus=50;
-      bulk_modulus=38;
-      Poisson_ratio_PT=0.27;
-      Miedema_BVm=NNN;
-      Magnetic_Type_PT="Paramagnetic";
-      Mass_Magnetic_Susceptibility=1.11E-7;
-      Volume_Magnetic_Susceptibility=0.00081618;
-      Molar_Magnetic_Susceptibility=1.669E-8;
-      Curie_point=NNN;
-      color_PT="SILVER";
-      refractive_index=NNN;
-      HHIP=9500;
-      HHIR=3100;
-      /*xray_scatt=NNN;*/
-      //Sm Pettifor linear interpolation
-    }
-    // [AFLOW]STOP=Samarium
-    // ********************************************************************************************************************************************************
-
-    // ********************************************************************************************************************************************************
-    // [AFLOW]START=Europium
-    // Europium Europium Europium Europium Europium Europium Europium Europium Europium Europium Europium Europium Europium Europium Europium Europium Europium
-    if(ZZ==63) { // Europium
-      Z=ZZ;
-      symbol="Eu";
-      name="Europium";
-      Period=6;
-      Group=NNN;
-      Series="Lanthanide";
-      Block="f";
-      mass=AMU2KILOGRAM*151.96;
-      MolarVolume=0.000028979;
-      volume=43.1719;
-      Miedema_Vm=7.36;
-      valence_std=9;
-      valence_iupac=3;
-      valence_PT=3;
-      Density_PT=5.244;
-      crystal="bcc";
-      CrystalStr_PT="Body-centered_Cubic";
-      space_group="Im_3m";
-      space_group_number=229;
-      Pearson_coefficient=4.32857E-05;
-      lattice_constant[1]=458.1;lattice_constant[2]=458.1;lattice_constant[3]=458.1;
-      lattice_angle[1]=PI/2;lattice_angle[2]=PI/2;lattice_angle[3]=PI/2;
-      phase="Solid";
-      radius=0.204;
-      radius_PT=231;
-      radius_covalent=1.98;
-      radius_covalent_PT=198;
-      radius_VanDerWaals_PT=NNN;
-      radii_Ghosh08=1.2615;
-      radii_Slatter=1.85;
-      radii_Pyykko=1.68;
-      electrical_conductivity=1.1E6;
-      electronegativity_vec=1.20;
-      hardness_Ghosh=2.5798;
-      electronegativity_Pearson=NNN;
-      electronegativity_Ghosh=5.168;
-      electron_affinity_PT=50;
-      Miedema_phi_star=3.20;
-      Miedema_nws=1.21;
-      Miedema_gamma_s=NNN;
-      Pettifor_scale=0.7360;
-      boiling_point=1527;
-      melting_point=822;
-      vaporization_heat_PT=175;
-      specific_heat_PT=182;
-      critical_Pressure=NNN;
-      critical_Temperature_PT=NNN;
-      thermal_expansion=0.000035;
-      thermal_conductivity=14;
-      Brinelll_hardness=NNN;
-      Mohs_hardness=3.07;
-      Vickers_hardness=167;
-      Hardness_Pearson=NNN;
-      Hardness_Putz=NNN;
-      Hardness_RB=2.42;
-      shear_modulus=7.9;
-      Young_modulus=18;
-      bulk_modulus=8.3;
-      Poisson_ratio_PT=0.15;
-      Miedema_BVm=NNN;
-      Magnetic_Type_PT="Paramagnetic";
-      Mass_Magnetic_Susceptibility=2.76E-7;
-      Volume_Magnetic_Susceptibility=0.0014473;
-      Molar_Magnetic_Susceptibility=4.1942E-8;
-      Curie_point=NNN;
-      color_PT="SILVER";
-      refractive_index=NNN;
-      HHIP=9500;
-      HHIR=3100;
-      /*xray_scatt=NNN;*/
-      //Eu Pettifor linear interpolation
-    }
-    // [AFLOW]STOP=Europium
-    // ********************************************************************************************************************************************************
-
-    // ********************************************************************************************************************************************************
-    // [AFLOW]START=Gadolinium
-    // Gadolinium Gadolinium Gadolinium Gadolinium Gadolinium Gadolinium Gadolinium Gadolinium Gadolinium Gadolinium Gadolinium Gadolinium Gadolinium Gadolinium Gadolinium Gadolinium Gadolinium
-    if(ZZ==64) { // Gadolinium
-      Z=ZZ;
-      symbol="Gd";
-      name="Gadolinium";
-      Period=6;
-      Group=NNN;
-      Series="Lanthanide";
-      Block="f";
-      mass=AMU2KILOGRAM*157.25;
-      MolarVolume=0.000019903;
-      volume=32.5777;
-      Miedema_Vm=7.34;
-      valence_std=10;
-      valence_iupac=3;
-      valence_PT=3;
-      Density_PT=7.901;
-      crystal="hcp";
-      CrystalStr_PT="Simple_Hexagonal";
-      space_group="P6_3/mmc";
-      space_group_number=194;
-      Pearson_coefficient=0.000127674;
-      lattice_constant[1]=363.6;lattice_constant[2]=363.6;lattice_constant[3]=578.26;
-      lattice_angle[1]=PI/2;lattice_angle[2]=PI/2;lattice_angle[3]=2*PI/3;
-      phase="Solid";
-      radius=0.180;
-      radius_PT=233;
-      radius_covalent=1.96;
-      radius_covalent_PT=196;
-      radius_VanDerWaals_PT=NNN;
-      radii_Ghosh08=1.1596;
-      radii_Slatter=1.80;
-      radii_Pyykko=1.69;
-      electrical_conductivity=770000;
-      electronegativity_vec=1.20;
-      hardness_Ghosh=2.8170;
-      electronegativity_Pearson=NNN;
-      electronegativity_Ghosh=5.290;
-      electron_affinity_PT=50;
-      Miedema_phi_star=3.20;
-      Miedema_nws=1.21;
-      Miedema_gamma_s=NNN;
-      Pettifor_scale=0.7340;
-      boiling_point=3250;
-      melting_point=1313;
-      vaporization_heat_PT=305;
-      specific_heat_PT=240;
-      critical_Pressure=NNN;
-      critical_Temperature_PT=NNN;
-      thermal_expansion=9.4E-6;
-      thermal_conductivity=11;
-      Brinelll_hardness=NNN;
-      Mohs_hardness=5.13;
-      Vickers_hardness=570;
-      Hardness_Pearson=NNN;
-      Hardness_Putz=NNN;
-      Hardness_RB=-1.02;
-      shear_modulus=22;
-      Young_modulus=55;
-      bulk_modulus=38;
-      Poisson_ratio_PT=0.26;
-      Miedema_BVm=NNN;
-      Magnetic_Type_PT="Ferromagnetic";
-      Mass_Magnetic_Susceptibility=NNN;
-      Volume_Magnetic_Susceptibility=NNN;
-      Molar_Magnetic_Susceptibility=NNN;
-      Curie_point=292;
-      color_PT="SILVER";
-      refractive_index=NNN;
-      HHIP=9500;
-      HHIR=3100;
-      /*xray_scatt=NNN;*/
-      // Gd Pettifor linear interpolation
-    }
-    // [AFLOW]STOP=Gadolinium
-    // ********************************************************************************************************************************************************
-
-    // ********************************************************************************************************************************************************
-    // [AFLOW]START=Terbium
-    // Terbium Terbium Terbium Terbium Terbium Terbium Terbium Terbium Terbium Terbium Terbium Terbium Terbium Terbium Terbium Terbium Terbium
-    if(ZZ==65) { // Terbium
-      Z=ZZ;
-      symbol="Tb";
-      name="Terbium";
-      Period=6;
-      Group=NNN;
-      Series="Lanthanide";
-      Block="f";
-      mass=AMU2KILOGRAM*158.9254;
-      MolarVolume=0.000019336;
-      volume=32.0200;
-      Miedema_Vm=7.20;
-      valence_std=11;
-      valence_iupac=4;
-      valence_PT=3;
-      Density_PT=8.219;
-      crystal="hcp";
-      CrystalStr_PT="Simple_Hexagonal";
-      space_group="P6_3/mmc";
-      space_group_number=194;
-      Pearson_coefficient=0.0;
-      lattice_constant[1]=360.1;lattice_constant[2]=360.1;lattice_constant[3]=569.36;
-      lattice_angle[1]=PI/2;lattice_angle[2]=PI/2;lattice_angle[3]=2*PI/3;
-      phase="Solid";
-      radius=0.177;
-      radius_PT=225;
-      radius_covalent=1.94;
-      radius_covalent_PT=194;
-      radius_VanDerWaals_PT=NNN;
-      radii_Ghosh08=1.0730;
-      radii_Slatter=1.75;
-      radii_Pyykko=1.68;
-      electrical_conductivity=830000;
-      electronegativity_vec=1.10;
-      hardness_Ghosh=3.0540;
-      electronegativity_Pearson=NNN;
-      electronegativity_Ghosh=5.411;
-      electron_affinity_PT=50;
-      Miedema_phi_star=3.21;
-      Miedema_nws=1.22;
-      Miedema_gamma_s=NNN;
-      Pettifor_scale=0.7320;
-      boiling_point=3230;
-      melting_point=1356;
-      vaporization_heat_PT=295;
-      specific_heat_PT=182;
-      critical_Pressure=NNN;
-      critical_Temperature_PT=NNN;
-      thermal_expansion=0.0000103;
-      thermal_conductivity=11;
-      Brinelll_hardness=677;
-      Mohs_hardness=2.33;
-      Vickers_hardness=863;
-      Hardness_Pearson=NNN;
-      Hardness_Putz=NNN;
-      Hardness_RB=1.36;
-      shear_modulus=22;
-      Young_modulus=56;
-      bulk_modulus=38.7;
-      Poisson_ratio_PT=0.26;
-      Miedema_BVm=NNN;
-      Magnetic_Type_PT="Paramagnetic";
-      Mass_Magnetic_Susceptibility=0.0000136;
-      Volume_Magnetic_Susceptibility=0.1117784;
-      Molar_Magnetic_Susceptibility=2.161385E-6;
-      Curie_point=222;
-      color_PT="SILVER";
-      refractive_index=NNN;
-      HHIP=9500;
-      HHIR=3100;
-      /*xray_scatt=NNN;*/
-      // Tb Pettifor linear interpolation
-    }
-    // [AFLOW]STOP=Terbium
-    // ********************************************************************************************************************************************************
-
-    // ********************************************************************************************************************************************************
-    // [AFLOW]START=Dysprosium
-    // Dysprosium Dysprosium Dysprosium Dysprosium Dysprosium Dysprosium Dysprosium Dysprosium Dysprosium Dysprosium Dysprosium Dysprosium Dysprosium Dysprosium Dysprosium Dysprosium Dysprosium
-    if(ZZ==66) { // Dysprosium
-      Z=ZZ;
-      symbol="Dy";
-      name="Dysprosium";
-      Period=6;
-      Group=NNN;
-      Series="Lanthanide";
-      Block="f";
-      mass=AMU2KILOGRAM*162.5;
-      MolarVolume=0.000019004;
-      volume=31.5096;
-      Miedema_Vm=7.12;
-      valence_std=12;
-      valence_iupac=4;
-      valence_PT=3;
-      Density_PT=8.551;
-      crystal="hcp";
-      CrystalStr_PT="Simple_Hexagonal";
-      space_group="P6_3/mmc";
-      space_group_number=194;
-      Pearson_coefficient=5.20771E-05;
-      lattice_constant[1]=359.3;lattice_constant[2]=359.3;lattice_constant[3]=565.37;
-      lattice_angle[1]=PI/2;lattice_angle[2]=PI/2;lattice_angle[3]=2*PI/3;
-      phase="Solid";
-      radius=0.177;
-      radius_PT=228;
-      radius_covalent=1.92;
-      radius_covalent_PT=192;
-      radius_VanDerWaals_PT=NNN;
-      radii_Ghosh08=0.9984;
-      radii_Slatter=1.75;
-      radii_Pyykko=1.67;
-      electrical_conductivity=1.1E6;
-      electronegativity_vec=1.22;
-      hardness_Ghosh=3.2912;
-      electronegativity_Pearson=NNN;
-      electronegativity_Ghosh=5.533;
-      electron_affinity_PT=50;
-      Miedema_phi_star=3.21;
-      Miedema_nws=1.22;
-      Miedema_gamma_s=NNN;
-      Pettifor_scale=0.7300;
-      boiling_point=2567;
-      melting_point=1412;
-      vaporization_heat_PT=280;
-      specific_heat_PT=167;
-      critical_Pressure=NNN;
-      critical_Temperature_PT=NNN;
-      thermal_expansion=0.00001;
-      thermal_conductivity=11;
-      Brinelll_hardness=500;
-      Mohs_hardness=1.8;
-      Vickers_hardness=540;
-      Hardness_Pearson=NNN;
-      Hardness_Putz=NNN;
-      Hardness_RB=1.06;
-      shear_modulus=25;
-      Young_modulus=61;
-      bulk_modulus=41;
-      Poisson_ratio_PT=0.25;
-      Miedema_BVm=NNN;
-      Magnetic_Type_PT="Paramagnetic";
-      Mass_Magnetic_Susceptibility=5.45E-6;
-      Volume_Magnetic_Susceptibility=0.046603;
-      Molar_Magnetic_Susceptibility=8.85625E-7;
-      Curie_point=87;
-      color_PT="SILVER";
-      refractive_index=NNN;
-      HHIP=9500;
-      HHIR=3100;
-      /*xray_scatt=NNN;*/
-      //Dy Pettifor linear interpolation JX CHANGED VALENCE
-    }
-    // [AFLOW]STOP=Dysprosium
-    // ********************************************************************************************************************************************************
-
-    // ********************************************************************************************************************************************************
-    // [AFLOW]START=Holmium
-    // Holmium Holmium Holmium Holmium Holmium Holmium Holmium Holmium Holmium Holmium Holmium Holmium Holmium Holmium Holmium Holmium Holmium
-    if(ZZ==67) { // Holmium
-      Z=ZZ;
-      symbol="Ho";
-      name="Holmium";
-      Period=6;
-      Group=NNN;
-      Series="Lanthanide";
-      Block="f";
-      mass=AMU2KILOGRAM*164.9304;
-      MolarVolume=0.000018753;
-      volume=31.0155;
-      Miedema_Vm=7.06;
-      valence_std=13;
-      valence_iupac=3;
-      valence_PT=3;
-      Density_PT=8.795;
-      crystal="hcp";
-      CrystalStr_PT="Simple_Hexagonal";
-      space_group="P6_3/mmc";
-      space_group_number=194;
-      Pearson_coefficient=2.96961E-32;
-      lattice_constant[1]=357.73;lattice_constant[2]=357.73;lattice_constant[3]=561.58;
-      lattice_angle[1]=PI/2;lattice_angle[2]=PI/2;lattice_angle[3]=2*PI/3;
-      phase="Solid";
-      radius=0.176;
-      radius_PT=226;
-      radius_covalent=1.92;
-      radius_covalent_PT=192;
-      radius_VanDerWaals_PT=NNN;
-      radii_Ghosh08=0.9335;
-      radii_Slatter=1.75;
-      radii_Pyykko=1.66;
-      electrical_conductivity=1.1E6;
-      electronegativity_vec=1.23;
-      hardness_Ghosh=3.5283;
-      electronegativity_Pearson=NNN;
-      electronegativity_Ghosh=5.654;
-      electron_affinity_PT=50;
-      Miedema_phi_star=3.22;
-      Miedema_nws=1.22;
-      Miedema_gamma_s=NNN;
-      Pettifor_scale=0.7280;
-      boiling_point=2700;
-      melting_point=1474;
-      vaporization_heat_PT=265;
-      specific_heat_PT=165;
-      critical_Pressure=NNN;
-      critical_Temperature_PT=NNN;
-      thermal_expansion=0.0000112;
-      thermal_conductivity=16;
-      Brinelll_hardness=746;
-      Mohs_hardness=1.65;
-      Vickers_hardness=481;
-      Hardness_Pearson=NNN;
-      Hardness_Putz=NNN;
-      Hardness_RB=0.78;
-      shear_modulus=26;
-      Young_modulus=64;
-      bulk_modulus=40;
-      Poisson_ratio_PT=0.23;
-      Miedema_BVm=NNN;
-      Magnetic_Type_PT="Paramagnetic";
-      Mass_Magnetic_Susceptibility=5.49E-6;
-      Volume_Magnetic_Susceptibility=0.0482845;
-      Molar_Magnetic_Susceptibility=9.05467E-7;
-      Curie_point=20;
-      color_PT="SILVER";
-      refractive_index=NNN;
-      HHIP=9500;
-      HHIR=3100;
-      /*xray_scatt=NNN;*/
-      //Ho Pettifor linear interpolation
-    }
-    // [AFLOW]STOP=Holmium
-    // ********************************************************************************************************************************************************
-
-    // ********************************************************************************************************************************************************
-    // [AFLOW]START=Erbium
-    // Erbium Erbium Erbium Erbium Erbium Erbium Erbium Erbium Erbium Erbium Erbium Erbium Erbium Erbium Erbium Erbium Erbium
-    if(ZZ==68) { // Erbium
-      Z=ZZ;
-      symbol="Er";
-      name="Erbium";
-      Period=6;
-      Group=NNN;
-      Series="Lanthanide";
-      Block="f";
-      mass=AMU2KILOGRAM*167.26;
-      MolarVolume=0.000018449;
-      volume=30.5431;
-      Miedema_Vm=6.98;
-      valence_std=14;
-      valence_iupac=3;
-      valence_PT=3;
-      Density_PT=9.066;
-      crystal="hcp";
-      CrystalStr_PT="Simple_Hexagonal";
-      space_group="P6_3/mmc";
-      space_group_number=194;
-      Pearson_coefficient=7.24618E-05;
-      lattice_constant[1]=355.88;lattice_constant[2]=355.88;lattice_constant[3]=558.74;
-      lattice_angle[1]=PI/2;lattice_angle[2]=PI/2;lattice_angle[3]=2*PI/3;
-      phase="Solid";
-      radius=0.175;
-      radius_PT=226;
-      radius_covalent=1.89;
-      radius_covalent_PT=189;
-      radius_VanDerWaals_PT=NNN;
-      radii_Ghosh08=0.8765;
-      radii_Slatter=1.75;
-      radii_Pyykko=1.65;
-      electrical_conductivity=1.2E6;
-      electronegativity_vec=1.24;
-      hardness_Ghosh=3.7655;
-      electronegativity_Pearson=NNN;
-      electronegativity_Ghosh=5.776;
-      electron_affinity_PT=50;
-      Miedema_phi_star=3.22;
-      Miedema_nws=1.23;
-      Miedema_gamma_s=NNN;
-      Pettifor_scale=0.7260;
-      boiling_point=2868;
-      melting_point=1497;
-      vaporization_heat_PT=285;
-      specific_heat_PT=168;
-      critical_Pressure=NNN;
-      critical_Temperature_PT=NNN;
-      thermal_expansion=0.0000122;
-      thermal_conductivity=15;
-      Brinelll_hardness=814;
-      Mohs_hardness=1.97;
-      Vickers_hardness=588;
-      Hardness_Pearson=NNN;
-      Hardness_Putz=NNN;
-      Hardness_RB=0.54;
-      shear_modulus=28;
-      Young_modulus=70;
-      bulk_modulus=44;
-      Poisson_ratio_PT=0.24;
-      Miedema_BVm=NNN;
-      Magnetic_Type_PT="Paramagnetic";
-      Mass_Magnetic_Susceptibility=3.77E-6;
-      Volume_Magnetic_Susceptibility=0.0341788;
-      Molar_Magnetic_Susceptibility=6.30566E-7;
-      Curie_point=32;
-      color_PT="SILVER";
-      refractive_index=NNN;
-      HHIP=9500;
-      HHIR=3100;
-      /*xray_scatt=NNN;*/
-      //Er Pettifor linear interpolation
-    }
-    // [AFLOW]STOP=Erbium
-    // ********************************************************************************************************************************************************
-
-    // ********************************************************************************************************************************************************
-    // [AFLOW]START=Thulium
-    // Thulium Thulium Thulium Thulium Thulium Thulium Thulium Thulium Thulium Thulium Thulium Thulium Thulium Thulium Thulium Thulium Thulium
-    if(ZZ==69) { // Thulium
-      Z=ZZ;
-      symbol="Tm";
-      name="Thulium";
-      Period=6;
-      Group=NNN;
-      Series="Lanthanide";
-      Block="f";
-      mass=AMU2KILOGRAM*168.9342;
-      MolarVolume=0.000018126;
-      volume=30.0016;
-      Miedema_Vm=6.90;
-      valence_std=15;
-      valence_iupac=4;
-      valence_PT=3;
-      Density_PT=9.32;
-      crystal="hcp";
-      CrystalStr_PT="Simple_Hexagonal";
-      space_group="P6_3/mmc";
-      space_group_number=194;
-      Pearson_coefficient=0.0;
-      lattice_constant[1]=353.75;lattice_constant[2]=353.75;lattice_constant[3]=555.46;
-      lattice_angle[1]=PI/2;lattice_angle[2]=PI/2;lattice_angle[3]=2*PI/3;
-      phase="Solid";
-      radius=0.174;
-      radius_PT=222;
-      radius_covalent=1.90;
-      radius_covalent_PT=190;
-      radius_VanDerWaals_PT=NNN;
-      radii_Ghosh08=0.8261;
-      radii_Slatter=1.75;
-      radii_Pyykko=1.64;
-      electrical_conductivity=1.4E6;
-      electronegativity_vec=1.25;
-      hardness_Ghosh=4.0026;
-      electronegativity_Pearson=NNN;
-      electronegativity_Ghosh=5.897;
-      electron_affinity_PT=50;
-      Miedema_phi_star=3.22;
-      Miedema_nws=1.23;
-      Miedema_gamma_s=NNN;
-      Pettifor_scale=0.7240;
-      boiling_point=1950;
-      melting_point=1545;
-      vaporization_heat_PT=250;
-      specific_heat_PT=160;
-      critical_Pressure=NNN;
-      critical_Temperature_PT=NNN;
-      thermal_expansion=0.0000133;
-      thermal_conductivity=17;
-      Brinelll_hardness=471;
-      Mohs_hardness=1.77;
-      Vickers_hardness=520;
-      Hardness_Pearson=NNN;
-      Hardness_Putz=NNN;
-      Hardness_RB=0.32;
-      shear_modulus=31;
-      Young_modulus=74;
-      bulk_modulus=45;
-      Poisson_ratio_PT=0.21;
-      Miedema_BVm=NNN;
-      Magnetic_Type_PT="Paramagnetic";
-      Mass_Magnetic_Susceptibility=1.99E-6;
-      Volume_Magnetic_Susceptibility=0.0185488;
-      Molar_Magnetic_Susceptibility=3.36179E-7;
-      Curie_point=25;
-      color_PT="SILVER";
-      refractive_index=NNN;
-      HHIP=9500;
-      HHIR=3100;
-      /*xray_scatt=NNN;*/
-      //Tm Pettifor linear interpolation JX CHANGED VALENCE
-    }
-    // [AFLOW]STOP=Thulium
-    // ********************************************************************************************************************************************************
-
-    // ********************************************************************************************************************************************************
-    // [AFLOW]START=Ytterbium
-    // Ytterbium Ytterbium Ytterbium Ytterbium Ytterbium Ytterbium Ytterbium Ytterbium Ytterbium Ytterbium Ytterbium Ytterbium Ytterbium Ytterbium Ytterbium Ytterbium Ytterbium
-    if(ZZ==70) { // Ytterbium
-      Z=ZZ;
-      symbol="Yb";
-      name="Ytterbium";
-      Period=6;
-      Group=NNN;
-      Series="Lanthanide";
-      Block="f";
-      mass=AMU2KILOGRAM*173.04;
-      MolarVolume=0.000026339;
-      volume=39.4395;
-      Miedema_Vm=6.86;
-      valence_std=16;
-      valence_iupac=3;
-      valence_PT=3;
-      Density_PT=6.57;
-      crystal="fcc";
-      CrystalStr_PT="Face-centered_Cubic";
-      space_group="Fm_3m";
-      space_group_number=225;
-      Pearson_coefficient=8.54557E-05;
-      lattice_constant[1]=548.47;lattice_constant[2]=548.47;lattice_constant[3]=548.47;
-      lattice_angle[1]=PI/2;lattice_angle[2]=PI/2;lattice_angle[3]=PI/2;
-      phase="Solid";
-      radius=0.193;
-      radius_PT=222;
-      radius_covalent=1.87;
-      radius_covalent_PT=187;
-      radius_VanDerWaals_PT=NNN;
-      radii_Ghosh08=0.7812;
-      radii_Slatter=1.75;
-      radii_Pyykko=1.70;
-      electrical_conductivity=3.6E6;
-      electronegativity_vec=1.10;
-      hardness_Ghosh=4.2395;
-      electronegativity_Pearson=NNN;
-      electronegativity_Ghosh=6.019;
-      electron_affinity_PT=50;
-      Miedema_phi_star=3.22;
-      Miedema_nws=1.23;
-      Miedema_gamma_s=NNN;
-      Pettifor_scale=0.7220;
-      boiling_point=1196;
-      melting_point=819;
-      vaporization_heat_PT=160;
-      specific_heat_PT=154;
-      critical_Pressure=NNN;
-      critical_Temperature_PT=NNN;
-      thermal_expansion=0.0000263;
-      thermal_conductivity=39;
-      Brinelll_hardness=343;
-      Mohs_hardness=NNN;
-      Vickers_hardness=206;
-      Hardness_Pearson=NNN;
-      Hardness_Putz=NNN;
-      Hardness_RB=3.27;
-      shear_modulus=10;
-      Young_modulus=24;
-      bulk_modulus=31;
-      Poisson_ratio_PT=0.21;
-      Miedema_BVm=NNN;
-      Magnetic_Type_PT="Paramagnetic";
-      Mass_Magnetic_Susceptibility=5.9E-9;
-      Volume_Magnetic_Susceptibility=0.0000388;
-      Molar_Magnetic_Susceptibility=1.02E-9;
-      Curie_point=NNN;
-      color_PT="SILVER";
-      refractive_index=NNN;
-      HHIP=9500;
-      HHIR=3100;
-      /*xray_scatt=NNN;*/
-      //Yb Pettifor linear interpolation
-    }
-    // [AFLOW]STOP=Ytterbium
-    // ********************************************************************************************************************************************************
-
-    // ********************************************************************************************************************************************************
-    // [AFLOW]START=Lutetium
-    // Lutetium Lutetium Lutetium Lutetium Lutetium Lutetium Lutetium Lutetium Lutetium Lutetium Lutetium Lutetium Lutetium Lutetium Lutetium Lutetium Lutetium
-    if(ZZ==71) { // Lutetium
-      Z=ZZ;
-      symbol="Lu";
-      name="Lutetium";
-      Period=6;
-      Group=3;
-      Series="TransitionMetal";
-      Block="d";
-      mass=AMU2KILOGRAM*174.967;
-      MolarVolume=0.000017779;
-      volume=29.3515;
-      Miedema_Vm=6.81;
-      valence_std=17;
-      valence_iupac=3;
-      valence_PT=3;
-      Density_PT=9.841;
-      crystal="hcp";
-      CrystalStr_PT="Simple_Hexagonal";
-      space_group="P6_3/mmc";
-      space_group_number=194;
-      Pearson_coefficient=8.27273E-07;
-      lattice_constant[1]=350.31;lattice_constant[2]=350.31;lattice_constant[3]=555.09;
-      lattice_angle[1]=PI/2;lattice_angle[2]=PI/2;lattice_angle[3]=2*PI/3;
-      phase="Solid";
-      radius=0.173;
-      radius_PT=217;
-      radius_covalent=1.87;
-      radius_covalent_PT=187;
-      radius_VanDerWaals_PT=NNN;
-      radii_Ghosh08=0.7409;
-      radii_Slatter=1.75;
-      radii_Pyykko=1.62;
-      electrical_conductivity=1.8E6;
-      electronegativity_vec=1.27;
-      hardness_Ghosh=4.4766;
-      electronegativity_Pearson=NNN;
-      electronegativity_Ghosh=6.140;
-      electron_affinity_PT=50;
-      Miedema_phi_star=3.22;
-      Miedema_nws=1.24;
-      Miedema_gamma_s=NNN;
-      Pettifor_scale=0.7200;
-      boiling_point=3402;
-      melting_point=1663;
-      vaporization_heat_PT=415;
-      specific_heat_PT=154;
-      critical_Pressure=NNN;
-      critical_Temperature_PT=NNN;
-      thermal_expansion=0.00001;
-      thermal_conductivity=16;
-      Brinelll_hardness=893;
-      Mohs_hardness=2.6;
-      Vickers_hardness=1160;
-      Hardness_Pearson=NNN;
-      Hardness_Putz=NNN;
-      Hardness_RB=3.64;
-      shear_modulus=27;
-      Young_modulus=67;
-      bulk_modulus=48;
-      Poisson_ratio_PT=0.26;
-      Miedema_BVm=NNN;
-      Magnetic_Type_PT="Paramagnetic";
-      Mass_Magnetic_Susceptibility=1.2E-9;
-      Volume_Magnetic_Susceptibility=0.0000118;
-      Molar_Magnetic_Susceptibility=2.1E-10;
-      Curie_point=NNN;
-      color_PT="SILVER";
-      refractive_index=NNN;
-      HHIP=9500;
-      HHIR=3100;
-      /*xray_scatt=NNN;*/
-      //Lu
-    }
-    // [AFLOW]STOP=Lutetium
-    // ********************************************************************************************************************************************************
-
-    // d-electron systems: transition metals
-    // ********************************************************************************************************************************************************
-    // [AFLOW]START=Hafnium
-    // Hafnium Hafnium Hafnium Hafnium Hafnium Hafnium Hafnium Hafnium Hafnium Hafnium Hafnium Hafnium Hafnium Hafnium Hafnium Hafnium Hafnium
-    if(ZZ==72) { // Hafnium
-      Z=ZZ;
-      symbol="Hf";
-      name="Hafnium";
-      Period=6;
-      Group=4;
-      Series="TransitionMetal";
-      Block="d";
-      mass=AMU2KILOGRAM*178.49;
-      MolarVolume=0.0000134102;
-      volume=22.0408;
-      Miedema_Vm=5.6;
-      valence_std=4;
-      valence_iupac=4;
-      valence_PT=4;
-      Density_PT=13.31;
-      crystal="hcp";
-      CrystalStr_PT="Simple_Hexagonal";
-      space_group="P6_3/mmc";
-      space_group_number=194;
-      Pearson_coefficient=5.25384E-05;
-      lattice_constant[1]=319.64;lattice_constant[2]=319.64;lattice_constant[3]=505.11;
-      lattice_angle[1]=PI/2;lattice_angle[2]=PI/2;lattice_angle[3]=2*PI/3;
-      phase="Solid";
-      radius=0.159;
-      radius_PT=208;
-      radius_covalent=1.75;
-      radius_covalent_PT=175;
-      radius_VanDerWaals_PT=NNN;
-      radii_Ghosh08=0.7056;
-      radii_Slatter=1.55;
-      radii_Pyykko=1.52;
-      electrical_conductivity=3.3E6;
-      electronegativity_vec=1.30;
-      hardness_Ghosh=4.7065;
-      electronegativity_Pearson=3.8;
-      electronegativity_Ghosh=6.258;
-      electron_affinity_PT=0;
-      Miedema_phi_star=3.55;
-      Miedema_nws=1.43;
-      Miedema_gamma_s=2200;
-      Pettifor_scale=0.775;
-      boiling_point=4603;
-      melting_point=2233;
-      vaporization_heat_PT=630;
-      specific_heat_PT=144;
-      critical_Pressure=NNN;
-      critical_Temperature_PT=NNN;
-      thermal_expansion=5.9E-6;
-      thermal_conductivity=23;
-      Brinelll_hardness=1700;
-      Mohs_hardness=5.5;
-      Vickers_hardness=1760;
-      Hardness_Pearson=3.00;
-      Hardness_Putz=NNN;
-      Hardness_RB=3.94;
-      shear_modulus=30;
-      Young_modulus=78;
-      bulk_modulus=110;
-      Poisson_ratio_PT=0.37;
-      Miedema_BVm=15.0;
-      Magnetic_Type_PT="Paramagnetic";
-      Mass_Magnetic_Susceptibility=5.3E-9;
-      Volume_Magnetic_Susceptibility=0.0000705;
-      Molar_Magnetic_Susceptibility=9.46E-10;
-      Curie_point=NNN;
-      color_PT="GRAY";
-      refractive_index=NNN;
-      HHIP=3400;
-      HHIR=2600;
-      /*xray_scatt=NNN;*/
-      //Hf
-    }
-    // [AFLOW]STOP=Hafnium
-    // ********************************************************************************************************************************************************
-
-    // ********************************************************************************************************************************************************
-    // [AFLOW]START=Tantalum
-    // Tantalum Tantalum Tantalum Tantalum Tantalum Tantalum Tantalum Tantalum Tantalum Tantalum Tantalum Tantalum Tantalum Tantalum Tantalum Tantalum Tantalum
-    if(ZZ==73) { // Tantalum
-      Z=ZZ;
-      symbol="Ta";
-      name="Tantalum";
-      Period=6;
-      Group=5;
-      Series="TransitionMetal";
-      Block="d";
-      mass=AMU2KILOGRAM*180.9479;
-      MolarVolume=0.0000108677;
-      volume=18.1100;
-      Miedema_Vm=4.9;
-      valence_std=5;
-      valence_iupac=5;
-      valence_PT=5;
-      Density_PT=16.65;
-      crystal="bcc";
-      CrystalStr_PT="Body-centered_Cubic";
-      space_group="Im_3m";
-      space_group_number=229;
-      Pearson_coefficient=3.66845E-09;
-      lattice_constant[1]=330.13;lattice_constant[2]=330.13;lattice_constant[3]=330.13;
-      lattice_angle[1]=PI/2;lattice_angle[2]=PI/2;lattice_angle[3]=PI/2;
-      phase="Solid";
-      radius=0.147;
-      radius_PT=200;
-      radius_covalent=1.70;
-      radius_covalent_PT=170;
-      radius_VanDerWaals_PT=NNN;
-      radii_Ghosh08=0.6716;
-      radii_Slatter=1.45;
-      radii_Pyykko=1.46;
-      electrical_conductivity=7.7E6;
-      electronegativity_vec=1.50;
-      hardness_Ghosh=4.9508;
-      electronegativity_Pearson=4.11;
-      electronegativity_Ghosh=6.383;
-      electron_affinity_PT=31;
-      Miedema_phi_star=4.05;
-      Miedema_nws=1.63;
-      Miedema_gamma_s=3050;
-      Pettifor_scale=0.83;
-      boiling_point=5458;
-      melting_point=3017;
-      vaporization_heat_PT=736;
-      specific_heat_PT=140;
-      critical_Pressure=NNN;
-      critical_Temperature_PT=NNN;
-      thermal_expansion=6.3E-6;
-      thermal_conductivity=57;
-      Brinelll_hardness=800;
-      Mohs_hardness=6.5;
-      Vickers_hardness=873;
-      Hardness_Pearson=3.79;
-      Hardness_Putz=NNN;
-      Hardness_RB=1.75;
-      shear_modulus=67;
-      Young_modulus=186;
-      bulk_modulus=200;
-      Poisson_ratio_PT=0.34;
-      Miedema_BVm=22.0;
-      Magnetic_Type_PT="Paramagnetic";
-      Mass_Magnetic_Susceptibility=1.07E-8;
-      Volume_Magnetic_Susceptibility=0.0001782;
-      Molar_Magnetic_Susceptibility=1.936E-9;
-      Curie_point=NNN;
-      color_PT="GRAY";
-      refractive_index=NNN;
-      HHIP=2300;
-      HHIR=4800;
-      /*xray_scatt=NNN;*/
-      //Ta
-    }
-    // [AFLOW]STOP=Tantalum
-    // ********************************************************************************************************************************************************
-
-    // ********************************************************************************************************************************************************
-    // [AFLOW]START=Tungsten
-    // Tungsten Tungsten Tungsten Tungsten Tungsten Tungsten Tungsten Tungsten Tungsten Tungsten Tungsten Tungsten Tungsten Tungsten Tungsten Tungsten Tungsten
-    if(ZZ==74) { // Tungsten
-      Z=ZZ;
-      symbol="W";
-      name="Tungsten";
-      Period=6;
-      Group=6;
-      Series="TransitionMetal";
-      Block="d";
-      mass=AMU2KILOGRAM*183.85;
-      MolarVolume=9.5501E-6;
-      volume=15.9387;
-      Miedema_Vm=4.5;
-      valence_std=6;
-      valence_iupac=6;
-      valence_PT=6;
-      Density_PT=19.25;
-      crystal="bcc";
-      CrystalStr_PT="Body-centered_Cubic";
-      space_group="Im_3m";
-      space_group_number=229;
-      Pearson_coefficient=6.96679E-05;
-      lattice_constant[1]=316.52;lattice_constant[2]=316.52;lattice_constant[3]=316.52;
-      lattice_angle[1]=PI/2;lattice_angle[2]=PI/2;lattice_angle[3]=PI/2;
-      phase="Solid";
-      radius=0.137;
-      radius_PT=193;
-      radius_covalent=1.62;
-      radius_covalent_PT=162;
-      radius_VanDerWaals_PT=NNN;
-      radii_Ghosh08=0.6416;
-      radii_Slatter=1.35;
-      radii_Pyykko=1.37;
-      electrical_conductivity=2E7;
-      electronegativity_vec=2.36;
-      hardness_Ghosh=5.1879;
-      electronegativity_Pearson=4.40;
-      electronegativity_Ghosh=6.505;
-      electron_affinity_PT=78.6;
-      Miedema_phi_star=4.80;
-      Miedema_nws=1.81;
-      Miedema_gamma_s=3300;
-      Pettifor_scale=0.885;
-      boiling_point=5555;
-      melting_point=3422;
-      vaporization_heat_PT=800;
-      specific_heat_PT=132;
-      critical_Pressure=NNN;
-      critical_Temperature_PT=NNN;
-      thermal_expansion=4.5E-6;
-      thermal_conductivity=170;
-      Brinelll_hardness=2570;
-      Mohs_hardness=7.5;
-      Vickers_hardness=3430;
-      Hardness_Pearson=3.58;
-      Hardness_Putz=NNN;
-      Hardness_RB=1.23;
-      shear_modulus=161;
-      Young_modulus=411;
-      bulk_modulus=310;
-      Poisson_ratio_PT=0.28;
-      Miedema_BVm=31.0;
-      Magnetic_Type_PT="Paramagnetic";
-      Mass_Magnetic_Susceptibility=4.59E-9;
-      Volume_Magnetic_Susceptibility=0.0000884;
-      Molar_Magnetic_Susceptibility=8.44E-10;
-      Curie_point=NNN;
-      color_PT="GRAY";
-      refractive_index=NNN;
-      HHIP=7000;
-      HHIR=4300;
-      /*xray_scatt=NNN;*/
-      //W
-    }
-    // [AFLOW]STOP=Tungsten
-    // ********************************************************************************************************************************************************
-
-    // ********************************************************************************************************************************************************
-    // [AFLOW]START=Rhenium
-    // Rhenium Rhenium Rhenium Rhenium Rhenium Rhenium Rhenium Rhenium Rhenium Rhenium Rhenium Rhenium Rhenium Rhenium Rhenium Rhenium Rhenium
-    if(ZZ==75) { // Rhenium
-      Z=ZZ;
-      symbol="Re";
-      name="Rhenium";
-      Period=6;
-      Group=7;
-      Series="TransitionMetal";
-      Block="d";
-      mass=AMU2KILOGRAM*186.2;
-      MolarVolume=8.85856E-6;
-      volume=14.8941;
-      Miedema_Vm=4.3;
-      valence_std=7;
-      valence_iupac=7;
-      valence_PT=7;
-      Density_PT=21.02;
-      crystal="hcp";
-      CrystalStr_PT="Simple_Hexagonal";
-      space_group="P6_3/mmc";
-      space_group_number=194;
-      Pearson_coefficient=2.70849E-05;
-      lattice_constant[1]=276.1;lattice_constant[2]=276.1;lattice_constant[3]=445.6;
-      lattice_angle[1]=PI/2;lattice_angle[2]=PI/2;lattice_angle[3]=2*PI/3;
-      phase="Solid";
-      radius=0.138;
-      radius_PT=188;
-      radius_covalent=1.51;
-      radius_covalent_PT=151;
-      radius_VanDerWaals_PT=NNN;
-      radii_Ghosh08=0.6141;
-      radii_Slatter=1.35;
-      radii_Pyykko=1.31;
-      electrical_conductivity=5.6E6;
-      electronegativity_vec=1.90;
-      hardness_Ghosh=5.4256;
-      electronegativity_Pearson=4.02;
-      electronegativity_Ghosh=6.626;
-      electron_affinity_PT=14.5;
-      Miedema_phi_star=5.40;
-      Miedema_nws=1.86;
-      Miedema_gamma_s=3650;
-      Pettifor_scale=0.94;
-      boiling_point=5596;
-      melting_point=3186;
-      vaporization_heat_PT=705;
-      specific_heat_PT=137;
-      critical_Pressure=NNN;
-      critical_Temperature_PT=NNN;
-      thermal_expansion=6.2E-6;
-      thermal_conductivity=48;
-      Brinelll_hardness=1320;
-      Mohs_hardness=7;
-      Vickers_hardness=2450;
-      Hardness_Pearson=3.87;
-      Hardness_Putz=NNN;
-      Hardness_RB=2.13;
-      shear_modulus=178;
-      Young_modulus=463;
-      bulk_modulus=370;
-      Poisson_ratio_PT=0.3;
-      Miedema_BVm=33.0;
-      Magnetic_Type_PT="Paramagnetic";
-      Mass_Magnetic_Susceptibility=4.56E-9;
-      Volume_Magnetic_Susceptibility=0.0000959;
-      Molar_Magnetic_Susceptibility=8.49E-10;
-      Curie_point=NNN;
-      color_PT="GRAY";
-      refractive_index=NNN;
-      HHIP=3300;
-      HHIR=3300;
-      /*xray_scatt=NNN;*/
-      //Re
-    }
-    // [AFLOW]STOP=Rhenium
-    // ********************************************************************************************************************************************************
-
-    // ********************************************************************************************************************************************************
-    // [AFLOW]START=Osmium
-    // Osmium Osmium Osmium Osmium Osmium Osmium Osmium Osmium Osmium Osmium Osmium Osmium Osmium Osmium Osmium Osmium Osmium
-    if(ZZ==76) { // Osmium
-      Z=ZZ;
-      symbol="Os";
-      name="Osmium";
-      Period=6;
-      Group=8;
-      Series="TransitionMetal";
-      Block="d";
-      mass=AMU2KILOGRAM*190.2;
-      MolarVolume=8.421E-6;
-      volume=14.2403;
-      Miedema_Vm=4.2;
-      valence_std=8;
-      valence_iupac=8;
-      valence_PT=6;
-      Density_PT=22.59;
-      crystal="hcp";
-      CrystalStr_PT="Simple_Hexagonal";
-      space_group="P6_3/mmc";
-      space_group_number=194;
-      Pearson_coefficient=7.45234E-05;
-      lattice_constant[1]=273.44;lattice_constant[2]=273.44;lattice_constant[3]=431.73;
-      lattice_angle[1]=PI/2;lattice_angle[2]=PI/2;lattice_angle[3]=2*PI/3;
-      phase="Solid";
-      radius=0.135;
-      radius_PT=185;
-      radius_covalent=1.44;
-      radius_covalent_PT=144;
-      radius_VanDerWaals_PT=NNN;
-      radii_Ghosh08=0.5890;
-      radii_Slatter=1.30;
-      radii_Pyykko=1.29;
-      electrical_conductivity=1.2E7;
-      electronegativity_vec=2.20;
-      hardness_Ghosh=5.6619;
-      electronegativity_Pearson=4.9;
-      electronegativity_Ghosh=6.748;
-      electron_affinity_PT=106.1;
-      Miedema_phi_star=5.40;
-      Miedema_nws=1.85;
-      Miedema_gamma_s=3500;
-      Pettifor_scale=0.995;
-      boiling_point=5012;
-      melting_point=3033;
-      vaporization_heat_PT=630;
-      specific_heat_PT=130;
-      critical_Pressure=NNN;
-      critical_Temperature_PT=NNN;
-      thermal_expansion=5.1E-6;
-      thermal_conductivity=87;
-      Brinelll_hardness=3920;
-      Mohs_hardness=7;
-      Vickers_hardness=4137.063913415;
-      Hardness_Pearson=3.80;
-      Hardness_Putz=NNN;
-      Hardness_RB=1.72;
-      shear_modulus=222;
-      Young_modulus=NNN;
-      bulk_modulus=NNN;
-      Poisson_ratio_PT=0.25;
-      Miedema_BVm=35.0;
-      Magnetic_Type_PT="Paramagnetic";
-      Mass_Magnetic_Susceptibility=6E-10;
-      Volume_Magnetic_Susceptibility=0.000014;
-      Molar_Magnetic_Susceptibility=1.1E-10;
-      Curie_point=NNN;
-      color_PT="SLATEGRAY";
-      refractive_index=NNN;
-      HHIP=5500;
-      HHIR=9100;
-      /*xray_scatt=NNN;*/
-      //Os JX CHANGED VALENCE
-    }
-    // [AFLOW]STOP=Osmium
-    // ********************************************************************************************************************************************************
-
-    // ********************************************************************************************************************************************************
-    // [AFLOW]START=Iridium
-    // Iridium Iridium Iridium Iridium Iridium Iridium Iridium Iridium Iridium Iridium Iridium Iridium Iridium Iridium Iridium Iridium Iridium
-    if(ZZ==77) { // Iridium
-      Z=ZZ;
-      symbol="Ir";
-      name="Iridium";
-      Period=6;
-      Group=9;
-      Series="TransitionMetal";
-      Block="d";
-      mass=AMU2KILOGRAM*192.22;
-      MolarVolume=8.5203E-6;
-      volume=14.5561;
-      Miedema_Vm=4.2;
-      valence_std=9;
-      valence_iupac=8;
-      valence_PT=6;
-      Density_PT=22.56;
-      crystal="fcc";
-      CrystalStr_PT="Face-centered_Cubic";
-      space_group="Fm_3m";
-      space_group_number=225;
-      Pearson_coefficient=2.53787E-05;
-      lattice_constant[1]=383.9;lattice_constant[2]=383.9;lattice_constant[3]=383.9;
-      lattice_angle[1]=PI/2;lattice_angle[2]=PI/2;lattice_angle[3]=PI/2;
-      phase="Solid";
-      radius=0.135;
-      radius_PT=180;
-      radius_covalent=1.41;
-      radius_covalent_PT=141;
-      radius_VanDerWaals_PT=NNN;
-      radii_Ghosh08=0.5657;
-      radii_Slatter=1.35;
-      radii_Pyykko=1.22;
-      electrical_conductivity=2.1E7;
-      electronegativity_vec=2.20;
-      hardness_Ghosh=5.9000;
-      electronegativity_Pearson=5.4;
-      electronegativity_Ghosh=6.831;
-      electron_affinity_PT=151;
-      Miedema_phi_star=5.55;
-      Miedema_nws=1.83;
-      Miedema_gamma_s=3100;
-      Pettifor_scale=1.05;
-      boiling_point=4428;
-      melting_point=2466;
-      vaporization_heat_PT=560;
-      specific_heat_PT=131;
-      critical_Pressure=NNN;
-      critical_Temperature_PT=NNN;
-      thermal_expansion=6.4E-6;
-      thermal_conductivity=150;
-      Brinelll_hardness=1670;
-      Mohs_hardness=6.5;
-      Vickers_hardness=1760;
-      Hardness_Pearson=3.80;
-      Hardness_Putz=NNN;
-      Hardness_RB=1.27;
-      shear_modulus=210;
-      Young_modulus=528;
-      bulk_modulus=320;
-      Poisson_ratio_PT=0.26;
-      Miedema_BVm=25.0;
-      Magnetic_Type_PT="Paramagnetic";
-      Mass_Magnetic_Susceptibility=1.67E-9;
-      Volume_Magnetic_Susceptibility=0.0000377;
-      Molar_Magnetic_Susceptibility=3.21E-10;
-      Curie_point=NNN;
-      color_PT="SILVER";
-      refractive_index=NNN;
-      HHIP=5500;
-      HHIR=9100;
-      /*xray_scatt=NNN;*/
-      //Ir JX CHANGED VALENCE
-    }
-    // [AFLOW]STOP=Iridium
-    // ********************************************************************************************************************************************************
-
-    // ********************************************************************************************************************************************************
-    // [AFLOW]START=Platinum
-    // Platinum Platinum Platinum Platinum Platinum Platinum Platinum Platinum Platinum Platinum Platinum Platinum Platinum Platinum Platinum Platinum Platinum
-    if(ZZ==78) { // Platinum
-      Z=ZZ;
-      symbol="Pt";
-      name="Platinum";
-      Period=6;
-      Group=10;
-      Series="TransitionMetal";
-      Block="d";
-      mass=AMU2KILOGRAM*195.09;
-      MolarVolume=9.0948E-6;
-      volume=15.7298;
-      Miedema_Vm=4.4;
-      valence_std=10;
-      valence_iupac=6;
-      valence_PT=6;
-      Density_PT=21.45;
-      crystal="fcc";
-      CrystalStr_PT="Face-centered_Cubic";
-      space_group="Fm_3m";
-      space_group_number=225;
-      Pearson_coefficient=3.39206E-05;
-      lattice_constant[1]=392.42;lattice_constant[2]=392.42;lattice_constant[3]=392.42;
-      lattice_angle[1]=PI/2;lattice_angle[2]=PI/2;lattice_angle[3]=PI/2;
-      phase="Solid";
-      radius=0.138;
-      radius_PT=177;
-      radius_covalent=1.36;
-      radius_covalent_PT=136;
-      radius_VanDerWaals_PT=175;
-      radii_Ghosh08=0.5443;
-      radii_Slatter=1.35;
-      radii_Pyykko=1.23;
-      electrical_conductivity=9.4E6;
-      electronegativity_vec=2.28;
-      hardness_Ghosh=6.1367;
-      electronegativity_Pearson=5.6;
-      electronegativity_Ghosh=6.991;
-      electron_affinity_PT=205.3;
-      Miedema_phi_star=5.65;
-      Miedema_nws=1.78;
-      Miedema_gamma_s=2550;
-      Pettifor_scale=1.105;
-      boiling_point=3825;
-      melting_point=1768.3;
-      vaporization_heat_PT=490;
-      specific_heat_PT=133;
-      critical_Pressure=NNN;
-      critical_Temperature_PT=NNN;
-      thermal_expansion=8.9E-6;
-      thermal_conductivity=71;
-      Brinelll_hardness=392;
-      Mohs_hardness=3.5;
-      Vickers_hardness=549;
-      Hardness_Pearson=3.50;
-      Hardness_Putz=NNN;
-      Hardness_RB=3.5;
-      shear_modulus=61;
-      Young_modulus=168;
-      bulk_modulus=230;
-      Poisson_ratio_PT=0.38;
-      Miedema_BVm=18.0;
-      Magnetic_Type_PT="Paramagnetic";
-      Mass_Magnetic_Susceptibility=1.22E-8;
-      Volume_Magnetic_Susceptibility=0.0002573;
-      Molar_Magnetic_Susceptibility=2.38E-9;
-      Curie_point=NNN;
-      color_PT="GRAY";
-      refractive_index=NNN;
-      HHIP=5500;
-      HHIR=9100;
-      /*xray_scatt=NNN;*/
-      //Pt
-    }
-    // [AFLOW]STOP=Platinum
-    // ********************************************************************************************************************************************************
-
-    // ********************************************************************************************************************************************************
-    // [AFLOW]START=Gold
-    // Gold Gold Gold Gold Gold Gold Gold Gold Gold Gold Gold Gold Gold Gold Gold Gold Gold
-    if(ZZ==79) { // Gold
-      Z=ZZ;
-      symbol="Au";
-      name="Gold";
-      Period=6;
-      Group=11;
-      Series="TransitionMetal";
-      Block="d";
-      mass=AMU2KILOGRAM*196.9665;
-      MolarVolume=0.00001021;
-      volume=18.1904;
-      Miedema_Vm=4.7;
-      valence_std=11;
-      valence_iupac=5;
-      valence_PT=5;
-      Density_PT=19.3;
-      crystal="fcc";
-      CrystalStr_PT="Face-centered_Cubic";
-      space_group="Fm_3m";
-      space_group_number=225;
-      Pearson_coefficient=2.08217E-32;
-      lattice_constant[1]=407.82;lattice_constant[2]=407.82;lattice_constant[3]=407.82;
-      lattice_angle[1]=PI/2;lattice_angle[2]=PI/2;lattice_angle[3]=PI/2;
-      phase="Solid";
-      radius=0.144;
-      radius_PT=174;
-      radius_covalent=1.36;
-      radius_covalent_PT=136;
-      radius_VanDerWaals_PT=166;
-      radii_Ghosh08=0.5244;
-      radii_Slatter=1.35;
-      radii_Pyykko=1.24;
-      electrical_conductivity=4.5E7;
-      electronegativity_vec=2.54;
-      hardness_Ghosh=6.3741;
-      electronegativity_Pearson=5.77;
-      electronegativity_Ghosh=7.112;
-      electron_affinity_PT=222.8;
-      Miedema_phi_star=5.15;
-      Miedema_nws=1.57;
-      Miedema_gamma_s=1550;
-      Pettifor_scale=1.16;
-      boiling_point=2856;
-      melting_point=1064.18;
-      vaporization_heat_PT=330;
-      specific_heat_PT=129.1;
-      critical_Pressure=NNN;
-      critical_Temperature_PT=NNN;
-      thermal_expansion=0.0000142;
-      thermal_conductivity=320;
-      Brinelll_hardness=2450;
-      Mohs_hardness=2.5;
-      Vickers_hardness=216;
-      Hardness_Pearson=3.46;
-      Hardness_Putz=NNN;
-      Hardness_RB=3.44;
-      shear_modulus=27;
-      Young_modulus=78;
-      bulk_modulus=220;
-      Poisson_ratio_PT=0.44;
-      Miedema_BVm=18.0;
-      Magnetic_Type_PT="Diamagnetic";
-      Mass_Magnetic_Susceptibility=-1.78E-9;
-      Volume_Magnetic_Susceptibility=-0.0000344;
-      Molar_Magnetic_Susceptibility=-3.51E-10;
-      Curie_point=NNN;
-      color_PT="GOLD";
-      refractive_index=NNN;
-      HHIP=1100;
-      HHIR=1000;
-      xray_scatt=74.99;
-      //Au
-    }
-    // [AFLOW]STOP=Gold
-    // ********************************************************************************************************************************************************
-
-    // ********************************************************************************************************************************************************
-    // [AFLOW]START=Mercury
-    // Mercury Mercury Mercury Mercury Mercury Mercury Mercury Mercury Mercury Mercury Mercury Mercury Mercury Mercury Mercury Mercury Mercury
-    if(ZZ==80) { // Mercury
-      Z=ZZ;
-      symbol="Hg";
-      name="Mercury";
-      Period=6;
-      Group=12;
-      Series="TransitionMetal";
-      Block="d";
-      mass=AMU2KILOGRAM*200.59;
-      MolarVolume=0.0000148213;
-      volume=29.7156;
-      Miedema_Vm=5.8;
-      valence_std=12;
-      valence_iupac=4;
-      valence_PT=2;
-      Density_PT=13.534;
-      crystal="rhl";
-      CrystalStr_PT="Simple_Trigonal";
-      space_group="R_3m";
-      space_group_number=166;
-      Pearson_coefficient=6.52519E-05;
-      lattice_constant[1]=300.5;lattice_constant[2]=300.5;lattice_constant[3]=300.5;
-      lattice_angle[1]=1.23081;lattice_angle[2]=1.23081;lattice_angle[3]=1.23081;
-      phase="Liquid";
-      radius=0.150;
-      radius_PT=171;
-      radius_covalent=1.32;
-      radius_covalent_PT=132;
-      radius_VanDerWaals_PT=155;
-      radii_Ghosh08=0.5060;
-      radii_Slatter=1.50;
-      radii_Pyykko=1.33;
-      electrical_conductivity=1E6;
-      electronegativity_vec=2.00;
-      hardness_Ghosh=6.6103;
-      electronegativity_Pearson=4.91;
-      electronegativity_Ghosh=7.233;
-      electron_affinity_PT=0;
-      Miedema_phi_star=4.20;
-      Miedema_nws=1.24;
-      Miedema_gamma_s=610;
-      Pettifor_scale=1.32;
-      boiling_point=356.73;
-      melting_point=-38.83;
-      vaporization_heat_PT=59.2;
-      specific_heat_PT=139.5;
-      critical_Pressure=1698;
-      critical_Temperature_PT=1750;
-      thermal_expansion=0.000181;
-      thermal_conductivity=8.3;
-      Brinelll_hardness=NNN;
-      Mohs_hardness=NNN;
-      Vickers_hardness=NNN;
-      Hardness_Pearson=5.54;
-      Hardness_Putz=NNN;
-      Hardness_RB=5.29;
-      shear_modulus=NNN;
-      Young_modulus=NNN;
-      bulk_modulus=25;
-      Poisson_ratio_PT=NNN;
-      Miedema_BVm=4.0;
-      Magnetic_Type_PT="Diamagnetic";
-      Mass_Magnetic_Susceptibility=-2.1E-9;
-      Volume_Magnetic_Susceptibility=-0.0000284;
-      Molar_Magnetic_Susceptibility=-4.21E-10;
-      Curie_point=NNN;
-      color_PT="SILVER";
-      refractive_index=1.000933;
-      HHIP=5500;
-      HHIR=3100;
-      /*xray_scatt=NNN;*/
-      //Hg
-    }
-    // [AFLOW]STOP=Mercury
-    // ********************************************************************************************************************************************************
-
-    // p-electron systems
-    // ********************************************************************************************************************************************************
-    // [AFLOW]START=Thallium
-    // Thallium Thallium Thallium Thallium Thallium Thallium Thallium Thallium Thallium Thallium Thallium Thallium Thallium Thallium Thallium Thallium Thallium
-    if(ZZ==81) { // Thallium
-      Z=ZZ;
-      symbol="Tl";
-      name="Thallium";
-      Period=6;
-      Group=13;
-      Series="PoorMetal";
-      Block="p";
-      mass=AMU2KILOGRAM*204.37;
-      MolarVolume=0.0000172473;
-      volume=31.0721;
-      Miedema_Vm=6.6;
-      valence_std=3;
-      valence_iupac=3;
-      valence_PT=3;
-      Density_PT=11.85;
-      crystal="hcp";
-      CrystalStr_PT="Simple_Hexagonal";
-      space_group="P6_3/mmc";
-      space_group_number=194;
-      Pearson_coefficient=1.99659E-05;
-      lattice_constant[1]=345.66;lattice_constant[2]=345.66;lattice_constant[3]=552.48;
-      lattice_angle[1]=PI/2;lattice_angle[2]=PI/2;lattice_angle[3]=2*PI/3;
-      phase="Solid";
-      radius=0.171;
-      radius_PT=156;
-      radius_covalent=1.45;
-      radius_covalent_PT=145;
-      radius_VanDerWaals_PT=196;
-      radii_Ghosh08=1.8670;
-      radii_Slatter=1.90;
-      radii_Pyykko=1.44;
-      electrical_conductivity=6.7E6;
-      electronegativity_vec=1.62;
-      hardness_Ghosh=1.7043;
-      electronegativity_Pearson=3.2;
-      electronegativity_Ghosh=4.719;
-      electron_affinity_PT=19.2;
-      Miedema_phi_star=3.90;
-      Miedema_nws=1.12;
-      Miedema_gamma_s=610;
-      Pettifor_scale=1.56;
-      boiling_point=1473;
-      melting_point=304;
-      vaporization_heat_PT=165;
-      specific_heat_PT=129;
-      critical_Pressure=NNN;
-      critical_Temperature_PT=NNN;
-      thermal_expansion=0.0000299;
-      thermal_conductivity=46;
-      Brinelll_hardness=26.4;
-      Mohs_hardness=1.2;
-      Vickers_hardness=NNN;
-      Hardness_Pearson=2.90;
-      Hardness_Putz=NNN;
-      Hardness_RB=2.69;
-      shear_modulus=2.8;
-      Young_modulus=8;
-      bulk_modulus=43;
-      Poisson_ratio_PT=0.45;
-      Miedema_BVm=6.2;
-      Magnetic_Type_PT="Diamagnetic";
-      Mass_Magnetic_Susceptibility=-3E-9;
-      Volume_Magnetic_Susceptibility=-0.0000356;
-      Molar_Magnetic_Susceptibility=-6.13E-10;
-      Curie_point=NNN;
-      color_PT="SILVER";
-      refractive_index=NNN;
-      HHIP=6500;
-      HHIR=6500;
-      /*xray_scatt=NNN;*/
-      //Tl
-    }
-    // [AFLOW]STOP=Thallium
-    // ********************************************************************************************************************************************************
-
-    // ********************************************************************************************************************************************************
-    // [AFLOW]START=Lead
-    // Lead Lead Lead Lead Lead Lead Lead Lead Lead Lead Lead Lead Lead Lead Lead Lead Lead
-    if(ZZ==82) { // Lead
-      Z=ZZ;
-      symbol="Pb";
-      name="Lead";
-      Period=6;
-      Group=14;
-      Series="PoorMetal";
-      Block="p";
-      mass=AMU2KILOGRAM*207.2;
-      MolarVolume=0.000018272;
-      volume=31.6649;
-      Miedema_Vm=6.9;
-      valence_std=4;
-      valence_iupac=4;
-      valence_PT=4;
-      Density_PT=11.34;
-      crystal="fcc";
-      CrystalStr_PT="Face-centered_Cubic";
-      space_group="Fm_3m";
-      space_group_number=225;
-      Pearson_coefficient=1.94378E-05;
-      lattice_constant[1]=495.08;lattice_constant[2]=495.08;lattice_constant[3]=495.08;
-      lattice_angle[1]=PI/2;lattice_angle[2]=PI/2;lattice_angle[3]=PI/2;
-      phase="Solid";
-      radius=0.175;
-      radius_PT=154;
-      radius_covalent=1.46;
-      radius_covalent_PT=146;
-      radius_VanDerWaals_PT=202;
-      radii_Ghosh08=1.6523;
-      radii_Slatter=NNN;
-      radii_Pyykko=1.44;
-      electrical_conductivity=4.8E6;
-      electronegativity_vec=2.33;
-      hardness_Ghosh=1.9414;
-      electronegativity_Pearson=3.90;
-      electronegativity_Ghosh=4.841;
-      electron_affinity_PT=35.1;
-      Miedema_phi_star=4.10;
-      Miedema_nws=1.15;
-      Miedema_gamma_s=610;
-      Pettifor_scale=1.80;
-      boiling_point=1749;
-      melting_point=327.46;
-      vaporization_heat_PT=178;
-      specific_heat_PT=127;
-      critical_Pressure=NNN;
-      critical_Temperature_PT=NNN;
-      thermal_expansion=0.0000289;
-      thermal_conductivity=35;
-      Brinelll_hardness=38.3;
-      Mohs_hardness=1.5;
-      Vickers_hardness=NNN;
-      Hardness_Pearson=3.53;
-      Hardness_Putz=NNN;
-      Hardness_RB=3.02;
-      shear_modulus=5.6;
-      Young_modulus=16;
-      bulk_modulus=46;
-      Poisson_ratio_PT=0.44;
-      Miedema_BVm=7.9;
-      Magnetic_Type_PT="Diamagnetic";
-      Mass_Magnetic_Susceptibility=-1.5E-9;
-      Volume_Magnetic_Susceptibility=-0.000017;
-      Molar_Magnetic_Susceptibility=-3.11E-10;
-      Curie_point=NNN;
-      color_PT="SLATEGRAY";
-      refractive_index=NNN;
-      HHIP=2700;
-      HHIR=1800;
-      /*xray_scatt=NNN;*/
-      //Pb
-    }
-    // [AFLOW]STOP=Lead
-    // ********************************************************************************************************************************************************
-
-    // ********************************************************************************************************************************************************
-    // [AFLOW]START=Bismuth
-    // Bismuth Bismuth Bismuth Bismuth Bismuth Bismuth Bismuth Bismuth Bismuth Bismuth Bismuth Bismuth Bismuth Bismuth Bismuth Bismuth Bismuth
-    if(ZZ==83) { // Bismuth
-      Z=ZZ;
-      symbol="Bi";
-      name="Bismuth";
-      Period=6;
-      Group=15;
-      Series="PoorMetal";
-      Block="p";
-      mass=AMU2KILOGRAM*208.9804;
-      MolarVolume=0.000021368;
-      volume=31.5691;
-      Miedema_Vm=7.2;
-      valence_std=5;
-      valence_iupac=5;
-      valence_PT=5;
-      Density_PT=9.78;
-      crystal="rhl";
-      CrystalStr_PT="Base-centered_Monoclinic";
-      space_group="C12/m1";
-      space_group_number=12;
-      Pearson_coefficient=0.0;
-      lattice_constant[1]=667.4;lattice_constant[2]=611.7;lattice_constant[3]=330.4;
-      lattice_angle[1]=PI/2;lattice_angle[2]=1.925622;lattice_angle[3]=PI/2;
-      phase="Solid";
-      radius=0.182;
-      radius_PT=143;
-      radius_covalent=1.48;
-      radius_covalent_PT=148;
-      radius_VanDerWaals_PT=NNN;
-      radii_Ghosh08=1.4818;
-      radii_Slatter=1.60;
-      radii_Pyykko=1.51;
-      electrical_conductivity=770000;
-      electronegativity_vec=2.02;
-      hardness_Ghosh=2.1785;
-      electronegativity_Pearson=4.69;
-      electronegativity_Ghosh=4.962;
-      electron_affinity_PT=91.2;
-      Miedema_phi_star=4.15;
-      Miedema_nws=1.16;
-      Miedema_gamma_s=550;
-      Pettifor_scale=2.04;
-      boiling_point=1564;
-      melting_point=271.3;
-      vaporization_heat_PT=160;
-      specific_heat_PT=122;
-      critical_Pressure=NNN;
-      critical_Temperature_PT=NNN;
-      thermal_expansion=0.0000134;
-      thermal_conductivity=8;
-      Brinelll_hardness=94.2;
-      Mohs_hardness=2.25;
-      Vickers_hardness=NNN;
-      Hardness_Pearson=3.74;
-      Hardness_Putz=NNN;
-      Hardness_RB=4.14;
-      shear_modulus=12;
-      Young_modulus=32;
-      bulk_modulus=31;
-      Poisson_ratio_PT=0.33;
-      Miedema_BVm=6.7;
-      Magnetic_Type_PT="Diamagnetic";
-      Mass_Magnetic_Susceptibility=-1.7E-8;
-      Volume_Magnetic_Susceptibility=-0.00017;
-      Molar_Magnetic_Susceptibility=-3.6E-9;
-      Curie_point=NNN;
-      color_PT="GRAY";
-      refractive_index=NNN;
-      HHIP=NNN;
-      HHIR=NNN;
-      /*xray_scatt=NNN;*/
-      //Bi
-    }
-    // [AFLOW]STOP=Bismuth
-    // ********************************************************************************************************************************************************
-
-    // ********************************************************************************************************************************************************
-    // [AFLOW]START=Polonium
-    // Polonium Polonium Polonium Polonium Polonium Polonium Polonium Polonium Polonium Polonium Polonium Polonium Polonium Polonium Polonium Polonium Polonium
-    if(ZZ==84) { // Polonium
-      Z=ZZ;
-      symbol="Po";
-      name="Polonium";
-      Period=6;
-      Group=16;
-      Series="Chalcogen";
-      Block="p";
-      mass=AMU2KILOGRAM*209.98;
-      MolarVolume=0.00002272727272727;
-      volume=NNN;
-      Miedema_Vm=NNN;
-      valence_std=6;
-      valence_iupac=6;
-      valence_PT=6;
-      Density_PT=9.196;
-      crystal="sc";
-      CrystalStr_PT="Simple_Cubic";
-      space_group="Pm-3m";
-      space_group_number=221;
-      Pearson_coefficient=0.0;
-      lattice_constant[1]=335.9;lattice_constant[2]=335.9;lattice_constant[3]=335.9;
-      lattice_angle[1]=PI/2;lattice_angle[2]=PI/2;lattice_angle[3]=PI/2;
-      phase="Solid";
-      radius=0.140;
-      radius_PT=135;
-      radius_covalent=1.40;
-      radius_covalent_PT=140;
-      radius_VanDerWaals_PT=NNN;
-      radii_Ghosh08=1.3431;
-      radii_Slatter=1.90;
-      radii_Pyykko=1.45;
-      electrical_conductivity=2.3E6;
-      electronegativity_vec=2.00;
-      hardness_Ghosh=2.4158;
-      electronegativity_Pearson=NNN;
-      electronegativity_Ghosh=5.084;
-      electron_affinity_PT=183.3;
-      Miedema_phi_star=NNN;
-      Miedema_nws=NNN;
-      Miedema_gamma_s=NNN;
-      Pettifor_scale=2.28;
-      boiling_point=962;
-      melting_point=254;
-      vaporization_heat_PT=100;
-      specific_heat_PT=NNN;
-      critical_Pressure=NNN;
-      critical_Temperature_PT=NNN;
-      thermal_expansion=NNN;
-      thermal_conductivity=NNN;
-      Brinelll_hardness=NNN;
-      Mohs_hardness=NNN;
-      Vickers_hardness=NNN;
-      Hardness_Pearson=NNN;
-      Hardness_Putz=NNN;
-      Hardness_RB=3.28;
-      shear_modulus=NNN;
-      Young_modulus=NNN;
-      bulk_modulus=NNN;
-      Poisson_ratio_PT=NNN;
-      Miedema_BVm=NNN;
-      Magnetic_Type_PT="NNN";
-      Mass_Magnetic_Susceptibility=NNN;
-      Volume_Magnetic_Susceptibility=NNN;
-      Molar_Magnetic_Susceptibility=NNN;
-      Curie_point=NNN;
-      color_PT="SILVER";
-      refractive_index=NNN;
-      HHIP=NNN;
-      HHIR=NNN;
-      /*xray_scatt=NNN;*/
-      //Po
-    }
-    // [AFLOW]STOP=Polonium
-    // ********************************************************************************************************************************************************
-
-    // ********************************************************************************************************************************************************
-    // [AFLOW]START=Astatine
-    // Astatine Astatine Astatine Astatine Astatine Astatine Astatine Astatine Astatine Astatine Astatine Astatine Astatine Astatine Astatine Astatine Astatine
-    if(ZZ==85) { // Astatine
-      Z=ZZ;
-      symbol="At";
-      name="Astatine";
-      Period=6;
-      Group=17;
-      Series="Halogen";
-      Block="p";
-      mass=AMU2KILOGRAM*210;
-      MolarVolume=NNN;
-      volume=NNN;
-      Miedema_Vm=NNN;
-      valence_std=7;
-      valence_iupac=7;
-      valence_PT=7;
-      Density_PT=NNN;
-      crystal="nnn";
-      CrystalStr_PT="NNN";
-      space_group="NNN";
-      space_group_number=NNN;
-      Pearson_coefficient=0.0;
-      lattice_constant[1]=NNN;lattice_constant[2]=NNN;lattice_constant[3]=NNN;
-      lattice_angle[1]=NNN;lattice_angle[2]=NNN;lattice_angle[3]=NNN;
-      phase="Solid";
-      radius=NNN;
-      radius_PT=127;
-      radius_covalent=1.50;
-      radius_covalent_PT=150;
-      radius_VanDerWaals_PT=NNN;
-      radii_Ghosh08=1.2283;
-      radii_Slatter=NNN;
-      radii_Pyykko=1.47;
-      electrical_conductivity=NNN;
-      electronegativity_vec=2.20;
-      hardness_Ghosh=2.6528;
-      electronegativity_Pearson=NNN;
-      electronegativity_Ghosh=5.206;
-      electron_affinity_PT=270.1;
-      Miedema_phi_star=NNN;
-      Miedema_nws=NNN;
-      Miedema_gamma_s=NNN;
-      Pettifor_scale=2.52;
-      boiling_point=NNN;
-      melting_point=302;
-      vaporization_heat_PT=40;
-      specific_heat_PT=NNN;
-      critical_Pressure=NNN;
-      critical_Temperature_PT=NNN;
-      thermal_expansion=NNN;
-      thermal_conductivity=2;
-      Brinelll_hardness=NNN;
-      Mohs_hardness=NNN;
-      Vickers_hardness=NNN;
-      Hardness_Pearson=NNN;
-      Hardness_Putz=NNN;
-      Hardness_RB=3.57;
-      shear_modulus=NNN;
-      Young_modulus=NNN;
-      bulk_modulus=NNN;
-      Poisson_ratio_PT=NNN;
-      Miedema_BVm=NNN;
-      Magnetic_Type_PT="NNN";
-      Mass_Magnetic_Susceptibility=NNN;
-      Volume_Magnetic_Susceptibility=NNN;
-      Molar_Magnetic_Susceptibility=NNN;
-      Curie_point=NNN;
-      color_PT="SILVER";
-      refractive_index=NNN;
-      HHIP=NNN;
-      HHIR=NNN;
-      /*xray_scatt=NNN;*/
-      //At
-    }
-    // [AFLOW]STOP=Astatine
-    // ********************************************************************************************************************************************************
-
-    // ********************************************************************************************************************************************************
-    // [AFLOW]START=Radon
-    // Radon Radon Radon Radon Radon Radon Radon Radon Radon Radon Radon Radon Radon Radon Radon Radon Radon
-    if(ZZ==86) { // Radon
-      Z=ZZ;
-      symbol="Rn";
-      name="Radon";
-      Period=6;
-      Group=18;
-      Series="NobleGas";
-      Block="p";
-      mass=AMU2KILOGRAM*222;
-      MolarVolume=0.02281603288798;
-      volume=NNN;
-      Miedema_Vm=NNN;
-      valence_std=0;
-      valence_iupac=6;
-      valence_PT=6;
-      Density_PT=97.3E-4;
-      crystal="fcc";
-      CrystalStr_PT="NNN";
-      space_group="NNN";
-      space_group_number=NNN;
-      Pearson_coefficient=0.0;
-      lattice_constant[1]=NNN;lattice_constant[2]=NNN;lattice_constant[3]=NNN;
-      lattice_angle[1]=NNN;lattice_angle[2]=NNN;lattice_angle[3]=NNN;
-      phase="Gas";
-      radius=NNN;
-      radius_PT=120;
-      radius_covalent=1.50;
-      radius_covalent_PT=150;
-      radius_VanDerWaals_PT=NNN;
-      radii_Ghosh08=1.1315;
-      radii_Slatter=NNN;
-      radii_Pyykko=1.42;
-      electrical_conductivity=NNN;
-      electronegativity_vec=2.2;
-      hardness_Ghosh=2.8900;
-      electronegativity_Pearson=NNN;
-      electronegativity_Ghosh=5.327;
-      electron_affinity_PT=0;
-      Miedema_phi_star=NNN;
-      Miedema_nws=NNN;
-      Miedema_gamma_s=NNN;
-      Pettifor_scale=0;
-      boiling_point=-61.7;
-      melting_point=-71;
-      vaporization_heat_PT=17;
-      specific_heat_PT=93.65;
-      critical_Pressure=61.98;
-      critical_Temperature_PT=377;
-      thermal_expansion=NNN;
-      thermal_conductivity=0.00361;
-      Brinelll_hardness=NNN;
-      Mohs_hardness=NNN;
-      Vickers_hardness=NNN;
-      Hardness_Pearson=NNN;
-      Hardness_Putz=NNN;
-      Hardness_RB=7.69;
-      shear_modulus=NNN;
-      Young_modulus=NNN;
-      bulk_modulus=NNN;
-      Poisson_ratio_PT=NNN;
-      Miedema_BVm=NNN;
-      Magnetic_Type_PT="NNN";
-      Mass_Magnetic_Susceptibility=NNN;
-      Volume_Magnetic_Susceptibility=NNN;
-      Molar_Magnetic_Susceptibility=NNN;
-      Curie_point=NNN;
-      color_PT="COLORLESS";
-      refractive_index=NNN;
-      HHIP=NNN;
-      HHIR=NNN;
-      /*xray_scatt=NNN;*/
-      //Rn
-    }
-    // [AFLOW]STOP=Radon
-    // ********************************************************************************************************************************************************
-
-    // ROW7
-    // s-electron systems
-    // ********************************************************************************************************************************************************
-    // [AFLOW]START=Francium
-    // Francium Francium Francium Francium Francium Francium Francium Francium Francium Francium Francium Francium Francium Francium Francium Francium Francium
-    if(ZZ==87) { // Francium
-      Z=ZZ;
-      symbol="Fr";
-      name="Francium";
-      Period=7;
-      Group=1;
-      Series="AlkaliMetal";
-      Block="s";
-      mass=AMU2KILOGRAM*223.02;
-      MolarVolume=NNN;
-      volume=NNN;
-      Miedema_Vm=NNN;
-      valence_std=1;
-      valence_iupac=1;
-      valence_PT=1;
-      Density_PT=NNN;
-      crystal="bcc";
-      CrystalStr_PT="NNN";
-      space_group="NNN";
-      space_group_number=NNN;
-      Pearson_coefficient=0.0;
-      lattice_constant[1]=NNN;lattice_constant[2]=NNN;lattice_constant[3]=NNN;
-      lattice_angle[1]=NNN;lattice_angle[2]=NNN;lattice_angle[3]=NNN;
-      phase="Solid";
-      radius=NNN;
-      radius_PT=NNN;
-      radius_covalent=2.60;
-      radius_covalent_PT=260;
-      radius_VanDerWaals_PT=NNN;
-      radii_Ghosh08=4.4479;
-      radii_Slatter=NNN;
-      radii_Pyykko=2.23;
-      electrical_conductivity=NNN;
-      electronegativity_vec=0.70;
-      hardness_Ghosh=0.9882;
-      electronegativity_Pearson=NNN;
-      electronegativity_Ghosh=2.376;
-      electron_affinity_PT=NNN;
-      Miedema_phi_star=NNN;
-      Miedema_nws=NNN;
-      Miedema_gamma_s=NNN;
-      Pettifor_scale=0;
-      boiling_point=NNN;
-      melting_point=NNN;
-      vaporization_heat_PT=64;
-      specific_heat_PT=NNN;
-      critical_Pressure=NNN;
-      critical_Temperature_PT=NNN;
-      thermal_expansion=NNN;
-      thermal_conductivity=NNN;
-      Brinelll_hardness=NNN;
-      Mohs_hardness=NNN;
-      Vickers_hardness=NNN;
-      Hardness_Pearson=NNN;
-      Hardness_Putz=NNN;
-      Hardness_RB=NNN;
-      shear_modulus=NNN;
-      Young_modulus=NNN;
-      bulk_modulus=NNN;
-      Poisson_ratio_PT=NNN;
-      Miedema_BVm=NNN;
-      Magnetic_Type_PT="NNN";
-      Mass_Magnetic_Susceptibility=NNN;
-      Volume_Magnetic_Susceptibility=NNN;
-      Molar_Magnetic_Susceptibility=NNN;
-      Curie_point=NNN;
-      color_PT="SILVER";
-      refractive_index=NNN;
-      HHIP=NNN;
-      HHIR=NNN;
-      /*xray_scatt=NNN;*/
-      //Fr
-    }
-    // [AFLOW]STOP=Francium
-    // ********************************************************************************************************************************************************
-
-    // ********************************************************************************************************************************************************
-    // [AFLOW]START=Radium
-    // Radium Radium Radium Radium Radium Radium Radium Radium Radium Radium Radium Radium Radium Radium Radium Radium Radium
-    if(ZZ==88) { // Radium
-      Z=ZZ;
-      symbol="Ra";
-      name="Radium";
-      Period=7;
-      Group=2;
-      Series="AlkalineEarthMetal";
-      Block="s";
-      mass=AMU2KILOGRAM*226.0254;
-      MolarVolume=0.0000452;
-      volume=-1.0000;
-      Miedema_Vm=NNN;
-      valence_std=2;
-      valence_iupac=2;
-      valence_PT=2;
-      Density_PT=5;
-      crystal="bct";
-      CrystalStr_PT="Body-centered_Cubic";
-      space_group="Im_3m";
-      space_group_number=229;
-      Pearson_coefficient=0.0;
-      lattice_constant[1]=514.8;lattice_constant[2]=514.8;lattice_constant[3]=514.8;
-      lattice_angle[1]=PI/2;lattice_angle[2]=PI/2;lattice_angle[3]=PI/2;
-      phase="Solid";
-      radius=NNN;
-      radius_PT=NNN;
-      radius_covalent=2.21;
-      radius_covalent_PT=221;
-      radius_VanDerWaals_PT=NNN;
-      radii_Ghosh08=3.4332;
-      radii_Slatter=2.15;
-      radii_Pyykko=2.01;
-      electrical_conductivity=1E6;
-      electronegativity_vec=0.89;
-      hardness_Ghosh=1.2819;
-      electronegativity_Pearson=NNN;
-      electronegativity_Ghosh=2.664;
-      electron_affinity_PT=NNN;
-      Miedema_phi_star=NNN;
-      Miedema_nws=NNN;
-      Miedema_gamma_s=NNN;
-      Pettifor_scale=0;
-      boiling_point=1737;
-      melting_point=700;
-      vaporization_heat_PT=125;
-      specific_heat_PT=92;
-      critical_Pressure=NNN;
-      critical_Temperature_PT=NNN;
-      thermal_expansion=NNN;
-      thermal_conductivity=19;
-      Brinelll_hardness=NNN;
-      Mohs_hardness=NNN;
-      Vickers_hardness=NNN;
-      Hardness_Pearson=NNN;
-      Hardness_Putz=NNN;
-      Hardness_RB=NNN;
-      shear_modulus=NNN;
-      Young_modulus=NNN;
-      bulk_modulus=NNN;
-      Poisson_ratio_PT=NNN;
-      Miedema_BVm=NNN;
-      Magnetic_Type_PT="NNN";
-      Mass_Magnetic_Susceptibility=NNN;
-      Volume_Magnetic_Susceptibility=NNN;
-      Molar_Magnetic_Susceptibility=NNN;
-      Curie_point=NNN;
-      color_PT="SILVER";
-      refractive_index=NNN;
-      HHIP=NNN;
-      HHIR=NNN;
-      /*xray_scatt=NNN;*/
-      //Ra
-    }
-    // [AFLOW]STOP=Radium
-    // ********************************************************************************************************************************************************
-
-    // d-electron systems: transition metals
-    // ********************************************************************************************************************************************************
-    // [AFLOW]START=Actinium
-    // Actinium Actinium Actinium Actinium Actinium Actinium Actinium Actinium Actinium Actinium Actinium Actinium Actinium Actinium Actinium Actinium Actinium
-    if(ZZ==89) { // Actinium
-      Z=ZZ;
-      symbol="Ac";
-      name="Actinium";
-      Period=7;
-      Group=NNN;
-      Series="Actinide";
-      Block="f";
-      mass=AMU2KILOGRAM*227.03;
-      MolarVolume=0.00002254220456802;
-      volume=45.2437;
-      Miedema_Vm=NNN;
-      valence_std=3;
-      valence_iupac=3;
-      valence_PT=3;
-      Density_PT=10.07;
-      crystal="fcc";
-      CrystalStr_PT="Face-centered_Cubic";
-      space_group="Fm_3m";
-      space_group_number=225;
-      Pearson_coefficient=0.0;
-      lattice_constant[1]=567;lattice_constant[2]=567;lattice_constant[3]=567;
-      lattice_angle[1]=PI/2;lattice_angle[2]=PI/2;lattice_angle[3]=PI/2;
-      phase="Solid";
-      radius=NNN;
-      radius_PT=NNN;
-      radius_covalent=2.15;
-      radius_covalent_PT=215;
-      radius_VanDerWaals_PT=NNN;
-      radii_Ghosh08=3.2615;
-      radii_Slatter=1.95;
-      radii_Pyykko=1.86;
-      electrical_conductivity=NNN;
-      electronegativity_vec=1.10;
-      hardness_Ghosh=1.3497;
-      electronegativity_Pearson=NNN;
-      electronegativity_Ghosh=2.730;
-      electron_affinity_PT=NNN;
-      Miedema_phi_star=NNN;
-      Miedema_nws=NNN;
-      Miedema_gamma_s=NNN;
-      Pettifor_scale=0;
-      boiling_point=3200;
-      melting_point=1050;
-      vaporization_heat_PT=400;
-      specific_heat_PT=120;
-      critical_Pressure=NNN;
-      critical_Temperature_PT=NNN;
-      thermal_expansion=NNN;
-      thermal_conductivity=12;
-      Brinelll_hardness=NNN;
-      Mohs_hardness=NNN;
-      Vickers_hardness=NNN;
-      Hardness_Pearson=NNN;
-      Hardness_Putz=NNN;
-      Hardness_RB=NNN;
-      shear_modulus=NNN;
-      Young_modulus=NNN;
-      bulk_modulus=NNN;
-      Poisson_ratio_PT=NNN;
-      Miedema_BVm=NNN;
-      Magnetic_Type_PT="NNN";
-      Mass_Magnetic_Susceptibility=NNN;
-      Volume_Magnetic_Susceptibility=NNN;
-      Molar_Magnetic_Susceptibility=NNN;
-      Curie_point=NNN;
-      color_PT="SILVER";
-      refractive_index=NNN;
-      HHIP=NNN;
-      HHIR=NNN;
-      /*xray_scatt=NNN;*/
-      //Ac
-    }
-    // [AFLOW]STOP=Actinium
-    // ********************************************************************************************************************************************************
-
-    // actinidies
-    // ********************************************************************************************************************************************************
-    // [AFLOW]START=Thorium
-    // Thorium Thorium Thorium Thorium Thorium Thorium Thorium Thorium Thorium Thorium Thorium Thorium Thorium Thorium Thorium Thorium Thorium
-    if(ZZ==90) { // Thorium
-      Z=ZZ;
-      symbol="Th";
-      name="Thorium";
-      Period=7;
-      Group=NNN;
-      Series="Actinide";
-      Block="f";
-      mass=AMU2KILOGRAM*232.0381;
-      MolarVolume=0.0000197917;
-      volume=31.9586;
-      Miedema_Vm=7.3;
-      valence_std=4;
-      valence_iupac=4;
-      valence_PT=4;
-      Density_PT=11.724;
-      crystal="fcc";
-      CrystalStr_PT="Face-centered_Cubic";
-      space_group="Fm_3m";
-      space_group_number=225;
-      Pearson_coefficient=0.0;
-      lattice_constant[1]=508.42;lattice_constant[2]=508.42;lattice_constant[3]=508.42;
-      lattice_angle[1]=PI/2;lattice_angle[2]=PI/2;lattice_angle[3]=PI/2;
-      phase="Solid";
-      radius=0.180;
-      radius_PT=NNN;
-      radius_covalent=2.06;
-      radius_covalent_PT=206;
-      radius_VanDerWaals_PT=NNN;
-      radii_Ghosh08=3.1061;
-      radii_Slatter=1.80;
-      radii_Pyykko=1.75;
-      electrical_conductivity=6.7E6;
-      electronegativity_vec=1.30;
-      hardness_Ghosh=1.4175;
-      electronegativity_Pearson=NNN;
-      electronegativity_Ghosh=2.796;
-      electron_affinity_PT=NNN;
-      Miedema_phi_star=3.30;
-      Miedema_nws=1.28;
-      Miedema_gamma_s=NNN;
-      Pettifor_scale=0;
-      boiling_point=4820;
-      melting_point=1750;
-      vaporization_heat_PT=530;
-      specific_heat_PT=118;
-      critical_Pressure=NNN;
-      critical_Temperature_PT=NNN;
-      thermal_expansion=0.000011;
-      thermal_conductivity=54;
-      Brinelll_hardness=400;
-      Mohs_hardness=3;
-      Vickers_hardness=350;
-      Hardness_Pearson=NNN;
-      Hardness_Putz=NNN;
-      Hardness_RB=NNN;
-      shear_modulus=31;
-      Young_modulus=79;
-      bulk_modulus=54;
-      Poisson_ratio_PT=0.27;
-      Miedema_BVm=NNN;
-      Magnetic_Type_PT="Paramagnetic";
-      Mass_Magnetic_Susceptibility=7.2E-9;
-      Volume_Magnetic_Susceptibility=0.000084;
-      Molar_Magnetic_Susceptibility=1.7E-9;
-      Curie_point=NNN;
-      color_PT="SILVER";
-      refractive_index=NNN;
-      HHIP=NNN;
-      HHIR=NNN;
-      xray_scatt=86.64;
-      //Th
-    }
-    // [AFLOW]STOP=Thorium
-    // ********************************************************************************************************************************************************
-
-    // ********************************************************************************************************************************************************
-    // [AFLOW]START=Protoactinium
-    // Protoactinium Protoactinium Protoactinium Protoactinium Protoactinium Protoactinium Protoactinium Protoactinium Protoactinium Protoactinium Protoactinium Protoactinium Protoactinium Protoactinium Protoactinium Protoactinium Protoactinium
-    if(ZZ==91) { // Protoactinium
-      Z=ZZ;
-      symbol="Pa";
-      name="Protoactinium";
-      Period=7;
-      Group=NNN;
-      Series="Actinide";
-      Block="f";
-      mass=AMU2KILOGRAM*231.04;
-      MolarVolume=0.0000150316;
-      volume=NNN;
-      Miedema_Vm=NNN;
-      valence_std=5;
-      valence_iupac=5;
-      valence_PT=5;
-      Density_PT=15.37;
-      crystal="bct";
-      CrystalStr_PT="Centered_Tetragonal";
-      space_group="I4/mmm";
-      space_group_number=139;
-      Pearson_coefficient=0.0;
-      lattice_constant[1]=392.5;lattice_constant[2]=392.5;lattice_constant[3]=323.8;
-      lattice_angle[1]=PI/2;lattice_angle[2]=PI/2;lattice_angle[3]=PI/2;
-      phase="Solid";
-      radius=NNN;
-      radius_PT=NNN;
-      radius_covalent=2.00;
-      radius_covalent_PT=200;
-      radius_VanDerWaals_PT=NNN;
-      radii_Ghosh08=2.2756;
-      radii_Slatter=1.80;
-      radii_Pyykko=1.69;
-      electrical_conductivity=5.6E6;
-      electronegativity_vec=1.50;
-      hardness_Ghosh=1.9369;
-      electronegativity_Pearson=NNN;
-      electronegativity_Ghosh=3.306;
-      electron_affinity_PT=NNN;
-      Miedema_phi_star=NNN;
-      Miedema_nws=NNN;
-      Miedema_gamma_s=NNN;
-      Pettifor_scale=0;
-      boiling_point=4000;
-      melting_point=1572;
-      vaporization_heat_PT=470;
-      specific_heat_PT=99.1;
-      critical_Pressure=NNN;
-      critical_Temperature_PT=NNN;
-      thermal_expansion=NNN;
-      thermal_conductivity=47;
-      Brinelll_hardness=NNN;
-      Mohs_hardness=NNN;
-      Vickers_hardness=NNN;
-      Hardness_Pearson=NNN;
-      Hardness_Putz=NNN;
-      Hardness_RB=NNN;
-      shear_modulus=NNN;
-      Young_modulus=NNN;
-      bulk_modulus=NNN;
-      Poisson_ratio_PT=NNN;
-      Miedema_BVm=NNN;
-      Magnetic_Type_PT="Paramagnetic";
-      Mass_Magnetic_Susceptibility=3.25E-8;
-      Volume_Magnetic_Susceptibility=0.0004995;
-      Molar_Magnetic_Susceptibility=7.509E-9;
-      Curie_point=NNN;
-      color_PT="SILVER";
-      refractive_index=NNN;
-      HHIP=NNN;
-      HHIR=NNN;
-      /*xray_scatt=NNN;*/
-      //Pa
-    }
-    // [AFLOW]STOP=Protoactinium
-    // ********************************************************************************************************************************************************
-
-    // ********************************************************************************************************************************************************
-    // [AFLOW]START=Uranium
-    // Uranium Uranium Uranium Uranium Uranium Uranium Uranium Uranium Uranium Uranium Uranium Uranium Uranium Uranium Uranium Uranium Uranium
-    if(ZZ==92) { // Uranium
-      Z=ZZ;
-      symbol="U";
-      name="Uranium";
-      Period=7;
-      Group=NNN;
-      Series="Actinide";
-      Block="f";
-      mass=AMU2KILOGRAM*238.03;
-      MolarVolume=0.000012495;
-      volume=NNN;
-      Miedema_Vm=NNN;
-      valence_std=6;
-      valence_iupac=6;
-      valence_PT=6;
-      Density_PT=19.05;
-      crystal="orc";
-      CrystalStr_PT="Base_Orthorhombic";
-      space_group="Cmcm";
-      space_group_number=63;
-      Pearson_coefficient=1.15611E-06;
-      lattice_constant[1]=285.37;lattice_constant[2]=586.95;lattice_constant[3]=495.48;
-      lattice_angle[1]=PI/2;lattice_angle[2]=PI/2;lattice_angle[3]=PI/2;
-      phase="Solid";
-      radius=0.138;
-      radius_PT=NNN;
-      radius_covalent=1.96;
-      radius_covalent_PT=196;
-      radius_VanDerWaals_PT=186;
-      radii_Ghosh08=1.9767;
-      radii_Slatter=1.75;
-      radii_Pyykko=1.70;
-      electrical_conductivity=3.6E6;
-      electronegativity_vec=1.38;
-      hardness_Ghosh=2.2306;
-      electronegativity_Pearson=NNN;
-      electronegativity_Ghosh=3.594;
-      electron_affinity_PT=NNN;
-      Miedema_phi_star=NNN;
-      Miedema_nws=NNN;
-      Miedema_gamma_s=NNN;
-      Pettifor_scale=0;
-      boiling_point=3927;
-      melting_point=1135;
-      vaporization_heat_PT=420;
-      specific_heat_PT=116;
-      critical_Pressure=NNN;
-      critical_Temperature_PT=NNN;
-      thermal_expansion=0.0000139;
-      thermal_conductivity=27;
-      Brinelll_hardness=2400;
-      Mohs_hardness=6;
-      Vickers_hardness=1960;
-      Hardness_Pearson=NNN;
-      Hardness_Putz=NNN;
-      Hardness_RB=NNN;
-      shear_modulus=111;
-      Young_modulus=208;
-      bulk_modulus=100;
-      Poisson_ratio_PT=0.23;
-      Miedema_BVm=NNN;
-      Magnetic_Type_PT="Paramagnetic";
-      Mass_Magnetic_Susceptibility=2.16E-8;
-      Volume_Magnetic_Susceptibility=0.000411;
-      Molar_Magnetic_Susceptibility=5.14E-9;
-      Curie_point=NNN;
-      color_PT="SILVER";
-      refractive_index=NNN;
-      HHIP=NNN;
-      HHIR=NNN;
-      /*xray_scatt=NNN;*/
-      //U
-    }
-    // [AFLOW]STOP=Uranium
-    // ********************************************************************************************************************************************************
-
-    // ********************************************************************************************************************************************************
-    // [AFLOW]START=Neptunium
-    // Neptunium Neptunium Neptunium Neptunium Neptunium Neptunium Neptunium Neptunium Neptunium Neptunium Neptunium Neptunium Neptunium Neptunium Neptunium Neptunium Neptunium
-    if(ZZ==93) { // Neptunium
-      Z=ZZ;
-      symbol="Np";
-      name="Neptunium";
-      Period=7;
-      Group=NNN;
-      Series="Actinide";
-      Block="f";
-      mass=AMU2KILOGRAM*237.05;
-      MolarVolume=0.00001158924205379;
-      volume=NNN;
-      Miedema_Vm=NNN;
-      valence_std=7;
-      valence_iupac=7;
-      valence_PT=6;
-      Density_PT=20.45;
-      crystal="nnn";
-      CrystalStr_PT="Simple_Orthorhombic";
-      space_group="Pnma";
-      space_group_number=62;
-      Pearson_coefficient=0.0;
-      lattice_constant[1]=666.3;lattice_constant[2]=472.3;lattice_constant[3]=488.7;
-      lattice_angle[1]=PI/2;lattice_angle[2]=PI/2;lattice_angle[3]=PI/2;
-      phase="Solid";
-      radius=NNN;
-      radius_PT=NNN;
-      radius_covalent=1.90;
-      radius_covalent_PT=190;
-      radius_VanDerWaals_PT=NNN;
-      radii_Ghosh08=1.7473;
-      radii_Slatter=1.75;
-      radii_Pyykko=1.71;
-      electrical_conductivity=830000;
-      electronegativity_vec=NNN;
-      hardness_Ghosh=2.5241;
-      electronegativity_Pearson=NNN;
-      electronegativity_Ghosh=3.882;
-      electron_affinity_PT=NNN;
-      Miedema_phi_star=NNN;
-      Miedema_nws=NNN;
-      Miedema_gamma_s=NNN;
-      Pettifor_scale=0;
-      boiling_point=4000;
-      melting_point=644;
-      vaporization_heat_PT=335;
-      specific_heat_PT=NNN;
-      critical_Pressure=NNN;
-      critical_Temperature_PT=NNN;
-      thermal_expansion=NNN;
-      thermal_conductivity=6;
-      Brinelll_hardness=NNN;
-      Mohs_hardness=NNN;
-      Vickers_hardness=NNN;
-      Hardness_Pearson=NNN;
-      Hardness_Putz=NNN;
-      Hardness_RB=NNN;
-      shear_modulus=NNN;
-      Young_modulus=NNN;
-      bulk_modulus=NNN;
-      Poisson_ratio_PT=NNN;
-      Miedema_BVm=NNN;
-      Magnetic_Type_PT="NNN";
-      Mass_Magnetic_Susceptibility=NNN;
-      Volume_Magnetic_Susceptibility=NNN;
-      Molar_Magnetic_Susceptibility=NNN;
-      Curie_point=NNN;
-      color_PT="SILVER";
-      refractive_index=NNN;
-      HHIP=NNN;
-      HHIR=NNN;
-      /*xray_scatt=NNN;*/
-      //Np
-    }
-    // [AFLOW]STOP=Neptunium
-    // ********************************************************************************************************************************************************
-
-    // ********************************************************************************************************************************************************
-    // [AFLOW]START=Plutonium
-    // Plutonium Plutonium Plutonium Plutonium Plutonium Plutonium Plutonium Plutonium Plutonium Plutonium Plutonium Plutonium Plutonium Plutonium Plutonium Plutonium Plutonium
-    if(ZZ==94) { // Plutonium
-      Z=ZZ;
-      symbol="Pu";
-      name="Plutonium";
-      Period=7;
-      Group=NNN;
-      Series="Actinide";
-      Block="f";
-      mass=AMU2KILOGRAM*244.06;
-      MolarVolume=0.00001231328219621;
-      volume=NNN;
-      Miedema_Vm=NNN;
-      valence_std=8;
-      valence_iupac=7;
-      valence_PT=6;
-      Density_PT=19.816;
-      crystal="nnn";
-      CrystalStr_PT="Simple_Monoclinic";
-      space_group="P12_1/m1";
-      space_group_number=11;
-      Pearson_coefficient=0.0;
-      lattice_constant[1]=618.3;lattice_constant[2]=482.2;lattice_constant[3]=1096.3;
-      lattice_angle[1]=PI/2;lattice_angle[2]=1.776571;lattice_angle[3]=PI/2;
-      phase="Solid";
-      radius=NNN;
-      radius_PT=NNN;
-      radius_covalent=1.87;
-      radius_covalent_PT=187;
-      radius_VanDerWaals_PT=NNN;
-      radii_Ghosh08=1.4496;
-      radii_Slatter=1.75;
-      radii_Pyykko=1.72;
-      electrical_conductivity=670000;
-      electronegativity_vec=NNN;
-      hardness_Ghosh=3.0436;
-      electronegativity_Pearson=NNN;
-      electronegativity_Ghosh=4.391;
-      electron_affinity_PT=NNN;
-      Miedema_phi_star=NNN;
-      Miedema_nws=NNN;
-      Miedema_gamma_s=NNN;
-      Pettifor_scale=0;
-      boiling_point=3230;
-      melting_point=640;
-      vaporization_heat_PT=325;
-      specific_heat_PT=NNN;
-      critical_Pressure=NNN;
-      critical_Temperature_PT=NNN;
-      thermal_expansion=NNN;
-      thermal_conductivity=6;
-      Brinelll_hardness=NNN;
-      Mohs_hardness=NNN;
-      Vickers_hardness=NNN;
-      Hardness_Pearson=NNN;
-      Hardness_Putz=NNN;
-      Hardness_RB=NNN;
-      shear_modulus=43;
-      Young_modulus=96;
-      bulk_modulus=NNN;
-      Poisson_ratio_PT=0.21;
-      Miedema_BVm=NNN;
-      Magnetic_Type_PT="Paramagnetic";
-      Mass_Magnetic_Susceptibility=3.17E-8;
-      Volume_Magnetic_Susceptibility=0.0006282;
-      Molar_Magnetic_Susceptibility=7.735E-9;
-      Curie_point=NNN;
-      color_PT="SILVER";
-      refractive_index=NNN;
-      HHIP=NNN;
-      HHIR=NNN;
-      /*xray_scatt=NNN;*/
-      //Pu
-    }
-    // [AFLOW]STOP=Plutonium
-    // ********************************************************************************************************************************************************
-
-    // ********************************************************************************************************************************************************
-    // [AFLOW]START=Americium
-    // Americium Americium Americium Americium Americium Americium Americium Americium Americium Americium Americium Americium Americium Americium Americium Americium Americium
-    if(ZZ==95) { // Americium
-      Z=ZZ;
-      symbol="Am";
-      name="Americium";
-      Period=7;
-      Group=NNN;
-      Series="Actinide";
-      Block="f";
-      mass=AMU2KILOGRAM*243.06;
-      MolarVolume=0.00001777615215801;
-      volume=NNN;
-      Miedema_Vm=NNN;
-      valence_std=9;
-      valence_iupac=7;
-      valence_PT=4;
-      Density_PT=13.67;
-      crystal="nnn";
-      CrystalStr_PT="Simple_Hexagonal";
-      space_group="P6_3/mmc";
-      space_group_number=194;
-      Pearson_coefficient=0.0;
-      lattice_constant[1]=346.81;lattice_constant[2]=346.81;lattice_constant[3]=1124.1;
-      lattice_angle[1]=PI/2;lattice_angle[2]=PI/2;lattice_angle[3]=2*PI/3;
-      phase="Solid";
-      radius=NNN;
-      radius_PT=NNN;
-      radius_covalent=1.80;
-      radius_covalent_PT=180;
-      radius_VanDerWaals_PT=NNN;
-      radii_Ghosh08=1.2915;
-      radii_Slatter=1.75;
-      radii_Pyykko=1.66;
-      electrical_conductivity=NNN;
-      electronegativity_vec=NNN;
-      hardness_Ghosh=3.4169;
-      electronegativity_Pearson=NNN;
-      electronegativity_Ghosh=4.678;
-      electron_affinity_PT=NNN;
-      Miedema_phi_star=NNN;
-      Miedema_nws=NNN;
-      Miedema_gamma_s=NNN;
-      Pettifor_scale=0;
-      boiling_point=2011;
-      melting_point=1176;
-      vaporization_heat_PT=NNN;
-      specific_heat_PT=NNN;
-      critical_Pressure=NNN;
-      critical_Temperature_PT=NNN;
-      thermal_expansion=NNN;
-      thermal_conductivity=10;
-      Brinelll_hardness=NNN;
-      Mohs_hardness=NNN;
-      Vickers_hardness=NNN;
-      Hardness_Pearson=NNN;
-      Hardness_Putz=NNN;
-      Hardness_RB=NNN;
-      shear_modulus=NNN;
-      Young_modulus=NNN;
-      bulk_modulus=NNN;
-      Poisson_ratio_PT=NNN;
-      Miedema_BVm=NNN;
-      Magnetic_Type_PT="Paramagnetic";
-      Mass_Magnetic_Susceptibility=5.15E-8;
-      Volume_Magnetic_Susceptibility=0.000704;
-      Molar_Magnetic_Susceptibility=1.251E-8;
-      Curie_point=NNN;
-      color_PT="SILVER";
-      refractive_index=NNN;
-      HHIP=NNN;
-      HHIR=NNN;
-      /*xray_scatt=NNN;*/
-      //Am
-    }
-    // [AFLOW]STOP=Americium
-    // ********************************************************************************************************************************************************
-
-    // ********************************************************************************************************************************************************
-    // [AFLOW]START=Curium
-    // Curium Curium Curium Curium Curium Curium Curium Curium Curium Curium Curium Curium Curium Curium Curium Curium Curium
-    if(ZZ==96) { // Curium
-      Z=ZZ;
-      symbol="Cm";
-      name="Curium";
-      Period=7;
-      Group=NNN;
-      Series="Actinide";
-      Block="f";
-      mass=AMU2KILOGRAM*247.07;
-      MolarVolume=0.00001828275351591;
-      volume=NNN;
-      Miedema_Vm=NNN;
-      valence_std=10;
-      valence_iupac=8;
-      valence_PT=4;
-      Density_PT=13.51;
-      crystal="nnn";
-      CrystalStr_PT="Simple_Hexagonal";
-      space_group="P6_3/mmc";
-      space_group_number=194;
-      Pearson_coefficient=0.0;
-      lattice_constant[1]=349.6;lattice_constant[2]=349.6;lattice_constant[3]=1133.1;
-      lattice_angle[1]=PI/2;lattice_angle[2]=PI/2;lattice_angle[3]=2*PI/3;
-      phase="Solid";
-      radius=NNN;
-      radius_PT=NNN;
-      radius_covalent=1.69;
-      radius_covalent_PT=169;
-      radius_VanDerWaals_PT=NNN;
-      radii_Ghosh08=1.2960;
-      radii_Slatter=NNN;
-      radii_Pyykko=1.66;
-      electrical_conductivity=NNN;
-      electronegativity_vec=NNN;
-      hardness_Ghosh=3.4050;
-      electronegativity_Pearson=NNN;
-      electronegativity_Ghosh=4.745;
-      electron_affinity_PT=NNN;
-      Miedema_phi_star=NNN;
-      Miedema_nws=NNN;
-      Miedema_gamma_s=NNN;
-      Pettifor_scale=0;
-      boiling_point=3110;
-      melting_point=1345;
-      vaporization_heat_PT=NNN;
-      specific_heat_PT=NNN;
-      critical_Pressure=NNN;
-      critical_Temperature_PT=NNN;
-      thermal_expansion=NNN;
-      thermal_conductivity=NNN;
-      Brinelll_hardness=NNN;
-      Mohs_hardness=NNN;
-      Vickers_hardness=NNN;
-      Hardness_Pearson=NNN;
-      Hardness_Putz=NNN;
-      Hardness_RB=NNN;
-      shear_modulus=NNN;
-      Young_modulus=NNN;
-      bulk_modulus=NNN;
-      Poisson_ratio_PT=NNN;
-      Miedema_BVm=NNN;
-      Magnetic_Type_PT="NNN";
-      Mass_Magnetic_Susceptibility=NNN;
-      Volume_Magnetic_Susceptibility=NNN;
-      Molar_Magnetic_Susceptibility=NNN;
-      Curie_point=NNN;
-      color_PT="SILVER";
-      refractive_index=NNN;
-      HHIP=NNN;
-      HHIR=NNN;
-      /*xray_scatt=NNN;*/
-      //Cm
-    }
-    // [AFLOW]STOP=Curium
-    // ********************************************************************************************************************************************************
-
-    // ********************************************************************************************************************************************************
-    // [AFLOW]START=Berkelium
-    // Berkelium Berkelium Berkelium Berkelium Berkelium Berkelium Berkelium Berkelium Berkelium Berkelium Berkelium Berkelium Berkelium Berkelium Berkelium Berkelium Berkelium
-    if(ZZ==97) { // Berkelium
-      Z=ZZ;
-      symbol="Bk";
-      name="Berkelium";
-      Period=7;
-      Group=NNN;
-      Series="Actinide";
-      Block="f";
-      mass=AMU2KILOGRAM*247.07;
-      MolarVolume=0.00001671177266576;
-      volume=NNN;
-      Miedema_Vm=NNN;
-      valence_std=11;
-      valence_iupac=4;
-      valence_PT=4;
-      Density_PT=14.78;
-      crystal="nnn";
-      CrystalStr_PT="Simple_Hexagonal";
-      space_group="P6_3/mmc";
-      space_group_number=194;
-      Pearson_coefficient=0.0;
-      lattice_constant[1]=341.6;lattice_constant[2]=341.6;lattice_constant[3]=1106.9;
-      lattice_angle[1]=PI/2;lattice_angle[2]=PI/2;lattice_angle[3]=2*PI/3;
-      phase="Solid";
-      radius=NNN;
-      radius_PT=NNN;
-      radius_covalent=NNN;
-      radius_covalent_PT=NNN;
-      radius_VanDerWaals_PT=NNN;
-      radii_Ghosh08=1.1247;
-      radii_Slatter=NNN;
-      radii_Pyykko=1.68;
-      electrical_conductivity=NNN;
-      electronegativity_vec=NNN;
-      hardness_Ghosh=3.9244;
-      electronegativity_Pearson=NNN;
-      electronegativity_Ghosh=5.256;
-      electron_affinity_PT=NNN;
-      Miedema_phi_star=NNN;
-      Miedema_nws=NNN;
-      Miedema_gamma_s=NNN;
-      Pettifor_scale=0;
-      boiling_point=NNN;
-      melting_point=1050;
-      vaporization_heat_PT=NNN;
-      specific_heat_PT=NNN;
-      critical_Pressure=NNN;
-      critical_Temperature_PT=NNN;
-      thermal_expansion=NNN;
-      thermal_conductivity=10;
-      Brinelll_hardness=NNN;
-      Mohs_hardness=NNN;
-      Vickers_hardness=NNN;
-      Hardness_Pearson=NNN;
-      Hardness_Putz=NNN;
-      Hardness_RB=NNN;
-      shear_modulus=NNN;
-      Young_modulus=NNN;
-      bulk_modulus=NNN;
-      Poisson_ratio_PT=NNN;
-      Miedema_BVm=NNN;
-      Magnetic_Type_PT="NNN";
-      Mass_Magnetic_Susceptibility=NNN;
-      Volume_Magnetic_Susceptibility=NNN;
-      Molar_Magnetic_Susceptibility=NNN;
-      Curie_point=NNN;
-      color_PT="NNN";
-      refractive_index=NNN;
-      HHIP=NNN;
-      HHIR=NNN;
-      /*xray_scatt=NNN;*/
-      //Bk
-    }
-    // [AFLOW]STOP=Berkelium
-    // ********************************************************************************************************************************************************
-
-    // ********************************************************************************************************************************************************
-    // [AFLOW]START=Californium
-    // Californium Californium Californium Californium Californium Californium Californium Californium Californium Californium Californium Californium Californium Californium Californium Californium Californium
-    if(ZZ==98) { // Californium
-      Z=ZZ;
-      symbol="Cf";
-      name="Californium";
-      Period=7;
-      Group=NNN;
-      Series="Actinide";
-      Block="f";
-      mass=AMU2KILOGRAM*251.08;
-      MolarVolume=0.00001662251655629;
-      volume=NNN;
-      Miedema_Vm=NNN;
-      valence_std=12;
-      valence_iupac=4;
-      valence_PT=4;
-      Density_PT=15.1;
-      crystal="nnn";
-      CrystalStr_PT="Simple_Hexagonal";
-      space_group="P6_3/mmc";
-      space_group_number=194;
-      Pearson_coefficient=0.0;
-      lattice_constant[1]=338;lattice_constant[2]=338;lattice_constant[3]=1102.5;
-      lattice_angle[1]=PI/2;lattice_angle[2]=PI/2;lattice_angle[3]=2*PI/3;
-      phase="Solid";
-      radius=NNN;
-      radius_PT=NNN;
-      radius_covalent=NNN;
-      radius_covalent_PT=NNN;
-      radius_VanDerWaals_PT=NNN;
-      radii_Ghosh08=1.0465;
-      radii_Slatter=NNN;
-      radii_Pyykko=1.68;
-      electrical_conductivity=NNN;
-      electronegativity_vec=NNN;
-      hardness_Ghosh=4.2181;
-      electronegativity_Pearson=NNN;
-      electronegativity_Ghosh=5.542;
-      electron_affinity_PT=NNN;
-      Miedema_phi_star=NNN;
-      Miedema_nws=NNN;
-      Miedema_gamma_s=NNN;
-      Pettifor_scale=0;
-      boiling_point=NNN;
-      melting_point=900;
-      vaporization_heat_PT=NNN;
-      specific_heat_PT=NNN;
-      critical_Pressure=NNN;
-      critical_Temperature_PT=NNN;
-      thermal_expansion=NNN;
-      thermal_conductivity=NNN;
-      Brinelll_hardness=NNN;
-      Mohs_hardness=NNN;
-      Vickers_hardness=NNN;
-      Hardness_Pearson=NNN;
-      Hardness_Putz=NNN;
-      Hardness_RB=NNN;
-      shear_modulus=NNN;
-      Young_modulus=NNN;
-      bulk_modulus=NNN;
-      Poisson_ratio_PT=NNN;
-      Miedema_BVm=NNN;
-      Magnetic_Type_PT="NNN";
-      Mass_Magnetic_Susceptibility=NNN;
-      Volume_Magnetic_Susceptibility=NNN;
-      Molar_Magnetic_Susceptibility=NNN;
-      Curie_point=NNN;
-      color_PT="NNN";
-      refractive_index=NNN;
-      HHIP=NNN;
-      HHIR=NNN;
-      /*xray_scatt=NNN;*/
-      //Cf
-    }
-    // [AFLOW]STOP=Californium
-    // ********************************************************************************************************************************************************
-
-    // ********************************************************************************************************************************************************
-    // [AFLOW]START=Einsteinium
-    // Einsteinium Einsteinium Einsteinium Einsteinium Einsteinium Einsteinium Einsteinium Einsteinium Einsteinium Einsteinium Einsteinium Einsteinium Einsteinium Einsteinium Einsteinium Einsteinium Einsteinium
-    if(ZZ==99) { // Einsteinium
-      Z=ZZ;
-      symbol="Es";
-      name="Einsteinium";
-      Period=7;
-      Group=NNN;
-      Series="Actinide";
-      Block="f";
-      mass=AMU2KILOGRAM*252.08;
-      MolarVolume=NNN;
-      volume=NNN;
-      Miedema_Vm=NNN;
-      valence_std=13;
-      valence_iupac=4;
-      valence_PT=4;
-      Density_PT=NNN;
-      crystal="nnn";
-      CrystalStr_PT="NNN";
-      space_group="NNN";
-      space_group_number=NNN;
-      Pearson_coefficient=0.0;
-      lattice_constant[1]=NNN;lattice_constant[2]=NNN;lattice_constant[3]=NNN;
-      lattice_angle[1]=NNN;lattice_angle[2]=NNN;lattice_angle[3]=NNN;
-      phase="Solid";
-      radius=NNN;
-      radius_PT=NNN;
-      radius_covalent=NNN;
-      radius_covalent_PT=NNN;
-      radius_VanDerWaals_PT=NNN;
-      radii_Ghosh08=0.9785;
-      radii_Slatter=NNN;
-      radii_Pyykko=1.65;
-      electrical_conductivity=NNN;
-      electronegativity_vec=NNN;
-      hardness_Ghosh=4.5116;
-      electronegativity_Pearson=NNN;
-      electronegativity_Ghosh=5.830;
-      electron_affinity_PT=NNN;
-      Miedema_phi_star=NNN;
-      Miedema_nws=NNN;
-      Miedema_gamma_s=NNN;
-      Pettifor_scale=0;
-      boiling_point=NNN;
-      melting_point=860;
-      vaporization_heat_PT=NNN;
-      specific_heat_PT=NNN;
-      critical_Pressure=NNN;
-      critical_Temperature_PT=NNN;
-      thermal_expansion=NNN;
-      thermal_conductivity=NNN;
-      Brinelll_hardness=NNN;
-      Mohs_hardness=NNN;
-      Vickers_hardness=NNN;
-      Hardness_Pearson=NNN;
-      Hardness_Putz=NNN;
-      Hardness_RB=NNN;
-      shear_modulus=NNN;
-      Young_modulus=NNN;
-      bulk_modulus=NNN;
-      Poisson_ratio_PT=NNN;
-      Miedema_BVm=NNN;
-      Magnetic_Type_PT="NNN";
-      Mass_Magnetic_Susceptibility=NNN;
-      Volume_Magnetic_Susceptibility=NNN;
-      Molar_Magnetic_Susceptibility=NNN;
-      Curie_point=NNN;
-      color_PT="NNN";
-      refractive_index=NNN;
-      HHIP=NNN;
-      HHIR=NNN;
-      /*xray_scatt=NNN;*/
-      //Es
-    }
-    // [AFLOW]STOP=Einsteinium
-    // ********************************************************************************************************************************************************
-
-    // ********************************************************************************************************************************************************
-    // [AFLOW]START=Fermium
-    // Fermium Fermium Fermium Fermium Fermium Fermium Fermium Fermium Fermium Fermium Fermium Fermium Fermium Fermium Fermium Fermium Fermium
-    if(ZZ==100) { // Fermium
-      Z=ZZ;
-      symbol="Fm";
-      name="Fermium";
-      Period=7;
-      Group=NNN;
-      Series="Actinide";
-      Block="f";
-      mass=AMU2KILOGRAM*257.1;
-      MolarVolume=NNN;
-      volume=NNN;
-      Miedema_Vm=NNN;
-      valence_std=14;
-      valence_iupac=3;
-      valence_PT=3;
-      Density_PT=NNN;
-      crystal="nnn";
-      CrystalStr_PT="NNN";
-      space_group="NNN";
-      space_group_number=NNN;
-      Pearson_coefficient=0.0;
-      lattice_constant[1]=NNN;lattice_constant[2]=NNN;lattice_constant[3]=NNN;
-      lattice_angle[1]=NNN;lattice_angle[2]=NNN;lattice_angle[3]=NNN;
-      phase="nnn";
-      radius=NNN;
-      radius_PT=NNN;
-      radius_covalent=NNN;
-      radius_covalent_PT=NNN;
-      radius_VanDerWaals_PT=NNN;
-      radii_Ghosh08=0.9188;
-      radii_Slatter=NNN;
-      radii_Pyykko=1.67;
-      electrical_conductivity=NNN;
-      electronegativity_vec=NNN;
-      hardness_Ghosh=4.8051;
-      electronegativity_Pearson=NNN;
-      electronegativity_Ghosh=6.118;
-      electron_affinity_PT=NNN;
-      Miedema_phi_star=NNN;
-      Miedema_nws=NNN;
-      Miedema_gamma_s=NNN;
-      Pettifor_scale=0;
-      boiling_point=NNN;
-      melting_point=1527;
-      vaporization_heat_PT=NNN;
-      specific_heat_PT=NNN;
-      critical_Pressure=NNN;
-      critical_Temperature_PT=NNN;
-      thermal_expansion=NNN;
-      thermal_conductivity=NNN;
-      Brinelll_hardness=NNN;
-      Mohs_hardness=NNN;
-      Vickers_hardness=NNN;
-      Hardness_Pearson=NNN;
-      Hardness_Putz=NNN;
-      Hardness_RB=NNN;
-      shear_modulus=NNN;
-      Young_modulus=NNN;
-      bulk_modulus=NNN;
-      Poisson_ratio_PT=NNN;
-      Miedema_BVm=NNN;
-      Magnetic_Type_PT="NNN";
-      Mass_Magnetic_Susceptibility=NNN;
-      Volume_Magnetic_Susceptibility=NNN;
-      Molar_Magnetic_Susceptibility=NNN;
-      Curie_point=NNN;
-      color_PT="NNN";
-      refractive_index=NNN;
-      HHIP=NNN;
-      HHIR=NNN;
-      /*xray_scatt=NNN;*/
-      //Fm
-    }
-    // [AFLOW]STOP=Fermium
-    // ********************************************************************************************************************************************************
-
-    // ********************************************************************************************************************************************************
-    // [AFLOW]START=Mendelevium
-    // Mendelevium Mendelevium Mendelevium Mendelevium Mendelevium Mendelevium Mendelevium Mendelevium Mendelevium Mendelevium Mendelevium Mendelevium Mendelevium Mendelevium Mendelevium Mendelevium Mendelevium
-    if(ZZ==101) { // Mendelevium
-      Z=ZZ;
-      symbol="Md";
-      name="Mendelevium";
-      Period=7;
-      Group=NNN;
-      Series="Actinide";
-      Block="f";
-      mass=AMU2KILOGRAM*258.1;
-      MolarVolume=NNN;
-      volume=NNN;
-      Miedema_Vm=NNN;
-      valence_std=15;
-      valence_iupac=3;
-      valence_PT=3;
-      Density_PT=NNN;
-      crystal="nnn";
-      CrystalStr_PT="NNN";
-      space_group="NNN";
-      space_group_number=NNN;
-      Pearson_coefficient=0.0;
-      lattice_constant[1]=NNN;lattice_constant[2]=NNN;lattice_constant[3]=NNN;
-      lattice_angle[1]=NNN;lattice_angle[2]=NNN;lattice_angle[3]=NNN;
-      phase="nnn";
-      radius=NNN;
-      radius_PT=NNN;
-      radius_covalent=NNN;
-      radius_covalent_PT=NNN;
-      radius_VanDerWaals_PT=NNN;
-      radii_Ghosh08=0.8659;
-      radii_Slatter=NNN;
-      radii_Pyykko=1.73;
-      electrical_conductivity=NNN;
-      electronegativity_vec=NNN;
-      hardness_Ghosh=5.0990;
-      electronegativity_Pearson=NNN;
-      electronegativity_Ghosh=6.406;
-      electron_affinity_PT=NNN;
-      Miedema_phi_star=NNN;
-      Miedema_nws=NNN;
-      Miedema_gamma_s=NNN;
-      Pettifor_scale=0;
-      boiling_point=NNN;
-      melting_point=828;
-      vaporization_heat_PT=NNN;
-      specific_heat_PT=NNN;
-      critical_Pressure=NNN;
-      critical_Temperature_PT=NNN;
-      thermal_expansion=NNN;
-      thermal_conductivity=NNN;
-      Brinelll_hardness=NNN;
-      Mohs_hardness=NNN;
-      Vickers_hardness=NNN;
-      Hardness_Pearson=NNN;
-      Hardness_Putz=NNN;
-      Hardness_RB=NNN;
-      shear_modulus=NNN;
-      Young_modulus=NNN;
-      bulk_modulus=NNN;
-      Poisson_ratio_PT=NNN;
-      Miedema_BVm=NNN;
-      Magnetic_Type_PT="NNN";
-      Mass_Magnetic_Susceptibility=NNN;
-      Volume_Magnetic_Susceptibility=NNN;
-      Molar_Magnetic_Susceptibility=NNN;
-      Curie_point=NNN;
-      color_PT="NNN";
-      refractive_index=NNN;
-      HHIP=NNN;
-      HHIR=NNN;
-      /*xray_scatt=NNN;*/
-      //Md
-    }
-    // [AFLOW]STOP=Mendelevium
-    // ********************************************************************************************************************************************************
-
-    // ********************************************************************************************************************************************************
-    // [AFLOW]START=Nobelium
-    // Nobelium Nobelium Nobelium Nobelium Nobelium Nobelium Nobelium Nobelium Nobelium Nobelium Nobelium Nobelium Nobelium Nobelium Nobelium Nobelium Nobelium
-    if(ZZ==102) { // Nobelium
-      Z=ZZ;
-      symbol="No";
-      name="Nobelium";
-      Period=7;
-      Group=NNN;
-      Series="Actinide";
-      Block="f";
-      mass=AMU2KILOGRAM*259.1;
-      MolarVolume=NNN;
-      volume=NNN;
-      Miedema_Vm=NNN;
-      valence_std=16;
-      valence_iupac=3;
-      valence_PT=3;
-      Density_PT=NNN;
-      crystal="nnn";
-      CrystalStr_PT="NNN";
-      space_group="NNN";
-      space_group_number=NNN;
-      Pearson_coefficient=0.0;
-      lattice_constant[1]=NNN;lattice_constant[2]=NNN;lattice_constant[3]=NNN;
-      lattice_angle[1]=NNN;lattice_angle[2]=NNN;lattice_angle[3]=NNN;
-      phase="nnn";
-      radius=NNN;
-      radius_PT=NNN;
-      radius_covalent=NNN;
-      radius_covalent_PT=NNN;
-      radius_VanDerWaals_PT=NNN;
-      radii_Ghosh08=0.8188;
-      radii_Slatter=NNN;
-      radii_Pyykko=1.76;
-      electrical_conductivity=NNN;
-      electronegativity_vec=NNN;
-      hardness_Ghosh=5.3926;
-      electronegativity_Pearson=NNN;
-      electronegativity_Ghosh=6.694;
-      electron_affinity_PT=NNN;
-      Miedema_phi_star=NNN;
-      Miedema_nws=NNN;
-      Miedema_gamma_s=NNN;
-      Pettifor_scale=0;
-      boiling_point=NNN;
-      melting_point=828;
-      vaporization_heat_PT=NNN;
-      specific_heat_PT=NNN;
-      critical_Pressure=NNN;
-      critical_Temperature_PT=NNN;
-      thermal_expansion=NNN;
-      thermal_conductivity=NNN;
-      Brinelll_hardness=NNN;
-      Mohs_hardness=NNN;
-      Vickers_hardness=NNN;
-      Hardness_Pearson=NNN;
-      Hardness_Putz=NNN;
-      Hardness_RB=NNN;
-      shear_modulus=NNN;
-      Young_modulus=NNN;
-      bulk_modulus=NNN;
-      Poisson_ratio_PT=NNN;
-      Miedema_BVm=NNN;
-      Magnetic_Type_PT="NNN";
-      Mass_Magnetic_Susceptibility=NNN;
-      Volume_Magnetic_Susceptibility=NNN;
-      Molar_Magnetic_Susceptibility=NNN;
-      Curie_point=NNN;
-      color_PT="NNN";
-      refractive_index=NNN;
-      HHIP=NNN;
-      HHIR=NNN;
-      /*xray_scatt=NNN;*/
-      //No
-    }
-    // [AFLOW]STOP=Nobelium
-    // ********************************************************************************************************************************************************
-
-    // ********************************************************************************************************************************************************
-    // [AFLOW]START=Lawrencium
-    // Lawrencium Lawrencium Lawrencium Lawrencium Lawrencium Lawrencium Lawrencium Lawrencium Lawrencium Lawrencium Lawrencium Lawrencium Lawrencium Lawrencium Lawrencium Lawrencium Lawrencium
-    if(ZZ==103) { // Lawrencium
-      Z=ZZ;
-      symbol="Lr";
-      name="Lawrencium";
-      Period=7;
-      Group=3;
-      Series="TransitionMetal";
-      Block="d";
-      mass=AMU2KILOGRAM*262.11;
-      MolarVolume=NNN;
-      volume=NNN;
-      Miedema_Vm=NNN;
-      valence_std=17;
-      valence_iupac=3;
-      valence_PT=3;
-      Density_PT=NNN;
-      crystal="nnn";
-      CrystalStr_PT="NNN";
-      space_group="NNN";
-      space_group_number=NNN;
-      Pearson_coefficient=0.0;
-      lattice_constant[1]=NNN;lattice_constant[2]=NNN;lattice_constant[3]=NNN;
-      lattice_angle[1]=NNN;lattice_angle[2]=NNN;lattice_angle[3]=NNN;
-      phase="nnn";
-      radius=NNN;
-      radius_PT=NNN;
-      radius_covalent=NNN;
-      radius_covalent_PT=NNN;
-      radius_VanDerWaals_PT=NNN;
-      radii_Ghosh08=0.8086;
-      radii_Slatter=NNN;
-      radii_Pyykko=1.61;
-      electrical_conductivity=NNN;
-      electronegativity_vec=NNN;
-      hardness_Ghosh=5.4607;
-      electronegativity_Pearson=NNN;
-      electronegativity_Ghosh=6.760;
-      electron_affinity_PT=NNN;
-      Miedema_phi_star=NNN;
-      Miedema_nws=NNN;
-      Miedema_gamma_s=NNN;
-      Pettifor_scale=0;
-      boiling_point=NNN;
-      melting_point=1627;
-      vaporization_heat_PT=NNN;
-      specific_heat_PT=NNN;
-      critical_Pressure=NNN;
-      critical_Temperature_PT=NNN;
-      thermal_expansion=NNN;
-      thermal_conductivity=NNN;
-      Brinelll_hardness=NNN;
-      Mohs_hardness=NNN;
-      Vickers_hardness=NNN;
-      Hardness_Pearson=NNN;
-      Hardness_Putz=NNN;
-      Hardness_RB=NNN;
-      shear_modulus=NNN;
-      Young_modulus=NNN;
-      bulk_modulus=NNN;
-      Poisson_ratio_PT=NNN;
-      Miedema_BVm=NNN;
-      Magnetic_Type_PT="NNN";
-      Mass_Magnetic_Susceptibility=NNN;
-      Volume_Magnetic_Susceptibility=NNN;
-      Molar_Magnetic_Susceptibility=NNN;
-      Curie_point=NNN;
-      color_PT="NNN";
-      refractive_index=NNN;
-      HHIP=NNN;
-      HHIR=NNN;
-      /*xray_scatt=NNN;*/
-      //Lr
-    }
-    // [AFLOW]STOP=Lawrencium
-    // ********************************************************************************************************************************************************
->>>>>>> a3729101
-  }
+  }
+ // [AFLOW]STOP=Lawrencium
+ // ********************************************************************************************************************************************************
 } // namespace xelement
 
 #endif // _AFLOW_XELEMENT_CPP
