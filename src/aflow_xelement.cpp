// ***************************************************************************
// *                                                                         *
// *           Aflow STEFANO CURTAROLO - Duke University 2003-2020           *
// *                                                                         *
// ***************************************************************************
// Written by Stefano Curtarolo - 2007-2019
#ifndef _AFLOW_XELEMENT_CPP
#define _AFLOW_XELEMENT_CPP
#include "aflow.h"

// ---------------------------------------------------------------------------
// ---------------------------------------------------------------------------
// _XELEMENT_PROTOTYPES_

/* 
// ***************************************************************************
// ***************************************************************************
// ***************************************************************************
// XELEMENT
// look into aflow.h for the definitions

namespace xelement {
class xelement { // simple class.. nothing fancy
public:
// constructor destructor                              // constructor/destructor
xelement();                                            // default, just allocate
xelement(uint);                                            // default, just allocate
xelement(string);                                      // look at it by symbol or name
~xelement();                                           // kill everything
const xelement& operator=(const xelement &b);          // copy
void clear();
// content                                             // content
bool verbose;
// [AFLOW]START=DECLARATION
int Z; 
string symbol;                          // http://periodictable.com      //DU20190517
string name;                            // http://periodictable.com      //DU20190517
double Period;                          // http://periodictable.com      //DU20190517
double Group;                           // http://periodictable.com      //DU20190517
string Series;                          // http://periodictable.com For Nh,Fl,Mc,Lv,Ts Value is a guess based on periodic table trend.      //DU20190517 
string Block;                           // http://periodictable.com      //DU20190517
//                                          
double mass;                            // (kg)
double MolarVolume;                     // (m^3/mol) http://periodictable.com      //DU20190517
double volume;                          // atomic volume in A^3 from the FCC vasp table and/or successive calculations
double Miedema_Vm;                      // (V_m^{2/3} in (cm^2)) Miedema Rule Table 1a Physica 100B (1980) 1-28
// for lanthines from J.A. Alonso and N.H. March. Electrons in Metals and Alloys, Academic Press, London (1989) (except La)
double valence_std;                     // http://en.wikipedia.org/wiki/Valence_(chemistry) standard: number electrons minus closed shell at leff (noble gas)
double valence_iupac;                   // http://en.wikipedia.org/wiki/Valence_(chemistry) IUPAC Maximum number of univalent atoms that may combine with an atom of the element under consideration, or with a fragment, or for which an atom of this element can be substituted.
double valence_PT;                      //           http://periodictable.com      //DU20190517
double Density_PT;                      // (g/cm^3)  http://periodictable.com      //DU20190517
string crystal;                     // Ashcroft-Mermin                                                                                                                   
string CrystalStr_PT;                   // http://periodictable.com      //DU20190517
string space_group;                     // http://periodictable.com      //DU20190517
uint space_group_number;                // http://periodictable.com      //DU20190517


double Pearson_coefficient;             // Pearson mass deviation coefficient //ME20181020
xvector<double> lattice_constant;       // (pm) http://periodictable.com      //DU20190517
xvector<double> lattice_angle;          // (rad) http://periodictable.com      //DU20190517
string phase;                           //      http://periodictable.com      //DU20190517
double radius;                      // Saxena (nm)
double radius_PT;                       // (pm)       http://periodictable.com      //DU20190517
double radius_covalent_PT;              // (pm)       http://periodictable.com      //DU20190517
double radius_covalent;             // (Angstrom) Dalton Trans. 2836, 2832-2838 (2008) //DX+CO20170904
double radius_VanDerWaals_PT;           // (pm)       http://periodictable.com      //DU20190517
double radii_Ghosh08;                    // (Angstrom) Journal of Molecular Structure: THEOCHEM 865, 60–67 (2008)      //DU20190517
double radii_Slatter;                    // (Angstrom) J. of Chem. Phys. 41, 3199 (1964)      //DU20190517
double radii_Pyykko;                     // (pm) single bond covalent radii  Chem. Eur. J. 15, 186-197 (2009)      //DU20190517
//                                          
double electrical_conductivity;          // (S/m)  http://periodictable.com  Value given for graphite. Diamond electrical conductivity is approximately 0.001.      //DU20190517
double electronegativity_vec;           // Saxena
double hardness_Ghosh;                   // (eV) Int. J. Quantum Chem 110, 1206-1213 (2010) Table III       //DU20190517
double electronegativity_Pearson;                  // (eV) Inorg. Chem., 27(4), 734–740 (1988)      //DU20190517
double electronegativity_Ghosh;                    // (eV) Journal of Theoretical and Computational Chemistry, 4, 21-33 (2005)      //DU20190517

//RF+SK20200410 START
// Allen electronegativities were chosen for CCE since the IUPAC definition of oxidation states seems to use Allen electronegativities and since they also gave the best results
// https://en.wikipedia.org/wiki/Oxidation_state#Determination
// since there were no Allen electronegativities available for f-elements besides Lu but these elements are usually very similar,
// the Lu electronegativity was also used for the other f-elements listed (e.g. La)
// this is confirmed by the Allred and Rochow electronegativities that are all very similar for all lanthanides
double electronegativity_Allen;          // https://pubs.acs.org/doi/abs/10.1021/ja00207a003; https://pubs.acs.org/doi/10.1021/ja992866e; https://pubs.acs.org/doi/10.1021/ja9928677
// preferred and all oxidation states of the elements according to the periodic table of the elements from Wiley-VCH, 5th edition (2012) with some modifications (e. g. for Cr, Cu, Fe, Ti)
vector<double> oxidation_states_preferred;
vector<double> oxidation_states;
//RF+SK20200410 END

double electron_affinity_PT;             // (kJ/mol)  http://periodictable.com       //DU20190517
double Miedema_phi_star;                // (V)        (phi^\star   Miedema Rule Table 1a Physica 100B 1-28 (1980)
double Miedema_nws;                     // (d.u.)^1/3 n_{ws}^{1/3} Miedema Rule Table 1a Physica 100B 1-28 (1980)
double Miedema_gamma_s;                 // (mJ/m^2)   \gamma_s^0   Miedema Rule Table 1a Physica 100B 1-28 (1980)
double Pettifor_scale;                  // Chemical Scale Pettifor Solid State Communications 51 31-34 (1984)
//                                          
double boiling_point;                   // (Celsius), http://periodictable.com C:diamond, P:"YELLOW" Phosphorus, As:sublimates at this T.      //DU20190517
double melting_point;                   // (Celsius), http://periodictable.com He does not solidify at standard pressure,C: Value given for diamond form, P : Value given for "YELLOW" phosphorus form, S : Value given for monoclinic, beta form, Se: Value given for hexagonal, gray form, Bk: Value given for alpha form.           //DU20190517
double vaporization_heat_PT;             // (kJ/mol)   http://periodictable.com      //DU20190517
double specific_heat_PT;                 // (J/(kg.K)) http://periodictable.com Gas_Phase:H(H2),He,N(N2),O(O2),F(F2),Ne,Cl(Cl2),Ar,Kr,Tc,Xe,Rn,Ra,Pa -- Liquid_Phase:Br,Hg -- Solid Phase: B(rhombic),C(graphite),S(rhombic),P(phase of P.4),As(alpha),Se(hexagonal),Cd(gamma),Sn(gray),Li,In,Be,Na,Mg,Al,Si,K,Ca,Sc,Ti,V,Cr,Mn,Fe,Co,Ni,Cu,Zn,Ga,Ge,Rb,Sr,Y,Zr,Nb,Mo,Ru,Rh,Pd,Ag,Sb,Te,I,Cs,Ba,La,Ce,Pr,Nd,Sm,Eu,Gd,Tb,Dy,Ho,Er,Tm,Yb,Lu,Hf,Ta,W,Re,Os,Ir,Pt,Au,Tl,Pb,Bi,Ac,Th,U.      //DU20190517 
double critical_Pressure;                // (Atm)      http://periodictable.com Li,Na,K,Rb: Value estimated based on extrapolation.      //DU20190517
double critical_Temperature_PT;          // (K)        http://periodictable.com Li,Na,K,Rb: Value estimated based on extrapolation.      //DU20190517
double thermal_expansion;               // (K^{-1})   http://periodictable.com C:graphite      //DU20190517
double thermal_conductivity;            // (W/(mK))   http://periodictable.com      //DU20190517
//                                         
double Brinelll_hardness;               // (MPa)  http://periodictable.com For Ge value is converted from Mohs scale      //DU20190517
double Mohs_hardness;                   //        http://periodictable.com For C, value given for graphite. Diamond value is 10.0; For Pr, Nd, Sm, Eu, Gd, Tb, Dy, Ho, Er, Tm, Lu converted from Vickers scale.      //DU20190517
double Vickers_hardness;                // (MPa)  http://periodictable.com For Si,Ge,As,Ru,Os converted from Brinell scale.      //DU20190517
double Hardness_Pearson;                // (eV)   Inorg. Chem. 27(4) 734-740 (1988).      //DU20190517
double Hardness_Putz;                   // (eV/atom) International Journal of Quantum Chemistry, Vol 106, 361–389 (2006), TABLE-V.      //DU20190517
double Hardness_RB;                     // (eV)   Robles and Bartolotti, J. Am. Chem. Soc. 106, 3723-3727 (1984).      //DU20190517
double shear_modulus;                    // (GPa)  http://periodictable.com      //DU20190517
double Young_modulus;                    // (GPa)  http://periodictable.com      //DU20190517
double bulk_modulus;                     // (GPa)  http://periodictable.com      //DU20190517
double Poisson_ratio_PT;                 // (--)   http://periodictable.com      //DU20190517
double Miedema_BVm;                     // (kJ/mole) BV_m Miedema Rule Table 1a Physica 100B 1-28 (1980) 
//
string Magnetic_Type_PT;                 //           http://periodictable.com       //DU20190517
double Mass_Magnetic_Susceptibility;      // (m^3/K)   http://periodictable.com       //DU20190517
double Volume_Magnetic_Susceptibility;    //           http://periodictable.com       //DU20190517
double Molar_Magnetic_Susceptibility;     // (m^3/mol) http://periodictable.com       //DU20190517
double Curie_point;                     // (K)       http://periodictable.com       //DU20190517
//
double refractive_index;                 // http://periodictable.com C:diamond      //DU20190517
string color_PT;                        // http://periodictable.com      //DU20190517
//
double HHIP;                            // Chem. Mater. 25(15), 2911–2920 (2013) Herfindahl–Hirschman Index (HHI), HHIP: for elemental production, Uncertinities in HHI_P: C,O,F,Cl,Sc,Ga,Rb,Ru,Rh,Cs,Hf,Os,Ir,Tl.      //DU20190517
double HHIR;                            // Chem. Mater. 25(15), 2911–2920 (2013) Herfindahl–Hirschman Index (HHI), HHIR: for elemental reserves,   Uncertinities in HHI_R: Be,C,N,O,F,Na,Mg,Al,Si,S,Cl,Ca,Sc,Ga,Ge,As,Rb,Sr,Ru,Rh,Pd,In,Cs,Hf,Os,Ir,Pt,Tl.      //DU20190517
double xray_scatt;                  // shift+1 // All data collected from the NIST online tables: http://physics.nist.gov/PhysRefData/FFast/html/form.html//

// Xray_scatt_vector All data collected from the NIST online tables
// http://physics.nist.gov/PhysRefData/FFast/html/form.html
// All data are ideally for f1 values for Cu-alpha (wavelength=1.5418A, E=8.0416keV).
// These are for E=7.9026keV (Cu-alpha is wavelength=1.5418A, E=8.0416keV).

// All data collected from the online tables:
// http://www-cxro.lbl.gov/optical_constants/pert_form.html
// All data are f1 values for Cu-alpha (wavelength=1.5418A, E=8.0416keV].

// [AFLOW]STOP=DECLARATION
// operators/functions                                    // operator/functions
friend ostream& operator<<(ostream &,const xelement&);    // print
xelement Iinitialize(uint Z);                      // function to clean up the name

private:                                                    //
void free();                                              // free space
};
}
*/


std::vector<xelement::xelement> velement(NUM_ELEMENTS);        // store starting from ONE

namespace pflow {
  void XelementPrint(string options,ostream& oss) {
    bool LDEBUG=0;//(FALSE || XHOST.DEBUG);
    if(LDEBUG) cerr << XPID << "pflow::XelementPrint [BEGIN]" << endl;
    if(LDEBUG) cerr << "options=" << options << endl;
    if(LDEBUG) cerr << "velement.size()=" << velement.size() << endl;

    vector<string> tokens;
    aurostd::string2tokens(options,tokens,",");
    if(LDEBUG) cerr << "tokens.size()=" << tokens.size() << endl;
    if(tokens.size()==0) {
      init::ErrorOption(cout,options,"pflow::XelementPrint","aflow --element=Z|name|symbol[,property[,property]....]");
      exit(0);
    } 
    // move on
    string species=tokens.at(0);
    uint Z=0; // some defaults
    // try with number
    if(tokens.size()>=1) if(aurostd::string2utype<uint>(species)>0) Z=aurostd::string2utype<uint>(species);
    if(Z>103) {
      init::ErrorOption(cout,options,"pflow::XelementPrint",aurostd::liststring2string("aflow --element=Z|name|symbol[,property[,property]....]","Z outside [1,103] or name or symbol unrecognized"));
    }
    // try with symbol
    if(Z==0) {
      for(uint i=1;i<=103;i++)
        if(aurostd::toupper(species)==aurostd::toupper(xelement::xelement(i).symbol)) Z=i;
    }
    // try with name
    if(Z==0) {
      for(uint i=1;i<=103;i++)
        if(aurostd::toupper(species)==aurostd::toupper(xelement::xelement(i).name)) Z=i;
    }

    if(LDEBUG) cerr << "Z=" << Z << endl;
    oss << "AFLOW element property finder" << endl;
    if(Z>0) {
      oss << "Element Z=" << xelement::xelement(Z).Z << " - " << xelement::xelement(Z).symbol << " - " << xelement::xelement(Z).name << endl;
      string space="        ";

      // found

      //      cerr <<  xelement::xelement(3).name << endl;
      //      cerr <<  xelement::xelement("Li").name << endl;
      //      cerr <<  xelement::xelement("LiThIuM").name << endl;

      // now look at properties
      if(tokens.size()>=2) {
        for(uint i=1;i<tokens.size();i++) {
          string c=aurostd::toupper(tokens.at(i));
          vector<string> vs; uint len=52;
          vs.clear();
          int prec=10;
          if(c=="ALL" || c==aurostd::toupper("name")) vs.push_back(aurostd::PaddedPOST("name="+xelement::xelement(Z).name,len));
          if(c=="ALL" || c==aurostd::toupper("symbol")) vs.push_back(aurostd::PaddedPOST("symbol="+xelement::xelement(Z).symbol,len));
          if(c=="ALL" || c==aurostd::toupper("Z")) vs.push_back(aurostd::PaddedPOST("Z="+aurostd::utype2string(xelement::xelement(Z).Z),len));
          if(c=="ALL" || c==aurostd::toupper("Period")) vs.push_back(aurostd::PaddedPOST("Period="+aurostd::utype2string(xelement::xelement(Z).Period),len));
          if(c=="ALL" || c==aurostd::toupper("Group")) vs.push_back(aurostd::PaddedPOST("Group="+aurostd::utype2string(xelement::xelement(Z).Group),len));
          if(c=="ALL" || c==aurostd::toupper("Series")) vs.push_back(aurostd::PaddedPOST("Series="+xelement::xelement(Z).Series,len));
          if(c=="ALL" || c==aurostd::toupper("Block")) vs.push_back(aurostd::PaddedPOST("Block="+xelement::xelement(Z).Block,len));
          if(c=="ALL" || c==aurostd::toupper("mass")) vs.push_back(aurostd::PaddedPOST("mass="+aurostd::utype2string(xelement::xelement(Z).mass,prec),len)+"// (kg)");
          if(c=="ALL" || c==aurostd::toupper("MolarVolume")) vs.push_back(aurostd::PaddedPOST("MolarVolume="+aurostd::utype2string(xelement::xelement(Z).MolarVolume,prec),len)+"// (m^3/mol)");
          if(c=="ALL" || c==aurostd::toupper("volume")) vs.push_back(aurostd::PaddedPOST("volume="+aurostd::utype2string(xelement::xelement(Z).volume,prec),len)+"// A^3");
          if(c=="ALL" || c==aurostd::toupper("Miedema_Vm")) vs.push_back(aurostd::PaddedPOST("Miedema_Vm="+aurostd::utype2string(xelement::xelement(Z).Miedema_Vm,prec),len)+"// (V_m^{2/3} in (cm^2))");
          if(c=="ALL" || c==aurostd::toupper("valence_std")) vs.push_back(aurostd::PaddedPOST("valence_std="+aurostd::utype2string(xelement::xelement(Z).valence_std),len));
          if(c=="ALL" || c==aurostd::toupper("valence_iupac")) vs.push_back(aurostd::PaddedPOST("valence_iupac="+aurostd::utype2string(xelement::xelement(Z).valence_iupac),len));
          if(c=="ALL" || c==aurostd::toupper("valence_PT")) vs.push_back(aurostd::PaddedPOST("valence_PT="+aurostd::utype2string(xelement::xelement(Z).valence_PT),len));
          if(c=="ALL" || c==aurostd::toupper("Density_PT")) vs.push_back(aurostd::PaddedPOST("Density_PT="+aurostd::utype2string(xelement::xelement(Z).Density_PT,prec),len)+"// (g/cm^3)");
          if(c=="ALL" || c==aurostd::toupper("crystal")) vs.push_back(aurostd::PaddedPOST("crystal="+xelement::xelement(Z).crystal,len));
          if(c=="ALL" || c==aurostd::toupper("CrystalStr_PT")) vs.push_back(aurostd::PaddedPOST("CrystalStr_PT="+xelement::xelement(Z).CrystalStr_PT,len));
          if(c=="ALL" || c==aurostd::toupper("space_group")) vs.push_back(aurostd::PaddedPOST("space_group="+xelement::xelement(Z).space_group,len));
          if(c=="ALL" || c==aurostd::toupper("space_group_number")) vs.push_back(aurostd::PaddedPOST("space_group_number="+aurostd::utype2string(xelement::xelement(Z).space_group_number),len));

          if(c=="ALL" || c==aurostd::toupper("Pearson_coefficient")) vs.push_back(aurostd::PaddedPOST("Pearson_coefficient="+aurostd::utype2string(xelement::xelement(Z).Pearson_coefficient,prec),len));
          if(c=="ALL" || c==aurostd::toupper("lattice_constant")) vs.push_back(aurostd::PaddedPOST("lattice_constant="+aurostd::utype2string(xelement::xelement(Z).lattice_constant[1],prec)+","+aurostd::utype2string(xelement::xelement(Z).lattice_constant[2],prec)+","+aurostd::utype2string(xelement::xelement(Z).lattice_constant[3],prec),len)+"// (pm)");
          if(c=="ALL" || c==aurostd::toupper("lattice_angle")) vs.push_back(aurostd::PaddedPOST("lattice_angle="+aurostd::utype2string(xelement::xelement(Z).lattice_angle[1],prec)+","+aurostd::utype2string(xelement::xelement(Z).lattice_angle[2],prec)+","+aurostd::utype2string(xelement::xelement(Z).lattice_angle[3],prec),len)+"// (rad)");
          if(c=="ALL" || c==aurostd::toupper("phase")) vs.push_back(aurostd::PaddedPOST("phase="+xelement::xelement(Z).phase,len));
          if(c=="ALL" || c==aurostd::toupper("radius")) vs.push_back(aurostd::PaddedPOST("radius="+aurostd::utype2string(xelement::xelement(Z).radius,prec),len)+"// (nm)");
          if(c=="ALL" || c==aurostd::toupper("radius_PT")) vs.push_back(aurostd::PaddedPOST("radius_PT="+aurostd::utype2string(xelement::xelement(Z).radius_PT,prec),len)+"// (pm)");
          if(c=="ALL" || c==aurostd::toupper("radius_covalent_PT")) vs.push_back(aurostd::PaddedPOST("radius_covalent_PT="+aurostd::utype2string(xelement::xelement(Z).radius_covalent_PT,prec),len)+"// (pm)");
          if(c=="ALL" || c==aurostd::toupper("radius_covalent")) vs.push_back(aurostd::PaddedPOST("radius_covalent="+aurostd::utype2string(xelement::xelement(Z).radius_covalent,prec),len)+"// (Angstrom)");
          if(c=="ALL" || c==aurostd::toupper("radius_VanDerWaals_PT")) vs.push_back(aurostd::PaddedPOST("radius_VanDerWaals_PT="+aurostd::utype2string(xelement::xelement(Z).radius_VanDerWaals_PT,prec),len)+"// (pm)");
          if(c=="ALL" || c==aurostd::toupper("radii_Ghosh08")) vs.push_back(aurostd::PaddedPOST("radii_Ghosh08="+aurostd::utype2string(xelement::xelement(Z).radii_Ghosh08,prec),len)+"// (Angstrom)");
          if(c=="ALL" || c==aurostd::toupper("radii_Slatter")) vs.push_back(aurostd::PaddedPOST("radii_Slatter="+aurostd::utype2string(xelement::xelement(Z).radii_Slatter,prec),len)+"// (Angstrom)");
          if(c=="ALL" || c==aurostd::toupper("radii_Pyykko")) vs.push_back(aurostd::PaddedPOST("radii_Pyykko="+aurostd::utype2string(xelement::xelement(Z).radii_Pyykko,prec),len)+"// (pm)");

          if(c=="ALL" || c==aurostd::toupper("electrical_conductivity")) vs.push_back(aurostd::PaddedPOST("electrical_conductivity="+aurostd::utype2string(xelement::xelement(Z).electrical_conductivity,prec),len)+"// (S/m)");
          if(c=="ALL" || c==aurostd::toupper("electronegativity_vec")) vs.push_back(aurostd::PaddedPOST("electronegativity_vec="+aurostd::utype2string(xelement::xelement(Z).electronegativity_vec,prec),len));
          if(c=="ALL" || c==aurostd::toupper("hardness_Ghosh")) vs.push_back(aurostd::PaddedPOST("hardness_Ghosh="+aurostd::utype2string(xelement::xelement(Z).hardness_Ghosh,prec),len)+"// (eV)");
          if(c=="ALL" || c==aurostd::toupper("electronegativity_Pearson")) vs.push_back(aurostd::PaddedPOST("electronegativity_Pearson="+aurostd::utype2string(xelement::xelement(Z).electronegativity_Pearson,prec),len)+"// (eV)");
          if(c=="ALL" || c==aurostd::toupper("electronegativity_Ghosh")) vs.push_back(aurostd::PaddedPOST("electronegativity_Ghosh="+aurostd::utype2string(xelement::xelement(Z).electronegativity_Ghosh,prec),len)+"// (eV)");
          if(c=="ALL" || c==aurostd::toupper("electron_affinity_PT")) vs.push_back(aurostd::PaddedPOST("electron_affinity_PT="+aurostd::utype2string(xelement::xelement(Z).electron_affinity_PT,prec),len)+"// (kJ/mol)");
          if(c=="ALL" || c==aurostd::toupper("Miedema_phi_star")) vs.push_back(aurostd::PaddedPOST("Miedema_phi_star="+aurostd::utype2string(xelement::xelement(Z).Miedema_phi_star,prec),len)+"// (V) (phi^star)");
          if(c=="ALL" || c==aurostd::toupper("Miedema_nws")) vs.push_back(aurostd::PaddedPOST("Miedema_nws="+aurostd::utype2string(xelement::xelement(Z).Miedema_nws,prec),len)+"// (d.u.)^1/3 n_{ws}^{1/3}");
          if(c=="ALL" || c==aurostd::toupper("Miedema_gamma_s")) vs.push_back(aurostd::PaddedPOST("Miedema_gamma_s="+aurostd::utype2string(xelement::xelement(Z).Miedema_gamma_s,prec),len)+"// (mJ/m^2)");
          if(c=="ALL" || c==aurostd::toupper("Pettifor_scale")) vs.push_back(aurostd::PaddedPOST("Pettifor_scale="+aurostd::utype2string(xelement::xelement(Z).Pettifor_scale,prec),len)); 
          if(c=="ALL" || c==aurostd::toupper("boiling_point")) vs.push_back(aurostd::PaddedPOST("boiling_point="+aurostd::utype2string(xelement::xelement(Z).boiling_point,prec),len)+"// (Celsius)");
          if(c=="ALL" || c==aurostd::toupper("melting_point")) vs.push_back(aurostd::PaddedPOST("melting_point="+aurostd::utype2string(xelement::xelement(Z).melting_point,prec),len)+"// (Celsius)");
          if(c=="ALL" || c==aurostd::toupper("vaporization_heat_PT")) vs.push_back(aurostd::PaddedPOST("vaporization_heat_PT="+aurostd::utype2string(xelement::xelement(Z).vaporization_heat_PT,prec),len)+"// (kJ/mol)");
          if(c=="ALL" || c==aurostd::toupper("specific_heat_PT")) vs.push_back(aurostd::PaddedPOST("specific_heat_PT="+aurostd::utype2string(xelement::xelement(Z).specific_heat_PT,prec),len)+"// (J/(kg.K))");
          if(c=="ALL" || c==aurostd::toupper("critical_Pressure")) vs.push_back(aurostd::PaddedPOST("critical_Pressure="+aurostd::utype2string(xelement::xelement(Z).critical_Pressure,prec),len)+"// (Atm) "); 
          if(c=="ALL" || c==aurostd::toupper("critical_Temperature_PT")) vs.push_back(aurostd::PaddedPOST("critical_Temperature_PT="+aurostd::utype2string(xelement::xelement(Z).critical_Temperature_PT,prec),len)+"// (K)"); 
          if(c=="ALL" || c==aurostd::toupper("thermal_expansion")) vs.push_back(aurostd::PaddedPOST("thermal_expansion="+aurostd::utype2string(xelement::xelement(Z).thermal_expansion,prec),len)+"// (K^{-1})");
          if(c=="ALL" || c==aurostd::toupper("thermal_conductivity")) vs.push_back(aurostd::PaddedPOST("thermal_conductivity="+aurostd::utype2string(xelement::xelement(Z).thermal_conductivity,prec),len)+"// (W/(mK))");
          if(c=="ALL" || c==aurostd::toupper("Brinelll_hardness")) vs.push_back(aurostd::PaddedPOST("Brinelll_hardness="+aurostd::utype2string(xelement::xelement(Z).Brinelll_hardness,prec),len)+"// (MPa)");
          if(c=="ALL" || c==aurostd::toupper("Mohs_hardness")) vs.push_back(aurostd::PaddedPOST("Mohs_hardness="+aurostd::utype2string(xelement::xelement(Z).Mohs_hardness,prec),len));
          if(c=="ALL" || c==aurostd::toupper("Vickers_hardness")) vs.push_back(aurostd::PaddedPOST("Vickers_hardness="+aurostd::utype2string(xelement::xelement(Z).Vickers_hardness,prec),len)+"// (MPa)");
          if(c=="ALL" || c==aurostd::toupper("Hardness_Pearson")) vs.push_back(aurostd::PaddedPOST("Hardness_Pearson="+aurostd::utype2string(xelement::xelement(Z).Hardness_Pearson,prec),len)+"// (eV)");
          if(c=="ALL" || c==aurostd::toupper("Hardness_Putz")) vs.push_back(aurostd::PaddedPOST("Hardness_Putz="+aurostd::utype2string(xelement::xelement(Z).Hardness_Putz,prec),len)+"// (eV/atom)");
          if(c=="ALL" || c==aurostd::toupper("Hardness_RB")) vs.push_back(aurostd::PaddedPOST("Hardness_RB="+aurostd::utype2string(xelement::xelement(Z).Hardness_RB,prec),len)+"// (eV)");
          if(c=="ALL" || c==aurostd::toupper("shear_modulus")) vs.push_back(aurostd::PaddedPOST("shear_modulus="+aurostd::utype2string(xelement::xelement(Z).shear_modulus,prec),len)+"// (GPa)");
          if(c=="ALL" || c==aurostd::toupper("Young_modulus")) vs.push_back(aurostd::PaddedPOST("Young_modulus="+aurostd::utype2string(xelement::xelement(Z).Young_modulus,prec),len)+"// (GPa)");
          if(c=="ALL" || c==aurostd::toupper("bulk_modulus")) vs.push_back(aurostd::PaddedPOST("bulk_modulus="+aurostd::utype2string(xelement::xelement(Z).bulk_modulus,prec),len)+"// (GPa)");
          if(c=="ALL" || c==aurostd::toupper("Poisson_ratio_PT")) vs.push_back(aurostd::PaddedPOST("Poisson_ratio_PT="+aurostd::utype2string(xelement::xelement(Z).Poisson_ratio_PT,prec),len));
          if(c=="ALL" || c==aurostd::toupper("Miedema_BVm")) vs.push_back(aurostd::PaddedPOST("Miedema_BVm="+aurostd::utype2string(xelement::xelement(Z).Miedema_BVm,prec),len)+"// (kJ/mole)");

          if(c=="ALL" || c==aurostd::toupper("Magnetic_Type_PT")) vs.push_back(aurostd::PaddedPOST("Magnetic_Type_PT="+xelement::xelement(Z).Magnetic_Type_PT,len));
          if(c=="ALL" || c==aurostd::toupper("Mass_Magnetic_Susceptibility")) vs.push_back(aurostd::PaddedPOST("Mass_Magnetic_Susceptibility="+aurostd::utype2string(xelement::xelement(Z).Mass_Magnetic_Susceptibility,prec),len)+"// (m^3/K)");
          if(c=="ALL" || c==aurostd::toupper("Volume_Magnetic_Susceptibility")) vs.push_back(aurostd::PaddedPOST("Volume_Magnetic_Susceptibility="+aurostd::utype2string(xelement::xelement(Z).Volume_Magnetic_Susceptibility,prec),len));
          if(c=="ALL" || c==aurostd::toupper("Molar_Magnetic_Susceptibility")) vs.push_back(aurostd::PaddedPOST("Molar_Magnetic_Susceptibility="+aurostd::utype2string(xelement::xelement(Z).Molar_Magnetic_Susceptibility,prec),len)+"// (m^3/mol)");
          if(c=="ALL" || c==aurostd::toupper("Curie_point")) vs.push_back(aurostd::PaddedPOST("Curie_point="+aurostd::utype2string(xelement::xelement(Z).Curie_point,prec),len)+"// (K)");

          if(c=="ALL" || c==aurostd::toupper("refractive_index")) vs.push_back(aurostd::PaddedPOST("refractive_index="+aurostd::utype2string(xelement::xelement(Z).refractive_index,prec),len));
          if(c=="ALL" || c==aurostd::toupper("color_PT")) vs.push_back(aurostd::PaddedPOST("color_PT="+xelement::xelement(Z).color_PT,len));
          if(c=="ALL" || c==aurostd::toupper("HHIP")) vs.push_back(aurostd::PaddedPOST("HHIP="+aurostd::utype2string(xelement::xelement(Z).HHIP,prec),len));
          if(c=="ALL" || c==aurostd::toupper("HHIR")) vs.push_back(aurostd::PaddedPOST("HHIR="+aurostd::utype2string(xelement::xelement(Z).HHIR,prec),len));
          if(c=="ALL" || c==aurostd::toupper("xray_scatt")) vs.push_back(aurostd::PaddedPOST("xray_scatt="+aurostd::utype2string(xelement::xelement(Z).xray_scatt,prec),len)+"// shift+1");

          if(vs.size())
            for(uint j=0;j<vs.size();j++)
              oss << vs.at(j) << endl;
        }
      }
    }

    if(LDEBUG) cerr << XPID << "pflow::XelementPrint [END]" << endl;
  }
}

//   std::vector<string> vatom_symbol(NUM_ELEMENTS);   // store starting from ONE // DONE
//   std::vector<string> vatom_name(NUM_ELEMENTS);   // store starting from ONE // DONE
//   std::vector<double> vatom_mass(NUM_ELEMENTS);     // store starting from ONE // DONE
//   std::vector<double> vatom_volume(NUM_ELEMENTS);       // store starting from ONE // DONE
//   std::vector<int> vatom_valence_iupac(NUM_ELEMENTS);   // store starting from ONE http://en.wikipedia.org/wiki/Valence_(chemistry) // DONE
//   std::vector<int> vatom_valence_std(NUM_ELEMENTS);     // store starting from ONE http://en.wikipedia.org/wiki/Valence_(chemistry) // DONE
//   std::vector<double> vatom_miedema_phi_star(NUM_ELEMENTS); // store starting from ONE Miedema Rule Table 1a Physica 100B (1980) 1-28  
//   std::vector<double> vatom_miedema_nws(NUM_ELEMENTS);      // store starting from ONE Miedema Rule Table 1a Physica 100B (1980) 1-28
//   std::vector<double> vatom_miedema_Vm(NUM_ELEMENTS);       // store starting from ONE Miedema Rule Table 1a Physica 100B (1980) 1-28
//   std::vector<double> vatom_miedema_gamma_s(NUM_ELEMENTS);  // store starting from ONE Miedema Rule Table 1a Physica 100B (1980) 1-28
//   std::vector<double> vatom_miedema_BVm(NUM_ELEMENTS);      // store starting from ONE Miedema Rule Table 1a Physica 100B (1980) 1-28
//   // for lanthines from J.A. Alonso and N.H. March. Electrons in Metals and Alloys, Academic Press, London (1989) (except La)
//   std::vector<double> vatom_radius(NUM_ELEMENTS);       // store starting from ONE  // DONE
//   std::vector<double> vatom_radius_covalent(NUM_ELEMENTS);// store starting from ONE//DX+CO20170904 
//   std::vector<double> vatom_electronegativity(NUM_ELEMENTS);       // store starting from ONE
//   std::vector<string> vatom_crystal(NUM_ELEMENTS);       // store starting from ONE  // DONE
//   std::vector<double> vatom_xray_scatt(NUM_ELEMENTS);        // store starting from ONE
//   std::vector<double> vatom_pettifor_scale(NUM_ELEMENTS);        // store starting from ONE Chemical Scale Pettifor Solid State Communications 51 31-34 1984
//   std::vector<double> vatom_pearson_coefficient(NUM_ELEMENTS);   //ME20181020 Pearson mass deviation coefficient

namespace xelement {

  // initialize them all
  void Initialize(void) { for(uint Z=0;Z<NUM_ELEMENTS;Z++) { velement.at(Z)=xelement(Z); } }
  string symbol2name(const string& symbol) { return xelement(symbol).name; }
  string name2symbol(const string& name) { return xelement(name).symbol; }
  int symbol2Z(const string& symbol) { return xelement(symbol).Z; }
  string Z2symbol(const int& Z) { return xelement(Z).symbol; }
  string Z2name(const int& Z) { return xelement(Z).name; }
  int name2Z(const string& name) { return xelement(name).Z; }

  // constructors
  xelement::xelement() {free();}  //CO20200520

  // destructor
  xelement::~xelement() {free();} //CO20200520

  void xelement::free() { //CO20200520
    // will populate
    // [AFLOW]START=FREE
    // [AFLOW]STOP=FREE
    // DEFAULT
    verbose=FALSE;
    // [AFLOW]START=CONSTRUCTOR
    Z=0;
    symbol="XX";//"UNDEFINED";
    name="UNDEFINED";
    Period=NNN;
    Group=NNN; 
    Series="UNDEFINED";
    Block="nnn";      
    //                                          
    mass=NNN;//  AMU2KILOGRAM goes inside.
    MolarVolume=NNN;  
    volume=NNN;      
    Miedema_Vm=NNN;      
    //
    valence_std=NNN;  
    valence_iupac=NNN;
    valence_PT=NNN;       
    Density_PT=NNN;       
    crystal="nnn";    
    CrystalStr_PT="UNDEFINED";
    space_group="nnn";     
    space_group_number=NNN;
    Pearson_coefficient=NNN;
    lattice_constant[1]=NNN;lattice_constant[2]=NNN;lattice_constant[3]=NNN;
    lattice_angle[1]=NNN;lattice_angle[2]=NNN;lattice_angle[3]=NNN; 
    phase="nnn";         
    radius=NNN;         
    radius_PT=NNN;          
    radius_covalent_PT=NNN;   
    radius_covalent=NNN;  
    radius_VanDerWaals_PT=NNN;
    radii_Ghosh08=NNN;         
    radii_Slatter=NNN;         
    radii_Pyykko=NNN;          
    //                                          
    electrical_conductivity=NNN;
    electronegativity_vec=NNN;    
    hardness_Ghosh=NNN;            
    electronegativity_Pearson=NNN;           
    electronegativity_Ghosh=NNN;             
    electronegativity_Allen=NNN;  //RF+SK20200410
    oxidation_states.clear();oxidation_states.push_back(NNN);  //RF+SK20200410
    oxidation_states_preferred.clear();oxidation_states_preferred.push_back(NNN);  //RF+SK20200410
    electron_affinity_PT=NNN;      
    Miedema_phi_star=NNN;         
    Miedema_nws=NNN;              
    Miedema_gamma_s=NNN;          
    //
    Pettifor_scale=NNN;          
    //
    boiling_point=NNN;         
    melting_point=NNN;         
    vaporization_heat_PT=NNN;     
    specific_heat_PT=NNN;         
    critical_Pressure=NNN;     
    critical_Temperature_PT=NNN;  
    thermal_expansion=NNN;     
    thermal_conductivity=NNN;  
    //                                         
    Brinelll_hardness=NNN;
    Mohs_hardness=NNN;    
    Vickers_hardness=NNN; 
    Hardness_Pearson=NNN;   
    Hardness_Putz=NNN;      
    Hardness_RB=NNN;        
    shear_modulus=NNN;    
    Young_modulus=NNN;    
    bulk_modulus=NNN;     
    Poisson_ratio_PT=NNN;    
    Miedema_BVm=NNN;        
    //
    Magnetic_Type_PT="UNDEFINED";     
    Mass_Magnetic_Susceptibility=NNN;
    Volume_Magnetic_Susceptibility=NNN;
    Molar_Magnetic_Susceptibility=NNN; 
    Curie_point=NNN;                  
    //
    refractive_index=NNN;             
    color_PT="UNDEFINED";               
    //
    HHIP=NNN;                           
    HHIR=NNN;                           
    xray_scatt=NNN;   
    // [AFLOW]STOP=CONSTRUCTOR
  }

  const xelement& xelement::operator=(const xelement& b) {      // operator=
    if(this!=&b) {free();copy(b);}  //CO20200520
    return *this;
  }

  void xelement::copy(const xelement& b) {  //copy PRIVATE  //CO20200520
    // will populate
    verbose=b.verbose;
    // [AFLOW]START=ASSIGNMENT
    Z=b.Z;
    symbol=b.symbol;
    name=b.name;
    Period=b.Period;
    Group=b.Group; 
    Series=b.Series;
    Block=b.Block;      
    //                                          
    mass=b.mass;
    MolarVolume=b.MolarVolume;  
    volume=b.volume;      
    Miedema_Vm=b.Miedema_Vm;      
    //
    valence_std=b.valence_std;  
    valence_iupac=b.valence_iupac;
    valence_PT=b.valence_PT;       
    Density_PT=b.Density_PT;       
    crystal=b.crystal;    
    CrystalStr_PT=b.CrystalStr_PT;
    space_group=b.space_group;
    space_group_number=b.space_group_number;    
    Pearson_coefficient=b.Pearson_coefficient;
    lattice_constant=b.lattice_constant; 
    lattice_angle=b.lattice_angle;   
    phase=b.phase;
    radius=b.radius;         
    radius_PT=b.radius_PT;          
    radius_covalent_PT=b.radius_covalent_PT;   
    radius_covalent=b.radius_covalent;  
    radius_VanDerWaals_PT=b.radius_VanDerWaals_PT;
    radii_Ghosh08=b.radii_Ghosh08;         
    radii_Slatter=b.radii_Slatter;         
    radii_Pyykko=b.radii_Pyykko;          
    //                                          
    electrical_conductivity=b.electrical_conductivity;
    electronegativity_vec=b.electronegativity_vec;    
    hardness_Ghosh=b.hardness_Ghosh;            
    electronegativity_Pearson=b.electronegativity_Pearson;           
    electronegativity_Ghosh=b.electronegativity_Ghosh;             

    electronegativity_Allen=b.electronegativity_Allen;  //RF+SK20200410
    oxidation_states=b.oxidation_states;  //RF+SK20200410
    oxidation_states_preferred=b.oxidation_states_preferred;  //RF+SK20200410

    electron_affinity_PT=b.electron_affinity_PT;      
    Miedema_phi_star=b.Miedema_phi_star;         
    Miedema_nws=b.Miedema_nws;              
    Miedema_gamma_s=b.Miedema_gamma_s;          
    //
    Pettifor_scale=b.Pettifor_scale;          
    //
    boiling_point=b.boiling_point;         
    melting_point=b.melting_point;         
    vaporization_heat_PT=b.vaporization_heat_PT;     
    specific_heat_PT=b.specific_heat_PT;         
    critical_Pressure=b.critical_Pressure;     
    critical_Temperature_PT=b.critical_Temperature_PT;  
    thermal_expansion=b.thermal_expansion;     
    thermal_conductivity=b.thermal_conductivity;  
    //                                         
    Brinelll_hardness=b.Brinelll_hardness;
    Mohs_hardness=b.Mohs_hardness;    
    Vickers_hardness=b.Vickers_hardness; 
    Hardness_Pearson=b.Hardness_Pearson;   
    Hardness_Putz=b.Hardness_Putz;      
    Hardness_RB=b.Hardness_RB;        
    shear_modulus=b.shear_modulus;    
    Young_modulus=b.Young_modulus;    
    bulk_modulus=b.bulk_modulus;     
    Poisson_ratio_PT=b.Poisson_ratio_PT;    
    Miedema_BVm=b.Miedema_BVm;        
    //
    Magnetic_Type_PT=b.Magnetic_Type_PT;
    Mass_Magnetic_Susceptibility=b.Mass_Magnetic_Susceptibility;
    Volume_Magnetic_Susceptibility=b.Volume_Magnetic_Susceptibility;
    Molar_Magnetic_Susceptibility=b.Molar_Magnetic_Susceptibility; 
    Curie_point=b.Curie_point;                  
    //
    refractive_index=b.refractive_index;             
    color_PT=b.color_PT;         
    //
    HHIP=b.HHIP;                           
    HHIR=b.HHIR;                           
    xray_scatt=b.xray_scatt;    
    // [AFLOW]STOP=ASSIGNMENT
  }

  void xelement::clear(){
    xelement a;(*this)=a;
  }

  ostream& operator<<(ostream& oss,const xelement& element) {
    oss.setf(std::ios::fixed,std::ios::floatfield);
    oss.precision(10);
    // [AFLOW]START=COUT
    oss << "verbose=" << element.verbose << endl;
    // [AFLOW]STOP=COUT
    return oss;
  }

  // ********************************************************************************************************************************************************
<<<<<<< HEAD
=======

  xelement::xelement(const string& element) {free();populate(element);}  //CO20200520
  xelement::xelement(uint ZZ) {free();populate(ZZ);} //CO20200520
>>>>>>> 0df6067f

  xelement::xelement(const string& element) {free();populate(element);}  //CO20200520
  xelement::xelement(uint ZZ) {free();populate(ZZ);} //CO20200520
  
  // ********************************************************************************************************************************************************
  // populate by name or symbol
  void xelement::populate(const string& element) {  //CO20200520
    free();
    // DEFAULT
    verbose=FALSE;
    uint Z=0;

    // try with symbol
    if(Z==0) {
      for(uint i=1;i<=103&&Z==0;i++)  //CO20200520
        if(aurostd::toupper(element)==aurostd::toupper(xelement(i).symbol)) Z=i;
    }
    // try with name
    if(Z==0) {
      for(uint i=1;i<=103&&Z==0;i++)  //CO20200520
        if(aurostd::toupper(element)==aurostd::toupper(xelement(i).name)) Z=i;
    }
<<<<<<< HEAD
    if(Z!=0) (*this)=xelement(Z);
    
    throw aurostd::xerror(_AFLOW_FILE_NAME_,"xelement::xelement():","Element symbol/name does not exist: "+element,_FILE_NOT_FOUND_); //CO20200520
=======
    if(Z!=0) {(*this)=xelement(Z);return;}  //CO20200520

    throw aurostd::xerror(_AFLOW_FILE_NAME_,"xelement::xelement():","Element symbol/name does not exist: "+element,_VALUE_ILLEGAL_); //CO20200520
>>>>>>> 0df6067f
  }

  // ********************************************************************************************************************************************************
  // populate by Z
  void xelement::populate(uint ZZ) {  //CO20200520
    free();
    // DEFAULT
    verbose=FALSE;

    // OFFSET
    if(ZZ==0) {
      xelement a;
      (*this)=a;
      mass=0.0;// override
      valence_iupac=0;// override
      valence_std=0;// override
      return; //CO20200520
    }
    // ROW 1
    // s-electron systems

    // ********************************************************************************************************************************************************
    // [AFLOW]START=Hydrogen
    // Hydrogen Hydrogen Hydrogen Hydrogen Hydrogen Hydrogen Hydrogen Hydrogen Hydrogen Hydrogen Hydrogen Hydrogen Hydrogen Hydrogen Hydrogen Hydrogen Hydrogen
    else if(ZZ==1) { // Hydrogen
      Z=ZZ;
      symbol="H";
      name="Hydrogen";
      Period=1;
      Group=1;
      Series="Nonmetal";
      Block="s";
      mass=AMU2KILOGRAM*1.0079;
      MolarVolume=0.01121;
      volume=0.75110;
      Miedema_Vm=NNN;
      valence_std=1;
      valence_iupac=1;
      valence_PT=1;
      Density_PT=0.899E-4;
      crystal="hex";
      CrystalStr_PT="Simple_Hexagonal";
      space_group="P6_3/mmc";
      space_group_number=194;
      Pearson_coefficient=0.00011460743;
      lattice_constant[1]=470;lattice_constant[2]=470;lattice_constant[3]=340;
      lattice_angle[1]=PI/2;lattice_angle[2]=PI/2;lattice_angle[3]=2*PI/3;
      phase="Gas";
      radius=0.046;
      radius_PT=53;
      radius_covalent=0.31;
      radius_covalent_PT=31;
      radius_VanDerWaals_PT=120;
      radii_Ghosh08=0.5292;
      radii_Slatter=0.25;
      radii_Pyykko=0.32;
      electrical_conductivity=NNN;
      electronegativity_vec=2.10;
      hardness_Ghosh=6.4299;
      electronegativity_Pearson=7.18;
      electronegativity_Ghosh=7.178;
      electronegativity_Allen=2.300;  //RF+SK20200410
      oxidation_states.clear();oxidation_states.push_back(1); oxidation_states.push_back(-1);  //RF+SK20200410
      oxidation_states_preferred.clear();oxidation_states_preferred.push_back(1);  //RF+SK20200410
      electron_affinity_PT=72.8;
      Miedema_phi_star=5.2;
      Miedema_nws=1.5;
      Miedema_gamma_s=NNN;
      Pettifor_scale=0;
      boiling_point=-252.87;
      melting_point=-259.14;
      vaporization_heat_PT=0.452;
      specific_heat_PT=14300;
      critical_Pressure=12.76;
      critical_Temperature_PT=32.97;
      thermal_expansion=NNN;
      thermal_conductivity=0.1805;
      Brinelll_hardness=NNN;
      Mohs_hardness=NNN;
      Vickers_hardness=NNN;
      Hardness_Pearson=6.43;
      Hardness_Putz=6.45;
      Hardness_RB=6.83;
      shear_modulus=NNN;
      Young_modulus=NNN;
      bulk_modulus=NNN;
      Poisson_ratio_PT=NNN;
      Miedema_BVm=NNN;
      Magnetic_Type_PT="Diamagnetic";
      Mass_Magnetic_Susceptibility=-2.48E-8;
      Volume_Magnetic_Susceptibility=-2.23E-9;
      Molar_Magnetic_Susceptibility=-4.999E-11;
      Curie_point=NNN;
      color_PT="COLORLESS";
      refractive_index=1.000132;
      HHIP=NNN;
      HHIR=NNN;
      xray_scatt=1.000;
      // H volume wrong *dimer* MIEDEMA =PAUL VAN DER PUT book
      return; //CO20200520
    }
    // [AFLOW]STOP=Hydrogen
    // ********************************************************************************************************************************************************

    // ********************************************************************************************************************************************************
    // [AFLOW]START=Helium
    // Helium Helium Helium Helium Helium Helium Helium Helium Helium Helium Helium Helium Helium Helium Helium Helium Helium
    else if(ZZ==2) { // Helium
      Z=ZZ;
      symbol="He";
      name="Helium";
      Period=1;
      Group=18;
      Series="NobleGas";
      Block="s";
      mass=AMU2KILOGRAM*4.0026;
      MolarVolume=0.022424;
      volume=-1.000;
      Miedema_Vm=NNN;
      valence_std=0;
      valence_iupac=0;
      valence_PT=0;
      Density_PT=1.785E-4;
      crystal="hcp";
      CrystalStr_PT="Face-centered_Cubic";
      space_group="Fm_3m";
      space_group_number=225;
      Pearson_coefficient=8.32328E-8;
      lattice_constant[1]=424.2;lattice_constant[2]=424.2;lattice_constant[3]=424.2;
      lattice_angle[1]=PI/2;lattice_angle[2]=PI/2;lattice_angle[3]=PI/2;
      phase="Gas";
      radius=NNN;
      radius_PT=31;
      radius_covalent=0.28;
      radius_covalent_PT=28;
      radius_VanDerWaals_PT=140;
      radii_Ghosh08=0.3113;
      radii_Slatter=NNN;
      radii_Pyykko=0.46;
      electrical_conductivity=NNN;
      electronegativity_vec=NNN;
      hardness_Ghosh=12.5449;
      electronegativity_Pearson=NNN;
      electronegativity_Ghosh=12.046;
      electronegativity_Allen=4.160;  //RF+SK20200410
      oxidation_states.clear();oxidation_states.push_back(NNN);  //RF+SK20200410
      oxidation_states_preferred.clear();oxidation_states_preferred.push_back(NNN);  //RF+SK20200410
      electron_affinity_PT=0;
      Miedema_phi_star=NNN;
      Miedema_nws=NNN;
      Miedema_gamma_s=NNN;
      Pettifor_scale=0;
      boiling_point=-268.93;
      melting_point=NNN;
      vaporization_heat_PT=0.083;
      specific_heat_PT=5193.1;
      critical_Pressure=2.24;
      critical_Temperature_PT=5.19;
      thermal_expansion=NNN;
      thermal_conductivity=0.1513;
      Brinelll_hardness=NNN;
      Mohs_hardness=NNN;
      Vickers_hardness=NNN;
      Hardness_Pearson=NNN;
      Hardness_Putz=25.79;
      Hardness_RB=16.88;
      shear_modulus=NNN;
      Young_modulus=NNN;
      bulk_modulus=NNN;
      Poisson_ratio_PT=NNN;
      Miedema_BVm=NNN;
      Magnetic_Type_PT="Diamagnetic";
      Mass_Magnetic_Susceptibility=-5.9E-9;
      Volume_Magnetic_Susceptibility=-1.05E-9;
      Molar_Magnetic_Susceptibility=-2.36E-11;
      Curie_point=NNN;
      color_PT="COLORLESS";
      refractive_index=1.000035;
      HHIP=3200;
      HHIR=3900;
      xray_scatt=2.000;
      // He
      return; //CO20200520
    }
    // [AFLOW]STOP=Helium
    // ********************************************************************************************************************************************************

    // ROW2
    // s-electron systems
    // ********************************************************************************************************************************************************
    // [AFLOW]START=Lithium
    // Lithium Lithium Lithium Lithium Lithium Lithium Lithium Lithium Lithium Lithium Lithium Lithium Lithium Lithium Lithium Lithium Lithium
    else if(ZZ==3) { // Lithium
      Z=ZZ;
      symbol="Li";
      name="Lithium";
      Period=2;
      Group=1;
      Series="AlkaliMetal";
      Block="s";
      mass=AMU2KILOGRAM*6.941;
      MolarVolume=0.00001297;
      volume=20.24110;
      Miedema_Vm=5.5;
      valence_std=1;
      valence_iupac=1;
      valence_PT=1;
      Density_PT=0.535;
      crystal="bcc";
      CrystalStr_PT="Body-centered_Cubic";
      space_group="Im_3m";
      space_group_number=229;
      Pearson_coefficient=0.0014588232;
      lattice_constant[1]=351;lattice_constant[2]=351;lattice_constant[3]=351;
      lattice_angle[1]=PI/2;lattice_angle[2]=PI/2;lattice_angle[3]=PI/2;
      phase="Solid";
      radius=0.152;
      radius_PT=167;
      radius_covalent=1.28;
      radius_covalent_PT=128;
      radius_VanDerWaals_PT=182;
      radii_Ghosh08=1.6283;
      radii_Slatter=1.45;
      radii_Pyykko=1.33;
      electrical_conductivity=1.1E7;
      electronegativity_vec=0.98;
      hardness_Ghosh=2.3746;
      electronegativity_Pearson=3.01;
      electronegativity_Ghosh=2.860;
      electronegativity_Allen=0.912;  //RF+SK20200410
      oxidation_states.clear();oxidation_states.push_back(1);  //RF+SK20200410
      oxidation_states_preferred.clear();oxidation_states_preferred.push_back(1);  //RF+SK20200410
      electron_affinity_PT=59.6;
      Miedema_phi_star=2.85;
      Miedema_nws=0.98;
      Miedema_gamma_s=530;
      Pettifor_scale=0.45;
      boiling_point=1342;
      melting_point=180.54;
      vaporization_heat_PT=147;
      specific_heat_PT=3570;
      critical_Pressure=661.2;
      critical_Temperature_PT=3223;
      thermal_expansion=0.000046;
      thermal_conductivity=85;
      Brinelll_hardness=NNN;
      Mohs_hardness=0.6;
      Vickers_hardness=NNN;
      Hardness_Pearson=2.39;
      Hardness_Putz=0.65;
      Hardness_RB=3.06;
      shear_modulus=4.2;
      Young_modulus=4.9;
      bulk_modulus=11;
      Poisson_ratio_PT=NNN;
      Miedema_BVm=1.5;
      Magnetic_Type_PT="Paramagnetic";
      Mass_Magnetic_Susceptibility=2.56E-8;
      Volume_Magnetic_Susceptibility=0.0000137;
      Molar_Magnetic_Susceptibility=1.78E-10;
      Curie_point=NNN;
      color_PT="SILVER";
      refractive_index=NNN;
      HHIP=2900;
      HHIR=4200;
      xray_scatt=3.00145;
      // Li
      return; //CO20200520
    }
    // [AFLOW]STOP=Lithium
    // ********************************************************************************************************************************************************

    // ********************************************************************************************************************************************************
    // [AFLOW]START=Beryllium
    // Beryllium Beryllium Beryllium Beryllium Beryllium Beryllium Beryllium Beryllium Beryllium Beryllium Beryllium Beryllium Beryllium Beryllium Beryllium Beryllium Beryllium
    else if(ZZ==4) { // Beryllium
      Z=ZZ;
      symbol="Be";
      name="Beryllium";
      Period=2;
      Group=2;
      Series="AlkalineEarthMetal";
      Block="s";
      mass=AMU2KILOGRAM*9.0122;
      MolarVolume=4.8767E-6;
      volume=7.83290;
      Miedema_Vm=2.9;
      valence_std=2;
      valence_iupac=2;
      valence_PT=2;
      Density_PT=1.848;
      crystal="hcp";
      CrystalStr_PT="Simple_Hexagonal";
      space_group="P6_3/mmc";
      space_group_number=194;
      Pearson_coefficient=0.0;
      lattice_constant[1]=228.58;lattice_constant[2]=228.58;lattice_constant[3]=358.43;
      lattice_angle[1]=PI/2;lattice_angle[2]=PI/2;lattice_angle[3]=2*PI/3;
      phase="Solid";
      radius=0.114;
      radius_PT=112;
      radius_covalent=0.96;
      radius_covalent_PT=96;
      radius_VanDerWaals_PT=NNN;
      radii_Ghosh08=1.0855;
      radii_Slatter=1.05;
      radii_Pyykko=1.02;
      electrical_conductivity=2.5E7;
      electronegativity_vec=1.57;
      hardness_Ghosh=3.4968;
      electronegativity_Pearson=4.90;
      electronegativity_Ghosh=3.945;
      electronegativity_Allen=1.576;  //RF+SK20200410
      oxidation_states.clear();oxidation_states.push_back(2);  //RF+SK20200410
      oxidation_states_preferred.clear();oxidation_states_preferred.push_back(2);  //RF+SK20200410
      electron_affinity_PT=0;
      Miedema_phi_star=4.20;
      Miedema_nws=1.60;
      Miedema_gamma_s=1900;
      Pettifor_scale=1.50;
      boiling_point=2470;
      melting_point=1287;
      vaporization_heat_PT=297;
      specific_heat_PT=1820;
      critical_Pressure=NNN;
      critical_Temperature_PT=NNN;
      thermal_expansion=0.0000113;
      thermal_conductivity=190;
      Brinelll_hardness=600;
      Mohs_hardness=5.5;
      Vickers_hardness=1670;
      Hardness_Pearson=4.50;
      Hardness_Putz=1.69;
      Hardness_RB=5.16;
      shear_modulus=132;
      Young_modulus=287;
      bulk_modulus=130;
      Poisson_ratio_PT=0.032;
      Miedema_BVm=4.9;
      Magnetic_Type_PT="Diamagnetic";
      Mass_Magnetic_Susceptibility=-1.26E-8;
      Volume_Magnetic_Susceptibility=-0.00002328;
      Molar_Magnetic_Susceptibility=-1.136E-10;
      Curie_point=NNN;
      color_PT="SLATEGRAY";
      refractive_index=NNN;
      HHIP=8000;
      HHIR=4000;
      /*xray_scatt=NNN;*/
      // Be
      return; //CO20200520
    }
    // [AFLOW]STOP=Beryllium
    // ********************************************************************************************************************************************************

    // p-electron systems
    // ********************************************************************************************************************************************************
    // [AFLOW]START=Boron
    // Boron Boron Boron Boron Boron Boron Boron Boron Boron Boron Boron Boron Boron Boron Boron Boron Boron
    else if(ZZ==5) { // Boron
      Z=ZZ;
      symbol="B";
      name="Boron";
      Period=2;
      Group=13;
      Series="Metalloid";
      Block="p";
      mass=AMU2KILOGRAM*10.81;
      MolarVolume=4.3943E-6;
      volume=5.88420;
      Miedema_Vm=2.8;
      valence_std=3;
      valence_iupac=3;
      valence_PT=3;
      Density_PT=2.46;
      crystal="tet";
      CrystalStr_PT="Simple_Trigonal";
      space_group="R_3m";
      space_group_number=166;
      Pearson_coefficient=0.00135391428;
      lattice_constant[1]=506;lattice_constant[2]=506;lattice_constant[3]=506;
      lattice_angle[1]=1.01334;lattice_angle[2]=1.01334;lattice_angle[3]=1.01334;
      phase="Solid";
      radius=0.097;
      radius_PT=87;
      radius_covalent=0.84;
      radius_covalent_PT=85;
      radius_VanDerWaals_PT=NNN;
      radii_Ghosh08=0.8141;
      radii_Slatter=0.85;
      radii_Pyykko=0.85;
      electrical_conductivity=0.0001;
      electronegativity_vec=2.04;
      hardness_Ghosh=4.6190;
      electronegativity_Pearson=4.29;
      electronegativity_Ghosh=5.031;
      electronegativity_Allen=2.051;  //RF+SK20200410
      oxidation_states.clear();oxidation_states.push_back(3);  //RF+SK20200410
      oxidation_states_preferred.clear();oxidation_states_preferred.push_back(3);  //RF+SK20200410
      electron_affinity_PT=26.7;
      Miedema_phi_star=4.75;
      Miedema_nws=1.55;
      Miedema_gamma_s=NNN;
      Pettifor_scale=2.00;
      boiling_point=4000;
      melting_point=2075;
      vaporization_heat_PT=507;
      specific_heat_PT=1030;
      critical_Pressure=NNN;
      critical_Temperature_PT=NNN;
      thermal_expansion=6E-6;
      thermal_conductivity=27;
      Brinelll_hardness=NNN;
      Mohs_hardness=9.3;
      Vickers_hardness=49000;
      Hardness_Pearson=4.01;
      Hardness_Putz=3.46;
      Hardness_RB=4.39;
      shear_modulus=NNN;
      Young_modulus=NNN;
      bulk_modulus=320;
      Poisson_ratio_PT=NNN;
      Miedema_BVm=NNN;
      Magnetic_Type_PT="Diamagnetic";
      Mass_Magnetic_Susceptibility=-8.7E-9;
      Volume_Magnetic_Susceptibility=-0.0000214;
      Molar_Magnetic_Susceptibility=-9.41E-11;
      Curie_point=NNN;
      color_PT="BLACK";
      refractive_index=NNN;
      HHIP=2900;
      HHIR=2000;
      /*xray_scatt=NNN;*/
      // B
      return; //CO20200520
    }
    // [AFLOW]STOP=Boron
    // ********************************************************************************************************************************************************

    // ********************************************************************************************************************************************************
    // [AFLOW]START=Carbon
    // Carbon Carbon Carbon Carbon Carbon Carbon Carbon Carbon Carbon Carbon Carbon Carbon Carbon Carbon Carbon Carbon Carbon
    else if(ZZ==6) { // Carbon
      Z=ZZ;
      symbol="C";
      name="Carbon";
      Period=2;
      Group=14;
      Series="Nonmetal";
      Block="p";
      mass=AMU2KILOGRAM*12.011;
      MolarVolume=5.3146E-6;
      volume=5.59490;
      Miedema_Vm=1.8;
      valence_std=4;
      valence_iupac=4;
      valence_PT=4;
      Density_PT=2.26;
      crystal="dia";
      CrystalStr_PT="Simple_Hexagonal";
      space_group="P6_3/mmc";
      space_group_number=194;
      Pearson_coefficient=0.00007387218;
      lattice_constant[1]=246.4;lattice_constant[2]=246.4;lattice_constant[3]=671.1;
      lattice_angle[1]=PI/2;lattice_angle[2]=PI/2;lattice_angle[3]=2*PI/3;
      phase="Solid";
      radius=0.077;
      radius_PT=67;
      radius_covalent=0.76;
      radius_covalent_PT=76;
      radius_VanDerWaals_PT=170;
      radii_Ghosh08=0.6513;
      radii_Slatter=0.70;
      radii_Pyykko=0.75;
      electrical_conductivity=100000;
      electronegativity_vec=2.55;
      hardness_Ghosh=5.7410;
      electronegativity_Pearson=6.27;
      electronegativity_Ghosh=6.116;
      electronegativity_Allen=2.544;  //RF+SK20200410
      oxidation_states.clear();oxidation_states.push_back(4); oxidation_states.push_back(2); oxidation_states.push_back(-4); //RF+SK20200410
      oxidation_states_preferred.clear();oxidation_states_preferred.push_back(4); oxidation_states_preferred.push_back(-4);  //RF+SK20200410
      electron_affinity_PT=153.9;
      Miedema_phi_star=6.20;
      Miedema_nws=1.90;
      Miedema_gamma_s=NNN;
      Pettifor_scale=2.50;
      boiling_point=4027;
      melting_point=3550;
      vaporization_heat_PT=715;
      specific_heat_PT=710;
      critical_Pressure=NNN;
      critical_Temperature_PT=NNN;
      thermal_expansion=7.1E-6;
      thermal_conductivity=140;
      Brinelll_hardness=NNN;
      Mohs_hardness=0.5;
      Vickers_hardness=NNN;
      Hardness_Pearson=5.00;
      Hardness_Putz=6.21;
      Hardness_RB=5.49;
      shear_modulus=NNN;
      Young_modulus=NNN;
      bulk_modulus=33;
      Poisson_ratio_PT=NNN;
      Miedema_BVm=NNN;
      Magnetic_Type_PT="Diamagnetic";
      Mass_Magnetic_Susceptibility=-6.2E-9;
      Volume_Magnetic_Susceptibility=-0.000014;
      Molar_Magnetic_Susceptibility=-7.45E-11;
      Curie_point=NNN;
      color_PT="BLACK";
      refractive_index=2.417;
      HHIP=500;
      HHIR=500;
      xray_scatt=6.019;
      // C//DX+CO20170904 radius_covalent uses sp3 hybridization (most common)
      return; //CO20200520
    }
    // [AFLOW]STOP=Carbon
    // ********************************************************************************************************************************************************

    // ********************************************************************************************************************************************************
    // [AFLOW]START=Nitrogen
    // Nitrogen Nitrogen Nitrogen Nitrogen Nitrogen Nitrogen Nitrogen Nitrogen Nitrogen Nitrogen Nitrogen Nitrogen Nitrogen Nitrogen Nitrogen Nitrogen Nitrogen
    else if(ZZ==7) { // Nitrogen
      Z=ZZ;
      symbol="N";
      name="Nitrogen";
      Period=2;
      Group=15;
      Series="Nonmetal";
      Block="p";
      mass=AMU2KILOGRAM*14.0067;
      MolarVolume=0.011197;
      volume=7.59940;
      Miedema_Vm=2.2;
      valence_std=5;
      valence_iupac=5;
      valence_PT=3;
      Density_PT=12.51E-4;
      crystal="hex";
      CrystalStr_PT="Simple_Hexagonal";
      space_group="P6_3/mmc";
      space_group_number=194;
      Pearson_coefficient=0.00001857771;
      lattice_constant[1]=386.1;lattice_constant[2]=386.1;lattice_constant[3]=626.5;
      lattice_angle[1]=PI/2;lattice_angle[2]=PI/2;lattice_angle[3]=2*PI/3;
      phase="Gas";
      radius=0.071;
      radius_PT=56;
      radius_covalent=0.71;
      radius_covalent_PT=71;
      radius_VanDerWaals_PT=155;
      radii_Ghosh08=0.5428;
      radii_Slatter=0.65;
      radii_Pyykko=0.71;
      electrical_conductivity=NNN;
      electronegativity_vec=3.04;
      hardness_Ghosh=6.8625;
      electronegativity_Pearson=7.30;
      electronegativity_Ghosh=7.209;
      electronegativity_Allen=3.066;  //RF+SK20200410
      oxidation_states.clear();oxidation_states.push_back(5); oxidation_states.push_back(4); oxidation_states.push_back(3); oxidation_states.push_back(2); oxidation_states.push_back(-3); //RF+SK20200410
      oxidation_states_preferred.clear();oxidation_states_preferred.push_back(-3); //RF+SK20200410
      electron_affinity_PT=7;
      Miedema_phi_star=7.00;
      Miedema_nws=1.60;
      Miedema_gamma_s=NNN;
      Pettifor_scale=3.00;
      boiling_point=-195.79;
      melting_point=-210.1;
      vaporization_heat_PT=2.79;
      specific_heat_PT=1040;
      critical_Pressure=33.46;
      critical_Temperature_PT=126.21;
      thermal_expansion=NNN;
      thermal_conductivity=0.02583;
      Brinelll_hardness=NNN;
      Mohs_hardness=NNN;
      Vickers_hardness=NNN;
      Hardness_Pearson=7.23;
      Hardness_Putz=9.59;
      Hardness_RB=8.59;
      shear_modulus=NNN;
      Young_modulus=NNN;
      bulk_modulus=NNN;
      Poisson_ratio_PT=NNN;
      Miedema_BVm=NNN;
      Magnetic_Type_PT="Diamagnetic";
      Mass_Magnetic_Susceptibility=-5.4E-9;
      Volume_Magnetic_Susceptibility=-6.8E-9;
      Molar_Magnetic_Susceptibility=-1.5E-10;
      Curie_point=NNN;
      color_PT="COLORLESS";
      refractive_index=1.000298;
      HHIP=1300;
      HHIR=500;
      /*xray_scatt=NNN;*/
      //N JX CHANGED VALENCE
      return; //CO20200520
    }
    // [AFLOW]STOP=Nitrogen
    // ********************************************************************************************************************************************************

    // ********************************************************************************************************************************************************
    // [AFLOW]START=Oxygen
    // Oxygen Oxygen Oxygen Oxygen Oxygen Oxygen Oxygen Oxygen Oxygen Oxygen Oxygen Oxygen Oxygen Oxygen Oxygen Oxygen Oxygen
    else if(ZZ==8) { // Oxygen
      Z=ZZ;
      symbol="O";
      name="Oxygen";
      Period=2;
      Group=16;
      Series="Chalcogen";
      Block="p";
      mass=AMU2KILOGRAM*15.9994;
      MolarVolume=0.011196;
      volume=7.78230;
      Miedema_Vm=2.656;
      valence_std=6;
      valence_iupac=2;
      valence_PT=2;
      Density_PT=14.29E-4;
      crystal="cub";
      CrystalStr_PT="Base-centered_Monoclinic";
      space_group="C12/m1";
      space_group_number=12;
      Pearson_coefficient=0.00003358805;
      lattice_constant[1]=540.3;lattice_constant[2]=342.9;lattice_constant[3]=508.6;
      lattice_angle[1]=PI/2;lattice_angle[2]=2.313085;lattice_angle[3]=PI/2;
      phase="Gas";
      radius=0.060;
      radius_PT=48;
      radius_covalent=0.66;
      radius_covalent_PT=66;
      radius_VanDerWaals_PT=152;
      radii_Ghosh08=0.4652;
      radii_Slatter=0.60;
      radii_Pyykko=0.63;
      electrical_conductivity=NNN;
      electronegativity_vec=3.44;
      hardness_Ghosh=7.9854;
      electronegativity_Pearson=7.54;
      electronegativity_Ghosh=8.287;
      electronegativity_Allen=3.610;  //RF+SK20200410
      oxidation_states.clear();oxidation_states.push_back(-0.5); oxidation_states.push_back(-1); oxidation_states.push_back(-2); //RF+SK20200410
      oxidation_states_preferred.clear();oxidation_states_preferred.push_back(-2); //RF+SK20200410
      electron_affinity_PT=141;
      Miedema_phi_star=6.97;
      Miedema_nws=1.70;
      Miedema_gamma_s=NNN;
      Pettifor_scale=3.50;
      boiling_point=-182.9;
      melting_point=-218.3;
      vaporization_heat_PT=3.41;
      specific_heat_PT=919;
      critical_Pressure=49.77;
      critical_Temperature_PT=154.59;
      thermal_expansion=NNN;
      thermal_conductivity=0.02658;
      Brinelll_hardness=NNN;
      Mohs_hardness=NNN;
      Vickers_hardness=NNN;
      Hardness_Pearson=6.08;
      Hardness_Putz=13.27;
      Hardness_RB=6.42;
      shear_modulus=NNN;
      Young_modulus=NNN;
      bulk_modulus=NNN;
      Poisson_ratio_PT=NNN;
      Miedema_BVm=NNN;
      Magnetic_Type_PT="Paramagnetic";
      Mass_Magnetic_Susceptibility=1.335E-6;
      Volume_Magnetic_Susceptibility=1.90772E-6;
      Molar_Magnetic_Susceptibility=4.27184E-8;
      Curie_point=NNN;
      color_PT="COLORLESS";
      refractive_index=1.000271;
      HHIP=500;
      HHIR=500;
      xray_scatt=8.052;
      // O Table 27 of JX
      return; //CO20200520
    }
    // [AFLOW]STOP=Oxygen
    // ********************************************************************************************************************************************************

    // ********************************************************************************************************************************************************
    // [AFLOW]START=Fluorine
    // Fluorine Fluorine Fluorine Fluorine Fluorine Fluorine Fluorine Fluorine Fluorine Fluorine Fluorine Fluorine Fluorine Fluorine Fluorine Fluorine Fluorine
    else if(ZZ==9) { // Fluorine
      Z=ZZ;
      symbol="F";
      name="Fluorine";
      Period=2;
      Group=17;
      Series="Halogen";
      Block="p";
      mass=AMU2KILOGRAM*18.9984;
      MolarVolume=0.011202;
      volume=9.99090;
      Miedema_Vm=NNN;
      valence_std=7;
      valence_iupac=1;
      valence_PT=1;
      Density_PT=16.96E-4;
      crystal="mcl";
      CrystalStr_PT="Base-centered_Monoclinic";
      space_group="C12/c1";
      space_group_number=15;
      Pearson_coefficient=0.0;
      lattice_constant[1]=550;lattice_constant[2]=328;lattice_constant[3]=728;
      lattice_angle[1]=PI/2;lattice_angle[2]=PI/2;lattice_angle[3]=PI/2;
      phase="Gas";
      radius=NNN;
      radius_PT=42;
      radius_covalent=0.57;
      radius_covalent_PT=57;
      radius_VanDerWaals_PT=147;
      radii_Ghosh08=0.4071;
      radii_Slatter=0.50;
      radii_Pyykko=0.64;
      electrical_conductivity=NNN;
      electronegativity_vec=3.98;
      hardness_Ghosh=9.1065;
      electronegativity_Pearson=10.41;
      electronegativity_Ghosh=9.372;
      electronegativity_Allen=4.193;  //RF+SK20200410
      oxidation_states.clear();oxidation_states.push_back(-1); //RF+SK20200410
      oxidation_states_preferred.clear();oxidation_states_preferred.push_back(-1); //RF+SK20200410
      electron_affinity_PT=328;
      Miedema_phi_star=NNN;
      Miedema_nws=NNN;
      Miedema_gamma_s=NNN;
      Pettifor_scale=4.00;
      boiling_point=-188.12;
      melting_point=-219.6;
      vaporization_heat_PT=3.27;
      specific_heat_PT=824;
      critical_Pressure=51.04;
      critical_Temperature_PT=144.13;
      thermal_expansion=NNN;
      thermal_conductivity=0.0277;
      Brinelll_hardness=NNN;
      Mohs_hardness=NNN;
      Vickers_hardness=NNN;
      Hardness_Pearson=7.01;
      Hardness_Putz=16.16;
      Hardness_RB=7.52;
      shear_modulus=NNN;
      Young_modulus=NNN;
      bulk_modulus=NNN;
      Poisson_ratio_PT=NNN;
      Miedema_BVm=NNN;
      Magnetic_Type_PT="NNN";
      Mass_Magnetic_Susceptibility=NNN;
      Volume_Magnetic_Susceptibility=NNN;
      Molar_Magnetic_Susceptibility=NNN;
      Curie_point=NNN;
      color_PT="COLORLESS";
      refractive_index=1.000195;
      HHIP=1500;
      HHIR=1500;
      /*xray_scatt=NNN;*/
      //F
      return; //CO20200520
    }
    // [AFLOW]STOP=Fluorine
    // ********************************************************************************************************************************************************

    // ********************************************************************************************************************************************************
    // [AFLOW]START=Neon
    // Neon Neon Neon Neon Neon Neon Neon Neon Neon Neon Neon Neon Neon Neon Neon Neon Neon
    else if(ZZ==10) { // Neon
      Z=ZZ;
      symbol="Ne";
      name="Neon";
      Period=2;
      Group=18;
      Series="NobleGas";
      Block="p";
      mass=AMU2KILOGRAM*20.179;
      MolarVolume=0.02242;
      volume=19.9052;
      Miedema_Vm=NNN;
      valence_std=0;
      valence_iupac=0;
      valence_PT=0;
      Density_PT=9E-4;
      crystal="fcc";
      CrystalStr_PT="Face-centered_Cubic";
      space_group="Fm_3m";
      space_group_number=225;
      Pearson_coefficient=0.00082783369;
      lattice_constant[1]=442.9;lattice_constant[2]=442.9;lattice_constant[3]=442.9;
      lattice_angle[1]=PI/2;lattice_angle[2]=PI/2;lattice_angle[3]=PI/2;
      phase="Gas";
      radius=0.160;
      radius_PT=38;
      radius_covalent=0.58;
      radius_covalent_PT=58;
      radius_VanDerWaals_PT=154;
      radii_Ghosh08=0.3618;
      radii_Slatter=NNN;
      radii_Pyykko=0.67;
      electrical_conductivity=NNN;
      electronegativity_vec=NNN;
      hardness_Ghosh=10.2303;
      electronegativity_Pearson=NNN;
      electronegativity_Ghosh=10.459;
      electronegativity_Allen=4.787;  //RF+SK20200410
      oxidation_states.clear();oxidation_states.push_back(NNN);  //RF+SK20200410
      oxidation_states_preferred.clear();oxidation_states_preferred.push_back(NNN);  //RF+SK20200410
      electron_affinity_PT=0;
      Miedema_phi_star=NNN;
      Miedema_nws=NNN;
      Miedema_gamma_s=NNN;
      Pettifor_scale=0;
      boiling_point=-246.08;
      melting_point=-248.59;
      vaporization_heat_PT=1.75;
      specific_heat_PT=1030;
      critical_Pressure=27.24;
      critical_Temperature_PT=44.4;
      thermal_expansion=NNN;
      thermal_conductivity=0.0491;
      Brinelll_hardness=NNN;
      Mohs_hardness=NNN;
      Vickers_hardness=NNN;
      Hardness_Pearson=NNN;
      Hardness_Putz=17.87;
      Hardness_RB=15.45;
      shear_modulus=NNN;
      Young_modulus=NNN;
      bulk_modulus=NNN;
      Poisson_ratio_PT=NNN;
      Miedema_BVm=NNN;
      Magnetic_Type_PT="Diamagnetic";
      Mass_Magnetic_Susceptibility=-4.1E-9;
      Volume_Magnetic_Susceptibility=-3.69E-9;
      Molar_Magnetic_Susceptibility=-8.27E-11;
      Curie_point=NNN;
      color_PT="COLORLESS";
      refractive_index=1.000067;
      HHIP=NNN;
      HHIR=NNN;
      /*xray_scatt=NNN;*/
      //Ne volume calculated with fcc-pawpbe
      return; //CO20200520
    }
    // [AFLOW]STOP=Neon
    // ********************************************************************************************************************************************************

    // ROW3
    // s-electron systems
    // ********************************************************************************************************************************************************
    // [AFLOW]START=Sodium
    // Sodium Sodium Sodium Sodium Sodium Sodium Sodium Sodium Sodium Sodium Sodium Sodium Sodium Sodium Sodium Sodium Sodium
    else if(ZZ==11) { // Sodium
      Z=ZZ;
      symbol="Na";
      name="Sodium";
      Period=3;
      Group=1;
      Series="AlkaliMetal";
      Block="s";
      mass=AMU2KILOGRAM*22.9898;
      MolarVolume=0.00002375;
      volume=36.9135;
      Miedema_Vm=8.3;
      valence_std=1;
      valence_iupac=1;
      valence_PT=1;
      Density_PT=0.968;
      crystal="bcc";
      CrystalStr_PT="Body-centered_Cubic";
      space_group="Im_3m";
      space_group_number=229;
      Pearson_coefficient=0.0;
      lattice_constant[1]=429.06;lattice_constant[2]=429.06;lattice_constant[3]=429.06;
      lattice_angle[1]=PI/2;lattice_angle[2]=PI/2;lattice_angle[3]=PI/2;
      phase="Solid";
      radius=0.186;
      radius_PT=190;
      radius_covalent=1.66;
      radius_covalent_PT=166;
      radius_VanDerWaals_PT=227;
      radii_Ghosh08=2.1650;
      radii_Slatter=1.80;
      radii_Pyykko=1.55;
      electrical_conductivity=2.1E7;
      electronegativity_vec=0.93;
      hardness_Ghosh=2.4441;
      electronegativity_Pearson=2.85;
      electronegativity_Ghosh=2.536;
      electronegativity_Allen=0.869;  //RF+SK20200410
      oxidation_states.clear();oxidation_states.push_back(1);  //RF+SK20200410
      oxidation_states_preferred.clear();oxidation_states_preferred.push_back(1);  //RF+SK20200410
      electron_affinity_PT=52.8;
      Miedema_phi_star=2.70;
      Miedema_nws=0.82;
      Miedema_gamma_s=260;
      Pettifor_scale=0.40;
      boiling_point=883;
      melting_point=97.72;
      vaporization_heat_PT=97.7;
      specific_heat_PT=1230;
      critical_Pressure=345.4;
      critical_Temperature_PT=2573;
      thermal_expansion=0.00007;
      thermal_conductivity=140;
      Brinelll_hardness=0.69;
      Mohs_hardness=0.5;
      Vickers_hardness=NNN;
      Hardness_Pearson=2.30;
      Hardness_Putz=0.66;
      Hardness_RB=2.91;
      shear_modulus=3.3;
      Young_modulus=10;
      bulk_modulus=6.3;
      Poisson_ratio_PT=NNN;
      Miedema_BVm=1.6;
      Magnetic_Type_PT="Paramagnetic";
      Mass_Magnetic_Susceptibility=8.8E-9;
      Volume_Magnetic_Susceptibility=8.6E-6;
      Molar_Magnetic_Susceptibility=2E-10;
      Curie_point=NNN;
      color_PT="SILVER";
      refractive_index=NNN;
      HHIP=1100;
      HHIR=500;
      /*xray_scatt=NNN;*/
      // Na
      return; //CO20200520
    }
    // [AFLOW]STOP=Sodium
    // ********************************************************************************************************************************************************

    // ********************************************************************************************************************************************************
    // [AFLOW]START=Magnesium
    // Magnesium Magnesium Magnesium Magnesium Magnesium Magnesium Magnesium Magnesium Magnesium Magnesium Magnesium Magnesium Magnesium Magnesium Magnesium Magnesium Magnesium
    else if(ZZ==12) { // Magnesium
      Z=ZZ;
      symbol="Mg";
      name="Magnesium";
      Period=3;
      Group=2;
      Series="AlkalineEarthMetal";
      Block="s";
      mass=AMU2KILOGRAM*24.305;
      MolarVolume=0.000013984;
      volume=22.8178;
      Miedema_Vm=5.8;
      valence_std=2;
      valence_iupac=2;
      valence_PT=2;
      Density_PT=1.738;
      crystal="hcp";
      CrystalStr_PT="Simple_Hexagonal";
      space_group="P6_3/mmc";
      space_group_number=194;
      Pearson_coefficient=0.00073988271;
      lattice_constant[1]=320.94;lattice_constant[2]=320.94;lattice_constant[3]=521.08;
      lattice_angle[1]=PI/2;lattice_angle[2]=PI/2;lattice_angle[3]=2*PI/3;
      phase="Solid";
      radius=0.160;
      radius_PT=145;
      radius_covalent=1.41;
      radius_covalent_PT=141;
      radius_VanDerWaals_PT=173;
      radii_Ghosh08=1.6711;
      radii_Slatter=1.50;
      radii_Pyykko=1.39;
      electrical_conductivity=2.3E7;
      electronegativity_vec=1.31;
      hardness_Ghosh=3.0146;
      electronegativity_Pearson=3.75;
      electronegativity_Ghosh=3.310;
      electronegativity_Allen=1.293;  //RF+SK20200410
      oxidation_states.clear();oxidation_states.push_back(2);  //RF+SK20200410
      oxidation_states_preferred.clear();oxidation_states_preferred.push_back(2);  //RF+SK20200410
      electron_affinity_PT=0;
      Miedema_phi_star=3.45;
      Miedema_nws=1.17;
      Miedema_gamma_s=790;
      Pettifor_scale=1.28;
      boiling_point=1090;
      melting_point=650;
      vaporization_heat_PT=128;
      specific_heat_PT=1020;
      critical_Pressure=NNN;
      critical_Temperature_PT=NNN;
      thermal_expansion=0.0000248;
      thermal_conductivity=160;
      Brinelll_hardness=260;
      Mohs_hardness=2.5;
      Vickers_hardness=NNN;
      Hardness_Pearson=3.90;
      Hardness_Putz=0.93;
      Hardness_RB=4.63;
      shear_modulus=17;
      Young_modulus=45;
      bulk_modulus=45;
      Poisson_ratio_PT=0.29;
      Miedema_BVm=5.0;
      Magnetic_Type_PT="Paramagnetic";
      Mass_Magnetic_Susceptibility=6.9E-9;
      Volume_Magnetic_Susceptibility=0.000012;
      Molar_Magnetic_Susceptibility=1.68E-10;
      Curie_point=NNN;
      color_PT="SILVER";
      refractive_index=NNN;
      HHIP=5300;
      HHIR=500;
      /*xray_scatt=NNN;*/
      //Mg
      return; //CO20200520
    }
    // [AFLOW]STOP=Magnesium
    // ********************************************************************************************************************************************************

    // p-electron systems
    // ********************************************************************************************************************************************************
    // [AFLOW]START=Aluminium
    //Aluminium Aluminium Aluminium Aluminium Aluminium Aluminium Aluminium Aluminium Aluminium Aluminium Aluminium Aluminium Aluminium Aluminium Aluminium Aluminium Aluminium
    else if(ZZ==13) { // Aluminium
      Z=ZZ;
      symbol="Al";
      name="Aluminium";
      Period=3;
      Group=13;
      Series="PoorMetal";
      Block="p";
      mass=AMU2KILOGRAM*26.9815;
      MolarVolume=9.99E-6;
      volume=16.4000;
      Miedema_Vm=4.6;
      valence_std=3;
      valence_iupac=3;
      valence_PT=3;
      Density_PT=2.7;
      crystal="fcc";
      CrystalStr_PT="Face-centered_Cubic";
      space_group="Fm_3m";
      space_group_number=225;
      Pearson_coefficient=0.0;
      lattice_constant[1]=404.95;lattice_constant[2]=404.95;lattice_constant[3]=404.95;
      lattice_angle[1]=PI/2;lattice_angle[2]=PI/2;lattice_angle[3]=PI/2;
      phase="Solid";
      radius=0.143;
      radius_PT=118;
      radius_covalent=1.21;
      radius_covalent_PT=121;
      radius_VanDerWaals_PT=NNN;
      radii_Ghosh08=1.3608;
      radii_Slatter=1.25;
      radii_Pyykko=1.26;
      electrical_conductivity=3.8E7;
      electronegativity_vec=1.61;
      hardness_Ghosh=3.5849;
      electronegativity_Pearson=3.23;
      electronegativity_Ghosh=4.084;
      electronegativity_Allen=1.613;  //RF+SK20200410
      oxidation_states.clear();oxidation_states.push_back(3);  //RF+SK20200410
      oxidation_states_preferred.clear();oxidation_states_preferred.push_back(3);  //RF+SK20200410
      electron_affinity_PT=42.5;
      Miedema_phi_star=4.20;
      Miedema_nws=1.39;
      Miedema_gamma_s=1200;
      Pettifor_scale=1.66;
      boiling_point=2519;
      melting_point=660.32;
      vaporization_heat_PT=293;
      specific_heat_PT=904;
      critical_Pressure=NNN;
      critical_Temperature_PT=NNN;
      thermal_expansion=0.0000231;
      thermal_conductivity=235;
      Brinelll_hardness=245;
      Mohs_hardness=2.75;
      Vickers_hardness=167;
      Hardness_Pearson=2.77;
      Hardness_Putz=1.42;
      Hardness_RB=2.94;
      shear_modulus=26;
      Young_modulus=70;
      bulk_modulus=76;
      Poisson_ratio_PT=0.35;
      Miedema_BVm=7.2;
      Magnetic_Type_PT="Paramagnetic";
      Mass_Magnetic_Susceptibility=7.8E-9;
      Volume_Magnetic_Susceptibility=0.0000211;
      Molar_Magnetic_Susceptibility=2.1E-10;
      Curie_point=NNN;
      color_PT="SILVER";
      refractive_index=NNN;
      HHIP=1600;
      HHIR=1000;
      /*xray_scatt=NNN;*/
      //Al
      return; //CO20200520
    }
    // [AFLOW]STOP=Aluminium
    // ********************************************************************************************************************************************************

    // ********************************************************************************************************************************************************
    // [AFLOW]START=Silicon
    // Silicon Silicon Silicon Silicon Silicon Silicon Silicon Silicon Silicon Silicon Silicon Silicon Silicon Silicon Silicon Silicon Silicon
    else if(ZZ==14) { // Silicon
      Z=ZZ;
      symbol="Si";
      name="Silicon";
      Period=3;
      Group=14;
      Series="Metalloid";
      Block="p";
      mass=AMU2KILOGRAM*28.0855;
      MolarVolume=0.000012054;
      volume=14.3536;
      Miedema_Vm=4.2;
      valence_std=4;
      valence_iupac=4;
      valence_PT=4;
      Density_PT=2.33;
      crystal="dia";
      CrystalStr_PT="Tetrahedral_Packing";
      space_group="Fd_3m";
      space_group_number=227;
      Pearson_coefficient=0.00020046752;
      lattice_constant[1]=543.09;lattice_constant[2]=543.09;lattice_constant[3]=543.09;
      lattice_angle[1]=PI/2;lattice_angle[2]=PI/2;lattice_angle[3]=PI/2;
      phase="Solid";
      radius=0.117;
      radius_PT=111;
      radius_covalent=1.11;
      radius_covalent_PT=111;
      radius_VanDerWaals_PT=210;
      radii_Ghosh08=1.1477;
      radii_Slatter=1.10;
      radii_Pyykko=1.16;
      electrical_conductivity=1000;
      electronegativity_vec=1.90;
      hardness_Ghosh=4.1551;
      electronegativity_Pearson=4.77;
      electronegativity_Ghosh=4.857;
      electronegativity_Allen=1.916;  //RF+SK20200410
      oxidation_states.clear();oxidation_states.push_back(4); oxidation_states.push_back(-4);  //RF+SK20200410
      oxidation_states_preferred.clear();oxidation_states_preferred.push_back(4);  //RF+SK20200410
      electron_affinity_PT=133.6;
      Miedema_phi_star=4.70;
      Miedema_nws=1.50;
      Miedema_gamma_s=1290;
      Pettifor_scale=1.92;
      boiling_point=2900;
      melting_point=1414;
      vaporization_heat_PT=359;
      specific_heat_PT=710;
      critical_Pressure=NNN;
      critical_Temperature_PT=NNN;
      thermal_expansion=2.6E-6;
      thermal_conductivity=150;
      Brinelll_hardness=NNN;
      Mohs_hardness=6.5;
      Vickers_hardness=9630.1303;
      Hardness_Pearson=3.38;
      Hardness_Putz=2.10;
      Hardness_RB=3.61;
      shear_modulus=NNN;
      Young_modulus=47;
      bulk_modulus=100;
      Poisson_ratio_PT=NNN;
      Miedema_BVm=11.9;
      Magnetic_Type_PT="Diamagnetic";
      Mass_Magnetic_Susceptibility=-1.6E-9;
      Volume_Magnetic_Susceptibility=-3.73E-6;
      Molar_Magnetic_Susceptibility=-4.49E-11;
      Curie_point=NNN;
      color_PT="GRAY";
      refractive_index=NNN;
      HHIP=4700;
      HHIR=1000;
      xray_scatt=14.43;
      //Si ???
      return; //CO20200520
    }
    // [AFLOW]STOP=Silicon
    // ********************************************************************************************************************************************************

    // ********************************************************************************************************************************************************
    // [AFLOW]START=Phosphorus
    // Phosphorus Phosphorus Phosphorus Phosphorus Phosphorus Phosphorus Phosphorus Phosphorus Phosphorus Phosphorus Phosphorus Phosphorus Phosphorus Phosphorus Phosphorus Phosphorus Phosphorus
    else if(ZZ==15) { // Phosphorus
      Z=ZZ;
      symbol="P";
      name="Phosphorus";
      Period=3;
      Group=15;
      Series="Nonmetal";
      Block="p";
      mass=AMU2KILOGRAM*30.9738;
      MolarVolume=0.000016991;
      volume=14.1995;
      Miedema_Vm=NNN;
      valence_std=5;
      valence_iupac=5;
      valence_PT=5;
      Density_PT=1.823;
      crystal="cub";
      CrystalStr_PT="Simple_Triclinic";
      space_group="P-1";
      space_group_number=2;
      Pearson_coefficient=0.0;
      lattice_constant[1]=1145;lattice_constant[2]=550.3;lattice_constant[3]=1126.1;
      lattice_angle[1]=1.25384;lattice_angle[2]=1.57725;lattice_angle[3]=1.24896;
      phase="Solid";
      radius=0.109;
      radius_PT=98;
      radius_covalent=1.07;
      radius_covalent_PT=107;
      radius_VanDerWaals_PT=180;
      radii_Ghosh08=0.9922;
      radii_Slatter=1.00;
      radii_Pyykko=1.11;
      electrical_conductivity=1E7;
      electronegativity_vec=2.19;
      hardness_Ghosh=4.7258;
      electronegativity_Pearson=5.62;
      electronegativity_Ghosh=5.631;
      electronegativity_Allen=2.253;  //RF+SK20200410
      oxidation_states.clear();oxidation_states.push_back(5); oxidation_states.push_back(3); oxidation_states.push_back(-3); //RF+SK20200410
      oxidation_states_preferred.clear();oxidation_states_preferred.push_back(5);  //RF+SK20200410
      electron_affinity_PT=71;
      Miedema_phi_star=5.5;
      Miedema_nws=1.65;
      Miedema_gamma_s=NNN;
      Pettifor_scale=2.18;
      boiling_point=280.5;
      melting_point=44.2;
      vaporization_heat_PT=12.4;
      specific_heat_PT=769.7;
      critical_Pressure=NNN;
      critical_Temperature_PT=NNN;
      thermal_expansion=NNN;
      thermal_conductivity=0.236;
      Brinelll_hardness=NNN;
      Mohs_hardness=NNN;
      Vickers_hardness=NNN;
      Hardness_Pearson=4.88;
      Hardness_Putz=2.92;
      Hardness_RB=5.42;
      shear_modulus=NNN;
      Young_modulus=NNN;
      bulk_modulus=11;
      Poisson_ratio_PT=NNN;
      Miedema_BVm=NNN;
      Magnetic_Type_PT="Diamagnetic";
      Mass_Magnetic_Susceptibility=-1.13E-8;
      Volume_Magnetic_Susceptibility=-0.0000206;
      Molar_Magnetic_Susceptibility=-3.5E-10;
      Curie_point=NNN;
      color_PT="COLORLESS";
      refractive_index=1.001212;
      HHIP=2000;
      HHIR=5100;
      xray_scatt=15.3133;
      //P MIEDEMA =PAUL VAN DER PUT book
      return; //CO20200520
    }
    // [AFLOW]STOP=Phosphorus
    // ********************************************************************************************************************************************************

    // ********************************************************************************************************************************************************
    // [AFLOW]START=Sulphur
    // Sulphur Sulphur Sulphur Sulphur Sulphur Sulphur Sulphur Sulphur Sulphur Sulphur Sulphur Sulphur Sulphur Sulphur Sulphur Sulphur Sulphur
    else if(ZZ==16) { // Sulphur
      Z=ZZ;
      symbol="S";
      name="Sulphur";
      Period=3;
      Group=16;
      Series="Chalcogen";
      Block="p";
      mass=AMU2KILOGRAM*32.06;
      MolarVolume=0.000016357;
      volume=15.7301;
      Miedema_Vm=4.376;
      valence_std=6;
      valence_iupac=6;
      valence_PT=6;
      Density_PT=1.96;
      crystal="orc";
      CrystalStr_PT="Face-centered_Orthorhombic";
      space_group="Fddd";
      space_group_number=70;
      Pearson_coefficient=0.00016807795;
      lattice_constant[1]=1043.7;lattice_constant[2]=1284.5;lattice_constant[3]=2436.9;
      lattice_angle[1]=PI/2;lattice_angle[2]=PI/2;lattice_angle[3]=PI/2;
      phase="Solid";
      radius=0.106;
      radius_PT=87;
      radius_covalent=1.05;
      radius_covalent_PT=105;
      radius_VanDerWaals_PT=180;
      radii_Ghosh08=0.8739;
      radii_Slatter=1.00;
      radii_Pyykko=1.03;
      electrical_conductivity=1E-15;
      electronegativity_vec=2.58;
      hardness_Ghosh=5.2960;
      electronegativity_Pearson=6.22;
      electronegativity_Ghosh=6.420;
      electronegativity_Allen=2.589;  //RF+SK20200410
      oxidation_states.clear();oxidation_states.push_back(6); oxidation_states.push_back(4); oxidation_states.push_back(2); oxidation_states.push_back(-2);  //RF+SK20200410
      oxidation_states_preferred.clear();oxidation_states_preferred.push_back(6);  //RF+SK20200410
      electron_affinity_PT=200;
      Miedema_phi_star=5.6;
      Miedema_nws=1.46;
      Miedema_gamma_s=NNN;
      Pettifor_scale=2.44;
      boiling_point=444.72;
      melting_point=115.21;
      vaporization_heat_PT=9.8;
      specific_heat_PT=705;
      critical_Pressure=204.3;
      critical_Temperature_PT=1314;
      thermal_expansion=NNN;
      thermal_conductivity=0.205;
      Brinelll_hardness=NNN;
      Mohs_hardness=2;
      Vickers_hardness=NNN;
      Hardness_Pearson=4.14;
      Hardness_Putz=3.82;
      Hardness_RB=4.28;
      shear_modulus=NNN;
      Young_modulus=NNN;
      bulk_modulus=7.7;
      Poisson_ratio_PT=NNN;
      Miedema_BVm=NNN;
      Magnetic_Type_PT="Diamagnetic";
      Mass_Magnetic_Susceptibility=-6.2E-9;
      Volume_Magnetic_Susceptibility=-0.0000122;
      Molar_Magnetic_Susceptibility=-1.99E-10;
      Curie_point=NNN;
      color_PT="YELLOW";
      refractive_index=1.001111;
      HHIP=700;
      HHIR=1000;
      /*xray_scatt=NNN;*/
      //S Table 27 of JX
      return; //CO20200520
    }
    // [AFLOW]STOP=Sulphur
    // ********************************************************************************************************************************************************

    // ********************************************************************************************************************************************************
    // [AFLOW]START=Chlorine
    // Chlorine Chlorine Chlorine Chlorine Chlorine Chlorine Chlorine Chlorine Chlorine Chlorine Chlorine Chlorine Chlorine Chlorine Chlorine Chlorine Chlorine
    else if(ZZ==17) { // Chlorine
      Z=ZZ;
      symbol="Cl";
      name="Chlorine";
      Period=3;
      Group=17;
      Series="Halogen";
      Block="p";
      mass=AMU2KILOGRAM*35.453;
      MolarVolume=0.01103;
      volume=21.2947;
      Miedema_Vm=6.71;
      valence_std=7;
      valence_iupac=7;
      valence_PT=5;
      Density_PT=32.14E-4;
      crystal="orc";
      CrystalStr_PT="Base_Orthorhombic";
      space_group="Cmca";
      space_group_number=64;
      Pearson_coefficient=0.00058238731;
      lattice_constant[1]=622.35;lattice_constant[2]=445.61;lattice_constant[3]=817.85;
      lattice_angle[1]=PI/2;lattice_angle[2]=PI/2;lattice_angle[3]=PI/2;
      phase="Gas";
      radius=0.107;
      radius_PT=79;
      radius_covalent=1.02;
      radius_covalent_PT=102;
      radius_VanDerWaals_PT=175;
      radii_Ghosh08=0.7808;
      radii_Slatter=1.00;
      radii_Pyykko=0.99;
      electrical_conductivity=0.01;
      electronegativity_vec=3.16;
      hardness_Ghosh=5.8662;
      electronegativity_Pearson=8.30;
      electronegativity_Ghosh=7.178;
      electronegativity_Allen=2.869;  //RF+SK20200410
      oxidation_states.clear();oxidation_states.push_back(7); oxidation_states.push_back(5); oxidation_states.push_back(3); oxidation_states.push_back(1); oxidation_states.push_back(-1); //RF+SK20200410
      oxidation_states_preferred.clear();oxidation_states_preferred.push_back(-1); //RF+SK20200410
      electron_affinity_PT=349;
      Miedema_phi_star=5.32;
      Miedema_nws=0.34;
      Miedema_gamma_s=1013;
      Pettifor_scale=2.70;
      boiling_point=-34.04;
      melting_point=-101.5;
      vaporization_heat_PT=10.2;
      specific_heat_PT=478.2;
      critical_Pressure=78.87;
      critical_Temperature_PT=416.9;
      thermal_expansion=NNN;
      thermal_conductivity=0.0089;
      Brinelll_hardness=NNN;
      Mohs_hardness=NNN;
      Vickers_hardness=NNN;
      Hardness_Pearson=4.68;
      Hardness_Putz=5.01;
      Hardness_RB=4.91;
      shear_modulus=NNN;
      Young_modulus=NNN;
      bulk_modulus=1.1;
      Poisson_ratio_PT=NNN;
      Miedema_BVm=NNN;
      Magnetic_Type_PT="Diamagnetic";
      Mass_Magnetic_Susceptibility=-7.2E-9;
      Volume_Magnetic_Susceptibility=-2.31E-8;
      Molar_Magnetic_Susceptibility=-5.11E-10;
      Curie_point=NNN;
      color_PT="YELLOW";
      refractive_index=1.000773;
      HHIP=1500;
      HHIR=1500;
      /*xray_scatt=NNN;*/
      //Cl interpolation phi_star, nws, Vm, gamma JX CHANGED VALENCE
      return; //CO20200520
    }
    // [AFLOW]STOP=Chlorine
    // ********************************************************************************************************************************************************

    // ********************************************************************************************************************************************************
    // [AFLOW]START=Argon
    //Argon Argon Argon Argon Argon Argon Argon Argon Argon Argon Argon Argon Argon Argon Argon Argon Argon
    else if(ZZ==18) { // Argon
      Z=ZZ;
      symbol="Ar";
      name="Argon";
      Period=3;
      Group=18;
      Series="NobleGas";
      Block="p";
      mass=AMU2KILOGRAM*39.948;
      MolarVolume=0.022392;
      volume=22.000;
      Miedema_Vm=NNN;
      valence_std=0;
      valence_iupac=2;
      valence_PT=0;
      Density_PT=17.84E-4;
      crystal="fcc";
      CrystalStr_PT="Face-centered_Cubic";
      space_group="Fm_3m";
      space_group_number=225;
      Pearson_coefficient=0.00003509919;
      lattice_constant[1]=525.6;lattice_constant[2]=525.6;lattice_constant[3]=525.6;
      lattice_angle[1]=PI/2;lattice_angle[2]=PI/2;lattice_angle[3]=PI/2;
      phase="Gas";
      radius=0.192;
      radius_PT=71;
      radius_covalent=1.06;
      radius_covalent_PT=106;
      radius_VanDerWaals_PT=188;
      radii_Ghosh08=0.7056;
      radii_Slatter=NNN;
      radii_Pyykko=0.96;
      electrical_conductivity=NNN;
      electronegativity_vec=NNN;
      hardness_Ghosh=6.4366;
      electronegativity_Pearson=NNN;
      electronegativity_Ghosh=7.951;
      electronegativity_Allen=3.242;  //RF+SK20200410
      oxidation_states.clear();oxidation_states.push_back(NNN);  //RF+SK20200410
      oxidation_states_preferred.clear();oxidation_states_preferred.push_back(NNN);  //RF+SK20200410
      electron_affinity_PT=0;
      Miedema_phi_star=NNN;
      Miedema_nws=NNN;
      Miedema_gamma_s=NNN;
      Pettifor_scale=0;
      boiling_point=-185.8;
      melting_point=-189.3;
      vaporization_heat_PT=6.5;
      specific_heat_PT=520.33;
      critical_Pressure=48.34;
      critical_Temperature_PT=150.87;
      thermal_expansion=NNN;
      thermal_conductivity=0.01772;
      Brinelll_hardness=NNN;
      Mohs_hardness=NNN;
      Vickers_hardness=NNN;
      Hardness_Pearson=NNN;
      Hardness_Putz=6.16;
      Hardness_RB=10.69;
      shear_modulus=NNN;
      Young_modulus=NNN;
      bulk_modulus=NNN;
      Poisson_ratio_PT=NNN;
      Miedema_BVm=NNN;
      Magnetic_Type_PT="Diamagnetic";
      Mass_Magnetic_Susceptibility=-6E-9;
      Volume_Magnetic_Susceptibility=-1.07E-8;
      Molar_Magnetic_Susceptibility=-2.4E-10;
      Curie_point=NNN;
      color_PT="COLORLESS";
      refractive_index=1.000281;
      HHIP=NNN;
      HHIR=NNN;
      /*xray_scatt=NNN;*/
      //Ar guessed volume, must double check from results JX CHANGED VALENCE
      return; //CO20200520
    }
    // [AFLOW]STOP=Argon
    // ********************************************************************************************************************************************************

    // ROW4
    // s-electron systems
    // ********************************************************************************************************************************************************
    // [AFLOW]START=Potassium
    // Potassium Potassium Potassium Potassium Potassium Potassium Potassium Potassium Potassium Potassium Potassium Potassium Potassium Potassium Potassium Potassium Potassium
    else if(ZZ==19) { // Potassium
      Z=ZZ;
      symbol="K";
      name="Potassium";
      Period=4;
      Group=1;
      Series="AlkaliMetal";
      Block="s";
      mass=AMU2KILOGRAM*39.0983;
      MolarVolume=0.00004568;
      volume=73.9091;
      Miedema_Vm=12.8;
      valence_std=1;
      valence_iupac=1;
      valence_PT=1;
      Density_PT=0.856;
      crystal="fcc";
      CrystalStr_PT="Body-centered_Cubic";
      space_group="Im_3m";
      space_group_number=229;
      Pearson_coefficient=0.000164;
      lattice_constant[1]=532.8;lattice_constant[2]=532.8;lattice_constant[3]=532.8;
      lattice_angle[1]=PI/2;lattice_angle[2]=PI/2;lattice_angle[3]=PI/2;
      phase="Solid";
      radius=0.231;
      radius_PT=243;
      radius_covalent=2.03;
      radius_covalent_PT=203;
      radius_VanDerWaals_PT=275;
      radii_Ghosh08=3.2930;
      radii_Slatter=2.20;
      radii_Pyykko=1.96;
      electrical_conductivity=1.4E7;
      electronegativity_vec=0.82;
      hardness_Ghosh=2.3273;
      electronegativity_Pearson=2.42;
      electronegativity_Ghosh=2.672;
      electronegativity_Allen=0.734;  //RF+SK20200410
      oxidation_states.clear();oxidation_states.push_back(1);  //RF+SK20200410
      oxidation_states_preferred.clear();oxidation_states_preferred.push_back(1);  //RF+SK20200410
      electron_affinity_PT=48.4;
      Miedema_phi_star=2.25;
      Miedema_nws=0.65;
      Miedema_gamma_s=150;
      Pettifor_scale=0.35;
      boiling_point=759;
      melting_point=63.38;
      vaporization_heat_PT=76.9;
      specific_heat_PT=757;
      critical_Pressure=157.9;
      critical_Temperature_PT=2223;
      thermal_expansion=NNN;
      thermal_conductivity=100;
      Brinelll_hardness=0.363;
      Mohs_hardness=0.4;
      Vickers_hardness=NNN;
      Hardness_Pearson=1.92;
      Hardness_Putz=0.18;
      Hardness_RB=2.35;
      shear_modulus=1.3;
      Young_modulus=NNN;
      bulk_modulus=3.1;
      Poisson_ratio_PT=NNN;
      Miedema_BVm=1.5;
      Magnetic_Type_PT="Paramagnetic";
      Mass_Magnetic_Susceptibility=6.7E-9;
      Volume_Magnetic_Susceptibility=5.74E-6;
      Molar_Magnetic_Susceptibility=2.62E-10;
      Curie_point=NNN;
      color_PT="SILVER";
      refractive_index=NNN;
      HHIP=1700;
      HHIR=7200;
      /*xray_scatt=NNN;*/
      //K
      return; //CO20200520
    }
    // [AFLOW]STOP=Potassium
    // ********************************************************************************************************************************************************

    // ********************************************************************************************************************************************************
    // [AFLOW]START=Calcium
    // Calcium Calcium Calcium Calcium Calcium Calcium Calcium Calcium Calcium Calcium Calcium Calcium Calcium Calcium Calcium Calcium Calcium
    else if(ZZ==20) { // Calcium
      Z=ZZ;
      symbol="Ca";
      name="Calcium";
      Period=4;
      Group=2;
      Series="AlkalineEarthMetal";
      Block="s";
      mass=AMU2KILOGRAM*40.08;
      MolarVolume=0.000025857;
      volume=42.1927;
      Miedema_Vm=8.8;
      valence_std=2;
      valence_iupac=2;
      valence_PT=2;
      Density_PT=1.55;
      crystal="bcc";
      CrystalStr_PT="Face-centered_Cubic";
      space_group="Fm_3m";
      space_group_number=225;
      Pearson_coefficient=0.000297564;
      lattice_constant[1]=558.84;lattice_constant[2]=558.84;lattice_constant[3]=558.84;
      lattice_angle[1]=PI/2;lattice_angle[2]=PI/2;lattice_angle[3]=PI/2;
      phase="Solid";
      radius=0.197;
      radius_PT=194;
      radius_covalent=1.76;
      radius_covalent_PT=176;
      radius_VanDerWaals_PT=NNN;
      radii_Ghosh08=2.5419;
      radii_Slatter=1.80;
      radii_Pyykko=1.71;
      electrical_conductivity=2.9E7;
      electronegativity_vec=1.00;
      hardness_Ghosh=2.7587;
      electronegativity_Pearson=2.2;
      electronegativity_Ghosh=3.140;
      electronegativity_Allen=1.034;  //RF+SK20200410
      oxidation_states.clear();oxidation_states.push_back(2);  //RF+SK20200410
      oxidation_states_preferred.clear();oxidation_states_preferred.push_back(2);  //RF+SK20200410
      electron_affinity_PT=2.37;
      Miedema_phi_star=2.55;
      Miedema_nws=0.91;
      Miedema_gamma_s=490;
      Pettifor_scale=0.60;
      boiling_point=1484;
      melting_point=842;
      vaporization_heat_PT=155;
      specific_heat_PT=631;
      critical_Pressure=NNN;
      critical_Temperature_PT=NNN;
      thermal_expansion=0.0000223;
      thermal_conductivity=200;
      Brinelll_hardness=167;
      Mohs_hardness=1.75;
      Vickers_hardness=NNN;
      Hardness_Pearson=4.00;
      Hardness_Putz=0.25;
      Hardness_RB=3.07;
      shear_modulus=7.4;
      Young_modulus=20;
      bulk_modulus=17;
      Poisson_ratio_PT=0.31;
      Miedema_BVm=4.0;
      Magnetic_Type_PT="Paramagnetic";
      Mass_Magnetic_Susceptibility=1.38E-8;
      Volume_Magnetic_Susceptibility=0.00002139;
      Molar_Magnetic_Susceptibility=5.531E-10;
      Curie_point=NNN;
      color_PT="SILVER";
      refractive_index=NNN;
      HHIP=3900;
      HHIR=1500;
      /*xray_scatt=NNN;*/
      //Ca
      return; //CO20200520
    }
    // [AFLOW]STOP=Calcium
    // ********************************************************************************************************************************************************

    // d-electron systems: transition metals
    // ********************************************************************************************************************************************************
    // [AFLOW]START=Scandium
    // Scandium Scandium Scandium Scandium Scandium Scandium Scandium Scandium Scandium Scandium Scandium Scandium Scandium Scandium Scandium Scandium Scandium
    else if(ZZ==21) { // Scandium
      Z=ZZ;
      symbol="Sc";
      name="Scandium";
      Period=4;
      Group=3;
      Series="TransitionMetal";
      Block="d";
      mass=AMU2KILOGRAM*44.9559;
      MolarVolume=0.000015061;
      volume=24.6739;
      Miedema_Vm=6.1;
      valence_std=3;
      valence_iupac=3;
      valence_PT=3;
      Density_PT=2.985;
      crystal="hcp";
      CrystalStr_PT="Simple_Hexagonal";
      space_group="P6_3/mmc";
      space_group_number=194;
      Pearson_coefficient=0.0;
      lattice_constant[1]=330.9;lattice_constant[2]=330.9;lattice_constant[3]=527.33;
      lattice_angle[1]=PI/2;lattice_angle[2]=PI/2;lattice_angle[3]=2*PI/3;
      phase="Solid";
      radius=0.160;
      radius_PT=184;
      radius_covalent=1.70;
      radius_covalent_PT=170;
      radius_VanDerWaals_PT=NNN;
      radii_Ghosh08=2.4149;
      radii_Slatter=1.60;
      radii_Pyykko=1.48;
      electrical_conductivity=1.8E6;
      electronegativity_vec=1.36;
      hardness_Ghosh=2.8582;
      electronegativity_Pearson=3.34;
      electronegativity_Ghosh=3.248;
      electronegativity_Allen=1.190;  //RF+SK20200410
      oxidation_states.clear();oxidation_states.push_back(3);  //RF+SK20200410
      oxidation_states_preferred.clear();oxidation_states_preferred.push_back(3);  //RF+SK20200410
      electron_affinity_PT=18.1;
      Miedema_phi_star=3.25;
      Miedema_nws=1.27;
      Miedema_gamma_s=1200;
      Pettifor_scale=0.74;
      boiling_point=2830;
      melting_point=1541;
      vaporization_heat_PT=318;
      specific_heat_PT=567;
      critical_Pressure=NNN;
      critical_Temperature_PT=NNN;
      thermal_expansion=0.0000102;
      thermal_conductivity=16;
      Brinelll_hardness=750;
      Mohs_hardness=NNN;
      Vickers_hardness=NNN;
      Hardness_Pearson=3.20;
      Hardness_Putz=0.31;
      Hardness_RB=2.52;
      shear_modulus=29;
      Young_modulus=74;
      bulk_modulus=57;
      Poisson_ratio_PT=0.28;
      Miedema_BVm=6.6;
      Magnetic_Type_PT="Paramagnetic";
      Mass_Magnetic_Susceptibility=8.8E-8;
      Volume_Magnetic_Susceptibility=0.0002627;
      Molar_Magnetic_Susceptibility=3.956E-9;
      Curie_point=NNN;
      color_PT="SILVER";
      refractive_index=NNN;
      HHIP=5500;
      HHIR=4500;
      xray_scatt=21.34;
      //Sc
      return; //CO20200520
    }
    // [AFLOW]STOP=Scandium
    // ********************************************************************************************************************************************************

    // ********************************************************************************************************************************************************
    // [AFLOW]START=Titanium
    // Titanium Titanium Titanium Titanium Titanium Titanium Titanium Titanium Titanium Titanium Titanium Titanium Titanium Titanium Titanium Titanium Titanium
    else if(ZZ==22) { // Titanium
      Z=ZZ;
      symbol="Ti";
      name="Titanium";
      Period=4;
      Group=4;
      Series="TransitionMetal";
      Block="d";
      mass=AMU2KILOGRAM*47.9;
      MolarVolume=0.000010621;
      volume=17.1035;
      Miedema_Vm=4.8;
      valence_std=4;
      valence_iupac=4;
      valence_PT=4;
      Density_PT=4.507;
      crystal="hcp";
      CrystalStr_PT="Simple_Hexagonal";
      space_group="P6_3/mmc";
      space_group_number=194;
      Pearson_coefficient=0.000286456;
      lattice_constant[1]=295.08;lattice_constant[2]=295.08;lattice_constant[3]=468.55;
      lattice_angle[1]=PI/2;lattice_angle[2]=PI/2;lattice_angle[3]=2*PI/3;
      phase="Solid";
      radius=0.147;
      radius_PT=176;
      radius_covalent=1.60;
      radius_covalent_PT=160;
      radius_VanDerWaals_PT=NNN;
      radii_Ghosh08=2.2998;
      radii_Slatter=1.40;
      radii_Pyykko=1.36;
      electrical_conductivity=2.5E6;
      electronegativity_vec=1.54;
      hardness_Ghosh=2.9578;
      electronegativity_Pearson=3.45;
      electronegativity_Ghosh=3.357;
      electronegativity_Allen=1.38; //RF+SK20200410
      oxidation_states.clear();oxidation_states.push_back(4); oxidation_states.push_back(3); oxidation_states.push_back(2);  //RF+SK20200410
      oxidation_states_preferred.clear();oxidation_states_preferred.push_back(4);  //RF+SK20200410
      electron_affinity_PT=7.6;
      Miedema_phi_star=3.65;
      Miedema_nws=1.47;
      Miedema_gamma_s=2050;
      Pettifor_scale=0.79;
      boiling_point=3287;
      melting_point=1668;
      vaporization_heat_PT=425;
      specific_heat_PT=520;
      critical_Pressure=NNN;
      critical_Temperature_PT=NNN;
      thermal_expansion=8.6E-6;
      thermal_conductivity=22;
      Brinelll_hardness=715;
      Mohs_hardness=6;
      Vickers_hardness=970;
      Hardness_Pearson=3.37;
      Hardness_Putz=0.38;
      Hardness_RB=2.03;
      shear_modulus=44;
      Young_modulus=116;
      bulk_modulus=110;
      Poisson_ratio_PT=0.32;
      Miedema_BVm=11.0;
      Magnetic_Type_PT="Paramagnetic";
      Mass_Magnetic_Susceptibility=4.01E-8;
      Volume_Magnetic_Susceptibility=0.0001807;
      Molar_Magnetic_Susceptibility=1.919E-9;
      Curie_point=NNN;
      color_PT="SILVER";
      refractive_index=NNN;
      HHIP=1100;
      HHIR=1600;
      xray_scatt=22.24;
      //Ti
      return; //CO20200520
    }
    // [AFLOW]STOP=Titanium
    // ********************************************************************************************************************************************************

    // ********************************************************************************************************************************************************
    // [AFLOW]START=Vanadium
    // Vanadium Vanadium Vanadium Vanadium Vanadium Vanadium Vanadium Vanadium Vanadium Vanadium Vanadium Vanadium Vanadium Vanadium Vanadium Vanadium Vanadium
    else if(ZZ==23) { // Vanadium
      Z=ZZ;
      symbol="V";
      name="Vanadium";
      Period=4;
      Group=5;
      Series="TransitionMetal";
      Block="d";
      mass=AMU2KILOGRAM*50.9415;
      MolarVolume=8.3374E-6;
      volume=13.2086;
      Miedema_Vm=4.1;
      valence_std=5;
      valence_iupac=5;
      valence_PT=5;
      Density_PT=6.11;
      crystal="bcc";
      CrystalStr_PT="Body-centered_Cubic";
      space_group="Im_3m";
      space_group_number=229;
      Pearson_coefficient=9.54831E-07;
      lattice_constant[1]=303;lattice_constant[2]=303;lattice_constant[3]=303;
      lattice_angle[1]=PI/2;lattice_angle[2]=PI/2;lattice_angle[3]=PI/2;
      phase="Solid";
      radius=0.132;
      radius_PT=171;
      radius_covalent=1.53;
      radius_covalent_PT=153;
      radius_VanDerWaals_PT=NNN;
      radii_Ghosh08=2.1953;
      radii_Slatter=1.35;
      radii_Pyykko=1.34;
      electrical_conductivity=5E6;
      electronegativity_vec=1.63;
      hardness_Ghosh=3.0573;
      electronegativity_Pearson=3.6;
      electronegativity_Ghosh=3.465;
      electronegativity_Allen=1.53; //RF+SK20200410
      oxidation_states.clear();oxidation_states.push_back(5); oxidation_states.push_back(4); oxidation_states.push_back(3); oxidation_states.push_back(2); oxidation_states.push_back(0);  //RF+SK20200410
      oxidation_states_preferred.clear();oxidation_states_preferred.push_back(5);  //RF+SK20200410
      electron_affinity_PT=50.6;
      Miedema_phi_star=4.25;
      Miedema_nws=1.64;
      Miedema_gamma_s=2600;
      Pettifor_scale=0.84;
      boiling_point=3407;
      melting_point=1910;
      vaporization_heat_PT=453;
      specific_heat_PT=489;
      critical_Pressure=NNN;
      critical_Temperature_PT=NNN;
      thermal_expansion=8.4E-6;
      thermal_conductivity=31;
      Brinelll_hardness=628;
      Mohs_hardness=7;
      Vickers_hardness=628;
      Hardness_Pearson=3.10;
      Hardness_Putz=0.45;
      Hardness_RB=NNN;
      shear_modulus=47;
      Young_modulus=128;
      bulk_modulus=160;
      Poisson_ratio_PT=0.37;
      Miedema_BVm=14.0;
      Magnetic_Type_PT="Paramagnetic";
      Mass_Magnetic_Susceptibility=6.28E-8;
      Volume_Magnetic_Susceptibility=0.0003837;
      Molar_Magnetic_Susceptibility=3.199E-9;
      Curie_point=NNN;
      color_PT="SILVER";
      refractive_index=NNN;
      HHIP=3300;
      HHIR=3400;
      /*xray_scatt=NNN;*/
      //V
      return; //CO20200520
    }
    // [AFLOW]STOP=Vanadium
    // ********************************************************************************************************************************************************

    // ********************************************************************************************************************************************************
    // [AFLOW]START=Chromium
    // Chromium Chromium Chromium Chromium Chromium Chromium Chromium Chromium Chromium Chromium Chromium Chromium Chromium Chromium Chromium Chromium Chromium
    else if(ZZ==24) { // Chromium
      Z=ZZ;
      symbol="Cr";
      name="Chromium";
      Period=4;
      Group=6;
      Series="TransitionMetal";
      Block="d";
      mass=AMU2KILOGRAM*51.996;
      MolarVolume=7.2317E-6;
      volume=11.4136;
      Miedema_Vm=3.7;
      valence_std=6;
      valence_iupac=6;
      valence_PT=6;
      Density_PT=7.19;
      crystal="bcc";
      CrystalStr_PT="Body-centered_Cubic";
      space_group="Im_3m";
      space_group_number=229;
      Pearson_coefficient=0.00013287;
      lattice_constant[1]=291;lattice_constant[2]=291;lattice_constant[3]=291;
      lattice_angle[1]=PI/2;lattice_angle[2]=PI/2;lattice_angle[3]=PI/2;
      phase="Solid";
      radius=0.125;
      radius_PT=166;
      radius_covalent=1.39;
      radius_covalent_PT=139;
      radius_VanDerWaals_PT=NNN;
      radii_Ghosh08=2.1000;
      radii_Slatter=1.40;
      radii_Pyykko=1.22;
      electrical_conductivity=7.9E6;
      electronegativity_vec=1.66;
      hardness_Ghosh=3.1567;
      electronegativity_Pearson=3.72;
      electronegativity_Ghosh=3.573;
      electronegativity_Allen=1.650;  //RF+SK20200410
      oxidation_states.clear();oxidation_states.push_back(6); oxidation_states.push_back(3); oxidation_states.push_back(2); oxidation_states.push_back(0); //RF+SK20200410
      oxidation_states_preferred.clear();oxidation_states_preferred.push_back(3); oxidation_states_preferred.push_back(6); //RF+SK20200410 //Cr+3 most preferred oxidation number
      electron_affinity_PT=64.3;
      Miedema_phi_star=4.65;
      Miedema_nws=1.74;
      Miedema_gamma_s=2400;
      Pettifor_scale=0.89;
      boiling_point=2671;
      melting_point=1907;
      vaporization_heat_PT=339;
      specific_heat_PT=448;
      critical_Pressure=NNN;
      critical_Temperature_PT=NNN;
      thermal_expansion=4.9E-6;
      thermal_conductivity=94;
      Brinelll_hardness=1120;
      Mohs_hardness=8.5;
      Vickers_hardness=1060;
      Hardness_Pearson=3.06;
      Hardness_Putz=0.54;
      Hardness_RB=4.06;
      shear_modulus=115;
      Young_modulus=279;
      bulk_modulus=160;
      Poisson_ratio_PT=0.21;
      Miedema_BVm=14.0;
      Magnetic_Type_PT="Antiferromagnetic";
      Mass_Magnetic_Susceptibility=4.45E-8;
      Volume_Magnetic_Susceptibility=0.0003177;
      Molar_Magnetic_Susceptibility=2.314E-9;
      Curie_point=NNN;
      color_PT="SILVER";
      refractive_index=NNN;
      HHIP=3100;
      HHIR=4100;
      xray_scatt=23.84;
      //Cr
      return; //CO20200520
    }
    // [AFLOW]STOP=Chromium
    // ********************************************************************************************************************************************************

    // ********************************************************************************************************************************************************
    // [AFLOW]START=Manganese
    // Manganese Manganese Manganese Manganese Manganese Manganese Manganese Manganese Manganese Manganese Manganese Manganese Manganese Manganese Manganese Manganese Manganese
    else if(ZZ==25) { // Manganese
      Z=ZZ;
      symbol="Mn";
      name="Manganese";
      Period=4;
      Group=7;
      Series="TransitionMetal";
      Block="d";
      mass=AMU2KILOGRAM*54.93805;
      MolarVolume=7.3545E-6;
      volume=10.6487;
      Miedema_Vm=3.8;
      valence_std=7;
      valence_iupac=7;
      valence_PT=4;
      Density_PT=7.47;
      crystal="cub";
      CrystalStr_PT="Body-centered_Cubic";
      space_group="I_43m";
      space_group_number=217;
      Pearson_coefficient=1.67276E-32;
      lattice_constant[1]=891.25;lattice_constant[2]=891.25;lattice_constant[3]=891.25;
      lattice_angle[1]=PI/2;lattice_angle[2]=PI/2;lattice_angle[3]=PI/2;
      phase="Solid";
      radius=0.112;
      radius_PT=161;
      radius_covalent=1.61;
      radius_covalent_PT=139;
      radius_VanDerWaals_PT=NNN;
      radii_Ghosh08=2.0124;
      radii_Slatter=1.40;
      radii_Pyykko=1.19;
      electrical_conductivity=620000;
      electronegativity_vec=1.55;
      hardness_Ghosh=3.2564;
      electronegativity_Pearson=3.72;
      electronegativity_Ghosh=3.681;
      electronegativity_Allen=1.75; //RF+SK20200410
      oxidation_states.clear();oxidation_states.push_back(7); oxidation_states.push_back(6); oxidation_states.push_back(4); oxidation_states.push_back(3); oxidation_states.push_back(2); oxidation_states.push_back(0); oxidation_states.push_back(-1); //RF+SK20200410
      oxidation_states_preferred.clear();oxidation_states_preferred.push_back(2);  //RF+SK20200410
      electron_affinity_PT=0;
      Miedema_phi_star=4.45;
      Miedema_nws=1.61;
      Miedema_gamma_s=1600;
      Pettifor_scale=0.94;
      boiling_point=2061;
      melting_point=1246;
      vaporization_heat_PT=220;
      specific_heat_PT=479;
      critical_Pressure=NNN;
      critical_Temperature_PT=NNN;
      thermal_expansion=0.0000217;
      thermal_conductivity=7.7;
      Brinelll_hardness=196;
      Mohs_hardness=6;
      Vickers_hardness=NNN;
      Hardness_Pearson=3.72;
      Hardness_Putz=0.64;
      Hardness_RB=2.88;
      shear_modulus=NNN;
      Young_modulus=198;
      bulk_modulus=120;
      Poisson_ratio_PT=NNN;
      Miedema_BVm=4.4;
      Magnetic_Type_PT="Paramagnetic";
      Mass_Magnetic_Susceptibility=1.21E-7;
      Volume_Magnetic_Susceptibility=0.00090387;
      Molar_Magnetic_Susceptibility=6.6475E-9;
      Curie_point=NNN;
      color_PT="SILVER";
      refractive_index=NNN;
      HHIP=1600;
      HHIR=1800;
      xray_scatt=24.46;
      //xray_scatt=24.3589; Mn JX CHANGED VALENCE //DX+CO20170904 radius_covalent[i] uses high spin configuration (most frequent)
      return; //CO20200520
    }
    // [AFLOW]STOP=Manganese
    // ********************************************************************************************************************************************************

    // ********************************************************************************************************************************************************
    // [AFLOW]START=Iron
    // Iron Iron Iron Iron Iron Iron Iron Iron Iron Iron Iron Iron Iron Iron Iron Iron Iron
    else if(ZZ==26) { // Iron
      Z=ZZ;
      symbol="Fe";
      name="Iron";
      Period=4;
      Group=8;
      Series="TransitionMetal";
      Block="d";
      mass=AMU2KILOGRAM*55.847;
      MolarVolume=7.0923E-6;
      volume=10.2315;
      Miedema_Vm=3.7;
      valence_std=8;
      valence_iupac=6;
      valence_PT=3;
      Density_PT=7.874;
      crystal="bcc";
      CrystalStr_PT="Body-centered_Cubic";
      space_group="Im_3m";
      space_group_number=229;
      Pearson_coefficient=9.17912E-05;
      lattice_constant[1]=286.65;lattice_constant[2]=286.65;lattice_constant[3]=286.65;
      lattice_angle[1]=PI/2;lattice_angle[2]=PI/2;lattice_angle[3]=PI/2;
      phase="Solid";
      radius=0.124;
      radius_PT=156;
      radius_covalent=1.52;
      radius_covalent_PT=132;
      radius_VanDerWaals_PT=NNN;
      radii_Ghosh08=1.9319;
      radii_Slatter=1.40;
      radii_Pyykko=1.16;
      electrical_conductivity=1E7;
      electronegativity_vec=1.83;
      hardness_Ghosh=3.3559;
      electronegativity_Pearson=4.06;
      electronegativity_Ghosh=3.789;
      electronegativity_Allen=1.80; //RF+SK20200410
      oxidation_states.clear();oxidation_states.push_back(6); oxidation_states.push_back(3); oxidation_states.push_back(2); oxidation_states.push_back(0); oxidation_states.push_back(-2); //RF+SK20200410
      oxidation_states_preferred.clear();oxidation_states_preferred.push_back(3); oxidation_states_preferred.push_back(2); //RF+SK20200410 //Fe+3 most preferred oxidation number
      electron_affinity_PT=15.7;
      Miedema_phi_star=4.93;
      Miedema_nws=1.77;
      Miedema_gamma_s=2550;
      Pettifor_scale=0.99;
      boiling_point=2861;
      melting_point=1538;
      vaporization_heat_PT=347;
      specific_heat_PT=449;
      critical_Pressure=NNN;
      critical_Temperature_PT=NNN;
      thermal_expansion=0.0000118;
      thermal_conductivity=79;
      Brinelll_hardness=490;
      Mohs_hardness=4;
      Vickers_hardness=608;
      Hardness_Pearson=3.81;
      Hardness_Putz=0.75;
      Hardness_RB=2.53;
      shear_modulus=82;
      Young_modulus=211;
      bulk_modulus=170;
      Poisson_ratio_PT=0.29;
      Miedema_BVm=12.0;
      Magnetic_Type_PT="Ferromagnetic";
      Mass_Magnetic_Susceptibility=NNN;
      Volume_Magnetic_Susceptibility=NNN;
      Molar_Magnetic_Susceptibility=NNN;
      Curie_point=1043;
      color_PT="GRAY";
      refractive_index=NNN;
      HHIP=2400;
      HHIR=1400;
      xray_scatt=24.85;
      //xray_scatt=24.6830; Fe JX CHANGED VALENCE //DX+CO20170904 radius_covalent[i] uses high spin configuration (most frequent)
      return; //CO20200520
    }
    // [AFLOW]STOP=Iron
    // ********************************************************************************************************************************************************

    // ********************************************************************************************************************************************************
    // [AFLOW]START=Cobalt
    // Cobalt Cobalt Cobalt Cobalt Cobalt Cobalt Cobalt Cobalt Cobalt Cobalt Cobalt Cobalt Cobalt Cobalt Cobalt Cobalt Cobalt
    else if(ZZ==27) { // Cobalt
      Z=ZZ;
      symbol="Co";
      name="Cobalt";
      Period=4;
      Group=9;
      Series="TransitionMetal";
      Block="d";
      mass=AMU2KILOGRAM*58.9332;
      MolarVolume=6.62E-6;
      volume=10.3205;
      Miedema_Vm=3.5;
      valence_std=9;
      valence_iupac=5;
      valence_PT=4;
      Density_PT=8.9;
      crystal="hcp";
      CrystalStr_PT="Simple_Hexagonal";
      space_group="P6_3/mmc";
      space_group_number=194;
      Pearson_coefficient=0.0;
      lattice_constant[1]=250.71;lattice_constant[2]=250.71;lattice_constant[3]=406.95;
      lattice_angle[1]=PI/2;lattice_angle[2]=PI/2;lattice_angle[3]=2*PI/3;
      phase="Solid";
      radius=0.125;
      radius_PT=152;
      radius_covalent=1.26;
      radius_covalent_PT=126;
      radius_VanDerWaals_PT=NNN;
      radii_Ghosh08=1.8575;
      radii_Slatter=1.35;
      radii_Pyykko=1.11;
      electrical_conductivity=1.7E7;
      electronegativity_vec=1.88;
      hardness_Ghosh=3.4556;
      electronegativity_Pearson=4.3;
      electronegativity_Ghosh=3.897;
      electronegativity_Allen=1.84; //RF+SK20200410
      oxidation_states.clear();oxidation_states.push_back(3); oxidation_states.push_back(2); oxidation_states.push_back(0); oxidation_states.push_back(-1);  //RF+SK20200410
      oxidation_states_preferred.clear();oxidation_states_preferred.push_back(2);  //RF+SK20200410
      electron_affinity_PT=63.7;
      Miedema_phi_star=5.10;
      Miedema_nws=1.75;
      Miedema_gamma_s=2550;
      Pettifor_scale=1.04;
      boiling_point=2927;
      melting_point=1495;
      vaporization_heat_PT=375;
      specific_heat_PT=421;
      critical_Pressure=NNN;
      critical_Temperature_PT=NNN;
      thermal_expansion=0.000013;
      thermal_conductivity=100;
      Brinelll_hardness=700;
      Mohs_hardness=5;
      Vickers_hardness=1043;
      Hardness_Pearson=3.60;
      Hardness_Putz=0.88;
      Hardness_RB=3.53;
      shear_modulus=76;
      Young_modulus=209;
      bulk_modulus=180;
      Poisson_ratio_PT=0.31;
      Miedema_BVm=13.0;
      Magnetic_Type_PT="Ferromagnetic";
      Mass_Magnetic_Susceptibility=NNN;
      Volume_Magnetic_Susceptibility=NNN;
      Molar_Magnetic_Susceptibility=NNN;
      Curie_point=1394;
      color_PT="GRAY";
      refractive_index=NNN;
      HHIP=3100;
      HHIR=2700;
      xray_scatt=24.59;
      //Co JX CHANGED VALENCE //DX+CO20170904 radius_covalent[i] uses low spin configuration (most frequent)
      return; //CO20200520
    }
    // [AFLOW]STOP=Cobalt
    // ********************************************************************************************************************************************************

    // ********************************************************************************************************************************************************
    // [AFLOW]START=Nickel
    // Nickel Nickel Nickel Nickel Nickel Nickel Nickel Nickel Nickel Nickel Nickel Nickel Nickel Nickel Nickel Nickel Nickel
    else if(ZZ==28) { // Nickel
      Z=ZZ;
      symbol="Ni";
      name="Nickel";
      Period=4;
      Group=10;
      Series="TransitionMetal";
      Block="d";
      mass=AMU2KILOGRAM*58.69;
      MolarVolume=6.5888E-6;
      volume=10.8664;
      Miedema_Vm=3.5;
      valence_std=10;
      valence_iupac=4;
      valence_PT=2;
      Density_PT=8.908;
      crystal="fcc";
      CrystalStr_PT="Face-centered_Cubic";
      space_group="Fm_3m";
      space_group_number=225;
      Pearson_coefficient=0.000430773;
      lattice_constant[1]=352.4;lattice_constant[2]=352.4;lattice_constant[3]=352.4;
      lattice_angle[1]=PI/2;lattice_angle[2]=PI/2;lattice_angle[3]=PI/2;
      phase="Solid";
      radius=0.125;
      radius_PT=149;
      radius_covalent=1.24;
      radius_covalent_PT=124;
      radius_VanDerWaals_PT=163;
      radii_Ghosh08=1.7888;
      radii_Slatter=1.35;
      radii_Pyykko=1.10;
      electrical_conductivity=1.4E7;
      electronegativity_vec=1.91;
      hardness_Ghosh=3.5550;
      electronegativity_Pearson=4.40;
      electronegativity_Ghosh=4.005;
      electronegativity_Allen=1.88; //RF+SK20200410
      oxidation_states.clear();oxidation_states.push_back(3); oxidation_states.push_back(2); oxidation_states.push_back(0);  //RF+SK20200410
      oxidation_states_preferred.clear();oxidation_states_preferred.push_back(2);  //RF+SK20200410
      electron_affinity_PT=112;
      Miedema_phi_star=5.20;
      Miedema_nws=1.75;
      Miedema_gamma_s=2450;
      Pettifor_scale=1.09;
      boiling_point=2913;
      melting_point=1455;
      vaporization_heat_PT=378;
      specific_heat_PT=445;
      critical_Pressure=NNN;
      critical_Temperature_PT=NNN;
      thermal_expansion=0.0000134;
      thermal_conductivity=91;
      Brinelll_hardness=700;
      Mohs_hardness=4;
      Vickers_hardness=638;
      Hardness_Pearson=3.25;
      Hardness_Putz=1.02;
      Hardness_RB=4.08;
      shear_modulus=76;
      Young_modulus=200;
      bulk_modulus=180;
      Poisson_ratio_PT=0.31;
      Miedema_BVm=12.0;
      Magnetic_Type_PT="Ferromagnetic";
      Mass_Magnetic_Susceptibility=NNN;
      Volume_Magnetic_Susceptibility=NNN;
      Molar_Magnetic_Susceptibility=NNN;
      Curie_point=631;
      color_PT="GRAY";
      refractive_index=NNN;
      HHIP=1000;
      HHIR=1500;
      xray_scatt=25.02;
      //Ni
      return; //CO20200520
    }
    // [AFLOW]STOP=Nickel
    // ********************************************************************************************************************************************************

    // ********************************************************************************************************************************************************
    // [AFLOW]START=Copper
    // Copper Copper Copper Copper Copper Copper Copper Copper Copper Copper Copper Copper Copper Copper Copper Copper Copper
    else if(ZZ==29) { // Copper
      Z=ZZ;
      symbol="Cu";
      name="Copper";
      Period=4;
      Group=11;
      Series="TransitionMetal";
      Block="d";
      mass=AMU2KILOGRAM*63.546;
      MolarVolume=7.0922E-6;
      volume=12.0159;
      Miedema_Vm=3.7;
      valence_std=11;
      valence_iupac=4;
      valence_PT=2;
      Density_PT=8.96;
      crystal="fcc";
      CrystalStr_PT="Face-centered_Cubic";
      space_group="Fm_3m";
      space_group_number=225;
      Pearson_coefficient=0.00021086;
      lattice_constant[1]=361.49;lattice_constant[2]=361.49;lattice_constant[3]=361.49;
      lattice_angle[1]=PI/2;lattice_angle[2]=PI/2;lattice_angle[3]=PI/2;
      phase="Solid";
      radius=0.128;
      radius_PT=145;
      radius_covalent=1.32;
      radius_covalent_PT=132;
      radius_VanDerWaals_PT=140;
      radii_Ghosh08=1.725;
      radii_Slatter=1.35;
      radii_Pyykko=1.12;
      electrical_conductivity=5.9E7;
      electronegativity_vec=1.90;
      hardness_Ghosh=3.6544;
      electronegativity_Pearson=4.48;
      electronegativity_Ghosh=4.113;
      electronegativity_Allen=1.85; //RF+SK20200410
      oxidation_states.clear();oxidation_states.push_back(2); oxidation_states.push_back(1); //RF+SK20200410
      oxidation_states_preferred.clear();oxidation_states_preferred.push_back(2); oxidation_states_preferred.push_back(1); //RF+SK20200410 //Cu+2 most preferred oxidation number
      electron_affinity_PT=118.4;
      Miedema_phi_star=4.55;
      Miedema_nws=1.47;
      Miedema_gamma_s=1850;
      Pettifor_scale=1.20;
      boiling_point=2562;
      melting_point=1084.62;
      vaporization_heat_PT=300;
      specific_heat_PT=384.4;
      critical_Pressure=NNN;
      critical_Temperature_PT=NNN;
      thermal_expansion=0.0000165;
      thermal_conductivity=400;
      Brinelll_hardness=874;
      Mohs_hardness=3;
      Vickers_hardness=369;
      Hardness_Pearson=3.25;
      Hardness_Putz=1.21;
      Hardness_RB=NNN;
      shear_modulus=48;
      Young_modulus=130;
      bulk_modulus=140;
      Poisson_ratio_PT=0.34;
      Miedema_BVm=9.3;
      Magnetic_Type_PT="Diamagnetic";
      Mass_Magnetic_Susceptibility=-1.08E-9;
      Volume_Magnetic_Susceptibility=-9.63E-6;
      Molar_Magnetic_Susceptibility=-6.86E-11;
      Curie_point=NNN;
      color_PT="COPPER";
      refractive_index=NNN;
      HHIP=1600;
      HHIR=1500;
      xray_scatt=27.03;
      //Cu JX CHANGED VALENCE
      return; //CO20200520
    }
    // [AFLOW]STOP=Copper
    // ********************************************************************************************************************************************************

    // ********************************************************************************************************************************************************
    // [AFLOW]START=Zinc
    // Zinc Zinc Zinc Zinc Zinc Zinc Zinc Zinc Zinc Zinc Zinc Zinc Zinc Zinc Zinc Zinc Zinc
    else if(ZZ==30) { // Zinc
      Z=ZZ;
      symbol="Zn";
      name="Zinc";
      Period=4;
      Group=12;
      Series="TransitionMetal";
      Block="d";
      mass=AMU2KILOGRAM*65.38;
      MolarVolume=9.157E-6;
      volume=15.0827;
      Miedema_Vm=4.4;
      valence_std=12;
      valence_iupac=2;
      valence_PT=2;
      Density_PT=7.14;
      crystal="hcp";
      CrystalStr_PT="Simple_Hexagonal";
      space_group="P6_3/mmc";
      space_group_number=194;
      Pearson_coefficient=0.000595597;
      lattice_constant[1]=266.49;lattice_constant[2]=266.49;lattice_constant[3]=494.68;
      lattice_angle[1]=PI/2;lattice_angle[2]=PI/2;lattice_angle[3]=2*PI/3;
      phase="Solid";
      radius=0.133;
      radius_PT=142;
      radius_covalent=1.22;
      radius_covalent_PT=122;
      radius_VanDerWaals_PT=139;
      radii_Ghosh08=1.6654;
      radii_Slatter=1.35;
      radii_Pyykko=1.18;
      electrical_conductivity=1.7E7;
      electronegativity_vec=1.65;
      hardness_Ghosh=3.7542;
      electronegativity_Pearson=4.45;
      electronegativity_Ghosh=4.222;
      electronegativity_Allen=1.59; //RF+SK20200410
      oxidation_states.clear();oxidation_states.push_back(2);  //RF+SK20200410
      oxidation_states_preferred.clear();oxidation_states_preferred.push_back(2);  //RF+SK20200410
      electron_affinity_PT=0;
      Miedema_phi_star=4.10;
      Miedema_nws=1.32;
      Miedema_gamma_s=1020;
      Pettifor_scale=1.44;
      boiling_point=907;
      melting_point=419.53;
      vaporization_heat_PT=119;
      specific_heat_PT=388;
      critical_Pressure=NNN;
      critical_Temperature_PT=NNN;
      thermal_expansion=0.0000302;
      thermal_conductivity=120;
      Brinelll_hardness=412;
      Mohs_hardness=2.5;
      Vickers_hardness=NNN;
      Hardness_Pearson=4.94;
      Hardness_Putz=1.39;
      Hardness_RB=6.01;
      shear_modulus=43;
      Young_modulus=108;
      bulk_modulus=70;
      Poisson_ratio_PT=0.25;
      Miedema_BVm=5.5;
      Magnetic_Type_PT="Diamagnetic";
      Mass_Magnetic_Susceptibility=-2.21E-9;
      Volume_Magnetic_Susceptibility=-0.0000158;
      Molar_Magnetic_Susceptibility=-1.45E-10;
      Curie_point=NNN;
      color_PT="SLATEGRAY";
      refractive_index=1.00205;
      HHIP=1600;
      HHIR=1900;
      xray_scatt=28.44;
      //Zn
      return; //CO20200520
    }
    // [AFLOW]STOP=Zinc
    // ********************************************************************************************************************************************************

    // p-electron systems 
    // ********************************************************************************************************************************************************
    // [AFLOW]START=Gallium
    // Gallium Gallium Gallium Gallium Gallium Gallium Gallium Gallium Gallium Gallium Gallium Gallium Gallium Gallium Gallium Gallium Gallium
    else if(ZZ==31) { // Gallium
      Z=ZZ;
      symbol="Ga";
      name="Gallium";
      Period=4;
      Group=13;
      Series="PoorMetal";
      Block="p";
      mass=AMU2KILOGRAM*69.737;
      MolarVolume=0.000011809;
      volume=18.9039;
      Miedema_Vm=5.2;
      valence_std=3;
      valence_iupac=3;
      valence_PT=3;
      Density_PT=5.904;
      crystal="orc";
      CrystalStr_PT="Base_Orthorhombic";
      space_group="Cmca";
      space_group_number=64;
      Pearson_coefficient=0.000197588;
      lattice_constant[1]=451.97;lattice_constant[2]=766.33;lattice_constant[3]=452.6;
      lattice_angle[1]=PI/2;lattice_angle[2]=PI/2;lattice_angle[3]=PI/2;
      phase="Solid";
      radius=0.135;
      radius_PT=136;
      radius_covalent=1.22;
      radius_covalent_PT=122;
      radius_VanDerWaals_PT=187;
      radii_Ghosh08=1.4489;
      radii_Slatter=1.30;
      radii_Pyykko=1.24;
      electrical_conductivity=7.1E6;
      electronegativity_vec=1.81;
      hardness_Ghosh=4.1855;
      electronegativity_Pearson=3.2;
      electronegativity_Ghosh=4.690;
      electronegativity_Allen=1.756;  //RF+SK20200410
      oxidation_states.clear();oxidation_states.push_back(3);  //RF+SK20200410
      oxidation_states_preferred.clear();oxidation_states_preferred.push_back(3);  //RF+SK20200410
      electron_affinity_PT=28.9;
      Miedema_phi_star=4.10;
      Miedema_nws=1.31;
      Miedema_gamma_s=830;
      Pettifor_scale=1.68;
      boiling_point=2204;
      melting_point=29.76;
      vaporization_heat_PT=256;
      specific_heat_PT=371;
      critical_Pressure=NNN;
      critical_Temperature_PT=NNN;
      thermal_expansion=0.00012;
      thermal_conductivity=29;
      Brinelll_hardness=60;
      Mohs_hardness=1.5;
      Vickers_hardness=NNN;
      Hardness_Pearson=2.90;
      Hardness_Putz=1.59;
      Hardness_RB=3.03;
      shear_modulus=NNN;
      Young_modulus=NNN;
      bulk_modulus=NNN;
      Poisson_ratio_PT=NNN;
      Miedema_BVm=6.7;
      Magnetic_Type_PT="Diamagnetic";
      Mass_Magnetic_Susceptibility=-3E-9;
      Volume_Magnetic_Susceptibility=-0.0000177;
      Molar_Magnetic_Susceptibility=-2.09E-10;
      Curie_point=NNN;
      color_PT="SILVER";
      refractive_index=NNN;
      HHIP=5500;
      HHIR=1900;
      /*xray_scatt=NNN;*/
      //Ga
      return; //CO20200520
    }
    // [AFLOW]STOP=Gallium
    // ********************************************************************************************************************************************************

    // ********************************************************************************************************************************************************
    // [AFLOW]START=Germanium
    // Germanium Germanium Germanium Germanium Germanium Germanium Germanium Germanium Germanium Germanium Germanium Germanium Germanium Germanium Germanium Germanium Germanium
    else if(ZZ==32) { // Germanium
      Z=ZZ;
      symbol="Ge";
      name="Germanium";
      Period=4;
      Group=14;
      Series="Metalloid";
      Block="p";
      mass=AMU2KILOGRAM*72.59;
      MolarVolume=0.000013645;
      volume=19.2948;
      Miedema_Vm=4.6;
      valence_std=4;
      valence_iupac=4;
      valence_PT=4;
      Density_PT=5.323;
      crystal="dia";
      CrystalStr_PT="Face-centered_Cubic";
      space_group="Fm_3m";
      space_group_number=225;
      Pearson_coefficient=0.00058782;
      lattice_constant[1]=565.75;lattice_constant[2]=565.75;lattice_constant[3]=565.75;
      lattice_angle[1]=PI/2;lattice_angle[2]=PI/2;lattice_angle[3]=PI/2;
      phase="Solid";
      radius=0.122;
      radius_PT=125;
      radius_covalent=1.20;
      radius_covalent_PT=120;
      radius_VanDerWaals_PT=NNN;
      radii_Ghosh08=1.2823;
      radii_Slatter=1.25;
      radii_Pyykko=1.21;
      electrical_conductivity=2000;
      electronegativity_vec=2.01;
      hardness_Ghosh=4.6166;
      electronegativity_Pearson=4.6;
      electronegativity_Ghosh=5.159;
      electronegativity_Allen=1.994;  //RF+SK20200410
      oxidation_states.clear();oxidation_states.push_back(4);  //RF+SK20200410
      oxidation_states_preferred.clear();oxidation_states_preferred.push_back(4);  //RF+SK20200410
      electron_affinity_PT=119;
      Miedema_phi_star=4.55;
      Miedema_nws=1.37;
      Miedema_gamma_s=1030;
      Pettifor_scale=1.92;
      boiling_point=2820;
      melting_point=938.3;
      vaporization_heat_PT=334;
      specific_heat_PT=321.4;
      critical_Pressure=NNN;
      critical_Temperature_PT=NNN;
      thermal_expansion=6E-6;
      thermal_conductivity=60;
      Brinelll_hardness=7273.402498871;
      Mohs_hardness=6;
      Vickers_hardness=8012.03305;
      Hardness_Pearson=3.40;
      Hardness_Putz=1.94;
      Hardness_RB=3.52;
      shear_modulus=NNN;
      Young_modulus=NNN;
      bulk_modulus=NNN;
      Poisson_ratio_PT=NNN;
      Miedema_BVm=10.5;
      Magnetic_Type_PT="Diamagnetic";
      Mass_Magnetic_Susceptibility=-1.5E-9;
      Volume_Magnetic_Susceptibility=-7.98E-6;
      Molar_Magnetic_Susceptibility=-1.09E-10;
      Curie_point=NNN;
      color_PT="GRAY";
      refractive_index=NNN;
      HHIP=5300;
      HHIR=1900;
      /*xray_scatt=NNN;*/
      //Ge
      return; //CO20200520
    }
    // [AFLOW]STOP=Germanium
    // ********************************************************************************************************************************************************

    // ********************************************************************************************************************************************************
    // [AFLOW]START=Arsenic
    // Arsenic Arsenic Arsenic Arsenic Arsenic Arsenic Arsenic Arsenic Arsenic Arsenic Arsenic Arsenic Arsenic Arsenic Arsenic Arsenic Arsenic
    else if(ZZ==33) { // Arsenic
      Z=ZZ;
      symbol="As";
      name="Arsenic";
      Period=4;
      Group=15;
      Series="Metalloid";
      Block="p";
      mass=AMU2KILOGRAM*74.9216;
      MolarVolume=0.000013082;
      volume=19.0677;
      Miedema_Vm=5.2;
      valence_std=5;
      valence_iupac=5;
      valence_PT=5;
      Density_PT=5.727;
      crystal="rhl";
      CrystalStr_PT="Simple_Trigonal";
      space_group="R_3m";
      space_group_number=166;
      Pearson_coefficient=0.0;
      lattice_constant[1]=375.98;lattice_constant[2]=375.98;lattice_constant[3]=1054.75;
      lattice_angle[1]=PI/2;lattice_angle[2]=PI/2;lattice_angle[3]=2*PI/3;
      phase="Solid";
      radius=0.125;
      radius_PT=114;
      radius_covalent=1.19;
      radius_covalent_PT=119;
      radius_VanDerWaals_PT=185;
      radii_Ghosh08=1.1450;
      radii_Slatter=1.15;
      radii_Pyykko=1.21;
      electrical_conductivity=3.3E6;
      electronegativity_vec=2.18;
      hardness_Ghosh=5.0662;
      electronegativity_Pearson=5.3;
      electronegativity_Ghosh=5.628;
      electronegativity_Allen=2.211;  //RF+SK20200410
      oxidation_states.clear();oxidation_states.push_back(5); oxidation_states.push_back(3); oxidation_states.push_back(-3); //RF+SK20200410
      oxidation_states_preferred.clear();oxidation_states_preferred.push_back(3);  //RF+SK20200410
      electron_affinity_PT=78;
      Miedema_phi_star=4.80;
      Miedema_nws=1.44;
      Miedema_gamma_s=1000;
      Pettifor_scale=2.16;
      boiling_point=614;
      melting_point=817;
      vaporization_heat_PT=32.4;
      specific_heat_PT=328;
      critical_Pressure=NNN;
      critical_Temperature_PT=NNN;
      thermal_expansion=NNN;
      thermal_conductivity=50;
      Brinelll_hardness=1440;
      Mohs_hardness=3.5;
      Vickers_hardness=1510;
      Hardness_Pearson=4.50;
      Hardness_Putz=2.35;
      Hardness_RB=5.04;
      shear_modulus=NNN;
      Young_modulus=8;
      bulk_modulus=22;
      Poisson_ratio_PT=NNN;
      Miedema_BVm=5.1;
      Magnetic_Type_PT="Diamagnetic";
      Mass_Magnetic_Susceptibility=-3.9E-9;
      Volume_Magnetic_Susceptibility=-0.0000223;
      Molar_Magnetic_Susceptibility=-2.92E-10;
      Curie_point=NNN;
      color_PT="SILVER";
      refractive_index=1.001552;
      HHIP=3300;
      HHIR=4000;
      /*xray_scatt=NNN;*/
      //As
      return; //CO20200520
    }
    // [AFLOW]STOP=Arsenic
    // ********************************************************************************************************************************************************

    // ********************************************************************************************************************************************************
    // [AFLOW]START=Selenium
    // Selenium Selenium Selenium Selenium Selenium Selenium Selenium Selenium Selenium Selenium Selenium Selenium Selenium Selenium Selenium Selenium Selenium
    else if(ZZ==34) { // Selenium
      Z=ZZ;
      symbol="Se";
      name="Selenium";
      Period=4;
      Group=16;
      Series="Chalcogen";
      Block="p";
      mass=AMU2KILOGRAM*78.96;
      MolarVolume=0.000016387;
      volume=20.3733;
      Miedema_Vm=5.172;
      valence_std=6;
      valence_iupac=6;
      valence_PT=6;
      Density_PT=4.819;
      crystal="hex";
      CrystalStr_PT="Simple_Monoclinic";
      space_group="P12_1/c1";
      space_group_number=14;
      Pearson_coefficient=0.00046279;
      lattice_constant[1]=905.4;lattice_constant[2]=908.3;lattice_constant[3]=1160.1;
      lattice_angle[1]=PI/2;lattice_angle[2]=1.58493;lattice_angle[3]=PI/2;
      phase="Solid";
      radius=0.116;
      radius_PT=103;
      radius_covalent=1.20;
      radius_covalent_PT=120;
      radius_VanDerWaals_PT=190;
      radii_Ghosh08=1.0424;
      radii_Slatter=1.15;
      radii_Pyykko=1.16;
      electrical_conductivity=NNN;
      electronegativity_vec=2.55;
      hardness_Ghosh=5.4795;
      electronegativity_Pearson=5.89;
      electronegativity_Ghosh=6.096;
      electronegativity_Allen=2.424;  //RF+SK20200410
      oxidation_states.clear();oxidation_states.push_back(6); oxidation_states.push_back(4); oxidation_states.push_back(-2); //RF+SK20200410
      oxidation_states_preferred.clear();oxidation_states_preferred.push_back(4);  //RF+SK20200410
      electron_affinity_PT=195;
      Miedema_phi_star=5.17;
      Miedema_nws=1.40;
      Miedema_gamma_s=NNN;
      Pettifor_scale=2.40;
      boiling_point=685;
      melting_point=221;
      vaporization_heat_PT=26;
      specific_heat_PT=321.2;
      critical_Pressure=268.4;
      critical_Temperature_PT=1766;
      thermal_expansion=NNN;
      thermal_conductivity=0.52;
      Brinelll_hardness=736;
      Mohs_hardness=2;
      Vickers_hardness=NNN;
      Hardness_Pearson=3.87;
      Hardness_Putz=2.87;
      Hardness_RB=3.95;
      shear_modulus=3.7;
      Young_modulus=10;
      bulk_modulus=8.3;
      Poisson_ratio_PT=0.33;
      Miedema_BVm=NNN;
      Magnetic_Type_PT="Diamagnetic";
      Mass_Magnetic_Susceptibility=-4E-9;
      Volume_Magnetic_Susceptibility=-0.0000193;
      Molar_Magnetic_Susceptibility=-3.16E-10;
      Curie_point=NNN;
      color_PT="GRAY";
      refractive_index=1.000895;
      HHIP=2200;
      HHIR=1900;
      /*xray_scatt=NNN;*/
      //Se Table 27 of JX
      return; //CO20200520
    }
    // [AFLOW]STOP=Selenium
    // ********************************************************************************************************************************************************

    // ********************************************************************************************************************************************************
    // [AFLOW]START=Bromine
    // Bromine Bromine Bromine Bromine Bromine Bromine Bromine Bromine Bromine Bromine Bromine Bromine Bromine Bromine Bromine Bromine Bromine
    else if(ZZ==35) { // Bromine
      Z=ZZ;
      symbol="Br";
      name="Bromine";
      Period=4;
      Group=17;
      Series="Halogen";
      Block="p";
      mass=AMU2KILOGRAM*79.904;
      MolarVolume=0.00002561;
      volume=26.3292;
      Miedema_Vm=7.31;
      valence_std=7;
      valence_iupac=7;
      valence_PT=5;
      Density_PT=3.12;
      crystal="orc";
      CrystalStr_PT="Base_Orthorhombic";
      space_group="Cmca";
      space_group_number=64;
      Pearson_coefficient=0.000156277;
      lattice_constant[1]=672.65;lattice_constant[2]=464.51;lattice_constant[3]=870.23;
      lattice_angle[1]=PI/2;lattice_angle[2]=PI/2;lattice_angle[3]=PI/2;
      phase="Liquid";
      radius=0.119;
      radius_PT=94;
      radius_covalent=1.20;
      radius_covalent_PT=120;
      radius_VanDerWaals_PT=185;
      radii_Ghosh08=0.9532;
      radii_Slatter=1.15;
      radii_Pyykko=1.14;
      electrical_conductivity=1E-10;
      electronegativity_vec=2.96;
      hardness_Ghosh=5.9111;
      electronegativity_Pearson=7.59;
      electronegativity_Ghosh=6.565;
      electronegativity_Allen=2.685;  //RF+SK20200410
      oxidation_states.clear();oxidation_states.push_back(7); oxidation_states.push_back(5); oxidation_states.push_back(3); oxidation_states.push_back(1); oxidation_states.push_back(-1); //RF+SK20200410
      oxidation_states_preferred.clear();oxidation_states_preferred.push_back(-1); //RF+SK20200410
      electron_affinity_PT=324.6;
      Miedema_phi_star=5.20;
      Miedema_nws=1.35;
      Miedema_gamma_s=943;
      Pettifor_scale=2.64;
      boiling_point=59;
      melting_point=-7.3;
      vaporization_heat_PT=14.8;
      specific_heat_PT=947.3;
      critical_Pressure=102;
      critical_Temperature_PT=588;
      thermal_expansion=NNN;
      thermal_conductivity=0.12;
      Brinelll_hardness=NNN;
      Mohs_hardness=NNN;
      Vickers_hardness=NNN;
      Hardness_Pearson=4.22;
      Hardness_Putz=3.39;
      Hardness_RB=4.4;
      shear_modulus=NNN;
      Young_modulus=NNN;
      bulk_modulus=1.9;
      Poisson_ratio_PT=NNN;
      Miedema_BVm=3.4;
      Magnetic_Type_PT="Diamagnetic";
      Mass_Magnetic_Susceptibility=-4.9E-9;
      Volume_Magnetic_Susceptibility=-0.0000153;
      Molar_Magnetic_Susceptibility=-7.83E-10;
      Curie_point=NNN;
      color_PT="RED";
      refractive_index=1.001132;
      HHIP=3300;
      HHIR=6900;
      /* xray_scatt=NNN;*/
      //Br interpolation phi_star, nws, Vm, gamma, BVm JX CHANGED VALENCE
      return; //CO20200520
    }
    // [AFLOW]STOP=Bromine
    // ********************************************************************************************************************************************************

    // ********************************************************************************************************************************************************
    // [AFLOW]START=Krypton
    // Krypton Krypton Krypton Krypton Krypton Krypton Krypton Krypton Krypton Krypton Krypton Krypton Krypton Krypton Krypton Krypton Krypton
    else if(ZZ==36) { // Krypton
      Z=ZZ;
      symbol="Kr";
      name="Krypton";
      Period=4;
      Group=18;
      Series="NobleGas";
      Block="p";
      mass=AMU2KILOGRAM*83.8;
      MolarVolume=0.02235;
      volume=-1.0000;
      Miedema_Vm=NNN;
      valence_std=0;
      valence_iupac=2;
      valence_PT=2;
      Density_PT=37.5E-4;
      crystal="fcc";
      CrystalStr_PT="Face-centered_Cubic";
      space_group="Fm_3m";
      space_group_number=225;
      Pearson_coefficient=0.000248482;
      lattice_constant[1]=570.6;lattice_constant[2]=570.6;lattice_constant[3]=570.6;
      lattice_angle[1]=PI/2;lattice_angle[2]=PI/2;lattice_angle[3]=PI/2;
      phase="Gas";
      radius=0.197;
      radius_PT=87;
      radius_covalent=1.16;
      radius_covalent_PT=116;
      radius_VanDerWaals_PT=202;
      radii_Ghosh08=0.8782;
      radii_Slatter=NNN;
      radii_Pyykko=1.17;
      electrical_conductivity=NNN;
      electronegativity_vec=3;
      hardness_Ghosh=6.3418;
      electronegativity_Pearson=NNN;
      electronegativity_Ghosh=7.033;
      electronegativity_Allen=2.966;  //RF+SK20200410
      oxidation_states.clear();oxidation_states.push_back(2);  //RF+SK20200410
      oxidation_states_preferred.clear();oxidation_states_preferred.push_back(2);  //RF+SK20200410
      electron_affinity_PT=0;
      Miedema_phi_star=NNN;
      Miedema_nws=NNN;
      Miedema_gamma_s=NNN;
      Pettifor_scale=0;
      boiling_point=-153.22;
      melting_point=-157.36;
      vaporization_heat_PT=9.02;
      specific_heat_PT=248.05;
      critical_Pressure=54.28;
      critical_Temperature_PT=209.41;
      thermal_expansion=NNN;
      thermal_conductivity=0.00943;
      Brinelll_hardness=NNN;
      Mohs_hardness=NNN;
      Vickers_hardness=NNN;
      Hardness_Pearson=NNN;
      Hardness_Putz=3.98;
      Hardness_RB=9.45;
      shear_modulus=NNN;
      Young_modulus=NNN;
      bulk_modulus=NNN;
      Poisson_ratio_PT=NNN;
      Miedema_BVm=NNN;
      Magnetic_Type_PT="Diamagnetic";
      Mass_Magnetic_Susceptibility=-4.4E-9;
      Volume_Magnetic_Susceptibility=-1.65E-8;
      Molar_Magnetic_Susceptibility=-3.69E-10;
      Curie_point=NNN;
      color_PT="COLORLESS";
      refractive_index=1.000427;
      HHIP=NNN;
      HHIR=NNN;
      /*xray_scatt=NNN;*/
      //Kr
      return; //CO20200520
    }
    // [AFLOW]STOP=Krypton
    // ********************************************************************************************************************************************************

    // ROW5
    // s-electron systems
    // ********************************************************************************************************************************************************
    // [AFLOW]START=Rubidium
    // Rubidium Rubidium Rubidium Rubidium Rubidium Rubidium Rubidium Rubidium Rubidium Rubidium Rubidium Rubidium Rubidium Rubidium Rubidium Rubidium Rubidium
    else if(ZZ==37) { // Rubidium
      Z=ZZ;
      symbol="Rb";
      name="Rubidium";
      Period=5;
      Group=1;
      Series="AlkaliMetal";
      Block="s";
      mass=AMU2KILOGRAM*85.4678;
      MolarVolume=0.000055788;
      volume=91.2738;
      Miedema_Vm=14.6;
      valence_std=1;
      valence_iupac=1;
      valence_PT=1;
      Density_PT=1.532;
      crystal="bcc";
      CrystalStr_PT="Body-centered_Cubic";
      space_group="Im_3m";
      space_group_number=229;
      Pearson_coefficient=0.000109697;
      lattice_constant[1]=558.5;lattice_constant[2]=558.5;lattice_constant[3]=558.5;
      lattice_angle[1]=PI/2;lattice_angle[2]=PI/2;lattice_angle[3]=PI/2;
      phase="Solid";
      radius=0.251;
      radius_PT=265;
      radius_covalent=2.20;
      radius_covalent_PT=220;
      radius_VanDerWaals_PT=NNN;
      radii_Ghosh08=3.8487;
      radii_Slatter=2.35;
      radii_Pyykko=2.10;
      electrical_conductivity=8.3E6;
      electronegativity_vec=0.82;
      hardness_Ghosh=2.1204;
      electronegativity_Pearson=2.34;
      electronegativity_Ghosh=2.849;
      electronegativity_Allen=0.706;  //RF+SK20200410
      oxidation_states.clear();oxidation_states.push_back(1);  //RF+SK20200410
      oxidation_states_preferred.clear();oxidation_states_preferred.push_back(1);  //RF+SK20200410
      electron_affinity_PT=46.9;
      Miedema_phi_star=2.10;
      Miedema_nws=0.60;
      Miedema_gamma_s=120;
      Pettifor_scale=0.30;
      boiling_point=688;
      melting_point=39.31;
      vaporization_heat_PT=71;
      specific_heat_PT=364;
      critical_Pressure=157.9;
      critical_Temperature_PT=2093;
      thermal_expansion=NNN;
      thermal_conductivity=58;
      Brinelll_hardness=0.216;
      Mohs_hardness=0.3;
      Vickers_hardness=NNN;
      Hardness_Pearson=1.85;
      Hardness_Putz=0.08;
      Hardness_RB=2.21;
      shear_modulus=NNN;
      Young_modulus=2.4;
      bulk_modulus=2.5;
      Poisson_ratio_PT=NNN;
      Miedema_BVm=1.8;
      Magnetic_Type_PT="Paramagnetic";
      Mass_Magnetic_Susceptibility=2.6E-9;
      Volume_Magnetic_Susceptibility=3.98E-6;
      Molar_Magnetic_Susceptibility=2.22E-10;
      Curie_point=NNN;
      color_PT="SILVER";
      refractive_index=NNN;
      HHIP=6000;
      HHIR=6000;
      /*xray_scatt=NNN;*/
      //Rb
      return; //CO20200520
    }
    // [AFLOW]STOP=Rubidium
    // ********************************************************************************************************************************************************

    // ********************************************************************************************************************************************************
    // [AFLOW]START=Strontium
    // Strontium Strontium Strontium Strontium Strontium Strontium Strontium Strontium Strontium Strontium Strontium Strontium Strontium Strontium Strontium Strontium Strontium
    else if(ZZ==38) { // Strontium
      Z=ZZ;
      symbol="Sr";
      name="Strontium";
      Period=5;
      Group=2;
      Series="AlkalineEarthMetal";
      Block="s";
      mass=AMU2KILOGRAM*87.62;
      MolarVolume=0.000033316;
      volume=55.4105;
      Miedema_Vm=10.2;
      valence_std=2;
      valence_iupac=2;
      valence_PT=2;
      Density_PT=2.63;
      crystal="fcc";
      CrystalStr_PT="Face-centered_Cubic";
      space_group="Fm_3m";
      space_group_number=225;
      Pearson_coefficient=6.09969E-05;
      lattice_constant[1]=608.49;lattice_constant[2]=608.49;lattice_constant[3]=608.49;
      lattice_angle[1]=PI/2;lattice_angle[2]=PI/2;lattice_angle[3]=PI/2;
      phase="Solid";
      radius=0.215;
      radius_PT=219;
      radius_covalent=1.95;
      radius_covalent_PT=195;
      radius_VanDerWaals_PT=NNN;
      radii_Ghosh08=2.9709;
      radii_Slatter=2.00;
      radii_Pyykko=1.85;
      electrical_conductivity=7.7E6;
      electronegativity_vec=0.95;
      hardness_Ghosh=2.5374;
      electronegativity_Pearson=2.0;
      electronegativity_Ghosh=3.225;
      electronegativity_Allen=0.963;  //RF+SK20200410
      oxidation_states.clear();oxidation_states.push_back(2);  //RF+SK20200410
      oxidation_states_preferred.clear();oxidation_states_preferred.push_back(2);  //RF+SK20200410
      electron_affinity_PT=5.03;
      Miedema_phi_star=2.40;
      Miedema_nws=0.84;
      Miedema_gamma_s=430;
      Pettifor_scale=0.55;
      boiling_point=1382;
      melting_point=777;
      vaporization_heat_PT=137;
      specific_heat_PT=300;
      critical_Pressure=NNN;
      critical_Temperature_PT=NNN;
      thermal_expansion=0.0000225;
      thermal_conductivity=35;
      Brinelll_hardness=NNN;
      Mohs_hardness=1.5;
      Vickers_hardness=NNN;
      Hardness_Pearson=3.70;
      Hardness_Putz=0.11;
      Hardness_RB=3.08;
      shear_modulus=6.1;
      Young_modulus=NNN;
      bulk_modulus=NNN;
      Poisson_ratio_PT=0.28;
      Miedema_BVm=3.9;
      Magnetic_Type_PT="Paramagnetic";
      Mass_Magnetic_Susceptibility=1.32E-9;
      Volume_Magnetic_Susceptibility=3.47E-6;
      Molar_Magnetic_Susceptibility=1.16E-10;
      Curie_point=NNN;
      color_PT="SILVER";
      refractive_index=NNN;
      HHIP=4200;
      HHIR=3000;
      /*xray_scatt=NNN;*/
      //Sr
      return; //CO20200520
    }
    // [AFLOW]STOP=Strontium
    // ********************************************************************************************************************************************************

    // d-electron systems: transition metals
    // ********************************************************************************************************************************************************
    // [AFLOW]START=Yttrium
    // Yttrium Yttrium Yttrium Yttrium Yttrium Yttrium Yttrium Yttrium Yttrium Yttrium Yttrium Yttrium Yttrium Yttrium Yttrium Yttrium Yttrium
    else if(ZZ==39) { // Yttrium
      Z=ZZ;
      symbol="Y";
      name="Yttrium";
      Period=5;
      Group=3;
      Series="TransitionMetal";
      Block="d";
      mass=AMU2KILOGRAM*88.9059;
      MolarVolume=0.000019881;
      volume=32.4546;
      Miedema_Vm=7.3;
      valence_std=3;
      valence_iupac=3;
      valence_PT=3;
      Density_PT=4.472;
      crystal="hcp";
      CrystalStr_PT="Simple_Hexagonal";
      space_group="P6_3/mmc";
      space_group_number=194;
      Pearson_coefficient=0.0;
      lattice_constant[1]=364.74;lattice_constant[2]=364.74;lattice_constant[3]=573.06;
      lattice_angle[1]=PI/2;lattice_angle[2]=PI/2;lattice_angle[3]=2*PI/3;
      phase="Solid";
      radius=0.181;
      radius_PT=212;
      radius_covalent=1.90;
      radius_covalent_PT=190;
      radius_VanDerWaals_PT=NNN;
      radii_Ghosh08=2.8224;
      radii_Slatter=1.80;
      radii_Pyykko=1.63;
      electrical_conductivity=1.8E6;
      electronegativity_vec=1.22;
      hardness_Ghosh=2.6335;
      electronegativity_Pearson=3.19;
      electronegativity_Ghosh=3.311;
      electronegativity_Allen=1.12; //RF+SK20200410
      oxidation_states.clear();oxidation_states.push_back(3);  //RF+SK20200410
      oxidation_states_preferred.clear();oxidation_states_preferred.push_back(3);  //RF+SK20200410
      electron_affinity_PT=29.6;
      Miedema_phi_star=3.20;
      Miedema_nws=1.21;
      Miedema_gamma_s=1100;
      Pettifor_scale=0.70;
      boiling_point=3345;
      melting_point=1526;
      vaporization_heat_PT=380;
      specific_heat_PT=298;
      critical_Pressure=NNN;
      critical_Temperature_PT=NNN;
      thermal_expansion=0.0000106;
      thermal_conductivity=17;
      Brinelll_hardness=588;
      Mohs_hardness=NNN;
      Vickers_hardness=NNN;
      Hardness_Pearson=3.19;
      Hardness_Putz=0.14;
      Hardness_RB=3.67;
      shear_modulus=26;
      Young_modulus=64;
      bulk_modulus=41;
      Poisson_ratio_PT=0.24;
      Miedema_BVm=7.2;
      Magnetic_Type_PT="Paramagnetic";
      Mass_Magnetic_Susceptibility=6.66E-8;
      Volume_Magnetic_Susceptibility=0.0002978;
      Molar_Magnetic_Susceptibility=5.921E-9;
      Curie_point=NNN;
      color_PT="SILVER";
      refractive_index=NNN;
      HHIP=9800;
      HHIR=2600;
      /*xray_scatt=NNN;*/
      //Y
      return; //CO20200520
    }
    // [AFLOW]STOP=Yttrium
    // ********************************************************************************************************************************************************

    // ********************************************************************************************************************************************************
    // [AFLOW]START=Zirconium
    // Zirconium Zirconium Zirconium Zirconium Zirconium Zirconium Zirconium Zirconium Zirconium Zirconium Zirconium Zirconium Zirconium Zirconium Zirconium Zirconium Zirconium
    else if(ZZ==40) { // Zirconium
      Z=ZZ;
      symbol="Zr";
      name="Zirconium";
      Period=5;
      Group=4;
      Series="TransitionMetal";
      Block="d";
      mass=AMU2KILOGRAM*91.22;
      MolarVolume=0.000014011;
      volume=23.2561;
      Miedema_Vm=5.8;
      valence_std=4;
      valence_iupac=4;
      valence_PT=4;
      Density_PT=6.511;
      crystal="hcp";
      CrystalStr_PT="Simple_Hexagonal";
      space_group="P6_3/mmc";
      space_group_number=194;
      Pearson_coefficient=0.000342629;
      lattice_constant[1]=323.2;lattice_constant[2]=323.2;lattice_constant[3]=514.7;
      lattice_angle[1]=PI/2;lattice_angle[2]=PI/2;lattice_angle[3]=2*PI/3;
      phase="Solid";
      radius=0.158;
      radius_PT=206;
      radius_covalent=1.75;
      radius_covalent_PT=175;
      radius_VanDerWaals_PT=NNN;
      radii_Ghosh08=2.688;
      radii_Slatter=1.55;
      radii_Pyykko=1.54;
      electrical_conductivity=2.4E6;
      electronegativity_vec=1.33;
      hardness_Ghosh=2.7298;
      electronegativity_Pearson=3.64;
      electronegativity_Ghosh=3.398;
      electronegativity_Allen=1.32; //RF+SK20200410
      oxidation_states.clear();oxidation_states.push_back(4); oxidation_states.push_back(3); //RF+SK20200410
      oxidation_states_preferred.clear();oxidation_states_preferred.push_back(4);  //RF+SK20200410
      electron_affinity_PT=41.1;
      Miedema_phi_star=3.40;
      Miedema_nws=1.39;
      Miedema_gamma_s=1950;
      Pettifor_scale=0.76;
      boiling_point=4409;
      melting_point=1855;
      vaporization_heat_PT=580;
      specific_heat_PT=278;
      critical_Pressure=NNN;
      critical_Temperature_PT=NNN;
      thermal_expansion=5.7E-6;
      thermal_conductivity=23;
      Brinelll_hardness=650;
      Mohs_hardness=5;
      Vickers_hardness=904;
      Hardness_Pearson=3.21;
      Hardness_Putz=0.17;
      Hardness_RB=2.09;
      shear_modulus=33;
      Young_modulus=67;
      bulk_modulus=NNN;
      Poisson_ratio_PT=0.34;
      Miedema_BVm=12.0;
      Magnetic_Type_PT="Paramagnetic";
      Mass_Magnetic_Susceptibility=1.68E-8;
      Volume_Magnetic_Susceptibility=0.000109;
      Molar_Magnetic_Susceptibility=1.53E-9;
      Curie_point=NNN;
      color_PT="SILVER";
      refractive_index=NNN;
      HHIP=3400;
      HHIR=2600;
      /*xray_scatt=NNN;*/
      //Zr
      return; //CO20200520
    }
    // [AFLOW]STOP=Zirconium
    // ********************************************************************************************************************************************************

    // ********************************************************************************************************************************************************
    // [AFLOW]START=Niobium
    // Niobium Niobium Niobium Niobium Niobium Niobium Niobium Niobium Niobium Niobium Niobium Niobium Niobium Niobium Niobium Niobium Niobium
    else if(ZZ==41) { // Niobium
      Z=ZZ;
      symbol="Nb";
      name="Niobium";
      Period=5;
      Group=5;
      Series="TransitionMetal";
      Block="d";
      mass=AMU2KILOGRAM*92.9064;
      MolarVolume=0.000010841;
      volume=18.3132;
      Miedema_Vm=4.9;
      valence_std=5;
      valence_iupac=5;
      valence_PT=5;
      Density_PT=8.57;
      crystal="bcc";
      CrystalStr_PT="Body-centered_Cubic";
      space_group="Im_3m";
      space_group_number=229;
      Pearson_coefficient=0.0;
      lattice_constant[1]=330.04;lattice_constant[2]=330.04;lattice_constant[3]=330.04;
      lattice_angle[1]=PI/2;lattice_angle[2]=PI/2;lattice_angle[3]=PI/2;
      phase="Solid";
      radius=0.143;
      radius_PT=198;
      radius_covalent=1.64;
      radius_covalent_PT=164;
      radius_VanDerWaals_PT=NNN;
      radii_Ghosh08=2.5658;
      radii_Slatter=1.45;
      radii_Pyykko=1.47;
      electrical_conductivity=6.7E6;
      electronegativity_vec=1.60;
      hardness_Ghosh=2.8260;
      electronegativity_Pearson=4.0;
      electronegativity_Ghosh=3.485;
      electronegativity_Allen=1.41; //RF+SK20200410
      oxidation_states.clear();oxidation_states.push_back(5); oxidation_states.push_back(3); oxidation_states.push_back(2);  //RF+SK20200410
      oxidation_states_preferred.clear();oxidation_states_preferred.push_back(5);  //RF+SK20200410
      electron_affinity_PT=86.1;
      Miedema_phi_star=4.00;
      Miedema_nws=1.62;
      Miedema_gamma_s=2700;
      Pettifor_scale=0.82;
      boiling_point=4744;
      melting_point=2477;
      vaporization_heat_PT=690;
      specific_heat_PT=265;
      critical_Pressure=NNN;
      critical_Temperature_PT=NNN;
      thermal_expansion=7.3E-6;
      thermal_conductivity=54;
      Brinelll_hardness=736;
      Mohs_hardness=6;
      Vickers_hardness=1320;
      Hardness_Pearson=3.00;
      Hardness_Putz=0.21;
      Hardness_RB=3.67;
      shear_modulus=38;
      Young_modulus=105;
      bulk_modulus=170;
      Poisson_ratio_PT=0.4;
      Miedema_BVm=18.0;
      Magnetic_Type_PT="Paramagnetic";
      Mass_Magnetic_Susceptibility=2.76E-8;
      Volume_Magnetic_Susceptibility=0.000237;
      Molar_Magnetic_Susceptibility=2.56E-9;
      Curie_point=NNN;
      color_PT="GRAY";
      refractive_index=NNN;
      HHIP=8500;
      HHIR=8800;
      /*xray_scatt=NNN;*/
      //Nb
      return; //CO20200520
    }
    // [AFLOW]STOP=Niobium
    // ********************************************************************************************************************************************************

    // ********************************************************************************************************************************************************
    // [AFLOW]START=Molybdenum
    // Molybdenum Molybdenum Molybdenum Molybdenum Molybdenum Molybdenum Molybdenum Molybdenum Molybdenum Molybdenum Molybdenum Molybdenum Molybdenum Molybdenum Molybdenum Molybdenum Molybdenum
    else if(ZZ==42) { // Molybdenum
      Z=ZZ;
      symbol="Mo";
      name="Molybdenum";
      Period=5;
      Group=6;
      Series="TransitionMetal";
      Block="d";
      mass=AMU2KILOGRAM*95.94;
      MolarVolume=9.334E-6;
      volume=15.6175;
      Miedema_Vm=4.4;
      valence_std=6;
      valence_iupac=6;
      valence_PT=6;
      Density_PT=10.28;
      crystal="bcc";
      CrystalStr_PT="Body-centered_Cubic";
      space_group="Im_3m";
      space_group_number=229;
      Pearson_coefficient=0.000598128;
      lattice_constant[1]=314.7;lattice_constant[2]=314.7;lattice_constant[3]=314.7;
      lattice_angle[1]=PI/2;lattice_angle[2]=PI/2;lattice_angle[3]=PI/2;
      phase="Solid";
      radius=0.136;
      radius_PT=190;
      radius_covalent=1.54;
      radius_covalent_PT=154;
      radius_VanDerWaals_PT=NNN;
      radii_Ghosh08=2.4543;
      radii_Slatter=1.45;
      radii_Pyykko=1.38;
      electrical_conductivity=2E7;
      electronegativity_vec=2.16;
      hardness_Ghosh=2.9221;
      electronegativity_Pearson=3.9;
      electronegativity_Ghosh=3.572;
      electronegativity_Allen=1.47; //RF+SK20200410
      oxidation_states.clear();oxidation_states.push_back(6); oxidation_states.push_back(5); oxidation_states.push_back(4); oxidation_states.push_back(3); oxidation_states.push_back(2); oxidation_states.push_back(0); //RF+SK20200410
      oxidation_states_preferred.clear();oxidation_states_preferred.push_back(6);  //RF+SK20200410
      electron_affinity_PT=71.9;
      Miedema_phi_star=4.65;
      Miedema_nws=1.77;
      Miedema_gamma_s=2950;
      Pettifor_scale=0.88;
      boiling_point=4639;
      melting_point=2623;
      vaporization_heat_PT=600;
      specific_heat_PT=251;
      critical_Pressure=NNN;
      critical_Temperature_PT=NNN;
      thermal_expansion=4.8E-6;
      thermal_conductivity=139;
      Brinelll_hardness=1500;
      Mohs_hardness=5.5;
      Vickers_hardness=1530;
      Hardness_Pearson=3.10;
      Hardness_Putz=0.25;
      Hardness_RB=NNN;
      shear_modulus=20;
      Young_modulus=329;
      bulk_modulus=230;
      Poisson_ratio_PT=0.31;
      Miedema_BVm=26.0;
      Magnetic_Type_PT="Paramagnetic";
      Mass_Magnetic_Susceptibility=1.17E-8;
      Volume_Magnetic_Susceptibility=0.0001203;
      Molar_Magnetic_Susceptibility=1.122E-9;
      Curie_point=NNN;
      color_PT="GRAY";
      refractive_index=NNN;
      HHIP=2400;
      HHIR=5300;
      /*xray_scatt=NNN;*/
      //Mo
      return; //CO20200520
    }
    // [AFLOW]STOP=Molybdenum
    // ********************************************************************************************************************************************************

    // ********************************************************************************************************************************************************
    // [AFLOW]START=Technetium
    // Technetium Technetium Technetium Technetium Technetium Technetium Technetium Technetium Technetium Technetium Technetium Technetium Technetium Technetium Technetium Technetium Technetium
    else if(ZZ==43) { // Technetium
      Z=ZZ;
      symbol="Tc";
      name="Technetium";
      Period=5;
      Group=7;
      Series="TransitionMetal";
      Block="d";
      mass=AMU2KILOGRAM*98.9062;
      MolarVolume=8.434782608696E-6;
      volume=14.4670;
      Miedema_Vm=4.2;
      valence_std=7;
      valence_iupac=7;
      valence_PT=6;
      Density_PT=11.5;
      crystal="hcp";
      CrystalStr_PT="Simple_Hexagonal";
      space_group="P6_3/mmc";
      space_group_number=194;
      Pearson_coefficient=0.0;
      lattice_constant[1]=273.5;lattice_constant[2]=273.5;lattice_constant[3]=438.8;
      lattice_angle[1]=PI/2;lattice_angle[2]=PI/2;lattice_angle[3]=2*PI/3;
      phase="Solid";
      radius=NNN;
      radius_PT=183;
      radius_covalent=1.47;
      radius_covalent_PT=147;
      radius_VanDerWaals_PT=NNN;
      radii_Ghosh08=2.352;
      radii_Slatter=1.35;
      radii_Pyykko=1.28;
      electrical_conductivity=5E6;
      electronegativity_vec=1.90;
      hardness_Ghosh=3.0184;
      electronegativity_Pearson=NNN;
      electronegativity_Ghosh=3.659;
      electronegativity_Allen=1.51; //RF+SK20200410
      oxidation_states.clear();oxidation_states.push_back(7);  //RF+SK20200410
      oxidation_states_preferred.clear();oxidation_states_preferred.push_back(7);  //RF+SK20200410
      electron_affinity_PT=53;
      Miedema_phi_star=5.30;
      Miedema_nws=1.81;
      Miedema_gamma_s=3050;
      Pettifor_scale=0.94;
      boiling_point=4265;
      melting_point=2157;
      vaporization_heat_PT=550;
      specific_heat_PT=63;
      critical_Pressure=NNN;
      critical_Temperature_PT=NNN;
      thermal_expansion=NNN;
      thermal_conductivity=51;
      Brinelll_hardness=NNN;
      Mohs_hardness=NNN;
      Vickers_hardness=NNN;
      Hardness_Pearson=NNN;
      Hardness_Putz=0.29;
      Hardness_RB=2.05;
      shear_modulus=NNN;
      Young_modulus=NNN;
      bulk_modulus=NNN;
      Poisson_ratio_PT=NNN;
      Miedema_BVm=26.0;
      Magnetic_Type_PT="Paramagnetic";
      Mass_Magnetic_Susceptibility=3.42E-8;
      Volume_Magnetic_Susceptibility=0.0003933;
      Molar_Magnetic_Susceptibility=3.352E-9;
      Curie_point=NNN;
      color_PT="SILVER";
      refractive_index=NNN;
      HHIP=NNN;
      HHIR=NNN;
      /*xray_scatt=NNN;*/
      //Tc JX CHANGED VALENCE
      return; //CO20200520
    }
    // [AFLOW]STOP=Technetium
    // ********************************************************************************************************************************************************

    // ********************************************************************************************************************************************************
    // [AFLOW]START=Ruthenium
    // Ruthenium Ruthenium Ruthenium Ruthenium Ruthenium Ruthenium Ruthenium Ruthenium Ruthenium Ruthenium Ruthenium Ruthenium Ruthenium Ruthenium Ruthenium Ruthenium Ruthenium
    else if(ZZ==44) { // Ruthenium
      Z=ZZ;
      symbol="Ru";
      name="Ruthenium";
      Period=5;
      Group=8;
      Series="TransitionMetal";
      Block="d";
      mass=AMU2KILOGRAM*101.07;
      MolarVolume=8.1706E-6;
      volume=13.8390;
      Miedema_Vm=4.1;
      valence_std=8;
      valence_iupac=8;
      valence_PT=6;
      Density_PT=12.37;
      crystal="hcp";
      CrystalStr_PT="Simple_Hexagonal";
      space_group="P6_3/mmc";
      space_group_number=194;
      Pearson_coefficient=0.000406665;
      lattice_constant[1]=270.59;lattice_constant[2]=270.59;lattice_constant[3]=428.15;
      lattice_angle[1]=PI/2;lattice_angle[2]=PI/2;lattice_angle[3]=2*PI/3;
      phase="Solid";
      radius=0.134;
      radius_PT=178;
      radius_covalent=1.46;
      radius_covalent_PT=146;
      radius_VanDerWaals_PT=NNN;
      radii_Ghosh08=2.2579;
      radii_Slatter=1.30;
      radii_Pyykko=1.25;
      electrical_conductivity=1.4E7;
      electronegativity_vec=2.20;
      hardness_Ghosh=3.1146;
      electronegativity_Pearson=4.5;
      electronegativity_Ghosh=3.745;
      electronegativity_Allen=1.54; //RF+SK20200410
      oxidation_states.clear();oxidation_states.push_back(8); oxidation_states.push_back(6); oxidation_states.push_back(4); oxidation_states.push_back(3); oxidation_states.push_back(2); oxidation_states.push_back(0); oxidation_states.push_back(-2); //RF+SK20200410
      oxidation_states_preferred.clear();oxidation_states_preferred.push_back(4); oxidation_states_preferred.push_back(3); //RF+SK20200410
      electron_affinity_PT=101.3;
      Miedema_phi_star=5.40;
      Miedema_nws=1.83;
      Miedema_gamma_s=3050;
      Pettifor_scale=1.00;
      boiling_point=4150;
      melting_point=2334;
      vaporization_heat_PT=580;
      specific_heat_PT=238;
      critical_Pressure=NNN;
      critical_Temperature_PT=NNN;
      thermal_expansion=6.4E-6;
      thermal_conductivity=120;
      Brinelll_hardness=2160;
      Mohs_hardness=6.5;
      Vickers_hardness=2298.138766667;
      Hardness_Pearson=3.00;
      Hardness_Putz=0.35;
      Hardness_RB=NNN;
      shear_modulus=173;
      Young_modulus=447;
      bulk_modulus=220;
      Poisson_ratio_PT=0.3;
      Miedema_BVm=26.0;
      Magnetic_Type_PT="Paramagnetic";
      Mass_Magnetic_Susceptibility=5.42E-9;
      Volume_Magnetic_Susceptibility=0.000067;
      Molar_Magnetic_Susceptibility=5.48E-10;
      Curie_point=NNN;
      color_PT="SILVER";
      refractive_index=NNN;
      HHIP=3200;
      HHIR=8000;
      /*xray_scatt=NNN;*/
      //Ru JX CHANGED VALENCE
      return; //CO20200520
    }
    // [AFLOW]STOP=Ruthenium
    // ********************************************************************************************************************************************************

    // ********************************************************************************************************************************************************
    // [AFLOW]START=Rhodium
    // Rhodium Rhodium Rhodium Rhodium Rhodium Rhodium Rhodium Rhodium Rhodium Rhodium Rhodium Rhodium Rhodium Rhodium Rhodium Rhodium Rhodium
    else if(ZZ==45) { // Rhodium
      Z=ZZ;
      symbol="Rh";
      name="Rhodium";
      Period=5;
      Group=9;
      Series="TransitionMetal";
      Block="d";
      mass=AMU2KILOGRAM*102.9055;
      MolarVolume=8.2655E-6;
      volume=14.1731;
      Miedema_Vm=4.1;
      valence_std=9;
      valence_iupac=6;
      valence_PT=6;
      Density_PT=12.45;
      crystal="fcc";
      CrystalStr_PT="Face-centered_Cubic";
      space_group="Fm_3m";
      space_group_number=225;
      Pearson_coefficient=1.90706E-32;
      lattice_constant[1]=380.34;lattice_constant[2]=380.34;lattice_constant[3]=380.34;
      lattice_angle[1]=PI/2;lattice_angle[2]=PI/2;lattice_angle[3]=PI/2;
      phase="Solid";
      radius=0.134;
      radius_PT=173;
      radius_covalent=1.42;
      radius_covalent_PT=142;
      radius_VanDerWaals_PT=NNN;
      radii_Ghosh08=2.1711;
      radii_Slatter=1.35;
      radii_Pyykko=1.25;
      electrical_conductivity=2.3E7;
      electronegativity_vec=2.28;
      hardness_Ghosh=3.2108;
      electronegativity_Pearson=4.3;
      electronegativity_Ghosh=3.832;
      electronegativity_Allen=1.56; //RF+SK20200410
      oxidation_states.clear();oxidation_states.push_back(5); oxidation_states.push_back(4); oxidation_states.push_back(3); oxidation_states.push_back(2); oxidation_states.push_back(1); oxidation_states.push_back(0); //RF+SK20200410
      oxidation_states_preferred.clear();oxidation_states_preferred.push_back(3); oxidation_states_preferred.push_back(1); //RF+SK20200410
      electron_affinity_PT=109.7;
      Miedema_phi_star=5.40;
      Miedema_nws=1.76;
      Miedema_gamma_s=2750;
      Pettifor_scale=1.06;
      boiling_point=3695;
      melting_point=1964;
      vaporization_heat_PT=495;
      specific_heat_PT=240;
      critical_Pressure=NNN;
      critical_Temperature_PT=NNN;
      thermal_expansion=8E-6;
      thermal_conductivity=150;
      Brinelll_hardness=1100;
      Mohs_hardness=6;
      Vickers_hardness=1246;
      Hardness_Pearson=3.16;
      Hardness_Putz=0.41;
      Hardness_RB=NNN;
      shear_modulus=150;
      Young_modulus=275;
      bulk_modulus=380;
      Poisson_ratio_PT=0.26;
      Miedema_BVm=23.0;
      Magnetic_Type_PT="Paramagnetic";
      Mass_Magnetic_Susceptibility=1.36E-8;
      Volume_Magnetic_Susceptibility=0.0001693;
      Molar_Magnetic_Susceptibility=1.4E-9;
      Curie_point=NNN;
      color_PT="SILVER";
      refractive_index=NNN;
      HHIP=3200;
      HHIR=8000;
      /*xray_scatt=NNN;*/
      //Rh
      return; //CO20200520
    }
    // [AFLOW]STOP=Rhodium
    // ********************************************************************************************************************************************************

    // ********************************************************************************************************************************************************
    // [AFLOW]START=Palladium
    // Palladium Palladium Palladium Palladium Palladium Palladium Palladium Palladium Palladium Palladium Palladium Palladium Palladium Palladium Palladium Palladium Palladium
    else if(ZZ==46) { // Palladium
      Z=ZZ;
      symbol="Pd";
      name="Palladium";
      Period=5;
      Group=10;
      Series="TransitionMetal";
      Block="d";
      mass=AMU2KILOGRAM*106.4;
      MolarVolume=8.8514E-6;
      volume=15.4596;
      Miedema_Vm=4.3;
      valence_std=10;
      valence_iupac=4;
      valence_PT=4;
      Density_PT=12.023;
      crystal="fcc";
      CrystalStr_PT="Face-centered_Cubic";
      space_group="Fm_3m";
      space_group_number=225;
      Pearson_coefficient=0.000309478;
      lattice_constant[1]=389.07;lattice_constant[2]=389.07;lattice_constant[3]=389.07;
      lattice_angle[1]=PI/2;lattice_angle[2]=PI/2;lattice_angle[3]=PI/2;
      phase="Solid";
      radius=0.137;
      radius_PT=169;
      radius_covalent=1.39;
      radius_covalent_PT=139;
      radius_VanDerWaals_PT=163;
      radii_Ghosh08=2.0907;
      radii_Slatter=1.40;
      radii_Pyykko=1.20;
      electrical_conductivity=1E7;
      electronegativity_vec=2.20;
      hardness_Ghosh=3.3069;
      electronegativity_Pearson=4.45;
      electronegativity_Ghosh=3.919;
      electronegativity_Allen=1.58; //RF+SK20200410
      oxidation_states.clear();oxidation_states.push_back(4); oxidation_states.push_back(2); oxidation_states.push_back(0);  //RF+SK20200410
      oxidation_states_preferred.clear();oxidation_states_preferred.push_back(2);  //RF+SK20200410
      electron_affinity_PT=53.7;
      Miedema_phi_star=5.45;
      Miedema_nws=1.67;
      Miedema_gamma_s=2100;
      Pettifor_scale=1.12;
      boiling_point=2963;
      melting_point=1554.9;
      vaporization_heat_PT=380;
      specific_heat_PT=240;
      critical_Pressure=NNN;
      critical_Temperature_PT=NNN;
      thermal_expansion=0.0000118;
      thermal_conductivity=71;
      Brinelll_hardness=37.2;
      Mohs_hardness=4.75;
      Vickers_hardness=461;
      Hardness_Pearson=3.89;
      Hardness_Putz=0.47;
      Hardness_RB=6.32;
      shear_modulus=44;
      Young_modulus=121;
      bulk_modulus=180;
      Poisson_ratio_PT=0.39;
      Miedema_BVm=16.0;
      Magnetic_Type_PT="Paramagnetic";
      Mass_Magnetic_Susceptibility=6.57E-8;
      Volume_Magnetic_Susceptibility=0.0007899;
      Molar_Magnetic_Susceptibility=6.992E-9;
      Curie_point=NNN;
      color_PT="SILVER";
      refractive_index=NNN;
      HHIP=3200;
      HHIR=8000;
      /*xray_scatt=NNN;*/
      //Pd
      return; //CO20200520
    }
    // [AFLOW]STOP=Palladium
    // ********************************************************************************************************************************************************

    // ********************************************************************************************************************************************************
    // [AFLOW]START=Silver
    // Silver Silver Silver Silver Silver Silver Silver Silver Silver Silver Silver Silver Silver Silver Silver Silver Silver
    else if(ZZ==47) { // Silver
      Z=ZZ;
      symbol="Ag";
      name="Silver";
      Period=5;
      Group=11;
      Series="TransitionMetal";
      Block="d";
      mass=AMU2KILOGRAM*107.8682;
      MolarVolume=0.000010283;
      volume=18.0678;
      Miedema_Vm=4.7;
      valence_std=11;
      valence_iupac=4;
      valence_PT=1;
      Density_PT=10.49;
      crystal="fcc";
      CrystalStr_PT="Face-centered_Cubic";
      space_group="Fm_3m";
      space_group_number=225;
      Pearson_coefficient=8.57985E-05;
      lattice_constant[1]=408.53;lattice_constant[2]=408.53;lattice_constant[3]=408.53;
      lattice_angle[1]=PI/2;lattice_angle[2]=PI/2;lattice_angle[3]=PI/2;
      phase="Solid";
      radius=0.144;
      radius_PT=165;
      radius_covalent=1.45;
      radius_covalent_PT=145;
      radius_VanDerWaals_PT=172;
      radii_Ghosh08=2.016;
      radii_Slatter=1.60;
      radii_Pyykko=1.28;
      electrical_conductivity=6.2E7;
      electronegativity_vec=1.93;
      hardness_Ghosh=3.4032;
      electronegativity_Pearson=4.44;
      electronegativity_Ghosh=4.006;
      electronegativity_Allen=1.87; //RF+SK20200410
      oxidation_states.clear();oxidation_states.push_back(2); oxidation_states.push_back(1); //RF+SK20200410
      oxidation_states_preferred.clear();oxidation_states_preferred.push_back(1);  //RF+SK20200410
      electron_affinity_PT=125.6;
      Miedema_phi_star=4.45;
      Miedema_nws=1.39;
      Miedema_gamma_s=1250;
      Pettifor_scale=1.18;
      boiling_point=2162;
      melting_point=961.78;
      vaporization_heat_PT=255;
      specific_heat_PT=235;
      critical_Pressure=NNN;
      critical_Temperature_PT=NNN;
      thermal_expansion=0.0000189;
      thermal_conductivity=430;
      Brinelll_hardness=24.5;
      Mohs_hardness=2.5;
      Vickers_hardness=251;
      Hardness_Pearson=3.14;
      Hardness_Putz=0.55;
      Hardness_RB=3.5;
      shear_modulus=30;
      Young_modulus=85;
      bulk_modulus=100;
      Poisson_ratio_PT=0.37;
      Miedema_BVm=10.0;
      Magnetic_Type_PT="Diamagnetic";
      Mass_Magnetic_Susceptibility=-2.27E-9;
      Volume_Magnetic_Susceptibility=-0.0000238;
      Molar_Magnetic_Susceptibility=-2.45E-10;
      Curie_point=NNN;
      color_PT="SILVER";
      refractive_index=NNN;
      HHIP=1200;
      HHIR=1400;
      xray_scatt=47.18;
      //Ag JX CHANGED VALENCE
      return; //CO20200520
    }
    // [AFLOW]STOP=Silver
    // ********************************************************************************************************************************************************

    // ********************************************************************************************************************************************************
    // [AFLOW]START=Cadmium
    // Cadmium Cadmium Cadmium Cadmium Cadmium Cadmium Cadmium Cadmium Cadmium Cadmium Cadmium Cadmium Cadmium Cadmium Cadmium Cadmium Cadmium
    else if(ZZ==48) { // Cadmium
      Z=ZZ;
      symbol="Cd";
      name="Cadmium";
      Period=5;
      Group=12;
      Series="TransitionMetal";
      Block="d";
      mass=AMU2KILOGRAM*112.41;
      MolarVolume=0.000012996;
      volume=22.0408;
      Miedema_Vm=5.5;
      valence_std=12;
      valence_iupac=2;
      valence_PT=2;
      Density_PT=8.65;
      crystal="hcp";
      CrystalStr_PT="Simple_Hexagonal";
      space_group="P6_3/mmc";
      space_group_number=194;
      Pearson_coefficient=0.000271603;
      lattice_constant[1]=297.94;lattice_constant[2]=297.94;lattice_constant[3]=561.86;
      lattice_angle[1]=PI/2;lattice_angle[2]=PI/2;lattice_angle[3]=2*PI/3;
      phase="Solid";
      radius=0.150;
      radius_PT=161;
      radius_covalent=1.44;
      radius_covalent_PT=144;
      radius_VanDerWaals_PT=158;
      radii_Ghosh08=1.9465;
      radii_Slatter=1.55;
      radii_Pyykko=1.36;
      electrical_conductivity=1.4E7;
      electronegativity_vec=1.69;
      hardness_Ghosh=3.4994;
      electronegativity_Pearson=4.33;
      electronegativity_Ghosh=4.093;
      electronegativity_Allen=1.52; //RF+SK20200410
      oxidation_states.clear();oxidation_states.push_back(2);  //RF+SK20200410
      oxidation_states_preferred.clear();oxidation_states_preferred.push_back(2);  //RF+SK20200410
      electron_affinity_PT=0;
      Miedema_phi_star=4.05;
      Miedema_nws=1.24;
      Miedema_gamma_s=780;
      Pettifor_scale=1.36;
      boiling_point=767;
      melting_point=321.07;
      vaporization_heat_PT=100;
      specific_heat_PT=230;
      critical_Pressure=NNN;
      critical_Temperature_PT=NNN;
      thermal_expansion=0.0000308;
      thermal_conductivity=96;
      Brinelll_hardness=203;
      Mohs_hardness=2;
      Vickers_hardness=NNN;
      Hardness_Pearson=4.66;
      Hardness_Putz=0.63;
      Hardness_RB=5.35;
      shear_modulus=19;
      Young_modulus=50;
      bulk_modulus=42;
      Poisson_ratio_PT=0.3;
      Miedema_BVm=6.10;
      Magnetic_Type_PT="Diamagnetic";
      Mass_Magnetic_Susceptibility=-2.3E-9;
      Volume_Magnetic_Susceptibility=-0.0000199;
      Molar_Magnetic_Susceptibility=-2.59E-10;
      Curie_point=NNN;
      color_PT="SILVER";
      refractive_index=NNN;
      HHIP=1700;
      HHIR=1300;
      /*xray_scatt=NNN;*/
      //Cd
      return; //CO20200520
    }
    // [AFLOW]STOP=Cadmium
    // ********************************************************************************************************************************************************

    // p-electron systems
    // ********************************************************************************************************************************************************
    // [AFLOW]START=Indium
    // Indium Indium Indium Indium Indium Indium Indium Indium Indium Indium Indium Indium Indium Indium Indium Indium Indium
    else if(ZZ==49) { // Indium
      Z=ZZ;
      symbol="In";
      name="Indium";
      Period=5;
      Group=13;
      Series="PoorMetal";
      Block="p";
      mass=AMU2KILOGRAM*114.82;
      MolarVolume=0.000015707;
      volume=27.5233;
      Miedema_Vm=6.3;
      valence_std=3;
      valence_iupac=3;
      valence_PT=3;
      Density_PT=7.31;
      crystal="fct";
      CrystalStr_PT="Centered_Tetragonal";
      space_group="I4/mmm";
      space_group_number=139;
      Pearson_coefficient=1.24494E-05;
      lattice_constant[1]=325.23;lattice_constant[2]=325.23;lattice_constant[3]=494.61;
      lattice_angle[1]=PI/2;lattice_angle[2]=PI/2;lattice_angle[3]=PI/2;
      phase="Solid";
      radius=0.157;
      radius_PT=156;
      radius_covalent=1.42;
      radius_covalent_PT=142;
      radius_VanDerWaals_PT=193;
      radii_Ghosh08=1.6934;
      radii_Slatter=1.55;
      radii_Pyykko=1.42;
      electrical_conductivity=1.2E7;
      electronegativity_vec=1.78;
      hardness_Ghosh=3.9164;
      electronegativity_Pearson=3.1;
      electronegativity_Ghosh=4.469;
      electronegativity_Allen=1.656;  //RF+SK20200410
      oxidation_states.clear();oxidation_states.push_back(3);  //RF+SK20200410
      oxidation_states_preferred.clear();oxidation_states_preferred.push_back(3);  //RF+SK20200410
      electron_affinity_PT=28.9;
      Miedema_phi_star=3.90;
      Miedema_nws=1.17;
      Miedema_gamma_s=690;
      Pettifor_scale=1.60;
      boiling_point=2072;
      melting_point=156.6;
      vaporization_heat_PT=230;
      specific_heat_PT=233;
      critical_Pressure=NNN;
      critical_Temperature_PT=NNN;
      thermal_expansion=0.0000321;
      thermal_conductivity=82;
      Brinelll_hardness=8.83;
      Mohs_hardness=1.2;
      Vickers_hardness=NNN;
      Hardness_Pearson=2.80;
      Hardness_Putz=0.73;
      Hardness_RB=2.77;
      shear_modulus=NNN;
      Young_modulus=11;
      bulk_modulus=NNN;
      Poisson_ratio_PT=NNN;
      Miedema_BVm=6.4;
      Magnetic_Type_PT="Diamagnetic";
      Mass_Magnetic_Susceptibility=-1.4E-9;
      Volume_Magnetic_Susceptibility=-0.0000102;
      Molar_Magnetic_Susceptibility=-1.61E-10;
      Curie_point=NNN;
      color_PT="SILVER";
      refractive_index=NNN;
      HHIP=3300;
      HHIR=2000;
      /*xray_scatt=NNN;*/
      //In
      return; //CO20200520
    }
    // [AFLOW]STOP=Indium
    // ********************************************************************************************************************************************************

    // ********************************************************************************************************************************************************
    // [AFLOW]START=Tin
    // Tin Tin Tin Tin Tin Tin Tin Tin Tin Tin Tin Tin Tin Tin Tin Tin Tin
    else if(ZZ==50) { // Tin
      Z=ZZ;
      symbol="Sn";
      name="Tin";
      Period=5;
      Group=14;
      Series="PoorMetal";
      Block="p";
      mass=AMU2KILOGRAM*118.69;
      MolarVolume=0.000016239;
      volume=27.5555;
      Miedema_Vm=6.4;
      valence_std=4;
      valence_iupac=4;
      valence_PT=4;
      Density_PT=7.31;
      crystal="bct";
      CrystalStr_PT="Centered_Tetragonal";
      space_group="I4_1/amd";
      space_group_number=141;
      Pearson_coefficient=0.000334085;
      lattice_constant[1]=583.18;lattice_constant[2]=583.18;lattice_constant[3]=318.19;
      lattice_angle[1]=PI/2;lattice_angle[2]=PI/2;lattice_angle[3]=PI/2;
      phase="Solid";
      radius=0.158;
      radius_PT=145;
      radius_covalent=1.39;
      radius_covalent_PT=139;
      radius_VanDerWaals_PT=217;
      radii_Ghosh08=1.4986;
      radii_Slatter=1.45;
      radii_Pyykko=1.40;
      electrical_conductivity=9.1E6;
      electronegativity_vec=1.96;
      hardness_Ghosh=4.3332;
      electronegativity_Pearson=4.3;
      electronegativity_Ghosh=4.845;
      electronegativity_Allen=1.824;  //RF+SK20200410
      oxidation_states.clear();oxidation_states.push_back(4); oxidation_states.push_back(2); //RF+SK20200410
      oxidation_states_preferred.clear();oxidation_states_preferred.push_back(4); oxidation_states_preferred.push_back(2); //RF+SK20200410
      electron_affinity_PT=107.3;
      Miedema_phi_star=4.15;
      Miedema_nws=1.24;
      Miedema_gamma_s=710;
      Pettifor_scale=1.84;
      boiling_point=2602;
      melting_point=231.93;
      vaporization_heat_PT=290;
      specific_heat_PT=217;
      critical_Pressure=NNN;
      critical_Temperature_PT=NNN;
      thermal_expansion=0.000022;
      thermal_conductivity=67;
      Brinelll_hardness=51;
      Mohs_hardness=1.5;
      Vickers_hardness=NNN;
      Hardness_Pearson=3.05;
      Hardness_Putz=0.88;
      Hardness_RB=3.15;
      shear_modulus=18;
      Young_modulus=50;
      bulk_modulus=58;
      Poisson_ratio_PT=0.36;
      Miedema_BVm=8.8;
      Magnetic_Type_PT="Diamagnetic";
      Mass_Magnetic_Susceptibility=-3.1E-9;
      Volume_Magnetic_Susceptibility=-0.0000227;
      Molar_Magnetic_Susceptibility=-3.68E-10;
      Curie_point=NNN;
      color_PT="SILVER";
      refractive_index=NNN;
      HHIP=2600;
      HHIR=1600;
      /*xray_scatt=NNN;*/
      //Sn
      return; //CO20200520
    }
    // [AFLOW]STOP=Tin
    // ********************************************************************************************************************************************************

    // ********************************************************************************************************************************************************
    // [AFLOW]START=Antimony
    // Antimony Antimony Antimony Antimony Antimony Antimony Antimony Antimony Antimony Antimony Antimony Antimony Antimony Antimony Antimony Antimony Antimony
    else if(ZZ==51) { // Antimony
      Z=ZZ;
      symbol="Sb";
      name="Antimony";
      Period=5;
      Group=15;
      Series="Metalloid";
      Block="p";
      mass=AMU2KILOGRAM*121.75;
      MolarVolume=0.000018181;
      volume=27.1823;
      Miedema_Vm=6.6;
      valence_std=5;
      valence_iupac=5;
      valence_PT=5;
      Density_PT=6.697;
      crystal="rhl";
      CrystalStr_PT="Simple_Trigonal";
      space_group="R_3m";
      space_group_number=166;
      Pearson_coefficient=6.60751E-05;
      lattice_constant[1]=430.7;lattice_constant[2]=430.7;lattice_constant[3]=1127.3;
      lattice_angle[1]=PI/2;lattice_angle[2]=PI/2;lattice_angle[3]=2*PI/3;
      phase="Solid";
      radius=0.161;
      radius_PT=133;
      radius_covalent=1.39;
      radius_covalent_PT=139;
      radius_VanDerWaals_PT=NNN;
      radii_Ghosh08=1.344;
      radii_Slatter=1.45;
      radii_Pyykko=1.40;
      electrical_conductivity=2.5E6;
      electronegativity_vec=2.05;
      hardness_Ghosh=4.7501;
      electronegativity_Pearson=4.85;
      electronegativity_Ghosh=5.221;
      electronegativity_Allen=1.984;  //RF+SK20200410
      oxidation_states.clear();oxidation_states.push_back(5); oxidation_states.push_back(3); oxidation_states.push_back(-3); //RF+SK20200410
      oxidation_states_preferred.clear();oxidation_states_preferred.push_back(3);  //RF+SK20200410
      electron_affinity_PT=103.2;
      Miedema_phi_star=4.40;
      Miedema_nws=1.26;
      Miedema_gamma_s=680;
      Pettifor_scale=2.08;
      boiling_point=1587;
      melting_point=630.63;
      vaporization_heat_PT=67;
      specific_heat_PT=207;
      critical_Pressure=NNN;
      critical_Temperature_PT=NNN;
      thermal_expansion=0.000011;
      thermal_conductivity=24;
      Brinelll_hardness=294;
      Mohs_hardness=3;
      Vickers_hardness=NNN;
      Hardness_Pearson=3.80;
      Hardness_Putz=1.10;
      Hardness_RB=4.39;
      shear_modulus=20;
      Young_modulus=55;
      bulk_modulus=42;
      Poisson_ratio_PT=NNN;
      Miedema_BVm=7.0;
      Magnetic_Type_PT="Diamagnetic";
      Mass_Magnetic_Susceptibility=-1.09E-8;
      Volume_Magnetic_Susceptibility=-0.000073;
      Molar_Magnetic_Susceptibility=-1.327E-9;
      Curie_point=NNN;
      color_PT="SILVER";
      refractive_index=NNN;
      HHIP=7900;
      HHIR=3400;
      /*xray_scatt=NNN;*/
      //Sb
      return; //CO20200520
    }
    // [AFLOW]STOP=Antimony
    // ********************************************************************************************************************************************************

    // ********************************************************************************************************************************************************
    // [AFLOW]START=Tellurium
    // Tellurium Tellurium Tellurium Tellurium Tellurium Tellurium Tellurium Tellurium Tellurium Tellurium Tellurium Tellurium Tellurium Tellurium Tellurium Tellurium Tellurium
    else if(ZZ==52) { // Tellurium
      Z=ZZ;
      symbol="Te";
      name="Tellurium";
      Period=5;
      Group=16;
      Series="Chalcogen";
      Block="p";
      mass=AMU2KILOGRAM*127.6;
      MolarVolume=0.000020449;
      volume=28.1993;
      Miedema_Vm=6.439;
      valence_std=6;
      valence_iupac=6;
      valence_PT=6;
      Density_PT=6.24;
      crystal="hex";
      CrystalStr_PT="Simple_Trigonal";
      space_group="P3_121";
      space_group_number=152;
      Pearson_coefficient=0.000283934;
      lattice_constant[1]=445.72;lattice_constant[2]=445.72;lattice_constant[3]=592.9;
      lattice_angle[1]=PI/2;lattice_angle[2]=PI/2;lattice_angle[3]=2*PI/3;
      phase="Solid";
      radius=0.143;
      radius_PT=123;
      radius_covalent=1.38;
      radius_covalent_PT=138;
      radius_VanDerWaals_PT=206;
      radii_Ghosh08=1.2183;
      radii_Slatter=1.40;
      radii_Pyykko=1.36;
      electrical_conductivity=10000;
      electronegativity_vec=2.10;
      hardness_Ghosh=5.1670;
      electronegativity_Pearson=5.49;
      electronegativity_Ghosh=5.597;
      electronegativity_Allen=2.158;  //RF+SK20200410
      oxidation_states.clear();oxidation_states.push_back(6); oxidation_states.push_back(4); oxidation_states.push_back(-2); //RF+SK20200410
      oxidation_states_preferred.clear();oxidation_states_preferred.push_back(4);  //RF+SK20200410
      electron_affinity_PT=190.2;
      Miedema_phi_star=4.72;
      Miedema_nws=1.31;
      Miedema_gamma_s=NNN;
      Pettifor_scale=2.32;
      boiling_point=988;
      melting_point=449.51;
      vaporization_heat_PT=48;
      specific_heat_PT=201;
      critical_Pressure=NNN;
      critical_Temperature_PT=NNN;
      thermal_expansion=NNN;
      thermal_conductivity=3;
      Brinelll_hardness=180;
      Mohs_hardness=2.25;
      Vickers_hardness=NNN;
      Hardness_Pearson=3.52;
      Hardness_Putz=1.34;
      Hardness_RB=3.47;
      shear_modulus=16;
      Young_modulus=43;
      bulk_modulus=64;
      Poisson_ratio_PT=NNN;
      Miedema_BVm=NNN;
      Magnetic_Type_PT="Diamagnetic";
      Mass_Magnetic_Susceptibility=-3.9E-9;
      Volume_Magnetic_Susceptibility=-0.0000243;
      Molar_Magnetic_Susceptibility=-4.98E-10;
      Curie_point=NNN;
      color_PT="SILVER";
      refractive_index=1.000991;
      HHIP=2900;
      HHIR=4900;
      /*xray_scatt=NNN;*/
      //Te Table 27 of JX
      return; //CO20200520
    }
    // [AFLOW]STOP=Tellurium
    // ********************************************************************************************************************************************************

    // ********************************************************************************************************************************************************
    // [AFLOW]START=Iodine
    // Iodine Iodine Iodine Iodine Iodine Iodine Iodine Iodine Iodine Iodine Iodine Iodine Iodine Iodine Iodine Iodine Iodine
    else if(ZZ==53) { // Iodine
      Z=ZZ;
      symbol="I";
      name="Iodine";
      Period=5;
      Group=17;
      Series="Halogen";
      Block="p";
      mass=AMU2KILOGRAM*126.9045;
      MolarVolume=0.000025689;
      volume=34.9784;
      Miedema_Vm=8.72;
      valence_std=7;
      valence_iupac=7;
      valence_PT=7;
      Density_PT=4.94;
      crystal="orc";
      CrystalStr_PT="Base_Orthorhombic";
      space_group="Cmca";
      space_group_number=64;
      Pearson_coefficient=0.0;
      lattice_constant[1]=718.02;lattice_constant[2]=471.02;lattice_constant[3]=981.03;
      lattice_angle[1]=PI/2;lattice_angle[2]=PI/2;lattice_angle[3]=PI/2;
      phase="Solid";
      radius=0.136;
      radius_PT=115;
      radius_covalent=1.39;
      radius_covalent_PT=139;
      radius_VanDerWaals_PT=198;
      radii_Ghosh08=1.1141;
      radii_Slatter=1.40;
      radii_Pyykko=1.33;
      electrical_conductivity=1E-7;
      electronegativity_vec=2.66;
      hardness_Ghosh=5.5839;
      electronegativity_Pearson=6.76;
      electronegativity_Ghosh=5.973;
      electronegativity_Allen=2.359;  //RF+SK20200410
      oxidation_states.clear();oxidation_states.push_back(7); oxidation_states.push_back(5); oxidation_states.push_back(1); oxidation_states.push_back(-1);  //RF+SK20200410
      oxidation_states_preferred.clear();oxidation_states_preferred.push_back(-1); //RF+SK20200410
      electron_affinity_PT=295.2;
      Miedema_phi_star=5.33;
      Miedema_nws=0.17;
      Miedema_gamma_s=NNN;
      Pettifor_scale=2.56;
      boiling_point=184.3;
      melting_point=113.7;
      vaporization_heat_PT=20.9;
      specific_heat_PT=429;
      critical_Pressure=115.5;
      critical_Temperature_PT=819;
      thermal_expansion=NNN;
      thermal_conductivity=0.449;
      Brinelll_hardness=NNN;
      Mohs_hardness=NNN;
      Vickers_hardness=NNN;
      Hardness_Pearson=3.69;
      Hardness_Putz=1.62;
      Hardness_RB=3.81;
      shear_modulus=NNN;
      Young_modulus=NNN;
      bulk_modulus=7.7;
      Poisson_ratio_PT=NNN;
      Miedema_BVm=NNN;
      Magnetic_Type_PT="Diamagnetic";
      Mass_Magnetic_Susceptibility=-4.5E-9;
      Volume_Magnetic_Susceptibility=-0.0000222;
      Molar_Magnetic_Susceptibility=-1.14E-9;
      Curie_point=NNN;
      color_PT="SLATEGRAY";
      refractive_index=NNN;
      HHIP=4900;
      HHIR=4800;
      /*xray_scatt=NNN;*/
      //I interpolation phi_star, nws, Vm,
      return; //CO20200520
    }
    // [AFLOW]STOP=Iodine
    // ********************************************************************************************************************************************************

    // ********************************************************************************************************************************************************
    // [AFLOW]START=Xenon
    // Xenon Xenon Xenon Xenon Xenon Xenon Xenon Xenon Xenon Xenon Xenon Xenon Xenon Xenon Xenon Xenon Xenon
    else if(ZZ==54) { // Xenon
      Z=ZZ;
      symbol="Xe";
      name="Xenon";
      Period=5;
      Group=18;
      Series="NobleGas";
      Block="p";
      mass=AMU2KILOGRAM*131.3;
      MolarVolume=0.0223;
      volume=-1.0000;
      Miedema_Vm=NNN;
      valence_std=0;
      valence_iupac=8;
      valence_PT=6;
      Density_PT=59E-4;
      crystal="fcc";
      CrystalStr_PT="Face-centered_Cubic";
      space_group="Fm_3m";
      space_group_number=225;
      Pearson_coefficient=0.000267781;
      lattice_constant[1]=620.23;lattice_constant[2]=620.23;lattice_constant[3]=620.23;
      lattice_angle[1]=PI/2;lattice_angle[2]=PI/2;lattice_angle[3]=PI/2;
      phase="Gas";
      radius=0.218;
      radius_PT=108;
      radius_covalent=1.40;
      radius_covalent_PT=140;
      radius_VanDerWaals_PT=216;
      radii_Ghosh08=1.0263;
      radii_Slatter=NNN;
      radii_Pyykko=1.31;
      electrical_conductivity=NNN;
      electronegativity_vec=2.60;
      hardness_Ghosh=6.0009;
      electronegativity_Pearson=NNN;
      electronegativity_Ghosh=6.349;
      electronegativity_Allen=2.582;  //RF+SK20200410
      oxidation_states.clear();oxidation_states.push_back(8); oxidation_states.push_back(6); oxidation_states.push_back(4); oxidation_states.push_back(2); //RF+SK20200410
      oxidation_states_preferred.clear();oxidation_states_preferred.push_back(NNN);  //RF+SK20200410
      electron_affinity_PT=0;
      Miedema_phi_star=NNN;
      Miedema_nws=NNN;
      Miedema_gamma_s=NNN;
      Pettifor_scale=0;
      boiling_point=-108;
      melting_point=-111.8;
      vaporization_heat_PT=12.64;
      specific_heat_PT=158.32;
      critical_Pressure=57.65;
      critical_Temperature_PT=289.77;
      thermal_expansion=NNN;
      thermal_conductivity=0.00565;
      Brinelll_hardness=NNN;
      Mohs_hardness=NNN;
      Vickers_hardness=NNN;
      Hardness_Pearson=NNN;
      Hardness_Putz=1.92;
      Hardness_RB=8.23;
      shear_modulus=NNN;
      Young_modulus=NNN;
      bulk_modulus=NNN;
      Poisson_ratio_PT=NNN;
      Miedema_BVm=NNN;
      Magnetic_Type_PT="Diamagnetic";
      Mass_Magnetic_Susceptibility=-4.3E-9;
      Volume_Magnetic_Susceptibility=-2.54E-8;
      Molar_Magnetic_Susceptibility=-5.65E-10;
      Curie_point=NNN;
      color_PT="COLORLESS";
      refractive_index=1.000702;
      HHIP=NNN;
      HHIR=NNN;
      /*xray_scatt=NNN;*/
      //Xe JX CHANGED VALENCE
      return; //CO20200520
    }
    // [AFLOW]STOP=Xenon
    // ********************************************************************************************************************************************************

    // ROW6
    // s-electron systems
    // ********************************************************************************************************************************************************
    // [AFLOW]START=Cesium
    // Cesium Cesium Cesium Cesium Cesium Cesium Cesium Cesium Cesium Cesium Cesium Cesium Cesium Cesium Cesium Cesium Cesium
    else if(ZZ==55) { // Cesium
      Z=ZZ;
      symbol="Cs";
      name="Cesium";
      Period=6;
      Group=1;
      Series="AlkaliMetal";
      Block="s";
      mass=AMU2KILOGRAM*132.9054;
      MolarVolume=0.000070732;
      volume=117.281;
      Miedema_Vm=16.8;
      valence_std=1;
      valence_iupac=1;
      valence_PT=1;
      Density_PT=1.879;
      crystal="bcc";
      CrystalStr_PT="Body-centered_Cubic";
      space_group="Im_3m";
      space_group_number=229;
      Pearson_coefficient=0.0;
      lattice_constant[1]=614.1;lattice_constant[2]=614.1;lattice_constant[3]=614.1;
      lattice_angle[1]=PI/2;lattice_angle[2]=PI/2;lattice_angle[3]=PI/2;
      phase="Solid";
      radius=0.265;
      radius_PT=298;
      radius_covalent=2.44;
      radius_covalent_PT=244;
      radius_VanDerWaals_PT=NNN;
      radii_Ghosh08=4.2433;
      radii_Slatter=2.60;
      radii_Pyykko=2.32;
      electrical_conductivity=5E6;
      electronegativity_vec=0.79;
      hardness_Ghosh=0.6829;
      electronegativity_Pearson=2.18;
      electronegativity_Ghosh=4.196;
      electronegativity_Allen=0.659;  //RF+SK20200410
      oxidation_states.clear();oxidation_states.push_back(1);  //RF+SK20200410
      oxidation_states_preferred.clear();oxidation_states_preferred.push_back(1);  //RF+SK20200410
      electron_affinity_PT=45.5;
      Miedema_phi_star=1.95;
      Miedema_nws=0.55;
      Miedema_gamma_s=95;
      Pettifor_scale=0.25;
      boiling_point=671;
      melting_point=28.44;
      vaporization_heat_PT=64;
      specific_heat_PT=242;
      critical_Pressure=92.77;
      critical_Temperature_PT=1938;
      thermal_expansion=NNN;
      thermal_conductivity=36;
      Brinelll_hardness=0.14;
      Mohs_hardness=0.2;
      Vickers_hardness=NNN;
      Hardness_Pearson=1.71;
      Hardness_Putz=NNN;
      Hardness_RB=1.98;
      shear_modulus=NNN;
      Young_modulus=1.7;
      bulk_modulus=1.6;
      Poisson_ratio_PT=NNN;
      Miedema_BVm=1.4;
      Magnetic_Type_PT="Paramagnetic";
      Mass_Magnetic_Susceptibility=2.8E-9;
      Volume_Magnetic_Susceptibility=5.26E-6;
      Molar_Magnetic_Susceptibility=3.72E-10;
      Curie_point=NNN;
      color_PT="SILVER";
      refractive_index=NNN;
      HHIP=6000;
      HHIR=6000;
      /*xray_scatt=NNN;*/
      //Cs
      return; //CO20200520
    }
    // [AFLOW]STOP=Cesium
    // ********************************************************************************************************************************************************

    // ********************************************************************************************************************************************************
    // [AFLOW]START=Barium
    // Barium Barium Barium Barium Barium Barium Barium Barium Barium Barium Barium Barium Barium Barium Barium Barium Barium
    else if(ZZ==56) { // Barium
      Z=ZZ;
      symbol="Ba";
      name="Barium";
      Period=6;
      Group=2;
      Series="AlkalineEarthMetal";
      Block="s";
      mass=AMU2KILOGRAM*137.33;
      MolarVolume=0.000039125;
      volume=62.6649;
      Miedema_Vm=11.3;
      valence_std=2;
      valence_iupac=2;
      valence_PT=2;
      Density_PT=3.51;
      crystal="bcc";
      CrystalStr_PT="Body-centered_Cubic";
      space_group="Im_3m";
      space_group_number=229;
      Pearson_coefficient=6.23705E-05;
      lattice_constant[1]=502.8;lattice_constant[2]=502.8;lattice_constant[3]=502.8;
      lattice_angle[1]=PI/2;lattice_angle[2]=PI/2;lattice_angle[3]=PI/2;
      phase="Solid";
      radius=0.217;
      radius_PT=253;
      radius_covalent=2.15;
      radius_covalent_PT=215;
      radius_VanDerWaals_PT=NNN;
      radii_Ghosh08=3.2753;
      radii_Slatter=2.15;
      radii_Pyykko=1.96;
      electrical_conductivity=2.9E6;
      electronegativity_vec=0.89;
      hardness_Ghosh=0.9201;
      electronegativity_Pearson=2.4;
      electronegativity_Ghosh=4.318;
      electronegativity_Allen=0.881;  //RF+SK20200410
      oxidation_states.clear();oxidation_states.push_back(2);  //RF+SK20200410
      oxidation_states_preferred.clear();oxidation_states_preferred.push_back(2);  //RF+SK20200410
      electron_affinity_PT=13.95;
      Miedema_phi_star=2.32;
      Miedema_nws=0.81;
      Miedema_gamma_s=370;
      Pettifor_scale=0.50;
      boiling_point=1870;
      melting_point=727;
      vaporization_heat_PT=140;
      specific_heat_PT=205;
      critical_Pressure=NNN;
      critical_Temperature_PT=NNN;
      thermal_expansion=0.0000206;
      thermal_conductivity=18;
      Brinelll_hardness=NNN;
      Mohs_hardness=1.25;
      Vickers_hardness=NNN;
      Hardness_Pearson=2.90;
      Hardness_Putz=NNN;
      Hardness_RB=2.16;
      shear_modulus=4.9;
      Young_modulus=13;
      bulk_modulus=9.4;
      Poisson_ratio_PT=NNN;
      Miedema_BVm=3.9;
      Magnetic_Type_PT="Paramagnetic";
      Mass_Magnetic_Susceptibility=1.13E-8;
      Volume_Magnetic_Susceptibility=0.00003966;
      Molar_Magnetic_Susceptibility=1.552E-9;
      Curie_point=NNN;
      color_PT="SILVER";
      refractive_index=NNN;
      HHIP=3000;
      HHIR=2300;
      /*xray_scatt=NNN;*/
      //Ba
      return; //CO20200520
    }
    // [AFLOW]STOP=Barium
    // ********************************************************************************************************************************************************

    // d-electron systems: transition metals
    // ********************************************************************************************************************************************************
    // [AFLOW]START=Lanthanium
    // Lanthanium Lanthanium Lanthanium Lanthanium Lanthanium Lanthanium Lanthanium Lanthanium Lanthanium Lanthanium Lanthanium Lanthanium Lanthanium Lanthanium Lanthanium Lanthanium Lanthanium
    else if(ZZ==57) { // Lanthanium
      Z=ZZ;
      symbol="La";
      name="Lanthanium";
      Period=6;
      Group=NNN;
      Series="Lanthanide";
      Block="f";
      mass=AMU2KILOGRAM*138.9055;
      MolarVolume=0.000022601;
      volume=36.8495;
      Miedema_Vm=8.0;
      valence_std=3;
      valence_iupac=3;
      valence_PT=3;
      Density_PT=6.146;
      crystal="hex";
      CrystalStr_PT="Simple_Hexagonal";
      space_group="P6_3/mmc";
      space_group_number=194;
      Pearson_coefficient=4.65323E-08;
      lattice_constant[1]=377.2;lattice_constant[2]=377.2;lattice_constant[3]=1214.4;
      lattice_angle[1]=PI/2;lattice_angle[2]=PI/2;lattice_angle[3]=2*PI/3;
      phase="Solid";
      radius=0.187;
      radius_PT=NNN;
      radius_covalent=2.07;
      radius_covalent_PT=207;
      radius_VanDerWaals_PT=NNN;
      radii_Ghosh08=2.6673;
      radii_Slatter=1.95;
      radii_Pyykko=1.80;
      electrical_conductivity=1.6E6;
      electronegativity_vec=1.10;
      hardness_Ghosh=1.1571;
      electronegativity_Pearson=3.1;
      electronegativity_Ghosh=4.439;
      electronegativity_Allen=1.09; //RF+SK20200410
      oxidation_states.clear();oxidation_states.push_back(3);  //RF+SK20200410
      oxidation_states_preferred.clear();oxidation_states_preferred.push_back(3);  //RF+SK20200410
      electron_affinity_PT=48;
      Miedema_phi_star=3.05;
      Miedema_nws=1.09;
      Miedema_gamma_s=900;
      Pettifor_scale=0.7480;
      boiling_point=3464;
      melting_point=919;
      vaporization_heat_PT=400;
      specific_heat_PT=195;
      critical_Pressure=NNN;
      critical_Temperature_PT=NNN;
      thermal_expansion=0.0000121;
      thermal_conductivity=13;
      Brinelll_hardness=363;
      Mohs_hardness=2.5;
      Vickers_hardness=491;
      Hardness_Pearson=2.60;
      Hardness_Putz=NNN;
      Hardness_RB=2.46;
      shear_modulus=14;
      Young_modulus=37;
      bulk_modulus=28;
      Poisson_ratio_PT=0.28;
      Miedema_BVm=5.5;
      Magnetic_Type_PT="Paramagnetic";
      Mass_Magnetic_Susceptibility=1.1E-8;
      Volume_Magnetic_Susceptibility=0.00006761;
      Molar_Magnetic_Susceptibility=1.528E-9;
      Curie_point=NNN;
      color_PT="SILVER";
      refractive_index=NNN;
      HHIP=9500;
      HHIR=3100;
      /*xray_scatt=NNN;*/
      //La
      return; //CO20200520
    }
    // [AFLOW]STOP=Lanthanium
    // ********************************************************************************************************************************************************

    // lantanidies
    // ********************************************************************************************************************************************************
    // [AFLOW]START=Cerium
    // Cerium Cerium Cerium Cerium Cerium Cerium Cerium Cerium Cerium Cerium Cerium Cerium Cerium Cerium Cerium Cerium Cerium
    else if(ZZ==58) { // Cerium
      Z=ZZ;
      symbol="Ce";
      name="Cerium";
      Period=6;
      Group=NNN;
      Series="Lanthanide";
      Block="f";
      mass=AMU2KILOGRAM*140.12;
      MolarVolume=0.000020947;
      volume=26.4729;
      Miedema_Vm=7.76;
      valence_std=4;
      valence_iupac=4;
      valence_PT=4;
      Density_PT=6.689;
      crystal="fcc";
      CrystalStr_PT="Simple_Hexagonal";
      space_group="P6_3/mmc";
      space_group_number=194;
      Pearson_coefficient=2.24956E-05;
      lattice_constant[1]=362;lattice_constant[2]=362;lattice_constant[3]=599;
      lattice_angle[1]=PI/2;lattice_angle[2]=PI/2;lattice_angle[3]=2*PI/3;
      phase="Solid";
      radius=0.182;
      radius_PT=NNN;
      radius_covalent=2.04;
      radius_covalent_PT=204;
      radius_VanDerWaals_PT=NNN;
      radii_Ghosh08=2.2494;
      radii_Slatter=1.85;
      radii_Pyykko=1.63;
      electrical_conductivity=1.4E6;
      electronegativity_vec=1.12;
      hardness_Ghosh=1.3943;
      electronegativity_Pearson=NNN;
      electronegativity_Ghosh=4.561;
      electronegativity_Allen=NNN;  //RF+SK20200410
      oxidation_states.clear();oxidation_states.push_back(NNN);  //RF+SK20200410
      oxidation_states_preferred.clear();oxidation_states_preferred.push_back(NNN);  //RF+SK20200410
      electron_affinity_PT=50;
      Miedema_phi_star=3.18;
      Miedema_nws=1.19;
      Miedema_gamma_s=NNN;
      Pettifor_scale=0.7460;
      boiling_point=3360;
      melting_point=798;
      vaporization_heat_PT=350;
      specific_heat_PT=192;
      critical_Pressure=NNN;
      critical_Temperature_PT=NNN;
      thermal_expansion=6.3E-6;
      thermal_conductivity=11;
      Brinelll_hardness=412;
      Mohs_hardness=2.5;
      Vickers_hardness=270;
      Hardness_Pearson=NNN;
      Hardness_Putz=NNN;
      Hardness_RB=1.8;
      shear_modulus=14;
      Young_modulus=34;
      bulk_modulus=22;
      Poisson_ratio_PT=0.24;
      Miedema_BVm=NNN;
      Magnetic_Type_PT="Paramagnetic";
      Mass_Magnetic_Susceptibility=2.2E-7;
      Volume_Magnetic_Susceptibility=0.0014716;
      Molar_Magnetic_Susceptibility=3.0826E-8;
      Curie_point=NNN;
      color_PT="SILVER";
      refractive_index=NNN;
      HHIP=9500;
      HHIR=3100;
      /*xray_scatt=NNN;*/
      //Ce Pettifor linear interpolation// Miedema from Alonso-March.
      return; //CO20200520
    }
    // [AFLOW]STOP=Cerium
    // ********************************************************************************************************************************************************

    // ********************************************************************************************************************************************************
    // [AFLOW]START=Praseodymium
    // Praseodymium Praseodymium Praseodymium Praseodymium Praseodymium Praseodymium Praseodymium Praseodymium Praseodymium Praseodymium Praseodymium Praseodymium Praseodymium Praseodymium Praseodymium Praseodymium Praseodymium
    else if(ZZ==59) { // Praseodymium
      Z=ZZ;
      symbol="Pr";
      name="Praseodymium";
      Period=6;
      Group=NNN;
      Series="Lanthanide";
      Block="f";
      mass=AMU2KILOGRAM*140.9077;
      MolarVolume=0.000021221;
      volume=36.4987;
      Miedema_Vm=7.56;
      valence_std=5;
      valence_iupac=4;
      valence_PT=4;
      Density_PT=6.64;
      crystal="hex";
      CrystalStr_PT="Simple_Hexagonal";
      space_group="P6_3/mmc";
      space_group_number=194;
      Pearson_coefficient=0.0;
      lattice_constant[1]=367.25;lattice_constant[2]=367.25;lattice_constant[3]=1183.54;
      lattice_angle[1]=PI/2;lattice_angle[2]=PI/2;lattice_angle[3]=2*PI/3;
      phase="Solid";
      radius=0.183;
      radius_PT=247;
      radius_covalent=2.03;
      radius_covalent_PT=203;
      radius_VanDerWaals_PT=NNN;
      radii_Ghosh08=1.9447;
      radii_Slatter=1.85;
      radii_Pyykko=1.76;
      electrical_conductivity=1.4E6;
      electronegativity_vec=1.13;
      hardness_Ghosh=1.6315;
      electronegativity_Pearson=NNN;
      electronegativity_Ghosh=4.682;
      electronegativity_Allen=NNN;  //RF+SK20200410
      oxidation_states.clear();oxidation_states.push_back(NNN);  //RF+SK20200410
      oxidation_states_preferred.clear();oxidation_states_preferred.push_back(NNN);  //RF+SK20200410
      electron_affinity_PT=50;
      Miedema_phi_star=3.19;
      Miedema_nws=1.20;
      Miedema_gamma_s=NNN;
      Pettifor_scale=0.7440;
      boiling_point=3290;
      melting_point=931;
      vaporization_heat_PT=330;
      specific_heat_PT=193;
      critical_Pressure=NNN;
      critical_Temperature_PT=NNN;
      thermal_expansion=6.7E-6;
      thermal_conductivity=13;
      Brinelll_hardness=481;
      Mohs_hardness=1.41;
      Vickers_hardness=400;
      Hardness_Pearson=NNN;
      Hardness_Putz=NNN;
      Hardness_RB=1.11;
      shear_modulus=15;
      Young_modulus=37;
      bulk_modulus=29;
      Poisson_ratio_PT=0.28;
      Miedema_BVm=NNN;
      Magnetic_Type_PT="Paramagnetic";
      Mass_Magnetic_Susceptibility=4.23E-7;
      Volume_Magnetic_Susceptibility=0.0028087;
      Molar_Magnetic_Susceptibility=5.9604E-8;
      Curie_point=NNN;
      color_PT="SILVER";
      refractive_index=NNN;
      HHIP=9500;
      HHIR=3100;
      /*xray_scatt=NNN;*/
      //Pr Pettifor linear interpolation
      return; //CO20200520
    }
    // [AFLOW]STOP=Praseodymium
    // ********************************************************************************************************************************************************

    // ********************************************************************************************************************************************************
    // [AFLOW]START=Neodymium
    // Neodymium Neodymium Neodymium Neodymium Neodymium Neodymium Neodymium Neodymium Neodymium Neodymium Neodymium Neodymium Neodymium Neodymium Neodymium Neodymium Neodymium
    else if(ZZ==60) { // Neodymium
      Z=ZZ;
      symbol="Nd";
      name="Neodymium";
      Period=6;
      Group=NNN;
      Series="Lanthanide";
      Block="f";
      mass=AMU2KILOGRAM*144.24;
      MolarVolume=0.000020577;
      volume=29.6719;
      Miedema_Vm=7.51;
      valence_std=6;
      valence_iupac=4;
      valence_PT=3;
      Density_PT=7.01;
      crystal="hex";
      CrystalStr_PT="Simple_Hexagonal";
      space_group="P6_3/mmc";
      space_group_number=194;
      Pearson_coefficient=0.000231599;
      lattice_constant[1]=365.8;lattice_constant[2]=365.8;lattice_constant[3]=1179.9;
      lattice_angle[1]=PI/2;lattice_angle[2]=PI/2;lattice_angle[3]=2*PI/3;
      phase="Solid";
      radius=0.182;
      radius_PT=206;
      radius_covalent=2.01;
      radius_covalent_PT=201;
      radius_VanDerWaals_PT=NNN;
      radii_Ghosh08=1.7129;
      radii_Slatter=1.85;
      radii_Pyykko=1.74;
      electrical_conductivity=1.6E6;
      electronegativity_vec=1.14;
      hardness_Ghosh=1.8684;
      electronegativity_Pearson=NNN;
      electronegativity_Ghosh=4.804;
      electronegativity_Allen=NNN;  //RF+SK20200410
      oxidation_states.clear();oxidation_states.push_back(NNN);  //RF+SK20200410
      oxidation_states_preferred.clear();oxidation_states_preferred.push_back(NNN);  //RF+SK20200410
      electron_affinity_PT=50;
      Miedema_phi_star=3.19;
      Miedema_nws=1.20;
      Miedema_gamma_s=NNN;
      Pettifor_scale=0.7420;
      boiling_point=3100;
      melting_point=1021;
      vaporization_heat_PT=285;
      specific_heat_PT=190;
      critical_Pressure=NNN;
      critical_Temperature_PT=NNN;
      thermal_expansion=9.6E-6;
      thermal_conductivity=17;
      Brinelll_hardness=265;
      Mohs_hardness=1.23;
      Vickers_hardness=343;
      Hardness_Pearson=NNN;
      Hardness_Putz=NNN;
      Hardness_RB=0.7;
      shear_modulus=16;
      Young_modulus=41;
      bulk_modulus=32;
      Poisson_ratio_PT=0.28;
      Miedema_BVm=NNN;
      Magnetic_Type_PT="Paramagnetic";
      Mass_Magnetic_Susceptibility=4.8E-7;
      Volume_Magnetic_Susceptibility=0.0033648;
      Molar_Magnetic_Susceptibility=6.9235E-8;
      Curie_point=NNN;
      color_PT="SILVER";
      refractive_index=NNN;
      HHIP=9500;
      HHIR=3100;
      /*xray_scatt=NNN;*/
      //Nd Pettifor linear interpolation JX CHANGED VALENCE
      return; //CO20200520
    }
    // [AFLOW]STOP=Neodymium
    // ********************************************************************************************************************************************************

    // ********************************************************************************************************************************************************
    // [AFLOW]START=Promethium
    // Promethium Promethium Promethium Promethium Promethium Promethium Promethium Promethium Promethium Promethium Promethium Promethium Promethium Promethium Promethium Promethium Promethium
    else if(ZZ==61) { // Promethium
      Z=ZZ;
      symbol="Pm";
      name="Promethium";
      Period=6;
      Group=NNN;
      Series="Lanthanide";
      Block="f";
      mass=AMU2KILOGRAM*146.92;
      MolarVolume=0.00001996145374449;
      volume=34.6133;
      Miedema_Vm=7.43;
      valence_std=7;
      valence_iupac=3;
      valence_PT=3;
      Density_PT=7.264;
      crystal="hex";
      CrystalStr_PT="NNN";
      space_group="NNN";
      space_group_number=NNN;
      Pearson_coefficient=0.0;
      lattice_constant[1]=NNN;lattice_constant[2]=NNN;lattice_constant[3]=NNN;
      lattice_angle[1]=NNN;lattice_angle[2]=NNN;lattice_angle[3]=NNN;
      phase="Solid";
      radius=NNN;
      radius_PT=205;
      radius_covalent=1.99;
      radius_covalent_PT=199;
      radius_VanDerWaals_PT=NNN;
      radii_Ghosh08=1.5303;
      radii_Slatter=1.85;
      radii_Pyykko=1.73;
      electrical_conductivity=1.3E6;
      electronegativity_vec=1.13;
      hardness_Ghosh=2.1056;
      electronegativity_Pearson=NNN;
      electronegativity_Ghosh=4.925;
      electronegativity_Allen=NNN;  //RF+SK20200410
      oxidation_states.clear();oxidation_states.push_back(NNN);  //RF+SK20200410
      oxidation_states_preferred.clear();oxidation_states_preferred.push_back(NNN);  //RF+SK20200410
      electron_affinity_PT=50;
      Miedema_phi_star=3.19;
      Miedema_nws=1.21;
      Miedema_gamma_s=NNN;
      Pettifor_scale=0.7400;
      boiling_point=3000;
      melting_point=1100;
      vaporization_heat_PT=290;
      specific_heat_PT=NNN;
      critical_Pressure=NNN;
      critical_Temperature_PT=NNN;
      thermal_expansion=0.000011;
      thermal_conductivity=15;
      Brinelll_hardness=NNN;
      Mohs_hardness=NNN;
      Vickers_hardness=NNN;
      Hardness_Pearson=NNN;
      Hardness_Putz=NNN;
      Hardness_RB=0.33;
      shear_modulus=18;
      Young_modulus=46;
      bulk_modulus=33;
      Poisson_ratio_PT=0.28;
      Miedema_BVm=NNN;
      Magnetic_Type_PT="NNN";
      Mass_Magnetic_Susceptibility=NNN;
      Volume_Magnetic_Susceptibility=NNN;
      Molar_Magnetic_Susceptibility=NNN;
      Curie_point=NNN;
      color_PT="SILVER";
      refractive_index=NNN;
      HHIP=9500;
      HHIR=3100;
      /*xray_scatt=NNN;*/
      // Pm Pettifor linear interpolation
      return; //CO20200520
    }
    // [AFLOW]STOP=Promethium
    // ********************************************************************************************************************************************************

    // ********************************************************************************************************************************************************
    // [AFLOW]START=Samarium
    // Samarium Samarium Samarium Samarium Samarium Samarium Samarium Samarium Samarium Samarium Samarium Samarium Samarium Samarium Samarium Samarium Samarium
    else if(ZZ==62) { // Samarium
      Z=ZZ;
      symbol="Sm";
      name="Samarium";
      Period=6;
      Group=NNN;
      Series="Lanthanide";
      Block="f";
      mass=AMU2KILOGRAM*150.4;
      MolarVolume=0.000020449;
      volume=33.9484;
      Miedema_Vm=7.37;
      valence_std=8;
      valence_iupac=3;
      valence_PT=3;
      Density_PT=7.353;
      crystal="rhl";
      CrystalStr_PT="Simple_Trigonal";
      space_group="R_3m";
      space_group_number=166;
      Pearson_coefficient=0.000334686;
      lattice_constant[1]=362.1;lattice_constant[2]=362.1;lattice_constant[3]=2625;
      lattice_angle[1]=PI/2;lattice_angle[2]=PI/2;lattice_angle[3]=2*PI/3;
      phase="Solid";
      radius=0.181;
      radius_PT=238;
      radius_covalent=1.98;
      radius_covalent_PT=198;
      radius_VanDerWaals_PT=NNN;
      radii_Ghosh08=1.3830;
      radii_Slatter=1.85;
      radii_Pyykko=1.72;
      electrical_conductivity=1.1E6;
      electronegativity_vec=1.17;
      hardness_Ghosh=2.3427;
      electronegativity_Pearson=NNN;
      electronegativity_Ghosh=5.047;
      electronegativity_Allen=NNN;  //RF+SK20200410
      oxidation_states.clear();oxidation_states.push_back(NNN);  //RF+SK20200410
      oxidation_states_preferred.clear();oxidation_states_preferred.push_back(NNN);  //RF+SK20200410
      electron_affinity_PT=50;
      Miedema_phi_star=3.20;
      Miedema_nws=1.21;
      Miedema_gamma_s=NNN;
      Pettifor_scale=0.7380;
      boiling_point=1803;
      melting_point=1072;
      vaporization_heat_PT=175;
      specific_heat_PT=196;
      critical_Pressure=NNN;
      critical_Temperature_PT=NNN;
      thermal_expansion=0.0000127;
      thermal_conductivity=13;
      Brinelll_hardness=441;
      Mohs_hardness=1.44;
      Vickers_hardness=412;
      Hardness_Pearson=NNN;
      Hardness_Putz=NNN;
      Hardness_RB=0.02;
      shear_modulus=20;
      Young_modulus=50;
      bulk_modulus=38;
      Poisson_ratio_PT=0.27;
      Miedema_BVm=NNN;
      Magnetic_Type_PT="Paramagnetic";
      Mass_Magnetic_Susceptibility=1.11E-7;
      Volume_Magnetic_Susceptibility=0.00081618;
      Molar_Magnetic_Susceptibility=1.669E-8;
      Curie_point=NNN;
      color_PT="SILVER";
      refractive_index=NNN;
      HHIP=9500;
      HHIR=3100;
      /*xray_scatt=NNN;*/
      //Sm Pettifor linear interpolation
      return; //CO20200520
    }
    // [AFLOW]STOP=Samarium
    // ********************************************************************************************************************************************************

    // ********************************************************************************************************************************************************
    // [AFLOW]START=Europium
    // Europium Europium Europium Europium Europium Europium Europium Europium Europium Europium Europium Europium Europium Europium Europium Europium Europium
    else if(ZZ==63) { // Europium
      Z=ZZ;
      symbol="Eu";
      name="Europium";
      Period=6;
      Group=NNN;
      Series="Lanthanide";
      Block="f";
      mass=AMU2KILOGRAM*151.96;
      MolarVolume=0.000028979;
      volume=43.1719;
      Miedema_Vm=7.36;
      valence_std=9;
      valence_iupac=3;
      valence_PT=3;
      Density_PT=5.244;
      crystal="bcc";
      CrystalStr_PT="Body-centered_Cubic";
      space_group="Im_3m";
      space_group_number=229;
      Pearson_coefficient=4.32857E-05;
      lattice_constant[1]=458.1;lattice_constant[2]=458.1;lattice_constant[3]=458.1;
      lattice_angle[1]=PI/2;lattice_angle[2]=PI/2;lattice_angle[3]=PI/2;
      phase="Solid";
      radius=0.204;
      radius_PT=231;
      radius_covalent=1.98;
      radius_covalent_PT=198;
      radius_VanDerWaals_PT=NNN;
      radii_Ghosh08=1.2615;
      radii_Slatter=1.85;
      radii_Pyykko=1.68;
      electrical_conductivity=1.1E6;
      electronegativity_vec=1.20;
      hardness_Ghosh=2.5798;
      electronegativity_Pearson=NNN;
      electronegativity_Ghosh=5.168;
      electronegativity_Allen=NNN;  //RF+SK20200410
      oxidation_states.clear();oxidation_states.push_back(NNN);  //RF+SK20200410
      oxidation_states_preferred.clear();oxidation_states_preferred.push_back(NNN);  //RF+SK20200410
      electron_affinity_PT=50;
      Miedema_phi_star=3.20;
      Miedema_nws=1.21;
      Miedema_gamma_s=NNN;
      Pettifor_scale=0.7360;
      boiling_point=1527;
      melting_point=822;
      vaporization_heat_PT=175;
      specific_heat_PT=182;
      critical_Pressure=NNN;
      critical_Temperature_PT=NNN;
      thermal_expansion=0.000035;
      thermal_conductivity=14;
      Brinelll_hardness=NNN;
      Mohs_hardness=3.07;
      Vickers_hardness=167;
      Hardness_Pearson=NNN;
      Hardness_Putz=NNN;
      Hardness_RB=2.42;
      shear_modulus=7.9;
      Young_modulus=18;
      bulk_modulus=8.3;
      Poisson_ratio_PT=0.15;
      Miedema_BVm=NNN;
      Magnetic_Type_PT="Paramagnetic";
      Mass_Magnetic_Susceptibility=2.76E-7;
      Volume_Magnetic_Susceptibility=0.0014473;
      Molar_Magnetic_Susceptibility=4.1942E-8;
      Curie_point=NNN;
      color_PT="SILVER";
      refractive_index=NNN;
      HHIP=9500;
      HHIR=3100;
      /*xray_scatt=NNN;*/
      //Eu Pettifor linear interpolation
      return; //CO20200520
    }
    // [AFLOW]STOP=Europium
    // ********************************************************************************************************************************************************

    // ********************************************************************************************************************************************************
    // [AFLOW]START=Gadolinium
    // Gadolinium Gadolinium Gadolinium Gadolinium Gadolinium Gadolinium Gadolinium Gadolinium Gadolinium Gadolinium Gadolinium Gadolinium Gadolinium Gadolinium Gadolinium Gadolinium Gadolinium
    else if(ZZ==64) { // Gadolinium
      Z=ZZ;
      symbol="Gd";
      name="Gadolinium";
      Period=6;
      Group=NNN;
      Series="Lanthanide";
      Block="f";
      mass=AMU2KILOGRAM*157.25;
      MolarVolume=0.000019903;
      volume=32.5777;
      Miedema_Vm=7.34;
      valence_std=10;
      valence_iupac=3;
      valence_PT=3;
      Density_PT=7.901;
      crystal="hcp";
      CrystalStr_PT="Simple_Hexagonal";
      space_group="P6_3/mmc";
      space_group_number=194;
      Pearson_coefficient=0.000127674;
      lattice_constant[1]=363.6;lattice_constant[2]=363.6;lattice_constant[3]=578.26;
      lattice_angle[1]=PI/2;lattice_angle[2]=PI/2;lattice_angle[3]=2*PI/3;
      phase="Solid";
      radius=0.180;
      radius_PT=233;
      radius_covalent=1.96;
      radius_covalent_PT=196;
      radius_VanDerWaals_PT=NNN;
      radii_Ghosh08=1.1596;
      radii_Slatter=1.80;
      radii_Pyykko=1.69;
      electrical_conductivity=770000;
      electronegativity_vec=1.20;
      hardness_Ghosh=2.8170;
      electronegativity_Pearson=NNN;
      electronegativity_Ghosh=5.290;
      electronegativity_Allen=NNN;  //RF+SK20200410
      oxidation_states.clear();oxidation_states.push_back(NNN);  //RF+SK20200410
      oxidation_states_preferred.clear();oxidation_states_preferred.push_back(NNN);  //RF+SK20200410
      electron_affinity_PT=50;
      Miedema_phi_star=3.20;
      Miedema_nws=1.21;
      Miedema_gamma_s=NNN;
      Pettifor_scale=0.7340;
      boiling_point=3250;
      melting_point=1313;
      vaporization_heat_PT=305;
      specific_heat_PT=240;
      critical_Pressure=NNN;
      critical_Temperature_PT=NNN;
      thermal_expansion=9.4E-6;
      thermal_conductivity=11;
      Brinelll_hardness=NNN;
      Mohs_hardness=5.13;
      Vickers_hardness=570;
      Hardness_Pearson=NNN;
      Hardness_Putz=NNN;
      Hardness_RB=-1.02;
      shear_modulus=22;
      Young_modulus=55;
      bulk_modulus=38;
      Poisson_ratio_PT=0.26;
      Miedema_BVm=NNN;
      Magnetic_Type_PT="Ferromagnetic";
      Mass_Magnetic_Susceptibility=NNN;
      Volume_Magnetic_Susceptibility=NNN;
      Molar_Magnetic_Susceptibility=NNN;
      Curie_point=292;
      color_PT="SILVER";
      refractive_index=NNN;
      HHIP=9500;
      HHIR=3100;
      /*xray_scatt=NNN;*/
      // Gd Pettifor linear interpolation
      return; //CO20200520
    }
    // [AFLOW]STOP=Gadolinium
    // ********************************************************************************************************************************************************

    // ********************************************************************************************************************************************************
    // [AFLOW]START=Terbium
    // Terbium Terbium Terbium Terbium Terbium Terbium Terbium Terbium Terbium Terbium Terbium Terbium Terbium Terbium Terbium Terbium Terbium
    else if(ZZ==65) { // Terbium
      Z=ZZ;
      symbol="Tb";
      name="Terbium";
      Period=6;
      Group=NNN;
      Series="Lanthanide";
      Block="f";
      mass=AMU2KILOGRAM*158.9254;
      MolarVolume=0.000019336;
      volume=32.0200;
      Miedema_Vm=7.20;
      valence_std=11;
      valence_iupac=4;
      valence_PT=3;
      Density_PT=8.219;
      crystal="hcp";
      CrystalStr_PT="Simple_Hexagonal";
      space_group="P6_3/mmc";
      space_group_number=194;
      Pearson_coefficient=0.0;
      lattice_constant[1]=360.1;lattice_constant[2]=360.1;lattice_constant[3]=569.36;
      lattice_angle[1]=PI/2;lattice_angle[2]=PI/2;lattice_angle[3]=2*PI/3;
      phase="Solid";
      radius=0.177;
      radius_PT=225;
      radius_covalent=1.94;
      radius_covalent_PT=194;
      radius_VanDerWaals_PT=NNN;
      radii_Ghosh08=1.0730;
      radii_Slatter=1.75;
      radii_Pyykko=1.68;
      electrical_conductivity=830000;
      electronegativity_vec=1.10;
      hardness_Ghosh=3.0540;
      electronegativity_Pearson=NNN;
      electronegativity_Ghosh=5.411;
      electronegativity_Allen=NNN;  //RF+SK20200410
      oxidation_states.clear();oxidation_states.push_back(NNN);  //RF+SK20200410
      oxidation_states_preferred.clear();oxidation_states_preferred.push_back(NNN);  //RF+SK20200410
      electron_affinity_PT=50;
      Miedema_phi_star=3.21;
      Miedema_nws=1.22;
      Miedema_gamma_s=NNN;
      Pettifor_scale=0.7320;
      boiling_point=3230;
      melting_point=1356;
      vaporization_heat_PT=295;
      specific_heat_PT=182;
      critical_Pressure=NNN;
      critical_Temperature_PT=NNN;
      thermal_expansion=0.0000103;
      thermal_conductivity=11;
      Brinelll_hardness=677;
      Mohs_hardness=2.33;
      Vickers_hardness=863;
      Hardness_Pearson=NNN;
      Hardness_Putz=NNN;
      Hardness_RB=1.36;
      shear_modulus=22;
      Young_modulus=56;
      bulk_modulus=38.7;
      Poisson_ratio_PT=0.26;
      Miedema_BVm=NNN;
      Magnetic_Type_PT="Paramagnetic";
      Mass_Magnetic_Susceptibility=0.0000136;
      Volume_Magnetic_Susceptibility=0.1117784;
      Molar_Magnetic_Susceptibility=2.161385E-6;
      Curie_point=222;
      color_PT="SILVER";
      refractive_index=NNN;
      HHIP=9500;
      HHIR=3100;
      /*xray_scatt=NNN;*/
      // Tb Pettifor linear interpolation
      return; //CO20200520
    }
    // [AFLOW]STOP=Terbium
    // ********************************************************************************************************************************************************

    // ********************************************************************************************************************************************************
    // [AFLOW]START=Dysprosium
    // Dysprosium Dysprosium Dysprosium Dysprosium Dysprosium Dysprosium Dysprosium Dysprosium Dysprosium Dysprosium Dysprosium Dysprosium Dysprosium Dysprosium Dysprosium Dysprosium Dysprosium
    else if(ZZ==66) { // Dysprosium
      Z=ZZ;
      symbol="Dy";
      name="Dysprosium";
      Period=6;
      Group=NNN;
      Series="Lanthanide";
      Block="f";
      mass=AMU2KILOGRAM*162.5;
      MolarVolume=0.000019004;
      volume=31.5096;
      Miedema_Vm=7.12;
      valence_std=12;
      valence_iupac=4;
      valence_PT=3;
      Density_PT=8.551;
      crystal="hcp";
      CrystalStr_PT="Simple_Hexagonal";
      space_group="P6_3/mmc";
      space_group_number=194;
      Pearson_coefficient=5.20771E-05;
      lattice_constant[1]=359.3;lattice_constant[2]=359.3;lattice_constant[3]=565.37;
      lattice_angle[1]=PI/2;lattice_angle[2]=PI/2;lattice_angle[3]=2*PI/3;
      phase="Solid";
      radius=0.177;
      radius_PT=228;
      radius_covalent=1.92;
      radius_covalent_PT=192;
      radius_VanDerWaals_PT=NNN;
      radii_Ghosh08=0.9984;
      radii_Slatter=1.75;
      radii_Pyykko=1.67;
      electrical_conductivity=1.1E6;
      electronegativity_vec=1.22;
      hardness_Ghosh=3.2912;
      electronegativity_Pearson=NNN;
      electronegativity_Ghosh=5.533;
      electronegativity_Allen=NNN;  //RF+SK20200410
      oxidation_states.clear();oxidation_states.push_back(NNN);  //RF+SK20200410
      oxidation_states_preferred.clear();oxidation_states_preferred.push_back(NNN);  //RF+SK20200410
      electron_affinity_PT=50;
      Miedema_phi_star=3.21;
      Miedema_nws=1.22;
      Miedema_gamma_s=NNN;
      Pettifor_scale=0.7300;
      boiling_point=2567;
      melting_point=1412;
      vaporization_heat_PT=280;
      specific_heat_PT=167;
      critical_Pressure=NNN;
      critical_Temperature_PT=NNN;
      thermal_expansion=0.00001;
      thermal_conductivity=11;
      Brinelll_hardness=500;
      Mohs_hardness=1.8;
      Vickers_hardness=540;
      Hardness_Pearson=NNN;
      Hardness_Putz=NNN;
      Hardness_RB=1.06;
      shear_modulus=25;
      Young_modulus=61;
      bulk_modulus=41;
      Poisson_ratio_PT=0.25;
      Miedema_BVm=NNN;
      Magnetic_Type_PT="Paramagnetic";
      Mass_Magnetic_Susceptibility=5.45E-6;
      Volume_Magnetic_Susceptibility=0.046603;
      Molar_Magnetic_Susceptibility=8.85625E-7;
      Curie_point=87;
      color_PT="SILVER";
      refractive_index=NNN;
      HHIP=9500;
      HHIR=3100;
      /*xray_scatt=NNN;*/
      //Dy Pettifor linear interpolation JX CHANGED VALENCE
      return; //CO20200520
    }
    // [AFLOW]STOP=Dysprosium
    // ********************************************************************************************************************************************************

    // ********************************************************************************************************************************************************
    // [AFLOW]START=Holmium
    // Holmium Holmium Holmium Holmium Holmium Holmium Holmium Holmium Holmium Holmium Holmium Holmium Holmium Holmium Holmium Holmium Holmium
    else if(ZZ==67) { // Holmium
      Z=ZZ;
      symbol="Ho";
      name="Holmium";
      Period=6;
      Group=NNN;
      Series="Lanthanide";
      Block="f";
      mass=AMU2KILOGRAM*164.9304;
      MolarVolume=0.000018753;
      volume=31.0155;
      Miedema_Vm=7.06;
      valence_std=13;
      valence_iupac=3;
      valence_PT=3;
      Density_PT=8.795;
      crystal="hcp";
      CrystalStr_PT="Simple_Hexagonal";
      space_group="P6_3/mmc";
      space_group_number=194;
      Pearson_coefficient=2.96961E-32;
      lattice_constant[1]=357.73;lattice_constant[2]=357.73;lattice_constant[3]=561.58;
      lattice_angle[1]=PI/2;lattice_angle[2]=PI/2;lattice_angle[3]=2*PI/3;
      phase="Solid";
      radius=0.176;
      radius_PT=226;
      radius_covalent=1.92;
      radius_covalent_PT=192;
      radius_VanDerWaals_PT=NNN;
      radii_Ghosh08=0.9335;
      radii_Slatter=1.75;
      radii_Pyykko=1.66;
      electrical_conductivity=1.1E6;
      electronegativity_vec=1.23;
      hardness_Ghosh=3.5283;
      electronegativity_Pearson=NNN;
      electronegativity_Ghosh=5.654;
      electronegativity_Allen=NNN;  //RF+SK20200410
      oxidation_states.clear();oxidation_states.push_back(NNN);  //RF+SK20200410
      oxidation_states_preferred.clear();oxidation_states_preferred.push_back(NNN);  //RF+SK20200410
      electron_affinity_PT=50;
      Miedema_phi_star=3.22;
      Miedema_nws=1.22;
      Miedema_gamma_s=NNN;
      Pettifor_scale=0.7280;
      boiling_point=2700;
      melting_point=1474;
      vaporization_heat_PT=265;
      specific_heat_PT=165;
      critical_Pressure=NNN;
      critical_Temperature_PT=NNN;
      thermal_expansion=0.0000112;
      thermal_conductivity=16;
      Brinelll_hardness=746;
      Mohs_hardness=1.65;
      Vickers_hardness=481;
      Hardness_Pearson=NNN;
      Hardness_Putz=NNN;
      Hardness_RB=0.78;
      shear_modulus=26;
      Young_modulus=64;
      bulk_modulus=40;
      Poisson_ratio_PT=0.23;
      Miedema_BVm=NNN;
      Magnetic_Type_PT="Paramagnetic";
      Mass_Magnetic_Susceptibility=5.49E-6;
      Volume_Magnetic_Susceptibility=0.0482845;
      Molar_Magnetic_Susceptibility=9.05467E-7;
      Curie_point=20;
      color_PT="SILVER";
      refractive_index=NNN;
      HHIP=9500;
      HHIR=3100;
      /*xray_scatt=NNN;*/
      //Ho Pettifor linear interpolation
      return; //CO20200520
    }
    // [AFLOW]STOP=Holmium
    // ********************************************************************************************************************************************************

    // ********************************************************************************************************************************************************
    // [AFLOW]START=Erbium
    // Erbium Erbium Erbium Erbium Erbium Erbium Erbium Erbium Erbium Erbium Erbium Erbium Erbium Erbium Erbium Erbium Erbium
    else if(ZZ==68) { // Erbium
      Z=ZZ;
      symbol="Er";
      name="Erbium";
      Period=6;
      Group=NNN;
      Series="Lanthanide";
      Block="f";
      mass=AMU2KILOGRAM*167.26;
      MolarVolume=0.000018449;
      volume=30.5431;
      Miedema_Vm=6.98;
      valence_std=14;
      valence_iupac=3;
      valence_PT=3;
      Density_PT=9.066;
      crystal="hcp";
      CrystalStr_PT="Simple_Hexagonal";
      space_group="P6_3/mmc";
      space_group_number=194;
      Pearson_coefficient=7.24618E-05;
      lattice_constant[1]=355.88;lattice_constant[2]=355.88;lattice_constant[3]=558.74;
      lattice_angle[1]=PI/2;lattice_angle[2]=PI/2;lattice_angle[3]=2*PI/3;
      phase="Solid";
      radius=0.175;
      radius_PT=226;
      radius_covalent=1.89;
      radius_covalent_PT=189;
      radius_VanDerWaals_PT=NNN;
      radii_Ghosh08=0.8765;
      radii_Slatter=1.75;
      radii_Pyykko=1.65;
      electrical_conductivity=1.2E6;
      electronegativity_vec=1.24;
      hardness_Ghosh=3.7655;
      electronegativity_Pearson=NNN;
      electronegativity_Ghosh=5.776;
      electronegativity_Allen=NNN;  //RF+SK20200410
      oxidation_states.clear();oxidation_states.push_back(NNN);  //RF+SK20200410
      oxidation_states_preferred.clear();oxidation_states_preferred.push_back(NNN);  //RF+SK20200410
      electron_affinity_PT=50;
      Miedema_phi_star=3.22;
      Miedema_nws=1.23;
      Miedema_gamma_s=NNN;
      Pettifor_scale=0.7260;
      boiling_point=2868;
      melting_point=1497;
      vaporization_heat_PT=285;
      specific_heat_PT=168;
      critical_Pressure=NNN;
      critical_Temperature_PT=NNN;
      thermal_expansion=0.0000122;
      thermal_conductivity=15;
      Brinelll_hardness=814;
      Mohs_hardness=1.97;
      Vickers_hardness=588;
      Hardness_Pearson=NNN;
      Hardness_Putz=NNN;
      Hardness_RB=0.54;
      shear_modulus=28;
      Young_modulus=70;
      bulk_modulus=44;
      Poisson_ratio_PT=0.24;
      Miedema_BVm=NNN;
      Magnetic_Type_PT="Paramagnetic";
      Mass_Magnetic_Susceptibility=3.77E-6;
      Volume_Magnetic_Susceptibility=0.0341788;
      Molar_Magnetic_Susceptibility=6.30566E-7;
      Curie_point=32;
      color_PT="SILVER";
      refractive_index=NNN;
      HHIP=9500;
      HHIR=3100;
      /*xray_scatt=NNN;*/
      //Er Pettifor linear interpolation
      return; //CO20200520
    }
    // [AFLOW]STOP=Erbium
    // ********************************************************************************************************************************************************

    // ********************************************************************************************************************************************************
    // [AFLOW]START=Thulium
    // Thulium Thulium Thulium Thulium Thulium Thulium Thulium Thulium Thulium Thulium Thulium Thulium Thulium Thulium Thulium Thulium Thulium
    else if(ZZ==69) { // Thulium
      Z=ZZ;
      symbol="Tm";
      name="Thulium";
      Period=6;
      Group=NNN;
      Series="Lanthanide";
      Block="f";
      mass=AMU2KILOGRAM*168.9342;
      MolarVolume=0.000018126;
      volume=30.0016;
      Miedema_Vm=6.90;
      valence_std=15;
      valence_iupac=4;
      valence_PT=3;
      Density_PT=9.32;
      crystal="hcp";
      CrystalStr_PT="Simple_Hexagonal";
      space_group="P6_3/mmc";
      space_group_number=194;
      Pearson_coefficient=0.0;
      lattice_constant[1]=353.75;lattice_constant[2]=353.75;lattice_constant[3]=555.46;
      lattice_angle[1]=PI/2;lattice_angle[2]=PI/2;lattice_angle[3]=2*PI/3;
      phase="Solid";
      radius=0.174;
      radius_PT=222;
      radius_covalent=1.90;
      radius_covalent_PT=190;
      radius_VanDerWaals_PT=NNN;
      radii_Ghosh08=0.8261;
      radii_Slatter=1.75;
      radii_Pyykko=1.64;
      electrical_conductivity=1.4E6;
      electronegativity_vec=1.25;
      hardness_Ghosh=4.0026;
      electronegativity_Pearson=NNN;
      electronegativity_Ghosh=5.897;
      electronegativity_Allen=NNN;  //RF+SK20200410
      oxidation_states.clear();oxidation_states.push_back(NNN);  //RF+SK20200410
      oxidation_states_preferred.clear();oxidation_states_preferred.push_back(NNN);  //RF+SK20200410
      electron_affinity_PT=50;
      Miedema_phi_star=3.22;
      Miedema_nws=1.23;
      Miedema_gamma_s=NNN;
      Pettifor_scale=0.7240;
      boiling_point=1950;
      melting_point=1545;
      vaporization_heat_PT=250;
      specific_heat_PT=160;
      critical_Pressure=NNN;
      critical_Temperature_PT=NNN;
      thermal_expansion=0.0000133;
      thermal_conductivity=17;
      Brinelll_hardness=471;
      Mohs_hardness=1.77;
      Vickers_hardness=520;
      Hardness_Pearson=NNN;
      Hardness_Putz=NNN;
      Hardness_RB=0.32;
      shear_modulus=31;
      Young_modulus=74;
      bulk_modulus=45;
      Poisson_ratio_PT=0.21;
      Miedema_BVm=NNN;
      Magnetic_Type_PT="Paramagnetic";
      Mass_Magnetic_Susceptibility=1.99E-6;
      Volume_Magnetic_Susceptibility=0.0185488;
      Molar_Magnetic_Susceptibility=3.36179E-7;
      Curie_point=25;
      color_PT="SILVER";
      refractive_index=NNN;
      HHIP=9500;
      HHIR=3100;
      /*xray_scatt=NNN;*/
      //Tm Pettifor linear interpolation JX CHANGED VALENCE
      return; //CO20200520
    }
    // [AFLOW]STOP=Thulium
    // ********************************************************************************************************************************************************

    // ********************************************************************************************************************************************************
    // [AFLOW]START=Ytterbium
    // Ytterbium Ytterbium Ytterbium Ytterbium Ytterbium Ytterbium Ytterbium Ytterbium Ytterbium Ytterbium Ytterbium Ytterbium Ytterbium Ytterbium Ytterbium Ytterbium Ytterbium
    else if(ZZ==70) { // Ytterbium
      Z=ZZ;
      symbol="Yb";
      name="Ytterbium";
      Period=6;
      Group=NNN;
      Series="Lanthanide";
      Block="f";
      mass=AMU2KILOGRAM*173.04;
      MolarVolume=0.000026339;
      volume=39.4395;
      Miedema_Vm=6.86;
      valence_std=16;
      valence_iupac=3;
      valence_PT=3;
      Density_PT=6.57;
      crystal="fcc";
      CrystalStr_PT="Face-centered_Cubic";
      space_group="Fm_3m";
      space_group_number=225;
      Pearson_coefficient=8.54557E-05;
      lattice_constant[1]=548.47;lattice_constant[2]=548.47;lattice_constant[3]=548.47;
      lattice_angle[1]=PI/2;lattice_angle[2]=PI/2;lattice_angle[3]=PI/2;
      phase="Solid";
      radius=0.193;
      radius_PT=222;
      radius_covalent=1.87;
      radius_covalent_PT=187;
      radius_VanDerWaals_PT=NNN;
      radii_Ghosh08=0.7812;
      radii_Slatter=1.75;
      radii_Pyykko=1.70;
      electrical_conductivity=3.6E6;
      electronegativity_vec=1.10;
      hardness_Ghosh=4.2395;
      electronegativity_Pearson=NNN;
      electronegativity_Ghosh=6.019;
      electronegativity_Allen=NNN;  //RF+SK20200410
      oxidation_states.clear();oxidation_states.push_back(NNN);  //RF+SK20200410
      oxidation_states_preferred.clear();oxidation_states_preferred.push_back(NNN);  //RF+SK20200410
      electron_affinity_PT=50;
      Miedema_phi_star=3.22;
      Miedema_nws=1.23;
      Miedema_gamma_s=NNN;
      Pettifor_scale=0.7220;
      boiling_point=1196;
      melting_point=819;
      vaporization_heat_PT=160;
      specific_heat_PT=154;
      critical_Pressure=NNN;
      critical_Temperature_PT=NNN;
      thermal_expansion=0.0000263;
      thermal_conductivity=39;
      Brinelll_hardness=343;
      Mohs_hardness=NNN;
      Vickers_hardness=206;
      Hardness_Pearson=NNN;
      Hardness_Putz=NNN;
      Hardness_RB=3.27;
      shear_modulus=10;
      Young_modulus=24;
      bulk_modulus=31;
      Poisson_ratio_PT=0.21;
      Miedema_BVm=NNN;
      Magnetic_Type_PT="Paramagnetic";
      Mass_Magnetic_Susceptibility=5.9E-9;
      Volume_Magnetic_Susceptibility=0.0000388;
      Molar_Magnetic_Susceptibility=1.02E-9;
      Curie_point=NNN;
      color_PT="SILVER";
      refractive_index=NNN;
      HHIP=9500;
      HHIR=3100;
      /*xray_scatt=NNN;*/
      //Yb Pettifor linear interpolation
      return; //CO20200520
    }
    // [AFLOW]STOP=Ytterbium
    // ********************************************************************************************************************************************************

    // ********************************************************************************************************************************************************
    // [AFLOW]START=Lutetium
    // Lutetium Lutetium Lutetium Lutetium Lutetium Lutetium Lutetium Lutetium Lutetium Lutetium Lutetium Lutetium Lutetium Lutetium Lutetium Lutetium Lutetium
    else if(ZZ==71) { // Lutetium
      Z=ZZ;
      symbol="Lu";
      name="Lutetium";
      Period=6;
      Group=3;
      Series="TransitionMetal";
      Block="d";
      mass=AMU2KILOGRAM*174.967;
      MolarVolume=0.000017779;
      volume=29.3515;
      Miedema_Vm=6.81;
      valence_std=17;
      valence_iupac=3;
      valence_PT=3;
      Density_PT=9.841;
      crystal="hcp";
      CrystalStr_PT="Simple_Hexagonal";
      space_group="P6_3/mmc";
      space_group_number=194;
      Pearson_coefficient=8.27273E-07;
      lattice_constant[1]=350.31;lattice_constant[2]=350.31;lattice_constant[3]=555.09;
      lattice_angle[1]=PI/2;lattice_angle[2]=PI/2;lattice_angle[3]=2*PI/3;
      phase="Solid";
      radius=0.173;
      radius_PT=217;
      radius_covalent=1.87;
      radius_covalent_PT=187;
      radius_VanDerWaals_PT=NNN;
      radii_Ghosh08=0.7409;
      radii_Slatter=1.75;
      radii_Pyykko=1.62;
      electrical_conductivity=1.8E6;
      electronegativity_vec=1.27;
      hardness_Ghosh=4.4766;
      electronegativity_Pearson=NNN;
      electronegativity_Ghosh=6.140;
      electronegativity_Allen=1.09; //RF+SK20200410
      oxidation_states.clear();oxidation_states.push_back(3);  //RF+SK20200410
      oxidation_states_preferred.clear();oxidation_states_preferred.push_back(3);  //RF+SK20200410
      electron_affinity_PT=50;
      Miedema_phi_star=3.22;
      Miedema_nws=1.24;
      Miedema_gamma_s=NNN;
      Pettifor_scale=0.7200;
      boiling_point=3402;
      melting_point=1663;
      vaporization_heat_PT=415;
      specific_heat_PT=154;
      critical_Pressure=NNN;
      critical_Temperature_PT=NNN;
      thermal_expansion=0.00001;
      thermal_conductivity=16;
      Brinelll_hardness=893;
      Mohs_hardness=2.6;
      Vickers_hardness=1160;
      Hardness_Pearson=NNN;
      Hardness_Putz=NNN;
      Hardness_RB=3.64;
      shear_modulus=27;
      Young_modulus=67;
      bulk_modulus=48;
      Poisson_ratio_PT=0.26;
      Miedema_BVm=NNN;
      Magnetic_Type_PT="Paramagnetic";
      Mass_Magnetic_Susceptibility=1.2E-9;
      Volume_Magnetic_Susceptibility=0.0000118;
      Molar_Magnetic_Susceptibility=2.1E-10;
      Curie_point=NNN;
      color_PT="SILVER";
      refractive_index=NNN;
      HHIP=9500;
      HHIR=3100;
      /*xray_scatt=NNN;*/
      //Lu
      return; //CO20200520
    }
    // [AFLOW]STOP=Lutetium
    // ********************************************************************************************************************************************************

    // d-electron systems: transition metals
    // ********************************************************************************************************************************************************
    // [AFLOW]START=Hafnium
    // Hafnium Hafnium Hafnium Hafnium Hafnium Hafnium Hafnium Hafnium Hafnium Hafnium Hafnium Hafnium Hafnium Hafnium Hafnium Hafnium Hafnium
    else if(ZZ==72) { // Hafnium
      Z=ZZ;
      symbol="Hf";
      name="Hafnium";
      Period=6;
      Group=4;
      Series="TransitionMetal";
      Block="d";
      mass=AMU2KILOGRAM*178.49;
      MolarVolume=0.0000134102;
      volume=22.0408;
      Miedema_Vm=5.6;
      valence_std=4;
      valence_iupac=4;
      valence_PT=4;
      Density_PT=13.31;
      crystal="hcp";
      CrystalStr_PT="Simple_Hexagonal";
      space_group="P6_3/mmc";
      space_group_number=194;
      Pearson_coefficient=5.25384E-05;
      lattice_constant[1]=319.64;lattice_constant[2]=319.64;lattice_constant[3]=505.11;
      lattice_angle[1]=PI/2;lattice_angle[2]=PI/2;lattice_angle[3]=2*PI/3;
      phase="Solid";
      radius=0.159;
      radius_PT=208;
      radius_covalent=1.75;
      radius_covalent_PT=175;
      radius_VanDerWaals_PT=NNN;
      radii_Ghosh08=0.7056;
      radii_Slatter=1.55;
      radii_Pyykko=1.52;
      electrical_conductivity=3.3E6;
      electronegativity_vec=1.30;
      hardness_Ghosh=4.7065;
      electronegativity_Pearson=3.8;
      electronegativity_Ghosh=6.258;
      electronegativity_Allen=1.16; //RF+SK20200410
      oxidation_states.clear();oxidation_states.push_back(4); oxidation_states.push_back(3); //RF+SK20200410
      oxidation_states_preferred.clear();oxidation_states_preferred.push_back(4);  //RF+SK20200410
      electron_affinity_PT=0;
      Miedema_phi_star=3.55;
      Miedema_nws=1.43;
      Miedema_gamma_s=2200;
      Pettifor_scale=0.775;
      boiling_point=4603;
      melting_point=2233;
      vaporization_heat_PT=630;
      specific_heat_PT=144;
      critical_Pressure=NNN;
      critical_Temperature_PT=NNN;
      thermal_expansion=5.9E-6;
      thermal_conductivity=23;
      Brinelll_hardness=1700;
      Mohs_hardness=5.5;
      Vickers_hardness=1760;
      Hardness_Pearson=3.00;
      Hardness_Putz=NNN;
      Hardness_RB=3.94;
      shear_modulus=30;
      Young_modulus=78;
      bulk_modulus=110;
      Poisson_ratio_PT=0.37;
      Miedema_BVm=15.0;
      Magnetic_Type_PT="Paramagnetic";
      Mass_Magnetic_Susceptibility=5.3E-9;
      Volume_Magnetic_Susceptibility=0.0000705;
      Molar_Magnetic_Susceptibility=9.46E-10;
      Curie_point=NNN;
      color_PT="GRAY";
      refractive_index=NNN;
      HHIP=3400;
      HHIR=2600;
      /*xray_scatt=NNN;*/
      //Hf
      return; //CO20200520
    }
    // [AFLOW]STOP=Hafnium
    // ********************************************************************************************************************************************************

    // ********************************************************************************************************************************************************
    // [AFLOW]START=Tantalum
    // Tantalum Tantalum Tantalum Tantalum Tantalum Tantalum Tantalum Tantalum Tantalum Tantalum Tantalum Tantalum Tantalum Tantalum Tantalum Tantalum Tantalum
    else if(ZZ==73) { // Tantalum
      Z=ZZ;
      symbol="Ta";
      name="Tantalum";
      Period=6;
      Group=5;
      Series="TransitionMetal";
      Block="d";
      mass=AMU2KILOGRAM*180.9479;
      MolarVolume=0.0000108677;
      volume=18.1100;
      Miedema_Vm=4.9;
      valence_std=5;
      valence_iupac=5;
      valence_PT=5;
      Density_PT=16.65;
      crystal="bcc";
      CrystalStr_PT="Body-centered_Cubic";
      space_group="Im_3m";
      space_group_number=229;
      Pearson_coefficient=3.66845E-09;
      lattice_constant[1]=330.13;lattice_constant[2]=330.13;lattice_constant[3]=330.13;
      lattice_angle[1]=PI/2;lattice_angle[2]=PI/2;lattice_angle[3]=PI/2;
      phase="Solid";
      radius=0.147;
      radius_PT=200;
      radius_covalent=1.70;
      radius_covalent_PT=170;
      radius_VanDerWaals_PT=NNN;
      radii_Ghosh08=0.6716;
      radii_Slatter=1.45;
      radii_Pyykko=1.46;
      electrical_conductivity=7.7E6;
      electronegativity_vec=1.50;
      hardness_Ghosh=4.9508;
      electronegativity_Pearson=4.11;
      electronegativity_Ghosh=6.383;
      electronegativity_Allen=1.34; //RF+SK20200410
      oxidation_states.clear();oxidation_states.push_back(5); oxidation_states.push_back(3); //RF+SK20200410
      oxidation_states_preferred.clear();oxidation_states_preferred.push_back(5);  //RF+SK20200410
      electron_affinity_PT=31;
      Miedema_phi_star=4.05;
      Miedema_nws=1.63;
      Miedema_gamma_s=3050;
      Pettifor_scale=0.83;
      boiling_point=5458;
      melting_point=3017;
      vaporization_heat_PT=736;
      specific_heat_PT=140;
      critical_Pressure=NNN;
      critical_Temperature_PT=NNN;
      thermal_expansion=6.3E-6;
      thermal_conductivity=57;
      Brinelll_hardness=800;
      Mohs_hardness=6.5;
      Vickers_hardness=873;
      Hardness_Pearson=3.79;
      Hardness_Putz=NNN;
      Hardness_RB=1.75;
      shear_modulus=67;
      Young_modulus=186;
      bulk_modulus=200;
      Poisson_ratio_PT=0.34;
      Miedema_BVm=22.0;
      Magnetic_Type_PT="Paramagnetic";
      Mass_Magnetic_Susceptibility=1.07E-8;
      Volume_Magnetic_Susceptibility=0.0001782;
      Molar_Magnetic_Susceptibility=1.936E-9;
      Curie_point=NNN;
      color_PT="GRAY";
      refractive_index=NNN;
      HHIP=2300;
      HHIR=4800;
      /*xray_scatt=NNN;*/
      //Ta
      return; //CO20200520
    }
    // [AFLOW]STOP=Tantalum
    // ********************************************************************************************************************************************************

    // ********************************************************************************************************************************************************
    // [AFLOW]START=Tungsten
    // Tungsten Tungsten Tungsten Tungsten Tungsten Tungsten Tungsten Tungsten Tungsten Tungsten Tungsten Tungsten Tungsten Tungsten Tungsten Tungsten Tungsten
    else if(ZZ==74) { // Tungsten
      Z=ZZ;
      symbol="W";
      name="Tungsten";
      Period=6;
      Group=6;
      Series="TransitionMetal";
      Block="d";
      mass=AMU2KILOGRAM*183.85;
      MolarVolume=9.5501E-6;
      volume=15.9387;
      Miedema_Vm=4.5;
      valence_std=6;
      valence_iupac=6;
      valence_PT=6;
      Density_PT=19.25;
      crystal="bcc";
      CrystalStr_PT="Body-centered_Cubic";
      space_group="Im_3m";
      space_group_number=229;
      Pearson_coefficient=6.96679E-05;
      lattice_constant[1]=316.52;lattice_constant[2]=316.52;lattice_constant[3]=316.52;
      lattice_angle[1]=PI/2;lattice_angle[2]=PI/2;lattice_angle[3]=PI/2;
      phase="Solid";
      radius=0.137;
      radius_PT=193;
      radius_covalent=1.62;
      radius_covalent_PT=162;
      radius_VanDerWaals_PT=NNN;
      radii_Ghosh08=0.6416;
      radii_Slatter=1.35;
      radii_Pyykko=1.37;
      electrical_conductivity=2E7;
      electronegativity_vec=2.36;
      hardness_Ghosh=5.1879;
      electronegativity_Pearson=4.40;
      electronegativity_Ghosh=6.505;
      electronegativity_Allen=1.47; //RF+SK20200410
      oxidation_states.clear();oxidation_states.push_back(6); oxidation_states.push_back(5); oxidation_states.push_back(4); oxidation_states.push_back(3); oxidation_states.push_back(2); oxidation_states.push_back(0); //RF+SK20200410
      oxidation_states_preferred.clear();oxidation_states_preferred.push_back(6);  //RF+SK20200410
      electron_affinity_PT=78.6;
      Miedema_phi_star=4.80;
      Miedema_nws=1.81;
      Miedema_gamma_s=3300;
      Pettifor_scale=0.885;
      boiling_point=5555;
      melting_point=3422;
      vaporization_heat_PT=800;
      specific_heat_PT=132;
      critical_Pressure=NNN;
      critical_Temperature_PT=NNN;
      thermal_expansion=4.5E-6;
      thermal_conductivity=170;
      Brinelll_hardness=2570;
      Mohs_hardness=7.5;
      Vickers_hardness=3430;
      Hardness_Pearson=3.58;
      Hardness_Putz=NNN;
      Hardness_RB=1.23;
      shear_modulus=161;
      Young_modulus=411;
      bulk_modulus=310;
      Poisson_ratio_PT=0.28;
      Miedema_BVm=31.0;
      Magnetic_Type_PT="Paramagnetic";
      Mass_Magnetic_Susceptibility=4.59E-9;
      Volume_Magnetic_Susceptibility=0.0000884;
      Molar_Magnetic_Susceptibility=8.44E-10;
      Curie_point=NNN;
      color_PT="GRAY";
      refractive_index=NNN;
      HHIP=7000;
      HHIR=4300;
      /*xray_scatt=NNN;*/
      //W
      return; //CO20200520
    }
    // [AFLOW]STOP=Tungsten
    // ********************************************************************************************************************************************************

    // ********************************************************************************************************************************************************
    // [AFLOW]START=Rhenium
    // Rhenium Rhenium Rhenium Rhenium Rhenium Rhenium Rhenium Rhenium Rhenium Rhenium Rhenium Rhenium Rhenium Rhenium Rhenium Rhenium Rhenium
    else if(ZZ==75) { // Rhenium
      Z=ZZ;
      symbol="Re";
      name="Rhenium";
      Period=6;
      Group=7;
      Series="TransitionMetal";
      Block="d";
      mass=AMU2KILOGRAM*186.2;
      MolarVolume=8.85856E-6;
      volume=14.8941;
      Miedema_Vm=4.3;
      valence_std=7;
      valence_iupac=7;
      valence_PT=7;
      Density_PT=21.02;
      crystal="hcp";
      CrystalStr_PT="Simple_Hexagonal";
      space_group="P6_3/mmc";
      space_group_number=194;
      Pearson_coefficient=2.70849E-05;
      lattice_constant[1]=276.1;lattice_constant[2]=276.1;lattice_constant[3]=445.6;
      lattice_angle[1]=PI/2;lattice_angle[2]=PI/2;lattice_angle[3]=2*PI/3;
      phase="Solid";
      radius=0.138;
      radius_PT=188;
      radius_covalent=1.51;
      radius_covalent_PT=151;
      radius_VanDerWaals_PT=NNN;
      radii_Ghosh08=0.6141;
      radii_Slatter=1.35;
      radii_Pyykko=1.31;
      electrical_conductivity=5.6E6;
      electronegativity_vec=1.90;
      hardness_Ghosh=5.4256;
      electronegativity_Pearson=4.02;
      electronegativity_Ghosh=6.626;
      electronegativity_Allen=1.60; //RF+SK20200410
      oxidation_states.clear();oxidation_states.push_back(7); oxidation_states.push_back(6); oxidation_states.push_back(4); oxidation_states.push_back(2); oxidation_states.push_back(-1); //RF+SK20200410
      oxidation_states_preferred.clear();oxidation_states_preferred.push_back(7);  //RF+SK20200410
      electron_affinity_PT=14.5;
      Miedema_phi_star=5.40;
      Miedema_nws=1.86;
      Miedema_gamma_s=3650;
      Pettifor_scale=0.94;
      boiling_point=5596;
      melting_point=3186;
      vaporization_heat_PT=705;
      specific_heat_PT=137;
      critical_Pressure=NNN;
      critical_Temperature_PT=NNN;
      thermal_expansion=6.2E-6;
      thermal_conductivity=48;
      Brinelll_hardness=1320;
      Mohs_hardness=7;
      Vickers_hardness=2450;
      Hardness_Pearson=3.87;
      Hardness_Putz=NNN;
      Hardness_RB=2.13;
      shear_modulus=178;
      Young_modulus=463;
      bulk_modulus=370;
      Poisson_ratio_PT=0.3;
      Miedema_BVm=33.0;
      Magnetic_Type_PT="Paramagnetic";
      Mass_Magnetic_Susceptibility=4.56E-9;
      Volume_Magnetic_Susceptibility=0.0000959;
      Molar_Magnetic_Susceptibility=8.49E-10;
      Curie_point=NNN;
      color_PT="GRAY";
      refractive_index=NNN;
      HHIP=3300;
      HHIR=3300;
      /*xray_scatt=NNN;*/
      //Re
      return; //CO20200520
    }
    // [AFLOW]STOP=Rhenium
    // ********************************************************************************************************************************************************

    // ********************************************************************************************************************************************************
    // [AFLOW]START=Osmium
    // Osmium Osmium Osmium Osmium Osmium Osmium Osmium Osmium Osmium Osmium Osmium Osmium Osmium Osmium Osmium Osmium Osmium
    else if(ZZ==76) { // Osmium
      Z=ZZ;
      symbol="Os";
      name="Osmium";
      Period=6;
      Group=8;
      Series="TransitionMetal";
      Block="d";
      mass=AMU2KILOGRAM*190.2;
      MolarVolume=8.421E-6;
      volume=14.2403;
      Miedema_Vm=4.2;
      valence_std=8;
      valence_iupac=8;
      valence_PT=6;
      Density_PT=22.59;
      crystal="hcp";
      CrystalStr_PT="Simple_Hexagonal";
      space_group="P6_3/mmc";
      space_group_number=194;
      Pearson_coefficient=7.45234E-05;
      lattice_constant[1]=273.44;lattice_constant[2]=273.44;lattice_constant[3]=431.73;
      lattice_angle[1]=PI/2;lattice_angle[2]=PI/2;lattice_angle[3]=2*PI/3;
      phase="Solid";
      radius=0.135;
      radius_PT=185;
      radius_covalent=1.44;
      radius_covalent_PT=144;
      radius_VanDerWaals_PT=NNN;
      radii_Ghosh08=0.5890;
      radii_Slatter=1.30;
      radii_Pyykko=1.29;
      electrical_conductivity=1.2E7;
      electronegativity_vec=2.20;
      hardness_Ghosh=5.6619;
      electronegativity_Pearson=4.9;
      electronegativity_Ghosh=6.748;
      electronegativity_Allen=1.65; //RF+SK20200410
      oxidation_states.clear();oxidation_states.push_back(8); oxidation_states.push_back(6); oxidation_states.push_back(4); oxidation_states.push_back(3); oxidation_states.push_back(2); oxidation_states.push_back(0); oxidation_states.push_back(-2); //RF+SK20200410
      oxidation_states_preferred.clear();oxidation_states_preferred.push_back(4);  //RF+SK20200410
      electron_affinity_PT=106.1;
      Miedema_phi_star=5.40;
      Miedema_nws=1.85;
      Miedema_gamma_s=3500;
      Pettifor_scale=0.995;
      boiling_point=5012;
      melting_point=3033;
      vaporization_heat_PT=630;
      specific_heat_PT=130;
      critical_Pressure=NNN;
      critical_Temperature_PT=NNN;
      thermal_expansion=5.1E-6;
      thermal_conductivity=87;
      Brinelll_hardness=3920;
      Mohs_hardness=7;
      Vickers_hardness=4137.063913415;
      Hardness_Pearson=3.80;
      Hardness_Putz=NNN;
      Hardness_RB=1.72;
      shear_modulus=222;
      Young_modulus=NNN;
      bulk_modulus=NNN;
      Poisson_ratio_PT=0.25;
      Miedema_BVm=35.0;
      Magnetic_Type_PT="Paramagnetic";
      Mass_Magnetic_Susceptibility=6E-10;
      Volume_Magnetic_Susceptibility=0.000014;
      Molar_Magnetic_Susceptibility=1.1E-10;
      Curie_point=NNN;
      color_PT="SLATEGRAY";
      refractive_index=NNN;
      HHIP=5500;
      HHIR=9100;
      /*xray_scatt=NNN;*/
      //Os JX CHANGED VALENCE
      return; //CO20200520
    }
    // [AFLOW]STOP=Osmium
    // ********************************************************************************************************************************************************

    // ********************************************************************************************************************************************************
    // [AFLOW]START=Iridium
    // Iridium Iridium Iridium Iridium Iridium Iridium Iridium Iridium Iridium Iridium Iridium Iridium Iridium Iridium Iridium Iridium Iridium
    else if(ZZ==77) { // Iridium
      Z=ZZ;
      symbol="Ir";
      name="Iridium";
      Period=6;
      Group=9;
      Series="TransitionMetal";
      Block="d";
      mass=AMU2KILOGRAM*192.22;
      MolarVolume=8.5203E-6;
      volume=14.5561;
      Miedema_Vm=4.2;
      valence_std=9;
      valence_iupac=8;
      valence_PT=6;
      Density_PT=22.56;
      crystal="fcc";
      CrystalStr_PT="Face-centered_Cubic";
      space_group="Fm_3m";
      space_group_number=225;
      Pearson_coefficient=2.53787E-05;
      lattice_constant[1]=383.9;lattice_constant[2]=383.9;lattice_constant[3]=383.9;
      lattice_angle[1]=PI/2;lattice_angle[2]=PI/2;lattice_angle[3]=PI/2;
      phase="Solid";
      radius=0.135;
      radius_PT=180;
      radius_covalent=1.41;
      radius_covalent_PT=141;
      radius_VanDerWaals_PT=NNN;
      radii_Ghosh08=0.5657;
      radii_Slatter=1.35;
      radii_Pyykko=1.22;
      electrical_conductivity=2.1E7;
      electronegativity_vec=2.20;
      hardness_Ghosh=5.9000;
      electronegativity_Pearson=5.4;
      electronegativity_Ghosh=6.831;
      electronegativity_Allen=1.68; //RF+SK20200410
      oxidation_states.clear();oxidation_states.push_back(6); oxidation_states.push_back(4); oxidation_states.push_back(3); oxidation_states.push_back(2); oxidation_states.push_back(1); oxidation_states.push_back(0); oxidation_states.push_back(-1); //RF+SK20200410
      oxidation_states_preferred.clear();oxidation_states_preferred.push_back(4); oxidation_states_preferred.push_back(1); //RF+SK20200410
      electron_affinity_PT=151;
      Miedema_phi_star=5.55;
      Miedema_nws=1.83;
      Miedema_gamma_s=3100;
      Pettifor_scale=1.05;
      boiling_point=4428;
      melting_point=2466;
      vaporization_heat_PT=560;
      specific_heat_PT=131;
      critical_Pressure=NNN;
      critical_Temperature_PT=NNN;
      thermal_expansion=6.4E-6;
      thermal_conductivity=150;
      Brinelll_hardness=1670;
      Mohs_hardness=6.5;
      Vickers_hardness=1760;
      Hardness_Pearson=3.80;
      Hardness_Putz=NNN;
      Hardness_RB=1.27;
      shear_modulus=210;
      Young_modulus=528;
      bulk_modulus=320;
      Poisson_ratio_PT=0.26;
      Miedema_BVm=25.0;
      Magnetic_Type_PT="Paramagnetic";
      Mass_Magnetic_Susceptibility=1.67E-9;
      Volume_Magnetic_Susceptibility=0.0000377;
      Molar_Magnetic_Susceptibility=3.21E-10;
      Curie_point=NNN;
      color_PT="SILVER";
      refractive_index=NNN;
      HHIP=5500;
      HHIR=9100;
      /*xray_scatt=NNN;*/
      //Ir JX CHANGED VALENCE
      return; //CO20200520
    }
    // [AFLOW]STOP=Iridium
    // ********************************************************************************************************************************************************

    // ********************************************************************************************************************************************************
    // [AFLOW]START=Platinum
    // Platinum Platinum Platinum Platinum Platinum Platinum Platinum Platinum Platinum Platinum Platinum Platinum Platinum Platinum Platinum Platinum Platinum
    else if(ZZ==78) { // Platinum
      Z=ZZ;
      symbol="Pt";
      name="Platinum";
      Period=6;
      Group=10;
      Series="TransitionMetal";
      Block="d";
      mass=AMU2KILOGRAM*195.09;
      MolarVolume=9.0948E-6;
      volume=15.7298;
      Miedema_Vm=4.4;
      valence_std=10;
      valence_iupac=6;
      valence_PT=6;
      Density_PT=21.45;
      crystal="fcc";
      CrystalStr_PT="Face-centered_Cubic";
      space_group="Fm_3m";
      space_group_number=225;
      Pearson_coefficient=3.39206E-05;
      lattice_constant[1]=392.42;lattice_constant[2]=392.42;lattice_constant[3]=392.42;
      lattice_angle[1]=PI/2;lattice_angle[2]=PI/2;lattice_angle[3]=PI/2;
      phase="Solid";
      radius=0.138;
      radius_PT=177;
      radius_covalent=1.36;
      radius_covalent_PT=136;
      radius_VanDerWaals_PT=175;
      radii_Ghosh08=0.5443;
      radii_Slatter=1.35;
      radii_Pyykko=1.23;
      electrical_conductivity=9.4E6;
      electronegativity_vec=2.28;
      hardness_Ghosh=6.1367;
      electronegativity_Pearson=5.6;
      electronegativity_Ghosh=6.991;
      electronegativity_Allen=1.72; //RF+SK20200410
      oxidation_states.clear();oxidation_states.push_back(4); oxidation_states.push_back(2); oxidation_states.push_back(0);  //RF+SK20200410
      oxidation_states_preferred.clear();oxidation_states_preferred.push_back(4); oxidation_states_preferred.push_back(2); //RF+SK20200410
      electron_affinity_PT=205.3;
      Miedema_phi_star=5.65;
      Miedema_nws=1.78;
      Miedema_gamma_s=2550;
      Pettifor_scale=1.105;
      boiling_point=3825;
      melting_point=1768.3;
      vaporization_heat_PT=490;
      specific_heat_PT=133;
      critical_Pressure=NNN;
      critical_Temperature_PT=NNN;
      thermal_expansion=8.9E-6;
      thermal_conductivity=71;
      Brinelll_hardness=392;
      Mohs_hardness=3.5;
      Vickers_hardness=549;
      Hardness_Pearson=3.50;
      Hardness_Putz=NNN;
      Hardness_RB=3.5;
      shear_modulus=61;
      Young_modulus=168;
      bulk_modulus=230;
      Poisson_ratio_PT=0.38;
      Miedema_BVm=18.0;
      Magnetic_Type_PT="Paramagnetic";
      Mass_Magnetic_Susceptibility=1.22E-8;
      Volume_Magnetic_Susceptibility=0.0002573;
      Molar_Magnetic_Susceptibility=2.38E-9;
      Curie_point=NNN;
      color_PT="GRAY";
      refractive_index=NNN;
      HHIP=5500;
      HHIR=9100;
      /*xray_scatt=NNN;*/
      //Pt
      return; //CO20200520
    }
    // [AFLOW]STOP=Platinum
    // ********************************************************************************************************************************************************

    // ********************************************************************************************************************************************************
    // [AFLOW]START=Gold
    // Gold Gold Gold Gold Gold Gold Gold Gold Gold Gold Gold Gold Gold Gold Gold Gold Gold
    else if(ZZ==79) { // Gold
      Z=ZZ;
      symbol="Au";
      name="Gold";
      Period=6;
      Group=11;
      Series="TransitionMetal";
      Block="d";
      mass=AMU2KILOGRAM*196.9665;
      MolarVolume=0.00001021;
      volume=18.1904;
      Miedema_Vm=4.7;
      valence_std=11;
      valence_iupac=5;
      valence_PT=5;
      Density_PT=19.3;
      crystal="fcc";
      CrystalStr_PT="Face-centered_Cubic";
      space_group="Fm_3m";
      space_group_number=225;
      Pearson_coefficient=2.08217E-32;
      lattice_constant[1]=407.82;lattice_constant[2]=407.82;lattice_constant[3]=407.82;
      lattice_angle[1]=PI/2;lattice_angle[2]=PI/2;lattice_angle[3]=PI/2;
      phase="Solid";
      radius=0.144;
      radius_PT=174;
      radius_covalent=1.36;
      radius_covalent_PT=136;
      radius_VanDerWaals_PT=166;
      radii_Ghosh08=0.5244;
      radii_Slatter=1.35;
      radii_Pyykko=1.24;
      electrical_conductivity=4.5E7;
      electronegativity_vec=2.54;
      hardness_Ghosh=6.3741;
      electronegativity_Pearson=5.77;
      electronegativity_Ghosh=7.112;
      electronegativity_Allen=1.92; //RF+SK20200410
      oxidation_states.clear();oxidation_states.push_back(3); oxidation_states.push_back(1); //RF+SK20200410
      oxidation_states_preferred.clear();oxidation_states_preferred.push_back(3);  //RF+SK20200410
      electron_affinity_PT=222.8;
      Miedema_phi_star=5.15;
      Miedema_nws=1.57;
      Miedema_gamma_s=1550;
      Pettifor_scale=1.16;
      boiling_point=2856;
      melting_point=1064.18;
      vaporization_heat_PT=330;
      specific_heat_PT=129.1;
      critical_Pressure=NNN;
      critical_Temperature_PT=NNN;
      thermal_expansion=0.0000142;
      thermal_conductivity=320;
      Brinelll_hardness=2450;
      Mohs_hardness=2.5;
      Vickers_hardness=216;
      Hardness_Pearson=3.46;
      Hardness_Putz=NNN;
      Hardness_RB=3.44;
      shear_modulus=27;
      Young_modulus=78;
      bulk_modulus=220;
      Poisson_ratio_PT=0.44;
      Miedema_BVm=18.0;
      Magnetic_Type_PT="Diamagnetic";
      Mass_Magnetic_Susceptibility=-1.78E-9;
      Volume_Magnetic_Susceptibility=-0.0000344;
      Molar_Magnetic_Susceptibility=-3.51E-10;
      Curie_point=NNN;
      color_PT="GOLD";
      refractive_index=NNN;
      HHIP=1100;
      HHIR=1000;
      xray_scatt=74.99;
      //Au
      return; //CO20200520
    }
    // [AFLOW]STOP=Gold
    // ********************************************************************************************************************************************************

    // ********************************************************************************************************************************************************
    // [AFLOW]START=Mercury
    // Mercury Mercury Mercury Mercury Mercury Mercury Mercury Mercury Mercury Mercury Mercury Mercury Mercury Mercury Mercury Mercury Mercury
    else if(ZZ==80) { // Mercury
      Z=ZZ;
      symbol="Hg";
      name="Mercury";
      Period=6;
      Group=12;
      Series="TransitionMetal";
      Block="d";
      mass=AMU2KILOGRAM*200.59;
      MolarVolume=0.0000148213;
      volume=29.7156;
      Miedema_Vm=5.8;
      valence_std=12;
      valence_iupac=4;
      valence_PT=2;
      Density_PT=13.534;
      crystal="rhl";
      CrystalStr_PT="Simple_Trigonal";
      space_group="R_3m";
      space_group_number=166;
      Pearson_coefficient=6.52519E-05;
      lattice_constant[1]=300.5;lattice_constant[2]=300.5;lattice_constant[3]=300.5;
      lattice_angle[1]=1.23081;lattice_angle[2]=1.23081;lattice_angle[3]=1.23081;
      phase="Liquid";
      radius=0.150;
      radius_PT=171;
      radius_covalent=1.32;
      radius_covalent_PT=132;
      radius_VanDerWaals_PT=155;
      radii_Ghosh08=0.5060;
      radii_Slatter=1.50;
      radii_Pyykko=1.33;
      electrical_conductivity=1E6;
      electronegativity_vec=2.00;
      hardness_Ghosh=6.6103;
      electronegativity_Pearson=4.91;
      electronegativity_Ghosh=7.233;
      electronegativity_Allen=1.76; //RF+SK20200410
      oxidation_states.clear();oxidation_states.push_back(2); oxidation_states.push_back(1); //RF+SK20200410
      oxidation_states_preferred.clear();oxidation_states_preferred.push_back(2);  //RF+SK20200410
      electron_affinity_PT=0;
      Miedema_phi_star=4.20;
      Miedema_nws=1.24;
      Miedema_gamma_s=610;
      Pettifor_scale=1.32;
      boiling_point=356.73;
      melting_point=-38.83;
      vaporization_heat_PT=59.2;
      specific_heat_PT=139.5;
      critical_Pressure=1698;
      critical_Temperature_PT=1750;
      thermal_expansion=0.000181;
      thermal_conductivity=8.3;
      Brinelll_hardness=NNN;
      Mohs_hardness=NNN;
      Vickers_hardness=NNN;
      Hardness_Pearson=5.54;
      Hardness_Putz=NNN;
      Hardness_RB=5.29;
      shear_modulus=NNN;
      Young_modulus=NNN;
      bulk_modulus=25;
      Poisson_ratio_PT=NNN;
      Miedema_BVm=4.0;
      Magnetic_Type_PT="Diamagnetic";
      Mass_Magnetic_Susceptibility=-2.1E-9;
      Volume_Magnetic_Susceptibility=-0.0000284;
      Molar_Magnetic_Susceptibility=-4.21E-10;
      Curie_point=NNN;
      color_PT="SILVER";
      refractive_index=1.000933;
      HHIP=5500;
      HHIR=3100;
      /*xray_scatt=NNN;*/
      //Hg
      return; //CO20200520
    }
    // [AFLOW]STOP=Mercury
    // ********************************************************************************************************************************************************

    // p-electron systems
    // ********************************************************************************************************************************************************
    // [AFLOW]START=Thallium
    // Thallium Thallium Thallium Thallium Thallium Thallium Thallium Thallium Thallium Thallium Thallium Thallium Thallium Thallium Thallium Thallium Thallium
    else if(ZZ==81) { // Thallium
      Z=ZZ;
      symbol="Tl";
      name="Thallium";
      Period=6;
      Group=13;
      Series="PoorMetal";
      Block="p";
      mass=AMU2KILOGRAM*204.37;
      MolarVolume=0.0000172473;
      volume=31.0721;
      Miedema_Vm=6.6;
      valence_std=3;
      valence_iupac=3;
      valence_PT=3;
      Density_PT=11.85;
      crystal="hcp";
      CrystalStr_PT="Simple_Hexagonal";
      space_group="P6_3/mmc";
      space_group_number=194;
      Pearson_coefficient=1.99659E-05;
      lattice_constant[1]=345.66;lattice_constant[2]=345.66;lattice_constant[3]=552.48;
      lattice_angle[1]=PI/2;lattice_angle[2]=PI/2;lattice_angle[3]=2*PI/3;
      phase="Solid";
      radius=0.171;
      radius_PT=156;
      radius_covalent=1.45;
      radius_covalent_PT=145;
      radius_VanDerWaals_PT=196;
      radii_Ghosh08=1.8670;
      radii_Slatter=1.90;
      radii_Pyykko=1.44;
      electrical_conductivity=6.7E6;
      electronegativity_vec=1.62;
      hardness_Ghosh=1.7043;
      electronegativity_Pearson=3.2;
      electronegativity_Ghosh=4.719;
      electronegativity_Allen=1.789;  //RF+SK20200410
      oxidation_states.clear();oxidation_states.push_back(3); oxidation_states.push_back(1); //RF+SK20200410
      oxidation_states_preferred.clear();oxidation_states_preferred.push_back(1);  //RF+SK20200410
      electron_affinity_PT=19.2;
      Miedema_phi_star=3.90;
      Miedema_nws=1.12;
      Miedema_gamma_s=610;
      Pettifor_scale=1.56;
      boiling_point=1473;
      melting_point=304;
      vaporization_heat_PT=165;
      specific_heat_PT=129;
      critical_Pressure=NNN;
      critical_Temperature_PT=NNN;
      thermal_expansion=0.0000299;
      thermal_conductivity=46;
      Brinelll_hardness=26.4;
      Mohs_hardness=1.2;
      Vickers_hardness=NNN;
      Hardness_Pearson=2.90;
      Hardness_Putz=NNN;
      Hardness_RB=2.69;
      shear_modulus=2.8;
      Young_modulus=8;
      bulk_modulus=43;
      Poisson_ratio_PT=0.45;
      Miedema_BVm=6.2;
      Magnetic_Type_PT="Diamagnetic";
      Mass_Magnetic_Susceptibility=-3E-9;
      Volume_Magnetic_Susceptibility=-0.0000356;
      Molar_Magnetic_Susceptibility=-6.13E-10;
      Curie_point=NNN;
      color_PT="SILVER";
      refractive_index=NNN;
      HHIP=6500;
      HHIR=6500;
      /*xray_scatt=NNN;*/
      //Tl
      return; //CO20200520
    }
    // [AFLOW]STOP=Thallium
    // ********************************************************************************************************************************************************

    // ********************************************************************************************************************************************************
    // [AFLOW]START=Lead
    // Lead Lead Lead Lead Lead Lead Lead Lead Lead Lead Lead Lead Lead Lead Lead Lead Lead
    else if(ZZ==82) { // Lead
      Z=ZZ;
      symbol="Pb";
      name="Lead";
      Period=6;
      Group=14;
      Series="PoorMetal";
      Block="p";
      mass=AMU2KILOGRAM*207.2;
      MolarVolume=0.000018272;
      volume=31.6649;
      Miedema_Vm=6.9;
      valence_std=4;
      valence_iupac=4;
      valence_PT=4;
      Density_PT=11.34;
      crystal="fcc";
      CrystalStr_PT="Face-centered_Cubic";
      space_group="Fm_3m";
      space_group_number=225;
      Pearson_coefficient=1.94378E-05;
      lattice_constant[1]=495.08;lattice_constant[2]=495.08;lattice_constant[3]=495.08;
      lattice_angle[1]=PI/2;lattice_angle[2]=PI/2;lattice_angle[3]=PI/2;
      phase="Solid";
      radius=0.175;
      radius_PT=154;
      radius_covalent=1.46;
      radius_covalent_PT=146;
      radius_VanDerWaals_PT=202;
      radii_Ghosh08=1.6523;
      radii_Slatter=NNN;
      radii_Pyykko=1.44;
      electrical_conductivity=4.8E6;
      electronegativity_vec=2.33;
      hardness_Ghosh=1.9414;
      electronegativity_Pearson=3.90;
      electronegativity_Ghosh=4.841;
      electronegativity_Allen=1.854;  //RF+SK20200410
      oxidation_states.clear();oxidation_states.push_back(4); oxidation_states.push_back(2); //RF+SK20200410
      oxidation_states_preferred.clear();oxidation_states_preferred.push_back(2);  //RF+SK20200410
      electron_affinity_PT=35.1;
      Miedema_phi_star=4.10;
      Miedema_nws=1.15;
      Miedema_gamma_s=610;
      Pettifor_scale=1.80;
      boiling_point=1749;
      melting_point=327.46;
      vaporization_heat_PT=178;
      specific_heat_PT=127;
      critical_Pressure=NNN;
      critical_Temperature_PT=NNN;
      thermal_expansion=0.0000289;
      thermal_conductivity=35;
      Brinelll_hardness=38.3;
      Mohs_hardness=1.5;
      Vickers_hardness=NNN;
      Hardness_Pearson=3.53;
      Hardness_Putz=NNN;
      Hardness_RB=3.02;
      shear_modulus=5.6;
      Young_modulus=16;
      bulk_modulus=46;
      Poisson_ratio_PT=0.44;
      Miedema_BVm=7.9;
      Magnetic_Type_PT="Diamagnetic";
      Mass_Magnetic_Susceptibility=-1.5E-9;
      Volume_Magnetic_Susceptibility=-0.000017;
      Molar_Magnetic_Susceptibility=-3.11E-10;
      Curie_point=NNN;
      color_PT="SLATEGRAY";
      refractive_index=NNN;
      HHIP=2700;
      HHIR=1800;
      /*xray_scatt=NNN;*/
      //Pb
      return; //CO20200520
    }
    // [AFLOW]STOP=Lead
    // ********************************************************************************************************************************************************

    // ********************************************************************************************************************************************************
    // [AFLOW]START=Bismuth
    // Bismuth Bismuth Bismuth Bismuth Bismuth Bismuth Bismuth Bismuth Bismuth Bismuth Bismuth Bismuth Bismuth Bismuth Bismuth Bismuth Bismuth
    else if(ZZ==83) { // Bismuth
      Z=ZZ;
      symbol="Bi";
      name="Bismuth";
      Period=6;
      Group=15;
      Series="PoorMetal";
      Block="p";
      mass=AMU2KILOGRAM*208.9804;
      MolarVolume=0.000021368;
      volume=31.5691;
      Miedema_Vm=7.2;
      valence_std=5;
      valence_iupac=5;
      valence_PT=5;
      Density_PT=9.78;
      crystal="rhl";
      CrystalStr_PT="Base-centered_Monoclinic";
      space_group="C12/m1";
      space_group_number=12;
      Pearson_coefficient=0.0;
      lattice_constant[1]=667.4;lattice_constant[2]=611.7;lattice_constant[3]=330.4;
      lattice_angle[1]=PI/2;lattice_angle[2]=1.925622;lattice_angle[3]=PI/2;
      phase="Solid";
      radius=0.182;
      radius_PT=143;
      radius_covalent=1.48;
      radius_covalent_PT=148;
      radius_VanDerWaals_PT=NNN;
      radii_Ghosh08=1.4818;
      radii_Slatter=1.60;
      radii_Pyykko=1.51;
      electrical_conductivity=770000;
      electronegativity_vec=2.02;
      hardness_Ghosh=2.1785;
      electronegativity_Pearson=4.69;
      electronegativity_Ghosh=4.962;
      electronegativity_Allen=2.01; //RF+SK20200410
      oxidation_states.clear();oxidation_states.push_back(5); oxidation_states.push_back(3); //RF+SK20200410
      oxidation_states_preferred.clear();oxidation_states_preferred.push_back(3);  //RF+SK20200410
      electron_affinity_PT=91.2;
      Miedema_phi_star=4.15;
      Miedema_nws=1.16;
      Miedema_gamma_s=550;
      Pettifor_scale=2.04;
      boiling_point=1564;
      melting_point=271.3;
      vaporization_heat_PT=160;
      specific_heat_PT=122;
      critical_Pressure=NNN;
      critical_Temperature_PT=NNN;
      thermal_expansion=0.0000134;
      thermal_conductivity=8;
      Brinelll_hardness=94.2;
      Mohs_hardness=2.25;
      Vickers_hardness=NNN;
      Hardness_Pearson=3.74;
      Hardness_Putz=NNN;
      Hardness_RB=4.14;
      shear_modulus=12;
      Young_modulus=32;
      bulk_modulus=31;
      Poisson_ratio_PT=0.33;
      Miedema_BVm=6.7;
      Magnetic_Type_PT="Diamagnetic";
      Mass_Magnetic_Susceptibility=-1.7E-8;
      Volume_Magnetic_Susceptibility=-0.00017;
      Molar_Magnetic_Susceptibility=-3.6E-9;
      Curie_point=NNN;
      color_PT="GRAY";
      refractive_index=NNN;
      HHIP=NNN;
      HHIR=NNN;
      /*xray_scatt=NNN;*/
      //Bi
      return; //CO20200520
    }
    // [AFLOW]STOP=Bismuth
    // ********************************************************************************************************************************************************

    // ********************************************************************************************************************************************************
    // [AFLOW]START=Polonium
    // Polonium Polonium Polonium Polonium Polonium Polonium Polonium Polonium Polonium Polonium Polonium Polonium Polonium Polonium Polonium Polonium Polonium
    else if(ZZ==84) { // Polonium
      Z=ZZ;
      symbol="Po";
      name="Polonium";
      Period=6;
      Group=16;
      Series="Chalcogen";
      Block="p";
      mass=AMU2KILOGRAM*209.98;
      MolarVolume=0.00002272727272727;
      volume=NNN;
      Miedema_Vm=NNN;
      valence_std=6;
      valence_iupac=6;
      valence_PT=6;
      Density_PT=9.196;
      crystal="sc";
      CrystalStr_PT="Simple_Cubic";
      space_group="Pm-3m";
      space_group_number=221;
      Pearson_coefficient=0.0;
      lattice_constant[1]=335.9;lattice_constant[2]=335.9;lattice_constant[3]=335.9;
      lattice_angle[1]=PI/2;lattice_angle[2]=PI/2;lattice_angle[3]=PI/2;
      phase="Solid";
      radius=0.140;
      radius_PT=135;
      radius_covalent=1.40;
      radius_covalent_PT=140;
      radius_VanDerWaals_PT=NNN;
      radii_Ghosh08=1.3431;
      radii_Slatter=1.90;
      radii_Pyykko=1.45;
      electrical_conductivity=2.3E6;
      electronegativity_vec=2.00;
      hardness_Ghosh=2.4158;
      electronegativity_Pearson=NNN;
      electronegativity_Ghosh=5.084;
      electronegativity_Allen=2.19; //RF+SK20200410
      oxidation_states.clear();oxidation_states.push_back(6); oxidation_states.push_back(4); oxidation_states.push_back(2);  //RF+SK20200410
      oxidation_states_preferred.clear();oxidation_states_preferred.push_back(4);  //RF+SK20200410
      electron_affinity_PT=183.3;
      Miedema_phi_star=NNN;
      Miedema_nws=NNN;
      Miedema_gamma_s=NNN;
      Pettifor_scale=2.28;
      boiling_point=962;
      melting_point=254;
      vaporization_heat_PT=100;
      specific_heat_PT=NNN;
      critical_Pressure=NNN;
      critical_Temperature_PT=NNN;
      thermal_expansion=NNN;
      thermal_conductivity=NNN;
      Brinelll_hardness=NNN;
      Mohs_hardness=NNN;
      Vickers_hardness=NNN;
      Hardness_Pearson=NNN;
      Hardness_Putz=NNN;
      Hardness_RB=3.28;
      shear_modulus=NNN;
      Young_modulus=NNN;
      bulk_modulus=NNN;
      Poisson_ratio_PT=NNN;
      Miedema_BVm=NNN;
      Magnetic_Type_PT="NNN";
      Mass_Magnetic_Susceptibility=NNN;
      Volume_Magnetic_Susceptibility=NNN;
      Molar_Magnetic_Susceptibility=NNN;
      Curie_point=NNN;
      color_PT="SILVER";
      refractive_index=NNN;
      HHIP=NNN;
      HHIR=NNN;
      /*xray_scatt=NNN;*/
      //Po
      return; //CO20200520
    }
    // [AFLOW]STOP=Polonium
    // ********************************************************************************************************************************************************

    // ********************************************************************************************************************************************************
    // [AFLOW]START=Astatine
    // Astatine Astatine Astatine Astatine Astatine Astatine Astatine Astatine Astatine Astatine Astatine Astatine Astatine Astatine Astatine Astatine Astatine
    else if(ZZ==85) { // Astatine
      Z=ZZ;
      symbol="At";
      name="Astatine";
      Period=6;
      Group=17;
      Series="Halogen";
      Block="p";
      mass=AMU2KILOGRAM*210;
      MolarVolume=NNN;
      volume=NNN;
      Miedema_Vm=NNN;
      valence_std=7;
      valence_iupac=7;
      valence_PT=7;
      Density_PT=NNN;
      crystal="nnn";
      CrystalStr_PT="NNN";
      space_group="NNN";
      space_group_number=NNN;
      Pearson_coefficient=0.0;
      lattice_constant[1]=NNN;lattice_constant[2]=NNN;lattice_constant[3]=NNN;
      lattice_angle[1]=NNN;lattice_angle[2]=NNN;lattice_angle[3]=NNN;
      phase="Solid";
      radius=NNN;
      radius_PT=127;
      radius_covalent=1.50;
      radius_covalent_PT=150;
      radius_VanDerWaals_PT=NNN;
      radii_Ghosh08=1.2283;
      radii_Slatter=NNN;
      radii_Pyykko=1.47;
      electrical_conductivity=NNN;
      electronegativity_vec=2.20;
      hardness_Ghosh=2.6528;
      electronegativity_Pearson=NNN;
      electronegativity_Ghosh=5.206;
      electronegativity_Allen=2.39; //RF+SK20200410
      oxidation_states.clear();oxidation_states.push_back(7); oxidation_states.push_back(5); oxidation_states.push_back(3); oxidation_states.push_back(1); oxidation_states.push_back(-1); //RF+SK20200410
      oxidation_states_preferred.clear();oxidation_states_preferred.push_back(-1); //RF+SK20200410
      electron_affinity_PT=270.1;
      Miedema_phi_star=NNN;
      Miedema_nws=NNN;
      Miedema_gamma_s=NNN;
      Pettifor_scale=2.52;
      boiling_point=NNN;
      melting_point=302;
      vaporization_heat_PT=40;
      specific_heat_PT=NNN;
      critical_Pressure=NNN;
      critical_Temperature_PT=NNN;
      thermal_expansion=NNN;
      thermal_conductivity=2;
      Brinelll_hardness=NNN;
      Mohs_hardness=NNN;
      Vickers_hardness=NNN;
      Hardness_Pearson=NNN;
      Hardness_Putz=NNN;
      Hardness_RB=3.57;
      shear_modulus=NNN;
      Young_modulus=NNN;
      bulk_modulus=NNN;
      Poisson_ratio_PT=NNN;
      Miedema_BVm=NNN;
      Magnetic_Type_PT="NNN";
      Mass_Magnetic_Susceptibility=NNN;
      Volume_Magnetic_Susceptibility=NNN;
      Molar_Magnetic_Susceptibility=NNN;
      Curie_point=NNN;
      color_PT="SILVER";
      refractive_index=NNN;
      HHIP=NNN;
      HHIR=NNN;
      /*xray_scatt=NNN;*/
      //At
      return; //CO20200520
    }
    // [AFLOW]STOP=Astatine
    // ********************************************************************************************************************************************************

    // ********************************************************************************************************************************************************
    // [AFLOW]START=Radon
    // Radon Radon Radon Radon Radon Radon Radon Radon Radon Radon Radon Radon Radon Radon Radon Radon Radon
    else if(ZZ==86) { // Radon
      Z=ZZ;
      symbol="Rn";
      name="Radon";
      Period=6;
      Group=18;
      Series="NobleGas";
      Block="p";
      mass=AMU2KILOGRAM*222;
      MolarVolume=0.02281603288798;
      volume=NNN;
      Miedema_Vm=NNN;
      valence_std=0;
      valence_iupac=6;
      valence_PT=6;
      Density_PT=97.3E-4;
      crystal="fcc";
      CrystalStr_PT="NNN";
      space_group="NNN";
      space_group_number=NNN;
      Pearson_coefficient=0.0;
      lattice_constant[1]=NNN;lattice_constant[2]=NNN;lattice_constant[3]=NNN;
      lattice_angle[1]=NNN;lattice_angle[2]=NNN;lattice_angle[3]=NNN;
      phase="Gas";
      radius=NNN;
      radius_PT=120;
      radius_covalent=1.50;
      radius_covalent_PT=150;
      radius_VanDerWaals_PT=NNN;
      radii_Ghosh08=1.1315;
      radii_Slatter=NNN;
      radii_Pyykko=1.42;
      electrical_conductivity=NNN;
      electronegativity_vec=2.2;
      hardness_Ghosh=2.8900;
      electronegativity_Pearson=NNN;
      electronegativity_Ghosh=5.327;
      electronegativity_Allen=2.60; //RF+SK20200410
      oxidation_states.clear();oxidation_states.push_back(2);  //RF+SK20200410
      oxidation_states_preferred.clear();oxidation_states_preferred.push_back(2);  //RF+SK20200410
      electron_affinity_PT=0;
      Miedema_phi_star=NNN;
      Miedema_nws=NNN;
      Miedema_gamma_s=NNN;
      Pettifor_scale=0;
      boiling_point=-61.7;
      melting_point=-71;
      vaporization_heat_PT=17;
      specific_heat_PT=93.65;
      critical_Pressure=61.98;
      critical_Temperature_PT=377;
      thermal_expansion=NNN;
      thermal_conductivity=0.00361;
      Brinelll_hardness=NNN;
      Mohs_hardness=NNN;
      Vickers_hardness=NNN;
      Hardness_Pearson=NNN;
      Hardness_Putz=NNN;
      Hardness_RB=7.69;
      shear_modulus=NNN;
      Young_modulus=NNN;
      bulk_modulus=NNN;
      Poisson_ratio_PT=NNN;
      Miedema_BVm=NNN;
      Magnetic_Type_PT="NNN";
      Mass_Magnetic_Susceptibility=NNN;
      Volume_Magnetic_Susceptibility=NNN;
      Molar_Magnetic_Susceptibility=NNN;
      Curie_point=NNN;
      color_PT="COLORLESS";
      refractive_index=NNN;
      HHIP=NNN;
      HHIR=NNN;
      /*xray_scatt=NNN;*/
      //Rn
      return; //CO20200520
    }
    // [AFLOW]STOP=Radon
    // ********************************************************************************************************************************************************

    // ROW7
    // s-electron systems
    // ********************************************************************************************************************************************************
    // [AFLOW]START=Francium
    // Francium Francium Francium Francium Francium Francium Francium Francium Francium Francium Francium Francium Francium Francium Francium Francium Francium
    else if(ZZ==87) { // Francium
      Z=ZZ;
      symbol="Fr";
      name="Francium";
      Period=7;
      Group=1;
      Series="AlkaliMetal";
      Block="s";
      mass=AMU2KILOGRAM*223.02;
      MolarVolume=NNN;
      volume=NNN;
      Miedema_Vm=NNN;
      valence_std=1;
      valence_iupac=1;
      valence_PT=1;
      Density_PT=NNN;
      crystal="bcc";
      CrystalStr_PT="NNN";
      space_group="NNN";
      space_group_number=NNN;
      Pearson_coefficient=0.0;
      lattice_constant[1]=NNN;lattice_constant[2]=NNN;lattice_constant[3]=NNN;
      lattice_angle[1]=NNN;lattice_angle[2]=NNN;lattice_angle[3]=NNN;
      phase="Solid";
      radius=NNN;
      radius_PT=NNN;
      radius_covalent=2.60;
      radius_covalent_PT=260;
      radius_VanDerWaals_PT=NNN;
      radii_Ghosh08=4.4479;
      radii_Slatter=NNN;
      radii_Pyykko=2.23;
      electrical_conductivity=NNN;
      electronegativity_vec=0.70;
      hardness_Ghosh=0.9882;
      electronegativity_Pearson=NNN;
      electronegativity_Ghosh=2.376;
      electronegativity_Allen=0.67; //RF+SK20200410
      oxidation_states.clear();oxidation_states.push_back(1);  //RF+SK20200410
      oxidation_states_preferred.clear();oxidation_states_preferred.push_back(1);  //RF+SK20200410
      electron_affinity_PT=NNN;
      Miedema_phi_star=NNN;
      Miedema_nws=NNN;
      Miedema_gamma_s=NNN;
      Pettifor_scale=0;
      boiling_point=NNN;
      melting_point=NNN;
      vaporization_heat_PT=64;
      specific_heat_PT=NNN;
      critical_Pressure=NNN;
      critical_Temperature_PT=NNN;
      thermal_expansion=NNN;
      thermal_conductivity=NNN;
      Brinelll_hardness=NNN;
      Mohs_hardness=NNN;
      Vickers_hardness=NNN;
      Hardness_Pearson=NNN;
      Hardness_Putz=NNN;
      Hardness_RB=NNN;
      shear_modulus=NNN;
      Young_modulus=NNN;
      bulk_modulus=NNN;
      Poisson_ratio_PT=NNN;
      Miedema_BVm=NNN;
      Magnetic_Type_PT="NNN";
      Mass_Magnetic_Susceptibility=NNN;
      Volume_Magnetic_Susceptibility=NNN;
      Molar_Magnetic_Susceptibility=NNN;
      Curie_point=NNN;
      color_PT="SILVER";
      refractive_index=NNN;
      HHIP=NNN;
      HHIR=NNN;
      /*xray_scatt=NNN;*/
      //Fr
      return; //CO20200520
    }
    // [AFLOW]STOP=Francium
    // ********************************************************************************************************************************************************

    // ********************************************************************************************************************************************************
    // [AFLOW]START=Radium
    // Radium Radium Radium Radium Radium Radium Radium Radium Radium Radium Radium Radium Radium Radium Radium Radium Radium
    else if(ZZ==88) { // Radium
      Z=ZZ;
      symbol="Ra";
      name="Radium";
      Period=7;
      Group=2;
      Series="AlkalineEarthMetal";
      Block="s";
      mass=AMU2KILOGRAM*226.0254;
      MolarVolume=0.0000452;
      volume=-1.0000;
      Miedema_Vm=NNN;
      valence_std=2;
      valence_iupac=2;
      valence_PT=2;
      Density_PT=5;
      crystal="bct";
      CrystalStr_PT="Body-centered_Cubic";
      space_group="Im_3m";
      space_group_number=229;
      Pearson_coefficient=0.0;
      lattice_constant[1]=514.8;lattice_constant[2]=514.8;lattice_constant[3]=514.8;
      lattice_angle[1]=PI/2;lattice_angle[2]=PI/2;lattice_angle[3]=PI/2;
      phase="Solid";
      radius=NNN;
      radius_PT=NNN;
      radius_covalent=2.21;
      radius_covalent_PT=221;
      radius_VanDerWaals_PT=NNN;
      radii_Ghosh08=3.4332;
      radii_Slatter=2.15;
      radii_Pyykko=2.01;
      electrical_conductivity=1E6;
      electronegativity_vec=0.89;
      hardness_Ghosh=1.2819;
      electronegativity_Pearson=NNN;
      electronegativity_Ghosh=2.664;
      electronegativity_Allen=0.89; //RF+SK20200410
      oxidation_states.clear();oxidation_states.push_back(2);  //RF+SK20200410
      oxidation_states_preferred.clear();oxidation_states_preferred.push_back(2);  //RF+SK20200410
      electron_affinity_PT=NNN;
      Miedema_phi_star=NNN;
      Miedema_nws=NNN;
      Miedema_gamma_s=NNN;
      Pettifor_scale=0;
      boiling_point=1737;
      melting_point=700;
      vaporization_heat_PT=125;
      specific_heat_PT=92;
      critical_Pressure=NNN;
      critical_Temperature_PT=NNN;
      thermal_expansion=NNN;
      thermal_conductivity=19;
      Brinelll_hardness=NNN;
      Mohs_hardness=NNN;
      Vickers_hardness=NNN;
      Hardness_Pearson=NNN;
      Hardness_Putz=NNN;
      Hardness_RB=NNN;
      shear_modulus=NNN;
      Young_modulus=NNN;
      bulk_modulus=NNN;
      Poisson_ratio_PT=NNN;
      Miedema_BVm=NNN;
      Magnetic_Type_PT="NNN";
      Mass_Magnetic_Susceptibility=NNN;
      Volume_Magnetic_Susceptibility=NNN;
      Molar_Magnetic_Susceptibility=NNN;
      Curie_point=NNN;
      color_PT="SILVER";
      refractive_index=NNN;
      HHIP=NNN;
      HHIR=NNN;
      /*xray_scatt=NNN;*/
      //Ra
      return; //CO20200520
    }
    // [AFLOW]STOP=Radium
    // ********************************************************************************************************************************************************

    // d-electron systems: transition metals
    // ********************************************************************************************************************************************************
    // [AFLOW]START=Actinium
    // Actinium Actinium Actinium Actinium Actinium Actinium Actinium Actinium Actinium Actinium Actinium Actinium Actinium Actinium Actinium Actinium Actinium
    else if(ZZ==89) { // Actinium
      Z=ZZ;
      symbol="Ac";
      name="Actinium";
      Period=7;
      Group=NNN;
      Series="Actinide";
      Block="f";
      mass=AMU2KILOGRAM*227.03;
      MolarVolume=0.00002254220456802;
      volume=45.2437;
      Miedema_Vm=NNN;
      valence_std=3;
      valence_iupac=3;
      valence_PT=3;
      Density_PT=10.07;
      crystal="fcc";
      CrystalStr_PT="Face-centered_Cubic";
      space_group="Fm_3m";
      space_group_number=225;
      Pearson_coefficient=0.0;
      lattice_constant[1]=567;lattice_constant[2]=567;lattice_constant[3]=567;
      lattice_angle[1]=PI/2;lattice_angle[2]=PI/2;lattice_angle[3]=PI/2;
      phase="Solid";
      radius=NNN;
      radius_PT=NNN;
      radius_covalent=2.15;
      radius_covalent_PT=215;
      radius_VanDerWaals_PT=NNN;
      radii_Ghosh08=3.2615;
      radii_Slatter=1.95;
      radii_Pyykko=1.86;
      electrical_conductivity=NNN;
      electronegativity_vec=1.10;
      hardness_Ghosh=1.3497;
      electronegativity_Pearson=NNN;
      electronegativity_Ghosh=2.730;
      electronegativity_Allen=NNN;  //RF+SK20200410
      oxidation_states.clear();oxidation_states.push_back(NNN);  //RF+SK20200410
      oxidation_states_preferred.clear();oxidation_states_preferred.push_back(NNN);  //RF+SK20200410
      electron_affinity_PT=NNN;
      Miedema_phi_star=NNN;
      Miedema_nws=NNN;
      Miedema_gamma_s=NNN;
      Pettifor_scale=0;
      boiling_point=3200;
      melting_point=1050;
      vaporization_heat_PT=400;
      specific_heat_PT=120;
      critical_Pressure=NNN;
      critical_Temperature_PT=NNN;
      thermal_expansion=NNN;
      thermal_conductivity=12;
      Brinelll_hardness=NNN;
      Mohs_hardness=NNN;
      Vickers_hardness=NNN;
      Hardness_Pearson=NNN;
      Hardness_Putz=NNN;
      Hardness_RB=NNN;
      shear_modulus=NNN;
      Young_modulus=NNN;
      bulk_modulus=NNN;
      Poisson_ratio_PT=NNN;
      Miedema_BVm=NNN;
      Magnetic_Type_PT="NNN";
      Mass_Magnetic_Susceptibility=NNN;
      Volume_Magnetic_Susceptibility=NNN;
      Molar_Magnetic_Susceptibility=NNN;
      Curie_point=NNN;
      color_PT="SILVER";
      refractive_index=NNN;
      HHIP=NNN;
      HHIR=NNN;
      /*xray_scatt=NNN;*/
      //Ac
      return; //CO20200520
    }
    // [AFLOW]STOP=Actinium
    // ********************************************************************************************************************************************************

    // actinidies
    // ********************************************************************************************************************************************************
    // [AFLOW]START=Thorium
    // Thorium Thorium Thorium Thorium Thorium Thorium Thorium Thorium Thorium Thorium Thorium Thorium Thorium Thorium Thorium Thorium Thorium
    else if(ZZ==90) { // Thorium
      Z=ZZ;
      symbol="Th";
      name="Thorium";
      Period=7;
      Group=NNN;
      Series="Actinide";
      Block="f";
      mass=AMU2KILOGRAM*232.0381;
      MolarVolume=0.0000197917;
      volume=31.9586;
      Miedema_Vm=7.3;
      valence_std=4;
      valence_iupac=4;
      valence_PT=4;
      Density_PT=11.724;
      crystal="fcc";
      CrystalStr_PT="Face-centered_Cubic";
      space_group="Fm_3m";
      space_group_number=225;
      Pearson_coefficient=0.0;
      lattice_constant[1]=508.42;lattice_constant[2]=508.42;lattice_constant[3]=508.42;
      lattice_angle[1]=PI/2;lattice_angle[2]=PI/2;lattice_angle[3]=PI/2;
      phase="Solid";
      radius=0.180;
      radius_PT=NNN;
      radius_covalent=2.06;
      radius_covalent_PT=206;
      radius_VanDerWaals_PT=NNN;
      radii_Ghosh08=3.1061;
      radii_Slatter=1.80;
      radii_Pyykko=1.75;
      electrical_conductivity=6.7E6;
      electronegativity_vec=1.30;
      hardness_Ghosh=1.4175;
      electronegativity_Pearson=NNN;
      electronegativity_Ghosh=2.796;
      electronegativity_Allen=NNN;  //RF+SK20200410
      oxidation_states.clear();oxidation_states.push_back(NNN);  //RF+SK20200410
      oxidation_states_preferred.clear();oxidation_states_preferred.push_back(NNN);  //RF+SK20200410
      electron_affinity_PT=NNN;
      Miedema_phi_star=3.30;
      Miedema_nws=1.28;
      Miedema_gamma_s=NNN;
      Pettifor_scale=0;
      boiling_point=4820;
      melting_point=1750;
      vaporization_heat_PT=530;
      specific_heat_PT=118;
      critical_Pressure=NNN;
      critical_Temperature_PT=NNN;
      thermal_expansion=0.000011;
      thermal_conductivity=54;
      Brinelll_hardness=400;
      Mohs_hardness=3;
      Vickers_hardness=350;
      Hardness_Pearson=NNN;
      Hardness_Putz=NNN;
      Hardness_RB=NNN;
      shear_modulus=31;
      Young_modulus=79;
      bulk_modulus=54;
      Poisson_ratio_PT=0.27;
      Miedema_BVm=NNN;
      Magnetic_Type_PT="Paramagnetic";
      Mass_Magnetic_Susceptibility=7.2E-9;
      Volume_Magnetic_Susceptibility=0.000084;
      Molar_Magnetic_Susceptibility=1.7E-9;
      Curie_point=NNN;
      color_PT="SILVER";
      refractive_index=NNN;
      HHIP=NNN;
      HHIR=NNN;
      xray_scatt=86.64;
      //Th
      return; //CO20200520
    }
    // [AFLOW]STOP=Thorium
    // ********************************************************************************************************************************************************

    // ********************************************************************************************************************************************************
    // [AFLOW]START=Protoactinium
    // Protoactinium Protoactinium Protoactinium Protoactinium Protoactinium Protoactinium Protoactinium Protoactinium Protoactinium Protoactinium Protoactinium Protoactinium Protoactinium Protoactinium Protoactinium Protoactinium Protoactinium
    else if(ZZ==91) { // Protoactinium
      Z=ZZ;
      symbol="Pa";
      name="Protoactinium";
      Period=7;
      Group=NNN;
      Series="Actinide";
      Block="f";
      mass=AMU2KILOGRAM*231.04;
      MolarVolume=0.0000150316;
      volume=NNN;
      Miedema_Vm=NNN;
      valence_std=5;
      valence_iupac=5;
      valence_PT=5;
      Density_PT=15.37;
      crystal="bct";
      CrystalStr_PT="Centered_Tetragonal";
      space_group="I4/mmm";
      space_group_number=139;
      Pearson_coefficient=0.0;
      lattice_constant[1]=392.5;lattice_constant[2]=392.5;lattice_constant[3]=323.8;
      lattice_angle[1]=PI/2;lattice_angle[2]=PI/2;lattice_angle[3]=PI/2;
      phase="Solid";
      radius=NNN;
      radius_PT=NNN;
      radius_covalent=2.00;
      radius_covalent_PT=200;
      radius_VanDerWaals_PT=NNN;
      radii_Ghosh08=2.2756;
      radii_Slatter=1.80;
      radii_Pyykko=1.69;
      electrical_conductivity=5.6E6;
      electronegativity_vec=1.50;
      hardness_Ghosh=1.9369;
      electronegativity_Pearson=NNN;
      electronegativity_Ghosh=3.306;
      electronegativity_Allen=NNN;  //RF+SK20200410
      oxidation_states.clear();oxidation_states.push_back(NNN);  //RF+SK20200410
      oxidation_states_preferred.clear();oxidation_states_preferred.push_back(NNN);  //RF+SK20200410
      electron_affinity_PT=NNN;
      Miedema_phi_star=NNN;
      Miedema_nws=NNN;
      Miedema_gamma_s=NNN;
      Pettifor_scale=0;
      boiling_point=4000;
      melting_point=1572;
      vaporization_heat_PT=470;
      specific_heat_PT=99.1;
      critical_Pressure=NNN;
      critical_Temperature_PT=NNN;
      thermal_expansion=NNN;
      thermal_conductivity=47;
      Brinelll_hardness=NNN;
      Mohs_hardness=NNN;
      Vickers_hardness=NNN;
      Hardness_Pearson=NNN;
      Hardness_Putz=NNN;
      Hardness_RB=NNN;
      shear_modulus=NNN;
      Young_modulus=NNN;
      bulk_modulus=NNN;
      Poisson_ratio_PT=NNN;
      Miedema_BVm=NNN;
      Magnetic_Type_PT="Paramagnetic";
      Mass_Magnetic_Susceptibility=3.25E-8;
      Volume_Magnetic_Susceptibility=0.0004995;
      Molar_Magnetic_Susceptibility=7.509E-9;
      Curie_point=NNN;
      color_PT="SILVER";
      refractive_index=NNN;
      HHIP=NNN;
      HHIR=NNN;
      /*xray_scatt=NNN;*/
      //Pa
      return; //CO20200520
    }
    // [AFLOW]STOP=Protoactinium
    // ********************************************************************************************************************************************************

    // ********************************************************************************************************************************************************
    // [AFLOW]START=Uranium
    // Uranium Uranium Uranium Uranium Uranium Uranium Uranium Uranium Uranium Uranium Uranium Uranium Uranium Uranium Uranium Uranium Uranium
    else if(ZZ==92) { // Uranium
      Z=ZZ;
      symbol="U";
      name="Uranium";
      Period=7;
      Group=NNN;
      Series="Actinide";
      Block="f";
      mass=AMU2KILOGRAM*238.03;
      MolarVolume=0.000012495;
      volume=NNN;
      Miedema_Vm=NNN;
      valence_std=6;
      valence_iupac=6;
      valence_PT=6;
      Density_PT=19.05;
      crystal="orc";
      CrystalStr_PT="Base_Orthorhombic";
      space_group="Cmcm";
      space_group_number=63;
      Pearson_coefficient=1.15611E-06;
      lattice_constant[1]=285.37;lattice_constant[2]=586.95;lattice_constant[3]=495.48;
      lattice_angle[1]=PI/2;lattice_angle[2]=PI/2;lattice_angle[3]=PI/2;
      phase="Solid";
      radius=0.138;
      radius_PT=NNN;
      radius_covalent=1.96;
      radius_covalent_PT=196;
      radius_VanDerWaals_PT=186;
      radii_Ghosh08=1.9767;
      radii_Slatter=1.75;
      radii_Pyykko=1.70;
      electrical_conductivity=3.6E6;
      electronegativity_vec=1.38;
      hardness_Ghosh=2.2306;
      electronegativity_Pearson=NNN;
      electronegativity_Ghosh=3.594;
      electronegativity_Allen=NNN;  //RF+SK20200410
      oxidation_states.clear();oxidation_states.push_back(NNN);  //RF+SK20200410
      oxidation_states_preferred.clear();oxidation_states_preferred.push_back(NNN);  //RF+SK20200410
      electron_affinity_PT=NNN;
      Miedema_phi_star=NNN;
      Miedema_nws=NNN;
      Miedema_gamma_s=NNN;
      Pettifor_scale=0;
      boiling_point=3927;
      melting_point=1135;
      vaporization_heat_PT=420;
      specific_heat_PT=116;
      critical_Pressure=NNN;
      critical_Temperature_PT=NNN;
      thermal_expansion=0.0000139;
      thermal_conductivity=27;
      Brinelll_hardness=2400;
      Mohs_hardness=6;
      Vickers_hardness=1960;
      Hardness_Pearson=NNN;
      Hardness_Putz=NNN;
      Hardness_RB=NNN;
      shear_modulus=111;
      Young_modulus=208;
      bulk_modulus=100;
      Poisson_ratio_PT=0.23;
      Miedema_BVm=NNN;
      Magnetic_Type_PT="Paramagnetic";
      Mass_Magnetic_Susceptibility=2.16E-8;
      Volume_Magnetic_Susceptibility=0.000411;
      Molar_Magnetic_Susceptibility=5.14E-9;
      Curie_point=NNN;
      color_PT="SILVER";
      refractive_index=NNN;
      HHIP=NNN;
      HHIR=NNN;
      /*xray_scatt=NNN;*/
      //U
      return; //CO20200520
    }
    // [AFLOW]STOP=Uranium
    // ********************************************************************************************************************************************************

    // ********************************************************************************************************************************************************
    // [AFLOW]START=Neptunium
    // Neptunium Neptunium Neptunium Neptunium Neptunium Neptunium Neptunium Neptunium Neptunium Neptunium Neptunium Neptunium Neptunium Neptunium Neptunium Neptunium Neptunium
    else if(ZZ==93) { // Neptunium
      Z=ZZ;
      symbol="Np";
      name="Neptunium";
      Period=7;
      Group=NNN;
      Series="Actinide";
      Block="f";
      mass=AMU2KILOGRAM*237.05;
      MolarVolume=0.00001158924205379;
      volume=NNN;
      Miedema_Vm=NNN;
      valence_std=7;
      valence_iupac=7;
      valence_PT=6;
      Density_PT=20.45;
      crystal="nnn";
      CrystalStr_PT="Simple_Orthorhombic";
      space_group="Pnma";
      space_group_number=62;
      Pearson_coefficient=0.0;
      lattice_constant[1]=666.3;lattice_constant[2]=472.3;lattice_constant[3]=488.7;
      lattice_angle[1]=PI/2;lattice_angle[2]=PI/2;lattice_angle[3]=PI/2;
      phase="Solid";
      radius=NNN;
      radius_PT=NNN;
      radius_covalent=1.90;
      radius_covalent_PT=190;
      radius_VanDerWaals_PT=NNN;
      radii_Ghosh08=1.7473;
      radii_Slatter=1.75;
      radii_Pyykko=1.71;
      electrical_conductivity=830000;
      electronegativity_vec=NNN;
      hardness_Ghosh=2.5241;
      electronegativity_Pearson=NNN;
      electronegativity_Ghosh=3.882;
      electronegativity_Allen=NNN;  //RF+SK20200410
      oxidation_states.clear();oxidation_states.push_back(NNN);  //RF+SK20200410
      oxidation_states_preferred.clear();oxidation_states_preferred.push_back(NNN);  //RF+SK20200410
      electron_affinity_PT=NNN;
      Miedema_phi_star=NNN;
      Miedema_nws=NNN;
      Miedema_gamma_s=NNN;
      Pettifor_scale=0;
      boiling_point=4000;
      melting_point=644;
      vaporization_heat_PT=335;
      specific_heat_PT=NNN;
      critical_Pressure=NNN;
      critical_Temperature_PT=NNN;
      thermal_expansion=NNN;
      thermal_conductivity=6;
      Brinelll_hardness=NNN;
      Mohs_hardness=NNN;
      Vickers_hardness=NNN;
      Hardness_Pearson=NNN;
      Hardness_Putz=NNN;
      Hardness_RB=NNN;
      shear_modulus=NNN;
      Young_modulus=NNN;
      bulk_modulus=NNN;
      Poisson_ratio_PT=NNN;
      Miedema_BVm=NNN;
      Magnetic_Type_PT="NNN";
      Mass_Magnetic_Susceptibility=NNN;
      Volume_Magnetic_Susceptibility=NNN;
      Molar_Magnetic_Susceptibility=NNN;
      Curie_point=NNN;
      color_PT="SILVER";
      refractive_index=NNN;
      HHIP=NNN;
      HHIR=NNN;
      /*xray_scatt=NNN;*/
      //Np
      return; //CO20200520
    }
    // [AFLOW]STOP=Neptunium
    // ********************************************************************************************************************************************************

    // ********************************************************************************************************************************************************
    // [AFLOW]START=Plutonium
    // Plutonium Plutonium Plutonium Plutonium Plutonium Plutonium Plutonium Plutonium Plutonium Plutonium Plutonium Plutonium Plutonium Plutonium Plutonium Plutonium Plutonium
    else if(ZZ==94) { // Plutonium
      Z=ZZ;
      symbol="Pu";
      name="Plutonium";
      Period=7;
      Group=NNN;
      Series="Actinide";
      Block="f";
      mass=AMU2KILOGRAM*244.06;
      MolarVolume=0.00001231328219621;
      volume=NNN;
      Miedema_Vm=NNN;
      valence_std=8;
      valence_iupac=7;
      valence_PT=6;
      Density_PT=19.816;
      crystal="nnn";
      CrystalStr_PT="Simple_Monoclinic";
      space_group="P12_1/m1";
      space_group_number=11;
      Pearson_coefficient=0.0;
      lattice_constant[1]=618.3;lattice_constant[2]=482.2;lattice_constant[3]=1096.3;
      lattice_angle[1]=PI/2;lattice_angle[2]=1.776571;lattice_angle[3]=PI/2;
      phase="Solid";
      radius=NNN;
      radius_PT=NNN;
      radius_covalent=1.87;
      radius_covalent_PT=187;
      radius_VanDerWaals_PT=NNN;
      radii_Ghosh08=1.4496;
      radii_Slatter=1.75;
      radii_Pyykko=1.72;
      electrical_conductivity=670000;
      electronegativity_vec=NNN;
      hardness_Ghosh=3.0436;
      electronegativity_Pearson=NNN;
      electronegativity_Ghosh=4.391;
      electronegativity_Allen=NNN;  //RF+SK20200410
      oxidation_states.clear();oxidation_states.push_back(NNN);  //RF+SK20200410
      oxidation_states_preferred.clear();oxidation_states_preferred.push_back(NNN);  //RF+SK20200410
      electron_affinity_PT=NNN;
      Miedema_phi_star=NNN;
      Miedema_nws=NNN;
      Miedema_gamma_s=NNN;
      Pettifor_scale=0;
      boiling_point=3230;
      melting_point=640;
      vaporization_heat_PT=325;
      specific_heat_PT=NNN;
      critical_Pressure=NNN;
      critical_Temperature_PT=NNN;
      thermal_expansion=NNN;
      thermal_conductivity=6;
      Brinelll_hardness=NNN;
      Mohs_hardness=NNN;
      Vickers_hardness=NNN;
      Hardness_Pearson=NNN;
      Hardness_Putz=NNN;
      Hardness_RB=NNN;
      shear_modulus=43;
      Young_modulus=96;
      bulk_modulus=NNN;
      Poisson_ratio_PT=0.21;
      Miedema_BVm=NNN;
      Magnetic_Type_PT="Paramagnetic";
      Mass_Magnetic_Susceptibility=3.17E-8;
      Volume_Magnetic_Susceptibility=0.0006282;
      Molar_Magnetic_Susceptibility=7.735E-9;
      Curie_point=NNN;
      color_PT="SILVER";
      refractive_index=NNN;
      HHIP=NNN;
      HHIR=NNN;
      /*xray_scatt=NNN;*/
      //Pu
      return; //CO20200520
    }
    // [AFLOW]STOP=Plutonium
    // ********************************************************************************************************************************************************

    // ********************************************************************************************************************************************************
    // [AFLOW]START=Americium
    // Americium Americium Americium Americium Americium Americium Americium Americium Americium Americium Americium Americium Americium Americium Americium Americium Americium
    else if(ZZ==95) { // Americium
      Z=ZZ;
      symbol="Am";
      name="Americium";
      Period=7;
      Group=NNN;
      Series="Actinide";
      Block="f";
      mass=AMU2KILOGRAM*243.06;
      MolarVolume=0.00001777615215801;
      volume=NNN;
      Miedema_Vm=NNN;
      valence_std=9;
      valence_iupac=7;
      valence_PT=4;
      Density_PT=13.67;
      crystal="nnn";
      CrystalStr_PT="Simple_Hexagonal";
      space_group="P6_3/mmc";
      space_group_number=194;
      Pearson_coefficient=0.0;
      lattice_constant[1]=346.81;lattice_constant[2]=346.81;lattice_constant[3]=1124.1;
      lattice_angle[1]=PI/2;lattice_angle[2]=PI/2;lattice_angle[3]=2*PI/3;
      phase="Solid";
      radius=NNN;
      radius_PT=NNN;
      radius_covalent=1.80;
      radius_covalent_PT=180;
      radius_VanDerWaals_PT=NNN;
      radii_Ghosh08=1.2915;
      radii_Slatter=1.75;
      radii_Pyykko=1.66;
      electrical_conductivity=NNN;
      electronegativity_vec=NNN;
      hardness_Ghosh=3.4169;
      electronegativity_Pearson=NNN;
      electronegativity_Ghosh=4.678;
      electronegativity_Allen=NNN;  //RF+SK20200410
      oxidation_states.clear();oxidation_states.push_back(NNN);  //RF+SK20200410
      oxidation_states_preferred.clear();oxidation_states_preferred.push_back(NNN);  //RF+SK20200410
      electron_affinity_PT=NNN;
      Miedema_phi_star=NNN;
      Miedema_nws=NNN;
      Miedema_gamma_s=NNN;
      Pettifor_scale=0;
      boiling_point=2011;
      melting_point=1176;
      vaporization_heat_PT=NNN;
      specific_heat_PT=NNN;
      critical_Pressure=NNN;
      critical_Temperature_PT=NNN;
      thermal_expansion=NNN;
      thermal_conductivity=10;
      Brinelll_hardness=NNN;
      Mohs_hardness=NNN;
      Vickers_hardness=NNN;
      Hardness_Pearson=NNN;
      Hardness_Putz=NNN;
      Hardness_RB=NNN;
      shear_modulus=NNN;
      Young_modulus=NNN;
      bulk_modulus=NNN;
      Poisson_ratio_PT=NNN;
      Miedema_BVm=NNN;
      Magnetic_Type_PT="Paramagnetic";
      Mass_Magnetic_Susceptibility=5.15E-8;
      Volume_Magnetic_Susceptibility=0.000704;
      Molar_Magnetic_Susceptibility=1.251E-8;
      Curie_point=NNN;
      color_PT="SILVER";
      refractive_index=NNN;
      HHIP=NNN;
      HHIR=NNN;
      /*xray_scatt=NNN;*/
      //Am
      return; //CO20200520
    }
    // [AFLOW]STOP=Americium
    // ********************************************************************************************************************************************************

    // ********************************************************************************************************************************************************
    // [AFLOW]START=Curium
    // Curium Curium Curium Curium Curium Curium Curium Curium Curium Curium Curium Curium Curium Curium Curium Curium Curium
    else if(ZZ==96) { // Curium
      Z=ZZ;
      symbol="Cm";
      name="Curium";
      Period=7;
      Group=NNN;
      Series="Actinide";
      Block="f";
      mass=AMU2KILOGRAM*247.07;
      MolarVolume=0.00001828275351591;
      volume=NNN;
      Miedema_Vm=NNN;
      valence_std=10;
      valence_iupac=8;
      valence_PT=4;
      Density_PT=13.51;
      crystal="nnn";
      CrystalStr_PT="Simple_Hexagonal";
      space_group="P6_3/mmc";
      space_group_number=194;
      Pearson_coefficient=0.0;
      lattice_constant[1]=349.6;lattice_constant[2]=349.6;lattice_constant[3]=1133.1;
      lattice_angle[1]=PI/2;lattice_angle[2]=PI/2;lattice_angle[3]=2*PI/3;
      phase="Solid";
      radius=NNN;
      radius_PT=NNN;
      radius_covalent=1.69;
      radius_covalent_PT=169;
      radius_VanDerWaals_PT=NNN;
      radii_Ghosh08=1.2960;
      radii_Slatter=NNN;
      radii_Pyykko=1.66;
      electrical_conductivity=NNN;
      electronegativity_vec=NNN;
      hardness_Ghosh=3.4050;
      electronegativity_Pearson=NNN;
      electronegativity_Ghosh=4.745;
      electronegativity_Allen=NNN;  //RF+SK20200410
      oxidation_states.clear();oxidation_states.push_back(NNN);  //RF+SK20200410
      oxidation_states_preferred.clear();oxidation_states_preferred.push_back(NNN);  //RF+SK20200410
      electron_affinity_PT=NNN;
      Miedema_phi_star=NNN;
      Miedema_nws=NNN;
      Miedema_gamma_s=NNN;
      Pettifor_scale=0;
      boiling_point=3110;
      melting_point=1345;
      vaporization_heat_PT=NNN;
      specific_heat_PT=NNN;
      critical_Pressure=NNN;
      critical_Temperature_PT=NNN;
      thermal_expansion=NNN;
      thermal_conductivity=NNN;
      Brinelll_hardness=NNN;
      Mohs_hardness=NNN;
      Vickers_hardness=NNN;
      Hardness_Pearson=NNN;
      Hardness_Putz=NNN;
      Hardness_RB=NNN;
      shear_modulus=NNN;
      Young_modulus=NNN;
      bulk_modulus=NNN;
      Poisson_ratio_PT=NNN;
      Miedema_BVm=NNN;
      Magnetic_Type_PT="NNN";
      Mass_Magnetic_Susceptibility=NNN;
      Volume_Magnetic_Susceptibility=NNN;
      Molar_Magnetic_Susceptibility=NNN;
      Curie_point=NNN;
      color_PT="SILVER";
      refractive_index=NNN;
      HHIP=NNN;
      HHIR=NNN;
      /*xray_scatt=NNN;*/
      //Cm
      return; //CO20200520
    }
    // [AFLOW]STOP=Curium
    // ********************************************************************************************************************************************************

    // ********************************************************************************************************************************************************
    // [AFLOW]START=Berkelium
    // Berkelium Berkelium Berkelium Berkelium Berkelium Berkelium Berkelium Berkelium Berkelium Berkelium Berkelium Berkelium Berkelium Berkelium Berkelium Berkelium Berkelium
    else if(ZZ==97) { // Berkelium
      Z=ZZ;
      symbol="Bk";
      name="Berkelium";
      Period=7;
      Group=NNN;
      Series="Actinide";
      Block="f";
      mass=AMU2KILOGRAM*247.07;
      MolarVolume=0.00001671177266576;
      volume=NNN;
      Miedema_Vm=NNN;
      valence_std=11;
      valence_iupac=4;
      valence_PT=4;
      Density_PT=14.78;
      crystal="nnn";
      CrystalStr_PT="Simple_Hexagonal";
      space_group="P6_3/mmc";
      space_group_number=194;
      Pearson_coefficient=0.0;
      lattice_constant[1]=341.6;lattice_constant[2]=341.6;lattice_constant[3]=1106.9;
      lattice_angle[1]=PI/2;lattice_angle[2]=PI/2;lattice_angle[3]=2*PI/3;
      phase="Solid";
      radius=NNN;
      radius_PT=NNN;
      radius_covalent=NNN;
      radius_covalent_PT=NNN;
      radius_VanDerWaals_PT=NNN;
      radii_Ghosh08=1.1247;
      radii_Slatter=NNN;
      radii_Pyykko=1.68;
      electrical_conductivity=NNN;
      electronegativity_vec=NNN;
      hardness_Ghosh=3.9244;
      electronegativity_Pearson=NNN;
      electronegativity_Ghosh=5.256;
      electronegativity_Allen=NNN;  //RF+SK20200410
      oxidation_states.clear();oxidation_states.push_back(NNN);  //RF+SK20200410
      oxidation_states_preferred.clear();oxidation_states_preferred.push_back(NNN);  //RF+SK20200410
      electron_affinity_PT=NNN;
      Miedema_phi_star=NNN;
      Miedema_nws=NNN;
      Miedema_gamma_s=NNN;
      Pettifor_scale=0;
      boiling_point=NNN;
      melting_point=1050;
      vaporization_heat_PT=NNN;
      specific_heat_PT=NNN;
      critical_Pressure=NNN;
      critical_Temperature_PT=NNN;
      thermal_expansion=NNN;
      thermal_conductivity=10;
      Brinelll_hardness=NNN;
      Mohs_hardness=NNN;
      Vickers_hardness=NNN;
      Hardness_Pearson=NNN;
      Hardness_Putz=NNN;
      Hardness_RB=NNN;
      shear_modulus=NNN;
      Young_modulus=NNN;
      bulk_modulus=NNN;
      Poisson_ratio_PT=NNN;
      Miedema_BVm=NNN;
      Magnetic_Type_PT="NNN";
      Mass_Magnetic_Susceptibility=NNN;
      Volume_Magnetic_Susceptibility=NNN;
      Molar_Magnetic_Susceptibility=NNN;
      Curie_point=NNN;
      color_PT="NNN";
      refractive_index=NNN;
      HHIP=NNN;
      HHIR=NNN;
      /*xray_scatt=NNN;*/
      //Bk
      return; //CO20200520
    }
    // [AFLOW]STOP=Berkelium
    // ********************************************************************************************************************************************************

    // ********************************************************************************************************************************************************
    // [AFLOW]START=Californium
    // Californium Californium Californium Californium Californium Californium Californium Californium Californium Californium Californium Californium Californium Californium Californium Californium Californium
    else if(ZZ==98) { // Californium
      Z=ZZ;
      symbol="Cf";
      name="Californium";
      Period=7;
      Group=NNN;
      Series="Actinide";
      Block="f";
      mass=AMU2KILOGRAM*251.08;
      MolarVolume=0.00001662251655629;
      volume=NNN;
      Miedema_Vm=NNN;
      valence_std=12;
      valence_iupac=4;
      valence_PT=4;
      Density_PT=15.1;
      crystal="nnn";
      CrystalStr_PT="Simple_Hexagonal";
      space_group="P6_3/mmc";
      space_group_number=194;
      Pearson_coefficient=0.0;
      lattice_constant[1]=338;lattice_constant[2]=338;lattice_constant[3]=1102.5;
      lattice_angle[1]=PI/2;lattice_angle[2]=PI/2;lattice_angle[3]=2*PI/3;
      phase="Solid";
      radius=NNN;
      radius_PT=NNN;
      radius_covalent=NNN;
      radius_covalent_PT=NNN;
      radius_VanDerWaals_PT=NNN;
      radii_Ghosh08=1.0465;
      radii_Slatter=NNN;
      radii_Pyykko=1.68;
      electrical_conductivity=NNN;
      electronegativity_vec=NNN;
      hardness_Ghosh=4.2181;
      electronegativity_Pearson=NNN;
      electronegativity_Ghosh=5.542;
      electronegativity_Allen=NNN;  //RF+SK20200410
      oxidation_states.clear();oxidation_states.push_back(NNN);  //RF+SK20200410
      oxidation_states_preferred.clear();oxidation_states_preferred.push_back(NNN);  //RF+SK20200410
      electron_affinity_PT=NNN;
      Miedema_phi_star=NNN;
      Miedema_nws=NNN;
      Miedema_gamma_s=NNN;
      Pettifor_scale=0;
      boiling_point=NNN;
      melting_point=900;
      vaporization_heat_PT=NNN;
      specific_heat_PT=NNN;
      critical_Pressure=NNN;
      critical_Temperature_PT=NNN;
      thermal_expansion=NNN;
      thermal_conductivity=NNN;
      Brinelll_hardness=NNN;
      Mohs_hardness=NNN;
      Vickers_hardness=NNN;
      Hardness_Pearson=NNN;
      Hardness_Putz=NNN;
      Hardness_RB=NNN;
      shear_modulus=NNN;
      Young_modulus=NNN;
      bulk_modulus=NNN;
      Poisson_ratio_PT=NNN;
      Miedema_BVm=NNN;
      Magnetic_Type_PT="NNN";
      Mass_Magnetic_Susceptibility=NNN;
      Volume_Magnetic_Susceptibility=NNN;
      Molar_Magnetic_Susceptibility=NNN;
      Curie_point=NNN;
      color_PT="NNN";
      refractive_index=NNN;
      HHIP=NNN;
      HHIR=NNN;
      /*xray_scatt=NNN;*/
      //Cf
      return; //CO20200520
    }
    // [AFLOW]STOP=Californium
    // ********************************************************************************************************************************************************

    // ********************************************************************************************************************************************************
    // [AFLOW]START=Einsteinium
    // Einsteinium Einsteinium Einsteinium Einsteinium Einsteinium Einsteinium Einsteinium Einsteinium Einsteinium Einsteinium Einsteinium Einsteinium Einsteinium Einsteinium Einsteinium Einsteinium Einsteinium
    else if(ZZ==99) { // Einsteinium
      Z=ZZ;
      symbol="Es";
      name="Einsteinium";
      Period=7;
      Group=NNN;
      Series="Actinide";
      Block="f";
      mass=AMU2KILOGRAM*252.08;
      MolarVolume=NNN;
      volume=NNN;
      Miedema_Vm=NNN;
      valence_std=13;
      valence_iupac=4;
      valence_PT=4;
      Density_PT=NNN;
      crystal="nnn";
      CrystalStr_PT="NNN";
      space_group="NNN";
      space_group_number=NNN;
      Pearson_coefficient=0.0;
      lattice_constant[1]=NNN;lattice_constant[2]=NNN;lattice_constant[3]=NNN;
      lattice_angle[1]=NNN;lattice_angle[2]=NNN;lattice_angle[3]=NNN;
      phase="Solid";
      radius=NNN;
      radius_PT=NNN;
      radius_covalent=NNN;
      radius_covalent_PT=NNN;
      radius_VanDerWaals_PT=NNN;
      radii_Ghosh08=0.9785;
      radii_Slatter=NNN;
      radii_Pyykko=1.65;
      electrical_conductivity=NNN;
      electronegativity_vec=NNN;
      hardness_Ghosh=4.5116;
      electronegativity_Pearson=NNN;
      electronegativity_Ghosh=5.830;
      electronegativity_Allen=NNN;  //RF+SK20200410
      oxidation_states.clear();oxidation_states.push_back(NNN);  //RF+SK20200410
      oxidation_states_preferred.clear();oxidation_states_preferred.push_back(NNN);  //RF+SK20200410
      electron_affinity_PT=NNN;
      Miedema_phi_star=NNN;
      Miedema_nws=NNN;
      Miedema_gamma_s=NNN;
      Pettifor_scale=0;
      boiling_point=NNN;
      melting_point=860;
      vaporization_heat_PT=NNN;
      specific_heat_PT=NNN;
      critical_Pressure=NNN;
      critical_Temperature_PT=NNN;
      thermal_expansion=NNN;
      thermal_conductivity=NNN;
      Brinelll_hardness=NNN;
      Mohs_hardness=NNN;
      Vickers_hardness=NNN;
      Hardness_Pearson=NNN;
      Hardness_Putz=NNN;
      Hardness_RB=NNN;
      shear_modulus=NNN;
      Young_modulus=NNN;
      bulk_modulus=NNN;
      Poisson_ratio_PT=NNN;
      Miedema_BVm=NNN;
      Magnetic_Type_PT="NNN";
      Mass_Magnetic_Susceptibility=NNN;
      Volume_Magnetic_Susceptibility=NNN;
      Molar_Magnetic_Susceptibility=NNN;
      Curie_point=NNN;
      color_PT="NNN";
      refractive_index=NNN;
      HHIP=NNN;
      HHIR=NNN;
      /*xray_scatt=NNN;*/
      //Es
      return; //CO20200520
    }
    // [AFLOW]STOP=Einsteinium
    // ********************************************************************************************************************************************************

    // ********************************************************************************************************************************************************
    // [AFLOW]START=Fermium
    // Fermium Fermium Fermium Fermium Fermium Fermium Fermium Fermium Fermium Fermium Fermium Fermium Fermium Fermium Fermium Fermium Fermium
    else if(ZZ==100) { // Fermium
      Z=ZZ;
      symbol="Fm";
      name="Fermium";
      Period=7;
      Group=NNN;
      Series="Actinide";
      Block="f";
      mass=AMU2KILOGRAM*257.1;
      MolarVolume=NNN;
      volume=NNN;
      Miedema_Vm=NNN;
      valence_std=14;
      valence_iupac=3;
      valence_PT=3;
      Density_PT=NNN;
      crystal="nnn";
      CrystalStr_PT="NNN";
      space_group="NNN";
      space_group_number=NNN;
      Pearson_coefficient=0.0;
      lattice_constant[1]=NNN;lattice_constant[2]=NNN;lattice_constant[3]=NNN;
      lattice_angle[1]=NNN;lattice_angle[2]=NNN;lattice_angle[3]=NNN;
      phase="nnn";
      radius=NNN;
      radius_PT=NNN;
      radius_covalent=NNN;
      radius_covalent_PT=NNN;
      radius_VanDerWaals_PT=NNN;
      radii_Ghosh08=0.9188;
      radii_Slatter=NNN;
      radii_Pyykko=1.67;
      electrical_conductivity=NNN;
      electronegativity_vec=NNN;
      hardness_Ghosh=4.8051;
      electronegativity_Pearson=NNN;
      electronegativity_Ghosh=6.118;
      electronegativity_Allen=NNN;  //RF+SK20200410
      oxidation_states.clear();oxidation_states.push_back(NNN);  //RF+SK20200410
      oxidation_states_preferred.clear();oxidation_states_preferred.push_back(NNN);  //RF+SK20200410
      electron_affinity_PT=NNN;
      Miedema_phi_star=NNN;
      Miedema_nws=NNN;
      Miedema_gamma_s=NNN;
      Pettifor_scale=0;
      boiling_point=NNN;
      melting_point=1527;
      vaporization_heat_PT=NNN;
      specific_heat_PT=NNN;
      critical_Pressure=NNN;
      critical_Temperature_PT=NNN;
      thermal_expansion=NNN;
      thermal_conductivity=NNN;
      Brinelll_hardness=NNN;
      Mohs_hardness=NNN;
      Vickers_hardness=NNN;
      Hardness_Pearson=NNN;
      Hardness_Putz=NNN;
      Hardness_RB=NNN;
      shear_modulus=NNN;
      Young_modulus=NNN;
      bulk_modulus=NNN;
      Poisson_ratio_PT=NNN;
      Miedema_BVm=NNN;
      Magnetic_Type_PT="NNN";
      Mass_Magnetic_Susceptibility=NNN;
      Volume_Magnetic_Susceptibility=NNN;
      Molar_Magnetic_Susceptibility=NNN;
      Curie_point=NNN;
      color_PT="NNN";
      refractive_index=NNN;
      HHIP=NNN;
      HHIR=NNN;
      /*xray_scatt=NNN;*/
      //Fm
      return; //CO20200520
    }
    // [AFLOW]STOP=Fermium
    // ********************************************************************************************************************************************************

    // ********************************************************************************************************************************************************
    // [AFLOW]START=Mendelevium
    // Mendelevium Mendelevium Mendelevium Mendelevium Mendelevium Mendelevium Mendelevium Mendelevium Mendelevium Mendelevium Mendelevium Mendelevium Mendelevium Mendelevium Mendelevium Mendelevium Mendelevium
    else if(ZZ==101) { // Mendelevium
      Z=ZZ;
      symbol="Md";
      name="Mendelevium";
      Period=7;
      Group=NNN;
      Series="Actinide";
      Block="f";
      mass=AMU2KILOGRAM*258.1;
      MolarVolume=NNN;
      volume=NNN;
      Miedema_Vm=NNN;
      valence_std=15;
      valence_iupac=3;
      valence_PT=3;
      Density_PT=NNN;
      crystal="nnn";
      CrystalStr_PT="NNN";
      space_group="NNN";
      space_group_number=NNN;
      Pearson_coefficient=0.0;
      lattice_constant[1]=NNN;lattice_constant[2]=NNN;lattice_constant[3]=NNN;
      lattice_angle[1]=NNN;lattice_angle[2]=NNN;lattice_angle[3]=NNN;
      phase="nnn";
      radius=NNN;
      radius_PT=NNN;
      radius_covalent=NNN;
      radius_covalent_PT=NNN;
      radius_VanDerWaals_PT=NNN;
      radii_Ghosh08=0.8659;
      radii_Slatter=NNN;
      radii_Pyykko=1.73;
      electrical_conductivity=NNN;
      electronegativity_vec=NNN;
      hardness_Ghosh=5.0990;
      electronegativity_Pearson=NNN;
      electronegativity_Ghosh=6.406;
      electronegativity_Allen=NNN;  //RF+SK20200410
      oxidation_states.clear();oxidation_states.push_back(NNN);  //RF+SK20200410
      oxidation_states_preferred.clear();oxidation_states_preferred.push_back(NNN);  //RF+SK20200410
      electron_affinity_PT=NNN;
      Miedema_phi_star=NNN;
      Miedema_nws=NNN;
      Miedema_gamma_s=NNN;
      Pettifor_scale=0;
      boiling_point=NNN;
      melting_point=828;
      vaporization_heat_PT=NNN;
      specific_heat_PT=NNN;
      critical_Pressure=NNN;
      critical_Temperature_PT=NNN;
      thermal_expansion=NNN;
      thermal_conductivity=NNN;
      Brinelll_hardness=NNN;
      Mohs_hardness=NNN;
      Vickers_hardness=NNN;
      Hardness_Pearson=NNN;
      Hardness_Putz=NNN;
      Hardness_RB=NNN;
      shear_modulus=NNN;
      Young_modulus=NNN;
      bulk_modulus=NNN;
      Poisson_ratio_PT=NNN;
      Miedema_BVm=NNN;
      Magnetic_Type_PT="NNN";
      Mass_Magnetic_Susceptibility=NNN;
      Volume_Magnetic_Susceptibility=NNN;
      Molar_Magnetic_Susceptibility=NNN;
      Curie_point=NNN;
      color_PT="NNN";
      refractive_index=NNN;
      HHIP=NNN;
      HHIR=NNN;
      /*xray_scatt=NNN;*/
      //Md
      return; //CO20200520
    }
    // [AFLOW]STOP=Mendelevium
    // ********************************************************************************************************************************************************

    // ********************************************************************************************************************************************************
    // [AFLOW]START=Nobelium
    // Nobelium Nobelium Nobelium Nobelium Nobelium Nobelium Nobelium Nobelium Nobelium Nobelium Nobelium Nobelium Nobelium Nobelium Nobelium Nobelium Nobelium
    else if(ZZ==102) { // Nobelium
      Z=ZZ;
      symbol="No";
      name="Nobelium";
      Period=7;
      Group=NNN;
      Series="Actinide";
      Block="f";
      mass=AMU2KILOGRAM*259.1;
      MolarVolume=NNN;
      volume=NNN;
      Miedema_Vm=NNN;
      valence_std=16;
      valence_iupac=3;
      valence_PT=3;
      Density_PT=NNN;
      crystal="nnn";
      CrystalStr_PT="NNN";
      space_group="NNN";
      space_group_number=NNN;
      Pearson_coefficient=0.0;
      lattice_constant[1]=NNN;lattice_constant[2]=NNN;lattice_constant[3]=NNN;
      lattice_angle[1]=NNN;lattice_angle[2]=NNN;lattice_angle[3]=NNN;
      phase="nnn";
      radius=NNN;
      radius_PT=NNN;
      radius_covalent=NNN;
      radius_covalent_PT=NNN;
      radius_VanDerWaals_PT=NNN;
      radii_Ghosh08=0.8188;
      radii_Slatter=NNN;
      radii_Pyykko=1.76;
      electrical_conductivity=NNN;
      electronegativity_vec=NNN;
      hardness_Ghosh=5.3926;
      electronegativity_Pearson=NNN;
      electronegativity_Ghosh=6.694;
      electronegativity_Allen=NNN;  //RF+SK20200410
      oxidation_states.clear();oxidation_states.push_back(NNN);  //RF+SK20200410
      oxidation_states_preferred.clear();oxidation_states_preferred.push_back(NNN);  //RF+SK20200410
      electron_affinity_PT=NNN;
      Miedema_phi_star=NNN;
      Miedema_nws=NNN;
      Miedema_gamma_s=NNN;
      Pettifor_scale=0;
      boiling_point=NNN;
      melting_point=828;
      vaporization_heat_PT=NNN;
      specific_heat_PT=NNN;
      critical_Pressure=NNN;
      critical_Temperature_PT=NNN;
      thermal_expansion=NNN;
      thermal_conductivity=NNN;
      Brinelll_hardness=NNN;
      Mohs_hardness=NNN;
      Vickers_hardness=NNN;
      Hardness_Pearson=NNN;
      Hardness_Putz=NNN;
      Hardness_RB=NNN;
      shear_modulus=NNN;
      Young_modulus=NNN;
      bulk_modulus=NNN;
      Poisson_ratio_PT=NNN;
      Miedema_BVm=NNN;
      Magnetic_Type_PT="NNN";
      Mass_Magnetic_Susceptibility=NNN;
      Volume_Magnetic_Susceptibility=NNN;
      Molar_Magnetic_Susceptibility=NNN;
      Curie_point=NNN;
      color_PT="NNN";
      refractive_index=NNN;
      HHIP=NNN;
      HHIR=NNN;
      /*xray_scatt=NNN;*/
      //No
      return; //CO20200520
    }
    // [AFLOW]STOP=Nobelium
    // ********************************************************************************************************************************************************

    // ********************************************************************************************************************************************************
    // [AFLOW]START=Lawrencium
    // Lawrencium Lawrencium Lawrencium Lawrencium Lawrencium Lawrencium Lawrencium Lawrencium Lawrencium Lawrencium Lawrencium Lawrencium Lawrencium Lawrencium Lawrencium Lawrencium Lawrencium
    else if(ZZ==103) { // Lawrencium
      Z=ZZ;
      symbol="Lr";
      name="Lawrencium";
      Period=7;
      Group=3;
      Series="TransitionMetal";
      Block="d";
      mass=AMU2KILOGRAM*262.11;
      MolarVolume=NNN;
      volume=NNN;
      Miedema_Vm=NNN;
      valence_std=17;
      valence_iupac=3;
      valence_PT=3;
      Density_PT=NNN;
      crystal="nnn";
      CrystalStr_PT="NNN";
      space_group="NNN";
      space_group_number=NNN;
      Pearson_coefficient=0.0;
      lattice_constant[1]=NNN;lattice_constant[2]=NNN;lattice_constant[3]=NNN;
      lattice_angle[1]=NNN;lattice_angle[2]=NNN;lattice_angle[3]=NNN;
      phase="nnn";
      radius=NNN;
      radius_PT=NNN;
      radius_covalent=NNN;
      radius_covalent_PT=NNN;
      radius_VanDerWaals_PT=NNN;
      radii_Ghosh08=0.8086;
      radii_Slatter=NNN;
      radii_Pyykko=1.61;
      electrical_conductivity=NNN;
      electronegativity_vec=NNN;
      hardness_Ghosh=5.4607;
      electronegativity_Pearson=NNN;
      electronegativity_Ghosh=6.760;
      electronegativity_Allen=NNN;  //RF+SK20200410
      oxidation_states.clear();oxidation_states.push_back(NNN);  //RF+SK20200410
      oxidation_states_preferred.clear();oxidation_states_preferred.push_back(NNN);  //RF+SK20200410
      electron_affinity_PT=NNN;
      Miedema_phi_star=NNN;
      Miedema_nws=NNN;
      Miedema_gamma_s=NNN;
      Pettifor_scale=0;
      boiling_point=NNN;
      melting_point=1627;
      vaporization_heat_PT=NNN;
      specific_heat_PT=NNN;
      critical_Pressure=NNN;
      critical_Temperature_PT=NNN;
      thermal_expansion=NNN;
      thermal_conductivity=NNN;
      Brinelll_hardness=NNN;
      Mohs_hardness=NNN;
      Vickers_hardness=NNN;
      Hardness_Pearson=NNN;
      Hardness_Putz=NNN;
      Hardness_RB=NNN;
      shear_modulus=NNN;
      Young_modulus=NNN;
      bulk_modulus=NNN;
      Poisson_ratio_PT=NNN;
      Miedema_BVm=NNN;
      Magnetic_Type_PT="NNN";
      Mass_Magnetic_Susceptibility=NNN;
      Volume_Magnetic_Susceptibility=NNN;
      Molar_Magnetic_Susceptibility=NNN;
      Curie_point=NNN;
      color_PT="NNN";
      refractive_index=NNN;
      HHIP=NNN;
      HHIR=NNN;
      /*xray_scatt=NNN;*/
      //Lr
      return; //CO20200520
    }
    // [AFLOW]STOP=Lawrencium
    // ********************************************************************************************************************************************************
<<<<<<< HEAD
    
=======

>>>>>>> 0df6067f
    throw aurostd::xerror(_AFLOW_FILE_NAME_,"xelement::xelement():","Element number does not exist: "+aurostd::utype2string(ZZ),_FILE_NOT_FOUND_);  //CO20200520
  }
} // namespace xelement

#endif // _AFLOW_XELEMENT_CPP

// **************************************************************************
// *                                                                        *
// *             STEFANO CURTAROLO - Duke University 2003-2020              *
// *                                                                        *
// **************************************************************************<|MERGE_RESOLUTION|>--- conflicted
+++ resolved
@@ -526,16 +526,10 @@
   }
 
   // ********************************************************************************************************************************************************
-<<<<<<< HEAD
-=======
 
   xelement::xelement(const string& element) {free();populate(element);}  //CO20200520
   xelement::xelement(uint ZZ) {free();populate(ZZ);} //CO20200520
->>>>>>> 0df6067f
-
-  xelement::xelement(const string& element) {free();populate(element);}  //CO20200520
-  xelement::xelement(uint ZZ) {free();populate(ZZ);} //CO20200520
-  
+
   // ********************************************************************************************************************************************************
   // populate by name or symbol
   void xelement::populate(const string& element) {  //CO20200520
@@ -554,15 +548,9 @@
       for(uint i=1;i<=103&&Z==0;i++)  //CO20200520
         if(aurostd::toupper(element)==aurostd::toupper(xelement(i).name)) Z=i;
     }
-<<<<<<< HEAD
-    if(Z!=0) (*this)=xelement(Z);
+    if(Z!=0) {(*this)=xelement(Z);return;}  //CO20200520
     
-    throw aurostd::xerror(_AFLOW_FILE_NAME_,"xelement::xelement():","Element symbol/name does not exist: "+element,_FILE_NOT_FOUND_); //CO20200520
-=======
-    if(Z!=0) {(*this)=xelement(Z);return;}  //CO20200520
-
     throw aurostd::xerror(_AFLOW_FILE_NAME_,"xelement::xelement():","Element symbol/name does not exist: "+element,_VALUE_ILLEGAL_); //CO20200520
->>>>>>> 0df6067f
   }
 
   // ********************************************************************************************************************************************************
@@ -9156,12 +9144,8 @@
     }
     // [AFLOW]STOP=Lawrencium
     // ********************************************************************************************************************************************************
-<<<<<<< HEAD
-    
-=======
-
->>>>>>> 0df6067f
-    throw aurostd::xerror(_AFLOW_FILE_NAME_,"xelement::xelement():","Element number does not exist: "+aurostd::utype2string(ZZ),_FILE_NOT_FOUND_);  //CO20200520
+
+    throw aurostd::xerror(_AFLOW_FILE_NAME_,"xelement::xelement():","Element number does not exist: "+aurostd::utype2string(ZZ),_VALUE_ILLEGAL_);  //CO20200520
   }
 } // namespace xelement
 
