// ***************************************************************************
// *                                                                         *
// *           Aflow STEFANO CURTAROLO - Duke University 2003-2020           *
// *                                                                         *
// ***************************************************************************
// Written by Stefano Curtarolo - 2007-2019
#ifndef _AFLOW_XELEMENT_CPP
#define _AFLOW_XELEMENT_CPP
#include "aflow.h"

// ---------------------------------------------------------------------------
// ---------------------------------------------------------------------------
// _XELEMENT_PROTOTYPES_

/* 
// ***************************************************************************
// ***************************************************************************
// ***************************************************************************
// XELEMENT
// look into aflow.h for the definitions

namespace xelement {
class xelement { // simple class.. nothing fancy
public:
// constructor destructor                              // constructor/destructor
xelement();                                            // default, just allocate
xelement(uint);                                            // default, just allocate
xelement(string);                                      // look at it by symbol or name
~xelement();                                           // kill everything
const xelement& operator=(const xelement &b);          // copy
void clear();
// content                                             // content
bool verbose;
// [AFLOW]START=DECLARATION
int Z; 
string symbol;                          // http://periodictable.com      //DU20190517
string name;                            // http://periodictable.com      //DU20190517
double Period;                          // http://periodictable.com      //DU20190517
double Group;                           // http://periodictable.com      //DU20190517
string Series;                          // http://periodictable.com For Nh,Fl,Mc,Lv,Ts Value is a guess based on periodic table trend.      //DU20190517 
string Block;                           // http://periodictable.com      //DU20190517
//                                          
double mass;                            // (kg)
double MolarVolume;                     // (m^3/mol) http://periodictable.com      //DU20190517
double volume;                          // atomic volume in A^3 from the FCC vasp table and/or successive calculations
double Miedema_Vm;                      // (V_m^{2/3} in (cm^2)) Miedema Rule Table 1a Physica 100B (1980) 1-28
// for lanthines from J.A. Alonso and N.H. March. Electrons in Metals and Alloys, Academic Press, London (1989) (except La)
double valence_std;                     // http://en.wikipedia.org/wiki/Valence_(chemistry) standard: number electrons minus closed shell at leff (noble gas)
double valence_iupac;                   // http://en.wikipedia.org/wiki/Valence_(chemistry) IUPAC Maximum number of univalent atoms that may combine with an atom of the element under consideration, or with a fragment, or for which an atom of this element can be substituted.
double valence_PT;                      //           http://periodictable.com      //DU20190517
double Density_PT;                      // (g/cm^3)  http://periodictable.com      //DU20190517
string crystal;                     // Ashcroft-Mermin                                                                                                                   
string CrystalStr_PT;                   // http://periodictable.com      //DU20190517
string space_group;                     // http://periodictable.com      //DU20190517
uint space_group_number;                // http://periodictable.com      //DU20190517


double Pearson_coefficient;             // Pearson mass deviation coefficient //ME20181020
xvector<double> lattice_constant;       // (pm) http://periodictable.com      //DU20190517
xvector<double> lattice_angle;          // (rad) http://periodictable.com      //DU20190517
string phase;                           //      http://periodictable.com      //DU20190517
double radius;                      // Saxena (nm)
double radius_PT;                       // (pm)       http://periodictable.com      //DU20190517
double radius_covalent_PT;              // (pm)       http://periodictable.com      //DU20190517
double radius_covalent;             // (Angstrom) Dalton Trans. 2836, 2832-2838 (2008) //DX+CO20170904
double radius_VanDerWaals_PT;           // (pm)       http://periodictable.com      //DU20190517
double radii_Ghosh08;                    // (Angstrom) Journal of Molecular Structure: THEOCHEM 865, 60–67 (2008)      //DU20190517
double radii_Slatter;                    // (Angstrom) J. of Chem. Phys. 41, 3199 (1964)      //DU20190517
double radii_Pyykko;                     // (pm) single bond covalent radii  Chem. Eur. J. 15, 186-197 (2009)      //DU20190517
//                                          
double electrical_conductivity;          // (S/m)  http://periodictable.com  Value given for graphite. Diamond electrical conductivity is approximately 0.001.      //DU20190517
double electronegativity_vec;           // Saxena
double hardness_Ghosh;                   // (eV) Int. J. Quantum Chem 110, 1206-1213 (2010) Table III       //DU20190517
double electronegativity_Pearson;                  // (eV) Inorg. Chem., 27(4), 734–740 (1988)      //DU20190517
double electronegativity_Ghosh;                    // (eV) Journal of Theoretical and Computational Chemistry, 4, 21-33 (2005)      //DU20190517

//RF+SK20200410 START
// Allen electronegativities were chosen for CCE since the IUPAC definition of oxidation states seems to use Allen electronegativities and since they also gave the best results
// https://en.wikipedia.org/wiki/Oxidation_state#Determination
// since there were no Allen electronegativities available for f-elements besides Lu but these elements are usually very similar,
// the Lu electronegativity was also used for the other f-elements listed (e.g. La)
// this is confirmed by the Allred and Rochow electronegativities that are all very similar for all lanthanides
double electronegativity_Allen;          // https://pubs.acs.org/doi/abs/10.1021/ja00207a003; https://pubs.acs.org/doi/10.1021/ja992866e; https://pubs.acs.org/doi/10.1021/ja9928677
// preferred and all oxidation states of the elements according to the periodic table of the elements from Wiley-VCH, 5th edition (2012) with some modifications (e. g. for Cr, Cu, Fe, Ti)
vector<double> oxidation_states_preferred;
vector<double> oxidation_states;
//RF+SK20200410 END

double electron_affinity_PT;             // (kJ/mol)  http://periodictable.com       //DU20190517
double Miedema_phi_star;                // (V)        (phi^\star   Miedema Rule Table 1a Physica 100B 1-28 (1980)
double Miedema_nws;                     // (d.u.)^1/3 n_{ws}^{1/3} Miedema Rule Table 1a Physica 100B 1-28 (1980)
double Miedema_gamma_s;                 // (mJ/m^2)   \gamma_s^0   Miedema Rule Table 1a Physica 100B 1-28 (1980)
double Pettifor_scale;                  // Chemical Scale Pettifor Solid State Communications 51 31-34 (1984)
//                                          
double boiling_point;                   // (Celsius), http://periodictable.com C:diamond, P:"YELLOW" Phosphorus, As:sublimates at this T.      //DU20190517
double melting_point;                   // (Celsius), http://periodictable.com He does not solidify at standard pressure,C: Value given for diamond form, P : Value given for "YELLOW" phosphorus form, S : Value given for monoclinic, beta form, Se: Value given for hexagonal, gray form, Bk: Value given for alpha form.           //DU20190517
double vaporization_heat_PT;             // (kJ/mol)   http://periodictable.com      //DU20190517
double specific_heat_PT;                 // (J/(kg.K)) http://periodictable.com Gas_Phase:H(H2),He,N(N2),O(O2),F(F2),Ne,Cl(Cl2),Ar,Kr,Tc,Xe,Rn,Ra,Pa -- Liquid_Phase:Br,Hg -- Solid Phase: B(rhombic),C(graphite),S(rhombic),P(phase of P.4),As(alpha),Se(hexagonal),Cd(gamma),Sn(gray),Li,In,Be,Na,Mg,Al,Si,K,Ca,Sc,Ti,V,Cr,Mn,Fe,Co,Ni,Cu,Zn,Ga,Ge,Rb,Sr,Y,Zr,Nb,Mo,Ru,Rh,Pd,Ag,Sb,Te,I,Cs,Ba,La,Ce,Pr,Nd,Sm,Eu,Gd,Tb,Dy,Ho,Er,Tm,Yb,Lu,Hf,Ta,W,Re,Os,Ir,Pt,Au,Tl,Pb,Bi,Ac,Th,U.      //DU20190517 
double critical_Pressure;                // (Atm)      http://periodictable.com Li,Na,K,Rb: Value estimated based on extrapolation.      //DU20190517
double critical_Temperature_PT;          // (K)        http://periodictable.com Li,Na,K,Rb: Value estimated based on extrapolation.      //DU20190517
double thermal_expansion;               // (K^{-1})   http://periodictable.com C:graphite      //DU20190517
double thermal_conductivity;            // (W/(mK))   http://periodictable.com      //DU20190517
//                                         
double Brinelll_hardness;               // (MPa)  http://periodictable.com For Ge value is converted from Mohs scale      //DU20190517
double Mohs_hardness;                   //        http://periodictable.com For C, value given for graphite. Diamond value is 10.0; For Pr, Nd, Sm, Eu, Gd, Tb, Dy, Ho, Er, Tm, Lu converted from Vickers scale.      //DU20190517
double Vickers_hardness;                // (MPa)  http://periodictable.com For Si,Ge,As,Ru,Os converted from Brinell scale.      //DU20190517
double Hardness_Pearson;                // (eV)   Inorg. Chem. 27(4) 734-740 (1988).      //DU20190517
double Hardness_Putz;                   // (eV/atom) International Journal of Quantum Chemistry, Vol 106, 361–389 (2006), TABLE-V.      //DU20190517
double Hardness_RB;                     // (eV)   Robles and Bartolotti, J. Am. Chem. Soc. 106, 3723-3727 (1984).      //DU20190517
double shear_modulus;                    // (GPa)  http://periodictable.com      //DU20190517
double Young_modulus;                    // (GPa)  http://periodictable.com      //DU20190517
double bulk_modulus;                     // (GPa)  http://periodictable.com      //DU20190517
double Poisson_ratio_PT;                 // (--)   http://periodictable.com      //DU20190517
double Miedema_BVm;                     // (kJ/mole) BV_m Miedema Rule Table 1a Physica 100B 1-28 (1980) 
//
string Magnetic_Type_PT;                 //           http://periodictable.com       //DU20190517
double Mass_Magnetic_Susceptibility;      // (m^3/K)   http://periodictable.com       //DU20190517
double Volume_Magnetic_Susceptibility;    //           http://periodictable.com       //DU20190517
double Molar_Magnetic_Susceptibility;     // (m^3/mol) http://periodictable.com       //DU20190517
double Curie_point;                     // (K)       http://periodictable.com       //DU20190517
//
double refractive_index;                 // http://periodictable.com C:diamond      //DU20190517
string color_PT;                        // http://periodictable.com      //DU20190517
//
double HHIP;                            // Chem. Mater. 25(15), 2911–2920 (2013) Herfindahl–Hirschman Index (HHI), HHIP: for elemental production, Uncertinities in HHI_P: C,O,F,Cl,Sc,Ga,Rb,Ru,Rh,Cs,Hf,Os,Ir,Tl.      //DU20190517
double HHIR;                            // Chem. Mater. 25(15), 2911–2920 (2013) Herfindahl–Hirschman Index (HHI), HHIR: for elemental reserves,   Uncertinities in HHI_R: Be,C,N,O,F,Na,Mg,Al,Si,S,Cl,Ca,Sc,Ga,Ge,As,Rb,Sr,Ru,Rh,Pd,In,Cs,Hf,Os,Ir,Pt,Tl.      //DU20190517
double xray_scatt;                  // shift+1 // All data collected from the NIST online tables: http://physics.nist.gov/PhysRefData/FFast/html/form.html//

// Xray_scatt_vector All data collected from the NIST online tables
// http://physics.nist.gov/PhysRefData/FFast/html/form.html
// All data are ideally for f1 values for Cu-alpha (wavelength=1.5418A, E=8.0416keV).
// These are for E=7.9026keV (Cu-alpha is wavelength=1.5418A, E=8.0416keV).

// All data collected from the online tables:
// http://www-cxro.lbl.gov/optical_constants/pert_form.html
// All data are f1 values for Cu-alpha (wavelength=1.5418A, E=8.0416keV].

// [AFLOW]STOP=DECLARATION
// operators/functions                                    // operator/functions
friend ostream& operator<<(ostream &,const xelement&);    // print
xelement Iinitialize(uint Z);                      // function to clean up the name

private:                                                    //
void free();                                              // free space
};
}
*/


std::vector<xelement::xelement> velement(NUM_ELEMENTS);        // store starting from ONE

namespace pflow {
  void XelementPrint(string options,ostream& oss) {
    bool LDEBUG=0;//(FALSE || XHOST.DEBUG);
    if(LDEBUG) cerr << XPID << "pflow::XelementPrint [BEGIN]" << endl;
    if(LDEBUG) cerr << "options=" << options << endl;
    if(LDEBUG) cerr << "velement.size()=" << velement.size() << endl;

    vector<string> tokens;
    aurostd::string2tokens(options,tokens,",");
    if(LDEBUG) cerr << "tokens.size()=" << tokens.size() << endl;
    if(tokens.size()==0) {
      init::ErrorOption(cout,options,"pflow::XelementPrint","aflow --element=Z|name|symbol[,property[,property]....]");
      exit(0);
    } 
    // move on
    string species=tokens.at(0);
    uint Z=0; // some defaults
    // try with number
    if(tokens.size()>=1) if(aurostd::string2utype<uint>(species)>0) Z=aurostd::string2utype<uint>(species);
    if(Z>103) {
      init::ErrorOption(cout,options,"pflow::XelementPrint",aurostd::liststring2string("aflow --element=Z|name|symbol[,property[,property]....]","Z outside [1,103] or name or symbol unrecognized"));
    }
    // try with symbol
    if(Z==0) {
      for(uint i=1;i<=103;i++)
        if(aurostd::toupper(species)==aurostd::toupper(xelement::xelement(i).symbol)) Z=i;
    }
    // try with name
    if(Z==0) {
      for(uint i=1;i<=103;i++)
        if(aurostd::toupper(species)==aurostd::toupper(xelement::xelement(i).name)) Z=i;
    }

    if(LDEBUG) cerr << "Z=" << Z << endl;
    oss << "AFLOW element property finder" << endl;
    if(Z>0) {
      oss << "Element Z=" << xelement::xelement(Z).Z << " - " << xelement::xelement(Z).symbol << " - " << xelement::xelement(Z).name << endl;
      string space="        ";

      // found

      //      cerr <<  xelement::xelement(3).name << endl;
      //      cerr <<  xelement::xelement("Li").name << endl;
      //      cerr <<  xelement::xelement("LiThIuM").name << endl;

      // now look at properties
      if(tokens.size()>=2) {
        for(uint i=1;i<tokens.size();i++) {
          string c=aurostd::toupper(tokens.at(i));
          vector<string> vs; uint len=52;
          vs.clear();
          int prec=10;
          if(c=="ALL" || c==aurostd::toupper("name")) vs.push_back(aurostd::PaddedPOST("name="+xelement::xelement(Z).name,len));
          if(c=="ALL" || c==aurostd::toupper("symbol")) vs.push_back(aurostd::PaddedPOST("symbol="+xelement::xelement(Z).symbol,len));
          if(c=="ALL" || c==aurostd::toupper("Z")) vs.push_back(aurostd::PaddedPOST("Z="+aurostd::utype2string(xelement::xelement(Z).Z),len));
          if(c=="ALL" || c==aurostd::toupper("Period")) vs.push_back(aurostd::PaddedPOST("Period="+aurostd::utype2string(xelement::xelement(Z).Period),len));
          if(c=="ALL" || c==aurostd::toupper("Group")) vs.push_back(aurostd::PaddedPOST("Group="+aurostd::utype2string(xelement::xelement(Z).Group),len));
          if(c=="ALL" || c==aurostd::toupper("Series")) vs.push_back(aurostd::PaddedPOST("Series="+xelement::xelement(Z).Series,len));
          if(c=="ALL" || c==aurostd::toupper("Block")) vs.push_back(aurostd::PaddedPOST("Block="+xelement::xelement(Z).Block,len));
          if(c=="ALL" || c==aurostd::toupper("mass")) vs.push_back(aurostd::PaddedPOST("mass="+aurostd::utype2string(xelement::xelement(Z).mass,prec),len)+"// (kg)");
          if(c=="ALL" || c==aurostd::toupper("MolarVolume")) vs.push_back(aurostd::PaddedPOST("MolarVolume="+aurostd::utype2string(xelement::xelement(Z).MolarVolume,prec),len)+"// (m^3/mol)");
          if(c=="ALL" || c==aurostd::toupper("volume")) vs.push_back(aurostd::PaddedPOST("volume="+aurostd::utype2string(xelement::xelement(Z).volume,prec),len)+"// A^3");
          if(c=="ALL" || c==aurostd::toupper("Miedema_Vm")) vs.push_back(aurostd::PaddedPOST("Miedema_Vm="+aurostd::utype2string(xelement::xelement(Z).Miedema_Vm,prec),len)+"// (V_m^{2/3} in (cm^2))");
          if(c=="ALL" || c==aurostd::toupper("valence_std")) vs.push_back(aurostd::PaddedPOST("valence_std="+aurostd::utype2string(xelement::xelement(Z).valence_std),len));
          if(c=="ALL" || c==aurostd::toupper("valence_iupac")) vs.push_back(aurostd::PaddedPOST("valence_iupac="+aurostd::utype2string(xelement::xelement(Z).valence_iupac),len));
          if(c=="ALL" || c==aurostd::toupper("valence_PT")) vs.push_back(aurostd::PaddedPOST("valence_PT="+aurostd::utype2string(xelement::xelement(Z).valence_PT),len));
          if(c=="ALL" || c==aurostd::toupper("Density_PT")) vs.push_back(aurostd::PaddedPOST("Density_PT="+aurostd::utype2string(xelement::xelement(Z).Density_PT,prec),len)+"// (g/cm^3)");
          if(c=="ALL" || c==aurostd::toupper("crystal")) vs.push_back(aurostd::PaddedPOST("crystal="+xelement::xelement(Z).crystal,len));
          if(c=="ALL" || c==aurostd::toupper("CrystalStr_PT")) vs.push_back(aurostd::PaddedPOST("CrystalStr_PT="+xelement::xelement(Z).CrystalStr_PT,len));
          if(c=="ALL" || c==aurostd::toupper("space_group")) vs.push_back(aurostd::PaddedPOST("space_group="+xelement::xelement(Z).space_group,len));
          if(c=="ALL" || c==aurostd::toupper("space_group_number")) vs.push_back(aurostd::PaddedPOST("space_group_number="+aurostd::utype2string(xelement::xelement(Z).space_group_number),len));

          if(c=="ALL" || c==aurostd::toupper("Pearson_coefficient")) vs.push_back(aurostd::PaddedPOST("Pearson_coefficient="+aurostd::utype2string(xelement::xelement(Z).Pearson_coefficient,prec),len));
          if(c=="ALL" || c==aurostd::toupper("lattice_constant")) vs.push_back(aurostd::PaddedPOST("lattice_constant="+aurostd::utype2string(xelement::xelement(Z).lattice_constant[1],prec)+","+aurostd::utype2string(xelement::xelement(Z).lattice_constant[2],prec)+","+aurostd::utype2string(xelement::xelement(Z).lattice_constant[3],prec),len)+"// (pm)");
          if(c=="ALL" || c==aurostd::toupper("lattice_angle")) vs.push_back(aurostd::PaddedPOST("lattice_angle="+aurostd::utype2string(xelement::xelement(Z).lattice_angle[1],prec)+","+aurostd::utype2string(xelement::xelement(Z).lattice_angle[2],prec)+","+aurostd::utype2string(xelement::xelement(Z).lattice_angle[3],prec),len)+"// (rad)");
          if(c=="ALL" || c==aurostd::toupper("phase")) vs.push_back(aurostd::PaddedPOST("phase="+xelement::xelement(Z).phase,len));
          if(c=="ALL" || c==aurostd::toupper("radius")) vs.push_back(aurostd::PaddedPOST("radius="+aurostd::utype2string(xelement::xelement(Z).radius,prec),len)+"// (nm)");
          if(c=="ALL" || c==aurostd::toupper("radius_PT")) vs.push_back(aurostd::PaddedPOST("radius_PT="+aurostd::utype2string(xelement::xelement(Z).radius_PT,prec),len)+"// (pm)");
          if(c=="ALL" || c==aurostd::toupper("radius_covalent_PT")) vs.push_back(aurostd::PaddedPOST("radius_covalent_PT="+aurostd::utype2string(xelement::xelement(Z).radius_covalent_PT,prec),len)+"// (pm)");
          if(c=="ALL" || c==aurostd::toupper("radius_covalent")) vs.push_back(aurostd::PaddedPOST("radius_covalent="+aurostd::utype2string(xelement::xelement(Z).radius_covalent,prec),len)+"// (Angstrom)");
          if(c=="ALL" || c==aurostd::toupper("radius_VanDerWaals_PT")) vs.push_back(aurostd::PaddedPOST("radius_VanDerWaals_PT="+aurostd::utype2string(xelement::xelement(Z).radius_VanDerWaals_PT,prec),len)+"// (pm)");
          if(c=="ALL" || c==aurostd::toupper("radii_Ghosh08")) vs.push_back(aurostd::PaddedPOST("radii_Ghosh08="+aurostd::utype2string(xelement::xelement(Z).radii_Ghosh08,prec),len)+"// (Angstrom)");
          if(c=="ALL" || c==aurostd::toupper("radii_Slatter")) vs.push_back(aurostd::PaddedPOST("radii_Slatter="+aurostd::utype2string(xelement::xelement(Z).radii_Slatter,prec),len)+"// (Angstrom)");
          if(c=="ALL" || c==aurostd::toupper("radii_Pyykko")) vs.push_back(aurostd::PaddedPOST("radii_Pyykko="+aurostd::utype2string(xelement::xelement(Z).radii_Pyykko,prec),len)+"// (pm)");

          if(c=="ALL" || c==aurostd::toupper("electrical_conductivity")) vs.push_back(aurostd::PaddedPOST("electrical_conductivity="+aurostd::utype2string(xelement::xelement(Z).electrical_conductivity,prec),len)+"// (S/m)");
          if(c=="ALL" || c==aurostd::toupper("electronegativity_vec")) vs.push_back(aurostd::PaddedPOST("electronegativity_vec="+aurostd::utype2string(xelement::xelement(Z).electronegativity_vec,prec),len));
          if(c=="ALL" || c==aurostd::toupper("hardness_Ghosh")) vs.push_back(aurostd::PaddedPOST("hardness_Ghosh="+aurostd::utype2string(xelement::xelement(Z).hardness_Ghosh,prec),len)+"// (eV)");
          if(c=="ALL" || c==aurostd::toupper("electronegativity_Pearson")) vs.push_back(aurostd::PaddedPOST("electronegativity_Pearson="+aurostd::utype2string(xelement::xelement(Z).electronegativity_Pearson,prec),len)+"// (eV)");
          if(c=="ALL" || c==aurostd::toupper("electronegativity_Ghosh")) vs.push_back(aurostd::PaddedPOST("electronegativity_Ghosh="+aurostd::utype2string(xelement::xelement(Z).electronegativity_Ghosh,prec),len)+"// (eV)");
          if(c=="ALL" || c==aurostd::toupper("electron_affinity_PT")) vs.push_back(aurostd::PaddedPOST("electron_affinity_PT="+aurostd::utype2string(xelement::xelement(Z).electron_affinity_PT,prec),len)+"// (kJ/mol)");
          if(c=="ALL" || c==aurostd::toupper("Miedema_phi_star")) vs.push_back(aurostd::PaddedPOST("Miedema_phi_star="+aurostd::utype2string(xelement::xelement(Z).Miedema_phi_star,prec),len)+"// (V) (phi^star)");
          if(c=="ALL" || c==aurostd::toupper("Miedema_nws")) vs.push_back(aurostd::PaddedPOST("Miedema_nws="+aurostd::utype2string(xelement::xelement(Z).Miedema_nws,prec),len)+"// (d.u.)^1/3 n_{ws}^{1/3}");
          if(c=="ALL" || c==aurostd::toupper("Miedema_gamma_s")) vs.push_back(aurostd::PaddedPOST("Miedema_gamma_s="+aurostd::utype2string(xelement::xelement(Z).Miedema_gamma_s,prec),len)+"// (mJ/m^2)");
          if(c=="ALL" || c==aurostd::toupper("Pettifor_scale")) vs.push_back(aurostd::PaddedPOST("Pettifor_scale="+aurostd::utype2string(xelement::xelement(Z).Pettifor_scale,prec),len)); 
          if(c=="ALL" || c==aurostd::toupper("boiling_point")) vs.push_back(aurostd::PaddedPOST("boiling_point="+aurostd::utype2string(xelement::xelement(Z).boiling_point,prec),len)+"// (Celsius)");
          if(c=="ALL" || c==aurostd::toupper("melting_point")) vs.push_back(aurostd::PaddedPOST("melting_point="+aurostd::utype2string(xelement::xelement(Z).melting_point,prec),len)+"// (Celsius)");
          if(c=="ALL" || c==aurostd::toupper("vaporization_heat_PT")) vs.push_back(aurostd::PaddedPOST("vaporization_heat_PT="+aurostd::utype2string(xelement::xelement(Z).vaporization_heat_PT,prec),len)+"// (kJ/mol)");
          if(c=="ALL" || c==aurostd::toupper("specific_heat_PT")) vs.push_back(aurostd::PaddedPOST("specific_heat_PT="+aurostd::utype2string(xelement::xelement(Z).specific_heat_PT,prec),len)+"// (J/(kg.K))");
          if(c=="ALL" || c==aurostd::toupper("critical_Pressure")) vs.push_back(aurostd::PaddedPOST("critical_Pressure="+aurostd::utype2string(xelement::xelement(Z).critical_Pressure,prec),len)+"// (Atm) "); 
          if(c=="ALL" || c==aurostd::toupper("critical_Temperature_PT")) vs.push_back(aurostd::PaddedPOST("critical_Temperature_PT="+aurostd::utype2string(xelement::xelement(Z).critical_Temperature_PT,prec),len)+"// (K)"); 
          if(c=="ALL" || c==aurostd::toupper("thermal_expansion")) vs.push_back(aurostd::PaddedPOST("thermal_expansion="+aurostd::utype2string(xelement::xelement(Z).thermal_expansion,prec),len)+"// (K^{-1})");
          if(c=="ALL" || c==aurostd::toupper("thermal_conductivity")) vs.push_back(aurostd::PaddedPOST("thermal_conductivity="+aurostd::utype2string(xelement::xelement(Z).thermal_conductivity,prec),len)+"// (W/(mK))");
          if(c=="ALL" || c==aurostd::toupper("Brinelll_hardness")) vs.push_back(aurostd::PaddedPOST("Brinelll_hardness="+aurostd::utype2string(xelement::xelement(Z).Brinelll_hardness,prec),len)+"// (MPa)");
          if(c=="ALL" || c==aurostd::toupper("Mohs_hardness")) vs.push_back(aurostd::PaddedPOST("Mohs_hardness="+aurostd::utype2string(xelement::xelement(Z).Mohs_hardness,prec),len));
          if(c=="ALL" || c==aurostd::toupper("Vickers_hardness")) vs.push_back(aurostd::PaddedPOST("Vickers_hardness="+aurostd::utype2string(xelement::xelement(Z).Vickers_hardness,prec),len)+"// (MPa)");
          if(c=="ALL" || c==aurostd::toupper("Hardness_Pearson")) vs.push_back(aurostd::PaddedPOST("Hardness_Pearson="+aurostd::utype2string(xelement::xelement(Z).Hardness_Pearson,prec),len)+"// (eV)");
          if(c=="ALL" || c==aurostd::toupper("Hardness_Putz")) vs.push_back(aurostd::PaddedPOST("Hardness_Putz="+aurostd::utype2string(xelement::xelement(Z).Hardness_Putz,prec),len)+"// (eV/atom)");
          if(c=="ALL" || c==aurostd::toupper("Hardness_RB")) vs.push_back(aurostd::PaddedPOST("Hardness_RB="+aurostd::utype2string(xelement::xelement(Z).Hardness_RB,prec),len)+"// (eV)");
          if(c=="ALL" || c==aurostd::toupper("shear_modulus")) vs.push_back(aurostd::PaddedPOST("shear_modulus="+aurostd::utype2string(xelement::xelement(Z).shear_modulus,prec),len)+"// (GPa)");
          if(c=="ALL" || c==aurostd::toupper("Young_modulus")) vs.push_back(aurostd::PaddedPOST("Young_modulus="+aurostd::utype2string(xelement::xelement(Z).Young_modulus,prec),len)+"// (GPa)");
          if(c=="ALL" || c==aurostd::toupper("bulk_modulus")) vs.push_back(aurostd::PaddedPOST("bulk_modulus="+aurostd::utype2string(xelement::xelement(Z).bulk_modulus,prec),len)+"// (GPa)");
          if(c=="ALL" || c==aurostd::toupper("Poisson_ratio_PT")) vs.push_back(aurostd::PaddedPOST("Poisson_ratio_PT="+aurostd::utype2string(xelement::xelement(Z).Poisson_ratio_PT,prec),len));
          if(c=="ALL" || c==aurostd::toupper("Miedema_BVm")) vs.push_back(aurostd::PaddedPOST("Miedema_BVm="+aurostd::utype2string(xelement::xelement(Z).Miedema_BVm,prec),len)+"// (kJ/mole)");

          if(c=="ALL" || c==aurostd::toupper("Magnetic_Type_PT")) vs.push_back(aurostd::PaddedPOST("Magnetic_Type_PT="+xelement::xelement(Z).Magnetic_Type_PT,len));
          if(c=="ALL" || c==aurostd::toupper("Mass_Magnetic_Susceptibility")) vs.push_back(aurostd::PaddedPOST("Mass_Magnetic_Susceptibility="+aurostd::utype2string(xelement::xelement(Z).Mass_Magnetic_Susceptibility,prec),len)+"// (m^3/K)");
          if(c=="ALL" || c==aurostd::toupper("Volume_Magnetic_Susceptibility")) vs.push_back(aurostd::PaddedPOST("Volume_Magnetic_Susceptibility="+aurostd::utype2string(xelement::xelement(Z).Volume_Magnetic_Susceptibility,prec),len));
          if(c=="ALL" || c==aurostd::toupper("Molar_Magnetic_Susceptibility")) vs.push_back(aurostd::PaddedPOST("Molar_Magnetic_Susceptibility="+aurostd::utype2string(xelement::xelement(Z).Molar_Magnetic_Susceptibility,prec),len)+"// (m^3/mol)");
          if(c=="ALL" || c==aurostd::toupper("Curie_point")) vs.push_back(aurostd::PaddedPOST("Curie_point="+aurostd::utype2string(xelement::xelement(Z).Curie_point,prec),len)+"// (K)");

          if(c=="ALL" || c==aurostd::toupper("refractive_index")) vs.push_back(aurostd::PaddedPOST("refractive_index="+aurostd::utype2string(xelement::xelement(Z).refractive_index,prec),len));
          if(c=="ALL" || c==aurostd::toupper("color_PT")) vs.push_back(aurostd::PaddedPOST("color_PT="+xelement::xelement(Z).color_PT,len));
          if(c=="ALL" || c==aurostd::toupper("HHIP")) vs.push_back(aurostd::PaddedPOST("HHIP="+aurostd::utype2string(xelement::xelement(Z).HHIP,prec),len));
          if(c=="ALL" || c==aurostd::toupper("HHIR")) vs.push_back(aurostd::PaddedPOST("HHIR="+aurostd::utype2string(xelement::xelement(Z).HHIR,prec),len));
          if(c=="ALL" || c==aurostd::toupper("xray_scatt")) vs.push_back(aurostd::PaddedPOST("xray_scatt="+aurostd::utype2string(xelement::xelement(Z).xray_scatt,prec),len)+"// shift+1");

          if(vs.size())
            for(uint j=0;j<vs.size();j++)
              oss << vs.at(j) << endl;
        }
      }
    }

    if(LDEBUG) cerr << XPID << "pflow::XelementPrint [END]" << endl;
  }
}

//   std::vector<string> vatom_symbol(NUM_ELEMENTS);   // store starting from ONE // DONE
//   std::vector<string> vatom_name(NUM_ELEMENTS);   // store starting from ONE // DONE
//   std::vector<double> vatom_mass(NUM_ELEMENTS);     // store starting from ONE // DONE
//   std::vector<double> vatom_volume(NUM_ELEMENTS);       // store starting from ONE // DONE
//   std::vector<int> vatom_valence_iupac(NUM_ELEMENTS);   // store starting from ONE http://en.wikipedia.org/wiki/Valence_(chemistry) // DONE
//   std::vector<int> vatom_valence_std(NUM_ELEMENTS);     // store starting from ONE http://en.wikipedia.org/wiki/Valence_(chemistry) // DONE
//   std::vector<double> vatom_miedema_phi_star(NUM_ELEMENTS); // store starting from ONE Miedema Rule Table 1a Physica 100B (1980) 1-28  
//   std::vector<double> vatom_miedema_nws(NUM_ELEMENTS);      // store starting from ONE Miedema Rule Table 1a Physica 100B (1980) 1-28
//   std::vector<double> vatom_miedema_Vm(NUM_ELEMENTS);       // store starting from ONE Miedema Rule Table 1a Physica 100B (1980) 1-28
//   std::vector<double> vatom_miedema_gamma_s(NUM_ELEMENTS);  // store starting from ONE Miedema Rule Table 1a Physica 100B (1980) 1-28
//   std::vector<double> vatom_miedema_BVm(NUM_ELEMENTS);      // store starting from ONE Miedema Rule Table 1a Physica 100B (1980) 1-28
//   // for lanthines from J.A. Alonso and N.H. March. Electrons in Metals and Alloys, Academic Press, London (1989) (except La)
//   std::vector<double> vatom_radius(NUM_ELEMENTS);       // store starting from ONE  // DONE
//   std::vector<double> vatom_radius_covalent(NUM_ELEMENTS);// store starting from ONE//DX+CO20170904 
//   std::vector<double> vatom_electronegativity(NUM_ELEMENTS);       // store starting from ONE
//   std::vector<string> vatom_crystal(NUM_ELEMENTS);       // store starting from ONE  // DONE
//   std::vector<double> vatom_xray_scatt(NUM_ELEMENTS);        // store starting from ONE
//   std::vector<double> vatom_pettifor_scale(NUM_ELEMENTS);        // store starting from ONE Chemical Scale Pettifor Solid State Communications 51 31-34 1984
//   std::vector<double> vatom_pearson_coefficient(NUM_ELEMENTS);   //ME20181020 Pearson mass deviation coefficient

namespace xelement {

  // initialize them all
  void Initialize(void) { for(uint Z=0;Z<NUM_ELEMENTS;Z++) { velement.at(Z)=xelement(Z); } }
  string symbol2name(const string& symbol) { return xelement(symbol).name; }
  string name2symbol(const string& name) { return xelement(name).symbol; }
  int symbol2Z(const string& symbol) { return xelement(symbol).Z; }
  string Z2symbol(const int& Z) { return xelement(Z).symbol; }
  string Z2name(const int& Z) { return xelement(Z).name; }
  int name2Z(const string& name) { return xelement(name).Z; }

  // constructors
  xelement::xelement() {free();}  //CO20200520

  // destructor
  xelement::~xelement() {free();} //CO20200520

  void xelement::free() { //CO20200520
    // will populate
    // [AFLOW]START=FREE
    // [AFLOW]STOP=FREE
    // DEFAULT
    verbose=FALSE;
    // [AFLOW]START=CONSTRUCTOR
    Z=0;
    symbol="XX";//"UNDEFINED";
    name="UNDEFINED";
    Period=NNN;
    Group=NNN; 
    Series="UNDEFINED";
    Block="nnn";      
    //                                          
    mass=NNN;//  AMU2KILOGRAM goes inside.
    MolarVolume=NNN;  
    volume=NNN;      
    Miedema_Vm=NNN;      
    //
    valence_std=NNN;  
    valence_iupac=NNN;
    valence_PT=NNN;       
    Density_PT=NNN;       
    crystal="nnn";    
    CrystalStr_PT="UNDEFINED";
    space_group="nnn";     
    space_group_number=NNN;
    Pearson_coefficient=NNN;
    lattice_constant[1]=NNN;lattice_constant[2]=NNN;lattice_constant[3]=NNN;
    lattice_angle[1]=NNN;lattice_angle[2]=NNN;lattice_angle[3]=NNN; 
    phase="nnn";         
    radius=NNN;         
    radius_PT=NNN;          
    radius_covalent_PT=NNN;   
    radius_covalent=NNN;  
    radius_VanDerWaals_PT=NNN;
    radii_Ghosh08=NNN;         
    radii_Slatter=NNN;         
    radii_Pyykko=NNN;          
    //                                          
    electrical_conductivity=NNN;
    electronegativity_vec=NNN;    
    hardness_Ghosh=NNN;            
    electronegativity_Pearson=NNN;           
    electronegativity_Ghosh=NNN;             
    electronegativity_Allen=NNN;  //RF+SK20200410
    oxidation_states.push_back(NNN);  //RF+SK20200410
    oxidation_states_preferred.push_back(NNN);  //RF+SK20200410
    electron_affinity_PT=NNN;      
    Miedema_phi_star=NNN;         
    Miedema_nws=NNN;              
    Miedema_gamma_s=NNN;          
    //
    Pettifor_scale=NNN;          
    //
    boiling_point=NNN;         
    melting_point=NNN;         
    vaporization_heat_PT=NNN;     
    specific_heat_PT=NNN;         
    critical_Pressure=NNN;     
    critical_Temperature_PT=NNN;  
    thermal_expansion=NNN;     
    thermal_conductivity=NNN;  
    //                                         
    Brinelll_hardness=NNN;
    Mohs_hardness=NNN;    
    Vickers_hardness=NNN; 
    Hardness_Pearson=NNN;   
    Hardness_Putz=NNN;      
    Hardness_RB=NNN;        
    shear_modulus=NNN;    
    Young_modulus=NNN;    
    bulk_modulus=NNN;     
    Poisson_ratio_PT=NNN;    
    Miedema_BVm=NNN;        
    //
    Magnetic_Type_PT="UNDEFINED";     
    Mass_Magnetic_Susceptibility=NNN;
    Volume_Magnetic_Susceptibility=NNN;
    Molar_Magnetic_Susceptibility=NNN; 
    Curie_point=NNN;                  
    //
    refractive_index=NNN;             
    color_PT="UNDEFINED";               
    //
    HHIP=NNN;                           
    HHIR=NNN;                           
    xray_scatt=NNN;   
    // [AFLOW]STOP=CONSTRUCTOR
  }

  const xelement& xelement::operator=(const xelement& b) {      // operator=
    if(this!=&b) {free();copy(b);}  //CO20200520
    return *this;
  }

  void xelement::copy(const xelement& b) {  //copy PRIVATE  //CO20200520
    // will populate
    verbose=b.verbose;
    // [AFLOW]START=ASSIGNMENT
    Z=b.Z;
    symbol=b.symbol;
    name=b.name;
    Period=b.Period;
    Group=b.Group; 
    Series=b.Series;
    Block=b.Block;      
    //                                          
    mass=b.mass;
    MolarVolume=b.MolarVolume;  
    volume=b.volume;      
    Miedema_Vm=b.Miedema_Vm;      
    //
    valence_std=b.valence_std;  
    valence_iupac=b.valence_iupac;
    valence_PT=b.valence_PT;       
    Density_PT=b.Density_PT;       
    crystal=b.crystal;    
    CrystalStr_PT=b.CrystalStr_PT;
    space_group=b.space_group;
    space_group_number=b.space_group_number;    
    Pearson_coefficient=b.Pearson_coefficient;
    lattice_constant=b.lattice_constant; 
    lattice_angle=b.lattice_angle;   
    phase=b.phase;
    radius=b.radius;         
    radius_PT=b.radius_PT;          
    radius_covalent_PT=b.radius_covalent_PT;   
    radius_covalent=b.radius_covalent;  
    radius_VanDerWaals_PT=b.radius_VanDerWaals_PT;
    radii_Ghosh08=b.radii_Ghosh08;         
    radii_Slatter=b.radii_Slatter;         
    radii_Pyykko=b.radii_Pyykko;          
    //                                          
    electrical_conductivity=b.electrical_conductivity;
    electronegativity_vec=b.electronegativity_vec;    
    hardness_Ghosh=b.hardness_Ghosh;            
    electronegativity_Pearson=b.electronegativity_Pearson;           
    electronegativity_Ghosh=b.electronegativity_Ghosh;             

    electronegativity_Allen=b.electronegativity_Allen;  //RF+SK20200410
    oxidation_states=b.oxidation_states;  //RF+SK20200410
    oxidation_states_preferred=b.oxidation_states_preferred;  //RF+SK20200410

    electron_affinity_PT=b.electron_affinity_PT;      
    Miedema_phi_star=b.Miedema_phi_star;         
    Miedema_nws=b.Miedema_nws;              
    Miedema_gamma_s=b.Miedema_gamma_s;          
    //
    Pettifor_scale=b.Pettifor_scale;          
    //
    boiling_point=b.boiling_point;         
    melting_point=b.melting_point;         
    vaporization_heat_PT=b.vaporization_heat_PT;     
    specific_heat_PT=b.specific_heat_PT;         
    critical_Pressure=b.critical_Pressure;     
    critical_Temperature_PT=b.critical_Temperature_PT;  
    thermal_expansion=b.thermal_expansion;     
    thermal_conductivity=b.thermal_conductivity;  
    //                                         
    Brinelll_hardness=b.Brinelll_hardness;
    Mohs_hardness=b.Mohs_hardness;    
    Vickers_hardness=b.Vickers_hardness; 
    Hardness_Pearson=b.Hardness_Pearson;   
    Hardness_Putz=b.Hardness_Putz;      
    Hardness_RB=b.Hardness_RB;        
    shear_modulus=b.shear_modulus;    
    Young_modulus=b.Young_modulus;    
    bulk_modulus=b.bulk_modulus;     
    Poisson_ratio_PT=b.Poisson_ratio_PT;    
    Miedema_BVm=b.Miedema_BVm;        
    //
    Magnetic_Type_PT=b.Magnetic_Type_PT;
    Mass_Magnetic_Susceptibility=b.Mass_Magnetic_Susceptibility;
    Volume_Magnetic_Susceptibility=b.Volume_Magnetic_Susceptibility;
    Molar_Magnetic_Susceptibility=b.Molar_Magnetic_Susceptibility; 
    Curie_point=b.Curie_point;                  
    //
    refractive_index=b.refractive_index;             
    color_PT=b.color_PT;         
    //
    HHIP=b.HHIP;                           
    HHIR=b.HHIR;                           
    xray_scatt=b.xray_scatt;    
    // [AFLOW]STOP=ASSIGNMENT
  }

  void xelement::clear(){
    xelement a;(*this)=a;
  }

  ostream& operator<<(ostream& oss,const xelement& element) {
    oss.setf(std::ios::fixed,std::ios::floatfield);
    oss.precision(10);
    // [AFLOW]START=COUT
    oss << "verbose=" << element.verbose << endl;
    // [AFLOW]STOP=COUT
    return oss;
  }

  // ********************************************************************************************************************************************************

  xelement::xelement(const string& element) {populate(element);}  //CO20200520
  xelement::xelement(uint ZZ) {populate(ZZ);} //CO20200520
  
  // ********************************************************************************************************************************************************
  // populate by name or symbol
  void xelement::populate(const string& element) {  //CO20200520
    free();
    // DEFAULT
    verbose=FALSE;
    uint Z=0;

    // try with symbol
    if(Z==0) {
      for(uint i=1;i<=103&&Z==0;i++)  //CO20200520
        if(aurostd::toupper(element)==aurostd::toupper(xelement(i).symbol)) Z=i;
    }
    // try with name
    if(Z==0) {
      for(uint i=1;i<=103&&Z==0;i++)  //CO20200520
        if(aurostd::toupper(element)==aurostd::toupper(xelement(i).name)) Z=i;
    }
    if(Z!=0) (*this)=xelement(Z);
    
    throw aurostd::xerror(_AFLOW_FILE_NAME_,"xelement::xelement():","Element symbol/name does not exist: "+element,_FILE_NOT_FOUND_); //CO20200520
  }

  // ********************************************************************************************************************************************************
  // populate by Z
  void xelement::populate(uint ZZ) {  //CO20200520
    free();
    // DEFAULT
    verbose=FALSE;

    // OFFSET
    if(ZZ==0) {
      xelement a;
      (*this)=a;
      mass=0.0;// override
      valence_iupac=0;// override
      valence_std=0;// override
      return; //CO20200520
    }
    // ROW 1
    // s-electron systems

    // ********************************************************************************************************************************************************
    // [AFLOW]START=Hydrogen
    // Hydrogen Hydrogen Hydrogen Hydrogen Hydrogen Hydrogen Hydrogen Hydrogen Hydrogen Hydrogen Hydrogen Hydrogen Hydrogen Hydrogen Hydrogen Hydrogen Hydrogen
    if(ZZ==1) { // Hydrogen
      Z=ZZ;
      symbol="H";
      name="Hydrogen";
      Period=1;
      Group=1;
      Series="Nonmetal";
      Block="s";
      mass=AMU2KILOGRAM*1.0079;
      MolarVolume=0.01121;
      volume=0.75110;
      Miedema_Vm=NNN;
      valence_std=1;
      valence_iupac=1;
      valence_PT=1;
      Density_PT=0.899E-4;
      crystal="hex";
      CrystalStr_PT="Simple_Hexagonal";
      space_group="P6_3/mmc";
      space_group_number=194;
      Pearson_coefficient=0.00011460743;
      lattice_constant[1]=470;lattice_constant[2]=470;lattice_constant[3]=340;
      lattice_angle[1]=PI/2;lattice_angle[2]=PI/2;lattice_angle[3]=2*PI/3;
      phase="Gas";
      radius=0.046;
      radius_PT=53;
      radius_covalent=0.31;
      radius_covalent_PT=31;
      radius_VanDerWaals_PT=120;
      radii_Ghosh08=0.5292;
      radii_Slatter=0.25;
      radii_Pyykko=0.32;
      electrical_conductivity=NNN;
      electronegativity_vec=2.10;
      hardness_Ghosh=6.4299;
      electronegativity_Pearson=7.18;
      electronegativity_Ghosh=7.178;
      electronegativity_Allen=2.300;  //RF+SK20200410
      oxidation_states.push_back(1); oxidation_states.push_back(-1);  //RF+SK20200410
      oxidation_states_preferred.push_back(1);  //RF+SK20200410
      electron_affinity_PT=72.8;
      Miedema_phi_star=5.2;
      Miedema_nws=1.5;
      Miedema_gamma_s=NNN;
      Pettifor_scale=0;
      boiling_point=-252.87;
      melting_point=-259.14;
      vaporization_heat_PT=0.452;
      specific_heat_PT=14300;
      critical_Pressure=12.76;
      critical_Temperature_PT=32.97;
      thermal_expansion=NNN;
      thermal_conductivity=0.1805;
      Brinelll_hardness=NNN;
      Mohs_hardness=NNN;
      Vickers_hardness=NNN;
      Hardness_Pearson=6.43;
      Hardness_Putz=6.45;
      Hardness_RB=6.83;
      shear_modulus=NNN;
      Young_modulus=NNN;
      bulk_modulus=NNN;
      Poisson_ratio_PT=NNN;
      Miedema_BVm=NNN;
      Magnetic_Type_PT="Diamagnetic";
      Mass_Magnetic_Susceptibility=-2.48E-8;
      Volume_Magnetic_Susceptibility=-2.23E-9;
      Molar_Magnetic_Susceptibility=-4.999E-11;
      Curie_point=NNN;
      color_PT="COLORLESS";
      refractive_index=1.000132;
      HHIP=NNN;
      HHIR=NNN;
      xray_scatt=1.000;
      // H volume wrong *dimer* MIEDEMA =PAUL VAN DER PUT book
      return; //CO20200520
    }
    // [AFLOW]STOP=Hydrogen
    // ********************************************************************************************************************************************************

    // ********************************************************************************************************************************************************
    // [AFLOW]START=Helium
    // Helium Helium Helium Helium Helium Helium Helium Helium Helium Helium Helium Helium Helium Helium Helium Helium Helium
    if(ZZ==2) { // Helium
      Z=ZZ;
      symbol="He";
      name="Helium";
      Period=1;
      Group=18;
      Series="NobleGas";
      Block="s";
      mass=AMU2KILOGRAM*4.0026;
      MolarVolume=0.022424;
      volume=-1.000;
      Miedema_Vm=NNN;
      valence_std=0;
      valence_iupac=0;
      valence_PT=0;
      Density_PT=1.785E-4;
      crystal="hcp";
      CrystalStr_PT="Face-centered_Cubic";
      space_group="Fm_3m";
      space_group_number=225;
      Pearson_coefficient=8.32328E-8;
      lattice_constant[1]=424.2;lattice_constant[2]=424.2;lattice_constant[3]=424.2;
      lattice_angle[1]=PI/2;lattice_angle[2]=PI/2;lattice_angle[3]=PI/2;
      phase="Gas";
      radius=NNN;
      radius_PT=31;
      radius_covalent=0.28;
      radius_covalent_PT=28;
      radius_VanDerWaals_PT=140;
      radii_Ghosh08=0.3113;
      radii_Slatter=NNN;
      radii_Pyykko=0.46;
      electrical_conductivity=NNN;
      electronegativity_vec=NNN;
      hardness_Ghosh=12.5449;
      electronegativity_Pearson=NNN;
      electronegativity_Ghosh=12.046;
      electronegativity_Allen=4.160;  //RF+SK20200410
      oxidation_states.push_back(NNN);  //RF+SK20200410
      oxidation_states_preferred.push_back(NNN);  //RF+SK20200410
      electron_affinity_PT=0;
      Miedema_phi_star=NNN;
      Miedema_nws=NNN;
      Miedema_gamma_s=NNN;
      Pettifor_scale=0;
      boiling_point=-268.93;
      melting_point=NNN;
      vaporization_heat_PT=0.083;
      specific_heat_PT=5193.1;
      critical_Pressure=2.24;
      critical_Temperature_PT=5.19;
      thermal_expansion=NNN;
      thermal_conductivity=0.1513;
      Brinelll_hardness=NNN;
      Mohs_hardness=NNN;
      Vickers_hardness=NNN;
      Hardness_Pearson=NNN;
      Hardness_Putz=25.79;
      Hardness_RB=16.88;
      shear_modulus=NNN;
      Young_modulus=NNN;
      bulk_modulus=NNN;
      Poisson_ratio_PT=NNN;
      Miedema_BVm=NNN;
      Magnetic_Type_PT="Diamagnetic";
      Mass_Magnetic_Susceptibility=-5.9E-9;
      Volume_Magnetic_Susceptibility=-1.05E-9;
      Molar_Magnetic_Susceptibility=-2.36E-11;
      Curie_point=NNN;
      color_PT="COLORLESS";
      refractive_index=1.000035;
      HHIP=3200;
      HHIR=3900;
      xray_scatt=2.000;
      // He
      return; //CO20200520
    }
    // [AFLOW]STOP=Helium
    // ********************************************************************************************************************************************************

    // ROW2
    // s-electron systems
    // ********************************************************************************************************************************************************
    // [AFLOW]START=Lithium
    // Lithium Lithium Lithium Lithium Lithium Lithium Lithium Lithium Lithium Lithium Lithium Lithium Lithium Lithium Lithium Lithium Lithium
    if(ZZ==3) { // Lithium
      Z=ZZ;
      symbol="Li";
      name="Lithium";
      Period=2;
      Group=1;
      Series="AlkaliMetal";
      Block="s";
      mass=AMU2KILOGRAM*6.941;
      MolarVolume=0.00001297;
      volume=20.24110;
      Miedema_Vm=5.5;
      valence_std=1;
      valence_iupac=1;
      valence_PT=1;
      Density_PT=0.535;
      crystal="bcc";
      CrystalStr_PT="Body-centered_Cubic";
      space_group="Im_3m";
      space_group_number=229;
      Pearson_coefficient=0.0014588232;
      lattice_constant[1]=351;lattice_constant[2]=351;lattice_constant[3]=351;
      lattice_angle[1]=PI/2;lattice_angle[2]=PI/2;lattice_angle[3]=PI/2;
      phase="Solid";
      radius=0.152;
      radius_PT=167;
      radius_covalent=1.28;
      radius_covalent_PT=128;
      radius_VanDerWaals_PT=182;
      radii_Ghosh08=1.6283;
      radii_Slatter=1.45;
      radii_Pyykko=1.33;
      electrical_conductivity=1.1E7;
      electronegativity_vec=0.98;
      hardness_Ghosh=2.3746;
      electronegativity_Pearson=3.01;
      electronegativity_Ghosh=2.860;
      electronegativity_Allen=0.912;  //RF+SK20200410
      oxidation_states.push_back(1);  //RF+SK20200410
      oxidation_states_preferred.push_back(1);  //RF+SK20200410
      electron_affinity_PT=59.6;
      Miedema_phi_star=2.85;
      Miedema_nws=0.98;
      Miedema_gamma_s=530;
      Pettifor_scale=0.45;
      boiling_point=1342;
      melting_point=180.54;
      vaporization_heat_PT=147;
      specific_heat_PT=3570;
      critical_Pressure=661.2;
      critical_Temperature_PT=3223;
      thermal_expansion=0.000046;
      thermal_conductivity=85;
      Brinelll_hardness=NNN;
      Mohs_hardness=0.6;
      Vickers_hardness=NNN;
      Hardness_Pearson=2.39;
      Hardness_Putz=0.65;
      Hardness_RB=3.06;
      shear_modulus=4.2;
      Young_modulus=4.9;
      bulk_modulus=11;
      Poisson_ratio_PT=NNN;
      Miedema_BVm=1.5;
      Magnetic_Type_PT="Paramagnetic";
      Mass_Magnetic_Susceptibility=2.56E-8;
      Volume_Magnetic_Susceptibility=0.0000137;
      Molar_Magnetic_Susceptibility=1.78E-10;
      Curie_point=NNN;
      color_PT="SILVER";
      refractive_index=NNN;
      HHIP=2900;
      HHIR=4200;
      xray_scatt=3.00145;
      // Li
      return; //CO20200520
    }
    // [AFLOW]STOP=Lithium
    // ********************************************************************************************************************************************************

    // ********************************************************************************************************************************************************
    // [AFLOW]START=Beryllium
    // Beryllium Beryllium Beryllium Beryllium Beryllium Beryllium Beryllium Beryllium Beryllium Beryllium Beryllium Beryllium Beryllium Beryllium Beryllium Beryllium Beryllium
    if(ZZ==4) { // Beryllium
      Z=ZZ;
      symbol="Be";
      name="Beryllium";
      Period=2;
      Group=2;
      Series="AlkalineEarthMetal";
      Block="s";
      mass=AMU2KILOGRAM*9.0122;
      MolarVolume=4.8767E-6;
      volume=7.83290;
      Miedema_Vm=2.9;
      valence_std=2;
      valence_iupac=2;
      valence_PT=2;
      Density_PT=1.848;
      crystal="hcp";
      CrystalStr_PT="Simple_Hexagonal";
      space_group="P6_3/mmc";
      space_group_number=194;
      Pearson_coefficient=0.0;
      lattice_constant[1]=228.58;lattice_constant[2]=228.58;lattice_constant[3]=358.43;
      lattice_angle[1]=PI/2;lattice_angle[2]=PI/2;lattice_angle[3]=2*PI/3;
      phase="Solid";
      radius=0.114;
      radius_PT=112;
      radius_covalent=0.96;
      radius_covalent_PT=96;
      radius_VanDerWaals_PT=NNN;
      radii_Ghosh08=1.0855;
      radii_Slatter=1.05;
      radii_Pyykko=1.02;
      electrical_conductivity=2.5E7;
      electronegativity_vec=1.57;
      hardness_Ghosh=3.4968;
      electronegativity_Pearson=4.90;
      electronegativity_Ghosh=3.945;
      electronegativity_Allen=1.576;  //RF+SK20200410
      oxidation_states.push_back(2);  //RF+SK20200410
      oxidation_states_preferred.push_back(2);  //RF+SK20200410
      electron_affinity_PT=0;
      Miedema_phi_star=4.20;
      Miedema_nws=1.60;
      Miedema_gamma_s=1900;
      Pettifor_scale=1.50;
      boiling_point=2470;
      melting_point=1287;
      vaporization_heat_PT=297;
      specific_heat_PT=1820;
      critical_Pressure=NNN;
      critical_Temperature_PT=NNN;
      thermal_expansion=0.0000113;
      thermal_conductivity=190;
      Brinelll_hardness=600;
      Mohs_hardness=5.5;
      Vickers_hardness=1670;
      Hardness_Pearson=4.50;
      Hardness_Putz=1.69;
      Hardness_RB=5.16;
      shear_modulus=132;
      Young_modulus=287;
      bulk_modulus=130;
      Poisson_ratio_PT=0.032;
      Miedema_BVm=4.9;
      Magnetic_Type_PT="Diamagnetic";
      Mass_Magnetic_Susceptibility=-1.26E-8;
      Volume_Magnetic_Susceptibility=-0.00002328;
      Molar_Magnetic_Susceptibility=-1.136E-10;
      Curie_point=NNN;
      color_PT="SLATEGRAY";
      refractive_index=NNN;
      HHIP=8000;
      HHIR=4000;
      /*xray_scatt=NNN;*/
      // Be
      return; //CO20200520
    }
    // [AFLOW]STOP=Beryllium
    // ********************************************************************************************************************************************************

    // p-electron systems
    // ********************************************************************************************************************************************************
    // [AFLOW]START=Boron
    // Boron Boron Boron Boron Boron Boron Boron Boron Boron Boron Boron Boron Boron Boron Boron Boron Boron
    if(ZZ==5) { // Boron
      Z=ZZ;
      symbol="B";
      name="Boron";
      Period=2;
      Group=13;
      Series="Metalloid";
      Block="p";
      mass=AMU2KILOGRAM*10.81;
      MolarVolume=4.3943E-6;
      volume=5.88420;
      Miedema_Vm=2.8;
      valence_std=3;
      valence_iupac=3;
      valence_PT=3;
      Density_PT=2.46;
      crystal="tet";
      CrystalStr_PT="Simple_Trigonal";
      space_group="R_3m";
      space_group_number=166;
      Pearson_coefficient=0.00135391428;
      lattice_constant[1]=506;lattice_constant[2]=506;lattice_constant[3]=506;
      lattice_angle[1]=1.01334;lattice_angle[2]=1.01334;lattice_angle[3]=1.01334;
      phase="Solid";
      radius=0.097;
      radius_PT=87;
      radius_covalent=0.84;
      radius_covalent_PT=85;
      radius_VanDerWaals_PT=NNN;
      radii_Ghosh08=0.8141;
      radii_Slatter=0.85;
      radii_Pyykko=0.85;
      electrical_conductivity=0.0001;
      electronegativity_vec=2.04;
      hardness_Ghosh=4.6190;
      electronegativity_Pearson=4.29;
      electronegativity_Ghosh=5.031;
      electronegativity_Allen=2.051;  //RF+SK20200410
      oxidation_states.push_back(3);  //RF+SK20200410
      oxidation_states_preferred.push_back(3);  //RF+SK20200410
      electron_affinity_PT=26.7;
      Miedema_phi_star=4.75;
      Miedema_nws=1.55;
      Miedema_gamma_s=NNN;
      Pettifor_scale=2.00;
      boiling_point=4000;
      melting_point=2075;
      vaporization_heat_PT=507;
      specific_heat_PT=1030;
      critical_Pressure=NNN;
      critical_Temperature_PT=NNN;
      thermal_expansion=6E-6;
      thermal_conductivity=27;
      Brinelll_hardness=NNN;
      Mohs_hardness=9.3;
      Vickers_hardness=49000;
      Hardness_Pearson=4.01;
      Hardness_Putz=3.46;
      Hardness_RB=4.39;
      shear_modulus=NNN;
      Young_modulus=NNN;
      bulk_modulus=320;
      Poisson_ratio_PT=NNN;
      Miedema_BVm=NNN;
      Magnetic_Type_PT="Diamagnetic";
      Mass_Magnetic_Susceptibility=-8.7E-9;
      Volume_Magnetic_Susceptibility=-0.0000214;
      Molar_Magnetic_Susceptibility=-9.41E-11;
      Curie_point=NNN;
      color_PT="BLACK";
      refractive_index=NNN;
      HHIP=2900;
      HHIR=2000;
      /*xray_scatt=NNN;*/
      // B
      return; //CO20200520
    }
    // [AFLOW]STOP=Boron
    // ********************************************************************************************************************************************************

    // ********************************************************************************************************************************************************
    // [AFLOW]START=Carbon
    // Carbon Carbon Carbon Carbon Carbon Carbon Carbon Carbon Carbon Carbon Carbon Carbon Carbon Carbon Carbon Carbon Carbon
    if(ZZ==6) { // Carbon
      Z=ZZ;
      symbol="C";
      name="Carbon";
      Period=2;
      Group=14;
      Series="Nonmetal";
      Block="p";
      mass=AMU2KILOGRAM*12.011;
      MolarVolume=5.3146E-6;
      volume=5.59490;
      Miedema_Vm=1.8;
      valence_std=4;
      valence_iupac=4;
      valence_PT=4;
      Density_PT=2.26;
      crystal="dia";
      CrystalStr_PT="Simple_Hexagonal";
      space_group="P6_3/mmc";
      space_group_number=194;
      Pearson_coefficient=0.00007387218;
      lattice_constant[1]=246.4;lattice_constant[2]=246.4;lattice_constant[3]=671.1;
      lattice_angle[1]=PI/2;lattice_angle[2]=PI/2;lattice_angle[3]=2*PI/3;
      phase="Solid";
      radius=0.077;
      radius_PT=67;
      radius_covalent=0.76;
      radius_covalent_PT=76;
      radius_VanDerWaals_PT=170;
      radii_Ghosh08=0.6513;
      radii_Slatter=0.70;
      radii_Pyykko=0.75;
      electrical_conductivity=100000;
      electronegativity_vec=2.55;
      hardness_Ghosh=5.7410;
      electronegativity_Pearson=6.27;
      electronegativity_Ghosh=6.116;
      electronegativity_Allen=2.544;  //RF+SK20200410
      oxidation_states.push_back(4); oxidation_states.push_back(2); oxidation_states.push_back(-4); //RF+SK20200410
      oxidation_states_preferred.push_back(4); oxidation_states_preferred.push_back(-4);  //RF+SK20200410
      electron_affinity_PT=153.9;
      Miedema_phi_star=6.20;
      Miedema_nws=1.90;
      Miedema_gamma_s=NNN;
      Pettifor_scale=2.50;
      boiling_point=4027;
      melting_point=3550;
      vaporization_heat_PT=715;
      specific_heat_PT=710;
      critical_Pressure=NNN;
      critical_Temperature_PT=NNN;
      thermal_expansion=7.1E-6;
      thermal_conductivity=140;
      Brinelll_hardness=NNN;
      Mohs_hardness=0.5;
      Vickers_hardness=NNN;
      Hardness_Pearson=5.00;
      Hardness_Putz=6.21;
      Hardness_RB=5.49;
      shear_modulus=NNN;
      Young_modulus=NNN;
      bulk_modulus=33;
      Poisson_ratio_PT=NNN;
      Miedema_BVm=NNN;
      Magnetic_Type_PT="Diamagnetic";
      Mass_Magnetic_Susceptibility=-6.2E-9;
      Volume_Magnetic_Susceptibility=-0.000014;
      Molar_Magnetic_Susceptibility=-7.45E-11;
      Curie_point=NNN;
      color_PT="BLACK";
      refractive_index=2.417;
      HHIP=500;
      HHIR=500;
      xray_scatt=6.019;
      // C//DX+CO20170904 radius_covalent uses sp3 hybridization (most common)
      return; //CO20200520
    }
    // [AFLOW]STOP=Carbon
    // ********************************************************************************************************************************************************

    // ********************************************************************************************************************************************************
    // [AFLOW]START=Nitrogen
    // Nitrogen Nitrogen Nitrogen Nitrogen Nitrogen Nitrogen Nitrogen Nitrogen Nitrogen Nitrogen Nitrogen Nitrogen Nitrogen Nitrogen Nitrogen Nitrogen Nitrogen
    if(ZZ==7) { // Nitrogen
      Z=ZZ;
      symbol="N";
      name="Nitrogen";
      Period=2;
      Group=15;
      Series="Nonmetal";
      Block="p";
      mass=AMU2KILOGRAM*14.0067;
      MolarVolume=0.011197;
      volume=7.59940;
      Miedema_Vm=2.2;
      valence_std=5;
      valence_iupac=5;
      valence_PT=3;
      Density_PT=12.51E-4;
      crystal="hex";
      CrystalStr_PT="Simple_Hexagonal";
      space_group="P6_3/mmc";
      space_group_number=194;
      Pearson_coefficient=0.00001857771;
      lattice_constant[1]=386.1;lattice_constant[2]=386.1;lattice_constant[3]=626.5;
      lattice_angle[1]=PI/2;lattice_angle[2]=PI/2;lattice_angle[3]=2*PI/3;
      phase="Gas";
      radius=0.071;
      radius_PT=56;
      radius_covalent=0.71;
      radius_covalent_PT=71;
      radius_VanDerWaals_PT=155;
      radii_Ghosh08=0.5428;
      radii_Slatter=0.65;
      radii_Pyykko=0.71;
      electrical_conductivity=NNN;
      electronegativity_vec=3.04;
      hardness_Ghosh=6.8625;
      electronegativity_Pearson=7.30;
      electronegativity_Ghosh=7.209;
      electronegativity_Allen=3.066;  //RF+SK20200410
      oxidation_states.push_back(5); oxidation_states.push_back(4); oxidation_states.push_back(3); oxidation_states.push_back(2); oxidation_states.push_back(-3); //RF+SK20200410
      oxidation_states_preferred.push_back(-3); //RF+SK20200410
      electron_affinity_PT=7;
      Miedema_phi_star=7.00;
      Miedema_nws=1.60;
      Miedema_gamma_s=NNN;
      Pettifor_scale=3.00;
      boiling_point=-195.79;
      melting_point=-210.1;
      vaporization_heat_PT=2.79;
      specific_heat_PT=1040;
      critical_Pressure=33.46;
      critical_Temperature_PT=126.21;
      thermal_expansion=NNN;
      thermal_conductivity=0.02583;
      Brinelll_hardness=NNN;
      Mohs_hardness=NNN;
      Vickers_hardness=NNN;
      Hardness_Pearson=7.23;
      Hardness_Putz=9.59;
      Hardness_RB=8.59;
      shear_modulus=NNN;
      Young_modulus=NNN;
      bulk_modulus=NNN;
      Poisson_ratio_PT=NNN;
      Miedema_BVm=NNN;
      Magnetic_Type_PT="Diamagnetic";
      Mass_Magnetic_Susceptibility=-5.4E-9;
      Volume_Magnetic_Susceptibility=-6.8E-9;
      Molar_Magnetic_Susceptibility=-1.5E-10;
      Curie_point=NNN;
      color_PT="COLORLESS";
      refractive_index=1.000298;
      HHIP=1300;
      HHIR=500;
      /*xray_scatt=NNN;*/
      //N JX CHANGED VALENCE
      return; //CO20200520
    }
    // [AFLOW]STOP=Nitrogen
    // ********************************************************************************************************************************************************

    // ********************************************************************************************************************************************************
    // [AFLOW]START=Oxygen
    // Oxygen Oxygen Oxygen Oxygen Oxygen Oxygen Oxygen Oxygen Oxygen Oxygen Oxygen Oxygen Oxygen Oxygen Oxygen Oxygen Oxygen
    if(ZZ==8) { // Oxygen
      Z=ZZ;
      symbol="O";
      name="Oxygen";
      Period=2;
      Group=16;
      Series="Chalcogen";
      Block="p";
      mass=AMU2KILOGRAM*15.9994;
      MolarVolume=0.011196;
      volume=7.78230;
      Miedema_Vm=2.656;
      valence_std=6;
      valence_iupac=2;
      valence_PT=2;
      Density_PT=14.29E-4;
      crystal="cub";
      CrystalStr_PT="Base-centered_Monoclinic";
      space_group="C12/m1";
      space_group_number=12;
      Pearson_coefficient=0.00003358805;
      lattice_constant[1]=540.3;lattice_constant[2]=342.9;lattice_constant[3]=508.6;
      lattice_angle[1]=PI/2;lattice_angle[2]=2.313085;lattice_angle[3]=PI/2;
      phase="Gas";
      radius=0.060;
      radius_PT=48;
      radius_covalent=0.66;
      radius_covalent_PT=66;
      radius_VanDerWaals_PT=152;
      radii_Ghosh08=0.4652;
      radii_Slatter=0.60;
      radii_Pyykko=0.63;
      electrical_conductivity=NNN;
      electronegativity_vec=3.44;
      hardness_Ghosh=7.9854;
      electronegativity_Pearson=7.54;
      electronegativity_Ghosh=8.287;
      electronegativity_Allen=3.610;  //RF+SK20200410
      oxidation_states.push_back(-0.5); oxidation_states.push_back(-1); oxidation_states.push_back(-2); //RF+SK20200410
      oxidation_states_preferred.push_back(-2); //RF+SK20200410
      electron_affinity_PT=141;
      Miedema_phi_star=6.97;
      Miedema_nws=1.70;
      Miedema_gamma_s=NNN;
      Pettifor_scale=3.50;
      boiling_point=-182.9;
      melting_point=-218.3;
      vaporization_heat_PT=3.41;
      specific_heat_PT=919;
      critical_Pressure=49.77;
      critical_Temperature_PT=154.59;
      thermal_expansion=NNN;
      thermal_conductivity=0.02658;
      Brinelll_hardness=NNN;
      Mohs_hardness=NNN;
      Vickers_hardness=NNN;
      Hardness_Pearson=6.08;
      Hardness_Putz=13.27;
      Hardness_RB=6.42;
      shear_modulus=NNN;
      Young_modulus=NNN;
      bulk_modulus=NNN;
      Poisson_ratio_PT=NNN;
      Miedema_BVm=NNN;
      Magnetic_Type_PT="Paramagnetic";
      Mass_Magnetic_Susceptibility=1.335E-6;
      Volume_Magnetic_Susceptibility=1.90772E-6;
      Molar_Magnetic_Susceptibility=4.27184E-8;
      Curie_point=NNN;
      color_PT="COLORLESS";
      refractive_index=1.000271;
      HHIP=500;
      HHIR=500;
      xray_scatt=8.052;
      // O Table 27 of JX
      return; //CO20200520
    }
    // [AFLOW]STOP=Oxygen
    // ********************************************************************************************************************************************************

    // ********************************************************************************************************************************************************
    // [AFLOW]START=Fluorine
    // Fluorine Fluorine Fluorine Fluorine Fluorine Fluorine Fluorine Fluorine Fluorine Fluorine Fluorine Fluorine Fluorine Fluorine Fluorine Fluorine Fluorine
    if(ZZ==9) { // Fluorine
      Z=ZZ;
      symbol="F";
      name="Fluorine";
      Period=2;
      Group=17;
      Series="Halogen";
      Block="p";
      mass=AMU2KILOGRAM*18.9984;
      MolarVolume=0.011202;
      volume=9.99090;
      Miedema_Vm=NNN;
      valence_std=7;
      valence_iupac=1;
      valence_PT=1;
      Density_PT=16.96E-4;
      crystal="mcl";
      CrystalStr_PT="Base-centered_Monoclinic";
      space_group="C12/c1";
      space_group_number=15;
      Pearson_coefficient=0.0;
      lattice_constant[1]=550;lattice_constant[2]=328;lattice_constant[3]=728;
      lattice_angle[1]=PI/2;lattice_angle[2]=PI/2;lattice_angle[3]=PI/2;
      phase="Gas";
      radius=NNN;
      radius_PT=42;
      radius_covalent=0.57;
      radius_covalent_PT=57;
      radius_VanDerWaals_PT=147;
      radii_Ghosh08=0.4071;
      radii_Slatter=0.50;
      radii_Pyykko=0.64;
      electrical_conductivity=NNN;
      electronegativity_vec=3.98;
      hardness_Ghosh=9.1065;
      electronegativity_Pearson=10.41;
      electronegativity_Ghosh=9.372;
      electronegativity_Allen=4.193;  //RF+SK20200410
      oxidation_states.push_back(-1); //RF+SK20200410
      oxidation_states_preferred.push_back(-1); //RF+SK20200410
      electron_affinity_PT=328;
      Miedema_phi_star=NNN;
      Miedema_nws=NNN;
      Miedema_gamma_s=NNN;
      Pettifor_scale=4.00;
      boiling_point=-188.12;
      melting_point=-219.6;
      vaporization_heat_PT=3.27;
      specific_heat_PT=824;
      critical_Pressure=51.04;
      critical_Temperature_PT=144.13;
      thermal_expansion=NNN;
      thermal_conductivity=0.0277;
      Brinelll_hardness=NNN;
      Mohs_hardness=NNN;
      Vickers_hardness=NNN;
      Hardness_Pearson=7.01;
      Hardness_Putz=16.16;
      Hardness_RB=7.52;
      shear_modulus=NNN;
      Young_modulus=NNN;
      bulk_modulus=NNN;
      Poisson_ratio_PT=NNN;
      Miedema_BVm=NNN;
      Magnetic_Type_PT="NNN";
      Mass_Magnetic_Susceptibility=NNN;
      Volume_Magnetic_Susceptibility=NNN;
      Molar_Magnetic_Susceptibility=NNN;
      Curie_point=NNN;
      color_PT="COLORLESS";
      refractive_index=1.000195;
      HHIP=1500;
      HHIR=1500;
      /*xray_scatt=NNN;*/
      //F
      return; //CO20200520
    }
    // [AFLOW]STOP=Fluorine
    // ********************************************************************************************************************************************************

    // ********************************************************************************************************************************************************
    // [AFLOW]START=Neon
    // Neon Neon Neon Neon Neon Neon Neon Neon Neon Neon Neon Neon Neon Neon Neon Neon Neon
    if(ZZ==10) { // Neon
      Z=ZZ;
      symbol="Ne";
      name="Neon";
      Period=2;
      Group=18;
      Series="NobleGas";
      Block="p";
      mass=AMU2KILOGRAM*20.179;
      MolarVolume=0.02242;
      volume=19.9052;
      Miedema_Vm=NNN;
      valence_std=0;
      valence_iupac=0;
      valence_PT=0;
      Density_PT=9E-4;
      crystal="fcc";
      CrystalStr_PT="Face-centered_Cubic";
      space_group="Fm_3m";
      space_group_number=225;
      Pearson_coefficient=0.00082783369;
      lattice_constant[1]=442.9;lattice_constant[2]=442.9;lattice_constant[3]=442.9;
      lattice_angle[1]=PI/2;lattice_angle[2]=PI/2;lattice_angle[3]=PI/2;
      phase="Gas";
      radius=0.160;
      radius_PT=38;
      radius_covalent=0.58;
      radius_covalent_PT=58;
      radius_VanDerWaals_PT=154;
      radii_Ghosh08=0.3618;
      radii_Slatter=NNN;
      radii_Pyykko=0.67;
      electrical_conductivity=NNN;
      electronegativity_vec=NNN;
      hardness_Ghosh=10.2303;
      electronegativity_Pearson=NNN;
      electronegativity_Ghosh=10.459;
      electronegativity_Allen=4.787;  //RF+SK20200410
      oxidation_states.push_back(NNN);  //RF+SK20200410
      oxidation_states_preferred.push_back(NNN);  //RF+SK20200410
      electron_affinity_PT=0;
      Miedema_phi_star=NNN;
      Miedema_nws=NNN;
      Miedema_gamma_s=NNN;
      Pettifor_scale=0;
      boiling_point=-246.08;
      melting_point=-248.59;
      vaporization_heat_PT=1.75;
      specific_heat_PT=1030;
      critical_Pressure=27.24;
      critical_Temperature_PT=44.4;
      thermal_expansion=NNN;
      thermal_conductivity=0.0491;
      Brinelll_hardness=NNN;
      Mohs_hardness=NNN;
      Vickers_hardness=NNN;
      Hardness_Pearson=NNN;
      Hardness_Putz=17.87;
      Hardness_RB=15.45;
      shear_modulus=NNN;
      Young_modulus=NNN;
      bulk_modulus=NNN;
      Poisson_ratio_PT=NNN;
      Miedema_BVm=NNN;
      Magnetic_Type_PT="Diamagnetic";
      Mass_Magnetic_Susceptibility=-4.1E-9;
      Volume_Magnetic_Susceptibility=-3.69E-9;
      Molar_Magnetic_Susceptibility=-8.27E-11;
      Curie_point=NNN;
      color_PT="COLORLESS";
      refractive_index=1.000067;
      HHIP=NNN;
      HHIR=NNN;
      /*xray_scatt=NNN;*/
      //Ne volume calculated with fcc-pawpbe
      return; //CO20200520
    }
    // [AFLOW]STOP=Neon
    // ********************************************************************************************************************************************************

    // ROW3
    // s-electron systems
    // ********************************************************************************************************************************************************
    // [AFLOW]START=Sodium
    // Sodium Sodium Sodium Sodium Sodium Sodium Sodium Sodium Sodium Sodium Sodium Sodium Sodium Sodium Sodium Sodium Sodium
    if(ZZ==11) { // Sodium
      Z=ZZ;
      symbol="Na";
      name="Sodium";
      Period=3;
      Group=1;
      Series="AlkaliMetal";
      Block="s";
      mass=AMU2KILOGRAM*22.9898;
      MolarVolume=0.00002375;
      volume=36.9135;
      Miedema_Vm=8.3;
      valence_std=1;
      valence_iupac=1;
      valence_PT=1;
      Density_PT=0.968;
      crystal="bcc";
      CrystalStr_PT="Body-centered_Cubic";
      space_group="Im_3m";
      space_group_number=229;
      Pearson_coefficient=0.0;
      lattice_constant[1]=429.06;lattice_constant[2]=429.06;lattice_constant[3]=429.06;
      lattice_angle[1]=PI/2;lattice_angle[2]=PI/2;lattice_angle[3]=PI/2;
      phase="Solid";
      radius=0.186;
      radius_PT=190;
      radius_covalent=1.66;
      radius_covalent_PT=166;
      radius_VanDerWaals_PT=227;
      radii_Ghosh08=2.1650;
      radii_Slatter=1.80;
      radii_Pyykko=1.55;
      electrical_conductivity=2.1E7;
      electronegativity_vec=0.93;
      hardness_Ghosh=2.4441;
      electronegativity_Pearson=2.85;
      electronegativity_Ghosh=2.536;
      electronegativity_Allen=0.869;  //RF+SK20200410
      oxidation_states.push_back(1);  //RF+SK20200410
      oxidation_states_preferred.push_back(1);  //RF+SK20200410
      electron_affinity_PT=52.8;
      Miedema_phi_star=2.70;
      Miedema_nws=0.82;
      Miedema_gamma_s=260;
      Pettifor_scale=0.40;
      boiling_point=883;
      melting_point=97.72;
      vaporization_heat_PT=97.7;
      specific_heat_PT=1230;
      critical_Pressure=345.4;
      critical_Temperature_PT=2573;
      thermal_expansion=0.00007;
      thermal_conductivity=140;
      Brinelll_hardness=0.69;
      Mohs_hardness=0.5;
      Vickers_hardness=NNN;
      Hardness_Pearson=2.30;
      Hardness_Putz=0.66;
      Hardness_RB=2.91;
      shear_modulus=3.3;
      Young_modulus=10;
      bulk_modulus=6.3;
      Poisson_ratio_PT=NNN;
      Miedema_BVm=1.6;
      Magnetic_Type_PT="Paramagnetic";
      Mass_Magnetic_Susceptibility=8.8E-9;
      Volume_Magnetic_Susceptibility=8.6E-6;
      Molar_Magnetic_Susceptibility=2E-10;
      Curie_point=NNN;
      color_PT="SILVER";
      refractive_index=NNN;
      HHIP=1100;
      HHIR=500;
      /*xray_scatt=NNN;*/
      // Na
      return; //CO20200520
    }
    // [AFLOW]STOP=Sodium
    // ********************************************************************************************************************************************************

    // ********************************************************************************************************************************************************
    // [AFLOW]START=Magnesium
    // Magnesium Magnesium Magnesium Magnesium Magnesium Magnesium Magnesium Magnesium Magnesium Magnesium Magnesium Magnesium Magnesium Magnesium Magnesium Magnesium Magnesium
    if(ZZ==12) { // Magnesium
      Z=ZZ;
      symbol="Mg";
      name="Magnesium";
      Period=3;
      Group=2;
      Series="AlkalineEarthMetal";
      Block="s";
      mass=AMU2KILOGRAM*24.305;
      MolarVolume=0.000013984;
      volume=22.8178;
      Miedema_Vm=5.8;
      valence_std=2;
      valence_iupac=2;
      valence_PT=2;
      Density_PT=1.738;
      crystal="hcp";
      CrystalStr_PT="Simple_Hexagonal";
      space_group="P6_3/mmc";
      space_group_number=194;
      Pearson_coefficient=0.00073988271;
      lattice_constant[1]=320.94;lattice_constant[2]=320.94;lattice_constant[3]=521.08;
      lattice_angle[1]=PI/2;lattice_angle[2]=PI/2;lattice_angle[3]=2*PI/3;
      phase="Solid";
      radius=0.160;
      radius_PT=145;
      radius_covalent=1.41;
      radius_covalent_PT=141;
      radius_VanDerWaals_PT=173;
      radii_Ghosh08=1.6711;
      radii_Slatter=1.50;
      radii_Pyykko=1.39;
      electrical_conductivity=2.3E7;
      electronegativity_vec=1.31;
      hardness_Ghosh=3.0146;
      electronegativity_Pearson=3.75;
      electronegativity_Ghosh=3.310;
      electronegativity_Allen=1.293;  //RF+SK20200410
      oxidation_states.push_back(2);  //RF+SK20200410
      oxidation_states_preferred.push_back(2);  //RF+SK20200410
      electron_affinity_PT=0;
      Miedema_phi_star=3.45;
      Miedema_nws=1.17;
      Miedema_gamma_s=790;
      Pettifor_scale=1.28;
      boiling_point=1090;
      melting_point=650;
      vaporization_heat_PT=128;
      specific_heat_PT=1020;
      critical_Pressure=NNN;
      critical_Temperature_PT=NNN;
      thermal_expansion=0.0000248;
      thermal_conductivity=160;
      Brinelll_hardness=260;
      Mohs_hardness=2.5;
      Vickers_hardness=NNN;
      Hardness_Pearson=3.90;
      Hardness_Putz=0.93;
      Hardness_RB=4.63;
      shear_modulus=17;
      Young_modulus=45;
      bulk_modulus=45;
      Poisson_ratio_PT=0.29;
      Miedema_BVm=5.0;
      Magnetic_Type_PT="Paramagnetic";
      Mass_Magnetic_Susceptibility=6.9E-9;
      Volume_Magnetic_Susceptibility=0.000012;
      Molar_Magnetic_Susceptibility=1.68E-10;
      Curie_point=NNN;
      color_PT="SILVER";
      refractive_index=NNN;
      HHIP=5300;
      HHIR=500;
      /*xray_scatt=NNN;*/
      //Mg
      return; //CO20200520
    }
    // [AFLOW]STOP=Magnesium
    // ********************************************************************************************************************************************************

    // p-electron systems
    // ********************************************************************************************************************************************************
    // [AFLOW]START=Aluminium
    //Aluminium Aluminium Aluminium Aluminium Aluminium Aluminium Aluminium Aluminium Aluminium Aluminium Aluminium Aluminium Aluminium Aluminium Aluminium Aluminium Aluminium
    if(ZZ==13) { // Aluminium
      Z=ZZ;
      symbol="Al";
      name="Aluminium";
      Period=3;
      Group=13;
      Series="PoorMetal";
      Block="p";
      mass=AMU2KILOGRAM*26.9815;
      MolarVolume=9.99E-6;
      volume=16.4000;
      Miedema_Vm=4.6;
      valence_std=3;
      valence_iupac=3;
      valence_PT=3;
      Density_PT=2.7;
      crystal="fcc";
      CrystalStr_PT="Face-centered_Cubic";
      space_group="Fm_3m";
      space_group_number=225;
      Pearson_coefficient=0.0;
      lattice_constant[1]=404.95;lattice_constant[2]=404.95;lattice_constant[3]=404.95;
      lattice_angle[1]=PI/2;lattice_angle[2]=PI/2;lattice_angle[3]=PI/2;
      phase="Solid";
      radius=0.143;
      radius_PT=118;
      radius_covalent=1.21;
      radius_covalent_PT=121;
      radius_VanDerWaals_PT=NNN;
      radii_Ghosh08=1.3608;
      radii_Slatter=1.25;
      radii_Pyykko=1.26;
      electrical_conductivity=3.8E7;
      electronegativity_vec=1.61;
      hardness_Ghosh=3.5849;
      electronegativity_Pearson=3.23;
      electronegativity_Ghosh=4.084;
      electronegativity_Allen=1.613;  //RF+SK20200410
      oxidation_states.push_back(3);  //RF+SK20200410
      oxidation_states_preferred.push_back(3);  //RF+SK20200410
      electron_affinity_PT=42.5;
      Miedema_phi_star=4.20;
      Miedema_nws=1.39;
      Miedema_gamma_s=1200;
      Pettifor_scale=1.66;
      boiling_point=2519;
      melting_point=660.32;
      vaporization_heat_PT=293;
      specific_heat_PT=904;
      critical_Pressure=NNN;
      critical_Temperature_PT=NNN;
      thermal_expansion=0.0000231;
      thermal_conductivity=235;
      Brinelll_hardness=245;
      Mohs_hardness=2.75;
      Vickers_hardness=167;
      Hardness_Pearson=2.77;
      Hardness_Putz=1.42;
      Hardness_RB=2.94;
      shear_modulus=26;
      Young_modulus=70;
      bulk_modulus=76;
      Poisson_ratio_PT=0.35;
      Miedema_BVm=7.2;
      Magnetic_Type_PT="Paramagnetic";
      Mass_Magnetic_Susceptibility=7.8E-9;
      Volume_Magnetic_Susceptibility=0.0000211;
      Molar_Magnetic_Susceptibility=2.1E-10;
      Curie_point=NNN;
      color_PT="SILVER";
      refractive_index=NNN;
      HHIP=1600;
      HHIR=1000;
      /*xray_scatt=NNN;*/
      //Al
      return; //CO20200520
    }
    // [AFLOW]STOP=Aluminium
    // ********************************************************************************************************************************************************

    // ********************************************************************************************************************************************************
    // [AFLOW]START=Silicon
    // Silicon Silicon Silicon Silicon Silicon Silicon Silicon Silicon Silicon Silicon Silicon Silicon Silicon Silicon Silicon Silicon Silicon
    if(ZZ==14) { // Silicon
      Z=ZZ;
      symbol="Si";
      name="Silicon";
      Period=3;
      Group=14;
      Series="Metalloid";
      Block="p";
      mass=AMU2KILOGRAM*28.0855;
      MolarVolume=0.000012054;
      volume=14.3536;
      Miedema_Vm=4.2;
      valence_std=4;
      valence_iupac=4;
      valence_PT=4;
      Density_PT=2.33;
      crystal="dia";
      CrystalStr_PT="Tetrahedral_Packing";
      space_group="Fd_3m";
      space_group_number=227;
      Pearson_coefficient=0.00020046752;
      lattice_constant[1]=543.09;lattice_constant[2]=543.09;lattice_constant[3]=543.09;
      lattice_angle[1]=PI/2;lattice_angle[2]=PI/2;lattice_angle[3]=PI/2;
      phase="Solid";
      radius=0.117;
      radius_PT=111;
      radius_covalent=1.11;
      radius_covalent_PT=111;
      radius_VanDerWaals_PT=210;
      radii_Ghosh08=1.1477;
      radii_Slatter=1.10;
      radii_Pyykko=1.16;
      electrical_conductivity=1000;
      electronegativity_vec=1.90;
      hardness_Ghosh=4.1551;
      electronegativity_Pearson=4.77;
      electronegativity_Ghosh=4.857;
      electronegativity_Allen=1.916;  //RF+SK20200410
      oxidation_states.push_back(4); oxidation_states.push_back(-4);  //RF+SK20200410
      oxidation_states_preferred.push_back(4);  //RF+SK20200410
      electron_affinity_PT=133.6;
      Miedema_phi_star=4.70;
      Miedema_nws=1.50;
      Miedema_gamma_s=1290;
      Pettifor_scale=1.92;
      boiling_point=2900;
      melting_point=1414;
      vaporization_heat_PT=359;
      specific_heat_PT=710;
      critical_Pressure=NNN;
      critical_Temperature_PT=NNN;
      thermal_expansion=2.6E-6;
      thermal_conductivity=150;
      Brinelll_hardness=NNN;
      Mohs_hardness=6.5;
      Vickers_hardness=9630.1303;
      Hardness_Pearson=3.38;
      Hardness_Putz=2.10;
      Hardness_RB=3.61;
      shear_modulus=NNN;
      Young_modulus=47;
      bulk_modulus=100;
      Poisson_ratio_PT=NNN;
      Miedema_BVm=11.9;
      Magnetic_Type_PT="Diamagnetic";
      Mass_Magnetic_Susceptibility=-1.6E-9;
      Volume_Magnetic_Susceptibility=-3.73E-6;
      Molar_Magnetic_Susceptibility=-4.49E-11;
      Curie_point=NNN;
      color_PT="GRAY";
      refractive_index=NNN;
      HHIP=4700;
      HHIR=1000;
      xray_scatt=14.43;
      //Si ???
      return; //CO20200520
    }
    // [AFLOW]STOP=Silicon
    // ********************************************************************************************************************************************************

    // ********************************************************************************************************************************************************
    // [AFLOW]START=Phosphorus
    // Phosphorus Phosphorus Phosphorus Phosphorus Phosphorus Phosphorus Phosphorus Phosphorus Phosphorus Phosphorus Phosphorus Phosphorus Phosphorus Phosphorus Phosphorus Phosphorus Phosphorus
    if(ZZ==15) { // Phosphorus
      Z=ZZ;
      symbol="P";
      name="Phosphorus";
      Period=3;
      Group=15;
      Series="Nonmetal";
      Block="p";
      mass=AMU2KILOGRAM*30.9738;
      MolarVolume=0.000016991;
      volume=14.1995;
      Miedema_Vm=NNN;
      valence_std=5;
      valence_iupac=5;
      valence_PT=5;
      Density_PT=1.823;
      crystal="cub";
      CrystalStr_PT="Simple_Triclinic";
      space_group="P-1";
      space_group_number=2;
      Pearson_coefficient=0.0;
      lattice_constant[1]=1145;lattice_constant[2]=550.3;lattice_constant[3]=1126.1;
      lattice_angle[1]=1.25384;lattice_angle[2]=1.57725;lattice_angle[3]=1.24896;
      phase="Solid";
      radius=0.109;
      radius_PT=98;
      radius_covalent=1.07;
      radius_covalent_PT=107;
      radius_VanDerWaals_PT=180;
      radii_Ghosh08=0.9922;
      radii_Slatter=1.00;
      radii_Pyykko=1.11;
      electrical_conductivity=1E7;
      electronegativity_vec=2.19;
      hardness_Ghosh=4.7258;
      electronegativity_Pearson=5.62;
      electronegativity_Ghosh=5.631;
      electronegativity_Allen=2.253;  //RF+SK20200410
      oxidation_states.push_back(5); oxidation_states.push_back(3); oxidation_states.push_back(-3); //RF+SK20200410
      oxidation_states_preferred.push_back(5);  //RF+SK20200410
      electron_affinity_PT=71;
      Miedema_phi_star=5.5;
      Miedema_nws=1.65;
      Miedema_gamma_s=NNN;
      Pettifor_scale=2.18;
      boiling_point=280.5;
      melting_point=44.2;
      vaporization_heat_PT=12.4;
      specific_heat_PT=769.7;
      critical_Pressure=NNN;
      critical_Temperature_PT=NNN;
      thermal_expansion=NNN;
      thermal_conductivity=0.236;
      Brinelll_hardness=NNN;
      Mohs_hardness=NNN;
      Vickers_hardness=NNN;
      Hardness_Pearson=4.88;
      Hardness_Putz=2.92;
      Hardness_RB=5.42;
      shear_modulus=NNN;
      Young_modulus=NNN;
      bulk_modulus=11;
      Poisson_ratio_PT=NNN;
      Miedema_BVm=NNN;
      Magnetic_Type_PT="Diamagnetic";
      Mass_Magnetic_Susceptibility=-1.13E-8;
      Volume_Magnetic_Susceptibility=-0.0000206;
      Molar_Magnetic_Susceptibility=-3.5E-10;
      Curie_point=NNN;
      color_PT="COLORLESS";
      refractive_index=1.001212;
      HHIP=2000;
      HHIR=5100;
      xray_scatt=15.3133;
      //P MIEDEMA =PAUL VAN DER PUT book
      return; //CO20200520
    }
    // [AFLOW]STOP=Phosphorus
    // ********************************************************************************************************************************************************

    // ********************************************************************************************************************************************************
    // [AFLOW]START=Sulphur
    // Sulphur Sulphur Sulphur Sulphur Sulphur Sulphur Sulphur Sulphur Sulphur Sulphur Sulphur Sulphur Sulphur Sulphur Sulphur Sulphur Sulphur
    if(ZZ==16) { // Sulphur
      Z=ZZ;
      symbol="S";
      name="Sulphur";
      Period=3;
      Group=16;
      Series="Chalcogen";
      Block="p";
      mass=AMU2KILOGRAM*32.06;
      MolarVolume=0.000016357;
      volume=15.7301;
      Miedema_Vm=4.376;
      valence_std=6;
      valence_iupac=6;
      valence_PT=6;
      Density_PT=1.96;
      crystal="orc";
      CrystalStr_PT="Face-centered_Orthorhombic";
      space_group="Fddd";
      space_group_number=70;
      Pearson_coefficient=0.00016807795;
      lattice_constant[1]=1043.7;lattice_constant[2]=1284.5;lattice_constant[3]=2436.9;
      lattice_angle[1]=PI/2;lattice_angle[2]=PI/2;lattice_angle[3]=PI/2;
      phase="Solid";
      radius=0.106;
      radius_PT=87;
      radius_covalent=1.05;
      radius_covalent_PT=105;
      radius_VanDerWaals_PT=180;
      radii_Ghosh08=0.8739;
      radii_Slatter=1.00;
      radii_Pyykko=1.03;
      electrical_conductivity=1E-15;
      electronegativity_vec=2.58;
      hardness_Ghosh=5.2960;
      electronegativity_Pearson=6.22;
      electronegativity_Ghosh=6.420;
      electronegativity_Allen=2.589;  //RF+SK20200410
      oxidation_states.push_back(6); oxidation_states.push_back(4); oxidation_states.push_back(2); oxidation_states.push_back(-2);  //RF+SK20200410
      oxidation_states_preferred.push_back(6);  //RF+SK20200410
      electron_affinity_PT=200;
      Miedema_phi_star=5.6;
      Miedema_nws=1.46;
      Miedema_gamma_s=NNN;
      Pettifor_scale=2.44;
      boiling_point=444.72;
      melting_point=115.21;
      vaporization_heat_PT=9.8;
      specific_heat_PT=705;
      critical_Pressure=204.3;
      critical_Temperature_PT=1314;
      thermal_expansion=NNN;
      thermal_conductivity=0.205;
      Brinelll_hardness=NNN;
      Mohs_hardness=2;
      Vickers_hardness=NNN;
      Hardness_Pearson=4.14;
      Hardness_Putz=3.82;
      Hardness_RB=4.28;
      shear_modulus=NNN;
      Young_modulus=NNN;
      bulk_modulus=7.7;
      Poisson_ratio_PT=NNN;
      Miedema_BVm=NNN;
      Magnetic_Type_PT="Diamagnetic";
      Mass_Magnetic_Susceptibility=-6.2E-9;
      Volume_Magnetic_Susceptibility=-0.0000122;
      Molar_Magnetic_Susceptibility=-1.99E-10;
      Curie_point=NNN;
      color_PT="YELLOW";
      refractive_index=1.001111;
      HHIP=700;
      HHIR=1000;
      /*xray_scatt=NNN;*/
      //S Table 27 of JX
      return; //CO20200520
    }
    // [AFLOW]STOP=Sulphur
    // ********************************************************************************************************************************************************

    // ********************************************************************************************************************************************************
    // [AFLOW]START=Chlorine
    // Chlorine Chlorine Chlorine Chlorine Chlorine Chlorine Chlorine Chlorine Chlorine Chlorine Chlorine Chlorine Chlorine Chlorine Chlorine Chlorine Chlorine
    if(ZZ==17) { // Chlorine
      Z=ZZ;
      symbol="Cl";
      name="Chlorine";
      Period=3;
      Group=17;
      Series="Halogen";
      Block="p";
      mass=AMU2KILOGRAM*35.453;
      MolarVolume=0.01103;
      volume=21.2947;
      Miedema_Vm=6.71;
      valence_std=7;
      valence_iupac=7;
      valence_PT=5;
      Density_PT=32.14E-4;
      crystal="orc";
      CrystalStr_PT="Base_Orthorhombic";
      space_group="Cmca";
      space_group_number=64;
      Pearson_coefficient=0.00058238731;
      lattice_constant[1]=622.35;lattice_constant[2]=445.61;lattice_constant[3]=817.85;
      lattice_angle[1]=PI/2;lattice_angle[2]=PI/2;lattice_angle[3]=PI/2;
      phase="Gas";
      radius=0.107;
      radius_PT=79;
      radius_covalent=1.02;
      radius_covalent_PT=102;
      radius_VanDerWaals_PT=175;
      radii_Ghosh08=0.7808;
      radii_Slatter=1.00;
      radii_Pyykko=0.99;
      electrical_conductivity=0.01;
      electronegativity_vec=3.16;
      hardness_Ghosh=5.8662;
      electronegativity_Pearson=8.30;
      electronegativity_Ghosh=7.178;
      electronegativity_Allen=2.869;  //RF+SK20200410
      oxidation_states.push_back(7); oxidation_states.push_back(5); oxidation_states.push_back(3); oxidation_states.push_back(1); oxidation_states.push_back(-1); //RF+SK20200410
      oxidation_states_preferred.push_back(-1); //RF+SK20200410
      electron_affinity_PT=349;
      Miedema_phi_star=5.32;
      Miedema_nws=0.34;
      Miedema_gamma_s=1013;
      Pettifor_scale=2.70;
      boiling_point=-34.04;
      melting_point=-101.5;
      vaporization_heat_PT=10.2;
      specific_heat_PT=478.2;
      critical_Pressure=78.87;
      critical_Temperature_PT=416.9;
      thermal_expansion=NNN;
      thermal_conductivity=0.0089;
      Brinelll_hardness=NNN;
      Mohs_hardness=NNN;
      Vickers_hardness=NNN;
      Hardness_Pearson=4.68;
      Hardness_Putz=5.01;
      Hardness_RB=4.91;
      shear_modulus=NNN;
      Young_modulus=NNN;
      bulk_modulus=1.1;
      Poisson_ratio_PT=NNN;
      Miedema_BVm=NNN;
      Magnetic_Type_PT="Diamagnetic";
      Mass_Magnetic_Susceptibility=-7.2E-9;
      Volume_Magnetic_Susceptibility=-2.31E-8;
      Molar_Magnetic_Susceptibility=-5.11E-10;
      Curie_point=NNN;
      color_PT="YELLOW";
      refractive_index=1.000773;
      HHIP=1500;
      HHIR=1500;
      /*xray_scatt=NNN;*/
      //Cl interpolation phi_star, nws, Vm, gamma JX CHANGED VALENCE
      return; //CO20200520
    }
    // [AFLOW]STOP=Chlorine
    // ********************************************************************************************************************************************************

    // ********************************************************************************************************************************************************
    // [AFLOW]START=Argon
    //Argon Argon Argon Argon Argon Argon Argon Argon Argon Argon Argon Argon Argon Argon Argon Argon Argon
    if(ZZ==18) { // Argon
      Z=ZZ;
      symbol="Ar";
      name="Argon";
      Period=3;
      Group=18;
      Series="NobleGas";
      Block="p";
      mass=AMU2KILOGRAM*39.948;
      MolarVolume=0.022392;
      volume=22.000;
      Miedema_Vm=NNN;
      valence_std=0;
      valence_iupac=2;
      valence_PT=0;
      Density_PT=17.84E-4;
      crystal="fcc";
      CrystalStr_PT="Face-centered_Cubic";
      space_group="Fm_3m";
      space_group_number=225;
      Pearson_coefficient=0.00003509919;
      lattice_constant[1]=525.6;lattice_constant[2]=525.6;lattice_constant[3]=525.6;
      lattice_angle[1]=PI/2;lattice_angle[2]=PI/2;lattice_angle[3]=PI/2;
      phase="Gas";
      radius=0.192;
      radius_PT=71;
      radius_covalent=1.06;
      radius_covalent_PT=106;
      radius_VanDerWaals_PT=188;
      radii_Ghosh08=0.7056;
      radii_Slatter=NNN;
      radii_Pyykko=0.96;
      electrical_conductivity=NNN;
      electronegativity_vec=NNN;
      hardness_Ghosh=6.4366;
      electronegativity_Pearson=NNN;
      electronegativity_Ghosh=7.951;
      electronegativity_Allen=3.242;  //RF+SK20200410
      oxidation_states.push_back(NNN);  //RF+SK20200410
      oxidation_states_preferred.push_back(NNN);  //RF+SK20200410
      electron_affinity_PT=0;
      Miedema_phi_star=NNN;
      Miedema_nws=NNN;
      Miedema_gamma_s=NNN;
      Pettifor_scale=0;
      boiling_point=-185.8;
      melting_point=-189.3;
      vaporization_heat_PT=6.5;
      specific_heat_PT=520.33;
      critical_Pressure=48.34;
      critical_Temperature_PT=150.87;
      thermal_expansion=NNN;
      thermal_conductivity=0.01772;
      Brinelll_hardness=NNN;
      Mohs_hardness=NNN;
      Vickers_hardness=NNN;
      Hardness_Pearson=NNN;
      Hardness_Putz=6.16;
      Hardness_RB=10.69;
      shear_modulus=NNN;
      Young_modulus=NNN;
      bulk_modulus=NNN;
      Poisson_ratio_PT=NNN;
      Miedema_BVm=NNN;
      Magnetic_Type_PT="Diamagnetic";
      Mass_Magnetic_Susceptibility=-6E-9;
      Volume_Magnetic_Susceptibility=-1.07E-8;
      Molar_Magnetic_Susceptibility=-2.4E-10;
      Curie_point=NNN;
      color_PT="COLORLESS";
      refractive_index=1.000281;
      HHIP=NNN;
      HHIR=NNN;
      /*xray_scatt=NNN;*/
      //Ar guessed volume, must double check from results JX CHANGED VALENCE
      return; //CO20200520
    }
    // [AFLOW]STOP=Argon
    // ********************************************************************************************************************************************************

    // ROW4
    // s-electron systems
    // ********************************************************************************************************************************************************
    // [AFLOW]START=Potassium
    // Potassium Potassium Potassium Potassium Potassium Potassium Potassium Potassium Potassium Potassium Potassium Potassium Potassium Potassium Potassium Potassium Potassium
    if(ZZ==19) { // Potassium
      Z=ZZ;
      symbol="K";
      name="Potassium";
      Period=4;
      Group=1;
      Series="AlkaliMetal";
      Block="s";
      mass=AMU2KILOGRAM*39.0983;
      MolarVolume=0.00004568;
      volume=73.9091;
      Miedema_Vm=12.8;
      valence_std=1;
      valence_iupac=1;
      valence_PT=1;
      Density_PT=0.856;
      crystal="fcc";
      CrystalStr_PT="Body-centered_Cubic";
      space_group="Im_3m";
      space_group_number=229;
      Pearson_coefficient=0.000164;
      lattice_constant[1]=532.8;lattice_constant[2]=532.8;lattice_constant[3]=532.8;
      lattice_angle[1]=PI/2;lattice_angle[2]=PI/2;lattice_angle[3]=PI/2;
      phase="Solid";
      radius=0.231;
      radius_PT=243;
      radius_covalent=2.03;
      radius_covalent_PT=203;
      radius_VanDerWaals_PT=275;
      radii_Ghosh08=3.2930;
      radii_Slatter=2.20;
      radii_Pyykko=1.96;
      electrical_conductivity=1.4E7;
      electronegativity_vec=0.82;
      hardness_Ghosh=2.3273;
      electronegativity_Pearson=2.42;
      electronegativity_Ghosh=2.672;
      electronegativity_Allen=0.734;  //RF+SK20200410
      oxidation_states.push_back(1);  //RF+SK20200410
      oxidation_states_preferred.push_back(1);  //RF+SK20200410
      electron_affinity_PT=48.4;
      Miedema_phi_star=2.25;
      Miedema_nws=0.65;
      Miedema_gamma_s=150;
      Pettifor_scale=0.35;
      boiling_point=759;
      melting_point=63.38;
      vaporization_heat_PT=76.9;
      specific_heat_PT=757;
      critical_Pressure=157.9;
      critical_Temperature_PT=2223;
      thermal_expansion=NNN;
      thermal_conductivity=100;
      Brinelll_hardness=0.363;
      Mohs_hardness=0.4;
      Vickers_hardness=NNN;
      Hardness_Pearson=1.92;
      Hardness_Putz=0.18;
      Hardness_RB=2.35;
      shear_modulus=1.3;
      Young_modulus=NNN;
      bulk_modulus=3.1;
      Poisson_ratio_PT=NNN;
      Miedema_BVm=1.5;
      Magnetic_Type_PT="Paramagnetic";
      Mass_Magnetic_Susceptibility=6.7E-9;
      Volume_Magnetic_Susceptibility=5.74E-6;
      Molar_Magnetic_Susceptibility=2.62E-10;
      Curie_point=NNN;
      color_PT="SILVER";
      refractive_index=NNN;
      HHIP=1700;
      HHIR=7200;
      /*xray_scatt=NNN;*/
      //K
      return; //CO20200520
    }
    // [AFLOW]STOP=Potassium
    // ********************************************************************************************************************************************************

    // ********************************************************************************************************************************************************
    // [AFLOW]START=Calcium
    // Calcium Calcium Calcium Calcium Calcium Calcium Calcium Calcium Calcium Calcium Calcium Calcium Calcium Calcium Calcium Calcium Calcium
    if(ZZ==20) { // Calcium
      Z=ZZ;
      symbol="Ca";
      name="Calcium";
      Period=4;
      Group=2;
      Series="AlkalineEarthMetal";
      Block="s";
      mass=AMU2KILOGRAM*40.08;
      MolarVolume=0.000025857;
      volume=42.1927;
      Miedema_Vm=8.8;
      valence_std=2;
      valence_iupac=2;
      valence_PT=2;
      Density_PT=1.55;
      crystal="bcc";
      CrystalStr_PT="Face-centered_Cubic";
      space_group="Fm_3m";
      space_group_number=225;
      Pearson_coefficient=0.000297564;
      lattice_constant[1]=558.84;lattice_constant[2]=558.84;lattice_constant[3]=558.84;
      lattice_angle[1]=PI/2;lattice_angle[2]=PI/2;lattice_angle[3]=PI/2;
      phase="Solid";
      radius=0.197;
      radius_PT=194;
      radius_covalent=1.76;
      radius_covalent_PT=176;
      radius_VanDerWaals_PT=NNN;
      radii_Ghosh08=2.5419;
      radii_Slatter=1.80;
      radii_Pyykko=1.71;
      electrical_conductivity=2.9E7;
      electronegativity_vec=1.00;
      hardness_Ghosh=2.7587;
      electronegativity_Pearson=2.2;
      electronegativity_Ghosh=3.140;
      electronegativity_Allen=1.034;  //RF+SK20200410
      oxidation_states.push_back(2);  //RF+SK20200410
      oxidation_states_preferred.push_back(2);  //RF+SK20200410
      electron_affinity_PT=2.37;
      Miedema_phi_star=2.55;
      Miedema_nws=0.91;
      Miedema_gamma_s=490;
      Pettifor_scale=0.60;
      boiling_point=1484;
      melting_point=842;
      vaporization_heat_PT=155;
      specific_heat_PT=631;
      critical_Pressure=NNN;
      critical_Temperature_PT=NNN;
      thermal_expansion=0.0000223;
      thermal_conductivity=200;
      Brinelll_hardness=167;
      Mohs_hardness=1.75;
      Vickers_hardness=NNN;
      Hardness_Pearson=4.00;
      Hardness_Putz=0.25;
      Hardness_RB=3.07;
      shear_modulus=7.4;
      Young_modulus=20;
      bulk_modulus=17;
      Poisson_ratio_PT=0.31;
      Miedema_BVm=4.0;
      Magnetic_Type_PT="Paramagnetic";
      Mass_Magnetic_Susceptibility=1.38E-8;
      Volume_Magnetic_Susceptibility=0.00002139;
      Molar_Magnetic_Susceptibility=5.531E-10;
      Curie_point=NNN;
      color_PT="SILVER";
      refractive_index=NNN;
      HHIP=3900;
      HHIR=1500;
      /*xray_scatt=NNN;*/
      //Ca
      return; //CO20200520
    }
    // [AFLOW]STOP=Calcium
    // ********************************************************************************************************************************************************

    // d-electron systems: transition metals
    // ********************************************************************************************************************************************************
    // [AFLOW]START=Scandium
    // Scandium Scandium Scandium Scandium Scandium Scandium Scandium Scandium Scandium Scandium Scandium Scandium Scandium Scandium Scandium Scandium Scandium
    if(ZZ==21) { // Scandium
      Z=ZZ;
      symbol="Sc";
      name="Scandium";
      Period=4;
      Group=3;
      Series="TransitionMetal";
      Block="d";
      mass=AMU2KILOGRAM*44.9559;
      MolarVolume=0.000015061;
      volume=24.6739;
      Miedema_Vm=6.1;
      valence_std=3;
      valence_iupac=3;
      valence_PT=3;
      Density_PT=2.985;
      crystal="hcp";
      CrystalStr_PT="Simple_Hexagonal";
      space_group="P6_3/mmc";
      space_group_number=194;
      Pearson_coefficient=0.0;
      lattice_constant[1]=330.9;lattice_constant[2]=330.9;lattice_constant[3]=527.33;
      lattice_angle[1]=PI/2;lattice_angle[2]=PI/2;lattice_angle[3]=2*PI/3;
      phase="Solid";
      radius=0.160;
      radius_PT=184;
      radius_covalent=1.70;
      radius_covalent_PT=170;
      radius_VanDerWaals_PT=NNN;
      radii_Ghosh08=2.4149;
      radii_Slatter=1.60;
      radii_Pyykko=1.48;
      electrical_conductivity=1.8E6;
      electronegativity_vec=1.36;
      hardness_Ghosh=2.8582;
      electronegativity_Pearson=3.34;
      electronegativity_Ghosh=3.248;
      electronegativity_Allen=1.190;  //RF+SK20200410
      oxidation_states.push_back(3);  //RF+SK20200410
      oxidation_states_preferred.push_back(3);  //RF+SK20200410
      electron_affinity_PT=18.1;
      Miedema_phi_star=3.25;
      Miedema_nws=1.27;
      Miedema_gamma_s=1200;
      Pettifor_scale=0.74;
      boiling_point=2830;
      melting_point=1541;
      vaporization_heat_PT=318;
      specific_heat_PT=567;
      critical_Pressure=NNN;
      critical_Temperature_PT=NNN;
      thermal_expansion=0.0000102;
      thermal_conductivity=16;
      Brinelll_hardness=750;
      Mohs_hardness=NNN;
      Vickers_hardness=NNN;
      Hardness_Pearson=3.20;
      Hardness_Putz=0.31;
      Hardness_RB=2.52;
      shear_modulus=29;
      Young_modulus=74;
      bulk_modulus=57;
      Poisson_ratio_PT=0.28;
      Miedema_BVm=6.6;
      Magnetic_Type_PT="Paramagnetic";
      Mass_Magnetic_Susceptibility=8.8E-8;
      Volume_Magnetic_Susceptibility=0.0002627;
      Molar_Magnetic_Susceptibility=3.956E-9;
      Curie_point=NNN;
      color_PT="SILVER";
      refractive_index=NNN;
      HHIP=5500;
      HHIR=4500;
      xray_scatt=21.34;
      //Sc
      return; //CO20200520
    }
    // [AFLOW]STOP=Scandium
    // ********************************************************************************************************************************************************

    // ********************************************************************************************************************************************************
    // [AFLOW]START=Titanium
    // Titanium Titanium Titanium Titanium Titanium Titanium Titanium Titanium Titanium Titanium Titanium Titanium Titanium Titanium Titanium Titanium Titanium
    if(ZZ==22) { // Titanium
      Z=ZZ;
      symbol="Ti";
      name="Titanium";
      Period=4;
      Group=4;
      Series="TransitionMetal";
      Block="d";
      mass=AMU2KILOGRAM*47.9;
      MolarVolume=0.000010621;
      volume=17.1035;
      Miedema_Vm=4.8;
      valence_std=4;
      valence_iupac=4;
      valence_PT=4;
      Density_PT=4.507;
      crystal="hcp";
      CrystalStr_PT="Simple_Hexagonal";
      space_group="P6_3/mmc";
      space_group_number=194;
      Pearson_coefficient=0.000286456;
      lattice_constant[1]=295.08;lattice_constant[2]=295.08;lattice_constant[3]=468.55;
      lattice_angle[1]=PI/2;lattice_angle[2]=PI/2;lattice_angle[3]=2*PI/3;
      phase="Solid";
      radius=0.147;
      radius_PT=176;
      radius_covalent=1.60;
      radius_covalent_PT=160;
      radius_VanDerWaals_PT=NNN;
      radii_Ghosh08=2.2998;
      radii_Slatter=1.40;
      radii_Pyykko=1.36;
      electrical_conductivity=2.5E6;
      electronegativity_vec=1.54;
      hardness_Ghosh=2.9578;
      electronegativity_Pearson=3.45;
      electronegativity_Ghosh=3.357;
      electronegativity_Allen=1.38; //RF+SK20200410
      oxidation_states.push_back(4); oxidation_states.push_back(3); oxidation_states.push_back(2);  //RF+SK20200410
      oxidation_states_preferred.push_back(4);  //RF+SK20200410
      electron_affinity_PT=7.6;
      Miedema_phi_star=3.65;
      Miedema_nws=1.47;
      Miedema_gamma_s=2050;
      Pettifor_scale=0.79;
      boiling_point=3287;
      melting_point=1668;
      vaporization_heat_PT=425;
      specific_heat_PT=520;
      critical_Pressure=NNN;
      critical_Temperature_PT=NNN;
      thermal_expansion=8.6E-6;
      thermal_conductivity=22;
      Brinelll_hardness=715;
      Mohs_hardness=6;
      Vickers_hardness=970;
      Hardness_Pearson=3.37;
      Hardness_Putz=0.38;
      Hardness_RB=2.03;
      shear_modulus=44;
      Young_modulus=116;
      bulk_modulus=110;
      Poisson_ratio_PT=0.32;
      Miedema_BVm=11.0;
      Magnetic_Type_PT="Paramagnetic";
      Mass_Magnetic_Susceptibility=4.01E-8;
      Volume_Magnetic_Susceptibility=0.0001807;
      Molar_Magnetic_Susceptibility=1.919E-9;
      Curie_point=NNN;
      color_PT="SILVER";
      refractive_index=NNN;
      HHIP=1100;
      HHIR=1600;
      xray_scatt=22.24;
      //Ti
      return; //CO20200520
    }
    // [AFLOW]STOP=Titanium
    // ********************************************************************************************************************************************************

    // ********************************************************************************************************************************************************
    // [AFLOW]START=Vanadium
    // Vanadium Vanadium Vanadium Vanadium Vanadium Vanadium Vanadium Vanadium Vanadium Vanadium Vanadium Vanadium Vanadium Vanadium Vanadium Vanadium Vanadium
    if(ZZ==23) { // Vanadium
      Z=ZZ;
      symbol="V";
      name="Vanadium";
      Period=4;
      Group=5;
      Series="TransitionMetal";
      Block="d";
      mass=AMU2KILOGRAM*50.9415;
      MolarVolume=8.3374E-6;
      volume=13.2086;
      Miedema_Vm=4.1;
      valence_std=5;
      valence_iupac=5;
      valence_PT=5;
      Density_PT=6.11;
      crystal="bcc";
      CrystalStr_PT="Body-centered_Cubic";
      space_group="Im_3m";
      space_group_number=229;
      Pearson_coefficient=9.54831E-07;
      lattice_constant[1]=303;lattice_constant[2]=303;lattice_constant[3]=303;
      lattice_angle[1]=PI/2;lattice_angle[2]=PI/2;lattice_angle[3]=PI/2;
      phase="Solid";
      radius=0.132;
      radius_PT=171;
      radius_covalent=1.53;
      radius_covalent_PT=153;
      radius_VanDerWaals_PT=NNN;
      radii_Ghosh08=2.1953;
      radii_Slatter=1.35;
      radii_Pyykko=1.34;
      electrical_conductivity=5E6;
      electronegativity_vec=1.63;
      hardness_Ghosh=3.0573;
      electronegativity_Pearson=3.6;
      electronegativity_Ghosh=3.465;
      electronegativity_Allen=1.53; //RF+SK20200410
      oxidation_states.push_back(5); oxidation_states.push_back(4); oxidation_states.push_back(3); oxidation_states.push_back(2); oxidation_states.push_back(0);  //RF+SK20200410
      oxidation_states_preferred.push_back(5);  //RF+SK20200410
      electron_affinity_PT=50.6;
      Miedema_phi_star=4.25;
      Miedema_nws=1.64;
      Miedema_gamma_s=2600;
      Pettifor_scale=0.84;
      boiling_point=3407;
      melting_point=1910;
      vaporization_heat_PT=453;
      specific_heat_PT=489;
      critical_Pressure=NNN;
      critical_Temperature_PT=NNN;
      thermal_expansion=8.4E-6;
      thermal_conductivity=31;
      Brinelll_hardness=628;
      Mohs_hardness=7;
      Vickers_hardness=628;
      Hardness_Pearson=3.10;
      Hardness_Putz=0.45;
      Hardness_RB=NNN;
      shear_modulus=47;
      Young_modulus=128;
      bulk_modulus=160;
      Poisson_ratio_PT=0.37;
      Miedema_BVm=14.0;
      Magnetic_Type_PT="Paramagnetic";
      Mass_Magnetic_Susceptibility=6.28E-8;
      Volume_Magnetic_Susceptibility=0.0003837;
      Molar_Magnetic_Susceptibility=3.199E-9;
      Curie_point=NNN;
      color_PT="SILVER";
      refractive_index=NNN;
      HHIP=3300;
      HHIR=3400;
      /*xray_scatt=NNN;*/
      //V
      return; //CO20200520
    }
    // [AFLOW]STOP=Vanadium
    // ********************************************************************************************************************************************************

    // ********************************************************************************************************************************************************
    // [AFLOW]START=Chromium
    // Chromium Chromium Chromium Chromium Chromium Chromium Chromium Chromium Chromium Chromium Chromium Chromium Chromium Chromium Chromium Chromium Chromium
    if(ZZ==24) { // Chromium
      Z=ZZ;
      symbol="Cr";
      name="Chromium";
      Period=4;
      Group=6;
      Series="TransitionMetal";
      Block="d";
      mass=AMU2KILOGRAM*51.996;
      MolarVolume=7.2317E-6;
      volume=11.4136;
      Miedema_Vm=3.7;
      valence_std=6;
      valence_iupac=6;
      valence_PT=6;
      Density_PT=7.19;
      crystal="bcc";
      CrystalStr_PT="Body-centered_Cubic";
      space_group="Im_3m";
      space_group_number=229;
      Pearson_coefficient=0.00013287;
      lattice_constant[1]=291;lattice_constant[2]=291;lattice_constant[3]=291;
      lattice_angle[1]=PI/2;lattice_angle[2]=PI/2;lattice_angle[3]=PI/2;
      phase="Solid";
      radius=0.125;
      radius_PT=166;
      radius_covalent=1.39;
      radius_covalent_PT=139;
      radius_VanDerWaals_PT=NNN;
      radii_Ghosh08=2.1000;
      radii_Slatter=1.40;
      radii_Pyykko=1.22;
      electrical_conductivity=7.9E6;
      electronegativity_vec=1.66;
      hardness_Ghosh=3.1567;
      electronegativity_Pearson=3.72;
      electronegativity_Ghosh=3.573;
      electronegativity_Allen=1.650;  //RF+SK20200410
      oxidation_states.push_back(6); oxidation_states.push_back(3); oxidation_states.push_back(2); oxidation_states.push_back(0); //RF+SK20200410
      oxidation_states_preferred.push_back(3); oxidation_states_preferred.push_back(6); //RF+SK20200410 //Cr+3 most preferred oxidation number
      electron_affinity_PT=64.3;
      Miedema_phi_star=4.65;
      Miedema_nws=1.74;
      Miedema_gamma_s=2400;
      Pettifor_scale=0.89;
      boiling_point=2671;
      melting_point=1907;
      vaporization_heat_PT=339;
      specific_heat_PT=448;
      critical_Pressure=NNN;
      critical_Temperature_PT=NNN;
      thermal_expansion=4.9E-6;
      thermal_conductivity=94;
      Brinelll_hardness=1120;
      Mohs_hardness=8.5;
      Vickers_hardness=1060;
      Hardness_Pearson=3.06;
      Hardness_Putz=0.54;
      Hardness_RB=4.06;
      shear_modulus=115;
      Young_modulus=279;
      bulk_modulus=160;
      Poisson_ratio_PT=0.21;
      Miedema_BVm=14.0;
      Magnetic_Type_PT="Antiferromagnetic";
      Mass_Magnetic_Susceptibility=4.45E-8;
      Volume_Magnetic_Susceptibility=0.0003177;
      Molar_Magnetic_Susceptibility=2.314E-9;
      Curie_point=NNN;
      color_PT="SILVER";
      refractive_index=NNN;
      HHIP=3100;
      HHIR=4100;
      xray_scatt=23.84;
      //Cr
      return; //CO20200520
    }
    // [AFLOW]STOP=Chromium
    // ********************************************************************************************************************************************************

    // ********************************************************************************************************************************************************
    // [AFLOW]START=Manganese
    // Manganese Manganese Manganese Manganese Manganese Manganese Manganese Manganese Manganese Manganese Manganese Manganese Manganese Manganese Manganese Manganese Manganese
    if(ZZ==25) { // Manganese
      Z=ZZ;
      symbol="Mn";
      name="Manganese";
      Period=4;
      Group=7;
      Series="TransitionMetal";
      Block="d";
      mass=AMU2KILOGRAM*54.93805;
      MolarVolume=7.3545E-6;
      volume=10.6487;
      Miedema_Vm=3.8;
      valence_std=7;
      valence_iupac=7;
      valence_PT=4;
      Density_PT=7.47;
      crystal="cub";
      CrystalStr_PT="Body-centered_Cubic";
      space_group="I_43m";
      space_group_number=217;
      Pearson_coefficient=1.67276E-32;
      lattice_constant[1]=891.25;lattice_constant[2]=891.25;lattice_constant[3]=891.25;
      lattice_angle[1]=PI/2;lattice_angle[2]=PI/2;lattice_angle[3]=PI/2;
      phase="Solid";
      radius=0.112;
      radius_PT=161;
      radius_covalent=1.61;
      radius_covalent_PT=139;
      radius_VanDerWaals_PT=NNN;
      radii_Ghosh08=2.0124;
      radii_Slatter=1.40;
      radii_Pyykko=1.19;
      electrical_conductivity=620000;
      electronegativity_vec=1.55;
      hardness_Ghosh=3.2564;
      electronegativity_Pearson=3.72;
      electronegativity_Ghosh=3.681;
      electronegativity_Allen=1.75; //RF+SK20200410
      oxidation_states.push_back(7); oxidation_states.push_back(6); oxidation_states.push_back(4); oxidation_states.push_back(3); oxidation_states.push_back(2); oxidation_states.push_back(0); oxidation_states.push_back(-1); //RF+SK20200410
      oxidation_states_preferred.push_back(2);  //RF+SK20200410
      electron_affinity_PT=0;
      Miedema_phi_star=4.45;
      Miedema_nws=1.61;
      Miedema_gamma_s=1600;
      Pettifor_scale=0.94;
      boiling_point=2061;
      melting_point=1246;
      vaporization_heat_PT=220;
      specific_heat_PT=479;
      critical_Pressure=NNN;
      critical_Temperature_PT=NNN;
      thermal_expansion=0.0000217;
      thermal_conductivity=7.7;
      Brinelll_hardness=196;
      Mohs_hardness=6;
      Vickers_hardness=NNN;
      Hardness_Pearson=3.72;
      Hardness_Putz=0.64;
      Hardness_RB=2.88;
      shear_modulus=NNN;
      Young_modulus=198;
      bulk_modulus=120;
      Poisson_ratio_PT=NNN;
      Miedema_BVm=4.4;
      Magnetic_Type_PT="Paramagnetic";
      Mass_Magnetic_Susceptibility=1.21E-7;
      Volume_Magnetic_Susceptibility=0.00090387;
      Molar_Magnetic_Susceptibility=6.6475E-9;
      Curie_point=NNN;
      color_PT="SILVER";
      refractive_index=NNN;
      HHIP=1600;
      HHIR=1800;
      xray_scatt=24.46;
<<<<<<< HEAD
      //xray_scatt=24.3589; Mn JX CHANGED VALENCE//DX+CO20170904 radius_covalent[i] uses high spin configuration (most frequent)
      return; //CO20200520
=======
      //xray_scatt=24.3589; Mn JX CHANGED VALENCE //DX+CO20170904 radius_covalent[i] uses high spin configuration (most frequent)
>>>>>>> 6fafb746
    }
    // [AFLOW]STOP=Manganese
    // ********************************************************************************************************************************************************

    // ********************************************************************************************************************************************************
    // [AFLOW]START=Iron
    // Iron Iron Iron Iron Iron Iron Iron Iron Iron Iron Iron Iron Iron Iron Iron Iron Iron
    if(ZZ==26) { // Iron
      Z=ZZ;
      symbol="Fe";
      name="Iron";
      Period=4;
      Group=8;
      Series="TransitionMetal";
      Block="d";
      mass=AMU2KILOGRAM*55.847;
      MolarVolume=7.0923E-6;
      volume=10.2315;
      Miedema_Vm=3.7;
      valence_std=8;
      valence_iupac=6;
      valence_PT=3;
      Density_PT=7.874;
      crystal="bcc";
      CrystalStr_PT="Body-centered_Cubic";
      space_group="Im_3m";
      space_group_number=229;
      Pearson_coefficient=9.17912E-05;
      lattice_constant[1]=286.65;lattice_constant[2]=286.65;lattice_constant[3]=286.65;
      lattice_angle[1]=PI/2;lattice_angle[2]=PI/2;lattice_angle[3]=PI/2;
      phase="Solid";
      radius=0.124;
      radius_PT=156;
      radius_covalent=1.52;
      radius_covalent_PT=132;
      radius_VanDerWaals_PT=NNN;
      radii_Ghosh08=1.9319;
      radii_Slatter=1.40;
      radii_Pyykko=1.16;
      electrical_conductivity=1E7;
      electronegativity_vec=1.83;
      hardness_Ghosh=3.3559;
      electronegativity_Pearson=4.06;
      electronegativity_Ghosh=3.789;
      electronegativity_Allen=1.80; //RF+SK20200410
      oxidation_states.push_back(6); oxidation_states.push_back(3); oxidation_states.push_back(2); oxidation_states.push_back(0); oxidation_states.push_back(-2); //RF+SK20200410
      oxidation_states_preferred.push_back(3); oxidation_states_preferred.push_back(2); //RF+SK20200410 //Fe+3 most preferred oxidation number
      electron_affinity_PT=15.7;
      Miedema_phi_star=4.93;
      Miedema_nws=1.77;
      Miedema_gamma_s=2550;
      Pettifor_scale=0.99;
      boiling_point=2861;
      melting_point=1538;
      vaporization_heat_PT=347;
      specific_heat_PT=449;
      critical_Pressure=NNN;
      critical_Temperature_PT=NNN;
      thermal_expansion=0.0000118;
      thermal_conductivity=79;
      Brinelll_hardness=490;
      Mohs_hardness=4;
      Vickers_hardness=608;
      Hardness_Pearson=3.81;
      Hardness_Putz=0.75;
      Hardness_RB=2.53;
      shear_modulus=82;
      Young_modulus=211;
      bulk_modulus=170;
      Poisson_ratio_PT=0.29;
      Miedema_BVm=12.0;
      Magnetic_Type_PT="Ferromagnetic";
      Mass_Magnetic_Susceptibility=NNN;
      Volume_Magnetic_Susceptibility=NNN;
      Molar_Magnetic_Susceptibility=NNN;
      Curie_point=1043;
      color_PT="GRAY";
      refractive_index=NNN;
      HHIP=2400;
      HHIR=1400;
      xray_scatt=24.85;
<<<<<<< HEAD
      //xray_scatt=24.6830; Fe JX CHANGED VALENCE//DX+CO20170904 radius_covalent[i] uses high spin configuration (most frequent)
      return; //CO20200520
=======
      //xray_scatt=24.6830; Fe JX CHANGED VALENCE //DX+CO20170904 radius_covalent[i] uses high spin configuration (most frequent)
>>>>>>> 6fafb746
    }
    // [AFLOW]STOP=Iron
    // ********************************************************************************************************************************************************

    // ********************************************************************************************************************************************************
    // [AFLOW]START=Cobalt
    // Cobalt Cobalt Cobalt Cobalt Cobalt Cobalt Cobalt Cobalt Cobalt Cobalt Cobalt Cobalt Cobalt Cobalt Cobalt Cobalt Cobalt
    if(ZZ==27) { // Cobalt
      Z=ZZ;
      symbol="Co";
      name="Cobalt";
      Period=4;
      Group=9;
      Series="TransitionMetal";
      Block="d";
      mass=AMU2KILOGRAM*58.9332;
      MolarVolume=6.62E-6;
      volume=10.3205;
      Miedema_Vm=3.5;
      valence_std=9;
      valence_iupac=5;
      valence_PT=4;
      Density_PT=8.9;
      crystal="hcp";
      CrystalStr_PT="Simple_Hexagonal";
      space_group="P6_3/mmc";
      space_group_number=194;
      Pearson_coefficient=0.0;
      lattice_constant[1]=250.71;lattice_constant[2]=250.71;lattice_constant[3]=406.95;
      lattice_angle[1]=PI/2;lattice_angle[2]=PI/2;lattice_angle[3]=2*PI/3;
      phase="Solid";
      radius=0.125;
      radius_PT=152;
      radius_covalent=1.26;
      radius_covalent_PT=126;
      radius_VanDerWaals_PT=NNN;
      radii_Ghosh08=1.8575;
      radii_Slatter=1.35;
      radii_Pyykko=1.11;
      electrical_conductivity=1.7E7;
      electronegativity_vec=1.88;
      hardness_Ghosh=3.4556;
      electronegativity_Pearson=4.3;
      electronegativity_Ghosh=3.897;
      electronegativity_Allen=1.84; //RF+SK20200410
      oxidation_states.push_back(3); oxidation_states.push_back(2); oxidation_states.push_back(0); oxidation_states.push_back(-1);  //RF+SK20200410
      oxidation_states_preferred.push_back(2);  //RF+SK20200410
      electron_affinity_PT=63.7;
      Miedema_phi_star=5.10;
      Miedema_nws=1.75;
      Miedema_gamma_s=2550;
      Pettifor_scale=1.04;
      boiling_point=2927;
      melting_point=1495;
      vaporization_heat_PT=375;
      specific_heat_PT=421;
      critical_Pressure=NNN;
      critical_Temperature_PT=NNN;
      thermal_expansion=0.000013;
      thermal_conductivity=100;
      Brinelll_hardness=700;
      Mohs_hardness=5;
      Vickers_hardness=1043;
      Hardness_Pearson=3.60;
      Hardness_Putz=0.88;
      Hardness_RB=3.53;
      shear_modulus=76;
      Young_modulus=209;
      bulk_modulus=180;
      Poisson_ratio_PT=0.31;
      Miedema_BVm=13.0;
      Magnetic_Type_PT="Ferromagnetic";
      Mass_Magnetic_Susceptibility=NNN;
      Volume_Magnetic_Susceptibility=NNN;
      Molar_Magnetic_Susceptibility=NNN;
      Curie_point=1394;
      color_PT="GRAY";
      refractive_index=NNN;
      HHIP=3100;
      HHIR=2700;
      xray_scatt=24.59;
<<<<<<< HEAD
      //Co JX CHANGED VALENCE//DX+CO20170904 radius_covalent[i] uses low spin configuration (most frequent)
      return; //CO20200520
=======
      //Co JX CHANGED VALENCE //DX+CO20170904 radius_covalent[i] uses low spin configuration (most frequent)
>>>>>>> 6fafb746
    }
    // [AFLOW]STOP=Cobalt
    // ********************************************************************************************************************************************************

    // ********************************************************************************************************************************************************
    // [AFLOW]START=Nickel
    // Nickel Nickel Nickel Nickel Nickel Nickel Nickel Nickel Nickel Nickel Nickel Nickel Nickel Nickel Nickel Nickel Nickel
    if(ZZ==28) { // Nickel
      Z=ZZ;
      symbol="Ni";
      name="Nickel";
      Period=4;
      Group=10;
      Series="TransitionMetal";
      Block="d";
      mass=AMU2KILOGRAM*58.69;
      MolarVolume=6.5888E-6;
      volume=10.8664;
      Miedema_Vm=3.5;
      valence_std=10;
      valence_iupac=4;
      valence_PT=2;
      Density_PT=8.908;
      crystal="fcc";
      CrystalStr_PT="Face-centered_Cubic";
      space_group="Fm_3m";
      space_group_number=225;
      Pearson_coefficient=0.000430773;
      lattice_constant[1]=352.4;lattice_constant[2]=352.4;lattice_constant[3]=352.4;
      lattice_angle[1]=PI/2;lattice_angle[2]=PI/2;lattice_angle[3]=PI/2;
      phase="Solid";
      radius=0.125;
      radius_PT=149;
      radius_covalent=1.24;
      radius_covalent_PT=124;
      radius_VanDerWaals_PT=163;
      radii_Ghosh08=1.7888;
      radii_Slatter=1.35;
      radii_Pyykko=1.10;
      electrical_conductivity=1.4E7;
      electronegativity_vec=1.91;
      hardness_Ghosh=3.5550;
      electronegativity_Pearson=4.40;
      electronegativity_Ghosh=4.005;
      electronegativity_Allen=1.88; //RF+SK20200410
      oxidation_states.push_back(3); oxidation_states.push_back(2); oxidation_states.push_back(0);  //RF+SK20200410
      oxidation_states_preferred.push_back(2);  //RF+SK20200410
      electron_affinity_PT=112;
      Miedema_phi_star=5.20;
      Miedema_nws=1.75;
      Miedema_gamma_s=2450;
      Pettifor_scale=1.09;
      boiling_point=2913;
      melting_point=1455;
      vaporization_heat_PT=378;
      specific_heat_PT=445;
      critical_Pressure=NNN;
      critical_Temperature_PT=NNN;
      thermal_expansion=0.0000134;
      thermal_conductivity=91;
      Brinelll_hardness=700;
      Mohs_hardness=4;
      Vickers_hardness=638;
      Hardness_Pearson=3.25;
      Hardness_Putz=1.02;
      Hardness_RB=4.08;
      shear_modulus=76;
      Young_modulus=200;
      bulk_modulus=180;
      Poisson_ratio_PT=0.31;
      Miedema_BVm=12.0;
      Magnetic_Type_PT="Ferromagnetic";
      Mass_Magnetic_Susceptibility=NNN;
      Volume_Magnetic_Susceptibility=NNN;
      Molar_Magnetic_Susceptibility=NNN;
      Curie_point=631;
      color_PT="GRAY";
      refractive_index=NNN;
      HHIP=1000;
      HHIR=1500;
      xray_scatt=25.02;
      //Ni
      return; //CO20200520
    }
    // [AFLOW]STOP=Nickel
    // ********************************************************************************************************************************************************

    // ********************************************************************************************************************************************************
    // [AFLOW]START=Copper
    // Copper Copper Copper Copper Copper Copper Copper Copper Copper Copper Copper Copper Copper Copper Copper Copper Copper
    if(ZZ==29) { // Copper
      Z=ZZ;
      symbol="Cu";
      name="Copper";
      Period=4;
      Group=11;
      Series="TransitionMetal";
      Block="d";
      mass=AMU2KILOGRAM*63.546;
      MolarVolume=7.0922E-6;
      volume=12.0159;
      Miedema_Vm=3.7;
      valence_std=11;
      valence_iupac=4;
      valence_PT=2;
      Density_PT=8.96;
      crystal="fcc";
      CrystalStr_PT="Face-centered_Cubic";
      space_group="Fm_3m";
      space_group_number=225;
      Pearson_coefficient=0.00021086;
      lattice_constant[1]=361.49;lattice_constant[2]=361.49;lattice_constant[3]=361.49;
      lattice_angle[1]=PI/2;lattice_angle[2]=PI/2;lattice_angle[3]=PI/2;
      phase="Solid";
      radius=0.128;
      radius_PT=145;
      radius_covalent=1.32;
      radius_covalent_PT=132;
      radius_VanDerWaals_PT=140;
      radii_Ghosh08=1.725;
      radii_Slatter=1.35;
      radii_Pyykko=1.12;
      electrical_conductivity=5.9E7;
      electronegativity_vec=1.90;
      hardness_Ghosh=3.6544;
      electronegativity_Pearson=4.48;
      electronegativity_Ghosh=4.113;
      electronegativity_Allen=1.85; //RF+SK20200410
      oxidation_states.push_back(2); oxidation_states.push_back(1); //RF+SK20200410
      oxidation_states_preferred.push_back(2); oxidation_states_preferred.push_back(1); //RF+SK20200410 //Cu+2 most preferred oxidation number
      electron_affinity_PT=118.4;
      Miedema_phi_star=4.55;
      Miedema_nws=1.47;
      Miedema_gamma_s=1850;
      Pettifor_scale=1.20;
      boiling_point=2562;
      melting_point=1084.62;
      vaporization_heat_PT=300;
      specific_heat_PT=384.4;
      critical_Pressure=NNN;
      critical_Temperature_PT=NNN;
      thermal_expansion=0.0000165;
      thermal_conductivity=400;
      Brinelll_hardness=874;
      Mohs_hardness=3;
      Vickers_hardness=369;
      Hardness_Pearson=3.25;
      Hardness_Putz=1.21;
      Hardness_RB=NNN;
      shear_modulus=48;
      Young_modulus=130;
      bulk_modulus=140;
      Poisson_ratio_PT=0.34;
      Miedema_BVm=9.3;
      Magnetic_Type_PT="Diamagnetic";
      Mass_Magnetic_Susceptibility=-1.08E-9;
      Volume_Magnetic_Susceptibility=-9.63E-6;
      Molar_Magnetic_Susceptibility=-6.86E-11;
      Curie_point=NNN;
      color_PT="COPPER";
      refractive_index=NNN;
      HHIP=1600;
      HHIR=1500;
      xray_scatt=27.03;
      //Cu JX CHANGED VALENCE
      return; //CO20200520
    }
    // [AFLOW]STOP=Copper
    // ********************************************************************************************************************************************************

    // ********************************************************************************************************************************************************
    // [AFLOW]START=Zinc
    // Zinc Zinc Zinc Zinc Zinc Zinc Zinc Zinc Zinc Zinc Zinc Zinc Zinc Zinc Zinc Zinc Zinc
    if(ZZ==30) { // Zinc
      Z=ZZ;
      symbol="Zn";
      name="Zinc";
      Period=4;
      Group=12;
      Series="TransitionMetal";
      Block="d";
      mass=AMU2KILOGRAM*65.38;
      MolarVolume=9.157E-6;
      volume=15.0827;
      Miedema_Vm=4.4;
      valence_std=12;
      valence_iupac=2;
      valence_PT=2;
      Density_PT=7.14;
      crystal="hcp";
      CrystalStr_PT="Simple_Hexagonal";
      space_group="P6_3/mmc";
      space_group_number=194;
      Pearson_coefficient=0.000595597;
      lattice_constant[1]=266.49;lattice_constant[2]=266.49;lattice_constant[3]=494.68;
      lattice_angle[1]=PI/2;lattice_angle[2]=PI/2;lattice_angle[3]=2*PI/3;
      phase="Solid";
      radius=0.133;
      radius_PT=142;
      radius_covalent=1.22;
      radius_covalent_PT=122;
      radius_VanDerWaals_PT=139;
      radii_Ghosh08=1.6654;
      radii_Slatter=1.35;
      radii_Pyykko=1.18;
      electrical_conductivity=1.7E7;
      electronegativity_vec=1.65;
      hardness_Ghosh=3.7542;
      electronegativity_Pearson=4.45;
      electronegativity_Ghosh=4.222;
      electronegativity_Allen=1.59; //RF+SK20200410
      oxidation_states.push_back(2);  //RF+SK20200410
      oxidation_states_preferred.push_back(2);  //RF+SK20200410
      electron_affinity_PT=0;
      Miedema_phi_star=4.10;
      Miedema_nws=1.32;
      Miedema_gamma_s=1020;
      Pettifor_scale=1.44;
      boiling_point=907;
      melting_point=419.53;
      vaporization_heat_PT=119;
      specific_heat_PT=388;
      critical_Pressure=NNN;
      critical_Temperature_PT=NNN;
      thermal_expansion=0.0000302;
      thermal_conductivity=120;
      Brinelll_hardness=412;
      Mohs_hardness=2.5;
      Vickers_hardness=NNN;
      Hardness_Pearson=4.94;
      Hardness_Putz=1.39;
      Hardness_RB=6.01;
      shear_modulus=43;
      Young_modulus=108;
      bulk_modulus=70;
      Poisson_ratio_PT=0.25;
      Miedema_BVm=5.5;
      Magnetic_Type_PT="Diamagnetic";
      Mass_Magnetic_Susceptibility=-2.21E-9;
      Volume_Magnetic_Susceptibility=-0.0000158;
      Molar_Magnetic_Susceptibility=-1.45E-10;
      Curie_point=NNN;
      color_PT="SLATEGRAY";
      refractive_index=1.00205;
      HHIP=1600;
      HHIR=1900;
      xray_scatt=28.44;
      //Zn
      return; //CO20200520
    }
    // [AFLOW]STOP=Zinc
    // ********************************************************************************************************************************************************

    // p-electron systems 
    // ********************************************************************************************************************************************************
    // [AFLOW]START=Gallium
    // Gallium Gallium Gallium Gallium Gallium Gallium Gallium Gallium Gallium Gallium Gallium Gallium Gallium Gallium Gallium Gallium Gallium
    if(ZZ==31) { // Gallium
      Z=ZZ;
      symbol="Ga";
      name="Gallium";
      Period=4;
      Group=13;
      Series="PoorMetal";
      Block="p";
      mass=AMU2KILOGRAM*69.737;
      MolarVolume=0.000011809;
      volume=18.9039;
      Miedema_Vm=5.2;
      valence_std=3;
      valence_iupac=3;
      valence_PT=3;
      Density_PT=5.904;
      crystal="orc";
      CrystalStr_PT="Base_Orthorhombic";
      space_group="Cmca";
      space_group_number=64;
      Pearson_coefficient=0.000197588;
      lattice_constant[1]=451.97;lattice_constant[2]=766.33;lattice_constant[3]=452.6;
      lattice_angle[1]=PI/2;lattice_angle[2]=PI/2;lattice_angle[3]=PI/2;
      phase="Solid";
      radius=0.135;
      radius_PT=136;
      radius_covalent=1.22;
      radius_covalent_PT=122;
      radius_VanDerWaals_PT=187;
      radii_Ghosh08=1.4489;
      radii_Slatter=1.30;
      radii_Pyykko=1.24;
      electrical_conductivity=7.1E6;
      electronegativity_vec=1.81;
      hardness_Ghosh=4.1855;
      electronegativity_Pearson=3.2;
      electronegativity_Ghosh=4.690;
      electronegativity_Allen=1.756;  //RF+SK20200410
      oxidation_states.push_back(3);  //RF+SK20200410
      oxidation_states_preferred.push_back(3);  //RF+SK20200410
      electron_affinity_PT=28.9;
      Miedema_phi_star=4.10;
      Miedema_nws=1.31;
      Miedema_gamma_s=830;
      Pettifor_scale=1.68;
      boiling_point=2204;
      melting_point=29.76;
      vaporization_heat_PT=256;
      specific_heat_PT=371;
      critical_Pressure=NNN;
      critical_Temperature_PT=NNN;
      thermal_expansion=0.00012;
      thermal_conductivity=29;
      Brinelll_hardness=60;
      Mohs_hardness=1.5;
      Vickers_hardness=NNN;
      Hardness_Pearson=2.90;
      Hardness_Putz=1.59;
      Hardness_RB=3.03;
      shear_modulus=NNN;
      Young_modulus=NNN;
      bulk_modulus=NNN;
      Poisson_ratio_PT=NNN;
      Miedema_BVm=6.7;
      Magnetic_Type_PT="Diamagnetic";
      Mass_Magnetic_Susceptibility=-3E-9;
      Volume_Magnetic_Susceptibility=-0.0000177;
      Molar_Magnetic_Susceptibility=-2.09E-10;
      Curie_point=NNN;
      color_PT="SILVER";
      refractive_index=NNN;
      HHIP=5500;
      HHIR=1900;
      /*xray_scatt=NNN;*/
      //Ga
      return; //CO20200520
    }
    // [AFLOW]STOP=Gallium
    // ********************************************************************************************************************************************************

    // ********************************************************************************************************************************************************
    // [AFLOW]START=Germanium
    // Germanium Germanium Germanium Germanium Germanium Germanium Germanium Germanium Germanium Germanium Germanium Germanium Germanium Germanium Germanium Germanium Germanium
    if(ZZ==32) { // Germanium
      Z=ZZ;
      symbol="Ge";
      name="Germanium";
      Period=4;
      Group=14;
      Series="Metalloid";
      Block="p";
      mass=AMU2KILOGRAM*72.59;
      MolarVolume=0.000013645;
      volume=19.2948;
      Miedema_Vm=4.6;
      valence_std=4;
      valence_iupac=4;
      valence_PT=4;
      Density_PT=5.323;
      crystal="dia";
      CrystalStr_PT="Face-centered_Cubic";
      space_group="Fm_3m";
      space_group_number=225;
      Pearson_coefficient=0.00058782;
      lattice_constant[1]=565.75;lattice_constant[2]=565.75;lattice_constant[3]=565.75;
      lattice_angle[1]=PI/2;lattice_angle[2]=PI/2;lattice_angle[3]=PI/2;
      phase="Solid";
      radius=0.122;
      radius_PT=125;
      radius_covalent=1.20;
      radius_covalent_PT=120;
      radius_VanDerWaals_PT=NNN;
      radii_Ghosh08=1.2823;
      radii_Slatter=1.25;
      radii_Pyykko=1.21;
      electrical_conductivity=2000;
      electronegativity_vec=2.01;
      hardness_Ghosh=4.6166;
      electronegativity_Pearson=4.6;
      electronegativity_Ghosh=5.159;
      electronegativity_Allen=1.994;  //RF+SK20200410
      oxidation_states.push_back(4);  //RF+SK20200410
      oxidation_states_preferred.push_back(4);  //RF+SK20200410
      electron_affinity_PT=119;
      Miedema_phi_star=4.55;
      Miedema_nws=1.37;
      Miedema_gamma_s=1030;
      Pettifor_scale=1.92;
      boiling_point=2820;
      melting_point=938.3;
      vaporization_heat_PT=334;
      specific_heat_PT=321.4;
      critical_Pressure=NNN;
      critical_Temperature_PT=NNN;
      thermal_expansion=6E-6;
      thermal_conductivity=60;
      Brinelll_hardness=7273.402498871;
      Mohs_hardness=6;
      Vickers_hardness=8012.03305;
      Hardness_Pearson=3.40;
      Hardness_Putz=1.94;
      Hardness_RB=3.52;
      shear_modulus=NNN;
      Young_modulus=NNN;
      bulk_modulus=NNN;
      Poisson_ratio_PT=NNN;
      Miedema_BVm=10.5;
      Magnetic_Type_PT="Diamagnetic";
      Mass_Magnetic_Susceptibility=-1.5E-9;
      Volume_Magnetic_Susceptibility=-7.98E-6;
      Molar_Magnetic_Susceptibility=-1.09E-10;
      Curie_point=NNN;
      color_PT="GRAY";
      refractive_index=NNN;
      HHIP=5300;
      HHIR=1900;
      /*xray_scatt=NNN;*/
      //Ge
      return; //CO20200520
    }
    // [AFLOW]STOP=Germanium
    // ********************************************************************************************************************************************************

    // ********************************************************************************************************************************************************
    // [AFLOW]START=Arsenic
    // Arsenic Arsenic Arsenic Arsenic Arsenic Arsenic Arsenic Arsenic Arsenic Arsenic Arsenic Arsenic Arsenic Arsenic Arsenic Arsenic Arsenic
    if(ZZ==33) { // Arsenic
      Z=ZZ;
      symbol="As";
      name="Arsenic";
      Period=4;
      Group=15;
      Series="Metalloid";
      Block="p";
      mass=AMU2KILOGRAM*74.9216;
      MolarVolume=0.000013082;
      volume=19.0677;
      Miedema_Vm=5.2;
      valence_std=5;
      valence_iupac=5;
      valence_PT=5;
      Density_PT=5.727;
      crystal="rhl";
      CrystalStr_PT="Simple_Trigonal";
      space_group="R_3m";
      space_group_number=166;
      Pearson_coefficient=0.0;
      lattice_constant[1]=375.98;lattice_constant[2]=375.98;lattice_constant[3]=1054.75;
      lattice_angle[1]=PI/2;lattice_angle[2]=PI/2;lattice_angle[3]=2*PI/3;
      phase="Solid";
      radius=0.125;
      radius_PT=114;
      radius_covalent=1.19;
      radius_covalent_PT=119;
      radius_VanDerWaals_PT=185;
      radii_Ghosh08=1.1450;
      radii_Slatter=1.15;
      radii_Pyykko=1.21;
      electrical_conductivity=3.3E6;
      electronegativity_vec=2.18;
      hardness_Ghosh=5.0662;
      electronegativity_Pearson=5.3;
      electronegativity_Ghosh=5.628;
      electronegativity_Allen=2.211;  //RF+SK20200410
      oxidation_states.push_back(5); oxidation_states.push_back(3); oxidation_states.push_back(-3); //RF+SK20200410
      oxidation_states_preferred.push_back(3);  //RF+SK20200410
      electron_affinity_PT=78;
      Miedema_phi_star=4.80;
      Miedema_nws=1.44;
      Miedema_gamma_s=1000;
      Pettifor_scale=2.16;
      boiling_point=614;
      melting_point=817;
      vaporization_heat_PT=32.4;
      specific_heat_PT=328;
      critical_Pressure=NNN;
      critical_Temperature_PT=NNN;
      thermal_expansion=NNN;
      thermal_conductivity=50;
      Brinelll_hardness=1440;
      Mohs_hardness=3.5;
      Vickers_hardness=1510;
      Hardness_Pearson=4.50;
      Hardness_Putz=2.35;
      Hardness_RB=5.04;
      shear_modulus=NNN;
      Young_modulus=8;
      bulk_modulus=22;
      Poisson_ratio_PT=NNN;
      Miedema_BVm=5.1;
      Magnetic_Type_PT="Diamagnetic";
      Mass_Magnetic_Susceptibility=-3.9E-9;
      Volume_Magnetic_Susceptibility=-0.0000223;
      Molar_Magnetic_Susceptibility=-2.92E-10;
      Curie_point=NNN;
      color_PT="SILVER";
      refractive_index=1.001552;
      HHIP=3300;
      HHIR=4000;
      /*xray_scatt=NNN;*/
      //As
      return; //CO20200520
    }
    // [AFLOW]STOP=Arsenic
    // ********************************************************************************************************************************************************

    // ********************************************************************************************************************************************************
    // [AFLOW]START=Selenium
    // Selenium Selenium Selenium Selenium Selenium Selenium Selenium Selenium Selenium Selenium Selenium Selenium Selenium Selenium Selenium Selenium Selenium
    if(ZZ==34) { // Selenium
      Z=ZZ;
      symbol="Se";
      name="Selenium";
      Period=4;
      Group=16;
      Series="Chalcogen";
      Block="p";
      mass=AMU2KILOGRAM*78.96;
      MolarVolume=0.000016387;
      volume=20.3733;
      Miedema_Vm=5.172;
      valence_std=6;
      valence_iupac=6;
      valence_PT=6;
      Density_PT=4.819;
      crystal="hex";
      CrystalStr_PT="Simple_Monoclinic";
      space_group="P12_1/c1";
      space_group_number=14;
      Pearson_coefficient=0.00046279;
      lattice_constant[1]=905.4;lattice_constant[2]=908.3;lattice_constant[3]=1160.1;
      lattice_angle[1]=PI/2;lattice_angle[2]=1.58493;lattice_angle[3]=PI/2;
      phase="Solid";
      radius=0.116;
      radius_PT=103;
      radius_covalent=1.20;
      radius_covalent_PT=120;
      radius_VanDerWaals_PT=190;
      radii_Ghosh08=1.0424;
      radii_Slatter=1.15;
      radii_Pyykko=1.16;
      electrical_conductivity=NNN;
      electronegativity_vec=2.55;
      hardness_Ghosh=5.4795;
      electronegativity_Pearson=5.89;
      electronegativity_Ghosh=6.096;
      electronegativity_Allen=2.424;  //RF+SK20200410
      oxidation_states.push_back(6); oxidation_states.push_back(4); oxidation_states.push_back(-2); //RF+SK20200410
      oxidation_states_preferred.push_back(4);  //RF+SK20200410
      electron_affinity_PT=195;
      Miedema_phi_star=5.17;
      Miedema_nws=1.40;
      Miedema_gamma_s=NNN;
      Pettifor_scale=2.40;
      boiling_point=685;
      melting_point=221;
      vaporization_heat_PT=26;
      specific_heat_PT=321.2;
      critical_Pressure=268.4;
      critical_Temperature_PT=1766;
      thermal_expansion=NNN;
      thermal_conductivity=0.52;
      Brinelll_hardness=736;
      Mohs_hardness=2;
      Vickers_hardness=NNN;
      Hardness_Pearson=3.87;
      Hardness_Putz=2.87;
      Hardness_RB=3.95;
      shear_modulus=3.7;
      Young_modulus=10;
      bulk_modulus=8.3;
      Poisson_ratio_PT=0.33;
      Miedema_BVm=NNN;
      Magnetic_Type_PT="Diamagnetic";
      Mass_Magnetic_Susceptibility=-4E-9;
      Volume_Magnetic_Susceptibility=-0.0000193;
      Molar_Magnetic_Susceptibility=-3.16E-10;
      Curie_point=NNN;
      color_PT="GRAY";
      refractive_index=1.000895;
      HHIP=2200;
      HHIR=1900;
      /*xray_scatt=NNN;*/
      //Se Table 27 of JX
      return; //CO20200520
    }
    // [AFLOW]STOP=Selenium
    // ********************************************************************************************************************************************************

    // ********************************************************************************************************************************************************
    // [AFLOW]START=Bromine
    // Bromine Bromine Bromine Bromine Bromine Bromine Bromine Bromine Bromine Bromine Bromine Bromine Bromine Bromine Bromine Bromine Bromine
    if(ZZ==35) { // Bromine
      Z=ZZ;
      symbol="Br";
      name="Bromine";
      Period=4;
      Group=17;
      Series="Halogen";
      Block="p";
      mass=AMU2KILOGRAM*79.904;
      MolarVolume=0.00002561;
      volume=26.3292;
      Miedema_Vm=7.31;
      valence_std=7;
      valence_iupac=7;
      valence_PT=5;
      Density_PT=3.12;
      crystal="orc";
      CrystalStr_PT="Base_Orthorhombic";
      space_group="Cmca";
      space_group_number=64;
      Pearson_coefficient=0.000156277;
      lattice_constant[1]=672.65;lattice_constant[2]=464.51;lattice_constant[3]=870.23;
      lattice_angle[1]=PI/2;lattice_angle[2]=PI/2;lattice_angle[3]=PI/2;
      phase="Liquid";
      radius=0.119;
      radius_PT=94;
      radius_covalent=1.20;
      radius_covalent_PT=120;
      radius_VanDerWaals_PT=185;
      radii_Ghosh08=0.9532;
      radii_Slatter=1.15;
      radii_Pyykko=1.14;
      electrical_conductivity=1E-10;
      electronegativity_vec=2.96;
      hardness_Ghosh=5.9111;
      electronegativity_Pearson=7.59;
      electronegativity_Ghosh=6.565;
      electronegativity_Allen=2.685;  //RF+SK20200410
      oxidation_states.push_back(7); oxidation_states.push_back(5); oxidation_states.push_back(3); oxidation_states.push_back(1); oxidation_states.push_back(-1); //RF+SK20200410
      oxidation_states_preferred.push_back(-1); //RF+SK20200410
      electron_affinity_PT=324.6;
      Miedema_phi_star=5.20;
      Miedema_nws=1.35;
      Miedema_gamma_s=943;
      Pettifor_scale=2.64;
      boiling_point=59;
      melting_point=-7.3;
      vaporization_heat_PT=14.8;
      specific_heat_PT=947.3;
      critical_Pressure=102;
      critical_Temperature_PT=588;
      thermal_expansion=NNN;
      thermal_conductivity=0.12;
      Brinelll_hardness=NNN;
      Mohs_hardness=NNN;
      Vickers_hardness=NNN;
      Hardness_Pearson=4.22;
      Hardness_Putz=3.39;
      Hardness_RB=4.4;
      shear_modulus=NNN;
      Young_modulus=NNN;
      bulk_modulus=1.9;
      Poisson_ratio_PT=NNN;
      Miedema_BVm=3.4;
      Magnetic_Type_PT="Diamagnetic";
      Mass_Magnetic_Susceptibility=-4.9E-9;
      Volume_Magnetic_Susceptibility=-0.0000153;
      Molar_Magnetic_Susceptibility=-7.83E-10;
      Curie_point=NNN;
      color_PT="RED";
      refractive_index=1.001132;
      HHIP=3300;
      HHIR=6900;
      /* xray_scatt=NNN;*/
      //Br interpolation phi_star, nws, Vm, gamma, BVm JX CHANGED VALENCE
      return; //CO20200520
    }
    // [AFLOW]STOP=Bromine
    // ********************************************************************************************************************************************************

    // ********************************************************************************************************************************************************
    // [AFLOW]START=Krypton
    // Krypton Krypton Krypton Krypton Krypton Krypton Krypton Krypton Krypton Krypton Krypton Krypton Krypton Krypton Krypton Krypton Krypton
    if(ZZ==36) { // Krypton
      Z=ZZ;
      symbol="Kr";
      name="Krypton";
      Period=4;
      Group=18;
      Series="NobleGas";
      Block="p";
      mass=AMU2KILOGRAM*83.8;
      MolarVolume=0.02235;
      volume=-1.0000;
      Miedema_Vm=NNN;
      valence_std=0;
      valence_iupac=2;
      valence_PT=2;
      Density_PT=37.5E-4;
      crystal="fcc";
      CrystalStr_PT="Face-centered_Cubic";
      space_group="Fm_3m";
      space_group_number=225;
      Pearson_coefficient=0.000248482;
      lattice_constant[1]=570.6;lattice_constant[2]=570.6;lattice_constant[3]=570.6;
      lattice_angle[1]=PI/2;lattice_angle[2]=PI/2;lattice_angle[3]=PI/2;
      phase="Gas";
      radius=0.197;
      radius_PT=87;
      radius_covalent=1.16;
      radius_covalent_PT=116;
      radius_VanDerWaals_PT=202;
      radii_Ghosh08=0.8782;
      radii_Slatter=NNN;
      radii_Pyykko=1.17;
      electrical_conductivity=NNN;
      electronegativity_vec=3;
      hardness_Ghosh=6.3418;
      electronegativity_Pearson=NNN;
      electronegativity_Ghosh=7.033;
      electronegativity_Allen=2.966;  //RF+SK20200410
      oxidation_states.push_back(2);  //RF+SK20200410
      oxidation_states_preferred.push_back(2);  //RF+SK20200410
      electron_affinity_PT=0;
      Miedema_phi_star=NNN;
      Miedema_nws=NNN;
      Miedema_gamma_s=NNN;
      Pettifor_scale=0;
      boiling_point=-153.22;
      melting_point=-157.36;
      vaporization_heat_PT=9.02;
      specific_heat_PT=248.05;
      critical_Pressure=54.28;
      critical_Temperature_PT=209.41;
      thermal_expansion=NNN;
      thermal_conductivity=0.00943;
      Brinelll_hardness=NNN;
      Mohs_hardness=NNN;
      Vickers_hardness=NNN;
      Hardness_Pearson=NNN;
      Hardness_Putz=3.98;
      Hardness_RB=9.45;
      shear_modulus=NNN;
      Young_modulus=NNN;
      bulk_modulus=NNN;
      Poisson_ratio_PT=NNN;
      Miedema_BVm=NNN;
      Magnetic_Type_PT="Diamagnetic";
      Mass_Magnetic_Susceptibility=-4.4E-9;
      Volume_Magnetic_Susceptibility=-1.65E-8;
      Molar_Magnetic_Susceptibility=-3.69E-10;
      Curie_point=NNN;
      color_PT="COLORLESS";
      refractive_index=1.000427;
      HHIP=NNN;
      HHIR=NNN;
      /*xray_scatt=NNN;*/
      //Kr
      return; //CO20200520
    }
    // [AFLOW]STOP=Krypton
    // ********************************************************************************************************************************************************

    // ROW5
    // s-electron systems
    // ********************************************************************************************************************************************************
    // [AFLOW]START=Rubidium
    // Rubidium Rubidium Rubidium Rubidium Rubidium Rubidium Rubidium Rubidium Rubidium Rubidium Rubidium Rubidium Rubidium Rubidium Rubidium Rubidium Rubidium
    if(ZZ==37) { // Rubidium
      Z=ZZ;
      symbol="Rb";
      name="Rubidium";
      Period=5;
      Group=1;
      Series="AlkaliMetal";
      Block="s";
      mass=AMU2KILOGRAM*85.4678;
      MolarVolume=0.000055788;
      volume=91.2738;
      Miedema_Vm=14.6;
      valence_std=1;
      valence_iupac=1;
      valence_PT=1;
      Density_PT=1.532;
      crystal="bcc";
      CrystalStr_PT="Body-centered_Cubic";
      space_group="Im_3m";
      space_group_number=229;
      Pearson_coefficient=0.000109697;
      lattice_constant[1]=558.5;lattice_constant[2]=558.5;lattice_constant[3]=558.5;
      lattice_angle[1]=PI/2;lattice_angle[2]=PI/2;lattice_angle[3]=PI/2;
      phase="Solid";
      radius=0.251;
      radius_PT=265;
      radius_covalent=2.20;
      radius_covalent_PT=220;
      radius_VanDerWaals_PT=NNN;
      radii_Ghosh08=3.8487;
      radii_Slatter=2.35;
      radii_Pyykko=2.10;
      electrical_conductivity=8.3E6;
      electronegativity_vec=0.82;
      hardness_Ghosh=2.1204;
      electronegativity_Pearson=2.34;
      electronegativity_Ghosh=2.849;
      electronegativity_Allen=0.706;  //RF+SK20200410
      oxidation_states.push_back(1);  //RF+SK20200410
      oxidation_states_preferred.push_back(1);  //RF+SK20200410
      electron_affinity_PT=46.9;
      Miedema_phi_star=2.10;
      Miedema_nws=0.60;
      Miedema_gamma_s=120;
      Pettifor_scale=0.30;
      boiling_point=688;
      melting_point=39.31;
      vaporization_heat_PT=71;
      specific_heat_PT=364;
      critical_Pressure=157.9;
      critical_Temperature_PT=2093;
      thermal_expansion=NNN;
      thermal_conductivity=58;
      Brinelll_hardness=0.216;
      Mohs_hardness=0.3;
      Vickers_hardness=NNN;
      Hardness_Pearson=1.85;
      Hardness_Putz=0.08;
      Hardness_RB=2.21;
      shear_modulus=NNN;
      Young_modulus=2.4;
      bulk_modulus=2.5;
      Poisson_ratio_PT=NNN;
      Miedema_BVm=1.8;
      Magnetic_Type_PT="Paramagnetic";
      Mass_Magnetic_Susceptibility=2.6E-9;
      Volume_Magnetic_Susceptibility=3.98E-6;
      Molar_Magnetic_Susceptibility=2.22E-10;
      Curie_point=NNN;
      color_PT="SILVER";
      refractive_index=NNN;
      HHIP=6000;
      HHIR=6000;
      /*xray_scatt=NNN;*/
      //Rb
      return; //CO20200520
    }
    // [AFLOW]STOP=Rubidium
    // ********************************************************************************************************************************************************

    // ********************************************************************************************************************************************************
    // [AFLOW]START=Strontium
    // Strontium Strontium Strontium Strontium Strontium Strontium Strontium Strontium Strontium Strontium Strontium Strontium Strontium Strontium Strontium Strontium Strontium
    if(ZZ==38) { // Strontium
      Z=ZZ;
      symbol="Sr";
      name="Strontium";
      Period=5;
      Group=2;
      Series="AlkalineEarthMetal";
      Block="s";
      mass=AMU2KILOGRAM*87.62;
      MolarVolume=0.000033316;
      volume=55.4105;
      Miedema_Vm=10.2;
      valence_std=2;
      valence_iupac=2;
      valence_PT=2;
      Density_PT=2.63;
      crystal="fcc";
      CrystalStr_PT="Face-centered_Cubic";
      space_group="Fm_3m";
      space_group_number=225;
      Pearson_coefficient=6.09969E-05;
      lattice_constant[1]=608.49;lattice_constant[2]=608.49;lattice_constant[3]=608.49;
      lattice_angle[1]=PI/2;lattice_angle[2]=PI/2;lattice_angle[3]=PI/2;
      phase="Solid";
      radius=0.215;
      radius_PT=219;
      radius_covalent=1.95;
      radius_covalent_PT=195;
      radius_VanDerWaals_PT=NNN;
      radii_Ghosh08=2.9709;
      radii_Slatter=2.00;
      radii_Pyykko=1.85;
      electrical_conductivity=7.7E6;
      electronegativity_vec=0.95;
      hardness_Ghosh=2.5374;
      electronegativity_Pearson=2.0;
      electronegativity_Ghosh=3.225;
      electronegativity_Allen=0.963;  //RF+SK20200410
      oxidation_states.push_back(2);  //RF+SK20200410
      oxidation_states_preferred.push_back(2);  //RF+SK20200410
      electron_affinity_PT=5.03;
      Miedema_phi_star=2.40;
      Miedema_nws=0.84;
      Miedema_gamma_s=430;
      Pettifor_scale=0.55;
      boiling_point=1382;
      melting_point=777;
      vaporization_heat_PT=137;
      specific_heat_PT=300;
      critical_Pressure=NNN;
      critical_Temperature_PT=NNN;
      thermal_expansion=0.0000225;
      thermal_conductivity=35;
      Brinelll_hardness=NNN;
      Mohs_hardness=1.5;
      Vickers_hardness=NNN;
      Hardness_Pearson=3.70;
      Hardness_Putz=0.11;
      Hardness_RB=3.08;
      shear_modulus=6.1;
      Young_modulus=NNN;
      bulk_modulus=NNN;
      Poisson_ratio_PT=0.28;
      Miedema_BVm=3.9;
      Magnetic_Type_PT="Paramagnetic";
      Mass_Magnetic_Susceptibility=1.32E-9;
      Volume_Magnetic_Susceptibility=3.47E-6;
      Molar_Magnetic_Susceptibility=1.16E-10;
      Curie_point=NNN;
      color_PT="SILVER";
      refractive_index=NNN;
      HHIP=4200;
      HHIR=3000;
      /*xray_scatt=NNN;*/
      //Sr
      return; //CO20200520
    }
    // [AFLOW]STOP=Strontium
    // ********************************************************************************************************************************************************

    // d-electron systems: transition metals
    // ********************************************************************************************************************************************************
    // [AFLOW]START=Yttrium
    // Yttrium Yttrium Yttrium Yttrium Yttrium Yttrium Yttrium Yttrium Yttrium Yttrium Yttrium Yttrium Yttrium Yttrium Yttrium Yttrium Yttrium
    if(ZZ==39) { // Yttrium
      Z=ZZ;
      symbol="Y";
      name="Yttrium";
      Period=5;
      Group=3;
      Series="TransitionMetal";
      Block="d";
      mass=AMU2KILOGRAM*88.9059;
      MolarVolume=0.000019881;
      volume=32.4546;
      Miedema_Vm=7.3;
      valence_std=3;
      valence_iupac=3;
      valence_PT=3;
      Density_PT=4.472;
      crystal="hcp";
      CrystalStr_PT="Simple_Hexagonal";
      space_group="P6_3/mmc";
      space_group_number=194;
      Pearson_coefficient=0.0;
      lattice_constant[1]=364.74;lattice_constant[2]=364.74;lattice_constant[3]=573.06;
      lattice_angle[1]=PI/2;lattice_angle[2]=PI/2;lattice_angle[3]=2*PI/3;
      phase="Solid";
      radius=0.181;
      radius_PT=212;
      radius_covalent=1.90;
      radius_covalent_PT=190;
      radius_VanDerWaals_PT=NNN;
      radii_Ghosh08=2.8224;
      radii_Slatter=1.80;
      radii_Pyykko=1.63;
      electrical_conductivity=1.8E6;
      electronegativity_vec=1.22;
      hardness_Ghosh=2.6335;
      electronegativity_Pearson=3.19;
      electronegativity_Ghosh=3.311;
      electronegativity_Allen=1.12; //RF+SK20200410
      oxidation_states.push_back(3);  //RF+SK20200410
      oxidation_states_preferred.push_back(3);  //RF+SK20200410
      electron_affinity_PT=29.6;
      Miedema_phi_star=3.20;
      Miedema_nws=1.21;
      Miedema_gamma_s=1100;
      Pettifor_scale=0.70;
      boiling_point=3345;
      melting_point=1526;
      vaporization_heat_PT=380;
      specific_heat_PT=298;
      critical_Pressure=NNN;
      critical_Temperature_PT=NNN;
      thermal_expansion=0.0000106;
      thermal_conductivity=17;
      Brinelll_hardness=588;
      Mohs_hardness=NNN;
      Vickers_hardness=NNN;
      Hardness_Pearson=3.19;
      Hardness_Putz=0.14;
      Hardness_RB=3.67;
      shear_modulus=26;
      Young_modulus=64;
      bulk_modulus=41;
      Poisson_ratio_PT=0.24;
      Miedema_BVm=7.2;
      Magnetic_Type_PT="Paramagnetic";
      Mass_Magnetic_Susceptibility=6.66E-8;
      Volume_Magnetic_Susceptibility=0.0002978;
      Molar_Magnetic_Susceptibility=5.921E-9;
      Curie_point=NNN;
      color_PT="SILVER";
      refractive_index=NNN;
      HHIP=9800;
      HHIR=2600;
      /*xray_scatt=NNN;*/
      //Y
      return; //CO20200520
    }
    // [AFLOW]STOP=Yttrium
    // ********************************************************************************************************************************************************

    // ********************************************************************************************************************************************************
    // [AFLOW]START=Zirconium
    // Zirconium Zirconium Zirconium Zirconium Zirconium Zirconium Zirconium Zirconium Zirconium Zirconium Zirconium Zirconium Zirconium Zirconium Zirconium Zirconium Zirconium
    if(ZZ==40) { // Zirconium
      Z=ZZ;
      symbol="Zr";
      name="Zirconium";
      Period=5;
      Group=4;
      Series="TransitionMetal";
      Block="d";
      mass=AMU2KILOGRAM*91.22;
      MolarVolume=0.000014011;
      volume=23.2561;
      Miedema_Vm=5.8;
      valence_std=4;
      valence_iupac=4;
      valence_PT=4;
      Density_PT=6.511;
      crystal="hcp";
      CrystalStr_PT="Simple_Hexagonal";
      space_group="P6_3/mmc";
      space_group_number=194;
      Pearson_coefficient=0.000342629;
      lattice_constant[1]=323.2;lattice_constant[2]=323.2;lattice_constant[3]=514.7;
      lattice_angle[1]=PI/2;lattice_angle[2]=PI/2;lattice_angle[3]=2*PI/3;
      phase="Solid";
      radius=0.158;
      radius_PT=206;
      radius_covalent=1.75;
      radius_covalent_PT=175;
      radius_VanDerWaals_PT=NNN;
      radii_Ghosh08=2.688;
      radii_Slatter=1.55;
      radii_Pyykko=1.54;
      electrical_conductivity=2.4E6;
      electronegativity_vec=1.33;
      hardness_Ghosh=2.7298;
      electronegativity_Pearson=3.64;
      electronegativity_Ghosh=3.398;
      electronegativity_Allen=1.32; //RF+SK20200410
      oxidation_states.push_back(4); oxidation_states.push_back(3); //RF+SK20200410
      oxidation_states_preferred.push_back(4);  //RF+SK20200410
      electron_affinity_PT=41.1;
      Miedema_phi_star=3.40;
      Miedema_nws=1.39;
      Miedema_gamma_s=1950;
      Pettifor_scale=0.76;
      boiling_point=4409;
      melting_point=1855;
      vaporization_heat_PT=580;
      specific_heat_PT=278;
      critical_Pressure=NNN;
      critical_Temperature_PT=NNN;
      thermal_expansion=5.7E-6;
      thermal_conductivity=23;
      Brinelll_hardness=650;
      Mohs_hardness=5;
      Vickers_hardness=904;
      Hardness_Pearson=3.21;
      Hardness_Putz=0.17;
      Hardness_RB=2.09;
      shear_modulus=33;
      Young_modulus=67;
      bulk_modulus=NNN;
      Poisson_ratio_PT=0.34;
      Miedema_BVm=12.0;
      Magnetic_Type_PT="Paramagnetic";
      Mass_Magnetic_Susceptibility=1.68E-8;
      Volume_Magnetic_Susceptibility=0.000109;
      Molar_Magnetic_Susceptibility=1.53E-9;
      Curie_point=NNN;
      color_PT="SILVER";
      refractive_index=NNN;
      HHIP=3400;
      HHIR=2600;
      /*xray_scatt=NNN;*/
      //Zr
      return; //CO20200520
    }
    // [AFLOW]STOP=Zirconium
    // ********************************************************************************************************************************************************

    // ********************************************************************************************************************************************************
    // [AFLOW]START=Niobium
    // Niobium Niobium Niobium Niobium Niobium Niobium Niobium Niobium Niobium Niobium Niobium Niobium Niobium Niobium Niobium Niobium Niobium
    if(ZZ==41) { // Niobium
      Z=ZZ;
      symbol="Nb";
      name="Niobium";
      Period=5;
      Group=5;
      Series="TransitionMetal";
      Block="d";
      mass=AMU2KILOGRAM*92.9064;
      MolarVolume=0.000010841;
      volume=18.3132;
      Miedema_Vm=4.9;
      valence_std=5;
      valence_iupac=5;
      valence_PT=5;
      Density_PT=8.57;
      crystal="bcc";
      CrystalStr_PT="Body-centered_Cubic";
      space_group="Im_3m";
      space_group_number=229;
      Pearson_coefficient=0.0;
      lattice_constant[1]=330.04;lattice_constant[2]=330.04;lattice_constant[3]=330.04;
      lattice_angle[1]=PI/2;lattice_angle[2]=PI/2;lattice_angle[3]=PI/2;
      phase="Solid";
      radius=0.143;
      radius_PT=198;
      radius_covalent=1.64;
      radius_covalent_PT=164;
      radius_VanDerWaals_PT=NNN;
      radii_Ghosh08=2.5658;
      radii_Slatter=1.45;
      radii_Pyykko=1.47;
      electrical_conductivity=6.7E6;
      electronegativity_vec=1.60;
      hardness_Ghosh=2.8260;
      electronegativity_Pearson=4.0;
      electronegativity_Ghosh=3.485;
      electronegativity_Allen=1.41; //RF+SK20200410
      oxidation_states.push_back(5); oxidation_states.push_back(3); oxidation_states.push_back(2);  //RF+SK20200410
      oxidation_states_preferred.push_back(5);  //RF+SK20200410
      electron_affinity_PT=86.1;
      Miedema_phi_star=4.00;
      Miedema_nws=1.62;
      Miedema_gamma_s=2700;
      Pettifor_scale=0.82;
      boiling_point=4744;
      melting_point=2477;
      vaporization_heat_PT=690;
      specific_heat_PT=265;
      critical_Pressure=NNN;
      critical_Temperature_PT=NNN;
      thermal_expansion=7.3E-6;
      thermal_conductivity=54;
      Brinelll_hardness=736;
      Mohs_hardness=6;
      Vickers_hardness=1320;
      Hardness_Pearson=3.00;
      Hardness_Putz=0.21;
      Hardness_RB=3.67;
      shear_modulus=38;
      Young_modulus=105;
      bulk_modulus=170;
      Poisson_ratio_PT=0.4;
      Miedema_BVm=18.0;
      Magnetic_Type_PT="Paramagnetic";
      Mass_Magnetic_Susceptibility=2.76E-8;
      Volume_Magnetic_Susceptibility=0.000237;
      Molar_Magnetic_Susceptibility=2.56E-9;
      Curie_point=NNN;
      color_PT="GRAY";
      refractive_index=NNN;
      HHIP=8500;
      HHIR=8800;
      /*xray_scatt=NNN;*/
      //Nb
      return; //CO20200520
    }
    // [AFLOW]STOP=Niobium
    // ********************************************************************************************************************************************************

    // ********************************************************************************************************************************************************
    // [AFLOW]START=Molybdenum
    // Molybdenum Molybdenum Molybdenum Molybdenum Molybdenum Molybdenum Molybdenum Molybdenum Molybdenum Molybdenum Molybdenum Molybdenum Molybdenum Molybdenum Molybdenum Molybdenum Molybdenum
    if(ZZ==42) { // Molybdenum
      Z=ZZ;
      symbol="Mo";
      name="Molybdenum";
      Period=5;
      Group=6;
      Series="TransitionMetal";
      Block="d";
      mass=AMU2KILOGRAM*95.94;
      MolarVolume=9.334E-6;
      volume=15.6175;
      Miedema_Vm=4.4;
      valence_std=6;
      valence_iupac=6;
      valence_PT=6;
      Density_PT=10.28;
      crystal="bcc";
      CrystalStr_PT="Body-centered_Cubic";
      space_group="Im_3m";
      space_group_number=229;
      Pearson_coefficient=0.000598128;
      lattice_constant[1]=314.7;lattice_constant[2]=314.7;lattice_constant[3]=314.7;
      lattice_angle[1]=PI/2;lattice_angle[2]=PI/2;lattice_angle[3]=PI/2;
      phase="Solid";
      radius=0.136;
      radius_PT=190;
      radius_covalent=1.54;
      radius_covalent_PT=154;
      radius_VanDerWaals_PT=NNN;
      radii_Ghosh08=2.4543;
      radii_Slatter=1.45;
      radii_Pyykko=1.38;
      electrical_conductivity=2E7;
      electronegativity_vec=2.16;
      hardness_Ghosh=2.9221;
      electronegativity_Pearson=3.9;
      electronegativity_Ghosh=3.572;
      electronegativity_Allen=1.47; //RF+SK20200410
      oxidation_states.push_back(6); oxidation_states.push_back(5); oxidation_states.push_back(4); oxidation_states.push_back(3); oxidation_states.push_back(2); oxidation_states.push_back(0); //RF+SK20200410
      oxidation_states_preferred.push_back(6);  //RF+SK20200410
      electron_affinity_PT=71.9;
      Miedema_phi_star=4.65;
      Miedema_nws=1.77;
      Miedema_gamma_s=2950;
      Pettifor_scale=0.88;
      boiling_point=4639;
      melting_point=2623;
      vaporization_heat_PT=600;
      specific_heat_PT=251;
      critical_Pressure=NNN;
      critical_Temperature_PT=NNN;
      thermal_expansion=4.8E-6;
      thermal_conductivity=139;
      Brinelll_hardness=1500;
      Mohs_hardness=5.5;
      Vickers_hardness=1530;
      Hardness_Pearson=3.10;
      Hardness_Putz=0.25;
      Hardness_RB=NNN;
      shear_modulus=20;
      Young_modulus=329;
      bulk_modulus=230;
      Poisson_ratio_PT=0.31;
      Miedema_BVm=26.0;
      Magnetic_Type_PT="Paramagnetic";
      Mass_Magnetic_Susceptibility=1.17E-8;
      Volume_Magnetic_Susceptibility=0.0001203;
      Molar_Magnetic_Susceptibility=1.122E-9;
      Curie_point=NNN;
      color_PT="GRAY";
      refractive_index=NNN;
      HHIP=2400;
      HHIR=5300;
      /*xray_scatt=NNN;*/
      //Mo
      return; //CO20200520
    }
    // [AFLOW]STOP=Molybdenum
    // ********************************************************************************************************************************************************

    // ********************************************************************************************************************************************************
    // [AFLOW]START=Technetium
    // Technetium Technetium Technetium Technetium Technetium Technetium Technetium Technetium Technetium Technetium Technetium Technetium Technetium Technetium Technetium Technetium Technetium
    if(ZZ==43) { // Technetium
      Z=ZZ;
      symbol="Tc";
      name="Technetium";
      Period=5;
      Group=7;
      Series="TransitionMetal";
      Block="d";
      mass=AMU2KILOGRAM*98.9062;
      MolarVolume=8.434782608696E-6;
      volume=14.4670;
      Miedema_Vm=4.2;
      valence_std=7;
      valence_iupac=7;
      valence_PT=6;
      Density_PT=11.5;
      crystal="hcp";
      CrystalStr_PT="Simple_Hexagonal";
      space_group="P6_3/mmc";
      space_group_number=194;
      Pearson_coefficient=0.0;
      lattice_constant[1]=273.5;lattice_constant[2]=273.5;lattice_constant[3]=438.8;
      lattice_angle[1]=PI/2;lattice_angle[2]=PI/2;lattice_angle[3]=2*PI/3;
      phase="Solid";
      radius=NNN;
      radius_PT=183;
      radius_covalent=1.47;
      radius_covalent_PT=147;
      radius_VanDerWaals_PT=NNN;
      radii_Ghosh08=2.352;
      radii_Slatter=1.35;
      radii_Pyykko=1.28;
      electrical_conductivity=5E6;
      electronegativity_vec=1.90;
      hardness_Ghosh=3.0184;
      electronegativity_Pearson=NNN;
      electronegativity_Ghosh=3.659;
      electronegativity_Allen=1.51; //RF+SK20200410
      oxidation_states.push_back(7);  //RF+SK20200410
      oxidation_states_preferred.push_back(7);  //RF+SK20200410
      electron_affinity_PT=53;
      Miedema_phi_star=5.30;
      Miedema_nws=1.81;
      Miedema_gamma_s=3050;
      Pettifor_scale=0.94;
      boiling_point=4265;
      melting_point=2157;
      vaporization_heat_PT=550;
      specific_heat_PT=63;
      critical_Pressure=NNN;
      critical_Temperature_PT=NNN;
      thermal_expansion=NNN;
      thermal_conductivity=51;
      Brinelll_hardness=NNN;
      Mohs_hardness=NNN;
      Vickers_hardness=NNN;
      Hardness_Pearson=NNN;
      Hardness_Putz=0.29;
      Hardness_RB=2.05;
      shear_modulus=NNN;
      Young_modulus=NNN;
      bulk_modulus=NNN;
      Poisson_ratio_PT=NNN;
      Miedema_BVm=26.0;
      Magnetic_Type_PT="Paramagnetic";
      Mass_Magnetic_Susceptibility=3.42E-8;
      Volume_Magnetic_Susceptibility=0.0003933;
      Molar_Magnetic_Susceptibility=3.352E-9;
      Curie_point=NNN;
      color_PT="SILVER";
      refractive_index=NNN;
      HHIP=NNN;
      HHIR=NNN;
      /*xray_scatt=NNN;*/
      //Tc JX CHANGED VALENCE
      return; //CO20200520
    }
    // [AFLOW]STOP=Technetium
    // ********************************************************************************************************************************************************

    // ********************************************************************************************************************************************************
    // [AFLOW]START=Ruthenium
    // Ruthenium Ruthenium Ruthenium Ruthenium Ruthenium Ruthenium Ruthenium Ruthenium Ruthenium Ruthenium Ruthenium Ruthenium Ruthenium Ruthenium Ruthenium Ruthenium Ruthenium
    if(ZZ==44) { // Ruthenium
      Z=ZZ;
      symbol="Ru";
      name="Ruthenium";
      Period=5;
      Group=8;
      Series="TransitionMetal";
      Block="d";
      mass=AMU2KILOGRAM*101.07;
      MolarVolume=8.1706E-6;
      volume=13.8390;
      Miedema_Vm=4.1;
      valence_std=8;
      valence_iupac=8;
      valence_PT=6;
      Density_PT=12.37;
      crystal="hcp";
      CrystalStr_PT="Simple_Hexagonal";
      space_group="P6_3/mmc";
      space_group_number=194;
      Pearson_coefficient=0.000406665;
      lattice_constant[1]=270.59;lattice_constant[2]=270.59;lattice_constant[3]=428.15;
      lattice_angle[1]=PI/2;lattice_angle[2]=PI/2;lattice_angle[3]=2*PI/3;
      phase="Solid";
      radius=0.134;
      radius_PT=178;
      radius_covalent=1.46;
      radius_covalent_PT=146;
      radius_VanDerWaals_PT=NNN;
      radii_Ghosh08=2.2579;
      radii_Slatter=1.30;
      radii_Pyykko=1.25;
      electrical_conductivity=1.4E7;
      electronegativity_vec=2.20;
      hardness_Ghosh=3.1146;
      electronegativity_Pearson=4.5;
      electronegativity_Ghosh=3.745;
      electronegativity_Allen=1.54; //RF+SK20200410
      oxidation_states.push_back(8); oxidation_states.push_back(6); oxidation_states.push_back(4); oxidation_states.push_back(3); oxidation_states.push_back(2); oxidation_states.push_back(0); oxidation_states.push_back(-2); //RF+SK20200410
      oxidation_states_preferred.push_back(4); oxidation_states_preferred.push_back(3); //RF+SK20200410
      electron_affinity_PT=101.3;
      Miedema_phi_star=5.40;
      Miedema_nws=1.83;
      Miedema_gamma_s=3050;
      Pettifor_scale=1.00;
      boiling_point=4150;
      melting_point=2334;
      vaporization_heat_PT=580;
      specific_heat_PT=238;
      critical_Pressure=NNN;
      critical_Temperature_PT=NNN;
      thermal_expansion=6.4E-6;
      thermal_conductivity=120;
      Brinelll_hardness=2160;
      Mohs_hardness=6.5;
      Vickers_hardness=2298.138766667;
      Hardness_Pearson=3.00;
      Hardness_Putz=0.35;
      Hardness_RB=NNN;
      shear_modulus=173;
      Young_modulus=447;
      bulk_modulus=220;
      Poisson_ratio_PT=0.3;
      Miedema_BVm=26.0;
      Magnetic_Type_PT="Paramagnetic";
      Mass_Magnetic_Susceptibility=5.42E-9;
      Volume_Magnetic_Susceptibility=0.000067;
      Molar_Magnetic_Susceptibility=5.48E-10;
      Curie_point=NNN;
      color_PT="SILVER";
      refractive_index=NNN;
      HHIP=3200;
      HHIR=8000;
      /*xray_scatt=NNN;*/
      //Ru JX CHANGED VALENCE
      return; //CO20200520
    }
    // [AFLOW]STOP=Ruthenium
    // ********************************************************************************************************************************************************

    // ********************************************************************************************************************************************************
    // [AFLOW]START=Rhodium
    // Rhodium Rhodium Rhodium Rhodium Rhodium Rhodium Rhodium Rhodium Rhodium Rhodium Rhodium Rhodium Rhodium Rhodium Rhodium Rhodium Rhodium
    if(ZZ==45) { // Rhodium
      Z=ZZ;
      symbol="Rh";
      name="Rhodium";
      Period=5;
      Group=9;
      Series="TransitionMetal";
      Block="d";
      mass=AMU2KILOGRAM*102.9055;
      MolarVolume=8.2655E-6;
      volume=14.1731;
      Miedema_Vm=4.1;
      valence_std=9;
      valence_iupac=6;
      valence_PT=6;
      Density_PT=12.45;
      crystal="fcc";
      CrystalStr_PT="Face-centered_Cubic";
      space_group="Fm_3m";
      space_group_number=225;
      Pearson_coefficient=1.90706E-32;
      lattice_constant[1]=380.34;lattice_constant[2]=380.34;lattice_constant[3]=380.34;
      lattice_angle[1]=PI/2;lattice_angle[2]=PI/2;lattice_angle[3]=PI/2;
      phase="Solid";
      radius=0.134;
      radius_PT=173;
      radius_covalent=1.42;
      radius_covalent_PT=142;
      radius_VanDerWaals_PT=NNN;
      radii_Ghosh08=2.1711;
      radii_Slatter=1.35;
      radii_Pyykko=1.25;
      electrical_conductivity=2.3E7;
      electronegativity_vec=2.28;
      hardness_Ghosh=3.2108;
      electronegativity_Pearson=4.3;
      electronegativity_Ghosh=3.832;
      electronegativity_Allen=1.56; //RF+SK20200410
      oxidation_states.push_back(5); oxidation_states.push_back(4); oxidation_states.push_back(3); oxidation_states.push_back(2); oxidation_states.push_back(1); oxidation_states.push_back(0); //RF+SK20200410
      oxidation_states_preferred.push_back(3); oxidation_states_preferred.push_back(1); //RF+SK20200410
      electron_affinity_PT=109.7;
      Miedema_phi_star=5.40;
      Miedema_nws=1.76;
      Miedema_gamma_s=2750;
      Pettifor_scale=1.06;
      boiling_point=3695;
      melting_point=1964;
      vaporization_heat_PT=495;
      specific_heat_PT=240;
      critical_Pressure=NNN;
      critical_Temperature_PT=NNN;
      thermal_expansion=8E-6;
      thermal_conductivity=150;
      Brinelll_hardness=1100;
      Mohs_hardness=6;
      Vickers_hardness=1246;
      Hardness_Pearson=3.16;
      Hardness_Putz=0.41;
      Hardness_RB=NNN;
      shear_modulus=150;
      Young_modulus=275;
      bulk_modulus=380;
      Poisson_ratio_PT=0.26;
      Miedema_BVm=23.0;
      Magnetic_Type_PT="Paramagnetic";
      Mass_Magnetic_Susceptibility=1.36E-8;
      Volume_Magnetic_Susceptibility=0.0001693;
      Molar_Magnetic_Susceptibility=1.4E-9;
      Curie_point=NNN;
      color_PT="SILVER";
      refractive_index=NNN;
      HHIP=3200;
      HHIR=8000;
      /*xray_scatt=NNN;*/
      //Rh
      return; //CO20200520
    }
    // [AFLOW]STOP=Rhodium
    // ********************************************************************************************************************************************************

    // ********************************************************************************************************************************************************
    // [AFLOW]START=Palladium
    // Palladium Palladium Palladium Palladium Palladium Palladium Palladium Palladium Palladium Palladium Palladium Palladium Palladium Palladium Palladium Palladium Palladium
    if(ZZ==46) { // Palladium
      Z=ZZ;
      symbol="Pd";
      name="Palladium";
      Period=5;
      Group=10;
      Series="TransitionMetal";
      Block="d";
      mass=AMU2KILOGRAM*106.4;
      MolarVolume=8.8514E-6;
      volume=15.4596;
      Miedema_Vm=4.3;
      valence_std=10;
      valence_iupac=4;
      valence_PT=4;
      Density_PT=12.023;
      crystal="fcc";
      CrystalStr_PT="Face-centered_Cubic";
      space_group="Fm_3m";
      space_group_number=225;
      Pearson_coefficient=0.000309478;
      lattice_constant[1]=389.07;lattice_constant[2]=389.07;lattice_constant[3]=389.07;
      lattice_angle[1]=PI/2;lattice_angle[2]=PI/2;lattice_angle[3]=PI/2;
      phase="Solid";
      radius=0.137;
      radius_PT=169;
      radius_covalent=1.39;
      radius_covalent_PT=139;
      radius_VanDerWaals_PT=163;
      radii_Ghosh08=2.0907;
      radii_Slatter=1.40;
      radii_Pyykko=1.20;
      electrical_conductivity=1E7;
      electronegativity_vec=2.20;
      hardness_Ghosh=3.3069;
      electronegativity_Pearson=4.45;
      electronegativity_Ghosh=3.919;
      electronegativity_Allen=1.58; //RF+SK20200410
      oxidation_states.push_back(4); oxidation_states.push_back(2); oxidation_states.push_back(0);  //RF+SK20200410
      oxidation_states_preferred.push_back(2);  //RF+SK20200410
      electron_affinity_PT=53.7;
      Miedema_phi_star=5.45;
      Miedema_nws=1.67;
      Miedema_gamma_s=2100;
      Pettifor_scale=1.12;
      boiling_point=2963;
      melting_point=1554.9;
      vaporization_heat_PT=380;
      specific_heat_PT=240;
      critical_Pressure=NNN;
      critical_Temperature_PT=NNN;
      thermal_expansion=0.0000118;
      thermal_conductivity=71;
      Brinelll_hardness=37.2;
      Mohs_hardness=4.75;
      Vickers_hardness=461;
      Hardness_Pearson=3.89;
      Hardness_Putz=0.47;
      Hardness_RB=6.32;
      shear_modulus=44;
      Young_modulus=121;
      bulk_modulus=180;
      Poisson_ratio_PT=0.39;
      Miedema_BVm=16.0;
      Magnetic_Type_PT="Paramagnetic";
      Mass_Magnetic_Susceptibility=6.57E-8;
      Volume_Magnetic_Susceptibility=0.0007899;
      Molar_Magnetic_Susceptibility=6.992E-9;
      Curie_point=NNN;
      color_PT="SILVER";
      refractive_index=NNN;
      HHIP=3200;
      HHIR=8000;
      /*xray_scatt=NNN;*/
      //Pd
      return; //CO20200520
    }
    // [AFLOW]STOP=Palladium
    // ********************************************************************************************************************************************************

    // ********************************************************************************************************************************************************
    // [AFLOW]START=Silver
    // Silver Silver Silver Silver Silver Silver Silver Silver Silver Silver Silver Silver Silver Silver Silver Silver Silver
    if(ZZ==47) { // Silver
      Z=ZZ;
      symbol="Ag";
      name="Silver";
      Period=5;
      Group=11;
      Series="TransitionMetal";
      Block="d";
      mass=AMU2KILOGRAM*107.8682;
      MolarVolume=0.000010283;
      volume=18.0678;
      Miedema_Vm=4.7;
      valence_std=11;
      valence_iupac=4;
      valence_PT=1;
      Density_PT=10.49;
      crystal="fcc";
      CrystalStr_PT="Face-centered_Cubic";
      space_group="Fm_3m";
      space_group_number=225;
      Pearson_coefficient=8.57985E-05;
      lattice_constant[1]=408.53;lattice_constant[2]=408.53;lattice_constant[3]=408.53;
      lattice_angle[1]=PI/2;lattice_angle[2]=PI/2;lattice_angle[3]=PI/2;
      phase="Solid";
      radius=0.144;
      radius_PT=165;
      radius_covalent=1.45;
      radius_covalent_PT=145;
      radius_VanDerWaals_PT=172;
      radii_Ghosh08=2.016;
      radii_Slatter=1.60;
      radii_Pyykko=1.28;
      electrical_conductivity=6.2E7;
      electronegativity_vec=1.93;
      hardness_Ghosh=3.4032;
      electronegativity_Pearson=4.44;
      electronegativity_Ghosh=4.006;
      electronegativity_Allen=1.87; //RF+SK20200410
      oxidation_states.push_back(2); oxidation_states.push_back(1); //RF+SK20200410
      oxidation_states_preferred.push_back(1);  //RF+SK20200410
      electron_affinity_PT=125.6;
      Miedema_phi_star=4.45;
      Miedema_nws=1.39;
      Miedema_gamma_s=1250;
      Pettifor_scale=1.18;
      boiling_point=2162;
      melting_point=961.78;
      vaporization_heat_PT=255;
      specific_heat_PT=235;
      critical_Pressure=NNN;
      critical_Temperature_PT=NNN;
      thermal_expansion=0.0000189;
      thermal_conductivity=430;
      Brinelll_hardness=24.5;
      Mohs_hardness=2.5;
      Vickers_hardness=251;
      Hardness_Pearson=3.14;
      Hardness_Putz=0.55;
      Hardness_RB=3.5;
      shear_modulus=30;
      Young_modulus=85;
      bulk_modulus=100;
      Poisson_ratio_PT=0.37;
      Miedema_BVm=10.0;
      Magnetic_Type_PT="Diamagnetic";
      Mass_Magnetic_Susceptibility=-2.27E-9;
      Volume_Magnetic_Susceptibility=-0.0000238;
      Molar_Magnetic_Susceptibility=-2.45E-10;
      Curie_point=NNN;
      color_PT="SILVER";
      refractive_index=NNN;
      HHIP=1200;
      HHIR=1400;
      xray_scatt=47.18;
      //Ag JX CHANGED VALENCE
      return; //CO20200520
    }
    // [AFLOW]STOP=Silver
    // ********************************************************************************************************************************************************

    // ********************************************************************************************************************************************************
    // [AFLOW]START=Cadmium
    // Cadmium Cadmium Cadmium Cadmium Cadmium Cadmium Cadmium Cadmium Cadmium Cadmium Cadmium Cadmium Cadmium Cadmium Cadmium Cadmium Cadmium
    if(ZZ==48) { // Cadmium
      Z=ZZ;
      symbol="Cd";
      name="Cadmium";
      Period=5;
      Group=12;
      Series="TransitionMetal";
      Block="d";
      mass=AMU2KILOGRAM*112.41;
      MolarVolume=0.000012996;
      volume=22.0408;
      Miedema_Vm=5.5;
      valence_std=12;
      valence_iupac=2;
      valence_PT=2;
      Density_PT=8.65;
      crystal="hcp";
      CrystalStr_PT="Simple_Hexagonal";
      space_group="P6_3/mmc";
      space_group_number=194;
      Pearson_coefficient=0.000271603;
      lattice_constant[1]=297.94;lattice_constant[2]=297.94;lattice_constant[3]=561.86;
      lattice_angle[1]=PI/2;lattice_angle[2]=PI/2;lattice_angle[3]=2*PI/3;
      phase="Solid";
      radius=0.150;
      radius_PT=161;
      radius_covalent=1.44;
      radius_covalent_PT=144;
      radius_VanDerWaals_PT=158;
      radii_Ghosh08=1.9465;
      radii_Slatter=1.55;
      radii_Pyykko=1.36;
      electrical_conductivity=1.4E7;
      electronegativity_vec=1.69;
      hardness_Ghosh=3.4994;
      electronegativity_Pearson=4.33;
      electronegativity_Ghosh=4.093;
      electronegativity_Allen=1.52; //RF+SK20200410
      oxidation_states.push_back(2);  //RF+SK20200410
      oxidation_states_preferred.push_back(2);  //RF+SK20200410
      electron_affinity_PT=0;
      Miedema_phi_star=4.05;
      Miedema_nws=1.24;
      Miedema_gamma_s=780;
      Pettifor_scale=1.36;
      boiling_point=767;
      melting_point=321.07;
      vaporization_heat_PT=100;
      specific_heat_PT=230;
      critical_Pressure=NNN;
      critical_Temperature_PT=NNN;
      thermal_expansion=0.0000308;
      thermal_conductivity=96;
      Brinelll_hardness=203;
      Mohs_hardness=2;
      Vickers_hardness=NNN;
      Hardness_Pearson=4.66;
      Hardness_Putz=0.63;
      Hardness_RB=5.35;
      shear_modulus=19;
      Young_modulus=50;
      bulk_modulus=42;
      Poisson_ratio_PT=0.3;
      Miedema_BVm=6.10;
      Magnetic_Type_PT="Diamagnetic";
      Mass_Magnetic_Susceptibility=-2.3E-9;
      Volume_Magnetic_Susceptibility=-0.0000199;
      Molar_Magnetic_Susceptibility=-2.59E-10;
      Curie_point=NNN;
      color_PT="SILVER";
      refractive_index=NNN;
      HHIP=1700;
      HHIR=1300;
      /*xray_scatt=NNN;*/
      //Cd
      return; //CO20200520
    }
    // [AFLOW]STOP=Cadmium
    // ********************************************************************************************************************************************************

    // p-electron systems
    // ********************************************************************************************************************************************************
    // [AFLOW]START=Indium
    // Indium Indium Indium Indium Indium Indium Indium Indium Indium Indium Indium Indium Indium Indium Indium Indium Indium
    if(ZZ==49) { // Indium
      Z=ZZ;
      symbol="In";
      name="Indium";
      Period=5;
      Group=13;
      Series="PoorMetal";
      Block="p";
      mass=AMU2KILOGRAM*114.82;
      MolarVolume=0.000015707;
      volume=27.5233;
      Miedema_Vm=6.3;
      valence_std=3;
      valence_iupac=3;
      valence_PT=3;
      Density_PT=7.31;
      crystal="fct";
      CrystalStr_PT="Centered_Tetragonal";
      space_group="I4/mmm";
      space_group_number=139;
      Pearson_coefficient=1.24494E-05;
      lattice_constant[1]=325.23;lattice_constant[2]=325.23;lattice_constant[3]=494.61;
      lattice_angle[1]=PI/2;lattice_angle[2]=PI/2;lattice_angle[3]=PI/2;
      phase="Solid";
      radius=0.157;
      radius_PT=156;
      radius_covalent=1.42;
      radius_covalent_PT=142;
      radius_VanDerWaals_PT=193;
      radii_Ghosh08=1.6934;
      radii_Slatter=1.55;
      radii_Pyykko=1.42;
      electrical_conductivity=1.2E7;
      electronegativity_vec=1.78;
      hardness_Ghosh=3.9164;
      electronegativity_Pearson=3.1;
      electronegativity_Ghosh=4.469;
      electronegativity_Allen=1.656;  //RF+SK20200410
      oxidation_states.push_back(3);  //RF+SK20200410
      oxidation_states_preferred.push_back(3);  //RF+SK20200410
      electron_affinity_PT=28.9;
      Miedema_phi_star=3.90;
      Miedema_nws=1.17;
      Miedema_gamma_s=690;
      Pettifor_scale=1.60;
      boiling_point=2072;
      melting_point=156.6;
      vaporization_heat_PT=230;
      specific_heat_PT=233;
      critical_Pressure=NNN;
      critical_Temperature_PT=NNN;
      thermal_expansion=0.0000321;
      thermal_conductivity=82;
      Brinelll_hardness=8.83;
      Mohs_hardness=1.2;
      Vickers_hardness=NNN;
      Hardness_Pearson=2.80;
      Hardness_Putz=0.73;
      Hardness_RB=2.77;
      shear_modulus=NNN;
      Young_modulus=11;
      bulk_modulus=NNN;
      Poisson_ratio_PT=NNN;
      Miedema_BVm=6.4;
      Magnetic_Type_PT="Diamagnetic";
      Mass_Magnetic_Susceptibility=-1.4E-9;
      Volume_Magnetic_Susceptibility=-0.0000102;
      Molar_Magnetic_Susceptibility=-1.61E-10;
      Curie_point=NNN;
      color_PT="SILVER";
      refractive_index=NNN;
      HHIP=3300;
      HHIR=2000;
      /*xray_scatt=NNN;*/
      //In
      return; //CO20200520
    }
    // [AFLOW]STOP=Indium
    // ********************************************************************************************************************************************************

    // ********************************************************************************************************************************************************
    // [AFLOW]START=Tin
    // Tin Tin Tin Tin Tin Tin Tin Tin Tin Tin Tin Tin Tin Tin Tin Tin Tin
    if(ZZ==50) { // Tin
      Z=ZZ;
      symbol="Sn";
      name="Tin";
      Period=5;
      Group=14;
      Series="PoorMetal";
      Block="p";
      mass=AMU2KILOGRAM*118.69;
      MolarVolume=0.000016239;
      volume=27.5555;
      Miedema_Vm=6.4;
      valence_std=4;
      valence_iupac=4;
      valence_PT=4;
      Density_PT=7.31;
      crystal="bct";
      CrystalStr_PT="Centered_Tetragonal";
      space_group="I4_1/amd";
      space_group_number=141;
      Pearson_coefficient=0.000334085;
      lattice_constant[1]=583.18;lattice_constant[2]=583.18;lattice_constant[3]=318.19;
      lattice_angle[1]=PI/2;lattice_angle[2]=PI/2;lattice_angle[3]=PI/2;
      phase="Solid";
      radius=0.158;
      radius_PT=145;
      radius_covalent=1.39;
      radius_covalent_PT=139;
      radius_VanDerWaals_PT=217;
      radii_Ghosh08=1.4986;
      radii_Slatter=1.45;
      radii_Pyykko=1.40;
      electrical_conductivity=9.1E6;
      electronegativity_vec=1.96;
      hardness_Ghosh=4.3332;
      electronegativity_Pearson=4.3;
      electronegativity_Ghosh=4.845;
      electronegativity_Allen=1.824;  //RF+SK20200410
      oxidation_states.push_back(4); oxidation_states.push_back(2); //RF+SK20200410
      oxidation_states_preferred.push_back(4); oxidation_states_preferred.push_back(2); //RF+SK20200410
      electron_affinity_PT=107.3;
      Miedema_phi_star=4.15;
      Miedema_nws=1.24;
      Miedema_gamma_s=710;
      Pettifor_scale=1.84;
      boiling_point=2602;
      melting_point=231.93;
      vaporization_heat_PT=290;
      specific_heat_PT=217;
      critical_Pressure=NNN;
      critical_Temperature_PT=NNN;
      thermal_expansion=0.000022;
      thermal_conductivity=67;
      Brinelll_hardness=51;
      Mohs_hardness=1.5;
      Vickers_hardness=NNN;
      Hardness_Pearson=3.05;
      Hardness_Putz=0.88;
      Hardness_RB=3.15;
      shear_modulus=18;
      Young_modulus=50;
      bulk_modulus=58;
      Poisson_ratio_PT=0.36;
      Miedema_BVm=8.8;
      Magnetic_Type_PT="Diamagnetic";
      Mass_Magnetic_Susceptibility=-3.1E-9;
      Volume_Magnetic_Susceptibility=-0.0000227;
      Molar_Magnetic_Susceptibility=-3.68E-10;
      Curie_point=NNN;
      color_PT="SILVER";
      refractive_index=NNN;
      HHIP=2600;
      HHIR=1600;
      /*xray_scatt=NNN;*/
      //Sn
      return; //CO20200520
    }
    // [AFLOW]STOP=Tin
    // ********************************************************************************************************************************************************

    // ********************************************************************************************************************************************************
    // [AFLOW]START=Antimony
    // Antimony Antimony Antimony Antimony Antimony Antimony Antimony Antimony Antimony Antimony Antimony Antimony Antimony Antimony Antimony Antimony Antimony
    if(ZZ==51) { // Antimony
      Z=ZZ;
      symbol="Sb";
      name="Antimony";
      Period=5;
      Group=15;
      Series="Metalloid";
      Block="p";
      mass=AMU2KILOGRAM*121.75;
      MolarVolume=0.000018181;
      volume=27.1823;
      Miedema_Vm=6.6;
      valence_std=5;
      valence_iupac=5;
      valence_PT=5;
      Density_PT=6.697;
      crystal="rhl";
      CrystalStr_PT="Simple_Trigonal";
      space_group="R_3m";
      space_group_number=166;
      Pearson_coefficient=6.60751E-05;
      lattice_constant[1]=430.7;lattice_constant[2]=430.7;lattice_constant[3]=1127.3;
      lattice_angle[1]=PI/2;lattice_angle[2]=PI/2;lattice_angle[3]=2*PI/3;
      phase="Solid";
      radius=0.161;
      radius_PT=133;
      radius_covalent=1.39;
      radius_covalent_PT=139;
      radius_VanDerWaals_PT=NNN;
      radii_Ghosh08=1.344;
      radii_Slatter=1.45;
      radii_Pyykko=1.40;
      electrical_conductivity=2.5E6;
      electronegativity_vec=2.05;
      hardness_Ghosh=4.7501;
      electronegativity_Pearson=4.85;
      electronegativity_Ghosh=5.221;
      electronegativity_Allen=1.984;  //RF+SK20200410
      oxidation_states.push_back(5); oxidation_states.push_back(3); oxidation_states.push_back(-3); //RF+SK20200410
      oxidation_states_preferred.push_back(3);  //RF+SK20200410
      electron_affinity_PT=103.2;
      Miedema_phi_star=4.40;
      Miedema_nws=1.26;
      Miedema_gamma_s=680;
      Pettifor_scale=2.08;
      boiling_point=1587;
      melting_point=630.63;
      vaporization_heat_PT=67;
      specific_heat_PT=207;
      critical_Pressure=NNN;
      critical_Temperature_PT=NNN;
      thermal_expansion=0.000011;
      thermal_conductivity=24;
      Brinelll_hardness=294;
      Mohs_hardness=3;
      Vickers_hardness=NNN;
      Hardness_Pearson=3.80;
      Hardness_Putz=1.10;
      Hardness_RB=4.39;
      shear_modulus=20;
      Young_modulus=55;
      bulk_modulus=42;
      Poisson_ratio_PT=NNN;
      Miedema_BVm=7.0;
      Magnetic_Type_PT="Diamagnetic";
      Mass_Magnetic_Susceptibility=-1.09E-8;
      Volume_Magnetic_Susceptibility=-0.000073;
      Molar_Magnetic_Susceptibility=-1.327E-9;
      Curie_point=NNN;
      color_PT="SILVER";
      refractive_index=NNN;
      HHIP=7900;
      HHIR=3400;
      /*xray_scatt=NNN;*/
      //Sb
      return; //CO20200520
    }
    // [AFLOW]STOP=Antimony
    // ********************************************************************************************************************************************************

    // ********************************************************************************************************************************************************
    // [AFLOW]START=Tellurium
    // Tellurium Tellurium Tellurium Tellurium Tellurium Tellurium Tellurium Tellurium Tellurium Tellurium Tellurium Tellurium Tellurium Tellurium Tellurium Tellurium Tellurium
    if(ZZ==52) { // Tellurium
      Z=ZZ;
      symbol="Te";
      name="Tellurium";
      Period=5;
      Group=16;
      Series="Chalcogen";
      Block="p";
      mass=AMU2KILOGRAM*127.6;
      MolarVolume=0.000020449;
      volume=28.1993;
      Miedema_Vm=6.439;
      valence_std=6;
      valence_iupac=6;
      valence_PT=6;
      Density_PT=6.24;
      crystal="hex";
      CrystalStr_PT="Simple_Trigonal";
      space_group="P3_121";
      space_group_number=152;
      Pearson_coefficient=0.000283934;
      lattice_constant[1]=445.72;lattice_constant[2]=445.72;lattice_constant[3]=592.9;
      lattice_angle[1]=PI/2;lattice_angle[2]=PI/2;lattice_angle[3]=2*PI/3;
      phase="Solid";
      radius=0.143;
      radius_PT=123;
      radius_covalent=1.38;
      radius_covalent_PT=138;
      radius_VanDerWaals_PT=206;
      radii_Ghosh08=1.2183;
      radii_Slatter=1.40;
      radii_Pyykko=1.36;
      electrical_conductivity=10000;
      electronegativity_vec=2.10;
      hardness_Ghosh=5.1670;
      electronegativity_Pearson=5.49;
      electronegativity_Ghosh=5.597;
      electronegativity_Allen=2.158;  //RF+SK20200410
      oxidation_states.push_back(6); oxidation_states.push_back(4); oxidation_states.push_back(-2); //RF+SK20200410
      oxidation_states_preferred.push_back(4);  //RF+SK20200410
      electron_affinity_PT=190.2;
      Miedema_phi_star=4.72;
      Miedema_nws=1.31;
      Miedema_gamma_s=NNN;
      Pettifor_scale=2.32;
      boiling_point=988;
      melting_point=449.51;
      vaporization_heat_PT=48;
      specific_heat_PT=201;
      critical_Pressure=NNN;
      critical_Temperature_PT=NNN;
      thermal_expansion=NNN;
      thermal_conductivity=3;
      Brinelll_hardness=180;
      Mohs_hardness=2.25;
      Vickers_hardness=NNN;
      Hardness_Pearson=3.52;
      Hardness_Putz=1.34;
      Hardness_RB=3.47;
      shear_modulus=16;
      Young_modulus=43;
      bulk_modulus=64;
      Poisson_ratio_PT=NNN;
      Miedema_BVm=NNN;
      Magnetic_Type_PT="Diamagnetic";
      Mass_Magnetic_Susceptibility=-3.9E-9;
      Volume_Magnetic_Susceptibility=-0.0000243;
      Molar_Magnetic_Susceptibility=-4.98E-10;
      Curie_point=NNN;
      color_PT="SILVER";
      refractive_index=1.000991;
      HHIP=2900;
      HHIR=4900;
      /*xray_scatt=NNN;*/
      //Te Table 27 of JX
      return; //CO20200520
    }
    // [AFLOW]STOP=Tellurium
    // ********************************************************************************************************************************************************

    // ********************************************************************************************************************************************************
    // [AFLOW]START=Iodine
    // Iodine Iodine Iodine Iodine Iodine Iodine Iodine Iodine Iodine Iodine Iodine Iodine Iodine Iodine Iodine Iodine Iodine
    if(ZZ==53) { // Iodine
      Z=ZZ;
      symbol="I";
      name="Iodine";
      Period=5;
      Group=17;
      Series="Halogen";
      Block="p";
      mass=AMU2KILOGRAM*126.9045;
      MolarVolume=0.000025689;
      volume=34.9784;
      Miedema_Vm=8.72;
      valence_std=7;
      valence_iupac=7;
      valence_PT=7;
      Density_PT=4.94;
      crystal="orc";
      CrystalStr_PT="Base_Orthorhombic";
      space_group="Cmca";
      space_group_number=64;
      Pearson_coefficient=0.0;
      lattice_constant[1]=718.02;lattice_constant[2]=471.02;lattice_constant[3]=981.03;
      lattice_angle[1]=PI/2;lattice_angle[2]=PI/2;lattice_angle[3]=PI/2;
      phase="Solid";
      radius=0.136;
      radius_PT=115;
      radius_covalent=1.39;
      radius_covalent_PT=139;
      radius_VanDerWaals_PT=198;
      radii_Ghosh08=1.1141;
      radii_Slatter=1.40;
      radii_Pyykko=1.33;
      electrical_conductivity=1E-7;
      electronegativity_vec=2.66;
      hardness_Ghosh=5.5839;
      electronegativity_Pearson=6.76;
      electronegativity_Ghosh=5.973;
      electronegativity_Allen=2.359;  //RF+SK20200410
      oxidation_states.push_back(7); oxidation_states.push_back(5); oxidation_states.push_back(1); oxidation_states.push_back(-1);  //RF+SK20200410
      oxidation_states_preferred.push_back(-1); //RF+SK20200410
      electron_affinity_PT=295.2;
      Miedema_phi_star=5.33;
      Miedema_nws=0.17;
      Miedema_gamma_s=NNN;
      Pettifor_scale=2.56;
      boiling_point=184.3;
      melting_point=113.7;
      vaporization_heat_PT=20.9;
      specific_heat_PT=429;
      critical_Pressure=115.5;
      critical_Temperature_PT=819;
      thermal_expansion=NNN;
      thermal_conductivity=0.449;
      Brinelll_hardness=NNN;
      Mohs_hardness=NNN;
      Vickers_hardness=NNN;
      Hardness_Pearson=3.69;
      Hardness_Putz=1.62;
      Hardness_RB=3.81;
      shear_modulus=NNN;
      Young_modulus=NNN;
      bulk_modulus=7.7;
      Poisson_ratio_PT=NNN;
      Miedema_BVm=NNN;
      Magnetic_Type_PT="Diamagnetic";
      Mass_Magnetic_Susceptibility=-4.5E-9;
      Volume_Magnetic_Susceptibility=-0.0000222;
      Molar_Magnetic_Susceptibility=-1.14E-9;
      Curie_point=NNN;
      color_PT="SLATEGRAY";
      refractive_index=NNN;
      HHIP=4900;
      HHIR=4800;
      /*xray_scatt=NNN;*/
      //I interpolation phi_star, nws, Vm,
      return; //CO20200520
    }
    // [AFLOW]STOP=Iodine
    // ********************************************************************************************************************************************************

    // ********************************************************************************************************************************************************
    // [AFLOW]START=Xenon
    // Xenon Xenon Xenon Xenon Xenon Xenon Xenon Xenon Xenon Xenon Xenon Xenon Xenon Xenon Xenon Xenon Xenon
    if(ZZ==54) { // Xenon
      Z=ZZ;
      symbol="Xe";
      name="Xenon";
      Period=5;
      Group=18;
      Series="NobleGas";
      Block="p";
      mass=AMU2KILOGRAM*131.3;
      MolarVolume=0.0223;
      volume=-1.0000;
      Miedema_Vm=NNN;
      valence_std=0;
      valence_iupac=8;
      valence_PT=6;
      Density_PT=59E-4;
      crystal="fcc";
      CrystalStr_PT="Face-centered_Cubic";
      space_group="Fm_3m";
      space_group_number=225;
      Pearson_coefficient=0.000267781;
      lattice_constant[1]=620.23;lattice_constant[2]=620.23;lattice_constant[3]=620.23;
      lattice_angle[1]=PI/2;lattice_angle[2]=PI/2;lattice_angle[3]=PI/2;
      phase="Gas";
      radius=0.218;
      radius_PT=108;
      radius_covalent=1.40;
      radius_covalent_PT=140;
      radius_VanDerWaals_PT=216;
      radii_Ghosh08=1.0263;
      radii_Slatter=NNN;
      radii_Pyykko=1.31;
      electrical_conductivity=NNN;
      electronegativity_vec=2.60;
      hardness_Ghosh=6.0009;
      electronegativity_Pearson=NNN;
      electronegativity_Ghosh=6.349;
      electronegativity_Allen=2.582;  //RF+SK20200410
      oxidation_states.push_back(8); oxidation_states.push_back(6); oxidation_states.push_back(4); oxidation_states.push_back(2); //RF+SK20200410
      oxidation_states_preferred.push_back(NNN);  //RF+SK20200410
      electron_affinity_PT=0;
      Miedema_phi_star=NNN;
      Miedema_nws=NNN;
      Miedema_gamma_s=NNN;
      Pettifor_scale=0;
      boiling_point=-108;
      melting_point=-111.8;
      vaporization_heat_PT=12.64;
      specific_heat_PT=158.32;
      critical_Pressure=57.65;
      critical_Temperature_PT=289.77;
      thermal_expansion=NNN;
      thermal_conductivity=0.00565;
      Brinelll_hardness=NNN;
      Mohs_hardness=NNN;
      Vickers_hardness=NNN;
      Hardness_Pearson=NNN;
      Hardness_Putz=1.92;
      Hardness_RB=8.23;
      shear_modulus=NNN;
      Young_modulus=NNN;
      bulk_modulus=NNN;
      Poisson_ratio_PT=NNN;
      Miedema_BVm=NNN;
      Magnetic_Type_PT="Diamagnetic";
      Mass_Magnetic_Susceptibility=-4.3E-9;
      Volume_Magnetic_Susceptibility=-2.54E-8;
      Molar_Magnetic_Susceptibility=-5.65E-10;
      Curie_point=NNN;
      color_PT="COLORLESS";
      refractive_index=1.000702;
      HHIP=NNN;
      HHIR=NNN;
      /*xray_scatt=NNN;*/
      //Xe JX CHANGED VALENCE
      return; //CO20200520
    }
    // [AFLOW]STOP=Xenon
    // ********************************************************************************************************************************************************

    // ROW6
    // s-electron systems
    // ********************************************************************************************************************************************************
    // [AFLOW]START=Cesium
    // Cesium Cesium Cesium Cesium Cesium Cesium Cesium Cesium Cesium Cesium Cesium Cesium Cesium Cesium Cesium Cesium Cesium
    if(ZZ==55) { // Cesium
      Z=ZZ;
      symbol="Cs";
      name="Cesium";
      Period=6;
      Group=1;
      Series="AlkaliMetal";
      Block="s";
      mass=AMU2KILOGRAM*132.9054;
      MolarVolume=0.000070732;
      volume=117.281;
      Miedema_Vm=16.8;
      valence_std=1;
      valence_iupac=1;
      valence_PT=1;
      Density_PT=1.879;
      crystal="bcc";
      CrystalStr_PT="Body-centered_Cubic";
      space_group="Im_3m";
      space_group_number=229;
      Pearson_coefficient=0.0;
      lattice_constant[1]=614.1;lattice_constant[2]=614.1;lattice_constant[3]=614.1;
      lattice_angle[1]=PI/2;lattice_angle[2]=PI/2;lattice_angle[3]=PI/2;
      phase="Solid";
      radius=0.265;
      radius_PT=298;
      radius_covalent=2.44;
      radius_covalent_PT=244;
      radius_VanDerWaals_PT=NNN;
      radii_Ghosh08=4.2433;
      radii_Slatter=2.60;
      radii_Pyykko=2.32;
      electrical_conductivity=5E6;
      electronegativity_vec=0.79;
      hardness_Ghosh=0.6829;
      electronegativity_Pearson=2.18;
      electronegativity_Ghosh=4.196;
      electronegativity_Allen=0.659;  //RF+SK20200410
      oxidation_states.push_back(1);  //RF+SK20200410
      oxidation_states_preferred.push_back(1);  //RF+SK20200410
      electron_affinity_PT=45.5;
      Miedema_phi_star=1.95;
      Miedema_nws=0.55;
      Miedema_gamma_s=95;
      Pettifor_scale=0.25;
      boiling_point=671;
      melting_point=28.44;
      vaporization_heat_PT=64;
      specific_heat_PT=242;
      critical_Pressure=92.77;
      critical_Temperature_PT=1938;
      thermal_expansion=NNN;
      thermal_conductivity=36;
      Brinelll_hardness=0.14;
      Mohs_hardness=0.2;
      Vickers_hardness=NNN;
      Hardness_Pearson=1.71;
      Hardness_Putz=NNN;
      Hardness_RB=1.98;
      shear_modulus=NNN;
      Young_modulus=1.7;
      bulk_modulus=1.6;
      Poisson_ratio_PT=NNN;
      Miedema_BVm=1.4;
      Magnetic_Type_PT="Paramagnetic";
      Mass_Magnetic_Susceptibility=2.8E-9;
      Volume_Magnetic_Susceptibility=5.26E-6;
      Molar_Magnetic_Susceptibility=3.72E-10;
      Curie_point=NNN;
      color_PT="SILVER";
      refractive_index=NNN;
      HHIP=6000;
      HHIR=6000;
      /*xray_scatt=NNN;*/
      //Cs
      return; //CO20200520
    }
    // [AFLOW]STOP=Cesium
    // ********************************************************************************************************************************************************

    // ********************************************************************************************************************************************************
    // [AFLOW]START=Barium
    // Barium Barium Barium Barium Barium Barium Barium Barium Barium Barium Barium Barium Barium Barium Barium Barium Barium
    if(ZZ==56) { // Barium
      Z=ZZ;
      symbol="Ba";
      name="Barium";
      Period=6;
      Group=2;
      Series="AlkalineEarthMetal";
      Block="s";
      mass=AMU2KILOGRAM*137.33;
      MolarVolume=0.000039125;
      volume=62.6649;
      Miedema_Vm=11.3;
      valence_std=2;
      valence_iupac=2;
      valence_PT=2;
      Density_PT=3.51;
      crystal="bcc";
      CrystalStr_PT="Body-centered_Cubic";
      space_group="Im_3m";
      space_group_number=229;
      Pearson_coefficient=6.23705E-05;
      lattice_constant[1]=502.8;lattice_constant[2]=502.8;lattice_constant[3]=502.8;
      lattice_angle[1]=PI/2;lattice_angle[2]=PI/2;lattice_angle[3]=PI/2;
      phase="Solid";
      radius=0.217;
      radius_PT=253;
      radius_covalent=2.15;
      radius_covalent_PT=215;
      radius_VanDerWaals_PT=NNN;
      radii_Ghosh08=3.2753;
      radii_Slatter=2.15;
      radii_Pyykko=1.96;
      electrical_conductivity=2.9E6;
      electronegativity_vec=0.89;
      hardness_Ghosh=0.9201;
      electronegativity_Pearson=2.4;
      electronegativity_Ghosh=4.318;
      electronegativity_Allen=0.881;  //RF+SK20200410
      oxidation_states.push_back(2);  //RF+SK20200410
      oxidation_states_preferred.push_back(2);  //RF+SK20200410
      electron_affinity_PT=13.95;
      Miedema_phi_star=2.32;
      Miedema_nws=0.81;
      Miedema_gamma_s=370;
      Pettifor_scale=0.50;
      boiling_point=1870;
      melting_point=727;
      vaporization_heat_PT=140;
      specific_heat_PT=205;
      critical_Pressure=NNN;
      critical_Temperature_PT=NNN;
      thermal_expansion=0.0000206;
      thermal_conductivity=18;
      Brinelll_hardness=NNN;
      Mohs_hardness=1.25;
      Vickers_hardness=NNN;
      Hardness_Pearson=2.90;
      Hardness_Putz=NNN;
      Hardness_RB=2.16;
      shear_modulus=4.9;
      Young_modulus=13;
      bulk_modulus=9.4;
      Poisson_ratio_PT=NNN;
      Miedema_BVm=3.9;
      Magnetic_Type_PT="Paramagnetic";
      Mass_Magnetic_Susceptibility=1.13E-8;
      Volume_Magnetic_Susceptibility=0.00003966;
      Molar_Magnetic_Susceptibility=1.552E-9;
      Curie_point=NNN;
      color_PT="SILVER";
      refractive_index=NNN;
      HHIP=3000;
      HHIR=2300;
      /*xray_scatt=NNN;*/
      //Ba
      return; //CO20200520
    }
    // [AFLOW]STOP=Barium
    // ********************************************************************************************************************************************************

    // d-electron systems: transition metals
    // ********************************************************************************************************************************************************
    // [AFLOW]START=Lanthanium
    // Lanthanium Lanthanium Lanthanium Lanthanium Lanthanium Lanthanium Lanthanium Lanthanium Lanthanium Lanthanium Lanthanium Lanthanium Lanthanium Lanthanium Lanthanium Lanthanium Lanthanium
    if(ZZ==57) { // Lanthanium
      Z=ZZ;
      symbol="La";
      name="Lanthanium";
      Period=6;
      Group=NNN;
      Series="Lanthanide";
      Block="f";
      mass=AMU2KILOGRAM*138.9055;
      MolarVolume=0.000022601;
      volume=36.8495;
      Miedema_Vm=8.0;
      valence_std=3;
      valence_iupac=3;
      valence_PT=3;
      Density_PT=6.146;
      crystal="hex";
      CrystalStr_PT="Simple_Hexagonal";
      space_group="P6_3/mmc";
      space_group_number=194;
      Pearson_coefficient=4.65323E-08;
      lattice_constant[1]=377.2;lattice_constant[2]=377.2;lattice_constant[3]=1214.4;
      lattice_angle[1]=PI/2;lattice_angle[2]=PI/2;lattice_angle[3]=2*PI/3;
      phase="Solid";
      radius=0.187;
      radius_PT=NNN;
      radius_covalent=2.07;
      radius_covalent_PT=207;
      radius_VanDerWaals_PT=NNN;
      radii_Ghosh08=2.6673;
      radii_Slatter=1.95;
      radii_Pyykko=1.80;
      electrical_conductivity=1.6E6;
      electronegativity_vec=1.10;
      hardness_Ghosh=1.1571;
      electronegativity_Pearson=3.1;
      electronegativity_Ghosh=4.439;
      electronegativity_Allen=1.09; //RF+SK20200410
      oxidation_states.push_back(3);  //RF+SK20200410
      oxidation_states_preferred.push_back(3);  //RF+SK20200410
      electron_affinity_PT=48;
      Miedema_phi_star=3.05;
      Miedema_nws=1.09;
      Miedema_gamma_s=900;
      Pettifor_scale=0.7480;
      boiling_point=3464;
      melting_point=919;
      vaporization_heat_PT=400;
      specific_heat_PT=195;
      critical_Pressure=NNN;
      critical_Temperature_PT=NNN;
      thermal_expansion=0.0000121;
      thermal_conductivity=13;
      Brinelll_hardness=363;
      Mohs_hardness=2.5;
      Vickers_hardness=491;
      Hardness_Pearson=2.60;
      Hardness_Putz=NNN;
      Hardness_RB=2.46;
      shear_modulus=14;
      Young_modulus=37;
      bulk_modulus=28;
      Poisson_ratio_PT=0.28;
      Miedema_BVm=5.5;
      Magnetic_Type_PT="Paramagnetic";
      Mass_Magnetic_Susceptibility=1.1E-8;
      Volume_Magnetic_Susceptibility=0.00006761;
      Molar_Magnetic_Susceptibility=1.528E-9;
      Curie_point=NNN;
      color_PT="SILVER";
      refractive_index=NNN;
      HHIP=9500;
      HHIR=3100;
      /*xray_scatt=NNN;*/
      //La
      return; //CO20200520
    }
    // [AFLOW]STOP=Lanthanium
    // ********************************************************************************************************************************************************

    // lantanidies
    // ********************************************************************************************************************************************************
    // [AFLOW]START=Cerium
    // Cerium Cerium Cerium Cerium Cerium Cerium Cerium Cerium Cerium Cerium Cerium Cerium Cerium Cerium Cerium Cerium Cerium
    if(ZZ==58) { // Cerium
      Z=ZZ;
      symbol="Ce";
      name="Cerium";
      Period=6;
      Group=NNN;
      Series="Lanthanide";
      Block="f";
      mass=AMU2KILOGRAM*140.12;
      MolarVolume=0.000020947;
      volume=26.4729;
      Miedema_Vm=7.76;
      valence_std=4;
      valence_iupac=4;
      valence_PT=4;
      Density_PT=6.689;
      crystal="fcc";
      CrystalStr_PT="Simple_Hexagonal";
      space_group="P6_3/mmc";
      space_group_number=194;
      Pearson_coefficient=2.24956E-05;
      lattice_constant[1]=362;lattice_constant[2]=362;lattice_constant[3]=599;
      lattice_angle[1]=PI/2;lattice_angle[2]=PI/2;lattice_angle[3]=2*PI/3;
      phase="Solid";
      radius=0.182;
      radius_PT=NNN;
      radius_covalent=2.04;
      radius_covalent_PT=204;
      radius_VanDerWaals_PT=NNN;
      radii_Ghosh08=2.2494;
      radii_Slatter=1.85;
      radii_Pyykko=1.63;
      electrical_conductivity=1.4E6;
      electronegativity_vec=1.12;
      hardness_Ghosh=1.3943;
      electronegativity_Pearson=NNN;
      electronegativity_Ghosh=4.561;
      electronegativity_Allen=NNN;  //RF+SK20200410
      oxidation_states.push_back(NNN);  //RF+SK20200410
      oxidation_states_preferred.push_back(NNN);  //RF+SK20200410
      electron_affinity_PT=50;
      Miedema_phi_star=3.18;
      Miedema_nws=1.19;
      Miedema_gamma_s=NNN;
      Pettifor_scale=0.7460;
      boiling_point=3360;
      melting_point=798;
      vaporization_heat_PT=350;
      specific_heat_PT=192;
      critical_Pressure=NNN;
      critical_Temperature_PT=NNN;
      thermal_expansion=6.3E-6;
      thermal_conductivity=11;
      Brinelll_hardness=412;
      Mohs_hardness=2.5;
      Vickers_hardness=270;
      Hardness_Pearson=NNN;
      Hardness_Putz=NNN;
      Hardness_RB=1.8;
      shear_modulus=14;
      Young_modulus=34;
      bulk_modulus=22;
      Poisson_ratio_PT=0.24;
      Miedema_BVm=NNN;
      Magnetic_Type_PT="Paramagnetic";
      Mass_Magnetic_Susceptibility=2.2E-7;
      Volume_Magnetic_Susceptibility=0.0014716;
      Molar_Magnetic_Susceptibility=3.0826E-8;
      Curie_point=NNN;
      color_PT="SILVER";
      refractive_index=NNN;
      HHIP=9500;
      HHIR=3100;
      /*xray_scatt=NNN;*/
      //Ce Pettifor linear interpolation// Miedema from Alonso-March.
      return; //CO20200520
    }
    // [AFLOW]STOP=Cerium
    // ********************************************************************************************************************************************************

    // ********************************************************************************************************************************************************
    // [AFLOW]START=Praseodymium
    // Praseodymium Praseodymium Praseodymium Praseodymium Praseodymium Praseodymium Praseodymium Praseodymium Praseodymium Praseodymium Praseodymium Praseodymium Praseodymium Praseodymium Praseodymium Praseodymium Praseodymium
    if(ZZ==59) { // Praseodymium
      Z=ZZ;
      symbol="Pr";
      name="Praseodymium";
      Period=6;
      Group=NNN;
      Series="Lanthanide";
      Block="f";
      mass=AMU2KILOGRAM*140.9077;
      MolarVolume=0.000021221;
      volume=36.4987;
      Miedema_Vm=7.56;
      valence_std=5;
      valence_iupac=4;
      valence_PT=4;
      Density_PT=6.64;
      crystal="hex";
      CrystalStr_PT="Simple_Hexagonal";
      space_group="P6_3/mmc";
      space_group_number=194;
      Pearson_coefficient=0.0;
      lattice_constant[1]=367.25;lattice_constant[2]=367.25;lattice_constant[3]=1183.54;
      lattice_angle[1]=PI/2;lattice_angle[2]=PI/2;lattice_angle[3]=2*PI/3;
      phase="Solid";
      radius=0.183;
      radius_PT=247;
      radius_covalent=2.03;
      radius_covalent_PT=203;
      radius_VanDerWaals_PT=NNN;
      radii_Ghosh08=1.9447;
      radii_Slatter=1.85;
      radii_Pyykko=1.76;
      electrical_conductivity=1.4E6;
      electronegativity_vec=1.13;
      hardness_Ghosh=1.6315;
      electronegativity_Pearson=NNN;
      electronegativity_Ghosh=4.682;
      electronegativity_Allen=NNN;  //RF+SK20200410
      oxidation_states.push_back(NNN);  //RF+SK20200410
      oxidation_states_preferred.push_back(NNN);  //RF+SK20200410
      electron_affinity_PT=50;
      Miedema_phi_star=3.19;
      Miedema_nws=1.20;
      Miedema_gamma_s=NNN;
      Pettifor_scale=0.7440;
      boiling_point=3290;
      melting_point=931;
      vaporization_heat_PT=330;
      specific_heat_PT=193;
      critical_Pressure=NNN;
      critical_Temperature_PT=NNN;
      thermal_expansion=6.7E-6;
      thermal_conductivity=13;
      Brinelll_hardness=481;
      Mohs_hardness=1.41;
      Vickers_hardness=400;
      Hardness_Pearson=NNN;
      Hardness_Putz=NNN;
      Hardness_RB=1.11;
      shear_modulus=15;
      Young_modulus=37;
      bulk_modulus=29;
      Poisson_ratio_PT=0.28;
      Miedema_BVm=NNN;
      Magnetic_Type_PT="Paramagnetic";
      Mass_Magnetic_Susceptibility=4.23E-7;
      Volume_Magnetic_Susceptibility=0.0028087;
      Molar_Magnetic_Susceptibility=5.9604E-8;
      Curie_point=NNN;
      color_PT="SILVER";
      refractive_index=NNN;
      HHIP=9500;
      HHIR=3100;
      /*xray_scatt=NNN;*/
      //Pr Pettifor linear interpolation
      return; //CO20200520
    }
    // [AFLOW]STOP=Praseodymium
    // ********************************************************************************************************************************************************

    // ********************************************************************************************************************************************************
    // [AFLOW]START=Neodymium
    // Neodymium Neodymium Neodymium Neodymium Neodymium Neodymium Neodymium Neodymium Neodymium Neodymium Neodymium Neodymium Neodymium Neodymium Neodymium Neodymium Neodymium
    if(ZZ==60) { // Neodymium
      Z=ZZ;
      symbol="Nd";
      name="Neodymium";
      Period=6;
      Group=NNN;
      Series="Lanthanide";
      Block="f";
      mass=AMU2KILOGRAM*144.24;
      MolarVolume=0.000020577;
      volume=29.6719;
      Miedema_Vm=7.51;
      valence_std=6;
      valence_iupac=4;
      valence_PT=3;
      Density_PT=7.01;
      crystal="hex";
      CrystalStr_PT="Simple_Hexagonal";
      space_group="P6_3/mmc";
      space_group_number=194;
      Pearson_coefficient=0.000231599;
      lattice_constant[1]=365.8;lattice_constant[2]=365.8;lattice_constant[3]=1179.9;
      lattice_angle[1]=PI/2;lattice_angle[2]=PI/2;lattice_angle[3]=2*PI/3;
      phase="Solid";
      radius=0.182;
      radius_PT=206;
      radius_covalent=2.01;
      radius_covalent_PT=201;
      radius_VanDerWaals_PT=NNN;
      radii_Ghosh08=1.7129;
      radii_Slatter=1.85;
      radii_Pyykko=1.74;
      electrical_conductivity=1.6E6;
      electronegativity_vec=1.14;
      hardness_Ghosh=1.8684;
      electronegativity_Pearson=NNN;
      electronegativity_Ghosh=4.804;
      electronegativity_Allen=NNN;  //RF+SK20200410
      oxidation_states.push_back(NNN);  //RF+SK20200410
      oxidation_states_preferred.push_back(NNN);  //RF+SK20200410
      electron_affinity_PT=50;
      Miedema_phi_star=3.19;
      Miedema_nws=1.20;
      Miedema_gamma_s=NNN;
      Pettifor_scale=0.7420;
      boiling_point=3100;
      melting_point=1021;
      vaporization_heat_PT=285;
      specific_heat_PT=190;
      critical_Pressure=NNN;
      critical_Temperature_PT=NNN;
      thermal_expansion=9.6E-6;
      thermal_conductivity=17;
      Brinelll_hardness=265;
      Mohs_hardness=1.23;
      Vickers_hardness=343;
      Hardness_Pearson=NNN;
      Hardness_Putz=NNN;
      Hardness_RB=0.7;
      shear_modulus=16;
      Young_modulus=41;
      bulk_modulus=32;
      Poisson_ratio_PT=0.28;
      Miedema_BVm=NNN;
      Magnetic_Type_PT="Paramagnetic";
      Mass_Magnetic_Susceptibility=4.8E-7;
      Volume_Magnetic_Susceptibility=0.0033648;
      Molar_Magnetic_Susceptibility=6.9235E-8;
      Curie_point=NNN;
      color_PT="SILVER";
      refractive_index=NNN;
      HHIP=9500;
      HHIR=3100;
      /*xray_scatt=NNN;*/
      //Nd Pettifor linear interpolation JX CHANGED VALENCE
      return; //CO20200520
    }
    // [AFLOW]STOP=Neodymium
    // ********************************************************************************************************************************************************

    // ********************************************************************************************************************************************************
    // [AFLOW]START=Promethium
    // Promethium Promethium Promethium Promethium Promethium Promethium Promethium Promethium Promethium Promethium Promethium Promethium Promethium Promethium Promethium Promethium Promethium
    if(ZZ==61) { // Promethium
      Z=ZZ;
      symbol="Pm";
      name="Promethium";
      Period=6;
      Group=NNN;
      Series="Lanthanide";
      Block="f";
      mass=AMU2KILOGRAM*146.92;
      MolarVolume=0.00001996145374449;
      volume=34.6133;
      Miedema_Vm=7.43;
      valence_std=7;
      valence_iupac=3;
      valence_PT=3;
      Density_PT=7.264;
      crystal="hex";
      CrystalStr_PT="NNN";
      space_group="NNN";
      space_group_number=NNN;
      Pearson_coefficient=0.0;
      lattice_constant[1]=NNN;lattice_constant[2]=NNN;lattice_constant[3]=NNN;
      lattice_angle[1]=NNN;lattice_angle[2]=NNN;lattice_angle[3]=NNN;
      phase="Solid";
      radius=NNN;
      radius_PT=205;
      radius_covalent=1.99;
      radius_covalent_PT=199;
      radius_VanDerWaals_PT=NNN;
      radii_Ghosh08=1.5303;
      radii_Slatter=1.85;
      radii_Pyykko=1.73;
      electrical_conductivity=1.3E6;
      electronegativity_vec=1.13;
      hardness_Ghosh=2.1056;
      electronegativity_Pearson=NNN;
      electronegativity_Ghosh=4.925;
      electronegativity_Allen=NNN;  //RF+SK20200410
      oxidation_states.push_back(NNN);  //RF+SK20200410
      oxidation_states_preferred.push_back(NNN);  //RF+SK20200410
      electron_affinity_PT=50;
      Miedema_phi_star=3.19;
      Miedema_nws=1.21;
      Miedema_gamma_s=NNN;
      Pettifor_scale=0.7400;
      boiling_point=3000;
      melting_point=1100;
      vaporization_heat_PT=290;
      specific_heat_PT=NNN;
      critical_Pressure=NNN;
      critical_Temperature_PT=NNN;
      thermal_expansion=0.000011;
      thermal_conductivity=15;
      Brinelll_hardness=NNN;
      Mohs_hardness=NNN;
      Vickers_hardness=NNN;
      Hardness_Pearson=NNN;
      Hardness_Putz=NNN;
      Hardness_RB=0.33;
      shear_modulus=18;
      Young_modulus=46;
      bulk_modulus=33;
      Poisson_ratio_PT=0.28;
      Miedema_BVm=NNN;
      Magnetic_Type_PT="NNN";
      Mass_Magnetic_Susceptibility=NNN;
      Volume_Magnetic_Susceptibility=NNN;
      Molar_Magnetic_Susceptibility=NNN;
      Curie_point=NNN;
      color_PT="SILVER";
      refractive_index=NNN;
      HHIP=9500;
      HHIR=3100;
      /*xray_scatt=NNN;*/
      // Pm Pettifor linear interpolation
      return; //CO20200520
    }
    // [AFLOW]STOP=Promethium
    // ********************************************************************************************************************************************************

    // ********************************************************************************************************************************************************
    // [AFLOW]START=Samarium
    // Samarium Samarium Samarium Samarium Samarium Samarium Samarium Samarium Samarium Samarium Samarium Samarium Samarium Samarium Samarium Samarium Samarium
    if(ZZ==62) { // Samarium
      Z=ZZ;
      symbol="Sm";
      name="Samarium";
      Period=6;
      Group=NNN;
      Series="Lanthanide";
      Block="f";
      mass=AMU2KILOGRAM*150.4;
      MolarVolume=0.000020449;
      volume=33.9484;
      Miedema_Vm=7.37;
      valence_std=8;
      valence_iupac=3;
      valence_PT=3;
      Density_PT=7.353;
      crystal="rhl";
      CrystalStr_PT="Simple_Trigonal";
      space_group="R_3m";
      space_group_number=166;
      Pearson_coefficient=0.000334686;
      lattice_constant[1]=362.1;lattice_constant[2]=362.1;lattice_constant[3]=2625;
      lattice_angle[1]=PI/2;lattice_angle[2]=PI/2;lattice_angle[3]=2*PI/3;
      phase="Solid";
      radius=0.181;
      radius_PT=238;
      radius_covalent=1.98;
      radius_covalent_PT=198;
      radius_VanDerWaals_PT=NNN;
      radii_Ghosh08=1.3830;
      radii_Slatter=1.85;
      radii_Pyykko=1.72;
      electrical_conductivity=1.1E6;
      electronegativity_vec=1.17;
      hardness_Ghosh=2.3427;
      electronegativity_Pearson=NNN;
      electronegativity_Ghosh=5.047;
      electronegativity_Allen=NNN;  //RF+SK20200410
      oxidation_states.push_back(NNN);  //RF+SK20200410
      oxidation_states_preferred.push_back(NNN);  //RF+SK20200410
      electron_affinity_PT=50;
      Miedema_phi_star=3.20;
      Miedema_nws=1.21;
      Miedema_gamma_s=NNN;
      Pettifor_scale=0.7380;
      boiling_point=1803;
      melting_point=1072;
      vaporization_heat_PT=175;
      specific_heat_PT=196;
      critical_Pressure=NNN;
      critical_Temperature_PT=NNN;
      thermal_expansion=0.0000127;
      thermal_conductivity=13;
      Brinelll_hardness=441;
      Mohs_hardness=1.44;
      Vickers_hardness=412;
      Hardness_Pearson=NNN;
      Hardness_Putz=NNN;
      Hardness_RB=0.02;
      shear_modulus=20;
      Young_modulus=50;
      bulk_modulus=38;
      Poisson_ratio_PT=0.27;
      Miedema_BVm=NNN;
      Magnetic_Type_PT="Paramagnetic";
      Mass_Magnetic_Susceptibility=1.11E-7;
      Volume_Magnetic_Susceptibility=0.00081618;
      Molar_Magnetic_Susceptibility=1.669E-8;
      Curie_point=NNN;
      color_PT="SILVER";
      refractive_index=NNN;
      HHIP=9500;
      HHIR=3100;
      /*xray_scatt=NNN;*/
      //Sm Pettifor linear interpolation
      return; //CO20200520
    }
    // [AFLOW]STOP=Samarium
    // ********************************************************************************************************************************************************

    // ********************************************************************************************************************************************************
    // [AFLOW]START=Europium
    // Europium Europium Europium Europium Europium Europium Europium Europium Europium Europium Europium Europium Europium Europium Europium Europium Europium
    if(ZZ==63) { // Europium
      Z=ZZ;
      symbol="Eu";
      name="Europium";
      Period=6;
      Group=NNN;
      Series="Lanthanide";
      Block="f";
      mass=AMU2KILOGRAM*151.96;
      MolarVolume=0.000028979;
      volume=43.1719;
      Miedema_Vm=7.36;
      valence_std=9;
      valence_iupac=3;
      valence_PT=3;
      Density_PT=5.244;
      crystal="bcc";
      CrystalStr_PT="Body-centered_Cubic";
      space_group="Im_3m";
      space_group_number=229;
      Pearson_coefficient=4.32857E-05;
      lattice_constant[1]=458.1;lattice_constant[2]=458.1;lattice_constant[3]=458.1;
      lattice_angle[1]=PI/2;lattice_angle[2]=PI/2;lattice_angle[3]=PI/2;
      phase="Solid";
      radius=0.204;
      radius_PT=231;
      radius_covalent=1.98;
      radius_covalent_PT=198;
      radius_VanDerWaals_PT=NNN;
      radii_Ghosh08=1.2615;
      radii_Slatter=1.85;
      radii_Pyykko=1.68;
      electrical_conductivity=1.1E6;
      electronegativity_vec=1.20;
      hardness_Ghosh=2.5798;
      electronegativity_Pearson=NNN;
      electronegativity_Ghosh=5.168;
      electronegativity_Allen=NNN;  //RF+SK20200410
      oxidation_states.push_back(NNN);  //RF+SK20200410
      oxidation_states_preferred.push_back(NNN);  //RF+SK20200410
      electron_affinity_PT=50;
      Miedema_phi_star=3.20;
      Miedema_nws=1.21;
      Miedema_gamma_s=NNN;
      Pettifor_scale=0.7360;
      boiling_point=1527;
      melting_point=822;
      vaporization_heat_PT=175;
      specific_heat_PT=182;
      critical_Pressure=NNN;
      critical_Temperature_PT=NNN;
      thermal_expansion=0.000035;
      thermal_conductivity=14;
      Brinelll_hardness=NNN;
      Mohs_hardness=3.07;
      Vickers_hardness=167;
      Hardness_Pearson=NNN;
      Hardness_Putz=NNN;
      Hardness_RB=2.42;
      shear_modulus=7.9;
      Young_modulus=18;
      bulk_modulus=8.3;
      Poisson_ratio_PT=0.15;
      Miedema_BVm=NNN;
      Magnetic_Type_PT="Paramagnetic";
      Mass_Magnetic_Susceptibility=2.76E-7;
      Volume_Magnetic_Susceptibility=0.0014473;
      Molar_Magnetic_Susceptibility=4.1942E-8;
      Curie_point=NNN;
      color_PT="SILVER";
      refractive_index=NNN;
      HHIP=9500;
      HHIR=3100;
      /*xray_scatt=NNN;*/
      //Eu Pettifor linear interpolation
      return; //CO20200520
    }
    // [AFLOW]STOP=Europium
    // ********************************************************************************************************************************************************

    // ********************************************************************************************************************************************************
    // [AFLOW]START=Gadolinium
    // Gadolinium Gadolinium Gadolinium Gadolinium Gadolinium Gadolinium Gadolinium Gadolinium Gadolinium Gadolinium Gadolinium Gadolinium Gadolinium Gadolinium Gadolinium Gadolinium Gadolinium
    if(ZZ==64) { // Gadolinium
      Z=ZZ;
      symbol="Gd";
      name="Gadolinium";
      Period=6;
      Group=NNN;
      Series="Lanthanide";
      Block="f";
      mass=AMU2KILOGRAM*157.25;
      MolarVolume=0.000019903;
      volume=32.5777;
      Miedema_Vm=7.34;
      valence_std=10;
      valence_iupac=3;
      valence_PT=3;
      Density_PT=7.901;
      crystal="hcp";
      CrystalStr_PT="Simple_Hexagonal";
      space_group="P6_3/mmc";
      space_group_number=194;
      Pearson_coefficient=0.000127674;
      lattice_constant[1]=363.6;lattice_constant[2]=363.6;lattice_constant[3]=578.26;
      lattice_angle[1]=PI/2;lattice_angle[2]=PI/2;lattice_angle[3]=2*PI/3;
      phase="Solid";
      radius=0.180;
      radius_PT=233;
      radius_covalent=1.96;
      radius_covalent_PT=196;
      radius_VanDerWaals_PT=NNN;
      radii_Ghosh08=1.1596;
      radii_Slatter=1.80;
      radii_Pyykko=1.69;
      electrical_conductivity=770000;
      electronegativity_vec=1.20;
      hardness_Ghosh=2.8170;
      electronegativity_Pearson=NNN;
      electronegativity_Ghosh=5.290;
      electronegativity_Allen=NNN;  //RF+SK20200410
      oxidation_states.push_back(NNN);  //RF+SK20200410
      oxidation_states_preferred.push_back(NNN);  //RF+SK20200410
      electron_affinity_PT=50;
      Miedema_phi_star=3.20;
      Miedema_nws=1.21;
      Miedema_gamma_s=NNN;
      Pettifor_scale=0.7340;
      boiling_point=3250;
      melting_point=1313;
      vaporization_heat_PT=305;
      specific_heat_PT=240;
      critical_Pressure=NNN;
      critical_Temperature_PT=NNN;
      thermal_expansion=9.4E-6;
      thermal_conductivity=11;
      Brinelll_hardness=NNN;
      Mohs_hardness=5.13;
      Vickers_hardness=570;
      Hardness_Pearson=NNN;
      Hardness_Putz=NNN;
      Hardness_RB=-1.02;
      shear_modulus=22;
      Young_modulus=55;
      bulk_modulus=38;
      Poisson_ratio_PT=0.26;
      Miedema_BVm=NNN;
      Magnetic_Type_PT="Ferromagnetic";
      Mass_Magnetic_Susceptibility=NNN;
      Volume_Magnetic_Susceptibility=NNN;
      Molar_Magnetic_Susceptibility=NNN;
      Curie_point=292;
      color_PT="SILVER";
      refractive_index=NNN;
      HHIP=9500;
      HHIR=3100;
      /*xray_scatt=NNN;*/
      // Gd Pettifor linear interpolation
      return; //CO20200520
    }
    // [AFLOW]STOP=Gadolinium
    // ********************************************************************************************************************************************************

    // ********************************************************************************************************************************************************
    // [AFLOW]START=Terbium
    // Terbium Terbium Terbium Terbium Terbium Terbium Terbium Terbium Terbium Terbium Terbium Terbium Terbium Terbium Terbium Terbium Terbium
    if(ZZ==65) { // Terbium
      Z=ZZ;
      symbol="Tb";
      name="Terbium";
      Period=6;
      Group=NNN;
      Series="Lanthanide";
      Block="f";
      mass=AMU2KILOGRAM*158.9254;
      MolarVolume=0.000019336;
      volume=32.0200;
      Miedema_Vm=7.20;
      valence_std=11;
      valence_iupac=4;
      valence_PT=3;
      Density_PT=8.219;
      crystal="hcp";
      CrystalStr_PT="Simple_Hexagonal";
      space_group="P6_3/mmc";
      space_group_number=194;
      Pearson_coefficient=0.0;
      lattice_constant[1]=360.1;lattice_constant[2]=360.1;lattice_constant[3]=569.36;
      lattice_angle[1]=PI/2;lattice_angle[2]=PI/2;lattice_angle[3]=2*PI/3;
      phase="Solid";
      radius=0.177;
      radius_PT=225;
      radius_covalent=1.94;
      radius_covalent_PT=194;
      radius_VanDerWaals_PT=NNN;
      radii_Ghosh08=1.0730;
      radii_Slatter=1.75;
      radii_Pyykko=1.68;
      electrical_conductivity=830000;
      electronegativity_vec=1.10;
      hardness_Ghosh=3.0540;
      electronegativity_Pearson=NNN;
      electronegativity_Ghosh=5.411;
      electronegativity_Allen=NNN;  //RF+SK20200410
      oxidation_states.push_back(NNN);  //RF+SK20200410
      oxidation_states_preferred.push_back(NNN);  //RF+SK20200410
      electron_affinity_PT=50;
      Miedema_phi_star=3.21;
      Miedema_nws=1.22;
      Miedema_gamma_s=NNN;
      Pettifor_scale=0.7320;
      boiling_point=3230;
      melting_point=1356;
      vaporization_heat_PT=295;
      specific_heat_PT=182;
      critical_Pressure=NNN;
      critical_Temperature_PT=NNN;
      thermal_expansion=0.0000103;
      thermal_conductivity=11;
      Brinelll_hardness=677;
      Mohs_hardness=2.33;
      Vickers_hardness=863;
      Hardness_Pearson=NNN;
      Hardness_Putz=NNN;
      Hardness_RB=1.36;
      shear_modulus=22;
      Young_modulus=56;
      bulk_modulus=38.7;
      Poisson_ratio_PT=0.26;
      Miedema_BVm=NNN;
      Magnetic_Type_PT="Paramagnetic";
      Mass_Magnetic_Susceptibility=0.0000136;
      Volume_Magnetic_Susceptibility=0.1117784;
      Molar_Magnetic_Susceptibility=2.161385E-6;
      Curie_point=222;
      color_PT="SILVER";
      refractive_index=NNN;
      HHIP=9500;
      HHIR=3100;
      /*xray_scatt=NNN;*/
      // Tb Pettifor linear interpolation
      return; //CO20200520
    }
    // [AFLOW]STOP=Terbium
    // ********************************************************************************************************************************************************

    // ********************************************************************************************************************************************************
    // [AFLOW]START=Dysprosium
    // Dysprosium Dysprosium Dysprosium Dysprosium Dysprosium Dysprosium Dysprosium Dysprosium Dysprosium Dysprosium Dysprosium Dysprosium Dysprosium Dysprosium Dysprosium Dysprosium Dysprosium
    if(ZZ==66) { // Dysprosium
      Z=ZZ;
      symbol="Dy";
      name="Dysprosium";
      Period=6;
      Group=NNN;
      Series="Lanthanide";
      Block="f";
      mass=AMU2KILOGRAM*162.5;
      MolarVolume=0.000019004;
      volume=31.5096;
      Miedema_Vm=7.12;
      valence_std=12;
      valence_iupac=4;
      valence_PT=3;
      Density_PT=8.551;
      crystal="hcp";
      CrystalStr_PT="Simple_Hexagonal";
      space_group="P6_3/mmc";
      space_group_number=194;
      Pearson_coefficient=5.20771E-05;
      lattice_constant[1]=359.3;lattice_constant[2]=359.3;lattice_constant[3]=565.37;
      lattice_angle[1]=PI/2;lattice_angle[2]=PI/2;lattice_angle[3]=2*PI/3;
      phase="Solid";
      radius=0.177;
      radius_PT=228;
      radius_covalent=1.92;
      radius_covalent_PT=192;
      radius_VanDerWaals_PT=NNN;
      radii_Ghosh08=0.9984;
      radii_Slatter=1.75;
      radii_Pyykko=1.67;
      electrical_conductivity=1.1E6;
      electronegativity_vec=1.22;
      hardness_Ghosh=3.2912;
      electronegativity_Pearson=NNN;
      electronegativity_Ghosh=5.533;
      electronegativity_Allen=NNN;  //RF+SK20200410
      oxidation_states.push_back(NNN);  //RF+SK20200410
      oxidation_states_preferred.push_back(NNN);  //RF+SK20200410
      electron_affinity_PT=50;
      Miedema_phi_star=3.21;
      Miedema_nws=1.22;
      Miedema_gamma_s=NNN;
      Pettifor_scale=0.7300;
      boiling_point=2567;
      melting_point=1412;
      vaporization_heat_PT=280;
      specific_heat_PT=167;
      critical_Pressure=NNN;
      critical_Temperature_PT=NNN;
      thermal_expansion=0.00001;
      thermal_conductivity=11;
      Brinelll_hardness=500;
      Mohs_hardness=1.8;
      Vickers_hardness=540;
      Hardness_Pearson=NNN;
      Hardness_Putz=NNN;
      Hardness_RB=1.06;
      shear_modulus=25;
      Young_modulus=61;
      bulk_modulus=41;
      Poisson_ratio_PT=0.25;
      Miedema_BVm=NNN;
      Magnetic_Type_PT="Paramagnetic";
      Mass_Magnetic_Susceptibility=5.45E-6;
      Volume_Magnetic_Susceptibility=0.046603;
      Molar_Magnetic_Susceptibility=8.85625E-7;
      Curie_point=87;
      color_PT="SILVER";
      refractive_index=NNN;
      HHIP=9500;
      HHIR=3100;
      /*xray_scatt=NNN;*/
      //Dy Pettifor linear interpolation JX CHANGED VALENCE
      return; //CO20200520
    }
    // [AFLOW]STOP=Dysprosium
    // ********************************************************************************************************************************************************

    // ********************************************************************************************************************************************************
    // [AFLOW]START=Holmium
    // Holmium Holmium Holmium Holmium Holmium Holmium Holmium Holmium Holmium Holmium Holmium Holmium Holmium Holmium Holmium Holmium Holmium
    if(ZZ==67) { // Holmium
      Z=ZZ;
      symbol="Ho";
      name="Holmium";
      Period=6;
      Group=NNN;
      Series="Lanthanide";
      Block="f";
      mass=AMU2KILOGRAM*164.9304;
      MolarVolume=0.000018753;
      volume=31.0155;
      Miedema_Vm=7.06;
      valence_std=13;
      valence_iupac=3;
      valence_PT=3;
      Density_PT=8.795;
      crystal="hcp";
      CrystalStr_PT="Simple_Hexagonal";
      space_group="P6_3/mmc";
      space_group_number=194;
      Pearson_coefficient=2.96961E-32;
      lattice_constant[1]=357.73;lattice_constant[2]=357.73;lattice_constant[3]=561.58;
      lattice_angle[1]=PI/2;lattice_angle[2]=PI/2;lattice_angle[3]=2*PI/3;
      phase="Solid";
      radius=0.176;
      radius_PT=226;
      radius_covalent=1.92;
      radius_covalent_PT=192;
      radius_VanDerWaals_PT=NNN;
      radii_Ghosh08=0.9335;
      radii_Slatter=1.75;
      radii_Pyykko=1.66;
      electrical_conductivity=1.1E6;
      electronegativity_vec=1.23;
      hardness_Ghosh=3.5283;
      electronegativity_Pearson=NNN;
      electronegativity_Ghosh=5.654;
      electronegativity_Allen=NNN;  //RF+SK20200410
      oxidation_states.push_back(NNN);  //RF+SK20200410
      oxidation_states_preferred.push_back(NNN);  //RF+SK20200410
      electron_affinity_PT=50;
      Miedema_phi_star=3.22;
      Miedema_nws=1.22;
      Miedema_gamma_s=NNN;
      Pettifor_scale=0.7280;
      boiling_point=2700;
      melting_point=1474;
      vaporization_heat_PT=265;
      specific_heat_PT=165;
      critical_Pressure=NNN;
      critical_Temperature_PT=NNN;
      thermal_expansion=0.0000112;
      thermal_conductivity=16;
      Brinelll_hardness=746;
      Mohs_hardness=1.65;
      Vickers_hardness=481;
      Hardness_Pearson=NNN;
      Hardness_Putz=NNN;
      Hardness_RB=0.78;
      shear_modulus=26;
      Young_modulus=64;
      bulk_modulus=40;
      Poisson_ratio_PT=0.23;
      Miedema_BVm=NNN;
      Magnetic_Type_PT="Paramagnetic";
      Mass_Magnetic_Susceptibility=5.49E-6;
      Volume_Magnetic_Susceptibility=0.0482845;
      Molar_Magnetic_Susceptibility=9.05467E-7;
      Curie_point=20;
      color_PT="SILVER";
      refractive_index=NNN;
      HHIP=9500;
      HHIR=3100;
      /*xray_scatt=NNN;*/
      //Ho Pettifor linear interpolation
      return; //CO20200520
    }
    // [AFLOW]STOP=Holmium
    // ********************************************************************************************************************************************************

    // ********************************************************************************************************************************************************
    // [AFLOW]START=Erbium
    // Erbium Erbium Erbium Erbium Erbium Erbium Erbium Erbium Erbium Erbium Erbium Erbium Erbium Erbium Erbium Erbium Erbium
    if(ZZ==68) { // Erbium
      Z=ZZ;
      symbol="Er";
      name="Erbium";
      Period=6;
      Group=NNN;
      Series="Lanthanide";
      Block="f";
      mass=AMU2KILOGRAM*167.26;
      MolarVolume=0.000018449;
      volume=30.5431;
      Miedema_Vm=6.98;
      valence_std=14;
      valence_iupac=3;
      valence_PT=3;
      Density_PT=9.066;
      crystal="hcp";
      CrystalStr_PT="Simple_Hexagonal";
      space_group="P6_3/mmc";
      space_group_number=194;
      Pearson_coefficient=7.24618E-05;
      lattice_constant[1]=355.88;lattice_constant[2]=355.88;lattice_constant[3]=558.74;
      lattice_angle[1]=PI/2;lattice_angle[2]=PI/2;lattice_angle[3]=2*PI/3;
      phase="Solid";
      radius=0.175;
      radius_PT=226;
      radius_covalent=1.89;
      radius_covalent_PT=189;
      radius_VanDerWaals_PT=NNN;
      radii_Ghosh08=0.8765;
      radii_Slatter=1.75;
      radii_Pyykko=1.65;
      electrical_conductivity=1.2E6;
      electronegativity_vec=1.24;
      hardness_Ghosh=3.7655;
      electronegativity_Pearson=NNN;
      electronegativity_Ghosh=5.776;
      electronegativity_Allen=NNN;  //RF+SK20200410
      oxidation_states.push_back(NNN);  //RF+SK20200410
      oxidation_states_preferred.push_back(NNN);  //RF+SK20200410
      electron_affinity_PT=50;
      Miedema_phi_star=3.22;
      Miedema_nws=1.23;
      Miedema_gamma_s=NNN;
      Pettifor_scale=0.7260;
      boiling_point=2868;
      melting_point=1497;
      vaporization_heat_PT=285;
      specific_heat_PT=168;
      critical_Pressure=NNN;
      critical_Temperature_PT=NNN;
      thermal_expansion=0.0000122;
      thermal_conductivity=15;
      Brinelll_hardness=814;
      Mohs_hardness=1.97;
      Vickers_hardness=588;
      Hardness_Pearson=NNN;
      Hardness_Putz=NNN;
      Hardness_RB=0.54;
      shear_modulus=28;
      Young_modulus=70;
      bulk_modulus=44;
      Poisson_ratio_PT=0.24;
      Miedema_BVm=NNN;
      Magnetic_Type_PT="Paramagnetic";
      Mass_Magnetic_Susceptibility=3.77E-6;
      Volume_Magnetic_Susceptibility=0.0341788;
      Molar_Magnetic_Susceptibility=6.30566E-7;
      Curie_point=32;
      color_PT="SILVER";
      refractive_index=NNN;
      HHIP=9500;
      HHIR=3100;
      /*xray_scatt=NNN;*/
      //Er Pettifor linear interpolation
      return; //CO20200520
    }
    // [AFLOW]STOP=Erbium
    // ********************************************************************************************************************************************************

    // ********************************************************************************************************************************************************
    // [AFLOW]START=Thulium
    // Thulium Thulium Thulium Thulium Thulium Thulium Thulium Thulium Thulium Thulium Thulium Thulium Thulium Thulium Thulium Thulium Thulium
    if(ZZ==69) { // Thulium
      Z=ZZ;
      symbol="Tm";
      name="Thulium";
      Period=6;
      Group=NNN;
      Series="Lanthanide";
      Block="f";
      mass=AMU2KILOGRAM*168.9342;
      MolarVolume=0.000018126;
      volume=30.0016;
      Miedema_Vm=6.90;
      valence_std=15;
      valence_iupac=4;
      valence_PT=3;
      Density_PT=9.32;
      crystal="hcp";
      CrystalStr_PT="Simple_Hexagonal";
      space_group="P6_3/mmc";
      space_group_number=194;
      Pearson_coefficient=0.0;
      lattice_constant[1]=353.75;lattice_constant[2]=353.75;lattice_constant[3]=555.46;
      lattice_angle[1]=PI/2;lattice_angle[2]=PI/2;lattice_angle[3]=2*PI/3;
      phase="Solid";
      radius=0.174;
      radius_PT=222;
      radius_covalent=1.90;
      radius_covalent_PT=190;
      radius_VanDerWaals_PT=NNN;
      radii_Ghosh08=0.8261;
      radii_Slatter=1.75;
      radii_Pyykko=1.64;
      electrical_conductivity=1.4E6;
      electronegativity_vec=1.25;
      hardness_Ghosh=4.0026;
      electronegativity_Pearson=NNN;
      electronegativity_Ghosh=5.897;
      electronegativity_Allen=NNN;  //RF+SK20200410
      oxidation_states.push_back(NNN);  //RF+SK20200410
      oxidation_states_preferred.push_back(NNN);  //RF+SK20200410
      electron_affinity_PT=50;
      Miedema_phi_star=3.22;
      Miedema_nws=1.23;
      Miedema_gamma_s=NNN;
      Pettifor_scale=0.7240;
      boiling_point=1950;
      melting_point=1545;
      vaporization_heat_PT=250;
      specific_heat_PT=160;
      critical_Pressure=NNN;
      critical_Temperature_PT=NNN;
      thermal_expansion=0.0000133;
      thermal_conductivity=17;
      Brinelll_hardness=471;
      Mohs_hardness=1.77;
      Vickers_hardness=520;
      Hardness_Pearson=NNN;
      Hardness_Putz=NNN;
      Hardness_RB=0.32;
      shear_modulus=31;
      Young_modulus=74;
      bulk_modulus=45;
      Poisson_ratio_PT=0.21;
      Miedema_BVm=NNN;
      Magnetic_Type_PT="Paramagnetic";
      Mass_Magnetic_Susceptibility=1.99E-6;
      Volume_Magnetic_Susceptibility=0.0185488;
      Molar_Magnetic_Susceptibility=3.36179E-7;
      Curie_point=25;
      color_PT="SILVER";
      refractive_index=NNN;
      HHIP=9500;
      HHIR=3100;
      /*xray_scatt=NNN;*/
      //Tm Pettifor linear interpolation JX CHANGED VALENCE
      return; //CO20200520
    }
    // [AFLOW]STOP=Thulium
    // ********************************************************************************************************************************************************

    // ********************************************************************************************************************************************************
    // [AFLOW]START=Ytterbium
    // Ytterbium Ytterbium Ytterbium Ytterbium Ytterbium Ytterbium Ytterbium Ytterbium Ytterbium Ytterbium Ytterbium Ytterbium Ytterbium Ytterbium Ytterbium Ytterbium Ytterbium
    if(ZZ==70) { // Ytterbium
      Z=ZZ;
      symbol="Yb";
      name="Ytterbium";
      Period=6;
      Group=NNN;
      Series="Lanthanide";
      Block="f";
      mass=AMU2KILOGRAM*173.04;
      MolarVolume=0.000026339;
      volume=39.4395;
      Miedema_Vm=6.86;
      valence_std=16;
      valence_iupac=3;
      valence_PT=3;
      Density_PT=6.57;
      crystal="fcc";
      CrystalStr_PT="Face-centered_Cubic";
      space_group="Fm_3m";
      space_group_number=225;
      Pearson_coefficient=8.54557E-05;
      lattice_constant[1]=548.47;lattice_constant[2]=548.47;lattice_constant[3]=548.47;
      lattice_angle[1]=PI/2;lattice_angle[2]=PI/2;lattice_angle[3]=PI/2;
      phase="Solid";
      radius=0.193;
      radius_PT=222;
      radius_covalent=1.87;
      radius_covalent_PT=187;
      radius_VanDerWaals_PT=NNN;
      radii_Ghosh08=0.7812;
      radii_Slatter=1.75;
      radii_Pyykko=1.70;
      electrical_conductivity=3.6E6;
      electronegativity_vec=1.10;
      hardness_Ghosh=4.2395;
      electronegativity_Pearson=NNN;
      electronegativity_Ghosh=6.019;
      electronegativity_Allen=NNN;  //RF+SK20200410
      oxidation_states.push_back(NNN);  //RF+SK20200410
      oxidation_states_preferred.push_back(NNN);  //RF+SK20200410
      electron_affinity_PT=50;
      Miedema_phi_star=3.22;
      Miedema_nws=1.23;
      Miedema_gamma_s=NNN;
      Pettifor_scale=0.7220;
      boiling_point=1196;
      melting_point=819;
      vaporization_heat_PT=160;
      specific_heat_PT=154;
      critical_Pressure=NNN;
      critical_Temperature_PT=NNN;
      thermal_expansion=0.0000263;
      thermal_conductivity=39;
      Brinelll_hardness=343;
      Mohs_hardness=NNN;
      Vickers_hardness=206;
      Hardness_Pearson=NNN;
      Hardness_Putz=NNN;
      Hardness_RB=3.27;
      shear_modulus=10;
      Young_modulus=24;
      bulk_modulus=31;
      Poisson_ratio_PT=0.21;
      Miedema_BVm=NNN;
      Magnetic_Type_PT="Paramagnetic";
      Mass_Magnetic_Susceptibility=5.9E-9;
      Volume_Magnetic_Susceptibility=0.0000388;
      Molar_Magnetic_Susceptibility=1.02E-9;
      Curie_point=NNN;
      color_PT="SILVER";
      refractive_index=NNN;
      HHIP=9500;
      HHIR=3100;
      /*xray_scatt=NNN;*/
      //Yb Pettifor linear interpolation
      return; //CO20200520
    }
    // [AFLOW]STOP=Ytterbium
    // ********************************************************************************************************************************************************

    // ********************************************************************************************************************************************************
    // [AFLOW]START=Lutetium
    // Lutetium Lutetium Lutetium Lutetium Lutetium Lutetium Lutetium Lutetium Lutetium Lutetium Lutetium Lutetium Lutetium Lutetium Lutetium Lutetium Lutetium
    if(ZZ==71) { // Lutetium
      Z=ZZ;
      symbol="Lu";
      name="Lutetium";
      Period=6;
      Group=3;
      Series="TransitionMetal";
      Block="d";
      mass=AMU2KILOGRAM*174.967;
      MolarVolume=0.000017779;
      volume=29.3515;
      Miedema_Vm=6.81;
      valence_std=17;
      valence_iupac=3;
      valence_PT=3;
      Density_PT=9.841;
      crystal="hcp";
      CrystalStr_PT="Simple_Hexagonal";
      space_group="P6_3/mmc";
      space_group_number=194;
      Pearson_coefficient=8.27273E-07;
      lattice_constant[1]=350.31;lattice_constant[2]=350.31;lattice_constant[3]=555.09;
      lattice_angle[1]=PI/2;lattice_angle[2]=PI/2;lattice_angle[3]=2*PI/3;
      phase="Solid";
      radius=0.173;
      radius_PT=217;
      radius_covalent=1.87;
      radius_covalent_PT=187;
      radius_VanDerWaals_PT=NNN;
      radii_Ghosh08=0.7409;
      radii_Slatter=1.75;
      radii_Pyykko=1.62;
      electrical_conductivity=1.8E6;
      electronegativity_vec=1.27;
      hardness_Ghosh=4.4766;
      electronegativity_Pearson=NNN;
      electronegativity_Ghosh=6.140;
      electronegativity_Allen=1.09; //RF+SK20200410
      oxidation_states.push_back(3);  //RF+SK20200410
      oxidation_states_preferred.push_back(3);  //RF+SK20200410
      electron_affinity_PT=50;
      Miedema_phi_star=3.22;
      Miedema_nws=1.24;
      Miedema_gamma_s=NNN;
      Pettifor_scale=0.7200;
      boiling_point=3402;
      melting_point=1663;
      vaporization_heat_PT=415;
      specific_heat_PT=154;
      critical_Pressure=NNN;
      critical_Temperature_PT=NNN;
      thermal_expansion=0.00001;
      thermal_conductivity=16;
      Brinelll_hardness=893;
      Mohs_hardness=2.6;
      Vickers_hardness=1160;
      Hardness_Pearson=NNN;
      Hardness_Putz=NNN;
      Hardness_RB=3.64;
      shear_modulus=27;
      Young_modulus=67;
      bulk_modulus=48;
      Poisson_ratio_PT=0.26;
      Miedema_BVm=NNN;
      Magnetic_Type_PT="Paramagnetic";
      Mass_Magnetic_Susceptibility=1.2E-9;
      Volume_Magnetic_Susceptibility=0.0000118;
      Molar_Magnetic_Susceptibility=2.1E-10;
      Curie_point=NNN;
      color_PT="SILVER";
      refractive_index=NNN;
      HHIP=9500;
      HHIR=3100;
      /*xray_scatt=NNN;*/
      //Lu
      return; //CO20200520
    }
    // [AFLOW]STOP=Lutetium
    // ********************************************************************************************************************************************************

    // d-electron systems: transition metals
    // ********************************************************************************************************************************************************
    // [AFLOW]START=Hafnium
    // Hafnium Hafnium Hafnium Hafnium Hafnium Hafnium Hafnium Hafnium Hafnium Hafnium Hafnium Hafnium Hafnium Hafnium Hafnium Hafnium Hafnium
    if(ZZ==72) { // Hafnium
      Z=ZZ;
      symbol="Hf";
      name="Hafnium";
      Period=6;
      Group=4;
      Series="TransitionMetal";
      Block="d";
      mass=AMU2KILOGRAM*178.49;
      MolarVolume=0.0000134102;
      volume=22.0408;
      Miedema_Vm=5.6;
      valence_std=4;
      valence_iupac=4;
      valence_PT=4;
      Density_PT=13.31;
      crystal="hcp";
      CrystalStr_PT="Simple_Hexagonal";
      space_group="P6_3/mmc";
      space_group_number=194;
      Pearson_coefficient=5.25384E-05;
      lattice_constant[1]=319.64;lattice_constant[2]=319.64;lattice_constant[3]=505.11;
      lattice_angle[1]=PI/2;lattice_angle[2]=PI/2;lattice_angle[3]=2*PI/3;
      phase="Solid";
      radius=0.159;
      radius_PT=208;
      radius_covalent=1.75;
      radius_covalent_PT=175;
      radius_VanDerWaals_PT=NNN;
      radii_Ghosh08=0.7056;
      radii_Slatter=1.55;
      radii_Pyykko=1.52;
      electrical_conductivity=3.3E6;
      electronegativity_vec=1.30;
      hardness_Ghosh=4.7065;
      electronegativity_Pearson=3.8;
      electronegativity_Ghosh=6.258;
      electronegativity_Allen=1.16; //RF+SK20200410
      oxidation_states.push_back(4); oxidation_states.push_back(3); //RF+SK20200410
      oxidation_states_preferred.push_back(4);  //RF+SK20200410
      electron_affinity_PT=0;
      Miedema_phi_star=3.55;
      Miedema_nws=1.43;
      Miedema_gamma_s=2200;
      Pettifor_scale=0.775;
      boiling_point=4603;
      melting_point=2233;
      vaporization_heat_PT=630;
      specific_heat_PT=144;
      critical_Pressure=NNN;
      critical_Temperature_PT=NNN;
      thermal_expansion=5.9E-6;
      thermal_conductivity=23;
      Brinelll_hardness=1700;
      Mohs_hardness=5.5;
      Vickers_hardness=1760;
      Hardness_Pearson=3.00;
      Hardness_Putz=NNN;
      Hardness_RB=3.94;
      shear_modulus=30;
      Young_modulus=78;
      bulk_modulus=110;
      Poisson_ratio_PT=0.37;
      Miedema_BVm=15.0;
      Magnetic_Type_PT="Paramagnetic";
      Mass_Magnetic_Susceptibility=5.3E-9;
      Volume_Magnetic_Susceptibility=0.0000705;
      Molar_Magnetic_Susceptibility=9.46E-10;
      Curie_point=NNN;
      color_PT="GRAY";
      refractive_index=NNN;
      HHIP=3400;
      HHIR=2600;
      /*xray_scatt=NNN;*/
      //Hf
      return; //CO20200520
    }
    // [AFLOW]STOP=Hafnium
    // ********************************************************************************************************************************************************

    // ********************************************************************************************************************************************************
    // [AFLOW]START=Tantalum
    // Tantalum Tantalum Tantalum Tantalum Tantalum Tantalum Tantalum Tantalum Tantalum Tantalum Tantalum Tantalum Tantalum Tantalum Tantalum Tantalum Tantalum
    if(ZZ==73) { // Tantalum
      Z=ZZ;
      symbol="Ta";
      name="Tantalum";
      Period=6;
      Group=5;
      Series="TransitionMetal";
      Block="d";
      mass=AMU2KILOGRAM*180.9479;
      MolarVolume=0.0000108677;
      volume=18.1100;
      Miedema_Vm=4.9;
      valence_std=5;
      valence_iupac=5;
      valence_PT=5;
      Density_PT=16.65;
      crystal="bcc";
      CrystalStr_PT="Body-centered_Cubic";
      space_group="Im_3m";
      space_group_number=229;
      Pearson_coefficient=3.66845E-09;
      lattice_constant[1]=330.13;lattice_constant[2]=330.13;lattice_constant[3]=330.13;
      lattice_angle[1]=PI/2;lattice_angle[2]=PI/2;lattice_angle[3]=PI/2;
      phase="Solid";
      radius=0.147;
      radius_PT=200;
      radius_covalent=1.70;
      radius_covalent_PT=170;
      radius_VanDerWaals_PT=NNN;
      radii_Ghosh08=0.6716;
      radii_Slatter=1.45;
      radii_Pyykko=1.46;
      electrical_conductivity=7.7E6;
      electronegativity_vec=1.50;
      hardness_Ghosh=4.9508;
      electronegativity_Pearson=4.11;
      electronegativity_Ghosh=6.383;
      electronegativity_Allen=1.34; //RF+SK20200410
      oxidation_states.push_back(5); oxidation_states.push_back(3); //RF+SK20200410
      oxidation_states_preferred.push_back(5);  //RF+SK20200410
      electron_affinity_PT=31;
      Miedema_phi_star=4.05;
      Miedema_nws=1.63;
      Miedema_gamma_s=3050;
      Pettifor_scale=0.83;
      boiling_point=5458;
      melting_point=3017;
      vaporization_heat_PT=736;
      specific_heat_PT=140;
      critical_Pressure=NNN;
      critical_Temperature_PT=NNN;
      thermal_expansion=6.3E-6;
      thermal_conductivity=57;
      Brinelll_hardness=800;
      Mohs_hardness=6.5;
      Vickers_hardness=873;
      Hardness_Pearson=3.79;
      Hardness_Putz=NNN;
      Hardness_RB=1.75;
      shear_modulus=67;
      Young_modulus=186;
      bulk_modulus=200;
      Poisson_ratio_PT=0.34;
      Miedema_BVm=22.0;
      Magnetic_Type_PT="Paramagnetic";
      Mass_Magnetic_Susceptibility=1.07E-8;
      Volume_Magnetic_Susceptibility=0.0001782;
      Molar_Magnetic_Susceptibility=1.936E-9;
      Curie_point=NNN;
      color_PT="GRAY";
      refractive_index=NNN;
      HHIP=2300;
      HHIR=4800;
      /*xray_scatt=NNN;*/
      //Ta
      return; //CO20200520
    }
    // [AFLOW]STOP=Tantalum
    // ********************************************************************************************************************************************************

    // ********************************************************************************************************************************************************
    // [AFLOW]START=Tungsten
    // Tungsten Tungsten Tungsten Tungsten Tungsten Tungsten Tungsten Tungsten Tungsten Tungsten Tungsten Tungsten Tungsten Tungsten Tungsten Tungsten Tungsten
    if(ZZ==74) { // Tungsten
      Z=ZZ;
      symbol="W";
      name="Tungsten";
      Period=6;
      Group=6;
      Series="TransitionMetal";
      Block="d";
      mass=AMU2KILOGRAM*183.85;
      MolarVolume=9.5501E-6;
      volume=15.9387;
      Miedema_Vm=4.5;
      valence_std=6;
      valence_iupac=6;
      valence_PT=6;
      Density_PT=19.25;
      crystal="bcc";
      CrystalStr_PT="Body-centered_Cubic";
      space_group="Im_3m";
      space_group_number=229;
      Pearson_coefficient=6.96679E-05;
      lattice_constant[1]=316.52;lattice_constant[2]=316.52;lattice_constant[3]=316.52;
      lattice_angle[1]=PI/2;lattice_angle[2]=PI/2;lattice_angle[3]=PI/2;
      phase="Solid";
      radius=0.137;
      radius_PT=193;
      radius_covalent=1.62;
      radius_covalent_PT=162;
      radius_VanDerWaals_PT=NNN;
      radii_Ghosh08=0.6416;
      radii_Slatter=1.35;
      radii_Pyykko=1.37;
      electrical_conductivity=2E7;
      electronegativity_vec=2.36;
      hardness_Ghosh=5.1879;
      electronegativity_Pearson=4.40;
      electronegativity_Ghosh=6.505;
      electronegativity_Allen=1.47; //RF+SK20200410
      oxidation_states.push_back(6); oxidation_states.push_back(5); oxidation_states.push_back(4); oxidation_states.push_back(3); oxidation_states.push_back(2); oxidation_states.push_back(0); //RF+SK20200410
      oxidation_states_preferred.push_back(6);  //RF+SK20200410
      electron_affinity_PT=78.6;
      Miedema_phi_star=4.80;
      Miedema_nws=1.81;
      Miedema_gamma_s=3300;
      Pettifor_scale=0.885;
      boiling_point=5555;
      melting_point=3422;
      vaporization_heat_PT=800;
      specific_heat_PT=132;
      critical_Pressure=NNN;
      critical_Temperature_PT=NNN;
      thermal_expansion=4.5E-6;
      thermal_conductivity=170;
      Brinelll_hardness=2570;
      Mohs_hardness=7.5;
      Vickers_hardness=3430;
      Hardness_Pearson=3.58;
      Hardness_Putz=NNN;
      Hardness_RB=1.23;
      shear_modulus=161;
      Young_modulus=411;
      bulk_modulus=310;
      Poisson_ratio_PT=0.28;
      Miedema_BVm=31.0;
      Magnetic_Type_PT="Paramagnetic";
      Mass_Magnetic_Susceptibility=4.59E-9;
      Volume_Magnetic_Susceptibility=0.0000884;
      Molar_Magnetic_Susceptibility=8.44E-10;
      Curie_point=NNN;
      color_PT="GRAY";
      refractive_index=NNN;
      HHIP=7000;
      HHIR=4300;
      /*xray_scatt=NNN;*/
      //W
      return; //CO20200520
    }
    // [AFLOW]STOP=Tungsten
    // ********************************************************************************************************************************************************

    // ********************************************************************************************************************************************************
    // [AFLOW]START=Rhenium
    // Rhenium Rhenium Rhenium Rhenium Rhenium Rhenium Rhenium Rhenium Rhenium Rhenium Rhenium Rhenium Rhenium Rhenium Rhenium Rhenium Rhenium
    if(ZZ==75) { // Rhenium
      Z=ZZ;
      symbol="Re";
      name="Rhenium";
      Period=6;
      Group=7;
      Series="TransitionMetal";
      Block="d";
      mass=AMU2KILOGRAM*186.2;
      MolarVolume=8.85856E-6;
      volume=14.8941;
      Miedema_Vm=4.3;
      valence_std=7;
      valence_iupac=7;
      valence_PT=7;
      Density_PT=21.02;
      crystal="hcp";
      CrystalStr_PT="Simple_Hexagonal";
      space_group="P6_3/mmc";
      space_group_number=194;
      Pearson_coefficient=2.70849E-05;
      lattice_constant[1]=276.1;lattice_constant[2]=276.1;lattice_constant[3]=445.6;
      lattice_angle[1]=PI/2;lattice_angle[2]=PI/2;lattice_angle[3]=2*PI/3;
      phase="Solid";
      radius=0.138;
      radius_PT=188;
      radius_covalent=1.51;
      radius_covalent_PT=151;
      radius_VanDerWaals_PT=NNN;
      radii_Ghosh08=0.6141;
      radii_Slatter=1.35;
      radii_Pyykko=1.31;
      electrical_conductivity=5.6E6;
      electronegativity_vec=1.90;
      hardness_Ghosh=5.4256;
      electronegativity_Pearson=4.02;
      electronegativity_Ghosh=6.626;
      electronegativity_Allen=1.60; //RF+SK20200410
      oxidation_states.push_back(7); oxidation_states.push_back(6); oxidation_states.push_back(4); oxidation_states.push_back(2); oxidation_states.push_back(-1); //RF+SK20200410
      oxidation_states_preferred.push_back(7);  //RF+SK20200410
      electron_affinity_PT=14.5;
      Miedema_phi_star=5.40;
      Miedema_nws=1.86;
      Miedema_gamma_s=3650;
      Pettifor_scale=0.94;
      boiling_point=5596;
      melting_point=3186;
      vaporization_heat_PT=705;
      specific_heat_PT=137;
      critical_Pressure=NNN;
      critical_Temperature_PT=NNN;
      thermal_expansion=6.2E-6;
      thermal_conductivity=48;
      Brinelll_hardness=1320;
      Mohs_hardness=7;
      Vickers_hardness=2450;
      Hardness_Pearson=3.87;
      Hardness_Putz=NNN;
      Hardness_RB=2.13;
      shear_modulus=178;
      Young_modulus=463;
      bulk_modulus=370;
      Poisson_ratio_PT=0.3;
      Miedema_BVm=33.0;
      Magnetic_Type_PT="Paramagnetic";
      Mass_Magnetic_Susceptibility=4.56E-9;
      Volume_Magnetic_Susceptibility=0.0000959;
      Molar_Magnetic_Susceptibility=8.49E-10;
      Curie_point=NNN;
      color_PT="GRAY";
      refractive_index=NNN;
      HHIP=3300;
      HHIR=3300;
      /*xray_scatt=NNN;*/
      //Re
      return; //CO20200520
    }
    // [AFLOW]STOP=Rhenium
    // ********************************************************************************************************************************************************

    // ********************************************************************************************************************************************************
    // [AFLOW]START=Osmium
    // Osmium Osmium Osmium Osmium Osmium Osmium Osmium Osmium Osmium Osmium Osmium Osmium Osmium Osmium Osmium Osmium Osmium
    if(ZZ==76) { // Osmium
      Z=ZZ;
      symbol="Os";
      name="Osmium";
      Period=6;
      Group=8;
      Series="TransitionMetal";
      Block="d";
      mass=AMU2KILOGRAM*190.2;
      MolarVolume=8.421E-6;
      volume=14.2403;
      Miedema_Vm=4.2;
      valence_std=8;
      valence_iupac=8;
      valence_PT=6;
      Density_PT=22.59;
      crystal="hcp";
      CrystalStr_PT="Simple_Hexagonal";
      space_group="P6_3/mmc";
      space_group_number=194;
      Pearson_coefficient=7.45234E-05;
      lattice_constant[1]=273.44;lattice_constant[2]=273.44;lattice_constant[3]=431.73;
      lattice_angle[1]=PI/2;lattice_angle[2]=PI/2;lattice_angle[3]=2*PI/3;
      phase="Solid";
      radius=0.135;
      radius_PT=185;
      radius_covalent=1.44;
      radius_covalent_PT=144;
      radius_VanDerWaals_PT=NNN;
      radii_Ghosh08=0.5890;
      radii_Slatter=1.30;
      radii_Pyykko=1.29;
      electrical_conductivity=1.2E7;
      electronegativity_vec=2.20;
      hardness_Ghosh=5.6619;
      electronegativity_Pearson=4.9;
      electronegativity_Ghosh=6.748;
      electronegativity_Allen=1.65; //RF+SK20200410
      oxidation_states.push_back(8); oxidation_states.push_back(6); oxidation_states.push_back(4); oxidation_states.push_back(3); oxidation_states.push_back(2); oxidation_states.push_back(0); oxidation_states.push_back(-2); //RF+SK20200410
      oxidation_states_preferred.push_back(4);  //RF+SK20200410
      electron_affinity_PT=106.1;
      Miedema_phi_star=5.40;
      Miedema_nws=1.85;
      Miedema_gamma_s=3500;
      Pettifor_scale=0.995;
      boiling_point=5012;
      melting_point=3033;
      vaporization_heat_PT=630;
      specific_heat_PT=130;
      critical_Pressure=NNN;
      critical_Temperature_PT=NNN;
      thermal_expansion=5.1E-6;
      thermal_conductivity=87;
      Brinelll_hardness=3920;
      Mohs_hardness=7;
      Vickers_hardness=4137.063913415;
      Hardness_Pearson=3.80;
      Hardness_Putz=NNN;
      Hardness_RB=1.72;
      shear_modulus=222;
      Young_modulus=NNN;
      bulk_modulus=NNN;
      Poisson_ratio_PT=0.25;
      Miedema_BVm=35.0;
      Magnetic_Type_PT="Paramagnetic";
      Mass_Magnetic_Susceptibility=6E-10;
      Volume_Magnetic_Susceptibility=0.000014;
      Molar_Magnetic_Susceptibility=1.1E-10;
      Curie_point=NNN;
      color_PT="SLATEGRAY";
      refractive_index=NNN;
      HHIP=5500;
      HHIR=9100;
      /*xray_scatt=NNN;*/
      //Os JX CHANGED VALENCE
      return; //CO20200520
    }
    // [AFLOW]STOP=Osmium
    // ********************************************************************************************************************************************************

    // ********************************************************************************************************************************************************
    // [AFLOW]START=Iridium
    // Iridium Iridium Iridium Iridium Iridium Iridium Iridium Iridium Iridium Iridium Iridium Iridium Iridium Iridium Iridium Iridium Iridium
    if(ZZ==77) { // Iridium
      Z=ZZ;
      symbol="Ir";
      name="Iridium";
      Period=6;
      Group=9;
      Series="TransitionMetal";
      Block="d";
      mass=AMU2KILOGRAM*192.22;
      MolarVolume=8.5203E-6;
      volume=14.5561;
      Miedema_Vm=4.2;
      valence_std=9;
      valence_iupac=8;
      valence_PT=6;
      Density_PT=22.56;
      crystal="fcc";
      CrystalStr_PT="Face-centered_Cubic";
      space_group="Fm_3m";
      space_group_number=225;
      Pearson_coefficient=2.53787E-05;
      lattice_constant[1]=383.9;lattice_constant[2]=383.9;lattice_constant[3]=383.9;
      lattice_angle[1]=PI/2;lattice_angle[2]=PI/2;lattice_angle[3]=PI/2;
      phase="Solid";
      radius=0.135;
      radius_PT=180;
      radius_covalent=1.41;
      radius_covalent_PT=141;
      radius_VanDerWaals_PT=NNN;
      radii_Ghosh08=0.5657;
      radii_Slatter=1.35;
      radii_Pyykko=1.22;
      electrical_conductivity=2.1E7;
      electronegativity_vec=2.20;
      hardness_Ghosh=5.9000;
      electronegativity_Pearson=5.4;
      electronegativity_Ghosh=6.831;
      electronegativity_Allen=1.68; //RF+SK20200410
      oxidation_states.push_back(6); oxidation_states.push_back(4); oxidation_states.push_back(3); oxidation_states.push_back(2); oxidation_states.push_back(1); oxidation_states.push_back(0); oxidation_states.push_back(-1); //RF+SK20200410
      oxidation_states_preferred.push_back(4); oxidation_states_preferred.push_back(1); //RF+SK20200410
      electron_affinity_PT=151;
      Miedema_phi_star=5.55;
      Miedema_nws=1.83;
      Miedema_gamma_s=3100;
      Pettifor_scale=1.05;
      boiling_point=4428;
      melting_point=2466;
      vaporization_heat_PT=560;
      specific_heat_PT=131;
      critical_Pressure=NNN;
      critical_Temperature_PT=NNN;
      thermal_expansion=6.4E-6;
      thermal_conductivity=150;
      Brinelll_hardness=1670;
      Mohs_hardness=6.5;
      Vickers_hardness=1760;
      Hardness_Pearson=3.80;
      Hardness_Putz=NNN;
      Hardness_RB=1.27;
      shear_modulus=210;
      Young_modulus=528;
      bulk_modulus=320;
      Poisson_ratio_PT=0.26;
      Miedema_BVm=25.0;
      Magnetic_Type_PT="Paramagnetic";
      Mass_Magnetic_Susceptibility=1.67E-9;
      Volume_Magnetic_Susceptibility=0.0000377;
      Molar_Magnetic_Susceptibility=3.21E-10;
      Curie_point=NNN;
      color_PT="SILVER";
      refractive_index=NNN;
      HHIP=5500;
      HHIR=9100;
      /*xray_scatt=NNN;*/
      //Ir JX CHANGED VALENCE
      return; //CO20200520
    }
    // [AFLOW]STOP=Iridium
    // ********************************************************************************************************************************************************

    // ********************************************************************************************************************************************************
    // [AFLOW]START=Platinum
    // Platinum Platinum Platinum Platinum Platinum Platinum Platinum Platinum Platinum Platinum Platinum Platinum Platinum Platinum Platinum Platinum Platinum
    if(ZZ==78) { // Platinum
      Z=ZZ;
      symbol="Pt";
      name="Platinum";
      Period=6;
      Group=10;
      Series="TransitionMetal";
      Block="d";
      mass=AMU2KILOGRAM*195.09;
      MolarVolume=9.0948E-6;
      volume=15.7298;
      Miedema_Vm=4.4;
      valence_std=10;
      valence_iupac=6;
      valence_PT=6;
      Density_PT=21.45;
      crystal="fcc";
      CrystalStr_PT="Face-centered_Cubic";
      space_group="Fm_3m";
      space_group_number=225;
      Pearson_coefficient=3.39206E-05;
      lattice_constant[1]=392.42;lattice_constant[2]=392.42;lattice_constant[3]=392.42;
      lattice_angle[1]=PI/2;lattice_angle[2]=PI/2;lattice_angle[3]=PI/2;
      phase="Solid";
      radius=0.138;
      radius_PT=177;
      radius_covalent=1.36;
      radius_covalent_PT=136;
      radius_VanDerWaals_PT=175;
      radii_Ghosh08=0.5443;
      radii_Slatter=1.35;
      radii_Pyykko=1.23;
      electrical_conductivity=9.4E6;
      electronegativity_vec=2.28;
      hardness_Ghosh=6.1367;
      electronegativity_Pearson=5.6;
      electronegativity_Ghosh=6.991;
      electronegativity_Allen=1.72; //RF+SK20200410
      oxidation_states.push_back(4); oxidation_states.push_back(2); oxidation_states.push_back(0);  //RF+SK20200410
      oxidation_states_preferred.push_back(4); oxidation_states_preferred.push_back(2); //RF+SK20200410
      electron_affinity_PT=205.3;
      Miedema_phi_star=5.65;
      Miedema_nws=1.78;
      Miedema_gamma_s=2550;
      Pettifor_scale=1.105;
      boiling_point=3825;
      melting_point=1768.3;
      vaporization_heat_PT=490;
      specific_heat_PT=133;
      critical_Pressure=NNN;
      critical_Temperature_PT=NNN;
      thermal_expansion=8.9E-6;
      thermal_conductivity=71;
      Brinelll_hardness=392;
      Mohs_hardness=3.5;
      Vickers_hardness=549;
      Hardness_Pearson=3.50;
      Hardness_Putz=NNN;
      Hardness_RB=3.5;
      shear_modulus=61;
      Young_modulus=168;
      bulk_modulus=230;
      Poisson_ratio_PT=0.38;
      Miedema_BVm=18.0;
      Magnetic_Type_PT="Paramagnetic";
      Mass_Magnetic_Susceptibility=1.22E-8;
      Volume_Magnetic_Susceptibility=0.0002573;
      Molar_Magnetic_Susceptibility=2.38E-9;
      Curie_point=NNN;
      color_PT="GRAY";
      refractive_index=NNN;
      HHIP=5500;
      HHIR=9100;
      /*xray_scatt=NNN;*/
      //Pt
      return; //CO20200520
    }
    // [AFLOW]STOP=Platinum
    // ********************************************************************************************************************************************************

    // ********************************************************************************************************************************************************
    // [AFLOW]START=Gold
    // Gold Gold Gold Gold Gold Gold Gold Gold Gold Gold Gold Gold Gold Gold Gold Gold Gold
    if(ZZ==79) { // Gold
      Z=ZZ;
      symbol="Au";
      name="Gold";
      Period=6;
      Group=11;
      Series="TransitionMetal";
      Block="d";
      mass=AMU2KILOGRAM*196.9665;
      MolarVolume=0.00001021;
      volume=18.1904;
      Miedema_Vm=4.7;
      valence_std=11;
      valence_iupac=5;
      valence_PT=5;
      Density_PT=19.3;
      crystal="fcc";
      CrystalStr_PT="Face-centered_Cubic";
      space_group="Fm_3m";
      space_group_number=225;
      Pearson_coefficient=2.08217E-32;
      lattice_constant[1]=407.82;lattice_constant[2]=407.82;lattice_constant[3]=407.82;
      lattice_angle[1]=PI/2;lattice_angle[2]=PI/2;lattice_angle[3]=PI/2;
      phase="Solid";
      radius=0.144;
      radius_PT=174;
      radius_covalent=1.36;
      radius_covalent_PT=136;
      radius_VanDerWaals_PT=166;
      radii_Ghosh08=0.5244;
      radii_Slatter=1.35;
      radii_Pyykko=1.24;
      electrical_conductivity=4.5E7;
      electronegativity_vec=2.54;
      hardness_Ghosh=6.3741;
      electronegativity_Pearson=5.77;
      electronegativity_Ghosh=7.112;
      electronegativity_Allen=1.92; //RF+SK20200410
      oxidation_states.push_back(3); oxidation_states.push_back(1); //RF+SK20200410
      oxidation_states_preferred.push_back(3);  //RF+SK20200410
      electron_affinity_PT=222.8;
      Miedema_phi_star=5.15;
      Miedema_nws=1.57;
      Miedema_gamma_s=1550;
      Pettifor_scale=1.16;
      boiling_point=2856;
      melting_point=1064.18;
      vaporization_heat_PT=330;
      specific_heat_PT=129.1;
      critical_Pressure=NNN;
      critical_Temperature_PT=NNN;
      thermal_expansion=0.0000142;
      thermal_conductivity=320;
      Brinelll_hardness=2450;
      Mohs_hardness=2.5;
      Vickers_hardness=216;
      Hardness_Pearson=3.46;
      Hardness_Putz=NNN;
      Hardness_RB=3.44;
      shear_modulus=27;
      Young_modulus=78;
      bulk_modulus=220;
      Poisson_ratio_PT=0.44;
      Miedema_BVm=18.0;
      Magnetic_Type_PT="Diamagnetic";
      Mass_Magnetic_Susceptibility=-1.78E-9;
      Volume_Magnetic_Susceptibility=-0.0000344;
      Molar_Magnetic_Susceptibility=-3.51E-10;
      Curie_point=NNN;
      color_PT="GOLD";
      refractive_index=NNN;
      HHIP=1100;
      HHIR=1000;
      xray_scatt=74.99;
      //Au
      return; //CO20200520
    }
    // [AFLOW]STOP=Gold
    // ********************************************************************************************************************************************************

    // ********************************************************************************************************************************************************
    // [AFLOW]START=Mercury
    // Mercury Mercury Mercury Mercury Mercury Mercury Mercury Mercury Mercury Mercury Mercury Mercury Mercury Mercury Mercury Mercury Mercury
    if(ZZ==80) { // Mercury
      Z=ZZ;
      symbol="Hg";
      name="Mercury";
      Period=6;
      Group=12;
      Series="TransitionMetal";
      Block="d";
      mass=AMU2KILOGRAM*200.59;
      MolarVolume=0.0000148213;
      volume=29.7156;
      Miedema_Vm=5.8;
      valence_std=12;
      valence_iupac=4;
      valence_PT=2;
      Density_PT=13.534;
      crystal="rhl";
      CrystalStr_PT="Simple_Trigonal";
      space_group="R_3m";
      space_group_number=166;
      Pearson_coefficient=6.52519E-05;
      lattice_constant[1]=300.5;lattice_constant[2]=300.5;lattice_constant[3]=300.5;
      lattice_angle[1]=1.23081;lattice_angle[2]=1.23081;lattice_angle[3]=1.23081;
      phase="Liquid";
      radius=0.150;
      radius_PT=171;
      radius_covalent=1.32;
      radius_covalent_PT=132;
      radius_VanDerWaals_PT=155;
      radii_Ghosh08=0.5060;
      radii_Slatter=1.50;
      radii_Pyykko=1.33;
      electrical_conductivity=1E6;
      electronegativity_vec=2.00;
      hardness_Ghosh=6.6103;
      electronegativity_Pearson=4.91;
      electronegativity_Ghosh=7.233;
      electronegativity_Allen=1.76; //RF+SK20200410
      oxidation_states.push_back(2); oxidation_states.push_back(1); //RF+SK20200410
      oxidation_states_preferred.push_back(2);  //RF+SK20200410
      electron_affinity_PT=0;
      Miedema_phi_star=4.20;
      Miedema_nws=1.24;
      Miedema_gamma_s=610;
      Pettifor_scale=1.32;
      boiling_point=356.73;
      melting_point=-38.83;
      vaporization_heat_PT=59.2;
      specific_heat_PT=139.5;
      critical_Pressure=1698;
      critical_Temperature_PT=1750;
      thermal_expansion=0.000181;
      thermal_conductivity=8.3;
      Brinelll_hardness=NNN;
      Mohs_hardness=NNN;
      Vickers_hardness=NNN;
      Hardness_Pearson=5.54;
      Hardness_Putz=NNN;
      Hardness_RB=5.29;
      shear_modulus=NNN;
      Young_modulus=NNN;
      bulk_modulus=25;
      Poisson_ratio_PT=NNN;
      Miedema_BVm=4.0;
      Magnetic_Type_PT="Diamagnetic";
      Mass_Magnetic_Susceptibility=-2.1E-9;
      Volume_Magnetic_Susceptibility=-0.0000284;
      Molar_Magnetic_Susceptibility=-4.21E-10;
      Curie_point=NNN;
      color_PT="SILVER";
      refractive_index=1.000933;
      HHIP=5500;
      HHIR=3100;
      /*xray_scatt=NNN;*/
      //Hg
      return; //CO20200520
    }
    // [AFLOW]STOP=Mercury
    // ********************************************************************************************************************************************************

    // p-electron systems
    // ********************************************************************************************************************************************************
    // [AFLOW]START=Thallium
    // Thallium Thallium Thallium Thallium Thallium Thallium Thallium Thallium Thallium Thallium Thallium Thallium Thallium Thallium Thallium Thallium Thallium
    if(ZZ==81) { // Thallium
      Z=ZZ;
      symbol="Tl";
      name="Thallium";
      Period=6;
      Group=13;
      Series="PoorMetal";
      Block="p";
      mass=AMU2KILOGRAM*204.37;
      MolarVolume=0.0000172473;
      volume=31.0721;
      Miedema_Vm=6.6;
      valence_std=3;
      valence_iupac=3;
      valence_PT=3;
      Density_PT=11.85;
      crystal="hcp";
      CrystalStr_PT="Simple_Hexagonal";
      space_group="P6_3/mmc";
      space_group_number=194;
      Pearson_coefficient=1.99659E-05;
      lattice_constant[1]=345.66;lattice_constant[2]=345.66;lattice_constant[3]=552.48;
      lattice_angle[1]=PI/2;lattice_angle[2]=PI/2;lattice_angle[3]=2*PI/3;
      phase="Solid";
      radius=0.171;
      radius_PT=156;
      radius_covalent=1.45;
      radius_covalent_PT=145;
      radius_VanDerWaals_PT=196;
      radii_Ghosh08=1.8670;
      radii_Slatter=1.90;
      radii_Pyykko=1.44;
      electrical_conductivity=6.7E6;
      electronegativity_vec=1.62;
      hardness_Ghosh=1.7043;
      electronegativity_Pearson=3.2;
      electronegativity_Ghosh=4.719;
      electronegativity_Allen=1.789;  //RF+SK20200410
      oxidation_states.push_back(3); oxidation_states.push_back(1); //RF+SK20200410
      oxidation_states_preferred.push_back(1);  //RF+SK20200410
      electron_affinity_PT=19.2;
      Miedema_phi_star=3.90;
      Miedema_nws=1.12;
      Miedema_gamma_s=610;
      Pettifor_scale=1.56;
      boiling_point=1473;
      melting_point=304;
      vaporization_heat_PT=165;
      specific_heat_PT=129;
      critical_Pressure=NNN;
      critical_Temperature_PT=NNN;
      thermal_expansion=0.0000299;
      thermal_conductivity=46;
      Brinelll_hardness=26.4;
      Mohs_hardness=1.2;
      Vickers_hardness=NNN;
      Hardness_Pearson=2.90;
      Hardness_Putz=NNN;
      Hardness_RB=2.69;
      shear_modulus=2.8;
      Young_modulus=8;
      bulk_modulus=43;
      Poisson_ratio_PT=0.45;
      Miedema_BVm=6.2;
      Magnetic_Type_PT="Diamagnetic";
      Mass_Magnetic_Susceptibility=-3E-9;
      Volume_Magnetic_Susceptibility=-0.0000356;
      Molar_Magnetic_Susceptibility=-6.13E-10;
      Curie_point=NNN;
      color_PT="SILVER";
      refractive_index=NNN;
      HHIP=6500;
      HHIR=6500;
      /*xray_scatt=NNN;*/
      //Tl
      return; //CO20200520
    }
    // [AFLOW]STOP=Thallium
    // ********************************************************************************************************************************************************

    // ********************************************************************************************************************************************************
    // [AFLOW]START=Lead
    // Lead Lead Lead Lead Lead Lead Lead Lead Lead Lead Lead Lead Lead Lead Lead Lead Lead
    if(ZZ==82) { // Lead
      Z=ZZ;
      symbol="Pb";
      name="Lead";
      Period=6;
      Group=14;
      Series="PoorMetal";
      Block="p";
      mass=AMU2KILOGRAM*207.2;
      MolarVolume=0.000018272;
      volume=31.6649;
      Miedema_Vm=6.9;
      valence_std=4;
      valence_iupac=4;
      valence_PT=4;
      Density_PT=11.34;
      crystal="fcc";
      CrystalStr_PT="Face-centered_Cubic";
      space_group="Fm_3m";
      space_group_number=225;
      Pearson_coefficient=1.94378E-05;
      lattice_constant[1]=495.08;lattice_constant[2]=495.08;lattice_constant[3]=495.08;
      lattice_angle[1]=PI/2;lattice_angle[2]=PI/2;lattice_angle[3]=PI/2;
      phase="Solid";
      radius=0.175;
      radius_PT=154;
      radius_covalent=1.46;
      radius_covalent_PT=146;
      radius_VanDerWaals_PT=202;
      radii_Ghosh08=1.6523;
      radii_Slatter=NNN;
      radii_Pyykko=1.44;
      electrical_conductivity=4.8E6;
      electronegativity_vec=2.33;
      hardness_Ghosh=1.9414;
      electronegativity_Pearson=3.90;
      electronegativity_Ghosh=4.841;
      electronegativity_Allen=1.854;  //RF+SK20200410
      oxidation_states.push_back(4); oxidation_states.push_back(2); //RF+SK20200410
      oxidation_states_preferred.push_back(2);  //RF+SK20200410
      electron_affinity_PT=35.1;
      Miedema_phi_star=4.10;
      Miedema_nws=1.15;
      Miedema_gamma_s=610;
      Pettifor_scale=1.80;
      boiling_point=1749;
      melting_point=327.46;
      vaporization_heat_PT=178;
      specific_heat_PT=127;
      critical_Pressure=NNN;
      critical_Temperature_PT=NNN;
      thermal_expansion=0.0000289;
      thermal_conductivity=35;
      Brinelll_hardness=38.3;
      Mohs_hardness=1.5;
      Vickers_hardness=NNN;
      Hardness_Pearson=3.53;
      Hardness_Putz=NNN;
      Hardness_RB=3.02;
      shear_modulus=5.6;
      Young_modulus=16;
      bulk_modulus=46;
      Poisson_ratio_PT=0.44;
      Miedema_BVm=7.9;
      Magnetic_Type_PT="Diamagnetic";
      Mass_Magnetic_Susceptibility=-1.5E-9;
      Volume_Magnetic_Susceptibility=-0.000017;
      Molar_Magnetic_Susceptibility=-3.11E-10;
      Curie_point=NNN;
      color_PT="SLATEGRAY";
      refractive_index=NNN;
      HHIP=2700;
      HHIR=1800;
      /*xray_scatt=NNN;*/
      //Pb
      return; //CO20200520
    }
    // [AFLOW]STOP=Lead
    // ********************************************************************************************************************************************************

    // ********************************************************************************************************************************************************
    // [AFLOW]START=Bismuth
    // Bismuth Bismuth Bismuth Bismuth Bismuth Bismuth Bismuth Bismuth Bismuth Bismuth Bismuth Bismuth Bismuth Bismuth Bismuth Bismuth Bismuth
    if(ZZ==83) { // Bismuth
      Z=ZZ;
      symbol="Bi";
      name="Bismuth";
      Period=6;
      Group=15;
      Series="PoorMetal";
      Block="p";
      mass=AMU2KILOGRAM*208.9804;
      MolarVolume=0.000021368;
      volume=31.5691;
      Miedema_Vm=7.2;
      valence_std=5;
      valence_iupac=5;
      valence_PT=5;
      Density_PT=9.78;
      crystal="rhl";
      CrystalStr_PT="Base-centered_Monoclinic";
      space_group="C12/m1";
      space_group_number=12;
      Pearson_coefficient=0.0;
      lattice_constant[1]=667.4;lattice_constant[2]=611.7;lattice_constant[3]=330.4;
      lattice_angle[1]=PI/2;lattice_angle[2]=1.925622;lattice_angle[3]=PI/2;
      phase="Solid";
      radius=0.182;
      radius_PT=143;
      radius_covalent=1.48;
      radius_covalent_PT=148;
      radius_VanDerWaals_PT=NNN;
      radii_Ghosh08=1.4818;
      radii_Slatter=1.60;
      radii_Pyykko=1.51;
      electrical_conductivity=770000;
      electronegativity_vec=2.02;
      hardness_Ghosh=2.1785;
      electronegativity_Pearson=4.69;
      electronegativity_Ghosh=4.962;
      electronegativity_Allen=2.01; //RF+SK20200410
      oxidation_states.push_back(5); oxidation_states.push_back(3); //RF+SK20200410
      oxidation_states_preferred.push_back(3);  //RF+SK20200410
      electron_affinity_PT=91.2;
      Miedema_phi_star=4.15;
      Miedema_nws=1.16;
      Miedema_gamma_s=550;
      Pettifor_scale=2.04;
      boiling_point=1564;
      melting_point=271.3;
      vaporization_heat_PT=160;
      specific_heat_PT=122;
      critical_Pressure=NNN;
      critical_Temperature_PT=NNN;
      thermal_expansion=0.0000134;
      thermal_conductivity=8;
      Brinelll_hardness=94.2;
      Mohs_hardness=2.25;
      Vickers_hardness=NNN;
      Hardness_Pearson=3.74;
      Hardness_Putz=NNN;
      Hardness_RB=4.14;
      shear_modulus=12;
      Young_modulus=32;
      bulk_modulus=31;
      Poisson_ratio_PT=0.33;
      Miedema_BVm=6.7;
      Magnetic_Type_PT="Diamagnetic";
      Mass_Magnetic_Susceptibility=-1.7E-8;
      Volume_Magnetic_Susceptibility=-0.00017;
      Molar_Magnetic_Susceptibility=-3.6E-9;
      Curie_point=NNN;
      color_PT="GRAY";
      refractive_index=NNN;
      HHIP=NNN;
      HHIR=NNN;
      /*xray_scatt=NNN;*/
      //Bi
      return; //CO20200520
    }
    // [AFLOW]STOP=Bismuth
    // ********************************************************************************************************************************************************

    // ********************************************************************************************************************************************************
    // [AFLOW]START=Polonium
    // Polonium Polonium Polonium Polonium Polonium Polonium Polonium Polonium Polonium Polonium Polonium Polonium Polonium Polonium Polonium Polonium Polonium
    if(ZZ==84) { // Polonium
      Z=ZZ;
      symbol="Po";
      name="Polonium";
      Period=6;
      Group=16;
      Series="Chalcogen";
      Block="p";
      mass=AMU2KILOGRAM*209.98;
      MolarVolume=0.00002272727272727;
      volume=NNN;
      Miedema_Vm=NNN;
      valence_std=6;
      valence_iupac=6;
      valence_PT=6;
      Density_PT=9.196;
      crystal="sc";
      CrystalStr_PT="Simple_Cubic";
      space_group="Pm-3m";
      space_group_number=221;
      Pearson_coefficient=0.0;
      lattice_constant[1]=335.9;lattice_constant[2]=335.9;lattice_constant[3]=335.9;
      lattice_angle[1]=PI/2;lattice_angle[2]=PI/2;lattice_angle[3]=PI/2;
      phase="Solid";
      radius=0.140;
      radius_PT=135;
      radius_covalent=1.40;
      radius_covalent_PT=140;
      radius_VanDerWaals_PT=NNN;
      radii_Ghosh08=1.3431;
      radii_Slatter=1.90;
      radii_Pyykko=1.45;
      electrical_conductivity=2.3E6;
      electronegativity_vec=2.00;
      hardness_Ghosh=2.4158;
      electronegativity_Pearson=NNN;
      electronegativity_Ghosh=5.084;
      electronegativity_Allen=2.19; //RF+SK20200410
      oxidation_states.push_back(6); oxidation_states.push_back(4); oxidation_states.push_back(2);  //RF+SK20200410
      oxidation_states_preferred.push_back(4);  //RF+SK20200410
      electron_affinity_PT=183.3;
      Miedema_phi_star=NNN;
      Miedema_nws=NNN;
      Miedema_gamma_s=NNN;
      Pettifor_scale=2.28;
      boiling_point=962;
      melting_point=254;
      vaporization_heat_PT=100;
      specific_heat_PT=NNN;
      critical_Pressure=NNN;
      critical_Temperature_PT=NNN;
      thermal_expansion=NNN;
      thermal_conductivity=NNN;
      Brinelll_hardness=NNN;
      Mohs_hardness=NNN;
      Vickers_hardness=NNN;
      Hardness_Pearson=NNN;
      Hardness_Putz=NNN;
      Hardness_RB=3.28;
      shear_modulus=NNN;
      Young_modulus=NNN;
      bulk_modulus=NNN;
      Poisson_ratio_PT=NNN;
      Miedema_BVm=NNN;
      Magnetic_Type_PT="NNN";
      Mass_Magnetic_Susceptibility=NNN;
      Volume_Magnetic_Susceptibility=NNN;
      Molar_Magnetic_Susceptibility=NNN;
      Curie_point=NNN;
      color_PT="SILVER";
      refractive_index=NNN;
      HHIP=NNN;
      HHIR=NNN;
      /*xray_scatt=NNN;*/
      //Po
      return; //CO20200520
    }
    // [AFLOW]STOP=Polonium
    // ********************************************************************************************************************************************************

    // ********************************************************************************************************************************************************
    // [AFLOW]START=Astatine
    // Astatine Astatine Astatine Astatine Astatine Astatine Astatine Astatine Astatine Astatine Astatine Astatine Astatine Astatine Astatine Astatine Astatine
    if(ZZ==85) { // Astatine
      Z=ZZ;
      symbol="At";
      name="Astatine";
      Period=6;
      Group=17;
      Series="Halogen";
      Block="p";
      mass=AMU2KILOGRAM*210;
      MolarVolume=NNN;
      volume=NNN;
      Miedema_Vm=NNN;
      valence_std=7;
      valence_iupac=7;
      valence_PT=7;
      Density_PT=NNN;
      crystal="nnn";
      CrystalStr_PT="NNN";
      space_group="NNN";
      space_group_number=NNN;
      Pearson_coefficient=0.0;
      lattice_constant[1]=NNN;lattice_constant[2]=NNN;lattice_constant[3]=NNN;
      lattice_angle[1]=NNN;lattice_angle[2]=NNN;lattice_angle[3]=NNN;
      phase="Solid";
      radius=NNN;
      radius_PT=127;
      radius_covalent=1.50;
      radius_covalent_PT=150;
      radius_VanDerWaals_PT=NNN;
      radii_Ghosh08=1.2283;
      radii_Slatter=NNN;
      radii_Pyykko=1.47;
      electrical_conductivity=NNN;
      electronegativity_vec=2.20;
      hardness_Ghosh=2.6528;
      electronegativity_Pearson=NNN;
      electronegativity_Ghosh=5.206;
      electronegativity_Allen=2.39; //RF+SK20200410
      oxidation_states.push_back(7); oxidation_states.push_back(5); oxidation_states.push_back(3); oxidation_states.push_back(1); oxidation_states.push_back(-1); //RF+SK20200410
      oxidation_states_preferred.push_back(-1); //RF+SK20200410
      electron_affinity_PT=270.1;
      Miedema_phi_star=NNN;
      Miedema_nws=NNN;
      Miedema_gamma_s=NNN;
      Pettifor_scale=2.52;
      boiling_point=NNN;
      melting_point=302;
      vaporization_heat_PT=40;
      specific_heat_PT=NNN;
      critical_Pressure=NNN;
      critical_Temperature_PT=NNN;
      thermal_expansion=NNN;
      thermal_conductivity=2;
      Brinelll_hardness=NNN;
      Mohs_hardness=NNN;
      Vickers_hardness=NNN;
      Hardness_Pearson=NNN;
      Hardness_Putz=NNN;
      Hardness_RB=3.57;
      shear_modulus=NNN;
      Young_modulus=NNN;
      bulk_modulus=NNN;
      Poisson_ratio_PT=NNN;
      Miedema_BVm=NNN;
      Magnetic_Type_PT="NNN";
      Mass_Magnetic_Susceptibility=NNN;
      Volume_Magnetic_Susceptibility=NNN;
      Molar_Magnetic_Susceptibility=NNN;
      Curie_point=NNN;
      color_PT="SILVER";
      refractive_index=NNN;
      HHIP=NNN;
      HHIR=NNN;
      /*xray_scatt=NNN;*/
      //At
      return; //CO20200520
    }
    // [AFLOW]STOP=Astatine
    // ********************************************************************************************************************************************************

    // ********************************************************************************************************************************************************
    // [AFLOW]START=Radon
    // Radon Radon Radon Radon Radon Radon Radon Radon Radon Radon Radon Radon Radon Radon Radon Radon Radon
    if(ZZ==86) { // Radon
      Z=ZZ;
      symbol="Rn";
      name="Radon";
      Period=6;
      Group=18;
      Series="NobleGas";
      Block="p";
      mass=AMU2KILOGRAM*222;
      MolarVolume=0.02281603288798;
      volume=NNN;
      Miedema_Vm=NNN;
      valence_std=0;
      valence_iupac=6;
      valence_PT=6;
      Density_PT=97.3E-4;
      crystal="fcc";
      CrystalStr_PT="NNN";
      space_group="NNN";
      space_group_number=NNN;
      Pearson_coefficient=0.0;
      lattice_constant[1]=NNN;lattice_constant[2]=NNN;lattice_constant[3]=NNN;
      lattice_angle[1]=NNN;lattice_angle[2]=NNN;lattice_angle[3]=NNN;
      phase="Gas";
      radius=NNN;
      radius_PT=120;
      radius_covalent=1.50;
      radius_covalent_PT=150;
      radius_VanDerWaals_PT=NNN;
      radii_Ghosh08=1.1315;
      radii_Slatter=NNN;
      radii_Pyykko=1.42;
      electrical_conductivity=NNN;
      electronegativity_vec=2.2;
      hardness_Ghosh=2.8900;
      electronegativity_Pearson=NNN;
      electronegativity_Ghosh=5.327;
      electronegativity_Allen=2.60; //RF+SK20200410
      oxidation_states.push_back(2);  //RF+SK20200410
      oxidation_states_preferred.push_back(2);  //RF+SK20200410
      electron_affinity_PT=0;
      Miedema_phi_star=NNN;
      Miedema_nws=NNN;
      Miedema_gamma_s=NNN;
      Pettifor_scale=0;
      boiling_point=-61.7;
      melting_point=-71;
      vaporization_heat_PT=17;
      specific_heat_PT=93.65;
      critical_Pressure=61.98;
      critical_Temperature_PT=377;
      thermal_expansion=NNN;
      thermal_conductivity=0.00361;
      Brinelll_hardness=NNN;
      Mohs_hardness=NNN;
      Vickers_hardness=NNN;
      Hardness_Pearson=NNN;
      Hardness_Putz=NNN;
      Hardness_RB=7.69;
      shear_modulus=NNN;
      Young_modulus=NNN;
      bulk_modulus=NNN;
      Poisson_ratio_PT=NNN;
      Miedema_BVm=NNN;
      Magnetic_Type_PT="NNN";
      Mass_Magnetic_Susceptibility=NNN;
      Volume_Magnetic_Susceptibility=NNN;
      Molar_Magnetic_Susceptibility=NNN;
      Curie_point=NNN;
      color_PT="COLORLESS";
      refractive_index=NNN;
      HHIP=NNN;
      HHIR=NNN;
      /*xray_scatt=NNN;*/
      //Rn
      return; //CO20200520
    }
    // [AFLOW]STOP=Radon
    // ********************************************************************************************************************************************************

    // ROW7
    // s-electron systems
    // ********************************************************************************************************************************************************
    // [AFLOW]START=Francium
    // Francium Francium Francium Francium Francium Francium Francium Francium Francium Francium Francium Francium Francium Francium Francium Francium Francium
    if(ZZ==87) { // Francium
      Z=ZZ;
      symbol="Fr";
      name="Francium";
      Period=7;
      Group=1;
      Series="AlkaliMetal";
      Block="s";
      mass=AMU2KILOGRAM*223.02;
      MolarVolume=NNN;
      volume=NNN;
      Miedema_Vm=NNN;
      valence_std=1;
      valence_iupac=1;
      valence_PT=1;
      Density_PT=NNN;
      crystal="bcc";
      CrystalStr_PT="NNN";
      space_group="NNN";
      space_group_number=NNN;
      Pearson_coefficient=0.0;
      lattice_constant[1]=NNN;lattice_constant[2]=NNN;lattice_constant[3]=NNN;
      lattice_angle[1]=NNN;lattice_angle[2]=NNN;lattice_angle[3]=NNN;
      phase="Solid";
      radius=NNN;
      radius_PT=NNN;
      radius_covalent=2.60;
      radius_covalent_PT=260;
      radius_VanDerWaals_PT=NNN;
      radii_Ghosh08=4.4479;
      radii_Slatter=NNN;
      radii_Pyykko=2.23;
      electrical_conductivity=NNN;
      electronegativity_vec=0.70;
      hardness_Ghosh=0.9882;
      electronegativity_Pearson=NNN;
      electronegativity_Ghosh=2.376;
      electronegativity_Allen=0.67; //RF+SK20200410
      oxidation_states.push_back(1);  //RF+SK20200410
      oxidation_states_preferred.push_back(1);  //RF+SK20200410
      electron_affinity_PT=NNN;
      Miedema_phi_star=NNN;
      Miedema_nws=NNN;
      Miedema_gamma_s=NNN;
      Pettifor_scale=0;
      boiling_point=NNN;
      melting_point=NNN;
      vaporization_heat_PT=64;
      specific_heat_PT=NNN;
      critical_Pressure=NNN;
      critical_Temperature_PT=NNN;
      thermal_expansion=NNN;
      thermal_conductivity=NNN;
      Brinelll_hardness=NNN;
      Mohs_hardness=NNN;
      Vickers_hardness=NNN;
      Hardness_Pearson=NNN;
      Hardness_Putz=NNN;
      Hardness_RB=NNN;
      shear_modulus=NNN;
      Young_modulus=NNN;
      bulk_modulus=NNN;
      Poisson_ratio_PT=NNN;
      Miedema_BVm=NNN;
      Magnetic_Type_PT="NNN";
      Mass_Magnetic_Susceptibility=NNN;
      Volume_Magnetic_Susceptibility=NNN;
      Molar_Magnetic_Susceptibility=NNN;
      Curie_point=NNN;
      color_PT="SILVER";
      refractive_index=NNN;
      HHIP=NNN;
      HHIR=NNN;
      /*xray_scatt=NNN;*/
      //Fr
      return; //CO20200520
    }
    // [AFLOW]STOP=Francium
    // ********************************************************************************************************************************************************

    // ********************************************************************************************************************************************************
    // [AFLOW]START=Radium
    // Radium Radium Radium Radium Radium Radium Radium Radium Radium Radium Radium Radium Radium Radium Radium Radium Radium
    if(ZZ==88) { // Radium
      Z=ZZ;
      symbol="Ra";
      name="Radium";
      Period=7;
      Group=2;
      Series="AlkalineEarthMetal";
      Block="s";
      mass=AMU2KILOGRAM*226.0254;
      MolarVolume=0.0000452;
      volume=-1.0000;
      Miedema_Vm=NNN;
      valence_std=2;
      valence_iupac=2;
      valence_PT=2;
      Density_PT=5;
      crystal="bct";
      CrystalStr_PT="Body-centered_Cubic";
      space_group="Im_3m";
      space_group_number=229;
      Pearson_coefficient=0.0;
      lattice_constant[1]=514.8;lattice_constant[2]=514.8;lattice_constant[3]=514.8;
      lattice_angle[1]=PI/2;lattice_angle[2]=PI/2;lattice_angle[3]=PI/2;
      phase="Solid";
      radius=NNN;
      radius_PT=NNN;
      radius_covalent=2.21;
      radius_covalent_PT=221;
      radius_VanDerWaals_PT=NNN;
      radii_Ghosh08=3.4332;
      radii_Slatter=2.15;
      radii_Pyykko=2.01;
      electrical_conductivity=1E6;
      electronegativity_vec=0.89;
      hardness_Ghosh=1.2819;
      electronegativity_Pearson=NNN;
      electronegativity_Ghosh=2.664;
      electronegativity_Allen=0.89; //RF+SK20200410
      oxidation_states.push_back(2);  //RF+SK20200410
      oxidation_states_preferred.push_back(2);  //RF+SK20200410
      electron_affinity_PT=NNN;
      Miedema_phi_star=NNN;
      Miedema_nws=NNN;
      Miedema_gamma_s=NNN;
      Pettifor_scale=0;
      boiling_point=1737;
      melting_point=700;
      vaporization_heat_PT=125;
      specific_heat_PT=92;
      critical_Pressure=NNN;
      critical_Temperature_PT=NNN;
      thermal_expansion=NNN;
      thermal_conductivity=19;
      Brinelll_hardness=NNN;
      Mohs_hardness=NNN;
      Vickers_hardness=NNN;
      Hardness_Pearson=NNN;
      Hardness_Putz=NNN;
      Hardness_RB=NNN;
      shear_modulus=NNN;
      Young_modulus=NNN;
      bulk_modulus=NNN;
      Poisson_ratio_PT=NNN;
      Miedema_BVm=NNN;
      Magnetic_Type_PT="NNN";
      Mass_Magnetic_Susceptibility=NNN;
      Volume_Magnetic_Susceptibility=NNN;
      Molar_Magnetic_Susceptibility=NNN;
      Curie_point=NNN;
      color_PT="SILVER";
      refractive_index=NNN;
      HHIP=NNN;
      HHIR=NNN;
      /*xray_scatt=NNN;*/
      //Ra
      return; //CO20200520
    }
    // [AFLOW]STOP=Radium
    // ********************************************************************************************************************************************************

    // d-electron systems: transition metals
    // ********************************************************************************************************************************************************
    // [AFLOW]START=Actinium
    // Actinium Actinium Actinium Actinium Actinium Actinium Actinium Actinium Actinium Actinium Actinium Actinium Actinium Actinium Actinium Actinium Actinium
    if(ZZ==89) { // Actinium
      Z=ZZ;
      symbol="Ac";
      name="Actinium";
      Period=7;
      Group=NNN;
      Series="Actinide";
      Block="f";
      mass=AMU2KILOGRAM*227.03;
      MolarVolume=0.00002254220456802;
      volume=45.2437;
      Miedema_Vm=NNN;
      valence_std=3;
      valence_iupac=3;
      valence_PT=3;
      Density_PT=10.07;
      crystal="fcc";
      CrystalStr_PT="Face-centered_Cubic";
      space_group="Fm_3m";
      space_group_number=225;
      Pearson_coefficient=0.0;
      lattice_constant[1]=567;lattice_constant[2]=567;lattice_constant[3]=567;
      lattice_angle[1]=PI/2;lattice_angle[2]=PI/2;lattice_angle[3]=PI/2;
      phase="Solid";
      radius=NNN;
      radius_PT=NNN;
      radius_covalent=2.15;
      radius_covalent_PT=215;
      radius_VanDerWaals_PT=NNN;
      radii_Ghosh08=3.2615;
      radii_Slatter=1.95;
      radii_Pyykko=1.86;
      electrical_conductivity=NNN;
      electronegativity_vec=1.10;
      hardness_Ghosh=1.3497;
      electronegativity_Pearson=NNN;
      electronegativity_Ghosh=2.730;
      electronegativity_Allen=NNN;  //RF+SK20200410
      oxidation_states.push_back(NNN);  //RF+SK20200410
      oxidation_states_preferred.push_back(NNN);  //RF+SK20200410
      electron_affinity_PT=NNN;
      Miedema_phi_star=NNN;
      Miedema_nws=NNN;
      Miedema_gamma_s=NNN;
      Pettifor_scale=0;
      boiling_point=3200;
      melting_point=1050;
      vaporization_heat_PT=400;
      specific_heat_PT=120;
      critical_Pressure=NNN;
      critical_Temperature_PT=NNN;
      thermal_expansion=NNN;
      thermal_conductivity=12;
      Brinelll_hardness=NNN;
      Mohs_hardness=NNN;
      Vickers_hardness=NNN;
      Hardness_Pearson=NNN;
      Hardness_Putz=NNN;
      Hardness_RB=NNN;
      shear_modulus=NNN;
      Young_modulus=NNN;
      bulk_modulus=NNN;
      Poisson_ratio_PT=NNN;
      Miedema_BVm=NNN;
      Magnetic_Type_PT="NNN";
      Mass_Magnetic_Susceptibility=NNN;
      Volume_Magnetic_Susceptibility=NNN;
      Molar_Magnetic_Susceptibility=NNN;
      Curie_point=NNN;
      color_PT="SILVER";
      refractive_index=NNN;
      HHIP=NNN;
      HHIR=NNN;
      /*xray_scatt=NNN;*/
      //Ac
      return; //CO20200520
    }
    // [AFLOW]STOP=Actinium
    // ********************************************************************************************************************************************************

    // actinidies
    // ********************************************************************************************************************************************************
    // [AFLOW]START=Thorium
    // Thorium Thorium Thorium Thorium Thorium Thorium Thorium Thorium Thorium Thorium Thorium Thorium Thorium Thorium Thorium Thorium Thorium
    if(ZZ==90) { // Thorium
      Z=ZZ;
      symbol="Th";
      name="Thorium";
      Period=7;
      Group=NNN;
      Series="Actinide";
      Block="f";
      mass=AMU2KILOGRAM*232.0381;
      MolarVolume=0.0000197917;
      volume=31.9586;
      Miedema_Vm=7.3;
      valence_std=4;
      valence_iupac=4;
      valence_PT=4;
      Density_PT=11.724;
      crystal="fcc";
      CrystalStr_PT="Face-centered_Cubic";
      space_group="Fm_3m";
      space_group_number=225;
      Pearson_coefficient=0.0;
      lattice_constant[1]=508.42;lattice_constant[2]=508.42;lattice_constant[3]=508.42;
      lattice_angle[1]=PI/2;lattice_angle[2]=PI/2;lattice_angle[3]=PI/2;
      phase="Solid";
      radius=0.180;
      radius_PT=NNN;
      radius_covalent=2.06;
      radius_covalent_PT=206;
      radius_VanDerWaals_PT=NNN;
      radii_Ghosh08=3.1061;
      radii_Slatter=1.80;
      radii_Pyykko=1.75;
      electrical_conductivity=6.7E6;
      electronegativity_vec=1.30;
      hardness_Ghosh=1.4175;
      electronegativity_Pearson=NNN;
      electronegativity_Ghosh=2.796;
      electronegativity_Allen=NNN;  //RF+SK20200410
      oxidation_states.push_back(NNN);  //RF+SK20200410
      oxidation_states_preferred.push_back(NNN);  //RF+SK20200410
      electron_affinity_PT=NNN;
      Miedema_phi_star=3.30;
      Miedema_nws=1.28;
      Miedema_gamma_s=NNN;
      Pettifor_scale=0;
      boiling_point=4820;
      melting_point=1750;
      vaporization_heat_PT=530;
      specific_heat_PT=118;
      critical_Pressure=NNN;
      critical_Temperature_PT=NNN;
      thermal_expansion=0.000011;
      thermal_conductivity=54;
      Brinelll_hardness=400;
      Mohs_hardness=3;
      Vickers_hardness=350;
      Hardness_Pearson=NNN;
      Hardness_Putz=NNN;
      Hardness_RB=NNN;
      shear_modulus=31;
      Young_modulus=79;
      bulk_modulus=54;
      Poisson_ratio_PT=0.27;
      Miedema_BVm=NNN;
      Magnetic_Type_PT="Paramagnetic";
      Mass_Magnetic_Susceptibility=7.2E-9;
      Volume_Magnetic_Susceptibility=0.000084;
      Molar_Magnetic_Susceptibility=1.7E-9;
      Curie_point=NNN;
      color_PT="SILVER";
      refractive_index=NNN;
      HHIP=NNN;
      HHIR=NNN;
      xray_scatt=86.64;
      //Th
      return; //CO20200520
    }
    // [AFLOW]STOP=Thorium
    // ********************************************************************************************************************************************************

    // ********************************************************************************************************************************************************
    // [AFLOW]START=Protoactinium
    // Protoactinium Protoactinium Protoactinium Protoactinium Protoactinium Protoactinium Protoactinium Protoactinium Protoactinium Protoactinium Protoactinium Protoactinium Protoactinium Protoactinium Protoactinium Protoactinium Protoactinium
    if(ZZ==91) { // Protoactinium
      Z=ZZ;
      symbol="Pa";
      name="Protoactinium";
      Period=7;
      Group=NNN;
      Series="Actinide";
      Block="f";
      mass=AMU2KILOGRAM*231.04;
      MolarVolume=0.0000150316;
      volume=NNN;
      Miedema_Vm=NNN;
      valence_std=5;
      valence_iupac=5;
      valence_PT=5;
      Density_PT=15.37;
      crystal="bct";
      CrystalStr_PT="Centered_Tetragonal";
      space_group="I4/mmm";
      space_group_number=139;
      Pearson_coefficient=0.0;
      lattice_constant[1]=392.5;lattice_constant[2]=392.5;lattice_constant[3]=323.8;
      lattice_angle[1]=PI/2;lattice_angle[2]=PI/2;lattice_angle[3]=PI/2;
      phase="Solid";
      radius=NNN;
      radius_PT=NNN;
      radius_covalent=2.00;
      radius_covalent_PT=200;
      radius_VanDerWaals_PT=NNN;
      radii_Ghosh08=2.2756;
      radii_Slatter=1.80;
      radii_Pyykko=1.69;
      electrical_conductivity=5.6E6;
      electronegativity_vec=1.50;
      hardness_Ghosh=1.9369;
      electronegativity_Pearson=NNN;
      electronegativity_Ghosh=3.306;
      electronegativity_Allen=NNN;  //RF+SK20200410
      oxidation_states.push_back(NNN);  //RF+SK20200410
      oxidation_states_preferred.push_back(NNN);  //RF+SK20200410
      electron_affinity_PT=NNN;
      Miedema_phi_star=NNN;
      Miedema_nws=NNN;
      Miedema_gamma_s=NNN;
      Pettifor_scale=0;
      boiling_point=4000;
      melting_point=1572;
      vaporization_heat_PT=470;
      specific_heat_PT=99.1;
      critical_Pressure=NNN;
      critical_Temperature_PT=NNN;
      thermal_expansion=NNN;
      thermal_conductivity=47;
      Brinelll_hardness=NNN;
      Mohs_hardness=NNN;
      Vickers_hardness=NNN;
      Hardness_Pearson=NNN;
      Hardness_Putz=NNN;
      Hardness_RB=NNN;
      shear_modulus=NNN;
      Young_modulus=NNN;
      bulk_modulus=NNN;
      Poisson_ratio_PT=NNN;
      Miedema_BVm=NNN;
      Magnetic_Type_PT="Paramagnetic";
      Mass_Magnetic_Susceptibility=3.25E-8;
      Volume_Magnetic_Susceptibility=0.0004995;
      Molar_Magnetic_Susceptibility=7.509E-9;
      Curie_point=NNN;
      color_PT="SILVER";
      refractive_index=NNN;
      HHIP=NNN;
      HHIR=NNN;
      /*xray_scatt=NNN;*/
      //Pa
      return; //CO20200520
    }
    // [AFLOW]STOP=Protoactinium
    // ********************************************************************************************************************************************************

    // ********************************************************************************************************************************************************
    // [AFLOW]START=Uranium
    // Uranium Uranium Uranium Uranium Uranium Uranium Uranium Uranium Uranium Uranium Uranium Uranium Uranium Uranium Uranium Uranium Uranium
    if(ZZ==92) { // Uranium
      Z=ZZ;
      symbol="U";
      name="Uranium";
      Period=7;
      Group=NNN;
      Series="Actinide";
      Block="f";
      mass=AMU2KILOGRAM*238.03;
      MolarVolume=0.000012495;
      volume=NNN;
      Miedema_Vm=NNN;
      valence_std=6;
      valence_iupac=6;
      valence_PT=6;
      Density_PT=19.05;
      crystal="orc";
      CrystalStr_PT="Base_Orthorhombic";
      space_group="Cmcm";
      space_group_number=63;
      Pearson_coefficient=1.15611E-06;
      lattice_constant[1]=285.37;lattice_constant[2]=586.95;lattice_constant[3]=495.48;
      lattice_angle[1]=PI/2;lattice_angle[2]=PI/2;lattice_angle[3]=PI/2;
      phase="Solid";
      radius=0.138;
      radius_PT=NNN;
      radius_covalent=1.96;
      radius_covalent_PT=196;
      radius_VanDerWaals_PT=186;
      radii_Ghosh08=1.9767;
      radii_Slatter=1.75;
      radii_Pyykko=1.70;
      electrical_conductivity=3.6E6;
      electronegativity_vec=1.38;
      hardness_Ghosh=2.2306;
      electronegativity_Pearson=NNN;
      electronegativity_Ghosh=3.594;
      electronegativity_Allen=NNN;  //RF+SK20200410
      oxidation_states.push_back(NNN);  //RF+SK20200410
      oxidation_states_preferred.push_back(NNN);  //RF+SK20200410
      electron_affinity_PT=NNN;
      Miedema_phi_star=NNN;
      Miedema_nws=NNN;
      Miedema_gamma_s=NNN;
      Pettifor_scale=0;
      boiling_point=3927;
      melting_point=1135;
      vaporization_heat_PT=420;
      specific_heat_PT=116;
      critical_Pressure=NNN;
      critical_Temperature_PT=NNN;
      thermal_expansion=0.0000139;
      thermal_conductivity=27;
      Brinelll_hardness=2400;
      Mohs_hardness=6;
      Vickers_hardness=1960;
      Hardness_Pearson=NNN;
      Hardness_Putz=NNN;
      Hardness_RB=NNN;
      shear_modulus=111;
      Young_modulus=208;
      bulk_modulus=100;
      Poisson_ratio_PT=0.23;
      Miedema_BVm=NNN;
      Magnetic_Type_PT="Paramagnetic";
      Mass_Magnetic_Susceptibility=2.16E-8;
      Volume_Magnetic_Susceptibility=0.000411;
      Molar_Magnetic_Susceptibility=5.14E-9;
      Curie_point=NNN;
      color_PT="SILVER";
      refractive_index=NNN;
      HHIP=NNN;
      HHIR=NNN;
      /*xray_scatt=NNN;*/
      //U
      return; //CO20200520
    }
    // [AFLOW]STOP=Uranium
    // ********************************************************************************************************************************************************

    // ********************************************************************************************************************************************************
    // [AFLOW]START=Neptunium
    // Neptunium Neptunium Neptunium Neptunium Neptunium Neptunium Neptunium Neptunium Neptunium Neptunium Neptunium Neptunium Neptunium Neptunium Neptunium Neptunium Neptunium
    if(ZZ==93) { // Neptunium
      Z=ZZ;
      symbol="Np";
      name="Neptunium";
      Period=7;
      Group=NNN;
      Series="Actinide";
      Block="f";
      mass=AMU2KILOGRAM*237.05;
      MolarVolume=0.00001158924205379;
      volume=NNN;
      Miedema_Vm=NNN;
      valence_std=7;
      valence_iupac=7;
      valence_PT=6;
      Density_PT=20.45;
      crystal="nnn";
      CrystalStr_PT="Simple_Orthorhombic";
      space_group="Pnma";
      space_group_number=62;
      Pearson_coefficient=0.0;
      lattice_constant[1]=666.3;lattice_constant[2]=472.3;lattice_constant[3]=488.7;
      lattice_angle[1]=PI/2;lattice_angle[2]=PI/2;lattice_angle[3]=PI/2;
      phase="Solid";
      radius=NNN;
      radius_PT=NNN;
      radius_covalent=1.90;
      radius_covalent_PT=190;
      radius_VanDerWaals_PT=NNN;
      radii_Ghosh08=1.7473;
      radii_Slatter=1.75;
      radii_Pyykko=1.71;
      electrical_conductivity=830000;
      electronegativity_vec=NNN;
      hardness_Ghosh=2.5241;
      electronegativity_Pearson=NNN;
      electronegativity_Ghosh=3.882;
      electronegativity_Allen=NNN;  //RF+SK20200410
      oxidation_states.push_back(NNN);  //RF+SK20200410
      oxidation_states_preferred.push_back(NNN);  //RF+SK20200410
      electron_affinity_PT=NNN;
      Miedema_phi_star=NNN;
      Miedema_nws=NNN;
      Miedema_gamma_s=NNN;
      Pettifor_scale=0;
      boiling_point=4000;
      melting_point=644;
      vaporization_heat_PT=335;
      specific_heat_PT=NNN;
      critical_Pressure=NNN;
      critical_Temperature_PT=NNN;
      thermal_expansion=NNN;
      thermal_conductivity=6;
      Brinelll_hardness=NNN;
      Mohs_hardness=NNN;
      Vickers_hardness=NNN;
      Hardness_Pearson=NNN;
      Hardness_Putz=NNN;
      Hardness_RB=NNN;
      shear_modulus=NNN;
      Young_modulus=NNN;
      bulk_modulus=NNN;
      Poisson_ratio_PT=NNN;
      Miedema_BVm=NNN;
      Magnetic_Type_PT="NNN";
      Mass_Magnetic_Susceptibility=NNN;
      Volume_Magnetic_Susceptibility=NNN;
      Molar_Magnetic_Susceptibility=NNN;
      Curie_point=NNN;
      color_PT="SILVER";
      refractive_index=NNN;
      HHIP=NNN;
      HHIR=NNN;
      /*xray_scatt=NNN;*/
      //Np
      return; //CO20200520
    }
    // [AFLOW]STOP=Neptunium
    // ********************************************************************************************************************************************************

    // ********************************************************************************************************************************************************
    // [AFLOW]START=Plutonium
    // Plutonium Plutonium Plutonium Plutonium Plutonium Plutonium Plutonium Plutonium Plutonium Plutonium Plutonium Plutonium Plutonium Plutonium Plutonium Plutonium Plutonium
    if(ZZ==94) { // Plutonium
      Z=ZZ;
      symbol="Pu";
      name="Plutonium";
      Period=7;
      Group=NNN;
      Series="Actinide";
      Block="f";
      mass=AMU2KILOGRAM*244.06;
      MolarVolume=0.00001231328219621;
      volume=NNN;
      Miedema_Vm=NNN;
      valence_std=8;
      valence_iupac=7;
      valence_PT=6;
      Density_PT=19.816;
      crystal="nnn";
      CrystalStr_PT="Simple_Monoclinic";
      space_group="P12_1/m1";
      space_group_number=11;
      Pearson_coefficient=0.0;
      lattice_constant[1]=618.3;lattice_constant[2]=482.2;lattice_constant[3]=1096.3;
      lattice_angle[1]=PI/2;lattice_angle[2]=1.776571;lattice_angle[3]=PI/2;
      phase="Solid";
      radius=NNN;
      radius_PT=NNN;
      radius_covalent=1.87;
      radius_covalent_PT=187;
      radius_VanDerWaals_PT=NNN;
      radii_Ghosh08=1.4496;
      radii_Slatter=1.75;
      radii_Pyykko=1.72;
      electrical_conductivity=670000;
      electronegativity_vec=NNN;
      hardness_Ghosh=3.0436;
      electronegativity_Pearson=NNN;
      electronegativity_Ghosh=4.391;
      electronegativity_Allen=NNN;  //RF+SK20200410
      oxidation_states.push_back(NNN);  //RF+SK20200410
      oxidation_states_preferred.push_back(NNN);  //RF+SK20200410
      electron_affinity_PT=NNN;
      Miedema_phi_star=NNN;
      Miedema_nws=NNN;
      Miedema_gamma_s=NNN;
      Pettifor_scale=0;
      boiling_point=3230;
      melting_point=640;
      vaporization_heat_PT=325;
      specific_heat_PT=NNN;
      critical_Pressure=NNN;
      critical_Temperature_PT=NNN;
      thermal_expansion=NNN;
      thermal_conductivity=6;
      Brinelll_hardness=NNN;
      Mohs_hardness=NNN;
      Vickers_hardness=NNN;
      Hardness_Pearson=NNN;
      Hardness_Putz=NNN;
      Hardness_RB=NNN;
      shear_modulus=43;
      Young_modulus=96;
      bulk_modulus=NNN;
      Poisson_ratio_PT=0.21;
      Miedema_BVm=NNN;
      Magnetic_Type_PT="Paramagnetic";
      Mass_Magnetic_Susceptibility=3.17E-8;
      Volume_Magnetic_Susceptibility=0.0006282;
      Molar_Magnetic_Susceptibility=7.735E-9;
      Curie_point=NNN;
      color_PT="SILVER";
      refractive_index=NNN;
      HHIP=NNN;
      HHIR=NNN;
      /*xray_scatt=NNN;*/
      //Pu
      return; //CO20200520
    }
    // [AFLOW]STOP=Plutonium
    // ********************************************************************************************************************************************************

    // ********************************************************************************************************************************************************
    // [AFLOW]START=Americium
    // Americium Americium Americium Americium Americium Americium Americium Americium Americium Americium Americium Americium Americium Americium Americium Americium Americium
    if(ZZ==95) { // Americium
      Z=ZZ;
      symbol="Am";
      name="Americium";
      Period=7;
      Group=NNN;
      Series="Actinide";
      Block="f";
      mass=AMU2KILOGRAM*243.06;
      MolarVolume=0.00001777615215801;
      volume=NNN;
      Miedema_Vm=NNN;
      valence_std=9;
      valence_iupac=7;
      valence_PT=4;
      Density_PT=13.67;
      crystal="nnn";
      CrystalStr_PT="Simple_Hexagonal";
      space_group="P6_3/mmc";
      space_group_number=194;
      Pearson_coefficient=0.0;
      lattice_constant[1]=346.81;lattice_constant[2]=346.81;lattice_constant[3]=1124.1;
      lattice_angle[1]=PI/2;lattice_angle[2]=PI/2;lattice_angle[3]=2*PI/3;
      phase="Solid";
      radius=NNN;
      radius_PT=NNN;
      radius_covalent=1.80;
      radius_covalent_PT=180;
      radius_VanDerWaals_PT=NNN;
      radii_Ghosh08=1.2915;
      radii_Slatter=1.75;
      radii_Pyykko=1.66;
      electrical_conductivity=NNN;
      electronegativity_vec=NNN;
      hardness_Ghosh=3.4169;
      electronegativity_Pearson=NNN;
      electronegativity_Ghosh=4.678;
      electronegativity_Allen=NNN;  //RF+SK20200410
      oxidation_states.push_back(NNN);  //RF+SK20200410
      oxidation_states_preferred.push_back(NNN);  //RF+SK20200410
      electron_affinity_PT=NNN;
      Miedema_phi_star=NNN;
      Miedema_nws=NNN;
      Miedema_gamma_s=NNN;
      Pettifor_scale=0;
      boiling_point=2011;
      melting_point=1176;
      vaporization_heat_PT=NNN;
      specific_heat_PT=NNN;
      critical_Pressure=NNN;
      critical_Temperature_PT=NNN;
      thermal_expansion=NNN;
      thermal_conductivity=10;
      Brinelll_hardness=NNN;
      Mohs_hardness=NNN;
      Vickers_hardness=NNN;
      Hardness_Pearson=NNN;
      Hardness_Putz=NNN;
      Hardness_RB=NNN;
      shear_modulus=NNN;
      Young_modulus=NNN;
      bulk_modulus=NNN;
      Poisson_ratio_PT=NNN;
      Miedema_BVm=NNN;
      Magnetic_Type_PT="Paramagnetic";
      Mass_Magnetic_Susceptibility=5.15E-8;
      Volume_Magnetic_Susceptibility=0.000704;
      Molar_Magnetic_Susceptibility=1.251E-8;
      Curie_point=NNN;
      color_PT="SILVER";
      refractive_index=NNN;
      HHIP=NNN;
      HHIR=NNN;
      /*xray_scatt=NNN;*/
      //Am
      return; //CO20200520
    }
    // [AFLOW]STOP=Americium
    // ********************************************************************************************************************************************************

    // ********************************************************************************************************************************************************
    // [AFLOW]START=Curium
    // Curium Curium Curium Curium Curium Curium Curium Curium Curium Curium Curium Curium Curium Curium Curium Curium Curium
    if(ZZ==96) { // Curium
      Z=ZZ;
      symbol="Cm";
      name="Curium";
      Period=7;
      Group=NNN;
      Series="Actinide";
      Block="f";
      mass=AMU2KILOGRAM*247.07;
      MolarVolume=0.00001828275351591;
      volume=NNN;
      Miedema_Vm=NNN;
      valence_std=10;
      valence_iupac=8;
      valence_PT=4;
      Density_PT=13.51;
      crystal="nnn";
      CrystalStr_PT="Simple_Hexagonal";
      space_group="P6_3/mmc";
      space_group_number=194;
      Pearson_coefficient=0.0;
      lattice_constant[1]=349.6;lattice_constant[2]=349.6;lattice_constant[3]=1133.1;
      lattice_angle[1]=PI/2;lattice_angle[2]=PI/2;lattice_angle[3]=2*PI/3;
      phase="Solid";
      radius=NNN;
      radius_PT=NNN;
      radius_covalent=1.69;
      radius_covalent_PT=169;
      radius_VanDerWaals_PT=NNN;
      radii_Ghosh08=1.2960;
      radii_Slatter=NNN;
      radii_Pyykko=1.66;
      electrical_conductivity=NNN;
      electronegativity_vec=NNN;
      hardness_Ghosh=3.4050;
      electronegativity_Pearson=NNN;
      electronegativity_Ghosh=4.745;
      electronegativity_Allen=NNN;  //RF+SK20200410
      oxidation_states.push_back(NNN);  //RF+SK20200410
      oxidation_states_preferred.push_back(NNN);  //RF+SK20200410
      electron_affinity_PT=NNN;
      Miedema_phi_star=NNN;
      Miedema_nws=NNN;
      Miedema_gamma_s=NNN;
      Pettifor_scale=0;
      boiling_point=3110;
      melting_point=1345;
      vaporization_heat_PT=NNN;
      specific_heat_PT=NNN;
      critical_Pressure=NNN;
      critical_Temperature_PT=NNN;
      thermal_expansion=NNN;
      thermal_conductivity=NNN;
      Brinelll_hardness=NNN;
      Mohs_hardness=NNN;
      Vickers_hardness=NNN;
      Hardness_Pearson=NNN;
      Hardness_Putz=NNN;
      Hardness_RB=NNN;
      shear_modulus=NNN;
      Young_modulus=NNN;
      bulk_modulus=NNN;
      Poisson_ratio_PT=NNN;
      Miedema_BVm=NNN;
      Magnetic_Type_PT="NNN";
      Mass_Magnetic_Susceptibility=NNN;
      Volume_Magnetic_Susceptibility=NNN;
      Molar_Magnetic_Susceptibility=NNN;
      Curie_point=NNN;
      color_PT="SILVER";
      refractive_index=NNN;
      HHIP=NNN;
      HHIR=NNN;
      /*xray_scatt=NNN;*/
      //Cm
      return; //CO20200520
    }
    // [AFLOW]STOP=Curium
    // ********************************************************************************************************************************************************

    // ********************************************************************************************************************************************************
    // [AFLOW]START=Berkelium
    // Berkelium Berkelium Berkelium Berkelium Berkelium Berkelium Berkelium Berkelium Berkelium Berkelium Berkelium Berkelium Berkelium Berkelium Berkelium Berkelium Berkelium
    if(ZZ==97) { // Berkelium
      Z=ZZ;
      symbol="Bk";
      name="Berkelium";
      Period=7;
      Group=NNN;
      Series="Actinide";
      Block="f";
      mass=AMU2KILOGRAM*247.07;
      MolarVolume=0.00001671177266576;
      volume=NNN;
      Miedema_Vm=NNN;
      valence_std=11;
      valence_iupac=4;
      valence_PT=4;
      Density_PT=14.78;
      crystal="nnn";
      CrystalStr_PT="Simple_Hexagonal";
      space_group="P6_3/mmc";
      space_group_number=194;
      Pearson_coefficient=0.0;
      lattice_constant[1]=341.6;lattice_constant[2]=341.6;lattice_constant[3]=1106.9;
      lattice_angle[1]=PI/2;lattice_angle[2]=PI/2;lattice_angle[3]=2*PI/3;
      phase="Solid";
      radius=NNN;
      radius_PT=NNN;
      radius_covalent=NNN;
      radius_covalent_PT=NNN;
      radius_VanDerWaals_PT=NNN;
      radii_Ghosh08=1.1247;
      radii_Slatter=NNN;
      radii_Pyykko=1.68;
      electrical_conductivity=NNN;
      electronegativity_vec=NNN;
      hardness_Ghosh=3.9244;
      electronegativity_Pearson=NNN;
      electronegativity_Ghosh=5.256;
      electronegativity_Allen=NNN;  //RF+SK20200410
      oxidation_states.push_back(NNN);  //RF+SK20200410
      oxidation_states_preferred.push_back(NNN);  //RF+SK20200410
      electron_affinity_PT=NNN;
      Miedema_phi_star=NNN;
      Miedema_nws=NNN;
      Miedema_gamma_s=NNN;
      Pettifor_scale=0;
      boiling_point=NNN;
      melting_point=1050;
      vaporization_heat_PT=NNN;
      specific_heat_PT=NNN;
      critical_Pressure=NNN;
      critical_Temperature_PT=NNN;
      thermal_expansion=NNN;
      thermal_conductivity=10;
      Brinelll_hardness=NNN;
      Mohs_hardness=NNN;
      Vickers_hardness=NNN;
      Hardness_Pearson=NNN;
      Hardness_Putz=NNN;
      Hardness_RB=NNN;
      shear_modulus=NNN;
      Young_modulus=NNN;
      bulk_modulus=NNN;
      Poisson_ratio_PT=NNN;
      Miedema_BVm=NNN;
      Magnetic_Type_PT="NNN";
      Mass_Magnetic_Susceptibility=NNN;
      Volume_Magnetic_Susceptibility=NNN;
      Molar_Magnetic_Susceptibility=NNN;
      Curie_point=NNN;
      color_PT="NNN";
      refractive_index=NNN;
      HHIP=NNN;
      HHIR=NNN;
      /*xray_scatt=NNN;*/
      //Bk
      return; //CO20200520
    }
    // [AFLOW]STOP=Berkelium
    // ********************************************************************************************************************************************************

    // ********************************************************************************************************************************************************
    // [AFLOW]START=Californium
    // Californium Californium Californium Californium Californium Californium Californium Californium Californium Californium Californium Californium Californium Californium Californium Californium Californium
    if(ZZ==98) { // Californium
      Z=ZZ;
      symbol="Cf";
      name="Californium";
      Period=7;
      Group=NNN;
      Series="Actinide";
      Block="f";
      mass=AMU2KILOGRAM*251.08;
      MolarVolume=0.00001662251655629;
      volume=NNN;
      Miedema_Vm=NNN;
      valence_std=12;
      valence_iupac=4;
      valence_PT=4;
      Density_PT=15.1;
      crystal="nnn";
      CrystalStr_PT="Simple_Hexagonal";
      space_group="P6_3/mmc";
      space_group_number=194;
      Pearson_coefficient=0.0;
      lattice_constant[1]=338;lattice_constant[2]=338;lattice_constant[3]=1102.5;
      lattice_angle[1]=PI/2;lattice_angle[2]=PI/2;lattice_angle[3]=2*PI/3;
      phase="Solid";
      radius=NNN;
      radius_PT=NNN;
      radius_covalent=NNN;
      radius_covalent_PT=NNN;
      radius_VanDerWaals_PT=NNN;
      radii_Ghosh08=1.0465;
      radii_Slatter=NNN;
      radii_Pyykko=1.68;
      electrical_conductivity=NNN;
      electronegativity_vec=NNN;
      hardness_Ghosh=4.2181;
      electronegativity_Pearson=NNN;
      electronegativity_Ghosh=5.542;
      electronegativity_Allen=NNN;  //RF+SK20200410
      oxidation_states.push_back(NNN);  //RF+SK20200410
      oxidation_states_preferred.push_back(NNN);  //RF+SK20200410
      electron_affinity_PT=NNN;
      Miedema_phi_star=NNN;
      Miedema_nws=NNN;
      Miedema_gamma_s=NNN;
      Pettifor_scale=0;
      boiling_point=NNN;
      melting_point=900;
      vaporization_heat_PT=NNN;
      specific_heat_PT=NNN;
      critical_Pressure=NNN;
      critical_Temperature_PT=NNN;
      thermal_expansion=NNN;
      thermal_conductivity=NNN;
      Brinelll_hardness=NNN;
      Mohs_hardness=NNN;
      Vickers_hardness=NNN;
      Hardness_Pearson=NNN;
      Hardness_Putz=NNN;
      Hardness_RB=NNN;
      shear_modulus=NNN;
      Young_modulus=NNN;
      bulk_modulus=NNN;
      Poisson_ratio_PT=NNN;
      Miedema_BVm=NNN;
      Magnetic_Type_PT="NNN";
      Mass_Magnetic_Susceptibility=NNN;
      Volume_Magnetic_Susceptibility=NNN;
      Molar_Magnetic_Susceptibility=NNN;
      Curie_point=NNN;
      color_PT="NNN";
      refractive_index=NNN;
      HHIP=NNN;
      HHIR=NNN;
      /*xray_scatt=NNN;*/
      //Cf
      return; //CO20200520
    }
    // [AFLOW]STOP=Californium
    // ********************************************************************************************************************************************************

    // ********************************************************************************************************************************************************
    // [AFLOW]START=Einsteinium
    // Einsteinium Einsteinium Einsteinium Einsteinium Einsteinium Einsteinium Einsteinium Einsteinium Einsteinium Einsteinium Einsteinium Einsteinium Einsteinium Einsteinium Einsteinium Einsteinium Einsteinium
    if(ZZ==99) { // Einsteinium
      Z=ZZ;
      symbol="Es";
      name="Einsteinium";
      Period=7;
      Group=NNN;
      Series="Actinide";
      Block="f";
      mass=AMU2KILOGRAM*252.08;
      MolarVolume=NNN;
      volume=NNN;
      Miedema_Vm=NNN;
      valence_std=13;
      valence_iupac=4;
      valence_PT=4;
      Density_PT=NNN;
      crystal="nnn";
      CrystalStr_PT="NNN";
      space_group="NNN";
      space_group_number=NNN;
      Pearson_coefficient=0.0;
      lattice_constant[1]=NNN;lattice_constant[2]=NNN;lattice_constant[3]=NNN;
      lattice_angle[1]=NNN;lattice_angle[2]=NNN;lattice_angle[3]=NNN;
      phase="Solid";
      radius=NNN;
      radius_PT=NNN;
      radius_covalent=NNN;
      radius_covalent_PT=NNN;
      radius_VanDerWaals_PT=NNN;
      radii_Ghosh08=0.9785;
      radii_Slatter=NNN;
      radii_Pyykko=1.65;
      electrical_conductivity=NNN;
      electronegativity_vec=NNN;
      hardness_Ghosh=4.5116;
      electronegativity_Pearson=NNN;
      electronegativity_Ghosh=5.830;
      electronegativity_Allen=NNN;  //RF+SK20200410
      oxidation_states.push_back(NNN);  //RF+SK20200410
      oxidation_states_preferred.push_back(NNN);  //RF+SK20200410
      electron_affinity_PT=NNN;
      Miedema_phi_star=NNN;
      Miedema_nws=NNN;
      Miedema_gamma_s=NNN;
      Pettifor_scale=0;
      boiling_point=NNN;
      melting_point=860;
      vaporization_heat_PT=NNN;
      specific_heat_PT=NNN;
      critical_Pressure=NNN;
      critical_Temperature_PT=NNN;
      thermal_expansion=NNN;
      thermal_conductivity=NNN;
      Brinelll_hardness=NNN;
      Mohs_hardness=NNN;
      Vickers_hardness=NNN;
      Hardness_Pearson=NNN;
      Hardness_Putz=NNN;
      Hardness_RB=NNN;
      shear_modulus=NNN;
      Young_modulus=NNN;
      bulk_modulus=NNN;
      Poisson_ratio_PT=NNN;
      Miedema_BVm=NNN;
      Magnetic_Type_PT="NNN";
      Mass_Magnetic_Susceptibility=NNN;
      Volume_Magnetic_Susceptibility=NNN;
      Molar_Magnetic_Susceptibility=NNN;
      Curie_point=NNN;
      color_PT="NNN";
      refractive_index=NNN;
      HHIP=NNN;
      HHIR=NNN;
      /*xray_scatt=NNN;*/
      //Es
      return; //CO20200520
    }
    // [AFLOW]STOP=Einsteinium
    // ********************************************************************************************************************************************************

    // ********************************************************************************************************************************************************
    // [AFLOW]START=Fermium
    // Fermium Fermium Fermium Fermium Fermium Fermium Fermium Fermium Fermium Fermium Fermium Fermium Fermium Fermium Fermium Fermium Fermium
    if(ZZ==100) { // Fermium
      Z=ZZ;
      symbol="Fm";
      name="Fermium";
      Period=7;
      Group=NNN;
      Series="Actinide";
      Block="f";
      mass=AMU2KILOGRAM*257.1;
      MolarVolume=NNN;
      volume=NNN;
      Miedema_Vm=NNN;
      valence_std=14;
      valence_iupac=3;
      valence_PT=3;
      Density_PT=NNN;
      crystal="nnn";
      CrystalStr_PT="NNN";
      space_group="NNN";
      space_group_number=NNN;
      Pearson_coefficient=0.0;
      lattice_constant[1]=NNN;lattice_constant[2]=NNN;lattice_constant[3]=NNN;
      lattice_angle[1]=NNN;lattice_angle[2]=NNN;lattice_angle[3]=NNN;
      phase="nnn";
      radius=NNN;
      radius_PT=NNN;
      radius_covalent=NNN;
      radius_covalent_PT=NNN;
      radius_VanDerWaals_PT=NNN;
      radii_Ghosh08=0.9188;
      radii_Slatter=NNN;
      radii_Pyykko=1.67;
      electrical_conductivity=NNN;
      electronegativity_vec=NNN;
      hardness_Ghosh=4.8051;
      electronegativity_Pearson=NNN;
      electronegativity_Ghosh=6.118;
      electronegativity_Allen=NNN;  //RF+SK20200410
      oxidation_states.push_back(NNN);  //RF+SK20200410
      oxidation_states_preferred.push_back(NNN);  //RF+SK20200410
      electron_affinity_PT=NNN;
      Miedema_phi_star=NNN;
      Miedema_nws=NNN;
      Miedema_gamma_s=NNN;
      Pettifor_scale=0;
      boiling_point=NNN;
      melting_point=1527;
      vaporization_heat_PT=NNN;
      specific_heat_PT=NNN;
      critical_Pressure=NNN;
      critical_Temperature_PT=NNN;
      thermal_expansion=NNN;
      thermal_conductivity=NNN;
      Brinelll_hardness=NNN;
      Mohs_hardness=NNN;
      Vickers_hardness=NNN;
      Hardness_Pearson=NNN;
      Hardness_Putz=NNN;
      Hardness_RB=NNN;
      shear_modulus=NNN;
      Young_modulus=NNN;
      bulk_modulus=NNN;
      Poisson_ratio_PT=NNN;
      Miedema_BVm=NNN;
      Magnetic_Type_PT="NNN";
      Mass_Magnetic_Susceptibility=NNN;
      Volume_Magnetic_Susceptibility=NNN;
      Molar_Magnetic_Susceptibility=NNN;
      Curie_point=NNN;
      color_PT="NNN";
      refractive_index=NNN;
      HHIP=NNN;
      HHIR=NNN;
      /*xray_scatt=NNN;*/
      //Fm
      return; //CO20200520
    }
    // [AFLOW]STOP=Fermium
    // ********************************************************************************************************************************************************

    // ********************************************************************************************************************************************************
    // [AFLOW]START=Mendelevium
    // Mendelevium Mendelevium Mendelevium Mendelevium Mendelevium Mendelevium Mendelevium Mendelevium Mendelevium Mendelevium Mendelevium Mendelevium Mendelevium Mendelevium Mendelevium Mendelevium Mendelevium
    if(ZZ==101) { // Mendelevium
      Z=ZZ;
      symbol="Md";
      name="Mendelevium";
      Period=7;
      Group=NNN;
      Series="Actinide";
      Block="f";
      mass=AMU2KILOGRAM*258.1;
      MolarVolume=NNN;
      volume=NNN;
      Miedema_Vm=NNN;
      valence_std=15;
      valence_iupac=3;
      valence_PT=3;
      Density_PT=NNN;
      crystal="nnn";
      CrystalStr_PT="NNN";
      space_group="NNN";
      space_group_number=NNN;
      Pearson_coefficient=0.0;
      lattice_constant[1]=NNN;lattice_constant[2]=NNN;lattice_constant[3]=NNN;
      lattice_angle[1]=NNN;lattice_angle[2]=NNN;lattice_angle[3]=NNN;
      phase="nnn";
      radius=NNN;
      radius_PT=NNN;
      radius_covalent=NNN;
      radius_covalent_PT=NNN;
      radius_VanDerWaals_PT=NNN;
      radii_Ghosh08=0.8659;
      radii_Slatter=NNN;
      radii_Pyykko=1.73;
      electrical_conductivity=NNN;
      electronegativity_vec=NNN;
      hardness_Ghosh=5.0990;
      electronegativity_Pearson=NNN;
      electronegativity_Ghosh=6.406;
      electronegativity_Allen=NNN;  //RF+SK20200410
      oxidation_states.push_back(NNN);  //RF+SK20200410
      oxidation_states_preferred.push_back(NNN);  //RF+SK20200410
      electron_affinity_PT=NNN;
      Miedema_phi_star=NNN;
      Miedema_nws=NNN;
      Miedema_gamma_s=NNN;
      Pettifor_scale=0;
      boiling_point=NNN;
      melting_point=828;
      vaporization_heat_PT=NNN;
      specific_heat_PT=NNN;
      critical_Pressure=NNN;
      critical_Temperature_PT=NNN;
      thermal_expansion=NNN;
      thermal_conductivity=NNN;
      Brinelll_hardness=NNN;
      Mohs_hardness=NNN;
      Vickers_hardness=NNN;
      Hardness_Pearson=NNN;
      Hardness_Putz=NNN;
      Hardness_RB=NNN;
      shear_modulus=NNN;
      Young_modulus=NNN;
      bulk_modulus=NNN;
      Poisson_ratio_PT=NNN;
      Miedema_BVm=NNN;
      Magnetic_Type_PT="NNN";
      Mass_Magnetic_Susceptibility=NNN;
      Volume_Magnetic_Susceptibility=NNN;
      Molar_Magnetic_Susceptibility=NNN;
      Curie_point=NNN;
      color_PT="NNN";
      refractive_index=NNN;
      HHIP=NNN;
      HHIR=NNN;
      /*xray_scatt=NNN;*/
      //Md
      return; //CO20200520
    }
    // [AFLOW]STOP=Mendelevium
    // ********************************************************************************************************************************************************

    // ********************************************************************************************************************************************************
    // [AFLOW]START=Nobelium
    // Nobelium Nobelium Nobelium Nobelium Nobelium Nobelium Nobelium Nobelium Nobelium Nobelium Nobelium Nobelium Nobelium Nobelium Nobelium Nobelium Nobelium
    if(ZZ==102) { // Nobelium
      Z=ZZ;
      symbol="No";
      name="Nobelium";
      Period=7;
      Group=NNN;
      Series="Actinide";
      Block="f";
      mass=AMU2KILOGRAM*259.1;
      MolarVolume=NNN;
      volume=NNN;
      Miedema_Vm=NNN;
      valence_std=16;
      valence_iupac=3;
      valence_PT=3;
      Density_PT=NNN;
      crystal="nnn";
      CrystalStr_PT="NNN";
      space_group="NNN";
      space_group_number=NNN;
      Pearson_coefficient=0.0;
      lattice_constant[1]=NNN;lattice_constant[2]=NNN;lattice_constant[3]=NNN;
      lattice_angle[1]=NNN;lattice_angle[2]=NNN;lattice_angle[3]=NNN;
      phase="nnn";
      radius=NNN;
      radius_PT=NNN;
      radius_covalent=NNN;
      radius_covalent_PT=NNN;
      radius_VanDerWaals_PT=NNN;
      radii_Ghosh08=0.8188;
      radii_Slatter=NNN;
      radii_Pyykko=1.76;
      electrical_conductivity=NNN;
      electronegativity_vec=NNN;
      hardness_Ghosh=5.3926;
      electronegativity_Pearson=NNN;
      electronegativity_Ghosh=6.694;
      electronegativity_Allen=NNN;  //RF+SK20200410
      oxidation_states.push_back(NNN);  //RF+SK20200410
      oxidation_states_preferred.push_back(NNN);  //RF+SK20200410
      electron_affinity_PT=NNN;
      Miedema_phi_star=NNN;
      Miedema_nws=NNN;
      Miedema_gamma_s=NNN;
      Pettifor_scale=0;
      boiling_point=NNN;
      melting_point=828;
      vaporization_heat_PT=NNN;
      specific_heat_PT=NNN;
      critical_Pressure=NNN;
      critical_Temperature_PT=NNN;
      thermal_expansion=NNN;
      thermal_conductivity=NNN;
      Brinelll_hardness=NNN;
      Mohs_hardness=NNN;
      Vickers_hardness=NNN;
      Hardness_Pearson=NNN;
      Hardness_Putz=NNN;
      Hardness_RB=NNN;
      shear_modulus=NNN;
      Young_modulus=NNN;
      bulk_modulus=NNN;
      Poisson_ratio_PT=NNN;
      Miedema_BVm=NNN;
      Magnetic_Type_PT="NNN";
      Mass_Magnetic_Susceptibility=NNN;
      Volume_Magnetic_Susceptibility=NNN;
      Molar_Magnetic_Susceptibility=NNN;
      Curie_point=NNN;
      color_PT="NNN";
      refractive_index=NNN;
      HHIP=NNN;
      HHIR=NNN;
      /*xray_scatt=NNN;*/
      //No
      return; //CO20200520
    }
    // [AFLOW]STOP=Nobelium
    // ********************************************************************************************************************************************************

    // ********************************************************************************************************************************************************
    // [AFLOW]START=Lawrencium
    // Lawrencium Lawrencium Lawrencium Lawrencium Lawrencium Lawrencium Lawrencium Lawrencium Lawrencium Lawrencium Lawrencium Lawrencium Lawrencium Lawrencium Lawrencium Lawrencium Lawrencium
    if(ZZ==103) { // Lawrencium
      Z=ZZ;
      symbol="Lr";
      name="Lawrencium";
      Period=7;
      Group=3;
      Series="TransitionMetal";
      Block="d";
      mass=AMU2KILOGRAM*262.11;
      MolarVolume=NNN;
      volume=NNN;
      Miedema_Vm=NNN;
      valence_std=17;
      valence_iupac=3;
      valence_PT=3;
      Density_PT=NNN;
      crystal="nnn";
      CrystalStr_PT="NNN";
      space_group="NNN";
      space_group_number=NNN;
      Pearson_coefficient=0.0;
      lattice_constant[1]=NNN;lattice_constant[2]=NNN;lattice_constant[3]=NNN;
      lattice_angle[1]=NNN;lattice_angle[2]=NNN;lattice_angle[3]=NNN;
      phase="nnn";
      radius=NNN;
      radius_PT=NNN;
      radius_covalent=NNN;
      radius_covalent_PT=NNN;
      radius_VanDerWaals_PT=NNN;
      radii_Ghosh08=0.8086;
      radii_Slatter=NNN;
      radii_Pyykko=1.61;
      electrical_conductivity=NNN;
      electronegativity_vec=NNN;
      hardness_Ghosh=5.4607;
      electronegativity_Pearson=NNN;
      electronegativity_Ghosh=6.760;
      electronegativity_Allen=NNN;  //RF+SK20200410
      oxidation_states.push_back(NNN);  //RF+SK20200410
      oxidation_states_preferred.push_back(NNN);  //RF+SK20200410
      electron_affinity_PT=NNN;
      Miedema_phi_star=NNN;
      Miedema_nws=NNN;
      Miedema_gamma_s=NNN;
      Pettifor_scale=0;
      boiling_point=NNN;
      melting_point=1627;
      vaporization_heat_PT=NNN;
      specific_heat_PT=NNN;
      critical_Pressure=NNN;
      critical_Temperature_PT=NNN;
      thermal_expansion=NNN;
      thermal_conductivity=NNN;
      Brinelll_hardness=NNN;
      Mohs_hardness=NNN;
      Vickers_hardness=NNN;
      Hardness_Pearson=NNN;
      Hardness_Putz=NNN;
      Hardness_RB=NNN;
      shear_modulus=NNN;
      Young_modulus=NNN;
      bulk_modulus=NNN;
      Poisson_ratio_PT=NNN;
      Miedema_BVm=NNN;
      Magnetic_Type_PT="NNN";
      Mass_Magnetic_Susceptibility=NNN;
      Volume_Magnetic_Susceptibility=NNN;
      Molar_Magnetic_Susceptibility=NNN;
      Curie_point=NNN;
      color_PT="NNN";
      refractive_index=NNN;
      HHIP=NNN;
      HHIR=NNN;
      /*xray_scatt=NNN;*/
      //Lr
      return; //CO20200520
    }
    // [AFLOW]STOP=Lawrencium
    // ********************************************************************************************************************************************************
    
    throw aurostd::xerror(_AFLOW_FILE_NAME_,"xelement::xelement():","Element number does not exist: "+aurostd::utype2string(ZZ),_FILE_NOT_FOUND_);  //CO20200520
  }
} // namespace xelement

#endif // _AFLOW_XELEMENT_CPP

// **************************************************************************
// *                                                                        *
// *             STEFANO CURTAROLO - Duke University 2003-2020              *
// *                                                                        *
// **************************************************************************<|MERGE_RESOLUTION|>--- conflicted
+++ resolved
@@ -2650,12 +2650,8 @@
       HHIP=1600;
       HHIR=1800;
       xray_scatt=24.46;
-<<<<<<< HEAD
-      //xray_scatt=24.3589; Mn JX CHANGED VALENCE//DX+CO20170904 radius_covalent[i] uses high spin configuration (most frequent)
-      return; //CO20200520
-=======
       //xray_scatt=24.3589; Mn JX CHANGED VALENCE //DX+CO20170904 radius_covalent[i] uses high spin configuration (most frequent)
->>>>>>> 6fafb746
+      return; //CO20200520
     }
     // [AFLOW]STOP=Manganese
     // ********************************************************************************************************************************************************
@@ -2737,12 +2733,8 @@
       HHIP=2400;
       HHIR=1400;
       xray_scatt=24.85;
-<<<<<<< HEAD
-      //xray_scatt=24.6830; Fe JX CHANGED VALENCE//DX+CO20170904 radius_covalent[i] uses high spin configuration (most frequent)
-      return; //CO20200520
-=======
       //xray_scatt=24.6830; Fe JX CHANGED VALENCE //DX+CO20170904 radius_covalent[i] uses high spin configuration (most frequent)
->>>>>>> 6fafb746
+      return; //CO20200520
     }
     // [AFLOW]STOP=Iron
     // ********************************************************************************************************************************************************
@@ -2824,12 +2816,8 @@
       HHIP=3100;
       HHIR=2700;
       xray_scatt=24.59;
-<<<<<<< HEAD
-      //Co JX CHANGED VALENCE//DX+CO20170904 radius_covalent[i] uses low spin configuration (most frequent)
-      return; //CO20200520
-=======
       //Co JX CHANGED VALENCE //DX+CO20170904 radius_covalent[i] uses low spin configuration (most frequent)
->>>>>>> 6fafb746
+      return; //CO20200520
     }
     // [AFLOW]STOP=Cobalt
     // ********************************************************************************************************************************************************
