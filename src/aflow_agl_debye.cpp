// ***************************************************************************
// *                                                                         *
// *           Aflow STEFANO CURTAROLO - Duke University 2003-2020           *
<<<<<<< HEAD
// *                Aflow CORMAC TOHER - Duke University 2013-2020           *
=======
// *                Aflow CORMAC TOHER - Duke University 2013-2019           *
>>>>>>> 10163148
// *                                                                         *
// ***************************************************************************
// Written by Cormac Toher
// cormac.toher@duke.edu
#ifndef _AFLOW_AGL_DEBYE_CPP
#define _AFLOW_AGL_DEBYE_CPP
#include "aflow.h"
#include "aflow_agl_debye.h"
#include "aflow_ael_elasticity.h"

// ###############################################################################
//                  AFLOW Automatic GIBBS Library (AGL) (2013-2019)
// ###############################################################################
//
// Uses quasi-harmonic Debye model to obtain thermodynamic properties of materials
// Based on original Fortran program written by M. A. Blanco et al.
// See Computer Physics Communications 158, 57-72 (2004) and Journal of Molecular Structure (Theochem) 368, 245-255 (1996) for details of original GIBBS program
// See C. Toher et al., Phys. Rev. B 90, 174107 (2014), Phys. Rev. Materials 1, 015401 (2017) and references therein for description of this AGL implementation
// Please cite these works in addition to the general AFLOW papers if you use results generated using AGL
//
// ***************************************************************************
//
// Constructor for _AGL_data class, which is a container for variables required for the AGL method
// Initializes values of variables
// User controlled variables are passed to the constructor and initialized to user selected values or default values as appropriate
// Other variables are initialized to zero
//
_AGL_data::_AGL_data() {
  i_eqn_of_state = 0;
  i_optimize_beta = 0;
  i_debye = 0;
  poissonratio = 0.0;
  energy_infinity = 0.0;
  maxloops = 0;
  maxfit = 0;
  maxpolycoeffs = 0;
  birchfitorder_iG = 0;
  fittype = 0;
  poissonratiosource="";
  precaccalgonorm = false;
  relax_static = false;
  static_only = false;
  relax_only = false;
  hugoniotrun = false;
  hugoniotextrapolate = false;
  ael_pressure_calc = false;
  natoms = 0.0;
  cellmass = 0.0;
  dirpathname = "";
  sysname = "";
  pressure_external.clear();
  temperature_external.clear();
  energyinput.clear();
  volumeinput.clear();
  energyinput_orig.clear();
  volumeinput_orig.clear();
  pressurecalculated.clear();
  stresscalculated.clear();
  structurecalculated.clear();
  pressurecalculatedmax = 0.0;
  tdebye.clear();
  gaussxm_debug = false;
  // Data calculated within AGL
  d2EnergydVolume2_static.clear();
  poissonratiofunction = 0.0;
  // Record of noise in E-V data
  EV_noise = false;
  // Record difference between minimum of E-V data and center
  itdiff = 0;
  // Equation of state data
  voleqmin.clear();
  bulkmodulus.clear();
  alpha.clear();
  d2EnergydVolume2_dynamic.clear();
  gamma_G.clear();
  gamma_poly.clear();
  pressure_static.clear();
  rms = 0.0;
  bulkmodulus_0pressure = 0.0;
  dbulkmodulusdpV_0pressure = 0.0;
  d2bulkmodulusdpV2_0pressure = 0.0; 
  // Saved data
  bcnt_beta = 0.0;
  x_K_opt = 0.0;
  x_m_opt = 0.0;
  bcntvolume0pressure = 0.0;
  optimize_beta = false;
  pfit.clear();
  IntEnergStatic.clear();
  bcnt_beta_statcalc = 0.0;
  x_K_opt_statcalc = 0.0;
  x_m_opt_statcalc = 0.0;
  volumestatcalc_0pressure = 0.0;
  gibbsenergystatcalc_0pressure = 0.0;
  x_Press_sp_statcalc = 0.0;
  bulkmodulusstatcalc_0pressure = 0.0;
  Vol_sp_statcalc = 0.0;
  astatic.clear();
  Avinetstatcalc_0pressure = 0.0;
  xsup_K_final = 0.0;
  Press_sp_final = 0.0;
  Vol_sp_final = 0.0;
  bcnt_beta_final = 0.0;
  // Highest temperature reached 
  max_temperature = 0.0;
  // zero pressure output data
  InternalEnergy0pressurekjmol.clear();
  InternalEnergy0pressuremeV.clear();
  Entropy0pressurekjmol.clear(); 
  Entropy0pressuremeV.clear();
  Entropy0pressureunitkB.clear();
  Cvkjmol0pressure.clear(); 
  Cpkjmol0pressure.clear();
  CvunitkB0pressure.clear(); 
  CpunitkB0pressure.clear(); 
  DebyeTemperature0pressure.clear(); 
  GruneisenParameter0pressure.clear();
  HelmholtzEnergy0pressurekjmol.clear();
  HelmholtzEnergy0pressuremeV.clear();
  GibbsFreeEnergy0pressurekjmol.clear();
  GibbsFreeEnergy0pressureeV.clear();
  ThermalExpansion0pressure.clear(); 
  bulkmodulusstatic_0pressure.clear();
  bulkmodulusisothermal_0pressure.clear();
  // Thermodynamic properties as a function of temperature and pressure
  AGL_pressure_temperature_energy_list.clear();
  AGL_pressure_enthalpy_list.clear();
  // Avoid truncating pressure or temperature range if no minimum energy is found 
  run_all_pressure_temperature = false;
  // Electronic properties as a function of pressure
  AGL_edos_properties.clear();
  edosgap_pressure = 0.0;
  dosvalEF_pressure = 0.0;
  egap_min = 0.0;
  egap_max = 0.0;
  egap_min_pressure = 0.0;
  egap_max_pressure = 0.0;
  dosvalEF_min = 0.0;
  dosvalEF_max = 0.0;
  dosvalEF_min_pressure = 0.0;
  dosvalEF_max_pressure = 0.0;
  // output data for all pressure values (optional)
  savedatapressure = false;
  InternalEnergyPressurekjmol.clear();
  EntropyPressurekjmol.clear();
  CvkjmolPressure.clear();
  DebyeTemperaturePressure.clear();
  GruneisenParameterPressure.clear();
  HelmholtzEnergyPressurekjmol.clear();
  InternalEnergyPressuremeV.clear();
  EntropyPressuremeV.clear();
  HelmholtzEnergyPressuremeV.clear();
  CvunitkBpressure.clear();
  EntropyunitkBpressure.clear();
  GibbsFreeEnergyPressureeV.clear();
  EnergyDFT_UIntVib.clear();
  // [OBSOLETE] EnergyDFT_UIntVibeV.clear();
  EnthalpyPressureeV.clear();
  xminsav.clear();
  VolumeEquilibrium.clear();
  mass_density_gcm3.clear();
  VolumeStaticPressure.clear();
  StaticPressure.clear();
  VolumeFactors.clear();
  failed_arun_list.clear();
  autoskipfailedaruns = false;
  skiparunsmax = 7;
  nstructsinit = 28;
}

//
// Destructor for AGL _AGL_data class
//
_AGL_data::~_AGL_data() {
  free();
}

void _AGL_data::free() {
}

//
// Copy constructor for AGL _AGL_data class
//
//_AGL_data::_AGL_data(const _AGL_data & b) {
const _AGL_data& _AGL_data::operator=(const _AGL_data& b) {       // operator=
  if(this != &b) {
    i_eqn_of_state = b.i_eqn_of_state;
    i_optimize_beta = b.i_optimize_beta;
    i_debye = b.i_debye;
    poissonratio = b.poissonratio;
    energy_infinity = b.energy_infinity;
    maxloops = b.maxloops;
    maxfit = b.maxfit;
    maxpolycoeffs = b.maxpolycoeffs;
    birchfitorder_iG = b.birchfitorder_iG;
    fittype = b.fittype;
    poissonratiosource = b.poissonratiosource;
    precaccalgonorm = b.precaccalgonorm;
    relax_static = b.relax_static;
    static_only = b.static_only;
    relax_only = b.relax_only;
    hugoniotrun = b.hugoniotrun;
    hugoniotextrapolate = b.hugoniotextrapolate;
    ael_pressure_calc = b.ael_pressure_calc;
    natoms = b.natoms;
    cellmass = b.cellmass;
    dirpathname = b.dirpathname;
    sysname = b.sysname;
    pressure_external = b.pressure_external;
    temperature_external = b.temperature_external;
    energyinput = b.energyinput;
    volumeinput = b.volumeinput;
    energyinput_orig = b.energyinput_orig;
    volumeinput_orig = b.volumeinput_orig;
    pressurecalculated = b.pressurecalculated;
    stresscalculated = b.stresscalculated;
    structurecalculated = b.structurecalculated;    
    pressurecalculatedmax = b.pressurecalculatedmax;
    tdebye = b.tdebye;
    gaussxm_debug = b.gaussxm_debug;
    // Record of noise in E-V data
    EV_noise = b.EV_noise;
    // Record difference between minimum of E-V data and center
    itdiff = b.itdiff;
    // Data calculated within GIBBS
    d2EnergydVolume2_static = b.d2EnergydVolume2_static;
    poissonratiofunction = b.poissonratiofunction;
    // Equation of state data
    voleqmin = b.voleqmin;
    bulkmodulus = b.bulkmodulus;
    alpha = b.alpha;
    d2EnergydVolume2_dynamic = b.d2EnergydVolume2_dynamic;
    gamma_G = b.gamma_G;
    gamma_poly = b.gamma_poly;
    pressure_static = b.pressure_static;
    rms = b.rms;
    bulkmodulus_0pressure = b.bulkmodulus_0pressure;
    dbulkmodulusdpV_0pressure = b.dbulkmodulusdpV_0pressure;
    d2bulkmodulusdpV2_0pressure = b.d2bulkmodulusdpV2_0pressure; 
    // Saved data
    bcnt_beta = b.bcnt_beta;
    x_K_opt = b.x_K_opt;
    x_m_opt = b.x_m_opt;
    bcntvolume0pressure = b.bcntvolume0pressure;
    optimize_beta = b.optimize_beta;
    pfit = b.pfit;
    IntEnergStatic = b.IntEnergStatic;
    bcnt_beta_statcalc = b.bcnt_beta_statcalc;
    x_K_opt_statcalc = b.x_K_opt_statcalc;
    x_m_opt_statcalc = b.x_m_opt_statcalc;
    volumestatcalc_0pressure = b.volumestatcalc_0pressure;
    gibbsenergystatcalc_0pressure = b.gibbsenergystatcalc_0pressure;
    x_Press_sp_statcalc = b.x_Press_sp_statcalc;
    bulkmodulusstatcalc_0pressure = b.bulkmodulusstatcalc_0pressure;
    Vol_sp_statcalc = b.Vol_sp_statcalc;
    astatic = b.astatic;
    Avinetstatcalc_0pressure = b.Avinetstatcalc_0pressure;
    xsup_K_final = b.xsup_K_final;
    Press_sp_final = b.Press_sp_final;
    Vol_sp_final = b.Vol_sp_final;
    bcnt_beta_final = b.bcnt_beta_final;
    // Highest temperature reached 
    max_temperature = b.max_temperature;
    // zero pressure output data
    InternalEnergy0pressurekjmol = b.InternalEnergy0pressurekjmol;
    InternalEnergy0pressuremeV = b.InternalEnergy0pressuremeV;
    Entropy0pressurekjmol = b.Entropy0pressurekjmol;
    Entropy0pressuremeV = b.Entropy0pressuremeV;
    Entropy0pressureunitkB = b.Entropy0pressureunitkB;
    Cvkjmol0pressure = b.Cvkjmol0pressure;
    Cpkjmol0pressure = b.Cpkjmol0pressure;
    CvunitkB0pressure = b.CvunitkB0pressure; 
    CpunitkB0pressure = b.CpunitkB0pressure; 
    DebyeTemperature0pressure = b.DebyeTemperature0pressure; 
    GruneisenParameter0pressure = b.GruneisenParameter0pressure;
    HelmholtzEnergy0pressurekjmol = b.HelmholtzEnergy0pressurekjmol;
    HelmholtzEnergy0pressuremeV = b.HelmholtzEnergy0pressuremeV;
    GibbsFreeEnergy0pressurekjmol = b.GibbsFreeEnergy0pressurekjmol;
    GibbsFreeEnergy0pressureeV = b.GibbsFreeEnergy0pressureeV;
    ThermalExpansion0pressure = b.ThermalExpansion0pressure; 
    bulkmodulusstatic_0pressure = b.bulkmodulusstatic_0pressure;
    bulkmodulusisothermal_0pressure = b.bulkmodulusisothermal_0pressure;
    // Thermodynamic properties as a function of temperature and pressure
    AGL_pressure_temperature_energy_list = b.AGL_pressure_temperature_energy_list;
    AGL_pressure_enthalpy_list = b.AGL_pressure_enthalpy_list;
    //  Avoid truncating pressure or temperature range if no minimum energy is found 
    run_all_pressure_temperature = b.run_all_pressure_temperature;
    // Electronic properties as a function of pressure
    AGL_edos_properties = b.AGL_edos_properties;
    edosgap_pressure = b.edosgap_pressure;
    dosvalEF_pressure = b.dosvalEF_pressure;
    egap_min = b.egap_min;
    egap_max = b.egap_max;
    egap_min_pressure = b.egap_min_pressure;
    egap_max_pressure = b.egap_max_pressure;
    dosvalEF_min = b.dosvalEF_min;
    dosvalEF_max = b.dosvalEF_max;
    dosvalEF_min_pressure = b.dosvalEF_min_pressure;
    dosvalEF_max_pressure = b.dosvalEF_max_pressure;
    // output data for all pressure values (optional)
    savedatapressure = b.savedatapressure;
    InternalEnergyPressurekjmol = b.InternalEnergyPressurekjmol;
    EntropyPressurekjmol = b.EntropyPressurekjmol;
    CvkjmolPressure = b.CvkjmolPressure;
    DebyeTemperaturePressure = b.DebyeTemperaturePressure;
    GruneisenParameterPressure = b.GruneisenParameterPressure;
    HelmholtzEnergyPressurekjmol = b.HelmholtzEnergyPressurekjmol;
    InternalEnergyPressuremeV = b.InternalEnergyPressuremeV;
    EntropyPressuremeV = b.EntropyPressuremeV;
    HelmholtzEnergyPressuremeV = b.HelmholtzEnergyPressuremeV;
    CvunitkBpressure = b.CvunitkBpressure;
    EntropyunitkBpressure = b.EntropyunitkBpressure;
    GibbsFreeEnergyPressureeV = b.GibbsFreeEnergyPressureeV;
    EnergyDFT_UIntVib = b.EnergyDFT_UIntVib;
    // [OBSOLETE] EnergyDFT_UIntVibeV = b.EnergyDFT_UIntVibeV;
    EnthalpyPressureeV = b.EnthalpyPressureeV;
    xminsav = b.xminsav;
    VolumeEquilibrium = b.VolumeEquilibrium;
    mass_density_gcm3 = b.mass_density_gcm3;
    VolumeStaticPressure = b.VolumeStaticPressure;
    StaticPressure = b.StaticPressure;
    VolumeFactors = b.VolumeFactors;
    failed_arun_list = b.failed_arun_list;
    autoskipfailedaruns = b.autoskipfailedaruns;
    skiparunsmax = b.skiparunsmax;
    nstructsinit = b.nstructsinit;
  }
  return *this;
}

// ***************************************************************************
// KBIN::VASP_RunPhonons_AGL
// ***************************************************************************
namespace KBIN {
  //
  // Run AGL method: uses quasi-harmonic Debye model to obtain thermodynamic properties of materials
  // See Computer Physics Communications 158, 57-72 (2004), Journal of Molecular Structure (Theochem) 368, 245-255 (1996), Phys. Rev. B 90, 174107 (2014) and Phys. Rev. Materials 1, 015401 (2017) for details
  // This function reads in user selections, creates set of strained structures to be run with VASP, reads VASP output and calls gibbsrun function to calculate thermodynamic properties
  //
  void VASP_RunPhonons_AGL(  _xvasp&  xvasp,
			     string  AflowIn,
			     _aflags& aflags,
			     _kflags& kflags,
			     _vflags& vflags, ofstream& FileMESSAGE) {
    // Class to contain AGL input and output data
    _AGL_data AGL_data;
    uint aglerror;
    ostringstream aus;

    // Call RunDebye_AGL to run AGL
    aglerror = AGL_functions::RunDebye_AGL(xvasp, AflowIn, aflags, kflags, vflags, AGL_data, FileMESSAGE);
    if(aglerror == 0) {
      aurostd::StringstreamClean(aus);
      aus << _AGLSTR_MESSAGE_ << "AGL Debye run completed successfully!" << endl;  
      aurostd::PrintMessageStream(FileMESSAGE,aus,XHOST.QUIET);
    } else if(aglerror == 8) { 
      aurostd::StringstreamClean(aus);
      aus << _AGLSTR_MESSAGE_ << "AGL Debye run waiting for other calculations!" << endl;  
      aurostd::PrintMessageStream(FileMESSAGE,aus,XHOST.QUIET);
    } else if (aglerror == 9) {
      aurostd::StringstreamClean(aus);
      aus << _AGLSTR_MESSAGE_ << "AGL Debye failure to generate Hugoniot data" << endl;
      aus << _AGLSTR_MESSAGE_ << "Main AGL Debye completed successfully" << endl;
      aurostd::PrintMessageStream(FileMESSAGE,aus,XHOST.QUIET);
    } else {
      aurostd::StringstreamClean(aus);
      aus << _AGLSTR_ERROR_ + "AGL Debye run failed" << endl;  
      aurostd::PrintMessageStream(FileMESSAGE,aus,XHOST.QUIET);
    }
  }
} // namespace KBIN

// ***************************************************************************
//
// Set of functions to allow AGL to be called from other parts of AFLOW to obtain equilibrium volume, bulk modulus, etc. as a function of temperature
// See Computer Physics Communications 158, 57-72 (2004), Journal of Molecular Structure (Theochem) 368, 245-255 (1996), Phys. Rev. B 90, 174107 (2014) and Phys. Rev. Materials 1, 015401 (2017) for details
// Note that AGL will need to be run twice if the E(V) calculations are not already available - see the README file for details. 
// If AGL needs to be rerun after performing the E(V) calculations, these functions will return a value of 8. If AGL has run and the data is available, they will return 0.
// If there is an error, they will return an unsigned integer value other than 0 or 8.
//
// ***************************************************************************
// AGL_functions::Get_EquilibriumVolumeTemperature
// ***************************************************************************
namespace AGL_functions {
  uint Get_EquilibriumVolumeTemperature(_xvasp&  xvasp, string  AflowIn, _aflags& aflags, _kflags& kflags, _vflags& vflags, vector<double>& Temperature, vector<double>& EquilibriumVolume, ofstream& FileMESSAGE) {
    // Class to contain AGL input and output data
    _AGL_data AGL_data;
    uint aglerror;
    ostringstream aus;

    // Call RunDebye_AGL to run AGL
    aglerror = AGL_functions::RunDebye_AGL(xvasp, AflowIn, aflags, kflags, vflags, AGL_data, FileMESSAGE);
    if(aglerror == 0) {
      aurostd::StringstreamClean(aus);
      aus << _AGLSTR_MESSAGE_ << "AGL Debye run completed successfully!" << endl;  
      aurostd::PrintMessageStream(FileMESSAGE,aus,XHOST.QUIET);
      for (uint i = 0; i < AGL_data.temperature_external.size(); i++) {
	Temperature.push_back(AGL_data.temperature_external.at(i));
	EquilibriumVolume.push_back(AGL_data.VolumeEquilibrium.at(i).at(0));
      }
    } else if(aglerror == 8) { 
      aurostd::StringstreamClean(aus);
      aus << _AGLSTR_MESSAGE_ << "AGL Debye run waiting for other calculations!" << endl;  
      aurostd::PrintMessageStream(FileMESSAGE,aus,XHOST.QUIET);
    } else {
      aurostd::StringstreamClean(aus);
      aus << _AGLSTR_ERROR_ + "AGL Debye run failed" << endl;  
      aurostd::PrintMessageStream(FileMESSAGE,aus,XHOST.QUIET);
    }
    return aglerror;
  }
} // namespace AGL_functions

// ***************************************************************************
// AGL_functions::Get_EquilibriumVolumeAngstromTemperature
// ***************************************************************************
namespace AGL_functions {
  uint Get_EquilibriumVolumeAngstromTemperature(_xvasp&  xvasp, string  AflowIn, _aflags& aflags, _kflags& kflags, _vflags& vflags, vector<double>& Temperature, vector<double>& EquilibriumVolume, ofstream& FileMESSAGE) {
    // Class to contain AGL input and output data
    _AGL_data AGL_data;
    uint aglerror;
    ostringstream aus;

    // Call RunDebye_AGL to run AGL
    aglerror = AGL_functions::RunDebye_AGL(xvasp, AflowIn, aflags, kflags, vflags, AGL_data, FileMESSAGE);
    if(aglerror == 0) {
      aurostd::StringstreamClean(aus);
      aus << _AGLSTR_MESSAGE_ << "AGL Debye run completed successfully!" << endl;  
      aurostd::PrintMessageStream(FileMESSAGE,aus,XHOST.QUIET);
      for (uint i = 0; i < AGL_data.temperature_external.size(); i++) {
	Temperature.push_back(AGL_data.temperature_external.at(i));
	// [OBSOLETE] EquilibriumVolume.push_back((AGL_data.VolumeEquilibrium.at(i).at(0)/ pow(angstrom2bohr, 3.0)));
	EquilibriumVolume.push_back((AGL_data.VolumeEquilibrium.at(i).at(0)));
      }
    } else if(aglerror == 8) { 
      aurostd::StringstreamClean(aus);
      aus << _AGLSTR_MESSAGE_ << "AGL Debye run waiting for other calculations!" << endl;  
      aurostd::PrintMessageStream(FileMESSAGE,aus,XHOST.QUIET);
    } else {
      aurostd::StringstreamClean(aus);
      aus << _AGLSTR_ERROR_ + "AGL Debye run failed" << endl;  
      aurostd::PrintMessageStream(FileMESSAGE,aus,XHOST.QUIET);
    }
    return aglerror;
  }
} // namespace AGL_functions

// ***************************************************************************
// AGL_functions::Get_BulkModulusStaticTemperature
// ***************************************************************************
namespace AGL_functions {
  uint Get_BulkModulusStaticTemperature(_xvasp&  xvasp, string  AflowIn, _aflags& aflags, _kflags& kflags, _vflags& vflags, vector<double>& Temperature, vector<double>& BulkModulusStatic, ofstream& FileMESSAGE) {
    // Class to contain AGL input and output data
    _AGL_data AGL_data;
    uint aglerror;
    ostringstream aus;

    // Call RunDebye_AGL to run AGL
    aglerror = AGL_functions::RunDebye_AGL(xvasp, AflowIn, aflags, kflags, vflags, AGL_data, FileMESSAGE);
    if(aglerror == 0) {
      for (uint i = 0; i < AGL_data.temperature_external.size(); i++) {
	Temperature.push_back(AGL_data.temperature_external.at(i));
	BulkModulusStatic.push_back(AGL_data.bulkmodulusstatic_0pressure.at(i));
      }
      aurostd::StringstreamClean(aus);
      aus << _AGLSTR_MESSAGE_ << "AGL Debye run completed successfully!" << endl;  
      aurostd::PrintMessageStream(FileMESSAGE,aus,XHOST.QUIET);
    } else if(aglerror == 8) { 
      aurostd::StringstreamClean(aus);
      aus << _AGLSTR_MESSAGE_ << "AGL Debye run waiting for other calculations!" << endl;  
      aurostd::PrintMessageStream(FileMESSAGE,aus,XHOST.QUIET);
    } else {
      aurostd::StringstreamClean(aus);
      aus << _AGLSTR_ERROR_ + "AGL Debye run failed" << endl;  
      aurostd::PrintMessageStream(FileMESSAGE,aus,XHOST.QUIET);
    }
    return aglerror;
  }
} // namespace AGL_functions

// ***************************************************************************
// AGL_functions::Get_BulkModulusIsothermalTemperature
// ***************************************************************************
namespace AGL_functions {
  uint Get_BulkModulusIsothermalTemperature(_xvasp&  xvasp, string  AflowIn, _aflags& aflags, _kflags& kflags, _vflags& vflags, vector<double>& Temperature, vector<double>& BulkModulusIsothermal, ofstream& FileMESSAGE) {
    // Class to contain AGL input and output data
    _AGL_data AGL_data;
    uint aglerror;
    ostringstream aus;

    // Call RunDebye_AGL to run AGL
    aglerror = AGL_functions::RunDebye_AGL(xvasp, AflowIn, aflags, kflags, vflags, AGL_data, FileMESSAGE);
    if(aglerror == 0) {
      for (uint i = 0; i < AGL_data.temperature_external.size(); i++) {
	Temperature.push_back(AGL_data.temperature_external.at(i));
	BulkModulusIsothermal.push_back(AGL_data.bulkmodulusisothermal_0pressure.at(i));
      }
      aurostd::StringstreamClean(aus);
      aus << _AGLSTR_MESSAGE_ << "AGL Debye run completed successfully!" << endl;  
      aurostd::PrintMessageStream(FileMESSAGE,aus,XHOST.QUIET);
    } else if(aglerror == 8) { 
      aurostd::StringstreamClean(aus);
      aus << _AGLSTR_MESSAGE_ << "AGL Debye run waiting for other calculations!" << endl;  
      aurostd::PrintMessageStream(FileMESSAGE,aus,XHOST.QUIET);
    } else {
      aurostd::StringstreamClean(aus);
      aus << _AGLSTR_ERROR_ + "AGL Debye run failed" << endl;  
      aurostd::PrintMessageStream(FileMESSAGE,aus,XHOST.QUIET);
    }
    return aglerror;
  }
} // namespace AGL_functions

// ***************************************************************************
// AGL_functions::Get_BulkModulusVolumeTemperature
// ***************************************************************************
namespace AGL_functions {
  // Function to be specifically called from APL 2.0 which calculates Gruneisen parameter 
  // Runs AGL to obtain Equilibrium Volume in cubic Bohr and Isothermal Bulk Modulus in GPa as a function of temperature for use in calculating thermal expansion 
  // Used in APL 2.0 to get thermal expansion and heat capacity at constant pressure 
  uint Get_BulkModulusVolumeTemperature(_xvasp&  xvasp, string  AflowIn, _aflags& aflags, _kflags& kflags, _vflags& vflags, vector<double>& Temperature, vector<double>& BulkModulusIsothermal, vector<double>& EquilibriumVolume, ofstream& FileMESSAGE) {
    // Class to contain AGL input and output data
    _AGL_data AGL_data;
    uint aglerror = 0;
    ostringstream aus;

    // Call RunDebye_AGL to run AGL
    aglerror = AGL_functions::RunDebye_AGL(xvasp, AflowIn, aflags, kflags, vflags, AGL_data, FileMESSAGE);
    if(aglerror == 0) {
      for (uint i = 0; i < AGL_data.temperature_external.size(); i++) {
	Temperature.push_back(AGL_data.temperature_external.at(i));
	BulkModulusIsothermal.push_back(AGL_data.bulkmodulusisothermal_0pressure.at(i));
	EquilibriumVolume.push_back(AGL_data.VolumeEquilibrium.at(i).at(0));
      }
      aurostd::StringstreamClean(aus);
      aus << _AGLSTR_MESSAGE_ << "AGL Debye run completed successfully!" << endl;  
      aurostd::PrintMessageStream(FileMESSAGE,aus,XHOST.QUIET);
    } else if(aglerror == 8) { 
      aurostd::StringstreamClean(aus);
      aus << _AGLSTR_MESSAGE_ << "AGL Debye run waiting for other calculations!" << endl;  
      aurostd::PrintMessageStream(FileMESSAGE,aus,XHOST.QUIET);
    } else {
      aurostd::StringstreamClean(aus);
      aus << _AGLSTR_ERROR_ + "AGL Debye run failed" << endl;  
      aurostd::PrintMessageStream(FileMESSAGE,aus,XHOST.QUIET);
    }
    return aglerror;
  }
} // namespace AGL_functions

// ***************************************************************************
// AGL_functions::Get_BulkModulusVolumeAngstromTemperature
// ***************************************************************************
namespace AGL_functions {
  // Function to be specifically called from APL 2.0 which calculates Gruneisen parameter 
  // Runs AGL to obtain Equilibrium Volume in cubic Angstrom and Isothermal Bulk Modulus in GPa as a function of temperature for use in calculating thermal expansion 
  // Used in APL 2.0 to get thermal expansion and heat capacity at constant pressure 
  uint Get_BulkModulusVolumeAngstromTemperature(_xvasp&  xvasp, string  AflowIn, _aflags& aflags, _kflags& kflags, _vflags& vflags, vector<double>& Temperature, vector<double>& BulkModulusIsothermal, vector<double>& EquilibriumVolume, ofstream& FileMESSAGE) {
    // Class to contain AGL input and output data
    _AGL_data AGL_data;
    uint aglerror = 0;
    ostringstream aus;

    // Call RunDebye_AGL to run AGL
    aglerror = AGL_functions::RunDebye_AGL(xvasp, AflowIn, aflags, kflags, vflags, AGL_data, FileMESSAGE);
    if(aglerror == 0) {
      for (uint i = 0; i < AGL_data.temperature_external.size(); i++) {
	Temperature.push_back(AGL_data.temperature_external.at(i));
	BulkModulusIsothermal.push_back(AGL_data.bulkmodulusisothermal_0pressure.at(i));
	// [OBSOLETE] EquilibriumVolume.push_back((AGL_data.VolumeEquilibrium.at(i).at(0)/ pow(angstrom2bohr, 3.0)));
	EquilibriumVolume.push_back((AGL_data.VolumeEquilibrium.at(i).at(0)));
      }
      aurostd::StringstreamClean(aus);
      aus << _AGLSTR_MESSAGE_ << "AGL Debye run completed successfully!" << endl;  
      aurostd::PrintMessageStream(FileMESSAGE,aus,XHOST.QUIET);
    } else if(aglerror == 8) { 
      aurostd::StringstreamClean(aus);
      aus << _AGLSTR_MESSAGE_ << "AGL Debye run waiting for other calculations!" << endl;  
      aurostd::PrintMessageStream(FileMESSAGE,aus,XHOST.QUIET);
    } else {
      aurostd::StringstreamClean(aus);
      aus << _AGLSTR_ERROR_ + "AGL Debye run failed" << endl;  
      aurostd::PrintMessageStream(FileMESSAGE,aus,XHOST.QUIET);
    }
    return aglerror;
  }
} // namespace AGL_functions

// ***************************************************************************
// AGL_functions::Get_VolumeStaticPressure
// ***************************************************************************
namespace AGL_functions {
  // Function to be called from APL or AEL to calculate thermal or mechanical properties as a function of pressure
  // Runs AGL to obtain Volume in cubic Angstrom and Volume scaling factors as a function of static pressure in GPa 
  // Required pressure values should be specified in the aflow.in file
  uint Get_VolumeStaticPressure(_xvasp&  xvasp, string  AflowIn, _aflags& aflags, _kflags& kflags, _vflags& vflags, vector<double>& Pressure, vector<double>& PressureVolumes, vector<double>& VolumeScaleFactors, ofstream& FileMESSAGE) {
    // Class to contain AGL input and output data
    _AGL_data AGL_data;
    uint aglerror = 0;
    ostringstream aus;

    // Set ael_pressure_calc to true
    AGL_data.ael_pressure_calc = true;

    // Call RunDebye_AGL to run AGL
    aglerror = AGL_functions::RunDebye_AGL(xvasp, AflowIn, aflags, kflags, vflags, AGL_data, FileMESSAGE);
    if(aglerror == 0) {
      if(AGL_data.VolumeStaticPressure.size() != AGL_data.StaticPressure.size()) {
	aurostd::StringstreamClean(aus);
	aus << _AGLSTR_ERROR_ + "Mismatch in pressure-volume vectors sizes" << endl;  
	aus << _AGLSTR_ERROR_ + "AGL_data.StaticPressure.size() = " << AGL_data.StaticPressure.size() << endl;  
	aus << _AGLSTR_ERROR_ + "AGL_data.VolumeStaticPressure.size() = " << AGL_data.VolumeStaticPressure.size() << endl;  
	aurostd::PrintMessageStream(FileMESSAGE,aus,XHOST.QUIET);
	aglerror = 3;
	return aglerror;
      } else if(AGL_data.VolumeStaticPressure.size() != AGL_data.VolumeFactors.size()) {
	aurostd::StringstreamClean(aus);
	aus << _AGLSTR_ERROR_ + "Mismatch in pressure-volume vectors sizes" << endl;  
	aus << _AGLSTR_ERROR_ + "AGL_data.StaticPressure.size() = " << AGL_data.StaticPressure.size() << endl;  
	aus << _AGLSTR_ERROR_ + "AGL_data.VolumeFactors.size() = " << AGL_data.VolumeFactors.size() << endl;  
	aurostd::PrintMessageStream(FileMESSAGE,aus,XHOST.QUIET);
	aglerror = 3;
	return aglerror;
      } 
      for (uint i = 0; i < AGL_data.StaticPressure.size(); i++) {
	Pressure.push_back(AGL_data.StaticPressure.at(i));
	PressureVolumes.push_back(AGL_data.VolumeStaticPressure.at(i));
	VolumeScaleFactors.push_back(AGL_data.VolumeFactors.at(i));
      }
      aurostd::StringstreamClean(aus);
      aus << _AGLSTR_MESSAGE_ << "AGL Debye run completed successfully!" << endl;  
      aurostd::PrintMessageStream(FileMESSAGE,aus,XHOST.QUIET);
    } else if(aglerror == 8) { 
      aurostd::StringstreamClean(aus);
      aus << _AGLSTR_MESSAGE_ << "AGL Debye run waiting for other calculations!" << endl;  
      aurostd::PrintMessageStream(FileMESSAGE,aus,XHOST.QUIET);
    } else {
      aurostd::StringstreamClean(aus);
      aus << _AGLSTR_ERROR_ + "AGL Debye run failed" << endl;  
      aurostd::PrintMessageStream(FileMESSAGE,aus,XHOST.QUIET);
    }
    return aglerror;
  }
} // namespace AGL_functions

// ***************************************************************************
// AGL_functions::RunDebye_AGL
// ***************************************************************************
namespace AGL_functions {
  // Function to actually run the AGL method
  uint RunDebye_AGL(_xvasp& xvasp, string AflowIn, _aflags& aflags, _kflags& kflags, _vflags& vflags, _AGL_data& AGL_data, ofstream& FileMESSAGE) {
    // [OBSOLETE] bool LDEBUG=(FALSE || XHOST.DEBUG);
    // User's control of parameters for GIBBS calculation; setting defaults

    // Options to decide what to calculate and write
    aurostd::xoption USER_WRITE_GIBBS_INPUT;             USER_WRITE_GIBBS_INPUT.option = false;  
    aurostd::xoption USER_WRITE_FULL_RESULTS;            USER_WRITE_FULL_RESULTS.option = false;
    aurostd::xoption USER_SYSOUT_FILENAME;               USER_SYSOUT_FILENAME.option = false;
    aurostd::xoption USER_SET_PRESSURE_VALUE;            USER_SET_PRESSURE_VALUE.option = false;
    aurostd::xoption USER_SAVE_ALL_PRESSURES;            USER_SAVE_ALL_PRESSURES.option = false;
    aurostd::xoption USER_WRITE_ALL_PRESSURES;           USER_WRITE_ALL_PRESSURES.option = false;
    aurostd::xoption USER_CHECK_EV_CONCAVITY;            USER_CHECK_EV_CONCAVITY.option = false;  
    aurostd::xoption USER_CHECK_EV_MIN;                  USER_CHECK_EV_MIN.option = false;
    aurostd::xoption USER_THETA_GAMMA_KAPPA;             USER_THETA_GAMMA_KAPPA.option = false;  
    aurostd::xoption USER_GRUNEISEN;                     USER_GRUNEISEN.option = false;
    aurostd::xoption USER_THETA_COND;                    USER_THETA_COND.option = false;
    aurostd::xoption USER_PLOT_RESULTS;                  USER_PLOT_RESULTS.option = false;
    aurostd::xoption USER_KAPPA_VOLUME;                  USER_KAPPA_VOLUME.option = false;
    aurostd::xoption USER_AEL_POISSON_RATIO;             USER_AEL_POISSON_RATIO.option = false;
    aurostd::xoption USER_SPECIES_MASS;                  USER_SPECIES_MASS.option = false;
    aurostd::xoption USER_DIRNAME_ARUN;                  USER_DIRNAME_ARUN.option = false;
    aurostd::xoption USER_GAUSSXM_DEBUG;                 USER_GAUSSXM_DEBUG.option = false;
    aurostd::xoption USER_PRECACC_ALGONORM;              USER_PRECACC_ALGONORM.option = false;
    aurostd::xoption USER_RELAX_STATIC;                  USER_RELAX_STATIC.option = false;
    aurostd::xoption USER_STATIC;                        USER_STATIC.option = false;
    aurostd::xoption USER_AUTOSKIP_FAILED_ARUNS;         USER_AUTOSKIP_FAILED_ARUNS.option = false;
    aurostd::xoption USER_WRITE_HUGONIOT_INPUT;          USER_WRITE_HUGONIOT_INPUT.option = false;
    aurostd::xoption USER_HUGONIOT_CALC;                 USER_HUGONIOT_CALC.option = true;
    aurostd::xoption USER_HUGONIOT_EXTRAPOLATE;          USER_HUGONIOT_EXTRAPOLATE.option = false;
    aurostd::xoption USER_RUN_ALL_PRESSURE_TEMPERATURE;  USER_RUN_ALL_PRESSURE_TEMPERATURE.option = false;

    // Parameters for determining calculation details
    string USER_SYSTEM_NAME                 = "AGL";
    int    USER_NSTRUCTURES                 = 28;
    double USER_STRAIN_STEP                 = 0.01;
    int    USER_IEOS                        = 0;
    int    USER_IOPTIMIZE_BETA              = 0;
    int    USER_IDEBYE                      = 0;
    double USER_POISSON_RATIO               = 0.25;
    uint   USER_NPRESSURE                   = 101;
    double USER_SPRESSURE                   = 1.0;
    uint   USER_NTEMPERATURE                = 201;
    double USER_STEMPERATURE                = 10.0;
    double USER_EINF                        = 0.0;
    int    USER_MAX_LOOPS                   = 250;
    int    USER_MAX_FITS                    = 500;
    int    USER_MAX_PAR                     = 50;
    int    USER_BIRCH_FIT_ORDER_IG          = 2;
    int    USER_MAX_CC_ITER                 = 1;  
    int    USER_MAX_CM_ITER                 = 5;  
    int    USER_FIT_TYPE                    = 0;
    string USER_SKIP_FAILED_ARUNS           = "";
    int    USER_SKIP_ARUNS_MAX              = 7;
    double USER_DEBYE_TEMP;
    double USER_PRES_VAL;
    double tdmin, tdmax, DEB_min, DEB_max, Tmin, Tmax, CV_min, CV_max, cvmin, cvmax, CP_min, CP_max, cpmin, cpmax, GA_min, GA_max, gamin, gamax, VF_min, VF_max, vfmin, vfmax;
    double Ecellmin, Ecellmax, Eatommin, Eatommax, Vcellmin, Vcellmax, Vatommin, Vatommax, ecmin, ecmax, eamin, eamax, vcmin, vcmax, vamin, vamax;
    double tdbest, cellmass_grams, energy_kJg, volume_cm3, massdensity_gcm3;
    ostringstream aus;
    stringstream oss;
    // Boltzmann's constant / number of atoms per cell pre-factor for heat capacity; set to 1.0 so heat capacity is in units of (kB / cell)
    double nkb = 1.0;
    // Error return
    uint aglerror = 0;
    // Tolerance for zero value; if a double is less than this it will be considered to be less than or equal to zero (which could generate an error)
    double tolzero = 1e-12;
    // Record position of first non-NaN value in vector (used to ensure only non-NaN results are written in JSON files)
    uint firstnonnan = 0;
    // Conversion from eV to Hartree
    // [OBSOLETE] double ev2hart1=1.0/27.211383;
    vector<string> vAflowIn;aurostd::string2vectorstring(AflowIn,vAflowIn);

    aurostd::StringstreamClean(aus);
    aus << "00000  MESSAGE Starting GIBBS RUN" << endl;
    aurostd::PrintMessageStream(FileMESSAGE,aus,XHOST.QUIET);

    // Get user's parameters from _AFLOWIN_ 
    // Get user's values of what to calculate and write

    // Check's if the system name is present in the _AFLOWIN_ file
    // If it exists, it is used to write the output filenames
    if( aurostd::substring2bool(AflowIn,_AFSTROPT_+"SYSTEM=",TRUE) ) {
      USER_SYSTEM_NAME = aurostd::substring2string(AflowIn,_AFSTROPT_+"SYSTEM=",TRUE);
      aurostd::StringstreamClean(aus);
      aus << _AGLSTR_MESSAGE_ << "System name = " << USER_SYSTEM_NAME.c_str() << endl;  
      aurostd::PrintMessageStream(FileMESSAGE,aus,XHOST.QUIET);
    }      

    // Get the user's selection of whether to print the input file for the original version of the GIBBS program (useful for comparison and debugging).
    if( aurostd::substring2bool(AflowIn,_AGLSTROPT_+"WRITE_GIBBS_INPUT=",TRUE) ) {
      USER_WRITE_GIBBS_INPUT.options2entry(AflowIn,_AGLSTROPT_+"WRITE_GIBBS_INPUT=",USER_WRITE_GIBBS_INPUT.option);
      aurostd::StringstreamClean(aus);
      aus << _AGLSTR_MESSAGE_ << "Write GIBBS input = " << USER_WRITE_GIBBS_INPUT.option << endl;  
      aurostd::PrintMessageStream(FileMESSAGE,aus,XHOST.QUIET);
    } else if( aurostd::substring2bool(AflowIn,_AGIBBSTROPT_+"WRITE_GIBBS_INPUT=",TRUE) ) {
      USER_WRITE_GIBBS_INPUT.options2entry(AflowIn,_AGIBBSTROPT_+"WRITE_GIBBS_INPUT=",USER_WRITE_GIBBS_INPUT.option);
      aurostd::StringstreamClean(aus);
      aus << _AGLSTR_MESSAGE_ << "Write GIBBS input = " << USER_WRITE_GIBBS_INPUT.option << endl;  
      aurostd::PrintMessageStream(FileMESSAGE,aus,XHOST.QUIET);
    } else if( aurostd::substring2bool(AflowIn,_AGLSTROPT_+"WRITEGIBBSINPUT=",TRUE) ) {
      USER_WRITE_GIBBS_INPUT.options2entry(AflowIn,_AGLSTROPT_+"WRITEGIBBSINPUT=",USER_WRITE_GIBBS_INPUT.option);
      aurostd::StringstreamClean(aus);
      aus << _AGLSTR_MESSAGE_ << "Write GIBBS input = " << USER_WRITE_GIBBS_INPUT.option << endl;  
      aurostd::PrintMessageStream(FileMESSAGE,aus,XHOST.QUIET);
    } else if( aurostd::substring2bool(AflowIn,_AGIBBSTROPT_+"WRITEGIBBSINPUT=",TRUE) ) {
      USER_WRITE_GIBBS_INPUT.options2entry(AflowIn,_AGIBBSTROPT_+"WRITEGIBBSINPUT=",USER_WRITE_GIBBS_INPUT.option);
      aurostd::StringstreamClean(aus);
      aus << _AGLSTR_MESSAGE_ << "Write GIBBS input = " << USER_WRITE_GIBBS_INPUT.option << endl;  
      aurostd::PrintMessageStream(FileMESSAGE,aus,XHOST.QUIET);
    }           
    // Get the user's selection of whether to write out the results for the Debye temperature, heat capacity, Gruneisen parameter, vibrational free energy and other thermal properties as a function of temperature. 
    if( aurostd::substring2bool(AflowIn,_AGLSTROPT_+"WRITE_FULL_RESULTS=",TRUE) ) {
      USER_WRITE_FULL_RESULTS.options2entry(AflowIn,_AGLSTROPT_+"WRITE_FULL_RESULTS=",USER_WRITE_FULL_RESULTS.option);
      aurostd::StringstreamClean(aus);
      aus << _AGLSTR_MESSAGE_ << "Write full results = " << USER_WRITE_FULL_RESULTS.option << endl;  
      aurostd::PrintMessageStream(FileMESSAGE,aus,XHOST.QUIET);
    } else if( aurostd::substring2bool(AflowIn,_AGIBBSTROPT_+"WRITE_FULL_RESULTS=",TRUE) ) {
      USER_WRITE_FULL_RESULTS.options2entry(AflowIn,_AGIBBSTROPT_+"WRITE_FULL_RESULTS=",USER_WRITE_FULL_RESULTS.option);
      aurostd::StringstreamClean(aus);
      aus << _AGLSTR_MESSAGE_ << "Write full results = " << USER_WRITE_FULL_RESULTS.option << endl;  
      aurostd::PrintMessageStream(FileMESSAGE,aus,XHOST.QUIET);
    } else if( aurostd::substring2bool(AflowIn,_AGLSTROPT_+"WRITEFULLRESULTS=",TRUE) ) {
      USER_WRITE_FULL_RESULTS.options2entry(AflowIn,_AGLSTROPT_+"WRITEFULLRESULTS=",USER_WRITE_FULL_RESULTS.option);
      aurostd::StringstreamClean(aus);
      aus << _AGLSTR_MESSAGE_ << "Write full results = " << USER_WRITE_FULL_RESULTS.option << endl;  
      aurostd::PrintMessageStream(FileMESSAGE,aus,XHOST.QUIET);
    } else if( aurostd::substring2bool(AflowIn,_AGIBBSTROPT_+"WRITEFULLRESULTS=",TRUE) ) {
      USER_WRITE_FULL_RESULTS.options2entry(AflowIn,_AGIBBSTROPT_+"WRITEFULLRESULTS=",USER_WRITE_FULL_RESULTS.option);
      aurostd::StringstreamClean(aus);
      aus << _AGLSTR_MESSAGE_ << "Write full results = " << USER_WRITE_FULL_RESULTS.option << endl;  
      aurostd::PrintMessageStream(FileMESSAGE,aus,XHOST.QUIET);
    }
    // Get the user's selection of whether to use the system name to name the file containing the GIBBS output; default filename is AGL.out.
    if( aurostd::substring2bool(AflowIn,_AGLSTROPT_+"SYSOUT_FILENAME=",TRUE) ) {
      USER_SYSOUT_FILENAME.options2entry(AflowIn,_AGLSTROPT_+"SYSOUT_FILENAME=",USER_SYSOUT_FILENAME.option);
      aurostd::StringstreamClean(aus);
      aus << _AGLSTR_MESSAGE_ << "Write full results = " << USER_SYSOUT_FILENAME.option << endl;  
      aurostd::PrintMessageStream(FileMESSAGE,aus,XHOST.QUIET);
    } else if( aurostd::substring2bool(AflowIn,_AGIBBSTROPT_+"SYSOUT_FILENAME=",TRUE) ) {
      USER_SYSOUT_FILENAME.options2entry(AflowIn,_AGIBBSTROPT_+"SYSOUT_FILENAME=",USER_SYSOUT_FILENAME.option);
      aurostd::StringstreamClean(aus);
      aus << _AGLSTR_MESSAGE_ << "Write full results = " << USER_SYSOUT_FILENAME.option << endl;  
      aurostd::PrintMessageStream(FileMESSAGE,aus,XHOST.QUIET);
    } else if( aurostd::substring2bool(AflowIn,_AGLSTROPT_+"SYSOUTFILENAME=",TRUE) ) {
      USER_SYSOUT_FILENAME.options2entry(AflowIn,_AGLSTROPT_+"SYSOUTFILENAME=",USER_SYSOUT_FILENAME.option);
      aurostd::StringstreamClean(aus);
      aus << _AGLSTR_MESSAGE_ << "Write full results = " << USER_SYSOUT_FILENAME.option << endl;  
      aurostd::PrintMessageStream(FileMESSAGE,aus,XHOST.QUIET);
    } else if( aurostd::substring2bool(AflowIn,_AGIBBSTROPT_+"SYSOUTFILENAME=",TRUE) ) {
      USER_SYSOUT_FILENAME.options2entry(AflowIn,_AGIBBSTROPT_+"SYSOUTFILENAME=",USER_SYSOUT_FILENAME.option);
      aurostd::StringstreamClean(aus);
      aus << _AGLSTR_MESSAGE_ << "Write full results = " << USER_SYSOUT_FILENAME.option << endl;  
      aurostd::PrintMessageStream(FileMESSAGE,aus,XHOST.QUIET);
    }
    // Get the user's selection of whether to check the concavity of the (E, V) data before performing the GIBBS method.
    // If the data is not concave, then it reruns the VASP calculations with extra k-points.
    // If this option is switched off, the data will be checked for concavity anyway within the GIBBS method, and, depending on the fitting method chosen, only the suitable points are chosen
    if( aurostd::substring2bool(AflowIn,_AGLSTROPT_+"CHECK_EV_CONCAVITY=",TRUE) ) {
      USER_CHECK_EV_CONCAVITY.options2entry(AflowIn,_AGLSTROPT_+"CHECK_EV_CONCAVITY=",USER_CHECK_EV_CONCAVITY.option);
      aurostd::StringstreamClean(aus);
      aus << _AGLSTR_MESSAGE_ << "Check (E, V) concavity = " << USER_CHECK_EV_CONCAVITY.option << endl;  
      aurostd::PrintMessageStream(FileMESSAGE,aus,XHOST.QUIET);
    } else if( aurostd::substring2bool(AflowIn,_AGIBBSTROPT_+"CHECK_EV_CONCAVITY=",TRUE) ) {
      USER_CHECK_EV_CONCAVITY.options2entry(AflowIn,_AGIBBSTROPT_+"CHECK_EV_CONCAVITY=",USER_CHECK_EV_CONCAVITY.option);
      aurostd::StringstreamClean(aus);
      aus << _AGLSTR_MESSAGE_ << "Check (E, V) concavity = " << USER_CHECK_EV_CONCAVITY.option << endl;  
      aurostd::PrintMessageStream(FileMESSAGE,aus,XHOST.QUIET);
    } else if( aurostd::substring2bool(AflowIn,_AGLSTROPT_+"CHECKEVCONCAVITY=",TRUE) ) {
      USER_CHECK_EV_CONCAVITY.options2entry(AflowIn,_AGLSTROPT_+"CHECKEVCONCAVITY=",USER_CHECK_EV_CONCAVITY.option);
      aurostd::StringstreamClean(aus);
      aus << _AGLSTR_MESSAGE_ << "Check (E, V) concavity = " << USER_CHECK_EV_CONCAVITY.option << endl;  
      aurostd::PrintMessageStream(FileMESSAGE,aus,XHOST.QUIET);
    } else if( aurostd::substring2bool(AflowIn,_AGIBBSTROPT_+"CHECKEVCONCAVITY=",TRUE) ) {
      USER_CHECK_EV_CONCAVITY.options2entry(AflowIn,_AGIBBSTROPT_+"CHECKEVCONCAVITY=",USER_CHECK_EV_CONCAVITY.option);
      aurostd::StringstreamClean(aus);
      aus << _AGLSTR_MESSAGE_ << "Check (E, V) concavity = " << USER_CHECK_EV_CONCAVITY.option << endl;  
      aurostd::PrintMessageStream(FileMESSAGE,aus,XHOST.QUIET);
    }        
    // Get the user's selection of whether to check the position of the energy minimum. 
    // If the minimum is for the maximum or minimum volumes, then it runs extra VASP calculations for smaller or larger structures until it brackets the minimum.
    if( aurostd::substring2bool(AflowIn,_AGLSTROPT_+"CHECK_EV_MIN=",TRUE) ) {
      USER_CHECK_EV_MIN.options2entry(AflowIn,_AGLSTROPT_+"CHECK_EV_MIN=",USER_CHECK_EV_MIN.option);
      aurostd::StringstreamClean(aus);
      aus << _AGLSTR_MESSAGE_ << "Check (E, V) minimum = " << USER_CHECK_EV_MIN.option << endl;  
      aurostd::PrintMessageStream(FileMESSAGE,aus,XHOST.QUIET);
    } else if( aurostd::substring2bool(AflowIn,_AGIBBSTROPT_+"CHECK_EV_MIN=",TRUE) ) {
      USER_CHECK_EV_MIN.options2entry(AflowIn,_AGIBBSTROPT_+"CHECK_EV_MIN=",USER_CHECK_EV_MIN.option);
      aurostd::StringstreamClean(aus);
      aus << _AGLSTR_MESSAGE_ << "Check (E, V) minimum = " << USER_CHECK_EV_MIN.option << endl;  
      aurostd::PrintMessageStream(FileMESSAGE,aus,XHOST.QUIET);
    } else if( aurostd::substring2bool(AflowIn,_AGLSTROPT_+"CHECKMIN=",TRUE) ) {
      USER_CHECK_EV_MIN.options2entry(AflowIn,_AGLSTROPT_+"CHECKMIN=",USER_CHECK_EV_MIN.option);
      aurostd::StringstreamClean(aus);
      aus << _AGLSTR_MESSAGE_ << "Check (E, V) minimum = " << USER_CHECK_EV_MIN.option << endl;  
      aurostd::PrintMessageStream(FileMESSAGE,aus,XHOST.QUIET);
    } else if( aurostd::substring2bool(AflowIn,_AGIBBSTROPT_+"CHECKMIN=",TRUE) ) {
      USER_CHECK_EV_MIN.options2entry(AflowIn,_AGIBBSTROPT_+"CHECKMIN=",USER_CHECK_EV_MIN.option);
      aurostd::StringstreamClean(aus);
      aus << _AGLSTR_MESSAGE_ << "Check (E, V) minimum = " << USER_CHECK_EV_MIN.option << endl;  
      aurostd::PrintMessageStream(FileMESSAGE,aus,XHOST.QUIET);
    }
    // Get the user's choice for whether or not to explicitly specify the pressure values to be used
    if( aurostd::substring2bool(AflowIn,_AGLSTROPT_+"SET_PRESSURE_VALUE=",TRUE) ) {
      USER_SET_PRESSURE_VALUE.options2entry(AflowIn,_AGLSTROPT_+"SET_PRESSURE_VALUE=",USER_SET_PRESSURE_VALUE.option);
      aurostd::StringstreamClean(aus);
      aus << _AGLSTR_MESSAGE_ << "User defined pressure values option = " << USER_SET_PRESSURE_VALUE.option << endl;  
      aurostd::PrintMessageStream(FileMESSAGE,aus,XHOST.QUIET);
    } else if( aurostd::substring2bool(AflowIn,_AGIBBSTROPT_+"SET_PRESSURE_VALUE=",TRUE) ) {
      USER_SET_PRESSURE_VALUE.options2entry(AflowIn,_AGIBBSTROPT_+"SET_PRESSURE_VALUE=",USER_SET_PRESSURE_VALUE.option);
      aurostd::StringstreamClean(aus);
      aus << _AGLSTR_MESSAGE_ << "User defined pressure values option = " << USER_SET_PRESSURE_VALUE.option << endl;  
      aurostd::PrintMessageStream(FileMESSAGE,aus,XHOST.QUIET);
    } else if( aurostd::substring2bool(AflowIn,_AGLSTROPT_+"SETPRESSUREVALUE=",TRUE) ) {
      USER_SET_PRESSURE_VALUE.options2entry(AflowIn,_AGLSTROPT_+"SETPRESSUREVALUE=",USER_SET_PRESSURE_VALUE.option);
      aurostd::StringstreamClean(aus);
      aus << _AGLSTR_MESSAGE_ << "User defined pressure values option = " << USER_SET_PRESSURE_VALUE.option << endl;  
      aurostd::PrintMessageStream(FileMESSAGE,aus,XHOST.QUIET);
    } else if( aurostd::substring2bool(AflowIn,_AGIBBSTROPT_+"SETPRESSUREVALUE=",TRUE) ) {
      USER_SET_PRESSURE_VALUE.options2entry(AflowIn,_AGIBBSTROPT_+"SETPRESSUREVALUE=",USER_SET_PRESSURE_VALUE.option);
      aurostd::StringstreamClean(aus);
      aus << _AGLSTR_MESSAGE_ << "User defined pressure values option = " << USER_SET_PRESSURE_VALUE.option << endl;  
      aurostd::PrintMessageStream(FileMESSAGE,aus,XHOST.QUIET);
    }          
    // Get the user's selection of whether to save the values of thermal properties such as the Debye temperature, heat capacity and vibrational free energy for all temperatures and pressures
    // This option will require a lot of memory, but is useful for generating (p, T) phase diagrams 
    if( aurostd::substring2bool(AflowIn,_AGLSTROPT_+"SAVE_ALL_PRESSURES=",TRUE) ) {
      USER_SAVE_ALL_PRESSURES.options2entry(AflowIn,_AGLSTROPT_+"SAVE_ALL_PRESSURES=",USER_SAVE_ALL_PRESSURES.option);
      aurostd::StringstreamClean(aus);
      aus << _AGLSTR_MESSAGE_ << "Save results for all pressure values = " << USER_SAVE_ALL_PRESSURES.option << endl;  
      aurostd::PrintMessageStream(FileMESSAGE,aus,XHOST.QUIET);
    } else if( aurostd::substring2bool(AflowIn,_AGIBBSTROPT_+"SAVE_ALL_PRESSURES=",TRUE) ) {
      USER_SAVE_ALL_PRESSURES.options2entry(AflowIn,_AGIBBSTROPT_+"SAVE_ALL_PRESSURES=",USER_SAVE_ALL_PRESSURES.option);
      aurostd::StringstreamClean(aus);
      aus << _AGLSTR_MESSAGE_ << "Save results for all pressure values = " << USER_SAVE_ALL_PRESSURES.option << endl;  
      aurostd::PrintMessageStream(FileMESSAGE,aus,XHOST.QUIET);
    } else if( aurostd::substring2bool(AflowIn,_AGLSTROPT_+"SAVEALLPRESSURES=",TRUE) ) {
      USER_SAVE_ALL_PRESSURES.options2entry(AflowIn,_AGLSTROPT_+"SAVEALLPRESSURES=",USER_SAVE_ALL_PRESSURES.option);
      aurostd::StringstreamClean(aus);
      aus << _AGLSTR_MESSAGE_ << "Save results for all pressure values = " << USER_SAVE_ALL_PRESSURES.option << endl;  
      aurostd::PrintMessageStream(FileMESSAGE,aus,XHOST.QUIET);
    } else if( aurostd::substring2bool(AflowIn,_AGIBBSTROPT_+"SAVEALLPRESSURES=",TRUE) ) {
      USER_SAVE_ALL_PRESSURES.options2entry(AflowIn,_AGIBBSTROPT_+"SAVEALLPRESSURES=",USER_SAVE_ALL_PRESSURES.option);
      aurostd::StringstreamClean(aus);
      aus << _AGLSTR_MESSAGE_ << "Save results for all pressure values = " << USER_SAVE_ALL_PRESSURES.option << endl;  
      aurostd::PrintMessageStream(FileMESSAGE,aus,XHOST.QUIET);
    }        	
    // Get the user's selection of whether to write the values of thermal properties such as the Debye temperature, heat capacity and vibrational free energy for all temperatures and pressures
    // This option will require a lot of memory, but is useful for generating (p, T) phase diagrams 
    // This option will only work if the SAVE_ALL_PRESSURES option is switched on
    if( aurostd::substring2bool(AflowIn,_AGLSTROPT_+"WRITE_ALL_PRESSURES=",TRUE) ) {
      USER_WRITE_ALL_PRESSURES.options2entry(AflowIn,_AGLSTROPT_+"WRITE_ALL_PRESSURES=",USER_WRITE_ALL_PRESSURES.option);
      aurostd::StringstreamClean(aus);
      aus << _AGLSTR_MESSAGE_ << "Write results for all pressure values = " << USER_WRITE_ALL_PRESSURES.option << endl;  
      aurostd::PrintMessageStream(FileMESSAGE,aus,XHOST.QUIET);
    } else if( aurostd::substring2bool(AflowIn,_AGIBBSTROPT_+"WRITE_ALL_PRESSURES=",TRUE) ) {
      USER_WRITE_ALL_PRESSURES.options2entry(AflowIn,_AGIBBSTROPT_+"WRITE_ALL_PRESSURES=",USER_WRITE_ALL_PRESSURES.option);
      aurostd::StringstreamClean(aus);
      aus << _AGLSTR_MESSAGE_ << "Write results for all pressure values = " << USER_WRITE_ALL_PRESSURES.option << endl;  
      aurostd::PrintMessageStream(FileMESSAGE,aus,XHOST.QUIET);
    } else if( aurostd::substring2bool(AflowIn,_AGLSTROPT_+"WRITEALLPRESSURES=",TRUE) ) {
      USER_WRITE_ALL_PRESSURES.options2entry(AflowIn,_AGLSTROPT_+"WRITEALLPRESSURES=",USER_WRITE_ALL_PRESSURES.option);
      aurostd::StringstreamClean(aus);
      aus << _AGLSTR_MESSAGE_ << "Write results for all pressure values = " << USER_WRITE_ALL_PRESSURES.option << endl;  
      aurostd::PrintMessageStream(FileMESSAGE,aus,XHOST.QUIET);
    } else if( aurostd::substring2bool(AflowIn,_AGIBBSTROPT_+"WRITEALLPRESSURES=",TRUE) ) {
      USER_WRITE_ALL_PRESSURES.options2entry(AflowIn,_AGIBBSTROPT_+"WRITEALLPRESSURES=",USER_WRITE_ALL_PRESSURES.option);
      aurostd::StringstreamClean(aus);
      aus << _AGLSTR_MESSAGE_ << "Write results for all pressure values = " << USER_WRITE_ALL_PRESSURES.option << endl;  
      aurostd::PrintMessageStream(FileMESSAGE,aus,XHOST.QUIET);
    }        	
    // Get the user's choice for whether or not to call AEL to calculate the Poisson ratio of the material
    if( aurostd::substring2bool(AflowIn,_AGLSTROPT_+"AEL_POISSON_RATIO=",TRUE) ) {
      USER_AEL_POISSON_RATIO.options2entry(AflowIn,_AGLSTROPT_+"AEL_POISSON_RATIO=",USER_AEL_POISSON_RATIO.option);
      aurostd::StringstreamClean(aus);
      aus << _AGLSTR_MESSAGE_ << "Use AEL to calculate Poisson ratio = " << USER_AEL_POISSON_RATIO.option << endl;  
      aurostd::PrintMessageStream(FileMESSAGE,aus,XHOST.QUIET);
    } else if( aurostd::substring2bool(AflowIn,_AGIBBSTROPT_+"AEL_POISSON_RATIO=",TRUE) ) {
      USER_AEL_POISSON_RATIO.options2entry(AflowIn,_AGIBBSTROPT_+"AEL_POISSON_RATIO=",USER_AEL_POISSON_RATIO.option);
      aurostd::StringstreamClean(aus);
      aus << _AGLSTR_MESSAGE_ << "Use AEL to calculate Poisson ratio = " << USER_AEL_POISSON_RATIO.option << endl;  
      aurostd::PrintMessageStream(FileMESSAGE,aus,XHOST.QUIET);
    } else if( aurostd::substring2bool(AflowIn,_AGLSTROPT_+"AELPOISSONRATIO=",TRUE) ) {
      USER_AEL_POISSON_RATIO.options2entry(AflowIn,_AGLSTROPT_+"AELPOISSONRATIO=",USER_AEL_POISSON_RATIO.option);
      aurostd::StringstreamClean(aus);
      aus << _AGLSTR_MESSAGE_ << "Use AEL to calculate Poisson ratio = " << USER_AEL_POISSON_RATIO.option << endl;  
      aurostd::PrintMessageStream(FileMESSAGE,aus,XHOST.QUIET);
    } else if( aurostd::substring2bool(AflowIn,_AGIBBSTROPT_+"AELPOISSONRATIO=",TRUE) ) {
      USER_AEL_POISSON_RATIO.options2entry(AflowIn,_AGIBBSTROPT_+"AELPOISSONRATIO=",USER_AEL_POISSON_RATIO.option);
      aurostd::StringstreamClean(aus);
      aus << _AGLSTR_MESSAGE_ << "Use AEL to calculate Poisson ratio = " << USER_AEL_POISSON_RATIO.option << endl;  
      aurostd::PrintMessageStream(FileMESSAGE,aus,XHOST.QUIET);
    }        	
        	

    // Get user's values of parameters for AGL calculation

    // Get the user's number of strained structures to be used in the calculation
    if( aurostd::substring2bool(AflowIn,_AGLSTROPT_+"NSTRUCTURES=",TRUE) ) {
      USER_NSTRUCTURES = aurostd::substring2utype<int>(AflowIn,_AGLSTROPT_+"NSTRUCTURES=",TRUE);
      aurostd::StringstreamClean(aus);
      aus << _AGLSTR_MESSAGE_ << "Number of structures = " << USER_NSTRUCTURES << endl;  
      aurostd::PrintMessageStream(FileMESSAGE,aus,XHOST.QUIET);
    } else if( aurostd::substring2bool(AflowIn,_AGIBBSTROPT_+"NSTRUCTURES=",TRUE) ) {
      USER_NSTRUCTURES = aurostd::substring2utype<int>(AflowIn,_AGIBBSTROPT_+"NSTRUCTURES=",TRUE);
      aurostd::StringstreamClean(aus);
      aus << _AGLSTR_MESSAGE_ << "Number of structures = " << USER_NSTRUCTURES << endl;  
      aurostd::PrintMessageStream(FileMESSAGE,aus,XHOST.QUIET);
    }      
    // Check that value is not zero or negative; warn user and reset to default values if it is zero or negative
    if(USER_NSTRUCTURES < 1) {
      aurostd::StringstreamClean(aus);
      aus << _AGLSTR_WARNING_ + "Number of structures = " << USER_NSTRUCTURES << " < 1" << endl;  
      USER_NSTRUCTURES = 28;
      aus << _AGLSTR_WARNING_ + "Increasing number of structures to default value of " << USER_NSTRUCTURES << endl;
      aurostd::PrintMessageStream(FileMESSAGE,aus,XHOST.QUIET);
    }     
    // Get the user's strain step size to be used in the calculation
    if( aurostd::substring2bool(AflowIn,_AGLSTROPT_+"STRAIN_STEP=",TRUE) ) {
      USER_STRAIN_STEP = aurostd::substring2utype<double>(AflowIn,_AGLSTROPT_+"STRAIN_STEP=",TRUE);
      aurostd::StringstreamClean(aus);
      aus << _AGLSTR_MESSAGE_ << "Strain step size = " << USER_STRAIN_STEP << endl;  
      aurostd::PrintMessageStream(FileMESSAGE,aus,XHOST.QUIET);
    } else if( aurostd::substring2bool(AflowIn,_AGIBBSTROPT_+"STRAIN_STEP=",TRUE) ) {
      USER_STRAIN_STEP = aurostd::substring2utype<double>(AflowIn,_AGIBBSTROPT_+"STRAIN_STEP=",TRUE);
      aurostd::StringstreamClean(aus);
      aus << _AGLSTR_MESSAGE_ << "Strain step size = " << USER_STRAIN_STEP << endl;  
      aurostd::PrintMessageStream(FileMESSAGE,aus,XHOST.QUIET);
    } else if( aurostd::substring2bool(AflowIn,_AGLSTROPT_+"STRAINSTEP=",TRUE) ) {
      USER_STRAIN_STEP = aurostd::substring2utype<double>(AflowIn,_AGLSTROPT_+"STRAINSTEP=",TRUE);
      aurostd::StringstreamClean(aus);
      aus << _AGLSTR_MESSAGE_ << "Strain step size = " << USER_STRAIN_STEP << endl;  
      aurostd::PrintMessageStream(FileMESSAGE,aus,XHOST.QUIET);
    } else if( aurostd::substring2bool(AflowIn,_AGIBBSTROPT_+"STRAINSTEP=",TRUE) ) {
      USER_STRAIN_STEP = aurostd::substring2utype<double>(AflowIn,_AGIBBSTROPT_+"STRAINSTEP=",TRUE);
      aurostd::StringstreamClean(aus);
      aus << _AGLSTR_MESSAGE_ << "Strain step size = " << USER_STRAIN_STEP << endl;  
      aurostd::PrintMessageStream(FileMESSAGE,aus,XHOST.QUIET);
    }   
    // Check that value is not zero or negative; warn user and reset to default values if it is zero or negative
    if(USER_STRAIN_STEP < tolzero) {
      aurostd::StringstreamClean(aus);
      aus << _AGLSTR_WARNING_ + "Strain step size = " << USER_STRAIN_STEP << " <= 0.0" << endl;  
      USER_STRAIN_STEP = 0.01;
      aus << _AGLSTR_WARNING_ + "Increasing strain step size to default value of " << USER_STRAIN_STEP << endl;
      aurostd::PrintMessageStream(FileMESSAGE,aus,XHOST.QUIET);
    }  
    // Get the user's selection of equation of state to be used. Options are:
    // -1: Minimal output only
    // 0: Numerical equation of state
    // 1: Vinet equation of state
    // 2: Birch-Murnaghan equation of state
    // 3: Vinet equation of state using numerical evaluation of thermal properties
    // 4: Birch-Murnaghan equation of state using numerical evaluation of thermal properties
    // 5: Spinodal equation of state
    // 6: Spinodal equation of state using numerical evaluation of thermal properties
    if( aurostd::substring2bool(AflowIn,_AGLSTROPT_+"IEOS=",TRUE) ) {
      USER_IEOS = aurostd::substring2utype<int>(AflowIn,_AGLSTROPT_+"IEOS=",TRUE);
      aurostd::StringstreamClean(aus);
      aus << _AGLSTR_MESSAGE_ << "Equation of state option = " << USER_IEOS << endl;  
      aurostd::PrintMessageStream(FileMESSAGE,aus,XHOST.QUIET);
    } else if( aurostd::substring2bool(AflowIn,_AGIBBSTROPT_+"IEOS=",TRUE) ) {
      USER_IEOS = aurostd::substring2utype<int>(AflowIn,_AGIBBSTROPT_+"IEOS=",TRUE);
      aurostd::StringstreamClean(aus);
      aus << _AGLSTR_MESSAGE_ << "Equation of state option = " << USER_IEOS << endl;  
      aurostd::PrintMessageStream(FileMESSAGE,aus,XHOST.QUIET);
    }    
    // Get the user's selection of whether or not to optimize g in BCNT EOS. Only used for IEOS=5 or IEOS=6. Options are:
    // 0: No optimization
    // 1: Optimization
    // 2: Optimization setting initial bcnt_beta value to saved value
    if( aurostd::substring2bool(AflowIn,_AGLSTROPT_+"IOPT_G=",TRUE) ) {
      USER_IOPTIMIZE_BETA = aurostd::substring2utype<int>(AflowIn,_AGLSTROPT_+"IOPT_G=",TRUE);
      aurostd::StringstreamClean(aus);
      aus << _AGLSTR_MESSAGE_ << "BCNT optimization option = " << USER_IOPTIMIZE_BETA << endl;  
      aurostd::PrintMessageStream(FileMESSAGE,aus,XHOST.QUIET);
    } else if( aurostd::substring2bool(AflowIn,_AGIBBSTROPT_+"IOPT_G=",TRUE) ) {
      USER_IOPTIMIZE_BETA = aurostd::substring2utype<int>(AflowIn,_AGIBBSTROPT_+"IOPT_G=",TRUE);
      aurostd::StringstreamClean(aus);
      aus << _AGLSTR_MESSAGE_ << "BCNT optimization option = " << USER_IOPTIMIZE_BETA << endl;  
      aurostd::PrintMessageStream(FileMESSAGE,aus,XHOST.QUIET);
    }     
    // Get the user's selection of whether or not to use self-consistent calculation of Debye temperature. Options are:
    // -1: Static calculation only (no finite temperature calculations)
    // 0: Non self-consistent, Debye temperature from static bulk modulus				       
    // 1: User supplied Debye temperatures
    // 2: Self-consistent calculation of Debye temperature
    // 3: Debye temperature calculated from static bulk modulus at equilibrium volume
    if( aurostd::substring2bool(AflowIn,_AGLSTROPT_+"IDEBYE=",TRUE) ) {
      USER_IDEBYE = aurostd::substring2utype<int>(AflowIn,_AGLSTROPT_+"IDEBYE=",TRUE);
      aurostd::StringstreamClean(aus);
      aus << _AGLSTR_MESSAGE_ << "Debye temperature option = " << USER_STRAIN_STEP << endl;  
      aurostd::PrintMessageStream(FileMESSAGE,aus,XHOST.QUIET);
    } else if( aurostd::substring2bool(AflowIn,_AGIBBSTROPT_+"IDEBYE=",TRUE) ) {
      USER_IDEBYE = aurostd::substring2utype<int>(AflowIn,_AGIBBSTROPT_+"IDEBYE=",TRUE);
      aurostd::StringstreamClean(aus);
      aus << _AGLSTR_MESSAGE_ << "Debye temperature option = " << USER_STRAIN_STEP << endl;  
      aurostd::PrintMessageStream(FileMESSAGE,aus,XHOST.QUIET);
    }     
    // Get the user's value of Poisson ratio to be used in the calculation
    if( aurostd::substring2bool(AflowIn,_AGLSTROPT_+"POISSON_RATIO=",TRUE) ) {
      USER_POISSON_RATIO = aurostd::substring2utype<double>(AflowIn,_AGLSTROPT_+"POISSON_RATIO=",TRUE);
      aurostd::StringstreamClean(aus);
      aus << _AGLSTR_MESSAGE_ << "Poisson ratio = " << USER_POISSON_RATIO << endl;  
      aurostd::PrintMessageStream(FileMESSAGE,aus,XHOST.QUIET);
      // Warn user if USER_AEL_POISSON_RATIO is switched on as this will override the user's value
      if(USER_AEL_POISSON_RATIO.option) {
	aurostd::StringstreamClean(aus);
	aus << _AGLSTR_MESSAGE_ << "Use AEL to calculate Poisson ratio = " << USER_AEL_POISSON_RATIO.option << endl;  
	aus << _AGLSTR_MESSAGE_ << "User supplied value of Poisson ratio = " << USER_POISSON_RATIO << " will not be used unless AEL run fails" << endl;  
	aurostd::PrintMessageStream(FileMESSAGE,aus,XHOST.QUIET);
      }
    } else if( aurostd::substring2bool(AflowIn,_AGIBBSTROPT_+"POISSON_RATIO=",TRUE) ) {
      USER_POISSON_RATIO = aurostd::substring2utype<double>(AflowIn,_AGIBBSTROPT_+"POISSON_RATIO=",TRUE);
      aurostd::StringstreamClean(aus);
      aus << _AGLSTR_MESSAGE_ << "Poisson ratio = " << USER_POISSON_RATIO << endl;  
      aurostd::PrintMessageStream(FileMESSAGE,aus,XHOST.QUIET);
      // Warn user if USER_AEL_POISSON_RATIO is switched on as this will override the user's value
      if(USER_AEL_POISSON_RATIO.option) {
	aurostd::StringstreamClean(aus);
	aus << _AGLSTR_MESSAGE_ << "Use AEL to calculate Poisson ratio = " << USER_AEL_POISSON_RATIO.option << endl;  
	aus << _AGLSTR_MESSAGE_ << "User supplied value of Poisson ratio = " << USER_POISSON_RATIO << " will not be used unless AEL run fails" << endl;  
	aurostd::PrintMessageStream(FileMESSAGE,aus,XHOST.QUIET);
      }
    } else if( aurostd::substring2bool(AflowIn,_AGLSTROPT_+"POISSONRATIO=",TRUE) ) {
      USER_POISSON_RATIO = aurostd::substring2utype<double>(AflowIn,_AGLSTROPT_+"POISSONRATIO=",TRUE);
      aurostd::StringstreamClean(aus);
      aus << _AGLSTR_MESSAGE_ << "Poisson ratio = " << USER_POISSON_RATIO << endl;  
      aurostd::PrintMessageStream(FileMESSAGE,aus,XHOST.QUIET);
      // Warn user if USER_AEL_POISSON_RATIO is switched on as this will override the user's value
      if(USER_AEL_POISSON_RATIO.option) {
	aurostd::StringstreamClean(aus);
	aus << _AGLSTR_MESSAGE_ << "Use AEL to calculate Poisson ratio = " << USER_AEL_POISSON_RATIO.option << endl;  
	aus << _AGLSTR_MESSAGE_ << "User supplied value of Poisson ratio = " << USER_POISSON_RATIO << " will not be used unless AEL run fails" << endl;  
	aurostd::PrintMessageStream(FileMESSAGE,aus,XHOST.QUIET);
      }
    } else if( aurostd::substring2bool(AflowIn,_AGIBBSTROPT_+"POISSONRATIO=",TRUE) ) {
      USER_POISSON_RATIO = aurostd::substring2utype<double>(AflowIn,_AGIBBSTROPT_+"POISSONRATIO=",TRUE);
      aurostd::StringstreamClean(aus);
      aus << _AGLSTR_MESSAGE_ << "Poisson ratio = " << USER_POISSON_RATIO << endl;  
      aurostd::PrintMessageStream(FileMESSAGE,aus,XHOST.QUIET);
      // Warn user if USER_AEL_POISSON_RATIO is switched on as this will override the user's value
      if(USER_AEL_POISSON_RATIO.option) {
	aurostd::StringstreamClean(aus);
	aus << _AGLSTR_MESSAGE_ << "Use AEL to calculate Poisson ratio = " << USER_AEL_POISSON_RATIO.option << endl;  
	aus << _AGLSTR_MESSAGE_ << "User supplied value of Poisson ratio = " << USER_POISSON_RATIO << " will not be used unless AEL run fails" << endl;  
	aurostd::PrintMessageStream(FileMESSAGE,aus,XHOST.QUIET);
      }
    } 
    // Warn user if the Poisson ratio given is zero or negative
    if(USER_POISSON_RATIO < tolzero) {
      aurostd::StringstreamClean(aus);
      aus << _AGLSTR_WARNING_ + "Poisson ratio = " << USER_POISSON_RATIO << " <= 0.0" << endl;  
      // [OBSOLETE] USER_POISSON_RATIO = 0.25;
      // [OBSOLETE] aus << _AGLSTR_WARNING_ + "Increasing Poisson ratio to default value of " << USER_POISSON_RATIO << endl;
      aurostd::PrintMessageStream(FileMESSAGE,aus,XHOST.QUIET);
    } 
    // Warn user if the Poisson ratio given is outside the range from -1.0 to 0.5
    if(USER_POISSON_RATIO < -1.0 || USER_POISSON_RATIO > 0.5) {
      aurostd::StringstreamClean(aus);
      aus << _AGLSTR_WARNING_ + "Poisson ratio = " << USER_POISSON_RATIO << " is outside range from -1.0 to 0.5" << endl;  
      // [OBSOLETE] USER_POISSON_RATIO = 0.25;
      // [OBSOLETE] aus << _AGLSTR_WARNING_ + "Increasing Poisson ratio to default value of " << USER_POISSON_RATIO << endl;
      aurostd::PrintMessageStream(FileMESSAGE,aus,XHOST.QUIET);
    } 
    // Get the user's value of energy for infinite volume. This is just used to set the zero of the energy scale.
    if( aurostd::substring2bool(AflowIn,_AGLSTROPT_+"EINF=",TRUE) ) {
      USER_EINF = aurostd::substring2utype<double>(AflowIn,_AGLSTROPT_+"EINF=",TRUE);
      aurostd::StringstreamClean(aus);
      aus << _AGLSTR_MESSAGE_ << "Energy at infinite volume = " << USER_EINF << endl;  
      aurostd::PrintMessageStream(FileMESSAGE,aus,XHOST.QUIET);
    } else if( aurostd::substring2bool(AflowIn,_AGIBBSTROPT_+"EINF=",TRUE) ) {
      USER_EINF = aurostd::substring2utype<double>(AflowIn,_AGIBBSTROPT_+"EINF=",TRUE);
      aurostd::StringstreamClean(aus);
      aus << _AGLSTR_MESSAGE_ << "Energy at infinite volume = " << USER_EINF << endl;  
      aurostd::PrintMessageStream(FileMESSAGE,aus,XHOST.QUIET);
    }     
    // Get the user's number of pressure points to be used in the calculation
    if( aurostd::substring2bool(AflowIn,_AGLSTROPT_+"NPRESSURE=",TRUE) ) {
      USER_NPRESSURE = aurostd::substring2utype<int>(AflowIn,_AGLSTROPT_+"NPRESSURE=",TRUE);
      aurostd::StringstreamClean(aus);
      aus << _AGLSTR_MESSAGE_ << "Number of pressure points = " << USER_NPRESSURE << endl;  
      aurostd::PrintMessageStream(FileMESSAGE,aus,XHOST.QUIET);
    } else if( aurostd::substring2bool(AflowIn,_AGIBBSTROPT_+"NPRESSURE=",TRUE) ) {
      USER_NPRESSURE = aurostd::substring2utype<int>(AflowIn,_AGIBBSTROPT_+"NPRESSURE=",TRUE);
      aurostd::StringstreamClean(aus);
      aus << _AGLSTR_MESSAGE_ << "Number of pressure points = " << USER_NPRESSURE << endl;  
      aurostd::PrintMessageStream(FileMESSAGE,aus,XHOST.QUIET);
    }    
    // Check that value is not zero or negative; warn user and reset to default values if it is zero or negative
    if(USER_NPRESSURE < 1) {
      aurostd::StringstreamClean(aus);
      aus << _AGLSTR_WARNING_ + "Number of pressure points = " << USER_NPRESSURE << " < 1" << endl;  
      USER_NPRESSURE = 11;
      aus << _AGLSTR_WARNING_ + "Increasing number of pressure points default value of " << USER_NPRESSURE << endl;
      aurostd::PrintMessageStream(FileMESSAGE,aus,XHOST.QUIET);
    } 
    // Get the user's step size for the pressure values to be used in the calculation
    if( aurostd::substring2bool(AflowIn,_AGLSTROPT_+"SPRESSURE=",TRUE) ) {
      USER_SPRESSURE = aurostd::substring2utype<double>(AflowIn,_AGLSTROPT_+"SPRESSURE=",TRUE);
      aurostd::StringstreamClean(aus);
      aus << _AGLSTR_MESSAGE_ << "Pressure interval = " << USER_SPRESSURE << endl;  
      aurostd::PrintMessageStream(FileMESSAGE,aus,XHOST.QUIET);
    } else if( aurostd::substring2bool(AflowIn,_AGLSTROPT_+"SPRESSURE=",TRUE) ) {
      USER_SPRESSURE = aurostd::substring2utype<double>(AflowIn,_AGLSTROPT_+"SPRESSURE=",TRUE);
      aurostd::StringstreamClean(aus);
      aus << _AGLSTR_MESSAGE_ << "Pressure interval = " << USER_SPRESSURE << endl;  
      aurostd::PrintMessageStream(FileMESSAGE,aus,XHOST.QUIET);
    }
    // Check that value is not zero or negative; warn user and reset to default values if it is zero or negative
    if(USER_SPRESSURE < tolzero) {
      aurostd::StringstreamClean(aus);
      aus << _AGLSTR_WARNING_ + "Pressure interval = " << USER_SPRESSURE << " <= 0.0" << endl;  
      USER_SPRESSURE = 2.0;
      aus << _AGLSTR_WARNING_ + "Increasing pressure interval to default value of " << USER_SPRESSURE << endl;
      aurostd::PrintMessageStream(FileMESSAGE,aus,XHOST.QUIET);
    }
    // Get the user's number of temperature points to be used in the calculation
    if( aurostd::substring2bool(AflowIn,_AGLSTROPT_+"NTEMP=",TRUE) ) {
      USER_NTEMPERATURE = aurostd::substring2utype<int>(AflowIn,_AGLSTROPT_+"NTEMP=",TRUE);
      aurostd::StringstreamClean(aus);
      aus << _AGLSTR_MESSAGE_ << "Number of temperature points = " << USER_NTEMPERATURE << endl;  
      aurostd::PrintMessageStream(FileMESSAGE,aus,XHOST.QUIET);
    } else if( aurostd::substring2bool(AflowIn,_AGIBBSTROPT_+"NTEMP=",TRUE) ) {
      USER_NTEMPERATURE = aurostd::substring2utype<int>(AflowIn,_AGIBBSTROPT_+"NTEMP=",TRUE);
      aurostd::StringstreamClean(aus);
      aus << _AGLSTR_MESSAGE_ << "Number of temperature points = " << USER_NTEMPERATURE << endl;  
      aurostd::PrintMessageStream(FileMESSAGE,aus,XHOST.QUIET);
    }    
    if(USER_NTEMPERATURE < 1) {
      aurostd::StringstreamClean(aus);
      aus << _AGLSTR_WARNING_ + "Number of temperature points = " << USER_NTEMPERATURE << " < 1" << endl;  
      aus << _AGLSTR_WARNING_ + "This number will be used, and will result in only a static zero-temperature GIBBS calculation being run" << endl;
      aus << _AGLSTR_WARNING_ + "To calculate the finite temperature properties please provide a value of NTEMP >= 1" << endl;
      aus << _AGLSTR_WARNING_ + "Alternatively, you can remove the NTEMP line from the " << _AFLOWIN_ << " file to use the default value" << endl;
      aurostd::PrintMessageStream(FileMESSAGE,aus,XHOST.QUIET);
    }
    // Get the user's step size for the temperature values to be used in the calculation
    if( aurostd::substring2bool(AflowIn,_AGLSTROPT_+"STEMP=",TRUE) ) {
      USER_STEMPERATURE = aurostd::substring2utype<double>(AflowIn,_AGLSTROPT_+"STEMP=",TRUE);
      aurostd::StringstreamClean(aus);
      aus << _AGLSTR_MESSAGE_ << "Temperature interval = " << USER_STEMPERATURE << endl;  
      aurostd::PrintMessageStream(FileMESSAGE,aus,XHOST.QUIET);
    } else if( aurostd::substring2bool(AflowIn,_AGIBBSTROPT_+"STEMP=",TRUE) ) {
      USER_STEMPERATURE = aurostd::substring2utype<double>(AflowIn,_AGIBBSTROPT_+"STEMP=",TRUE);
      aurostd::StringstreamClean(aus);
      aus << _AGLSTR_MESSAGE_ << "Temperature interval = " << USER_STEMPERATURE << endl;  
      aurostd::PrintMessageStream(FileMESSAGE,aus,XHOST.QUIET);
    }  
    // Check that value is not zero or negative; warn user and reset to default values if it is zero or negative
    if(USER_STEMPERATURE < tolzero) {
      aurostd::StringstreamClean(aus);
      aus << _AGLSTR_WARNING_ + "Temperature interval = " << USER_STEMPERATURE << " <= 0.0" << endl;  
      USER_STEMPERATURE = 10.0;
      aus << _AGLSTR_WARNING_ + "Increasing temperature interval to default value of " << USER_STEMPERATURE << endl;
      aurostd::PrintMessageStream(FileMESSAGE,aus,XHOST.QUIET);
    }   
    // Get the user's maximum limit on the number of covergence iterations to be performed in the functions scdebye and gauleg. 
    // This limit is to prevent these functions from getting stuck in an infinite loop. Default value is 250.
    if( aurostd::substring2bool(AflowIn,_AGLSTROPT_+"MAX_LOOPS=",TRUE) ) {
      USER_MAX_LOOPS = aurostd::substring2utype<int>(AflowIn,_AGLSTROPT_+"MAX_LOOPS=",TRUE);
      aurostd::StringstreamClean(aus);
      aus << _AGLSTR_MESSAGE_ << "Maximum number of convergence loops = " << USER_MAX_LOOPS << endl;  
      aurostd::PrintMessageStream(FileMESSAGE,aus,XHOST.QUIET);
    } else if( aurostd::substring2bool(AflowIn,_AGIBBSTROPT_+"MAX_LOOPS=",TRUE) ) {
      USER_MAX_LOOPS = aurostd::substring2utype<int>(AflowIn,_AGIBBSTROPT_+"MAX_LOOPS=",TRUE);
      aurostd::StringstreamClean(aus);
      aus << _AGLSTR_MESSAGE_ << "Maximum number of convergence loops = " << USER_MAX_LOOPS << endl;  
      aurostd::PrintMessageStream(FileMESSAGE,aus,XHOST.QUIET);
    } else if( aurostd::substring2bool(AflowIn,_AGLSTROPT_+"MAXLOOPS=",TRUE) ) {
      USER_MAX_LOOPS = aurostd::substring2utype<int>(AflowIn,_AGLSTROPT_+"MAXLOOPS=",TRUE);
      aurostd::StringstreamClean(aus);
      aus << _AGLSTR_MESSAGE_ << "Maximum number of convergence loops = " << USER_MAX_LOOPS << endl;  
      aurostd::PrintMessageStream(FileMESSAGE,aus,XHOST.QUIET);
    } else if( aurostd::substring2bool(AflowIn,_AGIBBSTROPT_+"MAXLOOPS=",TRUE) ) {
      USER_MAX_LOOPS = aurostd::substring2utype<int>(AflowIn,_AGIBBSTROPT_+"MAXLOOPS=",TRUE);
      aurostd::StringstreamClean(aus);
      aus << _AGLSTR_MESSAGE_ << "Maximum number of convergence loops = " << USER_MAX_LOOPS << endl;  
      aurostd::PrintMessageStream(FileMESSAGE,aus,XHOST.QUIET);
    }    
    // Check that value is not zero or negative; warn user and reset to default values if it is zero or negative
    if(USER_MAX_LOOPS < 1) {
      aurostd::StringstreamClean(aus);
      aus << _AGLSTR_WARNING_ + "Maximum number of convergence loops = " << USER_MAX_LOOPS << " < 1" << endl;  
      USER_MAX_LOOPS = 250;
      aus << _AGLSTR_WARNING_ + "Increasing maximum number of covergence loops to default value of " << USER_MAX_LOOPS << endl;
      aurostd::PrintMessageStream(FileMESSAGE,aus,XHOST.QUIET);
    } 
    // Get the user's maximum limit on the number of fitting iterations to be performed in the functions fitt and debfitt. 
    // Default value is 500.
    if( aurostd::substring2bool(AflowIn,_AGLSTROPT_+"MAX_FITS=",TRUE) ) {
      USER_MAX_FITS = aurostd::substring2utype<int>(AflowIn,_AGLSTROPT_+"MAX_FITS=",TRUE);
      aurostd::StringstreamClean(aus);
      aus << _AGLSTR_MESSAGE_ << "Maximum number of fitting iterations = " << USER_MAX_FITS << endl;  
      aurostd::PrintMessageStream(FileMESSAGE,aus,XHOST.QUIET);
    } else if( aurostd::substring2bool(AflowIn,_AGLSTROPT_+"MAX_FITS=",TRUE) ) {
      USER_MAX_FITS = aurostd::substring2utype<int>(AflowIn,_AGLSTROPT_+"MAX_FITS=",TRUE);
      aurostd::StringstreamClean(aus);
      aus << _AGLSTR_MESSAGE_ << "Maximum number of fitting iterations = " << USER_MAX_FITS << endl;  
      aurostd::PrintMessageStream(FileMESSAGE,aus,XHOST.QUIET);
    } else if( aurostd::substring2bool(AflowIn,_AGLSTROPT_+"MAXFITS=",TRUE) ) {
      USER_MAX_FITS = aurostd::substring2utype<int>(AflowIn,_AGLSTROPT_+"MAXFITS=",TRUE);
      aurostd::StringstreamClean(aus);
      aus << _AGLSTR_MESSAGE_ << "Maximum number of fitting iterations = " << USER_MAX_FITS << endl;  
      aurostd::PrintMessageStream(FileMESSAGE,aus,XHOST.QUIET);
    } else if( aurostd::substring2bool(AflowIn,_AGLSTROPT_+"MAXFITS=",TRUE) ) {
      USER_MAX_FITS = aurostd::substring2utype<int>(AflowIn,_AGLSTROPT_+"MAXFITS=",TRUE);
      aurostd::StringstreamClean(aus);
      aus << _AGLSTR_MESSAGE_ << "Maximum number of fitting iterations = " << USER_MAX_FITS << endl;  
      aurostd::PrintMessageStream(FileMESSAGE,aus,XHOST.QUIET);
    }    
    // Check that value is not zero or negative; warn user and reset to default values if it is zero or negative
    if(USER_MAX_FITS < 1) {
      aurostd::StringstreamClean(aus);
      aus << _AGLSTR_WARNING_ + "Maximum number of fitting iterations = " << USER_MAX_FITS << " < 1" << endl;  
      USER_MAX_FITS = 500;
      aus << _AGLSTR_WARNING_ + "Increasing maximum number of fitting iterations to default value of " << USER_MAX_FITS << endl;
      aurostd::PrintMessageStream(FileMESSAGE,aus,XHOST.QUIET);
    }
    // Get the user's maximum limit on the number of terms in the polynomial to be fitted to the (E, V) data. 
    // Default value is 50.
    if( aurostd::substring2bool(AflowIn,_AGLSTROPT_+"MAX_PAR=",TRUE) ) {
      USER_MAX_PAR = aurostd::substring2utype<int>(AflowIn,_AGLSTROPT_+"MAX_PAR=",TRUE);
      aurostd::StringstreamClean(aus);
      aus << _AGLSTR_MESSAGE_ << "Maximum number of terms in the polynomial = " << USER_MAX_PAR << endl;  
      aurostd::PrintMessageStream(FileMESSAGE,aus,XHOST.QUIET);
    } else if( aurostd::substring2bool(AflowIn,_AGIBBSTROPT_+"MAX_PAR=",TRUE) ) {
      USER_MAX_PAR = aurostd::substring2utype<int>(AflowIn,_AGIBBSTROPT_+"MAX_PAR=",TRUE);
      aurostd::StringstreamClean(aus);
      aus << _AGLSTR_MESSAGE_ << "Maximum number of terms in the polynomial = " << USER_MAX_PAR << endl;  
      aurostd::PrintMessageStream(FileMESSAGE,aus,XHOST.QUIET);
    } else if( aurostd::substring2bool(AflowIn,_AGLSTROPT_+"MAXPAR=",TRUE) ) {
      USER_MAX_PAR = aurostd::substring2utype<int>(AflowIn,_AGLSTROPT_+"MAXPAR=",TRUE);
      aurostd::StringstreamClean(aus);
      aus << _AGLSTR_MESSAGE_ << "Maximum number of terms in the polynomial = " << USER_MAX_PAR << endl;  
      aurostd::PrintMessageStream(FileMESSAGE,aus,XHOST.QUIET);
    } else if( aurostd::substring2bool(AflowIn,_AGIBBSTROPT_+"MAXPAR=",TRUE) ) {
      USER_MAX_PAR = aurostd::substring2utype<int>(AflowIn,_AGIBBSTROPT_+"MAXPAR=",TRUE);
      aurostd::StringstreamClean(aus);
      aus << _AGLSTR_MESSAGE_ << "Maximum number of terms in the polynomial = " << USER_MAX_PAR << endl;  
      aurostd::PrintMessageStream(FileMESSAGE,aus,XHOST.QUIET);
    }     
    // Check that value is not zero or negative; warn user and reset to default values if it is zero or negative
    if(USER_MAX_PAR < 1) {
      aurostd::StringstreamClean(aus);
      aus << _AGLSTR_WARNING_ + "Maximum number of terms in the polynomial = " << USER_MAX_PAR << " < 1" << endl;  
      USER_MAX_PAR = 50;
      aus << _AGLSTR_WARNING_ + "Increasing maximum number of terms in the polynomial to default value of " << USER_MAX_PAR << endl;
      aurostd::PrintMessageStream(FileMESSAGE,aus,XHOST.QUIET);
    }
    // Get the user's maximum limit on the fitting order for the Birch-Murnaghan equation of state. 
    // Default value is 2.
    if( aurostd::substring2bool(AflowIn,_AGLSTROPT_+"BIRCH_FIT_ORDER_IG=",TRUE) ) {
      USER_BIRCH_FIT_ORDER_IG = aurostd::substring2utype<int>(AflowIn,_AGLSTROPT_+"BIRCH_FIT_ORDER_IG=",TRUE);
      aurostd::StringstreamClean(aus);
      aus << _AGLSTR_MESSAGE_ << "Maximum fitting order for Birch-Murnaghan equation of state = " << USER_BIRCH_FIT_ORDER_IG << endl; 
      aurostd::PrintMessageStream(FileMESSAGE,aus,XHOST.QUIET);
    } else if( aurostd::substring2bool(AflowIn,_AGIBBSTROPT_+"BIRCH_FIT_ORDER_IG=",TRUE) ) {
      USER_BIRCH_FIT_ORDER_IG = aurostd::substring2utype<int>(AflowIn,_AGIBBSTROPT_+"BIRCH_FIT_ORDER_IG=",TRUE);
      aurostd::StringstreamClean(aus);
      aus << _AGLSTR_MESSAGE_ << "Maximum fitting order for Birch-Murnaghan equation of state = " << USER_BIRCH_FIT_ORDER_IG << endl; 
      aurostd::PrintMessageStream(FileMESSAGE,aus,XHOST.QUIET);
    } else if( aurostd::substring2bool(AflowIn,_AGLSTROPT_+"BIRCHFITORDER_IG=",TRUE) ) {
      USER_BIRCH_FIT_ORDER_IG = aurostd::substring2utype<int>(AflowIn,_AGLSTROPT_+"BIRCHFITORDER_IG=",TRUE);
      aurostd::StringstreamClean(aus);
      aus << _AGLSTR_MESSAGE_ << "Maximum fitting order for Birch-Murnaghan equation of state = " << USER_BIRCH_FIT_ORDER_IG << endl; 
      aurostd::PrintMessageStream(FileMESSAGE,aus,XHOST.QUIET);
    } else if( aurostd::substring2bool(AflowIn,_AGIBBSTROPT_+"BIRCHFITORDER_IG=",TRUE) ) {
      USER_BIRCH_FIT_ORDER_IG = aurostd::substring2utype<int>(AflowIn,_AGIBBSTROPT_+"BIRCHFITORDER_IG=",TRUE);
      aurostd::StringstreamClean(aus);
      aus << _AGLSTR_MESSAGE_ << "Maximum fitting order for Birch-Murnaghan equation of state = " << USER_BIRCH_FIT_ORDER_IG << endl; 
      aurostd::PrintMessageStream(FileMESSAGE,aus,XHOST.QUIET);
    } 
    // Check that value is not zero or negative; warn user and reset to default values if it is zero or negative
    if(USER_BIRCH_FIT_ORDER_IG < 1) {
      aurostd::StringstreamClean(aus);
      aus << _AGLSTR_WARNING_ + "Maximum number of fitting iterations = " << USER_BIRCH_FIT_ORDER_IG << " < 1" << endl;  
      USER_BIRCH_FIT_ORDER_IG = 2;
      aus << _AGLSTR_WARNING_ + "Increasing maximum number of fitting iterations to default value of " << USER_BIRCH_FIT_ORDER_IG << endl;
      aurostd::PrintMessageStream(FileMESSAGE,aus,XHOST.QUIET);
    }   
    // Get the user's value of the maximum number of concavity check iterations. The default value is "1".
    if( aurostd::substring2bool(AflowIn,_AGLSTROPT_+"MAX_CC_ITER=",TRUE) ) {
      USER_MAX_CC_ITER = aurostd::substring2utype<int>(AflowIn,_AGLSTROPT_+"MAX_CC_ITER=",TRUE);
      aurostd::StringstreamClean(aus);
      aus << _AGLSTR_MESSAGE_ << "Maximum (E, V) concavity check iterations = " << USER_MAX_CC_ITER << endl;  
      aurostd::PrintMessageStream(FileMESSAGE,aus,XHOST.QUIET);
    } else if( aurostd::substring2bool(AflowIn,_AGIBBSTROPT_+"MAX_CC_ITER=",TRUE) ) {
      USER_MAX_CC_ITER = aurostd::substring2utype<int>(AflowIn,_AGIBBSTROPT_+"MAX_CC_ITER=",TRUE);
      aurostd::StringstreamClean(aus);
      aus << _AGLSTR_MESSAGE_ << "Maximum (E, V) concavity check iterations = " << USER_MAX_CC_ITER << endl;  
      aurostd::PrintMessageStream(FileMESSAGE,aus,XHOST.QUIET);
    } else if( aurostd::substring2bool(AflowIn,_AGLSTROPT_+"MAXCCITER=",TRUE) ) {
      USER_MAX_CC_ITER = aurostd::substring2utype<int>(AflowIn,_AGLSTROPT_+"MAXCCITER=",TRUE);
      aurostd::StringstreamClean(aus);
      aus << _AGLSTR_MESSAGE_ << "Maximum (E, V) concavity check iterations = " << USER_MAX_CC_ITER << endl;  
      aurostd::PrintMessageStream(FileMESSAGE,aus,XHOST.QUIET);
    } else if( aurostd::substring2bool(AflowIn,_AGIBBSTROPT_+"MAXCCITER=",TRUE) ) {
      USER_MAX_CC_ITER = aurostd::substring2utype<int>(AflowIn,_AGIBBSTROPT_+"MAXCCITER=",TRUE);
      aurostd::StringstreamClean(aus);
      aus << _AGLSTR_MESSAGE_ << "Maximum (E, V) concavity check iterations = " << USER_MAX_CC_ITER << endl;  
      aurostd::PrintMessageStream(FileMESSAGE,aus,XHOST.QUIET);
    }         
    // Check that value is not negative; warn user and reset to default values if it is zero or negative
    if(USER_MAX_CC_ITER < 0) {
      aurostd::StringstreamClean(aus);
      aus << _AGLSTR_WARNING_ + "Maximum number of concavity check iterations = " << USER_MAX_CC_ITER << " < 0" << endl;  
      USER_MAX_CC_ITER = 1;
      aus << _AGLSTR_WARNING_ + "Increasing maximum number of concavity check iterations to default value of " << USER_MAX_CC_ITER << endl;
      aurostd::PrintMessageStream(FileMESSAGE,aus,XHOST.QUIET);
    }    
    // Get the user's value of the maximum number of minimum check iterations. The default value is "5".
    if( aurostd::substring2bool(AflowIn,_AGLSTROPT_+"MAX_CM_ITER=",TRUE) ) {
      USER_MAX_CM_ITER = aurostd::substring2utype<int>(AflowIn,_AGLSTROPT_+"MAX_CM_ITER=",TRUE);
      aurostd::StringstreamClean(aus);
      aus << _AGLSTR_MESSAGE_ << "Maximum (E, V) minimum check iterations = " << USER_MAX_CM_ITER << endl;  
      aurostd::PrintMessageStream(FileMESSAGE,aus,XHOST.QUIET);
    } else if( aurostd::substring2bool(AflowIn,_AGIBBSTROPT_+"MAX_CM_ITER=",TRUE) ) {
      USER_MAX_CM_ITER = aurostd::substring2utype<int>(AflowIn,_AGIBBSTROPT_+"MAX_CM_ITER=",TRUE);
      aurostd::StringstreamClean(aus);
      aus << _AGLSTR_MESSAGE_ << "Maximum (E, V) minimum check iterations = " << USER_MAX_CM_ITER << endl;  
      aurostd::PrintMessageStream(FileMESSAGE,aus,XHOST.QUIET);
    } else if( aurostd::substring2bool(AflowIn,_AGLSTROPT_+"MAXCMITER=",TRUE) ) {
      USER_MAX_CM_ITER = aurostd::substring2utype<int>(AflowIn,_AGLSTROPT_+"MAXCMITER=",TRUE);
      aurostd::StringstreamClean(aus);
      aus << _AGLSTR_MESSAGE_ << "Maximum (E, V) minimum check iterations = " << USER_MAX_CM_ITER << endl;  
      aurostd::PrintMessageStream(FileMESSAGE,aus,XHOST.QUIET);
    } else if( aurostd::substring2bool(AflowIn,_AGIBBSTROPT_+"MAXCMITER=",TRUE) ) {
      USER_MAX_CM_ITER = aurostd::substring2utype<int>(AflowIn,_AGIBBSTROPT_+"MAXCMITER=",TRUE);
      aurostd::StringstreamClean(aus);
      aus << _AGLSTR_MESSAGE_ << "Maximum (E, V) minimum check iterations = " << USER_MAX_CM_ITER << endl;  
      aurostd::PrintMessageStream(FileMESSAGE,aus,XHOST.QUIET);
    }      
    // Check that value is not negative; warn user and reset to default values if it is zero or negative
    if(USER_MAX_CM_ITER < 0) {
      aurostd::StringstreamClean(aus);
      aus << _AGLSTR_WARNING_ + "Maximum number of minimum check iterations = " << USER_MAX_CM_ITER << " < 0" << endl;  
      USER_MAX_CM_ITER = 5;
      aus << _AGLSTR_WARNING_ + "Increasing maximum number of minimum check iterations to default value of " << USER_MAX_CM_ITER << endl;
      aurostd::PrintMessageStream(FileMESSAGE,aus,XHOST.QUIET);
    }          	
    // Get the user's selection of which type of fit to perform to the (E, V) data
    // A value of "0" selects the standard GIBBS fit, skipping all convex points (default setting)
    // A value of "1" results in the fitting algorithm only skipping points where the curve changes direction twice in a row, except if this point is the global minimum
    // A value of "2" results in the fitting algorithm fitting all points 
    // A value of "3" results in the fitting algorithm selecting the same points as a value of "1", and then fitting these by a polynomial to generate a new concave set of points
    // A value of "4" results in the fitting algorithm selecting all points, and then fitting these by a polynomial to generate a new concave set of points
    // A value of "5" results (E, V) data 
    if( aurostd::substring2bool(AflowIn,_AGLSTROPT_+"FIT_TYPE=",TRUE) ) {
      USER_FIT_TYPE = aurostd::substring2utype<int>(AflowIn,_AGLSTROPT_+"FIT_TYPE=",TRUE);
      aurostd::StringstreamClean(aus);
      aus << _AGLSTR_MESSAGE_ << "Fitting algorithm selection = " << USER_FIT_TYPE << endl;  
      aurostd::PrintMessageStream(FileMESSAGE,aus,XHOST.QUIET);
    } else if( aurostd::substring2bool(AflowIn,_AGIBBSTROPT_+"FIT_TYPE=",TRUE) ) {
      USER_FIT_TYPE = aurostd::substring2utype<int>(AflowIn,_AGIBBSTROPT_+"FIT_TYPE=",TRUE);
      aurostd::StringstreamClean(aus);
      aus << _AGLSTR_MESSAGE_ << "Fitting algorithm selection = " << USER_FIT_TYPE << endl;  
      aurostd::PrintMessageStream(FileMESSAGE,aus,XHOST.QUIET);
    } else if( aurostd::substring2bool(AflowIn,_AGLSTROPT_+"FITTYPE=",TRUE) ) {
      USER_FIT_TYPE = aurostd::substring2utype<int>(AflowIn,_AGLSTROPT_+"FITTYPE=",TRUE);
      aurostd::StringstreamClean(aus);
      aus << _AGLSTR_MESSAGE_ << "Fitting algorithm selection = " << USER_FIT_TYPE << endl;  
      aurostd::PrintMessageStream(FileMESSAGE,aus,XHOST.QUIET);
    } else if( aurostd::substring2bool(AflowIn,_AGIBBSTROPT_+"FITTYPE=",TRUE) ) {
      USER_FIT_TYPE = aurostd::substring2utype<int>(AflowIn,_AGIBBSTROPT_+"FITTYPE=",TRUE);
      aurostd::StringstreamClean(aus);
      aus << _AGLSTR_MESSAGE_ << "Fitting algorithm selection = " << USER_FIT_TYPE << endl;  
      aurostd::PrintMessageStream(FileMESSAGE,aus,XHOST.QUIET);
    }
    // Check that value is not negative; warn user and reset to default values if it is zero or negative
    if((USER_FIT_TYPE < 0) || (USER_FIT_TYPE > 5)) {
      aurostd::StringstreamClean(aus);
      aus << _AGLSTR_WARNING_ + "Fit type = " << USER_FIT_TYPE << "is outside of range 0 -> 5" << endl;  
      USER_FIT_TYPE = 0;
      aus << _AGLSTR_WARNING_ + "Setting fit type to default value of " << USER_FIT_TYPE << endl;
      aurostd::PrintMessageStream(FileMESSAGE,aus,XHOST.QUIET);
    }    
    // Get the user's value of Gruneisen parameter to be used in the thermal conductivity calculation
    if( aurostd::substring2bool(AflowIn,_AGLSTROPT_+"GRUNEISEN=",TRUE) ) {
      USER_GRUNEISEN.args2addattachedscheme(vAflowIn,"GRUNEISEN_EQUAL",_AGLSTROPT_+"GRUNEISEN=","");
      aurostd::StringstreamClean(aus);
      // [OBSOLETE] aus << _AGLSTR_MESSAGE_ << "Gruneisen parameter on/off = " << USER_GRUNEISEN.isflag("GRUNEISEN_EQUAL") << endl; 
      aus << _AGLSTR_MESSAGE_ << "Gruneisen parameter on/off = " << USER_GRUNEISEN.flag("GRUNEISEN_EQUAL") << endl;;
      aus << _AGLSTR_MESSAGE_ << "Gruneisen parameter = " << USER_GRUNEISEN.getattachedscheme("GRUNEISEN_EQUAL") << endl;  
      aurostd::PrintMessageStream(FileMESSAGE,aus,XHOST.QUIET);
    } else if( aurostd::substring2bool(AflowIn,_AGIBBSTROPT_+"GRUNEISEN=",TRUE) ) {
      USER_GRUNEISEN.args2addattachedscheme(vAflowIn,"GRUNEISEN_EQUAL",_AGIBBSTROPT_+"GRUNEISEN=","");
      aurostd::StringstreamClean(aus);
      // [OBSOLETE] aus << _AGLSTR_MESSAGE_ << "Gruneisen parameter on/off = " << USER_GRUNEISEN.isflag("GRUNEISEN_EQUAL") << endl; 
      aus << _AGLSTR_MESSAGE_ << "Gruneisen parameter on/off = " << USER_GRUNEISEN.flag("GRUNEISEN_EQUAL") << endl;;
      aus << _AGLSTR_MESSAGE_ << "Gruneisen parameter = " << USER_GRUNEISEN.getattachedscheme("GRUNEISEN_EQUAL") << endl;  
      aurostd::PrintMessageStream(FileMESSAGE,aus,XHOST.QUIET);
    } 
    // Get the user's value of Debye temperature to be used in the thermal conductivity calculation
    if( aurostd::substring2bool(AflowIn,_AGLSTROPT_+"THETA_COND=",TRUE) ) {
      USER_THETA_COND.args2addattachedscheme(vAflowIn,"THETA_EQUAL",_AGLSTROPT_+"THETA_COND=","");
      aurostd::StringstreamClean(aus);
      // [OBSOLETE] aus << _AGLSTR_MESSAGE_ << "Debye temperature on/off = " << USER_THETA_COND.isflag("THETA_EQUAL") << endl; 
      aus << _AGLSTR_MESSAGE_ << "Debye temperature on/off = " << USER_THETA_COND.flag("THETA_EQUAL") << endl; 
      aus << _AGLSTR_MESSAGE_ << "Debye temperature for thermal conductivity check = " << USER_THETA_COND.getattachedscheme("THETA_EQUAL") << endl; 
      aurostd::PrintMessageStream(FileMESSAGE,aus,XHOST.QUIET);
    } else if( aurostd::substring2bool(AflowIn,_AGIBBSTROPT_+"THETA_COND=",TRUE) ) {
      USER_THETA_COND.args2addattachedscheme(vAflowIn,"THETA_EQUAL",_AGIBBSTROPT_+"THETA_COND=","");
      aurostd::StringstreamClean(aus);
      // [OBSOLETE] aus << _AGLSTR_MESSAGE_ << "Debye temperature on/off = " << USER_THETA_COND.isflag("THETA_EQUAL") << endl; 
      aus << _AGLSTR_MESSAGE_ << "Debye temperature on/off = " << USER_THETA_COND.flag("THETA_EQUAL") << endl; 
      aus << _AGLSTR_MESSAGE_ << "Debye temperature for thermal conductivity check = " << USER_THETA_COND.getattachedscheme("THETA_EQUAL") << endl; 
      aurostd::PrintMessageStream(FileMESSAGE,aus,XHOST.QUIET);
    }
    // Get the user's selection of whether to generate plots of the Debye temperature, heat capacity, Gruneisen parameter and vibrational free energy as a function of temperature. 
    if( aurostd::substring2bool(AflowIn,_AGLSTROPT_+"PLOT_RESULTS=",TRUE) ) {
      USER_PLOT_RESULTS.options2entry(AflowIn,_AGLSTROPT_+"PLOT_RESULTS=",USER_PLOT_RESULTS.option);
      aurostd::StringstreamClean(aus);
      aus << _AGLSTR_MESSAGE_ << "Plot AGL results = " << USER_PLOT_RESULTS.option << endl;  
      aurostd::PrintMessageStream(FileMESSAGE,aus,XHOST.QUIET);
    } else if( aurostd::substring2bool(AflowIn,_AGIBBSTROPT_+"PLOT_RESULTS=",TRUE) ) {
      USER_PLOT_RESULTS.options2entry(AflowIn,_AGIBBSTROPT_+"PLOT_RESULTS=",USER_PLOT_RESULTS.option);
      aurostd::StringstreamClean(aus);
      aus << _AGLSTR_MESSAGE_ << "Plot AGL results = " << USER_PLOT_RESULTS.option << endl;  
      aurostd::PrintMessageStream(FileMESSAGE,aus,XHOST.QUIET);
    } else if( aurostd::substring2bool(AflowIn,_AGLSTROPT_+"PLOTRESULTS=",TRUE) ) {
      USER_PLOT_RESULTS.options2entry(AflowIn,_AGLSTROPT_+"PLOTRESULTS=",USER_PLOT_RESULTS.option);
      aurostd::StringstreamClean(aus);
      aus << _AGLSTR_MESSAGE_ << "Plot AGL results = " << USER_PLOT_RESULTS.option << endl;  
      aurostd::PrintMessageStream(FileMESSAGE,aus,XHOST.QUIET);
    } else if( aurostd::substring2bool(AflowIn,_AGIBBSTROPT_+"PLOTRESULTS=",TRUE) ) {
      USER_PLOT_RESULTS.options2entry(AflowIn,_AGIBBSTROPT_+"PLOTRESULTS=",USER_PLOT_RESULTS.option);
      aurostd::StringstreamClean(aus);
      aus << _AGLSTR_MESSAGE_ << "Plot AGL results = " << USER_PLOT_RESULTS.option << endl;  
      aurostd::PrintMessageStream(FileMESSAGE,aus,XHOST.QUIET);
    }      	
    // Get the user's selection of whether to calculate the thermal conductivity as a function of temperature using the volume as a function of temperature
    if( aurostd::substring2bool(AflowIn,_AGLSTROPT_+"KAPPA_VOLUME=",TRUE) ) {
      USER_KAPPA_VOLUME.options2entry(AflowIn,_AGLSTROPT_+"KAPPA_VOLUME=",USER_KAPPA_VOLUME.option);
      aurostd::StringstreamClean(aus);
      aus << _AGLSTR_MESSAGE_ << "Plot AGL results = " << USER_KAPPA_VOLUME.option << endl;  
      aurostd::PrintMessageStream(FileMESSAGE,aus,XHOST.QUIET);
    } else if( aurostd::substring2bool(AflowIn,_AGIBBSTROPT_+"KAPPA_VOLUME=",TRUE) ) {
      USER_KAPPA_VOLUME.options2entry(AflowIn,_AGIBBSTROPT_+"KAPPA_VOLUME=",USER_KAPPA_VOLUME.option);
      aurostd::StringstreamClean(aus);
      aus << _AGLSTR_MESSAGE_ << "Plot AGL results = " << USER_KAPPA_VOLUME.option << endl;  
      aurostd::PrintMessageStream(FileMESSAGE,aus,XHOST.QUIET);
    } else if( aurostd::substring2bool(AflowIn,_AGLSTROPT_+"KAPPAVOLUME=",TRUE) ) {
      USER_KAPPA_VOLUME.options2entry(AflowIn,_AGLSTROPT_+"KAPPAVOLUME=",USER_KAPPA_VOLUME.option);
      aurostd::StringstreamClean(aus);
      aus << _AGLSTR_MESSAGE_ << "Plot AGL results = " << USER_KAPPA_VOLUME.option << endl;  
      aurostd::PrintMessageStream(FileMESSAGE,aus,XHOST.QUIET);
    } else if( aurostd::substring2bool(AflowIn,_AGIBBSTROPT_+"KAPPAVOLUME=",TRUE) ) {
      USER_KAPPA_VOLUME.options2entry(AflowIn,_AGIBBSTROPT_+"KAPPAVOLUME=",USER_KAPPA_VOLUME.option);
      aurostd::StringstreamClean(aus);
      aus << _AGLSTR_MESSAGE_ << "Plot AGL results = " << USER_KAPPA_VOLUME.option << endl;  
      aurostd::PrintMessageStream(FileMESSAGE,aus,XHOST.QUIET);
    }     
    // Get the user's selection of whether to get the atomic species from the potential name in order to calculate the unit cell mass
    if( aurostd::substring2bool(AflowIn,_AGLSTROPT_+"SPECIES_MASS=",TRUE) ) {
      USER_SPECIES_MASS.options2entry(AflowIn,_AGLSTROPT_+"SPECIES_MASS=",USER_SPECIES_MASS.option);
      aurostd::StringstreamClean(aus);
      aus << _AGLSTR_MESSAGE_ << "Obtain atomic species from potential name = " << USER_SPECIES_MASS.option << endl;  
      aurostd::PrintMessageStream(FileMESSAGE,aus,XHOST.QUIET);
    } else if( aurostd::substring2bool(AflowIn,_AGIBBSTROPT_+"SPECIES_MASS=",TRUE) ) {
      USER_SPECIES_MASS.options2entry(AflowIn,_AGIBBSTROPT_+"SPECIES_MASS=",USER_SPECIES_MASS.option);
      aurostd::StringstreamClean(aus);
      aus << _AGLSTR_MESSAGE_ << "Obtain atomic species from potential name = " << USER_SPECIES_MASS.option << endl;  
      aurostd::PrintMessageStream(FileMESSAGE,aus,XHOST.QUIET);
    } else if( aurostd::substring2bool(AflowIn,_AGLSTROPT_+"SPECIESMASS=",TRUE) ) {
      USER_SPECIES_MASS.options2entry(AflowIn,_AGLSTROPT_+"SPECIESMASS=",USER_SPECIES_MASS.option);
      aurostd::StringstreamClean(aus);
      aus << _AGLSTR_MESSAGE_ << "Obtain atomic species from potential name = " << USER_SPECIES_MASS.option << endl;  
      aurostd::PrintMessageStream(FileMESSAGE,aus,XHOST.QUIET);
    } else if( aurostd::substring2bool(AflowIn,_AGIBBSTROPT_+"SPECIESMASS=",TRUE) ) {
      USER_SPECIES_MASS.options2entry(AflowIn,_AGIBBSTROPT_+"SPECIESMASS=",USER_SPECIES_MASS.option);
      aurostd::StringstreamClean(aus);
      aus << _AGLSTR_MESSAGE_ << "Obtain atomic species from potential name = " << USER_SPECIES_MASS.option << endl;  
      aurostd::PrintMessageStream(FileMESSAGE,aus,XHOST.QUIET);
    }       		
    // Get the user's selection of whether to use the prefix "ARUN" before the individual directory names
    if( aurostd::substring2bool(AflowIn,_AGLSTROPT_+"DIRNAME_ARUN=",TRUE) ) {
      USER_DIRNAME_ARUN.options2entry(AflowIn,_AGLSTROPT_+"DIRNAME_ARUN=",USER_DIRNAME_ARUN.option);
      aurostd::StringstreamClean(aus);
      aus << _AGLSTR_MESSAGE_ << "Use ARUN prefix in directory names = " << USER_DIRNAME_ARUN.option << endl;  
      aurostd::PrintMessageStream(FileMESSAGE,aus,XHOST.QUIET);
    } else if( aurostd::substring2bool(AflowIn,_AGIBBSTROPT_+"DIRNAME_ARUN=",TRUE) ) {
      USER_DIRNAME_ARUN.options2entry(AflowIn,_AGIBBSTROPT_+"DIRNAME_ARUN=",USER_DIRNAME_ARUN.option);
      aurostd::StringstreamClean(aus);
      aus << _AGLSTR_MESSAGE_ << "Use ARUN prefix in directory names = " << USER_DIRNAME_ARUN.option << endl;  
      aurostd::PrintMessageStream(FileMESSAGE,aus,XHOST.QUIET);
    } else if( aurostd::substring2bool(AflowIn,_AGLSTROPT_+"DIRNAMEARUN=",TRUE) ) {
      USER_DIRNAME_ARUN.options2entry(AflowIn,_AGLSTROPT_+"DIRNAMEARUN=",USER_DIRNAME_ARUN.option);
      aurostd::StringstreamClean(aus);
      aus << _AGLSTR_MESSAGE_ << "Use ARUN prefix in directory names = " << USER_DIRNAME_ARUN.option << endl;  
      aurostd::PrintMessageStream(FileMESSAGE,aus,XHOST.QUIET);
    } else if( aurostd::substring2bool(AflowIn,_AGIBBSTROPT_+"DIRNAMEARUN=",TRUE) ) {
      USER_DIRNAME_ARUN.options2entry(AflowIn,_AGIBBSTROPT_+"DIRNAMEARUN=",USER_DIRNAME_ARUN.option);
      aurostd::StringstreamClean(aus);
      aus << _AGLSTR_MESSAGE_ << "Use ARUN prefix in directory names = " << USER_DIRNAME_ARUN.option << endl;  
      aurostd::PrintMessageStream(FileMESSAGE,aus,XHOST.QUIET);
    }          		
    // Get the user's selection of whether to write the debugging information for the function AGL_functions::gaussxm
    if( aurostd::substring2bool(AflowIn,_AGLSTROPT_+"GAUSSXM_DEBUG=",TRUE) ) {
      USER_GAUSSXM_DEBUG.options2entry(AflowIn,_AGLSTROPT_+"GAUSSXM_DEBUG=",USER_GAUSSXM_DEBUG.option);
      aurostd::StringstreamClean(aus);
      aus << _AGLSTR_MESSAGE_ << "Write AGL_functions::gaussxm debugging information = " << USER_GAUSSXM_DEBUG.option << endl;  
      aurostd::PrintMessageStream(FileMESSAGE,aus,XHOST.QUIET);
    } else if( aurostd::substring2bool(AflowIn,_AGIBBSTROPT_+"GAUSSXM_DEBUG=",TRUE) ) {
      USER_GAUSSXM_DEBUG.options2entry(AflowIn,_AGIBBSTROPT_+"GAUSSXM_DEBUG=",USER_GAUSSXM_DEBUG.option);
      aurostd::StringstreamClean(aus);
      aus << _AGLSTR_MESSAGE_ << "Write AGL_functions::gaussxm debugging information = " << USER_GAUSSXM_DEBUG.option << endl;  
      aurostd::PrintMessageStream(FileMESSAGE,aus,XHOST.QUIET);
    } else if( aurostd::substring2bool(AflowIn,_AGLSTROPT_+"GAUSSXMDEBUG=",TRUE) ) {
      USER_GAUSSXM_DEBUG.options2entry(AflowIn,_AGLSTROPT_+"GAUSSXMDEBUG=",USER_GAUSSXM_DEBUG.option);
      aurostd::StringstreamClean(aus);
      aus << _AGLSTR_MESSAGE_ << "Write AGL_functions::gaussxm debugging information = " << USER_GAUSSXM_DEBUG.option << endl;  
      aurostd::PrintMessageStream(FileMESSAGE,aus,XHOST.QUIET);
    } else if( aurostd::substring2bool(AflowIn,_AGIBBSTROPT_+"GAUSSXMDEBUG=",TRUE) ) {
      USER_GAUSSXM_DEBUG.options2entry(AflowIn,_AGIBBSTROPT_+"GAUSSXMDEBUG=",USER_GAUSSXM_DEBUG.option);
      aurostd::StringstreamClean(aus);
      aus << _AGLSTR_MESSAGE_ << "Write AGL_functions::gaussxm debugging information = " << USER_GAUSSXM_DEBUG.option << endl;  
      aurostd::PrintMessageStream(FileMESSAGE,aus,XHOST.QUIET);
    }
    // Get the user's selection of which values to use for PREC and ALGO.
    // By setting this variable to ON, the values for PREC=ACCURATE and ALGO=NORMAL will be used for AGL, overriding other settings in the aflow.in file.
    if( aurostd::substring2bool(AflowIn,_AGLSTROPT_+"PRECACCALGONORM=",TRUE) ) {
      USER_PRECACC_ALGONORM.options2entry(AflowIn,_AGLSTROPT_+"PRECACCALGONORM=",USER_PRECACC_ALGONORM.option);
      aurostd::StringstreamClean(aus);
      aus << _AGLSTR_MESSAGE_ + "Use PREC=ACCURATE and ALGO=NORMAL = " << USER_PRECACC_ALGONORM.option << endl;  
      aurostd::PrintMessageStream(FileMESSAGE,aus,XHOST.QUIET);
    } else if( aurostd::substring2bool(AflowIn,_AGLSTROPT_+"PRECACC_ALGONORM=",TRUE) ) {
      USER_PRECACC_ALGONORM.options2entry(AflowIn,_AGLSTROPT_+"PRECACC_ALGONORM=",USER_PRECACC_ALGONORM.option);
      aurostd::StringstreamClean(aus);
      aus << _AGLSTR_MESSAGE_ + "Use PREC=ACCURATE and ALGO=NORMAL = " << USER_PRECACC_ALGONORM.option << endl;  
      aurostd::PrintMessageStream(FileMESSAGE,aus,XHOST.QUIET);
    }
    // Get the user's selection of which type of runs to do to obtain the thermal properties
    // The default is to use STATIC, independently of what is used in these lines in the aflow.in file. 
    // By setting RELAX_STATIC to ON, the run type RELAX_STATIC=2 will be used.
    if( aurostd::substring2bool(AflowIn,_AGLSTROPT_+"RELAX_STATIC=",TRUE) ) {
      USER_RELAX_STATIC.options2entry(AflowIn,_AGLSTROPT_+"RELAX_STATIC=",USER_RELAX_STATIC.option);
      aurostd::StringstreamClean(aus);
      aus << _AGLSTR_MESSAGE_ + "Use RELAX_STATIC=2 = " << USER_RELAX_STATIC.option << endl;  
      aurostd::PrintMessageStream(FileMESSAGE,aus,XHOST.QUIET);
    }
    // Get the user's selection of which type of runs to do to obtain the elastic constants
    // The default is to use STATIC, independently of what is used in these lines in the aflow.in file. 
    // By setting STATIC to ON, the run type STATIC will be used.
    if( aurostd::substring2bool(AflowIn,_AGLSTROPT_+"STATIC=",TRUE) ) {
      USER_STATIC.options2entry(AflowIn,_AGLSTROPT_+"STATIC=",USER_STATIC.option);
      aurostd::StringstreamClean(aus);
      aus << _AGLSTR_MESSAGE_ + "Use STATIC = " << USER_STATIC.option << endl;  
      aurostd::PrintMessageStream(FileMESSAGE,aus,XHOST.QUIET);
    }
    // Get the user's list of failed run subdirectories to skip when calculating the thermal properties
    if( aurostd::substring2bool(AflowIn,_AGLSTROPT_+"SKIP_FAILED_ARUNS=",TRUE) ) {
      USER_SKIP_FAILED_ARUNS = aurostd::substring2string(AflowIn,_AGLSTROPT_+"SKIP_FAILED_ARUNS=",TRUE);
      aurostd::StringstreamClean(aus);
      aus << _AGLSTR_MESSAGE_ + "Failed ARUNS to skip = " << USER_SKIP_FAILED_ARUNS << endl;  
      aurostd::PrintMessageStream(FileMESSAGE,aus,XHOST.QUIET);
    } else if( aurostd::substring2bool(AflowIn,_AGLSTROPT_+"SKIPFAILEDARUNS=",TRUE) ) {
      USER_SKIP_FAILED_ARUNS = aurostd::substring2string(AflowIn,_AGLSTROPT_+"SKIPFAILEDARUNS=",TRUE);
      aurostd::StringstreamClean(aus);
      aus << _AGLSTR_MESSAGE_ + "Failed ARUNS to skip = " << USER_SKIP_FAILED_ARUNS << endl;  
      aurostd::PrintMessageStream(FileMESSAGE,aus,XHOST.QUIET);
    }	
    // Get the user's option of whether to automatically skip failed run subdirectories 
    if( aurostd::substring2bool(AflowIn,_AGLSTROPT_+"AUTOSKIP_FAILED_ARUNS=",TRUE) ) {
      USER_AUTOSKIP_FAILED_ARUNS.options2entry(AflowIn,_AGLSTROPT_+"AUTOSKIP_FAILED_ARUNS=",TRUE);
      aurostd::StringstreamClean(aus);
      aus << _AGLSTR_MESSAGE_ + "Automatically detect and skip failed ARUNS = " << USER_AUTOSKIP_FAILED_ARUNS << endl;  
      aurostd::PrintMessageStream(FileMESSAGE,aus,XHOST.QUIET);
    } else if( aurostd::substring2bool(AflowIn,_AGLSTROPT_+"AUTOSKIPFAILEDARUNS=",TRUE) ) {
      USER_AUTOSKIP_FAILED_ARUNS.options2entry(AflowIn,_AGLSTROPT_+"AUTOSKIPFAILEDARUNS=",TRUE);
      aurostd::StringstreamClean(aus);
      aus << _AGLSTR_MESSAGE_ + "Automatically detect and skip failed ARUNS = " << USER_AUTOSKIP_FAILED_ARUNS << endl;  
      aurostd::PrintMessageStream(FileMESSAGE,aus,XHOST.QUIET);
    }	
    // Get the user's option of maximum number of failed run subdirectories to skip 
    if( aurostd::substring2bool(AflowIn,_AGLSTROPT_+"SKIP_ARUNS_MAX=",TRUE) ) {
      USER_SKIP_ARUNS_MAX = aurostd::substring2utype<int>(AflowIn,_AGLSTROPT_+"SKIP_ARUNS_MAX=",TRUE);
      aurostd::StringstreamClean(aus);
      aus << _AGLSTR_MESSAGE_ + "Maximum number of ARUNS to skip = " << USER_SKIP_ARUNS_MAX << endl;  
      aurostd::PrintMessageStream(FileMESSAGE,aus,XHOST.QUIET);
    } else if( aurostd::substring2bool(AflowIn,_AGLSTROPT_+"SKIPARUNSMAX=",TRUE) ) {
      USER_SKIP_ARUNS_MAX = aurostd::substring2utype<int>(AflowIn,_AGLSTROPT_+"SKIPARUNSMAX=",TRUE);
      aurostd::StringstreamClean(aus);
      aus << _AGLSTR_MESSAGE_ + "Maximum number of ARUNS to skip = " << USER_SKIP_ARUNS_MAX << endl;  
      aurostd::PrintMessageStream(FileMESSAGE,aus,XHOST.QUIET);
    } 	
    // Get the user's option of whether to write the input data for calculating the Hugoniot relation
    if( aurostd::substring2bool(AflowIn,_AGLSTROPT_+"WRITE_HUGONIOT_INPUT=",TRUE) ) {
      USER_WRITE_HUGONIOT_INPUT.options2entry(AflowIn,_AGLSTROPT_+"WRITE_HUGONIOT_INPUT=",TRUE);
      aurostd::StringstreamClean(aus);
      aus << _AGLSTR_MESSAGE_ + "Write Hugoniot input = " << USER_WRITE_HUGONIOT_INPUT << endl;  
      aurostd::PrintMessageStream(FileMESSAGE,aus,XHOST.QUIET);
    } else if( aurostd::substring2bool(AflowIn,_AGLSTROPT_+"WRITEHUGONIOTINPUT=",TRUE) ) {
      USER_WRITE_HUGONIOT_INPUT.options2entry(AflowIn,_AGLSTROPT_+"WRITEHUGONIOTINPUT=",TRUE);
      aurostd::StringstreamClean(aus);
      aus << _AGLSTR_MESSAGE_ + "Write Hugoniot input = " << USER_WRITE_HUGONIOT_INPUT << endl;  
      aurostd::PrintMessageStream(FileMESSAGE,aus,XHOST.QUIET);
    }
    // Get the user's option of whether to write the input data for calculating the Hugoniot relation
    if( aurostd::substring2bool(AflowIn,_AGLSTROPT_+"HUGONIOT_CALC=",TRUE) ) {
      USER_HUGONIOT_CALC.options2entry(AflowIn,_AGLSTROPT_+"HUGONIOT_CALC=",TRUE);
      aurostd::StringstreamClean(aus);
      aus << _AGLSTR_MESSAGE_ + "Calculate Hugoniot relation = " << USER_HUGONIOT_CALC << endl;  
      aurostd::PrintMessageStream(FileMESSAGE,aus,XHOST.QUIET);
    } else if( aurostd::substring2bool(AflowIn,_AGLSTROPT_+"HUGONIOTCALC=",TRUE) ) {
      USER_HUGONIOT_CALC.options2entry(AflowIn,_AGLSTROPT_+"HUGONIOTCALC=",TRUE);
      aurostd::StringstreamClean(aus);
      aus << _AGLSTR_MESSAGE_ + "Calculate Hugoniot relation = " << USER_HUGONIOT_CALC << endl;  
      aurostd::PrintMessageStream(FileMESSAGE,aus,XHOST.QUIET);
    }
    // Get the user's option of whether to write the input data for calculating the Hugoniot relation
    if( aurostd::substring2bool(AflowIn,_AGLSTROPT_+"HUGONIOT_EXTRAPOLATE=",TRUE) ) {
      USER_HUGONIOT_EXTRAPOLATE.options2entry(AflowIn,_AGLSTROPT_+"HUGONIOT_EXTRAPOLATE=",TRUE);
      aurostd::StringstreamClean(aus);
      aus << _AGLSTR_MESSAGE_ + "Extrapolate data for Hugoniot calculation = " << USER_HUGONIOT_EXTRAPOLATE << endl;  
      aurostd::PrintMessageStream(FileMESSAGE,aus,XHOST.QUIET);
    } else if( aurostd::substring2bool(AflowIn,_AGLSTROPT_+"HUGONIOTEXTRAPOLATE=",TRUE) ) {
      USER_HUGONIOT_EXTRAPOLATE.options2entry(AflowIn,_AGLSTROPT_+"HUGONIOTEXTRAPOLATE=",TRUE);
      aurostd::StringstreamClean(aus);
      aus << _AGLSTR_MESSAGE_ + "Extrapolate data for Hugoniot calculation = " << USER_HUGONIOT_EXTRAPOLATE << endl;  
      aurostd::PrintMessageStream(FileMESSAGE,aus,XHOST.QUIET);
    }
    // Get the user's option of whether to write the input data for whether to avoid truncating pressure or temperature range if no minimum energy is found 
    if( aurostd::substring2bool(AflowIn,_AGLSTROPT_+"RUN_ALL_PRESSURE_TEMPERATURE=",TRUE) ) {
      USER_RUN_ALL_PRESSURE_TEMPERATURE.options2entry(AflowIn,_AGLSTROPT_+"RUN_ALL_PRESSURE_TEMPERATURE=",TRUE);
      aurostd::StringstreamClean(aus);
      aus << _AGLSTR_MESSAGE_ + "Run all pressures and temperatures = " << USER_RUN_ALL_PRESSURE_TEMPERATURE << endl;  
      aurostd::PrintMessageStream(FileMESSAGE,aus,XHOST.QUIET);
    } else if( aurostd::substring2bool(AflowIn,_AGLSTROPT_+"RUNALLPRESSURETEMPERATURE=",TRUE) ) {
      USER_RUN_ALL_PRESSURE_TEMPERATURE.options2entry(AflowIn,_AGLSTROPT_+"RUNALLPRESSURETEMPERATURE=",TRUE);
      aurostd::StringstreamClean(aus);
      aus << _AGLSTR_MESSAGE_ + "Run all pressures and temperatures = " << USER_RUN_ALL_PRESSURE_TEMPERATURE << endl;  
      aurostd::PrintMessageStream(FileMESSAGE,aus,XHOST.QUIET);
    }	

    // If this is an AGL run to get the pressure-volume data for finite pressure AEL runs, then get user's options for AEL pressures
    if (AGL_data.ael_pressure_calc) {
      // Get the user's number of pressure points to be used in the calculation
      if( aurostd::substring2bool(AflowIn,_AELSTROPT_+"NPRESSURE=",TRUE) ) {
	USER_NPRESSURE = aurostd::substring2utype<int>(AflowIn,_AELSTROPT_+"NPRESSURE=",TRUE);
	aurostd::StringstreamClean(aus);
	aus << _AGLSTR_MESSAGE_ << "Number of pressure points = " << USER_NPRESSURE << endl;  
	aurostd::PrintMessageStream(FileMESSAGE,aus,XHOST.QUIET);
      }  
      // Check that value is not zero or negative; warn user and reset to default values if it is zero or negative
      if(USER_NPRESSURE < 1) {
	aurostd::StringstreamClean(aus);
	aus << _AGLSTR_WARNING_ + "Number of pressure points = " << USER_NPRESSURE << " < 1" << endl;  
	USER_NPRESSURE = 11;
	aus << _AGLSTR_WARNING_ + "Increasing number of pressure points default value of " << USER_NPRESSURE << endl;
	aurostd::PrintMessageStream(FileMESSAGE,aus,XHOST.QUIET);
      } 
      // Get the user's step size for the pressure values to be used in the calculation
      if( aurostd::substring2bool(AflowIn,_AELSTROPT_+"SPRESSURE=",TRUE) ) {
	USER_SPRESSURE = aurostd::substring2utype<double>(AflowIn,_AELSTROPT_+"SPRESSURE=",TRUE);
	aurostd::StringstreamClean(aus);
	aus << _AGLSTR_MESSAGE_ << "Pressure interval = " << USER_SPRESSURE << endl;  
	aurostd::PrintMessageStream(FileMESSAGE,aus,XHOST.QUIET);
      } 
      // Check that value is not zero or negative; warn user and reset to default values if it is zero or negative
      if(USER_SPRESSURE < tolzero) {
	aurostd::StringstreamClean(aus);
	aus << _AGLSTR_WARNING_ + "Pressure interval = " << USER_SPRESSURE << " <= 0.0" << endl;  
	USER_SPRESSURE = 2.0;
	aus << _AGLSTR_WARNING_ + "Increasing pressure interval to default value of " << USER_SPRESSURE << endl;
	aurostd::PrintMessageStream(FileMESSAGE,aus,XHOST.QUIET);
      }
    }
    
    double presi = 0.0;
    double tempi = 0.0;
    vector<double> pres_orig;
    pres_orig.clear();

    // Set variables in class AGL_data to user-defined values
    AGL_data.i_eqn_of_state = USER_IEOS;
    AGL_data.i_optimize_beta = USER_IOPTIMIZE_BETA;
    AGL_data.i_debye = USER_IDEBYE;
    // [OBSOLETE] AGL_data.poissonratio = USER_POISSON_RATIO;
    AGL_data.energy_infinity = USER_EINF;
    AGL_data.maxloops = USER_MAX_LOOPS;
    AGL_data.maxfit = USER_MAX_FITS;
    AGL_data.maxpolycoeffs = USER_MAX_PAR;
    AGL_data.birchfitorder_iG = USER_BIRCH_FIT_ORDER_IG;
    AGL_data.fittype = USER_FIT_TYPE;
    AGL_data.gaussxm_debug = USER_GAUSSXM_DEBUG.option;
    AGL_data.precaccalgonorm = USER_PRECACC_ALGONORM.option;
    AGL_data.relax_static = USER_RELAX_STATIC.option;
    AGL_data.static_only = USER_STATIC.option;
    AGL_data.autoskipfailedaruns = USER_AUTOSKIP_FAILED_ARUNS.option;
    AGL_data.hugoniotrun = USER_HUGONIOT_CALC.option;
    AGL_data.hugoniotextrapolate = USER_HUGONIOT_EXTRAPOLATE.option;
    
    // STATIC is the default; if the RELAXSTATIC option is true it should be false; otherwise it should be true
    if(AGL_data.relax_static) {
      AGL_data.static_only = false;
    } else {
      AGL_data.static_only = true;
    }

    // Insert user's values for maximum number of failed runs to skip
    AGL_data.skiparunsmax = USER_SKIP_ARUNS_MAX;
    // Insert user's values for total number of runs
    // Will be used to check number eliminated in error correction does not exceed skiparunsmax
    AGL_data.nstructsinit = USER_NSTRUCTURES;

    // Check that user's option for whether to avoid truncating pressures or temperature ranges if no minimum energy is found is consistent with the equation of state being used
    // The semi-empirical equations of state fit to pressure-volume data, and so the fitting algorithms require all pressure values including zero
    // Therefore, running all pressure/temperature values, skipping low pressure values, requires the use of the numerical equation of state
    if (USER_RUN_ALL_PRESSURE_TEMPERATURE.option) {
      if (AGL_data.i_eqn_of_state != 0) {
	aurostd::StringstreamClean(aus);
	aus << _AGLSTR_WARNING_ + "Run all pressures and temperatures = " << USER_RUN_ALL_PRESSURE_TEMPERATURE << endl;
	aus << _AGLSTR_WARNING_ + "This requires use of the numerical equation of state (IEOS=0)" << endl;
	aus << _AGLSTR_WARNING_ + "Currently, IEOS=" << AGL_data.i_eqn_of_state << endl;
	aus << _AGLSTR_WARNING_ + "Running standard AGL run, including truncating pressure/temperature ranges when fitting fails" << endl;
	aus << _AGLSTR_WARNING_ + "To avoid truncation, set IEOS=0 in input" << endl;	
	aurostd::PrintMessageStream(FileMESSAGE,aus,XHOST.QUIET);
	AGL_data.run_all_pressure_temperature = false;
      } else {
	AGL_data.run_all_pressure_temperature = true;
      }
    }

    aurostd::StringstreamClean(aus);
    aus << _AGLSTR_MESSAGE_ << "AGL_data class constructed" << endl;  
    aurostd::PrintMessageStream(FileMESSAGE,aus,XHOST.QUIET);

    // If this is an AGL run to get the pressure-volume data for finite pressure AEL runs, switches off AEL Poisson ratio
    // Otherwise, AEL-AGL will could end up calling each other in an infinite loop
    if (AGL_data.ael_pressure_calc) {
      USER_AEL_POISSON_RATIO.option = false;
    }
    
    // Calls AFLOW AEL to calculate the Poisson ratio if selected by user
    if(USER_AEL_POISSON_RATIO.option) {
      aglerror = AEL_functions::Get_PoissonRatio(xvasp, AflowIn, aflags, kflags, vflags, AGL_data.poissonratio, FileMESSAGE);
      if(aglerror == 0) {
	aurostd::StringstreamClean(aus);
	aus << _AGLSTR_MESSAGE_ << "AEL successfully used to calculate Poisson ratio = " << AGL_data.poissonratio << endl;  
	aurostd::PrintMessageStream(FileMESSAGE,aus,XHOST.QUIET);
	if((AGL_data.poissonratio < -1.0) || (AGL_data.poissonratio > 0.5)) {
	  aurostd::StringstreamClean(aus);
	  aus << _AGLSTR_ERROR_ + "Poisson ratio = " << AGL_data.poissonratio << " is outside range from -1.0 to 0.5" << endl;
	  aus << _AGLSTR_ERROR_ + "Poisson ratios outside of this range will not give real values for the Poisson ratio function in AGL" << endl;
	  aus << _AGLSTR_ERROR_ + "Check AEL calculations to ensure that they have run correctly and that the material is not unstable" << endl;
	  aurostd::PrintMessageStream(FileMESSAGE,aus,XHOST.QUIET);
	  aglerror = 1;
	  return aglerror;
	}
	// Record source and value of Poisson ratio used
	stringstream prss;
	prss << AGL_data.poissonratio;
	string prs = prss.str();
	AGL_data.poissonratiosource = "ael_poisson_ratio_" + prs;	
      } else if(aglerror == 8) {
	aurostd::StringstreamClean(aus);
	aus << _AGLSTR_MESSAGE_ << "AEL waiting for other calculations to run" << endl;  
	aurostd::PrintMessageStream(FileMESSAGE,aus,XHOST.QUIET);
	//throw AGLStageBreak();
	return aglerror;
      } else {
	aurostd::StringstreamClean(aus);
	aus << _AGLSTR_WARNING_ << "AEL calculation failed" << endl;
	aus << _AGLSTR_WARNING_ << "Using default / user provided value of Poisson ratio = " << USER_POISSON_RATIO << endl;
	aurostd::PrintMessageStream(FileMESSAGE,aus,XHOST.QUIET);
	AGL_data.poissonratio = USER_POISSON_RATIO;
	// Record source and value of Poisson ratio used
	if( aurostd::substring2bool(AflowIn,_AGLSTROPT_+"POISSONRATIO=",TRUE) ) {
	  stringstream prss;
	  prss << AGL_data.poissonratio;
	  string prs = prss.str();
	  AGL_data.poissonratiosource = "user_defined_value_" + prs;
	} else {
	  AGL_data.poissonratiosource = "default_value_Cauchy_solid_0.25";
	}
      }	
    } else {
      // Use default or user supplied value of Poisson ratio if AEL Poisson ratio is not selected by user
      AGL_data.poissonratio = USER_POISSON_RATIO;
      // Record source and value of Poisson ratio used
      if( aurostd::substring2bool(AflowIn,_AGLSTROPT_+"POISSONRATIO=",TRUE) ) {
	stringstream prss;
	prss << AGL_data.poissonratio;
	string prs = prss.str();
	AGL_data.poissonratiosource = "user_defined_value_" + prs;
      } else {
	AGL_data.poissonratiosource = "default_value_Cauchy_solid_0.25";
      }
    }

    // Set user's selection of whether or not to save thermal properties for all pressures
    if(USER_SAVE_ALL_PRESSURES.option) {
      AGL_data.savedatapressure = true;
      aurostd::StringstreamClean(aus);
      aus << _AGLSTR_MESSAGE_ << "Saving results for all pressure values" << endl;  
      aurostd::PrintMessageStream(FileMESSAGE,aus,XHOST.QUIET);
    }

    // Convert units of energy value at infinity from eV to Hartree for GIBBS input
    // [OBSOLETE] AGL_data.energy_infinity = AGL_data.energy_infinity * ev2hart1;
    AGL_data.energy_infinity = AGL_data.energy_infinity / hart2ev;
    aurostd::StringstreamClean(aus);
    aus << _AGLSTR_MESSAGE_ << "AGL_data.energy_infinity = " << AGL_data.energy_infinity << endl;  
    aurostd::PrintMessageStream(FileMESSAGE,aus,XHOST.QUIET);

    // Calculate values of pressure and temperature points.

    // Read in user supplied pressure values (if present)
    // Activated by including [AFLOW_AGL]SETPRESSUREVALUE=ON or [AFLOW_GIBBS]SETPRESSUREVALUE=ON in _AFLOWIN_ file
    if(USER_SET_PRESSURE_VALUE.option) {
      for (uint ids = 0; ids < USER_NPRESSURE; ids++) {
	string strids;
	ostringstream cnvids;
	cnvids << ids;
	strids = cnvids.str();
	string stridsafl = _AGLSTROPT_ + "PRESSURE_VALUE_" + strids + "=";
	string stridsagbfl = _AGIBBSTROPT_ + "PRESSURE_VALUE_" + strids + "=";
	string stridsaflt = "PRESSURE_VALUE_" + strids + "=";
	if( aurostd::substring2bool(AflowIn,stridsafl,TRUE) || aurostd::substring2bool(AflowIn,stridsagbfl,TRUE) ) {
	  if( aurostd::substring2bool(AflowIn,stridsafl,TRUE) ) {
	    USER_PRES_VAL = aurostd::substring2utype<double>(AflowIn,_AGLSTROPT_+stridsaflt,TRUE);
	  } else if( aurostd::substring2bool(AflowIn,stridsagbfl,TRUE) ) {
	    USER_PRES_VAL = aurostd::substring2utype<double>(AflowIn,_AGIBBSTROPT_+stridsaflt,TRUE);
	  }
	  if(USER_PRES_VAL < 0.0) {
	    // Skip negative pressure values
	    aurostd::StringstreamClean(aus);
	    aus << _AGLSTR_ERROR_ + "Error in user supplied values of pressures" << endl;
	    aus << _AGLSTR_ERROR_ + "Pressure value = " << USER_PRES_VAL << endl;
	    aus << _AGLSTR_ERROR_ + "Pressure values should not be negative" << endl;
	    aus << _AGLSTR_ERROR_ + "Check section in AFLOW manual on GIBBS for details" << endl;
	    aurostd::PrintMessageStream(FileMESSAGE,aus,XHOST.QUIET);
	    return 1;
	  } else if(ids == 0 && USER_PRES_VAL > 0.0) {
	    // Check that first pressure value = 0.0; if not, adds in extra pressure point at start with p = 0.0
	    aurostd::StringstreamClean(aus);
	    aus << _AGLSTR_WARNING_ + "Error in user supplied values of pressures from " << _AFLOWIN_ << "" << endl;
	    aus << _AGLSTR_WARNING_ + "First value of SETPRESVAL = " << USER_PRES_VAL << endl;
	    aus << _AGLSTR_WARNING_ + "First pressure value should be equal to zero, setting first pressure value to zero" << endl;
	    aus << _AGLSTR_WARNING_ + "Check section in AFLOW manual on GIBBS for details" << endl;
	    aurostd::PrintMessageStream(FileMESSAGE,aus,XHOST.QUIET);
	    AGL_data.pressure_external.push_back(0.0);
	    AGL_data.pressure_external.push_back(USER_PRES_VAL);
	  } else {	  
	    // Otherwise, simply add pressure value to list
	    AGL_data.pressure_external.push_back(USER_PRES_VAL);
	  }
	} else {
	  aurostd::StringstreamClean(aus);
	  aus << _AGLSTR_ERROR_ + "Error reading in user supplied values of pressures from " << _AFLOWIN_ << "" << endl;
	  aus << _AGLSTR_ERROR_ + "Value of SETPRESVAL = " << USER_SET_PRESSURE_VALUE.option << endl;
	  aus << _AGLSTR_ERROR_ + "This requires user to supply NPRESSURE pressure values, where NPRESSURE = " << USER_NPRESSURE << endl;
	  aus << _AGLSTR_ERROR_ + "Check section in AFLOW manual on GIBBS for details" << endl;
	  aurostd::PrintMessageStream(FileMESSAGE,aus,XHOST.QUIET);
	  return 1;
	}
      }
    } else {
      // Generate pressure values using stepsize and number of values
      // Resize vector in advance to allocate memory to store pressure values 
      AGL_data.pressure_external.resize(USER_NPRESSURE);
      for(uint i = 0; i < USER_NPRESSURE; i++) {
	AGL_data.pressure_external.at(i) = presi; 
	presi = presi + USER_SPRESSURE;
      }
    }
    for (uint i = 0; i < AGL_data.pressure_external.size(); i++) {
      pres_orig.push_back(AGL_data.pressure_external.at(i));
    }

    aurostd::StringstreamClean(aus);
    aus << _AGLSTR_MESSAGE_ << "Pressure values generated successfully" << endl;  
    aurostd::PrintMessageStream(FileMESSAGE,aus,XHOST.QUIET);
 
    // Generate temperature values using stepsize and number of values
    // Resize vector in advance to allocate memory to store temperature values
    AGL_data.temperature_external.resize(USER_NTEMPERATURE);
    for(uint i = 0; i < USER_NTEMPERATURE; i++) {
      AGL_data.temperature_external.at(i) = tempi; 
      tempi = tempi + USER_STEMPERATURE;
    }

    aurostd::StringstreamClean(aus);
    aus << _AGLSTR_MESSAGE_ << "Temperature values generated successfully" << endl;  
    aurostd::PrintMessageStream(FileMESSAGE,aus,XHOST.QUIET);

    // Read in user supplied Debye temperatures (if present)
    // Activated by including [AFLOW_AGL]IDEBYE=1 or [AFLOW_GIBBS]IDEBYE=1 in _AFLOWIN_ file
    if(USER_IDEBYE == 1) {
      for (int ids = 0; ids < USER_NSTRUCTURES; ids++) {
	string strids;
	ostringstream cnvids;
	cnvids << ids;
	strids = cnvids.str();
	string stridsafl = _AGLSTROPT_ + "DEBYE_TEMP_" + strids + "=";
	string stridsagbfl = _AGIBBSTROPT_ + "DEBYE_TEMP_" + strids + "=";
	string stridsaflt = "DEBYE_TEMP_" + strids + "=";
	if( aurostd::substring2bool(AflowIn,stridsafl,TRUE) ) {
	  USER_DEBYE_TEMP = aurostd::substring2utype<double>(AflowIn,_AGLSTROPT_+stridsaflt,TRUE);
	  AGL_data.tdebye.push_back(USER_DEBYE_TEMP);
	} else if( aurostd::substring2bool(AflowIn,stridsagbfl,TRUE) ) {
	  USER_DEBYE_TEMP = aurostd::substring2utype<double>(AflowIn,_AGIBBSTROPT_+stridsaflt,TRUE);
	  AGL_data.tdebye.push_back(USER_DEBYE_TEMP);
	} else {
	  aurostd::StringstreamClean(aus);
	  aus << _AGLSTR_ERROR_ + "Error reading in values of Debye temperatures from " << _AFLOWIN_ << "" << endl;
	  aus << _AGLSTR_ERROR_ + "Value of IDEBYE = " << USER_IDEBYE << endl;
	  aus << _AGLSTR_ERROR_ + "This requires user to supply Debye temperature for each structure" << endl;
	  aus << _AGLSTR_ERROR_ + "Check section in AFLOW manual on GIBBS for details" << endl;
	  aurostd::PrintMessageStream(FileMESSAGE,aus,XHOST.QUIET);
	  return 1;
	}
      }
    }

    // Set up name of calculation and output filename and directory path
    AGL_data.dirpathname = aurostd::CleanFileName(xvasp.Directory);
    AGL_data.sysname = aurostd::CleanStringASCII(USER_SYSTEM_NAME);
    AGL_data.sysname = aurostd::RemoveWhiteSpaces(AGL_data.sysname);

    aurostd::StringstreamClean(aus);
    aus << _AGLSTR_MESSAGE_ << "Output directory name = " << AGL_data.dirpathname << endl;  
    aurostd::PrintMessageStream(FileMESSAGE,aus,XHOST.QUIET);

    // Check if there are failed ARUN subdirectories to skip; if so tokenize into vector of strings
    if(USER_SKIP_FAILED_ARUNS != "") {
      vector<string> tokens;
      string failed_arun;
      aurostd::string2tokens(USER_SKIP_FAILED_ARUNS, tokens, ",");
      for(uint i = 0; i < tokens.size(); i++) {
	failed_arun = aurostd::RemoveWhiteSpaces(tokens.at(i));
	AGL_data.failed_arun_list.push_back(failed_arun);
      }
      for (uint i = 0; i < AGL_data.failed_arun_list.size(); i++) {
	aurostd::StringstreamClean(aus);
	aus << _AGLSTR_MESSAGE_ << "Failed ARUN directory = " << AGL_data.failed_arun_list.at(i) << endl; 
	aurostd::PrintMessageStream(FileMESSAGE,aus,XHOST.QUIET);
      }
      // [OBSOLETE] return 1;
    }

    // Calculate number of atoms in unit cell of system
    AGL_data.natoms = xvasp.str.atoms.size();
    aurostd::StringstreamClean(aus);
    aus << _AGLSTR_MESSAGE_ << "Number of atoms = " << AGL_data.natoms << endl;  
    aus << _AGLSTR_MESSAGE_ << "xvasp.str.atoms.size() = " << xvasp.str.atoms.size() << endl;  
    aurostd::PrintMessageStream(FileMESSAGE,aus,XHOST.QUIET);

    // Calculate total mass of unit cell of system 
    if(USER_SPECIES_MASS.option) {
      // Use species pp names 
      for(uint i = 0; i < xvasp.str.species.size(); i++) {
	AGL_data.cellmass = AGL_data.cellmass + xvasp.str.num_each_type.at(i) * GetAtomMass(xvasp.str.species.at(i));
      }

      // Write out the names of the atoms used in the calculation
      uint ij = 0;
      for(uint i = 0; i < xvasp.str.species.size(); i++) {
	for (int j = 0; j < xvasp.str.num_each_type.at(i); j++) {
	  aurostd::StringstreamClean(aus);
	  aus << _AGLSTR_MESSAGE_ << "Atom " << ij << " = " << xvasp.str.species.at(i) << endl; 
	  aus << _AGLSTR_MESSAGE_ << "Atom " << ij << " = " << xvasp.str.species_pp.at(i) << endl; 
	  aus << _AGLSTR_MESSAGE_ << "Atom " << ij << " = " << xvasp.str.species_pp_type.at(i) << endl; 
	  aus << _AGLSTR_MESSAGE_ << "Atom " << ij << " = " << xvasp.str.species_pp_version.at(i) << endl;  
	  aurostd::PrintMessageStream(FileMESSAGE,aus,XHOST.QUIET);
	  ij++;
	}
      }
    } else {
      // Use atom names
      for(uint i = 0; i < xvasp.str.atoms.size(); i++) {
	AGL_data.cellmass = AGL_data.cellmass + GetAtomMass(xvasp.str.atoms.at(i).cleanname);
      }

      // Write out the names of the atoms used in the calculation
      for(uint i = 0; i < xvasp.str.atoms.size(); i++) {
	aurostd::StringstreamClean(aus);
	aus << _AGLSTR_MESSAGE_ << "Atom " << i << " = " << xvasp.str.atoms.at(i).cleanname << endl;  
	aurostd::PrintMessageStream(FileMESSAGE,aus,XHOST.QUIET);
      }
    }

    // [OBSOLETE] Calculate conversion factor to convert atomic mass units (AMU) to atomic units
    // [OBSOLETE] double amu2au = physconstamu/physconstme;
  
    // Get average mass in kg for calculation of thermal conductivity at end of AGL run
    double avmasskg = AGL_data.cellmass / AGL_data.natoms;
    // Get total cell mass in kg for calculation of mass density
    double cellmasskg = AGL_data.cellmass;

    // [OBSOLETE] Convert mass of cell from kg to AMU and then to atomic units for GIBBS input
    // Convert mass of cell from kg to AMU
    AGL_data.cellmass /= AMU2KILOGRAM;
    // [OBSOLETE] AGL_data.cellmass *= amu2au;

    aurostd::StringstreamClean(aus);
    aus << _AGLSTR_MESSAGE_ << "Mass of cell = " << AGL_data.cellmass << endl;  
    aurostd::PrintMessageStream(FileMESSAGE,aus,XHOST.QUIET);

    aurostd::StringstreamClean(aus);
    aus << _AGLSTR_MESSAGE_ << "starting try loop to create strained structures and run GIBBS" << endl;  
    aurostd::PrintMessageStream(FileMESSAGE,aus,XHOST.QUIET);
   
    // Create set of strained structures, write _AFLOWIN_ files to directories, run VASP, collect results, and pass to GIBBS method
    // This "try" loop is adapted from that in AFLOW APL function DirectMethodPC::runVASPCalculations()
    try {
      int mid = USER_NSTRUCTURES / 2;
      int imid;
      double dimid, strainfactor;
      xstructure initialstructure = xvasp.str;
      double initialvolume = xvasp.str.Volume();

      xstructure strainedstructure;
      _xvasp vaspRun;
      vector<_xvasp> vaspRuns;
      _vflags vaspFlags;
      vaspFlags = vflags;
      _kflags kbinFlags;
      kbinFlags = kflags;
      _aflags aflowFlags;
      aflowFlags = aflags;
      vector<string> runname;
      vector<string> dirrunname;
      vector<string> arunname;
      vector<double> strainfactorlist;
      bool avasp_pop_xvasp_success = true;
      bool aflowin_success = true;
      stringstream arunaflowin;
      bool write = true;      

      aurostd::StringstreamClean(aus);
      aus << _AGLSTR_MESSAGE_ << "creating strained structures" << endl;  
      aurostd::PrintMessageStream(FileMESSAGE,aus,XHOST.QUIET);

      bool skipdir = false;
      string dfilename;      
      // Create set of strained structures
      for(int i = 0; i < USER_NSTRUCTURES; i++) {
	imid = i - mid;
	dimid = imid;
	strainedstructure = initialstructure;;
	strainfactor = (dimid * USER_STRAIN_STEP) + 1.0;
	strainedstructure.InflateLattice(strainfactor);
	strainfactorlist.push_back(strainfactor);

	// Create vector of classes of type _xvasp
	// Each element will contain the input and output data for the VASP run for one strained structure
	vaspRun = xvasp;
	vaspRuns.push_back(vaspRun);
	int idVaspRun = vaspRuns.size()-1;

	// Set up name of separate directory for AFLOW run for each strained structure
	string stridVaspRun;
	ostringstream cnvidVaspRun;
	cnvidVaspRun << idVaspRun;
	stridVaspRun = cnvidVaspRun.str();

	string strstrainfactor;
	ostringstream cnvstrainfactor;
	cnvstrainfactor << strainfactor;
	strstrainfactor = cnvstrainfactor.str();
	
	// [OBSOLETE] string runname;
	if(USER_DIRNAME_ARUN.option) {
	  // [OBSOLETE] runname = _ARAGLSTR_DIRNAME_ + stridVaspRun + "_SF_" + strstrainfactor;
	  runname.push_back(_ARAGLSTR_DIRNAME_ + stridVaspRun + "_SF_" + strstrainfactor);
	} else {
	  // [OBSOLETE] runname = _AGLSTR_DIRNAME_ + stridVaspRun + "_SF_" + strstrainfactor;
	  runname.push_back(_AGLSTR_DIRNAME_ + stridVaspRun + "_SF_" + strstrainfactor);
	}
	arunname.push_back(stridVaspRun + "_SF_" + strstrainfactor);
	dirrunname.push_back(AGL_data.dirpathname + "/" + runname.at(idVaspRun));

	// [OBSOLETE] vaspRuns.at(idVaspRun).Directory = AGL_data.dirpathname + "/" + runname;
	// [OBSOLETE] vaspRuns.at(idVaspRun).Directory = AGL_data.dirpathname + "/" + runname.at(idVaspRun);
	vaspRuns.at(idVaspRun).str = strainedstructure;
	vaspRuns.at(idVaspRun).AVASP_arun_runname = arunname.at(idVaspRun);
	vaspRuns.at(idVaspRun).AVASP_arun = true;
	vaspRuns.at(idVaspRun).AVASP_arun_mode = "AGL";

	// Assign the values of the flags provided by the user in the _AFLOWIN_ file to the class containing the input data for the VASP run
	aglerror = AGL_functions::aglvaspflags(vaspRuns.at(idVaspRun), vaspFlags, kbinFlags, dirrunname.at(idVaspRun), AGL_data, FileMESSAGE);
	if(aglerror != 0) {
	  aurostd::StringstreamClean(aus);
	  aus << _AGLSTR_ERROR_ + "Failed to assign values of flags from " << _AFLOWIN_ << " file" << endl;  
	  aurostd::PrintMessageStream(FileMESSAGE,aus,XHOST.QUIET);
	  return aglerror;
	}	
	avasp_pop_xvasp_success = AVASP_populateXVASP(aflowFlags, kbinFlags, vaspFlags, vaspRuns.at(idVaspRun));
	if (!avasp_pop_xvasp_success) {
	  aurostd::StringstreamClean(aus);
	  aus << _AGLSTR_ERROR_ + "Failed to set AFLOW flags for ARUN " << arunname.at(idVaspRun) << endl;  
	  aurostd::PrintMessageStream(FileMESSAGE,aus,XHOST.QUIET);
	  return 1;
	}
	
	// If there are already LOCK or OUTCAR.static files in this directory, it means this directory was already generated and computed.
	// Therefore do not touch, but store this structure in the list, so that it can be used in the next part of code.
	if( aurostd::FileExist( vaspRuns.at(idVaspRun).Directory + "/"+_AFLOWLOCK_ ) ||
	    aurostd::FileExist( vaspRuns.at(idVaspRun).Directory + string("/OUTCAR.static") ) ||
	    aurostd::EFileExist( vaspRuns.at(idVaspRun).Directory + string("/OUTCAR.static") ) ||
	    aurostd::FileExist( dirrunname.at(idVaspRun) + "/"+_AFLOWLOCK_ ) ||
	    aurostd::FileExist( dirrunname.at(idVaspRun) + string("/OUTCAR.static") ) ||
	    aurostd::EFileExist( dirrunname.at(idVaspRun) + string("/OUTCAR.static") ) ) continue; 	

	// Check if structure is on list of failed runs to be skipped
	// If so, then skip generation and continue to next structure
	for (uint ij = 0; ij < AGL_data.failed_arun_list.size(); ij++) {
	  // [OBSOLETE] if(aurostd::substring2bool(runname,AGL_data.failed_arun_list.at(ij),TRUE)) {
	  if(aurostd::substring2bool(runname.at(idVaspRun),AGL_data.failed_arun_list.at(ij),TRUE)) {
	    skipdir = true;
	  }
	}	
	if(skipdir) {
	  aurostd::StringstreamClean(aus);
	  // [OBSOLETE] aus << _AGLSTR_MESSAGE_ + "Skipping directory: " << runname << endl;
	  aus << _AGLSTR_MESSAGE_ + "Skipping directory: " << runname.at(idVaspRun) << endl;
	  aurostd::PrintMessageStream(FileMESSAGE,aus,XHOST.QUIET);
	  skipdir = false;
	  continue;
	}
  
	// If files do not exist, and the postprocess flag is not set, continue on to prepare generation of _AFLOWIN_ ...
	if (!XHOST.POSTPROCESS) {
	  // Assign the values of the flags provided by the user in the _AFLOWIN_ file to the class containing the input data for the VASP run
	  // [OBSOLETE] aglerror = AGL_functions::aglvaspflags(vaspRuns.at(idVaspRun), _vaspFlags, _kbinFlags, runname, FileMESSAGE);
	  // [OBSOLETE] aglerror = AGL_functions::aglvaspflags(vaspRuns.at(idVaspRun), _vaspFlags, _kbinFlags, runname.at(idVaspRun), FileMESSAGE);
	  // [OBSOLETE] if(aglerror != 0) {
	  // [OBSOLETE]   aurostd::StringstreamClean(aus);
	  // [OBSOLETE]   aus << _AGLSTR_ERROR_ + "Failed to assign values of flags from " << _AFLOWIN_ << " file" << endl;  
	  // [OBSOLETE]   aurostd::PrintMessageStream(FileMESSAGE,aus,XHOST.QUIET);
	  // [OBSOLETE]   return aglerror;
	  // [OBSOLETE] }
	  
	  // Create _AFLOWIN_
	  aurostd::StringstreamClean(aus);
	  aus << _AGLSTR_MESSAGE_ << "writing " << _AFLOWIN_ << "" << endl;  
	  aurostd::PrintMessageStream(FileMESSAGE,aus,XHOST.QUIET);

	  // Writes _AFLOWIN_ file to appropriate directory for each VASP run
	  // [OBSOLETE] aglerror = AGL_functions::createAFLOWIN(vaspRuns.at(idVaspRun), xvasp, _kbinFlags, _vaspFlags, AGL_data, FileMESSAGE);
	  aflowin_success = AVASP_MakeSingleAFLOWIN(vaspRuns.at(idVaspRun), arunaflowin, write);
	  if(!aflowin_success) {
	    aurostd::StringstreamClean(aus);
	    aus << _AGLSTR_ERROR_ + "Failed to create " << _AFLOWIN_ << " files" << endl;  
	    aurostd::PrintMessageStream(FileMESSAGE,aus,XHOST.QUIET);
	    return 1;
	  }
	}
      }

      aurostd::StringstreamClean(aus);
      aus << _AGLSTR_MESSAGE_ << "extract energies" << endl;  
      aurostd::PrintMessageStream(FileMESSAGE,aus,XHOST.QUIET);

      // Extract final energies from results of VASP calculations for strained structures
      aglerror = AGL_functions::extractenerg(vaspRuns, AGL_data, dirrunname, FileMESSAGE);
      if(aglerror != 0) {
	aurostd::StringstreamClean(aus);
	aus << _AGLSTR_ERROR_ + "Failed to extract total energies" << endl;  
	aurostd::PrintMessageStream(FileMESSAGE,aus,XHOST.QUIET);
	return aglerror;
      }
      // Extract electronic DOS from results of VASP calculations for strained structures
      aglerror = AGL_functions::extractedos(vaspRuns, AGL_data, dirrunname, FileMESSAGE);
      if(aglerror != 0) {
	aurostd::StringstreamClean(aus);
	aus << _AGLSTR_ERROR_ + "Failed to extract electronic DOS" << endl;  
	aurostd::PrintMessageStream(FileMESSAGE,aus,XHOST.QUIET);
	return aglerror;
      }

      // Checks if the (E, V) data sets contains a minimum in the energy, which is required by the GIBBS algorithm
      // If there is no minimum in the data passed to it, the GIBBS algorithm will have problems fitting the data by a polynomial, and will exit with an error
      // If the data does not have a minimum, then this section of the code will add additional strained structures until a minimum is found
      // If the structure has been properly relaxed prior to running AFLOW AGL, then this problem should not occur
      // If this part of the code produces warnings, you should check the relaxation of the initial structure
      if(USER_CHECK_EV_MIN.option) {
	aurostd::StringstreamClean(aus);
	aus << _AGLSTR_MESSAGE_ << "Checking location of energy minimum" << endl;  
	aurostd::PrintMessageStream(FileMESSAGE,aus,XHOST.QUIET);
	// The function "checkmin" checks for a minimum
	// If a minimum is found, the value of cm is set to 0
	// If the lowest energy corresponds to the smallest volume, the value of cm is set to 1
	// If the lowest energy corresponds to the largest volume, the value of cm is set to 2
	int cm;
	aglerror = AGL_functions::checkmin(AGL_data, cm, FileMESSAGE);
	if(aglerror != 0) {
	  aurostd::StringstreamClean(aus);
	  aus << _AGLSTR_ERROR_ + "Failed to find energy minimum" << endl;  
	  aurostd::PrintMessageStream(FileMESSAGE,aus,XHOST.QUIET);
	  return aglerror;
	}
	int i = USER_NSTRUCTURES - vaspRuns.size();
	int ncm = 0;
	// While the lowest energy corresponds to the smallest volume, additional structures with smaller volumes are created until a minimum is found or the volume is less than or equal to zero
	while (cm == 1 &&  ncm <= USER_MAX_CM_ITER) {
	  ncm++;
	  aurostd::StringstreamClean(aus);
	  aus << _AGLSTR_WARNING_ + "Strained structure with the smallest volume has the lowest energy" << endl;  
	  aus << _AGLSTR_WARNING_ + "Extending number of strained structures to smaller volumes to find minimum" << endl;  
	  aus << _AGLSTR_WARNING_ + "Initial structure should be fully relaxed prior to running AFLOW AGL" << endl;
	  aus << _AGLSTR_WARNING_ + "Check relaxation of initial structure provided in " << _AFLOWIN_ << " file" << endl;
	  aurostd::PrintMessageStream(FileMESSAGE,aus,XHOST.QUIET);
	  i--;
	  imid = i - mid;
	  dimid = imid;
	  strainedstructure = initialstructure;
	  strainfactor = (dimid * USER_STRAIN_STEP) + 1.0;
	  strainfactorlist.push_back(strainfactor);
	  if(strainfactor <= 0.0) {
	    aurostd::StringstreamClean(aus);
	    aus << _AGLSTR_ERROR_ + "Strain factor = " << strainfactor << endl;
	    aus << _AGLSTR_ERROR_ + "Cannot compress structure any further" << endl;
	    aurostd::PrintMessageStream(FileMESSAGE,aus,XHOST.QUIET);
	    return 1;
	  }
	  aurostd::StringstreamClean(aus);
	  aus << _AGLSTR_WARNING_ + "New strain factor = " << strainfactor << endl;
	  aurostd::PrintMessageStream(FileMESSAGE,aus,XHOST.QUIET);
	  strainedstructure.InflateLattice(strainfactor);
	  vaspRuns.push_back(vaspRun);
	  int idVaspRun = vaspRuns.size()-1;
	  string stridVaspRun;
	  ostringstream cnvidVaspRun;
	  cnvidVaspRun << idVaspRun;
	  stridVaspRun = cnvidVaspRun.str();
	  string strstrainfactor;
	  ostringstream cnvstrainfactor;
	  cnvstrainfactor << strainfactor;
	  strstrainfactor = cnvstrainfactor.str();
	  // [OBSOLETE] string runname;
	  if(USER_DIRNAME_ARUN.option) {
	    // [OBSOLETE] runname = _ARAGLSTR_DIRNAME_ + stridVaspRun + "_SF_" + strstrainfactor;
	    runname.push_back(_ARAGLSTR_DIRNAME_ + stridVaspRun + "_SF_" + strstrainfactor);
	  } else {
	    // [OBSOLETE] runname = _AGLSTR_DIRNAME_ + stridVaspRun + "_SF_" + strstrainfactor;
	    runname.push_back(_ARAGLSTR_DIRNAME_ + stridVaspRun + "_SF_" + strstrainfactor);
	  }	  
	  arunname.push_back(stridVaspRun + "_SF_" + strstrainfactor);
	  dirrunname.push_back(AGL_data.dirpathname + "/" + runname.at(idVaspRun));

	  // [OBSOLETE] vaspRuns.at(idVaspRun).Directory = AGL_data.dirpathname + "/" + runname;
	  // [OBSOLETE] vaspRuns.at(idVaspRun).Directory = AGL_data.dirpathname + "/" + runname.at(idVaspRun);
	  vaspRuns.at(idVaspRun).str = strainedstructure;
	  vaspRuns.at(idVaspRun).AVASP_arun_runname = arunname.at(idVaspRun);
	  vaspRuns.at(idVaspRun).AVASP_arun = true;
	  vaspRuns.at(idVaspRun).AVASP_arun_mode = "AGL";

	  // Assign the values of the flags provided by the user in the _AFLOWIN_ file to the class containing the input data for the VASP run
	  aglerror = AGL_functions::aglvaspflags(vaspRuns.at(idVaspRun), vaspFlags, kbinFlags, dirrunname.at(idVaspRun), AGL_data, FileMESSAGE);
	  if(aglerror != 0) {
	    aurostd::StringstreamClean(aus);
	    aus << _AGLSTR_ERROR_ + "Failed to assign values of flags from " << _AFLOWIN_ << " file" << endl;  
	    aurostd::PrintMessageStream(FileMESSAGE,aus,XHOST.QUIET);
	    return aglerror;
	  }	  
	  avasp_pop_xvasp_success = AVASP_populateXVASP(aflowFlags, kbinFlags, vaspFlags, vaspRuns.at(idVaspRun));
	  if (!avasp_pop_xvasp_success) {
	    aurostd::StringstreamClean(aus);
	    aus << _AGLSTR_ERROR_ + "Failed to set AFLOW flags for ARUN " << arunname.at(idVaspRun) << endl;  
	    aurostd::PrintMessageStream(FileMESSAGE,aus,XHOST.QUIET);
	    return 1;
	  }

	  // If there are already LOCK or OUTCAR.static files, it means this directory was already generated and computed.
	  // Therefore do not touch, but store this structure in the
	  // list, so that it can be used in next part of the code.
	  if( aurostd::FileExist( vaspRuns.at(idVaspRun).Directory + "/"+_AFLOWLOCK_ ) ||
	      aurostd::FileExist( vaspRuns.at(idVaspRun).Directory + string("/OUTCAR.static") ) ||
	      aurostd::EFileExist( vaspRuns.at(idVaspRun).Directory + string("/OUTCAR.static") ) ||
	      aurostd::FileExist( dirrunname.at(idVaspRun) + "/"+_AFLOWLOCK_ ) ||
	      aurostd::FileExist( dirrunname.at(idVaspRun) + string("/OUTCAR.static") ) ||
	      aurostd::EFileExist( dirrunname.at(idVaspRun) + string("/OUTCAR.static") )) {
	    aglerror = AGL_functions::extractenerg(vaspRuns, AGL_data, dirrunname, FileMESSAGE);
	    if(aglerror != 0) {
	      aurostd::StringstreamClean(aus);
	      aus << _AGLSTR_ERROR_ + "Failed to extract total energies" << endl;  
	      aurostd::PrintMessageStream(FileMESSAGE,aus,XHOST.QUIET);
	      return aglerror;
	    }
	    aglerror = AGL_functions::extractedos(vaspRuns, AGL_data, dirrunname, FileMESSAGE);
	    if(aglerror != 0) {
	      aurostd::StringstreamClean(aus);
	      aus << _AGLSTR_ERROR_ + "Failed to extract electronic DOS" << endl;  
	      aurostd::PrintMessageStream(FileMESSAGE,aus,XHOST.QUIET);
	      return aglerror;
	    }
	    aglerror = AGL_functions::checkmin(AGL_data, cm, FileMESSAGE);	 
	    if(aglerror != 0) {
	      aurostd::StringstreamClean(aus);
	      aus << _AGLSTR_ERROR_ + "Failed to find energy minimum" << endl;  
	      aurostd::PrintMessageStream(FileMESSAGE,aus,XHOST.QUIET);
	      return aglerror;
	    }
	    continue;
	  } 	  
	  // Check if structure is on list of failed runs to be skipped
	  // If so, then skip generation and continue to next structure
	  for (uint ij = 0; ij < AGL_data.failed_arun_list.size(); ij++) {
	    // [OBSOLETE] if(aurostd::substring2bool(runname,AGL_data.failed_arun_list.at(ij),TRUE)) {
	    if(aurostd::substring2bool(runname.at(idVaspRun),AGL_data.failed_arun_list.at(ij),TRUE)) {
	      skipdir = true;
	    }
	  }	
	  if(skipdir) {
	    aurostd::StringstreamClean(aus);
	    // [OBSOLETE] aus << _AGLSTR_MESSAGE_ + "Skipping directory: " << runname << endl;
	    aus << _AGLSTR_MESSAGE_ + "Skipping directory: " << runname.at(idVaspRun) << endl;
	    aurostd::PrintMessageStream(FileMESSAGE,aus,XHOST.QUIET);
	    skipdir = false;
	    continue;
	  }
	  // If files do not exist, and the postprocess flag is not set, continue on to prepare generation of _AFLOWIN_ ...
	  if (!XHOST.POSTPROCESS) {
	    // [OBSOLETE] aglerror = AGL_functions::aglvaspflags(vaspRuns.at(idVaspRun), _vaspFlags, _kbinFlags, runname, FileMESSAGE);
	    // [OBSOLETE] aglerror = AGL_functions::aglvaspflags(vaspRuns.at(idVaspRun), _vaspFlags, _kbinFlags, runname.at(idVaspRun), FileMESSAGE);
	    // [OBSOLETE] if(aglerror != 0) {
	    // [OBSOLETE]   aurostd::StringstreamClean(aus);
	    // [OBSOLETE]   aus << _AGLSTR_ERROR_ + "Failed to assign flags" << endl;  
	    // [OBSOLETE]   aurostd::PrintMessageStream(FileMESSAGE,aus,XHOST.QUIET);
	    // [OBSOLETE]   return aglerror;
	    // [OBSOLETE] }
	    // [OBSOLETE]  aglerror = AGL_functions::createAFLOWIN(vaspRuns.at(idVaspRun), xvasp, _kbinFlags, _vaspFlags, AGL_data, FileMESSAGE);
	    // [OBSOLETE] if(aglerror != 0) {
	    // [OBSOLETE]   aurostd::StringstreamClean(aus);
	    // [OBSOLETE]   aus << _AGLSTR_ERROR_ + "Failed to create " << _AFLOWIN_ << " files" << endl;  
	    // [OBSOLETE]   aurostd::PrintMessageStream(FileMESSAGE,aus,XHOST.QUIET);
	    // [OBSOLETE]   return aglerror;
	    // [OBSOLETE] }
	    aflowin_success = AVASP_MakeSingleAFLOWIN(vaspRuns.at(idVaspRun), arunaflowin, write);
	    if(!aflowin_success) {
	      aurostd::StringstreamClean(aus);
	      aus << _AGLSTR_ERROR_ + "Failed to create " << _AFLOWIN_ << " files" << endl;  
	      aurostd::PrintMessageStream(FileMESSAGE,aus,XHOST.QUIET);
	      return 1;
	    }
	  }
	  aglerror = AGL_functions::extractenerg(vaspRuns, AGL_data, dirrunname, FileMESSAGE);
	  if(aglerror != 0) {
	    aurostd::StringstreamClean(aus);
	    aus << _AGLSTR_ERROR_ + "Failed to extract total energies" << endl;  
	    aurostd::PrintMessageStream(FileMESSAGE,aus,XHOST.QUIET);
	    return aglerror;
	  }
	  aglerror = AGL_functions::extractedos(vaspRuns, AGL_data, dirrunname, FileMESSAGE);
	  if(aglerror != 0) {
	    aurostd::StringstreamClean(aus);
	    aus << _AGLSTR_ERROR_ + "Failed to extract electronic DOS" << endl;  
	    aurostd::PrintMessageStream(FileMESSAGE,aus,XHOST.QUIET);
	    return aglerror;
	  }
	  aglerror = AGL_functions::checkmin(AGL_data, cm, FileMESSAGE);
	  if(aglerror != 0) {
	    aurostd::StringstreamClean(aus);
	    aus << _AGLSTR_ERROR_ + "Failed to find energy minimum" << endl;  
	    aurostd::PrintMessageStream(FileMESSAGE,aus,XHOST.QUIET);
	    return aglerror;	  
	  }	  
	}
	i = vaspRuns.size() - 1;
	// While the lowest energy corresponds to the largest volume, additional structures with larger volumes are created until a minimum is found
	while (cm == 2) {
	  aurostd::StringstreamClean(aus);
	  aus << _AGLSTR_WARNING_ + "Strained structure with the largest volume has the lowest energy" << endl;  
	  aus << _AGLSTR_WARNING_ + "Extending number of strained structures to larger volumes to find minimum" << endl;  
	  aus << _AGLSTR_WARNING_ + "Initial structure should be fully relaxed prior to running AFLOW AGL" << endl;
	  aus << _AGLSTR_WARNING_ + "Check relaxation of initial structure provided in " << _AFLOWIN_ << " file" << endl;
	  aurostd::PrintMessageStream(FileMESSAGE,aus,XHOST.QUIET);
	  i++;
	  imid = i - mid;
	  dimid = imid;
	  strainedstructure = initialstructure;
	  strainfactor = (dimid * USER_STRAIN_STEP) + 1.0;
	  strainfactorlist.push_back(strainfactor);

	  aurostd::StringstreamClean(aus);
	  aus << _AGLSTR_WARNING_ + "New strain factor = " << strainfactor << endl;
	  aurostd::PrintMessageStream(FileMESSAGE,aus,XHOST.QUIET);
	  strainedstructure.InflateLattice(strainfactor);
	  vaspRuns.push_back(vaspRun);
	  int idVaspRun = vaspRuns.size()-1;
	  string stridVaspRun;
	  ostringstream cnvidVaspRun;
	  cnvidVaspRun << idVaspRun;
	  stridVaspRun = cnvidVaspRun.str();
	  string strstrainfactor;
	  ostringstream cnvstrainfactor;
	  cnvstrainfactor << strainfactor;
	  strstrainfactor = cnvstrainfactor.str();
	  // [OBSOLETE] string runname;
	  if(USER_DIRNAME_ARUN.option) {
	    // [OBSOLETE] runname = _ARAGLSTR_DIRNAME_ + stridVaspRun + "_SF_" + strstrainfactor;
	    runname.push_back(_ARAGLSTR_DIRNAME_ + stridVaspRun + "_SF_" + strstrainfactor);
	  } else {
	    //OBSOLETE runname = _AGLSTR_DIRNAME_ + stridVaspRun + "_SF_" + strstrainfactor;
	    runname.push_back(_AGLSTR_DIRNAME_ + stridVaspRun + "_SF_" + strstrainfactor);
	  }
	  arunname.push_back(stridVaspRun + "_SF_" + strstrainfactor);
	  dirrunname.push_back(AGL_data.dirpathname + "/" + runname.at(idVaspRun));

	  // [OBSOLETE] vaspRuns.at(idVaspRun).Directory = AGL_data.dirpathname + "/" + runname;
	  // [OBSOLETE] vaspRuns.at(idVaspRun).Directory = AGL_data.dirpathname + "/" + runname.at(idVaspRun);
	  vaspRuns.at(idVaspRun).str = strainedstructure;
	  vaspRuns.at(idVaspRun).AVASP_arun_runname = arunname.at(idVaspRun);
	  vaspRuns.at(idVaspRun).AVASP_arun = true;
	  vaspRuns.at(idVaspRun).AVASP_arun_mode = "AGL";

	  // Assign the values of the flags provided by the user in the _AFLOWIN_ file to the class containing the input data for the VASP run
	  aglerror = AGL_functions::aglvaspflags(vaspRuns.at(idVaspRun), vaspFlags, kbinFlags, dirrunname.at(idVaspRun), AGL_data, FileMESSAGE);
	  if(aglerror != 0) {
	    aurostd::StringstreamClean(aus);
	    aus << _AGLSTR_ERROR_ + "Failed to assign values of flags from " << _AFLOWIN_ << " file" << endl;  
	    aurostd::PrintMessageStream(FileMESSAGE,aus,XHOST.QUIET);
	    return aglerror;
	  }	  
	  avasp_pop_xvasp_success = AVASP_populateXVASP(aflowFlags, kbinFlags, vaspFlags, vaspRuns.at(idVaspRun));
	  if (!avasp_pop_xvasp_success) {
	    aurostd::StringstreamClean(aus);
	    aus << _AGLSTR_ERROR_ + "Failed to set AFLOW flags for ARUN " << arunname.at(idVaspRun) << endl;  
	    aurostd::PrintMessageStream(FileMESSAGE,aus,XHOST.QUIET);
	    return 1;
	  }
	  
	  // If there are already LOCK or OUTCAR.static files, it means this directory was already generated and computed.
	  // Therefore do not touch, but store this structure in the
	  // list, so that it can be used in next part of the code.
	  if( aurostd::FileExist( vaspRuns.at(idVaspRun).Directory + "/"+_AFLOWLOCK_ ) ||
	      aurostd::FileExist( vaspRuns.at(idVaspRun).Directory + string("/OUTCAR.static") ) ||
	      aurostd::EFileExist( vaspRuns.at(idVaspRun).Directory + string("/OUTCAR.static") ) ||
	      aurostd::FileExist( dirrunname.at(idVaspRun) + "/"+_AFLOWLOCK_ ) ||
	      aurostd::FileExist( dirrunname.at(idVaspRun) + string("/OUTCAR.static") ) ||
	      aurostd::EFileExist( dirrunname.at(idVaspRun) + string("/OUTCAR.static") ) ) {
	    AGL_functions::extractenerg(vaspRuns, AGL_data, dirrunname, FileMESSAGE);
	    AGL_functions::extractedos(vaspRuns, AGL_data, dirrunname, FileMESSAGE);
	    AGL_functions::checkmin(AGL_data, cm, FileMESSAGE);	 
	    continue;
	  }
	  // Check if structure is on list of failed runs to be skipped
	  // If so, then skip generation and continue to next structure
	  for (uint ij = 0; ij < AGL_data.failed_arun_list.size(); ij++) {
	    // [OBSOLETE] if(aurostd::substring2bool(runname,AGL_data.failed_arun_list.at(ij),TRUE)) {
	    if(aurostd::substring2bool(runname.at(idVaspRun),AGL_data.failed_arun_list.at(ij),TRUE)) {
	      skipdir = true;
	    }
	  }	
	  if(skipdir) {
	    aurostd::StringstreamClean(aus);
	    // [OBSOLETE] aus << _AGLSTR_MESSAGE_ + "Skipping directory: " << runname << endl;
	    aus << _AGLSTR_MESSAGE_ + "Skipping directory: " << runname.at(idVaspRun) << endl;
	    aurostd::PrintMessageStream(FileMESSAGE,aus,XHOST.QUIET);
	    skipdir = false;
	    continue;
	  } 	  	  
	  // If files do not exist, and the postprocess flag is not set, continue on to prepare generation of _AFLOWIN_ ...
	  if (!XHOST.POSTPROCESS) {	  
	  // [OBSOLETE] aglerror = AGL_functions::aglvaspflags(vaspRuns.at(idVaspRun), _vaspFlags, _kbinFlags, runname, FileMESSAGE);
	    // [OBSOLETE] aglerror = AGL_functions::aglvaspflags(vaspRuns.at(idVaspRun), _vaspFlags, _kbinFlags, runname.at(idVaspRun), FileMESSAGE);
	    // [OBSOLETE] if(aglerror != 0) {
	    // [OBSOLETE]   aurostd::StringstreamClean(aus);
	    // [OBSOLETE]   aus << _AGLSTR_ERROR_ + "Failed to assign flags" << endl;  
	    // [OBSOLETE]   aurostd::PrintMessageStream(FileMESSAGE,aus,XHOST.QUIET);
	    // [OBSOLETE]   return aglerror;
	    // [OBSOLETE] }
	    // [OBSOLETE] aglerror = AGL_functions::createAFLOWIN(vaspRuns.at(idVaspRun), xvasp, _kbinFlags, _vaspFlags, AGL_data, FileMESSAGE);
	    // [OBSOLETE] if(aglerror != 0) {
	    // [OBSOLETE]   aurostd::StringstreamClean(aus);
	    // [OBSOLETE]   aus << _AGLSTR_ERROR_ + "Failed to create " << _AFLOWIN_ << " files" << endl;  
	    // [OBSOLETE]   aurostd::PrintMessageStream(FileMESSAGE,aus,XHOST.QUIET);
	    // [OBSOLETE]   return aglerror;
	    // [OBSOLETE] }
	    // Writes _AFLOWIN_ file to appropriate directory for each VASP run
	    aflowin_success = AVASP_MakeSingleAFLOWIN(vaspRuns.at(idVaspRun), arunaflowin, write);
	    if(!aflowin_success) {
	      aurostd::StringstreamClean(aus);
	      aus << _AGLSTR_ERROR_ + "Failed to create " << _AFLOWIN_ << " files" << endl;  
	      aurostd::PrintMessageStream(FileMESSAGE,aus,XHOST.QUIET);
	      return 1;
	    }
	  }
	  aglerror = AGL_functions::extractenerg(vaspRuns, AGL_data, dirrunname, FileMESSAGE);
	  if(aglerror != 0) {
	    aurostd::StringstreamClean(aus);
	    aus << _AGLSTR_ERROR_ + "Failed to extract total energies" << endl;  
	    aurostd::PrintMessageStream(FileMESSAGE,aus,XHOST.QUIET);
	    return aglerror;
	  }
	  aglerror = AGL_functions::extractedos(vaspRuns, AGL_data, dirrunname, FileMESSAGE);
	  if(aglerror != 0) {
	    aurostd::StringstreamClean(aus);
	    aus << _AGLSTR_ERROR_ + "Failed to extract electronic DOS" << endl;  
	    aurostd::PrintMessageStream(FileMESSAGE,aus,XHOST.QUIET);
	    return aglerror;
	  }
	  aglerror = AGL_functions::checkmin(AGL_data, cm, FileMESSAGE);	  
	  if(aglerror != 0) {
	    aurostd::StringstreamClean(aus);
	    aus << _AGLSTR_ERROR_ + "Failed to find energy minimum" << endl;  
	    aurostd::PrintMessageStream(FileMESSAGE,aus,XHOST.QUIET);
	    return aglerror;
	  }
	}
      }

      // Checks if the (E, V) data is concave, which is required by the GIBBS algorithm
      // If there is no concave part around the minimum of the data passed to it, the GIBBS algorithm will have problems fitting the data by a polynomial, and will exit with an error
      // Problems with the concavity of the (E, V) data are usually caused by an insufficient basis set or k-point mesh
      // If the data is not concave, then this section of the code will increase the density of the k-point mesh and rerun the VASP calculations
      // If this part of the code produces warnings, you should check the k-point mesh and the basis set
      if(USER_CHECK_EV_CONCAVITY.option && !XHOST.POSTPROCESS) {	  
	aurostd::StringstreamClean(aus);
	aus << _AGLSTR_MESSAGE_ << "Checking concavity of (E, V) data" << endl;  
	aurostd::PrintMessageStream(FileMESSAGE,aus,XHOST.QUIET);
	// The function "checkconcav" checks the concavity of the (E, V) data
	// If the data is concave, it sets cc = 0
	// If the data is not concave, it sets cc = 1
	int cc;
	aglerror = AGL_functions::checkconcav(AGL_data, cc, FileMESSAGE);
	if(aglerror != 0) {
	  aurostd::StringstreamClean(aus);
	  aus << _AGLSTR_ERROR_ + "Failure checking energy concavity" << endl; 
	  aurostd::PrintMessageStream(FileMESSAGE,aus,XHOST.QUIET);
	  return aglerror;
	}
	int ncc = 0;
	while (cc == 1 && ncc <= USER_MAX_CC_ITER) {
	  ncc++;
	  for(uint idVaspRun = 0; idVaspRun < vaspRuns.size(); idVaspRun++) {
	    string runnamedir = vaspRuns.at(idVaspRun).Directory;
	    aglerror = AGL_functions::aglvaspflags(vaspRuns.at(idVaspRun), vaspFlags, kbinFlags, runnamedir, AGL_data, FileMESSAGE);
	    if(aglerror != 0) {
	      aurostd::StringstreamClean(aus);
	      aus << _AGLSTR_ERROR_ + "Failed to assign flags" << endl;  
	      aurostd::PrintMessageStream(FileMESSAGE,aus,XHOST.QUIET);
	      return aglerror;
	    }
	    vaspRuns.at(idVaspRun).AVASP_value_KPPRA = vaspRuns.at(idVaspRun).AVASP_value_KPPRA * 2;
	    string strkppra;
	    ostringstream cnvkppra;
	    cnvkppra << vaspRuns.at(idVaspRun).AVASP_value_KPPRA;
	    strkppra = cnvkppra.str();
	    vaspRuns.at(idVaspRun).Directory = vaspRuns.at(idVaspRun).Directory + "_K_" + strkppra;	    
	  }
	  aurostd::StringstreamClean(aus);
	  aus << _AGLSTR_WARNING_ + "(E, V) data is not concave" << endl;
	  aus << _AGLSTR_WARNING_ + "Increasing the number of k-points and rerunning VASP calculations" << endl;
	  aus << _AGLSTR_WARNING_ + "Resetting value of KPPRA from " << vaspFlags.KBIN_VASP_KPOINTS_KPPRA.content_int << " to " << vaspRuns.at(0).AVASP_value_KPPRA << endl;
	  aurostd::PrintMessageStream(FileMESSAGE,aus,XHOST.QUIET);
	  // [OBSOLETE]for(uint idVaspRun = 0; idVaspRun < vaspRuns.size(); idVaspRun++) {
	  // [OBSOLETE]  aglerror = AGL_functions::createAFLOWIN(vaspRuns.at(idVaspRun), xvasp, _kbinFlags, _vaspFlags, AGL_data, FileMESSAGE);
	  // [OBSOLETE]  if(aglerror != 0) {
	  // [OBSOLETE]    aurostd::StringstreamClean(aus);
	  // [OBSOLETE]    aus << _AGLSTR_ERROR_ + "Failed to create " << _AFLOWIN_ << " files" << endl;  
	  // [OBSOLETE]    aurostd::PrintMessageStream(FileMESSAGE,aus,XHOST.QUIET);
	  // [OBSOLETE]    return aglerror;
	  // [OBSOLETE]  }
	  // [OBSOLETE]}
	  aglerror = AGL_functions::extractenerg(vaspRuns, AGL_data, dirrunname, FileMESSAGE);
	  if(aglerror != 0) {
	    aurostd::StringstreamClean(aus);
	    aus << _AGLSTR_ERROR_ + "Failed to extract total energies" << endl;  
	    aurostd::PrintMessageStream(FileMESSAGE,aus,XHOST.QUIET);
	    return aglerror;
	  }
	  aglerror = AGL_functions::extractedos(vaspRuns, AGL_data, dirrunname, FileMESSAGE);
	  if(aglerror != 0) {
	    aurostd::StringstreamClean(aus);
	    aus << _AGLSTR_ERROR_ + "Failed to extract electronic DOS" << endl;  
	    aurostd::PrintMessageStream(FileMESSAGE,aus,XHOST.QUIET);
	    return aglerror;
	  }
	  aglerror = AGL_functions::checkconcav(AGL_data, cc, FileMESSAGE);
	  if(aglerror != 0) {
	    aurostd::StringstreamClean(aus);
	    aus << _AGLSTR_ERROR_ + "Failure checking energy concavity" << endl;  
	    aurostd::PrintMessageStream(FileMESSAGE,aus,XHOST.QUIET);
	    return aglerror;
	  }
	}
	if(cc == 1 && ncc >= USER_MAX_CC_ITER) {
	  aurostd::StringstreamClean(aus);
	  aus << _AGLSTR_WARNING_ + "Maximum number of concavity check iterations exceeded without producing concave data" << endl;
	  aus << _AGLSTR_WARNING_ + "Check settings for DFT calculations such as k-point mesh and basis set" << endl;
	  aurostd::PrintMessageStream(FileMESSAGE,aus,XHOST.QUIET);
	}
      }
      
      // Checks that number of energy values and volume values is the same
      if(AGL_data.volumeinput.size() != AGL_data.energyinput.size()) {
	aurostd::StringstreamClean(aus);
	aus << _AGLSTR_ERROR_ + "Number of energy and volume points are different" << endl; 
	aus << _AGLSTR_ERROR_ + "Number of volume points = " << AGL_data.volumeinput.size() << endl; 
	aus << _AGLSTR_ERROR_ + "Number of energy points = " << AGL_data.energyinput.size() << endl; 
	aurostd::PrintMessageStream(FileMESSAGE,aus,XHOST.QUIET);
	return 1;
      }

      // Checks that number of pressure values and volume values is the same
      if(AGL_data.pressurecalculated.size() != AGL_data.volumeinput.size()) {
	aurostd::StringstreamClean(aus);
	aus << _AGLSTR_ERROR_ + "Number of pressure and volume points are different" << endl; 
	aus << _AGLSTR_ERROR_ + "Number of volume points = " << AGL_data.volumeinput.size() << endl; 
	aus << _AGLSTR_ERROR_ + "Number of pressure points = " << AGL_data.pressurecalculated.size() << endl; 
	aurostd::PrintMessageStream(FileMESSAGE,aus,XHOST.QUIET);
	return 1;
      }

      // Checks that number of skipped points is less than the maximum permitted value
      if((vaspRuns.size() - AGL_data.volumeinput.size()) > AGL_data.skiparunsmax) {
	aurostd::StringstreamClean(aus);
	aus << _AGLSTR_ERROR_ + "Number of skipped runs exceeds maximum permitted value of " << AGL_data.skiparunsmax << endl; 
	aus << _AGLSTR_ERROR_ + "Number of accepted runs = " << AGL_data.volumeinput.size() << endl; 
	aus << _AGLSTR_ERROR_ + "Number of initial runs = " << vaspRuns.size() << endl; 
	aus << _AGLSTR_ERROR_ + "Number of skipped runs = " << (vaspRuns.size() - AGL_data.volumeinput.size()) << endl; 
	aurostd::PrintMessageStream(FileMESSAGE,aus,XHOST.QUIET);
	return 1;	
      }

      // Adds (E, V) data to AGL_data class
      // [OBSOLETE] Converts units of energy values calculated by VASP from eV to Hartree
      // [OBSOLETE] Converts units of volume from cubic Angstrom to cubic Bohr
      // Converts units of pressure from kB to GPa
      // [OBSOLETE] AGL_data.volumeinput.resize(vaspRuns.size());
      // [OBSOLETE] for(uint idVaspRun = 0; idVaspRun < vaspRuns.size(); idVaspRun++) {
      // Vectors to store original E(V) data in case GIBBS needs to be re-run
      AGL_data.energyinput_orig.resize(AGL_data.volumeinput.size());
      AGL_data.volumeinput_orig.resize(AGL_data.volumeinput.size());
      for (uint i = 0; i < AGL_data.volumeinput.size(); i++) {
	// [OBSOLETE] AGL_data.volumeinput.at(idVaspRun) = vaspRuns.at(idVaspRun).str.Volume() * pow(angstrom2bohr, 3.0);
	// [OBSOLETE] AGL_data.energyinput.at(idVaspRun) *= ev2hart1;
	// [OBSOLETE] AGL_data.energyinput.at(idVaspRun) = AGL_data.energyinput.at(idVaspRun) / hart2ev;
	// [OBSOLETE] AGL_data.volumeinput.at(i) = AGL_data.volumeinput.at(i) * pow(angstrom2bohr, 3.0);
	// [OBSOLETE] AGL_data.energyinput.at(i) = AGL_data.energyinput.at(i) / hart2ev;
	// Store original E(V) data in case GIBBS needs to be re-run
	AGL_data.volumeinput_orig.at(i) = AGL_data.volumeinput.at(i);
	AGL_data.energyinput_orig.at(i) = AGL_data.energyinput.at(i);
	// Convert pressure units from kB to GPa
	AGL_data.pressurecalculated.at(i) = AGL_data.pressurecalculated.at(i) / 10.0;
	aurostd::StringstreamClean(aus);
	// Print out total energy, volume and calculated residual pressure
	aus << _AGLSTR_MESSAGE_ << "Energy (eV) = " << AGL_data.energyinput.at(i) << endl;
	aus << _AGLSTR_MESSAGE_ << "Volume (Ang^3) = " << AGL_data.volumeinput.at(i) << endl;
	aus << _AGLSTR_MESSAGE_ << "Pressure (GPa) = " << AGL_data.pressurecalculated.at(i) << endl;      
	aurostd::PrintMessageStream(FileMESSAGE,aus,XHOST.QUIET);
      }

      // Find maximum pressure for VASP calculations
      AGL_data.pressurecalculatedmax = AGL_data.pressurecalculated.at(0);
      for (uint i = 0; i < AGL_data.pressurecalculated.size(); i++) {
	if (AGL_data.pressurecalculatedmax < AGL_data.pressurecalculated.at(i)) {
	  AGL_data.pressurecalculatedmax = AGL_data.pressurecalculated.at(i);
	}
      }
      
      // Writes input file for original, non-AFLOW version of GIBBS (useful for testing and debugging)
      if(USER_WRITE_GIBBS_INPUT.option) {
	aurostd::StringstreamClean(aus);
	aus << _AGLSTR_MESSAGE_ << "Writing input file for original, non-AFLOW version of GIBBS" << endl;
	aurostd::PrintMessageStream(FileMESSAGE,aus,XHOST.QUIET);
	aglerror = AGL_functions::gibbsinpwrite(AGL_data, FileMESSAGE);
	if(aglerror != 0) {
	  aurostd::StringstreamClean(aus);
	  aus << _AGLSTR_ERROR_ + "Failed to write GIBBS input file" << endl; 
	  aurostd::PrintMessageStream(FileMESSAGE,aus,XHOST.QUIET);
	  return aglerror;
	}
      }

      if(USER_WRITE_FULL_RESULTS.option) {
	// Write structures to JSON format
	aurostd::StringstreamClean(aus);
	aus << _AGLSTR_MESSAGE_ << "Opening file AGL_structures.json" <<  endl;
	aurostd::PrintMessageStream(FileMESSAGE,aus,XHOST.QUIET);
	string strjson = xstructure2json(xvasp.str);
	oss << "{\"AGL_structures\":[";
	oss << "{\"distorted_structure\":[{\"distortion\":null},"; 
	oss << "{\"structure\":" << strjson << "}]}";
	for (uint i = 0; i < vaspRuns.size(); i++) {
	  strjson = xstructure2json(vaspRuns.at(i).str);
	  oss << ",{\"distorted_structure\":[{\"distortion\":\"" << runname.at(i) << "\"},";
	  oss << "{\"structure\":" << strjson << "}]}";
	}
	oss << "]}";
	string ofilestrjson = AGL_data.dirpathname + "/AGL_structures.json";
	if(!aurostd::stringstream2file(oss, ofilestrjson, "WRITE")) {
	  aurostd::StringstreamClean(aus);
	  aus << _AGLSTR_ERROR_ + "Unable to open file AGL_structure.json" <<  endl;
	  aurostd::PrintMessageStream(FileMESSAGE,aus,XHOST.QUIET);
	  return 1;
	}	
	oss.clear();
	oss.str(std::string());
      }

      // Write structures and corresponding energies, pressures and stress tensors to JSON format
      aurostd::xmatrix<double> stress_tensor(3, 3);      
      // First check that there is something to write
      if (AGL_data.structurecalculated.size() < 1) {
	aurostd::StringstreamClean(aus);
	aus << _AGLSTR_ERROR_ + "No runs to write out yet" << endl; 
	aurostd::PrintMessageStream(FileMESSAGE,aus,XHOST.QUIET);
	return 8;
      } else {
	// [OBSOLETE] aurostd::StringstreamClean(aus);
	// [OBSOLETE] aus << _AGLSTR_MESSAGE_ << "Opening file AGL_energy_structures.json" <<  endl;
	// [OBSOLETE] aurostd::PrintMessageStream(FileMESSAGE,aus,XHOST.QUIET);
	// Only write structures that have been successfully calculated
	uint idSuccessRun = AGL_data.structurecalculated.at(0); 
	string strjson = xstructure2json(vaspRuns.at(idSuccessRun).str);
	oss << "{\"AGL_energy_structures\":[";
	oss << "{\"distortion\":\"" << runname.at(idSuccessRun) << "\",";
	oss << "\"strainfactor\":" << strainfactorlist.at(idSuccessRun) << ",";
	oss << "\"energy\":" << AGL_data.energyinput.at(0) / AGL_data.natoms << ",";
	oss << "\"pressure\":" << AGL_data.pressurecalculated.at(0) << ",";
	stress_tensor = AGL_data.stresscalculated.at(0);
	// [OBSOLETE] aurostd::StringstreamClean(aus);
	// [OBSOLETE] aus << _AGLSTR_MESSAGE_ << "stress_tensor = " << stress_tensor << endl;
	// [OBSOLETE] aurostd::PrintMessageStream(FileMESSAGE,aus,XHOST.QUIET);
	oss << "\"stress_tensor\":[";
	for (uint j = 1; j < 4; j++) {
	  // [OBSOLETE] aurostd::StringstreamClean(aus);
	  // [OBSOLETE] aus << _AGLSTR_MESSAGE_ << "j = " << j << endl;
	  // [OBSOLETE] aurostd::PrintMessageStream(FileMESSAGE,aus,XHOST.QUIET);
	  if (j == 1) {
	    oss << "[";
	  } else {
	    oss << ",[";
	  }
	  for (uint k = 1; k < 4; k++) {
	    // [OBSOLETE] aurostd::StringstreamClean(aus);
	    // [OBSOLETE] aus << _AGLSTR_MESSAGE_ << "k = " << k << endl;
	    // [OBSOLETE] aurostd::PrintMessageStream(FileMESSAGE,aus,XHOST.QUIET);
	    if (k == 1) {
	      oss << 0.1 * stress_tensor[j][k];
	    } else {
	      oss << "," << 0.1 * stress_tensor[j][k];
	    }
	  }
	  oss << "]";	
	}
	oss << "],";
	oss << "\"structure\":" << strjson << "}";
	for (uint i = 1; i < AGL_data.structurecalculated.size(); i++) {
	  // Only write structures that have been successfully calculated	  
	  idSuccessRun = AGL_data.structurecalculated.at(i); 
	  strjson = xstructure2json(vaspRuns.at(idSuccessRun).str);
	  oss << ",{\"distortion\":\"" << runname.at(idSuccessRun) << "\",";
	  oss << "\"strainfactor\":" << strainfactorlist.at(idSuccessRun) << ",";	
	  oss << "\"energy\":" << AGL_data.energyinput.at(i) / AGL_data.natoms << ",";
	  oss << "\"pressure\":" << AGL_data.pressurecalculated.at(i) << ",";
	  stress_tensor = AGL_data.stresscalculated.at(i);
	  // [OBSOLETE] aurostd::StringstreamClean(aus);
	  // [OBSOLETE] aus << _AGLSTR_MESSAGE_ << "stress_tensor = " << stress_tensor << endl;
	  // [OBSOLETE] aurostd::PrintMessageStream(FileMESSAGE,aus,XHOST.QUIET);
	  oss << "\"stress_tensor\":[";
	  for (uint j = 1; j < 4; j++) {
	    if (j == 1) {
	      oss << "[";
	    } else {
	      oss << ",[";
	    }
	    for (uint k = 1; k < 4; k++) {
	      if (k == 1) {
		oss << 0.1 * stress_tensor[j][k];
	      } else {
		oss << "," << 0.1 * stress_tensor[j][k];
	      }
	    }
	    oss << "]";	
	  }
	  oss << "],";
	  oss << "\"structure\":" << strjson << "}";
	}
	oss << "]}";
	string ofileenergstrjson = AGL_data.dirpathname + "/AGL_energy_structures.json";
	if(!aurostd::stringstream2file(oss, ofileenergstrjson, "WRITE")) {
	  aurostd::StringstreamClean(aus);
	  aus << _AGLSTR_ERROR_ + "Unable to open file AGL_energy_structure.json" <<  endl;
	  aurostd::PrintMessageStream(FileMESSAGE,aus,XHOST.QUIET);
	  return 1;
	}	
	oss.clear();
	oss.str(std::string());
      }
    
      // Clear vaspRuns vector to free up memory
      vaspRuns.clear();

      // Runs GIBBS algorithm within AFLOW to calculate thermal properties
      aglerror = AGL_functions::gibbsrun(AGL_data, FileMESSAGE);

      // Opening file to write thermal properties in plottable format and write stringstream to it
      // Similar format to the "THERMO" file written by APL
      string outfiletname = AGL_data.dirpathname + "/AGL_THERMO";
      if(AGL_data.i_eqn_of_state >= 0) {
	if(!aurostd::stringstream2file(AGL_data.outfiletss, outfiletname, "WRITE")) {
	  aurostd::StringstreamClean(aus);
	  aus << _AGLSTR_ERROR_ + "Unable to open file AGL_THERMO.dat" <<  endl;
	  aurostd::PrintMessageStream(FileMESSAGE,aus,XHOST.QUIET);
	  return 1;
	}	
      }
      aurostd::StringstreamClean(AGL_data.outfiletss);

      // Open output file for GIBBS output data for all p, T values and write stringstream to it
      // This file is in the same format as the original Fortran version of the GIBBS program output file
      string outputfilename = AGL_data.dirpathname + "/AGL.out";
      if(USER_SYSOUT_FILENAME.option) {
	string outputfilename = AGL_data.dirpathname + "/" + AGL_data.sysname + ".out";
      } 
      if(!aurostd::stringstream2file(AGL_data.outfiless, outputfilename, "WRITE")) {
	aurostd::StringstreamClean(aus);
	aus << _AGLSTR_ERROR_ + "Unable to open file " << outputfilename.c_str() <<  endl;
	aurostd::PrintMessageStream(FileMESSAGE,aus,XHOST.QUIET);
	return 1;
      }
      aurostd::StringstreamClean(AGL_data.outfiless);
    
      // Checks to see if GIBBS algorithm ran successfully
      // A value of 0 indicates successful completion
      // A value of 1 indicates an error opening a file
      // A value of 2 indicates an error finding the minimum of the (E, V) (perhaps at non-zero temperature or pressure, see previously written warnings)
      // A value of 3 indicates an error with the vector sizes
      // A value of 4 indicates an error in inverting a matrix to obtain a polynomial fit 
      // Another, non-zero value indicates some other error, see previously written warnings
      if(aglerror != 0) {	  
	aurostd::StringstreamClean(aus);
	aus << _AGLSTR_ERROR_ + "gibbsrun failed" << endl;
	if(aglerror == 1) {
	  aus << _AGLSTR_ERROR_ + "error opening a file" << endl;
	}
	if(aglerror == 2) {
	  aus << _AGLSTR_ERROR_ + "Problem finding minimum of (E, V) data calculated with VASP" << endl;
	  aus << _AGLSTR_ERROR_ + "Try increasing the number of k-points or the number of strained structures and rerunning VASP calculations" << endl;
	  if(AGL_data.EV_noise) {
	    aus << _AGLSTR_ERROR_ + "Noise in E-V data caused run failure: re-run with increased STATIC_KPPRA" << endl;
	  } else if(abs(AGL_data.itdiff) > 1)  {
	    aus << _AGLSTR_ERROR_ + "Minimum in E-V data not at center of E-V data: check relaxation of initial structure" << endl;	    
	  }
	}
	if(aglerror == 3) {
	  aus << _AGLSTR_ERROR_ + "Error in vector sizes" << endl;
	}
	if(aglerror == 4) {
	  aus << _AGLSTR_ERROR_ + "Problem inverting matrix to find polynomial" << endl;
	}
	aus << _AGLSTR_ERROR_ + "Exiting GIBBS" << endl;
	aurostd::PrintMessageStream(FileMESSAGE,aus,XHOST.QUIET);
	return aglerror;
      }

      // Calculate volume and energy per atom for calculated E(V) data
      // Include minimum energy structure from EoS fit
      vector<double> volumetotal;
      vector<double> energytotal;
      vector<double> volume_atom;
      vector<double> energy_atom;
      volumetotal = AGL_data.volumeinput;
      energytotal = AGL_data.energyinput;
      volumetotal.push_back(AGL_data.volume_equilibrium_0p0T);
      energytotal.push_back(AGL_data.energy_equilibrium_0p0T);
      aglerror = AGL_functions::qcksortev(volumetotal, energytotal, FileMESSAGE);
      for (uint i = 0; i < volumetotal.size(); i++) {
	volume_atom.push_back(volumetotal.at(i) / AGL_data.natoms);
	energy_atom.push_back(energytotal.at(i) / AGL_data.natoms);
      }
      
      // Write calculated E(V) data including equilibrium volume determined by fitting calculated E(V) data
      aurostd::StringstreamClean(aus);
      aus << _AGLSTR_MESSAGE_ << "Opening file AGL_energy_volume.out" <<  endl;
      aurostd::PrintMessageStream(FileMESSAGE,aus,XHOST.QUIET);
      oss << "# E(V) data including equilibrium volume determined by fitting calculated E(V) data" << endl;
      oss << "# Equilibrium volume at zero temperature and pressure = " << AGL_data.volume_equilibrium_0p0T << " Angstrom^3/cell" << endl;
      oss << "# Energy at equilibrium volume at zero temperature and pressure = " << AGL_data.energy_equilibrium_0p0T << " eV/cell" << endl;
      oss << "# Equilibrium volume at zero temperature and pressure = " << AGL_data.volume_equilibrium_0p0T / AGL_data.natoms << " Angstrom^3/atom" << endl;
      oss << "# Energy at equilibrium volume at zero temperature and pressure = " << AGL_data.energy_equilibrium_0p0T / AGL_data.natoms << " eV/atom" << endl;
      oss << "# Volume (Ang^3/atom)        Energy(eV/atom)        Volume (Ang^3/cell)        Energy(eV/cell)" << endl;
      for (uint i = 0; i < volumetotal.size(); i++) {
	oss << setw(21) << setprecision(6) << volume_atom.at(i) << "\t" << setw(20) << setprecision(6) << energy_atom.at(i) << "\t" << setw(23) << setprecision(6) << volumetotal.at(i) << "\t" << setw(22) << setprecision(6) << energytotal.at(i) << endl;
      }
      string ofileenergyvolume = AGL_data.dirpathname + "/AGL_energy_volume.out";
      if(!aurostd::stringstream2file(oss, ofileenergyvolume, "WRITE")) {
	aurostd::StringstreamClean(aus);
	aus << _AGLSTR_ERROR_ + "Unable to open file AGL_energy_volume.out" <<  endl;
	aurostd::PrintMessageStream(FileMESSAGE,aus,XHOST.QUIET);
	return 1;
      }	
      oss.clear();
      oss.str(std::string());

      // Calculate and write electronic properties as a function of pressure in JSON and plain text format
      aglerror = AGL_functions::edosbandgap(AGL_data, FileMESSAGE);
      if(aglerror != 0 && aglerror != 2) {
	aurostd::StringstreamClean(aus);
	aus << _AGLSTR_ERROR_ + "Failure in calculation of band gap as a function of pressure" <<  endl;
	aurostd::PrintMessageStream(FileMESSAGE,aus,XHOST.QUIET);
	return aglerror;
      } else {
	// Write calculated band gap as a function of pressure
	aurostd::StringstreamClean(aus);
	aus << _AGLSTR_MESSAGE_ << "Opening file AGL_edos_gap_pressure.json" <<  endl;
	aurostd::PrintMessageStream(FileMESSAGE,aus,XHOST.QUIET);
	oss << "{\"edos_gap_pressure_derivative\": " << AGL_data.edosgap_pressure;
	oss << ",\"edos_value_EF_pressure_derivative\": " << AGL_data.dosvalEF_pressure;
	oss << ",\"edos_gap_minimum\": " << AGL_data.egap_min;
	oss << ",\"edos_gap_maximum\": " << AGL_data.egap_max;
	oss << ",\"edos_gap_minimum_pressure\": " << AGL_data.egap_min_pressure;
	oss << ",\"edos_gap_maximum_pressure\": " << AGL_data.egap_max_pressure;
	oss << ",\"edos_value_EF_minimum\": " << AGL_data.dosvalEF_min;
	oss << ",\"edos_value_EF_maximum\": " << AGL_data.dosvalEF_max;
	oss << ",\"edos_value_EF_minimum_pressure\": " << AGL_data.dosvalEF_min_pressure;
	oss << ",\"edos_value_EF_maximum_pressure\": " << AGL_data.dosvalEF_max_pressure;
	oss << ",\"edos_gap_pressure\": [";
	bool firstpres = true;
	for (uint i = 0; i < AGL_data.AGL_edos_properties.size(); i++) {
	  if (AGL_data.AGL_edos_properties.at(i).edos_gap_set && AGL_data.AGL_edos_properties.at(i).dosval_EF_set && AGL_data.AGL_edos_properties.at(i).edos_gap_poly_set && AGL_data.AGL_edos_properties.at(i).dosval_EF_poly_set) {
	    if (firstpres) {
	      if (!std::isnan(AGL_data.AGL_edos_properties.at(i).edos_band_gap) && !std::isnan(AGL_data.AGL_edos_properties.at(i).dosval_EF) && !std::isnan(AGL_data.AGL_edos_properties.at(i).edos_band_gap_polyval) && !std::isnan(AGL_data.AGL_edos_properties.at(i).dosval_EF_polyval)) {
		oss << "{\"pressure\":" << AGL_data.AGL_edos_properties.at(i).pressure_external << ",\"edos_band_gap\":" << AGL_data.AGL_edos_properties.at(i).edos_band_gap << ",\"edos_value_EF\":" << AGL_data.AGL_edos_properties.at(i).dosval_EF << ",\"edos_band_gap_polyval\":" << AGL_data.AGL_edos_properties.at(i).edos_band_gap_polyval << ",\"edos_value_EF_polyval\":" << AGL_data.AGL_edos_properties.at(i).dosval_EF_polyval << "}";
		firstpres = false;
	      }
	    } else {
	      if (!std::isnan(AGL_data.AGL_edos_properties.at(i).edos_band_gap) && !std::isnan(AGL_data.AGL_edos_properties.at(i).dosval_EF) && !std::isnan(AGL_data.AGL_edos_properties.at(i).edos_band_gap_polyval) && !std::isnan(AGL_data.AGL_edos_properties.at(i).dosval_EF_polyval)) {
		oss << ",{\"pressure\":" << AGL_data.AGL_edos_properties.at(i).pressure_external << ",\"edos_band_gap\":" << AGL_data.AGL_edos_properties.at(i).edos_band_gap << ",\"edos_value_EF\":" << AGL_data.AGL_edos_properties.at(i).dosval_EF << ",\"edos_band_gap_polyval\":" << AGL_data.AGL_edos_properties.at(i).edos_band_gap_polyval << ",\"edos_value_EF_polyval\":" << AGL_data.AGL_edos_properties.at(i).dosval_EF_polyval << "}";
	      }
	    }
	  }
	}      	
	oss << "],\"units\":{\"edos_band_gap\":\"eV\",\"pressure\":\"GPa\",\"edos_value_EF\":\"states/(cell*eV)\",\"edos_gap_pressure_derivative\":\"eV/GPa\",\"edos_value_EF_pressure_derivative\":\"(states/(cell*eV))/GPa\"}";
	oss << "}" << endl;
	string ofilepressurebandgapjson = AGL_data.dirpathname + "/AGL_edos_gap_pressure.json";
	if(!aurostd::stringstream2file(oss, ofilepressurebandgapjson, "WRITE")) {
	  aurostd::StringstreamClean(aus);
	  aus << _AGLSTR_ERROR_ + "Unable to open file AGL_edos_gap_pressure.json" <<  endl;
	  aurostd::PrintMessageStream(FileMESSAGE,aus,XHOST.QUIET);
	  return 1;
	}	
	oss.clear();
	oss.str(std::string());	
	aurostd::StringstreamClean(aus);
	aus << _AGLSTR_MESSAGE_ << "Opening file AGL_edos_gap_pressure.out" <<  endl;
	aurostd::PrintMessageStream(FileMESSAGE,aus,XHOST.QUIET);
	oss << "# Calculated electronic DOS band gap as a function of pressure" << endl;
	oss << "# Derivative of pressure-band gap at zero pressure = " << AGL_data.edosgap_pressure << " eV/GPa" << endl;
	oss << "# Derivative of pressure-DOS(EF) at zero pressure = " << AGL_data.dosvalEF_pressure << " (states/(cell*eV))/GPa" << endl;
	oss << "# Minimum value of electronic band gap = " << AGL_data.egap_min << " eV" << endl;
	oss << "# Maximum value of electronic band gap = " << AGL_data.egap_max << " eV" << endl;
	oss << "# Minimum value of electronic band gap is at pressure = " << AGL_data.egap_min_pressure << " GPa" << endl;
	oss << "# Maximum value of electronic band gap is at pressure = " << AGL_data.egap_max_pressure << " GPa" << endl;
	oss << "# Minimum value of electronic DOS at Fermi energy = " << AGL_data.dosvalEF_min << " eV" << endl;
	oss << "# Maximum value of electronic DOS at Fermi energy = " << AGL_data.dosvalEF_max << " eV" << endl;
	oss << "# Minimum value of electronic DOS at Fermi energy is at pressure = " << AGL_data.dosvalEF_min_pressure << " GPa" << endl;
	oss << "# Maximum value of electronic DOS at Fermi energy is at pressure = " << AGL_data.dosvalEF_max_pressure << " GPa" << endl;
	oss << "# Pressure (GPa)          Electronic Band Gap (eV)          DOS at EF (states/(cell*eV))          Electronic Band Gap Polynomial Fit (eV)          DOS at EF Polynomial Fit (states/(cell*eV))" << endl;
	for (uint i = 0; i < AGL_data.AGL_edos_properties.size(); i++) {
	  if (AGL_data.AGL_edos_properties.at(i).edos_gap_set && AGL_data.AGL_edos_properties.at(i).dosval_EF_set && AGL_data.AGL_edos_properties.at(i).edos_gap_poly_set && AGL_data.AGL_edos_properties.at(i).dosval_EF_poly_set) {
	    if (!std::isnan(AGL_data.AGL_edos_properties.at(i).edos_band_gap) && !std::isnan(AGL_data.AGL_edos_properties.at(i).dosval_EF) && !std::isnan(AGL_data.AGL_edos_properties.at(i).edos_band_gap_polyval) && !std::isnan(AGL_data.AGL_edos_properties.at(i).dosval_EF_polyval)) {
	      oss << setw(16) << setprecision(6) << AGL_data.AGL_edos_properties.at(i).pressure_external << "\t" << setw(26) << setprecision(6) << AGL_data.AGL_edos_properties.at(i).edos_band_gap  << "\t" << setw(32) << setprecision(6) << AGL_data.AGL_edos_properties.at(i).dosval_EF << "\t" << setw(41) << setprecision(6) << AGL_data.AGL_edos_properties.at(i).edos_band_gap_polyval  << "\t" << setw(46) << setprecision(6) << AGL_data.AGL_edos_properties.at(i).dosval_EF_polyval << endl;
	    }
	  }
	}
	string ofilepressurebandgap = AGL_data.dirpathname + "/AGL_edos_gap_pressure.out";
	if(!aurostd::stringstream2file(oss, ofilepressurebandgap, "WRITE")) {
	  aurostd::StringstreamClean(aus);
	  aus << _AGLSTR_ERROR_ + "Unable to open file AGL_edos_gap_pressure.out" <<  endl;
	  aurostd::PrintMessageStream(FileMESSAGE,aus,XHOST.QUIET);
	  return 1;
	}	
	oss.clear();
	oss.str(std::string());
      }

      // Container vector for Hugoniot output
      vector<vector<double> > hugoniot_output;
      // If AGL_data.run_all_pressure_temperature is selected, writes out pressure and temperature properties from list of structs
      // Exits without writing other output since this output might not be available for all pressures and temperatures in non-truncated ranges
      if (AGL_data.run_all_pressure_temperature) {
	// Run Hugoniot calculation
	if(USER_HUGONIOT_CALC.option) {
	  // [OBSOLETE] vector<vector<double> > hugoniot_output;
	  double cellmass_grams = cellmasskg * 1000.0;
	  aglerror = AGL_functions::runHugoniotAllTemperaturesAndPressures(AGL_data.AGL_pressure_temperature_energy_list, cellmass_grams, hugoniot_output, AGL_data.hugoniotextrapolate, FileMESSAGE);
	  if(aglerror != 0 && aglerror != 2) {
	    aurostd::StringstreamClean(aus);
	    aus << _AGLSTR_ERROR_ + "Failure in Hugoniot calculation" <<  endl;
	    aurostd::PrintMessageStream(FileMESSAGE,aus,XHOST.QUIET);
	    return aglerror;
	  } else {
	    oss << std::setw(15) << "#     rho(g/cc)" << std::setw(15) << "T(K)" << std::setw(15) << "E(kJ/g)" << std::setw(15) << "P(GPa)" << endl;
	    for (uint i = 0; i < hugoniot_output.size(); i++) {
	      for (uint j = 0; j < hugoniot_output.at(i).size(); j++) {
	        // [OBSOLETE] oss << "\t" << std::left << std::setw(15) << setprecision(6) << hugoniot_output.at(i).at(j);
	        oss << setw(15) << setprecision(6) << hugoniot_output.at(i).at(j);
	      }
	      oss << endl;
	    }
	    string ofilehugoniotoutput = AGL_data.dirpathname + "/AGL_Hugoniot.out";
	    if(!aurostd::stringstream2file(oss, ofilehugoniotoutput, "WRITE")) {
	      aurostd::StringstreamClean(aus);
	      aus << _AGLSTR_ERROR_ + "Unable to open file AGL_Hugoniot.out" <<  endl;
	      aurostd::PrintMessageStream(FileMESSAGE,aus,XHOST.QUIET);
	      return 1;
	    }
	    // Reset aglerror to 0 on successful output of Hugoniot data
	    aglerror = 0;
	    // [OBSOLETE] aurostd::StringstreamClean(oss);
	  }
	  oss.clear();
	  oss.str(std::string());
	}
	// Write calculated energies to JSON format:
	// E(V) data including equilibrium volume determined by fitting calculated E(V) data
	// Gibbs free energy as a function of temperature and pressure
	aurostd::StringstreamClean(aus);
	aus << _AGLSTR_MESSAGE_ << "Opening file AGL_energy.json" <<  endl;
	aurostd::PrintMessageStream(FileMESSAGE,aus,XHOST.QUIET);
	oss << "{\"energy_volume_atom\": [";
	for (uint i = 0; i < volume_atom.size(); i++) {
	  if (i==0) {
	    oss << "{\"energy\":" << energy_atom.at(i) << ",\"volume\":" << volume_atom.at(i) << "}";
	  } else {
	    oss << ",{\"energy\":" << energy_atom.at(i) << ",\"volume\":" << volume_atom.at(i) << "}";
	  }
	}
	oss << "],\"enthalpy_pressure_atom\": [";
	for (uint k = 0; k < AGL_data.AGL_pressure_enthalpy_list.size(); k++) {
	  if (!std::isnan(AGL_data.AGL_pressure_enthalpy_list.at(k).enthalpy)) {
	    firstnonnan = k;
	    break;
	  }
	}
	oss << "{\"pressure\":" << AGL_data.AGL_pressure_enthalpy_list.at(firstnonnan).pressure_external << ",\"enthalpy\":" << AGL_data.AGL_pressure_enthalpy_list.at(firstnonnan).enthalpy / AGL_data.natoms << "}";
	for (uint k = firstnonnan+1; k < AGL_data.AGL_pressure_enthalpy_list.size(); k++) {	
	  if (!std::isnan(AGL_data.AGL_pressure_enthalpy_list.at(k).enthalpy)) {
	    oss << ",{\"pressure\":" << AGL_data.AGL_pressure_enthalpy_list.at(k).pressure_external << ",\"enthalpy\":" << AGL_data.AGL_pressure_enthalpy_list.at(k).enthalpy / AGL_data.natoms << "}";
	  }
	}      	
	oss << "],\"gibbs_free_energy_atom\": [";
	for (uint i = 0; i < AGL_data.AGL_pressure_temperature_energy_list.size(); i++) {
	  if (!std::isnan(AGL_data.AGL_pressure_temperature_energy_list.at(i).gibbs_free_energy)) {
	    firstnonnan = i;
	    break;
	  }
	}
	oss << "{\"temperature\":" << AGL_data.AGL_pressure_temperature_energy_list.at(firstnonnan).temperature_external << ",\"pressure\":" << AGL_data.AGL_pressure_temperature_energy_list.at(firstnonnan).pressure_external << ",\"gibbs_energy\":" << AGL_data.AGL_pressure_temperature_energy_list.at(firstnonnan).gibbs_free_energy / AGL_data.natoms << "}";
	for (uint i = firstnonnan+1; i < AGL_data.AGL_pressure_temperature_energy_list.size(); i++) {
	  if (!std::isnan(AGL_data.AGL_pressure_temperature_energy_list.at(i).gibbs_free_energy)) {
	    oss << ",{\"temperature\":" << AGL_data.AGL_pressure_temperature_energy_list.at(i).temperature_external << ",\"pressure\":" << AGL_data.AGL_pressure_temperature_energy_list.at(i).pressure_external << ",\"gibbs_energy\":" << AGL_data.AGL_pressure_temperature_energy_list.at(i).gibbs_free_energy / AGL_data.natoms << "}";
	  }
	}
	oss << "],\"temperature_stepnumber\":" << USER_NTEMPERATURE << ",\"temperature_stepsize\":" << USER_STEMPERATURE << ",\"pressure_stepnumber\":" << USER_NPRESSURE << ",\"pressure_stepsize\":" << USER_SPRESSURE;
	oss << ",\"units\":{\"energy\":\"eV/atom\",\"volume\":\"Angstrom^3/atom\",\"temperature\":\"K\",\"pressure\":\"GPa\"}";
	if (USER_HUGONIOT_CALC.option) {
	  oss << ",\"hugoniot_output\": [";
	  for (uint i = 0; i < hugoniot_output.size(); i++) {
	    if ((hugoniot_output.at(i).size() < 4) || std::isnan(hugoniot_output.at(i).at(0)) || std::isnan(hugoniot_output.at(i).at(1)) || std::isnan(hugoniot_output.at(i).at(2)) || std::isnan(hugoniot_output.at(i).at(3))) {
	      aurostd::StringstreamClean(aus);
	      aus << _AGLSTR_WARNING_ << "Hugoniot entry " << i << " only has " << hugoniot_output.at(i).size() << " components" <<  endl;
	      aus << _AGLSTR_WARNING_ << "It should have 4 components, not writing this entry to JSON" <<  endl;	      
	      aurostd::PrintMessageStream(FileMESSAGE,aus,XHOST.QUIET);
	      continue;
	    } else {
	      firstnonnan = i;
	      break;
	      }
	    }
	  oss << "{\"mass_density\":" << hugoniot_output.at(firstnonnan).at(0) << ",\"temperature\":" << hugoniot_output.at(firstnonnan).at(1) << ",\"energy\":" << hugoniot_output.at(firstnonnan).at(2) << ",\"pressure\":"  << hugoniot_output.at(firstnonnan).at(3) << "}";
	  for (uint i = firstnonnan + 1; i < hugoniot_output.size(); i++) {
	    oss << ",{\"mass_density\":" << hugoniot_output.at(i).at(0) << ",\"temperature\":" << hugoniot_output.at(i).at(1) << ",\"energy\":" << hugoniot_output.at(i).at(2) << ",\"pressure\":"  << hugoniot_output.at(i).at(3) << "}";
	  }
	  oss << "],\"hugoniot_units\":{\"mass_density\":\"g/cc\",\"energy\":\"kJ/g\",\"temperature\":\"K\",\"pressure\":\"GPa\"}";
	}
	oss << "}" << endl;
	string ofileenergyjson = AGL_data.dirpathname + "/AGL_energy.json";
	if(!aurostd::stringstream2file(oss, ofileenergyjson, "WRITE")) {
	  aurostd::StringstreamClean(aus);
	  aus << _AGLSTR_ERROR_ + "Unable to open file AGL_energy.json" <<  endl;
	  aurostd::PrintMessageStream(FileMESSAGE,aus,XHOST.QUIET);
	  return 1;
	}	
	oss.clear();
	oss.str(std::string());	
	oss << "# temperature_stepnumber=" << USER_NTEMPERATURE << endl;
	oss << "# temperature_stepsize=" << USER_STEMPERATURE << endl;
	oss << "# pressure_stepnumber=" << USER_NPRESSURE << endl;
	oss << "# pressure_stepsize=" << USER_SPRESSURE << endl;
	oss << "#  T (K) " << "        " << aurostd::PaddedPRE("P (GPa)",12," ") << "        " << aurostd::PaddedPRE("G (eV/atom)",13," ") << endl;
	for (uint i = 0; i < AGL_data.AGL_pressure_temperature_energy_list.size(); i++) {
	  if (!std::isnan(AGL_data.AGL_pressure_temperature_energy_list.at(i).gibbs_free_energy)) {
	    oss << setw(8) << setprecision(2) << fixed << AGL_data.AGL_pressure_temperature_energy_list.at(i).temperature_external << "          " << setw(11) << setprecision(2) << AGL_data.AGL_pressure_temperature_energy_list.at(i).pressure_external << "          " << setw(11) << setprecision(6) << AGL_data.AGL_pressure_temperature_energy_list.at(i).gibbs_free_energy / AGL_data.natoms << endl;
	  }
	}	
	string ofileenergies = AGL_data.dirpathname + "/AGL_gibbs_energy_pT.out";
	if(!aurostd::stringstream2file(oss, ofileenergies, "WRITE")) {
	  aurostd::StringstreamClean(aus);
	  aus << _AGLSTR_ERROR_ + "Unable to open file AGL_gibbs_energy_pT.out" <<  endl;
	  aurostd::PrintMessageStream(FileMESSAGE,aus,XHOST.QUIET);
	  return 1;
	}
	oss.clear();
	oss.str(std::string());
	oss << "# pressure_stepnumber=" << USER_NPRESSURE << endl;
	oss << "# pressure_stepsize=" << USER_SPRESSURE << endl;
	oss << "#  P (GPa) " << "        " << aurostd::PaddedPRE("H (eV/atom)",13," ") << endl;
	for (uint k = 0; k < AGL_data.AGL_pressure_enthalpy_list.size(); k++) {
	  if (!std::isnan(AGL_data.AGL_pressure_enthalpy_list.at(k).enthalpy)) {
	    oss << setw(10) << setprecision(2) << fixed << setprecision(2) << AGL_data.AGL_pressure_enthalpy_list.at(k).pressure_external << "          " << setw(12) << setprecision(6) << AGL_data.AGL_pressure_enthalpy_list.at(k).enthalpy / AGL_data.natoms << endl;
	  }
	}	
	string ofileenthalpies = AGL_data.dirpathname + "/AGL_enthalpy_pressure.out";
	if(!aurostd::stringstream2file(oss, ofileenthalpies, "WRITE")) {
	  aurostd::StringstreamClean(aus);
	  aus << _AGLSTR_ERROR_ + "Unable to open file AGL_enthalpy_pressure.out" <<  endl;
	  aurostd::PrintMessageStream(FileMESSAGE,aus,XHOST.QUIET);
	  return 1;
	}
	oss.clear();
	oss.str(std::string());		
	// Exits AGL without writing other output since this output might not be available for all pressures and temperatures in non-truncated ranges
	return 0;
      }		
      
      // [OBSOLETE] // Converts units of volume as a function of pressure from cubic Bohr to cubic Angstrom 
      // [OBSOLETE] for (uint i = 0; i < AGL_data.VolumeStaticPressure.size(); i++) {
      // [OBSOLETE] AGL_data.VolumeStaticPressure.at(i) = AGL_data.VolumeStaticPressure.at(i) * pow(bohr2angstrom, 3.0);
      // [OBSOLETE] }

      // Checks that number of volumes as a function of pressure is equal to number of pressures
      if(AGL_data.VolumeStaticPressure.size() == AGL_data.StaticPressure.size()) {
	// Prints volume as a function of pressure
	double volumefactor;
	for (uint i = 0; i < AGL_data.VolumeStaticPressure.size(); i++) {
	  volumefactor = AGL_data.VolumeStaticPressure.at(i) / initialvolume;
	  AGL_data.VolumeFactors.push_back(volumefactor);
	  aurostd::StringstreamClean(aus);
	  aus << _AGLSTR_MESSAGE_ << "Pressure = " << AGL_data.StaticPressure.at(i) << ", Volume = " << AGL_data.VolumeStaticPressure.at(i) << ", Volume scale factor = " << AGL_data.VolumeFactors.at(i) << endl;
	  aurostd::PrintMessageStream(FileMESSAGE,aus,XHOST.QUIET);
	}
      } else {
	aus << _AGLSTR_ERROR_ + "Number of volumes as a function of pressure is not equal to the number of pressures" << endl;
      }

      // If USER_IDEBYE is negative, only a static calculation has been performed, and no finite temperature calculations have been done
      // AGL exits at this point, writing a message for the user to let them know that only a static calculation was performed
      if(USER_IDEBYE < 0) {
	aurostd::StringstreamClean(aus);
	aus << _AGLSTR_MESSAGE_ << "Static GIBBS calculation only requested in " << _AFLOWIN_ << " file" << endl;  
	aus << _AGLSTR_MESSAGE_ << "[AFLOW_GIBBS]IDEBYE=" << USER_IDEBYE << endl;
	aus << _AGLSTR_MESSAGE_ << "To calculate thermal properties, increase value of IDEBYE to greater than or equal to zero in " << _AFLOWIN_ << " file" << endl;
	aurostd::PrintMessageStream(FileMESSAGE,aus,XHOST.QUIET);
	return 0;
      }

      // If USER_NTEMPERATURE < 1, only a static calculation has been performed, and no finite temperature calculations have been done
      // AFLOW AGL exits at this point, writing a message for the user to let them know that only a static calculation was performed
      if(USER_NTEMPERATURE < 1) {
	aurostd::StringstreamClean(aus);
	aus << _AGLSTR_MESSAGE_ << "Static GIBBS calculation only requested in " << _AFLOWIN_ << " file" << endl;  
	aus << _AGLSTR_MESSAGE_ << "[AFLOW_GIBBS]NTEMP=" << USER_NTEMPERATURE << endl;
	aus << _AGLSTR_MESSAGE_ << "To calculate thermal properties, increase value of NTEMP to greater than or equal to one in " << _AFLOWIN_ << " file" << endl;
	aurostd::PrintMessageStream(FileMESSAGE,aus,XHOST.QUIET);
	return 0;
      }

      // If USER_IEOS is negative, only minimal output has been provided, and several thermal properties have not been calculated
      // AFLOW AGL exits at this point, writing a message for the user to let them know that minimal output has been written
      if(USER_IEOS < 0) {
	aurostd::StringstreamClean(aus);
	aus << _AGLSTR_MESSAGE_ << "Minimal GIBBS output requested in " << _AFLOWIN_ << " file" << endl;  
	aus << _AGLSTR_MESSAGE_ << "[AFLOW_GIBBS]IEOS=" << USER_IEOS << endl;
	aus << _AGLSTR_MESSAGE_ << "To get more output, increase value of IEOS to greater than or equal to zero in " << _AFLOWIN_ << " file" << endl;
	aurostd::PrintMessageStream(FileMESSAGE,aus,XHOST.QUIET);
	return 0;
      }

      // Calculates mass density as a function of pressure and temperature in units of grams/cm^3
      AGL_data.mass_density_gcm3.resize(AGL_data.temperature_external.size());
      // First get mass of cell in units of grams
      cellmass_grams = cellmasskg * 1000.0;
      for (uint j = 0; j < AGL_data.temperature_external.size(); j++) {
	for (uint k = 0; k < AGL_data.pressure_external.size(); k++) {
	  // Next get equilibrium cell volume in units of cm^3
	  // [OBSOLETE] volume_cm3 = (AGL_data.VolumeEquilibrium.at(j).at(k) / pow(angstrom2bohr, 3.0)) * 1e-24;
	  volume_cm3 = AGL_data.VolumeEquilibrium.at(j).at(k) * 1e-24;
	  // Calculate mass density and save for each temperature and pressure
	  massdensity_gcm3 = cellmass_grams / volume_cm3;
	  AGL_data.mass_density_gcm3.at(j).push_back(massdensity_gcm3);
	}
      }
      
      // Initializes minimum and maximum values of calculated Debye temperature, heat capacity, Gruneisen parameter, and vibrational free energy
      // Used to determine range for fitting Debye temperature to heat capacity, and to determine x and y ranges for plotting graphs
      tdmin = AGL_data.DebyeTemperature0pressure.at(0);
      tdmax = AGL_data.DebyeTemperature0pressure.at(0);

      cvmin = AGL_data.CvunitkB0pressure.at(0);
      cvmax = AGL_data.CvunitkB0pressure.at(0);

      cpmin = AGL_data.CpunitkB0pressure.at(0);
      cpmax = AGL_data.CpunitkB0pressure.at(0);

      gamin = AGL_data.GruneisenParameter0pressure.at(0);
      gamax = AGL_data.GruneisenParameter0pressure.at(0);

      vfmin = AGL_data.HelmholtzEnergy0pressuremeV.at(0);
      vfmax = AGL_data.HelmholtzEnergy0pressuremeV.at(0);
    
      // Prefactor for Cv: number of atoms per cell * kB
      // Setting kB = 1 so Cv is in units of kB/cell
      nkb = nkb * AGL_data.natoms;

      // Dulong-Petit value for heat capacity (high-temperature saturation limit)
      // [OBSOLETE] double cvdp = 3.0 * nkb;

      // Half Dulong-Petit value - used for Debye temperatures given in Table 23.3, Solid State Physics, Ashcroft & Mermin
      // [OBSOLETE] double cvdph = cvdp / 2.0;

      int ntdpoints = 0;
      // [OBSOLETE] int jtdcvh = 0;
      int jtdbest = 0;
      int jtdmax = 0;
      int jtdmin = 0;
      int jtd300K = 0;
    
      // Determines minimum and maximum values of calculated Debye temperature, heat capacity, Gruneisen parameter, and vibrational free energy
      // Used to determine range for fitting Debye temperature to heat capacity, and to determine x and y ranges for plotting graphs
      //for (int j = 1; j < AGL_data.ntemp; j++) {
      for (uint j = 1; j < AGL_data.temperature_external.size(); j++) {
	if(AGL_data.DebyeTemperature0pressure.at(j) > tdmax) {
	  tdmax = AGL_data.DebyeTemperature0pressure.at(j);
	  jtdmax = j;
	}
	if(AGL_data.DebyeTemperature0pressure.at(j) < tdmin) {
	  tdmin = AGL_data.DebyeTemperature0pressure.at(j);
	  jtdmin = j;
	}
	if(AGL_data.CvunitkB0pressure.at(j) > cvmax) {
	  cvmax = AGL_data.CvunitkB0pressure.at(j);
	}
	if(AGL_data.CvunitkB0pressure.at(j) < cvmin) {
	  cvmin = AGL_data.CvunitkB0pressure.at(j);
	}
	if(AGL_data.CpunitkB0pressure.at(j) > cpmax) {
	  cpmax = AGL_data.CpunitkB0pressure.at(j);
	}
	if(AGL_data.CpunitkB0pressure.at(j) < cpmin) {
	  cpmin = AGL_data.CpunitkB0pressure.at(j);
	}
	if(AGL_data.GruneisenParameter0pressure.at(j) > gamax) {
	  gamax = AGL_data.GruneisenParameter0pressure.at(j);
	}
	if(AGL_data.GruneisenParameter0pressure.at(j) < gamin) {
	  gamin = AGL_data.GruneisenParameter0pressure.at(j);
	}
	if(AGL_data.HelmholtzEnergy0pressuremeV.at(j) > vfmax) {
	  vfmax = AGL_data.HelmholtzEnergy0pressuremeV.at(j);
	}
	if(AGL_data.HelmholtzEnergy0pressuremeV.at(j) < vfmin) {
	  vfmin = AGL_data.HelmholtzEnergy0pressuremeV.at(j);
	}
	// Checks if heat capacity is NaN at any point
	// If so, gives a warning and skips the remaining points
	// At the end of the loop, ntdpoints will be the number of plottable points
	if(std::isnan(AGL_data.CvunitkB0pressure.at(j))) {
	  aurostd::StringstreamClean(aus);
	  aus << _AGLSTR_WARNING_ + "Heat capacity at T = " << AGL_data.temperature_external.at(j) << "K is NaN" <<  endl;
	  aurostd::PrintMessageStream(FileMESSAGE,aus,XHOST.QUIET);
	  break;
	} else {
	  ntdpoints++;
	}	
	// Finds temperature point corresponding to 300K (~room temperature)
	if((AGL_data.temperature_external.at(j) > (300.0 - USER_STEMPERATURE)) && (AGL_data.temperature_external.at(j) < (300.0 + USER_STEMPERATURE))) {
	  jtd300K = j;
	}
	// Finds temperature point corresponding to half Dulong-Petit value for heat capacity
	// [OBSOLETE] if(AGL_data.CvunitkB0pressure.at(j) < cvdph) {
	// [OBSOLETE] jtdcvh = j;
	// [OBSOLETE] }	  
      }
      AGL_data.max_temperature = AGL_data.temperature_external.at(ntdpoints);
      aurostd::StringstreamClean(aus);
      aus << _AGLSTR_MESSAGE_ + "Maximum fitted temperature = " << AGL_data.max_temperature << "K" <<  endl;
      aurostd::PrintMessageStream(FileMESSAGE,aus,XHOST.QUIET);

      // Checks that the maximum temperature calculated in the AGL method exceeds 300K
      // Gives a warning if the maximum calculated temperature is less than 300K
      // Also sets jtd300K equal to ntdpoints (as this is the closest fitted value to 300K)
      if(AGL_data.max_temperature < 300.0) {
	aurostd::StringstreamClean(aus);	
	aus << _AGLSTR_WARNING_ + "Maximum temperature calculated in AGL has value of " << AGL_data.max_temperature << endl;  
	aus << _AGLSTR_WARNING_ + "Maximum temperature value calculated using AGL is less than 300K" << endl;  
	if(AGL_data.EV_noise) {
	  aus << _AGLSTR_ERROR_ + "Noise in E-V data caused run failure: re-run with increased STATIC_KPPRA" << endl;
	} else if(abs(AGL_data.itdiff) > 1)  {
	  aus << _AGLSTR_ERROR_ + "Minimum in E-V data not at center of E-V data: check relaxation of initial structure" << endl;	 
	}
	jtd300K = ntdpoints;
	aurostd::PrintMessageStream(FileMESSAGE,aus,XHOST.QUIET);	
      }

      // Sets x-y range for plotting Debye temperature, heat capacity, Gruneisen parameter, and vibrational free energy
      DEB_min = tdmin - fmod(tdmin,100.0);
      DEB_max = tdmax - fmod(tdmax,100.0) + 100.0;

      CV_min = cvmin - fmod(cvmin,1.0);
      CV_max = cvmax - fmod(cvmax,1.0) + 1.0;

      CP_min = cpmin - fmod(cpmin,1.0);
      CP_max = cpmax - fmod(cpmax,1.0) + 1.0;

      GA_min = gamin - fmod(gamin,1.0);
      GA_max = gamax - fmod(gamax,1.0) + 1.0;

      if(vfmin < 0.0) { 
	VF_min = vfmin - fmod(vfmin,1.0) - 1.0;
      } else {
	VF_min = vfmin - fmod(vfmin,1.0);
      }
      if(vfmax < 0.0) {
	VF_max = vfmax - fmod(vfmax,1.0);
      } else {
	VF_max = vfmax - fmod(vfmax,1.0) + 1.0;
      }

      Tmin = AGL_data.temperature_external.at(0);
      Tmax = AGL_data.temperature_external.at(AGL_data.temperature_external.size()-1);

      // Finds Debye temperature which produces best fit to heat capacity data
      // [OBSOLETE] aglerror = AGL_functions::cvdebfit(AGL_data.CvunitkB0pressure, tdmin, tdmax, nkb, AGL_data.temperature_external, ntdpoints, tdbest, _AGL_data& AGL_data, FileMESSAGE);
      aglerror = AGL_functions::cvdebfit(tdmin, tdmax, nkb, ntdpoints, tdbest, AGL_data, FileMESSAGE);
      if(aglerror != 0) {
	aurostd::StringstreamClean(aus);
	aus << _AGLSTR_ERROR_ + "Failed to fit Debye temperature to heat capacity" << endl;  
	aurostd::PrintMessageStream(FileMESSAGE,aus,XHOST.QUIET);
	return aglerror;
      }

      // Finds temperature value which produces Debye temperature which is closest to the value which produces the best fit to the heat capacity data
      double difftd, difftdmin;
      difftdmin = aurostd::abs(tdbest - AGL_data.DebyeTemperature0pressure.at(0));
      for (uint j = 1; j < AGL_data.temperature_external.size(); j++) {
	difftd = aurostd::abs(tdbest - AGL_data.DebyeTemperature0pressure.at(j));
	if(difftd < difftdmin) {
	  jtdbest = j;
	  difftdmin = difftd;
	}
      }

      // Checks Gruneisen parameter value to ensure it is in the range from 0.0 to 4.0
      // Values outside of this range could indicate a problem in the calculation and result in AGL issueing a warning to the user
      if((AGL_data.GruneisenParameter0pressure.at(jtdbest) < 0.0) || (AGL_data.GruneisenParameter0pressure.at(jtdbest) > 4.0)) {
	aurostd::StringstreamClean(aus);
	aus << _AGLSTR_WARNING_ + "Gruneisen parameter has value of " << AGL_data.GruneisenParameter0pressure.at(jtdbest) << endl;  
 	aus << _AGLSTR_WARNING_ + "Gruneisen parameter is outside the range from 0.0 to 4.0 and may indicate a problem with the calculation" << endl;
 	aus << _AGLSTR_WARNING_ + "It is recommended that the user check the E(V) data used for noise" << endl;
 	aus << _AGLSTR_WARNING_ + "It may be necessary to re-run the E(V) calculations with a denser k-point mesh or higher basis set energy cut-off" << endl;	
	if(AGL_data.EV_noise) {
	  aus << _AGLSTR_ERROR_ + "Noise in E-V data caused run failure: re-run with increased STATIC_KPPRA" << endl;
	} else if(abs(AGL_data.itdiff) > 1)  {
	  aus << _AGLSTR_ERROR_ + "Minimum in E-V data not at center of E-V data: check relaxation of initial structure" << endl;	 
	}
	aurostd::PrintMessageStream(FileMESSAGE,aus,XHOST.QUIET);	
      }

      // Calculate thermal conductivity at Debye temperature using method of Julian / Slack (Liebfried-Schlomann equation)

      // Determine acoustic Debye temperature
      double acousticthetaD = tdbest / (pow(AGL_data.natoms, third));

      // Determine temperature value which is closest to the acoustic Debye temperature
      double diffatd, diffatdmin;
      uint jtdatd = 0;
      diffatdmin = aurostd::abs(acousticthetaD - AGL_data.temperature_external.at(0));
      for (uint j = 1; j < AGL_data.temperature_external.size(); j++) {
	diffatd = aurostd::abs(acousticthetaD - AGL_data.temperature_external.at(j));
	if(diffatd < diffatdmin) {
	  jtdatd = j;
	  diffatdmin = diffatd;
	}
      }    

      // Equilibrium volume at acoustic Debye temperature in units of m^3
      // [OBSOLETE] double voleqDm = (AGL_data.VolumeEquilibrium.at(jtdatd).at(0) / pow(angstrom2bohr, 3.0)) * 1e-30;
      // [OBSOLETE] double voleq300K = (AGL_data.VolumeEquilibrium.at(jtd300K).at(0) / pow(angstrom2bohr, 3.0)) * 1e-30;
      double voleqDm = AGL_data.VolumeEquilibrium.at(jtdatd).at(0) * 1e-30;
      double voleq300K = AGL_data.VolumeEquilibrium.at(jtd300K).at(0) * 1e-30;

      // Lattice thermal conductivity as a function of temperature
      double kappaD;
      vector<double> kappaT;

      aglerror = AGL_functions::thermalconductD(acousticthetaD, AGL_data.temperature_external, kappaD, kappaT, AGL_data.GruneisenParameter0pressure.at(jtdbest), voleqDm, avmasskg);
      if(aglerror != 0) {
	aurostd::StringstreamClean(aus);
	aus << _AGLSTR_ERROR_ + "Failed to calculate thermal conductivity" << endl;  
	aurostd::PrintMessageStream(FileMESSAGE,aus,XHOST.QUIET);
	return aglerror;
      }

      // Checks that fitted Debye temperature is less than the maximum temperature calculated in the AGL method
      // Gives a warning if the maximum calculated temperature is less than the Debye temperature
      if(AGL_data.max_temperature < AGL_data.DebyeTemperature0pressure.at(jtdbest)) {
	aurostd::StringstreamClean(aus);	
	aus << _AGLSTR_WARNING_ + "Maximum temperature calculated in AGL has value of " << AGL_data.max_temperature << endl;  
	aus << _AGLSTR_WARNING_ + "Debye temperature has value of " << AGL_data.DebyeTemperature0pressure.at(jtdbest) << endl;  
	aus << _AGLSTR_WARNING_ + "Debye temperature exceeds maximum temperature value calculated using AGL" << endl;  
	if(AGL_data.EV_noise) {
	  aus << _AGLSTR_ERROR_ + "Noise in E-V data caused run failure: re-run with increased STATIC_KPPRA" << endl;
	} else if(abs(AGL_data.itdiff) > 1)  {
	  aus << _AGLSTR_ERROR_ + "Minimum in E-V data not at center of E-V data: check relaxation of initial structure" << endl;	 
	}
	aurostd::PrintMessageStream(FileMESSAGE,aus,XHOST.QUIET);	
      }

      // Writes thermal property values at 300K in file for REST-API
      oss << "[AFLOW] **************************************************************************************************************************" << endl;
      oss << "[AGL_RESULTS]START" << endl;
      oss << "agl_thermal_conductivity_300K=" << kappaT.at(jtd300K) << "  (W/m*K)" << endl;
      oss << "agl_debye=" << AGL_data.DebyeTemperature0pressure.at(jtdbest) << "  (K)" << endl;
      oss << "agl_acoustic_debye=" << acousticthetaD << "  (K)" << endl;
      oss << "agl_gruneisen=" << AGL_data.GruneisenParameter0pressure.at(jtdbest) << " " << endl;
      oss << "agl_heat_capacity_Cv_300K=" << AGL_data.CvunitkB0pressure.at(jtd300K) << "  (kB/cell)" << endl;
      oss << "agl_heat_capacity_Cp_300K=" << AGL_data.CpunitkB0pressure.at(jtd300K) << "  (kB/cell)" << endl;
      oss << "agl_thermal_expansion_300K=" << AGL_data.ThermalExpansion0pressure.at(jtd300K) << "  (1/K)" << endl;
      oss << "agl_bulk_modulus_static_300K=" << AGL_data.bulkmodulusstatic_0pressure.at(jtd300K) << "  (GPa)" << endl;
      oss << "agl_bulk_modulus_isothermal_300K=" << AGL_data.bulkmodulusisothermal_0pressure.at(jtd300K) << "  (GPa)" << endl;
      oss << "agl_poisson_ratio_source=" << AGL_data.poissonratiosource << endl;
      oss << "agl_vibrational_free_energy_300K_cell=" << AGL_data.HelmholtzEnergy0pressuremeV.at(jtd300K) << "  (meV/cell)" << endl;
      oss << "agl_vibrational_free_energy_300K_atom=" << AGL_data.HelmholtzEnergy0pressuremeV.at(jtd300K) / AGL_data.natoms << "  (meV/atom)" << endl;
      oss << "agl_vibrational_entropy_300K_cell=" << AGL_data.Entropy0pressuremeV.at(jtd300K) << "  (meV/cell*K)" << endl;
      oss << "agl_vibrational_entropy_300K_atom=" << AGL_data.Entropy0pressuremeV.at(jtd300K) / AGL_data.natoms << "  (meV/atom*K)" << endl;
      oss << "[AGL_RESULTS]STOP" << endl;
      oss << "[AFLOW] **************************************************************************************************************************" << endl;
      oss << "[AGL_THERMAL_PROPERTIES_TEMPERATURE]START" << endl;
      // [OBSOLETE] oss << "#  T (K)" << "\t" << "Kappa (W/(m*K)) " << "\t" << "Debye temp. (K) " << "\t" << "Gruneisen Parameter" << "\t" << "Cv (kB/cell)" << "\t" << "Cp (kB/cell)" << "\t" << "Thermal Expan. (10^5/K)" << "\t" << "            B_static (Gpa)" << "\t" << "    B_isothermal (GPa)" << endl; 
      oss << "#  T (K)" << "        " << aurostd::PaddedPRE("Kappa (W/(m*K))",8," ") << "         " << aurostd::PaddedPRE("Debye temp. (K)",9," ") << "         " << aurostd::PaddedPRE("Gruneisen Parameter",9," ") << "     " << aurostd::PaddedPRE("Cv (kB/cell)",5," ") << "    " << aurostd::PaddedPRE("Cp (kB/cell)",4," ") << "    " << aurostd::PaddedPRE("Thermal Expan. (10^{-5}/K)",4," ") << "             " << aurostd::PaddedPRE("B_static (Gpa)",13," ") << "          " << aurostd::PaddedPRE("B_isothermal (GPa)",10," ") << endl;
      for (int i = 0; i < ntdpoints; i++) {
	// [OBSOLETE] oss << setw(8) << setprecision(2) << fixed << AGL_data.temperature_external.at(i) << "\t" << setw(15) << setprecision(6) << kappaT.at(i) << "\t" << setw(23) << setprecision(6) << AGL_data.DebyeTemperature0pressure.at(i) << "\t" << setw(27) << setprecision(6) << AGL_data.GruneisenParameter0pressure.at(i) << "\t" << setw(12) << setprecision(6) << AGL_data.CvunitkB0pressure.at(i) << "\t" << setw(12) << setprecision(6) << AGL_data.CpunitkB0pressure.at(i) << "\t" << setw(23) << setprecision(6) << AGL_data.ThermalExpansion0pressure.at(i) << "\t" << setw(12) << setprecision(6) << "\t" << AGL_data.bulkmodulusstatic_0pressure.at(i) << "\t" << setw(22) << setprecision(6) << AGL_data.bulkmodulusisothermal_0pressure.at(i)  << endl;
	oss << setw(8) << setprecision(2) << fixed << AGL_data.temperature_external.at(i) << "        " << setw(15) << setprecision(6) << kappaT.at(i) << " " << setw(23) << setprecision(6) << AGL_data.DebyeTemperature0pressure.at(i) << "   " << setw(25) << setprecision(6) << AGL_data.GruneisenParameter0pressure.at(i) << "      " << setw(12) << setprecision(6) << AGL_data.CvunitkB0pressure.at(i) << "   " << setw(12) << setprecision(6) << AGL_data.CpunitkB0pressure.at(i) << "    " << setw(26) << setprecision(6) << AGL_data.ThermalExpansion0pressure.at(i) * 100000.0 << "               " << setw(12) << setprecision(6) << AGL_data.bulkmodulusstatic_0pressure.at(i) << "      " << setw(22) << setprecision(6) << AGL_data.bulkmodulusisothermal_0pressure.at(i) << endl;
      }
      oss << "[AGL_THERMAL_PROPERTIES_TEMPERATURE]STOP" << endl;
      oss << "[AFLOW] **************************************************************************************************************************" << endl;
      oss << "[AGL_ENERGIES_TEMPERATURE]START" << endl;
      // [OBSOLETE] oss << "#  T (K)" << "\t" << "G (eV/cell) " << "\t" << "Fvib (meV/cell) " << "\t" << "Uvib (meV/cell) "  << "\t" << "Svib (meV/cell) " << "\t" << "G (eV/atom) " << "\t" << "Fvib (meV/atom) " << "\t" << "Uvib (meV/atom) "  << "\t" << "Svib (meV/atom) " << endl;
      oss << "#  T (K)" << "        " << aurostd::PaddedPRE("G (eV/cell)",8," ") << "     " << aurostd::PaddedPRE("Fvib (meV/cell)",5," ") << "         " << aurostd::PaddedPRE("Uvib (meV/cell)",9," ")  << "         " << aurostd::PaddedPRE("Svib (meV/cell*K)",9," ") << "         " << aurostd::PaddedPRE("G (eV/atom)",8," ") << "     " << aurostd::PaddedPRE("Fvib (meV/atom)",5," ") << "         " << aurostd::PaddedPRE("Uvib (meV/atom)",9," ")  << "         " << aurostd::PaddedPRE("Svib (meV/atom*K)",9," ") << endl;
      for (int i = 0; i < ntdpoints; i++) {
	// [OBSOLETE] oss << setw(8) << setprecision(2) << fixed << AGL_data.temperature_external.at(i) << "\t" << setw(11) << setprecision(6) << AGL_data.GibbsFreeEnergy0pressureeV.at(i) << "\t" << setw(15) << setprecision(6) << AGL_data.HelmholtzEnergy0pressuremeV.at(i) << "\t" << setw(23) << setprecision(6) << AGL_data.InternalEnergy0pressuremeV.at(i) << "\t" << setw(23) << setprecision(6) << AGL_data.Entropy0pressuremeV.at(i) << "\t" << setw(19) << setprecision(6) << AGL_data.GibbsFreeEnergy0pressureeV.at(i) / AGL_data.natoms << "\t" << setw(15) << setprecision(6) << AGL_data.HelmholtzEnergy0pressuremeV.at(i) / AGL_data.natoms << "\t" << setw(23) << setprecision(6) << AGL_data.InternalEnergy0pressuremeV.at(i) / AGL_data.natoms << "\t" << setw(23) << setprecision(6) << AGL_data.Entropy0pressuremeV.at(i) / AGL_data.natoms << endl;
	oss << setw(8) << setprecision(2) << fixed << AGL_data.temperature_external.at(i) << "        " << setw(11) << setprecision(6) << AGL_data.GibbsFreeEnergy0pressureeV.at(i) << "     " << setw(15) << setprecision(6) << AGL_data.HelmholtzEnergy0pressuremeV.at(i) << "    " << setw(20) << setprecision(6) << AGL_data.InternalEnergy0pressuremeV.at(i) << "    " << setw(22) << setprecision(6) << AGL_data.Entropy0pressuremeV.at(i) << "     " << setw(15) << setprecision(6) << AGL_data.GibbsFreeEnergy0pressureeV.at(i) / AGL_data.natoms << "     " << setw(15) << setprecision(6) << AGL_data.HelmholtzEnergy0pressuremeV.at(i) / AGL_data.natoms << "    " << setw(20) << setprecision(6) << AGL_data.InternalEnergy0pressuremeV.at(i) / AGL_data.natoms << "    " << setw(22) << setprecision(6) << AGL_data.Entropy0pressuremeV.at(i) / AGL_data.natoms << endl;
      }
      oss << "[AGL_ENERGIES_TEMPERATURE]STOP" << endl;
      oss << "[AFLOW] **************************************************************************************************************************" << endl;
      string ofileafaglname = AGL_data.dirpathname + "/aflow.agl.out";
      if(!aurostd::stringstream2file(oss, ofileafaglname, "WRITE")) {
	aurostd::StringstreamClean(aus);
	aus << _AGLSTR_ERROR_ + "Unable to open file aflow.agl.out" <<  endl;
	aurostd::PrintMessageStream(FileMESSAGE,aus,XHOST.QUIET);
	return 1;
      }	
      oss.clear();
      oss.str(std::string());

      // Calculates thermal conductivity using user supplied values for Debye temperature and Gruneisen parameter if they are supplied in _AFLOWIN_
      // This is useful for testing and debugging where experimental values are available
      // [OBSOLETE] if(USER_THETA_COND.isflag("THETA_EQUAL") && USER_GRUNEISEN.isflag("GRUNEISEN_EQUAL")) {  
      if(USER_THETA_COND.flag("THETA_EQUAL") && USER_GRUNEISEN.flag("GRUNEISEN_EQUAL")) {  
	double kappaU;
	vector<double> kappaTU;
	double gammaU = USER_GRUNEISEN.getattachedutype<double>("GRUNEISEN_EQUAL");
	double thetaU = USER_THETA_COND.getattachedutype<double>("THETA_EQUAL");\
	// Check that values are not zero or negative; warn user and reset to default values if they are zero or negative
	if(gammaU < tolzero) {
	  aurostd::StringstreamClean(aus);
	  aus << _AGLSTR_WARNING_ + "User Gruneisen parameter = " << gammaU << " <= 0.0" << endl;  
	  gammaU = 2.0;
	  aus << _AGLSTR_WARNING_ + "Increasing Gruneisen parameter to default value of " << gammaU << endl;
	  aurostd::PrintMessageStream(FileMESSAGE,aus,XHOST.QUIET);
	}
	if(thetaU < tolzero) {
	  aurostd::StringstreamClean(aus);
	  aus << _AGLSTR_WARNING_ + "User Debye temperature = " << thetaU << " <= 0.0" << endl;  
	  thetaU = 300.0;
	  aus << _AGLSTR_WARNING_ + "Increasing Debye temperature to default value of " << thetaU << endl;
	  aurostd::PrintMessageStream(FileMESSAGE,aus,XHOST.QUIET);
	}
    
	// Finds temperature value which is closest to the user's value of the Debye temperature to get the equilibrium volume
	double difftdU, difftdminU;
	int jtdbestU;
	difftdminU = aurostd::abs(thetaU - AGL_data.temperature_external.at(0));
	for (uint j = 1; j < AGL_data.temperature_external.size(); j++) {
	  difftdU = aurostd::abs(thetaU - AGL_data.temperature_external.at(j));
	  if(difftdU < difftdminU) {
	    jtdbestU = j;
	    difftdminU = difftdU;
	  }
	}

	// Equilibrium volume at Debye temperature in units of m^3
	// [OBSOLETE] double voleqDmU = (AGL_data.VolumeEquilibrium.at(jtdbestU).at(0) / pow(angstrom2bohr, 3.0)) * 1e-30;
	double voleqDmU = AGL_data.VolumeEquilibrium.at(jtdbestU).at(0) * 1e-30;

	aglerror = AGL_functions::thermalconductD(thetaU, AGL_data.temperature_external, kappaU, kappaTU, gammaU, voleqDmU, avmasskg);
	if(aglerror != 0) {
	  aurostd::StringstreamClean(aus);
	  aus << _AGLSTR_ERROR_ + "Failed to calculate thermal conductivity with user-provided Debye temperature and Gruneisen parameter" << endl;
	  aurostd::PrintMessageStream(FileMESSAGE,aus,XHOST.QUIET);
	  return aglerror;
	}

	// Writes user defined Debye temperature, Gruneisen parameter, and thus-calculated thermal conductivity values in script-readable format
	// [OBSOLETE] aurostd::StringstreamClean(oss);
	oss << "material=" << AGL_data.sysname << " | ";
	oss << "nspecies=" << xvasp.str.num_each_type.size() << " | ";
	oss << "natoms=" << AGL_data.natoms << " | ";
	oss << "average_atomic_mass=" << avmasskg << " | ";
	oss << "debye_temperature_user=" << thetaU << " | ";
	oss << "gruneisen_parameter_user=" << gammaU << " | ";
	oss << "thermal_conductivity_user_300K=" << kappaTU.at(jtd300K) << " | ";
	oss << "thermal_conductivity_user_tdebye=" << kappaU << " | ";
	oss << "equilibrium_unit_cell_volume_bestfit=" << voleqDm << " | ";
	oss << "equilibrium_unit_cell_volume_user=" << voleqDmU << " | ";
	string ofileutclibname = AGL_data.dirpathname + "/AGL_thermal_conductivity_user_lib.dat";;
	if(!aurostd::stringstream2file(oss, ofileutclibname, "WRITE")) {
	  aurostd::StringstreamClean(aus);
	  aus << _AGLSTR_ERROR_ + "Unable to open file AGL_thermal_conductivity_user_lib.dat" <<  endl;
	  aurostd::PrintMessageStream(FileMESSAGE,aus,XHOST.QUIET);
	  return 1;
	}	
	// [OBSOLETE] aurostd::StringstreamClean(oss);
	oss.clear();
	oss.str(std::string());
      }

      // Writes thermal properties as a function of temperature to a file in an easy-to-plot format
      // [OBSOLETE] aurostd::StringstreamClean(oss);
      oss << "# Thermal property values obtained from GIBBS" << endl;
      oss << "# Thermal conductivity at acoustic Debye temperature = " << kappaD << "W/(m*K) " << endl;
      oss << "# Thermal conductivity at " << AGL_data.temperature_external.at(jtd300K) << "K = " << kappaT.at(jtd300K) << "W/(m*K) " << endl;
      oss << "# Debye temperature giving best fit to Cv data = " << tdbest << "K " << endl;
      oss << "# Minimum value of Debye temperature = " << tdmin << "K " << "at T = " << AGL_data.temperature_external.at(jtdmin) << "K " << endl;
      oss << "# Maximum value of Debye temperature = " << tdmax << "K " << "at T = " << AGL_data.temperature_external.at(jtdmax) << "K " << endl;
      oss << "# Debye temperature at " << AGL_data.temperature_external.at(jtd300K) << "K = " << AGL_data.DebyeTemperature0pressure.at(jtd300K) << "K " << endl;
      oss << "# Acoustic Debye temperature = " << acousticthetaD << "K " << endl;
      oss << "# Gruneisen parameter at " << AGL_data.temperature_external.at(jtd300K) << "K = " << AGL_data.GruneisenParameter0pressure.at(jtd300K) << endl;
      oss << "# Gruneisen parameter from polynomial at " << AGL_data.temperature_external.at(jtd300K) << "K = " << AGL_data.gamma_poly.at(jtd300K) << endl;
      oss << "# Equilibrium volume at " <<  AGL_data.temperature_external.at(jtd300K) << "K = " << voleq300K << "m^3" << endl;
      oss << "# Equilibrium volume at " <<  AGL_data.temperature_external.at(jtdatd) << "K = " << voleqDm << "m^3" << endl;
      oss << "# Heat capacity at constant volume (Cv) at " << AGL_data.temperature_external.at(jtd300K) << "K = " << AGL_data.CvunitkB0pressure.at(jtd300K) << "kB/cell " << endl;
      oss << "# Heat capacity at constant pressure (Cp) at " << AGL_data.temperature_external.at(jtd300K) << "K = " << AGL_data.CpunitkB0pressure.at(jtd300K) << "kB/cell " << endl;
      oss << "# Thermal expansion at " << AGL_data.temperature_external.at(jtd300K) << "K = " << AGL_data.ThermalExpansion0pressure.at(jtd300K) * 100000.0 << "10^{-5}/K " << endl;
      oss << "# Static bulk modulus at " << AGL_data.temperature_external.at(jtd300K) << "K = " << AGL_data.bulkmodulusstatic_0pressure.at(jtd300K) << "GPa " << endl;
      oss << "# Isothermal bulk modulus at " << AGL_data.temperature_external.at(jtd300K) << "K = " << AGL_data.bulkmodulusisothermal_0pressure.at(jtd300K) << "GPa " << endl;
      // [OBSOLETE] oss << "#  T (K)" << "\t" << "Kappa (W/(m*K)) " << "\t" << "Debye temp. (K) " << "\t" << "Gruneisen Parameter" << "\t" << "Cv (kB/cell)" << "\t" << "Cp (kB/cell)" << "\t" << "Thermal Expan. (10^5/K)" << "\t" << "            B_static (Gpa)" << "\t" << "    B_isothermal (GPa)" << endl; 
      oss << "#  T (K)" << "        " << aurostd::PaddedPRE("Kappa (W/(m*K))",8," ") << "         " << aurostd::PaddedPRE("Debye temp. (K)",9," ") << "         " << aurostd::PaddedPRE("Gruneisen Parameter",9," ") << "     " << aurostd::PaddedPRE("Cv (kB/cell)",5," ") << "    " << aurostd::PaddedPRE("Cp (kB/cell)",4," ") << "    " << aurostd::PaddedPRE("Thermal Expan. (10^{-5}/K)",4," ") << "             " << aurostd::PaddedPRE("B_static (Gpa)",13," ") << "          " << aurostd::PaddedPRE("B_isothermal (GPa)",10," ") << endl;
      for (int i = 0; i < ntdpoints; i++) {
	// [OBSOLETE] oss << setw(8) << setprecision(2) << fixed << aurostd::PaddedPOST(AGL_data.temperature_external.at(i),8," ") << "        " << setw(15) << setprecision(6) << aurostd::PaddedPOST(kappaT.at(i),4," ") << "    " << setw(23) << setprecision(6) << aurostd::PaddedPOST(AGL_data.DebyeTemperature0pressure.at(i),2," ") << "  " << setw(25) << setprecision(6) << aurostd::PaddedPOST(AGL_data.GruneisenParameter0pressure.at(i),4," ") << "    " << setw(12) << setprecision(6) << aurostd::PaddedPOST(AGL_data.CvunitkB0pressure.at(i),3," ") << "   " << setw(12) << setprecision(6) << aurostd::PaddedPOST(AGL_data.CpunitkB0pressure.at(i),3," ") << "   " << setw(23) << setprecision(6) << aurostd::PaddedPOST(AGL_data.ThermalExpansion0pressure.at(i),14," ") << "              " << setw(12) << setprecision(6) << aurostd::PaddedPOST(AGL_data.bulkmodulusstatic_0pressure.at(i),4," ") << "     " << setw(22) << setprecision(6) << aurostd::PaddedPOST(AGL_data.bulkmodulusisothermal_0pressure.at(i),2," ") << "  " << endl;
	oss << setw(8) << setprecision(2) << fixed << AGL_data.temperature_external.at(i) << "        " << setw(15) << setprecision(6) << kappaT.at(i) << " " << setw(23) << setprecision(6) << AGL_data.DebyeTemperature0pressure.at(i) << "   " << setw(25) << setprecision(6) << AGL_data.GruneisenParameter0pressure.at(i) << "      " << setw(12) << setprecision(6) << AGL_data.CvunitkB0pressure.at(i) << "   " << setw(12) << setprecision(6) << AGL_data.CpunitkB0pressure.at(i) << "    " << setw(26) << setprecision(6) << AGL_data.ThermalExpansion0pressure.at(i) * 100000.0 << "               " << setw(12) << setprecision(6) << AGL_data.bulkmodulusstatic_0pressure.at(i) << "      " << setw(22) << setprecision(6) << AGL_data.bulkmodulusisothermal_0pressure.at(i) << endl;
      }
      string ofiletemppropsname = AGL_data.dirpathname + "/AGL_thermal_properties_temperature.out";
      if(!aurostd::stringstream2file(oss, ofiletemppropsname, "WRITE")) {
	aurostd::StringstreamClean(aus);
	aus << _AGLSTR_ERROR_ + "Unable to open file AGL_thermal_properties_temperature.out" <<  endl;
	aurostd::PrintMessageStream(FileMESSAGE,aus,XHOST.QUIET);
	return 1;
      }	
      // [OBSOLETE] aurostd::StringstreamClean(oss);
      oss.clear();
      oss.str(std::string());

      // Writes energy values (Gibbs, Helmholtz, etc.) in units of both eV/cell and eV/atom in a plottable format
      // [OBSOLETE] aurostd::StringstreamClean(oss);
      oss << "# Energy values obtained from AGL" << endl;
      // [OBSOLETE] oss << "#  T (K)" << "\t" << "G (eV/cell) " << "\t" << "Fvib (meV/cell) " << "\t" << "Uvib (meV/cell) "  << "\t" << "Svib (meV/cell) " << "\t" << "G (kJ/mol)" << "\t" << "Fvib (kJ/mol)" << "\t" << "Uvib (kJ/mol)" << "\t" << "Svib (kJ/mol)" << endl;
      oss << "#  T (K)" << "        " << aurostd::PaddedPRE("G (eV/cell)",8," ") << "     " << aurostd::PaddedPRE("Fvib (meV/cell)",5," ") << "         " << aurostd::PaddedPRE("Uvib (meV/cell)",9," ")  << "         " << aurostd::PaddedPRE("Svib (meV/cell*K)",9," ") << "         " << aurostd::PaddedPRE("G (eV/atom)",8," ") << "     " << aurostd::PaddedPRE("Fvib (meV/atom)",5," ") << "         " << aurostd::PaddedPRE("Uvib (meV/atom)",9," ")  << "         " << aurostd::PaddedPRE("Svib (meV/atom*K)",9," ") << endl;
      for (int i = 0; i < ntdpoints; i++) {
	// [OBSOLETE] oss << setw(8) << setprecision(2) << fixed << AGL_data.temperature_external.at(i) << "\t" << setw(11) << setprecision(6) << AGL_data.GibbsFreeEnergy0pressureeV.at(i) << "\t" << setw(15) << setprecision(6) << AGL_data.HelmholtzEnergy0pressuremeV.at(i) << "\t" << setw(23) << setprecision(6) << AGL_data.InternalEnergy0pressuremeV.at(i) << "\t" << setw(23) << setprecision(6) << AGL_data.Entropy0pressuremeV.at(i) << "\t" << setw(18) << setprecision(6) << AGL_data.GibbsFreeEnergy0pressure.at(i) << "\t" << setw(13) << setprecision(6) << AGL_data.HelmholtzEnergy0pressure.at(i) << "\t" << setw(13) << setprecision(6) << AGL_data.InternalEnergy0pressure.at(i) << "\t" << setw(13) << setprecision(6) << AGL_data.Entropy0pressure.at(i) << endl;
	oss << setw(8) << setprecision(2) << fixed << AGL_data.temperature_external.at(i) << "        " << setw(11) << setprecision(6) << AGL_data.GibbsFreeEnergy0pressureeV.at(i) << "     " << setw(15) << setprecision(6) << AGL_data.HelmholtzEnergy0pressuremeV.at(i) << "    " << setw(20) << setprecision(6) << AGL_data.InternalEnergy0pressuremeV.at(i) << "    " << setw(22) << setprecision(6) << AGL_data.Entropy0pressuremeV.at(i) << "     " << setw(15) << setprecision(6) << AGL_data.GibbsFreeEnergy0pressureeV.at(i) / AGL_data.natoms << "     " << setw(15) << setprecision(6) << AGL_data.HelmholtzEnergy0pressuremeV.at(i) / AGL_data.natoms << "    " << setw(20) << setprecision(6) << AGL_data.InternalEnergy0pressuremeV.at(i) / AGL_data.natoms << "    " << setw(22) << setprecision(6) << AGL_data.Entropy0pressuremeV.at(i) / AGL_data.natoms << endl;
      }
      string ofileenergyname = AGL_data.dirpathname + "/AGL_energies_temperature.out";
      if(!aurostd::stringstream2file(oss, ofileenergyname, "WRITE")) {
	aurostd::StringstreamClean(aus);
	aus << _AGLSTR_ERROR_ + "Unable to open file AGL_energies_temperature.out" <<  endl;
	aurostd::PrintMessageStream(FileMESSAGE,aus,XHOST.QUIET);
	return 1;
      }	
      // [OBSOLETE] aurostd::StringstreamClean(oss);
      oss.clear();
      oss.str(std::string());

      // Write out values for all temperatures and pressures for several different properties
      if(USER_KAPPA_VOLUME.option) {
	vector<double> kappaTV;
	aglerror = AGL_functions::thermalconductDvol(acousticthetaD, AGL_data.temperature_external, kappaTV, AGL_data.GruneisenParameter0pressure.at(jtdbest), AGL_data.VolumeEquilibrium, avmasskg);
	if(aglerror != 0) {
	  aurostd::StringstreamClean(aus);
	  aus << _AGLSTR_ERROR_ + "Failed to calculate thermal conductivity using temperature-dependent volume" << endl;  
	  aurostd::PrintMessageStream(FileMESSAGE,aus,XHOST.QUIET);
	  return aglerror;
	}
	// Writes thermal properties as a function of temperature to a file in an easy-to-plot format
	// [OBSOLETE] aurostd::StringstreamClean(oss);
	oss << "# Thermal property values obtained from GIBBS" << endl;
	oss << "# Thermal conductivity at acoustic Debye temperature = " << kappaD << "W/(m*K) " << endl;
	oss << "# Thermal conductivity at " << AGL_data.temperature_external.at(jtd300K) << "K = " << kappaTV.at(jtd300K) << "W/(m*K) " << endl;
	oss << "# Debye temperature giving best fit to Cv data = " << tdbest << "K " << endl;
	oss << "# Minimum value of Debye temperature = " << tdmin << "K " << "at T = " << AGL_data.temperature_external.at(jtdmin) << "K " << endl;
	oss << "# Maximum value of Debye temperature = " << tdmax << "K " << "at T = " << AGL_data.temperature_external.at(jtdmax) << "K " << endl;
	oss << "# Debye temperature at " << AGL_data.temperature_external.at(jtd300K) << "K = " << AGL_data.DebyeTemperature0pressure.at(jtd300K) << "K " << endl;
	oss << "# Acoustic Debye temperature = " << acousticthetaD << "K " << endl;
	oss << "# Gruneisen parameter at " << AGL_data.temperature_external.at(jtd300K) << "K = " << AGL_data.GruneisenParameter0pressure.at(jtd300K) << endl;
	oss << "# Gruneisen parameter from polynomial at " << AGL_data.temperature_external.at(jtd300K) << "K = " << AGL_data.gamma_poly.at(jtd300K) << endl;
	oss << "# Heat capacity at constant volume (Cv) at " << AGL_data.temperature_external.at(jtd300K) << "K = " << AGL_data.CvunitkB0pressure.at(jtd300K) << "kB/cell " << endl;
	oss << "# Heat capacity at constant pressure (Cp) at " << AGL_data.temperature_external.at(jtd300K) << "K = " << AGL_data.Cpkjmol0pressure.at(jtd300K) << "J/(mol*K) " << endl;
	oss << "# Thermal expansion at " << AGL_data.temperature_external.at(jtd300K) << "K = " << AGL_data.ThermalExpansion0pressure.at(jtd300K)  * 100000.0 << "10^{-5}/K " << endl;
	oss << "# Static bulk modulus at " << AGL_data.temperature_external.at(jtd300K) << "K = " << AGL_data.bulkmodulusstatic_0pressure.at(jtd300K) << "GPa " << endl;
	oss << "# Isothermal bulk modulus at " << AGL_data.temperature_external.at(jtd300K) << "K = " << AGL_data.bulkmodulusisothermal_0pressure.at(jtd300K) << "GPa " << endl;
	oss << "#  T (K)" << "\t" << "Kappa (W/(m*K)) " << "\t" << "Debye temp. (K) " << "\t" << "Gruneisen Parameter" << "\t" << "Cv (kB/cell)" << "\t" << "Cp (kB/cell)" << "\t" << "Thermal Expan. (10^{-5}/K)" << "\t" << "            B_static (Gpa)" << "\t" << "    B_isothermal (GPa)" << endl; 
	for (int i = 0; i < ntdpoints; i++) {
	  oss << setw(8) << setprecision(2) << fixed << AGL_data.temperature_external.at(i) << "\t" << setw(15) << setprecision(6) << kappaTV.at(i) << "\t" << setw(23) << setprecision(6) << AGL_data.DebyeTemperature0pressure.at(i) << "\t" << setw(27) << setprecision(6) << AGL_data.GruneisenParameter0pressure.at(i) << "\t" << setw(12) << setprecision(6) << AGL_data.CvunitkB0pressure.at(i) << "\t" << setw(14) << setprecision(6) << AGL_data.CpunitkB0pressure.at(i) << "\t" << setw(26) << setprecision(6) << AGL_data.ThermalExpansion0pressure.at(i) * 100000.0 << "\t" << setw(12) << setprecision(6) << "\t" << AGL_data.bulkmodulusstatic_0pressure.at(i) << "\t" << setw(22) << setprecision(6) << AGL_data.bulkmodulusisothermal_0pressure.at(i)  << endl;
	}
	string ofiletempvpropsname = AGL_data.dirpathname + "/AGL_thermal_properties_temperature_vol.out";
	if(!aurostd::stringstream2file(oss, ofiletempvpropsname, "WRITE")) {
	  aurostd::StringstreamClean(aus);
	  aus << _AGLSTR_ERROR_ + "Unable to open file AGL_thermal_properties_temperature_vol.out" <<  endl;
	  aurostd::PrintMessageStream(FileMESSAGE,aus,XHOST.QUIET);
	  return 1;
	}	
	// [OBSOLETE] aurostd::StringstreamClean(oss);
	oss.clear();
	oss.str(std::string());
      }

      // Write calculated E(V) data including equilibrium volume determined by fitting calculated E(V) data
      // [OBSOLETE] aurostd::StringstreamClean(aus);
      // [OBSOLETE] aus << _AGLSTR_MESSAGE_ << "Opening file AGL_energy_volume.out" <<  endl;
      // [OBSOLETE] aurostd::PrintMessageStream(FileMESSAGE,aus,XHOST.QUIET);
      // [OBSOLETE] oss << "# E(V) data including equilibrium volume determined by fitting calculated E(V) data" << endl;
      // [OBSOLETE] oss << "# Equilibrium volume at zero temperature and pressure = " << AGL_data.volume_equilibrium_0p0T << " Angstrom^3/cell" << endl;
      // [OBSOLETE] oss << "# Energy at equilibrium volume at zero temperature and pressure = " << AGL_data.energy_equilibrium_0p0T << " eV/cell" << endl;
      // [OBSOLETE] oss << "# Equilibrium volume at zero temperature and pressure = " << AGL_data.volume_equilibrium_0p0T / AGL_data.natoms << " Angstrom^3/atom" << endl;
      // [OBSOLETE] oss << "# Energy at equilibrium volume at zero temperature and pressure = " << AGL_data.energy_equilibrium_0p0T / AGL_data.natoms << " eV/atom" << endl;
      // [OBSOLETE] oss << "# Volume (Ang^3/atom)        Energy(eV/atom)        Volume (Ang^3/cell)        Energy(eV/cell)" << endl;
      // [OBSOLETE] vector<double> volumetotal;
      // [OBSOLETE] vector<double> energytotal;
      // [OBSOLETE] vector<double> volume_atom;
      // [OBSOLETE] vector<double> energy_atom;
      // [OBSOLETE] volumetotal = AGL_data.volumeinput;
      // [OBSOLETE] energytotal = AGL_data.energyinput;
      // [OBSOLETE] volumetotal.push_back(AGL_data.volume_equilibrium_0p0T);
      // [OBSOLETE] energytotal.push_back(AGL_data.energy_equilibrium_0p0T);
      // [OBSOLETE] aglerror = AGL_functions::qcksortev(volumetotal, energytotal, FileMESSAGE);
      // [OBSOLETE] for (uint i = 0; i < volumetotal.size(); i++) {
      // [OBSOLETE] volume_atom.push_back(volumetotal.at(i) / AGL_data.natoms);
      // [OBSOLETE] energy_atom.push_back(energytotal.at(i) / AGL_data.natoms);
      // [OBSOLETE] }
      // [OBSOLETE] for (uint i = 0; i < volumetotal.size(); i++) {
      // [OBSOLETE] oss << setw(21) << setprecision(6) << volume_atom.at(i) << "\t" << setw(20) << setprecision(6) << energy_atom.at(i) << "\t" << setw(23) << setprecision(6) << volumetotal.at(i) << "\t" << setw(22) << setprecision(6) << energytotal.at(i) << endl;
      // [OBSOLETE] }
      // [OBSOLETE] string ofileenergyvolume = AGL_data.dirpathname + "/AGL_energy_volume.out";
      // [OBSOLETE] if(!aurostd::stringstream2file(oss, ofileenergyvolume, "WRITE")) {
      // [OBSOLETE] aurostd::StringstreamClean(aus);
      // [OBSOLETE] aus << _AGLSTR_ERROR_ + "Unable to open file AGL_energy_volume.out" <<  endl;
      // [OBSOLETE] aurostd::PrintMessageStream(FileMESSAGE,aus,XHOST.QUIET);
      // [OBSOLETE] return 1;
      // [OBSOLETE] }	
      // [OBSOLETE] oss.clear();
      // [OBSOLETE] oss.str(std::string());

      // Determine minimum and maximum energy and volume values to set plotting boundaries
      ecmin = energytotal.at(0);
      ecmax = energytotal.at(0);
      vcmin = volumetotal.at(0);
      vcmax = volumetotal.at(0);
      eamin = energy_atom.at(0);
      eamax = energy_atom.at(0);
      vamin = volume_atom.at(0);
      vamax = volume_atom.at(0);

      int nevpoints = 0;
      for (uint i = 0; i < volumetotal.size(); i++) {
      	if(energytotal.at(i) < ecmin) {
	  ecmin = energytotal.at(i);
	}
	if(energytotal.at(i) > ecmax) {
	  ecmax = energytotal.at(i);
	}
	if(volumetotal.at(i) < vcmin) {
	  vcmin = volumetotal.at(i);
	}
	if(volumetotal.at(i) > vcmax) {
	  vcmax = volumetotal.at(i);
	}
      	if(energy_atom.at(i) < eamin) {
	  eamin = energy_atom.at(i);
	}
	if(energy_atom.at(i) > eamax) {
	  eamax = energy_atom.at(i);
	}
	if(volume_atom.at(i) < vamin) {
	  vamin = volume_atom.at(i);
	}
	if(volume_atom.at(i) > vamax) {
	  vamax = volume_atom.at(i);
	}
	nevpoints++;
      }

      // Set plotting boundaries to nearest integer outside of value ranges
      if(ecmin < 0.0) {
	Ecellmin = ecmin - fmod(ecmin, 1.0) - 1.0;
      } else {
	Ecellmin = ecmin - fmod(ecmin, 1.0);
      }
      if(ecmax < 0.0) { 
	Ecellmax = ecmax - fmod(ecmax, 1.0);
      } else {
	Ecellmax = ecmax - fmod(ecmax, 1.0) + 1.0;
      }

      Vcellmin = vcmin - fmod(vcmin, 1.0);
      Vcellmax = vcmax - fmod(vcmax, 1.0) + 1.0;

      if(eamin < 0.0) {
	Eatommin = eamin - fmod(eamin, 1.0) - 1.0;
      } else {
	Eatommin = eamin - fmod(eamin, 1.0);
      }
      if(eamax < 0.0) {
	Eatommax = eamax - fmod(eamax, 1.0);
      } else {
	Eatommax = eamax - fmod(eamax, 1.0) + 1.0;
      }

      Vatommin = vamin - fmod(vamin, 1.0);
      Vatommax = vamax - fmod(vamax, 1.0) + 1.0;      
            
      // Write out values for all temperatures and pressures for several different properties
      if(USER_WRITE_FULL_RESULTS.option) {
	// Writes thermal property values at 300K in script-readable format
	// [OBSOLETE] aurostd::StringstreamClean(oss);
	oss.clear();
	oss.str(std::string());
	oss << "material=" << AGL_data.sysname << " | ";
	oss << "nspecies=" << xvasp.str.num_each_type.size() << " | ";
	oss << "natoms=" << AGL_data.natoms << " | ";
	oss << "average_atomic_mass=" << avmasskg << " | ";
	oss << "unit_cell_volume_m3_acoustic_debye_temperature=" << voleqDm << " | ";
	oss << "unit_cell_volume_m3_300K=" << voleq300K << " | ";
	oss << "thermal_conductivity_300K=" << kappaT.at(jtd300K) << " | ";
	oss << "thermal_conductivity_acoustic_debye_temperature=" << kappaD << " | ";
	oss << "debye_temperature=" << AGL_data.DebyeTemperature0pressure.at(jtdbest) << " | ";
	oss << "acoustic_debye_temperature=" << acousticthetaD << " | ";
	oss << "gruneisen_parameter=" << AGL_data.GruneisenParameter0pressure.at(jtdbest) << " | ";
	oss << "gruneisen_parameter_polynomial=" << AGL_data.gamma_poly.at(jtdbest) << " | ";
	// [OBSOLETE] oss << "heat_capacity_Cv_300K=" << AGL_data.Cv0pressure.at(jtd300K) << " | ";
	// [OBSOLETE] oss << "heat_capacity_Cp_300K=" << AGL_data.Cp0pressure.at(jtd300K) << " | ";
	oss << "heat_capacity_Cv_300K=" << AGL_data.CvunitkB0pressure.at(jtd300K) << " | ";
	oss << "heat_capacity_Cp_300K=" << AGL_data.CpunitkB0pressure.at(jtd300K) << " | ";
	oss << "thermal_expansion_300K=" << AGL_data.ThermalExpansion0pressure.at(jtd300K) * 100000.0 << " | ";
	oss << "bulk_modulus_static_300K=" << AGL_data.bulkmodulusstatic_0pressure.at(jtd300K) << " | ";
	oss << "bulk_modulus_isothermal_300K=" << AGL_data.bulkmodulusisothermal_0pressure.at(jtd300K) << " | ";
	string ofiletplibname = AGL_data.dirpathname + "/AGL_thermal_properties_lib.dat";
	if(!aurostd::stringstream2file(oss, ofiletplibname, "WRITE")) {
	  aurostd::StringstreamClean(aus);
	  aus << _AGLSTR_ERROR_ + "Unable to open file AGL_thermal_properties_lib.dat" <<  endl;
	  aurostd::PrintMessageStream(FileMESSAGE,aus,XHOST.QUIET);
	  return 1;
	}	
	//aurostd::StringstreamClean(oss);
	oss.clear();
	oss.str(std::string());

	// Writes thermal property values at 300K in file in parseable format
	// [OBSOLETE] aurostd::StringstreamClean(oss);
	oss << "agl_thermal_conductivity_300K=" << kappaT.at(jtd300K) << " | ";
	oss << "agl_debye=" << AGL_data.DebyeTemperature0pressure.at(jtdbest) << " | ";
	oss << "agl_acoustic_debye=" << acousticthetaD << " | ";
	oss << "agl_gruneisen=" << AGL_data.GruneisenParameter0pressure.at(jtdbest) << " | ";
	// [OBSOLETE] oss << "agl_heat_capacity_Cv_300K=" << AGL_data.Cv0pressure.at(jtd300K) << " | ";
	// [OBSOLETE] oss << "agl_heat_capacity_Cp_300K=" << AGL_data.Cp0pressure.at(jtd300K) << " | ";
	oss << "agl_heat_capacity_Cv_300K=" << AGL_data.CvunitkB0pressure.at(jtd300K) << " | ";
	oss << "agl_heat_capacity_Cp_300K=" << AGL_data.CpunitkB0pressure.at(jtd300K) << " | ";
	oss << "agl_thermal_expansion_300K=" << AGL_data.ThermalExpansion0pressure.at(jtd300K)  * 100000.0 << " | ";
	oss << "agl_bulk_modulus_static_300K=" << AGL_data.bulkmodulusstatic_0pressure.at(jtd300K) << " | ";
	// [OBSOLETE] oss << "agl_bulk_modulus_isothermal_300K=" << AGL_data.bulkmodulusisothermal_0pressure.at(jtd300K) << " | ";
	oss << "agl_bulk_modulus_isothermal_300K=" << AGL_data.bulkmodulusisothermal_0pressure.at(jtd300K);
	string ofileagllibname = AGL_data.dirpathname + "/agllib.out";
	if(!aurostd::stringstream2file(oss, ofileagllibname, "WRITE")) {
	  aurostd::StringstreamClean(aus);
	  aus << _AGLSTR_ERROR_ + "Unable to open file agllib.out" <<  endl;
	  aurostd::PrintMessageStream(FileMESSAGE,aus,XHOST.QUIET);
	  return 1;
	}	
	oss.clear();
	oss.str(std::string());

	// Writes equilibrium volume in units of Angstrom^3 for all temperatures and pressures in a plottable format
	aurostd::StringstreamClean(aus);
	aus << _AGLSTR_MESSAGE_ << "Opening file AGL_Volume_equilibrium_p.out" <<  endl;
	aurostd::PrintMessageStream(FileMESSAGE,aus,XHOST.QUIET);
	// [OBSOLETE] aurostd::StringstreamClean(oss);
	oss << "# Equilibrium volumes for all temperatures and pressures obtained from GIBBS" << endl;
	oss << "#  T (K)" << "\t" << "V (Ang^3) for Pressure (GPa)" << endl;
	oss << "#  T (K)";
	for (uint k = 0; k < AGL_data.pressure_external.size(); k++) {
	  oss << "\t" << setw(8) << setprecision(2) << fixed << AGL_data.pressure_external.at(k);
	}
	oss << endl;
	for (int j = 0; j < ntdpoints; j++) {
	  oss << setw(8) << setprecision(2) << fixed << AGL_data.temperature_external.at(j);
	  for (uint k = 0; k < AGL_data.pressure_external.size(); k++) {
	    // [OBSOLETE] oss << "\t" << setw(15) << setprecision(6) << (AGL_data.VolumeEquilibrium.at(j).at(k));
	    oss << setw(16) << setprecision(6) << (AGL_data.VolumeEquilibrium.at(j).at(k));
	  }
	  oss << endl;
	}
	string ofilevolminpname = AGL_data.dirpathname + "/AGL_Volume_equilibrium_pressure.out";
	if(!aurostd::stringstream2file(oss, ofilevolminpname, "WRITE")) {
	  aurostd::StringstreamClean(aus);
	  aus << _AGLSTR_ERROR_ + "Unable to open file AGL_Volume_equilibrium_pressure.out" <<  endl;
	  aurostd::PrintMessageStream(FileMESSAGE,aus,XHOST.QUIET);
	  return 1;
	}	
	// [OBSOLETE] aurostd::StringstreamClean(oss);
	oss.clear();
	oss.str(std::string());

	// Writes equilibrium volume in terms of x = (V/V0)^(1/3) for all temperatures and pressures in a plottable format
	aurostd::StringstreamClean(aus);
	aus << _AGLSTR_MESSAGE_ << "Opening file AGL_X_equilibrium_p.dat" <<  endl;
	aurostd::PrintMessageStream(FileMESSAGE,aus,XHOST.QUIET);
	// [OBSOLETE] aurostd::StringstreamClean(oss);
	oss << "# Equilibrium lattice scaling factors for all temperatures and pressures obtained from GIBBS" << endl;
	oss << "#  T (K)" << "\t" << "x = (V/V0)^(1/3) for Pressure (GPa)" << endl;
	oss << "#  T (K)";
	for (uint k = 0; k < AGL_data.pressure_external.size(); k++) {
	  oss << "\t" << setw(8) << setprecision(2) << fixed << AGL_data.pressure_external.at(k);
	}
	oss << endl;
	for (int j = 0; j < ntdpoints; j++) {
	  oss << setw(8) << setprecision(2) << fixed << AGL_data.temperature_external.at(j);
	  for (uint k = 0; k < AGL_data.pressure_external.size(); k++) {
	    // [OBSOLETE] oss << "\t" << setw(15) << setprecision(6) << (AGL_data.xminsav.at(j).at(k));
	    oss << setw(16) << setprecision(6) << (AGL_data.xminsav.at(j).at(k));
	  }
	  oss << endl;
	}
	string ofilexminpname = AGL_data.dirpathname + "/AGL_X_equilibrium_pressure.out";
	if(!aurostd::stringstream2file(oss, ofilexminpname, "WRITE")) {
	  aurostd::StringstreamClean(aus);
	  aus << _AGLSTR_ERROR_ + "Unable to open file AGL_X_equilibrium_pressure.out" <<  endl;
	  aurostd::PrintMessageStream(FileMESSAGE,aus,XHOST.QUIET);
	  return 1;
	}	
	// [OBSOLETE] aurostd::StringstreamClean(oss);
	oss.clear();
	oss.str(std::string());

	// Writes Gibbs free energy in units of eV/atom for all temperatures and pressures in a plottable format
	// This data can be used to generate (p, T) phase diagrams
	// For a given value of temperature and pressure, the phase with the lowest Gibbs free energy will be the equilibrium phase
	aurostd::StringstreamClean(aus);
	aus << _AGLSTR_MESSAGE_ << "Opening file AGL_Gibbs_free_energy_p.out" <<  endl;
	aurostd::PrintMessageStream(FileMESSAGE,aus,XHOST.QUIET);
	// [OBSOLETE] aurostd::StringstreamClean(oss);
	oss << "# Gibbs free energy values for all temperatures and pressures obtained from GIBBS" << endl;
	oss << "#  T (K)" << "\t" << "G (eV/atom) for Pressure (GPa)" << endl;
	oss << "#  T (K)";
	for (uint k = 0; k < AGL_data.pressure_external.size(); k++) {
	  oss << "\t" << setw(8) << setprecision(2) << fixed << AGL_data.pressure_external.at(k);
	}
	oss << endl;
	for (int j = 0; j < ntdpoints; j++) {
	  oss << setw(8) << setprecision(2) << fixed << AGL_data.temperature_external.at(j);
	  for (uint k = 0; k < AGL_data.pressure_external.size(); k++) {
	    // [OBSOLETE] oss << "\t" << setw(15) << setprecision(6) << (AGL_data.GibbsFreeEnergyPressureeV.at(j).at(k) / AGL_data.natoms);
	    oss << setw(16) << setprecision(6) << (AGL_data.GibbsFreeEnergyPressureeV.at(j).at(k) / AGL_data.natoms);
	  }
	  oss << endl;
	}
	string ofilegfrenergpname = AGL_data.dirpathname + "/AGL_Gibbs_free_energy_pressure.out";
	if(!aurostd::stringstream2file(oss, ofilegfrenergpname, "WRITE")) {
	  aurostd::StringstreamClean(aus);
	  aus << _AGLSTR_ERROR_ + "Unable to open file AGL_Gibbs_free_energy_pressure.out" <<  endl;
	  aurostd::PrintMessageStream(FileMESSAGE,aus,XHOST.QUIET);
	  return 1;
	}	
	// [OBSOLETE] aurostd::StringstreamClean(oss);
	oss.clear();
	oss.str(std::string());

	// Write POSCAR with equilibrium volume determined by fitting calculated E(V) data
	xstructure equilibriumstructure = xvasp.str;
	equilibriumstructure.InflateLattice(AGL_data.xlattice_equilibrium_0p0T);
	equilibriumstructure.is_vasp4_poscar_format=TRUE;
	equilibriumstructure.is_vasp5_poscar_format=FALSE;
	oss << equilibriumstructure << endl;
	string ofileposcarequilibrium = AGL_data.dirpathname + "/POSCAR.aglmin";
	if(!aurostd::stringstream2file(oss, ofileposcarequilibrium, "WRITE")) {
	  aurostd::StringstreamClean(aus);
	  aus << _AGLSTR_ERROR_ + "Unable to open file POSCAR.aglmin" <<  endl;
	  aurostd::PrintMessageStream(FileMESSAGE,aus,XHOST.QUIET);
	  return 1;
	}	
	oss.clear();
	oss.str(std::string());      
      }

      // Write out values for all temperatures and pressures for a wide range of thermal properties
      // This option uses a lot of memory but is useful for creating (p, T) phase diagrams
      if(USER_WRITE_ALL_PRESSURES.option && USER_SAVE_ALL_PRESSURES.option) {     
	// Write Helmholtz free energy for all temperatures and pressures
	aurostd::StringstreamClean(aus);
	aus << _AGLSTR_MESSAGE_ << "Writing free energy for all temperatures and pressures" <<  endl;
	aurostd::PrintMessageStream(FileMESSAGE,aus,XHOST.QUIET);
	// Writes vibrational Helmholtz free energy in units of meV/cell for all temperatures and pressures in a plottable format
	// [OBSOLETE] aurostd::StringstreamClean(oss);
	oss << "# Helmholtz free energy values for all temperatures and pressures obtained from GIBBS" << endl;
	oss << "#  T (K)" << "\t" << "Fvib (meV/cell) for Pressure (GPa)" << endl;
	oss << "#  T (K)";
	for (uint k = 0; k < AGL_data.pressure_external.size(); k++) {
	  oss << "\t" << setw(8) << setprecision(2) << fixed << AGL_data.pressure_external.at(k);
	}
	oss << endl;
	for (int j = 0; j < ntdpoints; j++) {
	  oss << setw(8) << setprecision(2) << fixed << AGL_data.temperature_external.at(j);
	  for (uint k = 0; k < AGL_data.pressure_external.size(); k++) {
	    // [OBSOLETE] oss << "\t" << setw(15) << setprecision(6) << AGL_data.HelmholtzEnergyPressuremeV.at(j).at(k);
	    oss << setw(16) << setprecision(6) << AGL_data.HelmholtzEnergyPressuremeV.at(j).at(k);
	  }
	  oss << endl;
	}
	string ofilefrenergpname = AGL_data.dirpathname + "/AGL_Helmholtz_free_energy_pressure.out";
	if(!aurostd::stringstream2file(oss, ofilefrenergpname, "WRITE")) {
	  aurostd::StringstreamClean(aus);
	  aus << _AGLSTR_ERROR_ + "Unable to open file AGL_Helmholtz_free_energy_pressure.out" <<  endl;
	  aurostd::PrintMessageStream(FileMESSAGE,aus,XHOST.QUIET);
	  return 1;
	}	
	// [OBSOLETE] aurostd::StringstreamClean(oss);
	oss.clear();
	oss.str(std::string());
        
	// Writes Entropy in units of eV/atom for all temperatures and pressures in a plottable format
	aurostd::StringstreamClean(aus);
	aus << _AGLSTR_MESSAGE_ << "Opening file Entropy_pressure.out" <<  endl;
	aurostd::PrintMessageStream(FileMESSAGE,aus,XHOST.QUIET);
	// [OBSOLETE] aurostd::StringstreamClean(oss);
	oss << "# Vibrational entropy values for all temperatures and pressures obtained from GIBBS" << endl;
	oss << "#  T (K)" << "\t" << "S (eV/atom*K) for Pressure (GPa)" << endl;
	oss << "#  T (K)";
	//for (int k = 0; k < AGL_data.npres; k++) {
	for (uint k = 0; k < AGL_data.pressure_external.size(); k++) {
	  oss << "\t" << setw(8) << setprecision(2) << fixed << AGL_data.pressure_external.at(k);
	}
	oss << endl;
	for (int j = 0; j < ntdpoints; j++) {
	  oss << setw(8) << setprecision(2) << fixed << AGL_data.temperature_external.at(j);
	  //for (int k = 0; k < AGL_data.npres; k++) {
	  for (uint k = 0; k < AGL_data.pressure_external.size(); k++) {
	    // [OBSOLETE] oss << "\t" << setw(15) << setprecision(6) << (AGL_data.EntropyPressuremeV.at(j).at(k) / AGL_data.natoms);
	    oss << setw(16) << setprecision(6) << (AGL_data.EntropyPressuremeV.at(j).at(k) / AGL_data.natoms);
	  }
	  oss << endl;
	}
	string ofileentropypname = AGL_data.dirpathname + "/AGL_Entropy_pressure.out";
	if(!aurostd::stringstream2file(oss, ofileentropypname, "WRITE")) {
	  aurostd::StringstreamClean(aus);
	  aus << _AGLSTR_ERROR_ + "Unable to open file AGL_Entropy_pressure.out" <<  endl;
	  aurostd::PrintMessageStream(FileMESSAGE,aus,XHOST.QUIET);
	  return 1;
	}	
	// [OBSOLETE] aurostd::StringstreamClean(oss);
	oss.clear();
	oss.str(std::string());

	// Writes internal energy in units of eV/atom for all temperatures and pressures in a plottable format
	aurostd::StringstreamClean(aus);
	aus << _AGLSTR_MESSAGE_ << "Opening file Internal_energy_pressure.dat" <<  endl;
	aurostd::PrintMessageStream(FileMESSAGE,aus,XHOST.QUIET);
	// [OBSOLETE] aurostd::StringstreamClean(oss);
	oss << "# Vibrational internal energy values for all temperatures and pressures obtained from GIBBS" << endl;
	oss << "#  T (K)" << "\t" << "S (eV/atom) for Pressure (GPa)" << endl;
	oss << "#  T (K)";
	for (uint k = 0; k < AGL_data.pressure_external.size(); k++) {
	  oss << "\t" << setw(8) << setprecision(2) << fixed << AGL_data.pressure_external.at(k);
	}
	oss << endl;
	for (int j = 0; j < ntdpoints; j++) {
	  oss << setw(8) << setprecision(2) << fixed << AGL_data.temperature_external.at(j);
	  for (uint k = 0; k < AGL_data.pressure_external.size(); k++) {
	    // [OBSOLETE] oss << "\t" << setw(15) << setprecision(6) << (AGL_data.InternalEnergyPressuremeV.at(j).at(k) / AGL_data.natoms);
	    oss << setw(16) << setprecision(6) << (AGL_data.InternalEnergyPressuremeV.at(j).at(k) / AGL_data.natoms);
	  }
	  oss << endl;
	}
	string ofileintenergpname = AGL_data.dirpathname + "/AGL_Internal_energy_pressure.out";
	if(!aurostd::stringstream2file(oss, ofileintenergpname, "WRITE")) {
	  aurostd::StringstreamClean(aus);
	  aus << _AGLSTR_ERROR_ + "Unable to open file AGL_Internal_energy_pressure.out" <<  endl;
	  aurostd::PrintMessageStream(FileMESSAGE,aus,XHOST.QUIET);
	  return 1;
	}	
	// [OBSOLETE] aurostd::StringstreamClean(oss);
	oss.clear();
	oss.str(std::string());

	// Writes Debye temperature in units of K for all temperatures and pressures in a plottable format
	aurostd::StringstreamClean(aus);
	aus << _AGLSTR_MESSAGE_ << "Opening file Debye_temperature_pressure.dat" <<  endl;
	aurostd::PrintMessageStream(FileMESSAGE,aus,XHOST.QUIET);
	// [OBSOLETE] aurostd::StringstreamClean(oss);
	oss << "# Debye temperature values for all temperatures and pressures obtained from GIBBS" << endl;
	oss << "#  T (K)" << "\t" << "Theta (K) for Pressure (GPa)" << endl;
	oss << "#  T (K)";
	for (uint k = 0; k < AGL_data.pressure_external.size(); k++) {
	  oss << "\t" << setw(8) << setprecision(2) << fixed << AGL_data.pressure_external.at(k);
	}
	oss << endl;
	for (int j = 0; j < ntdpoints; j++) {
	  oss << setw(8) << setprecision(2) << fixed << AGL_data.temperature_external.at(j);
	  for (uint k = 0; k < AGL_data.pressure_external.size(); k++) {
	    // [OBSOLETE] oss << "\t" << setw(15) << setprecision(6) << (AGL_data.DebyeTemperaturePressure.at(j).at(k));
	    oss << setw(16) << setprecision(6) << (AGL_data.DebyeTemperaturePressure.at(j).at(k));
	  }
	  oss << endl;
	}
	string ofiletdebyepname = AGL_data.dirpathname + "/AGL_Debye_temperature_pressure.out";
	if(!aurostd::stringstream2file(oss, ofiletdebyepname, "WRITE")) {
	  aurostd::StringstreamClean(aus);
	  aus << _AGLSTR_ERROR_ + "Unable to open file AGL_Debye_temperature_pressure.out" <<  endl;
	  aurostd::PrintMessageStream(FileMESSAGE,aus,XHOST.QUIET);
	  return 1;
	}	
	// [OBSOLETE] aurostd::StringstreamClean(oss);
	oss.clear();
	oss.str(std::string());

	// Writes Gruneisen parameter for all temperatures and pressures in a plottable format
	aurostd::StringstreamClean(aus);
	aus << _AGLSTR_MESSAGE_ << "Opening file Gruneisen_parameter_pressure.out" <<  endl;
	aurostd::PrintMessageStream(FileMESSAGE,aus,XHOST.QUIET);
	// [OBSOLETE] aurostd::StringstreamClean(oss);
	oss << "# Debye temperature values for all temperatures and pressures obtained from GIBBS" << endl;
	oss << "#  T (K)" << "\t" << "Gamma for Pressure (GPa)" << endl;
	oss << "#  T (K)";
	for (uint k = 0; k < AGL_data.pressure_external.size(); k++) {
	  oss << "\t" << setw(8) << setprecision(2) << fixed << AGL_data.pressure_external.at(k);
	}
	oss << endl;
	for (int j = 0; j < ntdpoints; j++) {
	  oss << setw(8) << setprecision(2) << fixed << AGL_data.temperature_external.at(j);
	  //for (int k = 0; k < AGL_data.npres; k++) {
	  for (uint k = 0; k < AGL_data.pressure_external.size(); k++) {
	    // [OBSOLETE] oss << "\t" << setw(15) << setprecision(6) << (AGL_data.GruneisenParameterPressure.at(j).at(k));
	    oss << setw(16) << setprecision(6) << (AGL_data.GruneisenParameterPressure.at(j).at(k));
	  }
	  oss << endl;
	}
	string ofilegammapname = AGL_data.dirpathname + "/AGL_Gruneisen_parameter_pressure.out";
	if(!aurostd::stringstream2file(oss, ofilegammapname, "WRITE")) {
	  aurostd::StringstreamClean(aus);
	  aus << _AGLSTR_ERROR_ + "Unable to open file AGL_Gruneisen_parameter_pressure.out" <<  endl;
	  aurostd::PrintMessageStream(FileMESSAGE,aus,XHOST.QUIET);
	  return 1;
	}	
	// [OBSOLETE] aurostd::StringstreamClean(oss);
	oss.clear();
	oss.str(std::string());
      }

      // Write out data for Hugoniot plots: moved to after plot function calls to allow re-run of GIBBS fitting without truncating pressure and temperature
      // Mass density (g/cm^3); Temperature (K); E_DFT + U_int_vib (kJ/g); Pressure (GPa)
      // Write out data for all temperatures for each pressure
      // [OBSOLETE] if(USER_WRITE_HUGONIOT_INPUT.option) {
      // [OBSOLETE] for (uint k = 0; k < AGL_data.pressure_external.size(); k++) {
      // [OBSOLETE]   oss << "# Data for pressure = " << AGL_data.pressure_external.at(k) << endl;
      // [OBSOLETE]   oss << "# rho(g/cc)     T(K)            E(kJ/g)         P(GPa)" << endl;
      // [OBSOLETE]   for (uint j = 0; j < AGL_data.temperature_external.size(); j++) {
      // [OBSOLETE] Convert energy from eV/cell to kJ/g
      // [OBSOLETE] energy_kJg = (AGL_data.EnergyDFT_UIntVib.at(j).at(k) * 1.6e-22) / cellmass_grams;
      // [OBSOLETE]  Write data for this (p, T) point
      // [OBSOLETE] oss << AGL_data.mass_density_gcm3.at(j).at(k) << "\t" << AGL_data.temperature_external.at(j) << "\t" << energy_kJg << "\t" << AGL_data.pressure_external.at(k) << endl;
      // [OBSOLETE]  }
      // [OBSOLETE] }
      // [OBSOLETE] string ofilehugoniotinput = AGL_data.dirpathname + "/AGL_Hugoniot_input_data.out";
      // [OBSOLETE] if(!aurostd::stringstream2file(oss, ofilehugoniotinput, "WRITE")) {
      // [OBSOLETE]   aurostd::StringstreamClean(aus);
      // [OBSOLETE]   aus << _AGLSTR_ERROR_ + "Unable to open file AGL_Hugoniot_input_data.out" <<  endl;
      // [OBSOLETE]   aurostd::PrintMessageStream(FileMESSAGE,aus,XHOST.QUIET);
      // [OBSOLETE]   return 1;
      // [OBSOLETE] }	
      // [OBSOLETE] oss.clear();
      // [OBSOLETE] oss.str(std::string());
      // [OBSOLETE] }

      // Run Hugoniot calculation: moved to after plot function calls to allow re-run of GIBBS fitting without truncating pressure and temperature
      // Mass density (g/cm^3); Temperature (K); E_DFT + U_int_vib (kJ/g); Pressure (GPa)
      // Pass data for all temperatures for each pressure
      // [OBSOLETE] vector<vector<double> > energy_pT_kJg;
      // [OBSOLETE] vector<vector<double> > hugoniot_output;
      // [OBSOLETE] energy_pT_kJg.resize(AGL_data.pressure_external.size());
      // [OBSOLETE] hugoniot_output.resize(AGL_data.pressure_external.size());
      // [OBSOLETE] if(USER_HUGONIOT_CALC.option) {
      // [OBSOLETE] for (uint k = 0; k < AGL_data.pressure_external.size(); k++) {
      // [OBSOLETE] for (uint j = 0; j < AGL_data.temperature_external.size(); j++) {
      // Convert energy from eV/cell to kJ/g
      // [OBSOLETE] energy_kJg = (AGL_data.EnergyDFT_UIntVib.at(j).at(k) * 1.6e-22) / cellmass_grams;
      // [OBSOLETE] energy_pT_kJg.at(k).push_back(energy_kJg);
      // [OBSOLETE] }
      // [OBSOLETE] }
      // [OBSOLETE] aglerror = AGL_functions::runHugoniot(AGL_data.pressure_external, AGL_data.temperature_external, AGL_data.mass_density_gcm3, energy_pT_kJg, hugoniot_output, FileMESSAGE);
      // [OBSOLETE] if(aglerror != 0 && aglerror != 2) {
      // [OBSOLETE] aurostd::StringstreamClean(aus);
      // [OBSOLETE] aus << _AGLSTR_ERROR_ + "Failure in Hugoniot calculation" <<  endl;
      // [OBSOLETE] aurostd::PrintMessageStream(FileMESSAGE,aus,XHOST.QUIET);
      // [OBSOLETE] return aglerror;
      // [OBSOLETE] } else {
      // [OBSOLETE] oss << std::setw(15) << "rho(g/cc)" << std::setw(15) << "T(K)" << std::setw(15) << "E(kJ/g)" << std::setw(15) << "P(GPa)" << endl;
      // [OBSOLETE] for (uint i = 0; i < hugoniot_output.size(); i++) {
      // [OBSOLETE] for (uint j = 0; j < hugoniot_output.at(i).size(); j++) {
      // [OBSOLETE] oss << setw(15) << setprecision(6) << hugoniot_output.at(i).at(j);
      // [OBSOLETE] }
      // [OBSOLETE] oss << endl;
      // [OBSOLETE] }
      // [OBSOLETE] string ofilehugoniotoutput = AGL_data.dirpathname + "/AGL_Hugoniot.out";
      // [OBSOLETE] if(!aurostd::stringstream2file(oss, ofilehugoniotoutput, "WRITE")) {
      // [OBSOLETE] aurostd::StringstreamClean(aus);
      // [OBSOLETE] aus << _AGLSTR_ERROR_ + "Unable to open file AGL_Hugoniot.out" <<  endl;
      // [OBSOLETE] aurostd::PrintMessageStream(FileMESSAGE,aus,XHOST.QUIET);
      // [OBSOLETE] return 1;
      // [OBSOLETE] }	
      // [OBSOLETE] }
      // [OBSOLETE] oss.clear();
      // [OBSOLETE] oss.str(std::string());
      // [OBSOLETE] }

      // Plot Debye temperature, heat capacity, Gruneisen parameter, and vibrational free energy as a function of temperature; and energy as a function of cell volume
      if(USER_PLOT_RESULTS.option) {
	  
	// ****************** Plot Debye temperature as a function of temperature **********************
	string debyedatalabel = "debye";
	string xlabel = "Temperature (K)";
	string ylabel = "Debye Temperature (K)";
	string plotname = "Debye Temperature (K)";
	string plotfilename = AGL_data.dirpathname + "/" + AGL_data.sysname + "_debye_temperature";
	// Call plotting function
	aglerror = AGL_functions::plotaglresults (AGL_data.temperature_external, AGL_data.DebyeTemperature0pressure, Tmin, Tmax, DEB_min, DEB_max, ntdpoints, debyedatalabel, xlabel, ylabel, plotname, plotfilename, AGL_data.sysname, FileMESSAGE);
	if(aglerror != 0) {
	  aurostd::StringstreamClean(aus);
	  aus << _AGLSTR_ERROR_ + "Failed to plot Debye temperature" << endl;  
	  aurostd::PrintMessageStream(FileMESSAGE,aus,XHOST.QUIET);
	  return aglerror;
	}

	// ****************** Plot heat capacity (constant volume) as a function of temperature **********************
	string cvdatalabel = "cv";
	xlabel = "Temperature (K)";
	ylabel = "Heat Capacity (kB/cell)";
	plotname = "Heat Capacity (kB/cell)";
	plotfilename = AGL_data.dirpathname + "/" + AGL_data.sysname + "_heat_capacity_Cv";
	// Call plotting function	
	aglerror = AGL_functions::plotaglresults (AGL_data.temperature_external, AGL_data.CvunitkB0pressure, Tmin, Tmax, CV_min, CV_max, ntdpoints, cvdatalabel, xlabel, ylabel, plotname, plotfilename, AGL_data.sysname, FileMESSAGE);
	if(aglerror != 0) {
	  aurostd::StringstreamClean(aus);
	  aus << _AGLSTR_ERROR_ + "Failed to plot heat capacity at constant volume" << endl;  
	  aurostd::PrintMessageStream(FileMESSAGE,aus,XHOST.QUIET);
	  return aglerror;
	}

	// ****************** Plot heat capacity (constant pressure) as a function of temperature **********************
	string cpdatalabel = "cp";
	xlabel = "Temperature (K)";
	ylabel = "Heat Capacity (kB/cell)";
	plotname = "Heat Capacity at constant pressure (kB/cell)";
	plotfilename = AGL_data.dirpathname + "/" + AGL_data.sysname + "_heat_capacity_Cp";
	// Call plotting function	
	aglerror = AGL_functions::plotaglresults (AGL_data.temperature_external, AGL_data.CpunitkB0pressure, Tmin, Tmax, CP_min, CP_max, ntdpoints, cpdatalabel, xlabel, ylabel, plotname, plotfilename, AGL_data.sysname, FileMESSAGE);
	if(aglerror != 0) {
	  aurostd::StringstreamClean(aus);
	  aus << _AGLSTR_ERROR_ + "Failed to plot heat capacity at constant pressure" << endl;  
	  aurostd::PrintMessageStream(FileMESSAGE,aus,XHOST.QUIET);
	  return aglerror;
	}

	// ****************** Plot Gruneisen parameter as a function of temperature **********************
	string gadatalabel = "ga";
	xlabel = "Temperature (K)";
	ylabel = "Gruneisen Parameter";
	plotname = "Gruneisen Parameter";
	plotfilename = AGL_data.dirpathname + "/" + AGL_data.sysname + "_gruneisen_parameter";
	// Call plotting function	
	aglerror = AGL_functions::plotaglresults (AGL_data.temperature_external, AGL_data.GruneisenParameter0pressure, Tmin, Tmax, GA_min, GA_max, ntdpoints, gadatalabel, xlabel, ylabel, plotname, plotfilename, AGL_data.sysname, FileMESSAGE);
	if(aglerror != 0) {
	  aurostd::StringstreamClean(aus);
	  aus << _AGLSTR_ERROR_ + "Failed to plot Gruneisen parameter" << endl;  
	  aurostd::PrintMessageStream(FileMESSAGE,aus,XHOST.QUIET);
	  return aglerror;
	}

	// ****************** Plot vibrational free energy as a function of temperature **********************
	string hedatalabel = "he";
	xlabel = "Temperature (K)";
	ylabel = "Vibrational Free Energy (meV/cell)";
	plotname = "Vibrational Free Energy (meV/cell)";
	plotfilename = AGL_data.dirpathname + "/" + AGL_data.sysname + "_vibrational_free_energy";
	// Call plotting function	
	aglerror = AGL_functions::plotaglresults (AGL_data.temperature_external, AGL_data.HelmholtzEnergy0pressuremeV, Tmin, Tmax, VF_min, VF_max, ntdpoints, hedatalabel, xlabel, ylabel, plotname, plotfilename, AGL_data.sysname, FileMESSAGE);
	if(aglerror != 0) {
	  aurostd::StringstreamClean(aus);
	  aus << _AGLSTR_ERROR_ + "Failed to plot vibrational free energy" << endl;  
	  aurostd::PrintMessageStream(FileMESSAGE,aus,XHOST.QUIET);
	  return aglerror;
	}

	// ****************** Plot calculated energy/cell as a function of volume/cell ***********************
	string evcdatalabel = "evc";
	xlabel = "Volume (Ang^3/cell)";
	ylabel = "Energy (eV/cell)";
	plotname = "Energy as a function of volume (eV/cell)";
	plotfilename = AGL_data.dirpathname + "/" + AGL_data.sysname + "_energy_volume_cell";
	// Call plotting function	
	aglerror = AGL_functions::plotaglresults (volumetotal, energytotal, Vcellmin, Vcellmax, Ecellmin, Ecellmax, nevpoints, evcdatalabel, xlabel, ylabel, plotname, plotfilename, AGL_data.sysname, FileMESSAGE);
	if(aglerror != 0) {
	  aurostd::StringstreamClean(aus);
	  aus << _AGLSTR_ERROR_ + "Failed to plot energy(volume) per cell" << endl;  
	  aurostd::PrintMessageStream(FileMESSAGE,aus,XHOST.QUIET);
	  return aglerror;
	}

	// ****************** Plot calculated energy/atom as a function of volume/atom ***********************
	string evadatalabel = "eva";
	xlabel = "Volume (Ang^3/atom)";
	ylabel = "Energy (eV/atom)";
	plotname = "Energy as a function of volume (eV/atom)";
	plotfilename = AGL_data.dirpathname + "/" + AGL_data.sysname + "_energy_volume_atom";
	// Call plotting function	
	aglerror = AGL_functions::plotaglresults (volume_atom, energy_atom, Vatommin, Vatommax, Eatommin, Eatommax, nevpoints, evadatalabel, xlabel, ylabel, plotname, plotfilename, AGL_data.sysname, FileMESSAGE);
	if(aglerror != 0) {
	  aurostd::StringstreamClean(aus);
	  aus << _AGLSTR_ERROR_ + "Failed to plot energy(volume) per atom" << endl;  
	  aurostd::PrintMessageStream(FileMESSAGE,aus,XHOST.QUIET);
	  return aglerror;
	}

      }
      
      // Write out data for Hugoniot plots
      // Mass density (g/cm^3); Temperature (K); E_DFT + U_int_vib (kJ/g); Pressure (GPa)
      // Write out data for all temperatures for each pressure
      if(USER_WRITE_HUGONIOT_INPUT.option && !AGL_data.run_all_pressure_temperature) {
	for (uint k = 0; k < AGL_data.pressure_external.size(); k++) {
	  oss << "# Data for pressure = " << AGL_data.pressure_external.at(k) << endl;
	  oss << "# rho(g/cc)     T(K)            E(kJ/g)         P(GPa)" << endl;
	  for (uint j = 0; j < AGL_data.temperature_external.size(); j++) {
	    // Convert energy from eV/cell to kJ/g
	    energy_kJg = (AGL_data.EnergyDFT_UIntVib.at(j).at(k) * 1.6e-22) / cellmass_grams;
	    // Write data for this (p, T) point
	    oss << AGL_data.mass_density_gcm3.at(j).at(k) << "\t" << AGL_data.temperature_external.at(j) << "\t" << energy_kJg << "\t" << AGL_data.pressure_external.at(k) << endl;
	  }
	}
	string ofilehugoniotinput = AGL_data.dirpathname + "/AGL_Hugoniot_input_data.out";
	if(!aurostd::stringstream2file(oss, ofilehugoniotinput, "WRITE")) {
	  aurostd::StringstreamClean(aus);
	  aus << _AGLSTR_ERROR_ + "Unable to open file AGL_Hugoniot_input_data.out" <<  endl;
	  aurostd::PrintMessageStream(FileMESSAGE,aus,XHOST.QUIET);
	  return 1;
	}	
	// [OBSOLETE] aurostd::StringstreamClean(oss);
	oss.clear();
	oss.str(std::string());
      }

      // Run Hugoniot calculation
      // Mass density (g/cm^3); Temperature (K); E_DFT + U_int_vib (kJ/g); Pressure (GPa)
      // Pass data for all temperatures for each pressure
      vector<vector<double> > energy_pT_kJg;
      // [OBSOLETE] vector<vector<double> > hugoniot_output;
      energy_pT_kJg.resize(AGL_data.pressure_external.size());
      hugoniot_output.resize(AGL_data.pressure_external.size());
      bool json_written = false;
      if(USER_HUGONIOT_CALC.option && !AGL_data.run_all_pressure_temperature) {
	aurostd::StringstreamClean(aus);
	aus << _AGLSTR_MESSAGE_ + "Calculating Hugoniot" <<  endl;
	aurostd::PrintMessageStream(FileMESSAGE,aus,XHOST.QUIET);
	if ((AGL_data.pressure_external.size() < USER_NPRESSURE) || (AGL_data.temperature_external.size() < USER_NTEMPERATURE)) {
	  AGL_data.run_all_pressure_temperature = true;
	  AGL_data.tdebye.clear();
	  AGL_data.pressure_external.resize(USER_NPRESSURE);
	  for(uint i = 0; i < AGL_data.pressure_external.size(); i++) {
	    AGL_data.pressure_external.at(i) = pres_orig.at(i); 
	  }
	  // Regenerate temperature values using stepsize and number of values
	  // Resize vector in advance to allocate memory to store temperature values
	  AGL_data.temperature_external.resize(USER_NTEMPERATURE);
	  tempi = 0.0;
	  for(uint i = 0; i < USER_NTEMPERATURE; i++) {
	    AGL_data.temperature_external.at(i) = tempi; 
	    tempi = tempi + USER_STEMPERATURE;
	  }

	  // Reset E(V) data to initial values
	  AGL_data.energyinput.resize(AGL_data.volumeinput_orig.size());
	  AGL_data.volumeinput.resize(AGL_data.volumeinput_orig.size());
	  for (uint i = 0; i < AGL_data.volumeinput_orig.size(); i++) {
	    AGL_data.volumeinput.at(i) = AGL_data.volumeinput_orig.at(i);
	    AGL_data.energyinput.at(i) = AGL_data.energyinput_orig.at(i);
	    // Print out total energy and volume
	    aurostd::StringstreamClean(aus);
	    aus << _AGLSTR_MESSAGE_ << "Energy (eV) = " << AGL_data.energyinput.at(i) << endl;
	    aus << _AGLSTR_MESSAGE_ << "Volume (Ang^3) = " << AGL_data.volumeinput.at(i) << endl;
	    aurostd::PrintMessageStream(FileMESSAGE,aus,XHOST.QUIET);
	  }
	  
	  aurostd::StringstreamClean(aus);
	  aus << _AGLSTR_MESSAGE_ + "Running GIBBS" <<  endl;
	  aurostd::PrintMessageStream(FileMESSAGE,aus,XHOST.QUIET);
	  
	  // Runs GIBBS algorithm within AFLOW to calculate thermal properties
	  aglerror = AGL_functions::gibbsrun(AGL_data, FileMESSAGE);
	  if (aglerror != 0) {
	    aurostd::StringstreamClean(aus);
	    aus << _AGLSTR_WARNING_ + "Failure in re-run of GIBBS to get all pressure-temperature date to calculate Hugoniot" <<  endl;
	    aurostd::PrintMessageStream(FileMESSAGE,aus,XHOST.QUIET);
	    return 9;
	  }
	  
	  // Run Hugoniot
	  aglerror = AGL_functions::runHugoniotAllTemperaturesAndPressures(AGL_data.AGL_pressure_temperature_energy_list, cellmass_grams, hugoniot_output, AGL_data.hugoniotextrapolate, FileMESSAGE);
	  if(aglerror != 0 && aglerror != 2) {
	    aurostd::StringstreamClean(aus);
	    aus << _AGLSTR_WARNING_ + "Failure in Hugoniot calculation" <<  endl;
	    aurostd::PrintMessageStream(FileMESSAGE,aus,XHOST.QUIET);
	    return 9;
	  } else {
	    oss << std::setw(15) << "#     rho(g/cc)" << std::setw(15) << "T(K)" << std::setw(15) << "E(kJ/g)" << std::setw(15) << "P(GPa)" << endl;
	    for (uint i = 0; i < hugoniot_output.size(); i++) {
	      for (uint j = 0; j < hugoniot_output.at(i).size(); j++) {
	        // [OBSOLETE] oss << "\t" << std::left << std::setw(15) << setprecision(6) << hugoniot_output.at(i).at(j);
	        oss << setw(15) << setprecision(6) << hugoniot_output.at(i).at(j);
	      }
	      oss << endl;
	    }
	    string ofilehugoniotoutput = AGL_data.dirpathname + "/AGL_Hugoniot.out";
	    if(!aurostd::stringstream2file(oss, ofilehugoniotoutput, "WRITE")) {
	      aurostd::StringstreamClean(aus);
	      aus << _AGLSTR_ERROR_ + "Unable to open file AGL_Hugoniot.out" <<  endl;
	      aurostd::PrintMessageStream(FileMESSAGE,aus,XHOST.QUIET);
	      return 1;
	    }
	    // Reset aglerror to 0 on successful output of Hugoniot data
	    aglerror = 0;
	    // [OBSOLETE] aurostd::StringstreamClean(oss);
	  }
	  oss.clear();
	  oss.str(std::string());
	  // Write calculated energies to JSON format:
	  // E(V) data including equilibrium volume determined by fitting calculated E(V) data
	  // Gibbs free energy as a function of temperature and pressure
	  aurostd::StringstreamClean(aus);
	  aus << _AGLSTR_MESSAGE_ << "Opening file AGL_energy.json" <<  endl;
	  aurostd::PrintMessageStream(FileMESSAGE,aus,XHOST.QUIET);
	  oss << "{\"energy_volume_atom\": [";
	  for (uint i = 0; i < volume_atom.size(); i++) {
	    if (i==0) {
	      oss << "{\"energy\":" << energy_atom.at(i) << ",\"volume\":" << volume_atom.at(i) << "}";
	    } else {
	      oss << ",{\"energy\":" << energy_atom.at(i) << ",\"volume\":" << volume_atom.at(i) << "}";
	    }
	  }
	  oss << "],\"enthalpy_pressure_atom\": [";
	  for (uint k = 0; k < AGL_data.AGL_pressure_enthalpy_list.size(); k++) {
	    if (!std::isnan(AGL_data.AGL_pressure_enthalpy_list.at(k).enthalpy)) {
	      firstnonnan = k;
	      break;
	    }
	  }
	  oss << "{\"pressure\":" << AGL_data.AGL_pressure_enthalpy_list.at(firstnonnan).pressure_external << ",\"enthalpy\":" << AGL_data.AGL_pressure_enthalpy_list.at(firstnonnan).enthalpy / AGL_data.natoms << "}";
	  for (uint k = firstnonnan+1; k < AGL_data.AGL_pressure_enthalpy_list.size(); k++) {
	    if (!std::isnan(AGL_data.AGL_pressure_enthalpy_list.at(k).enthalpy)) {
	      oss << ",{\"pressure\":" << AGL_data.AGL_pressure_enthalpy_list.at(k).pressure_external << ",\"enthalpy\":" << AGL_data.AGL_pressure_enthalpy_list.at(k).enthalpy / AGL_data.natoms << "}";
	    }
	  }      	
	  oss << "],\"gibbs_free_energy_atom\": [";
	  for (uint i = 0; i < AGL_data.AGL_pressure_temperature_energy_list.size(); i++) {
	    if (!std::isnan(AGL_data.AGL_pressure_temperature_energy_list.at(i).gibbs_free_energy)) {
	      firstnonnan = i;
	      break;
	    }
	  }
	  oss << "{\"temperature\":" << AGL_data.AGL_pressure_temperature_energy_list.at(firstnonnan).temperature_external << ",\"pressure\":" << AGL_data.AGL_pressure_temperature_energy_list.at(firstnonnan).pressure_external << ",\"gibbs_energy\":" << AGL_data.AGL_pressure_temperature_energy_list.at(firstnonnan).gibbs_free_energy / AGL_data.natoms << "}";
	  for (uint i = firstnonnan+1; i < AGL_data.AGL_pressure_temperature_energy_list.size(); i++) {
	    if (!std::isnan(AGL_data.AGL_pressure_temperature_energy_list.at(i).gibbs_free_energy)) {
	      oss << ",{\"temperature\":" << AGL_data.AGL_pressure_temperature_energy_list.at(i).temperature_external << ",\"pressure\":" << AGL_data.AGL_pressure_temperature_energy_list.at(i).pressure_external << ",\"gibbs_energy\":" << AGL_data.AGL_pressure_temperature_energy_list.at(i).gibbs_free_energy / AGL_data.natoms << "}";
	    }
	  }
	  oss << "],\"temperature_stepnumber\":" << USER_NTEMPERATURE << ",\"temperature_stepsize\":" << USER_STEMPERATURE << ",\"pressure_stepnumber\":" << USER_NPRESSURE << ",\"pressure_stepsize\":" << USER_SPRESSURE;
	  oss << ",\"units\":{\"energy\":\"eV/atom\",\"volume\":\"Angstrom^3/atom\",\"temperature\":\"K\",\"pressure\":\"GPa\"}";
	  if (USER_HUGONIOT_CALC.option) {
	    oss << ",\"hugoniot_output\": [";
	    for (uint i = 0; i < hugoniot_output.size(); i++) {
	      if ((hugoniot_output.at(i).size() < 4) || std::isnan(hugoniot_output.at(i).at(0)) || std::isnan(hugoniot_output.at(i).at(1)) || std::isnan(hugoniot_output.at(i).at(2)) || std::isnan(hugoniot_output.at(i).at(3))) {
		aurostd::StringstreamClean(aus);
		aus << _AGLSTR_WARNING_ << "Hugoniot entry " << i << " only has " << hugoniot_output.at(i).size() << " components" <<  endl;
		aus << _AGLSTR_WARNING_ << "It should have 4 components, not writing this entry to JSON" <<  endl;	      
		aurostd::PrintMessageStream(FileMESSAGE,aus,XHOST.QUIET);
		continue;
	      } else {
		firstnonnan = i;
		break;
	      }
	    }
	    oss << "{\"mass_density\":" << hugoniot_output.at(firstnonnan).at(0) << ",\"temperature\":" << hugoniot_output.at(firstnonnan).at(1) << ",\"energy\":" << hugoniot_output.at(firstnonnan).at(2) << ",\"pressure\":"  << hugoniot_output.at(firstnonnan).at(3) << "}";
	    for (uint i = firstnonnan+1; i < hugoniot_output.size(); i++) {
	      if ((hugoniot_output.at(i).size() < 4) || std::isnan(hugoniot_output.at(i).at(0)) || std::isnan(hugoniot_output.at(i).at(1)) || std::isnan(hugoniot_output.at(i).at(2)) || std::isnan(hugoniot_output.at(i).at(3))) {
		aurostd::StringstreamClean(aus);
		aus << _AGLSTR_WARNING_ << "Hugoniot entry " << i << " only has " << hugoniot_output.at(i).size() << " components" <<  endl;
		aus << _AGLSTR_WARNING_ << "It should have 4 components, not writing this entry to JSON" <<  endl;	      
		aurostd::PrintMessageStream(FileMESSAGE,aus,XHOST.QUIET);
		continue;
		} else {
		  oss << ",{\"mass_density\":" << hugoniot_output.at(i).at(0) << ",\"temperature\":" << hugoniot_output.at(i).at(1) << ",\"energy\":" << hugoniot_output.at(i).at(2) << ",\"pressure\":"  << hugoniot_output.at(i).at(3) << "}";
	      }
	    }
	    oss << "],\"hugoniot_units\":{\"mass_density\":\"g/cc\",\"energy\":\"kJ/g\",\"temperature\":\"K\",\"pressure\":\"GPa\"}";
	  }
	  oss << "}" << endl;
	  string ofileenergyjson = AGL_data.dirpathname + "/AGL_energy.json";
	  if(!aurostd::stringstream2file(oss, ofileenergyjson, "WRITE")) {
	    aurostd::StringstreamClean(aus);
	    aus << _AGLSTR_ERROR_ + "Unable to open file AGL_energy.json" <<  endl;
	    aurostd::PrintMessageStream(FileMESSAGE,aus,XHOST.QUIET);
	    return 1;
	  }	
	  oss.clear();
	  oss.str(std::string());
	  oss << "# temperature_stepnumber=" << USER_NTEMPERATURE << endl;
	  oss << "# temperature_stepsize=" << USER_STEMPERATURE << endl;
	  oss << "# pressure_stepnumber=" << USER_NPRESSURE << endl;
	  oss << "# pressure_stepsize=" << USER_SPRESSURE << endl;
	  oss << "#  T (K) " << "        " << aurostd::PaddedPRE("P (GPa)",12," ") << "        " << aurostd::PaddedPRE("G (eV/atom)",13," ") << endl;
	  for (uint i = 0; i < AGL_data.AGL_pressure_temperature_energy_list.size(); i++) {
	    if (!std::isnan(AGL_data.AGL_pressure_temperature_energy_list.at(i).gibbs_free_energy)) {
	      oss << setw(8) << setprecision(2) << fixed << AGL_data.AGL_pressure_temperature_energy_list.at(i).temperature_external << "          " << setw(11) << setprecision(2) << AGL_data.AGL_pressure_temperature_energy_list.at(i).pressure_external << "          " << setw(11) << setprecision(6) << AGL_data.AGL_pressure_temperature_energy_list.at(i).gibbs_free_energy / AGL_data.natoms << endl;
	    }
	  }	
	  string ofileenergies = AGL_data.dirpathname + "/AGL_gibbs_energy_pT.out";
	  if(!aurostd::stringstream2file(oss, ofileenergies, "WRITE")) {
	    aurostd::StringstreamClean(aus);
	    aus << _AGLSTR_ERROR_ + "Unable to open file AGL_gibbs_energy_pT.out" <<  endl;
	    aurostd::PrintMessageStream(FileMESSAGE,aus,XHOST.QUIET);
	    return 1;
	  }	
	  oss.clear();
	  oss.str(std::string());
	  oss << "# pressure_stepnumber=" << USER_NPRESSURE << endl;
	  oss << "# pressure_stepsize=" << USER_SPRESSURE << endl;
	  oss << "#  P (GPa) " << "        " << aurostd::PaddedPRE("H (eV/atom)",13," ") << endl;
	  for (uint k = 0; k < AGL_data.AGL_pressure_enthalpy_list.size(); k++) {
	    if (!std::isnan(AGL_data.AGL_pressure_enthalpy_list.at(k).enthalpy)) {
	      oss << setw(10) << setprecision(2) << fixed << setprecision(2) << AGL_data.AGL_pressure_enthalpy_list.at(k).pressure_external << "          " << setw(12) << setprecision(6) << AGL_data.AGL_pressure_enthalpy_list.at(k).enthalpy / AGL_data.natoms << endl;
	    }
	  }	
	  string ofileenthalpies = AGL_data.dirpathname + "/AGL_enthalpy_pressure.out";
	  if(!aurostd::stringstream2file(oss, ofileenthalpies, "WRITE")) {
	    aurostd::StringstreamClean(aus);
	    aus << _AGLSTR_ERROR_ + "Unable to open file AGL_enthalpy_pressure.out" <<  endl;
	    aurostd::PrintMessageStream(FileMESSAGE,aus,XHOST.QUIET);
	    return 1;
	  }
	  oss.clear();
	  oss.str(std::string());			  
	  json_written = true;
	} else {
	  for (uint k = 0; k < AGL_data.pressure_external.size(); k++) {
	    // [OBSOLETE] energy_pT_kJg.resize(AGL_data.pressure_external.size());
	    // [OBSOLETE] oss << "# Data for pressure = " << AGL_data.pressure_external.at(k) << endl;
	    // [OBSOLETE] oss << "# rho(g/cc)     T(K)            E(kJ/g)         P(GPa)" << endl;
	    for (uint j = 0; j < AGL_data.temperature_external.size(); j++) {
	      // Convert energy from eV/cell to kJ/g
	      energy_kJg = (AGL_data.EnergyDFT_UIntVib.at(j).at(k) * 1.6e-22) / cellmass_grams;
	      energy_pT_kJg.at(k).push_back(energy_kJg);
	    }
	  }
	  aglerror = AGL_functions::runHugoniot(AGL_data.pressure_external, AGL_data.temperature_external, AGL_data.mass_density_gcm3, energy_pT_kJg, hugoniot_output, AGL_data.hugoniotextrapolate, FileMESSAGE);
	  if(aglerror != 0 && aglerror != 2) {
	    aurostd::StringstreamClean(aus);
	    aus << _AGLSTR_ERROR_ + "Failure in Hugoniot calculation" <<  endl;
	    aurostd::PrintMessageStream(FileMESSAGE,aus,XHOST.QUIET);
	    return aglerror;
	  } else {
	    oss << std::setw(15) << "#     rho(g/cc)" << std::setw(15) << "T(K)" << std::setw(15) << "E(kJ/g)" << std::setw(15) << "P(GPa)" << endl;
	    for (uint i = 0; i < hugoniot_output.size(); i++) {
	      for (uint j = 0; j < hugoniot_output.at(i).size(); j++) {
		// [OBSOLETE] oss << "\t" << std::left << std::setw(15) << setprecision(6) << hugoniot_output.at(i).at(j);
		oss << setw(15) << setprecision(6) << hugoniot_output.at(i).at(j);
	      }
	      oss << endl;
	    }
	    string ofilehugoniotoutput = AGL_data.dirpathname + "/AGL_Hugoniot.out";
	    if(!aurostd::stringstream2file(oss, ofilehugoniotoutput, "WRITE")) {
	      aurostd::StringstreamClean(aus);
	      aus << _AGLSTR_ERROR_ + "Unable to open file AGL_Hugoniot.out" <<  endl;
	      aurostd::PrintMessageStream(FileMESSAGE,aus,XHOST.QUIET);
	      return 1;
	    }	
	    // Reset aglerror to 0 on successful output of Hugoniot data
	    aglerror = 0;
	    // [OBSOLETE] aurostd::StringstreamClean(oss);
	  }
	  oss.clear();
	  oss.str(std::string());
	}
      }
      // If the JSON files hasn't already been written out, then writes calculated energies to JSON format
      if (!json_written) {
	// Write calculated energies to JSON format:
	// E(V) data including equilibrium volume determined by fitting calculated E(V) data
	// Enthalpy as a function of pressure (H = E + pV)
	// Gibbs free energy as a function of temperature and pressure
	// Write calculated energies to JSON format:
	// E(V) data including equilibrium volume determined by fitting calculated E(V) data
	// Gibbs free energy as a function of temperature and pressure
	bool firstgibbs = true;
       	aurostd::StringstreamClean(aus);
	aus << _AGLSTR_MESSAGE_ << "Opening file AGL_energy.json" <<  endl;
	aurostd::PrintMessageStream(FileMESSAGE,aus,XHOST.QUIET);
	oss << "{\"energy_volume_atom\": [";
	for (uint i = 0; i < volume_atom.size(); i++) {
	  if (i==0) {
	    oss << "{\"energy\":" << energy_atom.at(i) << ",\"volume\":" << volume_atom.at(i) << "}";
	  } else {
	    oss << ",{\"energy\":" << energy_atom.at(i) << ",\"volume\":" << volume_atom.at(i) << "}";
	  }
	}
	oss << "],\"enthalpy_pressure_atom\": [";
	for (uint k = 0; k < AGL_data.pressure_external.size(); k++) {
	  if (!std::isnan(AGL_data.EnthalpyPressureeV.at(k))) {
	    firstnonnan = k;
	    break;
	  }
	}
	oss << "{\"pressure\":" << AGL_data.pressure_external.at(firstnonnan) << ",\"enthalpy\":" << AGL_data.EnthalpyPressureeV.at(firstnonnan) / AGL_data.natoms << "}";
	for (uint k = firstnonnan+1; k < AGL_data.pressure_external.size(); k++) {
	  if (!std::isnan(AGL_data.EnthalpyPressureeV.at(k))) {
	    oss << ",{\"pressure\":" << AGL_data.pressure_external.at(k) << ",\"enthalpy\":" << AGL_data.EnthalpyPressureeV.at(k) / AGL_data.natoms << "}";
	  }
	}      
	oss << "],\"gibbs_free_energy_atom\": [";
	for (uint j = 0; j < AGL_data.temperature_external.size(); j++) {
	  for (uint k = 0; k < AGL_data.pressure_external.size(); k++) {
	    // [OBSOLETE] if ((j==0) && (k==0)) {
	    if (firstgibbs) {
	      if (!std::isnan(AGL_data.GibbsFreeEnergyPressureeV.at(j).at(k))) {
	      oss << "{\"temperature\":" << AGL_data.temperature_external.at(j) << ",\"pressure\":" << AGL_data.pressure_external.at(k) << ",\"gibbs_energy\":" << AGL_data.GibbsFreeEnergyPressureeV.at(j).at(k) / AGL_data.natoms << "}";
		firstgibbs = false;
	      }
	    } else {
	      if (!std::isnan(AGL_data.GibbsFreeEnergyPressureeV.at(j).at(k))) {
	      oss << ",{\"temperature\":" << AGL_data.temperature_external.at(j) << ",\"pressure\":" << AGL_data.pressure_external.at(k) << ",\"gibbs_energy\":" << AGL_data.GibbsFreeEnergyPressureeV.at(j).at(k) / AGL_data.natoms << "}";
	    }
	  }
	}
	}
	oss << "],\"temperature_stepnumber\":" << USER_NTEMPERATURE << ",\"temperature_stepsize\":" << USER_STEMPERATURE << ",\"pressure_stepnumber\":" << USER_NPRESSURE << ",\"pressure_stepsize\":" << USER_SPRESSURE;
	oss << ",\"units\":{\"energy\":\"eV/atom\",\"volume\":\"Angstrom^3/atom\",\"temperature\":\"K\",\"pressure\":\"GPa\"}";
	if (USER_HUGONIOT_CALC.option) {
	  oss << ",\"hugoniot_output\": [";
	  for (uint i = 0; i < hugoniot_output.size(); i++) {
	    if ((hugoniot_output.at(i).size() < 4) || std::isnan(hugoniot_output.at(i).at(0)) || std::isnan(hugoniot_output.at(i).at(1)) || std::isnan(hugoniot_output.at(i).at(2)) || std::isnan(hugoniot_output.at(i).at(3))) {
	      aurostd::StringstreamClean(aus);
	      aus << _AGLSTR_WARNING_ << "Hugoniot entry " << i << " only has " << hugoniot_output.at(i).size() << " components" <<  endl;
	      aus << _AGLSTR_WARNING_ << "It should have 4 components, not writing this entry to JSON" <<  endl;	      
	      aurostd::PrintMessageStream(FileMESSAGE,aus,XHOST.QUIET);
	      continue;
	    } else {
	      firstnonnan = i;
	      break;
	    }
	  }
	  oss << "{\"mass_density\":" << hugoniot_output.at(firstnonnan).at(0) << ",\"temperature\":" << hugoniot_output.at(firstnonnan).at(1) << ",\"energy\":" << hugoniot_output.at(firstnonnan).at(2) << ",\"pressure\":"  << hugoniot_output.at(firstnonnan).at(3) << "}";
	  for (uint i = 0; i < hugoniot_output.size(); i++) {	      
	    if ((hugoniot_output.at(i).size() < 4) || std::isnan(hugoniot_output.at(i).at(0)) || std::isnan(hugoniot_output.at(i).at(1)) || std::isnan(hugoniot_output.at(i).at(2)) || std::isnan(hugoniot_output.at(i).at(3))) {
	      aurostd::StringstreamClean(aus);
	      aus << _AGLSTR_WARNING_ << "Hugoniot entry " << i << " only has " << hugoniot_output.at(i).size() << " components" <<  endl;
	      aus << _AGLSTR_WARNING_ << "It should have 4 components, not writing this entry to JSON" <<  endl;	      
	      aurostd::PrintMessageStream(FileMESSAGE,aus,XHOST.QUIET);
	      continue;
	      } else {
		oss << ",{\"mass_density\":" << hugoniot_output.at(i).at(0) << ",\"temperature\":" << hugoniot_output.at(i).at(1) << ",\"energy\":" << hugoniot_output.at(i).at(2) << ",\"pressure\":"  << hugoniot_output.at(i).at(3) << "}";
	    }
	  }
	  oss << "],\"hugoniot_units\":{\"mass_density\":\"g/cc\",\"energy\":\"kJ/g\",\"temperature\":\"K\",\"pressure\":\"GPa\"}";
	}
	oss << "}" << endl;
	string ofileenergyjson = AGL_data.dirpathname + "/AGL_energy.json";
	if(!aurostd::stringstream2file(oss, ofileenergyjson, "WRITE")) {
	  aurostd::StringstreamClean(aus);
	  aus << _AGLSTR_ERROR_ + "Unable to open file AGL_energy.json" <<  endl;
	  aurostd::PrintMessageStream(FileMESSAGE,aus,XHOST.QUIET);
	  return 1;
	}	
	oss.clear();
	oss.str(std::string());
	oss << "# temperature_stepnumber=" << USER_NTEMPERATURE << endl;
	oss << "# temperature_stepsize=" << USER_STEMPERATURE << endl;
	oss << "# pressure_stepnumber=" << USER_NPRESSURE << endl;
	oss << "# pressure_stepsize=" << USER_SPRESSURE << endl;
	oss << "#  T (K) " << "        " << aurostd::PaddedPRE("P (GPa)",12," ") << "        " << aurostd::PaddedPRE("G (eV/atom)",13," ") << endl;
	for (uint j = 0; j < AGL_data.temperature_external.size(); j++) {
	  for (uint k = 0; k < AGL_data.pressure_external.size(); k++) {
	    if (!std::isnan(AGL_data.GibbsFreeEnergyPressureeV.at(j).at(k))) {
	      oss << setw(8) << setprecision(2) << fixed << AGL_data.temperature_external.at(j) << "          "  << setw(11) << setprecision(2) << AGL_data.pressure_external.at(k) << "          "  << setw(11) << setprecision(6) << AGL_data.GibbsFreeEnergyPressureeV.at(j).at(k) / AGL_data.natoms << endl;
	    }
	  }
	}	
	string ofileenergies = AGL_data.dirpathname + "/AGL_gibbs_energy_pT.out";
	if(!aurostd::stringstream2file(oss, ofileenergies, "WRITE")) {
	  aurostd::StringstreamClean(aus);
	  aus << _AGLSTR_ERROR_ + "Unable to open file AGL_gibbs_energy_pT.out" <<  endl;
	  aurostd::PrintMessageStream(FileMESSAGE,aus,XHOST.QUIET);
	  return 1;
	}	
	oss.clear();
	oss.str(std::string());
	oss << "# pressure_stepnumber=" << USER_NPRESSURE << endl;
	oss << "# pressure_stepsize=" << USER_SPRESSURE << endl;
	oss << "#  P (GPa) " << "        " << aurostd::PaddedPRE("H (eV/atom)",13," ") << endl;
	for (uint k = 0; k < AGL_data.pressure_external.size(); k++) {
	  if (!std::isnan(AGL_data.EnthalpyPressureeV.at(k))) {
	    oss << setw(10) << setprecision(2) << fixed << setprecision(2) << AGL_data.pressure_external.at(k) << "          " << setw(12) << setprecision(6) << AGL_data.EnthalpyPressureeV.at(k) / AGL_data.natoms << endl;
	  }
	}	
	string ofileenthalpies = AGL_data.dirpathname + "/AGL_enthalpy_pressure.out";
	if(!aurostd::stringstream2file(oss, ofileenthalpies, "WRITE")) {
	  aurostd::StringstreamClean(aus);
	  aus << _AGLSTR_ERROR_ + "Unable to open file AGL_enthalpy_pressure.out" <<  endl;
	  aurostd::PrintMessageStream(FileMESSAGE,aus,XHOST.QUIET);
	  return 1;
	}
	oss.clear();
	oss.str(std::string());		
      }
    }
    catch (AGLStageBreak& e) {
      aurostd::StringstreamClean(aus);
      aus << _AGLSTR_NOTICE_ + "Stopped. Waiting for completion of required calculations..." << endl;
      aurostd::PrintMessageStream(FileMESSAGE,aus,XHOST.QUIET);
      aglerror = 8;
    }

    return aglerror;
  }
} // namespace AGL_functions

// **************************************************************************
//  End of AFLOW AGL
// **************************************************************************


#endif  // _AFLOW_AGL_DEBYE_CPP
<|MERGE_RESOLUTION|>--- conflicted
+++ resolved
@@ -1,11 +1,7 @@
 // ***************************************************************************
 // *                                                                         *
 // *           Aflow STEFANO CURTAROLO - Duke University 2003-2020           *
-<<<<<<< HEAD
 // *                Aflow CORMAC TOHER - Duke University 2013-2020           *
-=======
-// *                Aflow CORMAC TOHER - Duke University 2013-2019           *
->>>>>>> 10163148
 // *                                                                         *
 // ***************************************************************************
 // Written by Cormac Toher
@@ -4718,3 +4714,10 @@
 
 
 #endif  // _AFLOW_AGL_DEBYE_CPP
+
+// ***************************************************************************
+// *                                                                         *
+// *           Aflow STEFANO CURTAROLO - Duke University 2003-2020           *
+// *                Aflow CORMAC TOHER - Duke University 2013-2020           *
+// *                                                                         *
+// ***************************************************************************