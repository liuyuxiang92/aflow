// ***************************************************************************
// *                                                                         *
// *           Aflow STEFANO CURTAROLO - Duke University 2003-2020           *
// *                Aflow CORMAC TOHER - Duke University 2013-2020           *
// *                                                                         *
// ***************************************************************************
// Written by Cormac Toher
// cormac.toher@duke.edu
#ifndef _AFLOW_AGL_DEBYE_CPP
#define _AFLOW_AGL_DEBYE_CPP
#include "aflow.h"
#include "aflow_agl_debye.h"
#include "aflow_ael_elasticity.h"

// ###############################################################################
//                  AFLOW Automatic GIBBS Library (AGL) (2013-2020)
// ###############################################################################
//
// Uses quasi-harmonic Debye model to obtain thermodynamic properties of materials
// Based on original Fortran program written by M. A. Blanco et al.
// See Computer Physics Communications 158, 57-72 (2004) and Journal of Molecular Structure (Theochem) 368, 245-255 (1996) for details of original GIBBS program
// See C. Toher et al., Phys. Rev. B 90, 174107 (2014), Phys. Rev. Materials 1, 015401 (2017) and references therein for description of this AGL implementation
// Please cite these works in addition to the general AFLOW papers if you use results generated using AGL
//
// ***************************************************************************
//
// Constructor for _AGL_data class, which is a container for variables required for the AGL method
// Initializes values of variables
// User controlled variables are passed to the constructor and initialized to user selected values or default values as appropriate
// Other variables are initialized to zero
//
_AGL_data::_AGL_data() {
  i_eqn_of_state = 0;
  i_optimize_beta = 0;
  i_debye = 0;
  poissonratio = 0.0;
  energy_infinity = 0.0;
  maxloops = 0;
  maxfit = 0;
  maxpolycoeffs = 0;
  birchfitorder_iG = 0;
  fittype = 0;
  poissonratiosource="";
  precaccalgonorm = false;
  relax_static = false;
  static_only = false;
  relax_only = false;
  hugoniotrun = false;
  hugoniotextrapolate = false;
  ael_pressure_calc = false;
  postprocess = false;
  natoms = 0.0;
  cellmass = 0.0;
  dirpathname = "";
  sysname = "";
  pressure_external.clear();
  temperature_external.clear();
  ntemperature = 0;
  stemperature = 0.0;
  npressure = 0;
  spressure = 0.0;
  energyinput.clear();
  volumeinput.clear();
  energyinput_orig.clear();
  volumeinput_orig.clear();
  pressurecalculated.clear();
  stresscalculated.clear();
  structurecalculated.clear();
  pressurecalculatedmax = 0.0;
  tdebye.clear();
  gaussxm_debug = false;
  // Data calculated within AGL
  d2EnergydVolume2_static.clear();
  poissonratiofunction = 0.0;
  // Record of noise in E-V data
  EV_noise = false;
  // Record difference between minimum of E-V data and center
  itdiff = 0;
  // Equation of state data
  voleqmin.clear();
  bulkmodulus.clear();
  alpha.clear();
  d2EnergydVolume2_dynamic.clear();
  gamma_G.clear();
  gamma_poly.clear();
  pressure_static.clear();
  rms = 0.0;
  bulkmodulus_0pressure = 0.0;
  dbulkmodulusdpV_0pressure = 0.0;
  d2bulkmodulusdpV2_0pressure = 0.0; 
  // Saved data
  bcnt_beta = 0.0;
  x_K_opt = 0.0;
  x_m_opt = 0.0;
  bcntvolume0pressure = 0.0;
  optimize_beta = false;
  pfit.clear();
  IntEnergStatic.clear();
  bcnt_beta_statcalc = 0.0;
  x_K_opt_statcalc = 0.0;
  x_m_opt_statcalc = 0.0;
  volumestatcalc_0pressure = 0.0;
  gibbsenergystatcalc_0pressure = 0.0;
  x_Press_sp_statcalc = 0.0;
  bulkmodulusstatcalc_0pressure = 0.0;
  Vol_sp_statcalc = 0.0;
  astatic.clear();
  Avinetstatcalc_0pressure = 0.0;
  xsup_K_final = 0.0;
  Press_sp_final = 0.0;
  Vol_sp_final = 0.0;
  bcnt_beta_final = 0.0;
  // Highest temperature reached 
  max_temperature = 0.0;
  // zero pressure output data
  InternalEnergy0pressurekjmol.clear();
  InternalEnergy0pressuremeV.clear();
  Entropy0pressurekjmol.clear(); 
  Entropy0pressuremeV.clear();
  Entropy0pressureunitkB.clear();
  Cvkjmol0pressure.clear(); 
  Cpkjmol0pressure.clear();
  CvunitkB0pressure.clear(); 
  CpunitkB0pressure.clear(); 
  DebyeTemperature0pressure.clear(); 
  GruneisenParameter0pressure.clear();
  HelmholtzEnergy0pressurekjmol.clear();
  HelmholtzEnergy0pressuremeV.clear();
  GibbsFreeEnergy0pressurekjmol.clear();
  GibbsFreeEnergy0pressureeV.clear();
  ThermalExpansion0pressure.clear(); 
  bulkmodulusstatic_0pressure.clear();
  bulkmodulusisothermal_0pressure.clear();
  // Thermodynamic properties as a function of temperature and pressure
  AGL_pressure_temperature_energy_list.clear();
  AGL_pressure_enthalpy_list.clear();
  // Avoid truncating pressure or temperature range if no minimum energy is found 
  run_all_pressure_temperature = false;
  // Electronic properties as a function of pressure
  AGL_edos_properties.clear();
  edosgap_pressure = 0.0;
  dosvalEF_pressure = 0.0;
  egap_min = 0.0;
  egap_max = 0.0;
  egap_min_pressure = 0.0;
  egap_max_pressure = 0.0;
  dosvalEF_min = 0.0;
  dosvalEF_max = 0.0;
  dosvalEF_min_pressure = 0.0;
  dosvalEF_max_pressure = 0.0;
  // output data for all pressure values (optional)
  savedatapressure = false;
  InternalEnergyPressurekjmol.clear();
  EntropyPressurekjmol.clear();
  CvkjmolPressure.clear();
  DebyeTemperaturePressure.clear();
  GruneisenParameterPressure.clear();
  HelmholtzEnergyPressurekjmol.clear();
  InternalEnergyPressuremeV.clear();
  EntropyPressuremeV.clear();
  HelmholtzEnergyPressuremeV.clear();
  CvunitkBpressure.clear();
  EntropyunitkBpressure.clear();
  GibbsFreeEnergyPressureeV.clear();
  EnergyDFT_UIntVib.clear();
  // [OBSOLETE] EnergyDFT_UIntVibeV.clear();
  EnthalpyPressureeV.clear();
  xminsav.clear();
  VolumeEquilibrium.clear();
  mass_density_gcm3.clear();
  VolumeStaticPressure.clear();
  StaticPressure.clear();
  VolumeFactors.clear();
  failed_arun_list.clear();
  autoskipfailedaruns = false;
  skiparunsmax = 7;
  nstructsinit = 28;
}

//
// Destructor for AGL _AGL_data class
//
_AGL_data::~_AGL_data() {
  free();
}

void _AGL_data::free() {
}

//
// Copy constructor for AGL _AGL_data class
//
//_AGL_data::_AGL_data(const _AGL_data & b)
const _AGL_data& _AGL_data::operator=(const _AGL_data& b) {       // operator=
  if(this != &b) {
    i_eqn_of_state = b.i_eqn_of_state;
    i_optimize_beta = b.i_optimize_beta;
    i_debye = b.i_debye;
    poissonratio = b.poissonratio;
    energy_infinity = b.energy_infinity;
    maxloops = b.maxloops;
    maxfit = b.maxfit;
    maxpolycoeffs = b.maxpolycoeffs;
    birchfitorder_iG = b.birchfitorder_iG;
    fittype = b.fittype;
    poissonratiosource = b.poissonratiosource;
    precaccalgonorm = b.precaccalgonorm;
    relax_static = b.relax_static;
    static_only = b.static_only;
    relax_only = b.relax_only;
    hugoniotrun = b.hugoniotrun;
    hugoniotextrapolate = b.hugoniotextrapolate;
    ael_pressure_calc = b.ael_pressure_calc;
    postprocess = b.postprocess;
    natoms = b.natoms;
    cellmass = b.cellmass;
    dirpathname = b.dirpathname;
    sysname = b.sysname;
    pressure_external = b.pressure_external;
    temperature_external = b.temperature_external;
    ntemperature = b.ntemperature;
    stemperature = b.stemperature;
    npressure = b.npressure;
    spressure = b.spressure;
    energyinput = b.energyinput;
    volumeinput = b.volumeinput;
    energyinput_orig = b.energyinput_orig;
    volumeinput_orig = b.volumeinput_orig;
    pressurecalculated = b.pressurecalculated;
    stresscalculated = b.stresscalculated;
    structurecalculated = b.structurecalculated;    
    pressurecalculatedmax = b.pressurecalculatedmax;
    tdebye = b.tdebye;
    gaussxm_debug = b.gaussxm_debug;
    // Record of noise in E-V data
    EV_noise = b.EV_noise;
    // Record difference between minimum of E-V data and center
    itdiff = b.itdiff;
    // Data calculated within GIBBS
    d2EnergydVolume2_static = b.d2EnergydVolume2_static;
    poissonratiofunction = b.poissonratiofunction;
    // Equation of state data
    voleqmin = b.voleqmin;
    bulkmodulus = b.bulkmodulus;
    alpha = b.alpha;
    d2EnergydVolume2_dynamic = b.d2EnergydVolume2_dynamic;
    gamma_G = b.gamma_G;
    gamma_poly = b.gamma_poly;
    pressure_static = b.pressure_static;
    rms = b.rms;
    bulkmodulus_0pressure = b.bulkmodulus_0pressure;
    dbulkmodulusdpV_0pressure = b.dbulkmodulusdpV_0pressure;
    d2bulkmodulusdpV2_0pressure = b.d2bulkmodulusdpV2_0pressure; 
    // Saved data
    bcnt_beta = b.bcnt_beta;
    x_K_opt = b.x_K_opt;
    x_m_opt = b.x_m_opt;
    bcntvolume0pressure = b.bcntvolume0pressure;
    optimize_beta = b.optimize_beta;
    pfit = b.pfit;
    IntEnergStatic = b.IntEnergStatic;
    bcnt_beta_statcalc = b.bcnt_beta_statcalc;
    x_K_opt_statcalc = b.x_K_opt_statcalc;
    x_m_opt_statcalc = b.x_m_opt_statcalc;
    volumestatcalc_0pressure = b.volumestatcalc_0pressure;
    gibbsenergystatcalc_0pressure = b.gibbsenergystatcalc_0pressure;
    x_Press_sp_statcalc = b.x_Press_sp_statcalc;
    bulkmodulusstatcalc_0pressure = b.bulkmodulusstatcalc_0pressure;
    Vol_sp_statcalc = b.Vol_sp_statcalc;
    astatic = b.astatic;
    Avinetstatcalc_0pressure = b.Avinetstatcalc_0pressure;
    xsup_K_final = b.xsup_K_final;
    Press_sp_final = b.Press_sp_final;
    Vol_sp_final = b.Vol_sp_final;
    bcnt_beta_final = b.bcnt_beta_final;
    // Highest temperature reached 
    max_temperature = b.max_temperature;
    // zero pressure output data
    InternalEnergy0pressurekjmol = b.InternalEnergy0pressurekjmol;
    InternalEnergy0pressuremeV = b.InternalEnergy0pressuremeV;
    Entropy0pressurekjmol = b.Entropy0pressurekjmol;
    Entropy0pressuremeV = b.Entropy0pressuremeV;
    Entropy0pressureunitkB = b.Entropy0pressureunitkB;
    Cvkjmol0pressure = b.Cvkjmol0pressure;
    Cpkjmol0pressure = b.Cpkjmol0pressure;
    CvunitkB0pressure = b.CvunitkB0pressure; 
    CpunitkB0pressure = b.CpunitkB0pressure; 
    DebyeTemperature0pressure = b.DebyeTemperature0pressure; 
    GruneisenParameter0pressure = b.GruneisenParameter0pressure;
    HelmholtzEnergy0pressurekjmol = b.HelmholtzEnergy0pressurekjmol;
    HelmholtzEnergy0pressuremeV = b.HelmholtzEnergy0pressuremeV;
    GibbsFreeEnergy0pressurekjmol = b.GibbsFreeEnergy0pressurekjmol;
    GibbsFreeEnergy0pressureeV = b.GibbsFreeEnergy0pressureeV;
    ThermalExpansion0pressure = b.ThermalExpansion0pressure; 
    bulkmodulusstatic_0pressure = b.bulkmodulusstatic_0pressure;
    bulkmodulusisothermal_0pressure = b.bulkmodulusisothermal_0pressure;
    // Thermodynamic properties as a function of temperature and pressure
    AGL_pressure_temperature_energy_list = b.AGL_pressure_temperature_energy_list;
    AGL_pressure_enthalpy_list = b.AGL_pressure_enthalpy_list;
    //  Avoid truncating pressure or temperature range if no minimum energy is found 
    run_all_pressure_temperature = b.run_all_pressure_temperature;
    // Electronic properties as a function of pressure
    AGL_edos_properties = b.AGL_edos_properties;
    edosgap_pressure = b.edosgap_pressure;
    dosvalEF_pressure = b.dosvalEF_pressure;
    egap_min = b.egap_min;
    egap_max = b.egap_max;
    egap_min_pressure = b.egap_min_pressure;
    egap_max_pressure = b.egap_max_pressure;
    dosvalEF_min = b.dosvalEF_min;
    dosvalEF_max = b.dosvalEF_max;
    dosvalEF_min_pressure = b.dosvalEF_min_pressure;
    dosvalEF_max_pressure = b.dosvalEF_max_pressure;
    // output data for all pressure values (optional)
    savedatapressure = b.savedatapressure;
    InternalEnergyPressurekjmol = b.InternalEnergyPressurekjmol;
    EntropyPressurekjmol = b.EntropyPressurekjmol;
    CvkjmolPressure = b.CvkjmolPressure;
    DebyeTemperaturePressure = b.DebyeTemperaturePressure;
    GruneisenParameterPressure = b.GruneisenParameterPressure;
    HelmholtzEnergyPressurekjmol = b.HelmholtzEnergyPressurekjmol;
    InternalEnergyPressuremeV = b.InternalEnergyPressuremeV;
    EntropyPressuremeV = b.EntropyPressuremeV;
    HelmholtzEnergyPressuremeV = b.HelmholtzEnergyPressuremeV;
    CvunitkBpressure = b.CvunitkBpressure;
    EntropyunitkBpressure = b.EntropyunitkBpressure;
    GibbsFreeEnergyPressureeV = b.GibbsFreeEnergyPressureeV;
    EnergyDFT_UIntVib = b.EnergyDFT_UIntVib;
    // [OBSOLETE] EnergyDFT_UIntVibeV = b.EnergyDFT_UIntVibeV;
    EnthalpyPressureeV = b.EnthalpyPressureeV;
    xminsav = b.xminsav;
    VolumeEquilibrium = b.VolumeEquilibrium;
    mass_density_gcm3 = b.mass_density_gcm3;
    VolumeStaticPressure = b.VolumeStaticPressure;
    StaticPressure = b.StaticPressure;
    VolumeFactors = b.VolumeFactors;
    failed_arun_list = b.failed_arun_list;
    autoskipfailedaruns = b.autoskipfailedaruns;
    skiparunsmax = b.skiparunsmax;
    nstructsinit = b.nstructsinit;
  }
  return *this;
}

// ***************************************************************************
// KBIN::VASP_RunPhonons_AGL
// ***************************************************************************
namespace KBIN {
  //
  // Run AGL method: uses quasi-harmonic Debye model to obtain thermodynamic properties of materials
  // See Computer Physics Communications 158, 57-72 (2004), Journal of Molecular Structure (Theochem) 368, 245-255 (1996), Phys. Rev. B 90, 174107 (2014) and Phys. Rev. Materials 1, 015401 (2017) for details
  // This function reads in user selections, creates set of strained structures to be run with VASP, reads VASP output and calls gibbsrun function to calculate thermodynamic properties
  //
  void VASP_RunPhonons_AGL(  _xvasp&  xvasp,
      string  AflowIn,
      _aflags& aflags,
      _kflags& kflags,
      _vflags& vflags, ofstream& FileMESSAGE) {
    // Class to contain AGL input and output data
    _AGL_data AGL_data;
<<<<<<< HEAD
    uint aglerror = 0;
=======
    uint aglerror = 1;
>>>>>>> b3b1973d
    ostringstream aus;
    bool USER_RELAX=true;

    if (XHOST.GENERATE_AFLOWIN_ONLY && USER_RELAX) {
      USER_RELAX = false;
      aurostd::StringstreamClean(aus);
      aus << _AGLSTR_WARNING_ + "RELAX will be switched OFF for generate_aflowin_only." << endl;  
      aurostd::PrintMessageStream(FileMESSAGE,aus,XHOST.QUIET);      
    }

    if (USER_RELAX) {
      aglerror = relaxStructureAGL_VASP(AflowIn, xvasp, aflags, kflags, vflags, FileMESSAGE);
      if (aglerror != 0) {
        aurostd::StringstreamClean(aus);
        aus << _AGLSTR_ERROR_ + "Failed to relax structure prior to running AGL." << endl;  
        aurostd::PrintMessageStream(FileMESSAGE,aus,XHOST.QUIET);      
        return;
      }
    }


    // Call RunDebye_AGL to run AGL
    aglerror = AGL_functions::RunDebye_AGL(xvasp, AflowIn, aflags, kflags, vflags, AGL_data, FileMESSAGE);
    if(aglerror == 0) {
      aurostd::StringstreamClean(aus);
      aus << _AGLSTR_MESSAGE_ << "AGL Debye run completed successfully!" << endl;  
      aurostd::PrintMessageStream(FileMESSAGE,aus,XHOST.QUIET);
    } else if(aglerror == 8) { 
      aurostd::StringstreamClean(aus);
      aus << _AGLSTR_MESSAGE_ << "AGL Debye run waiting for other calculations!" << endl;  
      aurostd::PrintMessageStream(FileMESSAGE,aus,XHOST.QUIET);
    } else if (aglerror == 9) {
      aurostd::StringstreamClean(aus);
      aus << _AGLSTR_MESSAGE_ << "AGL Debye failure to generate Hugoniot data" << endl;
      aus << _AGLSTR_MESSAGE_ << "Main AGL Debye completed successfully" << endl;
      aurostd::PrintMessageStream(FileMESSAGE,aus,XHOST.QUIET);
    } else {
      aurostd::StringstreamClean(aus);
      aus << _AGLSTR_ERROR_ + "AGL Debye run failed" << endl;  
      aurostd::PrintMessageStream(FileMESSAGE,aus,XHOST.QUIET);
    }
  }
} // namespace KBIN

namespace KBIN {
<<<<<<< HEAD
  //CT20200323 - Relax structure if it hasn't relaxed yet before running AGL
=======
  // CT 20200323 - Relax structure if it hasn't relaxed yet before running AGL
>>>>>>> b3b1973d
  uint relaxStructureAGL_VASP(const string& AflowIn,
      _xvasp& xvasp,
      _aflags& aflags,
      _kflags& kflags,
      _vflags& vflags,
      ofstream& FileMESSAGE) {
    // bool LDEBUG=(FALSE || XHOST.DEBUG);
    ostringstream aus;
    // uint num_relax = xvasp.NRELAX;
    uint num_relax = 2;
    bool relax_complete = true;
<<<<<<< HEAD
    bool krun = true;

    aurostd::StringstreamClean(aus);
    aus << _AELSTR_MESSAGE_ + "Number of requested relaxation runs = " << num_relax << endl;  
=======
    bool krun = false;

    aurostd::StringstreamClean(aus);
    aus << _AGLSTR_MESSAGE_ + "Number of requested relaxation runs = " << num_relax << endl;  
>>>>>>> b3b1973d
    aurostd::PrintMessageStream(FileMESSAGE,aus,XHOST.QUIET);

    // First check if relaxation has already been performed
    for (uint i = 1; i <= num_relax; i++) {
      string filename = aurostd::CleanFileName(xvasp.Directory) + "CONTCAR.relax" + aurostd::utype2string<int>(num_relax);
      aurostd::StringstreamClean(aus);
<<<<<<< HEAD
      aus << _AELSTR_MESSAGE_ + "Relaxation CONTCAR filename = " << filename << endl;  
=======
      aus << _AGLSTR_MESSAGE_ + "Relaxation CONTCAR filename = " << filename << endl;  
>>>>>>> b3b1973d
      aurostd::PrintMessageStream(FileMESSAGE,aus,XHOST.QUIET);
      if (aurostd::FileExist(filename) || aurostd::FileExist(filename + ".xz")) {
        aurostd::StringstreamClean(aus);
        aus << _AGLSTR_MESSAGE_ + "Relaxation " << i << " has aleady completed"  << endl;  
        aurostd::PrintMessageStream(FileMESSAGE,aus,XHOST.QUIET);
      } else {
        aurostd::StringstreamClean(aus);
        aus << _AGLSTR_MESSAGE_ + "Relaxation " << i << " has not completed"  << endl;  
        aurostd::PrintMessageStream(FileMESSAGE,aus,XHOST.QUIET);
        relax_complete = false;
      }
    }
    if (relax_complete) {
      aurostd::StringstreamClean(aus);
      aus << _AGLSTR_MESSAGE_ + "Relaxation has aleady completed"  << endl;  
      aurostd::PrintMessageStream(FileMESSAGE,aus,XHOST.QUIET);
      return 0;
    } else {
      for (uint i = 1; i <= num_relax; i++) {
        krun = VASP_Produce_and_Modify_INPUT(xvasp, AflowIn, FileMESSAGE, aflags, kflags, vflags);
        krun = (krun && VASP_Write_INPUT(xvasp, vflags));
        krun = VASP_Run(xvasp, aflags, kflags, vflags, "relax" + aurostd::utype2string<int>(i), true, FileMESSAGE);
        XVASP_INCAR_SPIN_REMOVE_RELAX(xvasp, aflags, vflags, i, FileMESSAGE);
        if (i < num_relax) {
          XVASP_KPOINTS_IBZKPT_UPDATE(xvasp, aflags, vflags, i, FileMESSAGE);
        }
      }
    }
    if (krun) {
      return 0;
    } else {
      return 1;
    }
  }
}   

// ***************************************************************************
// KBIN::VASP_RunPhonons_AGL
// ***************************************************************************
namespace KBIN {
  //
  // Run AGL postprocessing: calls AGL from other parts of AFLOW, to run AGL postprocessing on previously run calculations
  // See Computer Physics Communications 158, 57-72 (2004), Journal of Molecular Structure (Theochem) 368, 245-255 (1996), Phys. Rev. B 90, 174107 (2014) and Phys. Rev. Materials 1, 015401 (2017) for details
  //  void VASP_RunPhonons_AGL_postprocess(  _xvasp&  xvasp, string  AflowIn, _aflags& aflags, _kflags& kflags, _vflags& vflags, ofstream& FileMESSAGE)
<<<<<<< HEAD
  void VASP_RunPhonons_AGL_postprocess(string directory_LIB, string AflowInName, string FileLockName) {  
    // Class to contain AGL input and output data
    _AGL_data AGL_data;
    uint aglerror = 0;
=======
  void VASP_RunPhonons_AGL_postprocess(const string& directory_LIB, const string& AflowInName, const string& FileLockName) {  
    // Class to contain AGL input and output data
    _AGL_data AGL_data;
    // [OBSOLETE] uint aglerror = 0;
>>>>>>> b3b1973d
    ostringstream aus;
    _xvasp xvasp;
    string AflowIn = "";
    _aflags aflags;
    _kflags kflags;
    _vflags vflags;
    ofstream FileMESSAGE;

    // Call AGL_xvasp_flags_populate to populate xvasp, aflags, kflags and vflags classes
<<<<<<< HEAD
    aglerror = AGL_functions::AGL_xvasp_flags_populate(xvasp, AflowIn, AflowInName, FileLockName, directory_LIB, aflags, kflags, vflags, FileMESSAGE);
=======
    uint aglerror = AGL_functions::AGL_xvasp_flags_populate(xvasp, AflowIn, AflowInName, FileLockName, directory_LIB, aflags, kflags, vflags, FileMESSAGE);
>>>>>>> b3b1973d
    if (aglerror != 0) {
      aurostd::StringstreamClean(aus);
      aus << _AGLSTR_ERROR_ + "AGL set xvasp flags failed" << endl;  
      aurostd::PrintMessageStream(FileMESSAGE,aus,XHOST.QUIET);
      return;
    }

    // Set AGL postprocess flag to true
    AGL_data.postprocess = true;

    // Call RunDebye_AGL to run AGL
    aglerror = AGL_functions::RunDebye_AGL(xvasp, AflowIn, aflags, kflags, vflags, AGL_data, FileMESSAGE);
    if(aglerror == 0) {
      aurostd::StringstreamClean(aus);
      aus << _AGLSTR_MESSAGE_ << "AGL Debye run completed successfully!" << endl;  
      aurostd::PrintMessageStream(FileMESSAGE,aus,XHOST.QUIET);
    } else if(aglerror == 8) { 
      aurostd::StringstreamClean(aus);
      aus << _AGLSTR_MESSAGE_ << "AGL Debye run waiting for other calculations!" << endl;  
      aurostd::PrintMessageStream(FileMESSAGE,aus,XHOST.QUIET);
    } else {
      aurostd::StringstreamClean(aus);
      aus << _AGLSTR_ERROR_ + "AGL Debye run failed" << endl;  
      aurostd::PrintMessageStream(FileMESSAGE,aus,XHOST.QUIET);
    }
  }
} // namespace KBIN

// ***************************************************************************
// AGL_functions::Get_ThermalProperties_AGL_postprocess
// ***************************************************************************
namespace AGL_functions {
  //
  // Run AGL postprocessing: calls AGL from other parts of AFLOW, to run AGL postprocessing on previously run calculations
  // Returns thermal properties: Debye temperature, Gruneisen parameter, Gibbs free energy per atom, vibrational free energy per atom
  // See Computer Physics Communications 158, 57-72 (2004), Journal of Molecular Structure (Theochem) 368, 245-255 (1996), Phys. Rev. B 90, 174107 (2014) and Phys. Rev. Materials 1, 015401 (2017) for details
<<<<<<< HEAD
  uint Get_ThermalProperties_AGL_postprocess(string directory, const uint& ntemperature, const double& stemperature, const uint& npressure, const double& spressure, vector<double>& agl_temperature, vector<double>& agl_gibbs_energy_atom, vector<double>& agl_vibrational_energy_atom) {  
    // Class to contain AGL input and output data
    _AGL_data AGL_data;
    uint aglerror = 0;
=======
  uint Get_ThermalProperties_AGL_postprocess(const string& directory, uint ntemperature, double stemperature, uint npressure, double spressure, vector<double>& agl_temperature, vector<double>& agl_gibbs_energy_atom, vector<double>& agl_vibrational_energy_atom) {  
    // Class to contain AGL input and output data
    _AGL_data AGL_data;
    // [OBSOLETE] uint aglerror = 0;
>>>>>>> b3b1973d
    ostringstream aus;
    _xvasp xvasp;
    string AflowIn = "";
    _aflags aflags;
    _kflags kflags;
    _vflags vflags;
    ofstream FileMESSAGE;
    // string AflowInName = "agl_aflow.in";
    // string FileLockName = "agl.LOCK";
    // string AflowInName = _AFLOWIN_;
    // string FileLockName = _AFLOWLOCK_;    
    string AflowInName = "", FileLockName = "";

    // string filedirname = aurostd::CleanFileName(directory) + "agl.LOCK";
    if (aurostd::FileExist(aurostd::CleanFileName(directory) + "agl.LOCK")) {
      FileLockName = "agl.LOCK";
    } else if (aurostd::FileExist(aurostd::CleanFileName(directory) + "ael.LOCK")) {
      FileLockName = "ael.LOCK";
    } else {
      FileLockName = _AFLOWLOCK_;
    }

    if (aurostd::FileExist(aurostd::CleanFileName(directory) + "agl_aflow.in")) {
      AflowInName = "agl_aflow.in";
    } else if (aurostd::FileExist(aurostd::CleanFileName(directory) + "ael_aflow.in")) {
      AflowInName = "ael_aflow.in";
    } else {
      AflowInName = _AFLOWIN_;
    }


    // Call AGL_xvasp_flags_populate to populate xvasp, aflags, kflags and vflags classes
<<<<<<< HEAD
    aglerror = AGL_functions::AGL_xvasp_flags_populate(xvasp, AflowIn, AflowInName, FileLockName, directory, aflags, kflags, vflags, FileMESSAGE);
=======
    uint aglerror = AGL_functions::AGL_xvasp_flags_populate(xvasp, AflowIn, AflowInName, FileLockName, directory, aflags, kflags, vflags, FileMESSAGE);
>>>>>>> b3b1973d

    // Set AGL postprocess flag to true
    AGL_data.postprocess = true;

    // Set temperature and pressure number/size of steps
    AGL_data.ntemperature = ntemperature;
    AGL_data.stemperature = stemperature;
    AGL_data.npressure = npressure;
    AGL_data.spressure = spressure;

    // Call RunDebye_AGL to run AGL
    aglerror = AGL_functions::RunDebye_AGL(xvasp, AflowIn, aflags, kflags, vflags, AGL_data, FileMESSAGE);
    if(aglerror == 0) {
      aurostd::StringstreamClean(aus);
      aus << _AGLSTR_MESSAGE_ + "AGL Debye run completed successfully!" << endl;  
      aurostd::PrintMessageStream(FileMESSAGE,aus,XHOST.QUIET);

      for (uint i = 0; i < AGL_data.GibbsFreeEnergy0pressureeV.size(); i++) {
        agl_temperature.push_back(AGL_data.temperature_external.at(i));
        agl_gibbs_energy_atom.push_back(AGL_data.GibbsFreeEnergy0pressureeV.at(i) / AGL_data.natoms);
        agl_vibrational_energy_atom.push_back(AGL_data.HelmholtzEnergy0pressuremeV.at(i) / AGL_data.natoms);
      }
      return aglerror;
    } else if(aglerror == 8) { 
      aurostd::StringstreamClean(aus);
      aus << _AGLSTR_MESSAGE_ + "AGL Debye run waiting for other calculations!" << endl;  
      aurostd::PrintMessageStream(FileMESSAGE,aus,XHOST.QUIET);
      return aglerror;
    } else {
      aurostd::StringstreamClean(aus);
      aus << _AGLSTR_ERROR_ + "AGL Debye run failed" << endl;  
      aurostd::PrintMessageStream(FileMESSAGE,aus,XHOST.QUIET);
      return aglerror;
    }
  }
} // namespace AGL_functions

// ***************************************************************************
//
// Set of functions to allow AGL to be called from other parts of AFLOW to obtain equilibrium volume, bulk modulus, etc. as a function of temperature
// See Computer Physics Communications 158, 57-72 (2004), Journal of Molecular Structure (Theochem) 368, 245-255 (1996), Phys. Rev. B 90, 174107 (2014) and Phys. Rev. Materials 1, 015401 (2017) for details
// Note that AGL will need to be run twice if the E(V) calculations are not already available - see the README file for details. 
// If AGL needs to be rerun after performing the E(V) calculations, these functions will return a value of 8. If AGL has run and the data is available, they will return 0.
// If there is an error, they will return an unsigned integer value other than 0 or 8.
//
// ***************************************************************************
// AGL_functions::Get_EquilibriumVolumeTemperature
// ***************************************************************************
namespace AGL_functions {
  uint Get_EquilibriumVolumeTemperature(_xvasp&  xvasp, const string& AflowIn, _aflags& aflags, _kflags& kflags, _vflags& vflags, vector<double>& Temperature, vector<double>& EquilibriumVolume, ofstream& FileMESSAGE) {
    // Class to contain AGL input and output data
    _AGL_data AGL_data;
    // [OBSOLETE] uint aglerror;
    ostringstream aus;

    // Call RunDebye_AGL to run AGL
    uint aglerror = AGL_functions::RunDebye_AGL(xvasp, AflowIn, aflags, kflags, vflags, AGL_data, FileMESSAGE);
    if(aglerror == 0) {
      aurostd::StringstreamClean(aus);
      aus << _AGLSTR_MESSAGE_ << "AGL Debye run completed successfully!" << endl;  
      aurostd::PrintMessageStream(FileMESSAGE,aus,XHOST.QUIET);
      for (uint i = 0; i < AGL_data.temperature_external.size(); i++) {
        Temperature.push_back(AGL_data.temperature_external.at(i));
        EquilibriumVolume.push_back(AGL_data.VolumeEquilibrium.at(i).at(0));
      }
    } else if(aglerror == 8) { 
      aurostd::StringstreamClean(aus);
      aus << _AGLSTR_MESSAGE_ << "AGL Debye run waiting for other calculations!" << endl;  
      aurostd::PrintMessageStream(FileMESSAGE,aus,XHOST.QUIET);
    } else {
      aurostd::StringstreamClean(aus);
      aus << _AGLSTR_ERROR_ + "AGL Debye run failed" << endl;  
      aurostd::PrintMessageStream(FileMESSAGE,aus,XHOST.QUIET);
    }
    return aglerror;
  }
} // namespace AGL_functions

// ***************************************************************************
// AGL_functions::Get_EquilibriumVolumeAngstromTemperature
// ***************************************************************************
namespace AGL_functions {
  uint Get_EquilibriumVolumeAngstromTemperature(_xvasp&  xvasp, const string& AflowIn, _aflags& aflags, _kflags& kflags, _vflags& vflags, vector<double>& Temperature, vector<double>& EquilibriumVolume, ofstream& FileMESSAGE) {
    // Class to contain AGL input and output data
    _AGL_data AGL_data;
    // [OBSOLETE] uint aglerror;
    ostringstream aus;

    // Call RunDebye_AGL to run AGL
    uint aglerror = AGL_functions::RunDebye_AGL(xvasp, AflowIn, aflags, kflags, vflags, AGL_data, FileMESSAGE);
    if(aglerror == 0) {
      aurostd::StringstreamClean(aus);
      aus << _AGLSTR_MESSAGE_ << "AGL Debye run completed successfully!" << endl;  
      aurostd::PrintMessageStream(FileMESSAGE,aus,XHOST.QUIET);
      for (uint i = 0; i < AGL_data.temperature_external.size(); i++) {
        Temperature.push_back(AGL_data.temperature_external.at(i));
        // [OBSOLETE] EquilibriumVolume.push_back((AGL_data.VolumeEquilibrium.at(i).at(0)/ pow(angstrom2bohr, 3.0)));
        EquilibriumVolume.push_back((AGL_data.VolumeEquilibrium.at(i).at(0)));
      }
    } else if(aglerror == 8) { 
      aurostd::StringstreamClean(aus);
      aus << _AGLSTR_MESSAGE_ << "AGL Debye run waiting for other calculations!" << endl;  
      aurostd::PrintMessageStream(FileMESSAGE,aus,XHOST.QUIET);
    } else {
      aurostd::StringstreamClean(aus);
      aus << _AGLSTR_ERROR_ + "AGL Debye run failed" << endl;  
      aurostd::PrintMessageStream(FileMESSAGE,aus,XHOST.QUIET);
    }
    return aglerror;
  }
} // namespace AGL_functions

// ***************************************************************************
// AGL_functions::Get_BulkModulusStaticTemperature
// ***************************************************************************
namespace AGL_functions {
  uint Get_BulkModulusStaticTemperature(_xvasp&  xvasp, const string& AflowIn, _aflags& aflags, _kflags& kflags, _vflags& vflags, vector<double>& Temperature, vector<double>& BulkModulusStatic, ofstream& FileMESSAGE) {
    // Class to contain AGL input and output data
    _AGL_data AGL_data;
    // [OBSOLETE] uint aglerror;
    ostringstream aus;

    // Call RunDebye_AGL to run AGL
    uint aglerror = AGL_functions::RunDebye_AGL(xvasp, AflowIn, aflags, kflags, vflags, AGL_data, FileMESSAGE);
    if(aglerror == 0) {
      for (uint i = 0; i < AGL_data.temperature_external.size(); i++) {
        Temperature.push_back(AGL_data.temperature_external.at(i));
        BulkModulusStatic.push_back(AGL_data.bulkmodulusstatic_0pressure.at(i));
      }
      aurostd::StringstreamClean(aus);
      aus << _AGLSTR_MESSAGE_ << "AGL Debye run completed successfully!" << endl;  
      aurostd::PrintMessageStream(FileMESSAGE,aus,XHOST.QUIET);
    } else if(aglerror == 8) { 
      aurostd::StringstreamClean(aus);
      aus << _AGLSTR_MESSAGE_ << "AGL Debye run waiting for other calculations!" << endl;  
      aurostd::PrintMessageStream(FileMESSAGE,aus,XHOST.QUIET);
    } else {
      aurostd::StringstreamClean(aus);
      aus << _AGLSTR_ERROR_ + "AGL Debye run failed" << endl;  
      aurostd::PrintMessageStream(FileMESSAGE,aus,XHOST.QUIET);
    }
    return aglerror;
  }
} // namespace AGL_functions

// ***************************************************************************
// AGL_functions::Get_BulkModulusIsothermalTemperature
// ***************************************************************************
namespace AGL_functions {
  uint Get_BulkModulusIsothermalTemperature(_xvasp&  xvasp, const string& AflowIn, _aflags& aflags, _kflags& kflags, _vflags& vflags, vector<double>& Temperature, vector<double>& BulkModulusIsothermal, ofstream& FileMESSAGE) {
    // Class to contain AGL input and output data
    _AGL_data AGL_data;
    // [OBSOLETE] uint aglerror;
    ostringstream aus;

    // Call RunDebye_AGL to run AGL
    uint aglerror = AGL_functions::RunDebye_AGL(xvasp, AflowIn, aflags, kflags, vflags, AGL_data, FileMESSAGE);
    if(aglerror == 0) {
      for (uint i = 0; i < AGL_data.temperature_external.size(); i++) {
        Temperature.push_back(AGL_data.temperature_external.at(i));
        BulkModulusIsothermal.push_back(AGL_data.bulkmodulusisothermal_0pressure.at(i));
      }
      aurostd::StringstreamClean(aus);
      aus << _AGLSTR_MESSAGE_ << "AGL Debye run completed successfully!" << endl;  
      aurostd::PrintMessageStream(FileMESSAGE,aus,XHOST.QUIET);
    } else if(aglerror == 8) { 
      aurostd::StringstreamClean(aus);
      aus << _AGLSTR_MESSAGE_ << "AGL Debye run waiting for other calculations!" << endl;  
      aurostd::PrintMessageStream(FileMESSAGE,aus,XHOST.QUIET);
    } else {
      aurostd::StringstreamClean(aus);
      aus << _AGLSTR_ERROR_ + "AGL Debye run failed" << endl;  
      aurostd::PrintMessageStream(FileMESSAGE,aus,XHOST.QUIET);
    }
    return aglerror;
  }
} // namespace AGL_functions

// ***************************************************************************
// AGL_functions::Get_BulkModulusVolumeTemperature
// ***************************************************************************
namespace AGL_functions {
  // Function to be specifically called from APL 2.0 which calculates Gruneisen parameter 
  // Runs AGL to obtain Equilibrium Volume in cubic Bohr and Isothermal Bulk Modulus in GPa as a function of temperature for use in calculating thermal expansion 
  // Used in APL 2.0 to get thermal expansion and heat capacity at constant pressure 
  uint Get_BulkModulusVolumeTemperature(_xvasp&  xvasp, const string& AflowIn, _aflags& aflags, _kflags& kflags, _vflags& vflags, vector<double>& Temperature, vector<double>& BulkModulusIsothermal, vector<double>& EquilibriumVolume, ofstream& FileMESSAGE) {
    // Class to contain AGL input and output data
    _AGL_data AGL_data;
    // [OBSOLETE] uint aglerror = 0;
    ostringstream aus;

    // Call RunDebye_AGL to run AGL
    uint aglerror = AGL_functions::RunDebye_AGL(xvasp, AflowIn, aflags, kflags, vflags, AGL_data, FileMESSAGE);
    if(aglerror == 0) {
      for (uint i = 0; i < AGL_data.temperature_external.size(); i++) {
        Temperature.push_back(AGL_data.temperature_external.at(i));
        BulkModulusIsothermal.push_back(AGL_data.bulkmodulusisothermal_0pressure.at(i));
        EquilibriumVolume.push_back(AGL_data.VolumeEquilibrium.at(i).at(0));
      }
      aurostd::StringstreamClean(aus);
      aus << _AGLSTR_MESSAGE_ << "AGL Debye run completed successfully!" << endl;  
      aurostd::PrintMessageStream(FileMESSAGE,aus,XHOST.QUIET);
    } else if(aglerror == 8) { 
      aurostd::StringstreamClean(aus);
      aus << _AGLSTR_MESSAGE_ << "AGL Debye run waiting for other calculations!" << endl;  
      aurostd::PrintMessageStream(FileMESSAGE,aus,XHOST.QUIET);
    } else {
      aurostd::StringstreamClean(aus);
      aus << _AGLSTR_ERROR_ + "AGL Debye run failed" << endl;  
      aurostd::PrintMessageStream(FileMESSAGE,aus,XHOST.QUIET);
    }
    return aglerror;
  }
} // namespace AGL_functions

// ***************************************************************************
// AGL_functions::Get_BulkModulusVolumeAngstromTemperature
// ***************************************************************************
namespace AGL_functions {
  // Function to be specifically called from APL 2.0 which calculates Gruneisen parameter 
  // Runs AGL to obtain Equilibrium Volume in cubic Angstrom and Isothermal Bulk Modulus in GPa as a function of temperature for use in calculating thermal expansion 
  // Used in APL 2.0 to get thermal expansion and heat capacity at constant pressure 
  uint Get_BulkModulusVolumeAngstromTemperature(_xvasp&  xvasp, const string& AflowIn, _aflags& aflags, _kflags& kflags, _vflags& vflags, vector<double>& Temperature, vector<double>& BulkModulusIsothermal, vector<double>& EquilibriumVolume, ofstream& FileMESSAGE) {
    // Class to contain AGL input and output data
    _AGL_data AGL_data;
    // [OBSOLETE] uint aglerror = 0;
    ostringstream aus;

    // Call RunDebye_AGL to run AGL
    uint aglerror = AGL_functions::RunDebye_AGL(xvasp, AflowIn, aflags, kflags, vflags, AGL_data, FileMESSAGE);
    if(aglerror == 0) {
      for (uint i = 0; i < AGL_data.temperature_external.size(); i++) {
        Temperature.push_back(AGL_data.temperature_external.at(i));
        BulkModulusIsothermal.push_back(AGL_data.bulkmodulusisothermal_0pressure.at(i));
        // [OBSOLETE] EquilibriumVolume.push_back((AGL_data.VolumeEquilibrium.at(i).at(0)/ pow(angstrom2bohr, 3.0)));
        EquilibriumVolume.push_back((AGL_data.VolumeEquilibrium.at(i).at(0)));
      }
      aurostd::StringstreamClean(aus);
      aus << _AGLSTR_MESSAGE_ << "AGL Debye run completed successfully!" << endl;  
      aurostd::PrintMessageStream(FileMESSAGE,aus,XHOST.QUIET);
    } else if(aglerror == 8) { 
      aurostd::StringstreamClean(aus);
      aus << _AGLSTR_MESSAGE_ << "AGL Debye run waiting for other calculations!" << endl;  
      aurostd::PrintMessageStream(FileMESSAGE,aus,XHOST.QUIET);
    } else {
      aurostd::StringstreamClean(aus);
      aus << _AGLSTR_ERROR_ + "AGL Debye run failed" << endl;  
      aurostd::PrintMessageStream(FileMESSAGE,aus,XHOST.QUIET);
    }
    return aglerror;
  }
} // namespace AGL_functions

// ***************************************************************************
// AGL_functions::Get_VolumeStaticPressure
// ***************************************************************************
namespace AGL_functions {
  // Function to be called from APL or AEL to calculate thermal or mechanical properties as a function of pressure
  // Runs AGL to obtain Volume in cubic Angstrom and Volume scaling factors as a function of static pressure in GPa 
  // Required pressure values should be specified in the aflow.in file
<<<<<<< HEAD
  uint Get_VolumeStaticPressure(_xvasp&  xvasp, string  AflowIn, _aflags& aflags, _kflags& kflags, _vflags& vflags, vector<double>& Pressure, vector<double>& PressureVolumes, vector<double>& VolumeScaleFactors, bool& postprocess, ofstream& FileMESSAGE) {
=======
  uint Get_VolumeStaticPressure(_xvasp&  xvasp, const string& AflowIn, _aflags& aflags, _kflags& kflags, _vflags& vflags, vector<double>& Pressure, vector<double>& PressureVolumes, vector<double>& VolumeScaleFactors, bool postprocess, ofstream& FileMESSAGE) {
>>>>>>> b3b1973d
    // Class to contain AGL input and output data
    _AGL_data AGL_data;
    // [OBSOLETE] uint aglerror = 0;
    ostringstream aus;

    // Set ael_pressure_calc to true
    AGL_data.ael_pressure_calc = true;

    // Set AGL postprocess flag
    AGL_data.postprocess = postprocess;    

    // Call RunDebye_AGL to run AGL
    uint aglerror = AGL_functions::RunDebye_AGL(xvasp, AflowIn, aflags, kflags, vflags, AGL_data, FileMESSAGE);
    if(aglerror == 0) {
      if(AGL_data.VolumeStaticPressure.size() != AGL_data.StaticPressure.size()) {
        aurostd::StringstreamClean(aus);
        aus << _AGLSTR_ERROR_ + "Mismatch in pressure-volume vectors sizes" << endl;  
        aus << _AGLSTR_ERROR_ + "AGL_data.StaticPressure.size() = " << AGL_data.StaticPressure.size() << endl;  
        aus << _AGLSTR_ERROR_ + "AGL_data.VolumeStaticPressure.size() = " << AGL_data.VolumeStaticPressure.size() << endl;  
        aurostd::PrintMessageStream(FileMESSAGE,aus,XHOST.QUIET);
        aglerror = 3;
        return aglerror;
      } else if(AGL_data.VolumeStaticPressure.size() != AGL_data.VolumeFactors.size()) {
        aurostd::StringstreamClean(aus);
        aus << _AGLSTR_ERROR_ + "Mismatch in pressure-volume vectors sizes" << endl;  
        aus << _AGLSTR_ERROR_ + "AGL_data.StaticPressure.size() = " << AGL_data.StaticPressure.size() << endl;  
        aus << _AGLSTR_ERROR_ + "AGL_data.VolumeFactors.size() = " << AGL_data.VolumeFactors.size() << endl;  
        aurostd::PrintMessageStream(FileMESSAGE,aus,XHOST.QUIET);
        aglerror = 3;
        return aglerror;
      } 
      for (uint i = 0; i < AGL_data.StaticPressure.size(); i++) {
        Pressure.push_back(AGL_data.StaticPressure.at(i));
        PressureVolumes.push_back(AGL_data.VolumeStaticPressure.at(i));
        VolumeScaleFactors.push_back(AGL_data.VolumeFactors.at(i));
      }
      aurostd::StringstreamClean(aus);
      aus << _AGLSTR_MESSAGE_ << "AGL Debye run completed successfully!" << endl;  
      aurostd::PrintMessageStream(FileMESSAGE,aus,XHOST.QUIET);
    } else if(aglerror == 8) { 
      aurostd::StringstreamClean(aus);
      aus << _AGLSTR_MESSAGE_ << "AGL Debye run waiting for other calculations!" << endl;  
      aurostd::PrintMessageStream(FileMESSAGE,aus,XHOST.QUIET);
    } else {
      aurostd::StringstreamClean(aus);
      aus << _AGLSTR_ERROR_ + "AGL Debye run failed" << endl;  
      aurostd::PrintMessageStream(FileMESSAGE,aus,XHOST.QUIET);
    }
    return aglerror;
  }
} // namespace AGL_functions

// ***************************************************************************
// AGL_functions::RunDebye_AGL
// ***************************************************************************
namespace AGL_functions {
  // Function to actually run the AGL method
  uint RunDebye_AGL(_xvasp& xvasp, const string& AflowIn, _aflags& aflags, _kflags& kflags, _vflags& vflags, _AGL_data& AGL_data, ofstream& FileMESSAGE) {
    // [OBSOLETE] bool LDEBUG=(FALSE || XHOST.DEBUG);
    // User's control of parameters for GIBBS calculation; setting defaults

    // Options to decide what to calculate and write
    aurostd::xoption USER_WRITE_GIBBS_INPUT;             USER_WRITE_GIBBS_INPUT.option = false;  
    aurostd::xoption USER_WRITE_FULL_RESULTS;            USER_WRITE_FULL_RESULTS.option = false;
    aurostd::xoption USER_SYSOUT_FILENAME;               USER_SYSOUT_FILENAME.option = false;
    aurostd::xoption USER_SET_PRESSURE_VALUE;            USER_SET_PRESSURE_VALUE.option = false;
    aurostd::xoption USER_SAVE_ALL_PRESSURES;            USER_SAVE_ALL_PRESSURES.option = false;
    aurostd::xoption USER_WRITE_ALL_PRESSURES;           USER_WRITE_ALL_PRESSURES.option = false;
    aurostd::xoption USER_CHECK_EV_CONCAVITY;            USER_CHECK_EV_CONCAVITY.option = false;  
    aurostd::xoption USER_CHECK_EV_MIN;                  USER_CHECK_EV_MIN.option = false;
    aurostd::xoption USER_THETA_GAMMA_KAPPA;             USER_THETA_GAMMA_KAPPA.option = false;  
    aurostd::xoption USER_GRUNEISEN;                     USER_GRUNEISEN.option = false;
    aurostd::xoption USER_THETA_COND;                    USER_THETA_COND.option = false;
    aurostd::xoption USER_PLOT_RESULTS;                  USER_PLOT_RESULTS.option = false;
    aurostd::xoption USER_KAPPA_VOLUME;                  USER_KAPPA_VOLUME.option = false;
    aurostd::xoption USER_AEL_POISSON_RATIO;             USER_AEL_POISSON_RATIO.option = false;
    aurostd::xoption USER_SPECIES_MASS;                  USER_SPECIES_MASS.option = false;
    aurostd::xoption USER_DIRNAME_ARUN;                  USER_DIRNAME_ARUN.option = false;
    aurostd::xoption USER_GAUSSXM_DEBUG;                 USER_GAUSSXM_DEBUG.option = false;
    aurostd::xoption USER_PRECACC_ALGONORM;              USER_PRECACC_ALGONORM.option = false;
    aurostd::xoption USER_RELAX_STATIC;                  USER_RELAX_STATIC.option = false;
    aurostd::xoption USER_STATIC;                        USER_STATIC.option = false;
    aurostd::xoption USER_AUTOSKIP_FAILED_ARUNS;         USER_AUTOSKIP_FAILED_ARUNS.option = false;
    aurostd::xoption USER_WRITE_HUGONIOT_INPUT;          USER_WRITE_HUGONIOT_INPUT.option = false;
    aurostd::xoption USER_HUGONIOT_CALC;                 USER_HUGONIOT_CALC.option = true;
    aurostd::xoption USER_HUGONIOT_EXTRAPOLATE;          USER_HUGONIOT_EXTRAPOLATE.option = false;
    aurostd::xoption USER_RUN_ALL_PRESSURE_TEMPERATURE;  USER_RUN_ALL_PRESSURE_TEMPERATURE.option = false;

    // Parameters for determining calculation details
    string USER_SYSTEM_NAME                 = "AGL";
    int    USER_NSTRUCTURES                 = 28;
    double USER_STRAIN_STEP                 = 0.01;
    int    USER_IEOS                        = 0;
    int    USER_IOPTIMIZE_BETA              = 0;
    int    USER_IDEBYE                      = 0;
    double USER_POISSON_RATIO               = 0.25;
    uint   USER_NPRESSURE                   = 101;
    double USER_SPRESSURE                   = 1.0;
    uint   USER_NTEMPERATURE                = 201;
    double USER_STEMPERATURE                = 10.0;
    double USER_EINF                        = 0.0;
    int    USER_MAX_LOOPS                   = 250;
    int    USER_MAX_FITS                    = 500;
    int    USER_MAX_PAR                     = 50;
    int    USER_BIRCH_FIT_ORDER_IG          = 2;
    int    USER_MAX_CC_ITER                 = 1;  
    int    USER_MAX_CM_ITER                 = 5;  
    int    USER_FIT_TYPE                    = 0;
    string USER_SKIP_FAILED_ARUNS           = "";
    int    USER_SKIP_ARUNS_MAX              = 7;
    double USER_DEBYE_TEMP;
    double USER_PRES_VAL;
    double tdmin, tdmax, DEB_min, DEB_max, Tmin, Tmax, CV_min, CV_max, cvmin, cvmax, CP_min, CP_max, cpmin, cpmax, GA_min, GA_max, gamin, gamax, VF_min, VF_max, vfmin, vfmax;
    double Ecellmin, Ecellmax, Eatommin, Eatommax, Vcellmin, Vcellmax, Vatommin, Vatommax, ecmin, ecmax, eamin, eamax, vcmin, vcmax, vamin, vamax;
    double tdbest, cellmass_grams, energy_kJg, volume_cm3, massdensity_gcm3;
    ostringstream aus;
    stringstream oss;
    // Boltzmann's constant / number of atoms per cell pre-factor for heat capacity; set to 1.0 so heat capacity is in units of (kB / cell)
    double nkb = 1.0;
    // Error return
    uint aglerror = 0;
    // Tolerance for zero value; if a double is less than this it will be considered to be less than or equal to zero (which could generate an error)
    double tolzero = 1e-12;
    // Record position of first non-NaN value in vector (used to ensure only non-NaN results are written in JSON files)
    uint firstnonnan = 0;
    // Conversion from eV to Hartree
    // [OBSOLETE] double ev2hart1=1.0/27.211383;
    vector<string> vAflowIn;aurostd::string2vectorstring(AflowIn,vAflowIn);

    aurostd::StringstreamClean(aus);
    aus << "00000  MESSAGE Starting GIBBS RUN" << endl;
    aurostd::PrintMessageStream(FileMESSAGE,aus,XHOST.QUIET);

    // Get user's parameters from _AFLOWIN_ 
    // Get user's values of what to calculate and write

    // Check's if the system name is present in the _AFLOWIN_ file
    // If it exists, it is used to write the output filenames
    if( aurostd::substring2bool(AflowIn,_AFSTROPT_+"SYSTEM=",TRUE) ) {
      USER_SYSTEM_NAME = aurostd::substring2string(AflowIn,_AFSTROPT_+"SYSTEM=",TRUE);
      aurostd::StringstreamClean(aus);
      aus << _AGLSTR_MESSAGE_ << "System name = " << USER_SYSTEM_NAME.c_str() << endl;  
      aurostd::PrintMessageStream(FileMESSAGE,aus,XHOST.QUIET);
    }      

    // Get the user's selection of whether to print the input file for the original version of the GIBBS program (useful for comparison and debugging).
    if( aurostd::substring2bool(AflowIn,_AGLSTROPT_+"WRITE_GIBBS_INPUT=",TRUE) ) {
      USER_WRITE_GIBBS_INPUT.options2entry(AflowIn,_AGLSTROPT_+"WRITE_GIBBS_INPUT=",USER_WRITE_GIBBS_INPUT.option);
      aurostd::StringstreamClean(aus);
      aus << _AGLSTR_MESSAGE_ << "Write GIBBS input = " << USER_WRITE_GIBBS_INPUT.option << endl;  
      aurostd::PrintMessageStream(FileMESSAGE,aus,XHOST.QUIET);
    } else if( aurostd::substring2bool(AflowIn,_AGIBBSTROPT_+"WRITE_GIBBS_INPUT=",TRUE) ) {
      USER_WRITE_GIBBS_INPUT.options2entry(AflowIn,_AGIBBSTROPT_+"WRITE_GIBBS_INPUT=",USER_WRITE_GIBBS_INPUT.option);
      aurostd::StringstreamClean(aus);
      aus << _AGLSTR_MESSAGE_ << "Write GIBBS input = " << USER_WRITE_GIBBS_INPUT.option << endl;  
      aurostd::PrintMessageStream(FileMESSAGE,aus,XHOST.QUIET);
    } else if( aurostd::substring2bool(AflowIn,_AGLSTROPT_+"WRITEGIBBSINPUT=",TRUE) ) {
      USER_WRITE_GIBBS_INPUT.options2entry(AflowIn,_AGLSTROPT_+"WRITEGIBBSINPUT=",USER_WRITE_GIBBS_INPUT.option);
      aurostd::StringstreamClean(aus);
      aus << _AGLSTR_MESSAGE_ << "Write GIBBS input = " << USER_WRITE_GIBBS_INPUT.option << endl;  
      aurostd::PrintMessageStream(FileMESSAGE,aus,XHOST.QUIET);
    } else if( aurostd::substring2bool(AflowIn,_AGIBBSTROPT_+"WRITEGIBBSINPUT=",TRUE) ) {
      USER_WRITE_GIBBS_INPUT.options2entry(AflowIn,_AGIBBSTROPT_+"WRITEGIBBSINPUT=",USER_WRITE_GIBBS_INPUT.option);
      aurostd::StringstreamClean(aus);
      aus << _AGLSTR_MESSAGE_ << "Write GIBBS input = " << USER_WRITE_GIBBS_INPUT.option << endl;  
      aurostd::PrintMessageStream(FileMESSAGE,aus,XHOST.QUIET);
    }           
    // Get the user's selection of whether to write out the results for the Debye temperature, heat capacity, Gruneisen parameter, vibrational free energy and other thermal properties as a function of temperature. 
    if( aurostd::substring2bool(AflowIn,_AGLSTROPT_+"WRITE_FULL_RESULTS=",TRUE) ) {
      USER_WRITE_FULL_RESULTS.options2entry(AflowIn,_AGLSTROPT_+"WRITE_FULL_RESULTS=",USER_WRITE_FULL_RESULTS.option);
      aurostd::StringstreamClean(aus);
      aus << _AGLSTR_MESSAGE_ << "Write full results = " << USER_WRITE_FULL_RESULTS.option << endl;  
      aurostd::PrintMessageStream(FileMESSAGE,aus,XHOST.QUIET);
    } else if( aurostd::substring2bool(AflowIn,_AGIBBSTROPT_+"WRITE_FULL_RESULTS=",TRUE) ) {
      USER_WRITE_FULL_RESULTS.options2entry(AflowIn,_AGIBBSTROPT_+"WRITE_FULL_RESULTS=",USER_WRITE_FULL_RESULTS.option);
      aurostd::StringstreamClean(aus);
      aus << _AGLSTR_MESSAGE_ << "Write full results = " << USER_WRITE_FULL_RESULTS.option << endl;  
      aurostd::PrintMessageStream(FileMESSAGE,aus,XHOST.QUIET);
    } else if( aurostd::substring2bool(AflowIn,_AGLSTROPT_+"WRITEFULLRESULTS=",TRUE) ) {
      USER_WRITE_FULL_RESULTS.options2entry(AflowIn,_AGLSTROPT_+"WRITEFULLRESULTS=",USER_WRITE_FULL_RESULTS.option);
      aurostd::StringstreamClean(aus);
      aus << _AGLSTR_MESSAGE_ << "Write full results = " << USER_WRITE_FULL_RESULTS.option << endl;  
      aurostd::PrintMessageStream(FileMESSAGE,aus,XHOST.QUIET);
    } else if( aurostd::substring2bool(AflowIn,_AGIBBSTROPT_+"WRITEFULLRESULTS=",TRUE) ) {
      USER_WRITE_FULL_RESULTS.options2entry(AflowIn,_AGIBBSTROPT_+"WRITEFULLRESULTS=",USER_WRITE_FULL_RESULTS.option);
      aurostd::StringstreamClean(aus);
      aus << _AGLSTR_MESSAGE_ << "Write full results = " << USER_WRITE_FULL_RESULTS.option << endl;  
      aurostd::PrintMessageStream(FileMESSAGE,aus,XHOST.QUIET);
    }
    // Get the user's selection of whether to use the system name to name the file containing the GIBBS output; default filename is AGL.out.
    if( aurostd::substring2bool(AflowIn,_AGLSTROPT_+"SYSOUT_FILENAME=",TRUE) ) {
      USER_SYSOUT_FILENAME.options2entry(AflowIn,_AGLSTROPT_+"SYSOUT_FILENAME=",USER_SYSOUT_FILENAME.option);
      aurostd::StringstreamClean(aus);
      aus << _AGLSTR_MESSAGE_ << "Write full results = " << USER_SYSOUT_FILENAME.option << endl;  
      aurostd::PrintMessageStream(FileMESSAGE,aus,XHOST.QUIET);
    } else if( aurostd::substring2bool(AflowIn,_AGIBBSTROPT_+"SYSOUT_FILENAME=",TRUE) ) {
      USER_SYSOUT_FILENAME.options2entry(AflowIn,_AGIBBSTROPT_+"SYSOUT_FILENAME=",USER_SYSOUT_FILENAME.option);
      aurostd::StringstreamClean(aus);
      aus << _AGLSTR_MESSAGE_ << "Write full results = " << USER_SYSOUT_FILENAME.option << endl;  
      aurostd::PrintMessageStream(FileMESSAGE,aus,XHOST.QUIET);
    } else if( aurostd::substring2bool(AflowIn,_AGLSTROPT_+"SYSOUTFILENAME=",TRUE) ) {
      USER_SYSOUT_FILENAME.options2entry(AflowIn,_AGLSTROPT_+"SYSOUTFILENAME=",USER_SYSOUT_FILENAME.option);
      aurostd::StringstreamClean(aus);
      aus << _AGLSTR_MESSAGE_ << "Write full results = " << USER_SYSOUT_FILENAME.option << endl;  
      aurostd::PrintMessageStream(FileMESSAGE,aus,XHOST.QUIET);
    } else if( aurostd::substring2bool(AflowIn,_AGIBBSTROPT_+"SYSOUTFILENAME=",TRUE) ) {
      USER_SYSOUT_FILENAME.options2entry(AflowIn,_AGIBBSTROPT_+"SYSOUTFILENAME=",USER_SYSOUT_FILENAME.option);
      aurostd::StringstreamClean(aus);
      aus << _AGLSTR_MESSAGE_ << "Write full results = " << USER_SYSOUT_FILENAME.option << endl;  
      aurostd::PrintMessageStream(FileMESSAGE,aus,XHOST.QUIET);
    }
    // Get the user's selection of whether to check the concavity of the (E, V) data before performing the GIBBS method.
    // If the data is not concave, then it reruns the VASP calculations with extra k-points.
    // If this option is switched off, the data will be checked for concavity anyway within the GIBBS method, and, depending on the fitting method chosen, only the suitable points are chosen
    if( aurostd::substring2bool(AflowIn,_AGLSTROPT_+"CHECK_EV_CONCAVITY=",TRUE) ) {
      USER_CHECK_EV_CONCAVITY.options2entry(AflowIn,_AGLSTROPT_+"CHECK_EV_CONCAVITY=",USER_CHECK_EV_CONCAVITY.option);
      aurostd::StringstreamClean(aus);
      aus << _AGLSTR_MESSAGE_ << "Check (E, V) concavity = " << USER_CHECK_EV_CONCAVITY.option << endl;  
      aurostd::PrintMessageStream(FileMESSAGE,aus,XHOST.QUIET);
    } else if( aurostd::substring2bool(AflowIn,_AGIBBSTROPT_+"CHECK_EV_CONCAVITY=",TRUE) ) {
      USER_CHECK_EV_CONCAVITY.options2entry(AflowIn,_AGIBBSTROPT_+"CHECK_EV_CONCAVITY=",USER_CHECK_EV_CONCAVITY.option);
      aurostd::StringstreamClean(aus);
      aus << _AGLSTR_MESSAGE_ << "Check (E, V) concavity = " << USER_CHECK_EV_CONCAVITY.option << endl;  
      aurostd::PrintMessageStream(FileMESSAGE,aus,XHOST.QUIET);
    } else if( aurostd::substring2bool(AflowIn,_AGLSTROPT_+"CHECKEVCONCAVITY=",TRUE) ) {
      USER_CHECK_EV_CONCAVITY.options2entry(AflowIn,_AGLSTROPT_+"CHECKEVCONCAVITY=",USER_CHECK_EV_CONCAVITY.option);
      aurostd::StringstreamClean(aus);
      aus << _AGLSTR_MESSAGE_ << "Check (E, V) concavity = " << USER_CHECK_EV_CONCAVITY.option << endl;  
      aurostd::PrintMessageStream(FileMESSAGE,aus,XHOST.QUIET);
    } else if( aurostd::substring2bool(AflowIn,_AGIBBSTROPT_+"CHECKEVCONCAVITY=",TRUE) ) {
      USER_CHECK_EV_CONCAVITY.options2entry(AflowIn,_AGIBBSTROPT_+"CHECKEVCONCAVITY=",USER_CHECK_EV_CONCAVITY.option);
      aurostd::StringstreamClean(aus);
      aus << _AGLSTR_MESSAGE_ << "Check (E, V) concavity = " << USER_CHECK_EV_CONCAVITY.option << endl;  
      aurostd::PrintMessageStream(FileMESSAGE,aus,XHOST.QUIET);
    }        
    // Get the user's selection of whether to check the position of the energy minimum. 
    // If the minimum is for the maximum or minimum volumes, then it runs extra VASP calculations for smaller or larger structures until it brackets the minimum.
    if( aurostd::substring2bool(AflowIn,_AGLSTROPT_+"CHECK_EV_MIN=",TRUE) ) {
      USER_CHECK_EV_MIN.options2entry(AflowIn,_AGLSTROPT_+"CHECK_EV_MIN=",USER_CHECK_EV_MIN.option);
      aurostd::StringstreamClean(aus);
      aus << _AGLSTR_MESSAGE_ << "Check (E, V) minimum = " << USER_CHECK_EV_MIN.option << endl;  
      aurostd::PrintMessageStream(FileMESSAGE,aus,XHOST.QUIET);
    } else if( aurostd::substring2bool(AflowIn,_AGIBBSTROPT_+"CHECK_EV_MIN=",TRUE) ) {
      USER_CHECK_EV_MIN.options2entry(AflowIn,_AGIBBSTROPT_+"CHECK_EV_MIN=",USER_CHECK_EV_MIN.option);
      aurostd::StringstreamClean(aus);
      aus << _AGLSTR_MESSAGE_ << "Check (E, V) minimum = " << USER_CHECK_EV_MIN.option << endl;  
      aurostd::PrintMessageStream(FileMESSAGE,aus,XHOST.QUIET);
    } else if( aurostd::substring2bool(AflowIn,_AGLSTROPT_+"CHECKMIN=",TRUE) ) {
      USER_CHECK_EV_MIN.options2entry(AflowIn,_AGLSTROPT_+"CHECKMIN=",USER_CHECK_EV_MIN.option);
      aurostd::StringstreamClean(aus);
      aus << _AGLSTR_MESSAGE_ << "Check (E, V) minimum = " << USER_CHECK_EV_MIN.option << endl;  
      aurostd::PrintMessageStream(FileMESSAGE,aus,XHOST.QUIET);
    } else if( aurostd::substring2bool(AflowIn,_AGIBBSTROPT_+"CHECKMIN=",TRUE) ) {
      USER_CHECK_EV_MIN.options2entry(AflowIn,_AGIBBSTROPT_+"CHECKMIN=",USER_CHECK_EV_MIN.option);
      aurostd::StringstreamClean(aus);
      aus << _AGLSTR_MESSAGE_ << "Check (E, V) minimum = " << USER_CHECK_EV_MIN.option << endl;  
      aurostd::PrintMessageStream(FileMESSAGE,aus,XHOST.QUIET);
    }
    // Get the user's choice for whether or not to explicitly specify the pressure values to be used
    if( aurostd::substring2bool(AflowIn,_AGLSTROPT_+"SET_PRESSURE_VALUE=",TRUE) ) {
      USER_SET_PRESSURE_VALUE.options2entry(AflowIn,_AGLSTROPT_+"SET_PRESSURE_VALUE=",USER_SET_PRESSURE_VALUE.option);
      aurostd::StringstreamClean(aus);
      aus << _AGLSTR_MESSAGE_ << "User defined pressure values option = " << USER_SET_PRESSURE_VALUE.option << endl;  
      aurostd::PrintMessageStream(FileMESSAGE,aus,XHOST.QUIET);
    } else if( aurostd::substring2bool(AflowIn,_AGIBBSTROPT_+"SET_PRESSURE_VALUE=",TRUE) ) {
      USER_SET_PRESSURE_VALUE.options2entry(AflowIn,_AGIBBSTROPT_+"SET_PRESSURE_VALUE=",USER_SET_PRESSURE_VALUE.option);
      aurostd::StringstreamClean(aus);
      aus << _AGLSTR_MESSAGE_ << "User defined pressure values option = " << USER_SET_PRESSURE_VALUE.option << endl;  
      aurostd::PrintMessageStream(FileMESSAGE,aus,XHOST.QUIET);
    } else if( aurostd::substring2bool(AflowIn,_AGLSTROPT_+"SETPRESSUREVALUE=",TRUE) ) {
      USER_SET_PRESSURE_VALUE.options2entry(AflowIn,_AGLSTROPT_+"SETPRESSUREVALUE=",USER_SET_PRESSURE_VALUE.option);
      aurostd::StringstreamClean(aus);
      aus << _AGLSTR_MESSAGE_ << "User defined pressure values option = " << USER_SET_PRESSURE_VALUE.option << endl;  
      aurostd::PrintMessageStream(FileMESSAGE,aus,XHOST.QUIET);
    } else if( aurostd::substring2bool(AflowIn,_AGIBBSTROPT_+"SETPRESSUREVALUE=",TRUE) ) {
      USER_SET_PRESSURE_VALUE.options2entry(AflowIn,_AGIBBSTROPT_+"SETPRESSUREVALUE=",USER_SET_PRESSURE_VALUE.option);
      aurostd::StringstreamClean(aus);
      aus << _AGLSTR_MESSAGE_ << "User defined pressure values option = " << USER_SET_PRESSURE_VALUE.option << endl;  
      aurostd::PrintMessageStream(FileMESSAGE,aus,XHOST.QUIET);
    }          
    // Get the user's selection of whether to save the values of thermal properties such as the Debye temperature, heat capacity and vibrational free energy for all temperatures and pressures
    // This option will require a lot of memory, but is useful for generating (p, T) phase diagrams 
    if( aurostd::substring2bool(AflowIn,_AGLSTROPT_+"SAVE_ALL_PRESSURES=",TRUE) ) {
      USER_SAVE_ALL_PRESSURES.options2entry(AflowIn,_AGLSTROPT_+"SAVE_ALL_PRESSURES=",USER_SAVE_ALL_PRESSURES.option);
      aurostd::StringstreamClean(aus);
      aus << _AGLSTR_MESSAGE_ << "Save results for all pressure values = " << USER_SAVE_ALL_PRESSURES.option << endl;  
      aurostd::PrintMessageStream(FileMESSAGE,aus,XHOST.QUIET);
    } else if( aurostd::substring2bool(AflowIn,_AGIBBSTROPT_+"SAVE_ALL_PRESSURES=",TRUE) ) {
      USER_SAVE_ALL_PRESSURES.options2entry(AflowIn,_AGIBBSTROPT_+"SAVE_ALL_PRESSURES=",USER_SAVE_ALL_PRESSURES.option);
      aurostd::StringstreamClean(aus);
      aus << _AGLSTR_MESSAGE_ << "Save results for all pressure values = " << USER_SAVE_ALL_PRESSURES.option << endl;  
      aurostd::PrintMessageStream(FileMESSAGE,aus,XHOST.QUIET);
    } else if( aurostd::substring2bool(AflowIn,_AGLSTROPT_+"SAVEALLPRESSURES=",TRUE) ) {
      USER_SAVE_ALL_PRESSURES.options2entry(AflowIn,_AGLSTROPT_+"SAVEALLPRESSURES=",USER_SAVE_ALL_PRESSURES.option);
      aurostd::StringstreamClean(aus);
      aus << _AGLSTR_MESSAGE_ << "Save results for all pressure values = " << USER_SAVE_ALL_PRESSURES.option << endl;  
      aurostd::PrintMessageStream(FileMESSAGE,aus,XHOST.QUIET);
    } else if( aurostd::substring2bool(AflowIn,_AGIBBSTROPT_+"SAVEALLPRESSURES=",TRUE) ) {
      USER_SAVE_ALL_PRESSURES.options2entry(AflowIn,_AGIBBSTROPT_+"SAVEALLPRESSURES=",USER_SAVE_ALL_PRESSURES.option);
      aurostd::StringstreamClean(aus);
      aus << _AGLSTR_MESSAGE_ << "Save results for all pressure values = " << USER_SAVE_ALL_PRESSURES.option << endl;  
      aurostd::PrintMessageStream(FileMESSAGE,aus,XHOST.QUIET);
    }        	
    // Get the user's selection of whether to write the values of thermal properties such as the Debye temperature, heat capacity and vibrational free energy for all temperatures and pressures
    // This option will require a lot of memory, but is useful for generating (p, T) phase diagrams 
    // This option will only work if the SAVE_ALL_PRESSURES option is switched on
    if( aurostd::substring2bool(AflowIn,_AGLSTROPT_+"WRITE_ALL_PRESSURES=",TRUE) ) {
      USER_WRITE_ALL_PRESSURES.options2entry(AflowIn,_AGLSTROPT_+"WRITE_ALL_PRESSURES=",USER_WRITE_ALL_PRESSURES.option);
      aurostd::StringstreamClean(aus);
      aus << _AGLSTR_MESSAGE_ << "Write results for all pressure values = " << USER_WRITE_ALL_PRESSURES.option << endl;  
      aurostd::PrintMessageStream(FileMESSAGE,aus,XHOST.QUIET);
    } else if( aurostd::substring2bool(AflowIn,_AGIBBSTROPT_+"WRITE_ALL_PRESSURES=",TRUE) ) {
      USER_WRITE_ALL_PRESSURES.options2entry(AflowIn,_AGIBBSTROPT_+"WRITE_ALL_PRESSURES=",USER_WRITE_ALL_PRESSURES.option);
      aurostd::StringstreamClean(aus);
      aus << _AGLSTR_MESSAGE_ << "Write results for all pressure values = " << USER_WRITE_ALL_PRESSURES.option << endl;  
      aurostd::PrintMessageStream(FileMESSAGE,aus,XHOST.QUIET);
    } else if( aurostd::substring2bool(AflowIn,_AGLSTROPT_+"WRITEALLPRESSURES=",TRUE) ) {
      USER_WRITE_ALL_PRESSURES.options2entry(AflowIn,_AGLSTROPT_+"WRITEALLPRESSURES=",USER_WRITE_ALL_PRESSURES.option);
      aurostd::StringstreamClean(aus);
      aus << _AGLSTR_MESSAGE_ << "Write results for all pressure values = " << USER_WRITE_ALL_PRESSURES.option << endl;  
      aurostd::PrintMessageStream(FileMESSAGE,aus,XHOST.QUIET);
    } else if( aurostd::substring2bool(AflowIn,_AGIBBSTROPT_+"WRITEALLPRESSURES=",TRUE) ) {
      USER_WRITE_ALL_PRESSURES.options2entry(AflowIn,_AGIBBSTROPT_+"WRITEALLPRESSURES=",USER_WRITE_ALL_PRESSURES.option);
      aurostd::StringstreamClean(aus);
      aus << _AGLSTR_MESSAGE_ << "Write results for all pressure values = " << USER_WRITE_ALL_PRESSURES.option << endl;  
      aurostd::PrintMessageStream(FileMESSAGE,aus,XHOST.QUIET);
    }        	
    // Get the user's choice for whether or not to call AEL to calculate the Poisson ratio of the material
    if( aurostd::substring2bool(AflowIn,_AGLSTROPT_+"AEL_POISSON_RATIO=",TRUE) ) {
      USER_AEL_POISSON_RATIO.options2entry(AflowIn,_AGLSTROPT_+"AEL_POISSON_RATIO=",USER_AEL_POISSON_RATIO.option);
      aurostd::StringstreamClean(aus);
      aus << _AGLSTR_MESSAGE_ << "Use AEL to calculate Poisson ratio = " << USER_AEL_POISSON_RATIO.option << endl;  
      aurostd::PrintMessageStream(FileMESSAGE,aus,XHOST.QUIET);
    } else if( aurostd::substring2bool(AflowIn,_AGIBBSTROPT_+"AEL_POISSON_RATIO=",TRUE) ) {
      USER_AEL_POISSON_RATIO.options2entry(AflowIn,_AGIBBSTROPT_+"AEL_POISSON_RATIO=",USER_AEL_POISSON_RATIO.option);
      aurostd::StringstreamClean(aus);
      aus << _AGLSTR_MESSAGE_ << "Use AEL to calculate Poisson ratio = " << USER_AEL_POISSON_RATIO.option << endl;  
      aurostd::PrintMessageStream(FileMESSAGE,aus,XHOST.QUIET);
    } else if( aurostd::substring2bool(AflowIn,_AGLSTROPT_+"AELPOISSONRATIO=",TRUE) ) {
      USER_AEL_POISSON_RATIO.options2entry(AflowIn,_AGLSTROPT_+"AELPOISSONRATIO=",USER_AEL_POISSON_RATIO.option);
      aurostd::StringstreamClean(aus);
      aus << _AGLSTR_MESSAGE_ << "Use AEL to calculate Poisson ratio = " << USER_AEL_POISSON_RATIO.option << endl;  
      aurostd::PrintMessageStream(FileMESSAGE,aus,XHOST.QUIET);
    } else if( aurostd::substring2bool(AflowIn,_AGIBBSTROPT_+"AELPOISSONRATIO=",TRUE) ) {
      USER_AEL_POISSON_RATIO.options2entry(AflowIn,_AGIBBSTROPT_+"AELPOISSONRATIO=",USER_AEL_POISSON_RATIO.option);
      aurostd::StringstreamClean(aus);
      aus << _AGLSTR_MESSAGE_ << "Use AEL to calculate Poisson ratio = " << USER_AEL_POISSON_RATIO.option << endl;  
      aurostd::PrintMessageStream(FileMESSAGE,aus,XHOST.QUIET);
    }        	


    // Get user's values of parameters for AGL calculation

    // Get the user's number of strained structures to be used in the calculation
    if( aurostd::substring2bool(AflowIn,_AGLSTROPT_+"NSTRUCTURES=",TRUE) ) {
      USER_NSTRUCTURES = aurostd::substring2utype<int>(AflowIn,_AGLSTROPT_+"NSTRUCTURES=",TRUE);
      aurostd::StringstreamClean(aus);
      aus << _AGLSTR_MESSAGE_ << "Number of structures = " << USER_NSTRUCTURES << endl;  
      aurostd::PrintMessageStream(FileMESSAGE,aus,XHOST.QUIET);
    } else if( aurostd::substring2bool(AflowIn,_AGIBBSTROPT_+"NSTRUCTURES=",TRUE) ) {
      USER_NSTRUCTURES = aurostd::substring2utype<int>(AflowIn,_AGIBBSTROPT_+"NSTRUCTURES=",TRUE);
      aurostd::StringstreamClean(aus);
      aus << _AGLSTR_MESSAGE_ << "Number of structures = " << USER_NSTRUCTURES << endl;  
      aurostd::PrintMessageStream(FileMESSAGE,aus,XHOST.QUIET);
    }      
    // Check that value is not zero or negative; warn user and reset to default values if it is zero or negative
    if(USER_NSTRUCTURES < 1) {
      aurostd::StringstreamClean(aus);
      aus << _AGLSTR_WARNING_ + "Number of structures = " << USER_NSTRUCTURES << " < 1" << endl;  
      USER_NSTRUCTURES = 28;
      aus << _AGLSTR_WARNING_ + "Increasing number of structures to default value of " << USER_NSTRUCTURES << endl;
      aurostd::PrintMessageStream(FileMESSAGE,aus,XHOST.QUIET);
    }     
    // Get the user's strain step size to be used in the calculation
    if( aurostd::substring2bool(AflowIn,_AGLSTROPT_+"STRAIN_STEP=",TRUE) ) {
      USER_STRAIN_STEP = aurostd::substring2utype<double>(AflowIn,_AGLSTROPT_+"STRAIN_STEP=",TRUE);
      aurostd::StringstreamClean(aus);
      aus << _AGLSTR_MESSAGE_ << "Strain step size = " << USER_STRAIN_STEP << endl;  
      aurostd::PrintMessageStream(FileMESSAGE,aus,XHOST.QUIET);
    } else if( aurostd::substring2bool(AflowIn,_AGIBBSTROPT_+"STRAIN_STEP=",TRUE) ) {
      USER_STRAIN_STEP = aurostd::substring2utype<double>(AflowIn,_AGIBBSTROPT_+"STRAIN_STEP=",TRUE);
      aurostd::StringstreamClean(aus);
      aus << _AGLSTR_MESSAGE_ << "Strain step size = " << USER_STRAIN_STEP << endl;  
      aurostd::PrintMessageStream(FileMESSAGE,aus,XHOST.QUIET);
    } else if( aurostd::substring2bool(AflowIn,_AGLSTROPT_+"STRAINSTEP=",TRUE) ) {
      USER_STRAIN_STEP = aurostd::substring2utype<double>(AflowIn,_AGLSTROPT_+"STRAINSTEP=",TRUE);
      aurostd::StringstreamClean(aus);
      aus << _AGLSTR_MESSAGE_ << "Strain step size = " << USER_STRAIN_STEP << endl;  
      aurostd::PrintMessageStream(FileMESSAGE,aus,XHOST.QUIET);
    } else if( aurostd::substring2bool(AflowIn,_AGIBBSTROPT_+"STRAINSTEP=",TRUE) ) {
      USER_STRAIN_STEP = aurostd::substring2utype<double>(AflowIn,_AGIBBSTROPT_+"STRAINSTEP=",TRUE);
      aurostd::StringstreamClean(aus);
      aus << _AGLSTR_MESSAGE_ << "Strain step size = " << USER_STRAIN_STEP << endl;  
      aurostd::PrintMessageStream(FileMESSAGE,aus,XHOST.QUIET);
    }   
    // Check that value is not zero or negative; warn user and reset to default values if it is zero or negative
    if(USER_STRAIN_STEP < tolzero) {
      aurostd::StringstreamClean(aus);
      aus << _AGLSTR_WARNING_ + "Strain step size = " << USER_STRAIN_STEP << " <= 0.0" << endl;  
      USER_STRAIN_STEP = 0.01;
      aus << _AGLSTR_WARNING_ + "Increasing strain step size to default value of " << USER_STRAIN_STEP << endl;
      aurostd::PrintMessageStream(FileMESSAGE,aus,XHOST.QUIET);
    }  
    // Get the user's selection of equation of state to be used. Options are:
    // -1: Minimal output only
    // 0: Numerical equation of state
    // 1: Vinet equation of state
    // 2: Birch-Murnaghan equation of state
    // 3: Vinet equation of state using numerical evaluation of thermal properties
    // 4: Birch-Murnaghan equation of state using numerical evaluation of thermal properties
    // 5: Spinodal equation of state
    // 6: Spinodal equation of state using numerical evaluation of thermal properties
    if( aurostd::substring2bool(AflowIn,_AGLSTROPT_+"IEOS=",TRUE) ) {
      USER_IEOS = aurostd::substring2utype<int>(AflowIn,_AGLSTROPT_+"IEOS=",TRUE);
      aurostd::StringstreamClean(aus);
      aus << _AGLSTR_MESSAGE_ << "Equation of state option = " << USER_IEOS << endl;  
      aurostd::PrintMessageStream(FileMESSAGE,aus,XHOST.QUIET);
    } else if( aurostd::substring2bool(AflowIn,_AGIBBSTROPT_+"IEOS=",TRUE) ) {
      USER_IEOS = aurostd::substring2utype<int>(AflowIn,_AGIBBSTROPT_+"IEOS=",TRUE);
      aurostd::StringstreamClean(aus);
      aus << _AGLSTR_MESSAGE_ << "Equation of state option = " << USER_IEOS << endl;  
      aurostd::PrintMessageStream(FileMESSAGE,aus,XHOST.QUIET);
    }    
    // Get the user's selection of whether or not to optimize g in BCNT EOS. Only used for IEOS=5 or IEOS=6. Options are:
    // 0: No optimization
    // 1: Optimization
    // 2: Optimization setting initial bcnt_beta value to saved value
    if( aurostd::substring2bool(AflowIn,_AGLSTROPT_+"IOPT_G=",TRUE) ) {
      USER_IOPTIMIZE_BETA = aurostd::substring2utype<int>(AflowIn,_AGLSTROPT_+"IOPT_G=",TRUE);
      aurostd::StringstreamClean(aus);
      aus << _AGLSTR_MESSAGE_ << "BCNT optimization option = " << USER_IOPTIMIZE_BETA << endl;  
      aurostd::PrintMessageStream(FileMESSAGE,aus,XHOST.QUIET);
    } else if( aurostd::substring2bool(AflowIn,_AGIBBSTROPT_+"IOPT_G=",TRUE) ) {
      USER_IOPTIMIZE_BETA = aurostd::substring2utype<int>(AflowIn,_AGIBBSTROPT_+"IOPT_G=",TRUE);
      aurostd::StringstreamClean(aus);
      aus << _AGLSTR_MESSAGE_ << "BCNT optimization option = " << USER_IOPTIMIZE_BETA << endl;  
      aurostd::PrintMessageStream(FileMESSAGE,aus,XHOST.QUIET);
    }     
    // Get the user's selection of whether or not to use self-consistent calculation of Debye temperature. Options are:
    // -1: Static calculation only (no finite temperature calculations)
    // 0: Non self-consistent, Debye temperature from static bulk modulus				       
    // 1: User supplied Debye temperatures
    // 2: Self-consistent calculation of Debye temperature
    // 3: Debye temperature calculated from static bulk modulus at equilibrium volume
    if( aurostd::substring2bool(AflowIn,_AGLSTROPT_+"IDEBYE=",TRUE) ) {
      USER_IDEBYE = aurostd::substring2utype<int>(AflowIn,_AGLSTROPT_+"IDEBYE=",TRUE);
      aurostd::StringstreamClean(aus);
      aus << _AGLSTR_MESSAGE_ << "Debye temperature option = " << USER_STRAIN_STEP << endl;  
      aurostd::PrintMessageStream(FileMESSAGE,aus,XHOST.QUIET);
    } else if( aurostd::substring2bool(AflowIn,_AGIBBSTROPT_+"IDEBYE=",TRUE) ) {
      USER_IDEBYE = aurostd::substring2utype<int>(AflowIn,_AGIBBSTROPT_+"IDEBYE=",TRUE);
      aurostd::StringstreamClean(aus);
      aus << _AGLSTR_MESSAGE_ << "Debye temperature option = " << USER_STRAIN_STEP << endl;  
      aurostd::PrintMessageStream(FileMESSAGE,aus,XHOST.QUIET);
    }     
    // Get the user's value of Poisson ratio to be used in the calculation
    if( aurostd::substring2bool(AflowIn,_AGLSTROPT_+"POISSON_RATIO=",TRUE) ) {
      USER_POISSON_RATIO = aurostd::substring2utype<double>(AflowIn,_AGLSTROPT_+"POISSON_RATIO=",TRUE);
      aurostd::StringstreamClean(aus);
      aus << _AGLSTR_MESSAGE_ << "Poisson ratio = " << USER_POISSON_RATIO << endl;  
      aurostd::PrintMessageStream(FileMESSAGE,aus,XHOST.QUIET);
      // Warn user if USER_AEL_POISSON_RATIO is switched on as this will override the user's value
      if(USER_AEL_POISSON_RATIO.option) {
        aurostd::StringstreamClean(aus);
        aus << _AGLSTR_MESSAGE_ << "Use AEL to calculate Poisson ratio = " << USER_AEL_POISSON_RATIO.option << endl;  
        aus << _AGLSTR_MESSAGE_ << "User supplied value of Poisson ratio = " << USER_POISSON_RATIO << " will not be used unless AEL run fails" << endl;  
        aurostd::PrintMessageStream(FileMESSAGE,aus,XHOST.QUIET);
      }
    } else if( aurostd::substring2bool(AflowIn,_AGIBBSTROPT_+"POISSON_RATIO=",TRUE) ) {
      USER_POISSON_RATIO = aurostd::substring2utype<double>(AflowIn,_AGIBBSTROPT_+"POISSON_RATIO=",TRUE);
      aurostd::StringstreamClean(aus);
      aus << _AGLSTR_MESSAGE_ << "Poisson ratio = " << USER_POISSON_RATIO << endl;  
      aurostd::PrintMessageStream(FileMESSAGE,aus,XHOST.QUIET);
      // Warn user if USER_AEL_POISSON_RATIO is switched on as this will override the user's value
      if(USER_AEL_POISSON_RATIO.option) {
        aurostd::StringstreamClean(aus);
        aus << _AGLSTR_MESSAGE_ << "Use AEL to calculate Poisson ratio = " << USER_AEL_POISSON_RATIO.option << endl;  
        aus << _AGLSTR_MESSAGE_ << "User supplied value of Poisson ratio = " << USER_POISSON_RATIO << " will not be used unless AEL run fails" << endl;  
        aurostd::PrintMessageStream(FileMESSAGE,aus,XHOST.QUIET);
      }
    } else if( aurostd::substring2bool(AflowIn,_AGLSTROPT_+"POISSONRATIO=",TRUE) ) {
      USER_POISSON_RATIO = aurostd::substring2utype<double>(AflowIn,_AGLSTROPT_+"POISSONRATIO=",TRUE);
      aurostd::StringstreamClean(aus);
      aus << _AGLSTR_MESSAGE_ << "Poisson ratio = " << USER_POISSON_RATIO << endl;  
      aurostd::PrintMessageStream(FileMESSAGE,aus,XHOST.QUIET);
      // Warn user if USER_AEL_POISSON_RATIO is switched on as this will override the user's value
      if(USER_AEL_POISSON_RATIO.option) {
        aurostd::StringstreamClean(aus);
        aus << _AGLSTR_MESSAGE_ << "Use AEL to calculate Poisson ratio = " << USER_AEL_POISSON_RATIO.option << endl;  
        aus << _AGLSTR_MESSAGE_ << "User supplied value of Poisson ratio = " << USER_POISSON_RATIO << " will not be used unless AEL run fails" << endl;  
        aurostd::PrintMessageStream(FileMESSAGE,aus,XHOST.QUIET);
      }
    } else if( aurostd::substring2bool(AflowIn,_AGIBBSTROPT_+"POISSONRATIO=",TRUE) ) {
      USER_POISSON_RATIO = aurostd::substring2utype<double>(AflowIn,_AGIBBSTROPT_+"POISSONRATIO=",TRUE);
      aurostd::StringstreamClean(aus);
      aus << _AGLSTR_MESSAGE_ << "Poisson ratio = " << USER_POISSON_RATIO << endl;  
      aurostd::PrintMessageStream(FileMESSAGE,aus,XHOST.QUIET);
      // Warn user if USER_AEL_POISSON_RATIO is switched on as this will override the user's value
      if(USER_AEL_POISSON_RATIO.option) {
        aurostd::StringstreamClean(aus);
        aus << _AGLSTR_MESSAGE_ << "Use AEL to calculate Poisson ratio = " << USER_AEL_POISSON_RATIO.option << endl;  
        aus << _AGLSTR_MESSAGE_ << "User supplied value of Poisson ratio = " << USER_POISSON_RATIO << " will not be used unless AEL run fails" << endl;  
        aurostd::PrintMessageStream(FileMESSAGE,aus,XHOST.QUIET);
      }
    } 
    // Warn user if the Poisson ratio given is zero or negative
    if(USER_POISSON_RATIO < tolzero) {
      aurostd::StringstreamClean(aus);
      aus << _AGLSTR_WARNING_ + "Poisson ratio = " << USER_POISSON_RATIO << " <= 0.0" << endl;  
      // [OBSOLETE] USER_POISSON_RATIO = 0.25;
      // [OBSOLETE] aus << _AGLSTR_WARNING_ + "Increasing Poisson ratio to default value of " << USER_POISSON_RATIO << endl;
      aurostd::PrintMessageStream(FileMESSAGE,aus,XHOST.QUIET);
    } 
    // Warn user if the Poisson ratio given is outside the range from -1.0 to 0.5
    if(USER_POISSON_RATIO < -1.0 || USER_POISSON_RATIO > 0.5) {
      aurostd::StringstreamClean(aus);
      aus << _AGLSTR_WARNING_ + "Poisson ratio = " << USER_POISSON_RATIO << " is outside range from -1.0 to 0.5" << endl;  
      // [OBSOLETE] USER_POISSON_RATIO = 0.25;
      // [OBSOLETE] aus << _AGLSTR_WARNING_ + "Increasing Poisson ratio to default value of " << USER_POISSON_RATIO << endl;
      aurostd::PrintMessageStream(FileMESSAGE,aus,XHOST.QUIET);
    } 
    // Get the user's value of energy for infinite volume. This is just used to set the zero of the energy scale.
    if( aurostd::substring2bool(AflowIn,_AGLSTROPT_+"EINF=",TRUE) ) {
      USER_EINF = aurostd::substring2utype<double>(AflowIn,_AGLSTROPT_+"EINF=",TRUE);
      aurostd::StringstreamClean(aus);
      aus << _AGLSTR_MESSAGE_ << "Energy at infinite volume = " << USER_EINF << endl;  
      aurostd::PrintMessageStream(FileMESSAGE,aus,XHOST.QUIET);
    } else if( aurostd::substring2bool(AflowIn,_AGIBBSTROPT_+"EINF=",TRUE) ) {
      USER_EINF = aurostd::substring2utype<double>(AflowIn,_AGIBBSTROPT_+"EINF=",TRUE);
      aurostd::StringstreamClean(aus);
      aus << _AGLSTR_MESSAGE_ << "Energy at infinite volume = " << USER_EINF << endl;  
      aurostd::PrintMessageStream(FileMESSAGE,aus,XHOST.QUIET);
    }     
    // Get the user's number of pressure points to be used in the calculation
    if(AGL_data.postprocess && (AGL_data.npressure > 0)) {
      USER_NPRESSURE = AGL_data.npressure;
    } else {
      // Otherwise, check in aflow.in file
      if( aurostd::substring2bool(AflowIn,_AGLSTROPT_+"NPRESSURE=",TRUE) ) {
        USER_NPRESSURE = aurostd::substring2utype<int>(AflowIn,_AGLSTROPT_+"NPRESSURE=",TRUE);
        aurostd::StringstreamClean(aus);
        aus << _AGLSTR_MESSAGE_ << "Number of pressure points = " << USER_NPRESSURE << endl;  
        aurostd::PrintMessageStream(FileMESSAGE,aus,XHOST.QUIET);
      } else if( aurostd::substring2bool(AflowIn,_AGIBBSTROPT_+"NPRESSURE=",TRUE) ) {
        USER_NPRESSURE = aurostd::substring2utype<int>(AflowIn,_AGIBBSTROPT_+"NPRESSURE=",TRUE);
        aurostd::StringstreamClean(aus);
        aus << _AGLSTR_MESSAGE_ << "Number of pressure points = " << USER_NPRESSURE << endl;  
        aurostd::PrintMessageStream(FileMESSAGE,aus,XHOST.QUIET);
      }
      AGL_data.npressure = USER_NPRESSURE;
    }    
    // Check that value is not zero or negative; warn user and reset to default values if it is zero or negative
    if(USER_NPRESSURE < 1) {
      aurostd::StringstreamClean(aus);
      aus << _AGLSTR_WARNING_ + "Number of pressure points = " << USER_NPRESSURE << " < 1" << endl;  
      USER_NPRESSURE = 11;
      aus << _AGLSTR_WARNING_ + "Increasing number of pressure points default value of " << USER_NPRESSURE << endl;
      aurostd::PrintMessageStream(FileMESSAGE,aus,XHOST.QUIET);
    } 
    // Get the user's step size for the pressure values to be used in the calculation
    // First check if a different step size has been requested by a postprocessing command line option
    if(AGL_data.postprocess && (AGL_data.spressure > 0.0)) {
      USER_SPRESSURE = AGL_data.spressure;
    } else {
      // Otherwise, check in aflow.in file    
      if( aurostd::substring2bool(AflowIn,_AGLSTROPT_+"SPRESSURE=",TRUE) ) {
        USER_SPRESSURE = aurostd::substring2utype<double>(AflowIn,_AGLSTROPT_+"SPRESSURE=",TRUE);
        aurostd::StringstreamClean(aus);
        aus << _AGLSTR_MESSAGE_ << "Pressure interval = " << USER_SPRESSURE << endl;  
        aurostd::PrintMessageStream(FileMESSAGE,aus,XHOST.QUIET);
      } else if( aurostd::substring2bool(AflowIn,_AGLSTROPT_+"SPRESSURE=",TRUE) ) {
        USER_SPRESSURE = aurostd::substring2utype<double>(AflowIn,_AGLSTROPT_+"SPRESSURE=",TRUE);
        aurostd::StringstreamClean(aus);
        aus << _AGLSTR_MESSAGE_ << "Pressure interval = " << USER_SPRESSURE << endl;  
        aurostd::PrintMessageStream(FileMESSAGE,aus,XHOST.QUIET);
      }
      AGL_data.spressure = USER_SPRESSURE;
    }
    // Check that value is not zero or negative; warn user and reset to default values if it is zero or negative
    if(USER_SPRESSURE < tolzero) {
      aurostd::StringstreamClean(aus);
      aus << _AGLSTR_WARNING_ + "Pressure interval = " << USER_SPRESSURE << " <= 0.0" << endl;  
      USER_SPRESSURE = 2.0;
      aus << _AGLSTR_WARNING_ + "Increasing pressure interval to default value of " << USER_SPRESSURE << endl;
      aurostd::PrintMessageStream(FileMESSAGE,aus,XHOST.QUIET);
    }
    // Get the user's number of temperature points to be used in the calculation
    // First check if a different number of points have been requested by a postprocessing command line option
    if(AGL_data.postprocess && (AGL_data.ntemperature > 0)) {
      USER_NTEMPERATURE = AGL_data.ntemperature;
    } else {
      // Otherwise, check in aflow.in file    
      if( aurostd::substring2bool(AflowIn,_AGLSTROPT_+"NTEMP=",TRUE) ) {
        USER_NTEMPERATURE = aurostd::substring2utype<int>(AflowIn,_AGLSTROPT_+"NTEMP=",TRUE);
        aurostd::StringstreamClean(aus);
        aus << _AGLSTR_MESSAGE_ << "Number of temperature points = " << USER_NTEMPERATURE << endl;  
        aurostd::PrintMessageStream(FileMESSAGE,aus,XHOST.QUIET);
      } else if( aurostd::substring2bool(AflowIn,_AGIBBSTROPT_+"NTEMP=",TRUE) ) {
        USER_NTEMPERATURE = aurostd::substring2utype<int>(AflowIn,_AGIBBSTROPT_+"NTEMP=",TRUE);
        aurostd::StringstreamClean(aus);
        aus << _AGLSTR_MESSAGE_ << "Number of temperature points = " << USER_NTEMPERATURE << endl;  
        aurostd::PrintMessageStream(FileMESSAGE,aus,XHOST.QUIET);
      }
      AGL_data.ntemperature = USER_NTEMPERATURE;
    }
    if(USER_NTEMPERATURE < 1) {
      aurostd::StringstreamClean(aus);
      aus << _AGLSTR_WARNING_ + "Number of temperature points = " << USER_NTEMPERATURE << " < 1" << endl;  
      aus << _AGLSTR_WARNING_ + "This number will be used, and will result in only a static zero-temperature GIBBS calculation being run" << endl;
      aus << _AGLSTR_WARNING_ + "To calculate the finite temperature properties please provide a value of NTEMP >= 1" << endl;
      aus << _AGLSTR_WARNING_ + "Alternatively, you can remove the NTEMP line from the " << _AFLOWIN_ << " file to use the default value" << endl;
      aurostd::PrintMessageStream(FileMESSAGE,aus,XHOST.QUIET);
    }
    // Get the user's step size for the temperature values to be used in the calculation
    // First check if a different step size has been requested by a postprocessing command line option
    if(AGL_data.postprocess && (AGL_data.stemperature > 0.0)) {
      USER_STEMPERATURE = AGL_data.stemperature;
    } else {
      // Otherwise, check in aflow.in file    
      if( aurostd::substring2bool(AflowIn,_AGLSTROPT_+"STEMP=",TRUE) ) {
        USER_STEMPERATURE = aurostd::substring2utype<double>(AflowIn,_AGLSTROPT_+"STEMP=",TRUE);
        aurostd::StringstreamClean(aus);
        aus << _AGLSTR_MESSAGE_ << "Temperature interval = " << USER_STEMPERATURE << endl;  
        aurostd::PrintMessageStream(FileMESSAGE,aus,XHOST.QUIET);
      } else if( aurostd::substring2bool(AflowIn,_AGIBBSTROPT_+"STEMP=",TRUE) ) {
        USER_STEMPERATURE = aurostd::substring2utype<double>(AflowIn,_AGIBBSTROPT_+"STEMP=",TRUE);
        aurostd::StringstreamClean(aus);
        aus << _AGLSTR_MESSAGE_ << "Temperature interval = " << USER_STEMPERATURE << endl;  
        aurostd::PrintMessageStream(FileMESSAGE,aus,XHOST.QUIET);
      }
      AGL_data.stemperature = USER_STEMPERATURE;
    }      
    // Check that value is not zero or negative; warn user and reset to default values if it is zero or negative
    if(USER_STEMPERATURE < tolzero) {
      aurostd::StringstreamClean(aus);
      aus << _AGLSTR_WARNING_ + "Temperature interval = " << USER_STEMPERATURE << " <= 0.0" << endl;  
      USER_STEMPERATURE = 10.0;
      aus << _AGLSTR_WARNING_ + "Increasing temperature interval to default value of " << USER_STEMPERATURE << endl;
      aurostd::PrintMessageStream(FileMESSAGE,aus,XHOST.QUIET);
    }   
    // Get the user's maximum limit on the number of covergence iterations to be performed in the functions scdebye and gauleg. 
    // This limit is to prevent these functions from getting stuck in an infinite loop. Default value is 250.
    if( aurostd::substring2bool(AflowIn,_AGLSTROPT_+"MAX_LOOPS=",TRUE) ) {
      USER_MAX_LOOPS = aurostd::substring2utype<int>(AflowIn,_AGLSTROPT_+"MAX_LOOPS=",TRUE);
      aurostd::StringstreamClean(aus);
      aus << _AGLSTR_MESSAGE_ << "Maximum number of convergence loops = " << USER_MAX_LOOPS << endl;  
      aurostd::PrintMessageStream(FileMESSAGE,aus,XHOST.QUIET);
    } else if( aurostd::substring2bool(AflowIn,_AGIBBSTROPT_+"MAX_LOOPS=",TRUE) ) {
      USER_MAX_LOOPS = aurostd::substring2utype<int>(AflowIn,_AGIBBSTROPT_+"MAX_LOOPS=",TRUE);
      aurostd::StringstreamClean(aus);
      aus << _AGLSTR_MESSAGE_ << "Maximum number of convergence loops = " << USER_MAX_LOOPS << endl;  
      aurostd::PrintMessageStream(FileMESSAGE,aus,XHOST.QUIET);
    } else if( aurostd::substring2bool(AflowIn,_AGLSTROPT_+"MAXLOOPS=",TRUE) ) {
      USER_MAX_LOOPS = aurostd::substring2utype<int>(AflowIn,_AGLSTROPT_+"MAXLOOPS=",TRUE);
      aurostd::StringstreamClean(aus);
      aus << _AGLSTR_MESSAGE_ << "Maximum number of convergence loops = " << USER_MAX_LOOPS << endl;  
      aurostd::PrintMessageStream(FileMESSAGE,aus,XHOST.QUIET);
    } else if( aurostd::substring2bool(AflowIn,_AGIBBSTROPT_+"MAXLOOPS=",TRUE) ) {
      USER_MAX_LOOPS = aurostd::substring2utype<int>(AflowIn,_AGIBBSTROPT_+"MAXLOOPS=",TRUE);
      aurostd::StringstreamClean(aus);
      aus << _AGLSTR_MESSAGE_ << "Maximum number of convergence loops = " << USER_MAX_LOOPS << endl;  
      aurostd::PrintMessageStream(FileMESSAGE,aus,XHOST.QUIET);
    }    
    // Check that value is not zero or negative; warn user and reset to default values if it is zero or negative
    if(USER_MAX_LOOPS < 1) {
      aurostd::StringstreamClean(aus);
      aus << _AGLSTR_WARNING_ + "Maximum number of convergence loops = " << USER_MAX_LOOPS << " < 1" << endl;  
      USER_MAX_LOOPS = 250;
      aus << _AGLSTR_WARNING_ + "Increasing maximum number of covergence loops to default value of " << USER_MAX_LOOPS << endl;
      aurostd::PrintMessageStream(FileMESSAGE,aus,XHOST.QUIET);
    } 
    // Get the user's maximum limit on the number of fitting iterations to be performed in the functions fitt and debfitt. 
    // Default value is 500.
    if( aurostd::substring2bool(AflowIn,_AGLSTROPT_+"MAX_FITS=",TRUE) ) {
      USER_MAX_FITS = aurostd::substring2utype<int>(AflowIn,_AGLSTROPT_+"MAX_FITS=",TRUE);
      aurostd::StringstreamClean(aus);
      aus << _AGLSTR_MESSAGE_ << "Maximum number of fitting iterations = " << USER_MAX_FITS << endl;  
      aurostd::PrintMessageStream(FileMESSAGE,aus,XHOST.QUIET);
    } else if( aurostd::substring2bool(AflowIn,_AGLSTROPT_+"MAX_FITS=",TRUE) ) {
      USER_MAX_FITS = aurostd::substring2utype<int>(AflowIn,_AGLSTROPT_+"MAX_FITS=",TRUE);
      aurostd::StringstreamClean(aus);
      aus << _AGLSTR_MESSAGE_ << "Maximum number of fitting iterations = " << USER_MAX_FITS << endl;  
      aurostd::PrintMessageStream(FileMESSAGE,aus,XHOST.QUIET);
    } else if( aurostd::substring2bool(AflowIn,_AGLSTROPT_+"MAXFITS=",TRUE) ) {
      USER_MAX_FITS = aurostd::substring2utype<int>(AflowIn,_AGLSTROPT_+"MAXFITS=",TRUE);
      aurostd::StringstreamClean(aus);
      aus << _AGLSTR_MESSAGE_ << "Maximum number of fitting iterations = " << USER_MAX_FITS << endl;  
      aurostd::PrintMessageStream(FileMESSAGE,aus,XHOST.QUIET);
    } else if( aurostd::substring2bool(AflowIn,_AGLSTROPT_+"MAXFITS=",TRUE) ) {
      USER_MAX_FITS = aurostd::substring2utype<int>(AflowIn,_AGLSTROPT_+"MAXFITS=",TRUE);
      aurostd::StringstreamClean(aus);
      aus << _AGLSTR_MESSAGE_ << "Maximum number of fitting iterations = " << USER_MAX_FITS << endl;  
      aurostd::PrintMessageStream(FileMESSAGE,aus,XHOST.QUIET);
    }    
    // Check that value is not zero or negative; warn user and reset to default values if it is zero or negative
    if(USER_MAX_FITS < 1) {
      aurostd::StringstreamClean(aus);
      aus << _AGLSTR_WARNING_ + "Maximum number of fitting iterations = " << USER_MAX_FITS << " < 1" << endl;  
      USER_MAX_FITS = 500;
      aus << _AGLSTR_WARNING_ + "Increasing maximum number of fitting iterations to default value of " << USER_MAX_FITS << endl;
      aurostd::PrintMessageStream(FileMESSAGE,aus,XHOST.QUIET);
    }
    // Get the user's maximum limit on the number of terms in the polynomial to be fitted to the (E, V) data. 
    // Default value is 50.
    if( aurostd::substring2bool(AflowIn,_AGLSTROPT_+"MAX_PAR=",TRUE) ) {
      USER_MAX_PAR = aurostd::substring2utype<int>(AflowIn,_AGLSTROPT_+"MAX_PAR=",TRUE);
      aurostd::StringstreamClean(aus);
      aus << _AGLSTR_MESSAGE_ << "Maximum number of terms in the polynomial = " << USER_MAX_PAR << endl;  
      aurostd::PrintMessageStream(FileMESSAGE,aus,XHOST.QUIET);
    } else if( aurostd::substring2bool(AflowIn,_AGIBBSTROPT_+"MAX_PAR=",TRUE) ) {
      USER_MAX_PAR = aurostd::substring2utype<int>(AflowIn,_AGIBBSTROPT_+"MAX_PAR=",TRUE);
      aurostd::StringstreamClean(aus);
      aus << _AGLSTR_MESSAGE_ << "Maximum number of terms in the polynomial = " << USER_MAX_PAR << endl;  
      aurostd::PrintMessageStream(FileMESSAGE,aus,XHOST.QUIET);
    } else if( aurostd::substring2bool(AflowIn,_AGLSTROPT_+"MAXPAR=",TRUE) ) {
      USER_MAX_PAR = aurostd::substring2utype<int>(AflowIn,_AGLSTROPT_+"MAXPAR=",TRUE);
      aurostd::StringstreamClean(aus);
      aus << _AGLSTR_MESSAGE_ << "Maximum number of terms in the polynomial = " << USER_MAX_PAR << endl;  
      aurostd::PrintMessageStream(FileMESSAGE,aus,XHOST.QUIET);
    } else if( aurostd::substring2bool(AflowIn,_AGIBBSTROPT_+"MAXPAR=",TRUE) ) {
      USER_MAX_PAR = aurostd::substring2utype<int>(AflowIn,_AGIBBSTROPT_+"MAXPAR=",TRUE);
      aurostd::StringstreamClean(aus);
      aus << _AGLSTR_MESSAGE_ << "Maximum number of terms in the polynomial = " << USER_MAX_PAR << endl;  
      aurostd::PrintMessageStream(FileMESSAGE,aus,XHOST.QUIET);
    }     
    // Check that value is not zero or negative; warn user and reset to default values if it is zero or negative
    if(USER_MAX_PAR < 1) {
      aurostd::StringstreamClean(aus);
      aus << _AGLSTR_WARNING_ + "Maximum number of terms in the polynomial = " << USER_MAX_PAR << " < 1" << endl;  
      USER_MAX_PAR = 50;
      aus << _AGLSTR_WARNING_ + "Increasing maximum number of terms in the polynomial to default value of " << USER_MAX_PAR << endl;
      aurostd::PrintMessageStream(FileMESSAGE,aus,XHOST.QUIET);
    }
    // Get the user's maximum limit on the fitting order for the Birch-Murnaghan equation of state. 
    // Default value is 2.
    if( aurostd::substring2bool(AflowIn,_AGLSTROPT_+"BIRCH_FIT_ORDER_IG=",TRUE) ) {
      USER_BIRCH_FIT_ORDER_IG = aurostd::substring2utype<int>(AflowIn,_AGLSTROPT_+"BIRCH_FIT_ORDER_IG=",TRUE);
      aurostd::StringstreamClean(aus);
      aus << _AGLSTR_MESSAGE_ << "Maximum fitting order for Birch-Murnaghan equation of state = " << USER_BIRCH_FIT_ORDER_IG << endl; 
      aurostd::PrintMessageStream(FileMESSAGE,aus,XHOST.QUIET);
    } else if( aurostd::substring2bool(AflowIn,_AGIBBSTROPT_+"BIRCH_FIT_ORDER_IG=",TRUE) ) {
      USER_BIRCH_FIT_ORDER_IG = aurostd::substring2utype<int>(AflowIn,_AGIBBSTROPT_+"BIRCH_FIT_ORDER_IG=",TRUE);
      aurostd::StringstreamClean(aus);
      aus << _AGLSTR_MESSAGE_ << "Maximum fitting order for Birch-Murnaghan equation of state = " << USER_BIRCH_FIT_ORDER_IG << endl; 
      aurostd::PrintMessageStream(FileMESSAGE,aus,XHOST.QUIET);
    } else if( aurostd::substring2bool(AflowIn,_AGLSTROPT_+"BIRCHFITORDER_IG=",TRUE) ) {
      USER_BIRCH_FIT_ORDER_IG = aurostd::substring2utype<int>(AflowIn,_AGLSTROPT_+"BIRCHFITORDER_IG=",TRUE);
      aurostd::StringstreamClean(aus);
      aus << _AGLSTR_MESSAGE_ << "Maximum fitting order for Birch-Murnaghan equation of state = " << USER_BIRCH_FIT_ORDER_IG << endl; 
      aurostd::PrintMessageStream(FileMESSAGE,aus,XHOST.QUIET);
    } else if( aurostd::substring2bool(AflowIn,_AGIBBSTROPT_+"BIRCHFITORDER_IG=",TRUE) ) {
      USER_BIRCH_FIT_ORDER_IG = aurostd::substring2utype<int>(AflowIn,_AGIBBSTROPT_+"BIRCHFITORDER_IG=",TRUE);
      aurostd::StringstreamClean(aus);
      aus << _AGLSTR_MESSAGE_ << "Maximum fitting order for Birch-Murnaghan equation of state = " << USER_BIRCH_FIT_ORDER_IG << endl; 
      aurostd::PrintMessageStream(FileMESSAGE,aus,XHOST.QUIET);
    } 
    // Check that value is not zero or negative; warn user and reset to default values if it is zero or negative
    if(USER_BIRCH_FIT_ORDER_IG < 1) {
      aurostd::StringstreamClean(aus);
      aus << _AGLSTR_WARNING_ + "Maximum number of fitting iterations = " << USER_BIRCH_FIT_ORDER_IG << " < 1" << endl;  
      USER_BIRCH_FIT_ORDER_IG = 2;
      aus << _AGLSTR_WARNING_ + "Increasing maximum number of fitting iterations to default value of " << USER_BIRCH_FIT_ORDER_IG << endl;
      aurostd::PrintMessageStream(FileMESSAGE,aus,XHOST.QUIET);
    }   
    // Get the user's value of the maximum number of concavity check iterations. The default value is "1".
    if( aurostd::substring2bool(AflowIn,_AGLSTROPT_+"MAX_CC_ITER=",TRUE) ) {
      USER_MAX_CC_ITER = aurostd::substring2utype<int>(AflowIn,_AGLSTROPT_+"MAX_CC_ITER=",TRUE);
      aurostd::StringstreamClean(aus);
      aus << _AGLSTR_MESSAGE_ << "Maximum (E, V) concavity check iterations = " << USER_MAX_CC_ITER << endl;  
      aurostd::PrintMessageStream(FileMESSAGE,aus,XHOST.QUIET);
    } else if( aurostd::substring2bool(AflowIn,_AGIBBSTROPT_+"MAX_CC_ITER=",TRUE) ) {
      USER_MAX_CC_ITER = aurostd::substring2utype<int>(AflowIn,_AGIBBSTROPT_+"MAX_CC_ITER=",TRUE);
      aurostd::StringstreamClean(aus);
      aus << _AGLSTR_MESSAGE_ << "Maximum (E, V) concavity check iterations = " << USER_MAX_CC_ITER << endl;  
      aurostd::PrintMessageStream(FileMESSAGE,aus,XHOST.QUIET);
    } else if( aurostd::substring2bool(AflowIn,_AGLSTROPT_+"MAXCCITER=",TRUE) ) {
      USER_MAX_CC_ITER = aurostd::substring2utype<int>(AflowIn,_AGLSTROPT_+"MAXCCITER=",TRUE);
      aurostd::StringstreamClean(aus);
      aus << _AGLSTR_MESSAGE_ << "Maximum (E, V) concavity check iterations = " << USER_MAX_CC_ITER << endl;  
      aurostd::PrintMessageStream(FileMESSAGE,aus,XHOST.QUIET);
    } else if( aurostd::substring2bool(AflowIn,_AGIBBSTROPT_+"MAXCCITER=",TRUE) ) {
      USER_MAX_CC_ITER = aurostd::substring2utype<int>(AflowIn,_AGIBBSTROPT_+"MAXCCITER=",TRUE);
      aurostd::StringstreamClean(aus);
      aus << _AGLSTR_MESSAGE_ << "Maximum (E, V) concavity check iterations = " << USER_MAX_CC_ITER << endl;  
      aurostd::PrintMessageStream(FileMESSAGE,aus,XHOST.QUIET);
    }         
    // Check that value is not negative; warn user and reset to default values if it is zero or negative
    if(USER_MAX_CC_ITER < 0) {
      aurostd::StringstreamClean(aus);
      aus << _AGLSTR_WARNING_ + "Maximum number of concavity check iterations = " << USER_MAX_CC_ITER << " < 0" << endl;  
      USER_MAX_CC_ITER = 1;
      aus << _AGLSTR_WARNING_ + "Increasing maximum number of concavity check iterations to default value of " << USER_MAX_CC_ITER << endl;
      aurostd::PrintMessageStream(FileMESSAGE,aus,XHOST.QUIET);
    }    
    // Get the user's value of the maximum number of minimum check iterations. The default value is "5".
    if( aurostd::substring2bool(AflowIn,_AGLSTROPT_+"MAX_CM_ITER=",TRUE) ) {
      USER_MAX_CM_ITER = aurostd::substring2utype<int>(AflowIn,_AGLSTROPT_+"MAX_CM_ITER=",TRUE);
      aurostd::StringstreamClean(aus);
      aus << _AGLSTR_MESSAGE_ << "Maximum (E, V) minimum check iterations = " << USER_MAX_CM_ITER << endl;  
      aurostd::PrintMessageStream(FileMESSAGE,aus,XHOST.QUIET);
    } else if( aurostd::substring2bool(AflowIn,_AGIBBSTROPT_+"MAX_CM_ITER=",TRUE) ) {
      USER_MAX_CM_ITER = aurostd::substring2utype<int>(AflowIn,_AGIBBSTROPT_+"MAX_CM_ITER=",TRUE);
      aurostd::StringstreamClean(aus);
      aus << _AGLSTR_MESSAGE_ << "Maximum (E, V) minimum check iterations = " << USER_MAX_CM_ITER << endl;  
      aurostd::PrintMessageStream(FileMESSAGE,aus,XHOST.QUIET);
    } else if( aurostd::substring2bool(AflowIn,_AGLSTROPT_+"MAXCMITER=",TRUE) ) {
      USER_MAX_CM_ITER = aurostd::substring2utype<int>(AflowIn,_AGLSTROPT_+"MAXCMITER=",TRUE);
      aurostd::StringstreamClean(aus);
      aus << _AGLSTR_MESSAGE_ << "Maximum (E, V) minimum check iterations = " << USER_MAX_CM_ITER << endl;  
      aurostd::PrintMessageStream(FileMESSAGE,aus,XHOST.QUIET);
    } else if( aurostd::substring2bool(AflowIn,_AGIBBSTROPT_+"MAXCMITER=",TRUE) ) {
      USER_MAX_CM_ITER = aurostd::substring2utype<int>(AflowIn,_AGIBBSTROPT_+"MAXCMITER=",TRUE);
      aurostd::StringstreamClean(aus);
      aus << _AGLSTR_MESSAGE_ << "Maximum (E, V) minimum check iterations = " << USER_MAX_CM_ITER << endl;  
      aurostd::PrintMessageStream(FileMESSAGE,aus,XHOST.QUIET);
    }      
    // Check that value is not negative; warn user and reset to default values if it is zero or negative
    if(USER_MAX_CM_ITER < 0) {
      aurostd::StringstreamClean(aus);
      aus << _AGLSTR_WARNING_ + "Maximum number of minimum check iterations = " << USER_MAX_CM_ITER << " < 0" << endl;  
      USER_MAX_CM_ITER = 5;
      aus << _AGLSTR_WARNING_ + "Increasing maximum number of minimum check iterations to default value of " << USER_MAX_CM_ITER << endl;
      aurostd::PrintMessageStream(FileMESSAGE,aus,XHOST.QUIET);
    }          	
    // Get the user's selection of which type of fit to perform to the (E, V) data
    // A value of "0" selects the standard GIBBS fit, skipping all convex points (default setting)
    // A value of "1" results in the fitting algorithm only skipping points where the curve changes direction twice in a row, except if this point is the global minimum
    // A value of "2" results in the fitting algorithm fitting all points 
    // A value of "3" results in the fitting algorithm selecting the same points as a value of "1", and then fitting these by a polynomial to generate a new concave set of points
    // A value of "4" results in the fitting algorithm selecting all points, and then fitting these by a polynomial to generate a new concave set of points
    // A value of "5" results (E, V) data 
    if( aurostd::substring2bool(AflowIn,_AGLSTROPT_+"FIT_TYPE=",TRUE) ) {
      USER_FIT_TYPE = aurostd::substring2utype<int>(AflowIn,_AGLSTROPT_+"FIT_TYPE=",TRUE);
      aurostd::StringstreamClean(aus);
      aus << _AGLSTR_MESSAGE_ << "Fitting algorithm selection = " << USER_FIT_TYPE << endl;  
      aurostd::PrintMessageStream(FileMESSAGE,aus,XHOST.QUIET);
    } else if( aurostd::substring2bool(AflowIn,_AGIBBSTROPT_+"FIT_TYPE=",TRUE) ) {
      USER_FIT_TYPE = aurostd::substring2utype<int>(AflowIn,_AGIBBSTROPT_+"FIT_TYPE=",TRUE);
      aurostd::StringstreamClean(aus);
      aus << _AGLSTR_MESSAGE_ << "Fitting algorithm selection = " << USER_FIT_TYPE << endl;  
      aurostd::PrintMessageStream(FileMESSAGE,aus,XHOST.QUIET);
    } else if( aurostd::substring2bool(AflowIn,_AGLSTROPT_+"FITTYPE=",TRUE) ) {
      USER_FIT_TYPE = aurostd::substring2utype<int>(AflowIn,_AGLSTROPT_+"FITTYPE=",TRUE);
      aurostd::StringstreamClean(aus);
      aus << _AGLSTR_MESSAGE_ << "Fitting algorithm selection = " << USER_FIT_TYPE << endl;  
      aurostd::PrintMessageStream(FileMESSAGE,aus,XHOST.QUIET);
    } else if( aurostd::substring2bool(AflowIn,_AGIBBSTROPT_+"FITTYPE=",TRUE) ) {
      USER_FIT_TYPE = aurostd::substring2utype<int>(AflowIn,_AGIBBSTROPT_+"FITTYPE=",TRUE);
      aurostd::StringstreamClean(aus);
      aus << _AGLSTR_MESSAGE_ << "Fitting algorithm selection = " << USER_FIT_TYPE << endl;  
      aurostd::PrintMessageStream(FileMESSAGE,aus,XHOST.QUIET);
    }
    // Check that value is not negative; warn user and reset to default values if it is zero or negative
    if((USER_FIT_TYPE < 0) || (USER_FIT_TYPE > 5)) {
      aurostd::StringstreamClean(aus);
      aus << _AGLSTR_WARNING_ + "Fit type = " << USER_FIT_TYPE << "is outside of range 0 -> 5" << endl;  
      USER_FIT_TYPE = 0;
      aus << _AGLSTR_WARNING_ + "Setting fit type to default value of " << USER_FIT_TYPE << endl;
      aurostd::PrintMessageStream(FileMESSAGE,aus,XHOST.QUIET);
    }    
    // Get the user's value of Gruneisen parameter to be used in the thermal conductivity calculation
    if( aurostd::substring2bool(AflowIn,_AGLSTROPT_+"GRUNEISEN=",TRUE) ) {
      USER_GRUNEISEN.args2addattachedscheme(vAflowIn,"GRUNEISEN_EQUAL",_AGLSTROPT_+"GRUNEISEN=","");
      aurostd::StringstreamClean(aus);
      // [OBSOLETE] aus << _AGLSTR_MESSAGE_ << "Gruneisen parameter on/off = " << USER_GRUNEISEN.isflag("GRUNEISEN_EQUAL") << endl; 
      aus << _AGLSTR_MESSAGE_ << "Gruneisen parameter on/off = " << USER_GRUNEISEN.flag("GRUNEISEN_EQUAL") << endl;;
      aus << _AGLSTR_MESSAGE_ << "Gruneisen parameter = " << USER_GRUNEISEN.getattachedscheme("GRUNEISEN_EQUAL") << endl;  
      aurostd::PrintMessageStream(FileMESSAGE,aus,XHOST.QUIET);
    } else if( aurostd::substring2bool(AflowIn,_AGIBBSTROPT_+"GRUNEISEN=",TRUE) ) {
      USER_GRUNEISEN.args2addattachedscheme(vAflowIn,"GRUNEISEN_EQUAL",_AGIBBSTROPT_+"GRUNEISEN=","");
      aurostd::StringstreamClean(aus);
      // [OBSOLETE] aus << _AGLSTR_MESSAGE_ << "Gruneisen parameter on/off = " << USER_GRUNEISEN.isflag("GRUNEISEN_EQUAL") << endl; 
      aus << _AGLSTR_MESSAGE_ << "Gruneisen parameter on/off = " << USER_GRUNEISEN.flag("GRUNEISEN_EQUAL") << endl;;
      aus << _AGLSTR_MESSAGE_ << "Gruneisen parameter = " << USER_GRUNEISEN.getattachedscheme("GRUNEISEN_EQUAL") << endl;  
      aurostd::PrintMessageStream(FileMESSAGE,aus,XHOST.QUIET);
    } 
    // Get the user's value of Debye temperature to be used in the thermal conductivity calculation
    if( aurostd::substring2bool(AflowIn,_AGLSTROPT_+"THETA_COND=",TRUE) ) {
      USER_THETA_COND.args2addattachedscheme(vAflowIn,"THETA_EQUAL",_AGLSTROPT_+"THETA_COND=","");
      aurostd::StringstreamClean(aus);
      // [OBSOLETE] aus << _AGLSTR_MESSAGE_ << "Debye temperature on/off = " << USER_THETA_COND.isflag("THETA_EQUAL") << endl; 
      aus << _AGLSTR_MESSAGE_ << "Debye temperature on/off = " << USER_THETA_COND.flag("THETA_EQUAL") << endl; 
      aus << _AGLSTR_MESSAGE_ << "Debye temperature for thermal conductivity check = " << USER_THETA_COND.getattachedscheme("THETA_EQUAL") << endl; 
      aurostd::PrintMessageStream(FileMESSAGE,aus,XHOST.QUIET);
    } else if( aurostd::substring2bool(AflowIn,_AGIBBSTROPT_+"THETA_COND=",TRUE) ) {
      USER_THETA_COND.args2addattachedscheme(vAflowIn,"THETA_EQUAL",_AGIBBSTROPT_+"THETA_COND=","");
      aurostd::StringstreamClean(aus);
      // [OBSOLETE] aus << _AGLSTR_MESSAGE_ << "Debye temperature on/off = " << USER_THETA_COND.isflag("THETA_EQUAL") << endl; 
      aus << _AGLSTR_MESSAGE_ << "Debye temperature on/off = " << USER_THETA_COND.flag("THETA_EQUAL") << endl; 
      aus << _AGLSTR_MESSAGE_ << "Debye temperature for thermal conductivity check = " << USER_THETA_COND.getattachedscheme("THETA_EQUAL") << endl; 
      aurostd::PrintMessageStream(FileMESSAGE,aus,XHOST.QUIET);
    }
    // Get the user's selection of whether to generate plots of the Debye temperature, heat capacity, Gruneisen parameter and vibrational free energy as a function of temperature. 
    if( aurostd::substring2bool(AflowIn,_AGLSTROPT_+"PLOT_RESULTS=",TRUE) ) {
      USER_PLOT_RESULTS.options2entry(AflowIn,_AGLSTROPT_+"PLOT_RESULTS=",USER_PLOT_RESULTS.option);
      aurostd::StringstreamClean(aus);
      aus << _AGLSTR_MESSAGE_ << "Plot AGL results = " << USER_PLOT_RESULTS.option << endl;  
      aurostd::PrintMessageStream(FileMESSAGE,aus,XHOST.QUIET);
    } else if( aurostd::substring2bool(AflowIn,_AGIBBSTROPT_+"PLOT_RESULTS=",TRUE) ) {
      USER_PLOT_RESULTS.options2entry(AflowIn,_AGIBBSTROPT_+"PLOT_RESULTS=",USER_PLOT_RESULTS.option);
      aurostd::StringstreamClean(aus);
      aus << _AGLSTR_MESSAGE_ << "Plot AGL results = " << USER_PLOT_RESULTS.option << endl;  
      aurostd::PrintMessageStream(FileMESSAGE,aus,XHOST.QUIET);
    } else if( aurostd::substring2bool(AflowIn,_AGLSTROPT_+"PLOTRESULTS=",TRUE) ) {
      USER_PLOT_RESULTS.options2entry(AflowIn,_AGLSTROPT_+"PLOTRESULTS=",USER_PLOT_RESULTS.option);
      aurostd::StringstreamClean(aus);
      aus << _AGLSTR_MESSAGE_ << "Plot AGL results = " << USER_PLOT_RESULTS.option << endl;  
      aurostd::PrintMessageStream(FileMESSAGE,aus,XHOST.QUIET);
    } else if( aurostd::substring2bool(AflowIn,_AGIBBSTROPT_+"PLOTRESULTS=",TRUE) ) {
      USER_PLOT_RESULTS.options2entry(AflowIn,_AGIBBSTROPT_+"PLOTRESULTS=",USER_PLOT_RESULTS.option);
      aurostd::StringstreamClean(aus);
      aus << _AGLSTR_MESSAGE_ << "Plot AGL results = " << USER_PLOT_RESULTS.option << endl;  
      aurostd::PrintMessageStream(FileMESSAGE,aus,XHOST.QUIET);
    }      	
    // Get the user's selection of whether to calculate the thermal conductivity as a function of temperature using the volume as a function of temperature
    if( aurostd::substring2bool(AflowIn,_AGLSTROPT_+"KAPPA_VOLUME=",TRUE) ) {
      USER_KAPPA_VOLUME.options2entry(AflowIn,_AGLSTROPT_+"KAPPA_VOLUME=",USER_KAPPA_VOLUME.option);
      aurostd::StringstreamClean(aus);
      aus << _AGLSTR_MESSAGE_ << "Plot AGL results = " << USER_KAPPA_VOLUME.option << endl;  
      aurostd::PrintMessageStream(FileMESSAGE,aus,XHOST.QUIET);
    } else if( aurostd::substring2bool(AflowIn,_AGIBBSTROPT_+"KAPPA_VOLUME=",TRUE) ) {
      USER_KAPPA_VOLUME.options2entry(AflowIn,_AGIBBSTROPT_+"KAPPA_VOLUME=",USER_KAPPA_VOLUME.option);
      aurostd::StringstreamClean(aus);
      aus << _AGLSTR_MESSAGE_ << "Plot AGL results = " << USER_KAPPA_VOLUME.option << endl;  
      aurostd::PrintMessageStream(FileMESSAGE,aus,XHOST.QUIET);
    } else if( aurostd::substring2bool(AflowIn,_AGLSTROPT_+"KAPPAVOLUME=",TRUE) ) {
      USER_KAPPA_VOLUME.options2entry(AflowIn,_AGLSTROPT_+"KAPPAVOLUME=",USER_KAPPA_VOLUME.option);
      aurostd::StringstreamClean(aus);
      aus << _AGLSTR_MESSAGE_ << "Plot AGL results = " << USER_KAPPA_VOLUME.option << endl;  
      aurostd::PrintMessageStream(FileMESSAGE,aus,XHOST.QUIET);
    } else if( aurostd::substring2bool(AflowIn,_AGIBBSTROPT_+"KAPPAVOLUME=",TRUE) ) {
      USER_KAPPA_VOLUME.options2entry(AflowIn,_AGIBBSTROPT_+"KAPPAVOLUME=",USER_KAPPA_VOLUME.option);
      aurostd::StringstreamClean(aus);
      aus << _AGLSTR_MESSAGE_ << "Plot AGL results = " << USER_KAPPA_VOLUME.option << endl;  
      aurostd::PrintMessageStream(FileMESSAGE,aus,XHOST.QUIET);
    }     
    // Get the user's selection of whether to get the atomic species from the potential name in order to calculate the unit cell mass
    if( aurostd::substring2bool(AflowIn,_AGLSTROPT_+"SPECIES_MASS=",TRUE) ) {
      USER_SPECIES_MASS.options2entry(AflowIn,_AGLSTROPT_+"SPECIES_MASS=",USER_SPECIES_MASS.option);
      aurostd::StringstreamClean(aus);
      aus << _AGLSTR_MESSAGE_ << "Obtain atomic species from potential name = " << USER_SPECIES_MASS.option << endl;  
      aurostd::PrintMessageStream(FileMESSAGE,aus,XHOST.QUIET);
    } else if( aurostd::substring2bool(AflowIn,_AGIBBSTROPT_+"SPECIES_MASS=",TRUE) ) {
      USER_SPECIES_MASS.options2entry(AflowIn,_AGIBBSTROPT_+"SPECIES_MASS=",USER_SPECIES_MASS.option);
      aurostd::StringstreamClean(aus);
      aus << _AGLSTR_MESSAGE_ << "Obtain atomic species from potential name = " << USER_SPECIES_MASS.option << endl;  
      aurostd::PrintMessageStream(FileMESSAGE,aus,XHOST.QUIET);
    } else if( aurostd::substring2bool(AflowIn,_AGLSTROPT_+"SPECIESMASS=",TRUE) ) {
      USER_SPECIES_MASS.options2entry(AflowIn,_AGLSTROPT_+"SPECIESMASS=",USER_SPECIES_MASS.option);
      aurostd::StringstreamClean(aus);
      aus << _AGLSTR_MESSAGE_ << "Obtain atomic species from potential name = " << USER_SPECIES_MASS.option << endl;  
      aurostd::PrintMessageStream(FileMESSAGE,aus,XHOST.QUIET);
    } else if( aurostd::substring2bool(AflowIn,_AGIBBSTROPT_+"SPECIESMASS=",TRUE) ) {
      USER_SPECIES_MASS.options2entry(AflowIn,_AGIBBSTROPT_+"SPECIESMASS=",USER_SPECIES_MASS.option);
      aurostd::StringstreamClean(aus);
      aus << _AGLSTR_MESSAGE_ << "Obtain atomic species from potential name = " << USER_SPECIES_MASS.option << endl;  
      aurostd::PrintMessageStream(FileMESSAGE,aus,XHOST.QUIET);
    }       		
    // Get the user's selection of whether to use the prefix "ARUN" before the individual directory names
    if( aurostd::substring2bool(AflowIn,_AGLSTROPT_+"DIRNAME_ARUN=",TRUE) ) {
      USER_DIRNAME_ARUN.options2entry(AflowIn,_AGLSTROPT_+"DIRNAME_ARUN=",USER_DIRNAME_ARUN.option);
      aurostd::StringstreamClean(aus);
      aus << _AGLSTR_MESSAGE_ << "Use ARUN prefix in directory names = " << USER_DIRNAME_ARUN.option << endl;  
      aurostd::PrintMessageStream(FileMESSAGE,aus,XHOST.QUIET);
    } else if( aurostd::substring2bool(AflowIn,_AGIBBSTROPT_+"DIRNAME_ARUN=",TRUE) ) {
      USER_DIRNAME_ARUN.options2entry(AflowIn,_AGIBBSTROPT_+"DIRNAME_ARUN=",USER_DIRNAME_ARUN.option);
      aurostd::StringstreamClean(aus);
      aus << _AGLSTR_MESSAGE_ << "Use ARUN prefix in directory names = " << USER_DIRNAME_ARUN.option << endl;  
      aurostd::PrintMessageStream(FileMESSAGE,aus,XHOST.QUIET);
    } else if( aurostd::substring2bool(AflowIn,_AGLSTROPT_+"DIRNAMEARUN=",TRUE) ) {
      USER_DIRNAME_ARUN.options2entry(AflowIn,_AGLSTROPT_+"DIRNAMEARUN=",USER_DIRNAME_ARUN.option);
      aurostd::StringstreamClean(aus);
      aus << _AGLSTR_MESSAGE_ << "Use ARUN prefix in directory names = " << USER_DIRNAME_ARUN.option << endl;  
      aurostd::PrintMessageStream(FileMESSAGE,aus,XHOST.QUIET);
    } else if( aurostd::substring2bool(AflowIn,_AGIBBSTROPT_+"DIRNAMEARUN=",TRUE) ) {
      USER_DIRNAME_ARUN.options2entry(AflowIn,_AGIBBSTROPT_+"DIRNAMEARUN=",USER_DIRNAME_ARUN.option);
      aurostd::StringstreamClean(aus);
      aus << _AGLSTR_MESSAGE_ << "Use ARUN prefix in directory names = " << USER_DIRNAME_ARUN.option << endl;  
      aurostd::PrintMessageStream(FileMESSAGE,aus,XHOST.QUIET);
    }          		
    // Get the user's selection of whether to write the debugging information for the function AGL_functions::gaussxm
    if( aurostd::substring2bool(AflowIn,_AGLSTROPT_+"GAUSSXM_DEBUG=",TRUE) ) {
      USER_GAUSSXM_DEBUG.options2entry(AflowIn,_AGLSTROPT_+"GAUSSXM_DEBUG=",USER_GAUSSXM_DEBUG.option);
      aurostd::StringstreamClean(aus);
      aus << _AGLSTR_MESSAGE_ << "Write AGL_functions::gaussxm debugging information = " << USER_GAUSSXM_DEBUG.option << endl;  
      aurostd::PrintMessageStream(FileMESSAGE,aus,XHOST.QUIET);
    } else if( aurostd::substring2bool(AflowIn,_AGIBBSTROPT_+"GAUSSXM_DEBUG=",TRUE) ) {
      USER_GAUSSXM_DEBUG.options2entry(AflowIn,_AGIBBSTROPT_+"GAUSSXM_DEBUG=",USER_GAUSSXM_DEBUG.option);
      aurostd::StringstreamClean(aus);
      aus << _AGLSTR_MESSAGE_ << "Write AGL_functions::gaussxm debugging information = " << USER_GAUSSXM_DEBUG.option << endl;  
      aurostd::PrintMessageStream(FileMESSAGE,aus,XHOST.QUIET);
    } else if( aurostd::substring2bool(AflowIn,_AGLSTROPT_+"GAUSSXMDEBUG=",TRUE) ) {
      USER_GAUSSXM_DEBUG.options2entry(AflowIn,_AGLSTROPT_+"GAUSSXMDEBUG=",USER_GAUSSXM_DEBUG.option);
      aurostd::StringstreamClean(aus);
      aus << _AGLSTR_MESSAGE_ << "Write AGL_functions::gaussxm debugging information = " << USER_GAUSSXM_DEBUG.option << endl;  
      aurostd::PrintMessageStream(FileMESSAGE,aus,XHOST.QUIET);
    } else if( aurostd::substring2bool(AflowIn,_AGIBBSTROPT_+"GAUSSXMDEBUG=",TRUE) ) {
      USER_GAUSSXM_DEBUG.options2entry(AflowIn,_AGIBBSTROPT_+"GAUSSXMDEBUG=",USER_GAUSSXM_DEBUG.option);
      aurostd::StringstreamClean(aus);
      aus << _AGLSTR_MESSAGE_ << "Write AGL_functions::gaussxm debugging information = " << USER_GAUSSXM_DEBUG.option << endl;  
      aurostd::PrintMessageStream(FileMESSAGE,aus,XHOST.QUIET);
    }
    // Get the user's selection of which values to use for PREC and ALGO.
    // By setting this variable to ON, the values for PREC=ACCURATE and ALGO=NORMAL will be used for AGL, overriding other settings in the aflow.in file.
    if( aurostd::substring2bool(AflowIn,_AGLSTROPT_+"PRECACCALGONORM=",TRUE) ) {
      USER_PRECACC_ALGONORM.options2entry(AflowIn,_AGLSTROPT_+"PRECACCALGONORM=",USER_PRECACC_ALGONORM.option);
      aurostd::StringstreamClean(aus);
      aus << _AGLSTR_MESSAGE_ + "Use PREC=ACCURATE and ALGO=NORMAL = " << USER_PRECACC_ALGONORM.option << endl;  
      aurostd::PrintMessageStream(FileMESSAGE,aus,XHOST.QUIET);
    } else if( aurostd::substring2bool(AflowIn,_AGLSTROPT_+"PRECACC_ALGONORM=",TRUE) ) {
      USER_PRECACC_ALGONORM.options2entry(AflowIn,_AGLSTROPT_+"PRECACC_ALGONORM=",USER_PRECACC_ALGONORM.option);
      aurostd::StringstreamClean(aus);
      aus << _AGLSTR_MESSAGE_ + "Use PREC=ACCURATE and ALGO=NORMAL = " << USER_PRECACC_ALGONORM.option << endl;  
      aurostd::PrintMessageStream(FileMESSAGE,aus,XHOST.QUIET);
    }
    // Get the user's selection of which type of runs to do to obtain the thermal properties
    // The default is to use STATIC, independently of what is used in these lines in the aflow.in file. 
    // By setting RELAX_STATIC to ON, the run type RELAX_STATIC=2 will be used.
    if( aurostd::substring2bool(AflowIn,_AGLSTROPT_+"RELAX_STATIC=",TRUE) ) {
      USER_RELAX_STATIC.options2entry(AflowIn,_AGLSTROPT_+"RELAX_STATIC=",USER_RELAX_STATIC.option);
      aurostd::StringstreamClean(aus);
      aus << _AGLSTR_MESSAGE_ + "Use RELAX_STATIC=2 = " << USER_RELAX_STATIC.option << endl;  
      aurostd::PrintMessageStream(FileMESSAGE,aus,XHOST.QUIET);
    }
    // Get the user's selection of which type of runs to do to obtain the elastic constants
    // The default is to use STATIC, independently of what is used in these lines in the aflow.in file. 
    // By setting STATIC to ON, the run type STATIC will be used.
    if( aurostd::substring2bool(AflowIn,_AGLSTROPT_+"STATIC=",TRUE) ) {
      USER_STATIC.options2entry(AflowIn,_AGLSTROPT_+"STATIC=",USER_STATIC.option);
      aurostd::StringstreamClean(aus);
      aus << _AGLSTR_MESSAGE_ + "Use STATIC = " << USER_STATIC.option << endl;  
      aurostd::PrintMessageStream(FileMESSAGE,aus,XHOST.QUIET);
    }
    // Get the user's list of failed run subdirectories to skip when calculating the thermal properties
    if( aurostd::substring2bool(AflowIn,_AGLSTROPT_+"SKIP_FAILED_ARUNS=",TRUE) ) {
      USER_SKIP_FAILED_ARUNS = aurostd::substring2string(AflowIn,_AGLSTROPT_+"SKIP_FAILED_ARUNS=",TRUE);
      aurostd::StringstreamClean(aus);
      aus << _AGLSTR_MESSAGE_ + "Failed ARUNS to skip = " << USER_SKIP_FAILED_ARUNS << endl;  
      aurostd::PrintMessageStream(FileMESSAGE,aus,XHOST.QUIET);
    } else if( aurostd::substring2bool(AflowIn,_AGLSTROPT_+"SKIPFAILEDARUNS=",TRUE) ) {
      USER_SKIP_FAILED_ARUNS = aurostd::substring2string(AflowIn,_AGLSTROPT_+"SKIPFAILEDARUNS=",TRUE);
      aurostd::StringstreamClean(aus);
      aus << _AGLSTR_MESSAGE_ + "Failed ARUNS to skip = " << USER_SKIP_FAILED_ARUNS << endl;  
      aurostd::PrintMessageStream(FileMESSAGE,aus,XHOST.QUIET);
    }	
    // Get the user's option of whether to automatically skip failed run subdirectories 
    if( aurostd::substring2bool(AflowIn,_AGLSTROPT_+"AUTOSKIP_FAILED_ARUNS=",TRUE) ) {
      USER_AUTOSKIP_FAILED_ARUNS.options2entry(AflowIn,_AGLSTROPT_+"AUTOSKIP_FAILED_ARUNS=",TRUE);
      aurostd::StringstreamClean(aus);
      aus << _AGLSTR_MESSAGE_ + "Automatically detect and skip failed ARUNS = " << USER_AUTOSKIP_FAILED_ARUNS << endl;  
      aurostd::PrintMessageStream(FileMESSAGE,aus,XHOST.QUIET);
    } else if( aurostd::substring2bool(AflowIn,_AGLSTROPT_+"AUTOSKIPFAILEDARUNS=",TRUE) ) {
      USER_AUTOSKIP_FAILED_ARUNS.options2entry(AflowIn,_AGLSTROPT_+"AUTOSKIPFAILEDARUNS=",TRUE);
      aurostd::StringstreamClean(aus);
      aus << _AGLSTR_MESSAGE_ + "Automatically detect and skip failed ARUNS = " << USER_AUTOSKIP_FAILED_ARUNS << endl;  
      aurostd::PrintMessageStream(FileMESSAGE,aus,XHOST.QUIET);
    }	
    // Get the user's option of maximum number of failed run subdirectories to skip 
    if( aurostd::substring2bool(AflowIn,_AGLSTROPT_+"SKIP_ARUNS_MAX=",TRUE) ) {
      USER_SKIP_ARUNS_MAX = aurostd::substring2utype<int>(AflowIn,_AGLSTROPT_+"SKIP_ARUNS_MAX=",TRUE);
      aurostd::StringstreamClean(aus);
      aus << _AGLSTR_MESSAGE_ + "Maximum number of ARUNS to skip = " << USER_SKIP_ARUNS_MAX << endl;  
      aurostd::PrintMessageStream(FileMESSAGE,aus,XHOST.QUIET);
    } else if( aurostd::substring2bool(AflowIn,_AGLSTROPT_+"SKIPARUNSMAX=",TRUE) ) {
      USER_SKIP_ARUNS_MAX = aurostd::substring2utype<int>(AflowIn,_AGLSTROPT_+"SKIPARUNSMAX=",TRUE);
      aurostd::StringstreamClean(aus);
      aus << _AGLSTR_MESSAGE_ + "Maximum number of ARUNS to skip = " << USER_SKIP_ARUNS_MAX << endl;  
      aurostd::PrintMessageStream(FileMESSAGE,aus,XHOST.QUIET);
    } 	
    // Get the user's option of whether to write the input data for calculating the Hugoniot relation
    if( aurostd::substring2bool(AflowIn,_AGLSTROPT_+"WRITE_HUGONIOT_INPUT=",TRUE) ) {
      USER_WRITE_HUGONIOT_INPUT.options2entry(AflowIn,_AGLSTROPT_+"WRITE_HUGONIOT_INPUT=",TRUE);
      aurostd::StringstreamClean(aus);
      aus << _AGLSTR_MESSAGE_ + "Write Hugoniot input = " << USER_WRITE_HUGONIOT_INPUT << endl;  
      aurostd::PrintMessageStream(FileMESSAGE,aus,XHOST.QUIET);
    } else if( aurostd::substring2bool(AflowIn,_AGLSTROPT_+"WRITEHUGONIOTINPUT=",TRUE) ) {
      USER_WRITE_HUGONIOT_INPUT.options2entry(AflowIn,_AGLSTROPT_+"WRITEHUGONIOTINPUT=",TRUE);
      aurostd::StringstreamClean(aus);
      aus << _AGLSTR_MESSAGE_ + "Write Hugoniot input = " << USER_WRITE_HUGONIOT_INPUT << endl;  
      aurostd::PrintMessageStream(FileMESSAGE,aus,XHOST.QUIET);
    }
    // Get the user's option of whether to write the input data for calculating the Hugoniot relation
    if( aurostd::substring2bool(AflowIn,_AGLSTROPT_+"HUGONIOT_CALC=",TRUE) ) {
      USER_HUGONIOT_CALC.options2entry(AflowIn,_AGLSTROPT_+"HUGONIOT_CALC=",TRUE);
      aurostd::StringstreamClean(aus);
      aus << _AGLSTR_MESSAGE_ + "Calculate Hugoniot relation = " << USER_HUGONIOT_CALC << endl;  
      aurostd::PrintMessageStream(FileMESSAGE,aus,XHOST.QUIET);
    } else if( aurostd::substring2bool(AflowIn,_AGLSTROPT_+"HUGONIOTCALC=",TRUE) ) {
      USER_HUGONIOT_CALC.options2entry(AflowIn,_AGLSTROPT_+"HUGONIOTCALC=",TRUE);
      aurostd::StringstreamClean(aus);
      aus << _AGLSTR_MESSAGE_ + "Calculate Hugoniot relation = " << USER_HUGONIOT_CALC << endl;  
      aurostd::PrintMessageStream(FileMESSAGE,aus,XHOST.QUIET);
    }
    // Get the user's option of whether to write the input data for calculating the Hugoniot relation
    if( aurostd::substring2bool(AflowIn,_AGLSTROPT_+"HUGONIOT_EXTRAPOLATE=",TRUE) ) {
      USER_HUGONIOT_EXTRAPOLATE.options2entry(AflowIn,_AGLSTROPT_+"HUGONIOT_EXTRAPOLATE=",TRUE);
      aurostd::StringstreamClean(aus);
      aus << _AGLSTR_MESSAGE_ + "Extrapolate data for Hugoniot calculation = " << USER_HUGONIOT_EXTRAPOLATE << endl;  
      aurostd::PrintMessageStream(FileMESSAGE,aus,XHOST.QUIET);
    } else if( aurostd::substring2bool(AflowIn,_AGLSTROPT_+"HUGONIOTEXTRAPOLATE=",TRUE) ) {
      USER_HUGONIOT_EXTRAPOLATE.options2entry(AflowIn,_AGLSTROPT_+"HUGONIOTEXTRAPOLATE=",TRUE);
      aurostd::StringstreamClean(aus);
      aus << _AGLSTR_MESSAGE_ + "Extrapolate data for Hugoniot calculation = " << USER_HUGONIOT_EXTRAPOLATE << endl;  
      aurostd::PrintMessageStream(FileMESSAGE,aus,XHOST.QUIET);
    }
    // Get the user's option of whether to write the input data for whether to avoid truncating pressure or temperature range if no minimum energy is found 
    if( aurostd::substring2bool(AflowIn,_AGLSTROPT_+"RUN_ALL_PRESSURE_TEMPERATURE=",TRUE) ) {
      USER_RUN_ALL_PRESSURE_TEMPERATURE.options2entry(AflowIn,_AGLSTROPT_+"RUN_ALL_PRESSURE_TEMPERATURE=",TRUE);
      aurostd::StringstreamClean(aus);
      aus << _AGLSTR_MESSAGE_ + "Run all pressures and temperatures = " << USER_RUN_ALL_PRESSURE_TEMPERATURE << endl;  
      aurostd::PrintMessageStream(FileMESSAGE,aus,XHOST.QUIET);
    } else if( aurostd::substring2bool(AflowIn,_AGLSTROPT_+"RUNALLPRESSURETEMPERATURE=",TRUE) ) {
      USER_RUN_ALL_PRESSURE_TEMPERATURE.options2entry(AflowIn,_AGLSTROPT_+"RUNALLPRESSURETEMPERATURE=",TRUE);
      aurostd::StringstreamClean(aus);
      aus << _AGLSTR_MESSAGE_ + "Run all pressures and temperatures = " << USER_RUN_ALL_PRESSURE_TEMPERATURE << endl;  
      aurostd::PrintMessageStream(FileMESSAGE,aus,XHOST.QUIET);
    }	

    // If this is an AGL run to get the pressure-volume data for finite pressure AEL runs, then get user's options for AEL pressures
    if (AGL_data.ael_pressure_calc) {
      // Get the user's number of pressure points to be used in the calculation
      if( aurostd::substring2bool(AflowIn,_AELSTROPT_+"NPRESSURE=",TRUE) ) {
        USER_NPRESSURE = aurostd::substring2utype<int>(AflowIn,_AELSTROPT_+"NPRESSURE=",TRUE);
        aurostd::StringstreamClean(aus);
        aus << _AGLSTR_MESSAGE_ << "Number of pressure points = " << USER_NPRESSURE << endl;  
        aurostd::PrintMessageStream(FileMESSAGE,aus,XHOST.QUIET);
      }  
      // Check that value is not zero or negative; warn user and reset to default values if it is zero or negative
      if(USER_NPRESSURE < 1) {
        aurostd::StringstreamClean(aus);
        aus << _AGLSTR_WARNING_ + "Number of pressure points = " << USER_NPRESSURE << " < 1" << endl;  
        USER_NPRESSURE = 11;
        aus << _AGLSTR_WARNING_ + "Increasing number of pressure points default value of " << USER_NPRESSURE << endl;
        aurostd::PrintMessageStream(FileMESSAGE,aus,XHOST.QUIET);
      } 
      // Get the user's step size for the pressure values to be used in the calculation
      if( aurostd::substring2bool(AflowIn,_AELSTROPT_+"SPRESSURE=",TRUE) ) {
        USER_SPRESSURE = aurostd::substring2utype<double>(AflowIn,_AELSTROPT_+"SPRESSURE=",TRUE);
        aurostd::StringstreamClean(aus);
        aus << _AGLSTR_MESSAGE_ << "Pressure interval = " << USER_SPRESSURE << endl;  
        aurostd::PrintMessageStream(FileMESSAGE,aus,XHOST.QUIET);
      } 
      // Check that value is not zero or negative; warn user and reset to default values if it is zero or negative
      if(USER_SPRESSURE < tolzero) {
        aurostd::StringstreamClean(aus);
        aus << _AGLSTR_WARNING_ + "Pressure interval = " << USER_SPRESSURE << " <= 0.0" << endl;  
        USER_SPRESSURE = 2.0;
        aus << _AGLSTR_WARNING_ + "Increasing pressure interval to default value of " << USER_SPRESSURE << endl;
        aurostd::PrintMessageStream(FileMESSAGE,aus,XHOST.QUIET);
      }
    }

    double presi = 0.0;
    double tempi = 0.0;
    vector<double> pres_orig;
    pres_orig.clear();

    // Set variables in class AGL_data to user-defined values
    AGL_data.i_eqn_of_state = USER_IEOS;
    AGL_data.i_optimize_beta = USER_IOPTIMIZE_BETA;
    AGL_data.i_debye = USER_IDEBYE;
    // [OBSOLETE] AGL_data.poissonratio = USER_POISSON_RATIO;
    AGL_data.energy_infinity = USER_EINF;
    AGL_data.maxloops = USER_MAX_LOOPS;
    AGL_data.maxfit = USER_MAX_FITS;
    AGL_data.maxpolycoeffs = USER_MAX_PAR;
    AGL_data.birchfitorder_iG = USER_BIRCH_FIT_ORDER_IG;
    AGL_data.fittype = USER_FIT_TYPE;
    AGL_data.gaussxm_debug = USER_GAUSSXM_DEBUG.option;
    AGL_data.precaccalgonorm = USER_PRECACC_ALGONORM.option;
    AGL_data.relax_static = USER_RELAX_STATIC.option;
    AGL_data.static_only = USER_STATIC.option;
    AGL_data.autoskipfailedaruns = USER_AUTOSKIP_FAILED_ARUNS.option;
    AGL_data.hugoniotrun = USER_HUGONIOT_CALC.option;
    AGL_data.hugoniotextrapolate = USER_HUGONIOT_EXTRAPOLATE.option;

    // STATIC is the default; if the RELAXSTATIC option is true it should be false; otherwise it should be true
    if(AGL_data.relax_static) {
      AGL_data.static_only = false;
    } else {
      AGL_data.static_only = true;
    }

    // Insert user's values for maximum number of failed runs to skip
    AGL_data.skiparunsmax = USER_SKIP_ARUNS_MAX;
    // Insert user's values for total number of runs
    // Will be used to check number eliminated in error correction does not exceed skiparunsmax
    AGL_data.nstructsinit = USER_NSTRUCTURES;

    // Check that user's option for whether to avoid truncating pressures or temperature ranges if no minimum energy is found is consistent with the equation of state being used
    // The semi-empirical equations of state fit to pressure-volume data, and so the fitting algorithms require all pressure values including zero
    // Therefore, running all pressure/temperature values, skipping low pressure values, requires the use of the numerical equation of state
    if (USER_RUN_ALL_PRESSURE_TEMPERATURE.option) {
      if (AGL_data.i_eqn_of_state != 0) {
        aurostd::StringstreamClean(aus);
        aus << _AGLSTR_WARNING_ + "Run all pressures and temperatures = " << USER_RUN_ALL_PRESSURE_TEMPERATURE << endl;
        aus << _AGLSTR_WARNING_ + "This requires use of the numerical equation of state (IEOS=0)" << endl;
        aus << _AGLSTR_WARNING_ + "Currently, IEOS=" << AGL_data.i_eqn_of_state << endl;
        aus << _AGLSTR_WARNING_ + "Running standard AGL run, including truncating pressure/temperature ranges when fitting fails" << endl;
        aus << _AGLSTR_WARNING_ + "To avoid truncation, set IEOS=0 in input" << endl;	
        aurostd::PrintMessageStream(FileMESSAGE,aus,XHOST.QUIET);
        AGL_data.run_all_pressure_temperature = false;
      } else {
        AGL_data.run_all_pressure_temperature = true;
      }
    }

    aurostd::StringstreamClean(aus);
    aus << _AGLSTR_MESSAGE_ << "AGL_data class constructed" << endl;  
    aurostd::PrintMessageStream(FileMESSAGE,aus,XHOST.QUIET);

    // If this is an AGL run to get the pressure-volume data for finite pressure AEL runs, switches off AEL Poisson ratio
    // Otherwise, AEL-AGL will could end up calling each other in an infinite loop
    if (AGL_data.ael_pressure_calc) {
      USER_AEL_POISSON_RATIO.option = false;
    }

    // Calls AFLOW AEL to calculate the Poisson ratio if selected by user
    if(USER_AEL_POISSON_RATIO.option) {
      aglerror = AEL_functions::Get_PoissonRatio(xvasp, AflowIn, aflags, kflags, vflags, AGL_data.poissonratio, AGL_data.postprocess, FileMESSAGE);
      if(aglerror == 0) {
        aurostd::StringstreamClean(aus);
        aus << _AGLSTR_MESSAGE_ << "AEL successfully used to calculate Poisson ratio = " << AGL_data.poissonratio << endl;  
        aurostd::PrintMessageStream(FileMESSAGE,aus,XHOST.QUIET);
        if((AGL_data.poissonratio < -1.0) || (AGL_data.poissonratio > 0.5)) {
          aurostd::StringstreamClean(aus);
          aus << _AGLSTR_ERROR_ + "Poisson ratio = " << AGL_data.poissonratio << " is outside range from -1.0 to 0.5" << endl;
          aus << _AGLSTR_ERROR_ + "Poisson ratios outside of this range will not give real values for the Poisson ratio function in AGL" << endl;
          aus << _AGLSTR_ERROR_ + "Check AEL calculations to ensure that they have run correctly and that the material is not unstable" << endl;
          aurostd::PrintMessageStream(FileMESSAGE,aus,XHOST.QUIET);
          aglerror = 1;
          return aglerror;
        }
        // Record source and value of Poisson ratio used
        stringstream prss;
        prss << AGL_data.poissonratio;
        string prs = prss.str();
        AGL_data.poissonratiosource = "ael_poisson_ratio_" + prs;	
      } else if(aglerror == 8) {
        aurostd::StringstreamClean(aus);
        aus << _AGLSTR_MESSAGE_ << "AEL waiting for other calculations to run" << endl;  
        aurostd::PrintMessageStream(FileMESSAGE,aus,XHOST.QUIET);
        //throw AGLStageBreak();
        return aglerror;
      } else {
        aurostd::StringstreamClean(aus);
        aus << _AGLSTR_WARNING_ << "AEL calculation failed" << endl;
        aus << _AGLSTR_WARNING_ << "Using default / user provided value of Poisson ratio = " << USER_POISSON_RATIO << endl;
        aurostd::PrintMessageStream(FileMESSAGE,aus,XHOST.QUIET);
        AGL_data.poissonratio = USER_POISSON_RATIO;
        // Record source and value of Poisson ratio used
        if( aurostd::substring2bool(AflowIn,_AGLSTROPT_+"POISSONRATIO=",TRUE) ) {
          stringstream prss;
          prss << AGL_data.poissonratio;
          string prs = prss.str();
          AGL_data.poissonratiosource = "user_defined_value_" + prs;
        } else {
          AGL_data.poissonratiosource = "default_value_Cauchy_solid_0.25";
        }
      }	
    } else {
      // Use default or user supplied value of Poisson ratio if AEL Poisson ratio is not selected by user
      AGL_data.poissonratio = USER_POISSON_RATIO;
      // Record source and value of Poisson ratio used
      if( aurostd::substring2bool(AflowIn,_AGLSTROPT_+"POISSONRATIO=",TRUE) || (aurostd::substring2bool(AflowIn,_AGLSTROPT_+"POISSON_RATIO=",TRUE)) ) {
        stringstream prss;
        prss << AGL_data.poissonratio;
        string prs = prss.str();
        AGL_data.poissonratiosource = "user_defined_value_" + prs;
      } else {
        AGL_data.poissonratiosource = "default_value_Cauchy_solid_0.25";
      }
    }

    // Set user's selection of whether or not to save thermal properties for all pressures
    if(USER_SAVE_ALL_PRESSURES.option) {
      AGL_data.savedatapressure = true;
      aurostd::StringstreamClean(aus);
      aus << _AGLSTR_MESSAGE_ << "Saving results for all pressure values" << endl;  
      aurostd::PrintMessageStream(FileMESSAGE,aus,XHOST.QUIET);
    }

    // Convert units of energy value at infinity from eV to Hartree for GIBBS input
    // [OBSOLETE] AGL_data.energy_infinity = AGL_data.energy_infinity * ev2hart1;
    AGL_data.energy_infinity = AGL_data.energy_infinity / hart2ev;
    aurostd::StringstreamClean(aus);
    aus << _AGLSTR_MESSAGE_ << "AGL_data.energy_infinity = " << AGL_data.energy_infinity << endl;  
    aurostd::PrintMessageStream(FileMESSAGE,aus,XHOST.QUIET);

    // Calculate values of pressure and temperature points.

    // Read in user supplied pressure values (if present)
    // Activated by including [AFLOW_AGL]SETPRESSUREVALUE=ON or [AFLOW_GIBBS]SETPRESSUREVALUE=ON in _AFLOWIN_ file
    if(USER_SET_PRESSURE_VALUE.option) {
      for (uint ids = 0; ids < USER_NPRESSURE; ids++) {
        string strids;
        ostringstream cnvids;
        cnvids << ids;
        strids = cnvids.str();
        string stridsafl = _AGLSTROPT_ + "PRESSURE_VALUE_" + strids + "=";
        string stridsagbfl = _AGIBBSTROPT_ + "PRESSURE_VALUE_" + strids + "=";
        string stridsaflt = "PRESSURE_VALUE_" + strids + "=";
        if( aurostd::substring2bool(AflowIn,stridsafl,TRUE) || aurostd::substring2bool(AflowIn,stridsagbfl,TRUE) ) {
          if( aurostd::substring2bool(AflowIn,stridsafl,TRUE) ) {
            USER_PRES_VAL = aurostd::substring2utype<double>(AflowIn,_AGLSTROPT_+stridsaflt,TRUE);
          } else if( aurostd::substring2bool(AflowIn,stridsagbfl,TRUE) ) {
            USER_PRES_VAL = aurostd::substring2utype<double>(AflowIn,_AGIBBSTROPT_+stridsaflt,TRUE);
          }
          if(USER_PRES_VAL < 0.0) {
            // Skip negative pressure values
            aurostd::StringstreamClean(aus);
            aus << _AGLSTR_ERROR_ + "Error in user supplied values of pressures" << endl;
            aus << _AGLSTR_ERROR_ + "Pressure value = " << USER_PRES_VAL << endl;
            aus << _AGLSTR_ERROR_ + "Pressure values should not be negative" << endl;
            aus << _AGLSTR_ERROR_ + "Check section in AFLOW manual on GIBBS for details" << endl;
            aurostd::PrintMessageStream(FileMESSAGE,aus,XHOST.QUIET);
            return 1;
          } else if(ids == 0 && USER_PRES_VAL > 0.0) {
            // Check that first pressure value = 0.0; if not, adds in extra pressure point at start with p = 0.0
            aurostd::StringstreamClean(aus);
            aus << _AGLSTR_WARNING_ + "Error in user supplied values of pressures from " << _AFLOWIN_ << "" << endl;
            aus << _AGLSTR_WARNING_ + "First value of SETPRESVAL = " << USER_PRES_VAL << endl;
            aus << _AGLSTR_WARNING_ + "First pressure value should be equal to zero, setting first pressure value to zero" << endl;
            aus << _AGLSTR_WARNING_ + "Check section in AFLOW manual on GIBBS for details" << endl;
            aurostd::PrintMessageStream(FileMESSAGE,aus,XHOST.QUIET);
            AGL_data.pressure_external.push_back(0.0);
            AGL_data.pressure_external.push_back(USER_PRES_VAL);
          } else {	  
            // Otherwise, simply add pressure value to list
            AGL_data.pressure_external.push_back(USER_PRES_VAL);
          }
        } else {
          aurostd::StringstreamClean(aus);
          aus << _AGLSTR_ERROR_ + "Error reading in user supplied values of pressures from " << _AFLOWIN_ << "" << endl;
          aus << _AGLSTR_ERROR_ + "Value of SETPRESVAL = " << USER_SET_PRESSURE_VALUE.option << endl;
          aus << _AGLSTR_ERROR_ + "This requires user to supply NPRESSURE pressure values, where NPRESSURE = " << USER_NPRESSURE << endl;
          aus << _AGLSTR_ERROR_ + "Check section in AFLOW manual on GIBBS for details" << endl;
          aurostd::PrintMessageStream(FileMESSAGE,aus,XHOST.QUIET);
          return 1;
        }
      }
    } else {
      // Generate pressure values using stepsize and number of values
      // Resize vector in advance to allocate memory to store pressure values 
      AGL_data.pressure_external.resize(USER_NPRESSURE);
      for(uint i = 0; i < USER_NPRESSURE; i++) {
        AGL_data.pressure_external.at(i) = presi; 
        presi = presi + USER_SPRESSURE;
      }
    }
    for (uint i = 0; i < AGL_data.pressure_external.size(); i++) {
      pres_orig.push_back(AGL_data.pressure_external.at(i));
    }

    aurostd::StringstreamClean(aus);
    aus << _AGLSTR_MESSAGE_ << "Pressure values generated successfully" << endl;  
    aurostd::PrintMessageStream(FileMESSAGE,aus,XHOST.QUIET);

    // Generate temperature values using stepsize and number of values
    // Resize vector in advance to allocate memory to store temperature values
    AGL_data.temperature_external.resize(USER_NTEMPERATURE);
    for(uint i = 0; i < USER_NTEMPERATURE; i++) {
      AGL_data.temperature_external.at(i) = tempi; 
      tempi = tempi + USER_STEMPERATURE;
    }

    aurostd::StringstreamClean(aus);
    aus << _AGLSTR_MESSAGE_ << "Temperature values generated successfully" << endl;  
    aurostd::PrintMessageStream(FileMESSAGE,aus,XHOST.QUIET);

    // Read in user supplied Debye temperatures (if present)
    // Activated by including [AFLOW_AGL]IDEBYE=1 or [AFLOW_GIBBS]IDEBYE=1 in _AFLOWIN_ file
    if(USER_IDEBYE == 1) {
      for (int ids = 0; ids < USER_NSTRUCTURES; ids++) {
        string strids;
        ostringstream cnvids;
        cnvids << ids;
        strids = cnvids.str();
        string stridsafl = _AGLSTROPT_ + "DEBYE_TEMP_" + strids + "=";
        string stridsagbfl = _AGIBBSTROPT_ + "DEBYE_TEMP_" + strids + "=";
        string stridsaflt = "DEBYE_TEMP_" + strids + "=";
        if( aurostd::substring2bool(AflowIn,stridsafl,TRUE) ) {
          USER_DEBYE_TEMP = aurostd::substring2utype<double>(AflowIn,_AGLSTROPT_+stridsaflt,TRUE);
          AGL_data.tdebye.push_back(USER_DEBYE_TEMP);
        } else if( aurostd::substring2bool(AflowIn,stridsagbfl,TRUE) ) {
          USER_DEBYE_TEMP = aurostd::substring2utype<double>(AflowIn,_AGIBBSTROPT_+stridsaflt,TRUE);
          AGL_data.tdebye.push_back(USER_DEBYE_TEMP);
        } else {
          aurostd::StringstreamClean(aus);
          aus << _AGLSTR_ERROR_ + "Error reading in values of Debye temperatures from " << _AFLOWIN_ << "" << endl;
          aus << _AGLSTR_ERROR_ + "Value of IDEBYE = " << USER_IDEBYE << endl;
          aus << _AGLSTR_ERROR_ + "This requires user to supply Debye temperature for each structure" << endl;
          aus << _AGLSTR_ERROR_ + "Check section in AFLOW manual on GIBBS for details" << endl;
          aurostd::PrintMessageStream(FileMESSAGE,aus,XHOST.QUIET);
          return 1;
        }
      }
    }

    // Set up name of calculation and output filename and directory path
    AGL_data.dirpathname = aurostd::CleanFileName(xvasp.Directory);
    AGL_data.sysname = aurostd::CleanStringASCII(USER_SYSTEM_NAME);
    AGL_data.sysname = aurostd::RemoveWhiteSpaces(AGL_data.sysname);

    aurostd::StringstreamClean(aus);
    aus << _AGLSTR_MESSAGE_ << "Output directory name = " << AGL_data.dirpathname << endl;  
    aurostd::PrintMessageStream(FileMESSAGE,aus,XHOST.QUIET);

    // Check if there are failed ARUN subdirectories to skip; if so tokenize into vector of strings
    if(USER_SKIP_FAILED_ARUNS != "") {
      vector<string> tokens;
      string failed_arun;
      aurostd::string2tokens(USER_SKIP_FAILED_ARUNS, tokens, ",");
      for(uint i = 0; i < tokens.size(); i++) {
        failed_arun = aurostd::RemoveWhiteSpaces(tokens.at(i));
        AGL_data.failed_arun_list.push_back(failed_arun);
      }
      for (uint i = 0; i < AGL_data.failed_arun_list.size(); i++) {
        aurostd::StringstreamClean(aus);
        aus << _AGLSTR_MESSAGE_ << "Failed ARUN directory = " << AGL_data.failed_arun_list.at(i) << endl; 
        aurostd::PrintMessageStream(FileMESSAGE,aus,XHOST.QUIET);
      }
      // [OBSOLETE] return 1;
    }

    // Calculate number of atoms in unit cell of system
    AGL_data.natoms = xvasp.str.atoms.size();
    aurostd::StringstreamClean(aus);
    aus << _AGLSTR_MESSAGE_ << "Number of atoms = " << AGL_data.natoms << endl;  
    aus << _AGLSTR_MESSAGE_ << "xvasp.str.atoms.size() = " << xvasp.str.atoms.size() << endl;  
    aurostd::PrintMessageStream(FileMESSAGE,aus,XHOST.QUIET);

    // Calculate total mass of unit cell of system 
    if(USER_SPECIES_MASS.option) {
      // Use species pp names 
      for(uint i = 0; i < xvasp.str.species.size(); i++) {
        AGL_data.cellmass = AGL_data.cellmass + xvasp.str.num_each_type.at(i) * GetAtomMass(xvasp.str.species.at(i));
      }

      // Write out the names of the atoms used in the calculation
      uint ij = 0;
      for(uint i = 0; i < xvasp.str.species.size(); i++) {
        for (int j = 0; j < xvasp.str.num_each_type.at(i); j++) {
          aurostd::StringstreamClean(aus);
          aus << _AGLSTR_MESSAGE_ << "Atom " << ij << " = " << xvasp.str.species.at(i) << endl; 
          aus << _AGLSTR_MESSAGE_ << "Atom " << ij << " = " << xvasp.str.species_pp.at(i) << endl; 
          aus << _AGLSTR_MESSAGE_ << "Atom " << ij << " = " << xvasp.str.species_pp_type.at(i) << endl; 
          aus << _AGLSTR_MESSAGE_ << "Atom " << ij << " = " << xvasp.str.species_pp_version.at(i) << endl;  
          aurostd::PrintMessageStream(FileMESSAGE,aus,XHOST.QUIET);
          ij++;
        }
      }
    } else {
      // Use atom names
      for(uint i = 0; i < xvasp.str.atoms.size(); i++) {
        AGL_data.cellmass = AGL_data.cellmass + GetAtomMass(xvasp.str.atoms.at(i).cleanname);
      }

      // Write out the names of the atoms used in the calculation
      for(uint i = 0; i < xvasp.str.atoms.size(); i++) {
        aurostd::StringstreamClean(aus);
        aus << _AGLSTR_MESSAGE_ << "Atom " << i << " = " << xvasp.str.atoms.at(i).cleanname << endl;  
        aurostd::PrintMessageStream(FileMESSAGE,aus,XHOST.QUIET);
      }
    }

    // [OBSOLETE] Calculate conversion factor to convert atomic mass units (AMU) to atomic units
    // [OBSOLETE] double amu2au = physconstamu/physconstme;

    // Get average mass in kg for calculation of thermal conductivity at end of AGL run
    double avmasskg = AGL_data.cellmass / AGL_data.natoms;
    // Get total cell mass in kg for calculation of mass density
    double cellmasskg = AGL_data.cellmass;

    // [OBSOLETE] Convert mass of cell from kg to AMU and then to atomic units for GIBBS input
    // Convert mass of cell from kg to AMU
    AGL_data.cellmass /= AMU2KILOGRAM;
    // [OBSOLETE] AGL_data.cellmass *= amu2au;

    aurostd::StringstreamClean(aus);
    aus << _AGLSTR_MESSAGE_ << "Mass of cell = " << AGL_data.cellmass << endl;  
    aurostd::PrintMessageStream(FileMESSAGE,aus,XHOST.QUIET);

    aurostd::StringstreamClean(aus);
    aus << _AGLSTR_MESSAGE_ << "starting try loop to create strained structures and run GIBBS" << endl;  
    aurostd::PrintMessageStream(FileMESSAGE,aus,XHOST.QUIET);

    // Create set of strained structures, write _AFLOWIN_ files to directories, run VASP, collect results, and pass to GIBBS method
    // This "try" loop is adapted from that in AFLOW APL function DirectMethodPC::runVASPCalculations()
    try {
      int mid = USER_NSTRUCTURES / 2;
      int imid;
      double dimid, strainfactor;
      xstructure initialstructure = xvasp.str;
      double initialvolume = xvasp.str.Volume();

      xstructure strainedstructure;
      _xvasp vaspRun;
      vector<_xvasp> vaspRuns;
      _vflags vaspFlags;
      vaspFlags = vflags;
      _kflags kbinFlags;
      kbinFlags = kflags;
      _aflags aflowFlags;
      aflowFlags = aflags;
      vector<string> runname;
      vector<string> dirrunname;
      vector<string> arunname;
      vector<double> strainfactorlist;
      bool avasp_pop_xvasp_success = true;
      bool aflowin_success = true;
      stringstream arunaflowin;
      bool write = true;      

      aurostd::StringstreamClean(aus);
      aus << _AGLSTR_MESSAGE_ << "creating strained structures" << endl;  
      aurostd::PrintMessageStream(FileMESSAGE,aus,XHOST.QUIET);

      bool skipdir = false;
      string dfilename;      
      // Create set of strained structures
      for(int i = 0; i < USER_NSTRUCTURES; i++) {
        imid = i - mid;
        dimid = imid;
        strainedstructure = initialstructure;;
        strainfactor = (dimid * USER_STRAIN_STEP) + 1.0;
        strainedstructure.InflateLattice(strainfactor);
        strainfactorlist.push_back(strainfactor);

        // Create vector of classes of type _xvasp
        // Each element will contain the input and output data for the VASP run for one strained structure
        vaspRun = xvasp;
        vaspRuns.push_back(vaspRun);
        int idVaspRun = vaspRuns.size()-1;

        // Set up name of separate directory for AFLOW run for each strained structure
<<<<<<< HEAD
        string stridVaspRun;
        ostringstream cnvidVaspRun;
        cnvidVaspRun << idVaspRun;
        stridVaspRun = cnvidVaspRun.str();

        string strstrainfactor;
        ostringstream cnvstrainfactor;
        cnvstrainfactor << strainfactor;
        strstrainfactor = cnvstrainfactor.str();
=======
        // [OBSOLETE] string stridVaspRun;
        ostringstream cnvidVaspRun;
        cnvidVaspRun << idVaspRun;
        string stridVaspRun = cnvidVaspRun.str();

        // [OBSOLETE] string strstrainfactor;
        ostringstream cnvstrainfactor;
        cnvstrainfactor << strainfactor;
        string strstrainfactor = cnvstrainfactor.str();
>>>>>>> b3b1973d

        // [OBSOLETE] string runname;
        if(USER_DIRNAME_ARUN.option) {
          // [OBSOLETE] runname = _ARAGLSTR_DIRNAME_ + stridVaspRun + "_SF_" + strstrainfactor;
          runname.push_back(_ARAGLSTR_DIRNAME_ + stridVaspRun + "_SF_" + strstrainfactor);
        } else {
          // [OBSOLETE] runname = _AGLSTR_DIRNAME_ + stridVaspRun + "_SF_" + strstrainfactor;
          runname.push_back(_AGLSTR_DIRNAME_ + stridVaspRun + "_SF_" + strstrainfactor);
        }
        arunname.push_back(stridVaspRun + "_SF_" + strstrainfactor);
        dirrunname.push_back(AGL_data.dirpathname + "/" + runname.at(idVaspRun));

        // [OBSOLETE] vaspRuns.at(idVaspRun).Directory = AGL_data.dirpathname + "/" + runname;
        // [OBSOLETE] vaspRuns.at(idVaspRun).Directory = AGL_data.dirpathname + "/" + runname.at(idVaspRun);
        vaspRuns.at(idVaspRun).str = strainedstructure;
        vaspRuns.at(idVaspRun).AVASP_arun_runname = arunname.at(idVaspRun);
        vaspRuns.at(idVaspRun).AVASP_arun = true;
        vaspRuns.at(idVaspRun).AVASP_arun_mode = "AGL";

        // Assign the values of the flags provided by the user in the _AFLOWIN_ file to the class containing the input data for the VASP run
        aglerror = AGL_functions::aglvaspflags(vaspRuns.at(idVaspRun), vaspFlags, kbinFlags, dirrunname.at(idVaspRun), AGL_data, FileMESSAGE);
        if(aglerror != 0) {
          aurostd::StringstreamClean(aus);
          aus << _AGLSTR_ERROR_ + "Failed to assign values of flags from " << _AFLOWIN_ << " file" << endl;  
          aurostd::PrintMessageStream(FileMESSAGE,aus,XHOST.QUIET);
          return aglerror;
        }	
        avasp_pop_xvasp_success = AVASP_populateXVASP(aflowFlags, kbinFlags, vaspFlags, vaspRuns.at(idVaspRun));
        if (!avasp_pop_xvasp_success) {
          aurostd::StringstreamClean(aus);
          aus << _AGLSTR_ERROR_ + "Failed to set AFLOW flags for ARUN " << arunname.at(idVaspRun) << endl;  
          aurostd::PrintMessageStream(FileMESSAGE,aus,XHOST.QUIET);
          return 1;
        }

        // If there are already LOCK or OUTCAR.static files in this directory, it means this directory was already generated and computed.
        // Therefore do not touch, but store this structure in the list, so that it can be used in the next part of code.
        if( aurostd::FileExist( vaspRuns.at(idVaspRun).Directory + "/"+_AFLOWLOCK_ ) ||
            aurostd::FileExist( vaspRuns.at(idVaspRun).Directory + string("/OUTCAR.static") ) ||
            aurostd::EFileExist( vaspRuns.at(idVaspRun).Directory + string("/OUTCAR.static") ) ||
            aurostd::FileExist( dirrunname.at(idVaspRun) + "/"+_AFLOWLOCK_ ) ||
            aurostd::FileExist( dirrunname.at(idVaspRun) + string("/OUTCAR.static") ) ||
            aurostd::EFileExist( dirrunname.at(idVaspRun) + string("/OUTCAR.static") ) ||
            ((XHOST.POSTPROCESS || AGL_data.postprocess) &&
             ((aurostd::FileExist( vaspRuns.at(idVaspRun).Directory + "/agl.LOCK")) ||
              (aurostd::FileExist( vaspRuns.at(idVaspRun).Directory + "/LOCK")) ||
              (aurostd::FileExist( dirrunname.at(idVaspRun) + "/agl.LOCK")) ||
              (aurostd::FileExist( dirrunname.at(idVaspRun) + "/LOCK")))) ) continue;

        // Check if structure is on list of failed runs to be skipped
        // If so, then skip generation and continue to next structure
        for (uint ij = 0; ij < AGL_data.failed_arun_list.size(); ij++) {
          // [OBSOLETE] if(aurostd::substring2bool(runname,AGL_data.failed_arun_list.at(ij),TRUE))
          if(aurostd::substring2bool(runname.at(idVaspRun),AGL_data.failed_arun_list.at(ij),TRUE)) {
            skipdir = true;
          }
        }	
        if(skipdir) {
          aurostd::StringstreamClean(aus);
          // [OBSOLETE] aus << _AGLSTR_MESSAGE_ + "Skipping directory: " << runname << endl;
          aus << _AGLSTR_MESSAGE_ + "Skipping directory: " << runname.at(idVaspRun) << endl;
          aurostd::PrintMessageStream(FileMESSAGE,aus,XHOST.QUIET);
          skipdir = false;
          continue;
        }

        // If files do not exist, and the postprocess flag is not set, continue on to prepare generation of _AFLOWIN_ ...
        if (!(XHOST.POSTPROCESS || AGL_data.postprocess)) {
          // Assign the values of the flags provided by the user in the _AFLOWIN_ file to the class containing the input data for the VASP run
          // [OBSOLETE] aglerror = AGL_functions::aglvaspflags(vaspRuns.at(idVaspRun), _vaspFlags, _kbinFlags, runname, FileMESSAGE);
          // [OBSOLETE] aglerror = AGL_functions::aglvaspflags(vaspRuns.at(idVaspRun), _vaspFlags, _kbinFlags, runname.at(idVaspRun), FileMESSAGE);
          // [OBSOLETE] if(aglerror != 0) {
          // [OBSOLETE]   aurostd::StringstreamClean(aus);
          // [OBSOLETE]   aus << _AGLSTR_ERROR_ + "Failed to assign values of flags from " << _AFLOWIN_ << " file" << endl;  
          // [OBSOLETE]   aurostd::PrintMessageStream(FileMESSAGE,aus,XHOST.QUIET);
          // [OBSOLETE]   return aglerror;
          // [OBSOLETE] }

          // Create _AFLOWIN_
          aurostd::StringstreamClean(aus);
          aus << _AGLSTR_MESSAGE_ << "writing " << _AFLOWIN_ << "" << endl;  
          aurostd::PrintMessageStream(FileMESSAGE,aus,XHOST.QUIET);

          // Writes _AFLOWIN_ file to appropriate directory for each VASP run
          // [OBSOLETE] aglerror = AGL_functions::createAFLOWIN(vaspRuns.at(idVaspRun), xvasp, _kbinFlags, _vaspFlags, AGL_data, FileMESSAGE);
          aflowin_success = AVASP_MakeSingleAFLOWIN(vaspRuns.at(idVaspRun), arunaflowin, write);
          if(!aflowin_success) {
            aurostd::StringstreamClean(aus);
            aus << _AGLSTR_ERROR_ + "Failed to create " << _AFLOWIN_ << " files" << endl;  
            aurostd::PrintMessageStream(FileMESSAGE,aus,XHOST.QUIET);
            return 1;
          }
        }
      }

      aurostd::StringstreamClean(aus);
      aus << _AGLSTR_MESSAGE_ << "extract energies" << endl;  
      aurostd::PrintMessageStream(FileMESSAGE,aus,XHOST.QUIET);

      // Extract final energies from results of VASP calculations for strained structures
      aglerror = AGL_functions::extractenerg(vaspRuns, AGL_data, dirrunname, FileMESSAGE);
      if(aglerror != 0) {
        aurostd::StringstreamClean(aus);
        aus << _AGLSTR_ERROR_ + "Failed to extract total energies" << endl;  
        aurostd::PrintMessageStream(FileMESSAGE,aus,XHOST.QUIET);
        return aglerror;
      }
      // Extract electronic DOS from results of VASP calculations for strained structures
      aglerror = AGL_functions::extractedos(vaspRuns, AGL_data, dirrunname, FileMESSAGE);
      if(aglerror != 0) {
        aurostd::StringstreamClean(aus);
        aus << _AGLSTR_ERROR_ + "Failed to extract electronic DOS" << endl;  
        aurostd::PrintMessageStream(FileMESSAGE,aus,XHOST.QUIET);
        return aglerror;
      }

      // Checks if the (E, V) data sets contains a minimum in the energy, which is required by the GIBBS algorithm
      // If there is no minimum in the data passed to it, the GIBBS algorithm will have problems fitting the data by a polynomial, and will exit with an error
      // If the data does not have a minimum, then this section of the code will add additional strained structures until a minimum is found
      // If the structure has been properly relaxed prior to running AFLOW AGL, then this problem should not occur
      // If this part of the code produces warnings, you should check the relaxation of the initial structure
      if(USER_CHECK_EV_MIN.option && !(XHOST.POSTPROCESS || AGL_data.postprocess)) {
        aurostd::StringstreamClean(aus);
        aus << _AGLSTR_MESSAGE_ << "Checking location of energy minimum" << endl;  
        aurostd::PrintMessageStream(FileMESSAGE,aus,XHOST.QUIET);
        // The function "checkmin" checks for a minimum
        // If a minimum is found, the value of cm is set to 0
        // If the lowest energy corresponds to the smallest volume, the value of cm is set to 1
        // If the lowest energy corresponds to the largest volume, the value of cm is set to 2
<<<<<<< HEAD
        int cm;
=======
	// Default to assuming that minimum is present to avoid running unnecessary additional calculations
        int cm = 0;
>>>>>>> b3b1973d
        aglerror = AGL_functions::checkmin(AGL_data, cm, FileMESSAGE);
        if(aglerror != 0) {
          aurostd::StringstreamClean(aus);
          aus << _AGLSTR_ERROR_ + "Failed to find energy minimum" << endl;  
          aurostd::PrintMessageStream(FileMESSAGE,aus,XHOST.QUIET);
          return aglerror;
        }
        int i = USER_NSTRUCTURES - vaspRuns.size();
        int ncm = 0;
        // While the lowest energy corresponds to the smallest volume, additional structures with smaller volumes are created until a minimum is found or the volume is less than or equal to zero
        while (cm == 1 &&  ncm <= USER_MAX_CM_ITER) {
          ncm++;
          aurostd::StringstreamClean(aus);
          aus << _AGLSTR_WARNING_ + "Strained structure with the smallest volume has the lowest energy" << endl;  
          aus << _AGLSTR_WARNING_ + "Extending number of strained structures to smaller volumes to find minimum" << endl;  
          aus << _AGLSTR_WARNING_ + "Initial structure should be fully relaxed prior to running AFLOW AGL" << endl;
          aus << _AGLSTR_WARNING_ + "Check relaxation of initial structure provided in " << _AFLOWIN_ << " file" << endl;
          aurostd::PrintMessageStream(FileMESSAGE,aus,XHOST.QUIET);
          i--;
          imid = i - mid;
          dimid = imid;
          strainedstructure = initialstructure;
          strainfactor = (dimid * USER_STRAIN_STEP) + 1.0;
          strainfactorlist.push_back(strainfactor);
          if(strainfactor <= 0.0) {
            aurostd::StringstreamClean(aus);
            aus << _AGLSTR_ERROR_ + "Strain factor = " << strainfactor << endl;
            aus << _AGLSTR_ERROR_ + "Cannot compress structure any further" << endl;
            aurostd::PrintMessageStream(FileMESSAGE,aus,XHOST.QUIET);
            return 1;
          }
          aurostd::StringstreamClean(aus);
          aus << _AGLSTR_WARNING_ + "New strain factor = " << strainfactor << endl;
          aurostd::PrintMessageStream(FileMESSAGE,aus,XHOST.QUIET);
          strainedstructure.InflateLattice(strainfactor);
          vaspRuns.push_back(vaspRun);
          int idVaspRun = vaspRuns.size()-1;
<<<<<<< HEAD
          string stridVaspRun;
          ostringstream cnvidVaspRun;
          cnvidVaspRun << idVaspRun;
          stridVaspRun = cnvidVaspRun.str();
          string strstrainfactor;
          ostringstream cnvstrainfactor;
          cnvstrainfactor << strainfactor;
          strstrainfactor = cnvstrainfactor.str();
=======
          // [OBSOLETE] string stridVaspRun;
          ostringstream cnvidVaspRun;
          cnvidVaspRun << idVaspRun;
          string stridVaspRun = cnvidVaspRun.str();
          // [OBSOLETE] string strstrainfactor;
          ostringstream cnvstrainfactor;
          cnvstrainfactor << strainfactor;
          string strstrainfactor = cnvstrainfactor.str();
>>>>>>> b3b1973d
          // [OBSOLETE] string runname;
          if(USER_DIRNAME_ARUN.option) {
            // [OBSOLETE] runname = _ARAGLSTR_DIRNAME_ + stridVaspRun + "_SF_" + strstrainfactor;
            runname.push_back(_ARAGLSTR_DIRNAME_ + stridVaspRun + "_SF_" + strstrainfactor);
          } else {
            // [OBSOLETE] runname = _AGLSTR_DIRNAME_ + stridVaspRun + "_SF_" + strstrainfactor;
            runname.push_back(_ARAGLSTR_DIRNAME_ + stridVaspRun + "_SF_" + strstrainfactor);
          }	  
          arunname.push_back(stridVaspRun + "_SF_" + strstrainfactor);
          dirrunname.push_back(AGL_data.dirpathname + "/" + runname.at(idVaspRun));

          // [OBSOLETE] vaspRuns.at(idVaspRun).Directory = AGL_data.dirpathname + "/" + runname;
          // [OBSOLETE] vaspRuns.at(idVaspRun).Directory = AGL_data.dirpathname + "/" + runname.at(idVaspRun);
          vaspRuns.at(idVaspRun).str = strainedstructure;
          vaspRuns.at(idVaspRun).AVASP_arun_runname = arunname.at(idVaspRun);
          vaspRuns.at(idVaspRun).AVASP_arun = true;
          vaspRuns.at(idVaspRun).AVASP_arun_mode = "AGL";

          // Assign the values of the flags provided by the user in the _AFLOWIN_ file to the class containing the input data for the VASP run
          aglerror = AGL_functions::aglvaspflags(vaspRuns.at(idVaspRun), vaspFlags, kbinFlags, dirrunname.at(idVaspRun), AGL_data, FileMESSAGE);
          if(aglerror != 0) {
            aurostd::StringstreamClean(aus);
            aus << _AGLSTR_ERROR_ + "Failed to assign values of flags from " << _AFLOWIN_ << " file" << endl;  
            aurostd::PrintMessageStream(FileMESSAGE,aus,XHOST.QUIET);
            return aglerror;
          }	  
          avasp_pop_xvasp_success = AVASP_populateXVASP(aflowFlags, kbinFlags, vaspFlags, vaspRuns.at(idVaspRun));
          if (!avasp_pop_xvasp_success) {
            aurostd::StringstreamClean(aus);
            aus << _AGLSTR_ERROR_ + "Failed to set AFLOW flags for ARUN " << arunname.at(idVaspRun) << endl;  
            aurostd::PrintMessageStream(FileMESSAGE,aus,XHOST.QUIET);
            return 1;
          }

          // If there are already LOCK or OUTCAR.static files, it means this directory was already generated and computed.
          // Therefore do not touch, but store this structure in the
          // list, so that it can be used in next part of the code.
          if( aurostd::FileExist( vaspRuns.at(idVaspRun).Directory + "/"+_AFLOWLOCK_ ) ||
              aurostd::FileExist( vaspRuns.at(idVaspRun).Directory + string("/OUTCAR.static") ) ||
              aurostd::EFileExist( vaspRuns.at(idVaspRun).Directory + string("/OUTCAR.static") ) ||
              aurostd::FileExist( dirrunname.at(idVaspRun) + "/"+_AFLOWLOCK_ ) ||
              aurostd::FileExist( dirrunname.at(idVaspRun) + string("/OUTCAR.static") ) ||
              aurostd::EFileExist( dirrunname.at(idVaspRun) + string("/OUTCAR.static") )) {
            aglerror = AGL_functions::extractenerg(vaspRuns, AGL_data, dirrunname, FileMESSAGE);
            if(aglerror != 0) {
              aurostd::StringstreamClean(aus);
              aus << _AGLSTR_ERROR_ + "Failed to extract total energies" << endl;  
              aurostd::PrintMessageStream(FileMESSAGE,aus,XHOST.QUIET);
              return aglerror;
            }
            aglerror = AGL_functions::extractedos(vaspRuns, AGL_data, dirrunname, FileMESSAGE);
            if(aglerror != 0) {
              aurostd::StringstreamClean(aus);
              aus << _AGLSTR_ERROR_ + "Failed to extract electronic DOS" << endl;  
              aurostd::PrintMessageStream(FileMESSAGE,aus,XHOST.QUIET);
              return aglerror;
            }
            aglerror = AGL_functions::checkmin(AGL_data, cm, FileMESSAGE);	 
            if(aglerror != 0) {
              aurostd::StringstreamClean(aus);
              aus << _AGLSTR_ERROR_ + "Failed to find energy minimum" << endl;  
              aurostd::PrintMessageStream(FileMESSAGE,aus,XHOST.QUIET);
              return aglerror;
            }
            continue;
          } 	  
          // Check if structure is on list of failed runs to be skipped
          // If so, then skip generation and continue to next structure
          for (uint ij = 0; ij < AGL_data.failed_arun_list.size(); ij++) {
            // [OBSOLETE] if(aurostd::substring2bool(runname,AGL_data.failed_arun_list.at(ij),TRUE))
            if(aurostd::substring2bool(runname.at(idVaspRun),AGL_data.failed_arun_list.at(ij),TRUE)) {
              skipdir = true;
            }
          }	
          if(skipdir) {
            aurostd::StringstreamClean(aus);
            // [OBSOLETE] aus << _AGLSTR_MESSAGE_ + "Skipping directory: " << runname << endl;
            aus << _AGLSTR_MESSAGE_ + "Skipping directory: " << runname.at(idVaspRun) << endl;
            aurostd::PrintMessageStream(FileMESSAGE,aus,XHOST.QUIET);
            skipdir = false;
            continue;
          }
          // If files do not exist, and the postprocess flag is not set, continue on to prepare generation of _AFLOWIN_ ...
          if (!(XHOST.POSTPROCESS || AGL_data.postprocess)) {
            // [OBSOLETE] aglerror = AGL_functions::aglvaspflags(vaspRuns.at(idVaspRun), _vaspFlags, _kbinFlags, runname, FileMESSAGE);
            // [OBSOLETE] aglerror = AGL_functions::aglvaspflags(vaspRuns.at(idVaspRun), _vaspFlags, _kbinFlags, runname.at(idVaspRun), FileMESSAGE);
            // [OBSOLETE] if(aglerror != 0) {
            // [OBSOLETE]   aurostd::StringstreamClean(aus);
            // [OBSOLETE]   aus << _AGLSTR_ERROR_ + "Failed to assign flags" << endl;  
            // [OBSOLETE]   aurostd::PrintMessageStream(FileMESSAGE,aus,XHOST.QUIET);
            // [OBSOLETE]   return aglerror;
            // [OBSOLETE] }
            // [OBSOLETE]  aglerror = AGL_functions::createAFLOWIN(vaspRuns.at(idVaspRun), xvasp, _kbinFlags, _vaspFlags, AGL_data, FileMESSAGE);
            // [OBSOLETE] if(aglerror != 0) {
            // [OBSOLETE]   aurostd::StringstreamClean(aus);
            // [OBSOLETE]   aus << _AGLSTR_ERROR_ + "Failed to create " << _AFLOWIN_ << " files" << endl;  
            // [OBSOLETE]   aurostd::PrintMessageStream(FileMESSAGE,aus,XHOST.QUIET);
            // [OBSOLETE]   return aglerror;
            // [OBSOLETE] }
            aflowin_success = AVASP_MakeSingleAFLOWIN(vaspRuns.at(idVaspRun), arunaflowin, write);
            if(!aflowin_success) {
              aurostd::StringstreamClean(aus);
              aus << _AGLSTR_ERROR_ + "Failed to create " << _AFLOWIN_ << " files" << endl;  
              aurostd::PrintMessageStream(FileMESSAGE,aus,XHOST.QUIET);
              return 1;
            }
          }
          aglerror = AGL_functions::extractenerg(vaspRuns, AGL_data, dirrunname, FileMESSAGE);
          if(aglerror != 0) {
            aurostd::StringstreamClean(aus);
            aus << _AGLSTR_ERROR_ + "Failed to extract total energies" << endl;  
            aurostd::PrintMessageStream(FileMESSAGE,aus,XHOST.QUIET);
            return aglerror;
          }
          aglerror = AGL_functions::extractedos(vaspRuns, AGL_data, dirrunname, FileMESSAGE);
          if(aglerror != 0) {
            aurostd::StringstreamClean(aus);
            aus << _AGLSTR_ERROR_ + "Failed to extract electronic DOS" << endl;  
            aurostd::PrintMessageStream(FileMESSAGE,aus,XHOST.QUIET);
            return aglerror;
          }
          aglerror = AGL_functions::checkmin(AGL_data, cm, FileMESSAGE);
          if(aglerror != 0) {
            aurostd::StringstreamClean(aus);
            aus << _AGLSTR_ERROR_ + "Failed to find energy minimum" << endl;  
            aurostd::PrintMessageStream(FileMESSAGE,aus,XHOST.QUIET);
            return aglerror;	  
          }	  
        }
        i = vaspRuns.size() - 1;
        // While the lowest energy corresponds to the largest volume, additional structures with larger volumes are created until a minimum is found
        while (cm == 2) {
          aurostd::StringstreamClean(aus);
          aus << _AGLSTR_WARNING_ + "Strained structure with the largest volume has the lowest energy" << endl;  
          aus << _AGLSTR_WARNING_ + "Extending number of strained structures to larger volumes to find minimum" << endl;  
          aus << _AGLSTR_WARNING_ + "Initial structure should be fully relaxed prior to running AFLOW AGL" << endl;
          aus << _AGLSTR_WARNING_ + "Check relaxation of initial structure provided in " << _AFLOWIN_ << " file" << endl;
          aurostd::PrintMessageStream(FileMESSAGE,aus,XHOST.QUIET);
          i++;
          imid = i - mid;
          dimid = imid;
          strainedstructure = initialstructure;
          strainfactor = (dimid * USER_STRAIN_STEP) + 1.0;
          strainfactorlist.push_back(strainfactor);

          aurostd::StringstreamClean(aus);
          aus << _AGLSTR_WARNING_ + "New strain factor = " << strainfactor << endl;
          aurostd::PrintMessageStream(FileMESSAGE,aus,XHOST.QUIET);
          strainedstructure.InflateLattice(strainfactor);
          vaspRuns.push_back(vaspRun);
          int idVaspRun = vaspRuns.size()-1;
<<<<<<< HEAD
          string stridVaspRun;
          ostringstream cnvidVaspRun;
          cnvidVaspRun << idVaspRun;
          stridVaspRun = cnvidVaspRun.str();
          string strstrainfactor;
          ostringstream cnvstrainfactor;
          cnvstrainfactor << strainfactor;
          strstrainfactor = cnvstrainfactor.str();
=======
          // [OBSOLETE] string stridVaspRun;
          ostringstream cnvidVaspRun;
          cnvidVaspRun << idVaspRun;
          string stridVaspRun = cnvidVaspRun.str();
          // [OBSOLETE] string strstrainfactor;
          ostringstream cnvstrainfactor;
          cnvstrainfactor << strainfactor;
          string strstrainfactor = cnvstrainfactor.str();
>>>>>>> b3b1973d
          // [OBSOLETE] string runname;
          if(USER_DIRNAME_ARUN.option) {
            // [OBSOLETE] runname = _ARAGLSTR_DIRNAME_ + stridVaspRun + "_SF_" + strstrainfactor;
            runname.push_back(_ARAGLSTR_DIRNAME_ + stridVaspRun + "_SF_" + strstrainfactor);
          } else {
            //OBSOLETE runname = _AGLSTR_DIRNAME_ + stridVaspRun + "_SF_" + strstrainfactor;
            runname.push_back(_AGLSTR_DIRNAME_ + stridVaspRun + "_SF_" + strstrainfactor);
          }
          arunname.push_back(stridVaspRun + "_SF_" + strstrainfactor);
          dirrunname.push_back(AGL_data.dirpathname + "/" + runname.at(idVaspRun));

          // [OBSOLETE] vaspRuns.at(idVaspRun).Directory = AGL_data.dirpathname + "/" + runname;
          // [OBSOLETE] vaspRuns.at(idVaspRun).Directory = AGL_data.dirpathname + "/" + runname.at(idVaspRun);
          vaspRuns.at(idVaspRun).str = strainedstructure;
          vaspRuns.at(idVaspRun).AVASP_arun_runname = arunname.at(idVaspRun);
          vaspRuns.at(idVaspRun).AVASP_arun = true;
          vaspRuns.at(idVaspRun).AVASP_arun_mode = "AGL";

          // Assign the values of the flags provided by the user in the _AFLOWIN_ file to the class containing the input data for the VASP run
          aglerror = AGL_functions::aglvaspflags(vaspRuns.at(idVaspRun), vaspFlags, kbinFlags, dirrunname.at(idVaspRun), AGL_data, FileMESSAGE);
          if(aglerror != 0) {
            aurostd::StringstreamClean(aus);
            aus << _AGLSTR_ERROR_ + "Failed to assign values of flags from " << _AFLOWIN_ << " file" << endl;  
            aurostd::PrintMessageStream(FileMESSAGE,aus,XHOST.QUIET);
            return aglerror;
          }	  
          avasp_pop_xvasp_success = AVASP_populateXVASP(aflowFlags, kbinFlags, vaspFlags, vaspRuns.at(idVaspRun));
          if (!avasp_pop_xvasp_success) {
            aurostd::StringstreamClean(aus);
            aus << _AGLSTR_ERROR_ + "Failed to set AFLOW flags for ARUN " << arunname.at(idVaspRun) << endl;  
            aurostd::PrintMessageStream(FileMESSAGE,aus,XHOST.QUIET);
            return 1;
          }

          // If there are already LOCK or OUTCAR.static files, it means this directory was already generated and computed.
          // Therefore do not touch, but store this structure in the
          // list, so that it can be used in next part of the code.
          if( aurostd::FileExist( vaspRuns.at(idVaspRun).Directory + "/"+_AFLOWLOCK_ ) ||
              aurostd::FileExist( vaspRuns.at(idVaspRun).Directory + string("/OUTCAR.static") ) ||
              aurostd::EFileExist( vaspRuns.at(idVaspRun).Directory + string("/OUTCAR.static") ) ||
              aurostd::FileExist( dirrunname.at(idVaspRun) + "/"+_AFLOWLOCK_ ) ||
              aurostd::FileExist( dirrunname.at(idVaspRun) + string("/OUTCAR.static") ) ||
              aurostd::EFileExist( dirrunname.at(idVaspRun) + string("/OUTCAR.static") ) ) {
            AGL_functions::extractenerg(vaspRuns, AGL_data, dirrunname, FileMESSAGE);
            AGL_functions::extractedos(vaspRuns, AGL_data, dirrunname, FileMESSAGE);
            AGL_functions::checkmin(AGL_data, cm, FileMESSAGE);	 
            continue;
          }
          // Check if structure is on list of failed runs to be skipped
          // If so, then skip generation and continue to next structure
          for (uint ij = 0; ij < AGL_data.failed_arun_list.size(); ij++) {
            // [OBSOLETE] if(aurostd::substring2bool(runname,AGL_data.failed_arun_list.at(ij),TRUE))
            if(aurostd::substring2bool(runname.at(idVaspRun),AGL_data.failed_arun_list.at(ij),TRUE)) {
              skipdir = true;
            }
          }	
          if(skipdir) {
            aurostd::StringstreamClean(aus);
            // [OBSOLETE] aus << _AGLSTR_MESSAGE_ + "Skipping directory: " << runname << endl;
            aus << _AGLSTR_MESSAGE_ + "Skipping directory: " << runname.at(idVaspRun) << endl;
            aurostd::PrintMessageStream(FileMESSAGE,aus,XHOST.QUIET);
            skipdir = false;
            continue;
          } 	  	  
          // If files do not exist, and the postprocess flag is not set, continue on to prepare generation of _AFLOWIN_ ...
          if (!(XHOST.POSTPROCESS || AGL_data.postprocess)) {	  
            // [OBSOLETE] aglerror = AGL_functions::aglvaspflags(vaspRuns.at(idVaspRun), _vaspFlags, _kbinFlags, runname, FileMESSAGE);
            // [OBSOLETE] aglerror = AGL_functions::aglvaspflags(vaspRuns.at(idVaspRun), _vaspFlags, _kbinFlags, runname.at(idVaspRun), FileMESSAGE);
            // [OBSOLETE] if(aglerror != 0) {
            // [OBSOLETE]   aurostd::StringstreamClean(aus);
            // [OBSOLETE]   aus << _AGLSTR_ERROR_ + "Failed to assign flags" << endl;  
            // [OBSOLETE]   aurostd::PrintMessageStream(FileMESSAGE,aus,XHOST.QUIET);
            // [OBSOLETE]   return aglerror;
            // [OBSOLETE] }
            // [OBSOLETE] aglerror = AGL_functions::createAFLOWIN(vaspRuns.at(idVaspRun), xvasp, _kbinFlags, _vaspFlags, AGL_data, FileMESSAGE);
            // [OBSOLETE] if(aglerror != 0) {
            // [OBSOLETE]   aurostd::StringstreamClean(aus);
            // [OBSOLETE]   aus << _AGLSTR_ERROR_ + "Failed to create " << _AFLOWIN_ << " files" << endl;  
            // [OBSOLETE]   aurostd::PrintMessageStream(FileMESSAGE,aus,XHOST.QUIET);
            // [OBSOLETE]   return aglerror;
            // [OBSOLETE] }
            // Writes _AFLOWIN_ file to appropriate directory for each VASP run
            aflowin_success = AVASP_MakeSingleAFLOWIN(vaspRuns.at(idVaspRun), arunaflowin, write);
            if(!aflowin_success) {
              aurostd::StringstreamClean(aus);
              aus << _AGLSTR_ERROR_ + "Failed to create " << _AFLOWIN_ << " files" << endl;  
              aurostd::PrintMessageStream(FileMESSAGE,aus,XHOST.QUIET);
              return 1;
            }
          }
          aglerror = AGL_functions::extractenerg(vaspRuns, AGL_data, dirrunname, FileMESSAGE);
          if(aglerror != 0) {
            aurostd::StringstreamClean(aus);
            aus << _AGLSTR_ERROR_ + "Failed to extract total energies" << endl;  
            aurostd::PrintMessageStream(FileMESSAGE,aus,XHOST.QUIET);
            return aglerror;
          }
          aglerror = AGL_functions::extractedos(vaspRuns, AGL_data, dirrunname, FileMESSAGE);
          if(aglerror != 0) {
            aurostd::StringstreamClean(aus);
            aus << _AGLSTR_ERROR_ + "Failed to extract electronic DOS" << endl;  
            aurostd::PrintMessageStream(FileMESSAGE,aus,XHOST.QUIET);
            return aglerror;
          }
          aglerror = AGL_functions::checkmin(AGL_data, cm, FileMESSAGE);	  
          if(aglerror != 0) {
            aurostd::StringstreamClean(aus);
            aus << _AGLSTR_ERROR_ + "Failed to find energy minimum" << endl;  
            aurostd::PrintMessageStream(FileMESSAGE,aus,XHOST.QUIET);
            return aglerror;
          }
        }
      }

      // Checks if the (E, V) data is concave, which is required by the GIBBS algorithm
      // If there is no concave part around the minimum of the data passed to it, the GIBBS algorithm will have problems fitting the data by a polynomial, and will exit with an error
      // Problems with the concavity of the (E, V) data are usually caused by an insufficient basis set or k-point mesh
      // If the data is not concave, then this section of the code will increase the density of the k-point mesh and rerun the VASP calculations
      // If this part of the code produces warnings, you should check the k-point mesh and the basis set
      if(USER_CHECK_EV_CONCAVITY.option && !(XHOST.POSTPROCESS || AGL_data.postprocess)) {	  
        aurostd::StringstreamClean(aus);
        aus << _AGLSTR_MESSAGE_ << "Checking concavity of (E, V) data" << endl;  
        aurostd::PrintMessageStream(FileMESSAGE,aus,XHOST.QUIET);
        // The function "checkconcav" checks the concavity of the (E, V) data
        // If the data is concave, it sets cc = 0
        // If the data is not concave, it sets cc = 1
<<<<<<< HEAD
        int cc;
=======
	// Initialize to 0 so that default assumption is that data is concave to avoid running unnecessary additional calculations
        int cc = 0;
>>>>>>> b3b1973d
        aglerror = AGL_functions::checkconcav(AGL_data, cc, FileMESSAGE);
        if(aglerror != 0) {
          aurostd::StringstreamClean(aus);
          aus << _AGLSTR_ERROR_ + "Failure checking energy concavity" << endl; 
          aurostd::PrintMessageStream(FileMESSAGE,aus,XHOST.QUIET);
          return aglerror;
        }
        int ncc = 0;
        while (cc == 1 && ncc <= USER_MAX_CC_ITER) {
          ncc++;
          for(uint idVaspRun = 0; idVaspRun < vaspRuns.size(); idVaspRun++) {
            string runnamedir = vaspRuns.at(idVaspRun).Directory;
            aglerror = AGL_functions::aglvaspflags(vaspRuns.at(idVaspRun), vaspFlags, kbinFlags, runnamedir, AGL_data, FileMESSAGE);
            if(aglerror != 0) {
              aurostd::StringstreamClean(aus);
              aus << _AGLSTR_ERROR_ + "Failed to assign flags" << endl;  
              aurostd::PrintMessageStream(FileMESSAGE,aus,XHOST.QUIET);
              return aglerror;
            }
            vaspRuns.at(idVaspRun).AVASP_value_KPPRA = vaspRuns.at(idVaspRun).AVASP_value_KPPRA * 2;
<<<<<<< HEAD
            string strkppra;
            ostringstream cnvkppra;
            cnvkppra << vaspRuns.at(idVaspRun).AVASP_value_KPPRA;
            strkppra = cnvkppra.str();
=======
            // [OBSOLETE] string strkppra;
            ostringstream cnvkppra;
            cnvkppra << vaspRuns.at(idVaspRun).AVASP_value_KPPRA;
            string strkppra = cnvkppra.str();
>>>>>>> b3b1973d
            vaspRuns.at(idVaspRun).Directory = vaspRuns.at(idVaspRun).Directory + "_K_" + strkppra;	    
          }
          aurostd::StringstreamClean(aus);
          aus << _AGLSTR_WARNING_ + "(E, V) data is not concave" << endl;
          aus << _AGLSTR_WARNING_ + "Increasing the number of k-points and rerunning VASP calculations" << endl;
          aus << _AGLSTR_WARNING_ + "Resetting value of KPPRA from " << vaspFlags.KBIN_VASP_KPOINTS_KPPRA.content_int << " to " << vaspRuns.at(0).AVASP_value_KPPRA << endl;
          aurostd::PrintMessageStream(FileMESSAGE,aus,XHOST.QUIET);
          // [OBSOLETE]for(uint idVaspRun = 0; idVaspRun < vaspRuns.size(); idVaspRun++) {
          // [OBSOLETE]  aglerror = AGL_functions::createAFLOWIN(vaspRuns.at(idVaspRun), xvasp, _kbinFlags, _vaspFlags, AGL_data, FileMESSAGE);
          // [OBSOLETE]  if(aglerror != 0) {
          // [OBSOLETE]    aurostd::StringstreamClean(aus);
          // [OBSOLETE]    aus << _AGLSTR_ERROR_ + "Failed to create " << _AFLOWIN_ << " files" << endl;  
          // [OBSOLETE]    aurostd::PrintMessageStream(FileMESSAGE,aus,XHOST.QUIET);
          // [OBSOLETE]    return aglerror;
          // [OBSOLETE]  }
          // [OBSOLETE]}
          aglerror = AGL_functions::extractenerg(vaspRuns, AGL_data, dirrunname, FileMESSAGE);
          if(aglerror != 0) {
            aurostd::StringstreamClean(aus);
            aus << _AGLSTR_ERROR_ + "Failed to extract total energies" << endl;  
            aurostd::PrintMessageStream(FileMESSAGE,aus,XHOST.QUIET);
            return aglerror;
          }
          aglerror = AGL_functions::extractedos(vaspRuns, AGL_data, dirrunname, FileMESSAGE);
          if(aglerror != 0) {
            aurostd::StringstreamClean(aus);
            aus << _AGLSTR_ERROR_ + "Failed to extract electronic DOS" << endl;  
            aurostd::PrintMessageStream(FileMESSAGE,aus,XHOST.QUIET);
            return aglerror;
          }
          aglerror = AGL_functions::checkconcav(AGL_data, cc, FileMESSAGE);
          if(aglerror != 0) {
            aurostd::StringstreamClean(aus);
            aus << _AGLSTR_ERROR_ + "Failure checking energy concavity" << endl;  
            aurostd::PrintMessageStream(FileMESSAGE,aus,XHOST.QUIET);
            return aglerror;
          }
        }
        if(cc == 1 && ncc >= USER_MAX_CC_ITER) {
          aurostd::StringstreamClean(aus);
          aus << _AGLSTR_WARNING_ + "Maximum number of concavity check iterations exceeded without producing concave data" << endl;
          aus << _AGLSTR_WARNING_ + "Check settings for DFT calculations such as k-point mesh and basis set" << endl;
          aurostd::PrintMessageStream(FileMESSAGE,aus,XHOST.QUIET);
        }
      }

      // Checks that number of energy values and volume values is the same
      if(AGL_data.volumeinput.size() != AGL_data.energyinput.size()) {
        aurostd::StringstreamClean(aus);
        aus << _AGLSTR_ERROR_ + "Number of energy and volume points are different" << endl; 
        aus << _AGLSTR_ERROR_ + "Number of volume points = " << AGL_data.volumeinput.size() << endl; 
        aus << _AGLSTR_ERROR_ + "Number of energy points = " << AGL_data.energyinput.size() << endl; 
        aurostd::PrintMessageStream(FileMESSAGE,aus,XHOST.QUIET);
        return 1;
      }

      // Checks that number of pressure values and volume values is the same
      if(AGL_data.pressurecalculated.size() != AGL_data.volumeinput.size()) {
        aurostd::StringstreamClean(aus);
        aus << _AGLSTR_ERROR_ + "Number of pressure and volume points are different" << endl; 
        aus << _AGLSTR_ERROR_ + "Number of volume points = " << AGL_data.volumeinput.size() << endl; 
        aus << _AGLSTR_ERROR_ + "Number of pressure points = " << AGL_data.pressurecalculated.size() << endl; 
        aurostd::PrintMessageStream(FileMESSAGE,aus,XHOST.QUIET);
        return 1;
      }

      // Checks that number of skipped points is less than the maximum permitted value
      if((vaspRuns.size() - AGL_data.volumeinput.size()) > AGL_data.skiparunsmax) {
        aurostd::StringstreamClean(aus);
        aus << _AGLSTR_ERROR_ + "Number of skipped runs exceeds maximum permitted value of " << AGL_data.skiparunsmax << endl; 
        aus << _AGLSTR_ERROR_ + "Number of accepted runs = " << AGL_data.volumeinput.size() << endl; 
        aus << _AGLSTR_ERROR_ + "Number of initial runs = " << vaspRuns.size() << endl; 
        aus << _AGLSTR_ERROR_ + "Number of skipped runs = " << (vaspRuns.size() - AGL_data.volumeinput.size()) << endl; 
        aurostd::PrintMessageStream(FileMESSAGE,aus,XHOST.QUIET);
        return 1;	
      }

      // Adds (E, V) data to AGL_data class
      // [OBSOLETE] Converts units of energy values calculated by VASP from eV to Hartree
      // [OBSOLETE] Converts units of volume from cubic Angstrom to cubic Bohr
      // Converts units of pressure from kB to GPa
      // [OBSOLETE] AGL_data.volumeinput.resize(vaspRuns.size());
      // [OBSOLETE] for(uint idVaspRun = 0; idVaspRun < vaspRuns.size(); idVaspRun++)
      // Vectors to store original E(V) data in case GIBBS needs to be re-run
      AGL_data.energyinput_orig.resize(AGL_data.volumeinput.size());
      AGL_data.volumeinput_orig.resize(AGL_data.volumeinput.size());
      for (uint i = 0; i < AGL_data.volumeinput.size(); i++) {
        // [OBSOLETE] AGL_data.volumeinput.at(idVaspRun) = vaspRuns.at(idVaspRun).str.Volume() * pow(angstrom2bohr, 3.0);
        // [OBSOLETE] AGL_data.energyinput.at(idVaspRun) *= ev2hart1;
        // [OBSOLETE] AGL_data.energyinput.at(idVaspRun) = AGL_data.energyinput.at(idVaspRun) / hart2ev;
        // [OBSOLETE] AGL_data.volumeinput.at(i) = AGL_data.volumeinput.at(i) * pow(angstrom2bohr, 3.0);
        // [OBSOLETE] AGL_data.energyinput.at(i) = AGL_data.energyinput.at(i) / hart2ev;
        // Store original E(V) data in case GIBBS needs to be re-run
        AGL_data.volumeinput_orig.at(i) = AGL_data.volumeinput.at(i);
        AGL_data.energyinput_orig.at(i) = AGL_data.energyinput.at(i);
        // Convert pressure units from kB to GPa
        AGL_data.pressurecalculated.at(i) = AGL_data.pressurecalculated.at(i) / 10.0;
        aurostd::StringstreamClean(aus);
        // Print out total energy, volume and calculated residual pressure
        aus << _AGLSTR_MESSAGE_ << "Energy (eV) = " << AGL_data.energyinput.at(i) << endl;
        aus << _AGLSTR_MESSAGE_ << "Volume (Ang^3) = " << AGL_data.volumeinput.at(i) << endl;
        aus << _AGLSTR_MESSAGE_ << "Pressure (GPa) = " << AGL_data.pressurecalculated.at(i) << endl;      
        aurostd::PrintMessageStream(FileMESSAGE,aus,XHOST.QUIET);
      }

      // Find maximum pressure for VASP calculations
      AGL_data.pressurecalculatedmax = AGL_data.pressurecalculated.at(0);
      for (uint i = 0; i < AGL_data.pressurecalculated.size(); i++) {
        if (AGL_data.pressurecalculatedmax < AGL_data.pressurecalculated.at(i)) {
          AGL_data.pressurecalculatedmax = AGL_data.pressurecalculated.at(i);
        }
      }

      // Writes input file for original, non-AFLOW version of GIBBS (useful for testing and debugging)
      if(USER_WRITE_GIBBS_INPUT.option) {
        aurostd::StringstreamClean(aus);
        aus << _AGLSTR_MESSAGE_ << "Writing input file for original, non-AFLOW version of GIBBS" << endl;
        aurostd::PrintMessageStream(FileMESSAGE,aus,XHOST.QUIET);
        aglerror = AGL_functions::gibbsinpwrite(AGL_data, FileMESSAGE);
        if(aglerror != 0) {
          aurostd::StringstreamClean(aus);
          aus << _AGLSTR_ERROR_ + "Failed to write GIBBS input file" << endl; 
          aurostd::PrintMessageStream(FileMESSAGE,aus,XHOST.QUIET);
          return aglerror;
        }
      }

      if(USER_WRITE_FULL_RESULTS.option) {
        // Write structures to JSON format
        aurostd::StringstreamClean(aus);
        aus << _AGLSTR_MESSAGE_ << "Opening file AGL_structures.json" <<  endl;
        aurostd::PrintMessageStream(FileMESSAGE,aus,XHOST.QUIET);
        string strjson = xstructure2json(xvasp.str);
        oss << "{\"AGL_structures\":[";
        oss << "{\"distorted_structure\":[{\"distortion\":null},"; 
        oss << "{\"structure\":" << strjson << "}]}";
        for (uint i = 0; i < vaspRuns.size(); i++) {
          strjson = xstructure2json(vaspRuns.at(i).str);
          oss << ",{\"distorted_structure\":[{\"distortion\":\"" << runname.at(i) << "\"},";
          oss << "{\"structure\":" << strjson << "}]}";
        }
        oss << "]}";
        string ofilestrjson = AGL_data.dirpathname + "/AGL_structures.json";
        if(!aurostd::stringstream2file(oss, ofilestrjson, "WRITE")) {
          aurostd::StringstreamClean(aus);
          aus << _AGLSTR_ERROR_ + "Unable to open file AGL_structure.json" <<  endl;
          aurostd::PrintMessageStream(FileMESSAGE,aus,XHOST.QUIET);
          return 1;
        }	
        oss.clear();
        oss.str(std::string());
      }

      // Write structures and corresponding energies, pressures and stress tensors to JSON format
      aurostd::xmatrix<double> stress_tensor(3, 3);      
      // First check that there is something to write
      if (AGL_data.structurecalculated.size() < 1) {
        aurostd::StringstreamClean(aus);
        aus << _AGLSTR_ERROR_ + "No runs to write out yet" << endl; 
        aurostd::PrintMessageStream(FileMESSAGE,aus,XHOST.QUIET);
        return 8;
      } else {
        // [OBSOLETE] aurostd::StringstreamClean(aus);
        // [OBSOLETE] aus << _AGLSTR_MESSAGE_ << "Opening file AGL_energy_structures.json" <<  endl;
        // [OBSOLETE] aurostd::PrintMessageStream(FileMESSAGE,aus,XHOST.QUIET);
        // Only write structures that have been successfully calculated
        uint idSuccessRun = AGL_data.structurecalculated.at(0); 
        string strjson = xstructure2json(vaspRuns.at(idSuccessRun).str);
        oss << "{\"AGL_energy_structures\":[";
        oss << "{\"distortion\":\"" << runname.at(idSuccessRun) << "\",";
        oss << "\"strainfactor\":" << strainfactorlist.at(idSuccessRun) << ",";
        oss << "\"energy\":" << AGL_data.energyinput.at(0) / AGL_data.natoms << ",";
        oss << "\"pressure\":" << AGL_data.pressurecalculated.at(0) << ",";
        stress_tensor = AGL_data.stresscalculated.at(0);
        // [OBSOLETE] aurostd::StringstreamClean(aus);
        // [OBSOLETE] aus << _AGLSTR_MESSAGE_ << "stress_tensor = " << stress_tensor << endl;
        // [OBSOLETE] aurostd::PrintMessageStream(FileMESSAGE,aus,XHOST.QUIET);
        oss << "\"stress_tensor\":[";
        for (uint j = 1; j < 4; j++) {
          // [OBSOLETE] aurostd::StringstreamClean(aus);
          // [OBSOLETE] aus << _AGLSTR_MESSAGE_ << "j = " << j << endl;
          // [OBSOLETE] aurostd::PrintMessageStream(FileMESSAGE,aus,XHOST.QUIET);
          if (j == 1) {
            oss << "[";
          } else {
            oss << ",[";
          }
          for (uint k = 1; k < 4; k++) {
            // [OBSOLETE] aurostd::StringstreamClean(aus);
            // [OBSOLETE] aus << _AGLSTR_MESSAGE_ << "k = " << k << endl;
            // [OBSOLETE] aurostd::PrintMessageStream(FileMESSAGE,aus,XHOST.QUIET);
            if (k == 1) {
              oss << 0.1 * stress_tensor[j][k];
            } else {
              oss << "," << 0.1 * stress_tensor[j][k];
            }
          }
          oss << "]";	
        }
        oss << "],";
        oss << "\"structure\":" << strjson << "}";
        for (uint i = 1; i < AGL_data.structurecalculated.size(); i++) {
          // Only write structures that have been successfully calculated	  
          idSuccessRun = AGL_data.structurecalculated.at(i); 
          strjson = xstructure2json(vaspRuns.at(idSuccessRun).str);
          oss << ",{\"distortion\":\"" << runname.at(idSuccessRun) << "\",";
          oss << "\"strainfactor\":" << strainfactorlist.at(idSuccessRun) << ",";	
          oss << "\"energy\":" << AGL_data.energyinput.at(i) / AGL_data.natoms << ",";
          oss << "\"pressure\":" << AGL_data.pressurecalculated.at(i) << ",";
          stress_tensor = AGL_data.stresscalculated.at(i);
          // [OBSOLETE] aurostd::StringstreamClean(aus);
          // [OBSOLETE] aus << _AGLSTR_MESSAGE_ << "stress_tensor = " << stress_tensor << endl;
          // [OBSOLETE] aurostd::PrintMessageStream(FileMESSAGE,aus,XHOST.QUIET);
          oss << "\"stress_tensor\":[";
          for (uint j = 1; j < 4; j++) {
            if (j == 1) {
              oss << "[";
            } else {
              oss << ",[";
            }
            for (uint k = 1; k < 4; k++) {
              if (k == 1) {
                oss << 0.1 * stress_tensor[j][k];
              } else {
                oss << "," << 0.1 * stress_tensor[j][k];
              }
            }
            oss << "]";	
          }
          oss << "],";
          oss << "\"structure\":" << strjson << "}";
        }
        oss << "]}";
        string ofileenergstrjson = AGL_data.dirpathname + "/AGL_energy_structures.json";
        if(!aurostd::stringstream2file(oss, ofileenergstrjson, "WRITE")) {
          aurostd::StringstreamClean(aus);
          aus << _AGLSTR_ERROR_ + "Unable to open file AGL_energy_structure.json" <<  endl;
          aurostd::PrintMessageStream(FileMESSAGE,aus,XHOST.QUIET);
          return 1;
        }	
        oss.clear();
        oss.str(std::string());
      }

      // Clear vaspRuns vector to free up memory
      vaspRuns.clear();

      // Runs GIBBS algorithm within AFLOW to calculate thermal properties
      aglerror = AGL_functions::gibbsrun(AGL_data, FileMESSAGE);

      // Opening file to write thermal properties in plottable format and write stringstream to it
      // Similar format to the "THERMO" file written by APL
      string outfiletname = AGL_data.dirpathname + "/AGL_THERMO";
      if(AGL_data.i_eqn_of_state >= 0) {
        if(!aurostd::stringstream2file(AGL_data.outfiletss, outfiletname, "WRITE")) {
          aurostd::StringstreamClean(aus);
          aus << _AGLSTR_ERROR_ + "Unable to open file AGL_THERMO.dat" <<  endl;
          aurostd::PrintMessageStream(FileMESSAGE,aus,XHOST.QUIET);
          return 1;
        }	
      }
      aurostd::StringstreamClean(AGL_data.outfiletss);

      // Open output file for GIBBS output data for all p, T values and write stringstream to it
      // This file is in the same format as the original Fortran version of the GIBBS program output file
      string outputfilename = AGL_data.dirpathname + "/AGL.out";
      if(USER_SYSOUT_FILENAME.option) {
        string outputfilename = AGL_data.dirpathname + "/" + AGL_data.sysname + ".out";
      } 
      if(!aurostd::stringstream2file(AGL_data.outfiless, outputfilename, "WRITE")) {
        aurostd::StringstreamClean(aus);
        aus << _AGLSTR_ERROR_ + "Unable to open file " << outputfilename.c_str() <<  endl;
        aurostd::PrintMessageStream(FileMESSAGE,aus,XHOST.QUIET);
        return 1;
      }
      aurostd::StringstreamClean(AGL_data.outfiless);

      // Checks to see if GIBBS algorithm ran successfully
      // A value of 0 indicates successful completion
      // A value of 1 indicates an error opening a file
      // A value of 2 indicates an error finding the minimum of the (E, V) (perhaps at non-zero temperature or pressure, see previously written warnings)
      // A value of 3 indicates an error with the vector sizes
      // A value of 4 indicates an error in inverting a matrix to obtain a polynomial fit 
      // Another, non-zero value indicates some other error, see previously written warnings
      if(aglerror != 0) {	  
        aurostd::StringstreamClean(aus);
        aus << _AGLSTR_ERROR_ + "gibbsrun failed" << endl;
        if(aglerror == 1) {
          aus << _AGLSTR_ERROR_ + "error opening a file" << endl;
        }
        if(aglerror == 2) {
          aus << _AGLSTR_ERROR_ + "Problem finding minimum of (E, V) data calculated with VASP" << endl;
          aus << _AGLSTR_ERROR_ + "Try increasing the number of k-points or the number of strained structures and rerunning VASP calculations" << endl;
          if(AGL_data.EV_noise) {
            aus << _AGLSTR_ERROR_ + "Noise in E-V data caused run failure: re-run with increased STATIC_KPPRA" << endl;
          } else if(abs(AGL_data.itdiff) > 1)  {
            aus << _AGLSTR_ERROR_ + "Minimum in E-V data not at center of E-V data: check relaxation of initial structure" << endl;	    
          }
        }
        if(aglerror == 3) {
          aus << _AGLSTR_ERROR_ + "Error in vector sizes" << endl;
        }
        if(aglerror == 4) {
          aus << _AGLSTR_ERROR_ + "Problem inverting matrix to find polynomial" << endl;
        }
        aus << _AGLSTR_ERROR_ + "Exiting GIBBS" << endl;
        aurostd::PrintMessageStream(FileMESSAGE,aus,XHOST.QUIET);
        return aglerror;
      }

      // Calculate volume and energy per atom for calculated E(V) data
      // Include minimum energy structure from EoS fit
      vector<double> volumetotal;
      vector<double> energytotal;
      vector<double> volume_atom;
      vector<double> energy_atom;
      volumetotal = AGL_data.volumeinput;
      energytotal = AGL_data.energyinput;
      volumetotal.push_back(AGL_data.volume_equilibrium_0p0T);
      energytotal.push_back(AGL_data.energy_equilibrium_0p0T);
      aglerror = AGL_functions::qcksortev(volumetotal, energytotal, FileMESSAGE);
      for (uint i = 0; i < volumetotal.size(); i++) {
        volume_atom.push_back(volumetotal.at(i) / AGL_data.natoms);
        energy_atom.push_back(energytotal.at(i) / AGL_data.natoms);
      }

      // Write calculated E(V) data including equilibrium volume determined by fitting calculated E(V) data
      aurostd::StringstreamClean(aus);
      aus << _AGLSTR_MESSAGE_ << "Opening file AGL_energy_volume.out" <<  endl;
      aurostd::PrintMessageStream(FileMESSAGE,aus,XHOST.QUIET);
      oss << "# E(V) data including equilibrium volume determined by fitting calculated E(V) data" << endl;
      oss << "# Equilibrium volume at zero temperature and pressure = " << AGL_data.volume_equilibrium_0p0T << " Angstrom^3/cell" << endl;
      oss << "# Energy at equilibrium volume at zero temperature and pressure = " << AGL_data.energy_equilibrium_0p0T << " eV/cell" << endl;
      oss << "# Equilibrium volume at zero temperature and pressure = " << AGL_data.volume_equilibrium_0p0T / AGL_data.natoms << " Angstrom^3/atom" << endl;
      oss << "# Energy at equilibrium volume at zero temperature and pressure = " << AGL_data.energy_equilibrium_0p0T / AGL_data.natoms << " eV/atom" << endl;
      oss << "# Volume (Ang^3/atom)        Energy(eV/atom)        Volume (Ang^3/cell)        Energy(eV/cell)" << endl;
      for (uint i = 0; i < volumetotal.size(); i++) {
        oss << setw(21) << setprecision(6) << volume_atom.at(i) << "\t" << setw(20) << setprecision(6) << energy_atom.at(i) << "\t" << setw(23) << setprecision(6) << volumetotal.at(i) << "\t" << setw(22) << setprecision(6) << energytotal.at(i) << endl;
      }
      string ofileenergyvolume = AGL_data.dirpathname + "/AGL_energy_volume.out";
      if(!aurostd::stringstream2file(oss, ofileenergyvolume, "WRITE")) {
        aurostd::StringstreamClean(aus);
        aus << _AGLSTR_ERROR_ + "Unable to open file AGL_energy_volume.out" <<  endl;
        aurostd::PrintMessageStream(FileMESSAGE,aus,XHOST.QUIET);
        return 1;
      }	
      oss.clear();
      oss.str(std::string());

      // Calculate and write electronic properties as a function of pressure in JSON and plain text format
      aglerror = AGL_functions::edosbandgap(AGL_data, FileMESSAGE);
      if(aglerror != 0 && aglerror != 2) {
        aurostd::StringstreamClean(aus);
        aus << _AGLSTR_ERROR_ + "Failure in calculation of band gap as a function of pressure" <<  endl;
        aurostd::PrintMessageStream(FileMESSAGE,aus,XHOST.QUIET);
        return aglerror;
      } else {
        // Write calculated band gap as a function of pressure
        aurostd::StringstreamClean(aus);
        aus << _AGLSTR_MESSAGE_ << "Opening file AGL_edos_gap_pressure.json" <<  endl;
        aurostd::PrintMessageStream(FileMESSAGE,aus,XHOST.QUIET);
        oss << "{\"edos_gap_pressure_derivative\": " << AGL_data.edosgap_pressure;
        oss << ",\"edos_value_EF_pressure_derivative\": " << AGL_data.dosvalEF_pressure;
        oss << ",\"edos_gap_minimum\": " << AGL_data.egap_min;
        oss << ",\"edos_gap_maximum\": " << AGL_data.egap_max;
        oss << ",\"edos_gap_minimum_pressure\": " << AGL_data.egap_min_pressure;
        oss << ",\"edos_gap_maximum_pressure\": " << AGL_data.egap_max_pressure;
        oss << ",\"edos_value_EF_minimum\": " << AGL_data.dosvalEF_min;
        oss << ",\"edos_value_EF_maximum\": " << AGL_data.dosvalEF_max;
        oss << ",\"edos_value_EF_minimum_pressure\": " << AGL_data.dosvalEF_min_pressure;
        oss << ",\"edos_value_EF_maximum_pressure\": " << AGL_data.dosvalEF_max_pressure;
        oss << ",\"edos_gap_pressure\": [";
        bool firstpres = true;
        for (uint i = 0; i < AGL_data.AGL_edos_properties.size(); i++) {
          if (AGL_data.AGL_edos_properties.at(i).edos_gap_set && AGL_data.AGL_edos_properties.at(i).dosval_EF_set && AGL_data.AGL_edos_properties.at(i).edos_gap_poly_set && AGL_data.AGL_edos_properties.at(i).dosval_EF_poly_set) {
            if (firstpres) {
              if (!std::isnan(AGL_data.AGL_edos_properties.at(i).edos_band_gap) && !std::isnan(AGL_data.AGL_edos_properties.at(i).dosval_EF) && !std::isnan(AGL_data.AGL_edos_properties.at(i).edos_band_gap_polyval) && !std::isnan(AGL_data.AGL_edos_properties.at(i).dosval_EF_polyval)) {
                oss << "{\"pressure\":" << AGL_data.AGL_edos_properties.at(i).pressure_external << ",\"edos_band_gap\":" << AGL_data.AGL_edos_properties.at(i).edos_band_gap << ",\"edos_value_EF\":" << AGL_data.AGL_edos_properties.at(i).dosval_EF << ",\"edos_band_gap_polyval\":" << AGL_data.AGL_edos_properties.at(i).edos_band_gap_polyval << ",\"edos_value_EF_polyval\":" << AGL_data.AGL_edos_properties.at(i).dosval_EF_polyval << "}";
                firstpres = false;
              }
            } else {
              if (!std::isnan(AGL_data.AGL_edos_properties.at(i).edos_band_gap) && !std::isnan(AGL_data.AGL_edos_properties.at(i).dosval_EF) && !std::isnan(AGL_data.AGL_edos_properties.at(i).edos_band_gap_polyval) && !std::isnan(AGL_data.AGL_edos_properties.at(i).dosval_EF_polyval)) {
                oss << ",{\"pressure\":" << AGL_data.AGL_edos_properties.at(i).pressure_external << ",\"edos_band_gap\":" << AGL_data.AGL_edos_properties.at(i).edos_band_gap << ",\"edos_value_EF\":" << AGL_data.AGL_edos_properties.at(i).dosval_EF << ",\"edos_band_gap_polyval\":" << AGL_data.AGL_edos_properties.at(i).edos_band_gap_polyval << ",\"edos_value_EF_polyval\":" << AGL_data.AGL_edos_properties.at(i).dosval_EF_polyval << "}";
              }
            }
          }
        }      	
        oss << "],\"units\":{\"edos_band_gap\":\"eV\",\"pressure\":\"GPa\",\"edos_value_EF\":\"states/(cell*eV)\",\"edos_gap_pressure_derivative\":\"eV/GPa\",\"edos_value_EF_pressure_derivative\":\"(states/(cell*eV))/GPa\"}";
        oss << "}" << endl;
        string ofilepressurebandgapjson = AGL_data.dirpathname + "/AGL_edos_gap_pressure.json";
        if(!aurostd::stringstream2file(oss, ofilepressurebandgapjson, "WRITE")) {
          aurostd::StringstreamClean(aus);
          aus << _AGLSTR_ERROR_ + "Unable to open file AGL_edos_gap_pressure.json" <<  endl;
          aurostd::PrintMessageStream(FileMESSAGE,aus,XHOST.QUIET);
          return 1;
        }	
        oss.clear();
        oss.str(std::string());	
        aurostd::StringstreamClean(aus);
        aus << _AGLSTR_MESSAGE_ << "Opening file AGL_edos_gap_pressure.out" <<  endl;
        aurostd::PrintMessageStream(FileMESSAGE,aus,XHOST.QUIET);
        oss << "# Calculated electronic DOS band gap as a function of pressure" << endl;
        oss << "# Derivative of pressure-band gap at zero pressure = " << AGL_data.edosgap_pressure << " eV/GPa" << endl;
        oss << "# Derivative of pressure-DOS(EF) at zero pressure = " << AGL_data.dosvalEF_pressure << " (states/(cell*eV))/GPa" << endl;
        oss << "# Minimum value of electronic band gap = " << AGL_data.egap_min << " eV" << endl;
        oss << "# Maximum value of electronic band gap = " << AGL_data.egap_max << " eV" << endl;
        oss << "# Minimum value of electronic band gap is at pressure = " << AGL_data.egap_min_pressure << " GPa" << endl;
        oss << "# Maximum value of electronic band gap is at pressure = " << AGL_data.egap_max_pressure << " GPa" << endl;
        oss << "# Minimum value of electronic DOS at Fermi energy = " << AGL_data.dosvalEF_min << " eV" << endl;
        oss << "# Maximum value of electronic DOS at Fermi energy = " << AGL_data.dosvalEF_max << " eV" << endl;
        oss << "# Minimum value of electronic DOS at Fermi energy is at pressure = " << AGL_data.dosvalEF_min_pressure << " GPa" << endl;
        oss << "# Maximum value of electronic DOS at Fermi energy is at pressure = " << AGL_data.dosvalEF_max_pressure << " GPa" << endl;
        oss << "# Pressure (GPa)          Electronic Band Gap (eV)          DOS at EF (states/(cell*eV))          Electronic Band Gap Polynomial Fit (eV)          DOS at EF Polynomial Fit (states/(cell*eV))" << endl;
        for (uint i = 0; i < AGL_data.AGL_edos_properties.size(); i++) {
          if (AGL_data.AGL_edos_properties.at(i).edos_gap_set && AGL_data.AGL_edos_properties.at(i).dosval_EF_set && AGL_data.AGL_edos_properties.at(i).edos_gap_poly_set && AGL_data.AGL_edos_properties.at(i).dosval_EF_poly_set) {
            if (!std::isnan(AGL_data.AGL_edos_properties.at(i).edos_band_gap) && !std::isnan(AGL_data.AGL_edos_properties.at(i).dosval_EF) && !std::isnan(AGL_data.AGL_edos_properties.at(i).edos_band_gap_polyval) && !std::isnan(AGL_data.AGL_edos_properties.at(i).dosval_EF_polyval)) {
              oss << setw(16) << setprecision(6) << AGL_data.AGL_edos_properties.at(i).pressure_external << "\t" << setw(26) << setprecision(6) << AGL_data.AGL_edos_properties.at(i).edos_band_gap  << "\t" << setw(32) << setprecision(6) << AGL_data.AGL_edos_properties.at(i).dosval_EF << "\t" << setw(41) << setprecision(6) << AGL_data.AGL_edos_properties.at(i).edos_band_gap_polyval  << "\t" << setw(46) << setprecision(6) << AGL_data.AGL_edos_properties.at(i).dosval_EF_polyval << endl;
            }
          }
        }
        string ofilepressurebandgap = AGL_data.dirpathname + "/AGL_edos_gap_pressure.out";
        if(!aurostd::stringstream2file(oss, ofilepressurebandgap, "WRITE")) {
          aurostd::StringstreamClean(aus);
          aus << _AGLSTR_ERROR_ + "Unable to open file AGL_edos_gap_pressure.out" <<  endl;
          aurostd::PrintMessageStream(FileMESSAGE,aus,XHOST.QUIET);
          return 1;
        }	
        oss.clear();
        oss.str(std::string());
      }

      // Container vector for Hugoniot output
      vector<vector<double> > hugoniot_output;
      // If AGL_data.run_all_pressure_temperature is selected, writes out pressure and temperature properties from list of structs
      // Exits without writing other output since this output might not be available for all pressures and temperatures in non-truncated ranges
      if (AGL_data.run_all_pressure_temperature) {
        // Run Hugoniot calculation
        if(USER_HUGONIOT_CALC.option) {
          // [OBSOLETE] vector<vector<double> > hugoniot_output;
          double cellmass_grams = cellmasskg * 1000.0;
          aglerror = AGL_functions::runHugoniotAllTemperaturesAndPressures(AGL_data.AGL_pressure_temperature_energy_list, cellmass_grams, hugoniot_output, AGL_data.hugoniotextrapolate, FileMESSAGE);
          if(aglerror != 0 && aglerror != 2) {
            aurostd::StringstreamClean(aus);
            aus << _AGLSTR_ERROR_ + "Failure in Hugoniot calculation" <<  endl;
            aurostd::PrintMessageStream(FileMESSAGE,aus,XHOST.QUIET);
            return aglerror;
          } else {
            oss << std::setw(15) << "#     rho(g/cc)" << std::setw(15) << "T(K)" << std::setw(15) << "E(kJ/g)" << std::setw(15) << "P(GPa)" << endl;
            for (uint i = 0; i < hugoniot_output.size(); i++) {
              for (uint j = 0; j < hugoniot_output.at(i).size(); j++) {
                // [OBSOLETE] oss << "\t" << std::left << std::setw(15) << setprecision(6) << hugoniot_output.at(i).at(j);
                oss << setw(15) << setprecision(6) << hugoniot_output.at(i).at(j);
              }
              oss << endl;
            }
            string ofilehugoniotoutput = AGL_data.dirpathname + "/AGL_Hugoniot.out";
            if(!aurostd::stringstream2file(oss, ofilehugoniotoutput, "WRITE")) {
              aurostd::StringstreamClean(aus);
              aus << _AGLSTR_ERROR_ + "Unable to open file AGL_Hugoniot.out" <<  endl;
              aurostd::PrintMessageStream(FileMESSAGE,aus,XHOST.QUIET);
              return 1;
            }
            // Reset aglerror to 0 on successful output of Hugoniot data
            aglerror = 0;
            // [OBSOLETE] aurostd::StringstreamClean(oss);
          }
          oss.clear();
          oss.str(std::string());
        }
        // Write calculated energies to JSON format:
        // E(V) data including equilibrium volume determined by fitting calculated E(V) data
        // Gibbs free energy as a function of temperature and pressure
        aurostd::StringstreamClean(aus);
        aus << _AGLSTR_MESSAGE_ << "Opening file AGL_energy.json" <<  endl;
        aurostd::PrintMessageStream(FileMESSAGE,aus,XHOST.QUIET);
        oss << "{\"energy_volume_atom\": [";
        for (uint i = 0; i < volume_atom.size(); i++) {
          if (i==0) {
            oss << "{\"energy\":" << energy_atom.at(i) << ",\"volume\":" << volume_atom.at(i) << "}";
          } else {
            oss << ",{\"energy\":" << energy_atom.at(i) << ",\"volume\":" << volume_atom.at(i) << "}";
          }
        }
        oss << "],\"enthalpy_pressure_atom\": [";
        for (uint k = 0; k < AGL_data.AGL_pressure_enthalpy_list.size(); k++) {
          if (!std::isnan(AGL_data.AGL_pressure_enthalpy_list.at(k).enthalpy)) {
            firstnonnan = k;
            break;
          }
        }
        oss << "{\"pressure\":" << AGL_data.AGL_pressure_enthalpy_list.at(firstnonnan).pressure_external << ",\"enthalpy\":" << AGL_data.AGL_pressure_enthalpy_list.at(firstnonnan).enthalpy / AGL_data.natoms << "}";
        for (uint k = firstnonnan+1; k < AGL_data.AGL_pressure_enthalpy_list.size(); k++) {	
          if (!std::isnan(AGL_data.AGL_pressure_enthalpy_list.at(k).enthalpy)) {
            oss << ",{\"pressure\":" << AGL_data.AGL_pressure_enthalpy_list.at(k).pressure_external << ",\"enthalpy\":" << AGL_data.AGL_pressure_enthalpy_list.at(k).enthalpy / AGL_data.natoms << "}";
          }
        }      	
        oss << "],\"gibbs_free_energy_atom\": [";
        for (uint i = 0; i < AGL_data.AGL_pressure_temperature_energy_list.size(); i++) {
          if (!std::isnan(AGL_data.AGL_pressure_temperature_energy_list.at(i).gibbs_free_energy)) {
            firstnonnan = i;
            break;
          }
        }
        oss << "{\"temperature\":" << AGL_data.AGL_pressure_temperature_energy_list.at(firstnonnan).temperature_external << ",\"pressure\":" << AGL_data.AGL_pressure_temperature_energy_list.at(firstnonnan).pressure_external << ",\"gibbs_energy\":" << AGL_data.AGL_pressure_temperature_energy_list.at(firstnonnan).gibbs_free_energy / AGL_data.natoms << "}";
        for (uint i = firstnonnan+1; i < AGL_data.AGL_pressure_temperature_energy_list.size(); i++) {
          if (!std::isnan(AGL_data.AGL_pressure_temperature_energy_list.at(i).gibbs_free_energy)) {
            oss << ",{\"temperature\":" << AGL_data.AGL_pressure_temperature_energy_list.at(i).temperature_external << ",\"pressure\":" << AGL_data.AGL_pressure_temperature_energy_list.at(i).pressure_external << ",\"gibbs_energy\":" << AGL_data.AGL_pressure_temperature_energy_list.at(i).gibbs_free_energy / AGL_data.natoms << "}";
          }
        }
        oss << "],\"temperature_stepnumber\":" << USER_NTEMPERATURE << ",\"temperature_stepsize\":" << USER_STEMPERATURE << ",\"pressure_stepnumber\":" << USER_NPRESSURE << ",\"pressure_stepsize\":" << USER_SPRESSURE;
        oss << ",\"units\":{\"energy\":\"eV/atom\",\"volume\":\"Angstrom^3/atom\",\"temperature\":\"K\",\"pressure\":\"GPa\"}";
        if (USER_HUGONIOT_CALC.option) {
          oss << ",\"hugoniot_output\": [";
          for (uint i = 0; i < hugoniot_output.size(); i++) {
            if ((hugoniot_output.at(i).size() < 4) || std::isnan(hugoniot_output.at(i).at(0)) || std::isnan(hugoniot_output.at(i).at(1)) || std::isnan(hugoniot_output.at(i).at(2)) || std::isnan(hugoniot_output.at(i).at(3))) {
              aurostd::StringstreamClean(aus);
              aus << _AGLSTR_WARNING_ << "Hugoniot entry " << i << " only has " << hugoniot_output.at(i).size() << " components" <<  endl;
              aus << _AGLSTR_WARNING_ << "It should have 4 components, not writing this entry to JSON" <<  endl;	      
              aurostd::PrintMessageStream(FileMESSAGE,aus,XHOST.QUIET);
              continue;
            } else {
              firstnonnan = i;
              break;
            }
          }
          oss << "{\"mass_density\":" << hugoniot_output.at(firstnonnan).at(0) << ",\"temperature\":" << hugoniot_output.at(firstnonnan).at(1) << ",\"energy\":" << hugoniot_output.at(firstnonnan).at(2) << ",\"pressure\":"  << hugoniot_output.at(firstnonnan).at(3) << "}";
          for (uint i = firstnonnan + 1; i < hugoniot_output.size(); i++) {
            oss << ",{\"mass_density\":" << hugoniot_output.at(i).at(0) << ",\"temperature\":" << hugoniot_output.at(i).at(1) << ",\"energy\":" << hugoniot_output.at(i).at(2) << ",\"pressure\":"  << hugoniot_output.at(i).at(3) << "}";
          }
          oss << "],\"hugoniot_units\":{\"mass_density\":\"g/cc\",\"energy\":\"kJ/g\",\"temperature\":\"K\",\"pressure\":\"GPa\"}";
        }
        oss << "}" << endl;
        string ofileenergyjson = AGL_data.dirpathname + "/AGL_energy.json";
        if(!aurostd::stringstream2file(oss, ofileenergyjson, "WRITE")) {
          aurostd::StringstreamClean(aus);
          aus << _AGLSTR_ERROR_ + "Unable to open file AGL_energy.json" <<  endl;
          aurostd::PrintMessageStream(FileMESSAGE,aus,XHOST.QUIET);
          return 1;
        }	
        oss.clear();
        oss.str(std::string());	
        oss << "# temperature_stepnumber=" << USER_NTEMPERATURE << endl;
        oss << "# temperature_stepsize=" << USER_STEMPERATURE << endl;
        oss << "# pressure_stepnumber=" << USER_NPRESSURE << endl;
        oss << "# pressure_stepsize=" << USER_SPRESSURE << endl;
        oss << "#  T (K) " << "        " << aurostd::PaddedPRE("P (GPa)",12," ") << "        " << aurostd::PaddedPRE("G (eV/atom)",13," ") << endl;
        for (uint i = 0; i < AGL_data.AGL_pressure_temperature_energy_list.size(); i++) {
          if (!std::isnan(AGL_data.AGL_pressure_temperature_energy_list.at(i).gibbs_free_energy)) {
            oss << setw(8) << setprecision(2) << fixed << AGL_data.AGL_pressure_temperature_energy_list.at(i).temperature_external << "          " << setw(11) << setprecision(2) << AGL_data.AGL_pressure_temperature_energy_list.at(i).pressure_external << "          " << setw(11) << setprecision(6) << AGL_data.AGL_pressure_temperature_energy_list.at(i).gibbs_free_energy / AGL_data.natoms << endl;
          }
        }	
        string ofileenergies = AGL_data.dirpathname + "/AGL_gibbs_energy_pT.out";
        if(!aurostd::stringstream2file(oss, ofileenergies, "WRITE")) {
          aurostd::StringstreamClean(aus);
          aus << _AGLSTR_ERROR_ + "Unable to open file AGL_gibbs_energy_pT.out" <<  endl;
          aurostd::PrintMessageStream(FileMESSAGE,aus,XHOST.QUIET);
          return 1;
        }
        oss.clear();
        oss.str(std::string());
        oss << "# pressure_stepnumber=" << USER_NPRESSURE << endl;
        oss << "# pressure_stepsize=" << USER_SPRESSURE << endl;
        oss << "#  P (GPa) " << "        " << aurostd::PaddedPRE("H (eV/atom)",13," ") << endl;
        for (uint k = 0; k < AGL_data.AGL_pressure_enthalpy_list.size(); k++) {
          if (!std::isnan(AGL_data.AGL_pressure_enthalpy_list.at(k).enthalpy)) {
            oss << setw(10) << setprecision(2) << fixed << setprecision(2) << AGL_data.AGL_pressure_enthalpy_list.at(k).pressure_external << "          " << setw(12) << setprecision(6) << AGL_data.AGL_pressure_enthalpy_list.at(k).enthalpy / AGL_data.natoms << endl;
          }
        }	
        string ofileenthalpies = AGL_data.dirpathname + "/AGL_enthalpy_pressure.out";
        if(!aurostd::stringstream2file(oss, ofileenthalpies, "WRITE")) {
          aurostd::StringstreamClean(aus);
          aus << _AGLSTR_ERROR_ + "Unable to open file AGL_enthalpy_pressure.out" <<  endl;
          aurostd::PrintMessageStream(FileMESSAGE,aus,XHOST.QUIET);
          return 1;
        }
        oss.clear();
        oss.str(std::string());		
        // Exits AGL without writing other output since this output might not be available for all pressures and temperatures in non-truncated ranges
        return 0;
      }		

      // [OBSOLETE] // Converts units of volume as a function of pressure from cubic Bohr to cubic Angstrom 
      // [OBSOLETE] for (uint i = 0; i < AGL_data.VolumeStaticPressure.size(); i++) {
      // [OBSOLETE] AGL_data.VolumeStaticPressure.at(i) = AGL_data.VolumeStaticPressure.at(i) * pow(bohr2angstrom, 3.0);
      // [OBSOLETE] }

      // Checks that number of volumes as a function of pressure is equal to number of pressures
      if(AGL_data.VolumeStaticPressure.size() == AGL_data.StaticPressure.size()) {
        // Prints volume as a function of pressure
<<<<<<< HEAD
        double volumefactor;
=======
        double volumefactor = 1.0;
>>>>>>> b3b1973d
        for (uint i = 0; i < AGL_data.VolumeStaticPressure.size(); i++) {
          volumefactor = AGL_data.VolumeStaticPressure.at(i) / initialvolume;
          AGL_data.VolumeFactors.push_back(volumefactor);
          aurostd::StringstreamClean(aus);
          aus << _AGLSTR_MESSAGE_ << "Pressure = " << AGL_data.StaticPressure.at(i) << ", Volume = " << AGL_data.VolumeStaticPressure.at(i) << ", Volume scale factor = " << AGL_data.VolumeFactors.at(i) << endl;
          aurostd::PrintMessageStream(FileMESSAGE,aus,XHOST.QUIET);
        }
      } else {
        aus << _AGLSTR_ERROR_ + "Number of volumes as a function of pressure is not equal to the number of pressures" << endl;
      }

      // If USER_IDEBYE is negative, only a static calculation has been performed, and no finite temperature calculations have been done
      // AGL exits at this point, writing a message for the user to let them know that only a static calculation was performed
      if(USER_IDEBYE < 0) {
        aurostd::StringstreamClean(aus);
        aus << _AGLSTR_MESSAGE_ << "Static GIBBS calculation only requested in " << _AFLOWIN_ << " file" << endl;  
        aus << _AGLSTR_MESSAGE_ << "[AFLOW_GIBBS]IDEBYE=" << USER_IDEBYE << endl;
        aus << _AGLSTR_MESSAGE_ << "To calculate thermal properties, increase value of IDEBYE to greater than or equal to zero in " << _AFLOWIN_ << " file" << endl;
        aurostd::PrintMessageStream(FileMESSAGE,aus,XHOST.QUIET);
        return 0;
      }

      // If USER_NTEMPERATURE < 1, only a static calculation has been performed, and no finite temperature calculations have been done
      // AFLOW AGL exits at this point, writing a message for the user to let them know that only a static calculation was performed
      if(USER_NTEMPERATURE < 1) {
        aurostd::StringstreamClean(aus);
        aus << _AGLSTR_MESSAGE_ << "Static GIBBS calculation only requested in " << _AFLOWIN_ << " file" << endl;  
        aus << _AGLSTR_MESSAGE_ << "[AFLOW_GIBBS]NTEMP=" << USER_NTEMPERATURE << endl;
        aus << _AGLSTR_MESSAGE_ << "To calculate thermal properties, increase value of NTEMP to greater than or equal to one in " << _AFLOWIN_ << " file" << endl;
        aurostd::PrintMessageStream(FileMESSAGE,aus,XHOST.QUIET);
        return 0;
      }

      // If USER_IEOS is negative, only minimal output has been provided, and several thermal properties have not been calculated
      // AFLOW AGL exits at this point, writing a message for the user to let them know that minimal output has been written
      if(USER_IEOS < 0) {
        aurostd::StringstreamClean(aus);
        aus << _AGLSTR_MESSAGE_ << "Minimal GIBBS output requested in " << _AFLOWIN_ << " file" << endl;  
        aus << _AGLSTR_MESSAGE_ << "[AFLOW_GIBBS]IEOS=" << USER_IEOS << endl;
        aus << _AGLSTR_MESSAGE_ << "To get more output, increase value of IEOS to greater than or equal to zero in " << _AFLOWIN_ << " file" << endl;
        aurostd::PrintMessageStream(FileMESSAGE,aus,XHOST.QUIET);
        return 0;
      }

      // Calculates mass density as a function of pressure and temperature in units of grams/cm^3
      AGL_data.mass_density_gcm3.resize(AGL_data.temperature_external.size());
      // First get mass of cell in units of grams
      cellmass_grams = cellmasskg * 1000.0;
      for (uint j = 0; j < AGL_data.temperature_external.size(); j++) {
        for (uint k = 0; k < AGL_data.pressure_external.size(); k++) {
          // Next get equilibrium cell volume in units of cm^3
          // [OBSOLETE] volume_cm3 = (AGL_data.VolumeEquilibrium.at(j).at(k) / pow(angstrom2bohr, 3.0)) * 1e-24;
          volume_cm3 = AGL_data.VolumeEquilibrium.at(j).at(k) * 1e-24;
          // Calculate mass density and save for each temperature and pressure
          massdensity_gcm3 = cellmass_grams / volume_cm3;
          AGL_data.mass_density_gcm3.at(j).push_back(massdensity_gcm3);
        }
      }

      // Initializes minimum and maximum values of calculated Debye temperature, heat capacity, Gruneisen parameter, and vibrational free energy
      // Used to determine range for fitting Debye temperature to heat capacity, and to determine x and y ranges for plotting graphs
      tdmin = AGL_data.DebyeTemperature0pressure.at(0);
      tdmax = AGL_data.DebyeTemperature0pressure.at(0);

      cvmin = AGL_data.CvunitkB0pressure.at(0);
      cvmax = AGL_data.CvunitkB0pressure.at(0);

      cpmin = AGL_data.CpunitkB0pressure.at(0);
      cpmax = AGL_data.CpunitkB0pressure.at(0);

      gamin = AGL_data.GruneisenParameter0pressure.at(0);
      gamax = AGL_data.GruneisenParameter0pressure.at(0);

      vfmin = AGL_data.HelmholtzEnergy0pressuremeV.at(0);
      vfmax = AGL_data.HelmholtzEnergy0pressuremeV.at(0);

      // Prefactor for Cv: number of atoms per cell * kB
      // Setting kB = 1 so Cv is in units of kB/cell
      nkb = nkb * AGL_data.natoms;

      // Dulong-Petit value for heat capacity (high-temperature saturation limit)
      // [OBSOLETE] double cvdp = 3.0 * nkb;

      // Half Dulong-Petit value - used for Debye temperatures given in Table 23.3, Solid State Physics, Ashcroft & Mermin
      // [OBSOLETE] double cvdph = cvdp / 2.0;

      int ntdpoints = 0;
      // [OBSOLETE] int jtdcvh = 0;
      int jtdbest = 0;
      int jtdmax = 0;
      int jtdmin = 0;
      int jtd300K = 0;

      // Determines minimum and maximum values of calculated Debye temperature, heat capacity, Gruneisen parameter, and vibrational free energy
      // Used to determine range for fitting Debye temperature to heat capacity, and to determine x and y ranges for plotting graphs
      //for (int j = 1; j < AGL_data.ntemp; j++)
      for (uint j = 1; j < AGL_data.temperature_external.size(); j++) {
        if(AGL_data.DebyeTemperature0pressure.at(j) > tdmax) {
          tdmax = AGL_data.DebyeTemperature0pressure.at(j);
          jtdmax = j;
        }
        if(AGL_data.DebyeTemperature0pressure.at(j) < tdmin) {
          tdmin = AGL_data.DebyeTemperature0pressure.at(j);
          jtdmin = j;
        }
        if(AGL_data.CvunitkB0pressure.at(j) > cvmax) {
          cvmax = AGL_data.CvunitkB0pressure.at(j);
        }
        if(AGL_data.CvunitkB0pressure.at(j) < cvmin) {
          cvmin = AGL_data.CvunitkB0pressure.at(j);
        }
        if(AGL_data.CpunitkB0pressure.at(j) > cpmax) {
          cpmax = AGL_data.CpunitkB0pressure.at(j);
        }
        if(AGL_data.CpunitkB0pressure.at(j) < cpmin) {
          cpmin = AGL_data.CpunitkB0pressure.at(j);
        }
        if(AGL_data.GruneisenParameter0pressure.at(j) > gamax) {
          gamax = AGL_data.GruneisenParameter0pressure.at(j);
        }
        if(AGL_data.GruneisenParameter0pressure.at(j) < gamin) {
          gamin = AGL_data.GruneisenParameter0pressure.at(j);
        }
        if(AGL_data.HelmholtzEnergy0pressuremeV.at(j) > vfmax) {
          vfmax = AGL_data.HelmholtzEnergy0pressuremeV.at(j);
        }
        if(AGL_data.HelmholtzEnergy0pressuremeV.at(j) < vfmin) {
          vfmin = AGL_data.HelmholtzEnergy0pressuremeV.at(j);
        }
        // Checks if heat capacity is NaN at any point
        // If so, gives a warning and skips the remaining points
        // At the end of the loop, ntdpoints will be the number of plottable points
        if(std::isnan(AGL_data.CvunitkB0pressure.at(j))) {
          aurostd::StringstreamClean(aus);
          aus << _AGLSTR_WARNING_ + "Heat capacity at T = " << AGL_data.temperature_external.at(j) << "K is NaN" <<  endl;
          aurostd::PrintMessageStream(FileMESSAGE,aus,XHOST.QUIET);
          break;
        } else {
          ntdpoints++;
        }	
        // Finds temperature point corresponding to 300K (~room temperature)
        if((AGL_data.temperature_external.at(j) > (300.0 - USER_STEMPERATURE)) && (AGL_data.temperature_external.at(j) < (300.0 + USER_STEMPERATURE))) {
          jtd300K = j;
        }
        // Finds temperature point corresponding to half Dulong-Petit value for heat capacity
        // [OBSOLETE] if(AGL_data.CvunitkB0pressure.at(j) < cvdph) {
        // [OBSOLETE] jtdcvh = j;
        // [OBSOLETE] }	  
      }
      AGL_data.max_temperature = AGL_data.temperature_external.at(ntdpoints);
      aurostd::StringstreamClean(aus);
      aus << _AGLSTR_MESSAGE_ + "Maximum fitted temperature = " << AGL_data.max_temperature << "K" <<  endl;
      aurostd::PrintMessageStream(FileMESSAGE,aus,XHOST.QUIET);

      // Checks that the maximum temperature calculated in the AGL method exceeds 300K
      // Gives a warning if the maximum calculated temperature is less than 300K
      // Also sets jtd300K equal to ntdpoints (as this is the closest fitted value to 300K)
      if(AGL_data.max_temperature < 300.0) {
        aurostd::StringstreamClean(aus);	
        aus << _AGLSTR_WARNING_ + "Maximum temperature calculated in AGL has value of " << AGL_data.max_temperature << endl;  
        aus << _AGLSTR_WARNING_ + "Maximum temperature value calculated using AGL is less than 300K" << endl;  
        if(AGL_data.EV_noise) {
          aus << _AGLSTR_ERROR_ + "Noise in E-V data caused run failure: re-run with increased STATIC_KPPRA" << endl;
        } else if(abs(AGL_data.itdiff) > 1)  {
          aus << _AGLSTR_ERROR_ + "Minimum in E-V data not at center of E-V data: check relaxation of initial structure" << endl;	 
        }
        jtd300K = ntdpoints;
        aurostd::PrintMessageStream(FileMESSAGE,aus,XHOST.QUIET);	
      }

      // Sets x-y range for plotting Debye temperature, heat capacity, Gruneisen parameter, and vibrational free energy
      DEB_min = tdmin - fmod(tdmin,100.0);
      DEB_max = tdmax - fmod(tdmax,100.0) + 100.0;

      CV_min = cvmin - fmod(cvmin,1.0);
      CV_max = cvmax - fmod(cvmax,1.0) + 1.0;

      CP_min = cpmin - fmod(cpmin,1.0);
      CP_max = cpmax - fmod(cpmax,1.0) + 1.0;

      GA_min = gamin - fmod(gamin,1.0);
      GA_max = gamax - fmod(gamax,1.0) + 1.0;

      if(vfmin < 0.0) { 
        VF_min = vfmin - fmod(vfmin,1.0) - 1.0;
      } else {
        VF_min = vfmin - fmod(vfmin,1.0);
      }
      if(vfmax < 0.0) {
        VF_max = vfmax - fmod(vfmax,1.0);
      } else {
        VF_max = vfmax - fmod(vfmax,1.0) + 1.0;
      }

      Tmin = AGL_data.temperature_external.at(0);
      Tmax = AGL_data.temperature_external.at(AGL_data.temperature_external.size()-1);

      // Finds Debye temperature which produces best fit to heat capacity data
      // [OBSOLETE] aglerror = AGL_functions::cvdebfit(AGL_data.CvunitkB0pressure, tdmin, tdmax, nkb, AGL_data.temperature_external, ntdpoints, tdbest, _AGL_data& AGL_data, FileMESSAGE);
      aglerror = AGL_functions::cvdebfit(tdmin, tdmax, nkb, ntdpoints, tdbest, AGL_data, FileMESSAGE);
      if(aglerror != 0) {
        aurostd::StringstreamClean(aus);
        aus << _AGLSTR_ERROR_ + "Failed to fit Debye temperature to heat capacity" << endl;  
        aurostd::PrintMessageStream(FileMESSAGE,aus,XHOST.QUIET);
        return aglerror;
      }

      // Finds temperature value which produces Debye temperature which is closest to the value which produces the best fit to the heat capacity data
      // [OBSOLETE] double difftd, difftdmin;
      double difftdmin = aurostd::abs(tdbest - AGL_data.DebyeTemperature0pressure.at(0));
      double difftd = difftdmin;
      for (uint j = 1; j < AGL_data.temperature_external.size(); j++) {
        difftd = aurostd::abs(tdbest - AGL_data.DebyeTemperature0pressure.at(j));
        if(difftd < difftdmin) {
          jtdbest = j;
          difftdmin = difftd;
        }
      }

      // Checks Gruneisen parameter value to ensure it is in the range from 0.0 to 4.0
      // Values outside of this range could indicate a problem in the calculation and result in AGL issueing a warning to the user
      if((AGL_data.GruneisenParameter0pressure.at(jtdbest) < 0.0) || (AGL_data.GruneisenParameter0pressure.at(jtdbest) > 4.0)) {
        aurostd::StringstreamClean(aus);
        aus << _AGLSTR_WARNING_ + "Gruneisen parameter has value of " << AGL_data.GruneisenParameter0pressure.at(jtdbest) << endl;  
        aus << _AGLSTR_WARNING_ + "Gruneisen parameter is outside the range from 0.0 to 4.0 and may indicate a problem with the calculation" << endl;
        aus << _AGLSTR_WARNING_ + "It is recommended that the user check the E(V) data used for noise" << endl;
        aus << _AGLSTR_WARNING_ + "It may be necessary to re-run the E(V) calculations with a denser k-point mesh or higher basis set energy cut-off" << endl;	
        if(AGL_data.EV_noise) {
          aus << _AGLSTR_ERROR_ + "Noise in E-V data caused run failure: re-run with increased STATIC_KPPRA" << endl;
        } else if(abs(AGL_data.itdiff) > 1)  {
          aus << _AGLSTR_ERROR_ + "Minimum in E-V data not at center of E-V data: check relaxation of initial structure" << endl;	 
        }
        aurostd::PrintMessageStream(FileMESSAGE,aus,XHOST.QUIET);	
      }

      // Calculate thermal conductivity at Debye temperature using method of Julian / Slack (Liebfried-Schlomann equation)

      // Determine acoustic Debye temperature
      double acousticthetaD = tdbest / (pow(AGL_data.natoms, third));

      // Determine temperature value which is closest to the acoustic Debye temperature
      double diffatd, diffatdmin;
      uint jtdatd = 0;
      diffatdmin = aurostd::abs(acousticthetaD - AGL_data.temperature_external.at(0));
      for (uint j = 1; j < AGL_data.temperature_external.size(); j++) {
        diffatd = aurostd::abs(acousticthetaD - AGL_data.temperature_external.at(j));
        if(diffatd < diffatdmin) {
          jtdatd = j;
          diffatdmin = diffatd;
        }
      }    

      // Equilibrium volume at acoustic Debye temperature in units of m^3
      // [OBSOLETE] double voleqDm = (AGL_data.VolumeEquilibrium.at(jtdatd).at(0) / pow(angstrom2bohr, 3.0)) * 1e-30;
      // [OBSOLETE] double voleq300K = (AGL_data.VolumeEquilibrium.at(jtd300K).at(0) / pow(angstrom2bohr, 3.0)) * 1e-30;
      double voleqDm = AGL_data.VolumeEquilibrium.at(jtdatd).at(0) * 1e-30;
      double voleq300K = AGL_data.VolumeEquilibrium.at(jtd300K).at(0) * 1e-30;

      // Lattice thermal conductivity as a function of temperature
      double kappaD;
      vector<double> kappaT;

      aglerror = AGL_functions::thermalconductD(acousticthetaD, AGL_data.temperature_external, kappaD, kappaT, AGL_data.GruneisenParameter0pressure.at(jtdbest), voleqDm, avmasskg);
      if(aglerror != 0) {
        aurostd::StringstreamClean(aus);
        aus << _AGLSTR_ERROR_ + "Failed to calculate thermal conductivity" << endl;  
        aurostd::PrintMessageStream(FileMESSAGE,aus,XHOST.QUIET);
        return aglerror;
      }

      // Checks that fitted Debye temperature is less than the maximum temperature calculated in the AGL method
      // Gives a warning if the maximum calculated temperature is less than the Debye temperature
      if(AGL_data.max_temperature < AGL_data.DebyeTemperature0pressure.at(jtdbest)) {
        aurostd::StringstreamClean(aus);	
        aus << _AGLSTR_WARNING_ + "Maximum temperature calculated in AGL has value of " << AGL_data.max_temperature << endl;  
        aus << _AGLSTR_WARNING_ + "Debye temperature has value of " << AGL_data.DebyeTemperature0pressure.at(jtdbest) << endl;  
        aus << _AGLSTR_WARNING_ + "Debye temperature exceeds maximum temperature value calculated using AGL" << endl;  
        if(AGL_data.EV_noise) {
          aus << _AGLSTR_ERROR_ + "Noise in E-V data caused run failure: re-run with increased STATIC_KPPRA" << endl;
        } else if(abs(AGL_data.itdiff) > 1)  {
          aus << _AGLSTR_ERROR_ + "Minimum in E-V data not at center of E-V data: check relaxation of initial structure" << endl;	 
        }
        aurostd::PrintMessageStream(FileMESSAGE,aus,XHOST.QUIET);	
      }

      // Writes thermal property values at 300K in file for REST-API
      oss << AFLOWIN_SEPARATION_LINE << endl;
      oss << "[AGL_RESULTS]START" << endl;
      oss << "agl_thermal_conductivity_300K=" << kappaT.at(jtd300K) << "  (W/m*K)" << endl;
      oss << "agl_debye=" << AGL_data.DebyeTemperature0pressure.at(jtdbest) << "  (K)" << endl;
      oss << "agl_acoustic_debye=" << acousticthetaD << "  (K)" << endl;
      oss << "agl_gruneisen=" << AGL_data.GruneisenParameter0pressure.at(jtdbest) << " " << endl;
      oss << "agl_heat_capacity_Cv_300K=" << AGL_data.CvunitkB0pressure.at(jtd300K) << "  (kB/cell)" << endl;
      oss << "agl_heat_capacity_Cp_300K=" << AGL_data.CpunitkB0pressure.at(jtd300K) << "  (kB/cell)" << endl;
      oss << "agl_thermal_expansion_300K=" << AGL_data.ThermalExpansion0pressure.at(jtd300K) << "  (1/K)" << endl;
      oss << "agl_bulk_modulus_static_300K=" << AGL_data.bulkmodulusstatic_0pressure.at(jtd300K) << "  (GPa)" << endl;
      oss << "agl_bulk_modulus_isothermal_300K=" << AGL_data.bulkmodulusisothermal_0pressure.at(jtd300K) << "  (GPa)" << endl;
      oss << "agl_poisson_ratio_source=" << AGL_data.poissonratiosource << endl;
      oss << "agl_vibrational_free_energy_300K_cell=" << AGL_data.HelmholtzEnergy0pressuremeV.at(jtd300K) << "  (meV/cell)" << endl;
      oss << "agl_vibrational_free_energy_300K_atom=" << AGL_data.HelmholtzEnergy0pressuremeV.at(jtd300K) / AGL_data.natoms << "  (meV/atom)" << endl;
      oss << "agl_vibrational_entropy_300K_cell=" << AGL_data.Entropy0pressuremeV.at(jtd300K) << "  (meV/cell*K)" << endl;
      oss << "agl_vibrational_entropy_300K_atom=" << AGL_data.Entropy0pressuremeV.at(jtd300K) / AGL_data.natoms << "  (meV/atom*K)" << endl;
      oss << "[AGL_RESULTS]STOP" << endl;
      oss << AFLOWIN_SEPARATION_LINE << endl;
      oss << "[AGL_THERMAL_PROPERTIES_TEMPERATURE]START" << endl;
      // [OBSOLETE] oss << "#  T (K)" << "\t" << "Kappa (W/(m*K)) " << "\t" << "Debye temp. (K) " << "\t" << "Gruneisen Parameter" << "\t" << "Cv (kB/cell)" << "\t" << "Cp (kB/cell)" << "\t" << "Thermal Expan. (10^5/K)" << "\t" << "            B_static (Gpa)" << "\t" << "    B_isothermal (GPa)" << endl; 
      oss << "#  T (K)" << "        " << aurostd::PaddedPRE("Kappa (W/(m*K))",8," ") << "         " << aurostd::PaddedPRE("Debye temp. (K)",9," ") << "         " << aurostd::PaddedPRE("Gruneisen Parameter",9," ") << "     " << aurostd::PaddedPRE("Cv (kB/cell)",5," ") << "    " << aurostd::PaddedPRE("Cp (kB/cell)",4," ") << "    " << aurostd::PaddedPRE("Thermal Expan. (10^{-5}/K)",4," ") << "             " << aurostd::PaddedPRE("B_static (Gpa)",13," ") << "          " << aurostd::PaddedPRE("B_isothermal (GPa)",10," ") << endl;
      for (int i = 0; i < ntdpoints; i++) {
        // [OBSOLETE] oss << setw(8) << setprecision(2) << fixed << AGL_data.temperature_external.at(i) << "\t" << setw(15) << setprecision(6) << kappaT.at(i) << "\t" << setw(23) << setprecision(6) << AGL_data.DebyeTemperature0pressure.at(i) << "\t" << setw(27) << setprecision(6) << AGL_data.GruneisenParameter0pressure.at(i) << "\t" << setw(12) << setprecision(6) << AGL_data.CvunitkB0pressure.at(i) << "\t" << setw(12) << setprecision(6) << AGL_data.CpunitkB0pressure.at(i) << "\t" << setw(23) << setprecision(6) << AGL_data.ThermalExpansion0pressure.at(i) << "\t" << setw(12) << setprecision(6) << "\t" << AGL_data.bulkmodulusstatic_0pressure.at(i) << "\t" << setw(22) << setprecision(6) << AGL_data.bulkmodulusisothermal_0pressure.at(i)  << endl;
        oss << setw(8) << setprecision(2) << fixed << AGL_data.temperature_external.at(i) << "        " << setw(15) << setprecision(6) << kappaT.at(i) << " " << setw(23) << setprecision(6) << AGL_data.DebyeTemperature0pressure.at(i) << "   " << setw(25) << setprecision(6) << AGL_data.GruneisenParameter0pressure.at(i) << "      " << setw(12) << setprecision(6) << AGL_data.CvunitkB0pressure.at(i) << "   " << setw(12) << setprecision(6) << AGL_data.CpunitkB0pressure.at(i) << "    " << setw(26) << setprecision(6) << AGL_data.ThermalExpansion0pressure.at(i) * 100000.0 << "               " << setw(12) << setprecision(6) << AGL_data.bulkmodulusstatic_0pressure.at(i) << "      " << setw(22) << setprecision(6) << AGL_data.bulkmodulusisothermal_0pressure.at(i) << endl;
      }
      oss << "[AGL_THERMAL_PROPERTIES_TEMPERATURE]STOP" << endl;
      oss << AFLOWIN_SEPARATION_LINE << endl;
      oss << "[AGL_ENERGIES_TEMPERATURE]START" << endl;
      // [OBSOLETE] oss << "#  T (K)" << "\t" << "G (eV/cell) " << "\t" << "Fvib (meV/cell) " << "\t" << "Uvib (meV/cell) "  << "\t" << "Svib (meV/cell) " << "\t" << "G (eV/atom) " << "\t" << "Fvib (meV/atom) " << "\t" << "Uvib (meV/atom) "  << "\t" << "Svib (meV/atom) " << endl;
      oss << "#  T (K)" << "        " << aurostd::PaddedPRE("G (eV/cell)",8," ") << "     " << aurostd::PaddedPRE("Fvib (meV/cell)",5," ") << "         " << aurostd::PaddedPRE("Uvib (meV/cell)",9," ")  << "         " << aurostd::PaddedPRE("Svib (meV/cell*K)",9," ") << "         " << aurostd::PaddedPRE("G (eV/atom)",8," ") << "     " << aurostd::PaddedPRE("Fvib (meV/atom)",5," ") << "         " << aurostd::PaddedPRE("Uvib (meV/atom)",9," ")  << "         " << aurostd::PaddedPRE("Svib (meV/atom*K)",9," ") << endl;
      for (int i = 0; i < ntdpoints; i++) {
        // [OBSOLETE] oss << setw(8) << setprecision(2) << fixed << AGL_data.temperature_external.at(i) << "\t" << setw(11) << setprecision(6) << AGL_data.GibbsFreeEnergy0pressureeV.at(i) << "\t" << setw(15) << setprecision(6) << AGL_data.HelmholtzEnergy0pressuremeV.at(i) << "\t" << setw(23) << setprecision(6) << AGL_data.InternalEnergy0pressuremeV.at(i) << "\t" << setw(23) << setprecision(6) << AGL_data.Entropy0pressuremeV.at(i) << "\t" << setw(19) << setprecision(6) << AGL_data.GibbsFreeEnergy0pressureeV.at(i) / AGL_data.natoms << "\t" << setw(15) << setprecision(6) << AGL_data.HelmholtzEnergy0pressuremeV.at(i) / AGL_data.natoms << "\t" << setw(23) << setprecision(6) << AGL_data.InternalEnergy0pressuremeV.at(i) / AGL_data.natoms << "\t" << setw(23) << setprecision(6) << AGL_data.Entropy0pressuremeV.at(i) / AGL_data.natoms << endl;
        oss << setw(8) << setprecision(2) << fixed << AGL_data.temperature_external.at(i) << "        " << setw(11) << setprecision(6) << AGL_data.GibbsFreeEnergy0pressureeV.at(i) << "     " << setw(15) << setprecision(6) << AGL_data.HelmholtzEnergy0pressuremeV.at(i) << "    " << setw(20) << setprecision(6) << AGL_data.InternalEnergy0pressuremeV.at(i) << "    " << setw(22) << setprecision(6) << AGL_data.Entropy0pressuremeV.at(i) << "     " << setw(15) << setprecision(6) << AGL_data.GibbsFreeEnergy0pressureeV.at(i) / AGL_data.natoms << "     " << setw(15) << setprecision(6) << AGL_data.HelmholtzEnergy0pressuremeV.at(i) / AGL_data.natoms << "    " << setw(20) << setprecision(6) << AGL_data.InternalEnergy0pressuremeV.at(i) / AGL_data.natoms << "    " << setw(22) << setprecision(6) << AGL_data.Entropy0pressuremeV.at(i) / AGL_data.natoms << endl;
      }
      oss << "[AGL_ENERGIES_TEMPERATURE]STOP" << endl;
      oss << AFLOWIN_SEPARATION_LINE << endl;
      string ofileafaglname = AGL_data.dirpathname + "/aflow.agl.out";
      if(!aurostd::stringstream2file(oss, ofileafaglname, "WRITE")) {
        aurostd::StringstreamClean(aus);
        aus << _AGLSTR_ERROR_ + "Unable to open file aflow.agl.out" <<  endl;
        aurostd::PrintMessageStream(FileMESSAGE,aus,XHOST.QUIET);
        return 1;
      }	
      oss.clear();
      oss.str(std::string());

      // Calculates thermal conductivity using user supplied values for Debye temperature and Gruneisen parameter if they are supplied in _AFLOWIN_
      // This is useful for testing and debugging where experimental values are available
      // [OBSOLETE] if(USER_THETA_COND.isflag("THETA_EQUAL") && USER_GRUNEISEN.isflag("GRUNEISEN_EQUAL"))
      if(USER_THETA_COND.flag("THETA_EQUAL") && USER_GRUNEISEN.flag("GRUNEISEN_EQUAL")) {  
<<<<<<< HEAD
        double kappaU;
        vector<double> kappaTU;
        double gammaU = USER_GRUNEISEN.getattachedutype<double>("GRUNEISEN_EQUAL");
        double thetaU = USER_THETA_COND.getattachedutype<double>("THETA_EQUAL");\
                        // Check that values are not zero or negative; warn user and reset to default values if they are zero or negative
                        if(gammaU < tolzero) {
                          aurostd::StringstreamClean(aus);
                          aus << _AGLSTR_WARNING_ + "User Gruneisen parameter = " << gammaU << " <= 0.0" << endl;  
                          gammaU = 2.0;
                          aus << _AGLSTR_WARNING_ + "Increasing Gruneisen parameter to default value of " << gammaU << endl;
                          aurostd::PrintMessageStream(FileMESSAGE,aus,XHOST.QUIET);
                        }
=======
        double kappaU = 0.0;
        vector<double> kappaTU;
        double gammaU = USER_GRUNEISEN.getattachedutype<double>("GRUNEISEN_EQUAL");
        double thetaU = USER_THETA_COND.getattachedutype<double>("THETA_EQUAL");
	// Check that values are not zero or negative; warn user and reset to default values if they are zero or negative
	if(gammaU < tolzero) {
	  aurostd::StringstreamClean(aus);
	  aus << _AGLSTR_WARNING_ + "User Gruneisen parameter = " << gammaU << " <= 0.0" << endl;  
	  gammaU = 2.0;
	  aus << _AGLSTR_WARNING_ + "Increasing Gruneisen parameter to default value of " << gammaU << endl;
	  aurostd::PrintMessageStream(FileMESSAGE,aus,XHOST.QUIET);
	}
>>>>>>> b3b1973d
        if(thetaU < tolzero) {
          aurostd::StringstreamClean(aus);
          aus << _AGLSTR_WARNING_ + "User Debye temperature = " << thetaU << " <= 0.0" << endl;  
          thetaU = 300.0;
          aus << _AGLSTR_WARNING_ + "Increasing Debye temperature to default value of " << thetaU << endl;
          aurostd::PrintMessageStream(FileMESSAGE,aus,XHOST.QUIET);
        }

        // Finds temperature value which is closest to the user's value of the Debye temperature to get the equilibrium volume
        double difftdU, difftdminU;
        int jtdbestU;
        difftdminU = aurostd::abs(thetaU - AGL_data.temperature_external.at(0));
        for (uint j = 1; j < AGL_data.temperature_external.size(); j++) {
          difftdU = aurostd::abs(thetaU - AGL_data.temperature_external.at(j));
          if(difftdU < difftdminU) {
            jtdbestU = j;
            difftdminU = difftdU;
          }
        }

        // Equilibrium volume at Debye temperature in units of m^3
        // [OBSOLETE] double voleqDmU = (AGL_data.VolumeEquilibrium.at(jtdbestU).at(0) / pow(angstrom2bohr, 3.0)) * 1e-30;
        double voleqDmU = AGL_data.VolumeEquilibrium.at(jtdbestU).at(0) * 1e-30;

        aglerror = AGL_functions::thermalconductD(thetaU, AGL_data.temperature_external, kappaU, kappaTU, gammaU, voleqDmU, avmasskg);
        if(aglerror != 0) {
          aurostd::StringstreamClean(aus);
          aus << _AGLSTR_ERROR_ + "Failed to calculate thermal conductivity with user-provided Debye temperature and Gruneisen parameter" << endl;
          aurostd::PrintMessageStream(FileMESSAGE,aus,XHOST.QUIET);
          return aglerror;
        }

        // Writes user defined Debye temperature, Gruneisen parameter, and thus-calculated thermal conductivity values in script-readable format
        // [OBSOLETE] aurostd::StringstreamClean(oss);
        oss << "material=" << AGL_data.sysname << " | ";
        oss << "nspecies=" << xvasp.str.num_each_type.size() << " | ";
        oss << "natoms=" << AGL_data.natoms << " | ";
        oss << "average_atomic_mass=" << avmasskg << " | ";
        oss << "debye_temperature_user=" << thetaU << " | ";
        oss << "gruneisen_parameter_user=" << gammaU << " | ";
        oss << "thermal_conductivity_user_300K=" << kappaTU.at(jtd300K) << " | ";
        oss << "thermal_conductivity_user_tdebye=" << kappaU << " | ";
        oss << "equilibrium_unit_cell_volume_bestfit=" << voleqDm << " | ";
        oss << "equilibrium_unit_cell_volume_user=" << voleqDmU << " | ";
        string ofileutclibname = AGL_data.dirpathname + "/AGL_thermal_conductivity_user_lib.dat";;
        if(!aurostd::stringstream2file(oss, ofileutclibname, "WRITE")) {
          aurostd::StringstreamClean(aus);
          aus << _AGLSTR_ERROR_ + "Unable to open file AGL_thermal_conductivity_user_lib.dat" <<  endl;
          aurostd::PrintMessageStream(FileMESSAGE,aus,XHOST.QUIET);
          return 1;
        }	
        // [OBSOLETE] aurostd::StringstreamClean(oss);
        oss.clear();
        oss.str(std::string());
      }

      // Writes thermal properties as a function of temperature to a file in an easy-to-plot format
      // [OBSOLETE] aurostd::StringstreamClean(oss);
      oss << "# Thermal property values obtained from GIBBS" << endl;
      oss << "# Thermal conductivity at acoustic Debye temperature = " << kappaD << "W/(m*K) " << endl;
      oss << "# Thermal conductivity at " << AGL_data.temperature_external.at(jtd300K) << "K = " << kappaT.at(jtd300K) << "W/(m*K) " << endl;
      oss << "# Debye temperature giving best fit to Cv data = " << tdbest << "K " << endl;
      oss << "# Minimum value of Debye temperature = " << tdmin << "K " << "at T = " << AGL_data.temperature_external.at(jtdmin) << "K " << endl;
      oss << "# Maximum value of Debye temperature = " << tdmax << "K " << "at T = " << AGL_data.temperature_external.at(jtdmax) << "K " << endl;
      oss << "# Debye temperature at " << AGL_data.temperature_external.at(jtd300K) << "K = " << AGL_data.DebyeTemperature0pressure.at(jtd300K) << "K " << endl;
      oss << "# Acoustic Debye temperature = " << acousticthetaD << "K " << endl;
      oss << "# Gruneisen parameter at " << AGL_data.temperature_external.at(jtd300K) << "K = " << AGL_data.GruneisenParameter0pressure.at(jtd300K) << endl;
      oss << "# Gruneisen parameter from polynomial at " << AGL_data.temperature_external.at(jtd300K) << "K = " << AGL_data.gamma_poly.at(jtd300K) << endl;
      oss << "# Equilibrium volume at " <<  AGL_data.temperature_external.at(jtd300K) << "K = " << voleq300K << "m^3" << endl;
      oss << "# Equilibrium volume at " <<  AGL_data.temperature_external.at(jtdatd) << "K = " << voleqDm << "m^3" << endl;
      oss << "# Heat capacity at constant volume (Cv) at " << AGL_data.temperature_external.at(jtd300K) << "K = " << AGL_data.CvunitkB0pressure.at(jtd300K) << "kB/cell " << endl;
      oss << "# Heat capacity at constant pressure (Cp) at " << AGL_data.temperature_external.at(jtd300K) << "K = " << AGL_data.CpunitkB0pressure.at(jtd300K) << "kB/cell " << endl;
      oss << "# Thermal expansion at " << AGL_data.temperature_external.at(jtd300K) << "K = " << AGL_data.ThermalExpansion0pressure.at(jtd300K) * 100000.0 << "10^{-5}/K " << endl;
      oss << "# Static bulk modulus at " << AGL_data.temperature_external.at(jtd300K) << "K = " << AGL_data.bulkmodulusstatic_0pressure.at(jtd300K) << "GPa " << endl;
      oss << "# Isothermal bulk modulus at " << AGL_data.temperature_external.at(jtd300K) << "K = " << AGL_data.bulkmodulusisothermal_0pressure.at(jtd300K) << "GPa " << endl;
      // [OBSOLETE] oss << "#  T (K)" << "\t" << "Kappa (W/(m*K)) " << "\t" << "Debye temp. (K) " << "\t" << "Gruneisen Parameter" << "\t" << "Cv (kB/cell)" << "\t" << "Cp (kB/cell)" << "\t" << "Thermal Expan. (10^5/K)" << "\t" << "            B_static (Gpa)" << "\t" << "    B_isothermal (GPa)" << endl; 
      oss << "#  T (K)" << "        " << aurostd::PaddedPRE("Kappa (W/(m*K))",8," ") << "         " << aurostd::PaddedPRE("Debye temp. (K)",9," ") << "         " << aurostd::PaddedPRE("Gruneisen Parameter",9," ") << "     " << aurostd::PaddedPRE("Cv (kB/cell)",5," ") << "    " << aurostd::PaddedPRE("Cp (kB/cell)",4," ") << "    " << aurostd::PaddedPRE("Thermal Expan. (10^{-5}/K)",4," ") << "             " << aurostd::PaddedPRE("B_static (Gpa)",13," ") << "          " << aurostd::PaddedPRE("B_isothermal (GPa)",10," ") << endl;
      for (int i = 0; i < ntdpoints; i++) {
        // [OBSOLETE] oss << setw(8) << setprecision(2) << fixed << aurostd::PaddedPOST(AGL_data.temperature_external.at(i),8," ") << "        " << setw(15) << setprecision(6) << aurostd::PaddedPOST(kappaT.at(i),4," ") << "    " << setw(23) << setprecision(6) << aurostd::PaddedPOST(AGL_data.DebyeTemperature0pressure.at(i),2," ") << "  " << setw(25) << setprecision(6) << aurostd::PaddedPOST(AGL_data.GruneisenParameter0pressure.at(i),4," ") << "    " << setw(12) << setprecision(6) << aurostd::PaddedPOST(AGL_data.CvunitkB0pressure.at(i),3," ") << "   " << setw(12) << setprecision(6) << aurostd::PaddedPOST(AGL_data.CpunitkB0pressure.at(i),3," ") << "   " << setw(23) << setprecision(6) << aurostd::PaddedPOST(AGL_data.ThermalExpansion0pressure.at(i),14," ") << "              " << setw(12) << setprecision(6) << aurostd::PaddedPOST(AGL_data.bulkmodulusstatic_0pressure.at(i),4," ") << "     " << setw(22) << setprecision(6) << aurostd::PaddedPOST(AGL_data.bulkmodulusisothermal_0pressure.at(i),2," ") << "  " << endl;
        oss << setw(8) << setprecision(2) << fixed << AGL_data.temperature_external.at(i) << "        " << setw(15) << setprecision(6) << kappaT.at(i) << " " << setw(23) << setprecision(6) << AGL_data.DebyeTemperature0pressure.at(i) << "   " << setw(25) << setprecision(6) << AGL_data.GruneisenParameter0pressure.at(i) << "      " << setw(12) << setprecision(6) << AGL_data.CvunitkB0pressure.at(i) << "   " << setw(12) << setprecision(6) << AGL_data.CpunitkB0pressure.at(i) << "    " << setw(26) << setprecision(6) << AGL_data.ThermalExpansion0pressure.at(i) * 100000.0 << "               " << setw(12) << setprecision(6) << AGL_data.bulkmodulusstatic_0pressure.at(i) << "      " << setw(22) << setprecision(6) << AGL_data.bulkmodulusisothermal_0pressure.at(i) << endl;
      }
      string ofiletemppropsname = AGL_data.dirpathname + "/AGL_thermal_properties_temperature.out";
      if(!aurostd::stringstream2file(oss, ofiletemppropsname, "WRITE")) {
        aurostd::StringstreamClean(aus);
        aus << _AGLSTR_ERROR_ + "Unable to open file AGL_thermal_properties_temperature.out" <<  endl;
        aurostd::PrintMessageStream(FileMESSAGE,aus,XHOST.QUIET);
        return 1;
      }	
      // [OBSOLETE] aurostd::StringstreamClean(oss);
      oss.clear();
      oss.str(std::string());

      // Writes energy values (Gibbs, Helmholtz, etc.) in units of both eV/cell and eV/atom in a plottable format
      // [OBSOLETE] aurostd::StringstreamClean(oss);
      oss << "# Energy values obtained from AGL" << endl;
      // [OBSOLETE] oss << "#  T (K)" << "\t" << "G (eV/cell) " << "\t" << "Fvib (meV/cell) " << "\t" << "Uvib (meV/cell) "  << "\t" << "Svib (meV/cell) " << "\t" << "G (kJ/mol)" << "\t" << "Fvib (kJ/mol)" << "\t" << "Uvib (kJ/mol)" << "\t" << "Svib (kJ/mol)" << endl;
      oss << "#  T (K)" << "        " << aurostd::PaddedPRE("G (eV/cell)",8," ") << "     " << aurostd::PaddedPRE("Fvib (meV/cell)",5," ") << "         " << aurostd::PaddedPRE("Uvib (meV/cell)",9," ")  << "         " << aurostd::PaddedPRE("Svib (meV/cell*K)",9," ") << "         " << aurostd::PaddedPRE("G (eV/atom)",8," ") << "     " << aurostd::PaddedPRE("Fvib (meV/atom)",5," ") << "         " << aurostd::PaddedPRE("Uvib (meV/atom)",9," ")  << "         " << aurostd::PaddedPRE("Svib (meV/atom*K)",9," ") << endl;
      for (int i = 0; i < ntdpoints; i++) {
        // [OBSOLETE] oss << setw(8) << setprecision(2) << fixed << AGL_data.temperature_external.at(i) << "\t" << setw(11) << setprecision(6) << AGL_data.GibbsFreeEnergy0pressureeV.at(i) << "\t" << setw(15) << setprecision(6) << AGL_data.HelmholtzEnergy0pressuremeV.at(i) << "\t" << setw(23) << setprecision(6) << AGL_data.InternalEnergy0pressuremeV.at(i) << "\t" << setw(23) << setprecision(6) << AGL_data.Entropy0pressuremeV.at(i) << "\t" << setw(18) << setprecision(6) << AGL_data.GibbsFreeEnergy0pressure.at(i) << "\t" << setw(13) << setprecision(6) << AGL_data.HelmholtzEnergy0pressure.at(i) << "\t" << setw(13) << setprecision(6) << AGL_data.InternalEnergy0pressure.at(i) << "\t" << setw(13) << setprecision(6) << AGL_data.Entropy0pressure.at(i) << endl;
        oss << setw(8) << setprecision(2) << fixed << AGL_data.temperature_external.at(i) << "        " << setw(11) << setprecision(6) << AGL_data.GibbsFreeEnergy0pressureeV.at(i) << "     " << setw(15) << setprecision(6) << AGL_data.HelmholtzEnergy0pressuremeV.at(i) << "    " << setw(20) << setprecision(6) << AGL_data.InternalEnergy0pressuremeV.at(i) << "    " << setw(22) << setprecision(6) << AGL_data.Entropy0pressuremeV.at(i) << "     " << setw(15) << setprecision(6) << AGL_data.GibbsFreeEnergy0pressureeV.at(i) / AGL_data.natoms << "     " << setw(15) << setprecision(6) << AGL_data.HelmholtzEnergy0pressuremeV.at(i) / AGL_data.natoms << "    " << setw(20) << setprecision(6) << AGL_data.InternalEnergy0pressuremeV.at(i) / AGL_data.natoms << "    " << setw(22) << setprecision(6) << AGL_data.Entropy0pressuremeV.at(i) / AGL_data.natoms << endl;
      }
      string ofileenergyname = AGL_data.dirpathname + "/AGL_energies_temperature.out";
      if(!aurostd::stringstream2file(oss, ofileenergyname, "WRITE")) {
        aurostd::StringstreamClean(aus);
        aus << _AGLSTR_ERROR_ + "Unable to open file AGL_energies_temperature.out" <<  endl;
        aurostd::PrintMessageStream(FileMESSAGE,aus,XHOST.QUIET);
        return 1;
      }	
      // [OBSOLETE] aurostd::StringstreamClean(oss);
      oss.clear();
      oss.str(std::string());

      // Write out values for all temperatures and pressures for several different properties
      if(USER_KAPPA_VOLUME.option) {
        vector<double> kappaTV;
        aglerror = AGL_functions::thermalconductDvol(acousticthetaD, AGL_data.temperature_external, kappaTV, AGL_data.GruneisenParameter0pressure.at(jtdbest), AGL_data.VolumeEquilibrium, avmasskg);
        if(aglerror != 0) {
          aurostd::StringstreamClean(aus);
          aus << _AGLSTR_ERROR_ + "Failed to calculate thermal conductivity using temperature-dependent volume" << endl;  
          aurostd::PrintMessageStream(FileMESSAGE,aus,XHOST.QUIET);
          return aglerror;
        }
        // Writes thermal properties as a function of temperature to a file in an easy-to-plot format
        // [OBSOLETE] aurostd::StringstreamClean(oss);
        oss << "# Thermal property values obtained from GIBBS" << endl;
        oss << "# Thermal conductivity at acoustic Debye temperature = " << kappaD << "W/(m*K) " << endl;
        oss << "# Thermal conductivity at " << AGL_data.temperature_external.at(jtd300K) << "K = " << kappaTV.at(jtd300K) << "W/(m*K) " << endl;
        oss << "# Debye temperature giving best fit to Cv data = " << tdbest << "K " << endl;
        oss << "# Minimum value of Debye temperature = " << tdmin << "K " << "at T = " << AGL_data.temperature_external.at(jtdmin) << "K " << endl;
        oss << "# Maximum value of Debye temperature = " << tdmax << "K " << "at T = " << AGL_data.temperature_external.at(jtdmax) << "K " << endl;
        oss << "# Debye temperature at " << AGL_data.temperature_external.at(jtd300K) << "K = " << AGL_data.DebyeTemperature0pressure.at(jtd300K) << "K " << endl;
        oss << "# Acoustic Debye temperature = " << acousticthetaD << "K " << endl;
        oss << "# Gruneisen parameter at " << AGL_data.temperature_external.at(jtd300K) << "K = " << AGL_data.GruneisenParameter0pressure.at(jtd300K) << endl;
        oss << "# Gruneisen parameter from polynomial at " << AGL_data.temperature_external.at(jtd300K) << "K = " << AGL_data.gamma_poly.at(jtd300K) << endl;
        oss << "# Heat capacity at constant volume (Cv) at " << AGL_data.temperature_external.at(jtd300K) << "K = " << AGL_data.CvunitkB0pressure.at(jtd300K) << "kB/cell " << endl;
        oss << "# Heat capacity at constant pressure (Cp) at " << AGL_data.temperature_external.at(jtd300K) << "K = " << AGL_data.Cpkjmol0pressure.at(jtd300K) << "J/(mol*K) " << endl;
        oss << "# Thermal expansion at " << AGL_data.temperature_external.at(jtd300K) << "K = " << AGL_data.ThermalExpansion0pressure.at(jtd300K)  * 100000.0 << "10^{-5}/K " << endl;
        oss << "# Static bulk modulus at " << AGL_data.temperature_external.at(jtd300K) << "K = " << AGL_data.bulkmodulusstatic_0pressure.at(jtd300K) << "GPa " << endl;
        oss << "# Isothermal bulk modulus at " << AGL_data.temperature_external.at(jtd300K) << "K = " << AGL_data.bulkmodulusisothermal_0pressure.at(jtd300K) << "GPa " << endl;
        oss << "#  T (K)" << "\t" << "Kappa (W/(m*K)) " << "\t" << "Debye temp. (K) " << "\t" << "Gruneisen Parameter" << "\t" << "Cv (kB/cell)" << "\t" << "Cp (kB/cell)" << "\t" << "Thermal Expan. (10^{-5}/K)" << "\t" << "            B_static (Gpa)" << "\t" << "    B_isothermal (GPa)" << endl; 
        for (int i = 0; i < ntdpoints; i++) {
          oss << setw(8) << setprecision(2) << fixed << AGL_data.temperature_external.at(i) << "\t" << setw(15) << setprecision(6) << kappaTV.at(i) << "\t" << setw(23) << setprecision(6) << AGL_data.DebyeTemperature0pressure.at(i) << "\t" << setw(27) << setprecision(6) << AGL_data.GruneisenParameter0pressure.at(i) << "\t" << setw(12) << setprecision(6) << AGL_data.CvunitkB0pressure.at(i) << "\t" << setw(14) << setprecision(6) << AGL_data.CpunitkB0pressure.at(i) << "\t" << setw(26) << setprecision(6) << AGL_data.ThermalExpansion0pressure.at(i) * 100000.0 << "\t" << setw(12) << setprecision(6) << "\t" << AGL_data.bulkmodulusstatic_0pressure.at(i) << "\t" << setw(22) << setprecision(6) << AGL_data.bulkmodulusisothermal_0pressure.at(i)  << endl;
        }
        string ofiletempvpropsname = AGL_data.dirpathname + "/AGL_thermal_properties_temperature_vol.out";
        if(!aurostd::stringstream2file(oss, ofiletempvpropsname, "WRITE")) {
          aurostd::StringstreamClean(aus);
          aus << _AGLSTR_ERROR_ + "Unable to open file AGL_thermal_properties_temperature_vol.out" <<  endl;
          aurostd::PrintMessageStream(FileMESSAGE,aus,XHOST.QUIET);
          return 1;
        }	
        // [OBSOLETE] aurostd::StringstreamClean(oss);
        oss.clear();
        oss.str(std::string());
      }

      // Write calculated E(V) data including equilibrium volume determined by fitting calculated E(V) data
      // [OBSOLETE] aurostd::StringstreamClean(aus);
      // [OBSOLETE] aus << _AGLSTR_MESSAGE_ << "Opening file AGL_energy_volume.out" <<  endl;
      // [OBSOLETE] aurostd::PrintMessageStream(FileMESSAGE,aus,XHOST.QUIET);
      // [OBSOLETE] oss << "# E(V) data including equilibrium volume determined by fitting calculated E(V) data" << endl;
      // [OBSOLETE] oss << "# Equilibrium volume at zero temperature and pressure = " << AGL_data.volume_equilibrium_0p0T << " Angstrom^3/cell" << endl;
      // [OBSOLETE] oss << "# Energy at equilibrium volume at zero temperature and pressure = " << AGL_data.energy_equilibrium_0p0T << " eV/cell" << endl;
      // [OBSOLETE] oss << "# Equilibrium volume at zero temperature and pressure = " << AGL_data.volume_equilibrium_0p0T / AGL_data.natoms << " Angstrom^3/atom" << endl;
      // [OBSOLETE] oss << "# Energy at equilibrium volume at zero temperature and pressure = " << AGL_data.energy_equilibrium_0p0T / AGL_data.natoms << " eV/atom" << endl;
      // [OBSOLETE] oss << "# Volume (Ang^3/atom)        Energy(eV/atom)        Volume (Ang^3/cell)        Energy(eV/cell)" << endl;
      // [OBSOLETE] vector<double> volumetotal;
      // [OBSOLETE] vector<double> energytotal;
      // [OBSOLETE] vector<double> volume_atom;
      // [OBSOLETE] vector<double> energy_atom;
      // [OBSOLETE] volumetotal = AGL_data.volumeinput;
      // [OBSOLETE] energytotal = AGL_data.energyinput;
      // [OBSOLETE] volumetotal.push_back(AGL_data.volume_equilibrium_0p0T);
      // [OBSOLETE] energytotal.push_back(AGL_data.energy_equilibrium_0p0T);
      // [OBSOLETE] aglerror = AGL_functions::qcksortev(volumetotal, energytotal, FileMESSAGE);
      // [OBSOLETE] for (uint i = 0; i < volumetotal.size(); i++) {
      // [OBSOLETE] volume_atom.push_back(volumetotal.at(i) / AGL_data.natoms);
      // [OBSOLETE] energy_atom.push_back(energytotal.at(i) / AGL_data.natoms);
      // [OBSOLETE] }
      // [OBSOLETE] for (uint i = 0; i < volumetotal.size(); i++) {
      // [OBSOLETE] oss << setw(21) << setprecision(6) << volume_atom.at(i) << "\t" << setw(20) << setprecision(6) << energy_atom.at(i) << "\t" << setw(23) << setprecision(6) << volumetotal.at(i) << "\t" << setw(22) << setprecision(6) << energytotal.at(i) << endl;
      // [OBSOLETE] }
      // [OBSOLETE] string ofileenergyvolume = AGL_data.dirpathname + "/AGL_energy_volume.out";
      // [OBSOLETE] if(!aurostd::stringstream2file(oss, ofileenergyvolume, "WRITE")) {
      // [OBSOLETE] aurostd::StringstreamClean(aus);
      // [OBSOLETE] aus << _AGLSTR_ERROR_ + "Unable to open file AGL_energy_volume.out" <<  endl;
      // [OBSOLETE] aurostd::PrintMessageStream(FileMESSAGE,aus,XHOST.QUIET);
      // [OBSOLETE] return 1;
      // [OBSOLETE] }	
      // [OBSOLETE] oss.clear();
      // [OBSOLETE] oss.str(std::string());

      // Determine minimum and maximum energy and volume values to set plotting boundaries
      ecmin = energytotal.at(0);
      ecmax = energytotal.at(0);
      vcmin = volumetotal.at(0);
      vcmax = volumetotal.at(0);
      eamin = energy_atom.at(0);
      eamax = energy_atom.at(0);
      vamin = volume_atom.at(0);
      vamax = volume_atom.at(0);

      int nevpoints = 0;
      for (uint i = 0; i < volumetotal.size(); i++) {
        if(energytotal.at(i) < ecmin) {
          ecmin = energytotal.at(i);
        }
        if(energytotal.at(i) > ecmax) {
          ecmax = energytotal.at(i);
        }
        if(volumetotal.at(i) < vcmin) {
          vcmin = volumetotal.at(i);
        }
        if(volumetotal.at(i) > vcmax) {
          vcmax = volumetotal.at(i);
        }
        if(energy_atom.at(i) < eamin) {
          eamin = energy_atom.at(i);
        }
        if(energy_atom.at(i) > eamax) {
          eamax = energy_atom.at(i);
        }
        if(volume_atom.at(i) < vamin) {
          vamin = volume_atom.at(i);
        }
        if(volume_atom.at(i) > vamax) {
          vamax = volume_atom.at(i);
        }
        nevpoints++;
      }

      // Set plotting boundaries to nearest integer outside of value ranges
      if(ecmin < 0.0) {
        Ecellmin = ecmin - fmod(ecmin, 1.0) - 1.0;
      } else {
        Ecellmin = ecmin - fmod(ecmin, 1.0);
      }
      if(ecmax < 0.0) { 
        Ecellmax = ecmax - fmod(ecmax, 1.0);
      } else {
        Ecellmax = ecmax - fmod(ecmax, 1.0) + 1.0;
      }

      Vcellmin = vcmin - fmod(vcmin, 1.0);
      Vcellmax = vcmax - fmod(vcmax, 1.0) + 1.0;

      if(eamin < 0.0) {
        Eatommin = eamin - fmod(eamin, 1.0) - 1.0;
      } else {
        Eatommin = eamin - fmod(eamin, 1.0);
      }
      if(eamax < 0.0) {
        Eatommax = eamax - fmod(eamax, 1.0);
      } else {
        Eatommax = eamax - fmod(eamax, 1.0) + 1.0;
      }

      Vatommin = vamin - fmod(vamin, 1.0);
      Vatommax = vamax - fmod(vamax, 1.0) + 1.0;      

      // Write out values for all temperatures and pressures for several different properties
      if(USER_WRITE_FULL_RESULTS.option) {
        // Writes thermal property values at 300K in script-readable format
        // [OBSOLETE] aurostd::StringstreamClean(oss);
        oss.clear();
        oss.str(std::string());
        oss << "material=" << AGL_data.sysname << " | ";
        oss << "nspecies=" << xvasp.str.num_each_type.size() << " | ";
        oss << "natoms=" << AGL_data.natoms << " | ";
        oss << "average_atomic_mass=" << avmasskg << " | ";
        oss << "unit_cell_volume_m3_acoustic_debye_temperature=" << voleqDm << " | ";
        oss << "unit_cell_volume_m3_300K=" << voleq300K << " | ";
        oss << "thermal_conductivity_300K=" << kappaT.at(jtd300K) << " | ";
        oss << "thermal_conductivity_acoustic_debye_temperature=" << kappaD << " | ";
        oss << "debye_temperature=" << AGL_data.DebyeTemperature0pressure.at(jtdbest) << " | ";
        oss << "acoustic_debye_temperature=" << acousticthetaD << " | ";
        oss << "gruneisen_parameter=" << AGL_data.GruneisenParameter0pressure.at(jtdbest) << " | ";
        oss << "gruneisen_parameter_polynomial=" << AGL_data.gamma_poly.at(jtdbest) << " | ";
        // [OBSOLETE] oss << "heat_capacity_Cv_300K=" << AGL_data.Cv0pressure.at(jtd300K) << " | ";
        // [OBSOLETE] oss << "heat_capacity_Cp_300K=" << AGL_data.Cp0pressure.at(jtd300K) << " | ";
        oss << "heat_capacity_Cv_300K=" << AGL_data.CvunitkB0pressure.at(jtd300K) << " | ";
        oss << "heat_capacity_Cp_300K=" << AGL_data.CpunitkB0pressure.at(jtd300K) << " | ";
        oss << "thermal_expansion_300K=" << AGL_data.ThermalExpansion0pressure.at(jtd300K) * 100000.0 << " | ";
        oss << "bulk_modulus_static_300K=" << AGL_data.bulkmodulusstatic_0pressure.at(jtd300K) << " | ";
        oss << "bulk_modulus_isothermal_300K=" << AGL_data.bulkmodulusisothermal_0pressure.at(jtd300K) << " | ";
        string ofiletplibname = AGL_data.dirpathname + "/AGL_thermal_properties_lib.dat";
        if(!aurostd::stringstream2file(oss, ofiletplibname, "WRITE")) {
          aurostd::StringstreamClean(aus);
          aus << _AGLSTR_ERROR_ + "Unable to open file AGL_thermal_properties_lib.dat" <<  endl;
          aurostd::PrintMessageStream(FileMESSAGE,aus,XHOST.QUIET);
          return 1;
        }	
        //aurostd::StringstreamClean(oss);
        oss.clear();
        oss.str(std::string());

        // Writes thermal property values at 300K in file in parseable format
        // [OBSOLETE] aurostd::StringstreamClean(oss);
        oss << "agl_thermal_conductivity_300K=" << kappaT.at(jtd300K) << " | ";
        oss << "agl_debye=" << AGL_data.DebyeTemperature0pressure.at(jtdbest) << " | ";
        oss << "agl_acoustic_debye=" << acousticthetaD << " | ";
        oss << "agl_gruneisen=" << AGL_data.GruneisenParameter0pressure.at(jtdbest) << " | ";
        // [OBSOLETE] oss << "agl_heat_capacity_Cv_300K=" << AGL_data.Cv0pressure.at(jtd300K) << " | ";
        // [OBSOLETE] oss << "agl_heat_capacity_Cp_300K=" << AGL_data.Cp0pressure.at(jtd300K) << " | ";
        oss << "agl_heat_capacity_Cv_300K=" << AGL_data.CvunitkB0pressure.at(jtd300K) << " | ";
        oss << "agl_heat_capacity_Cp_300K=" << AGL_data.CpunitkB0pressure.at(jtd300K) << " | ";
        oss << "agl_thermal_expansion_300K=" << AGL_data.ThermalExpansion0pressure.at(jtd300K)  * 100000.0 << " | ";
        oss << "agl_bulk_modulus_static_300K=" << AGL_data.bulkmodulusstatic_0pressure.at(jtd300K) << " | ";
        // [OBSOLETE] oss << "agl_bulk_modulus_isothermal_300K=" << AGL_data.bulkmodulusisothermal_0pressure.at(jtd300K) << " | ";
        oss << "agl_bulk_modulus_isothermal_300K=" << AGL_data.bulkmodulusisothermal_0pressure.at(jtd300K);
        string ofileagllibname = AGL_data.dirpathname + "/agllib.out";
        if(!aurostd::stringstream2file(oss, ofileagllibname, "WRITE")) {
          aurostd::StringstreamClean(aus);
          aus << _AGLSTR_ERROR_ + "Unable to open file agllib.out" <<  endl;
          aurostd::PrintMessageStream(FileMESSAGE,aus,XHOST.QUIET);
          return 1;
        }	
        oss.clear();
        oss.str(std::string());

        // Writes equilibrium volume in units of Angstrom^3 for all temperatures and pressures in a plottable format
        aurostd::StringstreamClean(aus);
        aus << _AGLSTR_MESSAGE_ << "Opening file AGL_Volume_equilibrium_p.out" <<  endl;
        aurostd::PrintMessageStream(FileMESSAGE,aus,XHOST.QUIET);
        // [OBSOLETE] aurostd::StringstreamClean(oss);
        oss << "# Equilibrium volumes for all temperatures and pressures obtained from GIBBS" << endl;
        oss << "#  T (K)" << "\t" << "V (Ang^3) for Pressure (GPa)" << endl;
        oss << "#  T (K)";
        for (uint k = 0; k < AGL_data.pressure_external.size(); k++) {
          oss << "\t" << setw(8) << setprecision(2) << fixed << AGL_data.pressure_external.at(k);
        }
        oss << endl;
        for (int j = 0; j < ntdpoints; j++) {
          oss << setw(8) << setprecision(2) << fixed << AGL_data.temperature_external.at(j);
          for (uint k = 0; k < AGL_data.pressure_external.size(); k++) {
            // [OBSOLETE] oss << "\t" << setw(15) << setprecision(6) << (AGL_data.VolumeEquilibrium.at(j).at(k));
            oss << setw(16) << setprecision(6) << (AGL_data.VolumeEquilibrium.at(j).at(k));
          }
          oss << endl;
        }
        string ofilevolminpname = AGL_data.dirpathname + "/AGL_Volume_equilibrium_pressure.out";
        if(!aurostd::stringstream2file(oss, ofilevolminpname, "WRITE")) {
          aurostd::StringstreamClean(aus);
          aus << _AGLSTR_ERROR_ + "Unable to open file AGL_Volume_equilibrium_pressure.out" <<  endl;
          aurostd::PrintMessageStream(FileMESSAGE,aus,XHOST.QUIET);
          return 1;
        }	
        // [OBSOLETE] aurostd::StringstreamClean(oss);
        oss.clear();
        oss.str(std::string());

        // Writes equilibrium volume in terms of x = (V/V0)^(1/3) for all temperatures and pressures in a plottable format
        aurostd::StringstreamClean(aus);
        aus << _AGLSTR_MESSAGE_ << "Opening file AGL_X_equilibrium_p.dat" <<  endl;
        aurostd::PrintMessageStream(FileMESSAGE,aus,XHOST.QUIET);
        // [OBSOLETE] aurostd::StringstreamClean(oss);
        oss << "# Equilibrium lattice scaling factors for all temperatures and pressures obtained from GIBBS" << endl;
        oss << "#  T (K)" << "\t" << "x = (V/V0)^(1/3) for Pressure (GPa)" << endl;
        oss << "#  T (K)";
        for (uint k = 0; k < AGL_data.pressure_external.size(); k++) {
          oss << "\t" << setw(8) << setprecision(2) << fixed << AGL_data.pressure_external.at(k);
        }
        oss << endl;
        for (int j = 0; j < ntdpoints; j++) {
          oss << setw(8) << setprecision(2) << fixed << AGL_data.temperature_external.at(j);
          for (uint k = 0; k < AGL_data.pressure_external.size(); k++) {
            // [OBSOLETE] oss << "\t" << setw(15) << setprecision(6) << (AGL_data.xminsav.at(j).at(k));
            oss << setw(16) << setprecision(6) << (AGL_data.xminsav.at(j).at(k));
          }
          oss << endl;
        }
        string ofilexminpname = AGL_data.dirpathname + "/AGL_X_equilibrium_pressure.out";
        if(!aurostd::stringstream2file(oss, ofilexminpname, "WRITE")) {
          aurostd::StringstreamClean(aus);
          aus << _AGLSTR_ERROR_ + "Unable to open file AGL_X_equilibrium_pressure.out" <<  endl;
          aurostd::PrintMessageStream(FileMESSAGE,aus,XHOST.QUIET);
          return 1;
        }	
        // [OBSOLETE] aurostd::StringstreamClean(oss);
        oss.clear();
        oss.str(std::string());

        // Writes Gibbs free energy in units of eV/atom for all temperatures and pressures in a plottable format
        // This data can be used to generate (p, T) phase diagrams
        // For a given value of temperature and pressure, the phase with the lowest Gibbs free energy will be the equilibrium phase
        aurostd::StringstreamClean(aus);
        aus << _AGLSTR_MESSAGE_ << "Opening file AGL_Gibbs_free_energy_p.out" <<  endl;
        aurostd::PrintMessageStream(FileMESSAGE,aus,XHOST.QUIET);
        // [OBSOLETE] aurostd::StringstreamClean(oss);
        oss << "# Gibbs free energy values for all temperatures and pressures obtained from GIBBS" << endl;
        oss << "#  T (K)" << "\t" << "G (eV/atom) for Pressure (GPa)" << endl;
        oss << "#  T (K)";
        for (uint k = 0; k < AGL_data.pressure_external.size(); k++) {
          oss << "\t" << setw(8) << setprecision(2) << fixed << AGL_data.pressure_external.at(k);
        }
        oss << endl;
        for (int j = 0; j < ntdpoints; j++) {
          oss << setw(8) << setprecision(2) << fixed << AGL_data.temperature_external.at(j);
          for (uint k = 0; k < AGL_data.pressure_external.size(); k++) {
            // [OBSOLETE] oss << "\t" << setw(15) << setprecision(6) << (AGL_data.GibbsFreeEnergyPressureeV.at(j).at(k) / AGL_data.natoms);
            oss << setw(16) << setprecision(6) << (AGL_data.GibbsFreeEnergyPressureeV.at(j).at(k) / AGL_data.natoms);
          }
          oss << endl;
        }
        string ofilegfrenergpname = AGL_data.dirpathname + "/AGL_Gibbs_free_energy_pressure.out";
        if(!aurostd::stringstream2file(oss, ofilegfrenergpname, "WRITE")) {
          aurostd::StringstreamClean(aus);
          aus << _AGLSTR_ERROR_ + "Unable to open file AGL_Gibbs_free_energy_pressure.out" <<  endl;
          aurostd::PrintMessageStream(FileMESSAGE,aus,XHOST.QUIET);
          return 1;
        }	
        // [OBSOLETE] aurostd::StringstreamClean(oss);
        oss.clear();
        oss.str(std::string());

        // Write POSCAR with equilibrium volume determined by fitting calculated E(V) data
        xstructure equilibriumstructure = xvasp.str;
        equilibriumstructure.InflateLattice(AGL_data.xlattice_equilibrium_0p0T);
        equilibriumstructure.is_vasp4_poscar_format=TRUE;
        equilibriumstructure.is_vasp5_poscar_format=FALSE;
        oss << equilibriumstructure << endl;
        string ofileposcarequilibrium = AGL_data.dirpathname + "/POSCAR.aglmin";
        if(!aurostd::stringstream2file(oss, ofileposcarequilibrium, "WRITE")) {
          aurostd::StringstreamClean(aus);
          aus << _AGLSTR_ERROR_ + "Unable to open file POSCAR.aglmin" <<  endl;
          aurostd::PrintMessageStream(FileMESSAGE,aus,XHOST.QUIET);
          return 1;
        }	
        oss.clear();
        oss.str(std::string());      
      }

      // Write out values for all temperatures and pressures for a wide range of thermal properties
      // This option uses a lot of memory but is useful for creating (p, T) phase diagrams
      if(USER_WRITE_ALL_PRESSURES.option && USER_SAVE_ALL_PRESSURES.option) {     
        // Write Helmholtz free energy for all temperatures and pressures
        aurostd::StringstreamClean(aus);
        aus << _AGLSTR_MESSAGE_ << "Writing free energy for all temperatures and pressures" <<  endl;
        aurostd::PrintMessageStream(FileMESSAGE,aus,XHOST.QUIET);
        // Writes vibrational Helmholtz free energy in units of meV/cell for all temperatures and pressures in a plottable format
        // [OBSOLETE] aurostd::StringstreamClean(oss);
        oss << "# Helmholtz free energy values for all temperatures and pressures obtained from GIBBS" << endl;
        oss << "#  T (K)" << "\t" << "Fvib (meV/cell) for Pressure (GPa)" << endl;
        oss << "#  T (K)";
        for (uint k = 0; k < AGL_data.pressure_external.size(); k++) {
          oss << "\t" << setw(8) << setprecision(2) << fixed << AGL_data.pressure_external.at(k);
        }
        oss << endl;
        for (int j = 0; j < ntdpoints; j++) {
          oss << setw(8) << setprecision(2) << fixed << AGL_data.temperature_external.at(j);
          for (uint k = 0; k < AGL_data.pressure_external.size(); k++) {
            // [OBSOLETE] oss << "\t" << setw(15) << setprecision(6) << AGL_data.HelmholtzEnergyPressuremeV.at(j).at(k);
            oss << setw(16) << setprecision(6) << AGL_data.HelmholtzEnergyPressuremeV.at(j).at(k);
          }
          oss << endl;
        }
        string ofilefrenergpname = AGL_data.dirpathname + "/AGL_Helmholtz_free_energy_pressure.out";
        if(!aurostd::stringstream2file(oss, ofilefrenergpname, "WRITE")) {
          aurostd::StringstreamClean(aus);
          aus << _AGLSTR_ERROR_ + "Unable to open file AGL_Helmholtz_free_energy_pressure.out" <<  endl;
          aurostd::PrintMessageStream(FileMESSAGE,aus,XHOST.QUIET);
          return 1;
        }	
        // [OBSOLETE] aurostd::StringstreamClean(oss);
        oss.clear();
        oss.str(std::string());

        // Writes Entropy in units of eV/atom for all temperatures and pressures in a plottable format
        aurostd::StringstreamClean(aus);
        aus << _AGLSTR_MESSAGE_ << "Opening file Entropy_pressure.out" <<  endl;
        aurostd::PrintMessageStream(FileMESSAGE,aus,XHOST.QUIET);
        // [OBSOLETE] aurostd::StringstreamClean(oss);
        oss << "# Vibrational entropy values for all temperatures and pressures obtained from GIBBS" << endl;
        oss << "#  T (K)" << "\t" << "S (eV/atom*K) for Pressure (GPa)" << endl;
        oss << "#  T (K)";
        //for (int k = 0; k < AGL_data.npres; k++)
        for (uint k = 0; k < AGL_data.pressure_external.size(); k++) {
          oss << "\t" << setw(8) << setprecision(2) << fixed << AGL_data.pressure_external.at(k);
        }
        oss << endl;
        for (int j = 0; j < ntdpoints; j++) {
          oss << setw(8) << setprecision(2) << fixed << AGL_data.temperature_external.at(j);
          //for (int k = 0; k < AGL_data.npres; k++)
          for (uint k = 0; k < AGL_data.pressure_external.size(); k++) {
            // [OBSOLETE] oss << "\t" << setw(15) << setprecision(6) << (AGL_data.EntropyPressuremeV.at(j).at(k) / AGL_data.natoms);
            oss << setw(16) << setprecision(6) << (AGL_data.EntropyPressuremeV.at(j).at(k) / AGL_data.natoms);
          }
          oss << endl;
        }
        string ofileentropypname = AGL_data.dirpathname + "/AGL_Entropy_pressure.out";
        if(!aurostd::stringstream2file(oss, ofileentropypname, "WRITE")) {
          aurostd::StringstreamClean(aus);
          aus << _AGLSTR_ERROR_ + "Unable to open file AGL_Entropy_pressure.out" <<  endl;
          aurostd::PrintMessageStream(FileMESSAGE,aus,XHOST.QUIET);
          return 1;
        }	
        // [OBSOLETE] aurostd::StringstreamClean(oss);
        oss.clear();
        oss.str(std::string());

        // Writes internal energy in units of eV/atom for all temperatures and pressures in a plottable format
        aurostd::StringstreamClean(aus);
        aus << _AGLSTR_MESSAGE_ << "Opening file Internal_energy_pressure.dat" <<  endl;
        aurostd::PrintMessageStream(FileMESSAGE,aus,XHOST.QUIET);
        // [OBSOLETE] aurostd::StringstreamClean(oss);
        oss << "# Vibrational internal energy values for all temperatures and pressures obtained from GIBBS" << endl;
        oss << "#  T (K)" << "\t" << "S (eV/atom) for Pressure (GPa)" << endl;
        oss << "#  T (K)";
        for (uint k = 0; k < AGL_data.pressure_external.size(); k++) {
          oss << "\t" << setw(8) << setprecision(2) << fixed << AGL_data.pressure_external.at(k);
        }
        oss << endl;
        for (int j = 0; j < ntdpoints; j++) {
          oss << setw(8) << setprecision(2) << fixed << AGL_data.temperature_external.at(j);
          for (uint k = 0; k < AGL_data.pressure_external.size(); k++) {
            // [OBSOLETE] oss << "\t" << setw(15) << setprecision(6) << (AGL_data.InternalEnergyPressuremeV.at(j).at(k) / AGL_data.natoms);
            oss << setw(16) << setprecision(6) << (AGL_data.InternalEnergyPressuremeV.at(j).at(k) / AGL_data.natoms);
          }
          oss << endl;
        }
        string ofileintenergpname = AGL_data.dirpathname + "/AGL_Internal_energy_pressure.out";
        if(!aurostd::stringstream2file(oss, ofileintenergpname, "WRITE")) {
          aurostd::StringstreamClean(aus);
          aus << _AGLSTR_ERROR_ + "Unable to open file AGL_Internal_energy_pressure.out" <<  endl;
          aurostd::PrintMessageStream(FileMESSAGE,aus,XHOST.QUIET);
          return 1;
        }	
        // [OBSOLETE] aurostd::StringstreamClean(oss);
        oss.clear();
        oss.str(std::string());

        // Writes Debye temperature in units of K for all temperatures and pressures in a plottable format
        aurostd::StringstreamClean(aus);
        aus << _AGLSTR_MESSAGE_ << "Opening file Debye_temperature_pressure.dat" <<  endl;
        aurostd::PrintMessageStream(FileMESSAGE,aus,XHOST.QUIET);
        // [OBSOLETE] aurostd::StringstreamClean(oss);
        oss << "# Debye temperature values for all temperatures and pressures obtained from GIBBS" << endl;
        oss << "#  T (K)" << "\t" << "Theta (K) for Pressure (GPa)" << endl;
        oss << "#  T (K)";
        for (uint k = 0; k < AGL_data.pressure_external.size(); k++) {
          oss << "\t" << setw(8) << setprecision(2) << fixed << AGL_data.pressure_external.at(k);
        }
        oss << endl;
        for (int j = 0; j < ntdpoints; j++) {
          oss << setw(8) << setprecision(2) << fixed << AGL_data.temperature_external.at(j);
          for (uint k = 0; k < AGL_data.pressure_external.size(); k++) {
            // [OBSOLETE] oss << "\t" << setw(15) << setprecision(6) << (AGL_data.DebyeTemperaturePressure.at(j).at(k));
            oss << setw(16) << setprecision(6) << (AGL_data.DebyeTemperaturePressure.at(j).at(k));
          }
          oss << endl;
        }
        string ofiletdebyepname = AGL_data.dirpathname + "/AGL_Debye_temperature_pressure.out";
        if(!aurostd::stringstream2file(oss, ofiletdebyepname, "WRITE")) {
          aurostd::StringstreamClean(aus);
          aus << _AGLSTR_ERROR_ + "Unable to open file AGL_Debye_temperature_pressure.out" <<  endl;
          aurostd::PrintMessageStream(FileMESSAGE,aus,XHOST.QUIET);
          return 1;
        }	
        // [OBSOLETE] aurostd::StringstreamClean(oss);
        oss.clear();
        oss.str(std::string());

        // Writes Gruneisen parameter for all temperatures and pressures in a plottable format
        aurostd::StringstreamClean(aus);
        aus << _AGLSTR_MESSAGE_ << "Opening file Gruneisen_parameter_pressure.out" <<  endl;
        aurostd::PrintMessageStream(FileMESSAGE,aus,XHOST.QUIET);
        // [OBSOLETE] aurostd::StringstreamClean(oss);
        oss << "# Debye temperature values for all temperatures and pressures obtained from GIBBS" << endl;
        oss << "#  T (K)" << "\t" << "Gamma for Pressure (GPa)" << endl;
        oss << "#  T (K)";
        for (uint k = 0; k < AGL_data.pressure_external.size(); k++) {
          oss << "\t" << setw(8) << setprecision(2) << fixed << AGL_data.pressure_external.at(k);
        }
        oss << endl;
        for (int j = 0; j < ntdpoints; j++) {
          oss << setw(8) << setprecision(2) << fixed << AGL_data.temperature_external.at(j);
          //for (int k = 0; k < AGL_data.npres; k++)
          for (uint k = 0; k < AGL_data.pressure_external.size(); k++) {
            // [OBSOLETE] oss << "\t" << setw(15) << setprecision(6) << (AGL_data.GruneisenParameterPressure.at(j).at(k));
            oss << setw(16) << setprecision(6) << (AGL_data.GruneisenParameterPressure.at(j).at(k));
          }
          oss << endl;
        }
        string ofilegammapname = AGL_data.dirpathname + "/AGL_Gruneisen_parameter_pressure.out";
        if(!aurostd::stringstream2file(oss, ofilegammapname, "WRITE")) {
          aurostd::StringstreamClean(aus);
          aus << _AGLSTR_ERROR_ + "Unable to open file AGL_Gruneisen_parameter_pressure.out" <<  endl;
          aurostd::PrintMessageStream(FileMESSAGE,aus,XHOST.QUIET);
          return 1;
        }	
        // [OBSOLETE] aurostd::StringstreamClean(oss);
        oss.clear();
        oss.str(std::string());
      }

      // Write out data for Hugoniot plots: moved to after plot function calls to allow re-run of GIBBS fitting without truncating pressure and temperature
      // Mass density (g/cm^3); Temperature (K); E_DFT + U_int_vib (kJ/g); Pressure (GPa)
      // Write out data for all temperatures for each pressure
      // [OBSOLETE] if(USER_WRITE_HUGONIOT_INPUT.option) {
      // [OBSOLETE] for (uint k = 0; k < AGL_data.pressure_external.size(); k++) {
      // [OBSOLETE]   oss << "# Data for pressure = " << AGL_data.pressure_external.at(k) << endl;
      // [OBSOLETE]   oss << "# rho(g/cc)     T(K)            E(kJ/g)         P(GPa)" << endl;
      // [OBSOLETE]   for (uint j = 0; j < AGL_data.temperature_external.size(); j++) {
      // [OBSOLETE] Convert energy from eV/cell to kJ/g
      // [OBSOLETE] energy_kJg = (AGL_data.EnergyDFT_UIntVib.at(j).at(k) * 1.6e-22) / cellmass_grams;
      // [OBSOLETE]  Write data for this (p, T) point
      // [OBSOLETE] oss << AGL_data.mass_density_gcm3.at(j).at(k) << "\t" << AGL_data.temperature_external.at(j) << "\t" << energy_kJg << "\t" << AGL_data.pressure_external.at(k) << endl;
      // [OBSOLETE]  }
      // [OBSOLETE] }
      // [OBSOLETE] string ofilehugoniotinput = AGL_data.dirpathname + "/AGL_Hugoniot_input_data.out";
      // [OBSOLETE] if(!aurostd::stringstream2file(oss, ofilehugoniotinput, "WRITE")) {
      // [OBSOLETE]   aurostd::StringstreamClean(aus);
      // [OBSOLETE]   aus << _AGLSTR_ERROR_ + "Unable to open file AGL_Hugoniot_input_data.out" <<  endl;
      // [OBSOLETE]   aurostd::PrintMessageStream(FileMESSAGE,aus,XHOST.QUIET);
      // [OBSOLETE]   return 1;
      // [OBSOLETE] }	
      // [OBSOLETE] oss.clear();
      // [OBSOLETE] oss.str(std::string());
      // [OBSOLETE] }

      // Run Hugoniot calculation: moved to after plot function calls to allow re-run of GIBBS fitting without truncating pressure and temperature
      // Mass density (g/cm^3); Temperature (K); E_DFT + U_int_vib (kJ/g); Pressure (GPa)
      // Pass data for all temperatures for each pressure
      // [OBSOLETE] vector<vector<double> > energy_pT_kJg;
      // [OBSOLETE] vector<vector<double> > hugoniot_output;
      // [OBSOLETE] energy_pT_kJg.resize(AGL_data.pressure_external.size());
      // [OBSOLETE] hugoniot_output.resize(AGL_data.pressure_external.size());
      // [OBSOLETE] if(USER_HUGONIOT_CALC.option) {
      // [OBSOLETE] for (uint k = 0; k < AGL_data.pressure_external.size(); k++) {
      // [OBSOLETE] for (uint j = 0; j < AGL_data.temperature_external.size(); j++) {
      // Convert energy from eV/cell to kJ/g
      // [OBSOLETE] energy_kJg = (AGL_data.EnergyDFT_UIntVib.at(j).at(k) * 1.6e-22) / cellmass_grams;
      // [OBSOLETE] energy_pT_kJg.at(k).push_back(energy_kJg);
      // [OBSOLETE] }
      // [OBSOLETE] }
      // [OBSOLETE] aglerror = AGL_functions::runHugoniot(AGL_data.pressure_external, AGL_data.temperature_external, AGL_data.mass_density_gcm3, energy_pT_kJg, hugoniot_output, FileMESSAGE);
      // [OBSOLETE] if(aglerror != 0 && aglerror != 2) {
      // [OBSOLETE] aurostd::StringstreamClean(aus);
      // [OBSOLETE] aus << _AGLSTR_ERROR_ + "Failure in Hugoniot calculation" <<  endl;
      // [OBSOLETE] aurostd::PrintMessageStream(FileMESSAGE,aus,XHOST.QUIET);
      // [OBSOLETE] return aglerror;
      // [OBSOLETE] } else {
      // [OBSOLETE] oss << std::setw(15) << "rho(g/cc)" << std::setw(15) << "T(K)" << std::setw(15) << "E(kJ/g)" << std::setw(15) << "P(GPa)" << endl;
      // [OBSOLETE] for (uint i = 0; i < hugoniot_output.size(); i++) {
      // [OBSOLETE] for (uint j = 0; j < hugoniot_output.at(i).size(); j++) {
      // [OBSOLETE] oss << setw(15) << setprecision(6) << hugoniot_output.at(i).at(j);
      // [OBSOLETE] }
      // [OBSOLETE] oss << endl;
      // [OBSOLETE] }
      // [OBSOLETE] string ofilehugoniotoutput = AGL_data.dirpathname + "/AGL_Hugoniot.out";
      // [OBSOLETE] if(!aurostd::stringstream2file(oss, ofilehugoniotoutput, "WRITE")) {
      // [OBSOLETE] aurostd::StringstreamClean(aus);
      // [OBSOLETE] aus << _AGLSTR_ERROR_ + "Unable to open file AGL_Hugoniot.out" <<  endl;
      // [OBSOLETE] aurostd::PrintMessageStream(FileMESSAGE,aus,XHOST.QUIET);
      // [OBSOLETE] return 1;
      // [OBSOLETE] }	
      // [OBSOLETE] }
      // [OBSOLETE] oss.clear();
      // [OBSOLETE] oss.str(std::string());
      // [OBSOLETE] }

      // Plot Debye temperature, heat capacity, Gruneisen parameter, and vibrational free energy as a function of temperature; and energy as a function of cell volume
      if(USER_PLOT_RESULTS.option) {

        // ****************** Plot Debye temperature as a function of temperature **********************
        string debyedatalabel = "debye";
        string xlabel = "Temperature (K)";
        string ylabel = "Debye Temperature (K)";
        string plotname = "Debye Temperature (K)";
        string plotfilename = AGL_data.dirpathname + "/" + AGL_data.sysname + "_debye_temperature";
        // Call plotting function
        aglerror = AGL_functions::plotaglresults (AGL_data.temperature_external, AGL_data.DebyeTemperature0pressure, Tmin, Tmax, DEB_min, DEB_max, ntdpoints, debyedatalabel, xlabel, ylabel, plotname, plotfilename, AGL_data.sysname, FileMESSAGE);
        if(aglerror != 0) {
          aurostd::StringstreamClean(aus);
          aus << _AGLSTR_ERROR_ + "Failed to plot Debye temperature" << endl;  
          aurostd::PrintMessageStream(FileMESSAGE,aus,XHOST.QUIET);
          return aglerror;
        }

        // ****************** Plot heat capacity (constant volume) as a function of temperature **********************
        string cvdatalabel = "cv";
        xlabel = "Temperature (K)";
        ylabel = "Heat Capacity (kB/cell)";
        plotname = "Heat Capacity (kB/cell)";
        plotfilename = AGL_data.dirpathname + "/" + AGL_data.sysname + "_heat_capacity_Cv";
        // Call plotting function	
        aglerror = AGL_functions::plotaglresults (AGL_data.temperature_external, AGL_data.CvunitkB0pressure, Tmin, Tmax, CV_min, CV_max, ntdpoints, cvdatalabel, xlabel, ylabel, plotname, plotfilename, AGL_data.sysname, FileMESSAGE);
        if(aglerror != 0) {
          aurostd::StringstreamClean(aus);
          aus << _AGLSTR_ERROR_ + "Failed to plot heat capacity at constant volume" << endl;  
          aurostd::PrintMessageStream(FileMESSAGE,aus,XHOST.QUIET);
          return aglerror;
        }

        // ****************** Plot heat capacity (constant pressure) as a function of temperature **********************
        string cpdatalabel = "cp";
        xlabel = "Temperature (K)";
        ylabel = "Heat Capacity (kB/cell)";
        plotname = "Heat Capacity at constant pressure (kB/cell)";
        plotfilename = AGL_data.dirpathname + "/" + AGL_data.sysname + "_heat_capacity_Cp";
        // Call plotting function	
        aglerror = AGL_functions::plotaglresults (AGL_data.temperature_external, AGL_data.CpunitkB0pressure, Tmin, Tmax, CP_min, CP_max, ntdpoints, cpdatalabel, xlabel, ylabel, plotname, plotfilename, AGL_data.sysname, FileMESSAGE);
        if(aglerror != 0) {
          aurostd::StringstreamClean(aus);
          aus << _AGLSTR_ERROR_ + "Failed to plot heat capacity at constant pressure" << endl;  
          aurostd::PrintMessageStream(FileMESSAGE,aus,XHOST.QUIET);
          return aglerror;
        }

        // ****************** Plot Gruneisen parameter as a function of temperature **********************
        string gadatalabel = "ga";
        xlabel = "Temperature (K)";
        ylabel = "Gruneisen Parameter";
        plotname = "Gruneisen Parameter";
        plotfilename = AGL_data.dirpathname + "/" + AGL_data.sysname + "_gruneisen_parameter";
        // Call plotting function	
        aglerror = AGL_functions::plotaglresults (AGL_data.temperature_external, AGL_data.GruneisenParameter0pressure, Tmin, Tmax, GA_min, GA_max, ntdpoints, gadatalabel, xlabel, ylabel, plotname, plotfilename, AGL_data.sysname, FileMESSAGE);
        if(aglerror != 0) {
          aurostd::StringstreamClean(aus);
          aus << _AGLSTR_ERROR_ + "Failed to plot Gruneisen parameter" << endl;  
          aurostd::PrintMessageStream(FileMESSAGE,aus,XHOST.QUIET);
          return aglerror;
        }

        // ****************** Plot vibrational free energy as a function of temperature **********************
        string hedatalabel = "he";
        xlabel = "Temperature (K)";
        ylabel = "Vibrational Free Energy (meV/cell)";
        plotname = "Vibrational Free Energy (meV/cell)";
        plotfilename = AGL_data.dirpathname + "/" + AGL_data.sysname + "_vibrational_free_energy";
        // Call plotting function	
        aglerror = AGL_functions::plotaglresults (AGL_data.temperature_external, AGL_data.HelmholtzEnergy0pressuremeV, Tmin, Tmax, VF_min, VF_max, ntdpoints, hedatalabel, xlabel, ylabel, plotname, plotfilename, AGL_data.sysname, FileMESSAGE);
        if(aglerror != 0) {
          aurostd::StringstreamClean(aus);
          aus << _AGLSTR_ERROR_ + "Failed to plot vibrational free energy" << endl;  
          aurostd::PrintMessageStream(FileMESSAGE,aus,XHOST.QUIET);
          return aglerror;
        }

        // ****************** Plot calculated energy/cell as a function of volume/cell ***********************
        string evcdatalabel = "evc";
        xlabel = "Volume (Ang^3/cell)";
        ylabel = "Energy (eV/cell)";
        plotname = "Energy as a function of volume (eV/cell)";
        plotfilename = AGL_data.dirpathname + "/" + AGL_data.sysname + "_energy_volume_cell";
        // Call plotting function	
        aglerror = AGL_functions::plotaglresults (volumetotal, energytotal, Vcellmin, Vcellmax, Ecellmin, Ecellmax, nevpoints, evcdatalabel, xlabel, ylabel, plotname, plotfilename, AGL_data.sysname, FileMESSAGE);
        if(aglerror != 0) {
          aurostd::StringstreamClean(aus);
          aus << _AGLSTR_ERROR_ + "Failed to plot energy(volume) per cell" << endl;  
          aurostd::PrintMessageStream(FileMESSAGE,aus,XHOST.QUIET);
          return aglerror;
        }

        // ****************** Plot calculated energy/atom as a function of volume/atom ***********************
        string evadatalabel = "eva";
        xlabel = "Volume (Ang^3/atom)";
        ylabel = "Energy (eV/atom)";
        plotname = "Energy as a function of volume (eV/atom)";
        plotfilename = AGL_data.dirpathname + "/" + AGL_data.sysname + "_energy_volume_atom";
        // Call plotting function	
        aglerror = AGL_functions::plotaglresults (volume_atom, energy_atom, Vatommin, Vatommax, Eatommin, Eatommax, nevpoints, evadatalabel, xlabel, ylabel, plotname, plotfilename, AGL_data.sysname, FileMESSAGE);
        if(aglerror != 0) {
          aurostd::StringstreamClean(aus);
          aus << _AGLSTR_ERROR_ + "Failed to plot energy(volume) per atom" << endl;  
          aurostd::PrintMessageStream(FileMESSAGE,aus,XHOST.QUIET);
          return aglerror;
        }

      }

      // Write out data for Hugoniot plots
      // Mass density (g/cm^3); Temperature (K); E_DFT + U_int_vib (kJ/g); Pressure (GPa)
      // Write out data for all temperatures for each pressure
      if(USER_WRITE_HUGONIOT_INPUT.option && !AGL_data.run_all_pressure_temperature) {
        for (uint k = 0; k < AGL_data.pressure_external.size(); k++) {
          oss << "# Data for pressure = " << AGL_data.pressure_external.at(k) << endl;
          oss << "# rho(g/cc)     T(K)            E(kJ/g)         P(GPa)" << endl;
          for (uint j = 0; j < AGL_data.temperature_external.size(); j++) {
            // Convert energy from eV/cell to kJ/g
            energy_kJg = (AGL_data.EnergyDFT_UIntVib.at(j).at(k) * 1.6e-22) / cellmass_grams;
            // Write data for this (p, T) point
            oss << AGL_data.mass_density_gcm3.at(j).at(k) << "\t" << AGL_data.temperature_external.at(j) << "\t" << energy_kJg << "\t" << AGL_data.pressure_external.at(k) << endl;
          }
        }
        string ofilehugoniotinput = AGL_data.dirpathname + "/AGL_Hugoniot_input_data.out";
        if(!aurostd::stringstream2file(oss, ofilehugoniotinput, "WRITE")) {
          aurostd::StringstreamClean(aus);
          aus << _AGLSTR_ERROR_ + "Unable to open file AGL_Hugoniot_input_data.out" <<  endl;
          aurostd::PrintMessageStream(FileMESSAGE,aus,XHOST.QUIET);
          return 1;
        }	
        // [OBSOLETE] aurostd::StringstreamClean(oss);
        oss.clear();
        oss.str(std::string());
      }

      // Run Hugoniot calculation
      // Mass density (g/cm^3); Temperature (K); E_DFT + U_int_vib (kJ/g); Pressure (GPa)
      // Pass data for all temperatures for each pressure
      vector<vector<double> > energy_pT_kJg;
      // [OBSOLETE] vector<vector<double> > hugoniot_output;
      energy_pT_kJg.resize(AGL_data.pressure_external.size());
      hugoniot_output.resize(AGL_data.pressure_external.size());
      bool json_written = false;
      if(USER_HUGONIOT_CALC.option && !AGL_data.run_all_pressure_temperature) {
        aurostd::StringstreamClean(aus);
        aus << _AGLSTR_MESSAGE_ + "Calculating Hugoniot" <<  endl;
        aurostd::PrintMessageStream(FileMESSAGE,aus,XHOST.QUIET);
        if ((AGL_data.pressure_external.size() < USER_NPRESSURE) || (AGL_data.temperature_external.size() < USER_NTEMPERATURE)) {
          AGL_data.run_all_pressure_temperature = true;
          AGL_data.tdebye.clear();
          AGL_data.pressure_external.resize(USER_NPRESSURE);
          for(uint i = 0; i < AGL_data.pressure_external.size(); i++) {
            AGL_data.pressure_external.at(i) = pres_orig.at(i); 
          }
          // Regenerate temperature values using stepsize and number of values
          // Resize vector in advance to allocate memory to store temperature values
          AGL_data.temperature_external.resize(USER_NTEMPERATURE);
          tempi = 0.0;
          for(uint i = 0; i < USER_NTEMPERATURE; i++) {
            AGL_data.temperature_external.at(i) = tempi; 
            tempi = tempi + USER_STEMPERATURE;
          }

          // Reset E(V) data to initial values
          AGL_data.energyinput.resize(AGL_data.volumeinput_orig.size());
          AGL_data.volumeinput.resize(AGL_data.volumeinput_orig.size());
          for (uint i = 0; i < AGL_data.volumeinput_orig.size(); i++) {
            AGL_data.volumeinput.at(i) = AGL_data.volumeinput_orig.at(i);
            AGL_data.energyinput.at(i) = AGL_data.energyinput_orig.at(i);
            // Print out total energy and volume
            aurostd::StringstreamClean(aus);
            aus << _AGLSTR_MESSAGE_ << "Energy (eV) = " << AGL_data.energyinput.at(i) << endl;
            aus << _AGLSTR_MESSAGE_ << "Volume (Ang^3) = " << AGL_data.volumeinput.at(i) << endl;
            aurostd::PrintMessageStream(FileMESSAGE,aus,XHOST.QUIET);
          }

          aurostd::StringstreamClean(aus);
          aus << _AGLSTR_MESSAGE_ + "Running GIBBS" <<  endl;
          aurostd::PrintMessageStream(FileMESSAGE,aus,XHOST.QUIET);

          // Runs GIBBS algorithm within AFLOW to calculate thermal properties
          aglerror = AGL_functions::gibbsrun(AGL_data, FileMESSAGE);
          if (aglerror != 0) {
            aurostd::StringstreamClean(aus);
            aus << _AGLSTR_WARNING_ + "Failure in re-run of GIBBS to get all pressure-temperature date to calculate Hugoniot" <<  endl;
            aurostd::PrintMessageStream(FileMESSAGE,aus,XHOST.QUIET);
            return 9;
          }

          // Run Hugoniot
          aglerror = AGL_functions::runHugoniotAllTemperaturesAndPressures(AGL_data.AGL_pressure_temperature_energy_list, cellmass_grams, hugoniot_output, AGL_data.hugoniotextrapolate, FileMESSAGE);
          if(aglerror != 0 && aglerror != 2) {
            aurostd::StringstreamClean(aus);
            aus << _AGLSTR_WARNING_ + "Failure in Hugoniot calculation" <<  endl;
            aurostd::PrintMessageStream(FileMESSAGE,aus,XHOST.QUIET);
            return 9;
          } else {
            oss << std::setw(15) << "#     rho(g/cc)" << std::setw(15) << "T(K)" << std::setw(15) << "E(kJ/g)" << std::setw(15) << "P(GPa)" << endl;
            for (uint i = 0; i < hugoniot_output.size(); i++) {
              for (uint j = 0; j < hugoniot_output.at(i).size(); j++) {
                // [OBSOLETE] oss << "\t" << std::left << std::setw(15) << setprecision(6) << hugoniot_output.at(i).at(j);
                oss << setw(15) << setprecision(6) << hugoniot_output.at(i).at(j);
              }
              oss << endl;
            }
            string ofilehugoniotoutput = AGL_data.dirpathname + "/AGL_Hugoniot.out";
            if(!aurostd::stringstream2file(oss, ofilehugoniotoutput, "WRITE")) {
              aurostd::StringstreamClean(aus);
              aus << _AGLSTR_ERROR_ + "Unable to open file AGL_Hugoniot.out" <<  endl;
              aurostd::PrintMessageStream(FileMESSAGE,aus,XHOST.QUIET);
              return 1;
            }
            // Reset aglerror to 0 on successful output of Hugoniot data
            aglerror = 0;
            // [OBSOLETE] aurostd::StringstreamClean(oss);
          }
          oss.clear();
          oss.str(std::string());
          // Write calculated energies to JSON format:
          // E(V) data including equilibrium volume determined by fitting calculated E(V) data
          // Gibbs free energy as a function of temperature and pressure
          aurostd::StringstreamClean(aus);
          aus << _AGLSTR_MESSAGE_ << "Opening file AGL_energy.json" <<  endl;
          aurostd::PrintMessageStream(FileMESSAGE,aus,XHOST.QUIET);
          oss << "{\"energy_volume_atom\": [";
          for (uint i = 0; i < volume_atom.size(); i++) {
            if (i==0) {
              oss << "{\"energy\":" << energy_atom.at(i) << ",\"volume\":" << volume_atom.at(i) << "}";
            } else {
              oss << ",{\"energy\":" << energy_atom.at(i) << ",\"volume\":" << volume_atom.at(i) << "}";
            }
          }
          oss << "],\"enthalpy_pressure_atom\": [";
          for (uint k = 0; k < AGL_data.AGL_pressure_enthalpy_list.size(); k++) {
            if (!std::isnan(AGL_data.AGL_pressure_enthalpy_list.at(k).enthalpy)) {
              firstnonnan = k;
              break;
            }
          }
          oss << "{\"pressure\":" << AGL_data.AGL_pressure_enthalpy_list.at(firstnonnan).pressure_external << ",\"enthalpy\":" << AGL_data.AGL_pressure_enthalpy_list.at(firstnonnan).enthalpy / AGL_data.natoms << "}";
          for (uint k = firstnonnan+1; k < AGL_data.AGL_pressure_enthalpy_list.size(); k++) {
            if (!std::isnan(AGL_data.AGL_pressure_enthalpy_list.at(k).enthalpy)) {
              oss << ",{\"pressure\":" << AGL_data.AGL_pressure_enthalpy_list.at(k).pressure_external << ",\"enthalpy\":" << AGL_data.AGL_pressure_enthalpy_list.at(k).enthalpy / AGL_data.natoms << "}";
            }
          }      	
          oss << "],\"gibbs_free_energy_atom\": [";
          for (uint i = 0; i < AGL_data.AGL_pressure_temperature_energy_list.size(); i++) {
            if (!std::isnan(AGL_data.AGL_pressure_temperature_energy_list.at(i).gibbs_free_energy)) {
              firstnonnan = i;
              break;
            }
          }
          oss << "{\"temperature\":" << AGL_data.AGL_pressure_temperature_energy_list.at(firstnonnan).temperature_external << ",\"pressure\":" << AGL_data.AGL_pressure_temperature_energy_list.at(firstnonnan).pressure_external << ",\"gibbs_energy\":" << AGL_data.AGL_pressure_temperature_energy_list.at(firstnonnan).gibbs_free_energy / AGL_data.natoms << "}";
          for (uint i = firstnonnan+1; i < AGL_data.AGL_pressure_temperature_energy_list.size(); i++) {
            if (!std::isnan(AGL_data.AGL_pressure_temperature_energy_list.at(i).gibbs_free_energy)) {
              oss << ",{\"temperature\":" << AGL_data.AGL_pressure_temperature_energy_list.at(i).temperature_external << ",\"pressure\":" << AGL_data.AGL_pressure_temperature_energy_list.at(i).pressure_external << ",\"gibbs_energy\":" << AGL_data.AGL_pressure_temperature_energy_list.at(i).gibbs_free_energy / AGL_data.natoms << "}";
            }
          }
          oss << "],\"temperature_stepnumber\":" << USER_NTEMPERATURE << ",\"temperature_stepsize\":" << USER_STEMPERATURE << ",\"pressure_stepnumber\":" << USER_NPRESSURE << ",\"pressure_stepsize\":" << USER_SPRESSURE;
          oss << ",\"units\":{\"energy\":\"eV/atom\",\"volume\":\"Angstrom^3/atom\",\"temperature\":\"K\",\"pressure\":\"GPa\"}";
          if (USER_HUGONIOT_CALC.option) {
            oss << ",\"hugoniot_output\": [";
            for (uint i = 0; i < hugoniot_output.size(); i++) {
              if ((hugoniot_output.at(i).size() < 4) || std::isnan(hugoniot_output.at(i).at(0)) || std::isnan(hugoniot_output.at(i).at(1)) || std::isnan(hugoniot_output.at(i).at(2)) || std::isnan(hugoniot_output.at(i).at(3))) {
                aurostd::StringstreamClean(aus);
                aus << _AGLSTR_WARNING_ << "Hugoniot entry " << i << " only has " << hugoniot_output.at(i).size() << " components" <<  endl;
                aus << _AGLSTR_WARNING_ << "It should have 4 components, not writing this entry to JSON" <<  endl;	      
                aurostd::PrintMessageStream(FileMESSAGE,aus,XHOST.QUIET);
                continue;
              } else {
                firstnonnan = i;
                break;
              }
            }
            oss << "{\"mass_density\":" << hugoniot_output.at(firstnonnan).at(0) << ",\"temperature\":" << hugoniot_output.at(firstnonnan).at(1) << ",\"energy\":" << hugoniot_output.at(firstnonnan).at(2) << ",\"pressure\":"  << hugoniot_output.at(firstnonnan).at(3) << "}";
            for (uint i = firstnonnan+1; i < hugoniot_output.size(); i++) {
              if ((hugoniot_output.at(i).size() < 4) || std::isnan(hugoniot_output.at(i).at(0)) || std::isnan(hugoniot_output.at(i).at(1)) || std::isnan(hugoniot_output.at(i).at(2)) || std::isnan(hugoniot_output.at(i).at(3))) {
                aurostd::StringstreamClean(aus);
                aus << _AGLSTR_WARNING_ << "Hugoniot entry " << i << " only has " << hugoniot_output.at(i).size() << " components" <<  endl;
                aus << _AGLSTR_WARNING_ << "It should have 4 components, not writing this entry to JSON" <<  endl;	      
                aurostd::PrintMessageStream(FileMESSAGE,aus,XHOST.QUIET);
                continue;
              } else {
                oss << ",{\"mass_density\":" << hugoniot_output.at(i).at(0) << ",\"temperature\":" << hugoniot_output.at(i).at(1) << ",\"energy\":" << hugoniot_output.at(i).at(2) << ",\"pressure\":"  << hugoniot_output.at(i).at(3) << "}";
              }
            }
            oss << "],\"hugoniot_units\":{\"mass_density\":\"g/cc\",\"energy\":\"kJ/g\",\"temperature\":\"K\",\"pressure\":\"GPa\"}";
          }
          oss << "}" << endl;
          string ofileenergyjson = AGL_data.dirpathname + "/AGL_energy.json";
          if(!aurostd::stringstream2file(oss, ofileenergyjson, "WRITE")) {
            aurostd::StringstreamClean(aus);
            aus << _AGLSTR_ERROR_ + "Unable to open file AGL_energy.json" <<  endl;
            aurostd::PrintMessageStream(FileMESSAGE,aus,XHOST.QUIET);
            return 1;
          }	
          oss.clear();
          oss.str(std::string());
          oss << "# temperature_stepnumber=" << USER_NTEMPERATURE << endl;
          oss << "# temperature_stepsize=" << USER_STEMPERATURE << endl;
          oss << "# pressure_stepnumber=" << USER_NPRESSURE << endl;
          oss << "# pressure_stepsize=" << USER_SPRESSURE << endl;
          oss << "#  T (K) " << "        " << aurostd::PaddedPRE("P (GPa)",12," ") << "        " << aurostd::PaddedPRE("G (eV/atom)",13," ") << endl;
          for (uint i = 0; i < AGL_data.AGL_pressure_temperature_energy_list.size(); i++) {
            if (!std::isnan(AGL_data.AGL_pressure_temperature_energy_list.at(i).gibbs_free_energy)) {
              oss << setw(8) << setprecision(2) << fixed << AGL_data.AGL_pressure_temperature_energy_list.at(i).temperature_external << "          " << setw(11) << setprecision(2) << AGL_data.AGL_pressure_temperature_energy_list.at(i).pressure_external << "          " << setw(11) << setprecision(6) << AGL_data.AGL_pressure_temperature_energy_list.at(i).gibbs_free_energy / AGL_data.natoms << endl;
            }
          }	
          string ofileenergies = AGL_data.dirpathname + "/AGL_gibbs_energy_pT.out";
          if(!aurostd::stringstream2file(oss, ofileenergies, "WRITE")) {
            aurostd::StringstreamClean(aus);
            aus << _AGLSTR_ERROR_ + "Unable to open file AGL_gibbs_energy_pT.out" <<  endl;
            aurostd::PrintMessageStream(FileMESSAGE,aus,XHOST.QUIET);
            return 1;
          }	
          oss.clear();
          oss.str(std::string());
          oss << "# pressure_stepnumber=" << USER_NPRESSURE << endl;
          oss << "# pressure_stepsize=" << USER_SPRESSURE << endl;
          oss << "#  P (GPa) " << "        " << aurostd::PaddedPRE("H (eV/atom)",13," ") << endl;
          for (uint k = 0; k < AGL_data.AGL_pressure_enthalpy_list.size(); k++) {
            if (!std::isnan(AGL_data.AGL_pressure_enthalpy_list.at(k).enthalpy)) {
              oss << setw(10) << setprecision(2) << fixed << setprecision(2) << AGL_data.AGL_pressure_enthalpy_list.at(k).pressure_external << "          " << setw(12) << setprecision(6) << AGL_data.AGL_pressure_enthalpy_list.at(k).enthalpy / AGL_data.natoms << endl;
            }
          }	
          string ofileenthalpies = AGL_data.dirpathname + "/AGL_enthalpy_pressure.out";
          if(!aurostd::stringstream2file(oss, ofileenthalpies, "WRITE")) {
            aurostd::StringstreamClean(aus);
            aus << _AGLSTR_ERROR_ + "Unable to open file AGL_enthalpy_pressure.out" <<  endl;
            aurostd::PrintMessageStream(FileMESSAGE,aus,XHOST.QUIET);
            return 1;
          }
          oss.clear();
          oss.str(std::string());			  
          json_written = true;
        } else {
          for (uint k = 0; k < AGL_data.pressure_external.size(); k++) {
            // [OBSOLETE] energy_pT_kJg.resize(AGL_data.pressure_external.size());
            // [OBSOLETE] oss << "# Data for pressure = " << AGL_data.pressure_external.at(k) << endl;
            // [OBSOLETE] oss << "# rho(g/cc)     T(K)            E(kJ/g)         P(GPa)" << endl;
            for (uint j = 0; j < AGL_data.temperature_external.size(); j++) {
              // Convert energy from eV/cell to kJ/g
              energy_kJg = (AGL_data.EnergyDFT_UIntVib.at(j).at(k) * 1.6e-22) / cellmass_grams;
              energy_pT_kJg.at(k).push_back(energy_kJg);
            }
          }
          aglerror = AGL_functions::runHugoniot(AGL_data.pressure_external, AGL_data.temperature_external, AGL_data.mass_density_gcm3, energy_pT_kJg, hugoniot_output, AGL_data.hugoniotextrapolate, FileMESSAGE);
          if(aglerror != 0 && aglerror != 2) {
            aurostd::StringstreamClean(aus);
            aus << _AGLSTR_ERROR_ + "Failure in Hugoniot calculation" <<  endl;
            aurostd::PrintMessageStream(FileMESSAGE,aus,XHOST.QUIET);
            return aglerror;
          } else {
            oss << std::setw(15) << "#     rho(g/cc)" << std::setw(15) << "T(K)" << std::setw(15) << "E(kJ/g)" << std::setw(15) << "P(GPa)" << endl;
            for (uint i = 0; i < hugoniot_output.size(); i++) {
              for (uint j = 0; j < hugoniot_output.at(i).size(); j++) {
                // [OBSOLETE] oss << "\t" << std::left << std::setw(15) << setprecision(6) << hugoniot_output.at(i).at(j);
                oss << setw(15) << setprecision(6) << hugoniot_output.at(i).at(j);
              }
              oss << endl;
            }
            string ofilehugoniotoutput = AGL_data.dirpathname + "/AGL_Hugoniot.out";
            if(!aurostd::stringstream2file(oss, ofilehugoniotoutput, "WRITE")) {
              aurostd::StringstreamClean(aus);
              aus << _AGLSTR_ERROR_ + "Unable to open file AGL_Hugoniot.out" <<  endl;
              aurostd::PrintMessageStream(FileMESSAGE,aus,XHOST.QUIET);
              return 1;
            }	
            // Reset aglerror to 0 on successful output of Hugoniot data
            aglerror = 0;
            // [OBSOLETE] aurostd::StringstreamClean(oss);
          }
          oss.clear();
          oss.str(std::string());
        }
      }
      // If the JSON files hasn't already been written out, then writes calculated energies to JSON format
      if (!json_written) {
        // Write calculated energies to JSON format:
        // E(V) data including equilibrium volume determined by fitting calculated E(V) data
        // Enthalpy as a function of pressure (H = E + pV)
        // Gibbs free energy as a function of temperature and pressure
        // Write calculated energies to JSON format:
        // E(V) data including equilibrium volume determined by fitting calculated E(V) data
        // Gibbs free energy as a function of temperature and pressure
        bool firstgibbs = true;
        aurostd::StringstreamClean(aus);
        aus << _AGLSTR_MESSAGE_ << "Opening file AGL_energy.json" <<  endl;
        aurostd::PrintMessageStream(FileMESSAGE,aus,XHOST.QUIET);
        oss << "{\"energy_volume_atom\": [";
        for (uint i = 0; i < volume_atom.size(); i++) {
          if (i==0) {
            oss << "{\"energy\":" << energy_atom.at(i) << ",\"volume\":" << volume_atom.at(i) << "}";
          } else {
            oss << ",{\"energy\":" << energy_atom.at(i) << ",\"volume\":" << volume_atom.at(i) << "}";
          }
        }
        oss << "],\"enthalpy_pressure_atom\": [";
        for (uint k = 0; k < AGL_data.pressure_external.size(); k++) {
          if (!std::isnan(AGL_data.EnthalpyPressureeV.at(k))) {
            firstnonnan = k;
            break;
          }
        }
        oss << "{\"pressure\":" << AGL_data.pressure_external.at(firstnonnan) << ",\"enthalpy\":" << AGL_data.EnthalpyPressureeV.at(firstnonnan) / AGL_data.natoms << "}";
        for (uint k = firstnonnan+1; k < AGL_data.pressure_external.size(); k++) {
          if (!std::isnan(AGL_data.EnthalpyPressureeV.at(k))) {
            oss << ",{\"pressure\":" << AGL_data.pressure_external.at(k) << ",\"enthalpy\":" << AGL_data.EnthalpyPressureeV.at(k) / AGL_data.natoms << "}";
          }
        }      
        oss << "],\"gibbs_free_energy_atom\": [";
        for (uint j = 0; j < AGL_data.temperature_external.size(); j++) {
          for (uint k = 0; k < AGL_data.pressure_external.size(); k++) {
            // [OBSOLETE] if ((j==0) && (k==0))
            if (firstgibbs) {
              if (!std::isnan(AGL_data.GibbsFreeEnergyPressureeV.at(j).at(k))) {
                oss << "{\"temperature\":" << AGL_data.temperature_external.at(j) << ",\"pressure\":" << AGL_data.pressure_external.at(k) << ",\"gibbs_energy\":" << AGL_data.GibbsFreeEnergyPressureeV.at(j).at(k) / AGL_data.natoms << "}";
                firstgibbs = false;
              }
            } else {
              if (!std::isnan(AGL_data.GibbsFreeEnergyPressureeV.at(j).at(k))) {
                oss << ",{\"temperature\":" << AGL_data.temperature_external.at(j) << ",\"pressure\":" << AGL_data.pressure_external.at(k) << ",\"gibbs_energy\":" << AGL_data.GibbsFreeEnergyPressureeV.at(j).at(k) / AGL_data.natoms << "}";
              }
            }
          }
        }
        oss << "],\"temperature_stepnumber\":" << USER_NTEMPERATURE << ",\"temperature_stepsize\":" << USER_STEMPERATURE << ",\"pressure_stepnumber\":" << USER_NPRESSURE << ",\"pressure_stepsize\":" << USER_SPRESSURE;
        oss << ",\"units\":{\"energy\":\"eV/atom\",\"volume\":\"Angstrom^3/atom\",\"temperature\":\"K\",\"pressure\":\"GPa\"}";
        if (USER_HUGONIOT_CALC.option) {
          oss << ",\"hugoniot_output\": [";
          for (uint i = 0; i < hugoniot_output.size(); i++) {
            if ((hugoniot_output.at(i).size() < 4) || std::isnan(hugoniot_output.at(i).at(0)) || std::isnan(hugoniot_output.at(i).at(1)) || std::isnan(hugoniot_output.at(i).at(2)) || std::isnan(hugoniot_output.at(i).at(3))) {
              aurostd::StringstreamClean(aus);
              aus << _AGLSTR_WARNING_ << "Hugoniot entry " << i << " only has " << hugoniot_output.at(i).size() << " components" <<  endl;
              aus << _AGLSTR_WARNING_ << "It should have 4 components, not writing this entry to JSON" <<  endl;	      
              aurostd::PrintMessageStream(FileMESSAGE,aus,XHOST.QUIET);
              continue;
            } else {
              firstnonnan = i;
              break;
            }
          }
          oss << "{\"mass_density\":" << hugoniot_output.at(firstnonnan).at(0) << ",\"temperature\":" << hugoniot_output.at(firstnonnan).at(1) << ",\"energy\":" << hugoniot_output.at(firstnonnan).at(2) << ",\"pressure\":"  << hugoniot_output.at(firstnonnan).at(3) << "}";
          for (uint i = 0; i < hugoniot_output.size(); i++) {	      
            if ((hugoniot_output.at(i).size() < 4) || std::isnan(hugoniot_output.at(i).at(0)) || std::isnan(hugoniot_output.at(i).at(1)) || std::isnan(hugoniot_output.at(i).at(2)) || std::isnan(hugoniot_output.at(i).at(3))) {
              aurostd::StringstreamClean(aus);
              aus << _AGLSTR_WARNING_ << "Hugoniot entry " << i << " only has " << hugoniot_output.at(i).size() << " components" <<  endl;
              aus << _AGLSTR_WARNING_ << "It should have 4 components, not writing this entry to JSON" <<  endl;	      
              aurostd::PrintMessageStream(FileMESSAGE,aus,XHOST.QUIET);
              continue;
            } else {
              oss << ",{\"mass_density\":" << hugoniot_output.at(i).at(0) << ",\"temperature\":" << hugoniot_output.at(i).at(1) << ",\"energy\":" << hugoniot_output.at(i).at(2) << ",\"pressure\":"  << hugoniot_output.at(i).at(3) << "}";
            }
          }
          oss << "],\"hugoniot_units\":{\"mass_density\":\"g/cc\",\"energy\":\"kJ/g\",\"temperature\":\"K\",\"pressure\":\"GPa\"}";
        }
        oss << "}" << endl;
        string ofileenergyjson = AGL_data.dirpathname + "/AGL_energy.json";
        if(!aurostd::stringstream2file(oss, ofileenergyjson, "WRITE")) {
          aurostd::StringstreamClean(aus);
          aus << _AGLSTR_ERROR_ + "Unable to open file AGL_energy.json" <<  endl;
          aurostd::PrintMessageStream(FileMESSAGE,aus,XHOST.QUIET);
          return 1;
        }	
        oss.clear();
        oss.str(std::string());
        oss << "# temperature_stepnumber=" << USER_NTEMPERATURE << endl;
        oss << "# temperature_stepsize=" << USER_STEMPERATURE << endl;
        oss << "# pressure_stepnumber=" << USER_NPRESSURE << endl;
        oss << "# pressure_stepsize=" << USER_SPRESSURE << endl;
        oss << "#  T (K) " << "        " << aurostd::PaddedPRE("P (GPa)",12," ") << "        " << aurostd::PaddedPRE("G (eV/atom)",13," ") << endl;
        for (uint j = 0; j < AGL_data.temperature_external.size(); j++) {
          for (uint k = 0; k < AGL_data.pressure_external.size(); k++) {
            if (!std::isnan(AGL_data.GibbsFreeEnergyPressureeV.at(j).at(k))) {
              oss << setw(8) << setprecision(2) << fixed << AGL_data.temperature_external.at(j) << "          "  << setw(11) << setprecision(2) << AGL_data.pressure_external.at(k) << "          "  << setw(11) << setprecision(6) << AGL_data.GibbsFreeEnergyPressureeV.at(j).at(k) / AGL_data.natoms << endl;
            }
          }
        }	
        string ofileenergies = AGL_data.dirpathname + "/AGL_gibbs_energy_pT.out";
        if(!aurostd::stringstream2file(oss, ofileenergies, "WRITE")) {
          aurostd::StringstreamClean(aus);
          aus << _AGLSTR_ERROR_ + "Unable to open file AGL_gibbs_energy_pT.out" <<  endl;
          aurostd::PrintMessageStream(FileMESSAGE,aus,XHOST.QUIET);
          return 1;
        }	
        oss.clear();
        oss.str(std::string());
        oss << "# pressure_stepnumber=" << USER_NPRESSURE << endl;
        oss << "# pressure_stepsize=" << USER_SPRESSURE << endl;
        oss << "#  P (GPa) " << "        " << aurostd::PaddedPRE("H (eV/atom)",13," ") << endl;
        for (uint k = 0; k < AGL_data.pressure_external.size(); k++) {
          if (!std::isnan(AGL_data.EnthalpyPressureeV.at(k))) {
            oss << setw(10) << setprecision(2) << fixed << setprecision(2) << AGL_data.pressure_external.at(k) << "          " << setw(12) << setprecision(6) << AGL_data.EnthalpyPressureeV.at(k) / AGL_data.natoms << endl;
          }
        }	
        string ofileenthalpies = AGL_data.dirpathname + "/AGL_enthalpy_pressure.out";
        if(!aurostd::stringstream2file(oss, ofileenthalpies, "WRITE")) {
          aurostd::StringstreamClean(aus);
          aus << _AGLSTR_ERROR_ + "Unable to open file AGL_enthalpy_pressure.out" <<  endl;
          aurostd::PrintMessageStream(FileMESSAGE,aus,XHOST.QUIET);
          return 1;
        }
        oss.clear();
        oss.str(std::string());		
      }
    }
    catch (AGLStageBreak& e) {
      aurostd::StringstreamClean(aus);
      aus << _AGLSTR_NOTICE_ + "Stopped. Waiting for completion of required calculations..." << endl;
      aurostd::PrintMessageStream(FileMESSAGE,aus,XHOST.QUIET);
      aglerror = 8;
    }

    return aglerror;
  }
} // namespace AGL_functions

// **************************************************************************
//  End of AFLOW AGL
// **************************************************************************


#endif  // _AFLOW_AGL_DEBYE_CPP

// ***************************************************************************
// *                                                                         *
// *           Aflow STEFANO CURTAROLO - Duke University 2003-2020           *
// *                Aflow CORMAC TOHER - Duke University 2013-2020           *
// *                                                                         *
// ***************************************************************************<|MERGE_RESOLUTION|>--- conflicted
+++ resolved
@@ -358,11 +358,7 @@
       _vflags& vflags, ofstream& FileMESSAGE) {
     // Class to contain AGL input and output data
     _AGL_data AGL_data;
-<<<<<<< HEAD
-    uint aglerror = 0;
-=======
     uint aglerror = 1;
->>>>>>> b3b1973d
     ostringstream aus;
     bool USER_RELAX=true;
 
@@ -408,11 +404,7 @@
 } // namespace KBIN
 
 namespace KBIN {
-<<<<<<< HEAD
   //CT20200323 - Relax structure if it hasn't relaxed yet before running AGL
-=======
-  // CT 20200323 - Relax structure if it hasn't relaxed yet before running AGL
->>>>>>> b3b1973d
   uint relaxStructureAGL_VASP(const string& AflowIn,
       _xvasp& xvasp,
       _aflags& aflags,
@@ -424,28 +416,17 @@
     // uint num_relax = xvasp.NRELAX;
     uint num_relax = 2;
     bool relax_complete = true;
-<<<<<<< HEAD
-    bool krun = true;
-
-    aurostd::StringstreamClean(aus);
-    aus << _AELSTR_MESSAGE_ + "Number of requested relaxation runs = " << num_relax << endl;  
-=======
     bool krun = false;
 
     aurostd::StringstreamClean(aus);
     aus << _AGLSTR_MESSAGE_ + "Number of requested relaxation runs = " << num_relax << endl;  
->>>>>>> b3b1973d
     aurostd::PrintMessageStream(FileMESSAGE,aus,XHOST.QUIET);
 
     // First check if relaxation has already been performed
     for (uint i = 1; i <= num_relax; i++) {
       string filename = aurostd::CleanFileName(xvasp.Directory) + "CONTCAR.relax" + aurostd::utype2string<int>(num_relax);
       aurostd::StringstreamClean(aus);
-<<<<<<< HEAD
-      aus << _AELSTR_MESSAGE_ + "Relaxation CONTCAR filename = " << filename << endl;  
-=======
       aus << _AGLSTR_MESSAGE_ + "Relaxation CONTCAR filename = " << filename << endl;  
->>>>>>> b3b1973d
       aurostd::PrintMessageStream(FileMESSAGE,aus,XHOST.QUIET);
       if (aurostd::FileExist(filename) || aurostd::FileExist(filename + ".xz")) {
         aurostd::StringstreamClean(aus);
@@ -490,17 +471,10 @@
   // Run AGL postprocessing: calls AGL from other parts of AFLOW, to run AGL postprocessing on previously run calculations
   // See Computer Physics Communications 158, 57-72 (2004), Journal of Molecular Structure (Theochem) 368, 245-255 (1996), Phys. Rev. B 90, 174107 (2014) and Phys. Rev. Materials 1, 015401 (2017) for details
   //  void VASP_RunPhonons_AGL_postprocess(  _xvasp&  xvasp, string  AflowIn, _aflags& aflags, _kflags& kflags, _vflags& vflags, ofstream& FileMESSAGE)
-<<<<<<< HEAD
-  void VASP_RunPhonons_AGL_postprocess(string directory_LIB, string AflowInName, string FileLockName) {  
-    // Class to contain AGL input and output data
-    _AGL_data AGL_data;
-    uint aglerror = 0;
-=======
   void VASP_RunPhonons_AGL_postprocess(const string& directory_LIB, const string& AflowInName, const string& FileLockName) {  
     // Class to contain AGL input and output data
     _AGL_data AGL_data;
     // [OBSOLETE] uint aglerror = 0;
->>>>>>> b3b1973d
     ostringstream aus;
     _xvasp xvasp;
     string AflowIn = "";
@@ -510,11 +484,7 @@
     ofstream FileMESSAGE;
 
     // Call AGL_xvasp_flags_populate to populate xvasp, aflags, kflags and vflags classes
-<<<<<<< HEAD
-    aglerror = AGL_functions::AGL_xvasp_flags_populate(xvasp, AflowIn, AflowInName, FileLockName, directory_LIB, aflags, kflags, vflags, FileMESSAGE);
-=======
     uint aglerror = AGL_functions::AGL_xvasp_flags_populate(xvasp, AflowIn, AflowInName, FileLockName, directory_LIB, aflags, kflags, vflags, FileMESSAGE);
->>>>>>> b3b1973d
     if (aglerror != 0) {
       aurostd::StringstreamClean(aus);
       aus << _AGLSTR_ERROR_ + "AGL set xvasp flags failed" << endl;  
@@ -551,17 +521,10 @@
   // Run AGL postprocessing: calls AGL from other parts of AFLOW, to run AGL postprocessing on previously run calculations
   // Returns thermal properties: Debye temperature, Gruneisen parameter, Gibbs free energy per atom, vibrational free energy per atom
   // See Computer Physics Communications 158, 57-72 (2004), Journal of Molecular Structure (Theochem) 368, 245-255 (1996), Phys. Rev. B 90, 174107 (2014) and Phys. Rev. Materials 1, 015401 (2017) for details
-<<<<<<< HEAD
-  uint Get_ThermalProperties_AGL_postprocess(string directory, const uint& ntemperature, const double& stemperature, const uint& npressure, const double& spressure, vector<double>& agl_temperature, vector<double>& agl_gibbs_energy_atom, vector<double>& agl_vibrational_energy_atom) {  
-    // Class to contain AGL input and output data
-    _AGL_data AGL_data;
-    uint aglerror = 0;
-=======
   uint Get_ThermalProperties_AGL_postprocess(const string& directory, uint ntemperature, double stemperature, uint npressure, double spressure, vector<double>& agl_temperature, vector<double>& agl_gibbs_energy_atom, vector<double>& agl_vibrational_energy_atom) {  
     // Class to contain AGL input and output data
     _AGL_data AGL_data;
     // [OBSOLETE] uint aglerror = 0;
->>>>>>> b3b1973d
     ostringstream aus;
     _xvasp xvasp;
     string AflowIn = "";
@@ -594,11 +557,7 @@
 
 
     // Call AGL_xvasp_flags_populate to populate xvasp, aflags, kflags and vflags classes
-<<<<<<< HEAD
-    aglerror = AGL_functions::AGL_xvasp_flags_populate(xvasp, AflowIn, AflowInName, FileLockName, directory, aflags, kflags, vflags, FileMESSAGE);
-=======
     uint aglerror = AGL_functions::AGL_xvasp_flags_populate(xvasp, AflowIn, AflowInName, FileLockName, directory, aflags, kflags, vflags, FileMESSAGE);
->>>>>>> b3b1973d
 
     // Set AGL postprocess flag to true
     AGL_data.postprocess = true;
@@ -859,11 +818,7 @@
   // Function to be called from APL or AEL to calculate thermal or mechanical properties as a function of pressure
   // Runs AGL to obtain Volume in cubic Angstrom and Volume scaling factors as a function of static pressure in GPa 
   // Required pressure values should be specified in the aflow.in file
-<<<<<<< HEAD
-  uint Get_VolumeStaticPressure(_xvasp&  xvasp, string  AflowIn, _aflags& aflags, _kflags& kflags, _vflags& vflags, vector<double>& Pressure, vector<double>& PressureVolumes, vector<double>& VolumeScaleFactors, bool& postprocess, ofstream& FileMESSAGE) {
-=======
   uint Get_VolumeStaticPressure(_xvasp&  xvasp, const string& AflowIn, _aflags& aflags, _kflags& kflags, _vflags& vflags, vector<double>& Pressure, vector<double>& PressureVolumes, vector<double>& VolumeScaleFactors, bool postprocess, ofstream& FileMESSAGE) {
->>>>>>> b3b1973d
     // Class to contain AGL input and output data
     _AGL_data AGL_data;
     // [OBSOLETE] uint aglerror = 0;
@@ -2400,17 +2355,6 @@
         int idVaspRun = vaspRuns.size()-1;
 
         // Set up name of separate directory for AFLOW run for each strained structure
-<<<<<<< HEAD
-        string stridVaspRun;
-        ostringstream cnvidVaspRun;
-        cnvidVaspRun << idVaspRun;
-        stridVaspRun = cnvidVaspRun.str();
-
-        string strstrainfactor;
-        ostringstream cnvstrainfactor;
-        cnvstrainfactor << strainfactor;
-        strstrainfactor = cnvstrainfactor.str();
-=======
         // [OBSOLETE] string stridVaspRun;
         ostringstream cnvidVaspRun;
         cnvidVaspRun << idVaspRun;
@@ -2420,7 +2364,6 @@
         ostringstream cnvstrainfactor;
         cnvstrainfactor << strainfactor;
         string strstrainfactor = cnvstrainfactor.str();
->>>>>>> b3b1973d
 
         // [OBSOLETE] string runname;
         if(USER_DIRNAME_ARUN.option) {
@@ -2550,12 +2493,8 @@
         // If a minimum is found, the value of cm is set to 0
         // If the lowest energy corresponds to the smallest volume, the value of cm is set to 1
         // If the lowest energy corresponds to the largest volume, the value of cm is set to 2
-<<<<<<< HEAD
-        int cm;
-=======
 	// Default to assuming that minimum is present to avoid running unnecessary additional calculations
         int cm = 0;
->>>>>>> b3b1973d
         aglerror = AGL_functions::checkmin(AGL_data, cm, FileMESSAGE);
         if(aglerror != 0) {
           aurostd::StringstreamClean(aus);
@@ -2593,16 +2532,6 @@
           strainedstructure.InflateLattice(strainfactor);
           vaspRuns.push_back(vaspRun);
           int idVaspRun = vaspRuns.size()-1;
-<<<<<<< HEAD
-          string stridVaspRun;
-          ostringstream cnvidVaspRun;
-          cnvidVaspRun << idVaspRun;
-          stridVaspRun = cnvidVaspRun.str();
-          string strstrainfactor;
-          ostringstream cnvstrainfactor;
-          cnvstrainfactor << strainfactor;
-          strstrainfactor = cnvstrainfactor.str();
-=======
           // [OBSOLETE] string stridVaspRun;
           ostringstream cnvidVaspRun;
           cnvidVaspRun << idVaspRun;
@@ -2611,7 +2540,6 @@
           ostringstream cnvstrainfactor;
           cnvstrainfactor << strainfactor;
           string strstrainfactor = cnvstrainfactor.str();
->>>>>>> b3b1973d
           // [OBSOLETE] string runname;
           if(USER_DIRNAME_ARUN.option) {
             // [OBSOLETE] runname = _ARAGLSTR_DIRNAME_ + stridVaspRun + "_SF_" + strstrainfactor;
@@ -2763,16 +2691,6 @@
           strainedstructure.InflateLattice(strainfactor);
           vaspRuns.push_back(vaspRun);
           int idVaspRun = vaspRuns.size()-1;
-<<<<<<< HEAD
-          string stridVaspRun;
-          ostringstream cnvidVaspRun;
-          cnvidVaspRun << idVaspRun;
-          stridVaspRun = cnvidVaspRun.str();
-          string strstrainfactor;
-          ostringstream cnvstrainfactor;
-          cnvstrainfactor << strainfactor;
-          strstrainfactor = cnvstrainfactor.str();
-=======
           // [OBSOLETE] string stridVaspRun;
           ostringstream cnvidVaspRun;
           cnvidVaspRun << idVaspRun;
@@ -2781,7 +2699,6 @@
           ostringstream cnvstrainfactor;
           cnvstrainfactor << strainfactor;
           string strstrainfactor = cnvstrainfactor.str();
->>>>>>> b3b1973d
           // [OBSOLETE] string runname;
           if(USER_DIRNAME_ARUN.option) {
             // [OBSOLETE] runname = _ARAGLSTR_DIRNAME_ + stridVaspRun + "_SF_" + strstrainfactor;
@@ -2908,12 +2825,8 @@
         // The function "checkconcav" checks the concavity of the (E, V) data
         // If the data is concave, it sets cc = 0
         // If the data is not concave, it sets cc = 1
-<<<<<<< HEAD
-        int cc;
-=======
 	// Initialize to 0 so that default assumption is that data is concave to avoid running unnecessary additional calculations
         int cc = 0;
->>>>>>> b3b1973d
         aglerror = AGL_functions::checkconcav(AGL_data, cc, FileMESSAGE);
         if(aglerror != 0) {
           aurostd::StringstreamClean(aus);
@@ -2934,17 +2847,10 @@
               return aglerror;
             }
             vaspRuns.at(idVaspRun).AVASP_value_KPPRA = vaspRuns.at(idVaspRun).AVASP_value_KPPRA * 2;
-<<<<<<< HEAD
-            string strkppra;
-            ostringstream cnvkppra;
-            cnvkppra << vaspRuns.at(idVaspRun).AVASP_value_KPPRA;
-            strkppra = cnvkppra.str();
-=======
             // [OBSOLETE] string strkppra;
             ostringstream cnvkppra;
             cnvkppra << vaspRuns.at(idVaspRun).AVASP_value_KPPRA;
             string strkppra = cnvkppra.str();
->>>>>>> b3b1973d
             vaspRuns.at(idVaspRun).Directory = vaspRuns.at(idVaspRun).Directory + "_K_" + strkppra;	    
           }
           aurostd::StringstreamClean(aus);
@@ -3534,11 +3440,7 @@
       // Checks that number of volumes as a function of pressure is equal to number of pressures
       if(AGL_data.VolumeStaticPressure.size() == AGL_data.StaticPressure.size()) {
         // Prints volume as a function of pressure
-<<<<<<< HEAD
-        double volumefactor;
-=======
         double volumefactor = 1.0;
->>>>>>> b3b1973d
         for (uint i = 0; i < AGL_data.VolumeStaticPressure.size(); i++) {
           volumefactor = AGL_data.VolumeStaticPressure.at(i) / initialvolume;
           AGL_data.VolumeFactors.push_back(volumefactor);
@@ -3875,20 +3777,6 @@
       // This is useful for testing and debugging where experimental values are available
       // [OBSOLETE] if(USER_THETA_COND.isflag("THETA_EQUAL") && USER_GRUNEISEN.isflag("GRUNEISEN_EQUAL"))
       if(USER_THETA_COND.flag("THETA_EQUAL") && USER_GRUNEISEN.flag("GRUNEISEN_EQUAL")) {  
-<<<<<<< HEAD
-        double kappaU;
-        vector<double> kappaTU;
-        double gammaU = USER_GRUNEISEN.getattachedutype<double>("GRUNEISEN_EQUAL");
-        double thetaU = USER_THETA_COND.getattachedutype<double>("THETA_EQUAL");\
-                        // Check that values are not zero or negative; warn user and reset to default values if they are zero or negative
-                        if(gammaU < tolzero) {
-                          aurostd::StringstreamClean(aus);
-                          aus << _AGLSTR_WARNING_ + "User Gruneisen parameter = " << gammaU << " <= 0.0" << endl;  
-                          gammaU = 2.0;
-                          aus << _AGLSTR_WARNING_ + "Increasing Gruneisen parameter to default value of " << gammaU << endl;
-                          aurostd::PrintMessageStream(FileMESSAGE,aus,XHOST.QUIET);
-                        }
-=======
         double kappaU = 0.0;
         vector<double> kappaTU;
         double gammaU = USER_GRUNEISEN.getattachedutype<double>("GRUNEISEN_EQUAL");
@@ -3901,7 +3789,6 @@
 	  aus << _AGLSTR_WARNING_ + "Increasing Gruneisen parameter to default value of " << gammaU << endl;
 	  aurostd::PrintMessageStream(FileMESSAGE,aus,XHOST.QUIET);
 	}
->>>>>>> b3b1973d
         if(thetaU < tolzero) {
           aurostd::StringstreamClean(aus);
           aus << _AGLSTR_WARNING_ + "User Debye temperature = " << thetaU << " <= 0.0" << endl;  
