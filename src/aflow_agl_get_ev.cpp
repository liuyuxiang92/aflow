// ***************************************************************************
// *                                                                         *
// *           Aflow STEFANO CURTAROLO - Duke University 2003-2020           *
<<<<<<< HEAD
// *                Aflow CORMAC TOHER - Duke University 2013-2020           *
=======
// *                Aflow CORMAC TOHER - Duke University 2013-2019           *
>>>>>>> 10163148
// *                                                                         *
// ***************************************************************************
// Written by Cormac Toher
// cormac.toher@duke.edu
#ifndef _AFLOW_AGL_GET_EV_CPP
#define _AFLOW_AGL_GET_EV_CPP
#include "aflow.h"
#include "aflow_agl_debye.h"

 
// ###############################################################################
//                  AFLOW Automatic GIBBS Library (AGL) (2013-2019)
// ###############################################################################
//
// Uses quasi-harmonic Debye model to obtain thermodynamic properties of materials
// Based on original Fortran program written by M. A. Blanco et al.
// See Computer Physics Communications 158, 57-72 (2004) and Journal of Molecular Structure (Theochem) 368, 245-255 (1996) for details of original GIBBS program
// See C. Toher et al., Phys. Rev. B 90, 174107 (2014), Phys. Rev. 1, 015401 (2017) and references therein for description of this AGL implementation
// Please cite these works in addition to the general AFLOW papers if you use results generated using AGL
//

// *******************************************************************************
// The following functions are for generating _AFLOWIN_ files
// *******************************************************************************

// ***************************************************************************
// AGL_functions::aglvaspflags
// ***************************************************************************
namespace AGL_functions {
  //
  // Function to assign values for VASP input flags from _AFLOWIN_ file to vaspRun _xvasp class
  // Adapted from section of AFLOW APL function DirectMethodPC::runVASPCalculations()
  //
  // [OBSOLETE] uint aglvaspflags(_xvasp& vaspRun, _vflags& _vaspFlags, _kflags& _kbinFlags, string& runname, ofstream& FileMESSAGE) {
  uint aglvaspflags(_xvasp& vaspRun, _vflags& vaspFlags, _kflags& kbinFlags, string& dirrunname, _AGL_data& AGL_data, ofstream& FileMESSAGE) {
    ostringstream aus;
    vector<string> vfile;
    string vfilename;
    bool vfileexist = false;
    if(AGL_data.relax_static || AGL_data.static_only) {
      aurostd::string2tokens(string("OUTCAR.static.bz2,OUTCAR.static.gz,OUTCAR.static.xz,OUTCAR.static"),vfile,",");
      for(uint ij=0;ij<vfile.size();ij++) {
	if(aurostd::FileExist(dirrunname+"/"+vfile.at(ij))) {
	  vfilename = vfile.at(ij);
	  vfileexist = true;
	}    
      }  
    } else {
      aurostd::string2tokens(string("OUTCAR.relax2.bz2,OUTCAR.relax2.gz,OUTCAR.relax2.xz,OUTCAR.relax2"),vfile,",");
      for(uint ij=0;ij<vfile.size();ij++) {
	if(aurostd::FileExist(dirrunname+"/"+vfile.at(ij))) {
	  vfilename = vfile.at(ij);
	  vfileexist = true;
	}    
      }  
    }
    // SOME WARNINGS: check existence of LOCK and OUTCAR.static files
    // [OBSOLETE] if( !aurostd::FileExist( vaspRun.Directory + "/"+_AFLOWLOCK_ ) && aurostd::FileExist( vaspRun.Directory + string("/OUTCAR.static") ) ) {
    if( !aurostd::FileExist( dirrunname + "/" + _AFLOWLOCK_ ) && ( vfileexist ) ) {
      aurostd::StringstreamClean(aus);
      // [OBOLSETE] aus << _AGLSTR_WARNING_ + "found OUTCAR.static but no LOCK in " <<  vaspRun.Directory << endl;
      aus << _AGLSTR_WARNING_ + "found " << vfilename << " but no " << _AFLOWLOCK_ << " in " <<  vaspRun.Directory << endl;
      aurostd::PrintMessageStream(FileMESSAGE,aus,XHOST.QUIET);
      return 1;
    }

    // [OBSOLETE] if( aurostd::FileExist( vaspRun.Directory + "/"+_AFLOWLOCK_ ) && !aurostd::FileExist( vaspRun.Directory + string("/OUTCAR.static") ) ) {
    if( aurostd::FileExist( dirrunname + "/" + _AFLOWLOCK_ ) &&	!(vfileexist) ) {
      aurostd::StringstreamClean(aus);
      // [OBSOLETE] aus << _AGLSTR_WARNING_ + "found LOCK but no OUTCAR.static in " <<  vaspRun.Directory << endl;
      aus << _AGLSTR_WARNING_ + "found " << _AFLOWLOCK_ << " but no OUTCAR in " <<  vaspRun.Directory << endl;      
      aurostd::PrintMessageStream(FileMESSAGE,aus,XHOST.QUIET);
      return 1;
    }
	  	   	    
    // Switch off autotune
    kbinFlags.KBIN_MPI_AUTOTUNE = true;

    if(AGL_data.relax_static) {
      vaspRun.AVASP_flag_RUN_RELAX_STATIC = true;
      vaspRun.AVASP_flag_GENERATE = false;
      vaspRun.AVASP_flag_RUN_RELAX = false;
      vaspRun.AVASP_flag_RUN_STATIC = false;
      vaspRun.AVASP_flag_RUN_STATIC_BANDS = false;
      vaspRun.AVASP_flag_RUN_RELAX_STATIC_BANDS = false;
      vaspFlags.KBIN_VASP_RUN.flag("RELAX_STATIC", true);
      vaspFlags.KBIN_VASP_RUN.flag("GENERATE", false);
      vaspFlags.KBIN_VASP_RUN.flag("RELAX",false);
      vaspFlags.KBIN_VASP_RUN.flag("RELAX_STATIC_BANDS",false);
      vaspFlags.KBIN_VASP_RUN.flag("STATIC",false);
      vaspFlags.KBIN_VASP_RUN.flag("STATIC_BANDS",false);
      vaspRun.aopts.flag("FLAG::VOLUME_PRESERVED",TRUE);
    } else {
      vaspRun.AVASP_flag_RUN_STATIC = true;
      vaspRun.AVASP_flag_RUN_RELAX_STATIC = false;
      vaspRun.AVASP_flag_GENERATE = false;
      vaspRun.AVASP_flag_RUN_RELAX = false;
      vaspRun.AVASP_flag_RUN_STATIC_BANDS = false;
      vaspRun.AVASP_flag_RUN_RELAX_STATIC_BANDS = false;
      vaspFlags.KBIN_VASP_RUN.flag("STATIC", true);
      vaspFlags.KBIN_VASP_RUN.flag("RELAX_STATIC", false);
      vaspFlags.KBIN_VASP_RUN.flag("GENERATE", false);
      vaspFlags.KBIN_VASP_RUN.flag("RELAX", false);
      vaspFlags.KBIN_VASP_RUN.flag("RELAX_STATIC_BANDS", false);
      vaspFlags.KBIN_VASP_RUN.flag("STATIC_BANDS", false);
      // Increase DOSCAR density for STATIC-only runs
      vaspRun.aopts.flag("FLAG::EXTRA_INCAR", true);
      vaspRun.AVASP_EXTRA_INCAR << "# Added by [AFLOW_AGL] begin" << std::endl;
      vaspRun.AVASP_EXTRA_INCAR << "EMIN= -30.0    # For finer DOS grid" << std::endl;
      vaspRun.AVASP_EXTRA_INCAR << "EMAX=  45.0    # For finer DOS grid" << std::endl;
      vaspRun.AVASP_EXTRA_INCAR << "NEDOS= 5000    # For finer DOS grid" << std::endl;
      vaspRun.AVASP_EXTRA_INCAR << "# Added by [AFLOW_AGL] end" << std::endl;    
    }

    if(AGL_data.precaccalgonorm) {
      vaspFlags.KBIN_VASP_FORCE_OPTION_PREC.clear();
      vaspFlags.KBIN_VASP_FORCE_OPTION_PREC.isentry = true;      
      vaspFlags.KBIN_VASP_FORCE_OPTION_PREC.content_string = "ACCURATE";
      vaspFlags.KBIN_VASP_FORCE_OPTION_ALGO.clear();
      vaspFlags.KBIN_VASP_FORCE_OPTION_ALGO.isentry = true;      
      vaspFlags.KBIN_VASP_FORCE_OPTION_ALGO.content_string = "NORMAL";
    }
   
    // Common KPOINTS settings and OVERRIDES
    // [OBSOLETE] vaspRun.AVASP_KSCHEME = _vaspFlags.KBIN_VASP_KPOINTS_KSCHEME.content_string;
    // [OBSOLETE] vaspRun.AVASP_value_KPPRA = _vaspFlags.KBIN_VASP_KPOINTS_KPPRA.content_int;
    // [OBSOLETE] vaspRun.AVASP_STATIC_KSCHEME = _vaspFlags.KBIN_VASP_KPOINTS_STATIC_KSCHEME.content_string;
    // [OBSOLETE] vaspRun.AVASP_value_KPPRA_STATIC = _vaspFlags.KBIN_VASP_KPOINTS_STATIC_KPPRA.content_int;

    // Clear old INCAR and set it as we want...
    // [OBSOLETE] vaspRun.INCAR.str(std::string());
    // [OBSOLETE] string system;
    // [OBSOLETE] for(uint j=0; j < vaspRun.str.species.size(); j++)
    // [OBSOLETE]   system = system + vaspRun.str.species_pp.at(j);
    // [OBSOLETE] system = system + "@" + runname;
    // [OBSOLETE] vaspRun.INCAR << "SYSTEM=" << system << std::endl;
    // [OBSOLETE] vaspRun.INCAR << "# Added by [AFLOW_AGL] begin" << std::endl;
    // [OBSOLETE] vaspRun.INCAR << "NELMIN=4         # The forces have to be well converged" << std::endl;
    // [OBSOLETE] vaspRun.INCAR << "NELM = 120       # Many electronic steps (SC2013)" << std::endl;
    // [OBSOLETE] vaspRun.INCAR << "ADDGRID=.TRUE.   # For finer forces" << std::endl;
    // Added July 2018 to increase DOSCAR grid density
    // Temporary measure until aflow.in generation with AVASP is working with APL, AEL and AGL
    // [OBSOLETE] vaspRun.INCAR << "EMIN= -30.0    # For finer DOS grid" << std::endl;
    // [OBSOLETE] vaspRun.INCAR << "EMAX=  45.0    # For finer DOS grid" << std::endl;
    // [OBSOLETE] vaspRun.INCAR << "NEDOS= 5000    # For finer DOS grid" << std::endl;
    // [OBSOLETE] vaspRun.INCAR << "# Added by [AFLOW_AGL] end" << std::endl;    

    // Change format of POSCAR
    if( ( !kbinFlags.KBIN_MPI && ( kbinFlags.KBIN_BIN.find("46") != string::npos ) ) ||
	(  kbinFlags.KBIN_MPI && ( kbinFlags.KBIN_MPI_BIN.find("46") != string::npos ) ) ) {
      vaspRun.str.is_vasp5_poscar_format = false; 
    }
    return 0;
  }
} // namespace AGL_functions

// ***************************************************************************
// AGL_functions::createAFLOWIN
// ***************************************************************************
/* namespace AGL_functions {
  //
  // Create _AFLOWIN_ file: makes new directory and writes _AFLOWIN_ for strained structure file inside it 
  // Adapted from that in AFLOW APL function PhononCalculator::createAFLOWIN()
  //
  uint createAFLOWIN(_xvasp& vaspRun, _xvasp& xvasp, _kflags& _kbinFlags, _vflags& _vaspFlags, _AGL_data& AGL_data, ofstream& FileMESSAGE) {
    bool AFLOWIN_QE_FLAG=FALSE;
    bool SPACES=FALSE;
    ostringstream aus;

    if( !aurostd::FileExist( vaspRun.Directory) ) {
      aurostd::DirectoryMake( vaspRun.Directory );
    }
    // CHMOD Directory 777: change directory permissions to read+write+execute for all users
    aurostd::DirectoryChmod("777", vaspRun.Directory);

    // Create file
    string filename =  vaspRun.Directory + "/"+_AFLOWIN_;
    ofstream outfile(filename.c_str(),ios_base::out);

    // Check _AFLOWIN_ file is open
    if( !outfile.is_open() ) {
      aurostd::StringstreamClean(aus);
      aus << _AGLSTR_WARNING_ + "Cannot create [" << _AFLOWIN_ << "] file" << endl;
      aurostd::PrintMessageStream(FileMESSAGE,aus,XHOST.QUIET);
      return 1;
    }
    //CHMOD a+rw _AFLOWIN_: change permissions on _AFLOWIN_ file
    aurostd::ChmodFile("a+rw",filename);

    // Write to _AFLOWIN_ file
    if(SPACES) { outfile << std::endl; }
    outfile << AFLOWIN_SEPARATION_LINE << std::endl;
    outfile << "[AFLOW] _ ___ _" << std::endl;
    outfile << "[AFLOW] / \\|  || \\ |" << std::endl;
    outfile << "[AFLOW] | o | _ | " << std::endl;
    outfile << "[AFLOW] |_n_|__||___| automatic generated file" << std::endl;
    outfile << "[AFLOW]" << std::endl;
    outfile << AFLOWIN_SEPARATION_LINE << std::endl;
    if(SPACES) { outfile << std::endl; }
    outfile << "[AFLOW_MODE=VASP]" << std::endl;
    outfile << "[AFLOW_MODE_ZIP=" << _kbinFlags.KZIP_BIN << "]" << std::endl;
    if(SPACES) { outfile << std::endl; }

<<<<<<< HEAD
    //CO20180130 START
=======
    //CO20180130 - START
>>>>>>> 10163148
    //adding aflow.rc stuff
    outfile << "[AFLOW_MODE_BINARY=";
    if(!_kbinFlags.KBIN_BIN.empty()){outfile << _kbinFlags.KBIN_BIN;}
    else {outfile << DEFAULT_VASP_BIN;}
    outfile << "]" << std::endl;
    outfile << AFLOWIN_SEPARATION_LINE << std::endl;
    outfile << AFLOWIN_SEPARATION_LINE << std::endl;
    if(!(_kbinFlags.KBIN_MPI || XHOST.MPI)){outfile << "#";}
    outfile << "[AFLOW_MODE_MPI]" << std::endl;
    //be super cautious and avoid empty tags here
    string NCPUS_VAL="MAX";
    if(XHOST.vflag_control.flag("XPLUG_NUM_THREADS")){NCPUS_VAL=XHOST.vflag_control.getattachedscheme("XPLUG_NUM_THREADS");}
    outfile << "[AFLOW_MODE_MPI_MODE]NCPUS=" << NCPUS_VAL << " " << std::endl;
    outfile << "[AFLOW_MODE_MPI_MODE]COMMAND =\"" << MPI_COMMAND_DEFAULT << "\" " << std::endl;
    if( _kbinFlags.KBIN_MPI_AUTOTUNE ) {outfile << "[AFLOW_MODE_MPI_MODE]AUTOTUNE " << std::endl;}
    outfile << "[AFLOW_MODE_MPI_MODE]BINARY=\"";
    if(!_kbinFlags.KBIN_MPI_BIN.empty()){outfile << _kbinFlags.KBIN_MPI_BIN;}
    else {outfile << DEFAULT_VASP_MPI_BIN;}
    outfile << "\"" << std::endl;
    outfile << AFLOWIN_SEPARATION_LINE << std::endl;
<<<<<<< HEAD
    //CO20180130 STOP
=======
    //CO20180130 - STOP
>>>>>>> 10163148

    //CO20180130 - making obsolete with lines above
    //[OBSOLETE]if( _kbinFlags.KBIN_MPI ) {
    //[OBSOLETE]  outfile << AFLOWIN_SEPARATION_LINE << std::endl;
    //[OBSOLETE]  outfile << "[AFLOW_MODE_BINARY=" << _kbinFlags.KBIN_BIN << "]" << std::endl;
    //[OBSOLETE]  outfile << AFLOWIN_SEPARATION_LINE << std::endl;
    //[OBSOLETE]  if(SPACES) { outfile << std::endl; }
    //[OBSOLETE]  outfile << "[AFLOW_MODE_MPI]" << std::endl;
    //[OBSOLETE]  if( _kbinFlags.KBIN_MPI_AUTOTUNE ) {
    //[OBSOLETE]outfile << "[AFLOW_MODE_MPI_MODE]AUTOTUNE" << std::endl;
    //[OBSOLETE]  } else {
    //[OBSOLETE]outfile << "[AFLOW_MODE_MPI_MODE]NCPUS=MAX" << std::endl;
    //[OBSOLETE]  }
    //[OBSOLETE]  outfile << "[AFLOW_MODE_MPI_MODE]BINARY=" << _kbinFlags.KBIN_MPI_BIN << std::endl;
    //[OBSOLETE]} else {
    //[OBSOLETE]  outfile << AFLOWIN_SEPARATION_LINE << std::endl;
    //[OBSOLETE]  outfile << "[AFLOW_MODE_BINARY=" << _kbinFlags.KBIN_BIN << "]" << std::endl;
    //[OBSOLETE]  outfile << AFLOWIN_SEPARATION_LINE << std::endl;
    //[OBSOLETE]  outfile << "[AFLOW_MODE_MPI_MODE]BINARY=\"mpi" << _kbinFlags.KBIN_BIN << "\"" << std::endl;
    //[OBSOLETE]  outfile << "[AFLOW_MODE_MPI_MODE]NCPUS=MAX" << std::endl;
    //[OBSOLETE]  outfile << "[AFLOW_MODE_MPI_MODE]COMMAND=\"mpirun -np\" " << std::endl;
    //[OBSOLETE]  outfile << "[AFLOW_MODE_MPI_MODE]AUTOTUNE" << std::endl;
    //[OBSOLETE]}
    if(SPACES) { outfile << std::endl; }

    // Write INCAR lines to _AFLOWIN_ file 
    //
    // [OBSOLETE] outfile << AFLOWIN_SEPARATION_LINE << std::endl;
    // [OBSOLETE] if(SPACES) outfile << std::endl;
    // [OBSOLETE] outfile << "[VASP_RUN]STATIC" << std::endl;
    // [OBSOLETE] if(SPACES) outfile << std::endl;
    outfile << AFLOWIN_SEPARATION_LINE << std::endl;
    if(AGL_data.relax_static) {
      outfile << "[VASP_RUN]RELAX_STATIC=2" << std::endl;
    } else if(AGL_data.static_only) {
      outfile << "[VASP_RUN]STATIC" << std::endl;      
    } else {
      aurostd::StringstreamClean(aus);
      aus << _AGLSTR_ERROR_ + "No run type selected" << endl;  
      aurostd::PrintMessageStream(FileMESSAGE,aus,XHOST.QUIET);
      return 1;
    }

    outfile << AFLOWIN_SEPARATION_LINE << std::endl;
    if(_vaspFlags.KBIN_VASP_FORCE_OPTION_LDAU1.isentry) {
      outfile << "[VASP_FORCE_OPTION]LDAU1= ON"  << std::endl;
      outfile << "[VASP_FORCE_OPTION]LDAU_PARAMETERS= " << _vaspFlags.KBIN_VASP_LDAU_PARAMETERS  << std::endl;
    }
    if(_vaspFlags.KBIN_VASP_FORCE_OPTION_LDAU2.isentry) {
      outfile << "[VASP_FORCE_OPTION]LDAU2=ON " << std::endl;
      outfile << "[VASP_FORCE_OPTION]LDAU_PARAMETERS= " <<  _vaspFlags.KBIN_VASP_LDAU_PARAMETERS  << std::endl;
    }
    if(SPACES) { outfile << std::endl; }
    outfile << "[VASP_FORCE_OPTION]RELAX_IONS" << std::endl;
    outfile << "[VASP_FORCE_OPTION]WAVECAR=OFF" << std::endl;
    if( _vaspFlags.KBIN_VASP_FORCE_OPTION_BADER.isentry &&_vaspFlags.KBIN_VASP_FORCE_OPTION_BADER.option) { 
      outfile << "[VASP_FORCE_OPTION]CHGCAR=ON" << std::endl; 
    } else {
      outfile << "[VASP_FORCE_OPTION]CHGCAR=OFF" << std::endl; 
    }
    // [OBSOLETE] outfile << "[VASP_FORCE_OPTION]CHGCAR=OFF" << std::endl;
    outfile << "[VASP_FORCE_OPTION]PREC=ACCURATE" << std::endl;
    outfile << "[VASP_FORCE_OPTION]ALGO=NORMAL" << std::endl;

    if( _vaspFlags.KBIN_VASP_FORCE_OPTION_AUTO_PSEUDOPOTENTIALS.isentry ) { outfile << "[VASP_FORCE_OPTION]AUTO_PSEUDOPOTENTIALS=" << _vaspFlags.KBIN_VASP_FORCE_OPTION_AUTO_PSEUDOPOTENTIALS.xscheme << std::endl; }
    if( _vaspFlags.KBIN_VASP_FORCE_OPTION_ABMIX.isentry ) { outfile << "[VASP_FORCE_OPTION]ABMIX=" << _vaspFlags.KBIN_VASP_FORCE_OPTION_ABMIX.xscheme << std::endl; }
    if( _vaspFlags.KBIN_VASP_FORCE_OPTION_TYPE.isentry ) { outfile << "[VASP_FORCE_OPTION]TYPE=" << _vaspFlags.KBIN_VASP_FORCE_OPTION_TYPE.xscheme << std::endl; }
    if( _vaspFlags.KBIN_VASP_FORCE_OPTION_AUTO_MAGMOM.isentry ) { outfile << "[VASP_FORCE_OPTION]AUTO_MAGMOM=" << (_vaspFlags.KBIN_VASP_FORCE_OPTION_AUTO_MAGMOM.option?"ON":"OFF") << std::endl; }
    if( _vaspFlags.KBIN_VASP_FORCE_OPTION_BADER.isentry &&_vaspFlags.KBIN_VASP_FORCE_OPTION_BADER.option) { 
      outfile << "[VASP_FORCE_OPTION]BADER=ON" << std::endl;
    } else {
      outfile << "[VASP_FORCE_OPTION]BADER=OFF" << std::endl;
    }
    if( _vaspFlags.KBIN_VASP_FORCE_OPTION_SPIN.isentry ) {
      if(_vaspFlags.KBIN_VASP_FORCE_OPTION_SPIN.option) {
	outfile << "[VASP_FORCE_OPTION]SPIN=ON" << std::endl;
      } else {
	outfile << "[VASP_FORCE_OPTION]SPIN=OFF" << std::endl;
      }
    }
    else { outfile << "[VASP_FORCE_OPTION]IGNORE_AFIX=NPARC" << std::endl; }

    if(SPACES) { outfile << std::endl; }
    outfile << "[VASP_INCAR_MODE_EXPLICIT]START" << std::endl;
    outfile << vaspRun.INCAR.str();
    outfile << "[VASP_INCAR_MODE_EXPLICIT]STOP" << std::endl;
    if(SPACES) { outfile << std::endl; }
    
    // Write KPOINTS related lines to _AFLOWIN_ file
    outfile << AFLOWIN_SEPARATION_LINE << std::endl;
    if(SPACES) { outfile << std::endl; }
    outfile << "[VASP_KPOINTS_MODE_IMPLICIT] " << std::endl;
    outfile << "[VASP_KPOINTS_FILE]KSCHEME=" << vaspRun.AVASP_KSCHEME << " " << std::endl;
    outfile << "[VASP_KPOINTS_FILE]KPPRA=" << vaspRun.AVASP_value_KPPRA << std::endl;
    outfile << "[VASP_KPOINTS_FILE]STATIC_KSCHEME=" << vaspRun.AVASP_STATIC_KSCHEME << " " << std::endl;
    outfile << "[VASP_KPOINTS_FILE]STATIC_KPPRA=" << vaspRun.AVASP_value_KPPRA_STATIC << std::endl;
    if(SPACES) { outfile << std::endl; }
    
    // Write POTCAR related lines to _AFLOWIN_ file
    outfile << AFLOWIN_SEPARATION_LINE << std::endl;
    if(SPACES) { outfile << std::endl; }
    outfile << "[VASP_POTCAR_MODE_IMPLICIT] " << std::endl;
    string pp;
    
    for(uint j=0; j < xvasp.str.species_pp.size(); j++) {
      if(!_vaspFlags.KBIN_VASP_FORCE_OPTION_AUTO_PSEUDOPOTENTIALS.isentry) { outfile << "[VASP_POTCAR_FILE]" << xvasp.str.species_pp.at(j) << std::endl; }
      if(_vaspFlags.KBIN_VASP_FORCE_OPTION_AUTO_PSEUDOPOTENTIALS.isentry)  { outfile << "[VASP_POTCAR_FILE]" << xvasp.str.species.at(j) << std::endl; }
    }
    // [OBSOLETE]   aurostd::StringstreamClean(aus);
    // [OBSOLETE]   for(uint j=0; j < xvasp.str.species_pp.size(); j++) {
    // [OBSOLETE]     aus << _AGLSTR_MESSAGE_ << "Species_pp " << j << " = " << xvasp.str.species_pp.at(j) << endl;
    // [OBSOLETE]     aus << _AGLSTR_MESSAGE_ << "Species " << j << " = " << xvasp.str.species.at(j) << endl;
    // [OBSOLETE]   }
    // [OBSOLETE]   aurostd::PrintMessageStream(FileMESSAGE,aus,XHOST.QUIET);
    // [OBSOLETE]   for(uint j=0; j < xvasp.str.species_pp.size(); j++) {
    // [OBSOLETE]  outfile << "[VASP_POTCAR_FILE]" << xvasp.str.species_pp.at(j) << std::endl;
    // [OBSOLETE]}

    if(SPACES) { outfile << std::endl; }

    // Write POSCAR lines to _AFLOWIN_ file
    outfile << AFLOWIN_SEPARATION_LINE << std::endl;
    if(SPACES) { outfile << std::endl; }
    outfile << "[VASP_POSCAR_MODE_EXPLICIT]START " << std::endl;
    vaspRun.str.is_vasp4_poscar_format=TRUE;
    vaspRun.str.is_vasp5_poscar_format=FALSE;
    outfile << vaspRun.str;
    outfile << "[VASP_POSCAR_MODE_EXPLICIT]STOP " << std::endl;
    if(SPACES) { outfile << std::endl; }

    if(AFLOWIN_QE_FLAG) {
      outfile << AFLOWIN_SEPARATION_LINE << std::endl; 
      outfile << "[QE_GEOM_MODE_EXPLICIT]START " << std::endl;
      // [OBSOLETE] xstructure qestr(vaspRun.str);qestr.vasp2qe();
      xstructure qestr(vaspRun.str);qestr.xstructure2qe();
      outfile << qestr;
      outfile << "[QE_GEOM_MODE_EXPLICIT]STOP " << std::endl;
    }

    if(SPACES) { outfile << std::endl; }
    outfile.close();
    outfile.clear();

    return 0;
  }
  } */ // namespace AGL_functions

// ************************************************************************************************
// This set of functions extract, sort and check (E, V) data from VASP runs
// ************************************************************************************************

// ***************************************************************************
// AGL_functions::extractenerg
// ***************************************************************************
namespace AGL_functions {
  //
  // extractenerg: Extract final energies from the completed VASP calculations
  // Adapted from section of AFLOW APL function DirectMethodPC::runVASPCalculations()
  //
  uint extractenerg(vector<_xvasp>& vaspRuns, _AGL_data& AGL_data, vector<string>& dirrunname, ofstream& FileMESSAGE) {
    bool LVERBOSE=(FALSE || XHOST.DEBUG);
    ostringstream aus;
    vector<string> vfile, dfile;
    aurostd::string2tokens(string("OUTCAR.static.bz2,OUTCAR.static.gz,OUTCAR.static.xz,OUTCAR.static"),vfile,",");
    xOUTCAR outcar;
    string vfilename, dfilename, ffilename;
    bool skipdir = false;
    aurostd::xmatrix<double> stress_tensor(3, 3);
    AGL_data.volumeinput.clear();
    AGL_data.energyinput.clear();
    AGL_data.pressurecalculated.clear();
    AGL_data.stresscalculated.clear();
    for(uint idVaspRun = 0; idVaspRun < vaspRuns.size(); idVaspRun++) {
      skipdir = false;
      aurostd::StringstreamClean(aus);
      // Print out total energy
      aus << _AGLSTR_MESSAGE_ << "System number = " << idVaspRun << endl;
      aurostd::PrintMessageStream(FileMESSAGE,aus,XHOST.QUIET);
      aurostd::string2tokens(vaspRuns.at(idVaspRun).Directory, dfile, "/");
      dfilename = dfile.at(dfile.size()-1);
      aurostd::StringstreamClean(aus);
      aus << _AGLSTR_MESSAGE_ + "Directory name = " << dfilename << endl;
      aurostd::PrintMessageStream(FileMESSAGE,aus,XHOST.QUIET);
      // Check if structure is on list of failed runs to be skipped
      // If so, then skip reading and continue to next structure
      for (uint ij = 0; ij < AGL_data.failed_arun_list.size(); ij++) {
	ffilename = AGL_data.failed_arun_list.at(ij);
	if(LVERBOSE) {
	  aurostd::StringstreamClean(aus);
	  aus << _AGLSTR_MESSAGE_ + "dfilename = " << dfilename << endl;
	  aus << _AGLSTR_MESSAGE_ + "ffilename = " << ffilename << endl;
	  aurostd::PrintMessageStream(FileMESSAGE,aus,XHOST.QUIET);
	}
	if(aurostd::substring2bool(dfilename,ffilename,TRUE)) {
	  aurostd::StringstreamClean(aus);
	  aus << _AGLSTR_MESSAGE_ + "Found directory in to-skip list: " << dfilename << endl;
	  aurostd::PrintMessageStream(FileMESSAGE,aus,XHOST.QUIET);
	  skipdir = true;
	}
      }
      if(skipdir) {
	aurostd::StringstreamClean(aus);
	aus << _AGLSTR_MESSAGE_ + "Skipping directory: " << dfilename << endl;
	aurostd::PrintMessageStream(FileMESSAGE,aus,XHOST.QUIET);
	skipdir = false;
	continue;
      }

      // If tarred and compressed directory exists...
      // [OBSOLETE]      string tarfilename = vaspRuns.at(idVaspRun).Directory + ".tar.bz2";
      // [OBSOLETE]    if( aurostd::FileExist(tarfilename) ) {
      // [OBSOLETE]   	// Extract all...
      // [OBSOLETE]   	aurostd::execute( string("tar -xf ") + tarfilename );
      // [OBSOLETE]     }
      if( aurostd::FileExist(vaspRuns.at(idVaspRun).Directory + ".tar.bz2") ) {
	aurostd::execute( string("tar -xf ") + vaspRuns.at(idVaspRun).Directory + ".tar.bz2" );
      } else if ( aurostd::FileExist(dirrunname.at(idVaspRun) + ".tar.bz2") ) { 
	aurostd::execute( string("tar -xf ") + dirrunname.at(idVaspRun) + ".tar.bz2" );
      } // Extract all...
      if( aurostd::FileExist(vaspRuns.at(idVaspRun).Directory + ".tar.gz") ) {
	aurostd::execute( string("tar -xf ") + vaspRuns.at(idVaspRun).Directory + ".tar.gz" );
      } else if ( aurostd::FileExist(dirrunname.at(idVaspRun) + ".tar.gz") ) {
	aurostd::execute( string("tar -xf ") + dirrunname.at(idVaspRun) + ".tar.gz" );
      } // Extract all...
      if( aurostd::FileExist(vaspRuns.at(idVaspRun).Directory + ".tar.xz") ) {
	aurostd::execute( string("tar -xf ") + vaspRuns.at(idVaspRun).Directory + ".tar.xz" );
      } else if( aurostd::FileExist(dirrunname.at(idVaspRun) + ".tar.xz") ) {
	aurostd::execute( string("tar -xf ") + dirrunname.at(idVaspRun) + ".tar.xz" );
      } // Extract all...
      
      // If the LOCK file is missing, then it is probably a corrupted run
      // Do not accept it and wait for the new run
      if( !aurostd::FileExist( vaspRuns.at(idVaspRun).Directory + "/"+_AFLOWLOCK_ ) && !aurostd::FileExist( dirrunname.at(idVaspRun) + "/"+_AFLOWLOCK_ )) {
	aurostd::StringstreamClean(aus);
	aus <<  _AGLSTR_WARNING_ + "The " << _AFLOWLOCK_ << " file in " << vaspRuns.at(idVaspRun).Directory << " directory is missing." << endl;
	aurostd::PrintMessageStream(FileMESSAGE,aus,XHOST.QUIET);
	if(AGL_data.autoskipfailedaruns) {
	  aurostd::StringstreamClean(aus);
	  aus << _AGLSTR_MESSAGE_ + "Skipping directory: " << dfilename << endl;
	  aurostd::PrintMessageStream(FileMESSAGE,aus,XHOST.QUIET);
	  continue;
	} else {
	  throw AGLStageBreak();
	}
      }

      //for(uint i=0;i<vfile.size()&&(outcar.outcar=="");i++) {
      for(uint i=0;i<vfile.size()&&(outcar.content=="");i++) {
	if(aurostd::FileExist(vaspRuns.at(idVaspRun).Directory+"/"+vfile.at(i))) {
	  outcar.GetPropertiesFile(vaspRuns.at(idVaspRun).Directory+"/"+vfile.at(i));
	} else if(aurostd::FileExist(dirrunname.at(idVaspRun)+"/"+vfile.at(i))) {
	  outcar.GetPropertiesFile(dirrunname.at(idVaspRun)+"/"+vfile.at(i));
	}
      }
      //if(outcar.outcar=="") {
      if(outcar.content=="") {
	aurostd::StringstreamClean(aus);
	aus << _AGLSTR_WARNING_ + "The OUTCAR.static file in " << vaspRuns.at(idVaspRun).Directory << " directory is missing." << endl;
	aurostd::PrintMessageStream(FileMESSAGE,aus,XHOST.QUIET);
	if(AGL_data.autoskipfailedaruns) {
	  aurostd::StringstreamClean(aus);
	  aus << _AGLSTR_MESSAGE_ + "Skipping directory: " << dfilename << endl;
	  aurostd::PrintMessageStream(FileMESSAGE,aus,XHOST.QUIET);
	  continue;
	} else {
	  throw AGLStageBreak();
	}
      }
 
      AGL_data.energyinput.push_back(outcar.energy_cell);
      AGL_data.volumeinput.push_back(vaspRuns.at(idVaspRun).str.Volume());
      AGL_data.pressurecalculated.push_back(outcar.pressure_residual);
      stress_tensor = -outcar.stress;
      AGL_data.stresscalculated.push_back(stress_tensor);
      AGL_data.structurecalculated.push_back(idVaspRun);

      aurostd::StringstreamClean(aus);
      // Print out total energy, volume and calculated residual pressure
      // [OBSOLETE] aus << _AGLSTR_MESSAGE_ << "System number = " << idVaspRun << ", Energy (eV) = " << AGL_data.energyinput.at(idVaspRun) << endl;
      aus << _AGLSTR_MESSAGE_ << "System number = " << idVaspRun << ", Energy (eV) = " << AGL_data.energyinput.at(AGL_data.energyinput.size()-1) << endl;
      aus << _AGLSTR_MESSAGE_ << "System number = " << idVaspRun << ", Volume (Ang^3) = " << AGL_data.volumeinput.at(AGL_data.volumeinput.size()-1) << endl;
      aus << _AGLSTR_MESSAGE_ << "System number = " << idVaspRun << ", Pressure (kB) = " << AGL_data.pressurecalculated.at(AGL_data.pressurecalculated.size()-1) << endl;      
      aurostd::PrintMessageStream(FileMESSAGE,aus,XHOST.QUIET);
      outcar.clear();
    }
    return 0;
  }
} // namespace AGL_functions

// ***************************************************************************
// AGL_functions::checkmin
// ***************************************************************************
namespace AGL_functions {
  //
  // checkmin: checks position of lowest energy in (E, V)
  // If lowest energy corresponds to smallest volume, sets cmerr = 1
  // If lowest energy corresponds to largest volume, sets cmerr = 2
  // Otherwise, sets cmerr = 0
  //
  uint checkmin(_AGL_data& AGL_data, int& cmerr, ofstream& FileMESSAGE) {
    ostringstream aus;
    vector<double> energy(AGL_data.energyinput.size()), volume(AGL_data.volumeinput.size());
    cmerr = 0;
    uint aglerror = 0;
  
    for (uint i = 0; i < AGL_data.energyinput.size(); i++) {
      energy.at(i) = AGL_data.energyinput.at(i);
      volume.at(i) = AGL_data.volumeinput.at(i);
    }
    // Sorts (E, V) data into order of increasing volume
    //AGL_functions::qcksort (vol, idx, 0, is-1, FileMESSAGE);
    aglerror = AGL_functions::qcksortev (volume, energy, FileMESSAGE);
    if(aglerror != 0) {
      aurostd::StringstreamClean(aus);
      aus << _AGLSTR_ERROR_ + "Failed to sort E(V)" << endl;
      aurostd::PrintMessageStream(FileMESSAGE,aus,XHOST.QUIET);
      return aglerror;
    }
    // Find global minimum of energy data points
    double etref = energy.at(0);
    uint itmin = 0;
    for (uint i = 0; i < AGL_data.energyinput.size(); i++) {
      if(energy.at(i) < etref) {
	etref = energy.at(i);
	itmin = i;
      }
    }
    // Check that the minimum energy does not correspond to the largest or smallest volume
    // If it does, then this suggests that a larger or smaller volume may have a lower energy
    if(itmin == 0) {
      aurostd::StringstreamClean(aus);
      aus << _AGLSTR_WARNING_ + "Minimum energy is for smallest volume" << endl;
      aurostd::PrintMessageStream(FileMESSAGE,aus,XHOST.QUIET);
      cmerr = 1;
      return aglerror;
    } else if(itmin == (AGL_data.energyinput.size() - 1) ) {
      aurostd::StringstreamClean(aus);
      aus << _AGLSTR_WARNING_ + "Minimum energy is for largest volume" << endl;
      aurostd::PrintMessageStream(FileMESSAGE,aus,XHOST.QUIET);
      cmerr = 2;
      return aglerror;
    } else {
      aurostd::StringstreamClean(aus);
      aus << _AGLSTR_MESSAGE_ << "Energy minimum is contained in (E, V) data" << endl;  
      aurostd::PrintMessageStream(FileMESSAGE,aus,XHOST.QUIET);
      cmerr = 0;
      return aglerror;
    }
    energy.clear();
    volume.clear();
    return aglerror;
  }
} // namespace AGL_functions

// ***************************************************************************
// AGL_functions::checkconcav
// ***************************************************************************
namespace AGL_functions {
  //
  // checkconcav: checks concavity of (E, V) data
  // If data around global minimum of supplied (E, V) data is not concave, sets ccerr = 1
  // Otherwise, sets ccerr = 0
  //
  uint checkconcav(_AGL_data& AGL_data, int& ccerr, ofstream& FileMESSAGE) {
    ostringstream aus;
    uint j = 1;
    vector<double> energy(AGL_data.energyinput.size()), volume(AGL_data.volumeinput.size());
    ccerr = 0;
    uint aglerror = 0;
    for (uint i = 0; i < AGL_data.energyinput.size(); i++) {
      energy.at(i) = AGL_data.energyinput.at(i);
      volume.at(i) = AGL_data.volumeinput.at(i);
    }
    // Sort (E, V) data in order of increasing volume
    aglerror = AGL_functions::qcksortev (volume, energy, FileMESSAGE);
    if(aglerror != 0) {
      aurostd::StringstreamClean(aus);
      aus << _AGLSTR_ERROR_ + "Failed to sort E(V)" << endl;
      aurostd::PrintMessageStream(FileMESSAGE,aus,XHOST.QUIET);
      return aglerror;
    }
    // Find global minimum of energy data points
    double etref = energy.at(0);
    uint itmin = 0;
    for (uint i = 0; i < AGL_data.energyinput.size(); i++) {
      if(energy.at(i) < etref) {
	etref = energy.at(i);
	itmin = i;
      }
    }
    // Finds first acceptable point (first point where E-V curve is concave)
    while ( ( (energy.at(j) - energy.at(j-1))/(volume.at(j) - volume.at(j-1)) >= (energy.at(j) - energy.at(j+1))/(volume.at(j) - volume.at(j+1)) ) && j < AGL_data.energyinput.size() - 2) {
      j = j + 1;
    }
    aurostd::StringstreamClean(aus);
    aus << _AGLSTR_MESSAGE_ << "Concavity check: j = " << j << endl;
    aurostd::PrintMessageStream(FileMESSAGE,aus,XHOST.QUIET);
    // If only the last three points are concave, then the (E, V) data cannot be used for GIBBS
    // A warning is given and the signal is given to rerun the VASP calculations with more k-points
    if(j == AGL_data.energyinput.size() - 1) {
      aurostd::StringstreamClean(aus);
      aus << _AGLSTR_WARNING_ + "All points show convex patterns" << endl;
      aurostd::PrintMessageStream(FileMESSAGE,aus,XHOST.QUIET);
      ccerr = 1;
      return aglerror;
    }
    // If the first accepted point is already past the global minimum, the (E, V) could cause problems for GIBBS
    // Gives a warning and sends the signal to rerun the VASP calculations with more k-points
    if(j >= itmin) {
      aurostd::StringstreamClean(aus);
      aus << _AGLSTR_WARNING_ + "First concave point is already passed the global minimum" << endl;
      aurostd::PrintMessageStream(FileMESSAGE,aus,XHOST.QUIET);
      ccerr = 1;
      return aglerror;
    }
    j = j + 1;
    uint jtmax = 2;
    
    // Point j marks the last accepted point, i the new trial point
    for (uint i=j+1; i <= AGL_data.energyinput.size()-1; i++) {
      if( (energy.at(j) - energy.at(j-1))/(volume.at(j) - volume.at(j-1)) < (energy.at(j) - energy.at(i))/(volume.at(j) - volume.at(i)) ) {
	j = j + 1;
	jtmax = i;
      }
    }
    
    // If the global minimum lies outside of the range of the accepted points, then there will be problems using the (E, V) data for GIBBS
    // Gives a warning and then gives the signal to rerun the VASP calculations with more k-points
    // Problems with noise in the (E, V) data are often caused by insufficient K-points or basis set
    if(jtmax <= itmin) {
      aurostd::StringstreamClean(aus);
      aus << _AGLSTR_WARNING_ + "Global minimum of (E, V) data lies outside of initial range of points accepted for concavity" << endl;
      aurostd::PrintMessageStream(FileMESSAGE,aus,XHOST.QUIET);
      ccerr = 1;
      return aglerror;
    }
    // If the data is concave and includes the global minimum, then data should be good for GIBBS
    // Gives success message and sends signal to continue to GIBBS method
    aurostd::StringstreamClean(aus);
    aus << _AGLSTR_MESSAGE_ << "(E, V) data is concave" << endl;
    aurostd::PrintMessageStream(FileMESSAGE,aus,XHOST.QUIET);
    ccerr = 0;
    return aglerror;
  }
} // namespace AGL_functions

// ************************************************************************************************
//  This set of functions sorts the (E, V) data, fits it by a polynomial, and finds the minimum
// ************************************************************************************************

// ***************************************************************************
// AGL_functions::qcksortev
// ***************************************************************************
namespace AGL_functions {
  //
  // Quick-sort algorithm: sorts the elements of array in ascending order
  // Calls aurostd::quicksort to actually sort data
  // Returns vol and energ sorted in order of increasing vol
  //
  uint qcksortev(vector<double>& vol, vector<double>& energ, ofstream& FileMESSAGE) {
    int icheck = 0;
    ostringstream aus;
    // Check if data is already in correct order
    for (uint i = 0; i < (vol.size()-1); i++) {
      if(vol.at(i+1) < vol.at(i)) {
	icheck = 1;
      }
    }
    // If data is already in correct order, exits function without sorting
    if(icheck == 0) {
      aurostd::StringstreamClean(aus);
      aus << _AGLSTR_MESSAGE_ + "qcksort: Data is already arranged in increasing order" << endl;
      aurostd::PrintMessageStream(FileMESSAGE,aus,XHOST.QUIET);
      return 0;
    }
    // If data is not in the correct order, calls quicksort2 from aurostd library to sort it
    // Sorts both vol and energ so that they are in the order of increasing vol
    aurostd::sort (vol, energ);
    return 0;
  }
} // namespace AGL_functions

// ***************************************************************************
// AGL_functions::qcksortevt
// ***************************************************************************
namespace AGL_functions {
  //
  // Quick-sort algorithm: sorts the elements of array in ascending order
  // Calls aurostd::quicksort to actually sort data
  // Returns vol, energ and tdebye sorted in order of increasing vol
  //
  uint qcksortevt(vector<double>& vol, vector<double>& energ, vector<double>& tdebye, ofstream& FileMESSAGE) {
    int icheck = 0;
    ostringstream aus;
    // Check if data is already in correct order
    for (uint i = 0; i < (vol.size()-1); i++) {
      if(vol.at(i+1) < vol.at(i)) {
	icheck = 1;
      }
    }
    // If data is already in correct order, exits function without sorting
    if(icheck == 0) {
      aurostd::StringstreamClean(aus);
      aus << _AGLSTR_MESSAGE_ << "qcksort: Data is already arranged in increasing order" << endl;
      aurostd::PrintMessageStream(FileMESSAGE,aus,XHOST.QUIET);
      return 0;
    }
    // If data is not in the correct order, calls quicksort2 from aurostd library to sort it
    // Sorts both vol and energ so that they are in the order of increasing vol
    aurostd::sort (vol, energ, tdebye);
    return 0;
  }
} // namespace AGL_functions

// **************************************************************************
//  End of AFLOW AGL set-up, extract, sort and check (E, V) data
// **************************************************************************

#endif  // _AFLOW_AGL_GET_EV_CPP<|MERGE_RESOLUTION|>--- conflicted
+++ resolved
@@ -1,11 +1,7 @@
 // ***************************************************************************
 // *                                                                         *
 // *           Aflow STEFANO CURTAROLO - Duke University 2003-2020           *
-<<<<<<< HEAD
 // *                Aflow CORMAC TOHER - Duke University 2013-2020           *
-=======
-// *                Aflow CORMAC TOHER - Duke University 2013-2019           *
->>>>>>> 10163148
 // *                                                                         *
 // ***************************************************************************
 // Written by Cormac Toher
@@ -209,11 +205,7 @@
     outfile << "[AFLOW_MODE_ZIP=" << _kbinFlags.KZIP_BIN << "]" << std::endl;
     if(SPACES) { outfile << std::endl; }
 
-<<<<<<< HEAD
     //CO20180130 START
-=======
-    //CO20180130 - START
->>>>>>> 10163148
     //adding aflow.rc stuff
     outfile << "[AFLOW_MODE_BINARY=";
     if(!_kbinFlags.KBIN_BIN.empty()){outfile << _kbinFlags.KBIN_BIN;}
@@ -234,11 +226,7 @@
     else {outfile << DEFAULT_VASP_MPI_BIN;}
     outfile << "\"" << std::endl;
     outfile << AFLOWIN_SEPARATION_LINE << std::endl;
-<<<<<<< HEAD
     //CO20180130 STOP
-=======
-    //CO20180130 - STOP
->>>>>>> 10163148
 
     //CO20180130 - making obsolete with lines above
     //[OBSOLETE]if( _kbinFlags.KBIN_MPI ) {
@@ -757,4 +745,10 @@
 //  End of AFLOW AGL set-up, extract, sort and check (E, V) data
 // **************************************************************************
 
-#endif  // _AFLOW_AGL_GET_EV_CPP+#endif  // _AFLOW_AGL_GET_EV_CPP
+// ***************************************************************************
+// *                                                                         *
+// *           Aflow STEFANO CURTAROLO - Duke University 2003-2020           *
+// *                Aflow CORMAC TOHER - Duke University 2013-2020           *
+// *                                                                         *
+// ***************************************************************************