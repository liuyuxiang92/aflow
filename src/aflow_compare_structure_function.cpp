// ***************************************************************************
// *                                                                         *
// *           Aflow STEFANO CURTAROLO - Duke University 2003-2019           *
// *           Aflow DAVID HICKS - Duke University 2014-2019                 *
// *                                                                         *
// ***************************************************************************
// AFLOW-XTAL-MATCH (compare crystal structures)
// Written by David Hicks (david.hicks@duke.edu) 
// Contributors: Carlo De Santo

#include<fstream>
#include<iostream>
#include<vector>
#include<string>
#include "aflow.h"
#include "aflow_pflow.h"
#include "aflow_compare_structure.h"
#include "aflow_symmetry_spacegroup.h"

#undef AFLOW_COMPARE_MULTITHREADS_ENABLE

#if GCC_VERSION >= 40400   // added two zeros
#define AFLOW_COMPARE_MULTITHREADS_ENABLE 1
#include <thread>
//DX 20190510 [OBSOLETE] #include <atomic>
#else
#warning "The multithread parts of AFLOW-COMPARE will be not included, since they need gcc 4.4 and higher (C++0x support)."
#endif

// ***************************************************************************
// Prototype Class 
// ***************************************************************************
// ===== Constructor ===== //
StructurePrototype::StructurePrototype(){
  free();
}

// ===== Free  ===== //
void StructurePrototype::free(){
  iomode=JSON_MODE;
  structure_representative_name="";
  structure_representative_compound="";
  structure_representative.Clear();
  structure_representative_generated=false;
  structure_representative_from="";
  number_compounds_matching_representative=0;
  number_of_types=0;
  elements.clear();
  stoichiometry.clear();
  number_of_atoms=0;
  atom_decorations_equivalent.clear();
  Pearson="";
  space_group=0;
  grouped_Wyckoff_positions.clear();
  wyckoff_site_symmetry.clear();
  wyckoff_multiplicity.clear();
  wyckoff_letter.clear();
  aflow_label=""; //DX 20190724
  aflow_parameter_list.clear(); //DX 20190724
  aflow_parameter_values.clear(); //DX 20190724
  matching_aflow_prototypes.clear(); //DX 20190724
  environments_LFA.clear(); //DX 20190711
  structures_duplicate_names.clear();
  structures_duplicate_compounds.clear();
  structures_duplicate.clear();
  structures_duplicate_generated.clear();
  structures_duplicate_from.clear();
  structures_duplicate_grouped_Wyckoff_positions.clear(); //DX 20190813
  number_compounds_matching_duplicate.clear();
  duplicate_comparison_logs.clear(); //DX 20190506
  structures_family_names.clear();
  structures_family.clear();
  structures_family_generated.clear();
  structures_family_from.clear();
  structures_family_grouped_Wyckoff_positions.clear(); //DX 20190813
  number_compounds_matching_family.clear();
  family_comparison_logs.clear(); //DX 20190506
  misfits_duplicate.clear();
  misfits_family.clear();
  property_names.clear();
  property_units.clear();
  properties_structure_representative.clear();
  properties_structures_duplicate.clear();
  properties_structures_family.clear(); //DX 20190425
}

// ===== Destructor ===== //
StructurePrototype::~StructurePrototype(){ 
  free();
}

// ===== Copy Constructor ===== //
StructurePrototype::StructurePrototype(const StructurePrototype& b){
  copy(b);
}

// ===== Copy Constructor Function ===== //
void StructurePrototype::copy(const StructurePrototype& b) {
  if(this != &b){
    iomode=b.iomode;
    structure_representative_name=b.structure_representative_name; 
    structure_representative_compound=b.structure_representative_compound; 
    structure_representative=b.structure_representative; 
    structure_representative_generated=b.structure_representative_generated; 
    structure_representative_from=b.structure_representative_from; 
    number_compounds_matching_representative=b.number_compounds_matching_representative;
    number_of_types=b.number_of_types;
    elements=b.elements;
    stoichiometry=b.stoichiometry;
    number_of_atoms=b.number_of_atoms;
    atom_decorations_equivalent=b.atom_decorations_equivalent;
    Pearson=b.Pearson;
    space_group=b.space_group;
    grouped_Wyckoff_positions=b.grouped_Wyckoff_positions;
    wyckoff_site_symmetry=b.wyckoff_site_symmetry;
    wyckoff_multiplicity=b.wyckoff_multiplicity;
    wyckoff_letter=b.wyckoff_letter;
    aflow_label=b.aflow_label; //DX 20190724
    aflow_parameter_list=b.aflow_parameter_list; //DX 20190724
    aflow_parameter_values=b.aflow_parameter_values; //DX 20190724
    matching_aflow_prototypes=b.matching_aflow_prototypes; //DX 20190724
    environments_LFA=b.environments_LFA; //DX 20190711
    structures_duplicate_names=b.structures_duplicate_names;
    structures_duplicate_compounds=b.structures_duplicate_compounds;
    structures_duplicate=b.structures_duplicate;
    structures_duplicate_generated=b.structures_duplicate_generated;
    structures_duplicate_from=b.structures_duplicate_from;
    structures_duplicate_grouped_Wyckoff_positions=b.structures_duplicate_grouped_Wyckoff_positions; //DX 20190813
    number_compounds_matching_duplicate=b.number_compounds_matching_duplicate;
    duplicate_comparison_logs=b.duplicate_comparison_logs; //DX 20190506
    structures_family_names=b.structures_family_names;
    structures_family=b.structures_family;
    structures_family_generated=b.structures_family_generated;
    structures_family_from=b.structures_family_from;
    structures_family_grouped_Wyckoff_positions=b.structures_family_grouped_Wyckoff_positions; //DX 20190813
    number_compounds_matching_family=b.number_compounds_matching_family;
    family_comparison_logs=b.family_comparison_logs; //DX 20190506
    misfits_duplicate=b.misfits_duplicate;
    misfits_family=b.misfits_family;
    property_names=b.property_names;
    property_units=b.property_units;
    properties_structure_representative=b.properties_structure_representative;
    properties_structures_duplicate=b.properties_structures_duplicate;
    properties_structures_family=b.properties_structures_family; //DX 20190425
  }
}

// ===== Assignment Operator (operator=) ===== //
// ***************************************************************************
// StructurePrototype::operator=
// ***************************************************************************
const StructurePrototype& StructurePrototype::operator=(const StructurePrototype& b){
  if(this!=&b){
    free();
    copy(b);
  }
  return *this;
}

// ===== Output Handler ===== //
// ***************************************************************************
// StructurePrototype::operator<< 
// ***************************************************************************
ostream& operator<<(ostream& oss, const StructurePrototype& StructurePrototype){
  
  // operator<< for the StruturePrototype object (looks like a JSON)

  //if(StructurePrototype.iomode!=JSON_MODE){ //A safeguard until we construct more output schemes.
  //  StructurePrototype.iomode=JSON_MODE;
  //}

  if(StructurePrototype.iomode==JSON_MODE){
    string eendl="";
    bool roff=true; //round off
    stringstream sscontent_json;
    vector<string> vcontent_json, tmp_vstring;
    
    // structure_representative 
    sscontent_json << "\"structure_representative\":\"" << StructurePrototype.structure_representative_name << "\"" << eendl;
    vcontent_json.push_back(sscontent_json.str()); sscontent_json.str("");
    
    // number_compounds_matching_representative 
    sscontent_json << "\"number_compounds_matching_representative\":" << StructurePrototype.number_compounds_matching_representative << eendl;
    vcontent_json.push_back(sscontent_json.str()); sscontent_json.str("");
    
    // number_of_types 
    sscontent_json << "\"number_of_types\":" << StructurePrototype.number_of_types << eendl;
    vcontent_json.push_back(sscontent_json.str()); sscontent_json.str("");

    // elements 
    sscontent_json << "\"elements\":[" << aurostd::joinWDelimiter(aurostd::wrapVecEntries(StructurePrototype.elements,"\""),",") << "]" << eendl;
    vcontent_json.push_back(sscontent_json.str()); sscontent_json.str("");

    // stoichiometry 
    sscontent_json << "\"stoichiometry\":[" << aurostd::joinWDelimiter(StructurePrototype.stoichiometry,",") << "]" << eendl;
    vcontent_json.push_back(sscontent_json.str()); sscontent_json.str("");
    
    // number_of_atoms 
    sscontent_json << "\"number_of_atoms\":" << StructurePrototype.number_of_atoms << eendl;
    vcontent_json.push_back(sscontent_json.str()); sscontent_json.str("");
    
    // atom_decorations_equivalent
    if(StructurePrototype.atom_decorations_equivalent.size()!=0){ //DX 20190425 - only print if calculated
      //DX 20191111 [OBSOLETE] sscontent_json << "\"atom_decorations_equivalent\":[" << aurostd::joinWDelimiter(aurostd::wrapVecEntries(StructurePrototype.atom_decorations_equivalent,"\""),",") << "]" << eendl;
      sscontent_json << "\"atom_decorations_equivalent\":[";
      tmp_vstring.clear();
      for(uint i=0;i<StructurePrototype.atom_decorations_equivalent.size();i++){
        tmp_vstring.push_back("["+aurostd::joinWDelimiter(aurostd::wrapVecEntries(StructurePrototype.atom_decorations_equivalent[i],"\""),",")+"]");
      }
      sscontent_json << aurostd::joinWDelimiter(tmp_vstring,",") << "]" << eendl;
      vcontent_json.push_back(sscontent_json.str()); sscontent_json.str("");
    } //DX 20190425
    
    //DX 20190425 [OBSOLETE] // Pearson
    //DX 20190425 [OBSOLETE] sscontent_json << "\"Pearson\":\"" << StructurePrototype.Pearson << "\"" << eendl;
    //DX 20190425 [OBSOLETE] vcontent_json.push_back(sscontent_json.str()); sscontent_json.str("");
    
    // space_group
    sscontent_json << "\"space_group\":" << StructurePrototype.space_group << eendl;
    vcontent_json.push_back(sscontent_json.str()); sscontent_json.str("");
    
    // grouped_Wyckoff_positions
    sscontent_json << "\"grouped_Wyckoff_positions\":[";
    tmp_vstring.clear();
    for(uint i=0;i<StructurePrototype.grouped_Wyckoff_positions.size();i++){
      stringstream ss_tmp;
      ss_tmp << StructurePrototype.grouped_Wyckoff_positions[i];
      tmp_vstring.push_back(ss_tmp.str());
    }
    sscontent_json << aurostd::joinWDelimiter(tmp_vstring,",") << "]" << eendl;
    vcontent_json.push_back(sscontent_json.str()); sscontent_json.str("");

    //DX 20190425 [OBSOLETE] // Wyckoff_multiplicities
    //DX 20190425 [OBSOLETE] sscontent_json << "\"Wyckoff_multiplicities\":[" << aurostd::joinWDelimiter(StructurePrototype.wyckoff_multiplicity,",") << "]" << eendl;
    //DX 20190425 [OBSOLETE] vcontent_json.push_back(sscontent_json.str()); sscontent_json.str("");
    
    //DX 20190425 [OBSOLETE] // Wyckoff_site_symmetries
    //DX 20190425 [OBSOLETE] sscontent_json << "\"Wyckoff_site_symmetries\":[" << aurostd::joinWDelimiter(aurostd::wrapVecEntries(StructurePrototype.wyckoff_site_symmetry,"\""),",") << "]" << eendl;
    //DX 20190425 [OBSOLETE] vcontent_json.push_back(sscontent_json.str()); sscontent_json.str("");
    
    //DX 20190425 [OBSOLETE] // Wyckoff_letters
    //DX 20190425 [OBSOLETE] sscontent_json << "\"Wyckoff_letters\":[" << aurostd::joinWDelimiter(aurostd::wrapVecEntries(StructurePrototype.wyckoff_site_symmetry,"\""),",") << "]" << eendl;
    //DX 20190425 [OBSOLETE] vcontent_json.push_back(sscontent_json.str()); sscontent_json.str("");
    
    if(StructurePrototype.aflow_label.size()!=0){
      // aflow_label 
      sscontent_json << "\"aflow_label\":\"" << StructurePrototype.aflow_label << "\"" << eendl;
      vcontent_json.push_back(sscontent_json.str()); sscontent_json.str("");

      // aflow_parameter_list
      sscontent_json << "\"aflow_parameter_list\":[" << aurostd::joinWDelimiter(aurostd::wrapVecEntries(StructurePrototype.aflow_parameter_list,"\""),",") << "]" << eendl;
      vcontent_json.push_back(sscontent_json.str()); sscontent_json.str("");

      // aflow_parameter_values
      sscontent_json << "\"aflow_parameter_values\":[" << aurostd::joinWDelimiter(aurostd::vecDouble2vecString(StructurePrototype.aflow_parameter_values,8,roff),",") << "]" << eendl;
      vcontent_json.push_back(sscontent_json.str()); sscontent_json.str("");
    }

    // matching_aflow_prototypes
    if(StructurePrototype.matching_aflow_prototypes.size()!=0){
      sscontent_json << "\"matching_aflow_prototypes\":[" << aurostd::joinWDelimiter(aurostd::wrapVecEntries(StructurePrototype.matching_aflow_prototypes,"\""),",") << "]" << eendl;
      vcontent_json.push_back(sscontent_json.str()); sscontent_json.str("");
    }

    // environments_LFA
    sscontent_json << "\"environments_LFA\":[";
    tmp_vstring.clear();
    for(uint i=0;i<StructurePrototype.environments_LFA.size();i++){
      stringstream ss_tmp;
      ss_tmp << StructurePrototype.environments_LFA[i];
      tmp_vstring.push_back(ss_tmp.str());
    }
    sscontent_json << aurostd::joinWDelimiter(tmp_vstring,",") << "]" << eendl;
    vcontent_json.push_back(sscontent_json.str()); sscontent_json.str("");
    
    // structures_duplicate
    sscontent_json << "\"structures_duplicate\":[" << aurostd::joinWDelimiter(aurostd::wrapVecEntries(StructurePrototype.structures_duplicate_names,"\""),",") << "]" << eendl;
    vcontent_json.push_back(sscontent_json.str()); sscontent_json.str("");
    
    // misfits_duplicate
    sscontent_json << "\"misfits_duplicate\":[" << aurostd::joinWDelimiter(aurostd::vecDouble2vecString(StructurePrototype.misfits_duplicate,8,roff),",") << "]" << eendl;
    vcontent_json.push_back(sscontent_json.str()); sscontent_json.str("");
    
    // number_compounds_matching_duplicate
    sscontent_json << "\"number_compounds_matching_duplicate\":[" << aurostd::joinWDelimiter(StructurePrototype.number_compounds_matching_duplicate,",") << "]" << eendl;
    vcontent_json.push_back(sscontent_json.str()); sscontent_json.str("");
    
    // structures_family
    sscontent_json << "\"structures_family\":[" << aurostd::joinWDelimiter(aurostd::wrapVecEntries(StructurePrototype.structures_family_names,"\""),",") << "]" << eendl;
    vcontent_json.push_back(sscontent_json.str()); sscontent_json.str("");
    
    // misfits_family
    sscontent_json << "\"misfits_family\":[" << aurostd::joinWDelimiter(aurostd::vecDouble2vecString(StructurePrototype.misfits_family,8,roff),",") << "]" << eendl;
    vcontent_json.push_back(sscontent_json.str()); sscontent_json.str("");
    
    // number_compounds_matching_family
    sscontent_json << "\"number_compounds_matching_family\":[" << aurostd::joinWDelimiter(StructurePrototype.number_compounds_matching_family,",") << "]" << eendl;
    vcontent_json.push_back(sscontent_json.str()); sscontent_json.str("");
    
    if(StructurePrototype.property_names.size()!=0){ //DX 20190425 - only print if requested
      // property_names
      sscontent_json << "\"property_names\":[" << aurostd::joinWDelimiter(aurostd::wrapVecEntries(StructurePrototype.property_names,"\""),",") << "]" << eendl;
      vcontent_json.push_back(sscontent_json.str()); sscontent_json.str("");
    
      // property_units
      sscontent_json << "\"property_units\":[" << aurostd::joinWDelimiter(aurostd::wrapVecEntries(StructurePrototype.property_units,"\""),",") << "]" << eendl;
      vcontent_json.push_back(sscontent_json.str()); sscontent_json.str("");

      // properties_structure_representative
      sscontent_json << "\"properties_structure_representative\":[" << aurostd::joinWDelimiter(aurostd::wrapVecEntries(StructurePrototype.properties_structure_representative,"\""),",") << "]" << eendl;
      vcontent_json.push_back(sscontent_json.str()); sscontent_json.str("");

      // duplicate_structure_properties
      sscontent_json << "\"properties_structures_duplicate\":[";
      tmp_vstring.clear();
      //DX 20190326 - should be duplicate for(uint i=0;i<StructurePrototype.properties_structure_representative.size();i++){
      for(uint i=0;i<StructurePrototype.properties_structures_duplicate.size();i++){ // DX 20190326 - correctly changed to duplicate_sturctures_properties
        tmp_vstring.push_back(aurostd::joinWDelimiter(aurostd::wrapVecEntries(StructurePrototype.properties_structures_duplicate[i],"\""),","));
      }
      sscontent_json << aurostd::joinWDelimiter(aurostd::wrapVecEntries(tmp_vstring,"[","]"),",");
      sscontent_json << "]" << eendl;
      vcontent_json.push_back(sscontent_json.str()); sscontent_json.str("");

      //DX 20190425 - START
      // family_structure_properties
      sscontent_json << "\"properties_structures_family\":[";
      tmp_vstring.clear();
      for(uint i=0;i<StructurePrototype.properties_structures_family.size();i++){
        tmp_vstring.push_back(aurostd::joinWDelimiter(aurostd::wrapVecEntries(StructurePrototype.properties_structures_family[i],"\""),","));
      }
      sscontent_json << aurostd::joinWDelimiter(aurostd::wrapVecEntries(tmp_vstring,"[","]"),",");
      sscontent_json << "]" << eendl;
      vcontent_json.push_back(sscontent_json.str()); sscontent_json.str("");
      //DX 20190425 - END
    } //DX 20190425

    // Put into json StructurePrototype object
    oss << "{" << aurostd::joinWDelimiter(vcontent_json,",")  << "}";
    vcontent_json.clear();
  }
  return oss;
}

// ***************************************************************************
// StructurePrototype::numberOfDuplicatess() 
// ***************************************************************************
uint StructurePrototype::numberOfDuplicates() const {

  // Count the number of duplicate structures
  
  uint number_of_duplicates = 0;
  for(uint i=0;i<misfits_duplicate.size();i++){
    if(misfits_duplicate[i]<=0.1 && (misfits_duplicate[i]+1.0)>1e-3 ){
      number_of_duplicates+=1;
    }
  }

  return number_of_duplicates;
}

// ***************************************************************************
// StructurePrototype::numberOfComparisons() 
// ***************************************************************************
uint StructurePrototype::numberOfComparisons(){

  // Count the number of comparisons

  return structures_duplicate_names.size(); 
}

// ***************************************************************************
// StructurePrototype::isSymmetryCalculated() 
// ***************************************************************************
bool StructurePrototype::isSymmetryCalculated(){

  // Check if the space group symmetry is calculated

  if(space_group==0){return false;}

  return true; 
}

// ***************************************************************************
// StructurePrototype::isLFAEnvironmentCalculated() 
// ***************************************************************************
bool StructurePrototype::isLFAEnvironmentCalculated(){

  // Check if the LFA environment is calculated

  if(environments_LFA.size()==0){return false;}

  return true; 
}

// ***************************************************************************
// StructurePrototype::calculateSymmetry() 
// ***************************************************************************
bool StructurePrototype::calculateSymmetry(){

  // Calculate the symmetry of the representative structure
  // (i.e., space group and Wyckoff positions)
  // The Pearson symbol calculation takes more time, so I do not calculate it

  Pearson = "";
  space_group = structure_representative.SpaceGroup_ITC();
  vector<GroupedWyckoffPosition> tmp_grouped_Wyckoff_positions; 
  compare::groupWyckoffPositions(structure_representative, tmp_grouped_Wyckoff_positions);
  grouped_Wyckoff_positions = tmp_grouped_Wyckoff_positions;
  return true;
}

// ***************************************************************************
// StructurePrototype::addStructurePrototypeAsDuplicate() 
// ***************************************************************************
bool StructurePrototype::addStructurePrototypeAsDuplicate(StructurePrototype& b){

  // Add representative structure as a duplicate structure in this object
  
  // add structure info
  structures_duplicate_names.push_back(b.structure_representative_name);
  structures_duplicate_generated.push_back(b.structure_representative_generated);
 
  // only add xstructure if it has been generated
  if(b.structure_representative_generated){
    structures_duplicate.push_back(b.structure_representative);
    structures_duplicate_compounds.push_back(compare::getCompoundName(b.structure_representative)); //DX 20190111 - added compound, e.g., Ag1Br2
  }
  else if(!b.structure_representative_compound.empty()){
    structures_duplicate_compounds.push_back(b.structure_representative_compound); //DX 20190111 - added compound, e.g., Ag1Br2
  }
  else {
    structures_duplicate_compounds.push_back(""); //DX 20190111 - added compound, e.g., Ag1Br2
  }
  structures_duplicate_from.push_back(b.structure_representative_from);
  // add Wyckoff positions
  structures_duplicate_grouped_Wyckoff_positions.push_back(b.grouped_Wyckoff_positions); //DX 20190814 - added Wyckoff information for duplicates
  number_compounds_matching_duplicate.push_back(b.number_compounds_matching_representative); //DX 20190228 - added duplicate compound count

  // add structure properties
  if(b.properties_structure_representative.size()!=0){
    properties_structures_duplicate.push_back(b.properties_structure_representative); //DX 20181218 - added property_values
  }

  // signifies comparison has not been performed yet
  misfits_duplicate.push_back(-1.0);

  return true;
}

// ***************************************************************************
// StructurePrototype::addStructurePrototypeAsFamilyStructure() 
// ***************************************************************************
void StructurePrototype::putDuplicateAsFamily(uint index, bool keep_generated){

  // Move duplicate structure information to the same family attributes in this 
  // StructurePrototype object
            
  // add structure info
  structures_family_names.push_back(structures_duplicate_names[index]);
  structures_family_grouped_Wyckoff_positions.push_back(structures_duplicate_grouped_Wyckoff_positions[index]);
  
  // add misfit
  misfits_family.push_back(misfits_duplicate[index]);
  if(duplicate_comparison_logs.size()!=0){
    family_comparison_logs.push_back(duplicate_comparison_logs[index]);
  }

  // generated structure info
  structures_family_from.push_back(structures_duplicate_from[index]);
  if(keep_generated && structures_duplicate_generated[index]){
    structures_family.push_back(structures_duplicate[index]);
    structures_family_generated.push_back(structures_duplicate_generated[index]);
  }
  else{ //default
    structures_family_generated.push_back(false);
  }

  // store properties of family structures
  if(property_names.size()!=0){
    properties_structures_family.push_back(properties_structures_duplicate[index]);
  }
  
  return;
}

// ***************************************************************************
// StructurePrototype::copyPrototypeInformation() 
// ***************************************************************************
bool StructurePrototype::copyPrototypeInformation(StructurePrototype& b){

  // Copy prototype information to new StructurePrototype object
  // (i.e., stoichiometry, number of types, Pearson symbol, space group,
  // and Wyckoff positions)

  //elements=comparison_schemes[i].elements;
  stoichiometry=b.stoichiometry;
  number_of_types=b.stoichiometry.size();
  Pearson=b.Pearson;
  space_group=b.space_group;
  grouped_Wyckoff_positions=b.grouped_Wyckoff_positions;
  environments_LFA=b.environments_LFA; //DX 20190711
  return true;
}

// ***************************************************************************
// StructurePrototype::putDuplicateAsRepresentative() 
// ***************************************************************************
bool StructurePrototype::putDuplicateAsRepresentative(StructurePrototype& b, uint& index){

  // Make structure in duplicate the new representative structure
  // if structure (b.duplicate_structure[index]) does not match with the 
  // original representative structure (i.e., misfit>1.0),
  // make a new object with this structure as the representative 
  // NOTE: what about elements???: No, don't want to propogate elements which do not apply to 
  // new prototype system
  
  // load structure info
  structure_representative_name=b.structures_duplicate_names[index];
  // number_of_types=b.structures_duplicate[index].num_each_type.size();
  structure_representative_compound=b.structures_duplicate_compounds[index]; //DX 20190111 - added compound, e.g., Ag1Br2
  elements = pflow::getElements(structure_representative_compound); //DX 20191003 - add elements of this compound only!
  structure_representative_generated=b.structures_duplicate_generated[index];
  structure_representative_from=b.structures_duplicate_from[index];
  grouped_Wyckoff_positions=b.structures_duplicate_grouped_Wyckoff_positions[index]; //DX 20190814
  number_compounds_matching_representative=b.number_compounds_matching_duplicate[index]; //DX 20190228 - added duplicate compound count
  if(b.structures_duplicate_generated[index]){
    number_of_atoms=b.structures_duplicate[index].atoms.size();
    structure_representative=b.structures_duplicate[index];
  }
  
  // load property info
  if(b.property_names.size()!=0){
    property_names=b.property_names;
    property_units=b.property_units;
    properties_structure_representative=b.properties_structures_duplicate[index];
  }
  return true;
}

/*
// ***************************************************************************
// StructurePrototype::putRepresentativeAsDuplicate() 
// ***************************************************************************
bool StructurePrototype::putRepresentativeAsDuplicate(StructurePrototype& b){

  // Make structure in representative the new duplicate structure
  
  // load structure info
  structures_duplicate_names.push_back(b.structure_representative_name);
  structures_duplicate_compounds.push_back(b.structure_representative_compound); //DX 20190111 - added compound, e.g., Ag1Br2
  structures_duplicate_generated.push_back(b.structure_representative_generated);
  structures_duplicate_from.push_back(b.structure_representative_from);
  number_compounds_matching_duplicate.push_back(b.number_compounds_matching_representative); //DX 20190228 - added duplicate compound count
  if(b.structure_representative_generated){
    structures_duplicate.push_back(b.structure_representative);
  }
  
  // load property info
  if(b.property_names.size()!=0){
    properties_structures_duplicate.push_back(b.properties_structure_representative);
  }

  return true;
}
*/

// ***************************************************************************
// StructurePrototype::copyDuplicate() 
// ***************************************************************************
bool StructurePrototype::copyDuplicate(StructurePrototype& b, uint& index, bool copy_misfit){ //DX 20190730 - added copy_misfit option

  // Copy structure at index as a potential duplicate in this object 

  structures_duplicate_names.push_back(b.structures_duplicate_names[index]);
  structures_duplicate_compounds.push_back(b.structures_duplicate_compounds[index]);
  structures_duplicate_generated.push_back(b.structures_duplicate_generated[index]);
  structures_duplicate_from.push_back(b.structures_duplicate_from[index]);
  structures_duplicate_grouped_Wyckoff_positions.push_back(b.structures_duplicate_grouped_Wyckoff_positions[index]);
  number_compounds_matching_duplicate.push_back(b.number_compounds_matching_duplicate[index]); //DX 20190228 - added duplicate compound count
  if(b.structures_duplicate_generated[index]){
    structures_duplicate.push_back(b.structures_duplicate[index]);
  }

  if(!copy_misfit){
  // signifies comparison has not been performed yet
  misfits_duplicate.push_back(-1.0);
  }
  else{ //DX 20190730
    misfits_duplicate.push_back(b.misfits_duplicate[index]);
  }
  
  // load property info
  if(property_names.size()!=0){
    properties_structures_duplicate.push_back(b.properties_structures_duplicate[index]);
  }

  return true;
}

// ***************************************************************************
// StructurePrototype::removeNonDuplicate() 
// ***************************************************************************
bool StructurePrototype::removeNonDuplicate(uint& index){

  // If structure (b.duplicate_structure[index]) does not match with the 
  // original representative structure (i.e., misfit>1.0),
  // remove from scheme

  // remove structure information
  structures_duplicate_names.erase(structures_duplicate_names.begin()+index);
  structures_duplicate_compounds.erase(structures_duplicate_compounds.begin()+index); //DX 20190111 - added compound, e.g., Ag1Br2
  // DX - may need to be careful here.  If we have a mix of generated and non-generated, we may have difficulties
  if(structures_duplicate_generated[index]){
    structures_duplicate.erase(structures_duplicate.begin()+index);
  }
  structures_duplicate_generated.erase(structures_duplicate_generated.begin()+index);
  structures_duplicate_from.erase(structures_duplicate_from.begin()+index);
  number_compounds_matching_duplicate.erase(number_compounds_matching_duplicate.begin()+index);
  structures_duplicate_grouped_Wyckoff_positions.erase(structures_duplicate_grouped_Wyckoff_positions.begin()+index); //DX 20190814

  // remove misfit
  misfits_duplicate.erase(misfits_duplicate.begin()+index);

  //DX 20190504 - START
  // remove comparison log
  if(duplicate_comparison_logs.size()!=0){
    duplicate_comparison_logs.erase(duplicate_comparison_logs.begin()+index);
  }
  //DX 20190504 - END

  // remove properties
  if(property_names.size()!=0){
    properties_structures_duplicate.erase(properties_structures_duplicate.begin()+index);
  }
  return true;
} 

// ***************************************************************************
// StructurePrototype::clearDuplicateInformation() 
// ***************************************************************************
bool StructurePrototype::removeDuplicates(bool remove_duplicate_count){

  // Remove duplicate structure information from object
  
  // remove structure information
  structures_duplicate_names.clear();
  structures_duplicate_compounds.clear(); //DX 20190111 - added compound, e.g., Ag1Br2
  structures_duplicate.clear();
  structures_duplicate_generated.clear();
  structures_duplicate_from.clear();

  // may want to keep this information
  if(remove_duplicate_count){number_compounds_matching_duplicate.clear();}

  // remove comparison logs 
  duplicate_comparison_logs.clear(); //DX 20190506

  // remove misfit
  misfits_duplicate.clear();

  // remove properties
  properties_structures_duplicate.clear();

  return true;
}

// ***************************************************************************
// END:: Prototype Class
// ***************************************************************************

// ***************************************************************************
// START:: GroupedWyckoffPosition Class
// ***************************************************************************
// ===== Constructor ===== //
GroupedWyckoffPosition::GroupedWyckoffPosition(){
  type = 0;
  element = "";
  site_symmetries.clear();
  multiplicities.clear();
  letters.clear();
}

// ===== Free  ===== //
void GroupedWyckoffPosition::free(){
}

// ===== Destructor  ===== //
GroupedWyckoffPosition::~GroupedWyckoffPosition(){ 
  site_symmetries.clear();
  multiplicities.clear();
  letters.clear();
}

// ===== Copy Constructor ===== //
GroupedWyckoffPosition::GroupedWyckoffPosition(const GroupedWyckoffPosition& b){
  copy(b);
}

// ===== Copy Constructor Function ===== //
void GroupedWyckoffPosition::copy(const GroupedWyckoffPosition& b) {
  if(this != &b){
    type=b.type;
    element=b.element;
    site_symmetries=b.site_symmetries;
    multiplicities=b.multiplicities;
    letters=b.letters;
  }
}

// ===== Assignment Operator (operator=) ===== //
const GroupedWyckoffPosition& GroupedWyckoffPosition::operator=(const GroupedWyckoffPosition& b){
  if(this!=&b){
    free();
    copy(b);
  }
  return *this;
}

// ===== Output Handler ===== //
ostream& operator<<(ostream& oss, const GroupedWyckoffPosition& GroupedWyckoffPosition){

  // operator<< for the GroupedWyckoffPosition object (looks like a JSON)

  //if(StructurePrototype.iomode!=JSON_MODE){ //A safeguard until we construct more output schemes.
  //  StructurePrototype.iomode=JSON_MODE;
  //}

  string eendl="";
  stringstream sscontent_json;
  vector<string> vcontent_json;
  
  // type 
  sscontent_json << "\"type\":" << GroupedWyckoffPosition.type << eendl;
  vcontent_json.push_back(sscontent_json.str()); sscontent_json.str("");
  
  // element
  sscontent_json << "\"element\":\"" << GroupedWyckoffPosition.element << "\"" << eendl;
  vcontent_json.push_back(sscontent_json.str()); sscontent_json.str("");
  
  // site_symmetries
  sscontent_json << "\"site_symmetries\":[" << aurostd::joinWDelimiter(aurostd::wrapVecEntries(GroupedWyckoffPosition.site_symmetries,"\""),",") << "]" << eendl;
  vcontent_json.push_back(sscontent_json.str()); sscontent_json.str("");
  
  // multiplicities
  sscontent_json << "\"multiplicities\":[" << aurostd::joinWDelimiter(GroupedWyckoffPosition.multiplicities,",") << "]" << eendl;
  vcontent_json.push_back(sscontent_json.str()); sscontent_json.str("");
  
  // letters
  sscontent_json << "\"letters\":[" << aurostd::joinWDelimiter(aurostd::wrapVecEntries(GroupedWyckoffPosition.letters,"\""),",") << "]" << eendl;
  vcontent_json.push_back(sscontent_json.str()); sscontent_json.str("");
  
  // Put into json GroupedWyckoffPosition object
  oss << "{" << aurostd::joinWDelimiter(vcontent_json,",")  << "}";
  vcontent_json.clear();
  
  return oss;
}

// ===== Less than operator<, for sortin ===== //
bool GroupedWyckoffPosition::operator<(const GroupedWyckoffPosition& b) const{       // operator<

  // allows sorting vector by element name

  if(element<b.element){
    return true;
  }
  return false;
}

// ***************************************************************************
// END:: GroupedWyckoffPosition Class
// ***************************************************************************

// ***************************************************************************
// AtomEnvironment Class 
// ***************************************************************************
// MOVED CLASS TO aflow_xatom.cpp (DX 20191120)


// ***************************************************************************
// *                                                                         *
// *                             FUNCTIONS                                   *
// *                                                                         *
// ***************************************************************************

// ***************************************************************************
// loadStructuresFromDirectory() 
// ***************************************************************************
namespace compare {
  vector<StructurePrototype> loadStructuresFromDirectory(const string& directory, const vector<string>& magmoms_for_systems, bool same_species, ostream& logstream){ //DX 20191122
    ofstream FileMESSAGE;
    return loadStructuresFromDirectory(directory, magmoms_for_systems, same_species, FileMESSAGE, logstream);
  }
}

namespace compare {
  vector<StructurePrototype> loadStructuresFromDirectory(const string& directory, const vector<string>& magmoms_for_systems, 
  bool same_species, ofstream& FileMESSAGE, ostream& logstream){ //DX 20190319 - added FileMESSAGE

    // load all structures from a directory into a vector of StructurePrototype 
    // objects
    string function_name = "compare:loadStructuresFromDirectory()";
    
    bool LDEBUG=(FALSE || XHOST.DEBUG);
    stringstream message;
    
    vector<StructurePrototype> all_structures;
    vector<string> vfiles;
    aurostd::DirectoryLS(directory, vfiles);
    std::sort(vfiles.begin(),vfiles.end()); //CO 180830

    message << "Loading " << vfiles.size() << " files in directory ... ";
    pflow::logger(_AFLOW_FILE_NAME_, function_name, message, FileMESSAGE, logstream, _LOGGER_MESSAGE_);
    for(uint i=0; i<vfiles.size(); i++){
      if(LDEBUG) {cerr << "compare:: " << i << "/" << vfiles.size() << " " << vfiles[i] << endl;}
      if(vfiles[i].find("comparison_output.json") != std::string::npos || 
         vfiles[i].find("comparison_output.out") != std::string::npos || 
         vfiles[i].find("comparison_no_duplicate_compounds_output.json") != std::string::npos || 
         vfiles[i].find("comparison_no_duplicate_compounds_output.out") != std::string::npos || 
         vfiles[i].find("duplicate_compounds_output.json") != std::string::npos || 
         vfiles[i].find("duplicate_compounds_output.out") != std::string::npos || 
         vfiles[i].find("nohup.out") != std::string::npos){
        message << "Ignoring file=" << vfiles[i] << endl;
        pflow::logger(function_name, message, FileMESSAGE, logstream, _LOGGER_WARNING_);
        vfiles.erase(vfiles.begin()+i);
        i--;
      }
      else {
        StructurePrototype structure_tmp;
        stringstream sss1;
        aurostd::efile2stringstream(directory+"/"+vfiles[i],sss1);
        xstructure xstr1; //DX 20190718
        try { xstr1 = sss1; } //DX 20190718
        catch(aurostd::xerror& excpt) { message << "Could not load structure " << vfiles[i] << "...skipping structure"; pflow::logger(function_name, message, FileMESSAGE, logstream, _LOGGER_WARNING_);  continue; } //DX 20190718
        xstr1.directory = directory+"/"+vfiles[i]; //DX 20190718 - need to pass in since passing structure as a string
        if(magmoms_for_systems.size()==vfiles.size()){
          try { pflow::ProcessAndAddSpinToXstructure(xstr1, magmoms_for_systems[i]); } //DX 20190801
          catch(aurostd::xerror& excpt) { message << "Magnetic information could not be loaded (" << magmoms_for_systems[i] << "...skipping structure"; pflow::logger(function_name, message, FileMESSAGE, _LOGGER_WARNING_); continue; } //DX 20190801
        }
        structure_tmp.structure_representative = xstr1;
        structure_tmp.structure_representative.ReScale(1.0); //DX 20190715
        structure_tmp.structure_representative_name = directory+"/"+vfiles[i];
        structure_tmp.stoichiometry = compare::getStoichiometry(xstr1,same_species);
        structure_tmp.elements = compare::getElements(xstr1);
        structure_tmp.number_of_atoms = xstr1.atoms.size(); //DX 20190425
        structure_tmp.number_of_types = xstr1.num_each_type.size(); //DX 20190425
        structure_tmp.structure_representative_compound = compare::getCompoundName(xstr1); //remove ones is true  //DX 20190311 //DX 20190313 - use xstr1
        // update xstructure species
        if(structure_tmp.structure_representative.species.size()==0){
          deque<string> deque_species; for(uint j=0;j<structure_tmp.elements.size();j++){deque_species.push_back(structure_tmp.elements[j]);}
          structure_tmp.structure_representative.SetSpecies(deque_species);
          structure_tmp.structure_representative.SpeciesPutAlphabetic();
        }
        // clean species
        else{
          for(uint s=0;s<structure_tmp.structure_representative.species.size();s++){structure_tmp.structure_representative.species[s]=KBIN::VASP_PseudoPotential_CleanName(structure_tmp.structure_representative.species[s]); } //DX 20190711
          structure_tmp.structure_representative.SetSpecies(structure_tmp.structure_representative.species);
        }
        // check if fake names for same species comparison
<<<<<<< HEAD
        if(structure_tmp.structure_representative.species[0]=="A" && same_species){
          message << "Atomic species are missing for " << structure_tmp.structure_representative_name << " cannot perform material comparison; skipping structure.";     
          pflow::logger(function_name, message, FileMESSAGE, logstream, _LOGGER_WARNING_);
=======
        if(structure_tmp.representative_structure.species[0]=="A" && same_species){
          message << "Atomic species are missing for " << structure_tmp.representative_structure_name << " cannot perform material comparison; skipping structure.";     
          pflow::logger(_AFLOW_FILE_NAME_, function_name, message, FileMESSAGE, logstream, _LOGGER_WARNING_);
>>>>>>> 9ddb17da
          continue;
        }
        //DX 20191105 [MOVED LATER - SAME AS SYMMETRY] structure_tmp.environments_LFA= compare::computeLFAEnvironment(xstr1); //DX 20190711
        structure_tmp.structure_representative_generated = true; 
        structure_tmp.structure_representative_from = "file"; 
        if(LDEBUG) {
          cerr << "compare::loadStructureFromDirectory() Found structure: " << directory+"/"+vfiles[i] << endl;
        }
        all_structures.push_back(structure_tmp);
      }
    }
    return all_structures; 
  }
}

// ***************************************************************************
// loadStructuresFromFile() 
// ***************************************************************************
namespace compare {
  vector<StructurePrototype> loadStructuresFromFile(const string& filename, const vector<string>& magmoms_for_systems, bool same_species, ostream& logstream){ //DX 20191122
    ofstream FileMESSAGE;
    return loadStructuresFromFile(filename, magmoms_for_systems, same_species, FileMESSAGE, logstream);
  }
}

namespace compare {
  vector<StructurePrototype> loadStructuresFromFile(const string& filename, const vector<string>& magmoms_for_systems, 
  bool same_species, ofstream& FileMESSAGE, ostream& logstream){ //DX 20190319 - added FileMESSAGE

    // load all structures from a file into a vector of StructurePrototype object
    // useful for reading in aflow.in relaxation steps or pocc structures

    string function_name = "compare:loadStructuresFromFile()";
    
    bool LDEBUG=(FALSE || XHOST.DEBUG);
    //DX 20191122 [OBSOLETE] ostream& logstream = cout;
    stringstream message;
    //DX [OBSOLETE] ofstream FileMESSAGE;
    
    vector<StructurePrototype> all_structures;
   
    // ---------------------------------------------------------------------------
    // file to stringstream
    stringstream input_file;
    aurostd::efile2stringstream(filename, input_file);

    // ---------------------------------------------------------------------------
    // tokenize stringstream by newline
    vector<string> lines;
    aurostd::string2tokens(input_file.str(),lines,"\n");
    
    // ---------------------------------------------------------------------------
    // structure delimiters 
    string START="[VASP_POSCAR_MODE_EXPLICIT]START";
    string STOP="[VASP_POSCAR_MODE_EXPLICIT]STOP";

    // ---------------------------------------------------------------------------
    // used to find the total number of structures
    vector<string> start_string; 
    aurostd::substring2strings(input_file.str(),start_string,START);
    
    message << "Loading " << start_string.size() << " structures in file ... ";
    pflow::logger(_AFLOW_FILE_NAME_, function_name, message, FileMESSAGE, logstream, _LOGGER_MESSAGE_);

    bool structure_lines = false;
    uint structure_count = 0;
    stringstream geometry;geometry.clear();geometry.str(std::string());
    for(uint i=0;i<lines.size();i++){
      if(aurostd::substring2bool(lines[i],START)){ 
        geometry.clear();geometry.str("");
        structure_lines = true; 
        structure_count+=1;
      }
      else if(structure_lines && !aurostd::substring2bool(lines[i],STOP)){
        geometry << lines[i] << endl;
      }
      else if(aurostd::substring2bool(lines[i],STOP)){ 
        structure_lines = false; 
        if(LDEBUG) {cerr << "compare:: loading " << structure_count << "/" << start_string.size() << endl;}
        StructurePrototype structure_tmp;
        xstructure xstr1; //DX 20190718
        try { xstr1 = geometry; } //DX 20190718
        catch(aurostd::xerror& excpt) { message << "Could not load structure " << structure_count << "/" << start_string.size() << "...skipping structure"; pflow::logger(function_name, message, FileMESSAGE, logstream, _LOGGER_WARNING_);  continue; } //DX 20190718
        stringstream designation; designation << "file structure # " << structure_count << "/" << start_string.size();
        xstr1.directory = designation.str(); //DX 20190718 - need to pass in since passing structure as a string
        if(magmoms_for_systems.size()==lines.size()){
          try { pflow::ProcessAndAddSpinToXstructure(xstr1, magmoms_for_systems[i]); } //DX 20190801
          catch(aurostd::xerror& excpt) { message << "Magnetic information could not be loaded (" << magmoms_for_systems[i] << "...skipping structure"; pflow::logger(function_name, message, FileMESSAGE, _LOGGER_WARNING_); continue; } //DX 20190801
        }
        structure_tmp.structure_representative = xstr1;
        structure_tmp.structure_representative.ReScale(1.0); //DX 20190715
        structure_tmp.structure_representative_name = designation.str();
        structure_tmp.stoichiometry = compare::getStoichiometry(xstr1,same_species);
        structure_tmp.elements = compare::getElements(xstr1);
        structure_tmp.number_of_atoms = xstr1.atoms.size(); //DX 20190425
        structure_tmp.number_of_types = xstr1.num_each_type.size(); //DX 20190425
        structure_tmp.structure_representative_compound = compare::getCompoundName(xstr1); //remove ones is true  //DX 20190311 //DX 20190313 - use xstr
        // update xstructure species
        if(structure_tmp.structure_representative.species.size()==0){
          deque<string> deque_species; for(uint j=0;j<structure_tmp.elements.size();j++){deque_species.push_back(structure_tmp.elements[j]);}
          structure_tmp.structure_representative.SetSpecies(deque_species);
          structure_tmp.structure_representative.SpeciesPutAlphabetic();
        }
        // clean species
        else{
          for(uint s=0;s<structure_tmp.structure_representative.species.size();s++){structure_tmp.structure_representative.species[s]=KBIN::VASP_PseudoPotential_CleanName(structure_tmp.structure_representative.species[s]); } //DX 20190711
          structure_tmp.structure_representative.SetSpecies(structure_tmp.structure_representative.species);
        }
        // check if fake names for same species comparison
<<<<<<< HEAD
        if(structure_tmp.structure_representative.species[0]=="A" && same_species){
          message << "Atomic species are missing for " << structure_tmp.structure_representative_name << " cannot perform material comparison; skipping strucutre.";     
          pflow::logger(function_name, message, FileMESSAGE, logstream, _LOGGER_WARNING_);
=======
        if(structure_tmp.representative_structure.species[0]=="A" && same_species){
          message << "Atomic species are missing for " << structure_tmp.representative_structure_name << " cannot perform material comparison; skipping strucutre.";     
          pflow::logger(_AFLOW_FILE_NAME_, function_name, message, FileMESSAGE, logstream, _LOGGER_WARNING_);
>>>>>>> 9ddb17da
          continue;
        }
        //DX 20191105 [MOVED LATER - SAME AS SYMMETRY] structure_tmp.environments_LFA=compare::computeLFAEnvironment(structure_tmp.structure_representative); //DX 20190711
        structure_tmp.structure_representative_generated = true; 
        structure_tmp.structure_representative_from = input_file.str(); 
        if(LDEBUG) {
          cerr << "compare::loadStructureFromFile(): loaded structure " << i << endl;
        }
        all_structures.push_back(structure_tmp);
      }
    }
    return all_structures; 
  }
}

//DX 20190424 - START
// ***************************************************************************
// loadStructuresFromStructureList() 
// ***************************************************************************
namespace compare {
  vector<StructurePrototype> loadStructuresFromStructureList(const vector<string>& filenames, const vector<string>& magmoms_for_systems, bool same_species, ostream& logstream){ //DX 20191122
    ofstream FileMESSAGE;
    return loadStructuresFromStructureList(filenames, magmoms_for_systems, same_species, FileMESSAGE, logstream);
  }
}

namespace compare {
  vector<StructurePrototype> loadStructuresFromStructureList(const vector<string>& filenames, const vector<string>& magmoms_for_systems, 
  bool same_species, ofstream& FileMESSAGE, ostream& logstream){

    // load all structures from a vector of filenames into a vector of StructurePrototype object

    bool LDEBUG=(FALSE || XHOST.DEBUG);
    string function_name = "compare:loadStructuresFromStructureList()";
    stringstream message;
    //DX 20191122 [OBSOLETE] ostream& logstream = cout;
    //DX [OBSOLETE] ofstream FileMESSAGE;
    
    vector<StructurePrototype> all_structures;
  
    // ---------------------------------------------------------------------------
    // read in files
    for(uint i=0;i<filenames.size();i++){
      StructurePrototype structure_tmp;
      if(!aurostd::FileExist(filenames[i])){
        message << filenames[i] << " file not found.";
        throw aurostd::xerror(function_name,message,_FILE_NOT_FOUND_);
      }
      stringstream sss;
      aurostd::efile2stringstream(filenames[i],sss);
      xstructure xstr(sss);  
      xstr.directory = filenames[i]; //DX 20190718 - need to pass in since passing structure as a string
      if(magmoms_for_systems.size()==filenames.size()){
        try { pflow::ProcessAndAddSpinToXstructure(xstr, magmoms_for_systems[i]); } //DX 20190801
        catch(aurostd::xerror& excpt) { message << "Magnetic information could not be loaded (" << magmoms_for_systems[i] << "."; throw aurostd::xerror(function_name, message, _INPUT_ERROR_); } //DX 20190801
      }
      structure_tmp.structure_representative = xstr;
      structure_tmp.structure_representative.ReScale(1.0); //DX 20190715
      structure_tmp.structure_representative_name = filenames[i];
      structure_tmp.stoichiometry = compare::getStoichiometry(xstr,same_species);
      structure_tmp.elements = compare::getElements(xstr);
      structure_tmp.number_of_atoms = xstr.atoms.size(); //DX 20190425
      structure_tmp.number_of_types = xstr.num_each_type.size(); //DX 20190425
	    structure_tmp.structure_representative_compound = compare::getCompoundName(xstr); //remove ones is true  //DX 20190311 //DX 20190313 - use xstr
      // update xstructure species
      if(structure_tmp.structure_representative.species.size()==0){
        deque<string> deque_species; for(uint j=0;j<structure_tmp.elements.size();j++){deque_species.push_back(structure_tmp.elements[j]);}
        structure_tmp.structure_representative.SetSpecies(deque_species);
        structure_tmp.structure_representative.SpeciesPutAlphabetic();
      }
      // clean species
      else{
        for(uint s=0;s<structure_tmp.structure_representative.species.size();s++){structure_tmp.structure_representative.species[s]=KBIN::VASP_PseudoPotential_CleanName(structure_tmp.structure_representative.species[s]); } //DX 20190711
        structure_tmp.structure_representative.SetSpecies(structure_tmp.structure_representative.species);
      }
      // check if fake names for same species comparison
<<<<<<< HEAD
      if(structure_tmp.structure_representative.species[0]=="A" && same_species){
        message << "Atomic species are missing for " << structure_tmp.structure_representative_name << " cannot perform material comparison; skipping strucutre.";     
        pflow::logger(function_name, message, FileMESSAGE, logstream, _LOGGER_WARNING_);
=======
      if(structure_tmp.representative_structure.species[0]=="A" && same_species){
        message << "Atomic species are missing for " << structure_tmp.representative_structure_name << " cannot perform material comparison; skipping strucutre.";     
        pflow::logger(_AFLOW_FILE_NAME_, function_name, message, FileMESSAGE, logstream, _LOGGER_WARNING_);
>>>>>>> 9ddb17da
        continue;
      }
      //DX 20191105 [MOVED LATER - SAME AS SYMMETRY] structure_tmp.environments_LFA=compare::computeLFAEnvironment(structure_tmp.structure_representative); //DX 20190711
      structure_tmp.structure_representative_generated = true; 
      structure_tmp.structure_representative_from = "file"; 
      if(LDEBUG) {
        cerr << function_name << ": loaded structure " << i << endl;
      }
      all_structures.push_back(structure_tmp);
    }
    return all_structures;
  }
}
//DX 20190424 - END

//DX 20191105 - load multiple structures (useful for multithreaded structure loading) - START
// ***************************************************************************
// generateStructures()
// ***************************************************************************
namespace compare {
  void generateStructures(vector<StructurePrototype>& structures, ostream& oss, uint start_index, uint end_index){
 
    // if end index is default (i.e., AUROSTD_MAX_UINT), then generate over entire range
    if(end_index == AUROSTD_MAX_UINT){ end_index=structures.size(); }

    for(uint i=start_index;i<end_index;i++){
      structures[i].structure_representative_generated = generateStructure(structures[i].structure_representative_name, structures[i].structure_representative_from,
          structures[i].structure_representative, oss);
    }
  }
}
//DX 20191105 - load multiple structures (useful for multithreaded structure loading) - END 

// ***************************************************************************
// generateStructure 
// ***************************************************************************
namespace compare {
  bool generateStructure(string& structure_name, string& structure_from, xstructure& structure, ostream& oss){

    // generate the xstructure object, having this separate function allows us to load structures in 
    // a threaded environment

    // there are three modes of generating xstructures
    // 1) AFLOW prototypes
    // 2) AURL
    // 3) input (cin)

    bool LDEBUG=(FALSE || XHOST.DEBUG);
    string function_name = "compare::generateStructure()";
    ofstream FileMESSAGE;
    vector<string> tokens;

    if(LDEBUG){
      cerr << function_name << ": generating structure: " << structure_name << " from " << structure_from << endl;
    }

    // ---------------------------------------------------------------------------
    // load from AFLOW prototypes
    if(structure_from=="aflow_prototypes"){
      // htqc or anrl
      structure = aflowlib::PrototypeLibraries(cout,structure_name,"",2); 
    }
    // ---------------------------------------------------------------------------
    // load from AURL
    else if(structure_from=="aurl"){
      aflowlib::_aflowlib_entry entry; entry.aurl = structure_name; 
      //DX 20190326 - need to put url path, i.e., structure name, [OBSOLETE] if(!pflow::loadXstructures(entry,FileMESSAGE,oss,true,structure_name,true)){ cerr << function_name << "WARNING::Could not load structure via aurl..." << endl; return false;}
      //DX ORIG B4 20191105 - if(!pflow::loadXstructures(entry,FileMESSAGE,oss,true,structure_name,true)){ cerr << function_name << "WARNING::Could not load structure via aurl..." << endl; return false;} //DX 20190326
      if(!pflow::loadXstructures(entry,FileMESSAGE,oss)){ cerr << "WARNING::Could not load structure (aurl=" << entry.aurl << ") ... skipping..." << endl; return false;} //DX 20191105
      if(entry.vstr.size()==1){
        structure = entry.vstr[0];
      }
      else {
        cerr << function_name << "::WARNING: More structures loaded than anticipated." << endl;
        return false;
      }
    }
    // ---------------------------------------------------------------------------
    // load from file
    else if(structure_from=="file"){
      stringstream sss;
      aurostd::efile2stringstream(structure_name,sss);
      xstructure xstr(sss);
      structure = xstr;
    }
    // ---------------------------------------------------------------------------
    // load from file containing list of structures (like aflow.in or pocc)
    else if(aurostd::substring2bool(structure_name,"file structure ")){
      aurostd::string2tokens(structure_name,tokens,"#");
      string structure_designation = aurostd::RemoveWhiteSpaces(tokens[1]);
      uint structure_number=0; uint number_of_structures=0;
      tokens.clear(); aurostd::string2tokens(structure_designation,tokens,"/");
      structure_number=aurostd::string2utype<uint>(tokens[0]);
      number_of_structures=aurostd::string2utype<uint>(tokens[1]);
    
      // ---------------------------------------------------------------------------
      // tokenize stringstream by newline
      vector<string> lines;
      aurostd::string2tokens(structure_from,lines,"\n");
    
      // ---------------------------------------------------------------------------
      // structure delimiters 
      string START="[VASP_POSCAR_MODE_EXPLICIT]START";
      string STOP="[VASP_POSCAR_MODE_EXPLICIT]STOP";

      bool structure_lines = false;
      uint structure_count = 0;
      stringstream geometry;geometry.clear();geometry.str(std::string());
      for(uint i=0;i<lines.size();i++){
        if(aurostd::substring2bool(lines[i],START)){ 
          stringstream geometry;geometry.clear();geometry.str(std::string());
          structure_lines = true; 
          structure_count+=1;
        }
        else if(structure_lines && structure_count==structure_number && !aurostd::substring2bool(lines[i],STOP)){
          geometry << lines[i] << endl;
        }
        else if(aurostd::substring2bool(lines[i],STOP) && structure_lines){ 
          structure_lines = false; 
          xstructure xstr(geometry);
          structure = xstr;
          break;
        }
      }
    }
    // ---------------------------------------------------------------------------
    // load from input (istream, e.g., from 'cat' or redirect '<') 
    else if(structure_name=="input geometry"){
      stringstream sss; sss << structure_from;
      xstructure xstr(sss);
      structure = xstr;
    }
    // ---------------------------------------------------------------------------
    // load permutation 
    else if(aurostd::substring2bool(structure_from, "permutation of: ")){
      //cerr << "permutation generator: " << structure_from << endl;
      //cerr << "permutation of: " << structure_name << endl;
      string tmp_from = structure_from;
      stringstream sss; sss << aurostd::StringSubst(tmp_from, "permutation of: ", "");
      xstructure xstr(sss);
      deque<string> species; 
      for(uint j=0;j<structure_name.size();j++){stringstream ss_site; ss_site << structure_name[j]; species.push_back(ss_site.str());}
      xstr.SetSpecies(species);
      xstr.SpeciesPutAlphabetic();
      deque<int> sizes = SYM::arrange_atoms(xstr.atoms);
      xstr = pflow::SetNumEachType(xstr, sizes);
      structure = xstr;
    }
    // ---------------------------------------------------------------------------
    // load-type not accounted for 
    else {
      cerr << function_name << "::WARNING: Structure location (from=" << structure_from << ") is not specified correctly for " << structure_name << " (i.e., input, aflow_prototype, aurl, etc.)." << endl;
      return false;
    }

    return true;
  }
}
  
//DX 20191105 - remove non-generated structures - START
// ***************************************************************************
// removeNonGeneratedStructures 
// ***************************************************************************
<<<<<<< HEAD
namespace compare {
	void removeNonGeneratedStructures(vector<StructurePrototype>& structures){

		// remove structures that have not been generated
		// typically used if there is an error in loading a structure

		for(uint i=0;i<structures.size();i++){
			if(!structures[i].structure_representative_generated){
				structures.erase(structures.begin()+i);
				i--;
			}
		}
	}
=======
namespace compare{
  bool SVD(xmatrix<double> A){
    xmatrix<double> ATA = aurostd::trasp(A)*A;
    //to bidiagonal
    xmatrix<double> test = ATA;
    xmatrix<double> Q; 
    pflow::QRDecomposition_HouseHolder(ATA,Q,test); //CO190808
    //cerr << "A: " << A << endl;
    //cerr << "ATA: " << ATA << endl;
    //cerr << "Q: " << Q << endl;
    //cerr << "R: " << test << endl;
    return true;
  }
>>>>>>> 9ddb17da
}
//DX 20191105 - remove non-generated structures - END
  
//DX 20191108 [OBOSLETE] // ***************************************************************************
//DX 20191108 [OBOSLETE] // SVD Decomposition 
//DX 20191108 [OBOSLETE] // ***************************************************************************
//DX 20191108 [OBOSLETE] namespace compare{
//DX 20191108 [OBOSLETE]   bool SVD(xmatrix<double> A){
//DX 20191108 [OBOSLETE]     xmatrix<double> ATA = aurostd::trasp(A)*A;
//DX 20191108 [OBOSLETE]     //to bidiagonal
//DX 20191108 [OBOSLETE]     xmatrix<double> test = ATA;
//DX 20191108 [OBOSLETE]     xmatrix<double> Q = pflow::generalHouseHolderQRDecomposition(test);
//DX 20191108 [OBOSLETE]     //cerr << "A: " << A << endl;
//DX 20191108 [OBOSLETE]     //cerr << "ATA: " << ATA << endl;
//DX 20191108 [OBOSLETE]     //cerr << "Q: " << Q << endl;
//DX 20191108 [OBOSLETE]     //cerr << "R: " << test << endl;
//DX 20191108 [OBOSLETE]     return true;
//DX 20191108 [OBOSLETE]   }
//DX 20191108 [OBOSLETE] }

// ***************************************************************************
// Find ICSD name - Find ICSD name 
// ***************************************************************************
namespace compare{
  string findICSDName(string& name){

    // Find ICSD substring within path name
    // In order for this to work, the following ICSD name format must be 
    // present in the string (e.g., Ag1_ICSD_#####)

    bool LDEBUG=(FALSE || XHOST.DEBUG);

    string ICSD_substring = "";
    bool ICSD_substring_found = false;
    if(aurostd::substring2bool(name,"/")){
      vector<string> tokens;
      aurostd::string2tokens(name,tokens,"/");
      for(uint i=0;i<tokens.size();i++){
        if(aurostd::substring2bool(tokens[i],"_ICSD_")){
          ICSD_substring = tokens[i];
          ICSD_substring_found = true;
        }
      }
    }
    else {
      if(aurostd::substring2bool(name,"_ICSD_")){ 
        ICSD_substring = name;
        ICSD_substring_found = true;
      }
    }
    if(!ICSD_substring_found){
      if(LDEBUG){
        cerr << "compare::findICSDName: WARNING: Could not find ICSD substring in name.  representative prototype will not necessarily be the minimum ICSD number." << endl; 
        cerr << "string: " << name << endl;
      }
    }
    return ICSD_substring;
  }
}

// ***************************************************************************
// Find Minimum ICSD Entry - Find the minimum ICSD number in a set of names 
// ***************************************************************************
namespace compare{
  string findMinimumICSDEntry(vector<string>& ICSD_entries){

    // Identify the structure with the minimum ICSD number (to use 
    // as the representative structure in the comparison)

    string min_ICSD = "";
    int min_num = 1e9;
    for(uint i=0;i<ICSD_entries.size();i++){
      if(ICSD_entries[i].empty()){ continue; } //DX 20191108 - if not an ICSD, skip
      vector<string> tokens;
      aurostd::string2tokens(ICSD_entries[i],tokens,"_"); 
      string num_string = tokens[tokens.size()-1];
      for(uint j=0;j<num_string.size();j++){
        if(isalpha(num_string[j])){
          num_string.erase(num_string.begin()+j);
        }
      }
      int num = aurostd::string2utype<int>(tokens[tokens.size()-1]); // ICSD number is aways of the form (Ag1_ICSD_######)
      if(num < min_num){
        min_ICSD = ICSD_entries[i];
        min_num = num;
      }
    }
    return min_ICSD;
  }
}

// ***************************************************************************
// groupSameRatios
// ***************************************************************************
namespace compare{
  bool groupSameRatios(vector<int>& stoich, vector<int>& unique_stoich, vector<vector<int> >& type_index){

    // map two sets of stoichiometries with one another 

    for(uint i=0;i<stoich.size();i++){
      bool stoich_stored = false;      
      for(uint j=0;j<unique_stoich.size();j++){     
        if(stoich[i] == unique_stoich[j]){
          stoich_stored = true;
          type_index[j].push_back(i);
          break;
        }
      }
      if(!stoich_stored){
        unique_stoich.push_back(stoich[i]);
        vector<int> tmp; tmp.push_back(i);
        type_index.push_back(tmp);
      }
    }
    return true;
  }
}

// ***************************************************************************
// generatePermutations 
// ***************************************************************************
namespace compare{
  vector<StructurePrototype> comparePermutations(StructurePrototype& structure, uint& num_proc, bool& optimize_match, ostream& oss, ostream& logstream){ //DX 20191125 - added overload
    ofstream FileMESSAGE;
    return comparePermutations(structure, num_proc, optimize_match, oss, FileMESSAGE, logstream);
  }

  vector<StructurePrototype> comparePermutations(StructurePrototype& structure, uint& num_proc, bool& optimize_match, ostream& oss, ofstream& FileMESSAGE, ostream& logstream){ //DX 20190319 - added FileMESSAGE

    bool LDEBUG=(FALSE || XHOST.DEBUG);
    bool VERBOSE=false;
    string function_name = "compare::comparePermutations()";
    stringstream message;
    //DX 20191125 [OBSOLETE] ostream& logstream = cout;

    // ---------------------------------------------------------------------------
    // fixed options for permutation comparisons 
    bool same_species = true; // permutation comparisons must compare the same species 
    bool scale_volume = true; // permutations are generated from the same structure, so they will have the same volume anyway
    bool ignore_symmetry = false; // duplicate permutations should have the same symmetry
    bool ignore_Wyckoff = false; // duplicate permutations should have the same Wyckoff positions
    bool ignore_environment = false; // duplicate permutations should have the same environment
    bool single_comparison_round = false; // compare all permutations until matched or exhausted all comparisons
    bool clean_unmatched = true; // remove unmatched structures from object //DX 20190504 
    bool store_comparison_logs = false; // do not store comparison logs //DX 20190822
    bool check_other_grouping = false; // DX 20190830
    bool quiet = true; //true 

    vector<StructurePrototype> final_permutations;

    // ---------------------------------------------------------------------------
    // get stoichiometry
    vector<uint> stoichiometry = compare::getStoichiometry(structure.structure_representative,true);

    // ---------------------------------------------------------------------------
    // calculate symmetry (if not already calculated)
    if(structure.space_group ==0){
      structure.calculateSymmetry();
    }

    // ---------------------------------------------------------------------------
    // generate all permuations structures
    vector<StructurePrototype> permutation_structures = compare::generatePermutationStructures(structure);

    //cerr << "store naming" << endl;
    vector<vector<string> > name_order;
    for(uint i=0;i<permutation_structures.size();i++){
      vector<string> vtmp_name; 
      for(uint j=0;j<permutation_structures[i].structure_representative_name.size();j++){
        stringstream ss_tmp; ss_tmp << permutation_structures[i].structure_representative_name[j];
        vtmp_name.push_back(ss_tmp.str());
      }
      name_order.push_back(vtmp_name);
    }

    // ---------------------------------------------------------------------------
    // loop over grouping modes
    // mode=0: use LFA environment to filter
    // mode=1: if incommensurate groupings, then ignore LFA environment in grouping
    for(uint mode=0;mode<2;mode++){
      if(mode==0){
        if(!quiet || LDEBUG){
          message << "Considering environment analysis in grouping permutations (mode=0)." << endl;
          pflow::logger(function_name, message, FileMESSAGE, logstream, _LOGGER_MESSAGE_);
        }
      }
      if(mode==1){ 
        ignore_environment=true; 
        if(!quiet || LDEBUG){
          message << "Could not find commensurate pemutations when grouping via environment. Ignoring environment analysis in grouping permutations (mode=1)." << endl;
          pflow::logger(function_name, message, FileMESSAGE, logstream, _LOGGER_MESSAGE_);
        }
      }
      final_permutations.clear();

      // ---------------------------------------------------------------------------
      // group comparable permutations
      vector<StructurePrototype> permutation_comparisons;
      permutation_comparisons = compare::groupStructurePrototypes(permutation_structures, same_species, ignore_symmetry, ignore_Wyckoff, ignore_environment, false); //DX 20190731 - added ignore_environment //DX 20190829 - false for duplicates_removed

      // ---------------------------------------------------------------------------
      // ensure the representative stucture is an even permutation
      compare::makeRepresentativeEvenPermutation(permutation_comparisons, name_order);

      if(VERBOSE){ for(uint i=0;i<permutation_comparisons.size();i++){ cerr << "Initial permutation groupings: " << permutation_comparisons[i] << endl; } }

      // ---------------------------------------------------------------------------
      // compare permutations
      final_permutations = compare::runComparisonScheme(num_proc, permutation_comparisons, same_species, check_other_grouping, scale_volume, optimize_match, ignore_symmetry, ignore_Wyckoff, ignore_environment, single_comparison_round, clean_unmatched, false,store_comparison_logs,oss,FileMESSAGE,quiet); //DX 20190319 - added FileMESSAGE  //DX 20190731 - added ignore_symmetry/Wyckoff/environment //DX 20190822 - add log bool 
      
      // ---------------------------------------------------------------------------
      // check if matched permutations are physically possible
      if(!compare::checkNumberOfGroupings(final_permutations, name_order.size())){
        if(!quiet || LDEBUG){
          message << "Compared groupings of permutations do not follow number theory (# unique=" << final_permutations.size() << " vs # total=" << name_order.size() << ")" << endl;
          // comprehensive output
          if(LDEBUG){ 
            for(uint i=0;i<final_permutations.size();i++){ message << final_permutations[i] << endl; } 
          }
          // minimal output
          else{ 
            for(uint i=0;i<final_permutations.size();i++){ message << final_permutations[i].structure_representative_name << " = " << aurostd::joinWDelimiter(final_permutations[i].structures_duplicate_names,",") << " (misfits_duplicate=" << aurostd::joinWDelimiter(aurostd::vecDouble2vecString(final_permutations[i].misfits_duplicate,8,true),",")  << ")" << endl; } 
          }
          message << "Trying to check if duplicates match better with other representative structures ... " << endl;
          pflow::logger(function_name, message, FileMESSAGE, logstream, _LOGGER_WARNING_);
        }

        // ---------------------------------------------------------------------------
        // check if better matchings; perhaps matched structures would have smaller misfits if matched to different representatives
        final_permutations = compare::checkForBetterMatches(final_permutations, oss, num_proc, true, same_species, scale_volume, optimize_match, ignore_symmetry, ignore_Wyckoff, ignore_environment, clean_unmatched, false, FileMESSAGE, quiet, logstream); //DX 20191125 

        // ---------------------------------------------------------------------------
        // check if NEW matched permutations are physically possible
        if(!compare::checkNumberOfGroupings(final_permutations, name_order.size())){
          message << "Compared groupings of permutations do not follow number theory (# unique=" << final_permutations.size() << " vs # total=" << name_order.size() << ")" << endl;
          // comprehensive output
          if(LDEBUG){ 
            for(uint i=0;i<final_permutations.size();i++){ message << final_permutations[i] << endl; } 
          }
          // minimal output
          else{ 
            for(uint i=0;i<final_permutations.size();i++){ message << final_permutations[i].structure_representative_name << " = " << aurostd::joinWDelimiter(final_permutations[i].structures_duplicate_names,",") << " (misfits_duplicate=" << aurostd::joinWDelimiter(aurostd::vecDouble2vecString(final_permutations[i].misfits_duplicate,8,true),",") << ")" << endl; } 
          }
          if(mode==1){  // exhausted checks
            message << "Please contact David Hicks (david.hicks@duke.edu) and provide the corresponding example." << endl;
            throw aurostd::xerror(function_name,message,_RUNTIME_ERROR_);
          }
        }
        else{ break; }
      }
      else{ break; }
    }

    if(VERBOSE){ for(uint i=0;i<final_permutations.size();i++){ cerr << "Final permutation groupings: " << final_permutations[i] << endl; } }

    return final_permutations;
  }
}

// ***************************************************************************
// generatePermutationStructures
// ***************************************************************************
namespace compare{
  vector<StructurePrototype> generatePermutationStructures(StructurePrototype& structure){
   
    vector<StructurePrototype> permutation_structures;
 
    vector<string> names = fakeElements(structure.stoichiometry.size());
    vector<uint> indices = structure.stoichiometry;
    vector<vector<string> > name_order;  
    uint num_elements = structure.stoichiometry.size();
    
    bool is_symmetry_calculated = structure.isSymmetryCalculated(); //DX 20190508 - check if Wyckoff positions determined
 
    // Permutation algorithm based on Heap's algorithm (https://en.wikipedia.org/wiki/Heap%27s_algorithm)
    vector<uint> new_indices;
    for(uint i=0;i<num_elements;i++){new_indices.push_back(0);}
 
    name_order.push_back(names); 
  
    //DX 20190508 [OBSOLETE] vector<GroupedWyckoffPosition> grouped_Wyckoff_positions = structure.grouped_Wyckoff_positions;
    //DX 20190508 - add option to generate permutation and ignore Wyckoff - START
    vector<GroupedWyckoffPosition> grouped_Wyckoff_positions; 
    vector<vector<GroupedWyckoffPosition> > permutation_grouped_Wyckoff_positions;

    if(is_symmetry_calculated){
      grouped_Wyckoff_positions = structure.grouped_Wyckoff_positions;
      for(uint i=0;i<grouped_Wyckoff_positions.size();i++){grouped_Wyckoff_positions[i].element=names[i];}
      //DX 20190508 [OBSOLETE] vector<vector<GroupedWyckoffPosition> > permutation_grouped_Wyckoff_positions;
      permutation_grouped_Wyckoff_positions.push_back(grouped_Wyckoff_positions);
    }
    //DX 20190508 - add option to generate permutation and ignore Wyckoff - END

    uint i=0;
    while(i<num_elements){
      if(new_indices[i] < i){
        //LDEBUBcerr << "orig: ";
        //for(uint n=0;n<indices.size();n++){cerr << indices[n] << " ";}
        if(i%2==0){
          //LDEBUBcerr << "even: swapping " << indices[0] << " and " << indices[i] << endl;
          int swap1 = indices[0];
          int swap2 = indices[i];
          indices[0]=swap2; indices[i]=swap1;
          string swap_name1 = names[0];
          string swap_name2 = names[i];
          //GroupedWyckoffPosition swap_position1 = grouped_Wyckoff_positions[0]; swap_position1.element = names[i];
          //GroupedWyckoffPosition swap_position2 = grouped_Wyckoff_positions[i]; swap_position2.element = names[0];
          names[0]=swap_name2; names[i]=swap_name1;
          if(is_symmetry_calculated){ //DX 20190508
          grouped_Wyckoff_positions[0].element=swap_name2; grouped_Wyckoff_positions[i].element=swap_name1;
        }
        }
        else {
          //LDEBUBcerr << "odd: swapping " << indices[new_indices[i]] << " and " << indices[i] << endl;
          int swap1 = indices[new_indices[i]];
          int swap2 = indices[i];
          indices[new_indices[i]]=swap2; indices[i]=swap1;
          string swap_name1 = names[new_indices[i]];
          string swap_name2 = names[i];
          //GroupedWyckoffPosition swap_position1 = grouped_Wyckoff_positions[new_indices[i]]; swap_position1.element = names[i];
          //GroupedWyckoffPosition swap_position2 = grouped_Wyckoff_positions[i]; swap_position2.element = names[new_indices[i]];
          names[new_indices[i]]=swap_name2; names[i]=swap_name1;
          if(is_symmetry_calculated){ //DX 20190508
          grouped_Wyckoff_positions[new_indices[i]].element=swap_name2; grouped_Wyckoff_positions[i].element=swap_name1;
        }
        }
        //LDEBUBcerr << "storing: ";
        //for(uint n=0;n<indices.size();n++){cerr << indices[n] << " ";}
        //cerr << endl;
        //permutations.push_back(indices);
        name_order.push_back(names);
        //DX 20190508 - check for Wyckoff - START
        if(is_symmetry_calculated){
        vector<GroupedWyckoffPosition> permuted_grouped_Wyckoff_positions = grouped_Wyckoff_positions;
        std::sort(permuted_grouped_Wyckoff_positions.begin(), permuted_grouped_Wyckoff_positions.end()); //sort Wyckoff positions alphabetically by element
        permutation_grouped_Wyckoff_positions.push_back(permuted_grouped_Wyckoff_positions);
        }
        else {
          permutation_grouped_Wyckoff_positions.push_back(grouped_Wyckoff_positions); // push back empty
        }
        //DX 20190508 - check for Wyckoff - END
        new_indices[i]++;
        i=0;
      } 
      else {
        //LDEBUBcerr << "moving on" << endl;
        new_indices[i]=0;
        i++;
      }   
    }

    // create permuted structure    
    for(uint i=0;i<name_order.size();i++){
      xstructure xstr_tmp = structure.structure_representative;
      deque<string> species; 
      for(uint j=0;j<name_order[i].size();j++){species.push_back(name_order[i][j]);}
      xstr_tmp.SetSpecies(species);
      //DX TEST xstr_tmp.species_pp = species; //for vasp5 20190731
      xstr_tmp.species = species; //DX 20190813
      xstr_tmp.SpeciesPutAlphabetic();
      xstr_tmp.species_pp = xstr_tmp.species; //for vasp5 20190731, after ordered
      deque<int> sizes = SYM::arrange_atoms(xstr_tmp.atoms);
      //LDEBUGfor(uint j=0;j<sizes.size();j++){cerr << "sizes[j]: " << sizes[j] << endl;}
      xstr_tmp = pflow::SetNumEachType(xstr_tmp, sizes);
      //if (xstr_out.num_each_type.size() != names.size()){
      //  xstr_out = pflow::SetAllAtomNames(xstr_out, in_names);
      //}
      StructurePrototype tmp;
      tmp.structure_representative = xstr_tmp;
      tmp.structure_representative.ReScale(1.0); //DX 20190715
      tmp.structure_representative_name = aurostd::joinWDelimiter(species,"");
      tmp.structure_representative_generated = true;
      //DX 20190730 - ORIG - tmp.structure_representative_from = "permutation";
      stringstream ss_str; ss_str << "permutation of: " << structure.structure_representative; //DX 20190730
      tmp.structure_representative_from = ss_str.str(); //DX 20190730
      tmp.copyPrototypeInformation(structure);
      tmp.stoichiometry = compare::getStoichiometry(tmp.structure_representative, true); //DX 20190529 - need updated stoich
      // compound name is always alphabetic; order swapping is dictated by stoichiometry
      //tmp.structure_representative_compound = compare::getCompoundName(name_order[0],tmp.stoichiometry,false); //remove ones is true //DX 20190529 - need compound name to group later;
      tmp.structure_representative_compound = compare::getCompoundName(tmp.structure_representative); //remove ones is true  //DX 20190311 //DX 20190313 - use xstr1
      tmp.environments_LFA=compare::computeLFAEnvironment(tmp.structure_representative); //DX 20190711
      tmp.grouped_Wyckoff_positions = permutation_grouped_Wyckoff_positions[i];
      permutation_structures.push_back(tmp);
    }
   
    return permutation_structures;
  }
}

//DX 20190508 - added permutation string function - START
// ***************************************************************************
// generatePermutationString
// ***************************************************************************
namespace compare{
  //deque input
  void generatePermutationString(const deque<uint>& stoichiometry, vector<string>& permutation){
    vector<uint> stoichiometry_vstring = aurostd::deque2vector(stoichiometry);
    generatePermutationString(stoichiometry_vstring, permutation);
  }

  //vector input
  void generatePermutationString(const vector<uint>& stoichiometry, vector<string>& permutation){
   
    vector<StructurePrototype> permutation_structures;
 
    vector<string> names = fakeElements(stoichiometry.size());
    vector<uint> indices = stoichiometry;
    vector<vector<string> > name_order;  
    uint num_elements = stoichiometry.size();
    
    // Permutation algorithm based on Heap's algorithm (https://en.wikipedia.org/wiki/Heap%27s_algorithm)
    vector<uint> new_indices;
    for(uint i=0;i<num_elements;i++){new_indices.push_back(0);}

    name_order.push_back(names); 
 
    uint i=0;
    while(i<num_elements){
      if(new_indices[i] < i){
        if(i%2==0){
          int swap1 = indices[0];
          int swap2 = indices[i];
          indices[0]=swap2; indices[i]=swap1;
          string swap_name1 = names[0];
          string swap_name2 = names[i];
          names[0]=swap_name2; names[i]=swap_name1;
        }
        else {
          int swap1 = indices[new_indices[i]];
          int swap2 = indices[i];
          indices[new_indices[i]]=swap2; indices[i]=swap1;
          string swap_name1 = names[new_indices[i]];
          string swap_name2 = names[i];
          names[new_indices[i]]=swap_name2; names[i]=swap_name1;
        }
        name_order.push_back(names);
        new_indices[i]++;
        i=0;
      } 
      else {
        new_indices[i]=0;
        i++;
      }   
    }

    for(uint i=0;i<name_order.size();i++){ permutation.push_back(aurostd::joinWDelimiter(name_order[i],"")); }

    return; 
  }
}
//DX 20190508 - added permutation string function - END

// ***************************************************************************
// generatePermutations 
// ***************************************************************************
namespace compare{
  bool generatePermutations(uint& num_elements, vector<uint>& indices, vector<string>& names, vector<GroupedWyckoffPosition>& grouped_Wyckoff_positions, vector<vector<uint> >& permutations, vector<vector<string> >&name_order, vector<vector<GroupedWyckoffPosition> >& permutation_grouped_Wyckoff_positions){

    // Permutation algorithm based on Heap's algorithm (https://en.wikipedia.org/wiki/Heap%27s_algorithm)

    //vector<vector<int> > permutations;
    vector<uint> new_indices;
    for(uint i=0;i<indices.size();i++){new_indices.push_back(0);}
   
    permutations.push_back(indices);
    name_order.push_back(names);    
    for(uint i=0;i<grouped_Wyckoff_positions.size();i++){grouped_Wyckoff_positions[i].element=names[i];}
    permutation_grouped_Wyckoff_positions.push_back(grouped_Wyckoff_positions);

    uint i=0;
    while(i<num_elements){
      if(new_indices[i] < i){
        //LDEBUBcerr << "orig: ";
        //for(uint n=0;n<indices.size();n++){cerr << indices[n] << " ";}
        if(i%2==0){
          //LDEBUBcerr << "even: swapping " << indices[0] << " and " << indices[i] << endl;
          int swap1 = indices[0];
          int swap2 = indices[i];
          indices[0]=swap2; indices[i]=swap1;
          string swap_name1 = names[0];
          string swap_name2 = names[i];
          //GroupedWyckoffPosition swap_position1 = grouped_Wyckoff_positions[0]; swap_position1.element = names[i];
          //GroupedWyckoffPosition swap_position2 = grouped_Wyckoff_positions[i]; swap_position2.element = names[0];
          names[0]=swap_name2; names[i]=swap_name1;
          grouped_Wyckoff_positions[0].element=swap_name2; grouped_Wyckoff_positions[i].element=swap_name1;
        }
        else {
          //LDEBUBcerr << "odd: swapping " << indices[new_indices[i]] << " and " << indices[i] << endl;
          int swap1 = indices[new_indices[i]];
          int swap2 = indices[i];
          indices[new_indices[i]]=swap2; indices[i]=swap1;
          string swap_name1 = names[new_indices[i]];
          string swap_name2 = names[i];
          //GroupedWyckoffPosition swap_position1 = grouped_Wyckoff_positions[new_indices[i]]; swap_position1.element = names[i];
          //GroupedWyckoffPosition swap_position2 = grouped_Wyckoff_positions[i]; swap_position2.element = names[new_indices[i]];
          names[new_indices[i]]=swap_name2; names[i]=swap_name1;
          grouped_Wyckoff_positions[new_indices[i]].element=swap_name2; grouped_Wyckoff_positions[i].element=swap_name1;
        }
        //LDEBUBcerr << "storing: ";
        //for(uint n=0;n<indices.size();n++){cerr << indices[n] << " ";}
        //cerr << endl;
        permutations.push_back(indices);
        name_order.push_back(names);
        permutation_grouped_Wyckoff_positions.push_back(grouped_Wyckoff_positions);
        new_indices[i]++;
        i=0;
      } 
      else {
        //LDEBUBcerr << "moving on" << endl;
        new_indices[i]=0;
        i++;
      }   
    }
    return true;
  }
}
//ABOVE FUNCTION MAY NEED A DOUBLE CHECK

// ***************************************************************************
// arePermutationsComparableViaStoichiometry() 
// ***************************************************************************
namespace compare{
  bool arePermutationsComparableViaStoichiometry(const xstructure& xstr){ 
    
    // check if permutations of a structure are possible via stoichiometry
    // i.e., check if stoichiometric ratio value occurs more than once
    // xstructure version

    bool matchable_sites=false;
    for(uint i=0;i<xstr.num_each_type.size();i++){
      for(uint j=i+1;j<xstr.num_each_type.size();j++){
        if(xstr.num_each_type[i]==xstr.num_each_type[j]){ matchable_sites=true; break; }
      }
      if(matchable_sites){ break; }
    }
    return matchable_sites;
  }
}

// ***************************************************************************
// arePermutationsComparableViaStoichiometry() 
// ***************************************************************************
namespace compare{
  bool arePermutationsComparableViaStoichiometry(vector<uint>& stoichiometry, bool reduce_stoichiometry){ 
    
    // check if permutations of a structure are possible via stoichiometry
    // i.e., check if stoichiometric ratio value occurs more than once
    // vector<uint> stoichiometry version

    // ---------------------------------------------------------------------------
    // reduce stoichiometry first if necessary 
    vector<uint> tmp_stoich=stoichiometry;
    //DX 20191125 [OBSOLETE] if(reduce_stoichiometry){ tmp_stoich = compare::gcdStoich(stoichiometry); }
    if(reduce_stoichiometry){ aurostd::reduceByGCD(stoichiometry, tmp_stoich); } //DX 20191125
    else{ tmp_stoich = stoichiometry; } // assuming it is already reduced

    // ---------------------------------------------------------------------------
    // check if stoichiometries occur more than once
    bool matchable_sites=false;
    for(uint i=0;i<tmp_stoich.size();i++){
      for(uint j=i+1;j<tmp_stoich.size();j++){
        if(tmp_stoich[i]==tmp_stoich[j]){ matchable_sites=true; break; }
      }
      if(matchable_sites){ break; }
    }
    return matchable_sites;
  }
}

// ***************************************************************************
// arePermutationsComparableViaSymmetry() 
// ***************************************************************************
namespace compare{
  bool arePermutationsComparableViaSymmetry(vector<GroupedWyckoffPosition>& grouped_Wyckoff_positions){
    
    // check if permutations of a structure are possible via symmetry (Wyckoff positions)
    // i.e., check if there are matchable Wyckoff positions in a given structure
    
    // ---------------------------------------------------------------------------
    // re-write site symmetries to account for cell choice differences 
    // note: the resulting site symmetries may NOT be physical (this is just a 
    // speed up; fast way to compare)
    vector<GroupedWyckoffPosition> sorted_temp_grouped_Wyckoffs = compare::sortSiteSymmetryOfGroupedWyckoffPositions(grouped_Wyckoff_positions);

    // ---------------------------------------------------------------------------
    // check if Wyckoff site symmetries and multiplicites occur more than once
    for(uint i=0;i<sorted_temp_grouped_Wyckoffs.size();i++){
      string set_1_site_symmetry = aurostd::joinWDelimiter(sorted_temp_grouped_Wyckoffs[i].site_symmetries,",");
      string set_1_multiplicity = aurostd::joinWDelimiter(sorted_temp_grouped_Wyckoffs[i].multiplicities,",");
      for(uint j=i+1;j<sorted_temp_grouped_Wyckoffs.size();j++){
        string set_2_site_symmetry = aurostd::joinWDelimiter(sorted_temp_grouped_Wyckoffs[j].site_symmetries,",");
        string set_2_multiplicity = aurostd::joinWDelimiter(sorted_temp_grouped_Wyckoffs[j].multiplicities,",");
        if(set_1_site_symmetry == set_2_site_symmetry && set_1_multiplicity == set_2_multiplicity){
          return true;
        }
      }
    }
    return false;
  }
}
  
// ***************************************************************************
// makePermutations 
// ***************************************************************************
namespace compare{
  bool makePermutations(StructurePrototype& structure, vector<vector<string> >& name_order, vector<StructurePrototype>& permutation_structures){

    // make vector<StructurePrototype> of permutations
    
    //vector<int> unique_stoich;
    //vector<vector<int> > type_index;
    //groupSameRatios(stoich,unique_stoich,type_index);

    for(uint i=0;i<name_order.size();i++){
      xstructure xstr_tmp = structure.structure_representative;
      deque<string> species; 
      for(uint j=0;j<name_order[i].size();j++){cerr << name_order[i][j] << endl; species.push_back(name_order[i][j]);}
      xstr_tmp.SetSpecies(species);
      xstr_tmp.SpeciesPutAlphabetic();
      deque<int> sizes = SYM::arrange_atoms(xstr_tmp.atoms);
      //LDEBUGfor(uint j=0;j<sizes.size();j++){cerr << "sizes[j]: " << sizes[j] << endl;}
      xstr_tmp = pflow::SetNumEachType(xstr_tmp, sizes);
      //if (xstr_out.num_each_type.size() != names.size()){
      //  xstr_out = pflow::SetAllAtomNames(xstr_out, in_names);
      //}

      StructurePrototype tmp;
      tmp.structure_representative = xstr_tmp;
      tmp.structure_representative.ReScale(1.0); //DX 20190715
      tmp.structure_representative_name = aurostd::joinWDelimiter(species,"");
      tmp.environments_LFA=compare::computeLFAEnvironment(tmp.structure_representative); //DX 20190711
      tmp.structure_representative_generated = true;
      tmp.structure_representative_from = "permutation";
      tmp.copyPrototypeInformation(structure);
      permutation_structures.push_back(tmp);
    }
   
    return true;
  }
}



// ***************************************************************************
// makePermutations 
// ***************************************************************************
namespace compare{
  bool makePermutations(xstructure& xstr, vector<vector<string> >& name_order, vector<xstructure>& xstr_permutations){

    // make xstructures of permutations
    
    //vector<int> unique_stoich;
    //vector<vector<int> > type_index;
    //groupSameRatios(stoich,unique_stoich,type_index);

    for(uint i=0;i<name_order.size();i++){
      xstructure xstr_tmp = xstr;
      deque<string> species; 
      for(uint j=0;j<name_order[i].size();j++){cerr << name_order[i][j] << endl; species.push_back(name_order[i][j]);}
      xstr_tmp.SetSpecies(species);
      xstr_tmp.SpeciesPutAlphabetic();
      deque<int> sizes = SYM::arrange_atoms(xstr_tmp.atoms);
      //LDEBUGfor(uint j=0;j<sizes.size();j++){cerr << "sizes[j]: " << sizes[j] << endl;}
      xstr_tmp = pflow::SetNumEachType(xstr_tmp, sizes);
      //if (xstr_out.num_each_type.size() != names.size()){
      //  xstr_out = pflow::SetAllAtomNames(xstr_out, in_names);
      //}
      xstr_permutations.push_back(xstr_tmp);
    }   
    return true;
  }
}

// ***************************************************************************
//  Get Stoichiometry - Obtain stoichiometries from composition string
// ***************************************************************************
namespace compare{
  vector<uint> getStoichiometry(string& composition, const bool& same_species){

    // Obtains the least common multiple representation of the stoichiometry.

    //cerr << "composition string: " << composition << endl;

    vector<uint> stoich;
    if(composition.size()==1){
       stoich.push_back(1);
    }
    else {
      bool is_previous_alpha = false;
      vector<uint> stoichiometry;
      stringstream tmp;
      for(uint i=0;i<composition.size();i++){
        if(isalpha(composition[i])){
          if(is_previous_alpha){
            stoichiometry.push_back(1);
          }
          else if(i!=0 && tmp.str().size() == 0){
            stoichiometry.push_back(aurostd::string2utype<uint>(tmp.str()));
            tmp.str("");
          }
        }
        else if(isdigit(composition[i])){
          tmp << composition[i];
        }    
        is_previous_alpha = isalpha(composition[i]);
      }
      if(is_previous_alpha){
        stoichiometry.push_back(1);
      }
      else if(tmp.str().size() == 0){
        stoichiometry.push_back(aurostd::string2utype<uint>(tmp.str()));
        tmp.str("");
      }
      //::print(stoichiometry);
      //DX 20191125 [OBSOLETE] stoich=gcdStoich(stoichiometry);
      stoich = stoichiometry;
      aurostd::reduceByGCD(stoichiometry, stoich); //DX 20191125
    }
    // If a structure prototype comparison (not material type), ensure 
    // stoichiometries are in numerical order for comparison.  Else, 
    // leave in position indicating atomic species count.
    if(same_species==false){
      for(uint i=0; i<stoich.size(); i++){
	      std::sort(stoich.begin(),stoich.end());
      }
    }
    return stoich;
  }
}

// ***************************************************************************
//  addAFLOWPrototypes2StructurePrototypeVector() 
// ***************************************************************************
namespace compare{
  bool addAFLOWPrototypes2StructurePrototypeVector(vector<StructurePrototype>& all_structures, vector<string>& vlabel){ 

    // Add the AFLOW prototypes to the vector of StructurePrototype objects
    // Note: The AFLOW labels should already be filtered to the relevant
    // strutures for comparison

    bool LDEBUG=(FALSE || XHOST.DEBUG);
    string function_name = "addAFLOWPrototypes2StructurePrototypeVector()";

    for(uint i=0;i<vlabel.size();i++){
      if(LDEBUG) { cerr << function_name << ": Storing AFLOW prototype information for " << vlabel[i] << endl; }

      // anrl prototypes
      vector<string> tokens;
      if(aurostd::string2tokens(vlabel[i],tokens,"_")>=4) {
        vector<string> vparameter_values = anrl::getANRLParameters(vlabel[i],"all");
        for(uint j=0;j<vparameter_values.size();j++){
          StructurePrototype structure_tmp;
          //if one degree of freedom, then no number scheme required
          if(aurostd::string2tokens(vparameter_values[j],tokens,",")==1){
            structure_tmp.structure_representative_name = vlabel[i];
          }
          //if multiple degrees of freedom, then number scheme is required
          else {
            stringstream tmp; tmp << vlabel[i] << "-" << std::setw(3) << std::setfill('0') << j+1;
            structure_tmp.structure_representative_name = tmp.str();
          }
          structure_tmp.stoichiometry = all_structures[0].stoichiometry;
          //structure_tmp.space_group = prototype_space_groups[i]; 
          structure_tmp.space_group = all_structures[0].space_group; // same as representative structure (either will be the same, or we are forcing it to be for the ignore_symmetry/ignore_Wyckoff run)
          structure_tmp.grouped_Wyckoff_positions = all_structures[0].grouped_Wyckoff_positions;
          structure_tmp.elements = compare::fakeElements(all_structures[0].stoichiometry.size());
          structure_tmp.structure_representative_compound = compare::getCompoundName(structure_tmp.elements,structure_tmp.stoichiometry,true); //remove ones is true 
          structure_tmp.structure_representative_generated = false; 
          structure_tmp.structure_representative_from = "aflow_prototypes"; 
          all_structures.push_back(structure_tmp);
        }
      }

      // htqc prototypes
      else {
        StructurePrototype structure_tmp;
        structure_tmp.structure_representative_name = vlabel[i];
        structure_tmp.stoichiometry = all_structures[0].stoichiometry;
        //structure_tmp.space_group = prototype_space_groups[i];
        structure_tmp.space_group = all_structures[0].space_group; // same as representative structure (either will be the same, or we are forcing it to be for the ignore_symmetry/ignore_Wyckoff run)
        structure_tmp.grouped_Wyckoff_positions = all_structures[0].grouped_Wyckoff_positions;
        vector<string> elements;
        structure_tmp.elements = compare::fakeElements(all_structures[0].stoichiometry.size());
        structure_tmp.structure_representative_compound = compare::getCompoundName(structure_tmp.elements,structure_tmp.stoichiometry,true); //remove ones is true 
        structure_tmp.structure_representative_generated = false; 
        structure_tmp.structure_representative_from = "aflow_prototypes"; 
        all_structures.push_back(structure_tmp);
      }
    }
    return true;
  }
} 

// ***************************************************************************
//  Get Stoichiometry - Obtain stoichiometries from xstructure
// ***************************************************************************
namespace compare{
  string getCompoundName(xstructure& xstr, bool remove_ones){
    
    // Obtains compound name from xstructure in the reduced stoichiometric form.

    vector<uint> stoichiometry = compare::getStoichiometry(xstr,true);
    vector<string> elements = compare::getElements(xstr);

    return getCompoundName(elements,stoichiometry,remove_ones);
  }
}

// ***************************************************************************
//  Get Stoichiometry - Obtain stoichiometries from xstructure
// ***************************************************************************
namespace compare{
  string getCompoundName(vector<string>& elements, vector<uint>& stoichiometry, bool remove_ones){
    
    // Obtains compound name from the elements and stoichiometry vectors.
    // Note: Does not guarantee reduced stoichiometric form.

    stringstream compound_name;
    if(stoichiometry.size() == elements.size()){
      for(uint i=0;i<stoichiometry.size();i++){
        if(remove_ones && stoichiometry[i]==1){
          compound_name << elements[i];
        }
        else {
          compound_name << elements[i] << stoichiometry[i];
        }
      }
    }
    else {
      cerr << "compare::getCompoundName():WARNING: Size of elements != stoichiometry. Not returning reduced compound name" << endl;
      return "";
    }
    return compound_name.str();
  }
}

// ***************************************************************************
//  Get Stoichiometry - Obtain stoichiometries from xstructure
// ***************************************************************************
namespace compare{
  vector<uint> getStoichiometry(const xstructure& xstr, const bool& same_species){
    
    // Obtains the least common multiple representation of the stoichiometry.

    deque<int> stoich;
    if(xstr.species.size()==1){
      stoich.push_back(1);
    }
    else {
      //DX 20191125 stoich=gcdStoich(xstr.num_each_type);
      stoich = xstr.num_each_type;
      aurostd::reduceByGCD(xstr.num_each_type, stoich); //DX 20191125
    }
    // If a structure prototype comparison (not material type), ensure 
    // stoichiometries are in numerical order for comparison.  Else, 
    // leave in position indicating atomic species count.
    if(same_species==false){
      //DX 20191125 for(uint i=0; i<stoich.size(); i++){
      std::sort(stoich.begin(),stoich.end());
      //DX 20191125 }
    }
    
    // convert to vector<uint>
    vector<uint> stoich_uint;
    for(uint i=0;i<stoich.size();i++){ stoich_uint.push_back((uint)stoich[i]); }
    return stoich_uint;
  }
}

// ***************************************************************************
//  Get Elements 
// ***************************************************************************
namespace compare{
  vector<string> getElements(xstructure& xstr){
    
    // Obtains the elements in the xstructure.

    bool LDEBUG=(FALSE || XHOST.DEBUG);
    vector<string> velements;
    // If atoms in poscar not labeled in either POSCAR; assign fake names
    if (xstr.atoms[0].name == ""){
      if(LDEBUG) {cerr << "compare::getElements():" << "WARNING!!!!! Atoms not labeled ... Assigning Fake names" << endl;}
      fakeAtomsName(xstr);
    }

    string prev_element="";
    for(uint i=0; i<xstr.atoms.size(); i++){
      if(KBIN::VASP_PseudoPotential_CleanName(xstr.atoms[i].name) != prev_element){ //DX 20190329 - remove pseudopotential info
	      velements.push_back(KBIN::VASP_PseudoPotential_CleanName(xstr.atoms[i].name)); //DX 20190329 - remove pseudopotential info
	      prev_element=KBIN::VASP_PseudoPotential_CleanName(xstr.atoms[i].name); //DX 20190329 - remove pseudopotential info
      }
    }
    return velements;
  }
}

//DX 20191125 [OBSOLETE - USING AUROSTD VERSION] // ***************************************************************************
//DX 20191125 [OBSOLETE - USING AUROSTD VERSION] // gcdStoich - Euler's Greatest Common Divisor Algorithm
//DX 20191125 [OBSOLETE - USING AUROSTD VERSION] // ***************************************************************************
//DX 20191125 [OBSOLETE - USING AUROSTD VERSION] namespace compare{
//DX 20191125 [OBSOLETE - USING AUROSTD VERSION]   vector<uint> gcdStoich(const vector<uint>& numbers){
//DX 20191125 [OBSOLETE - USING AUROSTD VERSION] 
//DX 20191125 [OBSOLETE - USING AUROSTD VERSION]     // This is Euler's Greates Common Divisor Algorithm.  It is used to determine 
//DX 20191125 [OBSOLETE - USING AUROSTD VERSION]     // the least common multiple representation for the stoichiometry.
//DX 20191125 [OBSOLETE - USING AUROSTD VERSION]     // vector version
//DX 20191125 [OBSOLETE - USING AUROSTD VERSION] 
//DX 20191125 [OBSOLETE - USING AUROSTD VERSION]     deque<int> number_deque; 
//DX 20191125 [OBSOLETE - USING AUROSTD VERSION]     for(uint i=0;i<numbers.size();i++){number_deque.push_back((int)numbers[i]);}
//DX 20191125 [OBSOLETE - USING AUROSTD VERSION]     return gcdStoich(number_deque);
//DX 20191125 [OBSOLETE - USING AUROSTD VERSION]   }
//DX 20191125 [OBSOLETE - USING AUROSTD VERSION] }
//DX 20191125 [OBSOLETE - USING AUROSTD VERSION] 
//DX 20191125 [OBSOLETE - USING AUROSTD VERSION] namespace compare{
//DX 20191125 [OBSOLETE - USING AUROSTD VERSION]   vector<uint> gcdStoich(const deque<int>& numbers){
//DX 20191125 [OBSOLETE - USING AUROSTD VERSION] 
//DX 20191125 [OBSOLETE - USING AUROSTD VERSION]     // This is Euler's Greates Common Divisor Algorithm.  It is used to determine 
//DX 20191125 [OBSOLETE - USING AUROSTD VERSION]     // the least common multiple representation for the stoichiometry.
//DX 20191125 [OBSOLETE - USING AUROSTD VERSION]     // deque version
//DX 20191125 [OBSOLETE - USING AUROSTD VERSION] 
//DX 20191125 [OBSOLETE - USING AUROSTD VERSION]     string function_name = "compare::gcdStoich():";
//DX 20191125 [OBSOLETE - USING AUROSTD VERSION]     stringstream message;
//DX 20191125 [OBSOLETE - USING AUROSTD VERSION] 
//DX 20191125 [OBSOLETE - USING AUROSTD VERSION]     int global_GCD = 0; //DX 5/14/18 - added initialization
//DX 20191125 [OBSOLETE - USING AUROSTD VERSION]     int GCD = 0; //DX 5/14/18 - added initialization
//DX 20191125 [OBSOLETE - USING AUROSTD VERSION]     vector<uint> reduced_numbers;
//DX 20191125 [OBSOLETE - USING AUROSTD VERSION]     // Find min number first
//DX 20191125 [OBSOLETE - USING AUROSTD VERSION]     int min=0;
//DX 20191125 [OBSOLETE - USING AUROSTD VERSION]     for(uint i=0; i<numbers.size(); i++){
//DX 20191125 [OBSOLETE - USING AUROSTD VERSION]       if(i==0){
//DX 20191125 [OBSOLETE - USING AUROSTD VERSION]         min=numbers[i];
//DX 20191125 [OBSOLETE - USING AUROSTD VERSION]       }
//DX 20191125 [OBSOLETE - USING AUROSTD VERSION]       else {
//DX 20191125 [OBSOLETE - USING AUROSTD VERSION]         if(numbers[i]<min){
//DX 20191125 [OBSOLETE - USING AUROSTD VERSION]           min=numbers[i];
//DX 20191125 [OBSOLETE - USING AUROSTD VERSION]         }
//DX 20191125 [OBSOLETE - USING AUROSTD VERSION]       }
//DX 20191125 [OBSOLETE - USING AUROSTD VERSION]     }
//DX 20191125 [OBSOLETE - USING AUROSTD VERSION]     bool found_GCD=true;
//DX 20191125 [OBSOLETE - USING AUROSTD VERSION]     for(uint i=0; i<numbers.size(); i++){
//DX 20191125 [OBSOLETE - USING AUROSTD VERSION]       if(numbers[i]%min != 0){
//DX 20191125 [OBSOLETE - USING AUROSTD VERSION]         found_GCD=false;
//DX 20191125 [OBSOLETE - USING AUROSTD VERSION]         break;
//DX 20191125 [OBSOLETE - USING AUROSTD VERSION]       }
//DX 20191125 [OBSOLETE - USING AUROSTD VERSION]     }
//DX 20191125 [OBSOLETE - USING AUROSTD VERSION]     if(found_GCD==true){
//DX 20191125 [OBSOLETE - USING AUROSTD VERSION]       global_GCD=min;
//DX 20191125 [OBSOLETE - USING AUROSTD VERSION]     }
//DX 20191125 [OBSOLETE - USING AUROSTD VERSION]     else if(found_GCD==false){
//DX 20191125 [OBSOLETE - USING AUROSTD VERSION]       int remainder=1000;
//DX 20191125 [OBSOLETE - USING AUROSTD VERSION]       int divisor=min;
//DX 20191125 [OBSOLETE - USING AUROSTD VERSION]       for(uint i=0; i<numbers.size(); i++){
//DX 20191125 [OBSOLETE - USING AUROSTD VERSION]         int num=numbers[i];
//DX 20191125 [OBSOLETE - USING AUROSTD VERSION]         while(remainder != 0){
//DX 20191125 [OBSOLETE - USING AUROSTD VERSION]           remainder=(num%divisor);
//DX 20191125 [OBSOLETE - USING AUROSTD VERSION]           if(remainder==0){
//DX 20191125 [OBSOLETE - USING AUROSTD VERSION]             GCD=divisor;
//DX 20191125 [OBSOLETE - USING AUROSTD VERSION]           }
//DX 20191125 [OBSOLETE - USING AUROSTD VERSION]           else {
//DX 20191125 [OBSOLETE - USING AUROSTD VERSION]             num=divisor;
//DX 20191125 [OBSOLETE - USING AUROSTD VERSION]             divisor=remainder;
//DX 20191125 [OBSOLETE - USING AUROSTD VERSION]           }
//DX 20191125 [OBSOLETE - USING AUROSTD VERSION]         }
//DX 20191125 [OBSOLETE - USING AUROSTD VERSION]         divisor=GCD;
//DX 20191125 [OBSOLETE - USING AUROSTD VERSION]         if(i==0){
//DX 20191125 [OBSOLETE - USING AUROSTD VERSION]           global_GCD=GCD;
//DX 20191125 [OBSOLETE - USING AUROSTD VERSION]         }
//DX 20191125 [OBSOLETE - USING AUROSTD VERSION]         else if(GCD < global_GCD){
//DX 20191125 [OBSOLETE - USING AUROSTD VERSION]           global_GCD=GCD;
//DX 20191125 [OBSOLETE - USING AUROSTD VERSION]         }
//DX 20191125 [OBSOLETE - USING AUROSTD VERSION]         remainder=100;
//DX 20191125 [OBSOLETE - USING AUROSTD VERSION]       }
//DX 20191125 [OBSOLETE - USING AUROSTD VERSION]     }
//DX 20191125 [OBSOLETE - USING AUROSTD VERSION]     for(uint i=0; i<numbers.size(); i++){
//DX 20191125 [OBSOLETE - USING AUROSTD VERSION]       reduced_numbers.push_back((uint)(numbers[i]/global_GCD));
//DX 20191125 [OBSOLETE - USING AUROSTD VERSION]       if(numbers[i]%global_GCD){
//DX 20191125 [OBSOLETE - USING AUROSTD VERSION]         message << "Error in GCD procedure. Contact David Hicks (david.hicks@duke.edu)";
//DX 20191125 [OBSOLETE - USING AUROSTD VERSION]         throw aurostd::xerror(function_name,message,_RUNTIME_ERROR_);
//DX 20191125 [OBSOLETE - USING AUROSTD VERSION]       }
//DX 20191125 [OBSOLETE - USING AUROSTD VERSION]     }
//DX 20191125 [OBSOLETE - USING AUROSTD VERSION]     return reduced_numbers;
//DX 20191125 [OBSOLETE - USING AUROSTD VERSION]   }
//DX 20191125 [OBSOLETE - USING AUROSTD VERSION] }

//DX 20191108 [OBSOLETE - switching to getThreadDistribution] // ***************************************************************************
//DX 20191108 [OBSOLETE - switching to getThreadDistribution] // prepareSymmetryThreads - 
//DX 20191108 [OBSOLETE - switching to getThreadDistribution] // ***************************************************************************
//DX 20191108 [OBSOLETE - switching to getThreadDistribution] namespace compare{
//DX 20191108 [OBSOLETE - switching to getThreadDistribution]   bool prepareSymmetryThreads(vector<xstructure>& vxstrs, uint& num_proc,
//DX 20191108 [OBSOLETE - switching to getThreadDistribution]       vector<uint>& start_indices, vector<uint>& end_indices){
//DX 20191108 [OBSOLETE - switching to getThreadDistribution] 
//DX 20191108 [OBSOLETE - switching to getThreadDistribution]     // Split xstructures via indices, i.e., to be used in different threads for 
//DX 20191108 [OBSOLETE - switching to getThreadDistribution]     // calculating the symmetry (space group and Wyckoff positions)
//DX 20191108 [OBSOLETE - switching to getThreadDistribution] 
//DX 20191108 [OBSOLETE - switching to getThreadDistribution]     string function_name = "compare::prepareSymmetryThreads()";
//DX 20191108 [OBSOLETE - switching to getThreadDistribution]     stringstream message;
//DX 20191108 [OBSOLETE - switching to getThreadDistribution] 
//DX 20191108 [OBSOLETE - switching to getThreadDistribution]     vector<vector<xstructure> > vxstrs_split;
//DX 20191108 [OBSOLETE - switching to getThreadDistribution]     uint num_per_thread = vxstrs.size()/num_proc;
//DX 20191108 [OBSOLETE - switching to getThreadDistribution]     uint residual = vxstrs.size()%num_proc;
//DX 20191108 [OBSOLETE - switching to getThreadDistribution]     bool accounted_for_residual=false;
//DX 20191108 [OBSOLETE - switching to getThreadDistribution]     if(residual!=0){num_per_thread+=1;}
//DX 20191108 [OBSOLETE - switching to getThreadDistribution] 
//DX 20191108 [OBSOLETE - switching to getThreadDistribution]     uint count = 0;
//DX 20191108 [OBSOLETE - switching to getThreadDistribution]     uint thread_count = 0;
//DX 20191108 [OBSOLETE - switching to getThreadDistribution]     vector<xstructure> tmp;
//DX 20191108 [OBSOLETE - switching to getThreadDistribution]     uint tmp_start_index=0;
//DX 20191108 [OBSOLETE - switching to getThreadDistribution]     for(uint l=0; l<vxstrs.size(); l++){
//DX 20191108 [OBSOLETE - switching to getThreadDistribution]       count+=1;
//DX 20191108 [OBSOLETE - switching to getThreadDistribution]       if(count == num_per_thread && thread_count<num_proc-1){
//DX 20191108 [OBSOLETE - switching to getThreadDistribution]         thread_count+=1;
//DX 20191108 [OBSOLETE - switching to getThreadDistribution]         start_indices.push_back(tmp_start_index);
//DX 20191108 [OBSOLETE - switching to getThreadDistribution]         end_indices.push_back(l);
//DX 20191108 [OBSOLETE - switching to getThreadDistribution]         tmp_start_index=l+1;
//DX 20191108 [OBSOLETE - switching to getThreadDistribution]         count = 0;
//DX 20191108 [OBSOLETE - switching to getThreadDistribution]       }
//DX 20191108 [OBSOLETE - switching to getThreadDistribution]       else if(thread_count==num_proc-1 && l==vxstrs.size()-1){
//DX 20191108 [OBSOLETE - switching to getThreadDistribution]         thread_count+=1;
//DX 20191108 [OBSOLETE - switching to getThreadDistribution]         start_indices.push_back(tmp_start_index);
//DX 20191108 [OBSOLETE - switching to getThreadDistribution]         end_indices.push_back(l);
//DX 20191108 [OBSOLETE - switching to getThreadDistribution]         tmp_start_index=l+1;
//DX 20191108 [OBSOLETE - switching to getThreadDistribution]         count = 0;
//DX 20191108 [OBSOLETE - switching to getThreadDistribution]       }
//DX 20191108 [OBSOLETE - switching to getThreadDistribution]       if(!accounted_for_residual && residual!=0 && thread_count==residual){
//DX 20191108 [OBSOLETE - switching to getThreadDistribution]         accounted_for_residual=true;
//DX 20191108 [OBSOLETE - switching to getThreadDistribution]         num_per_thread=num_per_thread-1;
//DX 20191108 [OBSOLETE - switching to getThreadDistribution]       }
//DX 20191108 [OBSOLETE - switching to getThreadDistribution]     }
//DX 20191108 [OBSOLETE - switching to getThreadDistribution] 
//DX 20191108 [OBSOLETE - switching to getThreadDistribution]     //Need the following safety in case the number of threads is greater than the number of structures to test
//DX 20191108 [OBSOLETE - switching to getThreadDistribution]     uint recovered=0;
//DX 20191108 [OBSOLETE - switching to getThreadDistribution]     uint num_of_threads=0;
//DX 20191108 [OBSOLETE - switching to getThreadDistribution]     if(start_indices.size()>=num_proc){
//DX 20191108 [OBSOLETE - switching to getThreadDistribution]       num_of_threads=num_proc;
//DX 20191108 [OBSOLETE - switching to getThreadDistribution]     }
//DX 20191108 [OBSOLETE - switching to getThreadDistribution]     else if(start_indices.size()<num_proc){
//DX 20191108 [OBSOLETE - switching to getThreadDistribution]       num_of_threads=start_indices.size();
//DX 20191108 [OBSOLETE - switching to getThreadDistribution]     }
//DX 20191108 [OBSOLETE - switching to getThreadDistribution]     for(uint n=0; n<num_of_threads; n++){
//DX 20191108 [OBSOLETE - switching to getThreadDistribution]       for(uint i=start_indices[n];i<=end_indices[n];i++){
//DX 20191108 [OBSOLETE - switching to getThreadDistribution]         recovered+=1;
//DX 20191108 [OBSOLETE - switching to getThreadDistribution]       }
//DX 20191108 [OBSOLETE - switching to getThreadDistribution]     } 
//DX 20191108 [OBSOLETE - switching to getThreadDistribution]     if(recovered != vxstrs.size()){
//DX 20191108 [OBSOLETE - switching to getThreadDistribution]       message << "The splitting of jobs failed...not all were accounted for: " << recovered << " != " << vxstrs.size();
//DX 20191108 [OBSOLETE - switching to getThreadDistribution]       throw aurostd::xerror(function_name,message,_RUNTIME_ERROR_); //DX 20190717 - exit to xerror
//DX 20191108 [OBSOLETE - switching to getThreadDistribution]     }
//DX 20191108 [OBSOLETE - switching to getThreadDistribution]     //DEBUG for(uint i=0;i<vxstrs_split.size();i++){
//DX 20191108 [OBSOLETE - switching to getThreadDistribution]     //DEBUG   cerr << "num of xstrs for thread: " << i << " = " << vxstrs_split[i].size() << endl;
//DX 20191108 [OBSOLETE - switching to getThreadDistribution]     //DEBUG }
//DX 20191108 [OBSOLETE - switching to getThreadDistribution]     return true;
//DX 20191108 [OBSOLETE - switching to getThreadDistribution]   }
//DX 20191108 [OBSOLETE - switching to getThreadDistribution] }


// ***************************************************************************
// splitComparisonIntoThreads()
// ***************************************************************************
namespace compare{
  bool splitComparisonIntoThreads(vector<StructurePrototype>& comparison_schemes, uint& num_proc,
                              vector<std::pair<uint,uint> >& start_indices,
                              vector<std::pair<uint,uint> >& end_indices){

    // ---------------------------------------------------------------------------
    // split comparisons into threads via indices
    string function_name = "compare::splitComparisonIntoThreads()";
    stringstream message;
    bool LDEBUG=(FALSE || XHOST.DEBUG);
    
    bool safety_check=false; // safety check if split incorrectly

    uint number_of_comparisons = 0;
    for(uint i=0;i<comparison_schemes.size();i++){ number_of_comparisons += comparison_schemes[i].numberOfComparisons(); }
    //DEBUG cerr << "# of comparisons: " << number_of_comparisons << endl;

    if(number_of_comparisons==0){
      if(LDEBUG) {
        cerr << function_name << ": Number of comparisons is zero, no need to split into threads." << endl;
      } 
      return true;
    }   
 
	  uint num_per_thread = number_of_comparisons/num_proc;
	  uint residual = number_of_comparisons%num_proc;
	  bool accounted_for_residual=false;
	  if(residual!=0){num_per_thread+=1;}
   
    if(LDEBUG) {
      cerr << function_name << ": Number of comparisons per thread: " << num_per_thread << endl;
    }

    uint tmp =0;

    uint count = 0;
    uint thread_count = 0;
    std::pair<uint,uint> tmp_start, tmp_end;
    std::pair<uint,uint> indices;
    for(uint i=0;i<comparison_schemes.size();i++){
      //DEBUG cerr << "splitting comparison indices: i: " << i << "/" << comparison_schemes.size() << endl;
      for(uint j=0;j<comparison_schemes[i].structures_duplicate_names.size();j++){
        indices.first=i, indices.second=j;
        count+=1;
        tmp+=1;
        if(count == num_per_thread && thread_count<num_proc-1){
          thread_count+=1;
          start_indices.push_back(tmp_start);
          //update tmp_start
          if(j+1>=comparison_schemes[i].structures_duplicate_names.size()-1 && i+1<comparison_schemes.size()-1){
            tmp_start.first=i+1; tmp_start.second=0; 
            tmp_end.first=i+1; tmp_end.second=0;
          }
          else {
            tmp_start.first=i; tmp_start.second=j+1;
            tmp_end.first=i; tmp_end.second=j+1;
          }
          end_indices.push_back(tmp_end);
          count = 0;
        }
        else if(thread_count==num_proc-1 && i==comparison_schemes.size()-1 && j==comparison_schemes[i].structures_duplicate_names.size()-1){
          thread_count+=1;
          start_indices.push_back(tmp_start);
          //update tmp_start
          if(j+1>=comparison_schemes[i].structures_duplicate_names.size()-1 && i+1<comparison_schemes.size()-1){
            tmp_start.first=i+1; tmp_start.second=0; 
            tmp_end.first=i+1; tmp_end.second=0;
          }
          else {
            tmp_start.first=i; tmp_start.second=j+1;
            tmp_end.first=i; tmp_end.second=j+1;
          }
          end_indices.push_back(tmp_end);
          count = 0;
        }
        if(!accounted_for_residual && residual!=0 && thread_count==residual){
          accounted_for_residual=true;
          num_per_thread=num_per_thread-1;
        }
      }
    }
    // need to add last if it was not already added, using "indices" variable to populate last indices
    if(count){
      start_indices.push_back(tmp_start);
      //tmp_end.first=indices.first; tmp_end.second=indices.second; //+1 
      tmp_end.first=comparison_schemes.size()-1; tmp_end.second=comparison_schemes[tmp_end.first].structures_duplicate_names.size();
      end_indices.push_back(tmp_end);
    }

    // ---------------------------------------------------------------------------
    // check if split correctly
    // in case the number of threads is greater than the number of xstructures to test
    // put inside an if-statement (on 20190715) to save time; the function has been well-tested
    if(safety_check){
      uint recovered=0;
      uint num_of_threads=0;
      if(start_indices.size()>=num_proc){
        num_of_threads=num_proc;
      }
      else if(start_indices.size()<num_proc){
        num_of_threads=start_indices.size();
      }

      for(uint n=0; n<num_of_threads; n++){
        uint i_min=start_indices[n].first; uint i_max=end_indices[n].first;
        uint j_min=0; uint j_max=0;
        for(uint i=0;i<comparison_schemes.size();i++){
          // to loop properly
          if(i==i_min){
            j_min=start_indices[n].second;
            if(i==i_max){j_max=end_indices[n].second;}
            else {j_max=comparison_schemes[i].structures_duplicate_names.size();} //-1 since in loop: j<=j_max
          }
          else if(i==i_max){j_min=0; j_max=end_indices[n].second;}
          else {j_min=0; j_max=comparison_schemes[i].structures_duplicate_names.size();} //-1 since in loop: j<=j_max
          for(uint j=0;j<comparison_schemes[i].structures_duplicate_names.size();j++){
            if(i>=i_min && j>=j_min &&
                i<=i_max && j<j_max){
              recovered+=1;
            }
          }
        }
      } 
      if(recovered != number_of_comparisons){
        message << "The splitting of jobs failed...not all were accounted for: " << recovered << " != " << number_of_comparisons;
        throw aurostd::xerror(function_name,message,_RUNTIME_ERROR_); //DX 20190717 - exit to xerror
      }
    }
    return true;
  }
}

// ***************************************************************************
// calculateSymmetries - Calculate Symmetries
// ***************************************************************************
namespace compare{
  void calculateSymmetries(vector<xstructure>& vxstrs, vector<string>& vpearsons, vector<uint>& vsgroups, 
                         vector<vector<GroupedWyckoffPosition> >& vgrouped_Wyckoff_positions, uint& num_proc){

    // Calculates the symmetry (space group and Wyckoff positions) of each structure 
    // and stores it in the relevant vector
    // Same as the StructurePrototype version, just not as concise

    bool LDEBUG=(FALSE || XHOST.DEBUG);
    string function_name="compare::calculateSymmetries()";
    if(LDEBUG) {cerr << function_name << ": Number of threads=" << num_proc << endl;}

#ifdef AFLOW_COMPARE_MULTITHREADS_ENABLE
    // THREADED VERSION - START
    
    // Distribute threads via indices
    //DX 20191107 [switching to getThreadDistribution] - vector<uint> start_indices, end_indices;
    //DX 20191107 [switching to getThreadDistribution] - prepareSymmetryThreads(vxstrs,num_proc,start_indices,end_indices);
    uint number_of_structures = vxstrs.size(); //DX 20191107
    vector<vector<int> > thread_distribution = getThreadDistribution(number_of_structures, num_proc); //DX 20191107 

    // Run threads 
    vector<std::thread*> threads;
    for(uint n=0; n<num_proc; n++){
      //DX 20191107 [switching to getThreadDistribution] - threads.push_back(std::thread(SYM::calculateSpaceGroupsInSetRange,std::ref(vxstrs),std::ref(start_indices[n]),std::ref(end_indices[n])));
      threads.push_back(new std::thread(&SYM::calculateSpaceGroupsInSetRange,std::ref(vxstrs),thread_distribution[n][0],thread_distribution[n][1]));
    }
    // Join threads 
    for(uint t=0;t<num_proc;t++){
      threads[t]->join();
      delete threads[t];
    }
    // THREADED VERSION - END

#else
    // NONTHREADS - START
    for(uint i=0; i<vxstrs.size(); i++){
      compare::calculateSymmetry(vxstrs[i],vpearsons,vsgroups,vgrouped_Wyckoff_positions);
    }   
    // NONTHREADS - END

#endif

    // Populate symmetry vectors
    for(uint i=0;i<vxstrs.size();i++){
      vpearsons.push_back("xX");
      vsgroups.push_back(vxstrs[i].space_group_ITC);
      vector<GroupedWyckoffPosition> grouped_Wyckoff_positions;
      groupWyckoffPositions(vxstrs[i], grouped_Wyckoff_positions);
      vgrouped_Wyckoff_positions.push_back(grouped_Wyckoff_positions);
    }
  }
}

//DX 20191108 [OBSOLETE - switching to getThreadDistribution] // ***************************************************************************
//DX 20191108 [OBSOLETE - switching to getThreadDistribution] // splitTaskIntoThreads - 
//DX 20191108 [OBSOLETE - switching to getThreadDistribution] // ***************************************************************************
//DX 20191108 [OBSOLETE - switching to getThreadDistribution] namespace compare{
//DX 20191108 [OBSOLETE - switching to getThreadDistribution]   bool splitTaskIntoThreads(uint& number_of_tasks, uint& num_proc,
//DX 20191108 [OBSOLETE - switching to getThreadDistribution]       vector<uint>& start_indices, vector<uint>& end_indices){
//DX 20191108 [OBSOLETE - switching to getThreadDistribution] 
//DX 20191108 [OBSOLETE - switching to getThreadDistribution]     // Split number of tasks via indices, e.g., to be used in different threads for 
//DX 20191108 [OBSOLETE - switching to getThreadDistribution]     // calculating the symmetry (space group and Wyckoff positions)
//DX 20191108 [OBSOLETE - switching to getThreadDistribution]     // It is generalized for any type of job splitting
//DX 20191108 [OBSOLETE - switching to getThreadDistribution] 
//DX 20191108 [OBSOLETE - switching to getThreadDistribution]     // ---------------------------------------------------------------------------
//DX 20191108 [OBSOLETE - switching to getThreadDistribution]     // split comparisons into threads via indices
//DX 20191108 [OBSOLETE - switching to getThreadDistribution]     string function_name = "compare::splitTaskIntoThread()";
//DX 20191108 [OBSOLETE - switching to getThreadDistribution]     stringstream message;
//DX 20191108 [OBSOLETE - switching to getThreadDistribution]     bool safety_check=false; // safety check if split incorrectly
//DX 20191108 [OBSOLETE - switching to getThreadDistribution] 
//DX 20191108 [OBSOLETE - switching to getThreadDistribution]     uint num_per_thread = number_of_tasks/num_proc;
//DX 20191108 [OBSOLETE - switching to getThreadDistribution]     uint residual = number_of_tasks%num_proc;
//DX 20191108 [OBSOLETE - switching to getThreadDistribution]     bool accounted_for_residual=false;
//DX 20191108 [OBSOLETE - switching to getThreadDistribution]     if(residual!=0){num_per_thread+=1;}
//DX 20191108 [OBSOLETE - switching to getThreadDistribution] 
//DX 20191108 [OBSOLETE - switching to getThreadDistribution]     uint count = 0;
//DX 20191108 [OBSOLETE - switching to getThreadDistribution]     uint thread_count = 0;
//DX 20191108 [OBSOLETE - switching to getThreadDistribution]     uint tmp_start_index=0;
//DX 20191108 [OBSOLETE - switching to getThreadDistribution]     for(uint l=0; l<number_of_tasks; l++){
//DX 20191108 [OBSOLETE - switching to getThreadDistribution]       count+=1;
//DX 20191108 [OBSOLETE - switching to getThreadDistribution]       if(count == num_per_thread && thread_count<num_proc-1){
//DX 20191108 [OBSOLETE - switching to getThreadDistribution]         thread_count+=1;
//DX 20191108 [OBSOLETE - switching to getThreadDistribution]         start_indices.push_back(tmp_start_index);
//DX 20191108 [OBSOLETE - switching to getThreadDistribution]         end_indices.push_back(l);
//DX 20191108 [OBSOLETE - switching to getThreadDistribution]         tmp_start_index=l+1;
//DX 20191108 [OBSOLETE - switching to getThreadDistribution]         count = 0;
//DX 20191108 [OBSOLETE - switching to getThreadDistribution]       }
//DX 20191108 [OBSOLETE - switching to getThreadDistribution]       else if(thread_count==num_proc-1 && l==number_of_tasks-1){
//DX 20191108 [OBSOLETE - switching to getThreadDistribution]         thread_count+=1;
//DX 20191108 [OBSOLETE - switching to getThreadDistribution]         start_indices.push_back(tmp_start_index);
//DX 20191108 [OBSOLETE - switching to getThreadDistribution]         end_indices.push_back(l);
//DX 20191108 [OBSOLETE - switching to getThreadDistribution]         tmp_start_index=l+1;
//DX 20191108 [OBSOLETE - switching to getThreadDistribution]         count = 0;
//DX 20191108 [OBSOLETE - switching to getThreadDistribution]       }
//DX 20191108 [OBSOLETE - switching to getThreadDistribution]       if(!accounted_for_residual && residual!=0 && thread_count==residual){
//DX 20191108 [OBSOLETE - switching to getThreadDistribution]         accounted_for_residual=true;
//DX 20191108 [OBSOLETE - switching to getThreadDistribution]         num_per_thread=num_per_thread-1;
//DX 20191108 [OBSOLETE - switching to getThreadDistribution]       }
//DX 20191108 [OBSOLETE - switching to getThreadDistribution]     }
//DX 20191108 [OBSOLETE - switching to getThreadDistribution] 
//DX 20191108 [OBSOLETE - switching to getThreadDistribution]     // ---------------------------------------------------------------------------
//DX 20191108 [OBSOLETE - switching to getThreadDistribution]     // check if split correctly
//DX 20191108 [OBSOLETE - switching to getThreadDistribution]     // put inside an if-statement (on 20190715) to save time; the function has been well-tested
//DX 20191108 [OBSOLETE - switching to getThreadDistribution]     if(safety_check){
//DX 20191108 [OBSOLETE - switching to getThreadDistribution]       uint recovered=0;
//DX 20191108 [OBSOLETE - switching to getThreadDistribution]       uint num_of_threads=0;
//DX 20191108 [OBSOLETE - switching to getThreadDistribution]       if(start_indices.size()>=num_proc){
//DX 20191108 [OBSOLETE - switching to getThreadDistribution]         num_of_threads=num_proc;
//DX 20191108 [OBSOLETE - switching to getThreadDistribution]       }
//DX 20191108 [OBSOLETE - switching to getThreadDistribution]       else if(start_indices.size()<num_proc){
//DX 20191108 [OBSOLETE - switching to getThreadDistribution]         num_of_threads=start_indices.size();
//DX 20191108 [OBSOLETE - switching to getThreadDistribution]       }
//DX 20191108 [OBSOLETE - switching to getThreadDistribution]       for(uint n=0; n<num_of_threads; n++){
//DX 20191108 [OBSOLETE - switching to getThreadDistribution]         for(uint i=start_indices[n];i<=end_indices[n];i++){
//DX 20191108 [OBSOLETE - switching to getThreadDistribution]           recovered+=1;
//DX 20191108 [OBSOLETE - switching to getThreadDistribution]         }
//DX 20191108 [OBSOLETE - switching to getThreadDistribution]       } 
//DX 20191108 [OBSOLETE - switching to getThreadDistribution]       if(recovered != number_of_tasks){
//DX 20191108 [OBSOLETE - switching to getThreadDistribution]         message << "The splitting of jobs failed...not all were accounted for: " << recovered << " != " << number_of_tasks;
//DX 20191108 [OBSOLETE - switching to getThreadDistribution]         throw aurostd::xerror(function_name,message,_RUNTIME_ERROR_);
//DX 20191108 [OBSOLETE - switching to getThreadDistribution]       }
//DX 20191108 [OBSOLETE - switching to getThreadDistribution]     }
//DX 20191108 [OBSOLETE - switching to getThreadDistribution]     return true;
//DX 20191108 [OBSOLETE - switching to getThreadDistribution]   }
//DX 20191108 [OBSOLETE - switching to getThreadDistribution] }

// ***************************************************************************
// calculateSpaceGroupsInSetRange
// ***************************************************************************
namespace compare {
  void calculateSpaceGroups(vector<StructurePrototype>& structures, uint start_index, uint end_index){ //DX 20191108 - removed & from uint
   
    // Calculates the space group and Wyckoff positions for the representative 
    // structure in the StructurePrototype object
    // Mirrors SYM::calculateSpaceGroupsInSetRange(), but is specific for 
    // StructurePrototype objects, as opposed to xstructures

    for(uint i=start_index;i<end_index;i++){ //DX 20191107 - switching convention <= vs <
      structures[i].space_group = structures[i].structure_representative.SpaceGroup_ITC();
      vector<GroupedWyckoffPosition> grouped_Wyckoff_positions;
      groupWyckoffPositions(structures[i].structure_representative, grouped_Wyckoff_positions);
      structures[i].grouped_Wyckoff_positions=grouped_Wyckoff_positions;
    }
  }
}

// ***************************************************************************
// calculateSymmetries - Calculate Symmetries
// ***************************************************************************
namespace compare{
  void calculateSymmetries(vector<StructurePrototype>& structures, uint& num_proc){

    // Calculates the symmetry (space group and Wyckoff positions) of each structure 
    // and stores it in the StructurePrototype object
    // Same as the vector<xstructure> version, just more concise
    
    bool LDEBUG=(FALSE || XHOST.DEBUG);
    string function_name="compare::calculateSymmetries()";
    if(LDEBUG) {cerr << function_name << ": Number of threads=" << num_proc << endl;}

#ifdef AFLOW_COMPARE_MULTITHREADS_ENABLE
    // THREADED VERISON - START
    
    // Distribute threads via indices
    uint number_of_structures = structures.size();
    uint num_threads = aurostd::min(num_proc,number_of_structures); // cannot have more threads than structures
    //DX 20191107 [switching to getThreadDistribution] - vector<uint> start_indices, end_indices;
    //DX 20191107 [switching to getThreadDistribution] - splitTaskIntoThreads(number_of_structures,num_threads,start_indices,end_indices); //DX 20190530 - renamed
    vector<vector<int> > thread_distribution = getThreadDistribution(number_of_structures, num_threads); //DX 20191107 

    // Run threads (DX 20191108 thread pointer)
    vector<std::thread*> threads;
    for(uint n=0; n<num_threads; n++){
      //DX 20191107 [switching to getThreadDistribution] - threads.push_back(std::thread(compare::calculateSpaceGroupsInSetRange,std::ref(structures),std::ref(start_indices[n]),std::ref(end_indices[n])));
      threads.push_back(new std::thread(&compare::calculateSpaceGroups,std::ref(structures),thread_distribution[n][0],thread_distribution[n][1])); //DX 20191107 [switching to getThreadDistribution] 
    }
    // Join threads
    for(uint t=0;t<num_threads;t++){
      threads[t]->join();
      delete threads[t];
    }
    // THREADED VERISON - END

#else
    // NON-THREADED VERSION - START
    for(uint i=0; i<structures.size(); i++){
      structures[i].calculateSymmetry();
    }   
    // NON-THREADED VERSION - END

#endif

  }
}

// ***************************************************************************
// calculateLFAEnvironmentsInSetRange
// ***************************************************************************
namespace compare {
  void computeLFAEnvironments(vector<StructurePrototype>& structures, uint start_index, uint end_index){
   
    // Calculates the LFA environments for a structure and
    // stores it in the StructurePrototype object
    
    // if end index is default (i.e., AUROSTD_MAX_UINT), then compute LFA environment analysis for all structures
    if(end_index == AUROSTD_MAX_UINT){ end_index=structures.size(); }

    for(uint i=start_index;i<end_index;i++){ //DX 20191107 switching end index convention <= vs <
      structures[i].environments_LFA = compare::computeLFAEnvironment(structures[i].structure_representative);
    }
  }
}

// ***************************************************************************
// calculateLFAEnvironments - Calculate LFA environments
// ***************************************************************************
namespace compare{
  void calculateLFAEnvironments(vector<StructurePrototype>& structures, uint num_proc){

    // Calculates the LFA environments for a structure and
    // stores it in the StructurePrototype object
    
    bool LDEBUG=(FALSE || XHOST.DEBUG);
    string function_name="compare::calculateLFAEnvironments()";
    if(LDEBUG) {cerr << function_name << ": Number of threads=" << num_proc << endl;}

#ifdef AFLOW_COMPARE_MULTITHREADS_ENABLE
    // THREADED VERISON - START
    
    // Distribute threads via indices
    uint number_of_structures = structures.size();
    uint num_threads = aurostd::min(num_proc,number_of_structures); // cannot have more threads than structures
    //DX 20191107 [switching to getThreadDistribution] - vector<uint> start_indices, end_indices;
    //DX 20191107 [switching to getThreadDistribution] - splitTaskIntoThreads(number_of_structures,num_threads,start_indices,end_indices); //DX 20190530 - renamed
    vector<vector<int> > thread_distribution = getThreadDistribution(number_of_structures, num_threads); //DX 20191107 

    // Run threads 
    vector<std::thread*> threads;
    for(uint n=0; n<num_threads; n++){
      //DX 20191107 [switching to getThreadDistribution] - threads.push_back(std::thread(compare::calculateLFAEnvironmentsInSetRange,std::ref(structures),start_indices[n],end_indices[n]));
      threads.push_back(new std::thread(&compare::computeLFAEnvironments,std::ref(structures),thread_distribution[n][0],thread_distribution[n][1])); //DX 20191107 [switching to getThreadDistribution] -
    }
    // Join threads
    for(uint t=0;t<num_threads;t++){
      threads[t]->join();
      delete threads[t];
    }
    // THREADED VERISON - END

#else
    // NON-THREADED VERSION - START
    computeLFAEnvironments(structures); //DX 20191122 - for all structures
    // NON-THREADED VERSION - END

#endif

  }
}

// ***************************************************************************
// calculateSymmetry - Calculate Symmetry
// ***************************************************************************
namespace compare{
  void calculateSymmetry(xstructure& xstr, vector<string>& vpearsons, vector<uint>& vsgroups, 
                         vector<vector<GroupedWyckoffPosition> >& vgrouped_Wyckoff_positions){

    // Calculates the Pearson symbol and space group of the xstructure 
    // and stores into the relevant vector
    // There is an equivalent method for the StructurePrototype object

    //xstr.GetLatticeType(); //slow; consider a different method -> (SpaceGroup_ITC) finds this
    //vpearsons.push_back(xstr.pearson_symbol);
    vpearsons.push_back("");
    vsgroups.push_back(xstr.SpaceGroup_ITC());
    vector<GroupedWyckoffPosition> grouped_Wyckoff_positions; 
    groupWyckoffPositions(xstr, grouped_Wyckoff_positions);
    vgrouped_Wyckoff_positions.push_back(grouped_Wyckoff_positions);

    //for(uint i=0;i<xstr.wyckoff_sites_ITC.size();i++){
    // cerr << xstr.wyckoff_sites_ITC[i].wyckoffSymbol << endl;
    //}
  }
}

// ***************************************************************************
// groupWyckoffPositions
// ***************************************************************************
namespace compare{
  bool groupWyckoffPositions(xstructure& xstr, vector<GroupedWyckoffPosition>& grouped_positions){

    // Groups the Wyckoff positions via species 
    // Obtains information from xstructure
    // Assumes xstr.SpaceGroup_ITC() has been called, otherwise, this will fail

    uint type_count = 0; //DX 20190425 - add type indicator

    for(uint i=0;i<xstr.wyckoff_sites_ITC.size();i++){
      //DX 20191030 [OBOSLETE] vector<string> tokens;
      //DX 20191030 [OBOSLETE] aurostd::string2tokens(xstr.wyckoff_sites_ITC[i].wyckoffSymbol,tokens," ");  
      //DX 20191030 [OBOSLETE] uint multiplicity = aurostd::string2utype<uint>(tokens[0]);     
      //DX 20191030 [OBOSLETE] string letter = aurostd::string2utype<string>(tokens[1]);     
      //DX 20191030 [OBOSLETE] string site_symmetry = aurostd::string2utype<string>(tokens[2]);     
      uint multiplicity = xstr.wyckoff_sites_ITC[i].multiplicity; //DX 20191031 
      string letter = xstr.wyckoff_sites_ITC[i].letter; //DX 20191031
      string site_symmetry = xstr.wyckoff_sites_ITC[i].site_symmetry; //DX 20191031

      bool element_found = false;
      uint element_index = 0;
      for(uint j=0;j<grouped_positions.size();j++){
        if(KBIN::VASP_PseudoPotential_CleanName(xstr.wyckoff_sites_ITC[i].type) == KBIN::VASP_PseudoPotential_CleanName(grouped_positions[j].element)){ //DX 20190329 - remove pseudopotential info   
          element_found = true;
          element_index = j;
          break;
        }
      }
      if(element_found == false){
        GroupedWyckoffPosition tmp;
        tmp.type = type_count; //DX 20190425 - added type   
        tmp.element = KBIN::VASP_PseudoPotential_CleanName(xstr.wyckoff_sites_ITC[i].type); //DX 20190329 - remove pseudopotential info   
        tmp.site_symmetries.push_back(site_symmetry);          
        tmp.multiplicities.push_back(multiplicity);          
        tmp.letters.push_back(letter); //DX 20190208 - add Wyckoff letters      
        grouped_positions.push_back(tmp);
        type_count++; //DX 20190425
      }
      else {
        grouped_positions[element_index].site_symmetries.push_back(site_symmetry);
        grouped_positions[element_index].multiplicities.push_back(multiplicity);
        grouped_positions[element_index].letters.push_back(letter); //DX 20190208 - add Wyckoff letters
      }
    }

    //cerr << "xstr: " << xstr << endl;
    //for(uint j=0;j<grouped_positions.size();j++){
    //  cerr << "grouped wyckoffs: " << grouped_positions[j] << endl;
    //}
    return true;
  }
}

// ***************************************************************************
// groupWyckoffPositions
// ***************************************************************************
namespace compare{
  bool groupWyckoffPositionsFromGroupedString(uint& space_group_number, uint& setting, vector<vector<string> >& grouped_Wyckoff_string, vector<GroupedWyckoffPosition>& grouped_positions){
    
    // Groups the Wyckoff positions via species 
    // Obtains information from the string of the following form: a,f,g;b,c;a,a
    // (i.e., ";" separates by species, and "," splits the Wyckoff letters for that species)

    stringstream axis_cell;
    axis_cell.str(std::string());
    axis_cell << setting; //DX 20180806 - use setting
    SymmetryInformationITC ITC_sym_info; //DX 20190215
    ITC_sym_info.initsgs(axis_cell.str()); //DX 20190215
    //DX 20190215 [OBSOLETE] SYM::initsgs(axis_cell.str());
    //DX 20190215 [OBSOLETE] using SYM::gl_sgs;
    string spacegroupstring = ITC_sym_info.gl_sgs[space_group_number - 1]; //DX 20190215
    for(uint i=0;i<grouped_Wyckoff_string.size();i++){
      GroupedWyckoffPosition tmp;
      tmp.element = aurostd::utype2string<uint>(i);   
      for(uint j=0;j<grouped_Wyckoff_string[i].size();j++){
        string Wyckoff_letter = grouped_Wyckoff_string[i][j];
        uint Wyckoff_multiplicity = 0;
        string Wyckoff_site_symmetry = "";
        vector<string> positions;
        SYM::get_Wyckoff_from_letter(spacegroupstring, Wyckoff_letter, Wyckoff_multiplicity, Wyckoff_site_symmetry, positions);
        tmp.site_symmetries.push_back(Wyckoff_site_symmetry);          
        tmp.multiplicities.push_back(Wyckoff_multiplicity);          
        tmp.letters.push_back(Wyckoff_letter);          
      }
      grouped_positions.push_back(tmp);
    }
    return true;
  }
}

// ***************************************************************************
// groupWyckoffPositions
// ***************************************************************************
namespace compare{
  string printWyckoffString(const vector<GroupedWyckoffPosition>& grouped_positions, bool alphabetize){
    
    // Prints the grouped Wyckoff positions as a string of the following form: a,f,g;b,c;a,a
    // (i.e., ";" separates by species, and "," splits the Wyckoff letters for that species)

    vector<string> all_Wyckoff_sets;
    for(uint i=0;i<grouped_positions.size();i++){
      vector<string> Wyckoff_set;
      for(uint j=0;j<grouped_positions[i].letters.size();j++){
        Wyckoff_set.push_back(grouped_positions[i].letters[j]);
      }
      if(alphabetize){
        std::sort(Wyckoff_set.begin(),Wyckoff_set.end());
      }
      all_Wyckoff_sets.push_back(aurostd::joinWDelimiter(Wyckoff_set,","));
    }
    return aurostd::joinWDelimiter(all_Wyckoff_sets,";");
  }
}

// ***************************************************************************
// sortSiteSymmetryOfGroupedWyckoffPositions
// ***************************************************************************
namespace compare{
  vector<GroupedWyckoffPosition> sortSiteSymmetryOfGroupedWyckoffPositions(const vector<GroupedWyckoffPosition>& grouped_Wyckoffs){

    // Sort they Wyckoff site symmetry for each Wyckoff position.
    // It is possible to match Wyckoff positions with different ordering of the 
    // site symmetry depending on the cell choice.
    // To account for this, we need to split the site symmetry into a vector 
    // containing the symmetries along the primary, secondary, and tertiary 
    // directions.  Then, we sort the vector (alphabetic will suffice, 
    // just need a standard comparison method).
    // NOTE: Sorting is only for comparing site symmetry strings to negate
    // choice of directions. Sortng may yield "site symmetries" that are not physical.

    vector<GroupedWyckoffPosition> sorted_site_symmetry_Wyckoff_positions;

    for(uint i=0;i<grouped_Wyckoffs.size();i++){
      sorted_site_symmetry_Wyckoff_positions.push_back(grouped_Wyckoffs[i]);
      for(uint j=0;j<grouped_Wyckoffs[i].site_symmetries.size();j++){
        vector<string> split_site_symmetry = SYM::splitSiteSymmetry(grouped_Wyckoffs[i].site_symmetries[j]);
        std::sort(split_site_symmetry.begin(),split_site_symmetry.end());
        sorted_site_symmetry_Wyckoff_positions[i].site_symmetries[j] = aurostd::joinWDelimiter(split_site_symmetry,"");
      }
    }
  
    return sorted_site_symmetry_Wyckoff_positions;
  }
}

// ***************************************************************************
// matchableWyckoffPositions
// ***************************************************************************
namespace compare{
  bool matchableWyckoffPositions(const vector<GroupedWyckoffPosition>& temp_grouped_Wyckoffs,
                                 const vector<GroupedWyckoffPosition>& representative_grouped_Wyckoffs, 
                                 bool same_species){

    // Determines if two sets of grouped Wyckoff positions are commensurate 
    // with one another, i.e., checks if the Wyckoff multiplicities and site 
    // symmetries are the same.  Comparing the same species is optional.

    bool LDEBUG=(FALSE || XHOST.DEBUG);
    // quick check: are the number of Wyckoff positions the same; cannot match otherwise
    if(temp_grouped_Wyckoffs.size() != representative_grouped_Wyckoffs.size()){
      if(LDEBUG) {
        cerr << "compare::matchableWyckoffPositions(): # of Wyckoff positions does not match (" 
        << temp_grouped_Wyckoffs.size() << " vs " << representative_grouped_Wyckoffs.size() << endl;
      }
      return false;
    }

    //sort site symmetries to account for different cell choices
    vector<GroupedWyckoffPosition> sorted_temp_grouped_Wyckoffs = compare::sortSiteSymmetryOfGroupedWyckoffPositions(temp_grouped_Wyckoffs);
    vector<GroupedWyckoffPosition> sorted_representative_grouped_Wyckoffs = compare::sortSiteSymmetryOfGroupedWyckoffPositions(representative_grouped_Wyckoffs);

    vector<vector<bool> > found_matches;
    for(uint i=0;i<sorted_temp_grouped_Wyckoffs.size();i++){
      vector<bool> tmp;
      for(uint m=0;m<sorted_temp_grouped_Wyckoffs[i].multiplicities.size();m++){
        tmp.push_back(false);
      }
      found_matches.push_back(tmp);
    }

    for(uint i=0;i<sorted_temp_grouped_Wyckoffs.size();i++){
      for(uint j=0;j<sorted_representative_grouped_Wyckoffs.size();j++){
        if(same_species && sorted_temp_grouped_Wyckoffs[i].element == sorted_representative_grouped_Wyckoffs[j].element &&
           sorted_temp_grouped_Wyckoffs[i].multiplicities.size() == sorted_representative_grouped_Wyckoffs[j].multiplicities.size()){
          uint match_counts = 0;
          for(uint m=0;m<sorted_temp_grouped_Wyckoffs[i].multiplicities.size();m++){
            for(uint n=0;n<sorted_representative_grouped_Wyckoffs[j].multiplicities.size();n++){
              if(sorted_temp_grouped_Wyckoffs[i].multiplicities[m] == sorted_representative_grouped_Wyckoffs[j].multiplicities[n] &&
                 sorted_temp_grouped_Wyckoffs[i].site_symmetries[m] == sorted_representative_grouped_Wyckoffs[j].site_symmetries[n]){
                found_matches[i][m] = true;
                match_counts++;
              }
            }
          }
        }
        else if(!same_species && sorted_temp_grouped_Wyckoffs[i].multiplicities.size() == sorted_representative_grouped_Wyckoffs[j].multiplicities.size()){
          uint match_counts = 0;
          for(uint m=0;m<sorted_temp_grouped_Wyckoffs[i].multiplicities.size();m++){
            for(uint n=0;n<sorted_representative_grouped_Wyckoffs[j].multiplicities.size();n++){
              if(sorted_temp_grouped_Wyckoffs[i].multiplicities[m] == sorted_representative_grouped_Wyckoffs[j].multiplicities[n] &&
                 sorted_temp_grouped_Wyckoffs[i].site_symmetries[m] == sorted_representative_grouped_Wyckoffs[j].site_symmetries[n] &&
                 !found_matches[i][m]){ // and not already matched
                found_matches[i][m] = true;
                match_counts++;
              }
            }
          } 
          // if any match, all need to match; otherwise the Wyckoff positions are not matchable
          if(match_counts>0 && match_counts != sorted_temp_grouped_Wyckoffs[i].multiplicities.size()){ 
            vector<bool> tmp; for(uint m=0;m<sorted_temp_grouped_Wyckoffs[i].multiplicities.size();m++){tmp.push_back(false);}
            //cerr << "match_counts do not match the multiplicity: " << match_counts << " vs " << sorted_temp_grouped_Wyckoffs[i].multiplicities.size() << endl;
            found_matches[i] = tmp;
          }
        }
      }
    }

    for(uint i=0;i<found_matches.size();i++){
      for(uint j=0;j<found_matches[i].size();j++){
        if(found_matches[i][j] == false){
          //cerr << "could not match!!!: " << i << " " << j << endl;
          return false;
        }
      }
    }
    return true;
  }
}

// ***************************************************************************
// convertWyckoffString2GroupedPositions - 
// ***************************************************************************
namespace compare{
  vector<vector<string> > convertANRLWyckoffString2GroupedPositions(string label){
    
    // Converts the ANRL Wyckoff string to a grouped Wyckoff position object
    // ANRL Wyckoff string example: a2b_4bcd_e2f3g

    vector<vector<string> > anrl_grouped_Wyckoff_letters;
    vector<string> anrl_Wyckoff_set, tmp; 
    aurostd::string2tokens(label, tmp, "_");
    for(uint i=0;i<tmp.size();i++){ if(i>2){ anrl_Wyckoff_set.push_back(tmp[i]); }}
    //::print(anrl_Wyckoff_set);
    for(uint i=0;i<anrl_Wyckoff_set.size();i++){
      vector<string> Wyckoff_letters_for_species;
      uint Wyckoff_count = 1;
      bool is_previous_digit = false;
      for(uint j=0;j<anrl_Wyckoff_set[i].size();j++){
        if(isdigit(anrl_Wyckoff_set[i][j])){
          stringstream ss_tmp; 
          if(is_previous_digit){
            ss_tmp << Wyckoff_count << anrl_Wyckoff_set[i][j]; 
          }
          else {
            ss_tmp << anrl_Wyckoff_set[i][j];
          }
          Wyckoff_count = aurostd::string2utype<uint>(ss_tmp.str());
          is_previous_digit=true;
          continue;
        }
        else {
          for(uint c=0;c<Wyckoff_count;c++){
            stringstream ss_tmp; ss_tmp << anrl_Wyckoff_set[i][j];
            Wyckoff_letters_for_species.push_back(ss_tmp.str());
          }
          Wyckoff_count = 1; //reset
          is_previous_digit=false;
        }
      }
      anrl_grouped_Wyckoff_letters.push_back(Wyckoff_letters_for_species);
    }
    //for(uint i=0;i<anrl_grouped_Wyckoff_letters.size();i++){
    //  ::print(anrl_grouped_Wyckoff_letters[i]);
    //}
    return anrl_grouped_Wyckoff_letters;
  }
}

// ***************************************************************************
// convertWyckoffString2GroupedPositions - 
// ***************************************************************************
namespace compare{
  vector<vector<string> > convertWyckoffString2GroupedPositions(string Wyckoff_letter_string){
    
    // Groups the Wyckoff positions via species 
    // Obtains information from the string of the following form: a,f,g;b,c;a,a
    // (i.e., ";" separates by species, and "," splits the Wyckoff letters for that species)

    vector<vector<string> > grouped_Wyckoff_letters;
    vector<string> Wyckoff_set, token; 
    aurostd::string2tokens(Wyckoff_letter_string, token, ";");
    for(uint i=0;i<token.size();i++){ Wyckoff_set.push_back(token[i]); }
    for(uint i=0;i<Wyckoff_set.size();i++){
      aurostd::string2tokens(Wyckoff_set[i], token, ",");
      vector<string> Wyckoff_letters_for_species;
      for(uint j=0;j<token.size();j++){ Wyckoff_letters_for_species.push_back(token[j]); }
      grouped_Wyckoff_letters.push_back(Wyckoff_letters_for_species);
    }
    return grouped_Wyckoff_letters;
  }
}

// ***************************************************************************
// WyckoffsMatchable 
// ***************************************************************************
namespace compare{
  bool matchableWyckoffPositionSet(vector<vector<vector<string> > > grouped_possible_Wyckoff_letters,
                                   vector<vector<string> > grouped_Wyckoff_letters){
    bool LDEBUG=(FALSE || XHOST.DEBUG);
    bool all_Wyckoffs_matched = false;
    //quick check
    if(grouped_possible_Wyckoff_letters.size() != grouped_Wyckoff_letters.size()){
      //cerr << "sizes do not match" << endl;
      return false;
    }

    //check if each set has the same number of Wyckoff letters for a given species
    vector<int> number_of_letters_1, number_of_letters_2;
    for(uint i=0;i<grouped_possible_Wyckoff_letters.size();i++){
      number_of_letters_1.push_back((int)grouped_possible_Wyckoff_letters[i].size());
      number_of_letters_2.push_back((int)grouped_Wyckoff_letters[i].size());
    }
    aurostd::sort(number_of_letters_1);
    aurostd::sort(number_of_letters_2);
    
    for(uint i=0;i<number_of_letters_1.size();i++){
      if(number_of_letters_1[i]!=number_of_letters_2[i]){
        if(LDEBUG) {cerr << "matchableWyckoffPositionSet(): Number of Wyckoff letters does not match between structures." << endl;} 
        return false;
      }
    }

    //identify matchable sets (i.e., same number of Wyckoff letters)
    //vector<bool> group_matched_once; for(uint i=0;i<grouped_possible_Wyckoff_letters.size();i++){group_matched_once.push_back(false);}
    //uint matches = 0;

    vector<std::pair<uint,uint> > matchable_indices;
    uint number_of_matched_sets = 0;
    for(uint m=0;m<grouped_Wyckoff_letters.size();m++){
    //for(uint i=0;i<grouped_possible_Wyckoff_letters.size();i++){
      bool matched_set = false;
      for(uint i=0;i<grouped_possible_Wyckoff_letters.size();i++){
      //for(uint m=0;m<grouped_Wyckoff_letters.size();m++){
        if(grouped_possible_Wyckoff_letters[i].size()==grouped_Wyckoff_letters[m].size()){
          uint matched_Wyckoffs = 0;
          vector<uint> index_matched;
          for(uint j=0;j<grouped_possible_Wyckoff_letters[i].size();j++){
            bool Wyckoff_matched = false;
            for(uint k=0;k<grouped_possible_Wyckoff_letters[i][j].size();k++){
              for(uint n=0;n<grouped_Wyckoff_letters[m].size();n++){
                bool index_used = false;
                for(uint t=0;t<index_matched.size();t++){if(n==index_matched[t]){index_used=true;}}
                if(index_used){break;}
                if(grouped_possible_Wyckoff_letters[i][j][k] == grouped_Wyckoff_letters[m][n]){
                  index_matched.push_back(n);
                  Wyckoff_matched = true;
                  matched_Wyckoffs++;
                  break;
                }
              }
              if(Wyckoff_matched==true){break;}
            }
          }
          if(matched_Wyckoffs==grouped_possible_Wyckoff_letters[i].size() && matched_Wyckoffs==grouped_Wyckoff_letters[m].size()){
            matched_set=true;
          }
        }
        if(matched_set==true){
          number_of_matched_sets++;
          matched_set=false;
        }
      }
    }
    if(number_of_matched_sets==grouped_possible_Wyckoff_letters.size()){
      //cerr << "possible match!" << endl;
      return true;
    }
    cerr << number_of_matched_sets << " == " << grouped_possible_Wyckoff_letters.size() << endl;
                
    //cerr << "all_Wyckoffs_matched: " << all_Wyckoffs_matched << endl;
    return all_Wyckoffs_matched;
  }
}

// ***************************************************************************
// matchable space groups 
// ***************************************************************************
namespace compare{
  bool matchableSpaceGroups(uint space_group_1, uint space_group_2){

    // Determines if two space groups are commensurate
    // The space groups must either be the same or enantiomorphic pairs

    if(space_group_1 == space_group_2){return true;}
    else {
      return matchableEnantiomorphicSpaceGroups(space_group_1, space_group_2);
    }
    return false;
  }
}

// ***************************************************************************
// matchable enantiomorphs 
// ***************************************************************************
namespace compare{
  bool matchableEnantiomorphicSpaceGroups(uint space_group_1, uint space_group_2){
    
    // Check if the space group has an enantimorphic pair
    // If it does have an enantiomorphic pair, and it is equal to the 
    // second space group, then return true
    // If it does not, the function below returns the input space group and 
    // compares it to the second space group 

    return (SYM::getEnantiomorphSpaceGroupNumber(space_group_1)==space_group_2);
  }
}

// ***************************************************************************
// filterPrototypes - Filter posssible prototypes by stoichiometry and symmetry
// ***************************************************************************
namespace compare{
  bool filterPrototypes(uint& species_count, string& reduced_stoichiometry, uint& space_group,
                        vector<vector<vector<string> > >& grouped_possible_Wyckoff_letters,
                        vector<string>& prototype_labels, vector<uint>& species_counts, 
                        vector<uint>& space_groups){
    vector<string> candidate_prototype_labels;
    vector<uint> candidate_prototype_species_counts;
    vector<string> candidate_prototype_stoichiometries;
    vector<uint> candidate_prototype_space_groups;

    // Filters AFLOW prototypes based on species count/stoich/spacegroup/Wyckoff positions
    // OBSOLETE: This functionality has been moved to aflow_xproto.cpp and has been improved


    //cerr << "structure: " << endl;
    //cerr << "species count: " << species_count << endl;
    //cerr << "reduced stoichiometry: " << reduced_stoichiometry << endl;
    //cerr << "space group: " << space_group << endl;

    for(uint i=0;i<prototype_labels.size();i++){ 
      if(species_count == species_counts[i]){
        //if(space_group == space_groups[i]){ // only 230, filter before stoich which can have virtually infinite
        if(matchableSpaceGroups(space_group,space_groups[i])){ // only 230, filter before stoich which can have virtually infinite
          vector<uint> anrl_stoichiometry = anrl::extractStoichiometry(prototype_labels[i]);
          string anrl_stoich_string = aurostd::joinWDelimiter(anrl_stoichiometry,":"); 
          if(reduced_stoichiometry == anrl_stoich_string){
            vector<vector<string> > anrl_grouped_Wyckoff_letters = convertANRLWyckoffString2GroupedPositions(prototype_labels[i]);
            bool all_Wyckoffs_matched = true;
            for(uint j=0;j<grouped_possible_Wyckoff_letters.size();j++){
              bool Wyckoff_matched = false;
              for(uint k=0;k<grouped_possible_Wyckoff_letters[j].size();k++){
                for(uint l=0;l<grouped_possible_Wyckoff_letters[j][k].size();l++){
                  if(grouped_possible_Wyckoff_letters[j][k][l] == anrl_grouped_Wyckoff_letters[j][k]){
                    Wyckoff_matched = true;
                    break;
                  }
                }
                if(Wyckoff_matched==true){ break; }
              }
              if(Wyckoff_matched == false){
                //could not match Wyckoff letters
                all_Wyckoffs_matched = false;
                break;
              }
            }
            if(all_Wyckoffs_matched){
              candidate_prototype_labels.push_back(prototype_labels[i]);
              candidate_prototype_space_groups.push_back(space_groups[i]);
            }
          }
        }
      }
    }
    prototype_labels = candidate_prototype_labels;
    space_groups = candidate_prototype_space_groups;
    return true;
  }
} 


// ***************************************************************************
// createStructurePrototypes - Group structures by Pearson symbol, then space group
// ***************************************************************************
namespace compare{
  void createStructurePrototypes(vector<StructurePrototype>& comparison_schemes, 
				 vector<xstructure>& vxstrs, const bool& same_species, 
				 const vector< vector<string> >& vvelements,
				 vector< vector<uint> >& vstoichs, vector<string>& vpearsons, 
				 vector<uint>& vsgroups, 
         vector<vector<GroupedWyckoffPosition> >& vgrouped_Wyckoff_positions,
         const string& directory, const vector<string>& vfiles, 
         vector<bool>& vstructures_generated,
         vector<string>& vstructures_from,
         const bool& ignore_symmetry, const bool& ignore_Wyckoff){
    vector<string> property_names, property_units;
    vector<vector<string> > property_values;
    
    // Populates the structure information into the StructurePrototype object.
    // It groups structure based on their stoichiometry and pearson symbol and 
    // space group. A "representative" structure is chosen and will be compared to the 
    // possible "duplicates". The misfit values are set to -1.0 until compared.
    // Overloaded: In case the properties of the material are not given.
    // OBSOLETE: Created a cleaner function which requires less input arguments,
    // i.e., groupStructurePrototypes()   

    createStructurePrototypes(comparison_schemes, vxstrs, same_species, 
                                     vvelements, vstoichs, vpearsons, vsgroups, 
                                     vgrouped_Wyckoff_positions, property_names, property_units, property_values, 
                                     directory, vfiles,
                                     vstructures_generated, vstructures_from,
                                     ignore_symmetry, ignore_Wyckoff);
    
  }
}

// ***************************************************************************
// createStructurePrototypes - Group structures by Pearson symbol, then space group
// ***************************************************************************
namespace compare{
  void createStructurePrototypes(vector<StructurePrototype>& comparison_schemes, 
				 vector<xstructure>& vxstrs, const bool& same_species, 
				 const vector< vector<string> >& vvelements,
				 vector< vector<uint> >& vstoichs, vector<string>& vpearsons, 
				 vector<uint>& vsgroups, 
         vector<vector<GroupedWyckoffPosition> >& vgrouped_Wyckoff_positions,
         vector<string>& property_names,
         vector<string>& property_units,
         vector<vector<string> >& property_values,
         const string& directory, const vector<string>& vfiles,
         vector<bool>& vstructures_generated,
         vector<string>& vstructures_from,
         const bool& ignore_symmetry, const bool& ignore_Wyckoff){

    // Populates the structure information into the StructurePrototype object.
    // It groups structure based on their stoichiometry and pearson symbol and 
    // space group. A "representative" structure is chosen and will be compared to the 
    // possible "duplicates". The misfit values are set to -1.0 until compared.
    // OBSOLETE: Created a cleaner function which requires less input arguments,
    // i.e., groupStructurePrototypes()   
 
    //cerr << "vstoichs: " << vstoichs.size() << endl;
    //cerr << "vstructures_generated: " << vstructures_generated.size() << endl;
    //cerr << "vstructures_from: " << vstructures_from.size() << endl;
    bool LDEBUG=(FALSE || XHOST.DEBUG);

    // First, separate by stoichiometry
    for(uint i=0;i<vstoichs.size(); i++){
      bool scheme_created=false;
      if(i==0){
        StructurePrototype tmp;
        if(directory==""){
          tmp.structure_representative_name = vfiles[i];
        }
        else {
          tmp.structure_representative_name = directory+"/"+vfiles[i];  aurostd::StringSubst(tmp.structure_representative_name,"//","/"); //DX 20181003
        }
        tmp.structure_representative_generated=vstructures_generated[i];
        tmp.structure_representative_from=vstructures_from[i];
        //tmp.number_of_types=vxstrs[i].num_each_type.size();
        tmp.elements=vvelements[i];
        tmp.stoichiometry=vstoichs[i];
        //tmp.number_of_atoms=vxstrs[i].atoms.size();
        tmp.Pearson=vpearsons[i];
        tmp.space_group=vsgroups[i];
        tmp.grouped_Wyckoff_positions=vgrouped_Wyckoff_positions[i];
        if(property_names.size()!=0){
          tmp.property_names=property_names; //DX 20181218 - added property_names
          tmp.property_units=property_units; //DX 20181218 - added property_units
          tmp.properties_structure_representative=property_values[i]; //DX 20181218 - added property_values
        }
        if(vstructures_generated[i]){
          tmp.structure_representative=vxstrs[i];
          tmp.number_of_types=vxstrs[i].num_each_type.size();
          tmp.number_of_atoms=vxstrs[i].atoms.size();
          tmp.structure_representative_compound=getCompoundName(vxstrs[i]); //DX 20190111 - added compound, e.g., Ag1Br2
        }
        comparison_schemes.push_back(tmp);
      }
      else {
        for(uint j=0; j<comparison_schemes.size(); j++){
          bool same_material_stoich=false;
          ostringstream tmp;
          tmp.clear();
          if(same_species==true && 
             matchableSpecies(vxstrs[i],comparison_schemes[j].structure_representative,same_species)==true){
            same_material_stoich=true;
          }
          else if(same_species==false){
            same_material_stoich=true;
          }
          if(same_material_stoich==true && vstoichs[i] == comparison_schemes[j].stoichiometry && 
             ((ignore_symmetry && ignore_Wyckoff) ||    
              (!ignore_symmetry && ignore_Wyckoff &&
               vpearsons[i] == comparison_schemes[j].Pearson && 
               //vsgroups[i] == comparison_schemes[j].space_group) || 
               matchableSpaceGroups(vsgroups[i],comparison_schemes[j].space_group)) || 
              (!ignore_symmetry && !ignore_Wyckoff &&
             vpearsons[i] == comparison_schemes[j].Pearson && 
             //vsgroups[i] == comparison_schemes[j].space_group &&
             matchableSpaceGroups(vsgroups[i],comparison_schemes[j].space_group) &&
               matchableWyckoffPositions(vgrouped_Wyckoff_positions[i], comparison_schemes[j].grouped_Wyckoff_positions,same_species)))){
          //DX ORIG if(same_material_stoich==true && 
          //DX ORIG   vstoichs[i] == comparison_schemes[j].stoichiometry && 
          //DX ORIG   vpearsons[i] == comparison_schemes[j].Pearson && 
          //DX ORIG   vsgroups[i] == comparison_schemes[j].space_group &&
          //DX ORIG   matchableWyckoffPositions(vgrouped_Wyckoff_positions[i], comparison_schemes[j].grouped_Wyckoff_positions,same_species)){
            if(same_species==false){
              for(uint e=0;e<vvelements[i].size();e++){
                bool already_in=false;
                for(uint f=0;f<comparison_schemes[j].elements.size();f++){
                  if(vvelements[i][e]==comparison_schemes[j].elements[f]){
                    already_in=true;
                    break;
                  }
                }
                if(already_in==false){
                  comparison_schemes[j].elements.push_back(vvelements[i][e]);
                }
              }
            }
            string duplicate_name = "";
            if(directory==""){
              duplicate_name = vfiles[i];
            }
            else {
              duplicate_name = directory+"/"+vfiles[i];  aurostd::StringSubst(duplicate_name,"//","/"); //DX 20181003
            }
            comparison_schemes[j].structures_duplicate_names.push_back(duplicate_name);
            comparison_schemes[j].structures_duplicate_generated.push_back(vstructures_generated[i]);
            comparison_schemes[j].structures_duplicate_from.push_back(vstructures_from[i]);
            //cerr << "adding to " << j << " (name): " << comparison_schemes[j].structures_duplicate_names.size() << endl;
            //cerr << "adding to " << j << " (gen): " << comparison_schemes[j].structures_duplicate_generated.size() << endl;
            //cerr << "adding to " << j << " (from): " << comparison_schemes[j].structures_duplicate_from.size() << endl;
            if(vstructures_generated[i]){
              comparison_schemes[j].structures_duplicate.push_back(vxstrs[i]);
              comparison_schemes[j].structures_duplicate_compounds.push_back(getCompoundName(vxstrs[i])); //DX 20190111 - added compound, e.g., Ag1Br2
            }
            comparison_schemes[j].misfits_duplicate.push_back(-1.0);
            if(property_names.size()!=0){
              comparison_schemes[j].properties_structures_duplicate.push_back(property_values[i]); //DX 20181218 - added property_values
            }
            scheme_created=true;
            break;
          }
          //cerr << "!!!!!!!!!!!!!!!!!!!!UNMATCHABLE: " << comparison_schemes[j].structure_representative_name << " and " << directory+"/"+vfiles[i] <<  endl;
        }
        if(scheme_created==false){
          StructurePrototype tmp;
          if(directory==""){
            tmp.structure_representative_name = vfiles[i];
          }
          else {
            tmp.structure_representative_name = directory+"/"+vfiles[i];  aurostd::StringSubst(tmp.structure_representative_name,"//","/"); //DX 20181003
          }
          tmp.structure_representative_generated=vstructures_generated[i];
          tmp.structure_representative_from=vstructures_from[i];
          //tmp.number_of_types=vxstrs[i].num_each_type.size();
          tmp.elements=vvelements[i];
          tmp.stoichiometry=vstoichs[i];
          //tmp.number_of_atoms=vxstrs[i].atoms.size();
          tmp.Pearson=vpearsons[i];
          tmp.space_group=vsgroups[i];
          tmp.grouped_Wyckoff_positions=vgrouped_Wyckoff_positions[i];
          if(property_names.size()!=0){
            tmp.property_names=property_names; //DX 20181218 - added property_names
            tmp.property_units=property_units; //DX 20181218 - added property_units
            tmp.properties_structure_representative=property_values[i]; //DX 20181218 - added property_values
          }
          if(vstructures_generated[i]){
            tmp.structure_representative=vxstrs[i];
            tmp.number_of_types=vxstrs[i].num_each_type.size();
            tmp.number_of_atoms=vxstrs[i].atoms.size();
            tmp.structure_representative_compound=getCompoundName(vxstrs[i]); //DX 20190111 - added compound, e.g., Ag1Br2
          }
          comparison_schemes.push_back(tmp);
        }
      }
    }
    if(LDEBUG) {
      cerr << "Prepared comparison sets: " << endl;
      stringstream ss_test;
      compare::printResults(ss_test, same_species, comparison_schemes);
      cerr << ss_test.str() << endl;
    }
    //for(uint i=0;i<comparison_schemes.size();i++){
    //      cerr << i << "structures_duplicate.size(): " << comparison_schemes[i].structures_duplicate.size() << endl;
    //      cerr << i << "structures_duplicate_generated.size(): " << comparison_schemes[i].structures_duplicate_generated.size() << endl;
    //      cerr << i << "structures_duplicate_from.size(): " << comparison_schemes[i].structures_duplicate_from.size() << endl;
    //}
  }
}
        
// ***************************************************************************
// structuresCompatible - check compatiblity of structures 
// ***************************************************************************
namespace compare{
  bool structuresCompatible(const StructurePrototype& structure1,
    const StructurePrototype& structure2, bool same_species,  
    bool ignore_symmetry, bool ignore_Wyckoff, bool ignore_environment,
    bool duplicates_removed){ //DX 20190829 - added duplicates_removed

    // ---------------------------------------------------------------------------
    // check if species/stoichiometries are compatible
    //DX 20190430 - this may take longer, use compound if(same_species==true && matchableSpecies(structures[i].structure_representative,comparison_schemes[j].structure_representative,same_species)==true){
    if(same_species==true && structure1.structure_representative_compound!=structure2.structure_representative_compound){ //DX 20190430 - quicker //DX 20190702 - changed to "!=" and "false" for speed increase
      return false;
    }
    else if(same_species==false && structure1.stoichiometry!=structure2.stoichiometry){ //DX 20190702 - changed to "!=" and "false" for speed increase
      return false;
    }
    // if already removed duplicate compounds, then structures were already compared, so don't compare again
    else if(same_species==false && duplicates_removed && structure1.structure_representative_compound==structure2.structure_representative_compound){
      return false;
    }
    // ---------------------------------------------------------------------------
    // check if LFA environments are compatible - DX 20190711
    if(!ignore_environment && !compatibleEnvironmentSets(structure1.environments_LFA,structure2.environments_LFA,same_species,false)){
      return false;
    }
    // ---------------------------------------------------------------------------
    // check symmetry (if applicable) 
    //DX 20190702 - checking stoich is redundant for compound checking - if(same_material_stoich==true && structures[i].stoichiometry==comparison_schemes[j].stoichiometry && 
    //DX 20190702 [OBSOLETE] if(same_material_stoich==true &&  //DX 20190702 - moved stoichiometry up
    if(((ignore_symmetry && ignore_Wyckoff) ||    
        (!ignore_symmetry && ignore_Wyckoff &&
         structure1.Pearson == structure2.Pearson && 
         matchableSpaceGroups(structure1.space_group,structure2.space_group)) || 
        (!ignore_symmetry && !ignore_Wyckoff &&
         structure1.Pearson == structure2.Pearson && 
         matchableSpaceGroups(structure1.space_group,structure2.space_group) &&
         matchableWyckoffPositions(structure1.grouped_Wyckoff_positions,structure2.grouped_Wyckoff_positions,same_species)))){
       return true;
    }
    return false;
  }
}

// ***************************************************************************
// createStructurePrototypes - Group structures by Pearson symbol, then space group
// ***************************************************************************
namespace compare{
  vector<StructurePrototype> groupStructurePrototypes(vector<StructurePrototype>& structures, 
				 bool same_species, bool ignore_symmetry, bool ignore_Wyckoff, bool ignore_environment,
         bool duplicates_removed){ //DX 20190829 - added duplicates_removed

    // Populates the structure information into the StructurePrototype object.
    // It groups structure based on their stoichiometry, space group, and Wyckoff positions. 
    // A "representative" structure is chosen and will be compared to the 
    // possible "duplicates". The misfit values are set to -1.0 until compared.
    
    bool LDEBUG=(FALSE || XHOST.DEBUG);
    string function_name = "compare::groupStructurePrototypes()";
   
    // variable to store structure sets to compare 
    vector<StructurePrototype> comparison_schemes;

    if(LDEBUG) {cerr << function_name << ": Number of structures to group: " << structures.size() << endl;}

    // Loop over structures. 
    // Group structures that have comparable by stoichiometry and symmetry 
    // Optional booleans control certain grouping requirements:
    //   same_species    : groups structures comprised of the same species
    //   ignore_symmetry : ignores space group when grouping (i.e., can group 
    //                     structures with different space groups)
    //   ignore_Wyckoff : ignores Wyckoff positions when grouping (i.e., can group 
    //                     structures with the same space group number, but different Wyckoff positions)
    //   ignore_environment : ignores LFA environment analysis 

    for(uint i=0;i<structures.size(); i++){
      bool scheme_created=false;
      for(uint j=0; j<comparison_schemes.size(); j++){
        //bool same_material_stoich=false;
        ostringstream tmp;
        tmp.clear();

        if(structuresCompatible(structures[i], comparison_schemes[j], same_species, ignore_symmetry, ignore_Wyckoff, ignore_environment, duplicates_removed)){ //DX 20190829 - added duplicates_removed
          if(same_species==false){
            for(uint e=0;e<structures[i].elements.size();e++){
              bool already_in=false;
              for(uint f=0;f<comparison_schemes[j].elements.size();f++){
                if(structures[i].elements[e]==comparison_schemes[j].elements[f]){
                  already_in=true;
                  break;
                }
              }
              if(already_in==false){
                comparison_schemes[j].elements.push_back(structures[i].elements[e]);
              }
            }
          }
          comparison_schemes[j].addStructurePrototypeAsDuplicate(structures[i]);
          scheme_created=true;
          break;
        }
      }
      if(scheme_created==false){
        StructurePrototype tmp = structures[i];
        comparison_schemes.push_back(tmp);
      }
    }
    if(LDEBUG) {
      cerr << function_name << ": Prepared comparison sets: " << endl;
      stringstream ss_test;
      compare::printResults(ss_test, same_species, comparison_schemes);
      cerr << ss_test.str() << endl;
    }
    // DEBUG for(uint i=0;i<comparison_schemes.size();i++){
    // DEBUG  cerr << i << "structures_duplicate.size(): " << comparison_schemes[i].structures_duplicate.size() << endl;
    // DEBUG  cerr << i << "structures_duplicate_names.size(): " << comparison_schemes[i].structures_duplicate_names.size() << endl;
    // DEBUG  cerr << i << "structures_duplicate_generated.size(): " << comparison_schemes[i].structures_duplicate_generated.size() << endl;
    // DEBUG  cerr << i << "structures_duplicate_from.size(): " << comparison_schemes[i].structures_duplicate_from.size() << endl;
    // DEBUG }
    return comparison_schemes;
  }
}

/*
// ***************************************************************************
// removeDuplicateCompounds 
// ***************************************************************************
namespace compare{
  vector<StructurePrototype> compareMultipleStructures(vector<StructurePrototype>& comparison_schemes, 
				 vector<xstructure>& vxstrs, const bool& same_species, 
				 const vector< vector<string> >& vvelements,
				 vector< vector<uint> >& vstoichs, vector<string>& vpearsons, 
				 vector<uint>& vsgroups, 
         vector<vector<GroupedWyckoffPosition> >& vgrouped_Wyckoff_positions,
         const string& directory, const vector<string>& vfiles, 
         vector<bool>& vstructures_generated,
         vector<string>& vstructures_from,
         const bool& ignore_symmetry, const bool& ignore_Wyckoff,
         const bool& structures_generated){
    vector<string> property_names, property_units;
    vector<vector<string> > property_values;
    return compareMultipleStructures(comparison_schemes, vxstrs, same_species, 
                                     vvelements, vstoichs, vpearsons, vsgroups, 
                                     vgrouped_Wyckoff_positions, property_names, property_units, property_values, 
                                     directory, vfiles,
                                     vstructures_generated, vstructures_from,
                                     ignore_symmetry, ignore_Wyckoff, structures_generated);
  }
}

// ***************************************************************************
// 
// ***************************************************************************
namespace compare{
  vector<StructurePrototype> compareMultipleStructures(vector<StructurePrototype>& comparison_schemes, 
				 vector<xstructure>& vxstrs, const bool& same_species, 
				 const vector< vector<string> >& vvelements,
				 vector< vector<uint> >& vstoichs, vector<string>& vpearsons, 
				 vector<uint>& vsgroups, 
         vector<vector<GroupedWyckoffPosition> >& vgrouped_Wyckoff_positions,
         vector<string>& property_names,
         vector<string>& property_units,
         vector<vector<string> >& property_values,
         const string& directory, const vector<string>& vfiles,
         vector<bool>& vstructures_generated,
         vector<string>& vstructures_from,
         const bool& ignore_symmetry, const bool& ignore_Wyckoff,
         const bool& structures_generated){

    string function_name = "compare::compareMultipleStructures()";
    ostream& logstream = cout;
    stringstream message;
    ofstream FileMESSAGE;

    message << "Grouping sets of comparisons.";
    pflow::logger(_AFLOW_FILE_NAME_, function_name, message, FileMESSAGE, logstream, _LOGGER_MESSAGE_);
    // === Organize into objects based on stoichiometry and symmetry (Pearson and space group)

    cerr << "vstructures_generated: " << vstructures_generated.size() << endl;
    cerr << "vstructures_from: " << vstructures_from.size() << endl;
    compare::createStructurePrototypes(comparison_schemes, vxstrs, same_species, 
                                       vvelements, vstoichs, vpearsons, vsgroups, 
                                       vgrouped_Wyckoff_positions, directory, vfiles,
                                       vstructures_generated, vstructures_from,
                                       ignore_symmetry, ignore_Wyckoff, structures_generated);
   
    // === If an ICSD comparison, make minimum ICSD number as the representative prototype === // 
    if(ICSD_comparison){
      compare::representativePrototypeForICSDRuns(comparison_schemes);
    }

    message << "Running comparisons ...";
    pflow::logger(_AFLOW_FILE_NAME_, function_name, message, FileMESSAGE, logstream, _LOGGER_MESSAGE_);
    vector<StructurePrototype> final_prototypes = compare::runComparisonScheme(num_proc, comparison_schemes, same_species, scale_volume, optimize_match, single_comparison_round, structures_generated, ICSD_comparison, oss); 
    
    if(final_prototypes.size()==0){
      return oss.str();
    }
    comparison_schemes.clear();
 
    // ========== Check final_prototypes ========== //
    // It is possible that two prototypes are the same regardless 
    // of having different space groups.
    //DX - BETA TESTING - compare::checkPrototypes(num_proc,same_species,final_prototypes);
 
    message << "Number of unique prototypes: " << final_prototypes.size() << " (out of " << vxstrs.size() << " structures).";
    pflow::logger(_AFLOW_FILE_NAME_, function_name, message, FileMESSAGE, logstream, _LOGGER_COMPLETE_);
   
    return final_prototypes; 
  }
}
*/

// ***************************************************************************
// checkForBetterMatches 
// ***************************************************************************
namespace compare{
  vector<StructurePrototype> checkForBetterMatches(vector<StructurePrototype>& prototype_schemes, 
      ostream& oss, uint& num_proc, bool check_for_better_matches, bool same_species,
      bool scale_volume, bool optimize_match, bool ignore_symmetry, bool ignore_Wyckoff, 
      bool ignore_environment, bool clean_unmatched, bool ICSD_comparison, bool quiet, ostream& logstream){ 

    ofstream FileMESSAGE;
    return checkForBetterMatches(prototype_schemes, oss, num_proc, check_for_better_matches, same_species,
        scale_volume, optimize_match, ignore_symmetry, ignore_Wyckoff, 
        ignore_environment, clean_unmatched, ICSD_comparison, FileMESSAGE, quiet, logstream);
  }

  vector<StructurePrototype> checkForBetterMatches(vector<StructurePrototype>& prototype_schemes, 
      ostream& oss, uint& num_proc, bool check_for_better_matches, bool same_species,
      bool scale_volume, bool optimize_match, bool ignore_symmetry, bool ignore_Wyckoff, 
      bool ignore_environment, bool clean_unmatched, bool ICSD_comparison, ofstream& FileMESSAGE, bool quiet, ostream& logstream){ 

    // this function checks if compounds/structures match better with another group 

    bool LDEBUG=(FALSE || XHOST.DEBUG);
    string function_name = "compare::checkForBetterMatches()";
    stringstream message;
    //DX 20191125 [OBSOLETE] ostream& logstream = cout;

    double misfit_min = 0.01; // used for check_for_better_matches : this is quite strict; if too expensive, make more loose
    double misfit_max = 0.1; // used for check_for_better_matches : otherwise we will compare same family structures which have already been moved (if using !clean_unmatched)
    bool single_comparison_round = true; // always true for this function
    bool store_comparison_logs = false; //DX 20190822 - add log bool
    bool duplicates_removed = false; //DX 20190829 - should have no affect in this function

    // ---------------------------------------------------------------------------
    // check which structures could potentially match to others based on misfit
    vector<StructurePrototype> comparison_groups;
  
    for(uint i=0;i<prototype_schemes.size();i++){
      for(uint j=0;j<prototype_schemes[i].structures_duplicate_names.size();j++){
        if((check_for_better_matches && prototype_schemes[i].misfits_duplicate[j] > misfit_min && prototype_schemes[i].misfits_duplicate[j] < misfit_max) || // find better match
           (!check_for_better_matches && (prototype_schemes[i].misfits_duplicate[j] > 0.1 || aurostd::isequal(prototype_schemes[i].misfits_duplicate[j],1.0,1e-6) || aurostd::isequal(prototype_schemes[i].misfits_duplicate[j],-1.0,1e-6)))){   // find a match
          StructurePrototype tmp;
          bool found_new_match=false;
          // ---------------------------------------------------------------------------
          // check for other compatible representative structures 
          // start_index=i+1 : (only need to search forward for better matches, due to appendStructurePrototypes() scheme)
          uint start_index = 0;
          if(check_for_better_matches){ start_index = i+1; }
          for(uint k=start_index;k<prototype_schemes.size();k++){
            if(structuresCompatible(prototype_schemes[i], prototype_schemes[k], same_species, ignore_symmetry, ignore_Wyckoff, ignore_environment, duplicates_removed)){ // can check based on representatives; duplicate info matches its representative info //DX 20190829 - added duplicates_removed
              if(!quiet || LDEBUG){
                message << "Found potential match for " << prototype_schemes[i].structures_duplicate_names[j] << ": " << prototype_schemes[k].structure_representative_name; 
                pflow::logger(function_name, message, FileMESSAGE, logstream, _LOGGER_MESSAGE_);
              }

              // ---------------------------------------------------------------------------
              // reverse the convention, single structurePrototype object to find best match
              // i.e., duplicate -> representative and representatives -> duplicates 
              if(!found_new_match){
                tmp.copyPrototypeInformation(prototype_schemes[i]);
                tmp.putDuplicateAsRepresentative(prototype_schemes[i],j);
                // store the current match so we can check fast if it matches to any other
                tmp.addStructurePrototypeAsDuplicate(prototype_schemes[i]); // store the current match structure
                //tmp.misfits_duplicate.push_back(prototype_schemes[i].misfits_duplicate[j]); // store the current match misfit 
                found_new_match=true;
              }
              if(k!=j){
              tmp.addStructurePrototypeAsDuplicate(prototype_schemes[k]);
              }
            }
          }
          if(found_new_match){
            comparison_groups.push_back(tmp);
          }
        }
      }
    }

    // ---------------------------------------------------------------------------
    // compare structures 
    vector<StructurePrototype> other_matches_schemes = compare::runComparisonScheme(num_proc, comparison_groups, same_species, duplicates_removed, scale_volume, optimize_match, ignore_symmetry, ignore_Wyckoff, ignore_environment, single_comparison_round, false, ICSD_comparison, store_comparison_logs, oss, FileMESSAGE, quiet);  //DX 20190319 - added FileMESSAGE //DX 20190504 - added clean unmatched //DX 20190731 - added ignore_symmetry/Wyckoff/environment //DX 20190822 - add log bool

    // ---------------------------------------------------------------------------
    // check if there are any better matches and reorganize if necessary
    // the original match is stored in the first position
    for(uint i=0;i<other_matches_schemes.size();i++){
      double min_misfit = aurostd::abs(other_matches_schemes[i].misfits_duplicate[0]); // put first as min //abs to turn -1 into 1 for comparison
      uint min_index = 0;
      for(uint j=1;j<other_matches_schemes[i].misfits_duplicate.size();j++){
        if(other_matches_schemes[i].misfits_duplicate[j]<min_misfit && aurostd::isdifferent(other_matches_schemes[i].misfits_duplicate[j],-1.0,1e-6)){
          min_misfit=other_matches_schemes[i].misfits_duplicate[j];
          min_index=j;
        }
      }
      // ---------------------------------------------------------------------------
      // move if found better match
      if(min_index!=0){
        for(uint j=0;j<prototype_schemes.size();j++){
          // add structure to its better matching representative
          if(prototype_schemes[j].structure_representative_name == other_matches_schemes[i].structures_duplicate_names[min_index]){
            if(!quiet || LDEBUG){
              message << other_matches_schemes[i].structure_representative_name << " matches better with " << prototype_schemes[j].structure_representative_name; 
              pflow::logger(function_name, message, FileMESSAGE, logstream, _LOGGER_MESSAGE_);
            }
            prototype_schemes[j].addStructurePrototypeAsDuplicate(other_matches_schemes[i]);
            prototype_schemes[j].misfits_duplicate.back()=other_matches_schemes[i].misfits_duplicate[min_index];
          }
          // remove from old representative
          if(clean_unmatched && prototype_schemes[j].structure_representative_name == other_matches_schemes[i].structures_duplicate_names[0]){
            for(uint k=0;k<prototype_schemes[j].structures_duplicate_names.size();k++){
              if(prototype_schemes[j].structures_duplicate_names[k] == other_matches_schemes[i].structure_representative_name){
                if(!quiet || LDEBUG){
                  message << "removing " << other_matches_schemes[i].structure_representative_name << " from " << prototype_schemes[j].structure_representative_name << " set"; 
                  pflow::logger(function_name, message, FileMESSAGE, logstream, _LOGGER_MESSAGE_);
                }
                prototype_schemes[j].removeNonDuplicate(k);
                break;
              }
            }
          }
        }
      }
      else{
        if(!quiet){
          message << other_matches_schemes[i].structure_representative_name << " matches better with original set " << other_matches_schemes[i].structures_duplicate_names[0];
          pflow::logger(function_name, message, FileMESSAGE, logstream, _LOGGER_MESSAGE_);
        }
      }
    }
    
    if(LDEBUG){
      for(uint i=0;i<prototype_schemes.size();i++){ cerr << function_name << " prototype_schemes[i]: " << prototype_schemes[i] << endl; }
    }
    return prototype_schemes;
  }
}

// ***************************************************************************
// compareDuplicateCompounds()
// ***************************************************************************
namespace compare{
  vector<StructurePrototype> compareDuplicateCompounds(vector<StructurePrototype>& prototype_schemes, uint& num_proc, 
                                                      bool& ICSD_comparison, ostringstream& oss){
    string function_name = "compare::compareDuplicateCompounds()";
    ostream& logstream = cout;
    stringstream message;
    ofstream FileMESSAGE;

    vector<StructurePrototype> duplicate_check_schemes;
    for(uint i=0;i<prototype_schemes.size();i++){
      if(prototype_schemes[i].structures_duplicate_names.size()>0){ //if 0, none to check; 
        vector<StructurePrototype> tmp = compare::createComparisonSchemeForDuplicateCompounds(prototype_schemes[i]);
        duplicate_check_schemes.insert(duplicate_check_schemes.end(), tmp.begin(), tmp.end());
      }
    }
    
    if(ICSD_comparison){
      compare::representativePrototypeForICSDRuns(duplicate_check_schemes);
    }

    // set options
    bool same_species=true;
    bool scale_volume=false;
    bool ignore_symmetry=false;
    bool ignore_Wyckoff=false;
    bool ignore_environment=false;
    bool optimize_match=false;
    bool single_comparison_round=false;
    bool clean_unmatched=true; //DX 20190504
    bool store_comparison_logs=false; //DX 20190822
    bool check_other_groupings=false; //DX 20190830
    //bool structures_generated=false;

    message << "Running comparisons to remove duplicate compounds ...";
<<<<<<< HEAD
    pflow::logger(function_name, message, FileMESSAGE, logstream, _LOGGER_MESSAGE_);
    vector<StructurePrototype> final_prototypes_reduced = compare::runComparisonScheme(num_proc, duplicate_check_schemes, same_species, check_other_groupings, scale_volume, optimize_match, ignore_symmetry, ignore_Wyckoff, ignore_environment, single_comparison_round, clean_unmatched, ICSD_comparison, store_comparison_logs, oss, FileMESSAGE); //DX 20190319 - added FileMESSAGE //DX 20190731 - //DX 20190731 - added ignore_symmetry/Wyckoff/environment //DX 20190822 - add log bool
=======
    pflow::logger(_AFLOW_FILE_NAME_, function_name, message, FileMESSAGE, logstream, _LOGGER_MESSAGE_);
    vector<StructurePrototype> final_prototypes_reduced = compare::runComparisonScheme(num_proc, duplicate_check_schemes, same_species, scale_volume, optimize_match, single_comparison_round, clean_unmatched, ICSD_comparison, oss, FileMESSAGE); //DX 20190319 - added FileMESSAGE 
>>>>>>> 9ddb17da

    return final_prototypes_reduced;

  }
}

// ***************************************************************************
// createComparisonSchemeForDuplicateCompounds 
// ***************************************************************************
namespace compare{
  vector<StructurePrototype> createComparisonSchemeForDuplicateCompounds(StructurePrototype& prototype_scheme){ 
                                                      
    // Group structures by similar compounds.
    // The incoming prototype is assumed to be grouped by stoichiometry, space group, and Wyckoff positions,  
    // so there is not need to check.

    vector<StructurePrototype> duplicate_check_schemes;
    for(uint i=0;i<prototype_scheme.structures_duplicate_names.size();i++){
      bool scheme_created=false;
      //cerr << i << endl;
      if(i==0){
        StructurePrototype tmp = prototype_scheme;
        tmp.structure_representative_name = prototype_scheme.structures_duplicate_names[i];
        tmp.structure_representative_compound = prototype_scheme.structures_duplicate_compounds[i];
        if(prototype_scheme.properties_structures_duplicate.size()>0){
          tmp.properties_structure_representative = prototype_scheme.properties_structures_duplicate[i];
        }
        else {
          tmp.properties_structure_representative.clear();
        }
        tmp.structure_representative.Clear(); //clear xstructure;
        tmp.structure_representative_generated=false;
        tmp.structure_representative_from=prototype_scheme.structures_duplicate_from[i];
        tmp.structures_duplicate_names.clear(); tmp.structures_duplicate_compounds.clear(); tmp.structures_duplicate.clear(); tmp.misfits_duplicate.clear(); tmp.properties_structures_duplicate.clear();
        tmp.structures_duplicate_generated.clear(); tmp.structures_duplicate_from.clear(); tmp.structures_duplicate_grouped_Wyckoff_positions.clear(); //DX 20190814 - added Wyckoff positions
        tmp.structures_family_names.clear(); tmp.structures_family.clear(); tmp.misfits_family.clear(); tmp.properties_structures_family.clear(); //DX 20190425 - added properties
        tmp.structures_family_generated.clear(); tmp.structures_family_from.clear();
        tmp.elements.clear();
        duplicate_check_schemes.push_back(tmp);
      }
      else {
        for(uint j=0; j<duplicate_check_schemes.size(); j++){
          if(prototype_scheme.structures_duplicate_compounds[i] == duplicate_check_schemes[j].structure_representative_compound){
            scheme_created=true;
            duplicate_check_schemes[j].structures_duplicate_names.push_back(prototype_scheme.structures_duplicate_names[i]);
            duplicate_check_schemes[j].structures_duplicate_compounds.push_back(prototype_scheme.structures_duplicate_compounds[i]);
            xstructure tmp_xstr;
            duplicate_check_schemes[j].structures_duplicate.push_back(tmp_xstr);
            duplicate_check_schemes[j].structures_duplicate_generated.push_back(false);
            duplicate_check_schemes[j].structures_duplicate_from.push_back(prototype_scheme.structures_duplicate_from[i]);
            duplicate_check_schemes[j].structures_duplicate_grouped_Wyckoff_positions.push_back(prototype_scheme.structures_duplicate_grouped_Wyckoff_positions[i]);
            if(prototype_scheme.properties_structures_duplicate.size()>0){
              duplicate_check_schemes[j].properties_structures_duplicate.push_back(prototype_scheme.properties_structures_duplicate[i]);
            }
            else {
              duplicate_check_schemes[j].properties_structures_duplicate.clear();
            }
            duplicate_check_schemes[j].misfits_duplicate.push_back(-1.0);
            break;
          }
        }
        if(!scheme_created){
          StructurePrototype tmp = prototype_scheme;
          tmp.structure_representative_name = prototype_scheme.structures_duplicate_names[i];
          tmp.structure_representative_compound = prototype_scheme.structures_duplicate_compounds[i];
          if(prototype_scheme.properties_structures_duplicate.size()>0){
            tmp.properties_structure_representative = prototype_scheme.properties_structures_duplicate[i];
          }
          else {
            tmp.properties_structure_representative.clear();
          }
          tmp.structure_representative.Clear(); //clear xstructure;
          tmp.structure_representative_generated=false;
          tmp.structure_representative_from=prototype_scheme.structures_duplicate_from[i];
          tmp.structures_duplicate_names.clear(); tmp.structures_duplicate_compounds.clear(); tmp.structures_duplicate.clear(); tmp.misfits_duplicate.clear(); tmp.properties_structures_duplicate.clear();
          tmp.structures_duplicate_generated.clear(); tmp.structures_duplicate_from.clear(); tmp.structures_duplicate_grouped_Wyckoff_positions.clear(); //DX 20190814 - added Wyckoff positions
          tmp.structures_family_names.clear(); tmp.structures_family.clear(); tmp.misfits_family.clear(); tmp.properties_structures_family.clear(); //DX 20190425 - added properties
          tmp.structures_family_generated.clear(); tmp.structures_family_from.clear();
          duplicate_check_schemes.push_back(tmp);
        }
      }
    }
    return duplicate_check_schemes;
  }
}

// ***************************************************************************
// removeDuplicateCompounds 
// ***************************************************************************
namespace compare{
  void removeDuplicateCompounds(vector<StructurePrototype>& final_prototypes, vector<StructurePrototype>& duplicate_compound_comparisons){

    // Remove the duplicate compounds from the final prototype list

    for(uint i=0;i<final_prototypes.size();i++){
      for(uint j=0;j<final_prototypes[i].structures_duplicate_names.size();j++){
        bool remove_structure = true;
        for(uint k=0;k<duplicate_compound_comparisons.size();k++){
          if(final_prototypes[i].structures_duplicate_names[j] == duplicate_compound_comparisons[k].structure_representative_name){
            remove_structure = false;
            break;
          }
        }
        if(remove_structure){
          final_prototypes[i].structures_duplicate_names.erase(final_prototypes[i].structures_duplicate_names.begin()+j);
          final_prototypes[i].structures_duplicate_compounds.erase(final_prototypes[i].structures_duplicate_compounds.begin()+j);
          final_prototypes[i].structures_duplicate_generated.erase(final_prototypes[i].structures_duplicate_generated.begin()+j);
          final_prototypes[i].structures_duplicate_from.erase(final_prototypes[i].structures_duplicate_from.begin()+j);
          if(final_prototypes[i].property_names.size()!=0){
            final_prototypes[i].properties_structures_duplicate.erase(final_prototypes[i].properties_structures_duplicate.begin()+j);
          }
          final_prototypes[i].misfits_duplicate.erase(final_prototypes[i].misfits_duplicate.begin()+j);
        }
      }
    }
  }
}

// ***************************************************************************
// representativePrototypeForICSDRuns: Determine representative prototype for ICSD runs
// ***************************************************************************
namespace compare{
  bool representativePrototypeForICSDRuns(vector<StructurePrototype>& comparison_schemes){

    // For ICSD comparisons; make the structure with the smallest ICSD number the 
    // representative structure (normally the oldest).

    for(uint i=0;i<comparison_schemes.size();i++){
      if(comparison_schemes[i].structures_duplicate_names.size()){
        vector<string> ICSD_entries;
        ICSD_entries.push_back(findICSDName(comparison_schemes[i].structure_representative_name));
        for(uint j=0;j<comparison_schemes[i].structures_duplicate_names.size();j++){
          ICSD_entries.push_back(findICSDName(comparison_schemes[i].structures_duplicate_names[j]));
        }
        string min_ICSD_entry = findMinimumICSDEntry(ICSD_entries);
        if(!aurostd::substring2bool(comparison_schemes[i].structure_representative_name,min_ICSD_entry) && !min_ICSD_entry.empty()){ //DX 20191108 - add not empty case
          for(uint j=0;j<comparison_schemes[i].structures_duplicate_names.size();j++){
            if(aurostd::substring2bool(comparison_schemes[i].structures_duplicate_names[j],min_ICSD_entry)){
              string old_representative_ID = comparison_schemes[i].structure_representative_name;
              string old_representative_compound = comparison_schemes[i].structure_representative_compound;
              bool old_representative_generated = comparison_schemes[i].structure_representative_generated;
              string old_representative_from = comparison_schemes[i].structure_representative_from;
              vector<GroupedWyckoffPosition> old_Wyckoff_positions = comparison_schemes[i].grouped_Wyckoff_positions; //DX 20190813 - need to update; otherwise, the compound name and Wyckoff positions may not match; especially for structure-type comparisons
              uint old_representative_duplicate_count = comparison_schemes[i].number_compounds_matching_representative;
              vector<string> old_representative_properties = comparison_schemes[i].properties_structure_representative;
              comparison_schemes[i].structure_representative_name = comparison_schemes[i].structures_duplicate_names[j];  
              comparison_schemes[i].structure_representative_compound = comparison_schemes[i].structures_duplicate_compounds[j];  
              comparison_schemes[i].structure_representative_generated = comparison_schemes[i].structures_duplicate_generated[j];  
              comparison_schemes[i].structure_representative_from = comparison_schemes[i].structures_duplicate_from[j]; 
              comparison_schemes[i].grouped_Wyckoff_positions = comparison_schemes[i].structures_duplicate_grouped_Wyckoff_positions[j]; //DX 20190813 - need to update; otherwise, the compound name and Wyckoff positions may not match; especially for structure-type comparisons
              comparison_schemes[i].number_compounds_matching_representative = comparison_schemes[i].number_compounds_matching_duplicate[j]; 
              if(old_representative_generated){
                xstructure old_representative_xstr = comparison_schemes[i].structure_representative;
                if(comparison_schemes[i].structures_duplicate_generated[j]){
                  comparison_schemes[i].structure_representative = comparison_schemes[i].structures_duplicate[j]; 
                  comparison_schemes[i].structures_duplicate[j] = old_representative_xstr;
                  comparison_schemes[i].structures_duplicate_generated[j] = old_representative_generated;
                }
                else {
                  comparison_schemes[i].structure_representative.Clear();
                  comparison_schemes[i].structures_duplicate_generated[j]=false; //cannot guarantee the rest of the vector is generated; may populate wrong index
                 //DX 20190304 - should I also clear out vector<xvstructure>?
                }
              }
              else {
                comparison_schemes[i].structures_duplicate_generated[j] = old_representative_generated;
              }
              if(comparison_schemes[i].properties_structures_duplicate.size()>0){
                comparison_schemes[i].properties_structure_representative = comparison_schemes[i].properties_structures_duplicate[j];
              }
              else {
                comparison_schemes[i].properties_structure_representative.clear();
              }
              comparison_schemes[i].structures_duplicate_names[j] = old_representative_ID;
              //DX 20190304 - moved into if statment up above - comparison_schemes[i].structures_duplicate[j] = old_representative_xstr;
              comparison_schemes[i].structures_duplicate_compounds[j] = old_representative_compound;
              //DX 20190304 - moved into if statment up above - comparison_schemes[i].structures_duplicate_generated[j] = old_representative_generated;
              comparison_schemes[i].structures_duplicate_from[j] = old_representative_from;
              comparison_schemes[i].structures_duplicate_grouped_Wyckoff_positions[j] = old_Wyckoff_positions; //DX 20190813
              comparison_schemes[i].number_compounds_matching_duplicate[j] = old_representative_duplicate_count;
              if(comparison_schemes[i].properties_structures_duplicate.size()>0){
                comparison_schemes[i].properties_structures_duplicate[j] = old_representative_properties;
              }
              else {
                comparison_schemes[i].properties_structures_duplicate.clear();
              }
              break;
            }  
          }
        }
      }
    }
    return true;
  }
}

// ***************************************************************************
// runComparisonThreads: Runs comparison threads
// ***************************************************************************
namespace compare{
  void runComparisonThreads(vector<StructurePrototype>& comparison_schemes, 
      std::pair<uint,uint>& start_indices,
      std::pair<uint,uint>& end_indices,
      ostream& oss,
      bool same_species, 
      bool scale_volume, bool optimize_match, 
      bool store_comparison_logs){ 
 
    // Run comparison thread
    // If the xstructure is not generated, it will generate a local copy for 
    // the single comparison only (prevents overwriting in the comparisons) 
 
    bool LDEBUG=(FALSE || XHOST.DEBUG);
    string function_name = "compare::runComparisonThreads()";
    stringstream message;
    //bool store_comparison_logs = false; //DX 20190624
   
    //// check if only one comparison, then we store the comparison logs //DX 20190802
    //uint number_of_comparisons = 0;
    //for(uint i=0;i<comparison_schemes.size();i++){ number_of_comparisons += comparison_schemes[i].numberOfComparisons(); }
    //if(number_of_comparisons==1){store_comparison_logs=true;}

    uint i_min=start_indices.first; uint i_max=end_indices.first;
    uint j_min=0; uint j_max=0;

    for(uint i=i_min; i<=i_max; i++){
      xstructure structure_representative;

      // to loop properly
      if(i==i_min){
        j_min=start_indices.second;
        if(i==i_max){j_max=end_indices.second;}
        else {j_max=comparison_schemes[i].structures_duplicate_names.size();} //-1 since in loop: j<=j_max
      }
      else if(i==i_max){j_min=0; j_max=end_indices.second;}
      else {j_min=0; j_max=comparison_schemes[i].structures_duplicate_names.size();} //-1 since in loop: j<=j_max
     
      for(uint j=j_min; j<j_max; j++){

        // get representative structure 
        if(!comparison_schemes[i].structure_representative_generated){
          if(!generateStructure(comparison_schemes[i].structure_representative_name,comparison_schemes[i].structure_representative_from,structure_representative,oss)){
            message << "Could not generate representative structure (" << comparison_schemes[i].structure_representative_name << ").";
            throw aurostd::xerror(function_name,message,_INPUT_ERROR_); //DX 20190717 - exit to xerror
          }
        }
        else {
          structure_representative = comparison_schemes[i].structure_representative;
        }
        //if(LDEBUG) { cerr << function_name << ": Loaded representative structure = " << comparison_schemes[i].structure_representative_name << endl; }
      
        // get prototype structure 
        xstructure duplicate_structure;
        if(!comparison_schemes[i].structures_duplicate_generated[j]){
          if(!generateStructure(comparison_schemes[i].structures_duplicate_names[j],comparison_schemes[i].structures_duplicate_from[j],duplicate_structure,oss)){
            message << "Could not generate duplicate structure (" << comparison_schemes[i].structures_duplicate_names[j] << ").";
            throw aurostd::xerror(function_name,message,_INPUT_ERROR_); //DX 20190717 - exit to xerror
          }
        }
        else {
          duplicate_structure = comparison_schemes[i].structures_duplicate[j];
        }
        if(LDEBUG) { cerr << function_name << ": Loaded duplicate structure = " << comparison_schemes[i].structures_duplicate_names[j] << endl; }
        
        // call the main comparison function
        ostringstream tmp_oss; tmp_oss.clear();
        double final_misfit=-1.0;
        if(LDEBUG) { cerr << function_name << ": Comparing " << comparison_schemes[i].structure_representative_name << " and " << comparison_schemes[i].structures_duplicate_names[j] <<  endl; }
        compare::aflowCompareStructure(1, structure_representative, //num_proc -> 1 for threads (not sure how it behaves otherwise)
                                       duplicate_structure,
                                       same_species, scale_volume, optimize_match, final_misfit, tmp_oss);
        
        // store the figure of misfit
        if(LDEBUG) { cerr << function_name << ": Comparison complete, misfit = " << final_misfit << "." << endl; }
        comparison_schemes[i].misfits_duplicate[j]=final_misfit;
        if(store_comparison_logs){comparison_schemes[i].duplicate_comparison_logs.push_back(tmp_oss.str());} //DX 20190506
      }
    }
  }
}

// ***************************************************************************
// runComparisonScheme: Runs comparisons automatically 
// ***************************************************************************
namespace compare{
  vector<StructurePrototype> runComparisonScheme(uint num_proc, vector<StructurePrototype>& comparison_schemes, 
      bool same_species, bool check_other_grouping, bool scale_volume, bool optimize_match, bool ignore_symmetry, bool ignore_Wyckoff, 
      bool ignore_environment, bool single_comparison_round, bool clean_unmatched, bool ICSD_comparison, bool store_comparison_logs, 
      ostream& oss, bool quiet, ostream& logstream){ //DX 20190319 - added FileMESSAGE //DX 20190504 - added clean unmatched //DX 20190731 - removed const and &, added ignore_symmetry/Wyckoff/environment //DX 20190822 - added logs bool //DX 20190829 - added check_other_grouping
  
    ofstream FileMESSAGE;
  
    return runComparisonScheme(num_proc, comparison_schemes, 
      same_species, check_other_grouping, scale_volume, optimize_match, ignore_symmetry, ignore_Wyckoff, 
      ignore_environment, single_comparison_round, clean_unmatched, ICSD_comparison, store_comparison_logs, 
      oss, FileMESSAGE, quiet, logstream);
  }

  vector<StructurePrototype> runComparisonScheme(uint num_proc, vector<StructurePrototype>& comparison_schemes, 
      bool same_species, bool check_other_grouping, bool scale_volume, bool optimize_match, bool ignore_symmetry, bool ignore_Wyckoff, 
      bool ignore_environment, bool single_comparison_round, bool clean_unmatched, bool ICSD_comparison, bool store_comparison_logs, 
      ostream& oss, ofstream& FileMESSAGE, bool quiet, ostream& logstream){ //DX 20190319 - added FileMESSAGE //DX 20190504 - added clean unmatched //DX 20190731 - removed const and &, added ignore_symmetry/Wyckoff/environment //DX 20190822 - added logs bool //DX 20190829 - added check_other_grouping

    bool LDEBUG=(FALSE || XHOST.DEBUG);
    string function_name = "compare::runComparisonScheme()";

    stringstream message;
    //DX 20191125 [OBSOLETE] ostream& logstream = cout;
    //DX 20190319 [OBSOLETE] ofstream FileMESSAGE;

    // print initial grouped sets of comparisons
    if(LDEBUG) {
      cerr << function_name << ": Number of comparion sets: " << comparison_schemes.size() << endl;
      stringstream ss_test;
      compare::printResults(ss_test, same_species, comparison_schemes);
      cerr << "++++++++++++++++++++++++++++++++++++++++++++++++++++++++++" << endl;
      cerr << ss_test.str() << endl;
    }

    uint number_of_comparisons = 0;
    vector<std::pair<uint,uint> > start_indices, end_indices;

    uint num_comparison_threads = 1;
#ifdef AFLOW_COMPARE_MULTITHREADS_ENABLE
    // THREADED VERSION - START
    if(LDEBUG) { cerr << function_name << ": Threaded version." << endl; } 

    // split into threads
    number_of_comparisons = 0;
    for(uint i=0;i<comparison_schemes.size();i++){ number_of_comparisons += comparison_schemes[i].numberOfComparisons(); }

    num_comparison_threads = aurostd::min(num_proc,number_of_comparisons);
    splitComparisonIntoThreads(comparison_schemes, num_comparison_threads, start_indices, end_indices);

    // run threads (DX 20191108 - thread pointer)
    vector<std::thread*> threads;
    for(uint n=0; n<num_comparison_threads; n++){
      threads.push_back(new std::thread(&compare::runComparisonThreads,std::ref(comparison_schemes),std::ref(start_indices[n]),std::ref(end_indices[n]),
            std::ref(oss),same_species,scale_volume,optimize_match,store_comparison_logs));
    }        

    // join threads
    for(uint t=0;t<threads.size();t++){
      threads[t]->join();
      delete threads[t];
    }

    // THREADED VERSION - END

#else
    // NON-THREADED VERISON - START
    if(LDEBUG) { cerr << function_name << ": Non-threaded version." << endl; } 

    for(uint i=0; i<comparison_schemes.size(); i++){
      xstructure structure_representative;
      for(uint j=0; j<comparison_schemes[i].structures_duplicate_names.size(); j++){
        if(j==0){
          if(!comparison_schemes[i].structure_representative_generated){
            if(!generateStructure(comparison_schemes[i].structure_representative_name,comparison_schemes[i].structure_representative_from,structure_representative,oss)){
              message << "Could not generate representative structure (" << comparison_schemes[i].structure_representative_name << ").";
              throw aurostd::xerror(function_name,message,_INPUT_ERROR_); //DX 20190717 - exit to xerror
            }
          }
          else {
            structure_representative = comparison_schemes[i].structure_representative;
          }
        }
        ostringstream tmp_oss;
        tmp_oss.clear();
        double final_misfit=-1.0;
        xstructure duplicate_structure;
        if(!comparison_schemes[i].structures_duplicate_generated[j]){
          if(!generateStructure(comparison_schemes[i].structures_duplicate_names[j],comparison_schemes[i].structures_duplicate_from[j],duplicate_structure,oss)){
            message << "Could not generate duplicate structure (" << comparison_schemes[i].structures_duplicate_names[j] << ").";
            throw aurostd::xerror(function_name,message,_INPUT_ERROR_); //DX 20190717 - exit to xerror
          }
        }
        else {
          duplicate_structure = comparison_schemes[i].structures_duplicate[j];
        }
        // Call the main comparison function
        compare::aflowCompareStructure(num_proc, structure_representative,
            duplicate_structure,
            same_species, scale_volume, optimize_match, final_misfit, tmp_oss); //DX 20191122 - move ostream to end
        // Store the figure of misfit
        comparison_schemes[i].misfits_duplicate[j]=final_misfit;
      }
    }
    //SINGLE THREAD - END

#endif

    // count the number of mismatches (i.e. mis > 0.1)
    int num_mismatches_orig=compare::numberMismatches(comparison_schemes);
    int num_mismatches=num_mismatches_orig;

    //DX 20190504 - added clean unmatched option - START
    if(!clean_unmatched && single_comparison_round){
      return comparison_schemes;
    }
    //DX 20190504 - added clean unmatched option - END

    if(num_mismatches > 0 && !single_comparison_round && !quiet){
      message << "Number of unmatched structures: " << num_mismatches << ". Continuing comparisons ...";
      pflow::logger(_AFLOW_FILE_NAME_, function_name, message, FileMESSAGE, logstream, _LOGGER_MESSAGE_);
    }

    // create new object for comparisons
    vector<StructurePrototype> final_prototypes;

    // for this first iteration: LFA may have incorrectly grouped, so we need to check if the structures belong to other groups
    // OR after removing duplicate compounds these compounds remain separate, so for !same_species comparisons we need to check 
    // if they should match with other groups
    if(!ignore_environment || check_other_grouping){
      comparison_schemes = compare::checkForBetterMatches(comparison_schemes, oss, num_proc, false, same_species, scale_volume, optimize_match, ignore_symmetry, ignore_Wyckoff, true, clean_unmatched, false, FileMESSAGE, quiet, logstream); //DX 20191125
    }

    // regroup comparisons based on misfit value
    if(num_mismatches==0 && !single_comparison_round){
      compare::appendStructurePrototypes(comparison_schemes, final_prototypes, clean_unmatched, quiet); //DX 20190506 -- added clean_unmatched
    }

    // Loop: continue comparison until all strucutures are matched or all comparisons schemes exhaused
    while(num_mismatches!=0){
      // regroup comparisons based on misfit value
      compare::appendStructurePrototypes(comparison_schemes, final_prototypes, clean_unmatched, quiet); //DX 20190506 -- added clean unmatched

      // return if only one round of comparison is requested
      if(single_comparison_round==true){return final_prototypes;}

      // reorder structures so minimum ICSD is the representative structure
      if(ICSD_comparison){ compare::representativePrototypeForICSDRuns(comparison_schemes); }

      // split into threads
      number_of_comparisons=0;
      for(uint i=0;i<comparison_schemes.size();i++){ number_of_comparisons += comparison_schemes[i].numberOfComparisons(); }
      num_comparison_threads = aurostd::min(num_proc,number_of_comparisons);

      if(number_of_comparisons>0){
        if(!quiet){
          message << "Continuing comparisons to match " << num_mismatches << " structures ...";
          pflow::logger(function_name, message, FileMESSAGE, logstream, _LOGGER_MESSAGE_);
        }
        if(LDEBUG) { cerr << function_name << ": Number of comparisons is not zero... " << number_of_comparisons << endl; }
#ifdef AFLOW_COMPARE_MULTITHREADS_ENABLE
        // THREADED VERISON - START

        // split into threads
        start_indices.clear(); end_indices.clear();
        splitComparisonIntoThreads(comparison_schemes, num_comparison_threads, start_indices, end_indices);
        threads.clear();
        // run threads
        for(uint n=0; n<num_comparison_threads; n++){
          threads.push_back(new std::thread(&compare::runComparisonThreads,std::ref(comparison_schemes),std::ref(start_indices[n]),std::ref(end_indices[n]),
                std::ref(oss),same_species,scale_volume,optimize_match,store_comparison_logs));
        }        
        // join threads
        for(uint t=0;t<threads.size();t++){
          threads[t]->join();
          delete threads[t];
        }
        // THREADED VERISON - END
#else
        //SINGLE THREAD - START

        start_indices.clear(); end_indices.clear();
        uint single_thread=1;
        splitComparisonIntoThreads(comparison_schemes, single_thread, start_indices, end_indices);
        compare::runComparisonThreads(comparison_schemes,start_indices[0],end_indices[0],
            oss,same_species,scale_volume,optimize_match,store_comparison_logs);
        //SINGLE THREAD - END
#endif
      }

      // update number of mismatches
      num_mismatches_orig=num_mismatches;
      num_mismatches=compare::numberMismatches(comparison_schemes);

      if(num_mismatches > 0 && !quiet){
        message << "Number of unmatched structures: " << num_mismatches << ". Continuing comparisons ...";
        pflow::logger(_AFLOW_FILE_NAME_, function_name, message, FileMESSAGE, logstream, _LOGGER_MESSAGE_);
      }

      // ensure while loop is not uncontrolled
      if(num_mismatches>=num_mismatches_orig){
        oss << "compare::ERROR - Number of mismatches is increasing ... impossible (bug in comparision framework). "
          << "Contact David Hicks (david.hicks@duke.edu)." << endl;
        final_prototypes.clear();
        return final_prototypes;
      }
    }
    // end of while loop

    // append new prototype groupings
    compare::appendStructurePrototypes(comparison_schemes, final_prototypes, clean_unmatched, quiet); //DX 20190303 - added to properly clear xstructure and generated structure variable //DX 20190504 - added clean unmatched
    //DX ORIG 20190303 - final_prototypes.insert(final_prototypes.end(),comparison_schemes.begin(),comparison_schemes.end());
    return final_prototypes;
  }
}

// ***************************************************************************
// calculateDivisors 
// ***************************************************************************
namespace compare{
  vector<std::pair<uint,uint> > calculateDivisors(const uint& number){

    // Determine the divisors for a number 
    // Used to check if the number of permutations follows number theory

    vector<std::pair<uint,uint> > divisor_pairs;
    std::pair<uint,uint> tmp_pair; 
    for(uint i=1; i<=number; i++){
      if(number%i==0){
        tmp_pair.first = i; tmp_pair.second = number/i;
        divisor_pairs.push_back(tmp_pair);
      }
    }
    return divisor_pairs;   
  }
}

// ***************************************************************************
// calculateDivisors 
// ***************************************************************************
namespace compare{
  bool checkNumberOfGroupings(vector<StructurePrototype>& comparison_schemes, uint number){

    // Check if the number of comparisons for the permutation comparisons are commensurate.  
    // The number of unqiue permutations must be divisors of the total number of permutations,
    // e.g., 6 permutations -> 1 unique in a group of 6; 2 unique in groups of 3;
    // 3 unique in groups of 2; or 6 unique in groups of 1.
    // If this is not the case, then there is something wrong with the comparison result.

    vector<std::pair<uint,uint> > divisor_pairs = calculateDivisors(number);
    uint divisor_index = 0;
    for(uint i=0;i<divisor_pairs.size();i++){
      if(comparison_schemes.size() == divisor_pairs[i].first){
        divisor_index = i;
        break;
      }
    }
    uint num_consistent = 0;
    for(uint j=0; j<comparison_schemes.size(); j++){
      if(comparison_schemes[j].structures_duplicate_names.size()+1 == divisor_pairs[divisor_index].second){ //+1 to include representative
        num_consistent++;
      }
    }
    if(num_consistent != comparison_schemes.size()){
      return false;
    }
    return true;
  }
}

// ***************************************************************************
// createStructurePermutations - Group structures by Pearson symbol, then space group
// ***************************************************************************
namespace compare{
  void createStructurePermutations(vector<StructurePrototype>& comparison_schemes, const vector<vector<string> >& name_order,
                                   vector<vector<GroupedWyckoffPosition> >& permutation_grouped_Wyckoff_positions,
				   const vector<xstructure>& vxstrs, const bool& same_species){

    // Populates the structure information into the StructurePrototype object.
    // It groups structure based on their stoichiometry and pearson symbol and 
    // space group. A "representative" structure is chosen and will be compared to the 
    // possible "duplicates". The misfit values are set to -1.0 until compared.

    string function_name = "compare::createStructurePermutations()";
    stringstream message;

    // ---------------------------------------------------------------------------
    // First, separate by stoichiometry
    for(uint i=0;i<name_order.size(); i++){
      bool scheme_created=false;
      string name = "";
      for(uint j=0;j<name_order[i].size();j++){name+=name_order[i][j];}
      if(i==0){
        StructurePrototype tmp;
        tmp.structure_representative_name=name;
        tmp.structure_representative=vxstrs[i];
        tmp.structure_representative_generated=true;
        tmp.structure_representative_from="input";
        tmp.number_of_types=vxstrs[i].num_each_type.size();
        tmp.number_of_atoms=vxstrs[i].atoms.size();
        tmp.grouped_Wyckoff_positions=permutation_grouped_Wyckoff_positions[i];
        //cerr << "tmp: " << tmp << endl;
        comparison_schemes.push_back(tmp);
      }
      else {
        //cerr << comparison_schemes.size() << endl;
        for(uint j=0; j<comparison_schemes.size(); j++){
          bool same_material_stoich=false;
          ostringstream tmp;
          tmp.clear();
          if(same_species==true && matchableSpecies(vxstrs[i],comparison_schemes[j].structure_representative,same_species)==true){
            same_material_stoich=true;
          }
          else if(same_species==false){
            same_material_stoich=true;
          }
          if(same_material_stoich==true &&
             matchableWyckoffPositions(permutation_grouped_Wyckoff_positions[i], comparison_schemes[j].grouped_Wyckoff_positions,same_species)){
            comparison_schemes[j].structures_duplicate_names.push_back(name);
            comparison_schemes[j].structures_duplicate.push_back(vxstrs[i]);
            comparison_schemes[j].structures_duplicate_generated.push_back(true);
            comparison_schemes[j].structures_duplicate_from.push_back("input");
            comparison_schemes[j].misfits_duplicate.push_back(-1.0);
            scheme_created=true;
            break;
          }
        }
        if(scheme_created==false){
          StructurePrototype tmp;
          tmp.structure_representative_name=name;
          tmp.structure_representative_generated=true;
          tmp.structure_representative_from="input";
          tmp.structure_representative=vxstrs[i];
          tmp.number_of_types=vxstrs[i].num_each_type.size();
          tmp.number_of_atoms=vxstrs[i].atoms.size();
          tmp.grouped_Wyckoff_positions=permutation_grouped_Wyckoff_positions[i];
          comparison_schemes.push_back(tmp);
        }
      }
    }
    // ---------------------------------------------------------------------------
    // check number of sets and elements in set are consistent with number theory
    // (Groupings/sets must be a divisor of the total number of permutations)
    if(!checkNumberOfGroupings(comparison_schemes,name_order.size())){
      message << "Initial groupings of permutations do not follow number theory." << endl; 
      for(uint i=0;i<comparison_schemes.size();i++){ //DX 20190601 - added more info
        message << comparison_schemes[i] << endl;
      }
      message << "Please contact David Hicks (david.hicks@duke.edu) and provide the corresponding example." << endl;
      throw aurostd::xerror(function_name,message,_RUNTIME_ERROR_);
    }
  }
}

// ***************************************************************************
// makeRepresentativeEvenPermutation
// ***************************************************************************
namespace compare{
  bool makeRepresentativeEvenPermutation(vector<StructurePrototype>& comparison_schemes, const vector<vector<string> >& name_order){ 
    // Make sure the even permutation is the representative.  
    // If there are multiple even permutations in a given set of comparisons,
    // default to the mininum even permutation. (DX, may want to change default)

    for(uint i=0; i<comparison_schemes.size(); i++){	
      //Find representative permutation number
      uint representative_permutation_num = 0;
      for(uint j=0; j<name_order.size(); j++){			
        string name="";
        for(uint k=0;k<name_order[j].size();k++){name+=name_order[j][k];}
        if(comparison_schemes[i].structure_representative_name == name){
          representative_permutation_num = j;
          break;
        }
      }
      //Find proto (potential duplicate) permutation number
      uint min_even_duplicate_permutation_num = 1e9;
      uint duplicate_permutation_num = 0;
      uint min_duplicate_index = 0;
      for(uint p=0; p<comparison_schemes[i].structures_duplicate_names.size(); p++){
        for(uint j=0; j<name_order.size(); j++){			
          string name="";
          for(uint k=0;k<name_order[j].size();k++){name+=name_order[j][k];}
          if(comparison_schemes[i].structures_duplicate_names[p] == name){
            duplicate_permutation_num = j;
            // Check if proto is minimum/even permutation
            if(duplicate_permutation_num < min_even_duplicate_permutation_num && duplicate_permutation_num%2 == 0){ 
              min_duplicate_index = p;     
              min_even_duplicate_permutation_num = duplicate_permutation_num;
            }
          }
        }
      }
      // If representative permutation is already even, only swap representative and proto if proto permutation is less and even
      // Else replace automatically if proto permutation is not 1e9
      if((representative_permutation_num%2 == 0 && min_even_duplicate_permutation_num < representative_permutation_num) ||
         (representative_permutation_num%2 != 0 && min_even_duplicate_permutation_num != 1e9)){
        comparison_schemes[i].structures_duplicate_names.push_back(comparison_schemes[i].structure_representative_name);  
        comparison_schemes[i].structures_duplicate.push_back(comparison_schemes[i].structure_representative);  
        comparison_schemes[i].structures_duplicate_generated.push_back(comparison_schemes[i].structure_representative_generated);  
        comparison_schemes[i].structures_duplicate_from.push_back(comparison_schemes[i].structure_representative_from);  
        comparison_schemes[i].structure_representative_name = comparison_schemes[i].structures_duplicate_names[min_duplicate_index];  
        comparison_schemes[i].structure_representative = comparison_schemes[i].structures_duplicate[min_duplicate_index];  
        comparison_schemes[i].structure_representative_generated = comparison_schemes[i].structures_duplicate_generated[min_duplicate_index];  
        comparison_schemes[i].structure_representative_from = comparison_schemes[i].structures_duplicate_from[min_duplicate_index];  
        comparison_schemes[i].structures_duplicate_names.erase(comparison_schemes[i].structures_duplicate_names.begin()+min_duplicate_index);
        comparison_schemes[i].structures_duplicate.erase(comparison_schemes[i].structures_duplicate.begin()+min_duplicate_index);
        comparison_schemes[i].structures_duplicate_generated.erase(comparison_schemes[i].structures_duplicate_generated.begin()+min_duplicate_index);
        comparison_schemes[i].structures_duplicate_from.erase(comparison_schemes[i].structures_duplicate_from.begin()+min_duplicate_index);
      }
    }
    return true;
  } 
}

// ***************************************************************************
// NumberMismaches - Count the number of non-matches
// ***************************************************************************
namespace compare{
  int numberMismatches(const vector<StructurePrototype> comparison_schemes){

    // Count the number of comparisons that have a misfit greater than 0.1
    // i.e., not matching

    int num_mismatches=0;
    for(uint i=0; i<comparison_schemes.size(); i++){
      for(uint j=0; j<comparison_schemes[i].misfits_duplicate.size(); j++){
        if(comparison_schemes[i].misfits_duplicate[j] > 0.1 || aurostd::isequal(comparison_schemes[i].misfits_duplicate[j],-1.0,1e-6)){
          num_mismatches+=1;
        }
      }
    }
    return num_mismatches;
  }
}

// ***************************************************************************
// appendStructurePrototypes - Create new structure prototypes after comparisons
// ***************************************************************************
namespace compare{
  void appendStructurePrototypes(vector<StructurePrototype>& comparison_schemes, 
      vector<StructurePrototype>& final_prototypes,
      bool clean_unmatched, //DX 20190506
      bool quiet,
      ostream& logstream){
    ofstream FileMESSAGE;
    appendStructurePrototypes(comparison_schemes, final_prototypes, clean_unmatched, FileMESSAGE, quiet, logstream);
  }

  void appendStructurePrototypes(vector<StructurePrototype>& comparison_schemes, 
      vector<StructurePrototype>& final_prototypes,
      bool clean_unmatched, //DX 20190506
      ofstream& FileMESSAGE,
      bool quiet,
      ostream& logstream){

    // This cleans the StrucuturePrototype objects by removing all the mismatches.
    // Then, it takes the mismatches and makes them into new StructurePrototype objects
    // to be compared.
      
    //LDEBUG stringstream ss_test;
    //LDEBUG compare::printResults(ss_test, true, comparison_schemes);
    //LDEBUG cerr << ss_test.str() << endl;

    ostringstream oss;
    //DX 20191125 [OBSOLETE] ostream& logstream = cout;
    stringstream message;
    //DX 20191125 [OBSOLETE] ofstream FileMESSAGE;
    string function_name = "compare::appendStructurePrototypes()";

    vector<StructurePrototype> tmp_list;
    for(uint i=0; i<comparison_schemes.size(); i++){
      bool first_mismatch=true;
      for(uint j=0; j<comparison_schemes[i].misfits_duplicate.size(); j++){
        //DX TEST if(comparison_schemes[i].misfits_duplicate[j] > 0.1 || comparison_schemes[i].misfits_duplicate[j] == -1.0 ){
        if(comparison_schemes[i].misfits_duplicate[j] > 0.1 || comparison_schemes[i].misfits_duplicate[j]+1.0 <_ZERO_TOL_){ //DX 20190301 - more robust
          // First, store any family prototype information
          if(comparison_schemes[i].misfits_duplicate[j] > 0.1 && comparison_schemes[i].misfits_duplicate[j] <= 0.2){
            comparison_schemes[i].putDuplicateAsFamily(j); //DX 20190814 - consolidated below into single function
            //DX 20190814 [OBSOLETE] - comparison_schemes[i].structures_family_names.push_back(comparison_schemes[i].structures_duplicate_names[j]);
            //DX 20190814 [OBSOLETE] - comparison_schemes[i].misfits_family.push_back(comparison_schemes[i].misfits_duplicate[j]);
            //DX 20190814 [OBSOLETE] - comparison_schemes[i].structures_family_grouped_Wyckoff_positions.push_back(comparison_schemes[i].structures_duplicate_grouped_Wyckoff_positions[j]); //DX 20190814 
            //DX 20190814 [OBSOLETE] - //DX 20190424 - store properties of family structures - START
            //DX 20190814 [OBSOLETE] - if(comparison_schemes[i].property_names.size()!=0){
            //DX 20190814 [OBSOLETE] -   comparison_schemes[i].properties_structures_family.push_back(comparison_schemes[i].properties_structures_duplicate[j]);
            //DX 20190814 [OBSOLETE] - }
            //DX 20190424 - store properties of family structures - END
          }
          // Take first mismatch and make as the representative structure in the new object
          if(first_mismatch==true){
            StructurePrototype tmp;
            tmp.copyPrototypeInformation(comparison_schemes[i]);
            tmp.putDuplicateAsRepresentative(comparison_schemes[i],j);
            tmp_list.push_back(tmp);
            if(clean_unmatched){ comparison_schemes[i].removeNonDuplicate(j); j--; } //DX 20190504 - put in if-statement
            first_mismatch=false;
          }
          // If not the first mismatch, add as a proto structure in the new object
          else if(first_mismatch==false){
            tmp_list.back().copyDuplicate(comparison_schemes[i],j);
            if(clean_unmatched){ comparison_schemes[i].removeNonDuplicate(j); j--; } //DX 20190504 - put in if-statement
          }
        }
        //DX 20181220 - if they are matched, then we should delete the xstructure, since we no longer need the structure (save memory)
        else if(comparison_schemes[i].misfits_duplicate[j] <= 0.1 && !std::signbit(comparison_schemes[i].misfits_duplicate[j])){
          //comparison_schemes[i].structures_duplicate.erase(comparison_schemes[i].structures_duplicate.begin()+j);
          // check if the structure is generated first
          if(comparison_schemes[i].structures_duplicate_generated[j]){comparison_schemes[i].structures_duplicate[j].Clear(); comparison_schemes[i].structures_duplicate_generated[j]=false; } //DX 20190303 - update generated flag
        }
      }
      //DX 20181220 - can clear representative structure since we will no longer compare it (save memory)
      //DX 20190521 [BREAKS WITH AURL MODE IN PARALLEL] comparison_schemes[i].structure_representative.Clear();
      //DX 20190521 [BREAKS WITH AURL MODE IN PARALLEL] comparison_schemes[i].structure_representative_generated=false;

      // if not quiet, print the comparison results to the screen 
      // (useful for long comparison times or if the program terminates early)
      if(!quiet){
        message << "Identified unique prototype: " << endl;
        message << "   prototype=" << comparison_schemes[i].structure_representative_name << endl;
        if(comparison_schemes[i].structures_duplicate_names.size()==0){
          message << "   No duplicates. " << endl;
        }
        else {
          message << "   " << setw(80) << std::left << "List of duplicates"
                  << setw(15) << std::left << "misfit value" << endl;
          message << "   " << setw(80) << std::left 
                  << "-----------------------------------------------------------------------------------------------" << endl;
          for(uint d=0;d<comparison_schemes[i].structures_duplicate_names.size();d++){
            message << "   " << setw(80) << std::left << comparison_schemes[i].structures_duplicate_names[d]
                    << setw(15) << std::left << comparison_schemes[i].misfits_duplicate[d] << endl;
          }
        }
        pflow::logger(_AFLOW_FILE_NAME_, function_name, message, FileMESSAGE, logstream, _LOGGER_MESSAGE_);
      }
      
      // Store finished (already compared) schemes in final_prototypes
      final_prototypes.push_back(comparison_schemes[i]);
      comparison_schemes.erase(comparison_schemes.begin()+i);
      i--;
    }
    // Store newly generated schemes (not compared yet) into comparison_schemes
    comparison_schemes=tmp_list;
  }
}

// ***************************************************************************
// checkPrototypes - Ensure prototypes of different SG are compared
// ***************************************************************************
namespace compare{
  void checkPrototypes(const uint& num_proc, const bool& same_species, 
		       vector<StructurePrototype>& final_prototypes){

    // Checks to see if prototypes of different space groups are similar. 
    // If they are, then we combine the StructurePrototype objects into one.
    // When combining, we keep the "representative" prototype as the one with a higher 
    // symmetry (i.e. higher space group).
    // This is an optional function; we may not want to do this when 
    // comparing prototypes or comparing material properties 

    for(uint i=0;i<final_prototypes.size();i++){
      vector<int> store_indices;
      vector<double> store_misfits;
      int min_index=-1;
      double min_misfit=-1.0;
      for(uint j=i;j<final_prototypes.size();j++){
        ostringstream tmp_oss;
        tmp_oss.clear();
        if(
           // If same_species==true
           (same_species==true && 
            matchableSpecies(final_prototypes[i].structure_representative,final_prototypes[j].structure_representative,same_species)==true &&
            final_prototypes[i].stoichiometry==final_prototypes[j].stoichiometry && 
            final_prototypes[i].Pearson==final_prototypes[j].Pearson &&
            !matchableSpaceGroups(final_prototypes[i].space_group,final_prototypes[j].space_group)) ||
           // If same_species==false
           (same_species==false && 
            final_prototypes[i].stoichiometry==final_prototypes[j].stoichiometry &&
            final_prototypes[i].Pearson==final_prototypes[j].Pearson && 
            !matchableSpaceGroups(final_prototypes[i].space_group,final_prototypes[j].space_group))
          ){
          double final_misfit=-1.0;
          bool scale_volume=true; //default is true
          bool optimize_match=false; //default is false
          aflowCompareStructure(num_proc, final_prototypes[i].structure_representative, 
					 final_prototypes[j].structure_representative, same_species, 
					 scale_volume, optimize_match, final_misfit, tmp_oss); //DX 20191122 - move ostream to end 
          if(final_misfit < min_misfit){
             min_misfit=final_misfit;
             min_index=j;
          }
        }
      }
      // If one prototype is similar to another, add to one with higher space group
      if(min_misfit!=-1.0){
        int sg_ind=-1;
        uint other_ind=-1;
        if(final_prototypes[i].space_group > final_prototypes[min_index].space_group){
          sg_ind=i;
          other_ind=min_index;
        }
        else {
          sg_ind=min_index;
          other_ind=i;
        }
        // Transfer info to prototype with higher space group
        final_prototypes[sg_ind].structures_duplicate_names.push_back(final_prototypes[other_ind].structure_representative_name);
        final_prototypes[sg_ind].structures_duplicate_names.insert(final_prototypes[sg_ind].structures_duplicate_names.end(),
            final_prototypes[other_ind].structures_duplicate_names.begin(),
            final_prototypes[other_ind].structures_duplicate_names.end());
        final_prototypes[sg_ind].structures_duplicate.push_back(final_prototypes[other_ind].structure_representative);
        final_prototypes[sg_ind].structures_duplicate.insert(final_prototypes[sg_ind].structures_duplicate.end(),
            final_prototypes[other_ind].structures_duplicate.begin(),
            final_prototypes[other_ind].structures_duplicate.end());
        final_prototypes[sg_ind].structures_duplicate_compounds.push_back(final_prototypes[other_ind].structure_representative_compound);
        final_prototypes[sg_ind].structures_duplicate_compounds.insert(final_prototypes[sg_ind].structures_duplicate_compounds.end(),
            final_prototypes[other_ind].structures_duplicate_compounds.begin(),
            final_prototypes[other_ind].structures_duplicate_compounds.end());
        final_prototypes[sg_ind].structures_duplicate_generated.push_back(final_prototypes[other_ind].structure_representative_generated);
        final_prototypes[sg_ind].structures_duplicate_generated.insert(final_prototypes[sg_ind].structures_duplicate_generated.end(),
            final_prototypes[other_ind].structures_duplicate_generated.begin(),
            final_prototypes[other_ind].structures_duplicate_generated.end());
        final_prototypes[sg_ind].structures_duplicate_from.push_back(final_prototypes[other_ind].structure_representative_from);
        final_prototypes[sg_ind].structures_duplicate_from.insert(final_prototypes[sg_ind].structures_duplicate_from.end(),
            final_prototypes[other_ind].structures_duplicate_from.begin(),
            final_prototypes[other_ind].structures_duplicate_from.end());
        // Delete the prototype with the lower space group
        final_prototypes.erase(final_prototypes.begin()+other_ind);
        // If the index deleted was less than the initial loop (i), then need to reduce iterator
        if(other_ind<=i){
          i--;
        }
      }
    }
  }
}

// ***************************************************************************
// printResults - Displays results for .txt file
// ***************************************************************************
namespace compare{
  void printResults(ostream& ss_out, const bool& same_species, 
			 const vector<StructurePrototype>& final_prototypes,
       string mode){

    // Print the comparison results in either a JSON or TXT format
    // In general, the structure along with the misfit value is printed
    // If material properties are provided, then the properties will be displayed 
    // next to the misfit value

    bool roff=true; //round off

    // JSON MODE
    if(aurostd::tolower(mode)=="json"){ //case insensitive
      ss_out << "[" << endl;
      for(uint j=0; j<final_prototypes.size(); j++){
         ss_out << final_prototypes[j];
         if(j!=final_prototypes.size()-1){
           ss_out << "," << endl;
         }
      }
      ss_out << endl << "]" << endl;
    }

    if(aurostd::tolower(mode)=="txt" || aurostd::tolower(mode)=="text"){ //case insensitive
      // TXT MODE
      int indent_spacing = 2;
      int structure_spacing = 80; // structure name spacing
      int misfit_spacing = 15;
      int property_spacing = 35;

      // Displays comparison information in a TXT file.

      for(uint j=0; j<final_prototypes.size(); j++){
        //ss_out << std::string(indent_spacing+structure_spacing+misfit_spacing, '=') << endl;
        ss_out << std::string(indent_spacing+structure_spacing+misfit_spacing, '=');
        if(final_prototypes[j].property_names.size()!=0){
          ss_out << std::string(final_prototypes[j].property_names.size()*property_spacing, '=');
        }
        ss_out << endl;
        ss_out << "# ";
        if(same_species==true){
          //DX 2019090311 [OBSOLETE] for(uint k=0;k<final_prototypes[j].elements.size();k++){
          //DX 2019090311 [OBSOLETE]   ss_out << final_prototypes[j].elements[k] << final_prototypes[j].stoichiometry[k];
          //DX 2019090311 [OBSOLETE] }
          //LDEBUG cerr << j << " compound: " << final_prototypes[j].structure_representative_compound; //DX 20190311
          ss_out << final_prototypes[j].structure_representative_compound; //DX 20190311
          ss_out << "  SG=#" << final_prototypes[j].space_group;
          // ORIG ss_out << "  Wyckoffs=" << compare::printWyckoffString(final_prototypes[j].grouped_Wyckoff_positions,true) << endl;
          ss_out << "  Wyckoffs=" << compare::printWyckoffString(final_prototypes[j].grouped_Wyckoff_positions,true); //DX 20190228 - remove count
          uint number_of_duplicates = final_prototypes[j].numberOfDuplicates(); //DX 20190506 - made function
          ss_out << "  duplicate_compounds=" << number_of_duplicates << endl; //DX 20190228 - add count
          if(final_prototypes[j].aflow_label.size()!=0){
            ss_out << "  aflow_label=" << final_prototypes[j].aflow_label << endl; 
            ss_out << "  aflow_parameter_list=" << aurostd::joinWDelimiter(final_prototypes[j].aflow_parameter_list,",") << endl; 
            ss_out << "  aflow_parameter_values=" << aurostd::joinWDelimiter(aurostd::vecDouble2vecString(final_prototypes[j].aflow_parameter_values,8,roff),",") << endl;
          } 
          if(final_prototypes[j].matching_aflow_prototypes.size()!=0){
            ss_out << "  matching_aflow_prototypes=" << aurostd::joinWDelimiter(final_prototypes[j].matching_aflow_prototypes,",") << endl; 
          } 
          if(final_prototypes[j].properties_structure_representative.size()!=0){
            ss_out << "  " << setw(structure_spacing) << std::left << "structure";
            ss_out << setw(misfit_spacing) << std::right << "misfit";
            for(uint l=0;l<final_prototypes[j].property_names.size();l++){
              if(final_prototypes[j].property_units[l].size()!=0){
                ss_out << setw(property_spacing) << std::right 
                  << final_prototypes[j].property_names[l]+"("+final_prototypes[j].property_units[l]+")";
              }
              else {ss_out << setw(property_spacing) << std::right << final_prototypes[j].property_names[l];}
            }
            ss_out << endl;
          }
          if(final_prototypes[j].properties_structure_representative.size()!=0){
            ss_out << std::string(indent_spacing+structure_spacing+misfit_spacing, '-');
            if(final_prototypes[j].property_names.size()!=0){
              ss_out << std::string(final_prototypes[j].properties_structure_representative.size()*property_spacing, '-');
              ss_out << std::string(final_prototypes[j].property_names.size()*property_spacing, '-');
            }
            ss_out << endl;
          }
          ss_out << "  " << setw(structure_spacing) << std::left << "prototype="+final_prototypes[j].structure_representative_name;
          if(final_prototypes[j].properties_structure_representative.size()!=0){
            ss_out << setw(misfit_spacing) << std::right << "-";
            for(uint l=0;l<final_prototypes[j].properties_structure_representative.size();l++){
              ss_out << setw(property_spacing) << std::right << final_prototypes[j].properties_structure_representative[l];
            }
          }
          //ss_out << endl;
        }
        else if(same_species==false){
          for(uint k=0;k<final_prototypes[j].stoichiometry.size();k++){
            if(k==0){
              ss_out << final_prototypes[j].stoichiometry[k];
            }
            else {
              ss_out << ":" << final_prototypes[j].stoichiometry[k];
            }
          }
          ss_out << "  SG=#" << final_prototypes[j].space_group;
          ss_out << "  Wyckoffs=" << compare::printWyckoffString(final_prototypes[j].grouped_Wyckoff_positions,true);
          uint number_of_duplicates = final_prototypes[j].numberOfDuplicates(); //DX 20190506 - made function
          ss_out << "  structures_duplicate=" << number_of_duplicates; //DX 20190228 - add count
          uint number_duplicate_compounds = 0;
          for(uint k=0;k<final_prototypes[j].number_compounds_matching_duplicate.size();k++){
            number_duplicate_compounds+=final_prototypes[j].number_compounds_matching_duplicate[k];
          }
          number_duplicate_compounds+= number_of_duplicates+final_prototypes[j].number_compounds_matching_representative; //DX 20190321 - need to update variable, otherwise may not enter if statement
          if(number_duplicate_compounds!=0){
            ss_out << "  duplicate_compounds=" << number_duplicate_compounds; //DX 20190228 - add count
          }
          ss_out << endl;
          if(final_prototypes[j].aflow_label.size()!=0){
            ss_out << "  aflow_label=" << final_prototypes[j].aflow_label << endl; 
            ss_out << "  aflow_parameter_list=" << aurostd::joinWDelimiter(final_prototypes[j].aflow_parameter_list,",") << endl; 
            ss_out << "  aflow_parameter_values=" << aurostd::joinWDelimiter(aurostd::vecDouble2vecString(final_prototypes[j].aflow_parameter_values,8,roff),",") << endl;
          }
          if(final_prototypes[j].matching_aflow_prototypes.size()!=0){
            ss_out << "  matching_aflow_prototypes=" << aurostd::joinWDelimiter(final_prototypes[j].matching_aflow_prototypes,",") << endl; 
          } 
          ss_out << "  " << setw(structure_spacing) << std::left << "prototype="+final_prototypes[j].structure_representative_name;
          // perhaps add which permutations are duplicates
          if(final_prototypes[j].atom_decorations_equivalent.size()!=0){
            //ss_out << endl << "  " << setw(structure_spacing) << std::left << "unique atom decorations="+aurostd::joinWDelimiter(final_prototypes[j].atom_decorations_equivalent,",");
            vector<string> unique_decorations;
            for(uint d=0;d<final_prototypes[j].atom_decorations_equivalent.size();d++){ unique_decorations.push_back(final_prototypes[j].atom_decorations_equivalent[d][0]); }
            ss_out << endl << "  " << setw(structure_spacing) << std::left << "unique atom decorations="+aurostd::joinWDelimiter(unique_decorations,",");
          }
        }
        ss_out << endl;
        ss_out << std::string(indent_spacing+structure_spacing+misfit_spacing, '-');
        if(final_prototypes[j].property_names.size()!=0){
          ss_out << std::string(final_prototypes[j].property_names.size()*property_spacing, '-');
        }
        ss_out << endl;
        if(final_prototypes[j].structures_duplicate_names.size()!=0 && final_prototypes[j].properties_structure_representative.size()==0){
          ss_out << "  " << setw(structure_spacing) << std::left << "list of duplicates";
          ss_out << setw(misfit_spacing) << std::right << "misfit";
        }
        else if(final_prototypes[j].structures_duplicate_names.size()==0){
          ss_out << "  " << setw(structure_spacing) << std::left << "no duplicates";
        }
        if(final_prototypes[j].properties_structure_representative.size()==0){
          for(uint l=0;l<final_prototypes[j].property_names.size();l++){
            if(final_prototypes[j].property_units[l].size()!=0){
              ss_out << setw(property_spacing) << std::right 
                << final_prototypes[j].property_names[l]+"("+final_prototypes[j].property_units[l]+")";
            }
            else {ss_out << setw(property_spacing) << std::right << final_prototypes[j].property_names[l];}
          }
          ss_out << endl;
          ss_out << std::string(indent_spacing+structure_spacing+misfit_spacing, '-');
          ss_out << std::string(final_prototypes[j].property_names.size()*property_spacing, '-');
          ss_out << endl;
        }
        if(final_prototypes[j].structures_duplicate_names.size()>0){
          for(uint k=0;k<final_prototypes[j].structures_duplicate_names.size();k++){
            ss_out << "  " << setw(structure_spacing) << std::left << final_prototypes[j].structures_duplicate_names[k] 
              << setw(misfit_spacing) << std::right << final_prototypes[j].misfits_duplicate[k];
            if(final_prototypes[j].property_names.size()!=0){
              for(uint l=0;l<final_prototypes[j].properties_structures_duplicate[k].size();l++){
                ss_out << setw(property_spacing) << std::right << final_prototypes[j].properties_structures_duplicate[k][l];
              }   
            }     
            ss_out << endl;
          }
        }
        else {
          ss_out << endl;
        }
      }
    }
  }
}

// ***************************************************************************
// printStructureMappingResults - Displays comprehensive mapping information
// ***************************************************************************
namespace compare{
  void printStructureMappingResults(ostream& oss, 
    const xstructure& xstr_reference,
    const xstructure& xstr_transformed,
    const double misfit,
    const double lattice_deviation,
    const double coordinate_displacement,
    const double failure,
    const double magnetic_displacement,
    const double magnetic_failure,
    const vector<uint>& matching_indices_1, 
    const vector<uint>& matching_indices_2,
    const vector<double>& minimum_distances,
    bool magnetic_analysis,
    string mode){

    if(aurostd::toupper(mode) == "TEXT" || aurostd::toupper(mode) == "TXT"){
      oss << endl <<"**************************** RESULTS ****************************"<<endl;
      if(misfit<=0.1){
        oss << endl <<"MISFIT:			" << misfit << "  STRUCTURES ARE COMPATIBLE" << endl;
      }
      else if(misfit<=0.2){
        oss << endl <<"MISFIT:      " << misfit <<"  STRUCTURES ARE IN THE SAME FAMILY" << endl;
      }
      else {
        oss << endl <<"MISFIT:			" << misfit <<"  STRUCTURES ARE INCOMPATIBLE (No match found)" << endl;
      }
      oss <<"----------------------------------------------------"<<endl;
      oss << "Figure of Deviation:	" << lattice_deviation << endl;
      oss << "Figure of Displacement:	" << coordinate_displacement << endl;
      oss << "Figure of Failure:	" << failure << endl;
      if(magnetic_analysis){
        oss << "Figure of Magnetic Displacement:	" << magnetic_displacement << endl;
        oss << "Figure of Magnetic Failure:	" << magnetic_failure << endl;
      }
      oss <<"----------------------------------------------------"<<endl;
      printMatch(matching_indices_1,matching_indices_2,minimum_distances,xstr_transformed,xstr_reference,oss);
      oss <<"----------------------------------------------------"<<endl;
      oss << "FINAL - REFERENCE STRUCTURE: " << endl;	
      oss << xstr_reference << endl;
      oss <<"----------------------------------------------------"<<endl;
      oss << "FINAL - MAPPED STRUCTURE: " << endl;
      oss << xstr_transformed;
      oss << endl << "*********************  THE END - FINE  **********************" << endl << endl;
    }
  }
} 

// ***************************************************************************
// sameStoichiometry
// ***************************************************************************
namespace compare{
  bool sameStoichiometry(const vector<uint>& stoich1, const vector<uint>& stoich2){

    // Determine if two stoichiometries are equivalent
    // Stoichiometries must be in the same order to match

    // quick check
    if(stoich1.size()!=stoich2.size()){return false;}
    
    for(uint i=0;i<stoich1.size();i++){
      if(stoich1[i]!=stoich2[i]){
        return false;
      }
    }
    return true;
  }
}

// ***************************************************************************
// Matchable species
// ***************************************************************************
namespace compare{
  bool matchableSpecies(const xstructure& xstr1, const xstructure& xstr2, 
			const bool& same_species){

    // Determine if it is possible to match up species based on the number of atoms
    // (i.e, reduced stoichiometries are equal)

    bool LDEBUG=(FALSE || XHOST.DEBUG);
    deque<int> stoich1; //DX 20191125
    deque<int> stoich2; //DX 20191125
    bool matchable=true;
    if(xstr1.species.size()==xstr2.species.size()){
      if(xstr1.species.size()==1){
     	  stoich1.push_back(1); stoich2.push_back(1);
      }
      else {
        //DX 20191125 [OBSOLETE] stoich1=gcdStoich(xstr1.num_each_type);
        //DX 20191125 [OBSOLETE] stoich2=gcdStoich(xstr2.num_each_type);
        aurostd::reduceByGCD(xstr1.num_each_type, stoich1); //DX 20191125
        aurostd::reduceByGCD(xstr2.num_each_type, stoich2); //DX 20191125
      }
      uint matches=0;
      // Check if we can match to same species (atoms and stoichs)
      if(same_species==true){
        bool commensurate=false;
        for(uint i=0; i<stoich1.size(); i++){
          for(uint j=0; j<stoich2.size(); j++){
            if(stoich1[i]==stoich2[j] && KBIN::VASP_PseudoPotential_CleanName(xstr1.species[i])==KBIN::VASP_PseudoPotential_CleanName(xstr2.species[j])){ //DX 20190329 - remove pseudopotential information
              //cerr << "matching: " << stoich1[i] << "==" << stoich2[j] << " && " << xstr1.species[i] << "==" << xstr2.species[j] << endl;
              matches++;
              commensurate=true;
              break;
            }
          }
          if(commensurate==false){
            matchable=false;
            break;
          }
        }
      }
      // Check if we can match stoichs only
      else {
        for(uint i=0; i<stoich1.size(); i++){
          std::sort(stoich1.begin(),stoich1.end());
          std::sort(stoich2.begin(),stoich2.end());
        }
        for(uint i=0; i<stoich1.size(); i++){
          if(stoich1[i]!=stoich2[i]){
            matchable=false;
            break;
          }
          else {
            matches++;
          }
        }
      }
      if(matchable==true && matches==stoich1.size()){
        //cerr << "match found" << endl;
	      return true;
      }
      else {
	      return false;
      }
    }
    else {
      if(LDEBUG) {cerr << "compare:: " << "NUMBER OF TYPES OF ATOMIC SPECIES:   xstr1:  " << xstr1.num_each_type.size() << " " << xstr1.title << endl << xstr1
	                    << "           xstr2:  " << xstr2.num_each_type.size() << " " << xstr2.title << endl << xstr2 << endl;}
      if(LDEBUG) {cerr << "compare:: " << "NUMBER OF TYPES OF ATOMIC SPECIES IS NOT THE SAME...QUITTING..." << endl;}
      return false;
    }
  }
}

// ***************************************************************************
// Same Species 	
// ***************************************************************************
namespace compare{
  bool sameSpecies(const xstructure& xstr1, const xstructure& xstr2, const bool& display){

    // Determine if the structures have the same types and counts of species

    bool LDEBUG=(FALSE || XHOST.DEBUG);
    string function_name = "compare::sameSpecies()";

    bool VERBOSE = (display && LDEBUG); //DX 20191125

    // ---------------------------------------------------------------------------
    // Check number of types
    if(xstr1.num_each_type.size() != xstr2.num_each_type.size()){
      // Display counts
      if(VERBOSE) { //DX 20190702 - condense if-statements
        cerr << function_name << ": Number of element types are not the same." 
          << " xstr 1: " << xstr1.num_each_type.size() 
          << " and xstr2: " << xstr2.num_each_type.size() << endl;
      }
      return false; //DX 20190702 - bug fix, should not be in if-statement
    }

    // ---------------------------------------------------------------------------
    // Check counts and species
    // sort, then check (to check if matchable) = fast
    deque<int> xstr1_num_each_type = xstr1.num_each_type;
    deque<int> xstr2_num_each_type = xstr2.num_each_type;

    std::sort(xstr1_num_each_type.begin(), xstr1_num_each_type.end());
    std::sort(xstr2_num_each_type.begin(), xstr2_num_each_type.end());

    if(xstr1_num_each_type!=xstr2_num_each_type){
      if(VERBOSE) { cerr << function_name << ": Number of each type of element are incompatible." << endl; }
      return false;
    }
    if(VERBOSE) { cerr << function_name << ": Number of each type of element are compatible; proceeding." << endl; }

    //DX 20190702 [OBSOLETE - not robust and slow] for(uint i=0;i<xstr1.num_each_type.size();i++){
    //DX 20190702 [OBSOLETE - not robust and slow]   bool matched = false;
    //DX 20190702 [OBSOLETE - not robust and slow]   for(uint j=0;j<xstr2.num_each_type.size();j++){
    //DX 20190702 [OBSOLETE - not robust and slow]     // DX IS SPECIES CHECK TOO STRICT? if(xstr1.num_each_type[i] == xstr2.num_each_type[j] &&
    //DX 20190702 [OBSOLETE - not robust and slow]     // DX IS SPECIES CHECK TOO STRICT?   xstr1.species[i] == xstr2.species[j]){
    //DX 20190702 [OBSOLETE - not robust and slow]     if(xstr1.num_each_type[i] == xstr2.num_each_type[j]){
    //DX 20190702 [OBSOLETE - not robust and slow]       matched = true;
    //DX 20190702 [OBSOLETE - not robust and slow]       break;
    //DX 20190702 [OBSOLETE - not robust and slow]     }
    //DX 20190702 [OBSOLETE - not robust and slow]   }
    //DX 20190702 [OBSOLETE - not robust and slow]   if(matched == false){
    //DX 20190702 [OBSOLETE - not robust and slow]     if(display==true){ 
    //DX 20190702 [OBSOLETE - not robust and slow]       if(LDEBUG) {
    //DX 20190702 [OBSOLETE - not robust and slow]         cerr << "compare::WARNING:: TYPE OF ATOMIC SPECIES OR NUMBER PER TYPE ARE NOT THE SAME..." << endl;  
    //DX 20190702 [OBSOLETE - not robust and slow]       }
    //DX 20190702 [OBSOLETE - not robust and slow]     }
    //DX 20190702 [OBSOLETE - not robust and slow]     return false;
    //DX 20190702 [OBSOLETE - not robust and slow]   }
    //DX 20190702 [OBSOLETE - not robust and slow] }
    //DX 20190702 [OBSOLETE - not robust and slow] if(display==true){
    //DX 20190702 [OBSOLETE - not robust and slow]   if(LDEBUG) {
	  //DX 20190702 [OBSOLETE - not robust and slow]     cerr << "compare::NUMBER AND TYPE OF ATOMIC SPECIES ARE THE SAME...PROCEEDING..." << endl;
    //DX 20190702 [OBSOLETE - not robust and slow]   }
    //DX 20190702 [OBSOLETE - not robust and slow] }
    return true;
  }
}

// ***************************************************************************
// Rescale Structure
// ***************************************************************************
namespace compare{
  void rescaleStructure(xstructure& xstr1, xstructure& xstr2){

    // If the scale factor is different, the two structures are rescaled to 1.00 

    if(abs(xstr1.scale-xstr2.scale)>0.001){
       xstr1.ReScale(1.0);
       xstr2.ReScale(1.0);
       xstr1.FixLattices();
       xstr2.FixLattices();
    }
  }
}

// ***************************************************************************
// Atomic Number Desnity
// ***************************************************************************
namespace compare{
  void atomicNumberDensity(xstructure& xstr1, xstructure& xstr2) { 

    // To compare structure with different volumes
    // we rescale the cell so that the volume divided by
    // the number of atoms is the same.
    // Update the Cartesian coordinates after scaling (DX 20181003)

    double scale;
    //cerr << xstr1.Volume()/xstr1.atoms.size() << " vs " << xstr2.Volume()/xstr2.atoms.size() << endl;
    scale=(xstr1.Volume()/xstr1.atoms.size())/(xstr2.Volume()/xstr2.atoms.size());
    xstr2.InflateVolume(scale);
    // update Cartesian coordinates
    for(uint i=0; i<xstr2.atoms.size(); i++){
      xstr2.atoms[i].cpos=F2C(xstr2.lattice,xstr2.atoms[i].fpos);
    }
  }
}

// ***************************************************************************
// Fake Atoms Name
// ***************************************************************************
namespace compare{
  vector<string> fakeElements(const uint& number_of_species){

    // Return vector of fake letters

    vector<string> elements;
   
    string letters = "ABCDEFGHIJKLMNOPQRSTUVWXYZ";
    for(uint i=0;i<number_of_species;i++){
      stringstream ss_letter; ss_letter << letters[i]; // cannot type cast char to string directly
      elements.push_back(ss_letter.str());
    }
    
    return elements;
  }
}

// ***************************************************************************
// Fake Atoms Name
// ***************************************************************************
namespace compare{
  void fakeAtomsName(xstructure& xstr){

    // Assign a fake letter to each atom type. In case of materials with more 
    // than 26 species it is necessary to add more characters to this string

    string letters = "ABCDEFGHIJKLMNOPQRSTUVWXYZ";
    int iat=0;

    for(uint i=0; i<xstr.num_each_type.size(); i++){
      xstr.species[i]=letters[i];
      for(int j=0; j<xstr.num_each_type[i]; j++){
        xstr.atoms[iat].name=letters[i];
        iat++;
      }
    }
  }
}

// ***************************************************************************
// Print Structure Parameters
// ***************************************************************************
namespace compare{
  void printParameters(xstructure& xstr, ostream& oss) { 

    // Print lattice parameters and volume for the xstructure

    oss << "========================================================" << endl;
    oss << xstr.title << endl;
    oss << "Parameters:" << endl;
    oss << "a:     " << xstr.a << endl;
    oss << "b:     " << xstr.b << endl;
    oss << "c:     " << xstr.c << endl;
    oss << "alpha: " << xstr.alpha << endl;
    oss << "beta:  " << xstr.beta << endl;
    oss << "gamma: " << xstr.gamma << endl;
    oss << "volume:" << xstr.GetVolume() << endl;
  }
}

// ***************************************************************************
// Least Frequent Atom
// ***************************************************************************
namespace compare{
  string leastFrequentAtom(const xstructure& xstr) {

    // Least frequent atom can be exploited in case we want to reduce the number 
    // of quadruplets to compute the rotational matrix by considering only the 
    // LFA species. It differs from other leastfrequentatom2 function because it 
    // finds the first LFA atom in xstructure 1. We do not need to find more the 
    // one LFA species in xstructure 1 because we will find all the LFAs for 
    // xstructure 2 and if the structures are a match we are guaranteed to find 
    // a one-to-one correspondence from one of the LFAs in xstructure 2.

    int flag=0, leastFrequentAtomCount=0;
    string leastFrequentAtomType;


    for(uint i=0; i<xstr.num_each_type.size(); i++){
      if(flag==0){
        // Number of occurrences of the LFA
        leastFrequentAtomCount = xstr.num_each_type[i];   
        // LFA Species 
        leastFrequentAtomType = KBIN::VASP_PseudoPotential_CleanName(xstr.species[i]); //DX 20190329 - remove pseudopotential info        
        flag=1;
      }
      else {
        if(leastFrequentAtomCount>xstr.num_each_type[i]){
          leastFrequentAtomCount = xstr.num_each_type[i];
          leastFrequentAtomType = KBIN::VASP_PseudoPotential_CleanName(xstr.species[i]); //DX 20190329 - remove pseudopotential info
        }   
      }   
    }   
    return leastFrequentAtomType;
  }
}

// ***************************************************************************
// getLeastFreqentAtomSpecies
// ***************************************************************************
namespace compare{
  vector<string> getLeastFrequentAtomSpecies(const xstructure& xstr) {

    // This least frequent atom function finds all possible least frequent atoms 
    // for an xstructure and stores them in a vector. All of these LFAs are used 
    // in the quadruplet search.
    // We may not need to search over multiple LFAs during the quadruplet search. 
    // If a match is not found for one LFA, it won't be found for another since 
    // we need to map all atoms in one structure to the other structure. We will 
    // leave this implementation in for now, but may speed up the quadruplet 
    // search if we consider only one LFA.

    int flag=0, leastFrequentAtomCount=0;
    vector<string> leastFrequentAtomType;

    for(uint i=0; i<xstr.num_each_type.size(); i++){
      if(flag==0){
        // Number of occurrences of the LFA
        leastFrequentAtomCount = xstr.num_each_type[i];   
        // LFA Species 
        leastFrequentAtomType.push_back(KBIN::VASP_PseudoPotential_CleanName(xstr.species[i])); //DX 20190329 - remove pseudopotential info  
        flag=1;
      }
      else {
        if(leastFrequentAtomCount>xstr.num_each_type[i]){
          leastFrequentAtomCount = xstr.num_each_type[i];
          leastFrequentAtomType.clear();
          leastFrequentAtomType.push_back(KBIN::VASP_PseudoPotential_CleanName(xstr.species[i])); //DX 20190329 - remove pseudopotential info
        }
        if(leastFrequentAtomCount==xstr.num_each_type[i] && leastFrequentAtomType[0]!=KBIN::VASP_PseudoPotential_CleanName(xstr.species[i])){ //DX 20190329 - remove pseudopotential info 
          // Added the statement after '&&' (above); ensures no double counting from previous if statement
          leastFrequentAtomType.push_back(KBIN::VASP_PseudoPotential_CleanName(xstr.species[i])); //DX 20190329 - remove pseudopotential info
        }
      }
    }
    return leastFrequentAtomType;
  }
}

// ***************************************************************************
// sortBySecondPair 
// ***************************************************************************
namespace compare{
  bool sortBySecondPair(const std::pair<string,uint>& a, const std::pair<string,uint>& b) {
    return (a.second<b.second);
  }
}

// ***************************************************************************
// sortSpeciesByFrequency
// ***************************************************************************
namespace compare{
  vector<string> sortSpeciesByFrequency(const xstructure& xstr) {

    vector<std::pair<string,uint> > species_and_counts;

    for(uint i=0;i<xstr.num_each_type.size();i++){
      std::pair<string,uint> tmp_pair;
      tmp_pair.first=xstr.species[i]; tmp_pair.second=xstr.num_each_type[i];
      species_and_counts.push_back(tmp_pair);
    }

    std::stable_sort(species_and_counts.begin(),species_and_counts.end(),compare::sortBySecondPair);

    vector<string> reordered_species;
    for(uint i=0;i<species_and_counts.size();i++){ reordered_species.push_back(species_and_counts[i].first); }
    
    return reordered_species;
  }
}

// ***************************************************************************
// Check Tolerances
// ***************************************************************************
namespace compare{
  bool checkTolerance(xvector<double> d1, xvector<double> d2){

    // Look for 2 corresponding reference frames, check that
    // the length of the 3 vectors and the angles between them are within
    // a given tolerance (in this case 30% of the reference value has been set).

    // ---------------------------------------------------------------------------
    // switch between relative and absolute tolerance
    bool relative = false;

    // ---------------------------------------------------------------------------
    // relative
    if(relative){
      double tol_length=0.3, tol_angle=0.3;

      if( abs(d1(1)-d2(1)) < tol_length*abs(d1(1)) &&
          abs(d1(2)-d2(2)) < tol_length*abs(d1(2)) &&
          abs(d1(3)-d2(3)) < tol_length*abs(d1(3)) &&
          abs(d1(4)-d2(4)) < tol_angle*abs(d1(4)) &&
          abs(d1(5)-d2(5)) < tol_angle*abs(d1(5)) &&
          abs(d1(6)-d2(6)) < tol_angle*abs(d1(6))
        ){
        return false;
      }
      else {	
        return true;
      }
    }
    // ---------------------------------------------------------------------------
    // absolute
    else{
      double tol_length=1.0, tol_angle=5; // 1 Angstrom; 5 degrees

      if( abs(d1(1)-d2(1)) < tol_length &&
          abs(d1(2)-d2(2)) < tol_length &&
          abs(d1(3)-d2(3)) < tol_length &&
          abs(d1(4)-d2(4)) < tol_angle &&
          abs(d1(5)-d2(5)) < tol_angle &&
          abs(d1(6)-d2(6)) < tol_angle
        ){
        return false;
      }
      else {	
        return true;
      }
    }
  }
}

// ***************************************************************************
// Check ABC Tolerances
// ***************************************************************************
namespace compare{
  bool checkABCTolerance(xvector<double> d1, xvector<double> d2){

    // Similar to checkTolerance, but it only looks at the length of the lattice 
    // vectors (for screening structures; makes faster)

    double tol_length=0.3;

    for(uint i=1;i<4;i++){
      for(uint j=1;j<4;j++){
        if(j!=i){
          for(uint k=1;k<4;k++){
            if(k!=i && k!=j){
              if(abs(d1(i)-d2(1)) < tol_length*abs(d1(i)) &&
                  abs(d1(j)-d2(2)) < tol_length*abs(d1(j)) &&
                  abs(d1(k)-d2(3)) < tol_length*abs(d1(k))
                ){
                return false;
              }
            }
          }
        }
      }
    }
    return true;
  }
}

// ***************************************************************************
// Check Angle Tolerances
// ***************************************************************************
namespace compare{
  bool checkAngleTolerance(xvector<double> d1, xvector<double> d2){

    // Similar to checkTolerance, but it only looks at the angles betweeen the 
    // lattice vectors (for screening structures; makes faster)

    double tol_angle=0.3;

    for(uint i=4;i<7;i++){
      for(uint j=4;j<7;j++){
        if(j!=i){
          for(uint k=4;k<7;k++){
            if(k!=i && k!=j){	
              if(abs(d1(i)-d2(4)) < tol_angle*abs(d1(4)) &&
                  abs(d1(j)-d2(5)) < tol_angle*abs(d1(5)) &&
                  abs(d1(k)-d2(6)) < tol_angle*abs(d1(6))
                ){
                return false;
              }
            }
          }
        }
      }
    }
    return true;
  }
}

// DX 20191122 [MOVED TO XATOM] // ***************************************************************************
// DX 20191122 [MOVED TO XATOM] // Reset dims for RadiusSphereLattice() 
// DX 20191122 [MOVED TO XATOM] // ***************************************************************************
// DX 20191122 [MOVED TO XATOM] namespace compare{
// DX 20191122 [MOVED TO XATOM]   void resetLatticeDimensions(const xmatrix<double>& lattice, double radius, xvector<int>& dims,
// DX 20191122 [MOVED TO XATOM]       vector<xvector<double> >& l1, vector<xvector<double> >& l2, 
// DX 20191122 [MOVED TO XATOM]       vector<xvector<double> >& l3, vector<int>& a_index, 
// DX 20191122 [MOVED TO XATOM]       vector<int>& b_index, vector<int>& c_index){
// DX 20191122 [MOVED TO XATOM] 
// DX 20191122 [MOVED TO XATOM]     // resets the lattice dimensions (dims) based on radius
// DX 20191122 [MOVED TO XATOM]     // generates lattice vectors (l1,l2,l3) right away = speed increase
// DX 20191122 [MOVED TO XATOM]     // stores dimension indices (a_index,b_index,c_index)
// DX 20191122 [MOVED TO XATOM]     // new dims explore order : zeroth cell to max dims = speed increase 
// DX 20191122 [MOVED TO XATOM]     // (can break early if match is found)
// DX 20191122 [MOVED TO XATOM]     // DX create function date: 20190705
// DX 20191122 [MOVED TO XATOM] 
// DX 20191122 [MOVED TO XATOM]     // ---------------------------------------------------------------------------
// DX 20191122 [MOVED TO XATOM]     // get new dimensions based on radius
// DX 20191122 [MOVED TO XATOM]     if(radius<=_ZERO_TOL_){ dims[1]=1; dims[2]=1; dims[3]=1; }
// DX 20191122 [MOVED TO XATOM]     else{ dims=LatticeDimensionSphere(lattice,radius); }
// DX 20191122 [MOVED TO XATOM]     //cerr << "using dims: " << dims << endl; 
// DX 20191122 [MOVED TO XATOM]     // ---------------------------------------------------------------------------
// DX 20191122 [MOVED TO XATOM]     // clear old 
// DX 20191122 [MOVED TO XATOM]     l1.clear(); l2.clear(); l3.clear();
// DX 20191122 [MOVED TO XATOM]     a_index.clear(); b_index.clear(); c_index.clear();
// DX 20191122 [MOVED TO XATOM] 
// DX 20191122 [MOVED TO XATOM]     // ---------------------------------------------------------------------------
// DX 20191122 [MOVED TO XATOM]     // [NEW] - go from zeroth cell out
// DX 20191122 [MOVED TO XATOM]     // more likely to find match close to origin, why start so far away
// DX 20191122 [MOVED TO XATOM]     
// DX 20191122 [MOVED TO XATOM]     // push back zeroth cell : dims[1]=dims[2]=dims[3]=0
// DX 20191122 [MOVED TO XATOM]     l1.push_back(0*lattice(1));a_index.push_back(0);
// DX 20191122 [MOVED TO XATOM]     l2.push_back(0*lattice(2));b_index.push_back(0);
// DX 20191122 [MOVED TO XATOM]     l3.push_back(0*lattice(3));c_index.push_back(0);
// DX 20191122 [MOVED TO XATOM] 
// DX 20191122 [MOVED TO XATOM]     // push back 1,-1,2,-2,...dims,-dims
// DX 20191122 [MOVED TO XATOM]     for(int a=1;a<=dims[1];a++){l1.push_back(a*lattice(1));a_index.push_back(a); l1.push_back(-a*lattice(1));a_index.push_back(-a);}
// DX 20191122 [MOVED TO XATOM]     for(int b=1;b<=dims[2];b++){l2.push_back(b*lattice(2));b_index.push_back(b); l2.push_back(-b*lattice(2));b_index.push_back(-b);}
// DX 20191122 [MOVED TO XATOM]     for(int c=1;c<=dims[3];c++){l3.push_back(c*lattice(3));c_index.push_back(c); l3.push_back(-c*lattice(3));c_index.push_back(-c);}
// DX 20191122 [MOVED TO XATOM] 
// DX 20191122 [MOVED TO XATOM]   }
// DX 20191122 [MOVED TO XATOM] }
// DX 20191122 [MOVED TO XATOM] 
// DX 20191122 [MOVED TO XATOM] // ***************************************************************************
// DX 20191122 [MOVED TO XATOM] // minimumCoordinationShellLatticeOnly() 
// DX 20191122 [MOVED TO XATOM] // ***************************************************************************
// DX 20191122 [MOVED TO XATOM] namespace compare{
// DX 20191122 [MOVED TO XATOM]   void minimumCoordinationShellLatticeOnly(const xmatrix<double>& lattice,
// DX 20191122 [MOVED TO XATOM]       double& min_dist, uint& frequency, vector<xvector<double> >& coordinates){
// DX 20191122 [MOVED TO XATOM]     
// DX 20191122 [MOVED TO XATOM]     // determine the minimum coordination shell of the lattice
// DX 20191122 [MOVED TO XATOM]     // i.e., find the set of closest neighbors to the origin
// DX 20191122 [MOVED TO XATOM]     // (overload: uses lattice radius) 
// DX 20191122 [MOVED TO XATOM] 
// DX 20191122 [MOVED TO XATOM]     // ---------------------------------------------------------------------------
// DX 20191122 [MOVED TO XATOM]     // determine necessary search radius
// DX 20191122 [MOVED TO XATOM]     double radius=RadiusSphereLattice(lattice);
// DX 20191122 [MOVED TO XATOM]   
// DX 20191122 [MOVED TO XATOM]     minimumCoordinationShellLatticeOnly(lattice, min_dist, frequency, coordinates, radius);
// DX 20191122 [MOVED TO XATOM]   }
// DX 20191122 [MOVED TO XATOM] }
// DX 20191122 [MOVED TO XATOM] 
// DX 20191122 [MOVED TO XATOM] // ***************************************************************************
// DX 20191122 [MOVED TO XATOM] // minimumCoordinationShellLatticeOnly() 
// DX 20191122 [MOVED TO XATOM] // ***************************************************************************
// DX 20191122 [MOVED TO XATOM] namespace compare{
// DX 20191122 [MOVED TO XATOM]   void minimumCoordinationShellLatticeOnly(const xmatrix<double>& lattice,
// DX 20191122 [MOVED TO XATOM]       double& min_dist, uint& frequency, vector<xvector<double> >& coordinates, double radius){
// DX 20191122 [MOVED TO XATOM]     
// DX 20191122 [MOVED TO XATOM]     // determine the minimum coordination shell of the lattice
// DX 20191122 [MOVED TO XATOM]     // i.e., find the set of closest neighbors to the origin
// DX 20191122 [MOVED TO XATOM]     // (overload: instantiates lattice dimension information) 
// DX 20191122 [MOVED TO XATOM] 
// DX 20191122 [MOVED TO XATOM]     // ---------------------------------------------------------------------------
// DX 20191122 [MOVED TO XATOM]     // instantiate lattice vectors 
// DX 20191122 [MOVED TO XATOM]     vector<xvector<double> > l1, l2, l3; 
// DX 20191122 [MOVED TO XATOM]     vector<int> a_index, b_index, c_index;
// DX 20191122 [MOVED TO XATOM]     xvector<int> dims(3); dims[1]=dims[2]=dims[3]=0; // declare/reset
// DX 20191122 [MOVED TO XATOM]     resetLatticeDimensions(lattice,radius,dims,l1,l2,l3,a_index,b_index,c_index);
// DX 20191122 [MOVED TO XATOM]   
// DX 20191122 [MOVED TO XATOM]     minimumCoordinationShellLatticeOnly(lattice, dims, l1, l2, l3, 
// DX 20191122 [MOVED TO XATOM]         a_index, b_index, c_index, 
// DX 20191122 [MOVED TO XATOM]         min_dist, frequency, coordinates, radius);
// DX 20191122 [MOVED TO XATOM]   }
// DX 20191122 [MOVED TO XATOM] }
// DX 20191122 [MOVED TO XATOM] 
// DX 20191122 [MOVED TO XATOM] // ***************************************************************************
// DX 20191122 [MOVED TO XATOM] // minimumCoordinationShellLatticeOnly() 
// DX 20191122 [MOVED TO XATOM] // ***************************************************************************
// DX 20191122 [MOVED TO XATOM] namespace compare{
// DX 20191122 [MOVED TO XATOM]   void minimumCoordinationShellLatticeOnly(const xmatrix<double>& lattice, xvector<int>& dims,
// DX 20191122 [MOVED TO XATOM]       vector<xvector<double> >& l1, vector<xvector<double> >& l2, vector<xvector<double> >& l3, 
// DX 20191122 [MOVED TO XATOM]       vector<int>& a_index, vector<int>& b_index, vector<int>& c_index, 
// DX 20191122 [MOVED TO XATOM]       double& min_dist, uint& frequency, vector<xvector<double> >& coordinates,
// DX 20191122 [MOVED TO XATOM]       double radius){
// DX 20191122 [MOVED TO XATOM] 
// DX 20191122 [MOVED TO XATOM]     // determine the minimum coordination shell environment of the lattice
// DX 20191122 [MOVED TO XATOM]     // i.e., find the set of closest neighbors to the origin
// DX 20191122 [MOVED TO XATOM]     // stores l1, l2, l3, a_index, b_index, and c_index for external use
// DX 20191122 [MOVED TO XATOM]     // optional "radius" as enables more control over search space 
// DX 20191122 [MOVED TO XATOM]     // (and potential speed up, may not need to search as far as the lattice radius)
// DX 20191122 [MOVED TO XATOM]     
// DX 20191122 [MOVED TO XATOM]     xvector<double> tmp;
// DX 20191122 [MOVED TO XATOM] 
// DX 20191122 [MOVED TO XATOM]     // ---------------------------------------------------------------------------
// DX 20191122 [MOVED TO XATOM]     // reset lattice dimensions 
// DX 20191122 [MOVED TO XATOM]     resetLatticeDimensions(lattice,radius,dims,l1,l2,l3,a_index,b_index,c_index);
// DX 20191122 [MOVED TO XATOM] 
// DX 20191122 [MOVED TO XATOM]     double relative_tolerance = 10.0; // coordination shell thickness is ten percent of minimum distance
// DX 20191122 [MOVED TO XATOM] 
// DX 20191122 [MOVED TO XATOM]     // ---------------------------------------------------------------------------
// DX 20191122 [MOVED TO XATOM]     // loop through lattice vectors (stored before-hand in l1,l2,l3)
// DX 20191122 [MOVED TO XATOM]     for(uint m=0;m<l1.size();m++){
// DX 20191122 [MOVED TO XATOM]       xvector<double> a_component = l1[m];                  // DX : coord1-coord2+a*lattice(1)
// DX 20191122 [MOVED TO XATOM]       for(uint n=0;n<l2.size();n++){
// DX 20191122 [MOVED TO XATOM]         xvector<double> ab_component = a_component + l2[n]; // DX : coord1-coord2+a*lattice(1) + (b*lattice(2))
// DX 20191122 [MOVED TO XATOM]         for(uint p=0;p<l3.size();p++){
// DX 20191122 [MOVED TO XATOM]           if(!(m==0 && n==0 && p==0)){
// DX 20191122 [MOVED TO XATOM]             tmp = ab_component + l3[p];                     // DX : coord1-coord2+a*lattice(1) + (b*lattice(2)) + (c*lattice(3))
// DX 20191122 [MOVED TO XATOM]             double tmp_mod = aurostd::modulus(tmp);
// DX 20191122 [MOVED TO XATOM]             // ---------------------------------------------------------------------------
// DX 20191122 [MOVED TO XATOM]             // if found a new minimum distance and update coordination/frequency and coordinate 
// DX 20191122 [MOVED TO XATOM]             if(tmp_mod<min_dist){
// DX 20191122 [MOVED TO XATOM]               // ---------------------------------------------------------------------------
// DX 20191122 [MOVED TO XATOM]               // if new distance is close to the original it is the same coordination shell (add to coordination)
// DX 20191122 [MOVED TO XATOM]               // otherwise, reset coordination shell
// DX 20191122 [MOVED TO XATOM]               // DX - FIXED TOL (bad for undecorated prototypes) - if(aurostd::isequal(tmp_mod,min_dist,0.5)){ frequency+=1; } // within half an Angstrom
// DX 20191122 [MOVED TO XATOM]               if(aurostd::isequal(tmp_mod,min_dist,(min_dist/relative_tolerance))){ frequency+=1; coordinates.push_back(tmp); } // tenth of min_dist
// DX 20191122 [MOVED TO XATOM]               else{ frequency=1; coordinates.clear(); coordinates.push_back(tmp); } //initialize
// DX 20191122 [MOVED TO XATOM]               min_dist=tmp_mod;
// DX 20191122 [MOVED TO XATOM]               // ---------------------------------------------------------------------------
// DX 20191122 [MOVED TO XATOM]               // diminishing dims: if minimum distance changed, then we may not need to search as far
// DX 20191122 [MOVED TO XATOM]               // reset loop and search again based on new minimum distance
// DX 20191122 [MOVED TO XATOM]               if(!(dims[1]==1 && dims[2]==1 && dims[3]==1)){
// DX 20191122 [MOVED TO XATOM]                 resetLatticeDimensions(lattice,min_dist,dims,l1,l2,l3,a_index,b_index,c_index);
// DX 20191122 [MOVED TO XATOM]                 m=n=p=0;
// DX 20191122 [MOVED TO XATOM]                 frequency=0; //reset
// DX 20191122 [MOVED TO XATOM]               }
// DX 20191122 [MOVED TO XATOM]             }
// DX 20191122 [MOVED TO XATOM]             // DX - FIXED TOL (bad for undecorated prototypes) - else if(aurostd::isequal(tmp_mod,min_dist,0.5)){ frequency+=1; } // within half an Angstrom
// DX 20191122 [MOVED TO XATOM]             else if(aurostd::isequal(tmp_mod,min_dist,(min_dist/relative_tolerance))){ frequency+=1; coordinates.push_back(tmp); } // tenth of min dist
// DX 20191122 [MOVED TO XATOM]           }
// DX 20191122 [MOVED TO XATOM]         }
// DX 20191122 [MOVED TO XATOM]       }
// DX 20191122 [MOVED TO XATOM]     }
// DX 20191122 [MOVED TO XATOM]   }
// DX 20191122 [MOVED TO XATOM] }
// DX 20191122 [MOVED TO XATOM] 
// DX 20191122 [MOVED TO XATOM] // ***************************************************************************
// DX 20191122 [MOVED TO XATOM] // minimumCoordinationShell() 
// DX 20191122 [MOVED TO XATOM] // ***************************************************************************
// DX 20191122 [MOVED TO XATOM] namespace compare{
// DX 20191122 [MOVED TO XATOM]   void minimumCoordinationShell(const xstructure& xstr, uint center_index, 
// DX 20191122 [MOVED TO XATOM]       double& min_dist, uint& frequency, vector<xvector<double> >& coordinates){
// DX 20191122 [MOVED TO XATOM] 
// DX 20191122 [MOVED TO XATOM]     string type = "";
// DX 20191122 [MOVED TO XATOM]   
// DX 20191122 [MOVED TO XATOM]     minimumCoordinationShell(xstr, center_index, min_dist, frequency, coordinates, type);
// DX 20191122 [MOVED TO XATOM]   }
// DX 20191122 [MOVED TO XATOM] }
// DX 20191122 [MOVED TO XATOM] 
// DX 20191122 [MOVED TO XATOM] // ***************************************************************************
// DX 20191122 [MOVED TO XATOM] // minimumCoordinationShell() 
// DX 20191122 [MOVED TO XATOM] // ***************************************************************************
// DX 20191122 [MOVED TO XATOM] namespace compare{
// DX 20191122 [MOVED TO XATOM]   void minimumCoordinationShell(const xstructure& xstr, uint center_index, 
// DX 20191122 [MOVED TO XATOM]       double& min_dist, uint& frequency, vector<xvector<double> >& coordinates, const string& type){
// DX 20191122 [MOVED TO XATOM] 
// DX 20191122 [MOVED TO XATOM]     // determine the minimum coordination shell environment
// DX 20191122 [MOVED TO XATOM]     // "type" enables the search of environments by certain elements/types only
// DX 20191122 [MOVED TO XATOM]     // (e.g., find the neighborhood of oxygen atoms surrounding a magnesium center)
// DX 20191122 [MOVED TO XATOM]     
// DX 20191122 [MOVED TO XATOM]     xvector<double> tmp;
// DX 20191122 [MOVED TO XATOM] 
// DX 20191122 [MOVED TO XATOM]     // ---------------------------------------------------------------------------
// DX 20191122 [MOVED TO XATOM]     // instantiate lattice vectors 
// DX 20191122 [MOVED TO XATOM]     vector<xvector<double> > l1, l2, l3; 
// DX 20191122 [MOVED TO XATOM]     vector<int> a_index, b_index, c_index;
// DX 20191122 [MOVED TO XATOM]     xvector<int> dims(3); dims[1]=dims[2]=dims[3]=0; // declare/reset
// DX 20191122 [MOVED TO XATOM]     //resetLatticeDimensions(lattice,radius,dims,l1,l2,l3,a_index,b_index,c_index);
// DX 20191122 [MOVED TO XATOM] 
// DX 20191122 [MOVED TO XATOM]     double relative_tolerance = 10.0; // coordination shell thickness is ten percent of minimum distance
// DX 20191122 [MOVED TO XATOM] 
// DX 20191122 [MOVED TO XATOM]     for(uint ii=0; ii<xstr.atoms.size(); ii++){
// DX 20191122 [MOVED TO XATOM]       // ---------------------------------------------------------------------------
// DX 20191122 [MOVED TO XATOM]       // if atom ii is not environment center, find minimum distance between center atom ii's images 
// DX 20191122 [MOVED TO XATOM]       if(ii!=center_index && (xstr.atoms[ii].name == type || type == "")){ //DX 20191105 - added type=="" 
// DX 20191122 [MOVED TO XATOM]         xvector<double> incell_dist = xstr.atoms[center_index].cpos-xstr.atoms[ii].cpos;
// DX 20191122 [MOVED TO XATOM]         double incell_mod = aurostd::modulus(incell_dist);
// DX 20191122 [MOVED TO XATOM]         if(!(dims[1]==1 && dims[2]==1 && dims[3]==1) && incell_mod!=1e9){
// DX 20191122 [MOVED TO XATOM]           resetLatticeDimensions(xstr.lattice,incell_mod,dims,l1,l2,l3,a_index,b_index,c_index);
// DX 20191122 [MOVED TO XATOM]         }
// DX 20191122 [MOVED TO XATOM]         //DX 4/23/18 - running vector in each loop saves computations; fewer duplicate operations
// DX 20191122 [MOVED TO XATOM]         for(uint m=0;m<l1.size();m++){
// DX 20191122 [MOVED TO XATOM]           xvector<double> a_component = incell_dist + l1[m];    // DX : coord1-coord2+a*lattice(1)
// DX 20191122 [MOVED TO XATOM]           for(uint n=0;n<l2.size();n++){
// DX 20191122 [MOVED TO XATOM]             xvector<double> ab_component = a_component + l2[n]; // DX : coord1-coord2+a*lattice(1) + (b*lattice(2))
// DX 20191122 [MOVED TO XATOM]             for(uint p=0;p<l3.size();p++){
// DX 20191122 [MOVED TO XATOM]               tmp = ab_component + l3[p];                       // DX : coord1-coord2+a*lattice(1) + (b*lattice(2)) + (c*lattice(3))
// DX 20191122 [MOVED TO XATOM]               double tmp_mod = aurostd::modulus(tmp);
// DX 20191122 [MOVED TO XATOM]               if(tmp_mod<min_dist){
// DX 20191122 [MOVED TO XATOM]                 //DX - FIXED TOL (bad for undecorated prototypes) - if(aurostd::isequal(tmp_mod,min_dist,0.5)){ frequency+=1; } // within half an Angstrom
// DX 20191122 [MOVED TO XATOM]                 if(aurostd::isequal(tmp_mod,min_dist,(min_dist/relative_tolerance))){ frequency+=1; coordinates.push_back(tmp); } // tenth of min_dist
// DX 20191122 [MOVED TO XATOM]                 else{ frequency=1; coordinates.clear(); coordinates.push_back(tmp); } //initialize
// DX 20191122 [MOVED TO XATOM]                 min_dist=tmp_mod;
// DX 20191122 [MOVED TO XATOM]               }
// DX 20191122 [MOVED TO XATOM]               //DX - FIXED TOL (bad for undecorated prototypes) else if(aurostd::isequal(tmp_mod,min_dist,0.5)){ frequency+=1; } // within half an Angstrom
// DX 20191122 [MOVED TO XATOM]               else if(aurostd::isequal(tmp_mod,min_dist,(min_dist/relative_tolerance))){ frequency+=1; coordinates.push_back(tmp); } // tenth of min_dist
// DX 20191122 [MOVED TO XATOM]             }
// DX 20191122 [MOVED TO XATOM]           }
// DX 20191122 [MOVED TO XATOM]         }
// DX 20191122 [MOVED TO XATOM]       }
// DX 20191122 [MOVED TO XATOM]       // ---------------------------------------------------------------------------
// DX 20191122 [MOVED TO XATOM]       // if atom is environment center check its images, but only need to search as 
// DX 20191122 [MOVED TO XATOM]       // far as min_dist or lattice_radius (whichever is smaller)
// DX 20191122 [MOVED TO XATOM]       else if(ii==center_index && (xstr.atoms[ii].name == type || type == "")){ //DX 20191105 - added type==""
// DX 20191122 [MOVED TO XATOM]         double lattice_radius=RadiusSphereLattice(xstr.lattice);
// DX 20191122 [MOVED TO XATOM]         double search_radius=min(lattice_radius,min_dist);
// DX 20191122 [MOVED TO XATOM] 
// DX 20191122 [MOVED TO XATOM]         // ---------------------------------------------------------------------------
// DX 20191122 [MOVED TO XATOM]         // use variant that stores the lattice dimension information so it can be 
// DX 20191122 [MOVED TO XATOM]         // updated for the "minimumCoordinationShell" function
// DX 20191122 [MOVED TO XATOM]         minimumCoordinationShellLatticeOnly(xstr.lattice, dims, l1, l2, l3, 
// DX 20191122 [MOVED TO XATOM]             a_index, b_index, c_index, 
// DX 20191122 [MOVED TO XATOM]             min_dist, frequency, coordinates, search_radius);
// DX 20191122 [MOVED TO XATOM]       }
// DX 20191122 [MOVED TO XATOM]     }
// DX 20191122 [MOVED TO XATOM]   }
// DX 20191122 [MOVED TO XATOM] }

// ***************************************************************************
// Find centroid for system with periodic boundary conditions
// ***************************************************************************
namespace compare{
  xvector<double> centroid_with_PBC(const xstructure& xstr){

    // Calculate the "best" centroid in a system with periodic boundary conditions.
    // This is based on the algorithm proposed in: 
    // https://en.wikipedia.org/wiki/Center_of_mass#Systems_with_periodic_boundary_conditions
    // Used to find the best origin/centroid for a crystal structure.
    // Use of this for finding the best origin is still in beta testing; 
    // the method has some issues

    vector<xvector<double> > coordinates;
    for(uint i=0;i<xstr.atoms.size();i++){
      coordinates.push_back(xstr.atoms[i].cpos); //or cpos
    }
    return centroid_with_PBC(coordinates,xstr.lattice);
  }
}

// ***************************************************************************
// Find centroid for system with periodic boundary conditions
// ***************************************************************************
namespace compare{
  xvector<double> centroid_with_PBC(vector<xvector<double> >& coordinates, const xmatrix<double>& lattice){

    // Calculate the "best" centroid in a system with periodic boundary conditions.
    // This is based on the algorithm proposed in: 
    // https://en.wikipedia.org/wiki/Center_of_mass#Systems_with_periodic_boundary_conditions
    // If there are no weights (geometric center), then the weights are set to 1

    vector<double> weights;
    for(uint i=0;i<coordinates.size();i++){
      weights.push_back(1.0);
    }
    return centroid_with_PBC(coordinates,weights,lattice);
  }
}

// ***************************************************************************
// Find centroid for system with periodic boundary conditions
// ***************************************************************************
namespace compare{
  xvector<double> centroid_with_PBC(vector<xvector<double> >& coordinates, vector<double>& weights, 
				    const xmatrix<double>& lattice){

    // Calculate the "best" centroid in a system with periodic boundary conditions.
    // This is based on the algorithm proposed in: 
    // https://en.wikipedia.org/wiki/Center_of_mass#Systems_with_periodic_boundary_conditions

    xvector<double> centroid;
    for(uint i=1;i<4;i++){
      double zi_avg = 0.0;
      double zeta_avg = 0.0;
      double theta_avg =0.0;
      for(uint j=0;j<coordinates.size();j++){
        double theta = coordinates[j][i]*(2.0*Pi_r)/(aurostd::modulus(lattice(i)));
        double zi = std::cos(theta)*weights[j];
        double zeta = std::sin(theta)*weights[j];
        zi_avg += zi/coordinates.size();
        zeta_avg += zeta/coordinates.size();
      }
      theta_avg = std::atan2(-zeta_avg,-zi_avg);
      centroid(i) = theta_avg*(aurostd::modulus(lattice(i))/(2.0*Pi_r));
    }
    return centroid;
  } 
}


// ***************************************************************************
// Find Matches
// ***************************************************************************
namespace compare{
  bool findMatch(const deque<_atom>& xstr1_atoms, const deque<_atom>& PROTO_atoms,
        const xmatrix<double>& PROTO_lattice,
		    vector<uint>& im1, vector<uint>& im2, vector<double>& min_dists, 
                    const int& type_match) {

    // In order to find the best matchings the routine computes 
    // the difference between one atom and all the others, 
    // building a matrix of differences of coordinates.
    // Then, it checks which atoms have the best matching
    // with another atom in the second structure.

    // A | 1    A1, A2     I can check which is the best matching
    // B | 2 -> B1, B2  -> for the atom 1 and 2 in the structure
    // C |      C1, C2     with A,B,C,D 
    // D |      D1, D2    

    bool LDEBUG=(FALSE || XHOST.DEBUG);
    bool VERBOSE=false;

    string function_name = "compare::findMatch()";

    uint j=0,k=0;
    int i1=0,i2=0;                                  //Indices corresponding atoms

    vector<double> vdiffs;                      //Difference btwn atoms coords
    vector<std::pair<xvector<double>,xvector<double> > > min_positions;                      //Store sets of Cartesian coords which minimize distance
    vector<vector<double> > all_vdiffs;         //For all the atoms

    vector<uint> im1_tmp;
    vector<uint> im2_tmp;
    vector<string> im1_name;
    vector<string> im2_name;
    im1.clear();
    im2.clear();
    vdiffs.clear();
    all_vdiffs.clear();

    //xmatrix<double> lattice=PROTO.lattice;
    xmatrix<double> lattice=PROTO_lattice;

    double tmp = 1e9;
    uint i1_real=0;
    uint i2_real=0;
    string i1_name = "";
    string i2_name = "";

    //DX 20190226 [BETA] xvector<double> best_centroid1 = centroid_with_PBC(xstr1); 
    //DX 20190226 [BETA] xvector<double> best_centroid2 = centroid_with_PBC(PROTO); 
    
    vector<xvector<double> > l1, l2, l3;
    vector<int> a_index, b_index, c_index;
    //double radius=RadiusSphereLattice(lattice); //DX 20190701 - use robust method
    xvector<int> dims(3); //DX 20190701 - use robust method
    //resetLatticeDimensions(lattice,radius,dims,l1,l2,l3,a_index,b_index,c_index);

    for(j=0;j<xstr1_atoms.size();j++){
      //cerr << "xstr1.atoms[j]: " << xstr1.atoms[j] << endl;
      std::pair<xvector<double>,xvector<double> > tmp_pair;
      xvector<double> tmp_xvec = xstr1_atoms[j].cpos;
      tmp_pair.first = tmp_xvec;
      vdiffs.clear();
      double match_dist=1e9;
      double prev_match_dist=0; //to avoid recalculating dims if nothing has changed
      dims[1]=dims[2]=dims[3]=0; //reset
      for(k=0;k<PROTO_atoms.size();k++){
        //cerr << "PROTO.atoms[k]: " << PROTO.atoms[k] << endl;
        //cerr << "[orig] dims: " << dims << endl;
        //DX 20190701 - use diminishing dims - START
        if(match_dist<prev_match_dist){
          if(!(dims[1]==1 && dims[2]==1 && dims[3]==1)){
            resetLatticeDimensions(lattice,match_dist,dims,l1,l2,l3,a_index,b_index,c_index);
            prev_match_dist=match_dist;
          }
        }
        double dist=1e9;
        xvector<double> min_xvec;
        xvector<double> incell_dist = xstr1_atoms[j].cpos-PROTO_atoms[k].cpos;
        double incell_mod = aurostd::modulus(incell_dist);
        //DX 20190701 - use diminishing dims - START
        if(incell_mod < match_dist){
          if(!(dims[1]==1 && dims[2]==1 && dims[3]==1)){
            resetLatticeDimensions(lattice,incell_mod,dims,l1,l2,l3,a_index,b_index,c_index);
            prev_match_dist=incell_mod;
          }
        }
        // Need to find the min distance; thus check distance between neighboring cells to find true minimum.
        //DX - running vector in each loop saves computations; fewer duplicate operations
        if(incell_mod>0.25){
          for(uint m=0;m<l1.size();m++){
            xvector<double> a_component = incell_dist + l1[m];    // DX : coord1-coord2+a*lattice(1)
            for(uint n=0;n<l2.size();n++){
              xvector<double> ab_component = a_component + l2[n]; // DX : coord1-coord2+a*lattice(1) + (b*lattice(2))
              for(uint p=0;p<l3.size();p++){
                tmp_xvec = ab_component + l3[p];                       // DX : coord1-coord2+a*lattice(1) + (b*lattice(2)) + (c*lattice(3))
                tmp=aurostd::modulus(tmp_xvec);
                if(tmp < dist){
                  i1 = j;
                  i2 = k;
                  dist = tmp;
                  min_xvec = tmp_xvec;
                }
                if(dist<0.25){ break; }
              }
              if(dist<0.25){ break; }
            }
            if(dist<0.25){ break; }
          }
        }
        else{
          if(incell_mod < dist){
            i1 = j;
            i2 = k;
            dist = incell_mod;
            min_xvec = incell_dist;
          }
        }
        //cerr << "match_dist: " << match_dist << endl;
        if(dist<match_dist){
          i1_real=i1;
          i2_real=i2;
          match_dist = dist;
          i1_name = xstr1_atoms[i1_real].name;
          i2_name = PROTO_atoms[i2_real].name;
          tmp_pair.second = min_xvec;
        }
        vdiffs.push_back(dist);
        //DX 20190701 - speed increase, not possible to match to anything else if less than quarter of an Angstrom
        // note this will truncate vdiffs, so if we need it, then do not use the break below
        if(dist<0.25){
          break;
        }
      }
      if(VERBOSE){
        cerr << function_name << ": set of distances for original structure's " << j << "th atom: " << endl; 
        for(uint d=0;d<vdiffs.size();d++){
          cerr << d << ": " << vdiffs[d] << endl;
        }
      }
      // Check if same species match
      if(type_match == 2){ // same species
        if(i1_name != i2_name){
          if(VERBOSE){
            cerr << function_name << ":WARNING: Matching species are not the same type, throwing out match (same species comparison)" << endl;
          }
          return false;
        }
      }
      // Check for one-to-one mappings 
      for(uint i=0;i<im1_name.size();i++){
        // Check if i1 index has multiple mappings
        if(i1_real == im1[i]){
          if(LDEBUG){
            cerr << "WARNING: Used the same index for matching in i1! (" << i1_real << " == " << im1[i] << ")"<< endl;
            cerr << "                                             i2! (" << i2_real << " == " << im2[i] << ")"<< endl;
            cerr << match_dist << " vs " << min_dists[i] << endl;
          }
          return false;
        }
        // Check if i2 index has multiple mappings
        if(i2_real == im2[i]){
          if(LDEBUG){
            cerr << "WARNING: Used the same index for matching in i2! (" << i2_real << " == " << im2[i] << ")"<< endl;
            cerr << "                                             i1! (" << i1_real << " == " << im1[i] << ")"<< endl;
            cerr << match_dist << " vs " << min_dists[i] << endl;
          }
          return false;
        }
        // Check if types are not consistently mapped to a single type
        if(i1_name == im1_name[i]){
          if(i2_name != im2_name[i]){
            if(LDEBUG){
              cerr << "WARNING: Matching one type of atom to more than one type! (" << i1_name << " == " << i2_name << " | " << im1_name[i] << " == " << im2_name[i] << ")" <<  endl;
              for(uint j=0;j<im1_name.size();j++){
            //  cerr << im1[j] << " == " << im2[j] << " | " << xstr1.atoms[im1[j]].cpos << " == " << PROTO.atoms[im2[j]].cpos << " (" << min_dists[i] << ") | " << im1_name[j] << " == " << im2_name[j] << endl;
              }
            //cerr << i1_real << " == " << i2_real << " | " << xstr1.atoms[i1_real].cpos << " == " << PROTO.atoms[i2_real].cpos << " (" << match_dist << ") | " << i1_name << " == " << i2_name << endl;            
            }
            return false;
          }
        }
      }
      im1_tmp.push_back(i1_real);
      im2_tmp.push_back(i2_real);
      im1.push_back(i1_real);
      im2.push_back(i2_real);
      im1_name.push_back(i1_name);
      im2_name.push_back(i2_name);
      min_dists.push_back(match_dist);
      all_vdiffs.push_back(vdiffs);
      min_positions.push_back(tmp_pair);
    }
    return true;
  }
}

// ***************************************************************************
// clusterize
// ***************************************************************************
namespace compare{
  void clusterize(const xstructure& xstr1, const vector<uint>& im1, vector<string>& TYPE1, 
		  vector<uint>& QTA1, vector<vector<uint> >& I1){

    // This function builds clusters/vectors of atoms of the same type. It is necessary when
    // we want to check correspondences between atoms of the same type or between atoms
    //of a specific species.

    uint i,j;
    int flag;
    vector<uint> i1;

    i1.clear();

    for(i=0; i<im1.size(); i++){
      i1.clear();
      if(i==0){
        TYPE1.push_back(xstr1.atoms[im1[i]].name);
        QTA1.push_back(1);
        i1.push_back(im1[i]);
        I1.push_back(i1);
      }
      else {
        flag=0;
        for(j=0; j<TYPE1.size(); j++){
          if(xstr1.atoms[im1[i]].name==TYPE1[j]){
            QTA1[j]++;
            i1=I1[j];
            i1.push_back(im1[i]);
            I1[j]=i1;
            flag=1;
            break;
          }
        }
        if(flag==0){
          TYPE1.push_back(xstr1.atoms[im1[i]].name);
          QTA1.push_back(1);
          i1.push_back(im1[i]);
          I1.push_back(i1);
        }
      }
    }
  }
}

// ***************************************************************************
// Same Atom Type
// ***************************************************************************
namespace compare{
  bool sameAtomType(const xstructure& xstr1, const xstructure& xstr2, const vector<uint>& im1, 
		    const vector<uint>& im2, const int& type_match){

    // Checks if mapping indices vectors are possible

    uint i,j,k,w,z;
    vector<string> TYPE1, TYPE2;
    vector<uint> QTA1,QTA2;
    vector<vector<uint> > I1,I2;

    vector<int> vflags,checkType;

    clusterize(xstr1,im1,TYPE1,QTA1,I1);
    clusterize(xstr2,im2,TYPE2,QTA2,I2);

    checkType.clear();

    for(i=0; i<TYPE1.size(); i++){
      for(j=0; j<TYPE2.size(); j++){
        if(QTA1[i]==QTA2[j]){	
          vflags.clear();
          for(w=0; w<I1[i].size(); w++){
            for(z=0; z<I2[j].size(); z++){
              for(k=0; k<im1.size(); k++){
                //Means we want the same atomic species to be matched up.
                if(type_match==2){           
                  if(I1[i][w]==im1[k] && I2[j][z]==im2[k] && 
                      xstr1.atoms[im1[k]].name == xstr2.atoms[im2[k]].name
                    ) 
                    vflags.push_back(1);
                }
                else {
                  if(I1[i][w]==im1[k] && I2[j][z]==im2[k]) vflags.push_back(1);
                }
              }
            }
          }
          if(vflags.size()==QTA1[i])
            checkType.push_back(1);	
        }
      }
    }
    if(checkType.size()==TYPE1.size()) return true;
    else return false;
  }
}

// ***************************************************************************
// Clean Match
// ***************************************************************************
namespace compare{
  bool cleanMatch(const vector<uint>& im1) {
    
    // The result of the findMatch function is a pair of vectors containing the indices of the matched
    // atoms of the structures. This function allows to delate the matchings where the same
    // index appears more the one time.

    uint i,j;

    for(i=0; i<im1.size(); i++){
      for(j=0; j<im1.size(); j++){
        if(i!=j){
          if(im1[i]==im1[j]){
            return true;
          }
        }
      }	
    }
    return false;
  }
}

// ***************************************************************************
// Cell Diagonal
// ***************************************************************************
namespace compare{
  void cellDiagonal(xstructure& xstr, vector<double>& diag_sum, 
		    vector<double>& diag_diff, const double& scale) {
    xmatrix<double> lattice = xstr.lattice;
    cellDiagonal(lattice, diag_sum, diag_diff, scale);
  }
}
namespace compare{
  void cellDiagonal(xmatrix<double>& lattice, vector<double>& diag_sum, 
		    vector<double>& diag_diff, const double& scale) {

    // The cell diagonals are represented by the shortest and longest diagonals
    // (in the case of cubic lattice the 2 diagonals are equal)
    // They are obtained as the vectorial sum and difference of the lattice
    // basis vectors.

    xvector<double> origin;

    diag_sum.push_back(abs(distance(origin,(lattice(1)+lattice(2))*scale)));
    diag_sum.push_back(abs(distance(origin,(lattice(1)+lattice(3))*scale)));
    diag_sum.push_back(abs(distance(origin,(lattice(2)+lattice(3))*scale)));
    diag_diff.push_back(abs(distance(lattice(1),lattice(2))*scale));
    diag_diff.push_back(abs(distance(lattice(1),lattice(3))*scale));
    diag_diff.push_back(abs(distance(lattice(2),lattice(3))*scale));
  }
}

// ***************************************************************************
// Lattice Deviation
// ***************************************************************************
namespace compare{
  double latticeDeviation(const vector<double>& diag_sum1,const vector<double>& diag_sum2, 
			  const vector<double>& diag_diff1,const vector<double>& diag_diff2) {

    // Lattice deviation is computed as the deviation of the 2 diagonals of each face
    // normalized on the sum of the diagonals of the faces of the reference structure.
    // The images of the diagonals of the mapped structure must be rescaled such that
    // the volume of the image of its unit cell of equals the volume of the unit
    // cell of the reference one.

    uint i;
    double d;
    vector<double> dev;

    for(i=0; i<3; i++) 
      //DX 20191112 [ORIG] dev.push_back((abs(diag_sum1[i]-diag_sum2[i])+abs(diag_diff1[i]-diag_diff2[i]))/(diag_sum2[i]+diag_diff2[i]));
      dev.push_back((abs(diag_sum2[i]-diag_sum1[i])+abs(diag_diff2[i]-diag_diff1[i]))/(diag_sum1[i]+diag_diff1[i])); //DX 20191112 - should be compared to the reference, (1) not (2)?

    d=1;
    for(i=0;i<dev.size();i++) 
      d=d*(1-dev[i]);
    d=1-d;

    return d;
  }
}

// ***************************************************************************
// compute LFA environment 
// ***************************************************************************
namespace compare{
  vector<AtomEnvironment> computeLFAEnvironment(const xstructure& xstr, bool unique_only){
    
    // computes an abridged atomic environment around all LFA atom centers
    // only determines the closest distance fore each atom type (i.e., one for each species)
    // this is a quick way to look at the atom environment before trying to compare
    // atom environment is invariant of unit cell representation/origin choice

    // ---------------------------------------------------------------------------
    // determine all LFA atoms in the structure (could be more than one) 
    vector<string> LFAs=getLeastFrequentAtomSpecies(xstr);

    // ---------------------------------------------------------------------------
    // compute all LFA environments, looping through each LFA type 
    vector<AtomEnvironment> all_environments_LFA;

    for(uint i=0;i<LFAs.size();i++){
      //DX 20191122 [OBSOLETE, moved functionality to XATOM] vector<AtomEnvironment> environments_LFA = getUniqueTypesAtomEnvironmentForLFA(xstr, LFAs[i], LFAs);
      vector<AtomEnvironment> environments_LFA = getLFAAtomEnvironments(xstr, LFAs[i], LFAs, ATOM_ENVIRONMENT_MODE_1); //DX 20191122
      // ---------------------------------------------------------------------------
      // may have non-primitive cell, but we only want unique/smallest set of information (fast)
      if(unique_only){
        for(uint j=0;j<environments_LFA.size();j++){
          bool duplicate = false;
          for(uint k=0;k<all_environments_LFA.size();k++){
            if(compatibleEnvironments(environments_LFA[j],all_environments_LFA[k],true,true,true)){
              duplicate = true;
              break;
            }
          }
          if(!duplicate){
            all_environments_LFA.push_back(environments_LFA[j]);
          }
        }
      }
      // ---------------------------------------------------------------------------
      // primitivized cell, push back all 
      else{
        all_environments_LFA.insert(all_environments_LFA.end(),environments_LFA.begin(),environments_LFA.end());
      }
    }

    return all_environments_LFA;
  }
}

// ***************************************************************************
// compute LFA environment 
// ***************************************************************************
namespace compare{
  bool compatibleEnvironmentSets(const vector<AtomEnvironment>& env_set1, 
      const vector<AtomEnvironment>& env_set2, bool same_species, bool exact_match){
 
    // determines if set of LFA environments are similar
    // same_species : requires the same atom decorations/types
    // exact_match  : signals if an exact match (remove duplicates) or conversely 
    //                if it possible to match later via structure comparison
    // if this used elsewhere, it may need to be modified since it only considers
    // the special case of comparing LFA environments

    // ---------------------------------------------------------------------------
    // if one is not calculated then we need to assume they may be compatible 
    if(env_set1.size()==0 || env_set2.size()==0){
      return true;
    }

    // ---------------------------------------------------------------------------
    // check if atom environment set has only one atom 
    // (signal more comprehensive environment comparison)
    bool only_single_LFA_atoms = true;
    string first_lfa_element = env_set1[0].element_center; //safe to acess element since I checked earlier
    for(uint i=1;i<env_set1.size();i++){ // start after first 1
      if(first_lfa_element ==env_set1[i].element_center){
        only_single_LFA_atoms = false;
        break;
      }
    }
    bool compare_frequency = only_single_LFA_atoms;
    // ---------------------------------------------------------------------------
    // if same species
    if(same_species){
      for(uint i=0;i<env_set1.size();i++){
        bool matched_set = false;
        vector<vector<string> > matched_species;
        for(uint j=0;j<env_set2.size();j++){
          matched_set = compatibleEnvironments(env_set1[i],env_set2[j],matched_species,same_species,compare_frequency,exact_match);
          if(matched_set) { break; }
        }
        if(!matched_set){ return false; }
      }
    }
    // ---------------------------------------------------------------------------
    // any species
    else{
      // this is a bit more complicated
      // need to think about this; come back later
      // for now return true so we do a robust match
      return true; 
    }
    return true;
  }
}

// ***************************************************************************
// compute LFA environment 
// ***************************************************************************
namespace compare{
  bool compatibleEnvironments(const AtomEnvironment& env_1, 
      const AtomEnvironment& env_2, bool same_species, bool compare_frequency, 
      bool exact_match){

    vector<vector<string> > matched_species;

    return compatibleEnvironments(env_1,env_2,matched_species,same_species,compare_frequency,exact_match);
  }
}

// ***************************************************************************
// compute LFA environment 
// ***************************************************************************
namespace compare{
  bool compatibleEnvironments(const AtomEnvironment& env_1, 
      const AtomEnvironment& env_2, vector<vector<string> > & matched_species, 
      bool same_species, bool compare_frequency, bool exact_match){

    // determines if set of LFA environments are similar
    // same_species     : requires the same atom decorations/types
    // exact_match      : signals if an exact match (remove duplicates) or conversely 
    //                    if it possible to match later via structure comparison
   
    bool LDEBUG=(FALSE || XHOST.DEBUG);
    bool VERBOSE=false;
    string function_name = "compare::compatibleEnvironments()";

    double _TOL_EXACT_MATCH_ = 0.01; // hundredth of an Angstrom, perhaps put in header?
    double _TOL_RELATIVE_MATCH_ = 0.10; // ten percent, perhaps put in header? //DX 20190724 - changed from 0.25 to 0.1
    double _TOL_LOOSE_MATCH_ = aurostd::min(env_1.distances_neighbor)/2.0; // ten percent, perhaps put in header? //DX 20190724 - changed from 0.25 to 0.1

    // ---------------------------------------------------------------------------
    // check for element for center first (fast)
    if(same_species){
      if(env_1.element_center!=env_2.element_center){ return false; }
    }

    // ---------------------------------------------------------------------------
    // check neighboring sites
    for(uint i=0;i<env_1.elements_neighbor.size();i++){
      bool match_found = false;
      vector<string> species;
      for(uint j=0;j<env_2.elements_neighbor.size();j++){
        // ---------------------------------------------------------------------------
        // check same species, if applicable
        if(same_species && env_1.elements_neighbor[i]!=env_2.elements_neighbor[j]){ continue; }
        
        // ---------------------------------------------------------------------------
        // check frequency of distance
        // this is sensitive to tolerance of cutoff; use with caution
        // DX - THIS IS TOO SENSITIVE - if(compare_frequency && env_1.coordinations_neighbor[i]!=env_2.neighbor_frequencies[j]){ continue; }
        
        // ---------------------------------------------------------------------------
        // exact match 
        if(exact_match && aurostd::abs(env_1.distances_neighbor[i]-env_2.distances_neighbor[j])<_TOL_EXACT_MATCH_){
           match_found = true; species.push_back(env_2.elements_neighbor[j]);
        }

        // ---------------------------------------------------------------------------
        // relative match 
        else if(!exact_match && 
                //aurostd::abs(env_1.distances_neighbor[i]-env_2.distances_neighbor[j])/(env_1.distances_neighbor[i]+env_2.distances_neighbor[j])<_TOL_RELATIVE_MATCH_){ //DX 20190730 - too strict
                aurostd::abs(env_1.distances_neighbor[i]-env_2.distances_neighbor[j])<_TOL_LOOSE_MATCH_){ //DX 20190730
            match_found = true; species.push_back(env_2.elements_neighbor[j]);
        }
        
      }
      if(!match_found){ return false; }
      matched_species.push_back(species);
    }

    // ---------------------------------------------------------------------------
    // check relationship between LFA environments
    // only check for on one atom center (cheaper)
    // check this if all checks have passed thus far
    // this is sensitive to tolerance of cutoff; use with caution
    if(compare_frequency && same_species){ //same species for now
      vector<vector<double> > angles_sets_1 = getAnglesBetweenMixedSpeciesEnvironments(env_1.coordinates_neighbor);
      vector<vector<double> > angles_sets_2 = getAnglesBetweenMixedSpeciesEnvironments(env_2.coordinates_neighbor);
  
      for(uint i=0;i<angles_sets_1.size();i++){
        // ---------------------------------------------------------------------------
        // use soft-cutoff; if number of coordinates is not equal, then check that 
        // the smallest set matches; a better alternative then the hard-cutoff freqency match
        // case 1) if set 1 < set 2 
        if(angles_sets_1[i].size()<=angles_sets_2[i].size()){
          for(uint j=0;j<angles_sets_1[i].size();j++){
            bool matched=false;
            for(uint k=0;k<angles_sets_2[i].size();k++){
              //if(aurostd::isequal(angles_sets_1[i][j],angles_sets_2[i][k],10.0)){ //equal within 10 degrees
              if(aurostd::isequal(angles_sets_1[i][j],angles_sets_2[i][k],20.0)){ //equal within 10 degrees
                matched=true;
                break;
              }
              if(VERBOSE){cerr << function_name << " angles dont match: " << angles_sets_1[i][j] << " vs " << angles_sets_2[i][k] << " | diff=" << angles_sets_1[i][j]-angles_sets_2[i][k] << endl;}
            }
            if(!matched){ matched_species.clear(); return false; }
          }
        }
        // ---------------------------------------------------------------------------
        // case 2) if set 1 > set 2 
        else if(angles_sets_1[i].size()>angles_sets_2[i].size()){
          for(uint j=0;j<angles_sets_2[i].size();j++){
            bool matched=false;
            for(uint k=0;k<angles_sets_1[i].size();k++){
              if(aurostd::isequal(angles_sets_2[i][j],angles_sets_1[i][k],10.0)){ //equal within 10 degrees
                matched=true;
                break;
              }
            }
            if(!matched){ matched_species.clear(); return false; }
          }
        }
      }
    }
  
    if(LDEBUG){ cerr << function_name << " environments are compatible." << endl; }

    return true;
  }
}

// ***************************************************************************
//  
// ***************************************************************************
namespace compare{
  vector<vector<double> > getAnglesBetweenMixedSpeciesEnvironments(const vector<vector<xvector<double> > >& coordinates_neighbor){
      
    vector<vector<double> > angles_sets;
    for(uint j=1;j<coordinates_neighbor.size();j++){
      vector<double> angles;
      for(uint i=0;i<coordinates_neighbor[0].size();i++){
        for(uint k=0;k<coordinates_neighbor[j].size();k++){
          angles.push_back(aurostd::angle(coordinates_neighbor[0][i],coordinates_neighbor[j][k])*rad2deg);
        }
      }
      angles_sets.push_back(angles);
    }
    return angles_sets;
  }
}

// ***************************************************************************
// compatible nearest neighbor environments
// ***************************************************************************
namespace compare{
  bool compatibleNearestNeighborTypesEnvironments(const vector<vector<double> >& nn_lfa_with_types_1,
      const vector<vector<double> >& nn_lfa_with_types_2,
      int type_match){

    // Determine if LFA nearest neighbor distances are compatible
    // i.e., quick filter for determining if we can match atoms
    // hinges on alphabetic, perhaps make more robust

    bool VERBOSE=false;

    if(VERBOSE){
      for(uint i=0;i<nn_lfa_with_types_1.size();i++){
        cerr <<"1 " << i << ": " << aurostd::joinWDelimiter(aurostd::vecDouble2vecString(nn_lfa_with_types_1[i]),",") << endl;
      } 
      for(uint i=0;i<nn_lfa_with_types_2.size();i++){
        cerr <<"2 " << i << ": " << aurostd::joinWDelimiter(aurostd::vecDouble2vecString(nn_lfa_with_types_2[i]),",") << endl;
      } 
    }

    // ---------------------------------------------------------------------------
    // if same species comparison
    if(type_match==2){
      if(nn_lfa_with_types_1.size()==nn_lfa_with_types_2.size()){
        for(uint i=0;i<nn_lfa_with_types_1.size();i++){
          bool matched_set=false;
          for(uint j=0;j<nn_lfa_with_types_2.size();j++){
            bool matched = true;
            for(uint ii=0;ii<nn_lfa_with_types_1[i].size();ii++){
              if(aurostd::abs(nn_lfa_with_types_1[i][ii]-nn_lfa_with_types_2[j][ii])/(nn_lfa_with_types_1[i][ii]+nn_lfa_with_types_2[j][ii])>0.1){ // less than 10% relative error
                matched=false;
                break;
              }
            }
            if(matched){
              matched_set=true;
            }
          }
          if(!matched_set){
            return false;
          }
        }
      }
      else{
        // come back here to deal with comparing supercells
        // for now, putting true and forcing comparison
        return true;
      }
    }
    // ---------------------------------------------------------------------------
    // if not same species
    else{
      // come back here later (this is a bit more complicated)
      return true;
    }

    return true;
  }
}

// DX 20191122 [MOVED TO XATOM] // ***************************************************************************
// DX 20191122 [MOVED TO XATOM] // get nearest neighbors 
// DX 20191122 [MOVED TO XATOM] // ***************************************************************************
// DX 20191122 [MOVED TO XATOM] namespace compare{
// DX 20191122 [MOVED TO XATOM]   vector<AtomEnvironment> getUniqueTypesAtomEnvironmentForLFA(const xstructure& xstr, const string lfa, 
// DX 20191122 [MOVED TO XATOM]       const vector<string>& LFAs){
// DX 20191122 [MOVED TO XATOM] 
// DX 20191122 [MOVED TO XATOM]     // Calculates the nearest neighbor distance to a particular atom
// DX 20191122 [MOVED TO XATOM]     // hinges on alphabetic, perhaps make more robust
// DX 20191122 [MOVED TO XATOM] 
// DX 20191122 [MOVED TO XATOM]     vector<AtomEnvironment> environments_LFA;
// DX 20191122 [MOVED TO XATOM] 
// DX 20191122 [MOVED TO XATOM]     for(uint i=0;i<xstr.atoms.size();i++){
// DX 20191122 [MOVED TO XATOM]       if(xstr.atoms[i].name == lfa){
// DX 20191122 [MOVED TO XATOM]         AtomEnvironment LFA_env; 
// DX 20191122 [MOVED TO XATOM]         LFA_env.element_center = xstr.atoms[i].name;
// DX 20191122 [MOVED TO XATOM]         LFA_env.type_center = xstr.atoms[i].type;
// DX 20191122 [MOVED TO XATOM] 
// DX 20191122 [MOVED TO XATOM]         for(uint j=0;j<LFAs.size();j++){
// DX 20191122 [MOVED TO XATOM]         //DX ORIG for(uint j=0;j<xstr.species.size();j++){
// DX 20191122 [MOVED TO XATOM]           //if(xstr.species[j]!=lfa){
// DX 20191122 [MOVED TO XATOM]             uint frequency = 0;
// DX 20191122 [MOVED TO XATOM]             vector<xvector<double> > coordinates;
// DX 20191122 [MOVED TO XATOM]             //DX ORIG LFA_env.elements_neighbor.push_back(xstr.species[j]);
// DX 20191122 [MOVED TO XATOM]             LFA_env.elements_neighbor.push_back(LFAs[j]); //TEST 
// DX 20191122 [MOVED TO XATOM]             LFA_env.types_neighbor.push_back(j);
// DX 20191122 [MOVED TO XATOM]             //DX ORIG LFA_env.distances_neighbor.push_back(shortestDistanceRestrictType(xstr,i,frequency,coordinates,xstr.species[j]));
// DX 20191122 [MOVED TO XATOM]             LFA_env.distances_neighbor.push_back(shortestDistanceRestrictType(xstr,i,frequency,coordinates,LFAs[j])); //TEST
// DX 20191122 [MOVED TO XATOM]             LFA_env.coordinations_neighbor.push_back(frequency);
// DX 20191122 [MOVED TO XATOM]             LFA_env.coordinates_neighbor.push_back(coordinates);
// DX 20191122 [MOVED TO XATOM]           //}
// DX 20191122 [MOVED TO XATOM]         }
// DX 20191122 [MOVED TO XATOM]         environments_LFA.push_back(LFA_env);
// DX 20191122 [MOVED TO XATOM]       }
// DX 20191122 [MOVED TO XATOM]     }
// DX 20191122 [MOVED TO XATOM]     return environments_LFA;
// DX 20191122 [MOVED TO XATOM]   }
// DX 20191122 [MOVED TO XATOM] }
// DX 20191122 [MOVED TO XATOM] 
// DX 20191122 [MOVED TO XATOM] // ***************************************************************************
// DX 20191122 [MOVED TO XATOM] // Shortest Distance from one atom
// DX 20191122 [MOVED TO XATOM] // ***************************************************************************
// DX 20191122 [MOVED TO XATOM] namespace compare{
// DX 20191122 [MOVED TO XATOM]   double shortestDistanceRestrictType(const xstructure& xstr, const uint& k, string type) {
// DX 20191122 [MOVED TO XATOM]     // Find the minimum interatomic distance from a central atom to 
// DX 20191122 [MOVED TO XATOM]     // a particular element/type 
// DX 20191122 [MOVED TO XATOM]     // (overload)
// DX 20191122 [MOVED TO XATOM]     
// DX 20191122 [MOVED TO XATOM]     uint frequency = 0;
// DX 20191122 [MOVED TO XATOM]     vector<xvector<double> > coordinates;
// DX 20191122 [MOVED TO XATOM]     return shortestDistanceRestrictType(xstr,k,frequency,coordinates,type);
// DX 20191122 [MOVED TO XATOM]   }
// DX 20191122 [MOVED TO XATOM] }
// DX 20191122 [MOVED TO XATOM] 
// DX 20191122 [MOVED TO XATOM] namespace compare{
// DX 20191122 [MOVED TO XATOM]   double shortestDistanceRestrictType(const xstructure& xstr, const uint& k, 
// DX 20191122 [MOVED TO XATOM]       uint& frequency, vector<xvector<double> >& coordinates, string type) {
// DX 20191122 [MOVED TO XATOM] 
// DX 20191122 [MOVED TO XATOM]     // Find the minimum interatomic distance from a central atom to 
// DX 20191122 [MOVED TO XATOM]     // a particular element/type and store frequency/coordination and coordinates
// DX 20191122 [MOVED TO XATOM] 
// DX 20191122 [MOVED TO XATOM]     // ---------------------------------------------------------------------------
// DX 20191122 [MOVED TO XATOM]     // instantiate variables
// DX 20191122 [MOVED TO XATOM]     double min_dist=1e9;
// DX 20191122 [MOVED TO XATOM]     minimumCoordinationShell(xstr, k, min_dist, frequency, coordinates, type);
// DX 20191122 [MOVED TO XATOM] 
// DX 20191122 [MOVED TO XATOM]     return min_dist;
// DX 20191122 [MOVED TO XATOM]   }
// DX 20191122 [MOVED TO XATOM] }

// ***************************************************************************
// Compute nearest neighbors 
// ***************************************************************************
namespace compare{
  vector<double> computeNearestNeighbors(xstructure& xstr){

    // Determine the nearest neighbor distances centered on each atom
    // of the structure (needed for misfit calculation)

    vector<double> all_nn_distances;
    double nn = 1e9;
    for(uint i=0;i<xstr.atoms.size();i++){
      nn = shortestDistance(xstr,i);
      all_nn_distances.push_back(nn);
    }
    return all_nn_distances;
  }
}

// ***************************************************************************
// Shortest Distance from one atom
// ***************************************************************************
namespace compare{
  double shortestDistance(const xstructure& xstr, const uint& k) {

    // Find the minimum interatomic distance in the structure to atom k
    // (perhaps integrate with SYM::minimumDistance())

    double min_dist=1e9;
    double prev_min_dist=0; //DX 20190716
    xmatrix<double> lattice = xstr.lattice; //NEW

    //DX speed increase
    //perhaps can speed up even more, since the lattice doesn't change for the xstr...
    vector<xvector<double> > l1, l2, l3;
    vector<int> a_index, b_index, c_index;
    xvector<int> dims(3); //DX 20190710 - use robust method
    dims[1]=dims[2]=dims[3]=0; //reset
    
    xvector<double> tmp_coord;

    for(uint ii=0; ii<xstr.atoms.size(); ii++){
      if(ii!=k){
        if(min_dist<prev_min_dist){
          if(!(dims[1]==1 && dims[2]==1 && dims[3]==1)){
            resetLatticeDimensions(lattice,min_dist,dims,l1,l2,l3,a_index,b_index,c_index);
            prev_min_dist=min_dist;
          }
        }
        xvector<double> incell_dist = xstr.atoms[k].cpos-xstr.atoms[ii].cpos;
        double incell_mod = aurostd::modulus(incell_dist);
        if(incell_mod<min_dist){
          if(!(dims[1]==1 && dims[2]==1 && dims[3]==1)){
            resetLatticeDimensions(lattice,incell_mod,dims,l1,l2,l3,a_index,b_index,c_index);
          }
          prev_min_dist=incell_mod;
        }
        //DX 4/23/18 - running vector in each loop saves computations; fewer duplicate operations
        for(uint m=0;m<l1.size();m++){
          xvector<double> a_component = incell_dist + l1[m];    // DX : coord1-coord2+a*lattice(1)
          for(uint n=0;n<l2.size();n++){
            xvector<double> ab_component = a_component + l2[n]; // DX : coord1-coord2+a*lattice(1) + (b*lattice(2))
            for(uint p=0;p<l3.size();p++){
              tmp_coord = ab_component + l3[p];                 // DX : coord1-coord2+a*lattice(1) + (b*lattice(2)) + (c*lattice(3))
              min_dist=aurostd::min(min_dist,aurostd::modulus(tmp_coord));
            }
          }
        }
      }
    }

    return min_dist;
  }
}

// ***************************************************************************
// Coordinates Deviation
// ***************************************************************************
namespace compare{
  void coordinateDeviation(const xstructure& xstr1, const xstructure& xstr2, 
                      const vector<double>& all_nn1, const vector<double>& all_nn_proto,
		      const vector<uint>& indexMatch1, const vector<uint>& indexMatch2, vector<double>& min_dists,
		      double& cd, double& fail_figure) {

    // Compute the coordinates deviation by looking at each pair of atoms from
    // the reference and mapped structure

    uint j;
    double num=0, den=0, nfail=0;
    double dd, nn1, nn2; //dd=delta distance, nn=nearest neighbour 
    int  fail1, fail2;
    xmatrix<double> klattice = xstr1.lattice;
    for(j=0; j<indexMatch1.size(); j++){
      //nn1=shortestDistance(xstr1,indexMatch1[j]);
      //nn2=shortestDistance(xstr2, indexMatch2[j]);
      nn1 = all_nn1[indexMatch1[j]];
      nn2 = all_nn_proto[indexMatch2[j]];
      dd = min_dists[j];

      //DX [OBSOLETE] if(dd<=0.5*nn1) fail1=0;
      //DX [OBSOLETE] if(dd>0.5*nn1) fail1=1;
      //DX [OBSOLETE] if(dd<=0.5*nn2) fail2=0;
      //DX [OBSOLETE] if(dd>0.5*nn2) fail2=1;
      //DX 20190226 - below is a bit faster than above
      if(dd<=0.5*nn1){ fail1=0; }
      else { fail1=1; }
      if(dd<=0.5*nn2) fail2=0;
      else { fail2=1; }

      if(fail1==0){
        num=num+dd;
        den=den+nn1;
      }   
      if(fail2==0){
        num=num+dd;
        den=den+nn2;
      }   
      if(fail1==1) nfail++;
      if(fail2==1) nfail++;
    }   

    if(den==0) cd=1;
    else cd=num/den;
    
    //Consider unmatched atoms
    int flag=0;
    for(uint i=0; i<xstr1.atoms.size();i++){
      flag=0;
      for(uint k=0; k<indexMatch1.size();k++){
        if(i==indexMatch1[k]){
          flag=1;
        }
      }
      if(flag==0){	//Meaning this atom does not have a match; increase the figure of failure
        nfail++;
      }
    }
    for(uint i=0; i<xstr2.atoms.size();i++){
      flag=0;
      for(uint k=0; k<indexMatch2.size();k++){
        if(i==indexMatch2[k]){
          flag=1;
        }
      }
      if(flag==0){        //Meaning this atom does not have a match; increase the figure of failure
        nfail++;
      }
    }
    
    fail_figure=(nfail/(xstr1.atoms.size()+xstr2.atoms.size()));
  }   
}

// ***************************************************************************
// Magnetic Deviation (beta)
// ***************************************************************************
namespace compare{
  void magneticDeviation(const xstructure& xstr1, const xstructure& xstr2, 
		const vector<uint>& indexMatch1, const vector<uint>& indexMatch2,
    double& magnetic_deviation, double& magnetic_fail) {

    // BETA functionality: Determine magnetic deviation between magnetic structures

    bool LDEBUG=(FALSE || XHOST.DEBUG);
    string function_name = "compare::magneticDeviation()";
    double projection_sum = 0.0;
    double mag_fail = 0.0;
    bool is_non_collinear = xstr1.atoms[0].noncoll_spin_is_given;

    for(uint j=0; j<indexMatch1.size(); j++){
      
      double magnetic_projection_str1 = 0.0;
      double magnetic_projection_str2 = 0.0;

      // ---------------------------------------------------------------------------
      // collinear 
      if(!is_non_collinear){
        //if(aurostd::isequal(xstr1.atoms[indexMatch1[j]].spin,0.0,1e-6)){
        //  projection_sum = projection_sum + (
        //}
        double dot_product = xstr1.atoms[indexMatch1[j]].spin*xstr2.atoms[indexMatch2[j]].spin;
        double cos_theta = dot_product/(aurostd::abs(xstr1.atoms[indexMatch1[j]].spin)*aurostd::abs(xstr2.atoms[indexMatch2[j]].spin));
        magnetic_projection_str1 = 1.0-(aurostd::abs(xstr2.atoms[indexMatch2[j]].spin)*cos_theta/aurostd::abs(xstr1.atoms[indexMatch1[j]].spin));        
        magnetic_projection_str2 = 1.0-(aurostd::abs(xstr1.atoms[indexMatch1[j]].spin)*cos_theta/aurostd::abs(xstr2.atoms[indexMatch2[j]].spin));        
        if(LDEBUG){
          cerr << function_name << " matching xstr1 (" << indexMatch1[j] << ") mag=" << xstr1.atoms[indexMatch1[j]].spin << " to xstr2 (" << indexMatch2[j] << ") mag=" << xstr2.atoms[indexMatch2[j]].spin << endl;
          cerr << function_name << " dot_product: " << xstr1.atoms[indexMatch1[j]].spin*xstr2.atoms[indexMatch2[j]].spin << endl; 
          cerr << function_name << " cos_theta: " << cos_theta << endl; 
          cerr << function_name << " magnetic_projection_str1: " << magnetic_projection_str1 << endl;
          cerr << function_name << " magnetic_projection_str2: " << magnetic_projection_str2 << endl;
        }
        if(aurostd::isequal(cos_theta,-1.0,1e-6)){
          mag_fail += 1.0; //str1
          mag_fail += 1.0; //str2
        }
        else if(aurostd::isequal(dot_product,0.0,1e-6)){
          projection_sum = projection_sum + 0.0;
        }
        else{
          projection_sum = projection_sum + (1.0-magnetic_projection_str1) + (1.0-magnetic_projection_str2);
        }

      }
      // ---------------------------------------------------------------------------
      // non-collinear 
      else if(is_non_collinear){
        double projection = aurostd::abs(aurostd::scalar_product(xstr1.atoms[indexMatch1[j]].noncoll_spin,xstr2.atoms[indexMatch2[j]].noncoll_spin));
        double mod_spin_1 = aurostd::modulus(xstr1.atoms[indexMatch1[j]].noncoll_spin);
        double mod_spin_2 = aurostd::modulus(xstr2.atoms[indexMatch2[j]].noncoll_spin);
        magnetic_projection_str1 = projection/(mod_spin_1*mod_spin_2);
        magnetic_projection_str2 = projection/(mod_spin_1*mod_spin_2);
        projection_sum = projection_sum + (1.0-magnetic_projection_str1) + (1.0-magnetic_projection_str2);
      
      }
      if(LDEBUG){
        cerr << "projection_sum: " << projection_sum << endl;
      }
    }

    magnetic_deviation = (projection_sum/(xstr1.atoms.size()+xstr2.atoms.size()-mag_fail));
    magnetic_fail = (mag_fail/(xstr1.atoms.size()+xstr2.atoms.size()));
  }
}

// ***************************************************************************
// Compute Misfit
// ***************************************************************************
namespace compare{
  double computeMisfit(const double& dev, const double& dis, const double& fail) {

    // Combines differences between all aspects of crystal structure into a 
    // figure of misfit. (See Burzlaff)

    double mis;

    mis=1-((1-dev)*(1-dis)*(1-fail));
    return mis;
  }   
}

// ***************************************************************************
// Compute Magnetic Misfit (beta)
// ***************************************************************************
namespace compare{
  double computeMagneticMisfit(const double dev, const double dis, const double fail, const double mag_dis, const double mag_fail) {

    // Combines differences between all aspects of crystal structure into a 
    // figure of misfit. (See Burzlaff)
    // It also adds in a new magnetic contribution (created by us), in the 
    // same spirit as the Burzlaff criteria
    // BETA FUNCTIONALITY

    double mis;

    mis=1-((1-dev)*(1-dis)*(1-fail)*(1-mag_dis)*(1-mag_fail));
    return mis;
  }   
}

// ***************************************************************************
// Print Matching Between Atoms
// ***************************************************************************
namespace compare{
  void printMatch(const vector<uint>& indexMatch1, const vector<uint>& indexMatch2, 
      const vector<double>& distances,
      const xstructure& PROTO, const xstructure& xstr1, ostream& oss) { //DX 20190802 - added distances

    // With this function we print the atoms matched in the previous function
    // whose indices are stored in the indexMatch vector.
    // This allows us to call them directly.
    // Lastly, the translational term, specific of each mapping, is printed.

    uint i,j;

    oss << "              Reference                               Mapped                               Distances"<<endl;
    for(j=0; j< indexMatch1.size(); j++){
      oss << indexMatch1[j]<<"-"<<indexMatch2[j]<<"    ";
      oss << xstr1.atoms[indexMatch1[j]].cpos << " " << xstr1.atoms[indexMatch1[j]].name;
      oss << "       ";
      oss << PROTO.atoms[indexMatch2[j]].cpos << " " << PROTO.atoms[indexMatch2[j]].name;
      oss << "       ";
      oss << distances[j] << endl; //DX 20190802
    }

    int flag=0;

    oss <<"----------------------------------------------------"<<endl;
    oss << "Missing Atoms in Reference structure:"<< endl;
    for(j=0; j<xstr1.atoms.size(); j++){
      flag=0;
      for(i=0; i<indexMatch1.size(); i++){
        if(j==indexMatch1[i])
          flag=1;
      }
      if(flag==0){
        oss << "# "<< j << "   " << xstr1.atoms[j].cpos << "   " << xstr1.atoms[j].name << endl;
      }
    }

    oss << "Missing Atoms in Mapped structure:" << endl;
    for(j=0; j<PROTO.atoms.size(); j++){
      flag=0;
      for(i=0; i<indexMatch2.size(); i++){
        if(indexMatch2[i]==j) flag=1;
      }
      if(flag==0) oss << "# "<< j << "   " << PROTO.atoms[j].cpos << "   " << PROTO.atoms[j].name << endl;
    }
  }
}

// ***************************************************************************
// Bring Coordinate in the cell (Similar to xstructure.BringInCell())
// ***************************************************************************
namespace compare{
  xvector<double> bringCoordinateInCell(xvector<double>& coord){

    // This function brings a coordinate back in the unit cell.  
    // It is not an xstructure attribute, so we cannot use xstructure.BringInCell().

    double tol=1e-6;
    for(uint i=1;i<4;i++){
      if(coord(i)<-tol){
        coord(i)+=1.0;
      }
      else if(coord(i)>=1.0-tol){
        coord(i)-=1.0;
      }
    }
    return coord;
  }
}

// ***************************************************************************
// atomInCell() 
// ***************************************************************************
//DX 20191125 [OBSOLETE - MOVED TO XATOM] namespace compare{
//DX 20191125 [OBSOLETE - MOVED TO XATOM]   bool atomInCell(const _atom& atom){ 
//DX 20191125 [OBSOLETE - MOVED TO XATOM] 
//DX 20191125 [OBSOLETE - MOVED TO XATOM]     // check if the atom is in the unit cell based on fractional coordinates
//DX 20191125 [OBSOLETE - MOVED TO XATOM]     // this alone is not robust; this should be used in tandem with 
//DX 20191125 [OBSOLETE - MOVED TO XATOM]     // SYM::MapAtom() to account for periodic boundary conditions
//DX 20191125 [OBSOLETE - MOVED TO XATOM]     // filtering with this first with soft cutoffs is much faster, 
//DX 20191125 [OBSOLETE - MOVED TO XATOM]     // especially if there are many atoms to check (e.g., 20,000)
//DX 20191125 [OBSOLETE - MOVED TO XATOM]     
//DX 20191125 [OBSOLETE - MOVED TO XATOM]     for(uint f=1;f<4;f++){
//DX 20191125 [OBSOLETE - MOVED TO XATOM]       if(atom.fpos[f] > 1.05 || atom.fpos[f] < -0.05){ //soft cutoff, use hard cutoff later
//DX 20191125 [OBSOLETE - MOVED TO XATOM]         return false;
//DX 20191125 [OBSOLETE - MOVED TO XATOM]       }
//DX 20191125 [OBSOLETE - MOVED TO XATOM]     }
//DX 20191125 [OBSOLETE - MOVED TO XATOM]     return true;
//DX 20191125 [OBSOLETE - MOVED TO XATOM]   }
//DX 20191125 [OBSOLETE - MOVED TO XATOM] }

// ***************************************************************************
// Determine if vector is Periodic
// ***************************************************************************
namespace compare{
  bool vectorPeriodic(const xvector<double>& vec, const xstructure& lfa_supercell, 
		       const int& i, const int& j){

    // Once we have a possible quadruplet (lattice), we need to make sure that this 
    // choice of the primitive cell preserves the periodicity o the lattice. 
    // Therefore, we check that each of the quadruplet atoms maps onto another atom 
    // in the supercell. Helpful analogy: Lattice periodicty vs crystal periodicity. 
    // The quadruplets form the lattice and in this function we check for lattice
    // periodicity. The misfit criteria checks the crystal periodicity.

    double tolerance = 0.01; // Hundredth of an angstrom
    deque<_atom> atoms = lfa_supercell.atoms;
    xmatrix<double> lattice = lfa_supercell.lattice;
    xmatrix<double> f2c = trasp(lattice);
    //DX 20190619 xmatrix<double> c2f = inverse(trasp(lattice));
    bool skew = false;

    //vector<int> ind(2); ind[0]=i, ind[1]=j;
    //xvector<double> tmp;

    uint count=0;
    //deque<_atom> transformed;
    //deque<uint> index_to_check;

    // ===== Check if applying the symmetry element along with internal translation maps to another atom ===== //
    for(uint d=0;d<atoms.size();d++){
      //DX 20190702 - no name information: _atom tmp;
      //DX 20190702 - use assignment op to get type - tmp.type = atoms[d].type;
      _atom tmp_atom = atoms[d]; //copy names, types, etc. //DX 20190702
      tmp_atom.cpos = atoms[d].cpos+vec;
      tmp_atom.fpos = C2F(lattice,tmp_atom.cpos);
      if(SYM::MapAtom(atoms,tmp_atom,true,lattice,f2c,skew,tolerance)){ //DX 20190619 - removed c2f
        //transformed.push_back(tmp);
        //index_to_check.push_back(d);
        count++;
      }
      else {
        return false;
      }
    }
    if(count == atoms.size()){
      return true;
    }
    return false;
  }
}

// ***************************************************************************
// Determine if LFA Quadruplet is Periodic
// ***************************************************************************
namespace compare{
  bool quadrupletPeriodic(const xmatrix<double>& quad, const xstructure& lfa_supercell, 
		       const int& i, const int& j, const int& k, const int& w){

    // Once we have a possible quadruplet (lattice), we need to make sure that this 
    // choice of the primitive cell preserves the periodicity o the lattice. 
    // Therefore, we check that each of the quadruplet atoms maps onto another atom 
    // in the supercell. Helpful analogy: Lattice periodicty vs crystal periodicity. 
    // The quadruplets form the lattice and in this function we check for lattice
    // periodicity. The misfit criteria checks the crystal periodicity.

    vector<int> ind(4); ind[0]=i, ind[1]=j; ind[2]=k; ind[3]=w;
    vector<xvector<double> > latt_vecs(3); 
    latt_vecs[0]=quad(1); latt_vecs[1]=quad(2); latt_vecs[2]=quad(3);
    xvector<double> tmp_coord;

    for(uint b=0; b<ind.size();b++){
      for(uint c=0;c<latt_vecs.size();c++){
        tmp_coord=lfa_supercell.atoms.at(ind[b]).cpos+latt_vecs[c];
        bool match_found=false;
        for(uint d=0;d<lfa_supercell.atoms.size();d++){
          if(abs(lfa_supercell.atoms.at(d).cpos(1)-tmp_coord(1))<0.01 && 
              abs(lfa_supercell.atoms.at(d).cpos(2)-tmp_coord(2))<0.01 && 
              abs(lfa_supercell.atoms.at(d).cpos(3)-tmp_coord(3))<0.01){ // Less than hundredth of Angstrom?
            match_found=true;
            break;
          }
        }
        if(match_found==false){
          xvector<double> tmp_coord_frac=C2F(lfa_supercell.lattice,tmp_coord);
          tmp_coord_frac=bringCoordinateInCell(tmp_coord_frac);
          xstructure lfa_supercell_tmp = lfa_supercell;
          for(uint f=0;f<lfa_supercell_tmp.atoms.size();f++){
            lfa_supercell_tmp.atoms.at(f).fpos=C2F(lfa_supercell_tmp.lattice,lfa_supercell_tmp.atoms.at(f).cpos);
            if(abs(lfa_supercell_tmp.atoms.at(f).fpos(1)-tmp_coord_frac(1))<0.01 && 
                abs(lfa_supercell_tmp.atoms.at(f).fpos(2)-tmp_coord_frac(2))<0.01 && 
                abs(lfa_supercell_tmp.atoms.at(f).fpos(3)-tmp_coord_frac(3))<0.01){
              match_found=true;
              break;
            }
          }
          if(match_found==false){
            return false;
          }
        }
      }
    }
    return true;
  }
}

// ***************************************************************************
// GetLFASupercell
// ***************************************************************************
namespace compare{
  xstructure GetLFASupercell(const xstructure& xstr, const xvector<int>& dims, const string& lfa_name){

    // build a supercell comprised only of LFA atoms
    // to speed up translation vector search

    bool LDEBUG=(FALSE || XHOST.DEBUG);
    string function_name = "compare::GetLFASupercell()";

    // ---------------------------------------------------------------------------
    // remove all atoms that are not of the LFA type 
    xstructure xstr_LFA_only=xstr;
    xstr_LFA_only.ClearSymmetry(); //DX 20181022
    uint num_atoms=xstr_LFA_only.atoms.size();
    for(uint i=0;i<num_atoms;i++){
	    if(xstr_LFA_only.atoms[i].name!=lfa_name){
	      xstr_LFA_only.RemoveAtom(i);
	      num_atoms--;
	      i--;
	    }
    }

    // ---------------------------------------------------------------------------
    // shift an LFA atom to origin
    for(uint a=0;a<xstr_LFA_only.atoms.size();a++){
      if(xstr_LFA_only.atoms[a].name == lfa_name){
        xstr_LFA_only.ShifOriginToAtom(a);
        break;
      }
    }

    /*
    // ---------------------------------------------------------------------------
    // create supercell (fast) 
    vector<int> sc2pcMap, pc2scMap;
    bool get_symmetry=false;
    bool get_full_basis=false;
    bool force_supercell_matrix=true;
    xstructure xstr_LFA_supercell=GetSuperCell(xstr_LFA_only,3,0,0,0,3,0,0,0,3,sc2pcMap,pc2scMap,get_symmetry,get_full_basis,force_supercell_matrix); //DX 20190319 - use supercell matrix in expansion
    */

    // ---------------------------------------------------------------------------
    // create supercell (fast/robust)
    xstructure xstr_LFA_supercell=xstr_LFA_only;
    GenerateGridAtoms(xstr_LFA_supercell,dims(1),dims(2),dims(3));

    // ---------------------------------------------------------------------------
    // update atoms
    xstr_LFA_supercell.atoms = xstr_LFA_supercell.grid_atoms;
    xstr_LFA_supercell.grid_atoms.clear();
	  //xstr_LFA_supercell = pflow::SetNumEachType(xstr_LFA_supercell, sizes);

	  if(LDEBUG){cerr << function_name << ": Number of LFAs in supercell: " << xstr_LFA_supercell.atoms.size() << endl;}
      
    return xstr_LFA_supercell;
  }
}

// ***************************************************************************
// latticeAndOriginSearch
// ***************************************************************************
namespace compare{
  void latticeAndOriginSearch(xstructure& xstr1, xstructure& xstr2, 
    const uint& num_proc,xmatrix<double>& q1, vector<xstructure> &vprotos, 
    double& minMis, int type_match, bool optimize_match, ostream& oss){

    // Performs lattice and origin search

    bool LDEBUG=(FALSE || XHOST.DEBUG);
    string function_name = "compare::latticeAndOriginSearch()";

    bool test_one_lfa_only = false; //DX 20190318
    //DX - SPEED UP BUT NOT ROBUST - if(type_match==2){ test_one_lfa_only=true;} //DX 20190318

    bool magnetic_analysis = (xstr1.atoms[0].spin_is_given || xstr1.atoms[0].noncoll_spin_is_given);
    double min_latt_dev=0.0; double min_coordinate_dis=0.0; double min_failure=0.0;
    double min_magnetic_dis=0.0; double min_magnetic_failure=0.0;
    vector<uint> matching_indices_1, matching_indices_2;
    vector<double> minimum_distances;

    // ---------------------------------------------------------------------------
    // determine least-frequently occuring atom type (LFA) for each structure
    // (there may be more than one)
    vector<string> LFA_str1=getLeastFrequentAtomSpecies(xstr1);
    vector<string> LFA_str2=getLeastFrequentAtomSpecies(xstr2);
    string lfa_str1=LFA_str1[0]; //initialize
    string lfa_str2=LFA_str2[0]; //initialize

    double abs_det_q1=abs(det(q1)); // volume
    xvector<double> abc_angles_q1=Getabc_angles(q1,DEGREES); // lattice parameters
   
    // ---------------------------------------------------------------------------
    // determine supercell size via search radius/dims
    double search_radius = aurostd::max(abc_angles_q1(1),abc_angles_q1(2),abc_angles_q1(3));
    xvector<int> dims = LatticeDimensionSphere(xstr2.lattice,search_radius);

    if(LDEBUG){cerr << function_name << ": lattice search radius: " << search_radius << endl;}
    if(LDEBUG){cerr << function_name << ": lattice dims : " << dims << endl;}

    // ---------------------------------------------------------------------------
    // peform supercell expansion on LFA atoms in structure2 
    xstructure xstr_LFA_supercell = compare::GetLFASupercell(xstr2, dims, lfa_str2);
   
    // ---------------------------------------------------------------------------
    // find possible translation vectors 
    vector<xvector<double> > translation_vectors;
    vector<vector<uint> > ij_index;
	  quadrupletSearch(q1,xstr_LFA_supercell,xstr2,translation_vectors,ij_index); //DX 20190701 - added xstr2

    // ---------------------------------------------------------------------------
    // build possible lattices
    vector<xmatrix<double> > lattices;
    vector<xmatrix<double> > clattices;
    vector<double> latt_devs;
    buildSimilarLattices(translation_vectors, q1, abs_det_q1, abs_det_q1, abc_angles_q1, lattices, clattices, latt_devs, optimize_match);
    if(LDEBUG){cerr << function_name << ": Number of lattices to compare: " << lattices.size() << endl;}
      
    if(lattices.size()>0){
    
      xstructure xstr1_tmp = xstr1;
      // ---------------------------------------------------------------------------
      // calculate attributes of structure 1 (volume, lattice parameters, nearest neighbor distances, etc.)
      vector<double> D1,F1;
      cellDiagonal(xstr1_tmp,D1,F1,1); // cell diagonals
      // convert to clattice representation
      xstr1_tmp.lattice=GetClat(xstr1_tmp.a,xstr1_tmp.b,xstr1_tmp.c,xstr1_tmp.alpha,xstr1_tmp.beta,xstr1_tmp.gamma);
      for(uint iat=0; iat<xstr1_tmp.atoms.size(); iat++){
        xstr1_tmp.atoms[iat].cpos=F2C(xstr1_tmp.lattice,xstr1_tmp.atoms[iat].fpos);
      }
      vector<double> all_nn1 = computeNearestNeighbors(xstr1_tmp); // nearest neighbor distances (invariant of origin shifts) 
      
      // ---------------------------------------------------------------------------
      // peform expansion on structure2
      // wait until we confirm there are similar lattices, otherwise we build it for nothing (i.e. unnecessary cost)
      xstructure xstr_supercell=xstr2;
      GenerateGridAtoms(xstr_supercell,dims(1),dims(2),dims(3));

      // ---------------------------------------------------------------------------
      // update atoms
      xstr_supercell.atoms = xstr_supercell.grid_atoms;
      xstr_supercell.grid_atoms.clear();

#ifdef AFLOW_COMPARE_MULTITHREADS_ENABLE
      // ---------------------------------------------------------------------------
      // split task into threads 
      uint number_of_lattices = lattices.size();
      uint number_of_threads = aurostd::min(num_proc,number_of_lattices); // cannot have more threads than lattices
      //DX 20191107 [switching to getThreadDistribution] - vector<uint> start_indices, end_indices;
      //DX 20191107 [switching to getThreadDistribution] - splitTaskIntoThreads(number_of_lattices, number_of_threads, start_indices, end_indices);
      vector<vector<int> > thread_distribution = getThreadDistribution(number_of_lattices, number_of_threads); //DX 20191107 
#endif

      /*
      // ---------------------------------------------------------------------------
      // identify rotation between original and new structure
      // [ODD BEHAVIOR - REVISIT]
      for(uint p=0;p<lattices.size();p++){
        cerr << "lattice:" << lattices[p] << endl;
        cerr << "clattice:" << clattices[p] << endl;
        xmatrix<double> lattice_metric_tensor = MetricTensor(lattices[p]);
        xmatrix<double> clattice_metric_tensor = MetricTensor(clattices[p]);
        cerr << "lattice metric tensor: " << lattice_metric_tensor << endl;
        cerr << "clattice metric tensor: " << clattice_metric_tensor << endl;
        //xmatrix<double> rotation = lattices[p]*aurostd::inverse(clattices[p]);
        xmatrix<double> rotation1 = aurostd::inverse(lattices[p])*clattices[p];
        cerr << "rotation1: " << rotation1 << endl; 
        xstructure xstr_rot1 = xstr2;
        xstr_rot1 = Rotate(xstr2,trasp(rotation1));
        xmatrix<double> rotation2 = trasp(clattices[p])*trasp(aurostd::inverse(lattices[p]));
        cerr << "rotation2: " << rotation2 << endl; 
        xstructure xstr_rot2 = xstr2;
        xstr_rot2 = Rotate(xstr2,rotation2);
        xmatrix<double> rotation3 = trasp(clattices[p])*trasp(aurostd::inverse(lattices[p]));
        cerr << "rotation3: " << rotation3 << endl; 
        xstructure xstr_rot3 = xstr2;
        xstr_rot3 = GetLTCell(rotation3,xstr2);
        xmatrix<double> rotation4 = trasp(rotation1); 
        cerr << "rotation4: " << rotation4 << endl; 
        xstructure xstr_rot4 = xstr2;
        xstr_rot4 = Rotate(xstr2,rotation4);

        cerr << "XXXXXXXXXXXXXXXXXXXXXXXXXXXXXXXXXXXXXXXXXXXXXXXXXXXXXXXXXXXXXXXXX" << endl;
        cerr << "orig xstr2: " << xstr2 << endl;
        cerr << "-----------------------------------------------------------------" << endl;
        cerr << "rotated xstr2 - 1: " << xstr_rot1 << endl;
        cerr << "-----------------------------------------------------------------" << endl;
        cerr << "rotated xstr2 - 2: " << xstr_rot2 << endl;
        cerr << "-----------------------------------------------------------------" << endl;
        cerr << "rotated xstr2 - 3: " << xstr_rot3 << endl;
        cerr << "-----------------------------------------------------------------" << endl;
        cerr << "rotated xstr2 - 4: " << xstr_rot4 << endl;
      }
      */

      // ---------------------------------------------------------------------------
      // test origin shifts 
      for(uint y=0;y<LFA_str2.size();y++){
        for(uint x=0;x<LFA_str1.size();x++){
          lfa_str1=LFA_str1[x];
          lfa_str2=LFA_str2[y];
          if(type_match == 2 && lfa_str1 != lfa_str2){ continue;}

          oss << "===> LFA (structure 1): " << lfa_str1 << endl;
          oss << "===> LFA (structure 2): " << lfa_str2 << endl;

          if(LDEBUG){
            cerr << function_name << ": LFA (structure 1): " << lfa_str1 << endl;
            cerr << function_name << ": LFA (structure 2): " << lfa_str2 << endl;
          }
        
          // ---------------------------------------------------------------------------
          // shift supercell to LFA
          // cerr << "xstr_supercell.atoms.size(): " << xstr_supercell.atoms.size() << endl;
          // for(uint a=0;a<xstr_supercell.atoms.size();a++){
          //   if(xstr_supercell.atoms[a].name == lfa_str2){
          //     xstr_supercell.ShifOriginToAtom(a);
          //     break;
          //   }
          // }

          // ---------------------------------------------------------------------------
          // shift representative structure to LFA
          // NEED TO SHIFT origin of xstr1_tmp to one of the LFA (this was missing before and caused ICSD_102428.BCA, and CBA to not match, but they should
          for(uint i=0;i<xstr1_tmp.atoms.size();i++){
            if(xstr1_tmp.atoms[i].name==lfa_str1){
              xstr1_tmp.ShifOriginToAtom(i);
              xstr1_tmp.BringInCell(1e-10);
              break;
            }
          }

          // ---------------------------------------------------------------------------
          // create vector of variables for each thread 
          vector<xstructure> xstr1_for_thread;
          vector<double> possible_minMis, possible_minLattDev, possible_minCoordDis, possible_minFail, possible_minMagneticDis, possible_minMagneticFail;
          vector<vector<uint> > possible_matching_indices_1, possible_matching_indices_2;
          vector<vector<double> > possible_minimum_distances;
          vector<vector<xstructure> > vvprotos;
          for(uint n=0; n<num_proc; n++){
            vector<xstructure> vprotos_tmp;
            vvprotos.push_back(vprotos_tmp);
            xstr1_for_thread.push_back(xstr1_tmp);
            possible_minMis.push_back(1.0);
            possible_minLattDev.push_back(0.0);
            possible_minCoordDis.push_back(0.0);
            possible_minFail.push_back(0.0);
            possible_minMagneticDis.push_back(0.0);
            possible_minMagneticFail.push_back(0.0);
            vector<uint> tmp_indices;
            possible_matching_indices_1.push_back(tmp_indices);
            possible_matching_indices_2.push_back(tmp_indices);
            vector<double> tmp_distances;
            possible_minimum_distances.push_back(tmp_distances);
          }
 
#ifdef AFLOW_COMPARE_MULTITHREADS_ENABLE
          // ---------------------------------------------------------------------------
          // threaded (DX 20191107 thread pointer) 
          vector<std::thread*> threads;
          if(LDEBUG){cerr << function_name << ": Searching for possible matching structures [THREADED VERSION]" << endl;}
          for(uint n=0; n<number_of_threads; n++){
            threads.push_back(new std::thread(structureSearch,
                  std::ref(xstr1_for_thread[n]),
                  std::ref(xstr_supercell),
                  std::ref(all_nn1),
                  std::ref(lfa_str2),
                  type_match,
                  std::ref(lattices),std::ref(clattices),std::ref(latt_devs),
                  //DX 20191107 [switching to getThreadDistribution] - start_indices[n], end_indices[n],
                  thread_distribution[n][0], thread_distribution[n][1],
                  std::ref(possible_minMis[n]),std::ref(possible_minLattDev[n]),
                  std::ref(possible_minCoordDis[n]),std::ref(possible_minFail[n]),
                  std::ref(possible_minMagneticDis[n]),std::ref(possible_minMagneticFail[n]),
                  std::ref(possible_matching_indices_1[n]),std::ref(possible_matching_indices_2[n]),
                  std::ref(possible_minimum_distances[n]),std::ref(vvprotos[n]),
                  optimize_match));
          }         
          for(uint t=0;t<threads.size();t++){
            threads[t]->join();
            delete threads[t];
          }
#else
          // ---------------------------------------------------------------------------
          // non-threaded 
          uint n=0;
          uint start_index=0;
          uint end_index=lattices.size();  //DX 20191107 switching end point convention
          if(LDEBUG){cerr << function_name << ": Searching for possible matching structures [NON-THREADED VERSION]" << endl;}
          //structureSearch(lfa_str2,all_nn1,xstr_supercell,vvprotos[n],xstr1_for_thread[n],type_match,possible_minMis[n],
          //                lattices,clattices,latt_devs,optimize_match,start_index,end_index);
          structureSearch(
              xstr1_for_thread[n],
              xstr_supercell,
              all_nn1,
              lfa_str2,
              type_match,
              lattices,clattices,latt_devs,
              start_index, end_index,
              possible_minMis[n],possible_minLattDev[n],
              possible_minCoordDis[n],possible_minFail[n],
              possible_minMagneticDis[n],possible_minMagneticFail[n],
              possible_matching_indices_1[n],possible_matching_indices_2[n],
              possible_minimum_distances[n],vvprotos[n],
              optimize_match);
#endif
      
          // ---------------------------------------------------------------------------
          // collect misfits and matching structure representations
          for(uint p=0;p<possible_minMis.size();p++){
            if(p==0 && y==0 && x==0){ // DX 2/8/17 - need to add x==0 ortherwise matches can be overwritten
              minMis=possible_minMis[p];
              min_latt_dev=possible_minLattDev[p];
              min_coordinate_dis=possible_minCoordDis[p];
              min_failure=possible_minFail[p];
              min_magnetic_dis=possible_minMagneticDis[p];
              min_magnetic_failure=possible_minMagneticFail[p];
              matching_indices_1=possible_matching_indices_1[p];
              matching_indices_2=possible_matching_indices_2[p];
              minimum_distances=possible_minimum_distances[p];
              xstr1=xstr1_for_thread[p];
              vprotos=vvprotos[p];
            }
            else {
              if(possible_minMis[p]<=minMis){
                minMis=possible_minMis[p];
                min_latt_dev=possible_minLattDev[p];
                min_coordinate_dis=possible_minCoordDis[p];
                min_failure=possible_minFail[p];
                min_magnetic_dis=possible_minMagneticDis[p];
                min_magnetic_failure=possible_minMagneticFail[p];
                matching_indices_1=possible_matching_indices_1[p];
                matching_indices_2=possible_matching_indices_2[p];
                minimum_distances=possible_minimum_distances[p];
                xstr1=xstr1_for_thread[p];
                vprotos=vvprotos[p];
              }
            }
          }

          // ---------------------------------------------------------------------------
          // quick return if found a match
          if(minMis<0.1 && !optimize_match){
            if(LDEBUG){cerr << function_name << ": Found match (misfit = " << minMis << ")! Terminating search early." << endl;}
            printStructureMappingResults(oss,xstr1,vprotos[0],minMis,min_latt_dev,min_coordinate_dis,min_failure,min_magnetic_dis,min_magnetic_failure,
                matching_indices_1,matching_indices_2,minimum_distances,magnetic_analysis);
            return;
          }

          // ---------------------------------------------------------------------------
          // quick return if testing only one LFA set
          //DX 20190702 - can i do this: if(!optimize_match && minMis==1){ test_one_lfa_only=true;}
          if(!optimize_match && minMis==1 && type_match==2){ test_one_lfa_only=true;} //DX 20190809 - need type match here; otherwise we may miss structure-type matches
          if(test_one_lfa_only){
            if(LDEBUG){cerr << function_name << ": No match found. Searched only one LFA set. Terminating search early." << endl;}
            return;
          }
        } 
      } 
    }  
    if(minMis!=1.0 && vprotos.size()>0){
      printStructureMappingResults(oss,xstr1,vprotos[0],minMis,min_latt_dev,min_coordinate_dis,min_failure,min_magnetic_dis,min_magnetic_failure,
          matching_indices_1,matching_indices_2,minimum_distances,magnetic_analysis);
    }
  }
}

// [OBSOLETE - DX 20190717] // ***************************************************************************
// [OBSOLETE - DX 20190717] // Thread Generation (For parallel processing of quadruplets)
// [OBSOLETE - DX 20190717] // ***************************************************************************
// [OBSOLETE - DX 20190717] namespace compare{
// [OBSOLETE - DX 20190717]   void threadGeneration(const uint& num_proc,xmatrix<double>& q1, xstructure& xstr2, 
// [OBSOLETE - DX 20190717] 			vector<xstructure> &vprotos, xstructure &xstr1, const int& type_match, 
// [OBSOLETE - DX 20190717] 			const bool& optimize_match, double& minMis, ostream& oss){ 
// [OBSOLETE - DX 20190717] 
// [OBSOLETE - DX 20190717]     // This function creates the supercell of the second structure and begins 
// [OBSOLETE - DX 20190717]     // the quadruplets search within a supercell. Due to the costly nature of 
// [OBSOLETE - DX 20190717]     // this algorithm, the quadruplet search is parallelized. The splitting 
// [OBSOLETE - DX 20190717]     // of computation of done here
// [OBSOLETE - DX 20190717] 
// [OBSOLETE - DX 20190717]     bool LDEBUG=(false || XHOST.DEBUG);
// [OBSOLETE - DX 20190717]     bool test_one_lfa_only = false; //DX 20190318
// [OBSOLETE - DX 20190717]     //DX if(type_match==2){ test_one_lfa_only=true;} //DX 20190318 - need to comment out for permutation matching
// [OBSOLETE - DX 20190717] 
// [OBSOLETE - DX 20190717] 
// [OBSOLETE - DX 20190717]     xstructure xstr1_tmp = xstr1;
// [OBSOLETE - DX 20190717] 
// [OBSOLETE - DX 20190717]     //cerr << "LFA" << endl;
// [OBSOLETE - DX 20190717]     vector<string> LFA_str1=getLeastFrequentAtomSpecies(xstr1);
// [OBSOLETE - DX 20190717]     vector<string> LFA_str2=getLeastFrequentAtomSpecies(xstr2);
// [OBSOLETE - DX 20190717]     string lfa, lfa_str1;
// [OBSOLETE - DX 20190717] 
// [OBSOLETE - DX 20190717]     //cerr << "SUPERCELL" << endl;
// [OBSOLETE - DX 20190717]     //DX 20190319 - START
// [OBSOLETE - DX 20190717]     vector<int> sc2pcMap, pc2scMap;
// [OBSOLETE - DX 20190717]     bool get_symmetry=false;
// [OBSOLETE - DX 20190717]     bool get_full_basis=false;
// [OBSOLETE - DX 20190717]     bool force_supercell_matrix=true;
// [OBSOLETE - DX 20190717]     xstructure xstr=GetSuperCell(xstr2,3,0,0,0,3,0,0,0,3,sc2pcMap,pc2scMap,get_symmetry,get_full_basis,force_supercell_matrix); //DX 20190319 - use supercell matrix in expansion
// [OBSOLETE - DX 20190717] 
// [OBSOLETE - DX 20190717]     uint y=0;
// [OBSOLETE - DX 20190717]     uint x=0;
// [OBSOLETE - DX 20190717] 
// [OBSOLETE - DX 20190717]     // DX TEST
// [OBSOLETE - DX 20190717]     // Consider all LFAs
// [OBSOLETE - DX 20190717]     for(y=0;y<LFA_str2.size();y++){
// [OBSOLETE - DX 20190717]       for(x=0;x<LFA_str1.size();x++){
// [OBSOLETE - DX 20190717]         // DX TEST
// [OBSOLETE - DX 20190717]         lfa_str1=LFA_str1[x];
// [OBSOLETE - DX 20190717]         lfa=LFA_str2[y];
// [OBSOLETE - DX 20190717]         if(type_match == 2 && lfa_str1 != lfa){
// [OBSOLETE - DX 20190717]           continue;
// [OBSOLETE - DX 20190717]         }
// [OBSOLETE - DX 20190717]         oss << "===> LFA: "<<lfa<<endl;
// [OBSOLETE - DX 20190717] 
// [OBSOLETE - DX 20190717]         if(LDEBUG) {
// [OBSOLETE - DX 20190717]           cerr << "===> LFA_1: " << lfa_str1 <<endl;
// [OBSOLETE - DX 20190717]           cerr << "===> LFA: "<<lfa<<endl;
// [OBSOLETE - DX 20190717]         }
// [OBSOLETE - DX 20190717] 
// [OBSOLETE - DX 20190717]         // DX NEW so we don't need to do this in an inner loop
// [OBSOLETE - DX 20190717]         for(uint a=0;a<xstr.atoms.size();a++){
// [OBSOLETE - DX 20190717]           if(xstr.atoms[a].name == lfa){
// [OBSOLETE - DX 20190717]             xstr.ShifOriginToAtom(a);
// [OBSOLETE - DX 20190717]             break;
// [OBSOLETE - DX 20190717]           }
// [OBSOLETE - DX 20190717]         }
// [OBSOLETE - DX 20190717]         // DX NEW
// [OBSOLETE - DX 20190717] 
// [OBSOLETE - DX 20190717]         //cerr << "xstr1 centroid: " << endl;
// [OBSOLETE - DX 20190717] 
// [OBSOLETE - DX 20190717]         //cerr << "SHIFT" << endl;
// [OBSOLETE - DX 20190717]         // NEED TO SHIFT origin of xstr1_tmp to one of the LFA (this was missing before and caused ICSD_102428.BCA, and CBA to not match, but they should
// [OBSOLETE - DX 20190717]         for(uint i=0;i<xstr1_tmp.atoms.size();i++){
// [OBSOLETE - DX 20190717]           if(xstr1_tmp.atoms[i].name==lfa_str1){
// [OBSOLETE - DX 20190717]             xstr1_tmp.ShifOriginToAtom(i);
// [OBSOLETE - DX 20190717]             xstr1_tmp.BringInCell(1e-10);
// [OBSOLETE - DX 20190717]             break;
// [OBSOLETE - DX 20190717]           }
// [OBSOLETE - DX 20190717]         }
// [OBSOLETE - DX 20190717] 
// [OBSOLETE - DX 20190717]         // NEED TO SHIFT origin of xstr2 to one of the LFA
// [OBSOLETE - DX 20190717]         for(uint i=0;i<xstr2.atoms.size();i++){
// [OBSOLETE - DX 20190717]           if(xstr2.atoms[i].name==lfa){
// [OBSOLETE - DX 20190717]             xstr2.ShifOriginToAtom(i);
// [OBSOLETE - DX 20190717]             xstr2.BringInCell(1e-10);
// [OBSOLETE - DX 20190717]             break;
// [OBSOLETE - DX 20190717]           }
// [OBSOLETE - DX 20190717]         }
// [OBSOLETE - DX 20190717] 
// [OBSOLETE - DX 20190717]         // When checking the quadruplets/lattice, we only need to generate a 
// [OBSOLETE - DX 20190717]         // LFA supercell (i.e. take out the other atoms).  This greatly reduces 
// [OBSOLETE - DX 20190717]         // the time of computation (don't need to scan through unnecessary atoms) 
// [OBSOLETE - DX 20190717]         xstructure xstr_LFA_only=xstr2;
// [OBSOLETE - DX 20190717]         xstr_LFA_only.ClearSymmetry(); //DX 20181022
// [OBSOLETE - DX 20190717]         uint num_atoms=xstr_LFA_only.atoms.size();
// [OBSOLETE - DX 20190717]         for(uint i=0;i<num_atoms;i++){
// [OBSOLETE - DX 20190717]           if(xstr_LFA_only.atoms[i].name!=lfa){
// [OBSOLETE - DX 20190717]             xstr_LFA_only.RemoveAtom(i);
// [OBSOLETE - DX 20190717]             num_atoms--;
// [OBSOLETE - DX 20190717]             i--;
// [OBSOLETE - DX 20190717]           }
// [OBSOLETE - DX 20190717]         }
// [OBSOLETE - DX 20190717]         //cerr << "LFA SUPERELL" << endl;
// [OBSOLETE - DX 20190717]         xstructure xstr_LFA_supercell=GetSuperCell(xstr_LFA_only,3,0,0,0,3,0,0,0,3,sc2pcMap,pc2scMap,get_symmetry,get_full_basis,force_supercell_matrix); //DX 20190319 - use supercell matrix in expansion
// [OBSOLETE - DX 20190717]         //cerr << "created LFA supercell" << endl;
// [OBSOLETE - DX 20190717]         // Determines the number of LFAs in the supercell.
// [OBSOLETE - DX 20190717]         int num_LFAs=-1; //-1 as default value 
// [OBSOLETE - DX 20190717]         for(uint q=0; q<xstr.num_each_type.size();q++){
// [OBSOLETE - DX 20190717]           if(xstr.species[q] == lfa){ 
// [OBSOLETE - DX 20190717]             num_LFAs= xstr.num_each_type[q];
// [OBSOLETE - DX 20190717]             if(LDEBUG) {cerr << "compare:: " << "Number of LFAs in supercell: " << xstr.species[q] << "= " << num_LFAs << endl;}
// [OBSOLETE - DX 20190717]           }
// [OBSOLETE - DX 20190717]         }
// [OBSOLETE - DX 20190717] 
// [OBSOLETE - DX 20190717]         // === THREAD PREPARATION FOR PARALLEL PROCESSING OF QUADRUPLET SEARCH === //
// [OBSOLETE - DX 20190717] 
// [OBSOLETE - DX 20190717]         // DECLARATION OF ATOMIC BOOL SECTION: Allows the threads to communicate. 
// [OBSOLETE - DX 20190717]         // This is useful for stopping the threads if the misfit falls below
// [OBSOLETE - DX 20190717]         // the compatible misfit criterion (mis<0.1) in any of the threads. 
// [OBSOLETE - DX 20190717]         // [OBSOLETE] std::atomic_bool misfit_in_threshold_found (false);
// [OBSOLETE - DX 20190717] 
// [OBSOLETE - DX 20190717]         //[NONTHREADS]bool misfit_in_threshold_found=false;
// [OBSOLETE - DX 20190717] 
// [OBSOLETE - DX 20190717]         vector<xstructure> xstr1_for_thread;
// [OBSOLETE - DX 20190717]         vector<double> possible_minMis;
// [OBSOLETE - DX 20190717]         vector<vector<xstructure> > vvprotos;
// [OBSOLETE - DX 20190717]         //vector<std::thread> threads;
// [OBSOLETE - DX 20190717]         //DX NEW - used to be done in one of the inner loops in structureSearch 
// [OBSOLETE - DX 20190717] 
// [OBSOLETE - DX 20190717]         // compute xstr1 information once only (perhaps we can use this in the directory scheme!!!!!!!! 
// [OBSOLETE - DX 20190717]         // and really only calculate once; but not that expensive, may be more expensive to store --memory!)
// [OBSOLETE - DX 20190717]         vector<double> D1,F1;
// [OBSOLETE - DX 20190717]         cellDiagonal(xstr1_tmp,D1,F1,1);
// [OBSOLETE - DX 20190717]         xstr1_tmp.lattice=GetClat(xstr1_tmp.a,xstr1_tmp.b,xstr1_tmp.c,xstr1_tmp.alpha,xstr1_tmp.beta,xstr1_tmp.gamma);
// [OBSOLETE - DX 20190717]         for(uint iat=0; iat<xstr1_tmp.atoms.size(); iat++){
// [OBSOLETE - DX 20190717]           xstr1_tmp.atoms[iat].cpos=F2C(xstr1_tmp.lattice,xstr1_tmp.atoms[iat].fpos);
// [OBSOLETE - DX 20190717]         }
// [OBSOLETE - DX 20190717]         vector<double> all_nn1 = computeNearestNeighbors(xstr1_tmp);
// [OBSOLETE - DX 20190717]         // DX NEW
// [OBSOLETE - DX 20190717]         //for(uint n=0; n<num_proc; n++){
// [OBSOLETE - DX 20190717]         //  vector<xstructure> vprotos_tmp;
// [OBSOLETE - DX 20190717]         //  vvprotos.push_back(vprotos_tmp);
// [OBSOLETE - DX 20190717]         //  xstr1_for_thread.push_back(xstr1_tmp);
// [OBSOLETE - DX 20190717]         //  possible_minMis.push_back(1.0);
// [OBSOLETE - DX 20190717]         //}
// [OBSOLETE - DX 20190717]       
// [OBSOLETE - DX 20190717]         vector<xmatrix<double> > lattices;
// [OBSOLETE - DX 20190717]         vector<xmatrix<double> > clattices;
// [OBSOLETE - DX 20190717]         vector<vector<uint> > ij_index;
// [OBSOLETE - DX 20190717]         vector<double> latt_devs;
// [OBSOLETE - DX 20190717] 
// [OBSOLETE - DX 20190717]         //vector<std::thread> threads0;
// [OBSOLETE - DX 20190717]         vector<xvector<double> > translation_vectors;
// [OBSOLETE - DX 20190717]         quadrupletSearch(q1,xstr_LFA_supercell,xstr2,translation_vectors,ij_index); //DX 20190701 - added xstr2
// [OBSOLETE - DX 20190717]         //cerr << "FINDING TRANSLATION VECTORS: " << endl;
// [OBSOLETE - DX 20190717]         double abs_det_q1=abs(det(q1));
// [OBSOLETE - DX 20190717]         xvector<double> abc_angles_q1=Getabc_angles(q1,DEGREES);
// [OBSOLETE - DX 20190717] 
// [OBSOLETE - DX 20190717]         buildSimilarLattices(translation_vectors, q1, abs_det_q1, abs_det_q1, abc_angles_q1, lattices, clattices, latt_devs, optimize_match);
// [OBSOLETE - DX 20190717]         if(LDEBUG) {cerr << "pflow::threadGeneration: Number of lattices to compare: " << lattices.size() << endl;}
// [OBSOLETE - DX 20190717] 
// [OBSOLETE - DX 20190717]         if(lattices.size()>0){
// [OBSOLETE - DX 20190717]           for(uint n=0; n<num_proc; n++){
// [OBSOLETE - DX 20190717]             vector<xstructure> vprotos_tmp;
// [OBSOLETE - DX 20190717]             vvprotos.push_back(vprotos_tmp);
// [OBSOLETE - DX 20190717]             xstr1_for_thread.push_back(xstr1_tmp);
// [OBSOLETE - DX 20190717]             possible_minMis.push_back(1.0);
// [OBSOLETE - DX 20190717]           }
// [OBSOLETE - DX 20190717] #ifdef AFLOW_COMPARE_MULTITHREADS_ENABLE
// [OBSOLETE - DX 20190717]           vector<std::thread> threads1;
// [OBSOLETE - DX 20190717]           vector<vector<xmatrix<double> > > lattices_split;
// [OBSOLETE - DX 20190717]           vector<vector<xmatrix<double> > > clattices_split;
// [OBSOLETE - DX 20190717]           vector<vector<double> > latt_devs_split;
// [OBSOLETE - DX 20190717]           uint num_per_thread = lattices.size()/num_proc;
// [OBSOLETE - DX 20190717]           uint residual = lattices.size()%num_proc;
// [OBSOLETE - DX 20190717]           bool accounted_for_residual=false;
// [OBSOLETE - DX 20190717]           if(residual!=0){
// [OBSOLETE - DX 20190717]             num_per_thread+=1;
// [OBSOLETE - DX 20190717]           }
// [OBSOLETE - DX 20190717]           uint count = 0;
// [OBSOLETE - DX 20190717]           uint thread_count = 0;
// [OBSOLETE - DX 20190717]           vector<xmatrix<double> > latt_tmp, clatt_tmp;
// [OBSOLETE - DX 20190717]           vector<double> tmp_dev;
// [OBSOLETE - DX 20190717]           for(uint l=0; l<lattices.size(); l++){
// [OBSOLETE - DX 20190717]             latt_tmp.push_back(lattices[l]); clatt_tmp.push_back(clattices[l]); tmp_dev.push_back(latt_devs[l]);
// [OBSOLETE - DX 20190717]             count+=1;
// [OBSOLETE - DX 20190717]             if(count == num_per_thread && thread_count<num_proc-1){
// [OBSOLETE - DX 20190717]               thread_count+=1;
// [OBSOLETE - DX 20190717]               lattices_split.push_back(latt_tmp);
// [OBSOLETE - DX 20190717]               clattices_split.push_back(clatt_tmp);
// [OBSOLETE - DX 20190717]               latt_devs_split.push_back(tmp_dev);
// [OBSOLETE - DX 20190717]               latt_tmp.clear(); clatt_tmp.clear(); tmp_dev.clear();
// [OBSOLETE - DX 20190717]               count = 0;
// [OBSOLETE - DX 20190717]             }
// [OBSOLETE - DX 20190717]             else if(thread_count==num_proc-1 && l==lattices.size()-1){
// [OBSOLETE - DX 20190717]               thread_count+=1;
// [OBSOLETE - DX 20190717]               lattices_split.push_back(latt_tmp);
// [OBSOLETE - DX 20190717]               clattices_split.push_back(clatt_tmp);
// [OBSOLETE - DX 20190717]               latt_devs_split.push_back(tmp_dev);
// [OBSOLETE - DX 20190717]               latt_tmp.clear(); clatt_tmp.clear(); tmp_dev.clear();
// [OBSOLETE - DX 20190717]               count = 0;
// [OBSOLETE - DX 20190717]             }
// [OBSOLETE - DX 20190717]             if(!accounted_for_residual && residual!=0 && thread_count==residual){
// [OBSOLETE - DX 20190717]               accounted_for_residual=true;
// [OBSOLETE - DX 20190717]               num_per_thread=num_per_thread-1;
// [OBSOLETE - DX 20190717]             }
// [OBSOLETE - DX 20190717]           }
// [OBSOLETE - DX 20190717]           uint recovered=0;
// [OBSOLETE - DX 20190717]           //Need the following safety in case the number of threads is greater than the number of lattices to test
// [OBSOLETE - DX 20190717]           uint num_of_threads=0;
// [OBSOLETE - DX 20190717]           if(lattices_split.size()>=num_proc){
// [OBSOLETE - DX 20190717]             num_of_threads=num_proc;
// [OBSOLETE - DX 20190717]           }
// [OBSOLETE - DX 20190717]           else if(lattices_split.size()<num_proc){
// [OBSOLETE - DX 20190717]             num_of_threads=lattices_split.size();
// [OBSOLETE - DX 20190717]           }
// [OBSOLETE - DX 20190717]           for(uint n=0; n<num_of_threads; n++){
// [OBSOLETE - DX 20190717]             for(uint h=0;h<lattices_split[n].size();h++){
// [OBSOLETE - DX 20190717]               recovered+=1;
// [OBSOLETE - DX 20190717]               //cerr << "recovered: " << recovered << " - " << lattices_split[n][h] << endl;
// [OBSOLETE - DX 20190717]             }
// [OBSOLETE - DX 20190717]           } 
// [OBSOLETE - DX 20190717]           if(recovered != lattices.size()){
// [OBSOLETE - DX 20190717]             cerr << "The splitting of jobs failed...not all were accounted for: " << recovered << " != " << lattices.size() << endl;
// [OBSOLETE - DX 20190717]             exit(1);
// [OBSOLETE - DX 20190717]           }
// [OBSOLETE - DX 20190717]           if(LDEBUG) {cerr << "pflow::threadGeneration: Performing structure search on " << lattices.size() << " lattices ..." << endl;}
// [OBSOLETE - DX 20190717]           /*
// [OBSOLETE - DX 20190717]              for(uint n=0; n<num_of_threads; n++){
// [OBSOLETE - DX 20190717]              threads1.push_back(std::thread(structureSearch,lfa,all_nn1,xstr,
// [OBSOLETE - DX 20190717]              std::ref(vvprotos[n]),std::ref(xstr1_for_thread[n]),xstr2,type_match,std::ref(possible_minMis[n]),
// [OBSOLETE - DX 20190717]              std::ref(lattices_split[n]),std::ref(clattices_split[n]),std::ref(latt_devs_split[n]),
// [OBSOLETE - DX 20190717]              optimize_match));
// [OBSOLETE - DX 20190717]              }         
// [OBSOLETE - DX 20190717]              for(uint t=0;t<threads1.size();t++){
// [OBSOLETE - DX 20190717]              threads1[t].join();
// [OBSOLETE - DX 20190717]              }*/
// [OBSOLETE - DX 20190717] #else
// [OBSOLETE - DX 20190717]           uint n=0;
// [OBSOLETE - DX 20190717]           structureSearch(lfa,all_nn1,xstr,vvprotos[n],xstr1_for_thread[n],xstr2,type_match,possible_minMis[n],
// [OBSOLETE - DX 20190717]               lattices,clattices,latt_devs,optimize_match);
// [OBSOLETE - DX 20190717] #endif
// [OBSOLETE - DX 20190717]         }
// [OBSOLETE - DX 20190717]         //cerr << "========== possible_minMis.size(): " << possible_minMis.size() << endl;
// [OBSOLETE - DX 20190717]         for(uint p=0;p<possible_minMis.size();p++){
// [OBSOLETE - DX 20190717]           if(p==0 && y==0 && x==0){ // DX 2/8/17 - need to add x==0 ortherwise matches can be overwritten
// [OBSOLETE - DX 20190717]             minMis=possible_minMis[p];
// [OBSOLETE - DX 20190717]             xstr1=xstr1_for_thread[p];
// [OBSOLETE - DX 20190717]             vprotos=vvprotos[p];
// [OBSOLETE - DX 20190717]           }
// [OBSOLETE - DX 20190717]           else {
// [OBSOLETE - DX 20190717]             if(possible_minMis[p]<=minMis){
// [OBSOLETE - DX 20190717]               minMis=possible_minMis[p];
// [OBSOLETE - DX 20190717]               xstr1=xstr1_for_thread[p];
// [OBSOLETE - DX 20190717]               vprotos=vvprotos[p];
// [OBSOLETE - DX 20190717]             }
// [OBSOLETE - DX 20190717]           }
// [OBSOLETE - DX 20190717]           //cerr << "minMis: " << minMis << endl;
// [OBSOLETE - DX 20190717]         }
// [OBSOLETE - DX 20190717]         //break if(minMis<=0.1) break;
// [OBSOLETE - DX 20190717] 
// [OBSOLETE - DX 20190717]         // //DX 20190226 - fast return, no need to check other LFAs if a match is found - START
// [OBSOLETE - DX 20190717]         if(minMis<0.1 && !optimize_match){
// [OBSOLETE - DX 20190717]           return;
// [OBSOLETE - DX 20190717]         }
// [OBSOLETE - DX 20190717]         // //DX 20190226 - fast return, no need to check other LFAs if a match is found - END
// [OBSOLETE - DX 20190717]         // DX 20190318 - START
// [OBSOLETE - DX 20190717]         if(test_one_lfa_only){
// [OBSOLETE - DX 20190717]           return;
// [OBSOLETE - DX 20190717]         }
// [OBSOLETE - DX 20190717]         // DX 20190318 - START
// [OBSOLETE - DX 20190717]       } 
// [OBSOLETE - DX 20190717]     } 
// [OBSOLETE - DX 20190717]   }  
// [OBSOLETE - DX 20190717] }

// ***************************************************************************
// structureSearch
// ***************************************************************************
namespace compare{
  bool structureSearch(
			const xstructure& xstr1, 
			const xstructure& xstr_supercell, //DX 20190530 - added "_supercell"; more descriptive 
      const vector<double>& all_nn1, 
      const string& lfa, 
      const int type_match, 
			const vector<xmatrix<double> >& lattices,
			const vector<xmatrix<double> >& clattices, 
			const vector<double>& latt_devs, 
      const uint start_index, const uint end_index,
      double& min_misfit, double& min_latt_dev, 
      double& min_coordinate_dis, double& min_failure,
      double& min_magnetic_dis, double& min_magnetic_failure,
      vector<uint>& index_match_1, vector<uint>& index_match_2,
      vector<double>& min_distances,
			vector<xstructure>& vprotos,
      bool optimize_match){ 

    bool LDEBUG=(FALSE || XHOST.DEBUG);
    bool VERBOSE=false;

    double mis=1;  
    double mag_dis=0.0; double mag_fail=0.0;
    xstructure proto;
    //xstructure xstr2_tmp = xstr2;
   

    vector<string> species_str1=sortSpeciesByFrequency(xstr1);
    deque<_atom> xstr1_atoms;
    for(uint i=0;i<species_str1.size();i++){
      for(uint j=0;j<xstr1.atoms.size();j++){
        if(species_str1[i]==xstr1.atoms[j].name){
          xstr1_atoms.push_back(xstr1.atoms[j]);
        }
      }
    }

    for(uint p=start_index;p<end_index;p++){ //DX 20191107 switching end index convention <= vs <
      if(LDEBUG){
        cerr << "compare::structureSearch: Trying lattice " << p << endl;
        cerr << "lattice=" << lattices[p] << endl;
      }

      // ---------------------------------------------------------------------------
      // lattice rotation (beta) 
      xmatrix<double> lattice_rotation = aurostd::inverse(lattices[p])*clattices[p];
      if(LDEBUG){
        cerr << "rotation between lattice " << lattices[p] << endl;
        cerr << "and clattice: " << clattices[p] << endl;
        cerr << "is " << lattice_rotation << endl;
        cerr << "validate (lattice * rotation =? clattice) : " << lattices[p]*lattice_rotation << endl;
      }

      // ---------------------------------------------------------------------------
      // make smaller lattice the new lattice in the supercell structure 
      // note: lattices[p] are oriented wrt to supercell (it has to be), otherwise could break periodicity
      proto=xstr_supercell; //DX 20190530 - added "_supercell"; more descriptive
      proto.lattice=lattices[p];

      // ---------------------------------------------------------------------------
      // C2F - (i.e., will provide fractional coordinates wrt to new lattice) 
      // AND remove all atoms outside unit cell based on fractional coordinates
      // speed increase: ensure this is in cell before computing F2C 
      // (don't calculate unnecessary matrix-vector multiplication)
      // Note: C2F (done later) changes lattice to one that is aligned with Cartesian directions (a along +X, etc.) 
      //       this is like rotating the global coordinates, therefore, fpos does not change
      deque<_atom> new_basis_2;
      for(uint iat=0;iat<proto.atoms.size();iat++){
	      proto.atoms[iat].fpos=C2F(proto.lattice,proto.atoms[iat].cpos);
        if(atomInCell(proto.atoms[iat],0.05)){ //DX 20191125 - soft cutoff, using robust MapAtom later on resulting subset 
          new_basis_2.push_back(proto.atoms[iat]);
        }
      }
      
      xstructure proto_new;
      proto_new.title=proto.title;
      proto_new.lattice=clattices[p];
      
      // DX NEW - START =======================
      xmatrix<double> f2c = trasp(proto_new.lattice); //DX 20190717
      xmatrix<double> c2f = aurostd::inverse(trasp(proto_new.lattice)); //DX 20190717
      //DX 20190717 [OBSOLETE] xmatrix<double> f2c = trasp(proto.lattice);
      //DX 20190717 [OBSOLETE] xmatrix<double> c2f = aurostd::inverse(trasp(proto.lattice));
      bool skew = false;
      double tol=0.01;
      
      deque<_atom> new_basis;
      for(uint j=0;j<new_basis_2.size();j++){
        bool duplicate_lattice_point=false;
        for(uint a=0; a<new_basis.size(); a++){
          xvector<double> tmp = BringInCell(new_basis_2[j].fpos,1e-10);
          if(SYM::MapAtom(new_basis[a].fpos,tmp,proto_new.lattice,f2c,skew,tol)){
            duplicate_lattice_point=true;
            break;
          }
        }
        if(duplicate_lattice_point==false){
          new_basis_2[j].fpos = BringInCell(new_basis_2[j].fpos,1e-10);
          new_basis_2[j].cpos = f2c*new_basis_2[j].fpos;
          new_basis.push_back(new_basis_2[j]);
        }
      }
      std::stable_sort(new_basis.begin(),new_basis.end(),sortAtomsNames); //DX 20190709 - need to sort now
      proto_new.atoms = new_basis;
      proto_new.BringInCell(1e-10); 
      proto_new.FixLattices();
      proto_new.SpeciesPutAlphabetic();
      deque<int> sizes = SYM::arrange_atoms(new_basis);
      proto_new = pflow::SetNumEachType(proto_new, sizes);
      proto_new.species = proto.species; //DX 20190718
      proto = proto_new;
      
      if(sameSpecies(proto,xstr1,false)){
        vector<string> species_str2=sortSpeciesByFrequency(proto);
        vector<double> all_nn_proto;
        bool all_nn_calculated = false;
        for(uint iat=0; iat<proto.atoms.size();iat++){
          if(proto.atoms[iat].name==lfa){
            proto.ShifOriginToAtom(iat);
            proto.BringInCell(1e-10);
            if(VERBOSE){
              cerr << "compare::structureSearch: orig structure " << xstr1 << endl;
              cerr << "compare::structureSearch: structure " << proto << endl;
            }
            deque<_atom> proto_atoms;
            for(uint i=0;i<species_str2.size();i++){
              for(uint j=0;j<proto.atoms.size();j++){
                if(species_str2[i]==proto.atoms[j].name){
                  proto_atoms.push_back(proto.atoms[j]);
                }
              }
            }
            vector<uint> im1, im2;
            vector<double> min_dists;
            if(findMatch(xstr1_atoms,proto_atoms,proto.lattice,im1,im2,min_dists,type_match)){;
              if(VERBOSE){
                for(uint m=0;m<im1.size();m++){
                  cerr << "compare::structureSearch: " << im1[m] << " == " << im2[m] << " : dist=" << min_dists[m] << endl;
                }
              }
              double cd, f;
              // Only calculate the NN for the proto if we found suitable matches.  
              // Only calculate once, nothing changes between shifts to origin (affine)
              if(!all_nn_calculated){
                all_nn_proto = computeNearestNeighbors(proto);
                if(VERBOSE){
                  cerr << "compare::structureSearch: Nearest neighbors:" << endl;
                  for(uint a=0;a<all_nn_proto.size();a++){
                    cerr << "compare::structureSearch: Nearest neighbor distance from " << a << " atom: " << all_nn_proto[a] << endl;
                  }
                }
                all_nn_calculated = true;
              }
              coordinateDeviation(xstr1,proto,all_nn1,all_nn_proto,im1,im2,min_dists,cd,f);
              if((xstr1.atoms[0].spin_is_given && proto.atoms[0].spin_is_given) || 
                 (xstr1.atoms[0].noncoll_spin_is_given && proto.atoms[0].noncoll_spin_is_given)){ 
                magneticDeviation(xstr1,proto,im1,im2,mag_dis,mag_fail);
                mis=computeMagneticMisfit(latt_devs[p],cd,f,mag_dis,mag_fail);
                if(LDEBUG){
                  cerr << "with spin: mis,latt_dev,cd,f,mag_dis: " << mis << ", " <<latt_devs[p] << ", " << cd << ", " << f << ", " << mag_dis << ", " << mag_fail <<  endl;
                  double tmp_mis=computeMisfit(latt_devs[p],cd,f);
                  cerr << "without spin: mis,latt_dev,cd,f: " << tmp_mis << ", " <<latt_devs[p] << ", " << cd << ", " << f <<  endl;
                }
              }
              else{
                mis=computeMisfit(latt_devs[p],cd,f);
                if(LDEBUG){
                  cerr << "mis,latt_dev,cd,f: " << mis << ", " <<latt_devs[p] << ", " << cd << ", " << f <<  endl;
                }
              }
              if(mis<min_misfit){
                //cerr << "storing: " << proto << endl;
                vprotos.clear();
                vprotos.push_back(proto);
                min_misfit=mis;
                min_latt_dev=latt_devs[p];
                min_coordinate_dis=cd;
                min_failure=f;
                min_magnetic_dis=mag_dis;
                min_magnetic_failure=mag_fail;
                index_match_1 = im1;
                index_match_2 = im2;
                min_distances = min_dists;
              }
              // If we want to simply find a match and not find the best match, we can exit early
	            if(mis<0.1 && !optimize_match) {
                return true;
              }
            }
          }
        }
      }// end of if protos.size()...
      else{
        if(LDEBUG){
          cerr << "compare::structureSearch: Atom counts do not match: orig=" << aurostd::joinWDelimiter(xstr1.num_each_type,",") << " vs test=" << aurostd::joinWDelimiter(proto.num_each_type,",") << endl;
        }
      }
    }
    return true;
  }  
}

// ***************************************************************************
// Quadruplet Search
// ***************************************************************************
namespace compare{
  void quadrupletSearch(const xmatrix<double>& q1, const xstructure& xstr_LFA_supercell, 
      const xstructure& xstr,
      vector<xvector<double> >& lattice_vecs, vector<vector<uint> >& ij_index){

    // This function scans through the possible quadruplets (sets of 4 LFA atoms) i
    // to find a lattice which is commensurate with the reference structure (xstr1). 
    // This function is parallelized since it is the time-limiting function.

    bool LDEBUG=(FALSE || XHOST.DEBUG);
    string function_name = "compare::quadrupletSearch()";
    bool relative_tolerance=true;

    double min_q1_a = 0.0; double max_q1_a = 0.0;
    double min_q1_b = 0.0; double max_q1_b = 0.0;
    double min_q1_c = 0.0; double max_q1_c = 0.0;

    if(relative_tolerance){
      min_q1_a = aurostd::modulus(q1(1))-aurostd::modulus(q1(1))*0.1;
      max_q1_a = aurostd::modulus(q1(1))+aurostd::modulus(q1(1))*0.1;
      min_q1_b = aurostd::modulus(q1(2))-aurostd::modulus(q1(2))*0.1;
      max_q1_b = aurostd::modulus(q1(2))+aurostd::modulus(q1(2))*0.1;
      min_q1_c = aurostd::modulus(q1(3))-aurostd::modulus(q1(3))*0.1;
      max_q1_c = aurostd::modulus(q1(3))+aurostd::modulus(q1(3))*0.1;
    }
    else{
      min_q1_a = aurostd::modulus(q1(1))-1.0;
      max_q1_a = aurostd::modulus(q1(1))+1.0;
      min_q1_b = aurostd::modulus(q1(2))-1.0;
      max_q1_b = aurostd::modulus(q1(2))+1.0;
      min_q1_c = aurostd::modulus(q1(3))-1.0;
      max_q1_c = aurostd::modulus(q1(3))+1.0;
    }

    if(LDEBUG) {
      cerr << function_name << ": Lattice parameters: " << aurostd::modulus(q1(1)) << ", " << aurostd::modulus(q1(2)) << ", " << aurostd::modulus(q1(3)) << endl;
      cerr << function_name << ": Modulus search range for lattice vector a: " << min_q1_a << " - " << max_q1_a << endl;
      cerr << function_name << ": Modulus search range for lattice vector b: " << min_q1_b << " - " << max_q1_b << endl;
      cerr << function_name << ": Modulus search range for lattice vector c: " << min_q1_c << " - " << max_q1_c << endl;
    }

    xvector<double> tmp_vec;
    double tmp_mod = 0.0;
    
    // Search all possible vectors with modulus comparable to one of the lattice vectors 
    for(uint i=0; i<xstr_LFA_supercell.atoms.size(); i++){
      //DX TEST for(uint j=i+1; j<xstr_LFA_supercell.atoms.size(); j++){ //upper triangular
      //DX TEST   tmp_vec = xstr_LFA_supercell.atoms[j].cpos-xstr_LFA_supercell.atoms[i].cpos;
      uint j=0;
      tmp_vec = xstr_LFA_supercell.atoms[i].cpos;
      tmp_mod = aurostd::modulus(tmp_vec);
      if((tmp_mod <= max_q1_a && tmp_mod >= min_q1_a) || 
          (tmp_mod <= max_q1_b && tmp_mod >= min_q1_b) || 
          (tmp_mod <= max_q1_c && tmp_mod >= min_q1_c)){ 
        bool vec_stored = false;
        for(uint p=0;p<lattice_vecs.size();p++){
          if(identical(lattice_vecs[p],tmp_vec,1e-3)){ //DX 20190318 - changed from -10 to -3
            vec_stored = true;
            break;
          }
        }       
        if(vec_stored == false){
          lattice_vecs.push_back(tmp_vec);
          // Store indices of atoms comprising the vector
          vector<uint> ij;
          ij.push_back(i); ij.push_back(j);
          ij_index.push_back(ij); 
          // Store negative (may not be needed)
          //lattice_vecs.push_back(-tmp_vec);
          //vector<uint> ji;
          //ji.push_back(j); ji.push_back(i);
          //ij_index.push_back(ji); 
        }
      }
      //DX TEST }
    }

    if(LDEBUG) {
      cerr << function_name << ": Number of potential lattice vectors: " << lattice_vecs.size() << endl;
    } 

    // ---------------------------------------------------------------------------
    // check if vectors preserve crystal periodicity
    // if only one LFA atom in unit cell -> lattice point -> vectors=lattice vectors (by definition)
    if(aurostd::min(xstr.num_each_type)!=1){
      // Removing non-periodic lattice vectors
      vector<xvector<double> > lattice_vecs_periodic;
      for(uint i=0;i<lattice_vecs.size();i++){
        if(vectorPeriodic(lattice_vecs[i],xstr,ij_index[i][0],ij_index[i][1])){ //DX 20190701 - xstr_LFA_supercell to xstr
          lattice_vecs_periodic.push_back(lattice_vecs[i]);
          //DX 20190318 [OBSOLETE] lattice_vecs_periodic.push_back(-lattice_vecs[i]);
        }
      }
      //vector<xvector<double> > final_lattice_vecs = lattice_vecs_periodic; //DX 20190320
      //DX NOT NEEDED ANYMORE, ALREADY ACCOUNTED FOR - START
      //DX 20190318 - only store negative if not a duplicate - START
      /*
         for(uint i=0;i<lattice_vecs_periodic.size();i++){ //DX 20190320
         xvector<double> tmp = -lattice_vecs_periodic[i];
         bool vec_stored = false;
         for(uint p=0;p<final_lattice_vecs.size();p++){
         if(identical(final_lattice_vecs[p],tmp,1e-3)){
         vec_stored = true;
         break;
         }
         }       
         if(!vec_stored){
         final_lattice_vecs.push_back(tmp);
         }
         }
      //DX 20190318 - only store negative if not a duplicate - END
      */
      //DX NOT NEEDED ANYMORE, ALREADY ACCOUNTED FOR - END
      lattice_vecs = lattice_vecs_periodic; //DX 20190320
    }
    if(LDEBUG) {
      cerr << function_name << ": Number of lattice vectors (preserves periodicity): " << lattice_vecs.size() << endl;
      for(uint i=0;i<lattice_vecs.size();i++){
        cerr << function_name << ": lattice vector " << i << ": " << lattice_vecs[i] << " (" << aurostd::modulus(lattice_vecs[i]) << ")" << endl; 
      }
    } 
  }
}

// ***************************************************************************
// Build All Lattices
// ***************************************************************************
namespace compare{
  bool buildSimilarLattices(vector<xvector<double> >& translation_vectors, xmatrix<double>& q1, double& xstr1_vol, double& abs_det_q1, 
                            xvector<double>& abc_angles_q1, vector<xmatrix<double> >& lattices, vector<xmatrix<double> >& clattices, 
                            vector<double>& latt_devs, const bool& optimize_match){

    bool LDEBUG=(FALSE || XHOST.DEBUG);
    bool VERBOSE=false;
    string function_name = "compare::buildSimilarLattices():";

    // ---------------------------------------------------------------------------
    // sort via smallest misfit for speed up
    bool sort_via_lattice_deviation = true; //DX 20190626 - speed increase
    bool relative_tolerance = false; //DX 20190703

    vector<double> D1,F1;
    cellDiagonal(q1,D1,F1,1);

    double tol_vol=0.1;
    double det_tol=tol_vol*abs_det_q1;

    // ---------------------------------------------------------------------------
    // tolerance for lattice vectors: relative or absolute 
    double tol_a=1e9; double tol_b=1e9; double tol_c=1e9;
    if(relative_tolerance){
      tol_a=abc_angles_q1[1]*0.3;
      tol_b=abc_angles_q1[2]*0.3;
      tol_c=abc_angles_q1[3]*0.3;
    }
    else{
      tol_a=1.0; tol_b=1.0; tol_c=1.0; // 1 Angstrom
    }

    // ---------------------------------------------------------------------------
    // LDEBUG: print lattice tolerances 
    if(LDEBUG) {
      if(relative_tolerance){
        cerr << function_name << " Tolerance for a (Angstroms): " << tol_a << endl;
        cerr << function_name << " Tolerance for b (Angstroms): " << tol_b << endl;
        cerr << function_name << " Tolerance for c (Angstroms): " << tol_c << endl;
        cerr << function_name << " Tolerance for alpha (degrees): " << abc_angles_q1[4]*0.3 << endl;
        cerr << function_name << " Tolerance for beta (degrees): " << abc_angles_q1[5]*0.3 << endl;
        cerr << function_name << " Tolerance for gamma (degrees): " << abc_angles_q1[6]*0.3 << endl;
      }
      else{
        cerr << function_name << " Tolerance for a (Angstroms): " << tol_a << endl;
        cerr << function_name << " Tolerance for b (Angstroms): " << tol_b << endl;
        cerr << function_name << " Tolerance for c (Angstroms): " << tol_c << endl;
        cerr << function_name << " Tolerance for alpha (degrees): " << 5 << endl;
        cerr << function_name << " Tolerance for beta (degrees): " << 5 << endl;
        cerr << function_name << " Tolerance for gamma (degrees): " << 5 << endl;
      }
    }

    xmatrix<double> tmp_lattice(3,3);
    xmatrix<double> tmp_clatt(3,3);

    // ---------------------------------------------------------------------------
    // compute lenths of possible lattices before-hand (faster than on-the-fly)
    int store=0;
    vector<double> translations_mod;
    for(uint i=0;i<translation_vectors.size();i++){
      translations_mod.push_back(aurostd::modulus(translation_vectors[i]));
    }
    if(LDEBUG) { cerr << function_name << " Number of lattice vectors: " << translation_vectors.size() << endl; }

    // ---------------------------------------------------------------------------
    // build all possible unit cells with combinations of lattice vectors 
    // (order matters, hence not upper triangular)
    for(uint i=0;i<translation_vectors.size();i++){
      // ---------------------------------------------------------------------------
      // check lattice vector length: a
      if(abs(translations_mod[i]-abc_angles_q1[1])<tol_a){ //check a
        for(uint j=0;j<translation_vectors.size();j++){
          if(j!=i){
            // ---------------------------------------------------------------------------
            // check lattice vector length: b
            if(abs(translations_mod[j]-abc_angles_q1[2])<tol_b){ // check b
              for(uint k=0;k<translation_vectors.size();k++){
                if(k!=i && k!=j){
                  // ---------------------------------------------------------------------------
                  // check lattice vector length: c
                  if(abs(translations_mod[k]-abc_angles_q1[3])<tol_c){ //check c
                    tmp_lattice = SYM::xvec2xmat(translation_vectors[i],translation_vectors[j],translation_vectors[k]);         
                    // ---------------------------------------------------------------------------
                    // check determinant 
                    if(abs(abs_det_q1-abs(det(tmp_lattice))) < det_tol){ //check determinant/volume
                      xvector<double> abc_angles_q2=Getabc_angles(tmp_lattice,DEGREES);
                      // ---------------------------------------------------------------------------
                      // check angles
                      if(checkTolerance(abc_angles_q1,abc_angles_q2)==false){
                        double tmp_latt_dev = checkLatticeDeviation(xstr1_vol,tmp_lattice,D1,F1);
                        // ---------------------------------------------------------------------------
                        // check lattice deviation (time-saver) 
                        // case 1: NOT optimize match: keep lattices with deviation smaller than Burzlaff's matching requirement)
                        //         otherwise, there is no possible way that it could match with anything 
                        // case 2: optimize match: keep lattices with deviation smaller than Burzlaff's same-family requirement)
                        // otherwise, there is no possible way that it could match with anything or be in the same-family
                        if((!optimize_match && tmp_latt_dev <= 0.1) || (optimize_match && tmp_latt_dev <= 0.2)) { //fast match doesn't care about finding same family information //DX 20190318 - removed unique since it doesn't exist yet
                          // ---------------------------------------------------------------------------
                          // now check uniqueness (this is more expensive than checking lattice deviation, hence why it is further in nesting) 
                          bool unique = true;
                          uint placement_index = lattices.size(); //DX 20190626 //default to the end
                          for(uint t=0;t<lattices.size();t++){
                            if(identical(tmp_lattice,lattices[t],1e-10)){
                              unique=false;
                              break;
                            }
                            // store placement/index based on lattice deviation 
                            if(sort_via_lattice_deviation && tmp_latt_dev < latt_devs[t] && placement_index == lattices.size()){ // third condition necessary; otherwise it could move down in order
                              placement_index = t;
                            }
                          }
                          if(unique){
                            // ---------------------------------------------------------------------------
                            // order/re-order by minimum lattice deviation (speed increase: more likely to find matches faster) 
                            // append to the end 
                            if(placement_index==lattices.size()){ // push_back: either it is the first or it goes to the end
                              lattices.push_back(tmp_lattice); // stores original original orientation
                              tmp_clatt=GetClat(abc_angles_q2[1],abc_angles_q2[2],abc_angles_q2[3],abc_angles_q2[4],abc_angles_q2[5],abc_angles_q2[6]);
                              clattices.push_back(tmp_clatt); // store Cartesian lattice, alignes with XYZ coordinates
                              latt_devs.push_back(tmp_latt_dev);
                            }
                            // insert to certain location via index 
                            else{
                              lattices.insert(lattices.begin()+placement_index, tmp_lattice); // stores original original orientation
                              tmp_clatt=GetClat(abc_angles_q2[1],abc_angles_q2[2],abc_angles_q2[3],abc_angles_q2[4],abc_angles_q2[5],abc_angles_q2[6]);
                              clattices.insert(clattices.begin()+placement_index, tmp_clatt); // store Cartesian lattice, alignes with XYZ coordinates
                              latt_devs.insert(latt_devs.begin()+placement_index, tmp_latt_dev);
                            }
                            store++;
                          }
                        }
                      }
                    }
                  }
                }
              }
            }
          }
        }
      }
    }

    // ---------------------------------------------------------------------------
    // print lattices and corresponding lattice deviation 
    if(VERBOSE){
      cerr << "q1: " << q1 << endl;
      cerr << "det(q1): " << det(q1) << endl;
      cerr << "abc angles q1: " << abc_angles_q1 << endl;
      for(uint i=0;i<lattices.size();i++){
        cerr << function_name << endl << " lattice: " << endl << lattices[i] << endl << " clattice: " << clattices[i] << endl << " volume: " << det(lattices[i]) << endl << " lattice deviation: " << endl << latt_devs[i] << endl;
        xvector<double> abc_angles_q2=Getabc_angles(lattices[i],DEGREES);
        cerr << "abc angles: " << abc_angles_q2 << endl;
      }
    }

    return true;
  }
}

// ***************************************************************************
// checkLatticeDeviation
// ***************************************************************************
namespace compare{
  double checkLatticeDeviation(double& xstr1_vol, xmatrix<double>& q2,vector<double>& D1,vector<double>& F1){
    double scale=xstr1_vol/(aurostd::abs(aurostd::det(q2)));
    scale=pow(scale,0.3333);
    vector<double> D2,F2;
    cellDiagonal(q2,D2,F2,scale);
    double latt_dev=latticeDeviation(D1,D2,F1,F2);
    return latt_dev;
  }
}

// [OBSOLETE - DX 20190717] // ***************************************************************************
// [OBSOLETE - DX 20190717] // Internal structure
// [OBSOLETE - DX 20190717] // ***************************************************************************
// [OBSOLETE - DX 20190717] namespace compare{
// [OBSOLETE - DX 20190717]   bool structureSearch(const string& lfa, 
// [OBSOLETE - DX 20190717]                         const vector<double>& all_nn1, 
// [OBSOLETE - DX 20190717] 			const xstructure& xstr_supercell, //DX 20190530 - added "_supercell"; more descriptive 
// [OBSOLETE - DX 20190717] 			vector<xstructure>& vprotos, xstructure& xstr1, const xstructure& xstr2, 
// [OBSOLETE - DX 20190717] 			const int& type_match, double& possible_minMis,
// [OBSOLETE - DX 20190717] 			vector<xmatrix<double> >& lattices,
// [OBSOLETE - DX 20190717] 			vector<xmatrix<double> >& clattices, 
// [OBSOLETE - DX 20190717] 			vector<double>& latt_devs, 
// [OBSOLETE - DX 20190717] 			const bool& optimize_match){ 
// [OBSOLETE - DX 20190717] 
// [OBSOLETE - DX 20190717] 
// [OBSOLETE - DX 20190717]     bool LDEBUG=(false || XHOST.DEBUG);
// [OBSOLETE - DX 20190717] 
// [OBSOLETE - DX 20190717]     double mis=1;  
// [OBSOLETE - DX 20190717]     xstructure proto;
// [OBSOLETE - DX 20190717]     int flag=0;
// [OBSOLETE - DX 20190717]     xstructure xstr2_tmp = xstr2;
// [OBSOLETE - DX 20190717] 
// [OBSOLETE - DX 20190717]     for(uint p=0;p<lattices.size();p++){
// [OBSOLETE - DX 20190717]       if(LDEBUG) {
// [OBSOLETE - DX 20190717]         cerr << "compare::structureSearch: Trying lattice " << p << endl;
// [OBSOLETE - DX 20190717]       }
// [OBSOLETE - DX 20190717]       proto=xstr_supercell; //DX 20190530 - added "_supercell"; more descriptive
// [OBSOLETE - DX 20190717]       proto.lattice=lattices[p];
// [OBSOLETE - DX 20190717] 
// [OBSOLETE - DX 20190717]       // Transform
// [OBSOLETE - DX 20190717]       for(uint iat=0;iat<proto.atoms.size();iat++){
// [OBSOLETE - DX 20190717] 	proto.atoms[iat].fpos=C2F(proto.lattice,proto.atoms[iat].cpos);
// [OBSOLETE - DX 20190717]       }
// [OBSOLETE - DX 20190717]       proto.lattice=clattices[p];
// [OBSOLETE - DX 20190717] 	for(uint iat=0;iat<proto.atoms.size();iat++){
// [OBSOLETE - DX 20190717] 	proto.atoms[iat].cpos=F2C(proto.lattice,proto.atoms[iat].fpos);
// [OBSOLETE - DX 20190717]       }
// [OBSOLETE - DX 20190717]       xstructure proto_new;
// [OBSOLETE - DX 20190717]       proto_new.title=proto.title;
// [OBSOLETE - DX 20190717]       proto_new.lattice=clattices[p];
// [OBSOLETE - DX 20190717] 
// [OBSOLETE - DX 20190717]       // DX NEW - START =======================
// [OBSOLETE - DX 20190717]       xmatrix<double> f2c = trasp(proto.lattice);
// [OBSOLETE - DX 20190717]       xmatrix<double> c2f = aurostd::inverse(trasp(proto.lattice));
// [OBSOLETE - DX 20190717]       bool skew = false;
// [OBSOLETE - DX 20190717]       double tol=0.01;
// [OBSOLETE - DX 20190717]       deque<_atom> new_basis;
// [OBSOLETE - DX 20190717]       for(uint j=0;j<proto.atoms.size();j++){
// [OBSOLETE - DX 20190717] 	if(new_basis.size()==0){
// [OBSOLETE - DX 20190717] 	  proto.atoms[j].fpos = BringInCell(proto.atoms[j].fpos,1e-10);
// [OBSOLETE - DX 20190717] 	  proto.atoms[j].cpos = f2c*proto.atoms[j].fpos;
// [OBSOLETE - DX 20190717] 	  new_basis.push_back(proto.atoms[j]);
// [OBSOLETE - DX 20190717] 	  //proto_new.AddAtom(proto.atoms[j]);
// [OBSOLETE - DX 20190717] 	}
// [OBSOLETE - DX 20190717] 	else {
// [OBSOLETE - DX 20190717] 	  bool duplicate_lattice_point=false;
// [OBSOLETE - DX 20190717] 	  for(uint a=0; a<new_basis.size(); a++){
// [OBSOLETE - DX 20190717] 	    xvector<double> tmp = BringInCell(proto.atoms[j].fpos,1e-10);
// [OBSOLETE - DX 20190717] 	    if(SYM::MapAtom(new_basis[a].fpos,tmp,c2f,f2c,skew,tol)){
// [OBSOLETE - DX 20190717] 	      duplicate_lattice_point=true;
// [OBSOLETE - DX 20190717] 	      break;
// [OBSOLETE - DX 20190717] 	    }
// [OBSOLETE - DX 20190717] 	  }
// [OBSOLETE - DX 20190717] 	  if(duplicate_lattice_point==false){
// [OBSOLETE - DX 20190717] 	    proto.atoms[j].fpos = BringInCell(proto.atoms[j].fpos,1e-10);
// [OBSOLETE - DX 20190717] 	    proto.atoms[j].cpos = f2c*proto.atoms[j].fpos;
// [OBSOLETE - DX 20190717] 	    new_basis.push_back(proto.atoms[j]);
// [OBSOLETE - DX 20190717] 	    //proto_new.AddAtom(proto.atoms[j]);
// [OBSOLETE - DX 20190717] 	  }
// [OBSOLETE - DX 20190717] 	}
// [OBSOLETE - DX 20190717]       }
// [OBSOLETE - DX 20190717]       proto_new.atoms = new_basis;
// [OBSOLETE - DX 20190717]       proto_new.BringInCell(1e-10); 
// [OBSOLETE - DX 20190717]       proto_new.FixLattices();
// [OBSOLETE - DX 20190717]       proto_new.SpeciesPutAlphabetic();
// [OBSOLETE - DX 20190717]       deque<int> sizes = SYM::arrange_atoms(new_basis);
// [OBSOLETE - DX 20190717]       proto_new = pflow::SetNumEachType(proto_new, sizes);
// [OBSOLETE - DX 20190717]       proto = proto_new;
// [OBSOLETE - DX 20190717]       if(sameSpecies(proto,xstr1,false)){
// [OBSOLETE - DX 20190717] 	vector<double> all_nn_proto;
// [OBSOLETE - DX 20190717] 	bool all_nn_calculated = false;
// [OBSOLETE - DX 20190717] 	for(uint iat=0; iat<proto.atoms.size();iat++){
// [OBSOLETE - DX 20190717] 	  if(proto.atoms[iat].name==lfa){
// [OBSOLETE - DX 20190717] 	    proto.ShifOriginToAtom(iat);
// [OBSOLETE - DX 20190717] 	    proto.BringInCell(1e-10);
// [OBSOLETE - DX 20190717]             if(LDEBUG){
// [OBSOLETE - DX 20190717]               cerr << "compare::structureSearch: orig structure " << xstr1 << endl;
// [OBSOLETE - DX 20190717]               cerr << "compare::structureSearch: structure " << proto << endl;
// [OBSOLETE - DX 20190717]             }
// [OBSOLETE - DX 20190717] 	    vector<uint> im1, im2;
// [OBSOLETE - DX 20190717] 	    vector<double> min_dists;
// [OBSOLETE - DX 20190717] 	    if(findMatch(xstr1,proto,im1,im2,min_dists,type_match)){;
// [OBSOLETE - DX 20190717]               for(uint m=0;m<im1.size();m++){
// [OBSOLETE - DX 20190717]                 cerr << im1[m] << " == " << im2[m] << " : dist=" << min_dists[m] << endl;
// [OBSOLETE - DX 20190717]               }
// [OBSOLETE - DX 20190717] 	      double cd, f;
// [OBSOLETE - DX 20190717] 	      // Only calculate the NN for the proto if we found suitable matches.  
// [OBSOLETE - DX 20190717] 	      // Only calculate once, nothing changes between shifts to origin (affine)
// [OBSOLETE - DX 20190717] 	      if(!all_nn_calculated){
// [OBSOLETE - DX 20190717]                 all_nn_proto = computeNearestNeighbors(proto);
// [OBSOLETE - DX 20190717] 		if(LDEBUG) {
// [OBSOLETE - DX 20190717] 		  cerr << "compare::structureSearch: Nearest neighbors:" << endl;
// [OBSOLETE - DX 20190717] 		  for(uint a=0;a<all_nn_proto.size();a++){
// [OBSOLETE - DX 20190717] 		    cerr << "compare::structureSearch: Nearest neighbor distance from " << a << " atom: " << all_nn_proto[a] << endl;
// [OBSOLETE - DX 20190717] 		  }
// [OBSOLETE - DX 20190717] 		}
// [OBSOLETE - DX 20190717] 		all_nn_calculated = true;
// [OBSOLETE - DX 20190717]               }
// [OBSOLETE - DX 20190717] 	      coordinateDeviation(xstr1,proto,all_nn1,all_nn_proto,im1,im2,min_dists,cd,f);
// [OBSOLETE - DX 20190717] 	      mis=computeMisfit(latt_devs[p],cd,f);
// [OBSOLETE - DX 20190717] 	      //if(LDEBUG) {
// [OBSOLETE - DX 20190717] 	      //  cerr << "mis,latt_dev,cd,f: " << mis << ", " <<latt_devs[p] << ", " << cd << ", " << f <<  endl;
// [OBSOLETE - DX 20190717] 	      //}
// [OBSOLETE - DX 20190717] 	      if(flag==0){
// [OBSOLETE - DX 20190717] 	        flag=1;
// [OBSOLETE - DX 20190717] 		//cerr << "storing: " << proto << endl;
// [OBSOLETE - DX 20190717] 		vprotos.push_back(proto);
// [OBSOLETE - DX 20190717] 		possible_minMis=mis;
// [OBSOLETE - DX 20190717] 	      }
// [OBSOLETE - DX 20190717] 	      else {
// [OBSOLETE - DX 20190717] 	        if(mis<possible_minMis){
// [OBSOLETE - DX 20190717] 		  vprotos.clear();
// [OBSOLETE - DX 20190717] 		  possible_minMis=mis;
// [OBSOLETE - DX 20190717] 		  //cerr << "storing: " << proto << endl;
// [OBSOLETE - DX 20190717] 		  vprotos.push_back(proto); //to here
// [OBSOLETE - DX 20190717] 		}
// [OBSOLETE - DX 20190717] 	      }
// [OBSOLETE - DX 20190717]               // If we want to simply find a match and not find the best match, we can exit early
// [OBSOLETE - DX 20190717] 	      if(mis<0.1 && !optimize_match) {
// [OBSOLETE - DX 20190717]                 return true;
// [OBSOLETE - DX 20190717] 	        //DEBUGGING
// [OBSOLETE - DX 20190717] 		//cerr <<"Winning combo: "<<i<<","<<j<<","<<k<<","<<w<<endl;
// [OBSOLETE - DX 20190717] 		//cerr << "proto.lattice: " << proto.lattice << endl;
// [OBSOLETE - DX 20190717] 		//cerr << "lattice(1): " << modulus(proto.lattice(1)) << endl;
// [OBSOLETE - DX 20190717] 		//cerr << "lattice(2): " << modulus(proto.lattice(2)) << endl;
// [OBSOLETE - DX 20190717] 		//cerr << "lattice(3): " << modulus(proto.lattice(3)) << endl;
// [OBSOLETE - DX 20190717] 	      }
// [OBSOLETE - DX 20190717] 	    }
// [OBSOLETE - DX 20190717] 	  }
// [OBSOLETE - DX 20190717] 	}
// [OBSOLETE - DX 20190717]       }// end of if protos.size()...
// [OBSOLETE - DX 20190717]     }
// [OBSOLETE - DX 20190717]     return true;
// [OBSOLETE - DX 20190717]   }
// [OBSOLETE - DX 20190717] }
//---------------------------------------------------------------

// ***************************************************************************
// get prototype designations 
// ***************************************************************************
namespace compare{
  void getPrototypeDesignations(vector<StructurePrototype>& prototypes, uint start_index, uint end_index){
    
    // if end index is default (i.e., AUROSTD_MAX_UINT), then generate over entire range
    if(end_index == AUROSTD_MAX_UINT){ end_index=prototypes.size(); }

    for(uint i=start_index;i<end_index;i++){ //DX 20191107 switching end index convention <= vs <
      anrl::structure2anrl(prototypes[i].structure_representative,false); //DX 20190829 - false for do not recalulate symmetry, save time
    }
  }
}

// AFLOW-XTAL-MATCH (compare crystal structures) - Functions
// Written by David Hicks (david.hicks@duke.edu) 
// Contributors: Carlo De Santo
// ***************************************************************************
// *                                                                         *
// *           Aflow STEFANO CURTAROLO - Duke University 2003-2019           *
// *           Aflow DAVID HICKS - Duke University 2014-2019                 *
// *                                                                         *
// ***************************************************************************<|MERGE_RESOLUTION|>--- conflicted
+++ resolved
@@ -857,15 +857,9 @@
           structure_tmp.structure_representative.SetSpecies(structure_tmp.structure_representative.species);
         }
         // check if fake names for same species comparison
-<<<<<<< HEAD
         if(structure_tmp.structure_representative.species[0]=="A" && same_species){
           message << "Atomic species are missing for " << structure_tmp.structure_representative_name << " cannot perform material comparison; skipping structure.";     
-          pflow::logger(function_name, message, FileMESSAGE, logstream, _LOGGER_WARNING_);
-=======
-        if(structure_tmp.representative_structure.species[0]=="A" && same_species){
-          message << "Atomic species are missing for " << structure_tmp.representative_structure_name << " cannot perform material comparison; skipping structure.";     
           pflow::logger(_AFLOW_FILE_NAME_, function_name, message, FileMESSAGE, logstream, _LOGGER_WARNING_);
->>>>>>> 9ddb17da
           continue;
         }
         //DX 20191105 [MOVED LATER - SAME AS SYMMETRY] structure_tmp.environments_LFA= compare::computeLFAEnvironment(xstr1); //DX 20190711
@@ -975,15 +969,9 @@
           structure_tmp.structure_representative.SetSpecies(structure_tmp.structure_representative.species);
         }
         // check if fake names for same species comparison
-<<<<<<< HEAD
         if(structure_tmp.structure_representative.species[0]=="A" && same_species){
           message << "Atomic species are missing for " << structure_tmp.structure_representative_name << " cannot perform material comparison; skipping strucutre.";     
-          pflow::logger(function_name, message, FileMESSAGE, logstream, _LOGGER_WARNING_);
-=======
-        if(structure_tmp.representative_structure.species[0]=="A" && same_species){
-          message << "Atomic species are missing for " << structure_tmp.representative_structure_name << " cannot perform material comparison; skipping strucutre.";     
           pflow::logger(_AFLOW_FILE_NAME_, function_name, message, FileMESSAGE, logstream, _LOGGER_WARNING_);
->>>>>>> 9ddb17da
           continue;
         }
         //DX 20191105 [MOVED LATER - SAME AS SYMMETRY] structure_tmp.environments_LFA=compare::computeLFAEnvironment(structure_tmp.structure_representative); //DX 20190711
@@ -1060,15 +1048,9 @@
         structure_tmp.structure_representative.SetSpecies(structure_tmp.structure_representative.species);
       }
       // check if fake names for same species comparison
-<<<<<<< HEAD
       if(structure_tmp.structure_representative.species[0]=="A" && same_species){
         message << "Atomic species are missing for " << structure_tmp.structure_representative_name << " cannot perform material comparison; skipping strucutre.";     
-        pflow::logger(function_name, message, FileMESSAGE, logstream, _LOGGER_WARNING_);
-=======
-      if(structure_tmp.representative_structure.species[0]=="A" && same_species){
-        message << "Atomic species are missing for " << structure_tmp.representative_structure_name << " cannot perform material comparison; skipping strucutre.";     
         pflow::logger(_AFLOW_FILE_NAME_, function_name, message, FileMESSAGE, logstream, _LOGGER_WARNING_);
->>>>>>> 9ddb17da
         continue;
       }
       //DX 20191105 [MOVED LATER - SAME AS SYMMETRY] structure_tmp.environments_LFA=compare::computeLFAEnvironment(structure_tmp.structure_representative); //DX 20190711
@@ -1232,7 +1214,6 @@
 // ***************************************************************************
 // removeNonGeneratedStructures 
 // ***************************************************************************
-<<<<<<< HEAD
 namespace compare {
 	void removeNonGeneratedStructures(vector<StructurePrototype>& structures){
 
@@ -1246,21 +1227,6 @@
 			}
 		}
 	}
-=======
-namespace compare{
-  bool SVD(xmatrix<double> A){
-    xmatrix<double> ATA = aurostd::trasp(A)*A;
-    //to bidiagonal
-    xmatrix<double> test = ATA;
-    xmatrix<double> Q; 
-    pflow::QRDecomposition_HouseHolder(ATA,Q,test); //CO190808
-    //cerr << "A: " << A << endl;
-    //cerr << "ATA: " << ATA << endl;
-    //cerr << "Q: " << Q << endl;
-    //cerr << "R: " << test << endl;
-    return true;
-  }
->>>>>>> 9ddb17da
 }
 //DX 20191105 - remove non-generated structures - END
   
@@ -1273,6 +1239,8 @@
 //DX 20191108 [OBOSLETE]     //to bidiagonal
 //DX 20191108 [OBOSLETE]     xmatrix<double> test = ATA;
 //DX 20191108 [OBOSLETE]     xmatrix<double> Q = pflow::generalHouseHolderQRDecomposition(test);
+//DX 20191108 [OBOSLETE]     xmatrix<double> Q; 
+//DX 20191108 [OBOSLETE]     pflow::QRDecomposition_HouseHolder(ATA,Q,test); //CO190808
 //DX 20191108 [OBOSLETE]     //cerr << "A: " << A << endl;
 //DX 20191108 [OBOSLETE]     //cerr << "ATA: " << ATA << endl;
 //DX 20191108 [OBOSLETE]     //cerr << "Q: " << Q << endl;
@@ -3821,13 +3789,8 @@
     //bool structures_generated=false;
 
     message << "Running comparisons to remove duplicate compounds ...";
-<<<<<<< HEAD
-    pflow::logger(function_name, message, FileMESSAGE, logstream, _LOGGER_MESSAGE_);
+    pflow::logger(_AFLOW_FILE_NAME_, function_name, message, FileMESSAGE, logstream, _LOGGER_MESSAGE_);
     vector<StructurePrototype> final_prototypes_reduced = compare::runComparisonScheme(num_proc, duplicate_check_schemes, same_species, check_other_groupings, scale_volume, optimize_match, ignore_symmetry, ignore_Wyckoff, ignore_environment, single_comparison_round, clean_unmatched, ICSD_comparison, store_comparison_logs, oss, FileMESSAGE); //DX 20190319 - added FileMESSAGE //DX 20190731 - //DX 20190731 - added ignore_symmetry/Wyckoff/environment //DX 20190822 - add log bool
-=======
-    pflow::logger(_AFLOW_FILE_NAME_, function_name, message, FileMESSAGE, logstream, _LOGGER_MESSAGE_);
-    vector<StructurePrototype> final_prototypes_reduced = compare::runComparisonScheme(num_proc, duplicate_check_schemes, same_species, scale_volume, optimize_match, single_comparison_round, clean_unmatched, ICSD_comparison, oss, FileMESSAGE); //DX 20190319 - added FileMESSAGE 
->>>>>>> 9ddb17da
 
     return final_prototypes_reduced;
 
