// ***************************************************************************
// *                                                                         *
// *           Aflow STEFANO CURTAROLO - Duke University 2003-2021           *
// *                                                                         *
// ***************************************************************************
// Written by Richard H. Taylor
// Updated by David Hicks
// d.hicks@duke.edu

#ifndef _AFLOW_SYMMETRY_SPACEGROUP_CPP_
#define _AFLOW_SYMMETRY_SPACEGROUP_CPP_
#include <string>
#include <vector>
#include <stdio.h>
#include <iostream>
#include <sstream>
#include <map>
#include <algorithm>
#include <pthread.h>
#include "aflow_symmetry_spacegroup.h"
#include "aflow.h"

//======================= Declare global variables ======================= //
//DX20190215 [OBSOLETE]#ifdef AFLOW_SYMMETRY_MULTITHREADS_ENABLE
//DX20190215 [OBSOLETE] thread_local double _SYM_TOL_;
//DX20190215 [OBSOLETE]#else
//DX20190215 [OBSOLETE]double _SYM_TOL_;
//DX20190215 [OBSOLETE]#endif

// ***************************************************************************
// Set Tolerance Function
// ***************************************************************************
//DX20190215 [OBSOLETE] namespace SYM {
//DX20190215 [OBSOLETE]   void SetTolerance(const double& starting_tol) {
//DX20190215 [OBSOLETE]    _SYM_TOL_ = starting_tol;
//DX20190215 [OBSOLETE]  }
//DX20190215 [OBSOLETE]} //namespace SYM

// ========== Using namespace standard ========== //
using namespace std;

// **************************************************************************************************************************************************
//  Orient Conventional Cell
// **************************************************************************************************************************************************
// For use after finding conventional form of crystal. Standardizes the unit cell, correcting
// underlying Cartesian coordinate system and orientation of lattice basis vectors.
namespace SYM {
  void orient(xstructure& xstr, bool update_atom_positions) {
    bool LDEBUG = (FALSE || XHOST.DEBUG);
    stringstream message;
    double sym_tol = xstr.sym_eps; //DX20190215 - added sym_tol 
    double tol = _ZERO_TOL_;
    xvector<double> a;
    a(1) = 1;
    xvector<double> b;
    b(2) = 1;
    xvector<double> c;
    c(3) = 1;
    xvector<double> tmpvec;
    xvector<double> zero;
    zero(1) = 0;
    zero(2) = 0;
    zero(3) = 0;

    char lattice_label = xstr.lattice_label_ITC;

    //print(lattice_basis)
    xmatrix<double> lattice_basis_xmat = xstr.lattice;
    vector<xvector<double> > lattice_basis;
    lattice_basis.push_back(xstr.lattice(1)); //DX20190905 - SYM::extract_row -> aurostd::xmatrix::operator(int)
    lattice_basis.push_back(xstr.lattice(2)); //DX20190905 - SYM::extract_row -> aurostd::xmatrix::operator(int)
    lattice_basis.push_back(xstr.lattice(3)); //DX20190905 - SYM::extract_row -> aurostd::xmatrix::operator(int)

    xmatrix<double> Linv = aurostd::inverse(xvec2xmat(lattice_basis[0], lattice_basis[1], lattice_basis[2]));

    deque<_atom> atomic_basis_ = xstr.atoms;

    // ========================================== ORIENTATION ROUTINE: ========================================== //
    if(true == true) {
      //MORE ORIENTATION (CHANGING UNDERLYING CARTESIAN COORD. SYSTEM)

      // ==================== MONOCLINIC ==================== //
      // ===== UNIQUE AXIS: b ===== //
      if(lattice_label == 'b') {
        //GET ANGLE BETWEEN lattice_basis[1] AND (0 0 1)
        double angle = aurostd::angle(lattice_basis[1], b);
        if(aurostd::abs(angle - Pi_r) > tol && aurostd::abs(angle) > tol) {
          xvector<double> rotaxis = aurostd::vector_product(lattice_basis[1], b); //DX20190905 - SYM::CrossPro -> aurostd::vector_product 
          rotaxis/=aurostd::modulus(rotaxis); //DX20190905 - SYM::normalize -> divide by aurostd::modulus
          Screw S;  //use screw class for rotation
          S.get_screw_direct(rotaxis, zero, 2 * Pi_r / angle);
          lattice_basis[0] = S * lattice_basis[0];
          lattice_basis[1] = S * lattice_basis[1];
          lattice_basis[2] = S * lattice_basis[2];
          xmatrix<double> new_lattice = xvec2xmat(lattice_basis[0], lattice_basis[1], lattice_basis[2]);
          if(update_atom_positions){
            updateAtomPositions(atomic_basis_, S, new_lattice); //DX20190905 - return changed to void
          }
        }
        //DX: ORIG but it breaks for LIB2/LIB/AgAl/f342
        //for (int i = 0; i < 3; i++) {
        //  if(lattice_basis[1](i + 1) < -tol) {
        //    lattice_basis[1] = -1 * lattice_basis[1];
        //    minus_one(atomic_basis_, i + 1);
        //  }
        //}
        //DX: Orig above, new below
        if(lattice_basis[1](2) < -tol) {
          lattice_basis[1] = -1 * lattice_basis[1];
          minus_one(atomic_basis_, 2);
        }
        if(det(xvec2xmat(lattice_basis[0], lattice_basis[1], lattice_basis[2])) < -tol) {
          xvector<double> lattice_tmp = lattice_basis[0];
          lattice_basis[0] = lattice_basis[2];
          lattice_basis[2] = lattice_tmp;
          swap_columns(atomic_basis_, 1, 3);
        }
      }

      // [BELOW IS OBSOLETE]

      // ====== UNIQUE AXIS: c ===== //
      if(lattice_label == 'm'){
        //GET ANGLE BETWEEN lattice_basis[2] AND (0 0 1) 
        double angle = aurostd::angle(lattice_basis[2],c);
        if(aurostd::abs( angle - Pi_r ) > tol && aurostd::abs ( angle ) > tol){
          xvector<double> rotaxis = aurostd::vector_product(lattice_basis[2],c); //DX20190905 - SYM::CrossPro -> aurostd::vector_product
          rotaxis/=aurostd::modulus(rotaxis); //DX20190905 - SYM::normalize -> divide by aurostd::modulus
          Screw S; //use screw class for rotation
          S.get_screw_direct(rotaxis,zero,2*Pi_r/angle);
          lattice_basis[0] =  S*lattice_basis[0];
          lattice_basis[1] =  S*lattice_basis[1];
          lattice_basis[2] =  S*lattice_basis[2];
          xmatrix<double> new_lattice = xvec2xmat(lattice_basis[0],lattice_basis[1],lattice_basis[2]);
          updateAtomPositions(atomic_basis_,S,new_lattice); //DX20190905 - return changed to void
        }
        //TESTif(lattice_basis[2](1) < -tol || lattice_basis[2](2) < -tol || lattice_basis[2](3) < -tol){
        //TEST  lattice_basis[2] = -1*lattice_basis[2];
        //TEST  minus_one(atomic_basis_,3);
        //TEST}
        if(lattice_basis[2](3) < -tol) {
          lattice_basis[2] = -1*lattice_basis[2];
          minus_one(atomic_basis_,3);
        }
        if(det(xvec2xmat(lattice_basis[0],lattice_basis[1],lattice_basis[2])) <0.0){
          xvector<double> lattice_tmp=lattice_basis[0];
          lattice_basis[0]=lattice_basis[1];
          lattice_basis[1]=lattice_tmp;
          swap_columns(atomic_basis_, 1, 2);
        }
      } 


      // ==================== ORTHORHOMBIC ==================== //
      if(lattice_label == 'o') {
        //GET ANGLE BETWEEN lattice_basis[0] AND (1 0 0)
        double angle = aurostd::angle(lattice_basis[0], a);
        if(aurostd::abs(angle - Pi_r) > tol && aurostd::abs(angle) > tol) {
          xvector<double> rotaxis = aurostd::vector_product(lattice_basis[0], a); //DX20190905 - SYM::CrossPro -> aurostd::vector_product
          rotaxis/=aurostd::modulus(rotaxis); //DX20190905 - SYM::normalize -> divide by aurostd::modulus
          Screw S;  //use screw class for rotation
          S.get_screw_direct(rotaxis, zero, 2 * Pi_r / angle);
          lattice_basis[0] = S * lattice_basis[0];
          lattice_basis[1] = S * lattice_basis[1];
          lattice_basis[2] = S * lattice_basis[2];
          xmatrix<double> new_lattice = xvec2xmat(lattice_basis[0], lattice_basis[1], lattice_basis[2]);
          if(update_atom_positions){
            updateAtomPositions(atomic_basis_, S, new_lattice); //DX20190905 - return changed to void
          }
        }
        //GET ANGLE BETWEEN lattice_basis[2] AND (0 0 1)
        double angle1 = aurostd::angle(lattice_basis[2], c);
        if(aurostd::abs(angle1 - Pi_r) > tol && aurostd::abs(angle1) > tol) {
          xvector<double> rotaxis1 = aurostd::vector_product(lattice_basis[2], c); //DX20190905 - SYM::CrossPro -> aurostd::vector_product
          rotaxis1/=aurostd::modulus(rotaxis1); //DX20190905 - SYM::normalize -> divide by aurostd::modulus;
          Screw S;  //use screw class for rotation
          S.get_screw_direct(rotaxis1, zero, 2 * Pi_r / angle1);
          lattice_basis[0] = S * lattice_basis[0];
          lattice_basis[1] = S * lattice_basis[1];
          lattice_basis[2] = S * lattice_basis[2];
          xmatrix<double> new_lattice = xvec2xmat(lattice_basis[0], lattice_basis[1], lattice_basis[2]);
          if(update_atom_positions){
            updateAtomPositions(atomic_basis_, S, new_lattice); //DX20190905 - return changed to void
          }
        }
        //GET ANGLE BETWEEN lattice_basis[1] AND (0 1 0)
        double angle2 = aurostd::angle(lattice_basis[1], b);
        if(aurostd::abs(angle2 - Pi_r) > tol && aurostd::abs(angle2) > tol) {
          xvector<double> rotaxis2 = aurostd::vector_product(lattice_basis[1], b); //DX20190905 - SYM::CrossPro -> aurostd::vector_product
          rotaxis2/=aurostd::modulus(rotaxis2); //DX20190905 - SYM::normalize -> divide by aurostd::modulus
          Screw S2;  //use screw class for rotation
          S2.get_screw_direct(rotaxis2, zero, 2 * Pi_r / angle2);
          lattice_basis[0] = S2 * lattice_basis[0];
          lattice_basis[1] = S2 * lattice_basis[1];
          lattice_basis[2] = S2 * lattice_basis[2];
          xmatrix<double> new_lattice = xvec2xmat(lattice_basis[0], lattice_basis[1], lattice_basis[2]);
          if(update_atom_positions){
            updateAtomPositions(atomic_basis_, S2, new_lattice); //DX20190905 - return changed to void
          }
        }
        for (int i = 0; i < 3; i++) {
          if(lattice_basis[i](i + 1) < -tol) {
            lattice_basis[i] = -1 * lattice_basis[i];
            minus_one(atomic_basis_, i + 1);
          }
        }
      }

      // ==================== TETRAGONAL ==================== //
      if(lattice_label == 't') {
        //GET ANGLE BETWEEN lattice_basis[2] AND (0 0 1)
        double angle = aurostd::angle(lattice_basis[2], c);
        if(aurostd::abs(angle - Pi_r) > tol && aurostd::abs(angle) > tol) {
          xvector<double> rotaxis = aurostd::vector_product(lattice_basis[2], c); //DX20190905 - SYM::CrossPro -> aurostd::vector_product
          rotaxis/=aurostd::modulus(rotaxis); //DX20190905 - SYM::normalize -> divide by aurostd::modulus
          Screw S;  //use screw class for rotation
          S.get_screw_direct(rotaxis, zero, 2 * Pi_r / angle);
          lattice_basis[0] = S * lattice_basis[0];
          lattice_basis[1] = S * lattice_basis[1];
          lattice_basis[2] = S * lattice_basis[2];
          xmatrix<double> new_lattice = xvec2xmat(lattice_basis[0], lattice_basis[1], lattice_basis[2]);
          if(update_atom_positions){
            updateAtomPositions(atomic_basis_, S, new_lattice); //DX20190905 - return changed to void
          }
        }
        //GET ANGLE BETWEEN lattice_basis[1] AND (0 1 0)
        double angle2 = aurostd::angle(lattice_basis[1], b);
        if(aurostd::abs(angle2 - Pi_r) > tol && aurostd::abs(angle2) > tol) {
          xvector<double> rotaxis2 = aurostd::vector_product(lattice_basis[1], b); //DX20190905 - SYM::CrossPro -> aurostd::vector_product
          rotaxis2/=aurostd::modulus(rotaxis2); //DX20190905 - SYM::normalize -> divide by aurostd::modulus
          Screw S2;  //use screw class for rotation
          S2.get_screw_direct(rotaxis2, zero, 2 * Pi_r / angle2);
          lattice_basis[0] = S2 * lattice_basis[0];
          lattice_basis[1] = S2 * lattice_basis[1];
          lattice_basis[2] = S2 * lattice_basis[2];
          xmatrix<double> new_lattice = xvec2xmat(lattice_basis[0], lattice_basis[1], lattice_basis[2]);
          if(update_atom_positions){
            updateAtomPositions(atomic_basis_, S2, new_lattice); //DX20190905 - return changed to void
          }
        }
        for (int i = 0; i < 3; i++) {
          if(lattice_basis[i](i + 1) < -tol) {
            lattice_basis[i] = -1 * lattice_basis[i];
            minus_one(atomic_basis_, i + 1);
          }
        }
      }

      // ==================== CUBIC ==================== //
      if(lattice_label == 'c') {
        //GET ANGLE BETWEEN lattice_basis[2] AND (0 0 1)
        double angle = aurostd::angle(lattice_basis[2], c);
        if(aurostd::abs(angle - Pi_r) > tol && aurostd::abs(angle) > tol) {
          xvector<double> rotaxis = aurostd::vector_product(lattice_basis[2], c); //DX20190905 - SYM::CrossPro -> aurostd::vector_product
          rotaxis/=aurostd::modulus(rotaxis); //DX20190905 - SYM::normalize -> divide by aurostd::modulus
          Screw S;  //use screw class for rotation
          S.get_screw_direct(rotaxis, zero, 2 * Pi_r / angle);
          lattice_basis[0] = S * lattice_basis[0];
          lattice_basis[1] = S * lattice_basis[1];
          lattice_basis[2] = S * lattice_basis[2];
          xmatrix<double> new_lattice = xvec2xmat(lattice_basis[0], lattice_basis[1], lattice_basis[2]);
          if(update_atom_positions){
            updateAtomPositions(atomic_basis_, S, new_lattice); //DX20190905 - return changed to void
          }
        }
        //GET ANGLE BETWEEN lattice_basis[1] AND (0 1 0)
        double angle2 = aurostd::angle(lattice_basis[1], b);
        if(aurostd::abs(angle2 - Pi_r) > tol && aurostd::abs(angle2) > tol) {
          xvector<double> rotaxis2 = aurostd::vector_product(lattice_basis[1], b); //DX20190905 - SYM::CrossPro -> aurostd::vector_product
          rotaxis2/=aurostd::modulus(rotaxis2); //DX20190905 - SYM::normalize -> divide by aurostd::modulus
          Screw S2;  //use screw class for rotation
          S2.get_screw_direct(rotaxis2, zero, 2 * Pi_r / angle2);
          lattice_basis[0] = S2 * lattice_basis[0];
          lattice_basis[1] = S2 * lattice_basis[1];
          lattice_basis[2] = S2 * lattice_basis[2];
          xmatrix<double> new_lattice = xvec2xmat(lattice_basis[0], lattice_basis[1], lattice_basis[2]);
          if(update_atom_positions){
            updateAtomPositions(atomic_basis_, S2, new_lattice); //DX20190905 - return changed to void
          }
        }
        for (int i = 0; i < 3; i++) {
          if(lattice_basis[i](i + 1) < -tol) {
            lattice_basis[i] = -1 * lattice_basis[i];
            minus_one(atomic_basis_, i + 1);
          }
        }
      }

      // ==================== HEXAGONAL ==================== //
      if(lattice_label == 'h') {
        double angle;
        xvector<double> rotaxis;
        Screw S;
        if(lattice_basis[2](3) < -tol) {
          lattice_basis[2] = -1 * lattice_basis[2];
          minus_one(atomic_basis_, 3);
        }
        xvector<double> tmpc = c * aurostd::modulus(lattice_basis[2]);
        //If lattice_basis[2] is already parallel to 001, this is not necessary
        if(aurostd::isdifferent(tmpc, lattice_basis[2],_ZERO_TOL_)) { //DX20190805 - !SYM::vec_compare -> aurostd::isdifferent
          angle = aurostd::angle(lattice_basis[2], c);
          rotaxis = aurostd::vector_product(lattice_basis[2], c); //DX20190905 - SYM::CrossPro -> aurostd::vector_product
          S.get_screw_direct(rotaxis, zero, 2 * Pi_r / angle);
          lattice_basis[0] = S * lattice_basis[0];
          lattice_basis[1] = S * lattice_basis[1];
          lattice_basis[2] = S * lattice_basis[2];
          xmatrix<double> new_lattice = xvec2xmat(lattice_basis[0], lattice_basis[1], lattice_basis[2]);
          if(update_atom_positions){
            updateAtomPositions(atomic_basis_, S, new_lattice); //DX20190905 - return changed to void
          }
        }
        //GET ANGLE BETWEEN lattice_basis[0] AND (Sqrt(3)/2 1/2 0)
        xvector<double> fromx;  // 30 degrees above x axis
        fromx(1) = sqrt(3.0) / 2.0;
        fromx(2) = 1.0 / 2.0;
        angle = aurostd::angle(lattice_basis[0], fromx);
        if(aurostd::abs(angle - Pi_r) > tol && aurostd::abs(angle) > tol) {
          rotaxis = aurostd::vector_product(lattice_basis[0], fromx); //DX20190905 - SYM::CrossPro -> aurostd::vector_product
          rotaxis/=aurostd::modulus(rotaxis); //DX20190905 - SYM::normalize -> divide by aurostd::modulus
          S.get_screw_direct(rotaxis, zero, 2 * Pi_r / angle);
          lattice_basis[0] = S * lattice_basis[0];
          lattice_basis[1] = S * lattice_basis[1];
          lattice_basis[2] = S * lattice_basis[2];
          xmatrix<double> new_lattice = xvec2xmat(lattice_basis[0], lattice_basis[1], lattice_basis[2]);
          if(update_atom_positions){
            updateAtomPositions(atomic_basis_, S, new_lattice); //DX20190905 - return changed to void
          }
        }
        xvector<double> tmpb = -b * aurostd::modulus(lattice_basis[1]);
        if(aurostd::identical(tmpb, lattice_basis[1], _ZERO_TOL_)) { //DX20190805 - SYM::vec_compare -> aurostd::identical
          rotaxis = aurostd::vector_product(lattice_basis[0], lattice_basis[1]); //DX20190905 - SYM::CrossPro -> aurostd::vector_product
          angle = -120.0 * Pi_r / 180.0;
          S.get_screw_direct(rotaxis, zero, 2 * Pi_r / angle);
          lattice_basis[0] = S * lattice_basis[0];
          lattice_basis[1] = S * lattice_basis[1];
          lattice_basis[2] = S * lattice_basis[2];
          xmatrix<double> new_lattice = xvec2xmat(lattice_basis[0], lattice_basis[1], lattice_basis[2]);
          if(update_atom_positions){
            updateAtomPositions(atomic_basis_, S, new_lattice); //DX20190905 - return changed to void
          }
        }

        if(aurostd::determinant(xvec2xmat(lattice_basis[0], lattice_basis[1], lattice_basis[2])) < -tol) {
          tmpvec = lattice_basis[0];
          lattice_basis[0] = lattice_basis[1];
          lattice_basis[1] = tmpvec;
          swap_columns(atomic_basis_, 1, 2);
        }
      }

      // ==================== RHOMBOHEDRAL ==================== //
      if(lattice_label == 'R') {
        double angle;
        xvector<double> rotaxis;
        Screw S;
        if(lattice_basis[2](3) < -tol) {
          lattice_basis[2] = -1 * lattice_basis[2];
          minus_one(atomic_basis_, 3);
        }
        xvector<double> tmpc = c * aurostd::modulus(lattice_basis[2]);
        //If lattice_basis[2] is already parallel to 001, this is not necessary
        if(aurostd::isdifferent(tmpc, lattice_basis[2], _ZERO_TOL_)) { //DX20190805 - !SYM::vec_compare -> aurostd::isdifferent
          angle = aurostd::angle(lattice_basis[2], c);
          rotaxis = aurostd::vector_product(lattice_basis[2], c); //DX20190905 - SYM::CrossPro -> aurostd::vector_product
          S.get_screw_direct(rotaxis, zero, 2 * Pi_r / angle);
          lattice_basis[0] = S * lattice_basis[0];
          lattice_basis[1] = S * lattice_basis[1];
          lattice_basis[2] = S * lattice_basis[2];
          xmatrix<double> new_lattice = xvec2xmat(lattice_basis[0], lattice_basis[1], lattice_basis[2]);
          if(update_atom_positions){
            updateAtomPositions(atomic_basis_, S, new_lattice); //DX20190905 - return changed to void
          }
        }
        //GET ANGLE BETWEEN lattice_basis[0] AND (Sqrt(3)/2 1/2 0)
        xvector<double> fromx;  // 30 degrees above x axis
        fromx(1) = sqrt(3.0) / 2.0;
        fromx(2) = 1.0 / 2.0;
        angle = aurostd::angle(lattice_basis[0], fromx);
        if(aurostd::abs(angle) > tol && aurostd::abs(angle - Pi_r) > tol) {
          rotaxis = aurostd::vector_product(lattice_basis[0], fromx); //DX20190905 - SYM::CrossPro -> aurostd::vector_product
          rotaxis/=aurostd::modulus(rotaxis); //DX20190905 - SYM::normalize -> divide by aurostd::modulus
          S.get_screw_direct(rotaxis, zero, 2 * Pi_r / angle);
          lattice_basis[0] = S * lattice_basis[0];
          lattice_basis[1] = S * lattice_basis[1];
          lattice_basis[2] = S * lattice_basis[2];
          xmatrix<double> new_lattice = xvec2xmat(lattice_basis[0], lattice_basis[1], lattice_basis[2]);
          if(update_atom_positions){
            updateAtomPositions(atomic_basis_, S, new_lattice); //DX20190905 - return changed to void
          }
        }
        xvector<double> tmpb = -b * aurostd::modulus(lattice_basis[1]);
        if(aurostd::identical(tmpb, lattice_basis[1], _ZERO_TOL_)) { //DX20190805 - SYM::vec_compare -> aurostd::identical
          rotaxis = aurostd::vector_product(lattice_basis[0], lattice_basis[1]); //DX20190905 - SYM::CrossPro -> aurostd::vector_product
          angle = -120.0 * Pi_r / 180.0;
          S.get_screw_direct(rotaxis, zero, 2 * Pi_r / angle);
          lattice_basis[0] = S * lattice_basis[0];
          lattice_basis[1] = S * lattice_basis[1];
          lattice_basis[2] = S * lattice_basis[2];
          xmatrix<double> new_lattice = xvec2xmat(lattice_basis[0], lattice_basis[1], lattice_basis[2]);
          if(update_atom_positions){
            updateAtomPositions(atomic_basis_, S, new_lattice); //DX20190905 - return changed to void
          }
        }

        if(aurostd::determinant(xvec2xmat(lattice_basis[0], lattice_basis[1], lattice_basis[2])) < -tol) {
          tmpvec = lattice_basis[0];
          lattice_basis[0] = lattice_basis[1];
          lattice_basis[1] = tmpvec;
          swap_columns(atomic_basis_, 1, 2);
        }
        lattice_basis_xmat = xvec2xmat(lattice_basis[0], lattice_basis[1], lattice_basis[2]);
        // Check for reverse/obverse setting
        // [OBSOLETE] DX- This is done later in the code: isObverseSetting(lattice_basis_xmat,atomic_basis_,xstr.dist_nn_min,_SYM_TOL_);
        lattice_basis[0] = lattice_basis_xmat(1); //DX20190905 - SYM::extract_row -> aurostd::xmatrix::operator(int)
        lattice_basis[1] = lattice_basis_xmat(2); //DX20190905 - SYM::extract_row -> aurostd::xmatrix::operator(int)
        lattice_basis[2] = lattice_basis_xmat(3); //DX20190905 - SYM::extract_row -> aurostd::xmatrix::operator(int)
      }
      if(lattice_label == 'r') {
        //cerr << "do not NEED to orient rhombohedral cell, rhombohedral axes" << endl;
      }

      // ==================== RHOMBOHEDRAL IN HEXAGONAL SETTING ==================== //
      if(lattice_label == 'X') {  //
        if(LDEBUG) { cerr << __AFLOW_FUNC__ << " RHOMBOHEDRAL IN HEXAGONAL SETTING" << endl; }
        double angle;
        xvector<double> rotaxis;
        Screw S;
        if(lattice_basis[2](3) < -tol) {
          lattice_basis[2] = -1 * lattice_basis[2];
          minus_one(atomic_basis_, 3);
        }
        //GET ANGLE BETWEEN lattice_basis[0] AND (Sqrt(3)/2 1/2 0)
        xvector<double> fromx;  // 30 degrees above x axis
        fromx(1) = sqrt(3.0) / 2.0;
        fromx(2) = 1.0 / 2.0;
        angle = aurostd::angle(lattice_basis[0], fromx);
        if(aurostd::abs(angle - Pi_r) > tol && aurostd::abs(angle) > tol) {
          rotaxis = aurostd::vector_product(lattice_basis[0], fromx); //DX20190905 - SYM::CrossPro -> aurostd::vector_product
          rotaxis/=aurostd::modulus(rotaxis); //DX20190905 - SYM::normalize -> divide by aurostd::modulus
          S.get_screw_direct(rotaxis, zero, 2 * Pi_r / angle);
          lattice_basis[0] = S * lattice_basis[0];
          lattice_basis[1] = S * lattice_basis[1];
          lattice_basis[2] = S * lattice_basis[2];
          xmatrix<double> new_lattice = xvec2xmat(lattice_basis[0], lattice_basis[1], lattice_basis[2]);
          if(update_atom_positions){
            updateAtomPositions(atomic_basis_, S, new_lattice); //DX20190905 - return changed to void
          }
        }
        xvector<double> tmpb = -b * aurostd::modulus(lattice_basis[1]);
        if(aurostd::identical(tmpb, lattice_basis[1],_ZERO_TOL_)) { //DX20190805 - SYM::vec_compare -> aurostd::identical
          rotaxis = aurostd::vector_product(lattice_basis[0], lattice_basis[1]); //DX20190905 - SYM::CrossPro -> aurostd::vector_product
          angle = -120.0 * Pi_r / 180.0;
          S.get_screw_direct(rotaxis, zero, 2 * Pi_r / angle);
          lattice_basis[0] = S * lattice_basis[0];
          lattice_basis[1] = S * lattice_basis[1];
          lattice_basis[2] = S * lattice_basis[2];
          xmatrix<double> new_lattice = xvec2xmat(lattice_basis[0], lattice_basis[1], lattice_basis[2]);
          if(update_atom_positions){
            updateAtomPositions(atomic_basis_, S, new_lattice); //DX20190905 - return changed to void
          }
        }
        //print(lattice_basis);
        lattice_basis_xmat = xvec2xmat(lattice_basis[0], lattice_basis[1], lattice_basis[2]);
        xmatrix<double> f2c = trasp(lattice_basis_xmat);
        xmatrix<double> c2f = inverse(trasp(lattice_basis_xmat));
        bool skew = SYM::isLatticeSkewed(lattice_basis_xmat, xstr.dist_nn_min, sym_tol); //DX20190215 - _SYM_TOL_ to sym_tol

        //xb();
        //print(atomic_basis_);
        _atom obverse1;
        _atom obverse2;
        _atom obverse3;
        obverse1.fpos(1) = 2.0 / 3.0;
        obverse1.fpos(2) = 1.0 / 3.0;
        obverse1.fpos(3) = 1.0 / 3.0;
        obverse1.name = "0";
        obverse2.fpos(1) = 1.0 / 3.0;
        obverse2.fpos(2) = 2.0 / 3.0;
        obverse2.fpos(3) = 2.0 / 3.0;
        obverse2.name = "0";
        obverse3.name = "0";
        uint match_type1 = 0;
        uint match_type2 = 0;
        uint match_type3 = 0;

        if(aurostd::determinant(xvec2xmat(lattice_basis[0], lattice_basis[1], lattice_basis[2])) < -tol) {
          tmpvec = lattice_basis[0];
          lattice_basis[0] = lattice_basis[1];
          lattice_basis[1] = tmpvec;
          swap_columns(atomic_basis_, 1, 2);
        }
        if((!SYM::FPOSMatch(atomic_basis_, obverse1, match_type1, lattice_basis_xmat, f2c, skew, sym_tol) || //DX20190215 - _SYM_TOL_ to sym_tol //DX20190619 - lattice_basis_xmat and f2c as input, remove "Atom" prefix from name
              !SYM::FPOSMatch(atomic_basis_, obverse2, match_type2, lattice_basis_xmat, f2c, skew, sym_tol) || //DX20190215 - _SYM_TOL_ to sym_tol //DX20190619 - lattice_basis_xmat and f2c as input, remove "Atom" prefix from name 
              !SYM::FPOSMatch(atomic_basis_, obverse3, match_type3, lattice_basis_xmat, f2c, skew, sym_tol)) && //DX20190215 - _SYM_TOL_ to sym_tol //DX20190619 - lattice_basis_xmat and f2c as input, remove "Atom" prefix from name
            (match_type1 != match_type2 || match_type2 != match_type3 || match_type1 != match_type3)) {
          lattice_basis[0] = -1 * lattice_basis[0];
          minus_one(atomic_basis_, 1);
          lattice_basis[1] = -1 * lattice_basis[1];
          minus_one(atomic_basis_, 2);
        }
        if(!(SYM::FPOSMatch(atomic_basis_, obverse1, match_type1, lattice_basis_xmat, f2c, skew, sym_tol) && //DX20190215 - _SYM_TOL_ to sym_tol //DX20190619 - lattice_basis_xmat and f2c as input, remove "Atom" prefix from name
              SYM::FPOSMatch(atomic_basis_, obverse2, match_type2, lattice_basis_xmat, f2c, skew, sym_tol) && //DX20190215 - _SYM_TOL_ to sym_tol //DX20190619 - lattice_basis_xmat and f2c as input, remove "Atom" prefix from name
              SYM::FPOSMatch(atomic_basis_, obverse3, match_type3, lattice_basis_xmat, f2c, skew, sym_tol)) && //DX20190215 - _SYM_TOL_ to sym_tol //DX20190619 - lattice_basis_xmat and f2c as input, remove "Atom" prefix from name
            (match_type1 != match_type2 || match_type2 != match_type3 || match_type1 != match_type3)) {
          lattice_basis[0] = -1 * lattice_basis[0];
          minus_one(atomic_basis_, 1);
          lattice_basis[2] = -1 * lattice_basis[2];
          minus_one(atomic_basis_, 3);
        }
        if(!(SYM::FPOSMatch(atomic_basis_, obverse1, match_type1, lattice_basis_xmat, f2c, skew, sym_tol) && //DX20190215 - _SYM_TOL_ to sym_tol //DX20190619 - lattice_basis_xmat and f2c as input, remove "Atom" prefix from name
              SYM::FPOSMatch(atomic_basis_, obverse2, match_type2, lattice_basis_xmat, f2c, skew, sym_tol) && //DX20190215 - _SYM_TOL_ to sym_tol //DX20190619 - lattice_basis_xmat and f2c as input, remove "Atom" prefix from name
              SYM::FPOSMatch(atomic_basis_, obverse3, match_type3, lattice_basis_xmat, f2c, skew, sym_tol)) && //DX20190215 - _SYM_TOL_ to sym_tol //DX20190619 - lattice_basis_xmat and f2c as input, remove "Atom" prefix from name
            (match_type1 != match_type2 || match_type2 != match_type3 || match_type1 != match_type3)) {
          lattice_basis[1] = -1 * lattice_basis[1];
          minus_one(atomic_basis_, 2);
          lattice_basis[2] = -1 * lattice_basis[2];
          minus_one(atomic_basis_, 3);
        }
        if(!(SYM::FPOSMatch(atomic_basis_, obverse1, match_type1, lattice_basis_xmat, f2c, skew, sym_tol) && //DX20190215 - _SYM_TOL_ to sym_tol //DX20190619 - lattice_basis_xmat and f2c as input, remove "Atom" prefix from name
              SYM::FPOSMatch(atomic_basis_, obverse2, match_type2, lattice_basis_xmat, f2c, skew, sym_tol) && //DX20190215 - _SYM_TOL_ to sym_tol //DX20190619 - lattice_basis_xmat and f2c as input, remove "Atom" prefix from name
              SYM::FPOSMatch(atomic_basis_, obverse3, match_type3, lattice_basis_xmat, f2c, skew, sym_tol)) && //DX20190215 - _SYM_TOL_ to sym_tol //DX20190619 - lattice_basis_xmat and f2c as input, remove "Atom" prefix from name
            (match_type1 != match_type2 || match_type2 != match_type3 || match_type1 != match_type3)) {
          message << "PROBLEM TRANFORMING TO OBVERSE SETTING. QUITING PROGRAM [dir = " << xstr.directory << "].";
          throw aurostd::xerror(__AFLOW_FILE__,__AFLOW_FUNC__,message,_RUNTIME_ERROR_);
        }
      }
      xstr.lattice = xvec2xmat(lattice_basis[0], lattice_basis[1], lattice_basis[2]);

      xstr.atoms = atomic_basis_;
    }
  }
} //namespace SYM

// **************************************************************************************************************************************************
// Is obverse setting ?
// **************************************************************************************************************************************************
// Check and transform a rhombohedral system into the obverse setting if it is not already in this setting
namespace SYM {
  bool isObverseSetting(xstructure& xstr, double& tolerance) {
    return isObverseSetting(xstr.lattice, xstr.atoms, xstr.dist_nn_min, tolerance);
  }
} //namespace SYM

// ===== deque<_atom> input ===== //
namespace SYM {
  bool isObverseSetting(xmatrix<double>& lattice, deque<_atom>& atomic_basis_, double& dist_nn_min, double& tolerance) {
    bool LDEBUG = (FALSE || XHOST.DEBUG);
    vector<xvector<double> > lattice_basis;
    lattice_basis.push_back(lattice(1));
    lattice_basis.push_back(lattice(2));
    lattice_basis.push_back(lattice(3));
    xmatrix<double> f2c = trasp(lattice);
    xmatrix<double> c2f = inverse(trasp(lattice));
    bool skew = SYM::isLatticeSkewed(lattice, dist_nn_min, tolerance);
    //CHECK IF SETTING IS REVERSE OR OBVERSE. TRANSFORM TO OBVERSE AS NECESSARY
    _atom obverse1;
    _atom obverse2;
    _atom obverse3;
    obverse1.fpos(1) = 2.0 / 3.0;
    obverse1.fpos(2) = 1.0 / 3.0;
    obverse1.fpos(3) = 1.0 / 3.0;
    obverse1.name = "0";
    obverse2.fpos(1) = 1.0 / 3.0;
    obverse2.fpos(2) = 2.0 / 3.0;
    obverse2.fpos(3) = 2.0 / 3.0;
    obverse2.name = "0";
    obverse3.name = "0";
    _atom reverse1;
    _atom reverse2;
    _atom reverse3;
    reverse1.fpos(1) = 1.0 / 3.0;
    reverse1.fpos(2) = 2.0 / 3.0;
    reverse1.fpos(3) = 1.0 / 3.0;
    reverse1.name = "0";
    reverse2.fpos(1) = 2.0 / 3.0;
    reverse2.fpos(2) = 1.0 / 3.0;
    reverse2.fpos(3) = 2.0 / 3.0;
    reverse2.name = "0";
    reverse3.name = "0";

    // Also, check (1/2,0,0) and (1/2,0,1/2)
    _atom half_x;
    half_x.fpos(1) = 0.5;
    _atom half_x_shift1;
    half_x_shift1.fpos = half_x.fpos + reverse1.fpos;
    _atom half_x_shift2;
    half_x_shift2.fpos = half_x.fpos + reverse2.fpos;
    _atom half_xz;
    half_xz.fpos(1) = 0.5;
    half_xz.fpos(3) = 0.5;
    _atom half_xz_shift1;
    half_xz_shift1.fpos = half_xz.fpos + reverse1.fpos;
    _atom half_xz_shift2;
    half_xz_shift2.fpos = half_xz.fpos + reverse2.fpos;

    uint match_type1 = 0;
    uint match_type2 = 0;
    uint match_type3 = 0;
    bool obverse = true;
    if(SYM::FPOSMatch(atomic_basis_, reverse1, match_type1, lattice, f2c, skew, tolerance) && //DX20190619 - lattice_basis_xmat and f2c as input, remove "Atom" prefix from name
        SYM::FPOSMatch(atomic_basis_, reverse2, match_type2, lattice, f2c, skew, tolerance) && //DX20190619 - lattice_basis_xmat and f2c as input, remove "Atom" prefix from name
        SYM::FPOSMatch(atomic_basis_, reverse3, match_type3, lattice, f2c, skew, tolerance) && //DX20190619 - lattice_basis_xmat and f2c as input, remove "Atom" prefix from name
        match_type1 == match_type2 && match_type2 == match_type3 && match_type1 == match_type3) {
      obverse = false;
    } 
    else if(SYM::FPOSMatch(atomic_basis_, half_x, match_type1, lattice, f2c, skew, tolerance) && //DX20190619 - lattice_basis_xmat and f2c as input, remove "Atom" prefix from name
        SYM::FPOSMatch(atomic_basis_, half_x_shift1, match_type2, lattice, f2c, skew, tolerance) && //DX20190619 - lattice_basis_xmat and f2c as input, remove "Atom" prefix from name
        SYM::FPOSMatch(atomic_basis_, half_x_shift2, match_type3, lattice, f2c, skew, tolerance) && //DX20190619 - lattice_basis_xmat and f2c as input, remove "Atom" prefix from name
        match_type1 == match_type2 && match_type2 == match_type3 && match_type1 == match_type3) {
      obverse = false;
    } 
    else if(SYM::FPOSMatch(atomic_basis_, half_xz, match_type1, lattice, f2c, skew, tolerance) && //DX20190619 - lattice_basis_xmat and f2c as input, remove "Atom" prefix from name 
        SYM::FPOSMatch(atomic_basis_, half_xz_shift1, match_type2, lattice, f2c, skew, tolerance) && //DX20190619 - lattice_basis_xmat and f2c as input, remove "Atom" prefix from name
        SYM::FPOSMatch(atomic_basis_, half_xz_shift2, match_type3, lattice, f2c, skew, tolerance) && //DX20190619 - lattice_basis_xmat and f2c as input, remove "Atom" prefix from name
        match_type1 == match_type2 && match_type2 == match_type3 && match_type1 == match_type3) {
      obverse = false;
    }
    if(!obverse) {
      if(LDEBUG) { cerr << "SYM::isObverseSetting: RHL: In reversed setting, rotating to obverse setting" << endl; }
      //cerr << 1 << endl;
      transformToObverse(lattice, atomic_basis_);
      return false;
    } else {
      if(LDEBUG) { cerr << "SYM::isObverseSetting: TRIGONAL? Yes, but origin choice may prevent from finding orientation" << endl; }
      return true;
    }
  }
} //namespace SYM

// ===== deque<deque<_atom> > input ===== //
namespace SYM {
  bool isObverseSetting(xmatrix<double>& lattice, deque<deque<_atom> >& equivalent_atoms, double& dist_nn_min, double& tolerance) {
    bool LDEBUG = (FALSE || XHOST.DEBUG);
    vector<xvector<double> > lattice_basis;
    lattice_basis.push_back(lattice(1));
    lattice_basis.push_back(lattice(2));
    lattice_basis.push_back(lattice(3));
    xmatrix<double> f2c = trasp(lattice);
    xmatrix<double> c2f = inverse(trasp(lattice));
    bool skew = SYM::isLatticeSkewed(lattice, dist_nn_min, tolerance);
    //CHECK IF SETTING IS REVERSE OR OBVERSE. TRANSFORM TO OBVERSE AS NECESSARY
    _atom obverse1;
    _atom obverse2;
    _atom obverse3;
    obverse1.fpos(1) = 2.0 / 3.0;
    obverse1.fpos(2) = 1.0 / 3.0;
    obverse1.fpos(3) = 1.0 / 3.0;
    obverse1.name = "0";
    obverse2.fpos(1) = 1.0 / 3.0;
    obverse2.fpos(2) = 2.0 / 3.0;
    obverse2.fpos(3) = 2.0 / 3.0;
    obverse2.name = "0";
    obverse3.name = "0";
    _atom reverse1;
    _atom reverse2;
    _atom reverse3;
    reverse1.fpos(1) = 1.0 / 3.0;
    reverse1.fpos(2) = 2.0 / 3.0;
    reverse1.fpos(3) = 1.0 / 3.0;
    reverse1.name = "0";
    reverse2.fpos(1) = 2.0 / 3.0;
    reverse2.fpos(2) = 1.0 / 3.0;
    reverse2.fpos(3) = 2.0 / 3.0;
    reverse2.name = "0";
    reverse3.name = "0";
    // Also, check (1/2,0,0) and (1/2,0,1/2)
    _atom half_x;
    half_x.fpos(1) = 0.5;
    _atom half_x_shift1;
    half_x_shift1.fpos = half_x.fpos + reverse1.fpos;
    _atom half_x_shift2;
    half_x_shift2.fpos = half_x.fpos + reverse2.fpos;
    _atom half_xz;
    half_xz.fpos(1) = 0.5;
    half_xz.fpos(3) = 0.5;
    _atom half_xz_shift1;
    half_xz_shift1.fpos = half_xz.fpos + reverse1.fpos;
    _atom half_xz_shift2;
    half_xz_shift2.fpos = half_xz.fpos + reverse2.fpos;
    uint match_type1 = 0;
    uint match_type2 = 0;
    uint match_type3 = 0;
    bool obverse = true;
    for (uint i = 0; i < equivalent_atoms.size(); i++) {
      if(SYM::FPOSMatch(equivalent_atoms[i], reverse1, match_type1, lattice, f2c, skew, tolerance) && //DX20190619 - lattice_basis_xmat and f2c as input, remove "Atom" prefix from name 
          SYM::FPOSMatch(equivalent_atoms[i], reverse2, match_type2, lattice, f2c, skew, tolerance) && //DX20190619 - lattice_basis_xmat and f2c as input, remove "Atom" prefix from name
          SYM::FPOSMatch(equivalent_atoms[i], reverse3, match_type3, lattice, f2c, skew, tolerance) && //DX20190619 - lattice_basis_xmat and f2c as input, remove "Atom" prefix from name
          match_type1 == match_type2 && match_type2 == match_type3 && match_type1 == match_type3) {
        obverse = false;
        break;
      } 
      else if(SYM::FPOSMatch(equivalent_atoms[i], half_x, match_type1, lattice, f2c, skew, tolerance) && //DX20190619 - lattice_basis_xmat and f2c as input, remove "Atom" prefix from name
          SYM::FPOSMatch(equivalent_atoms[i], half_x_shift1, match_type2, lattice, f2c, skew, tolerance) && //DX20190619 - lattice_basis_xmat and f2c as input, remove "Atom" prefix from name
          SYM::FPOSMatch(equivalent_atoms[i], half_x_shift2, match_type3, lattice, f2c, skew, tolerance) && //DX20190619 - lattice_basis_xmat and f2c as input, remove "Atom" prefix from name
          match_type1 == match_type2 && match_type2 == match_type3 && match_type1 == match_type3) {
        obverse = false;
        break;
      } 
      else if(SYM::FPOSMatch(equivalent_atoms[i], half_xz, match_type1, lattice, f2c, skew, tolerance) && //DX20190619 - lattice_basis_xmat and f2c as input, remove "Atom" prefix from name 
          SYM::FPOSMatch(equivalent_atoms[i], half_xz_shift1, match_type2, lattice, f2c, skew, tolerance) && //DX20190619 - lattice_basis_xmat and f2c as input, remove "Atom" prefix from name
          SYM::FPOSMatch(equivalent_atoms[i], half_xz_shift2, match_type3, lattice, f2c,  skew, tolerance) && //DX20190619 - lattice_basis_xmat and f2c as input, remove "Atom" prefix from name
          match_type1 == match_type2 && match_type2 == match_type3 && match_type1 == match_type3) {
        obverse = false;
      }
    }
    if(!obverse) {
      if(LDEBUG) { cerr << "SYM::isObverseSetting: RHL: In reversed setting, rotating to obverse setting" << endl; }
      //cerr << 2 << endl;
      transformToObverse(lattice, equivalent_atoms);
      return false;
    } else {
      return true;
    }
  }
} //namespace SYM

// **************************************************************************************************************************************************
// Transform to obverse
// **************************************************************************************************************************************************
// Transform a rhombohedral system into the obverse setting
// ===== deque<_atom> input ===== //
namespace SYM {
  bool transformToObverse(xmatrix<double>& lattice, deque<_atom>& atoms) {
    vector<xvector<double> > lattice_basis;
    lattice_basis.push_back(lattice(1));
    lattice_basis.push_back(lattice(2));
    lattice_basis.push_back(lattice(3));
    //Rotate by 60 degrees
    xmatrix<double> R_60;
    R_60(1, 1) = cos(60.0 * Pi_r / 180);
    R_60(1, 2) = -sin(60.0 * Pi_r / 180);
    R_60(1, 3) = 0.0;
    R_60(2, 1) = sin(60.0 * Pi_r / 180);
    R_60(2, 2) = cos(60.0 * Pi_r / 180);
    R_60(2, 3) = 0.0;
    R_60(3, 1) = 0.0;
    R_60(3, 2) = 0.0;
    R_60(3, 3) = 1.0;
    xvector<double> lb1 = R_60 * lattice_basis[0];
    xvector<double> lb2 = R_60 * lattice_basis[1];
    xvector<double> lb3 = R_60 * lattice_basis[2];
    xmatrix<double> lb = xvec2xmat(lattice_basis[0], lattice_basis[1], lattice_basis[2]);
    xmatrix<double> lb_r60_inv = aurostd::inverse(xvec2xmat(lb1, lb2, lb3));

    for (uint i = 0; i < atoms.size(); i++) {
      //DX20190905 [OBSOLETE-no more mod_one_xvec] atoms[i].fpos = SYM::mod_one_xvec(atoms[i].fpos * lb * lb_r60_inv);
      atoms[i].fpos = atoms[i].fpos * lb * lb_r60_inv; //DX20190905 
      BringInCellInPlace(atoms[i].fpos); //DX20190905 
    }
    lattice_basis[0] = lb1;
    lattice_basis[1] = lb2;
    lattice_basis[2] = lb3;
    lattice = xvec2xmat(lattice_basis[0], lattice_basis[1], lattice_basis[2]);
    return true;
  }
} // namespace SYM

// ===== deque<deque<_atom> > input ===== //
namespace SYM {
  bool transformToObverse(xmatrix<double>& lattice, deque<deque<_atom> >& equivalent_atoms) {
    vector<xvector<double> > lattice_basis;
    lattice_basis.push_back(lattice(1));
    lattice_basis.push_back(lattice(2));
    lattice_basis.push_back(lattice(3));
    xvector<double> tmpvec = lattice_basis[0];
    lattice_basis[0] = lattice_basis[1];
    lattice_basis[1] = tmpvec;
    for (uint i = 0; i < equivalent_atoms.size(); i++) {
      swap_columns(equivalent_atoms[i], 1, 2);
    }
    lattice = xvec2xmat(lattice_basis[0], lattice_basis[1], lattice_basis[2]);
    return true;
  }
} //namespace SYM

//DX20210611 [OBSOLETE - integrated into structure printing function in aflow_xatom] // **************************************************************************************************************************************************
//DX20210611 [OBSOLETE - integrated into structure printing function in aflow_xatom] // Prints Wyccar from xstructure
//DX20210611 [OBSOLETE - integrated into structure printing function in aflow_xatom] // **************************************************************************************************************************************************
//DX20210611 [OBSOLETE - integrated into structure printing function in aflow_xatom] namespace SYM {
//DX20210611 [OBSOLETE - integrated into structure printing function in aflow_xatom]   void printWyccar(ofstream& FileMESSAGE, xstructure& str, const bool& osswrite, ostream& oss) {
//DX20210611 [OBSOLETE - integrated into structure printing function in aflow_xatom]     ostringstream aus;
//DX20210611 [OBSOLETE - integrated into structure printing function in aflow_xatom]     for (uint i = 0; i < str.wyccar_ITC.size(); i++) {
//DX20210611 [OBSOLETE - integrated into structure printing function in aflow_xatom]       aus << str.wyccar_ITC[i];
//DX20210611 [OBSOLETE - integrated into structure printing function in aflow_xatom]       if(i < str.wyccar_ITC.size() - 1) {
//DX20210611 [OBSOLETE - integrated into structure printing function in aflow_xatom]         aus << endl;
//DX20210611 [OBSOLETE - integrated into structure printing function in aflow_xatom]       }
//DX20210611 [OBSOLETE - integrated into structure printing function in aflow_xatom]     }
//DX20210611 [OBSOLETE - integrated into structure printing function in aflow_xatom]     aurostd::PrintMessageStream(FileMESSAGE, aus, XHOST.QUIET, osswrite, oss);
//DX20210611 [OBSOLETE - integrated into structure printing function in aflow_xatom]   }
//DX20210611 [OBSOLETE - integrated into structure printing function in aflow_xatom] } // namespace SYM

// **************************************************************************************************************************************************
// Primitive Cell Routine (Created by RHT, slightly different from SC version)
// **************************************************************************************************************************************************
uint xstructure::GetPrimitiveCell(void) {
  bool LDEBUG = (FALSE || XHOST.DEBUG);
  if(LDEBUG) {
    cerr << "xstructure::GetPrimitiveCell(): Original structure (before primitivization): " << endl;
    cerr << (*this) << endl;
  }
  (*this).ReScale(1.0);//DX20180526
  xmatrix<double> prim_lattice = (*this).lattice;
  double prim_det = aurostd::det(prim_lattice);

  vector<xvector<double> > lattice_basis;
  lattice_basis.push_back(SYM::extract_row(prim_lattice, 1));
  lattice_basis.push_back(SYM::extract_row(prim_lattice, 2));
  lattice_basis.push_back(SYM::extract_row(prim_lattice, 3));
  xmatrix<double> lattice_basis_xmat = SYM::xvec2xmat(lattice_basis[0], lattice_basis[1], lattice_basis[2]);

  xmatrix<double> f2c = trasp(lattice_basis_xmat);
  xmatrix<double> c2f = inverse(trasp(lattice_basis_xmat));
  //DX20210315 [OBSOLETE - now using transformation method for cell conversion] bool skew = SYM::isLatticeSkewed(lattice_basis_xmat, (*this).dist_nn_min, (*this).sym_eps); //DX20190215 - _SYM_TOL to (*this).sym_eps
  vector<xvector<double> > diff_vectors;

  // Determine the Greatest Common Denominator between the atom types
  int atoms_GCD = 0;
  deque<deque<_atom> > orig_split_atom_types;
  SYM::getAtomGCD((*this).atoms, orig_split_atom_types, atoms_GCD);
  (*this).BringInCell();

  int atom_count = (*this).atoms.size();
  deque<_atom> atomic_basis_;
  //DX20210129 [OBSOLETE] deque<int> basistypes;

  // Copy deque<_atoms> atoms (IN XSTRUCTURE) to atomic_basis_ to manipulate free of xstructure
  for (int i = 0; i < atom_count; i++) {
    _atom tmp_atom = (*this).atoms[i]; //DX20191011 - initialized here instead of explicitly setting individual attributes below
    //DX20191011 [OBSOLETE] tmp_atom.fpos = (*this).atoms[i].fpos;
    //DX20191011 [OBSOLETE] tmp_atom.cpos = (*this).atoms[i].cpos;
    //DX20191011 [OBSOLETE] tmp_atom.type = (*this).atoms[i].type;
    //DX20191011 [OBSOLETE] tmp_atom.spin = (*this).atoms[i].spin; //DX20170921 - magnetic sym
    //DX20191011 [OBSOLETE] tmp_atom.spin_is_given = (*this).atoms[i].spin_is_given; //DX20170921 - magnetic sym
    //DX20191011 [OBSOLETE] tmp_atom.noncoll_spin = (*this).atoms[i].noncoll_spin; //DX20171205 - magnetic sym (non-collinear)
    //DX20191011 [OBSOLETE] tmp_atom.noncoll_spin_is_given = (*this).atoms[i].noncoll_spin_is_given; //DX20171205 - magnetic sym (non-collinear)
    string tmpname = (*this).atoms[i].name;
    SYM::cleanupstring(tmpname);
    tmp_atom.name = tmpname;
    atomic_basis_.push_back(tmp_atom);
  }

  // ===== Expand the lattice and atomic basis ===== //
  // Expand crystal structure (expanded_basis) to check which atoms are inside reduced.
  // You must do this because reducing the cell often changes the orientation (not simply shrinking)
  // so atoms may be added that were not in the original representation.
  deque<_atom> expanded_basis;
  vector<xvector<double> > big_expanded;  //just lattice points
  int q = 3;
  big_expanded = SYM::expand_lattice(q, q, q, prim_lattice);
  expanded_basis = SYM::add_basis(big_expanded, prim_lattice, (*this));

  ////print(expanded_basis);
  //double prim_det=aurostd::det(prim_lattice);

  // Search only over smallest subset of atoms (no need to search over any other for periodic structures)
  deque<deque<_atom> > atoms_by_type = SYM::break_up_by_type(atomic_basis_);
  deque<int> numofatoms;
  uint smallest_group = atoms_by_type[0].size();
  uint index_for_smallest_group = 0;
  for (uint i = 1; i < atoms_by_type.size(); i++) {
    if(atoms_by_type[i].size() < smallest_group) {
      smallest_group = atoms_by_type[i].size();
      index_for_smallest_group = i;
    }
  }

  bool foundbasis = false;
  // If there is only one atom or one least frequently occuring atom, then the cell cannot be further reduced
  if(atom_count == 1 || atoms_by_type[index_for_smallest_group].size() == 1) {
    prim_lattice = SYM::xvec2xmat(lattice_basis[0], lattice_basis[1], lattice_basis[2]);
    foundbasis = true;
    sort(atomic_basis_.begin(), atomic_basis_.end(), sortAtomsTypes);
    //DX20210129 [OBSOLETE] numofatoms = ::GetNumEachType(atomic_basis_);
    //DX20210129 [OBSOLETE] basistypes = numofatoms;
  }

  deque<_atom> newbasis;
  lattice_basis_xmat = SYM::xvec2xmat(lattice_basis[0], lattice_basis[1], lattice_basis[2]);
  f2c = trasp(lattice_basis_xmat);
  c2f = inverse(trasp(lattice_basis_xmat));
  //DX20210315 [OBSOLETE - now using transformation method for cell conversion] skew = SYM::isLatticeSkewed(lattice_basis_xmat, (*this).dist_nn_min, (*this).sym_eps); //DX20190215 - _SYM_TOL_ to (*this).sym_eps
  vector<_atom> full_basis;  //basis that has been reduced modulo 1
  vector<xvector<double> > lattice_vector_candidates;

  // ===== Find all possible translation vectors in crystal ===== //
  if(foundbasis == false) {
    for (uint i = 0; i < atomic_basis_.size(); i++) {
      _atom tmp = atomic_basis_[i]; //DX20191011 - initialized instead of setting individually below
      //DX20190905 [OBSOLETE-no more mod_one_xvec] tmp.fpos = SYM::mod_one_xvec(atomic_basis_[i].fpos);
      tmp.fpos = ::BringInCell(atomic_basis_[i].fpos); //DX20190905 - new BringInCell function and go outside xstructure scope
      //DX20191011 [OBSOLETE] tmp.name = atomic_basis_[i].name;
      //DX20191011 [OBSOLETE] tmp.type = atomic_basis_[i].type;
      //DX20191011 [OBSOLETE] tmp.spin = atomic_basis_[i].spin; //DX20170921 - magnetic sym
      //DX20191011 [OBSOLETE] tmp.spin_is_given = atomic_basis_[i].spin_is_given; //DX20170921 - magnetic sym
      //DX20191011 [OBSOLETE] tmp.noncoll_spin = atomic_basis_[i].noncoll_spin; //DX20171205 - magnetic sym (non-collinear)
      //DX20191011 [OBSOLETE] tmp.noncoll_spin_is_given = atomic_basis_[i].noncoll_spin_is_given; //DX20171205 - magnetic sym (non-collinear)
      full_basis.push_back(tmp);
    }
    vector<xvector<double> > diff_vectors;
    vector<uint> atom_pos;
    for (uint i = 0; i < atoms_by_type[index_for_smallest_group].size(); i++) {
      //DX20190905 [OBSOLETE-no more mod_one_xvec] xvector<double> tmp = SYM::mod_one_xvec(atoms_by_type[index_for_smallest_group][i].fpos - atoms_by_type[index_for_smallest_group][0].fpos); //need to bring in cell, otherwise, checking larger cells not smaller
      xvector<double> tmp = atoms_by_type[index_for_smallest_group][i].fpos - atoms_by_type[index_for_smallest_group][0].fpos; //need to bring in cell, otherwise, checking larger cells not smaller //DX20190905
      BringInCellInPlace(tmp); //DX20190905
      diff_vectors.push_back(tmp);
      atom_pos.push_back(i);
    }

    // ---------------------------------------------------------------------------
    // translate by difference vectors and check if equivalent
    // (i.e., check if diff vector is a lattice vector) 
    bool is_frac = true;
    for (uint d = 1; d < diff_vectors.size(); d++) {  //use d=0 if we do double for loop
      if(isTranslationVector((*this), diff_vectors[d], (*this).sym_eps, is_frac)){
        lattice_vector_candidates.push_back(diff_vectors[d]);
      }
    }
    //add the original lattice vectors' translations to pool of potential translations:
    xvector<double> a1;
    a1(1) = 1;
    a1(2) = 0;
    a1(3) = 0;
    xvector<double> a2;
    a2(1) = 0;
    a2(2) = 1;
    a2(3) = 0;
    xvector<double> a3;
    a3(1) = 0;
    a3(2) = 0;
    a3(3) = 1;
    lattice_vector_candidates.push_back(a1);
    lattice_vector_candidates.push_back(a2);
    lattice_vector_candidates.push_back(a3);
    vector<double> moduli;
    uint num_of_candidates = lattice_vector_candidates.size();
    //Choose smallest L.I. potential lattice vectors. If there are only three, then these three (the original lattice three) must be the reduced basis.
    if(num_of_candidates == 3) {
      prim_lattice = SYM::xvec2xmat(lattice_basis[0], lattice_basis[1], lattice_basis[2]);
      foundbasis = true;
      sort(atomic_basis_.begin(), atomic_basis_.end(), sortAtomsTypes);
      //DX20210129 [OBSOLETE] numofatoms = ::GetNumEachType(atomic_basis_);
      //DX20210129 [OBSOLETE] basistypes = numofatoms;

    } else {
      //Here because the original poscar is not primitive
      //Get vector of moduli of lattice vector candidates:
      xmatrix<double> nonsimp_reduced_basis;
      nonsimp_reduced_basis = prim_lattice;
      for (uint i = 0; i < num_of_candidates; i++) {
        moduli.push_back(aurostd::modulus(lattice_vector_candidates[i] * lattice_basis_xmat));
      }
      //Define max value inorder to find minimum in loop below:
      double sum_mods = 1e9;
      double amin = aurostd::min(aurostd::modulus(lattice_basis[0]), aurostd::min(aurostd::modulus(lattice_basis[1]), aurostd::modulus(lattice_basis[2])));
      amin = (*this).dist_nn_min;  //DX TEST
      double tol_vol = (*this).sym_eps * amin * amin * amin; //DX20190215 - _SYM_TOL_ to (*this).sym_eps

      //DX20180503 - FASTER MIN CART DISTANCE CALCULATOR - START
      //DX20180503 - only calculate multiplication once (time-saver)
      vector<xvector<double> > candidates_cpos;
      vector<double> candidates_mods;
      for(uint a=0;a<lattice_vector_candidates.size();a++){
        xvector<double> tmp = lattice_vector_candidates[a] * lattice_basis_xmat;
        candidates_cpos.push_back(tmp); candidates_mods.push_back(aurostd::modulus(tmp));
      }
      //DX20180503 - FASTER MIN CART DISTANCE CALCULATOR - END

      for (uint i = 0; i < candidates_cpos.size(); i++) {
        for (uint j = i+1; j < candidates_cpos.size(); j++) {
          for (uint k = j+1; k < candidates_cpos.size(); k++) {
            xmatrix<double> candidate_lattice = SYM::xvec2xmat(candidates_cpos[i], candidates_cpos[j], candidates_cpos[k]);
            double det = aurostd::determinant(candidate_lattice);
            if(aurostd::abs(det) > tol_vol){  //DX20180613 - can be left handed; Minkowski/Niggli will fix; necessary since we aren't checking permutations of vectors
              candidate_lattice=::MinkowskiBasisReduction(candidate_lattice);      // Minkowski first  //DX20180526
              candidate_lattice=::NiggliUnitCellForm(candidate_lattice);           // Niggli Second //DX20180526
              det = aurostd::determinant(candidate_lattice);
              //In order to find minimum, determinant should be positive,less than the first, and an integer multiple of less than first
              double atom_number_ratio = (double)smallest_group/aurostd::nint(prim_det/det); // atom ratio before and after reducing //DX20180723
              //DX [OBSOLETE] 20180723 - if(det > tol_vol && det < prim_det && aurostd::isinteger(prim_det / det, 0.05)) //DX20180614 - now it should be right-handed
              if(det > tol_vol && det < prim_det && aurostd::isinteger(prim_det / det, 0.05) && aurostd::isinteger(atom_number_ratio, 0.05) && (atom_number_ratio-1.0)>-_ZERO_TOL_) //DX20180614 - now it should be right-handed // check atom ratio after reducing //DX20180723
              { //CO20200106 - patching for auto-indenting
                //double sum_candidate_mods = candidates_mods[i] + candidates_mods[j] + candidates_mods[k];
                double sum_candidate_mods = aurostd::modulus(candidate_lattice(1)) + aurostd::modulus(candidate_lattice(2)) + aurostd::modulus(candidate_lattice(3)); //DX20180613 - need to recalculate mods, they may have changed during Minkowski/Niggli 
                //candidate_lattice=::MinkowskiBasisReduction(candidate_lattice);      // Minkowski first  //DX20180526
                //candidate_lattice=::NiggliUnitCellForm(candidate_lattice);           // Niggli Second //DX20180526
                if(sum_candidate_mods < sum_mods) {
                  sum_mods = sum_candidate_mods; 
                  nonsimp_reduced_basis = candidate_lattice;
                }
              }
            }
          }
        }
      }
      prim_lattice = nonsimp_reduced_basis;
      lattice_basis[0] = SYM::extract_row(prim_lattice, 1);
      lattice_basis[1] = SYM::extract_row(prim_lattice, 2);
      lattice_basis[2] = SYM::extract_row(prim_lattice, 3);

      lattice_basis_xmat = SYM::xvec2xmat(lattice_basis[0], lattice_basis[1], lattice_basis[2]);

      // ---------------------------------------------------------------------------
      //DX20210316 - used transformation method (more efficient)
      xmatrix<double> transformation_matrix = GetBasisTransformation((*this).lattice, lattice_basis_xmat);
      xmatrix<double> rotation_matrix = aurostd::eye<double>(3,3);
      xstructure prim = (*this);
      // try to primitivize, it may fail, so return original structure
      try{
        prim.TransformStructure(transformation_matrix, rotation_matrix);
        (*this) = prim;
      }
      catch(aurostd::xerror& re){}
      return 0;

      //DX20210315 - foldInCell method (too slow for large, skewed cells)
      //DX20210315 [OBSOLETE]xmatrix<double> f2c = trasp(lattice_basis_xmat);
      //DX20210315 [OBSOLETE]xmatrix<double> c2f = inverse(trasp(lattice_basis_xmat));
      //DX20210315 [OBSOLETE]bool skew = SYM::isLatticeSkewed(lattice_basis_xmat, (*this).dist_nn_min, (*this).sym_eps); //DX20190215 - _SYM_TOL_ to (*this).sym_eps
      //DX20210315 [OBSOLETE]xmatrix<double> PL_inv = aurostd::inverse(prim_lattice);
      //DX20210315 [OBSOLETE]double same_atom_tol = (*this).dist_nn_min - 0.1;  //min_dist itself will consider nn atom to be the same, needs to be slightly smaller.`
      //DX20210315 [OBSOLETE]//Now get atoms inside of new, reduced basis:
      //DX20210315 [OBSOLETE]//[CO20190520]newbasis = foldAtomsInCell(expanded_basis, c2f, f2c, skew, same_atom_tol); //CO20180409
      //DX20210315 [OBSOLETE]newbasis = ::foldAtomsInCell(expanded_basis, (*this).lattice, lattice_basis_xmat, skew, same_atom_tol,false); //CO20180409 //DX20190619 - false->do not check min dists (expensive)

      //DEBUG
      //cerr << "newbasis.size(): " << newbasis.size() << endl;
      //for(uint n=0;n<newbasis.size();n++){
      //  cerr << newbasis[n].fpos << endl;
      //}
      //DEBUG

      //DX20210315 [OBSOLETE]bool consistent_ratio = SYM::GCD_conventional_atomic_basis(newbasis, orig_split_atom_types, atoms_GCD);
      //DX20210315 [OBSOLETE]if(consistent_ratio == false) {
      //DX20210315 [OBSOLETE]  foundbasis = false;
      //DX20210315 [OBSOLETE]} else {
      //DX20210315 [OBSOLETE]  //Overwrite basis types (update it for primitive cell):
      //DX20210315 [OBSOLETE]  sort(newbasis.begin(), newbasis.end(), sortAtomsTypes);
      //DX20210315 [OBSOLETE]  //DX20210129 [OBSOLETE] numofatoms = ::GetNumEachType(newbasis);
      //DX20210315 [OBSOLETE]  //DX20210129 [OBSOLETE] basistypes = numofatoms;
      //DX20210315 [OBSOLETE]  atomic_basis_.clear();
      //DX20210315 [OBSOLETE]  atomic_basis_ = newbasis;
      //DX20210315 [OBSOLETE]  if(atomic_basis_.size() == 0) {
      //DX20210315 [OBSOLETE]    moduli.clear();
      //DX20210315 [OBSOLETE]  }
      //DX20210315 [OBSOLETE]  foundbasis = true;
      //DX20210315 [OBSOLETE]}
      //DX20210315 [OBSOLETE]cerr << "(*this): " << (*this) << endl;
    }
  }

  if(foundbasis == false) { return 1; }

  // ===== Put contents back in xstructure ===== //
  //DX20210129 [OBSOLETE] deque<int> numtypes;
  //DX20210129 [OBSOLETE] for (uint i = 0; i < basistypes.size(); i++) {
  //DX20210129 [OBSOLETE]   numtypes.push_back(basistypes[i]);
  //DX20210129 [OBSOLETE] }

  (*this).lattice = prim_lattice;
  if(newbasis.size() > 0) {  //IF A NEW BASIS EXISTS (CELL WAS NOT PRIMITIVE) THEN OVERWRITE a.atoms
    sort(newbasis.begin(), newbasis.end(), sortAtomsTypes);
    (*this).ReplaceAtoms(newbasis, false);
    //DX20210129 [OBSOLETE] // cerr << "USING NEW BASIS" << endl;
    //DX20210129 [OBSOLETE] // Remove old basis
    //DX20210129 [OBSOLETE] while ((*this).atoms.size() > 0) {
    //DX20210129 [OBSOLETE]   (*this).RemoveAtom((uint)0);
    //DX20210129 [OBSOLETE] }
    //DX20210129 [OBSOLETE] (*this).species.clear(); //DX
    //DX20210129 [OBSOLETE] for (uint i = 0; i < newbasis.size(); i++) {
    //DX20210129 [OBSOLETE]   _atom tmp_atom = newbasis[i]; //DX20191011 - initialized instead of setting individually below
    //DX20210129 [OBSOLETE]   //DX20191011 [OBSOLETE] tmp_atom.fpos = newbasis[i].fpos;
    //DX20210129 [OBSOLETE]   //DX20191011 [OBSOLETE] tmp_atom.cpos = newbasis[i].cpos;
    //DX20210129 [OBSOLETE]   //DX20191011 [OBSOLETE] tmp_atom.name = newbasis[i].name;
    //DX20210129 [OBSOLETE]   //DX20191011 [OBSOLETE] tmp_atom.type = newbasis[i].type;
    //DX20210129 [OBSOLETE]   //DX20191011 [OBSOLETE] tmp_atom.name_is_given = true;
    //DX20210129 [OBSOLETE]   //DX20191011 [OBSOLETE] tmp_atom.spin = newbasis[i].spin; //DX20170921 - magnetic sym
    //DX20210129 [OBSOLETE]   tmp_atom.spin_is_given = false; //DX20170921 - magnetic sym
    //DX20210129 [OBSOLETE]   if(aurostd::abs(tmp_atom.spin)>_ZERO_TOL_){
    //DX20210129 [OBSOLETE]     tmp_atom.spin_is_given = true; //DX20170921 - magnetic sym
    //DX20210129 [OBSOLETE]   }
    //DX20210129 [OBSOLETE]   tmp_atom.noncoll_spin = newbasis[i].noncoll_spin; //DX20171205 - magnetic sym (non-collinear)
    //DX20210129 [OBSOLETE]   tmp_atom.noncoll_spin_is_given = false; //DX20171205 - magnetic sym (non-collinear)
    //DX20210129 [OBSOLETE]   if(aurostd::abs(tmp_atom.noncoll_spin(1))>_ZERO_TOL_ || aurostd::abs(tmp_atom.noncoll_spin(2))>_ZERO_TOL_ || aurostd::abs(tmp_atom.noncoll_spin(3))>_ZERO_TOL_){
    //DX20210129 [OBSOLETE]     tmp_atom.noncoll_spin_is_given = true; //DX20171205 - magnetic sym (non-collinear) //DX20191108 - fixed typo, should be noncoll_spin_is_given not spin_is_given
    //DX20210129 [OBSOLETE]   }
    //DX20210129 [OBSOLETE]   (*this).AddAtom(tmp_atom);
    //DX20210129 [OBSOLETE] }
  }
  //DX20210129 [OBSOLETE] (*this).num_each_type = numtypes;
  //DX20210129 [moved earlier] (*this).lattice = prim_lattice;
  if(LDEBUG) {
    cerr << "xstructure::GetPrimitiveCell(): New primitivized cell:" << endl;
    cerr << (*this) << endl;
  }
  return 0;
}

// **************************************************************************************************************************************************
// Shift Origin (with L input)
// **************************************************************************************************************************************************
namespace SYM {
  vector<xvector<double> > expand_cell(xmatrix<double>& L) {
    // This expands the CELL (lattice vertices), so the expansion is in terms of unit cells.
    vector<xvector<double> > out;
    xvector<double> tmp;
    out.push_back(tmp);
    tmp(1) = (L(1, 1));
    tmp(2) = (L(1, 2));
    tmp(3) = (L(1, 3));
    out.push_back(tmp);
    tmp.clear();
    tmp(1) = (L(2, 1));
    tmp(2) = (L(2, 2));
    tmp(3) = (L(2, 3));
    out.push_back(tmp);
    tmp.clear();
    tmp(1) = (L(3, 1));
    tmp(2) = (L(3, 2));
    tmp(3) = (L(3, 3));
    out.push_back(tmp);
    tmp.clear();
    tmp(1) = (L(1, 1) + L(2, 1));
    tmp(2) = (L(1, 2) + L(2, 2));
    tmp(3) = (L(1, 3) + L(2, 3));
    out.push_back(tmp);
    tmp.clear();
    tmp(1) = (L(1, 1) + L(3, 1));
    tmp(2) = (L(1, 2) + L(3, 2));
    tmp(3) = (L(1, 3) + L(3, 3));
    out.push_back(tmp);
    tmp.clear();
    tmp(1) = (L(1, 1) + L(2, 1) + L(3, 1));
    tmp(2) = (L(1, 2) + L(2, 2) + L(3, 2));
    tmp(3) = (L(1, 3) + L(2, 3) + L(3, 3));
    out.push_back(tmp);
    tmp.clear();
    tmp(1) = (L(2, 1) + L(3, 1));
    tmp(2) = (L(2, 2) + L(3, 2));
    tmp(3) = (L(2, 3) + L(3, 3));
    out.push_back(tmp);
    tmp.clear();
    return out;
  }
} //namespace SYM

// **************************************************************************************************************************************************
// Add Basis
// **************************************************************************************************************************************************
namespace SYM {
  deque<_atom> add_basis(vector<xvector<double> >& expanded_lattice_points, xmatrix<double>& L, xstructure& xstr) {
    stringstream message;
    deque<_atom> out;
    if(xstr.atoms.size() == 0) {
      message << __AFLOW_FUNC__ << " atoms deque is empty! [dir=" << xstr.directory << "]";
      throw aurostd::xerror(__AFLOW_FILE__,__AFLOW_FUNC__,message,_INPUT_MISSING_);
    }
    for (uint i = 0; i < expanded_lattice_points.size(); i++) {
      //cerr << "lattice point: " << expanded_lattice_points[i] << endl; //cartesian
      for (uint j = 0; j < xstr.atoms.size(); j++) {  // (OBSOLETE) go from 1 because
        // the origin at 0 0 0 is taken care of by the expanded lattice
        _atom tmp = xstr.atoms[j]; //DX20191011 initialized instead of setting explictly (below)
        //tmp.print_RHT = true; //CO20190405 - get rid of this!
        tmp.cpos = expanded_lattice_points[i] + F2C(L, xstr.atoms[j].fpos);
        //DX20191011 [OBSOLETE] tmp.name = xstr.atoms[j].name;
        //DX20191011 [OBSOLETE] tmp.type = xstr.atoms[j].type;
        //DX20191011 [OBSOLETE] tmp.spin = xstr.atoms[j].spin; //DX20170921 - magnetic sym
        //DX20191011 [OBSOLETE] tmp.spin_is_given = xstr.atoms[j].spin_is_given; //DX20170921 - magnetic sym
        //DX20191011 [OBSOLETE] tmp.noncoll_spin = xstr.atoms[j].noncoll_spin; //DX20171205 - magnetic sym (non-collinear)
        //DX20191011 [OBSOLETE] tmp.noncoll_spin_is_given = xstr.atoms[j].noncoll_spin_is_given; //DX20171205 - magnetic sym (non-collinear)
        out.push_back(tmp);
      }
    }
    return out;
  }
}

// **************************************************************************************************************************************************
// Expand Lattice (added L as input)
// **************************************************************************************************************************************************
namespace SYM {
  vector<xvector<double> > expand_lattice_positive_only(int& a, int& b, int& c, xmatrix<double>& L) {
    // We are choosing a lattice point as origin and then expanding from that point.
    // The expanded points are in cartesian coordinates. This is a generic "stupid" expansion.
    vector<xvector<double> > out;
    xvector<double> tmp;
    for (int x = 0; x <= a; x++) {
      for (int y = 0; y <= b; y++) {
        for (int z = 0; z <= c; z++) {
          tmp(1) = L(1, 1) * x + L(2, 1) * y + L(3, 1) * z;
          tmp(2) = L(1, 2) * x + L(2, 2) * y + L(3, 2) * z;
          tmp(3) = L(1, 3) * x + L(2, 3) * y + L(3, 3) * z;
          out.push_back(tmp);
        }
      }
    }
    return out;
  }
} //namespace SYM

// **************************************************************************************************************************************************
// Expand Lattice (added L as input)
// **************************************************************************************************************************************************
namespace SYM {
  vector<xvector<double> > expand_lattice(int& a, int& b, int& c, xmatrix<double>& L) {
    // We are choosing a lattice point as origin and then expanding from that point.
    // The expanded points are in cartesian coordinates. This is a generic "stupid" expansion.
    vector<xvector<double> > out;
    xvector<double> tmp;
    for (int x = -a; x <= a; x++) {
      for (int y = -b; y <= b; y++) {
        for (int z = -c; z <= c; z++) {
          tmp(1) = L(1, 1) * x + L(2, 1) * y + L(3, 1) * z;
          tmp(2) = L(1, 2) * x + L(2, 2) * y + L(3, 2) * z;
          tmp(3) = L(1, 3) * x + L(2, 3) * y + L(3, 3) * z;
          out.push_back(tmp);
        }
      }
    }
    return out;
  }
} //namespace SYM

//**********************************************************************************************************************************************
// Conventional Cell Function -- Determines the conventional cell consistent with symmetry
//**********************************************************************************************************************************************
namespace SYM {
  xstructure ConventionalCell(xstructure& xstr, int& IT, int& cell_choice, bool& last_orientation, string& crystalsystem_prev,
      xstructure& CrystOut_prev, vector<xmatrix<double> >& candidate_lattice_vectors_prev,
      vector<char>& candidate_lattice_chars_prev, symfolder& checkops, SymmetryInformationITC& ITC_sym_info, bool& lattice_reformed,
      vector<int>& lattice_pgroups, vector<xmatrix<double> >& lattice_sym_mats,
      vector<xmatrix<double> >& crystal_sym_mats, bool& symmetryfound, bool foundspacegroup_global) {
    bool LDEBUG = (FALSE || XHOST.DEBUG);

    double sym_tol = xstr.sym_eps; //DX20190215 - get sym_tol

    // ========== Objects containing crystal stucture information ========== //
    xstructure xstr_out;
    //DX20210401 [OBSOLETE] xstr.GetPrimitiveCell();
    xstr.GetPrimitive(); //DX20210401
    xstructure prim = xstr; //DX20210316 - store primitive

    //vector<xmatrix<double> > lattice_vector_choices; //DX20220827
    xmatrix<double> L = xstr.lattice;
    deque<_atom> primitive_atomic_basis = xstr.atoms;
    for (uint i = 0; i < primitive_atomic_basis.size(); i++) {
      primitive_atomic_basis[i].cpos = F2C(xstr.lattice, primitive_atomic_basis[i].fpos);
    }
    //print(primitive_atomic_basis);
    xmatrix<double> LPRIM = xstr.lattice;
    xmatrix<double> f2c = trasp(LPRIM);
    xmatrix<double> c2f = inverse(trasp(LPRIM));
    bool skew = SYM::isLatticeSkewed(LPRIM, xstr.dist_nn_min, sym_tol); //DX20190215 - _SYM_TOL_ to sym_tol
    xmatrix<double> Linv = aurostd::inverse(L);


    bool atoms_overlapping = false;
    // === Check if atoms occupying the same space === //
    for (uint i = 0; i < primitive_atomic_basis.size(); i++) {
      for (uint j = i + 1; j < primitive_atomic_basis.size(); j++) {
        if(SYM::MapAtom(primitive_atomic_basis[i], primitive_atomic_basis[j], FALSE, LPRIM, f2c, skew, sym_tol)) { //DX20190215 - added sym_tol //DX20190619 - LPRIM and f2c as input
          if(LDEBUG) { cerr << "SYM::ConventionalCell: WARNING: Atoms occupying the same space (given tolerance " << sym_tol << "). Check structure [dir=" << xstr.directory << "]." << endl; } //DX20190215 - _SYM_TOL_ to sym_tol
          if(LDEBUG) { cerr << "SYM::ConventionalCell: atom #" << i << " symbol: " << primitive_atomic_basis[i].name << " coord: " << primitive_atomic_basis[i].fpos << endl; }
          if(LDEBUG) { cerr << "SYM::ConventionalCell: atom #" << j << " symbol: " << primitive_atomic_basis[j].name << " coord: " << primitive_atomic_basis[j].fpos << endl; }
          atoms_overlapping = true;
        }
      }
    }

    //========== Greatest common denominator (GCD) in the primitive atomic basis ==========//
    // This is used to check the consistency between the ratio of atoms when we find a conventional cell
    deque<deque<_atom> > prim_split_atom_types;
    int prim_GCD = 0;
    getAtomGCD(primitive_atomic_basis, prim_split_atom_types, prim_GCD);

    // ===== CRYSTAL SYSTEM AND LATTICE SYSTEM VARIABLES===== //
    string crystalsystem = "";
    string latticesystem = "";
    vector<xmatrix<double> > candidate_lattice_vectors;
    vector<char> candidate_lattice_chars;
    bool lattice_vectors_found = false;
    
    uint sym_count = 0;
    if(IT > 0) {
        crystalsystem = crystalsystem_prev;
        if((uint)(IT + sym_count) < candidate_lattice_vectors_prev.size()) {
          candidate_lattice_vectors = candidate_lattice_vectors_prev;
          candidate_lattice_chars = candidate_lattice_chars_prev;
          lattice_vectors_found = true;
        }
      }

    // ===== Cell/Lattice Expansion coefficients ===== //
    int b = 1;
    int q = 3;

    //// ===== Declare expanded lattice and expanded cell variables ===== //
    //vector<xvector<double> > expanded_lattice_1 = expand_lattice(b, b, b, L);
    //vector<xvector<double> > expanded_cell_1 = expand_cell(L);
    
    // ===== Declare expanded lattice and expanded cell variables ===== //
    vector<xvector<double> > expanded_lattice_1;
    vector<xvector<double> > expanded_cell_1;
    
    // ===== Declare symmetry operation variables ===== //
    vector<Screw> twofold_ops_vec;
    vector<Screw> rot_ops_vec;
    vector<Glide> mirror_ops_vec;
    vector<xvector<double> > mirror_lattice_vectors;
    vector<xvector<double> > twofold_lattice_vectors;
    vector<xvector<double> > rot_lattice_vectors;

    if(!lattice_vectors_found) {
      expanded_lattice_1 = expand_lattice(b, b, b, L);
      expanded_cell_1 = expand_cell(L);


    //double radius = RadiusSphereLattice(L);
    double radius = 2.0 * RadiusSphereLattice(L);

    // ========== Determine symmetry operations consistent with the lattice ==========//
    //DX20170926 [OBSOLETE] mirror_ops_vec = mirror_operations(expanded_lattice_1, expanded_cell_1, L, Linv, mirror_lattice_vectors, radius, skew);
    //DX20170926 [OBSOLETE] rot_ops_vec = triplet_operations(expanded_lattice_1, expanded_cell_1, L, Linv, rot_lattice_vectors, radius, skew);
    //DX20170926 [OBSOLETE] twofold_ops_vec = twofold_operations(expanded_lattice_1, expanded_cell_1, L, Linv, twofold_lattice_vectors, radius, skew);
    mirror_ops_vec = mirror_operations(expanded_lattice_1, expanded_cell_1, L, Linv, mirror_lattice_vectors, radius, skew, sym_tol); //DX20190215 - added sym_tol
    for(uint m=0;m<mirror_ops_vec.size();m++){
      Screw candidate_rotation;
      xvector<double> axis_direction = mirror_ops_vec[m].return_direction();
      xvector<double> point_on_axis; //Null by default
      candidate_rotation.get_screw_direct(axis_direction, point_on_axis, 2);
      twofold_ops_vec.push_back(candidate_rotation);
      twofold_lattice_vectors.push_back(mirror_lattice_vectors[m]);
    }
    if(mirror_ops_vec.size()>2){
      rot_ops_vec = triplet_operations(expanded_lattice_1, expanded_cell_1, L, Linv, rot_lattice_vectors, radius, skew, sym_tol); //DX20190215 - added sym_tol
    }
    if(LDEBUG) {
      cerr << "SYM::ConventionalCell: Number of mirror operations: " << mirror_ops_vec.size() << " [dir=" << xstr.directory << "]." << endl;
      for(uint m=0;m<mirror_ops_vec.size();m++){
        cerr << "SYM::ConventionalCell: mirror #" << m+1 << " : " << mirror_ops_vec[m] << endl;
      }
      cerr << "SYM::ConventionalCell: Number of twofold operations: " << twofold_ops_vec.size() << " [dir=" << xstr.directory << "]." << endl;
      for(uint m=0;m<twofold_ops_vec.size();m++){
        cerr << "SYM::ConventionalCell: twofold operator #" << m+1 << " : " << twofold_ops_vec[m] << endl;
      }
      cerr << "SYM::ConventionalCell: Number of n-fold (n>2) operations: " << rot_ops_vec.size() << " [dir=" << xstr.directory << "]." << endl;
      for(uint m=0;m<rot_ops_vec.size();m++){
        cerr << "SYM::ConventionalCell: n-fold (n>2) operator #" << m+1 << " : " << rot_ops_vec[m] << endl;
      }
    }
    // Note: It will not always work to check the lattice symmetry to get to correct crystal system.
    // For example, you may have a trigonal structure with a cubic lattice. This would result in
    // having nine mirror planes in the lattice, leading to the incorrect assumption that the lattice is
    // not hexagonal. You cannot go from a cubic lattice to the hexagonal crystal system by the addition
    // of internal atoms because a subgroup cannot be formed with a sixfold symmetry. However, threefold
    // symmetry axes exists in the original lattice allowing for the transition to the trigonal crystal system.
    }

    // ========== Stores the lattice vector possibilities (different orientations, etc.) for a given lattice type ========== //
    //DX20220914 vector<xmatrix<double> > candidate_lattice_vectors;
    //DX20220914 vector<char> candidate_lattice_chars;

    // ===== Variables to keep track of status of symmetry search ===== //
    //DX20220914 [MOVED] uint sym_count = 0;
    bool reform = true;

    // ****************************************************************************************************************************************** //
    //                                                            Conventional Cell Loop
    // ****************************************************************************************************************************************** //
    // This section determines the conventional cell. Note: Lattice symmetry >= crystal symmetry.  The first loop determines the conventional cell
    // based on the lattice symmetry.  If the crystal symmetry is inconsistent with the conventional cell chosen by the lattice symmetry (i.e. the
    // crystal has lower symmetry), then the conventional cell is reformed.

    while (reform == true) {
      // ===== If not the first iteration, use the symmetry elements from the first iteration ===== //
      if(IT >= 1) {
        xstr = CrystOut_prev;
        //DX20210401 [OBSOLETE] xstr.GetPrimitiveCell();
        xstr.GetPrimitive(); //DX20210401
        prim = xstr; //DX20210316 - store primitive
        L = xstr.lattice;
        Linv = aurostd::inverse(L);
      }
      xstr_out = xstr;
      CrystOut_prev = xstr;

      // ===== Declare expanded lattice and expanded cell variables ===== //
      //DX20220914 [OBSOLETE] vector<xvector<double> > expanded_lattice = expand_lattice(b, b, b, L);
      //DX20220914 [OBSOLETE] vector<xvector<double> > expanded_cell = expand_cell(L);
      vector<xvector<double> > big_expanded = expand_lattice(q, q, q, L);
      deque<_atom> expanded_basis = add_basis(big_expanded, L, xstr);

      // ===== Conventional cell variables  ===== //
      vector<xvector<double> > bravais_basis;

      // ========== Determine the number of particular symmetry elements to screen/determine the possible conventional cell ========== //
      int mcount = mirror_ops_vec.size();
      int fourcount = 0;
      int three_six_count = 0;
      for (uint i = 0; i < rot_ops_vec.size(); i++) {
        if(aurostd::abs(rot_ops_vec[i].return_order() - 4.0) < _ZERO_TOL_) {
          fourcount++;
        }
        if(aurostd::abs(rot_ops_vec[i].return_order() - 3.0) < _ZERO_TOL_ || aurostd::abs(rot_ops_vec[i].return_order() - 6.0) < _ZERO_TOL_) {
          three_six_count++;
        }
      }

      // ===== If atoms overlapping, then set to TRICLINIC (i.e. spacegroup=1) ===== //
      if(atoms_overlapping == true) {
        mcount = 0;
        fourcount = 0;
        three_six_count = 0;
      }

      //When the lattice symetry leads to an incorrect crystalsystem, reformation will occur.
      //When this happens, mcount should be set to zero so that only the variables
      //crystalsystem and latticesystem are used in logic.

      // ===== Determine if symmetry is found ===== //
      symmetryfound = false;
      //DX20220914 bool lattice_vectors_found = false;
      //When on second iteration, use only crystal system to designate cell (having both mcount and crystal system can lead to going into hexagonal
      //and orthorhombic sections which adds redundant atoms) 20130821
      if(IT == 0) {
        if(sym_count > 0) {
          mcount = -1;
          if(sym_count < candidate_lattice_vectors_prev.size()) {
            //cerr << "WARNING: Should never be here..." << endl;
            candidate_lattice_vectors = candidate_lattice_vectors_prev;
            candidate_lattice_chars = candidate_lattice_chars_prev;
            lattice_vectors_found = true;
          }
        }
      }
      if(IT > 0) {
        crystalsystem = crystalsystem_prev;
        if((uint)(IT + sym_count) < candidate_lattice_vectors_prev.size()) {
          candidate_lattice_vectors = candidate_lattice_vectors_prev;
          candidate_lattice_chars = candidate_lattice_chars_prev;
          lattice_vectors_found = true;
        }
      }

      bool continue_ortho = false;
      // === Check orthogonality defect ===== //
      uint totalcount = mcount;
      int totalnum = CombinationNr(3, totalcount);
      vector<int> combiset;
      combiset = AllCombination41(3, totalcount, 1);
      for (int i = 0; i < totalnum; i++) {
        if(aurostd::abs(orthogonality_defect(xvec2xmat(mirror_ops_vec[combiset[0]].return_direction(), mirror_ops_vec[combiset[1]].return_direction(), mirror_ops_vec[combiset[2]].return_direction())) - 1.0) < sym_tol) { //DX20190215 - _SYM_TOL_ to sym_tol
          continue_ortho = true;
          break;
        }
        combiset = AllCombination42(3, totalcount, combiset);
      }
      // ********************************************************************************************************************************
      // Symmetry/Conventional Cell Routine
      // ********************************************************************************************************************************
      //    1) Use the number of mirror/fourfold symmetry elements to determine the possible conventional cell
      //    2) Find the lattice vectors
      //    3) Find number of lattice points in cell (lattice centering)
      //	  4) Populate the new conventional cell with the conventional atomic basis (check if ratio is consistent)
      //    5) Check if the lattice symmetry is consistent with the crystal symmetry
      //	     ==> IF NOT
      //	          a) Check all possible orientations, if multiple are possible, and recheck crystal symmetry
      //		  b) If still not commensurate, reform the lattice to be consistent with the crystal symmetry and repeat 1-5 using
      //		     the crystalsystem variable as the indicator of the correct lattice type.
      //       ==> IF CONSISTENT
      //	          a) Store crystallographic information and proceed to check generators/origin shift/Wyckoff positions
      // ********************************************************************************************************************************

      // DEBUG
      // cerr << "SYM::ConventionalCell: mcount: " << mcount << endl;
      // cerr << "SYM::ConventionalCell: twofold: " << twofold_ops_vec.size() << endl;
      // cerr << "SYM::ConventionalCell: fourcount: " << fourcount << endl;
      // cerr << "SYM::ConventionalCell: crystalsystem: " << crystalsystem << endl;
      // DEBUG
      if(lattice_vectors_found == false) {
        // *****************************************************************************************************************************
        // Find the lattice vectors.
        // *****************************************************************************************************************************

        // =============== CUBIC =============== //
        if((mcount == 9 && fourcount == 3) || crystalsystem == "CUBIC") {
          if(LDEBUG) { cerr << "SYM::ConventionalCell: CUBIC [dir=" << xstr.directory << "]." << endl; }
          symmetryfound = true;
          crystalsystem = "CUBIC";

          if(!findCubicLattice(rot_lattice_vectors, rot_ops_vec, candidate_lattice_vectors, candidate_lattice_chars, sym_tol)) { //DX20190215 - added sym_tol
            symmetryfound = false;
            return xstr_out;
          }
        }

        // =============== HEXAGONAL =============== //
        else if(((mcount == 7 || mcount == 8) && three_six_count != 0)|| crystalsystem == "TRIGONAL" || crystalsystem == "HEXAGONAL") {
          symmetryfound = true;
          crystalsystem = "HEXAGONAL";
          if(LDEBUG) { cerr << "SYM::ConventionalCell: HEX [dir=" << xstr.directory << "]." << endl; }
          if(!findTrigonalLattice(rot_lattice_vectors, rot_ops_vec, big_expanded, candidate_lattice_vectors, candidate_lattice_chars, sym_tol)) { //DX20190215 - added sym_tol
            symmetryfound = false;
            return xstr_out;
          }
          //DX20180808 - check rhl - START
          // some ambiguity whether hex or rhl if using crystalsystem as conditional; 
          // if using cell choice 2, the cell is always hex 
          // if using cell choice 1, the cell is hex for hexagonal space groups and rhl for rhombohedral space groups 
          // need to check number of lattice points in the cell
          if(cell_choice==SG_SETTING_1 || cell_choice==SG_SETTING_ANRL){ //DX20190131 - add ANRL setting
            f2c = trasp(candidate_lattice_vectors[0]);
            c2f = inverse(trasp(candidate_lattice_vectors[0]));
            skew = SYM::isLatticeSkewed(candidate_lattice_vectors[0], xstr_out.dist_nn_min, sym_tol); //DX20190215 - _SYM_TOL_ to sym_tol
            // ===== Find number of lattice points in cell (lattice centering) ===== //
            vector<xvector<double> > bravais_basis;
            int bravais_count = 0;
            determineLatticeCentering(bravais_basis, bravais_count, c2f, f2c, skew, big_expanded, crystalsystem, candidate_lattice_chars, sym_tol); //DX20190215 - added sym_tol
            if(bravais_count == 3){ // if three lattice points in the cell, then the system is rhl
              //use rhombohedral setting
              if(LDEBUG) { cerr << "SYM::ConventionalCell: Crystal system is trigonal with three lattice points and setting=1, using rhombohedral setting [dir=" << xstr.directory << "]." << endl; }
              if(!findRhombohedralSetting(big_expanded, candidate_lattice_vectors, candidate_lattice_chars, sym_tol)) { //DX20190215 - added sym_tol
                symmetryfound = false;
                return xstr_out;
              }
            } 
          }
          //DX20180808 - check rhl - END
        }

        // =============== TETRAGONAL =============== //
        //else if(((mcount == 4 || mcount == 5 || mcount == 6 || mcount == 7 || mcount == 8) && fourcount != 0) || crystalsystem == "TETRAGONAL")
        //DX20210126 [OBSOLETE - go up to mcount==9] else if(((mcount >= 3 && mcount <= 8) && fourcount != 0) || crystalsystem == "TETRAGONAL")
        else if(((mcount >= 3 && mcount <= 9) && fourcount != 0) || crystalsystem == "TETRAGONAL")
        { //CO20200106 - patching for auto-indenting
          symmetryfound = true;
          crystalsystem = "TETRAGONAL";
          if(LDEBUG) { cerr << "SYM::ConventionalCell: TET [dir=" << xstr.directory << "]." << endl; }

          if(!findTetragonalLattice(rot_lattice_vectors, twofold_lattice_vectors, rot_ops_vec, twofold_ops_vec, big_expanded,
                candidate_lattice_vectors, candidate_lattice_chars, sym_tol)) { //DX20190215 - added sym_tol
            symmetryfound = false;
            return xstr_out;
          }
        }

        // =============== ORTHORHOMBIC/RHOMBOHEDRAL =============== //
        else if(((mcount >= 3 && mcount <= 5) && continue_ortho && fourcount == 0) || crystalsystem == "ORTHORHOMBIC") {
          symmetryfound = true;
          if(LDEBUG) { cerr << "SYM::ConventionalCell: ORTHO/RHOMB [dir=" << xstr.directory << "]." << endl; }
          // ===== Check between orthorhombic and rhombohedral ===== //
          // To discern between rhombohedral and orthorhombic lattices by mirror planes,
          // check the orthogonality defect. (Rhombohedral mirror planes are not mutually orthogonal).
          //bool continue_ortho = false;
          //// === Check orthogonality defect ===== //
          //uint totalcount = mcount;
          //int totalnum = CombinationNr(3, totalcount);
          //vector<int> combiset;
          //combiset = AllCombination41(3, totalcount, 1);
          //for (int i = 0; i < totalnum; i++) {
          //  if(aurostd::abs(orthogonality_defect(xvec2xmat(mirror_ops_vec[combiset[0]].return_direction(), mirror_ops_vec[combiset[1]].return_direction(), mirror_ops_vec[combiset[2]].return_direction())) - 1.0) < sym_tol) { //DX20190215 - _SYM_TOL_ to sym_tol
          //    continue_ortho = true;
          //    break;
          //  }
          //  combiset = AllCombination42(3, totalcount, combiset);
          //}
          //if(crystalsystem == "ORTHORHOMBIC") {  //IF MCOUNT == 30 CRYSTAL CLASS IS ALREADY KNOWN
          //  continue_ortho = true;
          //}

          // =============== ORTHORHOMBIC =============== //
          //  if(continue_ortho == true) {  //[CO20200106 - close bracket for indenting]}
          if(LDEBUG) { cerr << "SYM::ConventionalCell: ORTHO true: [dir=" << xstr.directory << "]." << endl; }
          crystalsystem = "ORTHORHOMBIC";

          if(!findOrthorhombicLattice(twofold_lattice_vectors, mirror_lattice_vectors, candidate_lattice_vectors, candidate_lattice_chars, sym_tol)) { //DX20190215 - added sym_tol
            symmetryfound = false;
            return xstr_out;
          }
        }
        // =============== RHOMBOHEDRAL =============== //
        //  else {  //[CO20200106 - close bracket for indenting]}
        else if(((mcount >= 3 && mcount <= 6) && !continue_ortho && three_six_count!=0 && fourcount == 0)) { //DX20210107 - added mcount==6
          symmetryfound = true;
          // On the second iteration, this section is now equivalent to the hexagonal section above.
          // Need a slightly larger expansion to get lattice basis in HEX setting
          // Using 'r' to denote rhombohedral in primitive lattice cell and 'R' to denote rhombodehral with hexagonal axes
          crystalsystem = "TRIGONAL";
          if(LDEBUG) { cerr << "SYM::ConventionalCell: RHOMB [dir=" << xstr.directory << "]." << endl; }

          if(!findRhombohedralLattice(rot_lattice_vectors, rot_ops_vec, big_expanded, candidate_lattice_vectors, candidate_lattice_chars, sym_tol)) { //DX20190215 - added sym_tol
            symmetryfound = false;
            return xstr_out;
          }
          //DX20180808 - check rhl - START
          // need to check number of lattice points in the cell; it may be a hexagonal space group and not rhombohedral
          if(cell_choice==SG_SETTING_1 || cell_choice==SG_SETTING_ANRL){ //DX20190131 - add ANRL setting
            f2c = trasp(candidate_lattice_vectors[0]);
            c2f = inverse(trasp(candidate_lattice_vectors[0]));
            skew = SYM::isLatticeSkewed(candidate_lattice_vectors[0], xstr_out.dist_nn_min, sym_tol); //DX20190215 - _SYM_TOL_ to sym_tol
            // ===== Find number of lattice points in cell (lattice centering) ===== //
            vector<xvector<double> > bravais_basis;
            int bravais_count = 0;
            determineLatticeCentering(bravais_basis, bravais_count, c2f, f2c, skew, big_expanded, crystalsystem, candidate_lattice_chars, sym_tol); //DX20190215 - added sym_tol
            if(bravais_count == 3){ // if three lattice points in the cell, then the system is rhl
              //use rhombohedral setting
              if(!findRhombohedralSetting(big_expanded, candidate_lattice_vectors, candidate_lattice_chars, sym_tol)) { //DX20190215 - added sym_tol
                symmetryfound = false;
                return xstr_out;
              }
            }
          }
          //DX20180808 - check rhl - END
        }

        // =============== MONOCLINIC =============== //
        else if(((mcount >= 1 && mcount <= 3) && !continue_ortho && three_six_count==0) || crystalsystem == "MONOCLINIC")
          //else if(((mcount == 1 || mcount == 2 || mcount == 3) && three_six_count==0) || crystalsystem == "MONOCLINIC") //DX20180613 - can be orthogonal and still be monoclinic 
        { //CO20200106 - patching for auto-indenting
          symmetryfound = true;
          crystalsystem = "MONOCLINIC";
          if(LDEBUG) { cerr << "SYM::ConventionalCell: MONO [dir=" << xstr.directory << "]." << endl; }

          if(!findMonoclinicLattice(mirror_lattice_vectors, twofold_lattice_vectors, big_expanded,
                candidate_lattice_vectors, candidate_lattice_chars, cell_choice, sym_tol)) { //DX20180816 - added cell choice //DX20190215 - added sym_tol
            symmetryfound = false;
            return xstr_out;
          }
        }

        // =============== TRICLINIC =============== //
        else if(mcount == 0 || crystalsystem == "TRICLINIC") {
          symmetryfound = true;
          crystalsystem = "TRICLINIC";
          if(LDEBUG) { cerr << "SYM::ConventionalCell: TRI [dir=" << xstr.directory << "]." << endl; }

          if(!findTriclinicLattice(L, candidate_lattice_vectors,
                candidate_lattice_chars)) {
            symmetryfound = false;
            return xstr_out;
          }
        }
        else {
          if(LDEBUG) { cerr << "SYM::ConventionalCell: Could not identify crystal system, i.e., symmetry operation counts do not match with any of the crystal systems [dir=" << xstr.directory << "]." << endl;}
        }
      }  //end of lattice_vectors_found if statement
      // *****************************************************************************************************************************
      // END: Find the lattice vectors.
      // *****************************************************************************************************************************

      // *****************************************************************************************************************************
      // Search for conventional cell orientation.
      // *****************************************************************************************************************************
      uint start_index = 0;
      if(candidate_lattice_vectors.size() > (uint)IT) {
        start_index = IT;
      } else {
        start_index = 0;
      }
      //lattice_vector_choices.clear(); //DX20220827
      for (uint i = start_index; i < candidate_lattice_vectors.size(); i++) {
        xmatrix<double> CL = candidate_lattice_vectors[i];
        if(LDEBUG) {
          cerr << "SYM::ConventionalCell: Possible conventional lattice vectors (choice " << (i+1) << " of " << candidate_lattice_vectors.size() << "): [dir=" << xstr.directory << "]." << endl;
          cerr << CL << endl;
        }
        f2c = trasp(CL);
        c2f = inverse(trasp(CL));
        skew = SYM::isLatticeSkewed(CL, xstr_out.dist_nn_min, sym_tol); //DX20190215 - _SYM_TOL_ to sym_tol
        // ===== Find number of lattice points in cell (lattice centering) ===== //
        vector<xvector<double> > bravais_basis;
        int bravais_count = 0;
        determineLatticeCentering(bravais_basis, bravais_count, c2f, f2c, skew, big_expanded, crystalsystem, candidate_lattice_chars, sym_tol); //DX20190215 - added sym_tol
        char lattice_char = candidate_lattice_chars[i];

        // *****************************************************************************************************************************
        // Transform into conventional cell //DX20210316 - transformation method based on primitive cell instead of foldAtomsInCell 
        // *****************************************************************************************************************************
        xmatrix<double> transformation_matrix = GetBasisTransformation(prim.lattice, CL);
        xmatrix<double> rotation_matrix = aurostd::eye<double>(3,3);
        // try to convert to conventional cell, if it fails, change tolerance
        try{
          xstr_out = TransformStructure(prim, transformation_matrix, rotation_matrix);
          xstr_out.lattice_label_ITC = lattice_char;
        }
        catch(aurostd::xerror& re){
          symmetryfound = false;
          return xstr_out;
        }

        //DX20210315 [OBSOLETE]// *****************************************************************************************************************************
        //DX20210315 [OBSOLETE]// Fill in cell with conventional atomic basis
        //DX20210315 [OBSOLETE]// *****************************************************************************************************************************
        //DX20210315 [OBSOLETE]// ========== Conventional Atomic Basis ========== //
        //DX20210315 [OBSOLETE]//Now add those basis atoms that fit in conventional cell:
        //DX20210315 [OBSOLETE]//[CO20190520]deque<_atom> conventional_basis_atoms = foldAtomsInCell(expanded_basis, c2f, f2c, skew, sym_tol); //DX20190215 - _SYM_TOL_ to sym_tol
        //DX20210315 [OBSOLETE]deque<_atom> conventional_basis_atoms = foldAtomsInCell(expanded_basis, xstr.lattice, CL, skew, sym_tol, false); //DX20190215 - _SYM_TOL_ to sym_tol //DX20190619 - false->do not check min dists (expensive)

        //DX20210315 [OBSOLETE]bool consistent_ratio = true;  // Change tolerances if the ratio between atomic basis atoms is inconsistent with the primitive cell.
        //DX20210315 [OBSOLETE]// ===== Check if ratio of atoms is consistent with primitive atomic basis ===== //
        //DX20210315 [OBSOLETE]// Note: If the original POSCAR has atoms overlapping, skip this part (SG will be equal to 1)
        //DX20210315 [OBSOLETE]if(atoms_overlapping == false) {
        //DX20210315 [OBSOLETE]  consistent_ratio = GCD_conventional_atomic_basis(conventional_basis_atoms, prim_split_atom_types, prim_GCD);
        //DX20210315 [OBSOLETE]}
        //DX20210315 [OBSOLETE]if(consistent_ratio == false) {
        //DX20210315 [OBSOLETE]  if(LDEBUG) { cerr << "SYM::ConventionalCell: WARNING: Conventional cell atomic basis ratio is inconsistent with the primitive cell! Recalculating. [dir=" << xstr.directory << "]." << endl; }
        //DX20210315 [OBSOLETE]  symmetryfound = false;
        //DX20210315 [OBSOLETE]  continue;
        //DX20210315 [OBSOLETE]}

        //DX20210315 [OBSOLETE]// ========== Rearrange atoms/Store ========== //
        //DX20210315 [OBSOLETE]sort(conventional_basis_atoms.begin(), conventional_basis_atoms.end(), sortAtomsTypes);

        //DX20210315 [OBSOLETE]xstr_out.lattice_label_ITC = lattice_char;
        //DX20210315 [OBSOLETE]xstr_out.lattice = CL;

        //DX20210315 [OBSOLETE]vector<string> in_names;
        //DX20210315 [OBSOLETE]for (uint c = 0; c < conventional_basis_atoms.size(); c++) {
        //DX20210315 [OBSOLETE]  conventional_basis_atoms[c].fpos = C2F(xstr_out.lattice, conventional_basis_atoms[c].cpos);
        //DX20210315 [OBSOLETE]  in_names.push_back(conventional_basis_atoms[c].name);
        //DX20210315 [OBSOLETE]}

        //DX20210315 [OBSOLETE]xstr_out.ReplaceAtoms(conventional_basis_atoms, false); //DX20210129
        //DX20210315 [OBSOLETE]//DX20210129 [OBSOLETE] //Remove old atomic basis
        //DX20210315 [OBSOLETE]//DX20210129 [OBSOLETE] while (xstr_out.atoms.size() > 0) {
        //DX20210315 [OBSOLETE]//DX20210129 [OBSOLETE]   xstr_out.RemoveAtom((uint)0);
        //DX20210315 [OBSOLETE]//DX20210129 [OBSOLETE] }
        //DX20210315 [OBSOLETE]//DX20210129 [OBSOLETE] xstr_out.species.clear();
        //DX20210315 [OBSOLETE]//DX20210129 [OBSOLETE] // Add new atomic basis
        //DX20210315 [OBSOLETE]//DX20210129 [OBSOLETE] for (uint c = 0; c < conventional_basis_atoms.size(); c++) {
        //DX20210315 [OBSOLETE]//DX20210129 [OBSOLETE]   xstr_out.AddAtom(conventional_basis_atoms[c]);
        //DX20210315 [OBSOLETE]//DX20210129 [OBSOLETE] }

        //DX20210315 [OBSOLETE]//DX20190410 START
        //DX20210315 [OBSOLETE]// Check if AddAtom removed atoms
        //DX20210315 [OBSOLETE]if(xstr_out.atoms.size() != conventional_basis_atoms.size()){
        //DX20210315 [OBSOLETE]  if(LDEBUG) {
        //DX20210315 [OBSOLETE]    cerr << "SYM::ConventionalCell: AddAtom() removed conventional basis atoms due to the tolerance value. Change the tolerance." << endl;
        //DX20210315 [OBSOLETE]  }
        //DX20210315 [OBSOLETE]  symmetryfound = false;
        //DX20210315 [OBSOLETE]  return xstr_out;
        //DX20210315 [OBSOLETE]}
        //DX20210315 [OBSOLETE]//DX20190410 END

        //DX20210315 [OBSOLETE]// Set number of each type
        //DX20210315 [OBSOLETE]//DX20210129 [OBSOLETE - ReplaceAtoms takes care of this] xstr_out.SetNumEachType();
        //DX20210315 [OBSOLETE]if(xstr_out.num_each_type.size() != in_names.size()) {
        //DX20210315 [OBSOLETE]  xstr_out = pflow::SetAllAtomNames(xstr_out, in_names);
        //DX20210315 [OBSOLETE]}
        //DX20210315 [OBSOLETE]xstr_out.FixLattices();

        // ************************************************************************************************
        // Check if lattice and crystal symmetry are commensurate
        // ************************************************************************************************
        xstr_out.crystal_system_ITC = crystalsystem;
        orient(xstr_out);
        if(LDEBUG) {
          cerr << "SYM::ConventionalCell: Oriented conventional cell: " << endl;
          cerr << xstr_out << endl;
        }
        xstr = xstr_out;

        // ========== PEARSON SYMBOL: Record lattice type and centering ========== //
        map<int, char> centering;
        centering[1] = 'P';
        centering[2] = 'I';
        centering[3] = 'R';
        centering[4] = 'F';
        centering[5] = 'C';
        xstr_out.bravais_label_ITC = centering[bravais_count];
        //DX20210316 [OBSOLETE] string pearson_symbol = getPearsonSymbol(xstr_out.bravais_label_ITC, lattice_char, conventional_basis_atoms);
        string pearson_symbol = getPearsonSymbol(xstr_out.bravais_label_ITC, lattice_char, xstr_out.atoms);

        if(LDEBUG) { cerr << "SYM::ConventionalCell: Pearson: " << pearson_symbol << " [dir=" << xstr.directory << "]." << endl; }
        checkops = check_ccell(xstr_out,ITC_sym_info); //DX20190215 - add ITC sym info

        // Store lattice symmetry operators only if not reformed (lattice symmetry should not know anything about crystal symmetry)
        // So we use the first iteration (unreformed)
        if(lattice_reformed == false) {
          lattice_reformed = true;
          lattice_pgroups = checkops.lattice_pgroups;
          lattice_sym_mats = checkops.lattice_sym_mats;
        }
        // Store crystal symmetry operators
        crystal_sym_mats = checkops.crystal_sym_mats;

        if(checkops.latticesystem == "REDO") {
          if(LDEBUG) { cerr << "SYM::ConventionalCell: Symmetry check failed... [dir=" << xstr.directory << "]." << endl; }
        }
        if(checkops.commensurate == true) {
          //cerr <<"reform unnecessary" << endl;
          reform = false;
          xstr_out.crystal_system_ITC = checkops.crystalsystem;
          crystalsystem_prev = crystalsystem;
          candidate_lattice_vectors_prev = candidate_lattice_vectors;
          candidate_lattice_chars_prev = candidate_lattice_chars;
          symmetryfound = true;
          if(i == candidate_lattice_vectors.size() - 1) {
            last_orientation = true;
          }
          //lattice_vector_choices.push_back(CL);
          //DX20220827 - break;
          //DX2022088 - continue;
          break;
        }

        // ========== If all combinations of cell orientations are exhausted, reform the lattice ========== //
        if(i == candidate_lattice_vectors.size() - 1 && (checkops.commensurate == false || checkops.latticesystem == "REDO")) {  //added redo as test
          if(foundspacegroup_global) { last_orientation = true; return xstr_out; } //DX20220924
          if(LDEBUG) { cerr << "SYM::ConventionalCell: All permutations of cell checked. Need to reform the lattice based on the crystal symmetry [dir=" << xstr.directory << "]." << endl; }
          //cerr << "i: " << i << endl;
          //cerr << "checkops.latticesystem: " << checkops.latticesystem << endl;
          //cerr << "checkops.crystalsystem: " << checkops.crystalsystem << endl;

          // Reduce conventional cell into a primitive form
          //DX20210401 [OBSOLETE] xstr.GetPrimitiveCell();
          xstr.GetPrimitive(); //DX20210401
          prim = xstr; //DX20210316 - store primitive

          L = xstr.lattice;
          Linv = aurostd::inverse(L);
          bool skew = SYM::isLatticeSkewed(L, xstr.dist_nn_min, sym_tol); //DX20190215 - _SYM_TOL_ to sym_tol
          crystalsystem = checkops.crystalsystem;
          latticesystem = checkops.latticesystem;

          // Need to find the mirror operations corresponding the the reduced lattice
          // Need to do this since the reduced cell has similar operation directions (preserves some orientation info)
          expanded_lattice_1 = expand_lattice(b, b, b, L);
          expanded_cell_1 = expand_cell(L);
          mirror_lattice_vectors.clear();
          rot_lattice_vectors.clear();
          twofold_lattice_vectors.clear();

          double radius = RadiusSphereLattice(L);
          //DX20170926 [OBSOLETE] vector<Glide> mirror_ops_vec_new = mirror_operations(expanded_lattice_1, expanded_cell_1, L, Linv, mirror_lattice_vectors, radius, skew);
          //DX20170926 [OBSOLETE] vector<Screw> rot_ops_vec_new = triplet_operations(expanded_lattice_1, expanded_cell_1, L, Linv, rot_lattice_vectors, radius, skew);
          //DX20170926 [OBSOLETE] vector<Screw> twofold_ops_vec_new = twofold_operations(expanded_lattice_1, expanded_cell_1, L, Linv, twofold_lattice_vectors, radius, skew);
          vector<Glide> mirror_ops_vec_new = mirror_operations(expanded_lattice_1, expanded_cell_1, L, Linv, mirror_lattice_vectors, radius, skew, sym_tol); //DX20190215 - added sym_tol
          vector<Screw> twofold_ops_vec_new;
          for(uint m=0;m<mirror_ops_vec_new.size();m++){
            Screw candidate_rotation;
            xvector<double> axis_direction = mirror_ops_vec_new[m].return_direction();
            xvector<double> point_on_axis; //Null by default
            candidate_rotation.get_screw_direct(axis_direction, point_on_axis, 2);      
            twofold_ops_vec_new.push_back(candidate_rotation);
            twofold_lattice_vectors.push_back(mirror_lattice_vectors[m]);
          }
          vector<Screw> rot_ops_vec_new;
          if(mirror_ops_vec_new.size()>2){
            rot_ops_vec_new = triplet_operations(expanded_lattice_1, expanded_cell_1, L, Linv, rot_lattice_vectors, radius, skew, sym_tol); //DX20190215 - added sym_tol
          }
          bool all_matched_mirror = true;
          bool all_matched_twofold = true;
          bool all_matched_rot = true;

          // Now find the corresponding lattice vectors for the checkops operations with respect to the reduced representation
          vector<xvector<double> > tmp_mirror_lattice_vectors = mirror_lattice_vectors;
          vector<xvector<double> > tmp_twofold_lattice_vectors = twofold_lattice_vectors;
          vector<xvector<double> > tmp_rot_lattice_vectors = rot_lattice_vectors;
          mirror_lattice_vectors = getLatticeVectorsFromOriginalMirrorOperations(mirror_ops_vec_new, checkops.mirror_ops,
              tmp_mirror_lattice_vectors, all_matched_mirror);
          twofold_lattice_vectors = getLatticeVectorsFromOriginalRotationOperations(twofold_ops_vec_new, rot_ops_vec_new,
              checkops.twofold_ops, tmp_twofold_lattice_vectors,
              tmp_rot_lattice_vectors, all_matched_twofold);
          if(mirror_ops_vec_new.size()>2){
            rot_lattice_vectors = getLatticeVectorsFromOriginalRotationOperations(twofold_ops_vec_new, rot_ops_vec_new,
                checkops.rot_ops, tmp_twofold_lattice_vectors,
                tmp_rot_lattice_vectors, all_matched_rot);
          }
          // If we could not match all operations from the old representation to the new, then we need to change the tolerance
          if(!all_matched_mirror || !all_matched_twofold || !all_matched_rot) {
            if(LDEBUG) {
              cerr << "SYM::ConventionalCell: WARNING: Couldn't match new mirror operations to old vectors. Changing tolerance." << endl;
            }
            symmetryfound = false;
            return xstr_out;
          }

          // Need to set the operators to the ones in checkops. These are the new ones which contain
          // the correct symmetry for the crystal
          twofold_ops_vec = checkops.twofold_ops;
          rot_ops_vec = checkops.rot_ops;
          mirror_ops_vec = checkops.mirror_ops;

          // ===== Reset variables ===== //
          lattice_vectors_found = false;
          candidate_lattice_vectors.clear();
          candidate_lattice_chars.clear();
          candidate_lattice_vectors_prev.clear();
          candidate_lattice_chars_prev.clear();
        }
      }  //END CLs
      if(latticesystem == "REDO") {
        //cerr << "NEED TO REDO" << endl;
        if(LDEBUG) { cerr << "SYM::ConventionalCell: Could not find lattice consistent with crystal symmetry [dir=" << xstr.directory << "]." << endl; }
        symmetryfound = false;
        return xstr_out;
      }

      if(symmetryfound == true) {
        sym_count++;
      }
      // **********************************************************************************************************************
      // ============================== If symmetryfound = false, need to readjust tolerances ============================== //
      // **********************************************************************************************************************
      else if(symmetryfound == false) {
        if(LDEBUG) { cerr << "SYM::ConventionalCell: Conventional cell consistent with crystal symmetry is found [dir=" << xstr.directory << "]." << endl; }
        return xstr_out;
      }
      // if we made it here, we've reformed the lattice and this is not the last orientation
      //last_orientation = false; //DX20220924
    }
    //cerr << "lattice_vector_choices= " << lattice_vector_choices.size() << endl;
    //for(uint l=0;l<lattice_vector_choices.size(); l++){
    //  cerr << "l=" << lattice_vector_choices[l] << endl;
    //}
    xstr_out.standard_lattice_ITC = LPRIM;
    xstr_out.standard_basis_ITC = primitive_atomic_basis;

    return xstr_out;
  }
} //namespace SYM

// ***********************************************************************************************************************
// Find cubic lattice
// ***********************************************************************************************************************
namespace SYM {
  bool findCubicLattice(vector<xvector<double> >& rot_lattice_vectors, vector<Screw>& rot_ops_vec,
      vector<xmatrix<double> >& candidate_lattice_vectors, vector<char>& candidate_lattice_chars, double& tol) { //DX20190215 - added tol
    // CUBIC lattice vector criteria: Parallel to 3 equivalent fourfold axes.
    bool LDEBUG = (FALSE || XHOST.DEBUG);

    xmatrix<double> CL;
    xvector<double> conv_lattice_vec_a;
    xvector<double> conv_lattice_vec_b;
    xvector<double> conv_lattice_vec_c;
    vector<xvector<double> > conven;
    for (uint i = 0; i < rot_ops_vec.size(); i++) {
      if(aurostd::abs(rot_ops_vec[i].return_order() - 4.0) < _ZERO_TOL_) {
        conven.push_back(rot_lattice_vectors[i]);
      }
    }

    // Check if any vectors are the same
    if(latticeVectorsSame(conven[0], conven[1], conven[2], tol)) { //DX20190215 - _SYM_TOL_ to tol
      if(LDEBUG) { cerr << __AFLOW_FUNC__ << " Two or more of conventional basis vectors are the same..." << endl; }
      return false;
    }

    // Ensure lengths of vectors are the same
    if(aurostd::abs(aurostd::modulus(conven[0]) - aurostd::modulus(conven[1])) > tol && //DX20190215 - _SYM_TOL_ to tol
        aurostd::abs(aurostd::modulus(conven[0]) - aurostd::modulus(conven[2])) > tol && //DX20190215 - _SYM_TOL_ to tol
        aurostd::abs(aurostd::modulus(conven[2]) - aurostd::modulus(conven[1])) > tol) { //DX20190215 - _SYM_TOL_ to tol
      if(LDEBUG) { cerr << __AFLOW_FUNC__ << " Lattice vectors are not the same length..." << endl; }
      return false;
    }

    if(conven.size() != 3) {
      throw aurostd::xerror(__AFLOW_FILE__,__AFLOW_FUNC__,"There should be three and only three 4-fold axes",_INDEX_BOUNDS_);
    }

    // ==== Orient into positive quadrant ==== //
    orientVectorsPositiveQuadrant(conven[0], tol); //DX20190215 - _SYM_TOL_ to tol
    orientVectorsPositiveQuadrant(conven[1], tol); //DX20190215 - _SYM_TOL_ to tol
    orientVectorsPositiveQuadrant(conven[2], tol); //DX20190215 - _SYM_TOL_ to tol

    alignLatticeWithXYZ(conven[0], conven[1], conven[2], tol); //DX20190215 - _SYM_TOL_ to tol

    // ===== Store possible lattice vectors ===== //
    // Need to check all possible orientation for cubic lattice to find the correct origin shift
    CL = xvec2xmat(conven[0], conven[1], conven[2]);
    candidate_lattice_vectors.push_back(CL);
    candidate_lattice_chars.push_back('c');
    CL = xvec2xmat(conven[2], conven[0], conven[1]);
    candidate_lattice_vectors.push_back(CL);
    candidate_lattice_chars.push_back('c');
    CL = xvec2xmat(conven[2], conven[1], conven[0]);
    candidate_lattice_vectors.push_back(CL);
    candidate_lattice_chars.push_back('c');
    CL = xvec2xmat(conven[0], conven[2], conven[1]);
    candidate_lattice_vectors.push_back(CL);
    candidate_lattice_chars.push_back('c');
    CL = xvec2xmat(conven[1], conven[0], conven[2]);
    candidate_lattice_vectors.push_back(CL);
    candidate_lattice_chars.push_back('c');
    CL = xvec2xmat(conven[1], conven[2], conven[0]);
    candidate_lattice_vectors.push_back(CL);
    candidate_lattice_chars.push_back('c');

    return true;
  }
} //namespace SYM

// ***********************************************************************************************************************
// Find trigonal/hexagonal lattice
// ***********************************************************************************************************************
namespace SYM {
  bool findTrigonalLattice(vector<xvector<double> >& rot_lattice_vectors, vector<Screw>& rot_ops_vec, vector<xvector<double> >& big_expanded,
      vector<xmatrix<double> >& candidate_lattice_vectors, vector<char>& candidate_lattice_chars, double& tol) { //DX20190215 - added tol
    // HEXAGONAL lattice vector criteria:
    //       lattice vector c        : Parallel to 6-fold axis
    //       lattice vectors a, b    : Parallel to 2-fold axes (angle=120 degrees); a=b
    bool LDEBUG = (FALSE || XHOST.DEBUG);

    xmatrix<double> CL;
    xvector<double> conv_lattice_vec_a;
    xvector<double> conv_lattice_vec_b;
    xvector<double> conv_lattice_vec_c;
    vector<xvector<double> > conven;
    xvector<double> null;
    null[1] = null[2] = null[3] = 0.0;

    // ===== Conventional lattice c ===== //
    vector<xvector<double> > six_or_threefold_lattice_vectors;
    vector<xvector<double> > twofold;
    for (uint i = 0; i < rot_ops_vec.size(); i++) {
      if(aurostd::abs(rot_ops_vec[i].return_order() - 6.0) < _ZERO_TOL_) {
        six_or_threefold_lattice_vectors.push_back(rot_lattice_vectors[i]);
      }
    }
    if(six_or_threefold_lattice_vectors.size() == 0) {
      //cerr << "TRIGONAL HEXAGONAL CELL (ie, no 6fold axis)" << endl;
      for (uint i = 0; i < rot_ops_vec.size(); i++) {
        if(aurostd::abs(rot_ops_vec[i].return_order() - 3.0) < _ZERO_TOL_) {
          six_or_threefold_lattice_vectors.push_back(rot_lattice_vectors[i]);
        }
      }
    }

    if(six_or_threefold_lattice_vectors.size() == 0) {
      if(LDEBUG) { cerr << __AFLOW_FUNC__ << " c-axis not found. Tolerances may be too tight." << endl; }
      return false;
    }

    conv_lattice_vec_c = six_or_threefold_lattice_vectors[0];

    if(conv_lattice_vec_c == null) {
      if(LDEBUG) { cerr << __AFLOW_FUNC__ << " c-axis is null." << endl; }
      return false;
    }
    if(conv_lattice_vec_c[2] < 0.0) {
      conv_lattice_vec_c = -1.0 * conv_lattice_vec_c;
    }

    // ===== Conventional lattices a and b ===== //
    xvector<double> tmpa, tmpb;
    vector<xvector<double> > possible_latt_a_b;
    double min_norm = 1e9; //DX20180514 - added initialization
    int count = 0;

    possible_latt_a_b = find_vectors_inplane(big_expanded, conv_lattice_vec_c, tol); //DX20190215 - added tol
    for (uint i = 0; i < possible_latt_a_b.size(); i++) {
      for (uint j = 0; j < possible_latt_a_b.size(); j++) {
        tmpa = possible_latt_a_b[i];
        tmpb = possible_latt_a_b[j];
        if(aurostd::abs(aurostd::modulus(tmpa) - aurostd::modulus(tmpb)) < tol && //DX20190215 - _SYM_TOL_ to tol
            SYM::checkAngle(tmpa, tmpb, (2.0 * Pi_r / 3.0), tol) && //DX20190215 - _SYM_TOL_ to tol
            SYM::checkAngle(tmpa, conv_lattice_vec_c, (Pi_r / 2.0), tol) && //DX20190215 - _SYM_TOL_ to tol
            SYM::checkAngle(tmpb, conv_lattice_vec_c, (Pi_r / 2.0), tol) && //DX20190215 - _SYM_TOL_ to tol
            tmpa != null && tmpb != null) {
          count++;
          if(count > 1) {
            if(aurostd::modulus(tmpa) <= min_norm) {
              min_norm = aurostd::modulus(tmpa);
              conv_lattice_vec_a = tmpa;
              conv_lattice_vec_b = tmpb;
            }
          } else {
            min_norm = aurostd::modulus(tmpa);
            conv_lattice_vec_a = tmpa;
            conv_lattice_vec_b = tmpb;
          }
        }
      }
    }

    // ===== Check if any null vectors ===== //
    vector<xvector<double> > abc_vecs;
    abc_vecs.push_back(conv_lattice_vec_a);
    abc_vecs.push_back(conv_lattice_vec_b);
    abc_vecs.push_back(conv_lattice_vec_c);
    if(anyNullVectors(abc_vecs, tol)) { //DX20190215 - _SYM_TOL_ to tol
      if(LDEBUG) { cerr << __AFLOW_FUNC__ << " One or more of the lattice vectors is null" << endl; }
      return false;
    }

    // ===== Store possible lattice vectors ===== //
    // Only one possible orientation for trigonal/hexagonal lattice
    CL = xvec2xmat(conv_lattice_vec_a, conv_lattice_vec_b, conv_lattice_vec_c);
    if(aurostd::determinant(CL) < tol) { //DX20190215 - _SYM_TOL_ to tol
      CL = xvec2xmat(conv_lattice_vec_b, conv_lattice_vec_a, conv_lattice_vec_c);
    }
    candidate_lattice_vectors.push_back(CL);
    candidate_lattice_chars.push_back('h');

    return true;
  }
} //namespace SYM

// ***********************************************************************************************************************
// Find tetragonal lattice
// ***********************************************************************************************************************
namespace SYM {
  bool findTetragonalLattice(vector<xvector<double> >& rot_lattice_vectors, vector<xvector<double> >& twofold_lattice_vectors,
      vector<Screw>& rot_ops_vec, vector<Screw>& twofold_ops_vec, vector<xvector<double> >& big_expanded,
      vector<xmatrix<double> >& candidate_lattice_vectors, vector<char>& candidate_lattice_chars, double& tol) { //DX20190215 - added tol
    // TETRAGONAL lattice vectors criteria:
    //        lattice vector c        : Parallel to 4-fold axis
    //        lattice vectors a, b    : Parallel to 2-fold axes (angle=90 degrees); a=b
    bool LDEBUG = (FALSE || XHOST.DEBUG);

    xmatrix<double> CL;
    xvector<double> conv_lattice_vec_a;
    xvector<double> conv_lattice_vec_b;
    xvector<double> conv_lattice_vec_c;
    vector<xvector<double> > conven;
    vector<xvector<double> > fourfold_lattice_vectors;
    vector<xvector<double> > twofold;
    xvector<double> null;
    null[1] = null[2] = null[3] = 0.0;

    // ===== Conventional lattice c ===== //
    for (uint i = 0; i < rot_ops_vec.size(); i++) {
      if(aurostd::abs(rot_ops_vec[i].return_order() - 4.0) < _ZERO_TOL_) {
        fourfold_lattice_vectors.push_back(rot_lattice_vectors[i]);
      }
    }
    for (uint f = 0; f < fourfold_lattice_vectors.size(); f++) {
      conv_lattice_vec_c = fourfold_lattice_vectors[f];
      if(conv_lattice_vec_c == null) {
        if(LDEBUG) { cerr << __AFLOW_FUNC__ << " c-axis is null." << endl; }
        return false;
      }

      // ===== Conventional lattices a and b ===== //
      xvector<double> tmpa, tmpb;
      vector<xvector<double> > possible_latt_a_b;
      double min_norm = 1e9; //DX20180514 - added initialization
      int count = 0;
      bool all_dir_equal = true;

      // ===== Check to see if all two-fold operator directions are the same ===== //
      // After the first reformation, the checkops section often neglects to find
      // different operators.  If this occurs find all the vectors in the plane perpendicular
      // to the c axis
      for (uint i = 0; i < twofold_ops_vec.size(); i++) {
        xvector<double> rot_dir;
        if(i == 0) {
          rot_dir = twofold_ops_vec[i].return_direction();
        } else {
          xvector<double> rot_tmp = twofold_ops_vec[i].return_direction();
          if((rot_dir[1] - rot_tmp[1]) > tol && (rot_dir[2] - rot_tmp[2]) > tol && (rot_dir[3] - rot_tmp[3]) > tol) { //DX20190215 - _SYM_TOL_ to tol
            all_dir_equal = false;
            break;
          }
        }
      }

      // ===== All directions the same or there is only one 2-fold operator; find vectors perpendicular to c axis
      if(twofold_ops_vec.size() <= 1 || all_dir_equal == true) {
        possible_latt_a_b = find_vectors_inplane(big_expanded, conv_lattice_vec_c, tol); //DX20190215 - added tol
      } else {
        // ===== If there are different 2-fold operators ===== //
        for (uint i = 0; i < twofold_ops_vec.size(); i++) {
          possible_latt_a_b.push_back(twofold_lattice_vectors[i]);
        }
      }
      for (uint i = 0; i < possible_latt_a_b.size(); i++) {
        for (uint j = 0; j < possible_latt_a_b.size(); j++) {
          tmpa = possible_latt_a_b[i];
          tmpb = possible_latt_a_b[j];
          if(aurostd::abs(aurostd::modulus(tmpa) - aurostd::modulus(tmpb)) < tol && //DX20190215 - _SYM_TOL_ to tol
              SYM::checkAngle(tmpa, tmpb, (Pi_r / 2.0), tol) && //DX20190215 - _SYM_TOL_ to tol
              SYM::checkAngle(tmpa, conv_lattice_vec_c, (Pi_r / 2.0), tol) && //DX20190215 - _SYM_TOL_ to tol
              SYM::checkAngle(tmpb, conv_lattice_vec_c, (Pi_r / 2.0), tol) && //DX20190215 - _SYM_TOL_ to tol
              tmpa != null && tmpb != null) {
            count++;
            if(count > 1) {
              if(aurostd::modulus(tmpa) <= min_norm) {
                min_norm = aurostd::modulus(tmpa);
                conv_lattice_vec_a = tmpa;
                conv_lattice_vec_b = tmpb;
              }
            } else {
              min_norm = aurostd::modulus(tmpa);
              conv_lattice_vec_a = tmpa;
              conv_lattice_vec_b = tmpb;
            }
          }
        }
      }

      // ===== Check if any null vectors ===== //
      vector<xvector<double> > ab_vecs;
      ab_vecs.push_back(conv_lattice_vec_a);
      ab_vecs.push_back(conv_lattice_vec_b);
      if(anyNullVectors(ab_vecs, tol)) { //DX20190215 - _SYM_TOL_ to tol
        if(f != fourfold_lattice_vectors.size() - 1) {
          continue;
        } else {
          if(LDEBUG) { cerr << __AFLOW_FUNC__ << " One or more of the lattice vectors is null" << endl; }
          return false;
        }
      }
      else {
        //DX20210107 [OBSOLETE - do not break, store all possible conventional lattice possibilites]

        // ==== Orient into positive quadrant ==== //
        orientVectorsPositiveQuadrant(conv_lattice_vec_a, tol); //DX20190215 - _SYM_TOL_ to tol
        orientVectorsPositiveQuadrant(conv_lattice_vec_b, tol); //DX20190215 - _SYM_TOL_ to tol

        // Order lattice vectors so that the a vector has a positive x coordinate
        if(conv_lattice_vec_b(1) > tol && conv_lattice_vec_b(2) < tol && conv_lattice_vec_b(3) < tol) { //DX20190215 - _SYM_TOL_ to tol
          xvector<double> tmp = conv_lattice_vec_a;
          conv_lattice_vec_a = conv_lattice_vec_b;
          conv_lattice_vec_b = tmp;
        }

        // === Proceed if lattice vectors are not null === //
        CL = xvec2xmat(conv_lattice_vec_a, conv_lattice_vec_b, conv_lattice_vec_c);
        candidate_lattice_vectors.push_back(CL);
        candidate_lattice_chars.push_back('t');
      } //DX20210107
    } //DX20210107

    return true;
  }
} //namespace SYM

// ***********************************************************************************************************************
// Find monoclinic lattice
// ***********************************************************************************************************************
namespace SYM {
  bool findMonoclinicLattice(vector<xvector<double> >& mirror_lattice_vectors, vector<xvector<double> >& twofold_lattice_vectors,
      vector<xvector<double> >& big_expanded, vector<xmatrix<double> >& candidate_lattice_vectors,
      vector<char>& candidate_lattice_chars, int& cell_choice, double& tol) { //DX20180816 - added setting_choice //DX20190215 - added tol
    // MONOCLINIC lattice vectors criteria:
    //        lattice vector unqiue axis (b or c)        : Parallel to mirror axis or 2-fold axis
    //        lattice vectors a, (c or b)                : Perpendicular to lattice vector c; angle != 90 degree; a!=b

    // ===== MONOCLINIC has different cell choices and different unique axes in the ITC; need to check all 6 possibilities ===== //
    // num_reinitials : variable to scan through combinations of vectors in monoclinic plane (e,f, or g: shortest vectors in plane)
    // IT            : scan through unique axis b or c
    bool LDEBUG = (FALSE || XHOST.DEBUG);

    xmatrix<double> CL;
    xvector<double> conv_lattice_vec_a;
    xvector<double> conv_lattice_vec_b;
    xvector<double> conv_lattice_vec_c;
    vector<xvector<double> > conven;
    xvector<double> null;
    null[1] = null[2] = null[3] = 0.0;

    // ===== Conventional lattice unique axis ===== //
    xvector<double> h_lat;
    vector<xvector<double> > possible_h_lats;
    if(mirror_lattice_vectors.size() > 0) {
      if(mirror_lattice_vectors.size() > 1) {
        if(aurostd::modulus(mirror_lattice_vectors[1]) < aurostd::modulus(mirror_lattice_vectors[0])) {
          possible_h_lats.push_back(mirror_lattice_vectors[1]);
          possible_h_lats.push_back(mirror_lattice_vectors[0]);
        } else {
          possible_h_lats.push_back(mirror_lattice_vectors[0]);
          possible_h_lats.push_back(mirror_lattice_vectors[1]);
        }
        if(LDEBUG) {
          cerr << __AFLOW_FUNC__ << " Two choices for unique axis. " << endl;
          cerr << __AFLOW_FUNC__ << " choice 1: " << possible_h_lats[0] << " (mod=" << aurostd::modulus(possible_h_lats[0]) << ")" << endl;
          cerr << __AFLOW_FUNC__ << " choice 2: " << possible_h_lats[1] << " (mod=" << aurostd::modulus(possible_h_lats[1]) << ")" << endl;
        }
      } 
      else {
        possible_h_lats.push_back(mirror_lattice_vectors[0]);
        if(LDEBUG) {
          cerr << __AFLOW_FUNC__ << " One choice for unique axis. " << endl;
          cerr << __AFLOW_FUNC__ << " choice 1: " << possible_h_lats[0] << " (mod=" << aurostd::modulus(possible_h_lats[0]) << ")" << endl;
        }
      }
    } else if(twofold_lattice_vectors.size() > 0) {
      possible_h_lats.push_back(twofold_lattice_vectors[0]);
      if(LDEBUG) {
        cerr << __AFLOW_FUNC__ << " One choice for unique axis. " << endl;
        cerr << __AFLOW_FUNC__ << " choice 1: " << possible_h_lats[0] << " (mod=" << aurostd::modulus(possible_h_lats[0]) << ")" << endl;
      }
    }
    if(possible_h_lats.size() == 0) {
      if(LDEBUG) { cerr << __AFLOW_FUNC__ << " No unique axis found" << endl; }
      return false;
    }
    if(possible_h_lats[0] == null) {
      if(LDEBUG) { cerr << __AFLOW_FUNC__ << " Unique axis is null" << endl; }
      return false;
    }
    // ===== Determine direction of unique axis ===== //

    // =============== Find vectors in monoclinic plane (e, f, and g) =============== //
    // === Get vectors e and f (shortest 2 vectors in monoclinic plane) === //
    // Criteria on e and f:
    //          1) modulus(e)+modulus(f) is as small as possible
    //          2) Angle between e and f < 120 degrees
    //          3) Angle between e and f > 90 degrees
    xvector<double> tranvec_e;
    xvector<double> tranvec_f;
    xvector<double> tranvec_g;

    for (uint h = 0; h < possible_h_lats.size(); h++) {
      vector<xvector<double> > possible_efg_vectors; //DX20180110 - scoping issue; place here, not outside for loop
      vector<vector<int> > index;  //DX20180110 - scoping issue; place here, not outside for loop
      vector<double> total_mod;  //DX20180110 - scoping issue; place here, not outside for loop
      if(LDEBUG) {
        cerr << __AFLOW_FUNC__ << " Testing choice " << h+1  << ": " << possible_h_lats[h] << endl;
      }
      h_lat = possible_h_lats[h];
      possible_efg_vectors = find_vectors_inplane(big_expanded, h_lat, tol); //DX20190215 - added tol
      for (uint i = 0; i < possible_efg_vectors.size(); i++) {
        for (uint j = i + 1; j < possible_efg_vectors.size(); j++) {
          for (uint k = j + 1; k < possible_efg_vectors.size(); k++) {
            int e = -1;
            int f = -1;
            int g = -1;
            xvector<double> tranvec_i = possible_efg_vectors[i];
            xvector<double> tranvec_j = possible_efg_vectors[j];
            xvector<double> tranvec_k = possible_efg_vectors[k];

            // ===== Ensure none of the possible vectors is a null vector ===== //
            if((aurostd::abs(tranvec_i[1]) >= _ZERO_TOL_ || aurostd::abs(tranvec_i[2]) >= _ZERO_TOL_ || aurostd::abs(tranvec_i[3]) >= _ZERO_TOL_) &&
                (aurostd::abs(tranvec_j[1]) >= _ZERO_TOL_ || aurostd::abs(tranvec_j[2]) >= _ZERO_TOL_ || aurostd::abs(tranvec_j[3]) >= _ZERO_TOL_) &&
                (aurostd::abs(tranvec_k[1]) >= _ZERO_TOL_ || aurostd::abs(tranvec_k[2]) >= _ZERO_TOL_ || aurostd::abs(tranvec_k[3]) >= _ZERO_TOL_)) {
              vector<int> int_ijk;
              int_ijk.push_back(i);
              int_ijk.push_back(j);
              int_ijk.push_back(k);
              vector<xvector<double> > tranvec_ijk;
              tranvec_ijk.push_back(tranvec_i);
              tranvec_ijk.push_back(tranvec_j);
              tranvec_ijk.push_back(tranvec_k);
              vector<double> mod_tranvec_ijk;
              mod_tranvec_ijk.push_back(aurostd::modulus(tranvec_i));
              mod_tranvec_ijk.push_back(aurostd::modulus(tranvec_j));
              mod_tranvec_ijk.push_back(aurostd::modulus(tranvec_k));
              int tmp_int_e = -1;
              int tmp_int_f = -1;
              int tmp_int_g = -1;

              // ===== Determine the 1st smallest vector : "e" ===== //
              tmp_int_e = smallest_gt_min_index(0, -1, -1, mod_tranvec_ijk);
              tranvec_e = tranvec_ijk[tmp_int_e];
              e = int_ijk[tmp_int_e];

              // ===== Determine the 2nd smallest vector : "f" ===== //
              tmp_int_f = smallest_gt_min_index(aurostd::modulus(tranvec_e), tmp_int_e, -1, mod_tranvec_ijk);
              tranvec_f = tranvec_ijk[tmp_int_f];
              f = int_ijk[tmp_int_f];

              // ===== Determine the 2nd smallest vector : "g" ===== //
              tmp_int_g = smallest_gt_min_index(aurostd::modulus(tranvec_f), tmp_int_e, tmp_int_f, mod_tranvec_ijk);
              tranvec_g = tranvec_ijk[tmp_int_g];
              g = int_ijk[tmp_int_g];

              xvector<double> closed_triangle = tranvec_e + tranvec_f + tranvec_g;
              if(nullVector(closed_triangle, tol)) { //DX20190215 - _SYM_TOL_ to tol
                //cerr << "closed angle satisfied" << endl;
                // ===== Neglect anti-parallel vector combinations ===== //
                if(!SYM::checkAngle(tranvec_e, tranvec_f, Pi_r, tol) && //DX20190215 - _SYM_TOL_ to tol
                    !SYM::checkAngle(tranvec_f, tranvec_g, Pi_r, tol) && //DX20190215 - _SYM_TOL_ to tol
                    !SYM::checkAngle(tranvec_g, tranvec_e, Pi_r, tol)) { //DX20190215 - _SYM_TOL_ to tol
                  //cerr << "not anti-parallel" << endl;
                  // ===== Determine the determinant of e,f,g with h_lat (unique axis_b) ===== //
                  int consistent = 0;
                  if((cell_choice == 0 || cell_choice == SG_SETTING_1 || cell_choice == SG_SETTING_ANRL) && aurostd::det(xvec2xmat(tranvec_f, h_lat, tranvec_e)) > 0.0 && aurostd::det(xvec2xmat(tranvec_g, h_lat, tranvec_f)) > 0.0 && //DX20190131 - add ANRL setting choice
                      aurostd::det(xvec2xmat(tranvec_e, h_lat, tranvec_g)) > 0.0) { //DX20180816 - added cell choice; check axis b
                    consistent = 3;
                  }
                  else if(cell_choice == SG_SETTING_2 && aurostd::det(xvec2xmat(tranvec_f, h_lat, tranvec_e)) > 0.0 && aurostd::det(xvec2xmat(tranvec_g, h_lat, tranvec_f)) > 0.0 &&
                      aurostd::det(xvec2xmat(tranvec_e, h_lat, tranvec_g)) > 0.0) { //DX20180816 - added cell choice; check axis c
                    consistent = 3;
                  }
                  if(consistent != 3 && (aurostd::abs(aurostd::modulus(tranvec_e) - aurostd::modulus(tranvec_f)) < tol || //DX20190215 - _SYM_TOL_ to tol
                        aurostd::abs(aurostd::modulus(tranvec_f) - aurostd::modulus(tranvec_g)) < tol || //DX20190215 - _SYM_TOL_ to tol
                        aurostd::abs(aurostd::modulus(tranvec_g) - aurostd::modulus(tranvec_e)) < tol)) { //DX20190215 - _SYM_TOL_ to tol
                    int tmp_int = -1;
                    if(aurostd::abs(aurostd::modulus(tranvec_e) - aurostd::modulus(tranvec_f)) < tol) { //DX20190215 - _SYM_TOL_ to tol
                      tmp_int = e;
                      e = f;
                      f = tmp_int;
                    } else if(aurostd::abs(aurostd::modulus(tranvec_f) - aurostd::modulus(tranvec_g)) < tol) { //DX20190215 - _SYM_TOL_ to tol
                      tmp_int = f;
                      f = g;
                      g = tmp_int;
                    } else if(aurostd::abs(aurostd::modulus(tranvec_g) - aurostd::modulus(tranvec_e)) < tol) { //DX20190215 - _SYM_TOL_ to tol
                      tmp_int = g;
                      g = e;
                      e = tmp_int;
                    }
                    tranvec_e = possible_efg_vectors[e];
                    tranvec_f = possible_efg_vectors[f];
                    tranvec_g = possible_efg_vectors[g];
                    if((cell_choice == 0 || cell_choice == SG_SETTING_1 || cell_choice == SG_SETTING_ANRL) && aurostd::det(xvec2xmat(tranvec_f, h_lat, tranvec_e)) > 0.0 && aurostd::det(xvec2xmat(tranvec_g, h_lat, tranvec_f)) > 0.0 && //DX20190131 - add ANRL setting choice
                        aurostd::det(xvec2xmat(tranvec_e, h_lat, tranvec_g)) > 0.0) { //DX20180816 - added cell choice; check axis b
                      consistent = 3;
                    }
                    else if(cell_choice == SG_SETTING_2 && aurostd::det(xvec2xmat(tranvec_f, h_lat, tranvec_e)) > 0.0 && aurostd::det(xvec2xmat(tranvec_g, h_lat, tranvec_f)) > 0.0 &&
                        aurostd::det(xvec2xmat(tranvec_e, h_lat, tranvec_g)) > 0.0) { //DX20180816 - added cell choice; check axis c
                      consistent = 3;
                    }
                  }
                  if(consistent == 3) {
                    vector<int> tmp;
                    tmp.push_back(e);
                    tmp.push_back(f);
                    tmp.push_back(g);
                    index.push_back(tmp);
                    total_mod.push_back(aurostd::modulus(tranvec_e) + aurostd::modulus(tranvec_f) + aurostd::modulus(tranvec_g));
                  }
                }
              }
            }
          }
        }
      }
      // === Check if 2 or more vectors were chosen to comprise the monoclinic plane === //
      if(index.size() <= 1 && h == possible_h_lats.size() - 1) {
        if(LDEBUG) { cerr << __AFLOW_FUNC__ << " No lattice vectors found in the monoclinic plane" << endl; }
        return false;
      } else if(index.size() <= 1 && h < possible_h_lats.size() - 1) {
        if(LDEBUG) { cerr << __AFLOW_FUNC__ << " Not enought lattice vectors found in monoclinic plane. Try the other unique axis." << endl; }
        possible_efg_vectors.clear();
        index.clear();
        total_mod.clear();
        continue;
      }
      //DX20171212 - Consider all possible unique axis choices - else {
      //DX20171212 - Consider all possible unique axis choices -   break;
      //DX20171212 - Consider all possible unique axis choices - }

      int e = index[smallest_gt_min_index(0, -1, -1, total_mod)][0];
      tranvec_e = possible_efg_vectors[e];
      int f = index[smallest_gt_min_index(0, -1, -1, total_mod)][1];
      tranvec_f = possible_efg_vectors[f];
      int g = index[smallest_gt_min_index(0, -1, -1, total_mod)][2];
      tranvec_g = possible_efg_vectors[g];
      double mod_e = aurostd::modulus(tranvec_e);
      double mod_f = aurostd::modulus(tranvec_f);
      double mod_g = aurostd::modulus(tranvec_g);

      if(LDEBUG) { 
        cerr << __AFLOW_FUNC__ << " 1st shortest vector in monoclinic plane (e): " << tranvec_e << " (mod=" << mod_e << ")." << endl;
        cerr << __AFLOW_FUNC__ << " 2nd shortest vector in monoclinic plane (f): " << tranvec_f << " (mod=" << mod_f << ")." << endl;
        cerr << __AFLOW_FUNC__ << " 3rd shortest vector in monoclinic plane (g): " << tranvec_g << " (mod=" << mod_g << ")." << endl;
        cerr << __AFLOW_FUNC__ << " Angle between e and f: " << aurostd::angle(tranvec_e,tranvec_f)*180.0/Pi_r << endl;
        cerr << __AFLOW_FUNC__ << " Angle between f and g: " << aurostd::angle(tranvec_f,tranvec_g)*180.0/Pi_r << endl;
        cerr << __AFLOW_FUNC__ << " Angle between g and e: " << aurostd::angle(tranvec_g,tranvec_e)*180.0/Pi_r << endl;
      }

      if(mod_e <= _ZERO_TOL_ || mod_f <= _ZERO_TOL_ || mod_g <= _ZERO_TOL_) {
        if(LDEBUG) { cerr << __AFLOW_FUNC__ << " One or more lattice vectors in the monoclinic plane is null" << endl; }
        return false;
      }

      // ========== Pick unique axis-b (See ITC p.38-40. Use option (i) for finding the monoclinic cell discussed on p.40) ========== //
      if(cell_choice == 0 || cell_choice == SG_SETTING_1 || cell_choice == SG_SETTING_ANRL){ //DX20190131 - add ANRL setting
        conv_lattice_vec_b = h_lat;
        // ===== e and f ===== //
        conv_lattice_vec_a = tranvec_f;  // 2nd shortest (order determined by RH coordinate system requirement)
        conv_lattice_vec_c = tranvec_e;  // 1st shortest (order determined by RH coordinate system requirement)
        CL = xvec2xmat(conv_lattice_vec_a, conv_lattice_vec_b, conv_lattice_vec_c);
        if(det(CL) < 0.0) {
          //cerr << "[0] IN MONO: Negative det" << endl;
          conv_lattice_vec_a = tranvec_e;  // 2nd shortest (order determined by RH coordinate system requirement)
          conv_lattice_vec_c = tranvec_f;  // 1st shortest (order determined by RH coordinate system requirement)
          CL = xvec2xmat(conv_lattice_vec_a, conv_lattice_vec_b, conv_lattice_vec_c);
        }
        candidate_lattice_vectors.push_back(CL);
        candidate_lattice_chars.push_back('b');

        // ===== e and g ===== //
        conv_lattice_vec_a = tranvec_e;  // 3rd shortest (order determined by RH coordinate system requirement)
        conv_lattice_vec_c = tranvec_g;  // 1sd shortest (order determined by RH coordinate system requirement)
        CL = xvec2xmat(conv_lattice_vec_a, conv_lattice_vec_b, conv_lattice_vec_c);
        if(det(CL) < 0.0) {
          //cerr << "[1] IN MONO: Negative det" << endl;
          conv_lattice_vec_a = tranvec_g;  // 3rd shortest (order determined by RH coordinate system requirement)
          conv_lattice_vec_c = tranvec_e;  // 1sd shortest (order determined by RH coordinate system requirement)
          CL = xvec2xmat(conv_lattice_vec_a, conv_lattice_vec_b, conv_lattice_vec_c);
        }
        candidate_lattice_vectors.push_back(CL);
        candidate_lattice_chars.push_back('b');

        // ===== g and f ===== //
        conv_lattice_vec_a = tranvec_g;  // 3rd shortest (order determined by RH coordinate system requirement)
        conv_lattice_vec_c = tranvec_f;  // 1sd shortest (order determined by RH coordinate system requirement)
        CL = xvec2xmat(conv_lattice_vec_a, conv_lattice_vec_b, conv_lattice_vec_c);
        if(det(CL) < 0.0) {
          //cerr << "[2] IN MONO: Negative det" << endl;
          conv_lattice_vec_a = tranvec_f;  // 3rd shortest (order determined by RH coordinate system requirement)
          conv_lattice_vec_c = tranvec_g;  // 1sd shortest (order determined by RH coordinate system requirement)
          CL = xvec2xmat(conv_lattice_vec_a, conv_lattice_vec_b, conv_lattice_vec_c);
        }
        candidate_lattice_vectors.push_back(CL);
        candidate_lattice_chars.push_back('b');
      }
      // ========== Pick unique axis-c (See ITC p.38-40. Use option (i) for finding the monoclinic cell discussed on p.40) ========== //
      else if(cell_choice == SG_SETTING_2){
        conv_lattice_vec_c = h_lat;
        // ===== e and f ===== //
        conv_lattice_vec_a = tranvec_e;  // 1st shortest (order determined by RH coordinate system requirement)
        conv_lattice_vec_b = tranvec_f;  // 2nd shortest (order determined by RH coordinate system requirement)
        CL = xvec2xmat(conv_lattice_vec_a, conv_lattice_vec_b, conv_lattice_vec_c);
        if(det(CL) < 0.0) {
          //cerr << "[0] IN MONO: Negative det" << endl;
          conv_lattice_vec_a = tranvec_f;  // 2nd shortest (order determined by RH coordinate system requirement)
          conv_lattice_vec_b = tranvec_e;  // 1st shortest (order determined by RH coordinate system requirement)
          CL = xvec2xmat(conv_lattice_vec_a, conv_lattice_vec_b, conv_lattice_vec_c);
        }
        candidate_lattice_vectors.push_back(CL);
        candidate_lattice_chars.push_back('m'); //unique axis c; use 'm' since 'c' is reserved for cubic

        // ===== e and g ===== //
        conv_lattice_vec_a = tranvec_g;  // 3rd shortest (order determined by RH coordinate system requirement)
        conv_lattice_vec_b = tranvec_e;  // 1st shortest (order determined by RH coordinate system requirement)
        CL = xvec2xmat(conv_lattice_vec_a, conv_lattice_vec_b, conv_lattice_vec_c);
        if(det(CL) < 0.0) {
          //cerr << "[1] IN MONO: Negative det" << endl;
          conv_lattice_vec_a = tranvec_e;  // 1st shortest (order determined by RH coordinate system requirement)
          conv_lattice_vec_b = tranvec_g;  // 3rd shortest (order determined by RH coordinate system requirement)
          CL = xvec2xmat(conv_lattice_vec_a, conv_lattice_vec_b, conv_lattice_vec_c);
        }
        candidate_lattice_vectors.push_back(CL);
        candidate_lattice_chars.push_back('m'); //unique axis c; use 'm' since 'c' is reserved for cubic

        // ===== g and f ===== //
        conv_lattice_vec_a = tranvec_f;  // 2nd shortest (order determined by RH coordinate system requirement)
        conv_lattice_vec_b = tranvec_g;  // 3rd shortest (order determined by RH coordinate system requirement)
        CL = xvec2xmat(conv_lattice_vec_a, conv_lattice_vec_b, conv_lattice_vec_c);
        if(det(CL) < 0.0) {
          //cerr << "[2] IN MONO: Negative det" << endl;
          conv_lattice_vec_a = tranvec_g;  // 3rd shortest (order determined by RH coordinate system requirement)
          conv_lattice_vec_b = tranvec_f;  // 2nd shortest (order determined by RH coordinate system requirement)
          CL = xvec2xmat(conv_lattice_vec_a, conv_lattice_vec_b, conv_lattice_vec_c);
        }
        candidate_lattice_vectors.push_back(CL);
        candidate_lattice_chars.push_back('m'); //unique axis c; use 'm' since 'c' is reserved for cubic
      }
    } //DX20171212 - Consider all possible unique axis choices 
    return true;
  }
} //namespace SYM

// ***********************************************************************************************************************
// Find triclinic lattice
// ***********************************************************************************************************************
namespace SYM {
  bool findTriclinicLattice(xmatrix<double>& lattice, vector<xmatrix<double> >& candidate_lattice_vectors,
      vector<char>& candidate_lattice_chars) {
    // TRICLINIC lattice vectors criteria: a!=b!=c; alpha,beta,gamma!=90
    candidate_lattice_vectors.push_back(lattice);
    candidate_lattice_chars.push_back('a');

    return true;
  }
}

// ***********************************************************************************************************************
// Find orthorhombic lattice
// ***********************************************************************************************************************
namespace SYM {
  bool findOrthorhombicLattice(vector<xvector<double> >& twofold_lattice_vectors, vector<xvector<double> >& mirror_lattice_vectors,
      vector<xmatrix<double> >& candidate_lattice_vectors, vector<char>& candidate_lattice_chars, double& tol) { //DX20190215 - added tol
    // ORTHORHOMBIC lattice vector criteria:
    //        lattice vectors a,b,c   : Parallel to 2-fold axis (or two 2-fold and one mirror)
    bool LDEBUG = (FALSE || XHOST.DEBUG);

    xmatrix<double> CL;
    vector<xvector<double> > conven;

    // ===== Search all combinations of twofold and mirror lattice vectors
    uint totalcount = twofold_lattice_vectors.size() + mirror_lattice_vectors.size();
    int totalnum = CombinationNr(3, totalcount);
    vector<int> combiset;
    combiset = AllCombination41(3, totalcount, 1);
    for (int i = 0; i < totalnum; i++) {
      conven.clear();
      for (int j = 0; j < 3; j++) {
        if(combiset[j] < (int)(twofold_lattice_vectors.size())) {
          conven.push_back(twofold_lattice_vectors[combiset[j]]);
        } else {
          conven.push_back(mirror_lattice_vectors[combiset[j] - twofold_lattice_vectors.size()]);
        }
      }
      if(SYM::checkAngle(conven[0], conven[1], (Pi_r / 2.0), tol) && //DX20190215 - _SYM_TOL_ to tol
          SYM::checkAngle(conven[0], conven[2], (Pi_r / 2.0), tol) && //DX20190215 - _SYM_TOL_ to tol
          SYM::checkAngle(conven[1], conven[2], (Pi_r / 2.0), tol)) { //DX20190215 - _SYM_TOL_ to tol
        //print(conven);
        if(latticeVectorsSame(conven[0], conven[1], conven[2], tol)) { //DX20190215 - _SYM_TOL_ to tol
          if(LDEBUG) { cerr << __AFLOW_FUNC__ << " Two or more of conventional basis vectors are the same..." << endl; }
          conven.clear();
        } else if(SYM::checkAngle(conven[0], conven[1], Pi_r, tol) && //DX20190215 - _SYM_TOL_ to tol
            SYM::checkAngle(conven[0], conven[2], Pi_r, tol) && //DX20190215 - _SYM_TOL_ to tol
            SYM::checkAngle(conven[1], conven[2], Pi_r, tol)) { //DX20190215 - _SYM_TOL_ to tol
          if(LDEBUG) { cerr << __AFLOW_FUNC__ << " Two or more of conventional basis vectors are the same..." << endl; }
          conven.clear();
        } else {
          break;
        }
      } else {
        conven.clear();
      }
      combiset = AllCombination42(3, totalcount, combiset);
    }
    if(conven.size() == 0) {
      if(LDEBUG) { cerr << __AFLOW_FUNC__ << " No conventional basis vectors found...." << endl; }
      return false;
    }

    // ===== Possible orientations of lattice vectors ===== //
    CL = xvec2xmat(conven[0], conven[1], conven[2]);
    candidate_lattice_vectors.push_back(CL);
    candidate_lattice_chars.push_back('o');
    CL = xvec2xmat(conven[0], conven[2], conven[1]);
    candidate_lattice_vectors.push_back(CL);
    candidate_lattice_chars.push_back('o');
    CL = xvec2xmat(conven[1], conven[0], conven[2]);
    candidate_lattice_vectors.push_back(CL);
    candidate_lattice_chars.push_back('o');
    CL = xvec2xmat(conven[1], conven[2], conven[0]);
    candidate_lattice_vectors.push_back(CL);
    candidate_lattice_chars.push_back('o');
    CL = xvec2xmat(conven[2], conven[1], conven[0]);
    candidate_lattice_vectors.push_back(CL);
    candidate_lattice_chars.push_back('o');
    CL = xvec2xmat(conven[2], conven[0], conven[1]);
    candidate_lattice_vectors.push_back(CL);
    candidate_lattice_chars.push_back('o');

    return true;
  }
} //namespace SYM

// ***********************************************************************************************************************
// Find rhombohedral lattice
// ***********************************************************************************************************************
namespace SYM {
  bool findRhombohedralLattice(vector<xvector<double> >& rot_lattice_vectors, vector<Screw>& rot_ops_vec,
      vector<xvector<double> >& big_expanded, vector<xmatrix<double> >& candidate_lattice_vectors,
      vector<char>& candidate_lattice_chars, double& tol) { //DX20190215 - added tol
    // RHOMBOHEDRAL lattice vectors criteria:
    //        lattice vector c       : Parallel to 6- or 3-fold axis
    //        lattice vectors a,b    : Parallel to 2-fold axes; Angle ab = 120 degrees
    bool LDEBUG = (FALSE || XHOST.DEBUG);

    xmatrix<double> CL;
    xvector<double> conv_lattice_vec_a;
    xvector<double> conv_lattice_vec_b;
    xvector<double> conv_lattice_vec_c;
    vector<xvector<double> > conven;
    xvector<double> null;
    null[1] = null[2] = null[3] = 0.0;

    vector<xvector<double> > six_or_threefold_lattice_vectors;
    vector<xvector<double> > twofold;
    // ===== Lattice vector 'c' ===== //
    for (uint i = 0; i < rot_ops_vec.size(); i++) {
      if(aurostd::abs(rot_ops_vec[i].return_order() - 6.0) < _ZERO_TOL_) {
        six_or_threefold_lattice_vectors.push_back(rot_lattice_vectors[i]);
      }
    }
    if(six_or_threefold_lattice_vectors.size() == 0) {
      //cerr << "TRIGONAL HEXAGONAL CELL (ie, no 6fold axis)" << endl;
      for (uint i = 0; i < rot_ops_vec.size(); i++) {
        if(aurostd::abs(rot_ops_vec[i].return_order() - 3.0) < _ZERO_TOL_) {
          six_or_threefold_lattice_vectors.push_back(rot_lattice_vectors[i]);
        }
      }
    }
    if(six_or_threefold_lattice_vectors.size() == 0) {
      if(LDEBUG) { cerr << __AFLOW_FUNC__ << " No 3- or 6-fold axis found." << endl; }
      return false;
    }

    conv_lattice_vec_c = six_or_threefold_lattice_vectors[0];
    if(conv_lattice_vec_c == null) {
      if(LDEBUG) { cerr << __AFLOW_FUNC__ << " No 3- or 6-fold axis found." << endl; }
      return false;
    }

    vector<xvector<double> > possible_latt_a_b = find_vectors_inplane(big_expanded, conv_lattice_vec_c, tol); //DX20190215 - added tol
    // ===== Lattice vectors 'a' and 'b' ===== //
    xvector<double> tmpa, tmpb;
    double min_norm = 1e9; //DX20180514 - added initialization
    int count = 0;
    for (uint i = 0; i < possible_latt_a_b.size(); i++) {
      for (uint j = i; j < possible_latt_a_b.size(); j++) {
        tmpa = possible_latt_a_b[i];
        tmpb = possible_latt_a_b[j];
        if(aurostd::abs(aurostd::modulus(tmpa) - aurostd::modulus(tmpb)) < tol && //DX20190215 - _SYM_TOL_ to tol
            SYM::checkAngle(tmpa, tmpb, ((2.0 * Pi_r) / 3.0), tol)) { //DX20190215 - _SYM_TOL_ to tol
          count++;
          if(count > 1) {
            if(aurostd::modulus(tmpa) <= min_norm) {
              min_norm = aurostd::modulus(tmpa);
              conv_lattice_vec_a = tmpa;
              conv_lattice_vec_b = tmpb;
            }
          } else {
            min_norm = aurostd::modulus(tmpa);
            conv_lattice_vec_a = tmpa;
            conv_lattice_vec_b = tmpb;
          }
        }
      }
    }

    vector<xvector<double> > abc_vecs;
    abc_vecs.push_back(conv_lattice_vec_a);
    abc_vecs.push_back(conv_lattice_vec_b);
    abc_vecs.push_back(conv_lattice_vec_c);
    if(anyNullVectors(abc_vecs, tol)) { //DX20190215 - _SYM_TOL_ to tol
      if(LDEBUG) { cerr << __AFLOW_FUNC__ << " One or more of the lattice vectors is null." << endl; }
      return false;
    }

    CL = xvec2xmat(conv_lattice_vec_a, conv_lattice_vec_b, conv_lattice_vec_c);
    if(aurostd::determinant(CL) < tol) { //DX20190215 - _SYM_TOL_ to tol
      CL = xvec2xmat(conv_lattice_vec_b, conv_lattice_vec_a, conv_lattice_vec_c);
    }
    candidate_lattice_vectors.push_back(CL);
    candidate_lattice_chars.push_back('R');

    return true;
  }
}

// ***********************************************************************************************************************
// Find rhombohedral setting
// ***********************************************************************************************************************
namespace SYM {
  bool findRhombohedralSetting(vector<xvector<double> >& big_expanded, vector<xmatrix<double> >& candidate_lattice_vectors,
      vector<char>& candidate_lattice_chars, double& tol) { //DX20190215 - added tol
    // RHOMBOHEDRAL setting lattice vectors criteria:
    //        lattice vector a,b,c   : a=b=c=sqrt((hex_a^2/3) + (hex_c^2/9))
    //                                 Angle: alpha=beta=gamma=acos((2.0c^2 - 3a^2)/(2(c^2 + 3.0a^2)))

    // This function requires that findRhombohedralLattice() was run beforehand, since it takes 
    // in candidate_lattice_vectors for the hexagonal setting
    // In particular, the hexagonal c-axis is used to orient the rhl lattice, and the moduli of a and c
    // help determine the length of and angles between the rhombohedral lattice vectors

    bool LDEBUG = (FALSE || XHOST.DEBUG);
    if(LDEBUG) { cerr << __AFLOW_FUNC__ << " Finding rhombohedral setting of structure ..." << endl; }

    xmatrix<double> CL;
    xvector<double> conv_lattice_vec_a;
    xvector<double> conv_lattice_vec_b;
    xvector<double> conv_lattice_vec_c;
    vector<xvector<double> > conven;
    xvector<double> null;
    null[1] = null[2] = null[3] = 0.0;

    // store hexagonal c-axis
    xvector<double> hex_c = candidate_lattice_vectors[0](3);

    // use moduli of hex a and c to determine rhl a and alpha
    double mod_hex_a=0.0; double mod_hex_c=0.0; double mod_aprime=0.0;
    mod_hex_a = aurostd::modulus(candidate_lattice_vectors[0](1));
    mod_hex_c = aurostd::modulus(candidate_lattice_vectors[0](3));
    mod_aprime = std::sqrt((mod_hex_a*mod_hex_a/3.0) + (mod_hex_c*mod_hex_c/9.0));

    double alpha_prime = std::acos(((2.0*mod_hex_c*mod_hex_c) - (3.0*mod_hex_a*mod_hex_a))/(2.0*(mod_hex_c*mod_hex_c + 3.0*mod_hex_a*mod_hex_a)));

    if(LDEBUG) { cerr << __AFLOW_FUNC__ << " Modulus of rhombohedral lattice vectors (a prime) is " << mod_aprime << "." << endl; }
    if(LDEBUG) { cerr << __AFLOW_FUNC__ << " Angle between all rhombohedral lattice vectors (alpha prime) is " << alpha_prime << "." << endl; }

    // find lattice vectors that are of size mod_aprime
    vector<xvector<double> > candidate_rhl_setting_vectors;
    for (uint i = 0; i < big_expanded.size(); i++) {
      if(aurostd::abs(aurostd::modulus(big_expanded[i]) - mod_aprime) < tol){ //DX20190215 - _SYM_TOL_ to tol
        if(LDEBUG) { cerr << __AFLOW_FUNC__ << " Found candidate vector: " << big_expanded[i]  << "." << endl; }
        candidate_rhl_setting_vectors.push_back(big_expanded[i]);
      }
    }

    xvector<double> tmpa, tmpb, tmpc;
    double moda, modb, modc, tmpalpha, tmpbeta, tmpgamma = 0.0;
    double min_norm = 1e9; //DX20180514 - added initialization
    int count = 0;
    for (uint i = 0; i < candidate_rhl_setting_vectors.size(); i++) {
      tmpa = candidate_rhl_setting_vectors[i]; moda = aurostd::modulus(tmpa);
      for (uint j = 0; j < candidate_rhl_setting_vectors.size(); j++) {
        if(j!=i){
          tmpb = candidate_rhl_setting_vectors[j]; modb = aurostd::modulus(tmpb);
          for (uint k = 0; k < candidate_rhl_setting_vectors.size(); k++) {
            if(k!=j && k!=i){
              tmpc = candidate_rhl_setting_vectors[k]; modc = aurostd::modulus(tmpc);
              // check if all vectors are coplanar
              if(aurostd::abs(aurostd::scalar_product(tmpa,aurostd::vector_product(tmpb,tmpc)))>tol){ //DX20190215 - _SYM_TOL_ to tol
                tmpalpha = aurostd::angle(tmpb,tmpc);
                tmpbeta = aurostd::angle(tmpa,tmpc);
                tmpgamma = aurostd::angle(tmpa,tmpb);
                // check if alpha=beta=gamma and != 0
                if(SYM::checkAngle(modb, modc, tmpalpha, alpha_prime, tol) && //DX20190215 - _SYM_TOL_ to tol
                    SYM::checkAngle(moda, modc, tmpbeta, alpha_prime, tol) && //DX20190215 - _SYM_TOL_ to tol
                    SYM::checkAngle(moda, modb, tmpgamma, alpha_prime, tol) && //DX20190215 - _SYM_TOL_ to tol
                    tmpalpha>_ZERO_TOL_ && tmpbeta>_ZERO_TOL_ && tmpgamma>_ZERO_TOL_ &&
                    aurostd::scalar_product(tmpa,hex_c)>tol &&                    // we want to orient the rhl cell to be in the positive direction of hex-c //DX20190215 - _SYM_TOL_ to tol
                    aurostd::scalar_product(tmpb,hex_c)>tol &&                    // we want to orient the rhl cell to be in the positive direction of hex-c //DX20190215 - _SYM_TOL_ to tol
                    aurostd::scalar_product(tmpc,hex_c)>tol) {                    // we want to orient the rhl cell to be in the positive direction of hex-c //DX20190215 - _SYM_TOL_ to tol 
                  count++;
                  if(count > 1) {
                    if(aurostd::modulus(tmpa) <= min_norm) {
                      min_norm = aurostd::modulus(tmpa);
                      conv_lattice_vec_a = tmpa;
                      conv_lattice_vec_b = tmpb;
                      conv_lattice_vec_c = tmpc;
                    }
                  } 
                  else {
                    min_norm = aurostd::modulus(tmpa);
                    conv_lattice_vec_a = tmpa;
                    conv_lattice_vec_b = tmpb;
                    conv_lattice_vec_c = tmpc;
                  }
                }
              }
            }
          }
        }
      }
    }
    CL = xvec2xmat(conv_lattice_vec_a, conv_lattice_vec_b, conv_lattice_vec_c);
    if(aurostd::determinant(CL) < tol) { //DX20190215 - _SYM_TOL_ to tol
      CL = xvec2xmat(conv_lattice_vec_b, conv_lattice_vec_a, conv_lattice_vec_c);
    }
    candidate_lattice_vectors[0]=CL;
    candidate_lattice_chars[0]='r';
    return true; 
  }
}



// ***********************************************************************************************************************
// Determine lattice centering
// ***********************************************************************************************************************
namespace SYM {
  bool determineLatticeCentering(vector<xvector<double> >& bravais_basis, int& bravais_count, xmatrix<double>& c2f, xmatrix<double>& f2c, bool& skew, vector<xvector<double> >& big_expanded, string& crystalsystem, vector<char>& candidate_lattice_chars, double& tol) { //DX20190215 - _SYM_TOL_ to tol
    // Find number of lattice points in cell (lattice centering)

    xmatrix<double> lattice = trasp(f2c); //DX20190619 
    for (uint j = 0; j < big_expanded.size(); j++) {
      if(bravais_basis.size() == 0) {
        bravais_basis.push_back(big_expanded[j]);
      } else {
        bool duplicate_lattice_point = false;
        for (uint a = 0; a < bravais_basis.size(); a++) {
          xvector<double> bravais_fpos = BringInCell(c2f * bravais_basis[a]);
          xvector<double> tmp = BringInCell(c2f * big_expanded[j]);
          //if(MapAtoms(bravais_fpos, tmp, f2c, skew, tol)) //DX20190215 - _SYM_TOL_ to tol
          if(SYM::MapAtom(bravais_fpos,tmp,lattice,f2c,skew,tol)) //DX20190215 - _SYM_TOL_ to tol //DX20190619 - lattice and f2c as input
          { //CO20200106 - patching for auto-indenting
            duplicate_lattice_point = true;
            break;
          }
        }
        if(duplicate_lattice_point == false) {
          bravais_basis.push_back(big_expanded[j]);
        }
      }
    }
    bravais_count = bravais_basis.size();

    // ===== If MONOCLINIC, and two lattice points, then C-centered ===== //
    if(crystalsystem == "MONOCLINIC" && bravais_count == 2) {
      bravais_count = 5;
    }
    // ===== If ORTHORHOMBIC, could be P-,F-,C-,or I-centered ===== //
    else if(crystalsystem == "ORTHORHOMBIC") {
      vector<double> zs;
      vector<double> ys;
      vector<double> xs;
      for (uint a = 0; a < bravais_basis.size(); a++) {
        xvector<double> bravais_direct = c2f * bravais_basis[a];
        zs.push_back(bravais_direct[3]);
        ys.push_back(bravais_direct[2]);
        xs.push_back(bravais_direct[1]);
      }
      // ===== Differentiate between C and I centering ===== //
      //Use Bravais Count = 5 to identify Orthorhombic C:
      if(bravais_count == 2 &&
          (aurostd::abs(zs[0] - zs[1]) < tol || //DX20190215 - _SYM_TOL_ to tol
           aurostd::abs(ys[0] - ys[1]) < tol || //DX20190215 - _SYM_TOL_ to tol
           aurostd::abs(xs[0] - xs[1]) < tol)) { //DX20190215 - _SYM_TOL_ to tol
        // === If two lattice points are on the same plane --> //DX C centering === //
        bravais_count = 5;
      }
    }
    // ===== If RHOMBOHEDRAL and the bravais_count is only 1, then it is actually HEXAGONAL ===== //
    else if(crystalsystem == "RHOMBOHEDRAL" && bravais_count == 1) {
      crystalsystem = "HEXAGONAL";
      for (uint i = 0; i < candidate_lattice_chars.size(); i++) {
        candidate_lattice_chars[i] = 'h';
      }
    } else if(crystalsystem == "HEXAGONAL") {
      if(bravais_count == 3) {
        // Check if HEX has obverse/reverse to know if this is actually rhombohedral
        xvector<double> centering1;
        centering1(1) = 2.0 / 3.0;
        centering1(2) = 1.0 / 3.0;
        centering1(3) = 1.0 / 3.0;
        xvector<double> centering2;
        centering2(1) = 1.0 / 3.0;
        centering2(2) = 2.0 / 3.0;
        centering2(3) = 2.0 / 3.0;
        xvector<double> centering1_swap;
        centering1_swap(1) = 1.0 / 3.0;
        centering1_swap(2) = 2.0 / 3.0;
        centering1_swap(3) = 1.0 / 3.0;
        xvector<double> centering2_swap;
        centering2_swap(1) = 2.0 / 3.0;
        centering2_swap(2) = 1.0 / 3.0;
        centering2_swap(3) = 2.0 / 3.0;
        bool centering1_found = false;
        bool centering2_found = false;
        for (uint a = 0; a < bravais_basis.size(); a++) {
          xvector<double> bravais_fpos = BringInCell(c2f * bravais_basis[a]);
          if(SYM::MapAtom(bravais_fpos, centering1, lattice, f2c, skew, tol) || SYM::MapAtom(bravais_fpos, centering1_swap, lattice, f2c, skew, tol)) { //DX20190215 - _SYM_TOL_ to tol //DX20190619 - lattice and f2c as input
            centering1_found = true;
          } else if(SYM::MapAtom(bravais_fpos, centering2, lattice, f2c, skew, tol) || SYM::MapAtom(bravais_fpos, centering2_swap, lattice, f2c, skew, tol)) { //DX20190215 - _SYM_TOL_ to tol //DX20190619 - lattice and f2c as input
            centering2_found = true;
          }
        }
        if(centering1_found && centering2_found) {
          for (uint i = 0; i < candidate_lattice_chars.size(); i++) {
            candidate_lattice_chars[i] = 'R';
          }
        }
      }
    }
    return true;
  }
} //namespace SYM

// ***********************************************************************************************************************
// Check conventional cell symmetry
// ***********************************************************************************************************************
namespace SYM {
  symfolder check_ccell(xstructure& xstr, SymmetryInformationITC& ITC_sym_info) {
    bool LDEBUG = (FALSE || XHOST.DEBUG);

    symfolder SOps;
    xstructure xstr_CCell = xstr;
    double tol = xstr.sym_eps; //DX20190215 - added tol

    // ===== Symmetry elements variables ===== //
    ITC_sym_info.initsymmats();  //LOOK IN MAIN (CONVENTIONALCELL)
    ITC_sym_info.initglides();
    ITC_sym_info.initsymops();
    xvector<double> tmp;
    tmp(1) = 1;
    //extern vector<xvector<double> > glideplanes;
    //extern vector<xvector<double> > glidetrans;
    //extern vector<string> glidesymbols;
    //extern vector<xmatrix<double> > sym_mats;
    //extern vector<string> symbol;
    //extern vector<string> dirparam;
    //extern hash sym_mats_direction;
    //HEX DATA
    //extern hash sym_mats_direction_hex;
    //extern vector<xmatrix<double> > sym_mats_hex;
    //extern vector<string> symbol_hex;
    //extern vector<string> dirparam_hex;
    //extern vector<xvector<double> > glideplanes_hex;
    //extern vector<xvector<double> > glidetrans_hex;
    //extern vector<string> glidesymbols_hex;
    ////INDEX FOR THE LATTICES
    //extern vector<int> index_cubic;
    //extern vector<int> index_hex;
    //extern vector<int> index_rhom;
    //extern vector<int> index_tetr;
    //extern vector<int> index_ortho;
    //extern vector<int> index_mono_b;
    //extern vector<int> index_mono_c;
    //extern vector<int> index_tric;
    vector<Screw> twofold_;
    vector<Screw> other_;
    vector<Glide> mirrors_;
    vector<xvector<double> > twofold_lattice_vectors;
    vector<xvector<double> > rot_lattice_vectors;
    vector<xvector<double> > mirror_lattice_vectors;

    // ===== Number of symmetry elements ===== //
    int mcount = 0;  //count number of mirror operations to determine crystal lattice
    int twocount = 0;
    int threecount = 0;
    int fourcount = 0;
    int sixcount = 0;
    int ident_trans = 0;  //count number of centering operations (inludes (000))
    vector<string> pointgroupops;
    vector<xvector<double> > mcount_dirs;
    vector<xvector<double> > latticecell;
    xvector<double> a;
    a(1) = 1;
    xvector<double> b;
    b(2) = 1;
    xvector<double> c;
    c(3) = 1;
    latticecell.push_back(a);
    latticecell.push_back(b);
    latticecell.push_back(c);

    deque<_atom> atomicbasis = xstr_CCell.atoms;
    xmatrix<double> L = xstr_CCell.lattice;
    xmatrix<double> f2c = trasp(L);
    xmatrix<double> c2f = inverse(trasp(L));
    bool skew = SYM::isLatticeSkewed(L, xstr_CCell.dist_nn_min, tol); //DX20190215 - _SYM_TOL_ to tol
    xmatrix<double> Linv = aurostd::inverse(L);
    char latticetypechar = xstr_CCell.lattice_label_ITC;
    vector<int> SYMINDEX;
    string latticesystem = "";

    // ===== Use lattice type to determine symmetry elements to check ===== //
    if(latticetypechar == 'c') {  //CUBIC
      SYMINDEX = ITC_sym_info.index_cubic;
    }
    if(latticetypechar == 'r') {  //RHOMBOHEDRAL
      SYMINDEX = ITC_sym_info.index_rhom;
    }
    if(latticetypechar == 't') {  //TETRAGONAL
      SYMINDEX = ITC_sym_info.index_tetr;
    }
    if(latticetypechar == 'o') {  //ORTHORHOMBIC
      SYMINDEX = ITC_sym_info.index_ortho;
    }
    if(latticetypechar == 'b') {  //MONOCLINIC (Unique axis b)
      SYMINDEX = ITC_sym_info.index_mono_b;
    }
    if(latticetypechar == 'm') {  //MONOCLINIC (Unique axis c)
      SYMINDEX = ITC_sym_info.index_mono_c;
    }
    if(latticetypechar == 'a') {  //TRICLINIC
      SYMINDEX = ITC_sym_info.index_tric;
    }
    if(latticetypechar == 'h' || latticetypechar == 'R') {  //HEXAGONAL (RHOMB)
      SYMINDEX = ITC_sym_info.index_hex;
      ITC_sym_info.sym_mats = ITC_sym_info.sym_mats_hex;
      ITC_sym_info.symbol = ITC_sym_info.symbol_hex;
      ITC_sym_info.dirparam = ITC_sym_info.dirparam_hex;
      ITC_sym_info.sym_mats_direction = ITC_sym_info.sym_mats_direction_hex;
      ITC_sym_info.glideplanes = ITC_sym_info.glideplanes_hex;
      ITC_sym_info.glidetrans = ITC_sym_info.glidetrans_hex;
      ITC_sym_info.glidesymbols = ITC_sym_info.glidesymbols_hex;
    }

    // SYMINDEX contains the point groups of the LATTICE.  Below, we check for the point group of the CRYSTAL.
    // We do not want the crystal symmetry to influence the lattice symmetry, thus if the crystal needed to be
    // reformed, we do not store the new point groups.
    SOps.lattice_pgroups = SYMINDEX;
    SOps.lattice_sym_mats = ITC_sym_info.sym_mats;
    SOps.crystal_sym_mats = ITC_sym_info.sym_mats;

    // ===== Determine the smallest group of an atom type to search for internal translations ===== //
    deque<deque<_atom> > atoms_by_type = SYM::break_up_by_type(atomicbasis);
    uint smallest_group = atoms_by_type[0].size();
    uint index_for_smallest_group = 0;
    for (uint i = 1; i < atoms_by_type.size(); i++) {
      if(atoms_by_type[i].size() < smallest_group) {
        smallest_group = atoms_by_type[i].size();
        index_for_smallest_group = i;
      }
    }
    vector<xvector<double> > translations;
    vector<xvector<double> > centeringops;
    vector<int> insym;  //vector of index of symmetry operations found inside cell
    //LOOP OVER POSSIBLE SYMMETRY OPERATIONS //Select smallest group of atom types to search for internal translations

    bool pointgroupmap_success = false;
    vector<string> pointgroup_crystalsystem;
    vector<vector<int> > all_atom_maps;
    vector<vector<int> > all_type_maps;
    // ****************************************************************************************************************************************
    // Check if the symmetry found by the lattice is consistent with the crystal
    // ****************************************************************************************************************************************
    // Applies the symmetry elements consistent with the lattice to each atom in the cell.
    // If a symmetry element is able to map an atom (one-to-one mapping) onto an equivalent atom,
    // then the symmetry element is stored.  Each type of symmetry element is stored and categorized.
    // This is then used to determine the point group symmetry and the lattice type using the
    // "pointgroupmap" variable.  If the lattice type suggested by this section is different than
    // that found in the conventional cell routine, the cell must be reformed.

    // ===== Loop over tolerance to ensure a pointgroupmap is found (otherwise segmentation fault) ===== //
    //CO START
    _sym_op symOp;        //CO
    symOp.is_fgroup = 1;  //CO
    for (uint i = 0; i < atomicbasis.size(); i++) {
      symOp.basis_atoms_map.push_back(0);
      symOp.basis_types_map.push_back(0);
    }
    //CO END
    while (pointgroupmap_success == false) {
      ident_trans = 0;
      // ===== There must be an identity operator otherwise a tolerance problem ===== //
      while (ident_trans == 0) {
        int symcount = 0;

        // ===== Loop over symmetry elements ===== //
        for (uint i = 0; i < SYMINDEX.size(); i++) {
          symcount++;
          xmatrix<double> Rf = ITC_sym_info.sym_mats[SYMINDEX[i]];  //Uf  //CO
          string sym_symbol = ITC_sym_info.symbol[SYMINDEX[i]];
          //cerr << i << " testing " << ITC_sym_info.symbol[SYMINDEX[i]] << endl;
          xvector<double> T;
          vector<int> atom_map;
          vector<int> type_map;
          //CO START
          symOp.Uf = Rf;
          symOp.Uc = f2c * Rf * c2f;
          symOp.str_Hermann_Mauguin = sym_symbol;
          //CO END
          // ===== Use the smallest group of an atom type to find the possible translations ===== //
          for (uint j = 0; j < atoms_by_type[index_for_smallest_group].size(); j++) {
            //DX20190905 [OBSOLETE-no more mod_one_xvec] T = SYM::mod_one_xvec(atoms_by_type[index_for_smallest_group][0].fpos - Rf * atoms_by_type[index_for_smallest_group][j].fpos);  //ftau
            T = atoms_by_type[index_for_smallest_group][0].fpos - Rf * atoms_by_type[index_for_smallest_group][j].fpos;  //ftau //DX20190905
            BringInCellInPlace(T); //DX20190905
            //CO START
            symOp.ftau = T;
            symOp.ctau = f2c * T;  //atoms_by_type[index_for_smallest_group][0].cpos - Rf*atoms_by_type[index_for_smallest_group][j].cpos;//f2c*T;
            //CO END
            //if(SYM::getFullSymBasis(atomicbasis,Rf,c2f,f2c,sym_symbol,T,skew,tol,atom_map,type_map)) //DX20190215 - _SYM_TOL_ to tol
            //DX if(SYM::getFullSymBasis(atomicbasis,L,c2f,f2c,symOp,skew,tol,false,atom_map,type_map)) //DX20190215 - _SYM_TOL_ to tol
            if(SYM::getFullSymBasis(atomicbasis, L, c2f, f2c, symOp, TRUE, skew, tol, atom_map, type_map)) //DX20190215 - _SYM_TOL_ to tol
            { //CO20200106 - patching for auto-indenting
              //cerr << "---------" << endl;
              //cerr << "Uf " << endl << symOp.Uf << endl;
              //cerr << "FTAU: " << symOp.ftau << endl;
              //cerr << "---------" << endl;
              // ===== If one-to-one, store the symmetry operator ===== //
              //cerr << " ===> storing " << ITC_sym_info.symbol[SYMINDEX[i]] << endl;
              //print(atom_map);
              insym.push_back(SYMINDEX[i]);
              translations.push_back(T);
              all_atom_maps.push_back(atom_map);
              all_type_maps.push_back(type_map);
              atom_map.clear();
              type_map.clear();

              // ===== Categorize by type of symmetry element ===== //
              if(ITC_sym_info.symbol[SYMINDEX[i]] == "1") {
                ident_trans++;
                centeringops.push_back(T);
                pointgroupops.push_back("1");
              } else if(ITC_sym_info.symbol[SYMINDEX[i]] == "m") {
                mcount++;
                mcount_dirs.push_back(ITC_sym_info.sym_mats_direction[SYMINDEX[i] + 1]);
                pointgroupops.push_back("m");
              } else if(ITC_sym_info.symbol[SYMINDEX[i]] == "2") {
                twocount++;
                pointgroupops.push_back(ITC_sym_info.symbol[SYMINDEX[i]]);
              } else if(havechar(ITC_sym_info.symbol[SYMINDEX[i]], '3')) {
                threecount++;
                pointgroupops.push_back(ITC_sym_info.symbol[SYMINDEX[i]]);
              } else if(havechar(ITC_sym_info.symbol[SYMINDEX[i]], '4')) {
                fourcount++;
                pointgroupops.push_back(ITC_sym_info.symbol[SYMINDEX[i]]);
              } else if(havechar(ITC_sym_info.symbol[SYMINDEX[i]], '6')) {
                sixcount++;
                pointgroupops.push_back(ITC_sym_info.symbol[SYMINDEX[i]]);
              } else {
                pointgroupops.push_back(ITC_sym_info.symbol[SYMINDEX[i]]);
              }
            } else {
              atom_map.clear();
              type_map.clear();
            }
          }
        }

        if(ident_trans == 0) {
          if(LDEBUG) { cerr << __AFLOW_FUNC__ << " ERROR: Could not find identity." << endl; }
          SOps.latticesystem = "REDO";
          SOps.commensurate = false;
          return SOps;
        }
      }

      // ===== Scale number of operators based on number of identity operators ===== //
      twocount = twocount / ident_trans;
      threecount = threecount / ident_trans;
      fourcount = fourcount / ident_trans;
      sixcount = sixcount / ident_trans;
      mcount = mcount / ident_trans;  //divide by centering operation number to get appropriate mirror count

      vector<string> tmpsecondpgops;
      for (uint i = 0; i < insym.size(); i++) {
        if(i % ident_trans == 0) {
          tmpsecondpgops.push_back(ITC_sym_info.symbol[insym[i]]);
        }
      }
      //print(tmpsecondpgops);

      // ===== Determine the pointgroup and crystal system based on the symmetry operations found ===== //
      pointgroup_crystalsystem = splitstringbyspaces(crystal_system_library_search(tmpsecondpgops));

      // === If not found, change tolerances and redo symmetry search (otherwise, segmentation fault) === //
      if(pointgroup_crystalsystem[0] == "REDO") {
        if(LDEBUG) { cerr << __AFLOW_FUNC__ << " WARNING: Point group mapping failed (number of symmetry elements does not match with a given point group) [dir=" << xstr.directory << "]." << endl; }
        SOps.latticesystem = "REDO";
        SOps.commensurate = false;
        return SOps;
      } else {
        pointgroupmap_success = true;
      }
    }  // End of the pointgroupmap_success loop

    //cout << "Point group & crystal system: " << pointgroup_crystalsystem << endl;
    cleanupstring(pointgroup_crystalsystem[0]);
    cleanupstring(pointgroup_crystalsystem[1]);

    // Given the information above, can get the Crystal System and then assign an appropriate
    // mcount for the conventionalization routine: (must account for centerings)
    ostringstream crystalsystem;

    crystalsystem << pointgroup_crystalsystem[1];

    //NOTE: no need to reform cell if difference is trigonal <-> hexagonal, but should change crystal system accordingly
    if(crystalsystem.str() == "TRIGONAL" && xstr_CCell.crystal_system_ITC == "HEXAGONAL") {  // ADDITION: 20130515
      xstr_CCell.crystal_system_ITC = "TRIGONAL";
    }

    SOps.crystalsystem = pointgroup_crystalsystem[1];
    //print(insym);

    // === DIVIDE SYMMETRY BY CENTERING OPERATIONS === //
    uint centeringgroups = 1;
    if(xstr_CCell.bravais_label_ITC == 'I' || xstr_CCell.bravais_label_ITC == 'C') {
      centeringgroups = 2;
    }
    if(xstr_CCell.bravais_label_ITC == 'F') {
      centeringgroups = 4;
    }
    if(xstr_CCell.bravais_label_ITC == 'R') {
      centeringgroups = 3;
    }

    //cerr << "centeringops.size(): " << centeringops.size() << endl;
    //cerr << "centeringgroups: " << centeringgroups << endl;
    // === Ensure the centering operators (translations) are consistent with the lattice centering (# lattice points) === //
    if(centeringops.size() != centeringgroups) {
      // === If not restart from the beginning, changing the tolerance === //
      if(LDEBUG) { 
        cerr << __AFLOW_FUNC__ << " WARNING: Centering operations incommensurate... [dir=" << xstr.directory << "]." << endl;
      }
      SOps.latticesystem = "REDO";
      SOps.commensurate = false;
      return SOps;
    }

    // ===== If the crystal lattice system is not commensurate with the original lattice symmetry, prepare to reform ===== //
    if(xstr_CCell.crystal_system_ITC != crystalsystem.str()) {
      //cerr << "CCell not equal to crystalsystem.str(): " << CCell.CrystalSystem << " != " << crystalsystem.str() << endl;
      for (uint i = 0; i < insym.size(); i++) {
        xvector<double> origin;
        if(ITC_sym_info.symbol[insym[i]] == "m") {
          Glide mirror_tmp;
          mirror_tmp.get_glide_direct(ITC_sym_info.sym_mats_direction[insym[i] + 1] * L, origin);
          mirror_lattice_vectors.push_back(ITC_sym_info.sym_mats_direction[insym[i] + 1] * L);
          mirrors_.push_back(mirror_tmp);
        } else {
          Screw screw_tmp;
          if(havechar(ITC_sym_info.symbol[insym[i]], '2')) {
            screw_tmp.get_screw_direct(ITC_sym_info.sym_mats_direction[insym[i] + 1] * L, origin, 2);
            twofold_lattice_vectors.push_back(ITC_sym_info.sym_mats_direction[insym[i] + 1] * L);
            twofold_.push_back(screw_tmp);
          }
          if(havechar(ITC_sym_info.symbol[insym[i]], '3')) {
            screw_tmp.get_screw_direct(ITC_sym_info.sym_mats_direction[insym[i] + 1] * L, origin, 3);
            rot_lattice_vectors.push_back(ITC_sym_info.sym_mats_direction[insym[i] + 1] * L);
            other_.push_back(screw_tmp);
          }
          if(havechar(ITC_sym_info.symbol[insym[i]], '4')) {
            screw_tmp.get_screw_direct(ITC_sym_info.sym_mats_direction[insym[i] + 1] * L, origin, 4);
            rot_lattice_vectors.push_back(ITC_sym_info.sym_mats_direction[insym[i] + 1] * L);
            other_.push_back(screw_tmp);
          }
          if(havechar(ITC_sym_info.symbol[insym[i]], '6')) {
            screw_tmp.get_screw_direct(ITC_sym_info.sym_mats_direction[insym[i] + 1] * L, origin, 6);
            rot_lattice_vectors.push_back(ITC_sym_info.sym_mats_direction[insym[i] + 1] * L);
            other_.push_back(screw_tmp);
          }
        }
      }
      SOps.latticesystem = latticesystem;
      SOps.crystalsystem = crystalsystem.str();
      SOps.commensurate = false;
      SOps.twofold_ops = twofold_;
      SOps.rot_ops = other_;
      SOps.mirror_ops = mirrors_;
      SOps.twofold_lattice_vectors = twofold_lattice_vectors;
      SOps.rot_lattice_vectors = rot_lattice_vectors;
      SOps.mirror_lattice_vectors = mirror_lattice_vectors;
    } else {
      SOps.insym = insym;
      SOps.translations = translations;
      SOps.all_atom_maps = all_atom_maps;
      SOps.all_type_maps = all_type_maps;
      SOps.centeringops = centeringops;
      SOps.pointgroupops = pointgroupops;
      SOps.commensurate = true;
      //cerr << "Original lattice symmetry is commensurate with crystal lattice symmetry" << endl;
    }
    return SOps;
  }
} //namespace SYM

// ********************************************************************************************************************************
// calculateSpaceGroups()
// ********************************************************************************************************************************
namespace SYM {
  void calculateSpaceGroups(vector<xstructure>& vxstrs, uint start_index, uint end_index, uint setting){ //DX20191230 add setting option

    bool no_scan = false;

    // if end index is default (i.e., AUROSTD_MAX_UINT), then compute symmetry analysis for all structures
    if(end_index == AUROSTD_MAX_UINT){ end_index=vxstrs.size(); }

    for(uint i=start_index;i<end_index;i++){ //DX20191108 - [switching from compare::splitTaskIntoThreads to getThreadDistribution, end index conventions differ, <= vs <]
      double use_tol = SYM::defaultTolerance(vxstrs[i]);
      vxstrs[i].SpaceGroup_ITC(use_tol, -1, setting, no_scan);
    }
  }
}

// ********************************************************************************************************************************
// AFLOW2SG:: Prints space group in string format (Void Input)
// ********************************************************************************************************************************
string xstructure::aflow2sg(void) {
  //DX20170905 - [OBSOLETE] int change_sym_count = 1;
  double use_tol = SYM::defaultTolerance((*this));
  //DX20170905 - [OBSOLETE] double orig_tolerance = use_tol;
  bool no_scan = false;
  //DX20170905 - [OBSOLETE] uint sgroup = (*this).SpaceGroup_ITC(use_tol, orig_tolerance, -1, change_sym_count, no_scan);
  uint sgroup = (*this).SpaceGroup_ITC(use_tol, -1, 0, no_scan); //DX20180806 - added setting; 0 means default
  return GetSpaceGroupName(sgroup,(*this).directory) + " #" + aurostd::utype2string(sgroup); //DX20180526 - add directory
}

// ********************************************************************************************************************************
// AFLOW2SG:: Prints space group in string format (Tolerance Input)
// ********************************************************************************************************************************
string xstructure::aflow2sg(double& use_tol) {
  //DX20170905 - [OBSOLETE] double orig_tolerance = use_tol;
  //DX20170905 - [OBSOLETE] int change_sym_count = 1;
  bool no_scan = false;
  //DX20170905 - [OBSOLETE] uint sgroup = (*this).SpaceGroup_ITC(use_tol, orig_tolerance, -1, change_sym_count, no_scan);
  uint sgroup = (*this).SpaceGroup_ITC(use_tol, -1, 0, no_scan); //DX20180806 - added setting; 0 means default
  return GetSpaceGroupName(sgroup,(*this).directory) + " #" + aurostd::utype2string(sgroup); //DX20180526 - add directory
}

// ********************************************************************************************************************************
// AFLOW2SG:: Prints space group in string format (Tolerance Input and Manual Input)
// ********************************************************************************************************************************
string xstructure::aflow2sg(double& use_tol, const int& manual_it) {
  //DX20170905 - [OBSOLETE] double orig_tolerance = use_tol;
  //DX20170905 - [OBSOLETE] int change_sym_count = 1;
  bool no_scan = false;
  //DX20170905 - [OBSOLETE] uint sgroup = (*this).SpaceGroup_ITC(use_tol, orig_tolerance, manual_it, change_sym_count, no_scan);
  uint sgroup = (*this).SpaceGroup_ITC(use_tol, manual_it, 0, no_scan); //DX20180806 - added setting; 0 means default
  return GetSpaceGroupName(sgroup,(*this).directory) + " #" + aurostd::utype2string(sgroup); //DX20180526 - add directory
}

// ********************************************************************************************************************************
// FUNCTION OVERLOADING: Void input
// ********************************************************************************************************************************
uint xstructure::SpaceGroup_ITC(void) {
  double use_tol = SYM::defaultTolerance((*this));
  //DX20170905 - [OBSOLETE] double orig_tolerance = use_tol;
  //DX20170905 - [OBSOLETE] int change_sym_count = 1;
  bool no_scan = false;
  //DX20170905 - [OBSOLETE] return (*this).SpaceGroup_ITC(use_tol, orig_tolerance, -1, change_sym_count, no_scan);
  return (*this).SpaceGroup_ITC(use_tol, -1, 0, no_scan); //DX20180806 - added setting; 0 means default
}

// ********************************************************************************************************************************
// FUNCTION OVERLOADING: Tolerance Input
// ********************************************************************************************************************************
uint xstructure::SpaceGroup_ITC(double& use_tol) {
  //DX20170905 - [OBSOLETE] double orig_tolerance = use_tol;
  //DX20170905 - [OBSOLETE] int change_sym_count = 1;
  bool no_scan = false;
  //DX20170905 - [OBSOLETE] return (*this).SpaceGroup_ITC(use_tol, orig_tolerance, -1, change_sym_count, no_scan);
  return (*this).SpaceGroup_ITC(use_tol, -1, 0, no_scan); //DX20180806 - added setting; 0 means default
}

// ********************************************************************************************************************************
// FUNCTION OVERLOADING: Tolerance Input
// ********************************************************************************************************************************
uint xstructure::SpaceGroup_ITC(double& use_tol, bool& no_scan) {
  //DX20170905 - [OBSOLETE] double orig_tolerance = use_tol;
  //DX20170905 - [OBSOLETE] int change_sym_count = 1;
  //DX20170905 - [OBSOLETE] return (*this).SpaceGroup_ITC(use_tol, orig_tolerance, -1, change_sym_count, no_scan);
  return (*this).SpaceGroup_ITC(use_tol, -1, 0, no_scan); //DX20180806 - added setting; 0 means default
}

//// ********************************************************************************************************************************
//// FUNCTION OVERLOADING: Tolerance Input
//// ********************************************************************************************************************************
//uint xstructure::SpaceGroup_ITC(double& use_tol, const int& manual_it) {
//  //DX20170905 - [OBSOLETE] double orig_tolerance = use_tol;
//  //DX20170905 - [OBSOLETE] int change_sym_count = 1;
//  bool no_scan = false;
//  //DX20170905 - [OBSOLETE] return (*this).SpaceGroup_ITC(use_tol, orig_tolerance, manual_it, change_sym_count, no_scan);
//  return (*this).SpaceGroup_ITC(use_tol, manual_it, 0, no_scan); //DX20180806 - added setting; 0 means default
//}

// ********************************************************************************************************************************
// FUNCTION OVERLOADING: Tolerance Input
// ********************************************************************************************************************************
uint xstructure::SpaceGroup_ITC(double& use_tol, const int& setting) {
  bool no_scan = false;
  return (*this).SpaceGroup_ITC(use_tol, -1, setting, no_scan); //DX20180806 - added setting
}

//// ********************************************************************************************************************************
//// FUNCTION OVERLOADING: Tolerance Input
//// ********************************************************************************************************************************
//uint xstructure::SpaceGroup_ITC(double& use_tol, const int& manual_it, bool& no_scan) {
//  return (*this).SpaceGroup_ITC(use_tol, manual_it, 0, no_scan); //DX20180806 - added setting; 0 means default
//}

// ********************************************************************************************************************************
// MAIN FUNCTION:: Space group consistent with the International Tables of Crystallography
// ********************************************************************************************************************************
//DX20170905 - [OBSOLETE] uint xstructure::SpaceGroup_ITC(double& use_tol, double& orig_tolerance, const int& manual_it, int& change_sym_count, bool& no_scan)
uint xstructure::SpaceGroup_ITC(double& use_tol, const int& manual_it, const int& setting, bool& no_scan) //DX20180806 - added setting
{ //CO20200106 - patching for auto-indenting
  bool LDEBUG = (FALSE || XHOST.DEBUG);
  stringstream message;
  if(use_tol < _ZERO_TOL_) {
    cerr << __AFLOW_FUNC__ << " ERROR: Tolerance cannot be zero (i.e. less than 1e-10) [dir=" << (*this).directory << "]." << endl;
    return 0;
  }

  double min_dist = 100.0;
  if((*this).dist_nn_min == AUROSTD_NAN) {
    (*this).dist_nn_min = SYM::minimumDistance((*this));
  }
  min_dist = (*this).dist_nn_min;
  if(use_tol > min_dist) {
    cerr << __AFLOW_FUNC__ << " ERROR: The tolerance cannot be larger than the minimum interatomic distance (" << min_dist << " Angstroms). [dir= " << (*this).directory << "]" << endl;
    return 0;
  }

  // ===== Initialize symmetry elements and set tolerance ===== //
  SymmetryInformationITC ITC_sym_info; //DX20190215
  ITC_sym_info.initsymmats(); //DX20190215
  ITC_sym_info.initglides(); //DX20190215
  ITC_sym_info.initsymops(); //DX20190215
  //DX20190215 [OBSOLETE] SYM::SetTolerance(use_tol);
  (*this).sym_eps = use_tol; //DX20190215 - replace SYM::SetTolerance() 

  //For running in manual mode (crystal cell axes mode is specified by hand)
  int MAN_IT = 0;
  if(manual_it != -1) {
    MAN_IT = manual_it;
  }

  xstructure xstr_orig;
  int iterate = -1;
  xstructure CrystOut_prev;

  xstructure xstr = (*this);

  // ===== Scale the lattice vectors at the beginning ===== //
  xstr.ReScale(1.0);

  // ===== If atoms not labeled, generate fake names ===== //
  bool generatefakenames = true;
  uint num_species_label = 0;
  for (uint i = 0; i < xstr.atoms.size(); i++) {
    if(xstr.atoms.at(i).name.size() != 0) {
      generatefakenames = false;
      num_species_label++;
    }
  }
  if(num_species_label != xstr.atoms.size() && num_species_label != 0) {
    cerr << __AFLOW_FUNC__ << " POSCAR ERROR (Some atoms labeled, others are not ... please label all atoms) [dir= " << (*this).directory << "]." << endl;
    return 0;
  }
  // If iatoms output, assign fake names (useful for wyccar output)
  if(xstr.atoms.at(0).name.find("*") != std::string::npos) {
    generatefakenames = true;
  }
  if(generatefakenames == true) {
    if(LDEBUG) { cerr << "SYM::SpaceGroup_ITC: Atoms in POSCAR not labeled ... assigning fake names [dir=" << (*this).directory << "]." << endl; }
    xstr.DecorateWithFakeElements();
  }
  xstr_orig = xstr;
  xstr.MinkowskiBasisReduction();

  // ===== Declare variables ===== //
  ostringstream woss;  //stringstream for wyccar
  int spacegroup = 0, spacegroup_global = 0; //DX20220920
  bool foundspacegroup = false, foundspacegroup_global = false; //DX20220827 - added foundspacegroup_global
  deque<_atom> atomicbasis;
  vector<int> insym;  //vector of index of symmetry operations found inside cell
  vector<xvector<double> > translations;
  vector<vector<int> > all_atom_maps;
  vector<vector<int> > all_type_maps;
  string pointgroup = "";
  //DX20190215 [OBSOLETE]using SYM::generators;
  //DX20190215 [OBSOLETE]using SYM::sgindex;
  //DX20190215 [OBSOLETE]extern vector<vector<SYM::symop> > generators;
  //DX20190215 [OBSOLETE]extern vector<int> sgindex;
  ITC_sym_info.initgenerators(""); //DX20190215
  vector<int> reduction_by_generator_set;
  vector<vector<vector<double> > > RHS_shifts;
  xvector<double> OriginShift, OriginShift_Wyckoff_min;
  //DX20190215 [OBSOLETE]using SYM::sym_mats;
  //DX20190215 [OBSOLETE]using SYM::symbol;
  //DX20190215 [OBSOLETE]using SYM::sym_mats_direction;
  //DX20190215 [OBSOLETE]extern vector<xmatrix<double> > sym_mats;
  //DX20190215 [OBSOLETE]extern vector<string> symbol;
  //DX20190215 [OBSOLETE]extern SYM::hash sym_mats_direction;
  xstructure CCell, CCell_Wyckoff_min; //DX20220827 - added Wyckoff_min
  char latticetypechar = '\0'; //DX20180514 - added initialization

  int cell_choice = setting; //DX20180806 - use setting instead of 0

  xmatrix<double> Ident;
  Ident(1, 1) = 1;
  Ident(2, 2) = 1;
  Ident(3, 3) = 1;

  // === Store operators from previous iteration (sometimes necessary in conventional cell reformation === //
  vector<xmatrix<double> > candidate_lattice_vectors_prev;
  vector<char> candidate_lattice_chars_prev;

  vector<int> lattice_pgroups;
  vector<xmatrix<double> > lattice_sym_mats;
  vector<xmatrix<double> > crystal_sym_mats;
  vector<int> reduced_insym;
  vector<int> sg_search;

  //WYCKOFF VARIABLE DECLARATIONS
  //  bool found_wyckoff = true;
  //  bool first_wyckoff = true;
  bool found_all_wyckoff = false;
  string spacegroupstring = "";
                  
  int min_wyckoff_sum = 1e9, minimum_scheme_sum = 1e9, global_min_wyckoff_sum = 1e9; //DX20220827 - track minimum Wyckoff sum
  vector<int> wyckoffmult, wyckoffmult_min;                   // Wyckoff multiplicity //DX20220827 - added min variant
  vector<string> general_wyckoff_position, general_wyckoff_position_min;   // General wyckoff positions //DX20220827 - added min variant
  vector<string> wyckoffsymbols, wyckoffsymbols_min;             // Wyckoff symbol //DX20220827 - added min variant
  deque<_atom> wyckoffPositionsVector, wyckoffPositionsVector_min;       // Stored Wyckoff coordinate //DX20220827 - added min variant
  vector<string> wyckoffSymbols, wyckoffSymbols_min;             // Stored Wyckoff symbol //DX20220827 - added min variant
  vector<wyckoffsite_ITC> wyckoffVariables, wyckoffVariables_min;  //variable values + atom chemical label + wyckoff symbol //DX20220827 - added min variant
  vector<vector<vector<string> > > tmpvvvstring, tmpvvvstring_min; //DX20220827 - added min variant

  // === Tolerance boolean === //
  bool last_orientation = false;
  bool first_run_or_new_tol = true;

  bool lattice_reformed = false;
  bool symmetryfound = false;
  bool tested_all_lattices = false;

  string crystalsystem_prev = "";  //Correct conventional cell

  double sym_eps = xstr.sym_eps; //DX20190314 - added sym eps temp variable
  uint sym_eps_change_count = 0; //DX20180226 - added sym eps change count

  //********************************************************************************************************************************************
  // Space Group Loop
  //********************************************************************************************************************************************
  // This loop is used to determine the space group which is consistent with the ITC (generators/origin shift/Wyckoff positions)
  while (foundspacegroup == false) {
    uint gencentops = 0;
    vector<string> pointgroupops;
    uint centeringgroups = 1;
      

   while(!tested_all_lattices) {
    if(LDEBUG) { cerr << function_name << " [BEGINNING OF LOOP] iterate=" << iterate << " : min_wyckoff_sum=" << min_wyckoff_sum << " vs global=" << global_min_wyckoff_sum << endl; }
    ///// PUT IN STANDARD PRIMITIVE FORM /////
    // ========== Make the xstructure in primitive form if this is the first iteration, or the tolerance has been changed ========== //
    if(first_run_or_new_tol == true) {
      sym_eps = xstr.sym_eps; //DX20180226 - added sym eps temp variable
      sym_eps_change_count = xstr.sym_eps_change_count; //DX20180226 - added sym eps change count
      no_scan = xstr.sym_eps_no_scan; //DX20210430 - added no_scan
      xstr = xstr_orig;
      xstr.sym_eps = sym_eps; //DX20190314 - need to update sym_eps, since the structure was overwritten 
      xstr.sym_eps_change_count = sym_eps_change_count; //DX20180423 - need to update change count, since the structure was overwritten 
      xstr.sym_eps_no_scan = no_scan; //DX20210430 - added no_scan
      CCell.free();
      xstr.MinkowskiBasisReduction();
      //DX20210401 [OBSOLETE] xstr.GetPrimitiveCell();
      xstr.GetPrimitive(); //DX20210401

      // ===== Ensure Cartesian coordinates are consistent with fractional coordinates ===== //
      for (uint i = 0; i < xstr.atoms.size(); i++) {
        xstr.atoms[i].cpos = F2C(xstr.lattice, xstr.atoms[i].fpos);
      }
      xstr.BringInCell();
      first_run_or_new_tol = false;
    }

    // ===== If the last possible orientation of the conventional cell was attempted, and was incommensurate, change tolerance ===== //
    if(last_orientation == true) {
      // If we found the space group in an earlier iteration
      if(foundspacegroup_global) {
        if(LDEBUG) { cerr << function_name << " Explored all iterations, use the lattice and origin choice that found a valid space group." << endl; }
        foundspacegroup = true;
        spacegroup = spacegroup_global;
        CCell = CCell_Wyckoff_min;
        // update Wyckoff info
        wyckoffmult = wyckoffmult_min;
        wyckoffsymbols = wyckoffsymbols_min;
        wyckoffPositionsVector = wyckoffPositionsVector_min;
        wyckoffSymbols = wyckoffSymbols_min;
        wyckoffVariables = wyckoffVariables_min;
        tmpvvvstring = tmpvvvstring_min;
        // update shifts
        OriginShift = OriginShift_Wyckoff_min;
        break;
      }
      lattice_reformed = false;
      lattice_pgroups.clear();
      lattice_sym_mats.clear();
      crystal_sym_mats.clear();
      if(!no_scan){
        SYM::change_tolerance(xstr,xstr.sym_eps, min_dist, no_scan); //DX20190215 - _SYM_TOL_ to xstr.sym_eps
        sym_eps_change_count = xstr.sym_eps_change_count; //DX20180226 - added sym eps change count
        xstr.sym_eps_no_scan = no_scan; //DX20210430 - added no_scan
      }
      else {
        (*this).sym_eps_no_scan = no_scan; //DX20210430 - added no_scan
        return 0;
      }
      first_run_or_new_tol = true;
      iterate = -1;
      cell_choice = setting; //DX20180806 - use setting instead of 0
      last_orientation = false;
      symmetryfound = false;
      continue;
    }
    iterate++;
    insym.clear();
    all_atom_maps.clear();
    all_type_maps.clear();
    reduction_by_generator_set.clear();
    RHS_shifts.clear();
    OriginShift.clear();
    atomicbasis.clear();
    translations.clear();
    pointgroup = "";

    SYM::symfolder checkops;

    ///// FIND CONVENTIONAL CELL /////
    //manual or not manual mode
    if(MAN_IT != -1) {
      int IT = iterate;
      // ===== Conventional Cell Routine ===== //
      CCell = SYM::ConventionalCell(xstr, IT, cell_choice, last_orientation, crystalsystem_prev, CrystOut_prev, candidate_lattice_vectors_prev,
          candidate_lattice_chars_prev, checkops, ITC_sym_info, lattice_reformed, lattice_pgroups, lattice_sym_mats, crystal_sym_mats,
          symmetryfound, foundspacegroup_global); //DX20220927 - added foundspacegroup_global
      // ===== If the conventional cell was not found, change the tolerance ===== //
      if(symmetryfound == false) {
        if(foundspacegroup_global && last_orientation) {
        if(LDEBUG) { cerr << function_name << " Last lattice choice/orientation was explored. Consistent symmetry was found with a different choice/orientation, so we will use that conventional cell." << endl; }
          continue;
      }
        lattice_reformed = false;
        lattice_pgroups.clear();
        lattice_sym_mats.clear();
        crystal_sym_mats.clear();
        if(!no_scan){
          SYM::change_tolerance(xstr,xstr.sym_eps, min_dist, no_scan); //DX20190215 - _SYM_TOL_ to xstr.sym_eps
          sym_eps_change_count = xstr.sym_eps_change_count; //DX20180226 - added sym eps change count
          xstr.sym_eps_no_scan = no_scan; //DX20180226 - added sym eps change count
        }
        else {
          (*this).sym_eps_no_scan = no_scan; //DX20210430 - added no_scan
          return 0;
        }
        first_run_or_new_tol = true;
        iterate = -1;
        continue;
      }
      iterate = IT;
    } else {
      iterate = MAN_IT;
      // ===== Conventional Cell Routine ===== //
      CCell = SYM::ConventionalCell(xstr, iterate, cell_choice, last_orientation, crystalsystem_prev, CrystOut_prev, candidate_lattice_vectors_prev,
          candidate_lattice_chars_prev, checkops, ITC_sym_info, lattice_reformed, lattice_pgroups, lattice_sym_mats, crystal_sym_mats,
          symmetryfound, foundspacegroup_global); //DX20220927 - added foundspacegroup_global
      // ===== If the conventional cell was not found, change the tolerance ===== //
      if(symmetryfound == false) {
        lattice_reformed = false;
        lattice_pgroups.clear();
        lattice_sym_mats.clear();
        crystal_sym_mats.clear();
        if(!no_scan){
          SYM::change_tolerance(xstr,xstr.sym_eps, min_dist, no_scan); //DX20190215 - _SYM_TOL_ to xstr.sym_eps
          sym_eps_change_count = xstr.sym_eps_change_count; //DX20180226 - added sym eps change count
          xstr.sym_eps_no_scan = no_scan; //DX20210430 - added no_scan
        }
        else {
          (*this).sym_eps_no_scan = no_scan; //DX20210430 - added no_scan
          return 0;
        }
        first_run_or_new_tol = true;
        iterate = -1;
        continue;
      }
    }
    if(LDEBUG) {
      cerr << __AFLOW_FUNC__ << " Conventional cell: " << endl;
      cerr << CCell << endl;
    }


    // === Find ratio of lattice vectors === //
    xmatrix<double> f2c = trasp(CCell.lattice);
    xmatrix<double> c2f = inverse(trasp(CCell.lattice));

    atomicbasis = CCell.atoms;

    // === Obtain symmetry elements from the symmetry check (checkops) from the Conventional Cell routine === //
    insym = checkops.insym;
    vector<xvector<double> > centeringops = checkops.centeringops;
    pointgroupops = checkops.pointgroupops;
    translations = checkops.translations;
    all_atom_maps = checkops.all_atom_maps;
    all_type_maps = checkops.all_type_maps;

    vector<xmatrix<double> > pointgroup_mats;
    vector<string> secondpgops;
    reduced_insym.clear();
    for (uint i = 0; i < insym.size(); i++) {
      pointgroup_mats.push_back(ITC_sym_info.sym_mats[insym[i]]);
      if(i % centeringops.size() == 0) {
        secondpgops.push_back(ITC_sym_info.symbol[insym[i]]);
        reduced_insym.push_back(insym[i]);
      }
    }

    // ===== Determine the pointgroup and crystal system based on the symmetry operations found ===== //
    pointgroup = SYM::point_group_library_search(secondpgops, CCell.crystal_system_ITC, centeringops.size());
    sg_search.clear();

    // ===== Use the point group and the lattice type/lattice centering to narrow down the space group ===== //
    sg_search = SYM::PointGroup_SpaceGroup(pointgroup, CCell.bravais_label_ITC);
    // If we are looking at the rhombohedral setting, we need to use bravais label 'R' instead of 'P' //DX20180807 
    //DX20190130 - add anrl cell choice : if(cell_choice == 1 && CCell.lattice_label_ITC == 'r') //DX20180807
    if((cell_choice == SG_SETTING_1 || cell_choice == SG_SETTING_ANRL) && CCell.lattice_label_ITC == 'r') //DX20190131 - add anrl setting
    { //CO20200106 - patching for auto-indenting
      sg_search = SYM::PointGroup_SpaceGroup(pointgroup, 'R'); //DX20180807
    } //DX20180807
    if(LDEBUG) {
      cerr << __AFLOW_FUNC__ << " Possible space groups based on point group (PG=" << pointgroup << "): ";
      for(uint s=0;s<sg_search.size();s++){
        cerr << sg_search[s] << " "; 
      }
      cerr << "[dir=" << xstr.directory << "]." << endl;
    }
    //DEBUG print(sg_search);
    //DEBUG xb();
    // === DIVIDE SYMMETRY BY CENTERING OPERATIONS === //
    gencentops = 0;
    centeringgroups = 1;
    if(CCell.bravais_label_ITC == 'I' || CCell.bravais_label_ITC == 'C') {
      gencentops = 1;
      centeringgroups = 2;
    }
    if(CCell.bravais_label_ITC == 'F') {
      gencentops = 2;
      centeringgroups = 4;
    }
    if(CCell.bravais_label_ITC == 'R') {
      gencentops = 1;
      centeringgroups = 3;
    }

    latticetypechar = CCell.lattice_label_ITC;

    // *********************************************************************************************************************************
    // Find the correct origin with respect to the International Tables of Crystallography (ITC)
    // *********************************************************************************************************************************
    vector<int> FCG;  //first_centered_group;
    FCG.clear();

    // DEBUG
    //for(uint i=0;i<pointgroupops.size();i++){
    //   cerr << pointgroupops[i] << endl;
    //}
    //for(uint i=0;i<insym.size();i++){
    //   cerr << insym[i] << endl;
    //}
    // DEBUG

    if(gencentops == 0) {  //No centeringops means that FCG should simply be an index for finalsymbolset
      for (uint i = 0; i < pointgroupops.size(); i++) {
        FCG.push_back(i);
        //cerr << "FCG.at(i): " << FCG.at(i) << endl;
      }
    } else {
      //CANT DO PRIMITIVE SET WITHOUT KNOWING ORIGIN (?) (SEE BRUTE FORCE METHOD AT END OF LOOP)

      // === Initialize containers for centered groups. === //
      vector<int> tmp;
      for (uint i = 0; i < pointgroupops.size(); i++) {
        //METHOD 1 (PRIMITIVE CELL):
        //atom tmp;
        //tmp.coord = mod_one_xvec(ITC_sym_info.sym_mats[insym[i]]*primitive_set_in_conventional[0].coord + translations[i]);
        //tmp.type = primitive_set_in_conventional[0].type;
        //
        //if(invec_atom(primitive_set_in_conventional,tmp,1e-4)){ //double tol
        //cerr << ITC_sym_info.symbol[insym[i]] << " " << dirparam[insym[i]] << "  " <<  translations[i] << endl;
        //FCG.push_back(i);
        //}

        //METHOD 2 (DIFFERENCE OF SHIFTS):
        //bool add = true;
        //for(int j=1;j<centeringops.size();j++){
        //	if((aurostd::modulus(translations[i])-aurostd::modulus(centeringops[j])) > -tol ){
        //	  add = false;
        //	}
        //}
        //if(add == true){
        //	cerr << ITC_sym_info.symbol[insym[i]] << " " << dirparam[insym[i]] << "  " <<  translations[i] << endl;
        //	FCG.push_back(i);
        //}

        //METHOD 3: BRUTE FORCE:
        FCG.clear();
        for (uint i = 0; i < pointgroupops.size(); i++) {
          FCG.push_back(i);
          //cerr << "FCG.at(i): " << FCG.at(i) << endl;
        }
      }
    }
<<<<<<< HEAD
    if(LDEBUG) {
      cerr << "FCG: " << endl;
      print(FCG);
    }
    //throw aurostd::xerror(_AFLOW_FILE_NAME_,function_name,"Throw for debugging purposes.",_GENERIC_ERROR_);
=======
    //cerr << "FCG: " << endl;
    //print(FCG);
    //throw aurostd::xerror(__AFLOW_FILE__,__AFLOW_FUNC__,"Throw for debugging purposes.",_GENERIC_ERROR_);
>>>>>>> 3f3415b7

    stringstream axis_cell;
    axis_cell.str(std::string());
    //DX20180806 [OBSOLETE] axis_cell << CCell.lattice_label_ITC << cell_choice;
    axis_cell << cell_choice; //DX20180806 - use setting
    // ===== Construct the generator set based on the cell choice/unique axis ===== //
    ITC_sym_info.initgenerators(axis_cell.str());

    // ===== Check if space group = 1 ===== //
    if(sg_search.size() == 1 && sg_search[0] == 1) {
      spacegroup = 1;
      foundspacegroup = true;
      if(LDEBUG) { cerr << "Space Group " << sg_search[0] << endl; }
    }
    // ===== Check other space groups (2-230), and find origin ===== //
    for (uint j = 0; j < ITC_sym_info.sgindex.size(); j++) {
      if(aurostd::WithinList(sg_search, ITC_sym_info.sgindex[j])) { //DX20210422 - SYM::invec() -> aurostd::WithinList()
        //DEBUGGER:
        if(LDEBUG) {
          cerr << __AFLOW_FUNC__ << " Checking generators for space group: " << ITC_sym_info.sgindex[j] << " (with cell choice = " << axis_cell.str() << ")." <<  endl;
        }
        //cerr << "////////////////////////////////////////" << endl;

        uint match_count = 0;
        // === Obtain origin shift set from the ITC === //
        vector<xvector<double> > ITCshiftset;

        // === For certian space groups, the cell choice and unique axis are important (i.e. MCL). === //
        ITCshiftset = SYM::ReturnITCGenShift(ITC_sym_info.sgindex[j], axis_cell.str());
        //cerr << "library shift set: "<< endl;
        //print(ITCshiftset);
        //xb();

        // === GET COMBINATIONS OF POSSIBLE GENERATOR OPERATIONS === //
        vector<vector<int> > op_ind;  // operation indices divided by type eg: 2+ : (1,3) -1: (2,4)
        for (uint i = 0; i < ITC_sym_info.generators[j].size(); i++) {
          //cerr << ITC_sym_info.generators[j][i].direction << endl;
          vector<int> sub;
          for (uint k = 0; k < FCG.size(); k++) {
            string symboltmp = "";
            //For the purpose of the reduction by generators, and due to the representation of symmetry
            //operations as operations about the origin plus a shift, must equate the glides
            //with a mirror operation
            if(ITC_sym_info.generators[j][i].symbol == "c" || ITC_sym_info.generators[j][i].symbol == "b" ||
                ITC_sym_info.generators[j][i].symbol == "a" || ITC_sym_info.generators[j][i].symbol == "n" ||
                ITC_sym_info.generators[j][i].symbol == "d") {
              symboltmp = "m";
            } else {
              symboltmp = ITC_sym_info.generators[j][i].symbol;
            }
            if(pointgroupops[FCG[k]] == symboltmp && ITC_sym_info.sym_mats_direction[insym[FCG[k]] + 1] == ITC_sym_info.generators[j][i].direction) {
              sub.push_back(FCG[k]);
              match_count++;
            }
          }
          //xb();
          //print(sub);
          op_ind.push_back(sub);
        }

        vector<vector<int> > CG;  //centered groups
        CG.clear();
        vector<int> CGtmp;

        // === GET COMBINATIONS OF GENERATORS SINCE THE OPERATIONS CANNOT BE SPLIT BY CENTERING GROUPS WITHOUT KNOWLEDGE OF ORIGIN === //
        int numofgens = ITC_sym_info.generators[j].size();
        if(numofgens == 5) {
          for (uint ix = 0; ix < op_ind[0].size(); ix++) {
            for (uint jx = 0; jx < op_ind[1].size(); jx++) {
              for (uint kx = 0; kx < op_ind[2].size(); kx++) {
                for (uint lx = 0; lx < op_ind[3].size(); lx++) {
                  for (uint mx = 0; mx < op_ind[4].size(); mx++) {
                    CGtmp.push_back(op_ind[0][ix]);
                    CGtmp.push_back(op_ind[1][jx]);
                    CGtmp.push_back(op_ind[2][kx]);
                    CGtmp.push_back(op_ind[3][lx]);
                    CGtmp.push_back(op_ind[4][mx]);
                    CG.push_back(CGtmp);
                    CGtmp.clear();
                  }
                }
              }
            }
          }
        } else if(numofgens == 4) {
          for (uint ix = 0; ix < op_ind[0].size(); ix++) {
            for (uint jx = 0; jx < op_ind[1].size(); jx++) {
              for (uint kx = 0; kx < op_ind[2].size(); kx++) {
                for (uint lx = 0; lx < op_ind[3].size(); lx++) {
                  CGtmp.push_back(op_ind[0][ix]);
                  CGtmp.push_back(op_ind[1][jx]);
                  CGtmp.push_back(op_ind[2][kx]);
                  CGtmp.push_back(op_ind[3][lx]);
                  CG.push_back(CGtmp);
                  CGtmp.clear();
                }
              }
            }
          }
        } else if(numofgens == 3) {
          for (uint ix = 0; ix < op_ind[0].size(); ix++) {
            for (uint jx = 0; jx < op_ind[1].size(); jx++) {
              for (uint kx = 0; kx < op_ind[2].size(); kx++) {
                CGtmp.push_back(op_ind[0][ix]);
                CGtmp.push_back(op_ind[1][jx]);
                CGtmp.push_back(op_ind[2][kx]);
                CG.push_back(CGtmp);
                CGtmp.clear();
              }
            }
          }
        } else if(numofgens == 2) {
          for (uint ix = 0; ix < op_ind[0].size(); ix++) {
            for (uint jx = 0; jx < op_ind[1].size(); jx++) {
              CGtmp.push_back(op_ind[0][ix]);
              CGtmp.push_back(op_ind[1][jx]);
              CG.push_back(CGtmp);
              CGtmp.clear();
            }
          }
        } else if(numofgens == 1) {
          for (uint ix = 0; ix < op_ind[0].size(); ix++) {
            CGtmp.push_back(op_ind[0][ix]);
            CG.push_back(CGtmp);
            CGtmp.clear();
          }
        }
        // ===== Need to determine the reconcile the differences in the translations and ITC shift set ===== //
        //cerr << "match_count: " << match_count << endl;
        //cerr << "ITC_sym_info.generators[j].size()*(centeringgroups): " << ITC_sym_info.generators[j].size()*(centeringgroups) << endl;
        if(match_count == ITC_sym_info.generators[j].size() * (centeringgroups)) {
          if(LDEBUG) {
            cerr << __AFLOW_FUNC__ << " Generator reduction matches for space group: " << ITC_sym_info.sgindex[j] << endl;
          }
          //cerr << "GENERATOR REDUCTION MATCH: SG" <<  ITC_sym_info.sgindex[j] << endl;
          //for(uint ix=0;ix<CG.size();ix++){
          //   cerr << "CG: " << endl;
          //   print(CG[ix]);
          //}
          vector<xvector<double> > oneshiftset;
          vector<xmatrix<double> > onerotset;
          for (uint ix = 0; ix < CG.size(); ix++) {
            onerotset.clear();
            oneshiftset.clear();
            for (uint k = 0; k < CG[ix].size(); k++) {
              onerotset.push_back(Ident - ITC_sym_info.sym_mats[insym[CG[ix][k]]]);
              oneshiftset.push_back(ITCshiftset[k] - translations[CG[ix][k]]);
            }
            //print(oneshiftset);
            //xb();
            //print(onerotset);
            //xb();

            // ===== It becomes a linear algebra problem to solve for a consistent origin shift ===== //
            vector<double> RHS;
            vector<xvector<double> > LHS;
            xvector<double> SOL;
            for (uint l = 0; l < oneshiftset.size(); l++) {
              for (int k = 1; k < 4; k++) {
                RHS.push_back(oneshiftset[l][k]);
                LHS.push_back(SYM::extract_row(onerotset[l], k));
              }
            }
            reduction_by_generator_set.push_back(j);
            if(SYM::solve_overdetermined_system(LHS, RHS, OriginShift, CCell.lattice, CCell.dist_nn_min, CCell.sym_eps)) { //DX20190215 - added sym_eps
              if(LDEBUG) {
                cerr << __AFLOW_FUNC__ << " Generators and origin shift of space group #" << ITC_sym_info.sgindex[j] << " matched to ITC. Testing Wyckoff positions [dir=" << xstr.directory << "]." << endl;
              }

              //cerr << "Space Group " << ITC_sym_info.sgindex[j] << endl;
              //cerr << "ORIGIN SHIFT: " ;
              //cerr << OriginShift << endl;
              //xb();
              spacegroup = ITC_sym_info.sgindex[j];
              //for(int s=0;s<insym.size();s++){
              //cerr << "#" << s << " (" << insym[s]+1 << ") " <<  ITC_sym_info.symbol[insym[s]] << " " << dirparam[insym[s]] << "  " <<  translations[s] << endl;
              //}
              //cerr << "Indices of centered group operations (refer to above): ";
              //print(CG[ix]); //indices that define a centered group as in ITC.
              foundspacegroup = true;
              //DX20180613 - do not break loop in case we need to check other generators - break;
            }
            else {
              if(LDEBUG) {
                cerr << __AFLOW_FUNC__ << " Generators and origin shift of space group #" << ITC_sym_info.sgindex[j] << " COULD NOT be matched to ITC [dir=" << xstr.directory << "]." << endl;
              }
            }
            //DX20180613 - do not break loop in case we need to check other generators - if(foundspacegroup == true) {
            //DX20180613 - do not break loop in case we need to check other generators -   break;
            //DX20180613 - do not break loop in case we need to check other generators - }
            // ***********************************************************************************************************************************
            // Determine the Wyckoff positions (and verify the space group)
            // ***********************************************************************************************************************************
            // This section maps the atoms in the cell to their corresponding Wyckoff positions.  
            // It is possible that multiple space groups may be consistent with the origin shift.  
            // Thus, the Wyckoff position seach is an additional check to verify the space group.  If the
            // Wyckoff positions are inconsistent, then we search the "sgsearch" list for another possible space group candidate.
            if(foundspacegroup == true) {
              bool obverse_force_transformed = false;
              // ===== Group atoms into equivalent atoms (i.e. mapped onto one another by a symmetry operator) ===== //
              deque<deque<_atom> > equivalent_atoms = SYM::groupSymmetryEquivalentAtoms(atomicbasis, CCell.lattice, pointgroup_mats, translations, CCell.dist_nn_min, CCell.sym_eps); //DX20190215 - added sym_eps
              // ===== Once grouped into equivalent atoms, apply the origin shift ===== //
              deque<deque<_atom> > equivalent_atoms_shifted = SYM::shiftSymmetryEquivalentAtoms(equivalent_atoms, CCell.lattice, OriginShift, CCell.dist_nn_min, CCell.sym_eps); //DX20190215 - added sym_eps

              // If Rhombohedral, a shift may reveal it is not in the obverse setting
              if(CCell.lattice_label_ITC == 'R' && !SYM::isObverseSetting(CCell.lattice, equivalent_atoms_shifted, CCell.dist_nn_min, CCell.sym_eps)) { //DX20190215 - added sym_eps
                // To store the unshifted, simply shift back
                xvector<double> ReverseOriginShift = -OriginShift;
                equivalent_atoms = SYM::shiftSymmetryEquivalentAtoms(equivalent_atoms_shifted, CCell.lattice, ReverseOriginShift, CCell.dist_nn_min, CCell.sym_eps); //DX20190215 - added sym_eps
                deque<_atom> atoms_tmp;
                for (uint i = 0; i < equivalent_atoms.size(); i++) {
                  for (uint j = 0; j < equivalent_atoms[i].size(); j++) {
                    atoms_tmp.push_back(equivalent_atoms[i][j]);
                  }
                }
                atomicbasis = atoms_tmp;
                CCell.atoms = atoms_tmp;
              }

              // =============== Obtain Wyckoff positions from the ITC =============== //
              stringstream axis_cell;
              axis_cell.str(std::string());
              //DX20180806 [OBSOLETE] axis_cell << CCell.lattice_label_ITC << cell_choice;
              axis_cell << cell_choice; //DX20180806 - use setting
              if(LDEBUG) { cerr << __AFLOW_FUNC__ << " Lattice type (unique axis if specified) and cell choice  : " << axis_cell.str() << endl; }
              //DX20190215 [OBSOLETE] SYM::initsgs(axis_cell.str());
              ITC_sym_info.initsgs(axis_cell.str()); //DX20190215
              //DX20190215 [OBSOLETE]extern vector<string> gl_sgs;
              //DX20190215 [OBSOLETE]using SYM::gl_sgs;
              spacegroupstring = ITC_sym_info.gl_sgs[spacegroup - 1];
              wyckoffmult = SYM::get_multiplicities(spacegroupstring);
              //print(wyckoffmult);
              general_wyckoff_position = SYM::findGeneralWyckoffPosition(spacegroupstring, wyckoffmult[1]); //DX20170831
              wyckoffsymbols = SYM::get_symmetry_symbols(spacegroupstring);
              //cerr << "WYCKOFFSYMBOLS: " << endl;
              //print(wyckoffsymbols);
              //throw aurostd::xerror(__AFLOW_FILE__,__AFLOW_FUNC__,"Throw for debugging purposes.",_GENERIC_ERROR_);
              //xb();

              // ========== Match equivalent atoms to Wyckoff positions consistent with ITC ========== //
              vector<int> wyckoffsymbols_mult_index;  //wyckoff symbols with specified multiplicity index

              // ===== Determine minimum enumerated Wyckoff letter set ===== //
              // There may be variability in the choice of the Wyckoff letters if the multiplicity
              // and the site symmetry are the same.  We choose the Wyckoff Position scheme with the
              // smallest Wyckoff lettering combination possible (i.e, sum of enumerated Wyckoff letters
              // are minimized) --David Hicks.

              vector<xvector<double> > possible_shifts;
              vector<bool> shift_valid;
              bool orig_origin_shift = true;
              bool other_shifts_explored = false;
              bool final_shift = false;
              uint origin_shift_index = 0;
              vector<int> sum_wyckoff_letters;

              while (orig_origin_shift == true || final_shift == false) {
                // ========== Pick origin shift to test for Wyckoff Positions ========== //

                // === Clear vector variables from previous loop === //
                wyckoffsymbols_mult_index.clear();
                wyckoffVariables.clear();
                wyckoffPositionsVector.clear();
                woss.str("");
                wyckoffSymbols.clear();

                // === Scan through all possible origin shifts (original origin shift + ones to minimize wyckoff letters) === //
                if(other_shifts_explored == false) {
                  // === If not the original origin shift trial === //
                  if(possible_shifts.size() > 0) {
                    if(LDEBUG) {
                      cerr << __AFLOW_FUNC__ << " Exploring possible shifts to find minimum enumerated Wyckoff set. Testing shift "
                        << origin_shift_index << " (" << origin_shift_index+1 << " of " << possible_shifts.size() << "): "
                        << possible_shifts[origin_shift_index] << "." << endl;
                    }
                    /*
                    // if shift is zero, skip
                    if(aurostd::iszero(possible_shifts[origin_shift_index])) {
                      origin_shift_index++;
                      if(origin_shift_index == possible_shifts.size()) {
                        other_shifts_explored = true;
                      }
                      if(LDEBUG) {
                        cerr << function_name << " Skipping shift of zero (already checked)." << endl;
                      }
                      continue;
                    }*/

                    xvector<double> previous_shift;
                    if(origin_shift_index > 0) {
                      previous_shift = possible_shifts[origin_shift_index - 1];
                    }
                    SYM::shiftWyckoffPositions(equivalent_atoms_shifted, previous_shift, possible_shifts[origin_shift_index]);
                    //DX20180928 test - SYM::shiftWyckoffPositions(equivalent_atoms_shifted, possible_shifts, origin_shift_index);
                    origin_shift_index++;

                    // == Signifies when all possible origin shifts have been tested == //
                    if(origin_shift_index == possible_shifts.size()) {
                      other_shifts_explored = true;
                    }
                  }
                } 
                else {
                  if(LDEBUG) {
                    cerr << __AFLOW_FUNC__ << " Tested (" << possible_shifts.size() << ") possible origin choices. Finding minimum enumerated Wyckoff letters from valid shifts." << endl;
                  }
                  //If all possible origin shifts scanned, pick the one with the minimum sum of enumerated Wyckoff letters
                  int min_wyckoff_config = 0;
                  //DX20220828 - int min_wyckoff_sum = sum_wyckoff_letters[0];
                  min_wyckoff_sum = sum_wyckoff_letters[0]; //DX20220828
                  for (uint s = 0; s < sum_wyckoff_letters.size(); s++) {
                    if(min_wyckoff_sum > sum_wyckoff_letters[s] && shift_valid[s]) {
                      min_wyckoff_config = s;
                      min_wyckoff_sum = sum_wyckoff_letters[s];
                    }
                  }
                  xvector<double> shift_for_min_wyckoff_config;
                  if(min_wyckoff_config > 0) {
                    shift_for_min_wyckoff_config = possible_shifts[min_wyckoff_config-1];
                    OriginShift = OriginShift + shift_for_min_wyckoff_config; //DX NEW
                  }
                  SYM::shiftWyckoffPositions(equivalent_atoms_shifted, possible_shifts[origin_shift_index-1], shift_for_min_wyckoff_config);
                  final_shift = true;
                }
                // Find the Wyckoff positions in the ITC standard representation
                //perhaps change findWyckoffPositions to mapEquivalentAtomsToWyckoffPositions
                found_all_wyckoff = SYM::findWyckoffPositions(CCell, atomicbasis, tmpvvvstring, equivalent_atoms, equivalent_atoms_shifted, 
                    foundspacegroup, spacegroupstring, orig_origin_shift, OriginShift, 
                    wyckoffmult, wyckoffsymbols, wyckoffVariables, wyckoffPositionsVector, 
                    wyckoffSymbols, woss, obverse_force_transformed);
                shift_valid.push_back(found_all_wyckoff);
                if(found_all_wyckoff == false && orig_origin_shift == true) {
                  foundspacegroup=false;
                  break;
                } else if(found_all_wyckoff == false && orig_origin_shift == false) {
                  sum_wyckoff_letters.push_back(1e9); //DX20220827 - changed from 100 to 1e9
                  continue;
                }
                // ===== Determine multiplicity, letters, and site symmetry in WYCCAR ===== //
                // This allows us to investigate if there are other Wyckoff positions corresponding to the
                // ones in the POSCAR which will find the "lowest" Wyckoff letter enumeration scheme
                // ===== Extract Wyckoff info ===== 
                vector<int> wyckoff_mult;
                vector<string> wyckoff_letter;
                vector<string> wyckoff_site_sym;
                for (uint w = 0; w < wyckoffSymbols.size(); w++) {
                  //cerr << "wyckoffSymbols: " << wyckoffSymbols[w] << endl;
                  vector<string> tokens;
                  aurostd::string2tokens(wyckoffSymbols[w], tokens, " ");
                  if(tokens.size()==3){
                    wyckoff_mult.push_back(aurostd::string2utype<int>(tokens[0]));
                    wyckoff_letter.push_back(tokens[1]);
                    wyckoff_site_sym.push_back(tokens[2]);
                  }
                }

                // ===== Calculate the sum of the enumerated wyckoff letters ===== //
                sum_wyckoff_letters.push_back(aurostd::sum(SYM::enumerate_wyckoff_letters(wyckoff_letter)));

                // ===== If we have performed the original origin shift, now check the other possibilites ===== //
                if(orig_origin_shift == true) {
                  orig_origin_shift = false;

                  // ===== Identify minimum enumerated Wyckoff letter occuring in structure ===== // 
                  int min_enumerated_letter = 1e9;
                  int min_multiplicity = 1e9;
                  string min_letter;
                  string min_site_sym;
                  for (uint w = 0; w < wyckoff_mult.size(); w++) {
                    int enumerated_letter = SYM::enumerate_wyckoff_letter(wyckoff_letter[w]);
                    if(enumerated_letter < min_enumerated_letter){
                      min_multiplicity = wyckoff_mult[w];
                      min_letter = wyckoff_letter[w];
                      min_site_sym = wyckoff_site_sym[w];
                      min_enumerated_letter = enumerated_letter;
                    }
                  }

                  // ===== Determine current Wyckoff lettering enumeration ===== //
                  vector<int> found_enumerated_Wyckoff_numbers = SYM::enumerate_wyckoff_letters(wyckoff_letter);
                  int sum_enumerated_found_letters = aurostd::sum(found_enumerated_Wyckoff_numbers);

                  // ===== Determine minimum Wyckoff lettering enumeration (only need to do this once) ===== //
                  if(minimum_scheme_sum==1e9) {
                    vector<string> minimum_enumerated_Wyckoff_letters = SYM::get_minimum_enumerated_Wyckoff_letters(spacegroupstring, wyckoff_mult, wyckoff_site_sym);
                    vector<int> minimum_enumerated_Wyckoff_numbers = SYM::enumerate_wyckoff_letters(minimum_enumerated_Wyckoff_letters);
                    //int minimum_scheme_sum = aurostd::sum(minimum_enumerated_Wyckoff_numbers);
                    minimum_scheme_sum = aurostd::sum(minimum_enumerated_Wyckoff_numbers); //DX20220828
                  }

                  // ===== If we do not have the minimum enumerated Wyckoff letter set, check possible origin shifts ===== //
                  if(LDEBUG){ cerr << function_name << " minimum_scheme_sum=" << minimum_scheme_sum << " vs current=" << sum_enumerated_found_letters << endl; }
                  if(sum_enumerated_found_letters > minimum_scheme_sum) {
                    if(LDEBUG) {
                      cerr << __AFLOW_FUNC__ << " Enumerated Wyckoff letters is not minimized; check origin shifts." << endl;
                    }
                    possible_shifts = SYM::get_possible_origin_shifts(spacegroupstring, min_multiplicity, min_site_sym);
                  }
                  else {
                    final_shift = true;
                    min_wyckoff_sum = sum_enumerated_found_letters; //DX20220828
                  }
                }
              }
            }
            if(foundspacegroup == true && found_all_wyckoff == true) { //DX20180613 - moved generator loop
              break; //DX20180613 - moved generator loop
            } //DX20180613 - moved generator loop
          } //DX20180613 - moved generator loop
        } //DX20180613 - moved generator loop
        if(foundspacegroup == true && found_all_wyckoff == true) {
          break;
        }
      }
      if(foundspacegroup == true && found_all_wyckoff == true) {
        break;
      }
    }
    //cerr << "SPACEGROUP:: " <<spacegroup << endl;
    if(foundspacegroup == true) {
      if(LDEBUG) { cerr << function_name << " spacegroup=" << spacegroup << " iterate=" << iterate << " : min_wyckoff_sum=" << min_wyckoff_sum << " vs global=" << global_min_wyckoff_sum << " (spacegroup_global=" << spacegroup_global << ")" <<  endl; }
      foundspacegroup_global = true;
      spacegroup_global = spacegroup;
      foundspacegroup = false;
      if(min_wyckoff_sum<global_min_wyckoff_sum) {
        // update minimum Wyckoff sum
        global_min_wyckoff_sum = min_wyckoff_sum;
        // update CCell
        CCell_Wyckoff_min = CCell;
        // update Wyckoff info
        wyckoffmult_min = wyckoffmult;
        wyckoffsymbols_min = wyckoffsymbols;
        wyckoffPositionsVector_min = wyckoffPositionsVector;
        wyckoffSymbols_min = wyckoffSymbols;
        wyckoffVariables_min = wyckoffVariables;
        tmpvvvstring_min = tmpvvvstring;
        // update shifts
        OriginShift_Wyckoff_min = OriginShift;
      }
      if(iterate == (int)candidate_lattice_vectors_prev.size()-1 || global_min_wyckoff_sum == minimum_scheme_sum) {
        tested_all_lattices = true;
        foundspacegroup = true;
        spacegroup = spacegroup_global;
        CCell = CCell_Wyckoff_min;
        // update Wyckoff info
        wyckoffmult = wyckoffmult_min;
        wyckoffsymbols = wyckoffsymbols_min;
        wyckoffPositionsVector = wyckoffPositionsVector_min;
        wyckoffSymbols = wyckoffSymbols_min;
        wyckoffVariables = wyckoffVariables_min;
        tmpvvvstring = tmpvvvstring_min;
        // update shifts
        OriginShift = OriginShift_Wyckoff_min;
      }
      // loop through conventional lattices
      // else continue looking
    }
   } // end of tested_all_lattices
  }
  if(foundspacegroup_global == false) { //DX20220827 - changed from foundspacegroup to foundspacegroup_global
    message << "Failed to find WYCKOFF POSITIONS, ORIGIN SHIFT, or inconsistent number of GENERATORS [dir=" << (*this).directory << "].";
    throw aurostd::xerror(__AFLOW_FILE__,__AFLOW_FUNC__,message,_RUNTIME_ERROR_);
  }

  if(LDEBUG) { cerr << __AFLOW_FUNC__ << " Tolerance used to obtain this space group: " << CCell.sym_eps << " [dir=" << xstr.directory << "]." << endl; } //DX20190215 - _SYM_TOL_ to CCell.sym_eps
  if(CCell.sym_eps != use_tol) { //DX20190215 - _SYM_TOL_ to CCell.sym_eps
    //cerr << "TOL: " << CCell.sym_eps << endl; //DX20190215 - _SYM_TOL to CCell.sym_eps
    use_tol = CCell.sym_eps; //DX20190215 - _SYM_TOL to CCell.sym_eps
  }
  (*this).sym_eps = CCell.sym_eps; //DX20190215 - _SYM_TOL to CCell.sym_eps, redundant, but safe
  (*this).sym_eps_change_count = sym_eps_change_count; //DX20180226 - added sym eps change count
  (*this).sym_eps_no_scan = no_scan; //DX20210430 - added no_scan

  // ***********************************************************************************************************************************
  // Prepare/Create Wyccar
  // ***********************************************************************************************************************************
  vector<int> wyckofftypescount = SYM::count_types(wyckoffPositionsVector);

  //Get angles alpha beta gamma and magnitudes of basis vectors
  xmatrix<double> latmat = CCell.lattice;
  xvector<double> latmat1 = SYM::extract_row(latmat, 1);
  xvector<double> latmat2 = SYM::extract_row(latmat, 2);
  xvector<double> latmat3 = SYM::extract_row(latmat, 3);

  double alpha = SYM::get_angle(latmat2, latmat3, "D");
  double beta = SYM::get_angle(latmat3, latmat1, "D");
  double gamma = SYM::get_angle(latmat1, latmat2, "D");

  double amag = aurostd::modulus(latmat1);
  double bmag = aurostd::modulus(latmat2);
  double cmag = aurostd::modulus(latmat3);

  // === ITC Cell Choice === //
  stringstream axis_cell;
  axis_cell.str(std::string());
  //DX20180806 [OBSOLETE] axis_cell << CCell.bravais_label_ITC << cell_choice;
  axis_cell << cell_choice; //DX20180806 - use setting

  // default setting choice
  int setting_choice = 1;
  if(CCell.bravais_label_ITC == 'R'){
    setting_choice = 2;  //DX: SC has HEX setting as option 2 in aflow_wyckoff.cpp
  }
  //check if preferred setting choice
  if(cell_choice!=0){
    setting_choice = cell_choice;
    //if the spacegroup only has option 1, change to option 1
    if(!spacegroup::SpaceGroupOptionRequired(spacegroup)){
      setting_choice = 1;
    }
    //DX20190131 - handle ANRL setting - START
    else if(cell_choice==SG_SETTING_ANRL){
      setting_choice = anrl::getANRLSettingChoice(spacegroup);
    }
    //DX20190131 - handle ANRL setting - END
  }

  // ===== WYCCAR OUTPUT: ===== //
  stringstream wss;

  // === Add space group information to the title line of the Wyccar === //
  wss << CCell.title << "| SG: " << GetSpaceGroupName(spacegroup,CCell.directory) << " " << spacegroup << " PG: " << pointgroup << " BL: " << CCell.bravais_label_ITC << " | sym_eps: " << (*this).sym_eps << endl;
  // === Add lattice parameter info === //
  wss << setprecision(4) << fixed << 1.00 << endl;  // MODIFIED (RHT)
  if(axis_cell.str().find("b") != std::string::npos) {
    wss << setprecision(4) << fixed << amag << " " << bmag << " " << cmag << " " << alpha << " " << beta << " " << gamma << " " << spacegroup << " "
      << "1" << endl;  //If b is unique axis ==> first choice (1)
  } else if(axis_cell.str().find("m") != std::string::npos) {
    wss << setprecision(4) << fixed << amag << " " << bmag << " " << cmag << " " << alpha << " " << beta << " " << gamma << " " << spacegroup << " "
      << "2" << endl;  //If c is unique axis ==> second choice (2)
  } else {
    wss << setprecision(4) << fixed << amag << " " << bmag << " " << cmag << " " << alpha << " " << beta << " " << gamma << " " << spacegroup << " " << setting_choice << endl;  // CODE PREFERS OPTION 1 (ie, first ITC origin choice)
  }
  // === Add number of types of Wyckoff positions === ..
  for (uint i = 0; i < wyckofftypescount.size(); i++) {
    wss << wyckofftypescount[i] << " ";
  }
  // === Add Wyckoff positions === //
  wss << endl
    << "Direct(WYCCAR)" << endl;
  wss << woss.str();  //<< endl;

  vector<string> wyccar_string_vec;
  aurostd::stream2vectorstring(wss, wyccar_string_vec);

  //DX20190212 START
  // lattice type/centering fixes
  // rhombohedral fixes
  if(latticetypechar == 'r' && CCell.bravais_label_ITC == 'P'){CCell.bravais_label_ITC = 'R'; } 
  if(latticetypechar == 'R' || latticetypechar == 'r'){latticetypechar = 'h'; }
  // monoclinic fixes
  if(latticetypechar == 'b'){latticetypechar = 'm'; }  //DX20190311 - turns b to m for standard monoclinic designation
  //DX20190212 END

  // ========== Update the characteristics for the xstructure ========== //
  (*this).crystal_system_ITC = CCell.crystal_system_ITC;
  (*this).point_group_ITC = pointgroup;
  (*this).bravais_label_ITC = CCell.bravais_label_ITC;
  (*this).lattice_label_ITC = latticetypechar;
  (*this).space_group_ITC = (uint)spacegroup;
  (*this).wyckoff_library_entry_ITC = spacegroupstring;
  (*this).wyccar_ITC = wyccar_string_vec;
  (*this).standard_lattice_ITC = CCell.lattice;
  (*this).wyckoff_sites_ITC = wyckoffVariables;
  (*this).wyckoff_symbols_ITC = wyckoffSymbols;
  (*this).setting_ITC = setting_choice; //DX20170830 - SGDATA
  (*this).origin_ITC = OriginShift; //DX20170830 - SGDATA
  (*this).general_position_ITC = general_wyckoff_position; //DX20170830 - SGDATA
  //cerr << "TOLERANCE USED: " << (*this).sym_eps << endl; //DX20190215 - _SYM_TOL to (*this).sym_eps
  return (uint)spacegroup;
}

// ***************************************************************************
// Calculate orthogonality defect
// ***************************************************************************
namespace SYM{
  string OrthoDefect(istream& cin) {
    _aflags aflags;
    aflags.QUIET = TRUE;
    ofstream File("/dev/null");
    //bool verbose=FALSE;
    //bool WRITE=FALSE;
    stringstream oss;
    xstructure a(cin, IOVASP_AUTO);
    oss << a << endl;
    //  cerr << "";

    //  cerr << a.lattice(1) << endl;
    //  cerr << a.lattice(2) << endl;
    //  cerr << a.lattice(3) << endl;

    xmatrix<double> latticemat = xvec2xmat(a.lattice(1), a.lattice(2), a.lattice(3));

    oss << "ortho defect: " << orthogonality_defect(latticemat) << endl;
    oss << "volume of cell: " << aurostd::det(latticemat) << endl;
    oss << "-----------------------------------------" << endl;
    return oss.str();
  }
} //namespace SYM

// ***************************************************************************
// Latex plot lattice
// ***************************************************************************
namespace SYM {
  stringstream* latex_plot_lattice(xmatrix<double> L, string color, int a, int b, int c) {
    stringstream* ss = new stringstream;

    *ss << "\\coordinate (O) at (0,0,0);" << endl;
    *ss << "\\draw[dashed,gray,->] (O) -- (0.3,0,0) node[anchor=north east]{$x$};" << endl;
    *ss << "\\draw[dashed,gray,->] (O) -- (0,0.3,0) node[anchor=north west]{$y$};" << endl;
    *ss << "\\draw[dashed,gray,->] (O) -- (0,0,0.3) node[anchor=south]{$z$};" << endl;
    *ss << "\\draw[dashed," << color << ",->] (O) -- (" << L(1, 1) << "," << L(1, 2) << "," << L(1, 3) << ") node[anchor=north east]{$L1$};" << endl;
    *ss << "\\draw[dashed," << color << ",->] (O) -- (" << L(2, 1) << "," << L(2, 2) << "," << L(2, 3) << ") node[anchor=north east]{$L2$};" << endl;
    *ss << "\\draw[dashed," << color << ",->] (O) -- (" << L(3, 1) << "," << L(3, 2) << "," << L(3, 3) << ") node[anchor=north east]{$L3$};" << endl;

    *ss << "\\foreach \\x in {" << 0 << ",...," << a + 1 << "}{" << endl;
    *ss << "\\foreach \\y in {" << 0 << ",...," << b + 1 << "}{" << endl;
    *ss << "\\foreach \\z in {" << 0 << ",...," << c + 1 << "}{" << endl;
    *ss << "\\node[draw,circle,inner sep=5pt] at (";
    *ss << L(1, 1) << "*\\x+" << L(2, 1) << "*\\y+" << L(3, 1) << "*\\z," << L(1, 2) << "*\\x+" << L(2, 2) << "*\\y+" << L(3, 2) << "*\\z," << L(1, 3) << "*\\x+" << L(2, 3) << "*\\y+" << L(3, 3) << "*\\z) {};" << endl;
    *ss << "}" << endl
      << "}" << endl
      << "}" << endl;

    *ss << "\\foreach \\x in {" << 0 << ",...," << a << "}{" << endl;
    *ss << "\\foreach \\y in {" << 0 << ",...," << b << "}{" << endl;
    *ss << "\\foreach \\z in {" << 0 << ",...," << c << "}{" << endl;
    *ss << "\\coordinate (O) at (" << L(1, 1) << "*\\x+" << L(2, 1) << "*\\y+" << L(3, 1) << "*\\z," << L(1, 2) << "*\\x+" << L(2, 2) << "*\\y+" << L(3, 2) << "*\\z," << L(1, 3) << "*\\x+" << L(2, 3) << "*\\y+" << L(3, 3) << "*\\z);" << endl;
    *ss << "\\coordinate (P1) at (" << L(1, 1) << "+" << L(1, 1) << "*\\x+" << L(2, 1) << "*\\y+" << L(3, 1) << "*\\z," << L(1, 2) << "+" << L(1, 2) << "*\\x+" << L(2, 2) << "*\\y+" << L(3, 2) << "*\\z," << L(1, 3) << "+" << L(1, 3) << "*\\x+" << L(2, 3) << "*\\y+" << L(3, 3) << "*\\z);" << endl;
    *ss << "\\coordinate (P2) at (" << L(2, 1) << "+" << L(1, 1) << "*\\x+" << L(2, 1) << "*\\y+" << L(3, 1) << "*\\z," << L(2, 2) << "+" << L(1, 2) << "*\\x+" << L(2, 2) << "*\\y+" << L(3, 2) << "*\\z," << L(2, 3) << "+" << L(1, 3) << "*\\x+" << L(2, 3) << "*\\y+" << L(3, 3) << "*\\z);" << endl;
    *ss << "\\coordinate (P3) at (" << L(3, 1) << "+" << L(1, 1) << "*\\x+" << L(2, 1) << "*\\y+" << L(3, 1) << "*\\z," << L(3, 2) << "+" << L(1, 2) << "*\\x+" << L(2, 2) << "*\\y+" << L(3, 2) << "*\\z," << L(3, 3) << "+" << L(1, 3) << "*\\x+" << L(2, 3) << "*\\y+" << L(3, 3) << "*\\z);" << endl;
    *ss << "\\coordinate (P12) at (" << L(1, 1) + L(2, 1) << "+" << L(1, 1) << "*\\x+" << L(2, 1) << "*\\y+" << L(3, 1) << "*\\z," << L(1, 2) + L(2, 2) << "+" << L(1, 2) << "*\\x+" << L(2, 2) << "*\\y+" << L(3, 2) << "*\\z," << L(1, 3) + L(2, 3) << "+" << L(1, 3) << "*\\x+" << L(2, 3) << "*\\y+" << L(3, 3) << "*\\z);" << endl;
    *ss << "\\coordinate (P13) at (" << L(1, 1) + L(3, 1) << "+" << L(1, 1) << "*\\x+" << L(2, 1) << "*\\y+" << L(3, 1) << "*\\z," << L(1, 2) + L(3, 2) << "+" << L(1, 2) << "*\\x+" << L(2, 2) << "*\\y+" << L(3, 2) << "*\\z," << L(1, 3) + L(3, 3) << "+" << L(1, 3) << "*\\x+" << L(2, 3) << "*\\y+" << L(3, 3) << "*\\z);" << endl;
    *ss << "\\coordinate (P23) at (" << L(2, 1) + L(3, 1) << "+" << L(1, 1) << "*\\x+" << L(2, 1) << "*\\y+" << L(3, 1) << "*\\z," << L(2, 2) + L(3, 2) << "+" << L(1, 2) << "*\\x+" << L(2, 2) << "*\\y+" << L(3, 2) << "*\\z," << L(2, 3) + L(3, 3) << "+" << L(1, 3) << "*\\x+" << L(2, 3) << "*\\y+" << L(3, 3) << "*\\z);" << endl;
    *ss << "\\coordinate (P123) at (" << L(1, 1) + L(2, 1) + L(3, 1) << "+" << L(1, 1) << "*\\x+" << L(2, 1) << "*\\y+" << L(3, 1) << "*\\z," << L(1, 2) + L(2, 2) + L(3, 2) << "+" << L(1, 2) << "*\\x+" << L(2, 2) << "*\\y+" << L(3, 2) << "*\\z," << L(1, 3) + L(2, 3) + L(3, 3) << "+" << L(1, 3) << "*\\x+" << L(2, 3) << "*\\y+" << L(3, 3) << "*\\z);" << endl;

    *ss << "\\if{\\x = 0 \\AND  \\y = 0 \\AND \\z = 0}{" << endl;
    *ss << "\\draw[dashed,color=" << color << " ] (O) -- (P1);" << endl;
    *ss << "\\draw[dashed,color=" << color << " ] (O) -- (P2);" << endl;
    *ss << "\\draw[dashed,color=" << color << " ] (O) -- (P3);" << endl;
    *ss << "}" << endl;
    *ss << "\\else {" << endl;
    //  *ss << "\\draw[thick,color=" << color << " ] (O) -- (P1);" << endl;
    //  *ss << "\\draw[thick,color=" << color << " ] (O) -- (P2);" << endl;
    //  *ss << "\\draw[thick,color=" << color << " ] (O) -- (P3);" << endl;
    *ss << "\\draw[thick,color=" << color << " ] (P1) -- (P12);" << endl;
    *ss << "\\draw[thick,color=" << color << " ] (P1) -- (P13);" << endl;
    *ss << "\\draw[thick,color=" << color << " ] (P2) -- (P12);" << endl;
    *ss << "\\draw[thick,color=" << color << " ] (P2) -- (P23);" << endl;
    *ss << "\\draw[thick,color=" << color << " ] (P3) -- (P13);" << endl;
    *ss << "\\draw[thick,color=" << color << " ] (P3) -- (P23);" << endl;
    *ss << "\\draw[thick,color=" << color << " ] (P123) -- (P12);" << endl;
    *ss << "\\draw[thick,color=" << color << " ] (P123) -- (P13);" << endl;
    *ss << "\\draw[thick,color=" << color << " ] (P123) -- (P23);" << endl;
    *ss << "}\\fi";
    *ss << "}" << endl
      << "}" << endl
      << "}" << endl;
    return ss;
  }
} //namespace SYM

// ***************************************************************************
// Plot lattice
// ***************************************************************************
//DX20161222 - Is this function needed?  If so, need to switch over to xstructure
//string plot_lattice(vector<string> files){
//
//  int a = atoi(files[2].c_str());
//  int b = atoi(files[3].c_str());
//  int c = atoi(files[4].c_str());
//
//  CrystalStructure C;
//  xmatrix<double> L;
//  stringstream * ss = new stringstream;
//  *ss << "\\documentclass{article}" << endl;
//  *ss << "\\usepackage{verbatim}" << endl;
//  *ss << "\\usepackage{tikz}" << endl;
//  *ss << "\\usepackage{3dplot}" << endl;
//  *ss << "\\usepackage[active,tightpage]{preview}" << endl;
//  *ss << "\\PreviewEnvironment{tikzpicture}" << endl;
//  *ss << "\\setlength\\PreviewBorder{2mm}" << endl;
//  *ss << "\\begin{document}" << endl;
//  *ss << "\\tdplotsetmaincoords{60}{110}" << endl;
//  *ss << "\\begin{tikzpicture}[scale=5,tdplot_main_coords]" << endl;
//
//  vector<string> colors;
//  colors.push_back("red");
//  colors.push_back("green");
//  colors.push_back("blue");
//  colors.push_back("yellow");
//  colors.push_back("purple");
//  for(uint i=0;i<(files.size()-3)/5+1;i++){
//     colors.insert(colors.end(),colors.begin(),colors.end());
//  }
//
//  ifstream fin;
//  for(uint i=5;i<files.size();i++){
//    //    char* fn;
//    //    sprintf(fn, "fin.%n",i);
//    //    cerr << (*fn) << endl;
//
//    fin.open(files[i].c_str());
//    //GET LATTICE
//    L=C.get_latticexmat(fin);
//    //CrystalStructure C(cin);
//    //xmatrix<double> L = C.prim_lattice;
//    *ss << (*latex_plot_lattice(L,colors[i-5],a,b,c)).str() << endl;
//    fin.close();
//  }
//  *ss <<"\\end{tikzpicture}" << endl;
//  *ss <<"\\end{document}" << endl;
//  //cout << (*ss).str() << endl;
//  return ss->str();
//}

// ***************************************************************************
// //DX20210118 [OBSOLETE - now GetNumEachType in xatom] SYM::arrange_atoms
// ***************************************************************************

#endif

// Written by Richard H. Taylor
// Updated by David Hicks
// d.hicks@duke.edu
// ***************************************************************************
// *                                                                         *
// *           Aflow STEFANO CURTAROLO - Duke University 2003-2021           *
// *                                                                         *
// ***************************************************************************<|MERGE_RESOLUTION|>--- conflicted
+++ resolved
@@ -3836,17 +3836,9 @@
         }
       }
     }
-<<<<<<< HEAD
-    if(LDEBUG) {
-      cerr << "FCG: " << endl;
-      print(FCG);
-    }
-    //throw aurostd::xerror(_AFLOW_FILE_NAME_,function_name,"Throw for debugging purposes.",_GENERIC_ERROR_);
-=======
     //cerr << "FCG: " << endl;
     //print(FCG);
     //throw aurostd::xerror(__AFLOW_FILE__,__AFLOW_FUNC__,"Throw for debugging purposes.",_GENERIC_ERROR_);
->>>>>>> 3f3415b7
 
     stringstream axis_cell;
     axis_cell.str(std::string());
