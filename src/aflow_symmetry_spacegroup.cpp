--- conflicted
+++ resolved
@@ -1020,11 +1020,7 @@
       double same_atom_tol = (*this).dist_nn_min - 0.1;  //min_dist itself will consider nn atom to be the same, needs to be slightly smaller.`
       //Now get atoms inside of new, reduced basis:
       //[CO190520]newbasis = foldAtomsInCell(expanded_basis, c2f, f2c, skew, same_atom_tol); // CO 180409
-<<<<<<< HEAD
-      newbasis = foldAtomsInCell(expanded_basis, (*this).lattice, lattice_basis_xmat, skew, same_atom_tol); // CO 180409
-=======
       newbasis = foldAtomsInCell(expanded_basis, (*this).lattice, lattice_basis_xmat, skew, same_atom_tol,false); // CO 180409 //DX 20190619 - false->do not check min dists (expensive)
->>>>>>> 17da7b56
       //DEBUG
       //cerr << "newbasis.size(): " << newbasis.size() << endl;
       //for(uint n=0;n<newbasis.size();n++){
@@ -1642,11 +1638,7 @@
 	// ========== Conventional Atomic Basis ========== //
 	//Now add those basis atoms that fit in conventional cell:
 	//[CO190520]deque<_atom> conventional_basis_atoms = foldAtomsInCell(expanded_basis, c2f, f2c, skew, sym_tol); //DX 20190215 - _SYM_TOL_ to sym_tol
-<<<<<<< HEAD
-	deque<_atom> conventional_basis_atoms = foldAtomsInCell(expanded_basis, xstr.lattice, CL, skew, sym_tol); //DX 20190215 - _SYM_TOL_ to sym_tol
-=======
 	deque<_atom> conventional_basis_atoms = foldAtomsInCell(expanded_basis, xstr.lattice, CL, skew, sym_tol, false); //DX 20190215 - _SYM_TOL_ to sym_tol //DX 20190619 - false->do not check min dists (expensive)
->>>>>>> 17da7b56
 
 	bool consistent_ratio = true;  // Change tolerances if the ratio between atomic basis atoms is inconsistent with the primitive cell.
 	// ===== Check if ratio of atoms is consistent with primitive atomic basis ===== //
