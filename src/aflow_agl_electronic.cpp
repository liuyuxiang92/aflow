--- conflicted
+++ resolved
@@ -110,7 +110,6 @@
       // If the LOCK file is missing, then it is probably a corrupted run
       // Do not accept it and wait for the new run
       if( !aurostd::FileExist( vaspRuns.at(idVaspRun).Directory + "/"+_AFLOWLOCK_ )  && !aurostd::FileExist( dirrunname.at(idVaspRun) + "/"+_AFLOWLOCK_ ) &&
-<<<<<<< HEAD
           !(((XHOST.POSTPROCESS || AGL_data.postprocess) &&
               ((aurostd::FileExist( vaspRuns.at(idVaspRun).Directory + "/agl.LOCK")) || (aurostd::FileExist( vaspRuns.at(idVaspRun).Directory + "/LOCK")) ||
                (aurostd::FileExist( dirrunname.at(idVaspRun) + "/agl.LOCK")) || (aurostd::FileExist( dirrunname.at(idVaspRun) + "/LOCK")))))) {
@@ -125,22 +124,6 @@
         } else {
           throw AGLStageBreak();
         }
-=======
-	  !(((XHOST.POSTPROCESS || AGL_data.postprocess) &&
-	     ((aurostd::FileExist( vaspRuns.at(idVaspRun).Directory + "/agl.LOCK")) || (aurostd::FileExist( vaspRuns.at(idVaspRun).Directory + "/LOCK")) ||
-	      (aurostd::FileExist( dirrunname.at(idVaspRun) + "/agl.LOCK")) || (aurostd::FileExist( dirrunname.at(idVaspRun) + "/LOCK")))))) {
-	aurostd::StringstreamClean(aus);
-	aus <<  _AGLSTR_WARNING_ + "The " << _AFLOWLOCK_ << " file in " << vaspRuns.at(idVaspRun).Directory << " directory is missing." << endl;
-	aurostd::PrintMessageStream(FileMESSAGE,aus,XHOST.QUIET);
-	if(AGL_data.autoskipfailedaruns) {
-	  aurostd::StringstreamClean(aus);
-	  aus << _AGLSTR_MESSAGE_ + "Skipping directory: " << dfilename << endl;
-	  aurostd::PrintMessageStream(FileMESSAGE,aus,XHOST.QUIET);
-	  continue;
-	} else {
-	  throw AGLStageBreak();
-	}
->>>>>>> b3b1973d
       }
 
       //for(uint i=0;i<vfile.size()&&(outcar.outcar=="");i++)
