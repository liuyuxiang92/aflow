--- conflicted
+++ resolved
@@ -1,11 +1,7 @@
 // ***************************************************************************
 // *                                                                         *
 // *           Aflow STEFANO CURTAROLO - Duke University 2003-2020           *
-<<<<<<< HEAD
 // *                Aflow CORMAC TOHER - Duke University 2013-2020           *
-=======
-// *                Aflow CORMAC TOHER - Duke University 2013-2019           *
->>>>>>> 10163148
 // *                                                                         *
 // ***************************************************************************
 // Written by Cormac Toher
@@ -181,11 +177,7 @@
       AGL_dos_pressure.energy.clear();
       AGL_dos_pressure.dosval.clear();
       AGL_dos_pressure.idosval.clear();
-<<<<<<< HEAD
       for (uint i = 0; i < doscar.vDOS.at(0).at(0).size(); i++) { //CT20190626 - check vector size is correct for all spin states
-=======
-      for (uint i = 0; i < doscar.vDOS.at(0).at(0).size(); i++) { // CT190626 - check vector size is correct for all spin states
->>>>>>> 10163148
 	if (doscar.vDOS.at(0).at(0).at(i).size() < doscar.venergy.size()) {  //ME20190614 - new vDOS format
 	  aurostd::StringstreamClean(aus);
 	  aus << _AGLSTR_WARNING_ + "Mismatch between number of DOS values and number of energy values" << endl;
@@ -193,11 +185,7 @@
 	  continue;
 	}
       }
-<<<<<<< HEAD
       for (uint i = 0; i < doscar.viDOS.size(); i++) { //CT20190626 - check vector size is correct for all spin states
-=======
-      for (uint i = 0; i < doscar.viDOS.size(); i++) { // CT190626 - check vector size is correct for all spin states
->>>>>>> 10163148
 	if (doscar.viDOS.at(i).size() < doscar.venergy.size()) {  //ME20190614 - new vDOS format
 	  aurostd::StringstreamClean(aus);
 	  aus << _AGLSTR_WARNING_ + "Mismatch between number of DOS values and number of energy values" << endl;
@@ -2179,4 +2167,10 @@
   }
 } // namespace AGL_functions
 
-#endif  // _AFLOW_AGL_ELECTRONIC_CPP+#endif  // _AFLOW_AGL_ELECTRONIC_CPP
+// ***************************************************************************
+// *                                                                         *
+// *           Aflow STEFANO CURTAROLO - Duke University 2003-2020           *
+// *                Aflow CORMAC TOHER - Duke University 2013-2020           *
+// *                                                                         *
+// ***************************************************************************