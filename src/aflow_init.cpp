--- conflicted
+++ resolved
@@ -425,11 +425,7 @@
       oss << "MPI_NCPUS_MPCDF_HYDRA=" << MPI_NCPUS_MPCDF_HYDRA << "\"" << endl;
       oss << "MPI_HYPERTHREADING_MPCDF_HYDRA=" << MPI_HYPERTHREADING_MPCDF_HYDRA << "\"" << endl;
       oss << "MPI_BINARY_DIR_MPCDF_HYDRA=" << MPI_BINARY_DIR_MPCDF_HYDRA << "\"" << endl;
-<<<<<<< HEAD
       //CO END
-=======
-      // CO - END
->>>>>>> 10163148
       //DX20190509 - MACHINE001 - START
       oss << "MPI_OPTIONS_MACHINE001=" << MPI_OPTIONS_MACHINE001 << "\"" << endl;
       oss << "MPI_COMMAND_MACHINE001=" << MPI_COMMAND_MACHINE001 << "\"" << endl;
@@ -580,15 +576,9 @@
         aurostd::args2flag(argv,cmds,"--run|--clean|--xclean|--multi|--generate") ||
         aurostd::args2attachedflag(argv,cmds,"--run=") ||
         aurostd::args2flag(argv,cmds,"--generate_vasp_from_aflowin|--generate_aflowin_from_vasp"));
-<<<<<<< HEAD
     //DX START
     XHOST.vflag_control.flag("AFLOWIN_SYM",aurostd::args2flag(argv,cmds,"--generate_symmetry|--generate_sym")); //DX
     //DX END
-=======
-    // DX START
-    XHOST.vflag_control.flag("AFLOWIN_SYM",aurostd::args2flag(argv,cmds,"--generate_symmetry|--generate_sym")); // DX
-    // DX END
->>>>>>> 10163148
     // [OBSOLETE]    XHOST.vflag_control.flag("SWITCH_AFLOWLIB",aurostd::args2flag(argv,cmds,"--aflowlib") || aurostd::args2attachedflag(argv,cmds,"--aflowlib="));
     XHOST.vflag_control.flag("SWITCH_APENNSY1",aurostd::args2flag(argv,cmds,"--apennsy|--lib2|--lib2u|--lib2pgm|--LIB2|--LIB2U|--LIB2PGM|--libraryX|--libraryU|--libraryPGM|--alloy"));
     XHOST.vflag_control.flag("SWITCH_APENNSY2",aurostd::args2flag(argv,cmds,"--apool|--apool_private|--apool_test|--library2|-simpls|--simpls|--VASPIN|--energy|--psenergy"));
@@ -617,11 +607,8 @@
     if(!directory_clean.empty()){XHOST.vflag_control.flag("DIRECTORY_CLEAN",TRUE);XHOST.vflag_control.push_attached("DIRECTORY_CLEAN",directory_clean);}
     if(LDEBUG) {cerr << directory_clean << endl;/*exit(0);*/}
     //CO20190402 STOP - cleaning directory, giving us something to print with logger
-<<<<<<< HEAD
-=======
 
     // LOGICS to intercept --file= => XHOST.vflag_control.flag("FILE") XHOST.vflag_control.getattachedscheme("FILE")
->>>>>>> 10163148
     // FILE NEEDS A SPECIAL TREATMENT
     string file_default="xxxx",file=file_default;
     found=FALSE;
@@ -693,11 +680,7 @@
           XHOST.vflag_control.flag("README_GFA") || //CO20190401
           XHOST.vflag_control.flag("README_SYMMETRY") ||
           XHOST.vflag_control.flag("README_CCE") || //CO20190620
-<<<<<<< HEAD
           XHOST.vflag_control.flag("README_CHULL") || //CO20190620
-=======
-          XHOST.vflag_control.flag("README_CHULL") || //CO2019620
->>>>>>> 10163148
           XHOST.vflag_control.flag("README_PARTIAL_OCCUPATION") ||
           XHOST.vflag_control.flag("README_APENNSY") ||
           XHOST.vflag_control.flag("README_SCRIPTING") ||
@@ -824,18 +807,10 @@
     if(!XHOST.vflag_control.flag("XPLUG_NUM_SIZE")) XHOST.vflag_control.push_attached("XPLUG_NUM_SIZE",aurostd::utype2string(128));
     XHOST.vflag_control.flag("XPLUG_NUM_THREADS",aurostd::args2attachedflag(argv,"--np="));
     XHOST.vflag_control.flag("XPLUG_NUM_THREADS_MAX",aurostd::args2attachedflag(argv,"--npmax")); //CO20180124
-<<<<<<< HEAD
     if(XHOST.vflag_control.flag("XPLUG_NUM_THREADS")) XHOST.vflag_control.push_attached("XPLUG_NUM_THREADS",aurostd::args2attachedstring(argv,"--np=",""));
     if(!XHOST.vflag_control.flag("XPLUG_NUM_THREADS") && XHOST.vflag_control.flag("XPLUG_NUM_THREADS_MAX")) { //ME20181113
       XHOST.vflag_control.push_attached("XPLUG_NUM_THREADS","MAX"); //ME20181113
       //  else {XHOST.vflag_control.push_attached("XPLUG_NUM_THREADS",aurostd::utype2string(XHOST.CPU_Cores/2));  OBSOLETE ME20181113  //[CO20200106 - close bracket for indenting]}
-    }
-
-=======
-    if(XHOST.vflag_control.flag("XPLUG_NUM_THREADS")) XHOST.vflag_control.push_attached("XPLUG_NUM_THREADS",aurostd::args2attachedstring(argv,"--np=","0")); //SC20200319
-    if(!XHOST.vflag_control.flag("XPLUG_NUM_THREADS") && XHOST.vflag_control.flag("XPLUG_NUM_THREADS_MAX")) { //ME20181113
-      XHOST.vflag_control.push_attached("XPLUG_NUM_THREADS","MAX"); //ME20181113
-      //  else {XHOST.vflag_control.push_attached("XPLUG_NUM_THREADS",aurostd::utype2string(XHOST.CPU_Cores/2));  OBSOLETE ME20181113  //[CO200106 - close bracket for indenting]}
     }
 
     // USEFUL shortcuts //SC20200319
@@ -868,7 +843,6 @@
     }
 
    
->>>>>>> 10163148
     //ME20181103 - set MPI when number of threads is larger than 1
     if (XHOST.vflag_control.flag("XPLUG_NUM_THREADS_MAX") || 
         (aurostd::string2utype<int>(XHOST.vflag_control.getattachedscheme("XPLUG_NUM_THREADS")) > 1)) {
