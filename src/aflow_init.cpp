--- conflicted
+++ resolved
@@ -696,13 +696,8 @@
           XHOST.vflag_control.flag("README_HTRESOURCES") ||
           XHOST.vflag_control.flag("README_XAFLOW") ||
           XHOST.vflag_control.flag("README_AFLOWRC") ||
-<<<<<<< HEAD
           FALSE)){  //CO20180306 - need to catch --readme such that it doesn't interfere with --readme=
             XHOST.vflag_control.flag("AFLOW_HELP",aurostd::args2flag(argv,cmds,"--readme"));  //CO20180306
-=======
-          FALSE)) {  // CO20180306 - need to catch --readme such that it doesn't interfere with --readme=
-            XHOST.vflag_control.flag("AFLOW_HELP",aurostd::args2flag(argv,cmds,"--readme"));  // CO20180306
->>>>>>> 972a1b11
           }
     if(INIT_VERBOSE) oss << "XHOST.vflag_control.flag(\"AFLOW_HELP\")=" << XHOST.vflag_control.flag("AFLOW_HELP") << endl;
     if(INIT_VERBOSE) oss << "XHOST.vflag_control.flag(\"README_AFLOW_LICENSE_GPL3\")=" << XHOST.vflag_control.flag("README_AFLOW_LICENSE_GPL3") << endl;
@@ -1253,11 +1248,7 @@
     if(str=="README_AFLOW_SYM_TXT") { if(XHOST_README_AFLOW_SYM_TXT.empty()) { return XHOST_README_AFLOW_SYM_TXT=init::InitLoadString(str,LVERBOSE);} else { return XHOST_README_AFLOW_SYM_TXT;}} // LOADED TXTS
     if(str=="README_AFLOW_CCE_TXT") { if(XHOST_README_AFLOW_CCE_TXT.empty()) { return XHOST_README_AFLOW_CCE_TXT=init::InitLoadString(str,LVERBOSE);} else { return XHOST_README_AFLOW_CCE_TXT;}} // LOADED TXTS  //CO20190620
     if(str=="README_AFLOW_CHULL_TXT") { if(XHOST_README_AFLOW_CHULL_TXT.empty()) { return XHOST_README_AFLOW_CHULL_TXT=init::InitLoadString(str,LVERBOSE);} else { return XHOST_README_AFLOW_CHULL_TXT;}} // LOADED TXTS  //CO20190620
-<<<<<<< HEAD
     if(str=="README_AFLOW_EXCEPTIONS_TXT") {if(XHOST_README_AFLOW_EXCEPTIONS_TXT.empty()){ return XHOST_README_AFLOW_EXCEPTIONS_TXT=init::InitLoadString(str,LVERBOSE);} else { return XHOST_README_AFLOW_EXCEPTIONS_TXT;}}  //ME20180531
-=======
-    if(str=="README_AFLOW_EXCEPTIONS_TXT") {if(XHOST_README_AFLOW_EXCEPTIONS_TXT.empty()) { return XHOST_README_AFLOW_EXCEPTIONS_TXT=init::InitLoadString(str,LVERBOSE);} else { return XHOST_README_AFLOW_EXCEPTIONS_TXT;}}  // ME20180531
->>>>>>> 972a1b11
     if(str=="README_PROTO_TXT") { if(XHOST_README_PROTO_TXT.empty()) { return XHOST_README_PROTO_TXT=init::InitLoadString(str,LVERBOSE);} else { return XHOST_README_PROTO_TXT;}} // LOADED TXTS
     if(str=="README_AFLOW_XAFLOW_TXT") { if(XHOST_README_AFLOW_XAFLOW_TXT.empty()) { return XHOST_README_AFLOW_XAFLOW_TXT=init::InitLoadString(str,LVERBOSE);} else { return XHOST_README_AFLOW_XAFLOW_TXT;}} // LOADED TXTS
     if(str=="README_AFLOW_AFLOWRC_TXT") { if(XHOST_README_AFLOW_AFLOWRC_TXT.empty()) { return XHOST_README_AFLOW_AFLOWRC_TXT=init::InitLoadString(str,LVERBOSE);} else { return XHOST_README_AFLOW_AFLOWRC_TXT;}} // LOADED TXTS
