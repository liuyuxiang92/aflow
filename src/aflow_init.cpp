--- conflicted
+++ resolved
@@ -512,57 +512,6 @@
       if(XHOST_LIBRARY_LIB8!=LIBRARY_NOTHING) oss << "XHOST_LIBRARY_LIB8=" << XHOST_LIBRARY_LIB8 << " : vAFLOW_PROJECTS_DIRECTORIES.at(" << XHOST_LIBRARY_LIB8 << ")=" << vAFLOW_PROJECTS_DIRECTORIES.at(XHOST_LIBRARY_LIB8) << endl;
       if(XHOST_LIBRARY_LIB9!=LIBRARY_NOTHING) oss << "XHOST_LIBRARY_LIB9=" << XHOST_LIBRARY_LIB9 << " : vAFLOW_PROJECTS_DIRECTORIES.at(" << XHOST_LIBRARY_LIB9 << ")=" << vAFLOW_PROJECTS_DIRECTORIES.at(XHOST_LIBRARY_LIB9) << endl;
 
-<<<<<<< HEAD
-      //  [OBSOLETE]     if(XHOST_LIBRARY_AUID!=LIBRARY_NOTHING) {
-      //  [OBSOLETE]	aurostd::string2tokens(init::InitGlobalObject("Library_CALCULATED_AUID_LIB"),tokens,"\n");
-      //  [OBSOLETE]	oss << "Library_CALCULATED_AUID_LIB.size()=" << tokens.size() << endl;
-      //  [OBSOLETE]      }
-      init::InitLoadString("vLIBS");
-      if(XHOST_LIBRARY_ICSD!=LIBRARY_NOTHING) {
-        // [OBSOLETE] aurostd::string2tokens(init::InitGlobalObject("Library_CALCULATED_ICSD_LIB"),tokens,"\n");
-        oss << "Library_CALCULATED_ICSD_LIB.size()=" << XHOST_Library_CALCULATED_ICSD_LIB.size() << endl;
-      }
-      if(XHOST_LIBRARY_LIB0!=LIBRARY_NOTHING) {
-        // [OBSOLETE] aurostd::string2tokens(init::InitGlobalObject("Library_CALCULATED_LIB0_LIB"),tokens,"\n");
-        oss << "Library_CALCULATED_LIB0_LIB.size()=" << XHOST_Library_CALCULATED_LIB0_LIB.size() << endl;
-      }
-      if(XHOST_LIBRARY_LIB1!=LIBRARY_NOTHING) {
-        // [OBSOLETE] aurostd::string2tokens(init::InitGlobalObject("Library_CALCULATED_LIB1_LIB"),tokens,"\n");
-        oss << "Library_CALCULATED_LIB1_LIB.size()=" << XHOST_Library_CALCULATED_LIB1_LIB.size() << endl;
-      }
-      if(XHOST_LIBRARY_LIB2!=LIBRARY_NOTHING) {
-        // [OBSOLETE] aurostd::string2tokens(init::InitGlobalObject("Library_CALCULATED_LIB2_LIB"),tokens,"\n");
-        oss << "Library_CALCULATED_LIB2_LIB.size()=" << XHOST_Library_CALCULATED_LIB2_LIB.size() << endl;
-      }
-      if(XHOST_LIBRARY_LIB3!=LIBRARY_NOTHING) {
-        // [OBSOLETE] aurostd::string2tokens(init::InitGlobalObject("Library_CALCULATED_LIB3_LIB"),tokens,"\n");
-        oss << "Library_CALCULATED_LIB3_LIB.size()=" << XHOST_Library_CALCULATED_LIB3_LIB.size() << endl;
-      }
-      if(XHOST_LIBRARY_LIB4!=LIBRARY_NOTHING) {
-        // [OBSOLETE] aurostd::string2tokens(init::InitGlobalObject("Library_CALCULATED_LIB4_LIB"),tokens,"\n");
-        oss << "Library_CALCULATED_LIB4_LIB.size()=" << XHOST_Library_CALCULATED_LIB4_LIB.size() << endl;
-      }
-      if(XHOST_LIBRARY_LIB5!=LIBRARY_NOTHING) {
-        // [OBSOLETE] aurostd::string2tokens(init::InitGlobalObject("Library_CALCULATED_LIB5_LIB"),tokens,"\n");
-        oss << "Library_CALCULATED_LIB5_LIB.size()=" << XHOST_Library_CALCULATED_LIB5_LIB.size() << endl;
-      }
-      if(XHOST_LIBRARY_LIB6!=LIBRARY_NOTHING) {
-        // [OBSOLETE] aurostd::string2tokens(init::InitGlobalObject("Library_CALCULATED_LIB6_LIB"),tokens,"\n");
-        oss << "Library_CALCULATED_LIB6_LIB.size()=" << XHOST_Library_CALCULATED_LIB6_LIB.size() << endl;
-      }
-      if(XHOST_LIBRARY_LIB7!=LIBRARY_NOTHING) {
-        // [OBSOLETE] aurostd::string2tokens(init::InitGlobalObject("Library_CALCULATED_LIB7_LIB"),tokens,"\n");
-        oss << "Library_CALCULATED_LIB7_LIB.size()=" << XHOST_Library_CALCULATED_LIB7_LIB.size() << endl;
-      }
-      if(XHOST_LIBRARY_LIB8!=LIBRARY_NOTHING) {
-        // [OBSOLETE] aurostd::string2tokens(init::InitGlobalObject("Library_CALCULATED_LIB8_LIB"),tokens,"\n");
-        oss << "Library_CALCULATED_LIB8_LIB.size()=" << XHOST_Library_CALCULATED_LIB8_LIB.size() << endl;
-      }
-      if(XHOST_LIBRARY_LIB9!=LIBRARY_NOTHING) {
-        // [OBSOLETE] aurostd::string2tokens(init::InitGlobalObject("Library_CALCULATED_LIB9_LIB"),tokens,"\n");
-        oss << "Library_CALCULATED_LIB9_LIB.size()=" << XHOST_Library_CALCULATED_LIB9_LIB.size() << endl;
-      }
-=======
       init::InitLoadString("vLIBS");
       if(XHOST_LIBRARY_ICSD!=LIBRARY_NOTHING) { oss << "Library_CALCULATED_ICSD_LIB.size()=" << XHOST_Library_CALCULATED_ICSD_LIB.size() << endl; }
       if(XHOST_LIBRARY_LIB0!=LIBRARY_NOTHING) { oss << "Library_CALCULATED_LIB0_LIB.size()=" << XHOST_Library_CALCULATED_LIB0_LIB.size() << endl; }
@@ -575,7 +524,6 @@
       if(XHOST_LIBRARY_LIB7!=LIBRARY_NOTHING) { oss << "Library_CALCULATED_LIB7_LIB.size()=" << XHOST_Library_CALCULATED_LIB7_LIB.size() << endl; }
       if(XHOST_LIBRARY_LIB8!=LIBRARY_NOTHING) { oss << "Library_CALCULATED_LIB8_LIB.size()=" << XHOST_Library_CALCULATED_LIB8_LIB.size() << endl; }
       if(XHOST_LIBRARY_LIB9!=LIBRARY_NOTHING) { oss << "Library_CALCULATED_LIB9_LIB.size()=" << XHOST_Library_CALCULATED_LIB9_LIB.size() << endl; }
->>>>>>> 68ff6162
     }
 
     // for(uint i=0;i<vAFLOW_PROJECTS_DIRECTORIES.size();i++) oss << vAFLOW_PROJECTS_DIRECTORIES.at(i) << endl;exit(0);
@@ -858,31 +806,18 @@
     if(XHOST.vflag_control.flag("XPLUG_NUM_SIZE")) XHOST.vflag_control.push_attached("XPLUG_NUM_SIZE",aurostd::args2attachedstring(argv,"--nsize=",""));
     if(!XHOST.vflag_control.flag("XPLUG_NUM_SIZE")) XHOST.vflag_control.push_attached("XPLUG_NUM_SIZE",aurostd::utype2string(128));
     XHOST.vflag_control.flag("XPLUG_NUM_THREADS",aurostd::args2attachedflag(argv,"--np="));
-<<<<<<< HEAD
-    XHOST.vflag_control.flag("XPLUG_NUM_THREADS_MAX",aurostd::args2attachedflag(argv,"--npmax")); // CO20180124
-    if(XHOST.vflag_control.flag("XPLUG_NUM_THREADS")) XHOST.vflag_control.push_attached("XPLUG_NUM_THREADS",aurostd::args2attachedstring(argv,"--np=","0")); // SC20200319
-=======
     XHOST.vflag_control.flag("XPLUG_NUM_THREADS_MAX",aurostd::args2attachedflag(argv,"--npmax")); //CO20180124
     if(XHOST.vflag_control.flag("XPLUG_NUM_THREADS")) XHOST.vflag_control.push_attached("XPLUG_NUM_THREADS",aurostd::args2attachedstring(argv,"--np=","0")); //SC20200319
->>>>>>> 68ff6162
     if(!XHOST.vflag_control.flag("XPLUG_NUM_THREADS") && XHOST.vflag_control.flag("XPLUG_NUM_THREADS_MAX")) { //ME20181113
       XHOST.vflag_control.push_attached("XPLUG_NUM_THREADS","MAX"); //ME20181113
       //  else {XHOST.vflag_control.push_attached("XPLUG_NUM_THREADS",aurostd::utype2string(XHOST.CPU_Cores/2));  OBSOLETE ME20181113  //[CO20200106 - close bracket for indenting]}
     }
 
-<<<<<<< HEAD
-    // USEFUL shortcuts // SC20200319
-    if(!aurostd::args2attachedflag(argv,"--np=")) {
-      deque<string> vshort; aurostd::string2tokens("1,2,4,5,6,7,8,9,10,12,14,16,20,24,28,32,48,52,64",vshort,",");
-      for(uint ishort=0;ishort<vshort.size();ishort++) {
-	if(aurostd::args2flag(argv,cmds,"--multi="+vshort.at(ishort))) {  // SC20200319
-=======
     // USEFUL shortcuts //SC20200319
     if(!aurostd::args2attachedflag(argv,"--np=")) {
       deque<string> vshort; aurostd::string2tokens("1,2,4,5,6,7,8,9,10,12,14,16,20,24,28,32,48,52,64",vshort,",");
       for(uint ishort=0;ishort<vshort.size();ishort++) {
 	if(aurostd::args2flag(argv,cmds,"--multi="+vshort.at(ishort))) {  //SC20200319
->>>>>>> 68ff6162
 	  XHOST.vflag_control.flag("MULTI=SH",TRUE);
 	  XHOST.vflag_control.flag("XPLUG_NUM_THREADS",TRUE);
 	  XHOST.vflag_control.push_attached("XPLUG_NUM_THREADS",vshort.at(ishort));
@@ -891,19 +826,11 @@
 	}
       }
     }
-<<<<<<< HEAD
-    // USEFUL shortcuts // SC20200323 
-    if(!XHOST.vflag_control.flag("FILE")) { // not specified file
-      deque<string> vshort; aurostd::string2tokens("0,1,2,3,4,5,6,7,8,9",vshort,",");
-      for(uint ishort=0;ishort<vshort.size();ishort++) {
-	if(aurostd::args2flag(argv,cmds,"--multi=x.lib"+vshort.at(ishort)) || aurostd::args2flag(argv,cmds,"--multi=./x.lib"+vshort.at(ishort))) {  // SC20200323
-=======
     // USEFUL shortcuts //SC20200323 
     if(!XHOST.vflag_control.flag("FILE")) { // not specified file
       deque<string> vshort; aurostd::string2tokens("0,1,2,3,4,5,6,7,8,9",vshort,",");
       for(uint ishort=0;ishort<vshort.size();ishort++) {
 	if(aurostd::args2flag(argv,cmds,"--multi=x.lib"+vshort.at(ishort)) || aurostd::args2flag(argv,cmds,"--multi=./x.lib"+vshort.at(ishort))) {  //SC20200323
->>>>>>> 68ff6162
 	  XHOST.vflag_control.flag("MULTI=SH",TRUE);
 	  XHOST.vflag_control.flag("XPLUG_NUM_THREADS",TRUE);
 	  XHOST.vflag_control.push_attached("XPLUG_NUM_THREADS","16");
@@ -916,11 +843,7 @@
     }
 
    
-<<<<<<< HEAD
-    // ME20181103 - set MPI when number of threads is larger than 1
-=======
     //ME20181103 - set MPI when number of threads is larger than 1
->>>>>>> 68ff6162
     if (XHOST.vflag_control.flag("XPLUG_NUM_THREADS_MAX") || 
         (aurostd::string2utype<int>(XHOST.vflag_control.getattachedscheme("XPLUG_NUM_THREADS")) > 1)) {
       XHOST.MPI = true;
@@ -1102,155 +1025,12 @@
 	aurostd::StringSubst(aurl,"aflowlib.duke.edu:","");
 	aurostd::StringSubst(aurl,"materials.duke.edu:","");
 	found=FALSE;
-<<<<<<< HEAD
-	// XHOST_Library_CALCULATED_ICSD
-	if(!found) if(aurostd::substring2bool(aurl,"AFLOWDATA/ICSD")) {
-	    found=TRUE;
-	    aurostd::StringSubst(aurl,"AFLOWDATA/ICSD_RAW/","");
-=======
 	if(!found) if(aurostd::substring2bool(aurl,"AFLOWDATA/ICSD")) { // XHOST_Library_CALCULATED_ICSD
 	    found=TRUE;aurostd::StringSubst(aurl,"AFLOWDATA/ICSD_RAW/","");
->>>>>>> 68ff6162
 	    aurostd::StringSubst(aurl,"AFLOWDATA/ICSD_WEB/","");
 	    XHOST_Library_CALCULATED_ICSD_LIB.push_back(aurl);
 	    XHOST_Library_CALCULATED_ICSD_RAW.push_back(aurl);
 	  }
-<<<<<<< HEAD
-	// XHOST_Library_CALCULATED_LIB0
- 	if(!found) if(aurostd::substring2bool(aurl,"AFLOWDATA/LIB0")) { 
-	    found=TRUE;
-	    aurostd::StringSubst(aurl,"AFLOWDATA/LIB0_RAW/","");
-	    XHOST_Library_CALCULATED_LIB0_LIB.push_back(aurl);
-	    XHOST_Library_CALCULATED_LIB0_RAW.push_back(aurl);
-	  }
-	// XHOST_Library_CALCULATED_LIB1
- 	if(!found) if(aurostd::substring2bool(aurl,"AFLOWDATA/LIB1")) { 
-	    found=TRUE;
-	    aurostd::StringSubst(aurl,"AFLOWDATA/LIB1_RAW/","");
-	    XHOST_Library_CALCULATED_LIB1_LIB.push_back(aurl);
-	    XHOST_Library_CALCULATED_LIB1_RAW.push_back(aurl);
-	  }
-	// XHOST_Library_CALCULATED_LIB2
- 	if(!found) if(aurostd::substring2bool(aurl,"AFLOWDATA/LIB2")) { 
-	    found=TRUE;
-	    aurostd::StringSubst(aurl,"AFLOWDATA/LIB2_RAW/","");
-	    XHOST_Library_CALCULATED_LIB2_LIB.push_back(aurl);
-	    XHOST_Library_CALCULATED_LIB2_RAW.push_back(aurl);
-	  }
-	// XHOST_Library_CALCULATED_LIB3
- 	if(!found) if(aurostd::substring2bool(aurl,"AFLOWDATA/LIB3")) { 
-	    found=TRUE;
-	    aurostd::StringSubst(aurl,"AFLOWDATA/LIB3_RAW/","");
-	    XHOST_Library_CALCULATED_LIB3_LIB.push_back(aurl);
-	    XHOST_Library_CALCULATED_LIB3_RAW.push_back(aurl);
-	  }
-	// XHOST_Library_CALCULATED_LIB4
- 	if(!found) if(aurostd::substring2bool(aurl,"AFLOWDATA/LIB4")) { 
-	    found=TRUE;
-	    aurostd::StringSubst(aurl,"AFLOWDATA/LIB4_RAW/","");
-	    XHOST_Library_CALCULATED_LIB4_LIB.push_back(aurl);
-	    XHOST_Library_CALCULATED_LIB4_RAW.push_back(aurl);
-	  }
-	// XHOST_Library_CALCULATED_LIB5
- 	if(!found) if(aurostd::substring2bool(aurl,"AFLOWDATA/LIB5")) { 
-	    found=TRUE;
-	    aurostd::StringSubst(aurl,"AFLOWDATA/LIB5_RAW/","");
-	    XHOST_Library_CALCULATED_LIB5_LIB.push_back(aurl);
-	    XHOST_Library_CALCULATED_LIB5_RAW.push_back(aurl);
-	  }
-	// XHOST_Library_CALCULATED_LIB6
- 	if(!found) if(aurostd::substring2bool(aurl,"AFLOWDATA/LIB6")) { 
-	    found=TRUE;
-	    aurostd::StringSubst(aurl,"AFLOWDATA/LIB6_RAW/","");
-	    XHOST_Library_CALCULATED_LIB6_LIB.push_back(aurl);
-	    XHOST_Library_CALCULATED_LIB6_RAW.push_back(aurl);
-	  }
-	// XHOST_Library_CALCULATED_LIB7
- 	if(!found) if(aurostd::substring2bool(aurl,"AFLOWDATA/LIB7")) { 
-	    found=TRUE;
-	    aurostd::StringSubst(aurl,"AFLOWDATA/LIB7_RAW/","");
-	    XHOST_Library_CALCULATED_LIB7_LIB.push_back(aurl);
-	    XHOST_Library_CALCULATED_LIB7_RAW.push_back(aurl);
-	  }
-	// XHOST_Library_CALCULATED_LIB8
- 	if(!found) if(aurostd::substring2bool(aurl,"AFLOWDATA/LIB8")) { 
-	    found=TRUE;
-	    aurostd::StringSubst(aurl,"AFLOWDATA/LIB8_RAW/","");
-	    XHOST_Library_CALCULATED_LIB8_LIB.push_back(aurl);
-	    XHOST_Library_CALCULATED_LIB8_RAW.push_back(aurl);
-	  }
-	// XHOST_Library_CALCULATED_LIB9
- 	if(!found) if(aurostd::substring2bool(aurl,"AFLOWDATA/LIB9")) { 
-	    found=TRUE;
-	    aurostd::StringSubst(aurl,"AFLOWDATA/LIB9_RAW/","");
-	    XHOST_Library_CALCULATED_LIB9_LIB.push_back(aurl);
-	    XHOST_Library_CALCULATED_LIB9_RAW.push_back(aurl);
-	  }
-      }
-      if(LDEBUG) cerr << soliloquy << " XHOST_vLIBS.at(0).size()=" << XHOST_vLIBS.at(0).size() << endl;
-      if(LDEBUG) cerr << soliloquy << " XHOST_vLIBS.at(1).size()=" << XHOST_vLIBS.at(1).size() << endl;
-      if(LDEBUG) cerr << soliloquy << " XHOST_vLIBS.at(2).size()=" << XHOST_vLIBS.at(2).size() << endl;
-      if(LDEBUG) cerr << soliloquy << " XHOST_Library_CALCULATED_ICSD_LIB.size()=" << XHOST_Library_CALCULATED_ICSD_LIB.size() << endl;
-      if(LDEBUG) cerr << soliloquy << " XHOST_Library_CALCULATED_LIB0_LIB.size()=" << XHOST_Library_CALCULATED_LIB0_LIB.size() << endl;
-      if(LDEBUG) cerr << soliloquy << " XHOST_Library_CALCULATED_LIB1_LIB.size()=" << XHOST_Library_CALCULATED_LIB1_LIB.size() << endl;
-      if(LDEBUG) cerr << soliloquy << " XHOST_Library_CALCULATED_LIB2_LIB.size()=" << XHOST_Library_CALCULATED_LIB2_LIB.size() << endl;
-      if(LDEBUG) cerr << soliloquy << " XHOST_Library_CALCULATED_LIB3_LIB.size()=" << XHOST_Library_CALCULATED_LIB3_LIB.size() << endl;
-      if(LDEBUG) cerr << soliloquy << " XHOST_Library_CALCULATED_LIB4_LIB.size()=" << XHOST_Library_CALCULATED_LIB4_LIB.size() << endl;
-      if(LDEBUG) cerr << soliloquy << " XHOST_Library_CALCULATED_LIB5_LIB.size()=" << XHOST_Library_CALCULATED_LIB5_LIB.size() << endl;
-      if(LDEBUG) cerr << soliloquy << " XHOST_Library_CALCULATED_LIB6_LIB.size()=" << XHOST_Library_CALCULATED_LIB6_LIB.size() << endl;
-      if(LDEBUG) cerr << soliloquy << " XHOST_Library_CALCULATED_LIB7_LIB.size()=" << XHOST_Library_CALCULATED_LIB7_LIB.size() << endl;
-      if(LDEBUG) cerr << soliloquy << " XHOST_Library_CALCULATED_LIB8_LIB.size()=" << XHOST_Library_CALCULATED_LIB8_LIB.size() << endl;
-      if(LDEBUG) cerr << soliloquy << " XHOST_Library_CALCULATED_LIB9_LIB.size()=" << XHOST_Library_CALCULATED_LIB9_LIB.size() << endl;
-    }
-    return out; 
-  }
-} // namespace init
-
-bool vAURL_cutout(vector<string>& vvAURL,string cutout,bool LVERBOSE) {
-  bool LDEBUG=(FALSE || XHOST.DEBUG || LVERBOSE);
-  stringstream sss;
-  if(LDEBUG) cerr << "vAUID_cutout: XHOST_vAUID.size()=" << XHOST_vAUID.size() << endl;
-  if(LDEBUG) cerr << "vAURL_cutout: XHOST_vAURL.size()=" << XHOST_vAURL.size() << endl;
-  if(LDEBUG) cerr << "vLOOP_cutout: XHOST_vLOOP.size()=" << XHOST_vLOOP.size() << endl;
-  if(LDEBUG) cerr << "vLIBS_cutout: XHOST_vLIBS.size()=" << XHOST_vLIBS.size() << endl;
-  vector<string> tokens;
-  aurostd::string2tokens(cutout,tokens,"|");
-  string aus;
-  if(!XHOST_vAURL.size()) init::InitLoadString("vLIBS",LVERBOSE);
-  for(uint i=0;i<tokens.size();i++) {
-    for(uint j=0;j<XHOST_vAURL.size();j++) {
-      aus=XHOST_vAURL.at(j);
-      if(aurostd::substring2bool(aus,tokens.at(i))) {
-        aurostd::StringSubst(aus,tokens.at(i),"");
-        aurostd::StringSubst(aus,"aflowlib.duke.edu:","");
-        aurostd::StringSubst(aus,"materials.duke.edu:","");
-        vvAURL.push_back(aus);
-      }
-    }
-  }
-  return true;
-}
-
-string vAURL_cutout(string cutout,bool LVERBOSE) {
-  bool LDEBUG=(FALSE || XHOST.DEBUG || LVERBOSE);
-  stringstream sss;
-  if(LDEBUG) cerr << "vAUID_cutout: XHOST_vAUID.size()=" << XHOST_vAUID.size() << endl;
-  if(LDEBUG) cerr << "vAURL_cutout: XHOST_vAURL.size()=" << XHOST_vAURL.size() << endl;
-  if(LDEBUG) cerr << "vLOOP_cutout: XHOST_vLOOP.size()=" << XHOST_vLOOP.size() << endl;
-  if(LDEBUG) cerr << "vLIBS_cutout: XHOST_vLIBS.size()=" << XHOST_vLIBS.size() << endl;
-  vector<string> tokens;
-  aurostd::string2tokens(cutout,tokens,"|");
-  string aus;
-  if(!XHOST_vAURL.size()) init::InitLoadString("vLIBS",LVERBOSE);
-  for(uint i=0;i<tokens.size();i++) {
-    for(uint j=0;j<XHOST_vAURL.size();j++) {
-      aus=XHOST_vAURL.at(j);
-      if(aurostd::substring2bool(aus,tokens.at(i))) {
-        aurostd::StringSubst(aus,tokens.at(i),"");
-        aurostd::StringSubst(aus,"aflowlib.duke.edu:","");
-        aurostd::StringSubst(aus,"materials.duke.edu:","");
-	sss << aus << endl;
-=======
  	if(!found) if(aurostd::substring2bool(aurl,"AFLOWDATA/LIB0")) { // XHOST_Library_CALCULATED_LIB0
 	    found=TRUE;aurostd::StringSubst(aurl,"AFLOWDATA/LIB0_RAW/","");
 	    XHOST_Library_CALCULATED_LIB0_LIB.push_back(aurl);
@@ -1301,7 +1081,6 @@
 	    XHOST_Library_CALCULATED_LIB9_LIB.push_back(aurl);
 	    XHOST_Library_CALCULATED_LIB9_RAW.push_back(aurl);
 	  }
->>>>>>> 68ff6162
       }
       if(LDEBUG) cerr << soliloquy << " XHOST_vLIBS.at(0).size()=" << XHOST_vLIBS.at(0).size() << endl;
       if(LDEBUG) cerr << soliloquy << " XHOST_vLIBS.at(1).size()=" << XHOST_vLIBS.at(1).size() << endl;
