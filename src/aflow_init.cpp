// ***************************************************************************
// *                                                                         *
// *           Aflow STEFANO CURTAROLO - Duke University 2003-2020           *
// *                                                                         *
// ***************************************************************************

#ifndef _AFLOW_INIT_CPP_
#define _AFLOW_INIT_CPP_
#include "aflow.h"

// ***************************************************************************

string _AFLOWIN_; 
string _AFLOWLOCK_; 

// THREADS
namespace AFLOW_PTHREADS {
  extern bool FLAG;        // run pthread YES/NO
  extern int MAX;         // how many MAX threads I can use  default or --np
  extern int RUNNING;      // how many threads are actually running
  extern pthread_t vpthread[MAX_ALLOCATABLE_PTHREADS];  // the actual thread
  extern int viret[MAX_ALLOCATABLE_PTHREADS];          // the thread runnings
  extern bool vpthread_busy[MAX_ALLOCATABLE_PTHREADS];  // is the thread busy
}

#define CPU_File     string("/proc/cpuinfo")

_XHOST XHOST;  // GLOBAL

// vector<string> vVASP_POTCAR_DIRECTORIES;
// vector<string> vAFLOW_LIBRARY_DIRECTORIES;
// vector<string> vAFLOW_PROJECTS_DIRECTORIES;

// uint LIBRARY_LIB2=LIBRARY_NOTHING;
// uint LIBRARY_ICSD=LIBRARY_NOTHING;
// uint LIBRARY_LIB3=LIBRARY_NOTHING;
// uint LIBRARY_LIB4=LIBRARY_NOTHING;
// uint LIBRARY_LIB5=LIBRARY_NOTHING;
// uint LIBRARY_LIB6=LIBRARY_NOTHING;
// uint LIBRARY_LIB7=LIBRARY_NOTHING;
// uint LIBRARY_LIB8=LIBRARY_NOTHING;
// uint LIBRARY_LIB9=LIBRARY_NOTHING;
// uint LIBRARY_LIB1=LIBRARY_NOTHING;
// uint LIBRARY_LIB0=LIBRARY_NOTHING;
// uint LIBRARY_AUID=LIBRARY_NOTHING;

// ***************************************************************************
// init::InitMachine
// ***************************************************************************
namespace init {
  int GetCPUCores() { //CO20180124
    int ncpus=sysconf(_SC_NPROCESSORS_ONLN);
    if(ncpus==96) ncpus=48; // fix the hyperthreading lie
    if(ncpus<1) ncpus=1;
    return ncpus;
  }
  bool InitMachine(bool INIT_VERBOSE,vector<string>& argv,vector<string>& cmds,std::ostream& oss) {
    // DECLARATIONS
    bool LDEBUG=(FALSE || XHOST.DEBUG),found=FALSE;
    if(LDEBUG) cerr << "AFLOW V(" << string(AFLOW_VERSION) << ") init::InitMachine: [BEGIN]" << endl;
    int depth_short=20,depth_long=45;
    string position;
    vector<string> tokens;
    if(INIT_VERBOSE) oss << "*********************************************************************************" << endl;
    if(INIT_VERBOSE) oss << "* AFLOW V=" << string(AFLOW_VERSION) << " - machine information " << endl;
    if(INIT_VERBOSE) oss << "*********************************************************************************" << endl;
    XHOST.argv.clear();for(uint i=0;i<argv.size();i++)  XHOST.argv.push_back(argv.at(i));

    // IMMEDIATELY
    XHOST.QUIET=aurostd::args2flag(argv,cmds,"--quiet|-q");
    XHOST.DEBUG=aurostd::args2flag(argv,cmds,"--debug");
    XHOST.TEST=aurostd::args2flag(argv,cmds,"--test|-test");
    XHOST.SKEW_TEST=aurostd::args2flag(argv,cmds,"--skew_test"); //DX20171025
    //[CO20200404 - overload with --www]XHOST.WEB_MODE=aurostd::args2flag(argv,cmds,"--web_mode"); //CO20190402
    XHOST.MPI=aurostd::args2flag(argv,"--MPI|--mpi");

    XHOST.tmpfs=aurostd::args2attachedstring(XHOST.argv,"--use_tmpfs=","/tmp");
    XHOST.tmpfs=aurostd::CleanFileName(XHOST.tmpfs+"/");

    XHOST.user=aurostd::execute2string("whoami");  //AS SOON AS POSSIBLE
    XHOST.home=aurostd::execute2string("cd && pwd");  //AS SOON AS POSSIBLE
    XHOST.GENERATE_AFLOWIN_ONLY=aurostd::args2flag(argv,cmds,"--generate_aflowin_only");  //CT20180719
    XHOST.POSTPROCESS=aurostd::args2flag(argv,cmds,"--postprocess");  //CT20181212

    // AFLOWRC LOAD DEFAULTS FROM AFLOWRC.
    //  XHOST.aflowrc_filename=AFLOWRC_FILENAME_LOCAL;
    //  XHOST.vflag_control.flag("AFLOWRC::OVERWRITE",aurostd::args2flag(XHOST.argv,cmds,"--aflowrc=overwrite|--aflowrc_overwrite"));
    // if(XHOST.vflag_control.flag("AFLOWRC::OVERWRITE")) {aflowrc::write_default(oss,INIT_VERBOSE || XHOST.DEBUG);exit(1);}
    if(!aflowrc::is_available(oss,INIT_VERBOSE || XHOST.DEBUG)) aflowrc::write_default(oss,INIT_VERBOSE || XHOST.DEBUG);
    aflowrc::read(oss,INIT_VERBOSE || XHOST.DEBUG);
    XHOST.vflag_control.flag("AFLOWRC::READ",aurostd::args2flag(XHOST.argv,cmds,"--aflowrc=read|--aflowrc_read"));
    if(XHOST.vflag_control.flag("AFLOWRC::READ")) {aflowrc::print_aflowrc(oss,TRUE);exit(1);}

    // IMMEDIATELY GET PIDS
<<<<<<< HEAD
    XHOST.PID=getpid();    // PID number
    XHOST.ostrPID.clear(); // PID as stringstream
    XHOST.ostrPID.str(std::string()); // PID as stringstream
    XHOST.ostrPID<<XHOST.PID;  // PID as stringstream
    XHOST.sPID="";
    XHOST.showPID=aurostd::args2flag(argv,cmds,"--showPID");
    if(XHOST.showPID) XHOST.sPID="[PID="+aurostd::PaddedPRE(XHOST.ostrPID.str(),7)+"] "; // PID as a comment
    //   XHOST.sPID="[PID="+aurostd::PaddedPRE(XHOST.ostrPID.str(),7)+"] "; // for the time being (LIB4)
    aurostd::xerror_PID=XHOST.sPID;
    
=======
    XHOST.PID=getpid();XHOST.ostrPID.clear();XHOST.ostrPID.str(std::string());XHOST.ostrPID<<XHOST.PID;  // initialize PID ??
    XHOST.TID=aurostd::getTID();XHOST.ostrTID.clear();XHOST.ostrTID.str(std::string());XHOST.ostrTID<<XHOST.TID;  // initialize TID ?? //CO20200502 - threadID
    // if(INIT_VERBOSE) oss << aurostd::PaddedPOST("XHOST.ostrPID = ",depth_short) << XHOST.ostrPID.str() << endl;
    // if(INIT_VERBOSE) oss << aurostd::PaddedPOST("XHOST.ostrTID = ",depth_short) << XHOST.ostrTID.str() << endl;  //CO20200502 - threadID
>>>>>>> 014d8dcc
    // DO THREADS IMMEDIATELY
    // std::vector<pthread_t> _thread(MAX_ALLOCATABLE_PTHREADS);AFLOW_PTHREADS::vpthread=_thread;
    // std::vector<int>    _iret(MAX_ALLOCATABLE_PTHREADS);AFLOW_PTHREADS::viret=_iret;
    // std::vector<bool>   _thread_busy(MAX_ALLOCATABLE_PTHREADS);AFLOW_PTHREADS::vpthread_busy=_thread_busy;
    // AFLOW_PTHREADS::vpthread.clear();AFLOW_PTHREADS::vpthread=*(new vector<pthread_t>(MAX_ALLOCATABLE_PTHREADS));      // they are static now
    // AFLOW_PTHREADS::viret.clear();AFLOW_PTHREADS::viret=*(new vector<int>(MAX_ALLOCATABLE_PTHREADS));                  // they are static now
    // AFLOW_PTHREADS::vpthread_busy.clear();AFLOW_PTHREADS::vpthread_busy=*(new vector<bool>(MAX_ALLOCATABLE_PTHREADS)); // they are static now
    // CPUS
    if(LDEBUG) cerr << "AFLOW V(" << string(AFLOW_VERSION) << ") init::InitMachine: [1]" << endl;
    XHOST.CPU_Cores=GetCPUCores();//sysconf(_SC_NPROCESSORS_ONLN);
    //if(XHOST.CPU_Cores==96) XHOST.CPU_Cores=48; // fix the hyperthreading lie
    //if(XHOST.CPU_Cores<1) XHOST.CPU_Cores=1;
    XHOST.CPU_Model="nan";
    XHOST.CPU_MHz="nan";
    if(LDEBUG) cerr << "AFLOW V(" << string(AFLOW_VERSION) << ") init::InitMachine: [2]" << endl;
    // #ifndef _MACOSX_
    if(aurostd::FileExist(CPU_File)) {  // LINUX SYSTEMS
      // XHOST.CPU_Model
      aurostd::string2vectorstring(aurostd::execute2string("cat "+CPU_File+" | grep \"model name\""),tokens);
      if(tokens.size()>0) {
        aurostd::StringSubst(tokens.at(0),": ",":");aurostd::string2tokens(string(tokens.at(0)),tokens,":");
        if(tokens.size()>1) {
          aurostd::StringSubst(tokens.at(1)," ","_");aurostd::StringSubst(tokens.at(1),"__","_");
          aurostd::StringSubst(tokens.at(1),"__","_");aurostd::StringSubst(tokens.at(1),"__","_");
          XHOST.CPU_Model=tokens.at(1);
        }
      }
      // XHOST.CPU_MHz
      aurostd::string2vectorstring(aurostd::execute2string("cat "+CPU_File+" | grep \"cpu MHz\""),tokens);
      if(tokens.size()>0) {
        aurostd::StringSubst(tokens.at(0),": ",":");aurostd::string2tokens(string(tokens.at(0)),tokens,":");
        if(tokens.size()>1) {
          aurostd::StringSubst(tokens.at(1)," ","_");XHOST.CPU_MHz=aurostd::utype2string(ceil(aurostd::string2utype<double>(tokens.at(1))));
        }
      }
    }
    if(LDEBUG) cerr << "AFLOW V(" << string(AFLOW_VERSION) << ") init::InitMachine: [3]" << endl;
    // #endif
    // if(INIT_VERBOSE) {
    // oss << "--- MACHINE ------------ " << endl;
    // oss << aurostd::PaddedPOST("NCPUS = ",depth_short) << XHOST.CPU_Cores << endl;
    // oss << aurostd::PaddedPOST("random_seed = ",depth_short) << random_seed << endl;
    //}
    // MEMORY
    XHOST.RAM=init::GetRAM();
    XHOST.RAM_MB=XHOST.RAM/1024/1024;
    XHOST.RAM_GB=ceil(XHOST.RAM/1024/1024/1024);
    if(LDEBUG) cerr << "AFLOW V(" << string(AFLOW_VERSION) << ") init::InitMachine: [4]" << endl;
    // RANDOM NUMBER GENERATOR
    long int random_seed=aurostd::_random_initialize();
    // oss << floor(10000*aurostd::ran0()) << " " << time << endl;
    // TMP FILE system
    //    XHOST.tmpfs="/tmp/"; if(aurostd::FileExist("/run/shm/")) if(aurostd::DirectoryWritable("/run/shm/")) XHOST.tmpfs="/run/shm/";
    if(INIT_VERBOSE) oss << "XHOST.tmpfs=" << XHOST.tmpfs << endl;
    // AFLOW_TIME
    XHOST.Day=aurostd::utype2string(aurostd::get_day());
    XHOST.Month=aurostd::utype2string(aurostd::get_month());
    XHOST.Year=aurostd::utype2string(aurostd::get_year());
    XHOST.Copyright_Years="2003-"+aurostd::utype2string(aurostd::get_year());
    XHOST.Time_starting=0.0;
    XHOST.Time_now=0.0;
    XHOST.Time_starting=aurostd::get_seconds();
    XHOST.Time_now=XHOST.Time_starting;
    // AFLOW_DATE
    XHOST.Date=aurostd::get_date();
    if(LDEBUG) cerr << "AFLOW V(" << string(AFLOW_VERSION) << ") init::InitMachine: [5]" << endl;
    // some verbose
    if(INIT_VERBOSE) {
      oss << aurostd::PaddedPOST("XHOST.ostrPID = ",depth_short) << XHOST.ostrPID.str() << endl;
      oss << aurostd::PaddedPOST("XHOST.ostrTID = ",depth_short) << XHOST.ostrTID.str() << endl;  //CO20200502 - threadID
      oss << aurostd::PaddedPOST("DEFAULT_KZIP_BIN = ",depth_short) << DEFAULT_KZIP_BIN << endl;
      oss << aurostd::PaddedPOST("DEFAULT_KZIP_EXT = ",depth_short) << DEFAULT_KZIP_EXT << endl;
      oss << "--- MACHINE ------------ " << endl;
      oss << aurostd::PaddedPOST("CPU_Model = ",depth_short) << XHOST.CPU_Model << endl;
      oss << aurostd::PaddedPOST("CPU_MHz = ",depth_short) << XHOST.CPU_MHz << endl;
      oss << aurostd::PaddedPOST("CPU_Cores = ",depth_short) << XHOST.CPU_Cores << endl;
      oss << aurostd::PaddedPOST("RAM = ",depth_short) << (long int) XHOST.RAM << endl;
      oss << aurostd::PaddedPOST("RAM_MB = ",depth_short) << XHOST.RAM_MB << " (" << XHOST.RAM_GB << "GB)" << endl;
      oss << aurostd::PaddedPOST("random_seed = ",depth_short) << random_seed << endl;
    }

    // NAME and OS
    if(LDEBUG) cerr << "AFLOW V(" << string(AFLOW_VERSION) << ") init::InitMachine: [6]" << endl;
    static struct utsname os;
    if((uname(&os)) < 0) { return FALSE;} // NULL
    XHOST.hostname=os.nodename;//aurostd::execute2string(string("hostname"));
    if(XHOST.hostname=="nietzsche") XHOST.hostname="nietzsche.mems.duke.edu";
    if(XHOST.hostname=="materials") XHOST.hostname="materials.duke.edu";
    if(XHOST.hostname=="aflowlib") XHOST.hostname="aflowlib.mems.duke.edu";
    if(INIT_VERBOSE) oss << aurostd::PaddedPOST("hostname = ",depth_short) << XHOST.hostname << endl;
    if(AFLOW_BlackList(XHOST.hostname)) {
      cout << "MMMMM  HOSTNAME BLACKLISTED = " << XHOST.hostname << endl;
      cerr << "MMMMM  HOSTNAME BLACKLISTED = " << XHOST.hostname << endl;
      exit(0);
    }

    // MACHINE TYPE
    XHOST.machine_type="linux";
    if(aurostd::substring2bool(os.sysname,"Darwin")) XHOST.machine_type="macosx";
    if(aurostd::substring2bool(os.sysname,"Linux")) XHOST.machine_type="linux";
    if(aurostd::substring2bool(os.sysname,"OSF1")) XHOST.machine_type="alpha";
    if(INIT_VERBOSE) oss << aurostd::PaddedPOST("machinetype = ",depth_short) << XHOST.machine_type << endl;
    // SERVER STUFF
    if(LDEBUG) cerr << "AFLOW V(" << string(AFLOW_VERSION) << ") init::InitMachine: [7]" << endl;
    XHOST.AFLOW_MATERIALS_SERVER=AFLOW_MATERIALS_SERVER_DEFAULT;XHOST.AFLOW_WEB_SERVER=AFLOW_WEB_SERVER_DEFAULT; // DEFAULT
    if(aurostd::substring2bool(XHOST.hostname,"nietzsche")) {XHOST.AFLOW_MATERIALS_SERVER=AFLOW_MATERIALS_SERVER_DEFAULT;XHOST.AFLOW_WEB_SERVER=AFLOW_WEB_SERVER_DEFAULT;}
    if(aurostd::substring2bool(XHOST.hostname,"aflowlib")) {XHOST.AFLOW_MATERIALS_SERVER="aflowlib.mems.duke.edu";XHOST.AFLOW_WEB_SERVER="aflowlib.mems.duke.edu";}
    if(INIT_VERBOSE) {
      oss << "--- SERVER ------------------ " << endl;
      oss << aurostd::PaddedPOST("XHOST.AFLOW_MATERIALS_SERVER = ",depth_short) << XHOST.AFLOW_MATERIALS_SERVER << endl;
      oss << aurostd::PaddedPOST("XHOST.AFLOW_WEB_SERVER = ",depth_short) << XHOST.AFLOW_WEB_SERVER << endl;
    }
    // fix FIND --noleaf or not noleaf
    if(LDEBUG) cerr << "AFLOW V(" << string(AFLOW_VERSION) << ") init::InitMachine: [8]" << endl;
    XHOST.Find_Parameters=DEFAULT_AFLOW_FIND_PARAMETERS_NOLEAF;
    if(XHOST.machine_type=="macosx") XHOST.Find_Parameters=DEFAULT_AFLOW_FIND_PARAMETERS_NORMAL;
    if(INIT_VERBOSE) {
      oss << "--- OS ------------------ " << endl;
      oss << aurostd::PaddedPOST("os.sysname = ",depth_short) << os.sysname << endl;
      oss << aurostd::PaddedPOST("os.release = ",depth_short) << os.release << endl;
      oss << aurostd::PaddedPOST("os.version = ",depth_short) << os.version << endl;
      oss << aurostd::PaddedPOST("os.machine = ",depth_short) << os.machine << endl;
      oss << aurostd::PaddedPOST("os.nodename = ",depth_short) << os.nodename << endl;
    }
    // USER //  uid_t uid;uid=geteuid();
    // OLD
    // struct passwd *pw; // pw=getpwuid(uid);
    // XHOST.user=string(pw->pw_name);
    // NEW
    if(LDEBUG) cerr << "AFLOW V(" << string(AFLOW_VERSION) << ") init::InitMachine: [9]" << endl;
    // XHOST.user="boot";
    aurostd::StringSubst(XHOST.user,"\n","");
    // USER DONE
    if(INIT_VERBOSE) oss << aurostd::PaddedPOST("username = ",depth_short) << XHOST.user << endl;
    // GROUP
    aurostd::string2tokens(aurostd::execute2string("groups 2> /dev/null"),tokens);
    XHOST.group="none";
    if(tokens.size()>0) XHOST.group=tokens.at(0);
    aurostd::StringSubst(XHOST.group,"\n","");
    // OLD
    // struct group *grp; // grp=getgrgid(pw->pw_gid);
    // XHOST.group=string(grp->gr_name);
    if(INIT_VERBOSE) oss << aurostd::PaddedPOST("groupname = ",depth_short) << XHOST.group << endl;
    // HOME DONE
    if(INIT_VERBOSE) oss << aurostd::PaddedPOST("home = ",depth_short) << XHOST.home << endl;
    // SHELL
    if(LDEBUG) cerr << "AFLOW V(" << string(AFLOW_VERSION) << ") init::InitMachine: [10]" << endl;
    XHOST.shell=aurostd::execute2string(string("echo $SHELL"));
    aurostd::string2tokens(XHOST.shell,tokens,"/");
    if(tokens.size()>0) XHOST.shell=tokens.at(tokens.size()-1);
    aurostd::StringSubst(XHOST.shell,"\n","");
    if(INIT_VERBOSE) oss << aurostd::PaddedPOST("shell = ",depth_short) << XHOST.shell << endl;
    // PROGNAME
    if(LDEBUG) cerr << "AFLOW V(" << string(AFLOW_VERSION) << ") init::InitMachine: [11]" << endl;
    XHOST.progname="aflow";
    if(aurostd::substring2bool(XHOST.argv.at(0),"aconvasp") || aurostd::substring2bool(XHOST.argv.at(0),"convasp")) XHOST.progname="aconvasp";
    if(aurostd::substring2bool(XHOST.argv.at(0),"aflow") || aurostd::substring2bool(XHOST.argv.at(0),"aflowd")) XHOST.progname="aflow";
    if(aurostd::substring2bool(XHOST.argv.at(0),"aflow1") || aurostd::substring2bool(XHOST.argv.at(0),"aflowd1")) XHOST.progname="aflow1";
    if(aurostd::substring2bool(XHOST.argv.at(0),"aflow2") || aurostd::substring2bool(XHOST.argv.at(0),"aflowd2")) XHOST.progname="aflow2";
    if(aurostd::substring2bool(XHOST.argv.at(0),"apennsy") || aurostd::substring2bool(XHOST.argv.at(0),"apennsy")) XHOST.progname="apennsy";
    if(INIT_VERBOSE) oss << "--- PROGNAME ------------ " << endl;
    if(INIT_VERBOSE) oss << aurostd::PaddedPOST("progname = ",depth_short) << XHOST.progname << endl;

    // IP
    // ifconfig | grep inet | grep -v 127 | grep -v inet6
    // GET PROGRAMS
    if(LDEBUG) cerr << "AFLOW V(" << string(AFLOW_VERSION) << ") init::InitMachine: [12]" << endl;
    if(INIT_VERBOSE) oss << "--- COMPILER ------------ " << endl;
    if(INIT_VERBOSE) oss << aurostd::PaddedPOST("G++ version = ",depth_short) << GCC_VERSION << endl;
    if(INIT_VERBOSE) oss << "--- BINARIES @ " << XHOST.hostname << " --- " << endl;
    // GET AFLOW_DATA
    if(LDEBUG) cerr << "AFLOW V(" << string(AFLOW_VERSION) << ") init::InitMachine: [13]" << endl;
    found=FALSE;
    //CO20180706 - above we override Progname ./aflow with aflow, so it will never look in ./aflow
    //I am assuming this is for a good reason, but it screws things up here
    //so we need to rely on XHOST.argv.at(0) as above
    if(!found&&(XHOST.argv[0]=="aflow"||XHOST.argv[0]=="aflowd"||XHOST.argv[0]=="aconvasp"||XHOST.argv[0]=="apennsy")) {
      string aflow_data_command="aflow_data";
      //CO20180706 - note, IsCommandAvailableModify() simply overwrites aflow_data_command with true path from `which'
      if(aurostd::IsCommandAvailableModify(aflow_data_command)) {XHOST.vcmd.push_back(aflow_data_command);found=TRUE;}  //CO20180703
    }
    if(!found&&(XHOST.argv[0]=="./aflow"||XHOST.argv[0]=="./aflowd"||XHOST.argv[0]=="./aconvasp"||XHOST.argv[0]=="./apennsy")) {
      if(aurostd::FileExist("./aflow_data")) {XHOST.vcmd.push_back("./aflow_data");found=TRUE;}
    }
    if(!found&&(XHOST.argv[0]=="/usr/local/bin/aflow"||XHOST.argv[0]=="/usr/local/bin/aflowd"||XHOST.argv[0]=="/usr/local/bin/aconvasp"||XHOST.argv[0]=="/usr/local/bin/apennsy")) {
      if(aurostd::FileExist("/usr/local/bin/aflow_data")) {XHOST.vcmd.push_back("/usr/local/bin/aflow_data");found=TRUE;}
    }
    //[OBSOLETE CO20180706]if(!found&&(XHOST.progname=="aflow"||XHOST.progname=="aflowd"||XHOST.progname=="aconvasp"||XHOST.progname=="apennsy")) {XHOST.vcmd.push_back("aflow_data");found=TRUE;}
    //[OBSOLETE CO20180706]if(!found&&(XHOST.progname=="./aflow"||XHOST.progname=="./aflowd"||XHOST.progname=="./aconvasp"||XHOST.progname=="./apennsy")) {XHOST.vcmd.push_back("./aflow_data");found=TRUE;}
    //[OBSOLETE CO20180706]if(!found&&(XHOST.progname=="/usr/local/bin/aflow"||XHOST.progname=="/usr/local/bin/aflowd"||XHOST.progname=="/usr/local/bin/aconvasp"||XHOST.progname=="/usr/local/bin/apennsy")) {XHOST.vcmd.push_back("/usr/local/bin/aflow_data");found=TRUE;}
    if(!found) {
      aurostd::string2tokens(XHOST.argv.at(0),tokens,"/");  //CO20180703 - note, string2tokens without consecutive keeps beginning / with first entry
      string aflow_data="";
      for(uint i=0;i<tokens.size()-1;i++) {aflow_data+=tokens.at(i)+"/";} aflow_data+=string("aflow_data");
      if(aurostd::FileExist(aflow_data)) {
        XHOST.vcmd.push_back(aflow_data);
        for(uint i=0;i<XHOST.vcmd.size();i++)
          if(aurostd::substring2bool(XHOST.vcmd.at(i),"aflow_data")) 
            XHOST.vcmd.at(i)=aflow_data;
      }
    }
    // search for updates and proxies
    if(LDEBUG) cerr << "AFLOW V(" << string(AFLOW_VERSION) << ") init::InitMachine: [14]" << endl;

    // if(XHOST.is_command("wget")) {aurostd::execute("wget -q http://materials.duke.edu/aflow_update/"+XHOST.user+"/"+XHOST.hostname);};

    // SOME LOADING UP
    if(INIT_VERBOSE) {
      if(XHOST.is_command("aflow_data")) {oss << aurostd::PaddedPOST("XHOST.is_command(\"aflow_data\")=TRUE",depth_long) << "[" << XHOST.command("aflow_data") << "]" << endl;} else {oss << "XHOST.is_command(\"aflow_data\")=FALSE" << endl;}
      if(XHOST.is_command("beep")) {oss << aurostd::PaddedPOST("XHOST.is_command(\"beep\")=TRUE",depth_long) << "[" << XHOST.command("beep") << "]" << endl;} else {oss << "XHOST.is_command(\"beep\")=FALSE" << endl;}
      if(XHOST.is_command("bkill")) {oss << aurostd::PaddedPOST("XHOST.is_command(\"bkill\")=TRUE",depth_long) << "[" << XHOST.command("bkill") << "]" << endl;} else {oss << "XHOST.is_command(\"bkill\")=FALSE" << endl;}
      if(XHOST.is_command("bsub")) {oss << aurostd::PaddedPOST("XHOST.is_command(\"bsub\")=TRUE",depth_long) << "[" << XHOST.command("bsub") << "]" << endl;} else {oss << "XHOST.is_command(\"bsub\")=FALSE" << endl;}
      if(XHOST.is_command("bzip2")) {oss << aurostd::PaddedPOST("XHOST.is_command(\"bzip2\")=TRUE",depth_long) << "[" << "bzip2" << "]" << endl;} else {oss << "XHOST.is_command(\"bzip2\")=FALSE" << endl;}
      if(XHOST.is_command("compress")) {oss << aurostd::PaddedPOST("XHOST.is_command(\"compress\")=TRUE",depth_long) << "[" << XHOST.command("compress") << "]" << endl;} else {oss << "XHOST.is_command(\"compress\")=FALSE" << endl;}
      if(XHOST.is_command("convert")) {oss << aurostd::PaddedPOST("XHOST.is_command(\"convert\")=TRUE",depth_long) << "[" << XHOST.command("convert") << "]" << endl;} else {oss << "XHOST.is_command(\"convert\")=FALSE" << endl;}
      if(XHOST.is_command("curl")) {oss << aurostd::PaddedPOST("XHOST.is_command(\"curl\")=TRUE",depth_long) << "[" << XHOST.command("curl") << "]" << endl;} else {oss << "XHOST.is_command(\"curl\")=FALSE" << endl;}
      if(XHOST.is_command("dvipdf")) {oss << aurostd::PaddedPOST("XHOST.is_command(\"dvipdf\")=TRUE",depth_long) << "[" << XHOST.command("dvipdf") << "]" << endl;} else {oss << "XHOST.is_command(\"dvipdf\")=FALSE" << endl;}
      if(XHOST.is_command("dvips")) {oss << aurostd::PaddedPOST("XHOST.is_command(\"dvips\")=TRUE",depth_long) << "[" << XHOST.command("dvips") << "]" << endl;} else {oss << "XHOST.is_command(\"dvips\")=FALSE" << endl;}
      if(XHOST.is_command("findsym")) {oss << aurostd::PaddedPOST("XHOST.is_command(\"findsym\")=TRUE",depth_long) << "[" << XHOST.command("findsym") << "]" << endl;} else {oss << "XHOST.is_command(\"findsym\")=FALSE" << endl;}
      if(XHOST.is_command("frozsl")) {oss << aurostd::PaddedPOST("XHOST.is_command(\"frozsl\")=TRUE",depth_long) << "[" << XHOST.command("frozsl") << "]" << endl;} else {oss << "XHOST.is_command(\"frozsl\")=FALSE" << endl;}
      if(XHOST.is_command("frozsl_init")) {oss << aurostd::PaddedPOST("XHOST.is_command(\"frozsl_init\")=TRUE",depth_long) << "[" << XHOST.command("frozsl_init") << "]" << endl;} else {oss << "XHOST.is_command(\"frozsl_init\")=FALSE" << endl;}
      if(XHOST.is_command("gnuplot")) {oss << aurostd::PaddedPOST("XHOST.is_command(\"gnuplot\")=TRUE",depth_long) << "[" << XHOST.command("gnuplot") << "]" << endl;} else {oss << "XHOST.is_command(\"gnuplot\")=FALSE" << endl;}
      if(XHOST.is_command("gzip")) {oss << aurostd::PaddedPOST("XHOST.is_command(\"gzip\")=TRUE",depth_long) << "[" << "gzip" << "]" << endl;} else {oss << "XHOST.is_command(\"gzip\")=FALSE" << endl;}
      if(XHOST.is_command("halt")) {oss << aurostd::PaddedPOST("XHOST.is_command(\"halt\")=TRUE",depth_long) << "[" << XHOST.command("halt") << "]" << endl;} else {oss << "XHOST.is_command(\"halt\")=FALSE" << endl;}
      if(XHOST.is_command("kill")) {oss << aurostd::PaddedPOST("XHOST.is_command(\"kill\")=TRUE",depth_long) << "[" << XHOST.command("kill") << "]" << endl;} else {oss << "XHOST.is_command(\"kill\")=FALSE" << endl;}
      if(XHOST.is_command("ifconfig")) {oss << aurostd::PaddedPOST("XHOST.is_command(\"ifconfig\")=TRUE",depth_long) << "[" << XHOST.command("ifconfig") << "]" << endl;} else {oss << "XHOST.is_command(\"ifconfig\")=FALSE" << endl;}
      if(XHOST.is_command("java")) {oss << aurostd::PaddedPOST("XHOST.is_command(\"java\")=TRUE",depth_long) << "[" << XHOST.command("java") << "]" << endl;} else {oss << "XHOST.is_command(\"java\")=FALSE" << endl;}
      if(XHOST.is_command("jmol")) {oss << aurostd::PaddedPOST("XHOST.is_command(\"jmol\")=TRUE",depth_long) << "[" << XHOST.command("jmol") << "]" << endl;} else {oss << "XHOST.is_command(\"jmol\")=FALSE" << endl;}
      if(XHOST.is_command("latex")) {oss << aurostd::PaddedPOST("XHOST.is_command(\"latex\")=TRUE",depth_long) << "[" << XHOST.command("latex") << "]" << endl;} else {oss << "XHOST.is_command(\"latex\")=FALSE" << endl;}
      if(XHOST.is_command("matlab")) {oss << aurostd::PaddedPOST("XHOST.is_command(\"matlab\")=TRUE",depth_long) << "[" << XHOST.command("matlab") << "]" << endl;} else {oss << "XHOST.is_command(\"matlab\")=FALSE" << endl;}
      if(XHOST.is_command("mpivasp46s")) {oss << aurostd::PaddedPOST("XHOST.is_command(\"mpivasp46s\")=TRUE",depth_long) << "[" << XHOST.command("mpivasp46s") << "]" << endl;} else {oss << "XHOST.is_command(\"mpivasp46s\")=FALSE" << endl;}
      if(XHOST.is_command("mpivasp52s")) {oss << aurostd::PaddedPOST("XHOST.is_command(\"mpivasp52s\")=TRUE",depth_long) << "[" << XHOST.command("mpivasp52s") << "]" << endl;} else {oss << "XHOST.is_command(\"mpivasp52s\")=FALSE" << endl;}
      if(XHOST.is_command("mpivasp54s")) {oss << aurostd::PaddedPOST("XHOST.is_command(\"mpivasp54s\")=TRUE",depth_long) << "[" << XHOST.command("mpivasp54s") << "]" << endl;} else {oss << "XHOST.is_command(\"mpivasp54s\")=FALSE" << endl;}
      if(XHOST.is_command("mpivasp54s")) {oss << aurostd::PaddedPOST("XHOST.is_command(\"mpivasp54s\")=TRUE",depth_long) << "[" << XHOST.command("mpivasp54s") << "]" << endl;} else {oss << "XHOST.is_command(\"mpivasp54s\")=FALSE" << endl;}
      if(XHOST.is_command("pdflatex")) {oss << aurostd::PaddedPOST("XHOST.is_command(\"pdflatex\")=TRUE",depth_long) << "[" << XHOST.command("pdflatex") << "]" << endl;} else {oss << "XHOST.is_command(\"pdflatex\")=FALSE" << endl;}
      if(XHOST.is_command("platon")) {oss << aurostd::PaddedPOST("XHOST.is_command(\"platon\")=TRUE",depth_long) << "[" << XHOST.command("platon") << "]" << endl;} else {oss << "XHOST.is_command(\"platon\")=FALSE" << endl;}
      if(XHOST.is_command("ps2pdf")) {oss << aurostd::PaddedPOST("XHOST.is_command(\"ps2pdf\")=TRUE",depth_long) << "[" << XHOST.command("ps2pdf") << "]" << endl;} else {oss << "XHOST.is_command(\"ps2pdf\")=FALSE" << endl;}
      if(XHOST.is_command("pwd")) {oss << aurostd::PaddedPOST("XHOST.is_command(\"pwd\")=TRUE",depth_long) << "[" << XHOST.command("pwd") << "]" << endl;} else {oss << "XHOST.is_command(\"pwd\")=FALSE" << endl;}
      if(XHOST.is_command("qconvex")) {oss << aurostd::PaddedPOST("XHOST.is_command(\"qconvex\")=TRUE",depth_long) << "[" << XHOST.command("qconvex") << "]" << endl;} else {oss << "XHOST.is_command(\"qconvex\")=FALSE" << endl;}
      if(XHOST.is_command("qdel")) {oss << aurostd::PaddedPOST("XHOST.is_command(\"qdel\")=TRUE",depth_long) << "[" << XHOST.command("qdel") << "]" << endl;} else {oss << "XHOST.is_command(\"qdel\")=FALSE" << endl;}
      if(XHOST.is_command("qhull")) {oss << aurostd::PaddedPOST("XHOST.is_command(\"qhull\")=TRUE",depth_long) << "[" << XHOST.command("qhull") << "]" << endl;} else {oss << "XHOST.is_command(\"qhull\")=FALSE" << endl;}
      if(XHOST.is_command("qsub")) {oss << aurostd::PaddedPOST("XHOST.is_command(\"qsub\")=TRUE",depth_long) << "[" << XHOST.command("qsub") << "]" << endl;} else {oss << "XHOST.is_command(\"qsub\")=FALSE" << endl;}
      if(XHOST.is_command("rasmol")) {oss << aurostd::PaddedPOST("XHOST.is_command(\"rasmol\")=TRUE",depth_long) << "[" << XHOST.command("rasmol") << "]" << endl;} else {oss << "XHOST.is_command(\"rasmol\")=FALSE" << endl;}
      if(XHOST.is_command("rsync")) {oss << aurostd::PaddedPOST("XHOST.is_command(\"rsync\")=TRUE",depth_long) << "[" << XHOST.command("rsync") << "]" << endl;} else {oss << "XHOST.is_command(\"rsync\")=FALSE" << endl;}
      if(XHOST.is_command("sbatch")) {oss << aurostd::PaddedPOST("XHOST.is_command(\"sbatch\")=TRUE",depth_long) << "[" << XHOST.command("sbatch") << "]" << endl;} else {oss << "XHOST.is_command(\"sbatch\")=FALSE" << endl;}
      if(XHOST.is_command("scancel")) {oss << aurostd::PaddedPOST("XHOST.is_command(\"scancel\")=TRUE",depth_long) << "[" << XHOST.command("scancel") << "]" << endl;} else {oss << "XHOST.is_command(\"scancel\")=FALSE" << endl;}
      if(XHOST.is_command("sensors")) {oss << aurostd::PaddedPOST("XHOST.is_command(\"sensors\")=TRUE",depth_long) << "[" << XHOST.command("sensors") << "]" << endl;} else {oss << "XHOST.is_command(\"sensors\")=FALSE" << endl;}
      if(XHOST.is_command("unzip")) {oss << aurostd::PaddedPOST("XHOST.is_command(\"unzip\")=TRUE",depth_long) << "[" << XHOST.command("unzip") << "]" << endl;} else {oss << "XHOST.is_command(\"unzip\")=FALSE" << endl;}
      if(XHOST.is_command("vasp46s")) {oss << aurostd::PaddedPOST("XHOST.is_command(\"vasp46s\")=TRUE",depth_long) << "[" << XHOST.command("vasp46s") << "]" << endl;} else {oss << "XHOST.is_command(\"vasp46s\")=FALSE" << endl;}
      if(XHOST.is_command("vasp52s")) {oss << aurostd::PaddedPOST("XHOST.is_command(\"vasp52s\")=TRUE",depth_long) << "[" << XHOST.command("vasp52s") << "]" << endl;} else {oss << "XHOST.is_command(\"vasp52s\")=FALSE" << endl;}
      if(XHOST.is_command("vasp54s")) {oss << aurostd::PaddedPOST("XHOST.is_command(\"vasp54s\")=TRUE",depth_long) << "[" << XHOST.command("vasp54s") << "]" << endl;} else {oss << "XHOST.is_command(\"vasp54s\")=FALSE" << endl;}
      if(XHOST.is_command("vasp54s")) {oss << aurostd::PaddedPOST("XHOST.is_command(\"vasp54s\")=TRUE",depth_long) << "[" << XHOST.command("vasp54s") << "]" << endl;} else {oss << "XHOST.is_command(\"vasp54s\")=FALSE" << endl;}
      if(XHOST.is_command("wget")) {oss << aurostd::PaddedPOST("XHOST.is_command(\"wget\")=TRUE",depth_long) << "[" << XHOST.command("wget") << "]" << endl;} else {oss << "XHOST.is_command(\"wget\")=FALSE" << endl;}
      if(XHOST.is_command("zip")) {oss << aurostd::PaddedPOST("XHOST.is_command(\"zip\")=TRUE",depth_long) << "[" << XHOST.command("zip") << "]" << endl;} else {oss << "XHOST.is_command(\"zip\")=FALSE" << endl;}
      if(XHOST.is_command("xz")) {oss << aurostd::PaddedPOST("XHOST.is_command(\"xz\")=TRUE",depth_long) << "[" << "xz" << "]" << endl;} else {oss << "XHOST.is_command(\"xz\")=FALSE" << endl;}
      if(XHOST.is_command("xxx")) {oss << aurostd::PaddedPOST("XHOST.is_command(\"xxx\")=TRUE",depth_long) << "[" << XHOST.command("xxx") << "]" << endl;} else {oss << "XHOST.is_command(\"xxx\")=FALSE" << endl;}
    }
    // #include "aflow_init_aus.cpp"
    // TEMPERATURE
    XHOST.sensors_allowed=TRUE;
    if(0)  if(XHOST.is_command("sensors")) {
      init::GetTEMP();
      if(INIT_VERBOSE) oss << "XHOST.vTemperatureCore.size()=" << XHOST.vTemperatureCore.size() << endl;
      if(INIT_VERBOSE && XHOST.vTemperatureCore.size()) {
        oss << "--- TEMPERATURES --------------- " << endl;
        for(uint i=0;i<XHOST.vTemperatureCore.size();i++) {oss << (i==0?"TEMP(C)=[":"") << XHOST.vTemperatureCore.at(i) << (i<XHOST.vTemperatureCore.size()-1?",":"]\n");}
        //;if(i<XHOST.vTemperatureCore.size()-1) oss << ","; else oss << "]" << endl; //CO20200106 - patching for auto-indenting
      }
    }
    // QUEUE STUFF
    XHOST.is_PBS=FALSE;
    XHOST.PBS_NUM_PPN=aurostd::getenv2uint("PBS_NUM_PPN");
    XHOST.PBS_NNODES=aurostd::getenv2uint("PBS_NNODES");
    if(XHOST.PBS_NUM_PPN!=0 || XHOST.PBS_NNODES!=0) XHOST.is_PBS=TRUE;
    XHOST.is_SLURM=FALSE;
    XHOST.SLURM_CPUS_ON_NODE=aurostd::getenv2int("SLURM_CPUS_ON_NODE");
    XHOST.SLURM_NNODES=aurostd::getenv2int("SLURM_NNODES");          
    XHOST.SLURM_NTASKS=aurostd::getenv2int("SLURM_NTASKS");          
    if(XHOST.SLURM_CPUS_ON_NODE!=0 || XHOST.SLURM_NNODES!=0 || XHOST.SLURM_NTASKS!=0) XHOST.is_SLURM=TRUE;
    if(INIT_VERBOSE) {
      oss << "--- QUEUES --------------- " << endl;
      oss << "is_PBS=" << XHOST.is_PBS << endl;
      oss << "PBS_NUM_PPN=" << XHOST.PBS_NUM_PPN << endl;
      oss << "PBS_NNODES=" << XHOST.PBS_NNODES << endl;
      oss << "is_SLURM=" << XHOST.is_SLURM << endl;
      oss << "SLURM_CPUS_ON_NODE=" << XHOST.SLURM_CPUS_ON_NODE << endl;
      oss << "SLURM_NNODES=" << XHOST.SLURM_NNODES << endl;
      oss << "SLURM_NTASKS=" << XHOST.SLURM_NTASKS << endl;
    }
    // maxmem
    XHOST.maxmem=aurostd::args2attachedutype<double>(XHOST.argv,"--mem=|--maxmem=",101.0);
    // DEBUG  cerr << "XHOST.maxmem=" << XHOST.maxmem << endl;exit(0);

    // MPIs
    if(INIT_VERBOSE) {
      oss << "--- DATES --------------- " << endl;
      oss << "XHOST.Date = " << XHOST.Date << endl;
      oss << "XHOST.maxmem = " << XHOST.maxmem << endl;
      oss << "--- MPI COMMANDS --- " << endl;
      oss << "MPI_OPTIONS_DUKE_BETA_MPICH=" << MPI_OPTIONS_DUKE_BETA_MPICH << "\"" << endl;
      oss << "MPI_COMMAND_DUKE_BETA_MPICH=" << MPI_COMMAND_DUKE_BETA_MPICH << "\"" << endl;
      oss << "MPI_BINARY_DIR_DUKE_BETA_MPICH=" << MPI_BINARY_DIR_DUKE_BETA_MPICH << "\"" << endl;
      oss << "MPI_OPTIONS_DUKE_BETA_OPENMPI=" << MPI_OPTIONS_DUKE_BETA_OPENMPI << "\"" << endl;
      oss << "MPI_COMMAND_DUKE_BETA_OPENMPI=" << MPI_COMMAND_DUKE_BETA_OPENMPI << "\"" << endl;
      oss << "MPI_BINARY_DIR_DUKE_BETA_OPENMPI=" << MPI_BINARY_DIR_DUKE_BETA_OPENMPI << "\"" << endl;
      oss << "MPI_OPTIONS_DUKE_QRATS_MPICH=" << MPI_OPTIONS_DUKE_QRATS_MPICH << "\"" << endl;
      oss << "MPI_COMMAND_DUKE_QRATS_MPICH=" << MPI_COMMAND_DUKE_QRATS_MPICH << "\"" << endl;
      oss << "MPI_BINARY_DIR_DUKE_QRATS_MPICH=" << MPI_BINARY_DIR_DUKE_QRATS_MPICH << "\"" << endl;
      //CO START
      oss << "MPI_OPTIONS_DUKE_QFLOW_OPENMPI=" << MPI_OPTIONS_DUKE_QFLOW_OPENMPI << "\"" << endl;
      oss << "MPI_COMMAND_DUKE_QFLOW_OPENMPI=" << MPI_COMMAND_DUKE_QFLOW_OPENMPI << "\"" << endl;
      oss << "MPI_BINARY_DIR_DUKE_QFLOW_OPENMPI=" << MPI_BINARY_DIR_DUKE_QFLOW_OPENMPI << "\"" << endl;
      oss << "MPI_OPTIONS_MPCDF_EOS=" << MPI_OPTIONS_MPCDF_EOS << "\"" << endl;
      oss << "MPI_COMMAND_MPCDF_EOS=" << MPI_COMMAND_MPCDF_EOS << "\"" << endl;
      oss << "MPI_NCPUS_MPCDF_EOS=" << MPI_NCPUS_MPCDF_EOS << "\"" << endl;
      oss << "MPI_HYPERTHREADING_MPCDF_EOS=" << MPI_HYPERTHREADING_MPCDF_EOS << "\"" << endl;
      oss << "MPI_BINARY_DIR_MPCDF_EOS=" << MPI_BINARY_DIR_MPCDF_EOS << "\"" << endl;
      oss << "MPI_OPTIONS_MPCDF_DRACO=" << MPI_OPTIONS_MPCDF_DRACO << "\"" << endl;
      oss << "MPI_COMMAND_MPCDF_DRACO=" << MPI_COMMAND_MPCDF_DRACO << "\"" << endl;
      oss << "MPI_NCPUS_MPCDF_DRACO=" << MPI_NCPUS_MPCDF_DRACO << "\"" << endl;
      oss << "MPI_HYPERTHREADING_MPCDF_DRACO=" << MPI_HYPERTHREADING_MPCDF_DRACO << "\"" << endl;
      oss << "MPI_BINARY_DIR_MPCDF_DRACO=" << MPI_BINARY_DIR_MPCDF_DRACO << "\"" << endl;
      oss << "MPI_OPTIONS_MPCDF_COBRA=" << MPI_OPTIONS_MPCDF_COBRA << "\"" << endl;
      oss << "MPI_COMMAND_MPCDF_COBRA=" << MPI_COMMAND_MPCDF_COBRA << "\"" << endl;
      oss << "MPI_NCPUS_MPCDF_COBRA=" << MPI_NCPUS_MPCDF_COBRA << "\"" << endl;
      oss << "MPI_HYPERTHREADING_MPCDF_COBRA=" << MPI_HYPERTHREADING_MPCDF_COBRA << "\"" << endl;
      oss << "MPI_BINARY_DIR_MPCDF_COBRA=" << MPI_BINARY_DIR_MPCDF_COBRA << "\"" << endl;
      oss << "MPI_OPTIONS_MPCDF_HYDRA=" << MPI_OPTIONS_MPCDF_HYDRA << "\"" << endl;
      oss << "MPI_COMMAND_MPCDF_HYDRA=" << MPI_COMMAND_MPCDF_HYDRA << "\"" << endl;
      oss << "MPI_NCPUS_MPCDF_HYDRA=" << MPI_NCPUS_MPCDF_HYDRA << "\"" << endl;
      oss << "MPI_HYPERTHREADING_MPCDF_HYDRA=" << MPI_HYPERTHREADING_MPCDF_HYDRA << "\"" << endl;
      oss << "MPI_BINARY_DIR_MPCDF_HYDRA=" << MPI_BINARY_DIR_MPCDF_HYDRA << "\"" << endl;
      //CO END
      //DX20190509 - MACHINE001 - START
      oss << "MPI_OPTIONS_MACHINE001=" << MPI_OPTIONS_MACHINE001 << "\"" << endl;
      oss << "MPI_COMMAND_MACHINE001=" << MPI_COMMAND_MACHINE001 << "\"" << endl;
      oss << "MPI_BINARY_DIR_MACHINE001=" << MPI_BINARY_DIR_MACHINE001 << "\"" << endl;
      //DX20190509 - MACHINE001 - END
      //DX20190509 - MACHINE002 - START
      oss << "MPI_OPTIONS_MACHINE002=" << MPI_OPTIONS_MACHINE002 << "\"" << endl;
      oss << "MPI_COMMAND_MACHINE002=" << MPI_COMMAND_MACHINE002 << "\"" << endl;
      oss << "MPI_BINARY_DIR_MACHINE002=" << MPI_BINARY_DIR_MACHINE002 << "\"" << endl;
      //DX20190509 - MACHINE002 - END
      //DX20190107 - CMU EULER - START
      oss << "MPI_OPTIONS_CMU_EULER=" << MPI_OPTIONS_CMU_EULER << "\"" << endl;
      oss << "MPI_COMMAND_CMU_EULER=" << MPI_COMMAND_CMU_EULER << "\"" << endl;
      oss << "MPI_BINARY_DIR_CMU_EULER=" << MPI_BINARY_DIR_CMU_EULER << "\"" << endl;
      //DX20190107 - CMU EULER - END
      oss << "MPI_OPTIONS_DUKE_MATERIALS=" << MPI_OPTIONS_DUKE_MATERIALS << "\"" << endl;
      oss << "MPI_COMMAND_DUKE_MATERIALS=" << MPI_COMMAND_DUKE_MATERIALS << "\"" << endl;
      oss << "MPI_BINARY_DIR_DUKE_MATERIALS=" << MPI_BINARY_DIR_DUKE_MATERIALS << "\"" << endl;
      oss << "MPI_OPTIONS_DUKE_AFLOWLIB=" << MPI_OPTIONS_DUKE_AFLOWLIB << "\"" << endl;
      oss << "MPI_COMMAND_DUKE_AFLOWLIB=" << MPI_COMMAND_DUKE_AFLOWLIB << "\"" << endl;
      oss << "MPI_BINARY_DIR_DUKE_AFLOWLIB=" << MPI_BINARY_DIR_DUKE_AFLOWLIB << "\"" << endl;
      oss << "MPI_OPTIONS_FULTON_MARYLOU=" << MPI_OPTIONS_FULTON_MARYLOU << "\"" << endl;
      oss << "MPI_COMMAND_FULTON_MARYLOU=" << MPI_COMMAND_FULTON_MARYLOU << "\"" << endl;
      oss << "MPI_BINARY_DIR_FULTON_MARYLOU=" << MPI_BINARY_DIR_FULTON_MARYLOU << "\"" << endl;
      oss << "MPI_OPTIONS_MACHINE1=" << MPI_OPTIONS_MACHINE1 << "\"" << endl;
      oss << "MPI_COMMAND_MACHINE1=" << MPI_COMMAND_MACHINE1 << "\"" << endl;
      oss << "MPI_BINARY_DIR_MACHINE1=" << MPI_BINARY_DIR_MACHINE1 << "\"" << endl;
      oss << "MPI_OPTIONS_MACHINE2=" << MPI_OPTIONS_MACHINE2 << "\"" << endl;
      oss << "MPI_COMMAND_MACHINE2=" << MPI_COMMAND_MACHINE2 << "\"" << endl;
      oss << "MPI_BINARY_DIR_MACHINE2=" << MPI_BINARY_DIR_MACHINE2 << "\"" << endl;
      //   oss << endl;
    }
    // DO LISRS
    vector<string> vstrs;
    // DO VARIABLES
    aurostd::string2tokens(DEFAULT_VASP_POTCAR_DIRECTORIES,vVASP_POTCAR_DIRECTORIES,",");// vVASP_POTCAR_DIRECTORIES;
    // for(uint i=0;i<vVASP_POTCAR_DIRECTORIES.size();i++) oss << "vVASP_POTCAR_DIRECTORIES.at(" << i << ")=" << vVASP_POTCAR_DIRECTORIES.at(i) << endl; // exit(0);
    // LIBRARIES
    aurostd::string2tokens(DEFAULT_AFLOW_LIBRARY_DIRECTORIES,vAFLOW_LIBRARY_DIRECTORIES,",");// vAFLOW_LIBRARY_DIRECTORIES;
    //for(uint i=0;i<vAFLOW_LIBRARY_DIRECTORIES.size();i++) oss << vAFLOW_LIBRARY_DIRECTORIES.at(i) << endl;exit(0);
    // PROJECTS
    vAFLOW_PROJECTS_DIRECTORIES.clear();
    // XHOST_LIBRARY_LIB2=LIBRARY_NOTHING;
    aurostd::string2tokens(DEFAULT_AFLOW_PROJECTS_DIRECTORIES,vstrs,",");// vAFLOW_PROJECTS_DIRECTORIES;
    // DEBUG  cerr << "vAFLOW_PROJECTS_DIRECTORIES.size()=" << vAFLOW_PROJECTS_DIRECTORIES.size() << endl; 
    for(uint i=0;i<vstrs.size();i++) { //  cerr << vstrs.at(i) << endl;
      if(aurostd::FileExist(vstrs.at(i))) {
        if(aurostd::substring2bool(vstrs.at(i),"AUID")) {vAFLOW_PROJECTS_DIRECTORIES.push_back(vstrs.at(i)); XHOST_LIBRARY_AUID=vAFLOW_PROJECTS_DIRECTORIES.size()-1;}
        if(aurostd::FileExist(vstrs.at(i)+"/LIB")) {
          if(aurostd::substring2bool(vstrs.at(i),"ICSD")) {vAFLOW_PROJECTS_DIRECTORIES.push_back(vstrs.at(i)); XHOST_LIBRARY_ICSD=vAFLOW_PROJECTS_DIRECTORIES.size()-1;}
          if(aurostd::substring2bool(vstrs.at(i),"LIB0")) {vAFLOW_PROJECTS_DIRECTORIES.push_back(vstrs.at(i)); XHOST_LIBRARY_LIB0=vAFLOW_PROJECTS_DIRECTORIES.size()-1;}
          if(aurostd::substring2bool(vstrs.at(i),"LIB1")) {vAFLOW_PROJECTS_DIRECTORIES.push_back(vstrs.at(i)); XHOST_LIBRARY_LIB1=vAFLOW_PROJECTS_DIRECTORIES.size()-1;}
          if(aurostd::substring2bool(vstrs.at(i),"LIB2")) {vAFLOW_PROJECTS_DIRECTORIES.push_back(vstrs.at(i)); XHOST_LIBRARY_LIB2=vAFLOW_PROJECTS_DIRECTORIES.size()-1;}
          if(aurostd::substring2bool(vstrs.at(i),"LIB3")) {vAFLOW_PROJECTS_DIRECTORIES.push_back(vstrs.at(i)); XHOST_LIBRARY_LIB3=vAFLOW_PROJECTS_DIRECTORIES.size()-1;}
          if(aurostd::substring2bool(vstrs.at(i),"LIB4")) {vAFLOW_PROJECTS_DIRECTORIES.push_back(vstrs.at(i)); XHOST_LIBRARY_LIB4=vAFLOW_PROJECTS_DIRECTORIES.size()-1;}
          if(aurostd::substring2bool(vstrs.at(i),"LIB5")) {vAFLOW_PROJECTS_DIRECTORIES.push_back(vstrs.at(i)); XHOST_LIBRARY_LIB5=vAFLOW_PROJECTS_DIRECTORIES.size()-1;}
          if(aurostd::substring2bool(vstrs.at(i),"LIB6")) {vAFLOW_PROJECTS_DIRECTORIES.push_back(vstrs.at(i)); XHOST_LIBRARY_LIB6=vAFLOW_PROJECTS_DIRECTORIES.size()-1;}
          if(aurostd::substring2bool(vstrs.at(i),"LIB7")) {vAFLOW_PROJECTS_DIRECTORIES.push_back(vstrs.at(i)); XHOST_LIBRARY_LIB7=vAFLOW_PROJECTS_DIRECTORIES.size()-1;}
          if(aurostd::substring2bool(vstrs.at(i),"LIB8")) {vAFLOW_PROJECTS_DIRECTORIES.push_back(vstrs.at(i)); XHOST_LIBRARY_LIB8=vAFLOW_PROJECTS_DIRECTORIES.size()-1;}
          if(aurostd::substring2bool(vstrs.at(i),"LIB9")) {vAFLOW_PROJECTS_DIRECTORIES.push_back(vstrs.at(i)); XHOST_LIBRARY_LIB9=vAFLOW_PROJECTS_DIRECTORIES.size()-1;}
        }
     }
    }

    // get position JSONL
    if(aurostd::EFileExist(DEFAULT_AFLOW_DB_DATA_PATH+"/aflow:00.jsonl") && aurostd::EFileExist(DEFAULT_AFLOW_DB_DATA_PATH+"/aflow:ff.jsonl")) {XHOST_LIBRARY_JSONL=DEFAULT_AFLOW_DB_DATA_PATH;} // check 00 and ff for being sure
    // DEBUG cerr << "vAFLOW_PROJECTS_DIRECTORIES.size()=" << vAFLOW_PROJECTS_DIRECTORIES.size() << endl;
    // DEBUG   for(uint i=0;i<vAFLOW_PROJECTS_DIRECTORIES.size();i++) cerr << "vAFLOW_PROJECTS_DIRECTORIES.at(i)=" << vAFLOW_PROJECTS_DIRECTORIES.at(i) << endl;
    
    if(INIT_VERBOSE) {
      oss << "--- PROJECTS @ " << XHOST.hostname << " --- " << endl;
      oss << "DEFAULT_AFLOW_DB_DATA_PATH=" << DEFAULT_AFLOW_DB_DATA_PATH << endl;
      oss << "XHOST_LIBRARY_JSONL=" << XHOST_LIBRARY_JSONL << endl;
      if(XHOST_LIBRARY_AUID!=LIBRARY_NOTHING) oss << "XHOST_LIBRARY_AUID=" << XHOST_LIBRARY_AUID << " : vAFLOW_PROJECTS_DIRECTORIES.at(" << XHOST_LIBRARY_AUID << ")=" << vAFLOW_PROJECTS_DIRECTORIES.at(XHOST_LIBRARY_AUID) << endl;
      if(XHOST_LIBRARY_ICSD!=LIBRARY_NOTHING) oss << "XHOST_LIBRARY_ICSD=" << XHOST_LIBRARY_ICSD << " : vAFLOW_PROJECTS_DIRECTORIES.at(" << XHOST_LIBRARY_ICSD << ")=" << vAFLOW_PROJECTS_DIRECTORIES.at(XHOST_LIBRARY_ICSD) << endl;
      if(XHOST_LIBRARY_LIB0!=LIBRARY_NOTHING) oss << "XHOST_LIBRARY_LIB0=" << XHOST_LIBRARY_LIB0 << " : vAFLOW_PROJECTS_DIRECTORIES.at(" << XHOST_LIBRARY_LIB0 << ")=" << vAFLOW_PROJECTS_DIRECTORIES.at(XHOST_LIBRARY_LIB0) << endl;
      if(XHOST_LIBRARY_LIB1!=LIBRARY_NOTHING) oss << "XHOST_LIBRARY_LIB1=" << XHOST_LIBRARY_LIB1 << " : vAFLOW_PROJECTS_DIRECTORIES.at(" << XHOST_LIBRARY_LIB1 << ")=" << vAFLOW_PROJECTS_DIRECTORIES.at(XHOST_LIBRARY_LIB1) << endl;
      if(XHOST_LIBRARY_LIB2!=LIBRARY_NOTHING) oss << "XHOST_LIBRARY_LIB2=" << XHOST_LIBRARY_LIB2 << " : vAFLOW_PROJECTS_DIRECTORIES.at(" << XHOST_LIBRARY_LIB2 << ")=" << vAFLOW_PROJECTS_DIRECTORIES.at(XHOST_LIBRARY_LIB2) << endl;
      if(XHOST_LIBRARY_LIB3!=LIBRARY_NOTHING) oss << "XHOST_LIBRARY_LIB3=" << XHOST_LIBRARY_LIB3 << " : vAFLOW_PROJECTS_DIRECTORIES.at(" << XHOST_LIBRARY_LIB3 << ")=" << vAFLOW_PROJECTS_DIRECTORIES.at(XHOST_LIBRARY_LIB3) << endl;
      if(XHOST_LIBRARY_LIB4!=LIBRARY_NOTHING) oss << "XHOST_LIBRARY_LIB4=" << XHOST_LIBRARY_LIB4 << " : vAFLOW_PROJECTS_DIRECTORIES.at(" << XHOST_LIBRARY_LIB4 << ")=" << vAFLOW_PROJECTS_DIRECTORIES.at(XHOST_LIBRARY_LIB4) << endl;
      if(XHOST_LIBRARY_LIB5!=LIBRARY_NOTHING) oss << "XHOST_LIBRARY_LIB5=" << XHOST_LIBRARY_LIB5 << " : vAFLOW_PROJECTS_DIRECTORIES.at(" << XHOST_LIBRARY_LIB5 << ")=" << vAFLOW_PROJECTS_DIRECTORIES.at(XHOST_LIBRARY_LIB5) << endl;
      if(XHOST_LIBRARY_LIB6!=LIBRARY_NOTHING) oss << "XHOST_LIBRARY_LIB6=" << XHOST_LIBRARY_LIB6 << " : vAFLOW_PROJECTS_DIRECTORIES.at(" << XHOST_LIBRARY_LIB6 << ")=" << vAFLOW_PROJECTS_DIRECTORIES.at(XHOST_LIBRARY_LIB6) << endl;
      if(XHOST_LIBRARY_LIB7!=LIBRARY_NOTHING) oss << "XHOST_LIBRARY_LIB7=" << XHOST_LIBRARY_LIB7 << " : vAFLOW_PROJECTS_DIRECTORIES.at(" << XHOST_LIBRARY_LIB7 << ")=" << vAFLOW_PROJECTS_DIRECTORIES.at(XHOST_LIBRARY_LIB7) << endl;
      if(XHOST_LIBRARY_LIB8!=LIBRARY_NOTHING) oss << "XHOST_LIBRARY_LIB8=" << XHOST_LIBRARY_LIB8 << " : vAFLOW_PROJECTS_DIRECTORIES.at(" << XHOST_LIBRARY_LIB8 << ")=" << vAFLOW_PROJECTS_DIRECTORIES.at(XHOST_LIBRARY_LIB8) << endl;
      if(XHOST_LIBRARY_LIB9!=LIBRARY_NOTHING) oss << "XHOST_LIBRARY_LIB9=" << XHOST_LIBRARY_LIB9 << " : vAFLOW_PROJECTS_DIRECTORIES.at(" << XHOST_LIBRARY_LIB9 << ")=" << vAFLOW_PROJECTS_DIRECTORIES.at(XHOST_LIBRARY_LIB9) << endl;

      init::InitLoadString("vLIBS");
      if(XHOST_LIBRARY_ICSD!=LIBRARY_NOTHING) { oss << "Library_CALCULATED_ICSD_LIB.size()=" << XHOST_Library_CALCULATED_ICSD_LIB.size() << endl; }
      if(XHOST_LIBRARY_LIB0!=LIBRARY_NOTHING) { oss << "Library_CALCULATED_LIB0_LIB.size()=" << XHOST_Library_CALCULATED_LIB0_LIB.size() << endl; }
      if(XHOST_LIBRARY_LIB1!=LIBRARY_NOTHING) { oss << "Library_CALCULATED_LIB1_LIB.size()=" << XHOST_Library_CALCULATED_LIB1_LIB.size() << endl; }
      if(XHOST_LIBRARY_LIB2!=LIBRARY_NOTHING) { oss << "Library_CALCULATED_LIB2_LIB.size()=" << XHOST_Library_CALCULATED_LIB2_LIB.size() << endl; }
      if(XHOST_LIBRARY_LIB3!=LIBRARY_NOTHING) { oss << "Library_CALCULATED_LIB3_LIB.size()=" << XHOST_Library_CALCULATED_LIB3_LIB.size() << endl; }
      if(XHOST_LIBRARY_LIB4!=LIBRARY_NOTHING) { oss << "Library_CALCULATED_LIB4_LIB.size()=" << XHOST_Library_CALCULATED_LIB4_LIB.size() << endl; }
      if(XHOST_LIBRARY_LIB5!=LIBRARY_NOTHING) { oss << "Library_CALCULATED_LIB5_LIB.size()=" << XHOST_Library_CALCULATED_LIB5_LIB.size() << endl; }
      if(XHOST_LIBRARY_LIB6!=LIBRARY_NOTHING) { oss << "Library_CALCULATED_LIB6_LIB.size()=" << XHOST_Library_CALCULATED_LIB6_LIB.size() << endl; }
      if(XHOST_LIBRARY_LIB7!=LIBRARY_NOTHING) { oss << "Library_CALCULATED_LIB7_LIB.size()=" << XHOST_Library_CALCULATED_LIB7_LIB.size() << endl; }
      if(XHOST_LIBRARY_LIB8!=LIBRARY_NOTHING) { oss << "Library_CALCULATED_LIB8_LIB.size()=" << XHOST_Library_CALCULATED_LIB8_LIB.size() << endl; }
      if(XHOST_LIBRARY_LIB9!=LIBRARY_NOTHING) { oss << "Library_CALCULATED_LIB9_LIB.size()=" << XHOST_Library_CALCULATED_LIB9_LIB.size() << endl; }
    }

    // for(uint i=0;i<vAFLOW_PROJECTS_DIRECTORIES.size();i++) oss << vAFLOW_PROJECTS_DIRECTORIES.at(i) << endl;exit(0);
    // OLD aurostd::string2tokens(string(AFLOW_PROJECTS_DIRECTORIES),vAFLOW_PROJECTS_DIRECTORIES,",");// vAFLOW_PROJECTS_DIRECTORIES;
    // OLD for(uint i=0;i<vAFLOW_PROJECTS_DIRECTORIES.size();i++) oss << vAFLOW_PROJECTS_DIRECTORIES.at(i) << endl;exit(0);

    // check for MACHINES MARYLOU
    XHOST.is_MACHINE_FULTON_MARYLOU=FALSE;
    if(!XHOST.is_MACHINE_FULTON_MARYLOU) if(XHOST.user=="fslcollab8" || XHOST.user=="glh43" || XHOST.user=="legoses") XHOST.is_MACHINE_FULTON_MARYLOU=TRUE;
    if(!XHOST.is_MACHINE_FULTON_MARYLOU) if(aurostd::substring2bool(XHOST.group,"fslcollab")) XHOST.is_MACHINE_FULTON_MARYLOU=TRUE;
    if(!XHOST.is_MACHINE_FULTON_MARYLOU) if(aurostd::substring2bool(XHOST.group,"fslg")) XHOST.is_MACHINE_FULTON_MARYLOU=TRUE;
    if(!XHOST.is_MACHINE_FULTON_MARYLOU) if(aurostd::substring2bool(XHOST.group,"glh43")) XHOST.is_MACHINE_FULTON_MARYLOU=TRUE;
    // some other technique to get MARYLOU

    // check for APENNSY_USE_SERVER/AFLOWLIB
    if(XHOST.hostname=="nietzsche.mems.duke.edu" || XHOST.hostname=="materials.duke.edu" || XHOST.hostname=="aaaaflowlib.mems.duke.edu") {
      XHOST.APENNSY_USE_SERVER=TRUE;XHOST.APENNSY_USE_LIBRARY=FALSE;XHOST.APENNSY_SERVER_AFLOWLIB_ORG=FALSE;
    } else {
      XHOST.APENNSY_USE_SERVER=FALSE;XHOST.APENNSY_USE_LIBRARY=FALSE;XHOST.APENNSY_SERVER_AFLOWLIB_ORG=TRUE;
    }
    if(INIT_VERBOSE) {
      oss << "--- APENNSY_USE_*** @ " << XHOST.hostname << " --- " << endl;
      oss << "XHOST.APENNSY_USE_SERVER=" << XHOST.APENNSY_USE_SERVER << endl;
      oss << "XHOST.APENNSY_USE_LIBRARY=" << XHOST.APENNSY_USE_LIBRARY << endl;
      oss << "XHOST.APENNSY_SERVER_AFLOWLIB_ORG=" << XHOST.APENNSY_SERVER_AFLOWLIB_ORG << endl;
    }    
    // DO aflow.in and LOCK
    if(INIT_VERBOSE) oss << "--- LOADING @ _AFLOWIN_ and _AFLOWLOCK_ --- " << endl;
    _AFLOWIN_=aurostd::args2attachedstring(XHOST.argv,"--use_aflow.in=","aflow.in");
    _AFLOWLOCK_=aurostd::args2attachedstring(XHOST.argv,"--use_LOCK=","LOCK");
    if(INIT_VERBOSE) oss << "_AFLOWIN_=" << _AFLOWIN_ << endl;
    if(INIT_VERBOSE) oss << "_AFLOWLOCK_=" << _AFLOWLOCK_ << endl;

    // LOAD control stuff
    if(INIT_VERBOSE) oss << "--- LOADING @ control --- " << endl;
    XHOST.vflag_control.flag("MACHINE",aurostd::args2flag(argv,cmds,"--machine|--machine="));
    XHOST.vflag_control.flag("MULTI=SH",aurostd::args2flag(argv,cmds,"--multi=sh"));
    XHOST.vflag_control.flag("MULTI=BZIP2",aurostd::args2flag(argv,cmds,"--multi=bzip2"));
    XHOST.vflag_control.flag("MULTI=BUNZIP2",aurostd::args2flag(argv,cmds,"--multi=bunzip2"));
    XHOST.vflag_control.flag("MULTI=GZIP",aurostd::args2flag(argv,cmds,"--multi=gzip"));
    XHOST.vflag_control.flag("MULTI=GUNZIP",aurostd::args2flag(argv,cmds,"--multi=gunzip"));
    XHOST.vflag_control.flag("MULTI=XZIP",aurostd::args2flag(argv,cmds,"--multi=xz|--multi=xzip"));
    XHOST.vflag_control.flag("MULTI=XUNZIP",aurostd::args2flag(argv,cmds,"--multi=xunzip"));
    XHOST.vflag_control.flag("MULTI=BZ2XZ",aurostd::args2flag(argv,cmds,"--multi=bz2xz"));
    XHOST.vflag_control.flag("MULTI=GZ2XZ",aurostd::args2flag(argv,cmds,"--multi=gz2xz"));
    XHOST.vflag_control.flag("MULTI=ZIP",aurostd::args2flag(argv,cmds,"--multi=zip"));
    XHOST.vflag_control.flag("MONITOR",aurostd::args2flag(argv,cmds,"--monitor"));
    XHOST.vflag_control.flag("GETTEMP",aurostd::args2flag(argv,cmds,"--getTEMP|--getTEMPS|--getTEMPs|--gettemp|--gettemps"));
    XHOST.vflag_control.flag("SWITCH_AFLOW",
        aurostd::args2flag(argv,cmds,"--run|--clean|--xclean|--multi|--generate") ||
        aurostd::args2attachedflag(argv,cmds,"--run=") ||
        aurostd::args2flag(argv,cmds,"--generate_vasp_from_aflowin|--generate_aflowin_from_vasp"));
    //DX START
    XHOST.vflag_control.flag("AFLOWIN_SYM",aurostd::args2flag(argv,cmds,"--generate_symmetry|--generate_sym")); //DX
    //DX END
    // [OBSOLETE]    XHOST.vflag_control.flag("SWITCH_AFLOWLIB",aurostd::args2flag(argv,cmds,"--aflowlib") || aurostd::args2attachedflag(argv,cmds,"--aflowlib="));
    XHOST.vflag_control.flag("SWITCH_APENNSY1",aurostd::args2flag(argv,cmds,"--apennsy|--lib2|--lib2u|--lib2pgm|--LIB2|--LIB2U|--LIB2PGM|--libraryX|--libraryU|--libraryPGM|--alloy"));
    XHOST.vflag_control.flag("SWITCH_APENNSY2",aurostd::args2flag(argv,cmds,"--apool|--apool_private|--apool_test|--library2|-simpls|--simpls|--VASPIN|--energy|--psenergy"));

    // DIRECTORY NEEDS A SPECIAL TREATMENT
    found=FALSE;

    string dir_default="./",dir=dir_default;
    found=FALSE;
    if(!found&&(found=aurostd::args2flag(argv,"--DIRECTORY|--directory|--D|--d"))) {dir=aurostd::args2string(argv,"--DIRECTORY|--directory|--D|--d",dir_default);if(INIT_VERBOSE) cerr << "--DIRECTORY " << dir << " " << endl;}
    if(!found&&(found=aurostd::args2flag(argv,"./"))) {dir="./";if(INIT_VERBOSE) cerr << "taking: " << dir << " " << endl;}
    if(!found&&(found=aurostd::args2flag(argv,"."))) {dir=".";if(INIT_VERBOSE) cerr << "taking: " << dir << " " << endl;}
    if(!found&&(found=aurostd::args2flag(argv,"../"))) {dir="../";if(INIT_VERBOSE) cerr << "taking: " << dir << " " << endl;}
    if(!found&&(found=aurostd::args2flag(argv,"~/"))) {dir="~/";if(INIT_VERBOSE) cerr << "taking: " << dir << " " << endl;}
    if(!found&&(found=aurostd::args2flag(argv,"~"))) {dir="~";if(INIT_VERBOSE) cerr << "taking: " << dir << " " << endl;}
    if(!found&&(found=aurostd::args2attachedflag(argv,cmds,"--DIRECTORY=|--D=|--d="))) {dir=aurostd::args2attachedstring(argv,"--DIRECTORY=|--D=|--d=",dir_default);if(INIT_VERBOSE) cerr << "--DIRECTORY=" << dir << " " << endl;}
    XHOST.vflag_control.flag("DIRECTORY",found);  // if found
    if(XHOST.vflag_control.flag("DIRECTORY")) XHOST.vflag_control.push_attached("DIRECTORY",dir);
    if(XHOST.vflag_control.flag("DIRECTORY")) if(INIT_VERBOSE) cerr << "XHOST.vflag_control.flag(\"DIR\")=[" << XHOST.vflag_control.getattachedscheme("DIRECTORY") << "]" << endl; 
    //CO20190402 START - cleaning directory, giving us something to print with logger
    string directory_clean="";
    if(XHOST.vflag_control.flag("DIRECTORY")) {directory_clean=XHOST.vflag_control.getattachedscheme("DIRECTORY");}
    aurostd::StringSubst(directory_clean,"//","/");  //clean
    directory_clean=aurostd::RemoveWhiteSpaces(directory_clean);
    if(directory_clean.empty() || directory_clean=="./" || directory_clean==".") {directory_clean=aurostd::getPWD()+"/";}  //[CO20191112 - OBSOLETE]aurostd::execute2string(XHOST.command("pwd"))
    if(!directory_clean.empty()) {XHOST.vflag_control.flag("DIRECTORY_CLEAN",TRUE);XHOST.vflag_control.push_attached("DIRECTORY_CLEAN",directory_clean);}
    if(LDEBUG) {cerr << directory_clean << endl;/*exit(0);*/}
    //CO20190402 STOP - cleaning directory, giving us something to print with logger

    // LOGICS to intercept --file= => XHOST.vflag_control.flag("FILE") XHOST.vflag_control.getattachedscheme("FILE")
    // FILE NEEDS A SPECIAL TREATMENT
    string file_default="xxxx",file=file_default;
    found=FALSE;
    if(!found&&(found=aurostd::args2flag(argv,"--FILE|--file|--F|--f"))) {file=aurostd::args2string(argv,"--FILE|--file|--F|--f",file_default);if(INIT_VERBOSE) cerr << "--FILE " << file << " " << endl;}
    if(!found&&(found=aurostd::args2attachedflag(argv,cmds,"--FILE=|--file=|--F=|--f="))) {file=aurostd::args2attachedstring(argv,"--FILE=|--file=|--F=|--f=",file_default);if(INIT_VERBOSE) cerr << "--FILE=" << file << " " << endl;}
    XHOST.vflag_control.flag("FILE",found);  // if found
    if(XHOST.vflag_control.flag("FILE")) XHOST.vflag_control.push_attached("FILE",file);
    if(XHOST.vflag_control.flag("FILE")) if(INIT_VERBOSE) cerr << "XHOST.vflag_control.flag(\"FILE\")=[" << XHOST.vflag_control.getattachedscheme("FILE") << "]" << endl;

    
    // VFILES NEEDS A SPECIAL TREATMENT
    string dirs_default="xxxx",dirs=dirs_default;
    vector<string> vdir;
    found=FALSE;
    if(!found&&(found=aurostd::args2flag(argv,"--DIRECTORY|--directory|--D|--d"))) {dirs="";vdir=aurostd::args2vectorstring(argv,"--DIRECTORY|--directory|--D|--d",dirs_default);if(INIT_VERBOSE) cerr << "--DIRECTORY " << vdir.size() << " " << endl;}
    if(found) for(uint i=0;i<vdir.size();i++) dirs+=vdir.at(i)+(i<vdir.size()-1?",":""); // glue
    if(!found&&(found=aurostd::args2attachedflag(argv,cmds,"--DIRECTORY=|--D=|--d="))) {dirs=aurostd::args2attachedstring(argv,"--DIRECTORY=|--D=|--d=",dirs_default);if(INIT_VERBOSE) cerr << "--DIRECTORY=" << dirs << " " << endl;}
    XHOST.vflag_control.flag("VDIR",found);  // if found
    if(XHOST.vflag_control.flag("VDIR")) XHOST.vflag_control.push_attached("VDIR",dirs); 
    if(XHOST.vflag_control.flag("VDIR")) if(INIT_VERBOSE) cerr << "XHOST.vflag_control.flag(\"VDIR\")=[" << XHOST.vflag_control.getattachedscheme("VDIR") << "]" << endl; 
    // VFILES NEEDS A SPECIAL TREATMENT
    string files_default="xxxx",files=files_default;
    vector<string> vfile;
    found=FALSE;
    if(!found&&(found=aurostd::args2flag(argv,"--FILE|--file|--F|--f"))) {files="";vfile=aurostd::args2vectorstring(argv,"--FILE|--file|--F|--f",files_default);if(INIT_VERBOSE) cerr << "--FILE " << vfile.size() << " " << endl;}
    if(found) for(uint i=0;i<vfile.size();i++) files+=vfile.at(i)+(i<vfile.size()-1?",":""); // glue
    if(!found&&(found=aurostd::args2attachedflag(argv,cmds,"--FILE=|--file=|--F=|--f="))) {files=aurostd::args2attachedstring(argv,"--FILE=|--file=|--F=|--f=",files_default);if(INIT_VERBOSE) cerr << "--FILE=" << files << " " << endl;}
    XHOST.vflag_control.flag("VFILES",found);  // if found
    if(XHOST.vflag_control.flag("VFILES")) XHOST.vflag_control.push_attached("VFILES",files); 
    if(XHOST.vflag_control.flag("VFILES")) if(INIT_VERBOSE) cerr << "XHOST.vflag_control.flag(\"VFILES\")=[" << XHOST.vflag_control.getattachedscheme("VFILES") << "]" << endl; 
    // exit(0); 

    XHOST.vflag_control.flag("AFLOW_HELP",aurostd::args2flag(argv,cmds,"-h|--help"));
    XHOST.vflag_control.flag("AFLOW_EXCEPTIONS", aurostd::args2flag(argv, cmds, "-e|--errors|--exceptions"));  //ME20180531
    XHOST.vflag_control.flag("README_AFLOW_LICENSE_GPL3",aurostd::args2flag(argv,cmds,"-l|--license"));
    XHOST.vflag_control.flag("README_AFLOW",aurostd::args2flag(argv,cmds,"--readme=run|--readme=aflow|--readme_aflow"));
    XHOST.vflag_control.flag("README_AFLOW_PFLOW",aurostd::args2flag(argv,cmds,"--readme=pflow|--readme=processor|--readme=aconvasp|--readme_aconvasp"));
    XHOST.vflag_control.flag("README_FROZSL",aurostd::args2flag(argv,cmds,"--readme=frozsl|--readme_frozsl"));
    XHOST.vflag_control.flag("README_APL",aurostd::args2flag(argv,cmds,"--readme=apl|--readme_apl"));
    XHOST.vflag_control.flag("README_QHA",aurostd::args2flag(argv,cmds,"--readme=qha|--readme_qha|--readme=qha3p|--readme_qha3p|--readme=scqha|--readme_scqha"));
    XHOST.vflag_control.flag("README_AAPL",aurostd::args2flag(argv,cmds,"--readme=aapl|--readme_aapl"));
    XHOST.vflag_control.flag("README_AGL",aurostd::args2flag(argv,cmds,"--readme=agl|--readme_agl"));
    XHOST.vflag_control.flag("README_AEL",aurostd::args2flag(argv,cmds,"--readme=ael|--readme_ael"));
    XHOST.vflag_control.flag("README_ANRL",aurostd::args2flag(argv,cmds,"--readme=anrl|--readme_anrl"));
    XHOST.vflag_control.flag("README_COMPARE",aurostd::args2flag(argv,cmds,"--readme=compare|--readme_compare"));
    XHOST.vflag_control.flag("README_GFA",aurostd::args2flag(argv,cmds,"--readme=gfa|--readme_gfa")); //CO20190401
    XHOST.vflag_control.flag("README_SYMMETRY",aurostd::args2flag(argv,cmds,"--readme=symmetry|--readme_symmetry"));
    XHOST.vflag_control.flag("README_CCE",aurostd::args2flag(argv,cmds,"--readme=cce|--readme_cce")); //CO20190620
    XHOST.vflag_control.flag("README_CHULL",aurostd::args2flag(argv,cmds,"--readme=chull|--readme_chull")); //CO20190620
    XHOST.vflag_control.flag("README_PARTIAL_OCCUPATION",aurostd::args2flag(argv,cmds,"--readme=partial_occupation|--readme=pocc|--readme_pocc"));
    XHOST.vflag_control.flag("README_APENNSY",aurostd::args2flag(argv,cmds,"--readme=apennsy|--readme_apennsy"));
    XHOST.vflag_control.flag("README_SCRIPTING",aurostd::args2flag(argv,cmds,"--readme=scripting|--readme_scripting|--readme=script|--readme_script"));
    XHOST.vflag_control.flag("README_EXCEPTIONS", aurostd::args2flag(argv, cmds, "--readme=errors|--readme_errors|--readme=exceptions|--readme_exceptions"));  //ME20180531
    XHOST.vflag_control.flag("README_HTRESOURCES",aurostd::args2flag(argv,cmds,"--readme=htresources|--readme_htresources|--readme=resources|--readme_resources"));
    XHOST.vflag_control.flag("README_XAFLOW",aurostd::args2flag(argv,cmds,"--readme=xaflow|--readme_xaflow"));
    XHOST.vflag_control.flag("README_AFLOWRC",aurostd::args2flag(argv,cmds,"--readme=aflowrc|--readme_aflowrc"));
    if(!(XHOST.vflag_control.flag("AFLOW_HELP") || 
          XHOST.vflag_control.flag("README_AFLOW_LICENSE_GPL3") ||
          XHOST.vflag_control.flag("README_AFLOW") ||
          XHOST.vflag_control.flag("README_AFLOW_PFLOW") ||
          XHOST.vflag_control.flag("README_FROZSL") ||
          XHOST.vflag_control.flag("README_APL") ||
          XHOST.vflag_control.flag("README_QHA") ||
          XHOST.vflag_control.flag("README_AAPL") ||
          XHOST.vflag_control.flag("README_AGL") ||
          XHOST.vflag_control.flag("README_AEL") ||
          XHOST.vflag_control.flag("README_ANRL") ||
          XHOST.vflag_control.flag("README_COMPARE") ||
          XHOST.vflag_control.flag("README_GFA") || //CO20190401
          XHOST.vflag_control.flag("README_SYMMETRY") ||
          XHOST.vflag_control.flag("README_CCE") || //CO20190620
          XHOST.vflag_control.flag("README_CHULL") || //CO20190620
          XHOST.vflag_control.flag("README_PARTIAL_OCCUPATION") ||
          XHOST.vflag_control.flag("README_APENNSY") ||
          XHOST.vflag_control.flag("README_SCRIPTING") ||
          XHOST.vflag_control.flag("README_EXCEPTIONS") ||  //ME20180531
          XHOST.vflag_control.flag("README_HTRESOURCES") ||
          XHOST.vflag_control.flag("README_XAFLOW") ||
          XHOST.vflag_control.flag("README_AFLOWRC") ||
          FALSE)){  //CO20180306 - need to catch --readme such that it doesn't interfere with --readme=
            XHOST.vflag_control.flag("AFLOW_HELP",aurostd::args2flag(argv,cmds,"--readme"));  //CO20180306
          }
    if(INIT_VERBOSE) oss << "XHOST.vflag_control.flag(\"AFLOW_HELP\")=" << XHOST.vflag_control.flag("AFLOW_HELP") << endl;
    if(INIT_VERBOSE) oss << "XHOST.vflag_control.flag(\"README_AFLOW_LICENSE_GPL3\")=" << XHOST.vflag_control.flag("README_AFLOW_LICENSE_GPL3") << endl;
    if(INIT_VERBOSE) oss << "XHOST.vflag_control.flag(\"README_AFLOW\")=" << XHOST.vflag_control.flag("README_AFLOW") << endl;
    if(INIT_VERBOSE) oss << "XHOST.vflag_control.flag(\"README_AFLOW_PFLOW\")=" << XHOST.vflag_control.flag("README_AFLOW_PFLOW") << endl;
    if(INIT_VERBOSE) oss << "XHOST.vflag_control.flag(\"README_FROZSL\")=" << XHOST.vflag_control.flag("README_FROZSL") << endl;
    if(INIT_VERBOSE) oss << "XHOST.vflag_control.flag(\"README_APL\")=" << XHOST.vflag_control.flag("README_APL") << endl;
    if(INIT_VERBOSE) oss << "XHOST.vflag_control.flag(\"README_AGL\")=" << XHOST.vflag_control.flag("README_AGL") << endl;
    if(INIT_VERBOSE) oss << "XHOST.vflag_control.flag(\"README_AEL\")=" << XHOST.vflag_control.flag("README_AEL") << endl;
    if(INIT_VERBOSE) oss << "XHOST.vflag_control.flag(\"README_ANRL\")=" << XHOST.vflag_control.flag("README_ANRL") << endl;
    if(INIT_VERBOSE) oss << "XHOST.vflag_control.flag(\"README_COMPARE\")=" << XHOST.vflag_control.flag("README_COMPARE") << endl;
    if(INIT_VERBOSE) oss << "XHOST.vflag_control.flag(\"README_GFA\")=" << XHOST.vflag_control.flag("README_GFA") << endl;  //CO20190401
    if(INIT_VERBOSE) oss << "XHOST.vflag_control.flag(\"README_SYMMETRY\")=" << XHOST.vflag_control.flag("README_SYMMETRY") << endl;
    if(INIT_VERBOSE) oss << "XHOST.vflag_control.flag(\"README_CCE\")=" << XHOST.vflag_control.flag("README_CCE") << endl;  //CO20190620
    if(INIT_VERBOSE) oss << "XHOST.vflag_control.flag(\"README_CHULL\")=" << XHOST.vflag_control.flag("README_CHULL") << endl;  //CO20190620
    if(INIT_VERBOSE) oss << "XHOST.vflag_control.flag(\"README_PARTIAL_OCCUPATION\")=" << XHOST.vflag_control.flag("README_PARTIAL_OCCUPATION") << endl;
    if(INIT_VERBOSE) oss << "XHOST.vflag_control.flag(\"README_APENNSY\")=" << XHOST.vflag_control.flag("README_APENNSY") << endl;
    if(INIT_VERBOSE) oss << "XHOST.vflag_control.flag(\"README_SCRIPTING\")=" << XHOST.vflag_control.flag("README_SCRIPTING") << endl;
    if(INIT_VERBOSE) oss << "XHOST.vflag_control.flag(\"README_HTRESOURCES\")=" << XHOST.vflag_control.flag("README_HTRESOURCES") << endl;
    if(INIT_VERBOSE) oss << "XHOST.vflag_control.flag(\"README_XAFLOW\")=" << XHOST.vflag_control.flag("README_XAFLOW") << endl;
    if(INIT_VERBOSE) oss << "XHOST.vflag_control.flag(\"README_AFLOWRC\")=" << XHOST.vflag_control.flag("README_AFLOWRC") << endl;

    // arguments
    string keep=aurostd::args2attachedstring(XHOST.argv,"--keep=","");
    XHOST.vflag_control.flag("KEEP::TEX",aurostd::substring2bool(keep,"tex") || aurostd::substring2bool(keep,"TEX"));
    XHOST.vflag_control.flag("KEEP::DVI",aurostd::substring2bool(keep,"dvi") || aurostd::substring2bool(keep,"DVI"));
    XHOST.vflag_control.flag("KEEP::TOC",aurostd::substring2bool(keep,"toc") || aurostd::substring2bool(keep,"TOC"));
    XHOST.vflag_control.flag("KEEP::EPS",aurostd::substring2bool(keep,"eps") || aurostd::substring2bool(keep,"EPS"));
    XHOST.vflag_control.flag("KEEP::PDF",aurostd::substring2bool(keep,"pdf") || aurostd::substring2bool(keep,"PDF"));
    XHOST.vflag_control.flag("KEEP::JPG",aurostd::substring2bool(keep,"jpg") || aurostd::substring2bool(keep,"JPG"));
    XHOST.vflag_control.flag("KEEP::PNG",aurostd::substring2bool(keep,"png") || aurostd::substring2bool(keep,"PNG"));
    XHOST.vflag_control.flag("KEEP::GIF",aurostd::substring2bool(keep,"gif") || aurostd::substring2bool(keep,"GIF"));
    XHOST.vflag_control.flag("KEEP::GPL",aurostd::substring2bool(keep,"gpl") || aurostd::substring2bool(keep,"GPL") || aurostd::substring2bool(keep,"gnuplot"));
    XHOST.vflag_control.flag("KEEP::MAT",aurostd::substring2bool(keep,"mat") || aurostd::substring2bool(keep,"matlab"));
    if(INIT_VERBOSE) oss << "XHOST.vflag_control.flag(\"KEEP::TEX\")=" << XHOST.vflag_control.flag("KEEP::TEX") << endl;
    if(INIT_VERBOSE) oss << "XHOST.vflag_control.flag(\"KEEP::DVI\")=" << XHOST.vflag_control.flag("KEEP::DVI") << endl;
    if(INIT_VERBOSE) oss << "XHOST.vflag_control.flag(\"KEEP::TOC\")=" << XHOST.vflag_control.flag("KEEP::TOC") << endl;
    if(INIT_VERBOSE) oss << "XHOST.vflag_control.flag(\"KEEP::EPS\")=" << XHOST.vflag_control.flag("KEEP::EPS") << endl;
    if(INIT_VERBOSE) oss << "XHOST.vflag_control.flag(\"KEEP::PDF\")=" << XHOST.vflag_control.flag("KEEP::PDF") << endl;
    if(INIT_VERBOSE) oss << "XHOST.vflag_control.flag(\"KEEP::GPL\")=" << XHOST.vflag_control.flag("KEEP::GPL") << endl;
    if(INIT_VERBOSE) oss << "XHOST.vflag_control.flag(\"KEEP::MAT\")=" << XHOST.vflag_control.flag("KEEP::MAT") << endl;
    if(INIT_VERBOSE) oss << "XHOST.vflag_control.flag(\"KEEP::JPG\")=" << XHOST.vflag_control.flag("KEEP::JPG") << endl;
    if(INIT_VERBOSE) oss << "XHOST.vflag_control.flag(\"KEEP::PNG\")=" << XHOST.vflag_control.flag("KEEP::PNG") << endl;
    if(INIT_VERBOSE) oss << "XHOST.vflag_control.flag(\"KEEP::GIF\")=" << XHOST.vflag_control.flag("KEEP::GIF") << endl;

    XHOST.vflag_control.flag("PRINT_MODE::HTML",aurostd::args2flag(XHOST.argv,cmds,"--print=html|--print_html")); 
    XHOST.vflag_control.flag("PRINT_MODE::TXT",aurostd::args2flag(XHOST.argv,cmds,"--print=txt|--print_txt")); 
    XHOST.vflag_control.flag("PRINT_MODE::JSON",aurostd::args2flag(XHOST.argv,cmds,"--print=json|--print_json")); //DX20170907 - Add json
    XHOST.vflag_control.flag("PRINT_MODE::LATEX",aurostd::args2flag(XHOST.argv,cmds,"--print=latex|--print_latex"));
    XHOST.vflag_control.flag("PRINT_MODE::YEAR",aurostd::args2flag(XHOST.argv,cmds,"--print=year|--print_year"));
    XHOST.vflag_control.flag("PRINT_MODE::DOI",aurostd::args2flag(XHOST.argv,cmds,"--print=doi|--print_doi"));
    XHOST.vflag_control.flag("PRINT_MODE::EXTRA",aurostd::args2flag(argv,cmds,"--print=extra|--print=vextra_html|--print_vextra_html"));
    XHOST.vflag_control.flag("PRINT_MODE::NUMBER",aurostd::args2flag(XHOST.argv,cmds,"--print=number|--print_number"));
    XHOST.vflag_control.flag("PRINT_MODE::HYPERLINKS",aurostd::args2flag(XHOST.argv,cmds,"--print=hyperlinks|--print_hyperlinks|--print=hyperlink|--print_hyperlink"));
    XHOST.vflag_control.flag("PRINT_MODE::NOTE",aurostd::args2flag(XHOST.argv,cmds,"--print=note|--print_note|--print=notes|--print_notes"));
    XHOST.vflag_control.flag("PRINT_MODE::NEW",aurostd::args2flag(XHOST.argv,cmds,"--print=new|--print_new"));
    XHOST.vflag_control.flag("PRINT_MODE::DATE",aurostd::args2flag(XHOST.argv,cmds,"--print=date|--print_date"));
    XHOST.vflag_control.flag("APENNSY::LATEX_SNAPSHOT",aurostd::args2flag(argv,cmds,"--snapshot"));
    XHOST.vflag_control.flag("APENNSY::LATEX_OUTPUT",!aurostd::args2flag(argv,cmds,"--NOLATEX|--nolatex"));
    XHOST.vflag_control.flag("APENNSY::LATEX_CITE",aurostd::args2flag(argv,cmds,"--cite"));

    XHOST.vflag_control.flag("OSS::COUT",aurostd::args2flag(XHOST.argv,cmds,"--oss=cout|--oss_cout|--COUT|--cout"));
    XHOST.vflag_control.flag("OSS::CERR",aurostd::args2flag(XHOST.argv,cmds,"--oss=cerr|--oss_cerr|--CERR|--cerr"));
    if(INIT_VERBOSE) oss << "XHOST.vflag_control.flag(\"PRINT_MODE::HTML\")=" << XHOST.vflag_control.flag("PRINT_MODE::HTML") << endl;
    if(INIT_VERBOSE) oss << "XHOST.vflag_control.flag(\"PRINT_MODE::TXT\")=" << XHOST.vflag_control.flag("PRINT_MODE::TXT") << endl;
    if(INIT_VERBOSE) oss << "XHOST.vflag_control.flag(\"PRINT_MODE::JSON\")=" << XHOST.vflag_control.flag("PRINT_MODE::JSON") << endl; //DX20170907 - Add json
    if(INIT_VERBOSE) oss << "XHOST.vflag_control.flag(\"PRINT_MODE::LATEX\")=" << XHOST.vflag_control.flag("PRINT_MODE::LATEX") << endl;
    if(INIT_VERBOSE) oss << "XHOST.vflag_control.flag(\"PRINT_MODE::YEAR\")=" << XHOST.vflag_control.flag("PRINT_MODE::YEAR") << endl;
    if(INIT_VERBOSE) oss << "XHOST.vflag_control.flag(\"PRINT_MODE::DOI\")=" << XHOST.vflag_control.flag("PRINT_MODE::DOI") << endl;
    if(INIT_VERBOSE) oss << "XHOST.vflag_control.flag(\"PRINT_MODE::EXTRA\")=" << XHOST.vflag_control.flag("PRINT_MODE::EXTRA") << endl;
    if(INIT_VERBOSE) oss << "XHOST.vflag_control.flag(\"PRINT_MODE::NUMBER\")=" << XHOST.vflag_control.flag("PRINT_MODE::NUMBER") << endl;
    if(INIT_VERBOSE) oss << "XHOST.vflag_control.flag(\"PRINT_MODE::HYPERLINKS\")=" << XHOST.vflag_control.flag("PRINT_MODE::HYPERLINKS") << endl;
    if(INIT_VERBOSE) oss << "XHOST.vflag_control.flag(\"PRINT_MODE::NOTE\")=" << XHOST.vflag_control.flag("PRINT_MODE::NOTE") << endl;
    if(INIT_VERBOSE) oss << "XHOST.vflag_control.flag(\"PRINT_MODE::NEW\")=" << XHOST.vflag_control.flag("PRINT_MODE::NEW") << endl;
    if(INIT_VERBOSE) oss << "XHOST.vflag_control.flag(\"PRINT_MODE::DATE\")=" << XHOST.vflag_control.flag("PRINT_MODE::DATE") << endl;
    if(INIT_VERBOSE) oss << "XHOST.vflag_control.flag(\"OSS::COUT\")=" << XHOST.vflag_control.flag("OSS::COUT") << endl;
    if(INIT_VERBOSE) oss << "XHOST.vflag_control.flag(\"OSS::CERR\")=" << XHOST.vflag_control.flag("OSS::CERR") << endl;
    //  INIT_VERBOSE=FALSE;

    XHOST.vflag_control.flag("BEEP",aurostd::args2flag(XHOST.argv,cmds,"--beep")); 
    if(INIT_VERBOSE) oss << "XHOST.vflag_control.flag(\"BEEP\")=" << XHOST.vflag_control.flag("BEEP") << endl;
    XHOST.vflag_control.flag("REMOVE",aurostd::args2flag(XHOST.argv,cmds,"--remove")); 
    if(INIT_VERBOSE) oss << "XHOST.vflag_control.flag(\"REMOVE\")=" << XHOST.vflag_control.flag("REMOVE") << endl;
    XHOST.vflag_control.flag("ZIP",aurostd::args2flag(XHOST.argv,cmds,"--zip")); 
    if(INIT_VERBOSE) oss << "XHOST.vflag_control.flag(\"ZIP\")=" << XHOST.vflag_control.flag("ZIP") << endl;

    //  XHOST.vflag_control.flag("PRINT_MODE::EPS",aurostd::args2flag(XHOST.argv,cmds,"--print=eps|--print=eps"));
    XHOST.vflag_control.flag("PRINT_MODE::EPS",TRUE); // default
    XHOST.vflag_control.flag("PRINT_MODE::PDF",aurostd::args2flag(XHOST.argv,cmds,"--print=pdf|--print_pdf")); if(XHOST.vflag_control.flag("PRINT_MODE::PDF")) XHOST.vflag_control.flag("PRINT_MODE::EPS",FALSE);
    XHOST.vflag_control.flag("PRINT_MODE::GIF",aurostd::args2flag(XHOST.argv,cmds,"--print=gif|--print_gif")); if(XHOST.vflag_control.flag("PRINT_MODE::GIF")) XHOST.vflag_control.flag("PRINT_MODE::EPS",FALSE);
    XHOST.vflag_control.flag("PRINT_MODE::JPG",aurostd::args2flag(XHOST.argv,cmds,"--print=jpg|--print_jpg")); if(XHOST.vflag_control.flag("PRINT_MODE::JPG")) XHOST.vflag_control.flag("PRINT_MODE::EPS",FALSE);
    XHOST.vflag_control.flag("PRINT_MODE::PNG",aurostd::args2flag(XHOST.argv,cmds,"--print=png|--print_png")); if(XHOST.vflag_control.flag("PRINT_MODE::PNG")) XHOST.vflag_control.flag("PRINT_MODE::EPS",FALSE);
    if(INIT_VERBOSE) oss << "XHOST.vflag_control.flag(\"PRINT_MODE::EPS\")=" << XHOST.vflag_control.flag("PRINT_MODE::EPS") << endl;
    if(INIT_VERBOSE) oss << "XHOST.vflag_control.flag(\"PRINT_MODE::PDF\")=" << XHOST.vflag_control.flag("PRINT_MODE::PDF") << endl;
    if(INIT_VERBOSE) oss << "XHOST.vflag_control.flag(\"PRINT_MODE::GIF\")=" << XHOST.vflag_control.flag("PRINT_MODE::GIF") << endl;
    if(INIT_VERBOSE) oss << "XHOST.vflag_control.flag(\"PRINT_MODE::JPG\")=" << XHOST.vflag_control.flag("PRINT_MODE::JPG") << endl;
    if(INIT_VERBOSE) oss << "XHOST.vflag_control.flag(\"PRINT_MODE::PNG\")=" << XHOST.vflag_control.flag("PRINT_MODE::PNG") << endl;

    //[CO20191110]run pocc post-processing for particular temperatures from command line
    XHOST.vflag_control.flag("CALCULATION_TEMPERATURE",aurostd::args2attachedflag(argv,"--temperature=|--temp="));  //CO20191110
    if(INIT_VERBOSE) oss << "XHOST.vflag_control.flag(\"CALCULATION_TEMPERATURE\")=" << XHOST.vflag_control.flag("CALCULATION_TEMPERATURE") << endl;  //CO20191110
    if(XHOST.vflag_control.flag("CALCULATION_TEMPERATURE")) XHOST.vflag_control.push_attached("CALCULATION_TEMPERATURE",aurostd::args2attachedstring(argv,"--temperature=|--temp=","300")); //CO20191110
    if(INIT_VERBOSE) oss << "XHOST.vflag_control.getattachedscheme(\"CALCULATION_TEMPERATURE\")=" << XHOST.vflag_control.getattachedscheme("CALCULATION_TEMPERATURE") << endl;  //CO20191110

    // [CT20200320] run full AEL post-processing for POCC
    XHOST.vflag_control.flag("AEL_RUN_POSTPROCESSING",aurostd::args2flag(XHOST.argv,cmds,"--ael_run_postprocessing"));  // CT20200320
    if(INIT_VERBOSE) oss << "XHOST.vflag_control.flag(\"AEL_RUN_POSTPROCESSING\")=" << XHOST.vflag_control.flag("AEL_RUN_POSTPROCESSING") << endl;  // CT20200320
    // [CT20200320] write full results for POCC+AEL
    XHOST.vflag_control.flag("AEL_WRITE_FULL_RESULTS",aurostd::args2flag(XHOST.argv,cmds,"--ael_write_full_results"));  // CT20200320
    if(INIT_VERBOSE) oss << "XHOST.vflag_control.flag(\"AEL_WRITE_FULL_RESULTS\")=" << XHOST.vflag_control.flag("AEL_FULL_RESULTS") << endl;  // CT20200320
    // [CT20200323] run full AGL post-processing for POCC
    XHOST.vflag_control.flag("AGL_RUN_POSTPROCESSING",aurostd::args2flag(XHOST.argv,cmds,"--agl_run_postprocessing"));  // CT20200323
    if(INIT_VERBOSE) oss << "XHOST.vflag_control.flag(\"AGL_RUN_POSTPROCESSING\")=" << XHOST.vflag_control.flag("AGL_RUN_POSTPROCESSING") << endl;  // CT20200323
    // [CT20200323] write full results for POCC+AGL
    XHOST.vflag_control.flag("AGL_WRITE_FULL_RESULTS",aurostd::args2flag(XHOST.argv,cmds,"--agl_write_full_results"));  // CT20200323
    if(INIT_VERBOSE) oss << "XHOST.vflag_control.flag(\"AGL_WRITE_FULL_RESULTS\")=" << XHOST.vflag_control.flag("AGL_FULL_RESULTS") << endl;  // CT20200323
    //[CT20200323] set number of AGL temperatures from command line
    XHOST.vflag_control.flag("AGL_NTEMPERATURE",aurostd::args2attachedflag(argv,"--agl_ntemperature="));  // CT20200323
    if(INIT_VERBOSE) oss << "XHOST.vflag_control.flag(\"AGL_NTEMPERATURE\")=" << XHOST.vflag_control.flag("AGL_NTEMPERATURE") << endl;  // CT20200323
    if(XHOST.vflag_control.flag("AGL_NTEMPERATURE")) XHOST.vflag_control.push_attached("AGL_NTEMPERATURE",aurostd::args2attachedstring(argv,"--agl_ntemperature=","201")); // CT20200323
    if(INIT_VERBOSE) oss << "XHOST.vflag_control.getattachedscheme(\"AGL_NTEMPERATURE\")=" << XHOST.vflag_control.getattachedscheme("AGL_NTEMPERATURE") << endl;  // CT20200323
    //[CT20200323] set AGL temperature step size from command line
    XHOST.vflag_control.flag("AGL_STEMPERATURE",aurostd::args2attachedflag(argv,"--agl_stemperature="));  // CT20200323
    if(INIT_VERBOSE) oss << "XHOST.vflag_control.flag(\"AGL_STEMPERATURE\")=" << XHOST.vflag_control.flag("AGL_STEMPERATURE") << endl;  // CT20200323
    if(XHOST.vflag_control.flag("AGL_STEMPERATURE")) XHOST.vflag_control.push_attached("AGL_STEMPERATURE",aurostd::args2attachedstring(argv,"--agl_stemperature=","10.0")); //CT20200323
    if(INIT_VERBOSE) oss << "XHOST.vflag_control.getattachedscheme(\"AGL_NTEMPERATURE\")=" << XHOST.vflag_control.getattachedscheme("AGL_NTEMPERATURE") << endl;  //CT20200323
    //[CT20200323] set number of AGL pressures from command line
    XHOST.vflag_control.flag("AGL_NPRESSURE",aurostd::args2attachedflag(argv,"--agl_npressure="));  // CT20200323
    if(INIT_VERBOSE) oss << "XHOST.vflag_control.flag(\"AGL_NPRESSURE\")=" << XHOST.vflag_control.flag("AGL_NPRESSURE") << endl;  // CT20200323
    if(XHOST.vflag_control.flag("AGL_NPRESSURE")) XHOST.vflag_control.push_attached("AGL_NPRESSURE",aurostd::args2attachedstring(argv,"--agl_npressure=","101")); // CT20200323
    if(INIT_VERBOSE) oss << "XHOST.vflag_control.getattachedscheme(\"AGL_NPRESSURE\")=" << XHOST.vflag_control.getattachedscheme("AGL_NPRESSURE") << endl;  // CT20200323
    //[CT20200323] set AGL pressure step size from command line
    XHOST.vflag_control.flag("AGL_SPRESSURE",aurostd::args2attachedflag(argv,"--agl_spressure="));  // CT20200323
    if(INIT_VERBOSE) oss << "XHOST.vflag_control.flag(\"AGL_SPRESSURE\")=" << XHOST.vflag_control.flag("AGL_SPRESSURE") << endl;  // CT20200323
    if(XHOST.vflag_control.flag("AGL_SPRESSURE")) XHOST.vflag_control.push_attached("AGL_SPRESSURE",aurostd::args2attachedstring(argv,"--agl_spressure=","1.0")); // CT20200323
    if(INIT_VERBOSE) oss << "XHOST.vflag_control.getattachedscheme(\"AGL_SPRESSURE\")=" << XHOST.vflag_control.getattachedscheme("AGL_SPRESSURE") << endl;  // CT20200323
    


    XHOST.vflag_control.flag("XPLUG_DO_CLEAN",aurostd::args2flag(XHOST.argv,cmds,"--doclean"));
    XHOST.vflag_control.flag("XPLUG_DO_ADD",aurostd::args2flag(argv,"--add"));

    XHOST.vflag_control.flag("XPLUG_PREFIX",aurostd::args2attachedflag(argv,"--prefix="));
    if(XHOST.vflag_control.flag("XPLUG_PREFIX")) XHOST.vflag_control.push_attached("XPLUG_PREFIX",aurostd::args2attachedstring(argv,"--prefix=",""));
    XHOST.vflag_control.flag("XPLUG_NUM_ZIP",aurostd::args2attachedflag(argv,"--nzip="));
    if(XHOST.vflag_control.flag("XPLUG_NUM_ZIP")) XHOST.vflag_control.push_attached("XPLUG_NUM_ZIP",aurostd::args2attachedstring(argv,"--nzip=",""));
    if(!XHOST.vflag_control.flag("XPLUG_NUM_ZIP")) XHOST.vflag_control.push_attached("XPLUG_NUM_ZIP",aurostd::utype2string(1));
    XHOST.vflag_control.flag("XPLUG_NUM_SIZE",aurostd::args2attachedflag(argv,"--nsize="));
    if(XHOST.vflag_control.flag("XPLUG_NUM_SIZE")) XHOST.vflag_control.push_attached("XPLUG_NUM_SIZE",aurostd::args2attachedstring(argv,"--nsize=",""));
    if(!XHOST.vflag_control.flag("XPLUG_NUM_SIZE")) XHOST.vflag_control.push_attached("XPLUG_NUM_SIZE",aurostd::utype2string(128));
    XHOST.vflag_control.flag("XPLUG_NUM_THREADS",aurostd::args2attachedflag(argv,"--np="));
    XHOST.vflag_control.flag("XPLUG_NUM_THREADS_MAX",aurostd::args2attachedflag(argv,"--npmax")); //CO20180124
    if(XHOST.vflag_control.flag("XPLUG_NUM_THREADS")) XHOST.vflag_control.push_attached("XPLUG_NUM_THREADS",aurostd::args2attachedstring(argv,"--np=","0")); //SC20200319
    if(!XHOST.vflag_control.flag("XPLUG_NUM_THREADS") && XHOST.vflag_control.flag("XPLUG_NUM_THREADS_MAX")) { //ME20181113
      XHOST.vflag_control.push_attached("XPLUG_NUM_THREADS","MAX"); //ME20181113
      //  else {XHOST.vflag_control.push_attached("XPLUG_NUM_THREADS",aurostd::utype2string(XHOST.CPU_Cores/2));  OBSOLETE ME20181113  //[CO20200106 - close bracket for indenting]}
    }

    // USEFUL shortcuts //SC20200319
    if(!aurostd::args2attachedflag(argv,"--np=")) {
      deque<string> vshort; aurostd::string2tokens("1,2,4,5,6,7,8,9,10,12,14,16,20,24,28,30,32,40,44,48,50,52,56,60,64",vshort,",");
      for(uint ishort=0;ishort<vshort.size();ishort++) {
	if(aurostd::args2flag(argv,cmds,"--multi="+vshort.at(ishort))) {  //SC20200319
	  XHOST.vflag_control.flag("MULTI=SH",TRUE);
	  XHOST.vflag_control.flag("XPLUG_NUM_THREADS",TRUE);
	  XHOST.vflag_control.push_attached("XPLUG_NUM_THREADS",vshort.at(ishort));
	  //	  if(INIT_VERBOSE)
	  cerr << XHOST.sPID << "init::InitMachine: FOUND MULTI=SH with np=" << XHOST.vflag_control.getattachedscheme("XPLUG_NUM_THREADS") << endl;
	}
      }
    }
    // USEFUL shortcuts //SC20200323 
    if(!XHOST.vflag_control.flag("FILE")) { // not specified file
      deque<string> vshort; aurostd::string2tokens("0,1,2,3,4,5,6,7,8,9",vshort,",");
      for(uint ishort=0;ishort<vshort.size();ishort++) {
	if(aurostd::args2flag(argv,cmds,"--multi=x.lib"+vshort.at(ishort)) || aurostd::args2flag(argv,cmds,"--multi=./x.lib"+vshort.at(ishort))) {  //SC20200323
	  XHOST.vflag_control.flag("MULTI=SH",TRUE);
	  XHOST.vflag_control.flag("XPLUG_NUM_THREADS",TRUE);
	  XHOST.vflag_control.push_attached("XPLUG_NUM_THREADS","16");
	  XHOST.vflag_control.flag("FILE",TRUE);  // if found
	  XHOST.vflag_control.push_attached("FILE","x.lib"+vshort.at(ishort));
	  cerr << XHOST.sPID << "init::InitMachine: FOUND FILE=" << XHOST.vflag_control.getattachedscheme("FILE") << endl;
	  cerr << XHOST.sPID << "init::InitMachine: FOUND MULTI=SH with np=" << XHOST.vflag_control.getattachedscheme("XPLUG_NUM_THREADS") << endl;
	}
      }
    }
   
    //ME20181103 - set MPI when number of threads is larger than 1
    if (XHOST.vflag_control.flag("XPLUG_NUM_THREADS_MAX") || 
        (aurostd::string2utype<int>(XHOST.vflag_control.getattachedscheme("XPLUG_NUM_THREADS")) > 1)) {
      XHOST.MPI = true;
    }

    // AFLOWLIB_SERVER
    XHOST.vflag_control.flag("AFLOWLIB_SERVER",aurostd::args2attachedflag(argv,"--server="));
    if(XHOST.vflag_control.flag("AFLOWLIB_SERVER")) XHOST.vflag_control.push_attached("AFLOWLIB_SERVER",aurostd::args2attachedstring(argv,"--server=",""));
    if(XHOST.vflag_control.getattachedscheme("AFLOWLIB_SERVER")=="default" || XHOST.vflag_control.getattachedscheme("AFLOWLIB_SERVER")=="aflowlib") {
      XHOST.vflag_control.pop_attached("AFLOWLIB_SERVER");
      XHOST.vflag_control.push_attached("AFLOWLIB_SERVER","aflowlib.duke.edu");
    }
    if(XHOST.vflag_control.flag("AFLOWLIB_SERVER") &&
        !(XHOST.vflag_control.getattachedscheme("AFLOWLIB_SERVER")=="aflowlib.duke.edu" || XHOST.vflag_control.getattachedscheme("AFLOWLIB_SERVER")=="materials.duke.edu")) {
      cerr << XHOST.sPID << "ERROR  init::InitMachine: \"--server=\" can be only \"aflowlib.duke.edu\" or \"materials.duke.edu\"" << endl;
      exit(0);
    }
    // LOAD options
    if(INIT_VERBOSE) oss << "--- LOADING @ options --- " << endl;
    //if(INIT_VERBOSE) XHOST.DEBUG=TRUE;
    if(INIT_VERBOSE) oss << "--- LOADING @ aflow options --- " << endl;
    XHOST.vflag_aflow.flag("LOOP",aurostd::args2flag(XHOST.argv,cmds,"-loop|--loop"));
    XHOST.vflag_aflow.flag("CLEAN",aurostd::args2flag(XHOST.argv,cmds,"-c|-clean|--CLEAN|--clean"));
    XHOST.vflag_aflow.args2addattachedscheme(XHOST.argv,cmds,"XCLEAN","--xclean=","");

    XHOST.AFLOW_RUNDIRflag=aurostd::args2flag(XHOST.argv,"--run|-run");
    XHOST.AFLOW_MULTIflag=aurostd::args2flag(XHOST.argv,"--run=multi|-run=multi|--multi|-multi");	
    XHOST.AFLOW_RUNXflag=!XHOST.AFLOW_MULTIflag && (aurostd::args2attachedflag(XHOST.argv,"--run=") || aurostd::args2attachedflag(XHOST.argv,"-run="));

    //   cerr << XHOST.sPID << "init::InitMachine: XHOST.AFLOW_RUNXflag=" << XHOST.AFLOW_RUNXflag << endl; // exit(0);

    XHOST.AFLOW_RUNXnumber=0;
    XHOST.vflag_pflow.clear(); 
    XHOST.vflag_apennsy.clear(); 
    XHOST.vflag_outreach.clear(); 
    if(INIT_VERBOSE) oss << "--- LOADING @ aconvasp options --- " << endl;
    PflowARGs(XHOST.argv,cmds,XHOST.vflag_pflow);
    if(INIT_VERBOSE) oss << "--- LOADING @ apennsy options --- " << endl;
    ApennsyARGs(XHOST.argv,cmds,XHOST.vflag_apennsy); 
    // LOADING OUTREACH
    if(INIT_VERBOSE) oss << "--- LOADING @ outreach options --- " << endl;   
    XHOST.vflag_control.flag("CV::PUBS",aurostd::args2flag(argv,cmds,"--cv=pubs"));
    XHOST.vflag_control.flag("CV::ITALKS",aurostd::args2flag(argv,cmds,"--cv=italks|--cv=talks|--presentations"));
    XHOST.vflag_control.flag("CV::ACADEMIC",aurostd::args2flag(argv,cmds,"--cv=academic"));
    XHOST.vflag_control.flag("CV::RESEARCH",aurostd::args2flag(argv,cmds,"--cv=research"));
    XHOST.vflag_control.flag("CV::EDUCATION",aurostd::args2flag(argv,cmds,"--cv=education"));
    XHOST.vflag_control.flag("CV::TEACHING",aurostd::args2flag(argv,cmds,"--cv=teaching"));
    XHOST.vflag_control.flag("CV::ADVISING",aurostd::args2flag(argv,cmds,"--cv=advising"));
    XHOST.vflag_control.flag("CV::AWARDS",aurostd::args2flag(argv,cmds,"--cv=awards"));
    XHOST.vflag_control.flag("CV::PRESS",aurostd::args2flag(argv,cmds,"--cv=press"));
    XHOST.vflag_control.flag("CV::PATENTS",aurostd::args2flag(argv,cmds,"--cv=patents"));
    XHOST.vflag_control.flag("CV::SERVICE_OUTSIDE",aurostd::args2flag(argv,cmds,"--cv=service_outside|--cv=serviceoutside"));
    XHOST.vflag_control.flag("CV::SERVICE_INSIDE",aurostd::args2flag(argv,cmds,"--cv=service_inside|--cv=serviceinside"));
    XHOST.vflag_control.flag("PHP::CENTER_MISSION",aurostd::args2flag(argv,cmds,"--php_center_mission|--center_mission|--center-mission"));
    XHOST.vflag_control.flag("CV::AUTHOR",aurostd::args2attachedflag(argv,"--author="));
    if(XHOST.vflag_control.flag("CV::AUTHOR")) XHOST.vflag_control.push_attached("CV::AUTHOR",aurostd::args2attachedstring(argv,"--author=",""));
    XHOST.vflag_control.flag("PHP::PUBS_ALLOY",aurostd::args2attachedflag(argv,"--php_pubs_alloy="));
    if(XHOST.vflag_control.flag("PHP::PUBS_ALLOY")) XHOST.vflag_control.push_attached("PHP::PUBS_ALLOY",aurostd::args2attachedstring(argv,"--php_pubs_alloy=",""));
    XHOST.vflag_control.flag("PHP::PUBS_KEYWORD",aurostd::args2attachedflag(argv,"--php_pubs_keyword="));
    if(XHOST.vflag_control.flag("PHP::PUBS_KEYWORD")) XHOST.vflag_control.push_attached("PHP::PUBS_KEYWORD",aurostd::args2attachedstring(argv,"--php_pubs_keyword=",""));
    XHOST.vflag_control.flag("GRANTS",aurostd::args2flag(argv,cmds,"--grant|--grants"));
    if(XHOST.vflag_control.flag("GRANTS")) XHOST.vflag_control.push_attached("GRANTS",aurostd::args2attachedstring(argv,"--grant=|--grants=",""));
    if(LDEBUG) cout << "OUTREACH OPTIONS: xscheme=" << XHOST.vflag_control.xscheme << endl;
    //    if(LDEBUG) cout << "OUTREACH OPTIONS: vxscheme.size()=" << XHOST.vflag_control.vxscheme.size() << endl;  OBSOLETE ME20181102
    if(LDEBUG) cout << "OUTREACH OPTIONS: vxsghost.size()=" << XHOST.vflag_control.vxsghost.size() << endl;
    if(LDEBUG) cout << "OUTREACH OPTIONS: argv.size()=" << argv.size() << endl;

    // LOADING ANRL WEB
    XHOST.vflag_control.flag("WWW",aurostd::args2flag(argv,cmds,"--www|--web|--web_mode|--php|--html|-www|-web|-web_mode|-php|-html"));  //CO20200404

    // DEFAULT options
    if(INIT_VERBOSE) oss << "--- DEFAULTSs --- " << endl;
    if(INIT_VERBOSE) aflowrc::print_aflowrc(oss,INIT_VERBOSE || XHOST.DEBUG);
    //if(INIT_VERBOSE) XHOST.DEBUG=TRUE;

    // FINISHED
    if(INIT_VERBOSE) oss << endl;
    if(INIT_VERBOSE) oss << "*********************************************************************************" << endl;
    if(INIT_VERBOSE) oss << "* AFLOW V=" << string(AFLOW_VERSION) << " - machine information " << endl;
    if(INIT_VERBOSE) oss << "*********************************************************************************" << endl;
    if(INIT_VERBOSE) exit(0);
    // CHECK CRC
    // aurostd::crc64_main();

    // NOW LOAD schema
    init::InitSchema(INIT_VERBOSE);

    // DONE
    if(LDEBUG) cerr << "AFLOW V(" << string(AFLOW_VERSION) << ") init::InitMachine: [END]" << endl;

    return TRUE;
  }
} // namespace init

// ***************************************************************************
// long init::GetRAM(void)
// ***************************************************************************
namespace init {
#ifndef _MACOSX_
#include <sys/sysinfo.h>
  long GetRAM(void) {
    long pages=sysconf(_SC_PHYS_PAGES);
    long page_size=sysconf(_SC_PAGE_SIZE);
    return pages*page_size;
  }
  long _GetRAM(void) {
    struct sysinfo s;
    if(sysinfo(&s)!=0) {cerr << "sysinfo error" << endl;exit(0);}
    return s.totalram;
  }
#endif
#ifdef _MACOSX_
#include <sys/sysctl.h>
  long GetRAM(void) {
    int mib[2]={CTL_HW,HW_MEMSIZE};
    u_int namelen=sizeof(mib)/sizeof(mib[0]);
    uint64_t size;
    size_t len=sizeof(size);
    if(sysctl(mib,namelen,&size,&len,NULL,0)<0) {cerr << "ERROR sysctl in init::GetRAM" << endl;exit(0);}
    return (long) size;
  }
#endif
} // namespace init

// ***************************************************************************
// init::InitLoadString
// ***************************************************************************
namespace init {
  string InitLoadString(string str2load,bool LVERBOSE) {
    bool LDEBUG=(FALSE || XHOST.DEBUG || LVERBOSE);
    string soliloquy = XHOST.sPID + "init::InitLoadString:";
    if(LDEBUG) cerr << soliloquy << " str2load=" << str2load << endl; 

    if((str2load=="vLIBS" || str2load=="XHOST_vLIBS") && XHOST_vLIBS.size()==3) return ""; // intercept before it reloads it again

    if(!XHOST.is_command("aflow_data")) {
      cerr << "AFLOW Error: " << "aflow_data" << " is not in the path... exiting.." << endl;
      exit(0);
    } 
    if(LDEBUG) cerr << "00000  MESSAGE AFLOW INIT Loading data = [" << str2load << "]";
    if(LDEBUG) cerr.flush();

 
    string out;
    string aflow_data_path=aurostd::args2attachedstring(XHOST.argv,"--aflow_data_path=",(string) "");
    if(aflow_data_path=="") {
      if(XHOST.hostname=="nietzsche.mems.duke.edu"&&XHOST.user=="auro"&&aurostd::FileExist(XHOST.home+"/work/AFLOW3/aflow_data")) {  //CO, special SC
        out=aurostd::execute2string(string(XHOST.home+"/work/AFLOW3/aflow_data")+string(" ")+str2load);
        if(LDEBUG) cerr << soliloquy << " FOUND " << XHOST.home << "/work/AFLOW3/aflow_data" << endl;
	//       if(LDEBUG) cerr << soliloquy << " out=" << out << endl; 
        if(LDEBUG) cerr << soliloquy << " str2load=" << str2load << endl; 
     } else {
        if(LDEBUG) {cerr << soliloquy << " issuing command: " << XHOST.command("aflow_data") << " " << str2load << endl;}
        out=aurostd::execute2string(XHOST.command("aflow_data")+" "+str2load);
       }
    } else { // cerr << string(aflow_data_path+"/"+XHOST.command("aflow_data")) << endl;
      out=aurostd::execute2string(aflow_data_path+"/"+XHOST.command("aflow_data")+" "+str2load);
     }
    if(LDEBUG) cerr << soliloquy << " out.length()=" << out.length() << endl;
    if(LDEBUG) cerr.flush();
    //    if(LDEBUG) exit(0);
    if(LDEBUG) cerr << soliloquy << " XHOST_vLIBS.size()=" << XHOST_vLIBS.size() << endl;

    if((str2load=="vLIBS" || str2load=="XHOST_vLIBS") && XHOST_vLIBS.size()!=3) {
      for(uint i=0;i<XHOST_vLIBS.size();i++) XHOST_vLIBS.at(i).clear();
      XHOST_vLIBS.clear();
      XHOST_vLIBS.push_back(vector<string>()); // AURL
      XHOST_vLIBS.push_back(vector<string>()); // AUID
      XHOST_vLIBS.push_back(vector<string>()); // LOOP
      if(LDEBUG) cerr << soliloquy << " XHOST_vLIBS.size()=" << XHOST_vLIBS.size() << endl;
      vector<string> vout;
      string aurl,auid,loop;
      bool found=FALSE;
      aurostd::string2vectorstring(out,vout);
      for(uint i=0;i<vout.size();) {
	aurl=vout.at(i++);XHOST_vLIBS.at(0).push_back(aurl); // AURL
	auid=vout.at(i++);XHOST_vLIBS.at(1).push_back(auid); // AUID
	loop=vout.at(i++);XHOST_vLIBS.at(2).push_back(loop); // LOOP
	aurostd::StringSubst(aurl,"aflowlib.duke.edu:","");
	aurostd::StringSubst(aurl,"materials.duke.edu:","");
	found=FALSE;
	// do LIB3 first to accelerate
	if(!found) if(aurostd::substring2bool(aurl,"AFLOWDATA/LIB3")) { // XHOST_Library_CALCULATED_LIB3
	    found=TRUE;
	    aurostd::StringSubst(aurl,"AFLOWDATA/LIB3_RAW/","");
	    XHOST_Library_CALCULATED_LIB3_LIB.push_back(aurl);
	    XHOST_Library_CALCULATED_LIB3_RAW.push_back(aurl);
	  }
	// do LIB4 second to accelerate
	if(!found) if(aurostd::substring2bool(aurl,"AFLOWDATA/LIB4")) { // XHOST_Library_CALCULATED_LIB4
	    found=TRUE;
	    aurostd::StringSubst(aurl,"AFLOWDATA/LIB4_RAW/","");
	    XHOST_Library_CALCULATED_LIB4_LIB.push_back(aurl);
	    XHOST_Library_CALCULATED_LIB4_RAW.push_back(aurl);
	  }
	// do LIB2 third to accelerate
	if(!found) if(aurostd::substring2bool(aurl,"AFLOWDATA/LIB2")) { // XHOST_Library_CALCULATED_LIB2
	    found=TRUE;
	    aurostd::StringSubst(aurl,"AFLOWDATA/LIB2_RAW/","");
	    XHOST_Library_CALCULATED_LIB2_LIB.push_back(aurl);
	    XHOST_Library_CALCULATED_LIB2_RAW.push_back(aurl);
	  }
	if(!found) if(aurostd::substring2bool(aurl,"AFLOWDATA/ICSD")) { // XHOST_Library_CALCULATED_ICSD
	    found=TRUE;
	    aurostd::StringSubst(aurl,"AFLOWDATA/ICSD_RAW/","");
	    aurostd::StringSubst(aurl,"AFLOWDATA/ICSD_WEB/","");
	    XHOST_Library_CALCULATED_ICSD_LIB.push_back(aurl);
	    XHOST_Library_CALCULATED_ICSD_RAW.push_back(aurl);
	  }
 	if(!found) if(aurostd::substring2bool(aurl,"AFLOWDATA/LIB0")) { // XHOST_Library_CALCULATED_LIB0
	    found=TRUE;
	    aurostd::StringSubst(aurl,"AFLOWDATA/LIB0_RAW/","");
	    XHOST_Library_CALCULATED_LIB0_LIB.push_back(aurl);
	    XHOST_Library_CALCULATED_LIB0_RAW.push_back(aurl);
	  }
	if(!found) if(aurostd::substring2bool(aurl,"AFLOWDATA/LIB1")) { // XHOST_Library_CALCULATED_LIB1
	    found=TRUE;
	    aurostd::StringSubst(aurl,"AFLOWDATA/LIB1_RAW/","");
	    XHOST_Library_CALCULATED_LIB1_LIB.push_back(aurl);
	    XHOST_Library_CALCULATED_LIB1_RAW.push_back(aurl);
	  }
	if(!found) if(aurostd::substring2bool(aurl,"AFLOWDATA/LIB5")) { // XHOST_Library_CALCULATED_LIB5
	    found=TRUE;
	    aurostd::StringSubst(aurl,"AFLOWDATA/LIB5_RAW/","");
	    XHOST_Library_CALCULATED_LIB5_LIB.push_back(aurl);
	    XHOST_Library_CALCULATED_LIB5_RAW.push_back(aurl);
	  }
	if(!found) if(aurostd::substring2bool(aurl,"AFLOWDATA/LIB6")) { // XHOST_Library_CALCULATED_LIB6
	    found=TRUE;
	    aurostd::StringSubst(aurl,"AFLOWDATA/LIB6_RAW/","");
	    XHOST_Library_CALCULATED_LIB6_LIB.push_back(aurl);
	    XHOST_Library_CALCULATED_LIB6_RAW.push_back(aurl);
	  }
	if(!found) if(aurostd::substring2bool(aurl,"AFLOWDATA/LIB7")) { // XHOST_Library_CALCULATED_LIB7
	    found=TRUE;
	    aurostd::StringSubst(aurl,"AFLOWDATA/LIB7_RAW/","");
	    XHOST_Library_CALCULATED_LIB7_LIB.push_back(aurl);
	    XHOST_Library_CALCULATED_LIB7_RAW.push_back(aurl);
	  }
 	if(!found) if(aurostd::substring2bool(aurl,"AFLOWDATA/LIB8")) { // XHOST_Library_CALCULATED_LIB8
	    found=TRUE;
	    aurostd::StringSubst(aurl,"AFLOWDATA/LIB8_RAW/","");
	    XHOST_Library_CALCULATED_LIB8_LIB.push_back(aurl);
	    XHOST_Library_CALCULATED_LIB8_RAW.push_back(aurl);
	  }
	if(!found) if(aurostd::substring2bool(aurl,"AFLOWDATA/LIB9")) { // XHOST_Library_CALCULATED_LIB9
	    found=TRUE;
	    aurostd::StringSubst(aurl,"AFLOWDATA/LIB9_RAW/","");
	    XHOST_Library_CALCULATED_LIB9_LIB.push_back(aurl);
	    XHOST_Library_CALCULATED_LIB9_RAW.push_back(aurl);
	  }
      }
      if(LDEBUG) cerr << soliloquy << " XHOST_vLIBS.at(0).size()=" << XHOST_vLIBS.at(0).size() << endl;
      if(LDEBUG) cerr << soliloquy << " XHOST_vLIBS.at(1).size()=" << XHOST_vLIBS.at(1).size() << endl;
      if(LDEBUG) cerr << soliloquy << " XHOST_vLIBS.at(2).size()=" << XHOST_vLIBS.at(2).size() << endl;
      if(LDEBUG) cerr << soliloquy << " XHOST_Library_CALCULATED_ICSD_LIB.size()=" << XHOST_Library_CALCULATED_ICSD_LIB.size() << endl;
      if(LDEBUG) cerr << soliloquy << " XHOST_Library_CALCULATED_LIB0_LIB.size()=" << XHOST_Library_CALCULATED_LIB0_LIB.size() << endl;
      if(LDEBUG) cerr << soliloquy << " XHOST_Library_CALCULATED_LIB1_LIB.size()=" << XHOST_Library_CALCULATED_LIB1_LIB.size() << endl;
      if(LDEBUG) cerr << soliloquy << " XHOST_Library_CALCULATED_LIB2_LIB.size()=" << XHOST_Library_CALCULATED_LIB2_LIB.size() << endl;
      if(LDEBUG) cerr << soliloquy << " XHOST_Library_CALCULATED_LIB3_LIB.size()=" << XHOST_Library_CALCULATED_LIB3_LIB.size() << endl;
      if(LDEBUG) cerr << soliloquy << " XHOST_Library_CALCULATED_LIB4_LIB.size()=" << XHOST_Library_CALCULATED_LIB4_LIB.size() << endl;
      if(LDEBUG) cerr << soliloquy << " XHOST_Library_CALCULATED_LIB5_LIB.size()=" << XHOST_Library_CALCULATED_LIB5_LIB.size() << endl;
      if(LDEBUG) cerr << soliloquy << " XHOST_Library_CALCULATED_LIB6_LIB.size()=" << XHOST_Library_CALCULATED_LIB6_LIB.size() << endl;
      if(LDEBUG) cerr << soliloquy << " XHOST_Library_CALCULATED_LIB7_LIB.size()=" << XHOST_Library_CALCULATED_LIB7_LIB.size() << endl;
      if(LDEBUG) cerr << soliloquy << " XHOST_Library_CALCULATED_LIB8_LIB.size()=" << XHOST_Library_CALCULATED_LIB8_LIB.size() << endl;
      if(LDEBUG) cerr << soliloquy << " XHOST_Library_CALCULATED_LIB9_LIB.size()=" << XHOST_Library_CALCULATED_LIB9_LIB.size() << endl;
    }
    return out; 
  }
} // namespace init

// [OBSOLETE] bool vAURL_cutout(vector<string>& vvAURL,string cutout,bool LVERBOSE) {
// [OBSOLETE]   bool LDEBUG=(FALSE || XHOST.DEBUG || LVERBOSE);
// [OBSOLETE]   stringstream sss;
// [OBSOLETE]   if(LDEBUG) cerr << "vAUID_cutout: XHOST_vAUID.size()=" << XHOST_vAUID.size() << endl;
// [OBSOLETE]   if(LDEBUG) cerr << "vAURL_cutout: XHOST_vAURL.size()=" << XHOST_vAURL.size() << endl;
// [OBSOLETE]   if(LDEBUG) cerr << "vLOOP_cutout: XHOST_vLOOP.size()=" << XHOST_vLOOP.size() << endl;
// [OBSOLETE]   if(LDEBUG) cerr << "vLIBS_cutout: XHOST_vLIBS.size()=" << XHOST_vLIBS.size() << endl;
// [OBSOLETE]   vector<string> tokens;
// [OBSOLETE]   aurostd::string2tokens(cutout,tokens,"|");
// [OBSOLETE]   string aus;
// [OBSOLETE]   if(!XHOST_vAURL.size()) init::InitLoadString("vLIBS",LVERBOSE);
// [OBSOLETE]   for(uint i=0;i<tokens.size();i++) {
// [OBSOLETE]     for(uint j=0;j<XHOST_vAURL.size();j++) {
// [OBSOLETE]       aus=XHOST_vAURL.at(j);
// [OBSOLETE]       if(aurostd::substring2bool(aus,tokens.at(i))) {
// [OBSOLETE]         aurostd::StringSubst(aus,tokens.at(i),"");
// [OBSOLETE]         aurostd::StringSubst(aus,"aflowlib.duke.edu:","");
// [OBSOLETE]         aurostd::StringSubst(aus,"materials.duke.edu:","");
// [OBSOLETE]         vvAURL.push_back(aus);
// [OBSOLETE]       }
// [OBSOLETE]     }
// [OBSOLETE]   }
// [OBSOLETE]   return true;
// [OBSOLETE] }
// [OBSOLETE] 
// [OBSOLETE] string vAURL_cutout(string cutout,bool LVERBOSE) {
// [OBSOLETE]   bool LDEBUG=(FALSE || XHOST.DEBUG || LVERBOSE);
// [OBSOLETE]   stringstream sss;
// [OBSOLETE]   if(LDEBUG) cerr << "vAUID_cutout: XHOST_vAUID.size()=" << XHOST_vAUID.size() << endl;
// [OBSOLETE]   if(LDEBUG) cerr << "vAURL_cutout: XHOST_vAURL.size()=" << XHOST_vAURL.size() << endl;
// [OBSOLETE]   if(LDEBUG) cerr << "vLOOP_cutout: XHOST_vLOOP.size()=" << XHOST_vLOOP.size() << endl;
// [OBSOLETE]   if(LDEBUG) cerr << "vLIBS_cutout: XHOST_vLIBS.size()=" << XHOST_vLIBS.size() << endl;
// [OBSOLETE]   vector<string> tokens;
// [OBSOLETE]   aurostd::string2tokens(cutout,tokens,"|");
// [OBSOLETE]   string aus;
// [OBSOLETE]   if(!XHOST_vAURL.size()) init::InitLoadString("vLIBS",LVERBOSE);
// [OBSOLETE]   for(uint i=0;i<tokens.size();i++) {
// [OBSOLETE]     for(uint j=0;j<XHOST_vAURL.size();j++) {
// [OBSOLETE]       aus=XHOST_vAURL.at(j);
// [OBSOLETE]       if(aurostd::substring2bool(aus,tokens.at(i))) {
// [OBSOLETE]         aurostd::StringSubst(aus,tokens.at(i),"");
// [OBSOLETE]         aurostd::StringSubst(aus,"aflowlib.duke.edu:","");
// [OBSOLETE]         aurostd::StringSubst(aus,"materials.duke.edu:","");
// [OBSOLETE] 	sss << aus << endl;
// [OBSOLETE]       }
// [OBSOLETE]     }
// [OBSOLETE]   }
// [OBSOLETE]   return sss.str();
// [OBSOLETE] }

// ***************************************************************************
// init::InitGlobalObject
// ***************************************************************************
namespace init {
  string InitGlobalObject(string str,string grep,bool LVERBOSE) {
    bool LDEBUG=(FALSE || XHOST.DEBUG);
    // || LVERBOSE;
    string out="";
    string FileLibrary="";

    if(str=="Library_HTQC") { 
      if(XHOST_Library_HTQC.empty()) {
        return XHOST_Library_HTQC=init::InitLoadString(str,LVERBOSE);
      } else { 
        return XHOST_Library_HTQC;
      }
    } // FIX
    // FILES CALCULATED
    if(str=="Library_CALCULATED_ICSD_LIB" || str=="Library_CALCULATED_ICSD_RAW") { init::InitLoadString("vLIBS",LVERBOSE); }
    if(str=="Library_CALCULATED_LIB0_LIB" || str=="Library_CALCULATED_LIB0_RAW") { init::InitLoadString("vLIBS",LVERBOSE); }
    if(str=="Library_CALCULATED_LIB1_LIB" || str=="Library_CALCULATED_LIB1_RAW") { init::InitLoadString("vLIBS",LVERBOSE); }
    if(str=="Library_CALCULATED_LIB2_LIB" || str=="Library_CALCULATED_LIB2_RAW") { init::InitLoadString("vLIBS",LVERBOSE); }
    if(str=="Library_CALCULATED_LIB3_LIB" || str=="Library_CALCULATED_LIB3_RAW") { init::InitLoadString("vLIBS",LVERBOSE); }
    if(str=="Library_CALCULATED_LIB4_LIB" || str=="Library_CALCULATED_LIB4_RAW") { init::InitLoadString("vLIBS",LVERBOSE); }
    if(str=="Library_CALCULATED_LIB5_LIB" || str=="Library_CALCULATED_LIB5_RAW") { init::InitLoadString("vLIBS",LVERBOSE); }
    if(str=="Library_CALCULATED_LIB6_LIB" || str=="Library_CALCULATED_LIB6_RAW") { init::InitLoadString("vLIBS",LVERBOSE); }
    if(str=="Library_CALCULATED_LIB7_LIB" || str=="Library_CALCULATED_LIB7_RAW") { init::InitLoadString("vLIBS",LVERBOSE); }
    if(str=="Library_CALCULATED_LIB8_LIB" || str=="Library_CALCULATED_LIB8_RAW") { init::InitLoadString("vLIBS",LVERBOSE); }
    if(str=="Library_CALCULATED_LIB9_LIB" || str=="Library_CALCULATED_LIB9_RAW") { init::InitLoadString("vLIBS",LVERBOSE); }
    // AUID AURL LOOP LIBS
    if(str=="vLIBS" || str=="XHOST_vLIBS") { init::InitLoadString("vLIBS",LVERBOSE);} // just make them all
    // AFLOWLIB THINGS
    // LOAD
    // if(str=="aflowlib_lib0") { if(XHOST_aflowlib_lib0.empty()) { return XHOST_aflowlib_lib0=init::InitLoadString(str,LVERBOSE);} else { return XHOST_aflowlib_lib0;}} // 
    // if(str=="aflowlib_lib1") { if(XHOST_aflowlib_lib1.empty()) { return XHOST_aflowlib_lib1=init::InitLoadString(str,LVERBOSE);} else { return XHOST_aflowlib_lib1;}} //
    // if(str=="aflowlib_lib2") { if(XHOST_aflowlib_lib2.empty()) { return XHOST_aflowlib_lib2=init::InitLoadString(str,LVERBOSE);} else { return XHOST_aflowlib_lib2;}} //
    // if(str=="aflowlib_lib3") { if(XHOST_aflowlib_lib3.empty()) { return XHOST_aflowlib_lib3=init::InitLoadString(str,LVERBOSE);} else { return XHOST_aflowlib_lib3;}} // 
    // if(str=="aflowlib_lib4") { if(XHOST_aflowlib_lib4.empty()) { return XHOST_aflowlib_lib4=init::InitLoadString(str,LVERBOSE);} else { return XHOST_aflowlib_lib4;}} // 
    // if(str=="aflowlib_lib5") { if(XHOST_aflowlib_lib5.empty()) { return XHOST_aflowlib_lib5=init::InitLoadString(str,LVERBOSE);} else { return XHOST_aflowlib_lib5;}} // 
    // if(str=="aflowlib_lib6") { if(XHOST_aflowlib_lib6.empty()) { return XHOST_aflowlib_lib6=init::InitLoadString(str,LVERBOSE);} else { return XHOST_aflowlib_lib6;}} //  
    // if(str=="aflowlib_lib7") { if(XHOST_aflowlib_lib7.empty()) { return XHOST_aflowlib_lib7=init::InitLoadString(str,LVERBOSE);} else { return XHOST_aflowlib_lib7;}} //  
    // if(str=="aflowlib_lib8") { if(XHOST_aflowlib_lib8.empty()) { return XHOST_aflowlib_lib8=init::InitLoadString(str,LVERBOSE);} else { return XHOST_aflowlib_lib8;}} //  
    // if(str=="aflowlib_lib9") { if(XHOST_aflowlib_lib9.empty()) { return XHOST_aflowlib_lib9=init::InitLoadString(str,LVERBOSE);} else { return XHOST_aflowlib_lib9;}} //  
    // if(str=="aflowlib_icsd") { if(XHOST_aflowlib_icsd.empty()) { return XHOST_aflowlib_icsd=init::InitLoadString(str,LVERBOSE);} else { return XHOST_aflowlib_icsd;}} // 
    // LOAD
    // STOKES THINGS
    if(str=="FINDSYM_data_space_txt") { if(XHOST_FINDSYM_data_space_txt.empty()) { return XHOST_FINDSYM_data_space_txt=init::InitLoadString(str,LVERBOSE);} else { return XHOST_FINDSYM_data_space_txt;}} // LOADED TXTS
    if(str=="FINDSYM_data_wyckoff_txt") { if(XHOST_FINDSYM_data_wyckoff_txt.empty()) { return XHOST_FINDSYM_data_wyckoff_txt=init::InitLoadString(str,LVERBOSE);} else { return XHOST_FINDSYM_data_wyckoff_txt;}} // LOADED TXTS
    if(str=="FROZSL_data_space_txt") { if(XHOST_FROZSL_data_space_txt.empty()) { return XHOST_FROZSL_data_space_txt=init::InitLoadString(str,LVERBOSE);} else { return XHOST_FROZSL_data_space_txt;}} // LOADED TXTS
    if(str=="FROZSL_data_wyckoff_txt") { if(XHOST_FROZSL_data_wyckoff_txt.empty()) { return XHOST_FROZSL_data_wyckoff_txt=init::InitLoadString(str,LVERBOSE);} else { return XHOST_FROZSL_data_wyckoff_txt;}} // LOADED TXTS
    if(str=="FROZSL_data_images_txt") { if(XHOST_FROZSL_data_images_txt.empty()) { return XHOST_FROZSL_data_images_txt=init::InitLoadString(str,LVERBOSE);} else { return XHOST_FROZSL_data_images_txt;}} // LOADED TXTS
    if(str=="FROZSL_data_irreps_txt") { if(XHOST_FROZSL_data_irreps_txt.empty()) { return XHOST_FROZSL_data_irreps_txt=init::InitLoadString(str,LVERBOSE);} else { return XHOST_FROZSL_data_irreps_txt;}} // LOADED TXTS
    if(str=="FROZSL_data_isotropy_txt") { if(XHOST_FROZSL_data_isotropy_txt.empty()) { return XHOST_FROZSL_data_isotropy_txt=init::InitLoadString(str,LVERBOSE);} else { return XHOST_FROZSL_data_isotropy_txt;}} // LOADED TXTS
    if(str=="FROZSL_data_little_txt") { if(XHOST_FROZSL_data_little_txt.empty()) { return XHOST_FROZSL_data_little_txt=init::InitLoadString(str,LVERBOSE);} else { return XHOST_FROZSL_data_little_txt;}} // LOADED TXTS
    if(str=="FROZSL_symmetry2_dat") { if(XHOST_FROZSL_symmetry2_dat.empty()) { return XHOST_FROZSL_symmetry2_dat=init::InitLoadString(str,LVERBOSE);} else { return XHOST_FROZSL_symmetry2_dat;}} // LOADED TXTS
    if(str=="FROZSL_const_dat") { if(XHOST_FROZSL_const_dat.empty()) { return XHOST_FROZSL_const_dat=init::InitLoadString(str,LVERBOSE);} else { return XHOST_FROZSL_const_dat;}} // LOADED TXTS
    if(str=="FROZSL_phvaspsetup_AFLOW") { if(XHOST_FROZSL_phvaspsetup_AFLOW.empty()) { return XHOST_FROZSL_phvaspsetup_AFLOW=init::InitLoadString(str,LVERBOSE);} else { return XHOST_FROZSL_phvaspsetup_AFLOW;}} // LOADED TXTS
    if(str=="FROZSL_phvaspsetup_POSCAR") { if(XHOST_FROZSL_phvaspsetup_POSCAR.empty()) { return XHOST_FROZSL_phvaspsetup_POSCAR=init::InitLoadString(str,LVERBOSE);} else { return XHOST_FROZSL_phvaspsetup_POSCAR;}} // LOADED TXTS
    // README THINGS
    if(str=="README_AFLOW_LICENSE_GPL3_TXT") { if(XHOST_README_AFLOW_LICENSE_GPL3_TXT.empty()) { return XHOST_README_AFLOW_LICENSE_GPL3_TXT=init::InitLoadString(str,LVERBOSE);} else { return XHOST_README_AFLOW_LICENSE_GPL3_TXT;}} // LOADED TXTS
    if(str=="README_AFLOW_TXT") { if(XHOST_README_AFLOW_TXT.empty()) { return XHOST_README_AFLOW_TXT=init::InitLoadString(str,LVERBOSE);} else { return XHOST_README_AFLOW_TXT;}} // LOADED TXTS
    if(str=="README_AFLOW_PFLOW_TXT") { if(XHOST_README_AFLOW_PFLOW_TXT.empty()) { return XHOST_README_AFLOW_PFLOW_TXT=init::InitLoadString(str,LVERBOSE);} else { return XHOST_README_AFLOW_PFLOW_TXT;}} // LOADED TXTS
    if(str=="README_AFLOW_APENNSY_TXT") { if(XHOST_README_AFLOW_APENNSY_TXT.empty()) { return XHOST_README_AFLOW_APENNSY_TXT=init::InitLoadString(str,LVERBOSE);} else { return XHOST_README_AFLOW_APENNSY_TXT;}} // LOADED TXTS
    if(str=="README_AFLOW_SCRIPTING_TXT") { if(XHOST_README_AFLOW_SCRIPTING_TXT.empty()) { return XHOST_README_AFLOW_SCRIPTING_TXT=init::InitLoadString(str,LVERBOSE);} else { return XHOST_README_AFLOW_SCRIPTING_TXT;}} // LOADED TXTS
    if(str=="README_AFLOW_FROZSL_TXT") { if(XHOST_README_AFLOW_FROZSL_TXT.empty()) { return XHOST_README_AFLOW_FROZSL_TXT=init::InitLoadString(str,LVERBOSE);} else { return XHOST_README_AFLOW_FROZSL_TXT;}} // LOADED TXTS
    if(str=="README_AFLOW_POCC_TXT") { if(XHOST_README_AFLOW_POCC_TXT.empty()) { return XHOST_README_AFLOW_POCC_TXT=init::InitLoadString(str,LVERBOSE);} else { return XHOST_README_AFLOW_POCC_TXT;}} // LOADED TXTS
    if(str=="README_AFLOW_APL_TXT") { if(XHOST_README_AFLOW_APL_TXT.empty()) { return XHOST_README_AFLOW_APL_TXT=init::InitLoadString(str,LVERBOSE);} else { return XHOST_README_AFLOW_APL_TXT;}} // LOADED TXTS
    if(str=="README_AFLOW_QHA_SCQHA_QHA3P_TXT") { if(XHOST_README_AFLOW_QHA_SCQHA_QHA3P_TXT.empty()) { return XHOST_README_AFLOW_QHA_SCQHA_QHA3P_TXT=init::InitLoadString(str,LVERBOSE);} else { return XHOST_README_AFLOW_QHA_SCQHA_QHA3P_TXT;}} // LOADED TXTS
    if(str=="README_AFLOW_AGL_TXT") { if(XHOST_README_AFLOW_AGL_TXT.empty()) { return XHOST_README_AFLOW_AGL_TXT=init::InitLoadString(str,LVERBOSE);} else { return XHOST_README_AFLOW_AGL_TXT;}} // LOADED TXTS
    if(str=="README_AFLOW_AEL_TXT") { if(XHOST_README_AFLOW_AEL_TXT.empty()) { return XHOST_README_AFLOW_AEL_TXT=init::InitLoadString(str,LVERBOSE);} else { return XHOST_README_AFLOW_AEL_TXT;}} // LOADED TXTS
    if(str=="README_AFLOW_ANRL_TXT") { if(XHOST_README_AFLOW_ANRL_TXT.empty()) { return XHOST_README_AFLOW_ANRL_TXT=init::InitLoadString(str,LVERBOSE);} else { return XHOST_README_AFLOW_ANRL_TXT;}} // LOADED TXTS
    if(str=="README_AFLOW_COMPARE_TXT") { if(XHOST_README_AFLOW_COMPARE_TXT.empty()) { return XHOST_README_AFLOW_COMPARE_TXT=init::InitLoadString(str,LVERBOSE);} else { return XHOST_README_AFLOW_COMPARE_TXT;}} // LOADED TXTS
    if(str=="README_AFLOW_GFA_TXT") { if(XHOST_README_AFLOW_GFA_TXT.empty()) { return XHOST_README_AFLOW_GFA_TXT=init::InitLoadString(str,LVERBOSE);} else { return XHOST_README_AFLOW_GFA_TXT;}} // LOADED TXTS  //CO20190401
    if(str=="README_AFLOW_SYM_TXT") { if(XHOST_README_AFLOW_SYM_TXT.empty()) { return XHOST_README_AFLOW_SYM_TXT=init::InitLoadString(str,LVERBOSE);} else { return XHOST_README_AFLOW_SYM_TXT;}} // LOADED TXTS
    if(str=="README_AFLOW_CCE_TXT") { if(XHOST_README_AFLOW_CCE_TXT.empty()) { return XHOST_README_AFLOW_CCE_TXT=init::InitLoadString(str,LVERBOSE);} else { return XHOST_README_AFLOW_CCE_TXT;}} // LOADED TXTS  //CO20190620
    if(str=="README_AFLOW_CHULL_TXT") { if(XHOST_README_AFLOW_CHULL_TXT.empty()) { return XHOST_README_AFLOW_CHULL_TXT=init::InitLoadString(str,LVERBOSE);} else { return XHOST_README_AFLOW_CHULL_TXT;}} // LOADED TXTS  //CO20190620
    if(str=="README_AFLOW_EXCEPTIONS_TXT") {if(XHOST_README_AFLOW_EXCEPTIONS_TXT.empty()){ return XHOST_README_AFLOW_EXCEPTIONS_TXT=init::InitLoadString(str,LVERBOSE);} else { return XHOST_README_AFLOW_EXCEPTIONS_TXT;}}  //ME20180531
    if(str=="README_PROTO_TXT") { if(XHOST_README_PROTO_TXT.empty()) { return XHOST_README_PROTO_TXT=init::InitLoadString(str,LVERBOSE);} else { return XHOST_README_PROTO_TXT;}} // LOADED TXTS
    if(str=="README_AFLOW_XAFLOW_TXT") { if(XHOST_README_AFLOW_XAFLOW_TXT.empty()) { return XHOST_README_AFLOW_XAFLOW_TXT=init::InitLoadString(str,LVERBOSE);} else { return XHOST_README_AFLOW_XAFLOW_TXT;}} // LOADED TXTS
    if(str=="README_AFLOW_AFLOWRC_TXT") { if(XHOST_README_AFLOW_AFLOWRC_TXT.empty()) { return XHOST_README_AFLOW_AFLOWRC_TXT=init::InitLoadString(str,LVERBOSE);} else { return XHOST_README_AFLOW_AFLOWRC_TXT;}} // LOADED TXTS
    // SCINTILLATION THINGS
    if(str=="ElectronStoppingPower_txt") { if(XHOST_ElectronStoppingPower_txt.empty()) { return XHOST_ElectronStoppingPower_txt=init::InitLoadString(str,LVERBOSE);} else { return XHOST_ElectronStoppingPower_txt;}} // LOADED TXTS
    if(str=="PhotonCrossSection_txt") { if(XHOST_PhotonCrossSection_txt.empty()) { return XHOST_PhotonCrossSection_txt=init::InitLoadString(str,LVERBOSE);} else { return XHOST_PhotonCrossSection_txt;}} // LOADED TXTS
    if(str=="PhotonStoppingPower_txt") { if(XHOST_PhotonStoppingPower_txt.empty()) { return XHOST_PhotonStoppingPower_txt=init::InitLoadString(str,LVERBOSE);} else { return XHOST_PhotonStoppingPower_txt;}} // LOADED TXTS
    if(str=="ICSD_List_txt") { if(XHOST_ICSD_List_txt.empty()) { return XHOST_ICSD_List_txt=init::InitLoadString(str,LVERBOSE);} else { return XHOST_ICSD_List_txt;}} // LOADED TXTS
    if(str=="AFLOW_PSEUDOPOTENTIALS") { if(XHOST_AFLOW_PSEUDOPOTENTIALS.empty()) { return XHOST_AFLOW_PSEUDOPOTENTIALS=init::InitLoadString(str,LVERBOSE);} else { return XHOST_AFLOW_PSEUDOPOTENTIALS;}} // LOADED TXTS
    if(str=="AFLOW_PSEUDOPOTENTIALS_TXT") { if(XHOST_AFLOW_PSEUDOPOTENTIALS_TXT.empty()) { return XHOST_AFLOW_PSEUDOPOTENTIALS_TXT=init::InitLoadString(str,LVERBOSE);} else { return XHOST_AFLOW_PSEUDOPOTENTIALS_TXT;}} // LOADED TXTS
    if(str=="AFLOW_PSEUDOPOTENTIALS_LIST_TXT") { if(XHOST_AFLOW_PSEUDOPOTENTIALS_LIST_TXT.empty()) { return XHOST_AFLOW_PSEUDOPOTENTIALS_LIST_TXT=init::InitLoadString(str,LVERBOSE);} else { return XHOST_AFLOW_PSEUDOPOTENTIALS_LIST_TXT;}} // LOADED TXTS
    if(str=="f144468a7ccc2d3a72ba44000715efdb") { if(XHOST_f144468a7ccc2d3a72ba44000715efdb.empty()) { return XHOST_f144468a7ccc2d3a72ba44000715efdb=init::InitLoadString(str,LVERBOSE);} else { return XHOST_f144468a7ccc2d3a72ba44000715efdb;}} // LOADED TXTS
    if(str=="d0f1b0e47f178ae627a388d3bf65d2d2") { if(XHOST_d0f1b0e47f178ae627a388d3bf65d2d2.empty()) { return XHOST_d0f1b0e47f178ae627a388d3bf65d2d2=init::InitLoadString(str,LVERBOSE);} else { return XHOST_d0f1b0e47f178ae627a388d3bf65d2d2;}} // LOADED TXTS
    if(str=="decf00ca3ad2fe494eea8e543e929068") { if(XHOST_decf00ca3ad2fe494eea8e543e929068.empty()) { return XHOST_decf00ca3ad2fe494eea8e543e929068=init::InitLoadString(str,LVERBOSE);} else { return XHOST_decf00ca3ad2fe494eea8e543e929068;}} // LOADED TXTS

    // SEARCH IN AFLOW_DATA AND IF NOT FROM LIBRARIES
    // pure and auro are inside aflow_data
    if(str=="Library_ICSD" || str=="aflowlib_lib0" || str=="aflowlib_lib1" || str=="aflowlib_lib2" || str=="aflowlib_lib3" || str=="aflowlib_lib4" || str=="aflowlib_lib5" || str=="aflowlib_lib6" || str=="aflowlib_icsd") {
      //  cerr << "(*vLibrary).length()=" << (*vLibrary).length() << endl;
      // if(LDEBUG)

      string *vLibrary; 
      if(str=="Library_ICSD")  vLibrary=&XHOST_Library_ICSD_ALL;
      if(str=="aflowlib_icsd") vLibrary=&XHOST_aflowlib_icsd;
      if(str=="aflowlib_lib0") vLibrary=&XHOST_aflowlib_lib1;
      if(str=="aflowlib_lib1") vLibrary=&XHOST_aflowlib_lib1;
      if(str=="aflowlib_lib2") vLibrary=&XHOST_aflowlib_lib2;
      if(str=="aflowlib_lib3") vLibrary=&XHOST_aflowlib_lib3;
      if(str=="aflowlib_lib4") vLibrary=&XHOST_aflowlib_lib4;
      if(str=="aflowlib_lib5") vLibrary=&XHOST_aflowlib_lib5;
      if(str=="aflowlib_lib6") vLibrary=&XHOST_aflowlib_lib6;
      if(str=="aflowlib_lib7") vLibrary=&XHOST_aflowlib_lib7;
      if(str=="aflowlib_lib8") vLibrary=&XHOST_aflowlib_lib8;
      if(str=="aflowlib_lib9") vLibrary=&XHOST_aflowlib_lib9;
      // check SHORTCUTS
      cerr << "AFLOW V(" << string(AFLOW_VERSION) << ") init::InitGlobalObject: Loading library \"" << str << "\" from \"ram\"" << endl;
      if(!(*vLibrary).empty()) {return (*vLibrary);}
      // THEN try aflow_data
      cerr << "AFLOW V(" << string(AFLOW_VERSION) << ") init::InitGlobalObject: Loading library \"" << str << "\" from \"aflow_data\"" << endl;
      (*vLibrary)=init::InitLoadString(str,LVERBOSE);
      if(!(*vLibrary).empty()) {return (*vLibrary);}
      // THEN try aflow libraries
      cerr << "AFLOW V(" << string(AFLOW_VERSION) << ") init::InitGlobalObject: Loading library \"" << str << "\" from \"aflow libs\"" << endl;

      // check if available
      if((*vLibrary).empty()) {   // find and LOAD
        string str2search=str;
        aurostd::StringSubst(str2search,"Library_ICSD","aflow_library_icsd");
        (*vLibrary)="";
        for(uint j=0;j<vAFLOW_LIBRARY_DIRECTORIES.size() && (*vLibrary).empty();j++) {   // cycle through possible directories
          FileLibrary=aurostd::CleanFileName(vAFLOW_LIBRARY_DIRECTORIES.at(j)+"/"+str2search+".dat");
          if(aurostd::FileExist(FileLibrary) && aurostd::FileNotEmpty(FileLibrary)) {
            if(LDEBUG || LVERBOSE) cerr << "00000  AFLOW LIBRARY  (" << j << ")  found=" <<  FileLibrary << endl;
            if(LDEBUG || LVERBOSE) cerr << "loading... ";
            if(LDEBUG || LVERBOSE) cerr.flush();
            if(grep=="") {
              aurostd::file2string(FileLibrary,(*vLibrary));
            } else {
              (*vLibrary)=aurostd::execute2string("cat "+FileLibrary+" | grep -E '"+grep+"'");
            }
            if(LDEBUG || LVERBOSE) cerr << "length=" << (*vLibrary).size();// << " " << endl;
            if(LDEBUG || LVERBOSE) cerr.flush();
          }
        } // cycle through possible directories
        if((*vLibrary).empty()) {
          cerr << "WARNING - init::InitGlobalObject: " << str << " not found! " << endl;// exit(0);
          return "";
        }
        out=(*vLibrary);
      }
    } 

    if(out=="") {
      //    cerr << "ERROR: init::InitGlobalObject str = " << str << " not found ..." << endl; // exit(0);
    }
    return out;
  }
} // namespace init

// ***************************************************************************
// init::InitLibraryObject
// ***************************************************************************
namespace init {
  string InitLibraryObject(string str,bool LVERBOSE) {
    bool LDEBUG=FALSE;
    // Search LIBRARY
    string str2search=str;
    aurostd::StringSubst(str2search,"Library_ICSD","aflow_library_icsd.dat");
    if(str=="Library_ICSD") { 
      if(XHOST_Library_ICSD_ALL.empty()) { 
        return XHOST_Library_ICSD_ALL=init::InitLoadString(str,LVERBOSE);
      } else { 
        return XHOST_Library_ICSD_ALL;
      }
    } // FIX

    string FileLibrary,out="";
    for(uint j=0;j<vAFLOW_LIBRARY_DIRECTORIES.size() && out.empty();j++) {   // cycle through possible directories
      FileLibrary=vAFLOW_LIBRARY_DIRECTORIES.at(j)+"/"+str2search;
      if(LDEBUG || LVERBOSE) cerr << "DDDDD  InitLibraryObject: (" << j << ")  " <<  FileLibrary << endl;
      if(aurostd::FileExist(FileLibrary) && aurostd::FileNotEmpty(FileLibrary))
        out=aurostd::file2string(FileLibrary,out);
    } // cycle through possible directories
    if(!out.empty()) {
      if(LDEBUG || LVERBOSE) cerr << "00000  MESSAGE InitLibraryObject: AFLOW LIBRARY  Found library file = [" << FileLibrary << "]" << endl;
    } else {
      cerr << "AFLOW V(" << string(AFLOW_VERSION) << ") initLibraryObject: AFLOW_LIBRARY not found! " << endl;
      //     exit(0);
    }

    return out;
  }
} // namespace init



// ***************************************************************************
// init::AFLOW_Projects_Directories
// ***************************************************************************
namespace init {
  string AFLOW_Projects_Directories(string lib) {
    bool LDEBUG=FALSE;
    if(LDEBUG) {;} //CO20190906 - keep LDEBUG busy
    string out="";
    if(lib=="AUID" || lib=="auid") out=vAFLOW_PROJECTS_DIRECTORIES.at(XHOST_LIBRARY_AUID);
    if(lib=="ICSD" || lib=="icsd") out=vAFLOW_PROJECTS_DIRECTORIES.at(XHOST_LIBRARY_ICSD);
    if(lib=="LIB0" || lib=="lib0" ||  lib=="0") out=vAFLOW_PROJECTS_DIRECTORIES.at(XHOST_LIBRARY_LIB0);
    if(lib=="LIB1" || lib=="lib1" ||  lib=="1") out=vAFLOW_PROJECTS_DIRECTORIES.at(XHOST_LIBRARY_LIB1);
    if(lib=="LIB2" || lib=="lib2" ||  lib=="2") out=vAFLOW_PROJECTS_DIRECTORIES.at(XHOST_LIBRARY_LIB2);
    if(lib=="LIB3" || lib=="lib3" ||  lib=="3") out=vAFLOW_PROJECTS_DIRECTORIES.at(XHOST_LIBRARY_LIB3);
    if(lib=="LIB4" || lib=="lib4" ||  lib=="4") out=vAFLOW_PROJECTS_DIRECTORIES.at(XHOST_LIBRARY_LIB4);
    if(lib=="LIB5" || lib=="lib5" ||  lib=="5") out=vAFLOW_PROJECTS_DIRECTORIES.at(XHOST_LIBRARY_LIB5);
    if(lib=="LIB6" || lib=="lib6" ||  lib=="6") out=vAFLOW_PROJECTS_DIRECTORIES.at(XHOST_LIBRARY_LIB6);
    if(lib=="LIB7" || lib=="lib7" ||  lib=="7") out=vAFLOW_PROJECTS_DIRECTORIES.at(XHOST_LIBRARY_LIB7);
    if(lib=="LIB8" || lib=="lib8" ||  lib=="8") out=vAFLOW_PROJECTS_DIRECTORIES.at(XHOST_LIBRARY_LIB8);
    if(lib=="LIB9" || lib=="lib9" ||  lib=="9") out=vAFLOW_PROJECTS_DIRECTORIES.at(XHOST_LIBRARY_LIB9);    
    return out;

    //subst "vAFLOW_PROJECTS_DIRECTORIES.at(XHOST_LIBRARY_AUID)" "init::AFLOW_Projects_Directories(\"AUID\")" *cpp
    //subst "vAFLOW_PROJECTS_DIRECTORIES.at(XHOST_LIBRARY_ICSD)" "init::AFLOW_Projects_Directories(\"ICSD\")" *cpp
    //subst "vAFLOW_PROJECTS_DIRECTORIES.at(XHOST_LIBRARY_LIB0)" "init::AFLOW_Projects_Directories(\"LIB0\")" *cpp
    //subst "vAFLOW_PROJECTS_DIRECTORIES.at(XHOST_LIBRARY_LIB1)" "init::AFLOW_Projects_Directories(\"LIB1\")" *cpp
    //subst "vAFLOW_PROJECTS_DIRECTORIES.at(XHOST_LIBRARY_LIB2)" "init::AFLOW_Projects_Directories(\"LIB2\")" *cpp
    //subst "vAFLOW_PROJECTS_DIRECTORIES.at(XHOST_LIBRARY_LIB3)" "init::AFLOW_Projects_Directories(\"LIB3\")" *cpp
    //subst "vAFLOW_PROJECTS_DIRECTORIES.at(XHOST_LIBRARY_LIB4)" "init::AFLOW_Projects_Directories(\"LIB4\")" *cpp
    //subst "vAFLOW_PROJECTS_DIRECTORIES.at(XHOST_LIBRARY_LIB5)" "init::AFLOW_Projects_Directories(\"LIB5\")" *cpp
    //subst "vAFLOW_PROJECTS_DIRECTORIES.at(XHOST_LIBRARY_LIB6)" "init::AFLOW_Projects_Directories(\"LIB6\")" *cpp
    //subst "vAFLOW_PROJECTS_DIRECTORIES.at(XHOST_LIBRARY_LIB7)" "init::AFLOW_Projects_Directories(\"LIB7\")" *cpp
    //subst "vAFLOW_PROJECTS_DIRECTORIES.at(XHOST_LIBRARY_LIB8)" "init::AFLOW_Projects_Directories(\"LIB8\")" *cpp
    //subst "vAFLOW_PROJECTS_DIRECTORIES.at(XHOST_LIBRARY_LIB9)" "init::AFLOW_Projects_Directories(\"LIB9\")" *cpp

  }
} // namespace init

// ***************************************************************************
// uint init::GetTEMP(void) // need sensors package
// ***************************************************************************
namespace init {
  pthread_mutex_t mutex_INIT_GetTEMP=PTHREAD_MUTEX_INITIALIZER;
  uint GetTEMP(void) {
    pthread_mutex_lock(&mutex_INIT_GetTEMP);
    // pthread_mutex_unlock(&mutex_INIT_GetTEMP);

    // if(aurostd::execute2string("ps aux | grep sensors | grep -v sensorsd | grep -v grep")!="") LOCAL_is_sensor=FALSE; // must postpone
    XHOST.vTemperatureCore.clear();
    if(XHOST.sensors_allowed) {
      bool LOCAL_is_sensor=XHOST.is_command("sensors");
      // test sensors
      if(LOCAL_is_sensor)
        if(aurostd::execute2utype<int>("bash -c \"sensors 2>&1 2> /dev/null\" | grep -c temp")==0)
          LOCAL_is_sensor=FALSE;
      // now check
      if(LOCAL_is_sensor) { // need sensors package
        vector<string> vline_temp1,vline_temp2,tokens,tokens2; string sj=" ";
        aurostd::string2vectorstring(aurostd::execute2string(XHOST.command("sensors")+" | grep temp1 | grep -v low | grep high | head -8 "),vline_temp1);
        aurostd::string2vectorstring(aurostd::execute2string(XHOST.command("sensors")+" | grep temp2 | grep -v low | grep high | head -8 "),vline_temp2);
        for(uint i=0;i<vline_temp1.size();i++) {
          aurostd::StringSubst(vline_temp1.at(i),"temp1"," ");
          aurostd::StringSubst(vline_temp1.at(i),":"," ");aurostd::StringSubst(vline_temp1.at(i),"="," ");
          aurostd::StringSubst(vline_temp1.at(i),"("," ");aurostd::StringSubst(vline_temp1.at(i),")"," ");
          //aurostd::StringSubst(vline_temp1.at(i),""," ");aurostd::StringSubst(vline_temp1.at(i),"C"," "); //CO, PREVIOUSLY DEGREE SYMBOL, removed to get rid of warnings on mac
          aurostd::StringSubst(vline_temp1.at(i),"\u00B0"," ");aurostd::StringSubst(vline_temp1.at(i),"C"," "); //\u00B0:  http://www.fileformat.info/info/unicode/char/b0/index.htm
          aurostd::StringSubst(vline_temp1.at(i),"+"," ");aurostd::StringSubst(vline_temp1.at(i),"-"," ");
          for(unsigned char j=1;j<255;j++)
            if((j>=1 && j<=45 && j!=32) || (j==47) || (j>=58 && j<255)) {sj[0]=j;aurostd::StringSubst(vline_temp1.at(i),sj," ");}
          //   cerr << vline_temp1.at(i) << endl;
          aurostd::string2tokens(vline_temp1.at(i),tokens," ");
          // cerr << vline_temp1.at(i) << endl;
          for(uint j=0;j<tokens.size();j++) {
            if(aurostd::substring2bool(tokens.at(j),".")) {
              // aurostd::string2tokens(tokens.at(j),tokens2,".");
              tokens2=tokens;
              if(tokens2.size()>0) {XHOST.vTemperatureCore.push_back(aurostd::string2utype<double>(tokens2.at(0)));}
              break;
            }
          }
          // check for combinations
        }
        //  while(vline_temp2.size()>0) {vline_temp1.pop_back();vline_temp2.pop_back();} // remove the temp2&temp1 stuff
        if(vline_temp1.size()==9) vline_temp1.pop_back();
      } else {
        XHOST.vTemperatureCore.clear();
      }
    }
    pthread_mutex_unlock(&mutex_INIT_GetTEMP);
    return XHOST.vTemperatureCore.size();
  }
} // namespace init

// ***************************************************************************
// uint init::GetTEMP(void) // need sensors package
// ***************************************************************************
namespace init {
  double WaitTEMP(double TRESHOLD,ostream& oss,bool LVERBOSE,vector<string> vmessage) {
    bool _tmp_=XHOST.sensors_allowed;
    XHOST.sensors_allowed=TRUE;
    string message_PRE="",message_POST="";
    
    if(vmessage.size()>0) message_PRE=vmessage.at(0);
    if(vmessage.size()>1) message_POST=vmessage.at(1);
    
    stringstream sss;
    sss.setf(std::ios::fixed,std::ios::floatfield);
    sss.precision(1);
    
    init::GetTEMP();
    while (aurostd::max(XHOST.vTemperatureCore)>TRESHOLD) {
      int sleep=20+aurostd::abs(100.0*(TRESHOLD-aurostd::max(XHOST.vTemperatureCore))*aurostd::ran0());
      sss.clear();sss.str("");sss << aurostd::max(XHOST.vTemperatureCore) << " >  " << TRESHOLD;
      if(LVERBOSE) { oss << message_PRE << "init::WaitTEMP: max(TEMP) " << sss.str() << "   ... waiting, sleeping secs = " << sleep << message_POST << endl;oss.flush();}
      aurostd::execute("sleep "+aurostd::utype2string<int>(sleep));
      init::GetTEMP();
    }
    sss.clear();sss.str("");sss << aurostd::max(XHOST.vTemperatureCore) << " <= " << TRESHOLD;
    if(LVERBOSE) { oss << message_PRE << "init::WaitTEMP: max(TEMP) " << sss.str() << message_POST << endl;oss.flush();}
    XHOST.sensors_allowed=_tmp_;
    return aurostd::max(XHOST.vTemperatureCore);
  }
}


// ***************************************************************************
// AFLOW_getTEMP
// ***************************************************************************
uint AFLOW_getTEMP(vector<string> argv) {
  bool LDEBUG=(TRUE || XHOST.DEBUG);
  bool RUNBAR=aurostd::args2flag(argv,"--runbar|--RUNBAR|--runBAR|--bar|--BAR");
  bool RUNSTAT=aurostd::args2flag(argv,"--runstat|--RUNSTAT|--runSTAT|--stat|--STAT");
  string WRITE=aurostd::args2attachedstring(argv,"--write=","");
  double maxmem=aurostd::args2attachedutype<double>(argv,"--mem=|--maxmem=",XHOST.maxmem);
  double refresh=aurostd::args2attachedutype<double>(argv,"--refresh=",AFLOW_CORE_TEMPERATURE_REFRESH);
  double warning_beep=aurostd::args2attachedutype<double>(argv,"--warning_beep=",AFLOW_CORE_TEMPERATURE_BEEP);
  double warning_halt=aurostd::args2attachedutype<double>(argv,"--warning_halt=",AFLOW_CORE_TEMPERATURE_HALT);

  if(LDEBUG) cerr << "AFLOW_getTEMP: RUNBAR=" << RUNBAR << endl;
  if(LDEBUG) cerr << "AFLOW_getTEMP: RUNSTAT=" << RUNSTAT << endl;
  if(LDEBUG) cerr << "AFLOW_getTEMP: write=" << WRITE << endl;
  if(LDEBUG) cerr << "AFLOW_getTEMP: maxmem=" << maxmem << endl;
  if(LDEBUG) cerr << "AFLOW_getTEMP: refresh=" << refresh << "   -   AFLOW_CORE_TEMPERATURE_REFRESH=" << AFLOW_CORE_TEMPERATURE_REFRESH << endl;
  if(LDEBUG) cerr << "AFLOW_getTEMP: warning_beep=" << warning_beep << "   -   AFLOW_CORE_TEMPERATURE_BEEP=" << AFLOW_CORE_TEMPERATURE_BEEP << endl;
  if(LDEBUG) cerr << "AFLOW_getTEMP: warning_halt=" << warning_halt << "   -   AFLOW_CORE_TEMPERATURE_HALT=" << AFLOW_CORE_TEMPERATURE_HALT << endl;
  if(WRITE!="") aurostd::RemoveFile(WRITE);

  while(init::GetTEMP()) {
    stringstream oss;
    double Tmax=aurostd::max(XHOST.vTemperatureCore);
    double Tmin=aurostd::min(XHOST.vTemperatureCore);
    double Tzero=30.0;
    oss << "00000  MESSAGE " << aurostd::get_time() << " ";// << Message("host",_AFLOW_FILE_NAME_) << endl; exit(1);
    if(RUNSTAT || (!RUNSTAT && !RUNBAR)) {
      string soss="- [temp(C)=";
      for(uint i=0;i<XHOST.vTemperatureCore.size();i++) {soss+=aurostd::utype2string(XHOST.vTemperatureCore.at(i),3)+(i<XHOST.vTemperatureCore.size()-1?",":"]");}
      oss << aurostd::PaddedPOST(soss,XHOST.vTemperatureCore.size()*5+11," ");
      soss=" - ["+aurostd::utype2string(Tmin,3)+","+aurostd::utype2string(Tmax,3)+"]";
      oss << aurostd::PaddedPOST(soss,14," ") << "  beep=" << warning_beep << "  halt=" << warning_halt << " ";
    }
    if(RUNBAR) {
      for(double i=0;i<2*(Tmax-30.0);i++) oss << "*";
      oss << " " << Tmax;
    }
    if(maxmem<100.0) oss << " - [mem=" << aurostd::utype2string<double>(AFLOW_checkMEMORY("vasp",maxmem),4) << " (" << maxmem << ")]";
    if(Tmax>=warning_beep) oss << "  (beep) MAX>" << warning_beep;// << endl;
    if(Tmax>=warning_halt) oss << "  (halt) SHUTDOWN>" << warning_halt;// << endl;

    if(WRITE!="") {
      stringstream aus;vector<string> vlines;
      //      if(aurostd::FileExist(WRITE))
      {aurostd::file2vectorstring(WRITE,vlines);}
      aus<<"<!DOCTYPE HTML PUBLIC \"-//W3C//DTD HTML 4.01 Transitional//EN\" \"http://www.w3.org/TR/html4/loose.dtd\">"<<endl;
      aus<<"<html> <head>"<<endl;
      aus<<"<META HTTP-EQUIV=\"expires\" CONTENT=\"0\"> <META NAME=\"robots\" CONTENT=\"none\"> <META NAME=\"robots\" CONTENT=\"noindex,nofollow\"> <META NAME=\"robots\" CONTENT=\"noarchive\">"<<endl;
      aus<<"<?php $page=$_SERVER['PHP_SELF']; $sec=\"" << int(refresh) << "\"; header(\"Refresh: $sec; url=$page\"); ?>"<<endl;
      aus << "</head> <!?php print strftime('%c'); ?> <pre>"<<endl;
      aus <<  oss.str() << endl;
      for(uint i=0;i<vlines.size();i++)
        if(i>4 && i<vlines.size()-1) aus << vlines.at(i) << endl;
      aus << "</pre> </body> </html>"<<endl;
      aurostd::stringstream2file(aus,WRITE);
    }

    if(Tmax>=warning_beep) { aurostd::execute(XHOST.command("beep")+" -l 100 -f "+aurostd::utype2string<double>(50*(Tmax-Tzero)));}
    if(Tmax>=warning_halt) {
      aurostd::execute(XHOST.command("beep")+" -f 1000");aurostd::execute(XHOST.command("beep")+" -f 1500");
      aurostd::execute(XHOST.command("halt"));aurostd::execute(XHOST.command("beep")+" -f 2000");
      aurostd::execute(XHOST.command("beep")+" -f 2500");}

    //   if(maxmem>0.0 && maxmem<100.0) oss << aurostd::utype2string<double>(AFLOW_checkMEMORY("vasp",maxmem),4);
    //   if(maxmem>0.0 && maxmem<100.0) AFLOW_checkMEMORY("vasp",maxmem);
    //    if(maxmem>0.0 && maxmem<100.0) AFLOW_checkMEMORY("aflow",maxmem);
    // if(maxmem>0.0 && maxmem<100.0) AFLOW_checkMEMORY("clamd",maxmem);

    cout << oss.str();// cerr << oss.str();
    oss.str(std::string());
    cout << endl;cout.flush();//cerr << endl;cerr.flush();

    if(!RUNSTAT && !RUNBAR) break;
    sleep(refresh*(1.0-(Tmax-Tzero)/40.0));
  }
  return 1;
}

// ***************************************************************************
// AFLOW_monitor
// ***************************************************************************
uint AFLOW_monitor(vector<string> argv) {
  cout << "MMMMM  Aflow: starting AFLOW_monitor" << endl;
  cerr << "MMMMM  Aflow: starting AFLOW_monitor" << endl;

  // double maxmem=aurostd::args2attachedutype<double>(argv,"--mem=","--maxmem=",double (95.0/XHOST.CPU_Cores));
  double maxmem=aurostd::args2attachedutype<double>(argv,"--mem=|--maxmem=",double (3.0));
  maxmem=round(10*maxmem)/10; // to get easy numbers.

  vector<string> argv_local;
  argv_local.push_back(argv.at(0));
  argv_local.push_back("--runstat");
  argv_local.push_back("--refresh=180");
  argv_local.push_back("--mem="+aurostd::utype2string<double>(maxmem));
  argv_local.push_back("--warning_beep=57");

  //  argv_local.push_back();

  return AFLOW_getTEMP(argv_local);
}

// ***************************************************************************
// CheckAFLOWLIBMaterialServer
// ***************************************************************************
bool CheckMaterialServer(void) {return CheckMaterialServer("");}
bool CheckMaterialServer(string message) {
  if(XHOST.hostname==XHOST.AFLOW_MATERIALS_SERVER) return TRUE;
  if(XHOST.hostname==XHOST.AFLOW_WEB_SERVER) return TRUE;
  if(XHOST.hostname=="habana") return TRUE;
  if(XHOST.hostname=="aflowlib") return TRUE;
  cerr << "AFLOW ERROR: Your machine is \"" << XHOST.hostname << "\"." << endl;
  if(message.length()>0) cerr << "AFLOW ERROR: command \"" << message << "\" can run only on \"" << XHOST.AFLOW_MATERIALS_SERVER << "\" or \"" << XHOST.AFLOW_WEB_SERVER << "\"." << endl;
  else cerr << "AFLOW ERROR: the procedure can run only on \"" << XHOST.AFLOW_MATERIALS_SERVER << "\" or \"" << XHOST.AFLOW_WEB_SERVER << "\"." << endl;
  exit(0);
  return FALSE;
}

// ***************************************************************************
// aflow_get_time_string
// ***************************************************************************
string aflow_get_time_string(void) {
#ifdef ALPHA
  ostringstream aus;
  string OUT;
  aus<<"date | sed \"s/ /_/g\" > "+XHOST.tmpfs+"/date."<< XHOST.ostrPID.str() << "." << XHOST.ostrTID.str() << " " <<endl;  //CO20200502 - threadID
  system(aus.str().c_str());
  ifstream FileAUS;
  string FileNameAUS=XHOST.tmpfs+"/date."+XHOST.ostrPID.str()+"."+XHOST.ostrTID.str();  //CO20200502 - threadID
  FileAUS.open(FileNameAUS.c_str(),std::ios::in);
  FileAUS >> OUT;
  FileAUS.clear();FileAUS.close();
  // return (char*) OUT.c_str();
  return string("NotAvailable \n");
#else
  long ltime=time(NULL);

  string date=string(ctime(&ltime));
  if(date.length()>0)
    if(date.at(date.length()-1)=='\n')
      date.erase(date.length()-1);
  return date;
#endif
}

// ***************************************************************************
// aflow_get_time_string_short
// ***************************************************************************
string aflow_get_time_string_short(void) {
  string date;
  vector<string> tokens;
  aurostd::string2tokens(aflow_get_time_string(),tokens);
  date="na";
  if(tokens.size()>4) {
    if(tokens.at(2).size()>1)
      date=tokens.at(4).substr(2,2)+tokens.at(1)+tokens.at(2);
    else
      date=tokens.at(4).substr(2,2)+tokens.at(1)+"0"+tokens.at(2);
    aurostd::StringSubst(date,"Jan","01");aurostd::StringSubst(date,"Feb","02");aurostd::StringSubst(date,"Mar","03");
    aurostd::StringSubst(date,"Apr","04");aurostd::StringSubst(date,"May","05");aurostd::StringSubst(date,"Jun","06");
    aurostd::StringSubst(date,"Jul","07");aurostd::StringSubst(date,"Aug","08");aurostd::StringSubst(date,"Sep","09");
    aurostd::StringSubst(date,"Oct","10");aurostd::StringSubst(date,"Nov","11");aurostd::StringSubst(date,"Dec","12");
    date=date.substr(0,6);
  }
  if(date.length()>0)
    if(date.at(date.length()-1)=='\n')
      date.erase(date.length()-1);
  return date;
}

// [OBSOLETE] // ***************************************************************************
// [OBSOLETE] // strPID
// [OBSOLETE] // ***************************************************************************
// [OBSOLETE] string strPID(void) {
// [OBSOLETE]   int PID=getpid();
// [OBSOLETE]   ostringstream oss;
// [OBSOLETE]   oss << PID;
// [OBSOLETE]   return (string) oss.str();
// [OBSOLETE] }

// ***************************************************************************
// strTID
// ***************************************************************************
string strTID(void) { //CO20200502 - threadID
  int TID=aurostd::getTID();
  ostringstream oss;
  oss << TID;
  return (string) oss.str();
}

// ***************************************************************************
// Messages
// ***************************************************************************
double AFLOW_checkMEMORY(string progname,double memory) {
  vector<string> vps,tokens;string command;
  double maxmem=0.0;
  if(progname.empty()) aurostd::string2vectorstring(aurostd::execute2string("ps aux | grep -v \" 0.0  0.0 \" | grep "+XHOST.user),vps);
  else aurostd::string2vectorstring(aurostd::execute2string("ps aux | grep \""+progname+"\" | grep -v \" 0.0  0.0 \" | grep "+XHOST.user),vps);
  for(uint i=0;i<vps.size();i++) {
    aurostd::string2tokens(vps.at(i),tokens);
    if(tokens.size()>4) {
      if(aurostd::string2utype<double>(tokens.at(3))>maxmem) maxmem=aurostd::string2utype<double>(tokens.at(3));
      if(memory>0.0 && memory<100.0) {
        if(aurostd::string2utype<double>(tokens.at(3))>memory) {
          command=string(XHOST.command("kill")+" -9 "+tokens.at(1));
          aurostd::execute(command);
          //	  cerr << endl << "AFLOW_checkMEMORY: killing(" << memory << ") = " << vps.at(i) << endl;
          cout << endl << "AFLOW_checkMEMORY [date=" << aflow_get_time_string() << "]: kill(" << tokens.at(3) << ">" << aurostd::utype2string<double>(memory,4) << ") = [" << vps.at(i) << "]" << endl;
        }
      }
    }
  }
  return maxmem;
}

// ***************************************************************************
// Messages
// ***************************************************************************
pthread_mutex_t mutex_INIT_Message=PTHREAD_MUTEX_INITIALIZER;
string Message(string list2print) {
  pthread_mutex_lock(&mutex_INIT_Message);
  // pthread_mutex_unlock(&mutex_INIT_Message);
  stringstream oss("");
  if(aurostd::substring2bool(list2print,"user") || aurostd::substring2bool(list2print,"USER")) oss << " - [user=" << XHOST.user << "]";
  if(aurostd::substring2bool(list2print,"group") || aurostd::substring2bool(list2print,"GROUP")) oss << " - [group=" << XHOST.group << "]";
  if(aurostd::substring2bool(list2print,"host") || aurostd::substring2bool(list2print,"HOST")) oss << " - [host=" << XHOST.hostname << "]";
  if(aurostd::substring2bool(list2print,"hostname") || aurostd::substring2bool(list2print,"HOSTNAME")) oss << " - [host=" << XHOST.hostname << "]";
  if(aurostd::substring2bool(list2print,"temperature")) if(init::GetTEMP()) for(uint i=0;i<XHOST.vTemperatureCore.size();i++) {oss << (i==0?"- [temp(C)=":"") << XHOST.vTemperatureCore.at(i) << (i<XHOST.vTemperatureCore.size()-1?",":"]");}
  if(aurostd::substring2bool(list2print,"machine") || aurostd::substring2bool(list2print,"MACHINE")) oss << " - [host=" << XHOST.hostname << "]";
  if(aurostd::substring2bool(list2print,"pid") || aurostd::substring2bool(list2print,"PID")) oss << " - [PID=" << XHOST.PID << "]";  //CO20200502
  if(aurostd::substring2bool(list2print,"tid") || aurostd::substring2bool(list2print,"TID")) oss << " - [TID=" << XHOST.TID << "]";  //CO20200502
  if(list2print.empty() || aurostd::substring2bool(list2print,"time") || aurostd::substring2bool(list2print,"TIME")) oss << " - [date=" << aflow_get_time_string() << "]";
  if(aurostd::substring2bool(list2print,"date") || aurostd::substring2bool(list2print,"DATE")) oss << " - [date=" << aflow_get_time_string() << "]";
  //  if(XHOST.maxmem>0.0 && XHOST.maxmem<100.0)
  if(aurostd::substring2bool(list2print,"memory") && (XHOST.maxmem>0.0 && XHOST.maxmem<100)) oss << " - [mem=" << aurostd::utype2string<double>(AFLOW_checkMEMORY("vasp",XHOST.maxmem),4) << " (" << XHOST.maxmem << ")]"; //CO20170628 - slow otherwise!!!
  if(XHOST.vTemperatureCore.size()>0) if(max(XHOST.vTemperatureCore)>AFLOW_CORE_TEMPERATURE_BEEP) oss << " - [ERROR_TEMPERATURE=" << max(XHOST.vTemperatureCore) << ">" << AFLOW_CORE_TEMPERATURE_BEEP << "@ host=" << XHOST.hostname<< "]";
  // oss << endl;
  pthread_mutex_unlock(&mutex_INIT_Message);
  // do some killing
  //if(XHOST.maxmem>0.0 && XHOST.maxmem<100.0) AFLOW_checkMEMORY("vasp",XHOST.maxmem);  //CO20170628 - this is already run above, very slow
  // if(XHOST.maxmem>0.0 && XHOST.maxmem<100.0) AFLOW_checkMEMORY("aflow",XHOST.maxmem);
  // if(XHOST.maxmem>0.0 && XHOST.maxmem<100.0) AFLOW_checkMEMORY("clamd",XHOST.maxmem);
  return oss.str();
}

string Message(string str1,string list2print) {return string(" - "+str1+Message(list2print));}
//string Message(const _aflags& aflags) {return string(" - "+aflags.Directory + "\n");}
string Message(const _aflags& aflags) {
  string strout=" - [dir="+aflags.Directory+"]"+=Message(_AFLOW_MESSAGE_DEFAULTS_,_AFLOW_FILE_NAME_);
  if(AFLOW_PTHREADS::FLAG) strout+=" - [thread="+aurostd::utype2string(aflags.AFLOW_PTHREADS_NUMBER)+"/"+aurostd::utype2string(AFLOW_PTHREADS::MAX_PTHREADS)+"]";
  return strout;
}
string Message(const _aflags& aflags,string list2print1,string list2print2) {
  stringstream strout;
  if(!list2print1.empty()) strout << " [dir=" << aflags.Directory << "]" << Message(list2print1);
  if(AFLOW_PTHREADS::FLAG) strout << " - [thread=" << aurostd::utype2string(aflags.AFLOW_PTHREADS_NUMBER) << "/" << aurostd::utype2string(AFLOW_PTHREADS::MAX_PTHREADS) << "]";
  if(!list2print2.empty()) strout << " ["  <<  list2print2 << "]";
  return strout.str();
}

// ***************************************************************************
// AFLOW_BlackList
// ***************************************************************************
bool AFLOW_BlackList(string h) {
  // cerr << h << endl;
  // if(h=="nietzsche" || h=="nietzsche.mems.duke.edu" || h=="material.duke.edu") return TRUE;
  if(h=="blacklisted_hostname") return TRUE;
  //  if(h=="m6-11-6") return TRUE;
  //  if(h=="m6-2-2") return TRUE;
  return FALSE;
}

// ***************************************************************************
// init::ErrorOptions
// ***************************************************************************
namespace init {
  bool ErrorOption(ostream &oss,const string& options, const string& routine,vector<string> vusage) {
    vector<string> tokens_options;
    aurostd::string2tokens(options,tokens_options,",");

    oss << "ERROR: " << routine << ":" << endl;
    oss << "       Wrong number/type of input parameters! (" << tokens_options.size() << ")" << endl;
    string usage="       Usage: ";
    for(uint i=0;i<vusage.size();i++) {
      if(aurostd::substring2bool(vusage.at(i),"options:")) usage="              ";
      if(vusage.at(i)!="") oss << usage << vusage.at(i) << endl;
    }
    oss << "       options=[" << options << "]" << endl;
    return TRUE;
  }
  bool ErrorOption(ostream &oss,const string& options, const string& routine,string usage) {
    vector<string> vusage;
    aurostd::string2vectorstring(usage,vusage);
    return ErrorOption(oss,options,routine,vusage);
  }
}

// ***************************************************************************
// init::SchemaFixName
// ***************************************************************************
namespace init {
  void SchemaFixName(string s1, string s2, string s3) {
    string line1="// schema is CAPITAL, content is not necessarily";
    string line2="XHOST.vschema.push_attached(\"SCHEMA::NAME:"+aurostd::toupper(s1)+"\",\""+s1+"\");";
    string line3="XHOST.vschema.push_attached(\"SCHEMA::UNIT:"+aurostd::toupper(s1)+"\",\""+s2+"\");";
    string line4="XHOST.vschema.push_attached(\"SCHEMA::TYPE:"+aurostd::toupper(s1)+"\",\""+s3+"\");";
    string line5="nschema++;";
    cout << line1 << endl;
    cout << line2 << endl;
    cout << line3 << endl;
    cout << line4 << endl;
    cout << line5 << endl;
    cout << endl;
    //  cout << aurostd::PaddedPOST(line2,105) << " // schema is CAPITAL" << endl;
    //  cout << aurostd::PaddedPOST(line3,105) << " // schema is CAPITAL" << endl;
    //  cout << aurostd::PaddedPOST(line4,105) << " // schema is CAPITAL" << endl;
    //  cout << "nschema++" << endl << endl;
  }
}

// ***************************************************************************
// init::InitSchema
// ***************************************************************************
namespace init {
  uint InitSchema(bool INIT_VERBOSE) {
    // DECLARATIONS
    bool LDEBUG=(FALSE || XHOST.DEBUG || INIT_VERBOSE);
    if(LDEBUG) cerr << "AFLOW V(" << string(AFLOW_VERSION) << ") init::InitSchema: [BEGIN]" << endl;

    uint nschema=0;

    // schema is CAPITAL, content is not necessarily
    XHOST.vschema.push_attached("SCHEMA::NAME:AEL_BULK_MODULUS_REUSS","ael_bulk_modulus_reuss");
    XHOST.vschema.push_attached("SCHEMA::UNIT:AEL_BULK_MODULUS_REUSS","GPa");
    XHOST.vschema.push_attached("SCHEMA::TYPE:AEL_BULK_MODULUS_REUSS","number");
    nschema++;

    // schema is CAPITAL, content is not necessarily
    XHOST.vschema.push_attached("SCHEMA::NAME:AEL_BULK_MODULUS_VOIGT","ael_bulk_modulus_voigt");
    XHOST.vschema.push_attached("SCHEMA::UNIT:AEL_BULK_MODULUS_VOIGT","GPa");
    XHOST.vschema.push_attached("SCHEMA::TYPE:AEL_BULK_MODULUS_VOIGT","number");
    nschema++;

    // schema is CAPITAL, content is not necessarily
    XHOST.vschema.push_attached("SCHEMA::NAME:AEL_BULK_MODULUS_VRH","ael_bulk_modulus_vrh");
    XHOST.vschema.push_attached("SCHEMA::UNIT:AEL_BULK_MODULUS_VRH","GPa");
    XHOST.vschema.push_attached("SCHEMA::TYPE:AEL_BULK_MODULUS_VRH","number");
    nschema++;

    // schema is CAPITAL, content is not necessarily
    XHOST.vschema.push_attached("SCHEMA::NAME:AEL_COMPLIANCE_TENSOR","ael_compliance_tensor");
    XHOST.vschema.push_attached("SCHEMA::UNIT:AEL_COMPLIANCE_TENSOR","");
    XHOST.vschema.push_attached("SCHEMA::TYPE:AEL_COMPLIANCE_TENSOR","numbers");
    nschema++;

    // schema is CAPITAL, content is not necessarily
    XHOST.vschema.push_attached("SCHEMA::NAME:AEL_ELASTIC_ANISOTROPY","ael_elastic_anisotropy");
    XHOST.vschema.push_attached("SCHEMA::UNIT:AEL_ELASTIC_ANISOTROPY","");
    XHOST.vschema.push_attached("SCHEMA::TYPE:AEL_ELASTIC_ANISOTROPY","number");
    nschema++;

    // schema is CAPITAL, content is not necessarily
    XHOST.vschema.push_attached("SCHEMA::NAME:AEL_POISSON_RATIO","ael_poisson_ratio");
    XHOST.vschema.push_attached("SCHEMA::UNIT:AEL_POISSON_RATIO","");
    XHOST.vschema.push_attached("SCHEMA::TYPE:AEL_POISSON_RATIO","number");
    nschema++;

    // schema is CAPITAL, content is not necessarily
    XHOST.vschema.push_attached("SCHEMA::NAME:AEL_SHEAR_MODULUS_REUSS","ael_shear_modulus_reuss");
    XHOST.vschema.push_attached("SCHEMA::UNIT:AEL_SHEAR_MODULUS_REUSS","GPa");
    XHOST.vschema.push_attached("SCHEMA::TYPE:AEL_SHEAR_MODULUS_REUSS","number");
    nschema++;

    // schema is CAPITAL, content is not necessarily
    XHOST.vschema.push_attached("SCHEMA::NAME:AEL_SHEAR_MODULUS_VOIGT","ael_shear_modulus_voigt");
    XHOST.vschema.push_attached("SCHEMA::UNIT:AEL_SHEAR_MODULUS_VOIGT","GPa");
    XHOST.vschema.push_attached("SCHEMA::TYPE:AEL_SHEAR_MODULUS_VOIGT","number");
    nschema++;

    // schema is CAPITAL, content is not necessarily
    XHOST.vschema.push_attached("SCHEMA::NAME:AEL_SHEAR_MODULUS_VRH","ael_shear_modulus_vrh");
    XHOST.vschema.push_attached("SCHEMA::UNIT:AEL_SHEAR_MODULUS_VRH","GPa");
    XHOST.vschema.push_attached("SCHEMA::TYPE:AEL_SHEAR_MODULUS_VRH","number");
    nschema++;

    // schema is CAPITAL, content is not necessarily
    XHOST.vschema.push_attached("SCHEMA::NAME:AEL_STIFFNESS_TENSOR","ael_stiffness_tensor");
    XHOST.vschema.push_attached("SCHEMA::UNIT:AEL_STIFFNESS_TENSOR","");
    XHOST.vschema.push_attached("SCHEMA::TYPE:AEL_STIFFNESS_TENSOR","numbers");
    nschema++;

    // schema is CAPITAL, content is not necessarily
    XHOST.vschema.push_attached("SCHEMA::NAME:AFLOW_VERSION","aflow_version");
    XHOST.vschema.push_attached("SCHEMA::UNIT:AFLOW_VERSION","");
    XHOST.vschema.push_attached("SCHEMA::TYPE:AFLOW_VERSION","string");
    nschema++;

    // schema is CAPITAL, content is not necessarily
    XHOST.vschema.push_attached("SCHEMA::NAME:AFLOWLIB_DATE","aflowlib_date");
    XHOST.vschema.push_attached("SCHEMA::UNIT:AFLOWLIB_DATE","");
    XHOST.vschema.push_attached("SCHEMA::TYPE:AFLOWLIB_DATE","string");
    nschema++;

    // schema is CAPITAL, content is not necessarily
    XHOST.vschema.push_attached("SCHEMA::NAME:AFLOWLIB_VERSION","aflowlib_version");
    XHOST.vschema.push_attached("SCHEMA::UNIT:AFLOWLIB_VERSION","");
    XHOST.vschema.push_attached("SCHEMA::TYPE:AFLOWLIB_VERSION","string");
    nschema++;

    // schema is CAPITAL, content is not necessarily
    XHOST.vschema.push_attached("SCHEMA::NAME:AGL_ACOUSTIC_DEBYE","agl_acoustic_debye");
    XHOST.vschema.push_attached("SCHEMA::UNIT:AGL_ACOUSTIC_DEBYE","K");
    XHOST.vschema.push_attached("SCHEMA::TYPE:AGL_ACOUSTIC_DEBYE","number");
    nschema++;

    // schema is CAPITAL, content is not necessarily
    XHOST.vschema.push_attached("SCHEMA::NAME:AGL_BULK_MODULUS_ISOTHERMAL_300K","agl_bulk_modulus_isothermal_300K");
    XHOST.vschema.push_attached("SCHEMA::UNIT:AGL_BULK_MODULUS_ISOTHERMAL_300K","GPa");
    XHOST.vschema.push_attached("SCHEMA::TYPE:AGL_BULK_MODULUS_ISOTHERMAL_300K","number");
    nschema++;

    // schema is CAPITAL, content is not necessarily
    XHOST.vschema.push_attached("SCHEMA::NAME:AGL_BULK_MODULUS_STATIC_300K","agl_bulk_modulus_static_300K");
    XHOST.vschema.push_attached("SCHEMA::UNIT:AGL_BULK_MODULUS_STATIC_300K","GPa");
    XHOST.vschema.push_attached("SCHEMA::TYPE:AGL_BULK_MODULUS_STATIC_300K","number");
    nschema++;

    // schema is CAPITAL, content is not necessarily
    XHOST.vschema.push_attached("SCHEMA::NAME:AGL_DEBYE","agl_debye");
    XHOST.vschema.push_attached("SCHEMA::UNIT:AGL_DEBYE","K");
    XHOST.vschema.push_attached("SCHEMA::TYPE:AGL_DEBYE","number");
    nschema++;

    // schema is CAPITAL, content is not necessarily
    XHOST.vschema.push_attached("SCHEMA::NAME:AGL_GRUNEISEN","agl_gruneisen");
    XHOST.vschema.push_attached("SCHEMA::UNIT:AGL_GRUNEISEN","");
    XHOST.vschema.push_attached("SCHEMA::TYPE:AGL_GRUNEISEN","number");
    nschema++;

    // schema is CAPITAL, content is not necessarily
    XHOST.vschema.push_attached("SCHEMA::NAME:AGL_HEAT_CAPACITY_CP_300K","agl_heat_capacity_Cp_300K");
    XHOST.vschema.push_attached("SCHEMA::UNIT:AGL_HEAT_CAPACITY_CP_300K","kB/cell");
    XHOST.vschema.push_attached("SCHEMA::TYPE:AGL_HEAT_CAPACITY_CP_300K","number");
    nschema++;

    // schema is CAPITAL, content is not necessarily
    XHOST.vschema.push_attached("SCHEMA::NAME:AGL_HEAT_CAPACITY_CV_300K","agl_heat_capacity_Cv_300K");
    XHOST.vschema.push_attached("SCHEMA::UNIT:AGL_HEAT_CAPACITY_CV_300K","kB/cell");
    XHOST.vschema.push_attached("SCHEMA::TYPE:AGL_HEAT_CAPACITY_CV_300K","number");
    nschema++;

    // schema is CAPITAL, content is not necessarily
    XHOST.vschema.push_attached("SCHEMA::NAME:AGL_THERMAL_CONDUCTIVITY_300K","agl_thermal_conductivity_300K");
    XHOST.vschema.push_attached("SCHEMA::UNIT:AGL_THERMAL_CONDUCTIVITY_300K","W/(m K)");
    XHOST.vschema.push_attached("SCHEMA::TYPE:AGL_THERMAL_CONDUCTIVITY_300K","number");
    nschema++;

    // schema is CAPITAL, content is not necessarily
    XHOST.vschema.push_attached("SCHEMA::NAME:AGL_THERMAL_EXPANSION_300K","agl_thermal_expansion_300K");
    XHOST.vschema.push_attached("SCHEMA::UNIT:AGL_THERMAL_EXPANSION_300K","K^-1");
    XHOST.vschema.push_attached("SCHEMA::TYPE:AGL_THERMAL_EXPANSION_300K","number");
    nschema++;

    // schema is CAPITAL, content is not necessarily
    XHOST.vschema.push_attached("SCHEMA::NAME:AUID","auid");
    XHOST.vschema.push_attached("SCHEMA::UNIT:AUID","");
    XHOST.vschema.push_attached("SCHEMA::TYPE:AUID","string");
    nschema++;

    // schema is CAPITAL, content is not necessarily
    XHOST.vschema.push_attached("SCHEMA::NAME:AURL","aurl");
    XHOST.vschema.push_attached("SCHEMA::UNIT:AURL","");
    XHOST.vschema.push_attached("SCHEMA::TYPE:AURL","string");
    nschema++;

    // schema is CAPITAL, content is not necessarily
    XHOST.vschema.push_attached("SCHEMA::NAME:BADER_ATOMIC_VOLUMES","bader_atomic_volumes");
    XHOST.vschema.push_attached("SCHEMA::UNIT:BADER_ATOMIC_VOLUMES","A^3");
    XHOST.vschema.push_attached("SCHEMA::TYPE:BADER_ATOMIC_VOLUMES","numbers");
    nschema++;

    // schema is CAPITAL, content is not necessarily
    XHOST.vschema.push_attached("SCHEMA::NAME:BADER_NET_CHARGES","bader_net_charges");
    XHOST.vschema.push_attached("SCHEMA::UNIT:BADER_NET_CHARGES","");
    XHOST.vschema.push_attached("SCHEMA::TYPE:BADER_NET_CHARGES","numbers");
    nschema++;

    // schema is CAPITAL, content is not necessarily
    XHOST.vschema.push_attached("SCHEMA::NAME:BRAVAIS_LATTICE_LATTICE_SYSTEM","Bravais_lattice_lattice_system");
    XHOST.vschema.push_attached("SCHEMA::UNIT:BRAVAIS_LATTICE_LATTICE_SYSTEM","");
    XHOST.vschema.push_attached("SCHEMA::TYPE:BRAVAIS_LATTICE_LATTICE_SYSTEM","string");
    nschema++;

    // schema is CAPITAL, content is not necessarily
    XHOST.vschema.push_attached("SCHEMA::NAME:BRAVAIS_LATTICE_LATTICE_SYSTEM_ORIG","Bravais_lattice_lattice_system_orig");
    XHOST.vschema.push_attached("SCHEMA::UNIT:BRAVAIS_LATTICE_LATTICE_SYSTEM_ORIG","");
    XHOST.vschema.push_attached("SCHEMA::TYPE:BRAVAIS_LATTICE_LATTICE_SYSTEM_ORIG","string");
    nschema++;

    // schema is CAPITAL, content is not necessarily
    XHOST.vschema.push_attached("SCHEMA::NAME:BRAVAIS_LATTICE_LATTICE_TYPE","Bravais_lattice_lattice_type");
    XHOST.vschema.push_attached("SCHEMA::UNIT:BRAVAIS_LATTICE_LATTICE_TYPE","");
    XHOST.vschema.push_attached("SCHEMA::TYPE:BRAVAIS_LATTICE_LATTICE_TYPE","string");
    nschema++;

    // schema is CAPITAL, content is not necessarily
    XHOST.vschema.push_attached("SCHEMA::NAME:BRAVAIS_LATTICE_LATTICE_TYPE_ORIG","Bravais_lattice_lattice_type_orig");
    XHOST.vschema.push_attached("SCHEMA::UNIT:BRAVAIS_LATTICE_LATTICE_TYPE_ORIG","");
    XHOST.vschema.push_attached("SCHEMA::TYPE:BRAVAIS_LATTICE_LATTICE_TYPE_ORIG","string");
    nschema++;

    // schema is CAPITAL, content is not necessarily
    XHOST.vschema.push_attached("SCHEMA::NAME:BRAVAIS_LATTICE_LATTICE_VARIATION_TYPE","Bravais_lattice_lattice_variation_type");
    XHOST.vschema.push_attached("SCHEMA::UNIT:BRAVAIS_LATTICE_LATTICE_VARIATION_TYPE","");
    XHOST.vschema.push_attached("SCHEMA::TYPE:BRAVAIS_LATTICE_LATTICE_VARIATION_TYPE","string");
    nschema++;

    // schema is CAPITAL, content is not necessarily
    XHOST.vschema.push_attached("SCHEMA::NAME:BRAVAIS_LATTICE_LATTICE_VARIATION_TYPE_ORIG","Bravais_lattice_lattice_variation_type_orig");
    XHOST.vschema.push_attached("SCHEMA::UNIT:BRAVAIS_LATTICE_LATTICE_VARIATION_TYPE_ORIG","");
    XHOST.vschema.push_attached("SCHEMA::TYPE:BRAVAIS_LATTICE_LATTICE_VARIATION_TYPE_ORIG","string");
    nschema++;

    // schema is CAPITAL, content is not necessarily
    XHOST.vschema.push_attached("SCHEMA::NAME:BRAVAIS_LATTICE_ORIG","Bravais_lattice_orig");
    XHOST.vschema.push_attached("SCHEMA::UNIT:BRAVAIS_LATTICE_ORIG","");
    XHOST.vschema.push_attached("SCHEMA::TYPE:BRAVAIS_LATTICE_ORIG","string");
    nschema++;

    // schema is CAPITAL, content is not necessarily
    XHOST.vschema.push_attached("SCHEMA::NAME:BRAVAIS_LATTICE_RELAX","Bravais_lattice_relax");
    XHOST.vschema.push_attached("SCHEMA::UNIT:BRAVAIS_LATTICE_RELAX","");
    XHOST.vschema.push_attached("SCHEMA::TYPE:BRAVAIS_LATTICE_RELAX","string");
    nschema++;

    // schema is CAPITAL, content is not necessarily
    XHOST.vschema.push_attached("SCHEMA::NAME:BRAVAIS_SUPERLATTICE_LATTICE_SYSTEM","Bravais_superlattice_lattice_system");
    XHOST.vschema.push_attached("SCHEMA::UNIT:BRAVAIS_SUPERLATTICE_LATTICE_SYSTEM","");
    XHOST.vschema.push_attached("SCHEMA::TYPE:BRAVAIS_SUPERLATTICE_LATTICE_SYSTEM","string");
    nschema++;

    // schema is CAPITAL, content is not necessarily
    XHOST.vschema.push_attached("SCHEMA::NAME:BRAVAIS_SUPERLATTICE_LATTICE_SYSTEM_ORIG","Bravais_superlattice_lattice_system_orig");
    XHOST.vschema.push_attached("SCHEMA::UNIT:BRAVAIS_SUPERLATTICE_LATTICE_SYSTEM_ORIG","");
    XHOST.vschema.push_attached("SCHEMA::TYPE:BRAVAIS_SUPERLATTICE_LATTICE_SYSTEM_ORIG","string");
    nschema++;

    // schema is CAPITAL, content is not necessarily
    XHOST.vschema.push_attached("SCHEMA::NAME:BRAVAIS_SUPERLATTICE_LATTICE_TYPE","Bravais_superlattice_lattice_type");
    XHOST.vschema.push_attached("SCHEMA::UNIT:BRAVAIS_SUPERLATTICE_LATTICE_TYPE","");
    XHOST.vschema.push_attached("SCHEMA::TYPE:BRAVAIS_SUPERLATTICE_LATTICE_TYPE","string");
    nschema++;

    // schema is CAPITAL, content is not necessarily
    XHOST.vschema.push_attached("SCHEMA::NAME:BRAVAIS_SUPERLATTICE_LATTICE_TYPE_ORIG","Bravais_superlattice_lattice_type_orig");
    XHOST.vschema.push_attached("SCHEMA::UNIT:BRAVAIS_SUPERLATTICE_LATTICE_TYPE_ORIG","");
    XHOST.vschema.push_attached("SCHEMA::TYPE:BRAVAIS_SUPERLATTICE_LATTICE_TYPE_ORIG","string");
    nschema++;

    // schema is CAPITAL, content is not necessarily
    XHOST.vschema.push_attached("SCHEMA::NAME:BRAVAIS_SUPERLATTICE_LATTICE_VARIATION_TYPE","Bravais_superlattice_lattice_variation_type");
    XHOST.vschema.push_attached("SCHEMA::UNIT:BRAVAIS_SUPERLATTICE_LATTICE_VARIATION_TYPE","");
    XHOST.vschema.push_attached("SCHEMA::TYPE:BRAVAIS_SUPERLATTICE_LATTICE_VARIATION_TYPE","string");
    nschema++;

    // schema is CAPITAL, content is not necessarily
    XHOST.vschema.push_attached("SCHEMA::NAME:BRAVAIS_SUPERLATTICE_LATTICE_VARIATION_TYPE_ORIG","Bravais_superlattice_lattice_variation_type_orig");
    XHOST.vschema.push_attached("SCHEMA::UNIT:BRAVAIS_SUPERLATTICE_LATTICE_VARIATION_TYPE_ORIG","");
    XHOST.vschema.push_attached("SCHEMA::TYPE:BRAVAIS_SUPERLATTICE_LATTICE_VARIATION_TYPE_ORIG","string");
    nschema++;

    // schema is CAPITAL, content is not necessarily
    XHOST.vschema.push_attached("SCHEMA::NAME:CALCULATION_CORES","calculation_cores");
    XHOST.vschema.push_attached("SCHEMA::UNIT:CALCULATION_CORES","");
    XHOST.vschema.push_attached("SCHEMA::TYPE:CALCULATION_CORES","number");
    nschema++;

    // schema is CAPITAL, content is not necessarily
    XHOST.vschema.push_attached("SCHEMA::NAME:CALCULATION_MEMORY","calculation_memory");
    XHOST.vschema.push_attached("SCHEMA::UNIT:CALCULATION_MEMORY","MB");
    XHOST.vschema.push_attached("SCHEMA::TYPE:CALCULATION_MEMORY","number");
    nschema++;

    // schema is CAPITAL, content is not necessarily
    XHOST.vschema.push_attached("SCHEMA::NAME:CALCULATION_TIME","calculation_time");
    XHOST.vschema.push_attached("SCHEMA::UNIT:CALCULATION_TIME","seconds");
    XHOST.vschema.push_attached("SCHEMA::TYPE:CALCULATION_TIME","number");
    nschema++;

    // schema is CAPITAL, content is not necessarily
    XHOST.vschema.push_attached("SCHEMA::NAME:CATALOG","catalog");
    XHOST.vschema.push_attached("SCHEMA::UNIT:CATALOG","");
    XHOST.vschema.push_attached("SCHEMA::TYPE:CATALOG","string");
    nschema++;

    // schema is CAPITAL, content is not necessarily
    XHOST.vschema.push_attached("SCHEMA::NAME:CODE","code");
    XHOST.vschema.push_attached("SCHEMA::UNIT:CODE","");
    XHOST.vschema.push_attached("SCHEMA::TYPE:CODE","string");
    nschema++;

    // schema is CAPITAL, content is not necessarily
    XHOST.vschema.push_attached("SCHEMA::NAME:COMPOSITION","composition");
    XHOST.vschema.push_attached("SCHEMA::UNIT:COMPOSITION","");
    XHOST.vschema.push_attached("SCHEMA::TYPE:COMPOSITION","numbers");
    nschema++;

    // schema is CAPITAL, content is not necessarily
    XHOST.vschema.push_attached("SCHEMA::NAME:COMPOUND","compound");
    XHOST.vschema.push_attached("SCHEMA::UNIT:COMPOUND","");
    XHOST.vschema.push_attached("SCHEMA::TYPE:COMPOUND","string");
    nschema++;

    // schema is CAPITAL, content is not necessarily
    XHOST.vschema.push_attached("SCHEMA::NAME:CRYSTAL_CLASS","crystal_class");
    XHOST.vschema.push_attached("SCHEMA::UNIT:CRYSTAL_CLASS","");
    XHOST.vschema.push_attached("SCHEMA::TYPE:CRYSTAL_CLASS","string");
    nschema++;

    // schema is CAPITAL, content is not necessarily
    XHOST.vschema.push_attached("SCHEMA::NAME:CRYSTAL_CLASS_ORIG","crystal_class_orig");
    XHOST.vschema.push_attached("SCHEMA::UNIT:CRYSTAL_CLASS_ORIG","");
    XHOST.vschema.push_attached("SCHEMA::TYPE:CRYSTAL_CLASS_ORIG","string");
    nschema++;

    // schema is CAPITAL, content is not necessarily
    XHOST.vschema.push_attached("SCHEMA::NAME:CRYSTAL_FAMILY","crystal_family");
    XHOST.vschema.push_attached("SCHEMA::UNIT:CRYSTAL_FAMILY","");
    XHOST.vschema.push_attached("SCHEMA::TYPE:CRYSTAL_FAMILY","string");
    nschema++;

    // schema is CAPITAL, content is not necessarily
    XHOST.vschema.push_attached("SCHEMA::NAME:CRYSTAL_FAMILY_ORIG","crystal_family_orig");
    XHOST.vschema.push_attached("SCHEMA::UNIT:CRYSTAL_FAMILY_ORIG","");
    XHOST.vschema.push_attached("SCHEMA::TYPE:CRYSTAL_FAMILY_ORIG","string");
    nschema++;

    // schema is CAPITAL, content is not necessarily
    XHOST.vschema.push_attached("SCHEMA::NAME:CRYSTAL_SYSTEM","crystal_system");
    XHOST.vschema.push_attached("SCHEMA::UNIT:CRYSTAL_SYSTEM","");
    XHOST.vschema.push_attached("SCHEMA::TYPE:CRYSTAL_SYSTEM","string");
    nschema++;

    // schema is CAPITAL, content is not necessarily
    XHOST.vschema.push_attached("SCHEMA::NAME:CRYSTAL_SYSTEM_ORIG","crystal_system_orig");
    XHOST.vschema.push_attached("SCHEMA::UNIT:CRYSTAL_SYSTEM_ORIG","");
    XHOST.vschema.push_attached("SCHEMA::TYPE:CRYSTAL_SYSTEM_ORIG","string");
    nschema++;

    // schema is CAPITAL, content is not necessarily
    XHOST.vschema.push_attached("SCHEMA::NAME:DATA_API","data_api");
    XHOST.vschema.push_attached("SCHEMA::UNIT:DATA_API","");
    XHOST.vschema.push_attached("SCHEMA::TYPE:DATA_API","string");
    nschema++;

    // schema is CAPITAL, content is not necessarily
    XHOST.vschema.push_attached("SCHEMA::NAME:DATA_SOURCE","data_source");
    XHOST.vschema.push_attached("SCHEMA::UNIT:DATA_SOURCE","");
    XHOST.vschema.push_attached("SCHEMA::TYPE:DATA_SOURCE","string");
    nschema++;

    // schema is CAPITAL, content is not necessarily
    XHOST.vschema.push_attached("SCHEMA::NAME:DELTA_ELECTRONIC_ENERGY_CONVERGENCE","delta_electronic_energy_convergence");
    XHOST.vschema.push_attached("SCHEMA::UNIT:DELTA_ELECTRONIC_ENERGY_CONVERGENCE","eV");
    XHOST.vschema.push_attached("SCHEMA::TYPE:DELTA_ELECTRONIC_ENERGY_CONVERGENCE","number");
    nschema++;

    // schema is CAPITAL, content is not necessarily
    XHOST.vschema.push_attached("SCHEMA::NAME:DELTA_ELECTRONIC_ENERGY_THRESHOLD","delta_electronic_energy_threshold");
    XHOST.vschema.push_attached("SCHEMA::UNIT:DELTA_ELECTRONIC_ENERGY_THRESHOLD","eV");
    XHOST.vschema.push_attached("SCHEMA::TYPE:DELTA_ELECTRONIC_ENERGY_THRESHOLD","number");
    nschema++;

    // schema is CAPITAL, content is not necessarily
    XHOST.vschema.push_attached("SCHEMA::NAME:DENSITY","density");
    XHOST.vschema.push_attached("SCHEMA::UNIT:DENSITY","g/cm^3");
    XHOST.vschema.push_attached("SCHEMA::TYPE:DENSITY","number");
    nschema++;

    // schema is CAPITAL, content is not necessarily
    XHOST.vschema.push_attached("SCHEMA::NAME:DFT_TYPE","dft_type");
    XHOST.vschema.push_attached("SCHEMA::UNIT:DFT_TYPE","");
    XHOST.vschema.push_attached("SCHEMA::TYPE:DFT_TYPE","string");
    nschema++;

    // schema is CAPITAL, content is not necessarily
    XHOST.vschema.push_attached("SCHEMA::NAME:EENTROPY_ATOM","eentropy_atom");
    XHOST.vschema.push_attached("SCHEMA::UNIT:EENTROPY_ATOM","eV/atom");
    XHOST.vschema.push_attached("SCHEMA::TYPE:EENTROPY_ATOM","number");
    nschema++;

    // schema is CAPITAL, content is not necessarily
    XHOST.vschema.push_attached("SCHEMA::NAME:EENTROPY_CELL","eentropy_cell");
    XHOST.vschema.push_attached("SCHEMA::UNIT:EENTROPY_CELL","eV");
    XHOST.vschema.push_attached("SCHEMA::TYPE:EENTROPY_CELL","number");
    nschema++;

    // schema is CAPITAL, content is not necessarily
    XHOST.vschema.push_attached("SCHEMA::NAME:EGAP","Egap");
    XHOST.vschema.push_attached("SCHEMA::UNIT:EGAP","eV");
    XHOST.vschema.push_attached("SCHEMA::TYPE:EGAP","number");
    nschema++;

    // schema is CAPITAL, content is not necessarily
    XHOST.vschema.push_attached("SCHEMA::NAME:EGAP_FIT","Egap_fit");
    XHOST.vschema.push_attached("SCHEMA::UNIT:EGAP_FIT","eV");
    XHOST.vschema.push_attached("SCHEMA::TYPE:EGAP_FIT","number");
    nschema++;

    // schema is CAPITAL, content is not necessarily
    XHOST.vschema.push_attached("SCHEMA::NAME:EGAP_TYPE","Egap_type");
    XHOST.vschema.push_attached("SCHEMA::UNIT:EGAP_TYPE","");
    XHOST.vschema.push_attached("SCHEMA::TYPE:EGAP_TYPE","string");
    nschema++;

    // schema is CAPITAL, content is not necessarily
    XHOST.vschema.push_attached("SCHEMA::NAME:ENERGY_ATOM","energy_atom");
    XHOST.vschema.push_attached("SCHEMA::UNIT:ENERGY_ATOM","eV/atom");
    XHOST.vschema.push_attached("SCHEMA::TYPE:ENERGY_ATOM","number");
    nschema++;

    // schema is CAPITAL, content is not necessarily
    XHOST.vschema.push_attached("SCHEMA::NAME:ENERGY_CELL","energy_cell");
    XHOST.vschema.push_attached("SCHEMA::UNIT:ENERGY_CELL","eV");
    XHOST.vschema.push_attached("SCHEMA::TYPE:ENERGY_CELL","number");
    nschema++;

    // schema is CAPITAL, content is not necessarily
    XHOST.vschema.push_attached("SCHEMA::NAME:ENERGY_CUTOFF","energy_cutoff");
    XHOST.vschema.push_attached("SCHEMA::UNIT:ENERGY_CUTOFF","eV");
    XHOST.vschema.push_attached("SCHEMA::TYPE:ENERGY_CUTOFF","number");
    nschema++;

    // schema is CAPITAL, content is not necessarily
    XHOST.vschema.push_attached("SCHEMA::NAME:ENTHALPY_ATOM","enthalpy_atom");
    XHOST.vschema.push_attached("SCHEMA::UNIT:ENTHALPY_ATOM","eV/atom");
    XHOST.vschema.push_attached("SCHEMA::TYPE:ENTHALPY_ATOM","number");
    nschema++;

    // schema is CAPITAL, content is not necessarily
    XHOST.vschema.push_attached("SCHEMA::NAME:ENTHALPY_CELL","enthalpy_cell");
    XHOST.vschema.push_attached("SCHEMA::UNIT:ENTHALPY_CELL","eV");
    XHOST.vschema.push_attached("SCHEMA::TYPE:ENTHALPY_CELL","number");
    nschema++;

    // schema is CAPITAL, content is not necessarily
    XHOST.vschema.push_attached("SCHEMA::NAME:ENTHALPY_FORMATION_ATOM","enthalpy_formation_atom");
    XHOST.vschema.push_attached("SCHEMA::UNIT:ENTHALPY_FORMATION_ATOM","eV/atom");
    XHOST.vschema.push_attached("SCHEMA::TYPE:ENTHALPY_FORMATION_ATOM","number");
    nschema++;

    // schema is CAPITAL, content is not necessarily
    XHOST.vschema.push_attached("SCHEMA::NAME:ENTHALPY_FORMATION_CELL","enthalpy_formation_cell");
    XHOST.vschema.push_attached("SCHEMA::UNIT:ENTHALPY_FORMATION_CELL","eV");
    XHOST.vschema.push_attached("SCHEMA::TYPE:ENTHALPY_FORMATION_CELL","number");
    nschema++;

    // schema is CAPITAL, content is not necessarily
    XHOST.vschema.push_attached("SCHEMA::NAME:ENTROPIC_TEMPERATURE","entropic_temperature");
    XHOST.vschema.push_attached("SCHEMA::UNIT:ENTROPIC_TEMPERATURE","K");
    XHOST.vschema.push_attached("SCHEMA::TYPE:ENTROPIC_TEMPERATURE","number");
    nschema++;

    // schema is CAPITAL, content is not necessarily
    XHOST.vschema.push_attached("SCHEMA::NAME:FILES","files");
    XHOST.vschema.push_attached("SCHEMA::UNIT:FILES","");
    XHOST.vschema.push_attached("SCHEMA::TYPE:FILES","strings");
    nschema++;

    // schema is CAPITAL, content is not necessarily
    XHOST.vschema.push_attached("SCHEMA::NAME:FORCES","forces");
    XHOST.vschema.push_attached("SCHEMA::UNIT:FORCES","eV/A");
    XHOST.vschema.push_attached("SCHEMA::TYPE:FORCES","numbers");
    nschema++;

    // schema is CAPITAL, content is not necessarily
    XHOST.vschema.push_attached("SCHEMA::NAME:GEOMETRY","geometry");
    XHOST.vschema.push_attached("SCHEMA::UNIT:GEOMETRY","");
    XHOST.vschema.push_attached("SCHEMA::TYPE:GEOMETRY","numbers");
    nschema++;

    // schema is CAPITAL, content is not necessarily
    XHOST.vschema.push_attached("SCHEMA::NAME:GEOMETRY_ORIG","geometry_orig");
    XHOST.vschema.push_attached("SCHEMA::UNIT:GEOMETRY_ORIG","");
    XHOST.vschema.push_attached("SCHEMA::TYPE:GEOMETRY_ORIG","numbers");
    nschema++;

    // schema is CAPITAL, content is not necessarily
    XHOST.vschema.push_attached("SCHEMA::NAME:KPOINTS","kpoints");
    XHOST.vschema.push_attached("SCHEMA::UNIT:KPOINTS","");
    XHOST.vschema.push_attached("SCHEMA::TYPE:KPOINTS","strings");
    nschema++;

    // schema is CAPITAL, content is not necessarily
    XHOST.vschema.push_attached("SCHEMA::NAME:KPOINTS_BANDS_NKPTS","kpoints_bands_nkpts");
    XHOST.vschema.push_attached("SCHEMA::UNIT:KPOINTS_BANDS_NKPTS","");
    XHOST.vschema.push_attached("SCHEMA::TYPE:KPOINTS_BANDS_NKPTS","number");
    nschema++;

    // schema is CAPITAL, content is not necessarily
    XHOST.vschema.push_attached("SCHEMA::NAME:KPOINTS_BANDS_PATH","kpoints_bands_path");
    XHOST.vschema.push_attached("SCHEMA::UNIT:KPOINTS_BANDS_PATH","");
    XHOST.vschema.push_attached("SCHEMA::TYPE:KPOINTS_BANDS_PATH","strings");
    nschema++;

    // schema is CAPITAL, content is not necessarily
    XHOST.vschema.push_attached("SCHEMA::NAME:KPOINTS_RELAX","kpoints_relax");
    XHOST.vschema.push_attached("SCHEMA::UNIT:KPOINTS_RELAX","");
    XHOST.vschema.push_attached("SCHEMA::TYPE:KPOINTS_RELAX","numbers");
    nschema++;

    // schema is CAPITAL, content is not necessarily
    XHOST.vschema.push_attached("SCHEMA::NAME:KPOINTS_STATIC","kpoints_static");
    XHOST.vschema.push_attached("SCHEMA::UNIT:KPOINTS_STATIC","");
    XHOST.vschema.push_attached("SCHEMA::TYPE:KPOINTS_STATIC","numbers");
    nschema++;

    // schema is CAPITAL, content is not necessarily
    XHOST.vschema.push_attached("SCHEMA::NAME:LATTICE_SYSTEM_ORIG","lattice_system_orig");
    XHOST.vschema.push_attached("SCHEMA::UNIT:LATTICE_SYSTEM_ORIG","");
    XHOST.vschema.push_attached("SCHEMA::TYPE:LATTICE_SYSTEM_ORIG","string");
    nschema++;

    // schema is CAPITAL, content is not necessarily
    XHOST.vschema.push_attached("SCHEMA::NAME:LATTICE_SYSTEM_RELAX","lattice_system_relax");
    XHOST.vschema.push_attached("SCHEMA::UNIT:LATTICE_SYSTEM_RELAX","");
    XHOST.vschema.push_attached("SCHEMA::TYPE:LATTICE_SYSTEM_RELAX","string");
    nschema++;

    // schema is CAPITAL, content is not necessarily
    XHOST.vschema.push_attached("SCHEMA::NAME:LATTICE_VARIATION_ORIG","lattice_variation_orig");
    XHOST.vschema.push_attached("SCHEMA::UNIT:LATTICE_VARIATION_ORIG","");
    XHOST.vschema.push_attached("SCHEMA::TYPE:LATTICE_VARIATION_ORIG","string");
    nschema++;

    // schema is CAPITAL, content is not necessarily
    XHOST.vschema.push_attached("SCHEMA::NAME:LATTICE_VARIATION_RELAX","lattice_variation_relax");
    XHOST.vschema.push_attached("SCHEMA::UNIT:LATTICE_VARIATION_RELAX","");
    XHOST.vschema.push_attached("SCHEMA::TYPE:LATTICE_VARIATION_RELAX","string");
    nschema++;

    // schema is CAPITAL, content is not necessarily
    XHOST.vschema.push_attached("SCHEMA::NAME:LDAU_J","ldau_j");
    XHOST.vschema.push_attached("SCHEMA::UNIT:LDAU_J","eV");
    XHOST.vschema.push_attached("SCHEMA::TYPE:LDAU_J","numbers");
    nschema++;

    // schema is CAPITAL, content is not necessarily
    XHOST.vschema.push_attached("SCHEMA::NAME:LDAU_L","ldau_l");
    XHOST.vschema.push_attached("SCHEMA::UNIT:LDAU_L","");
    XHOST.vschema.push_attached("SCHEMA::TYPE:LDAU_L","numbers");
    nschema++;

    // schema is CAPITAL, content is not necessarily
    XHOST.vschema.push_attached("SCHEMA::NAME:LDAU_TLUJ","ldau_TLUJ");
    XHOST.vschema.push_attached("SCHEMA::UNIT:LDAU_TLUJ","");
    XHOST.vschema.push_attached("SCHEMA::TYPE:LDAU_TLUJ","numbers");
    nschema++;

    // schema is CAPITAL, content is not necessarily
    XHOST.vschema.push_attached("SCHEMA::NAME:LDAU_TYPE","ldau_type");
    XHOST.vschema.push_attached("SCHEMA::UNIT:LDAU_TYPE","");
    XHOST.vschema.push_attached("SCHEMA::TYPE:LDAU_TYPE","number");
    nschema++;

    // schema is CAPITAL, content is not necessarily
    XHOST.vschema.push_attached("SCHEMA::NAME:LDAU_U","ldau_u");
    XHOST.vschema.push_attached("SCHEMA::UNIT:LDAU_U","eV");
    XHOST.vschema.push_attached("SCHEMA::TYPE:LDAU_U","numbers");
    nschema++;

    // schema is CAPITAL, content is not necessarily
    XHOST.vschema.push_attached("SCHEMA::NAME:LOOP","loop");
    XHOST.vschema.push_attached("SCHEMA::UNIT:LOOP","");
    XHOST.vschema.push_attached("SCHEMA::TYPE:LOOP","strings");
    nschema++;

    // schema is CAPITAL, content is not necessarily
    XHOST.vschema.push_attached("SCHEMA::NAME:NATOMS","natoms");
    XHOST.vschema.push_attached("SCHEMA::UNIT:NATOMS","");
    XHOST.vschema.push_attached("SCHEMA::TYPE:NATOMS","number");
    nschema++;

    // schema is CAPITAL, content is not necessarily
    XHOST.vschema.push_attached("SCHEMA::NAME:NBONDXX","nbondxx");
    XHOST.vschema.push_attached("SCHEMA::UNIT:NBONDXX","A");
    XHOST.vschema.push_attached("SCHEMA::TYPE:NBONDXX","numbers");
    nschema++;

    // schema is CAPITAL, content is not necessarily
    XHOST.vschema.push_attached("SCHEMA::NAME:NODE_CPU_CORES","node_CPU_Cores");
    XHOST.vschema.push_attached("SCHEMA::UNIT:NODE_CPU_CORES","");
    XHOST.vschema.push_attached("SCHEMA::TYPE:NODE_CPU_CORES","number");
    nschema++;

    // schema is CAPITAL, content is not necessarily
    XHOST.vschema.push_attached("SCHEMA::NAME:NODE_CPU_MHZ","node_CPU_MHz");
    XHOST.vschema.push_attached("SCHEMA::UNIT:NODE_CPU_MHZ","MHz");
    XHOST.vschema.push_attached("SCHEMA::TYPE:NODE_CPU_MHZ","number");
    nschema++;

    // schema is CAPITAL, content is not necessarily
    XHOST.vschema.push_attached("SCHEMA::NAME:NODE_CPU_MODEL","node_CPU_Model");
    XHOST.vschema.push_attached("SCHEMA::UNIT:NODE_CPU_MODEL","");
    XHOST.vschema.push_attached("SCHEMA::TYPE:NODE_CPU_MODEL","string");
    nschema++;

    // schema is CAPITAL, content is not necessarily
    XHOST.vschema.push_attached("SCHEMA::NAME:NODE_RAM_GB","node_RAM_GB");
    XHOST.vschema.push_attached("SCHEMA::UNIT:NODE_RAM_GB","GB");
    XHOST.vschema.push_attached("SCHEMA::TYPE:NODE_RAM_GB","number");
    nschema++;

    // schema is CAPITAL, content is not necessarily
    XHOST.vschema.push_attached("SCHEMA::NAME:NSPECIES","nspecies");
    XHOST.vschema.push_attached("SCHEMA::UNIT:NSPECIES","");
    XHOST.vschema.push_attached("SCHEMA::TYPE:NSPECIES","number");
    nschema++;

    // schema is CAPITAL, content is not necessarily
    XHOST.vschema.push_attached("SCHEMA::NAME:PEARSON_SYMBOL_ORIG","Pearson_symbol_orig");
    XHOST.vschema.push_attached("SCHEMA::UNIT:PEARSON_SYMBOL_ORIG","");
    XHOST.vschema.push_attached("SCHEMA::TYPE:PEARSON_SYMBOL_ORIG","string");
    nschema++;

    // schema is CAPITAL, content is not necessarily
    XHOST.vschema.push_attached("SCHEMA::NAME:PEARSON_SYMBOL_RELAX","Pearson_symbol_relax");
    XHOST.vschema.push_attached("SCHEMA::UNIT:PEARSON_SYMBOL_RELAX","");
    XHOST.vschema.push_attached("SCHEMA::TYPE:PEARSON_SYMBOL_RELAX","string");
    nschema++;

    // schema is CAPITAL, content is not necessarily
    XHOST.vschema.push_attached("SCHEMA::NAME:PEARSON_SYMBOL_SUPERLATTICE","Pearson_symbol_superlattice");
    XHOST.vschema.push_attached("SCHEMA::UNIT:PEARSON_SYMBOL_SUPERLATTICE","");
    XHOST.vschema.push_attached("SCHEMA::TYPE:PEARSON_SYMBOL_SUPERLATTICE","string");
    nschema++;

    // schema is CAPITAL, content is not necessarily
    XHOST.vschema.push_attached("SCHEMA::NAME:PEARSON_SYMBOL_SUPERLATTICE_ORIG","Pearson_symbol_superlattice_orig");
    XHOST.vschema.push_attached("SCHEMA::UNIT:PEARSON_SYMBOL_SUPERLATTICE_ORIG","");
    XHOST.vschema.push_attached("SCHEMA::TYPE:PEARSON_SYMBOL_SUPERLATTICE_ORIG","string");
    nschema++;

    // schema is CAPITAL, content is not necessarily
    XHOST.vschema.push_attached("SCHEMA::NAME:POINT_GROUP_HERMANN_MAUGUIN","point_group_Hermann_Mauguin");
    XHOST.vschema.push_attached("SCHEMA::UNIT:POINT_GROUP_HERMANN_MAUGUIN","");
    XHOST.vschema.push_attached("SCHEMA::TYPE:POINT_GROUP_HERMANN_MAUGUIN","string");
    nschema++;

    // schema is CAPITAL, content is not necessarily
    XHOST.vschema.push_attached("SCHEMA::NAME:POINT_GROUP_HERMANN_MAUGUIN_ORIG","point_group_Hermann_Mauguin_orig");
    XHOST.vschema.push_attached("SCHEMA::UNIT:POINT_GROUP_HERMANN_MAUGUIN_ORIG","");
    XHOST.vschema.push_attached("SCHEMA::TYPE:POINT_GROUP_HERMANN_MAUGUIN_ORIG","string");
    nschema++;

    // schema is CAPITAL, content is not necessarily
    XHOST.vschema.push_attached("SCHEMA::NAME:POINT_GROUP_ORBIFOLD","point_group_orbifold");
    XHOST.vschema.push_attached("SCHEMA::UNIT:POINT_GROUP_ORBIFOLD","");
    XHOST.vschema.push_attached("SCHEMA::TYPE:POINT_GROUP_ORBIFOLD","string");
    nschema++;

    // schema is CAPITAL, content is not necessarily
    XHOST.vschema.push_attached("SCHEMA::NAME:POINT_GROUP_ORBIFOLD_ORIG","point_group_orbifold_orig");
    XHOST.vschema.push_attached("SCHEMA::UNIT:POINT_GROUP_ORBIFOLD_ORIG","");
    XHOST.vschema.push_attached("SCHEMA::TYPE:POINT_GROUP_ORBIFOLD_ORIG","string");
    nschema++;

    // schema is CAPITAL, content is not necessarily
    XHOST.vschema.push_attached("SCHEMA::NAME:POINT_GROUP_ORDER","point_group_order");
    XHOST.vschema.push_attached("SCHEMA::UNIT:POINT_GROUP_ORDER","");
    XHOST.vschema.push_attached("SCHEMA::TYPE:POINT_GROUP_ORDER","number");
    nschema++;

    // schema is CAPITAL, content is not necessarily
    XHOST.vschema.push_attached("SCHEMA::NAME:POINT_GROUP_ORDER_ORIG","point_group_order_orig");
    XHOST.vschema.push_attached("SCHEMA::UNIT:POINT_GROUP_ORDER_ORIG","");
    XHOST.vschema.push_attached("SCHEMA::TYPE:POINT_GROUP_ORDER_ORIG","number");
    nschema++;

    // schema is CAPITAL, content is not necessarily
    XHOST.vschema.push_attached("SCHEMA::NAME:POINT_GROUP_SCHOENFLIES","point_group_Schoenflies");
    XHOST.vschema.push_attached("SCHEMA::UNIT:POINT_GROUP_SCHOENFLIES","");
    XHOST.vschema.push_attached("SCHEMA::TYPE:POINT_GROUP_SCHOENFLIES","string");
    nschema++;

    // schema is CAPITAL, content is not necessarily
    XHOST.vschema.push_attached("SCHEMA::NAME:POINT_GROUP_SCHOENFLIES_ORIG","point_group_Schoenflies_orig");
    XHOST.vschema.push_attached("SCHEMA::UNIT:POINT_GROUP_SCHOENFLIES_ORIG","");
    XHOST.vschema.push_attached("SCHEMA::TYPE:POINT_GROUP_SCHOENFLIES_ORIG","string");
    nschema++;

    // schema is CAPITAL, content is not necessarily
    XHOST.vschema.push_attached("SCHEMA::NAME:POINT_GROUP_STRUCTURE","point_group_structure");
    XHOST.vschema.push_attached("SCHEMA::UNIT:POINT_GROUP_STRUCTURE","");
    XHOST.vschema.push_attached("SCHEMA::TYPE:POINT_GROUP_STRUCTURE","string");
    nschema++;

    // schema is CAPITAL, content is not necessarily
    XHOST.vschema.push_attached("SCHEMA::NAME:POINT_GROUP_STRUCTURE_ORIG","point_group_structure_orig");
    XHOST.vschema.push_attached("SCHEMA::UNIT:POINT_GROUP_STRUCTURE_ORIG","");
    XHOST.vschema.push_attached("SCHEMA::TYPE:POINT_GROUP_STRUCTURE_ORIG","string");
    nschema++;

    // schema is CAPITAL, content is not necessarily
    XHOST.vschema.push_attached("SCHEMA::NAME:POINT_GROUP_TYPE","point_group_type");
    XHOST.vschema.push_attached("SCHEMA::UNIT:POINT_GROUP_TYPE","");
    XHOST.vschema.push_attached("SCHEMA::TYPE:POINT_GROUP_TYPE","string");
    nschema++;

    // schema is CAPITAL, content is not necessarily
    XHOST.vschema.push_attached("SCHEMA::NAME:POINT_GROUP_TYPE_ORIG","point_group_type_orig");
    XHOST.vschema.push_attached("SCHEMA::UNIT:POINT_GROUP_TYPE_ORIG","");
    XHOST.vschema.push_attached("SCHEMA::TYPE:POINT_GROUP_TYPE_ORIG","string");
    nschema++;

    // schema is CAPITAL, content is not necessarily
    XHOST.vschema.push_attached("SCHEMA::NAME:POSITIONS_CARTESIAN","positions_cartesian");
    XHOST.vschema.push_attached("SCHEMA::UNIT:POSITIONS_CARTESIAN","A");
    XHOST.vschema.push_attached("SCHEMA::TYPE:POSITIONS_CARTESIAN","numbers");
    nschema++;

    // schema is CAPITAL, content is not necessarily
    XHOST.vschema.push_attached("SCHEMA::NAME:POSITIONS_FRACTIONAL","positions_fractional");
    XHOST.vschema.push_attached("SCHEMA::UNIT:POSITIONS_FRACTIONAL","");
    XHOST.vschema.push_attached("SCHEMA::TYPE:POSITIONS_FRACTIONAL","numbers");
    nschema++;

    // schema is CAPITAL, content is not necessarily
    XHOST.vschema.push_attached("SCHEMA::NAME:PRESSURE","pressure");
    XHOST.vschema.push_attached("SCHEMA::UNIT:PRESSURE","kbar");
    XHOST.vschema.push_attached("SCHEMA::TYPE:PRESSURE","number");
    nschema++;

    // schema is CAPITAL, content is not necessarily
    XHOST.vschema.push_attached("SCHEMA::NAME:PRESSURE_FINAL","pressure_final");
    XHOST.vschema.push_attached("SCHEMA::UNIT:PRESSURE_FINAL","kbar");
    XHOST.vschema.push_attached("SCHEMA::TYPE:PRESSURE_FINAL","number");
    nschema++;

    // schema is CAPITAL, content is not necessarily
    XHOST.vschema.push_attached("SCHEMA::NAME:PRESSURE_RESIDUAL","pressure_residual");
    XHOST.vschema.push_attached("SCHEMA::UNIT:PRESSURE_RESIDUAL","kbar");
    XHOST.vschema.push_attached("SCHEMA::TYPE:PRESSURE_RESIDUAL","number");
    nschema++;

    // schema is CAPITAL, content is not necessarily
    XHOST.vschema.push_attached("SCHEMA::NAME:PULAY_STRESS","Pulay_stress");
    XHOST.vschema.push_attached("SCHEMA::UNIT:PULAY_STRESS","kbar");
    XHOST.vschema.push_attached("SCHEMA::TYPE:PULAY_STRESS","number");
    nschema++;

    // schema is CAPITAL, content is not necessarily
    XHOST.vschema.push_attached("SCHEMA::NAME:PV_ATOM","PV_atom");
    XHOST.vschema.push_attached("SCHEMA::UNIT:PV_ATOM","eV/atom");
    XHOST.vschema.push_attached("SCHEMA::TYPE:PV_ATOM","number");
    nschema++;

    // schema is CAPITAL, content is not necessarily
    XHOST.vschema.push_attached("SCHEMA::NAME:PV_CELL","PV_cell");
    XHOST.vschema.push_attached("SCHEMA::UNIT:PV_CELL","eV");
    XHOST.vschema.push_attached("SCHEMA::TYPE:PV_CELL","number");
    nschema++;

    // schema is CAPITAL, content is not necessarily
    XHOST.vschema.push_attached("SCHEMA::NAME:PROTOTYPE","prototype");
    XHOST.vschema.push_attached("SCHEMA::UNIT:PROTOTYPE","");
    XHOST.vschema.push_attached("SCHEMA::TYPE:PROTOTYPE","string");
    nschema++;

    // schema is CAPITAL, content is not necessarily
    XHOST.vschema.push_attached("SCHEMA::NAME:RECIPROCAL_GEOMETRY","reciprocal_geometry");
    XHOST.vschema.push_attached("SCHEMA::UNIT:RECIPROCAL_GEOMETRY","");
    XHOST.vschema.push_attached("SCHEMA::TYPE:RECIPROCAL_GEOMETRY","numbers");
    nschema++;

    // schema is CAPITAL, content is not necessarily
    XHOST.vschema.push_attached("SCHEMA::NAME:RECIPROCAL_GEOMETRY_ORIG","reciprocal_geometry_orig");
    XHOST.vschema.push_attached("SCHEMA::UNIT:RECIPROCAL_GEOMETRY_ORIG","");
    XHOST.vschema.push_attached("SCHEMA::TYPE:RECIPROCAL_GEOMETRY_ORIG","numbers");
    nschema++;

    // schema is CAPITAL, content is not necessarily
    XHOST.vschema.push_attached("SCHEMA::NAME:RECIPROCAL_LATTICE_TYPE","reciprocal_lattice_type");
    XHOST.vschema.push_attached("SCHEMA::UNIT:RECIPROCAL_LATTICE_TYPE","");
    XHOST.vschema.push_attached("SCHEMA::TYPE:RECIPROCAL_LATTICE_TYPE","string");
    nschema++;

    // schema is CAPITAL, content is not necessarily
    XHOST.vschema.push_attached("SCHEMA::NAME:RECIPROCAL_LATTICE_TYPE_ORIG","reciprocal_lattice_type_orig");
    XHOST.vschema.push_attached("SCHEMA::UNIT:RECIPROCAL_LATTICE_TYPE_ORIG","");
    XHOST.vschema.push_attached("SCHEMA::TYPE:RECIPROCAL_LATTICE_TYPE_ORIG","string");
    nschema++;

    // schema is CAPITAL, content is not necessarily
    XHOST.vschema.push_attached("SCHEMA::NAME:RECIPROCAL_LATTICE_VARIATION_TYPE","reciprocal_lattice_variation_type");
    XHOST.vschema.push_attached("SCHEMA::UNIT:RECIPROCAL_LATTICE_VARIATION_TYPE","");
    XHOST.vschema.push_attached("SCHEMA::TYPE:RECIPROCAL_LATTICE_VARIATION_TYPE","string");
    nschema++;

    // schema is CAPITAL, content is not necessarily
    XHOST.vschema.push_attached("SCHEMA::NAME:RECIPROCAL_LATTICE_VARIATION_TYPE_ORIG","reciprocal_lattice_variation_type_orig");
    XHOST.vschema.push_attached("SCHEMA::UNIT:RECIPROCAL_LATTICE_VARIATION_TYPE_ORIG","");
    XHOST.vschema.push_attached("SCHEMA::TYPE:RECIPROCAL_LATTICE_VARIATION_TYPE_ORIG","string");
    nschema++;

    // schema is CAPITAL, content is not necessarily
    XHOST.vschema.push_attached("SCHEMA::NAME:RECIPROCAL_VOLUME_CELL","reciprocal_volume_cell");
    XHOST.vschema.push_attached("SCHEMA::UNIT:RECIPROCAL_VOLUME_CELL","A^-3");
    XHOST.vschema.push_attached("SCHEMA::TYPE:RECIPROCAL_VOLUME_CELL","number");
    nschema++;

    // schema is CAPITAL, content is not necessarily
    XHOST.vschema.push_attached("SCHEMA::NAME:RECIPROCAL_VOLUME_CELL_ORIG","reciprocal_volume_cell_orig");
    XHOST.vschema.push_attached("SCHEMA::UNIT:RECIPROCAL_VOLUME_CELL_ORIG","A^-3/atom");
    XHOST.vschema.push_attached("SCHEMA::TYPE:RECIPROCAL_VOLUME_CELL_ORIG","number");
    nschema++;

    // schema is CAPITAL, content is not necessarily
    XHOST.vschema.push_attached("SCHEMA::NAME:SCINTILLATION_ATTENUATION_LENGTH","scintillation_attenuation_length");
    XHOST.vschema.push_attached("SCHEMA::UNIT:SCINTILLATION_ATTENUATION_LENGTH","cm");
    XHOST.vschema.push_attached("SCHEMA::TYPE:SCINTILLATION_ATTENUATION_LENGTH","number");
    nschema++;

    // schema is CAPITAL, content is not necessarily
    XHOST.vschema.push_attached("SCHEMA::NAME:SG","sg");
    XHOST.vschema.push_attached("SCHEMA::UNIT:SG","");
    XHOST.vschema.push_attached("SCHEMA::TYPE:SG","strings");
    nschema++;

    // schema is CAPITAL, content is not necessarily
    XHOST.vschema.push_attached("SCHEMA::NAME:SG2","sg2");
    XHOST.vschema.push_attached("SCHEMA::UNIT:SG2","");
    XHOST.vschema.push_attached("SCHEMA::TYPE:SG2","strings");
    nschema++;

    // schema is CAPITAL, content is not necessarily
    XHOST.vschema.push_attached("SCHEMA::NAME:SPACEGROUP_ORIG","spacegroup_orig");
    XHOST.vschema.push_attached("SCHEMA::UNIT:SPACEGROUP_ORIG","");
    XHOST.vschema.push_attached("SCHEMA::TYPE:SPACEGROUP_ORIG","number");
    nschema++;

    // schema is CAPITAL, content is not necessarily
    XHOST.vschema.push_attached("SCHEMA::NAME:SPACEGROUP_RELAX","spacegroup_relax");
    XHOST.vschema.push_attached("SCHEMA::UNIT:SPACEGROUP_RELAX","");
    XHOST.vschema.push_attached("SCHEMA::TYPE:SPACEGROUP_RELAX","number");
    nschema++;

    // schema is CAPITAL, content is not necessarily
    XHOST.vschema.push_attached("SCHEMA::NAME:SPECIES","species");
    XHOST.vschema.push_attached("SCHEMA::UNIT:SPECIES","");
    XHOST.vschema.push_attached("SCHEMA::TYPE:SPECIES","strings");
    nschema++;

    // schema is CAPITAL, content is not necessarily
    XHOST.vschema.push_attached("SCHEMA::NAME:SPECIES_PP","species_pp");
    XHOST.vschema.push_attached("SCHEMA::UNIT:SPECIES_PP","");
    XHOST.vschema.push_attached("SCHEMA::TYPE:SPECIES_PP","strings");
    nschema++;

    // schema is CAPITAL, content is not necessarily
    XHOST.vschema.push_attached("SCHEMA::NAME:SPECIES_PP_ZVAL","species_pp_ZVAL");
    XHOST.vschema.push_attached("SCHEMA::UNIT:SPECIES_PP_ZVAL","");
    XHOST.vschema.push_attached("SCHEMA::TYPE:SPECIES_PP_ZVAL","numbers");
    nschema++;

    // schema is CAPITAL, content is not necessarily
    XHOST.vschema.push_attached("SCHEMA::NAME:SPECIES_PP_VERSION","species_pp_version");
    XHOST.vschema.push_attached("SCHEMA::UNIT:SPECIES_PP_VERSION","");
    XHOST.vschema.push_attached("SCHEMA::TYPE:SPECIES_PP_VERSION","strings");
    nschema++;

    // schema is CAPITAL, content is not necessarily
    XHOST.vschema.push_attached("SCHEMA::NAME:SPIND","spinD");
    XHOST.vschema.push_attached("SCHEMA::UNIT:SPIND","uB");
    XHOST.vschema.push_attached("SCHEMA::TYPE:SPIND","numbers");
    nschema++;

    // schema is CAPITAL, content is not necessarily
    XHOST.vschema.push_attached("SCHEMA::NAME:SPINF","spinF");
    XHOST.vschema.push_attached("SCHEMA::UNIT:SPINF","uB");
    XHOST.vschema.push_attached("SCHEMA::TYPE:SPINF","number");
    nschema++;

    // schema is CAPITAL, content is not necessarily
    XHOST.vschema.push_attached("SCHEMA::NAME:SPIN_ATOM","spin_atom");
    XHOST.vschema.push_attached("SCHEMA::UNIT:SPIN_ATOM","uB/atom");
    XHOST.vschema.push_attached("SCHEMA::TYPE:SPIN_ATOM","number");
    nschema++;

    // schema is CAPITAL, content is not necessarily
    XHOST.vschema.push_attached("SCHEMA::NAME:SPIN_CELL","spin_cell");
    XHOST.vschema.push_attached("SCHEMA::UNIT:SPIN_CELL","uB");
    XHOST.vschema.push_attached("SCHEMA::TYPE:SPIN_CELL","number");
    nschema++;

    // schema is CAPITAL, content is not necessarily
    XHOST.vschema.push_attached("SCHEMA::NAME:STOICHIOMETRY","stoichiometry");
    XHOST.vschema.push_attached("SCHEMA::UNIT:STOICHIOMETRY","");
    XHOST.vschema.push_attached("SCHEMA::TYPE:STOICHIOMETRY","numbers");
    nschema++;

    // schema is CAPITAL, content is not necessarily
    XHOST.vschema.push_attached("SCHEMA::NAME:STRESS_TENSOR","stress_tensor");
    XHOST.vschema.push_attached("SCHEMA::UNIT:STRESS_TENSOR","kbar");
    XHOST.vschema.push_attached("SCHEMA::TYPE:STRESS_TENSOR","numbers");
    nschema++;

    // schema is CAPITAL, content is not necessarily
    XHOST.vschema.push_attached("SCHEMA::NAME:TITLE","title");
    XHOST.vschema.push_attached("SCHEMA::UNIT:TITLE","");
    XHOST.vschema.push_attached("SCHEMA::TYPE:TITLE","string");
    nschema++;

    // schema is CAPITAL, content is not necessarily
    XHOST.vschema.push_attached("SCHEMA::NAME:VALENCE_CELL_IUPAC","valence_cell_iupac");
    XHOST.vschema.push_attached("SCHEMA::UNIT:VALENCE_CELL_IUPAC","");
    XHOST.vschema.push_attached("SCHEMA::TYPE:VALENCE_CELL_IUPAC","number");
    nschema++;

    // schema is CAPITAL, content is not necessarily
    XHOST.vschema.push_attached("SCHEMA::NAME:VALENCE_CELL_STD","valence_cell_std");
    XHOST.vschema.push_attached("SCHEMA::UNIT:VALENCE_CELL_STD","");
    XHOST.vschema.push_attached("SCHEMA::TYPE:VALENCE_CELL_STD","number");
    nschema++;

    // schema is CAPITAL, content is not necessarily
    XHOST.vschema.push_attached("SCHEMA::NAME:VOLUME_ATOM","volume_atom");
    XHOST.vschema.push_attached("SCHEMA::UNIT:VOLUME_ATOM","A^3/atom");
    XHOST.vschema.push_attached("SCHEMA::TYPE:VOLUME_ATOM","number");
    nschema++;

    // schema is CAPITAL, content is not necessarily
    XHOST.vschema.push_attached("SCHEMA::NAME:VOLUME_CELL","volume_cell");
    XHOST.vschema.push_attached("SCHEMA::UNIT:VOLUME_CELL","A^3");
    XHOST.vschema.push_attached("SCHEMA::TYPE:VOLUME_CELL","number");
    nschema++;

    // schema is CAPITAL, content is not necessarily
    XHOST.vschema.push_attached("SCHEMA::NAME:WYCKOFF_LETTERS","Wyckoff_letters");
    XHOST.vschema.push_attached("SCHEMA::UNIT:WYCKOFF_LETTERS","");
    XHOST.vschema.push_attached("SCHEMA::TYPE:WYCKOFF_LETTERS","strings");
    nschema++;

    // schema is CAPITAL, content is not necessarily
    XHOST.vschema.push_attached("SCHEMA::NAME:WYCKOFF_LETTERS_ORIG","Wyckoff_letters_orig");
    XHOST.vschema.push_attached("SCHEMA::UNIT:WYCKOFF_LETTERS_ORIG","");
    XHOST.vschema.push_attached("SCHEMA::TYPE:WYCKOFF_LETTERS_ORIG","strings");
    nschema++;

    // schema is CAPITAL, content is not necessarily
    XHOST.vschema.push_attached("SCHEMA::NAME:WYCKOFF_MULTIPLICITIES","Wyckoff_multiplicities");
    XHOST.vschema.push_attached("SCHEMA::UNIT:WYCKOFF_MULTIPLICITIES","");
    XHOST.vschema.push_attached("SCHEMA::TYPE:WYCKOFF_MULTIPLICITIES","numbers");
    nschema++;

    // schema is CAPITAL, content is not necessarily
    XHOST.vschema.push_attached("SCHEMA::NAME:WYCKOFF_MULTIPLICITIES_ORIG","Wyckoff_multiplicities_orig");
    XHOST.vschema.push_attached("SCHEMA::UNIT:WYCKOFF_MULTIPLICITIES_ORIG","");
    XHOST.vschema.push_attached("SCHEMA::TYPE:WYCKOFF_MULTIPLICITIES_ORIG","numbers");
    nschema++;

    // schema is CAPITAL, content is not necessarily
    XHOST.vschema.push_attached("SCHEMA::NAME:WYCKOFF_SITE_SYMMETRIES","Wyckoff_site_symmetries");
    XHOST.vschema.push_attached("SCHEMA::UNIT:WYCKOFF_SITE_SYMMETRIES","");
    XHOST.vschema.push_attached("SCHEMA::TYPE:WYCKOFF_SITE_SYMMETRIES","strings");
    nschema++;

    // schema is CAPITAL, content is not necessarily
    XHOST.vschema.push_attached("SCHEMA::NAME:WYCKOFF_SITE_SYMMETRIES_ORIG","Wyckoff_site_symmetries_orig");
    XHOST.vschema.push_attached("SCHEMA::UNIT:WYCKOFF_SITE_SYMMETRIES_ORIG","");
    XHOST.vschema.push_attached("SCHEMA::TYPE:WYCKOFF_SITE_SYMMETRIES_ORIG","strings");
    nschema++;

    // read them as
    LDEBUG=0; //DX+CO put LDEBUG=1 so you seen how they answer
    if(LDEBUG) cerr << "XHOST.vschema.isdefined(\"SCHEMA::NAME:AEL_BULK_MODULUS_REUSS\")=" << XHOST.vschema.isscheme("SCHEMA::NAME:AEL_BULK_MODULUS_REUSS") << endl; // set or not set
    if(LDEBUG) cerr << "XHOST.vschema.getattachedscheme(\"SCHEMA::NAME:AEL_BULK_MODULUS_REUSS\")=" << XHOST.vschema.getattachedscheme("SCHEMA::NAME:AEL_BULK_MODULUS_REUSS") << endl;  // content
    if(LDEBUG) cerr << "XHOST.vschema.isdefined(\"SCHEMA::UNIT:AEL_BULK_MODULUS_REUSS\")=" << XHOST.vschema.isscheme("SCHEMA::UNIT:AEL_BULK_MODULUS_REUSS") << endl; // set or not set
    if(LDEBUG) cerr << "XHOST.vschema.getattachedscheme(\"SCHEMA::UNIT:AEL_BULK_MODULUS_REUSS\")=" << XHOST.vschema.getattachedscheme("SCHEMA::UNIT:AEL_BULK_MODULUS_REUSS") << endl;  // content
    if(LDEBUG) cerr << "XHOST.vschema.isdefined(\"SCHEMA::TYPE:AEL_BULK_MODULUS_REUSS\")=" << XHOST.vschema.isscheme("SCHEMA::TYPE:AEL_BULK_MODULUS_REUSS") << endl; // set or not set
    if(LDEBUG) cerr << "XHOST.vschema.getattachedscheme(\"SCHEMA::TYPE:AEL_BULK_MODULUS_REUSS\")=" << XHOST.vschema.getattachedscheme("SCHEMA::TYPE:AEL_BULK_MODULUS_REUSS") << endl;  // content
    if(LDEBUG) cerr << "XHOST.vschema.isdefined(\"SCHEMA::TYPE:AEL_BULK_MODULUS_OSES\")=" << XHOST.vschema.isscheme("SCHEMA::TYPE:AEL_BULK_MODULUS_OSES") << endl; // set or not set
    if(LDEBUG) cerr << "XHOST.vschema.getattachedscheme(\"SCHEMA::TYPE:AEL_BULK_MODULUS_OSES\")=" << XHOST.vschema.getattachedscheme("SCHEMA::TYPE:AEL_BULK_MODULUS_OSES") << endl;  // content

    if(LDEBUG) cerr << "nschema=" << nschema << endl;
    if(LDEBUG) cerr << "AFLOW V(" << string(AFLOW_VERSION) << ") init::InitSchema: [END]" << endl;
    if(LDEBUG) exit(0);

    return nschema;

    // since DX gave me stuff in small letters, I used this to fix the text.. you can use it too if you have a bunch of them

    //SchemaFixName("ael_bulk_modulus_reuss","GPa","number");
    //SchemaFixName("ael_bulk_modulus_voigt","GPa","number");
    //SchemaFixName("ael_bulk_modulus_vrh","GPa","number");
    //SchemaFixName("ael_compliance_tensor","","numbers");
    //SchemaFixName("ael_elastic_anisotropy","","number");
    //SchemaFixName("ael_poisson_ratio","","number");
    //SchemaFixName("ael_shear_modulus_reuss","GPa","number");
    //SchemaFixName("ael_shear_modulus_voigt","GPa","number");
    //SchemaFixName("ael_shear_modulus_vrh","GPa","number");
    //SchemaFixName("ael_stiffness_tensor","","numbers");
    //SchemaFixName("aflow_version","","string");
    //SchemaFixName("aflowlib_date","","string");
    //SchemaFixName("aflowlib_version","","string");
    //SchemaFixName("agl_acoustic_debye","K","number");
    //SchemaFixName("agl_bulk_modulus_isothermal_300K","GPa","number");
    //SchemaFixName("agl_bulk_modulus_static_300K","GPa","number");
    //SchemaFixName("agl_debye","K","number");
    //SchemaFixName("agl_gruneisen","","number");
    //SchemaFixName("agl_heat_capacity_Cp_300K","kB/cell","number");
    //SchemaFixName("agl_heat_capacity_Cv_300K","kB/cell","number");
    //SchemaFixName("agl_thermal_conductivity_300K","W/(m K)","number");
    //SchemaFixName("agl_thermal_expansion_300K","K^-1","number");
    //SchemaFixName("auid","","string");
    //SchemaFixName("aurl","","string");
    //SchemaFixName("bader_atomic_volumes","A^3","numbers");
    //SchemaFixName("bader_net_charges","","numbers");
    //SchemaFixName("Bravais_lattice_lattice_system","","string");
    //SchemaFixName("Bravais_lattice_lattice_system_orig","","string");
    //SchemaFixName("Bravais_lattice_lattice_type","","string");
    //SchemaFixName("Bravais_lattice_lattice_type_orig","","string");
    //SchemaFixName("Bravais_lattice_lattice_variation_type","","string");
    //SchemaFixName("Bravais_lattice_lattice_variation_type_orig","","string");
    //SchemaFixName("Bravais_lattice_orig","","string");
    //SchemaFixName("Bravais_lattice_relax","","string");
    //SchemaFixName("Bravais_superlattice_lattice_system","","string");
    //SchemaFixName("Bravais_superlattice_lattice_system_orig","","string");
    //SchemaFixName("Bravais_superlattice_lattice_type","","string");
    //SchemaFixName("Bravais_superlattice_lattice_type_orig","","string");
    //SchemaFixName("Bravais_superlattice_lattice_variation_type","","string");
    //SchemaFixName("Bravais_superlattice_lattice_variation_type_orig","","string");
    //SchemaFixName("calculation_cores","","number");
    //SchemaFixName("calculation_memory","MB","number");
    //SchemaFixName("calculation_time","seconds","number");
    //SchemaFixName("catalog","","string");
    //SchemaFixName("code","","string");
    //SchemaFixName("composition","","numbers");
    //SchemaFixName("compound","","string");
    //SchemaFixName("crystal_class","","string");
    //SchemaFixName("crystal_class_orig","","string");
    //SchemaFixName("crystal_family","","string");
    //SchemaFixName("crystal_family_orig","","string");
    //SchemaFixName("crystal_system","","string");
    //SchemaFixName("crystal_system_orig","","string");
    //SchemaFixName("data_api","","string");
    //SchemaFixName("data_source","","string");
    //SchemaFixName("delta_electronic_energy_convergence","eV","number");
    //SchemaFixName("delta_electronic_energy_threshold","eV","number");
    //SchemaFixName("density","g/cm^3","number");
    //SchemaFixName("dft_type","","string");
    //SchemaFixName("eentropy_atom","eV/atom","number");
    //SchemaFixName("eentropy_cell","eV","number");
    //SchemaFixName("Egap","eV","number");
    //SchemaFixName("Egap_fit","eV","number");
    //SchemaFixName("Egap_type","","string");
    //SchemaFixName("energy_atom","eV/atom","number");
    //SchemaFixName("energy_cell","eV","number");
    //SchemaFixName("energy_cutoff","eV","number");
    //SchemaFixName("enthalpy_atom","eV/atom","number");
    //SchemaFixName("enthalpy_cell","eV","number");
    //SchemaFixName("enthalpy_formation_atom","eV/atom","number");
    //SchemaFixName("enthalpy_formation_cell","eV","number");
    //SchemaFixName("entropic_temperature","K","number");
    //SchemaFixName("files","","strings");
    //SchemaFixName("forces","eV/A","numbers");
    //SchemaFixName("geometry","","numbers");
    //SchemaFixName("geometry_orig","","numbers");
    //SchemaFixName("kpoints","","strings");
    //SchemaFixName("kpoints_bands_nkpts","","number");
    //SchemaFixName("kpoints_bands_path","","strings");
    //SchemaFixName("kpoints_relax","","numbers");
    //SchemaFixName("kpoints_static","","numbers");
    //SchemaFixName("lattice_system_orig","","string");
    //SchemaFixName("lattice_system_relax","","string");
    //SchemaFixName("lattice_variation_orig","","string");
    //SchemaFixName("lattice_variation_relax","","string");
    //SchemaFixName("ldau_j","eV","numbers");
    //SchemaFixName("ldau_l","","numbers");
    //SchemaFixName("ldau_TLUJ","","numbers");
    //SchemaFixName("ldau_type","","number");
    //SchemaFixName("ldau_u","eV","numbers");
    //SchemaFixName("loop","","strings");
    //SchemaFixName("natoms","","number");
    //SchemaFixName("nbondxx","A","numbers");
    //SchemaFixName("node_CPU_Cores","","number");
    //SchemaFixName("node_CPU_MHz","MHz","number");
    //SchemaFixName("node_CPU_Model","","string");
    //SchemaFixName("node_RAM_GB","GB","number");
    //SchemaFixName("nspecies","","number");
    //SchemaFixName("Pearson_symbol_orig","","string");
    //SchemaFixName("Pearson_symbol_relax","","string");
    //SchemaFixName("Pearson_symbol_superlattice","","string");
    //SchemaFixName("Pearson_symbol_superlattice_orig","","string");
    //SchemaFixName("point_group_Hermann_Mauguin","","string");
    //SchemaFixName("point_group_Hermann_Mauguin_orig","","string");
    //SchemaFixName("point_group_orbifold","","string");
    //SchemaFixName("point_group_orbifold_orig","","string");
    //SchemaFixName("point_group_order","","number");
    //SchemaFixName("point_group_order_orig","","number");
    //SchemaFixName("point_group_Schoenflies","","string");
    //SchemaFixName("point_group_Schoenflies_orig","","string");
    //SchemaFixName("point_group_structure","","string");
    //SchemaFixName("point_group_structure_orig","","string");
    //SchemaFixName("point_group_type","","string");
    //SchemaFixName("point_group_type_orig","","string");
    //SchemaFixName("positions_cartesian","A","numbers");
    //SchemaFixName("positions_fractional","","numbers");
    //SchemaFixName("pressure","kbar" ,"number");
    //SchemaFixName("pressure_final","kbar" ,"number");
    //SchemaFixName("pressure_residual","kbar" ,"number");
    //SchemaFixName("Pulay_stress","kbar","number");
    //SchemaFixName("PV_atom","eV/atom","number");
    //SchemaFixName("PV_cell","eV","number");
    //SchemaFixName("prototype","","string");
    //SchemaFixName("reciprocal_geometry","","numbers");
    //SchemaFixName("reciprocal_geometry_orig","","numbers");
    //SchemaFixName("reciprocal_lattice_type","","string");
    //SchemaFixName("reciprocal_lattice_type_orig","","string");
    //SchemaFixName("reciprocal_lattice_variation_type","","string");
    //SchemaFixName("reciprocal_lattice_variation_type_orig","","string");
    //SchemaFixName("reciprocal_volume_cell","A^-3","number");
    //SchemaFixName("reciprocal_volume_cell_orig","A^-3/atom","number");
    //SchemaFixName("scintillation_attenuation_length","cm","number");
    //SchemaFixName("sg","","strings");
    //SchemaFixName("sg2","","strings");
    //SchemaFixName("spacegroup_orig","","number");
    //SchemaFixName("spacegroup_relax","","number");
    //SchemaFixName("species","","strings");
    //SchemaFixName("species_pp","","strings");
    //SchemaFixName("species_pp_ZVAL","","numbers");
    //SchemaFixName("species_pp_version","","strings");
    //SchemaFixName("spinD","uB","numbers");
    //SchemaFixName("spinF","uB","number");
    //SchemaFixName("spin_atom","uB/atom","number");
    //SchemaFixName("spin_cell","uB","number");
    //SchemaFixName("stoichiometry","","numbers");
    //SchemaFixName("stress_tensor","kbar","numbers");
    //SchemaFixName("title","","string");
    //SchemaFixName("valence_cell_iupac","","number");
    //SchemaFixName("valence_cell_std","","number");
    //SchemaFixName("volume_atom","A^3/atom","number");
    //SchemaFixName("volume_cell","A^3","number");
    //SchemaFixName("Wyckoff_letters","","strings");
    //SchemaFixName("Wyckoff_letters_orig","","strings");
    //SchemaFixName("Wyckoff_multiplicities","","numbers");
    //SchemaFixName("Wyckoff_multiplicities_orig","","numbers");
    //SchemaFixName("Wyckoff_site_symmetries","","strings");
    //SchemaFixName("Wyckoff_site_symmetries_orig","","strings");
  }
}

// **************************************************************************

#endif

// **************************************************************************
// *                                                                        *
// *             STEFANO CURTAROLO - Duke University 2003-2020              *
// *                                                                        *
// **************************************************************************<|MERGE_RESOLUTION|>--- conflicted
+++ resolved
@@ -92,23 +92,23 @@
     if(XHOST.vflag_control.flag("AFLOWRC::READ")) {aflowrc::print_aflowrc(oss,TRUE);exit(1);}
 
     // IMMEDIATELY GET PIDS
-<<<<<<< HEAD
     XHOST.PID=getpid();    // PID number
     XHOST.ostrPID.clear(); // PID as stringstream
     XHOST.ostrPID.str(std::string()); // PID as stringstream
     XHOST.ostrPID<<XHOST.PID;  // PID as stringstream
+    //CO20200502 START - threadID
+    XHOST.TID=getpid();    // TID number
+    XHOST.ostrTID.clear(); // TID as stringstream
+    XHOST.ostrTID.str(std::string()); // TID as stringstream
+    XHOST.ostrTID<<XHOST.TID;  // TID as stringstream
+    //CO20200502 END - threadID
     XHOST.sPID="";
     XHOST.showPID=aurostd::args2flag(argv,cmds,"--showPID");
     if(XHOST.showPID) XHOST.sPID="[PID="+aurostd::PaddedPRE(XHOST.ostrPID.str(),7)+"] "; // PID as a comment
+    if(XHOST.showPID) XHOST.sPID="[TID="+aurostd::PaddedPRE(XHOST.ostrTID.str(),7)+"] "; // TID as a comment  //CO20200502 - threadID
     //   XHOST.sPID="[PID="+aurostd::PaddedPRE(XHOST.ostrPID.str(),7)+"] "; // for the time being (LIB4)
     aurostd::xerror_PID=XHOST.sPID;
     
-=======
-    XHOST.PID=getpid();XHOST.ostrPID.clear();XHOST.ostrPID.str(std::string());XHOST.ostrPID<<XHOST.PID;  // initialize PID ??
-    XHOST.TID=aurostd::getTID();XHOST.ostrTID.clear();XHOST.ostrTID.str(std::string());XHOST.ostrTID<<XHOST.TID;  // initialize TID ?? //CO20200502 - threadID
-    // if(INIT_VERBOSE) oss << aurostd::PaddedPOST("XHOST.ostrPID = ",depth_short) << XHOST.ostrPID.str() << endl;
-    // if(INIT_VERBOSE) oss << aurostd::PaddedPOST("XHOST.ostrTID = ",depth_short) << XHOST.ostrTID.str() << endl;  //CO20200502 - threadID
->>>>>>> 014d8dcc
     // DO THREADS IMMEDIATELY
     // std::vector<pthread_t> _thread(MAX_ALLOCATABLE_PTHREADS);AFLOW_PTHREADS::vpthread=_thread;
     // std::vector<int>    _iret(MAX_ALLOCATABLE_PTHREADS);AFLOW_PTHREADS::viret=_iret;
