--- conflicted
+++ resolved
@@ -65,8 +65,8 @@
     if(LDEBUG) cerr << "AFLOW V(" << string(AFLOW_VERSION) << ") init::InitMachine: [BEGIN]" << endl;
 
     // AFLOWRC LOAD DEFAULTS FROM AFLOWRC.
-    //  XHOST.aflowrc_filename=AFLOWRC_FILENAME_LOCAL;
-    //  XHOST.vflag_control.flag("AFLOWRC::OVERWRITE",aurostd::args2flag(XHOST.argv,cmds,"--aflowrc=overwrite|--aflowrc_overwrite"));
+    // XHOST.aflowrc_filename=AFLOWRC_FILENAME_LOCAL;
+    // XHOST.vflag_control.flag("AFLOWRC::OVERWRITE",aurostd::args2flag(XHOST.argv,cmds,"--aflowrc=overwrite|--aflowrc_overwrite"));
     XHOST.home=getenv("HOME");  //AS SOON AS POSSIBLE
     XHOST.user=getenv("USER");  //AS SOON AS POSSIBLE
     if(XHOST.home.empty()){XHOST.home=getenv("HOME");}  //CO20200624 - attempt 2
@@ -116,13 +116,6 @@
     //[SD20220223 - OBSOLETE]XHOST.tmpfs=aurostd::args2attachedstring(argv,"--use_tmpfs","/tmp");
     tokens.clear();
 
-<<<<<<< HEAD
-=======
-    XHOST.user=aurostd::execute2string("whoami");  //AS SOON AS POSSIBLE
-    if(XHOST.user.empty()){XHOST.user="UNKNOWN_USER";} //SD20220222 - avoid double . when defining tmpdir in TmpStrCreate
-    XHOST.home=aurostd::execute2string("cd && pwd");  //AS SOON AS POSSIBLE
-    if(XHOST.home.empty()){XHOST.home=getenv("HOME");}  //CO20200624 - attempt 2
->>>>>>> 7b0cc633
     XHOST.GENERATE_AFLOWIN_ONLY=aurostd::args2flag(argv,cmds,"--generate_aflowin_only");  //CT20180719
     XHOST.POSTPROCESS=aurostd::args2attachedflag(argv,cmds,"--lib2raw=|--lib2lib=");  //CO20200624
     XHOST.ARUN_POSTPROCESS=aurostd::args2flag(argv,cmds,"--postprocess");  //CT20181212
