// ***************************************************************************
// *                                                                         *
// *           Aflow STEFANO CURTAROLO - Duke University 2003-2021           *
// *                                                                         *
// ***************************************************************************
// this file contains the routines to run AIMS in KBIN
// Stefano Curtarolo - 2007-2019 Duke
// Corey Oses - 2015-2019 Duke

#ifndef _AFLOW_KBIN_CPP
#define _AFLOW_KBIN_CPP

#include "aflow.h"

using aurostd::RemoveWhiteSpaces;
using aurostd::RemoveWhiteSpacesFromTheBack;

#define _STROPT_ string("[AIMS_FORCE_OPTION]")

namespace KBIN{
  _aimsflags AIMS_Get_AIMSflags_from_AflowIN(string& AflowIn,_aflags& aflags,_kflags& kflags) {
    ofstream FileMESSAGE("/dev/null");
    return KBIN::AIMS_Get_AIMSflags_from_AflowIN(AflowIn,FileMESSAGE,aflags,kflags);
  }

  _aimsflags AIMS_Get_AIMSflags_from_AflowIN(string& AflowIn,ofstream& FileMESSAGE,_aflags& aflags,_kflags& kflags) {
    bool LDEBUG=(FALSE || XHOST.DEBUG);
    _aimsflags aimsflags;
    AflowIn=aurostd::RemoveComments(AflowIn); // for safety
    vector<string> vAflowIn;aurostd::string2vectorstring(AflowIn,vAflowIn);
    string BflowIn=AflowIn;

    if(LDEBUG) cerr << "DEBUG: " << __AFLOW_FUNC__ << " (START)" << endl;

    aimsflags.KBIN_AIMS_RUN.clear();
    if((aurostd::substring2bool(AflowIn,"[AIMS_RUN_GENERATE]") || aurostd::substring2bool(AflowIn,"[AIMS_RUN]GENERATE")) || aflags.KBIN_GEN_AIMS_FROM_AFLOWIN) 
      aimsflags.KBIN_AIMS_RUN.push("GENERATE");

    if(aurostd::substring2bool(AflowIn,"[AIMS_CONTROL_FILE]")) aimsflags.KBIN_AIMS_CONTROL_FILE.push("KEYWORD");
    if(aurostd::substring2bool(AflowIn,"[AIMS_CONTROL_FILE]SYSTEM_AUTO",TRUE)) aimsflags.KBIN_AIMS_CONTROL_FILE.push("SYSTEM_AUTO");
    if(aurostd::substring2bool(AflowIn,"[AIMS_CONTROL_FILE]FILE=",TRUE)) aimsflags.KBIN_AIMS_CONTROL_FILE.push("FILE");
    if(aurostd::substring2bool(AflowIn,"[AIMS_CONTROL_FILE]COMMAND=",TRUE)) aimsflags.KBIN_AIMS_CONTROL_FILE.push("COMMAND");
    if(aurostd::substring2bool(AflowIn,"[AIMS_CONTROL_MODE_EXPLICIT]")) aimsflags.KBIN_AIMS_CONTROL_MODE.push("EXPLICIT");
    if(aurostd::substring2bool(AflowIn,"[AIMS_CONTROL_MODE_EXPLICIT]START") && aurostd::substring2bool(AflowIn,"[AIMS_CONTROL_MODE_EXPLICIT]STOP")) aimsflags.KBIN_AIMS_CONTROL_MODE.push("EXPLICIT_START_STOP");
    if(aurostd::substring2bool(AflowIn,"[AIMS_CONTROL_MODE_IMPLICIT]")) aimsflags.KBIN_AIMS_CONTROL_MODE.push("IMPLICIT");
    if(aurostd::substring2bool(AflowIn,"[AIMS_CONTROL_MODE_EXTERNAL]")) aimsflags.KBIN_AIMS_CONTROL_MODE.push("EXTERNAL");

    if(aurostd::substring2bool(AflowIn,"[AIMS_GEOM_FILE]"))  aimsflags.KBIN_AIMS_GEOM_FILE.push("KEYWORD");
    if(aurostd::substring2bool(AflowIn,"[AIMS_GEOM_MODE_EXPLICIT]")) aimsflags.KBIN_AIMS_GEOM_MODE.push("EXPLICIT");
    if(aurostd::substring2bool(AflowIn,"[AIMS_GEOM_MODE_EXPLICIT]START") &&  aurostd::substring2bool(AflowIn,"[AIMS_GEOM_MODE_EXPLICIT]STOP")) aimsflags.KBIN_AIMS_GEOM_MODE.push("EXPLICIT_START_STOP");
    if((aurostd::substring2bool(AflowIn,"[AIMS_GEOM_MODE_EXPLICIT]START.") && aurostd::substring2bool(AflowIn,"[AIMS_GEOM_MODE_EXPLICIT]STOP."))) aimsflags.KBIN_AIMS_GEOM_MODE.push("EXPLICIT_START_STOP_POINT");

    if(aimsflags.KBIN_AIMS_GEOM_MODE.flag("EXPLICIT_START_STOP_POINT") && !kflags.KBIN_FROZSL) {  // NO FROZSL
      if(LDEBUG) cerr << "DEBUG: aimsflags.KBIN_AIMS_GEOM_MODE.flag(\"EXPLICIT_START_STOP_POINT\")=" << aimsflags.KBIN_AIMS_GEOM_MODE.flag("EXPLICIT_START_STOP_POINT") << endl;
      if(LDEBUG) cerr << "DEBUG: kflags.KBIN_PHONONS_CALCULATION_FROZSL=" << kflags.KBIN_PHONONS_CALCULATION_FROZSL << endl;
      if(LDEBUG) cerr << "DEBUG: kflags.KBIN_FROZSL_DOWNLOAD=" << kflags.KBIN_FROZSL_DOWNLOAD << endl;
      if(LDEBUG) cerr << "DEBUG: kflags.KBIN_FROZSL_FILE=" << kflags.KBIN_FROZSL_FILE << endl;
      stringstream input_file;
      // loading
      input_file.clear();
      if(kflags.KBIN_PHONONS_CALCULATION_FROZSL) {
        FROZSL::Setup_frozsl_init_input(AflowIn,FileMESSAGE,input_file,aflags,kflags);
        FROZSL::Extract_INPUT(AflowIn,FileMESSAGE,input_file,aflags,kflags);
      }
      if(kflags.KBIN_FROZSL_DOWNLOAD)    FROZSL::Setup_frozsl_init_input(AflowIn,FileMESSAGE,input_file,aflags,kflags);
      if(kflags.KBIN_FROZSL_FILE)        FROZSL::File_INPUT(AflowIn,FileMESSAGE,input_file,aflags,kflags);

      if(aimsflags.KBIN_AIMS_GEOM_MODE.flag("EXPLICIT_START_STOP_POINT")) input_file.str(AflowIn);

      aimsflags.KBIN_AIMS_GEOM_MODE.push("EXPLICIT_START_STOP_POINT");
      // done loading now load structures up
      aimsflags.KBIN_AIMS_GEOM_MODE.flag("EXPLICIT_START_STOP",FALSE); // some default
      aurostd::substring2strings(input_file.str(),aimsflags.KBIN_AIMS_GEOM_MODE_EXPLICIT_VSTRING,"[AIMS_GEOM_MODE_EXPLICIT]START.");
      // some verbose
      for(uint i=0;i<aimsflags.KBIN_AIMS_GEOM_MODE_EXPLICIT_VSTRING.size();i++)
        if(LDEBUG) cerr << "DEBUG= " << aimsflags.KBIN_AIMS_GEOM_MODE_EXPLICIT_VSTRING.at(i) << endl;
      // load up the structures
      for(uint i=0;i<aimsflags.KBIN_AIMS_GEOM_MODE_EXPLICIT_VSTRING.size();i++) {
        string START="[AIMS_GEOM_MODE_EXPLICIT]START";
        string STOP="[AIMS_GEOM_MODE_EXPLICIT]STOP";
        START="[AIMS_GEOM_MODE_EXPLICIT]START."+aimsflags.KBIN_AIMS_GEOM_MODE_EXPLICIT_VSTRING.at(i);
        STOP="[AIMS_GEOM_MODE_EXPLICIT]STOP."+aimsflags.KBIN_AIMS_GEOM_MODE_EXPLICIT_VSTRING.at(i);
        stringstream GEOM;
        GEOM.str(aurostd::substring2string(input_file.str(),START,STOP,-1));
        //[SD20220520 - OBSOLETE]if(aurostd::substring2bool(input_file.str(),START) && aurostd::substring2bool(input_file.str(),STOP))
          //[SD20220520 - OBSOLETE]aurostd::ExtractToStringstreamEXPLICIT(input_file.str(),GEOM,START,STOP);
        if(!GEOM.str().empty()) aimsflags.KBIN_AIMS_GEOM_MODE_EXPLICIT_VSTRUCTURE.push_back(xstructure(GEOM,IOAIMS_AUTO));
      }
      if(LDEBUG) cerr << "DEBUG " << aimsflags.KBIN_AIMS_GEOM_MODE_EXPLICIT_VSTRING.size() << endl;
      if(LDEBUG) cerr << "DEBUG " << aimsflags.KBIN_AIMS_GEOM_MODE_EXPLICIT_VSTRUCTURE.size() << endl;
      if(aimsflags.KBIN_AIMS_GEOM_MODE_EXPLICIT_VSTRING.size() != aimsflags.KBIN_AIMS_GEOM_MODE_EXPLICIT_VSTRUCTURE.size()) {
<<<<<<< HEAD
        throw aurostd::xerror(_AFLOW_FILE_NAME_,__AFLOW_FUNC__,"aimsflags.KBIN_AIMS_GEOM_MODE_EXPLICIT_VSTRING.size() != aimsflags.KBIN_AIMS_GEOM_MODE_EXPLICIT_VSTRUCTURE.size()",_FILE_CORRUPT_);  //CO20200624
=======
        throw aurostd::xerror(__AFLOW_FILE__,__AFLOW_FUNC__,"aimsflags.KBIN_AIMS_GEOM_MODE_EXPLICIT_VSTRING.size() != aimsflags.KBIN_AIMS_GEOM_MODE_EXPLICIT_VSTRUCTURE.size()",_FILE_CORRUPT_);  //CO20200624
>>>>>>> 78dcc840
      }
      for(uint i=0;i<aimsflags.KBIN_AIMS_GEOM_MODE_EXPLICIT_VSTRING.size();i++)
        if(LDEBUG) cerr << "DEBUG= " << aimsflags.KBIN_AIMS_GEOM_MODE_EXPLICIT_VSTRUCTURE.at(i) << endl;
    } else {
      aimsflags.KBIN_AIMS_GEOM_MODE_EXPLICIT_VSTRING.clear();
      aimsflags.KBIN_AIMS_GEOM_MODE_EXPLICIT_VSTRUCTURE.clear();
    }

    // the rest for GEOM
    if(aurostd::substring2bool(AflowIn,"[AIMS_GEOM_MODE_IMPLICIT]")) aimsflags.KBIN_AIMS_GEOM_MODE.push("IMPLICIT");
    if(aurostd::substring2bool(AflowIn,"[AIMS_GEOM_FILE]PROTOTYPE=",TRUE)) aimsflags.KBIN_AIMS_GEOM_FILE.push("PROTOTYPE");
    if(aurostd::substring2bool(AflowIn,"[AIMS_GEOM_MODE_EXTERNAL]")) aimsflags.KBIN_AIMS_GEOM_MODE.push("EXTERNAL");
    if(aurostd::substring2bool(AflowIn,"[AIMS_GEOM_FILE]FILE=",TRUE)) aimsflags.KBIN_AIMS_GEOM_FILE.push("FILE");
    if(aurostd::substring2bool(AflowIn,"[AIMS_GEOM_FILE]COMMAND=",TRUE)) aimsflags.KBIN_AIMS_GEOM_FILE.push("COMMAND");

    // VOLUMES
    aimsflags.KBIN_AIMS_GEOM_FILE_VOLUME.clear();
    if(aurostd::substring2bool(AflowIn,"[AIMS_GEOM_FILE]VOLUME=",TRUE)) aimsflags.KBIN_AIMS_GEOM_FILE_VOLUME.push("EQUAL_EQUAL");
    if(aurostd::substring2bool(AflowIn,"[AIMS_GEOM_FILE]VOLUME+=",TRUE)) aimsflags.KBIN_AIMS_GEOM_FILE_VOLUME.push("PLUS_EQUAL");
    // [OBSOLETE] if(aurostd::substring2bool(AflowIn,"[AIMS_GEOM_FILE]VOLUME-=",TRUE)) aimsflags.KBIN_AIMS_GEOM_FILE_VOLUME.push("MINUS_EQUAL");
    if(aurostd::substring2bool(AflowIn,"[AIMS_GEOM_FILE]VOLUME*=",TRUE)) aimsflags.KBIN_AIMS_GEOM_FILE_VOLUME.push("MULTIPLY_EQUAL");
    // [OBSOLETE] if(aurostd::substring2bool(AflowIn,"[AIMS_GEOM_FILE]VOLUME/=",TRUE)) aimsflags.KBIN_AIMS_GEOM_FILE_VOLUME.push("DIVIDE_EQUAL");
    if(aimsflags.KBIN_AIMS_GEOM_FILE_VOLUME.xscheme!="") aimsflags.KBIN_AIMS_GEOM_FILE_VOLUME.isentry=TRUE;

    // CONVERT_UNIT_CELL stuff
    BflowIn=AflowIn;aurostd::StringSubst(BflowIn,"=","_");aurostd::StringSubst(BflowIn,"CONVERT_UNIT_CELL_","CONVERT_UNIT_CELL="); // bypass for getting all "_"
    aimsflags.KBIN_AIMS_FORCE_OPTION_CONVERT_UNIT_CELL.options2entry(BflowIn,string(_STROPT_+"CONVERT_UNIT_CELL="),aurostd_xoptionMULTI,""); // stack them all
    // // PRIORITIES
    if(aimsflags.KBIN_AIMS_FORCE_OPTION_CONVERT_UNIT_CELL.flag("STANDARD_PRIMITIVE") || aimsflags.KBIN_AIMS_FORCE_OPTION_CONVERT_UNIT_CELL.flag("STANDARD_CONVENTIONAL")) {
      aimsflags.KBIN_AIMS_FORCE_OPTION_CONVERT_UNIT_CELL.flag("MINKOWSKI",FALSE);
      aimsflags.KBIN_AIMS_FORCE_OPTION_CONVERT_UNIT_CELL.flag("INCELL",FALSE);
      aimsflags.KBIN_AIMS_FORCE_OPTION_CONVERT_UNIT_CELL.flag("COMPACT",FALSE);
      aimsflags.KBIN_AIMS_FORCE_OPTION_CONVERT_UNIT_CELL.flag("WIGNERSEITZ",FALSE);
    } // some PRIORITIES
    if(aimsflags.KBIN_AIMS_FORCE_OPTION_CONVERT_UNIT_CELL.flag("STANDARD_PRIMITIVE") && aimsflags.KBIN_AIMS_FORCE_OPTION_CONVERT_UNIT_CELL.flag("STANDARD_CONVENTIONAL")) {
      aimsflags.KBIN_AIMS_FORCE_OPTION_CONVERT_UNIT_CELL.flag("STANDARD_CONVENTIONAL",FALSE);
    }

    // DEBUG
    if(LDEBUG) cerr << __AFLOW_FUNC__ << " aimsflags.KBIN_AIMS_FORCE_OPTION_CONVERT_UNIT_CELL.content_string=" << aimsflags.KBIN_AIMS_FORCE_OPTION_CONVERT_UNIT_CELL.content_string  << endl;
    if(LDEBUG) cerr << __AFLOW_FUNC__ << " aimsflags.KBIN_AIMS_FORCE_OPTION_CONVERT_UNIT_CELL.flag(\"STANDARD_PRIMITIVE\")=" <<  aimsflags.KBIN_AIMS_FORCE_OPTION_CONVERT_UNIT_CELL.flag("STANDARD_PRIMITIVE") << endl;
    if(LDEBUG) cerr << __AFLOW_FUNC__ << " aimsflags.KBIN_AIMS_FORCE_OPTION_CONVERT_UNIT_CELL.flag(\"STANDARD_CONVENTIONAL\")=" <<  aimsflags.KBIN_AIMS_FORCE_OPTION_CONVERT_UNIT_CELL.flag("STANDARD_CONVENTIONAL") << endl;
    if(LDEBUG) cerr << __AFLOW_FUNC__ << " aimsflags.KBIN_AIMS_FORCE_OPTION_CONVERT_UNIT_CELL.flag(\"NIGGLI\")=" <<  aimsflags.KBIN_AIMS_FORCE_OPTION_CONVERT_UNIT_CELL.flag("NIGGLI") << endl;
    if(LDEBUG) cerr << __AFLOW_FUNC__ << " aimsflags.KBIN_AIMS_FORCE_OPTION_CONVERT_UNIT_CELL.flag(\"MINKOWSKI\")=" <<  aimsflags.KBIN_AIMS_FORCE_OPTION_CONVERT_UNIT_CELL.flag("MINKOWSKI") << endl;
    if(LDEBUG) cerr << __AFLOW_FUNC__ << " aimsflags.KBIN_AIMS_FORCE_OPTION_CONVERT_UNIT_CELL.flag(\"INCELL\")=" <<  aimsflags.KBIN_AIMS_FORCE_OPTION_CONVERT_UNIT_CELL.flag("INCELL") << endl;
    if(LDEBUG) cerr << __AFLOW_FUNC__ << " aimsflags.KBIN_AIMS_FORCE_OPTION_CONVERT_UNIT_CELL.flag(\"COMPACT\")=" <<  aimsflags.KBIN_AIMS_FORCE_OPTION_CONVERT_UNIT_CELL.flag("COMPACT") << endl;
    if(LDEBUG) cerr << __AFLOW_FUNC__ << " aimsflags.KBIN_AIMS_FORCE_OPTION_CONVERT_UNIT_CELL.flag(\"WIGNERSEITZ\")=" <<  aimsflags.KBIN_AIMS_FORCE_OPTION_CONVERT_UNIT_CELL.flag("WIGNERSEITZ") << endl;
    if(LDEBUG) cerr << __AFLOW_FUNC__ << " aimsflags.KBIN_AIMS_FORCE_OPTION_CONVERT_UNIT_CELL.flag(\"CARTESIAN\")=" <<  aimsflags.KBIN_AIMS_FORCE_OPTION_CONVERT_UNIT_CELL.flag("CARTESIAN") << endl;
    if(LDEBUG) cerr << __AFLOW_FUNC__ << " aimsflags.KBIN_AIMS_FORCE_OPTION_CONVERT_UNIT_CELL.flag(\"FRACTIONAL\")=" <<  aimsflags.KBIN_AIMS_FORCE_OPTION_CONVERT_UNIT_CELL.flag("FRACTIONAL") << endl;
    if(LDEBUG) cerr << __AFLOW_FUNC__ << " aimsflags.KBIN_AIMS_FORCE_OPTION_CONVERT_UNIT_CELL.flag(\"DIRECT\")=" <<  aimsflags.KBIN_AIMS_FORCE_OPTION_CONVERT_UNIT_CELL.flag("DIRECT") << endl;
    if(LDEBUG) cerr << __AFLOW_FUNC__ << " aimsflags.KBIN_AIMS_FORCE_OPTION_CONVERT_UNIT_CELL.flag(\"PRESERVE\")=" <<  aimsflags.KBIN_AIMS_FORCE_OPTION_CONVERT_UNIT_CELL.flag("PRESERVE") << endl;

    // VOLUMES
    // [OBSOLETE] aimsflags.KBIN_AIMS_FORCE_OPTION_VOLUME_EQUAL_EQUAL      =    aurostd::substring2bool(AflowIn,_STROPT_+"VOLUME=",TRUE);
    // [OBSOLETE] aimsflags.KBIN_AIMS_FORCE_OPTION_VOLUME_PLUS_EQUAL       =    aurostd::substring2bool(AflowIn,_STROPT_+"VOLUME+=",TRUE);
    // [OBSOLETE] aimsflags.KBIN_AIMS_FORCE_OPTION_VOLUME_MINUS_EQUAL      =    aurostd::substring2bool(AflowIn,_STROPT_+"VOLUME-=",TRUE);
    // [OBSOLETE] aimsflags.KBIN_AIMS_FORCE_OPTION_VOLUME_MULTIPLY_EQUAL   =    aurostd::substring2bool(AflowIn,_STROPT_+"VOLUME*=",TRUE);
    // [OBSOLETE] aimsflags.KBIN_AIMS_FORCE_OPTION_VOLUME_DIVIDE_EQUAL     =    aurostd::substring2bool(AflowIn,_STROPT_+"VOLUME/=",TRUE);
    aimsflags.KBIN_AIMS_FORCE_OPTION_VOLUME.clear();

    // [OBSOLETE]  if(aurostd::substring2bool(AflowIn,_STROPT_+"VOLUME=",TRUE)) aimsflags.KBIN_AIMS_FORCE_OPTION_VOLUME.push("EQUAL_EQUAL");
    // [OBSOLETE]  if(aurostd::substring2bool(AflowIn,_STROPT_+"VOLUME+=",TRUE)) aimsflags.KBIN_AIMS_FORCE_OPTION_VOLUME.push("PLUS_EQUAL");
    // [OBSOLETE]  if(aurostd::substring2bool(AflowIn,_STROPT_+"VOLUME-=",TRUE)) aimsflags.KBIN_AIMS_FORCE_OPTION_VOLUME.push("MINUS_EQUAL");
    // [OBSOLETE]  if(aurostd::substring2bool(AflowIn,_STROPT_+"VOLUME*=",TRUE)) aimsflags.KBIN_AIMS_FORCE_OPTION_VOLUME.push("MULTIPLY_EQUAL");
    // [OBSOLETE]  if(aurostd::substring2bool(AflowIn,_STROPT_+"VOLUME/=",TRUE)) aimsflags.KBIN_AIMS_FORCE_OPTION_VOLUME.push("DIVIDE_EQUAL");

    aimsflags.KBIN_AIMS_FORCE_OPTION_VOLUME.args2addattachedscheme(vAflowIn,"EQUAL_EQUAL",_STROPT_+"VOLUME=","");
    aimsflags.KBIN_AIMS_FORCE_OPTION_VOLUME.args2addattachedscheme(vAflowIn,"PLUS_EQUAL",_STROPT_+"VOLUME+=","");
    // [OBSOLETE] aimsflags.KBIN_AIMS_FORCE_OPTION_VOLUME.args2addattachedscheme(vAflowIn,"MINUS_EQUAL",_STROPT_+"VOLUME-=","");
    aimsflags.KBIN_AIMS_FORCE_OPTION_VOLUME.args2addattachedscheme(vAflowIn,"MULTIPLY_EQUAL",_STROPT_+"VOLUME*=","");
    // [OBSOLETE] aimsflags.KBIN_AIMS_FORCE_OPTION_VOLUME.args2addattachedscheme(vAflowIn,"DIVIDE_EQUAL",_STROPT_+"VOLUME/=","");
    if(LDEBUG) cerr << "CORMAC STUFF  " << "aimsflags.KBIN_AIMS_FORCE_OPTION_VOLUME.flag(\"EQUAL_EQUAL\")=" << aimsflags.KBIN_AIMS_FORCE_OPTION_VOLUME.flag("EQUAL_EQUAL") << endl;
    if(LDEBUG) cerr << "CORMAC STUFF  " << "aimsflags.KBIN_AIMS_FORCE_OPTION_VOLUME.getattachedscheme(\"EQUAL_EQUAL\")=" << aimsflags.KBIN_AIMS_FORCE_OPTION_VOLUME.getattachedscheme("EQUAL_EQUAL") << endl;
    if(LDEBUG) cerr << "CORMAC STUFF  " << "aimsflags.KBIN_AIMS_FORCE_OPTION_VOLUME.flag(\"PLUS_EQUAL\")=" << aimsflags.KBIN_AIMS_FORCE_OPTION_VOLUME.flag("PLUS_EQUAL") << endl;
    if(LDEBUG) cerr << "CORMAC STUFF  " << "aimsflags.KBIN_AIMS_FORCE_OPTION_VOLUME.getattachedscheme(\"PLUS_EQUAL\")=" << aimsflags.KBIN_AIMS_FORCE_OPTION_VOLUME.getattachedscheme("PLUS_EQUAL") << endl;
    if(LDEBUG) cerr << "CORMAC STUFF  " << "aimsflags.KBIN_AIMS_FORCE_OPTION_VOLUME.flag(\"MULTIPLY_EQUAL\")=" << aimsflags.KBIN_AIMS_FORCE_OPTION_VOLUME.flag("MULTIPLY_EQUAL") << endl;
    if(LDEBUG) cerr << "CORMAC STUFF  " << "aimsflags.KBIN_AIMS_FORCE_OPTION_VOLUME.getattachedscheme(\"MULTIPLY_EQUAL\")=" << aimsflags.KBIN_AIMS_FORCE_OPTION_VOLUME.getattachedscheme("MULTIPLY_EQUAL") << endl;

    if(aimsflags.KBIN_AIMS_FORCE_OPTION_VOLUME.xscheme!="") aimsflags.KBIN_AIMS_FORCE_OPTION_VOLUME.isentry=TRUE;

    if(LDEBUG) cerr << "DEBUG: " << __AFLOW_FUNC__ << " (START)" << endl;

    return aimsflags;
  }

} // namespace KBIN

namespace KBIN{
  bool AIMS_Directory(ofstream &FileMESSAGE,_aflags &aflags,_kflags &kflags) {
    bool LDEBUG=(FALSE || XHOST.DEBUG);
    if(LDEBUG) cerr << "DEBUG: KBIN::AIMS_Directory (BEGIN)" << endl;
    string subS,subS1,subS2;
    ostringstream aus;
    string::iterator pos;
    bool Krun=TRUE;

    ifstream FileAFLOWIN;
    string FileNameAFLOWIN;
    string AflowIn;
    FileNameAFLOWIN=aflags.Directory+"/"+_AFLOWIN_;
    FileAFLOWIN.open(FileNameAFLOWIN.c_str(),std::ios::in);
    FileAFLOWIN.clear();FileAFLOWIN.seekg(0);
    //DX20190125 [OBSOLETE] - need to remove null bytes : AflowIn="";char c; while (FileAFLOWIN.get(c)) AflowIn+=c;  // READ _AFLOWIN_ and put into AflowIn
    AflowIn="";char c; while (FileAFLOWIN.get(c)) if(c!='\0'){ AflowIn+=c; }               // READ AFLOW.IN and put into AflowIn //DX20190125 - remove null bytes
    FileAFLOWIN.clear();FileAFLOWIN.seekg(0);
    AflowIn=aurostd::RemoveComments(AflowIn); // NOW Clean AFLOWIN
    if(!FileAFLOWIN) {                                                                                      // ******* _AFLOWIN_ does not exist
      aus << "EEEEE  " << _AFLOWIN_ << " ABSENT   = " << Message(__AFLOW_FILE__,aflags) << endl;
      aurostd::PrintMessageStream(aus,XHOST.QUIET);
      return FALSE;
    }
    aflags.QUIET=FALSE;
    _aimsflags aimsflags;
    aimsflags=KBIN::AIMS_Get_AIMSflags_from_AflowIN(AflowIn,FileMESSAGE,aflags,kflags);

    // *********************************************************************************************************************
    // OPERATIONS related to PARTICULAR MACHINES ***************************************************************************

    if(LDEBUG) cerr << "[DEBUG] aflags.AFLOW_MACHINE_GLOBAL=" << aflags.AFLOW_MACHINE_GLOBAL.getattachedscheme("NAME") << endl; //HE20220309 use machine name
    if(LDEBUG) cerr << "[DEBUG] aflags.AFLOW_MACHINE_LOCAL=" << aflags.AFLOW_MACHINE_LOCAL.getattachedscheme("NAME") << endl; //HE20220309 use machine name

    // ***************************************************************************
    // Get the KBIN_BIN name
    aurostd::StringstreamClean(aus);
    aus << "00000  MESSAGE KBIN::AIMS_Directory Running KBIN_BIN=\"" << kflags.KBIN_BIN << "\" " << Message(__AFLOW_FILE__,aflags) << endl;
    aurostd::PrintMessageStream(FileMESSAGE,aus,XHOST.QUIET);
    // ***************************************************************************
    // Some verbose
    if(kflags.KBIN_PHONONS_CALCULATION_APL) aus << "00000  MESSAGE KBIN::AIMS_Directory Running PHONONS_CALCULATION_APL" << Message(__AFLOW_FILE__,aflags) << endl;
    if(kflags.KBIN_PHONONS_CALCULATION_QHA) aus << "00000  MESSAGE KBIN::AIMS_Directory Running PHONONS_CALCULATION_QHA" << Message(__AFLOW_FILE__,aflags) << endl;   //CO20170601
    if(kflags.KBIN_PHONONS_CALCULATION_AAPL) aus << "00000  MESSAGE KBIN::AIMS_Directory Running PHONONS_CALCULATION_AAPL" << Message(__AFLOW_FILE__,aflags) << endl; //CO20170601
    if(kflags.KBIN_PHONONS_CALCULATION_AGL) aus << "00000  MESSAGE KBIN::AIMS_Directory Running PHONONS_CALCULATION_AGL (Debye Model)" << Message(__AFLOW_FILE__,aflags) << endl;
    if(kflags.KBIN_PHONONS_CALCULATION_AEL) aus << "00000  MESSAGE KBIN::AIMS_Directory Running PHONONS_CALCULATION_AEL (Elastic constants)" << Message(__AFLOW_FILE__,aflags) << endl;
    if(kflags.KBIN_PHONONS_CALCULATION_FROZSL) aus << "00000  MESSAGE KBIN::AIMS_Directory Running PHONONS_CALCULATION_FROZSL" << Message(__AFLOW_FILE__,aflags) << endl;
    if(aimsflags.KBIN_AIMS_RUN.flag("GENERATE")) aus << "00000  MESSAGE KBIN::AIMS_Directory Running RUN_GENERATE" << Message(__AFLOW_FILE__,aflags) << endl;
    aurostd::PrintMessageStream(FileMESSAGE,aus,XHOST.QUIET);
    // ***************************************************************************
    uint ntasks=0;
    ntasks=1; // default
    if(aimsflags.KBIN_AIMS_GEOM_MODE.flag("EXPLICIT_START_STOP_POINT")) {
      ntasks=aimsflags.KBIN_AIMS_GEOM_MODE_EXPLICIT_VSTRING.size();
      aus << "00000  MESSAGE Loaded ntasks = " << ntasks << " - " << Message(__AFLOW_FILE__,aflags) << endl;
      aurostd::PrintMessageStream(FileMESSAGE,aus,XHOST.QUIET);
      for(uint i=0;i<aimsflags.KBIN_AIMS_GEOM_MODE_EXPLICIT_VSTRING.size();i++) {
        aus << "00000  MESSAGE task " << i << "/" << ntasks << " in subdirectory " << aimsflags.KBIN_AIMS_GEOM_MODE_EXPLICIT_VSTRING.at(i) << endl;
        aurostd::PrintMessageStream(FileMESSAGE,aus,XHOST.QUIET);
      }
    }
    // ***************************************************************************
    // start the loop !
    _aflags aflags_backup;aflags_backup=aflags;
    _kflags kflags_backup;kflags_backup=kflags;


    for(uint ixinput=0;ixinput<ntasks;ixinput++) {  // LOOP ixinput
      // declarations
      _xaims xaims;xaims.clear();
      xaims.GEOM_index=ixinput;
      aflags=aflags_backup;kflags=kflags_backup; // load it up
      // some verbose
      if(aimsflags.KBIN_AIMS_GEOM_MODE.flag("EXPLICIT_START_STOP_POINT")) {
        aus << "00000  MESSAGE START loop " << xaims.GEOM_index << "/" << aimsflags.KBIN_AIMS_GEOM_MODE_EXPLICIT_VSTRING.size() << " - " << Message(__AFLOW_FILE__,aflags) << endl;
        aurostd::PrintMessageStream(FileMESSAGE,aus,XHOST.QUIET);
      }
      if(LDEBUG) cerr << XPID << "KBIN::AIMS_Directory: [1]" << xaims.str << endl; 
      // ------------------------------------------
      // now start for each xaims
      Krun=TRUE;  // guess everything is intelligent !
      xaims.Directory=aflags.Directory;
      if(aimsflags.KBIN_AIMS_GEOM_MODE.flag("EXPLICIT_START_STOP_POINT")) {
        xaims.Directory=aflags.Directory+"/"+KBIN_SUBDIRECTORIES+aimsflags.KBIN_AIMS_GEOM_MODE_EXPLICIT_VSTRING.at(xaims.GEOM_index);
        aus << "00000  MESSAGE Taking loop directory = " << xaims.Directory << " - " << Message(__AFLOW_FILE__,aflags) << endl;
        aurostd::PrintMessageStream(FileMESSAGE,aus,XHOST.QUIET);
      }
      // check for directory KY CHECK THIS (if Krun=FALSE, everything stops).
      if(Krun && aimsflags.KBIN_AIMS_GEOM_MODE.flag("EXPLICIT_START_STOP_POINT")) {
        if(aurostd::FileExist(xaims.Directory)) {
          Krun=FALSE; // avoid rerunning
          aus << "00000  MESSAGE Skipping loop directory = " << xaims.Directory << " - " << Message(__AFLOW_FILE__,aflags) << endl;
          aurostd::PrintMessageStream(FileMESSAGE,aus,XHOST.QUIET);
        } else {
          // before making it, check it again... NFS problem... check LOCK again
          if(Krun && aurostd::FileExist(xaims.Directory+"/"+_AFLOWLOCK_)) Krun=FALSE;    // to fight against NFS cache
          if(Krun && aurostd::EFileExist(xaims.Directory+"/"+_AFLOWLOCK_)) Krun=FALSE;     // to fight against NFS cache
          if(Krun && aurostd::FileExist(xaims.Directory+"/LLOCK")) Krun=FALSE;     // to fight against NFS cache
          if(Krun && aurostd::EFileExist(xaims.Directory+"/LLOCK")) Krun=FALSE;     // to fight against NFS cache
          if(Krun) {
            aurostd::DirectoryMake(xaims.Directory);
            aus << "00000  MESSAGE Creating loop directory = " << xaims.Directory << " - " << Message(__AFLOW_FILE__,aflags) << endl;
            aurostd::PrintMessageStream(FileMESSAGE,aus,XHOST.QUIET);
            aurostd::execute("echo \"NNNNN  KBIN LLOCK ASAP for NFS concurrent jobs (aflow"+string(AFLOW_VERSION)+")\" >> "+xaims.Directory+"/LLOCK");
          }
        }
      }


      if(Krun) {
        aflags.Directory=xaims.Directory; // so we are set ! since there are plenty of routines with aflags.Directory inside
        aus << "00000  MESSAGE Performing loop directory = " << xaims.Directory << " - " << Message(__AFLOW_FILE__,aflags) << endl;
        aurostd::PrintMessageStream(FileMESSAGE,aus,XHOST.QUIET);
      }
      // ------------------------------------------
      // do the flags
      if(LDEBUG) cerr << XPID << "KBIN::AIMS_Directory: [2]" << xaims.str << endl;
      aimsflags.KBIN_AIMS_CONTROL_VERBOSE=TRUE; // ALWAYS

      // produce BEFORE NOMIX
      if(!kflags.KBIN_PHONONS_CALCULATION_FROZSL) {
        if(Krun) Krun=(Krun && KBIN::AIMS_Produce_INPUT(xaims,AflowIn,FileMESSAGE,aflags,kflags,aimsflags));
        if(Krun) Krun=(Krun && KBIN::AIMS_Modify_INPUT(xaims,FileMESSAGE,aflags,kflags,aimsflags));
        if(Krun && kflags.KBIN_QSUB) Krun=(Krun && KBIN::QSUB_Extract(xaims.xqsub,AflowIn,FileAFLOWIN,FileMESSAGE,aflags,kflags));
        if(Krun && kflags.KBIN_QSUB_MODE1) Krun=(Krun && KBIN::QSUB_Extract_Mode1(xaims.xqsub,FileMESSAGE,aflags,kflags));
        if(Krun && kflags.KBIN_QSUB_MODE2) Krun=(Krun && KBIN::QSUB_Extract_Mode2(xaims.xqsub,FileMESSAGE,aflags,kflags));
        if(Krun && kflags.KBIN_QSUB_MODE3) Krun=(Krun && KBIN::QSUB_Extract_Mode3(xaims.xqsub,FileMESSAGE,aflags,kflags));
      }

      // ***************************************************************************
      // READY TO RUN
      if(Krun) {
        if(LDEBUG) cerr << XPID << "KBIN::AIMS_Directory: [3]" << endl;
        if(LDEBUG) cerr << xaims.str << endl;
        bool Krun=true;
        ostringstream aus;
        // ***************************************************************************
        // directory check
        ifstream DirectoryStream;
        DirectoryStream.open(xaims.Directory.c_str(),std::ios::in);
        if(!DirectoryStream) {
          //   aus << "EEEEE  DIRECTORY_NOT_FOUND = " << Message(__AFLOW_FILE__,aflags) << endl;
          aus << "XXXXX  MAKING DIRECTORY = " << xaims.Directory << "  " << Message(__AFLOW_FILE__,aflags) << endl;
          aurostd::PrintMessageStream(aus,XHOST.QUIET); // return FALSE;
          string str="mkdir "+xaims.Directory;
          system(str.c_str());
        }
        // some check
        if(!FileAFLOWIN) {                                                                                      // ******* _AFLOWIN_ does not exist
          //    aus << "EEEEE  " << _AFLOWIN_ << " ABSENT   = " << Message(__AFLOW_FILE__,aflags) << endl;
          //    aurostd::PrintMessageStream(aus,XHOST.QUIET);
          //    return FALSE;
        }
        // ***************************************************************************
        // DO THE SYMMETRY NEIGHBORS CALCULATION
        //if(!kflags.KBIN_PHONONS_CALCULATION_FROZSL)
        //DX
        if(!(kflags.KBIN_PHONONS_CALCULATION_FROZSL || 
              kflags.KBIN_PHONONS_CALCULATION_APL ||
              kflags.KBIN_PHONONS_CALCULATION_QHA||     //CO20170601
              kflags.KBIN_PHONONS_CALCULATION_AAPL) ||  //CO20170601
            aflags.KBIN_GEN_SYMMETRY_OF_AFLOWIN ) {  //CO, do internally
          //DX
          if(Krun) Krun=KBIN_StepSymmetryPerform(xaims.str,AflowIn,FileMESSAGE,aflags,kflags,TRUE,cout); // DO THE SYMMETRY CALCULATION
          //DX20210122 [OBSOLETE - function doesn't calculate anything, removed] if(Krun) Krun=StepNeighborsPerform(xaims.str,AflowIn,FileMESSAGE,aflags,kflags); // DO THE NEIGHBORS CALCULATION
          //DX
          //cerr << "KBIN GEN SYMMETRY OF AFLOWIN: " << aflags.KBIN_GEN_SYMMETRY_OF_AFLOWIN << endl;
          if(aflags.KBIN_GEN_SYMMETRY_OF_AFLOWIN){
            return Krun;
          }
          //DX
        }
        // AIMS AIMS WRITE
        //   if(Krun) Krun=(Krun && KBIN::AIMS_Write_INPUT(xaims,aimsflags));
        // ***************************************************************************
        // AIMS INPUT FILES ARE DONE, NOW WE CAN USE OR MODYFYING THEM
        if(Krun && aimsflags.KBIN_AIMS_FORCE_OPTION_NOTUNE.isentry) {
          aus << "00000  MESSAGE-OPTION  [AIMS_FORCE_OPTION]NOTUNE, no tuning xCARs - ";
          aus << xaims.Directory << " - K=[" << xaims.str.kpoints_k1 << " " << xaims.str.kpoints_k2 << " " << xaims.str.kpoints_k3 << " " << xaims.str.kpoints_kmax << "] - ";
          aus << XHOST.hostname << " - " << aflow_get_time_string() << endl;
          aurostd::PrintMessageStream(FileMESSAGE,aus,XHOST.QUIET);
        }	  
        // ***************************************************************************
        // AIMS HOW TO RUN ??
        // GENERATE ONLY -------------------------------------------------------------
        if(aimsflags.KBIN_AIMS_RUN.flag("GENERATE")) {
          KBIN::AIMS_Write_INPUT(xaims,aimsflags); // AIMS AIMS WRITE
          aus << "00000  MESSAGE AIMS generation files ONLY " << Message(__AFLOW_FILE__,aflags) << endl;
          aurostd::PrintMessageStream(FileMESSAGE,aus,XHOST.QUIET);
          Krun=FALSE;
        } else {
          // RUN SOMETHING
          if(kflags.KBIN_PHONONS_CALCULATION_APL) {  // RUN PHONONS APL ------------------------
            aus << "00000  MESSAGE PERFORMING PHONONS_CALCULATION_APL " << Message(__AFLOW_FILE__,aflags) << endl;
            aurostd::PrintMessageStream(FileMESSAGE,aus,XHOST.QUIET);
          }
          //CO START 20170601
          if(kflags.KBIN_PHONONS_CALCULATION_QHA) {  // RUN PHONONS QHA ------------------------
            aus << "00000  MESSAGE PERFORMING PHONONS_CALCULATION_QHA " << Message(__AFLOW_FILE__,aflags) << endl;
            aurostd::PrintMessageStream(FileMESSAGE,aus,XHOST.QUIET);
          }
          if(kflags.KBIN_PHONONS_CALCULATION_AAPL) {  // RUN PHONONS AAPL ------------------------
            aus << "00000  MESSAGE PERFORMING PHONONS_CALCULATION_AAPL " << Message(__AFLOW_FILE__,aflags) << endl;
            aurostd::PrintMessageStream(FileMESSAGE,aus,XHOST.QUIET);
          }
          //CO END 20170601
          if(kflags.KBIN_PHONONS_CALCULATION_AGL) {  // RUN PHONONS AGL ------------------------
            aus << "00000  MESSAGE PERFORMING PHONONS_CALCULATION_AGL (Debye Model) " << Message(__AFLOW_FILE__,aflags) << endl;
            aurostd::PrintMessageStream(FileMESSAGE,aus,XHOST.QUIET);
          }
          if(kflags.KBIN_PHONONS_CALCULATION_AEL) {  // RUN PHONONS AEL ------------------------
            aus << "00000  MESSAGE PERFORMING PHONONS_CALCULATION_AEL (Elastic constants) " << Message(__AFLOW_FILE__,aflags) << endl;
            aurostd::PrintMessageStream(FileMESSAGE,aus,XHOST.QUIET);
          }
          if(kflags.KBIN_PHONONS_CALCULATION_FROZSL) {  // RUN PHONONS FROZSL ------------------------
            aus << "00000  MESSAGE PERFORMING PHONONS_CALCULATION_FROZSL " << Message(__AFLOW_FILE__,aflags) << endl;
            aurostd::PrintMessageStream(FileMESSAGE,aus,XHOST.QUIET);
          }

          // ***************************************************************************
          // READY TO RUN
          if(Krun) {   // survived all troubles
            // ***************************************************************************
            // START
            if(LDEBUG) cerr << XPID << "KBIN::AIMS_Directory: [4]" << xaims.str << endl;
            // ***************************************************************************
            // PRESCRIPT
            if(kflags.AFLOW_MODE_PRESCRIPT_EXPLICIT || kflags.AFLOW_MODE_PRESCRIPT_EXPLICIT_START_STOP)
              KBIN::RUN_DirectoryScript(aflags,DEFAULT_AFLOW_PRESCRIPT_COMMAND,DEFAULT_AFLOW_PRESCRIPT_OUT);
            // ***************************************************************************
            // PHONONIC PHONONIC PHONONIC
            if(kflags.KBIN_PHONONS_CALCULATION_APL || kflags.KBIN_PHONONS_CALCULATION_QHA || kflags.KBIN_PHONONS_CALCULATION_AAPL) { //CO20170601
              _xinput xinput(xaims);
              readModulesFromAflowIn(AflowIn, kflags, xinput);  //ME20181027
              _xflags xflags(aimsflags);
              //ME20200107 - Wrap in a try statement so that faulty APL runs don't kill other post-processing
              try {
                KBIN::RunPhonons_APL(xinput,AflowIn,aflags,kflags,xflags,FileMESSAGE);  //now it's general
              } catch (aurostd::xerror e) {
                pflow::logger(e.whereFileName(), e.whereFunction(), e.buildMessageString(), aflags.Directory, FileMESSAGE, std::cout, _LOGGER_ERROR_);
              }
              //KBIN::RunPhonons_APL(xaims,AflowIn,aflags,kflags,aimsflags,FileMESSAGE);
            }
            //[MAKE XINPUT] here CORMAC WILL POOP an IF=>AGL
            //[MAKE XINPUT]if(kflags.KBIN_PHONONS_CALCULATION_AGL==TRUE) {
            //[MAKE XINPUT]  KBIN::VASP_RunPhonons_AGL(xaims,AflowIn,aflags,kflags,aimsflags,FileMESSAGE);
            //[MAKE XINPUT]}
            //[MAKE XINPUT]if(kflags.KBIN_PHONONS_CALCULATION_AEL==TRUE) {
            //[MAKE XINPUT]  KBIN::VASP_RunPhonons_AEL(xaims,AflowIn,aflags,kflags,aimsflags,FileMESSAGE);
            //[MAKE XINPUT]}
            //[MAKE XINPUT]if(kflags.KBIN_PHONONS_CALCULATION_FROZSL) {
            //[MAKE XINPUT]  KBIN::VASP_RunPhonons_FROZSL(xaims,AflowIn,aflags,kflags,aimsflags,FileMESSAGE);
            //[MAKE XINPUT]  //  return Krun;
            //[MAKE XINPUT]}
            if(LDEBUG) cerr << XPID << "KBIN::AIMS_Directory: [5] xaims.str.species.size()=" << xaims.str.species.size() << endl;
            if(LDEBUG) for(uint i=0;i<xaims.str.species.size();i++) cerr << XPID << "KBIN::AIMS_Directory: [5] xaims.str.species.at(i)=[" << xaims.str.species.at(i) << "]" << endl;
            if(LDEBUG) cerr << XPID << "KBIN::AIMS_Directory: [6]" << xaims.str << endl;
            // --------------------------------------------------------------------------------------------------------------------
            // ***************************************************************************
            // POSTSCRIPT
            if(!aimsflags.KBIN_AIMS_GEOM_MODE.flag("EXPLICIT_START_STOP_POINT"))
              if(kflags.AFLOW_MODE_POSTSCRIPT_EXPLICIT || kflags.AFLOW_MODE_POSTSCRIPT_EXPLICIT_START_STOP)
                KBIN::RUN_DirectoryScript(aflags,DEFAULT_AFLOW_POSTSCRIPT_COMMAND,DEFAULT_AFLOW_POSTSCRIPT_OUT);
            // ***************************************************************************
          }
        }
      }
      // **********
      // some verbose
      if(aimsflags.KBIN_AIMS_GEOM_MODE.flag("EXPLICIT_START_STOP_POINT")) {
        aus << "00000  MESSAGE END loop " << xaims.GEOM_index << "/" << aimsflags.KBIN_AIMS_GEOM_MODE_EXPLICIT_VSTRING.size()
          << " - " << Message(__AFLOW_FILE__,aflags) << endl;
        aus << "00000  MESSAGE END loop in directory =" << xaims.Directory << " - " << Message(__AFLOW_FILE__,aflags) << endl;
        aurostd::PrintMessageStream(FileMESSAGE,aus,XHOST.QUIET);
        // compress the subdirectories
        if(Krun && kflags.KZIP_COMPRESS) KBIN::CompressDirectory(aflags,kflags);
      }
      aflags=aflags_backup;kflags=kflags_backup; // RESTORE
    } // LOOP ixinput
    // ***************************************************************************
    aflags=aflags_backup;kflags=kflags_backup; // RESTORE
    // POSTSCRIPT
    if(aimsflags.KBIN_AIMS_GEOM_MODE.flag("EXPLICIT_START_STOP_POINT"))
      if(kflags.AFLOW_MODE_POSTSCRIPT_EXPLICIT || kflags.AFLOW_MODE_POSTSCRIPT_EXPLICIT_START_STOP)
        KBIN::RUN_DirectoryScript(aflags,DEFAULT_AFLOW_POSTSCRIPT_COMMAND,DEFAULT_AFLOW_POSTSCRIPT_OUT);
    // ***************************************************************************
    FileAFLOWIN.clear();FileAFLOWIN.close();
    return Krun;
  }
} // namespace KBIN

#endif
// ***************************************************************************
// *                                                                         *
// *           Aflow STEFANO CURTAROLO - Duke University 2003-2021           *
// *                                                                         *
// ***************************************************************************<|MERGE_RESOLUTION|>--- conflicted
+++ resolved
@@ -89,11 +89,7 @@
       if(LDEBUG) cerr << "DEBUG " << aimsflags.KBIN_AIMS_GEOM_MODE_EXPLICIT_VSTRING.size() << endl;
       if(LDEBUG) cerr << "DEBUG " << aimsflags.KBIN_AIMS_GEOM_MODE_EXPLICIT_VSTRUCTURE.size() << endl;
       if(aimsflags.KBIN_AIMS_GEOM_MODE_EXPLICIT_VSTRING.size() != aimsflags.KBIN_AIMS_GEOM_MODE_EXPLICIT_VSTRUCTURE.size()) {
-<<<<<<< HEAD
-        throw aurostd::xerror(_AFLOW_FILE_NAME_,__AFLOW_FUNC__,"aimsflags.KBIN_AIMS_GEOM_MODE_EXPLICIT_VSTRING.size() != aimsflags.KBIN_AIMS_GEOM_MODE_EXPLICIT_VSTRUCTURE.size()",_FILE_CORRUPT_);  //CO20200624
-=======
         throw aurostd::xerror(__AFLOW_FILE__,__AFLOW_FUNC__,"aimsflags.KBIN_AIMS_GEOM_MODE_EXPLICIT_VSTRING.size() != aimsflags.KBIN_AIMS_GEOM_MODE_EXPLICIT_VSTRUCTURE.size()",_FILE_CORRUPT_);  //CO20200624
->>>>>>> 78dcc840
       }
       for(uint i=0;i<aimsflags.KBIN_AIMS_GEOM_MODE_EXPLICIT_VSTRING.size();i++)
         if(LDEBUG) cerr << "DEBUG= " << aimsflags.KBIN_AIMS_GEOM_MODE_EXPLICIT_VSTRUCTURE.at(i) << endl;
