// ***************************************************************************
// *                                                                         *
// *         aflow - Automatic FLOW for materials discovery project          *
// *             Stefano Curtarolo - Duke University - 2003-2020             *
// *                                                                         *
// ***************************************************************************
//
//  Copyright 2003-2020 - Stefano Curtarolo - AFLOW.ORG consortium
//
//  This file is part of AFLOW software.
//
//  AFLOW is free software: you can redistribute it and/or modify
//  it under the terms of the GNU General Public License as published by
//  the Free Software Foundation, either version 3 of the License, or
//  (at your option) any later version.
// 
//  This program is distributed in the hope that it will be useful,
//  but WITHOUT ANY WARRANTY; without even the implied warranty of
//  MERCHANTABILITY or FITNESS FOR A PARTICULAR PURPOSE.  See the
//  GNU General Public License for more details.
// 
//  You should have received a copy of the GNU General Public License
//  along with this program.  If not, see <http://www.gnu.org/licenses/>.
//
// ***************************************************************************

#include "aflow.h"
#include "aflow_pflow.h"
// [OBSOLETE] #include "aflow_aqe.h"

//#define  __XOPTIMIZE
//#include "aflow_array.h"

// ***************************************************************************

// bool AFLOW_PTHREADS::FLAG;
// int  AFLOW_PTHREADS::MAX_PTHREADS;
// int  AFLOW_PTHREADS::RUNNING;
// pthread_t thread[MAX_ALLOCATABLE_PTHREADS];
// int iret[MAX_ALLOCATABLE_PTHREADS];
// bool thread_busy[MAX_ALLOCATABLE_PTHREADS];

#include "aflow_test.cpp"
#include <sys/ioctl.h>
// #include <linux/kd.h>
//   0x00004B2F   KIOCSOUND     int

//CO20180729 - OBSOLETE - use xerror
//[OBSOLETE]//CO20180419 - global exception handling - START
//[OBSOLETE]AFLOWRuntimeError::AFLOWRuntimeError(const std::string& function,const std::string& message) : std::runtime_error(message),f_name(function) {}  // I/O or computer type errors (no entries loaded)
//[OBSOLETE]AFLOWRuntimeError::AFLOWRuntimeError(const std::string& function,std::stringstream& message) : std::runtime_error(message.str()),f_name(function) {message.str("");}  // I/O or computer type errors (no entries loaded)
//[OBSOLETE]string AFLOWRuntimeError::where(){return f_name;}
//[OBSOLETE]AFLOWLogicError::AFLOWLogicError(const std::string& function,const std::string& message) : std::logic_error(message),f_name(function) {}    //errors in logic, unintended (and insurmountable) use of functionality
//[OBSOLETE]AFLOWLogicError::AFLOWLogicError(const std::string& function,std::stringstream& message) : std::logic_error(message.str()),f_name(function) {message.str("");}    //errors in logic, unintended (and insurmountable) use of functionality
//[OBSOLETE]string AFLOWLogicError::where(){return f_name;}
//[OBSOLETE]//CO20180419 - global exception handling - STOP


bool EgapTest(ostream& oss){ofstream FileMESSAGE;return EgapTest(FileMESSAGE,oss);}  //CO20190520
bool EgapTest(ofstream& FileMESSAGE,ostream& oss){  //CO20190520
  string soliloquy="EgapTest():";
  bool LDEBUG=TRUE; // TRUE;
  stringstream message;
  _aflags aflags;aflags.Directory=".";

  message << "Performing Egap test";pflow::logger(_AFLOW_FILE_NAME_,soliloquy,message,aflags,FileMESSAGE,oss,_LOGGER_MESSAGE_);

  string system="",path="",query="",file="",efile="",ext="",tfile="",Egap_type="";
  vector<string> files;
  xOUTCAR xout(FileMESSAGE,oss);
  double EFERMI=AUROSTD_MAX_DOUBLE,Egap=0.0;

  /////////////////////////////////////////////////////////////////////////////////////////////////
  //FCC/Si1_ICSD_150530
  system="ICSD_WEB/FCC/Si1_ICSD_150530";
  
  path=AFLOWLIB_SERVER_DEFAULT+"/AFLOWDATA/"+system;
  query=path+"/?files";
  message << "Fetching: " << query;pflow::logger(_AFLOW_FILE_NAME_,soliloquy,message,aflags,FileMESSAGE,oss,_LOGGER_MESSAGE_);
  aurostd::url2tokens(query,files,",");
  if(files.size()==0){
    message << "Could not fetch query: " << query;pflow::logger(_AFLOW_FILE_NAME_,soliloquy,message,aflags,FileMESSAGE,oss,_LOGGER_ERROR_);
    return false;
  }
  //OUTCAR.static
  file="OUTCAR.static";
  if(!aurostd::EWithinList(files,file,efile)){
    message << "No " << file << " found within " << query;pflow::logger(_AFLOW_FILE_NAME_,soliloquy,message,aflags,FileMESSAGE,oss,_LOGGER_ERROR_);
    return false;
  }
  ext=aurostd::GetCompressionExtension(efile);
  tfile=aurostd::TmpFileCreate("Egap_file1")+ext;
  query=path+"/"+efile;
  message << "Fetching: " << query;pflow::logger(_AFLOW_FILE_NAME_,soliloquy,message,aflags,FileMESSAGE,oss,_LOGGER_MESSAGE_);
  if(!(aurostd::url2file(query,tfile,LDEBUG) && aurostd::FileExist(tfile))){
    message << "Could not fetch query: " << query;pflow::logger(_AFLOW_FILE_NAME_,soliloquy,message,aflags,FileMESSAGE,oss,_LOGGER_ERROR_);
    return false;
  }
  message << "Loaded file to: " << tfile;pflow::logger(_AFLOW_FILE_NAME_,soliloquy,message,aflags,FileMESSAGE,oss,_LOGGER_MESSAGE_);
  if(!xout.GetPropertiesFile(tfile,!LDEBUG)){
    message << "xOUTCAR::GetProperties() failed";pflow::logger(_AFLOW_FILE_NAME_,soliloquy,message,aflags,FileMESSAGE,oss,_LOGGER_ERROR_);
    return false;
  }
#ifndef _AFLOW_TEMP_PRESERVE_
  aurostd::RemoveFile(tfile);
#endif
  EFERMI=xout.Efermi;
  //OUTCAR.bands
  file="OUTCAR.bands";
  if(!aurostd::EWithinList(files,file,efile)){
    query=path+"/?files"; //reload query for error message
    message << "No " << file << " found within " << query;pflow::logger(_AFLOW_FILE_NAME_,soliloquy,message,aflags,FileMESSAGE,oss,_LOGGER_ERROR_);
    return false;
  }
  ext=aurostd::GetCompressionExtension(efile);
  tfile=aurostd::TmpFileCreate("Egap_file1")+ext;
  query=path+"/"+efile;
  message << "Fetching: " << query;pflow::logger(_AFLOW_FILE_NAME_,soliloquy,message,aflags,FileMESSAGE,oss,_LOGGER_MESSAGE_);
  if(!(aurostd::url2file(query,tfile,LDEBUG) && aurostd::FileExist(tfile))){
    message << "Could not fetch query: " << query;pflow::logger(_AFLOW_FILE_NAME_,soliloquy,message,aflags,FileMESSAGE,oss,_LOGGER_ERROR_);
    return false;
  }
  message << "Loaded file to: " << tfile;pflow::logger(_AFLOW_FILE_NAME_,soliloquy,message,aflags,FileMESSAGE,oss,_LOGGER_MESSAGE_);
  if(!xout.GetPropertiesFile(tfile,!LDEBUG)){
    message << "xOUTCAR::GetProperties() failed";pflow::logger(_AFLOW_FILE_NAME_,soliloquy,message,aflags,FileMESSAGE,oss,_LOGGER_ERROR_);
    return false;
  }
#ifndef _AFLOW_TEMP_PRESERVE_
  aurostd::RemoveFile(tfile);
#endif
  //GetBandGap
  message << "Running bandgap code";pflow::logger(_AFLOW_FILE_NAME_,soliloquy,message,aflags,FileMESSAGE,oss,_LOGGER_MESSAGE_);
  if(!xout.GetBandGap(EFERMI)){
    message << "xOUTCAR::GetBandGap() failed";pflow::logger(_AFLOW_FILE_NAME_,soliloquy,message,aflags,FileMESSAGE,oss,_LOGGER_ERROR_);
    return false;
  }
  Egap=+6.1000e-01;
  if(!aurostd::isequal(Egap,xout.Egap[0])){
    message << "xOUTCAR::GetBandGap() did not find Egap==" << Egap << ", found instead xOUTCAR.Egap[0]==" << xout.Egap[0];pflow::logger(_AFLOW_FILE_NAME_,soliloquy,message,aflags,FileMESSAGE,oss,_LOGGER_ERROR_);
    return false;
  }
  Egap_type="insulator-indirect";
  if(xout.Egap_type[0]!="insulator-indirect"){
    message << "xOUTCAR::GetBandGap() did not find type==" << Egap_type << ", found instead xOUTCAR.Egap_type[0]==" << xout.Egap_type[0];pflow::logger(_AFLOW_FILE_NAME_,soliloquy,message,aflags,FileMESSAGE,oss,_LOGGER_ERROR_);
    return false;
  }
  /////////////////////////////////////////////////////////////////////////////////////////////////

  message << "Egap test successful";pflow::logger(_AFLOW_FILE_NAME_,soliloquy,message,aflags,FileMESSAGE,oss,_LOGGER_COMPLETE_);
  return true;
}

bool gcdTest(ostream& oss){ofstream FileMESSAGE;return gcdTest(FileMESSAGE,oss);}  //CO20190520
bool gcdTest(ofstream& FileMESSAGE,ostream& oss){  //CO20190520
  string soliloquy = XHOST.sPID + "gcdTest():";
  bool LDEBUG=TRUE; // TRUE;
  stringstream message;
  _aflags aflags;aflags.Directory=".";

  message << "Performing gcd test";pflow::logger(_AFLOW_FILE_NAME_,soliloquy,message,aflags,FileMESSAGE,oss,_LOGGER_MESSAGE_);

  int a=0,b=0,x1=0,y1=0,gcd=0;

  a=25;b=15;
  aurostd::GCD(a,b,gcd,x1,y1);
  if(!(gcd==5 && x1==-1 && y1==2)){
    if(LDEBUG){
      cerr << soliloquy << " gcd(25,15) failed" << endl;
      cerr << soliloquy << " gcd=" << gcd << endl;
      cerr << soliloquy << " x=" << x1 << endl;
      cerr << soliloquy << " y=" << y1 << endl;
    }
    return FALSE;
  }

  a=25;b=0;
  aurostd::GCD(a,b,gcd,x1,y1);
  if(!(gcd==25 && x1==1 && y1==0)){
    if(LDEBUG){
      cerr << soliloquy << " gcd(25,0) failed" << endl;
      cerr << soliloquy << " gcd=" << gcd << endl;
      cerr << soliloquy << " x=" << x1 << endl;
      cerr << soliloquy << " y=" << y1 << endl;
    }
    return FALSE;
  }

  a=0;b=15;
  aurostd::GCD(a,b,gcd,x1,y1);
  if(!(gcd==15 && x1==0 && y1==1)){
    if(LDEBUG){
      cerr << soliloquy << " gcd(0,15) failed" << endl;
      cerr << soliloquy << " gcd=" << gcd << endl;
      cerr << soliloquy << " x=" << x1 << endl;
      cerr << soliloquy << " y=" << y1 << endl;
    }
    return FALSE;
  }

  a=-5100;b=30450;
  aurostd::GCD(a,b,gcd,x1,y1);
  if(!(gcd==150 && x1==-6 && y1==-1)){
    if(LDEBUG){
      cerr << soliloquy << " gcd(-5100,30450) failed" << endl;
      cerr << soliloquy << " gcd=" << gcd << endl;
      cerr << soliloquy << " x=" << x1 << endl;
      cerr << soliloquy << " y=" << y1 << endl;
    }
    return FALSE;
  }

  message << "gcd test successful";pflow::logger(_AFLOW_FILE_NAME_,soliloquy,message,aflags,FileMESSAGE,oss,_LOGGER_COMPLETE_);
  return TRUE; //CO20180419
}

bool smithTest(ostream& oss){ofstream FileMESSAGE;return smithTest(FileMESSAGE,oss);}  //CO20190520
bool smithTest(ofstream& FileMESSAGE,ostream& oss){  //CO20190520
  string soliloquy = XHOST.sPID + "smithTest():";
  bool LDEBUG=TRUE; // TRUE;
  stringstream message;
  _aflags aflags;aflags.Directory=".";

  //test ehermite
  xmatrix<int> ehermite(2,2);
  aurostd::getEHermite(5,12,ehermite);
  if(!(
        ehermite[1][1]==5 &&
        ehermite[1][2]==-2 &&
        ehermite[2][1]==-12 &&
        ehermite[2][2]==5 &&
        TRUE
      )
    ){
    if(LDEBUG){cerr << soliloquy << " getEHermite(5,12) failed" << endl;}
    return FALSE;
  }

  xmatrix<int> A1(3,3),U1,V1,S1;
  A1[1][1]=3;A1[1][2]=2;A1[1][3]=1;
  A1[2][1]=5;A1[2][2]=3;A1[2][3]=1;
  A1[3][1]=6;A1[3][2]=8;A1[3][3]=9;

  aurostd::getSmithNormalForm(A1,U1,V1,S1);

  if(LDEBUG){
    cerr << soliloquy << " A=" << endl;cerr << A1 << endl;
    cerr << soliloquy << " U=" << endl;cerr << U1 << endl;
    cerr << soliloquy << " V=" << endl;cerr << V1 << endl;
    cerr << soliloquy << " S=" << endl;cerr << S1 << endl;
  }

  //[CO20191201 - OBSOLETE: robust check inside getSmithNormalForm()]if(!(
  //[CO20191201 - OBSOLETE: robust check inside getSmithNormalForm()]      U1[1][1]==24 && U1[1][2]==-13 && U1[1][3]==-1 && 
  //[CO20191201 - OBSOLETE: robust check inside getSmithNormalForm()]      U1[2][1]==13 && U1[2][2]==-7  && U1[2][3]==-1 && 
  //[CO20191201 - OBSOLETE: robust check inside getSmithNormalForm()]      U1[3][1]==2  && U1[3][2]==-1  && U1[3][3]==0  && 
  //[CO20191201 - OBSOLETE: robust check inside getSmithNormalForm()]      TRUE
  //[CO20191201 - OBSOLETE: robust check inside getSmithNormalForm()]    )
  //[CO20191201 - OBSOLETE: robust check inside getSmithNormalForm()]  ){
  //[CO20191201 - OBSOLETE: robust check inside getSmithNormalForm()]  if(LDEBUG){cerr << soliloquy << " U1(1) failed of getSmithNormalForm()" << endl;}
  //[CO20191201 - OBSOLETE: robust check inside getSmithNormalForm()]  return FALSE;
  //[CO20191201 - OBSOLETE: robust check inside getSmithNormalForm()]}
  //[CO20191201 - OBSOLETE: robust check inside getSmithNormalForm()]if(!(
  //[CO20191201 - OBSOLETE: robust check inside getSmithNormalForm()]      V1[1][1]==0  && V1[1][2]==1  && V1[1][3]==3  && 
  //[CO20191201 - OBSOLETE: robust check inside getSmithNormalForm()]      V1[2][1]==-1 && V1[2][2]==-1 && V1[2][3]==-1 && 
  //[CO20191201 - OBSOLETE: robust check inside getSmithNormalForm()]      V1[3][1]==1  && V1[3][2]==0  && V1[3][3]==-1 && 
  //[CO20191201 - OBSOLETE: robust check inside getSmithNormalForm()]      TRUE
  //[CO20191201 - OBSOLETE: robust check inside getSmithNormalForm()]    )
  //[CO20191201 - OBSOLETE: robust check inside getSmithNormalForm()]  ){
  //[CO20191201 - OBSOLETE: robust check inside getSmithNormalForm()]  if(LDEBUG){cerr << soliloquy << " V1(1) failed of getSmithNormalForm()" << endl;}
  //[CO20191201 - OBSOLETE: robust check inside getSmithNormalForm()]  return FALSE;
  //[CO20191201 - OBSOLETE: robust check inside getSmithNormalForm()]}
  //[CO20191201 - OBSOLETE: robust check inside getSmithNormalForm()]if(!(
  //[CO20191201 - OBSOLETE: robust check inside getSmithNormalForm()]      S1[1][1]==1 && S1[1][2]==0 && S1[1][3]==0 && 
  //[CO20191201 - OBSOLETE: robust check inside getSmithNormalForm()]      S1[2][1]==0 && S1[2][2]==1 && S1[2][3]==0 && 
  //[CO20191201 - OBSOLETE: robust check inside getSmithNormalForm()]      S1[3][1]==0 && S1[3][2]==0 && S1[3][3]==1 &&
  //[CO20191201 - OBSOLETE: robust check inside getSmithNormalForm()]      TRUE
  //[CO20191201 - OBSOLETE: robust check inside getSmithNormalForm()]    )
  //[CO20191201 - OBSOLETE: robust check inside getSmithNormalForm()]  ){
  //[CO20191201 - OBSOLETE: robust check inside getSmithNormalForm()]  if(LDEBUG){cerr << soliloquy << " S1(1) failed of getSmithNormalForm()" << endl;}
  //[CO20191201 - OBSOLETE: robust check inside getSmithNormalForm()]  return FALSE;
  //[CO20191201 - OBSOLETE: robust check inside getSmithNormalForm()]}

  xmatrix<long long int> A2(5,5),U2,V2,S2;  //long long int is CRUCIAL, Matlab actually gets this wrong because it uses long int by default
  A2[1][1]=25;    A2[1][2]=-300;   A2[1][3]=1050;    A2[1][4]=-1400;   A2[1][5]=630;
  A2[2][1]=-300;  A2[2][2]=4800;   A2[2][3]=-18900;  A2[2][4]=26880;   A2[2][5]=-12600;
  A2[3][1]=1050;  A2[3][2]=-18900; A2[3][3]=79380;   A2[3][4]=-117600; A2[3][5]=56700;
  A2[4][1]=-1400; A2[4][2]=26880;  A2[4][3]=-117600; A2[4][4]=179200;  A2[4][5]=-88200;
  A2[5][1]=630;   A2[5][2]=-12600; A2[5][3]=56700;   A2[5][4]=-88200;  A2[5][5]=44100;

  aurostd::getSmithNormalForm(A2,U2,V2,S2);

  if(LDEBUG){ //COME BACK AND PATCH FOR ANSWERS
    cerr << soliloquy << " A=" << endl;cerr << A2 << endl;
    cerr << soliloquy << " U=" << endl;cerr << U2 << endl;
    cerr << soliloquy << " V=" << endl;cerr << V2 << endl;
    cerr << soliloquy << " S=" << endl;cerr << S2 << endl;
  }

  message << "smith test successful";pflow::logger(_AFLOW_FILE_NAME_,soliloquy,message,aflags,FileMESSAGE,oss,_LOGGER_COMPLETE_);
  return TRUE; //CO20180419
}

int main(int _argc,char **_argv) {
<<<<<<< HEAD
  string soliloquy="main():"; //CO20180419
  ostream& oss=cout;  //CO20180419
=======
  string soliloquy = XHOST.sPID + "main():"; // CO20180419
  ostream& oss=cout;  // CO20180419
>>>>>>> 972a1b11
  try{
    bool LDEBUG=FALSE; // TRUE;
    if(LDEBUG) cerr << "AFLOW-MAIN [1]" << endl;
    std::vector<string> argv(aurostd::get_arguments_from_input(_argc,_argv));
    if(LDEBUG) cerr << "AFLOW-MAIN [2]" << endl;
    std::vector<string> cmds;
    
    // MACHINE
    init::InitMachine(FALSE,argv,cmds,cerr);    
    if(LDEBUG || XHOST.DEBUG) cerr << "AFLOW-MAIN [3]" << endl;
    
    // aurostd::TmpDirectoryCreate("test");
    // cerr << args2flag(argv,"--aaa|--bbb |--ccc") << endl; exit(0);
    // CHECK USERS MACHINES - DEBUG

    // initialize_templates_never_call_this_procedure(1);

    // INITIALIZE ***************************************************
    // INIT LOOK UP TABLES
    atoms_initialize();
    xelement::Initialize();
    xPOTCAR_Initialize();
    // spacegroup::SpaceGroupInitialize(); only if necessary
    // INFORMATION **************************************************
    AFLOW_PTHREADS::FLAG=AFLOW_PTHREADS::Check_Threads(argv,!XHOST.QUIET);

    bool Arun=FALSE;
    if(!Arun && aurostd::args2flag(argv,cmds,"--prx|--prx="))  {Arun=TRUE;PERFORM_PRX(cout);}
    if(!Arun && aurostd::args2flag(argv,cmds,"--test_getpp")) {
      if(KBIN::VASP_PseudoPotential_CleanName_TEST()){return 0;}
      return 1;
    }
    if(!Arun && aurostd::args2flag(argv,cmds,"--test=Init|--test=init")) {
      init::InitLoadString("vLIBS",1);
      return 1;
    }

    if (0)     { // works with pointers
      std::filebuf* fb_pre = new std::filebuf; fb_pre->open("friscosity_pre.txt",std::ios_base::out|std::ios_base::trunc);  // need to be generated before any assignments
      std::filebuf* fb_post = new std::filebuf; fb_post->open("friscosity_post.txt",std::ios_base::out|std::ios_base::trunc); // need to be generated before any assignments
      std::ostream* oss;
#define _oss (*oss)
      // PRE
      //   oss = fb_pre;
      //      _oss << "FRISCOSITY_PRE" << endl;
      //  _oss.flush(); 
      // COUT
      oss = &std::cout;
      _oss << "assigned COUT" << endl;
      _oss.flush();
      // CERR
      oss = &std::cerr;
      _oss << "assigned CERR" << endl;
      _oss.flush();
      exit(0);
    }
    if(0) { // https://stdcxx.apache.org/doc/stdlibug/34-2.html
      std::ofstream oss;
      // default COUT
      // COUT DEFAULT
      oss.copyfmt(std::cout);                             
      oss.clear(std::cout.rdstate());                     
      oss.basic_ios<char>::rdbuf(std::cout.rdbuf());      
      oss << "COUT DEFAULT" << std::endl;
      if(1) { // somebody chose a file
	// FILE PRE
	std::ofstream ofs_pre("friscosity_pre.txt", std::ofstream::out);
	oss.copyfmt(ofs_pre);                             
	oss.clear(ofs_pre.rdstate());                     
	oss.basic_ios<char>::rdbuf(ofs_pre.rdbuf());
      }
      oss << "FRISCOSITY_PRE" << std::endl;
      if(1) { // put it back on COUT
	// COUT
	oss.copyfmt(std::cout);                             
	oss.clear(std::cout.rdstate());                     
	oss.basic_ios<char>::rdbuf(std::cout.rdbuf());
      }
      oss << "COUT" << std::endl;
      if(1) { // try CERR
	// CERR
	oss.copyfmt(std::cerr);                             
	oss.clear(std::cerr.rdstate());                     
	oss.basic_ios<char>::rdbuf(std::cerr.rdbuf());
      }
      oss << "CERR" << std::endl;
      if(1) { // switch to file 
	// FILE POST
	std::ofstream ofs_post("friscosity_post.txt", std::ofstream::out);
	oss.copyfmt(ofs_post);                             
	oss.clear(ofs_post.rdstate());                     
	oss.basic_ios<char>::rdbuf(ofs_post.rdbuf());
      }
      oss << "FRISCOSITY_POST" << std::endl;
  
      exit(0);
    }

    
    if(!Arun && aurostd::args2flag(argv,cmds,"--test_xmatrix")) { //CO20190911
      string soliloquy = XHOST.sPID + "test_xmatrix()::";
      bool LDEBUG=TRUE;// TRUE;
      xmatrix<double> mat;
      mat(1,1)=5;mat(1,2)=9;mat(1,3)=12;
      mat(2,1)=7;mat(2,2)=10;mat(2,3)=13;
      mat(3,1)=8;mat(3,2)=11;mat(3,3)=14;
      if(LDEBUG){cerr << soliloquy << " mat=" << endl;cerr << mat << endl;}
      //getmat()
      xmatrix<double> submat;
      mat.getmatInPlace(submat,2,3,2,3);
      if(LDEBUG){cerr << soliloquy << " submat=" << endl;cerr << submat << endl;}
      //setmat()
      mat.setmat(submat,1,1);//do nothing
      if(LDEBUG){
        cerr << soliloquy << " replacing with submat at 1,1" << endl;
        cerr << soliloquy << " mat=" << endl;cerr << mat << endl;
      }
      xvector<double> xv;
      xv(1)=2;xv(2)=3;xv(3)=4;
      if(LDEBUG){cerr << soliloquy << " xv=" << xv << endl;}
      mat.setmat(xv,1,false);//row
      if(LDEBUG){
        cerr << soliloquy << " replacing with xv at row=1" << endl;
        cerr << soliloquy << " mat=" << endl;cerr << mat << endl;
      }
      mat.setmat(xv,2,true);//col
      if(LDEBUG){
        cerr << soliloquy << " replacing with xv at col=2" << endl;
        cerr << soliloquy << " mat=" << endl;cerr << mat << endl;
      }
      //setrow()
      mat.setrow(xv,2);
      if(LDEBUG){
        cerr << soliloquy << " replacing with xv at row=2" << endl;
        cerr << soliloquy << " mat=" << endl;cerr << mat << endl;
      }
      //setcol()
      mat.setcol(xv,3);
      if(LDEBUG){
        cerr << soliloquy << " replacing with xv at col=3" << endl;
        cerr << soliloquy << " mat=" << endl;cerr << mat << endl;
      }
      return 1;
    }
    if(!Arun && aurostd::args2flag(argv,cmds,"--test_stefano")) {
      uint y=2017,m=11;
      m+=1;
      for(uint i=0;i<200;i++) {
        if(m==0) {
          cout << "mv \"unknown.pdf\" stefano_" << y << m << ".pdf" << endl;
        } else {
          if(m<10) {
            cout << "mv \"unknown(" << i << ").pdf\" stefano_" << y << "0" << m << ".pdf" << endl;
          } else {
            cout << "mv \"unknown(" << i << ").pdf\" stefano_" << y << m << ".pdf" << endl;
          }
        }
        m--;
        if(m==0) {y--;m+=12;} 
      }
      //exit(0);
<<<<<<< HEAD
      return 0; //CO20180419
=======
      return 0;// CO20180419
>>>>>>> 972a1b11
    }
    if(!Arun && aurostd::args2flag(argv,cmds,"--test_Egap|--Egap_test")) {return (EgapTest()?0:1);}  //CO20190601
    if(!Arun && aurostd::args2flag(argv,cmds,"--test_gcd|--gcd_test")) {return (gcdTest()?0:1);}  //CO20190601
    if(!Arun && aurostd::args2flag(argv,cmds,"--test_smith|--smith_test")) {return (smithTest()?0:1);}  //CO20190601
    if(!Arun && aurostd::args2flag(argv,cmds,"--test")) {
      
      if(XHOST.vext.size()!=XHOST.vcat.size()) { cerr << "ERROR - aflow.cpp:main: XHOST.vext.size()!=XHOST.vcat.size(), aborting." << endl;exit(0);}

      for(uint iext=0;iext<XHOST.vext.size();iext++) { 
        cout << "\"" << XHOST.vext.at(iext) << "\"" << " " << "\"" << XHOST.vcat.at(iext) << "\"" << endl;
      }

      int dim=7;
      cout << "dimm=" << dim << endl;

      xmatrix<double> m(dim,dim),mi(dim,dim);
      for(int i=1;i<=dim;i++) 
        for(int j=1;j<=dim;j++)
          m(i,j)=aurostd::ran0();
      cout << "m=" << endl << m << endl;
      mi=inverse(m);
      cout << "mi=" << endl << mi << endl;
      cout << "mi*m=" << endl << det(mi*m) << endl;

      //CO how to create 64bit string from binary file
      //string b64String;
      //aurostd::bin2base64("aflow_logo.pdf",b64String);
      //cout << b64String << endl;

      string test="2.730747137  -2.730747137-12.397646334";
      vector<string> _tokens;
      aurostd::string2tokens(test,_tokens,"-");
      for(uint i=0;i<_tokens.size();i++){
        cerr << _tokens[i] << endl;
      }
      //exit(0);
<<<<<<< HEAD
      return 0; //CO20180419
      //CO START 20170614 - some SQLITE tests
=======
      return 0;// CO20180419
      // COREY START 170614 - some SQLITE tests
>>>>>>> 972a1b11
      //http://zetcode.com/db/sqlitec/ - more tests here
      //this will create test.db file
      sqlite3 *db;
      char *err_msg = 0;
      int rc = sqlite3_open("test.db", &db);
      if(rc != SQLITE_OK) {
        fprintf(stderr, "Cannot open database: %s\n", sqlite3_errmsg(db));
        sqlite3_close(db);
        return 1;
      }
      char const *sql = "DROP TABLE IF EXISTS Cars;" 
        "CREATE TABLE Cars(Id INT, Name TEXT, Price INT);" 
        "INSERT INTO Cars VALUES(1, 'Audi', 52642);" 
        "INSERT INTO Cars VALUES(2, 'Mercedes', 57127);" 
        "INSERT INTO Cars VALUES(3, 'Skoda', 9000);" 
        "INSERT INTO Cars VALUES(4, 'Volvo', 29000);" 
        "INSERT INTO Cars VALUES(5, 'Bentley', 350000);" 
        "INSERT INTO Cars VALUES(6, 'Citroen', 21000);" 
        "INSERT INTO Cars VALUES(7, 'Hummer', 41400);" 
        "INSERT INTO Cars VALUES(8, 'Volkswagen', 21600);";
      rc = sqlite3_exec(db, sql, 0, 0, &err_msg);
      if(rc != SQLITE_OK ) {
        fprintf(stderr, "SQL error: %s\n", err_msg);
        sqlite3_free(err_msg);       
        sqlite3_close(db);
        return 1;
      } 
      sqlite3_close(db);
      //return 0;

      //MORE TESTS
      //printf("%s\n,sqlite3_libversion()");
      //    sqlite3 *db;
      //sqlite3_stmt *res;
      //int rc = sqlite3_open(":memory:", &db);
      //if(rc != SQLITE_OK) {
      //    fprintf(stderr, "Cannot open database: %s\n", sqlite3_errmsg(db));
      //    sqlite3_close(db);
      //    return 1;
      //}
      //rc = sqlite3_prepare_v2(db, "SELECT SQLITE_VERSION()", -1, &res, 0);   
      //if(rc != SQLITE_OK) {
      //    fprintf(stderr, "Failed to fetch data: %s\n", sqlite3_errmsg(db));
      //    sqlite3_close(db);
      //    return 1;
      //}    
      //rc = sqlite3_step(res);
      //if(rc == SQLITE_ROW) {
      //    printf("%s\n", sqlite3_column_text(res, 0));
      //}
      //sqlite3_finalize(res);
      //sqlite3_close(db);
      //return 0;

      //quick easy test
      cerr << sqlite3_libversion() << endl;
      //CO END 20170614 - some SQLITE tests
      aurostd::xcomplex<double> x(123.0,456.0);
      cout << x.re << "," << x.im << " - " << x.real() << "," << x.imag() << " - " << x << endl;
      x.re=111;x.im=222;
      cout << x.re << "," << x.im << " - " << x.real() << "," << x.imag() << " - " << x << endl;
      cout << aurostd::PaddedPOST("EMIN= -30.0",10) << endl;;
      stringstream for_corey;
      for_corey << "scatter/use mapped color={draw=black,fill=mapped color,solid}";
      string corey=for_corey.str();
      cout << corey << endl;
      stringstream aus;
      aus << "************************   00000  MESSAGE KPOINTS KSHIFT=[" << 1 << " " << 2 << " " << 3 << "]" << " ************************ " << endl;
      cout << aus.str() << endl;
      //exit(0);
<<<<<<< HEAD
      return 0; //CO20180419
=======
      return 0;// CO20180419
>>>>>>> 972a1b11
    }

    if(!Arun && aurostd::args2attachedflag(argv,"--bin2base64=")) {
      string b64String;
      aurostd::bin2base64(aurostd::args2attachedstring(argv,"--bin2base64=",""),b64String);
      cout << b64String << endl;
      exit(0);
    }
    
    if(!Arun && aurostd::args2flag(argv,cmds,"--test=POTCAR|--test=POTCAR.relax1"+DEFAULT_KZIP_EXT+"|--test=POTCAR.relax2"+DEFAULT_KZIP_EXT+"|--test=POTCAR.static"+DEFAULT_KZIP_EXT+"|--test=POTCAR.bands"+DEFAULT_KZIP_EXT+"")) {
      XHOST.DEBUG=TRUE;xPOTCAR(aurostd::args2attachedstring(argv,"--test=",""));/*exit(0)*/return 0;} //CO20180419
    if(!Arun && aurostd::args2flag(argv,cmds,"--test=DOSCAR|--test=DOSCAR.relax1"+DEFAULT_KZIP_EXT+"|--test=DOSCAR.relax2"+DEFAULT_KZIP_EXT+"|--test=DOSCAR.static"+DEFAULT_KZIP_EXT+"|--test=DOSCAR.bands"+DEFAULT_KZIP_EXT+"")) {
      XHOST.DEBUG=TRUE;xDOSCAR(aurostd::args2attachedstring(argv,"--test=",""));/*exit(0)*/return 0;} //CO20180419
    if(!Arun && aurostd::args2flag(argv,cmds,"--test=EIGENVAL|--test=EIGENVAL.relax1"+DEFAULT_KZIP_EXT+"|--test=EIGENVAL.relax2"+DEFAULT_KZIP_EXT+"|--test=EIGENVAL.static"+DEFAULT_KZIP_EXT+"|--test=EIGENVAL.bands"+DEFAULT_KZIP_EXT+"")) {
      XHOST.DEBUG=TRUE;xEIGENVAL(aurostd::args2attachedstring(argv,"--test=",""));/*exit(0)*/return 0;} //CO20180419
    if(!Arun && aurostd::args2flag(argv,cmds,"--test=OUTCAR|--test=OUTCAR.relax1"+DEFAULT_KZIP_EXT+"|--test=OUTCAR.relax2"+DEFAULT_KZIP_EXT+"|--test=OUTCAR.static"+DEFAULT_KZIP_EXT+"|--test=OUTCAR.bands"+DEFAULT_KZIP_EXT+"")) {
      XHOST.DEBUG=TRUE;xOUTCAR(aurostd::args2attachedstring(argv,"--test=",""));/*exit(0)*/return 0;} //CO20180419
    if(!Arun && aurostd::args2flag(argv,cmds,"--test=KPOINTS|--test=KPOINTS.relax1"+DEFAULT_KZIP_EXT+"|--test=KPOINTS.relax2"+DEFAULT_KZIP_EXT+"|--test=KPOINTS.static"+DEFAULT_KZIP_EXT+"|--test=KPOINTS.bands"+DEFAULT_KZIP_EXT+"")) {
      XHOST.DEBUG=TRUE;xKPOINTS(aurostd::args2attachedstring(argv,"--test=",""));/*exit(0)*/return 0;}  //CO20180419
    if(!Arun && aurostd::args2flag(argv,cmds,"--test=vasprun|--test=vasprun.xml.relax1"+DEFAULT_KZIP_EXT+"|--test=vasprun.xml.relax2"+DEFAULT_KZIP_EXT+"|--test=vasprun.xml.static"+DEFAULT_KZIP_EXT+"|--test=vasprun.xml.bands"+DEFAULT_KZIP_EXT+"")) {
      XHOST.DEBUG=TRUE;xVASPRUNXML(aurostd::args2attachedstring(argv,"--test=",""));/*exit(0)*/return 0;} //CO20180419
    if(!Arun && aurostd::args2flag(argv,cmds,"--test=IBZKPT|--test=IBZKPT.relax1"+DEFAULT_KZIP_EXT+"|--test=IBZKPT.relax2"+DEFAULT_KZIP_EXT+"|--test=IBZKPT.static"+DEFAULT_KZIP_EXT+"|--test=IBZKPT.bands"+DEFAULT_KZIP_EXT+"")) {
      XHOST.DEBUG=TRUE;xIBZKPT(aurostd::args2attachedstring(argv,"--test=",""));/*exit(0)*/return 0;} //CO20180419
    if(!Arun && aurostd::args2flag(argv,cmds,"--test=CHGCAR|--test=CHGCAR.relax1"+DEFAULT_KZIP_EXT+"|--test=CHGCAR.relax2"+DEFAULT_KZIP_EXT+"|--test=CHGCAR.static"+DEFAULT_KZIP_EXT+"|--test=CHGCAR.bands"+DEFAULT_KZIP_EXT+"")) {
      XHOST.DEBUG=TRUE;xCHGCAR(aurostd::args2attachedstring(argv,"--test=",""));/*exit(0)*/return 0;} //CO20180419

    // SCRUB things
    if(!Arun && aurostd::args2flag(argv,cmds,"--scrub=POTCAR")) { 
      XHOST.DEBUG=FALSE;
      XHOST.PSEUDOPOTENTIAL_GENERATOR=TRUE;
      vector<string> vfile(aurostd::args2vectorstring(argv,"--FILE|--file|--F|--f","./"));
      for(uint ifile=0;ifile<vfile.size();ifile++) {
	cerr << "PROCESSING = " << vfile.at(ifile) << endl;
	xPOTCAR xPOT(vfile.at(ifile));
      }
      exit(0);
    }
   if(!Arun && aurostd::args2flag(argv,cmds,"--scrub=OUTCAR")) { 
      XHOST.DEBUG=FALSE;
      XHOST.PSEUDOPOTENTIAL_GENERATOR=FALSE;
      vector<string> vfile(aurostd::args2vectorstring(argv,"--FILE|--file|--F|--f","./"));
      for(uint ifile=0;ifile<vfile.size();ifile++) {
	cerr << "PROCESSING = " << vfile.at(ifile) << endl;
	xOUTCAR xOUT(vfile.at(ifile));
	// cout << xOUT << endl;
      }
      exit(0);
    }

    if(!Arun && (aurostd::args2flag(argv,cmds,"--scrub") || aurostd::args2attachedflag(argv,"--scrub="))) {
      //  XHOST.DEBUG=TRUE;
      aflowlib::LIB2SCRUB(aurostd::args2attachedstring(argv,"--scrub=","ALL"),TRUE);
      exit(0);
    }
    if(!Arun && (aurostd::args2attachedflag(argv,"--lib2auid="))) {
      //  XHOST.DEBUG=TRUE;
      aflowlib::LIB2AUID(aurostd::args2attachedstring(argv,"--lib2auid=","ALL"),FALSE,TRUE);// no test, act
      exit(0);
    }
    if(!Arun && (aurostd::args2flag(argv,cmds,"--mosfet") || aurostd::args2attachedflag(argv,"--mosfet="))) {
      //  XHOST.DEBUG=TRUE;
      aflowlib::MOSFET(aurostd::args2attachedutype<int>(argv,"--mosfet=",0),TRUE);
      exit(0);
    }
    if(!Arun && (aurostd::args2flag(argv,cmds,"--mail2scan") || aurostd::args2attachedflag(argv,"--mail2scan="))) {
      //  XHOST.DEBUG=TRUE;
      aflowlib::MAIL2SCAN(aurostd::args2attachedstring(argv,"--mail2scan=","/var/mail/auro"),TRUE);
      exit(0);
    }

    if(!Arun && aurostd::args2flag(argv,cmds,"--test_proto1")) {
      vector<xstructure> vstr;
      vector<string> vlattice;aurostd::string2tokens("BCC,BCT,CUB,FCC,HEX,MCL,MCLC,ORC,ORCC,ORCF,ORCI,RHL,TET,TRI",vlattice,",");
      aflowlib::_aflowlib_entry data;
      vector<aflowlib::_aflowlib_entry> vdata;
      for(uint i=4;i<vlattice.size();i++) {
        data.clear();
        data.url2aflowlib("materials.duke.edu:AFLOWDATA/ICSD_WEB/"+vlattice.at(i)+"/?format=text",cout,FALSE);vdata.push_back(data);
        cout << "AFLOWLIB " << vlattice.at(i) << "=" << data.vaflowlib_entries.size() << endl;
        for(uint j=0;j<data.vaflowlib_entries.size();j++) {
          aflowlib::_aflowlib_entry dataj;
          dataj.url2aflowlib("materials.duke.edu:AFLOWDATA/ICSD_WEB/"+vlattice.at(i)+"/"+data.vaflowlib_entries.at(j),cout,TRUE);
          aurostd::StringSubst(dataj.aurl,"aflowlib","materials");
          if(dataj.aurl!="") {
            xstructure str(dataj.aurl,"CONTCAR.relax.vasp",IOAFLOW_AUTO);
            xEIGENVAL xEIGENVAL;xEIGENVAL.GetPropertiesUrlFile(dataj.aurl,"EIGENVAL.bands"+DEFAULT_KZIP_EXT+"",FALSE);
            xOUTCAR xOUTCAR;xOUTCAR.GetPropertiesUrlFile(dataj.aurl,"OUTCAR.static"+DEFAULT_KZIP_EXT+"",FALSE);
            xDOSCAR xDOSCAR;xDOSCAR.GetPropertiesUrlFile(dataj.aurl,"DOSCAR.static"+DEFAULT_KZIP_EXT+"",FALSE);
            // if(aurostd::args2flag(argv,cmds,"--vasp")) aurostd::url2stringstream(dataj.aurl+"/CONTCAR.relax.vasp",stream);
            // if(aurostd::args2flag(argv,cmds,"--qe")) aurostd::url2stringstream(dataj.aurl+"/CONTCAR.relax.qe",stream);
            // if(aurostd::args2flag(argv,cmds,"--abinit")) aurostd::url2stringstream(dataj.aurl+"/CONTCAR.relax.abinit",stream);
            // if(aurostd::args2flag(argv,cmds,"--aims")) aurostd::url2stringstream(dataj.aurl+"/CONTCAR.relax.aims",stream);
            vstr.push_back(str);
            cerr << "vstr.size()=" << vstr.size() << "  "
              << "str.atoms.size()=" << str.atoms.size() << "  "
              << "OUTCAR.static"+DEFAULT_KZIP_EXT+".size()=" << xOUTCAR.vcontent.size() << "  "
              << "DOSCAR.static"+DEFAULT_KZIP_EXT+".size()=" << xDOSCAR.vcontent.size() << "  "
              << "EIGENVAL.static"+DEFAULT_KZIP_EXT+".size()=" << xEIGENVAL.vcontent.size() << "  "
              << endl;
            //	  cerr << str << endl;
          }
        }
      }
      //exit(0);
<<<<<<< HEAD
      return 0; //CO20180419
=======
      return 0;// CO20180419
>>>>>>> 972a1b11
    }

    if(!Arun && aurostd::args2flag(argv,cmds,"--testJ")) {Arun=TRUE;PERFORM_TESTJ(cout);}
    // [OBSOLETE] if(!Arun && aurostd::args2flag(argv,cmds,"--test1")) {Arun=TRUE;PERFORM_TEST1(cout);}
    if(!Arun && aurostd::args2flag(argv,cmds,"--test3")) {Arun=TRUE;PERFORM_TEST3(cout);}
    if(!Arun && aurostd::args2flag(argv,cmds,"--test_slab|--slab_test")) {return (slab::slabTest()?0:1);}  //CO20190601  //CO20190629 if TRUE(==1), return 0 (normal)
    if(!Arun && XHOST.vflag_control.flag("MACHINE"))  {Arun=TRUE;init::InitMachine(TRUE,argv,cmds,cout);}

    // **************************************************************
    // INTERCEPT AFLOW
    if(!Arun && XHOST.vflag_control.flag("SWITCH_AFLOW")) {Arun=TRUE;AFLOW_main(argv);}
    //DX
    if(!Arun && XHOST.vflag_control.flag("AFLOWIN_SYM")) {Arun=TRUE;AFLOW_main(argv);} 
    //DX
    if(!Arun && (XHOST.vflag_aflow.flag("CLEAN") || XHOST.vflag_aflow.flag("XCLEAN") || XHOST.AFLOW_RUNDIRflag || XHOST.AFLOW_MULTIflag || XHOST.AFLOW_RUNXflag)) {
      Arun=TRUE;AFLOW_main(argv);
    }
    //  // **************************************************************
    // // INTERCEPT AFLOWLIB
    // MOVED INSIDE PFLOW
    // if(!Arun && XHOST.vflag_control.flag("SWITCH_AFLOWLIB") && !XHOST.vflag_pflow.flag("PROTOS") && !XHOST.vflag_pflow.flag("PROTOS_ICSD") && !XHOST.vflag_pflow.flag("PROTO")) {Arun=TRUE;aflowlib::WEB_Aflowlib_Entry_PHP(argv,cout);}
    // **************************************************************
    // INTERCEPT APENNSY
    if(!Arun && XHOST.vflag_control.flag("SWITCH_APENNSY1")) {Arun=TRUE;Apennsymain(argv,cmds);}
    if(!Arun && XHOST.vflag_control.flag("SWITCH_APENNSY2")) {Arun=TRUE;Apennsymain(argv,cmds);}

    // **************************************************************
    // INTERCEPT aconvasp/aqe/apennsy by title
    if(!Arun && aurostd::substring2bool(XHOST.progname,"aconvasp","convasp")) {Arun=TRUE;pflow::main(argv,cmds);}
    if(!Arun && aurostd::substring2bool(XHOST.progname,"aqe")) {Arun=TRUE;pflow::main(argv,cmds);}
    if(!Arun && aurostd::substring2bool(XHOST.progname,"apennsy")) {Arun=TRUE;Apennsymain(argv,cmds);}

    // **************************************************************
    // intercept commands
    if(!Arun && XHOST.vflag_control.flag("MULTI=SH")) {Arun=TRUE;AFLOW_PTHREADS::MULTI_sh(argv);/*exit(0)*/return 0;}  //CO20180419
    if(!Arun && XHOST.vflag_control.flag("MULTI=BZIP2")) {Arun=TRUE;AFLOW_PTHREADS::MULTI_compress("bzip2",argv);/*exit(0)*/return 0;}  //CO20180419
    if(!Arun && XHOST.vflag_control.flag("MULTI=BUNZIP2")) {Arun=TRUE;AFLOW_PTHREADS::MULTI_compress("bunzip2",argv);/*exit(0)*/return 0;}  //CO20180419
    if(!Arun && XHOST.vflag_control.flag("MULTI=GZIP")) {Arun=TRUE;AFLOW_PTHREADS::MULTI_compress("gzip",argv);/*exit(0)*/return 0;}  //CO20180419
    if(!Arun && XHOST.vflag_control.flag("MULTI=GUNZIP")) {Arun=TRUE;AFLOW_PTHREADS::MULTI_compress("gunzip",argv);/*exit(0)*/return 0;}  //CO20180419
    if(!Arun && XHOST.vflag_control.flag("MULTI=XZIP")) {Arun=TRUE;AFLOW_PTHREADS::MULTI_compress("xz",argv);/*exit(0)*/return 0;}  //CO20180419
    if(!Arun && XHOST.vflag_control.flag("MULTI=XUNZIP")) {Arun=TRUE;AFLOW_PTHREADS::MULTI_compress("xunzip",argv);/*exit(0)*/return 0;}  //CO20180419
    if(!Arun && XHOST.vflag_control.flag("MULTI=BZ2XZ")) {Arun=TRUE;AFLOW_PTHREADS::MULTI_bz2xz(argv);/*exit(0)*/return 0;}  //CO20180419
    if(!Arun && XHOST.vflag_control.flag("MULTI=GZ2XZ")) {Arun=TRUE;AFLOW_PTHREADS::MULTI_gz2xz(argv);/*exit(0)*/return 0;}  //CO20180419
    if(!Arun && XHOST.vflag_control.flag("MULTI=ZIP")) {Arun=TRUE;AFLOW_PTHREADS::MULTI_zip(argv);/*exit(0)*/return 0;}  //CO20180419
    if(!Arun && XHOST.vflag_control.flag("MONITOR")) {Arun=TRUE;AFLOW_monitor(argv);/*exit(0)*/return 0;} //CO20180419
    if(!Arun && XHOST.vflag_control.flag("GETTEMP")) {Arun=TRUE;AFLOW_getTEMP(argv);/*exit(0)*/return 0;} //CO20180419

    // **************************************************************
    // INTERCEPT HELP
    if(XHOST.vflag_control.flag("AFLOW_HELP")) {
      cout << aflow::Banner("BANNER_BIG") << endl << aflow::Intro_HELP("aflow") << aflow::Banner("BANNER_BIG") << endl;
<<<<<<< HEAD
      /*exit(1)*/return 0;} // << endl; //CO20180419
=======
      /*exit(1)*/return 0;} // << endl;// CO20180419
>>>>>>> 972a1b11
    if(XHOST.vflag_control.flag("AFLOW_EXCEPTIONS")) {
      cout << aflow::Banner("BANNER_BIG") << endl << aflow::Banner("EXCEPTIONS") << endl;
      return 0;
    }  //ME20180531
    if(XHOST.vflag_control.flag("README_AFLOW_LICENSE_GPL3"))  {
      cout << aflow::License_Preamble_aflow() << endl;
      cout << " " << endl;
      cout << init::InitGlobalObject("README_AFLOW_LICENSE_GPL3_TXT") << endl;
      cout << " " << endl;
      cout << "*************************************************************************** " << endl;
<<<<<<< HEAD
      /*exit(1)*/return 0;} // << endl; //CO20180419
    if(XHOST.vflag_control.flag("README_AFLOW"))  {
      cout << init::InitGlobalObject("README_AFLOW_TXT") << endl;
      /*exit(1)*/return 0;} // << endl; //CO20180419
    if(XHOST.vflag_control.flag("README_AFLOW_VERSIONS_HISTORY"))  {
      cout << init::InitGlobalObject("README_AFLOW_VERSIONS_HISTORY_TXT") << endl;
      /*exit(1)*/return 0;} // << endl; //CO20180419
    if(XHOST.vflag_control.flag("README_AFLOW_PFLOW"))  {
      cout << init::InitGlobalObject("README_AFLOW_PFLOW_TXT") << endl;
      /*exit(1)*/return 0;} // << endl; //CO20180419
    if(XHOST.vflag_control.flag("README_FROZSL"))  {
      cout << init::InitGlobalObject("README_AFLOW_FROZSL_TXT") << endl;
      /*exit(1)*/return 0;} // << endl; //CO20180419
    if(XHOST.vflag_control.flag("README_APL"))  {
      cout << init::InitGlobalObject("README_AFLOW_APL_TXT") << endl;
      /*exit(1)*/return 0;} // << endl; //CO20180419
    if(XHOST.vflag_control.flag("README_QHA"))  {
      cout << init::InitGlobalObject("README_AFLOW_QHA_SCQHA_QHA3P_TXT") << endl;
      /*exit(1)*/return 0;} // << endl; //CO20180419
    if(XHOST.vflag_control.flag("README_AAPL"))  {
      cout << init::InitGlobalObject("README_AFLOW_APL_TXT") << endl;
      /*exit(1)*/return 0;} // << endl; //CO20180419
    if(XHOST.vflag_control.flag("README_AGL"))  {
      cout << init::InitGlobalObject("README_AFLOW_AGL_TXT") << endl;
      /*exit(1)*/return 0;} // << endl; //CO20180419
    if(XHOST.vflag_control.flag("README_AEL"))  {
      cout << init::InitGlobalObject("README_AFLOW_AEL_TXT") << endl;
      /*exit(1)*/return 0;} // << endl; //CO20180419
    if(XHOST.vflag_control.flag("README_ANRL"))  {
      cout << init::InitGlobalObject("README_AFLOW_ANRL_TXT") << endl;
      /*exit(1)*/return 0;} // << endl; //CO20180419
    if(XHOST.vflag_control.flag("README_COMPARE"))  { //CO20190401
      cout << init::InitGlobalObject("README_AFLOW_COMPARE_TXT") << endl; //CO20190401
      /*exit(1)*/return 0;} // << endl; //CO20190401
    if(XHOST.vflag_control.flag("README_GFA"))  {
      cout << init::InitGlobalObject("README_AFLOW_GFA_TXT") << endl;
      /*exit(1)*/return 0;} // << endl; //CO20180419
    if(XHOST.vflag_control.flag("README_SYMMETRY"))  {
      cout << init::InitGlobalObject("README_AFLOW_SYM_TXT") << endl;
      /*exit(1)*/return 0;} // << endl; //CO20180419
    if(XHOST.vflag_control.flag("README_CCE"))  {
      cout << init::InitGlobalObject("README_AFLOW_CCE_TXT") << endl;
      /*exit(1)*/return 0;} // << endl; //CO20180419
    if(XHOST.vflag_control.flag("README_CHULL"))  {
      cout << init::InitGlobalObject("README_AFLOW_CHULL_TXT") << endl;
      /*exit(1)*/return 0;} // << endl; //CO20180419
    if(XHOST.vflag_control.flag("README_PARTIAL_OCCUPATION")) {
      cout << init::InitGlobalObject("README_AFLOW_POCC_TXT") << endl;
      /*exit(1)*/return 0;} // << endl; //CO20180419
    if(XHOST.vflag_control.flag("README_APENNSY"))  {
      cout << init::InitGlobalObject("README_AFLOW_APENNSY_TXT") << endl;
      /*exit(1)*/return 0;} // << endl; //CO20180419
    if(XHOST.vflag_control.flag("README_SCRIPTING"))  {
      cout << init::InitGlobalObject("README_AFLOW_SCRIPTING_TXT") << endl;
      /*exit(1)*/return 0;} // << endl; //CO20180419
=======
      /*exit(1)*/return 0;} // << endl;// CO20180419
    if(XHOST.vflag_control.flag("README_AFLOW"))  {
      cout << init::InitGlobalObject("README_AFLOW_TXT") << endl;
      /*exit(1)*/return 0;} // << endl;// CO20180419
    if(XHOST.vflag_control.flag("README_AFLOW_VERSIONS_HISTORY"))  {
      cout << init::InitGlobalObject("README_AFLOW_VERSIONS_HISTORY_TXT") << endl;
      /*exit(1)*/return 0;} // << endl;// CO20180419
    if(XHOST.vflag_control.flag("README_AFLOW_PFLOW"))  {
      cout << init::InitGlobalObject("README_AFLOW_PFLOW_TXT") << endl;
      /*exit(1)*/return 0;} // << endl;// CO20180419
    if(XHOST.vflag_control.flag("README_FROZSL"))  {
      cout << init::InitGlobalObject("README_AFLOW_FROZSL_TXT") << endl;
      /*exit(1)*/return 0;} // << endl;// CO20180419
    if(XHOST.vflag_control.flag("README_APL"))  {
      cout << init::InitGlobalObject("README_AFLOW_APL_TXT") << endl;
      /*exit(1)*/return 0;} // << endl;// CO20180419
    if(XHOST.vflag_control.flag("README_QHA"))  {
      cout << init::InitGlobalObject("README_AFLOW_QHA_SCQHA_QHA3P_TXT") << endl;
      /*exit(1)*/return 0;} // << endl;// CO20180419
    if(XHOST.vflag_control.flag("README_AAPL"))  {
      cout << init::InitGlobalObject("README_AFLOW_APL_TXT") << endl;
      /*exit(1)*/return 0;} // << endl;// CO20180419
    if(XHOST.vflag_control.flag("README_AGL"))  {
      cout << init::InitGlobalObject("README_AFLOW_AGL_TXT") << endl;
      /*exit(1)*/return 0;} // << endl;// CO20180419
    if(XHOST.vflag_control.flag("README_AEL"))  {
      cout << init::InitGlobalObject("README_AFLOW_AEL_TXT") << endl;
      /*exit(1)*/return 0;} // << endl;// CO20180419
    if(XHOST.vflag_control.flag("README_ANRL"))  {
      cout << init::InitGlobalObject("README_AFLOW_ANRL_TXT") << endl;
      /*exit(1)*/return 0;} // << endl;// CO20180419
    if(XHOST.vflag_control.flag("README_COMPARE"))  { //CO20190401
      cout << init::InitGlobalObject("README_AFLOW_COMPARE_TXT") << endl;//CO20190401
      /*exit(1)*/return 0;} // << endl;// CO20190401
    if(XHOST.vflag_control.flag("README_GFA"))  {
      cout << init::InitGlobalObject("README_AFLOW_GFA_TXT") << endl;
      /*exit(1)*/return 0;} // << endl;// CO20180419
    if(XHOST.vflag_control.flag("README_SYMMETRY"))  {
      cout << init::InitGlobalObject("README_AFLOW_SYM_TXT") << endl;
      /*exit(1)*/return 0;} // << endl;// CO20180419
    if(XHOST.vflag_control.flag("README_CCE"))  {
      cout << init::InitGlobalObject("README_AFLOW_CCE_TXT") << endl;
      /*exit(1)*/return 0;} // << endl;// CO20180419
    if(XHOST.vflag_control.flag("README_CHULL"))  {
      cout << init::InitGlobalObject("README_AFLOW_CHULL_TXT") << endl;
      /*exit(1)*/return 0;} // << endl;// CO20180419
    if(XHOST.vflag_control.flag("README_PARTIAL_OCCUPATION")) {
      cout << init::InitGlobalObject("README_AFLOW_POCC_TXT") << endl;
      /*exit(1)*/return 0;} // << endl;// CO20180419
    if(XHOST.vflag_control.flag("README_APENNSY"))  {
      cout << init::InitGlobalObject("README_AFLOW_APENNSY_TXT") << endl;
      /*exit(1)*/return 0;} // << endl;// CO20180419
    if(XHOST.vflag_control.flag("README_SCRIPTING"))  {
      cout << init::InitGlobalObject("README_AFLOW_SCRIPTING_TXT") << endl;
      /*exit(1)*/return 0;} // << endl;// CO20180419
>>>>>>> 972a1b11
    if(XHOST.vflag_control.flag("README_EXCEPTIONS"))  {
      cout << init::InitGlobalObject("README_AFLOW_EXCEPTIONS_TXT") << endl;
      return 0;}  //ME20180531
    if(XHOST.vflag_control.flag("README_XAFLOW"))  {
      cout << init::InitGlobalObject("README_AFLOW_XAFLOW_TXT") << endl;
<<<<<<< HEAD
      /*exit(1)*/return 0;} // << endl; //CO20180419
    if(XHOST.vflag_control.flag("README_AFLOWRC"))  {
      cout << init::InitGlobalObject("README_AFLOW_AFLOWRC_TXT") << endl;
      /*exit(1)*/return 0;} // << endl; //CO20180419
=======
      /*exit(1)*/return 0;} // << endl;// CO20180419
    if(XHOST.vflag_control.flag("README_AFLOWRC"))  {
      cout << init::InitGlobalObject("README_AFLOW_AFLOWRC_TXT") << endl;
      /*exit(1)*/return 0;} // << endl;// CO20180419
>>>>>>> 972a1b11

    // **************************************************************
    // PHP-WEB AND CURRICULUM AND HIGH-THROUGHPUT STUFF
    ProcessPhpLatexCv();
    //  ProcessSecurityOptions(argv,cmds);OLD STUFF AFLOW SECURITY

    // **************************************************************
    bool VVERSION=aurostd::args2flag(argv,cmds,"-v|--version");
<<<<<<< HEAD
    if(!Arun && VVERSION)  {Arun=TRUE; cout << aflow::Banner("AFLOW_VERSION");/*exit(0)*/return 0;} // look for version IMMEDIATELY //CO20180419
    if(!Arun && XHOST.TEST) { Arun=TRUE;cerr << "test" << endl; /*exit(0)*/return 0;} //CO20180419
=======
    if(!Arun && VVERSION)  {Arun=TRUE;cout << aflow::Banner("AFLOW_VERSION");/*exit(0)*/return 0;} // look for version IMMEDIATELY // CO20180419
    if(!Arun && XHOST.TEST) { Arun=TRUE;cerr << "test" << endl;/*exit(0)*/return 0;} // CO20180419
>>>>>>> 972a1b11

    // [OBSOLETE]  if(!Arun && (aurostd::substring2bool(XHOST.progname,"aflow1") || aurostd::substring2bool(XHOST.progname,"aflowd1"))) {
    // [OBSOLETE]  Arun=TRUE;AFLOW_main1(argv,cmds);}
    if(!Arun && XHOST.argv.size()==1 && (aurostd::substring2bool(XHOST.progname,"aflow")  || aurostd::substring2bool(XHOST.progname,"aflowd"))) {   
      //   Arun=TRUE;AFLOW_main(argv);
      Arun=TRUE;
      //    cout << "******************************************************************************************************" << endl;
      //  cout << aflow::Banner("BANNER_TINY") << endl;
      cout << aflow::Banner("BANNER_BIG") << endl;
      cout << aflow::Intro_aflow("aflow") << endl;
      cout << pflow::Intro_pflow("aflow") << endl;
      cout << aflow::Intro_sflow("aflow") << endl;
      cout << aflow::Intro_HELP("aflow") << endl;
      cout << aflow::Banner("BANNER_BIG") << endl;
      //    cout << "XHOST.argv.size()=" << XHOST.argv.size()<< endl;
      //    cout << "******************************************************************************************************" << endl;
    }

    // **************************************************************
    // LAST RESOURCE PFLOW
    if(!Arun) { 
      Arun=TRUE;pflow::main(argv,cmds);
    }
    // **************************************************************
    // END
    return (Arun?0:1);//Arun==TRUE is 1, so flip because return 0 is normal  //CO20190629 - more explicit return 0
  }
  //CO20180729 - OBSOLETE - use xerror
  //[OBSOLETE]catch(AFLOWRuntimeError& re){
  //[OBSOLETE]  pflow::logger(_AFLOW_FILE_NAME_, soliloquy, "AFLOWRuntimeError detected. Report on the AFLOW Forum: aflow.org/forum.", oss, _LOGGER_ERROR_);
  //[OBSOLETE]  pflow::logger(_AFLOW_FILE_NAME_, re.where(), re.what(), oss, _LOGGER_ERROR_);
  //[OBSOLETE]  return 1;
  //[OBSOLETE]}
  //[OBSOLETE]catch(AFLOWLogicError& le){
  //[OBSOLETE]  pflow::logger(_AFLOW_FILE_NAME_, soliloquy, "AFLOWLogicError detected. Adjust your inputs accordingly.", oss, _LOGGER_ERROR_);
  //[OBSOLETE]  pflow::logger(_AFLOW_FILE_NAME_, le.where(), le.what(), oss, _LOGGER_ERROR_);
  //[OBSOLETE]  return 1;
  //[OBSOLETE]}
  catch (aurostd::xerror& excpt) {
    pflow::logger(excpt.whereFileName(), excpt.whereFunction(), excpt.error_message, oss, _LOGGER_ERROR_);
    return excpt.error_code;
  }
}


// ***************************************************************************
// AFLOW_main
// ***************************************************************************
int AFLOW_main(vector<string> &argv) {
  if(!XHOST.QUIET) cout << aflow::Banner("INTRODUCTION");// << endl;
  KBIN::KBIN_Main(argv);
  // if(!XHOST.QUIET) cout << "MMMMM  AFLOW VERSION " << string(AFLOW_VERSION) << "  " << endl;
<<<<<<< HEAD
  return 0; //1;  //CO20180419 - return 0 is normal
=======
  return 0;//1; // CO20180419 - return 0 is normal
>>>>>>> 972a1b11
}

// ***************************************************************************
// aflow::License_aflow
// ***************************************************************************
namespace aflow {
  string License_Preamble_aflow(void) {
    //( C) 2003-2020 Stefano Curtarolo, MIT-Duke University stefano@duke.edu
    stringstream strstream;
    strstream << endl;
    strstream << "***************************************************************************" << endl;
    strstream << "*                                                                         *" << endl;
    strstream << "*           Aflow STEFANO CURTAROLO - Duke University 2003-2020           *" << endl;
    strstream << "*                                                                         *" << endl;
    strstream << "***************************************************************************" << endl;
    strstream << "Copyright 2003-2020 - Stefano Curtarolo - AFLOW.ORG consortium" << endl;
    strstream << endl;
    strstream << "This file is part of AFLOW software." << endl;
    strstream << endl;
    strstream << "AFLOW is free software: you can redistribute it and/or modify" << endl;
    strstream << "it under the terms of the GNU General Public License as published by" << endl;
    strstream << "the Free Software Foundation, either version 3 of the License, or" << endl;
    strstream << "(at your option) any later version." << endl;
    strstream << endl;
    strstream << "This program is distributed in the hope that it will be useful," << endl;
    strstream << "but WITHOUT ANY WARRANTY;without even the implied warranty of" << endl;
    strstream << "MERCHANTABILITY or FITNESS FOR A PARTICULAR PURPOSE.  See the" << endl;
    strstream << "GNU General Public License for more details." << endl;
    strstream << endl;
    strstream << "You should have received a copy of the GNU General Public License" << endl;
    strstream << "along with this program.  If not, see <http://www.gnu.org/licenses/>." << endl;
    strstream << endl;
    strstream << "***************************************************************************" << endl;
    strstream << endl;
    return strstream.str();
  }
} // namespace aflow


// ***************************************************************************
// aflow::Intro_aflow
// ***************************************************************************
// patched by CO20200106 to avoid long string construction (patching for indents)
namespace aflow {
  string Intro_aflow(string x) {
    //( C) 2003-2020 Stefano Curtarolo, MIT-Duke University stefano@duke.edu
    stringstream strstream;
    string tab="  ";
    string xspaces="";for(uint i=0;i<x.size();i++){xspaces+=" ";} //spaces size of x
    strstream << endl;
    strstream << "******* BEGIN INFORMATION MODE *********************************************************************" << endl;
    strstream << tab << x << " -h|--help|--readme_aflow   CHECK" << endl;
    strstream << tab << x << " --version|-v                 CHECK" << endl;
    strstream << tab << x << " --machine                      CHECK" << endl;
    strstream << "******* END INFORMATION MODE ***********************************************************************" << endl;
    strstream << endl;
    strstream << "******* BEGIN RUNNING MODE *************************************************************************" << endl;
    strstream << tab << x << " --run|--run=multi|--run=N   COMMANDS for running" << endl;
    strstream << tab << x << " --clean|-c                    COMMAND for cleaning  " << endl;
    strstream << endl;
    strstream << " MODIFIERS" << endl;
    strstream << tab << " --DIRECTORY[=| ]dir|--D[=| ]dir|--d[=| ]dir" << endl;
    strstream << tab << " --FILE[=| ]file|--F[=| ]file|--f[=| ]file " << endl;
    strstream << tab << " --quiet|-quiet|-q " << endl;
    strstream << tab << " --loop " << endl;
    strstream << tab << " --sort|-sort" << endl;
    strstream << tab << " --reverse|-rsort" << endl;
    strstream << tab << " --random|-rnd" << endl;
    strstream << tab << " --force|-force" << endl;
    strstream << tab << " --mem=XX|--maxmem=XX" << endl;
    strstream << tab << " --readme= xaflow|aflow|aconvasp|aflowrc|scripting|apennsy|apl|agl|ael|anrl|compare|gfa|symmetry|chull|errors|exceptions|frozsl CHECK !!!!" << endl;
    strstream << tab << " --np=NUMBER|--npmax" << endl;
    strstream << tab << " --generate_aflowin_from_vasp" << endl;
    strstream << tab << " --generate_vasp_from_aflowin|--generate" << endl;
    strstream << tab << " --use_aflow.in=XXX" << endl;
    strstream << tab << " --use_LOCK=XXX" << endl;
    strstream << tab << " --use_tmpfs=XXXX " << endl;
    strstream << endl;
    strstream << " MODIFIERS MPI/SERIAL PARAMETERS" << endl;
    strstream << tab << " --mpi|-nompi|--serial " << endl;
    strstream << endl;
    strstream << " HOST ORIENTED OPTION" << endl;
    strstream << tab << " --machine=beta|beta_openmpi|qrats|qflow|conrad|eos|materials|habana|aflowlib|ranger|kraken" << endl;
    strstream << tab << "           marylou|parsons|jellium|ohad|host1" << endl;
    strstream << tab << "           raptor --np=N|diamond --np=N" << endl;
    strstream << "******* END RUNNING MODE ***************************************************************************" << endl;
    strstream << endl;
    // --readme=htresources
    return strstream.str();
  }
} // namespace aflow

// ***************************************************************************
// aflow::Intro_sflow
// ***************************************************************************
// patched by CO20200106 to avoid long string construction (patching for indents)
namespace aflow {
  string Intro_sflow(string x) {
    stringstream strstream;
    string tab="  ";
    //string xspaces="";for(uint i=0;i<x.size();i++){xspaces+=" ";} //spaces size of x
    strstream << "******* BEGIN SCRIPTING MODE ***********************************************************************" << endl;
    strstream << " AFLOW SCRIPTING COMMANDS" << endl;
    strstream << tab << x << " --justafter=string" << endl;
    strstream << tab << x << " --justbefore=string" << endl;
    strstream << tab << x << " --justbetween=string_from[,string_to]" << endl;
    strstream << tab << x << " --qsub=N,file" << endl;
    strstream << tab << x << " --qdel=aaa,nnn:mmm,aaa,bbb,ccc" << endl;
    strstream << tab << x << " --bsub=N,file" << endl;
    strstream << tab << x << " --bkill=aaa,nnn:mmm,aaa,bbb,ccc" << endl;
    strstream << tab << x << " --sbatch=N,file" << endl;
    strstream << tab << x << " --scancel=aaa,nnn:mmm,aaa,bbb,ccc" << endl;
    strstream << tab << x << " --kill=aaa,nnn:mmm,aaa,bbb,ccc" << endl;
    strstream << tab << x << " --multi=sh [--np=NUMBER|npmax|nothing] [--F[ILE]] file" << endl;
    strstream << tab << x << " --multi=zip [--prefix PREFIX] [--size SSSS] --F[ILE] file|--D[IRECTORY directory1 directory2 ...." << endl;
    strstream << tab << x << " --multi=bzip2 [--np=NUMBER|npmax|nothing] --F[ILE] file1 file2 file3 ...." << endl;
    strstream << tab << x << " --multi=bunzip2 [--np=NUMBER|npmax|nothing] --F[ILE] file1.bz2 file2.bz2 file3.bz2 ...." << endl;
    strstream << tab << x << " --multi=gzip [--np=NUMBER|npmax|nothing] --F[ILE] file1 file2 file3 ...." << endl;
    strstream << tab << x << " --multi=gunzip [--np=NUMBER|npmax|nothing] --F[ILE] file1.gz file2.gz file3.gz ...." << endl;
    strstream << tab << x << " --multi=xzip [--np=NUMBER|npmax|nothing] --F[ILE] file1 file2 file3 ...." << endl;
    strstream << tab << x << " --multi=xunzip [--np=NUMBER|npmax|nothing] --F[ILE] file1.xz file2.xz file3.xz ...." << endl;
    strstream << tab << x << " --multi=bz2xz [--np=NUMBER|npmax|nothing] --F[ILE] file1.bz2 file2.bz2 file3.bz2 ...." << endl;
    strstream << tab << x << " --multi=gz2xz [--np=NUMBER|npmax|nothing] --F[ILE] file1.gz file2.gz file3.gz ...." << endl;
    strstream << tab << x << " --getTEMP [--runstat|--runbar|--refresh=X|--warning_beep=T|--warning_halt=T|--mem=XX]" << endl;
    strstream << tab << x << " --monitor [--mem=XX]" << endl;
    strstream << "******* END SCRIPTING MODE *************************************************************************" << endl;
    strstream << endl;
    return strstream.str();
  }
} // namespace aflow

// ***************************************************************************
// aflow::Intro_HELP
// ***************************************************************************
// patched by CO20200106 to avoid long string construction (patching for indents)
namespace aflow {
  string Intro_HELP(string x) {
    stringstream strstream;
    string tab="  ";
    string xspaces="";for(uint i=0;i<x.size();i++){xspaces+=" ";} //xspacess size of x
    strstream << "******* BEGIN HELP MODE ****************************************************************************" << endl;
    strstream << " AFLOW HELP AVAILABLE HELPS" << endl;
    strstream << tab << x << " --license" << endl;
    strstream << tab << xspaces << " " << tab << "License information." << endl;
    strstream << tab << x << " --help" << endl;
    strstream << tab << xspaces << " " << tab << "This help." << endl;
    strstream << tab << x << " --readme" << endl;
    strstream << tab << xspaces << " " << tab << "The list of all the commands available." << endl;
    strstream << tab << x << " --readme=xaflow" << endl;
    strstream << tab << xspaces << " " << tab << "Returns the HELP information for the installation of aflow." << endl;
    strstream << tab << x << " --readme=aflow|--readme=run|--readme_aflow" << endl;
    strstream << tab << xspaces << " " << tab << "Returns the HELP information for the \"running machinery\"." << endl;
    strstream << tab << x << " --readme=aflowrc" << endl;
    strstream << tab << xspaces << " " << tab << "Returns the HELP information for the installation of aflow." << endl;
    strstream << tab << x << " --readme=pflow|--readme=processor|--readme=aconvasp|--readme_aconvasp" << endl;
    strstream << tab << xspaces << " " << tab << "Returns the HELP information for the \"processing machinery\"." << endl;
    strstream << tab << x << " --readme=scripting|--readme_scripting" << endl;
    strstream << tab << xspaces << " " << tab << "Returns the HELP information for the \"scripting\" operations." << endl;
    strstream << tab << x << " --readme=apl|--readme_apl" << endl;
    strstream << tab << xspaces << " " << tab << "Returns the HELP information for the \"aflow-harmonic-phonon-library\"." << endl;
    strstream << tab << x << " --readme=qha|--readme_qha|--readme=qha3p|--readme_qha3p|--readme=scqha|--readme_scqha" << endl;
    strstream << tab << xspaces << " " << tab << "Returns the HELP information for the \"aflow-quasi-harmonic-library\"." << endl;
    strstream << tab << x << " --readme=aapl|--readme_aapl" << endl;
    strstream << tab << xspaces << " " << tab << "Returns the HELP information for the \"aflow-anharmonic-phonon-library (AFLOW-AAPL)\"." << endl;
    strstream << tab << x << " --readme=agl|--readme_agl" << endl;
    strstream << tab << xspaces << " " << tab << "Returns the HELP information for the \"aflow-gibbs-library (AFLOW-AGL)\"." << endl;
    strstream << tab << x << " --readme=ael|--readme_ael" << endl;
    strstream << tab << xspaces << " " << tab << "Returns the HELP information for the \"aflow-elastic-library (AFLOW-AEL)\"." << endl;
    strstream << tab << x << " --readme=anrl|--readme_anrl" << endl;
    strstream << tab << xspaces << " " << tab << "Returns the HELP information for the \"aflow library of prototypes\"." << endl;
    strstream << tab << x << " --readme=compare|--readme_compare" << endl;
    strstream << tab << xspaces << " " << tab << "Returns the HELP information for the \"structure geometry comparison code\"." << endl;
    strstream << tab << x << " --readme=gfa|--readme_gfa" << endl;
    strstream << tab << xspaces << " " << tab << "Returns the HELP information for the \"glass-forming-ability code\"." << endl;
    strstream << tab << x << " --readme=symmetry|--readme_symmetry" << endl;
    strstream << tab << xspaces << " " << tab << "Returns the HELP information for the \"symmetry library (AFLOW-SYM)\"." << endl;
    strstream << tab << x << " --readme=chull|--readme_chull" << endl;
    strstream << tab << xspaces << " " << tab << "Returns the HELP information for the \"convex hull library (AFLOW-hull)\"." << endl;
    strstream << tab << x << " --readme=errors|--readme=exceptions|--readme_errors|--readme_exceptions" << endl;
    strstream << tab << xspaces << " " << tab << "Returns the HELP information for exception handling in AFLOW." << endl;
    strstream << tab << x << " --readme=partial_occupation|--readme=pocc|--readme_pocc" << endl;
    strstream << tab << xspaces << " " << tab << "Returns the HELP information for the \"partial occupation library\"." << endl;
    strstream << tab << x << " --readme=apennsy|--readme_apennsy" << endl;
    strstream << tab << xspaces << " " << tab << "Returns the HELP information for the \"apennsy\" binary phase diagram generator." << endl;
    strstream << tab << x << " --readme=frozsl|--readme_frozsl" << endl;
    strstream << tab << xspaces << " " << tab << "Returns the HELP information for the \"frozsl\" add ons." << endl;
    strstream << "******* END HELP MODE ******************************************************************************" << endl;
    strstream << endl;
    return strstream.str();
  }
} // namespace aflow


// ***************************************************************************
// aflow::Banner
// ***************************************************************************
namespace aflow {
  string Banner(string type) {
    stringstream oss;
    if(type=="VERSION" || type=="AFLOW_VERSION") {
      oss << "" << endl;
      oss << "AFLOW VERSION " << string(AFLOW_VERSION) << " Automatic-FLOW [(C) "<<XHOST.Copyright_Years<<" aflow.org consortium]" << endl;
      oss << "New versions are available here: <http://" << XHOST.AFLOW_MATERIALS_SERVER << "/AFLOW/>" << endl;
      oss << "" << endl;
      oss << "AFLOW is free software: you can redistribute it and/or modify it under the terms of the" << endl;
      oss << "GNU General Public License as published by the Free Software Foundation, either version 3" << endl;
      oss << "of the License, or (at your option) any later version." << endl;
      oss << "" << endl;
      oss << "This program is distributed in the hope that it will be useful, but WITHOUT ANY WARRANTY;" << endl;
      oss << "without even the implied warranty of MERCHANTABILITY or FITNESS FOR A PARTICULAR PURPOSE." << endl;
      oss << "See the GNU General Public License for more details." << endl;
      oss << "" << endl;
      oss << "You should have received a copy of the GNU General Public License along with this program." << endl;
      oss << "If not, see <http://www.gnu.org/licenses/>." << endl;
      oss << "" << endl;
      oss << "AFLOW V" << string(AFLOW_VERSION) << " [" << XHOST.hostname << "] [" << XHOST.machine_type << "] ["<< XHOST.CPU_Cores << "] [" << XHOST.Find_Parameters << "]" << endl;
      //     oss << endl;
      return oss.str();
    }
    if(type=="INTRODUCTION") {
      stringstream oss;
      oss << "MMMMM  AFLOW VERSION " << string(AFLOW_VERSION) << " Automatic-FLOW for materials discovery - [" << TODAY << "] -" << aflow_get_time_string() << endl;
      //    oss << "MMMMM  AFLOW VERSION " << aurostd::PaddedPOST(string(AFLOW_VERSION),5) <<" - BUILT ["<<TODAY<<"] - (C) " << XHOST.Copyright_Years << "    " << endl;
      oss << "MMMMM  AFLOW.org consortium - High-Throughput ab-initio Computing Project - (C) " << XHOST.Copyright_Years << "    " << endl;
      oss << "MMMMM  ";// << endl;
      oss << "MMMMM  AFLOW is free software: you can redistribute it and/or modify it under the terms of the" << endl;
      oss << "MMMMM  GNU General Public License as published by the Free Software Foundation, either version 3" << endl;
      oss << "MMMMM  of the License, or (at your option) any later version." << endl;
      oss << "MMMMM  " << endl;
      oss << "MMMMM  This program is distributed in the hope that it will be useful, but WITHOUT ANY WARRANTY;" << endl;
      oss << "MMMMM  without even the implied warranty of MERCHANTABILITY or FITNESS FOR A PARTICULAR PURPOSE." << endl;
      oss << "MMMMM  See the GNU General Public License for more details." << endl;
      oss << "MMMMM  " << endl;
      oss << "MMMMM  You should have received a copy of the GNU General Public License along with this program." << endl;
      oss << "MMMMM  If not, see <http://www.gnu.org/licenses/>." << endl;
      oss << "MMMMM " << endl;
      return oss.str();
    }
    if(type=="BANNER_NORMAL") {
      oss << "****************************************************************************************************" << endl;
<<<<<<< HEAD
      oss << "MMMMM  AFLOW V" << string(AFLOW_VERSION) << " Automatic-FLOW [" << TODAY << "] - " << endl; // << aflow_get_time_string() << endl; //CO
=======
      oss << "MMMMM  AFLOW V" << string(AFLOW_VERSION) << " Automatic-FLOW [" << TODAY << "] - " << endl;// << aflow_get_time_string() << endl;// CO
>>>>>>> 972a1b11
      oss << "****************************************************************************************************" << endl;
      return oss.str();
    }
    if(type=="BANNER_BIG") {
      oss << "****************************************************************************************************" << endl;
      oss << "*                                                                                                  *" << endl;
      oss << "*                          aflow - Automatic-FLOW for materials discovery                          *" << endl;
      oss << "*                aflow.org consortium - High-Throughput ab-initio Computing Project                *" << endl;
      oss << "*" << aurostd::PaddedCENTER(string("version "+string(AFLOW_VERSION)+" - g++/gcc "+aurostd::utype2string(__GNUC__)+"."+aurostd::utype2string(__GNUC_MINOR__)+"."+aurostd::utype2string(__GNUC_PATCHLEVEL__)+" - built ["+string(TODAY)+"] - (C) " +XHOST.Copyright_Years),100) << "*" << endl;
      oss << "*                                                                                                  *" << endl;
      oss << "****************************************************************************************************" << endl;
      oss << "*                                                                                                  *" << endl;
      oss << "*    AFLOW is free software: you can redistribute it and/or modify it under the terms of the       *" << endl;
      oss << "*    GNU General Public License as published by the Free Software Foundation, either version 3     *" << endl;
      oss << "*    of the License, or (at your option) any later version.                                        *" << endl;
      oss << "*                                                                                                  *" << endl;
      oss << "*    This program is distributed in the hope that it will be useful, but WITHOUT ANY WARRANTY;    *" << endl;
      oss << "*    without even the implied warranty of MERCHANTABILITY or FITNESS FOR A PARTICULAR PURPOSE.     *" << endl;
      oss << "*    See the GNU General Public License for more details.                                          *" << endl;
      oss << "*                                                                                                  *" << endl;
      oss << "*    You should have received a copy of the GNU General Public License along with this program.    *" << endl;
      oss << "*    If not, see <http://www.gnu.org/licenses/>.                                                   *" << endl;
      oss << "*                                                                                                  *" << endl;
      oss << "****************************************************************************************************" << endl;
      oss << "*                                                                                                  *" << endl;
      oss << "*     Use of AFLOW software and repositories welcomes references to the following publications:    *" << endl;
      oss << "*                                                                                                  *" << endl;
      oss << "*  Friedrich et al. npj Comput. Mater. 5, 59 (2019)  10.1038/s41524-019-0192-1       (CCE)         *" << endl;
      oss << "*  Hicks et al.     Comp. Mat. Sci. 161, S1 (2019)   10.1016/j.commatsci.2018.10.043 (ANRL proto2) *" << endl;
      oss << "*  Oses et al.      J. Chem. Inf. Model. (2018)      10.1021/acs.jcim.8b00393        (AFLOW-CHULL) *" << endl;
      oss << "*  Gossett et al.   Comp. Mat. Sci. 152, 134 (2018)  10.1016/j.commatsci.2018.03.075 (AFLOW-ML)    *" << endl;
      oss << "*  Hicks et al.     Acta Cryst. A74, 184-203 (2018)  10.1107/S2053273318003066       (AFLOW-SYM)   *" << endl;
      oss << "*  MBNardelli et al Comp. Mat. Sci. 143, 462 (2018)  10.1016/j.commatsci.2017.11.034 (PAOFLOW)     *" << endl;
      oss << "*  Rose et al.      Comp. Mat. Sci. 137, 362 (2017)  10.1016/j.commatsci.2017.04.036 (AFLUX lang)  *" << endl;
      oss << "*  Supka et al.     Comp. Mat. Sci. 136, 76 (2017)   10.1016/j.commatsci.2017.03.055 (AFLOWpi)     *" << endl;
      oss << "*  Plata et al.     npj Comput. Mater. 3, 45 (2017)  10.1038/s41524-017-0046-7       (AAPL kappa)  *" << endl;
      oss << "*  Toher et al.     Phys. Rev.Mater.1, 015401 (2017) 10.1103/PhysRevMaterials.1.015401 (AEL elast) *" << endl;
      oss << "*  Mehl et al.      Comp. Mat. Sci. 136, S1 (2017)   10.1016/j.commatsci.2017.01.017 (ANRL proto1) *" << endl;
      oss << "*  Calderon et al.  Comp. Mat. Sci. 108A, 233 (2015) 10.1016/j.commatsci.2015.07.019 (standard)    *" << endl;
      oss << "*  Toher et al.     Phys. Rev. B 90, 174107 (2014)   10.1103/PhysRevB.90.174107      (AGL Gibbs)   *" << endl;
      oss << "*  Taylor et al.    Comp. Mat. Sci. 93, 178 (2014)   10.1016/j.commatsci.2014.05.014 (REST-API)    *" << endl;
      oss << "*  Curtarolo et al. Comp. Mat. Sci. 58, 227 (2012)   10.1016/j.commatsci.2012.02.002 (AFLOW.org)   *" << endl;
      oss << "*  Curtarolo et al. Comp. Mat. Sci. 58, 218 (2012)   10.1016/j.commatsci.2012.02.005 (AFLOW C++)   *" << endl;
      oss << "*                                                                                                  *" << endl;
      oss << "****************************************************************************************************" << endl;
      oss << "*                                                                                                  *" << endl;
      oss << "*" << aurostd::PaddedCENTER(string("aflow/aflow.org - CONTRIBUTORS"),100) << "*" << endl;
      oss << "*  2000-2019 Stefano Curtarolo (aflow);2002-2004 Dane Morgan (convasp);2007-2011 Wahyu Setyawan  *" << endl;
      oss << "*  (--rsm --edos --kband --icsd*);2008-2011 Roman Chepulskyy (--edos --kband  surfaces);         *" << endl;
      oss << "*  2008 Gus Hart (lattice reductions - prototypes);2009-2011, Ohad Levy (prototypes);            *" << endl;
      oss << "*  2009-2010, Michal Jahnatek (APL);2010-2013 Shidong Wang (cluster expansion);2010-2013         *" << endl;
      oss << "*  Richard Taylor (surfaces, apennsy);2010-2013 Junkai Xue (prototyper);2010-2013 Kesong Yang    *" << endl;
      oss << "*  (findsym, frozsl, plotband/dos);2013-2019 Cormac Toher (AGL Debye-Gruneisen, AEL elastic);    *" << endl;
      oss << "*  2013-2019 Frisco Rose (API, Aflux);2013-2018 Pinku Nath (Quasi-harmonic approximation);       *" << endl;
      oss << "*  2013-2017 Jose J. Plata (AAPL, thermal cond.);2014-2019 David Hicks (symmetry, structure       *" << endl;
      oss << "*  comparison, prototypes);2014-2019 Corey Oses (Egap, bader, chull, APL, pocc);2018-2019 Marco  *" << endl;
      oss << "*  Esters (AAPL, thermal cond.);2016-2019 Denise Ford (GFA);2018-2019 Rico Friedrich (CCE);     *" << endl;
      oss << "*                                                                                                  *" << endl;
      oss << "****************************************************************************************************" << endl;
      oss << "*" << aurostd::PaddedCENTER(string("version "+string(AFLOW_VERSION)+" - g++/gcc "+aurostd::utype2string(__GNUC__)+"."+aurostd::utype2string(__GNUC_MINOR__)+"."+aurostd::utype2string(__GNUC_PATCHLEVEL__)+" - built ["+string(TODAY)+"] - (C) " +XHOST.Copyright_Years),100) << "*" << endl;
      oss << "****************************************************************************************************" << endl;
      return oss.str();
    }
    if(type=="BANNER_TINY") {
      // called 63 times
      oss << "AFLOW VERSION "<<AFLOW_VERSION<<":  [aflow.org consortium - 2003-2020] ";
      return oss.str();
    }
    if(type == "EXCEPTIONS") {
      oss << "List of AFLOW exceptions with error codes. See README_AFLOW_EXCEPTIONS.TXT for more information" << endl;
      oss << endl;
      oss << "----------------------------------------------------------------------------------------------------" << endl;
      oss << "Error Code      Error Type             Error                              Name of Constant          " << endl;
      oss << "----------------------------------------------------------------------------------------------------" << endl;
      oss << "        1       N/A                    Generic error                      _GENERIC_ERROR_           " << endl;
      oss << "        2                              Illegal error code                 _ILLEGAL_CODE_            " << endl;
      oss << "       10       Input Error            generic                            _INPUT_ERROR_             " << endl;
      oss << "       11                              unknown flag                       _INPUT_UNKNOWN_           " << endl;
      oss << "       12                              missing flag                       _INPUT_MISSING_           " << endl;
      oss << "       13                              input ambiguous                    _INPUT_AMBIGUOUS_         " << endl;
      oss << "       14                              illegal parameter                  _INPUT_ILLEGAL_           " << endl;
      oss << "       15                              number of parameters               _INPUT_NUMBER_            " << endl;
      oss << "       20       File Error             generic                            _FILE_ERROR_              " << endl;
      oss << "       21                              file not found                     _FILE_NOT_FOUND_          " << endl;
      oss << "       22                              wrong format                       _FILE_WRONG_FORMAT_       " << endl;
      oss << "       23                              file corrupt                       _FILE_CORRUPT_            " << endl;
      oss << "       30       Value Error            generic                            _VALUE_ERROR_             " << endl;
      oss << "       31                              illegal value                      _VALUE_ILLEGAL_           " << endl;
      oss << "       32                              out of range                       _VALUE_RANGE_             " << endl;
      oss << "       40       Index Error            generic                            _INDEX_ERROR_             " << endl;
      oss << "       41                              illegal value                      _INDEX_ILLEGAL_           " << endl;
      oss << "       42                              out of bounds                      _INDEX_BOUNDS_            " << endl;
      oss << "       43                              mismatch                           _INDEX_MISMATCH_          " << endl;
      oss << "       50       Runtime Error          generic                            _RUNTIME_ERROR_           " << endl;
      oss << "       51                              not initialized                    _RUNTIME_INIT_            " << endl;
      oss << "       60       Allocation Error       generic                            _ALLOC_ERROR_             " << endl;
      oss << "       61                              could not allocate memory          _ALLOC_ALLOCATE_          " << endl;
      oss << "       62                              insufficient memory                _ALLOC_INSUFFICIENT_      " << endl;
      oss << "----------------------------------------------------------------------------------------------------" << endl;
      return oss.str();
    }
    cerr << XHOST.sPID << "aflow::Banner type=" << type << " not found..." << endl;
    oss << "aflow::Banner type=" << type << " not found..." << endl;
    //exit(0);
<<<<<<< HEAD
    return 0; //CO20180419
=======
    return 0;// CO20180419
>>>>>>> 972a1b11
    return oss.str();
  }
} // namespace aflow

// ***************************************************************************
// *                                                                         *
// *         aflow - Automatic FLOW for materials discovery project          *
// *                                                                         *
// ***************************************************************************

// Update Mon Mar  7 14:05:40 EST 2011 (by WSETYAWAN):
// ICSD prototypes of compounds used in aflow are generated using the following
// command:
// xzcat /common/NIST/$1ary.icsd.xz | pflow --icsd_nobrokenbasis |
// pflow --icsd_nopartialocc | pflow --icsd2proto > README_LIBRARY_ICSD$1.TXT


//#include "../AFLOW3_AURO/aflow_auro.cpp"

// ***************************************************************************
#ifndef _AFLOW_AURO_CPP_
namespace aflowlib {
  uint MOSFET(int mode,bool VERBOSE) {
    if(VERBOSE) cerr << XHOST.sPID << "aflowlib::MOSFET mode=" << mode << endl;
    return 0;
  }
}
namespace aflowlib {
  uint MAIL2SCAN(string library,bool VERBOSE) {
    if(VERBOSE) cerr << XHOST.sPID << "aflowlib::MAIL2SCAN library=" << library << endl;
    return 0;
  }
}
#endif


// ***************************************************************************
// *                                                                         *
// *         aflow - Automatic FLOW for materials discovery project          *
// *                                                                         *
// ***************************************************************************<|MERGE_RESOLUTION|>--- conflicted
+++ resolved
@@ -301,13 +301,8 @@
 }
 
 int main(int _argc,char **_argv) {
-<<<<<<< HEAD
-  string soliloquy="main():"; //CO20180419
-  ostream& oss=cout;  //CO20180419
-=======
   string soliloquy = XHOST.sPID + "main():"; // CO20180419
   ostream& oss=cout;  // CO20180419
->>>>>>> 972a1b11
   try{
     bool LDEBUG=FALSE; // TRUE;
     if(LDEBUG) cerr << "AFLOW-MAIN [1]" << endl;
@@ -469,11 +464,7 @@
         if(m==0) {y--;m+=12;} 
       }
       //exit(0);
-<<<<<<< HEAD
-      return 0; //CO20180419
-=======
       return 0;// CO20180419
->>>>>>> 972a1b11
     }
     if(!Arun && aurostd::args2flag(argv,cmds,"--test_Egap|--Egap_test")) {return (EgapTest()?0:1);}  //CO20190601
     if(!Arun && aurostd::args2flag(argv,cmds,"--test_gcd|--gcd_test")) {return (gcdTest()?0:1);}  //CO20190601
@@ -510,13 +501,8 @@
         cerr << _tokens[i] << endl;
       }
       //exit(0);
-<<<<<<< HEAD
-      return 0; //CO20180419
-      //CO START 20170614 - some SQLITE tests
-=======
       return 0;// CO20180419
       // COREY START 170614 - some SQLITE tests
->>>>>>> 972a1b11
       //http://zetcode.com/db/sqlitec/ - more tests here
       //this will create test.db file
       sqlite3 *db;
@@ -587,11 +573,7 @@
       aus << "************************   00000  MESSAGE KPOINTS KSHIFT=[" << 1 << " " << 2 << " " << 3 << "]" << " ************************ " << endl;
       cout << aus.str() << endl;
       //exit(0);
-<<<<<<< HEAD
-      return 0; //CO20180419
-=======
       return 0;// CO20180419
->>>>>>> 972a1b11
     }
 
     if(!Arun && aurostd::args2attachedflag(argv,"--bin2base64=")) {
@@ -696,11 +678,7 @@
         }
       }
       //exit(0);
-<<<<<<< HEAD
-      return 0; //CO20180419
-=======
       return 0;// CO20180419
->>>>>>> 972a1b11
     }
 
     if(!Arun && aurostd::args2flag(argv,cmds,"--testJ")) {Arun=TRUE;PERFORM_TESTJ(cout);}
@@ -752,11 +730,7 @@
     // INTERCEPT HELP
     if(XHOST.vflag_control.flag("AFLOW_HELP")) {
       cout << aflow::Banner("BANNER_BIG") << endl << aflow::Intro_HELP("aflow") << aflow::Banner("BANNER_BIG") << endl;
-<<<<<<< HEAD
-      /*exit(1)*/return 0;} // << endl; //CO20180419
-=======
-      /*exit(1)*/return 0;} // << endl;// CO20180419
->>>>>>> 972a1b11
+      /*exit(1)*/return 0;} // << endl;// CO20180419
     if(XHOST.vflag_control.flag("AFLOW_EXCEPTIONS")) {
       cout << aflow::Banner("BANNER_BIG") << endl << aflow::Banner("EXCEPTIONS") << endl;
       return 0;
@@ -767,63 +741,6 @@
       cout << init::InitGlobalObject("README_AFLOW_LICENSE_GPL3_TXT") << endl;
       cout << " " << endl;
       cout << "*************************************************************************** " << endl;
-<<<<<<< HEAD
-      /*exit(1)*/return 0;} // << endl; //CO20180419
-    if(XHOST.vflag_control.flag("README_AFLOW"))  {
-      cout << init::InitGlobalObject("README_AFLOW_TXT") << endl;
-      /*exit(1)*/return 0;} // << endl; //CO20180419
-    if(XHOST.vflag_control.flag("README_AFLOW_VERSIONS_HISTORY"))  {
-      cout << init::InitGlobalObject("README_AFLOW_VERSIONS_HISTORY_TXT") << endl;
-      /*exit(1)*/return 0;} // << endl; //CO20180419
-    if(XHOST.vflag_control.flag("README_AFLOW_PFLOW"))  {
-      cout << init::InitGlobalObject("README_AFLOW_PFLOW_TXT") << endl;
-      /*exit(1)*/return 0;} // << endl; //CO20180419
-    if(XHOST.vflag_control.flag("README_FROZSL"))  {
-      cout << init::InitGlobalObject("README_AFLOW_FROZSL_TXT") << endl;
-      /*exit(1)*/return 0;} // << endl; //CO20180419
-    if(XHOST.vflag_control.flag("README_APL"))  {
-      cout << init::InitGlobalObject("README_AFLOW_APL_TXT") << endl;
-      /*exit(1)*/return 0;} // << endl; //CO20180419
-    if(XHOST.vflag_control.flag("README_QHA"))  {
-      cout << init::InitGlobalObject("README_AFLOW_QHA_SCQHA_QHA3P_TXT") << endl;
-      /*exit(1)*/return 0;} // << endl; //CO20180419
-    if(XHOST.vflag_control.flag("README_AAPL"))  {
-      cout << init::InitGlobalObject("README_AFLOW_APL_TXT") << endl;
-      /*exit(1)*/return 0;} // << endl; //CO20180419
-    if(XHOST.vflag_control.flag("README_AGL"))  {
-      cout << init::InitGlobalObject("README_AFLOW_AGL_TXT") << endl;
-      /*exit(1)*/return 0;} // << endl; //CO20180419
-    if(XHOST.vflag_control.flag("README_AEL"))  {
-      cout << init::InitGlobalObject("README_AFLOW_AEL_TXT") << endl;
-      /*exit(1)*/return 0;} // << endl; //CO20180419
-    if(XHOST.vflag_control.flag("README_ANRL"))  {
-      cout << init::InitGlobalObject("README_AFLOW_ANRL_TXT") << endl;
-      /*exit(1)*/return 0;} // << endl; //CO20180419
-    if(XHOST.vflag_control.flag("README_COMPARE"))  { //CO20190401
-      cout << init::InitGlobalObject("README_AFLOW_COMPARE_TXT") << endl; //CO20190401
-      /*exit(1)*/return 0;} // << endl; //CO20190401
-    if(XHOST.vflag_control.flag("README_GFA"))  {
-      cout << init::InitGlobalObject("README_AFLOW_GFA_TXT") << endl;
-      /*exit(1)*/return 0;} // << endl; //CO20180419
-    if(XHOST.vflag_control.flag("README_SYMMETRY"))  {
-      cout << init::InitGlobalObject("README_AFLOW_SYM_TXT") << endl;
-      /*exit(1)*/return 0;} // << endl; //CO20180419
-    if(XHOST.vflag_control.flag("README_CCE"))  {
-      cout << init::InitGlobalObject("README_AFLOW_CCE_TXT") << endl;
-      /*exit(1)*/return 0;} // << endl; //CO20180419
-    if(XHOST.vflag_control.flag("README_CHULL"))  {
-      cout << init::InitGlobalObject("README_AFLOW_CHULL_TXT") << endl;
-      /*exit(1)*/return 0;} // << endl; //CO20180419
-    if(XHOST.vflag_control.flag("README_PARTIAL_OCCUPATION")) {
-      cout << init::InitGlobalObject("README_AFLOW_POCC_TXT") << endl;
-      /*exit(1)*/return 0;} // << endl; //CO20180419
-    if(XHOST.vflag_control.flag("README_APENNSY"))  {
-      cout << init::InitGlobalObject("README_AFLOW_APENNSY_TXT") << endl;
-      /*exit(1)*/return 0;} // << endl; //CO20180419
-    if(XHOST.vflag_control.flag("README_SCRIPTING"))  {
-      cout << init::InitGlobalObject("README_AFLOW_SCRIPTING_TXT") << endl;
-      /*exit(1)*/return 0;} // << endl; //CO20180419
-=======
       /*exit(1)*/return 0;} // << endl;// CO20180419
     if(XHOST.vflag_control.flag("README_AFLOW"))  {
       cout << init::InitGlobalObject("README_AFLOW_TXT") << endl;
@@ -879,23 +796,15 @@
     if(XHOST.vflag_control.flag("README_SCRIPTING"))  {
       cout << init::InitGlobalObject("README_AFLOW_SCRIPTING_TXT") << endl;
       /*exit(1)*/return 0;} // << endl;// CO20180419
->>>>>>> 972a1b11
     if(XHOST.vflag_control.flag("README_EXCEPTIONS"))  {
       cout << init::InitGlobalObject("README_AFLOW_EXCEPTIONS_TXT") << endl;
       return 0;}  //ME20180531
     if(XHOST.vflag_control.flag("README_XAFLOW"))  {
       cout << init::InitGlobalObject("README_AFLOW_XAFLOW_TXT") << endl;
-<<<<<<< HEAD
-      /*exit(1)*/return 0;} // << endl; //CO20180419
+      /*exit(1)*/return 0;} // << endl;// CO20180419
     if(XHOST.vflag_control.flag("README_AFLOWRC"))  {
       cout << init::InitGlobalObject("README_AFLOW_AFLOWRC_TXT") << endl;
-      /*exit(1)*/return 0;} // << endl; //CO20180419
-=======
-      /*exit(1)*/return 0;} // << endl;// CO20180419
-    if(XHOST.vflag_control.flag("README_AFLOWRC"))  {
-      cout << init::InitGlobalObject("README_AFLOW_AFLOWRC_TXT") << endl;
-      /*exit(1)*/return 0;} // << endl;// CO20180419
->>>>>>> 972a1b11
+      /*exit(1)*/return 0;} // << endl;// CO20180419
 
     // **************************************************************
     // PHP-WEB AND CURRICULUM AND HIGH-THROUGHPUT STUFF
@@ -904,13 +813,8 @@
 
     // **************************************************************
     bool VVERSION=aurostd::args2flag(argv,cmds,"-v|--version");
-<<<<<<< HEAD
-    if(!Arun && VVERSION)  {Arun=TRUE; cout << aflow::Banner("AFLOW_VERSION");/*exit(0)*/return 0;} // look for version IMMEDIATELY //CO20180419
-    if(!Arun && XHOST.TEST) { Arun=TRUE;cerr << "test" << endl; /*exit(0)*/return 0;} //CO20180419
-=======
     if(!Arun && VVERSION)  {Arun=TRUE;cout << aflow::Banner("AFLOW_VERSION");/*exit(0)*/return 0;} // look for version IMMEDIATELY // CO20180419
     if(!Arun && XHOST.TEST) { Arun=TRUE;cerr << "test" << endl;/*exit(0)*/return 0;} // CO20180419
->>>>>>> 972a1b11
 
     // [OBSOLETE]  if(!Arun && (aurostd::substring2bool(XHOST.progname,"aflow1") || aurostd::substring2bool(XHOST.progname,"aflowd1"))) {
     // [OBSOLETE]  Arun=TRUE;AFLOW_main1(argv,cmds);}
@@ -963,11 +867,7 @@
   if(!XHOST.QUIET) cout << aflow::Banner("INTRODUCTION");// << endl;
   KBIN::KBIN_Main(argv);
   // if(!XHOST.QUIET) cout << "MMMMM  AFLOW VERSION " << string(AFLOW_VERSION) << "  " << endl;
-<<<<<<< HEAD
-  return 0; //1;  //CO20180419 - return 0 is normal
-=======
   return 0;//1; // CO20180419 - return 0 is normal
->>>>>>> 972a1b11
 }
 
 // ***************************************************************************
@@ -1208,11 +1108,7 @@
     }
     if(type=="BANNER_NORMAL") {
       oss << "****************************************************************************************************" << endl;
-<<<<<<< HEAD
-      oss << "MMMMM  AFLOW V" << string(AFLOW_VERSION) << " Automatic-FLOW [" << TODAY << "] - " << endl; // << aflow_get_time_string() << endl; //CO
-=======
       oss << "MMMMM  AFLOW V" << string(AFLOW_VERSION) << " Automatic-FLOW [" << TODAY << "] - " << endl;// << aflow_get_time_string() << endl;// CO
->>>>>>> 972a1b11
       oss << "****************************************************************************************************" << endl;
       return oss.str();
     }
@@ -1317,11 +1213,7 @@
     cerr << XHOST.sPID << "aflow::Banner type=" << type << " not found..." << endl;
     oss << "aflow::Banner type=" << type << " not found..." << endl;
     //exit(0);
-<<<<<<< HEAD
-    return 0; //CO20180419
-=======
     return 0;// CO20180419
->>>>>>> 972a1b11
     return oss.str();
   }
 } // namespace aflow
