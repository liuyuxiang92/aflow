// ***************************************************************************
// *                                                                         *
// *         aflow - Automatic FLOW for materials discovery project          *
// *             Stefano Curtarolo - Duke University - 2003-2020             *
// *                                                                         *
// ***************************************************************************
//
//  Copyright 2003-2019 - Stefano Curtarolo - AFLOW.ORG consortium
//
//  This file is part of AFLOW software.
//
//  AFLOW is free software: you can redistribute it and/or modify
//  it under the terms of the GNU General Public License as published by
//  the Free Software Foundation, either version 3 of the License, or
//  (at your option) any later version.
// 
//  This program is distributed in the hope that it will be useful,
//  but WITHOUT ANY WARRANTY; without even the implied warranty of
//  MERCHANTABILITY or FITNESS FOR A PARTICULAR PURPOSE.  See the
//  GNU General Public License for more details.
// 
//  You should have received a copy of the GNU General Public License
//  along with this program.  If not, see <http://www.gnu.org/licenses/>.
//
// ***************************************************************************

#include "aflow.h"
#include "aflow_pflow.h"
// [OBSOLETE] #include "aflow_aqe.h"
#include "aflow_makefile.h" //DELETE ME!

//#define  __XOPTIMIZE
//#include "aflow_array.h"

// ***************************************************************************

// bool AFLOW_PTHREADS::FLAG;
// int  AFLOW_PTHREADS::MAX_PTHREADS;
// int  AFLOW_PTHREADS::RUNNING;
// pthread_t thread[MAX_ALLOCATABLE_PTHREADS];
// int iret[MAX_ALLOCATABLE_PTHREADS];
// bool thread_busy[MAX_ALLOCATABLE_PTHREADS];

#include "aflow_test.cpp"
#include <sys/ioctl.h>
// #include <linux/kd.h>
//   0x00004B2F   KIOCSOUND     int

//CO20180729 - OBSOLETE - use xerror
//[OBSOLETE]//CO20180419 - global exception handling - START
//[OBSOLETE]AFLOWRuntimeError::AFLOWRuntimeError(const std::string& function,const std::string& message) : std::runtime_error(message),f_name(function) {}  // I/O or computer type errors (no entries loaded)
//[OBSOLETE]AFLOWRuntimeError::AFLOWRuntimeError(const std::string& function,std::stringstream& message) : std::runtime_error(message.str()),f_name(function) {message.str("");}  // I/O or computer type errors (no entries loaded)
//[OBSOLETE]string AFLOWRuntimeError::where(){return f_name;}
//[OBSOLETE]AFLOWLogicError::AFLOWLogicError(const std::string& function,const std::string& message) : std::logic_error(message),f_name(function) {}    //errors in logic, unintended (and insurmountable) use of functionality
//[OBSOLETE]AFLOWLogicError::AFLOWLogicError(const std::string& function,std::stringstream& message) : std::logic_error(message.str()),f_name(function) {message.str("");}    //errors in logic, unintended (and insurmountable) use of functionality
//[OBSOLETE]string AFLOWLogicError::where(){return f_name;}
//[OBSOLETE]//CO20180419 - global exception handling - STOP


bool EgapTest(ostream& oss){ofstream FileMESSAGE;return EgapTest(FileMESSAGE,oss);}  //CO20190520
bool EgapTest(ofstream& FileMESSAGE,ostream& oss){  //CO20190520
  string soliloquy="EgapTest():";
  bool LDEBUG=TRUE; // TRUE;
  stringstream message;
  _aflags aflags;aflags.Directory=".";

  message << "Performing Egap test";pflow::logger(_AFLOW_FILE_NAME_,soliloquy,message,aflags,FileMESSAGE,oss,_LOGGER_MESSAGE_);

  string system="",path="",query="",file="",efile="",ext="",tfile="",Egap_type="";
  vector<string> files;
  xOUTCAR xout(FileMESSAGE,oss);
  double EFERMI=AUROSTD_MAX_DOUBLE,Egap=0.0;

  /////////////////////////////////////////////////////////////////////////////////////////////////
  //FCC/Si1_ICSD_150530
  system="ICSD_WEB/FCC/Si1_ICSD_150530";
  
  path=AFLOWLIB_SERVER_DEFAULT+"/AFLOWDATA/"+system;
  query=path+"/?files";
  message << "Fetching: " << query;pflow::logger(_AFLOW_FILE_NAME_,soliloquy,message,aflags,FileMESSAGE,oss,_LOGGER_MESSAGE_);
  aurostd::url2tokens(query,files,",");
  if(files.size()==0){
    message << "Could not fetch query: " << query;pflow::logger(_AFLOW_FILE_NAME_,soliloquy,message,aflags,FileMESSAGE,oss,_LOGGER_ERROR_);
    return false;
  }
  //OUTCAR.static
  file="OUTCAR.static";
  if(!aurostd::EWithinList(files,file,efile)){
    message << "No " << file << " found within " << query;pflow::logger(_AFLOW_FILE_NAME_,soliloquy,message,aflags,FileMESSAGE,oss,_LOGGER_ERROR_);
    return false;
  }
  ext=aurostd::GetCompressionExtension(efile);
  tfile=aurostd::TmpFileCreate("Egap_file1")+ext;
  query=path+"/"+efile;
  message << "Fetching: " << query;pflow::logger(_AFLOW_FILE_NAME_,soliloquy,message,aflags,FileMESSAGE,oss,_LOGGER_MESSAGE_);
  if(!(aurostd::url2file(query,tfile,LDEBUG) && aurostd::FileExist(tfile))){
    message << "Could not fetch query: " << query;pflow::logger(_AFLOW_FILE_NAME_,soliloquy,message,aflags,FileMESSAGE,oss,_LOGGER_ERROR_);
    return false;
  }
  message << "Loaded file to: " << tfile;pflow::logger(_AFLOW_FILE_NAME_,soliloquy,message,aflags,FileMESSAGE,oss,_LOGGER_MESSAGE_);
  if(!xout.GetPropertiesFile(tfile,!LDEBUG)){
    message << "xOUTCAR::GetProperties() failed";pflow::logger(_AFLOW_FILE_NAME_,soliloquy,message,aflags,FileMESSAGE,oss,_LOGGER_ERROR_);
    return false;
  }
#ifndef _AFLOW_TEMP_PRESERVE_
  aurostd::RemoveFile(tfile);
#endif
  EFERMI=xout.Efermi;
  //OUTCAR.bands
  file="OUTCAR.bands";
  if(!aurostd::EWithinList(files,file,efile)){
    query=path+"/?files"; //reload query for error message
    message << "No " << file << " found within " << query;pflow::logger(_AFLOW_FILE_NAME_,soliloquy,message,aflags,FileMESSAGE,oss,_LOGGER_ERROR_);
    return false;
  }
  ext=aurostd::GetCompressionExtension(efile);
  tfile=aurostd::TmpFileCreate("Egap_file1")+ext;
  query=path+"/"+efile;
  message << "Fetching: " << query;pflow::logger(_AFLOW_FILE_NAME_,soliloquy,message,aflags,FileMESSAGE,oss,_LOGGER_MESSAGE_);
  if(!(aurostd::url2file(query,tfile,LDEBUG) && aurostd::FileExist(tfile))){
    message << "Could not fetch query: " << query;pflow::logger(_AFLOW_FILE_NAME_,soliloquy,message,aflags,FileMESSAGE,oss,_LOGGER_ERROR_);
    return false;
  }
  message << "Loaded file to: " << tfile;pflow::logger(_AFLOW_FILE_NAME_,soliloquy,message,aflags,FileMESSAGE,oss,_LOGGER_MESSAGE_);
  if(!xout.GetPropertiesFile(tfile,!LDEBUG)){
    message << "xOUTCAR::GetProperties() failed";pflow::logger(_AFLOW_FILE_NAME_,soliloquy,message,aflags,FileMESSAGE,oss,_LOGGER_ERROR_);
    return false;
  }
#ifndef _AFLOW_TEMP_PRESERVE_
  aurostd::RemoveFile(tfile);
#endif
  //GetBandGap
  message << "Running bandgap code";pflow::logger(_AFLOW_FILE_NAME_,soliloquy,message,aflags,FileMESSAGE,oss,_LOGGER_MESSAGE_);
  if(!xout.GetBandGap(EFERMI)){
    message << "xOUTCAR::GetBandGap() failed";pflow::logger(_AFLOW_FILE_NAME_,soliloquy,message,aflags,FileMESSAGE,oss,_LOGGER_ERROR_);
    return false;
  }
  Egap=+6.1000e-01;
  if(!aurostd::isequal(Egap,xout.Egap[0])){
    message << "xOUTCAR::GetBandGap() did not find Egap==" << Egap << ", found instead xOUTCAR.Egap[0]==" << xout.Egap[0];pflow::logger(_AFLOW_FILE_NAME_,soliloquy,message,aflags,FileMESSAGE,oss,_LOGGER_ERROR_);
    return false;
  }
  Egap_type="insulator-indirect";
  if(xout.Egap_type[0]!="insulator-indirect"){
    message << "xOUTCAR::GetBandGap() did not find type==" << Egap_type << ", found instead xOUTCAR.Egap_type[0]==" << xout.Egap_type[0];pflow::logger(_AFLOW_FILE_NAME_,soliloquy,message,aflags,FileMESSAGE,oss,_LOGGER_ERROR_);
    return false;
  }
  /////////////////////////////////////////////////////////////////////////////////////////////////

  message << "Egap test successful";pflow::logger(_AFLOW_FILE_NAME_,soliloquy,message,aflags,FileMESSAGE,oss,_LOGGER_COMPLETE_);
  return true;
}

bool gcdTest(ostream& oss){ofstream FileMESSAGE;return gcdTest(FileMESSAGE,oss);}  //CO20190520
bool gcdTest(ofstream& FileMESSAGE,ostream& oss){  //CO20190520
  string soliloquy="gcdTest():";
  bool LDEBUG=TRUE; // TRUE;
  stringstream message;
  _aflags aflags;aflags.Directory=".";

  message << "Performing gcd test";pflow::logger(_AFLOW_FILE_NAME_,soliloquy,message,aflags,FileMESSAGE,oss,_LOGGER_MESSAGE_);

  int a=0,b=0,x1=0,y1=0,gcd=0;

  a=25;b=15;
  aurostd::GCD(a,b,gcd,x1,y1);
  if(!(gcd==5 && x1==-1 && y1==2)){
    if(LDEBUG){
      cerr << soliloquy << " gcd(25,15) failed" << endl;
      cerr << soliloquy << " gcd=" << gcd << endl;
      cerr << soliloquy << " x=" << x1 << endl;
      cerr << soliloquy << " y=" << y1 << endl;
    }
    return FALSE;
  }

  a=25;b=0;
  aurostd::GCD(a,b,gcd,x1,y1);
  if(!(gcd==25 && x1==1 && y1==0)){
    if(LDEBUG){
      cerr << soliloquy << " gcd(25,0) failed" << endl;
      cerr << soliloquy << " gcd=" << gcd << endl;
      cerr << soliloquy << " x=" << x1 << endl;
      cerr << soliloquy << " y=" << y1 << endl;
    }
    return FALSE;
  }

  a=0;b=15;
  aurostd::GCD(a,b,gcd,x1,y1);
  if(!(gcd==15 && x1==0 && y1==1)){
    if(LDEBUG){
      cerr << soliloquy << " gcd(0,15) failed" << endl;
      cerr << soliloquy << " gcd=" << gcd << endl;
      cerr << soliloquy << " x=" << x1 << endl;
      cerr << soliloquy << " y=" << y1 << endl;
    }
    return FALSE;
  }

  a=-5100;b=30450;
  aurostd::GCD(a,b,gcd,x1,y1);
  if(!(gcd==150 && x1==-6 && y1==-1)){
    if(LDEBUG){
      cerr << soliloquy << " gcd(-5100,30450) failed" << endl;
      cerr << soliloquy << " gcd=" << gcd << endl;
      cerr << soliloquy << " x=" << x1 << endl;
      cerr << soliloquy << " y=" << y1 << endl;
    }
    return FALSE;
  }

  message << "gcd test successful";pflow::logger(_AFLOW_FILE_NAME_,soliloquy,message,aflags,FileMESSAGE,oss,_LOGGER_COMPLETE_);
  return TRUE; //CO20180419
}

<<<<<<< HEAD
bool smithTest(ostream& oss){ofstream FileMESSAGE;return smithTest(FileMESSAGE,oss);}  //CO20190520
bool smithTest(ofstream& FileMESSAGE,ostream& oss){  //CO20190520
  string soliloquy="smithTest():";
  bool LDEBUG=TRUE; // TRUE;
  stringstream message;
  _aflags aflags;aflags.Directory=".";

  //test ehermite
  xmatrix<int> ehermite(2,2);
  aurostd::getEHermite(5,12,ehermite);
  if(!(
        ehermite[1][1]==5 &&
        ehermite[1][2]==-2 &&
        ehermite[2][1]==-12 &&
        ehermite[2][2]==5 &&
        TRUE
      )
    ){
    if(LDEBUG){cerr << soliloquy << " getEHermite(5,12) failed" << endl;}
    return FALSE;
  }

  xmatrix<int> A1(3,3),U1,V1,S1;
  A1[1][1]=3;A1[1][2]=2;A1[1][3]=1;
  A1[2][1]=5;A1[2][2]=3;A1[2][3]=1;
  A1[3][1]=6;A1[3][2]=8;A1[3][3]=9;

  aurostd::getSmithNormalForm(A1,U1,V1,S1);

  if(LDEBUG){
    cerr << soliloquy << " A=" << endl;cerr << A1 << endl;
    cerr << soliloquy << " U=" << endl;cerr << U1 << endl;
    cerr << soliloquy << " V=" << endl;cerr << V1 << endl;
    cerr << soliloquy << " S=" << endl;cerr << S1 << endl;
  }

  //[CO20191201 - OBSOLETE: robust check inside getSmithNormalForm()]if(!(
  //[CO20191201 - OBSOLETE: robust check inside getSmithNormalForm()]      U1[1][1]==24 && U1[1][2]==-13 && U1[1][3]==-1 && 
  //[CO20191201 - OBSOLETE: robust check inside getSmithNormalForm()]      U1[2][1]==13 && U1[2][2]==-7  && U1[2][3]==-1 && 
  //[CO20191201 - OBSOLETE: robust check inside getSmithNormalForm()]      U1[3][1]==2  && U1[3][2]==-1  && U1[3][3]==0  && 
  //[CO20191201 - OBSOLETE: robust check inside getSmithNormalForm()]      TRUE
  //[CO20191201 - OBSOLETE: robust check inside getSmithNormalForm()]    )
  //[CO20191201 - OBSOLETE: robust check inside getSmithNormalForm()]  ){
  //[CO20191201 - OBSOLETE: robust check inside getSmithNormalForm()]  if(LDEBUG){cerr << soliloquy << " U1(1) failed of getSmithNormalForm()" << endl;}
  //[CO20191201 - OBSOLETE: robust check inside getSmithNormalForm()]  return FALSE;
  //[CO20191201 - OBSOLETE: robust check inside getSmithNormalForm()]}
  //[CO20191201 - OBSOLETE: robust check inside getSmithNormalForm()]if(!(
  //[CO20191201 - OBSOLETE: robust check inside getSmithNormalForm()]      V1[1][1]==0  && V1[1][2]==1  && V1[1][3]==3  && 
  //[CO20191201 - OBSOLETE: robust check inside getSmithNormalForm()]      V1[2][1]==-1 && V1[2][2]==-1 && V1[2][3]==-1 && 
  //[CO20191201 - OBSOLETE: robust check inside getSmithNormalForm()]      V1[3][1]==1  && V1[3][2]==0  && V1[3][3]==-1 && 
  //[CO20191201 - OBSOLETE: robust check inside getSmithNormalForm()]      TRUE
  //[CO20191201 - OBSOLETE: robust check inside getSmithNormalForm()]    )
  //[CO20191201 - OBSOLETE: robust check inside getSmithNormalForm()]  ){
  //[CO20191201 - OBSOLETE: robust check inside getSmithNormalForm()]  if(LDEBUG){cerr << soliloquy << " V1(1) failed of getSmithNormalForm()" << endl;}
  //[CO20191201 - OBSOLETE: robust check inside getSmithNormalForm()]  return FALSE;
  //[CO20191201 - OBSOLETE: robust check inside getSmithNormalForm()]}
  //[CO20191201 - OBSOLETE: robust check inside getSmithNormalForm()]if(!(
  //[CO20191201 - OBSOLETE: robust check inside getSmithNormalForm()]      S1[1][1]==1 && S1[1][2]==0 && S1[1][3]==0 && 
  //[CO20191201 - OBSOLETE: robust check inside getSmithNormalForm()]      S1[2][1]==0 && S1[2][2]==1 && S1[2][3]==0 && 
  //[CO20191201 - OBSOLETE: robust check inside getSmithNormalForm()]      S1[3][1]==0 && S1[3][2]==0 && S1[3][3]==1 &&
  //[CO20191201 - OBSOLETE: robust check inside getSmithNormalForm()]      TRUE
  //[CO20191201 - OBSOLETE: robust check inside getSmithNormalForm()]    )
  //[CO20191201 - OBSOLETE: robust check inside getSmithNormalForm()]  ){
  //[CO20191201 - OBSOLETE: robust check inside getSmithNormalForm()]  if(LDEBUG){cerr << soliloquy << " S1(1) failed of getSmithNormalForm()" << endl;}
  //[CO20191201 - OBSOLETE: robust check inside getSmithNormalForm()]  return FALSE;
  //[CO20191201 - OBSOLETE: robust check inside getSmithNormalForm()]}

  xmatrix<long long int> A2(5,5),U2,V2,S2;  //long long int is CRUCIAL, Matlab actually gets this wrong because it uses long int by default
  A2[1][1]=25;    A2[1][2]=-300;   A2[1][3]=1050;    A2[1][4]=-1400;   A2[1][5]=630;
  A2[2][1]=-300;  A2[2][2]=4800;   A2[2][3]=-18900;  A2[2][4]=26880;   A2[2][5]=-12600;
  A2[3][1]=1050;  A2[3][2]=-18900; A2[3][3]=79380;   A2[3][4]=-117600; A2[3][5]=56700;
  A2[4][1]=-1400; A2[4][2]=26880;  A2[4][3]=-117600; A2[4][4]=179200;  A2[4][5]=-88200;
  A2[5][1]=630;   A2[5][2]=-12600; A2[5][3]=56700;   A2[5][4]=-88200;  A2[5][5]=44100;

  aurostd::getSmithNormalForm(A2,U2,V2,S2);

  if(LDEBUG){ //COME BACK AND PATCH FOR ANSWERS
    cerr << soliloquy << " A=" << endl;cerr << A2 << endl;
    cerr << soliloquy << " U=" << endl;cerr << U2 << endl;
    cerr << soliloquy << " V=" << endl;cerr << V2 << endl;
    cerr << soliloquy << " S=" << endl;cerr << S2 << endl;
  }

  message << "smith test successful";pflow::logger(_AFLOW_FILE_NAME_,soliloquy,message,aflags,FileMESSAGE,oss,_LOGGER_COMPLETE_);
  return TRUE; //CO20180419
}
=======
bool gcdTest(ostream& oss){ofstream FileMESSAGE;return gcdTest(FileMESSAGE,oss);}  //CO190520
bool gcdTest(ofstream& FileMESSAGE,ostream& oss){  //CO190520
  string soliloquy="gcdTest():";
  bool LDEBUG=TRUE; // TRUE;
  stringstream message;
  _aflags aflags;aflags.Directory=".";
  
  message << "Performing gcd test";pflow::logger(_AFLOW_FILE_NAME_,soliloquy,message,aflags,FileMESSAGE,oss,_LOGGER_MESSAGE_);
  
  int a=0,b=0,x1=0,y1=0,gcd=0;

  a=25;b=15;
  aurostd::GCD(a,b,gcd,x1,y1);
  if(!(gcd==5 && x1==-1 && y1==2)){
    if(LDEBUG){
      cerr << soliloquy << " gcd(25,15) failed" << endl;
      cerr << soliloquy << " gcd=" << gcd << endl;
      cerr << soliloquy << " x=" << x1 << endl;
      cerr << soliloquy << " y=" << y1 << endl;
    }
    return FALSE;
  }
>>>>>>> 7d79afa9

  a=25;b=0;
  aurostd::GCD(a,b,gcd,x1,y1);
  if(!(gcd==25 && x1==1 && y1==0)){
    if(LDEBUG){
      cerr << soliloquy << " gcd(25,0) failed" << endl;
      cerr << soliloquy << " gcd=" << gcd << endl;
      cerr << soliloquy << " x=" << x1 << endl;
      cerr << soliloquy << " y=" << y1 << endl;
    }
    return FALSE;
  }
  
  a=0;b=15;
  aurostd::GCD(a,b,gcd,x1,y1);
  if(!(gcd==15 && x1==0 && y1==1)){
    if(LDEBUG){
      cerr << soliloquy << " gcd(0,15) failed" << endl;
      cerr << soliloquy << " gcd=" << gcd << endl;
      cerr << soliloquy << " x=" << x1 << endl;
      cerr << soliloquy << " y=" << y1 << endl;
    }
    return FALSE;
  }
  
  a=-5100;b=30450;
  aurostd::GCD(a,b,gcd,x1,y1);
  if(!(gcd==150 && x1==-6 && y1==-1)){
    if(LDEBUG){
      cerr << soliloquy << " gcd(-5100,30450) failed" << endl;
      cerr << soliloquy << " gcd=" << gcd << endl;
      cerr << soliloquy << " x=" << x1 << endl;
      cerr << soliloquy << " y=" << y1 << endl;
    }
    return FALSE;
  }

  message << "gcd test successful";pflow::logger(_AFLOW_FILE_NAME_,soliloquy,message,aflags,FileMESSAGE,oss,_LOGGER_COMPLETE_);
  return TRUE; // CO 180419
}

bool smithTest(ostream& oss){ofstream FileMESSAGE;return smithTest(FileMESSAGE,oss);}  //CO190520
bool smithTest(ofstream& FileMESSAGE,ostream& oss){  //CO190520
  string soliloquy="smithTest():";
  bool LDEBUG=TRUE; // TRUE;
  stringstream message;
  _aflags aflags;aflags.Directory=".";
  
  //test ehermite
  xmatrix<int> ehermite(2,2);
  aurostd::getEHermite(5,12,ehermite);
  if(!(
        ehermite[1][1]==5 &&
        ehermite[1][2]==-2 &&
        ehermite[2][1]==-12 &&
        ehermite[2][2]==5 &&
        TRUE
      )
    ){
    if(LDEBUG){cerr << soliloquy << " getEHermite(5,12) failed" << endl;}
    return FALSE;
  }

  xmatrix<int> A1(3,3),U1,V1,S1;
  A1[1][1]=3;A1[1][2]=2;A1[1][3]=1;
  A1[2][1]=5;A1[2][2]=3;A1[2][3]=1;
  A1[3][1]=6;A1[3][2]=8;A1[3][3]=9;

  aurostd::getSmithNormalForm(A1,U1,V1,S1);
  
  if(LDEBUG){
    cerr << soliloquy << " A=" << endl;cerr << A1 << endl;
    cerr << soliloquy << " U=" << endl;cerr << U1 << endl;
    cerr << soliloquy << " V=" << endl;cerr << V1 << endl;
    cerr << soliloquy << " S=" << endl;cerr << S1 << endl;
  }

  //[CO191201 - OBSOLETE: robust check inside getSmithNormalForm()]if(!(
  //[CO191201 - OBSOLETE: robust check inside getSmithNormalForm()]      U1[1][1]==24 && U1[1][2]==-13 && U1[1][3]==-1 && 
  //[CO191201 - OBSOLETE: robust check inside getSmithNormalForm()]      U1[2][1]==13 && U1[2][2]==-7  && U1[2][3]==-1 && 
  //[CO191201 - OBSOLETE: robust check inside getSmithNormalForm()]      U1[3][1]==2  && U1[3][2]==-1  && U1[3][3]==0  && 
  //[CO191201 - OBSOLETE: robust check inside getSmithNormalForm()]      TRUE
  //[CO191201 - OBSOLETE: robust check inside getSmithNormalForm()]    )
  //[CO191201 - OBSOLETE: robust check inside getSmithNormalForm()]  ){
  //[CO191201 - OBSOLETE: robust check inside getSmithNormalForm()]  if(LDEBUG){cerr << soliloquy << " U1(1) failed of getSmithNormalForm()" << endl;}
  //[CO191201 - OBSOLETE: robust check inside getSmithNormalForm()]  return FALSE;
  //[CO191201 - OBSOLETE: robust check inside getSmithNormalForm()]}
  //[CO191201 - OBSOLETE: robust check inside getSmithNormalForm()]if(!(
  //[CO191201 - OBSOLETE: robust check inside getSmithNormalForm()]      V1[1][1]==0  && V1[1][2]==1  && V1[1][3]==3  && 
  //[CO191201 - OBSOLETE: robust check inside getSmithNormalForm()]      V1[2][1]==-1 && V1[2][2]==-1 && V1[2][3]==-1 && 
  //[CO191201 - OBSOLETE: robust check inside getSmithNormalForm()]      V1[3][1]==1  && V1[3][2]==0  && V1[3][3]==-1 && 
  //[CO191201 - OBSOLETE: robust check inside getSmithNormalForm()]      TRUE
  //[CO191201 - OBSOLETE: robust check inside getSmithNormalForm()]    )
  //[CO191201 - OBSOLETE: robust check inside getSmithNormalForm()]  ){
  //[CO191201 - OBSOLETE: robust check inside getSmithNormalForm()]  if(LDEBUG){cerr << soliloquy << " V1(1) failed of getSmithNormalForm()" << endl;}
  //[CO191201 - OBSOLETE: robust check inside getSmithNormalForm()]  return FALSE;
  //[CO191201 - OBSOLETE: robust check inside getSmithNormalForm()]}
  //[CO191201 - OBSOLETE: robust check inside getSmithNormalForm()]if(!(
  //[CO191201 - OBSOLETE: robust check inside getSmithNormalForm()]      S1[1][1]==1 && S1[1][2]==0 && S1[1][3]==0 && 
  //[CO191201 - OBSOLETE: robust check inside getSmithNormalForm()]      S1[2][1]==0 && S1[2][2]==1 && S1[2][3]==0 && 
  //[CO191201 - OBSOLETE: robust check inside getSmithNormalForm()]      S1[3][1]==0 && S1[3][2]==0 && S1[3][3]==1 &&
  //[CO191201 - OBSOLETE: robust check inside getSmithNormalForm()]      TRUE
  //[CO191201 - OBSOLETE: robust check inside getSmithNormalForm()]    )
  //[CO191201 - OBSOLETE: robust check inside getSmithNormalForm()]  ){
  //[CO191201 - OBSOLETE: robust check inside getSmithNormalForm()]  if(LDEBUG){cerr << soliloquy << " S1(1) failed of getSmithNormalForm()" << endl;}
  //[CO191201 - OBSOLETE: robust check inside getSmithNormalForm()]  return FALSE;
  //[CO191201 - OBSOLETE: robust check inside getSmithNormalForm()]}

  xmatrix<long long int> A2(5,5),U2,V2,S2;  //long long int is CRUCIAL, Matlab actually gets this wrong because it uses long int by default
  A2[1][1]=25;    A2[1][2]=-300;   A2[1][3]=1050;    A2[1][4]=-1400;   A2[1][5]=630;
  A2[2][1]=-300;  A2[2][2]=4800;   A2[2][3]=-18900;  A2[2][4]=26880;   A2[2][5]=-12600;
  A2[3][1]=1050;  A2[3][2]=-18900; A2[3][3]=79380;   A2[3][4]=-117600; A2[3][5]=56700;
  A2[4][1]=-1400; A2[4][2]=26880;  A2[4][3]=-117600; A2[4][4]=179200;  A2[4][5]=-88200;
  A2[5][1]=630;   A2[5][2]=-12600; A2[5][3]=56700;   A2[5][4]=-88200;  A2[5][5]=44100;
  
  aurostd::getSmithNormalForm(A2,U2,V2,S2);

  if(LDEBUG){ //COME BACK AND PATCH FOR ANSWERS
    cerr << soliloquy << " A=" << endl;cerr << A2 << endl;
    cerr << soliloquy << " U=" << endl;cerr << U2 << endl;
    cerr << soliloquy << " V=" << endl;cerr << V2 << endl;
    cerr << soliloquy << " S=" << endl;cerr << S2 << endl;
  }
  
  message << "smith test successful";pflow::logger(_AFLOW_FILE_NAME_,soliloquy,message,aflags,FileMESSAGE,oss,_LOGGER_COMPLETE_);
  return TRUE; // CO 180419
}
  
int main(int _argc,char **_argv) {
  string soliloquy="main():"; //CO20180419
  ostream& oss=cout;  //CO20180419
  try{
<<<<<<< HEAD
    bool LDEBUG=FALSE; // TRUE;
    if(LDEBUG) cerr << "AFLOW-MAIN [1]" << endl;
    std::vector<string> argv(aurostd::get_arguments_from_input(_argc,_argv));
    if(LDEBUG) cerr << "AFLOW-MAIN [2]" << endl;
    std::vector<string> cmds;  
    // MACHINE
    init::InitMachine(FALSE,argv,cmds,cerr);    
    if(LDEBUG || XHOST.DEBUG) cerr << "AFLOW-MAIN [3]" << endl;

    // aurostd::TmpDirectoryCreate("test");
    // cerr << args2flag(argv,"--aaa|--bbb |--ccc") << endl; exit(0);
    // CHECK USERS MACHINES - DEBUG

    // initialize_templates_never_call_this_procedure(1);

    // INITIALIZE ***************************************************
    // INIT LOOK UP TABLES
    atoms_initialize();
    xelement::Initialize();
    xPOTCAR_Initialize();
    // spacegroup::SpaceGroupInitialize(); only if necessary
    // INFORMATION **************************************************
    AFLOW_PTHREADS::FLAG=AFLOW_PTHREADS::Check_Threads(argv,!XHOST.QUIET);

    bool Arun=FALSE;
    if(!Arun && aurostd::args2flag(argv,cmds,"--prx|--prx="))  {Arun=TRUE;PERFORM_PRX(cout);}
    if(!Arun && aurostd::args2flag(argv,cmds,"--test_getpp")) {
      if(KBIN::VASP_PseudoPotential_CleanName_TEST()){return 0;}
      return 1;
    }
    if(!Arun && aurostd::args2flag(argv,cmds,"--test=Init|--test=init")) {
      init::InitLoadString("vLIBS",1);
      return 1;
    }

    if(!Arun && aurostd::args2flag(argv,cmds,"--test_xmatrix")) { //CO20190911
      string soliloquy="test_xmatrix()::";
      bool LDEBUG=TRUE; // TRUE;
      xmatrix<double> mat;
      mat(1,1)=5;mat(1,2)=9;mat(1,3)=12;
      mat(2,1)=7;mat(2,2)=10;mat(2,3)=13;
      mat(3,1)=8;mat(3,2)=11;mat(3,3)=14;
      if(LDEBUG){cerr << soliloquy << " mat=" << endl;cerr << mat << endl;}
      //getmat()
      xmatrix<double> submat;
      mat.getmatInPlace(submat,2,3,2,3);
      if(LDEBUG){cerr << soliloquy << " submat=" << endl;cerr << submat << endl;}
      //setmat()
      mat.setmat(submat,1,1); //do nothing
      if(LDEBUG){
        cerr << soliloquy << " replacing with submat at 1,1" << endl;
        cerr << soliloquy << " mat=" << endl;cerr << mat << endl;
      }
      xvector<double> xv;
      xv(1)=2;xv(2)=3;xv(3)=4;
      if(LDEBUG){cerr << soliloquy << " xv=" << xv << endl;}
      mat.setmat(xv,1,false); //row
      if(LDEBUG){
        cerr << soliloquy << " replacing with xv at row=1" << endl;
        cerr << soliloquy << " mat=" << endl;cerr << mat << endl;
      }
      mat.setmat(xv,2,true); //col
      if(LDEBUG){
        cerr << soliloquy << " replacing with xv at col=2" << endl;
        cerr << soliloquy << " mat=" << endl;cerr << mat << endl;
=======
  bool LDEBUG=FALSE; // TRUE;
  if(LDEBUG) cerr << "AFLOW-MAIN [1]" << endl;
  std::vector<string> argv(aurostd::get_arguments_from_input(_argc,_argv));
  if(LDEBUG) cerr << "AFLOW-MAIN [2]" << endl;
  std::vector<string> cmds;  
  // MACHINE
  init::InitMachine(FALSE,argv,cmds,cerr);    
  if(LDEBUG || XHOST.DEBUG) cerr << "AFLOW-MAIN [3]" << endl;

  // aurostd::TmpDirectoryCreate("test");
  // cerr << args2flag(argv,"--aaa|--bbb |--ccc") << endl; exit(0);
  // CHECK USERS MACHINES - DEBUG
  
  // initialize_templates_never_call_this_procedure(1);

  // INITIALIZE ***************************************************
  // INIT LOOK UP TABLES
  atoms_initialize();
  elements_initialize();
  // spacegroup::SpaceGroupInitialize(); only if necessary
  // INFORMATION **************************************************
  AFLOW_PTHREADS::FLAG=AFLOW_PTHREADS::Check_Threads(argv,!XHOST.QUIET);
 
  bool Arun=FALSE;
  if(!Arun && aurostd::args2flag(argv,cmds,"--prx|--prx="))  {Arun=TRUE;PERFORM_PRX(cout);}
  if(!Arun && aurostd::args2flag(argv,cmds,"--test_getpp")) {
    if(KBIN::VASP_PseudoPotential_CleanName_TEST()){return 0;}
    return 1;
  }
  if(!Arun && aurostd::args2flag(argv,cmds,"--test_xmatrix")) { //CO190911
    string soliloquy="test_xmatrix()::";
    bool LDEBUG=TRUE; // TRUE;
    xmatrix<double> mat;
    mat(1,1)=5;mat(1,2)=9;mat(1,3)=12;
    mat(2,1)=7;mat(2,2)=10;mat(2,3)=13;
    mat(3,1)=8;mat(3,2)=11;mat(3,3)=14;
    if(LDEBUG){cerr << soliloquy << " mat=" << endl;cerr << mat << endl;}
    //getmat()
    xmatrix<double> submat;
    mat.getmatInPlace(submat,2,3,2,3);
    if(LDEBUG){cerr << soliloquy << " submat=" << endl;cerr << submat << endl;}
    //setmat()
    mat.setmat(submat,1,1); //do nothing
    if(LDEBUG){
      cerr << soliloquy << " replacing with submat at 1,1" << endl;
      cerr << soliloquy << " mat=" << endl;cerr << mat << endl;
    }
    xvector<double> xv;
    xv(1)=2;xv(2)=3;xv(3)=4;
    if(LDEBUG){cerr << soliloquy << " xv=" << xv << endl;}
    mat.setmat(xv,1,false); //row
    if(LDEBUG){
      cerr << soliloquy << " replacing with xv at row=1" << endl;
      cerr << soliloquy << " mat=" << endl;cerr << mat << endl;
    }
    mat.setmat(xv,2,true); //col
    if(LDEBUG){
      cerr << soliloquy << " replacing with xv at col=2" << endl;
      cerr << soliloquy << " mat=" << endl;cerr << mat << endl;
    }
    //setrow()
    mat.setrow(xv,2);
    if(LDEBUG){
      cerr << soliloquy << " replacing with xv at row=2" << endl;
      cerr << soliloquy << " mat=" << endl;cerr << mat << endl;
    }
    //setcol()
    mat.setcol(xv,3);
    if(LDEBUG){
      cerr << soliloquy << " replacing with xv at col=3" << endl;
      cerr << soliloquy << " mat=" << endl;cerr << mat << endl;
    }
    return 1;
  }
  if(!Arun && aurostd::args2flag(argv,cmds,"--test_stefano")) {
    uint y=2017,m=11;
    m+=1;
    for(uint i=0;i<200;i++) {
      if(m==0) {
 	cout << "mv \"unknown.pdf\" stefano_" << y << m << ".pdf" << endl;
      } else {
	if(m<10) {
	  cout << "mv \"unknown(" << i << ").pdf\" stefano_" << y << "0" << m << ".pdf" << endl;
	} else {
	  cout << "mv \"unknown(" << i << ").pdf\" stefano_" << y << m << ".pdf" << endl;
	}
>>>>>>> 7d79afa9
      }
      //setrow()
      mat.setrow(xv,2);
      if(LDEBUG){
        cerr << soliloquy << " replacing with xv at row=2" << endl;
        cerr << soliloquy << " mat=" << endl;cerr << mat << endl;
      }
      //setcol()
      mat.setcol(xv,3);
      if(LDEBUG){
        cerr << soliloquy << " replacing with xv at col=3" << endl;
        cerr << soliloquy << " mat=" << endl;cerr << mat << endl;
      }
      return 1;
    }
    if(!Arun && aurostd::args2flag(argv,cmds,"--test_stefano")) {
      uint y=2017,m=11;
      m+=1;
      for(uint i=0;i<200;i++) {
        if(m==0) {
          cout << "mv \"unknown.pdf\" stefano_" << y << m << ".pdf" << endl;
        } else {
          if(m<10) {
            cout << "mv \"unknown(" << i << ").pdf\" stefano_" << y << "0" << m << ".pdf" << endl;
          } else {
            cout << "mv \"unknown(" << i << ").pdf\" stefano_" << y << m << ".pdf" << endl;
          }
        }
        m--;
        if(m==0) {y--;m+=12;} 
      }
      //exit(0);
<<<<<<< HEAD
      return 0; //CO20180419
=======
      return 0; // CO 180419
   }
  if(!Arun && aurostd::args2flag(argv,cmds,"--test_gcd|--gcd_test")) {return (gcdTest()?0:1);}  //CO190601
  if(!Arun && aurostd::args2flag(argv,cmds,"--test_smith|--smith_test")) {return (smithTest()?0:1);}  //CO190601
  if(!Arun && aurostd::args2flag(argv,cmds,"--test")) {


    //vector<string> files_already_explored,dfiles;
    //makefile::getDependencies("aflow.h",files_already_explored,dfiles);
    makefile::buildDependencies(".");

    exit(1);

    deque<string> vext; aurostd::string2tokens(".bz2,.xz,.gz",vext,",");vext.push_front("");
    deque<string> vcat; aurostd::string2tokens("cat,bzcat,xzcat,gzcat",vcat,",");
    if(vext.size()!=vcat.size()) { cerr << "ERROR - aflow.cpp:main: vext.size()!=vcat.size(), aborting." << endl; exit(0); }
	
    for(uint iext=0;iext<vext.size();iext++) { 
      cout << "\"" << vext.at(iext) << "\"" << " " << "\"" << vcat.at(iext) << "\"" << endl;
>>>>>>> 7d79afa9
    }
    if(!Arun && aurostd::args2flag(argv,cmds,"--test_Egap|--Egap_test")) {return (EgapTest()?0:1);}  //CO20190601
    if(!Arun && aurostd::args2flag(argv,cmds,"--test_gcd|--gcd_test")) {return (gcdTest()?0:1);}  //CO20190601
    if(!Arun && aurostd::args2flag(argv,cmds,"--test_smith|--smith_test")) {return (smithTest()?0:1);}  //CO20190601
    if(!Arun && aurostd::args2flag(argv,cmds,"--test")) {
      
      if(XHOST.vext.size()!=XHOST.vcat.size()) { cerr << "ERROR - aflow.cpp:main: XHOST.vext.size()!=XHOST.vcat.size(), aborting." << endl; exit(0); }

      for(uint iext=0;iext<XHOST.vext.size();iext++) { 
        cout << "\"" << XHOST.vext.at(iext) << "\"" << " " << "\"" << XHOST.vcat.at(iext) << "\"" << endl;
      }

      int dim=7;
      cout << "dimm=" << dim << endl;

      xmatrix<double> m(dim,dim),mi(dim,dim);
      for(int i=1;i<=dim;i++) 
        for(int j=1;j<=dim;j++)
          m(i,j)=aurostd::ran0();
      cout << "m=" << endl << m << endl;
      mi=inverse(m);
      cout << "mi=" << endl << mi << endl;
      cout << "mi*m=" << endl << det(mi*m) << endl; 

      //CO how to create 64bit string from binary file
      //string b64String;
      //aurostd::bin2base64("aflow_logo.pdf",b64String);
      //cout << b64String << endl;

      string test="2.730747137  -2.730747137-12.397646334";
      vector<string> _tokens;
      aurostd::string2tokens(test,_tokens,"-");
      for(uint i=0;i<_tokens.size();i++){
        cerr << _tokens[i] << endl;
      }
      //exit(0);
      return 0; //CO20180419
      //CO START 20170614 - some SQLITE tests
      //http://zetcode.com/db/sqlitec/ - more tests here
      //this will create test.db file
      sqlite3 *db;
      char *err_msg = 0;
      int rc = sqlite3_open("test.db", &db);
      if(rc != SQLITE_OK) {
        fprintf(stderr, "Cannot open database: %s\n", sqlite3_errmsg(db));
        sqlite3_close(db);
        return 1;
      }
      char const *sql = "DROP TABLE IF EXISTS Cars;" 
        "CREATE TABLE Cars(Id INT, Name TEXT, Price INT);" 
        "INSERT INTO Cars VALUES(1, 'Audi', 52642);" 
        "INSERT INTO Cars VALUES(2, 'Mercedes', 57127);" 
        "INSERT INTO Cars VALUES(3, 'Skoda', 9000);" 
        "INSERT INTO Cars VALUES(4, 'Volvo', 29000);" 
        "INSERT INTO Cars VALUES(5, 'Bentley', 350000);" 
        "INSERT INTO Cars VALUES(6, 'Citroen', 21000);" 
        "INSERT INTO Cars VALUES(7, 'Hummer', 41400);" 
        "INSERT INTO Cars VALUES(8, 'Volkswagen', 21600);";
      rc = sqlite3_exec(db, sql, 0, 0, &err_msg);
      if(rc != SQLITE_OK ) {
        fprintf(stderr, "SQL error: %s\n", err_msg);
        sqlite3_free(err_msg);        
        sqlite3_close(db);
        return 1;
      } 
      sqlite3_close(db);
      //return 0;

      //MORE TESTS
      //printf("%s\n,sqlite3_libversion()");
      //    sqlite3 *db;
      //sqlite3_stmt *res;
      //int rc = sqlite3_open(":memory:", &db);
      //if(rc != SQLITE_OK) {
      //    fprintf(stderr, "Cannot open database: %s\n", sqlite3_errmsg(db));
      //    sqlite3_close(db);
      //    return 1;
      //}
      //rc = sqlite3_prepare_v2(db, "SELECT SQLITE_VERSION()", -1, &res, 0);    
      //if(rc != SQLITE_OK) {
      //    fprintf(stderr, "Failed to fetch data: %s\n", sqlite3_errmsg(db));
      //    sqlite3_close(db);
      //    return 1;
      //}    
      //rc = sqlite3_step(res);
      //if(rc == SQLITE_ROW) {
      //    printf("%s\n", sqlite3_column_text(res, 0));
      //}
      //sqlite3_finalize(res);
      //sqlite3_close(db);
      //return 0;

      //quick easy test
      cerr << sqlite3_libversion() << endl;
      //CO END 20170614 - some SQLITE tests
      aurostd::xcomplex<double> x(123.0,456.0);
      cout << x.re << "," << x.im << " - " << x.real() << "," << x.imag() << " - " << x << endl;
      x.re=111;x.im=222;
      cout << x.re << "," << x.im << " - " << x.real() << "," << x.imag() << " - " << x << endl;
      cout << aurostd::PaddedPOST("EMIN= -30.0",10) << endl;;
      stringstream for_corey;
      for_corey << "scatter/use mapped color={draw=black,fill=mapped color,solid}";
      string corey=for_corey.str();
      cout << corey << endl;
      stringstream aus;
      aus << "************************   00000  MESSAGE KPOINTS KSHIFT=[" << 1 << " " << 2 << " " << 3 << "]" << " ************************ " << endl;
      cout << aus.str() << endl;
      //exit(0);
      return 0; //CO20180419
    }

    if(!Arun && aurostd::args2attachedflag(argv,"--bin2base64=")) {
      string b64String;
      aurostd::bin2base64(aurostd::args2attachedstring(argv,"--bin2base64=",""),b64String);
      cout << b64String << endl;
      exit(0);
    }
    
    if(!Arun && aurostd::args2flag(argv,cmds,"--test=POTCAR|--test=POTCAR.relax1"+DEFAULT_KZIP_EXT+"|--test=POTCAR.relax2"+DEFAULT_KZIP_EXT+"|--test=POTCAR.static"+DEFAULT_KZIP_EXT+"|--test=POTCAR.bands"+DEFAULT_KZIP_EXT+"")) {
      XHOST.DEBUG=TRUE;xPOTCAR(aurostd::args2attachedstring(argv,"--test=",""));/*exit(0)*/return 0;} //CO20180419
    if(!Arun && aurostd::args2flag(argv,cmds,"--test=DOSCAR|--test=DOSCAR.relax1"+DEFAULT_KZIP_EXT+"|--test=DOSCAR.relax2"+DEFAULT_KZIP_EXT+"|--test=DOSCAR.static"+DEFAULT_KZIP_EXT+"|--test=DOSCAR.bands"+DEFAULT_KZIP_EXT+"")) {
      XHOST.DEBUG=TRUE;xDOSCAR(aurostd::args2attachedstring(argv,"--test=",""));/*exit(0)*/return 0;} //CO20180419
    if(!Arun && aurostd::args2flag(argv,cmds,"--test=EIGENVAL|--test=EIGENVAL.relax1"+DEFAULT_KZIP_EXT+"|--test=EIGENVAL.relax2"+DEFAULT_KZIP_EXT+"|--test=EIGENVAL.static"+DEFAULT_KZIP_EXT+"|--test=EIGENVAL.bands"+DEFAULT_KZIP_EXT+"")) {
      XHOST.DEBUG=TRUE;xEIGENVAL(aurostd::args2attachedstring(argv,"--test=",""));/*exit(0)*/return 0;} //CO20180419
    if(!Arun && aurostd::args2flag(argv,cmds,"--test=OUTCAR|--test=OUTCAR.relax1"+DEFAULT_KZIP_EXT+"|--test=OUTCAR.relax2"+DEFAULT_KZIP_EXT+"|--test=OUTCAR.static"+DEFAULT_KZIP_EXT+"|--test=OUTCAR.bands"+DEFAULT_KZIP_EXT+"")) {
      XHOST.DEBUG=TRUE;xOUTCAR(aurostd::args2attachedstring(argv,"--test=",""));/*exit(0)*/return 0;} //CO20180419
    if(!Arun && aurostd::args2flag(argv,cmds,"--test=KPOINTS|--test=KPOINTS.relax1"+DEFAULT_KZIP_EXT+"|--test=KPOINTS.relax2"+DEFAULT_KZIP_EXT+"|--test=KPOINTS.static"+DEFAULT_KZIP_EXT+"|--test=KPOINTS.bands"+DEFAULT_KZIP_EXT+"")) {
      XHOST.DEBUG=TRUE;xKPOINTS(aurostd::args2attachedstring(argv,"--test=",""));/*exit(0)*/return 0;}  //CO20180419
    if(!Arun && aurostd::args2flag(argv,cmds,"--test=vasprun|--test=vasprun.xml.relax1"+DEFAULT_KZIP_EXT+"|--test=vasprun.xml.relax2"+DEFAULT_KZIP_EXT+"|--test=vasprun.xml.static"+DEFAULT_KZIP_EXT+"|--test=vasprun.xml.bands"+DEFAULT_KZIP_EXT+"")) {
      XHOST.DEBUG=TRUE;xVASPRUNXML(aurostd::args2attachedstring(argv,"--test=",""));/*exit(0)*/return 0;} //CO20180419
    if(!Arun && aurostd::args2flag(argv,cmds,"--test=IBZKPT|--test=IBZKPT.relax1"+DEFAULT_KZIP_EXT+"|--test=IBZKPT.relax2"+DEFAULT_KZIP_EXT+"|--test=IBZKPT.static"+DEFAULT_KZIP_EXT+"|--test=IBZKPT.bands"+DEFAULT_KZIP_EXT+"")) {
      XHOST.DEBUG=TRUE;xIBZKPT(aurostd::args2attachedstring(argv,"--test=",""));/*exit(0)*/return 0;} //CO20180419
    if(!Arun && aurostd::args2flag(argv,cmds,"--test=CHGCAR|--test=CHGCAR.relax1"+DEFAULT_KZIP_EXT+"|--test=CHGCAR.relax2"+DEFAULT_KZIP_EXT+"|--test=CHGCAR.static"+DEFAULT_KZIP_EXT+"|--test=CHGCAR.bands"+DEFAULT_KZIP_EXT+"")) {
      XHOST.DEBUG=TRUE;xCHGCAR(aurostd::args2attachedstring(argv,"--test=",""));/*exit(0)*/return 0;} //CO20180419

    // SCRUB things
    if(!Arun && aurostd::args2flag(argv,cmds,"--scrub=POTCAR")) { 
      XHOST.DEBUG=FALSE;
      XHOST.PSEUDOPOTENTIAL_GENERATOR=TRUE;
      vector<string> vfile(aurostd::args2vectorstring(argv,"--FILE|--file|--F|--f","./"));
      for(uint ifile=0;ifile<vfile.size();ifile++) {
	cerr << "PROCESSING = " << vfile.at(ifile) << endl;
	xPOTCAR xPOT(vfile.at(ifile));
      }
      exit(0);
    }
   if(!Arun && aurostd::args2flag(argv,cmds,"--scrub=OUTCAR")) { 
      XHOST.DEBUG=FALSE;
      XHOST.PSEUDOPOTENTIAL_GENERATOR=FALSE;
      vector<string> vfile(aurostd::args2vectorstring(argv,"--FILE|--file|--F|--f","./"));
      for(uint ifile=0;ifile<vfile.size();ifile++) {
	cerr << "PROCESSING = " << vfile.at(ifile) << endl;
	xOUTCAR xOUT(vfile.at(ifile));
	// cout << xOUT << endl;
      }
      exit(0);
    }

    if(!Arun && (aurostd::args2flag(argv,cmds,"--scrub") || aurostd::args2attachedflag(argv,"--scrub="))) {
      //  XHOST.DEBUG=TRUE;
      aflowlib::LIB2SCRUB(aurostd::args2attachedstring(argv,"--scrub=","ALL"),TRUE);
      exit(0);
    }
    if(!Arun && (aurostd::args2attachedflag(argv,"--lib2auid="))) {
      //  XHOST.DEBUG=TRUE;
      aflowlib::LIB2AUID(aurostd::args2attachedstring(argv,"--lib2auid=","ALL"),FALSE,TRUE); // no test, act
      exit(0);
    }
    if(!Arun && (aurostd::args2flag(argv,cmds,"--mosfet") || aurostd::args2attachedflag(argv,"--mosfet="))) {
      //  XHOST.DEBUG=TRUE;
      aflowlib::MOSFET(aurostd::args2attachedutype<int>(argv,"--mosfet=",0),TRUE);
      exit(0);
    }
    if(!Arun && (aurostd::args2flag(argv,cmds,"--mail2scan") || aurostd::args2attachedflag(argv,"--mail2scan="))) {
      //  XHOST.DEBUG=TRUE;
      aflowlib::MAIL2SCAN(aurostd::args2attachedstring(argv,"--mail2scan=","/var/mail/auro"),TRUE);
      exit(0);
    }


    if(!Arun && aurostd::args2flag(argv,cmds,"--test_proto1")) {
      vector<xstructure> vstr;
      vector<string> vlattice;aurostd::string2tokens("BCC,BCT,CUB,FCC,HEX,MCL,MCLC,ORC,ORCC,ORCF,ORCI,RHL,TET,TRI",vlattice,",");
      aflowlib::_aflowlib_entry data;
      vector<aflowlib::_aflowlib_entry> vdata;
      for(uint i=4;i<vlattice.size();i++) {
        data.clear();
        data.url2aflowlib("materials.duke.edu:AFLOWDATA/ICSD_WEB/"+vlattice.at(i)+"/?format=text",cout,FALSE);vdata.push_back(data);
        cout << "AFLOWLIB " << vlattice.at(i) << "=" << data.vaflowlib_entries.size() << endl;
        for(uint j=0;j<data.vaflowlib_entries.size();j++) {
          aflowlib::_aflowlib_entry dataj;
          dataj.url2aflowlib("materials.duke.edu:AFLOWDATA/ICSD_WEB/"+vlattice.at(i)+"/"+data.vaflowlib_entries.at(j),cout,TRUE);
          aurostd::StringSubst(dataj.aurl,"aflowlib","materials");
          if(dataj.aurl!="") {
            xstructure str(dataj.aurl,"CONTCAR.relax.vasp",IOAFLOW_AUTO);
            xEIGENVAL xEIGENVAL; xEIGENVAL.GetPropertiesUrlFile(dataj.aurl,"EIGENVAL.bands"+DEFAULT_KZIP_EXT+"",FALSE);
            xOUTCAR xOUTCAR; xOUTCAR.GetPropertiesUrlFile(dataj.aurl,"OUTCAR.static"+DEFAULT_KZIP_EXT+"",FALSE);
            xDOSCAR xDOSCAR; xDOSCAR.GetPropertiesUrlFile(dataj.aurl,"DOSCAR.static"+DEFAULT_KZIP_EXT+"",FALSE);
            // if(aurostd::args2flag(argv,cmds,"--vasp")) aurostd::url2stringstream(dataj.aurl+"/CONTCAR.relax.vasp",stream);
            // if(aurostd::args2flag(argv,cmds,"--qe")) aurostd::url2stringstream(dataj.aurl+"/CONTCAR.relax.qe",stream);
            // if(aurostd::args2flag(argv,cmds,"--abinit")) aurostd::url2stringstream(dataj.aurl+"/CONTCAR.relax.abinit",stream);
            // if(aurostd::args2flag(argv,cmds,"--aims")) aurostd::url2stringstream(dataj.aurl+"/CONTCAR.relax.aims",stream);
            vstr.push_back(str);
            cerr << "vstr.size()=" << vstr.size() << "  "
              << "str.atoms.size()=" << str.atoms.size() << "  "
              << "OUTCAR.static"+DEFAULT_KZIP_EXT+".size()=" << xOUTCAR.vcontent.size() << "  "
              << "DOSCAR.static"+DEFAULT_KZIP_EXT+".size()=" << xDOSCAR.vcontent.size() << "  "
              << "EIGENVAL.static"+DEFAULT_KZIP_EXT+".size()=" << xEIGENVAL.vcontent.size() << "  "
              << endl;
            //	  cerr << str << endl;
          }
        }
      }
      //exit(0);
      return 0; //CO20180419
    }

    if(!Arun && aurostd::args2flag(argv,cmds,"--testJ")) {Arun=TRUE;PERFORM_TESTJ(cout);}
    // [OBSOLETE] if(!Arun && aurostd::args2flag(argv,cmds,"--test1")) {Arun=TRUE;PERFORM_TEST1(cout);}
    if(!Arun && aurostd::args2flag(argv,cmds,"--test3")) {Arun=TRUE;PERFORM_TEST3(cout);}
    if(!Arun && aurostd::args2flag(argv,cmds,"--test_slab|--slab_test")) {return (slab::slabTest()?0:1);}  //CO20190601  //CO20190629 if TRUE(==1), return 0 (normal)
    if(!Arun && XHOST.vflag_control.flag("MACHINE"))  {Arun=TRUE;init::InitMachine(TRUE,argv,cmds,cout);}

    // **************************************************************
    // INTERCEPT AFLOW
    if(!Arun && XHOST.vflag_control.flag("SWITCH_AFLOW")) {Arun=TRUE;AFLOW_main(argv);}
    //DX
    if(!Arun && XHOST.vflag_control.flag("AFLOWIN_SYM")) {Arun=TRUE;AFLOW_main(argv);} 
    //DX
    if(!Arun && (XHOST.vflag_aflow.flag("CLEAN") || XHOST.vflag_aflow.flag("XCLEAN") || XHOST.AFLOW_RUNDIRflag || XHOST.AFLOW_MULTIflag || XHOST.AFLOW_RUNXflag)) {
      Arun=TRUE;AFLOW_main(argv);
    }
    //  // **************************************************************
    // // INTERCEPT AFLOWLIB
    // MOVED INSIDE PFLOW
    // if(!Arun && XHOST.vflag_control.flag("SWITCH_AFLOWLIB") && !XHOST.vflag_pflow.flag("PROTOS") && !XHOST.vflag_pflow.flag("PROTOS_ICSD") && !XHOST.vflag_pflow.flag("PROTO")) {Arun=TRUE;aflowlib::WEB_Aflowlib_Entry_PHP(argv,cout);}
    // **************************************************************
    // INTERCEPT APENNSY
    if(!Arun && XHOST.vflag_control.flag("SWITCH_APENNSY1")) {Arun=TRUE;Apennsymain(argv,cmds);}
    if(!Arun && XHOST.vflag_control.flag("SWITCH_APENNSY2")) {Arun=TRUE;Apennsymain(argv,cmds);}

    // **************************************************************
    // INTERCEPT aconvasp/aqe/apennsy by title
    if(!Arun && aurostd::substring2bool(XHOST.progname,"aconvasp","convasp")) {Arun=TRUE;pflow::main(argv,cmds);}
    if(!Arun && aurostd::substring2bool(XHOST.progname,"aqe")) {Arun=TRUE;pflow::main(argv,cmds);}
    if(!Arun && aurostd::substring2bool(XHOST.progname,"apennsy")) {Arun=TRUE;Apennsymain(argv,cmds);}

    // **************************************************************
    // intercept commands
    if(!Arun && XHOST.vflag_control.flag("MULTI=SH")) {Arun=TRUE;AFLOW_PTHREADS::MULTI_sh(argv);/*exit(0)*/return 0;}  //CO20180419
    if(!Arun && XHOST.vflag_control.flag("MULTI=BZIP2")) {Arun=TRUE;AFLOW_PTHREADS::MULTI_compress("bzip2",argv);/*exit(0)*/return 0;}  //CO20180419
    if(!Arun && XHOST.vflag_control.flag("MULTI=BUNZIP2")) {Arun=TRUE;AFLOW_PTHREADS::MULTI_compress("bunzip2",argv);/*exit(0)*/return 0;}  //CO20180419
    if(!Arun && XHOST.vflag_control.flag("MULTI=GZIP")) {Arun=TRUE;AFLOW_PTHREADS::MULTI_compress("gzip",argv);/*exit(0)*/return 0;}  //CO20180419
    if(!Arun && XHOST.vflag_control.flag("MULTI=GUNZIP")) {Arun=TRUE;AFLOW_PTHREADS::MULTI_compress("gunzip",argv);/*exit(0)*/return 0;}  //CO20180419
    if(!Arun && XHOST.vflag_control.flag("MULTI=XZIP")) {Arun=TRUE;AFLOW_PTHREADS::MULTI_compress("xz",argv);/*exit(0)*/return 0;}  //CO20180419
    if(!Arun && XHOST.vflag_control.flag("MULTI=XUNZIP")) {Arun=TRUE;AFLOW_PTHREADS::MULTI_compress("xunzip",argv);/*exit(0)*/return 0;}  //CO20180419
    if(!Arun && XHOST.vflag_control.flag("MULTI=BZ2XZ")) {Arun=TRUE;AFLOW_PTHREADS::MULTI_bz2xz(argv);/*exit(0)*/return 0;}  //CO20180419
    if(!Arun && XHOST.vflag_control.flag("MULTI=GZ2XZ")) {Arun=TRUE;AFLOW_PTHREADS::MULTI_gz2xz(argv);/*exit(0)*/return 0;}  //CO20180419
    if(!Arun && XHOST.vflag_control.flag("MULTI=ZIP")) {Arun=TRUE;AFLOW_PTHREADS::MULTI_zip(argv);/*exit(0)*/return 0;}  //CO20180419
    if(!Arun && XHOST.vflag_control.flag("MONITOR")) {Arun=TRUE;AFLOW_monitor(argv);/*exit(0)*/return 0;} //CO20180419
    if(!Arun && XHOST.vflag_control.flag("GETTEMP")) {Arun=TRUE;AFLOW_getTEMP(argv);/*exit(0)*/return 0;} //CO20180419

    // **************************************************************
    // INTERCEPT HELP
    if(XHOST.vflag_control.flag("AFLOW_HELP")) {
      cout << aflow::Banner("BANNER_BIG") << endl << aflow::Intro_HELP("aflow") << aflow::Banner("BANNER_BIG") << endl;
      /*exit(1)*/return 0;} // << endl; //CO20180419
    if(XHOST.vflag_control.flag("AFLOW_EXCEPTIONS")) {
      cout << aflow::Banner("BANNER_BIG") << endl << aflow::Banner("EXCEPTIONS") << endl;
      return 0;
    }  //ME20180531
    if(XHOST.vflag_control.flag("README_AFLOW_LICENSE_GPL3"))  {
      cout << aflow::License_Preamble_aflow() << endl;
      cout << " " << endl;
      cout << init::InitGlobalObject("README_AFLOW_LICENSE_GPL3_TXT") << endl;
      cout << " " << endl;
      cout << "*************************************************************************** " << endl;
      /*exit(1)*/return 0;} // << endl; //CO20180419
    if(XHOST.vflag_control.flag("README_AFLOW"))  {
      cout << init::InitGlobalObject("README_AFLOW_TXT") << endl;
      /*exit(1)*/return 0;} // << endl; //CO20180419
    if(XHOST.vflag_control.flag("README_AFLOW_VERSIONS_HISTORY"))  {
      cout << init::InitGlobalObject("README_AFLOW_VERSIONS_HISTORY_TXT") << endl;
      /*exit(1)*/return 0;} // << endl; //CO20180419
    if(XHOST.vflag_control.flag("README_AFLOW_PFLOW"))  {
      cout << init::InitGlobalObject("README_AFLOW_PFLOW_TXT") << endl;
      /*exit(1)*/return 0;} // << endl; //CO20180419
    if(XHOST.vflag_control.flag("README_FROZSL"))  {
      cout << init::InitGlobalObject("README_AFLOW_FROZSL_TXT") << endl;
      /*exit(1)*/return 0;} // << endl; //CO20180419
    if(XHOST.vflag_control.flag("README_APL"))  {
      cout << init::InitGlobalObject("README_AFLOW_APL_TXT") << endl;
      /*exit(1)*/return 0;} // << endl; //CO20180419
    if(XHOST.vflag_control.flag("README_QHA"))  {
      cout << init::InitGlobalObject("README_AFLOW_QHA_SCQHA_QHA3P_TXT") << endl;
      /*exit(1)*/return 0;} // << endl; //CO20180419
    if(XHOST.vflag_control.flag("README_AAPL"))  {
      cout << init::InitGlobalObject("README_AFLOW_APL_TXT") << endl;
      /*exit(1)*/return 0;} // << endl; //CO20180419
    if(XHOST.vflag_control.flag("README_AGL"))  {
      cout << init::InitGlobalObject("README_AFLOW_AGL_TXT") << endl;
      /*exit(1)*/return 0;} // << endl; //CO20180419
    if(XHOST.vflag_control.flag("README_AEL"))  {
      cout << init::InitGlobalObject("README_AFLOW_AEL_TXT") << endl;
      /*exit(1)*/return 0;} // << endl; //CO20180419
    if(XHOST.vflag_control.flag("README_ANRL"))  {
      cout << init::InitGlobalObject("README_AFLOW_ANRL_TXT") << endl;
      /*exit(1)*/return 0;} // << endl; //CO20180419
    if(XHOST.vflag_control.flag("README_COMPARE"))  { //CO20190401
      cout << init::InitGlobalObject("README_AFLOW_COMPARE_TXT") << endl; //CO20190401
      /*exit(1)*/return 0;} // << endl; //CO20190401
    if(XHOST.vflag_control.flag("README_GFA"))  {
      cout << init::InitGlobalObject("README_AFLOW_GFA_TXT") << endl;
      /*exit(1)*/return 0;} // << endl; //CO20180419
    if(XHOST.vflag_control.flag("README_SYMMETRY"))  {
      cout << init::InitGlobalObject("README_AFLOW_SYM_TXT") << endl;
      /*exit(1)*/return 0;} // << endl; //CO20180419
    if(XHOST.vflag_control.flag("README_CCE"))  {
      cout << init::InitGlobalObject("README_AFLOW_CCE_TXT") << endl;
      /*exit(1)*/return 0;} // << endl; //CO20180419
    if(XHOST.vflag_control.flag("README_CHULL"))  {
      cout << init::InitGlobalObject("README_AFLOW_CHULL_TXT") << endl;
      /*exit(1)*/return 0;} // << endl; //CO20180419
    if(XHOST.vflag_control.flag("README_PARTIAL_OCCUPATION")) {
      cout << init::InitGlobalObject("README_AFLOW_POCC_TXT") << endl;
      /*exit(1)*/return 0;} // << endl; //CO20180419
    if(XHOST.vflag_control.flag("README_APENNSY"))  {
      cout << init::InitGlobalObject("README_AFLOW_APENNSY_TXT") << endl;
      /*exit(1)*/return 0;} // << endl; //CO20180419
    if(XHOST.vflag_control.flag("README_SCRIPTING"))  {
      cout << init::InitGlobalObject("README_AFLOW_SCRIPTING_TXT") << endl;
      /*exit(1)*/return 0;} // << endl; //CO20180419
    if(XHOST.vflag_control.flag("README_EXCEPTIONS"))  {
      cout << init::InitGlobalObject("README_AFLOW_EXCEPTIONS_TXT") << endl;
      return 0;}  //ME20180531
    if(XHOST.vflag_control.flag("README_XAFLOW"))  {
      cout << init::InitGlobalObject("README_AFLOW_XAFLOW_TXT") << endl;
      /*exit(1)*/return 0;} // << endl; //CO20180419
    if(XHOST.vflag_control.flag("README_AFLOWRC"))  {
      cout << init::InitGlobalObject("README_AFLOW_AFLOWRC_TXT") << endl;
      /*exit(1)*/return 0;} // << endl; //CO20180419

    // **************************************************************
    // PHP-WEB AND CURRICULUM AND HIGH-THROUGHPUT STUFF
    ProcessPhpLatexCv();
    //  ProcessSecurityOptions(argv,cmds); OLD STUFF AFLOW SECURITY

    // **************************************************************
    bool VVERSION=aurostd::args2flag(argv,cmds,"-v|--version");
    if(!Arun && VVERSION)  {Arun=TRUE; cout << aflow::Banner("AFLOW_VERSION");/*exit(0)*/return 0;} // look for version IMMEDIATELY //CO20180419
    if(!Arun && XHOST.TEST) { Arun=TRUE;cerr << "test" << endl; /*exit(0)*/return 0;} //CO20180419

    // [OBSOLETE]  if(!Arun && (aurostd::substring2bool(XHOST.progname,"aflow1") || aurostd::substring2bool(XHOST.progname,"aflowd1"))) {
    // [OBSOLETE]  Arun=TRUE;AFLOW_main1(argv,cmds);}
    if(!Arun && XHOST.argv.size()==1 && (aurostd::substring2bool(XHOST.progname,"aflow")  || aurostd::substring2bool(XHOST.progname,"aflowd"))) {   
      //   Arun=TRUE;AFLOW_main(argv);
      Arun=TRUE;
      //    cout << "******************************************************************************************************" << endl;
      //  cout << aflow::Banner("BANNER_TINY") << endl;
      cout << aflow::Banner("BANNER_BIG") << endl;
      cout << aflow::Intro_aflow("aflow") << endl;
      cout << pflow::Intro_pflow("aflow") << endl;
      cout << aflow::Intro_sflow("aflow") << endl;
      cout << aflow::Intro_HELP("aflow") << endl;
      cout << aflow::Banner("BANNER_BIG") << endl;
      //    cout << "XHOST.argv.size()=" << XHOST.argv.size()<< endl;
      //    cout << "******************************************************************************************************" << endl;
    }

    // **************************************************************
    // LAST RESOURCE PFLOW
    if(!Arun) { 
      Arun=TRUE;pflow::main(argv,cmds);
    }
    // **************************************************************
    // END
    return (Arun?0:1); //Arun==TRUE is 1, so flip because return 0 is normal  //CO20190629 - more explicit return 0
  }
  //CO20180729 - OBSOLETE - use xerror
  //[OBSOLETE]catch(AFLOWRuntimeError& re){
  //[OBSOLETE]  pflow::logger(_AFLOW_FILE_NAME_, soliloquy, "AFLOWRuntimeError detected. Report on the AFLOW Forum: aflow.org/forum.", oss, _LOGGER_ERROR_);
  //[OBSOLETE]  pflow::logger(_AFLOW_FILE_NAME_, re.where(), re.what(), oss, _LOGGER_ERROR_);
  //[OBSOLETE]  return 1;
  //[OBSOLETE]}
  //[OBSOLETE]catch(AFLOWLogicError& le){
  //[OBSOLETE]  pflow::logger(_AFLOW_FILE_NAME_, soliloquy, "AFLOWLogicError detected. Adjust your inputs accordingly.", oss, _LOGGER_ERROR_);
  //[OBSOLETE]  pflow::logger(_AFLOW_FILE_NAME_, le.where(), le.what(), oss, _LOGGER_ERROR_);
  //[OBSOLETE]  return 1;
  //[OBSOLETE]}
  catch (aurostd::xerror& excpt) {
    pflow::logger(excpt.whereFileName(), excpt.whereFunction(), excpt.error_message, oss, _LOGGER_ERROR_);
    return excpt.error_code;
  }
}


// ***************************************************************************
// AFLOW_main
// ***************************************************************************
int AFLOW_main(vector<string> &argv) {
  if(!XHOST.QUIET) cout << aflow::Banner("INTRODUCTION");// << endl;
  KBIN::KBIN_Main(argv);
  // if(!XHOST.QUIET) cout << "MMMMM  AFLOW VERSION " << string(AFLOW_VERSION) << "  " << endl;
  return 0; //1;  //CO20180419 - return 0 is normal
}

// ***************************************************************************
// aflow::License_aflow
// ***************************************************************************
namespace aflow {
  string License_Preamble_aflow(void) {
    //( C) 2003-2019 Stefano Curtarolo, MIT-Duke University SC@duke.edu
    stringstream strstream;
    strstream << endl;
    strstream << "***************************************************************************" << endl;
    strstream << "*                                                                         *" << endl;
    strstream << "*           Aflow STEFANO CURTAROLO - Duke University 2003-2020           *" << endl;
    strstream << "*                                                                         *" << endl;
    strstream << "***************************************************************************" << endl;
    strstream << "Copyright 2003-2019 - Stefano Curtarolo - AFLOW.ORG consortium" << endl;
    strstream << endl;
    strstream << "This file is part of AFLOW software." << endl;
    strstream << endl;
    strstream << "AFLOW is free software: you can redistribute it and/or modify" << endl;
    strstream << "it under the terms of the GNU General Public License as published by" << endl;
    strstream << "the Free Software Foundation, either version 3 of the License, or" << endl;
    strstream << "(at your option) any later version." << endl;
    strstream << endl;
    strstream << "This program is distributed in the hope that it will be useful," << endl;
    strstream << "but WITHOUT ANY WARRANTY; without even the implied warranty of" << endl;
    strstream << "MERCHANTABILITY or FITNESS FOR A PARTICULAR PURPOSE.  See the" << endl;
    strstream << "GNU General Public License for more details." << endl;
    strstream << endl;
    strstream << "You should have received a copy of the GNU General Public License" << endl;
    strstream << "along with this program.  If not, see <http://www.gnu.org/licenses/>." << endl;
    strstream << endl;
    strstream << "***************************************************************************" << endl;
    strstream << endl;
    return strstream.str();
  }
} // namespace aflow


// ***************************************************************************
// aflow::Intro_aflow
// ***************************************************************************
// patched by CO20200106 to avoid long string construction (patching for indents)
namespace aflow {
  string Intro_aflow(string x) {
    //( C) 2003-2019 Stefano Curtarolo, MIT-Duke University SC@duke.edu
    stringstream strstream;
    string tab="  ";
    string xspaces="";for(uint i=0;i<x.size();i++){xspaces+=" ";} //spaces size of x
    strstream << endl;
    strstream << "******* BEGIN INFORMATION MODE *********************************************************************" << endl;
    strstream << tab << x << " -h|--help|--readme_aflow   CHECK" << endl;
    strstream << tab << x << " --version|-v                 CHECK" << endl;
    strstream << tab << x << " --machine                      CHECK" << endl;
    strstream << "******* END INFORMATION MODE ***********************************************************************" << endl;
    strstream << endl;
    strstream << "******* BEGIN RUNNING MODE *************************************************************************" << endl;
    strstream << tab << x << " --run|--run=multi|--run=N   COMMANDS for running" << endl;
    strstream << tab << x << " --clean|-c                    COMMAND for cleaning  " << endl;
    strstream << endl;
    strstream << " MODIFIERS" << endl;
    strstream << tab << " --DIRECTORY[=| ]dir|--D[=| ]dir|--d[=| ]dir" << endl;
    strstream << tab << " --FILE[=| ]file|--F[=| ]file|--f[=| ]file " << endl;
    strstream << tab << " --quiet|-quiet|-q " << endl;
    strstream << tab << " --loop " << endl;
    strstream << tab << " --sort|-sort" << endl;
    strstream << tab << " --reverse|-rsort" << endl;
    strstream << tab << " --random|-rnd" << endl;
    strstream << tab << " --force|-force" << endl;
    strstream << tab << " --mem=XX|--maxmem=XX" << endl;
    strstream << tab << " --readme= xaflow|aflow|aconvasp|aflowrc|scripting|apennsy|apl|agl|ael|anrl|compare|gfa|symmetry|chull|errors|exceptions|frozsl CHECK !!!!" << endl;
    strstream << tab << " --np=NUMBER|--npmax" << endl;
    strstream << tab << " --generate_aflowin_from_vasp" << endl;
    strstream << tab << " --generate_vasp_from_aflowin|--generate" << endl;
    strstream << tab << " --use_aflow.in=XXX" << endl;
    strstream << tab << " --use_LOCK=XXX" << endl;
    strstream << tab << " --use_tmpfs=XXXX " << endl;
    strstream << endl;
    strstream << " MODIFIERS MPI/SERIAL PARAMETERS" << endl;
    strstream << tab << " --mpi|-nompi|--serial " << endl;
    strstream << endl;
    strstream << " HOST ORIENTED OPTION" << endl;
    strstream << tab << " --machine=beta|beta_openmpi|qrats|qflow|conrad|eos|materials|habana|aflowlib|ranger|kraken" << endl;
    strstream << tab << "           marylou|parsons|jellium|ohad|host1" << endl;
    strstream << tab << "           raptor --np=N|diamond --np=N" << endl;
    strstream << "******* END RUNNING MODE ***************************************************************************" << endl;
    strstream << endl;
    // --readme=htresources
    return strstream.str();
  }
} // namespace aflow

// ***************************************************************************
// aflow::Intro_sflow
// ***************************************************************************
// patched by CO20200106 to avoid long string construction (patching for indents)
namespace aflow {
  string Intro_sflow(string x) {
    stringstream strstream;
    string tab="  ";
    //string xspaces="";for(uint i=0;i<x.size();i++){xspaces+=" ";} //spaces size of x
    strstream << "******* BEGIN SCRIPTING MODE ***********************************************************************" << endl;
    strstream << " AFLOW SCRIPTING COMMANDS" << endl;
    strstream << tab << x << " --justafter=string" << endl;
    strstream << tab << x << " --justbefore=string" << endl;
    strstream << tab << x << " --justbetween=string_from[,string_to]" << endl;
    strstream << tab << x << " --qsub=N,file" << endl;
    strstream << tab << x << " --qdel=aaa,nnn:mmm,aaa,bbb,ccc" << endl;
    strstream << tab << x << " --bsub=N,file" << endl;
    strstream << tab << x << " --bkill=aaa,nnn:mmm,aaa,bbb,ccc" << endl;
    strstream << tab << x << " --sbatch=N,file" << endl;
    strstream << tab << x << " --scancel=aaa,nnn:mmm,aaa,bbb,ccc" << endl;
    strstream << tab << x << " --kill=aaa,nnn:mmm,aaa,bbb,ccc" << endl;
    strstream << tab << x << " --multi=sh [--np=NUMBER|npmax|nothing] [--F[ILE]] file" << endl;
    strstream << tab << x << " --multi=zip [--prefix PREFIX] [--size SSSS] --F[ILE] file|--D[IRECTORY directory1 directory2 ...." << endl;
    strstream << tab << x << " --multi=bzip2 [--np=NUMBER|npmax|nothing] --F[ILE] file1 file2 file3 ...." << endl;
    strstream << tab << x << " --multi=bunzip2 [--np=NUMBER|npmax|nothing] --F[ILE] file1.bz2 file2.bz2 file3.bz2 ...." << endl;
    strstream << tab << x << " --multi=gzip [--np=NUMBER|npmax|nothing] --F[ILE] file1 file2 file3 ...." << endl;
    strstream << tab << x << " --multi=gunzip [--np=NUMBER|npmax|nothing] --F[ILE] file1.gz file2.gz file3.gz ...." << endl;
    strstream << tab << x << " --multi=xzip [--np=NUMBER|npmax|nothing] --F[ILE] file1 file2 file3 ...." << endl;
    strstream << tab << x << " --multi=xunzip [--np=NUMBER|npmax|nothing] --F[ILE] file1.xz file2.xz file3.xz ...." << endl;
    strstream << tab << x << " --multi=bz2xz [--np=NUMBER|npmax|nothing] --F[ILE] file1.bz2 file2.bz2 file3.bz2 ...." << endl;
    strstream << tab << x << " --multi=gz2xz [--np=NUMBER|npmax|nothing] --F[ILE] file1.gz file2.gz file3.gz ...." << endl;
    strstream << tab << x << " --getTEMP [--runstat|--runbar|--refresh=X|--warning_beep=T|--warning_halt=T|--mem=XX]" << endl;
    strstream << tab << x << " --monitor [--mem=XX]" << endl;
    strstream << "******* END SCRIPTING MODE *************************************************************************" << endl;
    strstream << endl;
    return strstream.str();
  }
} // namespace aflow

// ***************************************************************************
// aflow::Intro_HELP
// ***************************************************************************
// patched by CO20200106 to avoid long string construction (patching for indents)
namespace aflow {
  string Intro_HELP(string x) {
    stringstream strstream;
    string tab="  ";
    string xspaces="";for(uint i=0;i<x.size();i++){xspaces+=" ";} //xspacess size of x
    strstream << "******* BEGIN HELP MODE ****************************************************************************" << endl;
    strstream << " AFLOW HELP AVAILABLE HELPS" << endl;
    strstream << tab << x << " --license" << endl;
    strstream << tab << xspaces << " " << tab << "License information." << endl;
    strstream << tab << x << " --help" << endl;
    strstream << tab << xspaces << " " << tab << "This help." << endl;
    strstream << tab << x << " --readme" << endl;
    strstream << tab << xspaces << " " << tab << "The list of all the commands available." << endl;
    strstream << tab << x << " --readme=xaflow" << endl;
    strstream << tab << xspaces << " " << tab << "Returns the HELP information for the installation of aflow." << endl;
    strstream << tab << x << " --readme=aflow|--readme=run|--readme_aflow" << endl;
    strstream << tab << xspaces << " " << tab << "Returns the HELP information for the \"running machinery\"." << endl;
    strstream << tab << x << " --readme=aflowrc" << endl;
    strstream << tab << xspaces << " " << tab << "Returns the HELP information for the installation of aflow." << endl;
    strstream << tab << x << " --readme=pflow|--readme=processor|--readme=aconvasp|--readme_aconvasp" << endl;
    strstream << tab << xspaces << " " << tab << "Returns the HELP information for the \"processing machinery\"." << endl;
    strstream << tab << x << " --readme=scripting|--readme_scripting" << endl;
    strstream << tab << xspaces << " " << tab << "Returns the HELP information for the \"scripting\" operations." << endl;
    strstream << tab << x << " --readme=apl|--readme_apl" << endl;
    strstream << tab << xspaces << " " << tab << "Returns the HELP information for the \"aflow-harmonic-phonon-library\"." << endl;
    strstream << tab << x << " --readme=qha|--readme_qha|--readme=qha3p|--readme_qha3p|--readme=scqha|--readme_scqha" << endl;
    strstream << tab << xspaces << " " << tab << "Returns the HELP information for the \"aflow-quasi-harmonic-library\"." << endl;
    strstream << tab << x << " --readme=aapl|--readme_aapl" << endl;
    strstream << tab << xspaces << " " << tab << "Returns the HELP information for the \"aflow-anharmonic-phonon-library (AFLOW-AAPL)\"." << endl;
    strstream << tab << x << " --readme=agl|--readme_agl" << endl;
    strstream << tab << xspaces << " " << tab << "Returns the HELP information for the \"aflow-gibbs-library (AFLOW-AGL)\"." << endl;
    strstream << tab << x << " --readme=ael|--readme_ael" << endl;
    strstream << tab << xspaces << " " << tab << "Returns the HELP information for the \"aflow-elastic-library (AFLOW-AEL)\"." << endl;
    strstream << tab << x << " --readme=anrl|--readme_anrl" << endl;
    strstream << tab << xspaces << " " << tab << "Returns the HELP information for the \"aflow library of prototypes\"." << endl;
    strstream << tab << x << " --readme=compare|--readme_compare" << endl;
    strstream << tab << xspaces << " " << tab << "Returns the HELP information for the \"structure geometry comparison code\"." << endl;
    strstream << tab << x << " --readme=gfa|--readme_gfa" << endl;
    strstream << tab << xspaces << " " << tab << "Returns the HELP information for the \"glass-forming-ability code\"." << endl;
    strstream << tab << x << " --readme=symmetry|--readme_symmetry" << endl;
    strstream << tab << xspaces << " " << tab << "Returns the HELP information for the \"symmetry library (AFLOW-SYM)\"." << endl;
    strstream << tab << x << " --readme=chull|--readme_chull" << endl;
    strstream << tab << xspaces << " " << tab << "Returns the HELP information for the \"convex hull library (AFLOW-hull)\"." << endl;
    strstream << tab << x << " --readme=errors|--readme=exceptions|--readme_errors|--readme_exceptions" << endl;
    strstream << tab << xspaces << " " << tab << "Returns the HELP information for exception handling in AFLOW." << endl;
    strstream << tab << x << " --readme=partial_occupation|--readme=pocc|--readme_pocc" << endl;
    strstream << tab << xspaces << " " << tab << "Returns the HELP information for the \"partial occupation library\"." << endl;
    strstream << tab << x << " --readme=apennsy|--readme_apennsy" << endl;
    strstream << tab << xspaces << " " << tab << "Returns the HELP information for the \"apennsy\" binary phase diagram generator." << endl;
    strstream << tab << x << " --readme=frozsl|--readme_frozsl" << endl;
    strstream << tab << xspaces << " " << tab << "Returns the HELP information for the \"frozsl\" add ons." << endl;
    strstream << "******* END HELP MODE ******************************************************************************" << endl;
    strstream << endl;
    return strstream.str();
  }
} // namespace aflow


// ***************************************************************************
// aflow::Banner
// ***************************************************************************
namespace aflow {
  string Banner(string type) {
    stringstream oss;
    if(type=="VERSION" || type=="AFLOW_VERSION") {
      oss << "" << endl;
      oss << "AFLOW VERSION " << string(AFLOW_VERSION) << " Automatic-FLOW [(C) "<<XHOST.Copyright_Years<<" aflow.org consortium]" << endl;
      oss << "New versions are available here: <http://" << XHOST.AFLOW_MATERIALS_SERVER << "/AFLOW/>" << endl;
      oss << "" << endl;
      oss << "AFLOW is free software: you can redistribute it and/or modify it under the terms of the" << endl;
      oss << "GNU General Public License as published by the Free Software Foundation, either version 3" << endl;
      oss << "of the License, or (at your option) any later version." << endl;
      oss << "" << endl;
      oss << "This program is distributed in the hope that it will be useful, but WITHOUT ANY WARRANTY;" << endl;
      oss << "without even the implied warranty of MERCHANTABILITY or FITNESS FOR A PARTICULAR PURPOSE." << endl;
      oss << "See the GNU General Public License for more details." << endl;
      oss << "" << endl;
      oss << "You should have received a copy of the GNU General Public License along with this program." << endl;
      oss << "If not, see <http://www.gnu.org/licenses/>." << endl;
      oss << "" << endl;
      oss << "AFLOW V" << string(AFLOW_VERSION) << " [" << XHOST.hostname << "] [" << XHOST.machine_type << "] ["<< XHOST.CPU_Cores << "] [" << XHOST.Find_Parameters << "]" << endl;
      //     oss << endl;
      return oss.str();
    }
    if(type=="INTRODUCTION") {
      stringstream oss;
      oss << "MMMMM  AFLOW VERSION " << string(AFLOW_VERSION) << " Automatic-FLOW for materials discovery - [" << TODAY << "] -" << aflow_get_time_string() << endl;
      //    oss << "MMMMM  AFLOW VERSION " << aurostd::PaddedPOST(string(AFLOW_VERSION),5) <<" - BUILT ["<<TODAY<<"] - (C) " << XHOST.Copyright_Years << "    " << endl;
      oss << "MMMMM  AFLOW.org consortium - High-Throughput ab-initio Computing Project - (C) " << XHOST.Copyright_Years << "    " << endl;
      oss << "MMMMM  ";// << endl;
      oss << "MMMMM  AFLOW is free software: you can redistribute it and/or modify it under the terms of the" << endl;
      oss << "MMMMM  GNU General Public License as published by the Free Software Foundation, either version 3" << endl;
      oss << "MMMMM  of the License, or (at your option) any later version." << endl;
      oss << "MMMMM  " << endl;
      oss << "MMMMM  This program is distributed in the hope that it will be useful, but WITHOUT ANY WARRANTY;" << endl;
      oss << "MMMMM  without even the implied warranty of MERCHANTABILITY or FITNESS FOR A PARTICULAR PURPOSE." << endl;
      oss << "MMMMM  See the GNU General Public License for more details." << endl;
      oss << "MMMMM  " << endl;
      oss << "MMMMM  You should have received a copy of the GNU General Public License along with this program." << endl;
      oss << "MMMMM  If not, see <http://www.gnu.org/licenses/>." << endl;
      oss << "MMMMM " << endl;
      return oss.str();
    }
    if(type=="BANNER_NORMAL") {
      oss << "****************************************************************************************************" << endl;
      oss << "MMMMM  AFLOW V" << string(AFLOW_VERSION) << " Automatic-FLOW [" << TODAY << "] - " << endl; // << aflow_get_time_string() << endl; //CO
      oss << "****************************************************************************************************" << endl;
      return oss.str();
    }
    if(type=="BANNER_BIG") {
      oss << "****************************************************************************************************" << endl;
      oss << "*                                                                                                  *" << endl;
      oss << "*                          aflow - Automatic-FLOW for materials discovery                          *" << endl;
      oss << "*                aflow.org consortium - High-Throughput ab-initio Computing Project                *" << endl;
      oss << "*" << aurostd::PaddedCENTER(string("version "+string(AFLOW_VERSION)+" - g++/gcc "+aurostd::utype2string(__GNUC__)+"."+aurostd::utype2string(__GNUC_MINOR__)+"."+aurostd::utype2string(__GNUC_PATCHLEVEL__)+" - built ["+string(TODAY)+"] - (C) " +XHOST.Copyright_Years),100) << "*" << endl;
      oss << "*                                                                                                  *" << endl;
      oss << "****************************************************************************************************" << endl;
      oss << "*                                                                                                  *" << endl;
      oss << "*    AFLOW is free software: you can redistribute it and/or modify it under the terms of the       *" << endl;
      oss << "*    GNU General Public License as published by the Free Software Foundation, either version 3     *" << endl;
      oss << "*    of the License, or (at your option) any later version.                                        *" << endl;
      oss << "*                                                                                                  *" << endl;
      oss << "*    This program is distributed in the hope that it will be useful, but WITHOUT ANY WARRANTY;     *" << endl;
      oss << "*    without even the implied warranty of MERCHANTABILITY or FITNESS FOR A PARTICULAR PURPOSE.     *" << endl;
      oss << "*    See the GNU General Public License for more details.                                          *" << endl;
      oss << "*                                                                                                  *" << endl;
      oss << "*    You should have received a copy of the GNU General Public License along with this program.    *" << endl;
      oss << "*    If not, see <http://www.gnu.org/licenses/>.                                                   *" << endl;
      oss << "*                                                                                                  *" << endl;
      oss << "****************************************************************************************************" << endl;
      oss << "*                                                                                                  *" << endl;
      oss << "*     Use of AFLOW software and repositories welcomes references to the following publications:    *" << endl;
      oss << "*                                                                                                  *" << endl;
      oss << "*  Friedrich et al. npj Comput. Mater. 5, 59 (2019)  10.1038/s41524-019-0192-1       (CCE)         *" << endl;
      oss << "*  Hicks et al.     Comp. Mat. Sci. 161, S1 (2019)   10.1016/j.commatsci.2018.10.043 (ANRL proto2) *" << endl;
      oss << "*  Oses et al.      J. Chem. Inf. Model. (2018)      10.1021/acs.jcim.8b00393        (AFLOW-CHULL) *" << endl;
      oss << "*  Gossett et al.   Comp. Mat. Sci. 152, 134 (2018)  10.1016/j.commatsci.2018.03.075 (AFLOW-ML)    *" << endl;
      oss << "*  Hicks et al.     Acta Cryst. A74, 184-203 (2018)  10.1107/S2053273318003066       (AFLOW-SYM)   *" << endl;
      oss << "*  MBNardelli et al Comp. Mat. Sci. 143, 462 (2018)  10.1016/j.commatsci.2017.11.034 (PAOFLOW)     *" << endl;
      oss << "*  Rose et al.      Comp. Mat. Sci. 137, 362 (2017)  10.1016/j.commatsci.2017.04.036 (AFLUX lang)  *" << endl;
      oss << "*  Supka et al.     Comp. Mat. Sci. 136, 76 (2017)   10.1016/j.commatsci.2017.03.055 (AFLOWpi)     *" << endl;
      oss << "*  Plata et al.     npj Comput. Mater. 3, 45 (2017)  10.1038/s41524-017-0046-7       (AAPL kappa)  *" << endl;
      oss << "*  Toher et al.     Phys. Rev.Mater.1, 015401 (2017) 10.1103/PhysRevMaterials.1.015401 (AEL elast) *" << endl;
      oss << "*  Mehl et al.      Comp. Mat. Sci. 136, S1 (2017)   10.1016/j.commatsci.2017.01.017 (ANRL proto1) *" << endl;
      oss << "*  Calderon et al.  Comp. Mat. Sci. 108A, 233 (2015) 10.1016/j.commatsci.2015.07.019 (standard)    *" << endl;
      oss << "*  Toher et al.     Phys. Rev. B 90, 174107 (2014)   10.1103/PhysRevB.90.174107      (AGL Gibbs)   *" << endl;
      oss << "*  Taylor et al.    Comp. Mat. Sci. 93, 178 (2014)   10.1016/j.commatsci.2014.05.014 (REST-API)    *" << endl;
      oss << "*  Curtarolo et al. Comp. Mat. Sci. 58, 227 (2012)   10.1016/j.commatsci.2012.02.002 (AFLOW.org)   *" << endl;
      oss << "*  Curtarolo et al. Comp. Mat. Sci. 58, 218 (2012)   10.1016/j.commatsci.2012.02.005 (AFLOW C++)   *" << endl;
      oss << "*                                                                                                  *" << endl;
      oss << "****************************************************************************************************" << endl;
      oss << "*                                                                                                  *" << endl;
      oss << "*" << aurostd::PaddedCENTER(string("aflow/aflow.org - CONTRIBUTORS"),100) << "*" << endl;
      oss << "*  2000-2019 Stefano Curtarolo (aflow); 2002-2004 Dane Morgan (convasp); 2007-2011 Wahyu Setyawan  *" << endl;
      oss << "*  (--rsm --edos --kband --icsd*); 2008-2011 Roman Chepulskyy (--edos --kband  surfaces);          *" << endl;
      oss << "*  2008 Gus Hart (lattice reductions - prototypes); 2009-2011, Ohad Levy (prototypes);             *" << endl;
      oss << "*  2009-2010, Michal Jahnatek (APL); 2010-2013 Shidong Wang (cluster expansion); 2010-2013         *" << endl;
      oss << "*  Richard Taylor (surfaces, apennsy); 2010-2013 Junkai Xue (prototyper); 2010-2013 Kesong Yang    *" << endl;
      oss << "*  (findsym, frozsl, plotband/dos); 2013-2019 Cormac Toher (AGL Debye-Gruneisen, AEL elastic);     *" << endl;
      oss << "*  2013-2019 Frisco Rose (API, Aflux); 2013-2018 Pinku Nath (Quasi-harmonic approximation);        *" << endl;
      oss << "*  2013-2017 Jose J. Plata (AAPL, thermal cond.); 2014-2019 David Hicks (symmetry, structure       *" << endl;
      oss << "*  comparison, prototypes); 2014-2019 Corey Oses (Egap, bader, chull, APL, pocc); 2018-2019 Marco  *" << endl;
      oss << "*  Esters (AAPL, thermal cond.); 2016-2019 Denise Ford (GFA); 2018-2019 Rico Friedrich (CCE);      *" << endl;
      oss << "*                                                                                                  *" << endl;
      oss << "****************************************************************************************************" << endl;
      oss << "*" << aurostd::PaddedCENTER(string("version "+string(AFLOW_VERSION)+" - g++/gcc "+aurostd::utype2string(__GNUC__)+"."+aurostd::utype2string(__GNUC_MINOR__)+"."+aurostd::utype2string(__GNUC_PATCHLEVEL__)+" - built ["+string(TODAY)+"] - (C) " +XHOST.Copyright_Years),100) << "*" << endl;
      oss << "****************************************************************************************************" << endl;
      return oss.str();
    }
    if(type=="BANNER_TINY") {
      // called 63 times
      oss << "AFLOW VERSION "<<AFLOW_VERSION<<":  [aflow.org consortium - 2003-2019] ";
      return oss.str();
    }
    if(type == "EXCEPTIONS") {
      oss << "List of AFLOW exceptions with error codes. See README_AFLOW_EXCEPTIONS.TXT for more information" << endl;
      oss << endl;
      oss << "----------------------------------------------------------------------------------------------------" << endl;
      oss << "Error Code      Error Type             Error                              Name of Constant          " << endl;
      oss << "----------------------------------------------------------------------------------------------------" << endl;
      oss << "        1       N/A                    Generic error                      _GENERIC_ERROR_           " << endl;
      oss << "        2                              Illegal error code                 _ILLEGAL_CODE_            " << endl;
      oss << "       10       Input Error            generic                            _INPUT_ERROR_             " << endl;
      oss << "       11                              unknown flag                       _INPUT_UNKNOWN_           " << endl;
      oss << "       12                              missing flag                       _INPUT_MISSING_           " << endl;
      oss << "       13                              input ambiguous                    _INPUT_AMBIGUOUS_         " << endl;
      oss << "       14                              illegal parameter                  _INPUT_ILLEGAL_           " << endl;
      oss << "       15                              number of parameters               _INPUT_NUMBER_            " << endl;
      oss << "       20       File Error             generic                            _FILE_ERROR_              " << endl;
      oss << "       21                              file not found                     _FILE_NOT_FOUND_          " << endl;
      oss << "       22                              wrong format                       _FILE_WRONG_FORMAT_       " << endl;
      oss << "       23                              file corrupt                       _FILE_CORRUPT_            " << endl;
      oss << "       30       Value Error            generic                            _VALUE_ERROR_             " << endl;
      oss << "       31                              illegal value                      _VALUE_ILLEGAL_           " << endl;
      oss << "       32                              out of range                       _VALUE_RANGE_             " << endl;
      oss << "       40       Index Error            generic                            _INDEX_ERROR_             " << endl;
      oss << "       41                              illegal value                      _INDEX_ILLEGAL_           " << endl;
      oss << "       42                              out of bounds                      _INDEX_BOUNDS_            " << endl;
      oss << "       43                              mismatch                           _INDEX_MISMATCH_          " << endl;
      oss << "       50       Runtime Error          generic                            _RUNTIME_ERROR_           " << endl;
      oss << "       51                              not initialized                    _RUNTIME_INIT_            " << endl;
      oss << "       60       Allocation Error       generic                            _ALLOC_ERROR_             " << endl;
      oss << "       61                              could not allocate memory          _ALLOC_ALLOCATE_          " << endl;
      oss << "       62                              insufficient memory                _ALLOC_INSUFFICIENT_      " << endl;
      oss << "----------------------------------------------------------------------------------------------------" << endl;
      return oss.str();
    }
    cerr << "aflow::Banner type=" << type << " not found..." << endl;
    oss << "aflow::Banner type=" << type << " not found..." << endl;
    //exit(0);
    return 0; //CO20180419
    return oss.str();
  }
} // namespace aflow

// ***************************************************************************
// *                                                                         *
// *         aflow - Automatic FLOW for materials discovery project          *
// *                                                                         *
// ***************************************************************************

// Update Mon Mar  7 14:05:40 EST 2011 (by WSETYAWAN):
// ICSD prototypes of compounds used in aflow are generated using the following
// command:
// xzcat /common/NIST/$1ary.icsd.xz | pflow --icsd_nobrokenbasis |
// pflow --icsd_nopartialocc | pflow --icsd2proto > README_LIBRARY_ICSD$1.TXT


//#include "../AFLOW3_AURO/aflow_auro.cpp"

// ***************************************************************************
#ifndef _AFLOW_AURO_CPP_
namespace aflowlib {
  uint MOSFET(int mode,bool VERBOSE) {
    if(VERBOSE) cerr << "aflowlib::MOSFET mode=" << mode << endl;
    return 0;
  }
}
namespace aflowlib {
  uint MAIL2SCAN(string library,bool VERBOSE) {
    if(VERBOSE) cerr << "aflowlib::MAIL2SCAN library=" << library << endl;
    return 0;
  }
}
#endif


// ***************************************************************************
// *                                                                         *
// *         aflow - Automatic FLOW for materials discovery project          *
// *                                                                         *
// ***************************************************************************<|MERGE_RESOLUTION|>--- conflicted
+++ resolved
@@ -214,7 +214,6 @@
   return TRUE; //CO20180419
 }
 
-<<<<<<< HEAD
 bool smithTest(ostream& oss){ofstream FileMESSAGE;return smithTest(FileMESSAGE,oss);}  //CO20190520
 bool smithTest(ofstream& FileMESSAGE,ostream& oss){  //CO20190520
   string soliloquy="smithTest():";
@@ -301,163 +300,11 @@
   message << "smith test successful";pflow::logger(_AFLOW_FILE_NAME_,soliloquy,message,aflags,FileMESSAGE,oss,_LOGGER_COMPLETE_);
   return TRUE; //CO20180419
 }
-=======
-bool gcdTest(ostream& oss){ofstream FileMESSAGE;return gcdTest(FileMESSAGE,oss);}  //CO190520
-bool gcdTest(ofstream& FileMESSAGE,ostream& oss){  //CO190520
-  string soliloquy="gcdTest():";
-  bool LDEBUG=TRUE; // TRUE;
-  stringstream message;
-  _aflags aflags;aflags.Directory=".";
-  
-  message << "Performing gcd test";pflow::logger(_AFLOW_FILE_NAME_,soliloquy,message,aflags,FileMESSAGE,oss,_LOGGER_MESSAGE_);
-  
-  int a=0,b=0,x1=0,y1=0,gcd=0;
-
-  a=25;b=15;
-  aurostd::GCD(a,b,gcd,x1,y1);
-  if(!(gcd==5 && x1==-1 && y1==2)){
-    if(LDEBUG){
-      cerr << soliloquy << " gcd(25,15) failed" << endl;
-      cerr << soliloquy << " gcd=" << gcd << endl;
-      cerr << soliloquy << " x=" << x1 << endl;
-      cerr << soliloquy << " y=" << y1 << endl;
-    }
-    return FALSE;
-  }
->>>>>>> 7d79afa9
-
-  a=25;b=0;
-  aurostd::GCD(a,b,gcd,x1,y1);
-  if(!(gcd==25 && x1==1 && y1==0)){
-    if(LDEBUG){
-      cerr << soliloquy << " gcd(25,0) failed" << endl;
-      cerr << soliloquy << " gcd=" << gcd << endl;
-      cerr << soliloquy << " x=" << x1 << endl;
-      cerr << soliloquy << " y=" << y1 << endl;
-    }
-    return FALSE;
-  }
-  
-  a=0;b=15;
-  aurostd::GCD(a,b,gcd,x1,y1);
-  if(!(gcd==15 && x1==0 && y1==1)){
-    if(LDEBUG){
-      cerr << soliloquy << " gcd(0,15) failed" << endl;
-      cerr << soliloquy << " gcd=" << gcd << endl;
-      cerr << soliloquy << " x=" << x1 << endl;
-      cerr << soliloquy << " y=" << y1 << endl;
-    }
-    return FALSE;
-  }
-  
-  a=-5100;b=30450;
-  aurostd::GCD(a,b,gcd,x1,y1);
-  if(!(gcd==150 && x1==-6 && y1==-1)){
-    if(LDEBUG){
-      cerr << soliloquy << " gcd(-5100,30450) failed" << endl;
-      cerr << soliloquy << " gcd=" << gcd << endl;
-      cerr << soliloquy << " x=" << x1 << endl;
-      cerr << soliloquy << " y=" << y1 << endl;
-    }
-    return FALSE;
-  }
-
-  message << "gcd test successful";pflow::logger(_AFLOW_FILE_NAME_,soliloquy,message,aflags,FileMESSAGE,oss,_LOGGER_COMPLETE_);
-  return TRUE; // CO 180419
-}
-
-bool smithTest(ostream& oss){ofstream FileMESSAGE;return smithTest(FileMESSAGE,oss);}  //CO190520
-bool smithTest(ofstream& FileMESSAGE,ostream& oss){  //CO190520
-  string soliloquy="smithTest():";
-  bool LDEBUG=TRUE; // TRUE;
-  stringstream message;
-  _aflags aflags;aflags.Directory=".";
-  
-  //test ehermite
-  xmatrix<int> ehermite(2,2);
-  aurostd::getEHermite(5,12,ehermite);
-  if(!(
-        ehermite[1][1]==5 &&
-        ehermite[1][2]==-2 &&
-        ehermite[2][1]==-12 &&
-        ehermite[2][2]==5 &&
-        TRUE
-      )
-    ){
-    if(LDEBUG){cerr << soliloquy << " getEHermite(5,12) failed" << endl;}
-    return FALSE;
-  }
-
-  xmatrix<int> A1(3,3),U1,V1,S1;
-  A1[1][1]=3;A1[1][2]=2;A1[1][3]=1;
-  A1[2][1]=5;A1[2][2]=3;A1[2][3]=1;
-  A1[3][1]=6;A1[3][2]=8;A1[3][3]=9;
-
-  aurostd::getSmithNormalForm(A1,U1,V1,S1);
-  
-  if(LDEBUG){
-    cerr << soliloquy << " A=" << endl;cerr << A1 << endl;
-    cerr << soliloquy << " U=" << endl;cerr << U1 << endl;
-    cerr << soliloquy << " V=" << endl;cerr << V1 << endl;
-    cerr << soliloquy << " S=" << endl;cerr << S1 << endl;
-  }
-
-  //[CO191201 - OBSOLETE: robust check inside getSmithNormalForm()]if(!(
-  //[CO191201 - OBSOLETE: robust check inside getSmithNormalForm()]      U1[1][1]==24 && U1[1][2]==-13 && U1[1][3]==-1 && 
-  //[CO191201 - OBSOLETE: robust check inside getSmithNormalForm()]      U1[2][1]==13 && U1[2][2]==-7  && U1[2][3]==-1 && 
-  //[CO191201 - OBSOLETE: robust check inside getSmithNormalForm()]      U1[3][1]==2  && U1[3][2]==-1  && U1[3][3]==0  && 
-  //[CO191201 - OBSOLETE: robust check inside getSmithNormalForm()]      TRUE
-  //[CO191201 - OBSOLETE: robust check inside getSmithNormalForm()]    )
-  //[CO191201 - OBSOLETE: robust check inside getSmithNormalForm()]  ){
-  //[CO191201 - OBSOLETE: robust check inside getSmithNormalForm()]  if(LDEBUG){cerr << soliloquy << " U1(1) failed of getSmithNormalForm()" << endl;}
-  //[CO191201 - OBSOLETE: robust check inside getSmithNormalForm()]  return FALSE;
-  //[CO191201 - OBSOLETE: robust check inside getSmithNormalForm()]}
-  //[CO191201 - OBSOLETE: robust check inside getSmithNormalForm()]if(!(
-  //[CO191201 - OBSOLETE: robust check inside getSmithNormalForm()]      V1[1][1]==0  && V1[1][2]==1  && V1[1][3]==3  && 
-  //[CO191201 - OBSOLETE: robust check inside getSmithNormalForm()]      V1[2][1]==-1 && V1[2][2]==-1 && V1[2][3]==-1 && 
-  //[CO191201 - OBSOLETE: robust check inside getSmithNormalForm()]      V1[3][1]==1  && V1[3][2]==0  && V1[3][3]==-1 && 
-  //[CO191201 - OBSOLETE: robust check inside getSmithNormalForm()]      TRUE
-  //[CO191201 - OBSOLETE: robust check inside getSmithNormalForm()]    )
-  //[CO191201 - OBSOLETE: robust check inside getSmithNormalForm()]  ){
-  //[CO191201 - OBSOLETE: robust check inside getSmithNormalForm()]  if(LDEBUG){cerr << soliloquy << " V1(1) failed of getSmithNormalForm()" << endl;}
-  //[CO191201 - OBSOLETE: robust check inside getSmithNormalForm()]  return FALSE;
-  //[CO191201 - OBSOLETE: robust check inside getSmithNormalForm()]}
-  //[CO191201 - OBSOLETE: robust check inside getSmithNormalForm()]if(!(
-  //[CO191201 - OBSOLETE: robust check inside getSmithNormalForm()]      S1[1][1]==1 && S1[1][2]==0 && S1[1][3]==0 && 
-  //[CO191201 - OBSOLETE: robust check inside getSmithNormalForm()]      S1[2][1]==0 && S1[2][2]==1 && S1[2][3]==0 && 
-  //[CO191201 - OBSOLETE: robust check inside getSmithNormalForm()]      S1[3][1]==0 && S1[3][2]==0 && S1[3][3]==1 &&
-  //[CO191201 - OBSOLETE: robust check inside getSmithNormalForm()]      TRUE
-  //[CO191201 - OBSOLETE: robust check inside getSmithNormalForm()]    )
-  //[CO191201 - OBSOLETE: robust check inside getSmithNormalForm()]  ){
-  //[CO191201 - OBSOLETE: robust check inside getSmithNormalForm()]  if(LDEBUG){cerr << soliloquy << " S1(1) failed of getSmithNormalForm()" << endl;}
-  //[CO191201 - OBSOLETE: robust check inside getSmithNormalForm()]  return FALSE;
-  //[CO191201 - OBSOLETE: robust check inside getSmithNormalForm()]}
-
-  xmatrix<long long int> A2(5,5),U2,V2,S2;  //long long int is CRUCIAL, Matlab actually gets this wrong because it uses long int by default
-  A2[1][1]=25;    A2[1][2]=-300;   A2[1][3]=1050;    A2[1][4]=-1400;   A2[1][5]=630;
-  A2[2][1]=-300;  A2[2][2]=4800;   A2[2][3]=-18900;  A2[2][4]=26880;   A2[2][5]=-12600;
-  A2[3][1]=1050;  A2[3][2]=-18900; A2[3][3]=79380;   A2[3][4]=-117600; A2[3][5]=56700;
-  A2[4][1]=-1400; A2[4][2]=26880;  A2[4][3]=-117600; A2[4][4]=179200;  A2[4][5]=-88200;
-  A2[5][1]=630;   A2[5][2]=-12600; A2[5][3]=56700;   A2[5][4]=-88200;  A2[5][5]=44100;
-  
-  aurostd::getSmithNormalForm(A2,U2,V2,S2);
-
-  if(LDEBUG){ //COME BACK AND PATCH FOR ANSWERS
-    cerr << soliloquy << " A=" << endl;cerr << A2 << endl;
-    cerr << soliloquy << " U=" << endl;cerr << U2 << endl;
-    cerr << soliloquy << " V=" << endl;cerr << V2 << endl;
-    cerr << soliloquy << " S=" << endl;cerr << S2 << endl;
-  }
-  
-  message << "smith test successful";pflow::logger(_AFLOW_FILE_NAME_,soliloquy,message,aflags,FileMESSAGE,oss,_LOGGER_COMPLETE_);
-  return TRUE; // CO 180419
-}
-  
+
 int main(int _argc,char **_argv) {
   string soliloquy="main():"; //CO20180419
   ostream& oss=cout;  //CO20180419
   try{
-<<<<<<< HEAD
     bool LDEBUG=FALSE; // TRUE;
     if(LDEBUG) cerr << "AFLOW-MAIN [1]" << endl;
     std::vector<string> argv(aurostd::get_arguments_from_input(_argc,_argv));
@@ -523,94 +370,6 @@
       if(LDEBUG){
         cerr << soliloquy << " replacing with xv at col=2" << endl;
         cerr << soliloquy << " mat=" << endl;cerr << mat << endl;
-=======
-  bool LDEBUG=FALSE; // TRUE;
-  if(LDEBUG) cerr << "AFLOW-MAIN [1]" << endl;
-  std::vector<string> argv(aurostd::get_arguments_from_input(_argc,_argv));
-  if(LDEBUG) cerr << "AFLOW-MAIN [2]" << endl;
-  std::vector<string> cmds;  
-  // MACHINE
-  init::InitMachine(FALSE,argv,cmds,cerr);    
-  if(LDEBUG || XHOST.DEBUG) cerr << "AFLOW-MAIN [3]" << endl;
-
-  // aurostd::TmpDirectoryCreate("test");
-  // cerr << args2flag(argv,"--aaa|--bbb |--ccc") << endl; exit(0);
-  // CHECK USERS MACHINES - DEBUG
-  
-  // initialize_templates_never_call_this_procedure(1);
-
-  // INITIALIZE ***************************************************
-  // INIT LOOK UP TABLES
-  atoms_initialize();
-  elements_initialize();
-  // spacegroup::SpaceGroupInitialize(); only if necessary
-  // INFORMATION **************************************************
-  AFLOW_PTHREADS::FLAG=AFLOW_PTHREADS::Check_Threads(argv,!XHOST.QUIET);
- 
-  bool Arun=FALSE;
-  if(!Arun && aurostd::args2flag(argv,cmds,"--prx|--prx="))  {Arun=TRUE;PERFORM_PRX(cout);}
-  if(!Arun && aurostd::args2flag(argv,cmds,"--test_getpp")) {
-    if(KBIN::VASP_PseudoPotential_CleanName_TEST()){return 0;}
-    return 1;
-  }
-  if(!Arun && aurostd::args2flag(argv,cmds,"--test_xmatrix")) { //CO190911
-    string soliloquy="test_xmatrix()::";
-    bool LDEBUG=TRUE; // TRUE;
-    xmatrix<double> mat;
-    mat(1,1)=5;mat(1,2)=9;mat(1,3)=12;
-    mat(2,1)=7;mat(2,2)=10;mat(2,3)=13;
-    mat(3,1)=8;mat(3,2)=11;mat(3,3)=14;
-    if(LDEBUG){cerr << soliloquy << " mat=" << endl;cerr << mat << endl;}
-    //getmat()
-    xmatrix<double> submat;
-    mat.getmatInPlace(submat,2,3,2,3);
-    if(LDEBUG){cerr << soliloquy << " submat=" << endl;cerr << submat << endl;}
-    //setmat()
-    mat.setmat(submat,1,1); //do nothing
-    if(LDEBUG){
-      cerr << soliloquy << " replacing with submat at 1,1" << endl;
-      cerr << soliloquy << " mat=" << endl;cerr << mat << endl;
-    }
-    xvector<double> xv;
-    xv(1)=2;xv(2)=3;xv(3)=4;
-    if(LDEBUG){cerr << soliloquy << " xv=" << xv << endl;}
-    mat.setmat(xv,1,false); //row
-    if(LDEBUG){
-      cerr << soliloquy << " replacing with xv at row=1" << endl;
-      cerr << soliloquy << " mat=" << endl;cerr << mat << endl;
-    }
-    mat.setmat(xv,2,true); //col
-    if(LDEBUG){
-      cerr << soliloquy << " replacing with xv at col=2" << endl;
-      cerr << soliloquy << " mat=" << endl;cerr << mat << endl;
-    }
-    //setrow()
-    mat.setrow(xv,2);
-    if(LDEBUG){
-      cerr << soliloquy << " replacing with xv at row=2" << endl;
-      cerr << soliloquy << " mat=" << endl;cerr << mat << endl;
-    }
-    //setcol()
-    mat.setcol(xv,3);
-    if(LDEBUG){
-      cerr << soliloquy << " replacing with xv at col=3" << endl;
-      cerr << soliloquy << " mat=" << endl;cerr << mat << endl;
-    }
-    return 1;
-  }
-  if(!Arun && aurostd::args2flag(argv,cmds,"--test_stefano")) {
-    uint y=2017,m=11;
-    m+=1;
-    for(uint i=0;i<200;i++) {
-      if(m==0) {
- 	cout << "mv \"unknown.pdf\" stefano_" << y << m << ".pdf" << endl;
-      } else {
-	if(m<10) {
-	  cout << "mv \"unknown(" << i << ").pdf\" stefano_" << y << "0" << m << ".pdf" << endl;
-	} else {
-	  cout << "mv \"unknown(" << i << ").pdf\" stefano_" << y << m << ".pdf" << endl;
-	}
->>>>>>> 7d79afa9
       }
       //setrow()
       mat.setrow(xv,2);
@@ -643,35 +402,19 @@
         if(m==0) {y--;m+=12;} 
       }
       //exit(0);
-<<<<<<< HEAD
       return 0; //CO20180419
-=======
-      return 0; // CO 180419
-   }
-  if(!Arun && aurostd::args2flag(argv,cmds,"--test_gcd|--gcd_test")) {return (gcdTest()?0:1);}  //CO190601
-  if(!Arun && aurostd::args2flag(argv,cmds,"--test_smith|--smith_test")) {return (smithTest()?0:1);}  //CO190601
-  if(!Arun && aurostd::args2flag(argv,cmds,"--test")) {
-
-
-    //vector<string> files_already_explored,dfiles;
-    //makefile::getDependencies("aflow.h",files_already_explored,dfiles);
-    makefile::buildDependencies(".");
-
-    exit(1);
-
-    deque<string> vext; aurostd::string2tokens(".bz2,.xz,.gz",vext,",");vext.push_front("");
-    deque<string> vcat; aurostd::string2tokens("cat,bzcat,xzcat,gzcat",vcat,",");
-    if(vext.size()!=vcat.size()) { cerr << "ERROR - aflow.cpp:main: vext.size()!=vcat.size(), aborting." << endl; exit(0); }
-	
-    for(uint iext=0;iext<vext.size();iext++) { 
-      cout << "\"" << vext.at(iext) << "\"" << " " << "\"" << vcat.at(iext) << "\"" << endl;
->>>>>>> 7d79afa9
     }
     if(!Arun && aurostd::args2flag(argv,cmds,"--test_Egap|--Egap_test")) {return (EgapTest()?0:1);}  //CO20190601
     if(!Arun && aurostd::args2flag(argv,cmds,"--test_gcd|--gcd_test")) {return (gcdTest()?0:1);}  //CO20190601
     if(!Arun && aurostd::args2flag(argv,cmds,"--test_smith|--smith_test")) {return (smithTest()?0:1);}  //CO20190601
     if(!Arun && aurostd::args2flag(argv,cmds,"--test")) {
-      
+    
+      //vector<string> files_already_explored,dfiles;
+      //makefile::getDependencies("aflow.h",files_already_explored,dfiles);
+      makefile::buildDependencies(".");
+
+      exit(1);
+
       if(XHOST.vext.size()!=XHOST.vcat.size()) { cerr << "ERROR - aflow.cpp:main: XHOST.vext.size()!=XHOST.vcat.size(), aborting." << endl; exit(0); }
 
       for(uint iext=0;iext<XHOST.vext.size();iext++) { 
