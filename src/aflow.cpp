--- conflicted
+++ resolved
@@ -26,11 +26,8 @@
 
 #include "aflow.h"
 #include "aflow_pflow.h"
-<<<<<<< HEAD
 #include "aflowlib_entry_loader.h"
-=======
 #include "aflow_pocc.h"  //CO20200624
->>>>>>> 5d1305c5
 
 //#define  __XOPTIMIZE
 //#include "aflow_array.h"
