// ***************************************************************************
// *                                                                         *
// *         aflow - Automatic FLOW for materials discovery project          *
// *             Stefano Curtarolo - Duke University - 2003-2021             *
// *                                                                         *
// ***************************************************************************
//
//  Copyright 2003-2021 - Stefano Curtarolo - AFLOW.ORG consortium
//
//  This file is part of AFLOW software.
//
//  AFLOW is free software: you can redistribute it and/or modify
//  it under the terms of the GNU General Public License as published by
//  the Free Software Foundation, either version 3 of the License, or
//  (at your option) any later version.
// 
//  This program is distributed in the hope that it will be useful,
//  but WITHOUT ANY WARRANTY; without even the implied warranty of
//  MERCHANTABILITY or FITNESS FOR A PARTICULAR PURPOSE.  See the
//  GNU General Public License for more details.
// 
//  You should have received a copy of the GNU General Public License
//  along with this program.  If not, see <http://www.gnu.org/licenses/>.
//
// ***************************************************************************

#include "aflow.h"
#include "aflow_pflow.h"
#include "aflowlib_entry_loader.h"
#include "aflow_pocc.h"  //CO20200624

#include <chrono> // benchmarking HE20220222

//#define  __XOPTIMIZE
//#include "aflow_array.h"

// ***************************************************************************

// bool AFLOW_PTHREADS::FLAG;
// int  AFLOW_PTHREADS::MAX_PTHREADS;
// int  AFLOW_PTHREADS::RUNNING;
// pthread_t thread[MAX_ALLOCATABLE_PTHREADS];
// int iret[MAX_ALLOCATABLE_PTHREADS];
// bool thread_busy[MAX_ALLOCATABLE_PTHREADS];

#include "aflow_test.cpp"
#include <sys/ioctl.h>
// #include <linux/kd.h>
//   0x00004B2F   KIOCSOUND     int

//CO20180729 - OBSOLETE - use xerror
//[OBSOLETE]//CO20180419 - global exception handling - START
//[OBSOLETE]AFLOWRuntimeError::AFLOWRuntimeError(const std::string& function,const std::string& message) : std::runtime_error(message),f_name(function) {}  // I/O or computer type errors (no entries loaded)
//[OBSOLETE]AFLOWRuntimeError::AFLOWRuntimeError(const std::string& function,std::stringstream& message) : std::runtime_error(message.str()),f_name(function) {message.str("");}  // I/O or computer type errors (no entries loaded)
//[OBSOLETE]string AFLOWRuntimeError::where(){return f_name;}
//[OBSOLETE]AFLOWLogicError::AFLOWLogicError(const std::string& function,const std::string& message) : std::logic_error(message),f_name(function) {}    //errors in logic, unintended (and insurmountable) use of functionality
//[OBSOLETE]AFLOWLogicError::AFLOWLogicError(const std::string& function,std::stringstream& message) : std::logic_error(message.str()),f_name(function) {message.str("");}    //errors in logic, unintended (and insurmountable) use of functionality
//[OBSOLETE]string AFLOWLogicError::where(){return f_name;}
//[OBSOLETE]//CO20180419 - global exception handling - STOP

<<<<<<< HEAD




//
//  string sinput="",soutput="";
//  vector<aflowlib::_aflowlib_entry> entries;
//  aurostd::xoption elflags;
//  aflowlib::EntryLoader el;
//
////  if(0){
////    sinput="species(Mn,Pd)";
////    el.initialize(sinput,elflags,FileMESSAGE,oss);
////    el.retrieveOutput(soutput);
////    if(soutput.empty()){
////      message << "string output empty";pflow::logger(_AFLOW_FILE_NAME_,soliloquy,message,aflags,FileMESSAGE,oss,_LOGGER_ERROR_);
////      return false;
////    }
////    message << "string output = \""+soutput+"\"";pflow::logger(_AFLOW_FILE_NAME_,soliloquy,message,aflags,FileMESSAGE,oss,_LOGGER_MESSAGE_);
////    el.retrieveOutput(entries);
////  }
//
//
//  //sinput="MnPdPt";
//  //el.initialize(sinput,elflags,FileMESSAGE,oss);
//  sinput="MnPdPt";  //CMoTaTiW  //CMoTaTiWZr
//  el.initialize(sinput,elflags,FileMESSAGE,oss);
//  //el.retrieveOutput(soutput);
//  //if(soutput.empty()){
//  //  message << "string output empty";pflow::logger(_AFLOW_FILE_NAME_,soliloquy,message,aflags,FileMESSAGE,oss,_LOGGER_ERROR_);
//  //  return false;
//  //}
//  //message << "string output = \""+soutput+"\"";pflow::logger(_AFLOW_FILE_NAME_,soliloquy,message,aflags,FileMESSAGE,oss,_LOGGER_MESSAGE_);
//
//  el.retrieveOutput(entries);
//  cout << entries.size() << std::endl;
//
//  return true;

bool SchemaTest(ostream& oss){ofstream FileMESSAGE;return SchemaTest(FileMESSAGE,oss);}
bool SchemaTest(ofstream& FileMESSAGE,ostream& oss) {
  string function = XPID+"SchemaTest()";
  _aflags aflags; aflags.Directory = ".";
  stringstream message;
  bool all_passed = true, check_passed = true;

  message << "Performing schema test.";
  pflow::logger(_AFLOW_FILE_NAME_, function, message, aflags, FileMESSAGE, oss, _LOGGER_MESSAGE_);

  message << "Checking for internal consistency of XHOST.vschema.";
  pflow::logger(_AFLOW_FILE_NAME_, function, message, aflags, FileMESSAGE, oss, _LOGGER_MESSAGE_);
  vector<string> vschema_keys, vschema_types;
  string schema_types = "UNIT,TYPE";
  aurostd::string2tokens(schema_types, vschema_types, ",");
  string key = "";
  check_passed = true;
  for (uint i = 0; i < XHOST.vschema.vxsghost.size(); i+= 2) {
    if(XHOST.vschema.vxsghost[i].find("::NAME:") != string::npos) {
      key=aurostd::RemoveSubString(XHOST.vschema.vxsghost[i], "SCHEMA::NAME:");
      vschema_keys.push_back(XHOST.vschema.getattachedscheme("SCHEMA::NAME:" + key));
      for (uint j = 0; j < vschema_types.size(); j++) {
        if (!XHOST.vschema.isdefined("SCHEMA::" + vschema_types[j] + ":" + key)) {
          check_passed = false;
          message << "SCHEMA::" << vschema_types[j] << ":" << key << " not found.";
          pflow::logger(_AFLOW_FILE_NAME_, function, message, aflags, FileMESSAGE, oss, _LOGGER_ERROR_);
        }
      }
    }
  }
  message << "Schema internal consistency check " << (check_passed?"passed":"failed") << ".";
  pflow::logger(_AFLOW_FILE_NAME_, function, message, aflags, FileMESSAGE, oss, (check_passed?_LOGGER_COMPLETE_:_LOGGER_ERROR_));
  all_passed = (all_passed && check_passed);

  message << "Checking for consistency between _aflowlib_entry json and schema.";
  pflow::logger(_AFLOW_FILE_NAME_, function, message, aflags, FileMESSAGE, oss, _LOGGER_MESSAGE_);
  aflowlib::_aflowlib_entry aentry;
  string aflowlib_json = aentry.aflowlib2string("JSON", true);
  vector<string> json_keys = aurostd::extractJsonKeysAflow(aflowlib_json);

  string keys_ignore = "data_language,error_status,natoms_orig,density_orig,volume_cell_orig,volume_atom_orig,spinD_magmom_orig";
  vector<string> vkeys_ignore;
  aurostd::string2tokens(keys_ignore, vkeys_ignore, ",");
  check_passed = true;
  for (uint i = 0; i < json_keys.size(); i++) {
    if (!aurostd::WithinList(vkeys_ignore, json_keys[i]) && !aurostd::WithinList(vschema_keys, json_keys[i])) {
      check_passed = false;
      message << json_keys[i] << " not found in schema.";
      pflow::logger(_AFLOW_FILE_NAME_, function, message, aflags, FileMESSAGE, oss, _LOGGER_ERROR_);
    }
  }
  message << "Consistency check between schema and aflowlib.json " << (check_passed?"passed":"failed") << ".";
  pflow::logger(_AFLOW_FILE_NAME_, function, message, aflags, FileMESSAGE, oss, (check_passed?_LOGGER_COMPLETE_:_LOGGER_ERROR_));
  all_passed = (all_passed && check_passed);

  return all_passed;
}

bool CeramGenTest(ostream& oss){ofstream FileMESSAGE;return CeramGenTest(FileMESSAGE,oss);}  //CO20190520
bool CeramGenTest(ofstream& FileMESSAGE,ostream& oss){  //CO20190520
  string soliloquy=XPID+"CeramGenTest():";
  //bool LDEBUG=TRUE; // TRUE;
  stringstream message;
  _aflags aflags;aflags.Directory=".";

  message << "Performing ceramics generation test";pflow::logger(_AFLOW_FILE_NAME_,soliloquy,message,aflags,FileMESSAGE,oss,_LOGGER_MESSAGE_);

  //./aflow --generate_ceramics --nm=N,C --m=Co,Mo,Fe,Ru,Ni,Rh,Pt,Cu,Cr,V --N=5
  vector<string> vnonmetals,vmetals;
  aurostd::string2tokens("N,C",vnonmetals,",");aurostd::string2tokens("Co,Mo,Fe,Ru,Ni,Rh,Pt,Cu,Cr,V",vmetals,",");

  vector<string> commands=pflow::GENERATE_CERAMICS(vnonmetals,vmetals,5);
  if(commands.size()!=6){
    message << "commands.size()!=6";pflow::logger(_AFLOW_FILE_NAME_,soliloquy,message,aflags,FileMESSAGE,oss,_LOGGER_ERROR_);
    return false;
  }
  //C:Co,Cr,Cu,Fe,Mo:Co,Cr,Cu,Fe,Mo:Co,Cr,Cu,Fe,Mo:Co,Cr,Cu,Fe,Mo:Co,Cr,Cu,Fe,Mo:N
  //C:Co,Cr,Cu,Fe,Mo:Co,Cr,Cu,Fe,Mo:Co,Cr,Cu,Fe,Mo:Co,Cr,Cu,Fe,Mo:N:Ni,Pt,Rh,Ru,V
  //C:Co,Cr,Cu,Fe,Mo:Co,Cr,Cu,Fe,Mo:Co,Cr,Cu,Fe,Mo:N:Ni,Pt,Rh,Ru,V:Ni,Pt,Rh,Ru,V
  //C:Co,Cr,Cu,Fe,Mo:Co,Cr,Cu,Fe,Mo:N:Ni,Pt,Rh,Ru,V:Ni,Pt,Rh,Ru,V:Ni,Pt,Rh,Ru,V
  //C:Co,Cr,Cu,Fe,Mo:N:Ni,Pt,Rh,Ru,V:Ni,Pt,Rh,Ru,V:Ni,Pt,Rh,Ru,V:Ni,Pt,Rh,Ru,V
  //C:N:Ni,Pt,Rh,Ru,V:Ni,Pt,Rh,Ru,V:Ni,Pt,Rh,Ru,V:Ni,Pt,Rh,Ru,V:Ni,Pt,Rh,Ru,V

  if(!aurostd::WithinList(commands,"C:Co,Cr,Cu,Fe,Mo:Co,Cr,Cu,Fe,Mo:Co,Cr,Cu,Fe,Mo:Co,Cr,Cu,Fe,Mo:Co,Cr,Cu,Fe,Mo:N")){
    message << "C:Co,Cr,Cu,Fe,Mo:Co,Cr,Cu,Fe,Mo:Co,Cr,Cu,Fe,Mo:Co,Cr,Cu,Fe,Mo:Co,Cr,Cu,Fe,Mo:N not found";pflow::logger(_AFLOW_FILE_NAME_,soliloquy,message,aflags,FileMESSAGE,oss,_LOGGER_ERROR_);
    return false;
  }
  if(!aurostd::WithinList(commands,"C:Co,Cr,Cu,Fe,Mo:Co,Cr,Cu,Fe,Mo:Co,Cr,Cu,Fe,Mo:Co,Cr,Cu,Fe,Mo:N:Ni,Pt,Rh,Ru,V")){
    message << "C:Co,Cr,Cu,Fe,Mo:Co,Cr,Cu,Fe,Mo:Co,Cr,Cu,Fe,Mo:Co,Cr,Cu,Fe,Mo:N:Ni,Pt,Rh,Ru,V not found";pflow::logger(_AFLOW_FILE_NAME_,soliloquy,message,aflags,FileMESSAGE,oss,_LOGGER_ERROR_);
    return false;
  }
  if(!aurostd::WithinList(commands,"C:Co,Cr,Cu,Fe,Mo:Co,Cr,Cu,Fe,Mo:Co,Cr,Cu,Fe,Mo:N:Ni,Pt,Rh,Ru,V:Ni,Pt,Rh,Ru,V")){
    message << "C:Co,Cr,Cu,Fe,Mo:Co,Cr,Cu,Fe,Mo:Co,Cr,Cu,Fe,Mo:N:Ni,Pt,Rh,Ru,V:Ni,Pt,Rh,Ru,V not found";pflow::logger(_AFLOW_FILE_NAME_,soliloquy,message,aflags,FileMESSAGE,oss,_LOGGER_ERROR_);
    return false;
  }
  if(!aurostd::WithinList(commands,"C:Co,Cr,Cu,Fe,Mo:Co,Cr,Cu,Fe,Mo:N:Ni,Pt,Rh,Ru,V:Ni,Pt,Rh,Ru,V:Ni,Pt,Rh,Ru,V")){
    message << "C:Co,Cr,Cu,Fe,Mo:Co,Cr,Cu,Fe,Mo:N:Ni,Pt,Rh,Ru,V:Ni,Pt,Rh,Ru,V:Ni,Pt,Rh,Ru,V not found";pflow::logger(_AFLOW_FILE_NAME_,soliloquy,message,aflags,FileMESSAGE,oss,_LOGGER_ERROR_);
    return false;
  }
  if(!aurostd::WithinList(commands,"C:Co,Cr,Cu,Fe,Mo:N:Ni,Pt,Rh,Ru,V:Ni,Pt,Rh,Ru,V:Ni,Pt,Rh,Ru,V:Ni,Pt,Rh,Ru,V")){
    message << "C:Co,Cr,Cu,Fe,Mo:N:Ni,Pt,Rh,Ru,V:Ni,Pt,Rh,Ru,V:Ni,Pt,Rh,Ru,V:Ni,Pt,Rh,Ru,V not found";pflow::logger(_AFLOW_FILE_NAME_,soliloquy,message,aflags,FileMESSAGE,oss,_LOGGER_ERROR_);
    return false;
  }
  if(!aurostd::WithinList(commands,"C:N:Ni,Pt,Rh,Ru,V:Ni,Pt,Rh,Ru,V:Ni,Pt,Rh,Ru,V:Ni,Pt,Rh,Ru,V:Ni,Pt,Rh,Ru,V")){
    message << "C:N:Ni,Pt,Rh,Ru,V:Ni,Pt,Rh,Ru,V:Ni,Pt,Rh,Ru,V:Ni,Pt,Rh,Ru,V:Ni,Pt,Rh,Ru,V not found";pflow::logger(_AFLOW_FILE_NAME_,soliloquy,message,aflags,FileMESSAGE,oss,_LOGGER_ERROR_);
    return false;
  }

  message << "Ceramics generation test successful";pflow::logger(_AFLOW_FILE_NAME_,soliloquy,message,aflags,FileMESSAGE,oss,_LOGGER_COMPLETE_);
  return true;
}
bool EgapTest(ostream& oss){ofstream FileMESSAGE;return EgapTest(FileMESSAGE,oss);}  //CO20190520
bool EgapTest(ofstream& FileMESSAGE,ostream& oss){  //CO20190520
  string soliloquy=XPID+"EgapTest():";
  bool LDEBUG=TRUE; // TRUE;
  stringstream message;
  _aflags aflags;aflags.Directory=".";

  message << "Performing Egap test";pflow::logger(_AFLOW_FILE_NAME_,soliloquy,message,aflags,FileMESSAGE,oss,_LOGGER_MESSAGE_);

  string system="",path="",query="",file="",efile="",ext="",tfile="",Egap_type="";
  vector<string> files;
  xOUTCAR xout(FileMESSAGE,oss);
  double EFERMI=AUROSTD_MAX_DOUBLE,Egap=0.0;

  /////////////////////////////////////////////////////////////////////////////////////////////////
  //FCC/Si1_ICSD_150530
  system="ICSD_WEB/FCC/Si1_ICSD_150530";

  path=AFLOWLIB_SERVER_DEFAULT+"/AFLOWDATA/"+system;
  query=path+"/?files";
  message << "Fetching: " << query;pflow::logger(_AFLOW_FILE_NAME_,soliloquy,message,aflags,FileMESSAGE,oss,_LOGGER_MESSAGE_);
  aurostd::url2tokens(query,files,",");
  if(files.size()==0){
    message << "Could not fetch query: " << query;pflow::logger(_AFLOW_FILE_NAME_,soliloquy,message,aflags,FileMESSAGE,oss,_LOGGER_ERROR_);
    return false;
  }
  //OUTCAR.static
  file="OUTCAR.static";
  if(!aurostd::EWithinList(files,file,efile)){
    message << "No " << file << " found within " << query;pflow::logger(_AFLOW_FILE_NAME_,soliloquy,message,aflags,FileMESSAGE,oss,_LOGGER_ERROR_);
    return false;
  }
  ext=aurostd::GetCompressionExtension(efile);
  tfile=aurostd::TmpFileCreate("Egap_file1")+ext;
  query=path+"/"+efile;
  message << "Fetching: " << query;pflow::logger(_AFLOW_FILE_NAME_,soliloquy,message,aflags,FileMESSAGE,oss,_LOGGER_MESSAGE_);
  if(!(aurostd::url2file(query,tfile,LDEBUG) && aurostd::FileExist(tfile))){
    message << "Could not fetch query: " << query;pflow::logger(_AFLOW_FILE_NAME_,soliloquy,message,aflags,FileMESSAGE,oss,_LOGGER_ERROR_);
    return false;
  }
  message << "Loaded file to: " << tfile;pflow::logger(_AFLOW_FILE_NAME_,soliloquy,message,aflags,FileMESSAGE,oss,_LOGGER_MESSAGE_);
  if(!xout.GetPropertiesFile(tfile,!LDEBUG)){
    message << "xOUTCAR::GetProperties() failed";pflow::logger(_AFLOW_FILE_NAME_,soliloquy,message,aflags,FileMESSAGE,oss,_LOGGER_ERROR_);
    return false;
  }
#ifndef _AFLOW_TEMP_PRESERVE_
  aurostd::RemoveFile(tfile);
#endif
  EFERMI=xout.Efermi;
  //OUTCAR.bands
  file="OUTCAR.bands";
  if(!aurostd::EWithinList(files,file,efile)){
    query=path+"/?files"; //reload query for error message
    message << "No " << file << " found within " << query;pflow::logger(_AFLOW_FILE_NAME_,soliloquy,message,aflags,FileMESSAGE,oss,_LOGGER_ERROR_);
    return false;
  }
  ext=aurostd::GetCompressionExtension(efile);
  tfile=aurostd::TmpFileCreate("Egap_file1")+ext;
  query=path+"/"+efile;
  message << "Fetching: " << query;pflow::logger(_AFLOW_FILE_NAME_,soliloquy,message,aflags,FileMESSAGE,oss,_LOGGER_MESSAGE_);
  if(!(aurostd::url2file(query,tfile,LDEBUG) && aurostd::FileExist(tfile))){
    message << "Could not fetch query: " << query;pflow::logger(_AFLOW_FILE_NAME_,soliloquy,message,aflags,FileMESSAGE,oss,_LOGGER_ERROR_);
    return false;
  }
  message << "Loaded file to: " << tfile;pflow::logger(_AFLOW_FILE_NAME_,soliloquy,message,aflags,FileMESSAGE,oss,_LOGGER_MESSAGE_);
  if(!xout.GetPropertiesFile(tfile,!LDEBUG)){
    message << "xOUTCAR::GetProperties() failed";pflow::logger(_AFLOW_FILE_NAME_,soliloquy,message,aflags,FileMESSAGE,oss,_LOGGER_ERROR_);
    return false;
  }
#ifndef _AFLOW_TEMP_PRESERVE_
  aurostd::RemoveFile(tfile);
#endif
  //GetBandGap
  message << "Running bandgap code";pflow::logger(_AFLOW_FILE_NAME_,soliloquy,message,aflags,FileMESSAGE,oss,_LOGGER_MESSAGE_);
  if(!xout.GetBandGap(EFERMI)){
    message << "xOUTCAR::GetBandGap() failed";pflow::logger(_AFLOW_FILE_NAME_,soliloquy,message,aflags,FileMESSAGE,oss,_LOGGER_ERROR_);
    return false;
  }
  Egap=+6.1000e-01;
  if(!aurostd::isequal(Egap,xout.Egap[0])){
    message << "xOUTCAR::GetBandGap() did not find Egap==" << Egap << ", found instead xOUTCAR.Egap[0]==" << xout.Egap[0];pflow::logger(_AFLOW_FILE_NAME_,soliloquy,message,aflags,FileMESSAGE,oss,_LOGGER_ERROR_);
    return false;
  }
  Egap_type="insulator-indirect";
  if(xout.Egap_type[0]!="insulator-indirect"){
    message << "xOUTCAR::GetBandGap() did not find type==" << Egap_type << ", found instead xOUTCAR.Egap_type[0]==" << xout.Egap_type[0];pflow::logger(_AFLOW_FILE_NAME_,soliloquy,message,aflags,FileMESSAGE,oss,_LOGGER_ERROR_);
    return false;
  }
  /////////////////////////////////////////////////////////////////////////////////////////////////

  message << "Egap test successful";pflow::logger(_AFLOW_FILE_NAME_,soliloquy,message,aflags,FileMESSAGE,oss,_LOGGER_COMPLETE_);
  return true;
}

bool gcdTest(ostream& oss){ofstream FileMESSAGE;return gcdTest(FileMESSAGE,oss);}  //CO20190520
bool gcdTest(ofstream& FileMESSAGE,ostream& oss){  //CO20190520
  string soliloquy = XPID + "gcdTest():";
  bool LDEBUG=TRUE; // TRUE;
  stringstream message;
  _aflags aflags;aflags.Directory=".";

  message << "Performing gcd test";pflow::logger(_AFLOW_FILE_NAME_,soliloquy,message,aflags,FileMESSAGE,oss,_LOGGER_MESSAGE_);

  int a=0,b=0,x1=0,y1=0,gcd=0;

  a=25;b=15;
  aurostd::GCD(a,b,gcd,x1,y1);
  if(!(gcd==5 && x1==-1 && y1==2)){
    if(LDEBUG){
      cerr << soliloquy << " gcd(25,15) failed" << endl;
      cerr << soliloquy << " gcd=" << gcd << endl;
      cerr << soliloquy << " x=" << x1 << endl;
      cerr << soliloquy << " y=" << y1 << endl;
    }
    return FALSE;
  }

  a=25;b=0;
  aurostd::GCD(a,b,gcd,x1,y1);
  if(!(gcd==25 && x1==1 && y1==0)){
    if(LDEBUG){
      cerr << soliloquy << " gcd(25,0) failed" << endl;
      cerr << soliloquy << " gcd=" << gcd << endl;
      cerr << soliloquy << " x=" << x1 << endl;
      cerr << soliloquy << " y=" << y1 << endl;
    }
    return FALSE;
  }

  a=0;b=15;
  aurostd::GCD(a,b,gcd,x1,y1);
  if(!(gcd==15 && x1==0 && y1==1)){
    if(LDEBUG){
      cerr << soliloquy << " gcd(0,15) failed" << endl;
      cerr << soliloquy << " gcd=" << gcd << endl;
      cerr << soliloquy << " x=" << x1 << endl;
      cerr << soliloquy << " y=" << y1 << endl;
    }
    return FALSE;
  }

  a=-5100;b=30450;
  aurostd::GCD(a,b,gcd,x1,y1);
  if(!(gcd==150 && x1==-6 && y1==-1)){
    if(LDEBUG){
      cerr << soliloquy << " gcd(-5100,30450) failed" << endl;
      cerr << soliloquy << " gcd=" << gcd << endl;
      cerr << soliloquy << " x=" << x1 << endl;
      cerr << soliloquy << " y=" << y1 << endl;
    }
    return FALSE;
  }

  message << "gcd test successful";pflow::logger(_AFLOW_FILE_NAME_,soliloquy,message,aflags,FileMESSAGE,oss,_LOGGER_COMPLETE_);
  return TRUE; //CO20180419
}

bool smithTest(ostream& oss){ofstream FileMESSAGE;return smithTest(FileMESSAGE,oss);}  //CO20190520
bool smithTest(ofstream& FileMESSAGE,ostream& oss){  //CO20190520
  string soliloquy = XPID + "smithTest():";
  bool LDEBUG=TRUE; // TRUE;
  stringstream message;
  _aflags aflags;aflags.Directory=".";

  //test ehermite
  xmatrix<int> ehermite(2,2);
  aurostd::getEHermite(5,12,ehermite);
  if(!(
        ehermite[1][1]==5 &&
        ehermite[1][2]==-2 &&
        ehermite[2][1]==-12 &&
        ehermite[2][2]==5 &&
        TRUE
      )
    ){
    if(LDEBUG){cerr << soliloquy << " getEHermite(5,12) failed" << endl;}
    return FALSE;
  }

  xmatrix<int> A1(3,3),U1,V1,S1;
  A1[1][1]=3;A1[1][2]=2;A1[1][3]=1;
  A1[2][1]=5;A1[2][2]=3;A1[2][3]=1;
  A1[3][1]=6;A1[3][2]=8;A1[3][3]=9;

  aurostd::getSmithNormalForm(A1,U1,V1,S1);

  if(LDEBUG){
    cerr << soliloquy << " A=" << endl;cerr << A1 << endl;
    cerr << soliloquy << " U=" << endl;cerr << U1 << endl;
    cerr << soliloquy << " V=" << endl;cerr << V1 << endl;
    cerr << soliloquy << " S=" << endl;cerr << S1 << endl;
  }

  //[CO20191201 - OBSOLETE: robust check inside getSmithNormalForm()]if(!(
  //[CO20191201 - OBSOLETE: robust check inside getSmithNormalForm()]      U1[1][1]==24 && U1[1][2]==-13 && U1[1][3]==-1 && 
  //[CO20191201 - OBSOLETE: robust check inside getSmithNormalForm()]      U1[2][1]==13 && U1[2][2]==-7  && U1[2][3]==-1 && 
  //[CO20191201 - OBSOLETE: robust check inside getSmithNormalForm()]      U1[3][1]==2  && U1[3][2]==-1  && U1[3][3]==0  && 
  //[CO20191201 - OBSOLETE: robust check inside getSmithNormalForm()]      TRUE
  //[CO20191201 - OBSOLETE: robust check inside getSmithNormalForm()]    )
  //[CO20191201 - OBSOLETE: robust check inside getSmithNormalForm()]  ){
  //[CO20191201 - OBSOLETE: robust check inside getSmithNormalForm()]  if(LDEBUG){cerr << soliloquy << " U1(1) failed of getSmithNormalForm()" << endl;}
  //[CO20191201 - OBSOLETE: robust check inside getSmithNormalForm()]  return FALSE;
  //[CO20191201 - OBSOLETE: robust check inside getSmithNormalForm()]}
  //[CO20191201 - OBSOLETE: robust check inside getSmithNormalForm()]if(!(
  //[CO20191201 - OBSOLETE: robust check inside getSmithNormalForm()]      V1[1][1]==0  && V1[1][2]==1  && V1[1][3]==3  && 
  //[CO20191201 - OBSOLETE: robust check inside getSmithNormalForm()]      V1[2][1]==-1 && V1[2][2]==-1 && V1[2][3]==-1 && 
  //[CO20191201 - OBSOLETE: robust check inside getSmithNormalForm()]      V1[3][1]==1  && V1[3][2]==0  && V1[3][3]==-1 && 
  //[CO20191201 - OBSOLETE: robust check inside getSmithNormalForm()]      TRUE
  //[CO20191201 - OBSOLETE: robust check inside getSmithNormalForm()]    )
  //[CO20191201 - OBSOLETE: robust check inside getSmithNormalForm()]  ){
  //[CO20191201 - OBSOLETE: robust check inside getSmithNormalForm()]  if(LDEBUG){cerr << soliloquy << " V1(1) failed of getSmithNormalForm()" << endl;}
  //[CO20191201 - OBSOLETE: robust check inside getSmithNormalForm()]  return FALSE;
  //[CO20191201 - OBSOLETE: robust check inside getSmithNormalForm()]}
  //[CO20191201 - OBSOLETE: robust check inside getSmithNormalForm()]if(!(
  //[CO20191201 - OBSOLETE: robust check inside getSmithNormalForm()]      S1[1][1]==1 && S1[1][2]==0 && S1[1][3]==0 && 
  //[CO20191201 - OBSOLETE: robust check inside getSmithNormalForm()]      S1[2][1]==0 && S1[2][2]==1 && S1[2][3]==0 && 
  //[CO20191201 - OBSOLETE: robust check inside getSmithNormalForm()]      S1[3][1]==0 && S1[3][2]==0 && S1[3][3]==1 &&
  //[CO20191201 - OBSOLETE: robust check inside getSmithNormalForm()]      TRUE
  //[CO20191201 - OBSOLETE: robust check inside getSmithNormalForm()]    )
  //[CO20191201 - OBSOLETE: robust check inside getSmithNormalForm()]  ){
  //[CO20191201 - OBSOLETE: robust check inside getSmithNormalForm()]  if(LDEBUG){cerr << soliloquy << " S1(1) failed of getSmithNormalForm()" << endl;}
  //[CO20191201 - OBSOLETE: robust check inside getSmithNormalForm()]  return FALSE;
  //[CO20191201 - OBSOLETE: robust check inside getSmithNormalForm()]}

  xmatrix<long long int> A2(5,5),U2,V2,S2;  //long long int is CRUCIAL, Matlab actually gets this wrong because it uses long int by default
  A2[1][1]=25;    A2[1][2]=-300;   A2[1][3]=1050;    A2[1][4]=-1400;   A2[1][5]=630;
  A2[2][1]=-300;  A2[2][2]=4800;   A2[2][3]=-18900;  A2[2][4]=26880;   A2[2][5]=-12600;
  A2[3][1]=1050;  A2[3][2]=-18900; A2[3][3]=79380;   A2[3][4]=-117600; A2[3][5]=56700;
  A2[4][1]=-1400; A2[4][2]=26880;  A2[4][3]=-117600; A2[4][4]=179200;  A2[4][5]=-88200;
  A2[5][1]=630;   A2[5][2]=-12600; A2[5][3]=56700;   A2[5][4]=-88200;  A2[5][5]=44100;

  aurostd::getSmithNormalForm(A2,U2,V2,S2);

  if(LDEBUG){ //COME BACK AND PATCH FOR ANSWERS
    cerr << soliloquy << " A=" << endl;cerr << A2 << endl;
    cerr << soliloquy << " U=" << endl;cerr << U2 << endl;
    cerr << soliloquy << " V=" << endl;cerr << V2 << endl;
    cerr << soliloquy << " S=" << endl;cerr << S2 << endl;
  }

  message << "smith test successful";pflow::logger(_AFLOW_FILE_NAME_,soliloquy,message,aflags,FileMESSAGE,oss,_LOGGER_COMPLETE_);
  return TRUE; //CO20180419
}

bool coordinationTest(ostream& oss){ofstream FileMESSAGE;return coordinationTest(FileMESSAGE,oss);}  //CO20190520
bool coordinationTest(ofstream& FileMESSAGE,ostream& oss){  //CO20190520
  string soliloquy=XPID+"coordinationTest():";
  bool LDEBUG=TRUE; // TRUE;
  stringstream message;
  _aflags aflags;aflags.Directory=".";

  xstructure str("aflowlib.duke.edu:AFLOWDATA/ICSD_WEB/FCC/Cl1Na1_ICSD_240599","CONTCAR.relax.vasp",IOAFLOW_AUTO);
  deque<deque<uint> > coordinations;
  str.GetCoordinations(coordinations);
  if(coordinations.size()<2){
    if(LDEBUG){cerr << soliloquy << " coordinations not found" << endl;}
    return FALSE;
  }
  if(coordinations[0].size()<2){
    if(LDEBUG){cerr << soliloquy << " coordinations[0] not found" << endl;}
    return FALSE;
  }
  if(coordinations[1].size()<2){
    if(LDEBUG){cerr << soliloquy << " coordinations[1] not found" << endl;}
    return FALSE;
  }
  //first iatom
  //first shell
  if(coordinations[0][0]!=6){
    if(LDEBUG){cerr << soliloquy << " coordinations[0][0]!=6 (==" << coordinations[0][0] << ")" << endl;}
    return FALSE;
  }
  //second shell
  if(coordinations[0][1]!=12){
    if(LDEBUG){cerr << soliloquy << " coordinations[0][1]!=12 (==" << coordinations[0][1] << ")" << endl;}
    return FALSE;
  }
  //second iatom
  //first shell
  if(coordinations[1][0]!=6){
    if(LDEBUG){cerr << soliloquy << " coordinations[1][0]!=6 (==" << coordinations[1][0] << ")" << endl;}
    return FALSE;
  }
  //second shell
  if(coordinations[1][1]!=12){
    if(LDEBUG){cerr << soliloquy << " coordinations[1][1]!=12 (==" << coordinations[1][1] << ")" << endl;}
    return FALSE;
  }

  message << "coordination test successful";pflow::logger(_AFLOW_FILE_NAME_,soliloquy,message,aflags,FileMESSAGE,oss,_LOGGER_COMPLETE_);
  return TRUE; //CO20180419
}

bool PrototypeGeneratorTest(ostream& oss, bool check_symmetry, bool check_uniqueness){ofstream FileMESSAGE;return PrototypeGeneratorTest(FileMESSAGE,oss,check_symmetry,check_uniqueness);} //DX20200925
bool PrototypeGeneratorTest(ofstream& FileMESSAGE,ostream& oss,bool check_symmetry, bool check_uniqueness){  //DX20200925
  string function_name=XPID+"PrototypeGeneratorTest():";
  bool LDEBUG=FALSE; // TRUE;
  stringstream message;
  _aflags aflags;aflags.Directory=aurostd::getPWD();

  message << "Testing generation of all AFLOW prototypes" << (check_symmetry?" AND checking symmetry of all generated AFLOW prototypes":check_uniqueness?" AND checking all AFLOW prototypes are unique":"");
  pflow::logger(_AFLOW_FILE_NAME_,function_name,message,aflags,FileMESSAGE,oss,_LOGGER_MESSAGE_);

  vector<string> prototype_labels, compositions;
  vector<uint> space_group_numbers;
  vector<vector<vector<string> > > grouped_Wyckoff_letters;
  string library = "anrl";

  uint num_protos = aflowlib::GetAllPrototypeLabels(prototype_labels,
      compositions,
      space_group_numbers,
      grouped_Wyckoff_letters,
      library);

  message << "Number of prototype labels = " << num_protos << " (each may have multiple parameter sets)";
  pflow::logger(_AFLOW_FILE_NAME_,function_name,message,aflags,FileMESSAGE,oss,_LOGGER_MESSAGE_);

  string catalog="anrl";
  for(uint i=0;i<num_protos;i++){
    // get parameters
    vector<string> parameter_sets = anrl::getANRLParameters(prototype_labels[i],"all");
    if(LDEBUG){ cerr << "Number of parameters for label=" << prototype_labels[i] << ": " << parameter_sets.size() << endl; }

    for(uint j=0;j<parameter_sets.size();j++){
      xstructure xstr;
      try{
        xstr = aflowlib::PrototypeLibraries(oss,prototype_labels[i],parameter_sets[j],1);
      }
      catch(aurostd::xerror& excpt){
        message << "Could not generate prototype=" << prototype_labels[i] << " given parameters=" << parameter_sets[j] << "; check inputs or the symbolic generator.";
        pflow::logger(_AFLOW_FILE_NAME_,function_name,message,aflags,FileMESSAGE,oss,_LOGGER_ERROR_);
        return false;
      }

      // check symmetry
      if(check_symmetry){
        if(LDEBUG){ cerr << "Check that the generated structure is consistent with the label=" << prototype_labels[i] << ": " << parameter_sets.size() << endl; }

        // symmetry tolerances
        // some prototype require special tolerance values
        stringstream label_input_ss; label_input_ss << prototype_labels[i] << "-" << std::setw(3) << std::setfill('0') << j+1;
        string label_input = label_input_ss.str();
        double tolerance_sym = anrl::specialCaseSymmetryTolerances(label_input);

        string updated_label_and_params = "";
        if(!anrl::structureAndLabelConsistent(xstr, prototype_labels[i], updated_label_and_params, tolerance_sym)){ //DX20201105 - added symmetry tolerance
          // if changes symmetry, give the appropriate label
          message << "The structure has a higher symmetry than indicated by the label ";
          message << "(orig: proto=" << prototype_labels[i] << " and " << parameter_sets[j] << "). ";
          message << "The correct label and parameters for this structure are:" << endl;
          message << updated_label_and_params << endl;
          message << "Please feed this label and set of parameters into the prototype generator.";
          pflow::logger(_AFLOW_FILE_NAME_,function_name,message,aflags,FileMESSAGE,oss,_LOGGER_ERROR_);
          return false;
        }
      }
      // check uniqueness
      if(check_uniqueness){
        aurostd::xoption vpflow;
        stringstream label_input_ss; label_input_ss << prototype_labels[i] << "-" << std::setw(3) << std::setfill('0') << j+1;
        string label_input = label_input_ss.str();
        // use special symmetry tolerance if necessary (otherwise, we won't check the prototypes with the correct symmetry)
        double sym_eps = anrl::specialCaseSymmetryTolerances(label_input);
        if(sym_eps!=AUROSTD_MAX_DOUBLE){;
          xstr.sym_eps = sym_eps;
          xstr.sym_eps_calculated = true;
        }
        // check if the prototype matches to more than one prototype
        // (i.e., a prototype should match with itself, but no others)
        vector<string> protos_matching = compare::getMatchingPrototypes(xstr, vpflow, catalog);
        // if it matches to more than one
        if(protos_matching.size()>1 && !anrl::isSpecialCaseEquivalentPrototypes(protos_matching)){
          message << "ERROR: " << prototype_labels[i] << " given parameters=" << parameter_sets[j] << " matches to more than one prototype (and not a documented special case): ";
          message << aurostd::joinWDelimiter(protos_matching,",") << ". ";
          message << "If the prototype was newly added, ONLY include it in the encyclopedia for a valid reason (e.g., historical, special designation, etc.)";
          message << " and document this in anrl::isSpecialCaseEquivalentPrototypes().";
          pflow::logger(_AFLOW_FILE_NAME_,function_name,message,aflags,FileMESSAGE,oss,_LOGGER_ERROR_);
          return false;
        }
        // if it doesn't match with ITSELF
        if(protos_matching.size()==0){
          message << "ERROR: " << prototype_labels[i] << " given parameters=" << parameter_sets[j] << " does NOT match to any prototypes ";
          message << "(either this system requires a special symmetry tolerance or there is a bug with XtalFinder)." << endl;
          pflow::logger(_AFLOW_FILE_NAME_,function_name,message,aflags,FileMESSAGE,oss,_LOGGER_ERROR_);
        }
      }
    }
  }
  message << "Successfully generated all prototypes!";
  pflow::logger(_AFLOW_FILE_NAME_,function_name,message,aflags,FileMESSAGE,oss,_LOGGER_COMPLETE_);

  return true;
}

bool FoldAtomsInCellTest(ostream& oss){ofstream FileMESSAGE;return FoldAtomsInCellTest(FileMESSAGE,oss);} //DX20210129
bool FoldAtomsInCellTest(ofstream& FileMESSAGE,ostream& oss){ //DX20210129
  string function_name=XPID+"FoldAtomsInCellTest():";
  //bool LDEBUG=FALSE; // TRUE;
  stringstream message;
  _aflags aflags;aflags.Directory=aurostd::getPWD();

  // ---------------------------------------------------------------------------
  // generate rocksalt structure
  string prototype_label = "AB_cF8_225_a_b"; 
  vector<string> parameter_sets = anrl::getANRLParameters(prototype_label,"all");

  if(parameter_sets.size() != 1){
    message << "Expected only one parameter set for the rocksalt structure (" << prototype_label << ") # different parameter sets=" << parameter_sets.size() << ".";
    pflow::logger(_AFLOW_FILE_NAME_,function_name,message,aflags,FileMESSAGE,oss,_LOGGER_ERROR_);
    return false;
  }

  xstructure xstr;
  try{
    xstr = aflowlib::PrototypeLibraries(oss,prototype_label,parameter_sets[0],1);
  }
  catch(aurostd::xerror& excpt){
    message << "Could not generate prototype=" << prototype_label << " given parameters=" << parameter_sets[0] << "; check inputs or the symbolic generator.";
    pflow::logger(_AFLOW_FILE_NAME_,function_name,message,aflags,FileMESSAGE,oss,_LOGGER_ERROR_);
    return false;
  }

  // set fold atoms in cell variables
  bool skew = false;
  double tol = 0.01;
  bool check_min_dists = false;

  // ---------------------------------------------------------------------------
  // test 1: expand cell
  // create 3x1x1 supercell expansion matrix
  xmatrix<double> supercell_matrix = aurostd::eye<double>(3,3);
  supercell_matrix(1,1)=3.0;
  xmatrix<double> lattice_new = supercell_matrix*xstr.lattice; // transform lattice

  xstructure xstr_supercell = xstr;
  xstr_supercell.foldAtomsInCell(lattice_new, skew, tol, check_min_dists);

  bool same_species = true;
  if(compare::structuresMatch(xstr,xstr_supercell,same_species)){
    message << "Successfully expanded rocksalt structure into a 3x1x1 supercell via foldAtomsInCell().";
    pflow::logger(_AFLOW_FILE_NAME_,function_name,message,aflags,FileMESSAGE,oss,_LOGGER_MESSAGE_);
  }
  else{
    message << "Expanded rocksalt structure is not equivalent to the original structure; bad expansion.";
    pflow::logger(_AFLOW_FILE_NAME_,function_name,message,aflags,FileMESSAGE,oss,_LOGGER_WARNING_);
    return false;
  }

  // ---------------------------------------------------------------------------
  // test 2: reduce cell
  // convert supercell back to original lattice
  xstructure xstr_reduced = xstr_supercell;
  xstr_reduced.foldAtomsInCell(xstr.lattice, skew, tol, check_min_dists);

  if(compare::structuresMatch(xstr,xstr_reduced,same_species)){
    message << "Successfully reduced 3x1x1 rocksalt structure into a primitive form via foldAtomsInCell().";
    pflow::logger(_AFLOW_FILE_NAME_,function_name,message,aflags,FileMESSAGE,oss,_LOGGER_MESSAGE_);
  }
  else{
    message << "Reduced 3x1x1 rocksalt structure is not equivalent to the original structure; bad reduction.";
    pflow::logger(_AFLOW_FILE_NAME_,function_name,message,aflags,FileMESSAGE,oss,_LOGGER_WARNING_);
    return false;
  }

  return true;
}

// Collection of generic check functions, to streamline testing.
// HE20210616
template <typename utype>
void check(const bool &passed, const utype &calculated, const utype &expected, const string &check_function,
    const string check_description, const uint check_num, uint &passed_checks, vector<string> &results){
  stringstream result;
  if (passed) {
    passed_checks++;
    if (check_function.empty()){
      result << std::setw(3) << check_num << " | pass | " << check_description;
    } else {
      result << std::setw(3) << check_num << " | pass | " << check_function << " | " << check_description;
    }
  }
  else {
    if (check_function.empty()) {
      result << std::setw(3) << check_num << " | FAIL | " << check_description
        << " (result: " << calculated << " | expected: " << expected << ")";
    } else {
      result << std::setw(3) << check_num << " | FAIL | " << check_function << " | " << check_description
        << " (result: " << calculated << " | expected: " << expected << ")";
    }
  }
  results.push_back(result.str());
}

template <typename utype>
void check_equal(const utype &calculated, const utype &expected, const string &check_function,
    const string check_description, const uint check_num, uint &passed_checks, vector<string> &results){
  bool passed = false;
  if (aurostd::isequal(calculated, expected)) passed = true;
  check(passed, calculated, expected, check_function, check_description, check_num, passed_checks, results);
}
void check_equal(const string &calculated, const string &expected, const string &check_function, 
    const string check_description, const uint check_num, uint &passed_checks, vector<string> &results){
  bool passed = false;
  if (calculated == expected) passed = true;
  check(passed, calculated.substr(0,250), expected, check_function, check_description, check_num, passed_checks, results); //HE20220124 Prevent a screen overflow if the received answer is too long
}
void check_equal(const bool &calculated, const bool &expected, const string &check_function,
    const string check_description, const uint check_num, uint &passed_checks, vector<string> &results){
  bool passed = false;
  if (calculated == expected) passed = true;
  check(passed, calculated, expected, check_function, check_description, check_num, passed_checks, results);
}

void check_similar(const double &calculated, const double &expected, const string &check_function,
    const string check_description, const uint check_num, uint &passed_checks, vector<string> &results, const double &relative=1E-10){
  bool passed = false;
  if (std::abs(expected - calculated) <= expected * relative) passed = true;
  check(passed, calculated, expected, check_function, check_description, check_num, passed_checks, results);
}

bool display_result(const uint passed_checks, const uint check_num, const string & task_description, const vector<string> & results,
    const string & function_name, ofstream & FileMESSAGE, ostream & oss){
  stringstream message;
  _aflags aflags;
  aflags.Directory=aurostd::getPWD();
  if (passed_checks == check_num) {
    message << "SUCCESS " << task_description << " (passing " << check_num << " checks)" << endl;
    pflow::logger(_AFLOW_FILE_NAME_,function_name,message,aflags,FileMESSAGE,oss,_LOGGER_COMPLETE_);
    message << "\t" << aurostd::joinWDelimiter(results, "\n\t");
    pflow::logger(_AFLOW_FILE_NAME_,function_name,message,aflags,FileMESSAGE,oss,_LOGGER_RAW_);
  }
  else {
    message << "FAIL " << task_description << " (" << check_num-passed_checks << " of " << check_num << " checks failed)" << endl;
    pflow::logger(_AFLOW_FILE_NAME_,function_name,message,aflags,FileMESSAGE,oss,_LOGGER_ERROR_);
    message << "\t" << aurostd::joinWDelimiter(results, "\n\t");
    pflow::logger(_AFLOW_FILE_NAME_,function_name,message,aflags,FileMESSAGE,oss,_LOGGER_RAW_);
    return false;
  }
  return true;
}


bool EntryLoaderTest(ostream& oss){ofstream FileMESSAGE;return EntryLoaderTest(FileMESSAGE,oss);}  //CO20200520
bool EntryLoaderTest(ofstream& FileMESSAGE,ostream& oss) {  //CO20200520
  string function_name = XPID + __func__ + ":";

  // setup test environment
  string task_description = "Testing EntryLoader";
  vector<string> results;
  stringstream result;
  stringstream check_description;
  uint passed_checks = 0;
  string check_function = "";
  uint check_num = 0;

  std::string test_alloy = "MnPdPt";
  bool recursive = false;
  aflowlib::EntryLoader el;
  aflowlib::_aflowlib_entry test_entry;
  xstructure test_structure;


  size_t expected = 0;
  std::vector<std::string> test_AUIDs = {
      "aflow:2de63b1ebe0a1a83",
      "4d8cf7edb50d1901",
      "auid:6d47aa3f4f1286d0",
      "aflow:7dd846bc04c764e8",
      "9d84facf8161aa60",
      "broken"
  };
  std::string test_AUID = "aflow:0d16c1946df2435c";

  std::vector<std::string> test_AURLs = {
      "aflowlib.duke.edu:AFLOWDATA/LIB2_WEB/Ca_svCu_pv/84",
      "AFLOWDATA/LIB2_WEB/Ca_svCu_pv/546",
      "aurl:AFLOWDATA/LIB2_WEB/Ca_svCu_pv/724.BA",
      "LIB2_WEB/Ca_svCu_pv/253",
      "aflowlib.duke.edu:AFLOWDATA/LIB2_WEB/Ca_svCu_pv/230"
  };
  std::string test_AURL ="aflowlib.duke.edu:AFLOWDATA/LIB2_WEB/Ca_svCu_pv/539";

  std::map<std::string, aflowlib::EntryLoader::Source> test_sources = {
      {"AUTO SELECT", aflowlib::EntryLoader::Source::NONE},
      {"SQLITE", aflowlib::EntryLoader::Source::SQLITE},
      {"AFLUX", aflowlib::EntryLoader::Source::AFLUX},
      {"FILESYSTEM", aflowlib::EntryLoader::Source::FILESYSTEM},
      {"RESTAPI", aflowlib::EntryLoader::Source::RESTAPI},
      {"FILESYSTEM_RAW", aflowlib::EntryLoader::Source::FILESYSTEM_RAW},
      {"RESTAPI_RAW", aflowlib::EntryLoader::Source::RESTAPI_RAW}
      };

  std::map<std::string, aflowlib::EntryLoader::Source> short_test_sources = {
      {"SQLITE", aflowlib::EntryLoader::Source::SQLITE},
      {"AFLUX", aflowlib::EntryLoader::Source::AFLUX},
      {"FILESYSTEM", aflowlib::EntryLoader::Source::FILESYSTEM},
      {"RESTAPI", aflowlib::EntryLoader::Source::RESTAPI},
  };

  // ---------------------------------------------------------------------------
  // Check | load alloys

  for (auto source: test_sources) {
    aurostd::StringstreamClean(check_description);
    check_num++;
    check_function = "EntryLoader::loadAlloy()";
    if (source.first == "RESTAPI" || source.first == "RESTAPI_RAW") recursive = false;
    else recursive = true;
    check_description << source.first << " - " << test_alloy;
    if (recursive) {
      check_description << " - recursive";
      expected = 2500;
    } else expected = 90;
    el.clear();
    el.m_out_silent = true;
    {
      auto start = std::chrono::high_resolution_clock::now();
      if (el.setSource(source.second)) {
        el.loadAlloy(test_alloy, recursive);
        auto duration = std::chrono::duration_cast<std::chrono::milliseconds>(
            std::chrono::high_resolution_clock::now() - start);
        check_description << " | speed " << el.m_entries_flat->size() / (duration.count() / 1000.0) << " entries/s; "
                          << el.m_entries_flat->size() << " entries";
        check((expected < el.m_entries_flat->size()), el.m_entries_flat->size(), expected, check_function,
              check_description.str(), check_num, passed_checks, results);
      } else {
        check_description << " | failed to load " << source.first;
        check(false, 0, 0, check_function, check_description.str(), check_num, passed_checks, results);
      }
    }
  }

  // ---------------------------------------------------------------------------
  // Check | load AUID + Xstructure

  for (auto source: short_test_sources) {
    aurostd::StringstreamClean(check_description);
    check_num++;
    check_function = "EntryLoader::loadAUID()";
    check_description << source.first << " + xstructure";
    expected = 6;
    el.clear();
    el.m_out_silent = true;
    el.m_xstructure_original = true;
    el.m_xstructure_relaxed = true;
    if (source.first == "RESTAPI" || source.first == "RESTAPI_RAW") el.m_filesystem_path="/fake/"; // force xstructure test to use REST API
    auto start = std::chrono::high_resolution_clock::now();
    if (el.setSource(source.second)) {
      el.loadAUID(test_AUID);
      if (source.first == "AFLUX") test_entry = *el.m_entries_flat->back();
      el.loadAUID(test_AUIDs);

      auto duration = std::chrono::duration_cast<std::chrono::milliseconds>(
          std::chrono::high_resolution_clock::now() - start);
      check_description << " | speed " << el.m_entries_flat->size() / (duration.count() / 1000.0) << " entries/s; "
                        << el.m_entries_flat->size() << " entries";
      check_equal(el.m_entries_flat->size(), expected, check_function,
            check_description.str(), check_num, passed_checks, results);
    } else {
      check_description << " | failed to load " << source.first;
      check(false, 0, 0, check_function, check_description.str(), check_num, passed_checks, results);
    }
  }

  // ---------------------------------------------------------------------------
  // Check | load xstructure from file
  aurostd::StringstreamClean(check_description);
  check_num++;
  check_function = "EntryLoader::loadXstructureFile()";
  el.loadXstructureFile(test_entry, test_structure);
  check_description << "load xstructure extern";
  check_equal(test_structure.atoms.size(), (size_t) 6, check_function, check_description.str(), check_num, passed_checks, results);


  // ---------------------------------------------------------------------------
  // Check | load AURL

  for (auto source: short_test_sources) {
    aurostd::StringstreamClean(check_description);
    check_num++;
    check_function = "EntryLoader::loadAURL()";
    check_description << source.first;
    expected = 6;
    el.clear();
    el.m_out_silent = true;
    {
      auto start = std::chrono::high_resolution_clock::now();
      if (el.setSource(source.second)) {
        el.loadAURL(test_AURLs);
        el.loadAURL(test_AURL);
        auto duration = std::chrono::duration_cast<std::chrono::milliseconds>(
            std::chrono::high_resolution_clock::now() - start);
        check_description << " | speed " << el.m_entries_flat->size() / (duration.count() / 1000.0) << " entries/s; "
                          << el.m_entries_flat->size() << " entries";
        check_equal(el.m_entries_flat->size(), expected, check_function,
                    check_description.str(), check_num, passed_checks, results);
      } else {
        check_description << " | failed to load " << source.first;
        check(false, 0, 0, check_function, check_description.str(), check_num, passed_checks, results);
      }
    }
  }



  // present overall result
  return display_result(passed_checks, check_num, task_description, results, function_name, FileMESSAGE, oss);
}

// This should become a collection of tests regarding aurostd.
// At the moment, just the functions aurostd::volume and aurostd::area are tested here.
bool aurostdTest(ostream& oss){ofstream FileMESSAGE; return aurostdTest(FileMESSAGE,oss);} //HE20210511
bool aurostdTest(ofstream& FileMESSAGE, ostream& oss) { //HE20210511

  string function_name = XPID + "aurostdTest():";
//  stringstream message;


  // setup test environment
  string task_description = "Testing aurostd";
  vector<string> results;
  stringstream result;
  uint passed_checks = 0;
  string check_function = "";
  string check_description = "";
  uint check_num = 0;

  double expected = 0.0;
  double calculated = 0.0;

  int expected_int = 0;
  string expected_error = "";
  vector<xvector<double> > points;
  vector<xvector<int> > ipoints;
  vector<vector<uint> > facets;
  vector<uint> facet;

  // variables to store examples as doubles (p#) and int (p#i) variants
  xvector<double> p0(3,1); xvector<int> p0i(3,1);
  xvector<double> p1(3,1); xvector<int> p1i(3,1);
  xvector<double> p2(3,1); xvector<int> p2i(3,1);
  xvector<double> p3(3,1); xvector<int> p3i(3,1);
  xvector<double> p4(3,1); xvector<int> p4i(3,1);
  xvector<double> p5(3,1); xvector<int> p5i(3,1);
  xvector<double> p6(3,1); xvector<int> p6i(3,1);
  xvector<double> p7(3,1); xvector<int> p7i(3,1);
  xvector<double> p8(3,1); xvector<int> p8i(3,1);
  xvector<double> p9(3,1); xvector<int> p9i(3,1);
  xvector<double> p10(3,1); xvector<int> p10i(3,1);
  xvector<double> p11(3,1); xvector<int> p11i(3,1);

  // define convex solid
  p0i(1) = p0(1) = 0.0; p0i(2) = p0(2) = 0.0; p0i(3) = p0(3) = 0.0;
  p1i(1) = p1(1) = 1.0; p1i(2) = p1(2) = 0.0; p1i(3) = p1(3) = 0.0;
  p2i(1) = p2(1) = 1.0; p2i(2) = p2(2) = 1.0; p2i(3) = p2(3) = 0.0;
  p3i(1) = p3(1) = 0.0; p3i(2) = p3(2) = 1.0; p3i(3) = p3(3) = 0.0;
  p4i(1) = p4(1) = 0.0; p4i(2) = p4(2) = 0.0; p4i(3) = p4(3) = 2.0;
  p5i(1) = p5(1) = 1.0; p5i(2) = p5(2) = 0.0; p5i(3) = p5(3) = 2.0;
  p6i(1) = p6(1) = 1.0; p6i(2) = p6(2) = 1.0; p6i(3) = p6(3) = 3.0;
  p7i(1) = p7(1) = 0.0; p7i(2) = p7(2) = 1.0; p7i(3) = p7(3) = 3.0;

  // transfer data into vectors
  points.clear(); ipoints.clear(); facets.clear();
  points.push_back(p0); points.push_back(p1); points.push_back(p2); points.push_back(p3); points.push_back(p4);
  points.push_back(p5); points.push_back(p6); points.push_back(p7);
  ipoints.push_back(p0i); ipoints.push_back(p1i); ipoints.push_back(p2i); ipoints.push_back(p3i); ipoints.push_back(p4i);
  ipoints.push_back(p5i); ipoints.push_back(p6i); ipoints.push_back(p7i);
  facet.clear(); facet.resize(4); facet[0]=0; facet[1]=1; facet[2]=2; facet[3]=3; facets.push_back(facet);
  facet.clear(); facet.resize(4); facet[0]=4; facet[1]=5; facet[2]=6; facet[3]=7; facets.push_back(facet);
  facet.clear(); facet.resize(4); facet[0]=1; facet[1]=2; facet[2]=6; facet[3]=5; facets.push_back(facet);
  facet.clear(); facet.resize(4); facet[0]=0; facet[1]=3; facet[2]=7; facet[3]=7; facets.push_back(facet);
  facet.clear(); facet.resize(4); facet[0]=0; facet[1]=1; facet[2]=5; facet[3]=4; facets.push_back(facet);
  facet.clear(); facet.resize(4); facet[0]=3; facet[1]=2; facet[2]=6; facet[3]=7; facets.push_back(facet);

  // ---------------------------------------------------------------------------
  // Check | convex solid volume (double)
  check_num++;
  check_function = "aurostd::volume()";
  check_description = "convex solid, points as doubles";
  expected = 2.5;

  calculated = aurostd::volume(points, facets, true);
  check_equal(calculated, expected, check_function, check_description, check_num, passed_checks, results);

  // ---------------------------------------------------------------------------
  // Check | convex solid volume (int)
  check_num++;
  check_function = "aurostd::volume()";
  check_description = "convex solid, points as int";

  calculated = aurostd::volume(ipoints, facets, true);
  check_equal(calculated, expected, check_function, check_description, check_num, passed_checks, results);


  // define non convex solid
  p0i(1) = p0(1)   = 0.0; p0i(2) = p0(2)   = 0.0; p0i(3) = p0(3)   = 0.0;
  p1i(1) = p1(1)   = 0.0; p1i(2) = p1(2)   = 4.0; p1i(3) = p1(3)   = 0.0;
  p2i(1) = p2(1)   = 2.0; p2i(2) = p2(2)   = 4.0; p2i(3) = p2(3)   = 0.0;
  p3i(1) = p3(1)   = 1.0; p3i(2) = p3(2)   = 1.0; p3i(3) = p3(3)   = 0.0;
  p4i(1) = p4(1)   = 4.0; p4i(2) = p4(2)   = 2.0; p4i(3) = p4(3)   = 0.0;
  p5i(1) = p5(1)   = 4.0; p5i(2) = p5(2)   = 0.0; p5i(3) = p5(3)   = 0.0;
  p6i(1) = p6(1)   = 0.0; p6i(2) = p6(2)   = 0.0; p6i(3) = p6(3)   = 4.0;
  p7i(1) = p7(1)   = 0.0; p7i(2) = p7(2)   = 4.0; p7i(3) = p7(3)   = 4.0;
  p8i(1) = p8(1)   = 2.0; p8i(2) = p8(2)   = 4.0; p8i(3) = p8(3)   = 4.0;
  p9i(1) = p9(1)   = 1.0; p9i(2) = p9(2)   = 1.0; p9i(3) = p9(3)   = 4.0;
  p10i(1) = p10(1) = 4.0; p10i(2) = p10(2) = 2.0; p10i(3) = p10(3) = 4.0;
  p11i(1) = p11(1) = 4.0; p11i(2) = p11(2) = 0.0; p11i(3) = p11(3) = 4.0;

  // transfer data into vectors
  points.clear(); ipoints.clear(); facets.clear();
  points.push_back(p0); points.push_back(p1); points.push_back(p2); points.push_back(p3); points.push_back(p4);
  points.push_back(p5); points.push_back(p6); points.push_back(p7); points.push_back(p8); points.push_back(p9);
  points.push_back(p10); points.push_back(p11);
  ipoints.push_back(p0i); ipoints.push_back(p1i); ipoints.push_back(p2i); ipoints.push_back(p3i); ipoints.push_back(p4i);
  ipoints.push_back(p5i); ipoints.push_back(p6i); ipoints.push_back(p7i); ipoints.push_back(p8i); ipoints.push_back(p9i);
  ipoints.push_back(p10i); ipoints.push_back(p11i);

  facet.clear(); facet.resize(6); facet[0]=5; facet[1]=4; facet[2]=3; facet[3]=2; facet[4]=1; facet[5]=0; facets.push_back(facet);
  facet.clear(); facet.resize(6); facet[0]=6; facet[1]=7; facet[2]=8; facet[3]=9; facet[4]=10; facet[5]=11; facets.push_back(facet);
  facet.clear(); facet.resize(4); facet[0]=0; facet[1]=6; facet[2]=11; facet[3]=5; facets.push_back(facet);
  facet.clear(); facet.resize(4); facet[0]=4; facet[1]=5; facet[2]=11; facet[3]=10; facets.push_back(facet);
  facet.clear(); facet.resize(4); facet[0]=3; facet[1]=4; facet[2]=10; facet[3]=9; facets.push_back(facet);
  facet.clear(); facet.resize(4); facet[0]=3; facet[1]=9; facet[2]=8; facet[3]=2; facets.push_back(facet);
  facet.clear(); facet.resize(4); facet[0]=1; facet[1]=2; facet[2]=8; facet[3]=7; facets.push_back(facet);
  facet.clear(); facet.resize(4); facet[0]=0; facet[1]=1; facet[2]=7; facet[3]=6; facets.push_back(facet);

  // ---------------------------------------------------------------------------
  // Check | non convex solid volume (double)
  check_num++;
  check_function = "aurostd::volume()";
  check_description = "non convex solid, points as doubles";
  expected = 40.0;

  calculated = aurostd::volume(points, facets);
  check_equal(calculated, expected, check_function, check_description, check_num, passed_checks, results);

  // ---------------------------------------------------------------------------
  // Check | error facet/normals mismatch
  check_num++;
  check_function = "aurostd::volume()";
  check_description = "error: facet/normals mismatch";
  vector<xvector<double> > normals;
  expected_error = "xerror code 30 (VALUE_ERROR)";
  expected_int = _VALUE_ERROR_;

  try {
    calculated = aurostd::volume(points, facets, normals);
    check(false, std::string("no error"), expected_error, check_function, check_description, check_num, passed_checks, results);
  }
  catch (aurostd::xerror e)
  {
    if (e.error_code == expected_int) check(true, "", "", check_function, check_description, check_num, passed_checks, results);
    else check(false, aurostd::utype2string(e.error_code), expected_error, check_function, check_description, check_num, passed_checks, results);
  }
  catch (...) {
    check(false, std::string("not an xerror"), expected_error, check_function, check_description, check_num, passed_checks, results);
  }

  // ---------------------------------------------------------------------------
  // Check | non convex solid volume (int)
  check_num++;
  check_function = "aurostd::volume()";
  check_description = "non convex solid, points as int";
  expected = 40.0;

  calculated = aurostd::volume(ipoints, facets);
  check_equal(calculated, expected, check_function, check_description, check_num, passed_checks, results);

  // ---------------------------------------------------------------------------
  // Check | error facet size
  check_num++;
  check_function = "aurostd::volume()";
  check_description = "error: wrong facet size";
  expected_error = "xerror code 30 (VALUE_ERROR)";
  expected_int = _VALUE_ERROR_;

  facet.clear(); facet.resize(2); facet[0]=1; facet[1]=2; facets.push_back(facet);
  try {
    calculated = aurostd::volume(points, facets);
    check(false, std::string("no error"), expected_error, check_function, check_description, check_num, passed_checks, results);
  }
  catch (aurostd::xerror e)
  {
    if (e.error_code == expected_int) check(true, "", "", check_function, check_description, check_num, passed_checks, results);
    else check(false, aurostd::utype2string(e.error_code), expected_error, check_function, check_description, check_num, passed_checks, results);
  }
  catch (...) {
    check(false, std::string("not an xerror"), expected_error, check_function, check_description, check_num, passed_checks, results);
  }

  // ---------------------------------------------------------------------------
  // Check | non convex area (double)
  check_num++;
  check_function = "aurostd::areaPointsOnPlane()";
  check_description = "non convex area; points as double";
  expected = 10.0;

  //fill vectors with data
  points.clear(); ipoints.clear(); facets.clear();
  points.push_back(p0); points.push_back(p1); points.push_back(p2); points.push_back(p3); points.push_back(p4);
  points.push_back(p5);
  ipoints.push_back(p0i); ipoints.push_back(p1i); ipoints.push_back(p2i); ipoints.push_back(p3i); ipoints.push_back(p4i);
  ipoints.push_back(p5i);

  calculated = aurostd::areaPointsOnPlane(points);
  check_equal(calculated, expected, check_function, check_description, check_num, passed_checks, results);

  // ---------------------------------------------------------------------------
  // Check | non convex area (int)
  check_num++;
  check_function = "aurostd::areaPointsOnPlane()";
  check_description = "non convex area; points as int";
  expected = 10.0;

  calculated = aurostd::areaPointsOnPlane(ipoints);
  check_equal(calculated, expected, check_function, check_description, check_num, passed_checks, results);


  // define triangle in 3D to better test int handling
  p0i(1) = p0(1) = 0.0; p0i(2) = p0(2) = 0.0; p0i(3) = p0(3) = 0.0;
  p1i(1) = p1(1) = 1.0; p1i(2) = p1(2) = 1.0; p1i(3) = p1(3) = 1.0;
  p2i(1) = p2(1) = 5.0; p2i(2) = p2(2) = 0.0; p2i(3) = p2(3) = 5.0;

  points.clear(); ipoints.clear(); facets.clear();
  points.push_back(p0); points.push_back(p1); points.push_back(p2);
  ipoints.push_back(p0i); ipoints.push_back(p1i); ipoints.push_back(p2i);

  // ---------------------------------------------------------------------------
  // Check | 3d triangle area (double)
  check_num++;
  check_function = "aurostd::areaPointsOnPlane()";
  check_description = "3d triangle; points as double";
  expected = 3.5355339059;

  calculated = aurostd::areaPointsOnPlane(points);
  check_similar(calculated, expected, check_function, check_description, check_num, passed_checks, results);

  // ---------------------------------------------------------------------------
  // Check | 3d triangle area (int)
  check_num++;
  check_function = "aurostd::areaPointsOnPlane()";
  check_description = "3d triangle; points as int";
  expected = 3.5355339059;

  calculated = aurostd::areaPointsOnPlane(ipoints);
  check_similar(calculated, expected, check_function, check_description, check_num, passed_checks, results);

  // ---------------------------------------------------------------------------
  // Check | double2fraction conversion //DX20210908
  // ---------------------------------------------------------------------------
  // ---------------------------------------------------------------------------
  check_function = "aurostd::double2fraction()";
  check_description = "convert a double to a fraction.";

  double test_double = 1.625;
  int numerator=1, denominator=1;
  string answer = "13/8";
  aurostd::double2fraction(test_double,numerator,denominator);
  stringstream result_ss; result_ss << numerator << "/" << denominator;

  check_num++;
  check_equal(result_ss.str(), answer, check_function, check_description, check_num, passed_checks, results);

  // ---------------------------------------------------------------------------
  // Check http get function
  // ---------------------------------------------------------------------------
  // ---------------------------------------------------------------------------
  check_function = "aurostd::httpGet()";

  vector<std::string> urls;
  urls.push_back("http://aflowlib.duke.edu/test/?echo=Compicated1773");
  urls.push_back("http://aflowlib.duke.edu/test/?re=301");
  urls.push_back("http://aflowlib.duke.edu/test/?re=302");
  urls.push_back("http://aflowlib.duke.edu/test/?re=307");
  urls.push_back("http://aflowlib.duke.edu/test/?re=308");

  vector<std::string> http_results;
  http_results.push_back("Compicated1773");
  http_results.push_back("Redirected");
  http_results.push_back("Redirected");
  http_results.push_back("Redirected");
  http_results.push_back("Redirected");

  vector<std::string> http_description;
  http_description.push_back("Echo test");
  http_description.push_back("301 forward test");
  http_description.push_back("302 forward test");
  http_description.push_back("307 forward test");
  http_description.push_back("308 forward test");

  std::string response;
  for (uint i_task=0; i_task<urls.size(); i_task++){
    response.clear();
    response = aurostd::httpGet(urls[i_task]);
    check_num++;
    check_equal(response, http_results[i_task], check_function, http_description[i_task], check_num, passed_checks, results);
  }

  // Test different call pattern
  response.clear();
  std::string http_single_description;
  int status_code=-1;
  std::map<std::string, std::string> http_header;

  std::string http_host = "aflowlib.duke.edu";
  std::string http_path = "/test/";
  std::string http_query = "?echo=";
  std::string url = "http://" + http_host + http_path + http_query;

  http_single_description = "output=httpGet(url,status_code)";
  response = aurostd::httpGet(url+http_single_description, status_code);
  check_num++;
  check_equal(response, http_single_description, check_function, http_single_description, check_num, passed_checks, results);

  http_single_description = "output=httpGet(url,status_code,header)";
  response = aurostd::httpGet(url+http_single_description, status_code, http_header);
  check_num++;
  check_equal(response, http_single_description, check_function, http_single_description, check_num, passed_checks, results);

  http_single_description = "output=httpGet(host,path,query)";
  response = aurostd::httpGet(http_host, http_path, http_query+http_query+http_single_description);
  check_num++;
  check_equal(response, http_single_description, check_function, http_single_description, check_num, passed_checks, results);

  http_single_description = "output=httpGet(host,path,query,status_code)";
  response = aurostd::httpGet(http_host, http_path, http_query+http_single_description, status_code);
  check_num++;
  check_equal(response, http_single_description, check_function, http_single_description, check_num, passed_checks, results);

  http_single_description = "output=httpGet(host,path,query,status_code,header)";
  response = aurostd::httpGet(http_host, http_path, http_query+http_single_description, status_code, http_header);
  check_num++;
  check_equal(response, http_single_description, check_function, http_single_description, check_num, passed_checks, results);

  check_function = "aurostd::httpGetStatus()";
  http_single_description = "status_code=httpGetStatus(url,output)";
  status_code = aurostd::httpGetStatus(url+http_single_description, response);
  check_num++;
  check_equal(response, http_single_description, check_function, http_single_description, check_num, passed_checks, results);

  http_single_description = "status_code=httpGetStatus(url,output,header)";
  status_code = aurostd::httpGetStatus(url+http_single_description, response, http_header);
  check_num++;
  check_equal(response, http_single_description, check_function, http_single_description, check_num, passed_checks, results);

  http_single_description = "status_code=httpGetStatus(host,path,query,output)";
  status_code = aurostd::httpGetStatus(http_host, http_path, http_query+http_single_description, response);
  check_num++;
  check_equal(response, http_single_description, check_function, http_single_description, check_num, passed_checks, results);

  http_single_description = "status_code=httpGetStatus(host,path,query,output,header)";
  status_code = aurostd::httpGetStatus(http_host, http_path, http_query+http_single_description, response, http_header);
  check_num++;
  check_equal(response, http_single_description, check_function, http_single_description, check_num, passed_checks, results);

  check_function = "aurostd::httpPercentEncodingSelected()";
  response = aurostd::httpPercentEncodingSelected("Crazy!? _&@String", "@&");
  check_num++;
  check_equal(response, "Crazy!? _%26%40String", check_function, "just escape @ and &", check_num, passed_checks, results);

  check_function = "aurostd::httpPercentEncodingFull()";
  response = aurostd::httpPercentEncodingFull("[(Crazy!? _&@String}/|\\äßæ");
  check_num++;
  check_equal(response, "%5B%28Crazy%21%3F%20_%26%40String%7D%2F%7C%5C%C3%A4%C3%9F%C3%A6", check_function, "escape all chars", check_num, passed_checks, results);


  // present overall result
  return display_result(passed_checks, check_num, task_description, results, function_name, FileMESSAGE, oss);
}

bool AtomicEnvironmentTest(ostream& oss){ofstream FileMESSAGE;return AtomicEnvironmentTest(FileMESSAGE,oss);} //HE20210511
bool AtomicEnvironmentTest(ofstream& FileMESSAGE, ostream& oss){ //HE20210511

  string function_name = XPID + "AtomicEnvironmentTest():";

  // setup test environment
  string task_description = "Creating a atomic environment [aflow:d912e209c81aeb94]";
  vector<string> results;
  stringstream result;
  uint passed_checks = 0;
  string check_function = "";
  string check_description = "";
  uint check_num = 0;

  // ---------------------------------------------------------------------------
  // Test 1: create AE - mode 1
  // ---------------------------------------------------------------------------

  // load test system
  xstructure str;
  {
    aflowlib::EntryLoader el;
    el.m_xstructure_relaxed = true;
    el.m_out_silent = true;
    el.loadAUID("aflow:d912e209c81aeb94"); // aflowlib.duke.edu:AFLOWDATA/LIB2_RAW/Ca_svCu_pv/138
    str = el.m_entries_flat->operator[](0)->vstr.back();
  }

  vector<AtomEnvironment> AE = getAtomEnvironments(str, 1);

  // ---------------------------------------------------------------------------
  // Check | number of created AEs
  check_num++;
  check_description = "number of created AEs";
  check_equal(uint(AE.size()), uint(6), check_function, check_description, check_num, passed_checks, results);

  // ---------------------------------------------------------------------------
  // Check | point index mapping
  check_num++;
  check_description = "point index mapping";
  check_equal(AE[1].index2Point(10), AE[1].coordinates_neighbor[1][2], check_function, check_description, check_num, passed_checks, results);

  // ---------------------------------------------------------------------------
  // Check | coordinate matching
  check_num++;
  check_description = "coordinate matching";
  xvector<double> compare_point(3,1);
  compare_point(1) = -2.95227319118354;
  compare_point(2) = 1.02047725834487;
  compare_point(3) = 2.42721573754061;

  check_equal(AE[1].index2Point(2), compare_point, check_function, check_description, check_num, passed_checks, results);

  // ---------------------------------------------------------------------------
  // Check | center element
  check_num++;
  check_description = "center element";
  check_equal(std::string(AE[2].element_center), std::string("Ca"), check_function, check_description, check_num, passed_checks, results);

  // ---------------------------------------------------------------------------
  // Check | center element id
  check_num++;
  check_description = "center element id";
  check_equal(AE[4].type_center, uint(1), check_function, check_description, check_num, passed_checks, results);

  // present overall result
  bool isPassed = display_result(passed_checks, check_num, task_description, results, function_name, FileMESSAGE, oss);
  if (!isPassed) return isPassed;
  // ---------------------------------------------------------------------------
  // Test 2: create AE convex hull
  // ---------------------------------------------------------------------------

  // setup test environment
  results.clear();
  result.str("");
  result.clear();
  task_description = "Creating convex hull with constructAtomEnvironmentHull() [aflow:d912e209c81aeb94]";
  passed_checks = 0;
  check_num = 0;
  const uint test_AE = 4;

  // create hull
  AE[test_AE].constructAtomEnvironmentHull();

  // ---------------------------------------------------------------------------
  // Check | hull bit set
  check_num++;
  check_description = "hull bit set";
  check_equal(AE[test_AE].has_hull, true, check_function, check_description, check_num, passed_checks, results);

  // ---------------------------------------------------------------------------
  // Check | hull volume
  check_num++;
  check_description = "hull volume";
  check_similar(AE[test_AE].volume, 33.0352927028572, check_function, check_description, check_num, passed_checks, results);
  cout << std::setprecision(15) << AE[test_AE].volume << endl;
  // ---------------------------------------------------------------------------
  // Check | hull area
  check_num++;
  check_description = "hull area";
  check_similar(AE[test_AE].area, 62.4980204713889, check_function, check_description, check_num, passed_checks, results);
  cout << std::setprecision(15) << AE[test_AE].area << endl;
  // ---------------------------------------------------------------------------
  // Check | triangle count
  check_num++;
  check_description = "triangle count";
  check_equal(AE[test_AE].facet_order[0], uint(6), check_function, check_description, check_num, passed_checks, results);

  // ---------------------------------------------------------------------------
  // Check | tetragon count
  check_num++;
  check_description = "tetragon count";
  check_equal(AE[test_AE].facet_order[1], uint(2), check_function, check_description, check_num, passed_checks, results);

  // ---------------------------------------------------------------------------
  // Check | pentagon count
  check_num++;
  check_description = "pentagon count";
  check_equal(AE[test_AE].facet_order[2], uint(0), check_function, check_description, check_num, passed_checks, results);

  // present overall result
  return display_result(passed_checks, check_num, task_description, results, function_name, FileMESSAGE, oss);
}

=======
>>>>>>> 641fdffd
int main(int _argc,char **_argv) {
  string soliloquy = XPID + "main():"; //CO20180419
  ostream& oss=cout;  //CO20180419
  try{
    bool LDEBUG=FALSE; // TRUE;
    int return_code = 0;  //ME20200901
    if(LDEBUG) cerr << "AFLOW-MAIN [1]" << endl;
    std::vector<string> argv(aurostd::get_arguments_from_input(_argc,_argv));
    if(LDEBUG) cerr << "AFLOW-MAIN [2]" << endl;
    std::vector<string> cmds;

    // MACHINE
    //ME20200724
    int code = init::InitMachine(FALSE,argv,cmds,cerr);
    if (code >= 0) return code;
    if(LDEBUG || XHOST.DEBUG) cerr << "AFLOW-MAIN [3]" << endl;

    // aurostd::TmpDirectoryCreate("test");
    // cerr << args2flag(argv,"--aaa|--bbb |--ccc") << endl;
    // CHECK USERS MACHINES - DEBUG

    // initialize_templates_never_call_this_procedure(1);

    // INITIALIZE ***************************************************
    // INIT LOOK UP TABLES
    atoms_initialize();
    xelement::Initialize();
    xPOTCAR_Initialize();
    // spacegroup::SpaceGroupInitialize(); only if necessary
    // INFORMATION **************************************************
    AFLOW_PTHREADS::FLAG=AFLOW_PTHREADS::Check_Threads(argv,!XHOST.QUIET);

    bool Arun=FALSE;
    if(!Arun && aurostd::args2flag(argv,cmds,"--pocc_old2new|--pocc_o2n"))  {Arun=TRUE;pocc::poccOld2New();} //CO20200624
    if(!Arun && aurostd::args2flag(argv,cmds,"--prx|--prx="))  {Arun=TRUE;PERFORM_PRX(cout);}
    if(!Arun && aurostd::args2flag(argv,cmds,"--generate_makefile|--makefile"))  {Arun=TRUE;makefile::createMakefileAFLOW(".");}  //CO20200508 - if calling from command-line, you should be sitting inside aflow directory (will write out Makefile.aflow)
    if(!Arun && aurostd::args2flag(argv,cmds,"--test_getpp")) {
      if(KBIN::VASP_PseudoPotential_CleanName_TEST()){return 0;}
      return 1;
    }
    if(!Arun && aurostd::args2flag(argv,cmds,"--test=Init|--test=init")) {
      init::InitLoadString("vLIBS",1);
      return 1;
    }

    if (0)     { // works with pointers
      std::filebuf* fb_pre = new std::filebuf; fb_pre->open("friscosity_pre.txt",std::ios_base::out|std::ios_base::trunc);  // need to be generated before any assignments
      std::filebuf* fb_post = new std::filebuf; fb_post->open("friscosity_post.txt",std::ios_base::out|std::ios_base::trunc); // need to be generated before any assignments
      std::ostream* oss;
#define _oss (*oss)
      // PRE
      //   oss = fb_pre;
      //      _oss << "FRISCOSITY_PRE" << endl;
      //  _oss.flush(); 
      // COUT
      oss = &std::cout;
      _oss << "assigned COUT" << endl;
      _oss.flush();
      // CERR
      oss = &std::cerr;
      _oss << "assigned CERR" << endl;
      _oss.flush();
      return 1; //CO20200624 - debug mode
    }
    if(0) { // https://stdcxx.apache.org/doc/stdlibug/34-2.html
      std::ofstream oss;
      // default COUT
      // COUT DEFAULT
      oss.copyfmt(std::cout);                             
      oss.clear(std::cout.rdstate());                     
      oss.std::basic_ios<char>::rdbuf(std::cout.rdbuf());  //CO20210707 - patching for older TX machines
      oss << "COUT DEFAULT" << std::endl;
      if(1) { // somebody chose a file
        // FILE PRE
        std::ofstream ofs_pre("friscosity_pre.txt", std::ofstream::out);
        oss.copyfmt(ofs_pre);                             
        oss.clear(ofs_pre.rdstate());                     
        oss.std::basic_ios<char>::rdbuf(ofs_pre.rdbuf());  //CO20210707 - patching for older TX machines
      }
      oss << "FRISCOSITY_PRE" << std::endl;
      if(1) { // put it back on COUT
        // COUT
        oss.copyfmt(std::cout);                             
        oss.clear(std::cout.rdstate());                     
        oss.std::basic_ios<char>::rdbuf(std::cout.rdbuf());  //CO20210707 - patching for older TX machines
      }
      oss << "COUT" << std::endl;
      if(1) { // try CERR
        // CERR
        oss.copyfmt(std::cerr);                             
        oss.clear(std::cerr.rdstate());                     
        oss.std::basic_ios<char>::rdbuf(std::cerr.rdbuf());  //CO20210707 - patching for older TX machines
      }
      oss << "CERR" << std::endl;
      if(1) { // switch to file 
        // FILE POST
        std::ofstream ofs_post("friscosity_post.txt", std::ofstream::out);
        oss.copyfmt(ofs_post);                             
        oss.clear(ofs_post.rdstate());                     
        oss.std::basic_ios<char>::rdbuf(ofs_post.rdbuf());  //CO20210707 - patching for older TX machines
      }
      oss << "FRISCOSITY_POST" << std::endl;

      return 1; //CO20200624 - debug mode
    }


    if(!Arun && aurostd::args2flag(argv,cmds,"--test_xmatrix")) { //CO20190911
      string soliloquy = XPID + "test_xmatrix()::";
      bool LDEBUG=TRUE;// TRUE;
      xmatrix<double> mat;
      mat(1,1)=5;mat(1,2)=9;mat(1,3)=12;
      mat(2,1)=7;mat(2,2)=10;mat(2,3)=13;
      mat(3,1)=8;mat(3,2)=11;mat(3,3)=14;
      if(LDEBUG){cerr << soliloquy << " mat=" << endl;cerr << mat << endl;}
      //getmat()
      xmatrix<double> submat;
      mat.getmatInPlace(submat,2,3,2,3);
      if(LDEBUG){cerr << soliloquy << " submat=" << endl;cerr << submat << endl;}
      //setmat()
      mat.setmat(submat,1,1); //do nothing
      if(LDEBUG){
        cerr << soliloquy << " replacing with submat at 1,1" << endl;
        cerr << soliloquy << " mat=" << endl;cerr << mat << endl;
      }
      xvector<double> xv;
      xv(1)=2;xv(2)=3;xv(3)=4;
      if(LDEBUG){cerr << soliloquy << " xv=" << xv << endl;}
      mat.setmat(xv,1,false); //row
      if(LDEBUG){
        cerr << soliloquy << " replacing with xv at row=1" << endl;
        cerr << soliloquy << " mat=" << endl;cerr << mat << endl;
      }
      mat.setmat(xv,2,true); //col
      if(LDEBUG){
        cerr << soliloquy << " replacing with xv at col=2" << endl;
        cerr << soliloquy << " mat=" << endl;cerr << mat << endl;
      }
      //setrow()
      mat.setrow(xv,2);
      if(LDEBUG){
        cerr << soliloquy << " replacing with xv at row=2" << endl;
        cerr << soliloquy << " mat=" << endl;cerr << mat << endl;
      }
      //setcol()
      mat.setcol(xv,3);
      if(LDEBUG){
        cerr << soliloquy << " replacing with xv at col=3" << endl;
        cerr << soliloquy << " mat=" << endl;cerr << mat << endl;
      }
      return 1;
    }
    if(!Arun && aurostd::args2flag(argv,cmds,"--test_stefano")) {
      uint y=2017,m=11;
      m+=1;
      for(uint i=0;i<200;i++) {
        if(m==0) {
          cout << "mv \"unknown.pdf\" stefano_" << y << m << ".pdf" << endl;
        } else {
          if(m<10) {
            cout << "mv \"unknown(" << i << ").pdf\" stefano_" << y << "0" << m << ".pdf" << endl;
          } else {
            cout << "mv \"unknown(" << i << ").pdf\" stefano_" << y << m << ".pdf" << endl;
          }
        }
        m--;
        if(m==0) {y--;m+=12;} 
      }
      return 0; //CO20180419
    }
    if(!Arun && aurostd::args2flag(argv,cmds,"--test_EntryLoader|--EntryLoader_test")) {return (EntryLoaderTest()?0:1);}  //CO20190601
    if(!Arun && aurostd::args2flag(argv,cmds,"--test_schema|--schema_test")) {return (SchemaTest()?0:1);}  //ME20210408
    if(!Arun && aurostd::args2flag(argv,cmds,"--test_CeramGen|--CeramGen_test")) {return (CeramGenTest()?0:1);}  //CO20190601
    if(!Arun && aurostd::args2flag(argv,cmds,"--test_Egap|--Egap_test")) {return (EgapTest()?0:1);}  //CO20190601
    if(!Arun && aurostd::args2flag(argv,cmds,"--test_gcd|--gcd_test")) {return (gcdTest()?0:1);}  //CO20190601
    if(!Arun && aurostd::args2flag(argv,cmds,"--test_smith|--smith_test")) {return (smithTest()?0:1);}  //CO20190601
    if(!Arun && aurostd::args2flag(argv,cmds,"--test_coordination|--coordination_test")) {return (coordinationTest()?0:1);}  //CO20190601
    if(!Arun && aurostd::args2flag(argv,cmds,"--test_PrototypeGenerator|--PrototypeGenerator_test")) {return (PrototypeGeneratorTest()?0:1);}  //DX20200928
    if(!Arun && aurostd::args2flag(argv,cmds,"--test_PrototypeSymmetry|--PrototypeSymmetry_test")) {return (PrototypeGeneratorTest(cout,true)?0:1);}  //DX20201105
    if(!Arun && aurostd::args2flag(argv,cmds,"--test_PrototypeUniqueness|--PrototypeUniqueness_test")) {return (PrototypeGeneratorTest(cout,false,true)?0:1);}  //DX20210429
    if(!Arun && aurostd::args2flag(argv,cmds,"--test_FoldAtomsInCell|--FoldAtomsInCell_test")) {return (FoldAtomsInCellTest(cout)?0:1);}  //DX20210129
    if(!Arun && aurostd::args2flag(argv,cmds,"--test_AtomicEnvironment|--AtomicEnvironment_test")) {return (AtomicEnvironmentTest(cout)?0:1);}  //HE20210511
    if(!Arun && aurostd::args2flag(argv,cmds,"--test_aurostd|--aurostd_test")) {return (aurostdTest(cout)?0:1);} //HE20210512
    if(!Arun && aurostd::args2flag(argv,cmds,"--test_cif_parser|--cif_parser_test")) {return (cifParserTest(cout)?0:1);}
    if(!Arun && aurostd::args2flag(argv,cmds,"--test")) {

      if(XHOST.vext.size()!=XHOST.vcat.size()) {throw aurostd::xerror(_AFLOW_FILE_NAME_,soliloquy,"XHOST.vext.size()!=XHOST.vcat.size(), aborting.",_RUNTIME_ERROR_);}

      for(uint iext=0;iext<XHOST.vext.size();iext++) { 
        cout << "\"" << XHOST.vext.at(iext) << "\"" << " " << "\"" << XHOST.vcat.at(iext) << "\"" << endl;
      }

      int dim=7;
      cout << "dimm=" << dim << endl;

      xmatrix<double> m(dim,dim),mi(dim,dim);
      for(int i=1;i<=dim;i++) 
        for(int j=1;j<=dim;j++)
          m(i,j)=aurostd::ran0();
      cout << "m=" << endl << m << endl;
      mi=inverse(m);
      cout << "mi=" << endl << mi << endl;
      cout << "mi*m=" << endl << det(mi*m) << endl;

      //CO how to create 64bit string from binary file
      //string b64String;
      //aurostd::bin2base64("aflow_logo.pdf",b64String);
      //cout << b64String << endl;

      string test="2.730747137  -2.730747137-12.397646334";
      vector<string> _tokens;
      aurostd::string2tokens(test,_tokens,"-");
      for(uint i=0;i<_tokens.size();i++){
        cerr << _tokens[i] << endl;
      }
      return 0; //CO20180419
      //CO START 20170614 - some SQLITE tests
      //http://zetcode.com/db/sqlitec/ - more tests here
      //this will create test.db file
      sqlite3 *db;
      char *err_msg = 0;
      int rc = sqlite3_open("test.db", &db);
      if(rc != SQLITE_OK) {
        fprintf(stderr, "Cannot open database: %s\n", sqlite3_errmsg(db));
        sqlite3_close(db);
        return 1;
      }
      char const *sql = "DROP TABLE IF EXISTS Cars;" 
        "CREATE TABLE Cars(Id INT, Name TEXT, Price INT);" 
        "INSERT INTO Cars VALUES(1, 'Audi', 52642);" 
        "INSERT INTO Cars VALUES(2, 'Mercedes', 57127);" 
        "INSERT INTO Cars VALUES(3, 'Skoda', 9000);" 
        "INSERT INTO Cars VALUES(4, 'Volvo', 29000);" 
        "INSERT INTO Cars VALUES(5, 'Bentley', 350000);" 
        "INSERT INTO Cars VALUES(6, 'Citroen', 21000);" 
        "INSERT INTO Cars VALUES(7, 'Hummer', 41400);" 
        "INSERT INTO Cars VALUES(8, 'Volkswagen', 21600);";
      rc = sqlite3_exec(db, sql, 0, 0, &err_msg);
      if(rc != SQLITE_OK ) {
        fprintf(stderr, "SQL error: %s\n", err_msg);
        sqlite3_free(err_msg);       
        sqlite3_close(db);
        return 1;
      } 
      sqlite3_close(db);
      //return 0;

      //MORE TESTS
      //printf("%s\n,sqlite3_libversion()");
      //    sqlite3 *db;
      //sqlite3_stmt *res;
      //int rc = sqlite3_open(":memory:", &db);
      //if(rc != SQLITE_OK) {
      //    fprintf(stderr, "Cannot open database: %s\n", sqlite3_errmsg(db));
      //    sqlite3_close(db);
      //    return 1;
      //}
      //rc = sqlite3_prepare_v2(db, "SELECT SQLITE_VERSION()", -1, &res, 0);   
      //if(rc != SQLITE_OK) {
      //    fprintf(stderr, "Failed to fetch data: %s\n", sqlite3_errmsg(db));
      //    sqlite3_close(db);
      //    return 1;
      //}    
      //rc = sqlite3_step(res);
      //if(rc == SQLITE_ROW) {
      //    printf("%s\n", sqlite3_column_text(res, 0));
      //}
      //sqlite3_finalize(res);
      //sqlite3_close(db);
      //return 0;

      //quick easy test
      cerr << sqlite3_libversion() << endl;
      //CO END 20170614 - some SQLITE tests
      aurostd::xcomplex<double> x(123.0,456.0);
      cout << x.re << "," << x.im << " - " << x.real() << "," << x.imag() << " - " << x << endl;
      x.re=111;x.im=222;
      cout << x.re << "," << x.im << " - " << x.real() << "," << x.imag() << " - " << x << endl;
      cout << aurostd::PaddedPOST("EMIN= -30.0",10) << endl;;
      stringstream for_corey;
      for_corey << "scatter/use mapped color={draw=black,fill=mapped color,solid}";
      string corey=for_corey.str();
      cout << corey << endl;
      stringstream aus;
      aus << "************************   00000  MESSAGE KPOINTS KSHIFT=[" << 1 << " " << 2 << " " << 3 << "]" << " ************************ " << endl;
      cout << aus.str() << endl;
      return 0; //CO20180419
    }

    if(!Arun && aurostd::args2attachedflag(argv,"--bin2base64=")) {
      string b64String;
      aurostd::bin2base64(aurostd::args2attachedstring(argv,"--bin2base64=",""),b64String);
      cout << b64String << endl;
      return 0; //CO20180419
    }

    if(!Arun && aurostd::args2flag(argv,cmds,"--test=POTCAR|--test=POTCAR.relax1"+DEFAULT_KZIP_EXT+"|--test=POTCAR.relax2"+DEFAULT_KZIP_EXT+"|--test=POTCAR.static"+DEFAULT_KZIP_EXT+"|--test=POTCAR.bands"+DEFAULT_KZIP_EXT+"")) {
      XHOST.DEBUG=TRUE;xPOTCAR(aurostd::args2attachedstring(argv,"--test=",""));return 0;} //CO20180419
    if(!Arun && aurostd::args2flag(argv,cmds,"--test=DOSCAR|--test=DOSCAR.relax1"+DEFAULT_KZIP_EXT+"|--test=DOSCAR.relax2"+DEFAULT_KZIP_EXT+"|--test=DOSCAR.static"+DEFAULT_KZIP_EXT+"|--test=DOSCAR.bands"+DEFAULT_KZIP_EXT+"")) {
      XHOST.DEBUG=TRUE;xDOSCAR(aurostd::args2attachedstring(argv,"--test=",""));return 0;} //CO20180419
    if(!Arun && aurostd::args2flag(argv,cmds,"--test=EIGENVAL|--test=EIGENVAL.relax1"+DEFAULT_KZIP_EXT+"|--test=EIGENVAL.relax2"+DEFAULT_KZIP_EXT+"|--test=EIGENVAL.static"+DEFAULT_KZIP_EXT+"|--test=EIGENVAL.bands"+DEFAULT_KZIP_EXT+"")) {
      XHOST.DEBUG=TRUE;xEIGENVAL(aurostd::args2attachedstring(argv,"--test=",""));return 0;} //CO20180419
    if(!Arun && aurostd::args2flag(argv,cmds,"--test=OUTCAR|--test=OUTCAR.relax1"+DEFAULT_KZIP_EXT+"|--test=OUTCAR.relax2"+DEFAULT_KZIP_EXT+"|--test=OUTCAR.static"+DEFAULT_KZIP_EXT+"|--test=OUTCAR.bands"+DEFAULT_KZIP_EXT+"")) {
      XHOST.DEBUG=TRUE;xOUTCAR(aurostd::args2attachedstring(argv,"--test=",""));return 0;} //CO20180419
    if(!Arun && aurostd::args2flag(argv,cmds,"--test=KPOINTS|--test=KPOINTS.relax1"+DEFAULT_KZIP_EXT+"|--test=KPOINTS.relax2"+DEFAULT_KZIP_EXT+"|--test=KPOINTS.static"+DEFAULT_KZIP_EXT+"|--test=KPOINTS.bands"+DEFAULT_KZIP_EXT+"")) {
      XHOST.DEBUG=TRUE;xKPOINTS(aurostd::args2attachedstring(argv,"--test=",""));return 0;}  //CO20180419
    if(!Arun && aurostd::args2flag(argv,cmds,"--test=vasprun|--test=vasprun.xml.relax1"+DEFAULT_KZIP_EXT+"|--test=vasprun.xml.relax2"+DEFAULT_KZIP_EXT+"|--test=vasprun.xml.static"+DEFAULT_KZIP_EXT+"|--test=vasprun.xml.bands"+DEFAULT_KZIP_EXT+"")) {
      XHOST.DEBUG=TRUE;xVASPRUNXML(aurostd::args2attachedstring(argv,"--test=",""));return 0;} //CO20180419
    if(!Arun && aurostd::args2flag(argv,cmds,"--test=IBZKPT|--test=IBZKPT.relax1"+DEFAULT_KZIP_EXT+"|--test=IBZKPT.relax2"+DEFAULT_KZIP_EXT+"|--test=IBZKPT.static"+DEFAULT_KZIP_EXT+"|--test=IBZKPT.bands"+DEFAULT_KZIP_EXT+"")) {
      XHOST.DEBUG=TRUE;xIBZKPT(aurostd::args2attachedstring(argv,"--test=",""));return 0;} //CO20180419
    if(!Arun && aurostd::args2flag(argv,cmds,"--test=CHGCAR|--test=CHGCAR.relax1"+DEFAULT_KZIP_EXT+"|--test=CHGCAR.relax2"+DEFAULT_KZIP_EXT+"|--test=CHGCAR.static"+DEFAULT_KZIP_EXT+"|--test=CHGCAR.bands"+DEFAULT_KZIP_EXT+"")) {
      XHOST.DEBUG=TRUE;xCHGCAR(aurostd::args2attachedstring(argv,"--test=",""));return 0;} //CO20180419

    // SCRUB things
    if(!Arun && aurostd::args2flag(argv,cmds,"--scrub=POTCAR")) { 
      XHOST.DEBUG=FALSE;
      XHOST.PSEUDOPOTENTIAL_GENERATOR=TRUE;
      vector<string> vfile(aurostd::args2vectorstring(argv,"--FILE|--file|--F|--f","./"));
      for(uint ifile=0;ifile<vfile.size();ifile++) {
        cerr << "PROCESSING = " << vfile.at(ifile) << endl;
        xPOTCAR xPOT(vfile.at(ifile));
      }
      return 0; //CO20180419
    }
    if(!Arun && aurostd::args2flag(argv,cmds,"--scrub=OUTCAR")) { 
      XHOST.DEBUG=FALSE;
      XHOST.PSEUDOPOTENTIAL_GENERATOR=FALSE;
      vector<string> vfile(aurostd::args2vectorstring(argv,"--FILE|--file|--F|--f","./"));
      for(uint ifile=0;ifile<vfile.size();ifile++) {
        cerr << "PROCESSING = " << vfile.at(ifile) << endl;
        xOUTCAR xOUT(vfile.at(ifile));
        // cout << xOUT << endl;
      }
      return 0; //CO20180419
    }

    if(!Arun && (aurostd::args2flag(argv,cmds,"--scrub") || aurostd::args2attachedflag(argv,"--scrub="))) {
      //  XHOST.DEBUG=TRUE;
      aflowlib::LIB2SCRUB(aurostd::args2attachedstring(argv,"--scrub=","ALL"),TRUE);
      return 0; //CO20180419
    }
    if(!Arun && (aurostd::args2attachedflag(argv,"--lib2auid="))) {
      //  XHOST.DEBUG=TRUE;
      aflowlib::LIB2AUID(aurostd::args2attachedstring(argv,"--lib2auid=","ALL"),FALSE,TRUE); // no test, act
      return 0; //CO20180419
    }
    if(!Arun && (aurostd::args2flag(argv,cmds,"--mosfet") || aurostd::args2attachedflag(argv,"--mosfet="))) {
      //  XHOST.DEBUG=TRUE;
      aflowlib::MOSFET(aurostd::args2attachedutype<int>(argv,"--mosfet=",0),TRUE);
      return 0; //CO20180419
    }
    if(!Arun && (aurostd::args2flag(argv,cmds,"--mail2scan") || aurostd::args2attachedflag(argv,"--mail2scan="))) {
      //  XHOST.DEBUG=TRUE;
      aflowlib::MAIL2SCAN(aurostd::args2attachedstring(argv,"--mail2scan=","/var/mail/auro"),TRUE);
      return 0; //CO20180419
    }

    if(!Arun && aurostd::args2flag(argv,cmds,"--test_proto1")) {
      vector<xstructure> vstr;
      vector<string> vlattice;aurostd::string2tokens("BCC,BCT,CUB,FCC,HEX,MCL,MCLC,ORC,ORCC,ORCF,ORCI,RHL,TET,TRI",vlattice,",");
      aflowlib::_aflowlib_entry data;
      vector<aflowlib::_aflowlib_entry> vdata;
      for(uint i=4;i<vlattice.size();i++) {
        data.clear();
        data.url2aflowlib("materials.duke.edu:AFLOWDATA/ICSD_WEB/"+vlattice.at(i)+"/?format=text",cout,FALSE);vdata.push_back(data);
        cout << "AFLOWLIB " << vlattice.at(i) << "=" << data.vaflowlib_entries.size() << endl;
        for(uint j=0;j<data.vaflowlib_entries.size();j++) {
          aflowlib::_aflowlib_entry dataj;
          dataj.url2aflowlib("materials.duke.edu:AFLOWDATA/ICSD_WEB/"+vlattice.at(i)+"/"+data.vaflowlib_entries.at(j),cout,TRUE);
          aurostd::StringSubst(dataj.aurl,"aflowlib","materials");
          if(dataj.aurl!="") {
            xstructure str(dataj.aurl,"CONTCAR.relax.vasp",IOAFLOW_AUTO);
            xEIGENVAL xEIGENVAL;xEIGENVAL.GetPropertiesUrlFile(dataj.aurl,"EIGENVAL.bands"+DEFAULT_KZIP_EXT+"",FALSE);
            xOUTCAR xOUTCAR;xOUTCAR.GetPropertiesUrlFile(dataj.aurl,"OUTCAR.static"+DEFAULT_KZIP_EXT+"",FALSE);
            xDOSCAR xDOSCAR;xDOSCAR.GetPropertiesUrlFile(dataj.aurl,"DOSCAR.static"+DEFAULT_KZIP_EXT+"",FALSE);
            // if(aurostd::args2flag(argv,cmds,"--vasp")) aurostd::url2stringstream(dataj.aurl+"/CONTCAR.relax.vasp",stream);
            // if(aurostd::args2flag(argv,cmds,"--qe")) aurostd::url2stringstream(dataj.aurl+"/CONTCAR.relax.qe",stream);
            // if(aurostd::args2flag(argv,cmds,"--abinit")) aurostd::url2stringstream(dataj.aurl+"/CONTCAR.relax.abinit",stream);
            // if(aurostd::args2flag(argv,cmds,"--aims")) aurostd::url2stringstream(dataj.aurl+"/CONTCAR.relax.aims",stream);
            vstr.push_back(str);
            cerr << "vstr.size()=" << vstr.size() << "  "
              << "str.atoms.size()=" << str.atoms.size() << "  "
              << "OUTCAR.static"+DEFAULT_KZIP_EXT+".size()=" << xOUTCAR.vcontent.size() << "  "
              << "DOSCAR.static"+DEFAULT_KZIP_EXT+".size()=" << xDOSCAR.vcontent.size() << "  "
              << "EIGENVAL.static"+DEFAULT_KZIP_EXT+".size()=" << xEIGENVAL.vcontent.size() << "  "
              << endl;
            //	  cerr << str << endl;
          }
        }
      }
      return 0; //CO20180419
    }

    if(!Arun && aurostd::args2flag(argv,cmds,"--testJ")) {Arun=TRUE;PERFORM_TESTJ(cout);}
    // [OBSOLETE] if(!Arun && aurostd::args2flag(argv,cmds,"--test1")) {Arun=TRUE;PERFORM_TEST1(cout);}
    if(!Arun && aurostd::args2flag(argv,cmds,"--test3")) {Arun=TRUE;PERFORM_TEST3(cout);}
    if(!Arun && aurostd::args2flag(argv,cmds,"--test_slab|--slab_test")) {return (slab::slabTest()?0:1);}  //CO20190601  //CO20190629 if TRUE(==1), return 0 (normal)
    if(!Arun && XHOST.vflag_control.flag("MACHINE")) {
      //ME20200724
      int code = init::InitMachine(FALSE,argv,cmds,cerr);
      if (code >= 0) return code;
    }

    // **************************************************************
    // INTERCEPT AFLOW
    if(!Arun && XHOST.vflag_control.flag("SWITCH_AFLOW")) {Arun=TRUE;AFLOW_main(argv);}
    //DX
    if(!Arun && XHOST.vflag_control.flag("AFLOWIN_SYM")) {Arun=TRUE;AFLOW_main(argv);} 
    //DX
    if(!Arun && (XHOST.vflag_aflow.flag("CLEAN") || XHOST.vflag_aflow.flag("XCLEAN") || XHOST.AFLOW_RUNDIRflag || XHOST.AFLOW_MULTIflag || XHOST.AFLOW_RUNXflag)) {
      Arun=TRUE;AFLOW_main(argv);
    }
    //  // **************************************************************
    // // INTERCEPT AFLOWLIB
    // MOVED INSIDE PFLOW
    // if(!Arun && XHOST.vflag_control.flag("SWITCH_AFLOWLIB") && !XHOST.vflag_pflow.flag("PROTOS") && !XHOST.vflag_pflow.flag("PROTOS_ICSD") && !XHOST.vflag_pflow.flag("PROTO")) {Arun=TRUE;aflowlib::WEB_Aflowlib_Entry_PHP(argv,cout);}
    // **************************************************************
    // INTERCEPT APENNSY
    if(!Arun && XHOST.vflag_control.flag("SWITCH_APENNSY1")) {Arun=TRUE;Apennsymain(argv,cmds);}
    if(!Arun && XHOST.vflag_control.flag("SWITCH_APENNSY2")) {Arun=TRUE;Apennsymain(argv,cmds);}

    // **************************************************************
    // INTERCEPT aconvasp/aqe/apennsy by title
    if(!Arun && aurostd::substring2bool(XHOST.progname,"aconvasp","convasp")) {Arun=TRUE;pflow::main(argv,cmds);}
    if(!Arun && aurostd::substring2bool(XHOST.progname,"aqe")) {Arun=TRUE;pflow::main(argv,cmds);}
    if(!Arun && aurostd::substring2bool(XHOST.progname,"apennsy")) {Arun=TRUE;Apennsymain(argv,cmds);}

    // **************************************************************
    // intercept commands
    if(!Arun && XHOST.vflag_control.flag("MULTI=SH")) {Arun=TRUE;AFLOW_PTHREADS::MULTI_sh(argv);return 0;}  //CO20180419
    if(!Arun && XHOST.vflag_control.flag("MULTI=BZIP2")) {Arun=TRUE;AFLOW_PTHREADS::MULTI_compress("bzip2",argv);return 0;}  //CO20180419
    if(!Arun && XHOST.vflag_control.flag("MULTI=BUNZIP2")) {Arun=TRUE;AFLOW_PTHREADS::MULTI_compress("bunzip2",argv);return 0;}  //CO20180419
    if(!Arun && XHOST.vflag_control.flag("MULTI=GZIP")) {Arun=TRUE;AFLOW_PTHREADS::MULTI_compress("gzip",argv);return 0;}  //CO20180419
    if(!Arun && XHOST.vflag_control.flag("MULTI=GUNZIP")) {Arun=TRUE;AFLOW_PTHREADS::MULTI_compress("gunzip",argv);return 0;}  //CO20180419
    if(!Arun && XHOST.vflag_control.flag("MULTI=XZIP")) {Arun=TRUE;AFLOW_PTHREADS::MULTI_compress("xz",argv);return 0;}  //CO20180419
    if(!Arun && XHOST.vflag_control.flag("MULTI=XUNZIP")) {Arun=TRUE;AFLOW_PTHREADS::MULTI_compress("xunzip",argv);return 0;}  //CO20180419
    if(!Arun && XHOST.vflag_control.flag("MULTI=BZ2XZ")) {Arun=TRUE;AFLOW_PTHREADS::MULTI_bz2xz(argv);return 0;}  //CO20180419
    if(!Arun && XHOST.vflag_control.flag("MULTI=GZ2XZ")) {Arun=TRUE;AFLOW_PTHREADS::MULTI_gz2xz(argv);return 0;}  //CO20180419
    if(!Arun && XHOST.vflag_control.flag("MULTI=ZIP")) {Arun=TRUE;AFLOW_PTHREADS::MULTI_zip(argv);return 0;}  //CO20180419
    if(!Arun && XHOST.vflag_control.flag("MONITOR")) {Arun=TRUE;AFLOW_monitor(argv);return 0;} //CO20180419
    if(!Arun && XHOST.vflag_control.flag("MONITOR_VASP")) {Arun=TRUE;AFLOW_monitor_VASP();return 0;} //CO20180419
    if(!Arun && XHOST.vflag_control.flag("GETTEMP")) {Arun=TRUE;AFLOW_getTEMP(argv);return 0;} //CO20180419

    // **************************************************************
    // INTERCEPT HELP
    // ME20200921 - Restructured to make web processing easier
    stringstream banner_message;
    if(XHOST.vflag_control.flag("AFLOW_HELP")) {
      banner_message << aflow::Banner("BANNER_BIG") << endl << aflow::Intro_HELP("aflow") << aflow::Banner("BANNER_BIG") << endl;
    } else if(XHOST.vflag_control.flag("AFLOW_EXCEPTIONS")) {
      banner_message << aflow::Banner("BANNER_BIG") << endl << aflow::Banner("EXCEPTIONS") << endl;
    } else if(XHOST.vflag_control.flag("README_AFLOW_LICENSE_GPL3")) {
      banner_message << aflow::License_Preamble_aflow() << endl;
      banner_message << " " << endl;
      banner_message << init::InitGlobalObject("README_AFLOW_LICENSE_GPL3_TXT") << endl;
      banner_message << " " << endl;
      banner_message << "*************************************************************************** " << endl;
    } else if(XHOST.vflag_control.flag("README_AFLOW"))  {
      banner_message << init::InitGlobalObject("README_AFLOW_TXT") << endl;
    } else if(XHOST.vflag_control.flag("README_AFLOW_VERSIONS_HISTORY"))  {
      banner_message << init::InitGlobalObject("README_AFLOW_VERSIONS_HISTORY_TXT") << endl;
    } else if(XHOST.vflag_control.flag("README_AFLOW_PFLOW"))  {
      banner_message << init::InitGlobalObject("README_AFLOW_PFLOW_TXT") << endl;
    } else if(XHOST.vflag_control.flag("README_FROZSL"))  {
      banner_message << init::InitGlobalObject("README_AFLOW_FROZSL_TXT") << endl;
    } else if(XHOST.vflag_control.flag("README_APL"))  {
      banner_message << init::InitGlobalObject("README_AFLOW_APL_TXT") << endl;
    } else if(XHOST.vflag_control.flag("README_QHA"))  {
      banner_message << init::InitGlobalObject("README_AFLOW_QHA_SCQHA_QHA3P_TXT") << endl;
    } else if(XHOST.vflag_control.flag("README_AAPL"))  {
      banner_message << init::InitGlobalObject("README_AFLOW_APL_TXT") << endl;
    } else if(XHOST.vflag_control.flag("README_AGL"))  {
      banner_message << init::InitGlobalObject("README_AFLOW_AGL_TXT") << endl;
    } else if(XHOST.vflag_control.flag("README_AEL"))  {
      banner_message << init::InitGlobalObject("README_AFLOW_AEL_TXT") << endl;
    } else if(XHOST.vflag_control.flag("README_ANRL"))  {
      banner_message << init::InitGlobalObject("README_AFLOW_ANRL_TXT") << endl;
    } else if(XHOST.vflag_control.flag("README_COMPARE"))  { //CO20190401
      banner_message << init::InitGlobalObject("README_AFLOW_COMPARE_TXT") << endl; //CO20190401
    } else if(XHOST.vflag_control.flag("README_GFA"))  {
      banner_message << init::InitGlobalObject("README_AFLOW_GFA_TXT") << endl;
    } else if(XHOST.vflag_control.flag("README_SYMMETRY"))  {
      banner_message << init::InitGlobalObject("README_AFLOW_SYM_TXT") << endl;
    } else if(XHOST.vflag_control.flag("README_CCE"))  {
      banner_message << init::InitGlobalObject("README_AFLOW_CCE_TXT") << endl;
    } else if(XHOST.vflag_control.flag("README_CHULL"))  {
      banner_message << init::InitGlobalObject("README_AFLOW_CHULL_TXT") << endl;
    } else if(XHOST.vflag_control.flag("README_PARTIAL_OCCUPATION")) {
      banner_message << init::InitGlobalObject("README_AFLOW_POCC_TXT") << endl;
    } else if(XHOST.vflag_control.flag("README_APENNSY"))  {
      banner_message << init::InitGlobalObject("README_AFLOW_APENNSY_TXT") << endl;
    } else if(XHOST.vflag_control.flag("README_SCRIPTING"))  {
      banner_message << init::InitGlobalObject("README_AFLOW_SCRIPTING_TXT") << endl;
    } else if(XHOST.vflag_control.flag("README_EXCEPTIONS"))  {
      banner_message << init::InitGlobalObject("README_AFLOW_EXCEPTIONS_TXT") << endl;
    } else if(XHOST.vflag_control.flag("README_XAFLOW"))  {
      banner_message << init::InitGlobalObject("README_AFLOW_XAFLOW_TXT") << endl;
    } else if(XHOST.vflag_control.flag("README_AFLOWRC"))  {
      banner_message << init::InitGlobalObject("README_AFLOW_AFLOWRC_TXT") << endl;
    }

    if (!banner_message.str().empty()) {
      std::cout << (XHOST.vflag_control.flag("WWW")?aurostd::text2html(banner_message.str()):banner_message.str()) << std::endl;
      return 0;
    }

    // **************************************************************
    // PHP-WEB AND CURRICULUM AND HIGH-THROUGHPUT STUFF
    if (ProcessPhpLatexCv()) return 0;
    //  ProcessSecurityOptions(argv,cmds); OLD STUFF AFLOW SECURITY

    // **************************************************************
    bool VVERSION=aurostd::args2flag(argv,cmds,"-v|--version");
    //ME20200921 - Added web mode
    if(!Arun && VVERSION)  {
      // look for version IMMEDIATELY //CO20180419
      Arun=TRUE;
      cout << (XHOST.vflag_control.flag("WWW")?aurostd::text2html(aflow::Banner("AFLOW_VERSION")):aflow::Banner("AFLOW_VERSION"));
      return 0;
    }
    if(!Arun && XHOST.TEST) { Arun=TRUE;cerr << "test" << endl;return 0;} //CO20180419

    // [OBSOLETE]  if(!Arun && (aurostd::substring2bool(XHOST.progname,"aflow1") || aurostd::substring2bool(XHOST.progname,"aflowd1"))) {
    // [OBSOLETE]  Arun=TRUE;AFLOW_main1(argv,cmds);}
    if(!Arun && XHOST.argv.size()==1 && (aurostd::substring2bool(XHOST.progname,"aflow")  || aurostd::substring2bool(XHOST.progname,"aflowd"))) {   
      //   Arun=TRUE;AFLOW_main(argv);
      Arun=TRUE;
      //    cout << "******************************************************************************************************" << endl;
      //  cout << aflow::Banner("BANNER_TINY") << endl;
      cout << aflow::Banner("BANNER_BIG") << endl;
      cout << aflow::Intro_aflow("aflow") << endl;
      cout << pflow::Intro_pflow("aflow") << endl;
      cout << aflow::Intro_sflow("aflow") << endl;
      cout << aflow::Intro_HELP("aflow") << endl;
      cout << aflow::Banner("BANNER_BIG") << endl;
      //    cout << "XHOST.argv.size()=" << XHOST.argv.size()<< endl;
      //    cout << "******************************************************************************************************" << endl;
    }

    // **************************************************************
    // LAST RESOURCE PFLOW
    if(!Arun) { 
      Arun=TRUE;
      return_code = pflow::main(argv,cmds);   //ME20200901 - use pflow::main return code for database handling
    }
    // **************************************************************
    // END
    return (Arun?return_code:1); //Arun==TRUE is 1, so flip because return 0 is normal  //CO20190629 - more explicit return 0//ME20200901 - use return_code
  }
  //CO20180729 - OBSOLETE - use xerror
  //[OBSOLETE]catch(AFLOWRuntimeError& re){
  //[OBSOLETE]  pflow::logger(_AFLOW_FILE_NAME_, soliloquy, "AFLOWRuntimeError detected. Report on the AFLOW Forum: aflow.org/forum.", oss, _LOGGER_ERROR_);
  //[OBSOLETE]  pflow::logger(_AFLOW_FILE_NAME_, re.where(), re.what(), oss, _LOGGER_ERROR_);
  //[OBSOLETE]  return 1;
  //[OBSOLETE]}
  //[OBSOLETE]catch(AFLOWLogicError& le){
  //[OBSOLETE]  pflow::logger(_AFLOW_FILE_NAME_, soliloquy, "AFLOWLogicError detected. Adjust your inputs accordingly.", oss, _LOGGER_ERROR_);
  //[OBSOLETE]  pflow::logger(_AFLOW_FILE_NAME_, le.where(), le.what(), oss, _LOGGER_ERROR_);
  //[OBSOLETE]  return 1;
  //[OBSOLETE]}
  catch (aurostd::xerror& excpt) {
    pflow::logger(excpt.whereFileName(), excpt.whereFunction(), excpt.error_message, oss, _LOGGER_ERROR_);
    return excpt.error_code;
  }
}


// ***************************************************************************
// AFLOW_main
// ***************************************************************************
int AFLOW_main(vector<string> &argv) {
  if(!XHOST.QUIET) cout << aflow::Banner("INTRODUCTION");// << endl;
  KBIN::KBIN_Main(argv);
  // if(!XHOST.QUIET) cout << "MMMMM  AFLOW VERSION " << string(AFLOW_VERSION) << "  " << endl;
  return 0; //1; //CO20180419 - return 0 is normal
}

// ***************************************************************************
// aflow::License_aflow
// ***************************************************************************
namespace aflow {
  string License_Preamble_aflow(void) {
    //(C) 2003-2021 Stefano Curtarolo, MIT-Duke University stefano@duke.edu
    stringstream strstream;
    strstream << endl;
    strstream << "***************************************************************************" << endl;
    strstream << "*                                                                         *" << endl;
    strstream << "*                    AFLOW - Duke University 2003-2021                    *" << endl; //CO20200502 - SC -> AFLOW consortium
    strstream << "*                                                                         *" << endl;
    strstream << "***************************************************************************" << endl;
    strstream << "Copyright 2003-2021 - AFLOW.ORG consortium" << endl;  //CO20200502 - SC -> AFLOW consortium
    strstream << endl;
    strstream << "This file is part of AFLOW software." << endl;
    strstream << endl;
    strstream << "AFLOW is free software: you can redistribute it and/or modify" << endl;
    strstream << "it under the terms of the GNU General Public License as published by" << endl;
    strstream << "the Free Software Foundation, either version 3 of the License, or" << endl;
    strstream << "(at your option) any later version." << endl;
    strstream << endl;
    strstream << "This program is distributed in the hope that it will be useful," << endl;
    strstream << "but WITHOUT ANY WARRANTY; without even the implied warranty of" << endl;
    strstream << "MERCHANTABILITY or FITNESS FOR A PARTICULAR PURPOSE.  See the" << endl;
    strstream << "GNU General Public License for more details." << endl;
    strstream << endl;
    strstream << "You should have received a copy of the GNU General Public License" << endl;
    strstream << "along with this program.  If not, see <http://www.gnu.org/licenses/>." << endl;
    strstream << endl;
    strstream << "***************************************************************************" << endl;
    strstream << endl;
    return strstream.str();
  }
} // namespace aflow


// ***************************************************************************
// aflow::Intro_aflow
// ***************************************************************************
// patched by CO20200106 to avoid long string construction (patching for indents)
namespace aflow {
  string Intro_aflow(string x) {
    //(C) 2003-2021 Stefano Curtarolo, MIT-Duke University stefano@duke.edu
    stringstream strstream;
    string tab="  ";
    string xspaces="";for(uint i=0;i<x.size();i++){xspaces+=" ";} //spaces size of x
    strstream << endl;
    strstream << "******* BEGIN INFORMATION MODE *********************************************************************" << endl;
    strstream << tab << x << " -h|--help|--readme_aflow   CHECK" << endl;
    strstream << tab << x << " --version|-v                 CHECK" << endl;
    strstream << tab << x << " --machine                      CHECK" << endl;
    strstream << "******* END INFORMATION MODE ***********************************************************************" << endl;
    strstream << endl;
    strstream << "******* BEGIN RUNNING MODE *************************************************************************" << endl;
    strstream << tab << x << " --run|--run=multi|--run=N   COMMANDS for running" << endl;
    strstream << tab << x << " --clean|-c                    COMMAND for cleaning  " << endl;
    strstream << endl;
    strstream << " MODIFIERS" << endl;
    strstream << tab << " --DIRECTORY[=| ]dir|--D[=| ]dir|--d[=| ]dir" << endl;
    strstream << tab << " --FILE[=| ]file|--F[=| ]file|--f[=| ]file " << endl;
    strstream << tab << " --quiet|-quiet|-q " << endl;
    strstream << tab << " --loop " << endl;
    strstream << tab << " --sort|-sort" << endl;
    strstream << tab << " --reverse|-rsort" << endl;
    strstream << tab << " --random|-rnd" << endl;
    strstream << tab << " --force|-force" << endl;
    strstream << tab << " --mem=XX|--maxmem=XX" << endl;
    strstream << tab << " --readme= xaflow|aflow|aconvasp|aflowrc|scripting|apennsy|apl|agl|ael|anrl|compare|gfa|symmetry|chull|errors|exceptions|frozsl CHECK !!!!" << endl;
    strstream << tab << " --np=NUMBER|--npmax" << endl;
    strstream << tab << " --generate_aflowin_from_vasp" << endl;
    strstream << tab << " --generate_vasp_from_aflowin|--generate" << endl;
    strstream << tab << " --use_aflow.in=XXX" << endl;
    strstream << tab << " --use_LOCK=XXX" << endl;
    strstream << tab << " --use_tmpfs=XXXX " << endl;
    strstream << endl;
    strstream << " MODIFIERS MPI/SERIAL PARAMETERS" << endl;
    strstream << tab << " --mpi|-nompi|--serial " << endl;
    strstream << endl;
    strstream << " HOST ORIENTED OPTION" << endl;
    strstream << tab << " --machine=beta|beta_openmpi|qrats|qflow|x|conrad|eos|materials|habana|aflowlib|ranger|kraken" << endl;
    strstream << tab << "           marylou|parsons|jellium|ohad|host1" << endl;
    strstream << tab << "           raptor --np=N|diamond --np=N" << endl;
    strstream << "******* END RUNNING MODE ***************************************************************************" << endl;
    strstream << endl;
    // --readme=htresources
    return strstream.str();
  }
} // namespace aflow

// ***************************************************************************
// aflow::Intro_sflow
// ***************************************************************************
// patched by CO20200106 to avoid long string construction (patching for indents)
namespace aflow {
  string Intro_sflow(string x) {
    stringstream strstream;
    string tab="  ";
    //string xspaces="";for(uint i=0;i<x.size();i++){xspaces+=" ";} //spaces size of x
    strstream << "******* BEGIN SCRIPTING MODE ***********************************************************************" << endl;
    strstream << " AFLOW SCRIPTING COMMANDS" << endl;
    strstream << tab << x << " --justafter=string" << endl;
    strstream << tab << x << " --justbefore=string" << endl;
    strstream << tab << x << " --justbetween=string_from[,string_to]" << endl;
    strstream << tab << x << " --qsub=N,file" << endl;
    strstream << tab << x << " --qdel=aaa,nnn:mmm,aaa,bbb,ccc" << endl;
    strstream << tab << x << " --bsub=N,file" << endl;
    strstream << tab << x << " --bkill=aaa,nnn:mmm,aaa,bbb,ccc" << endl;
    strstream << tab << x << " --sbatch=N,file" << endl;
    strstream << tab << x << " --scancel=aaa,nnn:mmm,aaa,bbb,ccc" << endl;
    strstream << tab << x << " --kill=aaa,nnn:mmm,aaa,bbb,ccc" << endl;
    strstream << tab << x << " --multi=sh [--np=NUMBER|npmax|nothing] [--F[ILE]] file" << endl;
    strstream << tab << x << " --multi=zip [--prefix PREFIX] [--size SSSS] --F[ILE] file|--D[IRECTORY directory1 directory2 ...." << endl;
    strstream << tab << x << " --multi=bzip2 [--np=NUMBER|npmax|nothing] --F[ILE] file1 file2 file3 ...." << endl;
    strstream << tab << x << " --multi=bunzip2 [--np=NUMBER|npmax|nothing] --F[ILE] file1.bz2 file2.bz2 file3.bz2 ...." << endl;
    strstream << tab << x << " --multi=gzip [--np=NUMBER|npmax|nothing] --F[ILE] file1 file2 file3 ...." << endl;
    strstream << tab << x << " --multi=gunzip [--np=NUMBER|npmax|nothing] --F[ILE] file1.gz file2.gz file3.gz ...." << endl;
    strstream << tab << x << " --multi=xzip [--np=NUMBER|npmax|nothing] --F[ILE] file1 file2 file3 ...." << endl;
    strstream << tab << x << " --multi=xunzip [--np=NUMBER|npmax|nothing] --F[ILE] file1.xz file2.xz file3.xz ...." << endl;
    strstream << tab << x << " --multi=bz2xz [--np=NUMBER|npmax|nothing] --F[ILE] file1.bz2 file2.bz2 file3.bz2 ...." << endl;
    strstream << tab << x << " --multi=gz2xz [--np=NUMBER|npmax|nothing] --F[ILE] file1.gz file2.gz file3.gz ...." << endl;
    strstream << tab << x << " --getTEMP [--runstat|--runbar|--refresh=X|--warning_beep=T|--warning_halt=T|--mem=XX]" << endl;
    strstream << tab << x << " --monitor [--mem=XX]" << endl;
    strstream << "******* END SCRIPTING MODE *************************************************************************" << endl;
    strstream << endl;
    return strstream.str();
  }
} // namespace aflow

// ***************************************************************************
// aflow::Intro_HELP
// ***************************************************************************
// patched by CO20200106 to avoid long string construction (patching for indents)
namespace aflow {
  string Intro_HELP(string x) {
    stringstream strstream;
    string tab="  ";
    string xspaces="";for(uint i=0;i<x.size();i++){xspaces+=" ";} //xspacess size of x
    strstream << "******* BEGIN HELP MODE ****************************************************************************" << endl;
    strstream << " AFLOW HELP AVAILABLE HELPS" << endl;
    strstream << tab << x << " --license" << endl;
    strstream << tab << xspaces << " " << tab << "License information." << endl;
    strstream << tab << x << " --help" << endl;
    strstream << tab << xspaces << " " << tab << "This help." << endl;
    strstream << tab << x << " --readme" << endl;
    strstream << tab << xspaces << " " << tab << "The list of all the commands available." << endl;
    strstream << tab << x << " --readme=xaflow" << endl;
    strstream << tab << xspaces << " " << tab << "Returns the HELP information for the installation of aflow." << endl;
    strstream << tab << x << " --readme=aflow|--readme=run|--readme_aflow" << endl;
    strstream << tab << xspaces << " " << tab << "Returns the HELP information for the \"running machinery\"." << endl;
    strstream << tab << x << " --readme=aflowrc" << endl;
    strstream << tab << xspaces << " " << tab << "Returns the HELP information for the installation of aflow." << endl;
    strstream << tab << x << " --readme=pflow|--readme=processor|--readme=aconvasp|--readme_aconvasp" << endl;
    strstream << tab << xspaces << " " << tab << "Returns the HELP information for the \"processing machinery\"." << endl;
    strstream << tab << x << " --readme=scripting|--readme_scripting" << endl;
    strstream << tab << xspaces << " " << tab << "Returns the HELP information for the \"scripting\" operations." << endl;
    strstream << tab << x << " --readme=apl|--readme_apl" << endl;
    strstream << tab << xspaces << " " << tab << "Returns the HELP information for the \"aflow-harmonic-phonon-library\"." << endl;
    strstream << tab << x << " --readme=qha|--readme_qha|--readme=qha3p|--readme_qha3p|--readme=scqha|--readme_scqha" << endl;
    strstream << tab << xspaces << " " << tab << "Returns the HELP information for the \"aflow-quasi-harmonic-library\"." << endl;
    strstream << tab << x << " --readme=aapl|--readme_aapl" << endl;
    strstream << tab << xspaces << " " << tab << "Returns the HELP information for the \"aflow-anharmonic-phonon-library (AFLOW-AAPL)\"." << endl;
    strstream << tab << x << " --readme=agl|--readme_agl" << endl;
    strstream << tab << xspaces << " " << tab << "Returns the HELP information for the \"aflow-gibbs-library (AFLOW-AGL)\"." << endl;
    strstream << tab << x << " --readme=ael|--readme_ael" << endl;
    strstream << tab << xspaces << " " << tab << "Returns the HELP information for the \"aflow-elastic-library (AFLOW-AEL)\"." << endl;
    strstream << tab << x << " --readme=prototypes|--readme_prototypes|--readme=anrl|--readme_anrl" << endl;
    strstream << tab << xspaces << " " << tab << "Returns the HELP information for the \"aflow library of prototypes\"." << endl;
    strstream << tab << x << " --readme=xtalfinder|--readme_xtalfinder|--readme=compare|--readme_compare" << endl;
    strstream << tab << xspaces << " " << tab << "Returns the HELP information for the \"aflow-crystal-finder (AFLOW-XtalFinder) code\"." << endl;
    strstream << tab << x << " --readme=gfa|--readme_gfa" << endl;
    strstream << tab << xspaces << " " << tab << "Returns the HELP information for the \"glass-forming-ability code\"." << endl;
    strstream << tab << x << " --readme=symmetry|--readme_symmetry" << endl;
    strstream << tab << xspaces << " " << tab << "Returns the HELP information for the \"symmetry library (AFLOW-SYM)\"." << endl;
    strstream << tab << x << " --readme=chull|--readme_chull" << endl;
    strstream << tab << xspaces << " " << tab << "Returns the HELP information for the \"convex hull library (AFLOW-hull)\"." << endl;
    strstream << tab << x << " --readme=errors|--readme=exceptions|--readme_errors|--readme_exceptions" << endl;
    strstream << tab << xspaces << " " << tab << "Returns the HELP information for exception handling in AFLOW." << endl;
    strstream << tab << x << " --readme=partial_occupation|--readme=pocc|--readme_pocc" << endl;
    strstream << tab << xspaces << " " << tab << "Returns the HELP information for the \"partial occupation library\"." << endl;
    strstream << tab << x << " --readme=apennsy|--readme_apennsy" << endl;
    strstream << tab << xspaces << " " << tab << "Returns the HELP information for the \"apennsy\" binary phase diagram generator." << endl;
    strstream << tab << x << " --readme=frozsl|--readme_frozsl" << endl;
    strstream << tab << xspaces << " " << tab << "Returns the HELP information for the \"frozsl\" add ons." << endl;
    strstream << "******* END HELP MODE ******************************************************************************" << endl;
    strstream << endl;
    return strstream.str();
  }
} // namespace aflow


// ***************************************************************************
// aflow::Banner
// ***************************************************************************
namespace aflow {
  string Banner(string type) {
    stringstream oss;
    if(type=="VERSION" || type=="AFLOW_VERSION") {
      oss << "" << endl;
      oss << "AFLOW VERSION " << string(AFLOW_VERSION) << " Automatic-FLOW [(C) "<<XHOST.Copyright_Years<<" aflow.org consortium]" << endl;
      oss << "New versions are available here: <http://" << XHOST.AFLOW_MATERIALS_SERVER << "/AFLOW/>" << endl;
      oss << "" << endl;
      oss << "AFLOW is free software: you can redistribute it and/or modify it under the terms of the" << endl;
      oss << "GNU General Public License as published by the Free Software Foundation, either version 3" << endl;
      oss << "of the License, or (at your option) any later version." << endl;
      oss << "" << endl;
      oss << "This program is distributed in the hope that it will be useful, but WITHOUT ANY WARRANTY;" << endl;
      oss << "without even the implied warranty of MERCHANTABILITY or FITNESS FOR A PARTICULAR PURPOSE." << endl;
      oss << "See the GNU General Public License for more details." << endl;
      oss << "" << endl;
      oss << "You should have received a copy of the GNU General Public License along with this program." << endl;
      oss << "If not, see <http://www.gnu.org/licenses/>." << endl;
      oss << "" << endl;
      oss << "AFLOW V" << string(AFLOW_VERSION) << " [" << XHOST.hostname << "] [" << XHOST.machine_type << "] ["<< XHOST.CPU_Cores << "] [" << XHOST.Find_Parameters << "]" << endl;
      //     oss << endl;
      return oss.str();
    }
    if(type=="INTRODUCTION") {
      stringstream oss;
      oss << "MMMMM  AFLOW VERSION " << string(AFLOW_VERSION) << " Automatic-FLOW for materials discovery - [" << TODAY << "] -" << aflow_get_time_string() << endl;
      //    oss << "MMMMM  AFLOW VERSION " << aurostd::PaddedPOST(string(AFLOW_VERSION),5) <<" - BUILT ["<<TODAY<<"] - (C) " << XHOST.Copyright_Years << "    " << endl;
      oss << "MMMMM  AFLOW.org consortium - High-Throughput ab-initio Computing Project - (C) " << XHOST.Copyright_Years << "    " << endl;
      oss << "MMMMM  ";// << endl;
      oss << "MMMMM  AFLOW is free software: you can redistribute it and/or modify it under the terms of the" << endl;
      oss << "MMMMM  GNU General Public License as published by the Free Software Foundation, either version 3" << endl;
      oss << "MMMMM  of the License, or (at your option) any later version." << endl;
      oss << "MMMMM  " << endl;
      oss << "MMMMM  This program is distributed in the hope that it will be useful, but WITHOUT ANY WARRANTY;" << endl;
      oss << "MMMMM  without even the implied warranty of MERCHANTABILITY or FITNESS FOR A PARTICULAR PURPOSE." << endl;
      oss << "MMMMM  See the GNU General Public License for more details." << endl;
      oss << "MMMMM  " << endl;
      oss << "MMMMM  You should have received a copy of the GNU General Public License along with this program." << endl;
      oss << "MMMMM  If not, see <http://www.gnu.org/licenses/>." << endl;
      oss << "MMMMM " << endl;
      return oss.str();
    }
    if(type=="BANNER_NORMAL") {
      oss << "****************************************************************************************************" << endl;
      oss << "MMMMM  AFLOW V" << string(AFLOW_VERSION) << " Automatic-FLOW [" << TODAY << "] - " << endl; // << aflow_get_time_string() << endl; //CO
      oss << "****************************************************************************************************" << endl;
      return oss.str();
    }
    if(type=="BANNER_BIG") {
      oss << "****************************************************************************************************" << endl;
      oss << "*                                                                                                  *" << endl;
      oss << "*                          aflow - Automatic-FLOW for materials discovery                          *" << endl;
      oss << "*                aflow.org consortium - High-Throughput ab-initio Computing Project                *" << endl;
      oss << "*" << aurostd::PaddedCENTER(string("version "+string(AFLOW_VERSION)+" - g++/gcc "+aurostd::utype2string(__GNUC__)+"."+aurostd::utype2string(__GNUC_MINOR__)+"."+aurostd::utype2string(__GNUC_PATCHLEVEL__)+" - built ["+string(TODAY)+"] - (C) " +XHOST.Copyright_Years),100) << "*" << endl;
      oss << "*                                                                                                  *" << endl;
      oss << "****************************************************************************************************" << endl;
      oss << "*                                                                                                  *" << endl;
      oss << "*    AFLOW is free software: you can redistribute it and/or modify it under the terms of the       *" << endl;
      oss << "*    GNU General Public License as published by the Free Software Foundation, either version 3     *" << endl;
      oss << "*    of the License, or (at your option) any later version.                                        *" << endl;
      oss << "*                                                                                                  *" << endl;
      oss << "*    This program is distributed in the hope that it will be useful, but WITHOUT ANY WARRANTY;     *" << endl;
      oss << "*    without even the implied warranty of MERCHANTABILITY or FITNESS FOR A PARTICULAR PURPOSE.     *" << endl;
      oss << "*    See the GNU General Public License for more details.                                          *" << endl;
      oss << "*                                                                                                  *" << endl;
      oss << "*    You should have received a copy of the GNU General Public License along with this program.    *" << endl;
      oss << "*    If not, see <http://www.gnu.org/licenses/>.                                                   *" << endl;
      oss << "*                                                                                                  *" << endl;
      oss << "****************************************************************************************************" << endl;
      oss << "*                                                                                                  *" << endl;
      oss << "*     Use of AFLOW software and repositories welcomes references to the following publications:    *" << endl;
      oss << "*                                                                                                  *" << endl;
      oss << "*  Friedrich et al. npj Comput. Mater. 5, 59 (2019)  10.1038/s41524-019-0192-1       (CCE)         *" << endl;
      oss << "*  Hicks et al.     Comp. Mat. Sci. 161, S1 (2019)   10.1016/j.commatsci.2018.10.043 (ANRL proto2) *" << endl;
      oss << "*  Oses et al.      J. Chem. Inf. Model. (2018)      10.1021/acs.jcim.8b00393        (AFLOW-CHULL) *" << endl;
      oss << "*  Gossett et al.   Comp. Mat. Sci. 152, 134 (2018)  10.1016/j.commatsci.2018.03.075 (AFLOW-ML)    *" << endl;
      oss << "*  Hicks et al.     Acta Cryst. A74, 184-203 (2018)  10.1107/S2053273318003066       (AFLOW-SYM)   *" << endl;
      oss << "*  MBNardelli et al Comp. Mat. Sci. 143, 462 (2018)  10.1016/j.commatsci.2017.11.034 (PAOFLOW)     *" << endl;
      oss << "*  Rose et al.      Comp. Mat. Sci. 137, 362 (2017)  10.1016/j.commatsci.2017.04.036 (AFLUX lang)  *" << endl;
      oss << "*  Supka et al.     Comp. Mat. Sci. 136, 76 (2017)   10.1016/j.commatsci.2017.03.055 (AFLOWpi)     *" << endl;
      oss << "*  Plata et al.     npj Comput. Mater. 3, 45 (2017)  10.1038/s41524-017-0046-7       (AAPL kappa)  *" << endl;
      oss << "*  Toher et al.     Phys. Rev.Mater.1, 015401 (2017) 10.1103/PhysRevMaterials.1.015401 (AEL elast) *" << endl;
      oss << "*  Mehl et al.      Comp. Mat. Sci. 136, S1 (2017)   10.1016/j.commatsci.2017.01.017 (ANRL proto1) *" << endl;
      oss << "*  Calderon et al.  Comp. Mat. Sci. 108A, 233 (2015) 10.1016/j.commatsci.2015.07.019 (standard)    *" << endl;
      oss << "*  Toher et al.     Phys. Rev. B 90, 174107 (2014)   10.1103/PhysRevB.90.174107      (AGL Gibbs)   *" << endl;
      oss << "*  Taylor et al.    Comp. Mat. Sci. 93, 178 (2014)   10.1016/j.commatsci.2014.05.014 (REST-API)    *" << endl;
      oss << "*  Curtarolo et al. Comp. Mat. Sci. 58, 227 (2012)   10.1016/j.commatsci.2012.02.002 (AFLOW.org)   *" << endl;
      oss << "*  Curtarolo et al. Comp. Mat. Sci. 58, 218 (2012)   10.1016/j.commatsci.2012.02.005 (AFLOW C++)   *" << endl;
      oss << "*                                                                                                  *" << endl;
      oss << "****************************************************************************************************" << endl;
      oss << "*                                                                                                  *" << endl;
      oss << "*" << aurostd::PaddedCENTER(string("aflow/aflow.org - CONTRIBUTORS"),100) << "*" << endl;
      oss << "*  2000-2019 Stefano Curtarolo (aflow); 2002-2004 Dane Morgan (convasp); 2007-2011 Wahyu Setyawan  *" << endl;
      oss << "*  (--rsm --edos --kband --icsd*); 2008-2011 Roman Chepulskyy (--edos --kband  surfaces);          *" << endl;
      oss << "*  2008 Gus Hart (lattice reductions - prototypes); 2009-2011, Ohad Levy (prototypes);             *" << endl;
      oss << "*  2009-2010, Michal Jahnatek (APL); 2010-2013 Shidong Wang (cluster expansion); 2010-2013         *" << endl;
      oss << "*  Richard Taylor (surfaces, apennsy); 2010-2013 Junkai Xue (prototyper); 2010-2013 Kesong Yang    *" << endl;
      oss << "*  (findsym, frozsl, plotband/dos); 2013-2019 Cormac Toher (AGL Debye-Gruneisen, AEL elastic);     *" << endl;
      oss << "*  2013-2019 Frisco Rose (API, Aflux); 2013-2018 Pinku Nath (Quasi-harmonic approximation);        *" << endl;
      oss << "*  2013-2017 Jose J. Plata (AAPL, thermal cond.); 2014-2019 David Hicks (symmetry, structure       *" << endl;
      oss << "*  comparison, prototypes); 2014-2019 Corey Oses (Egap, bader, chull, APL, pocc); 2018-2019 Marco  *" << endl;
      oss << "*  Esters (AAPL, thermal cond.); 2016-2019 Denise Ford (GFA); 2018-2019 Rico Friedrich (CCE);      *" << endl;
      oss << "*                                                                                                  *" << endl;
      oss << "****************************************************************************************************" << endl;
      oss << "*" << aurostd::PaddedCENTER(string("version "+string(AFLOW_VERSION)+" - g++/gcc "+aurostd::utype2string(__GNUC__)+"."+aurostd::utype2string(__GNUC_MINOR__)+"."+aurostd::utype2string(__GNUC_PATCHLEVEL__)+" - built ["+string(TODAY)+"] - (C) " +XHOST.Copyright_Years),100) << "*" << endl;
      oss << "****************************************************************************************************" << endl;
      return oss.str();
    }
    if(type=="BANNER_TINY") {
      // called 63 times
      oss << "AFLOW VERSION "<<AFLOW_VERSION<<":  [aflow.org consortium - 2003-2021] ";
      return oss.str();
    }
    if(type == "EXCEPTIONS") {
      oss << "List of AFLOW exceptions with error codes. See README_AFLOW_EXCEPTIONS.TXT for more information" << endl;
      oss << endl;
      oss << "----------------------------------------------------------------------------------------------------" << endl;
      oss << "Error Code      Error Type             Error                              Name of Constant          " << endl;
      oss << "----------------------------------------------------------------------------------------------------" << endl;
      oss << "        1       N/A                    Generic error                      _GENERIC_ERROR_           " << endl;
      oss << "        2                              Illegal error code                 _ILLEGAL_CODE_            " << endl;
      oss << "       10       Input Error            generic                            _INPUT_ERROR_             " << endl;
      oss << "       11                              unknown flag                       _INPUT_UNKNOWN_           " << endl;
      oss << "       12                              missing flag                       _INPUT_MISSING_           " << endl;
      oss << "       13                              input ambiguous                    _INPUT_AMBIGUOUS_         " << endl;
      oss << "       14                              illegal parameter                  _INPUT_ILLEGAL_           " << endl;
      oss << "       15                              number of parameters               _INPUT_NUMBER_            " << endl;
      oss << "       20       File Error             generic                            _FILE_ERROR_              " << endl;
      oss << "       21                              file not found                     _FILE_NOT_FOUND_          " << endl;
      oss << "       22                              wrong format                       _FILE_WRONG_FORMAT_       " << endl;
      oss << "       23                              file corrupt                       _FILE_CORRUPT_            " << endl;
      oss << "       30       Value Error            generic                            _VALUE_ERROR_             " << endl;
      oss << "       31                              illegal value                      _VALUE_ILLEGAL_           " << endl;
      oss << "       32                              out of range                       _VALUE_RANGE_             " << endl;
      oss << "       40       Index Error            generic                            _INDEX_ERROR_             " << endl;
      oss << "       41                              illegal value                      _INDEX_ILLEGAL_           " << endl;
      oss << "       42                              out of bounds                      _INDEX_BOUNDS_            " << endl;
      oss << "       43                              mismatch                           _INDEX_MISMATCH_          " << endl;
      oss << "       50       Runtime Error          generic                            _RUNTIME_ERROR_           " << endl;
      oss << "       51                              not initialized                    _RUNTIME_INIT_            " << endl;
      oss << "       52                              SQL error                          _RUNTIME_SQL_             " << endl;
      oss << "       53                              busy                               _RUNTIME_BUSY_            " << endl;
      oss << "       54                              external command not found         _RUNTIME_EXTERNAL_MISS_   " << endl;  //CO20200531
      oss << "       55                              external command failed            _RUNTIME_EXTERNAL_FAIL_   " << endl;  //CO20200531
      oss << "       60       Allocation Error       generic                            _ALLOC_ERROR_             " << endl;
      oss << "       61                              could not allocate memory          _ALLOC_ALLOCATE_          " << endl;
      oss << "       62                              insufficient memory                _ALLOC_INSUFFICIENT_      " << endl;
      oss << "----------------------------------------------------------------------------------------------------" << endl;
      return oss.str();
    }
    cerr << XPID << "aflow::Banner type=" << type << " not found..." << endl;
    oss << "aflow::Banner type=" << type << " not found..." << endl;
    return 0; //CO20180419
    return oss.str();
  }
} // namespace aflow

// ***************************************************************************
// *                                                                         *
// *         aflow - Automatic FLOW for materials discovery project          *
// *                                                                         *
// ***************************************************************************

// Update Mon Mar  7 14:05:40 EST 2011 (by WSETYAWAN):
// ICSD prototypes of compounds used in aflow are generated using the following
// command:
// xzcat /common/NIST/$1ary.icsd.xz | pflow --icsd_nobrokenbasis |
// pflow --icsd_nopartialocc | pflow --icsd2proto > README_LIBRARY_ICSD$1.TXT


//#include "../AFLOW3_AURO/aflow_auro.cpp"

// ***************************************************************************
#ifndef _AFLOW_AURO_CPP_
namespace aflowlib {
  uint MOSFET(int mode,bool VERBOSE) {
    if(VERBOSE) cerr << XPID << "aflowlib::MOSFET mode=" << mode << endl;
    return 0;
  }
}
namespace aflowlib {
  uint MAIL2SCAN(string library,bool VERBOSE) {
    if(VERBOSE) cerr << XPID << "aflowlib::MAIL2SCAN library=" << library << endl;
    return 0;
  }
}
#endif


// ***************************************************************************
// *                                                                         *
// *         aflow - Automatic FLOW for materials discovery project          *
// *                                                                         *
// ***************************************************************************<|MERGE_RESOLUTION|>--- conflicted
+++ resolved
@@ -58,7 +58,6 @@
 //[OBSOLETE]string AFLOWLogicError::where(){return f_name;}
 //[OBSOLETE]//CO20180419 - global exception handling - STOP
 
-<<<<<<< HEAD
 
 
 
@@ -403,9 +402,9 @@
   }
 
   //[CO20191201 - OBSOLETE: robust check inside getSmithNormalForm()]if(!(
-  //[CO20191201 - OBSOLETE: robust check inside getSmithNormalForm()]      U1[1][1]==24 && U1[1][2]==-13 && U1[1][3]==-1 && 
-  //[CO20191201 - OBSOLETE: robust check inside getSmithNormalForm()]      U1[2][1]==13 && U1[2][2]==-7  && U1[2][3]==-1 && 
-  //[CO20191201 - OBSOLETE: robust check inside getSmithNormalForm()]      U1[3][1]==2  && U1[3][2]==-1  && U1[3][3]==0  && 
+  //[CO20191201 - OBSOLETE: robust check inside getSmithNormalForm()]      U1[1][1]==24 && U1[1][2]==-13 && U1[1][3]==-1 &&
+  //[CO20191201 - OBSOLETE: robust check inside getSmithNormalForm()]      U1[2][1]==13 && U1[2][2]==-7  && U1[2][3]==-1 &&
+  //[CO20191201 - OBSOLETE: robust check inside getSmithNormalForm()]      U1[3][1]==2  && U1[3][2]==-1  && U1[3][3]==0  &&
   //[CO20191201 - OBSOLETE: robust check inside getSmithNormalForm()]      TRUE
   //[CO20191201 - OBSOLETE: robust check inside getSmithNormalForm()]    )
   //[CO20191201 - OBSOLETE: robust check inside getSmithNormalForm()]  ){
@@ -413,9 +412,9 @@
   //[CO20191201 - OBSOLETE: robust check inside getSmithNormalForm()]  return FALSE;
   //[CO20191201 - OBSOLETE: robust check inside getSmithNormalForm()]}
   //[CO20191201 - OBSOLETE: robust check inside getSmithNormalForm()]if(!(
-  //[CO20191201 - OBSOLETE: robust check inside getSmithNormalForm()]      V1[1][1]==0  && V1[1][2]==1  && V1[1][3]==3  && 
-  //[CO20191201 - OBSOLETE: robust check inside getSmithNormalForm()]      V1[2][1]==-1 && V1[2][2]==-1 && V1[2][3]==-1 && 
-  //[CO20191201 - OBSOLETE: robust check inside getSmithNormalForm()]      V1[3][1]==1  && V1[3][2]==0  && V1[3][3]==-1 && 
+  //[CO20191201 - OBSOLETE: robust check inside getSmithNormalForm()]      V1[1][1]==0  && V1[1][2]==1  && V1[1][3]==3  &&
+  //[CO20191201 - OBSOLETE: robust check inside getSmithNormalForm()]      V1[2][1]==-1 && V1[2][2]==-1 && V1[2][3]==-1 &&
+  //[CO20191201 - OBSOLETE: robust check inside getSmithNormalForm()]      V1[3][1]==1  && V1[3][2]==0  && V1[3][3]==-1 &&
   //[CO20191201 - OBSOLETE: robust check inside getSmithNormalForm()]      TRUE
   //[CO20191201 - OBSOLETE: robust check inside getSmithNormalForm()]    )
   //[CO20191201 - OBSOLETE: robust check inside getSmithNormalForm()]  ){
@@ -423,8 +422,8 @@
   //[CO20191201 - OBSOLETE: robust check inside getSmithNormalForm()]  return FALSE;
   //[CO20191201 - OBSOLETE: robust check inside getSmithNormalForm()]}
   //[CO20191201 - OBSOLETE: robust check inside getSmithNormalForm()]if(!(
-  //[CO20191201 - OBSOLETE: robust check inside getSmithNormalForm()]      S1[1][1]==1 && S1[1][2]==0 && S1[1][3]==0 && 
-  //[CO20191201 - OBSOLETE: robust check inside getSmithNormalForm()]      S1[2][1]==0 && S1[2][2]==1 && S1[2][3]==0 && 
+  //[CO20191201 - OBSOLETE: robust check inside getSmithNormalForm()]      S1[1][1]==1 && S1[1][2]==0 && S1[1][3]==0 &&
+  //[CO20191201 - OBSOLETE: robust check inside getSmithNormalForm()]      S1[2][1]==0 && S1[2][2]==1 && S1[2][3]==0 &&
   //[CO20191201 - OBSOLETE: robust check inside getSmithNormalForm()]      S1[3][1]==0 && S1[3][2]==0 && S1[3][3]==1 &&
   //[CO20191201 - OBSOLETE: robust check inside getSmithNormalForm()]      TRUE
   //[CO20191201 - OBSOLETE: robust check inside getSmithNormalForm()]    )
@@ -612,7 +611,7 @@
 
   // ---------------------------------------------------------------------------
   // generate rocksalt structure
-  string prototype_label = "AB_cF8_225_a_b"; 
+  string prototype_label = "AB_cF8_225_a_b";
   vector<string> parameter_sets = anrl::getANRLParameters(prototype_label,"all");
 
   if(parameter_sets.size() != 1){
@@ -709,7 +708,7 @@
   if (aurostd::isequal(calculated, expected)) passed = true;
   check(passed, calculated, expected, check_function, check_description, check_num, passed_checks, results);
 }
-void check_equal(const string &calculated, const string &expected, const string &check_function, 
+void check_equal(const string &calculated, const string &expected, const string &check_function,
     const string check_description, const uint check_num, uint &passed_checks, vector<string> &results){
   bool passed = false;
   if (calculated == expected) passed = true;
@@ -1403,8 +1402,6 @@
   return display_result(passed_checks, check_num, task_description, results, function_name, FileMESSAGE, oss);
 }
 
-=======
->>>>>>> 641fdffd
 int main(int _argc,char **_argv) {
   string soliloquy = XPID + "main():"; //CO20180419
   ostream& oss=cout;  //CO20180419
