// ***************************************************************************
// *                                                                         *
// *         aflow - Automatic FLOW for materials discovery project          *
// *             Stefano Curtarolo - Duke University - 2003-2020             *
// *                                                                         *
// ***************************************************************************
//
//  Copyright 2003-2020 - Stefano Curtarolo - AFLOW.ORG consortium
//
//  This file is part of AFLOW software.
//
//  AFLOW is free software: you can redistribute it and/or modify
//  it under the terms of the GNU General Public License as published by
//  the Free Software Foundation, either version 3 of the License, or
//  (at your option) any later version.
// 
//  This program is distributed in the hope that it will be useful,
//  but WITHOUT ANY WARRANTY; without even the implied warranty of
//  MERCHANTABILITY or FITNESS FOR A PARTICULAR PURPOSE.  See the
//  GNU General Public License for more details.
// 
//  You should have received a copy of the GNU General Public License
//  along with this program.  If not, see <http://www.gnu.org/licenses/>.
//
// ***************************************************************************

#include "aflow.h"
#include "aflow_pflow.h"
// [OBSOLETE] #include "aflow_aqe.h"

//#define  __XOPTIMIZE
//#include "aflow_array.h"

// ***************************************************************************

// bool AFLOW_PTHREADS::FLAG;
// int  AFLOW_PTHREADS::MAX_PTHREADS;
// int  AFLOW_PTHREADS::RUNNING;
// pthread_t thread[MAX_ALLOCATABLE_PTHREADS];
// int iret[MAX_ALLOCATABLE_PTHREADS];
// bool thread_busy[MAX_ALLOCATABLE_PTHREADS];

#include "aflow_test.cpp"
#include <sys/ioctl.h>
// #include <linux/kd.h>
//   0x00004B2F   KIOCSOUND     int

//CO20180729 - OBSOLETE - use xerror
//[OBSOLETE]//CO20180419 - global exception handling - START
//[OBSOLETE]AFLOWRuntimeError::AFLOWRuntimeError(const std::string& function,const std::string& message) : std::runtime_error(message),f_name(function) {}  // I/O or computer type errors (no entries loaded)
//[OBSOLETE]AFLOWRuntimeError::AFLOWRuntimeError(const std::string& function,std::stringstream& message) : std::runtime_error(message.str()),f_name(function) {message.str("");}  // I/O or computer type errors (no entries loaded)
//[OBSOLETE]string AFLOWRuntimeError::where(){return f_name;}
//[OBSOLETE]AFLOWLogicError::AFLOWLogicError(const std::string& function,const std::string& message) : std::logic_error(message),f_name(function) {}    //errors in logic, unintended (and insurmountable) use of functionality
//[OBSOLETE]AFLOWLogicError::AFLOWLogicError(const std::string& function,std::stringstream& message) : std::logic_error(message.str()),f_name(function) {message.str("");}    //errors in logic, unintended (and insurmountable) use of functionality
//[OBSOLETE]string AFLOWLogicError::where(){return f_name;}
//[OBSOLETE]//CO20180419 - global exception handling - STOP


bool EgapTest(ostream& oss){ofstream FileMESSAGE;return EgapTest(FileMESSAGE,oss);}  //CO20190520
bool EgapTest(ofstream& FileMESSAGE,ostream& oss){  //CO20190520
  string soliloquy="EgapTest():";
  bool LDEBUG=TRUE; // TRUE;
  stringstream message;
  _aflags aflags;aflags.Directory=".";

  message << "Performing Egap test";pflow::logger(_AFLOW_FILE_NAME_,soliloquy,message,aflags,FileMESSAGE,oss,_LOGGER_MESSAGE_);

  string system="",path="",query="",file="",efile="",ext="",tfile="",Egap_type="";
  vector<string> files;
  xOUTCAR xout(FileMESSAGE,oss);
  double EFERMI=AUROSTD_MAX_DOUBLE,Egap=0.0;

  /////////////////////////////////////////////////////////////////////////////////////////////////
  //FCC/Si1_ICSD_150530
  system="ICSD_WEB/FCC/Si1_ICSD_150530";
  
  path=AFLOWLIB_SERVER_DEFAULT+"/AFLOWDATA/"+system;
  query=path+"/?files";
  message << "Fetching: " << query;pflow::logger(_AFLOW_FILE_NAME_,soliloquy,message,aflags,FileMESSAGE,oss,_LOGGER_MESSAGE_);
  aurostd::url2tokens(query,files,",");
  if(files.size()==0){
    message << "Could not fetch query: " << query;pflow::logger(_AFLOW_FILE_NAME_,soliloquy,message,aflags,FileMESSAGE,oss,_LOGGER_ERROR_);
    return false;
  }
  //OUTCAR.static
  file="OUTCAR.static";
  if(!aurostd::EWithinList(files,file,efile)){
    message << "No " << file << " found within " << query;pflow::logger(_AFLOW_FILE_NAME_,soliloquy,message,aflags,FileMESSAGE,oss,_LOGGER_ERROR_);
    return false;
  }
  ext=aurostd::GetCompressionExtension(efile);
  tfile=aurostd::TmpFileCreate("Egap_file1")+ext;
  query=path+"/"+efile;
  message << "Fetching: " << query;pflow::logger(_AFLOW_FILE_NAME_,soliloquy,message,aflags,FileMESSAGE,oss,_LOGGER_MESSAGE_);
  if(!(aurostd::url2file(query,tfile,LDEBUG) && aurostd::FileExist(tfile))){
    message << "Could not fetch query: " << query;pflow::logger(_AFLOW_FILE_NAME_,soliloquy,message,aflags,FileMESSAGE,oss,_LOGGER_ERROR_);
    return false;
  }
  message << "Loaded file to: " << tfile;pflow::logger(_AFLOW_FILE_NAME_,soliloquy,message,aflags,FileMESSAGE,oss,_LOGGER_MESSAGE_);
  if(!xout.GetPropertiesFile(tfile,!LDEBUG)){
    message << "xOUTCAR::GetProperties() failed";pflow::logger(_AFLOW_FILE_NAME_,soliloquy,message,aflags,FileMESSAGE,oss,_LOGGER_ERROR_);
    return false;
  }
#ifndef _AFLOW_TEMP_PRESERVE_
  aurostd::RemoveFile(tfile);
#endif
  EFERMI=xout.Efermi;
  //OUTCAR.bands
  file="OUTCAR.bands";
  if(!aurostd::EWithinList(files,file,efile)){
    query=path+"/?files"; //reload query for error message
    message << "No " << file << " found within " << query;pflow::logger(_AFLOW_FILE_NAME_,soliloquy,message,aflags,FileMESSAGE,oss,_LOGGER_ERROR_);
    return false;
  }
  ext=aurostd::GetCompressionExtension(efile);
  tfile=aurostd::TmpFileCreate("Egap_file1")+ext;
  query=path+"/"+efile;
  message << "Fetching: " << query;pflow::logger(_AFLOW_FILE_NAME_,soliloquy,message,aflags,FileMESSAGE,oss,_LOGGER_MESSAGE_);
  if(!(aurostd::url2file(query,tfile,LDEBUG) && aurostd::FileExist(tfile))){
    message << "Could not fetch query: " << query;pflow::logger(_AFLOW_FILE_NAME_,soliloquy,message,aflags,FileMESSAGE,oss,_LOGGER_ERROR_);
    return false;
  }
  message << "Loaded file to: " << tfile;pflow::logger(_AFLOW_FILE_NAME_,soliloquy,message,aflags,FileMESSAGE,oss,_LOGGER_MESSAGE_);
  if(!xout.GetPropertiesFile(tfile,!LDEBUG)){
    message << "xOUTCAR::GetProperties() failed";pflow::logger(_AFLOW_FILE_NAME_,soliloquy,message,aflags,FileMESSAGE,oss,_LOGGER_ERROR_);
    return false;
  }
#ifndef _AFLOW_TEMP_PRESERVE_
  aurostd::RemoveFile(tfile);
#endif
  //GetBandGap
  message << "Running bandgap code";pflow::logger(_AFLOW_FILE_NAME_,soliloquy,message,aflags,FileMESSAGE,oss,_LOGGER_MESSAGE_);
  if(!xout.GetBandGap(EFERMI)){
    message << "xOUTCAR::GetBandGap() failed";pflow::logger(_AFLOW_FILE_NAME_,soliloquy,message,aflags,FileMESSAGE,oss,_LOGGER_ERROR_);
    return false;
  }
  Egap=+6.1000e-01;
  if(!aurostd::isequal(Egap,xout.Egap[0])){
    message << "xOUTCAR::GetBandGap() did not find Egap==" << Egap << ", found instead xOUTCAR.Egap[0]==" << xout.Egap[0];pflow::logger(_AFLOW_FILE_NAME_,soliloquy,message,aflags,FileMESSAGE,oss,_LOGGER_ERROR_);
    return false;
  }
  Egap_type="insulator-indirect";
  if(xout.Egap_type[0]!="insulator-indirect"){
    message << "xOUTCAR::GetBandGap() did not find type==" << Egap_type << ", found instead xOUTCAR.Egap_type[0]==" << xout.Egap_type[0];pflow::logger(_AFLOW_FILE_NAME_,soliloquy,message,aflags,FileMESSAGE,oss,_LOGGER_ERROR_);
    return false;
  }
  /////////////////////////////////////////////////////////////////////////////////////////////////

  message << "Egap test successful";pflow::logger(_AFLOW_FILE_NAME_,soliloquy,message,aflags,FileMESSAGE,oss,_LOGGER_COMPLETE_);
  return true;
}

bool gcdTest(ostream& oss){ofstream FileMESSAGE;return gcdTest(FileMESSAGE,oss);}  //CO20190520
bool gcdTest(ofstream& FileMESSAGE,ostream& oss){  //CO20190520
  string soliloquy="gcdTest():";
  bool LDEBUG=TRUE; // TRUE;
  stringstream message;
  _aflags aflags;aflags.Directory=".";

  message << "Performing gcd test";pflow::logger(_AFLOW_FILE_NAME_,soliloquy,message,aflags,FileMESSAGE,oss,_LOGGER_MESSAGE_);

  int a=0,b=0,x1=0,y1=0,gcd=0;

  a=25;b=15;
  aurostd::GCD(a,b,gcd,x1,y1);
  if(!(gcd==5 && x1==-1 && y1==2)){
    if(LDEBUG){
      cerr << soliloquy << " gcd(25,15) failed" << endl;
      cerr << soliloquy << " gcd=" << gcd << endl;
      cerr << soliloquy << " x=" << x1 << endl;
      cerr << soliloquy << " y=" << y1 << endl;
    }
    return FALSE;
  }

  a=25;b=0;
  aurostd::GCD(a,b,gcd,x1,y1);
  if(!(gcd==25 && x1==1 && y1==0)){
    if(LDEBUG){
      cerr << soliloquy << " gcd(25,0) failed" << endl;
      cerr << soliloquy << " gcd=" << gcd << endl;
      cerr << soliloquy << " x=" << x1 << endl;
      cerr << soliloquy << " y=" << y1 << endl;
    }
    return FALSE;
  }

  a=0;b=15;
  aurostd::GCD(a,b,gcd,x1,y1);
  if(!(gcd==15 && x1==0 && y1==1)){
    if(LDEBUG){
      cerr << soliloquy << " gcd(0,15) failed" << endl;
      cerr << soliloquy << " gcd=" << gcd << endl;
      cerr << soliloquy << " x=" << x1 << endl;
      cerr << soliloquy << " y=" << y1 << endl;
    }
    return FALSE;
  }

  a=-5100;b=30450;
  aurostd::GCD(a,b,gcd,x1,y1);
  if(!(gcd==150 && x1==-6 && y1==-1)){
    if(LDEBUG){
      cerr << soliloquy << " gcd(-5100,30450) failed" << endl;
      cerr << soliloquy << " gcd=" << gcd << endl;
      cerr << soliloquy << " x=" << x1 << endl;
      cerr << soliloquy << " y=" << y1 << endl;
    }
    return FALSE;
  }

  message << "gcd test successful";pflow::logger(_AFLOW_FILE_NAME_,soliloquy,message,aflags,FileMESSAGE,oss,_LOGGER_COMPLETE_);
  return TRUE; //CO20180419
}

bool smithTest(ostream& oss){ofstream FileMESSAGE;return smithTest(FileMESSAGE,oss);}  //CO20190520
bool smithTest(ofstream& FileMESSAGE,ostream& oss){  //CO20190520
  string soliloquy="smithTest():";
  bool LDEBUG=TRUE; // TRUE;
  stringstream message;
  _aflags aflags;aflags.Directory=".";

  //test ehermite
  xmatrix<int> ehermite(2,2);
  aurostd::getEHermite(5,12,ehermite);
  if(!(
        ehermite[1][1]==5 &&
        ehermite[1][2]==-2 &&
        ehermite[2][1]==-12 &&
        ehermite[2][2]==5 &&
        TRUE
      )
    ){
    if(LDEBUG){cerr << soliloquy << " getEHermite(5,12) failed" << endl;}
    return FALSE;
  }

  xmatrix<int> A1(3,3),U1,V1,S1;
  A1[1][1]=3;A1[1][2]=2;A1[1][3]=1;
  A1[2][1]=5;A1[2][2]=3;A1[2][3]=1;
  A1[3][1]=6;A1[3][2]=8;A1[3][3]=9;

  aurostd::getSmithNormalForm(A1,U1,V1,S1);

  if(LDEBUG){
    cerr << soliloquy << " A=" << endl;cerr << A1 << endl;
    cerr << soliloquy << " U=" << endl;cerr << U1 << endl;
    cerr << soliloquy << " V=" << endl;cerr << V1 << endl;
    cerr << soliloquy << " S=" << endl;cerr << S1 << endl;
  }

  //[CO20191201 - OBSOLETE: robust check inside getSmithNormalForm()]if(!(
  //[CO20191201 - OBSOLETE: robust check inside getSmithNormalForm()]      U1[1][1]==24 && U1[1][2]==-13 && U1[1][3]==-1 && 
  //[CO20191201 - OBSOLETE: robust check inside getSmithNormalForm()]      U1[2][1]==13 && U1[2][2]==-7  && U1[2][3]==-1 && 
  //[CO20191201 - OBSOLETE: robust check inside getSmithNormalForm()]      U1[3][1]==2  && U1[3][2]==-1  && U1[3][3]==0  && 
  //[CO20191201 - OBSOLETE: robust check inside getSmithNormalForm()]      TRUE
  //[CO20191201 - OBSOLETE: robust check inside getSmithNormalForm()]    )
  //[CO20191201 - OBSOLETE: robust check inside getSmithNormalForm()]  ){
  //[CO20191201 - OBSOLETE: robust check inside getSmithNormalForm()]  if(LDEBUG){cerr << soliloquy << " U1(1) failed of getSmithNormalForm()" << endl;}
  //[CO20191201 - OBSOLETE: robust check inside getSmithNormalForm()]  return FALSE;
  //[CO20191201 - OBSOLETE: robust check inside getSmithNormalForm()]}
  //[CO20191201 - OBSOLETE: robust check inside getSmithNormalForm()]if(!(
  //[CO20191201 - OBSOLETE: robust check inside getSmithNormalForm()]      V1[1][1]==0  && V1[1][2]==1  && V1[1][3]==3  && 
  //[CO20191201 - OBSOLETE: robust check inside getSmithNormalForm()]      V1[2][1]==-1 && V1[2][2]==-1 && V1[2][3]==-1 && 
  //[CO20191201 - OBSOLETE: robust check inside getSmithNormalForm()]      V1[3][1]==1  && V1[3][2]==0  && V1[3][3]==-1 && 
  //[CO20191201 - OBSOLETE: robust check inside getSmithNormalForm()]      TRUE
  //[CO20191201 - OBSOLETE: robust check inside getSmithNormalForm()]    )
  //[CO20191201 - OBSOLETE: robust check inside getSmithNormalForm()]  ){
  //[CO20191201 - OBSOLETE: robust check inside getSmithNormalForm()]  if(LDEBUG){cerr << soliloquy << " V1(1) failed of getSmithNormalForm()" << endl;}
  //[CO20191201 - OBSOLETE: robust check inside getSmithNormalForm()]  return FALSE;
  //[CO20191201 - OBSOLETE: robust check inside getSmithNormalForm()]}
  //[CO20191201 - OBSOLETE: robust check inside getSmithNormalForm()]if(!(
  //[CO20191201 - OBSOLETE: robust check inside getSmithNormalForm()]      S1[1][1]==1 && S1[1][2]==0 && S1[1][3]==0 && 
  //[CO20191201 - OBSOLETE: robust check inside getSmithNormalForm()]      S1[2][1]==0 && S1[2][2]==1 && S1[2][3]==0 && 
  //[CO20191201 - OBSOLETE: robust check inside getSmithNormalForm()]      S1[3][1]==0 && S1[3][2]==0 && S1[3][3]==1 &&
  //[CO20191201 - OBSOLETE: robust check inside getSmithNormalForm()]      TRUE
  //[CO20191201 - OBSOLETE: robust check inside getSmithNormalForm()]    )
  //[CO20191201 - OBSOLETE: robust check inside getSmithNormalForm()]  ){
  //[CO20191201 - OBSOLETE: robust check inside getSmithNormalForm()]  if(LDEBUG){cerr << soliloquy << " S1(1) failed of getSmithNormalForm()" << endl;}
  //[CO20191201 - OBSOLETE: robust check inside getSmithNormalForm()]  return FALSE;
  //[CO20191201 - OBSOLETE: robust check inside getSmithNormalForm()]}

  xmatrix<long long int> A2(5,5),U2,V2,S2;  //long long int is CRUCIAL, Matlab actually gets this wrong because it uses long int by default
  A2[1][1]=25;    A2[1][2]=-300;   A2[1][3]=1050;    A2[1][4]=-1400;   A2[1][5]=630;
  A2[2][1]=-300;  A2[2][2]=4800;   A2[2][3]=-18900;  A2[2][4]=26880;   A2[2][5]=-12600;
  A2[3][1]=1050;  A2[3][2]=-18900; A2[3][3]=79380;   A2[3][4]=-117600; A2[3][5]=56700;
  A2[4][1]=-1400; A2[4][2]=26880;  A2[4][3]=-117600; A2[4][4]=179200;  A2[4][5]=-88200;
  A2[5][1]=630;   A2[5][2]=-12600; A2[5][3]=56700;   A2[5][4]=-88200;  A2[5][5]=44100;

  aurostd::getSmithNormalForm(A2,U2,V2,S2);

  if(LDEBUG){ //COME BACK AND PATCH FOR ANSWERS
    cerr << soliloquy << " A=" << endl;cerr << A2 << endl;
    cerr << soliloquy << " U=" << endl;cerr << U2 << endl;
    cerr << soliloquy << " V=" << endl;cerr << V2 << endl;
    cerr << soliloquy << " S=" << endl;cerr << S2 << endl;
  }

  message << "smith test successful";pflow::logger(_AFLOW_FILE_NAME_,soliloquy,message,aflags,FileMESSAGE,oss,_LOGGER_COMPLETE_);
  return TRUE; //CO20180419
}

int main(int _argc,char **_argv) {
  string soliloquy="main():"; //CO20180419
  ostream& oss=cout;  //CO20180419
  try{
    bool LDEBUG=FALSE; // TRUE;
    if(LDEBUG) cerr << "AFLOW-MAIN [1]" << endl;
    std::vector<string> argv(aurostd::get_arguments_from_input(_argc,_argv));
    if(LDEBUG) cerr << "AFLOW-MAIN [2]" << endl;
    std::vector<string> cmds;  
    // MACHINE
    init::InitMachine(FALSE,argv,cmds,cerr);    
    if(LDEBUG || XHOST.DEBUG) cerr << "AFLOW-MAIN [3]" << endl;

    // aurostd::TmpDirectoryCreate("test");
    // cerr << args2flag(argv,"--aaa|--bbb |--ccc") << endl; exit(0);
    // CHECK USERS MACHINES - DEBUG

    // initialize_templates_never_call_this_procedure(1);

    // INITIALIZE ***************************************************
    // INIT LOOK UP TABLES
    atoms_initialize();
    xelement::Initialize();
    xPOTCAR_Initialize();
    // spacegroup::SpaceGroupInitialize(); only if necessary
    // INFORMATION **************************************************
    AFLOW_PTHREADS::FLAG=AFLOW_PTHREADS::Check_Threads(argv,!XHOST.QUIET);

    bool Arun=FALSE;
    if(!Arun && aurostd::args2flag(argv,cmds,"--prx|--prx="))  {Arun=TRUE;PERFORM_PRX(cout);}
    if(!Arun && aurostd::args2flag(argv,cmds,"--test_getpp")) {
      if(KBIN::VASP_PseudoPotential_CleanName_TEST()){return 0;}
      return 1;
    }
    if(!Arun && aurostd::args2flag(argv,cmds,"--test=Init|--test=init")) {
      init::InitLoadString("vLIBS",1);
      return 1;
    }

    if(!Arun && aurostd::args2flag(argv,cmds,"--test_xmatrix")) { //CO20190911
      string soliloquy="test_xmatrix()::";
      bool LDEBUG=TRUE; // TRUE;
      xmatrix<double> mat;
      mat(1,1)=5;mat(1,2)=9;mat(1,3)=12;
      mat(2,1)=7;mat(2,2)=10;mat(2,3)=13;
      mat(3,1)=8;mat(3,2)=11;mat(3,3)=14;
      if(LDEBUG){cerr << soliloquy << " mat=" << endl;cerr << mat << endl;}
      //getmat()
      xmatrix<double> submat;
      mat.getmatInPlace(submat,2,3,2,3);
      if(LDEBUG){cerr << soliloquy << " submat=" << endl;cerr << submat << endl;}
      //setmat()
      mat.setmat(submat,1,1); //do nothing
      if(LDEBUG){
        cerr << soliloquy << " replacing with submat at 1,1" << endl;
        cerr << soliloquy << " mat=" << endl;cerr << mat << endl;
      }
      xvector<double> xv;
      xv(1)=2;xv(2)=3;xv(3)=4;
      if(LDEBUG){cerr << soliloquy << " xv=" << xv << endl;}
      mat.setmat(xv,1,false); //row
      if(LDEBUG){
        cerr << soliloquy << " replacing with xv at row=1" << endl;
        cerr << soliloquy << " mat=" << endl;cerr << mat << endl;
      }
      mat.setmat(xv,2,true); //col
      if(LDEBUG){
        cerr << soliloquy << " replacing with xv at col=2" << endl;
        cerr << soliloquy << " mat=" << endl;cerr << mat << endl;
      }
      //setrow()
      mat.setrow(xv,2);
      if(LDEBUG){
        cerr << soliloquy << " replacing with xv at row=2" << endl;
        cerr << soliloquy << " mat=" << endl;cerr << mat << endl;
      }
      //setcol()
      mat.setcol(xv,3);
      if(LDEBUG){
        cerr << soliloquy << " replacing with xv at col=3" << endl;
        cerr << soliloquy << " mat=" << endl;cerr << mat << endl;
      }
      return 1;
    }
    if(!Arun && aurostd::args2flag(argv,cmds,"--test_stefano")) {
      uint y=2017,m=11;
      m+=1;
      for(uint i=0;i<200;i++) {
        if(m==0) {
          cout << "mv \"unknown.pdf\" stefano_" << y << m << ".pdf" << endl;
        } else {
          if(m<10) {
            cout << "mv \"unknown(" << i << ").pdf\" stefano_" << y << "0" << m << ".pdf" << endl;
          } else {
            cout << "mv \"unknown(" << i << ").pdf\" stefano_" << y << m << ".pdf" << endl;
          }
        }
        m--;
        if(m==0) {y--;m+=12;} 
      }
      //exit(0);
      return 0; //CO20180419
    }
    if(!Arun && aurostd::args2flag(argv,cmds,"--test_Egap|--Egap_test")) {return (EgapTest()?0:1);}  //CO20190601
    if(!Arun && aurostd::args2flag(argv,cmds,"--test_gcd|--gcd_test")) {return (gcdTest()?0:1);}  //CO20190601
    if(!Arun && aurostd::args2flag(argv,cmds,"--test_smith|--smith_test")) {return (smithTest()?0:1);}  //CO20190601
    if(!Arun && aurostd::args2flag(argv,cmds,"--test")) {
      
      if(XHOST.vext.size()!=XHOST.vcat.size()) { cerr << "ERROR - aflow.cpp:main: XHOST.vext.size()!=XHOST.vcat.size(), aborting." << endl; exit(0); }

      for(uint iext=0;iext<XHOST.vext.size();iext++) { 
        cout << "\"" << XHOST.vext.at(iext) << "\"" << " " << "\"" << XHOST.vcat.at(iext) << "\"" << endl;
      }

      int dim=7;
      cout << "dimm=" << dim << endl;

      xmatrix<double> m(dim,dim),mi(dim,dim);
      for(int i=1;i<=dim;i++) 
        for(int j=1;j<=dim;j++)
          m(i,j)=aurostd::ran0();
      cout << "m=" << endl << m << endl;
      mi=inverse(m);
      cout << "mi=" << endl << mi << endl;
      cout << "mi*m=" << endl << det(mi*m) << endl; 

      //CO how to create 64bit string from binary file
      //string b64String;
      //aurostd::bin2base64("aflow_logo.pdf",b64String);
      //cout << b64String << endl;

      string test="2.730747137  -2.730747137-12.397646334";
      vector<string> _tokens;
      aurostd::string2tokens(test,_tokens,"-");
      for(uint i=0;i<_tokens.size();i++){
        cerr << _tokens[i] << endl;
      }
      //exit(0);
      return 0; //CO20180419
      //CO START 20170614 - some SQLITE tests
      //http://zetcode.com/db/sqlitec/ - more tests here
      //this will create test.db file
      sqlite3 *db;
      char *err_msg = 0;
      int rc = sqlite3_open("test.db", &db);
      if(rc != SQLITE_OK) {
        fprintf(stderr, "Cannot open database: %s\n", sqlite3_errmsg(db));
        sqlite3_close(db);
        return 1;
      }
      char const *sql = "DROP TABLE IF EXISTS Cars;" 
        "CREATE TABLE Cars(Id INT, Name TEXT, Price INT);" 
        "INSERT INTO Cars VALUES(1, 'Audi', 52642);" 
        "INSERT INTO Cars VALUES(2, 'Mercedes', 57127);" 
        "INSERT INTO Cars VALUES(3, 'Skoda', 9000);" 
        "INSERT INTO Cars VALUES(4, 'Volvo', 29000);" 
        "INSERT INTO Cars VALUES(5, 'Bentley', 350000);" 
        "INSERT INTO Cars VALUES(6, 'Citroen', 21000);" 
        "INSERT INTO Cars VALUES(7, 'Hummer', 41400);" 
        "INSERT INTO Cars VALUES(8, 'Volkswagen', 21600);";
      rc = sqlite3_exec(db, sql, 0, 0, &err_msg);
      if(rc != SQLITE_OK ) {
        fprintf(stderr, "SQL error: %s\n", err_msg);
        sqlite3_free(err_msg);        
        sqlite3_close(db);
        return 1;
      } 
      sqlite3_close(db);
      //return 0;

      //MORE TESTS
      //printf("%s\n,sqlite3_libversion()");
      //    sqlite3 *db;
      //sqlite3_stmt *res;
      //int rc = sqlite3_open(":memory:", &db);
      //if(rc != SQLITE_OK) {
      //    fprintf(stderr, "Cannot open database: %s\n", sqlite3_errmsg(db));
      //    sqlite3_close(db);
      //    return 1;
      //}
      //rc = sqlite3_prepare_v2(db, "SELECT SQLITE_VERSION()", -1, &res, 0);    
      //if(rc != SQLITE_OK) {
      //    fprintf(stderr, "Failed to fetch data: %s\n", sqlite3_errmsg(db));
      //    sqlite3_close(db);
      //    return 1;
      //}    
      //rc = sqlite3_step(res);
      //if(rc == SQLITE_ROW) {
      //    printf("%s\n", sqlite3_column_text(res, 0));
      //}
      //sqlite3_finalize(res);
      //sqlite3_close(db);
      //return 0;

      //quick easy test
      cerr << sqlite3_libversion() << endl;
      //CO END 20170614 - some SQLITE tests
      aurostd::xcomplex<double> x(123.0,456.0);
      cout << x.re << "," << x.im << " - " << x.real() << "," << x.imag() << " - " << x << endl;
      x.re=111;x.im=222;
      cout << x.re << "," << x.im << " - " << x.real() << "," << x.imag() << " - " << x << endl;
      cout << aurostd::PaddedPOST("EMIN= -30.0",10) << endl;;
      stringstream for_corey;
      for_corey << "scatter/use mapped color={draw=black,fill=mapped color,solid}";
      string corey=for_corey.str();
      cout << corey << endl;
      stringstream aus;
      aus << "************************   00000  MESSAGE KPOINTS KSHIFT=[" << 1 << " " << 2 << " " << 3 << "]" << " ************************ " << endl;
      cout << aus.str() << endl;
      //exit(0);
      return 0; //CO20180419
    }

    if(!Arun && aurostd::args2attachedflag(argv,"--bin2base64=")) {
      string b64String;
      aurostd::bin2base64(aurostd::args2attachedstring(argv,"--bin2base64=",""),b64String);
      cout << b64String << endl;
      exit(0);
    }
    
    if(!Arun && aurostd::args2flag(argv,cmds,"--test=POTCAR|--test=POTCAR.relax1"+DEFAULT_KZIP_EXT+"|--test=POTCAR.relax2"+DEFAULT_KZIP_EXT+"|--test=POTCAR.static"+DEFAULT_KZIP_EXT+"|--test=POTCAR.bands"+DEFAULT_KZIP_EXT+"")) {
      XHOST.DEBUG=TRUE;xPOTCAR(aurostd::args2attachedstring(argv,"--test=",""));/*exit(0)*/return 0;} //CO20180419
    if(!Arun && aurostd::args2flag(argv,cmds,"--test=DOSCAR|--test=DOSCAR.relax1"+DEFAULT_KZIP_EXT+"|--test=DOSCAR.relax2"+DEFAULT_KZIP_EXT+"|--test=DOSCAR.static"+DEFAULT_KZIP_EXT+"|--test=DOSCAR.bands"+DEFAULT_KZIP_EXT+"")) {
      XHOST.DEBUG=TRUE;xDOSCAR(aurostd::args2attachedstring(argv,"--test=",""));/*exit(0)*/return 0;} //CO20180419
    if(!Arun && aurostd::args2flag(argv,cmds,"--test=EIGENVAL|--test=EIGENVAL.relax1"+DEFAULT_KZIP_EXT+"|--test=EIGENVAL.relax2"+DEFAULT_KZIP_EXT+"|--test=EIGENVAL.static"+DEFAULT_KZIP_EXT+"|--test=EIGENVAL.bands"+DEFAULT_KZIP_EXT+"")) {
      XHOST.DEBUG=TRUE;xEIGENVAL(aurostd::args2attachedstring(argv,"--test=",""));/*exit(0)*/return 0;} //CO20180419
    if(!Arun && aurostd::args2flag(argv,cmds,"--test=OUTCAR|--test=OUTCAR.relax1"+DEFAULT_KZIP_EXT+"|--test=OUTCAR.relax2"+DEFAULT_KZIP_EXT+"|--test=OUTCAR.static"+DEFAULT_KZIP_EXT+"|--test=OUTCAR.bands"+DEFAULT_KZIP_EXT+"")) {
      XHOST.DEBUG=TRUE;xOUTCAR(aurostd::args2attachedstring(argv,"--test=",""));/*exit(0)*/return 0;} //CO20180419
    if(!Arun && aurostd::args2flag(argv,cmds,"--test=KPOINTS|--test=KPOINTS.relax1"+DEFAULT_KZIP_EXT+"|--test=KPOINTS.relax2"+DEFAULT_KZIP_EXT+"|--test=KPOINTS.static"+DEFAULT_KZIP_EXT+"|--test=KPOINTS.bands"+DEFAULT_KZIP_EXT+"")) {
      XHOST.DEBUG=TRUE;xKPOINTS(aurostd::args2attachedstring(argv,"--test=",""));/*exit(0)*/return 0;}  //CO20180419
    if(!Arun && aurostd::args2flag(argv,cmds,"--test=vasprun|--test=vasprun.xml.relax1"+DEFAULT_KZIP_EXT+"|--test=vasprun.xml.relax2"+DEFAULT_KZIP_EXT+"|--test=vasprun.xml.static"+DEFAULT_KZIP_EXT+"|--test=vasprun.xml.bands"+DEFAULT_KZIP_EXT+"")) {
      XHOST.DEBUG=TRUE;xVASPRUNXML(aurostd::args2attachedstring(argv,"--test=",""));/*exit(0)*/return 0;} //CO20180419
    if(!Arun && aurostd::args2flag(argv,cmds,"--test=IBZKPT|--test=IBZKPT.relax1"+DEFAULT_KZIP_EXT+"|--test=IBZKPT.relax2"+DEFAULT_KZIP_EXT+"|--test=IBZKPT.static"+DEFAULT_KZIP_EXT+"|--test=IBZKPT.bands"+DEFAULT_KZIP_EXT+"")) {
      XHOST.DEBUG=TRUE;xIBZKPT(aurostd::args2attachedstring(argv,"--test=",""));/*exit(0)*/return 0;} //CO20180419
    if(!Arun && aurostd::args2flag(argv,cmds,"--test=CHGCAR|--test=CHGCAR.relax1"+DEFAULT_KZIP_EXT+"|--test=CHGCAR.relax2"+DEFAULT_KZIP_EXT+"|--test=CHGCAR.static"+DEFAULT_KZIP_EXT+"|--test=CHGCAR.bands"+DEFAULT_KZIP_EXT+"")) {
      XHOST.DEBUG=TRUE;xCHGCAR(aurostd::args2attachedstring(argv,"--test=",""));/*exit(0)*/return 0;} //CO20180419

    // SCRUB things
    if(!Arun && aurostd::args2flag(argv,cmds,"--scrub=POTCAR")) { 
      XHOST.DEBUG=FALSE;
      XHOST.PSEUDOPOTENTIAL_GENERATOR=TRUE;
      vector<string> vfile(aurostd::args2vectorstring(argv,"--FILE|--file|--F|--f","./"));
      for(uint ifile=0;ifile<vfile.size();ifile++) {
	cerr << "PROCESSING = " << vfile.at(ifile) << endl;
	xPOTCAR xPOT(vfile.at(ifile));
      }
      exit(0);
    }
   if(!Arun && aurostd::args2flag(argv,cmds,"--scrub=OUTCAR")) { 
      XHOST.DEBUG=FALSE;
      XHOST.PSEUDOPOTENTIAL_GENERATOR=FALSE;
      vector<string> vfile(aurostd::args2vectorstring(argv,"--FILE|--file|--F|--f","./"));
      for(uint ifile=0;ifile<vfile.size();ifile++) {
	cerr << "PROCESSING = " << vfile.at(ifile) << endl;
	xOUTCAR xOUT(vfile.at(ifile));
	// cout << xOUT << endl;
      }
      exit(0);
    }

    if(!Arun && (aurostd::args2flag(argv,cmds,"--scrub") || aurostd::args2attachedflag(argv,"--scrub="))) {
      //  XHOST.DEBUG=TRUE;
      aflowlib::LIB2SCRUB(aurostd::args2attachedstring(argv,"--scrub=","ALL"),TRUE);
      exit(0);
    }
    if(!Arun && (aurostd::args2attachedflag(argv,"--lib2auid="))) {
      //  XHOST.DEBUG=TRUE;
      aflowlib::LIB2AUID(aurostd::args2attachedstring(argv,"--lib2auid=","ALL"),FALSE,TRUE); // no test, act
      exit(0);
    }
    if(!Arun && (aurostd::args2flag(argv,cmds,"--mosfet") || aurostd::args2attachedflag(argv,"--mosfet="))) {
      //  XHOST.DEBUG=TRUE;
      aflowlib::MOSFET(aurostd::args2attachedutype<int>(argv,"--mosfet=",0),TRUE);
      exit(0);
    }
    if(!Arun && (aurostd::args2flag(argv,cmds,"--mail2scan") || aurostd::args2attachedflag(argv,"--mail2scan="))) {
      //  XHOST.DEBUG=TRUE;
      aflowlib::MAIL2SCAN(aurostd::args2attachedstring(argv,"--mail2scan=","/var/mail/auro"),TRUE);
      exit(0);
    }


    if(!Arun && aurostd::args2flag(argv,cmds,"--test_proto1")) {
      vector<xstructure> vstr;
      vector<string> vlattice;aurostd::string2tokens("BCC,BCT,CUB,FCC,HEX,MCL,MCLC,ORC,ORCC,ORCF,ORCI,RHL,TET,TRI",vlattice,",");
      aflowlib::_aflowlib_entry data;
      vector<aflowlib::_aflowlib_entry> vdata;
      for(uint i=4;i<vlattice.size();i++) {
        data.clear();
        data.url2aflowlib("materials.duke.edu:AFLOWDATA/ICSD_WEB/"+vlattice.at(i)+"/?format=text",cout,FALSE);vdata.push_back(data);
        cout << "AFLOWLIB " << vlattice.at(i) << "=" << data.vaflowlib_entries.size() << endl;
        for(uint j=0;j<data.vaflowlib_entries.size();j++) {
          aflowlib::_aflowlib_entry dataj;
          dataj.url2aflowlib("materials.duke.edu:AFLOWDATA/ICSD_WEB/"+vlattice.at(i)+"/"+data.vaflowlib_entries.at(j),cout,TRUE);
          aurostd::StringSubst(dataj.aurl,"aflowlib","materials");
          if(dataj.aurl!="") {
            xstructure str(dataj.aurl,"CONTCAR.relax.vasp",IOAFLOW_AUTO);
            xEIGENVAL xEIGENVAL; xEIGENVAL.GetPropertiesUrlFile(dataj.aurl,"EIGENVAL.bands"+DEFAULT_KZIP_EXT+"",FALSE);
            xOUTCAR xOUTCAR; xOUTCAR.GetPropertiesUrlFile(dataj.aurl,"OUTCAR.static"+DEFAULT_KZIP_EXT+"",FALSE);
            xDOSCAR xDOSCAR; xDOSCAR.GetPropertiesUrlFile(dataj.aurl,"DOSCAR.static"+DEFAULT_KZIP_EXT+"",FALSE);
            // if(aurostd::args2flag(argv,cmds,"--vasp")) aurostd::url2stringstream(dataj.aurl+"/CONTCAR.relax.vasp",stream);
            // if(aurostd::args2flag(argv,cmds,"--qe")) aurostd::url2stringstream(dataj.aurl+"/CONTCAR.relax.qe",stream);
            // if(aurostd::args2flag(argv,cmds,"--abinit")) aurostd::url2stringstream(dataj.aurl+"/CONTCAR.relax.abinit",stream);
            // if(aurostd::args2flag(argv,cmds,"--aims")) aurostd::url2stringstream(dataj.aurl+"/CONTCAR.relax.aims",stream);
            vstr.push_back(str);
            cerr << "vstr.size()=" << vstr.size() << "  "
              << "str.atoms.size()=" << str.atoms.size() << "  "
              << "OUTCAR.static"+DEFAULT_KZIP_EXT+".size()=" << xOUTCAR.vcontent.size() << "  "
              << "DOSCAR.static"+DEFAULT_KZIP_EXT+".size()=" << xDOSCAR.vcontent.size() << "  "
              << "EIGENVAL.static"+DEFAULT_KZIP_EXT+".size()=" << xEIGENVAL.vcontent.size() << "  "
              << endl;
            //	  cerr << str << endl;
          }
        }
      }
      //exit(0);
      return 0; //CO20180419
    }

    if(!Arun && aurostd::args2flag(argv,cmds,"--testJ")) {Arun=TRUE;PERFORM_TESTJ(cout);}
    // [OBSOLETE] if(!Arun && aurostd::args2flag(argv,cmds,"--test1")) {Arun=TRUE;PERFORM_TEST1(cout);}
    if(!Arun && aurostd::args2flag(argv,cmds,"--test3")) {Arun=TRUE;PERFORM_TEST3(cout);}
    if(!Arun && aurostd::args2flag(argv,cmds,"--test_slab|--slab_test")) {return (slab::slabTest()?0:1);}  //CO20190601  //CO20190629 if TRUE(==1), return 0 (normal)
    if(!Arun && XHOST.vflag_control.flag("MACHINE"))  {Arun=TRUE;init::InitMachine(TRUE,argv,cmds,cout);}

    // **************************************************************
    // INTERCEPT AFLOW
    if(!Arun && XHOST.vflag_control.flag("SWITCH_AFLOW")) {Arun=TRUE;AFLOW_main(argv);}
    //DX
    if(!Arun && XHOST.vflag_control.flag("AFLOWIN_SYM")) {Arun=TRUE;AFLOW_main(argv);} 
    //DX
    if(!Arun && (XHOST.vflag_aflow.flag("CLEAN") || XHOST.vflag_aflow.flag("XCLEAN") || XHOST.AFLOW_RUNDIRflag || XHOST.AFLOW_MULTIflag || XHOST.AFLOW_RUNXflag)) {
      Arun=TRUE;AFLOW_main(argv);
    }
    //  // **************************************************************
    // // INTERCEPT AFLOWLIB
    // MOVED INSIDE PFLOW
    // if(!Arun && XHOST.vflag_control.flag("SWITCH_AFLOWLIB") && !XHOST.vflag_pflow.flag("PROTOS") && !XHOST.vflag_pflow.flag("PROTOS_ICSD") && !XHOST.vflag_pflow.flag("PROTO")) {Arun=TRUE;aflowlib::WEB_Aflowlib_Entry_PHP(argv,cout);}
    // **************************************************************
    // INTERCEPT APENNSY
    if(!Arun && XHOST.vflag_control.flag("SWITCH_APENNSY1")) {Arun=TRUE;Apennsymain(argv,cmds);}
    if(!Arun && XHOST.vflag_control.flag("SWITCH_APENNSY2")) {Arun=TRUE;Apennsymain(argv,cmds);}

    // **************************************************************
    // INTERCEPT aconvasp/aqe/apennsy by title
    if(!Arun && aurostd::substring2bool(XHOST.progname,"aconvasp","convasp")) {Arun=TRUE;pflow::main(argv,cmds);}
    if(!Arun && aurostd::substring2bool(XHOST.progname,"aqe")) {Arun=TRUE;pflow::main(argv,cmds);}
    if(!Arun && aurostd::substring2bool(XHOST.progname,"apennsy")) {Arun=TRUE;Apennsymain(argv,cmds);}

    // **************************************************************
    // intercept commands
    if(!Arun && XHOST.vflag_control.flag("MULTI=SH")) {Arun=TRUE;AFLOW_PTHREADS::MULTI_sh(argv);/*exit(0)*/return 0;}  //CO20180419
    if(!Arun && XHOST.vflag_control.flag("MULTI=BZIP2")) {Arun=TRUE;AFLOW_PTHREADS::MULTI_compress("bzip2",argv);/*exit(0)*/return 0;}  //CO20180419
    if(!Arun && XHOST.vflag_control.flag("MULTI=BUNZIP2")) {Arun=TRUE;AFLOW_PTHREADS::MULTI_compress("bunzip2",argv);/*exit(0)*/return 0;}  //CO20180419
    if(!Arun && XHOST.vflag_control.flag("MULTI=GZIP")) {Arun=TRUE;AFLOW_PTHREADS::MULTI_compress("gzip",argv);/*exit(0)*/return 0;}  //CO20180419
    if(!Arun && XHOST.vflag_control.flag("MULTI=GUNZIP")) {Arun=TRUE;AFLOW_PTHREADS::MULTI_compress("gunzip",argv);/*exit(0)*/return 0;}  //CO20180419
    if(!Arun && XHOST.vflag_control.flag("MULTI=XZIP")) {Arun=TRUE;AFLOW_PTHREADS::MULTI_compress("xz",argv);/*exit(0)*/return 0;}  //CO20180419
    if(!Arun && XHOST.vflag_control.flag("MULTI=XUNZIP")) {Arun=TRUE;AFLOW_PTHREADS::MULTI_compress("xunzip",argv);/*exit(0)*/return 0;}  //CO20180419
    if(!Arun && XHOST.vflag_control.flag("MULTI=BZ2XZ")) {Arun=TRUE;AFLOW_PTHREADS::MULTI_bz2xz(argv);/*exit(0)*/return 0;}  //CO20180419
    if(!Arun && XHOST.vflag_control.flag("MULTI=GZ2XZ")) {Arun=TRUE;AFLOW_PTHREADS::MULTI_gz2xz(argv);/*exit(0)*/return 0;}  //CO20180419
    if(!Arun && XHOST.vflag_control.flag("MULTI=ZIP")) {Arun=TRUE;AFLOW_PTHREADS::MULTI_zip(argv);/*exit(0)*/return 0;}  //CO20180419
    if(!Arun && XHOST.vflag_control.flag("MONITOR")) {Arun=TRUE;AFLOW_monitor(argv);/*exit(0)*/return 0;} //CO20180419
    if(!Arun && XHOST.vflag_control.flag("GETTEMP")) {Arun=TRUE;AFLOW_getTEMP(argv);/*exit(0)*/return 0;} //CO20180419

    // **************************************************************
    // INTERCEPT HELP
    if(XHOST.vflag_control.flag("AFLOW_HELP")) {
      cout << aflow::Banner("BANNER_BIG") << endl << aflow::Intro_HELP("aflow") << aflow::Banner("BANNER_BIG") << endl;
      /*exit(1)*/return 0;} // << endl; //CO20180419
    if(XHOST.vflag_control.flag("AFLOW_EXCEPTIONS")) {
      cout << aflow::Banner("BANNER_BIG") << endl << aflow::Banner("EXCEPTIONS") << endl;
      return 0;
    }  //ME20180531
    if(XHOST.vflag_control.flag("README_AFLOW_LICENSE_GPL3"))  {
      cout << aflow::License_Preamble_aflow() << endl;
      cout << " " << endl;
      cout << init::InitGlobalObject("README_AFLOW_LICENSE_GPL3_TXT") << endl;
      cout << " " << endl;
      cout << "*************************************************************************** " << endl;
      /*exit(1)*/return 0;} // << endl; //CO20180419
    if(XHOST.vflag_control.flag("README_AFLOW"))  {
      cout << init::InitGlobalObject("README_AFLOW_TXT") << endl;
      /*exit(1)*/return 0;} // << endl; //CO20180419
    if(XHOST.vflag_control.flag("README_AFLOW_VERSIONS_HISTORY"))  {
      cout << init::InitGlobalObject("README_AFLOW_VERSIONS_HISTORY_TXT") << endl;
      /*exit(1)*/return 0;} // << endl; //CO20180419
    if(XHOST.vflag_control.flag("README_AFLOW_PFLOW"))  {
      cout << init::InitGlobalObject("README_AFLOW_PFLOW_TXT") << endl;
      /*exit(1)*/return 0;} // << endl; //CO20180419
    if(XHOST.vflag_control.flag("README_FROZSL"))  {
      cout << init::InitGlobalObject("README_AFLOW_FROZSL_TXT") << endl;
      /*exit(1)*/return 0;} // << endl; //CO20180419
    if(XHOST.vflag_control.flag("README_APL"))  {
      cout << init::InitGlobalObject("README_AFLOW_APL_TXT") << endl;
      /*exit(1)*/return 0;} // << endl; //CO20180419
    if(XHOST.vflag_control.flag("README_QHA"))  {
      cout << init::InitGlobalObject("README_AFLOW_QHA_SCQHA_QHA3P_TXT") << endl;
      /*exit(1)*/return 0;} // << endl; //CO20180419
    if(XHOST.vflag_control.flag("README_AAPL"))  {
      cout << init::InitGlobalObject("README_AFLOW_APL_TXT") << endl;
      /*exit(1)*/return 0;} // << endl; //CO20180419
    if(XHOST.vflag_control.flag("README_AGL"))  {
      cout << init::InitGlobalObject("README_AFLOW_AGL_TXT") << endl;
      /*exit(1)*/return 0;} // << endl; //CO20180419
    if(XHOST.vflag_control.flag("README_AEL"))  {
      cout << init::InitGlobalObject("README_AFLOW_AEL_TXT") << endl;
      /*exit(1)*/return 0;} // << endl; //CO20180419
    if(XHOST.vflag_control.flag("README_ANRL"))  {
      cout << init::InitGlobalObject("README_AFLOW_ANRL_TXT") << endl;
      /*exit(1)*/return 0;} // << endl; //CO20180419
    if(XHOST.vflag_control.flag("README_COMPARE"))  { //CO20190401
      cout << init::InitGlobalObject("README_AFLOW_COMPARE_TXT") << endl; //CO20190401
      /*exit(1)*/return 0;} // << endl; //CO20190401
    if(XHOST.vflag_control.flag("README_GFA"))  {
      cout << init::InitGlobalObject("README_AFLOW_GFA_TXT") << endl;
      /*exit(1)*/return 0;} // << endl; //CO20180419
    if(XHOST.vflag_control.flag("README_SYMMETRY"))  {
      cout << init::InitGlobalObject("README_AFLOW_SYM_TXT") << endl;
      /*exit(1)*/return 0;} // << endl; //CO20180419
    if(XHOST.vflag_control.flag("README_CCE"))  {
      cout << init::InitGlobalObject("README_AFLOW_CCE_TXT") << endl;
      /*exit(1)*/return 0;} // << endl; //CO20180419
    if(XHOST.vflag_control.flag("README_CHULL"))  {
      cout << init::InitGlobalObject("README_AFLOW_CHULL_TXT") << endl;
      /*exit(1)*/return 0;} // << endl; //CO20180419
    if(XHOST.vflag_control.flag("README_PARTIAL_OCCUPATION")) {
      cout << init::InitGlobalObject("README_AFLOW_POCC_TXT") << endl;
      /*exit(1)*/return 0;} // << endl; //CO20180419
    if(XHOST.vflag_control.flag("README_APENNSY"))  {
      cout << init::InitGlobalObject("README_AFLOW_APENNSY_TXT") << endl;
      /*exit(1)*/return 0;} // << endl; //CO20180419
    if(XHOST.vflag_control.flag("README_SCRIPTING"))  {
      cout << init::InitGlobalObject("README_AFLOW_SCRIPTING_TXT") << endl;
      /*exit(1)*/return 0;} // << endl; //CO20180419
    if(XHOST.vflag_control.flag("README_EXCEPTIONS"))  {
      cout << init::InitGlobalObject("README_AFLOW_EXCEPTIONS_TXT") << endl;
      return 0;}  //ME20180531
    if(XHOST.vflag_control.flag("README_XAFLOW"))  {
      cout << init::InitGlobalObject("README_AFLOW_XAFLOW_TXT") << endl;
      /*exit(1)*/return 0;} // << endl; //CO20180419
    if(XHOST.vflag_control.flag("README_AFLOWRC"))  {
      cout << init::InitGlobalObject("README_AFLOW_AFLOWRC_TXT") << endl;
      /*exit(1)*/return 0;} // << endl; //CO20180419

    // **************************************************************
    // PHP-WEB AND CURRICULUM AND HIGH-THROUGHPUT STUFF
    ProcessPhpLatexCv();
    //  ProcessSecurityOptions(argv,cmds); OLD STUFF AFLOW SECURITY

    // **************************************************************
    bool VVERSION=aurostd::args2flag(argv,cmds,"-v|--version");
    if(!Arun && VVERSION)  {Arun=TRUE; cout << aflow::Banner("AFLOW_VERSION");/*exit(0)*/return 0;} // look for version IMMEDIATELY //CO20180419
    if(!Arun && XHOST.TEST) { Arun=TRUE;cerr << "test" << endl; /*exit(0)*/return 0;} //CO20180419

    // [OBSOLETE]  if(!Arun && (aurostd::substring2bool(XHOST.progname,"aflow1") || aurostd::substring2bool(XHOST.progname,"aflowd1"))) {
    // [OBSOLETE]  Arun=TRUE;AFLOW_main1(argv,cmds);}
    if(!Arun && XHOST.argv.size()==1 && (aurostd::substring2bool(XHOST.progname,"aflow")  || aurostd::substring2bool(XHOST.progname,"aflowd"))) {   
      //   Arun=TRUE;AFLOW_main(argv);
      Arun=TRUE;
      //    cout << "******************************************************************************************************" << endl;
      //  cout << aflow::Banner("BANNER_TINY") << endl;
      cout << aflow::Banner("BANNER_BIG") << endl;
      cout << aflow::Intro_aflow("aflow") << endl;
      cout << pflow::Intro_pflow("aflow") << endl;
      cout << aflow::Intro_sflow("aflow") << endl;
      cout << aflow::Intro_HELP("aflow") << endl;
      cout << aflow::Banner("BANNER_BIG") << endl;
      //    cout << "XHOST.argv.size()=" << XHOST.argv.size()<< endl;
      //    cout << "******************************************************************************************************" << endl;
    }

    // **************************************************************
    // LAST RESOURCE PFLOW
    if(!Arun) { 
      Arun=TRUE;pflow::main(argv,cmds);
    }
    // **************************************************************
    // END
    return (Arun?0:1); //Arun==TRUE is 1, so flip because return 0 is normal  //CO20190629 - more explicit return 0
  }
  //CO20180729 - OBSOLETE - use xerror
  //[OBSOLETE]catch(AFLOWRuntimeError& re){
  //[OBSOLETE]  pflow::logger(_AFLOW_FILE_NAME_, soliloquy, "AFLOWRuntimeError detected. Report on the AFLOW Forum: aflow.org/forum.", oss, _LOGGER_ERROR_);
  //[OBSOLETE]  pflow::logger(_AFLOW_FILE_NAME_, re.where(), re.what(), oss, _LOGGER_ERROR_);
  //[OBSOLETE]  return 1;
  //[OBSOLETE]}
  //[OBSOLETE]catch(AFLOWLogicError& le){
  //[OBSOLETE]  pflow::logger(_AFLOW_FILE_NAME_, soliloquy, "AFLOWLogicError detected. Adjust your inputs accordingly.", oss, _LOGGER_ERROR_);
  //[OBSOLETE]  pflow::logger(_AFLOW_FILE_NAME_, le.where(), le.what(), oss, _LOGGER_ERROR_);
  //[OBSOLETE]  return 1;
  //[OBSOLETE]}
  catch (aurostd::xerror& excpt) {
    pflow::logger(excpt.whereFileName(), excpt.whereFunction(), excpt.error_message, oss, _LOGGER_ERROR_);
    return excpt.error_code;
  }
}


// ***************************************************************************
// AFLOW_main
// ***************************************************************************
int AFLOW_main(vector<string> &argv) {
  if(!XHOST.QUIET) cout << aflow::Banner("INTRODUCTION");// << endl;
  KBIN::KBIN_Main(argv);
  // if(!XHOST.QUIET) cout << "MMMMM  AFLOW VERSION " << string(AFLOW_VERSION) << "  " << endl;
  return 0; //1;  //CO20180419 - return 0 is normal
}

// ***************************************************************************
// aflow::License_aflow
// ***************************************************************************
namespace aflow {
  string License_Preamble_aflow(void) {
<<<<<<< HEAD
    //( C) 2003-2019 Stefano Curtarolo, MIT-Duke University stefano@duke.edu
=======
    //( C) 2003-2020 Stefano Curtarolo, MIT-Duke University stefano@duke.edu
>>>>>>> 91815c70
    stringstream strstream;
    strstream << endl;
    strstream << "***************************************************************************" << endl;
    strstream << "*                                                                         *" << endl;
    strstream << "*                    AFLOW - Duke University 2003-2020                    *" << endl; //CO20200502 - SC -> AFLOW consortium
    strstream << "*                                                                         *" << endl;
    strstream << "***************************************************************************" << endl;
<<<<<<< HEAD
    strstream << "Copyright 2003-2019 - AFLOW.ORG consortium" << endl;  //CO20200502 - SC -> AFLOW consortium
=======
    strstream << "Copyright 2003-2020 - Stefano Curtarolo - AFLOW.ORG consortium" << endl;
>>>>>>> 91815c70
    strstream << endl;
    strstream << "This file is part of AFLOW software." << endl;
    strstream << endl;
    strstream << "AFLOW is free software: you can redistribute it and/or modify" << endl;
    strstream << "it under the terms of the GNU General Public License as published by" << endl;
    strstream << "the Free Software Foundation, either version 3 of the License, or" << endl;
    strstream << "(at your option) any later version." << endl;
    strstream << endl;
    strstream << "This program is distributed in the hope that it will be useful," << endl;
    strstream << "but WITHOUT ANY WARRANTY; without even the implied warranty of" << endl;
    strstream << "MERCHANTABILITY or FITNESS FOR A PARTICULAR PURPOSE.  See the" << endl;
    strstream << "GNU General Public License for more details." << endl;
    strstream << endl;
    strstream << "You should have received a copy of the GNU General Public License" << endl;
    strstream << "along with this program.  If not, see <http://www.gnu.org/licenses/>." << endl;
    strstream << endl;
    strstream << "***************************************************************************" << endl;
    strstream << endl;
    return strstream.str();
  }
} // namespace aflow


// ***************************************************************************
// aflow::Intro_aflow
// ***************************************************************************
// patched by CO20200106 to avoid long string construction (patching for indents)
namespace aflow {
  string Intro_aflow(string x) {
<<<<<<< HEAD
    //( C) 2003-2019 Stefano Curtarolo, MIT-Duke University stefano@duke.edu
=======
    //( C) 2003-2020 Stefano Curtarolo, MIT-Duke University stefano@duke.edu
>>>>>>> 91815c70
    stringstream strstream;
    string tab="  ";
    string xspaces="";for(uint i=0;i<x.size();i++){xspaces+=" ";} //spaces size of x
    strstream << endl;
    strstream << "******* BEGIN INFORMATION MODE *********************************************************************" << endl;
    strstream << tab << x << " -h|--help|--readme_aflow   CHECK" << endl;
    strstream << tab << x << " --version|-v                 CHECK" << endl;
    strstream << tab << x << " --machine                      CHECK" << endl;
    strstream << "******* END INFORMATION MODE ***********************************************************************" << endl;
    strstream << endl;
    strstream << "******* BEGIN RUNNING MODE *************************************************************************" << endl;
    strstream << tab << x << " --run|--run=multi|--run=N   COMMANDS for running" << endl;
    strstream << tab << x << " --clean|-c                    COMMAND for cleaning  " << endl;
    strstream << endl;
    strstream << " MODIFIERS" << endl;
    strstream << tab << " --DIRECTORY[=| ]dir|--D[=| ]dir|--d[=| ]dir" << endl;
    strstream << tab << " --FILE[=| ]file|--F[=| ]file|--f[=| ]file " << endl;
    strstream << tab << " --quiet|-quiet|-q " << endl;
    strstream << tab << " --loop " << endl;
    strstream << tab << " --sort|-sort" << endl;
    strstream << tab << " --reverse|-rsort" << endl;
    strstream << tab << " --random|-rnd" << endl;
    strstream << tab << " --force|-force" << endl;
    strstream << tab << " --mem=XX|--maxmem=XX" << endl;
    strstream << tab << " --readme= xaflow|aflow|aconvasp|aflowrc|scripting|apennsy|apl|agl|ael|anrl|compare|gfa|symmetry|chull|errors|exceptions|frozsl CHECK !!!!" << endl;
    strstream << tab << " --np=NUMBER|--npmax" << endl;
    strstream << tab << " --generate_aflowin_from_vasp" << endl;
    strstream << tab << " --generate_vasp_from_aflowin|--generate" << endl;
    strstream << tab << " --use_aflow.in=XXX" << endl;
    strstream << tab << " --use_LOCK=XXX" << endl;
    strstream << tab << " --use_tmpfs=XXXX " << endl;
    strstream << endl;
    strstream << " MODIFIERS MPI/SERIAL PARAMETERS" << endl;
    strstream << tab << " --mpi|-nompi|--serial " << endl;
    strstream << endl;
    strstream << " HOST ORIENTED OPTION" << endl;
    strstream << tab << " --machine=beta|beta_openmpi|qrats|qflow|conrad|eos|materials|habana|aflowlib|ranger|kraken" << endl;
    strstream << tab << "           marylou|parsons|jellium|ohad|host1" << endl;
    strstream << tab << "           raptor --np=N|diamond --np=N" << endl;
    strstream << "******* END RUNNING MODE ***************************************************************************" << endl;
    strstream << endl;
    // --readme=htresources
    return strstream.str();
  }
} // namespace aflow

// ***************************************************************************
// aflow::Intro_sflow
// ***************************************************************************
// patched by CO20200106 to avoid long string construction (patching for indents)
namespace aflow {
  string Intro_sflow(string x) {
    stringstream strstream;
    string tab="  ";
    //string xspaces="";for(uint i=0;i<x.size();i++){xspaces+=" ";} //spaces size of x
    strstream << "******* BEGIN SCRIPTING MODE ***********************************************************************" << endl;
    strstream << " AFLOW SCRIPTING COMMANDS" << endl;
    strstream << tab << x << " --justafter=string" << endl;
    strstream << tab << x << " --justbefore=string" << endl;
    strstream << tab << x << " --justbetween=string_from[,string_to]" << endl;
    strstream << tab << x << " --qsub=N,file" << endl;
    strstream << tab << x << " --qdel=aaa,nnn:mmm,aaa,bbb,ccc" << endl;
    strstream << tab << x << " --bsub=N,file" << endl;
    strstream << tab << x << " --bkill=aaa,nnn:mmm,aaa,bbb,ccc" << endl;
    strstream << tab << x << " --sbatch=N,file" << endl;
    strstream << tab << x << " --scancel=aaa,nnn:mmm,aaa,bbb,ccc" << endl;
    strstream << tab << x << " --kill=aaa,nnn:mmm,aaa,bbb,ccc" << endl;
    strstream << tab << x << " --multi=sh [--np=NUMBER|npmax|nothing] [--F[ILE]] file" << endl;
    strstream << tab << x << " --multi=zip [--prefix PREFIX] [--size SSSS] --F[ILE] file|--D[IRECTORY directory1 directory2 ...." << endl;
    strstream << tab << x << " --multi=bzip2 [--np=NUMBER|npmax|nothing] --F[ILE] file1 file2 file3 ...." << endl;
    strstream << tab << x << " --multi=bunzip2 [--np=NUMBER|npmax|nothing] --F[ILE] file1.bz2 file2.bz2 file3.bz2 ...." << endl;
    strstream << tab << x << " --multi=gzip [--np=NUMBER|npmax|nothing] --F[ILE] file1 file2 file3 ...." << endl;
    strstream << tab << x << " --multi=gunzip [--np=NUMBER|npmax|nothing] --F[ILE] file1.gz file2.gz file3.gz ...." << endl;
    strstream << tab << x << " --multi=xzip [--np=NUMBER|npmax|nothing] --F[ILE] file1 file2 file3 ...." << endl;
    strstream << tab << x << " --multi=xunzip [--np=NUMBER|npmax|nothing] --F[ILE] file1.xz file2.xz file3.xz ...." << endl;
    strstream << tab << x << " --multi=bz2xz [--np=NUMBER|npmax|nothing] --F[ILE] file1.bz2 file2.bz2 file3.bz2 ...." << endl;
    strstream << tab << x << " --multi=gz2xz [--np=NUMBER|npmax|nothing] --F[ILE] file1.gz file2.gz file3.gz ...." << endl;
    strstream << tab << x << " --getTEMP [--runstat|--runbar|--refresh=X|--warning_beep=T|--warning_halt=T|--mem=XX]" << endl;
    strstream << tab << x << " --monitor [--mem=XX]" << endl;
    strstream << "******* END SCRIPTING MODE *************************************************************************" << endl;
    strstream << endl;
    return strstream.str();
  }
} // namespace aflow

// ***************************************************************************
// aflow::Intro_HELP
// ***************************************************************************
// patched by CO20200106 to avoid long string construction (patching for indents)
namespace aflow {
  string Intro_HELP(string x) {
    stringstream strstream;
    string tab="  ";
    string xspaces="";for(uint i=0;i<x.size();i++){xspaces+=" ";} //xspacess size of x
    strstream << "******* BEGIN HELP MODE ****************************************************************************" << endl;
    strstream << " AFLOW HELP AVAILABLE HELPS" << endl;
    strstream << tab << x << " --license" << endl;
    strstream << tab << xspaces << " " << tab << "License information." << endl;
    strstream << tab << x << " --help" << endl;
    strstream << tab << xspaces << " " << tab << "This help." << endl;
    strstream << tab << x << " --readme" << endl;
    strstream << tab << xspaces << " " << tab << "The list of all the commands available." << endl;
    strstream << tab << x << " --readme=xaflow" << endl;
    strstream << tab << xspaces << " " << tab << "Returns the HELP information for the installation of aflow." << endl;
    strstream << tab << x << " --readme=aflow|--readme=run|--readme_aflow" << endl;
    strstream << tab << xspaces << " " << tab << "Returns the HELP information for the \"running machinery\"." << endl;
    strstream << tab << x << " --readme=aflowrc" << endl;
    strstream << tab << xspaces << " " << tab << "Returns the HELP information for the installation of aflow." << endl;
    strstream << tab << x << " --readme=pflow|--readme=processor|--readme=aconvasp|--readme_aconvasp" << endl;
    strstream << tab << xspaces << " " << tab << "Returns the HELP information for the \"processing machinery\"." << endl;
    strstream << tab << x << " --readme=scripting|--readme_scripting" << endl;
    strstream << tab << xspaces << " " << tab << "Returns the HELP information for the \"scripting\" operations." << endl;
    strstream << tab << x << " --readme=apl|--readme_apl" << endl;
    strstream << tab << xspaces << " " << tab << "Returns the HELP information for the \"aflow-harmonic-phonon-library\"." << endl;
    strstream << tab << x << " --readme=qha|--readme_qha|--readme=qha3p|--readme_qha3p|--readme=scqha|--readme_scqha" << endl;
    strstream << tab << xspaces << " " << tab << "Returns the HELP information for the \"aflow-quasi-harmonic-library\"." << endl;
    strstream << tab << x << " --readme=aapl|--readme_aapl" << endl;
    strstream << tab << xspaces << " " << tab << "Returns the HELP information for the \"aflow-anharmonic-phonon-library (AFLOW-AAPL)\"." << endl;
    strstream << tab << x << " --readme=agl|--readme_agl" << endl;
    strstream << tab << xspaces << " " << tab << "Returns the HELP information for the \"aflow-gibbs-library (AFLOW-AGL)\"." << endl;
    strstream << tab << x << " --readme=ael|--readme_ael" << endl;
    strstream << tab << xspaces << " " << tab << "Returns the HELP information for the \"aflow-elastic-library (AFLOW-AEL)\"." << endl;
    strstream << tab << x << " --readme=anrl|--readme_anrl" << endl;
    strstream << tab << xspaces << " " << tab << "Returns the HELP information for the \"aflow library of prototypes\"." << endl;
    strstream << tab << x << " --readme=compare|--readme_compare" << endl;
    strstream << tab << xspaces << " " << tab << "Returns the HELP information for the \"structure geometry comparison code\"." << endl;
    strstream << tab << x << " --readme=gfa|--readme_gfa" << endl;
    strstream << tab << xspaces << " " << tab << "Returns the HELP information for the \"glass-forming-ability code\"." << endl;
    strstream << tab << x << " --readme=symmetry|--readme_symmetry" << endl;
    strstream << tab << xspaces << " " << tab << "Returns the HELP information for the \"symmetry library (AFLOW-SYM)\"." << endl;
    strstream << tab << x << " --readme=chull|--readme_chull" << endl;
    strstream << tab << xspaces << " " << tab << "Returns the HELP information for the \"convex hull library (AFLOW-hull)\"." << endl;
    strstream << tab << x << " --readme=errors|--readme=exceptions|--readme_errors|--readme_exceptions" << endl;
    strstream << tab << xspaces << " " << tab << "Returns the HELP information for exception handling in AFLOW." << endl;
    strstream << tab << x << " --readme=partial_occupation|--readme=pocc|--readme_pocc" << endl;
    strstream << tab << xspaces << " " << tab << "Returns the HELP information for the \"partial occupation library\"." << endl;
    strstream << tab << x << " --readme=apennsy|--readme_apennsy" << endl;
    strstream << tab << xspaces << " " << tab << "Returns the HELP information for the \"apennsy\" binary phase diagram generator." << endl;
    strstream << tab << x << " --readme=frozsl|--readme_frozsl" << endl;
    strstream << tab << xspaces << " " << tab << "Returns the HELP information for the \"frozsl\" add ons." << endl;
    strstream << "******* END HELP MODE ******************************************************************************" << endl;
    strstream << endl;
    return strstream.str();
  }
} // namespace aflow


// ***************************************************************************
// aflow::Banner
// ***************************************************************************
namespace aflow {
  string Banner(string type) {
    stringstream oss;
    if(type=="VERSION" || type=="AFLOW_VERSION") {
      oss << "" << endl;
      oss << "AFLOW VERSION " << string(AFLOW_VERSION) << " Automatic-FLOW [(C) "<<XHOST.Copyright_Years<<" aflow.org consortium]" << endl;
      oss << "New versions are available here: <http://" << XHOST.AFLOW_MATERIALS_SERVER << "/AFLOW/>" << endl;
      oss << "" << endl;
      oss << "AFLOW is free software: you can redistribute it and/or modify it under the terms of the" << endl;
      oss << "GNU General Public License as published by the Free Software Foundation, either version 3" << endl;
      oss << "of the License, or (at your option) any later version." << endl;
      oss << "" << endl;
      oss << "This program is distributed in the hope that it will be useful, but WITHOUT ANY WARRANTY;" << endl;
      oss << "without even the implied warranty of MERCHANTABILITY or FITNESS FOR A PARTICULAR PURPOSE." << endl;
      oss << "See the GNU General Public License for more details." << endl;
      oss << "" << endl;
      oss << "You should have received a copy of the GNU General Public License along with this program." << endl;
      oss << "If not, see <http://www.gnu.org/licenses/>." << endl;
      oss << "" << endl;
      oss << "AFLOW V" << string(AFLOW_VERSION) << " [" << XHOST.hostname << "] [" << XHOST.machine_type << "] ["<< XHOST.CPU_Cores << "] [" << XHOST.Find_Parameters << "]" << endl;
      //     oss << endl;
      return oss.str();
    }
    if(type=="INTRODUCTION") {
      stringstream oss;
      oss << "MMMMM  AFLOW VERSION " << string(AFLOW_VERSION) << " Automatic-FLOW for materials discovery - [" << TODAY << "] -" << aflow_get_time_string() << endl;
      //    oss << "MMMMM  AFLOW VERSION " << aurostd::PaddedPOST(string(AFLOW_VERSION),5) <<" - BUILT ["<<TODAY<<"] - (C) " << XHOST.Copyright_Years << "    " << endl;
      oss << "MMMMM  AFLOW.org consortium - High-Throughput ab-initio Computing Project - (C) " << XHOST.Copyright_Years << "    " << endl;
      oss << "MMMMM  ";// << endl;
      oss << "MMMMM  AFLOW is free software: you can redistribute it and/or modify it under the terms of the" << endl;
      oss << "MMMMM  GNU General Public License as published by the Free Software Foundation, either version 3" << endl;
      oss << "MMMMM  of the License, or (at your option) any later version." << endl;
      oss << "MMMMM  " << endl;
      oss << "MMMMM  This program is distributed in the hope that it will be useful, but WITHOUT ANY WARRANTY;" << endl;
      oss << "MMMMM  without even the implied warranty of MERCHANTABILITY or FITNESS FOR A PARTICULAR PURPOSE." << endl;
      oss << "MMMMM  See the GNU General Public License for more details." << endl;
      oss << "MMMMM  " << endl;
      oss << "MMMMM  You should have received a copy of the GNU General Public License along with this program." << endl;
      oss << "MMMMM  If not, see <http://www.gnu.org/licenses/>." << endl;
      oss << "MMMMM " << endl;
      return oss.str();
    }
    if(type=="BANNER_NORMAL") {
      oss << "****************************************************************************************************" << endl;
      oss << "MMMMM  AFLOW V" << string(AFLOW_VERSION) << " Automatic-FLOW [" << TODAY << "] - " << endl; // << aflow_get_time_string() << endl; //CO
      oss << "****************************************************************************************************" << endl;
      return oss.str();
    }
    if(type=="BANNER_BIG") {
      oss << "****************************************************************************************************" << endl;
      oss << "*                                                                                                  *" << endl;
      oss << "*                          aflow - Automatic-FLOW for materials discovery                          *" << endl;
      oss << "*                aflow.org consortium - High-Throughput ab-initio Computing Project                *" << endl;
      oss << "*" << aurostd::PaddedCENTER(string("version "+string(AFLOW_VERSION)+" - g++/gcc "+aurostd::utype2string(__GNUC__)+"."+aurostd::utype2string(__GNUC_MINOR__)+"."+aurostd::utype2string(__GNUC_PATCHLEVEL__)+" - built ["+string(TODAY)+"] - (C) " +XHOST.Copyright_Years),100) << "*" << endl;
      oss << "*                                                                                                  *" << endl;
      oss << "****************************************************************************************************" << endl;
      oss << "*                                                                                                  *" << endl;
      oss << "*    AFLOW is free software: you can redistribute it and/or modify it under the terms of the       *" << endl;
      oss << "*    GNU General Public License as published by the Free Software Foundation, either version 3     *" << endl;
      oss << "*    of the License, or (at your option) any later version.                                        *" << endl;
      oss << "*                                                                                                  *" << endl;
      oss << "*    This program is distributed in the hope that it will be useful, but WITHOUT ANY WARRANTY;     *" << endl;
      oss << "*    without even the implied warranty of MERCHANTABILITY or FITNESS FOR A PARTICULAR PURPOSE.     *" << endl;
      oss << "*    See the GNU General Public License for more details.                                          *" << endl;
      oss << "*                                                                                                  *" << endl;
      oss << "*    You should have received a copy of the GNU General Public License along with this program.    *" << endl;
      oss << "*    If not, see <http://www.gnu.org/licenses/>.                                                   *" << endl;
      oss << "*                                                                                                  *" << endl;
      oss << "****************************************************************************************************" << endl;
      oss << "*                                                                                                  *" << endl;
      oss << "*     Use of AFLOW software and repositories welcomes references to the following publications:    *" << endl;
      oss << "*                                                                                                  *" << endl;
      oss << "*  Friedrich et al. npj Comput. Mater. 5, 59 (2019)  10.1038/s41524-019-0192-1       (CCE)         *" << endl;
      oss << "*  Hicks et al.     Comp. Mat. Sci. 161, S1 (2019)   10.1016/j.commatsci.2018.10.043 (ANRL proto2) *" << endl;
      oss << "*  Oses et al.      J. Chem. Inf. Model. (2018)      10.1021/acs.jcim.8b00393        (AFLOW-CHULL) *" << endl;
      oss << "*  Gossett et al.   Comp. Mat. Sci. 152, 134 (2018)  10.1016/j.commatsci.2018.03.075 (AFLOW-ML)    *" << endl;
      oss << "*  Hicks et al.     Acta Cryst. A74, 184-203 (2018)  10.1107/S2053273318003066       (AFLOW-SYM)   *" << endl;
      oss << "*  MBNardelli et al Comp. Mat. Sci. 143, 462 (2018)  10.1016/j.commatsci.2017.11.034 (PAOFLOW)     *" << endl;
      oss << "*  Rose et al.      Comp. Mat. Sci. 137, 362 (2017)  10.1016/j.commatsci.2017.04.036 (AFLUX lang)  *" << endl;
      oss << "*  Supka et al.     Comp. Mat. Sci. 136, 76 (2017)   10.1016/j.commatsci.2017.03.055 (AFLOWpi)     *" << endl;
      oss << "*  Plata et al.     npj Comput. Mater. 3, 45 (2017)  10.1038/s41524-017-0046-7       (AAPL kappa)  *" << endl;
      oss << "*  Toher et al.     Phys. Rev.Mater.1, 015401 (2017) 10.1103/PhysRevMaterials.1.015401 (AEL elast) *" << endl;
      oss << "*  Mehl et al.      Comp. Mat. Sci. 136, S1 (2017)   10.1016/j.commatsci.2017.01.017 (ANRL proto1) *" << endl;
      oss << "*  Calderon et al.  Comp. Mat. Sci. 108A, 233 (2015) 10.1016/j.commatsci.2015.07.019 (standard)    *" << endl;
      oss << "*  Toher et al.     Phys. Rev. B 90, 174107 (2014)   10.1103/PhysRevB.90.174107      (AGL Gibbs)   *" << endl;
      oss << "*  Taylor et al.    Comp. Mat. Sci. 93, 178 (2014)   10.1016/j.commatsci.2014.05.014 (REST-API)    *" << endl;
      oss << "*  Curtarolo et al. Comp. Mat. Sci. 58, 227 (2012)   10.1016/j.commatsci.2012.02.002 (AFLOW.org)   *" << endl;
      oss << "*  Curtarolo et al. Comp. Mat. Sci. 58, 218 (2012)   10.1016/j.commatsci.2012.02.005 (AFLOW C++)   *" << endl;
      oss << "*                                                                                                  *" << endl;
      oss << "****************************************************************************************************" << endl;
      oss << "*                                                                                                  *" << endl;
      oss << "*" << aurostd::PaddedCENTER(string("aflow/aflow.org - CONTRIBUTORS"),100) << "*" << endl;
      oss << "*  2000-2019 Stefano Curtarolo (aflow); 2002-2004 Dane Morgan (convasp); 2007-2011 Wahyu Setyawan  *" << endl;
      oss << "*  (--rsm --edos --kband --icsd*); 2008-2011 Roman Chepulskyy (--edos --kband  surfaces);          *" << endl;
      oss << "*  2008 Gus Hart (lattice reductions - prototypes); 2009-2011, Ohad Levy (prototypes);             *" << endl;
      oss << "*  2009-2010, Michal Jahnatek (APL); 2010-2013 Shidong Wang (cluster expansion); 2010-2013         *" << endl;
      oss << "*  Richard Taylor (surfaces, apennsy); 2010-2013 Junkai Xue (prototyper); 2010-2013 Kesong Yang    *" << endl;
      oss << "*  (findsym, frozsl, plotband/dos); 2013-2019 Cormac Toher (AGL Debye-Gruneisen, AEL elastic);     *" << endl;
      oss << "*  2013-2019 Frisco Rose (API, Aflux); 2013-2018 Pinku Nath (Quasi-harmonic approximation);        *" << endl;
      oss << "*  2013-2017 Jose J. Plata (AAPL, thermal cond.); 2014-2019 David Hicks (symmetry, structure       *" << endl;
      oss << "*  comparison, prototypes); 2014-2019 Corey Oses (Egap, bader, chull, APL, pocc); 2018-2019 Marco  *" << endl;
      oss << "*  Esters (AAPL, thermal cond.); 2016-2019 Denise Ford (GFA); 2018-2019 Rico Friedrich (CCE);      *" << endl;
      oss << "*                                                                                                  *" << endl;
      oss << "****************************************************************************************************" << endl;
      oss << "*" << aurostd::PaddedCENTER(string("version "+string(AFLOW_VERSION)+" - g++/gcc "+aurostd::utype2string(__GNUC__)+"."+aurostd::utype2string(__GNUC_MINOR__)+"."+aurostd::utype2string(__GNUC_PATCHLEVEL__)+" - built ["+string(TODAY)+"] - (C) " +XHOST.Copyright_Years),100) << "*" << endl;
      oss << "****************************************************************************************************" << endl;
      return oss.str();
    }
    if(type=="BANNER_TINY") {
      // called 63 times
      oss << "AFLOW VERSION "<<AFLOW_VERSION<<":  [aflow.org consortium - 2003-2020] ";
      return oss.str();
    }
    if(type == "EXCEPTIONS") {
      oss << "List of AFLOW exceptions with error codes. See README_AFLOW_EXCEPTIONS.TXT for more information" << endl;
      oss << endl;
      oss << "----------------------------------------------------------------------------------------------------" << endl;
      oss << "Error Code      Error Type             Error                              Name of Constant          " << endl;
      oss << "----------------------------------------------------------------------------------------------------" << endl;
      oss << "        1       N/A                    Generic error                      _GENERIC_ERROR_           " << endl;
      oss << "        2                              Illegal error code                 _ILLEGAL_CODE_            " << endl;
      oss << "       10       Input Error            generic                            _INPUT_ERROR_             " << endl;
      oss << "       11                              unknown flag                       _INPUT_UNKNOWN_           " << endl;
      oss << "       12                              missing flag                       _INPUT_MISSING_           " << endl;
      oss << "       13                              input ambiguous                    _INPUT_AMBIGUOUS_         " << endl;
      oss << "       14                              illegal parameter                  _INPUT_ILLEGAL_           " << endl;
      oss << "       15                              number of parameters               _INPUT_NUMBER_            " << endl;
      oss << "       20       File Error             generic                            _FILE_ERROR_              " << endl;
      oss << "       21                              file not found                     _FILE_NOT_FOUND_          " << endl;
      oss << "       22                              wrong format                       _FILE_WRONG_FORMAT_       " << endl;
      oss << "       23                              file corrupt                       _FILE_CORRUPT_            " << endl;
      oss << "       30       Value Error            generic                            _VALUE_ERROR_             " << endl;
      oss << "       31                              illegal value                      _VALUE_ILLEGAL_           " << endl;
      oss << "       32                              out of range                       _VALUE_RANGE_             " << endl;
      oss << "       40       Index Error            generic                            _INDEX_ERROR_             " << endl;
      oss << "       41                              illegal value                      _INDEX_ILLEGAL_           " << endl;
      oss << "       42                              out of bounds                      _INDEX_BOUNDS_            " << endl;
      oss << "       43                              mismatch                           _INDEX_MISMATCH_          " << endl;
      oss << "       50       Runtime Error          generic                            _RUNTIME_ERROR_           " << endl;
      oss << "       51                              not initialized                    _RUNTIME_INIT_            " << endl;
      oss << "       60       Allocation Error       generic                            _ALLOC_ERROR_             " << endl;
      oss << "       61                              could not allocate memory          _ALLOC_ALLOCATE_          " << endl;
      oss << "       62                              insufficient memory                _ALLOC_INSUFFICIENT_      " << endl;
      oss << "----------------------------------------------------------------------------------------------------" << endl;
      return oss.str();
    }
    cerr << "aflow::Banner type=" << type << " not found..." << endl;
    oss << "aflow::Banner type=" << type << " not found..." << endl;
    //exit(0);
    return 0; //CO20180419
    return oss.str();
  }
} // namespace aflow

// ***************************************************************************
// *                                                                         *
// *         aflow - Automatic FLOW for materials discovery project          *
// *                                                                         *
// ***************************************************************************

// Update Mon Mar  7 14:05:40 EST 2011 (by WSETYAWAN):
// ICSD prototypes of compounds used in aflow are generated using the following
// command:
// xzcat /common/NIST/$1ary.icsd.xz | pflow --icsd_nobrokenbasis |
// pflow --icsd_nopartialocc | pflow --icsd2proto > README_LIBRARY_ICSD$1.TXT


//#include "../AFLOW3_AURO/aflow_auro.cpp"

// ***************************************************************************
#ifndef _AFLOW_AURO_CPP_
namespace aflowlib {
  uint MOSFET(int mode,bool VERBOSE) {
    if(VERBOSE) cerr << "aflowlib::MOSFET mode=" << mode << endl;
    return 0;
  }
}
namespace aflowlib {
  uint MAIL2SCAN(string library,bool VERBOSE) {
    if(VERBOSE) cerr << "aflowlib::MAIL2SCAN library=" << library << endl;
    return 0;
  }
}
#endif


// ***************************************************************************
// *                                                                         *
// *         aflow - Automatic FLOW for materials discovery project          *
// *                                                                         *
// ***************************************************************************<|MERGE_RESOLUTION|>--- conflicted
+++ resolved
@@ -813,11 +813,7 @@
 // ***************************************************************************
 namespace aflow {
   string License_Preamble_aflow(void) {
-<<<<<<< HEAD
-    //( C) 2003-2019 Stefano Curtarolo, MIT-Duke University stefano@duke.edu
-=======
     //( C) 2003-2020 Stefano Curtarolo, MIT-Duke University stefano@duke.edu
->>>>>>> 91815c70
     stringstream strstream;
     strstream << endl;
     strstream << "***************************************************************************" << endl;
@@ -825,11 +821,7 @@
     strstream << "*                    AFLOW - Duke University 2003-2020                    *" << endl; //CO20200502 - SC -> AFLOW consortium
     strstream << "*                                                                         *" << endl;
     strstream << "***************************************************************************" << endl;
-<<<<<<< HEAD
-    strstream << "Copyright 2003-2019 - AFLOW.ORG consortium" << endl;  //CO20200502 - SC -> AFLOW consortium
-=======
     strstream << "Copyright 2003-2020 - Stefano Curtarolo - AFLOW.ORG consortium" << endl;
->>>>>>> 91815c70
     strstream << endl;
     strstream << "This file is part of AFLOW software." << endl;
     strstream << endl;
@@ -859,11 +851,7 @@
 // patched by CO20200106 to avoid long string construction (patching for indents)
 namespace aflow {
   string Intro_aflow(string x) {
-<<<<<<< HEAD
-    //( C) 2003-2019 Stefano Curtarolo, MIT-Duke University stefano@duke.edu
-=======
     //( C) 2003-2020 Stefano Curtarolo, MIT-Duke University stefano@duke.edu
->>>>>>> 91815c70
     stringstream strstream;
     string tab="  ";
     string xspaces="";for(uint i=0;i<x.size();i++){xspaces+=" ";} //spaces size of x
