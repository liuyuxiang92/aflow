// ***************************************************************************
// *                                                                         *
// *         aflow - Automatic FLOW for materials discovery project          *
// *             Stefano Curtarolo - Duke University - 2003-2021             *
// *                                                                         *
// ***************************************************************************
//
//  Copyright 2003-2021 - Stefano Curtarolo - AFLOW.ORG consortium
//
//  This file is part of AFLOW software.
//
//  AFLOW is free software: you can redistribute it and/or modify
//  it under the terms of the GNU General Public License as published by
//  the Free Software Foundation, either version 3 of the License, or
//  (at your option) any later version.
// 
//  This program is distributed in the hope that it will be useful,
//  but WITHOUT ANY WARRANTY; without even the implied warranty of
//  MERCHANTABILITY or FITNESS FOR A PARTICULAR PURPOSE.  See the
//  GNU General Public License for more details.
// 
//  You should have received a copy of the GNU General Public License
//  along with this program.  If not, see <http://www.gnu.org/licenses/>.
//
// ***************************************************************************

#include "aflow.h"
#include "aflow_pflow.h"
#include "aflow_pocc.h"  //CO20200624

//#define  __XOPTIMIZE
//#include "aflow_array.h"

// ***************************************************************************

// bool AFLOW_PTHREADS::FLAG;
// int  AFLOW_PTHREADS::MAX_PTHREADS;
// int  AFLOW_PTHREADS::RUNNING;
// pthread_t thread[MAX_ALLOCATABLE_PTHREADS];
// int iret[MAX_ALLOCATABLE_PTHREADS];
// bool thread_busy[MAX_ALLOCATABLE_PTHREADS];

#include "aflow_test.cpp"
#include <sys/ioctl.h>
// #include <linux/kd.h>
//   0x00004B2F   KIOCSOUND     int

//CO20180729 - OBSOLETE - use xerror
//[OBSOLETE]//CO20180419 - global exception handling - START
//[OBSOLETE]AFLOWRuntimeError::AFLOWRuntimeError(const std::string& function,const std::string& message) : std::runtime_error(message),f_name(function) {}  // I/O or computer type errors (no entries loaded)
//[OBSOLETE]AFLOWRuntimeError::AFLOWRuntimeError(const std::string& function,std::stringstream& message) : std::runtime_error(message.str()),f_name(function) {message.str("");}  // I/O or computer type errors (no entries loaded)
//[OBSOLETE]string AFLOWRuntimeError::where(){return f_name;}
//[OBSOLETE]AFLOWLogicError::AFLOWLogicError(const std::string& function,const std::string& message) : std::logic_error(message),f_name(function) {}    //errors in logic, unintended (and insurmountable) use of functionality
//[OBSOLETE]AFLOWLogicError::AFLOWLogicError(const std::string& function,std::stringstream& message) : std::logic_error(message.str()),f_name(function) {message.str("");}    //errors in logic, unintended (and insurmountable) use of functionality
//[OBSOLETE]string AFLOWLogicError::where(){return f_name;}
//[OBSOLETE]//CO20180419 - global exception handling - STOP

int main(int _argc,char **_argv) {
  string soliloquy = XPID + "main():"; //CO20180419
  ostream& oss=cout;  //CO20180419
  try{
    bool LDEBUG=FALSE; // TRUE;
    int return_code = 0;  //ME20200901
    if(LDEBUG) cerr << "AFLOW-MAIN [1]" << endl;
    std::vector<string> argv(aurostd::get_arguments_from_input(_argc,_argv));
    if(LDEBUG) cerr << "AFLOW-MAIN [2]" << endl;
    std::vector<string> cmds;

    // MACHINE
    //ME20200724
    int code = init::InitMachine(FALSE,argv,cmds,cerr);
    if (code >= 0) return code;
    if(LDEBUG || XHOST.DEBUG) cerr << "AFLOW-MAIN [3]" << endl;

    // aurostd::TmpDirectoryCreate("test");
    // cerr << args2flag(argv,"--aaa|--bbb |--ccc") << endl;
    // CHECK USERS MACHINES - DEBUG

    // initialize_templates_never_call_this_procedure(1);

    // INITIALIZE ***************************************************
    // INIT LOOK UP TABLES
    atoms_initialize();
    xelement::Initialize();
    xPOTCAR_Initialize();
    // spacegroup::SpaceGroupInitialize(); only if necessary
    // INFORMATION **************************************************
    AFLOW_PTHREADS::FLAG=AFLOW_PTHREADS::Check_Threads(argv,!XHOST.QUIET);

    bool Arun=FALSE;
    if(!Arun && aurostd::args2flag(argv,cmds,"--pocc_old2new|--pocc_o2n"))  {Arun=TRUE;pocc::poccOld2New();} //CO20200624
    if(!Arun && aurostd::args2flag(argv,cmds,"--prx|--prx="))  {Arun=TRUE;PERFORM_PRX(cout);}
    if(!Arun && aurostd::args2flag(argv,cmds,"--generate_makefile|--makefile"))  {Arun=TRUE;makefile::createMakefileAFLOW(".");}  //CO20200508 - if calling from command-line, you should be sitting inside aflow directory (will write out Makefile.aflow)
    if(!Arun && aurostd::args2flag(argv,cmds,"--test_getpp")) {
      if(KBIN::VASP_PseudoPotential_CleanName_TEST()){return 0;}
      return 1;
    }
    if(!Arun && aurostd::args2flag(argv,cmds,"--test=Init|--test=init")) {
      init::InitLoadString("vLIBS",1);
      return 1;
    }

    if (0)     { // works with pointers
      std::filebuf* fb_pre = new std::filebuf; fb_pre->open("friscosity_pre.txt",std::ios_base::out|std::ios_base::trunc);  // need to be generated before any assignments
      std::filebuf* fb_post = new std::filebuf; fb_post->open("friscosity_post.txt",std::ios_base::out|std::ios_base::trunc); // need to be generated before any assignments
      std::ostream* oss;
#define _oss (*oss)
      // PRE
      //   oss = fb_pre;
      //      _oss << "FRISCOSITY_PRE" << endl;
      //  _oss.flush(); 
      // COUT
      oss = &std::cout;
      _oss << "assigned COUT" << endl;
      _oss.flush();
      // CERR
      oss = &std::cerr;
      _oss << "assigned CERR" << endl;
      _oss.flush();
      return 1; //CO20200624 - debug mode
    }
    if(0) { // https://stdcxx.apache.org/doc/stdlibug/34-2.html
      std::ofstream oss;
      // default COUT
      // COUT DEFAULT
      oss.copyfmt(std::cout);                             
      oss.clear(std::cout.rdstate());                     
      oss.std::basic_ios<char>::rdbuf(std::cout.rdbuf());  //CO20210707 - patching for older TX machines
      oss << "COUT DEFAULT" << std::endl;
      if(1) { // somebody chose a file
        // FILE PRE
        std::ofstream ofs_pre("friscosity_pre.txt", std::ofstream::out);
        oss.copyfmt(ofs_pre);                             
        oss.clear(ofs_pre.rdstate());                     
        oss.std::basic_ios<char>::rdbuf(ofs_pre.rdbuf());  //CO20210707 - patching for older TX machines
      }
      oss << "FRISCOSITY_PRE" << std::endl;
      if(1) { // put it back on COUT
        // COUT
        oss.copyfmt(std::cout);                             
        oss.clear(std::cout.rdstate());                     
        oss.std::basic_ios<char>::rdbuf(std::cout.rdbuf());  //CO20210707 - patching for older TX machines
      }
      oss << "COUT" << std::endl;
      if(1) { // try CERR
        // CERR
        oss.copyfmt(std::cerr);                             
        oss.clear(std::cerr.rdstate());                     
        oss.std::basic_ios<char>::rdbuf(std::cerr.rdbuf());  //CO20210707 - patching for older TX machines
      }
      oss << "CERR" << std::endl;
      if(1) { // switch to file 
        // FILE POST
        std::ofstream ofs_post("friscosity_post.txt", std::ofstream::out);
        oss.copyfmt(ofs_post);                             
        oss.clear(ofs_post.rdstate());                     
        oss.std::basic_ios<char>::rdbuf(ofs_post.rdbuf());  //CO20210707 - patching for older TX machines
      }
      oss << "FRISCOSITY_POST" << std::endl;

      return 1; //CO20200624 - debug mode
    }


    if(!Arun && aurostd::args2flag(argv,cmds,"--test_xmatrix")) { //CO20190911
      string soliloquy = XPID + "test_xmatrix()::";
      bool LDEBUG=TRUE;// TRUE;
      xmatrix<double> mat;
      mat(1,1)=5;mat(1,2)=9;mat(1,3)=12;
      mat(2,1)=7;mat(2,2)=10;mat(2,3)=13;
      mat(3,1)=8;mat(3,2)=11;mat(3,3)=14;
      if(LDEBUG){cerr << soliloquy << " mat=" << endl;cerr << mat << endl;}
      //getmat()
      xmatrix<double> submat;
      mat.getmatInPlace(submat,2,3,2,3);
      if(LDEBUG){cerr << soliloquy << " submat=" << endl;cerr << submat << endl;}
      //setmat()
      mat.setmat(submat,1,1); //do nothing
      if(LDEBUG){
        cerr << soliloquy << " replacing with submat at 1,1" << endl;
        cerr << soliloquy << " mat=" << endl;cerr << mat << endl;
      }
      xvector<double> xv;
      xv(1)=2;xv(2)=3;xv(3)=4;
      if(LDEBUG){cerr << soliloquy << " xv=" << xv << endl;}
      mat.setmat(xv,1,false); //row
      if(LDEBUG){
        cerr << soliloquy << " replacing with xv at row=1" << endl;
        cerr << soliloquy << " mat=" << endl;cerr << mat << endl;
      }
      mat.setmat(xv,2,true); //col
      if(LDEBUG){
        cerr << soliloquy << " replacing with xv at col=2" << endl;
        cerr << soliloquy << " mat=" << endl;cerr << mat << endl;
      }
      //setrow()
      mat.setrow(xv,2);
      if(LDEBUG){
        cerr << soliloquy << " replacing with xv at row=2" << endl;
        cerr << soliloquy << " mat=" << endl;cerr << mat << endl;
      }
      //setcol()
      mat.setcol(xv,3);
      if(LDEBUG){
        cerr << soliloquy << " replacing with xv at col=3" << endl;
        cerr << soliloquy << " mat=" << endl;cerr << mat << endl;
      }
      return 1;
    }
    if(!Arun && aurostd::args2flag(argv,cmds,"--test_stefano")) {
      uint y=2017,m=11;
      m+=1;
      for(uint i=0;i<200;i++) {
        if(m==0) {
          cout << "mv \"unknown.pdf\" stefano_" << y << m << ".pdf" << endl;
        } else {
          if(m<10) {
            cout << "mv \"unknown(" << i << ").pdf\" stefano_" << y << "0" << m << ".pdf" << endl;
          } else {
            cout << "mv \"unknown(" << i << ").pdf\" stefano_" << y << m << ".pdf" << endl;
          }
        }
        m--;
        if(m==0) {y--;m+=12;} 
      }
      return 0; //CO20180419
    }
<<<<<<< HEAD
    if(!Arun && aurostd::args2flag(argv,cmds,"--test_EntryLoader|--EntryLoader_test")) {return (EntryLoaderTest()?0:1);}  //CO20190601
    if(!Arun && aurostd::args2flag(argv,cmds,"--test_schema|--schema_test")) {return (SchemaTest()?0:1);}  //ME20210408
    if(!Arun && aurostd::args2flag(argv,cmds,"--test_CeramGen|--CeramGen_test")) {return (CeramGenTest()?0:1);}  //CO20190601
    if(!Arun && aurostd::args2flag(argv,cmds,"--test_Egap|--Egap_test")) {return (EgapTest()?0:1);}  //CO20190601
    if(!Arun && aurostd::args2flag(argv,cmds,"--test_gcd|--gcd_test")) {return (gcdTest()?0:1);}  //CO20190601
=======
    //ME20220128
    if (!Arun && aurostd::args2attachedflag(argv,cmds,"--unit_test")) {
      aurostd::xoption unittest_options;
      unittest_options.args2addattachedscheme(argv, cmds, "UNIT_TESTS", "--unit_test=", "all");
      vector<string> tests;
      aurostd::string2tokens(unittest_options.getattachedscheme("UNIT_TESTS"), tests, ",");
      unittest::UnitTest ut(std::cout);
      return (ut.runTestSuites(tests)?0:1);
    }
>>>>>>> a23aa165
    if(!Arun && aurostd::args2flag(argv,cmds,"--test_smith|--smith_test")) {return (smithTest()?0:1);}  //CO20190601
    if(!Arun && aurostd::args2flag(argv,cmds,"--test")) {

      if(XHOST.vext.size()!=XHOST.vcat.size()) {throw aurostd::xerror(_AFLOW_FILE_NAME_,soliloquy,"XHOST.vext.size()!=XHOST.vcat.size(), aborting.",_RUNTIME_ERROR_);}

      for(uint iext=0;iext<XHOST.vext.size();iext++) { 
        cout << "\"" << XHOST.vext.at(iext) << "\"" << " " << "\"" << XHOST.vcat.at(iext) << "\"" << endl;
      }

      int dim=7;
      cout << "dimm=" << dim << endl;

      xmatrix<double> m(dim,dim),mi(dim,dim);
      for(int i=1;i<=dim;i++) 
        for(int j=1;j<=dim;j++)
          m(i,j)=aurostd::ran0();
      cout << "m=" << endl << m << endl;
      mi=inverse(m);
      cout << "mi=" << endl << mi << endl;
      cout << "mi*m=" << endl << det(mi*m) << endl;

      //CO how to create 64bit string from binary file
      //string b64String;
      //aurostd::bin2base64("aflow_logo.pdf",b64String);
      //cout << b64String << endl;

      string test="2.730747137  -2.730747137-12.397646334";
      vector<string> _tokens;
      aurostd::string2tokens(test,_tokens,"-");
      for(uint i=0;i<_tokens.size();i++){
        cerr << _tokens[i] << endl;
      }
      return 0; //CO20180419
      //CO START 20170614 - some SQLITE tests
      //http://zetcode.com/db/sqlitec/ - more tests here
      //this will create test.db file
      sqlite3 *db;
      char *err_msg = 0;
      int rc = sqlite3_open("test.db", &db);
      if(rc != SQLITE_OK) {
        fprintf(stderr, "Cannot open database: %s\n", sqlite3_errmsg(db));
        sqlite3_close(db);
        return 1;
      }
      char const *sql = "DROP TABLE IF EXISTS Cars;" 
        "CREATE TABLE Cars(Id INT, Name TEXT, Price INT);" 
        "INSERT INTO Cars VALUES(1, 'Audi', 52642);" 
        "INSERT INTO Cars VALUES(2, 'Mercedes', 57127);" 
        "INSERT INTO Cars VALUES(3, 'Skoda', 9000);" 
        "INSERT INTO Cars VALUES(4, 'Volvo', 29000);" 
        "INSERT INTO Cars VALUES(5, 'Bentley', 350000);" 
        "INSERT INTO Cars VALUES(6, 'Citroen', 21000);" 
        "INSERT INTO Cars VALUES(7, 'Hummer', 41400);" 
        "INSERT INTO Cars VALUES(8, 'Volkswagen', 21600);";
      rc = sqlite3_exec(db, sql, 0, 0, &err_msg);
      if(rc != SQLITE_OK ) {
        fprintf(stderr, "SQL error: %s\n", err_msg);
        sqlite3_free(err_msg);       
        sqlite3_close(db);
        return 1;
      } 
      sqlite3_close(db);
      //return 0;

      //MORE TESTS
      //printf("%s\n,sqlite3_libversion()");
      //    sqlite3 *db;
      //sqlite3_stmt *res;
      //int rc = sqlite3_open(":memory:", &db);
      //if(rc != SQLITE_OK) {
      //    fprintf(stderr, "Cannot open database: %s\n", sqlite3_errmsg(db));
      //    sqlite3_close(db);
      //    return 1;
      //}
      //rc = sqlite3_prepare_v2(db, "SELECT SQLITE_VERSION()", -1, &res, 0);   
      //if(rc != SQLITE_OK) {
      //    fprintf(stderr, "Failed to fetch data: %s\n", sqlite3_errmsg(db));
      //    sqlite3_close(db);
      //    return 1;
      //}    
      //rc = sqlite3_step(res);
      //if(rc == SQLITE_ROW) {
      //    printf("%s\n", sqlite3_column_text(res, 0));
      //}
      //sqlite3_finalize(res);
      //sqlite3_close(db);
      //return 0;

      //quick easy test
      cerr << sqlite3_libversion() << endl;
      //CO END 20170614 - some SQLITE tests
      aurostd::xcomplex<double> x(123.0,456.0);
      cout << x.re << "," << x.im << " - " << x.real() << "," << x.imag() << " - " << x << endl;
      x.re=111;x.im=222;
      cout << x.re << "," << x.im << " - " << x.real() << "," << x.imag() << " - " << x << endl;
      cout << aurostd::PaddedPOST("EMIN= -30.0",10) << endl;;
      stringstream for_corey;
      for_corey << "scatter/use mapped color={draw=black,fill=mapped color,solid}";
      string corey=for_corey.str();
      cout << corey << endl;
      stringstream aus;
      aus << "************************   00000  MESSAGE KPOINTS KSHIFT=[" << 1 << " " << 2 << " " << 3 << "]" << " ************************ " << endl;
      cout << aus.str() << endl;
      return 0; //CO20180419
    }

    if(!Arun && aurostd::args2attachedflag(argv,"--bin2base64=")) {
      string b64String;
      aurostd::bin2base64(aurostd::args2attachedstring(argv,"--bin2base64=",""),b64String);
      cout << b64String << endl;
      return 0; //CO20180419
    }

    if(!Arun && aurostd::args2flag(argv,cmds,"--test=POTCAR|--test=POTCAR.relax1"+DEFAULT_KZIP_EXT+"|--test=POTCAR.relax2"+DEFAULT_KZIP_EXT+"|--test=POTCAR.static"+DEFAULT_KZIP_EXT+"|--test=POTCAR.bands"+DEFAULT_KZIP_EXT+"")) {
      XHOST.DEBUG=TRUE;xPOTCAR(aurostd::args2attachedstring(argv,"--test=",""));return 0;} //CO20180419
    if(!Arun && aurostd::args2flag(argv,cmds,"--test=DOSCAR|--test=DOSCAR.relax1"+DEFAULT_KZIP_EXT+"|--test=DOSCAR.relax2"+DEFAULT_KZIP_EXT+"|--test=DOSCAR.static"+DEFAULT_KZIP_EXT+"|--test=DOSCAR.bands"+DEFAULT_KZIP_EXT+"")) {
      XHOST.DEBUG=TRUE;xDOSCAR(aurostd::args2attachedstring(argv,"--test=",""));return 0;} //CO20180419
    if(!Arun && aurostd::args2flag(argv,cmds,"--test=EIGENVAL|--test=EIGENVAL.relax1"+DEFAULT_KZIP_EXT+"|--test=EIGENVAL.relax2"+DEFAULT_KZIP_EXT+"|--test=EIGENVAL.static"+DEFAULT_KZIP_EXT+"|--test=EIGENVAL.bands"+DEFAULT_KZIP_EXT+"")) {
      XHOST.DEBUG=TRUE;xEIGENVAL(aurostd::args2attachedstring(argv,"--test=",""));return 0;} //CO20180419
    if(!Arun && aurostd::args2flag(argv,cmds,"--test=OUTCAR|--test=OUTCAR.relax1"+DEFAULT_KZIP_EXT+"|--test=OUTCAR.relax2"+DEFAULT_KZIP_EXT+"|--test=OUTCAR.static"+DEFAULT_KZIP_EXT+"|--test=OUTCAR.bands"+DEFAULT_KZIP_EXT+"")) {
      XHOST.DEBUG=TRUE;xOUTCAR(aurostd::args2attachedstring(argv,"--test=",""));return 0;} //CO20180419
    if(!Arun && aurostd::args2flag(argv,cmds,"--test=KPOINTS|--test=KPOINTS.relax1"+DEFAULT_KZIP_EXT+"|--test=KPOINTS.relax2"+DEFAULT_KZIP_EXT+"|--test=KPOINTS.static"+DEFAULT_KZIP_EXT+"|--test=KPOINTS.bands"+DEFAULT_KZIP_EXT+"")) {
      XHOST.DEBUG=TRUE;xKPOINTS(aurostd::args2attachedstring(argv,"--test=",""));return 0;}  //CO20180419
    if(!Arun && aurostd::args2flag(argv,cmds,"--test=vasprun|--test=vasprun.xml.relax1"+DEFAULT_KZIP_EXT+"|--test=vasprun.xml.relax2"+DEFAULT_KZIP_EXT+"|--test=vasprun.xml.static"+DEFAULT_KZIP_EXT+"|--test=vasprun.xml.bands"+DEFAULT_KZIP_EXT+"")) {
      XHOST.DEBUG=TRUE;xVASPRUNXML(aurostd::args2attachedstring(argv,"--test=",""));return 0;} //CO20180419
    if(!Arun && aurostd::args2flag(argv,cmds,"--test=IBZKPT|--test=IBZKPT.relax1"+DEFAULT_KZIP_EXT+"|--test=IBZKPT.relax2"+DEFAULT_KZIP_EXT+"|--test=IBZKPT.static"+DEFAULT_KZIP_EXT+"|--test=IBZKPT.bands"+DEFAULT_KZIP_EXT+"")) {
      XHOST.DEBUG=TRUE;xIBZKPT(aurostd::args2attachedstring(argv,"--test=",""));return 0;} //CO20180419
    if(!Arun && aurostd::args2flag(argv,cmds,"--test=CHGCAR|--test=CHGCAR.relax1"+DEFAULT_KZIP_EXT+"|--test=CHGCAR.relax2"+DEFAULT_KZIP_EXT+"|--test=CHGCAR.static"+DEFAULT_KZIP_EXT+"|--test=CHGCAR.bands"+DEFAULT_KZIP_EXT+"")) {
      XHOST.DEBUG=TRUE;xCHGCAR(aurostd::args2attachedstring(argv,"--test=",""));return 0;} //CO20180419

    // SCRUB things
    if(!Arun && aurostd::args2flag(argv,cmds,"--scrub=POTCAR")) { 
      XHOST.DEBUG=FALSE;
      XHOST.PSEUDOPOTENTIAL_GENERATOR=TRUE;
      vector<string> vfile(aurostd::args2vectorstring(argv,"--FILE|--file|--F|--f","./"));
      for(uint ifile=0;ifile<vfile.size();ifile++) {
        cerr << "PROCESSING = " << vfile.at(ifile) << endl;
        xPOTCAR xPOT(vfile.at(ifile));
      }
      return 0; //CO20180419
    }
    if(!Arun && aurostd::args2flag(argv,cmds,"--scrub=OUTCAR")) { 
      XHOST.DEBUG=FALSE;
      XHOST.PSEUDOPOTENTIAL_GENERATOR=FALSE;
      vector<string> vfile(aurostd::args2vectorstring(argv,"--FILE|--file|--F|--f","./"));
      for(uint ifile=0;ifile<vfile.size();ifile++) {
        cerr << "PROCESSING = " << vfile.at(ifile) << endl;
        xOUTCAR xOUT(vfile.at(ifile));
        // cout << xOUT << endl;
      }
      return 0; //CO20180419
    }

    if(!Arun && (aurostd::args2flag(argv,cmds,"--scrub") || aurostd::args2attachedflag(argv,"--scrub="))) {
      //  XHOST.DEBUG=TRUE;
      aflowlib::LIB2SCRUB(aurostd::args2attachedstring(argv,"--scrub=","ALL"),TRUE);
      return 0; //CO20180419
    }
    if(!Arun && (aurostd::args2attachedflag(argv,"--lib2auid="))) {
      //  XHOST.DEBUG=TRUE;
      aflowlib::LIB2AUID(aurostd::args2attachedstring(argv,"--lib2auid=","ALL"),FALSE,TRUE); // no test, act
      return 0; //CO20180419
    }
    if(!Arun && (aurostd::args2flag(argv,cmds,"--mosfet") || aurostd::args2attachedflag(argv,"--mosfet="))) {
      //  XHOST.DEBUG=TRUE;
      aflowlib::MOSFET(aurostd::args2attachedutype<int>(argv,"--mosfet=",0),TRUE);
      return 0; //CO20180419
    }
    if(!Arun && (aurostd::args2flag(argv,cmds,"--mail2scan") || aurostd::args2attachedflag(argv,"--mail2scan="))) {
      //  XHOST.DEBUG=TRUE;
      aflowlib::MAIL2SCAN(aurostd::args2attachedstring(argv,"--mail2scan=","/var/mail/auro"),TRUE);
      return 0; //CO20180419
    }

    if(!Arun && aurostd::args2flag(argv,cmds,"--test_proto1")) {
      vector<xstructure> vstr;
      aflowlib::_aflowlib_entry data;
      vector<aflowlib::_aflowlib_entry> vdata;
      for(uint i=4;i<bravais_lattices.size();i++) { //HE20220420 switch to global bravais lattices list
        data.clear();
        data.url2aflowlib("materials.duke.edu:AFLOWDATA/ICSD_WEB/"+bravais_lattices[i]+"/?format=text",cout,FALSE);vdata.push_back(data);
        cout << "AFLOWLIB " << bravais_lattices[i] << "=" << data.vaflowlib_entries.size() << endl;
        for(uint j=0;j<data.vaflowlib_entries.size();j++) {
          aflowlib::_aflowlib_entry dataj;
          dataj.url2aflowlib("materials.duke.edu:AFLOWDATA/ICSD_WEB/"+bravais_lattices[i]+"/"+data.vaflowlib_entries.at(j),cout,TRUE);
          aurostd::StringSubst(dataj.aurl,"aflowlib","materials");
          if(dataj.aurl!="") {
            xstructure str(dataj.aurl,"CONTCAR.relax.vasp",IOAFLOW_AUTO);
            xEIGENVAL xEIGENVAL;xEIGENVAL.GetPropertiesUrlFile(dataj.aurl,"EIGENVAL.bands"+DEFAULT_KZIP_EXT+"",FALSE);
            xOUTCAR xOUTCAR;xOUTCAR.GetPropertiesUrlFile(dataj.aurl,"OUTCAR.static"+DEFAULT_KZIP_EXT+"",FALSE);
            xDOSCAR xDOSCAR;xDOSCAR.GetPropertiesUrlFile(dataj.aurl,"DOSCAR.static"+DEFAULT_KZIP_EXT+"",FALSE);
            // if(aurostd::args2flag(argv,cmds,"--vasp")) aurostd::url2stringstream(dataj.aurl+"/CONTCAR.relax.vasp",stream);
            // if(aurostd::args2flag(argv,cmds,"--qe")) aurostd::url2stringstream(dataj.aurl+"/CONTCAR.relax.qe",stream);
            // if(aurostd::args2flag(argv,cmds,"--abinit")) aurostd::url2stringstream(dataj.aurl+"/CONTCAR.relax.abinit",stream);
            // if(aurostd::args2flag(argv,cmds,"--aims")) aurostd::url2stringstream(dataj.aurl+"/CONTCAR.relax.aims",stream);
            vstr.push_back(str);
            cerr << "vstr.size()=" << vstr.size() << "  "
              << "str.atoms.size()=" << str.atoms.size() << "  "
              << "OUTCAR.static"+DEFAULT_KZIP_EXT+".size()=" << xOUTCAR.vcontent.size() << "  "
              << "DOSCAR.static"+DEFAULT_KZIP_EXT+".size()=" << xDOSCAR.vcontent.size() << "  "
              << "EIGENVAL.static"+DEFAULT_KZIP_EXT+".size()=" << xEIGENVAL.vcontent.size() << "  "
              << endl;
            //	  cerr << str << endl;
          }
        }
      }
      return 0; //CO20180419
    }

    if(!Arun && aurostd::args2flag(argv,cmds,"--testJ")) {Arun=TRUE;PERFORM_TESTJ(cout);}
    // [OBSOLETE] if(!Arun && aurostd::args2flag(argv,cmds,"--test1")) {Arun=TRUE;PERFORM_TEST1(cout);}
    if(!Arun && aurostd::args2flag(argv,cmds,"--test3")) {Arun=TRUE;PERFORM_TEST3(cout);}
    if(!Arun && XHOST.vflag_control.flag("MACHINE")) {
      //ME20200724
      int code = init::InitMachine(FALSE,argv,cmds,cerr);
      if (code >= 0) return code;
    }

    // **************************************************************
    // INTERCEPT AFLOW
    if(!Arun && XHOST.vflag_control.flag("SWITCH_AFLOW")) {Arun=TRUE;AFLOW_main(argv);}
    //DX
    if(!Arun && XHOST.vflag_control.flag("AFLOWIN_SYM")) {Arun=TRUE;AFLOW_main(argv);} 
    //DX
    if(!Arun && (XHOST.vflag_aflow.flag("CLEAN") || XHOST.vflag_aflow.flag("XCLEAN") || XHOST.AFLOW_RUNDIRflag || XHOST.AFLOW_MULTIflag || XHOST.AFLOW_RUNXflag)) {
      Arun=TRUE;AFLOW_main(argv);
    }
    //  // **************************************************************
    // // INTERCEPT AFLOWLIB
    // MOVED INSIDE PFLOW
    // if(!Arun && XHOST.vflag_control.flag("SWITCH_AFLOWLIB") && !XHOST.vflag_pflow.flag("PROTOS") && !XHOST.vflag_pflow.flag("PROTOS_ICSD") && !XHOST.vflag_pflow.flag("PROTO")) {Arun=TRUE;aflowlib::WEB_Aflowlib_Entry_PHP(argv,cout);}
    // **************************************************************
    // INTERCEPT APENNSY
    if(!Arun && XHOST.vflag_control.flag("SWITCH_APENNSY1")) {Arun=TRUE;Apennsymain(argv,cmds);}
    if(!Arun && XHOST.vflag_control.flag("SWITCH_APENNSY2")) {Arun=TRUE;Apennsymain(argv,cmds);}

    // **************************************************************
    // INTERCEPT aconvasp/aqe/apennsy by title
    if(!Arun && aurostd::substring2bool(XHOST.progname,"aconvasp","convasp")) {Arun=TRUE;pflow::main(argv,cmds);}
    if(!Arun && aurostd::substring2bool(XHOST.progname,"aqe")) {Arun=TRUE;pflow::main(argv,cmds);}
    if(!Arun && aurostd::substring2bool(XHOST.progname,"apennsy")) {Arun=TRUE;Apennsymain(argv,cmds);}

    // **************************************************************
    // intercept commands
    if(!Arun && XHOST.vflag_control.flag("MULTI=SH")) {Arun=TRUE;AFLOW_PTHREADS::MULTI_sh(argv);return 0;}  //CO20180419
    if(!Arun && XHOST.vflag_control.flag("MULTI=BZIP2")) {Arun=TRUE;AFLOW_PTHREADS::MULTI_compress("bzip2",argv);return 0;}  //CO20180419
    if(!Arun && XHOST.vflag_control.flag("MULTI=BUNZIP2")) {Arun=TRUE;AFLOW_PTHREADS::MULTI_compress("bunzip2",argv);return 0;}  //CO20180419
    if(!Arun && XHOST.vflag_control.flag("MULTI=GZIP")) {Arun=TRUE;AFLOW_PTHREADS::MULTI_compress("gzip",argv);return 0;}  //CO20180419
    if(!Arun && XHOST.vflag_control.flag("MULTI=GUNZIP")) {Arun=TRUE;AFLOW_PTHREADS::MULTI_compress("gunzip",argv);return 0;}  //CO20180419
    if(!Arun && XHOST.vflag_control.flag("MULTI=XZIP")) {Arun=TRUE;AFLOW_PTHREADS::MULTI_compress("xz",argv);return 0;}  //CO20180419
    if(!Arun && XHOST.vflag_control.flag("MULTI=XUNZIP")) {Arun=TRUE;AFLOW_PTHREADS::MULTI_compress("xunzip",argv);return 0;}  //CO20180419
    if(!Arun && XHOST.vflag_control.flag("MULTI=BZ2XZ")) {Arun=TRUE;AFLOW_PTHREADS::MULTI_bz2xz(argv);return 0;}  //CO20180419
    if(!Arun && XHOST.vflag_control.flag("MULTI=GZ2XZ")) {Arun=TRUE;AFLOW_PTHREADS::MULTI_gz2xz(argv);return 0;}  //CO20180419
    if(!Arun && XHOST.vflag_control.flag("MULTI=ZIP")) {Arun=TRUE;AFLOW_PTHREADS::MULTI_zip(argv);return 0;}  //CO20180419
    if(!Arun && XHOST.vflag_control.flag("MONITOR")) {Arun=TRUE;AFLOW_monitor(argv);return 0;} //CO20180419
    if(!Arun && XHOST.vflag_control.flag("MONITOR_VASP")) {Arun=TRUE;AFLOW_monitor_VASP();return 0;} //CO20180419
    if(!Arun && XHOST.vflag_control.flag("GETTEMP")) {Arun=TRUE;AFLOW_getTEMP(argv);return 0;} //CO20180419

    // **************************************************************
    // INTERCEPT HELP
    // ME20200921 - Restructured to make web processing easier
    stringstream banner_message;
    if(XHOST.vflag_control.flag("AFLOW_HELP")) {
      banner_message << aflow::Banner("BANNER_BIG") << endl << aflow::Intro_HELP("aflow") << aflow::Banner("BANNER_BIG") << endl;
    } else if(XHOST.vflag_control.flag("AFLOW_EXCEPTIONS")) {
      banner_message << aflow::Banner("BANNER_BIG") << endl << aflow::Banner("EXCEPTIONS") << endl;
    } else if(XHOST.vflag_control.flag("README_AFLOW_LICENSE_GPL3")) {
      banner_message << aflow::License_Preamble_aflow() << endl;
      banner_message << " " << endl;
      banner_message << init::InitGlobalObject("README_AFLOW_LICENSE_GPL3_TXT") << endl;
      banner_message << " " << endl;
      banner_message << "*************************************************************************** " << endl;
    } else if(XHOST.vflag_control.flag("README_AFLOW"))  {
      banner_message << init::InitGlobalObject("README_AFLOW_TXT") << endl;
    } else if(XHOST.vflag_control.flag("README_AFLOW_VERSIONS_HISTORY"))  {
      banner_message << init::InitGlobalObject("README_AFLOW_VERSIONS_HISTORY_TXT") << endl;
    } else if(XHOST.vflag_control.flag("README_AFLOW_PFLOW"))  {
      banner_message << init::InitGlobalObject("README_AFLOW_PFLOW_TXT") << endl;
    } else if(XHOST.vflag_control.flag("README_FROZSL"))  {
      banner_message << init::InitGlobalObject("README_AFLOW_FROZSL_TXT") << endl;
    } else if(XHOST.vflag_control.flag("README_APL"))  {
      banner_message << init::InitGlobalObject("README_AFLOW_APL_TXT") << endl;
    } else if(XHOST.vflag_control.flag("README_QHA"))  {
      banner_message << init::InitGlobalObject("README_AFLOW_APL_TXT") << endl;
    } else if(XHOST.vflag_control.flag("README_AAPL"))  {
      banner_message << init::InitGlobalObject("README_AFLOW_APL_TXT") << endl;
    } else if(XHOST.vflag_control.flag("README_AGL"))  {
      banner_message << init::InitGlobalObject("README_AFLOW_AGL_TXT") << endl;
    } else if(XHOST.vflag_control.flag("README_AEL"))  {
      banner_message << init::InitGlobalObject("README_AFLOW_AEL_TXT") << endl;
    } else if(XHOST.vflag_control.flag("README_ANRL"))  {
      banner_message << init::InitGlobalObject("README_AFLOW_ANRL_TXT") << endl;
    } else if(XHOST.vflag_control.flag("README_COMPARE"))  { //CO20190401
      banner_message << init::InitGlobalObject("README_AFLOW_COMPARE_TXT") << endl; //CO20190401
    } else if(XHOST.vflag_control.flag("README_GFA"))  {
      banner_message << init::InitGlobalObject("README_AFLOW_GFA_TXT") << endl;
    } else if(XHOST.vflag_control.flag("README_SYMMETRY"))  {
      banner_message << init::InitGlobalObject("README_AFLOW_SYM_TXT") << endl;
    } else if(XHOST.vflag_control.flag("README_CCE"))  {
      banner_message << init::InitGlobalObject("README_AFLOW_CCE_TXT") << endl;
    } else if(XHOST.vflag_control.flag("README_CHULL"))  {
      banner_message << init::InitGlobalObject("README_AFLOW_CHULL_TXT") << endl;
    } else if(XHOST.vflag_control.flag("README_PARTIAL_OCCUPATION")) {
      banner_message << init::InitGlobalObject("README_AFLOW_POCC_TXT") << endl;
    } else if(XHOST.vflag_control.flag("README_APENNSY"))  {
      banner_message << init::InitGlobalObject("README_AFLOW_APENNSY_TXT") << endl;
    } else if(XHOST.vflag_control.flag("README_SCRIPTING"))  {
      banner_message << init::InitGlobalObject("README_AFLOW_SCRIPTING_TXT") << endl;
    } else if(XHOST.vflag_control.flag("README_EXCEPTIONS"))  {
      banner_message << init::InitGlobalObject("README_AFLOW_EXCEPTIONS_TXT") << endl;
    } else if(XHOST.vflag_control.flag("README_XAFLOW"))  {
      banner_message << init::InitGlobalObject("README_AFLOW_XAFLOW_TXT") << endl;
    } else if(XHOST.vflag_control.flag("README_AFLOWRC"))  {
      banner_message << init::InitGlobalObject("README_AFLOW_AFLOWRC_TXT") << endl;
    }

    if (!banner_message.str().empty()) {
      std::cout << (XHOST.vflag_control.flag("WWW")?aurostd::text2html(banner_message.str()):banner_message.str()) << std::endl;
      return 0;
    }

    // **************************************************************
    // PHP-WEB AND CURRICULUM AND HIGH-THROUGHPUT STUFF
    if (ProcessPhpLatexCv()) return 0;
    //  ProcessSecurityOptions(argv,cmds); OLD STUFF AFLOW SECURITY

    // **************************************************************
    bool VVERSION=aurostd::args2flag(argv,cmds,"-v|--version");
    //ME20200921 - Added web mode
    if(!Arun && VVERSION)  {
      // look for version IMMEDIATELY //CO20180419
      Arun=TRUE;
      cout << (XHOST.vflag_control.flag("WWW")?aurostd::text2html(aflow::Banner("AFLOW_VERSION")):aflow::Banner("AFLOW_VERSION"));
      return 0;
    }
    if(!Arun && XHOST.TEST) { Arun=TRUE;cerr << "test" << endl;return 0;} //CO20180419

    // [OBSOLETE]  if(!Arun && (aurostd::substring2bool(XHOST.progname,"aflow1") || aurostd::substring2bool(XHOST.progname,"aflowd1"))) {
    // [OBSOLETE]  Arun=TRUE;AFLOW_main1(argv,cmds);}
    if(!Arun && XHOST.argv.size()==1 && (aurostd::substring2bool(XHOST.progname,"aflow")  || aurostd::substring2bool(XHOST.progname,"aflowd"))) {   
      //   Arun=TRUE;AFLOW_main(argv);
      Arun=TRUE;
      //    cout << "******************************************************************************************************" << endl;
      //  cout << aflow::Banner("BANNER_TINY") << endl;
      cout << aflow::Banner("BANNER_BIG") << endl;
      cout << aflow::Intro_aflow("aflow") << endl;
      cout << pflow::Intro_pflow("aflow") << endl;
      cout << aflow::Intro_sflow("aflow") << endl;
      cout << aflow::Intro_HELP("aflow") << endl;
      cout << aflow::Banner("BANNER_BIG") << endl;
      //    cout << "XHOST.argv.size()=" << XHOST.argv.size()<< endl;
      //    cout << "******************************************************************************************************" << endl;
    }

    // **************************************************************
    // LAST RESOURCE PFLOW
    if(!Arun) { 
      Arun=TRUE;
      return_code = pflow::main(argv,cmds);   //ME20200901 - use pflow::main return code for database handling
    }
    // **************************************************************
    // END
    return (Arun?return_code:1); //Arun==TRUE is 1, so flip because return 0 is normal  //CO20190629 - more explicit return 0//ME20200901 - use return_code
  }
  //CO20180729 - OBSOLETE - use xerror
  //[OBSOLETE]catch(AFLOWRuntimeError& re){
  //[OBSOLETE]  pflow::logger(_AFLOW_FILE_NAME_, soliloquy, "AFLOWRuntimeError detected. Report on the AFLOW Forum: aflow.org/forum.", oss, _LOGGER_ERROR_);
  //[OBSOLETE]  pflow::logger(_AFLOW_FILE_NAME_, re.where(), re.what(), oss, _LOGGER_ERROR_);
  //[OBSOLETE]  return 1;
  //[OBSOLETE]}
  //[OBSOLETE]catch(AFLOWLogicError& le){
  //[OBSOLETE]  pflow::logger(_AFLOW_FILE_NAME_, soliloquy, "AFLOWLogicError detected. Adjust your inputs accordingly.", oss, _LOGGER_ERROR_);
  //[OBSOLETE]  pflow::logger(_AFLOW_FILE_NAME_, le.where(), le.what(), oss, _LOGGER_ERROR_);
  //[OBSOLETE]  return 1;
  //[OBSOLETE]}
  catch (aurostd::xerror& excpt) {
    pflow::logger(excpt.whereFileName(), excpt.whereFunction(), excpt.buildMessageString(), oss, _LOGGER_ERROR_);
    return excpt.whatCode();
  }
}


// ***************************************************************************
// AFLOW_main
// ***************************************************************************
int AFLOW_main(vector<string> &argv) {
  if(!XHOST.QUIET) cout << aflow::Banner("INTRODUCTION");// << endl;
  KBIN::KBIN_Main(argv);
  // if(!XHOST.QUIET) cout << "MMMMM  AFLOW VERSION " << string(AFLOW_VERSION) << "  " << endl;
  return 0; //1; //CO20180419 - return 0 is normal
}

// ***************************************************************************
// aflow::License_aflow
// ***************************************************************************
namespace aflow {
  string License_Preamble_aflow(void) {
    //(C) 2003-2021 Stefano Curtarolo, MIT-Duke University stefano@duke.edu
    stringstream strstream;
    strstream << endl;
    strstream << "***************************************************************************" << endl;
    strstream << "*                                                                         *" << endl;
    strstream << "*                    AFLOW - Duke University 2003-2021                    *" << endl; //CO20200502 - SC -> AFLOW consortium
    strstream << "*                                                                         *" << endl;
    strstream << "***************************************************************************" << endl;
    strstream << "Copyright 2003-2021 - AFLOW.ORG consortium" << endl;  //CO20200502 - SC -> AFLOW consortium
    strstream << endl;
    strstream << "This file is part of AFLOW software." << endl;
    strstream << endl;
    strstream << "AFLOW is free software: you can redistribute it and/or modify" << endl;
    strstream << "it under the terms of the GNU General Public License as published by" << endl;
    strstream << "the Free Software Foundation, either version 3 of the License, or" << endl;
    strstream << "(at your option) any later version." << endl;
    strstream << endl;
    strstream << "This program is distributed in the hope that it will be useful," << endl;
    strstream << "but WITHOUT ANY WARRANTY; without even the implied warranty of" << endl;
    strstream << "MERCHANTABILITY or FITNESS FOR A PARTICULAR PURPOSE.  See the" << endl;
    strstream << "GNU General Public License for more details." << endl;
    strstream << endl;
    strstream << "You should have received a copy of the GNU General Public License" << endl;
    strstream << "along with this program.  If not, see <http://www.gnu.org/licenses/>." << endl;
    strstream << endl;
    strstream << "***************************************************************************" << endl;
    strstream << endl;
    return strstream.str();
  }
} // namespace aflow


// ***************************************************************************
// aflow::Intro_aflow
// ***************************************************************************
// patched by CO20200106 to avoid long string construction (patching for indents)
namespace aflow {
  string Intro_aflow(string x) {
    //(C) 2003-2021 Stefano Curtarolo, MIT-Duke University stefano@duke.edu
    stringstream strstream;
    string tab="  ";
    string xspaces="";for(uint i=0;i<x.size();i++){xspaces+=" ";} //spaces size of x
    strstream << endl;
    strstream << "******* BEGIN INFORMATION MODE *********************************************************************" << endl;
    strstream << tab << x << " -h|--help|--readme_aflow   CHECK" << endl;
    strstream << tab << x << " --version|-v                 CHECK" << endl;
    strstream << tab << x << " --machine                      CHECK" << endl;
    strstream << "******* END INFORMATION MODE ***********************************************************************" << endl;
    strstream << endl;
    strstream << "******* BEGIN RUNNING MODE *************************************************************************" << endl;
    strstream << tab << x << " --run|--run=multi|--run=N   COMMANDS for running" << endl;
    strstream << tab << x << " --clean|-c                    COMMAND for cleaning  " << endl;
    strstream << endl;
    strstream << " MODIFIERS" << endl;
    strstream << tab << " --DIRECTORY[=| ]dir|--D[=| ]dir|--d[=| ]dir" << endl;
    strstream << tab << " --FILE[=| ]file|--F[=| ]file|--f[=| ]file " << endl;
    strstream << tab << " --quiet|-quiet|-q " << endl;
    strstream << tab << " --loop " << endl;
    strstream << tab << " --sort|-sort" << endl;
    strstream << tab << " --reverse|-rsort" << endl;
    strstream << tab << " --random|-rnd" << endl;
    strstream << tab << " --force|-force" << endl;
    strstream << tab << " --mem=XX|--maxmem=XX" << endl;
    strstream << tab << " --readme= xaflow|aflow|aconvasp|aflowrc|scripting|apennsy|apl|agl|ael|anrl|compare|gfa|symmetry|chull|errors|exceptions|frozsl CHECK !!!!" << endl;
    strstream << tab << " --np=NUMBER|--npmax" << endl;
    strstream << tab << " --generate_aflowin_from_vasp" << endl;
    strstream << tab << " --generate_vasp_from_aflowin|--generate" << endl;
    strstream << tab << " --use_aflow.in=XXX" << endl;
    strstream << tab << " --use_LOCK=XXX" << endl;
    strstream << tab << " --use_tmpfs=XXXX " << endl;
    strstream << endl;
    strstream << " MODIFIERS MPI/SERIAL PARAMETERS" << endl;
    strstream << tab << " --mpi|-nompi|--serial " << endl;
    strstream << endl;
    strstream << " HOST ORIENTED OPTION" << endl;
    strstream << tab << " --machine=beta|beta_openmpi|qrats|qflow|x|conrad|eos|materials|habana|aflowlib|ranger|kraken" << endl;
    strstream << tab << "           marylou|parsons|jellium|ohad|host1" << endl;
    strstream << tab << "           raptor --np=N|diamond --np=N" << endl;
    strstream << tab << " --machine_name=XXXX " << endl;
    strstream << "******* END RUNNING MODE ***************************************************************************" << endl;
    strstream << endl;
    // --readme=htresources
    return strstream.str();
  }
} // namespace aflow

// ***************************************************************************
// aflow::Intro_sflow
// ***************************************************************************
// patched by CO20200106 to avoid long string construction (patching for indents)
namespace aflow {
  string Intro_sflow(string x) {
    stringstream strstream;
    string tab="  ";
    //string xspaces="";for(uint i=0;i<x.size();i++){xspaces+=" ";} //spaces size of x
    strstream << "******* BEGIN SCRIPTING MODE ***********************************************************************" << endl;
    strstream << " AFLOW SCRIPTING COMMANDS" << endl;
    strstream << tab << x << " --justafter=string" << endl;
    strstream << tab << x << " --justbefore=string" << endl;
    strstream << tab << x << " --justbetween=string_from[,string_to]" << endl;
    strstream << tab << x << " --qsub=N,file" << endl;
    strstream << tab << x << " --qdel=aaa,nnn:mmm,aaa,bbb,ccc" << endl;
    strstream << tab << x << " --bsub=N,file" << endl;
    strstream << tab << x << " --bkill=aaa,nnn:mmm,aaa,bbb,ccc" << endl;
    strstream << tab << x << " --sbatch=N,file" << endl;
    strstream << tab << x << " --scancel=aaa,nnn:mmm,aaa,bbb,ccc" << endl;
    strstream << tab << x << " --kill=aaa,nnn:mmm,aaa,bbb,ccc" << endl;
    strstream << tab << x << " --multi=sh [--np=NUMBER|npmax|nothing] [--F[ILE]] file" << endl;
    strstream << tab << x << " --multi=zip [--prefix PREFIX] [--size SSSS] --F[ILE] file|--D[IRECTORY directory1 directory2 ...." << endl;
    strstream << tab << x << " --multi=bzip2 [--np=NUMBER|npmax|nothing] --F[ILE] file1 file2 file3 ...." << endl;
    strstream << tab << x << " --multi=bunzip2 [--np=NUMBER|npmax|nothing] --F[ILE] file1.bz2 file2.bz2 file3.bz2 ...." << endl;
    strstream << tab << x << " --multi=gzip [--np=NUMBER|npmax|nothing] --F[ILE] file1 file2 file3 ...." << endl;
    strstream << tab << x << " --multi=gunzip [--np=NUMBER|npmax|nothing] --F[ILE] file1.gz file2.gz file3.gz ...." << endl;
    strstream << tab << x << " --multi=xzip [--np=NUMBER|npmax|nothing] --F[ILE] file1 file2 file3 ...." << endl;
    strstream << tab << x << " --multi=xunzip [--np=NUMBER|npmax|nothing] --F[ILE] file1.xz file2.xz file3.xz ...." << endl;
    strstream << tab << x << " --multi=bz2xz [--np=NUMBER|npmax|nothing] --F[ILE] file1.bz2 file2.bz2 file3.bz2 ...." << endl;
    strstream << tab << x << " --multi=gz2xz [--np=NUMBER|npmax|nothing] --F[ILE] file1.gz file2.gz file3.gz ...." << endl;
    strstream << tab << x << " --getTEMP [--runstat|--runbar|--refresh=X|--warning_beep=T|--warning_halt=T|--mem=XX]" << endl;
    strstream << tab << x << " --monitor [--mem=XX]" << endl;
    strstream << "******* END SCRIPTING MODE *************************************************************************" << endl;
    strstream << endl;
    return strstream.str();
  }
} // namespace aflow

// ***************************************************************************
// aflow::Intro_HELP
// ***************************************************************************
// patched by CO20200106 to avoid long string construction (patching for indents)
namespace aflow {
  string Intro_HELP(string x) {
    stringstream strstream;
    string tab="  ";
    string xspaces="";for(uint i=0;i<x.size();i++){xspaces+=" ";} //xspacess size of x
    strstream << "******* BEGIN HELP MODE ****************************************************************************" << endl;
    strstream << " AFLOW HELP AVAILABLE HELPS" << endl;
    strstream << tab << x << " --license" << endl;
    strstream << tab << xspaces << " " << tab << "License information." << endl;
    strstream << tab << x << " --help" << endl;
    strstream << tab << xspaces << " " << tab << "This help." << endl;
    strstream << tab << x << " --readme" << endl;
    strstream << tab << xspaces << " " << tab << "The list of all the commands available." << endl;
    strstream << tab << x << " --readme=xaflow" << endl;
    strstream << tab << xspaces << " " << tab << "Returns the HELP information for the installation of aflow." << endl;
    strstream << tab << x << " --readme=aflow|--readme=run|--readme_aflow" << endl;
    strstream << tab << xspaces << " " << tab << "Returns the HELP information for the \"running machinery\"." << endl;
    strstream << tab << x << " --readme=aflowrc" << endl;
    strstream << tab << xspaces << " " << tab << "Returns the HELP information for the installation of aflow." << endl;
    strstream << tab << x << " --readme=pflow|--readme=processor|--readme=aconvasp|--readme_aconvasp" << endl;
    strstream << tab << xspaces << " " << tab << "Returns the HELP information for the \"processing machinery\"." << endl;
    strstream << tab << x << " --readme=scripting|--readme_scripting" << endl;
    strstream << tab << xspaces << " " << tab << "Returns the HELP information for the \"scripting\" operations." << endl;
    strstream << tab << x << " --readme=apl|--readme_apl" << endl;
    strstream << tab << xspaces << " " << tab << "Returns the HELP information for the \"aflow-harmonic-phonon-library\"." << endl;
    strstream << tab << x << " --readme=qha|--readme_qha|--readme=qha3p|--readme_qha3p|--readme=scqha|--readme_scqha" << endl;
    strstream << tab << xspaces << " " << tab << "Returns the HELP information for the \"aflow-quasi-harmonic-library\"." << endl;
    strstream << tab << x << " --readme=aapl|--readme_aapl" << endl;
    strstream << tab << xspaces << " " << tab << "Returns the HELP information for the \"aflow-anharmonic-phonon-library (AFLOW-AAPL)\"." << endl;
    strstream << tab << x << " --readme=agl|--readme_agl" << endl;
    strstream << tab << xspaces << " " << tab << "Returns the HELP information for the \"aflow-gibbs-library (AFLOW-AGL)\"." << endl;
    strstream << tab << x << " --readme=ael|--readme_ael" << endl;
    strstream << tab << xspaces << " " << tab << "Returns the HELP information for the \"aflow-elastic-library (AFLOW-AEL)\"." << endl;
    strstream << tab << x << " --readme=prototypes|--readme_prototypes|--readme=anrl|--readme_anrl" << endl;
    strstream << tab << xspaces << " " << tab << "Returns the HELP information for the \"aflow library of prototypes\"." << endl;
    strstream << tab << x << " --readme=xtalfinder|--readme_xtalfinder|--readme=compare|--readme_compare" << endl;
    strstream << tab << xspaces << " " << tab << "Returns the HELP information for the \"aflow-crystal-finder (AFLOW-XtalFinder) code\"." << endl;
    strstream << tab << x << " --readme=gfa|--readme_gfa" << endl;
    strstream << tab << xspaces << " " << tab << "Returns the HELP information for the \"glass-forming-ability code\"." << endl;
    strstream << tab << x << " --readme=symmetry|--readme_symmetry" << endl;
    strstream << tab << xspaces << " " << tab << "Returns the HELP information for the \"symmetry library (AFLOW-SYM)\"." << endl;
    strstream << tab << x << " --readme=chull|--readme_chull" << endl;
    strstream << tab << xspaces << " " << tab << "Returns the HELP information for the \"convex hull library (AFLOW-hull)\"." << endl;
    strstream << tab << x << " --readme=errors|--readme=exceptions|--readme_errors|--readme_exceptions" << endl;
    strstream << tab << xspaces << " " << tab << "Returns the HELP information for exception handling in AFLOW." << endl;
    strstream << tab << x << " --readme=partial_occupation|--readme=pocc|--readme_pocc" << endl;
    strstream << tab << xspaces << " " << tab << "Returns the HELP information for the \"partial occupation library\"." << endl;
    strstream << tab << x << " --readme=apennsy|--readme_apennsy" << endl;
    strstream << tab << xspaces << " " << tab << "Returns the HELP information for the \"apennsy\" binary phase diagram generator." << endl;
    strstream << tab << x << " --readme=frozsl|--readme_frozsl" << endl;
    strstream << tab << xspaces << " " << tab << "Returns the HELP information for the \"frozsl\" add ons." << endl;
    strstream << "******* END HELP MODE ******************************************************************************" << endl;
    strstream << endl;
    return strstream.str();
  }
} // namespace aflow


// ***************************************************************************
// aflow::Banner
// ***************************************************************************
namespace aflow {
  string Banner(string type) {
    stringstream oss;
    if(type=="VERSION" || type=="AFLOW_VERSION") {
      oss << "" << endl;
      oss << "AFLOW VERSION " << string(AFLOW_VERSION) << " Automatic-FLOW [(C) "<<XHOST.Copyright_Years<<" aflow.org consortium]" << endl;
      oss << "New versions are available here: <http://" << XHOST.AFLOW_MATERIALS_SERVER << "/AFLOW/>" << endl;
      oss << "" << endl;
      oss << "AFLOW is free software: you can redistribute it and/or modify it under the terms of the" << endl;
      oss << "GNU General Public License as published by the Free Software Foundation, either version 3" << endl;
      oss << "of the License, or (at your option) any later version." << endl;
      oss << "" << endl;
      oss << "This program is distributed in the hope that it will be useful, but WITHOUT ANY WARRANTY;" << endl;
      oss << "without even the implied warranty of MERCHANTABILITY or FITNESS FOR A PARTICULAR PURPOSE." << endl;
      oss << "See the GNU General Public License for more details." << endl;
      oss << "" << endl;
      oss << "You should have received a copy of the GNU General Public License along with this program." << endl;
      oss << "If not, see <http://www.gnu.org/licenses/>." << endl;
      oss << "" << endl;
      oss << "AFLOW V" << string(AFLOW_VERSION) << " [" << XHOST.hostname << "] [" << XHOST.machine_type << "] ["<< XHOST.CPU_Cores << "] [" << XHOST.Find_Parameters << "]" << endl;
      //     oss << endl;
      return oss.str();
    }
    if(type=="INTRODUCTION") {
      stringstream oss;
      oss << "MMMMM  AFLOW VERSION " << string(AFLOW_VERSION) << " Automatic-FLOW for materials discovery - [" << TODAY << "] -" << aflow_get_time_string() << endl;
      //    oss << "MMMMM  AFLOW VERSION " << aurostd::PaddedPOST(string(AFLOW_VERSION),5) <<" - BUILT ["<<TODAY<<"] - (C) " << XHOST.Copyright_Years << "    " << endl;
      oss << "MMMMM  AFLOW.org consortium - High-Throughput ab-initio Computing Project - (C) " << XHOST.Copyright_Years << "    " << endl;
      oss << "MMMMM  ";// << endl;
      oss << "MMMMM  AFLOW is free software: you can redistribute it and/or modify it under the terms of the" << endl;
      oss << "MMMMM  GNU General Public License as published by the Free Software Foundation, either version 3" << endl;
      oss << "MMMMM  of the License, or (at your option) any later version." << endl;
      oss << "MMMMM  " << endl;
      oss << "MMMMM  This program is distributed in the hope that it will be useful, but WITHOUT ANY WARRANTY;" << endl;
      oss << "MMMMM  without even the implied warranty of MERCHANTABILITY or FITNESS FOR A PARTICULAR PURPOSE." << endl;
      oss << "MMMMM  See the GNU General Public License for more details." << endl;
      oss << "MMMMM  " << endl;
      oss << "MMMMM  You should have received a copy of the GNU General Public License along with this program." << endl;
      oss << "MMMMM  If not, see <http://www.gnu.org/licenses/>." << endl;
      oss << "MMMMM " << endl;
      return oss.str();
    }
    if(type=="BANNER_NORMAL") {
      oss << "****************************************************************************************************" << endl;
      oss << "MMMMM  AFLOW V" << string(AFLOW_VERSION) << " Automatic-FLOW [" << TODAY << "] - " << endl; // << aflow_get_time_string() << endl; //CO
      oss << "****************************************************************************************************" << endl;
      return oss.str();
    }
    if(type=="BANNER_BIG") {
      oss << "****************************************************************************************************" << endl;
      oss << "*                                                                                                  *" << endl;
      oss << "*                          aflow - Automatic-FLOW for materials discovery                          *" << endl;
      oss << "*                aflow.org consortium - High-Throughput ab-initio Computing Project                *" << endl;
      oss << "*" << aurostd::PaddedCENTER(string("version "+string(AFLOW_VERSION)+" - g++/gcc "+aurostd::utype2string(__GNUC__)+"."+aurostd::utype2string(__GNUC_MINOR__)+"."+aurostd::utype2string(__GNUC_PATCHLEVEL__)+" - built ["+string(TODAY)+"] - (C) " +XHOST.Copyright_Years),100) << "*" << endl;
      oss << "*                                                                                                  *" << endl;
      oss << "****************************************************************************************************" << endl;
      oss << "*                                                                                                  *" << endl;
      oss << "*    AFLOW is free software: you can redistribute it and/or modify it under the terms of the       *" << endl;
      oss << "*    GNU General Public License as published by the Free Software Foundation, either version 3     *" << endl;
      oss << "*    of the License, or (at your option) any later version.                                        *" << endl;
      oss << "*                                                                                                  *" << endl;
      oss << "*    This program is distributed in the hope that it will be useful, but WITHOUT ANY WARRANTY;     *" << endl;
      oss << "*    without even the implied warranty of MERCHANTABILITY or FITNESS FOR A PARTICULAR PURPOSE.     *" << endl;
      oss << "*    See the GNU General Public License for more details.                                          *" << endl;
      oss << "*                                                                                                  *" << endl;
      oss << "*    You should have received a copy of the GNU General Public License along with this program.    *" << endl;
      oss << "*    If not, see <http://www.gnu.org/licenses/>.                                                   *" << endl;
      oss << "*                                                                                                  *" << endl;
      oss << "****************************************************************************************************" << endl;
      oss << "*                                                                                                  *" << endl;
      oss << "*     Use of AFLOW software and repositories welcomes references to the following publications:    *" << endl;
      oss << "*                                                                                                  *" << endl;
      oss << "*  Friedrich et al. npj Comput. Mater. 5, 59 (2019)  10.1038/s41524-019-0192-1       (CCE)         *" << endl;
      oss << "*  Hicks et al.     Comp. Mat. Sci. 161, S1 (2019)   10.1016/j.commatsci.2018.10.043 (ANRL proto2) *" << endl;
      oss << "*  Oses et al.      J. Chem. Inf. Model. (2018)      10.1021/acs.jcim.8b00393        (AFLOW-CHULL) *" << endl;
      oss << "*  Gossett et al.   Comp. Mat. Sci. 152, 134 (2018)  10.1016/j.commatsci.2018.03.075 (AFLOW-ML)    *" << endl;
      oss << "*  Hicks et al.     Acta Cryst. A74, 184-203 (2018)  10.1107/S2053273318003066       (AFLOW-SYM)   *" << endl;
      oss << "*  MBNardelli et al Comp. Mat. Sci. 143, 462 (2018)  10.1016/j.commatsci.2017.11.034 (PAOFLOW)     *" << endl;
      oss << "*  Rose et al.      Comp. Mat. Sci. 137, 362 (2017)  10.1016/j.commatsci.2017.04.036 (AFLUX lang)  *" << endl;
      oss << "*  Supka et al.     Comp. Mat. Sci. 136, 76 (2017)   10.1016/j.commatsci.2017.03.055 (AFLOWpi)     *" << endl;
      oss << "*  Plata et al.     npj Comput. Mater. 3, 45 (2017)  10.1038/s41524-017-0046-7       (AAPL kappa)  *" << endl;
      oss << "*  Toher et al.     Phys. Rev.Mater.1, 015401 (2017) 10.1103/PhysRevMaterials.1.015401 (AEL elast) *" << endl;
      oss << "*  Mehl et al.      Comp. Mat. Sci. 136, S1 (2017)   10.1016/j.commatsci.2017.01.017 (ANRL proto1) *" << endl;
      oss << "*  Calderon et al.  Comp. Mat. Sci. 108A, 233 (2015) 10.1016/j.commatsci.2015.07.019 (standard)    *" << endl;
      oss << "*  Toher et al.     Phys. Rev. B 90, 174107 (2014)   10.1103/PhysRevB.90.174107      (AGL Gibbs)   *" << endl;
      oss << "*  Taylor et al.    Comp. Mat. Sci. 93, 178 (2014)   10.1016/j.commatsci.2014.05.014 (REST-API)    *" << endl;
      oss << "*  Curtarolo et al. Comp. Mat. Sci. 58, 227 (2012)   10.1016/j.commatsci.2012.02.002 (AFLOW.org)   *" << endl;
      oss << "*  Curtarolo et al. Comp. Mat. Sci. 58, 218 (2012)   10.1016/j.commatsci.2012.02.005 (AFLOW C++)   *" << endl;
      oss << "*                                                                                                  *" << endl;
      oss << "****************************************************************************************************" << endl;
      oss << "*                                                                                                  *" << endl;
      oss << "*" << aurostd::PaddedCENTER(string("aflow/aflow.org - CONTRIBUTORS"),100) << "*" << endl;
      oss << "*  2000-2019 Stefano Curtarolo (aflow); 2002-2004 Dane Morgan (convasp); 2007-2011 Wahyu Setyawan  *" << endl;
      oss << "*  (--rsm --edos --kband --icsd*); 2008-2011 Roman Chepulskyy (--edos --kband  surfaces);          *" << endl;
      oss << "*  2008 Gus Hart (lattice reductions - prototypes); 2009-2011, Ohad Levy (prototypes);             *" << endl;
      oss << "*  2009-2010, Michal Jahnatek (APL); 2010-2013 Shidong Wang (cluster expansion); 2010-2013         *" << endl;
      oss << "*  Richard Taylor (surfaces, apennsy); 2010-2013 Junkai Xue (prototyper); 2010-2013 Kesong Yang    *" << endl;
      oss << "*  (findsym, frozsl, plotband/dos); 2013-2019 Cormac Toher (AGL Debye-Gruneisen, AEL elastic);     *" << endl;
      oss << "*  2013-2019 Frisco Rose (API, Aflux); 2013-2018 Pinku Nath (Quasi-harmonic approximation);        *" << endl;
      oss << "*  2013-2017 Jose J. Plata (AAPL, thermal cond.); 2014-2019 David Hicks (symmetry, structure       *" << endl;
      oss << "*  comparison, prototypes); 2014-2019 Corey Oses (Egap, bader, chull, APL, pocc); 2018-2019 Marco  *" << endl;
      oss << "*  Esters (AAPL, thermal cond.); 2016-2019 Denise Ford (GFA); 2018-2019 Rico Friedrich (CCE);      *" << endl;
      oss << "*                                                                                                  *" << endl;
      oss << "****************************************************************************************************" << endl;
      oss << "*" << aurostd::PaddedCENTER(string("version "+string(AFLOW_VERSION)+" - g++/gcc "+aurostd::utype2string(__GNUC__)+"."+aurostd::utype2string(__GNUC_MINOR__)+"."+aurostd::utype2string(__GNUC_PATCHLEVEL__)+" - built ["+string(TODAY)+"] - (C) " +XHOST.Copyright_Years),100) << "*" << endl;
      oss << "****************************************************************************************************" << endl;
      return oss.str();
    }
    if(type=="BANNER_TINY") {
      // called 63 times
      oss << "AFLOW VERSION "<<AFLOW_VERSION<<":  [aflow.org consortium - 2003-2021] ";
      return oss.str();
    }
    if(type == "EXCEPTIONS") {
      oss << "List of AFLOW exceptions with error codes. See README_AFLOW_EXCEPTIONS.TXT for more information" << endl;
      oss << endl;
      oss << "----------------------------------------------------------------------------------------------------" << endl;
      oss << "Error Code      Error Type             Error                              Name of Constant          " << endl;
      oss << "----------------------------------------------------------------------------------------------------" << endl;
      oss << "        1       N/A                    Generic error                      _GENERIC_ERROR_           " << endl;
      oss << "        2                              Illegal error code                 _ILLEGAL_CODE_            " << endl;
      oss << "       10       Input Error            generic                            _INPUT_ERROR_             " << endl;
      oss << "       11                              unknown flag                       _INPUT_UNKNOWN_           " << endl;
      oss << "       12                              missing flag                       _INPUT_MISSING_           " << endl;
      oss << "       13                              input ambiguous                    _INPUT_AMBIGUOUS_         " << endl;
      oss << "       14                              illegal parameter                  _INPUT_ILLEGAL_           " << endl;
      oss << "       15                              number of parameters               _INPUT_NUMBER_            " << endl;
      oss << "       20       File Error             generic                            _FILE_ERROR_              " << endl;
      oss << "       21                              file not found                     _FILE_NOT_FOUND_          " << endl;
      oss << "       22                              wrong format                       _FILE_WRONG_FORMAT_       " << endl;
      oss << "       23                              file corrupt                       _FILE_CORRUPT_            " << endl;
      oss << "       30       Value Error            generic                            _VALUE_ERROR_             " << endl;
      oss << "       31                              illegal value                      _VALUE_ILLEGAL_           " << endl;
      oss << "       32                              out of range                       _VALUE_RANGE_             " << endl;
      oss << "       40       Index Error            generic                            _INDEX_ERROR_             " << endl;
      oss << "       41                              illegal value                      _INDEX_ILLEGAL_           " << endl;
      oss << "       42                              out of bounds                      _INDEX_BOUNDS_            " << endl;
      oss << "       43                              mismatch                           _INDEX_MISMATCH_          " << endl;
      oss << "       50       Runtime Error          generic                            _RUNTIME_ERROR_           " << endl;
      oss << "       51                              not initialized                    _RUNTIME_INIT_            " << endl;
      oss << "       52                              SQL error                          _RUNTIME_SQL_             " << endl;
      oss << "       53                              busy                               _RUNTIME_BUSY_            " << endl;
      oss << "       54                              external command not found         _RUNTIME_EXTERNAL_MISS_   " << endl;  //CO20200531
      oss << "       55                              external command failed            _RUNTIME_EXTERNAL_FAIL_   " << endl;  //CO20200531
      oss << "       60       Allocation Error       generic                            _ALLOC_ERROR_             " << endl;
      oss << "       61                              could not allocate memory          _ALLOC_ALLOCATE_          " << endl;
      oss << "       62                              insufficient memory                _ALLOC_INSUFFICIENT_      " << endl;
      oss << "----------------------------------------------------------------------------------------------------" << endl;
      return oss.str();
    }
    cerr << XPID << "aflow::Banner type=" << type << " not found..." << endl;
    oss << "aflow::Banner type=" << type << " not found..." << endl;
    return 0; //CO20180419
    return oss.str();
  }
} // namespace aflow

// ***************************************************************************
// *                                                                         *
// *         aflow - Automatic FLOW for materials discovery project          *
// *                                                                         *
// ***************************************************************************

// Update Mon Mar  7 14:05:40 EST 2011 (by WSETYAWAN):
// ICSD prototypes of compounds used in aflow are generated using the following
// command:
// xzcat /common/NIST/$1ary.icsd.xz | pflow --icsd_nobrokenbasis |
// pflow --icsd_nopartialocc | pflow --icsd2proto > README_LIBRARY_ICSD$1.TXT


//#include "../AFLOW3_AURO/aflow_auro.cpp"

// ***************************************************************************
#ifndef _AFLOW_AURO_CPP_
namespace aflowlib {
  uint MOSFET(int mode,bool VERBOSE) {
    if(VERBOSE) cerr << XPID << "aflowlib::MOSFET mode=" << mode << endl;
    return 0;
  }
}
namespace aflowlib {
  uint MAIL2SCAN(string library,bool VERBOSE) {
    if(VERBOSE) cerr << XPID << "aflowlib::MAIL2SCAN library=" << library << endl;
    return 0;
  }
}
#endif


// ***************************************************************************
// *                                                                         *
// *         aflow - Automatic FLOW for materials discovery project          *
// *                                                                         *
// ***************************************************************************<|MERGE_RESOLUTION|>--- conflicted
+++ resolved
@@ -225,13 +225,6 @@
       }
       return 0; //CO20180419
     }
-<<<<<<< HEAD
-    if(!Arun && aurostd::args2flag(argv,cmds,"--test_EntryLoader|--EntryLoader_test")) {return (EntryLoaderTest()?0:1);}  //CO20190601
-    if(!Arun && aurostd::args2flag(argv,cmds,"--test_schema|--schema_test")) {return (SchemaTest()?0:1);}  //ME20210408
-    if(!Arun && aurostd::args2flag(argv,cmds,"--test_CeramGen|--CeramGen_test")) {return (CeramGenTest()?0:1);}  //CO20190601
-    if(!Arun && aurostd::args2flag(argv,cmds,"--test_Egap|--Egap_test")) {return (EgapTest()?0:1);}  //CO20190601
-    if(!Arun && aurostd::args2flag(argv,cmds,"--test_gcd|--gcd_test")) {return (gcdTest()?0:1);}  //CO20190601
-=======
     //ME20220128
     if (!Arun && aurostd::args2attachedflag(argv,cmds,"--unit_test")) {
       aurostd::xoption unittest_options;
@@ -241,7 +234,6 @@
       unittest::UnitTest ut(std::cout);
       return (ut.runTestSuites(tests)?0:1);
     }
->>>>>>> a23aa165
     if(!Arun && aurostd::args2flag(argv,cmds,"--test_smith|--smith_test")) {return (smithTest()?0:1);}  //CO20190601
     if(!Arun && aurostd::args2flag(argv,cmds,"--test")) {
 
