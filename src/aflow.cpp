// ***************************************************************************
// *                                                                         *
// *         aflow - Automatic FLOW for materials discovery project          *
// *             Stefano Curtarolo - Duke University - 2003-2020             *
// *                                                                         *
// ***************************************************************************
//
//  Copyright 2003-2020 - Stefano Curtarolo - AFLOW.ORG consortium
//
//  This file is part of AFLOW software.
//
//  AFLOW is free software: you can redistribute it and/or modify
//  it under the terms of the GNU General Public License as published by
//  the Free Software Foundation, either version 3 of the License, or
//  (at your option) any later version.
// 
//  This program is distributed in the hope that it will be useful,
//  but WITHOUT ANY WARRANTY; without even the implied warranty of
//  MERCHANTABILITY or FITNESS FOR A PARTICULAR PURPOSE.  See the
//  GNU General Public License for more details.
// 
//  You should have received a copy of the GNU General Public License
//  along with this program.  If not, see <http://www.gnu.org/licenses/>.
//
// ***************************************************************************

#include "aflow.h"
#include "aflow_pflow.h"
// [OBSOLETE] #include "aflow_aqe.h"

//#define  __XOPTIMIZE
//#include "aflow_array.h"

// ***************************************************************************

// bool AFLOW_PTHREADS::FLAG;
// int  AFLOW_PTHREADS::MAX_PTHREADS;
// int  AFLOW_PTHREADS::RUNNING;
// pthread_t thread[MAX_ALLOCATABLE_PTHREADS];
// int iret[MAX_ALLOCATABLE_PTHREADS];
// bool thread_busy[MAX_ALLOCATABLE_PTHREADS];

#include "aflow_test.cpp"
#include <sys/ioctl.h>
// #include <linux/kd.h>
//   0x00004B2F   KIOCSOUND     int

//CO20180729 - OBSOLETE - use xerror
//[OBSOLETE]//CO20180419 - global exception handling - START
//[OBSOLETE]AFLOWRuntimeError::AFLOWRuntimeError(const std::string& function,const std::string& message) : std::runtime_error(message),f_name(function) {}  // I/O or computer type errors (no entries loaded)
//[OBSOLETE]AFLOWRuntimeError::AFLOWRuntimeError(const std::string& function,std::stringstream& message) : std::runtime_error(message.str()),f_name(function) {message.str("");}  // I/O or computer type errors (no entries loaded)
//[OBSOLETE]string AFLOWRuntimeError::where(){return f_name;}
//[OBSOLETE]AFLOWLogicError::AFLOWLogicError(const std::string& function,const std::string& message) : std::logic_error(message),f_name(function) {}    //errors in logic, unintended (and insurmountable) use of functionality
//[OBSOLETE]AFLOWLogicError::AFLOWLogicError(const std::string& function,std::stringstream& message) : std::logic_error(message.str()),f_name(function) {message.str("");}    //errors in logic, unintended (and insurmountable) use of functionality
//[OBSOLETE]string AFLOWLogicError::where(){return f_name;}
//[OBSOLETE]//CO20180419 - global exception handling - STOP


bool gcdTest(ostream& oss){ofstream FileMESSAGE;return gcdTest(FileMESSAGE,oss);}  //CO20190520
bool gcdTest(ofstream& FileMESSAGE,ostream& oss){  //CO20190520
  string soliloquy="gcdTest():";
  bool LDEBUG=TRUE; // TRUE;
  stringstream message;
  _aflags aflags;aflags.Directory=".";

  message << "Performing gcd test";pflow::logger(_AFLOW_FILE_NAME_,soliloquy,message,aflags,FileMESSAGE,oss,_LOGGER_MESSAGE_);

  int a=0,b=0,x1=0,y1=0,gcd=0;

  a=25;b=15;
  aurostd::GCD(a,b,gcd,x1,y1);
  if(!(gcd==5 && x1==-1 && y1==2)){
    if(LDEBUG){
      cerr << soliloquy << " gcd(25,15) failed" << endl;
      cerr << soliloquy << " gcd=" << gcd << endl;
      cerr << soliloquy << " x=" << x1 << endl;
      cerr << soliloquy << " y=" << y1 << endl;
    }
    return FALSE;
  }

  a=25;b=0;
  aurostd::GCD(a,b,gcd,x1,y1);
  if(!(gcd==25 && x1==1 && y1==0)){
    if(LDEBUG){
      cerr << soliloquy << " gcd(25,0) failed" << endl;
      cerr << soliloquy << " gcd=" << gcd << endl;
      cerr << soliloquy << " x=" << x1 << endl;
      cerr << soliloquy << " y=" << y1 << endl;
    }
    return FALSE;
  }

  a=0;b=15;
  aurostd::GCD(a,b,gcd,x1,y1);
  if(!(gcd==15 && x1==0 && y1==1)){
    if(LDEBUG){
      cerr << soliloquy << " gcd(0,15) failed" << endl;
      cerr << soliloquy << " gcd=" << gcd << endl;
      cerr << soliloquy << " x=" << x1 << endl;
      cerr << soliloquy << " y=" << y1 << endl;
    }
    return FALSE;
  }

  a=-5100;b=30450;
  aurostd::GCD(a,b,gcd,x1,y1);
  if(!(gcd==150 && x1==-6 && y1==-1)){
    if(LDEBUG){
      cerr << soliloquy << " gcd(-5100,30450) failed" << endl;
      cerr << soliloquy << " gcd=" << gcd << endl;
      cerr << soliloquy << " x=" << x1 << endl;
      cerr << soliloquy << " y=" << y1 << endl;
    }
    return FALSE;
  }

  message << "gcd test successful";pflow::logger(_AFLOW_FILE_NAME_,soliloquy,message,aflags,FileMESSAGE,oss,_LOGGER_COMPLETE_);
  return TRUE; //CO20180419
}

bool smithTest(ostream& oss){ofstream FileMESSAGE;return smithTest(FileMESSAGE,oss);}  //CO20190520
bool smithTest(ofstream& FileMESSAGE,ostream& oss){  //CO20190520
  string soliloquy="smithTest():";
  bool LDEBUG=TRUE; // TRUE;
  stringstream message;
  _aflags aflags;aflags.Directory=".";

  //test ehermite
  xmatrix<int> ehermite(2,2);
  aurostd::getEHermite(5,12,ehermite);
  if(!(
        ehermite[1][1]==5 &&
        ehermite[1][2]==-2 &&
        ehermite[2][1]==-12 &&
        ehermite[2][2]==5 &&
        TRUE
      )
    ){
    if(LDEBUG){cerr << soliloquy << " getEHermite(5,12) failed" << endl;}
    return FALSE;
  }

  xmatrix<int> A1(3,3),U1,V1,S1;
  A1[1][1]=3;A1[1][2]=2;A1[1][3]=1;
  A1[2][1]=5;A1[2][2]=3;A1[2][3]=1;
  A1[3][1]=6;A1[3][2]=8;A1[3][3]=9;

  aurostd::getSmithNormalForm(A1,U1,V1,S1);

  if(LDEBUG){
    cerr << soliloquy << " A=" << endl;cerr << A1 << endl;
    cerr << soliloquy << " U=" << endl;cerr << U1 << endl;
    cerr << soliloquy << " V=" << endl;cerr << V1 << endl;
    cerr << soliloquy << " S=" << endl;cerr << S1 << endl;
  }

  //[CO20191201 - OBSOLETE: robust check inside getSmithNormalForm()]if(!(
  //[CO20191201 - OBSOLETE: robust check inside getSmithNormalForm()]      U1[1][1]==24 && U1[1][2]==-13 && U1[1][3]==-1 && 
  //[CO20191201 - OBSOLETE: robust check inside getSmithNormalForm()]      U1[2][1]==13 && U1[2][2]==-7  && U1[2][3]==-1 && 
  //[CO20191201 - OBSOLETE: robust check inside getSmithNormalForm()]      U1[3][1]==2  && U1[3][2]==-1  && U1[3][3]==0  && 
  //[CO20191201 - OBSOLETE: robust check inside getSmithNormalForm()]      TRUE
  //[CO20191201 - OBSOLETE: robust check inside getSmithNormalForm()]    )
  //[CO20191201 - OBSOLETE: robust check inside getSmithNormalForm()]  ){
  //[CO20191201 - OBSOLETE: robust check inside getSmithNormalForm()]  if(LDEBUG){cerr << soliloquy << " U1(1) failed of getSmithNormalForm()" << endl;}
  //[CO20191201 - OBSOLETE: robust check inside getSmithNormalForm()]  return FALSE;
  //[CO20191201 - OBSOLETE: robust check inside getSmithNormalForm()]}
  //[CO20191201 - OBSOLETE: robust check inside getSmithNormalForm()]if(!(
  //[CO20191201 - OBSOLETE: robust check inside getSmithNormalForm()]      V1[1][1]==0  && V1[1][2]==1  && V1[1][3]==3  && 
  //[CO20191201 - OBSOLETE: robust check inside getSmithNormalForm()]      V1[2][1]==-1 && V1[2][2]==-1 && V1[2][3]==-1 && 
  //[CO20191201 - OBSOLETE: robust check inside getSmithNormalForm()]      V1[3][1]==1  && V1[3][2]==0  && V1[3][3]==-1 && 
  //[CO20191201 - OBSOLETE: robust check inside getSmithNormalForm()]      TRUE
  //[CO20191201 - OBSOLETE: robust check inside getSmithNormalForm()]    )
  //[CO20191201 - OBSOLETE: robust check inside getSmithNormalForm()]  ){
  //[CO20191201 - OBSOLETE: robust check inside getSmithNormalForm()]  if(LDEBUG){cerr << soliloquy << " V1(1) failed of getSmithNormalForm()" << endl;}
  //[CO20191201 - OBSOLETE: robust check inside getSmithNormalForm()]  return FALSE;
  //[CO20191201 - OBSOLETE: robust check inside getSmithNormalForm()]}
  //[CO20191201 - OBSOLETE: robust check inside getSmithNormalForm()]if(!(
  //[CO20191201 - OBSOLETE: robust check inside getSmithNormalForm()]      S1[1][1]==1 && S1[1][2]==0 && S1[1][3]==0 && 
  //[CO20191201 - OBSOLETE: robust check inside getSmithNormalForm()]      S1[2][1]==0 && S1[2][2]==1 && S1[2][3]==0 && 
  //[CO20191201 - OBSOLETE: robust check inside getSmithNormalForm()]      S1[3][1]==0 && S1[3][2]==0 && S1[3][3]==1 &&
  //[CO20191201 - OBSOLETE: robust check inside getSmithNormalForm()]      TRUE
  //[CO20191201 - OBSOLETE: robust check inside getSmithNormalForm()]    )
  //[CO20191201 - OBSOLETE: robust check inside getSmithNormalForm()]  ){
  //[CO20191201 - OBSOLETE: robust check inside getSmithNormalForm()]  if(LDEBUG){cerr << soliloquy << " S1(1) failed of getSmithNormalForm()" << endl;}
  //[CO20191201 - OBSOLETE: robust check inside getSmithNormalForm()]  return FALSE;
  //[CO20191201 - OBSOLETE: robust check inside getSmithNormalForm()]}

  xmatrix<long long int> A2(5,5),U2,V2,S2;  //long long int is CRUCIAL, Matlab actually gets this wrong because it uses long int by default
  A2[1][1]=25;    A2[1][2]=-300;   A2[1][3]=1050;    A2[1][4]=-1400;   A2[1][5]=630;
  A2[2][1]=-300;  A2[2][2]=4800;   A2[2][3]=-18900;  A2[2][4]=26880;   A2[2][5]=-12600;
  A2[3][1]=1050;  A2[3][2]=-18900; A2[3][3]=79380;   A2[3][4]=-117600; A2[3][5]=56700;
  A2[4][1]=-1400; A2[4][2]=26880;  A2[4][3]=-117600; A2[4][4]=179200;  A2[4][5]=-88200;
  A2[5][1]=630;   A2[5][2]=-12600; A2[5][3]=56700;   A2[5][4]=-88200;  A2[5][5]=44100;

  aurostd::getSmithNormalForm(A2,U2,V2,S2);

  if(LDEBUG){ //COME BACK AND PATCH FOR ANSWERS
    cerr << soliloquy << " A=" << endl;cerr << A2 << endl;
    cerr << soliloquy << " U=" << endl;cerr << U2 << endl;
    cerr << soliloquy << " V=" << endl;cerr << V2 << endl;
    cerr << soliloquy << " S=" << endl;cerr << S2 << endl;
  }

  message << "smith test successful";pflow::logger(_AFLOW_FILE_NAME_,soliloquy,message,aflags,FileMESSAGE,oss,_LOGGER_COMPLETE_);
  return TRUE; //CO20180419
}

int main(int _argc,char **_argv) {
  string soliloquy="main():"; //CO20180419
  ostream& oss=cout;  //CO20180419
  try{
    bool LDEBUG=FALSE; // TRUE;
    if(LDEBUG) cerr << "AFLOW-MAIN [1]" << endl;
    std::vector<string> argv(aurostd::get_arguments_from_input(_argc,_argv));
    if(LDEBUG) cerr << "AFLOW-MAIN [2]" << endl;
    std::vector<string> cmds;  
    // MACHINE
    init::InitMachine(FALSE,argv,cmds,cerr);    
    if(LDEBUG || XHOST.DEBUG) cerr << "AFLOW-MAIN [3]" << endl;

    // aurostd::TmpDirectoryCreate("test");
    // cerr << args2flag(argv,"--aaa|--bbb |--ccc") << endl; exit(0);
    // CHECK USERS MACHINES - DEBUG

    // initialize_templates_never_call_this_procedure(1);

    // INITIALIZE ***************************************************
    // INIT LOOK UP TABLES
    atoms_initialize();
    xelement::Initialize();
    xPOTCAR_Initialize();
    // spacegroup::SpaceGroupInitialize(); only if necessary
    // INFORMATION **************************************************
    AFLOW_PTHREADS::FLAG=AFLOW_PTHREADS::Check_Threads(argv,!XHOST.QUIET);

    bool Arun=FALSE;
    if(!Arun && aurostd::args2flag(argv,cmds,"--prx|--prx="))  {Arun=TRUE;PERFORM_PRX(cout);}
    if(!Arun && aurostd::args2flag(argv,cmds,"--test_getpp")) {
      if(KBIN::VASP_PseudoPotential_CleanName_TEST()){return 0;}
      return 1;
    }
    if(!Arun && aurostd::args2flag(argv,cmds,"--test=Init|--test=init")) {
      init::InitLoadString("vLIBS",1);
      return 1;
    }

    if(!Arun && aurostd::args2flag(argv,cmds,"--test_xmatrix")) { //CO20190911
      string soliloquy="test_xmatrix()::";
      bool LDEBUG=TRUE; // TRUE;
      xmatrix<double> mat;
      mat(1,1)=5;mat(1,2)=9;mat(1,3)=12;
      mat(2,1)=7;mat(2,2)=10;mat(2,3)=13;
      mat(3,1)=8;mat(3,2)=11;mat(3,3)=14;
      if(LDEBUG){cerr << soliloquy << " mat=" << endl;cerr << mat << endl;}
      //getmat()
      xmatrix<double> submat;
      mat.getmatInPlace(submat,2,3,2,3);
      if(LDEBUG){cerr << soliloquy << " submat=" << endl;cerr << submat << endl;}
      //setmat()
      mat.setmat(submat,1,1); //do nothing
      if(LDEBUG){
        cerr << soliloquy << " replacing with submat at 1,1" << endl;
        cerr << soliloquy << " mat=" << endl;cerr << mat << endl;
      }
      xvector<double> xv;
      xv(1)=2;xv(2)=3;xv(3)=4;
      if(LDEBUG){cerr << soliloquy << " xv=" << xv << endl;}
      mat.setmat(xv,1,false); //row
      if(LDEBUG){
        cerr << soliloquy << " replacing with xv at row=1" << endl;
        cerr << soliloquy << " mat=" << endl;cerr << mat << endl;
      }
      mat.setmat(xv,2,true); //col
      if(LDEBUG){
        cerr << soliloquy << " replacing with xv at col=2" << endl;
        cerr << soliloquy << " mat=" << endl;cerr << mat << endl;
      }
      //setrow()
      mat.setrow(xv,2);
      if(LDEBUG){
        cerr << soliloquy << " replacing with xv at row=2" << endl;
        cerr << soliloquy << " mat=" << endl;cerr << mat << endl;
      }
      //setcol()
      mat.setcol(xv,3);
      if(LDEBUG){
        cerr << soliloquy << " replacing with xv at col=3" << endl;
        cerr << soliloquy << " mat=" << endl;cerr << mat << endl;
      }
      return 1;
    }
    if(!Arun && aurostd::args2flag(argv,cmds,"--test_stefano")) {
      uint y=2017,m=11;
      m+=1;
      for(uint i=0;i<200;i++) {
        if(m==0) {
          cout << "mv \"unknown.pdf\" stefano_" << y << m << ".pdf" << endl;
        } else {
          if(m<10) {
            cout << "mv \"unknown(" << i << ").pdf\" stefano_" << y << "0" << m << ".pdf" << endl;
          } else {
            cout << "mv \"unknown(" << i << ").pdf\" stefano_" << y << m << ".pdf" << endl;
          }
        }
        m--;
        if(m==0) {y--;m+=12;} 
      }
      //exit(0);
      return 0; //CO20180419
    }
    if(!Arun && aurostd::args2flag(argv,cmds,"--test_gcd|--gcd_test")) {return (gcdTest()?0:1);}  //CO20190601
    if(!Arun && aurostd::args2flag(argv,cmds,"--test_smith|--smith_test")) {return (smithTest()?0:1);}  //CO20190601
    if(!Arun && aurostd::args2flag(argv,cmds,"--test")) {
      
      if(XHOST.vext.size()!=XHOST.vcat.size()) { cerr << "ERROR - aflow.cpp:main: XHOST.vext.size()!=XHOST.vcat.size(), aborting." << endl; exit(0); }

      for(uint iext=0;iext<XHOST.vext.size();iext++) { 
        cout << "\"" << XHOST.vext.at(iext) << "\"" << " " << "\"" << XHOST.vcat.at(iext) << "\"" << endl;
      }

      int dim=7;
      cout << "dimm=" << dim << endl;

      xmatrix<double> m(dim,dim),mi(dim,dim);
      for(int i=1;i<=dim;i++) 
        for(int j=1;j<=dim;j++)
          m(i,j)=aurostd::ran0();
      cout << "m=" << endl << m << endl;
      mi=inverse(m);
      cout << "mi=" << endl << mi << endl;
      cout << "mi*m=" << endl << det(mi*m) << endl; 

      //CO how to create 64bit string from binary file
      //string b64String;
      //aurostd::bin2base64("aflow_logo.pdf",b64String);
      //cout << b64String << endl;

      string test="2.730747137  -2.730747137-12.397646334";
      vector<string> _tokens;
      aurostd::string2tokens(test,_tokens,"-");
      for(uint i=0;i<_tokens.size();i++){
        cerr << _tokens[i] << endl;
      }
      //exit(0);
      return 0; //CO20180419
      //CO START 20170614 - some SQLITE tests
      //http://zetcode.com/db/sqlitec/ - more tests here
      //this will create test.db file
      sqlite3 *db;
      char *err_msg = 0;
      int rc = sqlite3_open("test.db", &db);
      if(rc != SQLITE_OK) {
        fprintf(stderr, "Cannot open database: %s\n", sqlite3_errmsg(db));
        sqlite3_close(db);
        return 1;
      }
      char const *sql = "DROP TABLE IF EXISTS Cars;" 
        "CREATE TABLE Cars(Id INT, Name TEXT, Price INT);" 
        "INSERT INTO Cars VALUES(1, 'Audi', 52642);" 
        "INSERT INTO Cars VALUES(2, 'Mercedes', 57127);" 
        "INSERT INTO Cars VALUES(3, 'Skoda', 9000);" 
        "INSERT INTO Cars VALUES(4, 'Volvo', 29000);" 
        "INSERT INTO Cars VALUES(5, 'Bentley', 350000);" 
        "INSERT INTO Cars VALUES(6, 'Citroen', 21000);" 
        "INSERT INTO Cars VALUES(7, 'Hummer', 41400);" 
        "INSERT INTO Cars VALUES(8, 'Volkswagen', 21600);";
      rc = sqlite3_exec(db, sql, 0, 0, &err_msg);
      if(rc != SQLITE_OK ) {
        fprintf(stderr, "SQL error: %s\n", err_msg);
        sqlite3_free(err_msg);        
        sqlite3_close(db);
        return 1;
      } 
      sqlite3_close(db);
      //return 0;

      //MORE TESTS
      //printf("%s\n,sqlite3_libversion()");
      //    sqlite3 *db;
      //sqlite3_stmt *res;
      //int rc = sqlite3_open(":memory:", &db);
      //if(rc != SQLITE_OK) {
      //    fprintf(stderr, "Cannot open database: %s\n", sqlite3_errmsg(db));
      //    sqlite3_close(db);
      //    return 1;
      //}
      //rc = sqlite3_prepare_v2(db, "SELECT SQLITE_VERSION()", -1, &res, 0);    
      //if(rc != SQLITE_OK) {
      //    fprintf(stderr, "Failed to fetch data: %s\n", sqlite3_errmsg(db));
      //    sqlite3_close(db);
      //    return 1;
      //}    
      //rc = sqlite3_step(res);
      //if(rc == SQLITE_ROW) {
      //    printf("%s\n", sqlite3_column_text(res, 0));
      //}
      //sqlite3_finalize(res);
      //sqlite3_close(db);
      //return 0;

      //quick easy test
      cerr << sqlite3_libversion() << endl;
      //CO END 20170614 - some SQLITE tests
      aurostd::xcomplex<double> x(123.0,456.0);
      cout << x.re << "," << x.im << " - " << x.real() << "," << x.imag() << " - " << x << endl;
      x.re=111;x.im=222;
      cout << x.re << "," << x.im << " - " << x.real() << "," << x.imag() << " - " << x << endl;
      cout << aurostd::PaddedPOST("EMIN= -30.0",10) << endl;;
      stringstream for_corey;
      for_corey << "scatter/use mapped color={draw=black,fill=mapped color,solid}";
      string corey=for_corey.str();
      cout << corey << endl;
      stringstream aus;
      aus << "************************   00000  MESSAGE KPOINTS KSHIFT=[" << 1 << " " << 2 << " " << 3 << "]" << " ************************ " << endl;
      cout << aus.str() << endl;
      //exit(0);
      return 0; //CO20180419
    }

    if(!Arun && aurostd::args2attachedflag(argv,"--bin2base64=")) {
      string b64String;
      aurostd::bin2base64(aurostd::args2attachedstring(argv,"--bin2base64=",""),b64String);
      cout << b64String << endl;
      exit(0);
    }
    
    if(!Arun && aurostd::args2flag(argv,cmds,"--test=POTCAR|--test=POTCAR.relax1"+DEFAULT_KZIP_EXT+"|--test=POTCAR.relax2"+DEFAULT_KZIP_EXT+"|--test=POTCAR.static"+DEFAULT_KZIP_EXT+"|--test=POTCAR.bands"+DEFAULT_KZIP_EXT+"")) {
      XHOST.DEBUG=TRUE;xPOTCAR(aurostd::args2attachedstring(argv,"--test=",""));/*exit(0)*/return 0;} //CO20180419
    if(!Arun && aurostd::args2flag(argv,cmds,"--test=DOSCAR|--test=DOSCAR.relax1"+DEFAULT_KZIP_EXT+"|--test=DOSCAR.relax2"+DEFAULT_KZIP_EXT+"|--test=DOSCAR.static"+DEFAULT_KZIP_EXT+"|--test=DOSCAR.bands"+DEFAULT_KZIP_EXT+"")) {
      XHOST.DEBUG=TRUE;xDOSCAR(aurostd::args2attachedstring(argv,"--test=",""));/*exit(0)*/return 0;} //CO20180419
    if(!Arun && aurostd::args2flag(argv,cmds,"--test=EIGENVAL|--test=EIGENVAL.relax1"+DEFAULT_KZIP_EXT+"|--test=EIGENVAL.relax2"+DEFAULT_KZIP_EXT+"|--test=EIGENVAL.static"+DEFAULT_KZIP_EXT+"|--test=EIGENVAL.bands"+DEFAULT_KZIP_EXT+"")) {
      XHOST.DEBUG=TRUE;xEIGENVAL(aurostd::args2attachedstring(argv,"--test=",""));/*exit(0)*/return 0;} //CO20180419
    if(!Arun && aurostd::args2flag(argv,cmds,"--test=OUTCAR|--test=OUTCAR.relax1"+DEFAULT_KZIP_EXT+"|--test=OUTCAR.relax2"+DEFAULT_KZIP_EXT+"|--test=OUTCAR.static"+DEFAULT_KZIP_EXT+"|--test=OUTCAR.bands"+DEFAULT_KZIP_EXT+"")) {
      XHOST.DEBUG=TRUE;xOUTCAR(aurostd::args2attachedstring(argv,"--test=",""));/*exit(0)*/return 0;} //CO20180419
    if(!Arun && aurostd::args2flag(argv,cmds,"--test=KPOINTS|--test=KPOINTS.relax1"+DEFAULT_KZIP_EXT+"|--test=KPOINTS.relax2"+DEFAULT_KZIP_EXT+"|--test=KPOINTS.static"+DEFAULT_KZIP_EXT+"|--test=KPOINTS.bands"+DEFAULT_KZIP_EXT+"")) {
      XHOST.DEBUG=TRUE;xKPOINTS(aurostd::args2attachedstring(argv,"--test=",""));/*exit(0)*/return 0;}  //CO20180419
    if(!Arun && aurostd::args2flag(argv,cmds,"--test=vasprun|--test=vasprun.xml.relax1"+DEFAULT_KZIP_EXT+"|--test=vasprun.xml.relax2"+DEFAULT_KZIP_EXT+"|--test=vasprun.xml.static"+DEFAULT_KZIP_EXT+"|--test=vasprun.xml.bands"+DEFAULT_KZIP_EXT+"")) {
      XHOST.DEBUG=TRUE;xVASPRUNXML(aurostd::args2attachedstring(argv,"--test=",""));/*exit(0)*/return 0;} //CO20180419
    if(!Arun && aurostd::args2flag(argv,cmds,"--test=IBZKPT|--test=IBZKPT.relax1"+DEFAULT_KZIP_EXT+"|--test=IBZKPT.relax2"+DEFAULT_KZIP_EXT+"|--test=IBZKPT.static"+DEFAULT_KZIP_EXT+"|--test=IBZKPT.bands"+DEFAULT_KZIP_EXT+"")) {
      XHOST.DEBUG=TRUE;xIBZKPT(aurostd::args2attachedstring(argv,"--test=",""));/*exit(0)*/return 0;} //CO20180419
    if(!Arun && aurostd::args2flag(argv,cmds,"--test=CHGCAR|--test=CHGCAR.relax1"+DEFAULT_KZIP_EXT+"|--test=CHGCAR.relax2"+DEFAULT_KZIP_EXT+"|--test=CHGCAR.static"+DEFAULT_KZIP_EXT+"|--test=CHGCAR.bands"+DEFAULT_KZIP_EXT+"")) {
      XHOST.DEBUG=TRUE;xCHGCAR(aurostd::args2attachedstring(argv,"--test=",""));/*exit(0)*/return 0;} //CO20180419

    // SCRUB things
    if(!Arun && aurostd::args2flag(argv,cmds,"--scrub=POTCAR")) { 
      XHOST.DEBUG=FALSE;
      XHOST.PSEUDOPOTENTIAL_GENERATOR=TRUE;
      vector<string> vfile(aurostd::args2vectorstring(argv,"--FILE|--file|--F|--f","./"));
      for(uint ifile=0;ifile<vfile.size();ifile++) {
	cerr << "PROCESSING = " << vfile.at(ifile) << endl;
	xPOTCAR xPOT(vfile.at(ifile));
      }
      exit(0);
    }
   if(!Arun && aurostd::args2flag(argv,cmds,"--scrub=OUTCAR")) { 
      XHOST.DEBUG=FALSE;
      XHOST.PSEUDOPOTENTIAL_GENERATOR=FALSE;
      vector<string> vfile(aurostd::args2vectorstring(argv,"--FILE|--file|--F|--f","./"));
      for(uint ifile=0;ifile<vfile.size();ifile++) {
	cerr << "PROCESSING = " << vfile.at(ifile) << endl;
	xOUTCAR xOUT(vfile.at(ifile));
	// cout << xOUT << endl;
      }
      exit(0);
    }

    if(!Arun && (aurostd::args2flag(argv,cmds,"--scrub") || aurostd::args2attachedflag(argv,"--scrub="))) {
      //  XHOST.DEBUG=TRUE;
      aflowlib::LIB2SCRUB(aurostd::args2attachedstring(argv,"--scrub=","ALL"),TRUE);
      exit(0);
    }
    if(!Arun && (aurostd::args2attachedflag(argv,"--lib2auid="))) {
      //  XHOST.DEBUG=TRUE;
      aflowlib::LIB2AUID(aurostd::args2attachedstring(argv,"--lib2auid=","ALL"),FALSE,TRUE); // no test, act
      exit(0);
    }
    if(!Arun && (aurostd::args2flag(argv,cmds,"--mosfet") || aurostd::args2attachedflag(argv,"--mosfet="))) {
      //  XHOST.DEBUG=TRUE;
      aflowlib::MOSFET(aurostd::args2attachedutype<int>(argv,"--mosfet=",0),TRUE);
      exit(0);
    }
    if(!Arun && (aurostd::args2flag(argv,cmds,"--mail2scan") || aurostd::args2attachedflag(argv,"--mail2scan="))) {
      //  XHOST.DEBUG=TRUE;
      aflowlib::MAIL2SCAN(aurostd::args2attachedstring(argv,"--mail2scan=","/var/mail/auro"),TRUE);
      exit(0);
    }


    if(!Arun && aurostd::args2flag(argv,cmds,"--test_proto1")) {
      vector<xstructure> vstr;
      vector<string> vlattice;aurostd::string2tokens("BCC,BCT,CUB,FCC,HEX,MCL,MCLC,ORC,ORCC,ORCF,ORCI,RHL,TET,TRI",vlattice,",");
      aflowlib::_aflowlib_entry data;
      vector<aflowlib::_aflowlib_entry> vdata;
      for(uint i=4;i<vlattice.size();i++) {
        data.clear();
        data.url2aflowlib("materials.duke.edu:AFLOWDATA/ICSD_WEB/"+vlattice.at(i)+"/?format=text",cout,FALSE);vdata.push_back(data);
        cout << "AFLOWLIB " << vlattice.at(i) << "=" << data.vaflowlib_entries.size() << endl;
        for(uint j=0;j<data.vaflowlib_entries.size();j++) {
          aflowlib::_aflowlib_entry dataj;
          dataj.url2aflowlib("materials.duke.edu:AFLOWDATA/ICSD_WEB/"+vlattice.at(i)+"/"+data.vaflowlib_entries.at(j),cout,TRUE);
          aurostd::StringSubst(dataj.aurl,"aflowlib","materials");
          if(dataj.aurl!="") {
            xstructure str(dataj.aurl,"CONTCAR.relax.vasp",IOAFLOW_AUTO);
            xEIGENVAL xEIGENVAL; xEIGENVAL.GetPropertiesUrlFile(dataj.aurl,"EIGENVAL.bands"+DEFAULT_KZIP_EXT+"",FALSE);
            xOUTCAR xOUTCAR; xOUTCAR.GetPropertiesUrlFile(dataj.aurl,"OUTCAR.static"+DEFAULT_KZIP_EXT+"",FALSE);
            xDOSCAR xDOSCAR; xDOSCAR.GetPropertiesUrlFile(dataj.aurl,"DOSCAR.static"+DEFAULT_KZIP_EXT+"",FALSE);
            // if(aurostd::args2flag(argv,cmds,"--vasp")) aurostd::url2stringstream(dataj.aurl+"/CONTCAR.relax.vasp",stream);
            // if(aurostd::args2flag(argv,cmds,"--qe")) aurostd::url2stringstream(dataj.aurl+"/CONTCAR.relax.qe",stream);
            // if(aurostd::args2flag(argv,cmds,"--abinit")) aurostd::url2stringstream(dataj.aurl+"/CONTCAR.relax.abinit",stream);
            // if(aurostd::args2flag(argv,cmds,"--aims")) aurostd::url2stringstream(dataj.aurl+"/CONTCAR.relax.aims",stream);
            vstr.push_back(str);
            cerr << "vstr.size()=" << vstr.size() << "  "
              << "str.atoms.size()=" << str.atoms.size() << "  "
              << "OUTCAR.static"+DEFAULT_KZIP_EXT+".size()=" << xOUTCAR.vcontent.size() << "  "
              << "DOSCAR.static"+DEFAULT_KZIP_EXT+".size()=" << xDOSCAR.vcontent.size() << "  "
              << "EIGENVAL.static"+DEFAULT_KZIP_EXT+".size()=" << xEIGENVAL.vcontent.size() << "  "
              << endl;
            //	  cerr << str << endl;
          }
        }
      }
      //exit(0);
      return 0; //CO20180419
    }

    if(!Arun && aurostd::args2flag(argv,cmds,"--testJ")) {Arun=TRUE;PERFORM_TESTJ(cout);}
    // [OBSOLETE] if(!Arun && aurostd::args2flag(argv,cmds,"--test1")) {Arun=TRUE;PERFORM_TEST1(cout);}
    if(!Arun && aurostd::args2flag(argv,cmds,"--test3")) {Arun=TRUE;PERFORM_TEST3(cout);}
    if(!Arun && aurostd::args2flag(argv,cmds,"--test_slab|--slab_test")) {return (slab::slabTest()?0:1);}  //CO20190601  //CO20190629 if TRUE(==1), return 0 (normal)
    if(!Arun && XHOST.vflag_control.flag("MACHINE"))  {Arun=TRUE;init::InitMachine(TRUE,argv,cmds,cout);}

    // **************************************************************
    // INTERCEPT AFLOW
    if(!Arun && XHOST.vflag_control.flag("SWITCH_AFLOW")) {Arun=TRUE;AFLOW_main(argv);}
    //DX
    if(!Arun && XHOST.vflag_control.flag("AFLOWIN_SYM")) {Arun=TRUE;AFLOW_main(argv);} 
    //DX
    if(!Arun && (XHOST.vflag_aflow.flag("CLEAN") || XHOST.vflag_aflow.flag("XCLEAN") || XHOST.AFLOW_RUNDIRflag || XHOST.AFLOW_MULTIflag || XHOST.AFLOW_RUNXflag)) {
      Arun=TRUE;AFLOW_main(argv);
    }
    //  // **************************************************************
    // // INTERCEPT AFLOWLIB
    // MOVED INSIDE PFLOW
    // if(!Arun && XHOST.vflag_control.flag("SWITCH_AFLOWLIB") && !XHOST.vflag_pflow.flag("PROTOS") && !XHOST.vflag_pflow.flag("PROTOS_ICSD") && !XHOST.vflag_pflow.flag("PROTO")) {Arun=TRUE;aflowlib::WEB_Aflowlib_Entry_PHP(argv,cout);}
    // **************************************************************
    // INTERCEPT APENNSY
    if(!Arun && XHOST.vflag_control.flag("SWITCH_APENNSY1")) {Arun=TRUE;Apennsymain(argv,cmds);}
    if(!Arun && XHOST.vflag_control.flag("SWITCH_APENNSY2")) {Arun=TRUE;Apennsymain(argv,cmds);}

    // **************************************************************
    // INTERCEPT aconvasp/aqe/apennsy by title
    if(!Arun && aurostd::substring2bool(XHOST.progname,"aconvasp","convasp")) {Arun=TRUE;pflow::main(argv,cmds);}
    if(!Arun && aurostd::substring2bool(XHOST.progname,"aqe")) {Arun=TRUE;pflow::main(argv,cmds);}
    if(!Arun && aurostd::substring2bool(XHOST.progname,"apennsy")) {Arun=TRUE;Apennsymain(argv,cmds);}

    // **************************************************************
    // intercept commands
    if(!Arun && XHOST.vflag_control.flag("MULTI=SH")) {Arun=TRUE;AFLOW_PTHREADS::MULTI_sh(argv);/*exit(0)*/return 0;}  //CO20180419
    if(!Arun && XHOST.vflag_control.flag("MULTI=BZIP2")) {Arun=TRUE;AFLOW_PTHREADS::MULTI_compress("bzip2",argv);/*exit(0)*/return 0;}  //CO20180419
    if(!Arun && XHOST.vflag_control.flag("MULTI=BUNZIP2")) {Arun=TRUE;AFLOW_PTHREADS::MULTI_compress("bunzip2",argv);/*exit(0)*/return 0;}  //CO20180419
    if(!Arun && XHOST.vflag_control.flag("MULTI=GZIP")) {Arun=TRUE;AFLOW_PTHREADS::MULTI_compress("gzip",argv);/*exit(0)*/return 0;}  //CO20180419
    if(!Arun && XHOST.vflag_control.flag("MULTI=GUNZIP")) {Arun=TRUE;AFLOW_PTHREADS::MULTI_compress("gunzip",argv);/*exit(0)*/return 0;}  //CO20180419
    if(!Arun && XHOST.vflag_control.flag("MULTI=XZIP")) {Arun=TRUE;AFLOW_PTHREADS::MULTI_compress("xz",argv);/*exit(0)*/return 0;}  //CO20180419
    if(!Arun && XHOST.vflag_control.flag("MULTI=XUNZIP")) {Arun=TRUE;AFLOW_PTHREADS::MULTI_compress("xunzip",argv);/*exit(0)*/return 0;}  //CO20180419
    if(!Arun && XHOST.vflag_control.flag("MULTI=BZ2XZ")) {Arun=TRUE;AFLOW_PTHREADS::MULTI_bz2xz(argv);/*exit(0)*/return 0;}  //CO20180419
    if(!Arun && XHOST.vflag_control.flag("MULTI=GZ2XZ")) {Arun=TRUE;AFLOW_PTHREADS::MULTI_gz2xz(argv);/*exit(0)*/return 0;}  //CO20180419
    if(!Arun && XHOST.vflag_control.flag("MULTI=ZIP")) {Arun=TRUE;AFLOW_PTHREADS::MULTI_zip(argv);/*exit(0)*/return 0;}  //CO20180419
    if(!Arun && XHOST.vflag_control.flag("MONITOR")) {Arun=TRUE;AFLOW_monitor(argv);/*exit(0)*/return 0;} //CO20180419
    if(!Arun && XHOST.vflag_control.flag("GETTEMP")) {Arun=TRUE;AFLOW_getTEMP(argv);/*exit(0)*/return 0;} //CO20180419

    // **************************************************************
    // INTERCEPT HELP
    if(XHOST.vflag_control.flag("AFLOW_HELP")) {
      cout << aflow::Banner("BANNER_BIG") << endl << aflow::Intro_HELP("aflow") << aflow::Banner("BANNER_BIG") << endl;
      /*exit(1)*/return 0;} // << endl; //CO20180419
    if(XHOST.vflag_control.flag("AFLOW_EXCEPTIONS")) {
      cout << aflow::Banner("BANNER_BIG") << endl << aflow::Banner("EXCEPTIONS") << endl;
      return 0;
    }  //ME20180531
    if(XHOST.vflag_control.flag("README_AFLOW_LICENSE_GPL3"))  {
      cout << aflow::License_Preamble_aflow() << endl;
      cout << " " << endl;
      cout << init::InitGlobalObject("README_AFLOW_LICENSE_GPL3_TXT") << endl;
      cout << " " << endl;
      cout << "*************************************************************************** " << endl;
      /*exit(1)*/return 0;} // << endl; //CO20180419
    if(XHOST.vflag_control.flag("README_AFLOW"))  {
      cout << init::InitGlobalObject("README_AFLOW_TXT") << endl;
      /*exit(1)*/return 0;} // << endl; //CO20180419
    if(XHOST.vflag_control.flag("README_AFLOW_VERSIONS_HISTORY"))  {
      cout << init::InitGlobalObject("README_AFLOW_VERSIONS_HISTORY_TXT") << endl;
      /*exit(1)*/return 0;} // << endl; //CO20180419
    if(XHOST.vflag_control.flag("README_AFLOW_PFLOW"))  {
      cout << init::InitGlobalObject("README_AFLOW_PFLOW_TXT") << endl;
      /*exit(1)*/return 0;} // << endl; //CO20180419
    if(XHOST.vflag_control.flag("README_FROZSL"))  {
      cout << init::InitGlobalObject("README_AFLOW_FROZSL_TXT") << endl;
      /*exit(1)*/return 0;} // << endl; //CO20180419
    if(XHOST.vflag_control.flag("README_APL"))  {
      cout << init::InitGlobalObject("README_AFLOW_APL_TXT") << endl;
      /*exit(1)*/return 0;} // << endl; //CO20180419
    if(XHOST.vflag_control.flag("README_QHA"))  {
      cout << init::InitGlobalObject("README_AFLOW_QHA_SCQHA_QHA3P_TXT") << endl;
      /*exit(1)*/return 0;} // << endl; //CO20180419
    if(XHOST.vflag_control.flag("README_AAPL"))  {
      cout << init::InitGlobalObject("README_AFLOW_APL_TXT") << endl;
      /*exit(1)*/return 0;} // << endl; //CO20180419
    if(XHOST.vflag_control.flag("README_AGL"))  {
      cout << init::InitGlobalObject("README_AFLOW_AGL_TXT") << endl;
      /*exit(1)*/return 0;} // << endl; //CO20180419
    if(XHOST.vflag_control.flag("README_AEL"))  {
      cout << init::InitGlobalObject("README_AFLOW_AEL_TXT") << endl;
      /*exit(1)*/return 0;} // << endl; //CO20180419
    if(XHOST.vflag_control.flag("README_ANRL"))  {
      cout << init::InitGlobalObject("README_AFLOW_ANRL_TXT") << endl;
      /*exit(1)*/return 0;} // << endl; //CO20180419
    if(XHOST.vflag_control.flag("README_COMPARE"))  { //CO20190401
      cout << init::InitGlobalObject("README_AFLOW_COMPARE_TXT") << endl; //CO20190401
      /*exit(1)*/return 0;} // << endl; //CO20190401
    if(XHOST.vflag_control.flag("README_GFA"))  {
      cout << init::InitGlobalObject("README_AFLOW_GFA_TXT") << endl;
      /*exit(1)*/return 0;} // << endl; //CO20180419
    if(XHOST.vflag_control.flag("README_SYMMETRY"))  {
      cout << init::InitGlobalObject("README_AFLOW_SYM_TXT") << endl;
      /*exit(1)*/return 0;} // << endl; //CO20180419
    if(XHOST.vflag_control.flag("README_CCE"))  {
      cout << init::InitGlobalObject("README_AFLOW_CCE_TXT") << endl;
      /*exit(1)*/return 0;} // << endl; //CO20180419
    if(XHOST.vflag_control.flag("README_CHULL"))  {
      cout << init::InitGlobalObject("README_AFLOW_CHULL_TXT") << endl;
      /*exit(1)*/return 0;} // << endl; //CO20180419
    if(XHOST.vflag_control.flag("README_PARTIAL_OCCUPATION")) {
      cout << init::InitGlobalObject("README_AFLOW_POCC_TXT") << endl;
      /*exit(1)*/return 0;} // << endl; //CO20180419
    if(XHOST.vflag_control.flag("README_APENNSY"))  {
      cout << init::InitGlobalObject("README_AFLOW_APENNSY_TXT") << endl;
      /*exit(1)*/return 0;} // << endl; //CO20180419
    if(XHOST.vflag_control.flag("README_SCRIPTING"))  {
      cout << init::InitGlobalObject("README_AFLOW_SCRIPTING_TXT") << endl;
      /*exit(1)*/return 0;} // << endl; //CO20180419
    if(XHOST.vflag_control.flag("README_EXCEPTIONS"))  {
      cout << init::InitGlobalObject("README_AFLOW_EXCEPTIONS_TXT") << endl;
      return 0;}  //ME20180531
    if(XHOST.vflag_control.flag("README_XAFLOW"))  {
      cout << init::InitGlobalObject("README_AFLOW_XAFLOW_TXT") << endl;
      /*exit(1)*/return 0;} // << endl; //CO20180419
    if(XHOST.vflag_control.flag("README_AFLOWRC"))  {
      cout << init::InitGlobalObject("README_AFLOW_AFLOWRC_TXT") << endl;
      /*exit(1)*/return 0;} // << endl; //CO20180419

    // **************************************************************
    // PHP-WEB AND CURRICULUM AND HIGH-THROUGHPUT STUFF
    ProcessPhpLatexCv();
    //  ProcessSecurityOptions(argv,cmds); OLD STUFF AFLOW SECURITY

    // **************************************************************
    bool VVERSION=aurostd::args2flag(argv,cmds,"-v|--version");
    if(!Arun && VVERSION)  {Arun=TRUE; cout << aflow::Banner("AFLOW_VERSION");/*exit(0)*/return 0;} // look for version IMMEDIATELY //CO20180419
    if(!Arun && XHOST.TEST) { Arun=TRUE;cerr << "test" << endl; /*exit(0)*/return 0;} //CO20180419

    // [OBSOLETE]  if(!Arun && (aurostd::substring2bool(XHOST.progname,"aflow1") || aurostd::substring2bool(XHOST.progname,"aflowd1"))) {
    // [OBSOLETE]  Arun=TRUE;AFLOW_main1(argv,cmds);}
    if(!Arun && XHOST.argv.size()==1 && (aurostd::substring2bool(XHOST.progname,"aflow")  || aurostd::substring2bool(XHOST.progname,"aflowd"))) {   
      //   Arun=TRUE;AFLOW_main(argv);
      Arun=TRUE;
      //    cout << "******************************************************************************************************" << endl;
      //  cout << aflow::Banner("BANNER_TINY") << endl;
      cout << aflow::Banner("BANNER_BIG") << endl;
      cout << aflow::Intro_aflow("aflow") << endl;
      cout << pflow::Intro_pflow("aflow") << endl;
      cout << aflow::Intro_sflow("aflow") << endl;
      cout << aflow::Intro_HELP("aflow") << endl;
      cout << aflow::Banner("BANNER_BIG") << endl;
      //    cout << "XHOST.argv.size()=" << XHOST.argv.size()<< endl;
      //    cout << "******************************************************************************************************" << endl;
    }

    // **************************************************************
    // LAST RESOURCE PFLOW
    if(!Arun) { 
      Arun=TRUE;pflow::main(argv,cmds);
    }
    // **************************************************************
    // END
    return (Arun?0:1); //Arun==TRUE is 1, so flip because return 0 is normal  //CO20190629 - more explicit return 0
  }
  //CO20180729 - OBSOLETE - use xerror
  //[OBSOLETE]catch(AFLOWRuntimeError& re){
  //[OBSOLETE]  pflow::logger(_AFLOW_FILE_NAME_, soliloquy, "AFLOWRuntimeError detected. Report on the AFLOW Forum: aflow.org/forum.", oss, _LOGGER_ERROR_);
  //[OBSOLETE]  pflow::logger(_AFLOW_FILE_NAME_, re.where(), re.what(), oss, _LOGGER_ERROR_);
  //[OBSOLETE]  return 1;
  //[OBSOLETE]}
  //[OBSOLETE]catch(AFLOWLogicError& le){
  //[OBSOLETE]  pflow::logger(_AFLOW_FILE_NAME_, soliloquy, "AFLOWLogicError detected. Adjust your inputs accordingly.", oss, _LOGGER_ERROR_);
  //[OBSOLETE]  pflow::logger(_AFLOW_FILE_NAME_, le.where(), le.what(), oss, _LOGGER_ERROR_);
  //[OBSOLETE]  return 1;
  //[OBSOLETE]}
  catch (aurostd::xerror& excpt) {
    pflow::logger(excpt.whereFileName(), excpt.whereFunction(), excpt.error_message, oss, _LOGGER_ERROR_);
    return excpt.error_code;
  }
}


// ***************************************************************************
// AFLOW_main
// ***************************************************************************
int AFLOW_main(vector<string> &argv) {
  if(!XHOST.QUIET) cout << aflow::Banner("INTRODUCTION");// << endl;
  KBIN::KBIN_Main(argv);
  // if(!XHOST.QUIET) cout << "MMMMM  AFLOW VERSION " << string(AFLOW_VERSION) << "  " << endl;
  return 0; //1;  //CO20180419 - return 0 is normal
}

// ***************************************************************************
// aflow::License_aflow
// ***************************************************************************
namespace aflow {
  string License_Preamble_aflow(void) {
<<<<<<< HEAD
    //( C) 2003-2020 Stefano Curtarolo, MIT-Duke University stefano@duke.edu
=======
    //( C) 2003-2019 Stefano Curtarolo, MIT-Duke University SC@duke.edu
>>>>>>> 68ff6162
    stringstream strstream;
    strstream << endl;
    strstream << "***************************************************************************" << endl;
    strstream << "*                                                                         *" << endl;
    strstream << "*           Aflow STEFANO CURTAROLO - Duke University 2003-2020           *" << endl;
    strstream << "*                                                                         *" << endl;
    strstream << "***************************************************************************" << endl;
    strstream << "Copyright 2003-2020 - Stefano Curtarolo - AFLOW.ORG consortium" << endl;
    strstream << endl;
    strstream << "This file is part of AFLOW software." << endl;
    strstream << endl;
    strstream << "AFLOW is free software: you can redistribute it and/or modify" << endl;
    strstream << "it under the terms of the GNU General Public License as published by" << endl;
    strstream << "the Free Software Foundation, either version 3 of the License, or" << endl;
    strstream << "(at your option) any later version." << endl;
    strstream << endl;
    strstream << "This program is distributed in the hope that it will be useful," << endl;
    strstream << "but WITHOUT ANY WARRANTY; without even the implied warranty of" << endl;
    strstream << "MERCHANTABILITY or FITNESS FOR A PARTICULAR PURPOSE.  See the" << endl;
    strstream << "GNU General Public License for more details." << endl;
    strstream << endl;
    strstream << "You should have received a copy of the GNU General Public License" << endl;
    strstream << "along with this program.  If not, see <http://www.gnu.org/licenses/>." << endl;
    strstream << endl;
    strstream << "***************************************************************************" << endl;
    strstream << endl;
    return strstream.str();
  }
} // namespace aflow


// ***************************************************************************
// aflow::Intro_aflow
// ***************************************************************************
// patched by CO20200106 to avoid long string construction (patching for indents)
namespace aflow {
  string Intro_aflow(string x) {
<<<<<<< HEAD
    //( C) 2003-2020 Stefano Curtarolo, MIT-Duke University stefano@duke.edu
=======
    //( C) 2003-2019 Stefano Curtarolo, MIT-Duke University SC@duke.edu
>>>>>>> 68ff6162
    stringstream strstream;
    string tab="  ";
    string xspaces="";for(uint i=0;i<x.size();i++){xspaces+=" ";} //spaces size of x
    strstream << endl;
    strstream << "******* BEGIN INFORMATION MODE *********************************************************************" << endl;
    strstream << tab << x << " -h|--help|--readme_aflow   CHECK" << endl;
    strstream << tab << x << " --version|-v                 CHECK" << endl;
    strstream << tab << x << " --machine                      CHECK" << endl;
    strstream << "******* END INFORMATION MODE ***********************************************************************" << endl;
    strstream << endl;
    strstream << "******* BEGIN RUNNING MODE *************************************************************************" << endl;
    strstream << tab << x << " --run|--run=multi|--run=N   COMMANDS for running" << endl;
    strstream << tab << x << " --clean|-c                    COMMAND for cleaning  " << endl;
    strstream << endl;
    strstream << " MODIFIERS" << endl;
    strstream << tab << " --DIRECTORY[=| ]dir|--D[=| ]dir|--d[=| ]dir" << endl;
    strstream << tab << " --FILE[=| ]file|--F[=| ]file|--f[=| ]file " << endl;
    strstream << tab << " --quiet|-quiet|-q " << endl;
    strstream << tab << " --loop " << endl;
    strstream << tab << " --sort|-sort" << endl;
    strstream << tab << " --reverse|-rsort" << endl;
    strstream << tab << " --random|-rnd" << endl;
    strstream << tab << " --force|-force" << endl;
    strstream << tab << " --mem=XX|--maxmem=XX" << endl;
    strstream << tab << " --readme= xaflow|aflow|aconvasp|aflowrc|scripting|apennsy|apl|agl|ael|anrl|compare|gfa|symmetry|chull|errors|exceptions|frozsl CHECK !!!!" << endl;
    strstream << tab << " --np=NUMBER|--npmax" << endl;
    strstream << tab << " --generate_aflowin_from_vasp" << endl;
    strstream << tab << " --generate_vasp_from_aflowin|--generate" << endl;
    strstream << tab << " --use_aflow.in=XXX" << endl;
    strstream << tab << " --use_LOCK=XXX" << endl;
    strstream << tab << " --use_tmpfs=XXXX " << endl;
    strstream << endl;
    strstream << " MODIFIERS MPI/SERIAL PARAMETERS" << endl;
    strstream << tab << " --mpi|-nompi|--serial " << endl;
    strstream << endl;
    strstream << " HOST ORIENTED OPTION" << endl;
    strstream << tab << " --machine=beta|beta_openmpi|qrats|qflow|conrad|eos|materials|habana|aflowlib|ranger|kraken" << endl;
    strstream << tab << "           marylou|parsons|jellium|ohad|host1" << endl;
    strstream << tab << "           raptor --np=N|diamond --np=N" << endl;
    strstream << "******* END RUNNING MODE ***************************************************************************" << endl;
    strstream << endl;
    // --readme=htresources
    return strstream.str();
  }
} // namespace aflow

// ***************************************************************************
// aflow::Intro_sflow
// ***************************************************************************
// patched by CO20200106 to avoid long string construction (patching for indents)
namespace aflow {
  string Intro_sflow(string x) {
    stringstream strstream;
    string tab="  ";
    //string xspaces="";for(uint i=0;i<x.size();i++){xspaces+=" ";} //spaces size of x
    strstream << "******* BEGIN SCRIPTING MODE ***********************************************************************" << endl;
    strstream << " AFLOW SCRIPTING COMMANDS" << endl;
    strstream << tab << x << " --justafter=string" << endl;
    strstream << tab << x << " --justbefore=string" << endl;
    strstream << tab << x << " --justbetween=string_from[,string_to]" << endl;
    strstream << tab << x << " --qsub=N,file" << endl;
    strstream << tab << x << " --qdel=aaa,nnn:mmm,aaa,bbb,ccc" << endl;
    strstream << tab << x << " --bsub=N,file" << endl;
    strstream << tab << x << " --bkill=aaa,nnn:mmm,aaa,bbb,ccc" << endl;
    strstream << tab << x << " --sbatch=N,file" << endl;
    strstream << tab << x << " --scancel=aaa,nnn:mmm,aaa,bbb,ccc" << endl;
    strstream << tab << x << " --kill=aaa,nnn:mmm,aaa,bbb,ccc" << endl;
    strstream << tab << x << " --multi=sh [--np=NUMBER|npmax|nothing] [--F[ILE]] file" << endl;
    strstream << tab << x << " --multi=zip [--prefix PREFIX] [--size SSSS] --F[ILE] file|--D[IRECTORY directory1 directory2 ...." << endl;
    strstream << tab << x << " --multi=bzip2 [--np=NUMBER|npmax|nothing] --F[ILE] file1 file2 file3 ...." << endl;
    strstream << tab << x << " --multi=bunzip2 [--np=NUMBER|npmax|nothing] --F[ILE] file1.bz2 file2.bz2 file3.bz2 ...." << endl;
    strstream << tab << x << " --multi=gzip [--np=NUMBER|npmax|nothing] --F[ILE] file1 file2 file3 ...." << endl;
    strstream << tab << x << " --multi=gunzip [--np=NUMBER|npmax|nothing] --F[ILE] file1.gz file2.gz file3.gz ...." << endl;
    strstream << tab << x << " --multi=xzip [--np=NUMBER|npmax|nothing] --F[ILE] file1 file2 file3 ...." << endl;
    strstream << tab << x << " --multi=xunzip [--np=NUMBER|npmax|nothing] --F[ILE] file1.xz file2.xz file3.xz ...." << endl;
    strstream << tab << x << " --multi=bz2xz [--np=NUMBER|npmax|nothing] --F[ILE] file1.bz2 file2.bz2 file3.bz2 ...." << endl;
    strstream << tab << x << " --multi=gz2xz [--np=NUMBER|npmax|nothing] --F[ILE] file1.gz file2.gz file3.gz ...." << endl;
    strstream << tab << x << " --getTEMP [--runstat|--runbar|--refresh=X|--warning_beep=T|--warning_halt=T|--mem=XX]" << endl;
    strstream << tab << x << " --monitor [--mem=XX]" << endl;
    strstream << "******* END SCRIPTING MODE *************************************************************************" << endl;
    strstream << endl;
    return strstream.str();
  }
} // namespace aflow

// ***************************************************************************
// aflow::Intro_HELP
// ***************************************************************************
// patched by CO20200106 to avoid long string construction (patching for indents)
namespace aflow {
  string Intro_HELP(string x) {
    stringstream strstream;
    string tab="  ";
    string xspaces="";for(uint i=0;i<x.size();i++){xspaces+=" ";} //xspacess size of x
    strstream << "******* BEGIN HELP MODE ****************************************************************************" << endl;
    strstream << " AFLOW HELP AVAILABLE HELPS" << endl;
    strstream << tab << x << " --license" << endl;
    strstream << tab << xspaces << " " << tab << "License information." << endl;
    strstream << tab << x << " --help" << endl;
    strstream << tab << xspaces << " " << tab << "This help." << endl;
    strstream << tab << x << " --readme" << endl;
    strstream << tab << xspaces << " " << tab << "The list of all the commands available." << endl;
    strstream << tab << x << " --readme=xaflow" << endl;
    strstream << tab << xspaces << " " << tab << "Returns the HELP information for the installation of aflow." << endl;
    strstream << tab << x << " --readme=aflow|--readme=run|--readme_aflow" << endl;
    strstream << tab << xspaces << " " << tab << "Returns the HELP information for the \"running machinery\"." << endl;
    strstream << tab << x << " --readme=aflowrc" << endl;
    strstream << tab << xspaces << " " << tab << "Returns the HELP information for the installation of aflow." << endl;
    strstream << tab << x << " --readme=pflow|--readme=processor|--readme=aconvasp|--readme_aconvasp" << endl;
    strstream << tab << xspaces << " " << tab << "Returns the HELP information for the \"processing machinery\"." << endl;
    strstream << tab << x << " --readme=scripting|--readme_scripting" << endl;
    strstream << tab << xspaces << " " << tab << "Returns the HELP information for the \"scripting\" operations." << endl;
    strstream << tab << x << " --readme=apl|--readme_apl" << endl;
    strstream << tab << xspaces << " " << tab << "Returns the HELP information for the \"aflow-harmonic-phonon-library\"." << endl;
    strstream << tab << x << " --readme=qha|--readme_qha|--readme=qha3p|--readme_qha3p|--readme=scqha|--readme_scqha" << endl;
    strstream << tab << xspaces << " " << tab << "Returns the HELP information for the \"aflow-quasi-harmonic-library\"." << endl;
    strstream << tab << x << " --readme=aapl|--readme_aapl" << endl;
    strstream << tab << xspaces << " " << tab << "Returns the HELP information for the \"aflow-anharmonic-phonon-library (AFLOW-AAPL)\"." << endl;
    strstream << tab << x << " --readme=agl|--readme_agl" << endl;
    strstream << tab << xspaces << " " << tab << "Returns the HELP information for the \"aflow-gibbs-library (AFLOW-AGL)\"." << endl;
    strstream << tab << x << " --readme=ael|--readme_ael" << endl;
    strstream << tab << xspaces << " " << tab << "Returns the HELP information for the \"aflow-elastic-library (AFLOW-AEL)\"." << endl;
    strstream << tab << x << " --readme=anrl|--readme_anrl" << endl;
    strstream << tab << xspaces << " " << tab << "Returns the HELP information for the \"aflow library of prototypes\"." << endl;
    strstream << tab << x << " --readme=compare|--readme_compare" << endl;
    strstream << tab << xspaces << " " << tab << "Returns the HELP information for the \"structure geometry comparison code\"." << endl;
    strstream << tab << x << " --readme=gfa|--readme_gfa" << endl;
    strstream << tab << xspaces << " " << tab << "Returns the HELP information for the \"glass-forming-ability code\"." << endl;
    strstream << tab << x << " --readme=symmetry|--readme_symmetry" << endl;
    strstream << tab << xspaces << " " << tab << "Returns the HELP information for the \"symmetry library (AFLOW-SYM)\"." << endl;
    strstream << tab << x << " --readme=chull|--readme_chull" << endl;
    strstream << tab << xspaces << " " << tab << "Returns the HELP information for the \"convex hull library (AFLOW-hull)\"." << endl;
    strstream << tab << x << " --readme=errors|--readme=exceptions|--readme_errors|--readme_exceptions" << endl;
    strstream << tab << xspaces << " " << tab << "Returns the HELP information for exception handling in AFLOW." << endl;
    strstream << tab << x << " --readme=partial_occupation|--readme=pocc|--readme_pocc" << endl;
    strstream << tab << xspaces << " " << tab << "Returns the HELP information for the \"partial occupation library\"." << endl;
    strstream << tab << x << " --readme=apennsy|--readme_apennsy" << endl;
    strstream << tab << xspaces << " " << tab << "Returns the HELP information for the \"apennsy\" binary phase diagram generator." << endl;
    strstream << tab << x << " --readme=frozsl|--readme_frozsl" << endl;
    strstream << tab << xspaces << " " << tab << "Returns the HELP information for the \"frozsl\" add ons." << endl;
    strstream << "******* END HELP MODE ******************************************************************************" << endl;
    strstream << endl;
    return strstream.str();
  }
} // namespace aflow


// ***************************************************************************
// aflow::Banner
// ***************************************************************************
namespace aflow {
  string Banner(string type) {
    stringstream oss;
    if(type=="VERSION" || type=="AFLOW_VERSION") {
      oss << "" << endl;
      oss << "AFLOW VERSION " << string(AFLOW_VERSION) << " Automatic-FLOW [(C) "<<XHOST.Copyright_Years<<" aflow.org consortium]" << endl;
      oss << "New versions are available here: <http://" << XHOST.AFLOW_MATERIALS_SERVER << "/AFLOW/>" << endl;
      oss << "" << endl;
      oss << "AFLOW is free software: you can redistribute it and/or modify it under the terms of the" << endl;
      oss << "GNU General Public License as published by the Free Software Foundation, either version 3" << endl;
      oss << "of the License, or (at your option) any later version." << endl;
      oss << "" << endl;
      oss << "This program is distributed in the hope that it will be useful, but WITHOUT ANY WARRANTY;" << endl;
      oss << "without even the implied warranty of MERCHANTABILITY or FITNESS FOR A PARTICULAR PURPOSE." << endl;
      oss << "See the GNU General Public License for more details." << endl;
      oss << "" << endl;
      oss << "You should have received a copy of the GNU General Public License along with this program." << endl;
      oss << "If not, see <http://www.gnu.org/licenses/>." << endl;
      oss << "" << endl;
      oss << "AFLOW V" << string(AFLOW_VERSION) << " [" << XHOST.hostname << "] [" << XHOST.machine_type << "] ["<< XHOST.CPU_Cores << "] [" << XHOST.Find_Parameters << "]" << endl;
      //     oss << endl;
      return oss.str();
    }
    if(type=="INTRODUCTION") {
      stringstream oss;
      oss << "MMMMM  AFLOW VERSION " << string(AFLOW_VERSION) << " Automatic-FLOW for materials discovery - [" << TODAY << "] -" << aflow_get_time_string() << endl;
      //    oss << "MMMMM  AFLOW VERSION " << aurostd::PaddedPOST(string(AFLOW_VERSION),5) <<" - BUILT ["<<TODAY<<"] - (C) " << XHOST.Copyright_Years << "    " << endl;
      oss << "MMMMM  AFLOW.org consortium - High-Throughput ab-initio Computing Project - (C) " << XHOST.Copyright_Years << "    " << endl;
      oss << "MMMMM  ";// << endl;
      oss << "MMMMM  AFLOW is free software: you can redistribute it and/or modify it under the terms of the" << endl;
      oss << "MMMMM  GNU General Public License as published by the Free Software Foundation, either version 3" << endl;
      oss << "MMMMM  of the License, or (at your option) any later version." << endl;
      oss << "MMMMM  " << endl;
      oss << "MMMMM  This program is distributed in the hope that it will be useful, but WITHOUT ANY WARRANTY;" << endl;
      oss << "MMMMM  without even the implied warranty of MERCHANTABILITY or FITNESS FOR A PARTICULAR PURPOSE." << endl;
      oss << "MMMMM  See the GNU General Public License for more details." << endl;
      oss << "MMMMM  " << endl;
      oss << "MMMMM  You should have received a copy of the GNU General Public License along with this program." << endl;
      oss << "MMMMM  If not, see <http://www.gnu.org/licenses/>." << endl;
      oss << "MMMMM " << endl;
      return oss.str();
    }
    if(type=="BANNER_NORMAL") {
      oss << "****************************************************************************************************" << endl;
      oss << "MMMMM  AFLOW V" << string(AFLOW_VERSION) << " Automatic-FLOW [" << TODAY << "] - " << endl; // << aflow_get_time_string() << endl; //CO
      oss << "****************************************************************************************************" << endl;
      return oss.str();
    }
    if(type=="BANNER_BIG") {
      oss << "****************************************************************************************************" << endl;
      oss << "*                                                                                                  *" << endl;
      oss << "*                          aflow - Automatic-FLOW for materials discovery                          *" << endl;
      oss << "*                aflow.org consortium - High-Throughput ab-initio Computing Project                *" << endl;
      oss << "*" << aurostd::PaddedCENTER(string("version "+string(AFLOW_VERSION)+" - g++/gcc "+aurostd::utype2string(__GNUC__)+"."+aurostd::utype2string(__GNUC_MINOR__)+"."+aurostd::utype2string(__GNUC_PATCHLEVEL__)+" - built ["+string(TODAY)+"] - (C) " +XHOST.Copyright_Years),100) << "*" << endl;
      oss << "*                                                                                                  *" << endl;
      oss << "****************************************************************************************************" << endl;
      oss << "*                                                                                                  *" << endl;
      oss << "*    AFLOW is free software: you can redistribute it and/or modify it under the terms of the       *" << endl;
      oss << "*    GNU General Public License as published by the Free Software Foundation, either version 3     *" << endl;
      oss << "*    of the License, or (at your option) any later version.                                        *" << endl;
      oss << "*                                                                                                  *" << endl;
      oss << "*    This program is distributed in the hope that it will be useful, but WITHOUT ANY WARRANTY;     *" << endl;
      oss << "*    without even the implied warranty of MERCHANTABILITY or FITNESS FOR A PARTICULAR PURPOSE.     *" << endl;
      oss << "*    See the GNU General Public License for more details.                                          *" << endl;
      oss << "*                                                                                                  *" << endl;
      oss << "*    You should have received a copy of the GNU General Public License along with this program.    *" << endl;
      oss << "*    If not, see <http://www.gnu.org/licenses/>.                                                   *" << endl;
      oss << "*                                                                                                  *" << endl;
      oss << "****************************************************************************************************" << endl;
      oss << "*                                                                                                  *" << endl;
      oss << "*     Use of AFLOW software and repositories welcomes references to the following publications:    *" << endl;
      oss << "*                                                                                                  *" << endl;
      oss << "*  Friedrich et al. npj Comput. Mater. 5, 59 (2019)  10.1038/s41524-019-0192-1       (CCE)         *" << endl;
      oss << "*  Hicks et al.     Comp. Mat. Sci. 161, S1 (2019)   10.1016/j.commatsci.2018.10.043 (ANRL proto2) *" << endl;
      oss << "*  Oses et al.      J. Chem. Inf. Model. (2018)      10.1021/acs.jcim.8b00393        (AFLOW-CHULL) *" << endl;
      oss << "*  Gossett et al.   Comp. Mat. Sci. 152, 134 (2018)  10.1016/j.commatsci.2018.03.075 (AFLOW-ML)    *" << endl;
      oss << "*  Hicks et al.     Acta Cryst. A74, 184-203 (2018)  10.1107/S2053273318003066       (AFLOW-SYM)   *" << endl;
      oss << "*  MBNardelli et al Comp. Mat. Sci. 143, 462 (2018)  10.1016/j.commatsci.2017.11.034 (PAOFLOW)     *" << endl;
      oss << "*  Rose et al.      Comp. Mat. Sci. 137, 362 (2017)  10.1016/j.commatsci.2017.04.036 (AFLUX lang)  *" << endl;
      oss << "*  Supka et al.     Comp. Mat. Sci. 136, 76 (2017)   10.1016/j.commatsci.2017.03.055 (AFLOWpi)     *" << endl;
      oss << "*  Plata et al.     npj Comput. Mater. 3, 45 (2017)  10.1038/s41524-017-0046-7       (AAPL kappa)  *" << endl;
      oss << "*  Toher et al.     Phys. Rev.Mater.1, 015401 (2017) 10.1103/PhysRevMaterials.1.015401 (AEL elast) *" << endl;
      oss << "*  Mehl et al.      Comp. Mat. Sci. 136, S1 (2017)   10.1016/j.commatsci.2017.01.017 (ANRL proto1) *" << endl;
      oss << "*  Calderon et al.  Comp. Mat. Sci. 108A, 233 (2015) 10.1016/j.commatsci.2015.07.019 (standard)    *" << endl;
      oss << "*  Toher et al.     Phys. Rev. B 90, 174107 (2014)   10.1103/PhysRevB.90.174107      (AGL Gibbs)   *" << endl;
      oss << "*  Taylor et al.    Comp. Mat. Sci. 93, 178 (2014)   10.1016/j.commatsci.2014.05.014 (REST-API)    *" << endl;
      oss << "*  Curtarolo et al. Comp. Mat. Sci. 58, 227 (2012)   10.1016/j.commatsci.2012.02.002 (AFLOW.org)   *" << endl;
      oss << "*  Curtarolo et al. Comp. Mat. Sci. 58, 218 (2012)   10.1016/j.commatsci.2012.02.005 (AFLOW C++)   *" << endl;
      oss << "*                                                                                                  *" << endl;
      oss << "****************************************************************************************************" << endl;
      oss << "*                                                                                                  *" << endl;
      oss << "*" << aurostd::PaddedCENTER(string("aflow/aflow.org - CONTRIBUTORS"),100) << "*" << endl;
      oss << "*  2000-2019 Stefano Curtarolo (aflow); 2002-2004 Dane Morgan (convasp); 2007-2011 Wahyu Setyawan  *" << endl;
      oss << "*  (--rsm --edos --kband --icsd*); 2008-2011 Roman Chepulskyy (--edos --kband  surfaces);          *" << endl;
      oss << "*  2008 Gus Hart (lattice reductions - prototypes); 2009-2011, Ohad Levy (prototypes);             *" << endl;
      oss << "*  2009-2010, Michal Jahnatek (APL); 2010-2013 Shidong Wang (cluster expansion); 2010-2013         *" << endl;
      oss << "*  Richard Taylor (surfaces, apennsy); 2010-2013 Junkai Xue (prototyper); 2010-2013 Kesong Yang    *" << endl;
      oss << "*  (findsym, frozsl, plotband/dos); 2013-2019 Cormac Toher (AGL Debye-Gruneisen, AEL elastic);     *" << endl;
      oss << "*  2013-2019 Frisco Rose (API, Aflux); 2013-2018 Pinku Nath (Quasi-harmonic approximation);        *" << endl;
      oss << "*  2013-2017 Jose J. Plata (AAPL, thermal cond.); 2014-2019 David Hicks (symmetry, structure       *" << endl;
      oss << "*  comparison, prototypes); 2014-2019 Corey Oses (Egap, bader, chull, APL, pocc); 2018-2019 Marco  *" << endl;
      oss << "*  Esters (AAPL, thermal cond.); 2016-2019 Denise Ford (GFA); 2018-2019 Rico Friedrich (CCE);      *" << endl;
      oss << "*                                                                                                  *" << endl;
      oss << "****************************************************************************************************" << endl;
      oss << "*" << aurostd::PaddedCENTER(string("version "+string(AFLOW_VERSION)+" - g++/gcc "+aurostd::utype2string(__GNUC__)+"."+aurostd::utype2string(__GNUC_MINOR__)+"."+aurostd::utype2string(__GNUC_PATCHLEVEL__)+" - built ["+string(TODAY)+"] - (C) " +XHOST.Copyright_Years),100) << "*" << endl;
      oss << "****************************************************************************************************" << endl;
      return oss.str();
    }
    if(type=="BANNER_TINY") {
      // called 63 times
      oss << "AFLOW VERSION "<<AFLOW_VERSION<<":  [aflow.org consortium - 2003-2020] ";
      return oss.str();
    }
    if(type == "EXCEPTIONS") {
      oss << "List of AFLOW exceptions with error codes. See README_AFLOW_EXCEPTIONS.TXT for more information" << endl;
      oss << endl;
      oss << "----------------------------------------------------------------------------------------------------" << endl;
      oss << "Error Code      Error Type             Error                              Name of Constant          " << endl;
      oss << "----------------------------------------------------------------------------------------------------" << endl;
      oss << "        1       N/A                    Generic error                      _GENERIC_ERROR_           " << endl;
      oss << "        2                              Illegal error code                 _ILLEGAL_CODE_            " << endl;
      oss << "       10       Input Error            generic                            _INPUT_ERROR_             " << endl;
      oss << "       11                              unknown flag                       _INPUT_UNKNOWN_           " << endl;
      oss << "       12                              missing flag                       _INPUT_MISSING_           " << endl;
      oss << "       13                              input ambiguous                    _INPUT_AMBIGUOUS_         " << endl;
      oss << "       14                              illegal parameter                  _INPUT_ILLEGAL_           " << endl;
      oss << "       15                              number of parameters               _INPUT_NUMBER_            " << endl;
      oss << "       20       File Error             generic                            _FILE_ERROR_              " << endl;
      oss << "       21                              file not found                     _FILE_NOT_FOUND_          " << endl;
      oss << "       22                              wrong format                       _FILE_WRONG_FORMAT_       " << endl;
      oss << "       23                              file corrupt                       _FILE_CORRUPT_            " << endl;
      oss << "       30       Value Error            generic                            _VALUE_ERROR_             " << endl;
      oss << "       31                              illegal value                      _VALUE_ILLEGAL_           " << endl;
      oss << "       32                              out of range                       _VALUE_RANGE_             " << endl;
      oss << "       40       Index Error            generic                            _INDEX_ERROR_             " << endl;
      oss << "       41                              illegal value                      _INDEX_ILLEGAL_           " << endl;
      oss << "       42                              out of bounds                      _INDEX_BOUNDS_            " << endl;
      oss << "       43                              mismatch                           _INDEX_MISMATCH_          " << endl;
      oss << "       50       Runtime Error          generic                            _RUNTIME_ERROR_           " << endl;
      oss << "       51                              not initialized                    _RUNTIME_INIT_            " << endl;
      oss << "       60       Allocation Error       generic                            _ALLOC_ERROR_             " << endl;
      oss << "       61                              could not allocate memory          _ALLOC_ALLOCATE_          " << endl;
      oss << "       62                              insufficient memory                _ALLOC_INSUFFICIENT_      " << endl;
      oss << "----------------------------------------------------------------------------------------------------" << endl;
      return oss.str();
    }
    cerr << "aflow::Banner type=" << type << " not found..." << endl;
    oss << "aflow::Banner type=" << type << " not found..." << endl;
    //exit(0);
    return 0; //CO20180419
    return oss.str();
  }
} // namespace aflow

// ***************************************************************************
// *                                                                         *
// *         aflow - Automatic FLOW for materials discovery project          *
// *                                                                         *
// ***************************************************************************

// Update Mon Mar  7 14:05:40 EST 2011 (by WSETYAWAN):
// ICSD prototypes of compounds used in aflow are generated using the following
// command:
// xzcat /common/NIST/$1ary.icsd.xz | pflow --icsd_nobrokenbasis |
// pflow --icsd_nopartialocc | pflow --icsd2proto > README_LIBRARY_ICSD$1.TXT


//#include "../AFLOW3_AURO/aflow_auro.cpp"

// ***************************************************************************
#ifndef _AFLOW_AURO_CPP_
namespace aflowlib {
  uint MOSFET(int mode,bool VERBOSE) {
    if(VERBOSE) cerr << "aflowlib::MOSFET mode=" << mode << endl;
    return 0;
  }
}
namespace aflowlib {
  uint MAIL2SCAN(string library,bool VERBOSE) {
    if(VERBOSE) cerr << "aflowlib::MAIL2SCAN library=" << library << endl;
    return 0;
  }
}
#endif


// ***************************************************************************
// *                                                                         *
// *         aflow - Automatic FLOW for materials discovery project          *
// *                                                                         *
// ***************************************************************************<|MERGE_RESOLUTION|>--- conflicted
+++ resolved
@@ -718,11 +718,7 @@
 // ***************************************************************************
 namespace aflow {
   string License_Preamble_aflow(void) {
-<<<<<<< HEAD
     //( C) 2003-2020 Stefano Curtarolo, MIT-Duke University stefano@duke.edu
-=======
-    //( C) 2003-2019 Stefano Curtarolo, MIT-Duke University SC@duke.edu
->>>>>>> 68ff6162
     stringstream strstream;
     strstream << endl;
     strstream << "***************************************************************************" << endl;
@@ -760,11 +756,7 @@
 // patched by CO20200106 to avoid long string construction (patching for indents)
 namespace aflow {
   string Intro_aflow(string x) {
-<<<<<<< HEAD
     //( C) 2003-2020 Stefano Curtarolo, MIT-Duke University stefano@duke.edu
-=======
-    //( C) 2003-2019 Stefano Curtarolo, MIT-Duke University SC@duke.edu
->>>>>>> 68ff6162
     stringstream strstream;
     string tab="  ";
     string xspaces="";for(uint i=0;i<x.size();i++){xspaces+=" ";} //spaces size of x
