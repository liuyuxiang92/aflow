--- conflicted
+++ resolved
@@ -849,11 +849,8 @@
       }
       return 0; //CO20180419
     }
-<<<<<<< HEAD
     if(!Arun && aurostd::args2flag(argv,cmds,"--test_EntryLoader|--EntryLoader_test")) {return (EntryLoaderTest()?0:1);}  //CO20190601
-=======
     if(!Arun && aurostd::args2flag(argv,cmds,"--test_schema|--schema_test")) {return (SchemaTest()?0:1);}  //ME20210408
->>>>>>> 8aeb1a64
     if(!Arun && aurostd::args2flag(argv,cmds,"--test_CeramGen|--CeramGen_test")) {return (CeramGenTest()?0:1);}  //CO20190601
     if(!Arun && aurostd::args2flag(argv,cmds,"--test_Egap|--Egap_test")) {return (EgapTest()?0:1);}  //CO20190601
     if(!Arun && aurostd::args2flag(argv,cmds,"--test_gcd|--gcd_test")) {return (gcdTest()?0:1);}  //CO20190601
