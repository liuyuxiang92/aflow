// ***************************************************************************
// *                                                                         *
// *         aflow - Automatic FLOW for materials discovery project          *
// *             Stefano Curtarolo - Duke University - 2003-2020             *
// *                                                                         *
// ***************************************************************************
//
//  Copyright 2003-2019 - Stefano Curtarolo - AFLOW.ORG consortium
//
//  This file is part of AFLOW software.
//
//  AFLOW is free software: you can redistribute it and/or modify
//  it under the terms of the GNU General Public License as published by
//  the Free Software Foundation, either version 3 of the License, or
//  (at your option) any later version.
// 
//  This program is distributed in the hope that it will be useful,
//  but WITHOUT ANY WARRANTY; without even the implied warranty of
//  MERCHANTABILITY or FITNESS FOR A PARTICULAR PURPOSE.  See the
//  GNU General Public License for more details.
// 
//  You should have received a copy of the GNU General Public License
//  along with this program.  If not, see <http://www.gnu.org/licenses/>.
//
// ***************************************************************************

#include "aflow.h"
#include "aflow_pflow.h"
// [OBSOLETE] #include "aflow_aqe.h"

//#define  __XOPTIMIZE
//#include "aflow_array.h"

// ***************************************************************************

// bool AFLOW_PTHREADS::FLAG;
// int  AFLOW_PTHREADS::MAX_PTHREADS;
// int  AFLOW_PTHREADS::RUNNING;
// pthread_t thread[MAX_ALLOCATABLE_PTHREADS];
// int iret[MAX_ALLOCATABLE_PTHREADS];
// bool thread_busy[MAX_ALLOCATABLE_PTHREADS];

#include "aflow_test.cpp"
#include <sys/ioctl.h>
// #include <linux/kd.h>
//   0x00004B2F   KIOCSOUND     int

//CO20180729 - OBSOLETE - use xerror
//[OBSOLETE]//CO20180419 - global exception handling - START
//[OBSOLETE]AFLOWRuntimeError::AFLOWRuntimeError(const std::string& function,const std::string& message) : std::runtime_error(message),f_name(function) {}  // I/O or computer type errors (no entries loaded)
//[OBSOLETE]AFLOWRuntimeError::AFLOWRuntimeError(const std::string& function,std::stringstream& message) : std::runtime_error(message.str()),f_name(function) {message.str("");}  // I/O or computer type errors (no entries loaded)
//[OBSOLETE]string AFLOWRuntimeError::where(){return f_name;}
//[OBSOLETE]AFLOWLogicError::AFLOWLogicError(const std::string& function,const std::string& message) : std::logic_error(message),f_name(function) {}    //errors in logic, unintended (and insurmountable) use of functionality
//[OBSOLETE]AFLOWLogicError::AFLOWLogicError(const std::string& function,std::stringstream& message) : std::logic_error(message.str()),f_name(function) {message.str("");}    //errors in logic, unintended (and insurmountable) use of functionality
//[OBSOLETE]string AFLOWLogicError::where(){return f_name;}
//[OBSOLETE]//CO20180419 - global exception handling - STOP

<<<<<<< HEAD
namespace aflowlib {
  bool aflowlib2stream(const aflowlib::_aflowlib_entry& data,const string& file,stringstream& stream,bool VERBOSE) {
    return aurostd::url2stringstream(data.aurl+"/"+file,stream,VERBOSE);
  }
}

namespace aflowlib {
  bool aflowlib2file(const aflowlib::_aflowlib_entry& data,const string& file,bool VERBOSE) {
    stringstream stream;
    bool out=aurostd::url2stringstream(data.aurl+"/"+file,stream,VERBOSE);
    aurostd::stringstream2file(stream,file);
    return out;
  }
}

// will be moved near LI2RAW
namespace aflowlib {
  uint MOSFET(int mode,bool VERBOSE);
  uint MAIL2SCAN(string library,bool VERBOSE);
  uint LIB2SCRUB(string library,bool VERBOSE);
  bool LIB2AUID(string entry,bool TEST,bool _VERBOSE);
}

// will be moved near LI2RAW
namespace aflowlib {
  uint LIB2SCRUB(string library,bool VERBOSE) {
    if(VERBOSE) cerr << "aflowlib::LIB2SCRUB BEGIN" << endl;
    vector<string> vlib;
    uint fixes=0;
    if(library=="ALL" || library=="all") {
      vlib.push_back("LIB0");vlib.push_back("LIB1");vlib.push_back("LIB2");
      vlib.push_back("LIB3");vlib.push_back("LIB4");vlib.push_back("LIB5");
      vlib.push_back("LIB6");vlib.push_back("LIB7");vlib.push_back("LIB8");
      vlib.push_back("ICSD");
    }
    if(library=="LIB0" || library=="lib0") { vlib.push_back("LIB0");}
    if(library=="LIB1" || library=="lib1") { vlib.push_back("LIB1");}
    if(library=="LIB2" || library=="lib2") { vlib.push_back("LIB2");}
    if(library=="LIB3" || library=="lib3") { vlib.push_back("LIB3");}
    if(library=="LIB4" || library=="lib4") { vlib.push_back("LIB4");}
    if(library=="LIB5" || library=="lib5") { vlib.push_back("LIB5");}
    if(library=="LIB6" || library=="lib6") { vlib.push_back("LIB6");}
    if(library=="LIB7" || library=="lib7") { vlib.push_back("LIB7");}
    if(library=="LIB8" || library=="lib8") { vlib.push_back("LIB8");}
    if(library=="LIB9" || library=="lib9") { vlib.push_back("LIB9");}
    if(library=="ICSD" || library=="icsd") { vlib.push_back("ICSD");}

    for(uint i=0;i<vlib.size();i++) {
      if(VERBOSE) cerr << "aflowlib::LIB2SCRUB **********************************" << endl;
      if(VERBOSE) cerr << "aflowlib::LIB2SCRUB TESTING vlib.at(i)=" << vlib.at(i) << endl;
      vector<string> list2found;
      //   if(level==0) // just LIB/aflow.in RAW/aflowlib.out
      // testing all libraries
      cerr << "aflowlib::LIB2SCRUB TESTING /common/" << vlib.at(i) << "/LIB/*/" << _AFLOWIN_ << " <=> /common/" << vlib.at(i) << "/RAW/*/aflowlib.out" << endl;
      aurostd::string2vectorstring(aurostd::execute2string("find /common/"+vlib.at(i)+"/LIB -name "+_AFLOWIN_),list2found);
      cerr << "aflowlib::LIB2SCRUB list2found.size()=" << list2found.size() << endl;
      //      cerr << "aflowlib::LIB2SCRUB ordering " << endl;
      sort(list2found.begin(),list2found.end());
      //     cerr << "aflowlib::LIB2SCRUB list2found.size()=" << list2found.size() << endl;

      vector<string> listLIB2RAW,listRM,listANRL,listINCOMPLETE,listAGL2FIX,listTOUCH,listLIB2AUID,listREMOVE_MARYLOU,listICSD2LINK;
      stringstream ossLIB2RAW,ossRM,ossANRL,ossINCOMPLETE,ossAGL2FIX,ossTOUCH,ossLIB2AUID,ossREMOVE_MARYLOU,ossICSD2LINK;

      vector<string> tokens;
      vector<string> vremoveALL;
      aurostd::string2tokens("aflow.in~,agl_aflow.in~,WAVECAR.xz,REPORT.xz,POTCAR.relax1.xz,POTCAR.relax2.xz,POTCAR.relax3.xz,POTCAR.static.xz,POTCAR.bands.xz,AECCAR0.xz,AECCAR1.xz,AECCAR2.xz,AECCAR1.static.xz,AECCAR0.bands.xz,AECCAR1.bands.xz,AECCAR2.bands.xz,AECCAR0.relax1.xz,AECCAR1.relax1.xz,AECCAR2.relax1.xz,AECCAR0.relax2.xz,AECCAR1.relax2.xz,AECCAR2.relax2.xz",vremoveALL,",");

      vector<string> vremoveLIB6_LIB7;
      aurostd::string2tokens("CHGCAR,CHG,EIGENVAL,PROCAR",vremoveLIB6_LIB7,",");

      bool LIB2AUID=FALSE;//TRUE;
      bool REMOVE_MARYLOU=TRUE;
      bool ICSD2LINK=TRUE;//TRUE;

      for(uint j=0;j<list2found.size();j++) {
        string directory_LIB=list2found.at(j);
        aurostd::StringSubst(directory_LIB,"/"+_AFLOWIN_,"");
        string directory_RAW=directory_LIB;
        aurostd::StringSubst(directory_RAW,"/LIB/","/RAW/");
        string directory_WEB=directory_LIB;
        aurostd::StringSubst(directory_WEB,"/LIB/","/WEB/");

        vector<string> files2found;
        //	aurostd::execute2string("find "+directory_RAW);
        // aurostd::string2vectorstring(aurostd::execute2string("find "+directory_RAW),files2found);

        // emergency check LIB2AUID from old to new

        if(ICSD2LINK && vlib.at(i)=="ICSD") {
          aurostd::string2tokens(directory_LIB,tokens,"_");
          if(tokens.size()>2) {
            if(tokens.at(tokens.size()-2)=="ICSD") {
              if(aurostd::FileExist(directory_LIB+"/"+_AFLOWIN_) &&  // check aflow.in
                  aurostd::FileExist(directory_RAW+"/"+DEFAULT_FILE_AFLOWLIB_ENTRY_OUT) &&   // check aflowlib.out
                  aurostd::FileExist(directory_WEB+"/"+DEFAULT_FILE_AFLOWLIB_ENTRY_OUT))  // check aflowlib.out
              { //CO20200106 - patching for auto-indenting
                // cerr << directory_LIB << " " << directory_RAW << " " << directory_WEB << endl;
                string directory_ICSD2LINK=init::AFLOW_Projects_Directories("AUID")+"/icsd:/"+tokens.at(tokens.size()-1);
                if(!aurostd::FileExist(directory_ICSD2LINK+"/LIB")) {
                  //	    cerr << directory_ICSD2LINK << endl;
                  listICSD2LINK.push_back(directory_ICSD2LINK);
                  ossICSD2LINK << "mkdir -pv " << directory_ICSD2LINK << endl;
                  ossICSD2LINK << "rm -fv " << directory_ICSD2LINK << "/LIB" << endl;
                  ossICSD2LINK << "ln -sfv " << directory_LIB << " " << directory_ICSD2LINK << "/LIB" << endl;
                  ossICSD2LINK << "rm -fv " << directory_ICSD2LINK << "/RAW" << endl;
                  ossICSD2LINK << "ln -sfv " << directory_RAW << " " << directory_ICSD2LINK << "/RAW" << endl;
                  ossICSD2LINK << "rm -fv " << directory_ICSD2LINK << "/WEB" << endl;
                  ossICSD2LINK << "ln -sfv " << directory_WEB << " " << directory_ICSD2LINK << "/WEB" << endl;
                  fixes++; 
                }
              }
            }
          }
        }


        // check LIB2AUID MISSING	
        if(REMOVE_MARYLOU) {
          if(aurostd::FileExist(directory_LIB+"/"+_AFLOWIN_)) {
            string directory_MARYLOU="~/LIBS/"+directory_LIB;
            aurostd::StringSubst(directory_MARYLOU,"common","");
            aurostd::StringSubst(directory_MARYLOU,"//","");
            aurostd::StringSubst(directory_MARYLOU,"//","");

            //    cerr << "aflowlib::LIB2SCRUB fixing " << directory_LIB << endl;
            listREMOVE_MARYLOU.push_back(directory_MARYLOU);
            ossREMOVE_MARYLOU << "rm -rfv \"" << directory_MARYLOU << "\"" << endl;
            //	    fixes++;
          }
        }	

        // check LIB2AUID MISSING	
        if(LIB2AUID) {
          if(aurostd::FileExist(directory_LIB+"/"+_AFLOWIN_) ||
              aurostd::FileExist(directory_RAW+"/"+DEFAULT_FILE_AFLOWLIB_ENTRY_OUT)) {
            if(aflowlib::LIB2AUID(directory_LIB,TRUE,FALSE)) {	    
              //    cerr << "aflowlib::LIB2SCRUB fixing " << directory_LIB << endl;
              listLIB2AUID.push_back(directory_LIB);
              if(_AFLOWIN_=="aflow.in") {
                ossLIB2AUID << "aflow "<< "--use_aflow.in=" << _AFLOWIN_ << " --lib2auid=\"" << directory_LIB << "\"" << endl;
                fixes++;
              }
              //	  if(_AFLOWIN_=="agl_aflow.in" && !aurostd::FileExist(directory_LIB+"/LOCK") && aurostd::FileExist(directory_LIB+"/agl.LOCK"))
              if(_AFLOWIN_=="agl_aflow.in" && aurostd::FileExist(directory_LIB+"/agl.LOCK")) 
              { //CO20200106 - patching for auto-indenting
                ossLIB2AUID << "aflow "<< "--use_aflow.in=agl_aflow.in --use_LOCK=agl.LOCK " << " --lib2auid=\"" << directory_LIB << "\"" << endl;
                fixes++;
              }
            }
          }
        }

        // check LIB2RAW MISSING	
        if(!aurostd::FileExist(directory_RAW+"/"+_AFLOWIN_) ||
            !aurostd::FileExist(directory_RAW+"/"+DEFAULT_FILE_AFLOWLIB_ENTRY_OUT) ||
            !aurostd::FileExist(directory_RAW+"/"+DEFAULT_FILE_AFLOWLIB_ENTRY_JSON)) {
          //    cerr << "aflowlib::LIB2SCRUB fixing " << directory_LIB << endl;
          listLIB2RAW.push_back(directory_LIB);
          if(_AFLOWIN_=="aflow.in") {
            ossLIB2RAW << "aflow "<< "--use_aflow.in=" << _AFLOWIN_ << " --beep --force --lib2raw=\"" << directory_LIB << "\"" << endl;
            fixes++;
          }
          //	  if(_AFLOWIN_=="agl_aflow.in" && !aurostd::FileExist(directory_LIB+"/LOCK") && aurostd::FileExist(directory_LIB+"/agl.LOCK"))
          if(_AFLOWIN_=="agl_aflow.in" && aurostd::FileExist(directory_LIB+"/agl.LOCK")) 
          { //CO20200106 - patching for auto-indenting
            ossLIB2RAW << "aflow "<< "--use_aflow.in=agl_aflow.in --use_LOCK=agl.LOCK " << " --beep --force --lib2raw=\"" << directory_LIB << "\"" << endl;
            fixes++;
          }
        }
        // check LIB2RAW EXISTANT BUT MESSED UP
        if(aurostd::FileExist(directory_RAW+"/"+_AFLOWIN_) && 
            aurostd::FileExist(directory_RAW+"/"+DEFAULT_FILE_AFLOWLIB_ENTRY_OUT)) {
          //    cerr << "aflowlib::LIB2SCRUB fixing " << directory_LIB << endl;
          if(aurostd::FileExist(directory_RAW+"/aflow.fgroup.orig.json") ||
              aurostd::FileExist(directory_RAW+"/aflow.pgroupk_xtal.relax.json") || // force
              aurostd::FileExist(directory_RAW+"/aflow.pgroup_xtal.relax.out")) {
            //	    cerr << "aflowlib::LIB2SCRUB FOUND OVERWRITTEN = " << directory_RAW << " " << endl;
            listINCOMPLETE.push_back(directory_LIB);
            ossINCOMPLETE << "aflow "<< "--use_aflow.in=" << _AFLOWIN_ << " --beep --force --lib2raw=\"" << directory_LIB << "\"" << endl;
            fixes++;
          }	
        }

        // check REMOVE normal
        for(uint k=0;k<vremoveALL.size();k++) {
          if(aurostd::FileExist(directory_LIB+"/"+vremoveALL.at(k))) {
            //   cerr << "aflowlib::LIB2SCRUB removing " << directory_LIB << "/" << vremoveALL.at(k) << endl;
            listRM.push_back(directory_LIB+"/"+vremoveALL.at(k));
            ossRM << "rm -fv \"" << directory_LIB << "/" << vremoveALL.at(k) << "\"" << endl;
            fixes++;	    
            // [SAFETY]	    aurostd::RemoveFile(directory_LIB+"/"+vremoveALL.at(k));
          }
        }

        // check REMOVE LIB6_LIB7
        //	if(vlib.at(i)=="LIB5" || vlib.at(i)=="LIB6" || vlib.at(i)=="LIB7")
        if(vlib.at(i)=="LIB6" || vlib.at(i)=="LIB7")
        {
          //	  cerr << "LIB6_LIB7" << endl;
          for(uint k=0;k<vremoveLIB6_LIB7.size();k++) {
            string FILE_relax1,FILE_relax2,FILE_static;
            FILE_relax1=directory_LIB+"/"+vremoveLIB6_LIB7.at(k)+".relax1.xz";
            FILE_relax2=directory_LIB+"/"+vremoveLIB6_LIB7.at(k)+".relax2.xz";
            FILE_static=directory_LIB+"/"+vremoveLIB6_LIB7.at(k)+".static.xz";
            if(aurostd::FileExist(FILE_static)) {
              if(aurostd::FileExist(FILE_relax1)) {
                //   cerr << "aflowlib::LIB2SCRUB removing " << FILE_relax1 << endl;
                listRM.push_back(FILE_relax1);
                ossRM << "rm -fv \"" << FILE_relax1 << "\"" << endl;
                fixes++; }
              if(aurostd::FileExist(FILE_relax2)) {
                //   cerr << "aflowlib::LIB2SCRUB removing " << FILE_relax2 << endl;
                listRM.push_back(FILE_relax2);
                ossRM << "rm -fv \"" << FILE_relax2 << "\"" << endl;
                fixes++; }
            }
          }
        }

        // check AGL_FIX
        if(aurostd::FileExist(directory_LIB+"/agl_aflow.in") && aurostd::FileExist(directory_LIB+"/LOCK") && !aurostd::FileExist(directory_LIB+"/agl.LOCK")) {
          listAGL2FIX.push_back(directory_LIB+"/agl_aflow.in");
          ossAGL2FIX << "cp \"" << directory_LIB << "/" << "LOCK\"" << " \"" << directory_LIB << "/" << "agl.LOCK\"" << endl;
          fixes++;	    
        }

        // check LIB2RAW - ANRL	
        if(aurostd::FileExist(directory_RAW+"/"+_AFLOWIN_) && 
            aurostd::FileExist(directory_RAW+"/"+DEFAULT_FILE_AFLOWLIB_ENTRY_OUT)) {
          //    cerr << "aflowlib::LIB2SCRUB fixing " << directory_LIB << endl;
          if(aurostd::substring2bool(aurostd::file2string(directory_RAW+"/"+DEFAULT_FILE_AFLOWLIB_ENTRY_OUT),"anrl_label")) {
            //	    cerr << "aflowlib::LIB2SCRUB ANRL FOUND = " << directory_RAW << "/"+DEFAULT_FILE_AFLOWLIB_ENTRY_OUT << endl;
          } else {
            //	    cerr << "aflowlib::LIB2SCRUB ANRL NOT FOUND = " << directory_RAW << "/"+DEFAULT_FILE_AFLOWLIB_ENTRY_OUT << endl;
            listANRL.push_back(directory_LIB);
            ossANRL << "aflow "<< "--use_aflow.in=" << _AFLOWIN_ << " --beep --force --lib2raw=\"" << directory_LIB << "\"" << endl;
            fixes++;
          }	
        }

        // RETOUCHING DATE OF AFLOW.IN TO REPRESENT AFLOW.END.OUT
        if(aurostd::FileExist(directory_LIB+"/"+_AFLOWIN_) && 
            aurostd::FileExist(directory_LIB+"/aflow.end.out")) {
          struct stat fileInfo_IN,fileInfo_OUT;
          stat(string(directory_LIB+"/"+_AFLOWIN_).c_str(), &fileInfo_IN);
          stat(string(directory_LIB+"/aflow.end.out").c_str(), &fileInfo_OUT);
          if(fileInfo_IN.st_mtime!=fileInfo_OUT.st_mtime) {
            // std::cout << "FILE=" << string(directory_LIB+"/aflow.in") << ":" << fileInfo_IN.st_mtime << endl;
            // std::cout << "FILE=" << string(directory_LIB+"/aflow.end.out") << ":" << fileInfo_OUT.st_mtime << endl;
            listTOUCH.push_back(directory_LIB);
            string date=std::ctime(&fileInfo_OUT.st_mtime);
            if (!date.empty() && date[date.length()-1] == '\n') date.erase(date.length()-1); // remove last newline
            ossTOUCH << "echo " << directory_LIB << " && " << "touch -m --date=\"" << date << "\" " << string(directory_LIB+"/aflow.in") << " " << string(directory_LIB+"/aflow.end.out") << " " << string(directory_LIB+"/LOCK*") << " " << string(directory_LIB+"/*.xz") << endl;
            fixes++;
            stringstream sss;
            sss << "touch -m --date=\"" << date << "\" " << string(directory_LIB+"/aflow.in") << " " << string(directory_LIB+"/aflow.end.out") << " " << string(directory_LIB+"/LOCK*") << " " << string(directory_LIB+"/*.xz");
            //	    aurostd::execute(sss);
            //  cout << "FIXED " << directory_LIB << endl;
          }
        }

        // some step debug
        aurostd::ProgressBar(cerr,"aflowlib::LIB2SCRUB ",j,list2found.size(),1,1,1);
      }
      cerr << "aflowlib::LIB2SCRUB listLIB2RAW.size()=" << listLIB2RAW.size() << endl;
      if(listLIB2RAW.size()) {
        aurostd::stringstream2file(ossLIB2RAW,XHOST.tmpfs+"/xscrubber."+vlib.at(i));
        aurostd::ChmodFile("755",XHOST.tmpfs+"/xscrubber."+vlib.at(i));
      }
      cerr << "aflowlib::LIB2SCRUB listICSD2LINK.size()=" << listICSD2LINK.size() << endl;
      if(listICSD2LINK.size()) {
        aurostd::stringstream2file(ossICSD2LINK,XHOST.tmpfs+"/xscrubber_ICSD2LINK."+vlib.at(i));
        aurostd::ChmodFile("755",XHOST.tmpfs+"/xscrubber_ICSD2LINK."+vlib.at(i));
      }
      cerr << "aflowlib::LIB2SCRUB listLIB2AUID.size()=" << listLIB2AUID.size() << endl;
      if(listLIB2AUID.size()) {
        aurostd::stringstream2file(ossLIB2AUID,XHOST.tmpfs+"/xscrubber_LIB2AUID."+vlib.at(i));
        aurostd::ChmodFile("755",XHOST.tmpfs+"/xscrubber_LIB2AUID."+vlib.at(i));
      }
      cerr << "aflowlib::LIB2SCRUB listREMOVE_MARYLOU.size()=" << listREMOVE_MARYLOU.size() << endl;
      if(listREMOVE_MARYLOU.size()) {
        aurostd::stringstream2file(ossREMOVE_MARYLOU,XHOST.tmpfs+"/xscrubber_REMOVE_MARYLOU."+vlib.at(i));
        aurostd::ChmodFile("755",XHOST.tmpfs+"/xscrubber_REMOVE_MARYLOU."+vlib.at(i));
      }
      cerr << "aflowlib::LIB2SCRUB listRM.size()=" << listRM.size() << endl;
      if(listRM.size()) {
        aurostd::stringstream2file(ossRM,XHOST.tmpfs+"/xscrubber_RM."+vlib.at(i));
        aurostd::ChmodFile("755",XHOST.tmpfs+"/xscrubber_RM."+vlib.at(i));
      }
      cerr << "aflowlib::LIB2SCRUB listANRL.size()=" << listANRL.size() << endl;
      if(listANRL.size()) {
        aurostd::stringstream2file(ossANRL,XHOST.tmpfs+"/xscrubber_ANRL."+vlib.at(i));
        aurostd::ChmodFile("755",XHOST.tmpfs+"/xscrubber_ANRL."+vlib.at(i));
      }
      cerr << "aflowlib::LIB2SCRUB listINCOMPLETE.size()=" << listINCOMPLETE.size() << endl;
      if(listINCOMPLETE.size()) {
        aurostd::stringstream2file(ossINCOMPLETE,XHOST.tmpfs+"/xscrubber_INCOMPLETE."+vlib.at(i));
        aurostd::ChmodFile("755",XHOST.tmpfs+"/xscrubber_INCOMPLETE."+vlib.at(i));
      }
      cerr << "aflowlib::LIB2SCRUB listAGL2FIX.size()=" << listAGL2FIX.size() << endl;
      if(listAGL2FIX.size()) {
        aurostd::stringstream2file(ossAGL2FIX,XHOST.tmpfs+"/xscrubber_AGL2FIX."+vlib.at(i));
        aurostd::ChmodFile("755",XHOST.tmpfs+"/xscrubber_AGL2FIX."+vlib.at(i));
      }
      cerr << "aflowlib::LIB2SCRUB listTOUCH.size()=" << listTOUCH.size() << endl;
      if(listTOUCH.size()) {
        aurostd::stringstream2file(ossTOUCH,XHOST.tmpfs+"/xscrubber_TOUCH."+vlib.at(i));
        aurostd::ChmodFile("755",XHOST.tmpfs+"/xscrubber_TOUCH."+vlib.at(i));
      }
    }
    if(VERBOSE) cerr << "aflowlib::LIB2SCRUB fixes=" << fixes << endl;
    if(VERBOSE) cerr << "aflowlib::LIB2SCRUB END" << endl;
    return fixes;
  }
}

// will be moved near LIB2AUID
namespace aflowlib {
  bool LIB2AUID(string entry,bool TEST,bool _VERBOSE) {
    if(_VERBOSE){;} //CO20190906 - keep _VERBOSE busy
    bool VERBOSE=FALSE;// _VERBOSE;
    if(VERBOSE) cerr << "aflowlib::LIB2AUID BEGIN" << endl;
    string _entry=entry,directory_LIB,directory_RAW,directory_WEB;
    aurostd::StringSubst(_entry,"/aflow.in","");
    aurostd::StringSubst(_entry,"/ael_aflow.in","");
    aurostd::StringSubst(_entry,"/agl_aflow.in","");
    aurostd::StringSubst(_entry,"/"+DEFAULT_FILE_AFLOWLIB_ENTRY_OUT,"");
    aurostd::StringSubst(_entry,"/"+DEFAULT_FILE_AFLOWLIB_ENTRY_JSON,"");
    aurostd::StringSubst(_entry,"RAW/","LIB/");
    aurostd::StringSubst(_entry,"WEB/","LIB/");
    directory_LIB=_entry;
    directory_RAW=_entry;aurostd::StringSubst(directory_RAW,"LIB/","RAW/");
    directory_WEB=_entry;aurostd::StringSubst(directory_WEB,"LIB/","WEB/");
    // cout << "aflowlib::LIB2AUID entry=" << entry << endl;
    if(VERBOSE) cerr << "aflowlib::LIB2AUID directory_LIB=" << directory_LIB << endl;
    if(VERBOSE) cerr << "aflowlib::LIB2AUID directory_RAW=" << directory_RAW << endl;
    if(VERBOSE) cerr << "aflowlib::LIB2AUID directory_WEB=" << directory_WEB << endl;

    // if(aurostd::FileExist(directory_LIB)) {
    //   // cout << "aflowlib::LIB2AUID EXIST   = " << directory_LIB << endl;
    // } else {
    //   // cout << "aflowlib::LIB2AUID MISSING = " << directory_LIB << endl;
    // }
    // if(aurostd::FileExist(directory_RAW)) {
    //   // cout << "aflowlib::LIB2AUID EXIST   = " << directory_RAW << endl;
    // } else {
    //   // cout << "aflowlib::LIB2AUID MISSING = " << directory_RAW << endl;
    // }
    // if(aurostd::FileExist(directory_WEB)) {
    //   // cout << "aflowlib::LIB2AUID EXIST   = " << directory_WEB << endl;
    // } else {
    //   // cout << "aflowlib::LIB2AUID MISSING = " << directory_WEB << endl;
    // }

    string directory_old_LIB_AUID,directory_old_RAW_AUID,directory_old_WEB_AUID;
    string directory_new_LIB_AUID,directory_new_RAW_AUID,directory_new_WEB_AUID,directory_new_AUID;
    if(aurostd::FileExist(directory_RAW+"/"+DEFAULT_FILE_AFLOWLIB_ENTRY_OUT)) {
      _aflowlib_entry entry_tmp(string(directory_RAW+"/"+DEFAULT_FILE_AFLOWLIB_ENTRY_OUT));
      string auid=entry_tmp.auid;
      if(auid.size()!=22) {
        cerr << "aflowlib::LIB2AUID: error on size of auid=" << auid << endl;
        exit(0);
      }
      directory_old_LIB_AUID=init::AFLOW_Projects_Directories("AUID")+"/LIB";
      directory_old_RAW_AUID=init::AFLOW_Projects_Directories("AUID")+"/RAW";
      directory_old_WEB_AUID=init::AFLOW_Projects_Directories("AUID")+"/WEB";
      directory_new_LIB_AUID=init::AFLOW_Projects_Directories("AUID");
      directory_new_RAW_AUID=init::AFLOW_Projects_Directories("AUID");
      directory_new_WEB_AUID=init::AFLOW_Projects_Directories("AUID");
      directory_new_AUID=init::AFLOW_Projects_Directories("AUID");
      for(uint i=0;i<entry_tmp.vauid.size();i++) {
        directory_old_LIB_AUID+="/"+entry_tmp.vauid.at(i);
        directory_old_RAW_AUID+="/"+entry_tmp.vauid.at(i);
        directory_old_WEB_AUID+="/"+entry_tmp.vauid.at(i);
        directory_new_LIB_AUID+="/"+entry_tmp.vauid.at(i);
        directory_new_RAW_AUID+="/"+entry_tmp.vauid.at(i);
        directory_new_WEB_AUID+="/"+entry_tmp.vauid.at(i);
        directory_new_AUID+="/"+entry_tmp.vauid.at(i);
      }
      directory_new_LIB_AUID+="/LIB";
      directory_new_RAW_AUID+="/RAW";
      directory_new_WEB_AUID+="/WEB";

      if(!TEST) {
        // [OBSOLETE] if(aurostd::FileExist(directory_old_LIB_AUID)) {
        // [OBSOLETE]   // cout << "aflowlib::LIB2AUID EXIST   = " << directory_old_LIB_AUID << endl;
        // [OBSOLETE] } else {
        // [OBSOLETE]   cout << "aflowlib::LIB2AUID MISSING = " << directory_old_LIB_AUID << endl;
        // [OBSOLETE] }
        // [OBSOLETE] if(aurostd::FileExist(directory_old_RAW_AUID)) {
        // [OBSOLETE]   // cout << "aflowlib::LIB2AUID EXIST   = " << directory_old_RAW_AUID << endl;
        // [OBSOLETE] } else {
        // [OBSOLETE]   cout << "aflowlib::LIB2AUID MISSING = " << directory_old_RAW_AUID << endl;
        // [OBSOLETE] }
        // [OBSOLETE] if(aurostd::FileExist(directory_old_WEB_AUID)) {
        // [OBSOLETE]   // cout << "aflowlib::LIB2AUID EXIST   = " << directory_old_WEB_AUID << endl;
        // [OBSOLETE] } else {
        // [OBSOLETE]   cout << "aflowlib::LIB2AUID MISSING = " << directory_old_WEB_AUID << endl;
        // [OBSOLETE] }
        if(aurostd::FileExist(directory_new_LIB_AUID)) {
          // cout << "aflowlib::LIB2AUID EXIST   = " << directory_new_LIB_AUID << endl;
        } else {
          cout << "aflowlib::LIB2AUID MISSING = " << directory_new_LIB_AUID << endl;
        }
        if(aurostd::FileExist(directory_new_RAW_AUID)) {
          // cout << "aflowlib::LIB2AUID EXIST   = " << directory_new_RAW_AUID << endl;
        } else {
          cout << "aflowlib::LIB2AUID MISSING = " << directory_new_RAW_AUID << endl;
        }
        if(aurostd::FileExist(directory_new_WEB_AUID)) {
          // cout << "aflowlib::LIB2AUID EXIST   = " << directory_new_WEB_AUID << endl;
        } else {
          cout << "aflowlib::LIB2AUID MISSING = " << directory_new_WEB_AUID << endl;
        }
      }

      if(aurostd::FileExist(directory_RAW) && !aurostd::FileExist(directory_new_RAW_AUID)) {
        //	cout << "aflowlib::LIB2AUID: directory_AUID_RAW=" << directory_new_RAW_AUID << " -> " << directory_RAW << endl;
        if(TEST) {
          return true;
        } else {
          cout << "aflowlib::LIB2AUID: linking file AUID_LIB->LIB: " << directory_new_LIB_AUID << " -> " << directory_LIB << endl; cout.flush();
          aurostd::DirectoryMake(directory_new_AUID);
          aurostd::LinkFile(directory_LIB,directory_new_LIB_AUID);         // LINK
          //	aurostd::execute(XHOST.command("beep")+" -f 2500 -l 1");
        }
      }
      if(aurostd::FileExist(directory_RAW) && !aurostd::FileExist(directory_new_RAW_AUID)) {
        //	cout << "aflowlib::LIB2AUID: directory_AUID_RAW=" << directory_new_RAW_AUID << " -> " << directory_RAW << endl;
        if(TEST) {
          return true;
        } else {
          cout << "aflowlib::LIB2AUID: linking file AUID_RAW->RAW: " << directory_new_RAW_AUID << " -> " << directory_RAW << endl; cout.flush();
          aurostd::DirectoryMake(directory_new_AUID);
          aurostd::LinkFile(directory_RAW,directory_new_RAW_AUID);         // LINK
          //	aurostd::execute(XHOST.command("beep")+" -f 2600 -l 1");
        }
      }
      if(aurostd::FileExist(directory_WEB) && !aurostd::FileExist(directory_new_WEB_AUID)) {
        //	cout << "aflowlib::LIB2AUID: directory_AUID_WEB=" << directory_new_WEB_AUID << " -> " << directory_WEB << endl;
        if(TEST) {
          return true;
        } else {
          cout << "aflowlib::LIB2AUID: linking file AUID_WEB->WEB: " << directory_new_WEB_AUID << " -> " << directory_WEB << endl; cout.flush();
          aurostd::DirectoryMake(directory_new_AUID);
          aurostd::LinkFile(directory_WEB,directory_new_WEB_AUID);         // LINK
          //	aurostd::execute(XHOST.command("beep")+" -f 2500 -l 1");
        }
      }
      if(!aurostd::FileExist(directory_WEB) && aurostd::FileExist(directory_RAW) && !aurostd::FileExist(directory_new_WEB_AUID)) { // no WEB so point to RAW
        //	cout << "aflowlib::LIB2AUID: directory_AUID_WEB=" << directory_new_WEB_AUID << " -> " << directory_RAW << endl;
        if(TEST) {
          return true;
        } else {
          cout << "aflowlib::LIB2AUID: linking file AUID_WEB->RAW: " << directory_new_WEB_AUID << " -> " << directory_RAW << endl; cout.flush();
          aurostd::DirectoryMake(directory_new_AUID);
          aurostd::LinkFile(directory_RAW,directory_new_WEB_AUID);         // LINK
          //	aurostd::execute(XHOST.command("beep")+" -f 2500 -l 1");
        }
      }

      //      directory_old_LIB_AUID=init::AFLOW_Projects_Directories("AUID")+"/LIB/"+auid.substr(0,8); for(uint i=8;i<=20;i+=2) directory_old_LIB_AUID+="/"+auid.substr(i,2);  // splitting aflow:ab/cd..
    }
    if(VERBOSE) cerr << "aflowlib::LIB2AUID directory_old_LIB_AUID=" << directory_old_LIB_AUID << endl;
    if(VERBOSE) cerr << "aflowlib::LIB2AUID directory_old_RAW_AUID=" << directory_old_RAW_AUID << endl;
    if(VERBOSE) cerr << "aflowlib::LIB2AUID directory_old_WEB_AUID=" << directory_old_WEB_AUID << endl;
    if(VERBOSE) cerr << "aflowlib::LIB2AUID directory_new_LIB_AUID=" << directory_new_LIB_AUID << endl;
    if(VERBOSE) cerr << "aflowlib::LIB2AUID directory_new_RAW_AUID=" << directory_new_RAW_AUID << endl;
    if(VERBOSE) cerr << "aflowlib::LIB2AUID directory_new_WEB_AUID=" << directory_new_WEB_AUID << endl;

    if(VERBOSE) cerr << "aflowlib::LIB2AUID END" << endl;
    return false;
  }
}

=======

>>>>>>> 10163148
bool gcdTest(ostream& oss){ofstream FileMESSAGE;return gcdTest(FileMESSAGE,oss);}  //CO20190520
bool gcdTest(ofstream& FileMESSAGE,ostream& oss){  //CO20190520
  string soliloquy="gcdTest():";
  bool LDEBUG=TRUE; // TRUE;
  stringstream message;
  _aflags aflags;aflags.Directory=".";

  message << "Performing gcd test";pflow::logger(_AFLOW_FILE_NAME_,soliloquy,message,aflags,FileMESSAGE,oss,_LOGGER_MESSAGE_);

  int a=0,b=0,x1=0,y1=0,gcd=0;

  a=25;b=15;
  aurostd::GCD(a,b,gcd,x1,y1);
  if(!(gcd==5 && x1==-1 && y1==2)){
    if(LDEBUG){
      cerr << soliloquy << " gcd(25,15) failed" << endl;
      cerr << soliloquy << " gcd=" << gcd << endl;
      cerr << soliloquy << " x=" << x1 << endl;
      cerr << soliloquy << " y=" << y1 << endl;
    }
    return FALSE;
  }

  a=25;b=0;
  aurostd::GCD(a,b,gcd,x1,y1);
  if(!(gcd==25 && x1==1 && y1==0)){
    if(LDEBUG){
      cerr << soliloquy << " gcd(25,0) failed" << endl;
      cerr << soliloquy << " gcd=" << gcd << endl;
      cerr << soliloquy << " x=" << x1 << endl;
      cerr << soliloquy << " y=" << y1 << endl;
    }
    return FALSE;
  }

  a=0;b=15;
  aurostd::GCD(a,b,gcd,x1,y1);
  if(!(gcd==15 && x1==0 && y1==1)){
    if(LDEBUG){
      cerr << soliloquy << " gcd(0,15) failed" << endl;
      cerr << soliloquy << " gcd=" << gcd << endl;
      cerr << soliloquy << " x=" << x1 << endl;
      cerr << soliloquy << " y=" << y1 << endl;
    }
    return FALSE;
  }

  a=-5100;b=30450;
  aurostd::GCD(a,b,gcd,x1,y1);
  if(!(gcd==150 && x1==-6 && y1==-1)){
    if(LDEBUG){
      cerr << soliloquy << " gcd(-5100,30450) failed" << endl;
      cerr << soliloquy << " gcd=" << gcd << endl;
      cerr << soliloquy << " x=" << x1 << endl;
      cerr << soliloquy << " y=" << y1 << endl;
    }
    return FALSE;
  }

  message << "gcd test successful";pflow::logger(_AFLOW_FILE_NAME_,soliloquy,message,aflags,FileMESSAGE,oss,_LOGGER_COMPLETE_);
  return TRUE; //CO20180419
}

bool smithTest(ostream& oss){ofstream FileMESSAGE;return smithTest(FileMESSAGE,oss);}  //CO20190520
bool smithTest(ofstream& FileMESSAGE,ostream& oss){  //CO20190520
  string soliloquy="smithTest():";
  bool LDEBUG=TRUE; // TRUE;
  stringstream message;
  _aflags aflags;aflags.Directory=".";

  //test ehermite
  xmatrix<int> ehermite(2,2);
  aurostd::getEHermite(5,12,ehermite);
  if(!(
        ehermite[1][1]==5 &&
        ehermite[1][2]==-2 &&
        ehermite[2][1]==-12 &&
        ehermite[2][2]==5 &&
        TRUE
      )
    ){
    if(LDEBUG){cerr << soliloquy << " getEHermite(5,12) failed" << endl;}
    return FALSE;
  }

  xmatrix<int> A1(3,3),U1,V1,S1;
  A1[1][1]=3;A1[1][2]=2;A1[1][3]=1;
  A1[2][1]=5;A1[2][2]=3;A1[2][3]=1;
  A1[3][1]=6;A1[3][2]=8;A1[3][3]=9;

  aurostd::getSmithNormalForm(A1,U1,V1,S1);

  if(LDEBUG){
    cerr << soliloquy << " A=" << endl;cerr << A1 << endl;
    cerr << soliloquy << " U=" << endl;cerr << U1 << endl;
    cerr << soliloquy << " V=" << endl;cerr << V1 << endl;
    cerr << soliloquy << " S=" << endl;cerr << S1 << endl;
  }

  //[CO20191201 - OBSOLETE: robust check inside getSmithNormalForm()]if(!(
  //[CO20191201 - OBSOLETE: robust check inside getSmithNormalForm()]      U1[1][1]==24 && U1[1][2]==-13 && U1[1][3]==-1 && 
  //[CO20191201 - OBSOLETE: robust check inside getSmithNormalForm()]      U1[2][1]==13 && U1[2][2]==-7  && U1[2][3]==-1 && 
  //[CO20191201 - OBSOLETE: robust check inside getSmithNormalForm()]      U1[3][1]==2  && U1[3][2]==-1  && U1[3][3]==0  && 
  //[CO20191201 - OBSOLETE: robust check inside getSmithNormalForm()]      TRUE
  //[CO20191201 - OBSOLETE: robust check inside getSmithNormalForm()]    )
  //[CO20191201 - OBSOLETE: robust check inside getSmithNormalForm()]  ){
  //[CO20191201 - OBSOLETE: robust check inside getSmithNormalForm()]  if(LDEBUG){cerr << soliloquy << " U1(1) failed of getSmithNormalForm()" << endl;}
  //[CO20191201 - OBSOLETE: robust check inside getSmithNormalForm()]  return FALSE;
  //[CO20191201 - OBSOLETE: robust check inside getSmithNormalForm()]}
  //[CO20191201 - OBSOLETE: robust check inside getSmithNormalForm()]if(!(
  //[CO20191201 - OBSOLETE: robust check inside getSmithNormalForm()]      V1[1][1]==0  && V1[1][2]==1  && V1[1][3]==3  && 
  //[CO20191201 - OBSOLETE: robust check inside getSmithNormalForm()]      V1[2][1]==-1 && V1[2][2]==-1 && V1[2][3]==-1 && 
  //[CO20191201 - OBSOLETE: robust check inside getSmithNormalForm()]      V1[3][1]==1  && V1[3][2]==0  && V1[3][3]==-1 && 
  //[CO20191201 - OBSOLETE: robust check inside getSmithNormalForm()]      TRUE
  //[CO20191201 - OBSOLETE: robust check inside getSmithNormalForm()]    )
  //[CO20191201 - OBSOLETE: robust check inside getSmithNormalForm()]  ){
  //[CO20191201 - OBSOLETE: robust check inside getSmithNormalForm()]  if(LDEBUG){cerr << soliloquy << " V1(1) failed of getSmithNormalForm()" << endl;}
  //[CO20191201 - OBSOLETE: robust check inside getSmithNormalForm()]  return FALSE;
  //[CO20191201 - OBSOLETE: robust check inside getSmithNormalForm()]}
  //[CO20191201 - OBSOLETE: robust check inside getSmithNormalForm()]if(!(
  //[CO20191201 - OBSOLETE: robust check inside getSmithNormalForm()]      S1[1][1]==1 && S1[1][2]==0 && S1[1][3]==0 && 
  //[CO20191201 - OBSOLETE: robust check inside getSmithNormalForm()]      S1[2][1]==0 && S1[2][2]==1 && S1[2][3]==0 && 
  //[CO20191201 - OBSOLETE: robust check inside getSmithNormalForm()]      S1[3][1]==0 && S1[3][2]==0 && S1[3][3]==1 &&
  //[CO20191201 - OBSOLETE: robust check inside getSmithNormalForm()]      TRUE
  //[CO20191201 - OBSOLETE: robust check inside getSmithNormalForm()]    )
  //[CO20191201 - OBSOLETE: robust check inside getSmithNormalForm()]  ){
  //[CO20191201 - OBSOLETE: robust check inside getSmithNormalForm()]  if(LDEBUG){cerr << soliloquy << " S1(1) failed of getSmithNormalForm()" << endl;}
  //[CO20191201 - OBSOLETE: robust check inside getSmithNormalForm()]  return FALSE;
  //[CO20191201 - OBSOLETE: robust check inside getSmithNormalForm()]}

  xmatrix<long long int> A2(5,5),U2,V2,S2;  //long long int is CRUCIAL, Matlab actually gets this wrong because it uses long int by default
  A2[1][1]=25;    A2[1][2]=-300;   A2[1][3]=1050;    A2[1][4]=-1400;   A2[1][5]=630;
  A2[2][1]=-300;  A2[2][2]=4800;   A2[2][3]=-18900;  A2[2][4]=26880;   A2[2][5]=-12600;
  A2[3][1]=1050;  A2[3][2]=-18900; A2[3][3]=79380;   A2[3][4]=-117600; A2[3][5]=56700;
  A2[4][1]=-1400; A2[4][2]=26880;  A2[4][3]=-117600; A2[4][4]=179200;  A2[4][5]=-88200;
  A2[5][1]=630;   A2[5][2]=-12600; A2[5][3]=56700;   A2[5][4]=-88200;  A2[5][5]=44100;

  aurostd::getSmithNormalForm(A2,U2,V2,S2);

  if(LDEBUG){ //COME BACK AND PATCH FOR ANSWERS
    cerr << soliloquy << " A=" << endl;cerr << A2 << endl;
    cerr << soliloquy << " U=" << endl;cerr << U2 << endl;
    cerr << soliloquy << " V=" << endl;cerr << V2 << endl;
    cerr << soliloquy << " S=" << endl;cerr << S2 << endl;
  }

  message << "smith test successful";pflow::logger(_AFLOW_FILE_NAME_,soliloquy,message,aflags,FileMESSAGE,oss,_LOGGER_COMPLETE_);
  return TRUE; //CO20180419
}

int main(int _argc,char **_argv) {
  string soliloquy="main():"; //CO20180419
  ostream& oss=cout;  //CO20180419
  try{
    bool LDEBUG=FALSE; // TRUE;
    if(LDEBUG) cerr << "AFLOW-MAIN [1]" << endl;
    std::vector<string> argv(aurostd::get_arguments_from_input(_argc,_argv));
    if(LDEBUG) cerr << "AFLOW-MAIN [2]" << endl;
    std::vector<string> cmds;  
    // MACHINE
    init::InitMachine(FALSE,argv,cmds,cerr);    
    if(LDEBUG || XHOST.DEBUG) cerr << "AFLOW-MAIN [3]" << endl;

    // aurostd::TmpDirectoryCreate("test");
    // cerr << args2flag(argv,"--aaa|--bbb |--ccc") << endl; exit(0);
    // CHECK USERS MACHINES - DEBUG

    // initialize_templates_never_call_this_procedure(1);

    // INITIALIZE ***************************************************
    // INIT LOOK UP TABLES
    atoms_initialize();
    xelement::Initialize();
    xPOTCAR_Initialize();
    // spacegroup::SpaceGroupInitialize(); only if necessary
    // INFORMATION **************************************************
    AFLOW_PTHREADS::FLAG=AFLOW_PTHREADS::Check_Threads(argv,!XHOST.QUIET);

    bool Arun=FALSE;
    if(!Arun && aurostd::args2flag(argv,cmds,"--prx|--prx="))  {Arun=TRUE;PERFORM_PRX(cout);}
    if(!Arun && aurostd::args2flag(argv,cmds,"--test_getpp")) {
      if(KBIN::VASP_PseudoPotential_CleanName_TEST()){return 0;}
      return 1;
    }
<<<<<<< HEAD
=======
    if(!Arun && aurostd::args2flag(argv,cmds,"--test=Init|--test=init")) {
      init::InitLoadString("vLIBS",1);
      return 1;
    }

>>>>>>> 10163148
    if(!Arun && aurostd::args2flag(argv,cmds,"--test_xmatrix")) { //CO20190911
      string soliloquy="test_xmatrix()::";
      bool LDEBUG=TRUE; // TRUE;
      xmatrix<double> mat;
      mat(1,1)=5;mat(1,2)=9;mat(1,3)=12;
      mat(2,1)=7;mat(2,2)=10;mat(2,3)=13;
      mat(3,1)=8;mat(3,2)=11;mat(3,3)=14;
      if(LDEBUG){cerr << soliloquy << " mat=" << endl;cerr << mat << endl;}
      //getmat()
      xmatrix<double> submat;
      mat.getmatInPlace(submat,2,3,2,3);
      if(LDEBUG){cerr << soliloquy << " submat=" << endl;cerr << submat << endl;}
      //setmat()
      mat.setmat(submat,1,1); //do nothing
      if(LDEBUG){
        cerr << soliloquy << " replacing with submat at 1,1" << endl;
        cerr << soliloquy << " mat=" << endl;cerr << mat << endl;
      }
      xvector<double> xv;
      xv(1)=2;xv(2)=3;xv(3)=4;
      if(LDEBUG){cerr << soliloquy << " xv=" << xv << endl;}
      mat.setmat(xv,1,false); //row
      if(LDEBUG){
        cerr << soliloquy << " replacing with xv at row=1" << endl;
        cerr << soliloquy << " mat=" << endl;cerr << mat << endl;
      }
      mat.setmat(xv,2,true); //col
      if(LDEBUG){
        cerr << soliloquy << " replacing with xv at col=2" << endl;
        cerr << soliloquy << " mat=" << endl;cerr << mat << endl;
      }
      //setrow()
      mat.setrow(xv,2);
      if(LDEBUG){
        cerr << soliloquy << " replacing with xv at row=2" << endl;
        cerr << soliloquy << " mat=" << endl;cerr << mat << endl;
      }
      //setcol()
      mat.setcol(xv,3);
      if(LDEBUG){
        cerr << soliloquy << " replacing with xv at col=3" << endl;
        cerr << soliloquy << " mat=" << endl;cerr << mat << endl;
      }
      return 1;
    }
    if(!Arun && aurostd::args2flag(argv,cmds,"--test_stefano")) {
      uint y=2017,m=11;
      m+=1;
      for(uint i=0;i<200;i++) {
        if(m==0) {
          cout << "mv \"unknown.pdf\" stefano_" << y << m << ".pdf" << endl;
        } else {
          if(m<10) {
            cout << "mv \"unknown(" << i << ").pdf\" stefano_" << y << "0" << m << ".pdf" << endl;
          } else {
            cout << "mv \"unknown(" << i << ").pdf\" stefano_" << y << m << ".pdf" << endl;
          }
        }
        m--;
        if(m==0) {y--;m+=12;} 
      }
      //exit(0);
      return 0; //CO20180419
    }
    if(!Arun && aurostd::args2flag(argv,cmds,"--test_gcd|--gcd_test")) {return (gcdTest()?0:1);}  //CO20190601
    if(!Arun && aurostd::args2flag(argv,cmds,"--test_smith|--smith_test")) {return (smithTest()?0:1);}  //CO20190601
    if(!Arun && aurostd::args2flag(argv,cmds,"--test")) {
      
      if(XHOST.vext.size()!=XHOST.vcat.size()) { cerr << "ERROR - aflow.cpp:main: XHOST.vext.size()!=XHOST.vcat.size(), aborting." << endl; exit(0); }

      for(uint iext=0;iext<XHOST.vext.size();iext++) { 
        cout << "\"" << XHOST.vext.at(iext) << "\"" << " " << "\"" << XHOST.vcat.at(iext) << "\"" << endl;
      }

      int dim=7;
      cout << "dimm=" << dim << endl;

      xmatrix<double> m(dim,dim),mi(dim,dim);
      for(int i=1;i<=dim;i++) 
        for(int j=1;j<=dim;j++)
          m(i,j)=aurostd::ran0();
      cout << "m=" << endl << m << endl;
      mi=inverse(m);
      cout << "mi=" << endl << mi << endl;
      cout << "mi*m=" << endl << det(mi*m) << endl; 

      //CO how to create 64bit string from binary file
      //string b64String;
      //aurostd::bin2base64("aflow_logo.pdf",b64String);
      //cout << b64String << endl;

      string test="2.730747137  -2.730747137-12.397646334";
      vector<string> _tokens;
      aurostd::string2tokens(test,_tokens,"-");
      for(uint i=0;i<_tokens.size();i++){
        cerr << _tokens[i] << endl;
      }
      //exit(0);
      return 0; //CO20180419
<<<<<<< HEAD
      //CO START 20170614 - some SQLITE tests
=======
      // COREY START 170614 - some SQLITE tests
>>>>>>> 10163148
      //http://zetcode.com/db/sqlitec/ - more tests here
      //this will create test.db file
      sqlite3 *db;
      char *err_msg = 0;
      int rc = sqlite3_open("test.db", &db);
      if(rc != SQLITE_OK) {
        fprintf(stderr, "Cannot open database: %s\n", sqlite3_errmsg(db));
        sqlite3_close(db);
        return 1;
      }
      char const *sql = "DROP TABLE IF EXISTS Cars;" 
        "CREATE TABLE Cars(Id INT, Name TEXT, Price INT);" 
        "INSERT INTO Cars VALUES(1, 'Audi', 52642);" 
        "INSERT INTO Cars VALUES(2, 'Mercedes', 57127);" 
        "INSERT INTO Cars VALUES(3, 'Skoda', 9000);" 
        "INSERT INTO Cars VALUES(4, 'Volvo', 29000);" 
        "INSERT INTO Cars VALUES(5, 'Bentley', 350000);" 
        "INSERT INTO Cars VALUES(6, 'Citroen', 21000);" 
        "INSERT INTO Cars VALUES(7, 'Hummer', 41400);" 
        "INSERT INTO Cars VALUES(8, 'Volkswagen', 21600);";
      rc = sqlite3_exec(db, sql, 0, 0, &err_msg);
      if(rc != SQLITE_OK ) {
        fprintf(stderr, "SQL error: %s\n", err_msg);
        sqlite3_free(err_msg);        
        sqlite3_close(db);
        return 1;
      } 
      sqlite3_close(db);
      //return 0;

      //MORE TESTS
      //printf("%s\n,sqlite3_libversion()");
      //    sqlite3 *db;
      //sqlite3_stmt *res;
      //int rc = sqlite3_open(":memory:", &db);
      //if(rc != SQLITE_OK) {
      //    fprintf(stderr, "Cannot open database: %s\n", sqlite3_errmsg(db));
      //    sqlite3_close(db);
      //    return 1;
      //}
      //rc = sqlite3_prepare_v2(db, "SELECT SQLITE_VERSION()", -1, &res, 0);    
      //if(rc != SQLITE_OK) {
      //    fprintf(stderr, "Failed to fetch data: %s\n", sqlite3_errmsg(db));
      //    sqlite3_close(db);
      //    return 1;
      //}    
      //rc = sqlite3_step(res);
      //if(rc == SQLITE_ROW) {
      //    printf("%s\n", sqlite3_column_text(res, 0));
      //}
      //sqlite3_finalize(res);
      //sqlite3_close(db);
      //return 0;

      //quick easy test
      cerr << sqlite3_libversion() << endl;
      //CO END 20170614 - some SQLITE tests
      aurostd::xcomplex<double> x(123.0,456.0);
      cout << x.re << "," << x.im << " - " << x.real() << "," << x.imag() << " - " << x << endl;
      x.re=111;x.im=222;
      cout << x.re << "," << x.im << " - " << x.real() << "," << x.imag() << " - " << x << endl;
      cout << aurostd::PaddedPOST("EMIN= -30.0",10) << endl;;
      stringstream for_corey;
      for_corey << "scatter/use mapped color={draw=black,fill=mapped color,solid}";
      string corey=for_corey.str();
      cout << corey << endl;
      stringstream aus;
      aus << "************************   00000  MESSAGE KPOINTS KSHIFT=[" << 1 << " " << 2 << " " << 3 << "]" << " ************************ " << endl;
      cout << aus.str() << endl;
      //exit(0);
      return 0; //CO20180419
    }

    if(!Arun && aurostd::args2attachedflag(argv,"--bin2base64=")) {
      string b64String;
      aurostd::bin2base64(aurostd::args2attachedstring(argv,"--bin2base64=",""),b64String);
      cout << b64String << endl;
      exit(0);
    }
    
    if(!Arun && aurostd::args2flag(argv,cmds,"--test=POTCAR|--test=POTCAR.relax1"+DEFAULT_KZIP_EXT+"|--test=POTCAR.relax2"+DEFAULT_KZIP_EXT+"|--test=POTCAR.static"+DEFAULT_KZIP_EXT+"|--test=POTCAR.bands"+DEFAULT_KZIP_EXT+"")) {
      XHOST.DEBUG=TRUE;xPOTCAR(aurostd::args2attachedstring(argv,"--test=",""));/*exit(0)*/return 0;} //CO20180419
    if(!Arun && aurostd::args2flag(argv,cmds,"--test=DOSCAR|--test=DOSCAR.relax1"+DEFAULT_KZIP_EXT+"|--test=DOSCAR.relax2"+DEFAULT_KZIP_EXT+"|--test=DOSCAR.static"+DEFAULT_KZIP_EXT+"|--test=DOSCAR.bands"+DEFAULT_KZIP_EXT+"")) {
      XHOST.DEBUG=TRUE;xDOSCAR(aurostd::args2attachedstring(argv,"--test=",""));/*exit(0)*/return 0;} //CO20180419
    if(!Arun && aurostd::args2flag(argv,cmds,"--test=EIGENVAL|--test=EIGENVAL.relax1"+DEFAULT_KZIP_EXT+"|--test=EIGENVAL.relax2"+DEFAULT_KZIP_EXT+"|--test=EIGENVAL.static"+DEFAULT_KZIP_EXT+"|--test=EIGENVAL.bands"+DEFAULT_KZIP_EXT+"")) {
      XHOST.DEBUG=TRUE;xEIGENVAL(aurostd::args2attachedstring(argv,"--test=",""));/*exit(0)*/return 0;} //CO20180419
    if(!Arun && aurostd::args2flag(argv,cmds,"--test=OUTCAR|--test=OUTCAR.relax1"+DEFAULT_KZIP_EXT+"|--test=OUTCAR.relax2"+DEFAULT_KZIP_EXT+"|--test=OUTCAR.static"+DEFAULT_KZIP_EXT+"|--test=OUTCAR.bands"+DEFAULT_KZIP_EXT+"")) {
      XHOST.DEBUG=TRUE;xOUTCAR(aurostd::args2attachedstring(argv,"--test=",""));/*exit(0)*/return 0;} //CO20180419
    if(!Arun && aurostd::args2flag(argv,cmds,"--test=KPOINTS|--test=KPOINTS.relax1"+DEFAULT_KZIP_EXT+"|--test=KPOINTS.relax2"+DEFAULT_KZIP_EXT+"|--test=KPOINTS.static"+DEFAULT_KZIP_EXT+"|--test=KPOINTS.bands"+DEFAULT_KZIP_EXT+"")) {
      XHOST.DEBUG=TRUE;xKPOINTS(aurostd::args2attachedstring(argv,"--test=",""));/*exit(0)*/return 0;}  //CO20180419
    if(!Arun && aurostd::args2flag(argv,cmds,"--test=vasprun|--test=vasprun.xml.relax1"+DEFAULT_KZIP_EXT+"|--test=vasprun.xml.relax2"+DEFAULT_KZIP_EXT+"|--test=vasprun.xml.static"+DEFAULT_KZIP_EXT+"|--test=vasprun.xml.bands"+DEFAULT_KZIP_EXT+"")) {
      XHOST.DEBUG=TRUE;xVASPRUNXML(aurostd::args2attachedstring(argv,"--test=",""));/*exit(0)*/return 0;} //CO20180419
    if(!Arun && aurostd::args2flag(argv,cmds,"--test=IBZKPT|--test=IBZKPT.relax1"+DEFAULT_KZIP_EXT+"|--test=IBZKPT.relax2"+DEFAULT_KZIP_EXT+"|--test=IBZKPT.static"+DEFAULT_KZIP_EXT+"|--test=IBZKPT.bands"+DEFAULT_KZIP_EXT+"")) {
      XHOST.DEBUG=TRUE;xIBZKPT(aurostd::args2attachedstring(argv,"--test=",""));/*exit(0)*/return 0;} //CO20180419
    if(!Arun && aurostd::args2flag(argv,cmds,"--test=CHGCAR|--test=CHGCAR.relax1"+DEFAULT_KZIP_EXT+"|--test=CHGCAR.relax2"+DEFAULT_KZIP_EXT+"|--test=CHGCAR.static"+DEFAULT_KZIP_EXT+"|--test=CHGCAR.bands"+DEFAULT_KZIP_EXT+"")) {
      XHOST.DEBUG=TRUE;xCHGCAR(aurostd::args2attachedstring(argv,"--test=",""));/*exit(0)*/return 0;} //CO20180419
<<<<<<< HEAD
=======

    // SCRUB things
    if(!Arun && aurostd::args2flag(argv,cmds,"--scrub=POTCAR")) { 
      XHOST.DEBUG=FALSE;
      XHOST.PSEUDOPOTENTIAL_GENERATOR=TRUE;
      vector<string> vfile(aurostd::args2vectorstring(argv,"--FILE|--file|--F|--f","./"));
      for(uint ifile=0;ifile<vfile.size();ifile++) {
	cerr << "PROCESSING = " << vfile.at(ifile) << endl;
	xPOTCAR xPOT(vfile.at(ifile));
      }
      exit(0);
    }
   if(!Arun && aurostd::args2flag(argv,cmds,"--scrub=OUTCAR")) { 
      XHOST.DEBUG=FALSE;
      XHOST.PSEUDOPOTENTIAL_GENERATOR=FALSE;
      vector<string> vfile(aurostd::args2vectorstring(argv,"--FILE|--file|--F|--f","./"));
      for(uint ifile=0;ifile<vfile.size();ifile++) {
	cerr << "PROCESSING = " << vfile.at(ifile) << endl;
	xOUTCAR xOUT(vfile.at(ifile));
	// cout << xOUT << endl;
      }
      exit(0);
    }
>>>>>>> 10163148

    if(!Arun && (aurostd::args2flag(argv,cmds,"--scrub") || aurostd::args2attachedflag(argv,"--scrub="))) {
      //  XHOST.DEBUG=TRUE;
      aflowlib::LIB2SCRUB(aurostd::args2attachedstring(argv,"--scrub=","ALL"),TRUE);
      exit(0);
    }
    if(!Arun && (aurostd::args2attachedflag(argv,"--lib2auid="))) {
      //  XHOST.DEBUG=TRUE;
      aflowlib::LIB2AUID(aurostd::args2attachedstring(argv,"--lib2auid=","ALL"),FALSE,TRUE); // no test, act
      exit(0);
    }
    if(!Arun && (aurostd::args2flag(argv,cmds,"--mosfet") || aurostd::args2attachedflag(argv,"--mosfet="))) {
      //  XHOST.DEBUG=TRUE;
      aflowlib::MOSFET(aurostd::args2attachedutype<int>(argv,"--mosfet=",0),TRUE);
      exit(0);
    }
    if(!Arun && (aurostd::args2flag(argv,cmds,"--mail2scan") || aurostd::args2attachedflag(argv,"--mail2scan="))) {
      //  XHOST.DEBUG=TRUE;
      aflowlib::MAIL2SCAN(aurostd::args2attachedstring(argv,"--mail2scan=","/var/mail/auro"),TRUE);
      exit(0);
    }


    if(!Arun && aurostd::args2flag(argv,cmds,"--test_proto1")) {
      vector<xstructure> vstr;
      vector<string> vlattice;aurostd::string2tokens("BCC,BCT,CUB,FCC,HEX,MCL,MCLC,ORC,ORCC,ORCF,ORCI,RHL,TET,TRI",vlattice,",");
      aflowlib::_aflowlib_entry data;
      vector<aflowlib::_aflowlib_entry> vdata;
      for(uint i=4;i<vlattice.size();i++) {
        data.clear();
        data.url2aflowlib("materials.duke.edu:AFLOWDATA/ICSD_WEB/"+vlattice.at(i)+"/?format=text",cout,FALSE);vdata.push_back(data);
        cout << "AFLOWLIB " << vlattice.at(i) << "=" << data.vaflowlib_entries.size() << endl;
        for(uint j=0;j<data.vaflowlib_entries.size();j++) {
          aflowlib::_aflowlib_entry dataj;
          dataj.url2aflowlib("materials.duke.edu:AFLOWDATA/ICSD_WEB/"+vlattice.at(i)+"/"+data.vaflowlib_entries.at(j),cout,TRUE);
          aurostd::StringSubst(dataj.aurl,"aflowlib","materials");
          if(dataj.aurl!="") {
            xstructure str(dataj.aurl,"CONTCAR.relax.vasp",IOAFLOW_AUTO);
            xEIGENVAL xEIGENVAL; xEIGENVAL.GetPropertiesUrlFile(dataj.aurl,"EIGENVAL.bands"+DEFAULT_KZIP_EXT+"",FALSE);
            xOUTCAR xOUTCAR; xOUTCAR.GetPropertiesUrlFile(dataj.aurl,"OUTCAR.static"+DEFAULT_KZIP_EXT+"",FALSE);
            xDOSCAR xDOSCAR; xDOSCAR.GetPropertiesUrlFile(dataj.aurl,"DOSCAR.static"+DEFAULT_KZIP_EXT+"",FALSE);
            // if(aurostd::args2flag(argv,cmds,"--vasp")) aurostd::url2stringstream(dataj.aurl+"/CONTCAR.relax.vasp",stream);
            // if(aurostd::args2flag(argv,cmds,"--qe")) aurostd::url2stringstream(dataj.aurl+"/CONTCAR.relax.qe",stream);
            // if(aurostd::args2flag(argv,cmds,"--abinit")) aurostd::url2stringstream(dataj.aurl+"/CONTCAR.relax.abinit",stream);
            // if(aurostd::args2flag(argv,cmds,"--aims")) aurostd::url2stringstream(dataj.aurl+"/CONTCAR.relax.aims",stream);
            vstr.push_back(str);
            cerr << "vstr.size()=" << vstr.size() << "  "
              << "str.atoms.size()=" << str.atoms.size() << "  "
              << "OUTCAR.static"+DEFAULT_KZIP_EXT+".size()=" << xOUTCAR.vcontent.size() << "  "
              << "DOSCAR.static"+DEFAULT_KZIP_EXT+".size()=" << xDOSCAR.vcontent.size() << "  "
              << "EIGENVAL.static"+DEFAULT_KZIP_EXT+".size()=" << xEIGENVAL.vcontent.size() << "  "
              << endl;
            //	  cerr << str << endl;
          }
        }
      }
      //exit(0);
      return 0; //CO20180419
    }

    if(!Arun && aurostd::args2flag(argv,cmds,"--testJ")) {Arun=TRUE;PERFORM_TESTJ(cout);}
    // [OBSOLETE] if(!Arun && aurostd::args2flag(argv,cmds,"--test1")) {Arun=TRUE;PERFORM_TEST1(cout);}
    if(!Arun && aurostd::args2flag(argv,cmds,"--test3")) {Arun=TRUE;PERFORM_TEST3(cout);}
    if(!Arun && aurostd::args2flag(argv,cmds,"--test_slab|--slab_test")) {return (slab::slabTest()?0:1);}  //CO20190601  //CO20190629 if TRUE(==1), return 0 (normal)
    if(!Arun && XHOST.vflag_control.flag("MACHINE"))  {Arun=TRUE;init::InitMachine(TRUE,argv,cmds,cout);}

    // **************************************************************
    // INTERCEPT AFLOW
    if(!Arun && XHOST.vflag_control.flag("SWITCH_AFLOW")) {Arun=TRUE;AFLOW_main(argv);}
    //DX
    if(!Arun && XHOST.vflag_control.flag("AFLOWIN_SYM")) {Arun=TRUE;AFLOW_main(argv);} 
    //DX
    if(!Arun && (XHOST.vflag_aflow.flag("CLEAN") || XHOST.vflag_aflow.flag("XCLEAN") || XHOST.AFLOW_RUNDIRflag || XHOST.AFLOW_MULTIflag || XHOST.AFLOW_RUNXflag)) {
      Arun=TRUE;AFLOW_main(argv);
    }
    //  // **************************************************************
    // // INTERCEPT AFLOWLIB
    // MOVED INSIDE PFLOW
    // if(!Arun && XHOST.vflag_control.flag("SWITCH_AFLOWLIB") && !XHOST.vflag_pflow.flag("PROTOS") && !XHOST.vflag_pflow.flag("PROTOS_ICSD") && !XHOST.vflag_pflow.flag("PROTO")) {Arun=TRUE;aflowlib::WEB_Aflowlib_Entry_PHP(argv,cout);}
    // **************************************************************
    // INTERCEPT APENNSY
    if(!Arun && XHOST.vflag_control.flag("SWITCH_APENNSY1")) {Arun=TRUE;Apennsymain(argv,cmds);}
    if(!Arun && XHOST.vflag_control.flag("SWITCH_APENNSY2")) {Arun=TRUE;Apennsymain(argv,cmds);}

    // **************************************************************
    // INTERCEPT aconvasp/aqe/apennsy by title
    if(!Arun && aurostd::substring2bool(XHOST.progname,"aconvasp","convasp")) {Arun=TRUE;pflow::main(argv,cmds);}
    if(!Arun && aurostd::substring2bool(XHOST.progname,"aqe")) {Arun=TRUE;pflow::main(argv,cmds);}
    if(!Arun && aurostd::substring2bool(XHOST.progname,"apennsy")) {Arun=TRUE;Apennsymain(argv,cmds);}

    // **************************************************************
    // intercept commands
    if(!Arun && XHOST.vflag_control.flag("MULTI=SH")) {Arun=TRUE;AFLOW_PTHREADS::MULTI_sh(argv);/*exit(0)*/return 0;}  //CO20180419
    if(!Arun && XHOST.vflag_control.flag("MULTI=BZIP2")) {Arun=TRUE;AFLOW_PTHREADS::MULTI_compress("bzip2",argv);/*exit(0)*/return 0;}  //CO20180419
    if(!Arun && XHOST.vflag_control.flag("MULTI=BUNZIP2")) {Arun=TRUE;AFLOW_PTHREADS::MULTI_compress("bunzip2",argv);/*exit(0)*/return 0;}  //CO20180419
    if(!Arun && XHOST.vflag_control.flag("MULTI=GZIP")) {Arun=TRUE;AFLOW_PTHREADS::MULTI_compress("gzip",argv);/*exit(0)*/return 0;}  //CO20180419
    if(!Arun && XHOST.vflag_control.flag("MULTI=GUNZIP")) {Arun=TRUE;AFLOW_PTHREADS::MULTI_compress("gunzip",argv);/*exit(0)*/return 0;}  //CO20180419
    if(!Arun && XHOST.vflag_control.flag("MULTI=XZIP")) {Arun=TRUE;AFLOW_PTHREADS::MULTI_compress("xz",argv);/*exit(0)*/return 0;}  //CO20180419
    if(!Arun && XHOST.vflag_control.flag("MULTI=XUNZIP")) {Arun=TRUE;AFLOW_PTHREADS::MULTI_compress("xunzip",argv);/*exit(0)*/return 0;}  //CO20180419
    if(!Arun && XHOST.vflag_control.flag("MULTI=BZ2XZ")) {Arun=TRUE;AFLOW_PTHREADS::MULTI_bz2xz(argv);/*exit(0)*/return 0;}  //CO20180419
    if(!Arun && XHOST.vflag_control.flag("MULTI=GZ2XZ")) {Arun=TRUE;AFLOW_PTHREADS::MULTI_gz2xz(argv);/*exit(0)*/return 0;}  //CO20180419
    if(!Arun && XHOST.vflag_control.flag("MULTI=ZIP")) {Arun=TRUE;AFLOW_PTHREADS::MULTI_zip(argv);/*exit(0)*/return 0;}  //CO20180419
    if(!Arun && XHOST.vflag_control.flag("MONITOR")) {Arun=TRUE;AFLOW_monitor(argv);/*exit(0)*/return 0;} //CO20180419
    if(!Arun && XHOST.vflag_control.flag("GETTEMP")) {Arun=TRUE;AFLOW_getTEMP(argv);/*exit(0)*/return 0;} //CO20180419

    // **************************************************************
    // INTERCEPT HELP
    if(XHOST.vflag_control.flag("AFLOW_HELP")) {
      cout << aflow::Banner("BANNER_BIG") << endl << aflow::Intro_HELP("aflow") << aflow::Banner("BANNER_BIG") << endl;
      /*exit(1)*/return 0;} // << endl; //CO20180419
    if(XHOST.vflag_control.flag("AFLOW_EXCEPTIONS")) {
      cout << aflow::Banner("BANNER_BIG") << endl << aflow::Banner("EXCEPTIONS") << endl;
      return 0;
    }  //ME20180531
    if(XHOST.vflag_control.flag("README_AFLOW_LICENSE_GPL3"))  {
      cout << aflow::License_Preamble_aflow() << endl;
      cout << " " << endl;
      cout << init::InitGlobalObject("README_AFLOW_LICENSE_GPL3_TXT") << endl;
      cout << " " << endl;
      cout << "*************************************************************************** " << endl;
      /*exit(1)*/return 0;} // << endl; //CO20180419
    if(XHOST.vflag_control.flag("README_AFLOW"))  {
      cout << init::InitGlobalObject("README_AFLOW_TXT") << endl;
      /*exit(1)*/return 0;} // << endl; //CO20180419
    if(XHOST.vflag_control.flag("README_AFLOW_VERSIONS_HISTORY"))  {
      cout << init::InitGlobalObject("README_AFLOW_VERSIONS_HISTORY_TXT") << endl;
      /*exit(1)*/return 0;} // << endl; //CO20180419
    if(XHOST.vflag_control.flag("README_AFLOW_PFLOW"))  {
      cout << init::InitGlobalObject("README_AFLOW_PFLOW_TXT") << endl;
      /*exit(1)*/return 0;} // << endl; //CO20180419
    if(XHOST.vflag_control.flag("README_FROZSL"))  {
      cout << init::InitGlobalObject("README_AFLOW_FROZSL_TXT") << endl;
      /*exit(1)*/return 0;} // << endl; //CO20180419
    if(XHOST.vflag_control.flag("README_APL"))  {
      cout << init::InitGlobalObject("README_AFLOW_APL_TXT") << endl;
      /*exit(1)*/return 0;} // << endl; //CO20180419
    if(XHOST.vflag_control.flag("README_QHA"))  {
      cout << init::InitGlobalObject("README_AFLOW_QHA_SCQHA_QHA3P_TXT") << endl;
      /*exit(1)*/return 0;} // << endl; //CO20180419
    if(XHOST.vflag_control.flag("README_AAPL"))  {
      cout << init::InitGlobalObject("README_AFLOW_APL_TXT") << endl;
      /*exit(1)*/return 0;} // << endl; //CO20180419
    if(XHOST.vflag_control.flag("README_AGL"))  {
      cout << init::InitGlobalObject("README_AFLOW_AGL_TXT") << endl;
      /*exit(1)*/return 0;} // << endl; //CO20180419
    if(XHOST.vflag_control.flag("README_AEL"))  {
      cout << init::InitGlobalObject("README_AFLOW_AEL_TXT") << endl;
      /*exit(1)*/return 0;} // << endl; //CO20180419
    if(XHOST.vflag_control.flag("README_ANRL"))  {
      cout << init::InitGlobalObject("README_AFLOW_ANRL_TXT") << endl;
      /*exit(1)*/return 0;} // << endl; //CO20180419
    if(XHOST.vflag_control.flag("README_COMPARE"))  { //CO20190401
      cout << init::InitGlobalObject("README_AFLOW_COMPARE_TXT") << endl; //CO20190401
      /*exit(1)*/return 0;} // << endl; //CO20190401
    if(XHOST.vflag_control.flag("README_GFA"))  {
      cout << init::InitGlobalObject("README_AFLOW_GFA_TXT") << endl;
      /*exit(1)*/return 0;} // << endl; //CO20180419
    if(XHOST.vflag_control.flag("README_SYMMETRY"))  {
      cout << init::InitGlobalObject("README_AFLOW_SYM_TXT") << endl;
      /*exit(1)*/return 0;} // << endl; //CO20180419
    if(XHOST.vflag_control.flag("README_CCE"))  {
      cout << init::InitGlobalObject("README_AFLOW_CCE_TXT") << endl;
      /*exit(1)*/return 0;} // << endl; //CO20180419
    if(XHOST.vflag_control.flag("README_CHULL"))  {
      cout << init::InitGlobalObject("README_AFLOW_CHULL_TXT") << endl;
      /*exit(1)*/return 0;} // << endl; //CO20180419
    if(XHOST.vflag_control.flag("README_PARTIAL_OCCUPATION")) {
      cout << init::InitGlobalObject("README_AFLOW_POCC_TXT") << endl;
      /*exit(1)*/return 0;} // << endl; //CO20180419
    if(XHOST.vflag_control.flag("README_APENNSY"))  {
      cout << init::InitGlobalObject("README_AFLOW_APENNSY_TXT") << endl;
      /*exit(1)*/return 0;} // << endl; //CO20180419
    if(XHOST.vflag_control.flag("README_SCRIPTING"))  {
      cout << init::InitGlobalObject("README_AFLOW_SCRIPTING_TXT") << endl;
      /*exit(1)*/return 0;} // << endl; //CO20180419
    if(XHOST.vflag_control.flag("README_EXCEPTIONS"))  {
      cout << init::InitGlobalObject("README_AFLOW_EXCEPTIONS_TXT") << endl;
      return 0;}  //ME20180531
    if(XHOST.vflag_control.flag("README_XAFLOW"))  {
      cout << init::InitGlobalObject("README_AFLOW_XAFLOW_TXT") << endl;
      /*exit(1)*/return 0;} // << endl; //CO20180419
    if(XHOST.vflag_control.flag("README_AFLOWRC"))  {
      cout << init::InitGlobalObject("README_AFLOW_AFLOWRC_TXT") << endl;
      /*exit(1)*/return 0;} // << endl; //CO20180419

    // **************************************************************
    // PHP-WEB AND CURRICULUM AND HIGH-THROUGHPUT STUFF
    ProcessPhpLatexCv();
    //  ProcessSecurityOptions(argv,cmds); OLD STUFF AFLOW SECURITY

    // **************************************************************
    bool VVERSION=aurostd::args2flag(argv,cmds,"-v|--version");
    if(!Arun && VVERSION)  {Arun=TRUE; cout << aflow::Banner("AFLOW_VERSION");/*exit(0)*/return 0;} // look for version IMMEDIATELY //CO20180419
    if(!Arun && XHOST.TEST) { Arun=TRUE;cerr << "test" << endl; /*exit(0)*/return 0;} //CO20180419

    // [OBSOLETE]  if(!Arun && (aurostd::substring2bool(XHOST.progname,"aflow1") || aurostd::substring2bool(XHOST.progname,"aflowd1"))) {
    // [OBSOLETE]  Arun=TRUE;AFLOW_main1(argv,cmds);}
    if(!Arun && XHOST.argv.size()==1 && (aurostd::substring2bool(XHOST.progname,"aflow")  || aurostd::substring2bool(XHOST.progname,"aflowd"))) {   
      //   Arun=TRUE;AFLOW_main(argv);
      Arun=TRUE;
      //    cout << "******************************************************************************************************" << endl;
      //  cout << aflow::Banner("BANNER_TINY") << endl;
      cout << aflow::Banner("BANNER_BIG") << endl;
      cout << aflow::Intro_aflow("aflow") << endl;
      cout << pflow::Intro_pflow("aflow") << endl;
      cout << aflow::Intro_sflow("aflow") << endl;
      cout << aflow::Intro_HELP("aflow") << endl;
      cout << aflow::Banner("BANNER_BIG") << endl;
      //    cout << "XHOST.argv.size()=" << XHOST.argv.size()<< endl;
      //    cout << "******************************************************************************************************" << endl;
    }

    // **************************************************************
    // LAST RESOURCE PFLOW
    if(!Arun) { 
      Arun=TRUE;pflow::main(argv,cmds);
    }
    // **************************************************************
    // END
    return (Arun?0:1); //Arun==TRUE is 1, so flip because return 0 is normal  //CO20190629 - more explicit return 0
  }
  //CO20180729 - OBSOLETE - use xerror
  //[OBSOLETE]catch(AFLOWRuntimeError& re){
  //[OBSOLETE]  pflow::logger(_AFLOW_FILE_NAME_, soliloquy, "AFLOWRuntimeError detected. Report on the AFLOW Forum: aflow.org/forum.", oss, _LOGGER_ERROR_);
  //[OBSOLETE]  pflow::logger(_AFLOW_FILE_NAME_, re.where(), re.what(), oss, _LOGGER_ERROR_);
  //[OBSOLETE]  return 1;
  //[OBSOLETE]}
  //[OBSOLETE]catch(AFLOWLogicError& le){
  //[OBSOLETE]  pflow::logger(_AFLOW_FILE_NAME_, soliloquy, "AFLOWLogicError detected. Adjust your inputs accordingly.", oss, _LOGGER_ERROR_);
  //[OBSOLETE]  pflow::logger(_AFLOW_FILE_NAME_, le.where(), le.what(), oss, _LOGGER_ERROR_);
  //[OBSOLETE]  return 1;
  //[OBSOLETE]}
  catch (aurostd::xerror& excpt) {
    pflow::logger(excpt.whereFileName(), excpt.whereFunction(), excpt.error_message, oss, _LOGGER_ERROR_);
    return excpt.error_code;
  }
}


// ***************************************************************************
// AFLOW_main
// ***************************************************************************
int AFLOW_main(vector<string> &argv) {
  if(!XHOST.QUIET) cout << aflow::Banner("INTRODUCTION");// << endl;
  KBIN::KBIN_Main(argv);
  // if(!XHOST.QUIET) cout << "MMMMM  AFLOW VERSION " << string(AFLOW_VERSION) << "  " << endl;
  return 0; //1;  //CO20180419 - return 0 is normal
}

// ***************************************************************************
// aflow::License_aflow
// ***************************************************************************
namespace aflow {
  string License_Preamble_aflow(void) {
    //( C) 2003-2019 Stefano Curtarolo, MIT-Duke University SC@duke.edu
    stringstream strstream;
    strstream << endl;
    strstream << "***************************************************************************" << endl;
    strstream << "*                                                                         *" << endl;
    strstream << "*           Aflow STEFANO CURTAROLO - Duke University 2003-2020           *" << endl;
    strstream << "*                                                                         *" << endl;
    strstream << "***************************************************************************" << endl;
    strstream << "Copyright 2003-2019 - Stefano Curtarolo - AFLOW.ORG consortium" << endl;
    strstream << endl;
    strstream << "This file is part of AFLOW software." << endl;
    strstream << endl;
    strstream << "AFLOW is free software: you can redistribute it and/or modify" << endl;
    strstream << "it under the terms of the GNU General Public License as published by" << endl;
    strstream << "the Free Software Foundation, either version 3 of the License, or" << endl;
    strstream << "(at your option) any later version." << endl;
    strstream << endl;
    strstream << "This program is distributed in the hope that it will be useful," << endl;
    strstream << "but WITHOUT ANY WARRANTY; without even the implied warranty of" << endl;
    strstream << "MERCHANTABILITY or FITNESS FOR A PARTICULAR PURPOSE.  See the" << endl;
    strstream << "GNU General Public License for more details." << endl;
    strstream << endl;
    strstream << "You should have received a copy of the GNU General Public License" << endl;
    strstream << "along with this program.  If not, see <http://www.gnu.org/licenses/>." << endl;
    strstream << endl;
    strstream << "***************************************************************************" << endl;
    strstream << endl;
    return strstream.str();
  }
} // namespace aflow


// ***************************************************************************
// aflow::Intro_aflow
// ***************************************************************************
// patched by CO20200106 to avoid long string construction (patching for indents)
namespace aflow {
  string Intro_aflow(string x) {
    //( C) 2003-2019 Stefano Curtarolo, MIT-Duke University SC@duke.edu
    stringstream strstream;
    string tab="  ";
    string xspaces="";for(uint i=0;i<x.size();i++){xspaces+=" ";} //spaces size of x
    strstream << endl;
    strstream << "******* BEGIN INFORMATION MODE *********************************************************************" << endl;
    strstream << tab << x << " -h|--help|--readme_aflow   CHECK" << endl;
    strstream << tab << x << " --version|-v                 CHECK" << endl;
    strstream << tab << x << " --machine                      CHECK" << endl;
    strstream << "******* END INFORMATION MODE ***********************************************************************" << endl;
    strstream << endl;
    strstream << "******* BEGIN RUNNING MODE *************************************************************************" << endl;
    strstream << tab << x << " --run|--run=multi|--run=N   COMMANDS for running" << endl;
    strstream << tab << x << " --clean|-c                    COMMAND for cleaning  " << endl;
    strstream << endl;
    strstream << " MODIFIERS" << endl;
    strstream << tab << " --DIRECTORY[=| ]dir|--D[=| ]dir|--d[=| ]dir" << endl;
    strstream << tab << " --FILE[=| ]file|--F[=| ]file|--f[=| ]file " << endl;
    strstream << tab << " --quiet|-quiet|-q " << endl;
    strstream << tab << " --loop " << endl;
    strstream << tab << " --sort|-sort" << endl;
    strstream << tab << " --reverse|-rsort" << endl;
    strstream << tab << " --random|-rnd" << endl;
    strstream << tab << " --force|-force" << endl;
    strstream << tab << " --mem=XX|--maxmem=XX" << endl;
    strstream << tab << " --readme= xaflow|aflow|aconvasp|aflowrc|scripting|apennsy|apl|agl|ael|anrl|compare|gfa|symmetry|chull|errors|exceptions|frozsl CHECK !!!!" << endl;
    strstream << tab << " --np=NUMBER|--npmax" << endl;
    strstream << tab << " --generate_aflowin_from_vasp" << endl;
    strstream << tab << " --generate_vasp_from_aflowin|--generate" << endl;
    strstream << tab << " --use_aflow.in=XXX" << endl;
    strstream << tab << " --use_LOCK=XXX" << endl;
    strstream << tab << " --use_tmpfs=XXXX " << endl;
    strstream << endl;
    strstream << " MODIFIERS MPI/SERIAL PARAMETERS" << endl;
    strstream << tab << " --mpi|-nompi|--serial " << endl;
    strstream << endl;
    strstream << " HOST ORIENTED OPTION" << endl;
    strstream << tab << " --machine=beta|beta_openmpi|qrats|qflow|conrad|eos|materials|habana|aflowlib|ranger|kraken" << endl;
    strstream << tab << "           marylou|parsons|jellium|ohad|host1" << endl;
    strstream << tab << "           raptor --np=N|diamond --np=N" << endl;
    strstream << "******* END RUNNING MODE ***************************************************************************" << endl;
    strstream << endl;
    // --readme=htresources
    return strstream.str();
  }
} // namespace aflow

// ***************************************************************************
// aflow::Intro_sflow
// ***************************************************************************
// patched by CO20200106 to avoid long string construction (patching for indents)
namespace aflow {
  string Intro_sflow(string x) {
    stringstream strstream;
    string tab="  ";
    //string xspaces="";for(uint i=0;i<x.size();i++){xspaces+=" ";} //spaces size of x
    strstream << "******* BEGIN SCRIPTING MODE ***********************************************************************" << endl;
    strstream << " AFLOW SCRIPTING COMMANDS" << endl;
    strstream << tab << x << " --justafter=string" << endl;
    strstream << tab << x << " --justbefore=string" << endl;
    strstream << tab << x << " --justbetween=string_from[,string_to]" << endl;
    strstream << tab << x << " --qsub=N,file" << endl;
    strstream << tab << x << " --qdel=aaa,nnn:mmm,aaa,bbb,ccc" << endl;
    strstream << tab << x << " --bsub=N,file" << endl;
    strstream << tab << x << " --bkill=aaa,nnn:mmm,aaa,bbb,ccc" << endl;
    strstream << tab << x << " --sbatch=N,file" << endl;
    strstream << tab << x << " --scancel=aaa,nnn:mmm,aaa,bbb,ccc" << endl;
    strstream << tab << x << " --kill=aaa,nnn:mmm,aaa,bbb,ccc" << endl;
    strstream << tab << x << " --multi=sh [--np=NUMBER|npmax|nothing] [--F[ILE]] file" << endl;
    strstream << tab << x << " --multi=zip [--prefix PREFIX] [--size SSSS] --F[ILE] file|--D[IRECTORY directory1 directory2 ...." << endl;
    strstream << tab << x << " --multi=bzip2 [--np=NUMBER|npmax|nothing] --F[ILE] file1 file2 file3 ...." << endl;
    strstream << tab << x << " --multi=bunzip2 [--np=NUMBER|npmax|nothing] --F[ILE] file1.bz2 file2.bz2 file3.bz2 ...." << endl;
    strstream << tab << x << " --multi=gzip [--np=NUMBER|npmax|nothing] --F[ILE] file1 file2 file3 ...." << endl;
    strstream << tab << x << " --multi=gunzip [--np=NUMBER|npmax|nothing] --F[ILE] file1.gz file2.gz file3.gz ...." << endl;
    strstream << tab << x << " --multi=xzip [--np=NUMBER|npmax|nothing] --F[ILE] file1 file2 file3 ...." << endl;
    strstream << tab << x << " --multi=xunzip [--np=NUMBER|npmax|nothing] --F[ILE] file1.xz file2.xz file3.xz ...." << endl;
    strstream << tab << x << " --multi=bz2xz [--np=NUMBER|npmax|nothing] --F[ILE] file1.bz2 file2.bz2 file3.bz2 ...." << endl;
    strstream << tab << x << " --multi=gz2xz [--np=NUMBER|npmax|nothing] --F[ILE] file1.gz file2.gz file3.gz ...." << endl;
    strstream << tab << x << " --getTEMP [--runstat|--runbar|--refresh=X|--warning_beep=T|--warning_halt=T|--mem=XX]" << endl;
    strstream << tab << x << " --monitor [--mem=XX]" << endl;
    strstream << "******* END SCRIPTING MODE *************************************************************************" << endl;
    strstream << endl;
    return strstream.str();
  }
} // namespace aflow

// ***************************************************************************
// aflow::Intro_HELP
// ***************************************************************************
// patched by CO20200106 to avoid long string construction (patching for indents)
namespace aflow {
  string Intro_HELP(string x) {
    stringstream strstream;
    string tab="  ";
    string xspaces="";for(uint i=0;i<x.size();i++){xspaces+=" ";} //xspacess size of x
    strstream << "******* BEGIN HELP MODE ****************************************************************************" << endl;
    strstream << " AFLOW HELP AVAILABLE HELPS" << endl;
    strstream << tab << x << " --license" << endl;
    strstream << tab << xspaces << " " << tab << "License information." << endl;
    strstream << tab << x << " --help" << endl;
    strstream << tab << xspaces << " " << tab << "This help." << endl;
    strstream << tab << x << " --readme" << endl;
    strstream << tab << xspaces << " " << tab << "The list of all the commands available." << endl;
    strstream << tab << x << " --readme=xaflow" << endl;
    strstream << tab << xspaces << " " << tab << "Returns the HELP information for the installation of aflow." << endl;
    strstream << tab << x << " --readme=aflow|--readme=run|--readme_aflow" << endl;
    strstream << tab << xspaces << " " << tab << "Returns the HELP information for the \"running machinery\"." << endl;
    strstream << tab << x << " --readme=aflowrc" << endl;
    strstream << tab << xspaces << " " << tab << "Returns the HELP information for the installation of aflow." << endl;
    strstream << tab << x << " --readme=pflow|--readme=processor|--readme=aconvasp|--readme_aconvasp" << endl;
    strstream << tab << xspaces << " " << tab << "Returns the HELP information for the \"processing machinery\"." << endl;
    strstream << tab << x << " --readme=scripting|--readme_scripting" << endl;
    strstream << tab << xspaces << " " << tab << "Returns the HELP information for the \"scripting\" operations." << endl;
    strstream << tab << x << " --readme=apl|--readme_apl" << endl;
    strstream << tab << xspaces << " " << tab << "Returns the HELP information for the \"aflow-harmonic-phonon-library\"." << endl;
    strstream << tab << x << " --readme=qha|--readme_qha|--readme=qha3p|--readme_qha3p|--readme=scqha|--readme_scqha" << endl;
    strstream << tab << xspaces << " " << tab << "Returns the HELP information for the \"aflow-quasi-harmonic-library\"." << endl;
    strstream << tab << x << " --readme=aapl|--readme_aapl" << endl;
    strstream << tab << xspaces << " " << tab << "Returns the HELP information for the \"aflow-anharmonic-phonon-library (AFLOW-AAPL)\"." << endl;
    strstream << tab << x << " --readme=agl|--readme_agl" << endl;
    strstream << tab << xspaces << " " << tab << "Returns the HELP information for the \"aflow-gibbs-library (AFLOW-AGL)\"." << endl;
    strstream << tab << x << " --readme=ael|--readme_ael" << endl;
    strstream << tab << xspaces << " " << tab << "Returns the HELP information for the \"aflow-elastic-library (AFLOW-AEL)\"." << endl;
    strstream << tab << x << " --readme=anrl|--readme_anrl" << endl;
    strstream << tab << xspaces << " " << tab << "Returns the HELP information for the \"aflow library of prototypes\"." << endl;
    strstream << tab << x << " --readme=compare|--readme_compare" << endl;
    strstream << tab << xspaces << " " << tab << "Returns the HELP information for the \"structure geometry comparison code\"." << endl;
    strstream << tab << x << " --readme=gfa|--readme_gfa" << endl;
    strstream << tab << xspaces << " " << tab << "Returns the HELP information for the \"glass-forming-ability code\"." << endl;
    strstream << tab << x << " --readme=symmetry|--readme_symmetry" << endl;
    strstream << tab << xspaces << " " << tab << "Returns the HELP information for the \"symmetry library (AFLOW-SYM)\"." << endl;
    strstream << tab << x << " --readme=chull|--readme_chull" << endl;
    strstream << tab << xspaces << " " << tab << "Returns the HELP information for the \"convex hull library (AFLOW-hull)\"." << endl;
    strstream << tab << x << " --readme=errors|--readme=exceptions|--readme_errors|--readme_exceptions" << endl;
    strstream << tab << xspaces << " " << tab << "Returns the HELP information for exception handling in AFLOW." << endl;
    strstream << tab << x << " --readme=partial_occupation|--readme=pocc|--readme_pocc" << endl;
    strstream << tab << xspaces << " " << tab << "Returns the HELP information for the \"partial occupation library\"." << endl;
    strstream << tab << x << " --readme=apennsy|--readme_apennsy" << endl;
    strstream << tab << xspaces << " " << tab << "Returns the HELP information for the \"apennsy\" binary phase diagram generator." << endl;
    strstream << tab << x << " --readme=frozsl|--readme_frozsl" << endl;
    strstream << tab << xspaces << " " << tab << "Returns the HELP information for the \"frozsl\" add ons." << endl;
    strstream << "******* END HELP MODE ******************************************************************************" << endl;
    strstream << endl;
    return strstream.str();
  }
} // namespace aflow


// ***************************************************************************
// aflow::Banner
// ***************************************************************************
namespace aflow {
  string Banner(string type) {
    stringstream oss;
    if(type=="VERSION" || type=="AFLOW_VERSION") {
      oss << "" << endl;
      oss << "AFLOW VERSION " << string(AFLOW_VERSION) << " Automatic-FLOW [(C) "<<XHOST.Copyright_Years<<" aflow.org consortium]" << endl;
      oss << "New versions are available here: <http://" << XHOST.AFLOW_MATERIALS_SERVER << "/AFLOW/>" << endl;
      oss << "" << endl;
      oss << "AFLOW is free software: you can redistribute it and/or modify it under the terms of the" << endl;
      oss << "GNU General Public License as published by the Free Software Foundation, either version 3" << endl;
      oss << "of the License, or (at your option) any later version." << endl;
      oss << "" << endl;
      oss << "This program is distributed in the hope that it will be useful, but WITHOUT ANY WARRANTY;" << endl;
      oss << "without even the implied warranty of MERCHANTABILITY or FITNESS FOR A PARTICULAR PURPOSE." << endl;
      oss << "See the GNU General Public License for more details." << endl;
      oss << "" << endl;
      oss << "You should have received a copy of the GNU General Public License along with this program." << endl;
      oss << "If not, see <http://www.gnu.org/licenses/>." << endl;
      oss << "" << endl;
      oss << "AFLOW V" << string(AFLOW_VERSION) << " [" << XHOST.hostname << "] [" << XHOST.machine_type << "] ["<< XHOST.CPU_Cores << "] [" << XHOST.Find_Parameters << "]" << endl;
      //     oss << endl;
      return oss.str();
    }
    if(type=="INTRODUCTION") {
      stringstream oss;
      oss << "MMMMM  AFLOW VERSION " << string(AFLOW_VERSION) << " Automatic-FLOW for materials discovery - [" << TODAY << "] -" << aflow_get_time_string() << endl;
      //    oss << "MMMMM  AFLOW VERSION " << aurostd::PaddedPOST(string(AFLOW_VERSION),5) <<" - BUILT ["<<TODAY<<"] - (C) " << XHOST.Copyright_Years << "    " << endl;
      oss << "MMMMM  AFLOW.org consortium - High-Throughput ab-initio Computing Project - (C) " << XHOST.Copyright_Years << "    " << endl;
      oss << "MMMMM  ";// << endl;
      oss << "MMMMM  AFLOW is free software: you can redistribute it and/or modify it under the terms of the" << endl;
      oss << "MMMMM  GNU General Public License as published by the Free Software Foundation, either version 3" << endl;
      oss << "MMMMM  of the License, or (at your option) any later version." << endl;
      oss << "MMMMM  " << endl;
      oss << "MMMMM  This program is distributed in the hope that it will be useful, but WITHOUT ANY WARRANTY;" << endl;
      oss << "MMMMM  without even the implied warranty of MERCHANTABILITY or FITNESS FOR A PARTICULAR PURPOSE." << endl;
      oss << "MMMMM  See the GNU General Public License for more details." << endl;
      oss << "MMMMM  " << endl;
      oss << "MMMMM  You should have received a copy of the GNU General Public License along with this program." << endl;
      oss << "MMMMM  If not, see <http://www.gnu.org/licenses/>." << endl;
      oss << "MMMMM " << endl;
      return oss.str();
    }
    if(type=="BANNER_NORMAL") {
      oss << "****************************************************************************************************" << endl;
      oss << "MMMMM  AFLOW V" << string(AFLOW_VERSION) << " Automatic-FLOW [" << TODAY << "] - " << endl; // << aflow_get_time_string() << endl; //CO
      oss << "****************************************************************************************************" << endl;
      return oss.str();
    }
    if(type=="BANNER_BIG") {
      oss << "****************************************************************************************************" << endl;
      oss << "*                                                                                                  *" << endl;
      oss << "*                          aflow - Automatic-FLOW for materials discovery                          *" << endl;
      oss << "*                aflow.org consortium - High-Throughput ab-initio Computing Project                *" << endl;
      oss << "*" << aurostd::PaddedCENTER(string("version "+string(AFLOW_VERSION)+" - g++/gcc "+aurostd::utype2string(__GNUC__)+"."+aurostd::utype2string(__GNUC_MINOR__)+"."+aurostd::utype2string(__GNUC_PATCHLEVEL__)+" - built ["+string(TODAY)+"] - (C) " +XHOST.Copyright_Years),100) << "*" << endl;
      oss << "*                                                                                                  *" << endl;
      oss << "****************************************************************************************************" << endl;
      oss << "*                                                                                                  *" << endl;
      oss << "*    AFLOW is free software: you can redistribute it and/or modify it under the terms of the       *" << endl;
      oss << "*    GNU General Public License as published by the Free Software Foundation, either version 3     *" << endl;
      oss << "*    of the License, or (at your option) any later version.                                        *" << endl;
      oss << "*                                                                                                  *" << endl;
      oss << "*    This program is distributed in the hope that it will be useful, but WITHOUT ANY WARRANTY;     *" << endl;
      oss << "*    without even the implied warranty of MERCHANTABILITY or FITNESS FOR A PARTICULAR PURPOSE.     *" << endl;
      oss << "*    See the GNU General Public License for more details.                                          *" << endl;
      oss << "*                                                                                                  *" << endl;
      oss << "*    You should have received a copy of the GNU General Public License along with this program.    *" << endl;
      oss << "*    If not, see <http://www.gnu.org/licenses/>.                                                   *" << endl;
      oss << "*                                                                                                  *" << endl;
      oss << "****************************************************************************************************" << endl;
      oss << "*                                                                                                  *" << endl;
      oss << "*     Use of AFLOW software and repositories welcomes references to the following publications:    *" << endl;
      oss << "*                                                                                                  *" << endl;
      oss << "*  Friedrich et al. npj Comput. Mater. 5, 59 (2019)  10.1038/s41524-019-0192-1       (CCE)         *" << endl;
      oss << "*  Hicks et al.     Comp. Mat. Sci. 161, S1 (2019)   10.1016/j.commatsci.2018.10.043 (ANRL proto2) *" << endl;
      oss << "*  Oses et al.      J. Chem. Inf. Model. (2018)      10.1021/acs.jcim.8b00393        (AFLOW-CHULL) *" << endl;
      oss << "*  Gossett et al.   Comp. Mat. Sci. 152, 134 (2018)  10.1016/j.commatsci.2018.03.075 (AFLOW-ML)    *" << endl;
      oss << "*  Hicks et al.     Acta Cryst. A74, 184-203 (2018)  10.1107/S2053273318003066       (AFLOW-SYM)   *" << endl;
      oss << "*  MBNardelli et al Comp. Mat. Sci. 143, 462 (2018)  10.1016/j.commatsci.2017.11.034 (PAOFLOW)     *" << endl;
      oss << "*  Rose et al.      Comp. Mat. Sci. 137, 362 (2017)  10.1016/j.commatsci.2017.04.036 (AFLUX lang)  *" << endl;
      oss << "*  Supka et al.     Comp. Mat. Sci. 136, 76 (2017)   10.1016/j.commatsci.2017.03.055 (AFLOWpi)     *" << endl;
      oss << "*  Plata et al.     npj Comput. Mater. 3, 45 (2017)  10.1038/s41524-017-0046-7       (AAPL kappa)  *" << endl;
      oss << "*  Toher et al.     Phys. Rev.Mater.1, 015401 (2017) 10.1103/PhysRevMaterials.1.015401 (AEL elast) *" << endl;
      oss << "*  Mehl et al.      Comp. Mat. Sci. 136, S1 (2017)   10.1016/j.commatsci.2017.01.017 (ANRL proto1) *" << endl;
      oss << "*  Calderon et al.  Comp. Mat. Sci. 108A, 233 (2015) 10.1016/j.commatsci.2015.07.019 (standard)    *" << endl;
      oss << "*  Toher et al.     Phys. Rev. B 90, 174107 (2014)   10.1103/PhysRevB.90.174107      (AGL Gibbs)   *" << endl;
      oss << "*  Taylor et al.    Comp. Mat. Sci. 93, 178 (2014)   10.1016/j.commatsci.2014.05.014 (REST-API)    *" << endl;
      oss << "*  Curtarolo et al. Comp. Mat. Sci. 58, 227 (2012)   10.1016/j.commatsci.2012.02.002 (AFLOW.org)   *" << endl;
      oss << "*  Curtarolo et al. Comp. Mat. Sci. 58, 218 (2012)   10.1016/j.commatsci.2012.02.005 (AFLOW C++)   *" << endl;
      oss << "*                                                                                                  *" << endl;
      oss << "****************************************************************************************************" << endl;
      oss << "*                                                                                                  *" << endl;
      oss << "*" << aurostd::PaddedCENTER(string("aflow/aflow.org - CONTRIBUTORS"),100) << "*" << endl;
      oss << "*  2000-2019 Stefano Curtarolo (aflow); 2002-2004 Dane Morgan (convasp); 2007-2011 Wahyu Setyawan  *" << endl;
      oss << "*  (--rsm --edos --kband --icsd*); 2008-2011 Roman Chepulskyy (--edos --kband  surfaces);          *" << endl;
      oss << "*  2008 Gus Hart (lattice reductions - prototypes); 2009-2011, Ohad Levy (prototypes);             *" << endl;
      oss << "*  2009-2010, Michal Jahnatek (APL); 2010-2013 Shidong Wang (cluster expansion); 2010-2013         *" << endl;
      oss << "*  Richard Taylor (surfaces, apennsy); 2010-2013 Junkai Xue (prototyper); 2010-2013 Kesong Yang    *" << endl;
      oss << "*  (findsym, frozsl, plotband/dos); 2013-2019 Cormac Toher (AGL Debye-Gruneisen, AEL elastic);     *" << endl;
      oss << "*  2013-2019 Frisco Rose (API, Aflux); 2013-2018 Pinku Nath (Quasi-harmonic approximation);        *" << endl;
      oss << "*  2013-2017 Jose J. Plata (AAPL, thermal cond.); 2014-2019 David Hicks (symmetry, structure       *" << endl;
      oss << "*  comparison, prototypes); 2014-2019 Corey Oses (Egap, bader, chull, APL, pocc); 2018-2019 Marco  *" << endl;
      oss << "*  Esters (AAPL, thermal cond.); 2016-2019 Denise Ford (GFA); 2018-2019 Rico Friedrich (CCE);      *" << endl;
      oss << "*                                                                                                  *" << endl;
      oss << "****************************************************************************************************" << endl;
      oss << "*" << aurostd::PaddedCENTER(string("version "+string(AFLOW_VERSION)+" - g++/gcc "+aurostd::utype2string(__GNUC__)+"."+aurostd::utype2string(__GNUC_MINOR__)+"."+aurostd::utype2string(__GNUC_PATCHLEVEL__)+" - built ["+string(TODAY)+"] - (C) " +XHOST.Copyright_Years),100) << "*" << endl;
      oss << "****************************************************************************************************" << endl;
      return oss.str();
    }
    if(type=="BANNER_TINY") {
      // called 63 times
      oss << "AFLOW VERSION "<<AFLOW_VERSION<<":  [aflow.org consortium - 2003-2019] ";
      return oss.str();
    }
    if(type == "EXCEPTIONS") {
      oss << "List of AFLOW exceptions with error codes. See README_AFLOW_EXCEPTIONS.TXT for more information" << endl;
      oss << endl;
      oss << "----------------------------------------------------------------------------------------------------" << endl;
      oss << "Error Code      Error Type             Error                              Name of Constant          " << endl;
      oss << "----------------------------------------------------------------------------------------------------" << endl;
      oss << "        1       N/A                    Generic error                      _GENERIC_ERROR_           " << endl;
      oss << "        2                              Illegal error code                 _ILLEGAL_CODE_            " << endl;
      oss << "       10       Input Error            generic                            _INPUT_ERROR_             " << endl;
      oss << "       11                              unknown flag                       _INPUT_UNKNOWN_           " << endl;
      oss << "       12                              missing flag                       _INPUT_MISSING_           " << endl;
      oss << "       13                              input ambiguous                    _INPUT_AMBIGUOUS_         " << endl;
      oss << "       14                              illegal parameter                  _INPUT_ILLEGAL_           " << endl;
      oss << "       15                              number of parameters               _INPUT_NUMBER_            " << endl;
      oss << "       20       File Error             generic                            _FILE_ERROR_              " << endl;
      oss << "       21                              file not found                     _FILE_NOT_FOUND_          " << endl;
      oss << "       22                              wrong format                       _FILE_WRONG_FORMAT_       " << endl;
      oss << "       23                              file corrupt                       _FILE_CORRUPT_            " << endl;
      oss << "       30       Value Error            generic                            _VALUE_ERROR_             " << endl;
      oss << "       31                              illegal value                      _VALUE_ILLEGAL_           " << endl;
      oss << "       32                              out of range                       _VALUE_RANGE_             " << endl;
      oss << "       40       Index Error            generic                            _INDEX_ERROR_             " << endl;
      oss << "       41                              illegal value                      _INDEX_ILLEGAL_           " << endl;
      oss << "       42                              out of bounds                      _INDEX_BOUNDS_            " << endl;
      oss << "       43                              mismatch                           _INDEX_MISMATCH_          " << endl;
      oss << "       50       Runtime Error          generic                            _RUNTIME_ERROR_           " << endl;
      oss << "       51                              not initialized                    _RUNTIME_INIT_            " << endl;
      oss << "       60       Allocation Error       generic                            _ALLOC_ERROR_             " << endl;
      oss << "       61                              could not allocate memory          _ALLOC_ALLOCATE_          " << endl;
      oss << "       62                              insufficient memory                _ALLOC_INSUFFICIENT_      " << endl;
      oss << "----------------------------------------------------------------------------------------------------" << endl;
      return oss.str();
    }
    cerr << "aflow::Banner type=" << type << " not found..." << endl;
    oss << "aflow::Banner type=" << type << " not found..." << endl;
    //exit(0);
    return 0; //CO20180419
    return oss.str();
  }
} // namespace aflow

// ***************************************************************************
// *                                                                         *
// *         aflow - Automatic FLOW for materials discovery project          *
// *                                                                         *
// ***************************************************************************

// Update Mon Mar  7 14:05:40 EST 2011 (by WSETYAWAN):
// ICSD prototypes of compounds used in aflow are generated using the following
// command:
// xzcat /common/NIST/$1ary.icsd.xz | pflow --icsd_nobrokenbasis |
// pflow --icsd_nopartialocc | pflow --icsd2proto > README_LIBRARY_ICSD$1.TXT


//#include "../AFLOW3_AURO/aflow_auro.cpp"

// ***************************************************************************
#ifndef _AFLOW_AURO_CPP_
namespace aflowlib {
  uint MOSFET(int mode,bool VERBOSE) {
    if(VERBOSE) cerr << "aflowlib::MOSFET mode=" << mode << endl;
    return 0;
  }
}
namespace aflowlib {
  uint MAIL2SCAN(string library,bool VERBOSE) {
    if(VERBOSE) cerr << "aflowlib::MAIL2SCAN library=" << library << endl;
    return 0;
  }
}
#endif


// ***************************************************************************
// *                                                                         *
// *         aflow - Automatic FLOW for materials discovery project          *
// *                                                                         *
// ***************************************************************************<|MERGE_RESOLUTION|>--- conflicted
+++ resolved
@@ -55,485 +55,7 @@
 //[OBSOLETE]string AFLOWLogicError::where(){return f_name;}
 //[OBSOLETE]//CO20180419 - global exception handling - STOP
 
-<<<<<<< HEAD
-namespace aflowlib {
-  bool aflowlib2stream(const aflowlib::_aflowlib_entry& data,const string& file,stringstream& stream,bool VERBOSE) {
-    return aurostd::url2stringstream(data.aurl+"/"+file,stream,VERBOSE);
-  }
-}
-
-namespace aflowlib {
-  bool aflowlib2file(const aflowlib::_aflowlib_entry& data,const string& file,bool VERBOSE) {
-    stringstream stream;
-    bool out=aurostd::url2stringstream(data.aurl+"/"+file,stream,VERBOSE);
-    aurostd::stringstream2file(stream,file);
-    return out;
-  }
-}
-
-// will be moved near LI2RAW
-namespace aflowlib {
-  uint MOSFET(int mode,bool VERBOSE);
-  uint MAIL2SCAN(string library,bool VERBOSE);
-  uint LIB2SCRUB(string library,bool VERBOSE);
-  bool LIB2AUID(string entry,bool TEST,bool _VERBOSE);
-}
-
-// will be moved near LI2RAW
-namespace aflowlib {
-  uint LIB2SCRUB(string library,bool VERBOSE) {
-    if(VERBOSE) cerr << "aflowlib::LIB2SCRUB BEGIN" << endl;
-    vector<string> vlib;
-    uint fixes=0;
-    if(library=="ALL" || library=="all") {
-      vlib.push_back("LIB0");vlib.push_back("LIB1");vlib.push_back("LIB2");
-      vlib.push_back("LIB3");vlib.push_back("LIB4");vlib.push_back("LIB5");
-      vlib.push_back("LIB6");vlib.push_back("LIB7");vlib.push_back("LIB8");
-      vlib.push_back("ICSD");
-    }
-    if(library=="LIB0" || library=="lib0") { vlib.push_back("LIB0");}
-    if(library=="LIB1" || library=="lib1") { vlib.push_back("LIB1");}
-    if(library=="LIB2" || library=="lib2") { vlib.push_back("LIB2");}
-    if(library=="LIB3" || library=="lib3") { vlib.push_back("LIB3");}
-    if(library=="LIB4" || library=="lib4") { vlib.push_back("LIB4");}
-    if(library=="LIB5" || library=="lib5") { vlib.push_back("LIB5");}
-    if(library=="LIB6" || library=="lib6") { vlib.push_back("LIB6");}
-    if(library=="LIB7" || library=="lib7") { vlib.push_back("LIB7");}
-    if(library=="LIB8" || library=="lib8") { vlib.push_back("LIB8");}
-    if(library=="LIB9" || library=="lib9") { vlib.push_back("LIB9");}
-    if(library=="ICSD" || library=="icsd") { vlib.push_back("ICSD");}
-
-    for(uint i=0;i<vlib.size();i++) {
-      if(VERBOSE) cerr << "aflowlib::LIB2SCRUB **********************************" << endl;
-      if(VERBOSE) cerr << "aflowlib::LIB2SCRUB TESTING vlib.at(i)=" << vlib.at(i) << endl;
-      vector<string> list2found;
-      //   if(level==0) // just LIB/aflow.in RAW/aflowlib.out
-      // testing all libraries
-      cerr << "aflowlib::LIB2SCRUB TESTING /common/" << vlib.at(i) << "/LIB/*/" << _AFLOWIN_ << " <=> /common/" << vlib.at(i) << "/RAW/*/aflowlib.out" << endl;
-      aurostd::string2vectorstring(aurostd::execute2string("find /common/"+vlib.at(i)+"/LIB -name "+_AFLOWIN_),list2found);
-      cerr << "aflowlib::LIB2SCRUB list2found.size()=" << list2found.size() << endl;
-      //      cerr << "aflowlib::LIB2SCRUB ordering " << endl;
-      sort(list2found.begin(),list2found.end());
-      //     cerr << "aflowlib::LIB2SCRUB list2found.size()=" << list2found.size() << endl;
-
-      vector<string> listLIB2RAW,listRM,listANRL,listINCOMPLETE,listAGL2FIX,listTOUCH,listLIB2AUID,listREMOVE_MARYLOU,listICSD2LINK;
-      stringstream ossLIB2RAW,ossRM,ossANRL,ossINCOMPLETE,ossAGL2FIX,ossTOUCH,ossLIB2AUID,ossREMOVE_MARYLOU,ossICSD2LINK;
-
-      vector<string> tokens;
-      vector<string> vremoveALL;
-      aurostd::string2tokens("aflow.in~,agl_aflow.in~,WAVECAR.xz,REPORT.xz,POTCAR.relax1.xz,POTCAR.relax2.xz,POTCAR.relax3.xz,POTCAR.static.xz,POTCAR.bands.xz,AECCAR0.xz,AECCAR1.xz,AECCAR2.xz,AECCAR1.static.xz,AECCAR0.bands.xz,AECCAR1.bands.xz,AECCAR2.bands.xz,AECCAR0.relax1.xz,AECCAR1.relax1.xz,AECCAR2.relax1.xz,AECCAR0.relax2.xz,AECCAR1.relax2.xz,AECCAR2.relax2.xz",vremoveALL,",");
-
-      vector<string> vremoveLIB6_LIB7;
-      aurostd::string2tokens("CHGCAR,CHG,EIGENVAL,PROCAR",vremoveLIB6_LIB7,",");
-
-      bool LIB2AUID=FALSE;//TRUE;
-      bool REMOVE_MARYLOU=TRUE;
-      bool ICSD2LINK=TRUE;//TRUE;
-
-      for(uint j=0;j<list2found.size();j++) {
-        string directory_LIB=list2found.at(j);
-        aurostd::StringSubst(directory_LIB,"/"+_AFLOWIN_,"");
-        string directory_RAW=directory_LIB;
-        aurostd::StringSubst(directory_RAW,"/LIB/","/RAW/");
-        string directory_WEB=directory_LIB;
-        aurostd::StringSubst(directory_WEB,"/LIB/","/WEB/");
-
-        vector<string> files2found;
-        //	aurostd::execute2string("find "+directory_RAW);
-        // aurostd::string2vectorstring(aurostd::execute2string("find "+directory_RAW),files2found);
-
-        // emergency check LIB2AUID from old to new
-
-        if(ICSD2LINK && vlib.at(i)=="ICSD") {
-          aurostd::string2tokens(directory_LIB,tokens,"_");
-          if(tokens.size()>2) {
-            if(tokens.at(tokens.size()-2)=="ICSD") {
-              if(aurostd::FileExist(directory_LIB+"/"+_AFLOWIN_) &&  // check aflow.in
-                  aurostd::FileExist(directory_RAW+"/"+DEFAULT_FILE_AFLOWLIB_ENTRY_OUT) &&   // check aflowlib.out
-                  aurostd::FileExist(directory_WEB+"/"+DEFAULT_FILE_AFLOWLIB_ENTRY_OUT))  // check aflowlib.out
-              { //CO20200106 - patching for auto-indenting
-                // cerr << directory_LIB << " " << directory_RAW << " " << directory_WEB << endl;
-                string directory_ICSD2LINK=init::AFLOW_Projects_Directories("AUID")+"/icsd:/"+tokens.at(tokens.size()-1);
-                if(!aurostd::FileExist(directory_ICSD2LINK+"/LIB")) {
-                  //	    cerr << directory_ICSD2LINK << endl;
-                  listICSD2LINK.push_back(directory_ICSD2LINK);
-                  ossICSD2LINK << "mkdir -pv " << directory_ICSD2LINK << endl;
-                  ossICSD2LINK << "rm -fv " << directory_ICSD2LINK << "/LIB" << endl;
-                  ossICSD2LINK << "ln -sfv " << directory_LIB << " " << directory_ICSD2LINK << "/LIB" << endl;
-                  ossICSD2LINK << "rm -fv " << directory_ICSD2LINK << "/RAW" << endl;
-                  ossICSD2LINK << "ln -sfv " << directory_RAW << " " << directory_ICSD2LINK << "/RAW" << endl;
-                  ossICSD2LINK << "rm -fv " << directory_ICSD2LINK << "/WEB" << endl;
-                  ossICSD2LINK << "ln -sfv " << directory_WEB << " " << directory_ICSD2LINK << "/WEB" << endl;
-                  fixes++; 
-                }
-              }
-            }
-          }
-        }
-
-
-        // check LIB2AUID MISSING	
-        if(REMOVE_MARYLOU) {
-          if(aurostd::FileExist(directory_LIB+"/"+_AFLOWIN_)) {
-            string directory_MARYLOU="~/LIBS/"+directory_LIB;
-            aurostd::StringSubst(directory_MARYLOU,"common","");
-            aurostd::StringSubst(directory_MARYLOU,"//","");
-            aurostd::StringSubst(directory_MARYLOU,"//","");
-
-            //    cerr << "aflowlib::LIB2SCRUB fixing " << directory_LIB << endl;
-            listREMOVE_MARYLOU.push_back(directory_MARYLOU);
-            ossREMOVE_MARYLOU << "rm -rfv \"" << directory_MARYLOU << "\"" << endl;
-            //	    fixes++;
-          }
-        }	
-
-        // check LIB2AUID MISSING	
-        if(LIB2AUID) {
-          if(aurostd::FileExist(directory_LIB+"/"+_AFLOWIN_) ||
-              aurostd::FileExist(directory_RAW+"/"+DEFAULT_FILE_AFLOWLIB_ENTRY_OUT)) {
-            if(aflowlib::LIB2AUID(directory_LIB,TRUE,FALSE)) {	    
-              //    cerr << "aflowlib::LIB2SCRUB fixing " << directory_LIB << endl;
-              listLIB2AUID.push_back(directory_LIB);
-              if(_AFLOWIN_=="aflow.in") {
-                ossLIB2AUID << "aflow "<< "--use_aflow.in=" << _AFLOWIN_ << " --lib2auid=\"" << directory_LIB << "\"" << endl;
-                fixes++;
-              }
-              //	  if(_AFLOWIN_=="agl_aflow.in" && !aurostd::FileExist(directory_LIB+"/LOCK") && aurostd::FileExist(directory_LIB+"/agl.LOCK"))
-              if(_AFLOWIN_=="agl_aflow.in" && aurostd::FileExist(directory_LIB+"/agl.LOCK")) 
-              { //CO20200106 - patching for auto-indenting
-                ossLIB2AUID << "aflow "<< "--use_aflow.in=agl_aflow.in --use_LOCK=agl.LOCK " << " --lib2auid=\"" << directory_LIB << "\"" << endl;
-                fixes++;
-              }
-            }
-          }
-        }
-
-        // check LIB2RAW MISSING	
-        if(!aurostd::FileExist(directory_RAW+"/"+_AFLOWIN_) ||
-            !aurostd::FileExist(directory_RAW+"/"+DEFAULT_FILE_AFLOWLIB_ENTRY_OUT) ||
-            !aurostd::FileExist(directory_RAW+"/"+DEFAULT_FILE_AFLOWLIB_ENTRY_JSON)) {
-          //    cerr << "aflowlib::LIB2SCRUB fixing " << directory_LIB << endl;
-          listLIB2RAW.push_back(directory_LIB);
-          if(_AFLOWIN_=="aflow.in") {
-            ossLIB2RAW << "aflow "<< "--use_aflow.in=" << _AFLOWIN_ << " --beep --force --lib2raw=\"" << directory_LIB << "\"" << endl;
-            fixes++;
-          }
-          //	  if(_AFLOWIN_=="agl_aflow.in" && !aurostd::FileExist(directory_LIB+"/LOCK") && aurostd::FileExist(directory_LIB+"/agl.LOCK"))
-          if(_AFLOWIN_=="agl_aflow.in" && aurostd::FileExist(directory_LIB+"/agl.LOCK")) 
-          { //CO20200106 - patching for auto-indenting
-            ossLIB2RAW << "aflow "<< "--use_aflow.in=agl_aflow.in --use_LOCK=agl.LOCK " << " --beep --force --lib2raw=\"" << directory_LIB << "\"" << endl;
-            fixes++;
-          }
-        }
-        // check LIB2RAW EXISTANT BUT MESSED UP
-        if(aurostd::FileExist(directory_RAW+"/"+_AFLOWIN_) && 
-            aurostd::FileExist(directory_RAW+"/"+DEFAULT_FILE_AFLOWLIB_ENTRY_OUT)) {
-          //    cerr << "aflowlib::LIB2SCRUB fixing " << directory_LIB << endl;
-          if(aurostd::FileExist(directory_RAW+"/aflow.fgroup.orig.json") ||
-              aurostd::FileExist(directory_RAW+"/aflow.pgroupk_xtal.relax.json") || // force
-              aurostd::FileExist(directory_RAW+"/aflow.pgroup_xtal.relax.out")) {
-            //	    cerr << "aflowlib::LIB2SCRUB FOUND OVERWRITTEN = " << directory_RAW << " " << endl;
-            listINCOMPLETE.push_back(directory_LIB);
-            ossINCOMPLETE << "aflow "<< "--use_aflow.in=" << _AFLOWIN_ << " --beep --force --lib2raw=\"" << directory_LIB << "\"" << endl;
-            fixes++;
-          }	
-        }
-
-        // check REMOVE normal
-        for(uint k=0;k<vremoveALL.size();k++) {
-          if(aurostd::FileExist(directory_LIB+"/"+vremoveALL.at(k))) {
-            //   cerr << "aflowlib::LIB2SCRUB removing " << directory_LIB << "/" << vremoveALL.at(k) << endl;
-            listRM.push_back(directory_LIB+"/"+vremoveALL.at(k));
-            ossRM << "rm -fv \"" << directory_LIB << "/" << vremoveALL.at(k) << "\"" << endl;
-            fixes++;	    
-            // [SAFETY]	    aurostd::RemoveFile(directory_LIB+"/"+vremoveALL.at(k));
-          }
-        }
-
-        // check REMOVE LIB6_LIB7
-        //	if(vlib.at(i)=="LIB5" || vlib.at(i)=="LIB6" || vlib.at(i)=="LIB7")
-        if(vlib.at(i)=="LIB6" || vlib.at(i)=="LIB7")
-        {
-          //	  cerr << "LIB6_LIB7" << endl;
-          for(uint k=0;k<vremoveLIB6_LIB7.size();k++) {
-            string FILE_relax1,FILE_relax2,FILE_static;
-            FILE_relax1=directory_LIB+"/"+vremoveLIB6_LIB7.at(k)+".relax1.xz";
-            FILE_relax2=directory_LIB+"/"+vremoveLIB6_LIB7.at(k)+".relax2.xz";
-            FILE_static=directory_LIB+"/"+vremoveLIB6_LIB7.at(k)+".static.xz";
-            if(aurostd::FileExist(FILE_static)) {
-              if(aurostd::FileExist(FILE_relax1)) {
-                //   cerr << "aflowlib::LIB2SCRUB removing " << FILE_relax1 << endl;
-                listRM.push_back(FILE_relax1);
-                ossRM << "rm -fv \"" << FILE_relax1 << "\"" << endl;
-                fixes++; }
-              if(aurostd::FileExist(FILE_relax2)) {
-                //   cerr << "aflowlib::LIB2SCRUB removing " << FILE_relax2 << endl;
-                listRM.push_back(FILE_relax2);
-                ossRM << "rm -fv \"" << FILE_relax2 << "\"" << endl;
-                fixes++; }
-            }
-          }
-        }
-
-        // check AGL_FIX
-        if(aurostd::FileExist(directory_LIB+"/agl_aflow.in") && aurostd::FileExist(directory_LIB+"/LOCK") && !aurostd::FileExist(directory_LIB+"/agl.LOCK")) {
-          listAGL2FIX.push_back(directory_LIB+"/agl_aflow.in");
-          ossAGL2FIX << "cp \"" << directory_LIB << "/" << "LOCK\"" << " \"" << directory_LIB << "/" << "agl.LOCK\"" << endl;
-          fixes++;	    
-        }
-
-        // check LIB2RAW - ANRL	
-        if(aurostd::FileExist(directory_RAW+"/"+_AFLOWIN_) && 
-            aurostd::FileExist(directory_RAW+"/"+DEFAULT_FILE_AFLOWLIB_ENTRY_OUT)) {
-          //    cerr << "aflowlib::LIB2SCRUB fixing " << directory_LIB << endl;
-          if(aurostd::substring2bool(aurostd::file2string(directory_RAW+"/"+DEFAULT_FILE_AFLOWLIB_ENTRY_OUT),"anrl_label")) {
-            //	    cerr << "aflowlib::LIB2SCRUB ANRL FOUND = " << directory_RAW << "/"+DEFAULT_FILE_AFLOWLIB_ENTRY_OUT << endl;
-          } else {
-            //	    cerr << "aflowlib::LIB2SCRUB ANRL NOT FOUND = " << directory_RAW << "/"+DEFAULT_FILE_AFLOWLIB_ENTRY_OUT << endl;
-            listANRL.push_back(directory_LIB);
-            ossANRL << "aflow "<< "--use_aflow.in=" << _AFLOWIN_ << " --beep --force --lib2raw=\"" << directory_LIB << "\"" << endl;
-            fixes++;
-          }	
-        }
-
-        // RETOUCHING DATE OF AFLOW.IN TO REPRESENT AFLOW.END.OUT
-        if(aurostd::FileExist(directory_LIB+"/"+_AFLOWIN_) && 
-            aurostd::FileExist(directory_LIB+"/aflow.end.out")) {
-          struct stat fileInfo_IN,fileInfo_OUT;
-          stat(string(directory_LIB+"/"+_AFLOWIN_).c_str(), &fileInfo_IN);
-          stat(string(directory_LIB+"/aflow.end.out").c_str(), &fileInfo_OUT);
-          if(fileInfo_IN.st_mtime!=fileInfo_OUT.st_mtime) {
-            // std::cout << "FILE=" << string(directory_LIB+"/aflow.in") << ":" << fileInfo_IN.st_mtime << endl;
-            // std::cout << "FILE=" << string(directory_LIB+"/aflow.end.out") << ":" << fileInfo_OUT.st_mtime << endl;
-            listTOUCH.push_back(directory_LIB);
-            string date=std::ctime(&fileInfo_OUT.st_mtime);
-            if (!date.empty() && date[date.length()-1] == '\n') date.erase(date.length()-1); // remove last newline
-            ossTOUCH << "echo " << directory_LIB << " && " << "touch -m --date=\"" << date << "\" " << string(directory_LIB+"/aflow.in") << " " << string(directory_LIB+"/aflow.end.out") << " " << string(directory_LIB+"/LOCK*") << " " << string(directory_LIB+"/*.xz") << endl;
-            fixes++;
-            stringstream sss;
-            sss << "touch -m --date=\"" << date << "\" " << string(directory_LIB+"/aflow.in") << " " << string(directory_LIB+"/aflow.end.out") << " " << string(directory_LIB+"/LOCK*") << " " << string(directory_LIB+"/*.xz");
-            //	    aurostd::execute(sss);
-            //  cout << "FIXED " << directory_LIB << endl;
-          }
-        }
-
-        // some step debug
-        aurostd::ProgressBar(cerr,"aflowlib::LIB2SCRUB ",j,list2found.size(),1,1,1);
-      }
-      cerr << "aflowlib::LIB2SCRUB listLIB2RAW.size()=" << listLIB2RAW.size() << endl;
-      if(listLIB2RAW.size()) {
-        aurostd::stringstream2file(ossLIB2RAW,XHOST.tmpfs+"/xscrubber."+vlib.at(i));
-        aurostd::ChmodFile("755",XHOST.tmpfs+"/xscrubber."+vlib.at(i));
-      }
-      cerr << "aflowlib::LIB2SCRUB listICSD2LINK.size()=" << listICSD2LINK.size() << endl;
-      if(listICSD2LINK.size()) {
-        aurostd::stringstream2file(ossICSD2LINK,XHOST.tmpfs+"/xscrubber_ICSD2LINK."+vlib.at(i));
-        aurostd::ChmodFile("755",XHOST.tmpfs+"/xscrubber_ICSD2LINK."+vlib.at(i));
-      }
-      cerr << "aflowlib::LIB2SCRUB listLIB2AUID.size()=" << listLIB2AUID.size() << endl;
-      if(listLIB2AUID.size()) {
-        aurostd::stringstream2file(ossLIB2AUID,XHOST.tmpfs+"/xscrubber_LIB2AUID."+vlib.at(i));
-        aurostd::ChmodFile("755",XHOST.tmpfs+"/xscrubber_LIB2AUID."+vlib.at(i));
-      }
-      cerr << "aflowlib::LIB2SCRUB listREMOVE_MARYLOU.size()=" << listREMOVE_MARYLOU.size() << endl;
-      if(listREMOVE_MARYLOU.size()) {
-        aurostd::stringstream2file(ossREMOVE_MARYLOU,XHOST.tmpfs+"/xscrubber_REMOVE_MARYLOU."+vlib.at(i));
-        aurostd::ChmodFile("755",XHOST.tmpfs+"/xscrubber_REMOVE_MARYLOU."+vlib.at(i));
-      }
-      cerr << "aflowlib::LIB2SCRUB listRM.size()=" << listRM.size() << endl;
-      if(listRM.size()) {
-        aurostd::stringstream2file(ossRM,XHOST.tmpfs+"/xscrubber_RM."+vlib.at(i));
-        aurostd::ChmodFile("755",XHOST.tmpfs+"/xscrubber_RM."+vlib.at(i));
-      }
-      cerr << "aflowlib::LIB2SCRUB listANRL.size()=" << listANRL.size() << endl;
-      if(listANRL.size()) {
-        aurostd::stringstream2file(ossANRL,XHOST.tmpfs+"/xscrubber_ANRL."+vlib.at(i));
-        aurostd::ChmodFile("755",XHOST.tmpfs+"/xscrubber_ANRL."+vlib.at(i));
-      }
-      cerr << "aflowlib::LIB2SCRUB listINCOMPLETE.size()=" << listINCOMPLETE.size() << endl;
-      if(listINCOMPLETE.size()) {
-        aurostd::stringstream2file(ossINCOMPLETE,XHOST.tmpfs+"/xscrubber_INCOMPLETE."+vlib.at(i));
-        aurostd::ChmodFile("755",XHOST.tmpfs+"/xscrubber_INCOMPLETE."+vlib.at(i));
-      }
-      cerr << "aflowlib::LIB2SCRUB listAGL2FIX.size()=" << listAGL2FIX.size() << endl;
-      if(listAGL2FIX.size()) {
-        aurostd::stringstream2file(ossAGL2FIX,XHOST.tmpfs+"/xscrubber_AGL2FIX."+vlib.at(i));
-        aurostd::ChmodFile("755",XHOST.tmpfs+"/xscrubber_AGL2FIX."+vlib.at(i));
-      }
-      cerr << "aflowlib::LIB2SCRUB listTOUCH.size()=" << listTOUCH.size() << endl;
-      if(listTOUCH.size()) {
-        aurostd::stringstream2file(ossTOUCH,XHOST.tmpfs+"/xscrubber_TOUCH."+vlib.at(i));
-        aurostd::ChmodFile("755",XHOST.tmpfs+"/xscrubber_TOUCH."+vlib.at(i));
-      }
-    }
-    if(VERBOSE) cerr << "aflowlib::LIB2SCRUB fixes=" << fixes << endl;
-    if(VERBOSE) cerr << "aflowlib::LIB2SCRUB END" << endl;
-    return fixes;
-  }
-}
-
-// will be moved near LIB2AUID
-namespace aflowlib {
-  bool LIB2AUID(string entry,bool TEST,bool _VERBOSE) {
-    if(_VERBOSE){;} //CO20190906 - keep _VERBOSE busy
-    bool VERBOSE=FALSE;// _VERBOSE;
-    if(VERBOSE) cerr << "aflowlib::LIB2AUID BEGIN" << endl;
-    string _entry=entry,directory_LIB,directory_RAW,directory_WEB;
-    aurostd::StringSubst(_entry,"/aflow.in","");
-    aurostd::StringSubst(_entry,"/ael_aflow.in","");
-    aurostd::StringSubst(_entry,"/agl_aflow.in","");
-    aurostd::StringSubst(_entry,"/"+DEFAULT_FILE_AFLOWLIB_ENTRY_OUT,"");
-    aurostd::StringSubst(_entry,"/"+DEFAULT_FILE_AFLOWLIB_ENTRY_JSON,"");
-    aurostd::StringSubst(_entry,"RAW/","LIB/");
-    aurostd::StringSubst(_entry,"WEB/","LIB/");
-    directory_LIB=_entry;
-    directory_RAW=_entry;aurostd::StringSubst(directory_RAW,"LIB/","RAW/");
-    directory_WEB=_entry;aurostd::StringSubst(directory_WEB,"LIB/","WEB/");
-    // cout << "aflowlib::LIB2AUID entry=" << entry << endl;
-    if(VERBOSE) cerr << "aflowlib::LIB2AUID directory_LIB=" << directory_LIB << endl;
-    if(VERBOSE) cerr << "aflowlib::LIB2AUID directory_RAW=" << directory_RAW << endl;
-    if(VERBOSE) cerr << "aflowlib::LIB2AUID directory_WEB=" << directory_WEB << endl;
-
-    // if(aurostd::FileExist(directory_LIB)) {
-    //   // cout << "aflowlib::LIB2AUID EXIST   = " << directory_LIB << endl;
-    // } else {
-    //   // cout << "aflowlib::LIB2AUID MISSING = " << directory_LIB << endl;
-    // }
-    // if(aurostd::FileExist(directory_RAW)) {
-    //   // cout << "aflowlib::LIB2AUID EXIST   = " << directory_RAW << endl;
-    // } else {
-    //   // cout << "aflowlib::LIB2AUID MISSING = " << directory_RAW << endl;
-    // }
-    // if(aurostd::FileExist(directory_WEB)) {
-    //   // cout << "aflowlib::LIB2AUID EXIST   = " << directory_WEB << endl;
-    // } else {
-    //   // cout << "aflowlib::LIB2AUID MISSING = " << directory_WEB << endl;
-    // }
-
-    string directory_old_LIB_AUID,directory_old_RAW_AUID,directory_old_WEB_AUID;
-    string directory_new_LIB_AUID,directory_new_RAW_AUID,directory_new_WEB_AUID,directory_new_AUID;
-    if(aurostd::FileExist(directory_RAW+"/"+DEFAULT_FILE_AFLOWLIB_ENTRY_OUT)) {
-      _aflowlib_entry entry_tmp(string(directory_RAW+"/"+DEFAULT_FILE_AFLOWLIB_ENTRY_OUT));
-      string auid=entry_tmp.auid;
-      if(auid.size()!=22) {
-        cerr << "aflowlib::LIB2AUID: error on size of auid=" << auid << endl;
-        exit(0);
-      }
-      directory_old_LIB_AUID=init::AFLOW_Projects_Directories("AUID")+"/LIB";
-      directory_old_RAW_AUID=init::AFLOW_Projects_Directories("AUID")+"/RAW";
-      directory_old_WEB_AUID=init::AFLOW_Projects_Directories("AUID")+"/WEB";
-      directory_new_LIB_AUID=init::AFLOW_Projects_Directories("AUID");
-      directory_new_RAW_AUID=init::AFLOW_Projects_Directories("AUID");
-      directory_new_WEB_AUID=init::AFLOW_Projects_Directories("AUID");
-      directory_new_AUID=init::AFLOW_Projects_Directories("AUID");
-      for(uint i=0;i<entry_tmp.vauid.size();i++) {
-        directory_old_LIB_AUID+="/"+entry_tmp.vauid.at(i);
-        directory_old_RAW_AUID+="/"+entry_tmp.vauid.at(i);
-        directory_old_WEB_AUID+="/"+entry_tmp.vauid.at(i);
-        directory_new_LIB_AUID+="/"+entry_tmp.vauid.at(i);
-        directory_new_RAW_AUID+="/"+entry_tmp.vauid.at(i);
-        directory_new_WEB_AUID+="/"+entry_tmp.vauid.at(i);
-        directory_new_AUID+="/"+entry_tmp.vauid.at(i);
-      }
-      directory_new_LIB_AUID+="/LIB";
-      directory_new_RAW_AUID+="/RAW";
-      directory_new_WEB_AUID+="/WEB";
-
-      if(!TEST) {
-        // [OBSOLETE] if(aurostd::FileExist(directory_old_LIB_AUID)) {
-        // [OBSOLETE]   // cout << "aflowlib::LIB2AUID EXIST   = " << directory_old_LIB_AUID << endl;
-        // [OBSOLETE] } else {
-        // [OBSOLETE]   cout << "aflowlib::LIB2AUID MISSING = " << directory_old_LIB_AUID << endl;
-        // [OBSOLETE] }
-        // [OBSOLETE] if(aurostd::FileExist(directory_old_RAW_AUID)) {
-        // [OBSOLETE]   // cout << "aflowlib::LIB2AUID EXIST   = " << directory_old_RAW_AUID << endl;
-        // [OBSOLETE] } else {
-        // [OBSOLETE]   cout << "aflowlib::LIB2AUID MISSING = " << directory_old_RAW_AUID << endl;
-        // [OBSOLETE] }
-        // [OBSOLETE] if(aurostd::FileExist(directory_old_WEB_AUID)) {
-        // [OBSOLETE]   // cout << "aflowlib::LIB2AUID EXIST   = " << directory_old_WEB_AUID << endl;
-        // [OBSOLETE] } else {
-        // [OBSOLETE]   cout << "aflowlib::LIB2AUID MISSING = " << directory_old_WEB_AUID << endl;
-        // [OBSOLETE] }
-        if(aurostd::FileExist(directory_new_LIB_AUID)) {
-          // cout << "aflowlib::LIB2AUID EXIST   = " << directory_new_LIB_AUID << endl;
-        } else {
-          cout << "aflowlib::LIB2AUID MISSING = " << directory_new_LIB_AUID << endl;
-        }
-        if(aurostd::FileExist(directory_new_RAW_AUID)) {
-          // cout << "aflowlib::LIB2AUID EXIST   = " << directory_new_RAW_AUID << endl;
-        } else {
-          cout << "aflowlib::LIB2AUID MISSING = " << directory_new_RAW_AUID << endl;
-        }
-        if(aurostd::FileExist(directory_new_WEB_AUID)) {
-          // cout << "aflowlib::LIB2AUID EXIST   = " << directory_new_WEB_AUID << endl;
-        } else {
-          cout << "aflowlib::LIB2AUID MISSING = " << directory_new_WEB_AUID << endl;
-        }
-      }
-
-      if(aurostd::FileExist(directory_RAW) && !aurostd::FileExist(directory_new_RAW_AUID)) {
-        //	cout << "aflowlib::LIB2AUID: directory_AUID_RAW=" << directory_new_RAW_AUID << " -> " << directory_RAW << endl;
-        if(TEST) {
-          return true;
-        } else {
-          cout << "aflowlib::LIB2AUID: linking file AUID_LIB->LIB: " << directory_new_LIB_AUID << " -> " << directory_LIB << endl; cout.flush();
-          aurostd::DirectoryMake(directory_new_AUID);
-          aurostd::LinkFile(directory_LIB,directory_new_LIB_AUID);         // LINK
-          //	aurostd::execute(XHOST.command("beep")+" -f 2500 -l 1");
-        }
-      }
-      if(aurostd::FileExist(directory_RAW) && !aurostd::FileExist(directory_new_RAW_AUID)) {
-        //	cout << "aflowlib::LIB2AUID: directory_AUID_RAW=" << directory_new_RAW_AUID << " -> " << directory_RAW << endl;
-        if(TEST) {
-          return true;
-        } else {
-          cout << "aflowlib::LIB2AUID: linking file AUID_RAW->RAW: " << directory_new_RAW_AUID << " -> " << directory_RAW << endl; cout.flush();
-          aurostd::DirectoryMake(directory_new_AUID);
-          aurostd::LinkFile(directory_RAW,directory_new_RAW_AUID);         // LINK
-          //	aurostd::execute(XHOST.command("beep")+" -f 2600 -l 1");
-        }
-      }
-      if(aurostd::FileExist(directory_WEB) && !aurostd::FileExist(directory_new_WEB_AUID)) {
-        //	cout << "aflowlib::LIB2AUID: directory_AUID_WEB=" << directory_new_WEB_AUID << " -> " << directory_WEB << endl;
-        if(TEST) {
-          return true;
-        } else {
-          cout << "aflowlib::LIB2AUID: linking file AUID_WEB->WEB: " << directory_new_WEB_AUID << " -> " << directory_WEB << endl; cout.flush();
-          aurostd::DirectoryMake(directory_new_AUID);
-          aurostd::LinkFile(directory_WEB,directory_new_WEB_AUID);         // LINK
-          //	aurostd::execute(XHOST.command("beep")+" -f 2500 -l 1");
-        }
-      }
-      if(!aurostd::FileExist(directory_WEB) && aurostd::FileExist(directory_RAW) && !aurostd::FileExist(directory_new_WEB_AUID)) { // no WEB so point to RAW
-        //	cout << "aflowlib::LIB2AUID: directory_AUID_WEB=" << directory_new_WEB_AUID << " -> " << directory_RAW << endl;
-        if(TEST) {
-          return true;
-        } else {
-          cout << "aflowlib::LIB2AUID: linking file AUID_WEB->RAW: " << directory_new_WEB_AUID << " -> " << directory_RAW << endl; cout.flush();
-          aurostd::DirectoryMake(directory_new_AUID);
-          aurostd::LinkFile(directory_RAW,directory_new_WEB_AUID);         // LINK
-          //	aurostd::execute(XHOST.command("beep")+" -f 2500 -l 1");
-        }
-      }
-
-      //      directory_old_LIB_AUID=init::AFLOW_Projects_Directories("AUID")+"/LIB/"+auid.substr(0,8); for(uint i=8;i<=20;i+=2) directory_old_LIB_AUID+="/"+auid.substr(i,2);  // splitting aflow:ab/cd..
-    }
-    if(VERBOSE) cerr << "aflowlib::LIB2AUID directory_old_LIB_AUID=" << directory_old_LIB_AUID << endl;
-    if(VERBOSE) cerr << "aflowlib::LIB2AUID directory_old_RAW_AUID=" << directory_old_RAW_AUID << endl;
-    if(VERBOSE) cerr << "aflowlib::LIB2AUID directory_old_WEB_AUID=" << directory_old_WEB_AUID << endl;
-    if(VERBOSE) cerr << "aflowlib::LIB2AUID directory_new_LIB_AUID=" << directory_new_LIB_AUID << endl;
-    if(VERBOSE) cerr << "aflowlib::LIB2AUID directory_new_RAW_AUID=" << directory_new_RAW_AUID << endl;
-    if(VERBOSE) cerr << "aflowlib::LIB2AUID directory_new_WEB_AUID=" << directory_new_WEB_AUID << endl;
-
-    if(VERBOSE) cerr << "aflowlib::LIB2AUID END" << endl;
-    return false;
-  }
-}
-
-=======
-
->>>>>>> 10163148
+
 bool gcdTest(ostream& oss){ofstream FileMESSAGE;return gcdTest(FileMESSAGE,oss);}  //CO20190520
 bool gcdTest(ofstream& FileMESSAGE,ostream& oss){  //CO20190520
   string soliloquy="gcdTest():";
@@ -718,14 +240,11 @@
       if(KBIN::VASP_PseudoPotential_CleanName_TEST()){return 0;}
       return 1;
     }
-<<<<<<< HEAD
-=======
     if(!Arun && aurostd::args2flag(argv,cmds,"--test=Init|--test=init")) {
       init::InitLoadString("vLIBS",1);
       return 1;
     }
 
->>>>>>> 10163148
     if(!Arun && aurostd::args2flag(argv,cmds,"--test_xmatrix")) { //CO20190911
       string soliloquy="test_xmatrix()::";
       bool LDEBUG=TRUE; // TRUE;
@@ -825,11 +344,7 @@
       }
       //exit(0);
       return 0; //CO20180419
-<<<<<<< HEAD
       //CO START 20170614 - some SQLITE tests
-=======
-      // COREY START 170614 - some SQLITE tests
->>>>>>> 10163148
       //http://zetcode.com/db/sqlitec/ - more tests here
       //this will create test.db file
       sqlite3 *db;
@@ -926,8 +441,6 @@
       XHOST.DEBUG=TRUE;xIBZKPT(aurostd::args2attachedstring(argv,"--test=",""));/*exit(0)*/return 0;} //CO20180419
     if(!Arun && aurostd::args2flag(argv,cmds,"--test=CHGCAR|--test=CHGCAR.relax1"+DEFAULT_KZIP_EXT+"|--test=CHGCAR.relax2"+DEFAULT_KZIP_EXT+"|--test=CHGCAR.static"+DEFAULT_KZIP_EXT+"|--test=CHGCAR.bands"+DEFAULT_KZIP_EXT+"")) {
       XHOST.DEBUG=TRUE;xCHGCAR(aurostd::args2attachedstring(argv,"--test=",""));/*exit(0)*/return 0;} //CO20180419
-<<<<<<< HEAD
-=======
 
     // SCRUB things
     if(!Arun && aurostd::args2flag(argv,cmds,"--scrub=POTCAR")) { 
@@ -951,7 +464,6 @@
       }
       exit(0);
     }
->>>>>>> 10163148
 
     if(!Arun && (aurostd::args2flag(argv,cmds,"--scrub") || aurostd::args2attachedflag(argv,"--scrub="))) {
       //  XHOST.DEBUG=TRUE;
