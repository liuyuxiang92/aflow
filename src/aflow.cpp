// ***************************************************************************
// *                                                                         *
// *         aflow - Automatic FLOW for materials discovery project          *
// *             Stefano Curtarolo - Duke University - 2003-2020             *
// *                                                                         *
// ***************************************************************************
//
//  Copyright 2003-2020 - Stefano Curtarolo - AFLOW.ORG consortium
//
//  This file is part of AFLOW software.
//
//  AFLOW is free software: you can redistribute it and/or modify
//  it under the terms of the GNU General Public License as published by
//  the Free Software Foundation, either version 3 of the License, or
//  (at your option) any later version.
// 
//  This program is distributed in the hope that it will be useful,
//  but WITHOUT ANY WARRANTY; without even the implied warranty of
//  MERCHANTABILITY or FITNESS FOR A PARTICULAR PURPOSE.  See the
//  GNU General Public License for more details.
// 
//  You should have received a copy of the GNU General Public License
//  along with this program.  If not, see <http://www.gnu.org/licenses/>.
//
// ***************************************************************************

#include "aflow.h"
#include "aflow_pflow.h"
#include "aflow_pocc.h"  //CO20200624
#include "aflow_anrl.h"  //DX20201104

//#define  __XOPTIMIZE
//#include "aflow_array.h"

// ***************************************************************************

// bool AFLOW_PTHREADS::FLAG;
// int  AFLOW_PTHREADS::MAX_PTHREADS;
// int  AFLOW_PTHREADS::RUNNING;
// pthread_t thread[MAX_ALLOCATABLE_PTHREADS];
// int iret[MAX_ALLOCATABLE_PTHREADS];
// bool thread_busy[MAX_ALLOCATABLE_PTHREADS];

#include "aflow_test.cpp"
#include <sys/ioctl.h>
// #include <linux/kd.h>
//   0x00004B2F   KIOCSOUND     int

//CO20180729 - OBSOLETE - use xerror
//[OBSOLETE]//CO20180419 - global exception handling - START
//[OBSOLETE]AFLOWRuntimeError::AFLOWRuntimeError(const std::string& function,const std::string& message) : std::runtime_error(message),f_name(function) {}  // I/O or computer type errors (no entries loaded)
//[OBSOLETE]AFLOWRuntimeError::AFLOWRuntimeError(const std::string& function,std::stringstream& message) : std::runtime_error(message.str()),f_name(function) {message.str("");}  // I/O or computer type errors (no entries loaded)
//[OBSOLETE]string AFLOWRuntimeError::where(){return f_name;}
//[OBSOLETE]AFLOWLogicError::AFLOWLogicError(const std::string& function,const std::string& message) : std::logic_error(message),f_name(function) {}    //errors in logic, unintended (and insurmountable) use of functionality
//[OBSOLETE]AFLOWLogicError::AFLOWLogicError(const std::string& function,std::stringstream& message) : std::logic_error(message.str()),f_name(function) {message.str("");}    //errors in logic, unintended (and insurmountable) use of functionality
//[OBSOLETE]string AFLOWLogicError::where(){return f_name;}
//[OBSOLETE]//CO20180419 - global exception handling - STOP


bool CeramGenTest(ostream& oss){ofstream FileMESSAGE;return CeramGenTest(FileMESSAGE,oss);}  //CO20190520
bool CeramGenTest(ofstream& FileMESSAGE,ostream& oss){  //CO20190520
  string soliloquy="CeramGenTest():";
  //bool LDEBUG=TRUE; // TRUE;
  stringstream message;
  _aflags aflags;aflags.Directory=".";

  message << "Performing ceramics generation test";pflow::logger(_AFLOW_FILE_NAME_,soliloquy,message,aflags,FileMESSAGE,oss,_LOGGER_MESSAGE_);

  //./aflow --generate_ceramics --nm=N,C --m=Co,Mo,Fe,Ru,Ni,Rh,Pt,Cu,Cr,V --N=5
  vector<string> vnonmetals,vmetals;
  aurostd::string2tokens("N,C",vnonmetals,",");aurostd::string2tokens("Co,Mo,Fe,Ru,Ni,Rh,Pt,Cu,Cr,V",vmetals,",");

  vector<string> commands=pflow::GENERATE_CERAMICS(vnonmetals,vmetals,5);
  if(commands.size()!=6){
    message << "commands.size()!=6";pflow::logger(_AFLOW_FILE_NAME_,soliloquy,message,aflags,FileMESSAGE,oss,_LOGGER_ERROR_);
    return false;
  }
  //C:Co,Cr,Cu,Fe,Mo:Co,Cr,Cu,Fe,Mo:Co,Cr,Cu,Fe,Mo:Co,Cr,Cu,Fe,Mo:Co,Cr,Cu,Fe,Mo:N
  //C:Co,Cr,Cu,Fe,Mo:Co,Cr,Cu,Fe,Mo:Co,Cr,Cu,Fe,Mo:Co,Cr,Cu,Fe,Mo:N:Ni,Pt,Rh,Ru,V
  //C:Co,Cr,Cu,Fe,Mo:Co,Cr,Cu,Fe,Mo:Co,Cr,Cu,Fe,Mo:N:Ni,Pt,Rh,Ru,V:Ni,Pt,Rh,Ru,V
  //C:Co,Cr,Cu,Fe,Mo:Co,Cr,Cu,Fe,Mo:N:Ni,Pt,Rh,Ru,V:Ni,Pt,Rh,Ru,V:Ni,Pt,Rh,Ru,V
  //C:Co,Cr,Cu,Fe,Mo:N:Ni,Pt,Rh,Ru,V:Ni,Pt,Rh,Ru,V:Ni,Pt,Rh,Ru,V:Ni,Pt,Rh,Ru,V
  //C:N:Ni,Pt,Rh,Ru,V:Ni,Pt,Rh,Ru,V:Ni,Pt,Rh,Ru,V:Ni,Pt,Rh,Ru,V:Ni,Pt,Rh,Ru,V

  if(!aurostd::WithinList(commands,"C:Co,Cr,Cu,Fe,Mo:Co,Cr,Cu,Fe,Mo:Co,Cr,Cu,Fe,Mo:Co,Cr,Cu,Fe,Mo:Co,Cr,Cu,Fe,Mo:N")){
    message << "C:Co,Cr,Cu,Fe,Mo:Co,Cr,Cu,Fe,Mo:Co,Cr,Cu,Fe,Mo:Co,Cr,Cu,Fe,Mo:Co,Cr,Cu,Fe,Mo:N not found";pflow::logger(_AFLOW_FILE_NAME_,soliloquy,message,aflags,FileMESSAGE,oss,_LOGGER_ERROR_);
    return false;
  }
  if(!aurostd::WithinList(commands,"C:Co,Cr,Cu,Fe,Mo:Co,Cr,Cu,Fe,Mo:Co,Cr,Cu,Fe,Mo:Co,Cr,Cu,Fe,Mo:N:Ni,Pt,Rh,Ru,V")){
    message << "C:Co,Cr,Cu,Fe,Mo:Co,Cr,Cu,Fe,Mo:Co,Cr,Cu,Fe,Mo:Co,Cr,Cu,Fe,Mo:N:Ni,Pt,Rh,Ru,V not found";pflow::logger(_AFLOW_FILE_NAME_,soliloquy,message,aflags,FileMESSAGE,oss,_LOGGER_ERROR_);
    return false;
  }
  if(!aurostd::WithinList(commands,"C:Co,Cr,Cu,Fe,Mo:Co,Cr,Cu,Fe,Mo:Co,Cr,Cu,Fe,Mo:N:Ni,Pt,Rh,Ru,V:Ni,Pt,Rh,Ru,V")){
    message << "C:Co,Cr,Cu,Fe,Mo:Co,Cr,Cu,Fe,Mo:Co,Cr,Cu,Fe,Mo:N:Ni,Pt,Rh,Ru,V:Ni,Pt,Rh,Ru,V not found";pflow::logger(_AFLOW_FILE_NAME_,soliloquy,message,aflags,FileMESSAGE,oss,_LOGGER_ERROR_);
    return false;
  }
  if(!aurostd::WithinList(commands,"C:Co,Cr,Cu,Fe,Mo:Co,Cr,Cu,Fe,Mo:N:Ni,Pt,Rh,Ru,V:Ni,Pt,Rh,Ru,V:Ni,Pt,Rh,Ru,V")){
    message << "C:Co,Cr,Cu,Fe,Mo:Co,Cr,Cu,Fe,Mo:N:Ni,Pt,Rh,Ru,V:Ni,Pt,Rh,Ru,V:Ni,Pt,Rh,Ru,V not found";pflow::logger(_AFLOW_FILE_NAME_,soliloquy,message,aflags,FileMESSAGE,oss,_LOGGER_ERROR_);
    return false;
  }
  if(!aurostd::WithinList(commands,"C:Co,Cr,Cu,Fe,Mo:N:Ni,Pt,Rh,Ru,V:Ni,Pt,Rh,Ru,V:Ni,Pt,Rh,Ru,V:Ni,Pt,Rh,Ru,V")){
    message << "C:Co,Cr,Cu,Fe,Mo:N:Ni,Pt,Rh,Ru,V:Ni,Pt,Rh,Ru,V:Ni,Pt,Rh,Ru,V:Ni,Pt,Rh,Ru,V not found";pflow::logger(_AFLOW_FILE_NAME_,soliloquy,message,aflags,FileMESSAGE,oss,_LOGGER_ERROR_);
    return false;
  }
  if(!aurostd::WithinList(commands,"C:N:Ni,Pt,Rh,Ru,V:Ni,Pt,Rh,Ru,V:Ni,Pt,Rh,Ru,V:Ni,Pt,Rh,Ru,V:Ni,Pt,Rh,Ru,V")){
    message << "C:N:Ni,Pt,Rh,Ru,V:Ni,Pt,Rh,Ru,V:Ni,Pt,Rh,Ru,V:Ni,Pt,Rh,Ru,V:Ni,Pt,Rh,Ru,V not found";pflow::logger(_AFLOW_FILE_NAME_,soliloquy,message,aflags,FileMESSAGE,oss,_LOGGER_ERROR_);
    return false;
  }

  message << "Ceramics generation test successful";pflow::logger(_AFLOW_FILE_NAME_,soliloquy,message,aflags,FileMESSAGE,oss,_LOGGER_COMPLETE_);
  return true;
}
bool EgapTest(ostream& oss){ofstream FileMESSAGE;return EgapTest(FileMESSAGE,oss);}  //CO20190520
bool EgapTest(ofstream& FileMESSAGE,ostream& oss){  //CO20190520
  string soliloquy="EgapTest():";
  bool LDEBUG=TRUE; // TRUE;
  stringstream message;
  _aflags aflags;aflags.Directory=".";

  message << "Performing Egap test";pflow::logger(_AFLOW_FILE_NAME_,soliloquy,message,aflags,FileMESSAGE,oss,_LOGGER_MESSAGE_);

  string system="",path="",query="",file="",efile="",ext="",tfile="",Egap_type="";
  vector<string> files;
  xOUTCAR xout(FileMESSAGE,oss);
  double EFERMI=AUROSTD_MAX_DOUBLE,Egap=0.0;

  /////////////////////////////////////////////////////////////////////////////////////////////////
  //FCC/Si1_ICSD_150530
  system="ICSD_WEB/FCC/Si1_ICSD_150530";

  path=AFLOWLIB_SERVER_DEFAULT+"/AFLOWDATA/"+system;
  query=path+"/?files";
  message << "Fetching: " << query;pflow::logger(_AFLOW_FILE_NAME_,soliloquy,message,aflags,FileMESSAGE,oss,_LOGGER_MESSAGE_);
  aurostd::url2tokens(query,files,",");
  if(files.size()==0){
    message << "Could not fetch query: " << query;pflow::logger(_AFLOW_FILE_NAME_,soliloquy,message,aflags,FileMESSAGE,oss,_LOGGER_ERROR_);
    return false;
  }
  //OUTCAR.static
  file="OUTCAR.static";
  if(!aurostd::EWithinList(files,file,efile)){
    message << "No " << file << " found within " << query;pflow::logger(_AFLOW_FILE_NAME_,soliloquy,message,aflags,FileMESSAGE,oss,_LOGGER_ERROR_);
    return false;
  }
  ext=aurostd::GetCompressionExtension(efile);
  tfile=aurostd::TmpFileCreate("Egap_file1")+ext;
  query=path+"/"+efile;
  message << "Fetching: " << query;pflow::logger(_AFLOW_FILE_NAME_,soliloquy,message,aflags,FileMESSAGE,oss,_LOGGER_MESSAGE_);
  if(!(aurostd::url2file(query,tfile,LDEBUG) && aurostd::FileExist(tfile))){
    message << "Could not fetch query: " << query;pflow::logger(_AFLOW_FILE_NAME_,soliloquy,message,aflags,FileMESSAGE,oss,_LOGGER_ERROR_);
    return false;
  }
  message << "Loaded file to: " << tfile;pflow::logger(_AFLOW_FILE_NAME_,soliloquy,message,aflags,FileMESSAGE,oss,_LOGGER_MESSAGE_);
  if(!xout.GetPropertiesFile(tfile,!LDEBUG)){
    message << "xOUTCAR::GetProperties() failed";pflow::logger(_AFLOW_FILE_NAME_,soliloquy,message,aflags,FileMESSAGE,oss,_LOGGER_ERROR_);
    return false;
  }
#ifndef _AFLOW_TEMP_PRESERVE_
  aurostd::RemoveFile(tfile);
#endif
  EFERMI=xout.Efermi;
  //OUTCAR.bands
  file="OUTCAR.bands";
  if(!aurostd::EWithinList(files,file,efile)){
    query=path+"/?files"; //reload query for error message
    message << "No " << file << " found within " << query;pflow::logger(_AFLOW_FILE_NAME_,soliloquy,message,aflags,FileMESSAGE,oss,_LOGGER_ERROR_);
    return false;
  }
  ext=aurostd::GetCompressionExtension(efile);
  tfile=aurostd::TmpFileCreate("Egap_file1")+ext;
  query=path+"/"+efile;
  message << "Fetching: " << query;pflow::logger(_AFLOW_FILE_NAME_,soliloquy,message,aflags,FileMESSAGE,oss,_LOGGER_MESSAGE_);
  if(!(aurostd::url2file(query,tfile,LDEBUG) && aurostd::FileExist(tfile))){
    message << "Could not fetch query: " << query;pflow::logger(_AFLOW_FILE_NAME_,soliloquy,message,aflags,FileMESSAGE,oss,_LOGGER_ERROR_);
    return false;
  }
  message << "Loaded file to: " << tfile;pflow::logger(_AFLOW_FILE_NAME_,soliloquy,message,aflags,FileMESSAGE,oss,_LOGGER_MESSAGE_);
  if(!xout.GetPropertiesFile(tfile,!LDEBUG)){
    message << "xOUTCAR::GetProperties() failed";pflow::logger(_AFLOW_FILE_NAME_,soliloquy,message,aflags,FileMESSAGE,oss,_LOGGER_ERROR_);
    return false;
  }
#ifndef _AFLOW_TEMP_PRESERVE_
  aurostd::RemoveFile(tfile);
#endif
  //GetBandGap
  message << "Running bandgap code";pflow::logger(_AFLOW_FILE_NAME_,soliloquy,message,aflags,FileMESSAGE,oss,_LOGGER_MESSAGE_);
  if(!xout.GetBandGap(EFERMI)){
    message << "xOUTCAR::GetBandGap() failed";pflow::logger(_AFLOW_FILE_NAME_,soliloquy,message,aflags,FileMESSAGE,oss,_LOGGER_ERROR_);
    return false;
  }
  Egap=+6.1000e-01;
  if(!aurostd::isequal(Egap,xout.Egap[0])){
    message << "xOUTCAR::GetBandGap() did not find Egap==" << Egap << ", found instead xOUTCAR.Egap[0]==" << xout.Egap[0];pflow::logger(_AFLOW_FILE_NAME_,soliloquy,message,aflags,FileMESSAGE,oss,_LOGGER_ERROR_);
    return false;
  }
  Egap_type="insulator-indirect";
  if(xout.Egap_type[0]!="insulator-indirect"){
    message << "xOUTCAR::GetBandGap() did not find type==" << Egap_type << ", found instead xOUTCAR.Egap_type[0]==" << xout.Egap_type[0];pflow::logger(_AFLOW_FILE_NAME_,soliloquy,message,aflags,FileMESSAGE,oss,_LOGGER_ERROR_);
    return false;
  }
  /////////////////////////////////////////////////////////////////////////////////////////////////

  message << "Egap test successful";pflow::logger(_AFLOW_FILE_NAME_,soliloquy,message,aflags,FileMESSAGE,oss,_LOGGER_COMPLETE_);
  return true;
}

bool gcdTest(ostream& oss){ofstream FileMESSAGE;return gcdTest(FileMESSAGE,oss);}  //CO20190520
bool gcdTest(ofstream& FileMESSAGE,ostream& oss){  //CO20190520
  string soliloquy = XPID + "gcdTest():";
  bool LDEBUG=TRUE; // TRUE;
  stringstream message;
  _aflags aflags;aflags.Directory=".";

  message << "Performing gcd test";pflow::logger(_AFLOW_FILE_NAME_,soliloquy,message,aflags,FileMESSAGE,oss,_LOGGER_MESSAGE_);

  int a=0,b=0,x1=0,y1=0,gcd=0;

  a=25;b=15;
  aurostd::GCD(a,b,gcd,x1,y1);
  if(!(gcd==5 && x1==-1 && y1==2)){
    if(LDEBUG){
      cerr << soliloquy << " gcd(25,15) failed" << endl;
      cerr << soliloquy << " gcd=" << gcd << endl;
      cerr << soliloquy << " x=" << x1 << endl;
      cerr << soliloquy << " y=" << y1 << endl;
    }
    return FALSE;
  }

  a=25;b=0;
  aurostd::GCD(a,b,gcd,x1,y1);
  if(!(gcd==25 && x1==1 && y1==0)){
    if(LDEBUG){
      cerr << soliloquy << " gcd(25,0) failed" << endl;
      cerr << soliloquy << " gcd=" << gcd << endl;
      cerr << soliloquy << " x=" << x1 << endl;
      cerr << soliloquy << " y=" << y1 << endl;
    }
    return FALSE;
  }

  a=0;b=15;
  aurostd::GCD(a,b,gcd,x1,y1);
  if(!(gcd==15 && x1==0 && y1==1)){
    if(LDEBUG){
      cerr << soliloquy << " gcd(0,15) failed" << endl;
      cerr << soliloquy << " gcd=" << gcd << endl;
      cerr << soliloquy << " x=" << x1 << endl;
      cerr << soliloquy << " y=" << y1 << endl;
    }
    return FALSE;
  }

  a=-5100;b=30450;
  aurostd::GCD(a,b,gcd,x1,y1);
  if(!(gcd==150 && x1==-6 && y1==-1)){
    if(LDEBUG){
      cerr << soliloquy << " gcd(-5100,30450) failed" << endl;
      cerr << soliloquy << " gcd=" << gcd << endl;
      cerr << soliloquy << " x=" << x1 << endl;
      cerr << soliloquy << " y=" << y1 << endl;
    }
    return FALSE;
  }

  message << "gcd test successful";pflow::logger(_AFLOW_FILE_NAME_,soliloquy,message,aflags,FileMESSAGE,oss,_LOGGER_COMPLETE_);
  return TRUE; //CO20180419
}

bool smithTest(ostream& oss){ofstream FileMESSAGE;return smithTest(FileMESSAGE,oss);}  //CO20190520
bool smithTest(ofstream& FileMESSAGE,ostream& oss){  //CO20190520
  string soliloquy = XPID + "smithTest():";
  bool LDEBUG=TRUE; // TRUE;
  stringstream message;
  _aflags aflags;aflags.Directory=".";

  //test ehermite
  xmatrix<int> ehermite(2,2);
  aurostd::getEHermite(5,12,ehermite);
  if(!(
        ehermite[1][1]==5 &&
        ehermite[1][2]==-2 &&
        ehermite[2][1]==-12 &&
        ehermite[2][2]==5 &&
        TRUE
      )
    ){
    if(LDEBUG){cerr << soliloquy << " getEHermite(5,12) failed" << endl;}
    return FALSE;
  }

  xmatrix<int> A1(3,3),U1,V1,S1;
  A1[1][1]=3;A1[1][2]=2;A1[1][3]=1;
  A1[2][1]=5;A1[2][2]=3;A1[2][3]=1;
  A1[3][1]=6;A1[3][2]=8;A1[3][3]=9;

  aurostd::getSmithNormalForm(A1,U1,V1,S1);

  if(LDEBUG){
    cerr << soliloquy << " A=" << endl;cerr << A1 << endl;
    cerr << soliloquy << " U=" << endl;cerr << U1 << endl;
    cerr << soliloquy << " V=" << endl;cerr << V1 << endl;
    cerr << soliloquy << " S=" << endl;cerr << S1 << endl;
  }

  //[CO20191201 - OBSOLETE: robust check inside getSmithNormalForm()]if(!(
  //[CO20191201 - OBSOLETE: robust check inside getSmithNormalForm()]      U1[1][1]==24 && U1[1][2]==-13 && U1[1][3]==-1 && 
  //[CO20191201 - OBSOLETE: robust check inside getSmithNormalForm()]      U1[2][1]==13 && U1[2][2]==-7  && U1[2][3]==-1 && 
  //[CO20191201 - OBSOLETE: robust check inside getSmithNormalForm()]      U1[3][1]==2  && U1[3][2]==-1  && U1[3][3]==0  && 
  //[CO20191201 - OBSOLETE: robust check inside getSmithNormalForm()]      TRUE
  //[CO20191201 - OBSOLETE: robust check inside getSmithNormalForm()]    )
  //[CO20191201 - OBSOLETE: robust check inside getSmithNormalForm()]  ){
  //[CO20191201 - OBSOLETE: robust check inside getSmithNormalForm()]  if(LDEBUG){cerr << soliloquy << " U1(1) failed of getSmithNormalForm()" << endl;}
  //[CO20191201 - OBSOLETE: robust check inside getSmithNormalForm()]  return FALSE;
  //[CO20191201 - OBSOLETE: robust check inside getSmithNormalForm()]}
  //[CO20191201 - OBSOLETE: robust check inside getSmithNormalForm()]if(!(
  //[CO20191201 - OBSOLETE: robust check inside getSmithNormalForm()]      V1[1][1]==0  && V1[1][2]==1  && V1[1][3]==3  && 
  //[CO20191201 - OBSOLETE: robust check inside getSmithNormalForm()]      V1[2][1]==-1 && V1[2][2]==-1 && V1[2][3]==-1 && 
  //[CO20191201 - OBSOLETE: robust check inside getSmithNormalForm()]      V1[3][1]==1  && V1[3][2]==0  && V1[3][3]==-1 && 
  //[CO20191201 - OBSOLETE: robust check inside getSmithNormalForm()]      TRUE
  //[CO20191201 - OBSOLETE: robust check inside getSmithNormalForm()]    )
  //[CO20191201 - OBSOLETE: robust check inside getSmithNormalForm()]  ){
  //[CO20191201 - OBSOLETE: robust check inside getSmithNormalForm()]  if(LDEBUG){cerr << soliloquy << " V1(1) failed of getSmithNormalForm()" << endl;}
  //[CO20191201 - OBSOLETE: robust check inside getSmithNormalForm()]  return FALSE;
  //[CO20191201 - OBSOLETE: robust check inside getSmithNormalForm()]}
  //[CO20191201 - OBSOLETE: robust check inside getSmithNormalForm()]if(!(
  //[CO20191201 - OBSOLETE: robust check inside getSmithNormalForm()]      S1[1][1]==1 && S1[1][2]==0 && S1[1][3]==0 && 
  //[CO20191201 - OBSOLETE: robust check inside getSmithNormalForm()]      S1[2][1]==0 && S1[2][2]==1 && S1[2][3]==0 && 
  //[CO20191201 - OBSOLETE: robust check inside getSmithNormalForm()]      S1[3][1]==0 && S1[3][2]==0 && S1[3][3]==1 &&
  //[CO20191201 - OBSOLETE: robust check inside getSmithNormalForm()]      TRUE
  //[CO20191201 - OBSOLETE: robust check inside getSmithNormalForm()]    )
  //[CO20191201 - OBSOLETE: robust check inside getSmithNormalForm()]  ){
  //[CO20191201 - OBSOLETE: robust check inside getSmithNormalForm()]  if(LDEBUG){cerr << soliloquy << " S1(1) failed of getSmithNormalForm()" << endl;}
  //[CO20191201 - OBSOLETE: robust check inside getSmithNormalForm()]  return FALSE;
  //[CO20191201 - OBSOLETE: robust check inside getSmithNormalForm()]}

  xmatrix<long long int> A2(5,5),U2,V2,S2;  //long long int is CRUCIAL, Matlab actually gets this wrong because it uses long int by default
  A2[1][1]=25;    A2[1][2]=-300;   A2[1][3]=1050;    A2[1][4]=-1400;   A2[1][5]=630;
  A2[2][1]=-300;  A2[2][2]=4800;   A2[2][3]=-18900;  A2[2][4]=26880;   A2[2][5]=-12600;
  A2[3][1]=1050;  A2[3][2]=-18900; A2[3][3]=79380;   A2[3][4]=-117600; A2[3][5]=56700;
  A2[4][1]=-1400; A2[4][2]=26880;  A2[4][3]=-117600; A2[4][4]=179200;  A2[4][5]=-88200;
  A2[5][1]=630;   A2[5][2]=-12600; A2[5][3]=56700;   A2[5][4]=-88200;  A2[5][5]=44100;

  aurostd::getSmithNormalForm(A2,U2,V2,S2);

  if(LDEBUG){ //COME BACK AND PATCH FOR ANSWERS
    cerr << soliloquy << " A=" << endl;cerr << A2 << endl;
    cerr << soliloquy << " U=" << endl;cerr << U2 << endl;
    cerr << soliloquy << " V=" << endl;cerr << V2 << endl;
    cerr << soliloquy << " S=" << endl;cerr << S2 << endl;
  }

  message << "smith test successful";pflow::logger(_AFLOW_FILE_NAME_,soliloquy,message,aflags,FileMESSAGE,oss,_LOGGER_COMPLETE_);
  return TRUE; //CO20180419
}

bool coordinationTest(ostream& oss){ofstream FileMESSAGE;return coordinationTest(FileMESSAGE,oss);}  //CO20190520
bool coordinationTest(ofstream& FileMESSAGE,ostream& oss){  //CO20190520
  string soliloquy=XPID+"coordinationTest():";
  bool LDEBUG=TRUE; // TRUE;
  stringstream message;
  _aflags aflags;aflags.Directory=".";

  xstructure str("aflowlib.duke.edu:AFLOWDATA/ICSD_WEB/FCC/Cl1Na1_ICSD_240599","CONTCAR.relax.vasp",IOAFLOW_AUTO);
  deque<deque<uint> > coordinations;
  str.GetCoordinations(coordinations);
  if(coordinations.size()<2){
    if(LDEBUG){cerr << soliloquy << " coordinations not found" << endl;}
    return FALSE;
  }
  if(coordinations[0].size()<2){
    if(LDEBUG){cerr << soliloquy << " coordinations[0] not found" << endl;}
    return FALSE;
  }
  if(coordinations[1].size()<2){
    if(LDEBUG){cerr << soliloquy << " coordinations[1] not found" << endl;}
    return FALSE;
  }
  //first iatom
  //first shell
  if(coordinations[0][0]!=6){
    if(LDEBUG){cerr << soliloquy << " coordinations[0][0]!=6 (==" << coordinations[0][0] << ")" << endl;}
    return FALSE;
  }
  //second shell
  if(coordinations[0][1]!=12){
    if(LDEBUG){cerr << soliloquy << " coordinations[0][1]!=12 (==" << coordinations[0][1] << ")" << endl;}
    return FALSE;
  }
  //second iatom
  //first shell
  if(coordinations[1][0]!=6){
    if(LDEBUG){cerr << soliloquy << " coordinations[1][0]!=6 (==" << coordinations[1][0] << ")" << endl;}
    return FALSE;
  }
  //second shell
  if(coordinations[1][1]!=12){
    if(LDEBUG){cerr << soliloquy << " coordinations[1][1]!=12 (==" << coordinations[1][1] << ")" << endl;}
    return FALSE;
  }

  message << "coordination test successful";pflow::logger(_AFLOW_FILE_NAME_,soliloquy,message,aflags,FileMESSAGE,oss,_LOGGER_COMPLETE_);
  return TRUE; //CO20180419
}

bool PrototypeGeneratorTest(ostream& oss, bool check_symmetry){ofstream FileMESSAGE;return PrototypeGeneratorTest(FileMESSAGE,oss,check_symmetry);} //DX20200925
bool PrototypeGeneratorTest(ofstream& FileMESSAGE,ostream& oss,bool check_symmetry){  //DX20200925
  string function_name="PrototypeGeneratorTest():";
  bool LDEBUG=FALSE; // TRUE;
  stringstream message;
  _aflags aflags;aflags.Directory=aurostd::getPWD();

  message << "Testing generation of all AFLOW prototypes" << (check_symmetry?" AND checking symmetry of all generated AFLOW prototypes":"");
  pflow::logger(_AFLOW_FILE_NAME_,function_name,message,aflags,FileMESSAGE,oss,_LOGGER_MESSAGE_);

  vector<string> prototype_labels, compositions;
  vector<uint> space_group_numbers;
  vector<vector<vector<string> > > grouped_Wyckoff_letters;
  string library = "anrl";

  uint num_protos = aflowlib::GetAllPrototypeLabels(prototype_labels,
      compositions,
      space_group_numbers,
      grouped_Wyckoff_letters,
      library);

  message << "Number of prototype labels = " << num_protos << " (each may have multiple parameter sets)";
  pflow::logger(_AFLOW_FILE_NAME_,function_name,message,aflags,FileMESSAGE,oss,_LOGGER_MESSAGE_);

  for(uint i=0;i<num_protos;i++){
    // get parameters
    vector<string> parameter_sets = anrl::getANRLParameters(prototype_labels[i],"all");
    if(LDEBUG){ cerr << "Number of parameters for label=" << prototype_labels[i] << ": " << parameter_sets.size() << endl; }

    for(uint j=0;j<parameter_sets.size();j++){
      xstructure xstr;
      try{
        xstr = aflowlib::PrototypeLibraries(oss,prototype_labels[i],parameter_sets[j],1);
      }
      catch(aurostd::xerror& excpt){
        message << "Could not generate prototype=" << prototype_labels[i] << " given parameters=" << parameter_sets[j] << "; check inputs or the symbolic generator.";
        pflow::logger(_AFLOW_FILE_NAME_,function_name,message,aflags,FileMESSAGE,oss,_LOGGER_ERROR_);
        return false;
      }

      // check symmetry
      if(check_symmetry){
        if(LDEBUG){ cerr << "Check that the generated structure is consistent with the label=" << prototype_labels[i] << ": " << parameter_sets.size() << endl; }

        // symmetry tolerances
        // some prototype require special tolerance values
        stringstream label_input_ss; label_input_ss << prototype_labels[i] << "-" << std::setw(3) << std::setfill('0') << j+1;
        string label_input = label_input_ss.str();
        double tolerance_sym = anrl::specialCaseSymmetryTolerances(label_input);

        string updated_label_and_params = "";
        if(!anrl::structureAndLabelConsistent(xstr, prototype_labels[i], updated_label_and_params, tolerance_sym)){ //DX20201105 - added symmetry tolerance
          // if changes symmetry, give the appropriate label
          message << "The structure has a higher symmetry than indicated by the label ";
          message << "(orig: proto=" << prototype_labels[i] << " and " << parameter_sets[j] << "). ";
          message << "The correct label and parameters for this structure are:" << endl;
          message << updated_label_and_params << endl;
          message << "Please feed this label and set of parameters into the prototype generator.";
          pflow::logger(_AFLOW_FILE_NAME_,function_name,message,aflags,FileMESSAGE,oss,_LOGGER_ERROR_);
          return false;
        }
      }
    }
  }
  message << "Successfully generated all prototypes!";
  pflow::logger(_AFLOW_FILE_NAME_,function_name,message,aflags,FileMESSAGE,oss,_LOGGER_COMPLETE_);

  return true;
}

bool FoldAtomsInCellTest(ostream& oss){ofstream FileMESSAGE;return FoldAtomsInCellTest(FileMESSAGE,oss);} //DX20210129
bool FoldAtomsInCellTest(ofstream& FileMESSAGE,ostream& oss){ //DX20210129
  string function_name="FoldAtomsInCellTest():";
  //bool LDEBUG=FALSE; // TRUE;
  stringstream message;
  _aflags aflags;aflags.Directory=aurostd::getPWD();

  // ---------------------------------------------------------------------------
  // generate rocksalt structure
  string prototype_label = "AB_cF8_225_a_b"; 
  vector<string> parameter_sets = anrl::getANRLParameters(prototype_label,"all");

  if(parameter_sets.size() != 1){
    message << "Expected only one parameter set for the rocksalt structure (" << prototype_label << ") # different parameter sets=" << parameter_sets.size() << ".";
    pflow::logger(_AFLOW_FILE_NAME_,function_name,message,aflags,FileMESSAGE,oss,_LOGGER_ERROR_);
    return false;
  }

  xstructure xstr;
  try{
    xstr = aflowlib::PrototypeLibraries(oss,prototype_label,parameter_sets[0],1);
  }
  catch(aurostd::xerror& excpt){
    message << "Could not generate prototype=" << prototype_label << " given parameters=" << parameter_sets[0] << "; check inputs or the symbolic generator.";
    pflow::logger(_AFLOW_FILE_NAME_,function_name,message,aflags,FileMESSAGE,oss,_LOGGER_ERROR_);
    return false;
  }

  // set fold atoms in cell variables
  bool skew = false;
  double tol = 0.01;
  bool check_min_dists = false;

  // ---------------------------------------------------------------------------
  // test 1: expand cell
  // create 3x1x1 supercell expansion matrix
  xmatrix<double> supercell_matrix = aurostd::eye<double>(3,3);
  supercell_matrix(1,1)=3.0;
  xmatrix<double> lattice_new = supercell_matrix*xstr.lattice; // transform lattice

  xstructure xstr_supercell = xstr;
  xstr_supercell.foldAtomsInCell(lattice_new, skew, tol, check_min_dists);

  bool same_species = true;
  if(compare::structuresMatch(xstr,xstr_supercell,same_species)){
    message << "Successfully expanded rocksalt structure into a 3x1x1 supercell via foldAtomsInCell().";
    pflow::logger(_AFLOW_FILE_NAME_,function_name,message,aflags,FileMESSAGE,oss,_LOGGER_MESSAGE_);
  }
  else{
    message << "Expanded rocksalt structure is not equivalent to the original structure; bad expansion.";
    pflow::logger(_AFLOW_FILE_NAME_,function_name,message,aflags,FileMESSAGE,oss,_LOGGER_WARNING_);
    return false;
  }

  // ---------------------------------------------------------------------------
  // test 2: reduce cell
  // convert supercell back to original lattice
  xstructure xstr_reduced = xstr_supercell;
  xstr_reduced.foldAtomsInCell(xstr.lattice, skew, tol, check_min_dists);

  if(compare::structuresMatch(xstr,xstr_reduced,same_species)){
    message << "Successfully reduced 3x1x1 rocksalt structure into a primitive form via foldAtomsInCell().";
    pflow::logger(_AFLOW_FILE_NAME_,function_name,message,aflags,FileMESSAGE,oss,_LOGGER_MESSAGE_);
  }
  else{
    message << "Reduced 3x1x1 rocksalt structure is not equivalent to the original structure; bad reduction.";
    pflow::logger(_AFLOW_FILE_NAME_,function_name,message,aflags,FileMESSAGE,oss,_LOGGER_WARNING_);
    return false;
  }

  return true;
}

int main(int _argc,char **_argv) {
  string soliloquy = XPID + "main():"; //CO20180419
  ostream& oss=cout;  //CO20180419
  try{
    bool LDEBUG=FALSE; // TRUE;
    int return_code = 0;  //ME20200901
    if(LDEBUG) cerr << "AFLOW-MAIN [1]" << endl;
    std::vector<string> argv(aurostd::get_arguments_from_input(_argc,_argv));
    if(LDEBUG) cerr << "AFLOW-MAIN [2]" << endl;
    std::vector<string> cmds;

    // MACHINE
    //ME20200724
    int code = init::InitMachine(FALSE,argv,cmds,cerr);
    if (code >= 0) return code;
    if(LDEBUG || XHOST.DEBUG) cerr << "AFLOW-MAIN [3]" << endl;

    // aurostd::TmpDirectoryCreate("test");
    // cerr << args2flag(argv,"--aaa|--bbb |--ccc") << endl;
    // CHECK USERS MACHINES - DEBUG

    // initialize_templates_never_call_this_procedure(1);

    // INITIALIZE ***************************************************
    // INIT LOOK UP TABLES
    atoms_initialize();
    xelement::Initialize();
    xPOTCAR_Initialize();
    // spacegroup::SpaceGroupInitialize(); only if necessary
    // INFORMATION **************************************************
    AFLOW_PTHREADS::FLAG=AFLOW_PTHREADS::Check_Threads(argv,!XHOST.QUIET);

    bool Arun=FALSE;
    if(!Arun && aurostd::args2flag(argv,cmds,"--pocc_old2new|--pocc_o2n"))  {Arun=TRUE;pocc::poccOld2New();} //CO20200624
    if(!Arun && aurostd::args2flag(argv,cmds,"--prx|--prx="))  {Arun=TRUE;PERFORM_PRX(cout);}
    if(!Arun && aurostd::args2flag(argv,cmds,"--generate_makefile|--makefile"))  {Arun=TRUE;makefile::createMakefileAFLOW(".");}  //CO20200508 - if calling from command-line, you should be sitting inside aflow directory (will write out Makefile.aflow)
    if(!Arun && aurostd::args2flag(argv,cmds,"--test_getpp")) {
      if(KBIN::VASP_PseudoPotential_CleanName_TEST()){return 0;}
      return 1;
    }
    if(!Arun && aurostd::args2flag(argv,cmds,"--test=Init|--test=init")) {
      init::InitLoadString("vLIBS",1);
      return 1;
    }

    if (0)     { // works with pointers
      std::filebuf* fb_pre = new std::filebuf; fb_pre->open("friscosity_pre.txt",std::ios_base::out|std::ios_base::trunc);  // need to be generated before any assignments
      std::filebuf* fb_post = new std::filebuf; fb_post->open("friscosity_post.txt",std::ios_base::out|std::ios_base::trunc); // need to be generated before any assignments
      std::ostream* oss;
#define _oss (*oss)
      // PRE
      //   oss = fb_pre;
      //      _oss << "FRISCOSITY_PRE" << endl;
      //  _oss.flush(); 
      // COUT
      oss = &std::cout;
      _oss << "assigned COUT" << endl;
      _oss.flush();
      // CERR
      oss = &std::cerr;
      _oss << "assigned CERR" << endl;
      _oss.flush();
      return 1; //CO20200624 - debug mode
    }
    if(0) { // https://stdcxx.apache.org/doc/stdlibug/34-2.html
      std::ofstream oss;
      // default COUT
      // COUT DEFAULT
      oss.copyfmt(std::cout);                             
      oss.clear(std::cout.rdstate());                     
      oss.basic_ios<char>::rdbuf(std::cout.rdbuf());      
      oss << "COUT DEFAULT" << std::endl;
      if(1) { // somebody chose a file
        // FILE PRE
        std::ofstream ofs_pre("friscosity_pre.txt", std::ofstream::out);
        oss.copyfmt(ofs_pre);                             
        oss.clear(ofs_pre.rdstate());                     
        oss.basic_ios<char>::rdbuf(ofs_pre.rdbuf());
      }
      oss << "FRISCOSITY_PRE" << std::endl;
      if(1) { // put it back on COUT
        // COUT
        oss.copyfmt(std::cout);                             
        oss.clear(std::cout.rdstate());                     
        oss.basic_ios<char>::rdbuf(std::cout.rdbuf());
      }
      oss << "COUT" << std::endl;
      if(1) { // try CERR
        // CERR
        oss.copyfmt(std::cerr);                             
        oss.clear(std::cerr.rdstate());                     
        oss.basic_ios<char>::rdbuf(std::cerr.rdbuf());
      }
      oss << "CERR" << std::endl;
      if(1) { // switch to file 
        // FILE POST
        std::ofstream ofs_post("friscosity_post.txt", std::ofstream::out);
        oss.copyfmt(ofs_post);                             
        oss.clear(ofs_post.rdstate());                     
        oss.basic_ios<char>::rdbuf(ofs_post.rdbuf());
      }
      oss << "FRISCOSITY_POST" << std::endl;

      return 1; //CO20200624 - debug mode
    }


    if(!Arun && aurostd::args2flag(argv,cmds,"--test_xmatrix")) { //CO20190911
      string soliloquy = XPID + "test_xmatrix()::";
      bool LDEBUG=TRUE;// TRUE;
      xmatrix<double> mat;
      mat(1,1)=5;mat(1,2)=9;mat(1,3)=12;
      mat(2,1)=7;mat(2,2)=10;mat(2,3)=13;
      mat(3,1)=8;mat(3,2)=11;mat(3,3)=14;
      if(LDEBUG){cerr << soliloquy << " mat=" << endl;cerr << mat << endl;}
      //getmat()
      xmatrix<double> submat;
      mat.getmatInPlace(submat,2,3,2,3);
      if(LDEBUG){cerr << soliloquy << " submat=" << endl;cerr << submat << endl;}
      //setmat()
      mat.setmat(submat,1,1); //do nothing
      if(LDEBUG){
        cerr << soliloquy << " replacing with submat at 1,1" << endl;
        cerr << soliloquy << " mat=" << endl;cerr << mat << endl;
      }
      xvector<double> xv;
      xv(1)=2;xv(2)=3;xv(3)=4;
      if(LDEBUG){cerr << soliloquy << " xv=" << xv << endl;}
      mat.setmat(xv,1,false); //row
      if(LDEBUG){
        cerr << soliloquy << " replacing with xv at row=1" << endl;
        cerr << soliloquy << " mat=" << endl;cerr << mat << endl;
      }
      mat.setmat(xv,2,true); //col
      if(LDEBUG){
        cerr << soliloquy << " replacing with xv at col=2" << endl;
        cerr << soliloquy << " mat=" << endl;cerr << mat << endl;
      }
      //setrow()
      mat.setrow(xv,2);
      if(LDEBUG){
        cerr << soliloquy << " replacing with xv at row=2" << endl;
        cerr << soliloquy << " mat=" << endl;cerr << mat << endl;
      }
      //setcol()
      mat.setcol(xv,3);
      if(LDEBUG){
        cerr << soliloquy << " replacing with xv at col=3" << endl;
        cerr << soliloquy << " mat=" << endl;cerr << mat << endl;
      }
      return 1;
    }
    if(!Arun && aurostd::args2flag(argv,cmds,"--test_stefano")) {
      uint y=2017,m=11;
      m+=1;
      for(uint i=0;i<200;i++) {
        if(m==0) {
          cout << "mv \"unknown.pdf\" stefano_" << y << m << ".pdf" << endl;
        } else {
          if(m<10) {
            cout << "mv \"unknown(" << i << ").pdf\" stefano_" << y << "0" << m << ".pdf" << endl;
          } else {
            cout << "mv \"unknown(" << i << ").pdf\" stefano_" << y << m << ".pdf" << endl;
          }
        }
        m--;
        if(m==0) {y--;m+=12;} 
      }
      return 0; //CO20180419
    }
    if(!Arun && aurostd::args2flag(argv,cmds,"--test_CeramGen|--CeramGen_test")) {return (CeramGenTest()?0:1);}  //CO20190601
    if(!Arun && aurostd::args2flag(argv,cmds,"--test_Egap|--Egap_test")) {return (EgapTest()?0:1);}  //CO20190601
    if(!Arun && aurostd::args2flag(argv,cmds,"--test_gcd|--gcd_test")) {return (gcdTest()?0:1);}  //CO20190601
    if(!Arun && aurostd::args2flag(argv,cmds,"--test_smith|--smith_test")) {return (smithTest()?0:1);}  //CO20190601
    if(!Arun && aurostd::args2flag(argv,cmds,"--test_coordination|--coordination_test")) {return (coordinationTest()?0:1);}  //CO20190601
    if(!Arun && aurostd::args2flag(argv,cmds,"--test_PrototypeGenerator|--PrototypeGenerator_test")) {return (PrototypeGeneratorTest()?0:1);}  //DX20200928
    if(!Arun && aurostd::args2flag(argv,cmds,"--test_PrototypeSymmetry|--PrototypeSymmetry_test")) {return (PrototypeGeneratorTest(cout,true)?0:1);}  //DX20201105
    if(!Arun && aurostd::args2flag(argv,cmds,"--test_FoldAtomsInCell|--FoldAtomsInCell_test")) {return (FoldAtomsInCellTest(cout)?0:1);}  //DX20210129
    if(!Arun && aurostd::args2flag(argv,cmds,"--test")) {

      if(XHOST.vext.size()!=XHOST.vcat.size()) {throw aurostd::xerror(_AFLOW_FILE_NAME_,soliloquy,"XHOST.vext.size()!=XHOST.vcat.size(), aborting.",_RUNTIME_ERROR_);}

      for(uint iext=0;iext<XHOST.vext.size();iext++) { 
        cout << "\"" << XHOST.vext.at(iext) << "\"" << " " << "\"" << XHOST.vcat.at(iext) << "\"" << endl;
      }

      int dim=7;
      cout << "dimm=" << dim << endl;

      xmatrix<double> m(dim,dim),mi(dim,dim);
      for(int i=1;i<=dim;i++) 
        for(int j=1;j<=dim;j++)
          m(i,j)=aurostd::ran0();
      cout << "m=" << endl << m << endl;
      mi=inverse(m);
      cout << "mi=" << endl << mi << endl;
      cout << "mi*m=" << endl << det(mi*m) << endl;

      //CO how to create 64bit string from binary file
      //string b64String;
      //aurostd::bin2base64("aflow_logo.pdf",b64String);
      //cout << b64String << endl;

      string test="2.730747137  -2.730747137-12.397646334";
      vector<string> _tokens;
      aurostd::string2tokens(test,_tokens,"-");
      for(uint i=0;i<_tokens.size();i++){
        cerr << _tokens[i] << endl;
      }
      return 0; //CO20180419
      //CO START 20170614 - some SQLITE tests
      //http://zetcode.com/db/sqlitec/ - more tests here
      //this will create test.db file
      sqlite3 *db;
      char *err_msg = 0;
      int rc = sqlite3_open("test.db", &db);
      if(rc != SQLITE_OK) {
        fprintf(stderr, "Cannot open database: %s\n", sqlite3_errmsg(db));
        sqlite3_close(db);
        return 1;
      }
      char const *sql = "DROP TABLE IF EXISTS Cars;" 
        "CREATE TABLE Cars(Id INT, Name TEXT, Price INT);" 
        "INSERT INTO Cars VALUES(1, 'Audi', 52642);" 
        "INSERT INTO Cars VALUES(2, 'Mercedes', 57127);" 
        "INSERT INTO Cars VALUES(3, 'Skoda', 9000);" 
        "INSERT INTO Cars VALUES(4, 'Volvo', 29000);" 
        "INSERT INTO Cars VALUES(5, 'Bentley', 350000);" 
        "INSERT INTO Cars VALUES(6, 'Citroen', 21000);" 
        "INSERT INTO Cars VALUES(7, 'Hummer', 41400);" 
        "INSERT INTO Cars VALUES(8, 'Volkswagen', 21600);";
      rc = sqlite3_exec(db, sql, 0, 0, &err_msg);
      if(rc != SQLITE_OK ) {
        fprintf(stderr, "SQL error: %s\n", err_msg);
        sqlite3_free(err_msg);       
        sqlite3_close(db);
        return 1;
      } 
      sqlite3_close(db);
      //return 0;

      //MORE TESTS
      //printf("%s\n,sqlite3_libversion()");
      //    sqlite3 *db;
      //sqlite3_stmt *res;
      //int rc = sqlite3_open(":memory:", &db);
      //if(rc != SQLITE_OK) {
      //    fprintf(stderr, "Cannot open database: %s\n", sqlite3_errmsg(db));
      //    sqlite3_close(db);
      //    return 1;
      //}
      //rc = sqlite3_prepare_v2(db, "SELECT SQLITE_VERSION()", -1, &res, 0);   
      //if(rc != SQLITE_OK) {
      //    fprintf(stderr, "Failed to fetch data: %s\n", sqlite3_errmsg(db));
      //    sqlite3_close(db);
      //    return 1;
      //}    
      //rc = sqlite3_step(res);
      //if(rc == SQLITE_ROW) {
      //    printf("%s\n", sqlite3_column_text(res, 0));
      //}
      //sqlite3_finalize(res);
      //sqlite3_close(db);
      //return 0;

      //quick easy test
      cerr << sqlite3_libversion() << endl;
      //CO END 20170614 - some SQLITE tests
      aurostd::xcomplex<double> x(123.0,456.0);
      cout << x.re << "," << x.im << " - " << x.real() << "," << x.imag() << " - " << x << endl;
      x.re=111;x.im=222;
      cout << x.re << "," << x.im << " - " << x.real() << "," << x.imag() << " - " << x << endl;
      cout << aurostd::PaddedPOST("EMIN= -30.0",10) << endl;;
      stringstream for_corey;
      for_corey << "scatter/use mapped color={draw=black,fill=mapped color,solid}";
      string corey=for_corey.str();
      cout << corey << endl;
      stringstream aus;
      aus << "************************   00000  MESSAGE KPOINTS KSHIFT=[" << 1 << " " << 2 << " " << 3 << "]" << " ************************ " << endl;
      cout << aus.str() << endl;
      return 0; //CO20180419
    }

    if(!Arun && aurostd::args2attachedflag(argv,"--bin2base64=")) {
      string b64String;
      aurostd::bin2base64(aurostd::args2attachedstring(argv,"--bin2base64=",""),b64String);
      cout << b64String << endl;
      return 0; //CO20180419
    }

    if(!Arun && aurostd::args2flag(argv,cmds,"--test=POTCAR|--test=POTCAR.relax1"+DEFAULT_KZIP_EXT+"|--test=POTCAR.relax2"+DEFAULT_KZIP_EXT+"|--test=POTCAR.static"+DEFAULT_KZIP_EXT+"|--test=POTCAR.bands"+DEFAULT_KZIP_EXT+"")) {
      XHOST.DEBUG=TRUE;xPOTCAR(aurostd::args2attachedstring(argv,"--test=",""));return 0;} //CO20180419
    if(!Arun && aurostd::args2flag(argv,cmds,"--test=DOSCAR|--test=DOSCAR.relax1"+DEFAULT_KZIP_EXT+"|--test=DOSCAR.relax2"+DEFAULT_KZIP_EXT+"|--test=DOSCAR.static"+DEFAULT_KZIP_EXT+"|--test=DOSCAR.bands"+DEFAULT_KZIP_EXT+"")) {
      XHOST.DEBUG=TRUE;xDOSCAR(aurostd::args2attachedstring(argv,"--test=",""));return 0;} //CO20180419
    if(!Arun && aurostd::args2flag(argv,cmds,"--test=EIGENVAL|--test=EIGENVAL.relax1"+DEFAULT_KZIP_EXT+"|--test=EIGENVAL.relax2"+DEFAULT_KZIP_EXT+"|--test=EIGENVAL.static"+DEFAULT_KZIP_EXT+"|--test=EIGENVAL.bands"+DEFAULT_KZIP_EXT+"")) {
      XHOST.DEBUG=TRUE;xEIGENVAL(aurostd::args2attachedstring(argv,"--test=",""));return 0;} //CO20180419
    if(!Arun && aurostd::args2flag(argv,cmds,"--test=OUTCAR|--test=OUTCAR.relax1"+DEFAULT_KZIP_EXT+"|--test=OUTCAR.relax2"+DEFAULT_KZIP_EXT+"|--test=OUTCAR.static"+DEFAULT_KZIP_EXT+"|--test=OUTCAR.bands"+DEFAULT_KZIP_EXT+"")) {
      XHOST.DEBUG=TRUE;xOUTCAR(aurostd::args2attachedstring(argv,"--test=",""));return 0;} //CO20180419
    if(!Arun && aurostd::args2flag(argv,cmds,"--test=KPOINTS|--test=KPOINTS.relax1"+DEFAULT_KZIP_EXT+"|--test=KPOINTS.relax2"+DEFAULT_KZIP_EXT+"|--test=KPOINTS.static"+DEFAULT_KZIP_EXT+"|--test=KPOINTS.bands"+DEFAULT_KZIP_EXT+"")) {
      XHOST.DEBUG=TRUE;xKPOINTS(aurostd::args2attachedstring(argv,"--test=",""));return 0;}  //CO20180419
    if(!Arun && aurostd::args2flag(argv,cmds,"--test=vasprun|--test=vasprun.xml.relax1"+DEFAULT_KZIP_EXT+"|--test=vasprun.xml.relax2"+DEFAULT_KZIP_EXT+"|--test=vasprun.xml.static"+DEFAULT_KZIP_EXT+"|--test=vasprun.xml.bands"+DEFAULT_KZIP_EXT+"")) {
      XHOST.DEBUG=TRUE;xVASPRUNXML(aurostd::args2attachedstring(argv,"--test=",""));return 0;} //CO20180419
    if(!Arun && aurostd::args2flag(argv,cmds,"--test=IBZKPT|--test=IBZKPT.relax1"+DEFAULT_KZIP_EXT+"|--test=IBZKPT.relax2"+DEFAULT_KZIP_EXT+"|--test=IBZKPT.static"+DEFAULT_KZIP_EXT+"|--test=IBZKPT.bands"+DEFAULT_KZIP_EXT+"")) {
      XHOST.DEBUG=TRUE;xIBZKPT(aurostd::args2attachedstring(argv,"--test=",""));return 0;} //CO20180419
    if(!Arun && aurostd::args2flag(argv,cmds,"--test=CHGCAR|--test=CHGCAR.relax1"+DEFAULT_KZIP_EXT+"|--test=CHGCAR.relax2"+DEFAULT_KZIP_EXT+"|--test=CHGCAR.static"+DEFAULT_KZIP_EXT+"|--test=CHGCAR.bands"+DEFAULT_KZIP_EXT+"")) {
      XHOST.DEBUG=TRUE;xCHGCAR(aurostd::args2attachedstring(argv,"--test=",""));return 0;} //CO20180419

    // SCRUB things
    if(!Arun && aurostd::args2flag(argv,cmds,"--scrub=POTCAR")) { 
      XHOST.DEBUG=FALSE;
      XHOST.PSEUDOPOTENTIAL_GENERATOR=TRUE;
      vector<string> vfile(aurostd::args2vectorstring(argv,"--FILE|--file|--F|--f","./"));
      for(uint ifile=0;ifile<vfile.size();ifile++) {
        cerr << "PROCESSING = " << vfile.at(ifile) << endl;
        xPOTCAR xPOT(vfile.at(ifile));
      }
      return 0; //CO20180419
    }
    if(!Arun && aurostd::args2flag(argv,cmds,"--scrub=OUTCAR")) { 
      XHOST.DEBUG=FALSE;
      XHOST.PSEUDOPOTENTIAL_GENERATOR=FALSE;
      vector<string> vfile(aurostd::args2vectorstring(argv,"--FILE|--file|--F|--f","./"));
      for(uint ifile=0;ifile<vfile.size();ifile++) {
        cerr << "PROCESSING = " << vfile.at(ifile) << endl;
        xOUTCAR xOUT(vfile.at(ifile));
        // cout << xOUT << endl;
      }
      return 0; //CO20180419
    }

    if(!Arun && (aurostd::args2flag(argv,cmds,"--scrub") || aurostd::args2attachedflag(argv,"--scrub="))) {
      //  XHOST.DEBUG=TRUE;
      aflowlib::LIB2SCRUB(aurostd::args2attachedstring(argv,"--scrub=","ALL"),TRUE);
      return 0; //CO20180419
    }
    if(!Arun && (aurostd::args2attachedflag(argv,"--lib2auid="))) {
      //  XHOST.DEBUG=TRUE;
      aflowlib::LIB2AUID(aurostd::args2attachedstring(argv,"--lib2auid=","ALL"),FALSE,TRUE); // no test, act
      return 0; //CO20180419
    }
    if(!Arun && (aurostd::args2flag(argv,cmds,"--mosfet") || aurostd::args2attachedflag(argv,"--mosfet="))) {
      //  XHOST.DEBUG=TRUE;
      aflowlib::MOSFET(aurostd::args2attachedutype<int>(argv,"--mosfet=",0),TRUE);
      return 0; //CO20180419
    }
    if(!Arun && (aurostd::args2flag(argv,cmds,"--mail2scan") || aurostd::args2attachedflag(argv,"--mail2scan="))) {
      //  XHOST.DEBUG=TRUE;
      aflowlib::MAIL2SCAN(aurostd::args2attachedstring(argv,"--mail2scan=","/var/mail/auro"),TRUE);
      return 0; //CO20180419
    }

    if(!Arun && aurostd::args2flag(argv,cmds,"--test_proto1")) {
      vector<xstructure> vstr;
      vector<string> vlattice;aurostd::string2tokens("BCC,BCT,CUB,FCC,HEX,MCL,MCLC,ORC,ORCC,ORCF,ORCI,RHL,TET,TRI",vlattice,",");
      aflowlib::_aflowlib_entry data;
      vector<aflowlib::_aflowlib_entry> vdata;
      for(uint i=4;i<vlattice.size();i++) {
        data.clear();
        data.url2aflowlib("materials.duke.edu:AFLOWDATA/ICSD_WEB/"+vlattice.at(i)+"/?format=text",cout,FALSE);vdata.push_back(data);
        cout << "AFLOWLIB " << vlattice.at(i) << "=" << data.vaflowlib_entries.size() << endl;
        for(uint j=0;j<data.vaflowlib_entries.size();j++) {
          aflowlib::_aflowlib_entry dataj;
          dataj.url2aflowlib("materials.duke.edu:AFLOWDATA/ICSD_WEB/"+vlattice.at(i)+"/"+data.vaflowlib_entries.at(j),cout,TRUE);
          aurostd::StringSubst(dataj.aurl,"aflowlib","materials");
          if(dataj.aurl!="") {
            xstructure str(dataj.aurl,"CONTCAR.relax.vasp",IOAFLOW_AUTO);
            xEIGENVAL xEIGENVAL;xEIGENVAL.GetPropertiesUrlFile(dataj.aurl,"EIGENVAL.bands"+DEFAULT_KZIP_EXT+"",FALSE);
            xOUTCAR xOUTCAR;xOUTCAR.GetPropertiesUrlFile(dataj.aurl,"OUTCAR.static"+DEFAULT_KZIP_EXT+"",FALSE);
            xDOSCAR xDOSCAR;xDOSCAR.GetPropertiesUrlFile(dataj.aurl,"DOSCAR.static"+DEFAULT_KZIP_EXT+"",FALSE);
            // if(aurostd::args2flag(argv,cmds,"--vasp")) aurostd::url2stringstream(dataj.aurl+"/CONTCAR.relax.vasp",stream);
            // if(aurostd::args2flag(argv,cmds,"--qe")) aurostd::url2stringstream(dataj.aurl+"/CONTCAR.relax.qe",stream);
            // if(aurostd::args2flag(argv,cmds,"--abinit")) aurostd::url2stringstream(dataj.aurl+"/CONTCAR.relax.abinit",stream);
            // if(aurostd::args2flag(argv,cmds,"--aims")) aurostd::url2stringstream(dataj.aurl+"/CONTCAR.relax.aims",stream);
            vstr.push_back(str);
            cerr << "vstr.size()=" << vstr.size() << "  "
              << "str.atoms.size()=" << str.atoms.size() << "  "
              << "OUTCAR.static"+DEFAULT_KZIP_EXT+".size()=" << xOUTCAR.vcontent.size() << "  "
              << "DOSCAR.static"+DEFAULT_KZIP_EXT+".size()=" << xDOSCAR.vcontent.size() << "  "
              << "EIGENVAL.static"+DEFAULT_KZIP_EXT+".size()=" << xEIGENVAL.vcontent.size() << "  "
              << endl;
            //	  cerr << str << endl;
          }
        }
      }
      return 0; //CO20180419
    }

    if(!Arun && aurostd::args2flag(argv,cmds,"--testJ")) {Arun=TRUE;PERFORM_TESTJ(cout);}
    // [OBSOLETE] if(!Arun && aurostd::args2flag(argv,cmds,"--test1")) {Arun=TRUE;PERFORM_TEST1(cout);}
    if(!Arun && aurostd::args2flag(argv,cmds,"--test3")) {Arun=TRUE;PERFORM_TEST3(cout);}
    if(!Arun && aurostd::args2flag(argv,cmds,"--test_slab|--slab_test")) {return (slab::slabTest()?0:1);}  //CO20190601  //CO20190629 if TRUE(==1), return 0 (normal)
    if(!Arun && XHOST.vflag_control.flag("MACHINE")) {
      //ME20200724
      int code = init::InitMachine(FALSE,argv,cmds,cerr);
      if (code >= 0) return code;
    }

    // **************************************************************
    // INTERCEPT AFLOW
    if(!Arun && XHOST.vflag_control.flag("SWITCH_AFLOW")) {Arun=TRUE;AFLOW_main(argv);}
    //DX
    if(!Arun && XHOST.vflag_control.flag("AFLOWIN_SYM")) {Arun=TRUE;AFLOW_main(argv);} 
    //DX
    if(!Arun && (XHOST.vflag_aflow.flag("CLEAN") || XHOST.vflag_aflow.flag("XCLEAN") || XHOST.AFLOW_RUNDIRflag || XHOST.AFLOW_MULTIflag || XHOST.AFLOW_RUNXflag)) {
      Arun=TRUE;AFLOW_main(argv);
    }
    //  // **************************************************************
    // // INTERCEPT AFLOWLIB
    // MOVED INSIDE PFLOW
    // if(!Arun && XHOST.vflag_control.flag("SWITCH_AFLOWLIB") && !XHOST.vflag_pflow.flag("PROTOS") && !XHOST.vflag_pflow.flag("PROTOS_ICSD") && !XHOST.vflag_pflow.flag("PROTO")) {Arun=TRUE;aflowlib::WEB_Aflowlib_Entry_PHP(argv,cout);}
    // **************************************************************
    // INTERCEPT APENNSY
    if(!Arun && XHOST.vflag_control.flag("SWITCH_APENNSY1")) {Arun=TRUE;Apennsymain(argv,cmds);}
    if(!Arun && XHOST.vflag_control.flag("SWITCH_APENNSY2")) {Arun=TRUE;Apennsymain(argv,cmds);}

    // **************************************************************
    // INTERCEPT aconvasp/aqe/apennsy by title
    if(!Arun && aurostd::substring2bool(XHOST.progname,"aconvasp","convasp")) {Arun=TRUE;pflow::main(argv,cmds);}
    if(!Arun && aurostd::substring2bool(XHOST.progname,"aqe")) {Arun=TRUE;pflow::main(argv,cmds);}
    if(!Arun && aurostd::substring2bool(XHOST.progname,"apennsy")) {Arun=TRUE;Apennsymain(argv,cmds);}

    // **************************************************************
    // intercept commands
    if(!Arun && XHOST.vflag_control.flag("MULTI=SH")) {Arun=TRUE;AFLOW_PTHREADS::MULTI_sh(argv);return 0;}  //CO20180419
    if(!Arun && XHOST.vflag_control.flag("MULTI=BZIP2")) {Arun=TRUE;AFLOW_PTHREADS::MULTI_compress("bzip2",argv);return 0;}  //CO20180419
    if(!Arun && XHOST.vflag_control.flag("MULTI=BUNZIP2")) {Arun=TRUE;AFLOW_PTHREADS::MULTI_compress("bunzip2",argv);return 0;}  //CO20180419
    if(!Arun && XHOST.vflag_control.flag("MULTI=GZIP")) {Arun=TRUE;AFLOW_PTHREADS::MULTI_compress("gzip",argv);return 0;}  //CO20180419
    if(!Arun && XHOST.vflag_control.flag("MULTI=GUNZIP")) {Arun=TRUE;AFLOW_PTHREADS::MULTI_compress("gunzip",argv);return 0;}  //CO20180419
    if(!Arun && XHOST.vflag_control.flag("MULTI=XZIP")) {Arun=TRUE;AFLOW_PTHREADS::MULTI_compress("xz",argv);return 0;}  //CO20180419
    if(!Arun && XHOST.vflag_control.flag("MULTI=XUNZIP")) {Arun=TRUE;AFLOW_PTHREADS::MULTI_compress("xunzip",argv);return 0;}  //CO20180419
    if(!Arun && XHOST.vflag_control.flag("MULTI=BZ2XZ")) {Arun=TRUE;AFLOW_PTHREADS::MULTI_bz2xz(argv);return 0;}  //CO20180419
    if(!Arun && XHOST.vflag_control.flag("MULTI=GZ2XZ")) {Arun=TRUE;AFLOW_PTHREADS::MULTI_gz2xz(argv);return 0;}  //CO20180419
    if(!Arun && XHOST.vflag_control.flag("MULTI=ZIP")) {Arun=TRUE;AFLOW_PTHREADS::MULTI_zip(argv);return 0;}  //CO20180419
    if(!Arun && XHOST.vflag_control.flag("MONITOR")) {Arun=TRUE;AFLOW_monitor(argv);return 0;} //CO20180419
    if(!Arun && XHOST.vflag_control.flag("GETTEMP")) {Arun=TRUE;AFLOW_getTEMP(argv);return 0;} //CO20180419

    // **************************************************************
    // INTERCEPT HELP
    // ME20200921 - Restructured to make web processing easier
    stringstream banner_message;
    if(XHOST.vflag_control.flag("AFLOW_HELP")) {
      banner_message << aflow::Banner("BANNER_BIG") << endl << aflow::Intro_HELP("aflow") << aflow::Banner("BANNER_BIG") << endl;
    } else if(XHOST.vflag_control.flag("AFLOW_EXCEPTIONS")) {
      banner_message << aflow::Banner("BANNER_BIG") << endl << aflow::Banner("EXCEPTIONS") << endl;
    } else if(XHOST.vflag_control.flag("README_AFLOW_LICENSE_GPL3")) {
      banner_message << aflow::License_Preamble_aflow() << endl;
      banner_message << " " << endl;
      banner_message << init::InitGlobalObject("README_AFLOW_LICENSE_GPL3_TXT") << endl;
      banner_message << " " << endl;
      banner_message << "*************************************************************************** " << endl;
    } else if(XHOST.vflag_control.flag("README_AFLOW"))  {
      banner_message << init::InitGlobalObject("README_AFLOW_TXT") << endl;
    } else if(XHOST.vflag_control.flag("README_AFLOW_VERSIONS_HISTORY"))  {
      banner_message << init::InitGlobalObject("README_AFLOW_VERSIONS_HISTORY_TXT") << endl;
    } else if(XHOST.vflag_control.flag("README_AFLOW_PFLOW"))  {
      banner_message << init::InitGlobalObject("README_AFLOW_PFLOW_TXT") << endl;
    } else if(XHOST.vflag_control.flag("README_FROZSL"))  {
      banner_message << init::InitGlobalObject("README_AFLOW_FROZSL_TXT") << endl;
    } else if(XHOST.vflag_control.flag("README_APL"))  {
      banner_message << init::InitGlobalObject("README_AFLOW_APL_TXT") << endl;
    } else if(XHOST.vflag_control.flag("README_QHA"))  {
      banner_message << init::InitGlobalObject("README_AFLOW_QHA_SCQHA_QHA3P_TXT") << endl;
    } else if(XHOST.vflag_control.flag("README_AAPL"))  {
      banner_message << init::InitGlobalObject("README_AFLOW_APL_TXT") << endl;
    } else if(XHOST.vflag_control.flag("README_AGL"))  {
      banner_message << init::InitGlobalObject("README_AFLOW_AGL_TXT") << endl;
    } else if(XHOST.vflag_control.flag("README_AEL"))  {
      banner_message << init::InitGlobalObject("README_AFLOW_AEL_TXT") << endl;
    } else if(XHOST.vflag_control.flag("README_ANRL"))  {
      banner_message << init::InitGlobalObject("README_AFLOW_ANRL_TXT") << endl;
    } else if(XHOST.vflag_control.flag("README_COMPARE"))  { //CO20190401
      banner_message << init::InitGlobalObject("README_AFLOW_COMPARE_TXT") << endl; //CO20190401
    } else if(XHOST.vflag_control.flag("README_GFA"))  {
      banner_message << init::InitGlobalObject("README_AFLOW_GFA_TXT") << endl;
    } else if(XHOST.vflag_control.flag("README_SYMMETRY"))  {
      banner_message << init::InitGlobalObject("README_AFLOW_SYM_TXT") << endl;
    } else if(XHOST.vflag_control.flag("README_CCE"))  {
      banner_message << init::InitGlobalObject("README_AFLOW_CCE_TXT") << endl;
    } else if(XHOST.vflag_control.flag("README_CHULL"))  {
      banner_message << init::InitGlobalObject("README_AFLOW_CHULL_TXT") << endl;
    } else if(XHOST.vflag_control.flag("README_PARTIAL_OCCUPATION")) {
      banner_message << init::InitGlobalObject("README_AFLOW_POCC_TXT") << endl;
    } else if(XHOST.vflag_control.flag("README_APENNSY"))  {
      banner_message << init::InitGlobalObject("README_AFLOW_APENNSY_TXT") << endl;
    } else if(XHOST.vflag_control.flag("README_SCRIPTING"))  {
      banner_message << init::InitGlobalObject("README_AFLOW_SCRIPTING_TXT") << endl;
    } else if(XHOST.vflag_control.flag("README_EXCEPTIONS"))  {
      banner_message << init::InitGlobalObject("README_AFLOW_EXCEPTIONS_TXT") << endl;
    } else if(XHOST.vflag_control.flag("README_XAFLOW"))  {
      banner_message << init::InitGlobalObject("README_AFLOW_XAFLOW_TXT") << endl;
    } else if(XHOST.vflag_control.flag("README_AFLOWRC"))  {
      banner_message << init::InitGlobalObject("README_AFLOW_AFLOWRC_TXT") << endl;
    }

    if (!banner_message.str().empty()) {
      std::cout << (XHOST.vflag_control.flag("WWW")?aurostd::text2html(banner_message.str()):banner_message.str()) << std::endl;
      return 0;
    }

    // **************************************************************
    // PHP-WEB AND CURRICULUM AND HIGH-THROUGHPUT STUFF
    if (ProcessPhpLatexCv()) return 0;
    //  ProcessSecurityOptions(argv,cmds); OLD STUFF AFLOW SECURITY

    // **************************************************************
    bool VVERSION=aurostd::args2flag(argv,cmds,"-v|--version");
    //ME20200921 - Added web mode
    if(!Arun && VVERSION)  {
      // look for version IMMEDIATELY //CO20180419
      Arun=TRUE;
      cout << (XHOST.vflag_control.flag("WWW")?aurostd::text2html(aflow::Banner("AFLOW_VERSION")):aflow::Banner("AFLOW_VERSION"));
      return 0;
    }
    if(!Arun && XHOST.TEST) { Arun=TRUE;cerr << "test" << endl;return 0;} //CO20180419

    // [OBSOLETE]  if(!Arun && (aurostd::substring2bool(XHOST.progname,"aflow1") || aurostd::substring2bool(XHOST.progname,"aflowd1"))) {
    // [OBSOLETE]  Arun=TRUE;AFLOW_main1(argv,cmds);}
    if(!Arun && XHOST.argv.size()==1 && (aurostd::substring2bool(XHOST.progname,"aflow")  || aurostd::substring2bool(XHOST.progname,"aflowd"))) {   
      //   Arun=TRUE;AFLOW_main(argv);
      Arun=TRUE;
      //    cout << "******************************************************************************************************" << endl;
      //  cout << aflow::Banner("BANNER_TINY") << endl;
      cout << aflow::Banner("BANNER_BIG") << endl;
      cout << aflow::Intro_aflow("aflow") << endl;
      cout << pflow::Intro_pflow("aflow") << endl;
      cout << aflow::Intro_sflow("aflow") << endl;
      cout << aflow::Intro_HELP("aflow") << endl;
      cout << aflow::Banner("BANNER_BIG") << endl;
      //    cout << "XHOST.argv.size()=" << XHOST.argv.size()<< endl;
      //    cout << "******************************************************************************************************" << endl;
    }

    // **************************************************************
    // LAST RESOURCE PFLOW
    if(!Arun) { 
      Arun=TRUE;
      return_code = pflow::main(argv,cmds);   //ME20200901 - use pflow::main return code for database handling
    }
    // **************************************************************
    // END
    return (Arun?return_code:1); //Arun==TRUE is 1, so flip because return 0 is normal  //CO20190629 - more explicit return 0//ME20200901 - use return_code
  }
  //CO20180729 - OBSOLETE - use xerror
  //[OBSOLETE]catch(AFLOWRuntimeError& re){
  //[OBSOLETE]  pflow::logger(_AFLOW_FILE_NAME_, soliloquy, "AFLOWRuntimeError detected. Report on the AFLOW Forum: aflow.org/forum.", oss, _LOGGER_ERROR_);
  //[OBSOLETE]  pflow::logger(_AFLOW_FILE_NAME_, re.where(), re.what(), oss, _LOGGER_ERROR_);
  //[OBSOLETE]  return 1;
  //[OBSOLETE]}
  //[OBSOLETE]catch(AFLOWLogicError& le){
  //[OBSOLETE]  pflow::logger(_AFLOW_FILE_NAME_, soliloquy, "AFLOWLogicError detected. Adjust your inputs accordingly.", oss, _LOGGER_ERROR_);
  //[OBSOLETE]  pflow::logger(_AFLOW_FILE_NAME_, le.where(), le.what(), oss, _LOGGER_ERROR_);
  //[OBSOLETE]  return 1;
  //[OBSOLETE]}
  catch (aurostd::xerror& excpt) {
    pflow::logger(excpt.whereFileName(), excpt.whereFunction(), excpt.error_message, oss, _LOGGER_ERROR_);
    return excpt.error_code;
  }
}


// ***************************************************************************
// AFLOW_main
// ***************************************************************************
int AFLOW_main(vector<string> &argv) {
  if(!XHOST.QUIET) cout << aflow::Banner("INTRODUCTION");// << endl;
  KBIN::KBIN_Main(argv);
  // if(!XHOST.QUIET) cout << "MMMMM  AFLOW VERSION " << string(AFLOW_VERSION) << "  " << endl;
  return 0; //1; //CO20180419 - return 0 is normal
}

// ***************************************************************************
// aflow::License_aflow
// ***************************************************************************
namespace aflow {
  string License_Preamble_aflow(void) {
    //(C) 2003-2020 Stefano Curtarolo, MIT-Duke University stefano@duke.edu
    stringstream strstream;
    strstream << endl;
    strstream << "***************************************************************************" << endl;
    strstream << "*                                                                         *" << endl;
    strstream << "*                    AFLOW - Duke University 2003-2020                    *" << endl; //CO20200502 - SC -> AFLOW consortium
    strstream << "*                                                                         *" << endl;
    strstream << "***************************************************************************" << endl;
    strstream << "Copyright 2003-2020 - AFLOW.ORG consortium" << endl;  //CO20200502 - SC -> AFLOW consortium
    strstream << endl;
    strstream << "This file is part of AFLOW software." << endl;
    strstream << endl;
    strstream << "AFLOW is free software: you can redistribute it and/or modify" << endl;
    strstream << "it under the terms of the GNU General Public License as published by" << endl;
    strstream << "the Free Software Foundation, either version 3 of the License, or" << endl;
    strstream << "(at your option) any later version." << endl;
    strstream << endl;
    strstream << "This program is distributed in the hope that it will be useful," << endl;
    strstream << "but WITHOUT ANY WARRANTY; without even the implied warranty of" << endl;
    strstream << "MERCHANTABILITY or FITNESS FOR A PARTICULAR PURPOSE.  See the" << endl;
    strstream << "GNU General Public License for more details." << endl;
    strstream << endl;
    strstream << "You should have received a copy of the GNU General Public License" << endl;
    strstream << "along with this program.  If not, see <http://www.gnu.org/licenses/>." << endl;
    strstream << endl;
    strstream << "***************************************************************************" << endl;
    strstream << endl;
    return strstream.str();
  }
} // namespace aflow


// ***************************************************************************
// aflow::Intro_aflow
// ***************************************************************************
// patched by CO20200106 to avoid long string construction (patching for indents)
namespace aflow {
  string Intro_aflow(string x) {
    //(C) 2003-2020 Stefano Curtarolo, MIT-Duke University stefano@duke.edu
    stringstream strstream;
    string tab="  ";
    string xspaces="";for(uint i=0;i<x.size();i++){xspaces+=" ";} //spaces size of x
    strstream << endl;
    strstream << "******* BEGIN INFORMATION MODE *********************************************************************" << endl;
    strstream << tab << x << " -h|--help|--readme_aflow   CHECK" << endl;
    strstream << tab << x << " --version|-v                 CHECK" << endl;
    strstream << tab << x << " --machine                      CHECK" << endl;
    strstream << "******* END INFORMATION MODE ***********************************************************************" << endl;
    strstream << endl;
    strstream << "******* BEGIN RUNNING MODE *************************************************************************" << endl;
    strstream << tab << x << " --run|--run=multi|--run=N   COMMANDS for running" << endl;
    strstream << tab << x << " --clean|-c                    COMMAND for cleaning  " << endl;
    strstream << endl;
    strstream << " MODIFIERS" << endl;
    strstream << tab << " --DIRECTORY[=| ]dir|--D[=| ]dir|--d[=| ]dir" << endl;
    strstream << tab << " --FILE[=| ]file|--F[=| ]file|--f[=| ]file " << endl;
    strstream << tab << " --quiet|-quiet|-q " << endl;
    strstream << tab << " --loop " << endl;
    strstream << tab << " --sort|-sort" << endl;
    strstream << tab << " --reverse|-rsort" << endl;
    strstream << tab << " --random|-rnd" << endl;
    strstream << tab << " --force|-force" << endl;
    strstream << tab << " --mem=XX|--maxmem=XX" << endl;
    strstream << tab << " --readme= xaflow|aflow|aconvasp|aflowrc|scripting|apennsy|apl|agl|ael|anrl|compare|gfa|symmetry|chull|errors|exceptions|frozsl CHECK !!!!" << endl;
    strstream << tab << " --np=NUMBER|--npmax" << endl;
    strstream << tab << " --generate_aflowin_from_vasp" << endl;
    strstream << tab << " --generate_vasp_from_aflowin|--generate" << endl;
    strstream << tab << " --use_aflow.in=XXX" << endl;
    strstream << tab << " --use_LOCK=XXX" << endl;
    strstream << tab << " --use_tmpfs=XXXX " << endl;
    strstream << endl;
    strstream << " MODIFIERS MPI/SERIAL PARAMETERS" << endl;
    strstream << tab << " --mpi|-nompi|--serial " << endl;
    strstream << endl;
    strstream << " HOST ORIENTED OPTION" << endl;
    strstream << tab << " --machine=beta|beta_openmpi|qrats|qflow|x|conrad|eos|materials|habana|aflowlib|ranger|kraken" << endl;
    strstream << tab << "           marylou|parsons|jellium|ohad|host1" << endl;
    strstream << tab << "           raptor --np=N|diamond --np=N" << endl;
    strstream << "******* END RUNNING MODE ***************************************************************************" << endl;
    strstream << endl;
    // --readme=htresources
    return strstream.str();
  }
} // namespace aflow

// ***************************************************************************
// aflow::Intro_sflow
// ***************************************************************************
// patched by CO20200106 to avoid long string construction (patching for indents)
namespace aflow {
  string Intro_sflow(string x) {
    stringstream strstream;
    string tab="  ";
    //string xspaces="";for(uint i=0;i<x.size();i++){xspaces+=" ";} //spaces size of x
    strstream << "******* BEGIN SCRIPTING MODE ***********************************************************************" << endl;
    strstream << " AFLOW SCRIPTING COMMANDS" << endl;
    strstream << tab << x << " --justafter=string" << endl;
    strstream << tab << x << " --justbefore=string" << endl;
    strstream << tab << x << " --justbetween=string_from[,string_to]" << endl;
    strstream << tab << x << " --qsub=N,file" << endl;
    strstream << tab << x << " --qdel=aaa,nnn:mmm,aaa,bbb,ccc" << endl;
    strstream << tab << x << " --bsub=N,file" << endl;
    strstream << tab << x << " --bkill=aaa,nnn:mmm,aaa,bbb,ccc" << endl;
    strstream << tab << x << " --sbatch=N,file" << endl;
    strstream << tab << x << " --scancel=aaa,nnn:mmm,aaa,bbb,ccc" << endl;
    strstream << tab << x << " --kill=aaa,nnn:mmm,aaa,bbb,ccc" << endl;
    strstream << tab << x << " --multi=sh [--np=NUMBER|npmax|nothing] [--F[ILE]] file" << endl;
    strstream << tab << x << " --multi=zip [--prefix PREFIX] [--size SSSS] --F[ILE] file|--D[IRECTORY directory1 directory2 ...." << endl;
    strstream << tab << x << " --multi=bzip2 [--np=NUMBER|npmax|nothing] --F[ILE] file1 file2 file3 ...." << endl;
    strstream << tab << x << " --multi=bunzip2 [--np=NUMBER|npmax|nothing] --F[ILE] file1.bz2 file2.bz2 file3.bz2 ...." << endl;
    strstream << tab << x << " --multi=gzip [--np=NUMBER|npmax|nothing] --F[ILE] file1 file2 file3 ...." << endl;
    strstream << tab << x << " --multi=gunzip [--np=NUMBER|npmax|nothing] --F[ILE] file1.gz file2.gz file3.gz ...." << endl;
    strstream << tab << x << " --multi=xzip [--np=NUMBER|npmax|nothing] --F[ILE] file1 file2 file3 ...." << endl;
    strstream << tab << x << " --multi=xunzip [--np=NUMBER|npmax|nothing] --F[ILE] file1.xz file2.xz file3.xz ...." << endl;
    strstream << tab << x << " --multi=bz2xz [--np=NUMBER|npmax|nothing] --F[ILE] file1.bz2 file2.bz2 file3.bz2 ...." << endl;
    strstream << tab << x << " --multi=gz2xz [--np=NUMBER|npmax|nothing] --F[ILE] file1.gz file2.gz file3.gz ...." << endl;
    strstream << tab << x << " --getTEMP [--runstat|--runbar|--refresh=X|--warning_beep=T|--warning_halt=T|--mem=XX]" << endl;
    strstream << tab << x << " --monitor [--mem=XX]" << endl;
    strstream << "******* END SCRIPTING MODE *************************************************************************" << endl;
    strstream << endl;
    return strstream.str();
  }
} // namespace aflow

// ***************************************************************************
// aflow::Intro_HELP
// ***************************************************************************
// patched by CO20200106 to avoid long string construction (patching for indents)
namespace aflow {
  string Intro_HELP(string x) {
    stringstream strstream;
    string tab="  ";
    string xspaces="";for(uint i=0;i<x.size();i++){xspaces+=" ";} //xspacess size of x
    strstream << "******* BEGIN HELP MODE ****************************************************************************" << endl;
    strstream << " AFLOW HELP AVAILABLE HELPS" << endl;
    strstream << tab << x << " --license" << endl;
    strstream << tab << xspaces << " " << tab << "License information." << endl;
    strstream << tab << x << " --help" << endl;
    strstream << tab << xspaces << " " << tab << "This help." << endl;
    strstream << tab << x << " --readme" << endl;
    strstream << tab << xspaces << " " << tab << "The list of all the commands available." << endl;
    strstream << tab << x << " --readme=xaflow" << endl;
    strstream << tab << xspaces << " " << tab << "Returns the HELP information for the installation of aflow." << endl;
    strstream << tab << x << " --readme=aflow|--readme=run|--readme_aflow" << endl;
    strstream << tab << xspaces << " " << tab << "Returns the HELP information for the \"running machinery\"." << endl;
    strstream << tab << x << " --readme=aflowrc" << endl;
    strstream << tab << xspaces << " " << tab << "Returns the HELP information for the installation of aflow." << endl;
    strstream << tab << x << " --readme=pflow|--readme=processor|--readme=aconvasp|--readme_aconvasp" << endl;
    strstream << tab << xspaces << " " << tab << "Returns the HELP information for the \"processing machinery\"." << endl;
    strstream << tab << x << " --readme=scripting|--readme_scripting" << endl;
    strstream << tab << xspaces << " " << tab << "Returns the HELP information for the \"scripting\" operations." << endl;
    strstream << tab << x << " --readme=apl|--readme_apl" << endl;
    strstream << tab << xspaces << " " << tab << "Returns the HELP information for the \"aflow-harmonic-phonon-library\"." << endl;
    strstream << tab << x << " --readme=qha|--readme_qha|--readme=qha3p|--readme_qha3p|--readme=scqha|--readme_scqha" << endl;
    strstream << tab << xspaces << " " << tab << "Returns the HELP information for the \"aflow-quasi-harmonic-library\"." << endl;
    strstream << tab << x << " --readme=aapl|--readme_aapl" << endl;
    strstream << tab << xspaces << " " << tab << "Returns the HELP information for the \"aflow-anharmonic-phonon-library (AFLOW-AAPL)\"." << endl;
    strstream << tab << x << " --readme=agl|--readme_agl" << endl;
    strstream << tab << xspaces << " " << tab << "Returns the HELP information for the \"aflow-gibbs-library (AFLOW-AGL)\"." << endl;
    strstream << tab << x << " --readme=ael|--readme_ael" << endl;
    strstream << tab << xspaces << " " << tab << "Returns the HELP information for the \"aflow-elastic-library (AFLOW-AEL)\"." << endl;
    strstream << tab << x << " --readme=anrl|--readme_anrl" << endl;
    strstream << tab << xspaces << " " << tab << "Returns the HELP information for the \"aflow library of prototypes\"." << endl;
    strstream << tab << x << " --readme=compare|--readme_compare" << endl;
    strstream << tab << xspaces << " " << tab << "Returns the HELP information for the \"structure geometry comparison code\"." << endl;
    strstream << tab << x << " --readme=gfa|--readme_gfa" << endl;
    strstream << tab << xspaces << " " << tab << "Returns the HELP information for the \"glass-forming-ability code\"." << endl;
    strstream << tab << x << " --readme=symmetry|--readme_symmetry" << endl;
    strstream << tab << xspaces << " " << tab << "Returns the HELP information for the \"symmetry library (AFLOW-SYM)\"." << endl;
    strstream << tab << x << " --readme=chull|--readme_chull" << endl;
    strstream << tab << xspaces << " " << tab << "Returns the HELP information for the \"convex hull library (AFLOW-hull)\"." << endl;
    strstream << tab << x << " --readme=errors|--readme=exceptions|--readme_errors|--readme_exceptions" << endl;
    strstream << tab << xspaces << " " << tab << "Returns the HELP information for exception handling in AFLOW." << endl;
    strstream << tab << x << " --readme=partial_occupation|--readme=pocc|--readme_pocc" << endl;
    strstream << tab << xspaces << " " << tab << "Returns the HELP information for the \"partial occupation library\"." << endl;
    strstream << tab << x << " --readme=apennsy|--readme_apennsy" << endl;
    strstream << tab << xspaces << " " << tab << "Returns the HELP information for the \"apennsy\" binary phase diagram generator." << endl;
    strstream << tab << x << " --readme=frozsl|--readme_frozsl" << endl;
    strstream << tab << xspaces << " " << tab << "Returns the HELP information for the \"frozsl\" add ons." << endl;
    strstream << "******* END HELP MODE ******************************************************************************" << endl;
    strstream << endl;
    return strstream.str();
  }
} // namespace aflow


// ***************************************************************************
// aflow::Banner
// ***************************************************************************
namespace aflow {
  string Banner(string type) {
    stringstream oss;
    if(type=="VERSION" || type=="AFLOW_VERSION") {
      oss << "" << endl;
      oss << "AFLOW VERSION " << string(AFLOW_VERSION) << " Automatic-FLOW [(C) "<<XHOST.Copyright_Years<<" aflow.org consortium]" << endl;
      oss << "New versions are available here: <http://" << XHOST.AFLOW_MATERIALS_SERVER << "/AFLOW/>" << endl;
      oss << "" << endl;
      oss << "AFLOW is free software: you can redistribute it and/or modify it under the terms of the" << endl;
      oss << "GNU General Public License as published by the Free Software Foundation, either version 3" << endl;
      oss << "of the License, or (at your option) any later version." << endl;
      oss << "" << endl;
      oss << "This program is distributed in the hope that it will be useful, but WITHOUT ANY WARRANTY;" << endl;
      oss << "without even the implied warranty of MERCHANTABILITY or FITNESS FOR A PARTICULAR PURPOSE." << endl;
      oss << "See the GNU General Public License for more details." << endl;
      oss << "" << endl;
      oss << "You should have received a copy of the GNU General Public License along with this program." << endl;
      oss << "If not, see <http://www.gnu.org/licenses/>." << endl;
      oss << "" << endl;
      oss << "AFLOW V" << string(AFLOW_VERSION) << " [" << XHOST.hostname << "] [" << XHOST.machine_type << "] ["<< XHOST.CPU_Cores << "] [" << XHOST.Find_Parameters << "]" << endl;
      //     oss << endl;
      return oss.str();
    }
    if(type=="INTRODUCTION") {
      stringstream oss;
      oss << "MMMMM  AFLOW VERSION " << string(AFLOW_VERSION) << " Automatic-FLOW for materials discovery - [" << TODAY << "] -" << aflow_get_time_string() << endl;
      //    oss << "MMMMM  AFLOW VERSION " << aurostd::PaddedPOST(string(AFLOW_VERSION),5) <<" - BUILT ["<<TODAY<<"] - (C) " << XHOST.Copyright_Years << "    " << endl;
      oss << "MMMMM  AFLOW.org consortium - High-Throughput ab-initio Computing Project - (C) " << XHOST.Copyright_Years << "    " << endl;
      oss << "MMMMM  ";// << endl;
      oss << "MMMMM  AFLOW is free software: you can redistribute it and/or modify it under the terms of the" << endl;
      oss << "MMMMM  GNU General Public License as published by the Free Software Foundation, either version 3" << endl;
      oss << "MMMMM  of the License, or (at your option) any later version." << endl;
      oss << "MMMMM  " << endl;
      oss << "MMMMM  This program is distributed in the hope that it will be useful, but WITHOUT ANY WARRANTY;" << endl;
      oss << "MMMMM  without even the implied warranty of MERCHANTABILITY or FITNESS FOR A PARTICULAR PURPOSE." << endl;
      oss << "MMMMM  See the GNU General Public License for more details." << endl;
      oss << "MMMMM  " << endl;
      oss << "MMMMM  You should have received a copy of the GNU General Public License along with this program." << endl;
      oss << "MMMMM  If not, see <http://www.gnu.org/licenses/>." << endl;
      oss << "MMMMM " << endl;
      return oss.str();
    }
    if(type=="BANNER_NORMAL") {
      oss << "****************************************************************************************************" << endl;
      oss << "MMMMM  AFLOW V" << string(AFLOW_VERSION) << " Automatic-FLOW [" << TODAY << "] - " << endl; // << aflow_get_time_string() << endl; //CO
      oss << "****************************************************************************************************" << endl;
      return oss.str();
    }
    if(type=="BANNER_BIG") {
      oss << "****************************************************************************************************" << endl;
      oss << "*                                                                                                  *" << endl;
      oss << "*                          aflow - Automatic-FLOW for materials discovery                          *" << endl;
      oss << "*                aflow.org consortium - High-Throughput ab-initio Computing Project                *" << endl;
      oss << "*" << aurostd::PaddedCENTER(string("version "+string(AFLOW_VERSION)+" - g++/gcc "+aurostd::utype2string(__GNUC__)+"."+aurostd::utype2string(__GNUC_MINOR__)+"."+aurostd::utype2string(__GNUC_PATCHLEVEL__)+" - built ["+string(TODAY)+"] - (C) " +XHOST.Copyright_Years),100) << "*" << endl;
      oss << "*                                                                                                  *" << endl;
      oss << "****************************************************************************************************" << endl;
      oss << "*                                                                                                  *" << endl;
      oss << "*    AFLOW is free software: you can redistribute it and/or modify it under the terms of the       *" << endl;
      oss << "*    GNU General Public License as published by the Free Software Foundation, either version 3     *" << endl;
      oss << "*    of the License, or (at your option) any later version.                                        *" << endl;
      oss << "*                                                                                                  *" << endl;
      oss << "*    This program is distributed in the hope that it will be useful, but WITHOUT ANY WARRANTY;     *" << endl;
      oss << "*    without even the implied warranty of MERCHANTABILITY or FITNESS FOR A PARTICULAR PURPOSE.     *" << endl;
      oss << "*    See the GNU General Public License for more details.                                          *" << endl;
      oss << "*                                                                                                  *" << endl;
      oss << "*    You should have received a copy of the GNU General Public License along with this program.    *" << endl;
      oss << "*    If not, see <http://www.gnu.org/licenses/>.                                                   *" << endl;
      oss << "*                                                                                                  *" << endl;
      oss << "****************************************************************************************************" << endl;
      oss << "*                                                                                                  *" << endl;
      oss << "*     Use of AFLOW software and repositories welcomes references to the following publications:    *" << endl;
      oss << "*                                                                                                  *" << endl;
      oss << "*  Friedrich et al. npj Comput. Mater. 5, 59 (2019)  10.1038/s41524-019-0192-1       (CCE)         *" << endl;
      oss << "*  Hicks et al.     Comp. Mat. Sci. 161, S1 (2019)   10.1016/j.commatsci.2018.10.043 (ANRL proto2) *" << endl;
      oss << "*  Oses et al.      J. Chem. Inf. Model. (2018)      10.1021/acs.jcim.8b00393        (AFLOW-CHULL) *" << endl;
      oss << "*  Gossett et al.   Comp. Mat. Sci. 152, 134 (2018)  10.1016/j.commatsci.2018.03.075 (AFLOW-ML)    *" << endl;
      oss << "*  Hicks et al.     Acta Cryst. A74, 184-203 (2018)  10.1107/S2053273318003066       (AFLOW-SYM)   *" << endl;
      oss << "*  MBNardelli et al Comp. Mat. Sci. 143, 462 (2018)  10.1016/j.commatsci.2017.11.034 (PAOFLOW)     *" << endl;
      oss << "*  Rose et al.      Comp. Mat. Sci. 137, 362 (2017)  10.1016/j.commatsci.2017.04.036 (AFLUX lang)  *" << endl;
      oss << "*  Supka et al.     Comp. Mat. Sci. 136, 76 (2017)   10.1016/j.commatsci.2017.03.055 (AFLOWpi)     *" << endl;
      oss << "*  Plata et al.     npj Comput. Mater. 3, 45 (2017)  10.1038/s41524-017-0046-7       (AAPL kappa)  *" << endl;
      oss << "*  Toher et al.     Phys. Rev.Mater.1, 015401 (2017) 10.1103/PhysRevMaterials.1.015401 (AEL elast) *" << endl;
      oss << "*  Mehl et al.      Comp. Mat. Sci. 136, S1 (2017)   10.1016/j.commatsci.2017.01.017 (ANRL proto1) *" << endl;
      oss << "*  Calderon et al.  Comp. Mat. Sci. 108A, 233 (2015) 10.1016/j.commatsci.2015.07.019 (standard)    *" << endl;
      oss << "*  Toher et al.     Phys. Rev. B 90, 174107 (2014)   10.1103/PhysRevB.90.174107      (AGL Gibbs)   *" << endl;
      oss << "*  Taylor et al.    Comp. Mat. Sci. 93, 178 (2014)   10.1016/j.commatsci.2014.05.014 (REST-API)    *" << endl;
      oss << "*  Curtarolo et al. Comp. Mat. Sci. 58, 227 (2012)   10.1016/j.commatsci.2012.02.002 (AFLOW.org)   *" << endl;
      oss << "*  Curtarolo et al. Comp. Mat. Sci. 58, 218 (2012)   10.1016/j.commatsci.2012.02.005 (AFLOW C++)   *" << endl;
      oss << "*                                                                                                  *" << endl;
      oss << "****************************************************************************************************" << endl;
      oss << "*                                                                                                  *" << endl;
      oss << "*" << aurostd::PaddedCENTER(string("aflow/aflow.org - CONTRIBUTORS"),100) << "*" << endl;
      oss << "*  2000-2019 Stefano Curtarolo (aflow); 2002-2004 Dane Morgan (convasp); 2007-2011 Wahyu Setyawan  *" << endl;
      oss << "*  (--rsm --edos --kband --icsd*); 2008-2011 Roman Chepulskyy (--edos --kband  surfaces);          *" << endl;
      oss << "*  2008 Gus Hart (lattice reductions - prototypes); 2009-2011, Ohad Levy (prototypes);             *" << endl;
      oss << "*  2009-2010, Michal Jahnatek (APL); 2010-2013 Shidong Wang (cluster expansion); 2010-2013         *" << endl;
      oss << "*  Richard Taylor (surfaces, apennsy); 2010-2013 Junkai Xue (prototyper); 2010-2013 Kesong Yang    *" << endl;
      oss << "*  (findsym, frozsl, plotband/dos); 2013-2019 Cormac Toher (AGL Debye-Gruneisen, AEL elastic);     *" << endl;
      oss << "*  2013-2019 Frisco Rose (API, Aflux); 2013-2018 Pinku Nath (Quasi-harmonic approximation);        *" << endl;
      oss << "*  2013-2017 Jose J. Plata (AAPL, thermal cond.); 2014-2019 David Hicks (symmetry, structure       *" << endl;
      oss << "*  comparison, prototypes); 2014-2019 Corey Oses (Egap, bader, chull, APL, pocc); 2018-2019 Marco  *" << endl;
      oss << "*  Esters (AAPL, thermal cond.); 2016-2019 Denise Ford (GFA); 2018-2019 Rico Friedrich (CCE);      *" << endl;
      oss << "*                                                                                                  *" << endl;
      oss << "****************************************************************************************************" << endl;
      oss << "*" << aurostd::PaddedCENTER(string("version "+string(AFLOW_VERSION)+" - g++/gcc "+aurostd::utype2string(__GNUC__)+"."+aurostd::utype2string(__GNUC_MINOR__)+"."+aurostd::utype2string(__GNUC_PATCHLEVEL__)+" - built ["+string(TODAY)+"] - (C) " +XHOST.Copyright_Years),100) << "*" << endl;
      oss << "****************************************************************************************************" << endl;
      return oss.str();
    }
    if(type=="BANNER_TINY") {
      // called 63 times
      oss << "AFLOW VERSION "<<AFLOW_VERSION<<":  [aflow.org consortium - 2003-2020] ";
      return oss.str();
    }
    if(type == "EXCEPTIONS") {
      oss << "List of AFLOW exceptions with error codes. See README_AFLOW_EXCEPTIONS.TXT for more information" << endl;
      oss << endl;
      oss << "----------------------------------------------------------------------------------------------------" << endl;
      oss << "Error Code      Error Type             Error                              Name of Constant          " << endl;
      oss << "----------------------------------------------------------------------------------------------------" << endl;
      oss << "        1       N/A                    Generic error                      _GENERIC_ERROR_           " << endl;
      oss << "        2                              Illegal error code                 _ILLEGAL_CODE_            " << endl;
      oss << "       10       Input Error            generic                            _INPUT_ERROR_             " << endl;
      oss << "       11                              unknown flag                       _INPUT_UNKNOWN_           " << endl;
      oss << "       12                              missing flag                       _INPUT_MISSING_           " << endl;
      oss << "       13                              input ambiguous                    _INPUT_AMBIGUOUS_         " << endl;
      oss << "       14                              illegal parameter                  _INPUT_ILLEGAL_           " << endl;
      oss << "       15                              number of parameters               _INPUT_NUMBER_            " << endl;
      oss << "       20       File Error             generic                            _FILE_ERROR_              " << endl;
      oss << "       21                              file not found                     _FILE_NOT_FOUND_          " << endl;
      oss << "       22                              wrong format                       _FILE_WRONG_FORMAT_       " << endl;
      oss << "       23                              file corrupt                       _FILE_CORRUPT_            " << endl;
      oss << "       30       Value Error            generic                            _VALUE_ERROR_             " << endl;
      oss << "       31                              illegal value                      _VALUE_ILLEGAL_           " << endl;
      oss << "       32                              out of range                       _VALUE_RANGE_             " << endl;
      oss << "       40       Index Error            generic                            _INDEX_ERROR_             " << endl;
      oss << "       41                              illegal value                      _INDEX_ILLEGAL_           " << endl;
      oss << "       42                              out of bounds                      _INDEX_BOUNDS_            " << endl;
      oss << "       43                              mismatch                           _INDEX_MISMATCH_          " << endl;
      oss << "       50       Runtime Error          generic                            _RUNTIME_ERROR_           " << endl;
      oss << "       51                              not initialized                    _RUNTIME_INIT_            " << endl;
<<<<<<< HEAD
      oss << "       52                              external command not found         _RUNTIME_EXTERNAL_MISS_   " << endl;  //CO20200531
      oss << "       53                              external command failed            _RUNTIME_EXTERNAL_FAIL_   " << endl;  //CO20200531
      oss << "       54                              SQL error                          _RUNTIME_SQL_             " << endl;  //CO20200531
=======
      oss << "       52                              SQL error                          _RUNTIME_SQL_             " << endl;
      oss << "       53                              busy                               _RUNTIME_BUSY_            " << endl;
>>>>>>> 8907dbc7
      oss << "       60       Allocation Error       generic                            _ALLOC_ERROR_             " << endl;
      oss << "       61                              could not allocate memory          _ALLOC_ALLOCATE_          " << endl;
      oss << "       62                              insufficient memory                _ALLOC_INSUFFICIENT_      " << endl;
      oss << "----------------------------------------------------------------------------------------------------" << endl;
      return oss.str();
    }
    cerr << XPID << "aflow::Banner type=" << type << " not found..." << endl;
    oss << "aflow::Banner type=" << type << " not found..." << endl;
    return 0; //CO20180419
    return oss.str();
  }
} // namespace aflow

// ***************************************************************************
// *                                                                         *
// *         aflow - Automatic FLOW for materials discovery project          *
// *                                                                         *
// ***************************************************************************

// Update Mon Mar  7 14:05:40 EST 2011 (by WSETYAWAN):
// ICSD prototypes of compounds used in aflow are generated using the following
// command:
// xzcat /common/NIST/$1ary.icsd.xz | pflow --icsd_nobrokenbasis |
// pflow --icsd_nopartialocc | pflow --icsd2proto > README_LIBRARY_ICSD$1.TXT


//#include "../AFLOW3_AURO/aflow_auro.cpp"

// ***************************************************************************
#ifndef _AFLOW_AURO_CPP_
namespace aflowlib {
  uint MOSFET(int mode,bool VERBOSE) {
    if(VERBOSE) cerr << XPID << "aflowlib::MOSFET mode=" << mode << endl;
    return 0;
  }
}
namespace aflowlib {
  uint MAIL2SCAN(string library,bool VERBOSE) {
    if(VERBOSE) cerr << XPID << "aflowlib::MAIL2SCAN library=" << library << endl;
    return 0;
  }
}
#endif


// ***************************************************************************
// *                                                                         *
// *         aflow - Automatic FLOW for materials discovery project          *
// *                                                                         *
// ***************************************************************************<|MERGE_RESOLUTION|>--- conflicted
+++ resolved
@@ -1450,14 +1450,10 @@
       oss << "       43                              mismatch                           _INDEX_MISMATCH_          " << endl;
       oss << "       50       Runtime Error          generic                            _RUNTIME_ERROR_           " << endl;
       oss << "       51                              not initialized                    _RUNTIME_INIT_            " << endl;
-<<<<<<< HEAD
       oss << "       52                              external command not found         _RUNTIME_EXTERNAL_MISS_   " << endl;  //CO20200531
       oss << "       53                              external command failed            _RUNTIME_EXTERNAL_FAIL_   " << endl;  //CO20200531
-      oss << "       54                              SQL error                          _RUNTIME_SQL_             " << endl;  //CO20200531
-=======
-      oss << "       52                              SQL error                          _RUNTIME_SQL_             " << endl;
-      oss << "       53                              busy                               _RUNTIME_BUSY_            " << endl;
->>>>>>> 8907dbc7
+      oss << "       54                              SQL error                          _RUNTIME_SQL_             " << endl;
+      oss << "       55                              busy                               _RUNTIME_BUSY_            " << endl;
       oss << "       60       Allocation Error       generic                            _ALLOC_ERROR_             " << endl;
       oss << "       61                              could not allocate memory          _ALLOC_ALLOCATE_          " << endl;
       oss << "       62                              insufficient memory                _ALLOC_INSUFFICIENT_      " << endl;
