3.2.3 - 2020/05/22
        Location: http://materials.duke.edu/AFLOW/aflow.3.2.3.tar.xz
        -- Bug fixes to xPOTCAR (exits) (CO+ME)
        -- Bug fixes to Wyckoff positions (DX)
        -- adding in CHULL workshop unit tests (CO)
        -- adding exits to CCE unit tests (CO)
        -- Bug fixes to aurostd::isDirectory() and isFile() (CO)
<<<<<<< HEAD
        -- Bug fixes for xelement, adding populate() function for CCE (CO)
=======
        -- Bug fixes in POCC: missing POTCAR suffix for LIB6 and EFileNotEmpty() cerr verbose (CO)
>>>>>>> a538fd6d
        -- Bug fixes in KBIN::ExtractSystemName() (ME)
        -- Fixed PID/TID and XPID XTID in aflow.h aflow_init.cpp (SC)
        -- added --np1 (N+1 enthalpy gain) and --sc (stability criterion) chull web functionality (SK)
        -- added check for broken REST-API to aflow_chull_python.py (MB)
        -- Fixed segmentation fault when DINEQUIV_ONLY option was used. (AS)
        -- Added QHA to modules. (AS)
        -- Fixed xEIGENVAL to work correctly with files created by vasp 5. (AS)
        -- Introduced a core part of the new QHA class: (AS)
        -- QHA-related options from aflow.in are parsed into QHA module; (AS)
        -- QHA options are processed and initialized inside the QHA class; (AS)
        -- QHA, QHA3P and SCQHA are united into one class; (AS)
        -- new QHA uses standard aflow infrastructure to create aflow.in files; (AS)
        -- new functionality: thermal properties can be derived from the temperature dependence of the free energy; (AS)
        -- added the possibility to calculate Grueneisen parameters using fit to frequency-volume relation. (AS)
        -- added POCC+AEL+AGL workflow (CT)
        -- updated and restructured CCE for PBE, LDA and SCAN (RF)
        -- added CCE functions for command line, web tool, and internal AFLOW use (RF)
        -- CCE can now determine oxidation numbers automatically from structure and Allen electronegativities (RF)
        -- added CCE function to determine oxidation numbers from Allen electronegativities (RF)
        -- added CCE function to get number of neighbors for all atoms (RF)
        -- added CCE function to get number of neighbors of a certain type for all atoms (RF)
        -- extended CCE scheme to PBE+U_ICSD functional and approach based on experimental formation enthalpies per bond (RF)
        -- extended CCE to work for general anion systems (RF)
        -- extended CCE to multi-anion sytems (RF)
        -- CCE corrections added for nitrides (RF)
        -- fixed bug that SPIN was switched OFF in static calc. when SPIN=ON in aflow.in and REMOVE_RELAX was set by default (ME+RF)
        -- Added check for required binaries to plotter. (ME)
        -- Canonical system name is now based on aflow.in instead of VASP output files. (ME)
        -- Fixed broken system name for aflow_proto. (ME)
        -- Fixed plotter title and file names when ANRL parameters are present. (ME)
        -- Fixed bug that deleted qmvasp files from previous runs instead of appending to them. (ME)
        -- Removed VASP k-mesh symmetry fixes when SYM=OFF. (ME)
        -- Changed database file name conventions. (ME)
        -- Redesigned mean square displacement calculations. (ME)
        -- Added interfaces to XCRYSDEN and V_SIM to visualize phonon displacements. (ME)
        -- Enhanced logger support for APL using xStream. (ME)
        -- Added state writer and reader for the force constant calculators. (ME)
        -- Added KPOINTS_GRID, KPOINTS_SHIFT, and RELAX_COMMENSURATE options to APL. (ME)
        -- NBANDS now scales with supercell size if set in the parent aflow.in (ME)
        -- Separated harmonic force constants and Born effective charges/dielectric tensor into different hibernate files. (ME)
        -- APL will now always read harmonic force constants when HIBERNATE=ON. (ME)
        -- Fixed multiplot bug in plotter. (ME)
        -- Added feature to plotter that allows setting the output image file name. (ME)
        -- Made adding directory to plot functions optional. Will take ./ as default. (ME)
        -- Added phonon plotter functions to APL README. (ME)
        -- Refactored apl::PhononCalculator into a force constant and phonon calcuator class. (ME)
        -- Removed apl::APLStageBreak. (ME)
        -- Replaced apl::Logger with pflow::logger in some classes. (ME).
        -- Fixed force constant reader for linear response calculations. (ME)
        -- Fixed signs of second order force constants. (ME)
        -- Sped up determination of irreducible tetrahedra for the tetrahedron method. (ME)
        -- Sped up APL force constant matrix calculation. (ME)
        -- Sped up the calculation of the dynamical matrix. (ME)
        -- Phonon DOS calculations can now be perfomed over an arbitrary frequency range. (ME)
        -- Phonon dispersions are now projected to the primitive cell when using DCPATH=LATTICE. (ME)
        -- Fixed behavior of non-analytical term correction at the Gamma point for phonon dispersions. (ME)
        -- Fixed calculation of non-analytical term correction for the Wang method. (ME)
        -- APL now always uses a commensurate k-point grid for relaxations. (ME)
        -- Fixed bug that did not set k-point mode to implicit for APL runs. (ME)
        -- Fixed bug for SPIN_REMOVE_RELAX_2 in APL relaxations. (ME)
        -- Updated KPPRA for phonons. (ME)
        -- APL now saves the structure for phonon calculations using PHPOSCAR. (ME)
        -- Refactored supercell generation code in APL. (ME)
        -- Added standard class methods to all APL and AAPL classes. (ME)
        -- Removed most reference members and replaced remaining ones with pointers for all APL and AAPL classes. (ME)
        -- Fixed bug in apl::ClusterSet for conventional unit cells. (ME)
        -- Moved calculation of little groups from TCONDCalculator to QMesh. (ME)
        -- Added missing function CalculateSymmetryPointGroupKCrystal. (ME)
        -- Simplified symmetry calculations in (A)APL. (ME)
        -- Changed the determination of the irreducible Brillouin zone in APL. (ME)
        -- Redesigned ThermalPropertiesCalculator to take temperature-dependent DOS. (ME)
        -- Made ZEROSTATE_CHGCAR obsolete. (ME)
        -- Changed getVASPVersionString function to not throw errors anymore (broke post-processing). (ME)
        -- added 67 structure prototypes from Y. Lederer: 58 new ANRL files (generates 60 new protos), 7 generated with existing files with different internal degrees of freedom (DX)
        -- updated README_PROTO.TXT with new prototypes, unique atom decorations, and supplemental notes (DX)
        -- clean input structure species (pseudopotentials) in compare::compare2database() (DX)
        -- updated README_AFLOW_COMPARE.TXT and README_AFLOW_ACONVASP.TXT with "relaxation_step" and "isopointal" comparison functionality (DX)
        -- added --relaxation_step flag to --compare2database and --compare_database_entries to compare original/relax1/most_relaxed geometry files (DX)
        -- added ABINIT detector and reader (DX)
        -- added atom type/element to ABINIT writer (via nuclear charge, i.e., znucl) (DX)
        -- added ELK detector, reader, and writer (DX)
        -- added ELK file format to READMEs (DX)
        -- moved frac2dbl from SYM to AUROSTD, and reformatted in more consistent style to AFLOW (DX)
        -- speed increase to GenerateGridAtoms(): move LDEBUG outside nested loop (DX)
        -- speed increase for comparing LFA environments: use angle tolerance of 10 degrees (DX)
        -- speed increase when checking for better structure matches: use the neighborhood distance information but remove the environment angle check (DX)
        -- speed increase for loading structures in comparison functions: cut out extra xstructure instantiation (DX)
        -- fixed Wyckoff position function; now displays more than just the representative position (DX)
        -- added overloads for running database comparison functions internally: compare2database(), isMatchingStructureInDatabase(), matchingStructuresInDatabase(), printCompare2Database()  (DX)
        -- added FileMESSAGE and logstream to more comparison functions (DX)
        -- changed namespace of all comparison functions to "compare"; i.e., "pflow" -> "compare" (DX)
        -- added check for grouping structures based on the number of atoms in XtalMatch, must be integer multiples (DX)
        -- normalize environment distances when comparing environments in XtalMatch (DX)
        -- widened tolerances to check more lattices in XtalMatch for volume scaling comparisons only (DX)
        -- fixed typo in "a" Wyckoff position for space group #55 (DX)
        -- fixed bug in --poscar2aflowin; symmetry tolerance not propogated for tolerance scan (DX)
        -- added Patterson symmetry analysis; denoted "pgroupk_Patterson" (applies to reciprocal space only) (DX)
        -- compare Patterson point symmetry to Laue point group as consistency check (DX)
        -- added Patterson symmetry to full symmetry command (DX)
        -- added stand-alone Patterson symmetry command (DX)
        -- cleaned text/json if-statements in symmetry writing functions (DX)
        -- added Patterson symmetry usage to README_AFLOW_SYM.TXT and README_AFLOW_ACONVASP.TXT (DX)
        -- fixed compilation bugs with old GCC/G++ version (V4.3.4 specifically; nullptr vs NULL, assigning struct attributes, and no back() method for strings) (DX)
        -- added aflow_gcc_compatibility_check to Makefile (DX)
        -- variable name changes in structure comparison (number_of_atoms -> natoms, number_of_types -> ntypes, structure_from -> structure_source) (DX+CO)
        -- added error for non-standard prototypes that create structures with atoms too close (CO+DX)
        -- added note about 3-fold rotations requiring Gamma-centered k-meshes (CO+DX)
        -- throw error when lattice gives negative determinant (CO)
        -- fixed --kppra=XX collision with aflow_proto (CO)
        -- xvasp.POTCAR_TYPE_PRINT_flag==FALSE for lib2 and lib3 even for pocc structures (CO)
        -- added RHL to auto Gamma-centering kpoints schemes (CO)
        -- patched aflow.rc for AUTO kpoints generation (CO)
        -- patched TITEL search issue for PAW_LDA_KIN (CO)
        -- patched --slab_check warning with det(lattice)<0 (CO)
        -- added eurl2string(), eurl2stringstream(), eurl2vectorstring(), eurl2dequestring(), eurl2tokens(), eurl2string() (CO)
        -- added EWithinList() (CO)
        -- patched getPathAURL() to load from LIB if available (CO)
        -- patched loadXStructure() to handle compressed POSCARs (CO)
        -- added more POSCAR variants to loadXStructure() (CO)
        -- small speed-ups to N+1 calculation in chull (CO)
        -- changed material.php -> material dir for chull web links (CO)
        -- added N+1 enthalpy gain to chull pdf doc (CO)
        -- patched vbadness warnings with longtable in chull (CO)
        -- patched hull_energy sign (CO)
        -- added chull_check to Makefile (CO)
        -- patched --bandgap and --bandgapdos to work with extension-less OUTCAR/DOSCAR (CO)
        -- patched species-project dos plot issues: lacking species key and emax TOO high (CO)
        -- added logger objects to plotter functions (CO)
        -- patched BvolXXXX.dat increment issue (++atomCOUNT) (CO)
        -- patched --kapth to take default values from .aflow.rc (CO)
        -- changed default value for kgrid to AUTO (MP vs. Gamma) (CO)
        -- added secondary wget location for AFLOW3_FREE files for make (CO)
        -- pflow::matrix()->aurostd::matrix() to fix linking issues on nietzsche (CO)
        -- restructured xOUTCAR, xDOSCAR, xEIGENVAL, xPOTCAR, xQMVASP for xStream (CO + ME)
        -- removed error in xOUTCAR looking for irreducible kpoints, this fails for all OUTCAR.bands (CO)
        -- patched --bandgap function with new xOUTCAR.GetProperties() routine (CO)
        -- removed xOUTCAR.ERROR, xDOSCAR.ERROR, xAIMSOUT.ERROR (CO)
        -- unfriended effective mass functions (CO)
        -- including OUTCAR.bands in WEB, needed for Egap; EIGENVAL.bands does not have occupancies (CO)
        -- added unit test for Egap, will add to check_full once ICSD LIB2RAW is redone (CO)
        -- added some messaging/debug-logging to POCC+AEL+AGL workflow (CO)
        -- added Hmix to aflow.pocc.out (CO)
        -- ANOTHER patch for warnings with the aflow.rc, write to std::cerr, should fix www-data (CO)
        -- merging --web_mode with --www (CO)
        -- added --xplug_check_only() for completed runs (CO)
        -- patched time_delim in get_date_formatted() (CO)
        -- speeding up --poscar2aflowin with new AUTO settings (CO)
        -- adding TID (CO)
        -- restructured Makefile for auto-generation of dependency tree (CO)
        (AFLOW: aconvasp.cpp, aconvasp_main.cpp, aflow.cpp, aflow.h, aflowlib_database.cpp, aflowlib.h, aflowlib_libraries.cpp, aflowlib_libraries_scrubber.cpp, aflowlib_webapp_bands.js, aflowlib_webapp_entry.js, aflowlib_web_interface.cpp, aflowlib_web_outreach.cpp, aflowrc.cpp, apennsy.cpp, apennsy_gndstate.cpp, apennsy_main.cpp, apennsy_vaspin.cpp, avasp.cpp, bader.cpp, cce.cpp, cce_data.cpp, cce.h, chull.cpp, chull.h, chull_python.py, compare_structure.cpp, compare_structure_function.cpp, compare_structure.h, contrib_cormac.cpp, contrib_shidong_auxiliary.cpp, contrib_shidong.cpp, contrib_shidong_main.cpp, contrib_wahyu.cpp, defects.cpp, estructure.cpp, gfa.cpp, iaims.cpp, ialien.cpp, ifrozsl.cpp, init.cpp, ivasp.cpp, kaims.cpp, kalien.cpp, kbin.cpp, kvasp.cpp, lattice.cpp, Makefile, Makefile.aflow, makefile.cpp, makefile.h, matlab.cpp, mix_experiments.cpp, modules.cpp, neighbours.cpp, oaims.cpp, ovasp.cpp, pflow_funcs.cpp, pflow.h, pflow_print.cpp, plotter.cpp, pocc.cpp, pocc.h, pocc_old.cpp, pthreads.cpp, qsub.cpp, README_AFLOW_ACONVASP.TXT, README_AFLOW_AFLOWRC.TXT, README_AFLOW_CCE.TXT, README_AFLOW_COMPARE.TXT, README_AFLOW_SYM.TXT, README_PROTO.TXT, SQLITE/sqlite.cpp, surface.cpp, symmetry.cpp, symmetry_spacegroup.cpp, symmetry_spacegroup_functions.cpp, symmetry_spacegroup.h, symmetry_spacegroup_ITC_library.cpp, test.cpp, wyckoff.cpp, xatom.cpp, xclasses.cpp, xelement.cpp, xelement.h, xproto.cpp, xproto_gus.cpp, xproto_gus_lib.cpp, xpseudopotentials.cpp, xvaspin.h)
        (ANRL: aflow_anrl.cpp, ANRL, ANRL_CPPS_20180710/*.cpp, data.cpp, README_AFLOW_ANRL.TXT)
        (AEL: ael_elastic_fit.cpp, ael_elasticity.cpp, ael_elasticity.h, ael_get_stress.cpp, pocc_ael_agl.cpp)
        (AGL: agl_debye.cpp, agl_debye.h, agl_electronic.cpp, agl_eqn_state.cpp, agl_get_ev.cpp, agl_hugoniot.cpp, agl_plot_write.cpp, agl_polynomial.cpp, agl_rungibbs.cpp, agl_thermal.cpp, pocc_ael_agl.cpp)
        (APL: aapl_cluster.cpp, aapl_ifcs.cpp, aapl_setup.cpp, aapl_tcond.cpp, apl_atomic_disp.cpp, apl_dirphoncalc.cpp, apl_doscalc.cpp, apl_fccalc.cpp, apl_function_fitting.cpp, apl_group_velocity.cpp, apl_gsa.cpp, apl.h, apl_hsqpoints.cpp, apl_kphonons.cpp, apl_logger.cpp, apl_lrphoncalc.cpp, apl_ltet.cpp, apl_pathbuilder.cpp, apl_pdisc.cpp, apl_phoncalc.cpp, apl_qmesh.cpp, apl_shellhandle.cpp, apl_supercell.cpp, apl_thermalpc.cpp, qha3phonons_eos.cpp, qha_aflowin_creator.cpp, qha.cpp, qha_dm_pdos_save.cpp, qha_energies.cpp, qha_eos.cpp, qha_gruneisen.cpp, qha_operations.cpp, README_AFLOW_APL.TXT, scqha_eos.cpp, scqha_gruneisen.cpp, scqha_T_freqs.cpp)
        (AUROSTD: aurostd.cpp, aurostd.h, boot.cpp, main.cpp, xcombos.cpp, xcombos.h, xcomplex.cpp, xcomplex.h, xerror.cpp, xerror.h, xmatrix.cpp, xmatrix.h, xoption.cpp, xoption.h, xrandom.cpp, xscalar.cpp, xscalar.h, xtensor.cpp, xtensor.h, xvector.cpp, xvector.h)
3.2.2l - 2020/04/02
        Location: http://materials.duke.edu/AFLOW/aflow.3.2.2*.tar.xz
        -- added PID to a bunch of messages 2l (SC)
        -- bug fixing aflow_avasp.cpp 2l (SC)
        -- added scrubber test for missing species_pp_AUID aflowlib_libraries_scrubber.cpp 2l (SC)
        -- added PID to LIB2LIB and LIB2RAW and --showPID 2l (SC)
        -- added temperature wait for LIB2LIB and fixed to 42C 2k (SC)
        -- bug fixes for vext,vcat,vzip 2k (SC)
        -- standardized vext,vcat,vzip from XHOST 2j (SC)
        -- accelerated lib2raw with moreauid checks 2i (SC)
        -- more pseudopotentials 2h (SC)
        -- fixed Mike reported bug in APL, from POTCAR_AUID in aflow_ivasp.cpp 2g (SC)
        -- test (2f)
        -- cleaned up vAUIDs vAURLs vLOOPs all now children of vLIBS 2e (SC)
        -- renaming VASP_Write_ppAUID_FILE and VASP_Write_ppAUID_AFLOWIN 2e (SC)
        -- adding pseudopotentials references 2d (SC)
        -- working on SCAN in aflowlib.h added aflowlib_enrty MEGAGGA 2d (SC)
        -- added some pseudopotentials references, fixed HEX/FCC and RHL into autogamma ivasp 2c (SC)
        -- removed EnthalpyReference 2b (SC)
        -- sum up all the previous updates - ready to run now 2a (SC)
3.2.2 - 2020/03/30
        Location: http://materials.duke.edu/AFLOW/aflow.3.2.2.tar.xz
        -- sum up all the previous updates - ready to run now (SC)
3.2.1k - 2020/03/29
        Location: http://materials.duke.edu/AFLOW/aflow.3.2.1*.tar.xz
        -- species_pp_groundstate_energy and species_pp_groundstate_structure 1k (SC)
        -- VASP_Write_AUID_FILE and VASP_Write_AUID_AUID in ivasp 1j (SC)
        -- removed vsymbol vname vdate in xPOTCAR, moved vZ into species_Z (unnecessary)
        -- LIB2RAW_Loop_PATCH in aflowlib* 1j (SC)
        -- needed RAUG too 1i (SC)
        -- --pseudopotentials_check for OUTCARS 1i (SC)
        -- operator << xOUTCAR 1i (SC)
        -- removed TITEL LEXCH symbol name date Z .... and made them dynamical vectors 1h (SC)
        -- --pseudopotentials_check --pp_check --ppk in aconvasp_main.cpp 1h (SC)
        -- unicity of PSEUDOPOTENTIALS nailed in xPOTCAR and xOUTCAR 1g (SC)
        -- wrapVecEntries and wrapDeqEntries overloads 1g (SC)
        -- adding pp information in aflolwib entries and AUROSTD 1g (SC)
        -- dealing with PP collision in aflow.h aflow_ovasp.cpp 1g (SC)
        -- removed WEB_Aflowlib_Entry_PHP aflowlib_web_interface.cpp 1f (SC)
        -- added aflowlib_libraries_scrubber.cpp aflow_xpseudopotentials.cpp (SC)
        -- added much to xPOTCAR (SC)
        -- AUROSTD deque/vector string2file  (SC)
        -- AUROSTD bool2string file2md5sum  (SC)
        -- modifications in aflow.h aflow_xclasses.cpp and aflow_ivasp.cpp for POTCAR_AUID (SC)
3.2.1c - 2020/03/22
        Location: http://materials.duke.edu/AFLOW/aflow.3.2.1c.tar.xz
        -- fixes for lib2raw and and error checking in uploading calculations (SC)
3.2.1 - 2020/03/17
        Location: http://materials.duke.edu/AFLOW/aflow.3.2.1.tar.xz
        -- Fixes times stamp in bug fixes (SC)
        -- Updates on pthread.cpp and libraries.cpp for error checking in uploading calculations  (SC)
3.2.0 - 2020/02/10
        Location: http://materials.duke.edu/AFLOW/aflow.3.2.0.tar.xz
        -- New release, finally aflow 3.2 (SC)
3.1.228 - 2020/01/20
        Location: http://materials.duke.edu/AFLOW/HISTORIC/aflow.3.1.228.tar.xz
        -- added schema name/unit/type to XHOST (SC)
        -- added file2dequestring(), string2dequestring() (SC)
        -- optimized NCPUS/NPAR/NCORE settings (SC)
        -- patched _atom() class: constructor()/copy()/free() (SC)
        -- updated xoptions so content can be lowercase (SC)
        -- added isdefined to xoption (SC)
        -- AFLOW DFT calculations can now read in CHGCAR files (ME)
        -- Improved runtimes and memory requirements for AAPL (ME)
        -- Switched the thermal conductivity integration method to the tetrahedron method (ME)
        -- Added Grueneisen parameter and phase space calculation to thermal conductivity calculations (ME)
        -- APL and AAPL can now use the CHGCAR file from the ZEROSTATE calculation to speed up calculations (ME)
        -- Replaced APLLogicError and APLRuntimeError with aurostd::xerror (ME)
        -- Fixed bug in APL and AAPL that did not properly process -D option (ME)
        -- Removed unused source files (ME)
        -- Added matrix norms to aurostd::xmatrix (ME)
        -- Fixed KPPRA for APL relaxations to use the standard density (ME)
        -- Added a handler for the AFLOW database (ME)
        -- Added an AFLOW-SQLITE interface (ME)
        -- Updated SQLite to version 3.30.1 (2019-10-11, https://www.sqlite.org/2019/sqlite-amalgamation-3300100.zip) (ME)
        -- Added additional web output for entry page generation (ME)
        -- Fixed bug that put NCORE into INCARs of linear response calculations (ME)
        -- Fixed bug that caused phonon dispersion path builder to break for some lattices (ME)
        -- Fixed bug in xDOSCAR reader error detection (ME)
        -- Additional web output for entry page applets (ME)
        -- Fixed bug that prevented LDA+U parameters from being passed into ARUN aflow.ins (ME)
        -- Added ael_stiffness_tensor and ael_compliance_tensor to aentry (ME)
        -- Fixed bug that prevented AGL from running during LIB2LIB (ME)
        -- added warnings/errors if species information missing in POSCAR for --poscar2aflowin (CO)
        -- tab aligning all files (CO)
        -- patched clang warnings for aurostd_boot.cpp (CO)
        -- patching warning for writing aflow.rc, only issue if it was written, should fix www-data (CO)
        -- added xQMVASP (CO)
        -- force signed distance for hull formation enthalpy (CO)
        -- added --geometry to get abc_angles for any input structure (CO)
        -- commenting out CreateSlab_RigidRotation(), it does not work, need to redefine lattice vectors (CO)
        -- patching CreateSlab_SurfaceLattice() lattice vector search to include explicit length/angle constraints (CO)
        -- patched slab_test with v3len_max_strict (CO) 
        -- added minimumDistance() calculator for non-periodic systems like molecules or grid of atoms (CO)
        -- patched atoms grid generated for foldAtomsInCell(): GenerateGridAtoms() populates grid_atoms, not atoms (CO)
        -- added setAutoVolume() to xstructure (CO)
        -- added getOSS() and getOFStream() to xStream() (CO)
        -- added GetBandGap() to xDOSCAR: get bandgap from DOS (CO)
        -- added PrintBandGap_DOS() for command line access to DOS bandgap analysis (CO)
        -- incorporating equivalent hkl planes analysis (CO)
        -- patched supercell dimensions reduction for slip system analysis (CO)
        -- now preserving volume for slip system analysis (CO)
        -- added --plot_all_atoms option for DOS plotter (CO)
        -- added functionality for plotting species-projected DOS in plotter (CO)
        -- added '/' between all path separators in plotter (CO)
        -- added LDEBUG in plotter (CO)  
        -- patched formatDefaultTitlePOCC() to understand pocc string in plotter (CO)
        -- added getAflowInFromAFlags() for pocc (CO) 
        -- added --pocc_minimum_configuration identifying which ARUN is minimum energy (CO)  
        -- patched FINAL volume of ordered supercells from pocc, should speed up VASP calculations (CO)
        -- added postprocessing workflow for pocc: performs postprocessing from input files, does NOT redo structure analysis (CO) 
        -- added self-patch for pocc: patches structures files (all and unique) so individual POSCARs can be read by aflow (CO) 
        -- added reader for structures file (CO)
        -- pocc writes out PARTCAR (CO)
        -- pocc calculates/writes out EFA (CO)
        -- pocc writes out ensemble average DOSCAR (CO)  
        -- pocc writes out supercell probabilities to aflow.pocc.out (CO)  
        -- pocc writes out results of ensemble average band gap to aflow.pocc.out (CO) 
        -- pocc plots ensemble average DOS projected by orbitals and species (CO)
        -- added KBIN_POCC_TEMPERATURE_STRING (aflow.in) and --temperature (command line) for pocc post-processing (CO)
        -- avoiding NEGLECT_NOMIX for pocc, high-entropy offers increased solubility over binaries (CO)
        -- added option for printing ensemble average IDOS in pocc data files (aflow_pocc_old.cpp) (CO) 
        -- added POccStructuresFile class to read post-processing files (CO)
        -- patched zero-padding for pocc output files (CO)
        -- add first POCC unit test to Makefile (CO)
        -- patch distinction between POTCAR_TYPE_DATE_PRINT_flag and POTCAR_TYPE_PRINT_flag in avasp (CO)
        -- patching xvasp.POTCAR_TYPE_PRINT_flag for LIB2/LIB3 (CO)
        -- added --potential_type for auto aflow.in generator (CO)
        -- streamlined xvector constructors and copy() methods (CO)
        -- added xvector constructor for xmatrix input (CO)
        -- added getcol(), getmat(), setrow(), setcol(), setmat() to xmatrix, with relevant unit tests called by —test_xmatrix (CO)
        -- added operator *=(utype r) and operator /=(utype r) to xmatrix (CO)
        -- added modulus(), modulussquare(), modulus2() to xmatrix (CO)
        -- getmat() now returns void, xmatrix is an input (CO)
        -- added lrows_out, lcols_out input getmat() as well as a overload for returning xvector (as input) (CO)
        -- added xmatrix2xvector() (CO)
        -- patched QRDecomposition_HouseHolder() not to assume lrows, lcols (CO)
        -- updated generalHouseHolderQRDecomposition()->QRDecomposition_HouseHolder() (CO)
        -- added EFileEmpty() and EFileNotEmpty() (CO)
        -- added _AFLOW_FILE_NAME_ to logger() and xerror(), and patched Makefile for some missing cpp (CO)
        -- added aurostd::getPWD() (CO)
        -- added unsigned long long to _isfloat(), _iscomplex(), _isreal(), _size(), _real(), isinteger() (CO)
        -- added aurostd::powint() for fast powers of integers (CO)
        -- added all variants of iszero() (CO)
        -- templated GCD(), patched for positive/negative inputs, and added Bezout coefficients as output (CO)
        -- adding free(), copy(), refresh() to xmatrix (CO)
        -- added shiftlrows, shiftlcols, shiftlrowscols to xmatrix (CO)
        -- added inverse of 2x2 matrix (CO)
        -- added xmatrixint2double() and xmatrixdouble2int() (CO)
        -- added right matrix division, traspInPlace(), traspSquareInPlace(), submatrixInPlace(), and getdiag() to xmatrix (CO)
        -- added getmatInplace() and getvec() to xmatrix (CO)
        -- patched inverse() for xmatrix, now uses matrix of minors (adjoint) approach which is more stable than GaussJordan (CO)
        -- converted bool inverse() to bool isNonInvertible() in xmatrix() (CO)
        -- added smith normal form calculator to xmatrix (CO)
        -- updated QR decomposition algorithm to avoid saving householder rotations to form Q at the end (CO)
        -- added xDOSCAR.convertSpinOFF2ON() for easy manipulation between SPIN-OFF/SPIN-ON POCC ARUNS (CO)
        -- fixed tolerance "WARNING" in symmetry screw axis determination (DX)
        -- added missing partial occupation value when printing CIF (DX)
        -- added site occupation to Wyckoff object (DX)
        -- used _atom copy constructor in symmetry functions instead of by-hand updates (DX)
        -- fixed indenting in symmetry functions (DX)
        -- added rescaling of structure in prototyping functionality (DX)
        -- added functions to extract information from certain Wyckoff positions (DX)
        -- added functionality to force input Wyckoff choice for structure prototyping (DX)
        -- added check for duplicate subdirectory in aflow zipping, removes subdirectory if found (DX+CO)
        -- added flags to get matching AFLOW prototypes and cast into prototype designation (DX)
        -- added environment analysis (isoconfigurational) to structure comparison (DX)
        -- fixed multiple thread calls in structure comparison and building prototype structures (DX)
        -- suppress permutation calculation for AFLOW prototypes in structure comparison (DX)
        -- replaced exit() with throws in structure comparison functions (DX)
        -- added database comparison functionality (DX)
        -- added directory information to structure comparison for debugging  (DX)
        -- multithreaded prototype casting in structure comparison (DX)
        -- use more robust supercell expansion method (lattice dimensions vs 3x3x3) in structure comparison (DX)
        -- added functionality to check for better matches (necessary for environment and permutation comparisons) (DX)
        -- store Wyckoff groupings for duplicates and same family structures (DX)
        -- added preliminary magnetic structure analysis with new functions to add spin to structure (DX)
        -- added consistency check in permutation comparisons (DX)
        -- boolean for threading safety check (save time) (DX)
        -- improved (speed) atom matching functionality in structure comparison (DX)
        -- speed increase to generateGrid function (DX)
        -- replace SplitAlloySpecies and compare::GetElements() with stringElements2VectorElements() in comparison functions (DX)
        -- added functionality to search prototype labels by symmetry without nspecies and stoichiometry (DX)
        -- added space group to lattice type and centering functions (DX)
        -- added more methods for extracting lattice parameters for prototyping (wyccar, cif, etc.) (DX)
        -- store Wyckoff information from CIF reader (DX) 
        -- fixed bug in extracting Wyckoff coordinates (DX)
        -- allow non-standard space group symbol formats for CIF, check provided equations to verify setting (DX)
        -- update structure comparison class attribute names (DX)
        -- allow for mix of ICSD and non-ICSD structures during sorting by ICSD number for structure comparison (DX)
        -- created generalized function for adding magnetic information to structure (DX)
        -- fixed non-collinear spin lattice primitivization function (DX)
        -- fixed typos in README_PROTO.TXT: A2B_oP12_26_abc_ab-001 to A2B_oP12_26_abc_ab-002 and AB_oC8_67_a_g-001 to AB_oC8_67_a_g-002 (DX)
        -- check if tolerance input is negative for BringInCell() (DX)
        -- added AtomEnvironment class in aflow_xatom.cpp (DX)
        -- generalized inCell() and added atomInCell() (DX)
        -- added aurostd::GCD(), aurostd::LCM(), and aurostd::reduceByGCD(), for vector and deque (DX)
        -- added FileMESSAGE and logstream overloads for comparison functions (DX)
        -- added lattice deviation, coordinate displacement, and figure of failure (structure misfit) to the JSON output for structure comparison (DX)
        -- added try-catch for pflow::loadXstructure() in case URL times out or a bad structure file input (DX)
        -- refined magnetic misfit criteria (DX)
        -- added JSON output for structure prototyping (DX)
        -- fixed parameters for prototype=A_tI2_139_a; fct convention vs bct convention (DX)
        -- added unit tests in makefile for aflowSG, aflowSYM, and aflow-xtal-match (DX)
        -- put xstructure initialization in free() and call free() at beginning of constructors (otherwise xstructure is not always initialize) (DX)
        -- changed xstructure::Clear() to xstructure::clear() (DX)
        -- changed xstructure::Clean() to xstructure::clean() (DX)
        -- updated README_AFLOW_COMPARE.TXT (DX)
        -- use xoptions schema for property units in comparison code (DX)
        -- use ANRL setting as default for symmetry analysis in comparisons for quick conversion to AFLOW prototype designation (DX)
        -- use of xoptions throughout comparison functions (DX)
        (AFLOW: aconvasp.cpp, aconvasp_main.cpp, aflow.cpp, aflow.h, aflowlib_database.cpp, aflowlib.h, aflowlib_libraries.cpp, aflowlib_web_interface.cpp, aflowrc.cpp, apennsy_gndstate.cpp, apennsy_main.cpp, avasp.cpp, bader.cpp, cce.cpp, chull.cpp, chull.h, compare_structure.cpp, compare_structure_function.cpp, compare_structure.h, contrib_shidong_auxiliary.cpp, gfa.cpp, iaims.cpp, init.cpp, ivasp.cpp, kbin.cpp, kvasp.cpp, lattice.cpp, Makefile, modules.cpp, ovasp.cpp, pflow_funcs.cpp, pflow.h, pflow_print.cpp, plotter.cpp, pocc.cpp, pocc.h, pocc_old.cpp, pocc_old.h, README_AFLOW_ACONVASP.TXT, README_AFLOW_AFLOWRC.TXT, README_AFLOW_COMPARE.TXT, README_AFLOW_EXCEPTIONS.TXT, README_AFLOW.TXT, README_PROTO.TXT, SQLITE/shell.c, SQLITE/sqlite3.c, SQLITE/sqlite3ext.h, SQLITE/sqlite3.h, SQLITE/sqlite.cpp, SQLITE/sqlite.h, surface.cpp, symmetry.cpp, symmetry_spacegroup.cpp, symmetry_spacegroup_functions.cpp, symmetry_spacegroup.h, symmetry_spacegroup_ITC_library.cpp, xatom.cpp, xclasses.cpp, xelement.cpp, xproto.cpp, xproto_gus.cpp)
        (ANRL: aflow_anrl.cpp, ANRL_CPPS_20180710/list.cpp)
        (APL: aapl_cluster.cpp, aapl_ifcs.cpp, aapl_setup.cpp, aapl_tcond.cpp, apl_atomic_disp.cpp, apl_dirphoncalc.cpp, apl_dm_pdos_save.cpp, apl_doscalc.cpp, apl_group_velocity.cpp, apl.h, apl_hsqpoints.cpp, apl_kphonons.cpp, apl_lrphoncalc.cpp, apl_ltet.cpp, apl_pathbuilder.cpp, apl_pdisc.cpp, apl_phoncalc.cpp, apl_qmesh.cpp, apl_shellhandle.cpp, apl_supercell.cpp, apl_thermalpc.cpp, qha3phonons_eos.cpp, qha_aflowin_creator.cpp, qha_dm_pdos_save.cpp, qha_energies.cpp, qha_eoscalc.cpp, qha_eos.cpp, qha_eosrun.cpp, qha_gruneisen.cpp, qha_operations.cpp, README_AFLOW_APL.TXT, scqha_eos.cpp, scqha_gruneisen.cpp, scqha_T_freqs.cpp)
        (AUROSTD: aurostd.h, boot.cpp, main.cpp, xcombos.cpp, xcombos.h, xcomplex.cpp, xcomplex.h, xerror.cpp, xerror.h, xmatrix.cpp, xmatrix.h, xoption.cpp, xoption.h, xscalar.cpp, xscalar.h, xtensor.cpp, xvector.cpp, xvector.h)
3.1.227 - 2019/10/16
        Location: http://materials.duke.edu/AFLOW/HISTORIC/aflow.3.1.227.tar.xz
        -- Bug fixes for MPI (SC)
        -- Verbosity fixes (Message("")) (SC)
3.1.226 - 2019/10/01
        Location: http://materials.duke.edu/AFLOW/HISTORIC/aflow.3.1.226.tar.xz
        -- Modification on the allocation of web entries, through web cache of AUID. Speed up of 20-200 times in serving aflowlib entry pages (SC)
        -- Bug fixes in producing html/json for icsd# entries (SC)
        -- Modified aflow.in generation in AEL and AGL to use common routines in aflow_avasp.cpp and aflow_modules.cpp (CT)  
        -- Write AGL enthalpy as a function of pressure in an AFLOW readable format for future phase diagram application (CT)
        -- Added --quiet option to LIB2LIB routine (CT)
        -- Sets the VASP symmetry to off by default for AEL calculations (CT)
        -- Added projected phonon DOS calculations (ME)
        -- Linear tetrahedron method does not reduce upon construction anymore (necessary for projected DOS) (ME)
        -- Cleaned up code and added more comments to QMesh and LTMethod files (ME)
        -- Made moveToBZ inside QMesh more robust (ME)
        -- Replaced all instances of exit in APL with throw APLRuntimeError (ME)
        -- Sped up reduction of q-mesh grid (ME)
        -- Added safeguards for DOSCAR readers for broken DOSCAR files (ME)
        -- Fixed plotter bugs for HTQC prototype names (ME)
        -- Added findInList function to AUROSTD (ME)
        -- Generalized BringInCell method (ME+DX)
        -- created overloads for BringInCell method (double/xvector/_atom/xstructure), along with "InPlace" variants, i.e., const input (DX)
        -- replaced all mod_one/mod_one_xvec/mod_one_atom for new BringInCell method (DX)
        -- replaced old BringInCell functions with new version (DX)
        -- fixed indenting in symmetry functions (DX)
        -- replaced all SYM::CrossPro() with aurostd::vector_product() (DX)
        -- replaced all SYM::normalize() with explicity division of aurostd::modulus() (DX)
        -- replaced SYM::extract_row() with aurostd::operator() (DX)
        -- fabs() -> aurostd::abs() (CO)
        -- changed abinit writer lattice from column-based to row-based (CO)
        -- updated some class definitions (free()/copy()) (CO)
        (AFLOW: aconvasp.cpp, aconvasp_main.cpp, aflow.cpp, aflow.h, aflowlib.h, aflowlib_libraries.cpp, aflowlib_webapp_entry.js, aflowlib_web_interface.cpp, aflowrc.cpp, apennsy_gndstate.cpp, apennsy_main.cpp, apennsy_vaspin.cpp, avasp.cpp, chull.cpp, compare_structure_function.cpp, compare_structure.h, contrib_cormac.cpp, contrib_wahyu.cpp, data.cpp, init.cpp, Makefile, modules.cpp, oaims.cpp, ovasp.cpp, pflow_funcs.cpp, pflow_print.cpp, plotter.cpp, pocc.cpp, pocc.h, pocc_old.cpp, README_AFLOW_ACONVASP.TXT, README_AFLOW_SYM.TXT, spacegroup.cpp, surface.cpp, symmetry.cpp, symmetry_spacegroup.cpp, symmetry_spacegroup_functions.cpp, symmetry_spacegroup.h, symmetry_spacegroup_ITC_library.cpp, xatom.cpp, xclasses.cpp, xproto.cpp)
        (AEL: ael_elastic_fit.cpp, ael_elasticity.cpp, ael_elasticity.h, ael_get_stress.cpp)
        (AGL: agl_debye.cpp, agl_debye.h, agl_electronic.cpp, agl_eqn_state.cpp, agl_get_ev.cpp, agl_hugoniot.cpp, agl_polynomial.cpp, agl_rungibbs.cpp, agl_thermal.cpp)
        (APL: apl_atomic_disp.cpp, apl_dm_pdos_save.cpp, apl_doscalc.cpp, apl_function_fitting.cpp, apl_group_velocity.cpp, apl.h, apl_hsqpoints.cpp, apl_kphonons.cpp, apl_ltet.cpp, apl_pdisc.cpp, apl_phoncalc.cpp, apl_qmesh.cpp, apl_shellhandle.cpp, apl_supercell.cpp, qha3phonons_eos.cpp, qha_dm_pdos_save.cpp, qha_energies.cpp, qha_eoscalc.cpp, qha_gruneisen.cpp, qha_operations.cpp, README_AFLOW_APL.TXT, scqha_eos.cpp, scqha_gruneisen.cpp)
        (AUROSTD: aurostd.h, main.cpp, xmatrix.cpp, xmatrix.h)
3.1.225 - 2019/07/26
        Location: http://materials.duke.edu/AFLOW/HISTORIC/aflow.3.1.225.tar.xz
        -- fixing bug with stability criterion calculation in --output=web, need structure comparison for correct stability criterion calculation (WS)
        -- changed output name for --output=web to aflow_ALLOY_hull_web.json (WS)
        -- integrated N+1_enthalpy_gain and stability criterion to --output=web (WS)
        -- patched web json for quaternary chull (WS)
        -- added CCE functionality (RF)
        -- added CCE readme (RF)
        -- added a user input cutoff energy to the GFA code (DF)
        -- Added vector version of RemoveComments (ME)
        -- RemoveControlCharactersFromStringstream now also removes carriage returns because they break string additions (ME)
        -- SPIN_REMOVE_RELAX_2 did not remove spin after the second relaxation; this is fixed now (ME)
        -- Removed bug that prevented certain NBANDS errors from being fixed while an NBANDS warning was present in vasp.out (ME)
        -- APL and AAPL now read forces from qmvasp file (ME)
        -- AAPL_KPPRA added to aflow_modules (ME)
        -- Minor APL code clean-ups (ME)
        -- Added new plotter functions for band structures, phonons, and thermal properties (ME)
        -- Updated numbering scheme for partial DOS from being zero-based to being one-based (ME)
        -- Changed xDOSCAR, xEIGENVAL, and xKPOINTS to be compatible with new plotter (ME)
        -- Added functionality to APL that outputs phonon DOS and dispersion in
        -- VASP format for new plotter functions (ME)
        -- Fixed bug for the path builder for path with - and | as separators (ME)
        -- Fixed xDOSCAR reader to be more general (ME)
        -- patched change_tolerance() bug for double& tolerance return (DX)
        -- renamed minimum distance functions, more descriptive (minimizeDistanceCartesianMethod() and minimizeDistanceFractionalMethod()) (DX)
        -- reduced number of inputs for minimum distance functions (DX)
        -- added functionality to read VASP5 format in CHGCAR (DX)
        -- cleaned species/atom names in xstructure2json; remove pseudopotential information, oxidation numbers, etc. (DX)
        -- added boolean to ignore minimum distance check in foldAtomsInCell() (DX)
        -- added overloads for mapping functions (DX) 
        -- fixed bug in in xstructure2json in LIB2RAW runs; store corresponding structure from relaxations (DX) 
        -- read species for xstructure2json in LIB2RAW runs (DX) 
        -- added default permutation designation to ANRL prototypes for --proto and --aflow_proto, e.g., ".AB" for "AB_cF8_225_a_b.AB" (DX) 
        -- added functionality to read "_symmetry_space_group_name_H-M" in CIF reader (DX)
        -- added GetSpaceGroupNumber() to get the space group number from the Hermann-Mauguin symbol (DX)
        -- added RemoveCharacterFromBack(), RemoveCharacterFromFront(), and RemoveCharacterFromBackandFront() to AUROSTD; useful for parsing CIF fields (DX)
        -- added function to compare Wyckoff position strings regardless of order, necessary for matching equations in CIF to ITC standard (DX)
        -- fixed bug in reading symops from CIF; check for symop_id (DX)
        -- fixed bug in "_space_group_name_Hall" reader in CIF (DX)
        -- converted exits to xerrors in GetSpaceGroup*() functions (DX)
        -- added DEFAULT_GFA_FORMATION_ENTHALPY_CUTOFF to aflow.rc (CO)
        -- added functions to find pointLineIntersection() and linePlaneIntersection() (CO)
        -- added function to find 3D rotation between two 3D vectors (CO)
        -- remapped const utype& tol -> utype tol in function inputs (CO)
        -- remapped const bool& -> bool in function inputs (CO)
        -- added check in generalHouseHolderQRDecomposition() that Q*R=A (CO)
        -- changed gcd() to GCD() (CO)
        -- added least common multiple function LCM() (CO)
        -- added --slab_test (CO)
        -- added setctau/setftau functions to _sym_op (CO)
        -- added ReplaceAtoms() to xstructure to safely RemoveAtom() then AddAtom() (CO)
        -- modified foldAtomsInCell() to remove fold_in_only complexity, this was simplified by GenerateGridAtoms() (CO)
        -- added check to foldAtomsInCell() that min_dist does not change (CO)
        -- added CreateSlab_RigidRotation(), CreateSlab_SurfaceLattice(), and associated functions (many overloads) to create slabs for surface calculations: the two functions should yield about the same structure but by two different methods (CO)
        -- reformulate basis in CreateSlab_RigidRotation() so k-points grid is created appropriately (K1xK2x1) (CO)
        -- added new modules for calculating the generalized stacking fault energy and cleavage energy (CO)
        -- patched bug in CHULL pdf output for missing column-types in compiling aflow_CsIPb_hull.tex (CO)
        -- added cout as default for ostream& oss in header files (CO)
        -- converted Normal2HKLPlane (CO)
        -- reduce total layers creation by calculating how many layers are in a cell for that particular direction (CO)
        -- added XHOST.WEB_MODE to reduce cluttered AFLOW-Online output (CO)
        -- removed pocc progress bar in web_mode (CO)
        -- added FPOSDistance() for skew considerations (CO)
        -- reduced dims considered for GetSuperCell(), RadiusSphereLattice and LatticeDimensionSphere() are enough (CO)
        -- added general getPeaks() function to AUROSTD (CO)
        -- calculated X-ray amplitude on-the-fly, no need to pass it around (CO)
        -- moved double lambda to end of inputs and default to 1.5418 Copper K-alpha (CO)
        -- patched RemoveControlCodeCharactersFromString() for carriage return (CO)
        -- added width_maximum to getPeaks() to resolve arbitrarily defined peaks (CO)
        -- made x-ray analysis code more modular (CO)
        -- added --plot_xray_file option (CO)
        -- patched moving_average function (!= convolution with box_filter) (CO)
        -- defaulted lambda=Cu_Ka for XRD functions (CO)
        -- added compareVecElements(), compareXVecElements(), and class compareVecElement(ind) to sort vector<vector<utype> > and vector<xvector<utype> > and retire classes ids_cmp and hkl_cmp (CO)
        -- changed signal -> signal_input so it does not get confused with std::signal (CO)
        -- added --force_generic_title to PLOT_XRAY (CO)
        -- removed ids_cmp and hkl_cmp classes (CO)
        -- added filetype and vector_reduction_type enums (CO)
        -- patched aflags.Directory() early in kbin::KBIN_Main() (CO)
        -- corrected GetCompoundAttenuationLenght -> GetCompoundAttenuationLength and toogle -> toggle (CO)
        -- extended PARTCAR functionality for VASP5 POSCARs, including the optional Selective Dynamics tag (CO)
        -- patched 'make check' to return an error, instead of a string, if encountered (CO)
        -- patched 'S' -> 'P' conversion in --pocc_params (CO)
        -- incorporated some new warnings from VASP6 (CO)
        -- patched stringElements2VectorElements() to handle two types of compound designation: composition_string and pp_string (CO)
        -- added new suffixes to pseudopotential list (CO)
        -- address capital letters in new pp suffixes directly (CO)
        -- added faster (in place) routines for CleanStringASCII(), RemoveNumbers(), VASP_PseudoPotential_CleanName() (CO)
        -- added AFLOWIN_FLAG::NOAUTOPP (--noautopp) functionality to --aflow_proto (CO)
        -- converted flag PFLOW::LOAD_ENTRIES_ONLY_ALPHABETICAL to PFLOW::LOAD_ENTRIES_NON_ALPHABETICAL so the default is always OFF (CO)
        -- added 'make clean_autogen' to delete files that are automatically downloaded/generated by aflow during compilation (CO)
        -- set explicit double->int conversion for roundDouble() in chull (CO)
        (AFLOW: aconvasp.cpp, aconvasp_main.cpp, aflow.cpp, aflow.h, aflowlib_libraries.cpp, aflowlib_web_interface.cpp, aflowrc.cpp, avasp.cpp, cce.cpp, cce.h, chull.cpp, chull.h, compare_structure_function.cpp, contrib_shidong_main.cpp, data.cpp, gfa.cpp, gfa.h, init.cpp, ivasp.cpp, kbin.cpp, kvasp.cpp, Makefile, mix.cpp, modules.cpp, ovasp.cpp, pflow_funcs.cpp, pflow.h, pflow_print.cpp, plotter.cpp, pocc.cpp, README_AFLOW_ACONVASP.TXT, README_AFLOW_AFLOWRC.TXT, README_AFLOW_CCE.TXT, README_AFLOW_GFA.TXT, surface.cpp, symmetry.cpp, symmetry_spacegroup.cpp, symmetry_spacegroup_functions.cpp, symmetry_spacegroup.h, symmetry_spacegroup_ITC_library.cpp, xatom.cpp, xclasses.cpp, xelement.cpp, xelement.h, xproto.cpp)
        (AGL: agl_electronic.cpp)
        (APL: aapl_cluster.cpp, aapl_tcond.cpp, apl_dirphoncalc.cpp, apl_doscalc.cpp, apl.h, apl_kphonons.cpp, apl_lrphoncalc.cpp, apl_pathbuilder.cpp, apl_pdisc.cpp, apl_phoncalc.cpp, apl_qmesh.cpp, apl_supercell.cpp, apl_thermalpc.cpp, README_AFLOW_APL.TXT)
        (AUROSTD: aurostd.h, boot.cpp, main.cpp, xmatrix.cpp, xmatrix.h, xscalar.cpp, xscalar.h, xvector.cpp, xvector.h)
3.1.224 - 2019/05/20
        Location: http://materials.duke.edu/AFLOW/HISTORIC/aflow.3.1.224.tar.xz
        -- Fixed bug that didn't allow users to override the standard lattice phonon dispersion path (ME)
        -- Replaced anharmonic IFC option struct with xoption (ME)
        -- Simplified APL class structure: IReciprocalPointGrid, MonkhorstPackMesh, and UniformMesh are consolidated into QMesh. IDOSCalculator, DOSCalculator, RootSamplingMethod, and LinearTetrahedronMethod are now described only by the DOSCalculator and LTMethod classes (ME)
        -- Fixed QHA file name bugs for phonon dispersion and DOS (ME)
        -- Fixed bug that caused AAPL to read APL calculations even though AAPL calculations are still missing (ME)
        -- Fixed seg fault bug when DC=OFF and TP=ON (ME)
        -- Fixed bug where DOS parameters are not properly set when DOS=OFF and TP=ON (ME)
        -- Added KPPRA option for AAPL (ME)
        -- Increased number of iterations for the AAPL BTE solver (ME)
        -- fixed symmetry bug: if AddAtom() removes too many atoms and alters stoichiometry, then change to better tolerance (DX) 
        -- fixed comparison bug: ordering of stoichiometry for material-type comparisons (DX)
        -- changed name of prototyping flag (DX)
        -- added --structure2json command line functionality (DX)
        -- cleaned/reduced comparison command line calls (DX)
        -- added to comparison code: JSON output, print to screen only, keep non-matching info, store comparison logs, store family properties, and speed up comparison grouping function (DX)
        -- removed atomic library for communicating between threads, obsolete (DX)
        -- removed unused line in SYM::PBC() function (DX)
        -- added types information in CIF reader, otherwise aflowSG fails (DX)
        -- alphabetize elements in CIF reader function (DX)
        -- fixed --machine names (DX)
        -- fixed removal of control code characters in aflow.in; only overwrites if invalid chars are detected and saves old version to aflow.in_old (DX)
        -- changed internal indexing of xvectors in CHULL/GFA code from 0 to 1 to match rest of code (CO)
        -- fixed bug in web-json writer for AFLOW-CHULL Online (CO)
        -- added function for defining 3D rotation matrix between two vectors (CO)
        -- added functions to convert xvector<double> to xvector<int> and vice versa, useful for hkl (CO)
        -- added functionality for generalized stacking fault calculation, alpha testing only (CO)
        -- added functions for HKLPlane -> direct normal vector and vice versa (CO)
        -- added function to find distance between HKL planes (CO)
        -- added function to get distance between images of atoms along particular direction (CO)
        -- for many sym functions, removed pointers for read-only bools and doubles, added const where possible (CO)
        -- updated xstructure::Rotate() (CO)
        -- in xclasses, stringstream.clear() -> stringstream.str("") (CO)
        -- removed '#' from sg specification in POSCAR, it is interpreted as comment and removed (CO)
        -- bug fix with AFLOWDATA path in automatic aflow.in generator (CO)
        -- added force_strict_pc2scMap to GetSuperCell() constraining the map to the true primitive cell and not equivalent atoms (CO)
        -- added general function to fix string for latex output (CO)
        -- added XHOST.vflag_control.flag("DIRECTORY_CLEAN") for accurate logging of current directory (CO)
        -- major restructuring of pocc code, consolidating classes, renaming variables, etc. (CO)
        -- fixed old pocc to run with any compression extension (CO)
        -- eliminating atom.print_RHT (CO)
        -- patches for xStream() (CO)
        -- fixed webapp_entry for displaying first bader charge isosurface online with help from Bob Hanson (CO)
        -- added convolution function for signal processing (CO)
        -- added moving average and box/gaussian filters (CO)
        -- added mean/stddev functions to xvector (CO)
        -- added plotter for XRD (CO)
        -- added analysis for peaks with moving average (CO)
        (AFLOW: aconvasp_main.cpp, aflow.cpp, aflow.h, aflowlib_libraries.cpp, aflowlib_webapp_entry.js, aflowrc.cpp, avasp.cpp, chull.cpp, chull.h, compare_structure.cpp, compare_structure_function.cpp, compare_structure.h, gfa.cpp, init.cpp, kbin.cpp, kvasp.cpp, lattice.cpp, Makefile, modules.cpp, pflow_funcs.cpp, pflow.h, pflow_print.cpp, pocc.cpp, pocc.h, pocc_old.cpp, README_AFLOW_ACONVASP.TXT, README_AFLOW_AFLOWRC.TXT, symmetry.cpp, symmetry_spacegroup.cpp, xatom.cpp, xclasses.cpp, xproto.cpp)
        (ANRL: aflow_anrl.cpp, A10B2C_hP39_171_5c_c_a.cpp, A10B2C_hP39_172_5c_c_a.cpp, A10B3_oF52_42_2abce_ab.cpp, A12B2C_cF60_196_h_bc_a.cpp, A12B36CD12_cF488_196_2h_6h_ac_fgh.cpp, A12B36CD12_cF488_210_h_3h_a_fg.cpp, A12B6C_cF608_210_4h_2h_e.cpp, A12B7C2_hP21_174_2j2k_ajk_cf.cpp, A12BC4_cP34_195_2j_ab_2e.cpp, A12B_cF52_225_i_a.cpp, A12B_cI26_204_g_a.cpp, A12B_tI26_139_fij_a.cpp, A13B2C2_oP34_32_a6c_c_c.cpp, A14B3C5_tP44_94_c3g_ad_bg.cpp, A15B4_cI76_220_ae_c.cpp, A17B15_cP64_207_acfk_eij.cpp, A17BC4D_tP184_89_17p_p_4p_io.cpp, A23B6_cF116_225_bd2f_e.cpp, A24BC_cF104_209_j_a_b.cpp, A2B11_cP39_200_f_aghij.cpp, A2B13C4_hP57_168_d_c6d_2d.cpp, A2B2C4D_tP18_132_e_i_o_d.cpp, A2B2C7_cF88_227_c_d_af.cpp, A2B2C_oC80_64_efg_efg_df.cpp, A2B3C12D3_cI160_230_a_c_h_d.cpp, A2B3C18D6_hP58_192_c_f_lm_l.cpp, A2B3C3DE7_hP48_145_2a_3a_3a_a_7a.cpp, A2B3C6_cP264_205_2d_ab2c2d_6d.cpp, A2B3C6_cP33_221_cd_ag_fh.cpp, A2B3C7D_oP13_47_t_aq_eqrs_h.cpp, A2B3_hP20_159_bc_2c.cpp, A2B3_hP30_169_2a_3a.cpp, A2B3_hP30_170_2a_3a.cpp, A2B3_hP5_164_d_ad.cpp, A2B3_hR10_167_c_e.cpp, A2B3_hR5_166_c_ac.cpp, A2B3_oC40_39_2d_2c2d.cpp, A2B3_oP20_60_d_cd.cpp, A2B3_oP20_62_2c_3c.cpp, A2B3_oP40_33_4a_6a.cpp, A2B3_tI80_141_ceh_3h.cpp, A2B3_tP10_127_g_ah.cpp, A2B3_tP20_102_2c_b2c.cpp, A2B3_tP20_116_bci_fj.cpp, A2B3_tP20_117_i_adgh.cpp, A2B3_tP40_137_cdf_3g.cpp, A2B3_tP5_115_g_ag.cpp, A2B4C_hR42_148_2f_4f_f.cpp, A2B4C_oC28_66_l_kl_a.cpp, A2B4C_oP28_62_ac_2cd_c.cpp, A2B5C2_oC36_37_d_c2d_d.cpp, A2B5_mC28_15_f_e2f.cpp, A2B6CD7_tP64_77_2d_6d_d_ab6d.cpp, A2B7C2_tP88_78_4a_14a_4a.cpp, A2B7_cI54_229_e_afh.cpp, A2B8C2D_tP26_100_c_abcd_c_a.cpp, A2B8CD_oP24_48_k_2m_d_b.cpp, A2B8CD_tI24_97_d_k_a_b.cpp, A2B8C_oP22_34_c_4c_a.cpp, A2B_aP6_2_2i_i.cpp, A2B_aP6_2_aei_i.cpp, A2BC2_oF40_22_fi_ad_gh.cpp, A2BC2_oI20_45_c_b_c.cpp, A2BC2_tI20_79_c_2a_c.cpp, A2BC2_tP20_105_f_ac_2e.cpp, A2BC3_oC24_63_e_c_cg.cpp, A2BC4_cF56_227_d_a_e.cpp, A2BC4D_tI16_121_d_a_i_b.cpp, A2BC4_oP28_50_ij_ac_ijm.cpp, A2BC4_tI14_82_bc_a_g.cpp, A2BC4_tP28_126_cd_e_k.cpp, A2BC4_tP28_130_f_c_g.cpp, A2BC7D2_tP24_113_e_a_cef_e.cpp, A2BC8_tI176_110_2b_b_8b.cpp, A2BCD3E6_cF208_203_e_c_d_f_g.cpp, A2BCD4_tI16_82_ac_b_d_g.cpp, A2B_cF24_227_c_a.cpp, A2B_cF24_227_d_a.cpp, A2B_cI72_211_hi_i.cpp, A2BC_oC16_67_ag_b_g.cpp, A2BC_oC8_38_e_a_b.cpp, A2B_cP12_212_c_a.cpp, A2B_cP6_224_b_a.cpp, A2BC_tP16_76_2a_a_a.cpp, A2B_hP12_194_cg_f.cpp, A2B_hP18_180_fi_bd.cpp, A2B_hP18_190_gh_bf.cpp, A2B_hP36_177_j2lm_n.cpp, A2B_hP6_191_h_e.cpp, A2B_hP9_147_g_ad.cpp, A2B_hP9_150_ef_bd.cpp, A2B_hP9_152_c_a.cpp, A2B_hP9_180_j_c.cpp, A2B_hP9_181_j_c.cpp, A2B_hP9_189_fg_bc.cpp, A2B_hR18_148_2f_f.cpp, A2B_mC144_9_24a_12a.cpp, A2B_mC48_15_ae3f_2f.cpp, A2B_mP12_13_2g_ef.cpp, A2B_mP12_14_2e_e.cpp, A2B_mP12_3_bc3e_2e.cpp, A2B_mP12_7_4a_2a.cpp, A2B_mP18_7_6a_3a.cpp, A2B_mP6_10_mn_bg.cpp, A2B_mP6_14_e_a.cpp, A2B_oC12_36_2a_a.cpp, A2B_oC12_38_de_ab.cpp, A2B_oC12_63_2c_c.cpp, A2B_oC24_20_abc_c.cpp, A2B_oC24_64_2f_f.cpp, A2B_oF24_70_e_a.cpp, A2B_oI12_72_j_a.cpp, A2B_oI12_74_h_e.cpp, A2B_oP12_17_abe_e.cpp, A2B_oP12_19_2a_a.cpp, A2B_oP12_26_abc_ab.cpp, A2B_oP12_29_2a_a.cpp, A2B_oP12_62_2c_c.cpp, A2B_oP24_52_2e_cd.cpp, A2B_oP24_55_2g2h_gh.cpp, A2B_oP24_61_2c_c.cpp, A2B_oP6_58_g_a.cpp, A2B_tI12_140_h_a.cpp, A2B_tI12_141_e_a.cpp, A2B_tI12_98_f_a.cpp, A2B_tI24_141_2e_e.cpp, A2B_tI6_139_d_a.cpp, A2B_tP12_111_2n_adf.cpp, A2B_tP12_92_b_a.cpp, A2B_tP24_135_gh_h.cpp, A2B_tP30_85_ab2g_cg.cpp, A2B_tP36_96_3b_ab.cpp, A2B_tP48_77_8d_4d.cpp, A2B_tP6_129_ac_c.cpp, A2B_tP6_136_f_a.cpp, A2B_tP6_137_d_a.cpp, A3B10_cI52_229_e_fh.cpp, A3B11C6_tP40_100_ac_bc2d_cd.cpp, A3B13_oC32_38_ac_a2bcdef.cpp, A3B2_cI40_220_d_c.cpp, A3B2_hP10_176_h_bc.cpp, A3B2_hP10_176_h_bd.cpp, A3B2_hP5_164_ad_d.cpp, A3B2_hR5_155_e_c.cpp, A3B2_oP20_52_de_cd.cpp, A3B2_oP20_56_ce_e.cpp, A3B2_oP20_62_3c_2c.cpp, A3B2_tP10_83_adk_j.cpp, A3B3C_cI56_214_g_h_a.cpp, A3B3C_hP14_176_h_h_c.cpp, A3B3C_hP14_176_h_h_d.cpp, A3B4C_cP16_218_c_e_a.cpp, A3B4C_cP8_215_d_e_a.cpp, A3B4_cF56_227_ad_e.cpp, A3B4_tI28_141_ad_h.cpp, A3B5_oC16_65_ah_bej.cpp, A3B5_oC32_38_abce_abcdf.cpp, A3B5_oP16_55_ch_agh.cpp, A3B5_tI32_108_ac_a2c.cpp, A3B5_tI32_140_ah_bk.cpp, A3B5_tI32_140_ah_cl.cpp, A3B7_hP20_186_c_b2c.cpp, A3B7_oP40_62_cd_3c2d.cpp, A3B7_tP40_76_3a_7a.cpp, A3BC2_cI48_214_f_a_e.cpp, A3BC2_oP48_50_3m_m_2m.cpp, A3BC3D_tP64_106_3c_c_3c_c.cpp, A3BC_hP10_188_k_a_e.cpp, A3BC_hP10_188_k_c_a.cpp, A3BC_hP30_185_cd_c_ab.cpp, A3BC_hR5_146_b_a_a.cpp, A3B_cI32_204_g_c.cpp, A3B_cI8_229_b_a.cpp, A3BC_mC10_8_ab_a_a.cpp, A3B_cP16_198_b_a.cpp, A3B_cP16_208_j_b.cpp, A3B_cP4_221_d_a.cpp, A3B_cP8_223_c_a.cpp, A3BC_tP5_99_bc_a_b.cpp, A3B_hP16_194_gh_ac.cpp, A3B_hP24_151_3c_2a.cpp, A3B_hP24_153_3c_2b.cpp, A3B_hP24_165_adg_f.cpp, A3B_hP24_165_bdg_f.cpp, A3B_hP24_185_ab2c_c.cpp, A3B_hP4_191_bc_a.cpp, A3B_hP8_158_d_a.cpp, A3B_hP8_173_c_b.cpp, A3B_hP8_176_h_c.cpp, A3B_hP8_176_h_d.cpp, A3B_hP8_185_c_a.cpp, A3B_hP8_194_h_c.cpp, A3B_hR4_160_b_a.cpp, A3B_mP16_7_6a_2a.cpp, A3B_oC64_66_gi2lm_2l.cpp, A3B_oC64_66_kl2m_bdl.cpp, A3B_oI32_23_ij2k_k.cpp, A3B_oP16_62_cd_c.cpp, A3B_oP32_60_3d_d.cpp, A3B_oP8_59_bf_a.cpp, A3B_tI16_139_cde_e.cpp, A3B_tI24_119_b2i_af.cpp, A3B_tI32_82_3g_g.cpp, A3B_tI8_139_bd_a.cpp, A3B_tP16_118_ei_f.cpp, A3B_tP32_114_3e_e.cpp, A43B5C17_oC260_63_c8fg6h_cfg_ce3f2h.cpp, A4B14C3_hP21_143_bd_ac4d_d.cpp, A4B2C13D_tP40_90_g_d_cef2g_c.cpp, A4B2C6D16E_cF232_203_e_d_f_eg_a.cpp, A4B2C_tP28_135_gh_h_d.cpp, A4B3_cI112_230_af_g.cpp, A4B3_cI14_229_c_b.cpp, A4B3_cI28_220_c_a.cpp, A4B3_hP14_173_bc_c.cpp, A4B3_hP28_159_ab2c_2c.cpp, A4B3_hR7_166_2c_ac.cpp, A4B3_oI14_71_gh_cg.cpp, A4B5_tI18_139_i_ah.cpp, A4B5_tI18_87_h_ah.cpp, A4B6C_hP11_143_bd_2d_a.cpp, A4B9_cP52_215_ei_3efgi.cpp, A4BC2_tI28_120_i_d_e.cpp, A4BC4D_tP10_123_gh_a_i_d.cpp, A4BC4_tP18_137_g_b_g.cpp, A4B_cI10_217_c_a.cpp, A4B_cI10_229_c_a.cpp, A4B_cI40_197_cde_c.cpp, A4BC_tI24_141_h_b_a.cpp, A4B_hP15_144_4a_a.cpp, A4B_oI20_74_beh_e.cpp, A4B_oP20_62_2cd_c.cpp, A4B_tI10_139_de_a.cpp, A4B_tI20_88_f_a.cpp, A4B_tP10_114_e_a.cpp, A4B_tP10_125_m_a.cpp, A4B_tP20_127_ehj_g.cpp, A5B11_mP16_6_2abc_2a3b3c.cpp, A5B2_hP14_194_abdf_f.cpp, A5B2_hP28_194_ahk_ch.cpp, A5B2_hR7_166_a2c_c.cpp, A5B2_mC14_12_a2i_i.cpp, A5B2_oP14_49_dehq_ab.cpp, A5B3C15_oP46_30_a2c_bc_a7c.cpp, A5B3C16_cP96_222_ce_d_fi.cpp, A5B3C_hP18_186_2a3b_2ab_b.cpp, A5B3_hP16_190_bdh_g.cpp, A5B3_hP16_193_dg_g.cpp, A5B3_mC32_9_5a_3a.cpp, A5B3_tP32_118_g2i_aceh.cpp, A5B3_tP32_130_cg_cf.cpp, A5B5C4_tP28_104_ac_ac_c.cpp, A5B6C2_hP13_157_2ac_2c_b.cpp, A5B7_tI24_107_ac_abd.cpp, A5B8_cI52_217_ce_cg.cpp, A5BCD6_cF416_228_eg_c_b_h.cpp, A5B_oP24_26_3a3b2c_ab.cpp, A6B23_cF116_225_e_acfh.cpp, A6B2C_cF36_225_e_c_a.cpp, A6B2CD6E_cP64_208_m_ad_b_m_c.cpp, A6B2C_tP18_128_eh_d_a.cpp, A6B2C_tP18_128_eh_d_b.cpp, A6B2C_tP18_94_eg_c_a.cpp, A6B4C16D_oP108_27_abcd4e_4e_16e_e.cpp, A6B6C_cF104_202_h_h_c.cpp, A6B_cF224_228_h_c.cpp, A6B_cP7_221_f_a.cpp, A6B_hR7_166_g_a.cpp, A6B_oC28_63_efg_c.cpp, A7B2C2_mC22_12_aij_h_i.cpp, A7B2C_tP40_128_egi_h_e.cpp, A7B3_cI40_229_df_e.cpp, A7B6_hR13_166_ah_3c.cpp, A7B7C2_tP32_101_bde_ade_d.cpp, A7B8_mP120_14_14e_16e.cpp, A7B8_oP120_60_7d_8d.cpp, A7BC3D13_cF192_219_de_b_c_ah.cpp, A7B_cF32_225_bd_a.cpp, A8B2C12D2E_oI50_23_bcfk_i_3k_j_a.cpp, A8B5_hR26_160_a3bc_a3b.cpp, A8B5_mP13_6_a7b_3a2b.cpp, A8B7C6_hP21_175_ck_aj_k.cpp, A8BC3D6_hP18_189_bfh_a_g_i.cpp, A8B_tI18_139_hi_a.cpp, A9B16C7_cF128_225_acd_2f_be.cpp, A9B2_mP22_7_9a_2a.cpp, A9B3C_hP26_194_hk_h_a.cpp, A9BC3D5_hP18_189_fi_a_g_bh.cpp, A9BC_oC44_39_3c3d_a_c.cpp, A_aP4_2_aci.cpp, AB11CD3_cP16_221_a_dg_b_c.cpp, AB11_cP36_221_c_agij.cpp, AB12C3_cI32_229_a_h_b.cpp, AB13_cF112_226_a_bi.cpp, AB18C8_cF108_225_a_eh_f.cpp, AB27CD3_cP32_221_a_dij_b_c.cpp, AB2_aP12_1_4a_8a.cpp, AB2C12D4_tP76_75_2a2b_2d_12d_4d.cpp, AB2C3_oP24_62_c_d_cd.cpp, AB2C4_tI14_139_a_e_ce.cpp, AB2C8D_oP24_49_g_q_2qr_e.cpp, AB2C_cF16_225_a_c_b.cpp, AB2CD2_hP36_163_h_i_bf_i.cpp, AB2_cF12_225_a_c.cpp, AB2_cF48_227_c_e.cpp, AB2_cF96_227_e_cf.cpp, AB2C_oC16_40_a_2b_b.cpp, AB2C_oC16_63_c_2c_c.cpp, AB2C_oP16_62_c_2c_c.cpp, AB2_cP12_205_a_c.cpp, AB2_hP12_143_cd_ab2d.cpp, AB2_hP12_194_f_ah.cpp, AB2_hP24_194_ef_fgh.cpp, AB2_hP3_164_a_d.cpp, AB2_hP3_191_a_d.cpp, AB2_hP6_194_b_f.cpp, AB2_hP6_194_c_ad.cpp, AB2_hP6_194_c_f.cpp, AB2_hP72_192_m_j2kl.cpp, AB2_hP9_156_b2c_3a2bc.cpp, AB2_hP9_162_ad_k.cpp, AB2_hP9_164_bd_c2d.cpp, AB2_hP9_180_d_j.cpp, AB2_mC6_12_a_i.cpp, AB2_oC24_41_2a_2b.cpp, AB2_oC6_21_a_k.cpp, AB2_oF48_70_f_fg.cpp, AB2_oF72_43_ab_3b.cpp, AB2_oI6_71_a_g.cpp, AB2_oI6_71_a_i.cpp, AB2_oP12_29_a_2a.cpp, AB2_oP24_28_acd_2c3d.cpp, AB2_oP6_34_a_c.cpp, AB2_oP6_58_a_g.cpp, AB2_tI48_80_2b_4b.cpp, AB2_tI6_139_a_e.cpp, AB2_tI96_88_2f_4f.cpp, AB2_tP12_115_j_egi.cpp, AB2_tP12_81_adg_2h.cpp, AB2_tP6_137_a_d.cpp, AB32C48_cI162_204_a_2efg_2gh.cpp, AB32CD4E8_tP184_93_i_16p_af_2p_4p.cpp, AB3C16_cF160_203_a_bc_eg.cpp, AB3C16_cF160_203_b_ad_eg.cpp, AB3C2_cI96_206_c_e_ad.cpp, AB3C3_cF112_227_c_de_f.cpp, AB3C4_cP8_215_a_c_e.cpp, AB3C4_hP16_194_c_af_ef.cpp, AB3C4_oP16_31_a_ab_2ab.cpp, AB3C4_oP32_33_a_3a_4a.cpp, AB3C6_cI80_206_a_d_e.cpp, AB3C_cP5_221_a_c_b.cpp, AB3C_cP60_201_be_fh_g.cpp, AB3C_cP60_201_ce_fh_g.cpp, AB3_cF16_225_a_bc.cpp, AB3C_hR10_148_c_f_c.cpp, AB3C_hR10_167_b_e_a.cpp, AB3C_oC20_63_a_cf_c.cpp, AB3C_oP20_62_c_cd_a.cpp, AB3_cP4_221_a_c.cpp, AB3_hP24_149_acgi_3l.cpp, AB3_hP24_178_b_ac.cpp, AB3_hP24_179_b_ac.cpp, AB3_hP24_185_c_ab2c.cpp, AB3_hP4_187_e_fh.cpp, AB3_hP8_182_c_g.cpp, AB3_hP8_194_c_bf.cpp, AB3_hR8_148_c_f.cpp, AB3_hR8_155_c_de.cpp, AB3_mC16_12_g_ij.cpp, AB3_mC16_15_e_cf.cpp, AB3_mC16_9_a_3a.cpp, AB3_mC32_8_4a_12a.cpp, AB3_mC32_8_4a_4a4b.cpp, AB3_mP16_10_mn_3m3n.cpp, AB3_oC16_40_b_3b.cpp, AB3_oC8_65_a_bf.cpp, AB3_oP16_18_ab_3c.cpp, AB3_oP16_19_a_3a.cpp, AB3_oP16_62_c_3c.cpp, AB3_oP16_62_c_cd.cpp, AB3_tI16_140_b_ah.cpp, AB3_tP32_133_h_i2j.cpp, AB3_tP32_86_g_3g.cpp, AB3_tP4_123_a_ce.cpp, AB3_tP8_113_a_ce.cpp, AB4C17D4E_tP54_90_a_g_c4g_g_c.cpp, AB4C3_cI16_229_a_c_b.cpp, AB4C7D_hP26_159_b_ac_a2c_b.cpp, AB4C_hP6_191_a_h_b.cpp, AB4C_hP72_168_2d_8d_2d.cpp, AB4C_hP72_184_d_4d_d.cpp, AB4C_oC24_63_a_fg_c.cpp, AB4C_oC24_63_c_fg_c.cpp, AB4C_oP24_62_c_2cd_c.cpp, AB4_cP5_215_a_e.cpp, AB4C_tI12_82_c_g_a.cpp, AB4C_tP12_112_b_n_e.cpp, AB4C_tP12_124_a_m_c.cpp, AB4_oC20_41_a_2b.cpp, AB4_oC20_68_a_i.cpp, AB4_tI10_87_a_h.cpp, AB4_tP10_103_a_d.cpp, AB4_tP10_124_a_m.cpp, AB5_cF24_216_a_ce.cpp, AB5C_tP7_123_b_ci_a.cpp, AB5_hP6_191_a_cg.cpp, AB6C4_tP22_104_a_2ac_c.cpp, AB6C_tP16_132_d_io_a.cpp, AB7CD2_oI44_24_a_b3d_c_ac.cpp, AB7_hR16_166_c_c2h.cpp, AB8C2_oC22_35_a_ab3e_e.cpp, AB8C2_tI44_97_e_2k_cd.cpp, AB9C4_hP28_188_e_kl_ak.cpp, AB_aP16_2_4i_4i.cpp, ABC2_aP16_1_4a_4a_8a.cpp, ABC2_hP4_164_a_b_d.cpp, ABC2_hP8_194_d_a_f.cpp, ABC2_hR24_167_e_e_2e.cpp, ABC2_hR4_166_a_b_c.cpp, ABC2_mP8_10_ac_eh_mn.cpp, ABC2_oC16_67_b_g_ag.cpp, ABC2_oI16_23_ab_i_k.cpp, ABC2_oP16_53_h_e_gh.cpp, ABC2_tI16_122_a_b_d.cpp, ABC2_tP4_123_d_a_f.cpp, ABC3_cP20_198_a_a_b.cpp, ABC3_hR10_146_2a_2a_2b.cpp, ABC3_hR10_161_a_a_b.cpp, ABC3_hR10_167_a_b_e.cpp, ABC3_mP10_11_e_e_ef.cpp, ABC3_oP20_30_2a_c_3c.cpp, ABC3_oP20_53_e_g_hi.cpp, ABC3_oP20_54_e_d_cf.cpp, ABC4_mP12_13_e_a_2g.cpp, ABC4_oI12_23_a_b_k.cpp, ABC4_oP12_16_ag_cd_2u.cpp, ABC4_tI96_142_e_ab_2g.cpp, ABC4_tP12_125_a_b_m.cpp, ABC6D2_mC40_15_e_e_3f_f.cpp, ABC_cF12_216_b_c_a.cpp, ABC_cP12_198_a_a_a.cpp, ABCD3_oI48_73_d_e_e_ef.cpp, ABCD_cF16_216_c_d_b_a.cpp, ABCD_oP16_57_d_c_d_d.cpp, ABCD_tP8_129_c_b_a_c.cpp, AB_cF16_227_a_b.cpp, AB_cF8_216_c_a.cpp, AB_cF8_225_a_b.cpp, ABC_hP12_174_cj_fk_aj.cpp, ABC_hP3_183_a_a_a.cpp, ABC_hP3_187_a_d_f.cpp, ABC_hP36_175_jk_jk_jk.cpp, ABC_hP6_194_c_d_a.cpp, ABC_hR3_160_a_a_a.cpp, ABC_hR6_166_c_c_c.cpp, AB_cI16_199_a_a.cpp, ABC_oI12_71_h_j_g.cpp, ABC_oI36_46_ac_bc_3b.cpp, ABC_oP12_29_a_a_a.cpp, ABC_oP6_59_a_a_a.cpp, ABC_oP6_59_a_b_a.cpp, AB_cP16_205_c_c.cpp, AB_cP2_221_b_a.cpp, AB_cP6_221_c_d.cpp, AB_cP8_198_a_a.cpp, ABC_tI12_109_a_a_a.cpp, ABC_tP24_91_d_d_d.cpp, ABC_tP24_95_d_d_d.cpp, ABC_tP6_129_c_a_c.cpp, AB_hP12_156_2ab3c_2ab3c.cpp, AB_hP12_186_a2b_a2b.cpp, AB_hP12_194_af_bf.cpp, AB_hP12_194_df_ce.cpp, AB_hP2_187_d_a.cpp, AB_hP24_190_i_afh.cpp, AB_hP4_156_ab_ab.cpp, AB_hP4_156_ac_ac.cpp, AB_hP4_186_b_a.cpp, AB_hP4_186_b_b.cpp, AB_hP4_194_c_a.cpp, AB_hP4_194_c_d.cpp, AB_hP6_144_a_a.cpp, AB_hP6_154_a_b.cpp, AB_hP6_183_c_ab.cpp, AB_hP6_191_f_ad.cpp, AB_hP8_186_ab_ab.cpp, AB_hP8_194_ad_f.cpp, AB_hR10_160_5a_5a.cpp, AB_hR16_148_cf_cf.cpp, AB_hR2_166_a_b.cpp, AB_hR26_148_b2f_a2f.cpp, AB_hR6_160_3a_3a.cpp, AB_hR6_160_b_b.cpp, AB_mC8_15_c_e.cpp, AB_mP4_11_e_e.cpp, AB_mP4_6_2b_2a.cpp, AB_mP6_10_en_am.cpp, AB_oC8_36_a_a.cpp, AB_oC8_63_c_c.cpp, AB_oC8_65_j_g.cpp, AB_oC8_67_a_g.cpp, AB_oF8_22_a_c.cpp, AB_oF8_42_a_a.cpp, AB_oF8_69_a_b.cpp, AB_oI4_44_a_b.cpp, AB_oP16_61_c_c.cpp, AB_oP2_25_b_a.cpp, AB_oP4_51_e_f.cpp, AB_oP4_59_a_b.cpp, AB_oP48_61_3c_3c.cpp, AB_oP8_33_a_a.cpp, AB_oP8_57_d_d.cpp, AB_oP8_62_c_c.cpp, AB_tI16_140_ab_h.cpp, AB_tI16_141_e_e.cpp, AB_tI4_107_a_a.cpp, AB_tI4_119_c_a.cpp, AB_tI8_109_a_a.cpp, AB_tI8_139_e_e.cpp, AB_tI8_141_a_b.cpp, AB_tP16_84_cej_k.cpp, AB_tP2_123_a_d.cpp, AB_tP4_129_a_c.cpp, AB_tP4_129_c_c.cpp, AB_tP4_131_c_e.cpp, AB_tP8_111_n_n.cpp, AB_tP8_136_g_f.cpp, A_cF136_227_aeg.cpp, A_cF240_202_h2i.cpp, A_cF4_225_a.cpp, A_cF8_227_a.cpp, A_cI16_206_c.cpp, A_cI16_220_c.cpp, A_cI2_229_a.cpp, A_cI58_217_ac2g.cpp, A_cP1_221_a.cpp, A_cP20_213_cd.cpp, A_cP240_205_10d.cpp, A_cP46_223_dik.cpp, A_cP8_198_2a.cpp, A_cP8_205_c.cpp, A_hP1_191_a.cpp, A_hP2_194_c.cpp, A_hP3_152_a.cpp, A_hP4_186_ab.cpp, A_hP4_194_ac.cpp, A_hP4_194_bc.cpp, A_hP4_194_f.cpp, A_hP6_178_a.cpp, A_hP6_194_h.cpp, A_hP9_154_bc.cpp, A_hR105_166_bc9h4i.cpp, A_hR1_166_a.cpp, A_hR12_166_2h.cpp, A_hR2_166_c.cpp, A_hR3_166_ac.cpp, A_mC12_5_3c.cpp, A_mC16_12_4i.cpp, A_mC24_15_2e2f.cpp, A_mC34_12_ah3i2j.cpp, A_mC4_12_i.cpp, A_mP16_11_8e.cpp, A_mP32_14_8e.cpp, A_mP4_4_2a.cpp, A_mP64_14_16e.cpp, A_mP8_10_2m2n.cpp, A_mP84_13_21g.cpp, A_oC4_63_c.cpp, A_oC8_64_f.cpp, A_oF128_70_4h.cpp, A_oF8_70_a.cpp, A_oP16_55_2g2h.cpp, A_oP8_62_2c.cpp, A_tI16_142_f.cpp, A_tI2_139_a.cpp, A_tI4_139_e.cpp, A_tI4_141_a.cpp, A_tI8_139_h.cpp, A_tP12_138_bi.cpp, A_tP12_96_ab.cpp, A_tP16_138_j.cpp, A_tP30_136_bf2ij.cpp, A_tP4_129_ac.cpp, A_tP4_136_f.cpp, A_tP50_134_b2m2n.cpp, sigma_tP30_136_bf2ij.cpp)
        (APL: aapl_ifcs.cpp, aapl_setup.cpp, aapl_tcond.cpp, apl_atomic_disp.cpp, apl_dirphoncalc.cpp, apl_doscalc.cpp, apl_group_velocity.cpp, apl.h, apl_kphonons.cpp, apl_lrphoncalc.cpp, apl_ltet.cpp, apl_pathbuilder.cpp, apl_phoncalc.cpp, apl_qmesh.cpp, apl_supercell.cpp, apl_thermalpc.cpp, qha_energies.cpp, qha_eoscalc.cpp, qha_gruneisen.cpp, README_AFLOW_APL.TXT, scqha_gruneisen.cpp, scqha_T_freqs.cpp)
        (AUROSTD: aurostd.h, boot.cpp, main.cpp, xmatrix.cpp, xmatrix.h, xscalar.cpp, xscalar.h, xvector.cpp, xvector.h)
        Deleted files: APL/apl_mpmesh.cpp, APL/apl_uniform_mesh.cpp, APL/apl_ltetdos.cpp, APL/apl_rsmdos.cpp
3.1.223 - 2019/04/18
        Location: http://materials.duke.edu/AFLOW/HISTORIC/aflow.3.1.223.tar.xz
        -- fixed logics for filename extended characters (SC)
        -- created compliance in aurostd for extended characters and added aurostd::LinkFile (SC)
        -- aurostd::RenameFile => aurostd::file2file (SC)
        -- aurostd::MoveFile => aurostd::file2directory (SC)
        -- --use_tmpfs=XXXXX (for rerouting /tmp directories, useful for [il]logical mapping) (SC)
        (AFLOW: aflowlib_libraries.cpp aflow_ivasp.cpp aurostd.h aurostd_main.cpp)
3.1.222 - 2019/04/01
        Location: http://materials.duke.edu/AFLOW/HISTORIC/aflow.3.1.222.tar.xz
        -- added GFA code+README (DF)
        -- added Cygwin support (ME)
        -- fixed bugs in the phonon property plotter (ME)
        -- added defaults/options for DoD MUSTANG machine (--machine=dod_mustang); also added in aflowrc (DX)
        -- remove pseudopotential information for comparing materials (DX)
        -- fixed comparison bugs (e.g., duplicate count, load from URL, printing properties, BrinInCell() for supercell expansion, etc.) (DX)
        -- fixed --aflow_proto bug when generating POCC structures with ANRL parameters (DX)
        -- patched GetDistMatrix() header declaration (CO)
        -- patched x-ray analysis for POSCARs with no atom names (CO)
        -- silenced cematrix::InverseMatrix (CO)
        -- minor patches for clang (CO)
        -- patched fancy print (colors) for POCC AFLOW-Online web mode (CO)
        -- added --scrub=LIBS for lib2raw (SC)
        -- added ProgressBar(std::ostream& oss,string prelim,uint j,uint jmax,bool VERBOSE_PERCENTAGE,bool VERBOSE_ROLLER,bool VERBOSE_CURSOR) in aurostd*
        (AFLOW: aconvasp.cpp, aconvasp_main.cpp, aflow.cpp, aflow.h, aflowrc.cpp, avasp.cpp, bader.cpp, compare_structure.cpp, compare_structure_function.cpp, data.cpp, gfa.cpp, gfa.h, init.cpp, ivasp.cpp, kbin.cpp, kvasp.cpp, Makefile, pflow_funcs.cpp, pflow.h, pflow_print.cpp, pocc.cpp, README_AFLOW_ACONVASP.TXT, README_AFLOW_GFA.TXT, README_AFLOW.TXT, README_CONTRIBS.TXT, symmetry_spacegroup_ITC_library.cpp, xclasses.cpp)
        (AUROSTD: aurostd.h, boot.cpp, xmatrix.cpp)
3.1.221 - 2019/03/20
        Location: http://materials.duke.edu/AFLOW/HISTORIC/aflow.3.1.221.tar.xz
        -- changed the compiler for Mac OS to clang++ as g++ does not find the standard libraries on some systems (ME)
        -- fixed bug in VASP_Produce_POTCAR for POTCAR paths (ME)
        -- APL now switches RELAX to off with --generate_aflowin_only. Also does not check for the vasp binary anymore if POLAR is ON, which would break the code if no vasp binary is present (ME)
        -- fixed ANRL setting for symmetry cell choice (DX)
        -- added fast supercell function for quick expansion (DX)
        -- speed increase for compare functions (DX)
        -- fixed tolerance scan issue introduced in V3.1.220 after removing global symmetry variables (DX)
        -- added missing directory string in GetSpaceGroupLabel() function (DX)
        -- fixed primitive reduction corner case; should use PBC() instead of BringInCell() for distance vectors (DX)
        -- added ANRL directory name for --aflow_proto: check if ANRL proto matches to entry in library and return ANRL suffix, otherwise add parameter values to directory name (DX)
        -- added FileMESSAGE argument to compare functions (DX)
        -- patched species re-decoration for parent structure, volumes should be consistent across different decorations (CO)
        -- sort unique structures by HNF matrix/site configuration indices so order is always fixed (CO)
        -- removed file writing for command-line POCC commands, speeds up AFLOW-Online (CO)
        -- propagate flags into POCC structures for command-line control (CO)
        -- fixed AFLOW_CHULL_JUPYTER subdirectory creation (CO)
        (AFLOW: aconvasp_main.cpp, aflow.h, aflowlib_libraries.cpp, avasp.cpp, chull.cpp, chull.h, compare_structure.cpp, compare_structure_function.cpp, compare_structure.h, ivasp.cpp, Makefile, pflow.h, pocc.cpp, pocc.h, symmetry_spacegroup.cpp, xatom.cpp, xclasses.cpp)
        (ANRL: aflow_anrl.cpp, list.cpp)
        (APL: apl_kphonons.cpp)
3.1.220 - 2019/03/11
        Location: http://materials.duke.edu/AFLOW/HISTORIC/aflow.3.1.220.tar.xz
        -- added jupyter|jupyter2|jupyter3 functionality to chull (MB)
        -- added functionality to generate prototypes in CIF format (--cif flag); for --proto and --aflow_proto (DX)
        -- added functionality to generate prototypes in ABCCAR format (--abccar flag); for --proto and --aflow_proto (DX)
        -- added original crystal keywords to aflowlib entry (volume_cell_orig, volume_atom_orig, density_orig, crystal_family_orig, crystal_system_orig, point_group_Hermann_Mauguin_orig, point_group_Schoenflies_orig, point_group_orbifold_orig, point_group_type_orig, point_group_order_orig, point_group_structure_orig, Bravais_lattice_lattice_type_orig, Bravais_lattice_lattice_system_orig, Bravais_superlattice_lattice_type_orig, Bravais_superlattice_lattice_variation_type_orig, Bravais_superlattice_lattice_system_orig, Pearson_symbol_superlattice_orig, reciprocal_geometry_orig, reciprocal_volume_cell_orig, reciprocal_lattice_type_orig, reciprocal_lattice_variation_type_orig, Wyckoff_letters_orig, Wyckoff_multiplicities_orig, Wyckoff_site_symmetries_orig) (DX)
        -- fixed type for point_group_order in JSON; should be int, not string (DX)  
        -- added character check when loading aflow.in, to prevent null bytes (DX) 
        -- added function to remove null bytes in aflow.in file; rewrites cleaned aflow.in (DX) 
        -- added defaults/options for DoD ONYX, GORDON, COPPER, GAFFNEY, and KOEHR machines (--machine=dod_onyx,dod_gordon,dod_copper,dod_gaffney,dod_koehr); also added in aflowrc (DX)
        -- added ANRL space group setting option; monoclinic: unique axis-b, rhombohedral: rhombohedral setting, centrosymmetric: origin centered on inversion (DX)
        -- added functionality to convert a structure into an ANRL designation, i.e., label, parameter list, and parameter values (DX)
        -- added ANRL keywords to aflowlib entry (anrl_label_orig, anrl_parameter_list_orig, anrl_parameter_values_orig, anrl_label_relax, anrl_parameter_list_relax, anrl_parameter_values_relax) (DX)
        -- added functions to get the Wyckoff equations for future symbolic notation (DX)
        -- added ANRL preset values for prototypes in getANRLParameters() (DX)
        -- added ANRL prototypes to README_PROTO.TXT along with unique permutation information (DX)
        -- updated headers for each AFLOW prototype in README_LIBRARY_HTQC.TXT to include the stoichometry, Pearson symbol, space group, and Wyckoff letters (DX)
        -- added functionality to search AFLOW prototypes (--proto_labels) via stoichiometry, space group, arity, etc. (DX)
        -- added AFLUX command line functionality (DX+FR)
        -- added AFLUX helper functions to run inside AFLOW and extract properties into vectors of properties (DX)
        -- added functionality to --wyccar, print letters/multiplicities/site symmetries as a string (DX)
        -- added function to perform symmetry on vector of xstructures (DX)
        -- added function to get enantiomophs of space group, if any exist (DX)
        -- added function to return list of particular element classes, e.g., alkali, transition metals, metals, non-metals, etc. (DX) 
        -- added function to convert compound name into a stoichiometry (DX) 
        -- updated comparison code; added new functionality to compare compounds to AFLOW database, compare compounds to AFLOW prototypes, identify unique permutations, etc. (DX)
        -- added options to ignore symmetry during structure comparison (DX)
        -- improved comparison code output, i.e., more information and cleaner (DX)
        -- improved multithreading of comparison code (DX)
        -- refactor symmetry code to remove extern variables, otherwise it breaks multithreaded symmetry analyses (DX)
        -- refactor symmetry code to remove global variable _SYM_TOL_, otherwise it breaks multithreaded symmetry analyses (DX)
        -- fixed lattice transformation in GetLatticeType(); account for unit cell orientation change using GetPrimitive() (DX)
        -- fixed bug in CIF writer; set VASP version booleans to false (DX)
        -- updated "make check" hash since Wyckoff letters are now in title line; changed from #174c76b2b2928dcdf2f3b39069a8b59 to #ffb9c5681045fb80f391e9a931f21d1 (DX)   
        -- fixed typo in AEL/AGL json functions (CT)
        -- fixed zerostate for AAPL (ME)
        -- small bug fixes for AAPL and APL (ME)
        -- made changes to write(A)APL functions (ME)
        -- added keywords to aflowlib.out/json: title, ldau_type, ldau_l, ldau_u, ldau_j, kpoints_relax, kpoints_static, kpoints_bands_path, kpoints_bands_nkpts (ME)
        -- fixed type declaration bug in aurostd::StringStreamSubst (ME)
        -- fixed bug in QHA with uninitialized Booleans (ME)
        -- accelerated reading of forces from vasprun.xml files for APL and AAPL (ME)
        -- AFLOW not produces POSCAR in the format required by the VASP binary instead of just taking the format in the aflow.in file (ME)
        -- added functionality to read CHGCAR and WAVECAR files between relaxations (ME + Rico Friedrich)
        -- removed duplicate APL functions - apl_hroutines.cpp is now obsolete (ME)
        -- auto-sort by inequivalent atoms in APL (CO + Xiaoyu Wang from UBuffalo)
        -- added sortAtomsEquivalent() to pre-APL/POCC and CONVERT-sprim, -sconv, -niggli, -minkowski for prospective APL calculations: better to sort before relaxations and not have to sort again in the future (CO)
        -- patched sortAtoms*() to include basis and ensure relative order (CO)
        -- added switches for symmetrization of distortions (DISTORTION_SYMMETRIZE) and considering iatoms only (DISTORTION_INEQUIVONLY) in APL (CO)
        -- populate forceConstants matrix in iatoms-sorted-agnostic fashion as we move away from this dependence (CO)
        -- clear pgroupk and pgroupk_xtal symmetries before re-calculating -- bug in APL (CO)
        -- patching pc2scpMap in GetSuperCell() (CO)
        -- removed exit's from balanceChemicalEquations(), now throwing exceptions (CO)
        -- overloaded StringsAlphabetic (CO)
        -- set up Makefile with auto-alerts to AFLOW-Forum (CO)
        -- added ClearSymmetry() for _atom (CO)
        -- patched robust structure comparison in POCC (CO)
        -- patched --hnf/--hnfcell routines to work with new POCC (AFLOW-Online) and added --pocc_count_total and --pocc_count_unique (CO)
        -- pre-sort sites for --proto with POCC (CO)
        -- added 'S'+'P' combo functionality to --proto with POCC (CO)
        -- patching robust structure comparison analysis within POCC (CO)
        -- added counts to chull txt and json outputs (CO)
        -- patched logo+count centering on chull doc (CO)
        -- removed dependency of chull .tex on tabu, which breaks in TeX Live 2019 (CO)
        -- fixed image alignment in chull pdf doc (CO)
        -- added options for --aflow_proto, including --run_relax, --run_relax_static, --run_relax_static_bands, --run_static, --run_static_bands, --relax_count (CO)
        (AFLOW: aconvasp_main.cpp, aflow.h, aflowlib.h, aflowlib_libraries.cpp, aflowlib_webapp_bands.js, aflowlib_web_interface.cpp, aflowrc.cpp, avasp.cpp, bader.cpp, chull.cpp, chull.h, chull_jupyter.json, chull_jupyter_plotter.py, chull_jupyter_requirements.txt, chull_python.py, compare_structure.cpp, compare_structure_function.cpp, compare_structure.h, init.cpp, ivasp.cpp, kaims.cpp, kalien.cpp, kbin.cpp, kvasp.cpp, lattice.cpp, Makefile, matlab.cpp, modules.cpp, ovasp.cpp, pflow_funcs.cpp, pflow.h, pocc.cpp, pocc.h, pocc_old.cpp, README_AFLOW_ACONVASP.TXT, README_AFLOW_CHULL.TXT, README_AFLOW_COMPARE.TXT, README_AFLOW.TXT, README_LIBRARY_HTQC_BORIDES.TXT, README_LIBRARY_HTQC_CARBIDES.TXT, README_LIBRARY_HTQC.TXT, README_PROTO.TXT, symmetry.cpp, symmetry_spacegroup.cpp, symmetry_spacegroup_functions.cpp, symmetry_spacegroup.h, symmetry_spacegroup_ITC_library.cpp, xatom.cpp, xclasses.cpp, xproto.cpp, xproto_gus.cpp)
        (ANRL: aflow_anrl.cpp, list.cpp, README_AFLOW_ANRL.TXT)
        (APL: aapl_cluster.cpp, aapl_ifcs.cpp, aapl_setup.cpp, aapl_tcond.cpp, apl_dirphoncalc.cpp, apl.h, apl_kphonons.cpp, apl_lrphoncalc.cpp, apl_pathbuilder.cpp, apl_phoncalc.cpp, apl_shellhandle.cpp, apl_supercell.cpp, README_AFLOW_APL.TXT)
        (AUROSTD: aurostd.h, main.cpp)
3.1.219 - 2019/01/20
        Location: http://materials.duke.edu/AFLOW/HISTORIC/aflow.3.1.219.tar.xz
        -- small modifications for --aflow_proto (--generate_aflowin_only) that enable aflow.in generation on any mac (CO)
        -- fixed JSON output chull (CO)
        (AFLOW: aconvasp_main.cpp, avasp.cpp, chull.cpp, Makefile)
3.1.218 - 2019/01/14
        Location: http://materials.duke.edu/AFLOW/HISTORIC/aflow.3.1.218.tar.xz
        -- added defaults/options for CMU EULER machine (--machine=cmu_euler); also added in aflowrc (DX)
        -- modified AEL/AGL aflow.in keys (CT)
        -- aurostd::xoption: fixed bug in addattachedscheme, added additional Boolean functionality in options2entry (ME)
        -- Added debug options to AAPL (ME)
        -- Improved APL and AAPL defaults (ME)
        -- Integrated APL and AAPL into the standardized aflow.in creator for VASP calculations (ME)
        -- Updated the APL README (ME)
        -- Fixed bugs for APL and AAPL output file names (ME)
        -- Updated the PREC=PHONONS INCAR parameters (ME)
        -- Added RELAX feature to APL: structures can now be relaxed specifically for phonon calculations inside the APL environment (ME)
        -- Added features to handle NCPUS=MAX (ME)
        -- *NEW* automatic aflow.in generator for APL/AAPL/POCC (beta) (CO+ME)
        -- integrated POCC into the standardized aflow.in creator for VASP calculations (ME)
        -- added pocc params and tol to --proto (CO)
        -- added aflags to APL so sym analysis works with -D (CO)
        -- added SYMMETRIZE=OFF option for APL distortions (CO)
        -- added --aflow_proto options: --bader, --spin_remove_relax_1 _2, --kscheme _static, --kppra _static, --relax_count=XX, --run_relax_static, --run_relax_static_bands (CO)
        -- patched PrototypeLibrariesSpeciesNumber() to handle ANY ICSD (CO)
        -- added -001 for select ANRL prototypes (CO)
        -- added pseudopotential information to --aflow_proto directory + system name (CO)
        -- fixed m_initialized in chull/pocc (CO)
        -- added chull plotting functionality: if unstable, figure out how far above hull to plot automatically (CO)
        -- modified plot axes titles in chull (CO)
        -- added more fixes for "Reciprocal lattice and k-lattice belong to different class of lattices", off until further testing (CO)
        -- moved pocc settings to aflow.rc (CO)
        -- now write out all derivative structures, unique derivative structures, hnf matrices, and site configurations in pocc (CO)
        -- fixed pocc partial occupancy optimizer table settings (CO)
        -- added AEL/AGL settings to aflow.in generator (CO)
        (AFLOW: aconvasp_main.cpp, aflow.h, aflowlib.h, aflowlib_libraries.cpp, aflowlib_web_interface.cpp, aflowrc.cpp, avasp.cpp, chull.cpp, contrib_shidong.cpp, ifrozsl.cpp, init.cpp, ivasp.cpp, kaims.cpp, kbin.cpp, kvasp.cpp, Makefile, modules.cpp, neighbours.cpp, pflow.h, pocc.cpp, pocc.h, pocc_old.cpp, pthreads.cpp, README_AFLOW_ACONVASP.TXT, README_AFLOW_AFLOWRC.TXT, symmetry.cpp, xatom.cpp, xclasses.cpp, xproto.cpp)
        (ANRL: aflow_anrl.cpp)
        (AEL: ael_elasticity.cpp, README_AFLOW_AEL.TXT)
        (AGL: agl_debye.cpp, README_AFLOW_AGL.TXT)
        (APL: aapl_setup.cpp, aapl_tcond.cpp, apl_dirphoncalc.cpp, apl_doscalc.cpp, apl.h, apl_hsqpoints.cpp, apl_kphonons.cpp, apl_lrphoncalc.cpp, apl_pdisc.cpp, apl_phoncalc.cpp, apl_supercell.cpp, apl_thermalpc.cpp, qha_aflowin_creator.cpp, qha_eosrun.cpp, README_AFLOW_APL.TXT)
        (AUROSTD: aurostd.h, boot.cpp, main.cpp, xerror.cpp, xoption.cpp)
3.1.217 - 2018/12/13
        Location: http://materials.duke.edu/AFLOW/HISTORIC/aflow.3.1.217.tar.xz
        -- Added LIB2LIB function to automatically perform AEL and AGL post processing when running LIB2RAW (CT)
        -- Updated LIB2RAW and webpage generation functions to incorporate additional AEL and AGL properties (CT)
        -- Added conversion of pressure extracted from OUTCAR file from kB to GPa in AEL and AGL to keep units consistent (CT)
        -- added species scaling to volume for ANRL prototypes, if --params=-1.0,... (DX)
        -- added ANRL prototype for the kesterite structure (DX)
        -- improved CIF reader, i.e., account for different formats and partial occupation (DX)
        -- fixed bug in kpath determination (primitive vs original lattice) (DX)
        (AFLOW: aconvasp_main.cpp, anrl.cpp, xatom.cpp, AFLOW_README_PROTO.TXT, aflow.h, aconvasp_main.cpp, ael_elastic_fit.cpp, ael_elasticity.cpp, agl_debye.cpp, agl_electronic.cpp, init.cpp, xclasses.cpp, aflowlib.h, aflowlib_libraries.cpp, aflowlib_web_interface.cpp, Makefile, README_PROTO.TXT)
        (ANRL: aflow_anrl_A2BCD4_tI16_82_ac_b_d_g.cpp, aflow_anrl_list.cpp)
3.1.216 - 2018/12/05
        Location: http://materials.duke.edu/AFLOW/HISTORIC/aflow.3.1.216.tar.xz
        -- fixed std in AAPL (ME)
        -- added seven SQS structures to ANRL prototypes (DX)
        -- Write Gibbs free energy as a function of pressure and temperature in AFLOW readable format for future phase diagram application (CT)
        -- Add option to suppress extrapolation in Hugoniot relation calculation (CT)
        -- Functions to extract electronic properties as a function of pressure from AGL data (CT)
        -- Calculate and write additional elastic properties from AEL (Young's modulus, Pugh's modulus ratio) (CT)
        -- Flattened JSON structure used for writing and storing elastic stiffness and compliance tensors (CT)
        -- fixed anisotropy spelling (CO)
        -- added ISMEAR/SIGMA VASP option (CO)
        -- rerouted GetAtomVolume() and GetAtomMass() for properly cleaning pp (CO)
        -- added N+1 analysis to chull (CO)
        -- removed _pc from QH_ENERGIES() class (CO)
        (AUROSTD: AUROSTD/aurostd.h, main.cpp, xcombos.cpp, xcombos.h)
        (ANRL: aflow_anrl_A3B13_oC32_38_ac_a2bcdef.cpp, aflow_anrl_A3B5_oC32_38_abce_abcdf.cpp, aflow_anrl_A5B11_mP16_6_2abc_2a3b3c.cpp, aflow_anrl_AB3_mC32_8_4a_12a.cpp, aflow_anrl_AB3_mC32_8_4a_4a4b.cpp, aflow_anrl_AB7_hR16_166_c_c2h.cpp, aflow_anrl_AB_aP16_2_4i_4i.cpp, aflow_anrl_list.cpp)
        (AFLOW: ael_elastic_fit.cpp, ael_elasticity.cpp, ael_elasticity.h, agl_debye.cpp, agl_debye.h, agl_electronic.cpp, agl_hugoniot.cpp, anrl.cpp, avasp.cpp, chull.cpp, chull.h, aflow.cpp, aflow.h, ivasp.cpp, kaims.cpp, kvasp.cpp, aflowlib.h, aflowlib_libraries.cpp, aflowlib_web_interface.cpp, pocc.cpp, pocc.h, xatom.cpp, xclasses.cpp, xproto.cpp, xproto_gus.cpp, APL/aapl_cluster.cpp, APL/aapl_ifcs.cpp, APL/aapl_tcond.cpp, APL/apl.h, APL/apl_kphonons.cpp, APL/qha_energies.cpp, Makefile, README_AFLOW_AEL.TXT, README_AFLOW_AGL.TXT, README_AFLOW.TXT, README_CONTRIBS.TXT)
3.1.215 - 2018/12/04
        Location: http://materials.duke.edu/AFLOW/HISTORIC/aflow.3.1.215.tar.xz
        -- added machinery for vaiud (auid bytes for the AUID directory cached) (SC)
	      aflowlib.h aflowlib_libraries.cpp aflowlib_web_interface.cpp aflow.h aflow_aflowrc.cpp aflow_init.cpp
3.1.214 - 2018/11/30
        Location: http://materials.duke.edu/AFLOW/HISTORIC/aflow.3.1.214.tar.xz
        -- added auid.out and auid.json to RAW/WEB (SC)
3.1.213 - 2018/11/27
        Location: http://materials.duke.edu/AFLOW/HISTORIC/aflow.3.1.213.tar.xz
        -- added LIB0 (a bunch of h and cpp) (SC)
3.1.212 - 2018/11/12
        Location: http://materials.duke.edu/AFLOW/HISTORIC/aflow.3.1.212.tar.xz
        -- in --bzd command, added option to transform high-symmetry kpaths to input lattice representation with [--transform2original] (DX)
        -- in --bzd command, added option to print transformation matrices between input lattice and AFLOW standard lattice [--print_transformation_matrix] (DX)
        -- store both the coordinate system and unit cell (rigid rotation) transformations in xstructure (DX)
        -- created _kpoints class; easier to transform and print kpoint information (DX)
        (AFLOW: aflow.h, aconvasp_main.cpp, lattice.cpp, pflow.h, xatom.cpp, README_AFLOW_ACONVASP.TXT)
3.1.211 - 2018/10/19
        Location: http://materials.duke.edu/AFLOW/HISTORIC/aflow.3.1.211.tar.xz
        -- added Pearson coefficient to element properties (ME)
        -- fixed some constants in xscalar (ME)
        -- Rewrote AAPL to be faster, require less DFT calculations, and include four-phonon processes (ME)
        -- Added more functionality to xvector and xmatrix for complex numbers (ME)
        -- Added ability to update progress bar using percentages instead of indices (ME)
        -- Redesigned xtensor to be more lightweight and faster (ME)
        -- Fixed bug in aurostd::xcombos::reset() (ME)
        -- Fixed minor typos (ME)
        -- Edited APL readme for grammar and clarity, and added new AAPL features (ME)
        -- Added APL and AAPL parameters to the aflow.rc (ME)
        -- Reformatted exception readme to be more consistent with other readmes and fixed typos (ME)
        -- updated get_datetime_formatted() and StringsAlphabetic() (CO)
        -- new chull date format avoids time stamp, too much resolution (CO)
        -- added png output option for chull and resolution option to aflowrc (CO)
        -- switched to tight tol spacegroups (vsg2) in chull (CO)
        -- centralized checking sign of distances in chull, then flipped sign of distance to hull to be positive by default (CO)
        -- funneled all points of facet through addVertex() (CO)
        -- fixed facet content tolerance scaling with increasing dimensionality, important for 6D hulls (CO)
        -- added default initializations to a bunch of variables in chull to avoid spurious warnings (CO)
        -- added polymorph case to decomposition phases and coefficients (CO)
        -- allow for eq_g_states to be calculated on the fly if not already calculated (CO)
        -- intelligently avoid printing unknown (or unset) stability criterion (CO)
        -- fixed unsorted directories in aflow_compare_structure (CO)
        -- now check for negative coefficients when balancing chemical equations, means we missed the facet (CO)
        -- correctBadDatabase() now checks for unaries too (as per apennsy) (CO)
        -- skipping ".old" prototypes (CO)
        -- fixed shidong warnings with strncat (CO)
        (AUROSTD: boot.cpp, AUROSTD/aurostd.h, main.cpp, xcombos.cpp, xcombos.h, xcomplex.cpp, xcomplex.h, xmatrix.cpp, xmatrix.h, xtensor.cpp, xtensor.h, xvector.cpp, xvector.h)
        (AFLOW: aconvasp_main.cpp, aflowrc.cpp, chull.cpp, chull.h, compare_structure.cpp, contrib_shidong_auxiliary.cpp, aflowlib_web_interface.cpp, pflow_funcs.cpp, APL/aapl_cluster.cpp, APL/aapl_ifcs.cpp, APL/aapl_setup.cpp, APL/aapl_tcond.cpp, APL/apl_atomic_disp.cpp, APL/apl_dirphoncalc.cpp, APL/apl_dm_pdos_save.cpp, APL/apl_doscalc.cpp, APL/apl_group_velocity.cpp, APL/apl_gsa.cpp, APL/apl.h, APL/apl_hsqpoints.cpp, APL/apl_kphonons.cpp, APL/apl_logger.cpp, APL/apl_lrphoncalc.cpp, APL/apl_pdisc.cpp, APL/apl_phoncalc.cpp, APL/apl_supercell.cpp, APL/apl_thermalpc.cpp, APL/qha3phonons_eos.cpp, APL/qha_aflowin_creator.cpp, APL/qha_dm_pdos_save.cpp, APL/qha_eosrun.cpp, APL/qha_gruneisen.cpp, APL/scqha_gruneisen.cpp, APL/scqha_T_freqs.cpp, Makefile, README_AFLOW_ACONVASP.TXT, README_AFLOW_APL.TXT, README_AFLOW_CHULL.TXT, README_AFLOW_EXCEPTIONS.TXT)
3.1.210 - 2018/10/01
        Location: http://materials.duke.edu/AFLOW/HISTORIC/aflow.3.1.210.tar.xz
        -- changed 8 ANRL prototype labels (part 2) to match with Wyckoff positions in reference literature (DX)
        -- fixed prototype names for A4BC4D_tP10_123_gh_a_i_d and AB_hP6_144_a_a in aflow_anrl_list.cpp (DX) 
        -- added Strukturbericht designations to aflow_anrl_list.cpp (DX)
        -- fixed minimum enumerated Wyckoff letter determination; more robust (DX)
        -- cleaned workflow for Wyckoff functions (DX)
        -- added more debugging messages to symmetry functions (DX)
        (AFLOW: ANRL/aflow_anrl_list.cpp ANRL/aflow_anrl_A12B36CD12_cF488_210_h_3h_a_fg.cpp ANRL/aflow_anrl_A3B3C_hP14_176_h_h_c.cpp ANRL/aflow_anrl_A3B_hP8_176_h_c.cpp ANRL/aflow_anrl_AB3C_cP60_201_be_fh_g.cpp ANRL/aflow_anrl_A3B2_hP10_176_h_bc.cpp ANRL/aflow_anrl_A3BC_hP10_188_k_c_a.cpp ANRL/aflow_anrl_AB3C16_cF160_203_a_bc_eg.cpp ANRL/aflow_anrl_AB_hP4_156_ab_ab.cpp Makefile anrl.cpp symmetry_spacegroup.cpp symmetry_spacegroup.h symmetry_spacegroup_functions.cpp)
3.1.209 - 2018/08/31
        Location: http://materials.duke.edu/AFLOW/HISTORIC/aflow.3.1.209.tar.xz
        -- added all origin choice 2 possibilities to ITC space group list (DX)
        -- added all rhombohedral setting possibilities to ITC space group list (DX)
        -- added monoclinic unique axis choices (b or c) to ITC space group list (DX)
        -- added SYM::findRhombohedralSetting() in space group functions to distinguish between hexagonal and rhombohedral settings (DX)
        -- added other settings for Hall space group symbol (settings 1 or 2, H or R for rhombohedral, and unique axis-b or -c for monoclinic systems) (DX)
        -- added CIF reader; can read/expand CIFs with only representative Wyckoff position specified in settings 1 or 2 (H or R for rhombohedral systems and unique axis-b or -c for monoclinic systems) (DX)
        -- improved CIF writer; default functionality calculates the symmetry and prints the representative Wyckoff positions (DX)
        -- added symmetry tolerance option to CIF writer via --cif[=<tolerance>] (default: tight; other options: loose, <number>) (DX)
        -- added space group setting option to CIF writer via [--setting=1| =2] (default: 1) (DX)
        -- added [--no_symmetry] option to CIF writer, which returns CIF as space group 1 (DX)
        -- added space group setting option to --wyccar via [--setting=1| =2] (default: 1) (DX)
        -- added space group setting option to --sgdata and --edata via [--setting=1| =2] (default: 1) (DX)
        -- added [--no_scan] and [--magmom] options to --wyccar and moved function to pflow::WYCCAR() (DX)
        -- added more debugging messages to space group functions (ConventionalCell(), SpaceGroup_ITC(), etc.) (DX)
        -- changed ANRL prototype A6B2C_tP18_128_eh_d_b to A6B2C_tP18_128_eh_d_a (b vs a Wyckoff letter); consistent with reference (DX)
        -- fixed bug in minimumDistanceVector(); should return xvector<double> not double (DX)
        (AFLOW: ANRL/aflow_anrl_list.cpp, ANRL/aflow_anrl_A6B2C_tP18_128_eh_d_a.cpp, Makefile, README_AFLOW_ACONVASP.TXT, README_AFLOW_SYM.TXT, aflow.h, aconvasp_main.cpp, anrl.cpp, pflow.h , pflow_print.cpp, symmetry.cpp, symmetry_spacegroup.cpp, symmetry_spacegroup.h, symmetry_spacegroup_ITC_library.cpp, symmetry_spacegroup_functions.cpp, xatom.cpp)
3.1.208 - 2018/08/27
        Location: http://materials.duke.edu/AFLOW/HISTORIC/aflow.3.1.208.tar.xz
        -- new small banner style in chull (CO)
        -- perform thermo loop with static run in aflowlib_libraries (CO)
        -- added xoption to edata and sgdata functions; stores all data (DX)
        -- added more keywords to aflowlib entry (crystal_family, crystal_system, point_group_Hermann_Mauguin, point_group_Schoenflies, point_group_orbifold, point_group_type, point_group_order, point_group_structure, Bravais_lattice_lattice_type, Bravais_lattice_lattice_system, Bravais_superlattice_lattice_type, Bravais_superlattice_lattice_variation_type, Bravais_superlattice_lattice_system, Pearson_symbol_superlattice, reciprocal_geometry, reciprocal_volume_cell, reciprocal_lattice_type, reciprocal_lattice_variation_type, Wyckoff_letters, Wyckoff_multiplicities, Wyckoff_site_symmetries) (DX)
        -- new aflowlib keywords extracted from xoption and integrated into aflowlib.out/.json (DX)
        -- prepared website function to read in new keywords once database is populated; currently commented out (DX)
        -- fixed typo in sgdata; Shoenflies is now Schoenflies (DX)
        -- added functions to create Wyckoff strings in aflowlib entry; ExtractWyckoffLettersString(), ExtractWyckoffMultiplicitiesString(), and ExtractWyckoffSiteSymmetriesString() (DX)
        (AUROSTD: xoption.cpp)
        (AFLOW: aconvasp_main.cpp, aflowrc.cpp, pflow.h, pflow_print.cpp, symmetry_spacegroup.h, symmetry_spacegroup_functions.cpp, aflowlib.h, aflowlib_libraries.cpp, aflowlib_web_interface.cpp)
3.1.207 - 2018/08/19
        Location: http://materials.duke.edu/AFLOW/HISTORIC/aflow.3.1.207.tar.xz
        -- integrated new html for entry page (JPO)
        -- fixed xaxis of bands plotter for entry page (PC)
        -- Improved distribution of APL calculations over threads (ME)
        -- Added function to SYM that returns the minimum distance vector (ME)
        -- Added docstring to xcombos (ME)
        -- added xvector::normalizeSumToOne() (CO)
        -- changed decomposition reaction to atomic concentrations (CO)
        -- added fractional_compound to chull output (CO)
        -- replaced AFLOWLogicError() and AFLOWRuntimeError() with xerror() (CO)
        -- added chull plot ICSD labels mode (CO)
        -- revamped small banner setting (CO)
        -- added verbose output if skipping entries above/below half hull (CO)
        -- added --output=png --png_resolution=500 options to chull (CO)
        -- added --keep=gpl to phonons gnuplot script (CO)
        (AUROSTD: boot.cpp, AUROSTD/aurostd.h, xcombos.cpp, xscalar.cpp, xscalar.h, xvector.cpp, xvector.h)
        (AFLOW: aconvasp_main.cpp, aflowrc.cpp, avasp.cpp, bader.cpp, chull.cpp, chull.h, aflow.cpp, aflow.h, aflowlib_webapp_bands.js, aflowlib_web_interface.cpp, pflow_funcs.cpp, pflow.h, pocc.cpp, symmetry.cpp, APL/aapl_tcond.cpp, APL/apl_atomic_disp.cpp, APL/apl_dm_pdos_save.cpp, APL/apl_doscalc.cpp, APL/apl_group_velocity.cpp, APL/apl.h, APL/apl_hroutines.cpp, APL/apl_pdisc.cpp, APL/qha3phonons_eos.cpp, APL/qha_dm_pdos_save.cpp, APL/qha_gruneisen.cpp, APL/scqha_eos.cpp, APL/scqha_gruneisen.cpp, APL/scqha_T_freqs.cpp, Makefile, README_AFLOW_ACONVASP.TXT, README_AFLOW_AFLOWRC.TXT, README_AFLOW_CHULL.TXT)
3.1.206 - 2018/08/08
        Location: http://materials.duke.edu/AFLOW/HISTORIC/aflow.3.1.206.tar.xz
        -- Fix JVXL (SC)
3.1.205 - 2018/07/27
        Location: http://materials.duke.edu/AFLOW/HISTORIC/aflow.3.1.205.tar.xz
        -- Improved destructor for xtensor (ME)
        -- Added function to test if xvector is a zero vector (ME)
        -- fixed parameter list for ANRL prototype (A_hR105_166_bc9h4i); z2 to x2 (DX)
         -- more rigorous check for atoms within the new cell in GetSuperCell(); check periodic images of atoms (DX)
         -- fixed "over-reduced" issue in primitivization routine in space group function (DX)
         -- added roundoff to axis and SU2 matrix in JSON output of symmetry elements (DX)
         -- fixed function for printing fractions in general Wyckoff positions (DX)
        -- created --generate_aflowin_only (CT)
        -- QHA3P and SCQHA conflict resolved (PN)
        -- reorganize QHA modes (PN)
        -- added four QHA3P options (PN)
        -- reorganize QHA, SCQHA, and QHA3P options (PN)
        -- filename changed and accordingly modified in QHA-README (PN)
        -- replaced some QHA functions with aurostd (PN)
        -- fixed slab AddAtom() function (CO+DU)
        -- added --readme=aflowrc (CO)
        -- fixed --readme=xaflow for local configuration (CO)
        -- fixed a few warnings for beta (CO)
        -- fixed AMIX/BMIX typo (CO)
        -- added defaults/options for DOD CONRAD machine (--machine=dod_conrad); also added in aflowrc (DX)
        (AUROSTD: xscalar.cpp, xscalar.h, xtensor.cpp, xvector.cpp, xvector.h)
        (AFLOW: aflowrc.cpp, avasp.cpp, chull.cpp, aflow.cpp, data.cpp, aflow.h, init.cpp, ivasp.cpp, kbin.cpp, kvasp.cpp, aflowlib_webapp_entry.js, aflowlib_web_interface.cpp, pocc_old.cpp, surface.cpp, symmetry.cpp, symmetry_spacegroup.cpp, symmetry_spacegroup_functions.cpp, xatom.cpp, xclasses.cpp, anrl_list.cpp, APL/apl_group_velocity.cpp, APL/apl.h, APL/apl_kphonons.cpp, APL/qha3phonons_eos.cpp, APL/qha_aflowin_creator.cpp, APL/qha_energies.cpp, APL/qha_eos.cpp, APL/qha_gruneisen.cpp, APL/scqha_eos.cpp, APL/scqha_gruneisen.cpp, APL/scqha_T_freqs.cpp, Makefile, README_AFLOW_AEL.TXT, README_AFLOW_AFLOWRC.TXT, README_AFLOW_AGL.TXT, README_AFLOW_POCC.TXT, README_AFLOW_QHA_SCQHA_QHA3P.TXT, README_AFLOW.TXT, README_AFLOW_XAFLOW.TXT)
3.1.204 - 2018/07/12
        Location: http://materials.duke.edu/AFLOW/HISTORIC/aflow.3.1.204.tar.xz
        -- updated QHA and added QHA3P and SCQHA functionality (PN)
        -- Restrucured xcombos. Added enumerations (ME) [AUROSTD/aflow_xcombos.cpp, AUROSTD/aflow_xcombos.h]
        -- Introduced exception handlier class aurostd::xerror (ME)
        -- Introduced xtensor class for tensors of arbitrary dimension. Other xtensor classes are obsolete now (ME).
        -- Changed all current xtensor3 instances to the new xtensor format (ME)
        -- Added Kronecker product to xmatrix (ME)
        -- Option to write and use AEL data at lowest finite pressure where the material is elastically stable (CT)
        -- Option to specify a separate set of finite pressures for AEL calculations than are used for AGL post-processing (CT)
        -- Integrated workflow option for using finite pressure Poisson ratio in AGL calculations (CT)
        -- Write nominal target pressure and calculated external pressure for AEL calculations in aflow.ael.out file (CT)
        -- Fixed keyword in JSON output file (CT)
        -- Increase grid for AGL DOSCAR (CT)
        -- cleaning up webapp_bands.js and added more mouse functionality (PC)
        -- added citation information to entry page (PC)
        -- added ANRL prototypes from part 2 of library (302 prototypes) (DX)
        -- added option to print symbolic math representation of ANRL prototypes (--add_equations or --equations_only) in aims and vasp formats (DX)
        -- updated DOI for ANRL part 1 and added arXiv for part 2 to title line of each prototype (DX) 
        -- fixed bug with --vasp keyword, i.e., need to check if used with --proto command (DX) 
        -- removed unused variables in standard lattice function (DX)
        -- added applyCombo() to xcombos (CO)
        -- fixed wget *.xz issue if *.xz already exists (CO)
        -- fixed apl2agr to handle xz compression format (CO)
        -- fixed --aflow_proto empty BZ issue, occurs when structure is downloaded from online (CO)
        -- fixed reading in forces from aims.out (CO)
        -- force species input for aims structure (CO)
        -- added checks for broken API (CO)
        -- added GENERATOR to aflow.in generation (CO)
        -- added auid to chull PDF output (CO)
        -- fixed bader num_each_type issue (relax2 vs. static primitivization) (CO)
        -- fixed command line aflow_qmvasp generation (CO)
        -- fixed search for ./aflow_data issue upon initial installation (CO)
        -- PARTCAR now handles '+' in write out (CO)
        -- fixed AddAtom() to handle different occupations (CO)
        -- added combination parameters to chull (CO)
        -- fixed aflowrc load issue (remove spaces between quotes and comment) (CO)
        (AUROSTD: boot.cpp, AUROSTD/aurostd.cpp, AUROSTD/aurostd.h, main.cpp, xcombos.cpp, xcombos.h, xerror.cpp, xerror.h, xmatrix.cpp, xmatrix.h, xtensor.cpp, xtensor.h)
        (AFLOW: aconvasp_main.cpp, aflowrc.cpp, anrl.cpp, avasp.cpp, bader.cpp, bader.h, chull.cpp, chull.h, aflow.cpp, data.cpp, aflow.h, init.cpp, ivasp.cpp, kbin.cpp, lattice.cpp, aflowlib_libraries.cpp, aflowlib_webapp_bands.js, aflowlib_web_interface.cpp, oaims.cpp, ovasp.cpp, pflow.h, pocc.cpp, pocc.h, surface.cpp, xatom.cpp, xclasses.cpp, xproto.cpp, ANRL_CPPS_20180710, APL/apl_atomic_disp.cpp, APL/apl_doscalc.cpp, APL/apl_group_velocity.cpp, APL/apl.h, APL/apl_hroutines.cpp, APL/apl_hsqpoints.cpp, APL/apl_kphonons.cpp, APL/apl_ltetdos.cpp, APL/apl_mpmesh.cpp, APL/apl_pdisc.cpp, APL/apl_phoncalc.cpp, APL/apl_thermalpc.cpp, APL/apl_uniform_mesh.cpp, APL/qha3phonons_eos.cpp, APL/qha_aflowin_creator.cpp, APL/qha_dm_pdos_save.cpp, APL/qha_energies.cpp, APL/qha_eoscalc.cpp, APL/qha_eos.cpp, APL/qha_gruneisen.cpp, APL/scqha_eos.cpp, APL/scqha_gruneisen.cpp, APL/scqha_T_freqs.cpp, Makefile, README_AFLOW_ACONVASP.TXT, README_AFLOW_AEL.TXT, README_AFLOW_AGL.TXT, README_AFLOW_ANRL.TXT, README_AFLOW_APL.TXT, README_AFLOW_CHULL.TXT, README_AFLOW_EXCEPTIONS.TXT, README_AFLOW_POCC.TXT, README_AFLOW_QHA_SCQHA_QHA3P.TXT, README_AFLOW.TXT, README_AFLOW_XAFLOW.TXT, README_CONTRIBS.TXT)
3.1.203 - 2018/06/15
        Location: http://materials.duke.edu/AFLOW/HISTORIC/aflow.3.1.203.tar.xz
        -- fixed tolerance scan issue in edata (try new tolerance from PrintSGData() on GetLatticeType() routine before changing tolerance) (DX)
        -- fixed primitivization routine in aflowSG functions (Minkowski/Niggli to fix left-handed candidate lattices and recheck moduli after Minkowski/Niggli) (DX)
        -- check all possible generator choices to match to ITC convention before changing tolerance (DX)
        -- added more rigorous check of tetragonal symmetry operations for determining conventional cell (DX)
        -- added generator information for P1 symmetry systems (DX)
        -- added check of Cartesian distance before removing fractional copies in GetPrimitive() (DX)
        (AFLOW: lattice.cpp, pflow_print.cpp, symmetry_spacegroup.cpp, symmetry_spacegroup_ITC.cpp, xatom.cpp) 
3.1.202 - 2018/06/07
        Location: http://materials.duke.edu/AFLOW/HISTORIC/aflow.3.1.202.tar.xz
        -- dropping EXTRA to AFLOW3_FREE/EXTRA on local machine or wget (SC)
3.1.201 - 2018/06/04
        Location: http://materials.duke.edu/AFLOW/HISTORIC/aflow.3.1.201.tar.xz
        -- more space saving in lib2raw (linking OUTCAR.relax instead of copying) SC
3.1.200 - 2018/05/27
        Location: http://materials.duke.edu/AFLOW/HISTORIC/aflow.3.1.200.tar.xz
        -- fixed structure rescaling issue for space group determination (affecting LIB4) (DX)
        -- print geometry file location for errors/debug (DX)
        -- added more debugging messages along with file location in symmetry functions (DX) 
        -- initialize variables for -O3 in symmetry and structure comparison routines (DX)
        -- speed increase for minimumDistance() function (DX)
        -- speed increase for primitivization routine in aflowSG functions (DX)
        -- fixed Wyckoff position typo for space group 62 (8d not 8e) (DX)
        -- fixed Wyckoff position typo for space group 89 (4i not 2i) (DX)
        (AFLOW: aflow.h, aconvasp_main.cpp, compare_structure.cpp, compare_structure_function.cpp, pflow_print.cpp, symmetry.cpp, symmetry_spacegroup.cpp, symmetry_spacegroup_ITC_library.cpp, symmetry_spacegroup_functions.cpp, xatom.cpp, xproto.cpp, aflowlib_libraries.cpp)
3.1.199 - 2018/05/27
       Location: http://materials.duke.edu/AFLOW/HISTORIC/aflow.3.1.199.tar.xz
             -- compressing aflow.***.json/out in LIB2RAW and linking them (SC)
        -- removing the brainy/useless stuff about file compression in aurostd (SC)
             -- fighting sloppyness in aflow_libraries about aflow_pgroup[x][_xtal] (SC)
             -- fixed aflow_libraries about compress, delete and link files (SC)
             -- fixed inconsitencies in aflow_convasp_main compress (SC)
             -- fixed as bunch of inconsistencies in compressing and XHOST.command (SC)
             -- more inconsistencies RAW-WEB in aflow_libraries  (SC)
             -- fixed removal useless files in LIB2RAW (SC)
             -- added BZ2XZ engine to aurostd_main (SC)
             -- added GZ2XZ engine to aurostd_main (SC)
             -- added ZIP2ZIP engine to aurostd_main (SC)
3.1.198 - 2018/05/24
        Location: http://materials.duke.edu/AFLOW/HISTORIC/aflow.3.1.198.tar.xz
        -- fixed bader extension finder for --lib2raw (CO)
        (AFLOW: bader.cpp, bader.h, aflowlib_libraries.cpp, Makefile)
3.1.197 - 2018/05/24
        Location: http://materials.duke.edu/AFLOW/HISTORIC/aflow.3.1.197.tar.xz
        -- updates to entry page bands plotter (PC)
        -- added some helpful comments for getGeneralNormal(), CMdet(), and ZVAL in bader (CO)
        -- check if /www directory exists for jmol display on entry page (CO)
        (AUROSTD: xmatrix.cpp, xvector.cpp)
        (AFLOW: bader.cpp, chull.cpp, aflowlib_webapp_bands.js, aflowlib_web_interface.cpp, Makefile)
3.1.196 - 2018/05/21
        Location: http://materials.duke.edu/AFLOW/HISTORIC/aflow.3.1.196.tar.xz
        -- fixed entry page property line wrapping issues (PC)
        -- added button for spin-polarized band structure selection in webapp (PC)
        -- fixed precision inconsistency printing xstr.json (FK)
        -- added some -O3 compatibility (FK)
        -- citation added to aflow_aapl_pairs.cpp (ME)
        -- fixed bug in aflow_kvasp.cpp that prevented the creation of the primitive cell structure for APL, AAPL, and QHA calculations (ME)
        -- implemented combinations with repetitions with sequence taken into account (ME)
        -- moved the code to check for input and output files in APL into separate functions to make them available for AAPL, remove duplicate code, and make the code more readable (ME)
        -- removed the ENCUT and EDIFF tags from AAPL input files as they may result in lower cut-off energies and higher energy differences (ME)
        -- fixed gcc8 issue in AGL (CO)
        -- added simplex content and hypercollinearity properties to convex hull data (CO)
        -- decoupled internal links between graph2doc and withindoc (CO)
        -- fixed site error calculation in POCC for vacancies (CO)
        -- added eyes/ones xmatrix constructors (CO)
        -- added Cayley-Menger determinant to xmatrix (CO)
        -- included cstdlib in aflow_data.cpp for compilation on qrats (CO)
        (AUROSTD: boot.cpp, xcombos.cpp, xcombos.h, xmatrix.cpp, xmatrix.h, xvector.cpp)
        (AFLOW: aconvasp_main.cpp, apennsy_main.cpp, chull.cpp, chull.h, contrib_shidong_auxiliary.cpp, data.cpp, aflow.h, kvasp.cpp, aflowlib.h, aflowlib_libraries.cpp, aflowlib_webapp_bands.js, aflowlib_web_interface.cpp, pflow_funcs.cpp, pflow.h, pocc.cpp, pocc.h, pocc_old.cpp, pocc_old.h, xatom.cpp, APL/aapl_tensor.cpp, APL/apl_dirphoncalc.cpp, APL/apl.h, APL/apl_phoncalc.cpp, APL/apl_thermalpc.cpp, Makefile)
3.1.195 - 2018/05/21
        Location: http://materials.duke.edu/AFLOW/HISTORIC/aflow.3.1.195.tar.xz
        -- beta of release with XZ (SC)
3.1.194 - 2018/05/16
        Location: http://materials.duke.edu/AFLOW/HISTORIC/aflow.3.1.194.tar.xz
        -- small bug fixes for g++/gcc 7 and 8 (SC)
        -- preparing for xz compression (SC) 
        194 xatom.cpp  aurostd.h aurostd_main.cpp pthread.cpp README_SCRIPTING README_AFLOW init.cpp aflow.cpp aconvasp_main.cpp
        194c fix aconvasp_main.cpp
        194d avasp.cpp ael_elasticity.cpp ael_get_stress.cpp agl_debye.cpp agl_get_ev.cpp contrib_cormac.cpp contrib_junkai_phasediag.cpp
        194e avasp.cpp xatom.cpp  aurostd_main libraries.cpp ael_elasticity.cpp ael_get_stress.cpp agl_debye.cpp agl_get_ev.cpp contrib_cormac.cpp aconvasp_main.cpp pthread.cpp init.cpp aflow.cpp (heavy)
        194f good bye bzip2 (SC)
        194g aflow_contrib_wahyu.cpp 
        194h aflow.cpp aflow_estructure.cpp aflow_ifrozsl.cpp aflow_ivasp.cpp
        194i aflow_pthreads.cpp
        194j aflow_aflowrc.cpp
        194l BASE64 for pseudopotentials and aflow_data.cpp
        194m aflow_kbin.cpp aflow_kvasp.cpp
        194n aflowlib_web_interface.cpp aflow_matlab_funcs.cpp (EXTRA/MATLAB/plotband.m) aflow_ovasp.cpp aflow_pocc_edos.cpp
        shortened aflow_xatom.cpp working on ZVAL POMASS and removing all EXT stuff. Tests work.  Fixed even further aflow_pthread.cpp aflow_xproto_gus.cpp
3.1.193 - 2018/05/11
        Location: http://materials.duke.edu/AFLOW/HISTORIC/aflow.3.1.193.tar.xz
        -- extending xoptions push pop (SC)
3.1.192 - 2018/05/10
        Location: http://materials.duke.edu/AFLOW/HISTORIC/aflow.3.1.192.tar.xz
        -- extending xoptions push pop (SC)
3.1.191 - 2018/05/08
        Location: http://materials.duke.edu/AFLOW/HISTORIC/aflow.3.1.191.tar.xz
        -- rationalized orthogonality search in xmatrix (SC)
        aurostd_xmatrix.h aurostd_xmatrix.cpp aflow.h
3.1.190 - 2018/05/08
        Location: http://materials.duke.edu/AFLOW/HISTORIC/aflow.3.1.190.tar.xz
        -- fixed units in AGL output (CT)
        -- fixed permutation vector initialization in APL (required for compiling on DoD CONRAD machine) (DX)
        -- fixed bug in tolerance scan; was only scanning in one direction (DX) 
        -- created faster minimum cartesian distance calculator for skewed cells; fewer duplicate operations (DX) 
        -- fixed conflict between CUT_RAD and CUT_SHELL in AAPL (ME)
        -- properly added directory to bader error output (CO)
        -- fixed slow down with loadEntries() (stringElements2VectorElements()) (CO)
        -- fixed AIMS read-in issue with '#' comments (CO)
        -- added guard around BANDSDATA_JSON() for html generation (CO)
        -- fixed static compile settings (CO)
        -- fixed _sym_op.basis_map_calculated issue in ApplyAtom() for AAPL (CO)
        -- added xStream class for logging workflow updates (CO)
        -- fixed stability criterion vs. (Delta H) fonts in chull report (CO)
        -- substantial clean-up of classes in POCC in anticipation for AVASP_MakeSingleAFLOWIN integration (CO)
        -- added avasp function in preparation for AVASP_MakeSingleAFLOWIN integration (CO)
        -- added try/catches for easy debugging (CO)
        (AUROSTD: main.cpp)
        (AFLOW: aconvasp_main.cpp, aflowrc.cpp, agl_debye.cpp, avasp.cpp, bader.cpp, chull.cpp, chull.h, contrib_kesong_ipocc.cpp, aflow.cpp, aflow.h, ivasp.cpp, kbin.cpp, kvasp.cpp, aflowlib_web_interface.cpp, pflow.h, pocc.cpp, pocc.h, symmetry.cpp, xatom.cpp, xclasses.cpp, APL/aapl_pairs.cpp, APL/apl_kphonons.cpp, Makefile, README_AFLOW_ACONVASP.TXT, README_AFLOW_CHULL.TXT)
3.1.189 - 2018/05/04 -
        Location: http://materials.duke.edu/AFLOW/HISTORIC/aflow.3.1.189.tar.xz
        Moved these defaults from aflow.h to aflow_aflowrc.cpp for user tuning (SC)
        #define DEFAULT_AFLOW_PRESCRIPT_OUT string("aflow.prescript.out")  
        #define DEFAULT_AFLOW_PRESCRIPT_COMMAND string("aflow.prescript.command")  
        #define DEFAULT_AFLOW_POSTSCRIPT_OUT string("aflow.postscript.out")  
        #define DEFAULT_AFLOW_POSTSCRIPT_COMMAND string("aflow.postscript.command") 
        #define DEFAULT_AFLOW_PGROUP_OUT string("aflow.pgroup.out")
        #define DEFAULT_AFLOW_PGROUP_XTAL_OUT string("aflow.pgroup_xtal.out")
        #define DEFAULT_AFLOW_PGROUPK_OUT string("aflow.pgroupk.out")
        #define DEFAULT_AFLOW_PGROUPK_XTAL_OUT   string("aflow.pgroupk_xtal.out")
        #define DEFAULT_AFLOW_FGROUP_OUT string("aflow.fgroup.out")
        #define DEFAULT_AFLOW_SGROUP_OUT string("aflow.sgroup.out")
        #define DEFAULT_AFLOW_AGROUP_OUT string("aflow.agroup.out")
        #define DEFAULT_AFLOW_IATOMS_OUT string("aflow.iatoms.out")
        #define DEFAULT_AFLOW_PGROUP_JSON string("aflow.pgroup.json")      
        #define DEFAULT_AFLOW_PGROUP_XTAL_JSON   string("aflow.pgroup_xtal.json") 
        #define DEFAULT_AFLOW_PGROUPK_JSON string("aflow.pgroupk.json")    
        #define DEFAULT_AFLOW_PGROUPK_XTAL_JSON string("aflow.pgroupk_xtal.json")
        #define DEFAULT_AFLOW_FGROUP_JSON string("aflow.fgroup.json")   
        #define DEFAULT_AFLOW_SGROUP_JSON string("aflow.sgroup.json")  
        #define DEFAULT_AFLOW_AGROUP_JSON string("aflow.agroup.json")    
        #define DEFAULT_AFLOW_IATOMS_JSON string("aflow.iatoms.json")   
        #define DEFAULT_AFLOW_ICAGES_OUT string("aflow.icages.out")
        #define DEFAULT_AFLOW_SURFACE_OUT string("aflow.surface.out")
        #define DEFAULT_AFLOW_QMVASP_OUT string("aflow.qmvasp.out")
        #define DEFAULT_AFLOW_ERVASP_OUT string("aflow.error.out")
        #define DEFAULT_AFLOW_IMMISCIBILITY_OUT string("aflow.immiscibility.out")
        #define DEFAULT_AFLOW_MEMORY_OUT string("aflow.memory.out")
        #define DEFAULT_AFLOW_FROZSL_INPUT_OUT   string("aflow.frozsl_input.out")
        #define DEFAULT_AFLOW_FROZSL_POSCAR_OUT string("aflow.frozsl_poscar.out")
        #define DEFAULT_AFLOW_FROZSL_MODES_OUT   string("aflow.frozsl_energies.out")
        #define DEFAULT_AFLOW_FROZSL_EIGEN_OUT   string("aflow.frozsl_eigen.out")
        #define DEFAULT_AFLOW_END_OUT   string("aflow.end.out")
3.1.188- 2018/05/03 -
       Location: http://materials.duke.edu/AFLOW/HISTORIC/aflow.3.1.188.tar.xz
       Fixing kvasp.cpp (SC)
3.1.187- 2018/04/26 -
        Location: http://materials.duke.edu/AFLOW/HISTORIC/aflow.3.1.187.tar.xz
        -- added missing scaling factor information to lattice for AIMS xstructure output (DX) 
        -- fixed bug in edata lattice type/variation determination; accounts for lattices that do not reflect crystal symmetry (DX) 
        -- fixed bug in edata reciprocal lattice type/variation determination; accounts for reciprocal lattices transformed from a lattice that does not reflect crystal symmetry (DX) 
        -- added directory (pwd) information to LDEBUG/ERROR messages for symmetry functions (DX)
        (AFLOW: aconvasp_main.cpp, lattice.cpp, symmetry.cpp, xatom.cpp) 
3.1.186- 2018/04/25 -
        Location: http://materials.duke.edu/AFLOW/HISTORIC/aflow.3.1.186.tar.xz
        -- fixed bug in tolerance scan; was only scanning in one direction (DX) 
        -- created faster minimum cartesian distance calculator for skewed cells; fewer duplicate operations (DX) 
        (AFLOW: symmetry_spacegroup.cpp, symmetry.cpp) 
3.1.185- 2018/04/24 -
       Location: http://materials.duke.edu/AFLOW/HISTORIC/aflow.3.1.185.tar.xz
       Fixing kvasp.cpp for dying jobs (SC)
3.1.184- 2018/04/23 -
       Location: http://materials.duke.edu/AFLOW/HISTORIC/aflow.3.1.184.tar.xz
       Fixing ivasp.cpp for AFLOW_PSEUDOPOTENTIALS.TXT AFLOW_PSEUDOPOTENTIALS_LIST.TXT (SC)
       Tuning aflow_aflowrc.cpp for HYPERTHREADING in eos,draco,cobra,hydra (SC)
3.1.183- 2018/04/20 -
        Location: http://materials.duke.edu/AFLOW/HISTORIC/aflow.3.1.183.tar.xz
        Fixing ovasp for METAGGA/isKINETIC (SC)
3.1.182- 2018/04/19 -
        Location: http://materials.duke.edu/AFLOW/HISTORIC/aflow.3.1.182.tar.xz
        AFLOW_PSEUDOPOTENTIALS.TXT AFLOW_PSEUDOPOTENTIALS_LIST.TXT (SC)
3.1.181- 2018/04/17 -
        Location: http://materials.duke.edu/AFLOW/HISTORIC/aflow.3.1.181.tar.xz
        Creating defaults in aflow_aflowrc.cpp for HYPERTHREADING in eos,draco,cobra,hydra (SC)
3.1.180- 2018/04/16 -
        Location: http://materials.duke.edu/AFLOW/HISTORIC/aflow.3.1.180.tar.xz
        Creating defaults in aflow_aflowrc.cpp for NCPUS in eos,draco,cobra,hydra (SC)
3.1.179 - 2018/04/13 -
        Location: http://materials.duke.edu/AFLOW/HISTORIC/aflow.3.1.179.tar.xz
        -- fixed PP settings for SCAN (RF)
        -- fixed warning in APIget() (CO)
        -- added relative stability criterion and latex-formatted sg's to chull properties list (CO)
        -- added control.in and geometry.in file name specification in aflowrc (CO)
        -- --generate now applies for aims output as well (CO)
        -- force aflow.in generation even for MODE=AIMS (CO)
        -- fixed k-point mismatch for non-primitive APL runs (CO)
        -- added MINATOMS_RESTRICTED tag for APL (CO)
        -- added functionality for user-defined path in phonon dispersion, specify coords/labels in aflow.in (CO)
        -- swapped out quser for qflow, but maintain backwards compatibility (CO)
        (AUROSTD: xoption.cpp, xoption.cpp, xoption.h, xoption.h, xvector.cpp, xvector.cpp, xvector.h, xvector.h)
        (AFLOW: aconvasp_main.cpp, aconvasp_main.cpp, aflowrc.cpp, aflowrc.cpp, avasp.cpp, avasp.cpp, chull.cpp, chull.cpp, chull.h, chull.h, compare_structure.cpp, compare_structure.cpp, contrib_kesong_hnfcell.cpp, contrib_kesong_hnfcell.cpp, contrib_kesong_ipocc.cpp, contrib_kesong_ipocc.cpp, contrib_kesong_pocc_basic.cpp, contrib_kesong_pocc_basic.cpp, aflow.cpp, aflow.cpp, aflow.h, aflow.h, init.cpp, init.cpp, kbin.cpp, kbin.cpp, kvasp.cpp, kvasp.cpp, aflowlib.h, aflowlib.h, aflowlib_web_interface.cpp, aflowlib_web_interface.cpp, pocc.cpp, pocc.h, poccupation_forcefield.cpp, poccupation_forcefield.cpp, symmetry.cpp, symmetry.cpp, symmetry_spacegroup.cpp, symmetry_spacegroup.cpp, symmetry_spacegroup_functions.cpp, symmetry_spacegroup_functions.cpp, symmetry_spacegroup.h, symmetry_spacegroup.h, xatom.cpp, xatom.cpp, xclasses.cpp, xclasses.cpp, APL/aapl_tcond.cpp, APL/aapl_tcond.cpp, APL/aapl_tensor.cpp, APL/aapl_tensor.cpp, APL/apl_dirphoncalc.cpp, APL/apl_dirphoncalc.cpp, APL/apl.h, APL/apl.h, APL/apl_kphonons.cpp, APL/apl_kphonons.cpp, APL/apl_lrphoncalc.cpp, APL/apl_lrphoncalc.cpp, APL/apl_pathbuilder.cpp, APL/apl_pathbuilder.cpp, APL/apl_pdisc.cpp, APL/apl_pdisc.cpp, APL/apl_phoncalc.cpp, APL/apl_phoncalc.cpp, APL/apl_supercell.cpp, APL/apl_supercell.cpp, APL/qha_eosrun.cpp, APL/qha_eosrun.cpp, Makefile, Makefile, README_AFLOW_APL.TXT, README_AFLOW_APL.TXT, README_AFLOW.TXT, README_AFLOW.TXT)
3.1.178 - 2018/04/13 -
        Location: http://materials.duke.edu/AFLOW/HISTORIC/aflow.3.1.178.tar.xz
        Moved these defaults from aflow.h to aflow_aflowrc.cpp for user tuning (SC)
        #define DEFAULT_FILE_AFLOWLIB_ENTRY_OUT string("aflowlib.out")
        #define DEFAULT_FILE_AFLOWLIB_ENTRY_JSON string("aflowlib.json")
        #define DEFAULT_FILE_EDATA_ORIG_OUT string("edata.orig.out")
        #define DEFAULT_FILE_EDATA_RELAX_OUT string("edata.relax.out")
        #define DEFAULT_FILE_EDATA_BANDS_OUT    string("edata.bands.out")
        #define DEFAULT_FILE_DATA_ORIG_OUT       string("data.orig.out")
        #define DEFAULT_FILE_DATA_RELAX_OUT      string("data.relax.out")
        #define DEFAULT_FILE_DATA_BANDS_OUT      string("data.bands.out")
        #define DEFAULT_FILE_EDATA_ORIG_JSON    string("edata.orig.json")
        #define DEFAULT_FILE_EDATA_RELAX_JSON    string("edata.relax.json")
        #define DEFAULT_FILE_EDATA_BANDS_JSON    string("edata.bands.json")
        #define DEFAULT_FILE_DATA_ORIG_JSON      string("data.orig.json")
        #define DEFAULT_FILE_DATA_RELAX_JSON    string("data.relax.json")
        #define DEFAULT_FILE_DATA_BANDS_JSON    string("data.bands.json")
        #define DEFAULT_FILE_TIME_OUT           string("time")
        #define DEFAULT_FILE_SPACEGROUP1_OUT    string("SpaceGroup")
        #define DEFAULT_FILE_SPACEGROUP2_OUT    string("SpaceGroup2")
        #define DEFAULT_FILE_VOLDISTPARAMS_OUT   string("VOLDISTParams")
        #define DEFAULT_FILE_VOLDISTEVOLUTION_OUT string("VOLDISTEvolution")
3.1.177 - 2018/04/06 -
        Location: http://materials.duke.edu/AFLOW/HISTORIC/aflow.3.1.177.tar.xz
        Bug fixes on autopseudootentialsl (SC)
3.1.176 - 2018/04/06 -
        Location: http://materials.duke.edu/AFLOW/HISTORIC/aflow.3.1.176.tar.xz
        Working PAW_PBE_KIN and PAW_LDA_KIN autopseudopotential (SC)
3.1.175 - 2018/04/06 -
        Location: http://materials.duke.edu/AFLOW/HISTORIC/aflow.3.1.175.tar.xz
        Working on mpcdf-cobra (SC)
3.1.174 - 2018/03/29
        Location: http://materials.duke.edu/AFLOW/HISTORIC/aflow.3.1.174.tar.xz    
        -- added bands app to entry page (GG)
        -- fixed scaling factor type in xstructure2json() (DX)
        -- account for Wyckoff positions in represented as fractions (hex/rhl) in minimum enumerated Wyckoff search (DX)
        -- improved minimum enumerated Wyckoff search (consider combinations of origin shifts) (DX)
        -- fixed typo in xmatrix2json function (DX)
        -- limited outlier detection to binaries only, statistics not globally favorable for ternaries and above YET (CO)
        -- added explanatory comments in aflowrc for chull settings (CO)
        -- added statistics output to chull logger (CO)
        -- fixed Greek letter issues with Helvetica fonts in chull (CO)
        -- further decoupled ChullFacet() initialization from ConvexHull() with initialize() and addVertex() (CO)
        -- added user-defined dft_type restrictions in aflowrc (CO)
        -- added LIB1 to loadEntries() default (CO)
        -- fixed stringElements2VectorElements() bugs with LIB1 colons (CO)
        -- added plotting option for iso-max latent heat (CO)
        -- added kJ/mol axis for formation enthalpy hulls (CO)
        -- added logos to hull illustrations, generally fixed header/footers (CO)
        -- added stability criterion analysis to default routine (CO)
        -- fixed sign of decomposition energy/stability criterion (CO)
        -- added equivalent ICSD structures analysis to default routine (CO)
        -- fixed --readme vs. --readme=XX (CO)
        -- fixed superfluous output in --poscar2aflowin (CO)
        -- fixed bug in aconvasp's Ewald summation function as pointed out by Wei Xie (CO)
        -- changed generic xstructure title to include cleannames in case there is pp info (CO)
        (AUROSTD: AUROSTD/aurostd.h, main.cpp, xscalar.h, xvector.cpp)
        (AFLOW: aconvasp_main.cpp, aflowrc.cpp, chull.cpp, chull.h, init.cpp, aflowlib.h, aflowlib_web_interface.cpp, pflow_funcs.cpp, pflow.h, symmetry_spacegroup.cpp, webapp_bands.js, webapp_entry.js, xatom.cpp, Makefile, README_AFLOW_ACONVASP.TXT, README_AFLOW_CHULL.TXT)
3.1.173 - 2018/03/12
        Location: http://materials.duke.edu/AFLOW/HISTORIC/aflow.3.1.173.tar.xz    
        -- Create LIB7/LIB8/LIB9 framework (SC)
3.1.172 - 2018/02/27
        Location: http://materials.duke.edu/AFLOW/HISTORIC/aflow.3.1.172.tar.xz    
        -- Write data in JSON format in AEL/AGL (CT)
        -- Option to turn off VASP symmetry in AEL/AGL (CT)
        -- Write vibrational free energy and vibrational entropy at 300K in aflow.agl.out in AEL/AGL (CT)
        -- Write enthalpy (H = E + pV) in AEL/AGL (CT)
        -- Option to skip pressure/temperature points where no minimum Gibbs free energy is found, instead of truncating pressure/temperature range in AEL/AGL (CT)
        -- fixed tolerance scan counter for lib2raw runs (no longer static variable) (DX)
        -- edata speed increase, only calculate up to pgroup_xtal for lattice, superlattice, and reciprocal lattice (DX)
        -- fixed typo in Wyckoff position "b" for space group #160 (DX)
        -- fixed --kppra command line bug, divided by natoms twice (CO)
        -- added debug output to nanoparticle (CO)
        -- fixed --readme=chull empty string error (CO)
        -- automated plot_unstable with z_filter_cutoff in chull (CO)
        -- fixed plotting ranges with z_filter_cutoff in chull (CO)
        (AFLOW: aconvasp_main.cpp, ael_elastic_fit.cpp, ael_elasticity.cpp, ael_elasticity.h, ael_get_stress.cpp, agl_debye.cpp, agl_debye.h, agl_eqn_state.cpp, agl_get_ev.cpp, agl_hugoniot.cpp, agl_polynomial.cpp, agl_rungibbs.cpp, chull.cpp, data.cpp, aflow.h, lattice.cpp, aflowlib_libraries.cpp, pflow.h, pflow_print.cpp, symmetry.cpp, symmetry_spacegroup.cpp, symmetry_spacegroup_ITC_library.cpp, xatom.cpp, Makefile, README_AFLOW_AEL.TXT, README_AFLOW_AGL.TXT, README_AFLOW_SYM.TXT)
3.1.171 - 2018/02/21
        Location: http://materials.duke.edu/AFLOW/HISTORIC/aflow.3.1.171.tar.xz    
        -- fixed multiple degeneracy prints in POCC (CO)
        -- added directory information to logging functions in bader/chull (CO)
        -- added --destination=|--path= flag for output of chull (CO)
        -- use full path (pwd) for working directory in AFLOW-SYM functions (DX)
        -- fixed directory flag for AFLOW-SYM functions (DX)
        -- fixed typo in site symmetry of  Wyckoff position "a" for space group #109 (DX)
        (AUROSTD: aurostd.h, main.cpp)
        (AFLOW: aconvasp_main.cpp, bader.cpp, bader.h, chull.cpp, chull.h, poccupation_edos.cpp, symmetry_spacegroup_ITC_library.cpp, Makefile, README_AFLOW_ACONVASP.TXT, README_AFLOW_CHULL.TXT)
3.1.170 - 2018/02/18
        Location: http://materials.duke.edu/AFLOW/HISTORIC/aflow.3.1.170.tar.xz    
        -- fixed chmod in LIB2RAW (CO)
        -- fixed DOS-extraction bug (exit() vs. return false) in LIB2RAW for POCC+AEL/AGL runs (CO)
        -- fixed joinWDelimiter() xvector<int> bug: removed erroneous delimiter at the end (CO)
        -- fixed DOSDATA_JSON() + BANDSDATA_JSON() amalgamation: removed erroneous wrapping brackets around DOS (CO)
        -- fixed misleading logging message in APL on primitivization of input (CO)
        (AUROSTD: main.cpp)
        (AFLOW: estructure.cpp, aflow.h, aflowlib_libraries.cpp, aflowlib_web_interface.cpp, poccupation_edos.cpp, APL/apl_supercell.cpp, Makefile)
3.1.169 - 2018/02/16
        Location: http://materials.duke.edu/AFLOW/HISTORIC/aflow.3.1.169.tar.xz    
        -- added aflow_proto functionality:  --relax_type=IONS, --module=APL, --apl_supercell=3x3x3, --no_volume_adjustment (CO)
        -- NCPUS in APL now respects parent aflow.in (default MAX, then looks at parent aflow.in, otherwise overrides with --np=XX) (CO)
        -- fixed spacegroup bug in apl post hibernation (CO)
        -- added --print and --screen_only options to chull for python integration (CO)
        -- removed extraneous ytick lines from 3D hull (CO)
        -- increased spacing between axes and ticklabels on hulls (CO)
        -- fixed bugs in entropic_temperature hull visualization (CO)
        -- fixed apl2agr/subst make commands (CO)
        -- fixed Niggli tolerance; more robust and use _ZERO_TOL_ (DX)
        -- fixed bug in Niggl step 6 (DX)
        -- fixed comparison of SU(2) to exp(theta*su(2)); parentheses issue (DX)
        -- fixed Quantum Espresso output to include lattice scaling factor (DX)
        -- fixed Quantum Espresso celldm units (Bohr) (DX)
        -- fixed Quantum Espresso alat flag to multiply cell parameters by celldm(1) or A parameter (DX)
        -- fixed tolerance issue with PrintData for lib2raw runs (DX)
        (AFLOW: aconvasp_main.cpp, avasp.cpp, chull.cpp, aflow.h, pflow_print.cpp, symmetry.cpp, xatom.cpp, APL/aapl_tcond.cpp, APL/apl_dm_pdos_save.cpp, APL/apl_doscalc.cpp, APL/apl.h, APL/apl_pdisc.cpp, APL/apl_phoncalc.cpp, APL/qha_gruneisen.cpp, Makefile, README_AFLOW_ACONVASP.TXT, README_AFLOW_CHULL.TXT)
3.1.168 - 2018/02/08
        Location: http://materials.duke.edu/AFLOW/HISTORIC/aflow.3.1.168.tar.xz
        -- fixed structure comparison bug (overwritten match)  (DX)
        (AFLOW: aflow_compare_structure.h, aflow_compare_structure_function.cpp)
3.1.167 - 2018/02/06
        Location: http://materials.duke.edu/AFLOW/HISTORIC/aflow.3.1.167.tar.xz
        -- speed increase for structure comparison (DX)
        -- fixed bugs for structure comparison (DX)
        -- added Wyckoff position analysis to group similar structures in directory comparison (DX)
        -- added grouped Wyckoff position information to the JSON output (DX)
        -- added logger/status for directory comparisons (DX)
        -- added functionality to read .bz2 geometry files (DX)
        -- added --no_scale option for comparisons (required for chull) (CO+DX)
        (AFLOW: aconvasp_main.cpp, chull.cpp, symmetry_spacegroup.cpp, compare_structure.cpp, compare_structure_function.cpp, compare_structure.h) (DX)
3.1.166 - 2018/02/02
        Location: http://materials.duke.edu/AFLOW/HISTORIC/aflow.3.1.165.tar.xz
        -- fixed broken --slab commmand (CO)
        (AFLOW: slab.cpp)
3.1.165 - 2018/01/30
        Location: http://materials.duke.edu/AFLOW/HISTORIC/aflow.3.1.165.tar.xz
        -- integrated .aflow.rc settings into APL/QHA/AEL/AGL (CO)
        -- added LORBIT=10 to relaxation INCAR (spinD) (CO)
        -- improved magnetic properties extraction, pull from relax first, overwrite with static (CO)
        -- added safety hull coordinates assignment (CO)
        -- new default for load entries (no load xstructures) (CO)
        (AFLOW: aconvasp_main.cpp, ael_get_stress.cpp, agl_get_ev.cpp, chull.cpp, ivasp.cpp, aflowlib_libraries.cpp, APL/apl_phoncalc.cpp, APL/qha_eosrun.cpp, Makefile) (CO)
3.1.164 - 2018/01/25
        Location: http://materials.duke.edu/AFLOW/HISTORIC/aflow.3.1.164.tar.xz
        -- fixed minor bugs in Quantum Espresso reader
        -- added ibrav options to Quantum Espresso reader (ibrav2lattice function)
        -- added celldm and a, b, c, cosAB, cosAC, cosBC readers for Quantum Espresso
        -- added Bohr units reader for Quantum Espresso
        (AFLOW: aconvasp_main.cpp, pflow.h, xatom.cpp) (DX)
3.1.163 - 2018/01/23
        Location: http://materials.duke.edu/AFLOW/HISTORIC/aflow.3.1.163.tar.xz
        -- added --dist2hull=0.25,0.25 option for chull, which provides the value of the convex hull surface at the specified coordinate/concentration (CO)
        -- added separate readme for chull (--readme=chull) (CO)
        -- customized avasp.cpp (--proto) with options from .aflow.rc, --mpi, and --np (CO)
        -- fixed QHA/AAPL aflow.in keyword bug (CO)
        -- added ANRL modifiers to directory for --proto (Ex: label:ANRL=param1,param2,...) (DX)
        (AFLOW: aconvasp_main.cpp, aflowrc.cpp, avasp.cpp, chull.cpp, aflow.cpp, aflow.h, init.cpp, kbin.cpp, Makefile, README_AFLOW_ACONVASP.TXT, README_AFLOW_CHULL.TXT, README_AFLOW.TXT) (CO+DX)
3.1.162 - 2018/01/19
        Location: http://materials.duke.edu/AFLOW/HISTORIC/aflow.3.1.162.tar.xz
        -- added SU(2) complex matrix and su(2) generator coefficients representation of symmetry elements 
        -- added SU(2) and su(2) information to .out and .json symmetry files        
        -- extended functionality for complex matrices and vectors (trace, exponential, ostream, etc.)
        -- added xcomplex2json to represent complex numbers in json
        -- added pgroupk_xtal (dual of crystal point group operations) standalone function
        -- extended --proto for ANRL prototypes (to generate aflow.in)
        -- updated README_AFLOW_SYM.TXT
        (AUROSTD: aurostd.h, boot.cpp, main.cpp, xmatrix.cpp, xmatrix.h)
        (AFLOW: README_AFLOW_ACONVASP.TXT, README_AFLOW_SYM.TXT, aflow.h, aconvasp_main.cpp, avasp.cpp, symmetry.cpp, xatom.cpp) (DX)
3.1.161 - 2018/01/17
        Location: http://materials.duke.edu/AFLOW/HISTORIC/aflow.3.1.161.tar.xz
        -- bool xscalar and xvector gccV7 warning fixes (SC)
        -- double xscalar and xmatrix clang warning fixes (CO)
        -- uint chull gccV7 warning fix (CO)
        (AUROSTD: xscalar.h, xvector.h, xmatrix.h)
        (AFLOW: chull.cpp)
        Added README_AFLOW_SYM.TXT (init.cpp aflow.h aflow.cpp data.cpp) (DX+SC)
3.1.160 - 2018/01/13
        Location: http://materials.duke.edu/AFLOW/HISTORIC/aflow.3.1.160.tar.xz
        convex hull mods:
         -- keep order of points (m_points) same as input from user/database
         -- size will only differ if there are artificial points (they go at the end of m_points)
         -- moved point banning to structurePoints() (i.e., m_coord_groups will only contain validated points)
         -- only print decomposition phases with non-zero coefficients (tie-line)
         -- fixed bug in initial facet.f_outside_set calculation
         -- fixed bug in using hull centroid vs. hull reference to align normals
         -- fixed bug in vcoords input (shiftlrows)
        (AFLOW: chull.cpp, chull.h)
3.1.159 - 2018/01/10 -
        Location: http://materials.duke.edu/AFLOW/HISTORIC/aflow.3.1.159.tar.xz
        MAJOR UPDATE - convex hull code rewritten, includes: (CO)
         -- complete generalization of input (need not be thermodynamic hull, can be ANY data)
         -- new major classes for naries, alloys, and coordinate (stoichiometry) groups
         -- for hulls with stoichiometric coordinates, the hull and properties are calculated in steps of increasing dimensionality
         -- automatic calculation of equivalent ground state structures, near-equivalent (by symmetry) ground state structures, equilibrium phases (by mixture)
         -- automatic removal of equivalent ground states for calculation of stability criterion
         -- automatic detection/removal of outliers (IQR/MAD)
         -- moved all major plotting options to .aflow.rc
         -- report any bugs to aflow.org/forum
        added xcombo class for combinations/permutations (CO)
        integrated roundoff/precision/format into stream2stream/utype2tring and variants (xvecDouble2String(),xmatDouble2String()) (CO)
        added another date format for chull (CO)
        added tol to isinteger (CO)
        added +=, -=, gcd (reduced composition), shiftlrows(), isCollinear(), getCentroid(), getGeneralAngles() (similar to Euler angles), getGeneralNormal() (n-dimensional normal), and getQuartiles()/getMAD() (outlier analysis) for xvector (CO)
        added general Householder QR decomposition (CO)
        smarter overloading of loadEntries()/loadXstructures() (CO)
        updated logger() to take directory (aflags) (CO)
        fixed Wyckoff position (a) for space group 117 (DX)
        fixed monoclinic space group determination with multiple unique axis choices (DX)
        (AUROSTD: Makefile,aurostd.cpp,aurostd.h,boot.cpp,main.cpp,xcombos.cpp,xcombos.h,xmatrix.cpp,xmatrix.h,xoption.cpp,xoption.h,xscalar.cpp,xscalar.h,xvector.cpp,xvector.h) (CO, patched SC)
        (AFLOW: Makefile,aflow.h,aconvasp_main.cpp,aflowrc.cpp,anrl.cpp,chull.cpp,chull.h,compare_structure.cpp,compare_structure.h,compare_structure_function.cpp,pflow.h,pflow_funcs.cpp,xatom.cpp) (CO)
        (AFLOWLIB: aflowlib.h,aflowlib_libraries.cpp,aflowlib_web_interface.cpp) (CO)
        (SYM: symmetry_spacegroup.cpp,symmetry_spacegroup_ITC_library.cpp) (CO)
3.1.158 - 2018/01/09 -
        Location: http://materials.duke.edu/AFLOW/HISTORIC/aflow.3.1.158.tar.xz
        Tentative distribution GNU (SC)
3.1.157 - 2017/12/19 -
        Working on mpcdf-draco (SC) 
        Replaced pgroupk with pgroupk_xtal for resolving IBZ in APL/AAPL (CO)
        Fixed pgroupk_xtal flag and wyckoff position for sg133 (DX)
        (aflowrc.cpp,APL/apl_supercell.cpp,APL/apl_mpmesh.cpp,APL/aapl_tcond.cpp,lattice.cpp,symmetry_spacegroup_ITC_library.cpp)
3.1.156 - 2017/12/18 -
        Working on mpcdf-hydra (SC)
3.1.155 - 2017/12/13 -
        updated web component of ANRL CPP files to include the prototype generator and Jmol visualization
        fixed Wyckoff position for SG #171
        improvement for monoclinic space group determination (consider alternative unique axis choices, if possible)
        added more to debug output for the space group routine
        (ANRL/,ANRL_CPPS_20171213/,aconvasp_main.cpp,symmetry_spacegroup.cpp,symmetry_spacegroup_ITC_library.cpp,symmetry_spacegroup_functions.cpp,xatom.cpp) (DX)
      
3.1.154 - 2017/12/07 -
        added pgroupk_xtal (dual of crystal point group operations)
        added magnetic symmetry analysis (crystal + spin) to edata 
        added non-collinear magnetic symmetry analysis (crystal + spin) to 
        edata,sgdata,aflowSG,aflowSYM,fgroup,pgroup_xtal,pgroupk_xtal,agroup,and sgroup
        fixed ApplyAtom (tolerance issue)
        fixed AFLOW-SYM printing bug (--screen_only for Python environment)
        changed point group matrix comparisons (uses Uf; exact)
        added SO(3) generator expansion coefficients onto Lx, Ly, and Lz
        (README_ACONVASP.TXT,aflow.h,aconvasp_main.cpp,ovasp.cpp,pflow.h,symmetry.cpp,symmetry_spacegroup.cpp,symmetry_spacegroup_functions.cpp,xatom.cpp,lattice.cpp,aflowlib_libraries.cpp) (DX)       
 
3.1.153 - 2017/11/23 -
        Fixing Makefile for GNU version (SC) (fixed Library_ICSD..) (SC)
        Updating directories from AFLOW2 to AFLOW3 (SC)
        Updating directories for findsym platon frozsl (SC)
        
3.1.152 - 2017/11/20 -
        Fixing Makefile for GNU version (SC) (fixed DATA_CVs..)
3.1.151 - 2017/11/17 -
        Fixing Makefile for GNU version (SC) (fixed DATA_CVs..)
3.1.150 - 2017/11/06 -
        NFS cache-cleaning HACK
        (kbin.cpp) (CO)
3.1.149 - 2017/11/06 -
        fixed --xplug
        (libraries.cpp) (SC)
3.1.148 - 2017/10/27 -
        fixed --edata (txt + json print outs)
        (aconvasp_main.cpp,pflow.h,pflow_print.cpp,aflowlib_libraries.cpp) (CO+DX)
3.1.147 - 2017/10/25 -
        added skew test for structures (sym_eps),
        incorporated full symmetry analysis in more functions,
        improved --lib2raw_local,
        improved dos/bands-2json functionality,
        actually fixed --delta_kpoints,
        made min_dist (nearest neighbor distance) function more robust/faster,
        fixed nbondxx units,
        added jsons for sym/structure/bandsdata/dosdata to lib2raw,
        incorporated scale (ReScale()) in more functions
        (aurostd.h,boot.cpp,main.cpp,xmatrix.cpp,xmatrix.h,Makefile,README_AFLOW_ACONVASP.TXT,aflow.h,aconvasp_main.cpp,bader.cpp,defects.cpp,estructure.cpp,init.cpp,ovasp.cpp,pflow.h,pflow_print.cpp,surface.cpp,symmetry.cpp,symmetry_spacegroup.cpp,xatom.cpp,xclasses.cpp,xproto.cpp,aflowlib.h,aflowlib_libraries.cpp) (CO+DX)
3.1.146 - 2017/10/16 -
        rewritten bandgap code,
        added extensive FHI-AIMS support (APL),
        modified loadEntries() for GFA code,
        added new xvector operations (*=,/=),
        fixed delta_kpoints function,
        fixed bands/dos-2json functions,
        added local lib2raw
        (aapl_tensor.cpp,apl.h,apl_dirphoncalc.cpp,apl_gsa.cpp,apl_kphonons.cpp,apl_lrphoncalc.cpp,apl_phoncalc.cpp,qha_eosrun.cpp,aurostd.h,boot.cpp,main.cpp,xmatrix.cpp,xvector.cpp,xvector.h,xmatrix.h,Makefile,README_AFLOW_ACONVASP.TXT,aflow.h,aconvasp_main.cpp,aflowrc.cpp,chull.cpp,kbin.cpp,ovasp.cpp,pflow.h,poccupation_edos.cpp,xatom.cpp,xclasses.cpp,aflowlib_libraries.cpp,apl_supercell.cpp,iaims.cpp,kaims.cpp,oaims.cpp,estructure.cpp,ivasp.cpp,aflowlib.h) (CO)
3.1.145 - 2017/10/12 -
        fixed tolerance scan range (symmetry.cpp) (DX) 
3.1.144 - 2017/10/03 -
        fixed bandgap type bug,
        fixed precision mistmatch in bands data when plotting band structure,
        changed misleading metric_tensor function name,
        fixed false positive message in structure_comparison,
        fixed APL bugs with reading aflow.in,
        avoid SYMPREC vs. PREC confusion
        (ovasp.cpp,estructure.cpp,xatom.cpp,aconvasp_main.cpp,pflow.h,aflow.h,aurostd.h,aflowlib_libraries.cpp,poccupation_edos.cpp,Makefile,ivasp.cpp,apl_phoncalc.cpp,qha_eosrun.cpp,apl.h,apl_kphonons.cpp,compare_structure.cpp,symmetry_spacegroup_functions.cpp,symmetry_spacegroup.h) (CO+DX)
3.1.143 - 2017/09/28 -
        added magnetic symmetry analysis (crystal + spin) to sgdata,
        aflowSG,aflowSYM,agroup,fgroup,pgroup_xtal,agroup,and sgroup; speed increase for space group routine,
        alter tolerance scan range
        (README_AFLOW_ACONVASP.TXT,aflow.h,aconvasp.cpp,aconvasp_main.cpp,lattice.cpp,pflow.h,symmetry.cpp,symmetry_spacegroup.cpp,symmetry_spacegroup_functions.cpp,xatom.cpp) (DX)  
3.1.142 - 2017/09/14 -
        added mpcdf_eos machine,
        fixed proper nouns in symmetry output
        (aflow.cpp,kbin.cpp,aflowrc.cpp,init.cpp,kvasp.cpp,README_AFLOW.TXT,Makefile,pflow_print.cpp) (CO+DX)
3.1.141 - 2017/09/12 -
        fixed sgdata/wyccar issue,
        added space group functions to SYM namespace,
        more detailed warning messages
        (symmetry_spacegroup.h,symmetry_spacegroup.cpp,symmetry_spacegroup_function.cpp,symmetry_spacegroup_ITC_library.cpp,aconvasp_main.cpp,pflow_print.cpp,symmetry.cpp) (DX) 
3.1.140 - 2017/09/05 -
        added sgdata function (along with options for json output),
        edata updated (along with options for json output),
        pgroupk speed up,
        added covalent radii info,
        dos/band structure gnuplot updates
        (main.cpp,README_AFLOW_ACONVASP.TXT,aflow.h,aconvasp_main.cpp,lattice.cpp,pflow.h,pflow_print.cpp,symmetry.cpp,symmetry_spacegroup.cpp,symmetry_spacegroup.h,symmetry_spacegroup_functions.cpp,xatom.cpp,estructure.cpp,init.cpp) (DX+CO) 
3.1.139 - 2017/08/29 -
        fixed edata issue (agroups/iatoms were not calculated) for library runs
        (README_AFLOW_ACONVASP.TXT,aconvasp_main.cpp,lattice.cpp,xatom.cpp,aflow.h) (DX)
3.1.138 - 2017/08/25 -
        fully functional AAPL,
        Pearson symbol/lattice type speed up,
        json serializers for symmetry groups,
        tolerance scan implemented for separate symmetry groups,
        chull latex fix
        (chull.cpp,aconvasp_main.cpp,aflow.h,lattice.cpp,pflow.h,symmetry.cpp,xatom.cpp,xclasses.cpp,aapl_pairs.cpp,aapl_tcond.cpp,aapl_tensor.cpp,apl.h,apl_kphonons.cpp,aurostd.h,main.cpp) (JJPR+DX+CO)
3.1.137 - 2017/08/04 -
        incorporated aflow.Xgroup.json,
        json serializers for bands/dos,
        print to screen options for AFLOW-SYM API,
        xvector/xmatrix lrows/urows/lcols/ucols bug fix,
        APL symmetry output append to ofstream,
        removed validation for sgroup (NOT NEEDED)
        (aconvasp_main.cpp,aflow.h,pflow.h,symmetry.cpp,xatom.cpp,README_AFLOW_ACONVASP.TXT,main.cpp,aurostd.h,xvector.cpp,xmatrix.cpp,apl_supercell.cpp,Makefile,estructure.cpp) (DX+EG+CO)
3.1.136 - 2017/08/01 -
        speed up getFullSymBasis,
        fixed some Wyckoff positions,
        fixed printing in apl (spacegroup vs. lattice type)
        (apl_pdisc.cpp,apl_phoncalc.cpp,aflow.h,symmetry.cpp,symmetry_spacegroup.cpp,symmetry_spacegroup.h,symmetry_spacegroup_ITC_library.cpp,symmetry_spacegroup_functions.cpp) (DX+CO)
3.1.135 - 2017/07/25 -
        fixed xOUTCAR parsing issue with lattice vectors (vasp bug)
        (aflow.h,ovasp.cpp) (CO)
3.1.134 - 2017/07/19 -
        fixed symmetry for library runs (angle/vol tolerance),
        added directory output,
        removed relaxed data from orig structure section in entry page
        (aflowlib_web_interface.cpp,Makefile,aconvasp_main.cpp,aflow.h,lattice.cpp,aflowlib_libraries.cpp,pflow_print.cpp,symmetry.cpp,symmetry_spacegroup.cpp,xatom.cpp,xproto.cpp) (DX+GG+CO)
3.1.133 - 2017/07/19 -
        AEL/AGL: Hugoniots,
        AEL vs pressure (CT) 
3.1.132 - 2017/07/14 -
        added full_sym output to RAW
        (aflowlib_libraries.cpp) (DX+CO)
3.1.131 - 2017/07/14 -
        allow global aflowrc in /etc/aflow.conf plus bug fixes in aflowrc (SC)
3.1.130 - 2017/07/13 -
        bug fixes in aflowrc (SC)
3.1.129 - 2017/07/13 -
        bug fixes init.cpp aflowrc.cpp xvector.cpp (SC/CO)
3.1.128 - 2017/07/12 -
        more ~/.aflowrc definitions and porting to MPI-DE (SC)
3.1.127 - 2017/07/11 -
        more ~/.aflowrc aflow.h ivasp ovasp avasp kbin init VASP_POTCAR_* AFLOW_LIBRARY AFLOW_PROJECT (SC)
3.1.126 - 2017/07/10 -
        more ~/.aflowrc name_dynamics aflow.h  DEFAULT_DOS estructure.cpp poccupation_edos (SC)
3.1.125 - 2017/07/10 -
        more ~/.aflowrc aflow.h  kbin.cpp apl_phoncalc.cpp apl_kphonons.cpp (SC)
3.1.124 - 2017/07/06 -
        quaternion representation additions,
        aflowSYM bug fixes (HfV2)
        (lattice.cpp,xatom.cpp,aflow.h,symmetry.cpp,Makefile) (GG+DX+CO)
3.1.123 - 2017/07/06 -
        adding flags for METAGGA and IVDW (xclasses.cpp) (SC)
3.1.122 - 2017/07/04 -
        aflowrc bug fixes,
        clean names (SC)
3.1.121 - 2017/07/04 -
        aflowrc bug fixes,
        clean names,
        clean METAGGA_SET,
        IVDW_SET (SC)
3.1.120 - 2017/07/02 -
        more ~/.aflowrc
        aflow.h init.cpp aflowrc.cpp kbin kvasp README* VASP_FORCE* PLATON/FINDSYM (SC)
3.1.119 - 2017/07/02 -
        more ~/.aflowrc
        aflow.h init.cpp aflowrc.cpp kbin kvasp README* MACHINE DEPENDENT MPI* (SC)
3.1.118 - 2017/07/02 -
        more ~/.aflowrc
        aflow.h init.cpp aflowrc.cpp kbin kvasp README* GENERIC MPI* (SC)
3.1.117 - 2017/07/02 -
        more ~/.aflowrc
        aflow.h init.cpp aflowrc.cpp README*.TXT: AFLOW_CORE_TEMPERATURE,VASP_PREC (SC)
3.1.116 - 2017/07/01 -
        starting ~/.aflowrc
        aflow.h init.cpp aflowrc.cpp xoptions.h.cpp avasp.cpp apennsy lattice README_AFLOW_ACONVASP.TXT (SC)
3.1.115 - 2017/06/29 -
        XVASP_INCAR_PREPARE_GENERIC aflow.h ivasp.cpp (SC)
3.1.114 - 2017/06/29 -
        added new Jmol js scripts,
        fixed DISMAG issue with APL,
        checkMEMORY() mostly removed from messaging
        (apl_dirphoncalc.cpp,apl_kphonons.cpp,aflowlib_web_interface.cpp,entry.cpp,entry.js,kvasp.cpp,kbin.cpp,init.cpp,avasp.cpp,aflow.h,README_AFLOW_POCC.TXT,README_AFLOW_APL.TXT,README_AFLOW_AGL.TXT,README_AFLOW_AEL.TXT,README_AFLOW.TXT,Makefile) (CO)
3.1.113 - 2017/06/28 -
        XVASP_INCAR_PREPARE_GENERIC aflow.h ivasp.cpp (SC)
3.1.112 - 2017/06/28 -
        added EDIFFG --ediffg
        aflow.h avasp aconvasp_main ivasp kvasp xclasses README_AFLOW_CONVASP README_AFLOW (SC)
3.1.111 - 2017/06/13 -
        SQLITE integration
        (avasp.cpp ow_chull,aflowlib_web_interface,aflowlib_libraries,kbin,apl_phoncalc,README_AFLOW_VERSIONS_HISTORY.TXT,pflow_print,pflow_funcs,main,aurostd.h,bader,Makefile,aflow,SQLITE) (CO)
3.1.110 - 2017/06/13 -
        fixed chull invalid inputs,
        removed exit(0) in loadLIBX,
        force output for mpi settings in APL,
        fixed settings in CIF writer,
        removed aflow.end.out from CompressDirectory(),
        major fixes to CHGCAR/AECCAR readers for bader analysis (CO)
3.1.109 - 2017/06/06 -
        fixed some chull issues (CO)
3.1.108 - 2017/06/06 -
        individualized QHA/AAPL workflows,
        set reliable convex hull standard to 200 entries (binaries),
        updated ill-calculated systems in the database,
        incorporated sort for loadEntries(),
        fixed DPM=AUTO in APL,
        fixed MCL systems
        (APL/aapl_tensor,apl.h,apl_kphonons,apl_lrphoncalc,apl_phoncalc,qha_eosrun,apl_dirphoncalc,Makefile,README_AFLOW.TXT,README_AFLOW_ACONVASP.TXT,README_AFLOW_AEL.TXT,README_AFLOW_AGL.TXT,README_AFLOW_
APL.TXT,README_AFLOW_POCC.TXT,README_AFLOW_VERSIONS_HISTORY.TXT,aflow,aflow.h,avasp,init,kbin,kvasp,xclasses,aconvasp_main,chull,chull.h,symmetry_spacegroup,symmetry) (CO)
3.1.107 - 2017/06/05 -
        online pubs management curtarolo/oses/toher (SC)
3.1.106 - 2017/06/02 -
        added IVDW
        (aflow.h avasp xclasses aconvasp_main ivasp kvasp) (SC)
3.1.105 - 2017/06/01 -
        added METAGGA
        (aflow.h avasp xclasses aconvasp_main ivasp kvasp) (SC)
3.1.104 - 2017/05/30 -
        set reliable convex hull standard to 200 entries (CO)
3.1.103 - 2017/05/30 -
        added pgroup_xtal propagation in supercell creation,
        also fixed ".nfs*" issues in CompressDirectory() (CO)
3.1.102 - 2017/05/29 -
        issues with symmetry in the aflowlib.out calculation (CO)
3.1.101 - 2017/05/26 -
        cosmetics and added PaddedCENTER (SC)
3.1.100 - 2017/05/26 -
        changed numbering style + cosmetics(SC)<|MERGE_RESOLUTION|>--- conflicted
+++ resolved
@@ -5,11 +5,8 @@
         -- adding in CHULL workshop unit tests (CO)
         -- adding exits to CCE unit tests (CO)
         -- Bug fixes to aurostd::isDirectory() and isFile() (CO)
-<<<<<<< HEAD
         -- Bug fixes for xelement, adding populate() function for CCE (CO)
-=======
         -- Bug fixes in POCC: missing POTCAR suffix for LIB6 and EFileNotEmpty() cerr verbose (CO)
->>>>>>> a538fd6d
         -- Bug fixes in KBIN::ExtractSystemName() (ME)
         -- Fixed PID/TID and XPID XTID in aflow.h aflow_init.cpp (SC)
         -- added --np1 (N+1 enthalpy gain) and --sc (stability criterion) chull web functionality (SK)
