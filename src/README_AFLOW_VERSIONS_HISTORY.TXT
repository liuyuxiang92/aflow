--- conflicted
+++ resolved
@@ -11,8 +11,6 @@
         -- added 67 structure prototypes from Y. Lederer: 58 new ANRL files (generates 60 new protos), 7 generated with existing files with different internal degrees of freedom (DX)
         -- updated README_PROTO.TXT with new prototypes, unique atom decorations, and supplemental notes (DX)
         -- clean input structure species (pseudopotentials) in compare::compare2database() (DX)
-<<<<<<< HEAD
-        -- Fixed segmentation fault when DINEQUIV_ONLY option was used. (AS)
         -- updated README_AFLOW_COMPARE.TXT and README_AFLOW_ACONVASP.TXT with "relaxation_step" and "isopointal" comparison functionality (DX)
         -- added --relaxation_step flag to --compare2database and --compare_database_entries to compare original/relax1/most_relaxed geometry files (DX)
         -- added ABINIT detector and reader (DX)
@@ -23,8 +21,6 @@
         -- added overloads for running database comparison functions internally: compare2database(), isMatchingStructureInDatabase(), matchingStructuresInDatabase(), printCompare2Database()  (DX)
         -- added FileMESSAGE and logstream to more comparison functions (DX)
         -- changed namespace of all comparison functions to "compare"; i.e., "pflow" -> "compare" (DX)
-=======
->>>>>>> bff4081e
         -- fixed bug in --poscar2aflowin; symmetry tolerance not propogated for tolerance scan (DX)
         -- added Patterson symmetry analysis; denoted "pgroupk_Patterson" (applies to reciprocal space only) (DX)
         -- compare Patterson point symmetry to Laue point group as consistency check (DX)
