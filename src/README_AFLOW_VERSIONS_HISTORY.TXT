<<<<<<< HEAD
3.2.4 - 2020/XX/XX
        Location: http://materials.duke.edu/AFLOW/aflow.3.2.4.tar.xz
        -- number->basis (CO)
        -- adding findClosedPackingPlane, to be finished (CO)
        -- testing new structure enumeration algorithm, to be finished (CO)
        -- removing whitespaces and hyphens from chull input injected from web (CO)
        -- patching IsDirectory() and IsFile(), used to trip over directory/file permissions (CO)
=======
3.2.5 - 2020/XX/XX
        Location: http://materials.duke.edu/AFLOW/aflow.3.2.5.tar.xz
        -- Made search --aflowlib more inclusive. (ME)
        -- Fixed out of bounds error in init::AFLOW_Projects_Directories for missing LIB directories. (ME)
        -- Added aurostd::_ishex. (ME)
        -- Moved POCC progress bar into pflow. (ME)
        -- Added "Notice" from apl::Logger into pflow::logger. (ME)
        -- Modularized APL option parsing. (ME)
        -- Merged more pflow logging capabilities into APL. (ME)
        -- Consolidated APL classes: ShellHandle and ShellData integrated into Supercell, group velocities moved into PhononCalculator, and harmonic force constant calculations are now handled by a single class. (ME)
        -- APL code clean-up: removed obsolete code and moved functions into AUROSTD where appropriate. (ME)
        -- Added calculation of electronic contribution to the free energy. (AS)
        -- Added calculation of temperature-dependent phonon dispersions. (AS)
        -- Implemented QHANP method (frequency-volume dependency is extrapolated by N-order Taylor expansion). (AS)
        -- Removed old QHA code, related infrastructure and dependencies. (AS)
        -- Added 49 new ANRL prototype files for the nitrides and oxides (DX+RF)
        -- Added 14 new parameter enumerations to existing ANRL labels for nitrides and oxides (DX+RF)
        -- Updated README_PROTO.TXT with new nitrides and oxides (DX+RF)
        -- Bug fixes in XtalFinder: precondition structures with BringInCell() for local geometry comparisons (DX)
        -- Bug fixes in XtalFinder: use more robust matching protocol; accounts for undecorated prototypes (i.e., small volumes) (DX)
3.2.4 - 2020/06/25
        Location: http://materials.duke.edu/AFLOW/aflow.3.2.4.tar.xz
        -- Added latex->dvips->ps2pdf compilation route for pre-2010 texlive versions. (ME)
        -- Bug fixes to xPOTCAR (exits) (CO+ME)
        -- Bug fixes to Wyckoff positions (DX)
        -- Bug fixes for overwriting symmetry output files text/json (DX)
        -- adding in CHULL workshop unit tests (CO)
        -- adding exits to CCE unit tests (CO)
        -- Bug fixes to aurostd::isDirectory() and isFile() (CO)
        -- Bug fixes for xelement, adding populate() function for CCE (CO)
        -- Bug fixes in POCC: missing POTCAR suffix for LIB6 and EFileNotEmpty() cerr verbose (CO)
        -- Bug fixes in KBIN::getVASPVersion() (CO)
        -- Bug fixes in POCC: extending m_Egap.size() if metal is found among ARUNs (CO)
        -- Bug fixes in XHOST: adding another way to get XHOST.home, might fail on OSX (CO)
        (AFLOW: aconvasp_main.cpp, aflow.h, aflowlib_libraries.cpp, aflowlib_web_interface.cpp, avasp.cpp, chull.cpp, chull_jupyter.json, chull_jupyter_plotter.py, chull_python.py, compare_structure_function.cpp, init.cpp, ivasp.cpp, kvasp.cpp, lattice.cpp, Makefile, Makefile.aflow, makefile.cpp, makefile.h, ovasp.cpp, plotter.cpp, pocc.cpp, README_AFLOW.TXT, symmetry_spacegroup_functions.cpp, symmetry_spacegroup_ITC_library.cpp, xelement.cpp, xelement.h)
        (AUROSTD: main.cpp)
>>>>>>> 0df6067f
3.2.3 - 2020/05/22
        Location: http://materials.duke.edu/AFLOW/aflow.3.2.3.tar.xz
        -- Bug fixes in KBIN::ExtractSystemName() (ME)
        -- Fixed PID/TID and XPID XTID in aflow.h aflow_init.cpp (SC)
        -- added --np1 (N+1 enthalpy gain) and --sc (stability criterion) chull web functionality (SK)
        -- added check for broken REST-API to aflow_chull_python.py (MB)
        -- Fixed segmentation fault when DINEQUIV_ONLY option was used. (AS)
        -- Added QHA to modules. (AS)
        -- Fixed xEIGENVAL to work correctly with files created by vasp 5. (AS)
        -- Introduced a core part of the new QHA class: (AS)
        -- QHA-related options from aflow.in are parsed into QHA module; (AS)
        -- QHA options are processed and initialized inside the QHA class; (AS)
        -- QHA, QHA3P and SCQHA are united into one class; (AS)
        -- new QHA uses standard aflow infrastructure to create aflow.in files; (AS)
        -- new functionality: thermal properties can be derived from the temperature dependence of the free energy; (AS)
        -- added the possibility to calculate Grueneisen parameters using fit to frequency-volume relation. (AS)
        -- added POCC+AEL+AGL workflow (CT)
        -- updated and restructured CCE for PBE, LDA and SCAN (RF)
        -- added CCE functions for command line, web tool, and internal AFLOW use (RF)
        -- CCE can now determine oxidation numbers automatically from structure and Allen electronegativities (RF)
        -- added CCE function to determine oxidation numbers from Allen electronegativities (RF)
        -- added CCE function to get number of neighbors for all atoms (RF)
        -- added CCE function to get number of neighbors of a certain type for all atoms (RF)
        -- extended CCE scheme to PBE+U_ICSD functional and approach based on experimental formation enthalpies per bond (RF)
        -- extended CCE to work for general anion systems (RF)
        -- extended CCE to multi-anion sytems (RF)
        -- CCE corrections added for nitrides (RF)
        -- fixed bug that SPIN was switched OFF in static calc. when SPIN=ON in aflow.in and REMOVE_RELAX was set by default (ME+RF)
        -- Added check for required binaries to plotter. (ME)
        -- Canonical system name is now based on aflow.in instead of VASP output files. (ME)
        -- Fixed broken system name for aflow_proto. (ME)
        -- Fixed plotter title and file names when ANRL parameters are present. (ME)
        -- Fixed bug that deleted qmvasp files from previous runs instead of appending to them. (ME)
        -- Removed VASP k-mesh symmetry fixes when SYM=OFF. (ME)
        -- Changed database file name conventions. (ME)
        -- Redesigned mean square displacement calculations. (ME)
        -- Added interfaces to XCRYSDEN and V_SIM to visualize phonon displacements. (ME)
        -- Enhanced logger support for APL using xStream. (ME)
        -- Added state writer and reader for the force constant calculators. (ME)
        -- Added KPOINTS_GRID, KPOINTS_SHIFT, and RELAX_COMMENSURATE options to APL. (ME)
        -- NBANDS now scales with supercell size if set in the parent aflow.in (ME)
        -- Separated harmonic force constants and Born effective charges/dielectric tensor into different hibernate files. (ME)
        -- APL will now always read harmonic force constants when HIBERNATE=ON. (ME)
        -- Fixed multiplot bug in plotter. (ME)
        -- Added feature to plotter that allows setting the output image file name. (ME)
        -- Made adding directory to plot functions optional. Will take ./ as default. (ME)
        -- Added phonon plotter functions to APL README. (ME)
        -- Refactored apl::PhononCalculator into a force constant and phonon calcuator class. (ME)
        -- Removed apl::APLStageBreak. (ME)
        -- Replaced apl::Logger with pflow::logger in some classes. (ME).
        -- Fixed force constant reader for linear response calculations. (ME)
        -- Fixed signs of second order force constants. (ME)
        -- Sped up determination of irreducible tetrahedra for the tetrahedron method. (ME)
        -- Sped up APL force constant matrix calculation. (ME)
        -- Sped up the calculation of the dynamical matrix. (ME)
        -- Phonon DOS calculations can now be perfomed over an arbitrary frequency range. (ME)
        -- Phonon dispersions are now projected to the primitive cell when using DCPATH=LATTICE. (ME)
        -- Fixed behavior of non-analytical term correction at the Gamma point for phonon dispersions. (ME)
        -- Fixed calculation of non-analytical term correction for the Wang method. (ME)
        -- APL now always uses a commensurate k-point grid for relaxations. (ME)
        -- Fixed bug that did not set k-point mode to implicit for APL runs. (ME)
        -- Fixed bug for SPIN_REMOVE_RELAX_2 in APL relaxations. (ME)
        -- Updated KPPRA for phonons. (ME)
        -- APL now saves the structure for phonon calculations using PHPOSCAR. (ME)
        -- Refactored supercell generation code in APL. (ME)
        -- Added standard class methods to all APL and AAPL classes. (ME)
        -- Removed most reference members and replaced remaining ones with pointers for all APL and AAPL classes. (ME)
        -- Fixed bug in apl::ClusterSet for conventional unit cells. (ME)
        -- Moved calculation of little groups from TCONDCalculator to QMesh. (ME)
        -- Added missing function CalculateSymmetryPointGroupKCrystal. (ME)
        -- Simplified symmetry calculations in (A)APL. (ME)
        -- Changed the determination of the irreducible Brillouin zone in APL. (ME)
        -- Redesigned ThermalPropertiesCalculator to take temperature-dependent DOS. (ME)
        -- Made ZEROSTATE_CHGCAR obsolete. (ME)
        -- Changed getVASPVersionString function to not throw errors anymore (broke post-processing). (ME)
        -- added 67 structure prototypes from Y. Lederer: 58 new ANRL files (generates 60 new protos), 7 generated with existing files with different internal degrees of freedom (DX)
        -- updated README_PROTO.TXT with new prototypes, unique atom decorations, and supplemental notes (DX)
        -- clean input structure species (pseudopotentials) in compare::compare2database() (DX)
        -- updated README_AFLOW_COMPARE.TXT and README_AFLOW_ACONVASP.TXT with "relaxation_step" and "isopointal" comparison functionality (DX)
        -- added --relaxation_step flag to --compare2database and --compare_database_entries to compare original/relax1/most_relaxed geometry files (DX)
        -- added ABINIT detector and reader (DX)
        -- added atom type/element to ABINIT writer (via nuclear charge, i.e., znucl) (DX)
        -- added ELK detector, reader, and writer (DX)
        -- added ELK file format to READMEs (DX)
        -- moved frac2dbl from SYM to AUROSTD, and reformatted in more consistent style to AFLOW (DX)
        -- speed increase to GenerateGridAtoms(): move LDEBUG outside nested loop (DX)
        -- speed increase for comparing LFA environments: use angle tolerance of 10 degrees (DX)
        -- speed increase when checking for better structure matches: use the neighborhood distance information but remove the environment angle check (DX)
        -- speed increase for loading structures in comparison functions: cut out extra xstructure instantiation (DX)
        -- fixed Wyckoff position function; now displays more than just the representative position (DX)
        -- added overloads for running database comparison functions internally: compare2database(), isMatchingStructureInDatabase(), matchingStructuresInDatabase(), printCompare2Database()  (DX)
        -- added FileMESSAGE and logstream to more comparison functions (DX)
        -- changed namespace of all comparison functions to "compare"; i.e., "pflow" -> "compare" (DX)
        -- added check for grouping structures based on the number of atoms in XtalMatch, must be integer multiples (DX)
        -- normalize environment distances when comparing environments in XtalMatch (DX)
        -- widened tolerances to check more lattices in XtalMatch for volume scaling comparisons only (DX)
        -- fixed typo in "a" Wyckoff position for space group #55 (DX)
        -- fixed bug in --poscar2aflowin; symmetry tolerance not propogated for tolerance scan (DX)
        -- added Patterson symmetry analysis; denoted "pgroupk_Patterson" (applies to reciprocal space only) (DX)
        -- compare Patterson point symmetry to Laue point group as consistency check (DX)
        -- added Patterson symmetry to full symmetry command (DX)
        -- added stand-alone Patterson symmetry command (DX)
        -- cleaned text/json if-statements in symmetry writing functions (DX)
        -- added Patterson symmetry usage to README_AFLOW_SYM.TXT and README_AFLOW_ACONVASP.TXT (DX)
        -- fixed compilation bugs with old GCC/G++ version (V4.3.4 specifically; nullptr vs NULL, assigning struct attributes, and no back() method for strings) (DX)
        -- added aflow_gcc_compatibility_check to Makefile (DX)
        -- variable name changes in structure comparison (number_of_atoms -> natoms, number_of_types -> ntypes, structure_from -> structure_source) (DX+CO)
        -- added error for non-standard prototypes that create structures with atoms too close (CO+DX)
        -- added note about 3-fold rotations requiring Gamma-centered k-meshes (CO+DX)
        -- throw error when lattice gives negative determinant (CO)
        -- fixed --kppra=XX collision with aflow_proto (CO)
        -- xvasp.POTCAR_TYPE_PRINT_flag==FALSE for lib2 and lib3 even for pocc structures (CO)
        -- added RHL to auto Gamma-centering kpoints schemes (CO)
        -- patched aflow.rc for AUTO kpoints generation (CO)
        -- patched TITEL search issue for PAW_LDA_KIN (CO)
        -- patched --slab_check warning with det(lattice)<0 (CO)
        -- added eurl2string(), eurl2stringstream(), eurl2vectorstring(), eurl2dequestring(), eurl2tokens(), eurl2string() (CO)
        -- added EWithinList() (CO)
        -- patched getPathAURL() to load from LIB if available (CO)
        -- patched loadXStructure() to handle compressed POSCARs (CO)
        -- added more POSCAR variants to loadXStructure() (CO)
        -- small speed-ups to N+1 calculation in chull (CO)
        -- changed material.php -> material dir for chull web links (CO)
        -- added N+1 enthalpy gain to chull pdf doc (CO)
        -- patched vbadness warnings with longtable in chull (CO)
        -- patched hull_energy sign (CO)
        -- added chull_check to Makefile (CO)
        -- patched --bandgap and --bandgapdos to work with extension-less OUTCAR/DOSCAR (CO)
        -- patched species-project dos plot issues: lacking species key and emax TOO high (CO)
        -- added logger objects to plotter functions (CO)
        -- patched BvolXXXX.dat increment issue (++atomCOUNT) (CO)
        -- patched --kapth to take default values from .aflow.rc (CO)
        -- changed default value for kgrid to AUTO (MP vs. Gamma) (CO)
        -- added secondary wget location for AFLOW3_FREE files for make (CO)
        -- pflow::matrix()->aurostd::matrix() to fix linking issues on nietzsche (CO)
        -- restructured xOUTCAR, xDOSCAR, xEIGENVAL, xPOTCAR, xQMVASP for xStream (CO + ME)
        -- removed error in xOUTCAR looking for irreducible kpoints, this fails for all OUTCAR.bands (CO)
        -- patched --bandgap function with new xOUTCAR.GetProperties() routine (CO)
        -- removed xOUTCAR.ERROR, xDOSCAR.ERROR, xAIMSOUT.ERROR (CO)
        -- unfriended effective mass functions (CO)
        -- including OUTCAR.bands in WEB, needed for Egap; EIGENVAL.bands does not have occupancies (CO)
        -- added unit test for Egap, will add to check_full once ICSD LIB2RAW is redone (CO)
        -- added some messaging/debug-logging to POCC+AEL+AGL workflow (CO)
        -- added Hmix to aflow.pocc.out (CO)
        -- ANOTHER patch for warnings with the aflow.rc, write to std::cerr, should fix www-data (CO)
        -- merging --web_mode with --www (CO)
        -- added --xplug_check_only() for completed runs (CO)
        -- patched time_delim in get_date_formatted() (CO)
        -- speeding up --poscar2aflowin with new AUTO settings (CO)
        -- adding TID (CO)
        -- restructured Makefile for auto-generation of dependency tree (CO)
        (AFLOW: aconvasp.cpp, aconvasp_main.cpp, aflow.cpp, aflow.h, aflowlib_database.cpp, aflowlib.h, aflowlib_libraries.cpp, aflowlib_libraries_scrubber.cpp, aflowlib_webapp_bands.js, aflowlib_webapp_entry.js, aflowlib_web_interface.cpp, aflowlib_web_outreach.cpp, aflowrc.cpp, apennsy.cpp, apennsy_gndstate.cpp, apennsy_main.cpp, apennsy_vaspin.cpp, avasp.cpp, bader.cpp, cce.cpp, cce_data.cpp, cce.h, chull.cpp, chull.h, chull_python.py, compare_structure.cpp, compare_structure_function.cpp, compare_structure.h, contrib_cormac.cpp, contrib_shidong_auxiliary.cpp, contrib_shidong.cpp, contrib_shidong_main.cpp, contrib_wahyu.cpp, defects.cpp, estructure.cpp, gfa.cpp, iaims.cpp, ialien.cpp, ifrozsl.cpp, init.cpp, ivasp.cpp, kaims.cpp, kalien.cpp, kbin.cpp, kvasp.cpp, lattice.cpp, Makefile, Makefile.aflow, makefile.cpp, makefile.h, matlab.cpp, mix_experiments.cpp, modules.cpp, neighbours.cpp, oaims.cpp, ovasp.cpp, pflow_funcs.cpp, pflow.h, pflow_print.cpp, plotter.cpp, pocc.cpp, pocc.h, pocc_old.cpp, pthreads.cpp, qsub.cpp, README_AFLOW_ACONVASP.TXT, README_AFLOW_AFLOWRC.TXT, README_AFLOW_CCE.TXT, README_AFLOW_COMPARE.TXT, README_AFLOW_SYM.TXT, README_PROTO.TXT, SQLITE/sqlite.cpp, surface.cpp, symmetry.cpp, symmetry_spacegroup.cpp, symmetry_spacegroup_functions.cpp, symmetry_spacegroup.h, symmetry_spacegroup_ITC_library.cpp, test.cpp, wyckoff.cpp, xatom.cpp, xclasses.cpp, xelement.cpp, xelement.h, xproto.cpp, xproto_gus.cpp, xproto_gus_lib.cpp, xpseudopotentials.cpp, xvaspin.h)
        (ANRL: aflow_anrl.cpp, ANRL, ANRL_CPPS_20180710/*.cpp, data.cpp, README_AFLOW_ANRL.TXT)
        (AEL: ael_elastic_fit.cpp, ael_elasticity.cpp, ael_elasticity.h, ael_get_stress.cpp, pocc_ael_agl.cpp)
        (AGL: agl_debye.cpp, agl_debye.h, agl_electronic.cpp, agl_eqn_state.cpp, agl_get_ev.cpp, agl_hugoniot.cpp, agl_plot_write.cpp, agl_polynomial.cpp, agl_rungibbs.cpp, agl_thermal.cpp, pocc_ael_agl.cpp)
        (APL: aapl_cluster.cpp, aapl_ifcs.cpp, aapl_setup.cpp, aapl_tcond.cpp, apl_atomic_disp.cpp, apl_dirphoncalc.cpp, apl_doscalc.cpp, apl_fccalc.cpp, apl_function_fitting.cpp, apl_group_velocity.cpp, apl_gsa.cpp, apl.h, apl_hsqpoints.cpp, apl_kphonons.cpp, apl_logger.cpp, apl_lrphoncalc.cpp, apl_ltet.cpp, apl_pathbuilder.cpp, apl_pdisc.cpp, apl_phoncalc.cpp, apl_qmesh.cpp, apl_shellhandle.cpp, apl_supercell.cpp, apl_thermalpc.cpp, qha3phonons_eos.cpp, qha_aflowin_creator.cpp, qha.cpp, qha_dm_pdos_save.cpp, qha_energies.cpp, qha_eos.cpp, qha_gruneisen.cpp, qha_operations.cpp, README_AFLOW_APL.TXT, scqha_eos.cpp, scqha_gruneisen.cpp, scqha_T_freqs.cpp)
        (AUROSTD: aurostd.cpp, aurostd.h, boot.cpp, main.cpp, xcombos.cpp, xcombos.h, xcomplex.cpp, xcomplex.h, xerror.cpp, xerror.h, xmatrix.cpp, xmatrix.h, xoption.cpp, xoption.h, xrandom.cpp, xscalar.cpp, xscalar.h, xtensor.cpp, xtensor.h, xvector.cpp, xvector.h)
3.2.2l - 2020/04/02
        Location: http://materials.duke.edu/AFLOW/aflow.3.2.2*.tar.xz
        -- added PID to a bunch of messages 2l (SC)
        -- bug fixing aflow_avasp.cpp 2l (SC)
        -- added scrubber test for missing species_pp_AUID aflowlib_libraries_scrubber.cpp 2l (SC)
        -- added PID to LIB2LIB and LIB2RAW and --showPID 2l (SC)
        -- added temperature wait for LIB2LIB and fixed to 42C 2k (SC)
        -- bug fixes for vext,vcat,vzip 2k (SC)
        -- standardized vext,vcat,vzip from XHOST 2j (SC)
        -- accelerated lib2raw with moreauid checks 2i (SC)
        -- more pseudopotentials 2h (SC)
        -- fixed Mike reported bug in APL, from POTCAR_AUID in aflow_ivasp.cpp 2g (SC)
        -- test (2f)
        -- cleaned up vAUIDs vAURLs vLOOPs all now children of vLIBS 2e (SC)
        -- renaming VASP_Write_ppAUID_FILE and VASP_Write_ppAUID_AFLOWIN 2e (SC)
        -- adding pseudopotentials references 2d (SC)
        -- working on SCAN in aflowlib.h added aflowlib_enrty MEGAGGA 2d (SC)
        -- added some pseudopotentials references, fixed HEX/FCC and RHL into autogamma ivasp 2c (SC)
        -- removed EnthalpyReference 2b (SC)
        -- sum up all the previous updates - ready to run now 2a (SC)
3.2.2 - 2020/03/30
        Location: http://materials.duke.edu/AFLOW/aflow.3.2.2.tar.xz
        -- sum up all the previous updates - ready to run now (SC)
3.2.1k - 2020/03/29
        Location: http://materials.duke.edu/AFLOW/aflow.3.2.1*.tar.xz
        -- species_pp_groundstate_energy and species_pp_groundstate_structure 1k (SC)
        -- VASP_Write_AUID_FILE and VASP_Write_AUID_AUID in ivasp 1j (SC)
        -- removed vsymbol vname vdate in xPOTCAR, moved vZ into species_Z (unnecessary)
        -- LIB2RAW_Loop_PATCH in aflowlib* 1j (SC)
        -- needed RAUG too 1i (SC)
        -- --pseudopotentials_check for OUTCARS 1i (SC)
        -- operator << xOUTCAR 1i (SC)
        -- removed TITEL LEXCH symbol name date Z .... and made them dynamical vectors 1h (SC)
        -- --pseudopotentials_check --pp_check --ppk in aconvasp_main.cpp 1h (SC)
        -- unicity of PSEUDOPOTENTIALS nailed in xPOTCAR and xOUTCAR 1g (SC)
        -- wrapVecEntries and wrapDeqEntries overloads 1g (SC)
        -- adding pp information in aflolwib entries and AUROSTD 1g (SC)
        -- dealing with PP collision in aflow.h aflow_ovasp.cpp 1g (SC)
        -- removed WEB_Aflowlib_Entry_PHP aflowlib_web_interface.cpp 1f (SC)
        -- added aflowlib_libraries_scrubber.cpp aflow_xpseudopotentials.cpp (SC)
        -- added much to xPOTCAR (SC)
        -- AUROSTD deque/vector string2file  (SC)
        -- AUROSTD bool2string file2md5sum  (SC)
        -- modifications in aflow.h aflow_xclasses.cpp and aflow_ivasp.cpp for POTCAR_AUID (SC)
3.2.1c - 2020/03/22
        Location: http://materials.duke.edu/AFLOW/aflow.3.2.1c.tar.xz
        -- fixes for lib2raw and and error checking in uploading calculations (SC)
3.2.1 - 2020/03/17
        Location: http://materials.duke.edu/AFLOW/aflow.3.2.1.tar.xz
        -- Fixes times stamp in bug fixes (SC)
        -- Updates on pthread.cpp and libraries.cpp for error checking in uploading calculations  (SC)
3.2.0 - 2020/02/10
        Location: http://materials.duke.edu/AFLOW/aflow.3.2.0.tar.xz
        -- New release, finally aflow 3.2 (SC)
3.1.228 - 2020/01/20
        Location: http://materials.duke.edu/AFLOW/HISTORIC/aflow.3.1.228.tar.xz
        -- added schema name/unit/type to XHOST (SC)
        -- added file2dequestring(), string2dequestring() (SC)
        -- optimized NCPUS/NPAR/NCORE settings (SC)
        -- patched _atom() class: constructor()/copy()/free() (SC)
        -- updated xoptions so content can be lowercase (SC)
        -- added isdefined to xoption (SC)
        -- AFLOW DFT calculations can now read in CHGCAR files (ME)
        -- Improved runtimes and memory requirements for AAPL (ME)
        -- Switched the thermal conductivity integration method to the tetrahedron method (ME)
        -- Added Grueneisen parameter and phase space calculation to thermal conductivity calculations (ME)
        -- APL and AAPL can now use the CHGCAR file from the ZEROSTATE calculation to speed up calculations (ME)
        -- Replaced APLLogicError and APLRuntimeError with aurostd::xerror (ME)
        -- Fixed bug in APL and AAPL that did not properly process -D option (ME)
        -- Removed unused source files (ME)
        -- Added matrix norms to aurostd::xmatrix (ME)
        -- Fixed KPPRA for APL relaxations to use the standard density (ME)
        -- Added a handler for the AFLOW database (ME)
        -- Added an AFLOW-SQLITE interface (ME)
        -- Updated SQLite to version 3.30.1 (2019-10-11, https://www.sqlite.org/2019/sqlite-amalgamation-3300100.zip) (ME)
        -- Added additional web output for entry page generation (ME)
        -- Fixed bug that put NCORE into INCARs of linear response calculations (ME)
        -- Fixed bug that caused phonon dispersion path builder to break for some lattices (ME)
        -- Fixed bug in xDOSCAR reader error detection (ME)
        -- Additional web output for entry page applets (ME)
        -- Fixed bug that prevented LDA+U parameters from being passed into ARUN aflow.ins (ME)
        -- Added ael_stiffness_tensor and ael_compliance_tensor to aentry (ME)
        -- Fixed bug that prevented AGL from running during LIB2LIB (ME)
        -- added warnings/errors if species information missing in POSCAR for --poscar2aflowin (CO)
        -- tab aligning all files (CO)
        -- patched clang warnings for aurostd_boot.cpp (CO)
        -- patching warning for writing aflow.rc, only issue if it was written, should fix www-data (CO)
        -- added xQMVASP (CO)
        -- force signed distance for hull formation enthalpy (CO)
        -- added --geometry to get abc_angles for any input structure (CO)
        -- commenting out CreateSlab_RigidRotation(), it does not work, need to redefine lattice vectors (CO)
        -- patching CreateSlab_SurfaceLattice() lattice vector search to include explicit length/angle constraints (CO)
        -- patched slab_test with v3len_max_strict (CO) 
        -- added minimumDistance() calculator for non-periodic systems like molecules or grid of atoms (CO)
        -- patched atoms grid generated for foldAtomsInCell(): GenerateGridAtoms() populates grid_atoms, not atoms (CO)
        -- added setAutoVolume() to xstructure (CO)
        -- added getOSS() and getOFStream() to xStream() (CO)
        -- added GetBandGap() to xDOSCAR: get bandgap from DOS (CO)
        -- added PrintBandGap_DOS() for command line access to DOS bandgap analysis (CO)
        -- incorporating equivalent hkl planes analysis (CO)
        -- patched supercell dimensions reduction for slip system analysis (CO)
        -- now preserving volume for slip system analysis (CO)
        -- added --plot_all_atoms option for DOS plotter (CO)
        -- added functionality for plotting species-projected DOS in plotter (CO)
        -- added '/' between all path separators in plotter (CO)
        -- added LDEBUG in plotter (CO)  
        -- patched formatDefaultTitlePOCC() to understand pocc string in plotter (CO)
        -- added getAflowInFromAFlags() for pocc (CO) 
        -- added --pocc_minimum_configuration identifying which ARUN is minimum energy (CO)  
        -- patched FINAL volume of ordered supercells from pocc, should speed up VASP calculations (CO)
        -- added postprocessing workflow for pocc: performs postprocessing from input files, does NOT redo structure analysis (CO) 
        -- added self-patch for pocc: patches structures files (all and unique) so individual POSCARs can be read by aflow (CO) 
        -- added reader for structures file (CO)
        -- pocc writes out PARTCAR (CO)
        -- pocc calculates/writes out EFA (CO)
        -- pocc writes out ensemble average DOSCAR (CO)  
        -- pocc writes out supercell probabilities to aflow.pocc.out (CO)  
        -- pocc writes out results of ensemble average band gap to aflow.pocc.out (CO) 
        -- pocc plots ensemble average DOS projected by orbitals and species (CO)
        -- added KBIN_POCC_TEMPERATURE_STRING (aflow.in) and --temperature (command line) for pocc post-processing (CO)
        -- avoiding NEGLECT_NOMIX for pocc, high-entropy offers increased solubility over binaries (CO)
        -- added option for printing ensemble average IDOS in pocc data files (aflow_pocc_old.cpp) (CO) 
        -- added POccStructuresFile class to read post-processing files (CO)
        -- patched zero-padding for pocc output files (CO)
        -- add first POCC unit test to Makefile (CO)
        -- patch distinction between POTCAR_TYPE_DATE_PRINT_flag and POTCAR_TYPE_PRINT_flag in avasp (CO)
        -- patching xvasp.POTCAR_TYPE_PRINT_flag for LIB2/LIB3 (CO)
        -- added --potential_type for auto aflow.in generator (CO)
        -- streamlined xvector constructors and copy() methods (CO)
        -- added xvector constructor for xmatrix input (CO)
        -- added getcol(), getmat(), setrow(), setcol(), setmat() to xmatrix, with relevant unit tests called by —test_xmatrix (CO)
        -- added operator *=(utype r) and operator /=(utype r) to xmatrix (CO)
        -- added modulus(), modulussquare(), modulus2() to xmatrix (CO)
        -- getmat() now returns void, xmatrix is an input (CO)
        -- added lrows_out, lcols_out input getmat() as well as a overload for returning xvector (as input) (CO)
        -- added xmatrix2xvector() (CO)
        -- patched QRDecomposition_HouseHolder() not to assume lrows, lcols (CO)
        -- updated generalHouseHolderQRDecomposition()->QRDecomposition_HouseHolder() (CO)
        -- added EFileEmpty() and EFileNotEmpty() (CO)
        -- added _AFLOW_FILE_NAME_ to logger() and xerror(), and patched Makefile for some missing cpp (CO)
        -- added aurostd::getPWD() (CO)
        -- added unsigned long long to _isfloat(), _iscomplex(), _isreal(), _size(), _real(), isinteger() (CO)
        -- added aurostd::powint() for fast powers of integers (CO)
        -- added all variants of iszero() (CO)
        -- templated GCD(), patched for positive/negative inputs, and added Bezout coefficients as output (CO)
        -- adding free(), copy(), refresh() to xmatrix (CO)
        -- added shiftlrows, shiftlcols, shiftlrowscols to xmatrix (CO)
        -- added inverse of 2x2 matrix (CO)
        -- added xmatrixint2double() and xmatrixdouble2int() (CO)
        -- added right matrix division, traspInPlace(), traspSquareInPlace(), submatrixInPlace(), and getdiag() to xmatrix (CO)
        -- added getmatInplace() and getvec() to xmatrix (CO)
        -- patched inverse() for xmatrix, now uses matrix of minors (adjoint) approach which is more stable than GaussJordan (CO)
        -- converted bool inverse() to bool isNonInvertible() in xmatrix() (CO)
        -- added smith normal form calculator to xmatrix (CO)
        -- updated QR decomposition algorithm to avoid saving householder rotations to form Q at the end (CO)
        -- added xDOSCAR.convertSpinOFF2ON() for easy manipulation between SPIN-OFF/SPIN-ON POCC ARUNS (CO)
        -- fixed tolerance "WARNING" in symmetry screw axis determination (DX)
        -- added missing partial occupation value when printing CIF (DX)
        -- added site occupation to Wyckoff object (DX)
        -- used _atom copy constructor in symmetry functions instead of by-hand updates (DX)
        -- fixed indenting in symmetry functions (DX)
        -- added rescaling of structure in prototyping functionality (DX)
        -- added functions to extract information from certain Wyckoff positions (DX)
        -- added functionality to force input Wyckoff choice for structure prototyping (DX)
        -- added check for duplicate subdirectory in aflow zipping, removes subdirectory if found (DX+CO)
        -- added flags to get matching AFLOW prototypes and cast into prototype designation (DX)
        -- added environment analysis (isoconfigurational) to structure comparison (DX)
        -- fixed multiple thread calls in structure comparison and building prototype structures (DX)
        -- suppress permutation calculation for AFLOW prototypes in structure comparison (DX)
        -- replaced exit() with throws in structure comparison functions (DX)
        -- added database comparison functionality (DX)
        -- added directory information to structure comparison for debugging  (DX)
        -- multithreaded prototype casting in structure comparison (DX)
        -- use more robust supercell expansion method (lattice dimensions vs 3x3x3) in structure comparison (DX)
        -- added functionality to check for better matches (necessary for environment and permutation comparisons) (DX)
        -- store Wyckoff groupings for duplicates and same family structures (DX)
        -- added preliminary magnetic structure analysis with new functions to add spin to structure (DX)
        -- added consistency check in permutation comparisons (DX)
        -- boolean for threading safety check (save time) (DX)
        -- improved (speed) atom matching functionality in structure comparison (DX)
        -- speed increase to generateGrid function (DX)
        -- replace SplitAlloySpecies and compare::GetElements() with stringElements2VectorElements() in comparison functions (DX)
        -- added functionality to search prototype labels by symmetry without nspecies and stoichiometry (DX)
        -- added space group to lattice type and centering functions (DX)
        -- added more methods for extracting lattice parameters for prototyping (wyccar, cif, etc.) (DX)
        -- store Wyckoff information from CIF reader (DX) 
        -- fixed bug in extracting Wyckoff coordinates (DX)
        -- allow non-standard space group symbol formats for CIF, check provided equations to verify setting (DX)
        -- update structure comparison class attribute names (DX)
        -- allow for mix of ICSD and non-ICSD structures during sorting by ICSD number for structure comparison (DX)
        -- created generalized function for adding magnetic information to structure (DX)
        -- fixed non-collinear spin lattice primitivization function (DX)
        -- fixed typos in README_PROTO.TXT: A2B_oP12_26_abc_ab-001 to A2B_oP12_26_abc_ab-002 and AB_oC8_67_a_g-001 to AB_oC8_67_a_g-002 (DX)
        -- check if tolerance input is negative for BringInCell() (DX)
        -- added AtomEnvironment class in aflow_xatom.cpp (DX)
        -- generalized inCell() and added atomInCell() (DX)
        -- added aurostd::GCD(), aurostd::LCM(), and aurostd::reduceByGCD(), for vector and deque (DX)
        -- added FileMESSAGE and logstream overloads for comparison functions (DX)
        -- added lattice deviation, coordinate displacement, and figure of failure (structure misfit) to the JSON output for structure comparison (DX)
        -- added try-catch for pflow::loadXstructure() in case URL times out or a bad structure file input (DX)
        -- refined magnetic misfit criteria (DX)
        -- added JSON output for structure prototyping (DX)
        -- fixed parameters for prototype=A_tI2_139_a; fct convention vs bct convention (DX)
        -- added unit tests in makefile for aflowSG, aflowSYM, and aflow-xtal-match (DX)
        -- put xstructure initialization in free() and call free() at beginning of constructors (otherwise xstructure is not always initialize) (DX)
        -- changed xstructure::Clear() to xstructure::clear() (DX)
        -- changed xstructure::Clean() to xstructure::clean() (DX)
        -- updated README_AFLOW_COMPARE.TXT (DX)
        -- use xoptions schema for property units in comparison code (DX)
        -- use ANRL setting as default for symmetry analysis in comparisons for quick conversion to AFLOW prototype designation (DX)
        -- use of xoptions throughout comparison functions (DX)
        (AFLOW: aconvasp.cpp, aconvasp_main.cpp, aflow.cpp, aflow.h, aflowlib_database.cpp, aflowlib.h, aflowlib_libraries.cpp, aflowlib_web_interface.cpp, aflowrc.cpp, apennsy_gndstate.cpp, apennsy_main.cpp, avasp.cpp, bader.cpp, cce.cpp, chull.cpp, chull.h, compare_structure.cpp, compare_structure_function.cpp, compare_structure.h, contrib_shidong_auxiliary.cpp, gfa.cpp, iaims.cpp, init.cpp, ivasp.cpp, kbin.cpp, kvasp.cpp, lattice.cpp, Makefile, modules.cpp, ovasp.cpp, pflow_funcs.cpp, pflow.h, pflow_print.cpp, plotter.cpp, pocc.cpp, pocc.h, pocc_old.cpp, pocc_old.h, README_AFLOW_ACONVASP.TXT, README_AFLOW_AFLOWRC.TXT, README_AFLOW_COMPARE.TXT, README_AFLOW_EXCEPTIONS.TXT, README_AFLOW.TXT, README_PROTO.TXT, SQLITE/shell.c, SQLITE/sqlite3.c, SQLITE/sqlite3ext.h, SQLITE/sqlite3.h, SQLITE/sqlite.cpp, SQLITE/sqlite.h, surface.cpp, symmetry.cpp, symmetry_spacegroup.cpp, symmetry_spacegroup_functions.cpp, symmetry_spacegroup.h, symmetry_spacegroup_ITC_library.cpp, xatom.cpp, xclasses.cpp, xelement.cpp, xproto.cpp, xproto_gus.cpp)
        (ANRL: aflow_anrl.cpp, ANRL_CPPS_20180710/list.cpp)
        (APL: aapl_cluster.cpp, aapl_ifcs.cpp, aapl_setup.cpp, aapl_tcond.cpp, apl_atomic_disp.cpp, apl_dirphoncalc.cpp, apl_dm_pdos_save.cpp, apl_doscalc.cpp, apl_group_velocity.cpp, apl.h, apl_hsqpoints.cpp, apl_kphonons.cpp, apl_lrphoncalc.cpp, apl_ltet.cpp, apl_pathbuilder.cpp, apl_pdisc.cpp, apl_phoncalc.cpp, apl_qmesh.cpp, apl_shellhandle.cpp, apl_supercell.cpp, apl_thermalpc.cpp, qha3phonons_eos.cpp, qha_aflowin_creator.cpp, qha_dm_pdos_save.cpp, qha_energies.cpp, qha_eoscalc.cpp, qha_eos.cpp, qha_eosrun.cpp, qha_gruneisen.cpp, qha_operations.cpp, README_AFLOW_APL.TXT, scqha_eos.cpp, scqha_gruneisen.cpp, scqha_T_freqs.cpp)
        (AUROSTD: aurostd.h, boot.cpp, main.cpp, xcombos.cpp, xcombos.h, xcomplex.cpp, xcomplex.h, xerror.cpp, xerror.h, xmatrix.cpp, xmatrix.h, xoption.cpp, xoption.h, xscalar.cpp, xscalar.h, xtensor.cpp, xvector.cpp, xvector.h)
3.1.227 - 2019/10/16
        Location: http://materials.duke.edu/AFLOW/HISTORIC/aflow.3.1.227.tar.xz
        -- Bug fixes for MPI (SC)
        -- Verbosity fixes (Message("")) (SC)
3.1.226 - 2019/10/01
        Location: http://materials.duke.edu/AFLOW/HISTORIC/aflow.3.1.226.tar.xz
        -- Modification on the allocation of web entries, through web cache of AUID. Speed up of 20-200 times in serving aflowlib entry pages (SC)
        -- Bug fixes in producing html/json for icsd# entries (SC)
        -- Modified aflow.in generation in AEL and AGL to use common routines in aflow_avasp.cpp and aflow_modules.cpp (CT)  
        -- Write AGL enthalpy as a function of pressure in an AFLOW readable format for future phase diagram application (CT)
        -- Added --quiet option to LIB2LIB routine (CT)
        -- Sets the VASP symmetry to off by default for AEL calculations (CT)
        -- Added projected phonon DOS calculations (ME)
        -- Linear tetrahedron method does not reduce upon construction anymore (necessary for projected DOS) (ME)
        -- Cleaned up code and added more comments to QMesh and LTMethod files (ME)
        -- Made moveToBZ inside QMesh more robust (ME)
        -- Replaced all instances of exit in APL with throw APLRuntimeError (ME)
        -- Sped up reduction of q-mesh grid (ME)
        -- Added safeguards for DOSCAR readers for broken DOSCAR files (ME)
        -- Fixed plotter bugs for HTQC prototype names (ME)
        -- Added findInList function to AUROSTD (ME)
        -- Generalized BringInCell method (ME+DX)
        -- created overloads for BringInCell method (double/xvector/_atom/xstructure), along with "InPlace" variants, i.e., const input (DX)
        -- replaced all mod_one/mod_one_xvec/mod_one_atom for new BringInCell method (DX)
        -- replaced old BringInCell functions with new version (DX)
        -- fixed indenting in symmetry functions (DX)
        -- replaced all SYM::CrossPro() with aurostd::vector_product() (DX)
        -- replaced all SYM::normalize() with explicity division of aurostd::modulus() (DX)
        -- replaced SYM::extract_row() with aurostd::operator() (DX)
        -- fabs() -> aurostd::abs() (CO)
        -- changed abinit writer lattice from column-based to row-based (CO)
        -- updated some class definitions (free()/copy()) (CO)
        (AFLOW: aconvasp.cpp, aconvasp_main.cpp, aflow.cpp, aflow.h, aflowlib.h, aflowlib_libraries.cpp, aflowlib_webapp_entry.js, aflowlib_web_interface.cpp, aflowrc.cpp, apennsy_gndstate.cpp, apennsy_main.cpp, apennsy_vaspin.cpp, avasp.cpp, chull.cpp, compare_structure_function.cpp, compare_structure.h, contrib_cormac.cpp, contrib_wahyu.cpp, data.cpp, init.cpp, Makefile, modules.cpp, oaims.cpp, ovasp.cpp, pflow_funcs.cpp, pflow_print.cpp, plotter.cpp, pocc.cpp, pocc.h, pocc_old.cpp, README_AFLOW_ACONVASP.TXT, README_AFLOW_SYM.TXT, spacegroup.cpp, surface.cpp, symmetry.cpp, symmetry_spacegroup.cpp, symmetry_spacegroup_functions.cpp, symmetry_spacegroup.h, symmetry_spacegroup_ITC_library.cpp, xatom.cpp, xclasses.cpp, xproto.cpp)
        (AEL: ael_elastic_fit.cpp, ael_elasticity.cpp, ael_elasticity.h, ael_get_stress.cpp)
        (AGL: agl_debye.cpp, agl_debye.h, agl_electronic.cpp, agl_eqn_state.cpp, agl_get_ev.cpp, agl_hugoniot.cpp, agl_polynomial.cpp, agl_rungibbs.cpp, agl_thermal.cpp)
        (APL: apl_atomic_disp.cpp, apl_dm_pdos_save.cpp, apl_doscalc.cpp, apl_function_fitting.cpp, apl_group_velocity.cpp, apl.h, apl_hsqpoints.cpp, apl_kphonons.cpp, apl_ltet.cpp, apl_pdisc.cpp, apl_phoncalc.cpp, apl_qmesh.cpp, apl_shellhandle.cpp, apl_supercell.cpp, qha3phonons_eos.cpp, qha_dm_pdos_save.cpp, qha_energies.cpp, qha_eoscalc.cpp, qha_gruneisen.cpp, qha_operations.cpp, README_AFLOW_APL.TXT, scqha_eos.cpp, scqha_gruneisen.cpp)
        (AUROSTD: aurostd.h, main.cpp, xmatrix.cpp, xmatrix.h)
3.1.225 - 2019/07/26
        Location: http://materials.duke.edu/AFLOW/HISTORIC/aflow.3.1.225.tar.xz
        -- fixing bug with stability criterion calculation in --output=web, need structure comparison for correct stability criterion calculation (WS)
        -- changed output name for --output=web to aflow_ALLOY_hull_web.json (WS)
        -- integrated N+1_enthalpy_gain and stability criterion to --output=web (WS)
        -- patched web json for quaternary chull (WS)
        -- added CCE functionality (RF)
        -- added CCE readme (RF)
        -- added a user input cutoff energy to the GFA code (DF)
        -- Added vector version of RemoveComments (ME)
        -- RemoveControlCharactersFromStringstream now also removes carriage returns because they break string additions (ME)
        -- SPIN_REMOVE_RELAX_2 did not remove spin after the second relaxation; this is fixed now (ME)
        -- Removed bug that prevented certain NBANDS errors from being fixed while an NBANDS warning was present in vasp.out (ME)
        -- APL and AAPL now read forces from qmvasp file (ME)
        -- AAPL_KPPRA added to aflow_modules (ME)
        -- Minor APL code clean-ups (ME)
        -- Added new plotter functions for band structures, phonons, and thermal properties (ME)
        -- Updated numbering scheme for partial DOS from being zero-based to being one-based (ME)
        -- Changed xDOSCAR, xEIGENVAL, and xKPOINTS to be compatible with new plotter (ME)
        -- Added functionality to APL that outputs phonon DOS and dispersion in
        -- VASP format for new plotter functions (ME)
        -- Fixed bug for the path builder for path with - and | as separators (ME)
        -- Fixed xDOSCAR reader to be more general (ME)
        -- patched change_tolerance() bug for double& tolerance return (DX)
        -- renamed minimum distance functions, more descriptive (minimizeDistanceCartesianMethod() and minimizeDistanceFractionalMethod()) (DX)
        -- reduced number of inputs for minimum distance functions (DX)
        -- added functionality to read VASP5 format in CHGCAR (DX)
        -- cleaned species/atom names in xstructure2json; remove pseudopotential information, oxidation numbers, etc. (DX)
        -- added boolean to ignore minimum distance check in foldAtomsInCell() (DX)
        -- added overloads for mapping functions (DX) 
        -- fixed bug in in xstructure2json in LIB2RAW runs; store corresponding structure from relaxations (DX) 
        -- read species for xstructure2json in LIB2RAW runs (DX) 
        -- added default permutation designation to ANRL prototypes for --proto and --aflow_proto, e.g., ".AB" for "AB_cF8_225_a_b.AB" (DX) 
        -- added functionality to read "_symmetry_space_group_name_H-M" in CIF reader (DX)
        -- added GetSpaceGroupNumber() to get the space group number from the Hermann-Mauguin symbol (DX)
        -- added RemoveCharacterFromBack(), RemoveCharacterFromFront(), and RemoveCharacterFromBackandFront() to AUROSTD; useful for parsing CIF fields (DX)
        -- added function to compare Wyckoff position strings regardless of order, necessary for matching equations in CIF to ITC standard (DX)
        -- fixed bug in reading symops from CIF; check for symop_id (DX)
        -- fixed bug in "_space_group_name_Hall" reader in CIF (DX)
        -- converted exits to xerrors in GetSpaceGroup*() functions (DX)
        -- added DEFAULT_GFA_FORMATION_ENTHALPY_CUTOFF to aflow.rc (CO)
        -- added functions to find pointLineIntersection() and linePlaneIntersection() (CO)
        -- added function to find 3D rotation between two 3D vectors (CO)
        -- remapped const utype& tol -> utype tol in function inputs (CO)
        -- remapped const bool& -> bool in function inputs (CO)
        -- added check in generalHouseHolderQRDecomposition() that Q*R=A (CO)
        -- changed gcd() to GCD() (CO)
        -- added least common multiple function LCM() (CO)
        -- added --slab_test (CO)
        -- added setctau/setftau functions to _sym_op (CO)
        -- added ReplaceAtoms() to xstructure to safely RemoveAtom() then AddAtom() (CO)
        -- modified foldAtomsInCell() to remove fold_in_only complexity, this was simplified by GenerateGridAtoms() (CO)
        -- added check to foldAtomsInCell() that min_dist does not change (CO)
        -- added CreateSlab_RigidRotation(), CreateSlab_SurfaceLattice(), and associated functions (many overloads) to create slabs for surface calculations: the two functions should yield about the same structure but by two different methods (CO)
        -- reformulate basis in CreateSlab_RigidRotation() so k-points grid is created appropriately (K1xK2x1) (CO)
        -- added new modules for calculating the generalized stacking fault energy and cleavage energy (CO)
        -- patched bug in CHULL pdf output for missing column-types in compiling aflow_CsIPb_hull.tex (CO)
        -- added cout as default for ostream& oss in header files (CO)
        -- converted Normal2HKLPlane (CO)
        -- reduce total layers creation by calculating how many layers are in a cell for that particular direction (CO)
        -- added XHOST.WEB_MODE to reduce cluttered AFLOW-Online output (CO)
        -- removed pocc progress bar in web_mode (CO)
        -- added FPOSDistance() for skew considerations (CO)
        -- reduced dims considered for GetSuperCell(), RadiusSphereLattice and LatticeDimensionSphere() are enough (CO)
        -- added general getPeaks() function to AUROSTD (CO)
        -- calculated X-ray amplitude on-the-fly, no need to pass it around (CO)
        -- moved double lambda to end of inputs and default to 1.5418 Copper K-alpha (CO)
        -- patched RemoveControlCodeCharactersFromString() for carriage return (CO)
        -- added width_maximum to getPeaks() to resolve arbitrarily defined peaks (CO)
        -- made x-ray analysis code more modular (CO)
        -- added --plot_xray_file option (CO)
        -- patched moving_average function (!= convolution with box_filter) (CO)
        -- defaulted lambda=Cu_Ka for XRD functions (CO)
        -- added compareVecElements(), compareXVecElements(), and class compareVecElement(ind) to sort vector<vector<utype> > and vector<xvector<utype> > and retire classes ids_cmp and hkl_cmp (CO)
        -- changed signal -> signal_input so it does not get confused with std::signal (CO)
        -- added --force_generic_title to PLOT_XRAY (CO)
        -- removed ids_cmp and hkl_cmp classes (CO)
        -- added filetype and vector_reduction_type enums (CO)
        -- patched aflags.Directory() early in kbin::KBIN_Main() (CO)
        -- corrected GetCompoundAttenuationLenght -> GetCompoundAttenuationLength and toogle -> toggle (CO)
        -- extended PARTCAR functionality for VASP5 POSCARs, including the optional Selective Dynamics tag (CO)
        -- patched 'make check' to return an error, instead of a string, if encountered (CO)
        -- patched 'S' -> 'P' conversion in --pocc_params (CO)
        -- incorporated some new warnings from VASP6 (CO)
        -- patched stringElements2VectorElements() to handle two types of compound designation: composition_string and pp_string (CO)
        -- added new suffixes to pseudopotential list (CO)
        -- address capital letters in new pp suffixes directly (CO)
        -- added faster (in place) routines for CleanStringASCII(), RemoveNumbers(), VASP_PseudoPotential_CleanName() (CO)
        -- added AFLOWIN_FLAG::NOAUTOPP (--noautopp) functionality to --aflow_proto (CO)
        -- converted flag PFLOW::LOAD_ENTRIES_ONLY_ALPHABETICAL to PFLOW::LOAD_ENTRIES_NON_ALPHABETICAL so the default is always OFF (CO)
        -- added 'make clean_autogen' to delete files that are automatically downloaded/generated by aflow during compilation (CO)
        -- set explicit double->int conversion for roundDouble() in chull (CO)
        (AFLOW: aconvasp.cpp, aconvasp_main.cpp, aflow.cpp, aflow.h, aflowlib_libraries.cpp, aflowlib_web_interface.cpp, aflowrc.cpp, avasp.cpp, cce.cpp, cce.h, chull.cpp, chull.h, compare_structure_function.cpp, contrib_shidong_main.cpp, data.cpp, gfa.cpp, gfa.h, init.cpp, ivasp.cpp, kbin.cpp, kvasp.cpp, Makefile, mix.cpp, modules.cpp, ovasp.cpp, pflow_funcs.cpp, pflow.h, pflow_print.cpp, plotter.cpp, pocc.cpp, README_AFLOW_ACONVASP.TXT, README_AFLOW_AFLOWRC.TXT, README_AFLOW_CCE.TXT, README_AFLOW_GFA.TXT, surface.cpp, symmetry.cpp, symmetry_spacegroup.cpp, symmetry_spacegroup_functions.cpp, symmetry_spacegroup.h, symmetry_spacegroup_ITC_library.cpp, xatom.cpp, xclasses.cpp, xelement.cpp, xelement.h, xproto.cpp)
        (AGL: agl_electronic.cpp)
        (APL: aapl_cluster.cpp, aapl_tcond.cpp, apl_dirphoncalc.cpp, apl_doscalc.cpp, apl.h, apl_kphonons.cpp, apl_lrphoncalc.cpp, apl_pathbuilder.cpp, apl_pdisc.cpp, apl_phoncalc.cpp, apl_qmesh.cpp, apl_supercell.cpp, apl_thermalpc.cpp, README_AFLOW_APL.TXT)
        (AUROSTD: aurostd.h, boot.cpp, main.cpp, xmatrix.cpp, xmatrix.h, xscalar.cpp, xscalar.h, xvector.cpp, xvector.h)
3.1.224 - 2019/05/20
        Location: http://materials.duke.edu/AFLOW/HISTORIC/aflow.3.1.224.tar.xz
        -- Fixed bug that didn't allow users to override the standard lattice phonon dispersion path (ME)
        -- Replaced anharmonic IFC option struct with xoption (ME)
        -- Simplified APL class structure: IReciprocalPointGrid, MonkhorstPackMesh, and UniformMesh are consolidated into QMesh. IDOSCalculator, DOSCalculator, RootSamplingMethod, and LinearTetrahedronMethod are now described only by the DOSCalculator and LTMethod classes (ME)
        -- Fixed QHA file name bugs for phonon dispersion and DOS (ME)
        -- Fixed bug that caused AAPL to read APL calculations even though AAPL calculations are still missing (ME)
        -- Fixed seg fault bug when DC=OFF and TP=ON (ME)
        -- Fixed bug where DOS parameters are not properly set when DOS=OFF and TP=ON (ME)
        -- Added KPPRA option for AAPL (ME)
        -- Increased number of iterations for the AAPL BTE solver (ME)
        -- fixed symmetry bug: if AddAtom() removes too many atoms and alters stoichiometry, then change to better tolerance (DX) 
        -- fixed comparison bug: ordering of stoichiometry for material-type comparisons (DX)
        -- changed name of prototyping flag (DX)
        -- added --structure2json command line functionality (DX)
        -- cleaned/reduced comparison command line calls (DX)
        -- added to comparison code: JSON output, print to screen only, keep non-matching info, store comparison logs, store family properties, and speed up comparison grouping function (DX)
        -- removed atomic library for communicating between threads, obsolete (DX)
        -- removed unused line in SYM::PBC() function (DX)
        -- added types information in CIF reader, otherwise aflowSG fails (DX)
        -- alphabetize elements in CIF reader function (DX)
        -- fixed --machine names (DX)
        -- fixed removal of control code characters in aflow.in; only overwrites if invalid chars are detected and saves old version to aflow.in_old (DX)
        -- changed internal indexing of xvectors in CHULL/GFA code from 0 to 1 to match rest of code (CO)
        -- fixed bug in web-json writer for AFLOW-CHULL Online (CO)
        -- added function for defining 3D rotation matrix between two vectors (CO)
        -- added functions to convert xvector<double> to xvector<int> and vice versa, useful for hkl (CO)
        -- added functionality for generalized stacking fault calculation, alpha testing only (CO)
        -- added functions for HKLPlane -> direct normal vector and vice versa (CO)
        -- added function to find distance between HKL planes (CO)
        -- added function to get distance between images of atoms along particular direction (CO)
        -- for many sym functions, removed pointers for read-only bools and doubles, added const where possible (CO)
        -- updated xstructure::Rotate() (CO)
        -- in xclasses, stringstream.clear() -> stringstream.str("") (CO)
        -- removed '#' from sg specification in POSCAR, it is interpreted as comment and removed (CO)
        -- bug fix with AFLOWDATA path in automatic aflow.in generator (CO)
        -- added force_strict_pc2scMap to GetSuperCell() constraining the map to the true primitive cell and not equivalent atoms (CO)
        -- added general function to fix string for latex output (CO)
        -- added XHOST.vflag_control.flag("DIRECTORY_CLEAN") for accurate logging of current directory (CO)
        -- major restructuring of pocc code, consolidating classes, renaming variables, etc. (CO)
        -- fixed old pocc to run with any compression extension (CO)
        -- eliminating atom.print_RHT (CO)
        -- patches for xStream() (CO)
        -- fixed webapp_entry for displaying first bader charge isosurface online with help from Bob Hanson (CO)
        -- added convolution function for signal processing (CO)
        -- added moving average and box/gaussian filters (CO)
        -- added mean/stddev functions to xvector (CO)
        -- added plotter for XRD (CO)
        -- added analysis for peaks with moving average (CO)
        (AFLOW: aconvasp_main.cpp, aflow.cpp, aflow.h, aflowlib_libraries.cpp, aflowlib_webapp_entry.js, aflowrc.cpp, avasp.cpp, chull.cpp, chull.h, compare_structure.cpp, compare_structure_function.cpp, compare_structure.h, gfa.cpp, init.cpp, kbin.cpp, kvasp.cpp, lattice.cpp, Makefile, modules.cpp, pflow_funcs.cpp, pflow.h, pflow_print.cpp, pocc.cpp, pocc.h, pocc_old.cpp, README_AFLOW_ACONVASP.TXT, README_AFLOW_AFLOWRC.TXT, symmetry.cpp, symmetry_spacegroup.cpp, xatom.cpp, xclasses.cpp, xproto.cpp)
        (ANRL: aflow_anrl.cpp, A10B2C_hP39_171_5c_c_a.cpp, A10B2C_hP39_172_5c_c_a.cpp, A10B3_oF52_42_2abce_ab.cpp, A12B2C_cF60_196_h_bc_a.cpp, A12B36CD12_cF488_196_2h_6h_ac_fgh.cpp, A12B36CD12_cF488_210_h_3h_a_fg.cpp, A12B6C_cF608_210_4h_2h_e.cpp, A12B7C2_hP21_174_2j2k_ajk_cf.cpp, A12BC4_cP34_195_2j_ab_2e.cpp, A12B_cF52_225_i_a.cpp, A12B_cI26_204_g_a.cpp, A12B_tI26_139_fij_a.cpp, A13B2C2_oP34_32_a6c_c_c.cpp, A14B3C5_tP44_94_c3g_ad_bg.cpp, A15B4_cI76_220_ae_c.cpp, A17B15_cP64_207_acfk_eij.cpp, A17BC4D_tP184_89_17p_p_4p_io.cpp, A23B6_cF116_225_bd2f_e.cpp, A24BC_cF104_209_j_a_b.cpp, A2B11_cP39_200_f_aghij.cpp, A2B13C4_hP57_168_d_c6d_2d.cpp, A2B2C4D_tP18_132_e_i_o_d.cpp, A2B2C7_cF88_227_c_d_af.cpp, A2B2C_oC80_64_efg_efg_df.cpp, A2B3C12D3_cI160_230_a_c_h_d.cpp, A2B3C18D6_hP58_192_c_f_lm_l.cpp, A2B3C3DE7_hP48_145_2a_3a_3a_a_7a.cpp, A2B3C6_cP264_205_2d_ab2c2d_6d.cpp, A2B3C6_cP33_221_cd_ag_fh.cpp, A2B3C7D_oP13_47_t_aq_eqrs_h.cpp, A2B3_hP20_159_bc_2c.cpp, A2B3_hP30_169_2a_3a.cpp, A2B3_hP30_170_2a_3a.cpp, A2B3_hP5_164_d_ad.cpp, A2B3_hR10_167_c_e.cpp, A2B3_hR5_166_c_ac.cpp, A2B3_oC40_39_2d_2c2d.cpp, A2B3_oP20_60_d_cd.cpp, A2B3_oP20_62_2c_3c.cpp, A2B3_oP40_33_4a_6a.cpp, A2B3_tI80_141_ceh_3h.cpp, A2B3_tP10_127_g_ah.cpp, A2B3_tP20_102_2c_b2c.cpp, A2B3_tP20_116_bci_fj.cpp, A2B3_tP20_117_i_adgh.cpp, A2B3_tP40_137_cdf_3g.cpp, A2B3_tP5_115_g_ag.cpp, A2B4C_hR42_148_2f_4f_f.cpp, A2B4C_oC28_66_l_kl_a.cpp, A2B4C_oP28_62_ac_2cd_c.cpp, A2B5C2_oC36_37_d_c2d_d.cpp, A2B5_mC28_15_f_e2f.cpp, A2B6CD7_tP64_77_2d_6d_d_ab6d.cpp, A2B7C2_tP88_78_4a_14a_4a.cpp, A2B7_cI54_229_e_afh.cpp, A2B8C2D_tP26_100_c_abcd_c_a.cpp, A2B8CD_oP24_48_k_2m_d_b.cpp, A2B8CD_tI24_97_d_k_a_b.cpp, A2B8C_oP22_34_c_4c_a.cpp, A2B_aP6_2_2i_i.cpp, A2B_aP6_2_aei_i.cpp, A2BC2_oF40_22_fi_ad_gh.cpp, A2BC2_oI20_45_c_b_c.cpp, A2BC2_tI20_79_c_2a_c.cpp, A2BC2_tP20_105_f_ac_2e.cpp, A2BC3_oC24_63_e_c_cg.cpp, A2BC4_cF56_227_d_a_e.cpp, A2BC4D_tI16_121_d_a_i_b.cpp, A2BC4_oP28_50_ij_ac_ijm.cpp, A2BC4_tI14_82_bc_a_g.cpp, A2BC4_tP28_126_cd_e_k.cpp, A2BC4_tP28_130_f_c_g.cpp, A2BC7D2_tP24_113_e_a_cef_e.cpp, A2BC8_tI176_110_2b_b_8b.cpp, A2BCD3E6_cF208_203_e_c_d_f_g.cpp, A2BCD4_tI16_82_ac_b_d_g.cpp, A2B_cF24_227_c_a.cpp, A2B_cF24_227_d_a.cpp, A2B_cI72_211_hi_i.cpp, A2BC_oC16_67_ag_b_g.cpp, A2BC_oC8_38_e_a_b.cpp, A2B_cP12_212_c_a.cpp, A2B_cP6_224_b_a.cpp, A2BC_tP16_76_2a_a_a.cpp, A2B_hP12_194_cg_f.cpp, A2B_hP18_180_fi_bd.cpp, A2B_hP18_190_gh_bf.cpp, A2B_hP36_177_j2lm_n.cpp, A2B_hP6_191_h_e.cpp, A2B_hP9_147_g_ad.cpp, A2B_hP9_150_ef_bd.cpp, A2B_hP9_152_c_a.cpp, A2B_hP9_180_j_c.cpp, A2B_hP9_181_j_c.cpp, A2B_hP9_189_fg_bc.cpp, A2B_hR18_148_2f_f.cpp, A2B_mC144_9_24a_12a.cpp, A2B_mC48_15_ae3f_2f.cpp, A2B_mP12_13_2g_ef.cpp, A2B_mP12_14_2e_e.cpp, A2B_mP12_3_bc3e_2e.cpp, A2B_mP12_7_4a_2a.cpp, A2B_mP18_7_6a_3a.cpp, A2B_mP6_10_mn_bg.cpp, A2B_mP6_14_e_a.cpp, A2B_oC12_36_2a_a.cpp, A2B_oC12_38_de_ab.cpp, A2B_oC12_63_2c_c.cpp, A2B_oC24_20_abc_c.cpp, A2B_oC24_64_2f_f.cpp, A2B_oF24_70_e_a.cpp, A2B_oI12_72_j_a.cpp, A2B_oI12_74_h_e.cpp, A2B_oP12_17_abe_e.cpp, A2B_oP12_19_2a_a.cpp, A2B_oP12_26_abc_ab.cpp, A2B_oP12_29_2a_a.cpp, A2B_oP12_62_2c_c.cpp, A2B_oP24_52_2e_cd.cpp, A2B_oP24_55_2g2h_gh.cpp, A2B_oP24_61_2c_c.cpp, A2B_oP6_58_g_a.cpp, A2B_tI12_140_h_a.cpp, A2B_tI12_141_e_a.cpp, A2B_tI12_98_f_a.cpp, A2B_tI24_141_2e_e.cpp, A2B_tI6_139_d_a.cpp, A2B_tP12_111_2n_adf.cpp, A2B_tP12_92_b_a.cpp, A2B_tP24_135_gh_h.cpp, A2B_tP30_85_ab2g_cg.cpp, A2B_tP36_96_3b_ab.cpp, A2B_tP48_77_8d_4d.cpp, A2B_tP6_129_ac_c.cpp, A2B_tP6_136_f_a.cpp, A2B_tP6_137_d_a.cpp, A3B10_cI52_229_e_fh.cpp, A3B11C6_tP40_100_ac_bc2d_cd.cpp, A3B13_oC32_38_ac_a2bcdef.cpp, A3B2_cI40_220_d_c.cpp, A3B2_hP10_176_h_bc.cpp, A3B2_hP10_176_h_bd.cpp, A3B2_hP5_164_ad_d.cpp, A3B2_hR5_155_e_c.cpp, A3B2_oP20_52_de_cd.cpp, A3B2_oP20_56_ce_e.cpp, A3B2_oP20_62_3c_2c.cpp, A3B2_tP10_83_adk_j.cpp, A3B3C_cI56_214_g_h_a.cpp, A3B3C_hP14_176_h_h_c.cpp, A3B3C_hP14_176_h_h_d.cpp, A3B4C_cP16_218_c_e_a.cpp, A3B4C_cP8_215_d_e_a.cpp, A3B4_cF56_227_ad_e.cpp, A3B4_tI28_141_ad_h.cpp, A3B5_oC16_65_ah_bej.cpp, A3B5_oC32_38_abce_abcdf.cpp, A3B5_oP16_55_ch_agh.cpp, A3B5_tI32_108_ac_a2c.cpp, A3B5_tI32_140_ah_bk.cpp, A3B5_tI32_140_ah_cl.cpp, A3B7_hP20_186_c_b2c.cpp, A3B7_oP40_62_cd_3c2d.cpp, A3B7_tP40_76_3a_7a.cpp, A3BC2_cI48_214_f_a_e.cpp, A3BC2_oP48_50_3m_m_2m.cpp, A3BC3D_tP64_106_3c_c_3c_c.cpp, A3BC_hP10_188_k_a_e.cpp, A3BC_hP10_188_k_c_a.cpp, A3BC_hP30_185_cd_c_ab.cpp, A3BC_hR5_146_b_a_a.cpp, A3B_cI32_204_g_c.cpp, A3B_cI8_229_b_a.cpp, A3BC_mC10_8_ab_a_a.cpp, A3B_cP16_198_b_a.cpp, A3B_cP16_208_j_b.cpp, A3B_cP4_221_d_a.cpp, A3B_cP8_223_c_a.cpp, A3BC_tP5_99_bc_a_b.cpp, A3B_hP16_194_gh_ac.cpp, A3B_hP24_151_3c_2a.cpp, A3B_hP24_153_3c_2b.cpp, A3B_hP24_165_adg_f.cpp, A3B_hP24_165_bdg_f.cpp, A3B_hP24_185_ab2c_c.cpp, A3B_hP4_191_bc_a.cpp, A3B_hP8_158_d_a.cpp, A3B_hP8_173_c_b.cpp, A3B_hP8_176_h_c.cpp, A3B_hP8_176_h_d.cpp, A3B_hP8_185_c_a.cpp, A3B_hP8_194_h_c.cpp, A3B_hR4_160_b_a.cpp, A3B_mP16_7_6a_2a.cpp, A3B_oC64_66_gi2lm_2l.cpp, A3B_oC64_66_kl2m_bdl.cpp, A3B_oI32_23_ij2k_k.cpp, A3B_oP16_62_cd_c.cpp, A3B_oP32_60_3d_d.cpp, A3B_oP8_59_bf_a.cpp, A3B_tI16_139_cde_e.cpp, A3B_tI24_119_b2i_af.cpp, A3B_tI32_82_3g_g.cpp, A3B_tI8_139_bd_a.cpp, A3B_tP16_118_ei_f.cpp, A3B_tP32_114_3e_e.cpp, A43B5C17_oC260_63_c8fg6h_cfg_ce3f2h.cpp, A4B14C3_hP21_143_bd_ac4d_d.cpp, A4B2C13D_tP40_90_g_d_cef2g_c.cpp, A4B2C6D16E_cF232_203_e_d_f_eg_a.cpp, A4B2C_tP28_135_gh_h_d.cpp, A4B3_cI112_230_af_g.cpp, A4B3_cI14_229_c_b.cpp, A4B3_cI28_220_c_a.cpp, A4B3_hP14_173_bc_c.cpp, A4B3_hP28_159_ab2c_2c.cpp, A4B3_hR7_166_2c_ac.cpp, A4B3_oI14_71_gh_cg.cpp, A4B5_tI18_139_i_ah.cpp, A4B5_tI18_87_h_ah.cpp, A4B6C_hP11_143_bd_2d_a.cpp, A4B9_cP52_215_ei_3efgi.cpp, A4BC2_tI28_120_i_d_e.cpp, A4BC4D_tP10_123_gh_a_i_d.cpp, A4BC4_tP18_137_g_b_g.cpp, A4B_cI10_217_c_a.cpp, A4B_cI10_229_c_a.cpp, A4B_cI40_197_cde_c.cpp, A4BC_tI24_141_h_b_a.cpp, A4B_hP15_144_4a_a.cpp, A4B_oI20_74_beh_e.cpp, A4B_oP20_62_2cd_c.cpp, A4B_tI10_139_de_a.cpp, A4B_tI20_88_f_a.cpp, A4B_tP10_114_e_a.cpp, A4B_tP10_125_m_a.cpp, A4B_tP20_127_ehj_g.cpp, A5B11_mP16_6_2abc_2a3b3c.cpp, A5B2_hP14_194_abdf_f.cpp, A5B2_hP28_194_ahk_ch.cpp, A5B2_hR7_166_a2c_c.cpp, A5B2_mC14_12_a2i_i.cpp, A5B2_oP14_49_dehq_ab.cpp, A5B3C15_oP46_30_a2c_bc_a7c.cpp, A5B3C16_cP96_222_ce_d_fi.cpp, A5B3C_hP18_186_2a3b_2ab_b.cpp, A5B3_hP16_190_bdh_g.cpp, A5B3_hP16_193_dg_g.cpp, A5B3_mC32_9_5a_3a.cpp, A5B3_tP32_118_g2i_aceh.cpp, A5B3_tP32_130_cg_cf.cpp, A5B5C4_tP28_104_ac_ac_c.cpp, A5B6C2_hP13_157_2ac_2c_b.cpp, A5B7_tI24_107_ac_abd.cpp, A5B8_cI52_217_ce_cg.cpp, A5BCD6_cF416_228_eg_c_b_h.cpp, A5B_oP24_26_3a3b2c_ab.cpp, A6B23_cF116_225_e_acfh.cpp, A6B2C_cF36_225_e_c_a.cpp, A6B2CD6E_cP64_208_m_ad_b_m_c.cpp, A6B2C_tP18_128_eh_d_a.cpp, A6B2C_tP18_128_eh_d_b.cpp, A6B2C_tP18_94_eg_c_a.cpp, A6B4C16D_oP108_27_abcd4e_4e_16e_e.cpp, A6B6C_cF104_202_h_h_c.cpp, A6B_cF224_228_h_c.cpp, A6B_cP7_221_f_a.cpp, A6B_hR7_166_g_a.cpp, A6B_oC28_63_efg_c.cpp, A7B2C2_mC22_12_aij_h_i.cpp, A7B2C_tP40_128_egi_h_e.cpp, A7B3_cI40_229_df_e.cpp, A7B6_hR13_166_ah_3c.cpp, A7B7C2_tP32_101_bde_ade_d.cpp, A7B8_mP120_14_14e_16e.cpp, A7B8_oP120_60_7d_8d.cpp, A7BC3D13_cF192_219_de_b_c_ah.cpp, A7B_cF32_225_bd_a.cpp, A8B2C12D2E_oI50_23_bcfk_i_3k_j_a.cpp, A8B5_hR26_160_a3bc_a3b.cpp, A8B5_mP13_6_a7b_3a2b.cpp, A8B7C6_hP21_175_ck_aj_k.cpp, A8BC3D6_hP18_189_bfh_a_g_i.cpp, A8B_tI18_139_hi_a.cpp, A9B16C7_cF128_225_acd_2f_be.cpp, A9B2_mP22_7_9a_2a.cpp, A9B3C_hP26_194_hk_h_a.cpp, A9BC3D5_hP18_189_fi_a_g_bh.cpp, A9BC_oC44_39_3c3d_a_c.cpp, A_aP4_2_aci.cpp, AB11CD3_cP16_221_a_dg_b_c.cpp, AB11_cP36_221_c_agij.cpp, AB12C3_cI32_229_a_h_b.cpp, AB13_cF112_226_a_bi.cpp, AB18C8_cF108_225_a_eh_f.cpp, AB27CD3_cP32_221_a_dij_b_c.cpp, AB2_aP12_1_4a_8a.cpp, AB2C12D4_tP76_75_2a2b_2d_12d_4d.cpp, AB2C3_oP24_62_c_d_cd.cpp, AB2C4_tI14_139_a_e_ce.cpp, AB2C8D_oP24_49_g_q_2qr_e.cpp, AB2C_cF16_225_a_c_b.cpp, AB2CD2_hP36_163_h_i_bf_i.cpp, AB2_cF12_225_a_c.cpp, AB2_cF48_227_c_e.cpp, AB2_cF96_227_e_cf.cpp, AB2C_oC16_40_a_2b_b.cpp, AB2C_oC16_63_c_2c_c.cpp, AB2C_oP16_62_c_2c_c.cpp, AB2_cP12_205_a_c.cpp, AB2_hP12_143_cd_ab2d.cpp, AB2_hP12_194_f_ah.cpp, AB2_hP24_194_ef_fgh.cpp, AB2_hP3_164_a_d.cpp, AB2_hP3_191_a_d.cpp, AB2_hP6_194_b_f.cpp, AB2_hP6_194_c_ad.cpp, AB2_hP6_194_c_f.cpp, AB2_hP72_192_m_j2kl.cpp, AB2_hP9_156_b2c_3a2bc.cpp, AB2_hP9_162_ad_k.cpp, AB2_hP9_164_bd_c2d.cpp, AB2_hP9_180_d_j.cpp, AB2_mC6_12_a_i.cpp, AB2_oC24_41_2a_2b.cpp, AB2_oC6_21_a_k.cpp, AB2_oF48_70_f_fg.cpp, AB2_oF72_43_ab_3b.cpp, AB2_oI6_71_a_g.cpp, AB2_oI6_71_a_i.cpp, AB2_oP12_29_a_2a.cpp, AB2_oP24_28_acd_2c3d.cpp, AB2_oP6_34_a_c.cpp, AB2_oP6_58_a_g.cpp, AB2_tI48_80_2b_4b.cpp, AB2_tI6_139_a_e.cpp, AB2_tI96_88_2f_4f.cpp, AB2_tP12_115_j_egi.cpp, AB2_tP12_81_adg_2h.cpp, AB2_tP6_137_a_d.cpp, AB32C48_cI162_204_a_2efg_2gh.cpp, AB32CD4E8_tP184_93_i_16p_af_2p_4p.cpp, AB3C16_cF160_203_a_bc_eg.cpp, AB3C16_cF160_203_b_ad_eg.cpp, AB3C2_cI96_206_c_e_ad.cpp, AB3C3_cF112_227_c_de_f.cpp, AB3C4_cP8_215_a_c_e.cpp, AB3C4_hP16_194_c_af_ef.cpp, AB3C4_oP16_31_a_ab_2ab.cpp, AB3C4_oP32_33_a_3a_4a.cpp, AB3C6_cI80_206_a_d_e.cpp, AB3C_cP5_221_a_c_b.cpp, AB3C_cP60_201_be_fh_g.cpp, AB3C_cP60_201_ce_fh_g.cpp, AB3_cF16_225_a_bc.cpp, AB3C_hR10_148_c_f_c.cpp, AB3C_hR10_167_b_e_a.cpp, AB3C_oC20_63_a_cf_c.cpp, AB3C_oP20_62_c_cd_a.cpp, AB3_cP4_221_a_c.cpp, AB3_hP24_149_acgi_3l.cpp, AB3_hP24_178_b_ac.cpp, AB3_hP24_179_b_ac.cpp, AB3_hP24_185_c_ab2c.cpp, AB3_hP4_187_e_fh.cpp, AB3_hP8_182_c_g.cpp, AB3_hP8_194_c_bf.cpp, AB3_hR8_148_c_f.cpp, AB3_hR8_155_c_de.cpp, AB3_mC16_12_g_ij.cpp, AB3_mC16_15_e_cf.cpp, AB3_mC16_9_a_3a.cpp, AB3_mC32_8_4a_12a.cpp, AB3_mC32_8_4a_4a4b.cpp, AB3_mP16_10_mn_3m3n.cpp, AB3_oC16_40_b_3b.cpp, AB3_oC8_65_a_bf.cpp, AB3_oP16_18_ab_3c.cpp, AB3_oP16_19_a_3a.cpp, AB3_oP16_62_c_3c.cpp, AB3_oP16_62_c_cd.cpp, AB3_tI16_140_b_ah.cpp, AB3_tP32_133_h_i2j.cpp, AB3_tP32_86_g_3g.cpp, AB3_tP4_123_a_ce.cpp, AB3_tP8_113_a_ce.cpp, AB4C17D4E_tP54_90_a_g_c4g_g_c.cpp, AB4C3_cI16_229_a_c_b.cpp, AB4C7D_hP26_159_b_ac_a2c_b.cpp, AB4C_hP6_191_a_h_b.cpp, AB4C_hP72_168_2d_8d_2d.cpp, AB4C_hP72_184_d_4d_d.cpp, AB4C_oC24_63_a_fg_c.cpp, AB4C_oC24_63_c_fg_c.cpp, AB4C_oP24_62_c_2cd_c.cpp, AB4_cP5_215_a_e.cpp, AB4C_tI12_82_c_g_a.cpp, AB4C_tP12_112_b_n_e.cpp, AB4C_tP12_124_a_m_c.cpp, AB4_oC20_41_a_2b.cpp, AB4_oC20_68_a_i.cpp, AB4_tI10_87_a_h.cpp, AB4_tP10_103_a_d.cpp, AB4_tP10_124_a_m.cpp, AB5_cF24_216_a_ce.cpp, AB5C_tP7_123_b_ci_a.cpp, AB5_hP6_191_a_cg.cpp, AB6C4_tP22_104_a_2ac_c.cpp, AB6C_tP16_132_d_io_a.cpp, AB7CD2_oI44_24_a_b3d_c_ac.cpp, AB7_hR16_166_c_c2h.cpp, AB8C2_oC22_35_a_ab3e_e.cpp, AB8C2_tI44_97_e_2k_cd.cpp, AB9C4_hP28_188_e_kl_ak.cpp, AB_aP16_2_4i_4i.cpp, ABC2_aP16_1_4a_4a_8a.cpp, ABC2_hP4_164_a_b_d.cpp, ABC2_hP8_194_d_a_f.cpp, ABC2_hR24_167_e_e_2e.cpp, ABC2_hR4_166_a_b_c.cpp, ABC2_mP8_10_ac_eh_mn.cpp, ABC2_oC16_67_b_g_ag.cpp, ABC2_oI16_23_ab_i_k.cpp, ABC2_oP16_53_h_e_gh.cpp, ABC2_tI16_122_a_b_d.cpp, ABC2_tP4_123_d_a_f.cpp, ABC3_cP20_198_a_a_b.cpp, ABC3_hR10_146_2a_2a_2b.cpp, ABC3_hR10_161_a_a_b.cpp, ABC3_hR10_167_a_b_e.cpp, ABC3_mP10_11_e_e_ef.cpp, ABC3_oP20_30_2a_c_3c.cpp, ABC3_oP20_53_e_g_hi.cpp, ABC3_oP20_54_e_d_cf.cpp, ABC4_mP12_13_e_a_2g.cpp, ABC4_oI12_23_a_b_k.cpp, ABC4_oP12_16_ag_cd_2u.cpp, ABC4_tI96_142_e_ab_2g.cpp, ABC4_tP12_125_a_b_m.cpp, ABC6D2_mC40_15_e_e_3f_f.cpp, ABC_cF12_216_b_c_a.cpp, ABC_cP12_198_a_a_a.cpp, ABCD3_oI48_73_d_e_e_ef.cpp, ABCD_cF16_216_c_d_b_a.cpp, ABCD_oP16_57_d_c_d_d.cpp, ABCD_tP8_129_c_b_a_c.cpp, AB_cF16_227_a_b.cpp, AB_cF8_216_c_a.cpp, AB_cF8_225_a_b.cpp, ABC_hP12_174_cj_fk_aj.cpp, ABC_hP3_183_a_a_a.cpp, ABC_hP3_187_a_d_f.cpp, ABC_hP36_175_jk_jk_jk.cpp, ABC_hP6_194_c_d_a.cpp, ABC_hR3_160_a_a_a.cpp, ABC_hR6_166_c_c_c.cpp, AB_cI16_199_a_a.cpp, ABC_oI12_71_h_j_g.cpp, ABC_oI36_46_ac_bc_3b.cpp, ABC_oP12_29_a_a_a.cpp, ABC_oP6_59_a_a_a.cpp, ABC_oP6_59_a_b_a.cpp, AB_cP16_205_c_c.cpp, AB_cP2_221_b_a.cpp, AB_cP6_221_c_d.cpp, AB_cP8_198_a_a.cpp, ABC_tI12_109_a_a_a.cpp, ABC_tP24_91_d_d_d.cpp, ABC_tP24_95_d_d_d.cpp, ABC_tP6_129_c_a_c.cpp, AB_hP12_156_2ab3c_2ab3c.cpp, AB_hP12_186_a2b_a2b.cpp, AB_hP12_194_af_bf.cpp, AB_hP12_194_df_ce.cpp, AB_hP2_187_d_a.cpp, AB_hP24_190_i_afh.cpp, AB_hP4_156_ab_ab.cpp, AB_hP4_156_ac_ac.cpp, AB_hP4_186_b_a.cpp, AB_hP4_186_b_b.cpp, AB_hP4_194_c_a.cpp, AB_hP4_194_c_d.cpp, AB_hP6_144_a_a.cpp, AB_hP6_154_a_b.cpp, AB_hP6_183_c_ab.cpp, AB_hP6_191_f_ad.cpp, AB_hP8_186_ab_ab.cpp, AB_hP8_194_ad_f.cpp, AB_hR10_160_5a_5a.cpp, AB_hR16_148_cf_cf.cpp, AB_hR2_166_a_b.cpp, AB_hR26_148_b2f_a2f.cpp, AB_hR6_160_3a_3a.cpp, AB_hR6_160_b_b.cpp, AB_mC8_15_c_e.cpp, AB_mP4_11_e_e.cpp, AB_mP4_6_2b_2a.cpp, AB_mP6_10_en_am.cpp, AB_oC8_36_a_a.cpp, AB_oC8_63_c_c.cpp, AB_oC8_65_j_g.cpp, AB_oC8_67_a_g.cpp, AB_oF8_22_a_c.cpp, AB_oF8_42_a_a.cpp, AB_oF8_69_a_b.cpp, AB_oI4_44_a_b.cpp, AB_oP16_61_c_c.cpp, AB_oP2_25_b_a.cpp, AB_oP4_51_e_f.cpp, AB_oP4_59_a_b.cpp, AB_oP48_61_3c_3c.cpp, AB_oP8_33_a_a.cpp, AB_oP8_57_d_d.cpp, AB_oP8_62_c_c.cpp, AB_tI16_140_ab_h.cpp, AB_tI16_141_e_e.cpp, AB_tI4_107_a_a.cpp, AB_tI4_119_c_a.cpp, AB_tI8_109_a_a.cpp, AB_tI8_139_e_e.cpp, AB_tI8_141_a_b.cpp, AB_tP16_84_cej_k.cpp, AB_tP2_123_a_d.cpp, AB_tP4_129_a_c.cpp, AB_tP4_129_c_c.cpp, AB_tP4_131_c_e.cpp, AB_tP8_111_n_n.cpp, AB_tP8_136_g_f.cpp, A_cF136_227_aeg.cpp, A_cF240_202_h2i.cpp, A_cF4_225_a.cpp, A_cF8_227_a.cpp, A_cI16_206_c.cpp, A_cI16_220_c.cpp, A_cI2_229_a.cpp, A_cI58_217_ac2g.cpp, A_cP1_221_a.cpp, A_cP20_213_cd.cpp, A_cP240_205_10d.cpp, A_cP46_223_dik.cpp, A_cP8_198_2a.cpp, A_cP8_205_c.cpp, A_hP1_191_a.cpp, A_hP2_194_c.cpp, A_hP3_152_a.cpp, A_hP4_186_ab.cpp, A_hP4_194_ac.cpp, A_hP4_194_bc.cpp, A_hP4_194_f.cpp, A_hP6_178_a.cpp, A_hP6_194_h.cpp, A_hP9_154_bc.cpp, A_hR105_166_bc9h4i.cpp, A_hR1_166_a.cpp, A_hR12_166_2h.cpp, A_hR2_166_c.cpp, A_hR3_166_ac.cpp, A_mC12_5_3c.cpp, A_mC16_12_4i.cpp, A_mC24_15_2e2f.cpp, A_mC34_12_ah3i2j.cpp, A_mC4_12_i.cpp, A_mP16_11_8e.cpp, A_mP32_14_8e.cpp, A_mP4_4_2a.cpp, A_mP64_14_16e.cpp, A_mP8_10_2m2n.cpp, A_mP84_13_21g.cpp, A_oC4_63_c.cpp, A_oC8_64_f.cpp, A_oF128_70_4h.cpp, A_oF8_70_a.cpp, A_oP16_55_2g2h.cpp, A_oP8_62_2c.cpp, A_tI16_142_f.cpp, A_tI2_139_a.cpp, A_tI4_139_e.cpp, A_tI4_141_a.cpp, A_tI8_139_h.cpp, A_tP12_138_bi.cpp, A_tP12_96_ab.cpp, A_tP16_138_j.cpp, A_tP30_136_bf2ij.cpp, A_tP4_129_ac.cpp, A_tP4_136_f.cpp, A_tP50_134_b2m2n.cpp, sigma_tP30_136_bf2ij.cpp)
        (APL: aapl_ifcs.cpp, aapl_setup.cpp, aapl_tcond.cpp, apl_atomic_disp.cpp, apl_dirphoncalc.cpp, apl_doscalc.cpp, apl_group_velocity.cpp, apl.h, apl_kphonons.cpp, apl_lrphoncalc.cpp, apl_ltet.cpp, apl_pathbuilder.cpp, apl_phoncalc.cpp, apl_qmesh.cpp, apl_supercell.cpp, apl_thermalpc.cpp, qha_energies.cpp, qha_eoscalc.cpp, qha_gruneisen.cpp, README_AFLOW_APL.TXT, scqha_gruneisen.cpp, scqha_T_freqs.cpp)
        (AUROSTD: aurostd.h, boot.cpp, main.cpp, xmatrix.cpp, xmatrix.h, xscalar.cpp, xscalar.h, xvector.cpp, xvector.h)
        Deleted files: APL/apl_mpmesh.cpp, APL/apl_uniform_mesh.cpp, APL/apl_ltetdos.cpp, APL/apl_rsmdos.cpp
3.1.223 - 2019/04/18
        Location: http://materials.duke.edu/AFLOW/HISTORIC/aflow.3.1.223.tar.xz
        -- fixed logics for filename extended characters (SC)
        -- created compliance in aurostd for extended characters and added aurostd::LinkFile (SC)
        -- aurostd::RenameFile => aurostd::file2file (SC)
        -- aurostd::MoveFile => aurostd::file2directory (SC)
        -- --use_tmpfs=XXXXX (for rerouting /tmp directories, useful for [il]logical mapping) (SC)
        (AFLOW: aflowlib_libraries.cpp aflow_ivasp.cpp aurostd.h aurostd_main.cpp)
3.1.222 - 2019/04/01
        Location: http://materials.duke.edu/AFLOW/HISTORIC/aflow.3.1.222.tar.xz
        -- added GFA code+README (DF)
        -- added Cygwin support (ME)
        -- fixed bugs in the phonon property plotter (ME)
        -- added defaults/options for DoD MUSTANG machine (--machine=dod_mustang); also added in aflowrc (DX)
        -- remove pseudopotential information for comparing materials (DX)
        -- fixed comparison bugs (e.g., duplicate count, load from URL, printing properties, BrinInCell() for supercell expansion, etc.) (DX)
        -- fixed --aflow_proto bug when generating POCC structures with ANRL parameters (DX)
        -- patched GetDistMatrix() header declaration (CO)
        -- patched x-ray analysis for POSCARs with no atom names (CO)
        -- silenced cematrix::InverseMatrix (CO)
        -- minor patches for clang (CO)
        -- patched fancy print (colors) for POCC AFLOW-Online web mode (CO)
        -- added --scrub=LIBS for lib2raw (SC)
        -- added ProgressBar(std::ostream& oss,string prelim,uint j,uint jmax,bool VERBOSE_PERCENTAGE,bool VERBOSE_ROLLER,bool VERBOSE_CURSOR) in aurostd*
        (AFLOW: aconvasp.cpp, aconvasp_main.cpp, aflow.cpp, aflow.h, aflowrc.cpp, avasp.cpp, bader.cpp, compare_structure.cpp, compare_structure_function.cpp, data.cpp, gfa.cpp, gfa.h, init.cpp, ivasp.cpp, kbin.cpp, kvasp.cpp, Makefile, pflow_funcs.cpp, pflow.h, pflow_print.cpp, pocc.cpp, README_AFLOW_ACONVASP.TXT, README_AFLOW_GFA.TXT, README_AFLOW.TXT, README_CONTRIBS.TXT, symmetry_spacegroup_ITC_library.cpp, xclasses.cpp)
        (AUROSTD: aurostd.h, boot.cpp, xmatrix.cpp)
3.1.221 - 2019/03/20
        Location: http://materials.duke.edu/AFLOW/HISTORIC/aflow.3.1.221.tar.xz
        -- changed the compiler for Mac OS to clang++ as g++ does not find the standard libraries on some systems (ME)
        -- fixed bug in VASP_Produce_POTCAR for POTCAR paths (ME)
        -- APL now switches RELAX to off with --generate_aflowin_only. Also does not check for the vasp binary anymore if POLAR is ON, which would break the code if no vasp binary is present (ME)
        -- fixed ANRL setting for symmetry cell choice (DX)
        -- added fast supercell function for quick expansion (DX)
        -- speed increase for compare functions (DX)
        -- fixed tolerance scan issue introduced in V3.1.220 after removing global symmetry variables (DX)
        -- added missing directory string in GetSpaceGroupLabel() function (DX)
        -- fixed primitive reduction corner case; should use PBC() instead of BringInCell() for distance vectors (DX)
        -- added ANRL directory name for --aflow_proto: check if ANRL proto matches to entry in library and return ANRL suffix, otherwise add parameter values to directory name (DX)
        -- added FileMESSAGE argument to compare functions (DX)
        -- patched species re-decoration for parent structure, volumes should be consistent across different decorations (CO)
        -- sort unique structures by HNF matrix/site configuration indices so order is always fixed (CO)
        -- removed file writing for command-line POCC commands, speeds up AFLOW-Online (CO)
        -- propagate flags into POCC structures for command-line control (CO)
        -- fixed AFLOW_CHULL_JUPYTER subdirectory creation (CO)
        (AFLOW: aconvasp_main.cpp, aflow.h, aflowlib_libraries.cpp, avasp.cpp, chull.cpp, chull.h, compare_structure.cpp, compare_structure_function.cpp, compare_structure.h, ivasp.cpp, Makefile, pflow.h, pocc.cpp, pocc.h, symmetry_spacegroup.cpp, xatom.cpp, xclasses.cpp)
        (ANRL: aflow_anrl.cpp, list.cpp)
        (APL: apl_kphonons.cpp)
3.1.220 - 2019/03/11
        Location: http://materials.duke.edu/AFLOW/HISTORIC/aflow.3.1.220.tar.xz
        -- added jupyter|jupyter2|jupyter3 functionality to chull (MB)
        -- added functionality to generate prototypes in CIF format (--cif flag); for --proto and --aflow_proto (DX)
        -- added functionality to generate prototypes in ABCCAR format (--abccar flag); for --proto and --aflow_proto (DX)
        -- added original crystal keywords to aflowlib entry (volume_cell_orig, volume_atom_orig, density_orig, crystal_family_orig, crystal_system_orig, point_group_Hermann_Mauguin_orig, point_group_Schoenflies_orig, point_group_orbifold_orig, point_group_type_orig, point_group_order_orig, point_group_structure_orig, Bravais_lattice_lattice_type_orig, Bravais_lattice_lattice_system_orig, Bravais_superlattice_lattice_type_orig, Bravais_superlattice_lattice_variation_type_orig, Bravais_superlattice_lattice_system_orig, Pearson_symbol_superlattice_orig, reciprocal_geometry_orig, reciprocal_volume_cell_orig, reciprocal_lattice_type_orig, reciprocal_lattice_variation_type_orig, Wyckoff_letters_orig, Wyckoff_multiplicities_orig, Wyckoff_site_symmetries_orig) (DX)
        -- fixed type for point_group_order in JSON; should be int, not string (DX)  
        -- added character check when loading aflow.in, to prevent null bytes (DX) 
        -- added function to remove null bytes in aflow.in file; rewrites cleaned aflow.in (DX) 
        -- added defaults/options for DoD ONYX, GORDON, COPPER, GAFFNEY, and KOEHR machines (--machine=dod_onyx,dod_gordon,dod_copper,dod_gaffney,dod_koehr); also added in aflowrc (DX)
        -- added ANRL space group setting option; monoclinic: unique axis-b, rhombohedral: rhombohedral setting, centrosymmetric: origin centered on inversion (DX)
        -- added functionality to convert a structure into an ANRL designation, i.e., label, parameter list, and parameter values (DX)
        -- added ANRL keywords to aflowlib entry (anrl_label_orig, anrl_parameter_list_orig, anrl_parameter_values_orig, anrl_label_relax, anrl_parameter_list_relax, anrl_parameter_values_relax) (DX)
        -- added functions to get the Wyckoff equations for future symbolic notation (DX)
        -- added ANRL preset values for prototypes in getANRLParameters() (DX)
        -- added ANRL prototypes to README_PROTO.TXT along with unique permutation information (DX)
        -- updated headers for each AFLOW prototype in README_LIBRARY_HTQC.TXT to include the stoichometry, Pearson symbol, space group, and Wyckoff letters (DX)
        -- added functionality to search AFLOW prototypes (--proto_labels) via stoichiometry, space group, arity, etc. (DX)
        -- added AFLUX command line functionality (DX+FR)
        -- added AFLUX helper functions to run inside AFLOW and extract properties into vectors of properties (DX)
        -- added functionality to --wyccar, print letters/multiplicities/site symmetries as a string (DX)
        -- added function to perform symmetry on vector of xstructures (DX)
        -- added function to get enantiomophs of space group, if any exist (DX)
        -- added function to return list of particular element classes, e.g., alkali, transition metals, metals, non-metals, etc. (DX) 
        -- added function to convert compound name into a stoichiometry (DX) 
        -- updated comparison code; added new functionality to compare compounds to AFLOW database, compare compounds to AFLOW prototypes, identify unique permutations, etc. (DX)
        -- added options to ignore symmetry during structure comparison (DX)
        -- improved comparison code output, i.e., more information and cleaner (DX)
        -- improved multithreading of comparison code (DX)
        -- refactor symmetry code to remove extern variables, otherwise it breaks multithreaded symmetry analyses (DX)
        -- refactor symmetry code to remove global variable _SYM_TOL_, otherwise it breaks multithreaded symmetry analyses (DX)
        -- fixed lattice transformation in GetLatticeType(); account for unit cell orientation change using GetPrimitive() (DX)
        -- fixed bug in CIF writer; set VASP version booleans to false (DX)
        -- updated "make check" hash since Wyckoff letters are now in title line; changed from #174c76b2b2928dcdf2f3b39069a8b59 to #ffb9c5681045fb80f391e9a931f21d1 (DX)   
        -- fixed typo in AEL/AGL json functions (CT)
        -- fixed zerostate for AAPL (ME)
        -- small bug fixes for AAPL and APL (ME)
        -- made changes to write(A)APL functions (ME)
        -- added keywords to aflowlib.out/json: title, ldau_type, ldau_l, ldau_u, ldau_j, kpoints_relax, kpoints_static, kpoints_bands_path, kpoints_bands_nkpts (ME)
        -- fixed type declaration bug in aurostd::StringStreamSubst (ME)
        -- fixed bug in QHA with uninitialized Booleans (ME)
        -- accelerated reading of forces from vasprun.xml files for APL and AAPL (ME)
        -- AFLOW not produces POSCAR in the format required by the VASP binary instead of just taking the format in the aflow.in file (ME)
        -- added functionality to read CHGCAR and WAVECAR files between relaxations (ME + Rico Friedrich)
        -- removed duplicate APL functions - apl_hroutines.cpp is now obsolete (ME)
        -- auto-sort by inequivalent atoms in APL (CO + Xiaoyu Wang from UBuffalo)
        -- added sortAtomsEquivalent() to pre-APL/POCC and CONVERT-sprim, -sconv, -niggli, -minkowski for prospective APL calculations: better to sort before relaxations and not have to sort again in the future (CO)
        -- patched sortAtoms*() to include basis and ensure relative order (CO)
        -- added switches for symmetrization of distortions (DISTORTION_SYMMETRIZE) and considering iatoms only (DISTORTION_INEQUIVONLY) in APL (CO)
        -- populate forceConstants matrix in iatoms-sorted-agnostic fashion as we move away from this dependence (CO)
        -- clear pgroupk and pgroupk_xtal symmetries before re-calculating -- bug in APL (CO)
        -- patching pc2scpMap in GetSuperCell() (CO)
        -- removed exit's from balanceChemicalEquations(), now throwing exceptions (CO)
        -- overloaded StringsAlphabetic (CO)
        -- set up Makefile with auto-alerts to AFLOW-Forum (CO)
        -- added ClearSymmetry() for _atom (CO)
        -- patched robust structure comparison in POCC (CO)
        -- patched --hnf/--hnfcell routines to work with new POCC (AFLOW-Online) and added --pocc_count_total and --pocc_count_unique (CO)
        -- pre-sort sites for --proto with POCC (CO)
        -- added 'S'+'P' combo functionality to --proto with POCC (CO)
        -- patching robust structure comparison analysis within POCC (CO)
        -- added counts to chull txt and json outputs (CO)
        -- patched logo+count centering on chull doc (CO)
        -- removed dependency of chull .tex on tabu, which breaks in TeX Live 2019 (CO)
        -- fixed image alignment in chull pdf doc (CO)
        -- added options for --aflow_proto, including --run_relax, --run_relax_static, --run_relax_static_bands, --run_static, --run_static_bands, --relax_count (CO)
        (AFLOW: aconvasp_main.cpp, aflow.h, aflowlib.h, aflowlib_libraries.cpp, aflowlib_webapp_bands.js, aflowlib_web_interface.cpp, aflowrc.cpp, avasp.cpp, bader.cpp, chull.cpp, chull.h, chull_jupyter.json, chull_jupyter_plotter.py, chull_jupyter_requirements.txt, chull_python.py, compare_structure.cpp, compare_structure_function.cpp, compare_structure.h, init.cpp, ivasp.cpp, kaims.cpp, kalien.cpp, kbin.cpp, kvasp.cpp, lattice.cpp, Makefile, matlab.cpp, modules.cpp, ovasp.cpp, pflow_funcs.cpp, pflow.h, pocc.cpp, pocc.h, pocc_old.cpp, README_AFLOW_ACONVASP.TXT, README_AFLOW_CHULL.TXT, README_AFLOW_COMPARE.TXT, README_AFLOW.TXT, README_LIBRARY_HTQC_BORIDES.TXT, README_LIBRARY_HTQC_CARBIDES.TXT, README_LIBRARY_HTQC.TXT, README_PROTO.TXT, symmetry.cpp, symmetry_spacegroup.cpp, symmetry_spacegroup_functions.cpp, symmetry_spacegroup.h, symmetry_spacegroup_ITC_library.cpp, xatom.cpp, xclasses.cpp, xproto.cpp, xproto_gus.cpp)
        (ANRL: aflow_anrl.cpp, list.cpp, README_AFLOW_ANRL.TXT)
        (APL: aapl_cluster.cpp, aapl_ifcs.cpp, aapl_setup.cpp, aapl_tcond.cpp, apl_dirphoncalc.cpp, apl.h, apl_kphonons.cpp, apl_lrphoncalc.cpp, apl_pathbuilder.cpp, apl_phoncalc.cpp, apl_shellhandle.cpp, apl_supercell.cpp, README_AFLOW_APL.TXT)
        (AUROSTD: aurostd.h, main.cpp)
3.1.219 - 2019/01/20
        Location: http://materials.duke.edu/AFLOW/HISTORIC/aflow.3.1.219.tar.xz
        -- small modifications for --aflow_proto (--generate_aflowin_only) that enable aflow.in generation on any mac (CO)
        -- fixed JSON output chull (CO)
        (AFLOW: aconvasp_main.cpp, avasp.cpp, chull.cpp, Makefile)
3.1.218 - 2019/01/14
        Location: http://materials.duke.edu/AFLOW/HISTORIC/aflow.3.1.218.tar.xz
        -- added defaults/options for CMU EULER machine (--machine=cmu_euler); also added in aflowrc (DX)
        -- modified AEL/AGL aflow.in keys (CT)
        -- aurostd::xoption: fixed bug in addattachedscheme, added additional Boolean functionality in options2entry (ME)
        -- Added debug options to AAPL (ME)
        -- Improved APL and AAPL defaults (ME)
        -- Integrated APL and AAPL into the standardized aflow.in creator for VASP calculations (ME)
        -- Updated the APL README (ME)
        -- Fixed bugs for APL and AAPL output file names (ME)
        -- Updated the PREC=PHONONS INCAR parameters (ME)
        -- Added RELAX feature to APL: structures can now be relaxed specifically for phonon calculations inside the APL environment (ME)
        -- Added features to handle NCPUS=MAX (ME)
        -- *NEW* automatic aflow.in generator for APL/AAPL/POCC (beta) (CO+ME)
        -- integrated POCC into the standardized aflow.in creator for VASP calculations (ME)
        -- added pocc params and tol to --proto (CO)
        -- added aflags to APL so sym analysis works with -D (CO)
        -- added SYMMETRIZE=OFF option for APL distortions (CO)
        -- added --aflow_proto options: --bader, --spin_remove_relax_1 _2, --kscheme _static, --kppra _static, --relax_count=XX, --run_relax_static, --run_relax_static_bands (CO)
        -- patched PrototypeLibrariesSpeciesNumber() to handle ANY ICSD (CO)
        -- added -001 for select ANRL prototypes (CO)
        -- added pseudopotential information to --aflow_proto directory + system name (CO)
        -- fixed m_initialized in chull/pocc (CO)
        -- added chull plotting functionality: if unstable, figure out how far above hull to plot automatically (CO)
        -- modified plot axes titles in chull (CO)
        -- added more fixes for "Reciprocal lattice and k-lattice belong to different class of lattices", off until further testing (CO)
        -- moved pocc settings to aflow.rc (CO)
        -- now write out all derivative structures, unique derivative structures, hnf matrices, and site configurations in pocc (CO)
        -- fixed pocc partial occupancy optimizer table settings (CO)
        -- added AEL/AGL settings to aflow.in generator (CO)
        (AFLOW: aconvasp_main.cpp, aflow.h, aflowlib.h, aflowlib_libraries.cpp, aflowlib_web_interface.cpp, aflowrc.cpp, avasp.cpp, chull.cpp, contrib_shidong.cpp, ifrozsl.cpp, init.cpp, ivasp.cpp, kaims.cpp, kbin.cpp, kvasp.cpp, Makefile, modules.cpp, neighbours.cpp, pflow.h, pocc.cpp, pocc.h, pocc_old.cpp, pthreads.cpp, README_AFLOW_ACONVASP.TXT, README_AFLOW_AFLOWRC.TXT, symmetry.cpp, xatom.cpp, xclasses.cpp, xproto.cpp)
        (ANRL: aflow_anrl.cpp)
        (AEL: ael_elasticity.cpp, README_AFLOW_AEL.TXT)
        (AGL: agl_debye.cpp, README_AFLOW_AGL.TXT)
        (APL: aapl_setup.cpp, aapl_tcond.cpp, apl_dirphoncalc.cpp, apl_doscalc.cpp, apl.h, apl_hsqpoints.cpp, apl_kphonons.cpp, apl_lrphoncalc.cpp, apl_pdisc.cpp, apl_phoncalc.cpp, apl_supercell.cpp, apl_thermalpc.cpp, qha_aflowin_creator.cpp, qha_eosrun.cpp, README_AFLOW_APL.TXT)
        (AUROSTD: aurostd.h, boot.cpp, main.cpp, xerror.cpp, xoption.cpp)
3.1.217 - 2018/12/13
        Location: http://materials.duke.edu/AFLOW/HISTORIC/aflow.3.1.217.tar.xz
        -- Added LIB2LIB function to automatically perform AEL and AGL post processing when running LIB2RAW (CT)
        -- Updated LIB2RAW and webpage generation functions to incorporate additional AEL and AGL properties (CT)
        -- Added conversion of pressure extracted from OUTCAR file from kB to GPa in AEL and AGL to keep units consistent (CT)
        -- added species scaling to volume for ANRL prototypes, if --params=-1.0,... (DX)
        -- added ANRL prototype for the kesterite structure (DX)
        -- improved CIF reader, i.e., account for different formats and partial occupation (DX)
        -- fixed bug in kpath determination (primitive vs original lattice) (DX)
        (AFLOW: aconvasp_main.cpp, anrl.cpp, xatom.cpp, AFLOW_README_PROTO.TXT, aflow.h, aconvasp_main.cpp, ael_elastic_fit.cpp, ael_elasticity.cpp, agl_debye.cpp, agl_electronic.cpp, init.cpp, xclasses.cpp, aflowlib.h, aflowlib_libraries.cpp, aflowlib_web_interface.cpp, Makefile, README_PROTO.TXT)
        (ANRL: aflow_anrl_A2BCD4_tI16_82_ac_b_d_g.cpp, aflow_anrl_list.cpp)
3.1.216 - 2018/12/05
        Location: http://materials.duke.edu/AFLOW/HISTORIC/aflow.3.1.216.tar.xz
        -- fixed std in AAPL (ME)
        -- added seven SQS structures to ANRL prototypes (DX)
        -- Write Gibbs free energy as a function of pressure and temperature in AFLOW readable format for future phase diagram application (CT)
        -- Add option to suppress extrapolation in Hugoniot relation calculation (CT)
        -- Functions to extract electronic properties as a function of pressure from AGL data (CT)
        -- Calculate and write additional elastic properties from AEL (Young's modulus, Pugh's modulus ratio) (CT)
        -- Flattened JSON structure used for writing and storing elastic stiffness and compliance tensors (CT)
        -- fixed anisotropy spelling (CO)
        -- added ISMEAR/SIGMA VASP option (CO)
        -- rerouted GetAtomVolume() and GetAtomMass() for properly cleaning pp (CO)
        -- added N+1 analysis to chull (CO)
        -- removed _pc from QH_ENERGIES() class (CO)
        (AUROSTD: AUROSTD/aurostd.h, main.cpp, xcombos.cpp, xcombos.h)
        (ANRL: aflow_anrl_A3B13_oC32_38_ac_a2bcdef.cpp, aflow_anrl_A3B5_oC32_38_abce_abcdf.cpp, aflow_anrl_A5B11_mP16_6_2abc_2a3b3c.cpp, aflow_anrl_AB3_mC32_8_4a_12a.cpp, aflow_anrl_AB3_mC32_8_4a_4a4b.cpp, aflow_anrl_AB7_hR16_166_c_c2h.cpp, aflow_anrl_AB_aP16_2_4i_4i.cpp, aflow_anrl_list.cpp)
        (AFLOW: ael_elastic_fit.cpp, ael_elasticity.cpp, ael_elasticity.h, agl_debye.cpp, agl_debye.h, agl_electronic.cpp, agl_hugoniot.cpp, anrl.cpp, avasp.cpp, chull.cpp, chull.h, aflow.cpp, aflow.h, ivasp.cpp, kaims.cpp, kvasp.cpp, aflowlib.h, aflowlib_libraries.cpp, aflowlib_web_interface.cpp, pocc.cpp, pocc.h, xatom.cpp, xclasses.cpp, xproto.cpp, xproto_gus.cpp, APL/aapl_cluster.cpp, APL/aapl_ifcs.cpp, APL/aapl_tcond.cpp, APL/apl.h, APL/apl_kphonons.cpp, APL/qha_energies.cpp, Makefile, README_AFLOW_AEL.TXT, README_AFLOW_AGL.TXT, README_AFLOW.TXT, README_CONTRIBS.TXT)
3.1.215 - 2018/12/04
        Location: http://materials.duke.edu/AFLOW/HISTORIC/aflow.3.1.215.tar.xz
        -- added machinery for vaiud (auid bytes for the AUID directory cached) (SC)
	      aflowlib.h aflowlib_libraries.cpp aflowlib_web_interface.cpp aflow.h aflow_aflowrc.cpp aflow_init.cpp
3.1.214 - 2018/11/30
        Location: http://materials.duke.edu/AFLOW/HISTORIC/aflow.3.1.214.tar.xz
        -- added auid.out and auid.json to RAW/WEB (SC)
3.1.213 - 2018/11/27
        Location: http://materials.duke.edu/AFLOW/HISTORIC/aflow.3.1.213.tar.xz
        -- added LIB0 (a bunch of h and cpp) (SC)
3.1.212 - 2018/11/12
        Location: http://materials.duke.edu/AFLOW/HISTORIC/aflow.3.1.212.tar.xz
        -- in --bzd command, added option to transform high-symmetry kpaths to input lattice representation with [--transform2original] (DX)
        -- in --bzd command, added option to print transformation matrices between input lattice and AFLOW standard lattice [--print_transformation_matrix] (DX)
        -- store both the coordinate system and unit cell (rigid rotation) transformations in xstructure (DX)
        -- created _kpoints class; easier to transform and print kpoint information (DX)
        (AFLOW: aflow.h, aconvasp_main.cpp, lattice.cpp, pflow.h, xatom.cpp, README_AFLOW_ACONVASP.TXT)
3.1.211 - 2018/10/19
        Location: http://materials.duke.edu/AFLOW/HISTORIC/aflow.3.1.211.tar.xz
        -- added Pearson coefficient to element properties (ME)
        -- fixed some constants in xscalar (ME)
        -- Rewrote AAPL to be faster, require less DFT calculations, and include four-phonon processes (ME)
        -- Added more functionality to xvector and xmatrix for complex numbers (ME)
        -- Added ability to update progress bar using percentages instead of indices (ME)
        -- Redesigned xtensor to be more lightweight and faster (ME)
        -- Fixed bug in aurostd::xcombos::reset() (ME)
        -- Fixed minor typos (ME)
        -- Edited APL readme for grammar and clarity, and added new AAPL features (ME)
        -- Added APL and AAPL parameters to the aflow.rc (ME)
        -- Reformatted exception readme to be more consistent with other readmes and fixed typos (ME)
        -- updated get_datetime_formatted() and StringsAlphabetic() (CO)
        -- new chull date format avoids time stamp, too much resolution (CO)
        -- added png output option for chull and resolution option to aflowrc (CO)
        -- switched to tight tol spacegroups (vsg2) in chull (CO)
        -- centralized checking sign of distances in chull, then flipped sign of distance to hull to be positive by default (CO)
        -- funneled all points of facet through addVertex() (CO)
        -- fixed facet content tolerance scaling with increasing dimensionality, important for 6D hulls (CO)
        -- added default initializations to a bunch of variables in chull to avoid spurious warnings (CO)
        -- added polymorph case to decomposition phases and coefficients (CO)
        -- allow for eq_g_states to be calculated on the fly if not already calculated (CO)
        -- intelligently avoid printing unknown (or unset) stability criterion (CO)
        -- fixed unsorted directories in aflow_compare_structure (CO)
        -- now check for negative coefficients when balancing chemical equations, means we missed the facet (CO)
        -- correctBadDatabase() now checks for unaries too (as per apennsy) (CO)
        -- skipping ".old" prototypes (CO)
        -- fixed shidong warnings with strncat (CO)
        (AUROSTD: boot.cpp, AUROSTD/aurostd.h, main.cpp, xcombos.cpp, xcombos.h, xcomplex.cpp, xcomplex.h, xmatrix.cpp, xmatrix.h, xtensor.cpp, xtensor.h, xvector.cpp, xvector.h)
        (AFLOW: aconvasp_main.cpp, aflowrc.cpp, chull.cpp, chull.h, compare_structure.cpp, contrib_shidong_auxiliary.cpp, aflowlib_web_interface.cpp, pflow_funcs.cpp, APL/aapl_cluster.cpp, APL/aapl_ifcs.cpp, APL/aapl_setup.cpp, APL/aapl_tcond.cpp, APL/apl_atomic_disp.cpp, APL/apl_dirphoncalc.cpp, APL/apl_dm_pdos_save.cpp, APL/apl_doscalc.cpp, APL/apl_group_velocity.cpp, APL/apl_gsa.cpp, APL/apl.h, APL/apl_hsqpoints.cpp, APL/apl_kphonons.cpp, APL/apl_logger.cpp, APL/apl_lrphoncalc.cpp, APL/apl_pdisc.cpp, APL/apl_phoncalc.cpp, APL/apl_supercell.cpp, APL/apl_thermalpc.cpp, APL/qha3phonons_eos.cpp, APL/qha_aflowin_creator.cpp, APL/qha_dm_pdos_save.cpp, APL/qha_eosrun.cpp, APL/qha_gruneisen.cpp, APL/scqha_gruneisen.cpp, APL/scqha_T_freqs.cpp, Makefile, README_AFLOW_ACONVASP.TXT, README_AFLOW_APL.TXT, README_AFLOW_CHULL.TXT, README_AFLOW_EXCEPTIONS.TXT)
3.1.210 - 2018/10/01
        Location: http://materials.duke.edu/AFLOW/HISTORIC/aflow.3.1.210.tar.xz
        -- changed 8 ANRL prototype labels (part 2) to match with Wyckoff positions in reference literature (DX)
        -- fixed prototype names for A4BC4D_tP10_123_gh_a_i_d and AB_hP6_144_a_a in aflow_anrl_list.cpp (DX) 
        -- added Strukturbericht designations to aflow_anrl_list.cpp (DX)
        -- fixed minimum enumerated Wyckoff letter determination; more robust (DX)
        -- cleaned workflow for Wyckoff functions (DX)
        -- added more debugging messages to symmetry functions (DX)
        (AFLOW: ANRL/aflow_anrl_list.cpp ANRL/aflow_anrl_A12B36CD12_cF488_210_h_3h_a_fg.cpp ANRL/aflow_anrl_A3B3C_hP14_176_h_h_c.cpp ANRL/aflow_anrl_A3B_hP8_176_h_c.cpp ANRL/aflow_anrl_AB3C_cP60_201_be_fh_g.cpp ANRL/aflow_anrl_A3B2_hP10_176_h_bc.cpp ANRL/aflow_anrl_A3BC_hP10_188_k_c_a.cpp ANRL/aflow_anrl_AB3C16_cF160_203_a_bc_eg.cpp ANRL/aflow_anrl_AB_hP4_156_ab_ab.cpp Makefile anrl.cpp symmetry_spacegroup.cpp symmetry_spacegroup.h symmetry_spacegroup_functions.cpp)
3.1.209 - 2018/08/31
        Location: http://materials.duke.edu/AFLOW/HISTORIC/aflow.3.1.209.tar.xz
        -- added all origin choice 2 possibilities to ITC space group list (DX)
        -- added all rhombohedral setting possibilities to ITC space group list (DX)
        -- added monoclinic unique axis choices (b or c) to ITC space group list (DX)
        -- added SYM::findRhombohedralSetting() in space group functions to distinguish between hexagonal and rhombohedral settings (DX)
        -- added other settings for Hall space group symbol (settings 1 or 2, H or R for rhombohedral, and unique axis-b or -c for monoclinic systems) (DX)
        -- added CIF reader; can read/expand CIFs with only representative Wyckoff position specified in settings 1 or 2 (H or R for rhombohedral systems and unique axis-b or -c for monoclinic systems) (DX)
        -- improved CIF writer; default functionality calculates the symmetry and prints the representative Wyckoff positions (DX)
        -- added symmetry tolerance option to CIF writer via --cif[=<tolerance>] (default: tight; other options: loose, <number>) (DX)
        -- added space group setting option to CIF writer via [--setting=1| =2] (default: 1) (DX)
        -- added [--no_symmetry] option to CIF writer, which returns CIF as space group 1 (DX)
        -- added space group setting option to --wyccar via [--setting=1| =2] (default: 1) (DX)
        -- added space group setting option to --sgdata and --edata via [--setting=1| =2] (default: 1) (DX)
        -- added [--no_scan] and [--magmom] options to --wyccar and moved function to pflow::WYCCAR() (DX)
        -- added more debugging messages to space group functions (ConventionalCell(), SpaceGroup_ITC(), etc.) (DX)
        -- changed ANRL prototype A6B2C_tP18_128_eh_d_b to A6B2C_tP18_128_eh_d_a (b vs a Wyckoff letter); consistent with reference (DX)
        -- fixed bug in minimumDistanceVector(); should return xvector<double> not double (DX)
        (AFLOW: ANRL/aflow_anrl_list.cpp, ANRL/aflow_anrl_A6B2C_tP18_128_eh_d_a.cpp, Makefile, README_AFLOW_ACONVASP.TXT, README_AFLOW_SYM.TXT, aflow.h, aconvasp_main.cpp, anrl.cpp, pflow.h , pflow_print.cpp, symmetry.cpp, symmetry_spacegroup.cpp, symmetry_spacegroup.h, symmetry_spacegroup_ITC_library.cpp, symmetry_spacegroup_functions.cpp, xatom.cpp)
3.1.208 - 2018/08/27
        Location: http://materials.duke.edu/AFLOW/HISTORIC/aflow.3.1.208.tar.xz
        -- new small banner style in chull (CO)
        -- perform thermo loop with static run in aflowlib_libraries (CO)
        -- added xoption to edata and sgdata functions; stores all data (DX)
        -- added more keywords to aflowlib entry (crystal_family, crystal_system, point_group_Hermann_Mauguin, point_group_Schoenflies, point_group_orbifold, point_group_type, point_group_order, point_group_structure, Bravais_lattice_lattice_type, Bravais_lattice_lattice_system, Bravais_superlattice_lattice_type, Bravais_superlattice_lattice_variation_type, Bravais_superlattice_lattice_system, Pearson_symbol_superlattice, reciprocal_geometry, reciprocal_volume_cell, reciprocal_lattice_type, reciprocal_lattice_variation_type, Wyckoff_letters, Wyckoff_multiplicities, Wyckoff_site_symmetries) (DX)
        -- new aflowlib keywords extracted from xoption and integrated into aflowlib.out/.json (DX)
        -- prepared website function to read in new keywords once database is populated; currently commented out (DX)
        -- fixed typo in sgdata; Shoenflies is now Schoenflies (DX)
        -- added functions to create Wyckoff strings in aflowlib entry; ExtractWyckoffLettersString(), ExtractWyckoffMultiplicitiesString(), and ExtractWyckoffSiteSymmetriesString() (DX)
        (AUROSTD: xoption.cpp)
        (AFLOW: aconvasp_main.cpp, aflowrc.cpp, pflow.h, pflow_print.cpp, symmetry_spacegroup.h, symmetry_spacegroup_functions.cpp, aflowlib.h, aflowlib_libraries.cpp, aflowlib_web_interface.cpp)
3.1.207 - 2018/08/19
        Location: http://materials.duke.edu/AFLOW/HISTORIC/aflow.3.1.207.tar.xz
        -- integrated new html for entry page (JPO)
        -- fixed xaxis of bands plotter for entry page (PC)
        -- Improved distribution of APL calculations over threads (ME)
        -- Added function to SYM that returns the minimum distance vector (ME)
        -- Added docstring to xcombos (ME)
        -- added xvector::normalizeSumToOne() (CO)
        -- changed decomposition reaction to atomic concentrations (CO)
        -- added fractional_compound to chull output (CO)
        -- replaced AFLOWLogicError() and AFLOWRuntimeError() with xerror() (CO)
        -- added chull plot ICSD labels mode (CO)
        -- revamped small banner setting (CO)
        -- added verbose output if skipping entries above/below half hull (CO)
        -- added --output=png --png_resolution=500 options to chull (CO)
        -- added --keep=gpl to phonons gnuplot script (CO)
        (AUROSTD: boot.cpp, AUROSTD/aurostd.h, xcombos.cpp, xscalar.cpp, xscalar.h, xvector.cpp, xvector.h)
        (AFLOW: aconvasp_main.cpp, aflowrc.cpp, avasp.cpp, bader.cpp, chull.cpp, chull.h, aflow.cpp, aflow.h, aflowlib_webapp_bands.js, aflowlib_web_interface.cpp, pflow_funcs.cpp, pflow.h, pocc.cpp, symmetry.cpp, APL/aapl_tcond.cpp, APL/apl_atomic_disp.cpp, APL/apl_dm_pdos_save.cpp, APL/apl_doscalc.cpp, APL/apl_group_velocity.cpp, APL/apl.h, APL/apl_hroutines.cpp, APL/apl_pdisc.cpp, APL/qha3phonons_eos.cpp, APL/qha_dm_pdos_save.cpp, APL/qha_gruneisen.cpp, APL/scqha_eos.cpp, APL/scqha_gruneisen.cpp, APL/scqha_T_freqs.cpp, Makefile, README_AFLOW_ACONVASP.TXT, README_AFLOW_AFLOWRC.TXT, README_AFLOW_CHULL.TXT)
3.1.206 - 2018/08/08
        Location: http://materials.duke.edu/AFLOW/HISTORIC/aflow.3.1.206.tar.xz
        -- Fix JVXL (SC)
3.1.205 - 2018/07/27
        Location: http://materials.duke.edu/AFLOW/HISTORIC/aflow.3.1.205.tar.xz
        -- Improved destructor for xtensor (ME)
        -- Added function to test if xvector is a zero vector (ME)
        -- fixed parameter list for ANRL prototype (A_hR105_166_bc9h4i); z2 to x2 (DX)
         -- more rigorous check for atoms within the new cell in GetSuperCell(); check periodic images of atoms (DX)
         -- fixed "over-reduced" issue in primitivization routine in space group function (DX)
         -- added roundoff to axis and SU2 matrix in JSON output of symmetry elements (DX)
         -- fixed function for printing fractions in general Wyckoff positions (DX)
        -- created --generate_aflowin_only (CT)
        -- QHA3P and SCQHA conflict resolved (PN)
        -- reorganize QHA modes (PN)
        -- added four QHA3P options (PN)
        -- reorganize QHA, SCQHA, and QHA3P options (PN)
        -- filename changed and accordingly modified in QHA-README (PN)
        -- replaced some QHA functions with aurostd (PN)
        -- fixed slab AddAtom() function (CO+DU)
        -- added --readme=aflowrc (CO)
        -- fixed --readme=xaflow for local configuration (CO)
        -- fixed a few warnings for beta (CO)
        -- fixed AMIX/BMIX typo (CO)
        -- added defaults/options for DOD CONRAD machine (--machine=dod_conrad); also added in aflowrc (DX)
        (AUROSTD: xscalar.cpp, xscalar.h, xtensor.cpp, xvector.cpp, xvector.h)
        (AFLOW: aflowrc.cpp, avasp.cpp, chull.cpp, aflow.cpp, data.cpp, aflow.h, init.cpp, ivasp.cpp, kbin.cpp, kvasp.cpp, aflowlib_webapp_entry.js, aflowlib_web_interface.cpp, pocc_old.cpp, surface.cpp, symmetry.cpp, symmetry_spacegroup.cpp, symmetry_spacegroup_functions.cpp, xatom.cpp, xclasses.cpp, anrl_list.cpp, APL/apl_group_velocity.cpp, APL/apl.h, APL/apl_kphonons.cpp, APL/qha3phonons_eos.cpp, APL/qha_aflowin_creator.cpp, APL/qha_energies.cpp, APL/qha_eos.cpp, APL/qha_gruneisen.cpp, APL/scqha_eos.cpp, APL/scqha_gruneisen.cpp, APL/scqha_T_freqs.cpp, Makefile, README_AFLOW_AEL.TXT, README_AFLOW_AFLOWRC.TXT, README_AFLOW_AGL.TXT, README_AFLOW_POCC.TXT, README_AFLOW_QHA_SCQHA_QHA3P.TXT, README_AFLOW.TXT, README_AFLOW_XAFLOW.TXT)
3.1.204 - 2018/07/12
        Location: http://materials.duke.edu/AFLOW/HISTORIC/aflow.3.1.204.tar.xz
        -- updated QHA and added QHA3P and SCQHA functionality (PN)
        -- Restrucured xcombos. Added enumerations (ME) [AUROSTD/aflow_xcombos.cpp, AUROSTD/aflow_xcombos.h]
        -- Introduced exception handlier class aurostd::xerror (ME)
        -- Introduced xtensor class for tensors of arbitrary dimension. Other xtensor classes are obsolete now (ME).
        -- Changed all current xtensor3 instances to the new xtensor format (ME)
        -- Added Kronecker product to xmatrix (ME)
        -- Option to write and use AEL data at lowest finite pressure where the material is elastically stable (CT)
        -- Option to specify a separate set of finite pressures for AEL calculations than are used for AGL post-processing (CT)
        -- Integrated workflow option for using finite pressure Poisson ratio in AGL calculations (CT)
        -- Write nominal target pressure and calculated external pressure for AEL calculations in aflow.ael.out file (CT)
        -- Fixed keyword in JSON output file (CT)
        -- Increase grid for AGL DOSCAR (CT)
        -- cleaning up webapp_bands.js and added more mouse functionality (PC)
        -- added citation information to entry page (PC)
        -- added ANRL prototypes from part 2 of library (302 prototypes) (DX)
        -- added option to print symbolic math representation of ANRL prototypes (--add_equations or --equations_only) in aims and vasp formats (DX)
        -- updated DOI for ANRL part 1 and added arXiv for part 2 to title line of each prototype (DX) 
        -- fixed bug with --vasp keyword, i.e., need to check if used with --proto command (DX) 
        -- removed unused variables in standard lattice function (DX)
        -- added applyCombo() to xcombos (CO)
        -- fixed wget *.xz issue if *.xz already exists (CO)
        -- fixed apl2agr to handle xz compression format (CO)
        -- fixed --aflow_proto empty BZ issue, occurs when structure is downloaded from online (CO)
        -- fixed reading in forces from aims.out (CO)
        -- force species input for aims structure (CO)
        -- added checks for broken API (CO)
        -- added GENERATOR to aflow.in generation (CO)
        -- added auid to chull PDF output (CO)
        -- fixed bader num_each_type issue (relax2 vs. static primitivization) (CO)
        -- fixed command line aflow_qmvasp generation (CO)
        -- fixed search for ./aflow_data issue upon initial installation (CO)
        -- PARTCAR now handles '+' in write out (CO)
        -- fixed AddAtom() to handle different occupations (CO)
        -- added combination parameters to chull (CO)
        -- fixed aflowrc load issue (remove spaces between quotes and comment) (CO)
        (AUROSTD: boot.cpp, AUROSTD/aurostd.cpp, AUROSTD/aurostd.h, main.cpp, xcombos.cpp, xcombos.h, xerror.cpp, xerror.h, xmatrix.cpp, xmatrix.h, xtensor.cpp, xtensor.h)
        (AFLOW: aconvasp_main.cpp, aflowrc.cpp, anrl.cpp, avasp.cpp, bader.cpp, bader.h, chull.cpp, chull.h, aflow.cpp, data.cpp, aflow.h, init.cpp, ivasp.cpp, kbin.cpp, lattice.cpp, aflowlib_libraries.cpp, aflowlib_webapp_bands.js, aflowlib_web_interface.cpp, oaims.cpp, ovasp.cpp, pflow.h, pocc.cpp, pocc.h, surface.cpp, xatom.cpp, xclasses.cpp, xproto.cpp, ANRL_CPPS_20180710, APL/apl_atomic_disp.cpp, APL/apl_doscalc.cpp, APL/apl_group_velocity.cpp, APL/apl.h, APL/apl_hroutines.cpp, APL/apl_hsqpoints.cpp, APL/apl_kphonons.cpp, APL/apl_ltetdos.cpp, APL/apl_mpmesh.cpp, APL/apl_pdisc.cpp, APL/apl_phoncalc.cpp, APL/apl_thermalpc.cpp, APL/apl_uniform_mesh.cpp, APL/qha3phonons_eos.cpp, APL/qha_aflowin_creator.cpp, APL/qha_dm_pdos_save.cpp, APL/qha_energies.cpp, APL/qha_eoscalc.cpp, APL/qha_eos.cpp, APL/qha_gruneisen.cpp, APL/scqha_eos.cpp, APL/scqha_gruneisen.cpp, APL/scqha_T_freqs.cpp, Makefile, README_AFLOW_ACONVASP.TXT, README_AFLOW_AEL.TXT, README_AFLOW_AGL.TXT, README_AFLOW_ANRL.TXT, README_AFLOW_APL.TXT, README_AFLOW_CHULL.TXT, README_AFLOW_EXCEPTIONS.TXT, README_AFLOW_POCC.TXT, README_AFLOW_QHA_SCQHA_QHA3P.TXT, README_AFLOW.TXT, README_AFLOW_XAFLOW.TXT, README_CONTRIBS.TXT)
3.1.203 - 2018/06/15
        Location: http://materials.duke.edu/AFLOW/HISTORIC/aflow.3.1.203.tar.xz
        -- fixed tolerance scan issue in edata (try new tolerance from PrintSGData() on GetLatticeType() routine before changing tolerance) (DX)
        -- fixed primitivization routine in aflowSG functions (Minkowski/Niggli to fix left-handed candidate lattices and recheck moduli after Minkowski/Niggli) (DX)
        -- check all possible generator choices to match to ITC convention before changing tolerance (DX)
        -- added more rigorous check of tetragonal symmetry operations for determining conventional cell (DX)
        -- added generator information for P1 symmetry systems (DX)
        -- added check of Cartesian distance before removing fractional copies in GetPrimitive() (DX)
        (AFLOW: lattice.cpp, pflow_print.cpp, symmetry_spacegroup.cpp, symmetry_spacegroup_ITC.cpp, xatom.cpp) 
3.1.202 - 2018/06/07
        Location: http://materials.duke.edu/AFLOW/HISTORIC/aflow.3.1.202.tar.xz
        -- dropping EXTRA to AFLOW3_FREE/EXTRA on local machine or wget (SC)
3.1.201 - 2018/06/04
        Location: http://materials.duke.edu/AFLOW/HISTORIC/aflow.3.1.201.tar.xz
        -- more space saving in lib2raw (linking OUTCAR.relax instead of copying) SC
3.1.200 - 2018/05/27
        Location: http://materials.duke.edu/AFLOW/HISTORIC/aflow.3.1.200.tar.xz
        -- fixed structure rescaling issue for space group determination (affecting LIB4) (DX)
        -- print geometry file location for errors/debug (DX)
        -- added more debugging messages along with file location in symmetry functions (DX) 
        -- initialize variables for -O3 in symmetry and structure comparison routines (DX)
        -- speed increase for minimumDistance() function (DX)
        -- speed increase for primitivization routine in aflowSG functions (DX)
        -- fixed Wyckoff position typo for space group 62 (8d not 8e) (DX)
        -- fixed Wyckoff position typo for space group 89 (4i not 2i) (DX)
        (AFLOW: aflow.h, aconvasp_main.cpp, compare_structure.cpp, compare_structure_function.cpp, pflow_print.cpp, symmetry.cpp, symmetry_spacegroup.cpp, symmetry_spacegroup_ITC_library.cpp, symmetry_spacegroup_functions.cpp, xatom.cpp, xproto.cpp, aflowlib_libraries.cpp)
3.1.199 - 2018/05/27
       Location: http://materials.duke.edu/AFLOW/HISTORIC/aflow.3.1.199.tar.xz
             -- compressing aflow.***.json/out in LIB2RAW and linking them (SC)
        -- removing the brainy/useless stuff about file compression in aurostd (SC)
             -- fighting sloppyness in aflow_libraries about aflow_pgroup[x][_xtal] (SC)
             -- fixed aflow_libraries about compress, delete and link files (SC)
             -- fixed inconsitencies in aflow_convasp_main compress (SC)
             -- fixed as bunch of inconsistencies in compressing and XHOST.command (SC)
             -- more inconsistencies RAW-WEB in aflow_libraries  (SC)
             -- fixed removal useless files in LIB2RAW (SC)
             -- added BZ2XZ engine to aurostd_main (SC)
             -- added GZ2XZ engine to aurostd_main (SC)
             -- added ZIP2ZIP engine to aurostd_main (SC)
3.1.198 - 2018/05/24
        Location: http://materials.duke.edu/AFLOW/HISTORIC/aflow.3.1.198.tar.xz
        -- fixed bader extension finder for --lib2raw (CO)
        (AFLOW: bader.cpp, bader.h, aflowlib_libraries.cpp, Makefile)
3.1.197 - 2018/05/24
        Location: http://materials.duke.edu/AFLOW/HISTORIC/aflow.3.1.197.tar.xz
        -- updates to entry page bands plotter (PC)
        -- added some helpful comments for getGeneralNormal(), CMdet(), and ZVAL in bader (CO)
        -- check if /www directory exists for jmol display on entry page (CO)
        (AUROSTD: xmatrix.cpp, xvector.cpp)
        (AFLOW: bader.cpp, chull.cpp, aflowlib_webapp_bands.js, aflowlib_web_interface.cpp, Makefile)
3.1.196 - 2018/05/21
        Location: http://materials.duke.edu/AFLOW/HISTORIC/aflow.3.1.196.tar.xz
        -- fixed entry page property line wrapping issues (PC)
        -- added button for spin-polarized band structure selection in webapp (PC)
        -- fixed precision inconsistency printing xstr.json (FK)
        -- added some -O3 compatibility (FK)
        -- citation added to aflow_aapl_pairs.cpp (ME)
        -- fixed bug in aflow_kvasp.cpp that prevented the creation of the primitive cell structure for APL, AAPL, and QHA calculations (ME)
        -- implemented combinations with repetitions with sequence taken into account (ME)
        -- moved the code to check for input and output files in APL into separate functions to make them available for AAPL, remove duplicate code, and make the code more readable (ME)
        -- removed the ENCUT and EDIFF tags from AAPL input files as they may result in lower cut-off energies and higher energy differences (ME)
        -- fixed gcc8 issue in AGL (CO)
        -- added simplex content and hypercollinearity properties to convex hull data (CO)
        -- decoupled internal links between graph2doc and withindoc (CO)
        -- fixed site error calculation in POCC for vacancies (CO)
        -- added eyes/ones xmatrix constructors (CO)
        -- added Cayley-Menger determinant to xmatrix (CO)
        -- included cstdlib in aflow_data.cpp for compilation on qrats (CO)
        (AUROSTD: boot.cpp, xcombos.cpp, xcombos.h, xmatrix.cpp, xmatrix.h, xvector.cpp)
        (AFLOW: aconvasp_main.cpp, apennsy_main.cpp, chull.cpp, chull.h, contrib_shidong_auxiliary.cpp, data.cpp, aflow.h, kvasp.cpp, aflowlib.h, aflowlib_libraries.cpp, aflowlib_webapp_bands.js, aflowlib_web_interface.cpp, pflow_funcs.cpp, pflow.h, pocc.cpp, pocc.h, pocc_old.cpp, pocc_old.h, xatom.cpp, APL/aapl_tensor.cpp, APL/apl_dirphoncalc.cpp, APL/apl.h, APL/apl_phoncalc.cpp, APL/apl_thermalpc.cpp, Makefile)
3.1.195 - 2018/05/21
        Location: http://materials.duke.edu/AFLOW/HISTORIC/aflow.3.1.195.tar.xz
        -- beta of release with XZ (SC)
3.1.194 - 2018/05/16
        Location: http://materials.duke.edu/AFLOW/HISTORIC/aflow.3.1.194.tar.xz
        -- small bug fixes for g++/gcc 7 and 8 (SC)
        -- preparing for xz compression (SC) 
        194 xatom.cpp  aurostd.h aurostd_main.cpp pthread.cpp README_SCRIPTING README_AFLOW init.cpp aflow.cpp aconvasp_main.cpp
        194c fix aconvasp_main.cpp
        194d avasp.cpp ael_elasticity.cpp ael_get_stress.cpp agl_debye.cpp agl_get_ev.cpp contrib_cormac.cpp contrib_junkai_phasediag.cpp
        194e avasp.cpp xatom.cpp  aurostd_main libraries.cpp ael_elasticity.cpp ael_get_stress.cpp agl_debye.cpp agl_get_ev.cpp contrib_cormac.cpp aconvasp_main.cpp pthread.cpp init.cpp aflow.cpp (heavy)
        194f good bye bzip2 (SC)
        194g aflow_contrib_wahyu.cpp 
        194h aflow.cpp aflow_estructure.cpp aflow_ifrozsl.cpp aflow_ivasp.cpp
        194i aflow_pthreads.cpp
        194j aflow_aflowrc.cpp
        194l BASE64 for pseudopotentials and aflow_data.cpp
        194m aflow_kbin.cpp aflow_kvasp.cpp
        194n aflowlib_web_interface.cpp aflow_matlab_funcs.cpp (EXTRA/MATLAB/plotband.m) aflow_ovasp.cpp aflow_pocc_edos.cpp
        shortened aflow_xatom.cpp working on ZVAL POMASS and removing all EXT stuff. Tests work.  Fixed even further aflow_pthread.cpp aflow_xproto_gus.cpp
3.1.193 - 2018/05/11
        Location: http://materials.duke.edu/AFLOW/HISTORIC/aflow.3.1.193.tar.xz
        -- extending xoptions push pop (SC)
3.1.192 - 2018/05/10
        Location: http://materials.duke.edu/AFLOW/HISTORIC/aflow.3.1.192.tar.xz
        -- extending xoptions push pop (SC)
3.1.191 - 2018/05/08
        Location: http://materials.duke.edu/AFLOW/HISTORIC/aflow.3.1.191.tar.xz
        -- rationalized orthogonality search in xmatrix (SC)
        aurostd_xmatrix.h aurostd_xmatrix.cpp aflow.h
3.1.190 - 2018/05/08
        Location: http://materials.duke.edu/AFLOW/HISTORIC/aflow.3.1.190.tar.xz
        -- fixed units in AGL output (CT)
        -- fixed permutation vector initialization in APL (required for compiling on DoD CONRAD machine) (DX)
        -- fixed bug in tolerance scan; was only scanning in one direction (DX) 
        -- created faster minimum cartesian distance calculator for skewed cells; fewer duplicate operations (DX) 
        -- fixed conflict between CUT_RAD and CUT_SHELL in AAPL (ME)
        -- properly added directory to bader error output (CO)
        -- fixed slow down with loadEntries() (stringElements2VectorElements()) (CO)
        -- fixed AIMS read-in issue with '#' comments (CO)
        -- added guard around BANDSDATA_JSON() for html generation (CO)
        -- fixed static compile settings (CO)
        -- fixed _sym_op.basis_map_calculated issue in ApplyAtom() for AAPL (CO)
        -- added xStream class for logging workflow updates (CO)
        -- fixed stability criterion vs. (Delta H) fonts in chull report (CO)
        -- substantial clean-up of classes in POCC in anticipation for AVASP_MakeSingleAFLOWIN integration (CO)
        -- added avasp function in preparation for AVASP_MakeSingleAFLOWIN integration (CO)
        -- added try/catches for easy debugging (CO)
        (AUROSTD: main.cpp)
        (AFLOW: aconvasp_main.cpp, aflowrc.cpp, agl_debye.cpp, avasp.cpp, bader.cpp, chull.cpp, chull.h, contrib_kesong_ipocc.cpp, aflow.cpp, aflow.h, ivasp.cpp, kbin.cpp, kvasp.cpp, aflowlib_web_interface.cpp, pflow.h, pocc.cpp, pocc.h, symmetry.cpp, xatom.cpp, xclasses.cpp, APL/aapl_pairs.cpp, APL/apl_kphonons.cpp, Makefile, README_AFLOW_ACONVASP.TXT, README_AFLOW_CHULL.TXT)
3.1.189 - 2018/05/04 -
        Location: http://materials.duke.edu/AFLOW/HISTORIC/aflow.3.1.189.tar.xz
        Moved these defaults from aflow.h to aflow_aflowrc.cpp for user tuning (SC)
        #define DEFAULT_AFLOW_PRESCRIPT_OUT string("aflow.prescript.out")  
        #define DEFAULT_AFLOW_PRESCRIPT_COMMAND string("aflow.prescript.command")  
        #define DEFAULT_AFLOW_POSTSCRIPT_OUT string("aflow.postscript.out")  
        #define DEFAULT_AFLOW_POSTSCRIPT_COMMAND string("aflow.postscript.command") 
        #define DEFAULT_AFLOW_PGROUP_OUT string("aflow.pgroup.out")
        #define DEFAULT_AFLOW_PGROUP_XTAL_OUT string("aflow.pgroup_xtal.out")
        #define DEFAULT_AFLOW_PGROUPK_OUT string("aflow.pgroupk.out")
        #define DEFAULT_AFLOW_PGROUPK_XTAL_OUT   string("aflow.pgroupk_xtal.out")
        #define DEFAULT_AFLOW_FGROUP_OUT string("aflow.fgroup.out")
        #define DEFAULT_AFLOW_SGROUP_OUT string("aflow.sgroup.out")
        #define DEFAULT_AFLOW_AGROUP_OUT string("aflow.agroup.out")
        #define DEFAULT_AFLOW_IATOMS_OUT string("aflow.iatoms.out")
        #define DEFAULT_AFLOW_PGROUP_JSON string("aflow.pgroup.json")      
        #define DEFAULT_AFLOW_PGROUP_XTAL_JSON   string("aflow.pgroup_xtal.json") 
        #define DEFAULT_AFLOW_PGROUPK_JSON string("aflow.pgroupk.json")    
        #define DEFAULT_AFLOW_PGROUPK_XTAL_JSON string("aflow.pgroupk_xtal.json")
        #define DEFAULT_AFLOW_FGROUP_JSON string("aflow.fgroup.json")   
        #define DEFAULT_AFLOW_SGROUP_JSON string("aflow.sgroup.json")  
        #define DEFAULT_AFLOW_AGROUP_JSON string("aflow.agroup.json")    
        #define DEFAULT_AFLOW_IATOMS_JSON string("aflow.iatoms.json")   
        #define DEFAULT_AFLOW_ICAGES_OUT string("aflow.icages.out")
        #define DEFAULT_AFLOW_SURFACE_OUT string("aflow.surface.out")
        #define DEFAULT_AFLOW_QMVASP_OUT string("aflow.qmvasp.out")
        #define DEFAULT_AFLOW_ERVASP_OUT string("aflow.error.out")
        #define DEFAULT_AFLOW_IMMISCIBILITY_OUT string("aflow.immiscibility.out")
        #define DEFAULT_AFLOW_MEMORY_OUT string("aflow.memory.out")
        #define DEFAULT_AFLOW_FROZSL_INPUT_OUT   string("aflow.frozsl_input.out")
        #define DEFAULT_AFLOW_FROZSL_POSCAR_OUT string("aflow.frozsl_poscar.out")
        #define DEFAULT_AFLOW_FROZSL_MODES_OUT   string("aflow.frozsl_energies.out")
        #define DEFAULT_AFLOW_FROZSL_EIGEN_OUT   string("aflow.frozsl_eigen.out")
        #define DEFAULT_AFLOW_END_OUT   string("aflow.end.out")
3.1.188- 2018/05/03 -
       Location: http://materials.duke.edu/AFLOW/HISTORIC/aflow.3.1.188.tar.xz
       Fixing kvasp.cpp (SC)
3.1.187- 2018/04/26 -
        Location: http://materials.duke.edu/AFLOW/HISTORIC/aflow.3.1.187.tar.xz
        -- added missing scaling factor information to lattice for AIMS xstructure output (DX) 
        -- fixed bug in edata lattice type/variation determination; accounts for lattices that do not reflect crystal symmetry (DX) 
        -- fixed bug in edata reciprocal lattice type/variation determination; accounts for reciprocal lattices transformed from a lattice that does not reflect crystal symmetry (DX) 
        -- added directory (pwd) information to LDEBUG/ERROR messages for symmetry functions (DX)
        (AFLOW: aconvasp_main.cpp, lattice.cpp, symmetry.cpp, xatom.cpp) 
3.1.186- 2018/04/25 -
        Location: http://materials.duke.edu/AFLOW/HISTORIC/aflow.3.1.186.tar.xz
        -- fixed bug in tolerance scan; was only scanning in one direction (DX) 
        -- created faster minimum cartesian distance calculator for skewed cells; fewer duplicate operations (DX) 
        (AFLOW: symmetry_spacegroup.cpp, symmetry.cpp) 
3.1.185- 2018/04/24 -
       Location: http://materials.duke.edu/AFLOW/HISTORIC/aflow.3.1.185.tar.xz
       Fixing kvasp.cpp for dying jobs (SC)
3.1.184- 2018/04/23 -
       Location: http://materials.duke.edu/AFLOW/HISTORIC/aflow.3.1.184.tar.xz
       Fixing ivasp.cpp for AFLOW_PSEUDOPOTENTIALS.TXT AFLOW_PSEUDOPOTENTIALS_LIST.TXT (SC)
       Tuning aflow_aflowrc.cpp for HYPERTHREADING in eos,draco,cobra,hydra (SC)
3.1.183- 2018/04/20 -
        Location: http://materials.duke.edu/AFLOW/HISTORIC/aflow.3.1.183.tar.xz
        Fixing ovasp for METAGGA/isKINETIC (SC)
3.1.182- 2018/04/19 -
        Location: http://materials.duke.edu/AFLOW/HISTORIC/aflow.3.1.182.tar.xz
        AFLOW_PSEUDOPOTENTIALS.TXT AFLOW_PSEUDOPOTENTIALS_LIST.TXT (SC)
3.1.181- 2018/04/17 -
        Location: http://materials.duke.edu/AFLOW/HISTORIC/aflow.3.1.181.tar.xz
        Creating defaults in aflow_aflowrc.cpp for HYPERTHREADING in eos,draco,cobra,hydra (SC)
3.1.180- 2018/04/16 -
        Location: http://materials.duke.edu/AFLOW/HISTORIC/aflow.3.1.180.tar.xz
        Creating defaults in aflow_aflowrc.cpp for NCPUS in eos,draco,cobra,hydra (SC)
3.1.179 - 2018/04/13 -
        Location: http://materials.duke.edu/AFLOW/HISTORIC/aflow.3.1.179.tar.xz
        -- fixed PP settings for SCAN (RF)
        -- fixed warning in APIget() (CO)
        -- added relative stability criterion and latex-formatted sg's to chull properties list (CO)
        -- added control.in and geometry.in file name specification in aflowrc (CO)
        -- --generate now applies for aims output as well (CO)
        -- force aflow.in generation even for MODE=AIMS (CO)
        -- fixed k-point mismatch for non-primitive APL runs (CO)
        -- added MINATOMS_RESTRICTED tag for APL (CO)
        -- added functionality for user-defined path in phonon dispersion, specify coords/labels in aflow.in (CO)
        -- swapped out quser for qflow, but maintain backwards compatibility (CO)
        (AUROSTD: xoption.cpp, xoption.cpp, xoption.h, xoption.h, xvector.cpp, xvector.cpp, xvector.h, xvector.h)
        (AFLOW: aconvasp_main.cpp, aconvasp_main.cpp, aflowrc.cpp, aflowrc.cpp, avasp.cpp, avasp.cpp, chull.cpp, chull.cpp, chull.h, chull.h, compare_structure.cpp, compare_structure.cpp, contrib_kesong_hnfcell.cpp, contrib_kesong_hnfcell.cpp, contrib_kesong_ipocc.cpp, contrib_kesong_ipocc.cpp, contrib_kesong_pocc_basic.cpp, contrib_kesong_pocc_basic.cpp, aflow.cpp, aflow.cpp, aflow.h, aflow.h, init.cpp, init.cpp, kbin.cpp, kbin.cpp, kvasp.cpp, kvasp.cpp, aflowlib.h, aflowlib.h, aflowlib_web_interface.cpp, aflowlib_web_interface.cpp, pocc.cpp, pocc.h, poccupation_forcefield.cpp, poccupation_forcefield.cpp, symmetry.cpp, symmetry.cpp, symmetry_spacegroup.cpp, symmetry_spacegroup.cpp, symmetry_spacegroup_functions.cpp, symmetry_spacegroup_functions.cpp, symmetry_spacegroup.h, symmetry_spacegroup.h, xatom.cpp, xatom.cpp, xclasses.cpp, xclasses.cpp, APL/aapl_tcond.cpp, APL/aapl_tcond.cpp, APL/aapl_tensor.cpp, APL/aapl_tensor.cpp, APL/apl_dirphoncalc.cpp, APL/apl_dirphoncalc.cpp, APL/apl.h, APL/apl.h, APL/apl_kphonons.cpp, APL/apl_kphonons.cpp, APL/apl_lrphoncalc.cpp, APL/apl_lrphoncalc.cpp, APL/apl_pathbuilder.cpp, APL/apl_pathbuilder.cpp, APL/apl_pdisc.cpp, APL/apl_pdisc.cpp, APL/apl_phoncalc.cpp, APL/apl_phoncalc.cpp, APL/apl_supercell.cpp, APL/apl_supercell.cpp, APL/qha_eosrun.cpp, APL/qha_eosrun.cpp, Makefile, Makefile, README_AFLOW_APL.TXT, README_AFLOW_APL.TXT, README_AFLOW.TXT, README_AFLOW.TXT)
3.1.178 - 2018/04/13 -
        Location: http://materials.duke.edu/AFLOW/HISTORIC/aflow.3.1.178.tar.xz
        Moved these defaults from aflow.h to aflow_aflowrc.cpp for user tuning (SC)
        #define DEFAULT_FILE_AFLOWLIB_ENTRY_OUT string("aflowlib.out")
        #define DEFAULT_FILE_AFLOWLIB_ENTRY_JSON string("aflowlib.json")
        #define DEFAULT_FILE_EDATA_ORIG_OUT string("edata.orig.out")
        #define DEFAULT_FILE_EDATA_RELAX_OUT string("edata.relax.out")
        #define DEFAULT_FILE_EDATA_BANDS_OUT    string("edata.bands.out")
        #define DEFAULT_FILE_DATA_ORIG_OUT       string("data.orig.out")
        #define DEFAULT_FILE_DATA_RELAX_OUT      string("data.relax.out")
        #define DEFAULT_FILE_DATA_BANDS_OUT      string("data.bands.out")
        #define DEFAULT_FILE_EDATA_ORIG_JSON    string("edata.orig.json")
        #define DEFAULT_FILE_EDATA_RELAX_JSON    string("edata.relax.json")
        #define DEFAULT_FILE_EDATA_BANDS_JSON    string("edata.bands.json")
        #define DEFAULT_FILE_DATA_ORIG_JSON      string("data.orig.json")
        #define DEFAULT_FILE_DATA_RELAX_JSON    string("data.relax.json")
        #define DEFAULT_FILE_DATA_BANDS_JSON    string("data.bands.json")
        #define DEFAULT_FILE_TIME_OUT           string("time")
        #define DEFAULT_FILE_SPACEGROUP1_OUT    string("SpaceGroup")
        #define DEFAULT_FILE_SPACEGROUP2_OUT    string("SpaceGroup2")
        #define DEFAULT_FILE_VOLDISTPARAMS_OUT   string("VOLDISTParams")
        #define DEFAULT_FILE_VOLDISTEVOLUTION_OUT string("VOLDISTEvolution")
3.1.177 - 2018/04/06 -
        Location: http://materials.duke.edu/AFLOW/HISTORIC/aflow.3.1.177.tar.xz
        Bug fixes on autopseudootentialsl (SC)
3.1.176 - 2018/04/06 -
        Location: http://materials.duke.edu/AFLOW/HISTORIC/aflow.3.1.176.tar.xz
        Working PAW_PBE_KIN and PAW_LDA_KIN autopseudopotential (SC)
3.1.175 - 2018/04/06 -
        Location: http://materials.duke.edu/AFLOW/HISTORIC/aflow.3.1.175.tar.xz
        Working on mpcdf-cobra (SC)
3.1.174 - 2018/03/29
        Location: http://materials.duke.edu/AFLOW/HISTORIC/aflow.3.1.174.tar.xz    
        -- added bands app to entry page (GG)
        -- fixed scaling factor type in xstructure2json() (DX)
        -- account for Wyckoff positions in represented as fractions (hex/rhl) in minimum enumerated Wyckoff search (DX)
        -- improved minimum enumerated Wyckoff search (consider combinations of origin shifts) (DX)
        -- fixed typo in xmatrix2json function (DX)
        -- limited outlier detection to binaries only, statistics not globally favorable for ternaries and above YET (CO)
        -- added explanatory comments in aflowrc for chull settings (CO)
        -- added statistics output to chull logger (CO)
        -- fixed Greek letter issues with Helvetica fonts in chull (CO)
        -- further decoupled ChullFacet() initialization from ConvexHull() with initialize() and addVertex() (CO)
        -- added user-defined dft_type restrictions in aflowrc (CO)
        -- added LIB1 to loadEntries() default (CO)
        -- fixed stringElements2VectorElements() bugs with LIB1 colons (CO)
        -- added plotting option for iso-max latent heat (CO)
        -- added kJ/mol axis for formation enthalpy hulls (CO)
        -- added logos to hull illustrations, generally fixed header/footers (CO)
        -- added stability criterion analysis to default routine (CO)
        -- fixed sign of decomposition energy/stability criterion (CO)
        -- added equivalent ICSD structures analysis to default routine (CO)
        -- fixed --readme vs. --readme=XX (CO)
        -- fixed superfluous output in --poscar2aflowin (CO)
        -- fixed bug in aconvasp's Ewald summation function as pointed out by Wei Xie (CO)
        -- changed generic xstructure title to include cleannames in case there is pp info (CO)
        (AUROSTD: AUROSTD/aurostd.h, main.cpp, xscalar.h, xvector.cpp)
        (AFLOW: aconvasp_main.cpp, aflowrc.cpp, chull.cpp, chull.h, init.cpp, aflowlib.h, aflowlib_web_interface.cpp, pflow_funcs.cpp, pflow.h, symmetry_spacegroup.cpp, webapp_bands.js, webapp_entry.js, xatom.cpp, Makefile, README_AFLOW_ACONVASP.TXT, README_AFLOW_CHULL.TXT)
3.1.173 - 2018/03/12
        Location: http://materials.duke.edu/AFLOW/HISTORIC/aflow.3.1.173.tar.xz    
        -- Create LIB7/LIB8/LIB9 framework (SC)
3.1.172 - 2018/02/27
        Location: http://materials.duke.edu/AFLOW/HISTORIC/aflow.3.1.172.tar.xz    
        -- Write data in JSON format in AEL/AGL (CT)
        -- Option to turn off VASP symmetry in AEL/AGL (CT)
        -- Write vibrational free energy and vibrational entropy at 300K in aflow.agl.out in AEL/AGL (CT)
        -- Write enthalpy (H = E + pV) in AEL/AGL (CT)
        -- Option to skip pressure/temperature points where no minimum Gibbs free energy is found, instead of truncating pressure/temperature range in AEL/AGL (CT)
        -- fixed tolerance scan counter for lib2raw runs (no longer static variable) (DX)
        -- edata speed increase, only calculate up to pgroup_xtal for lattice, superlattice, and reciprocal lattice (DX)
        -- fixed typo in Wyckoff position "b" for space group #160 (DX)
        -- fixed --kppra command line bug, divided by natoms twice (CO)
        -- added debug output to nanoparticle (CO)
        -- fixed --readme=chull empty string error (CO)
        -- automated plot_unstable with z_filter_cutoff in chull (CO)
        -- fixed plotting ranges with z_filter_cutoff in chull (CO)
        (AFLOW: aconvasp_main.cpp, ael_elastic_fit.cpp, ael_elasticity.cpp, ael_elasticity.h, ael_get_stress.cpp, agl_debye.cpp, agl_debye.h, agl_eqn_state.cpp, agl_get_ev.cpp, agl_hugoniot.cpp, agl_polynomial.cpp, agl_rungibbs.cpp, chull.cpp, data.cpp, aflow.h, lattice.cpp, aflowlib_libraries.cpp, pflow.h, pflow_print.cpp, symmetry.cpp, symmetry_spacegroup.cpp, symmetry_spacegroup_ITC_library.cpp, xatom.cpp, Makefile, README_AFLOW_AEL.TXT, README_AFLOW_AGL.TXT, README_AFLOW_SYM.TXT)
3.1.171 - 2018/02/21
        Location: http://materials.duke.edu/AFLOW/HISTORIC/aflow.3.1.171.tar.xz    
        -- fixed multiple degeneracy prints in POCC (CO)
        -- added directory information to logging functions in bader/chull (CO)
        -- added --destination=|--path= flag for output of chull (CO)
        -- use full path (pwd) for working directory in AFLOW-SYM functions (DX)
        -- fixed directory flag for AFLOW-SYM functions (DX)
        -- fixed typo in site symmetry of  Wyckoff position "a" for space group #109 (DX)
        (AUROSTD: aurostd.h, main.cpp)
        (AFLOW: aconvasp_main.cpp, bader.cpp, bader.h, chull.cpp, chull.h, poccupation_edos.cpp, symmetry_spacegroup_ITC_library.cpp, Makefile, README_AFLOW_ACONVASP.TXT, README_AFLOW_CHULL.TXT)
3.1.170 - 2018/02/18
        Location: http://materials.duke.edu/AFLOW/HISTORIC/aflow.3.1.170.tar.xz    
        -- fixed chmod in LIB2RAW (CO)
        -- fixed DOS-extraction bug (exit() vs. return false) in LIB2RAW for POCC+AEL/AGL runs (CO)
        -- fixed joinWDelimiter() xvector<int> bug: removed erroneous delimiter at the end (CO)
        -- fixed DOSDATA_JSON() + BANDSDATA_JSON() amalgamation: removed erroneous wrapping brackets around DOS (CO)
        -- fixed misleading logging message in APL on primitivization of input (CO)
        (AUROSTD: main.cpp)
        (AFLOW: estructure.cpp, aflow.h, aflowlib_libraries.cpp, aflowlib_web_interface.cpp, poccupation_edos.cpp, APL/apl_supercell.cpp, Makefile)
3.1.169 - 2018/02/16
        Location: http://materials.duke.edu/AFLOW/HISTORIC/aflow.3.1.169.tar.xz    
        -- added aflow_proto functionality:  --relax_type=IONS, --module=APL, --apl_supercell=3x3x3, --no_volume_adjustment (CO)
        -- NCPUS in APL now respects parent aflow.in (default MAX, then looks at parent aflow.in, otherwise overrides with --np=XX) (CO)
        -- fixed spacegroup bug in apl post hibernation (CO)
        -- added --print and --screen_only options to chull for python integration (CO)
        -- removed extraneous ytick lines from 3D hull (CO)
        -- increased spacing between axes and ticklabels on hulls (CO)
        -- fixed bugs in entropic_temperature hull visualization (CO)
        -- fixed apl2agr/subst make commands (CO)
        -- fixed Niggli tolerance; more robust and use _ZERO_TOL_ (DX)
        -- fixed bug in Niggl step 6 (DX)
        -- fixed comparison of SU(2) to exp(theta*su(2)); parentheses issue (DX)
        -- fixed Quantum Espresso output to include lattice scaling factor (DX)
        -- fixed Quantum Espresso celldm units (Bohr) (DX)
        -- fixed Quantum Espresso alat flag to multiply cell parameters by celldm(1) or A parameter (DX)
        -- fixed tolerance issue with PrintData for lib2raw runs (DX)
        (AFLOW: aconvasp_main.cpp, avasp.cpp, chull.cpp, aflow.h, pflow_print.cpp, symmetry.cpp, xatom.cpp, APL/aapl_tcond.cpp, APL/apl_dm_pdos_save.cpp, APL/apl_doscalc.cpp, APL/apl.h, APL/apl_pdisc.cpp, APL/apl_phoncalc.cpp, APL/qha_gruneisen.cpp, Makefile, README_AFLOW_ACONVASP.TXT, README_AFLOW_CHULL.TXT)
3.1.168 - 2018/02/08
        Location: http://materials.duke.edu/AFLOW/HISTORIC/aflow.3.1.168.tar.xz
        -- fixed structure comparison bug (overwritten match)  (DX)
        (AFLOW: aflow_compare_structure.h, aflow_compare_structure_function.cpp)
3.1.167 - 2018/02/06
        Location: http://materials.duke.edu/AFLOW/HISTORIC/aflow.3.1.167.tar.xz
        -- speed increase for structure comparison (DX)
        -- fixed bugs for structure comparison (DX)
        -- added Wyckoff position analysis to group similar structures in directory comparison (DX)
        -- added grouped Wyckoff position information to the JSON output (DX)
        -- added logger/status for directory comparisons (DX)
        -- added functionality to read .bz2 geometry files (DX)
        -- added --no_scale option for comparisons (required for chull) (CO+DX)
        (AFLOW: aconvasp_main.cpp, chull.cpp, symmetry_spacegroup.cpp, compare_structure.cpp, compare_structure_function.cpp, compare_structure.h) (DX)
3.1.166 - 2018/02/02
        Location: http://materials.duke.edu/AFLOW/HISTORIC/aflow.3.1.165.tar.xz
        -- fixed broken --slab commmand (CO)
        (AFLOW: slab.cpp)
3.1.165 - 2018/01/30
        Location: http://materials.duke.edu/AFLOW/HISTORIC/aflow.3.1.165.tar.xz
        -- integrated .aflow.rc settings into APL/QHA/AEL/AGL (CO)
        -- added LORBIT=10 to relaxation INCAR (spinD) (CO)
        -- improved magnetic properties extraction, pull from relax first, overwrite with static (CO)
        -- added safety hull coordinates assignment (CO)
        -- new default for load entries (no load xstructures) (CO)
        (AFLOW: aconvasp_main.cpp, ael_get_stress.cpp, agl_get_ev.cpp, chull.cpp, ivasp.cpp, aflowlib_libraries.cpp, APL/apl_phoncalc.cpp, APL/qha_eosrun.cpp, Makefile) (CO)
3.1.164 - 2018/01/25
        Location: http://materials.duke.edu/AFLOW/HISTORIC/aflow.3.1.164.tar.xz
        -- fixed minor bugs in Quantum Espresso reader
        -- added ibrav options to Quantum Espresso reader (ibrav2lattice function)
        -- added celldm and a, b, c, cosAB, cosAC, cosBC readers for Quantum Espresso
        -- added Bohr units reader for Quantum Espresso
        (AFLOW: aconvasp_main.cpp, pflow.h, xatom.cpp) (DX)
3.1.163 - 2018/01/23
        Location: http://materials.duke.edu/AFLOW/HISTORIC/aflow.3.1.163.tar.xz
        -- added --dist2hull=0.25,0.25 option for chull, which provides the value of the convex hull surface at the specified coordinate/concentration (CO)
        -- added separate readme for chull (--readme=chull) (CO)
        -- customized avasp.cpp (--proto) with options from .aflow.rc, --mpi, and --np (CO)
        -- fixed QHA/AAPL aflow.in keyword bug (CO)
        -- added ANRL modifiers to directory for --proto (Ex: label:ANRL=param1,param2,...) (DX)
        (AFLOW: aconvasp_main.cpp, aflowrc.cpp, avasp.cpp, chull.cpp, aflow.cpp, aflow.h, init.cpp, kbin.cpp, Makefile, README_AFLOW_ACONVASP.TXT, README_AFLOW_CHULL.TXT, README_AFLOW.TXT) (CO+DX)
3.1.162 - 2018/01/19
        Location: http://materials.duke.edu/AFLOW/HISTORIC/aflow.3.1.162.tar.xz
        -- added SU(2) complex matrix and su(2) generator coefficients representation of symmetry elements 
        -- added SU(2) and su(2) information to .out and .json symmetry files        
        -- extended functionality for complex matrices and vectors (trace, exponential, ostream, etc.)
        -- added xcomplex2json to represent complex numbers in json
        -- added pgroupk_xtal (dual of crystal point group operations) standalone function
        -- extended --proto for ANRL prototypes (to generate aflow.in)
        -- updated README_AFLOW_SYM.TXT
        (AUROSTD: aurostd.h, boot.cpp, main.cpp, xmatrix.cpp, xmatrix.h)
        (AFLOW: README_AFLOW_ACONVASP.TXT, README_AFLOW_SYM.TXT, aflow.h, aconvasp_main.cpp, avasp.cpp, symmetry.cpp, xatom.cpp) (DX)
3.1.161 - 2018/01/17
        Location: http://materials.duke.edu/AFLOW/HISTORIC/aflow.3.1.161.tar.xz
        -- bool xscalar and xvector gccV7 warning fixes (SC)
        -- double xscalar and xmatrix clang warning fixes (CO)
        -- uint chull gccV7 warning fix (CO)
        (AUROSTD: xscalar.h, xvector.h, xmatrix.h)
        (AFLOW: chull.cpp)
        Added README_AFLOW_SYM.TXT (init.cpp aflow.h aflow.cpp data.cpp) (DX+SC)
3.1.160 - 2018/01/13
        Location: http://materials.duke.edu/AFLOW/HISTORIC/aflow.3.1.160.tar.xz
        convex hull mods:
         -- keep order of points (m_points) same as input from user/database
         -- size will only differ if there are artificial points (they go at the end of m_points)
         -- moved point banning to structurePoints() (i.e., m_coord_groups will only contain validated points)
         -- only print decomposition phases with non-zero coefficients (tie-line)
         -- fixed bug in initial facet.f_outside_set calculation
         -- fixed bug in using hull centroid vs. hull reference to align normals
         -- fixed bug in vcoords input (shiftlrows)
        (AFLOW: chull.cpp, chull.h)
3.1.159 - 2018/01/10 -
        Location: http://materials.duke.edu/AFLOW/HISTORIC/aflow.3.1.159.tar.xz
        MAJOR UPDATE - convex hull code rewritten, includes: (CO)
         -- complete generalization of input (need not be thermodynamic hull, can be ANY data)
         -- new major classes for naries, alloys, and coordinate (stoichiometry) groups
         -- for hulls with stoichiometric coordinates, the hull and properties are calculated in steps of increasing dimensionality
         -- automatic calculation of equivalent ground state structures, near-equivalent (by symmetry) ground state structures, equilibrium phases (by mixture)
         -- automatic removal of equivalent ground states for calculation of stability criterion
         -- automatic detection/removal of outliers (IQR/MAD)
         -- moved all major plotting options to .aflow.rc
         -- report any bugs to aflow.org/forum
        added xcombo class for combinations/permutations (CO)
        integrated roundoff/precision/format into stream2stream/utype2tring and variants (xvecDouble2String(),xmatDouble2String()) (CO)
        added another date format for chull (CO)
        added tol to isinteger (CO)
        added +=, -=, gcd (reduced composition), shiftlrows(), isCollinear(), getCentroid(), getGeneralAngles() (similar to Euler angles), getGeneralNormal() (n-dimensional normal), and getQuartiles()/getMAD() (outlier analysis) for xvector (CO)
        added general Householder QR decomposition (CO)
        smarter overloading of loadEntries()/loadXstructures() (CO)
        updated logger() to take directory (aflags) (CO)
        fixed Wyckoff position (a) for space group 117 (DX)
        fixed monoclinic space group determination with multiple unique axis choices (DX)
        (AUROSTD: Makefile,aurostd.cpp,aurostd.h,boot.cpp,main.cpp,xcombos.cpp,xcombos.h,xmatrix.cpp,xmatrix.h,xoption.cpp,xoption.h,xscalar.cpp,xscalar.h,xvector.cpp,xvector.h) (CO, patched SC)
        (AFLOW: Makefile,aflow.h,aconvasp_main.cpp,aflowrc.cpp,anrl.cpp,chull.cpp,chull.h,compare_structure.cpp,compare_structure.h,compare_structure_function.cpp,pflow.h,pflow_funcs.cpp,xatom.cpp) (CO)
        (AFLOWLIB: aflowlib.h,aflowlib_libraries.cpp,aflowlib_web_interface.cpp) (CO)
        (SYM: symmetry_spacegroup.cpp,symmetry_spacegroup_ITC_library.cpp) (CO)
3.1.158 - 2018/01/09 -
        Location: http://materials.duke.edu/AFLOW/HISTORIC/aflow.3.1.158.tar.xz
        Tentative distribution GNU (SC)
3.1.157 - 2017/12/19 -
        Working on mpcdf-draco (SC) 
        Replaced pgroupk with pgroupk_xtal for resolving IBZ in APL/AAPL (CO)
        Fixed pgroupk_xtal flag and wyckoff position for sg133 (DX)
        (aflowrc.cpp,APL/apl_supercell.cpp,APL/apl_mpmesh.cpp,APL/aapl_tcond.cpp,lattice.cpp,symmetry_spacegroup_ITC_library.cpp)
3.1.156 - 2017/12/18 -
        Working on mpcdf-hydra (SC)
3.1.155 - 2017/12/13 -
        updated web component of ANRL CPP files to include the prototype generator and Jmol visualization
        fixed Wyckoff position for SG #171
        improvement for monoclinic space group determination (consider alternative unique axis choices, if possible)
        added more to debug output for the space group routine
        (ANRL/,ANRL_CPPS_20171213/,aconvasp_main.cpp,symmetry_spacegroup.cpp,symmetry_spacegroup_ITC_library.cpp,symmetry_spacegroup_functions.cpp,xatom.cpp) (DX)
      
3.1.154 - 2017/12/07 -
        added pgroupk_xtal (dual of crystal point group operations)
        added magnetic symmetry analysis (crystal + spin) to edata 
        added non-collinear magnetic symmetry analysis (crystal + spin) to 
        edata,sgdata,aflowSG,aflowSYM,fgroup,pgroup_xtal,pgroupk_xtal,agroup,and sgroup
        fixed ApplyAtom (tolerance issue)
        fixed AFLOW-SYM printing bug (--screen_only for Python environment)
        changed point group matrix comparisons (uses Uf; exact)
        added SO(3) generator expansion coefficients onto Lx, Ly, and Lz
        (README_ACONVASP.TXT,aflow.h,aconvasp_main.cpp,ovasp.cpp,pflow.h,symmetry.cpp,symmetry_spacegroup.cpp,symmetry_spacegroup_functions.cpp,xatom.cpp,lattice.cpp,aflowlib_libraries.cpp) (DX)       
 
3.1.153 - 2017/11/23 -
        Fixing Makefile for GNU version (SC) (fixed Library_ICSD..) (SC)
        Updating directories from AFLOW2 to AFLOW3 (SC)
        Updating directories for findsym platon frozsl (SC)
        
3.1.152 - 2017/11/20 -
        Fixing Makefile for GNU version (SC) (fixed DATA_CVs..)
3.1.151 - 2017/11/17 -
        Fixing Makefile for GNU version (SC) (fixed DATA_CVs..)
3.1.150 - 2017/11/06 -
        NFS cache-cleaning HACK
        (kbin.cpp) (CO)
3.1.149 - 2017/11/06 -
        fixed --xplug
        (libraries.cpp) (SC)
3.1.148 - 2017/10/27 -
        fixed --edata (txt + json print outs)
        (aconvasp_main.cpp,pflow.h,pflow_print.cpp,aflowlib_libraries.cpp) (CO+DX)
3.1.147 - 2017/10/25 -
        added skew test for structures (sym_eps),
        incorporated full symmetry analysis in more functions,
        improved --lib2raw_local,
        improved dos/bands-2json functionality,
        actually fixed --delta_kpoints,
        made min_dist (nearest neighbor distance) function more robust/faster,
        fixed nbondxx units,
        added jsons for sym/structure/bandsdata/dosdata to lib2raw,
        incorporated scale (ReScale()) in more functions
        (aurostd.h,boot.cpp,main.cpp,xmatrix.cpp,xmatrix.h,Makefile,README_AFLOW_ACONVASP.TXT,aflow.h,aconvasp_main.cpp,bader.cpp,defects.cpp,estructure.cpp,init.cpp,ovasp.cpp,pflow.h,pflow_print.cpp,surface.cpp,symmetry.cpp,symmetry_spacegroup.cpp,xatom.cpp,xclasses.cpp,xproto.cpp,aflowlib.h,aflowlib_libraries.cpp) (CO+DX)
3.1.146 - 2017/10/16 -
        rewritten bandgap code,
        added extensive FHI-AIMS support (APL),
        modified loadEntries() for GFA code,
        added new xvector operations (*=,/=),
        fixed delta_kpoints function,
        fixed bands/dos-2json functions,
        added local lib2raw
        (aapl_tensor.cpp,apl.h,apl_dirphoncalc.cpp,apl_gsa.cpp,apl_kphonons.cpp,apl_lrphoncalc.cpp,apl_phoncalc.cpp,qha_eosrun.cpp,aurostd.h,boot.cpp,main.cpp,xmatrix.cpp,xvector.cpp,xvector.h,xmatrix.h,Makefile,README_AFLOW_ACONVASP.TXT,aflow.h,aconvasp_main.cpp,aflowrc.cpp,chull.cpp,kbin.cpp,ovasp.cpp,pflow.h,poccupation_edos.cpp,xatom.cpp,xclasses.cpp,aflowlib_libraries.cpp,apl_supercell.cpp,iaims.cpp,kaims.cpp,oaims.cpp,estructure.cpp,ivasp.cpp,aflowlib.h) (CO)
3.1.145 - 2017/10/12 -
        fixed tolerance scan range (symmetry.cpp) (DX) 
3.1.144 - 2017/10/03 -
        fixed bandgap type bug,
        fixed precision mistmatch in bands data when plotting band structure,
        changed misleading metric_tensor function name,
        fixed false positive message in structure_comparison,
        fixed APL bugs with reading aflow.in,
        avoid SYMPREC vs. PREC confusion
        (ovasp.cpp,estructure.cpp,xatom.cpp,aconvasp_main.cpp,pflow.h,aflow.h,aurostd.h,aflowlib_libraries.cpp,poccupation_edos.cpp,Makefile,ivasp.cpp,apl_phoncalc.cpp,qha_eosrun.cpp,apl.h,apl_kphonons.cpp,compare_structure.cpp,symmetry_spacegroup_functions.cpp,symmetry_spacegroup.h) (CO+DX)
3.1.143 - 2017/09/28 -
        added magnetic symmetry analysis (crystal + spin) to sgdata,
        aflowSG,aflowSYM,agroup,fgroup,pgroup_xtal,agroup,and sgroup; speed increase for space group routine,
        alter tolerance scan range
        (README_AFLOW_ACONVASP.TXT,aflow.h,aconvasp.cpp,aconvasp_main.cpp,lattice.cpp,pflow.h,symmetry.cpp,symmetry_spacegroup.cpp,symmetry_spacegroup_functions.cpp,xatom.cpp) (DX)  
3.1.142 - 2017/09/14 -
        added mpcdf_eos machine,
        fixed proper nouns in symmetry output
        (aflow.cpp,kbin.cpp,aflowrc.cpp,init.cpp,kvasp.cpp,README_AFLOW.TXT,Makefile,pflow_print.cpp) (CO+DX)
3.1.141 - 2017/09/12 -
        fixed sgdata/wyccar issue,
        added space group functions to SYM namespace,
        more detailed warning messages
        (symmetry_spacegroup.h,symmetry_spacegroup.cpp,symmetry_spacegroup_function.cpp,symmetry_spacegroup_ITC_library.cpp,aconvasp_main.cpp,pflow_print.cpp,symmetry.cpp) (DX) 
3.1.140 - 2017/09/05 -
        added sgdata function (along with options for json output),
        edata updated (along with options for json output),
        pgroupk speed up,
        added covalent radii info,
        dos/band structure gnuplot updates
        (main.cpp,README_AFLOW_ACONVASP.TXT,aflow.h,aconvasp_main.cpp,lattice.cpp,pflow.h,pflow_print.cpp,symmetry.cpp,symmetry_spacegroup.cpp,symmetry_spacegroup.h,symmetry_spacegroup_functions.cpp,xatom.cpp,estructure.cpp,init.cpp) (DX+CO) 
3.1.139 - 2017/08/29 -
        fixed edata issue (agroups/iatoms were not calculated) for library runs
        (README_AFLOW_ACONVASP.TXT,aconvasp_main.cpp,lattice.cpp,xatom.cpp,aflow.h) (DX)
3.1.138 - 2017/08/25 -
        fully functional AAPL,
        Pearson symbol/lattice type speed up,
        json serializers for symmetry groups,
        tolerance scan implemented for separate symmetry groups,
        chull latex fix
        (chull.cpp,aconvasp_main.cpp,aflow.h,lattice.cpp,pflow.h,symmetry.cpp,xatom.cpp,xclasses.cpp,aapl_pairs.cpp,aapl_tcond.cpp,aapl_tensor.cpp,apl.h,apl_kphonons.cpp,aurostd.h,main.cpp) (JJPR+DX+CO)
3.1.137 - 2017/08/04 -
        incorporated aflow.Xgroup.json,
        json serializers for bands/dos,
        print to screen options for AFLOW-SYM API,
        xvector/xmatrix lrows/urows/lcols/ucols bug fix,
        APL symmetry output append to ofstream,
        removed validation for sgroup (NOT NEEDED)
        (aconvasp_main.cpp,aflow.h,pflow.h,symmetry.cpp,xatom.cpp,README_AFLOW_ACONVASP.TXT,main.cpp,aurostd.h,xvector.cpp,xmatrix.cpp,apl_supercell.cpp,Makefile,estructure.cpp) (DX+EG+CO)
3.1.136 - 2017/08/01 -
        speed up getFullSymBasis,
        fixed some Wyckoff positions,
        fixed printing in apl (spacegroup vs. lattice type)
        (apl_pdisc.cpp,apl_phoncalc.cpp,aflow.h,symmetry.cpp,symmetry_spacegroup.cpp,symmetry_spacegroup.h,symmetry_spacegroup_ITC_library.cpp,symmetry_spacegroup_functions.cpp) (DX+CO)
3.1.135 - 2017/07/25 -
        fixed xOUTCAR parsing issue with lattice vectors (vasp bug)
        (aflow.h,ovasp.cpp) (CO)
3.1.134 - 2017/07/19 -
        fixed symmetry for library runs (angle/vol tolerance),
        added directory output,
        removed relaxed data from orig structure section in entry page
        (aflowlib_web_interface.cpp,Makefile,aconvasp_main.cpp,aflow.h,lattice.cpp,aflowlib_libraries.cpp,pflow_print.cpp,symmetry.cpp,symmetry_spacegroup.cpp,xatom.cpp,xproto.cpp) (DX+GG+CO)
3.1.133 - 2017/07/19 -
        AEL/AGL: Hugoniots,
        AEL vs pressure (CT) 
3.1.132 - 2017/07/14 -
        added full_sym output to RAW
        (aflowlib_libraries.cpp) (DX+CO)
3.1.131 - 2017/07/14 -
        allow global aflowrc in /etc/aflow.conf plus bug fixes in aflowrc (SC)
3.1.130 - 2017/07/13 -
        bug fixes in aflowrc (SC)
3.1.129 - 2017/07/13 -
        bug fixes init.cpp aflowrc.cpp xvector.cpp (SC/CO)
3.1.128 - 2017/07/12 -
        more ~/.aflowrc definitions and porting to MPI-DE (SC)
3.1.127 - 2017/07/11 -
        more ~/.aflowrc aflow.h ivasp ovasp avasp kbin init VASP_POTCAR_* AFLOW_LIBRARY AFLOW_PROJECT (SC)
3.1.126 - 2017/07/10 -
        more ~/.aflowrc name_dynamics aflow.h  DEFAULT_DOS estructure.cpp poccupation_edos (SC)
3.1.125 - 2017/07/10 -
        more ~/.aflowrc aflow.h  kbin.cpp apl_phoncalc.cpp apl_kphonons.cpp (SC)
3.1.124 - 2017/07/06 -
        quaternion representation additions,
        aflowSYM bug fixes (HfV2)
        (lattice.cpp,xatom.cpp,aflow.h,symmetry.cpp,Makefile) (GG+DX+CO)
3.1.123 - 2017/07/06 -
        adding flags for METAGGA and IVDW (xclasses.cpp) (SC)
3.1.122 - 2017/07/04 -
        aflowrc bug fixes,
        clean names (SC)
3.1.121 - 2017/07/04 -
        aflowrc bug fixes,
        clean names,
        clean METAGGA_SET,
        IVDW_SET (SC)
3.1.120 - 2017/07/02 -
        more ~/.aflowrc
        aflow.h init.cpp aflowrc.cpp kbin kvasp README* VASP_FORCE* PLATON/FINDSYM (SC)
3.1.119 - 2017/07/02 -
        more ~/.aflowrc
        aflow.h init.cpp aflowrc.cpp kbin kvasp README* MACHINE DEPENDENT MPI* (SC)
3.1.118 - 2017/07/02 -
        more ~/.aflowrc
        aflow.h init.cpp aflowrc.cpp kbin kvasp README* GENERIC MPI* (SC)
3.1.117 - 2017/07/02 -
        more ~/.aflowrc
        aflow.h init.cpp aflowrc.cpp README*.TXT: AFLOW_CORE_TEMPERATURE,VASP_PREC (SC)
3.1.116 - 2017/07/01 -
        starting ~/.aflowrc
        aflow.h init.cpp aflowrc.cpp xoptions.h.cpp avasp.cpp apennsy lattice README_AFLOW_ACONVASP.TXT (SC)
3.1.115 - 2017/06/29 -
        XVASP_INCAR_PREPARE_GENERIC aflow.h ivasp.cpp (SC)
3.1.114 - 2017/06/29 -
        added new Jmol js scripts,
        fixed DISMAG issue with APL,
        checkMEMORY() mostly removed from messaging
        (apl_dirphoncalc.cpp,apl_kphonons.cpp,aflowlib_web_interface.cpp,entry.cpp,entry.js,kvasp.cpp,kbin.cpp,init.cpp,avasp.cpp,aflow.h,README_AFLOW_POCC.TXT,README_AFLOW_APL.TXT,README_AFLOW_AGL.TXT,README_AFLOW_AEL.TXT,README_AFLOW.TXT,Makefile) (CO)
3.1.113 - 2017/06/28 -
        XVASP_INCAR_PREPARE_GENERIC aflow.h ivasp.cpp (SC)
3.1.112 - 2017/06/28 -
        added EDIFFG --ediffg
        aflow.h avasp aconvasp_main ivasp kvasp xclasses README_AFLOW_CONVASP README_AFLOW (SC)
3.1.111 - 2017/06/13 -
        SQLITE integration
        (avasp.cpp ow_chull,aflowlib_web_interface,aflowlib_libraries,kbin,apl_phoncalc,README_AFLOW_VERSIONS_HISTORY.TXT,pflow_print,pflow_funcs,main,aurostd.h,bader,Makefile,aflow,SQLITE) (CO)
3.1.110 - 2017/06/13 -
        fixed chull invalid inputs,
        removed exit(0) in loadLIBX,
        force output for mpi settings in APL,
        fixed settings in CIF writer,
        removed aflow.end.out from CompressDirectory(),
        major fixes to CHGCAR/AECCAR readers for bader analysis (CO)
3.1.109 - 2017/06/06 -
        fixed some chull issues (CO)
3.1.108 - 2017/06/06 -
        individualized QHA/AAPL workflows,
        set reliable convex hull standard to 200 entries (binaries),
        updated ill-calculated systems in the database,
        incorporated sort for loadEntries(),
        fixed DPM=AUTO in APL,
        fixed MCL systems
        (APL/aapl_tensor,apl.h,apl_kphonons,apl_lrphoncalc,apl_phoncalc,qha_eosrun,apl_dirphoncalc,Makefile,README_AFLOW.TXT,README_AFLOW_ACONVASP.TXT,README_AFLOW_AEL.TXT,README_AFLOW_AGL.TXT,README_AFLOW_
APL.TXT,README_AFLOW_POCC.TXT,README_AFLOW_VERSIONS_HISTORY.TXT,aflow,aflow.h,avasp,init,kbin,kvasp,xclasses,aconvasp_main,chull,chull.h,symmetry_spacegroup,symmetry) (CO)
3.1.107 - 2017/06/05 -
        online pubs management curtarolo/oses/toher (SC)
3.1.106 - 2017/06/02 -
        added IVDW
        (aflow.h avasp xclasses aconvasp_main ivasp kvasp) (SC)
3.1.105 - 2017/06/01 -
        added METAGGA
        (aflow.h avasp xclasses aconvasp_main ivasp kvasp) (SC)
3.1.104 - 2017/05/30 -
        set reliable convex hull standard to 200 entries (CO)
3.1.103 - 2017/05/30 -
        added pgroup_xtal propagation in supercell creation,
        also fixed ".nfs*" issues in CompressDirectory() (CO)
3.1.102 - 2017/05/29 -
        issues with symmetry in the aflowlib.out calculation (CO)
3.1.101 - 2017/05/26 -
        cosmetics and added PaddedCENTER (SC)
3.1.100 - 2017/05/26 -
        changed numbering style + cosmetics(SC)<|MERGE_RESOLUTION|>--- conflicted
+++ resolved
@@ -1,12 +1,3 @@
-<<<<<<< HEAD
-3.2.4 - 2020/XX/XX
-        Location: http://materials.duke.edu/AFLOW/aflow.3.2.4.tar.xz
-        -- number->basis (CO)
-        -- adding findClosedPackingPlane, to be finished (CO)
-        -- testing new structure enumeration algorithm, to be finished (CO)
-        -- removing whitespaces and hyphens from chull input injected from web (CO)
-        -- patching IsDirectory() and IsFile(), used to trip over directory/file permissions (CO)
-=======
 3.2.5 - 2020/XX/XX
         Location: http://materials.duke.edu/AFLOW/aflow.3.2.5.tar.xz
         -- Made search --aflowlib more inclusive. (ME)
@@ -27,6 +18,11 @@
         -- Updated README_PROTO.TXT with new nitrides and oxides (DX+RF)
         -- Bug fixes in XtalFinder: precondition structures with BringInCell() for local geometry comparisons (DX)
         -- Bug fixes in XtalFinder: use more robust matching protocol; accounts for undecorated prototypes (i.e., small volumes) (DX)
+        -- number->basis (CO)
+        -- adding findClosedPackingPlane, to be finished (CO)
+        -- testing new structure enumeration algorithm, to be finished (CO)
+        -- removing whitespaces and hyphens from chull input injected from web (CO)
+        -- patching IsDirectory() and IsFile(), used to trip over directory/file permissions (CO)
 3.2.4 - 2020/06/25
         Location: http://materials.duke.edu/AFLOW/aflow.3.2.4.tar.xz
         -- Added latex->dvips->ps2pdf compilation route for pre-2010 texlive versions. (ME)
@@ -43,7 +39,6 @@
         -- Bug fixes in XHOST: adding another way to get XHOST.home, might fail on OSX (CO)
         (AFLOW: aconvasp_main.cpp, aflow.h, aflowlib_libraries.cpp, aflowlib_web_interface.cpp, avasp.cpp, chull.cpp, chull_jupyter.json, chull_jupyter_plotter.py, chull_python.py, compare_structure_function.cpp, init.cpp, ivasp.cpp, kvasp.cpp, lattice.cpp, Makefile, Makefile.aflow, makefile.cpp, makefile.h, ovasp.cpp, plotter.cpp, pocc.cpp, README_AFLOW.TXT, symmetry_spacegroup_functions.cpp, symmetry_spacegroup_ITC_library.cpp, xelement.cpp, xelement.h)
         (AUROSTD: main.cpp)
->>>>>>> 0df6067f
 3.2.3 - 2020/05/22
         Location: http://materials.duke.edu/AFLOW/aflow.3.2.3.tar.xz
         -- Bug fixes in KBIN::ExtractSystemName() (ME)
