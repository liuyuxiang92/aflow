--- conflicted
+++ resolved
@@ -1,8 +1,7 @@
-<<<<<<< HEAD
-3.1.229 - 2020/02/10
-        Location: http://materials.duke.edu/AFLOW/aflow.3.1.229.tar.xz
+3.2.4 - 2020/XX/XX
+        Location: http://materials.duke.edu/AFLOW/aflow.3.2.4.tar.xz
         -- number->basis (CO)
-=======
+        -- testing new structure enumeration algorithm, to be finished (CO)
 3.2.3 - 2020/05/22
         Location: http://materials.duke.edu/AFLOW/aflow.3.2.3.tar.xz
 	-- Bug fixes in KBIN::ExtractSystemName() (ME)
@@ -112,7 +111,6 @@
         -- variable name changes in structure comparison (number_of_atoms -> natoms, number_of_types -> ntypes, structure_from -> structure_source) (DX+CO)
         -- added error for non-standard prototypes that create structures with atoms too close (CO+DX)
         -- added note about 3-fold rotations requiring Gamma-centered k-meshes (CO+DX)
->>>>>>> b8ae5940
         -- throw error when lattice gives negative determinant (CO)
         -- fixed --kppra=XX collision with aflow_proto (CO)
         -- xvasp.POTCAR_TYPE_PRINT_flag==FALSE for lib2 and lib3 even for pocc structures (CO)
