3.2.1   - 2020/02/20
        Location: http://materials.duke.edu/AFLOW/aflow.3.2.1.tar.xz
<<<<<<< HEAD
        -- Added state writer and reader for the force constant calculators. (ME)
        -- Mean square displacements now always calculated along with thermal properties. (ME)
        -- Added interfaces to XCRYSDEN and V_SIM to visualize phonon displacements. (ME)
=======
        -- Separated harmonic force constants and Born effective charges/dielectric tensor into separate hibernate files. (ME)
        -- APL will not always read harmonic force constants when HIBERNATE=ON. (ME)
>>>>>>> 4464aa1d
        -- Fixed multiplot bug in plotter. (ME)
        -- Added feature to plotter that allows setting the output image file name. (ME)
        -- Made adding directory to plot functions optional. Will take ./ as default. (ME)
        -- Added phonon plotter functions to APL README. (ME)
        -- Refactored apl::PhononCalculator into a force constant and phonon calcuator class. (ME)
        -- Removed apl::APLStageBreak. (ME)
        -- Replaced apl::Logger with pflow::logger in some classes. (ME).
        -- Fixed force constant reader for linear response calculations. (ME)
        -- Fixed signs of second order force constants. (ME)
        -- Sped up determination of irreducible tetrahedra for the tetrahedron method. (ME)
        -- Sped up APL force constant matrix calculation. (ME)
        -- Sped up the calculation of the dynamical matrix. (ME)
        -- Phonon DOS calculations can now be perfomed over an arbitrary frequency range. (ME)
        -- Phonon dispersions are now projected to the primitive cell when using DCPATH=LATTICE. (ME)
        -- Fixed behavior of non-analytical term correction at the Gamma point for phonon dispersions. (ME)
        -- Fixed calculation of non-analytical term correction for the Wang method. (ME)
        -- APL now always uses a commensurate k-point grid for relaxations. (ME)
        -- Fixed bug that did not set k-point mode to implicit for APL runs. (ME)
        -- Fixed bug for SPIN_REMOVE_RELAX_2 in APL relaxations. (ME)
        -- Updated KPPRA for phonons. (ME)
        -- APL now saves the state for phonon calculation using PHPOSCAR. (ME)
        -- Refactored supercell generation code in APL. (ME)
        -- Added standard class methods to all APL and AAPL classes. (ME)
        -- Replaced reference members with pointers for all APL and AAPL classes. (ME)
        -- Fixed bug in apl::ClusterSet for conventional unit cells. (ME)
        -- Moved calculation of little groups from TCONDCalculator to QMesh. (ME)
        -- Added missing function CalculateSymmetryPointGroupKCrystal. (ME)
        -- Simplified symmetry calculations in (A)APL. (ME)
        -- Changed the determination of the irreducible Brillouin zone in APL. (ME)
        -- Redesigned ThermalPropertiesCalculator to take temperature-dependent DOS. (ME)
        -- Changed getVASPVersionString function to not throw errors anymore (broke post-processing). (ME)
        -- Fixed bug that deleted old qmvasp files. (ME)
        -- Fixed segmentation fault when DINEQUIV_ONLY option was used. (AS)
        -- Added check for required binaries to plotter. (ME)
        -- Canonical system name is now based on aflow.in instead of VASP output files. (ME)
        -- Fixed broken system name for aflow_proto. (ME)
        -- Fixed plotter title and file names when ANRL parameters are present. (ME)
        -- Fixed bug that deleted qmvasp files from previous runs instead of appending to them. (ME)
        -- Removed VASP k-mesh symmetry fixes when SYM=OFF. (ME)
        -- Changed database file name conventions. (ME)
        -- added 67 structure prototypes from Y. Lederer: 58 new ANRL files (generates 60 new protos), 7 generated with existing files with different internal degrees of freedom (DX)
        -- updated README_PROTO.TXT with new prototypes, unique atom decorations, and supplemental notes (DX)
        -- clean input structure species (pseudopotentials) in compare::compare2database() (DX)
        -- fixed bug in --poscar2aflowin; symmetry tolerance not propogated for tolerance scan (DX)
        -- added Patterson symmetry analysis; denoted "pgroupk_Patterson" (applies to reciprocal space only) (DX)
        -- compare Patterson point symmetry to Laue point group as consistency check (DX)
        -- added Patterson symmetry to full symmetry command (DX)
        -- added stand-alone Patterson symmetry command (DX)
        -- cleaned text/json if-statements in symmetry writing functions (DX)
        -- added Patterson symmetry usage to README_AFLOW_SYM.TXT and README_AFLOW_ACONVASP.TXT (DX)
        -- added error for non-standard prototypes that create structures with atoms too close (CO+DX)
3.1.228 - 2020/01/20
        Location: http://materials.duke.edu/AFLOW/aflow.3.1.228.tar.xz
        -- added schema name/unit/type to XHOST (SC)
        -- added file2dequestring(), string2dequestring() (SC)
        -- optimized NCPUS/NPAR/NCORE settings (SC)
        -- patched _atom() class: constructor()/copy()/free() (SC)
        -- updated xoptions so content can be lowercase (SC)
        -- added isdefined to xoption (SC)
        -- AFLOW DFT calculations can now read in CHGCAR files. (ME)
        -- Improved runtimes and memory requirements for AAPL. (ME)
        -- Switched the thermal conductivity integration method to the tetrahedron method. (ME)
        -- Added Grueneisen parameter and phase space calculation to thermal conductivity calculations. (ME)
        -- APL and AAPL can now use the CHGCAR file from the ZEROSTATE calculation to speed up calculations. (ME)
        -- Replaced APLLogicError and APLRuntimeError with aurostd::xerror. (ME)
        -- Fixed bug in APL and AAPL that did not properly process -D option. (ME)
        -- Removed unused source files. (ME)
        -- Added matrix norms to aurostd::xmatrix. (ME)
        -- Fixed KPPRA for APL relaxations to use the standard density. (ME)
        -- Added a handler for the AFLOW database. (ME)
        -- Added an AFLOW-SQLITE interface. (ME)
        -- Updated SQLite to version 3.30.1 (2019-10-11, https://www.sqlite.org/2019/sqlite-amalgamation-3300100.zip). (ME)
        -- Added additional web output for entry page generation. (ME)
        -- Fixed bug that put NCORE into INCARs of linear response calculations. (ME)
        -- Fixed bug that caused phonon dispersion path builder to break for some lattices. (ME)
        -- Fixed bug in xDOSCAR reader error detection. (ME)
        -- Additional web output for entry page applets. (ME)
        -- Fixed bug that prevented LDA+U parameters from being passed into ARUN aflow.ins. (ME)
        -- Added ael_stiffness_tensor and ael_compliance_tensor to aentry. (ME)
        -- Fixed bug that prevented AGL from running during LIB2LIB. (ME)
        -- added warnings/errors if species information missing in POSCAR for --poscar2aflowin (CO)
        -- tab aligning all files (CO)
        -- patched clang warnings for aurostd_boot.cpp (CO)
        -- patching warning for writing aflow.rc, only issue if it was written, should fix www-data (CO)
        -- added xQMVASP (CO)
        -- force signed distance for hull formation enthalpy (CO)
        -- added --geometry to get abc_angles for any input structure (CO)
        -- commenting out CreateSlab_RigidRotation(), it does not work, need to redefine lattice vectors (CO)
        -- patching CreateSlab_SurfaceLattice() lattice vector search to include explicit length/angle constraints (CO)
        -- patched slab_test with v3len_max_strict (CO) 
        -- added minimumDistance() calculator for non-periodic systems like molecules or grid of atoms (CO)
        -- patched atoms grid generated for foldAtomsInCell(): GenerateGridAtoms() populates grid_atoms, not atoms (CO)
        -- added setAutoVolume() to xstructure (CO)
        -- added getOSS() and getOFStream() to xStream() (CO)
        -- added GetBandGap() to xDOSCAR: get bandgap from DOS (CO)
        -- added PrintBandGap_DOS() for command line access to DOS bandgap analysis (CO)
        -- incorporating equivalent hkl planes analysis (CO)
        -- patched supercell dimensions reduction for slip system analysis (CO)
        -- now preserving volume for slip system analysis (CO)
        -- added --plot_all_atoms option for DOS plotter (CO)
        -- added functionality for plotting species-projected DOS in plotter (CO)
        -- added '/' between all path separators in plotter (CO)
        -- added LDEBUG in plotter (CO)  
        -- patched formatDefaultTitlePOCC() to understand pocc string in plotter (CO)
        -- added getAflowInFromAFlags() for pocc (CO) 
        -- added --pocc_minimum_configuration identifying which ARUN is minimum energy (CO)  
        -- patched FINAL volume of ordered supercells from pocc, should speed up VASP calculations (CO)
        -- added postprocessing workflow for pocc: performs postprocessing from input files, does NOT redo structure analysis (CO) 
        -- added self-patch for pocc: patches structures files (all and unique) so individual POSCARs can be read by aflow (CO) 
        -- added reader for structures file (CO)
        -- pocc writes out PARTCAR (CO)
        -- pocc calculates/writes out EFA (CO)
        -- pocc writes out ensemble average DOSCAR (CO)  
        -- pocc writes out supercell probabilities to aflow.pocc.out (CO)  
        -- pocc writes out results of ensemble average band gap to aflow.pocc.out (CO) 
        -- pocc plots ensemble average DOS projected by orbitals and species (CO)
        -- added KBIN_POCC_TEMPERATURE_STRING (aflow.in) and --temperature (command line) for pocc post-processing (CO)
        -- avoiding NEGLECT_NOMIX for pocc, high-entropy offers increased solubility over binaries (CO)
        -- added option for printing ensemble average IDOS in pocc data files (aflow_pocc_old.cpp) (CO) 
        -- added POccStructuresFile class to read post-processing files (CO)
        -- patched zero-padding for pocc output files (CO)
        -- add first POCC unit test to Makefile (CO)
        -- patch distinction between POTCAR_TYPE_DATE_PRINT_flag and POTCAR_TYPE_PRINT_flag in avasp (CO)
        -- patching xvasp.POTCAR_TYPE_PRINT_flag for LIB2/LIB3 (CO)
        -- added --potential_type for auto aflow.in generator (CO)
        -- streamlined xvector constructors and copy() methods (CO)
        -- added xvector constructor for xmatrix input (CO)
        -- added getcol(), getmat(), setrow(), setcol(), setmat() to xmatrix, with relevant unit tests called by —test_xmatrix (CO)
        -- added operator *=(utype r) and operator /=(utype r) to xmatrix (CO)
        -- added modulus(), modulussquare(), modulus2() to xmatrix (CO)
        -- getmat() now returns void, xmatrix is an input (CO)
        -- added lrows_out, lcols_out input getmat() as well as a overload for returning xvector (as input) (CO)
        -- added xmatrix2xvector() (CO)
        -- patched QRDecomposition_HouseHolder() not to assume lrows, lcols (CO)
        -- updated generalHouseHolderQRDecomposition()->QRDecomposition_HouseHolder() (CO)
        -- added EFileEmpty() and EFileNotEmpty() (CO)
        -- added _AFLOW_FILE_NAME_ to logger() and xerror(), and patched Makefile for some missing cpp (CO)
        -- added aurostd::getPWD() (CO)
        -- added unsigned long long to _isfloat(), _iscomplex(), _isreal(), _size(), _real(), isinteger() (CO)
        -- added aurostd::powint() for fast powers of integers (CO)
        -- added all variants of iszero() (CO)
        -- templated GCD(), patched for positive/negative inputs, and added Bezout coefficients as output (CO)
        -- adding free(), copy(), refresh() to xmatrix (CO)
        -- added shiftlrows, shiftlcols, shiftlrowscols to xmatrix (CO)
        -- added inverse of 2x2 matrix (CO)
        -- added xmatrixint2double() and xmatrixdouble2int() (CO)
        -- added right matrix division, traspInPlace(), traspSquareInPlace(), submatrixInPlace(), and getdiag() to xmatrix (CO)
        -- added getmatInplace() and getvec() to xmatrix (CO)
        -- patched inverse() for xmatrix, now uses matrix of minors (adjoint) approach which is more stable than GaussJordan (CO)
        -- converted bool inverse() to bool isNonInvertible() in xmatrix() (CO)
        -- added smith normal form calculator to xmatrix (CO)
        -- updated QR decomposition algorithm to avoid saving householder rotations to form Q at the end (CO)
        -- added xDOSCAR.convertSpinOFF2ON() for easy manipulation between SPIN-OFF/SPIN-ON POCC ARUNS (CO)
        -- fixed tolerance "WARNING" in symmetry screw axis determination (DX)
        -- added missing partial occupation value when printing CIF (DX)
        -- added site occupation to Wyckoff object (DX)
        -- used _atom copy constructor in symmetry functions instead of by-hand updates (DX)
        -- fixed indenting in symmetry functions (DX)
        -- added rescaling of structure in prototyping functionality (DX)
        -- added functions to extract information from certain Wyckoff positions (DX)
        -- added functionality to force input Wyckoff choice for structure prototyping (DX)
        -- added check for duplicate subdirectory in aflow zipping, removes subdirectory if found (DX+CO)
        -- added flags to get matching AFLOW prototypes and cast into prototype designation (DX)
        -- added environment analysis (isoconfigurational) to structure comparison (DX)
        -- fixed multiple thread calls in structure comparison and building prototype structures (DX)
        -- suppress permutation calculation for AFLOW prototypes in structure comparison (DX)
        -- replaced exit() with throws in structure comparison functions (DX)
        -- added database comparison functionality (DX)
        -- added directory information to structure comparison for debugging  (DX)
        -- multithreaded prototype casting in structure comparison (DX)
        -- use more robust supercell expansion method (lattice dimensions vs 3x3x3) in structure comparison (DX)
        -- added functionality to check for better matches (necessary for environment and permutation comparisons) (DX)
        -- store Wyckoff groupings for duplicates and same family structures (DX)
        -- added preliminary magnetic structure analysis with new functions to add spin to structure (DX)
        -- added consistency check in permutation comparisons (DX)
        -- boolean for threading safety check (save time) (DX)
        -- improved (speed) atom matching functionality in structure comparison (DX)
        -- speed increase to generateGrid function (DX)
        -- replace SplitAlloySpecies and compare::GetElements() with stringElements2VectorElements() in comparison functions (DX)
        -- added functionality to search prototype labels by symmetry without nspecies and stoichiometry (DX)
        -- added space group to lattice type and centering functions (DX)
        -- added more methods for extracting lattice parameters for prototyping (wyccar, cif, etc.) (DX)
        -- store Wyckoff information from CIF reader (DX) 
        -- fixed bug in extracting Wyckoff coordinates (DX)
        -- allow non-standard space group symbol formats for CIF, check provided equations to verify setting (DX)
        -- update structure comparison class attribute names (DX)
        -- allow for mix of ICSD and non-ICSD structures during sorting by ICSD number for structure comparison (DX)
        -- created generalized function for adding magnetic information to structure (DX)
        -- fixed non-collinear spin lattice primitivization function (DX)
        -- fixed typos in README_PROTO.TXT: A2B_oP12_26_abc_ab-001 to A2B_oP12_26_abc_ab-002 and AB_oC8_67_a_g-001 to AB_oC8_67_a_g-002 (DX)
        -- check if tolerance input is negative for BringInCell() (DX)
        -- added AtomEnvironment class in aflow_xatom.cpp (DX)
        -- generalized inCell() and added atomInCell() (DX)
        -- added aurostd::GCD(), aurostd::LCM(), and aurostd::reduceByGCD(), for vector and deque (DX)
        -- added FileMESSAGE and logstream overloads for comparison functions (DX)
        -- added lattice deviation, coordinate displacement, and figure of failure (structure misfit) to the JSON output for structure comparison (DX)
        -- added try-catch for pflow::loadXstructure() in case URL times out or a bad structure file input (DX)
        -- refined magnetic misfit criteria (DX)
        -- added JSON output for structure prototyping (DX)
        -- fixed parameters for prototype=A_tI2_139_a; fct convention vs bct convention (DX)
        -- added unit tests in makefile for aflowSG, aflowSYM, and aflow-xtal-match (DX)
        -- put xstructure initialization in free() and call free() at beginning of constructors (otherwise xstructure is not always initialize) (DX)
        -- changed xstructure::Clear() to xstructure::clear() (DX)
        -- changed xstructure::Clean() to xstructure::clean() (DX)
        -- updated README_AFLOW_COMPARE.TXT (DX)
        -- use xoptions schema for property units in comparison code (DX)
        -- use ANRL setting as default for symmetry analysis in comparisons for quick conversion to AFLOW prototype designation (DX)
        -- use of xoptions throughout comparison functions (DX)
        (AFLOW: aconvasp.cpp, aconvasp_main.cpp, aflow.cpp, aflow.h, aflowlib_database.cpp, aflowlib.h, aflowlib_libraries.cpp, aflowlib_web_interface.cpp, aflowrc.cpp, apennsy_gndstate.cpp, apennsy_main.cpp, avasp.cpp, bader.cpp, cce.cpp, chull.cpp, chull.h, compare_structure.cpp, compare_structure_function.cpp, compare_structure.h, contrib_shidong_auxiliary.cpp, gfa.cpp, iaims.cpp, init.cpp, ivasp.cpp, kbin.cpp, kvasp.cpp, lattice.cpp, Makefile, modules.cpp, ovasp.cpp, pflow_funcs.cpp, pflow.h, pflow_print.cpp, plotter.cpp, pocc.cpp, pocc.h, pocc_old.cpp, pocc_old.h, README_AFLOW_ACONVASP.TXT, README_AFLOW_AFLOWRC.TXT, README_AFLOW_COMPARE.TXT, README_AFLOW_EXCEPTIONS.TXT, README_AFLOW.TXT, README_PROTO.TXT, SQLITE/shell.c, SQLITE/sqlite3.c, SQLITE/sqlite3ext.h, SQLITE/sqlite3.h, SQLITE/sqlite.cpp, SQLITE/sqlite.h, surface.cpp, symmetry.cpp, symmetry_spacegroup.cpp, symmetry_spacegroup_functions.cpp, symmetry_spacegroup.h, symmetry_spacegroup_ITC_library.cpp, xatom.cpp, xclasses.cpp, xelement.cpp, xproto.cpp, xproto_gus.cpp)
        (ANRL: aflow_anrl.cpp, ANRL_CPPS_20180710/list.cpp)
        (APL: aapl_cluster.cpp, aapl_ifcs.cpp, aapl_setup.cpp, aapl_tcond.cpp, apl_atomic_disp.cpp, apl_dirphoncalc.cpp, apl_dm_pdos_save.cpp, apl_doscalc.cpp, apl_group_velocity.cpp, apl.h, apl_hsqpoints.cpp, apl_kphonons.cpp, apl_lrphoncalc.cpp, apl_ltet.cpp, apl_pathbuilder.cpp, apl_pdisc.cpp, apl_phoncalc.cpp, apl_qmesh.cpp, apl_shellhandle.cpp, apl_supercell.cpp, apl_thermalpc.cpp, qha3phonons_eos.cpp, qha_aflowin_creator.cpp, qha_dm_pdos_save.cpp, qha_energies.cpp, qha_eoscalc.cpp, qha_eos.cpp, qha_eosrun.cpp, qha_gruneisen.cpp, qha_operations.cpp, README_AFLOW_APL.TXT, scqha_eos.cpp, scqha_gruneisen.cpp, scqha_T_freqs.cpp)
        (AUROSTD: aurostd.h, boot.cpp, main.cpp, xcombos.cpp, xcombos.h, xcomplex.cpp, xcomplex.h, xerror.cpp, xerror.h, xmatrix.cpp, xmatrix.h, xoption.cpp, xoption.h, xscalar.cpp, xscalar.h, xtensor.cpp, xvector.cpp, xvector.h)
3.1.227 - 2019/10/16
        Location: http://materials.duke.edu/AFLOW/aflow.3.1.227.tar.xz
        -- Bug fixes for MPI (SC)
        -- Verbosity fixes (Message("")) (SC)
3.1.226 - 2019/10/01
        Location: http://materials.duke.edu/AFLOW/aflow.3.1.226.tar.xz
        -- Modification on the allocation of web entries, through web cache of AUID. Speed up of 20-200 times in serving aflowlib entry pages (SC)
        -- Bug fixes in producing html/json for icsd# entries (SC)
        -- Modified aflow.in generation in AEL and AGL to use common routines in aflow_avasp.cpp and aflow_modules.cpp (CT)  
        -- Write AGL enthalpy as a function of pressure in an AFLOW readable format for future phase diagram application (CT)
        -- Added --quiet option to LIB2LIB routine (CT)
        -- Sets the VASP symmetry to off by default for AEL calculations (CT)
        -- Added projected phonon DOS calculations. (ME)
        -- Linear tetrahedron method does not reduce upon construction anymore (necessary for projected DOS). (ME)
        -- Cleaned up code and added more comments to QMesh and LTMethod files. (ME)
        -- Made moveToBZ inside QMesh more robust. (ME)
        -- Replaced all instances of exit in APL with throw APLRuntimeError. (ME)
        -- Sped up reduction of q-mesh grid. (ME)
        -- Added safeguards for DOSCAR readers for broken DOSCAR files. (ME)
        -- Fixed plotter bugs for HTQC prototype names. (ME)
        -- Added findInList function to AUROSTD. (ME)
        -- Generalized BringInCell method. (ME/DX)
        -- created overloads for BringInCell method (double/xvector/_atom/xstructure), along with "InPlace" variants, i.e., const input (DX)
        -- replaced all mod_one/mod_one_xvec/mod_one_atom for new BringInCell method (DX)
        -- replaced old BringInCell functions with new version (DX)
        -- fixed indenting in symmetry functions (DX)
        -- replaced all SYM::CrossPro() with aurostd::vector_product() (DX)
        -- replaced all SYM::normalize() with explicity division of aurostd::modulus() (DX)
        -- replaced SYM::extract_row() with aurostd::operator() (DX)
        -- fabs() -> aurostd::abs() (CO)
        -- changed abinit writer lattice from column-based to row-based (CO)
        -- updated some class definitions (free()/copy()) (CO)
        (AFLOW: aconvasp.cpp, aconvasp_main.cpp, aflow.cpp, aflow.h, aflowlib.h, aflowlib_libraries.cpp, aflowlib_webapp_entry.js, aflowlib_web_interface.cpp, aflowrc.cpp, apennsy_gndstate.cpp, apennsy_main.cpp, apennsy_vaspin.cpp, avasp.cpp, chull.cpp, compare_structure_function.cpp, compare_structure.h, contrib_cormac.cpp, contrib_wahyu.cpp, data.cpp, init.cpp, Makefile, modules.cpp, oaims.cpp, ovasp.cpp, pflow_funcs.cpp, pflow_print.cpp, plotter.cpp, pocc.cpp, pocc.h, pocc_old.cpp, README_AFLOW_ACONVASP.TXT, README_AFLOW_SYM.TXT, spacegroup.cpp, surface.cpp, symmetry.cpp, symmetry_spacegroup.cpp, symmetry_spacegroup_functions.cpp, symmetry_spacegroup.h, symmetry_spacegroup_ITC_library.cpp, xatom.cpp, xclasses.cpp, xproto.cpp)
        (AEL: ael_elastic_fit.cpp, ael_elasticity.cpp, ael_elasticity.h, ael_get_stress.cpp)
        (AGL: agl_debye.cpp, agl_debye.h, agl_electronic.cpp, agl_eqn_state.cpp, agl_get_ev.cpp, agl_hugoniot.cpp, agl_polynomial.cpp, agl_rungibbs.cpp, agl_thermal.cpp)
        (APL: apl_atomic_disp.cpp, apl_dm_pdos_save.cpp, apl_doscalc.cpp, apl_function_fitting.cpp, apl_group_velocity.cpp, apl.h, apl_hsqpoints.cpp, apl_kphonons.cpp, apl_ltet.cpp, apl_pdisc.cpp, apl_phoncalc.cpp, apl_qmesh.cpp, apl_shellhandle.cpp, apl_supercell.cpp, qha3phonons_eos.cpp, qha_dm_pdos_save.cpp, qha_energies.cpp, qha_eoscalc.cpp, qha_gruneisen.cpp, qha_operations.cpp, README_AFLOW_APL.TXT, scqha_eos.cpp, scqha_gruneisen.cpp)
        (AUROSTD: aurostd.h, main.cpp, xmatrix.cpp, xmatrix.h)
3.1.225 - 2019/07/26
        Location: http://materials.duke.edu/AFLOW/aflow.3.1.225.tar.xz
        -- fixing bug with stability criterion calculation in --output=web, need structure comparison for correct stability criterion calculation (WS)
        -- changed output name for --output=web to aflow_ALLOY_hull_web.json (WS)
        -- integrated N+1_enthalpy_gain and stability criterion to --output=web (WS)
        -- patched web json for quaternary chull (WS)
        -- added CCE functionality (RF)
        -- added CCE readme (RF)
        -- added a user input cutoff energy to the GFA code (DF)
        -- Added vector version of RemoveComments. (ME)
        -- RemoveControlCharactersFromStringstream now also removes carriage returns because they break string additions. (ME)
        -- SPIN_REMOVE_RELAX_2 did not remove spin after the second relaxation; this is fixed now. (ME)
        -- Removed bug that prevented certain NBANDS errors from being fixed while an NBANDS warning was present in vasp.out (ME)
        -- APL and AAPL now read forces from qmvasp file. (ME)
        -- AAPL_KPPRA added to aflow_modules. (ME)
        -- Minor APL code clean-ups. (ME)
        -- Added new plotter functions for band structures, phonons, and thermal properties. (ME)
        -- Updated numbering scheme for partial DOS from being zero-based to being one-based. (ME)
        -- Changed xDOSCAR, xEIGENVAL, and xKPOINTS to be compatible with new plotter. (ME)
        -- Added functionality to APL that outputs phonon DOS and dispersion in
        -- VASP format for new plotter functions. (ME)
        -- Fixed bug for the path builder for path with - and | as separators. (ME)
        -- Fixed xDOSCAR reader to be more general. (ME)
        -- patched change_tolerance() bug for double& tolerance return (DX)
        -- renamed minimum distance functions, more descriptive (minimizeDistanceCartesianMethod() and minimizeDistanceFractionalMethod()) (DX)
        -- reduced number of inputs for minimum distance functions (DX)
        -- added functionality to read VASP5 format in CHGCAR (DX)
        -- cleaned species/atom names in xstructure2json; remove pseudopotential information, oxidation numbers, etc. (DX)
        -- added boolean to ignore minimum distance check in foldAtomsInCell() (DX)
        -- added overloads for mapping functions (DX) 
        -- fixed bug in in xstructure2json in LIB2RAW runs; store corresponding structure from relaxations (DX) 
        -- read species for xstructure2json in LIB2RAW runs (DX) 
        -- added default permutation designation to ANRL prototypes for --proto and --aflow_proto, e.g., ".AB" for "AB_cF8_225_a_b.AB" (DX) 
        -- added functionality to read "_symmetry_space_group_name_H-M" in CIF reader (DX)
        -- added GetSpaceGroupNumber() to get the space group number from the Hermann-Mauguin symbol (DX)
        -- added RemoveCharacterFromBack(), RemoveCharacterFromFront(), and RemoveCharacterFromBackandFront() to AUROSTD; useful for parsing CIF fields (DX)
        -- added function to compare Wyckoff position strings regardless of order, necessary for matching equations in CIF to ITC standard (DX)
        -- fixed bug in reading symops from CIF; check for symop_id (DX)
        -- fixed bug in "_space_group_name_Hall" reader in CIF (DX)
        -- converted exits to xerrors in GetSpaceGroup*() functions (DX)
        -- added DEFAULT_GFA_FORMATION_ENTHALPY_CUTOFF to aflow.rc (CO)
        -- added functions to find pointLineIntersection() and linePlaneIntersection() (CO)
        -- added function to find 3D rotation between two 3D vectors (CO)
        -- remapped const utype& tol -> utype tol in function inputs (CO)
        -- remapped const bool& -> bool in function inputs (CO)
        -- added check in generalHouseHolderQRDecomposition() that Q*R=A (CO)
        -- changed gcd() to GCD() (CO)
        -- added least common multiple function LCM() (CO)
        -- added --slab_test (CO)
        -- added setctau/setftau functions to _sym_op (CO)
        -- added ReplaceAtoms() to xstructure to safely RemoveAtom() then AddAtom() (CO)
        -- modified foldAtomsInCell() to remove fold_in_only complexity, this was simplified by GenerateGridAtoms() (CO)
        -- added check to foldAtomsInCell() that min_dist does not change (CO)
        -- added CreateSlab_RigidRotation(), CreateSlab_SurfaceLattice(), and associated functions (many overloads) to create slabs for surface calculations: the two functions should yield about the same structure but by two different methods (CO)
        -- reformulate basis in CreateSlab_RigidRotation() so k-points grid is created appropriately (K1xK2x1) (CO)
        -- added new modules for calculating the generalized stacking fault energy and cleavage energy (CO)
        -- patched bug in CHULL pdf output for missing column-types in compiling aflow_CsIPb_hull.tex (CO)
        -- added cout as default for ostream& oss in header files (CO)
        -- converted Normal2HKLPlane (CO)
        -- reduce total layers creation by calculating how many layers are in a cell for that particular direction (CO)
        -- added XHOST.WEB_MODE to reduce cluttered AFLOW-Online output (CO)
        -- removed pocc progress bar in web_mode (CO)
        -- added FPOSDistance() for skew considerations (CO)
        -- reduced dims considered for GetSuperCell(), RadiusSphereLattice and LatticeDimensionSphere() are enough (CO)
        -- added general getPeaks() function to AUROSTD (CO)
        -- calculated X-ray amplitude on-the-fly, no need to pass it around (CO)
        -- moved double lambda to end of inputs and default to 1.5418 Copper K-alpha (CO)
        -- patched RemoveControlCodeCharactersFromString() for carriage return (CO)
        -- added width_maximum to getPeaks() to resolve arbitrarily defined peaks (CO)
        -- made x-ray analysis code more modular (CO)
        -- added --plot_xray_file option (CO)
        -- patched moving_average function (!= convolution with box_filter) (CO)
        -- defaulted lambda=Cu_Ka for XRD functions (CO)
        -- added compareVecElements(), compareXVecElements(), and class compareVecElement(ind) to sort vector<vector<utype> > and vector<xvector<utype> > and retire classes ids_cmp and hkl_cmp (CO)
        -- changed signal -> signal_input so it does not get confused with std::signal (CO)
        -- added --force_generic_title to PLOT_XRAY (CO)
        -- removed ids_cmp and hkl_cmp classes (CO)
        -- added filetype and vector_reduction_type enums (CO)
        -- patched aflags.Directory() early in kbin::KBIN_Main() (CO)
        -- corrected GetCompoundAttenuationLenght -> GetCompoundAttenuationLength and toogle -> toggle (CO)
        -- extended PARTCAR functionality for VASP5 POSCARs, including the optional Selective Dynamics tag (CO)
        -- patched 'make check' to return an error, instead of a string, if encountered (CO)
        -- patched 'S' -> 'P' conversion in --pocc_params (CO)
        -- incorporated some new warnings from VASP6 (CO)
        -- patched stringElements2VectorElements() to handle two types of compound designation: composition_string and pp_string (CO)
        -- added new suffixes to pseudopotential list (CO)
        -- address capital letters in new pp suffixes directly (CO)
        -- added faster (in place) routines for CleanStringASCII(), RemoveNumbers(), VASP_PseudoPotential_CleanName() (CO)
        -- added AFLOWIN_FLAG::NOAUTOPP (--noautopp) functionality to --aflow_proto (CO)
        -- converted flag PFLOW::LOAD_ENTRIES_ONLY_ALPHABETICAL to PFLOW::LOAD_ENTRIES_NON_ALPHABETICAL so the default is always OFF (CO)
        -- added 'make clean_autogen' to delete files that are automatically downloaded/generated by aflow during compilation (CO)
        -- set explicit double->int conversion for roundDouble() in chull (CO)
        (AFLOW: aconvasp.cpp, aconvasp_main.cpp, aflow.cpp, aflow.h, aflowlib_libraries.cpp, aflowlib_web_interface.cpp, aflowrc.cpp, avasp.cpp, cce.cpp, cce.h, chull.cpp, chull.h, compare_structure_function.cpp, contrib_shidong_main.cpp, data.cpp, gfa.cpp, gfa.h, init.cpp, ivasp.cpp, kbin.cpp, kvasp.cpp, Makefile, mix.cpp, modules.cpp, ovasp.cpp, pflow_funcs.cpp, pflow.h, pflow_print.cpp, plotter.cpp, pocc.cpp, README_AFLOW_ACONVASP.TXT, README_AFLOW_AFLOWRC.TXT, README_AFLOW_CCE.TXT, README_AFLOW_GFA.TXT, surface.cpp, symmetry.cpp, symmetry_spacegroup.cpp, symmetry_spacegroup_functions.cpp, symmetry_spacegroup.h, symmetry_spacegroup_ITC_library.cpp, xatom.cpp, xclasses.cpp, xelement.cpp, xelement.h, xproto.cpp)
        (AGL: agl_electronic.cpp)
        (APL: aapl_cluster.cpp, aapl_tcond.cpp, apl_dirphoncalc.cpp, apl_doscalc.cpp, apl.h, apl_kphonons.cpp, apl_lrphoncalc.cpp, apl_pathbuilder.cpp, apl_pdisc.cpp, apl_phoncalc.cpp, apl_qmesh.cpp, apl_supercell.cpp, apl_thermalpc.cpp, README_AFLOW_APL.TXT)
        (AUROSTD: aurostd.h, boot.cpp, main.cpp, xmatrix.cpp, xmatrix.h, xscalar.cpp, xscalar.h, xvector.cpp, xvector.h)
3.1.224 - 2019/05/20
        Location: http://materials.duke.edu/AFLOW/aflow.3.1.224.tar.xz
        -- Fixed bug that didn't allow users to override the standard lattice phonon dispersion path. (ME)
        -- Replaced anharmonic IFC option struct with xoption. (ME)
        -- Simplified APL class structure: IReciprocalPointGrid, MonkhorstPackMesh, and UniformMesh are consolidated into QMesh. IDOSCalculator, DOSCalculator, RootSamplingMethod, and LinearTetrahedronMethod are now described only by the DOSCalculator and LTMethod classes. (ME)
        -- Fixed QHA file name bugs for phonon dispersion and DOS. (ME)
        -- Fixed bug that caused AAPL to read APL calculations even though AAPL calculations are still missing. (ME)
        -- Fixed seg fault bug when DC=OFF and TP=ON. (ME)
        -- Fixed bug where DOS parameters are not properly set when DOS=OFF and TP=ON. (ME)
        -- Added KPPRA option for AAPL. (ME)
        -- Increased number of iterations for the AAPL BTE solver. (ME)
        -- fixed symmetry bug: if AddAtom() removes too many atoms and alters stoichiometry, then change to better tolerance (DX) 
        -- fixed comparison bug: ordering of stoichiometry for material-type comparisons (DX)
        -- changed name of prototyping flag (DX)
        -- added --structure2json command line functionality (DX)
        -- cleaned/reduced comparison command line calls (DX)
        -- added to comparison code: JSON output, print to screen only, keep non-matching info, store comparison logs, store family properties, and speed up comparison grouping function (DX)
        -- removed atomic library for communicating between threads, obsolete (DX)
        -- removed unused line in SYM::PBC() function (DX)
        -- added types information in CIF reader, otherwise aflowSG fails (DX)
        -- alphabetize elements in CIF reader function (DX)
        -- fixed --machine names (DX)
        -- fixed removal of control code characters in aflow.in; only overwrites if invalid chars are detected and saves old version to aflow.in_old (DX)
        -- changed internal indexing of xvectors in CHULL/GFA code from 0 to 1 to match rest of code (CO)
        -- fixed bug in web-json writer for AFLOW-CHULL Online (CO)
        -- added function for defining 3D rotation matrix between two vectors (CO)
        -- added functions to convert xvector<double> to xvector<int> and vice versa, useful for hkl (CO)
        -- added functionality for generalized stacking fault calculation, alpha testing only (CO)
        -- added functions for HKLPlane -> direct normal vector and vice versa (CO)
        -- added function to find distance between HKL planes (CO)
        -- added function to get distance between images of atoms along particular direction (CO)
        -- for many sym functions, removed pointers for read-only bools and doubles, added const where possible (CO)
        -- updated xstructure::Rotate() (CO)
        -- in xclasses, stringstream.clear() -> stringstream.str("") (CO)
        -- removed '#' from sg specification in POSCAR, it is interpreted as comment and removed (CO)
        -- bug fix with AFLOWDATA path in automatic aflow.in generator (CO)
        -- added force_strict_pc2scMap to GetSuperCell() constraining the map to the true primitive cell and not equivalent atoms (CO)
        -- added general function to fix string for latex output (CO)
        -- added XHOST.vflag_control.flag("DIRECTORY_CLEAN") for accurate logging of current directory (CO)
        -- major restructuring of pocc code, consolidating classes, renaming variables, etc. (CO)
        -- fixed old pocc to run with any compression extension (CO)
        -- eliminating atom.print_RHT (CO)
        -- patches for xStream() (CO)
        -- fixed webapp_entry for displaying first bader charge isosurface online with help from Bob Hanson (CO)
        -- added convolution function for signal processing (CO)
        -- added moving average and box/gaussian filters (CO)
        -- added mean/stddev functions to xvector (CO)
        -- added plotter for XRD (CO)
        -- added analysis for peaks with moving average (CO)
        (AFLOW: aconvasp_main.cpp, aflow.cpp, aflow.h, aflowlib_libraries.cpp, aflowlib_webapp_entry.js, aflowrc.cpp, avasp.cpp, chull.cpp, chull.h, compare_structure.cpp, compare_structure_function.cpp, compare_structure.h, gfa.cpp, init.cpp, kbin.cpp, kvasp.cpp, lattice.cpp, Makefile, modules.cpp, pflow_funcs.cpp, pflow.h, pflow_print.cpp, pocc.cpp, pocc.h, pocc_old.cpp, README_AFLOW_ACONVASP.TXT, README_AFLOW_AFLOWRC.TXT, symmetry.cpp, symmetry_spacegroup.cpp, xatom.cpp, xclasses.cpp, xproto.cpp)
        (ANRL: aflow_anrl.cpp, ANRL_CPPS_20180710/A10B2C_hP39_171_5c_c_a.cpp, ANRL_CPPS_20180710/A10B2C_hP39_172_5c_c_a.cpp, ANRL_CPPS_20180710/A10B3_oF52_42_2abce_ab.cpp, ANRL_CPPS_20180710/A12B2C_cF60_196_h_bc_a.cpp, ANRL_CPPS_20180710/A12B36CD12_cF488_196_2h_6h_ac_fgh.cpp, ANRL_CPPS_20180710/A12B36CD12_cF488_210_h_3h_a_fg.cpp, ANRL_CPPS_20180710/A12B6C_cF608_210_4h_2h_e.cpp, ANRL_CPPS_20180710/A12B7C2_hP21_174_2j2k_ajk_cf.cpp, ANRL_CPPS_20180710/A12BC4_cP34_195_2j_ab_2e.cpp, ANRL_CPPS_20180710/A12B_cF52_225_i_a.cpp, ANRL_CPPS_20180710/A12B_cI26_204_g_a.cpp, ANRL_CPPS_20180710/A12B_tI26_139_fij_a.cpp, ANRL_CPPS_20180710/A13B2C2_oP34_32_a6c_c_c.cpp, ANRL_CPPS_20180710/A14B3C5_tP44_94_c3g_ad_bg.cpp, ANRL_CPPS_20180710/A15B4_cI76_220_ae_c.cpp, ANRL_CPPS_20180710/A17B15_cP64_207_acfk_eij.cpp, ANRL_CPPS_20180710/A17BC4D_tP184_89_17p_p_4p_io.cpp, ANRL_CPPS_20180710/A23B6_cF116_225_bd2f_e.cpp, ANRL_CPPS_20180710/A24BC_cF104_209_j_a_b.cpp, ANRL_CPPS_20180710/A2B11_cP39_200_f_aghij.cpp, ANRL_CPPS_20180710/A2B13C4_hP57_168_d_c6d_2d.cpp, ANRL_CPPS_20180710/A2B2C4D_tP18_132_e_i_o_d.cpp, ANRL_CPPS_20180710/A2B2C7_cF88_227_c_d_af.cpp, ANRL_CPPS_20180710/A2B2C_oC80_64_efg_efg_df.cpp, ANRL_CPPS_20180710/A2B3C12D3_cI160_230_a_c_h_d.cpp, ANRL_CPPS_20180710/A2B3C18D6_hP58_192_c_f_lm_l.cpp, ANRL_CPPS_20180710/A2B3C3DE7_hP48_145_2a_3a_3a_a_7a.cpp, ANRL_CPPS_20180710/A2B3C6_cP264_205_2d_ab2c2d_6d.cpp, ANRL_CPPS_20180710/A2B3C6_cP33_221_cd_ag_fh.cpp, ANRL_CPPS_20180710/A2B3C7D_oP13_47_t_aq_eqrs_h.cpp, ANRL_CPPS_20180710/A2B3_hP20_159_bc_2c.cpp, ANRL_CPPS_20180710/A2B3_hP30_169_2a_3a.cpp, ANRL_CPPS_20180710/A2B3_hP30_170_2a_3a.cpp, ANRL_CPPS_20180710/A2B3_hP5_164_d_ad.cpp, ANRL_CPPS_20180710/A2B3_hR10_167_c_e.cpp, ANRL_CPPS_20180710/A2B3_hR5_166_c_ac.cpp, ANRL_CPPS_20180710/A2B3_oC40_39_2d_2c2d.cpp, ANRL_CPPS_20180710/A2B3_oP20_60_d_cd.cpp, ANRL_CPPS_20180710/A2B3_oP20_62_2c_3c.cpp, ANRL_CPPS_20180710/A2B3_oP40_33_4a_6a.cpp, ANRL_CPPS_20180710/A2B3_tI80_141_ceh_3h.cpp, ANRL_CPPS_20180710/A2B3_tP10_127_g_ah.cpp, ANRL_CPPS_20180710/A2B3_tP20_102_2c_b2c.cpp, ANRL_CPPS_20180710/A2B3_tP20_116_bci_fj.cpp, ANRL_CPPS_20180710/A2B3_tP20_117_i_adgh.cpp, ANRL_CPPS_20180710/A2B3_tP40_137_cdf_3g.cpp, ANRL_CPPS_20180710/A2B3_tP5_115_g_ag.cpp, ANRL_CPPS_20180710/A2B4C_hR42_148_2f_4f_f.cpp, ANRL_CPPS_20180710/A2B4C_oC28_66_l_kl_a.cpp, ANRL_CPPS_20180710/A2B4C_oP28_62_ac_2cd_c.cpp, ANRL_CPPS_20180710/A2B5C2_oC36_37_d_c2d_d.cpp, ANRL_CPPS_20180710/A2B5_mC28_15_f_e2f.cpp, ANRL_CPPS_20180710/A2B6CD7_tP64_77_2d_6d_d_ab6d.cpp, ANRL_CPPS_20180710/A2B7C2_tP88_78_4a_14a_4a.cpp, ANRL_CPPS_20180710/A2B7_cI54_229_e_afh.cpp, ANRL_CPPS_20180710/A2B8C2D_tP26_100_c_abcd_c_a.cpp, ANRL_CPPS_20180710/A2B8CD_oP24_48_k_2m_d_b.cpp, ANRL_CPPS_20180710/A2B8CD_tI24_97_d_k_a_b.cpp, ANRL_CPPS_20180710/A2B8C_oP22_34_c_4c_a.cpp, ANRL_CPPS_20180710/A2B_aP6_2_2i_i.cpp, ANRL_CPPS_20180710/A2B_aP6_2_aei_i.cpp, ANRL_CPPS_20180710/A2BC2_oF40_22_fi_ad_gh.cpp, ANRL_CPPS_20180710/A2BC2_oI20_45_c_b_c.cpp, ANRL_CPPS_20180710/A2BC2_tI20_79_c_2a_c.cpp, ANRL_CPPS_20180710/A2BC2_tP20_105_f_ac_2e.cpp, ANRL_CPPS_20180710/A2BC3_oC24_63_e_c_cg.cpp, ANRL_CPPS_20180710/A2BC4_cF56_227_d_a_e.cpp, ANRL_CPPS_20180710/A2BC4D_tI16_121_d_a_i_b.cpp, ANRL_CPPS_20180710/A2BC4_oP28_50_ij_ac_ijm.cpp, ANRL_CPPS_20180710/A2BC4_tI14_82_bc_a_g.cpp, ANRL_CPPS_20180710/A2BC4_tP28_126_cd_e_k.cpp, ANRL_CPPS_20180710/A2BC4_tP28_130_f_c_g.cpp, ANRL_CPPS_20180710/A2BC7D2_tP24_113_e_a_cef_e.cpp, ANRL_CPPS_20180710/A2BC8_tI176_110_2b_b_8b.cpp, ANRL_CPPS_20180710/A2BCD3E6_cF208_203_e_c_d_f_g.cpp, ANRL_CPPS_20180710/A2BCD4_tI16_82_ac_b_d_g.cpp, ANRL_CPPS_20180710/A2B_cF24_227_c_a.cpp, ANRL_CPPS_20180710/A2B_cF24_227_d_a.cpp, ANRL_CPPS_20180710/A2B_cI72_211_hi_i.cpp, ANRL_CPPS_20180710/A2BC_oC16_67_ag_b_g.cpp, ANRL_CPPS_20180710/A2BC_oC8_38_e_a_b.cpp, ANRL_CPPS_20180710/A2B_cP12_212_c_a.cpp, ANRL_CPPS_20180710/A2B_cP6_224_b_a.cpp, ANRL_CPPS_20180710/A2BC_tP16_76_2a_a_a.cpp, ANRL_CPPS_20180710/A2B_hP12_194_cg_f.cpp, ANRL_CPPS_20180710/A2B_hP18_180_fi_bd.cpp, ANRL_CPPS_20180710/A2B_hP18_190_gh_bf.cpp, ANRL_CPPS_20180710/A2B_hP36_177_j2lm_n.cpp, ANRL_CPPS_20180710/A2B_hP6_191_h_e.cpp, ANRL_CPPS_20180710/A2B_hP9_147_g_ad.cpp, ANRL_CPPS_20180710/A2B_hP9_150_ef_bd.cpp, ANRL_CPPS_20180710/A2B_hP9_152_c_a.cpp, ANRL_CPPS_20180710/A2B_hP9_180_j_c.cpp, ANRL_CPPS_20180710/A2B_hP9_181_j_c.cpp, ANRL_CPPS_20180710/A2B_hP9_189_fg_bc.cpp, ANRL_CPPS_20180710/A2B_hR18_148_2f_f.cpp, ANRL_CPPS_20180710/A2B_mC144_9_24a_12a.cpp, ANRL_CPPS_20180710/A2B_mC48_15_ae3f_2f.cpp, ANRL_CPPS_20180710/A2B_mP12_13_2g_ef.cpp, ANRL_CPPS_20180710/A2B_mP12_14_2e_e.cpp, ANRL_CPPS_20180710/A2B_mP12_3_bc3e_2e.cpp, ANRL_CPPS_20180710/A2B_mP12_7_4a_2a.cpp, ANRL_CPPS_20180710/A2B_mP18_7_6a_3a.cpp, ANRL_CPPS_20180710/A2B_mP6_10_mn_bg.cpp, ANRL_CPPS_20180710/A2B_mP6_14_e_a.cpp, ANRL_CPPS_20180710/A2B_oC12_36_2a_a.cpp, ANRL_CPPS_20180710/A2B_oC12_38_de_ab.cpp, ANRL_CPPS_20180710/A2B_oC12_63_2c_c.cpp, ANRL_CPPS_20180710/A2B_oC24_20_abc_c.cpp, ANRL_CPPS_20180710/A2B_oC24_64_2f_f.cpp, ANRL_CPPS_20180710/A2B_oF24_70_e_a.cpp, ANRL_CPPS_20180710/A2B_oI12_72_j_a.cpp, ANRL_CPPS_20180710/A2B_oI12_74_h_e.cpp, ANRL_CPPS_20180710/A2B_oP12_17_abe_e.cpp, ANRL_CPPS_20180710/A2B_oP12_19_2a_a.cpp, ANRL_CPPS_20180710/A2B_oP12_26_abc_ab.cpp, ANRL_CPPS_20180710/A2B_oP12_29_2a_a.cpp, ANRL_CPPS_20180710/A2B_oP12_62_2c_c.cpp, ANRL_CPPS_20180710/A2B_oP24_52_2e_cd.cpp, ANRL_CPPS_20180710/A2B_oP24_55_2g2h_gh.cpp, ANRL_CPPS_20180710/A2B_oP24_61_2c_c.cpp, ANRL_CPPS_20180710/A2B_oP6_58_g_a.cpp, ANRL_CPPS_20180710/A2B_tI12_140_h_a.cpp, ANRL_CPPS_20180710/A2B_tI12_141_e_a.cpp, ANRL_CPPS_20180710/A2B_tI12_98_f_a.cpp, ANRL_CPPS_20180710/A2B_tI24_141_2e_e.cpp, ANRL_CPPS_20180710/A2B_tI6_139_d_a.cpp, ANRL_CPPS_20180710/A2B_tP12_111_2n_adf.cpp, ANRL_CPPS_20180710/A2B_tP12_92_b_a.cpp, ANRL_CPPS_20180710/A2B_tP24_135_gh_h.cpp, ANRL_CPPS_20180710/A2B_tP30_85_ab2g_cg.cpp, ANRL_CPPS_20180710/A2B_tP36_96_3b_ab.cpp, ANRL_CPPS_20180710/A2B_tP48_77_8d_4d.cpp, ANRL_CPPS_20180710/A2B_tP6_129_ac_c.cpp, ANRL_CPPS_20180710/A2B_tP6_136_f_a.cpp, ANRL_CPPS_20180710/A2B_tP6_137_d_a.cpp, ANRL_CPPS_20180710/A3B10_cI52_229_e_fh.cpp, ANRL_CPPS_20180710/A3B11C6_tP40_100_ac_bc2d_cd.cpp, ANRL_CPPS_20180710/A3B13_oC32_38_ac_a2bcdef.cpp, ANRL_CPPS_20180710/A3B2_cI40_220_d_c.cpp, ANRL_CPPS_20180710/A3B2_hP10_176_h_bc.cpp, ANRL_CPPS_20180710/A3B2_hP10_176_h_bd.cpp, ANRL_CPPS_20180710/A3B2_hP5_164_ad_d.cpp, ANRL_CPPS_20180710/A3B2_hR5_155_e_c.cpp, ANRL_CPPS_20180710/A3B2_oP20_52_de_cd.cpp, ANRL_CPPS_20180710/A3B2_oP20_56_ce_e.cpp, ANRL_CPPS_20180710/A3B2_oP20_62_3c_2c.cpp, ANRL_CPPS_20180710/A3B2_tP10_83_adk_j.cpp, ANRL_CPPS_20180710/A3B3C_cI56_214_g_h_a.cpp, ANRL_CPPS_20180710/A3B3C_hP14_176_h_h_c.cpp, ANRL_CPPS_20180710/A3B3C_hP14_176_h_h_d.cpp, ANRL_CPPS_20180710/A3B4C_cP16_218_c_e_a.cpp, ANRL_CPPS_20180710/A3B4C_cP8_215_d_e_a.cpp, ANRL_CPPS_20180710/A3B4_cF56_227_ad_e.cpp, ANRL_CPPS_20180710/A3B4_tI28_141_ad_h.cpp, ANRL_CPPS_20180710/A3B5_oC16_65_ah_bej.cpp, ANRL_CPPS_20180710/A3B5_oC32_38_abce_abcdf.cpp, ANRL_CPPS_20180710/A3B5_oP16_55_ch_agh.cpp, ANRL_CPPS_20180710/A3B5_tI32_108_ac_a2c.cpp, ANRL_CPPS_20180710/A3B5_tI32_140_ah_bk.cpp, ANRL_CPPS_20180710/A3B5_tI32_140_ah_cl.cpp, ANRL_CPPS_20180710/A3B7_hP20_186_c_b2c.cpp, ANRL_CPPS_20180710/A3B7_oP40_62_cd_3c2d.cpp, ANRL_CPPS_20180710/A3B7_tP40_76_3a_7a.cpp, ANRL_CPPS_20180710/A3BC2_cI48_214_f_a_e.cpp, ANRL_CPPS_20180710/A3BC2_oP48_50_3m_m_2m.cpp, ANRL_CPPS_20180710/A3BC3D_tP64_106_3c_c_3c_c.cpp, ANRL_CPPS_20180710/A3BC_hP10_188_k_a_e.cpp, ANRL_CPPS_20180710/A3BC_hP10_188_k_c_a.cpp, ANRL_CPPS_20180710/A3BC_hP30_185_cd_c_ab.cpp, ANRL_CPPS_20180710/A3BC_hR5_146_b_a_a.cpp, ANRL_CPPS_20180710/A3B_cI32_204_g_c.cpp, ANRL_CPPS_20180710/A3B_cI8_229_b_a.cpp, ANRL_CPPS_20180710/A3BC_mC10_8_ab_a_a.cpp, ANRL_CPPS_20180710/A3B_cP16_198_b_a.cpp, ANRL_CPPS_20180710/A3B_cP16_208_j_b.cpp, ANRL_CPPS_20180710/A3B_cP4_221_d_a.cpp, ANRL_CPPS_20180710/A3B_cP8_223_c_a.cpp, ANRL_CPPS_20180710/A3BC_tP5_99_bc_a_b.cpp, ANRL_CPPS_20180710/A3B_hP16_194_gh_ac.cpp, ANRL_CPPS_20180710/A3B_hP24_151_3c_2a.cpp, ANRL_CPPS_20180710/A3B_hP24_153_3c_2b.cpp, ANRL_CPPS_20180710/A3B_hP24_165_adg_f.cpp, ANRL_CPPS_20180710/A3B_hP24_165_bdg_f.cpp, ANRL_CPPS_20180710/A3B_hP24_185_ab2c_c.cpp, ANRL_CPPS_20180710/A3B_hP4_191_bc_a.cpp, ANRL_CPPS_20180710/A3B_hP8_158_d_a.cpp, ANRL_CPPS_20180710/A3B_hP8_173_c_b.cpp, ANRL_CPPS_20180710/A3B_hP8_176_h_c.cpp, ANRL_CPPS_20180710/A3B_hP8_176_h_d.cpp, ANRL_CPPS_20180710/A3B_hP8_185_c_a.cpp, ANRL_CPPS_20180710/A3B_hP8_194_h_c.cpp, ANRL_CPPS_20180710/A3B_hR4_160_b_a.cpp, ANRL_CPPS_20180710/A3B_mP16_7_6a_2a.cpp, ANRL_CPPS_20180710/A3B_oC64_66_gi2lm_2l.cpp, ANRL_CPPS_20180710/A3B_oC64_66_kl2m_bdl.cpp, ANRL_CPPS_20180710/A3B_oI32_23_ij2k_k.cpp, ANRL_CPPS_20180710/A3B_oP16_62_cd_c.cpp, ANRL_CPPS_20180710/A3B_oP32_60_3d_d.cpp, ANRL_CPPS_20180710/A3B_oP8_59_bf_a.cpp, ANRL_CPPS_20180710/A3B_tI16_139_cde_e.cpp, ANRL_CPPS_20180710/A3B_tI24_119_b2i_af.cpp, ANRL_CPPS_20180710/A3B_tI32_82_3g_g.cpp, ANRL_CPPS_20180710/A3B_tI8_139_bd_a.cpp, ANRL_CPPS_20180710/A3B_tP16_118_ei_f.cpp, ANRL_CPPS_20180710/A3B_tP32_114_3e_e.cpp, ANRL_CPPS_20180710/A43B5C17_oC260_63_c8fg6h_cfg_ce3f2h.cpp, ANRL_CPPS_20180710/A4B14C3_hP21_143_bd_ac4d_d.cpp, ANRL_CPPS_20180710/A4B2C13D_tP40_90_g_d_cef2g_c.cpp, ANRL_CPPS_20180710/A4B2C6D16E_cF232_203_e_d_f_eg_a.cpp, ANRL_CPPS_20180710/A4B2C_tP28_135_gh_h_d.cpp, ANRL_CPPS_20180710/A4B3_cI112_230_af_g.cpp, ANRL_CPPS_20180710/A4B3_cI14_229_c_b.cpp, ANRL_CPPS_20180710/A4B3_cI28_220_c_a.cpp, ANRL_CPPS_20180710/A4B3_hP14_173_bc_c.cpp, ANRL_CPPS_20180710/A4B3_hP28_159_ab2c_2c.cpp, ANRL_CPPS_20180710/A4B3_hR7_166_2c_ac.cpp, ANRL_CPPS_20180710/A4B3_oI14_71_gh_cg.cpp, ANRL_CPPS_20180710/A4B5_tI18_139_i_ah.cpp, ANRL_CPPS_20180710/A4B5_tI18_87_h_ah.cpp, ANRL_CPPS_20180710/A4B6C_hP11_143_bd_2d_a.cpp, ANRL_CPPS_20180710/A4B9_cP52_215_ei_3efgi.cpp, ANRL_CPPS_20180710/A4BC2_tI28_120_i_d_e.cpp, ANRL_CPPS_20180710/A4BC4D_tP10_123_gh_a_i_d.cpp, ANRL_CPPS_20180710/A4BC4_tP18_137_g_b_g.cpp, ANRL_CPPS_20180710/A4B_cI10_217_c_a.cpp, ANRL_CPPS_20180710/A4B_cI10_229_c_a.cpp, ANRL_CPPS_20180710/A4B_cI40_197_cde_c.cpp, ANRL_CPPS_20180710/A4BC_tI24_141_h_b_a.cpp, ANRL_CPPS_20180710/A4B_hP15_144_4a_a.cpp, ANRL_CPPS_20180710/A4B_oI20_74_beh_e.cpp, ANRL_CPPS_20180710/A4B_oP20_62_2cd_c.cpp, ANRL_CPPS_20180710/A4B_tI10_139_de_a.cpp, ANRL_CPPS_20180710/A4B_tI20_88_f_a.cpp, ANRL_CPPS_20180710/A4B_tP10_114_e_a.cpp, ANRL_CPPS_20180710/A4B_tP10_125_m_a.cpp, ANRL_CPPS_20180710/A4B_tP20_127_ehj_g.cpp, ANRL_CPPS_20180710/A5B11_mP16_6_2abc_2a3b3c.cpp, ANRL_CPPS_20180710/A5B2_hP14_194_abdf_f.cpp, ANRL_CPPS_20180710/A5B2_hP28_194_ahk_ch.cpp, ANRL_CPPS_20180710/A5B2_hR7_166_a2c_c.cpp, ANRL_CPPS_20180710/A5B2_mC14_12_a2i_i.cpp, ANRL_CPPS_20180710/A5B2_oP14_49_dehq_ab.cpp, ANRL_CPPS_20180710/A5B3C15_oP46_30_a2c_bc_a7c.cpp, ANRL_CPPS_20180710/A5B3C16_cP96_222_ce_d_fi.cpp, ANRL_CPPS_20180710/A5B3C_hP18_186_2a3b_2ab_b.cpp, ANRL_CPPS_20180710/A5B3_hP16_190_bdh_g.cpp, ANRL_CPPS_20180710/A5B3_hP16_193_dg_g.cpp, ANRL_CPPS_20180710/A5B3_mC32_9_5a_3a.cpp, ANRL_CPPS_20180710/A5B3_tP32_118_g2i_aceh.cpp, ANRL_CPPS_20180710/A5B3_tP32_130_cg_cf.cpp, ANRL_CPPS_20180710/A5B5C4_tP28_104_ac_ac_c.cpp, ANRL_CPPS_20180710/A5B6C2_hP13_157_2ac_2c_b.cpp, ANRL_CPPS_20180710/A5B7_tI24_107_ac_abd.cpp, ANRL_CPPS_20180710/A5B8_cI52_217_ce_cg.cpp, ANRL_CPPS_20180710/A5BCD6_cF416_228_eg_c_b_h.cpp, ANRL_CPPS_20180710/A5B_oP24_26_3a3b2c_ab.cpp, ANRL_CPPS_20180710/A6B23_cF116_225_e_acfh.cpp, ANRL_CPPS_20180710/A6B2C_cF36_225_e_c_a.cpp, ANRL_CPPS_20180710/A6B2CD6E_cP64_208_m_ad_b_m_c.cpp, ANRL_CPPS_20180710/A6B2C_tP18_128_eh_d_a.cpp, ANRL_CPPS_20180710/A6B2C_tP18_128_eh_d_b.cpp, ANRL_CPPS_20180710/A6B2C_tP18_94_eg_c_a.cpp, ANRL_CPPS_20180710/A6B4C16D_oP108_27_abcd4e_4e_16e_e.cpp, ANRL_CPPS_20180710/A6B6C_cF104_202_h_h_c.cpp, ANRL_CPPS_20180710/A6B_cF224_228_h_c.cpp, ANRL_CPPS_20180710/A6B_cP7_221_f_a.cpp, ANRL_CPPS_20180710/A6B_hR7_166_g_a.cpp, ANRL_CPPS_20180710/A6B_oC28_63_efg_c.cpp, ANRL_CPPS_20180710/A7B2C2_mC22_12_aij_h_i.cpp, ANRL_CPPS_20180710/A7B2C_tP40_128_egi_h_e.cpp, ANRL_CPPS_20180710/A7B3_cI40_229_df_e.cpp, ANRL_CPPS_20180710/A7B6_hR13_166_ah_3c.cpp, ANRL_CPPS_20180710/A7B7C2_tP32_101_bde_ade_d.cpp, ANRL_CPPS_20180710/A7B8_mP120_14_14e_16e.cpp, ANRL_CPPS_20180710/A7B8_oP120_60_7d_8d.cpp, ANRL_CPPS_20180710/A7BC3D13_cF192_219_de_b_c_ah.cpp, ANRL_CPPS_20180710/A7B_cF32_225_bd_a.cpp, ANRL_CPPS_20180710/A8B2C12D2E_oI50_23_bcfk_i_3k_j_a.cpp, ANRL_CPPS_20180710/A8B5_hR26_160_a3bc_a3b.cpp, ANRL_CPPS_20180710/A8B5_mP13_6_a7b_3a2b.cpp, ANRL_CPPS_20180710/A8B7C6_hP21_175_ck_aj_k.cpp, ANRL_CPPS_20180710/A8BC3D6_hP18_189_bfh_a_g_i.cpp, ANRL_CPPS_20180710/A8B_tI18_139_hi_a.cpp, ANRL_CPPS_20180710/A9B16C7_cF128_225_acd_2f_be.cpp, ANRL_CPPS_20180710/A9B2_mP22_7_9a_2a.cpp, ANRL_CPPS_20180710/A9B3C_hP26_194_hk_h_a.cpp, ANRL_CPPS_20180710/A9BC3D5_hP18_189_fi_a_g_bh.cpp, ANRL_CPPS_20180710/A9BC_oC44_39_3c3d_a_c.cpp, ANRL_CPPS_20180710/A_aP4_2_aci.cpp, ANRL_CPPS_20180710/AB11CD3_cP16_221_a_dg_b_c.cpp, ANRL_CPPS_20180710/AB11_cP36_221_c_agij.cpp, ANRL_CPPS_20180710/AB12C3_cI32_229_a_h_b.cpp, ANRL_CPPS_20180710/AB13_cF112_226_a_bi.cpp, ANRL_CPPS_20180710/AB18C8_cF108_225_a_eh_f.cpp, ANRL_CPPS_20180710/AB27CD3_cP32_221_a_dij_b_c.cpp, ANRL_CPPS_20180710/AB2_aP12_1_4a_8a.cpp, ANRL_CPPS_20180710/AB2C12D4_tP76_75_2a2b_2d_12d_4d.cpp, ANRL_CPPS_20180710/AB2C3_oP24_62_c_d_cd.cpp, ANRL_CPPS_20180710/AB2C4_tI14_139_a_e_ce.cpp, ANRL_CPPS_20180710/AB2C8D_oP24_49_g_q_2qr_e.cpp, ANRL_CPPS_20180710/AB2C_cF16_225_a_c_b.cpp, ANRL_CPPS_20180710/AB2CD2_hP36_163_h_i_bf_i.cpp, ANRL_CPPS_20180710/AB2_cF12_225_a_c.cpp, ANRL_CPPS_20180710/AB2_cF48_227_c_e.cpp, ANRL_CPPS_20180710/AB2_cF96_227_e_cf.cpp, ANRL_CPPS_20180710/AB2C_oC16_40_a_2b_b.cpp, ANRL_CPPS_20180710/AB2C_oC16_63_c_2c_c.cpp, ANRL_CPPS_20180710/AB2C_oP16_62_c_2c_c.cpp, ANRL_CPPS_20180710/AB2_cP12_205_a_c.cpp, ANRL_CPPS_20180710/AB2_hP12_143_cd_ab2d.cpp, ANRL_CPPS_20180710/AB2_hP12_194_f_ah.cpp, ANRL_CPPS_20180710/AB2_hP24_194_ef_fgh.cpp, ANRL_CPPS_20180710/AB2_hP3_164_a_d.cpp, ANRL_CPPS_20180710/AB2_hP3_191_a_d.cpp, ANRL_CPPS_20180710/AB2_hP6_194_b_f.cpp, ANRL_CPPS_20180710/AB2_hP6_194_c_ad.cpp, ANRL_CPPS_20180710/AB2_hP6_194_c_f.cpp, ANRL_CPPS_20180710/AB2_hP72_192_m_j2kl.cpp, ANRL_CPPS_20180710/AB2_hP9_156_b2c_3a2bc.cpp, ANRL_CPPS_20180710/AB2_hP9_162_ad_k.cpp, ANRL_CPPS_20180710/AB2_hP9_164_bd_c2d.cpp, ANRL_CPPS_20180710/AB2_hP9_180_d_j.cpp, ANRL_CPPS_20180710/AB2_mC6_12_a_i.cpp, ANRL_CPPS_20180710/AB2_oC24_41_2a_2b.cpp, ANRL_CPPS_20180710/AB2_oC6_21_a_k.cpp, ANRL_CPPS_20180710/AB2_oF48_70_f_fg.cpp, ANRL_CPPS_20180710/AB2_oF72_43_ab_3b.cpp, ANRL_CPPS_20180710/AB2_oI6_71_a_g.cpp, ANRL_CPPS_20180710/AB2_oI6_71_a_i.cpp, ANRL_CPPS_20180710/AB2_oP12_29_a_2a.cpp, ANRL_CPPS_20180710/AB2_oP24_28_acd_2c3d.cpp, ANRL_CPPS_20180710/AB2_oP6_34_a_c.cpp, ANRL_CPPS_20180710/AB2_oP6_58_a_g.cpp, ANRL_CPPS_20180710/AB2_tI48_80_2b_4b.cpp, ANRL_CPPS_20180710/AB2_tI6_139_a_e.cpp, ANRL_CPPS_20180710/AB2_tI96_88_2f_4f.cpp, ANRL_CPPS_20180710/AB2_tP12_115_j_egi.cpp, ANRL_CPPS_20180710/AB2_tP12_81_adg_2h.cpp, ANRL_CPPS_20180710/AB2_tP6_137_a_d.cpp, ANRL_CPPS_20180710/AB32C48_cI162_204_a_2efg_2gh.cpp, ANRL_CPPS_20180710/AB32CD4E8_tP184_93_i_16p_af_2p_4p.cpp, ANRL_CPPS_20180710/AB3C16_cF160_203_a_bc_eg.cpp, ANRL_CPPS_20180710/AB3C16_cF160_203_b_ad_eg.cpp, ANRL_CPPS_20180710/AB3C2_cI96_206_c_e_ad.cpp, ANRL_CPPS_20180710/AB3C3_cF112_227_c_de_f.cpp, ANRL_CPPS_20180710/AB3C4_cP8_215_a_c_e.cpp, ANRL_CPPS_20180710/AB3C4_hP16_194_c_af_ef.cpp, ANRL_CPPS_20180710/AB3C4_oP16_31_a_ab_2ab.cpp, ANRL_CPPS_20180710/AB3C4_oP32_33_a_3a_4a.cpp, ANRL_CPPS_20180710/AB3C6_cI80_206_a_d_e.cpp, ANRL_CPPS_20180710/AB3C_cP5_221_a_c_b.cpp, ANRL_CPPS_20180710/AB3C_cP60_201_be_fh_g.cpp, ANRL_CPPS_20180710/AB3C_cP60_201_ce_fh_g.cpp, ANRL_CPPS_20180710/AB3_cF16_225_a_bc.cpp, ANRL_CPPS_20180710/AB3C_hR10_148_c_f_c.cpp, ANRL_CPPS_20180710/AB3C_hR10_167_b_e_a.cpp, ANRL_CPPS_20180710/AB3C_oC20_63_a_cf_c.cpp, ANRL_CPPS_20180710/AB3C_oP20_62_c_cd_a.cpp, ANRL_CPPS_20180710/AB3_cP4_221_a_c.cpp, ANRL_CPPS_20180710/AB3_hP24_149_acgi_3l.cpp, ANRL_CPPS_20180710/AB3_hP24_178_b_ac.cpp, ANRL_CPPS_20180710/AB3_hP24_179_b_ac.cpp, ANRL_CPPS_20180710/AB3_hP24_185_c_ab2c.cpp, ANRL_CPPS_20180710/AB3_hP4_187_e_fh.cpp, ANRL_CPPS_20180710/AB3_hP8_182_c_g.cpp, ANRL_CPPS_20180710/AB3_hP8_194_c_bf.cpp, ANRL_CPPS_20180710/AB3_hR8_148_c_f.cpp, ANRL_CPPS_20180710/AB3_hR8_155_c_de.cpp, ANRL_CPPS_20180710/AB3_mC16_12_g_ij.cpp, ANRL_CPPS_20180710/AB3_mC16_15_e_cf.cpp, ANRL_CPPS_20180710/AB3_mC16_9_a_3a.cpp, ANRL_CPPS_20180710/AB3_mC32_8_4a_12a.cpp, ANRL_CPPS_20180710/AB3_mC32_8_4a_4a4b.cpp, ANRL_CPPS_20180710/AB3_mP16_10_mn_3m3n.cpp, ANRL_CPPS_20180710/AB3_oC16_40_b_3b.cpp, ANRL_CPPS_20180710/AB3_oC8_65_a_bf.cpp, ANRL_CPPS_20180710/AB3_oP16_18_ab_3c.cpp, ANRL_CPPS_20180710/AB3_oP16_19_a_3a.cpp, ANRL_CPPS_20180710/AB3_oP16_62_c_3c.cpp, ANRL_CPPS_20180710/AB3_oP16_62_c_cd.cpp, ANRL_CPPS_20180710/AB3_tI16_140_b_ah.cpp, ANRL_CPPS_20180710/AB3_tP32_133_h_i2j.cpp, ANRL_CPPS_20180710/AB3_tP32_86_g_3g.cpp, ANRL_CPPS_20180710/AB3_tP4_123_a_ce.cpp, ANRL_CPPS_20180710/AB3_tP8_113_a_ce.cpp, ANRL_CPPS_20180710/AB4C17D4E_tP54_90_a_g_c4g_g_c.cpp, ANRL_CPPS_20180710/AB4C3_cI16_229_a_c_b.cpp, ANRL_CPPS_20180710/AB4C7D_hP26_159_b_ac_a2c_b.cpp, ANRL_CPPS_20180710/AB4C_hP6_191_a_h_b.cpp, ANRL_CPPS_20180710/AB4C_hP72_168_2d_8d_2d.cpp, ANRL_CPPS_20180710/AB4C_hP72_184_d_4d_d.cpp, ANRL_CPPS_20180710/AB4C_oC24_63_a_fg_c.cpp, ANRL_CPPS_20180710/AB4C_oC24_63_c_fg_c.cpp, ANRL_CPPS_20180710/AB4C_oP24_62_c_2cd_c.cpp, ANRL_CPPS_20180710/AB4_cP5_215_a_e.cpp, ANRL_CPPS_20180710/AB4C_tI12_82_c_g_a.cpp, ANRL_CPPS_20180710/AB4C_tP12_112_b_n_e.cpp, ANRL_CPPS_20180710/AB4C_tP12_124_a_m_c.cpp, ANRL_CPPS_20180710/AB4_oC20_41_a_2b.cpp, ANRL_CPPS_20180710/AB4_oC20_68_a_i.cpp, ANRL_CPPS_20180710/AB4_tI10_87_a_h.cpp, ANRL_CPPS_20180710/AB4_tP10_103_a_d.cpp, ANRL_CPPS_20180710/AB4_tP10_124_a_m.cpp, ANRL_CPPS_20180710/AB5_cF24_216_a_ce.cpp, ANRL_CPPS_20180710/AB5C_tP7_123_b_ci_a.cpp, ANRL_CPPS_20180710/AB5_hP6_191_a_cg.cpp, ANRL_CPPS_20180710/AB6C4_tP22_104_a_2ac_c.cpp, ANRL_CPPS_20180710/AB6C_tP16_132_d_io_a.cpp, ANRL_CPPS_20180710/AB7CD2_oI44_24_a_b3d_c_ac.cpp, ANRL_CPPS_20180710/AB7_hR16_166_c_c2h.cpp, ANRL_CPPS_20180710/AB8C2_oC22_35_a_ab3e_e.cpp, ANRL_CPPS_20180710/AB8C2_tI44_97_e_2k_cd.cpp, ANRL_CPPS_20180710/AB9C4_hP28_188_e_kl_ak.cpp, ANRL_CPPS_20180710/AB_aP16_2_4i_4i.cpp, ANRL_CPPS_20180710/ABC2_aP16_1_4a_4a_8a.cpp, ANRL_CPPS_20180710/ABC2_hP4_164_a_b_d.cpp, ANRL_CPPS_20180710/ABC2_hP8_194_d_a_f.cpp, ANRL_CPPS_20180710/ABC2_hR24_167_e_e_2e.cpp, ANRL_CPPS_20180710/ABC2_hR4_166_a_b_c.cpp, ANRL_CPPS_20180710/ABC2_mP8_10_ac_eh_mn.cpp, ANRL_CPPS_20180710/ABC2_oC16_67_b_g_ag.cpp, ANRL_CPPS_20180710/ABC2_oI16_23_ab_i_k.cpp, ANRL_CPPS_20180710/ABC2_oP16_53_h_e_gh.cpp, ANRL_CPPS_20180710/ABC2_tI16_122_a_b_d.cpp, ANRL_CPPS_20180710/ABC2_tP4_123_d_a_f.cpp, ANRL_CPPS_20180710/ABC3_cP20_198_a_a_b.cpp, ANRL_CPPS_20180710/ABC3_hR10_146_2a_2a_2b.cpp, ANRL_CPPS_20180710/ABC3_hR10_161_a_a_b.cpp, ANRL_CPPS_20180710/ABC3_hR10_167_a_b_e.cpp, ANRL_CPPS_20180710/ABC3_mP10_11_e_e_ef.cpp, ANRL_CPPS_20180710/ABC3_oP20_30_2a_c_3c.cpp, ANRL_CPPS_20180710/ABC3_oP20_53_e_g_hi.cpp, ANRL_CPPS_20180710/ABC3_oP20_54_e_d_cf.cpp, ANRL_CPPS_20180710/ABC4_mP12_13_e_a_2g.cpp, ANRL_CPPS_20180710/ABC4_oI12_23_a_b_k.cpp, ANRL_CPPS_20180710/ABC4_oP12_16_ag_cd_2u.cpp, ANRL_CPPS_20180710/ABC4_tI96_142_e_ab_2g.cpp, ANRL_CPPS_20180710/ABC4_tP12_125_a_b_m.cpp, ANRL_CPPS_20180710/ABC6D2_mC40_15_e_e_3f_f.cpp, ANRL_CPPS_20180710/ABC_cF12_216_b_c_a.cpp, ANRL_CPPS_20180710/ABC_cP12_198_a_a_a.cpp, ANRL_CPPS_20180710/ABCD3_oI48_73_d_e_e_ef.cpp, ANRL_CPPS_20180710/ABCD_cF16_216_c_d_b_a.cpp, ANRL_CPPS_20180710/ABCD_oP16_57_d_c_d_d.cpp, ANRL_CPPS_20180710/ABCD_tP8_129_c_b_a_c.cpp, ANRL_CPPS_20180710/AB_cF16_227_a_b.cpp, ANRL_CPPS_20180710/AB_cF8_216_c_a.cpp, ANRL_CPPS_20180710/AB_cF8_225_a_b.cpp, ANRL_CPPS_20180710/ABC_hP12_174_cj_fk_aj.cpp, ANRL_CPPS_20180710/ABC_hP3_183_a_a_a.cpp, ANRL_CPPS_20180710/ABC_hP3_187_a_d_f.cpp, ANRL_CPPS_20180710/ABC_hP36_175_jk_jk_jk.cpp, ANRL_CPPS_20180710/ABC_hP6_194_c_d_a.cpp, ANRL_CPPS_20180710/ABC_hR3_160_a_a_a.cpp, ANRL_CPPS_20180710/ABC_hR6_166_c_c_c.cpp, ANRL_CPPS_20180710/AB_cI16_199_a_a.cpp, ANRL_CPPS_20180710/ABC_oI12_71_h_j_g.cpp, ANRL_CPPS_20180710/ABC_oI36_46_ac_bc_3b.cpp, ANRL_CPPS_20180710/ABC_oP12_29_a_a_a.cpp, ANRL_CPPS_20180710/ABC_oP6_59_a_a_a.cpp, ANRL_CPPS_20180710/ABC_oP6_59_a_b_a.cpp, ANRL_CPPS_20180710/AB_cP16_205_c_c.cpp, ANRL_CPPS_20180710/AB_cP2_221_b_a.cpp, ANRL_CPPS_20180710/AB_cP6_221_c_d.cpp, ANRL_CPPS_20180710/AB_cP8_198_a_a.cpp, ANRL_CPPS_20180710/ABC_tI12_109_a_a_a.cpp, ANRL_CPPS_20180710/ABC_tP24_91_d_d_d.cpp, ANRL_CPPS_20180710/ABC_tP24_95_d_d_d.cpp, ANRL_CPPS_20180710/ABC_tP6_129_c_a_c.cpp, ANRL_CPPS_20180710/AB_hP12_156_2ab3c_2ab3c.cpp, ANRL_CPPS_20180710/AB_hP12_186_a2b_a2b.cpp, ANRL_CPPS_20180710/AB_hP12_194_af_bf.cpp, ANRL_CPPS_20180710/AB_hP12_194_df_ce.cpp, ANRL_CPPS_20180710/AB_hP2_187_d_a.cpp, ANRL_CPPS_20180710/AB_hP24_190_i_afh.cpp, ANRL_CPPS_20180710/AB_hP4_156_ab_ab.cpp, ANRL_CPPS_20180710/AB_hP4_156_ac_ac.cpp, ANRL_CPPS_20180710/AB_hP4_186_b_a.cpp, ANRL_CPPS_20180710/AB_hP4_186_b_b.cpp, ANRL_CPPS_20180710/AB_hP4_194_c_a.cpp, ANRL_CPPS_20180710/AB_hP4_194_c_d.cpp, ANRL_CPPS_20180710/AB_hP6_144_a_a.cpp, ANRL_CPPS_20180710/AB_hP6_154_a_b.cpp, ANRL_CPPS_20180710/AB_hP6_183_c_ab.cpp, ANRL_CPPS_20180710/AB_hP6_191_f_ad.cpp, ANRL_CPPS_20180710/AB_hP8_186_ab_ab.cpp, ANRL_CPPS_20180710/AB_hP8_194_ad_f.cpp, ANRL_CPPS_20180710/AB_hR10_160_5a_5a.cpp, ANRL_CPPS_20180710/AB_hR16_148_cf_cf.cpp, ANRL_CPPS_20180710/AB_hR2_166_a_b.cpp, ANRL_CPPS_20180710/AB_hR26_148_b2f_a2f.cpp, ANRL_CPPS_20180710/AB_hR6_160_3a_3a.cpp, ANRL_CPPS_20180710/AB_hR6_160_b_b.cpp, ANRL_CPPS_20180710/AB_mC8_15_c_e.cpp, ANRL_CPPS_20180710/AB_mP4_11_e_e.cpp, ANRL_CPPS_20180710/AB_mP4_6_2b_2a.cpp, ANRL_CPPS_20180710/AB_mP6_10_en_am.cpp, ANRL_CPPS_20180710/AB_oC8_36_a_a.cpp, ANRL_CPPS_20180710/AB_oC8_63_c_c.cpp, ANRL_CPPS_20180710/AB_oC8_65_j_g.cpp, ANRL_CPPS_20180710/AB_oC8_67_a_g.cpp, ANRL_CPPS_20180710/AB_oF8_22_a_c.cpp, ANRL_CPPS_20180710/AB_oF8_42_a_a.cpp, ANRL_CPPS_20180710/AB_oF8_69_a_b.cpp, ANRL_CPPS_20180710/AB_oI4_44_a_b.cpp, ANRL_CPPS_20180710/AB_oP16_61_c_c.cpp, ANRL_CPPS_20180710/AB_oP2_25_b_a.cpp, ANRL_CPPS_20180710/AB_oP4_51_e_f.cpp, ANRL_CPPS_20180710/AB_oP4_59_a_b.cpp, ANRL_CPPS_20180710/AB_oP48_61_3c_3c.cpp, ANRL_CPPS_20180710/AB_oP8_33_a_a.cpp, ANRL_CPPS_20180710/AB_oP8_57_d_d.cpp, ANRL_CPPS_20180710/AB_oP8_62_c_c.cpp, ANRL_CPPS_20180710/AB_tI16_140_ab_h.cpp, ANRL_CPPS_20180710/AB_tI16_141_e_e.cpp, ANRL_CPPS_20180710/AB_tI4_107_a_a.cpp, ANRL_CPPS_20180710/AB_tI4_119_c_a.cpp, ANRL_CPPS_20180710/AB_tI8_109_a_a.cpp, ANRL_CPPS_20180710/AB_tI8_139_e_e.cpp, ANRL_CPPS_20180710/AB_tI8_141_a_b.cpp, ANRL_CPPS_20180710/AB_tP16_84_cej_k.cpp, ANRL_CPPS_20180710/AB_tP2_123_a_d.cpp, ANRL_CPPS_20180710/AB_tP4_129_a_c.cpp, ANRL_CPPS_20180710/AB_tP4_129_c_c.cpp, ANRL_CPPS_20180710/AB_tP4_131_c_e.cpp, ANRL_CPPS_20180710/AB_tP8_111_n_n.cpp, ANRL_CPPS_20180710/AB_tP8_136_g_f.cpp, ANRL_CPPS_20180710/A_cF136_227_aeg.cpp, ANRL_CPPS_20180710/A_cF240_202_h2i.cpp, ANRL_CPPS_20180710/A_cF4_225_a.cpp, ANRL_CPPS_20180710/A_cF8_227_a.cpp, ANRL_CPPS_20180710/A_cI16_206_c.cpp, ANRL_CPPS_20180710/A_cI16_220_c.cpp, ANRL_CPPS_20180710/A_cI2_229_a.cpp, ANRL_CPPS_20180710/A_cI58_217_ac2g.cpp, ANRL_CPPS_20180710/A_cP1_221_a.cpp, ANRL_CPPS_20180710/A_cP20_213_cd.cpp, ANRL_CPPS_20180710/A_cP240_205_10d.cpp, ANRL_CPPS_20180710/A_cP46_223_dik.cpp, ANRL_CPPS_20180710/A_cP8_198_2a.cpp, ANRL_CPPS_20180710/A_cP8_205_c.cpp, ANRL_CPPS_20180710/A_hP1_191_a.cpp, ANRL_CPPS_20180710/A_hP2_194_c.cpp, ANRL_CPPS_20180710/A_hP3_152_a.cpp, ANRL_CPPS_20180710/A_hP4_186_ab.cpp, ANRL_CPPS_20180710/A_hP4_194_ac.cpp, ANRL_CPPS_20180710/A_hP4_194_bc.cpp, ANRL_CPPS_20180710/A_hP4_194_f.cpp, ANRL_CPPS_20180710/A_hP6_178_a.cpp, ANRL_CPPS_20180710/A_hP6_194_h.cpp, ANRL_CPPS_20180710/A_hP9_154_bc.cpp, ANRL_CPPS_20180710/A_hR105_166_bc9h4i.cpp, ANRL_CPPS_20180710/A_hR1_166_a.cpp, ANRL_CPPS_20180710/A_hR12_166_2h.cpp, ANRL_CPPS_20180710/A_hR2_166_c.cpp, ANRL_CPPS_20180710/A_hR3_166_ac.cpp, ANRL_CPPS_20180710/A_mC12_5_3c.cpp, ANRL_CPPS_20180710/A_mC16_12_4i.cpp, ANRL_CPPS_20180710/A_mC24_15_2e2f.cpp, ANRL_CPPS_20180710/A_mC34_12_ah3i2j.cpp, ANRL_CPPS_20180710/A_mC4_12_i.cpp, ANRL_CPPS_20180710/A_mP16_11_8e.cpp, ANRL_CPPS_20180710/A_mP32_14_8e.cpp, ANRL_CPPS_20180710/A_mP4_4_2a.cpp, ANRL_CPPS_20180710/A_mP64_14_16e.cpp, ANRL_CPPS_20180710/A_mP8_10_2m2n.cpp, ANRL_CPPS_20180710/A_mP84_13_21g.cpp, ANRL_CPPS_20180710/A_oC4_63_c.cpp, ANRL_CPPS_20180710/A_oC8_64_f.cpp, ANRL_CPPS_20180710/A_oF128_70_4h.cpp, ANRL_CPPS_20180710/A_oF8_70_a.cpp, ANRL_CPPS_20180710/A_oP16_55_2g2h.cpp, ANRL_CPPS_20180710/A_oP8_62_2c.cpp, ANRL_CPPS_20180710/A_tI16_142_f.cpp, ANRL_CPPS_20180710/A_tI2_139_a.cpp, ANRL_CPPS_20180710/A_tI4_139_e.cpp, ANRL_CPPS_20180710/A_tI4_141_a.cpp, ANRL_CPPS_20180710/A_tI8_139_h.cpp, ANRL_CPPS_20180710/A_tP12_138_bi.cpp, ANRL_CPPS_20180710/A_tP12_96_ab.cpp, ANRL_CPPS_20180710/A_tP16_138_j.cpp, ANRL_CPPS_20180710/A_tP30_136_bf2ij.cpp, ANRL_CPPS_20180710/A_tP4_129_ac.cpp, ANRL_CPPS_20180710/A_tP4_136_f.cpp, ANRL_CPPS_20180710/A_tP50_134_b2m2n.cpp, ANRL_CPPS_20180710/sigma_tP30_136_bf2ij.cpp)
        (APL: aapl_ifcs.cpp, aapl_setup.cpp, aapl_tcond.cpp, apl_atomic_disp.cpp, apl_dirphoncalc.cpp, apl_doscalc.cpp, apl_group_velocity.cpp, apl.h, apl_kphonons.cpp, apl_lrphoncalc.cpp, apl_ltet.cpp, apl_pathbuilder.cpp, apl_phoncalc.cpp, apl_qmesh.cpp, apl_supercell.cpp, apl_thermalpc.cpp, qha_energies.cpp, qha_eoscalc.cpp, qha_gruneisen.cpp, README_AFLOW_APL.TXT, scqha_gruneisen.cpp, scqha_T_freqs.cpp)
        (AUROSTD: aurostd.h, boot.cpp, main.cpp, xmatrix.cpp, xmatrix.h, xscalar.cpp, xscalar.h, xvector.cpp, xvector.h)
        Deleted files: APL/apl_mpmesh.cpp, APL/apl_uniform_mesh.cpp, APL/apl_ltetdos.cpp, APL/apl_rsmdos.cpp
3.1.223 - 2019/04/18
        Location: http://materials.duke.edu/AFLOW/aflow.3.1.223.tar.xz
        -- fixed logics for filename extended characters (SC)
        -- created compliance in aurostd for extended characters and added aurostd::LinkFile (SC)
        -- aurostd::RenameFile => aurostd::file2file (SC)
        -- aurostd::MoveFile => aurostd::file2directory (SC)
        -- --use_tmpfs=XXXXX (for rerouting /tmp directories, useful for [il]logical mapping) (SC)
         (AFLOW: aflowlib_libraries.cpp aflow_ivasp.cpp aurostd.h aurostd_main.cpp)
3.1.222 - 2019/04/01
        Location: http://materials.duke.edu/AFLOW/aflow.3.1.222.tar.xz
        -- added GFA code+README (DF)
        -- added Cygwin support (ME)
        -- fixed bugs in the phonon property plotter (ME)
        -- added defaults/options for DoD MUSTANG machine (--machine=dod_mustang); also added in aflowrc (DX)
        -- remove pseudopotential information for comparing materials (DX)
        -- fixed comparison bugs (e.g., duplicate count, load from URL, printing properties, BrinInCell() for supercell expansion, etc.) (DX)
        -- fixed --aflow_proto bug when generating POCC structures with ANRL parameters (DX)
        -- patched GetDistMatrix() header declaration (CO)
        -- patched x-ray analysis for POSCARs with no atom names (CO)
        -- silenced cematrix::InverseMatrix (CO)
        -- minor patches for clang (CO)
        -- patched fancy print (colors) for POCC AFLOW-Online web mode (CO)
        -- added --scrub=LIBS for lib2raw (SC)
        -- added ProgressBar(std::ostream& oss,string prelim,uint j,uint jmax,bool VERBOSE_PERCENTAGE,bool VERBOSE_ROLLER,bool VERBOSE_CURSOR) in aurostd*
        (AFLOW: aconvasp.cpp, aconvasp_main.cpp, aflow.cpp, aflow.h, aflowrc.cpp, avasp.cpp, bader.cpp, compare_structure.cpp, compare_structure_function.cpp, data.cpp, gfa.cpp, gfa.h, init.cpp, ivasp.cpp, kbin.cpp, kvasp.cpp, Makefile, pflow_funcs.cpp, pflow.h, pflow_print.cpp, pocc.cpp, README_AFLOW_ACONVASP.TXT, README_AFLOW_GFA.TXT, README_AFLOW.TXT, README_CONTRIBS.TXT, symmetry_spacegroup_ITC_library.cpp, xclasses.cpp)
        (AUROSTD: aurostd.h, boot.cpp, xmatrix.cpp)
3.1.221 - 2019/03/20
        Location: http://materials.duke.edu/AFLOW/aflow.3.1.221.tar.xz
        -- changed the compiler for Mac OS to clang++ as g++ does not find the standard libraries on some systems. (ME)
        -- fixed bug in VASP_Produce_POTCAR for POTCAR paths (ME)
        -- APL now switches RELAX to off with --generate_aflowin_only. Also does not check for the vasp binary anymore if POLAR is ON, which would break the code if no vasp binary is present. (ME)
        -- fixed ANRL setting for symmetry cell choice (DX)
        -- added fast supercell function for quick expansion (DX)
        -- speed increase for compare functions (DX)
        -- fixed tolerance scan issue introduced in V3.1.220 after removing global symmetry variables (DX)
        -- added missing directory string in GetSpaceGroupLabel() function (DX)
        -- fixed primitive reduction corner case; should use PBC() instead of BringInCell() for distance vectors (DX)
        -- added ANRL directory name for --aflow_proto: check if ANRL proto matches to entry in library and return ANRL suffix, otherwise add parameter values to directory name (DX)
        -- added FileMESSAGE argument to compare functions (DX)
        -- patched species re-decoration for parent structure, volumes should be consistent across different decorations (CO)
        -- sort unique structures by HNF matrix/site configuration indices so order is always fixed (CO)
        -- removed file writing for command-line POCC commands, speeds up AFLOW-Online (CO)
        -- propagate flags into POCC structures for command-line control (CO)
        -- fixed AFLOW_CHULL_JUPYTER subdirectory creation (CO)
        (AFLOW: aconvasp_main.cpp, aflow.h, aflowlib_libraries.cpp, avasp.cpp, chull.cpp, chull.h, compare_structure.cpp, compare_structure_function.cpp, compare_structure.h, ivasp.cpp, Makefile, pflow.h, pocc.cpp, pocc.h, symmetry_spacegroup.cpp, xatom.cpp, xclasses.cpp)
        (ANRL: aflow_anrl.cpp, ANRL_CPPS_20180710/list.cpp)
        (APL: apl_kphonons.cpp)
3.1.220 - 2019/03/11
        Location: http://materials.duke.edu/AFLOW/aflow.3.1.220.tar.xz
        -- added jupyter|jupyter2|jupyter3 functionality to chull (MB)
        -- added functionality to generate prototypes in CIF format (--cif flag); for --proto and --aflow_proto (DX)
        -- added functionality to generate prototypes in ABCCAR format (--abccar flag); for --proto and --aflow_proto (DX)
        -- added original crystal keywords to aflowlib entry (volume_cell_orig, volume_atom_orig, density_orig, crystal_family_orig, crystal_system_orig, point_group_Hermann_Mauguin_orig, point_group_Schoenflies_orig, point_group_orbifold_orig, point_group_type_orig, point_group_order_orig, point_group_structure_orig, Bravais_lattice_lattice_type_orig, Bravais_lattice_lattice_system_orig, Bravais_superlattice_lattice_type_orig, Bravais_superlattice_lattice_variation_type_orig, Bravais_superlattice_lattice_system_orig, Pearson_symbol_superlattice_orig, reciprocal_geometry_orig, reciprocal_volume_cell_orig, reciprocal_lattice_type_orig, reciprocal_lattice_variation_type_orig, Wyckoff_letters_orig, Wyckoff_multiplicities_orig, Wyckoff_site_symmetries_orig) (DX)
        -- fixed type for point_group_order in JSON; should be int, not string (DX)  
        -- added character check when loading aflow.in, to prevent null bytes (DX) 
        -- added function to remove null bytes in aflow.in file; rewrites cleaned aflow.in (DX) 
        -- added defaults/options for DoD ONYX, GORDON, COPPER, GAFFNEY, and KOEHR machines (--machine=dod_onyx,dod_gordon,dod_copper,dod_gaffney,dod_koehr); also added in aflowrc (DX)
        -- added ANRL space group setting option; monoclinic: unique axis-b, rhombohedral: rhombohedral setting, centrosymmetric: origin centered on inversion (DX)
        -- added functionality to convert a structure into an ANRL designation, i.e., label, parameter list, and parameter values (DX)
        -- added ANRL keywords to aflowlib entry (anrl_label_orig, anrl_parameter_list_orig, anrl_parameter_values_orig, anrl_label_relax, anrl_parameter_list_relax, anrl_parameter_values_relax) (DX)
        -- added functions to get the Wyckoff equations for future symbolic notation (DX)
        -- added ANRL preset values for prototypes in getANRLParameters() (DX)
        -- added ANRL prototypes to README_PROTO.TXT along with unique permutation information (DX)
        -- updated headers for each AFLOW prototype in README_LIBRARY_HTQC.TXT to include the stoichometry, Pearson symbol, space group, and Wyckoff letters (DX)
        -- added functionality to search AFLOW prototypes (--proto_labels) via stoichiometry, space group, arity, etc. (DX)
        -- added AFLUX command line functionality (DX+FR)
        -- added AFLUX helper functions to run inside AFLOW and extract properties into vectors of properties (DX)
        -- added functionality to --wyccar, print letters/multiplicities/site symmetries as a string (DX)
        -- added function to perform symmetry on vector of xstructures (DX)
        -- added function to get enantiomophs of space group, if any exist (DX)
        -- added function to return list of particular element classes, e.g., alkali, transition metals, metals, non-metals, etc. (DX) 
        -- added function to convert compound name into a stoichiometry (DX) 
        -- updated comparison code; added new functionality to compare compounds to AFLOW database, compare compounds to AFLOW prototypes, identify unique permutations, etc. (DX)
        -- added options to ignore symmetry during structure comparison (DX)
        -- improved comparison code output, i.e., more information and cleaner (DX)
        -- improved multithreading of comparison code (DX)
        -- refactor symmetry code to remove extern variables, otherwise it breaks multithreaded symmetry analyses (DX)
        -- refactor symmetry code to remove global variable _SYM_TOL_, otherwise it breaks multithreaded symmetry analyses (DX)
        -- fixed lattice transformation in GetLatticeType(); account for unit cell orientation change using GetPrimitive() (DX)
        -- fixed bug in CIF writer; set VASP version booleans to false (DX)
        -- updated "make check" hash since Wyckoff letters are now in title line; changed from #174c76b2b2928dcdf2f3b39069a8b59 to #ffb9c5681045fb80f391e9a931f21d1 (DX)   
        -- fixed typo in AEL/AGL json functions (CT)
        -- fixed zerostate for AAPL (ME)
        -- small bug fixes for AAPL and APL (ME)
        -- made changes to write(A)APL functions (ME)
        -- added keywords to aflowlib.out/json: title, ldau_type, ldau_l, ldau_u, ldau_j, kpoints_relax, kpoints_static, kpoints_bands_path, kpoints_bands_nkpts (ME)
        -- fixed type declaration bug in aurostd::StringStreamSubst (ME)
        -- fixed bug in QHA with uninitialized Booleans (ME)
        -- accelerated reading of forces from vasprun.xml files for APL and AAPL (ME)
        -- AFLOW not produces POSCAR in the format required by the VASP binary instead of just taking the format in the aflow.in file (ME)
        -- added functionality to read CHGCAR and WAVECAR files between relaxations (ME + Rico Friedrich)
        -- removed duplicate APL functions - apl_hroutines.cpp is now obsolete (ME)
        -- auto-sort by inequivalent atoms in APL (CO + Xiaoyu Wang from UBuffalo)
        -- added sortAtomsEquivalent() to pre-APL/POCC and CONVERT-sprim, -sconv, -niggli, -minkowski for prospective APL calculations: better to sort before relaxations and not have to sort again in the future (CO)
        -- patched sortAtoms*() to include basis and ensure relative order (CO)
        -- added switches for symmetrization of distortions (DISTORTION_SYMMETRIZE) and considering iatoms only (DISTORTION_INEQUIVONLY) in APL (CO)
        -- populate forceConstants matrix in iatoms-sorted-agnostic fashion as we move away from this dependence (CO)
        -- clear pgroupk and pgroupk_xtal symmetries before re-calculating - bug in APL (CO)
        -- patching pc2scpMap in GetSuperCell() (CO)
        -- removed exit's from balanceChemicalEquations(), now throwing exceptions (CO)
        -- overloaded StringsAlphabetic (CO)
        -- set up Makefile with auto-alerts to AFLOW-Forum (CO)
        -- added ClearSymmetry() for _atom (CO)
        -- patched robust structure comparison in POCC (CO)
        -- patched --hnf/--hnfcell routines to work with new POCC (AFLOW-Online) and added --pocc_count_total and --pocc_count_unique (CO)
        -- pre-sort sites for --proto with POCC (CO)
        -- added 'S'+'P' combo functionality to --proto with POCC (CO)
        -- patching robust structure comparison analysis within POCC (CO)
        -- added counts to chull txt and json outputs (CO)
        -- patched logo+count centering on chull doc (CO)
        -- removed dependency of chull .tex on tabu, which breaks in TeX Live 2019 (CO)
        -- fixed image alignment in chull pdf doc (CO)
        -- added options for --aflow_proto, including --run_relax, --run_relax_static, --run_relax_static_bands, --run_static, --run_static_bands, --relax_count (CO)
        (AFLOW: aconvasp_main.cpp, aflow.h, aflowlib.h, aflowlib_libraries.cpp, aflowlib_webapp_bands.js, aflowlib_web_interface.cpp, aflowrc.cpp, avasp.cpp, bader.cpp, chull.cpp, chull.h, chull_jupyter.json, chull_jupyter_plotter.py, chull_jupyter_requirements.txt, chull_python.py, compare_structure.cpp, compare_structure_function.cpp, compare_structure.h, init.cpp, ivasp.cpp, kaims.cpp, kalien.cpp, kbin.cpp, kvasp.cpp, lattice.cpp, Makefile, matlab.cpp, modules.cpp, ovasp.cpp, pflow_funcs.cpp, pflow.h, pocc.cpp, pocc.h, pocc_old.cpp, README_AFLOW_ACONVASP.TXT, README_AFLOW_CHULL.TXT, README_AFLOW_COMPARE.TXT, README_AFLOW.TXT, README_LIBRARY_HTQC_BORIDES.TXT, README_LIBRARY_HTQC_CARBIDES.TXT, README_LIBRARY_HTQC.TXT, README_PROTO.TXT, symmetry.cpp, symmetry_spacegroup.cpp, symmetry_spacegroup_functions.cpp, symmetry_spacegroup.h, symmetry_spacegroup_ITC_library.cpp, xatom.cpp, xclasses.cpp, xproto.cpp, xproto_gus.cpp)
        (ANRL: aflow_anrl.cpp, ANRL_CPPS_20180710/list.cpp, README_AFLOW_ANRL.TXT)
        (APL: aapl_cluster.cpp, aapl_ifcs.cpp, aapl_setup.cpp, aapl_tcond.cpp, apl_dirphoncalc.cpp, apl.h, apl_kphonons.cpp, apl_lrphoncalc.cpp, apl_pathbuilder.cpp, apl_phoncalc.cpp, apl_shellhandle.cpp, apl_supercell.cpp, README_AFLOW_APL.TXT)
        (AUROSTD: aurostd.h, main.cpp)
3.1.219 - 2019/01/20
        Location: http://materials.duke.edu/AFLOW/aflow.3.1.219.tar.xz
        -- small modifications for --aflow_proto (--generate_aflowin_only) that enable aflow.in generation on any mac (CO)
        -- fixed JSON output chull (CO)
        (AFLOW: aconvasp_main.cpp, avasp.cpp, chull.cpp, Makefile)
3.1.218 - 2019/01/14
        Location: http://materials.duke.edu/AFLOW/aflow.3.1.218.tar.xz
        -- added defaults/options for CMU EULER machine (--machine=cmu_euler); also added in aflowrc (DX)
        -- modified AEL/AGL aflow.in keys (CT)
        -- aurostd::xoption: fixed bug in addattachedscheme, added additional Boolean functionality in options2entry. (ME)
        -- Added debug options to AAPL. (ME)
        -- Improved APL and AAPL defaults. (ME)
        -- Integrated APL and AAPL into the standardized aflow.in creator for VASP calculations. (ME)
        -- Updated the APL README. (ME)
        -- Fixed bugs for APL and AAPL output file names. (ME)
        -- Updated the PREC=PHONONS INCAR parameters. (ME)
        -- Added RELAX feature to APL: structures can now be relaxed specifically for phonon calculations inside the APL environment. (ME)
        -- Added features to handle NCPUS=MAX. (ME)
        -- *NEW* automatic aflow.in generator for APL/AAPL/POCC (beta) (CO+ME)
        -- integrated POCC into the standardized aflow.in creator for VASP calculations (ME)
        -- added pocc params and tol to --proto (CO)
        -- added aflags to APL so sym analysis works with -D (CO)
        -- added SYMMETRIZE=OFF option for APL distortions (CO)
        -- added --aflow_proto options: --bader, --spin_remove_relax_1 _2, --kscheme _static, --kppra _static, --relax_count=XX, --run_relax_static, --run_relax_static_bands (CO)
        -- patched PrototypeLibrariesSpeciesNumber() to handle ANY ICSD (CO)
        -- added -001 for select ANRL prototypes (CO)
        -- added pseudopotential information to --aflow_proto directory + system name (CO)
        -- fixed m_initialized in chull/pocc (CO)
        -- added chull plotting functionality: if unstable, figure out how far above hull to plot automatically (CO)
        -- modified plot axes titles in chull (CO)
        -- added more fixes for "Reciprocal lattice and k-lattice belong to different class of lattices", off until further testing (CO)
        -- moved pocc settings to aflow.rc (CO)
        -- now write out all derivative structures, unique derivative structures, hnf matrices, and site configurations in pocc (CO)
        -- fixed pocc partial occupancy optimizer table settings (CO)
        -- added AEL/AGL settings to aflow.in generator (CO)
        (AFLOW: aconvasp_main.cpp, aflow.h, aflowlib.h, aflowlib_libraries.cpp, aflowlib_web_interface.cpp, aflowrc.cpp, avasp.cpp, chull.cpp, contrib_shidong.cpp, ifrozsl.cpp, init.cpp, ivasp.cpp, kaims.cpp, kbin.cpp, kvasp.cpp, Makefile, modules.cpp, neighbours.cpp, pflow.h, pocc.cpp, pocc.h, pocc_old.cpp, pthreads.cpp, README_AFLOW_ACONVASP.TXT, README_AFLOW_AFLOWRC.TXT, symmetry.cpp, xatom.cpp, xclasses.cpp, xproto.cpp)
        (ANRL: aflow_anrl.cpp)
        (AEL: ael_elasticity.cpp, README_AFLOW_AEL.TXT)
        (AGL: agl_debye.cpp, README_AFLOW_AGL.TXT)
        (APL: aapl_setup.cpp, aapl_tcond.cpp, apl_dirphoncalc.cpp, apl_doscalc.cpp, apl.h, apl_hsqpoints.cpp, apl_kphonons.cpp, apl_lrphoncalc.cpp, apl_pdisc.cpp, apl_phoncalc.cpp, apl_supercell.cpp, apl_thermalpc.cpp, qha_aflowin_creator.cpp, qha_eosrun.cpp, README_AFLOW_APL.TXT)
        (AUROSTD: aurostd.h, boot.cpp, main.cpp, xerror.cpp, xoption.cpp)
3.1.217 - 2018/12/13
        Location: http://materials.duke.edu/AFLOW/aflow.3.1.217.tar.xz
        -- Added LIB2LIB function to automatically perform AEL and AGL post processing when running LIB2RAW (CT)
        -- Updated LIB2RAW and webpage generation functions to incorporate additional AEL and AGL properties (CT)
        -- Added conversion of pressure extracted from OUTCAR file from kB to GPa in AEL and AGL to keep units consistent (CT)
        -- added species scaling to volume for ANRL prototypes, if --params=-1.0,... (DX)
        -- added ANRL prototype for the kesterite structure (DX)
        -- improved CIF reader, i.e., account for different formats and partial occupation (DX)
        -- fixed bug in kpath determination (primitive vs original lattice) (DX)
        (AFLOW: aconvasp_main.cpp, anrl.cpp, xatom.cpp, AFLOW_README_PROTO.TXT, aflow.h, aconvasp_main.cpp, ael_elastic_fit.cpp, ael_elasticity.cpp, agl_debye.cpp, agl_electronic.cpp, init.cpp, xclasses.cpp, aflowlib.h, aflowlib_libraries.cpp, aflowlib_web_interface.cpp, Makefile, README_PROTO.TXT)
        (ANRL: ANRL_CPPS_20180710/aflow_anrl_A2BCD4_tI16_82_ac_b_d_g.cpp, ANRL_CPPS_20180710/aflow_anrl_list.cpp)
3.1.216 - 2018/12/05
        Location: http://materials.duke.edu/AFLOW/aflow.3.1.216.tar.xz
        -- fixed std in AAPL (ME)
        -- added seven SQS structures to ANRL prototypes (DX)
        -- Write Gibbs free energy as a function of pressure and temperature in AFLOW readable format for future phase diagram application (CT)
        -- Add option to suppress extrapolation in Hugoniot relation calculation (CT)
        -- Functions to extract electronic properties as a function of pressure from AGL data (CT)
        -- Calculate and write additional elastic properties from AEL (Young's modulus, Pugh's modulus ratio) (CT)
        -- Flattened JSON structure used for writing and storing elastic stiffness and compliance tensors (CT)
        -- fixed anisotropy spelling (CO)
        -- added ISMEAR/SIGMA VASP option (CO)
        -- rerouted GetAtomVolume() and GetAtomMass() for properly cleaning pp (CO)
        -- added N+1 analysis to chull (CO)
        -- removed _pc from QH_ENERGIES() class (CO)
        (AUROSTD: AUROSTD/aurostd.h, main.cpp, xcombos.cpp, xcombos.h)
        (ANRL: ANRL_CPPS_20180710/aflow_anrl_A3B13_oC32_38_ac_a2bcdef.cpp, ANRL_CPPS_20180710/aflow_anrl_A3B5_oC32_38_abce_abcdf.cpp, ANRL_CPPS_20180710/aflow_anrl_A5B11_mP16_6_2abc_2a3b3c.cpp, ANRL_CPPS_20180710/aflow_anrl_AB3_mC32_8_4a_12a.cpp, ANRL_CPPS_20180710/aflow_anrl_AB3_mC32_8_4a_4a4b.cpp, ANRL_CPPS_20180710/aflow_anrl_AB7_hR16_166_c_c2h.cpp, ANRL_CPPS_20180710/aflow_anrl_AB_aP16_2_4i_4i.cpp, ANRL_CPPS_20180710/aflow_anrl_list.cpp)
        (AFLOW: ael_elastic_fit.cpp, ael_elasticity.cpp, ael_elasticity.h, agl_debye.cpp, agl_debye.h, agl_electronic.cpp, agl_hugoniot.cpp, anrl.cpp, avasp.cpp, chull.cpp, chull.h, aflow.cpp, aflow.h, ivasp.cpp, kaims.cpp, kvasp.cpp, aflowlib.h, aflowlib_libraries.cpp, aflowlib_web_interface.cpp, pocc.cpp, pocc.h, xatom.cpp, xclasses.cpp, xproto.cpp, xproto_gus.cpp, APL/aapl_cluster.cpp, APL/aapl_ifcs.cpp, APL/aapl_tcond.cpp, APL/apl.h, APL/apl_kphonons.cpp, APL/qha_energies.cpp, Makefile, README_AFLOW_AEL.TXT, README_AFLOW_AGL.TXT, README_AFLOW.TXT, README_CONTRIBS.TXT)
3.1.215 - 2018/12/04
        Location: http://materials.duke.edu/AFLOW/aflow.3.1.215.tar.xz
        -- added machinery for vaiud (auid bytes for the AUID directory cashed) (SC)
	      aflowlib.h aflowlib_libraries.cpp aflowlib_web_interface.cpp aflow.h aflow_aflowrc.cpp aflow_init.cpp
3.1.214 - 2018/11/30
        Location: http://materials.duke.edu/AFLOW/aflow.3.1.214.tar.xz
        -- added auid.out and auid.json to RAW/WEB (SC)
3.1.213 - 2018/11/27
        Location: http://materials.duke.edu/AFLOW/aflow.3.1.213.tar.xz
        -- added LIB0 (a bunch of h and cpp) (SC)
3.1.212 - 2018/11/12
        Location: http://materials.duke.edu/AFLOW/aflow.3.1.212.tar.xz
        -- in --bzd command, added option to transform high-symmetry kpaths to input lattice representation with [--transform2original] (DX)
        -- in --bzd command, added option to print transformation matrices between input lattice and AFLOW standard lattice [--print_transformation_matrix] (DX)
        -- store both the coordinate system and unit cell (rigid rotation) transformations in xstructure (DX)
        -- created _kpoints class; easier to transform and print kpoint information (DX)
        (AFLOW: aflow.h, aconvasp_main.cpp, lattice.cpp, pflow.h, xatom.cpp, README_AFLOW_ACONVASP.TXT)
3.1.211 - 2018/10/19
        Location: http://materials.duke.edu/AFLOW/aflow.3.1.211.tar.xz
        -- added Pearson coefficient to element properties (ME)
        -- fixed some constants in xscalar (ME)
        -- Rewrote AAPL to be faster, require less DFT calculations, and include four-phonon processes. (ME)
        -- Added more functionality to xvector and xmatrix for complex numbers. (ME)
        -- Added ability to update progress bar using percentages instead of indices (ME)
        -- Redesigned xtensor to be more lightweight and faster. (ME)
        -- Fixed bug in aurostd::xcombos::reset() (ME)
        -- Fixed minor typos (ME)
        -- Edited APL readme for grammar and clarity, and added new AAPL features (ME)
        -- Added APL and AAPL parameters to the aflow.rc (ME)
        -- Reformatted exception readme to be more consistent with other readmes and fixed typos (ME)
        -- updated get_datetime_formatted() and StringsAlphabetic() (CO)
        -- new chull date format avoids time stamp, too much resolution (CO)
        -- added png output option for chull and resolution option to aflowrc (CO)
        -- switched to tight tol spacegroups (vsg2) in chull (CO)
        -- centralized checking sign of distances in chull, then flipped sign of distance to hull to be positive by default (CO)
        -- funneled all points of facet through addVertex() (CO)
        -- fixed facet content tolerance scaling with increasing dimensionality, important for 6D hulls (CO)
        -- added default initializations to a bunch of variables in chull to avoid spurious warnings (CO)
        -- added polymorph case to decomposition phases and coefficients (CO)
        -- allow for eq_g_states to be calculated on the fly if not already calculated (CO)
        -- intelligently avoid printing unknown (or unset) stability criterion (CO)
        -- fixed unsorted directories in aflow_compare_structure (CO)
        -- now check for negative coefficients when balancing chemical equations, means we missed the facet (CO)
        -- correctBadDatabase() now checks for unaries too (as per apennsy) (CO)
        -- skipping ".old" prototypes (CO)
        -- fixed shidong warnings with strncat (CO)
        (AUROSTD: boot.cpp, AUROSTD/aurostd.h, main.cpp, xcombos.cpp, xcombos.h, xcomplex.cpp, xcomplex.h, xmatrix.cpp, xmatrix.h, xtensor.cpp, xtensor.h, xvector.cpp, xvector.h)
        (AFLOW: aconvasp_main.cpp, aflowrc.cpp, chull.cpp, chull.h, compare_structure.cpp, contrib_shidong_auxiliary.cpp, aflowlib_web_interface.cpp, pflow_funcs.cpp, APL/aapl_cluster.cpp, APL/aapl_ifcs.cpp, APL/aapl_setup.cpp, APL/aapl_tcond.cpp, APL/apl_atomic_disp.cpp, APL/apl_dirphoncalc.cpp, APL/apl_dm_pdos_save.cpp, APL/apl_doscalc.cpp, APL/apl_group_velocity.cpp, APL/apl_gsa.cpp, APL/apl.h, APL/apl_hsqpoints.cpp, APL/apl_kphonons.cpp, APL/apl_logger.cpp, APL/apl_lrphoncalc.cpp, APL/apl_pdisc.cpp, APL/apl_phoncalc.cpp, APL/apl_supercell.cpp, APL/apl_thermalpc.cpp, APL/qha3phonons_eos.cpp, APL/qha_aflowin_creator.cpp, APL/qha_dm_pdos_save.cpp, APL/qha_eosrun.cpp, APL/qha_gruneisen.cpp, APL/scqha_gruneisen.cpp, APL/scqha_T_freqs.cpp, Makefile, README_AFLOW_ACONVASP.TXT, README_AFLOW_APL.TXT, README_AFLOW_CHULL.TXT, README_AFLOW_EXCEPTIONS.TXT)
3.1.210 - 2018/10/01
        Location: http://materials.duke.edu/AFLOW/aflow.3.1.210.tar.xz
        -- changed 8 ANRL prototype labels (part 2) to match with Wyckoff positions in reference literature (DX)
        -- fixed prototype names for A4BC4D_tP10_123_gh_a_i_d and AB_hP6_144_a_a in aflow_anrl_list.cpp (DX) 
        -- added Strukturbericht designations to aflow_anrl_list.cpp (DX)
        -- fixed minimum enumerated Wyckoff letter determination; more robust (DX)
        -- cleaned workflow for Wyckoff functions (DX)
        -- added more debugging messages to symmetry functions (DX)
        (AFLOW: ANRL/aflow_anrl_list.cpp ANRL/aflow_anrl_A12B36CD12_cF488_210_h_3h_a_fg.cpp ANRL/aflow_anrl_A3B3C_hP14_176_h_h_c.cpp ANRL/aflow_anrl_A3B_hP8_176_h_c.cpp ANRL/aflow_anrl_AB3C_cP60_201_be_fh_g.cpp ANRL/aflow_anrl_A3B2_hP10_176_h_bc.cpp ANRL/aflow_anrl_A3BC_hP10_188_k_c_a.cpp ANRL/aflow_anrl_AB3C16_cF160_203_a_bc_eg.cpp ANRL/aflow_anrl_AB_hP4_156_ab_ab.cpp Makefile anrl.cpp symmetry_spacegroup.cpp symmetry_spacegroup.h symmetry_spacegroup_functions.cpp)
3.1.209 - 2018/08/31
        Location: http://materials.duke.edu/AFLOW/aflow.3.1.209.tar.xz
        -- added all origin choice 2 possibilities to ITC space group list (DX)
        -- added all rhombohedral setting possibilities to ITC space group list (DX)
        -- added monoclinic unique axis choices (b or c) to ITC space group list (DX)
        -- added SYM::findRhombohedralSetting() in space group functions to distinguish between hexagonal and rhombohedral settings (DX)
        -- added other settings for Hall space group symbol (settings 1 or 2, H or R for rhombohedral, and unique axis-b or -c for monoclinic systems) (DX)
        -- added CIF reader; can read/expand CIFs with only representative Wyckoff position specified in settings 1 or 2 (H or R for rhombohedral systems and unique axis-b or -c for monoclinic systems) (DX)
        -- improved CIF writer; default functionality calculates the symmetry and prints the representative Wyckoff positions (DX)
        -- added symmetry tolerance option to CIF writer via --cif[=<tolerance>] (default: tight; other options: loose, <number>) (DX)
        -- added space group setting option to CIF writer via [--setting=1| =2] (default: 1) (DX)
        -- added [--no_symmetry] option to CIF writer, which returns CIF as space group 1 (DX)
        -- added space group setting option to --wyccar via [--setting=1| =2] (default: 1) (DX)
        -- added space group setting option to --sgdata and --edata via [--setting=1| =2] (default: 1) (DX)
        -- added [--no_scan] and [--magmom] options to --wyccar and moved function to pflow::WYCCAR() (DX)
        -- added more debugging messages to space group functions (ConventionalCell(), SpaceGroup_ITC(), etc.) (DX)
        -- changed ANRL prototype A6B2C_tP18_128_eh_d_b to A6B2C_tP18_128_eh_d_a (b vs a Wyckoff letter); consistent with reference (DX)
        -- fixed bug in minimumDistanceVector(); should return xvector<double> not double (DX)
        (AFLOW: ANRL/aflow_anrl_list.cpp, ANRL/aflow_anrl_A6B2C_tP18_128_eh_d_a.cpp, Makefile, README_AFLOW_ACONVASP.TXT, README_AFLOW_SYM.TXT, aflow.h, aconvasp_main.cpp, anrl.cpp, pflow.h , pflow_print.cpp, symmetry.cpp, symmetry_spacegroup.cpp, symmetry_spacegroup.h, symmetry_spacegroup_ITC_library.cpp, symmetry_spacegroup_functions.cpp, xatom.cpp)
3.1.208 - 2018/08/27
        Location: http://materials.duke.edu/AFLOW/aflow.3.1.208.tar.xz
        -- new small banner style in chull (CO)
        -- perform thermo loop with static run in aflowlib_libraries (CO)
        -- added xoption to edata and sgdata functions; stores all data (DX)
        -- added more keywords to aflowlib entry (crystal_family, crystal_system, point_group_Hermann_Mauguin, point_group_Schoenflies, point_group_orbifold, point_group_type, point_group_order, point_group_structure, Bravais_lattice_lattice_type, Bravais_lattice_lattice_system, Bravais_superlattice_lattice_type, Bravais_superlattice_lattice_variation_type, Bravais_superlattice_lattice_system, Pearson_symbol_superlattice, reciprocal_geometry, reciprocal_volume_cell, reciprocal_lattice_type, reciprocal_lattice_variation_type, Wyckoff_letters, Wyckoff_multiplicities, Wyckoff_site_symmetries) (DX)
        -- new aflowlib keywords extracted from xoption and integrated into aflowlib.out/.json (DX)
        -- prepared website function to read in new keywords once database is populated; currently commented out (DX)
        -- fixed typo in sgdata; Shoenflies is now Schoenflies (DX)
        -- added functions to create Wyckoff strings in aflowlib entry; ExtractWyckoffLettersString(), ExtractWyckoffMultiplicitiesString(), and ExtractWyckoffSiteSymmetriesString() (DX)
        (AUROSTD: xoption.cpp)
        (AFLOW: aconvasp_main.cpp, aflowrc.cpp, pflow.h, pflow_print.cpp, symmetry_spacegroup.h, symmetry_spacegroup_functions.cpp, aflowlib.h, aflowlib_libraries.cpp, aflowlib_web_interface.cpp)
3.1.207 - 2018/08/19
        Location: http://materials.duke.edu/AFLOW/aflow.3.1.207.tar.xz
        -- integrated new html for entry page (JPO)
        -- fixed xaxis of bands plotter for entry page (PC)
        -- Improved distribution of APL calculations over threads. (ME)
        -- Added function to SYM that returns the minimum distance vector. (ME)
        -- Added docstring to xcombos. (ME)
        -- added xvector::normalizeSumToOne() (CO)
        -- changed decomposition reaction to atomic concentrations (CO)
        -- added fractional_compound to chull output (CO)
        -- replaced AFLOWLogicError() and AFLOWRuntimeError() with xerror() (CO)
        -- added chull plot ICSD labels mode (CO)
        -- revamped small banner setting (CO)
        -- added verbose output if skipping entries above/below half hull (CO)
        -- added --output=png --png_resolution=500 options to chull (CO)
        -- added --keep=gpl to phonons gnuplot script (CO)
        (AUROSTD: boot.cpp, AUROSTD/aurostd.h, xcombos.cpp, xscalar.cpp, xscalar.h, xvector.cpp, xvector.h)
        (AFLOW: aconvasp_main.cpp, aflowrc.cpp, avasp.cpp, bader.cpp, chull.cpp, chull.h, aflow.cpp, aflow.h, aflowlib_webapp_bands.js, aflowlib_web_interface.cpp, pflow_funcs.cpp, pflow.h, pocc.cpp, symmetry.cpp, APL/aapl_tcond.cpp, APL/apl_atomic_disp.cpp, APL/apl_dm_pdos_save.cpp, APL/apl_doscalc.cpp, APL/apl_group_velocity.cpp, APL/apl.h, APL/apl_hroutines.cpp, APL/apl_pdisc.cpp, APL/qha3phonons_eos.cpp, APL/qha_dm_pdos_save.cpp, APL/qha_gruneisen.cpp, APL/scqha_eos.cpp, APL/scqha_gruneisen.cpp, APL/scqha_T_freqs.cpp, Makefile, README_AFLOW_ACONVASP.TXT, README_AFLOW_AFLOWRC.TXT, README_AFLOW_CHULL.TXT)
3.1.206 - 2018/08/08
        Location: http://materials.duke.edu/AFLOW/aflow.3.1.206.tar.xz
        -- Fix JVXL (SC)
3.1.205 - 2018/07/27
        Location: http://materials.duke.edu/AFLOW/aflow.3.1.205.tar.xz
        -- Improved destructor for xtensor (ME)
        -- Added function to test if xvector is a zero vector (ME)
        -- fixed parameter list for ANRL prototype (A_hR105_166_bc9h4i); z2 to x2 (DX)
  	-- more rigorous check for atoms within the new cell in GetSuperCell(); check periodic images of atoms (DX)
  	-- fixed "over-reduced" issue in primitivization routine in space group function (DX)
  	-- added roundoff to axis and SU2 matrix in JSON output of symmetry elements (DX)
  	-- fixed function for printing fractions in general Wyckoff positions (DX)
        -- created --generate_aflowin_only (CT)
        -- QHA3P and SCQHA conflict resolved (PN)
        -- reorganize QHA modes (PN)
        -- added four QHA3P options (PN)
        -- reorganize QHA, SCQHA, and QHA3P options (PN)
        -- filename changed and accordingly modified in QHA-README (PN)
        -- replaced some QHA functions with aurostd (PN)
        -- fixed slab AddAtom() function (CO+DU)
        -- added --readme=aflowrc (CO)
        -- fixed --readme=xaflow for local configuration (CO)
        -- fixed a few warnings for beta (CO)
        -- fixed AMIX/BMIX typo (CO)
        -- added defaults/options for DOD CONRAD machine (--machine=dod_conrad); also added in aflowrc (DX)
        (AUROSTD: xscalar.cpp, xscalar.h, xtensor.cpp, xvector.cpp, xvector.h)
        (AFLOW: aflowrc.cpp, avasp.cpp, chull.cpp, aflow.cpp, data.cpp, aflow.h, init.cpp, ivasp.cpp, kbin.cpp, kvasp.cpp, aflowlib_webapp_entry.js, aflowlib_web_interface.cpp, pocc_old.cpp, surface.cpp, symmetry.cpp, symmetry_spacegroup.cpp, symmetry_spacegroup_functions.cpp, xatom.cpp, xclasses.cpp, ANRL_CPPS_20180710/anrl_list.cpp, APL/apl_group_velocity.cpp, APL/apl.h, APL/apl_kphonons.cpp, APL/qha3phonons_eos.cpp, APL/qha_aflowin_creator.cpp, APL/qha_energies.cpp, APL/qha_eos.cpp, APL/qha_gruneisen.cpp, APL/scqha_eos.cpp, APL/scqha_gruneisen.cpp, APL/scqha_T_freqs.cpp, Makefile, README_AFLOW_AEL.TXT, README_AFLOW_AFLOWRC.TXT, README_AFLOW_AGL.TXT, README_AFLOW_POCC.TXT, README_AFLOW_QHA_SCQHA_QHA3P.TXT, README_AFLOW.TXT, README_AFLOW_XAFLOW.TXT)
3.1.204 - 2018/07/12
        Location: http://materials.duke.edu/AFLOW/aflow.3.1.204.tar.xz
        -- updated QHA and added QHA3P and SCQHA functionality (PN)
        -- Restrucured xcombos. Added enumerations. (ME) [AUROSTD/aflow_xcombos.cpp, AUROSTD/aflow_xcombos.h]
        -- Introduced exception handlier class aurostd::xerror. (ME)
        -- Introduced xtensor class for tensors of arbitrary dimension. Other xtensor classes are obsolete now. (ME).
        -- Changed all current xtensor3 instances to the new xtensor format. (ME)
        -- Added Kronecker product to xmatrix. (ME)
        -- Option to write and use AEL data at lowest finite pressure where the material is elastically stable (CT)
        -- Option to specify a separate set of finite pressures for AEL calculations than are used for AGL post-processing (CT)
        -- Integrated workflow option for using finite pressure Poisson ratio in AGL calculations (CT)
        -- Write nominal target pressure and calculated external pressure for AEL calculations in aflow.ael.out file (CT)
        -- Fixed keyword in JSON output file (CT)
        -- Increase grid for AGL DOSCAR (CT)
        -- cleaning up webapp_bands.js and added more mouse functionality (PC)
        -- added citation information to entry page (PC)
        -- added ANRL prototypes from part 2 of library (302 prototypes) (DX)
        -- added option to print symbolic math representation of ANRL prototypes (--add_equations or --equations_only) in aims and vasp formats (DX)
        -- updated DOI for ANRL part 1 and added arXiv for part 2 to title line of each prototype (DX) 
        -- fixed bug with --vasp keyword, i.e., need to check if used with --proto command (DX) 
        -- removed unused variables in standard lattice function (DX)
        -- added applyCombo() to xcombos (CO)
        -- fixed wget *.xz issue if *.xz already exists (CO)
        -- fixed apl2agr to handle xz compression format (CO)
        -- fixed --aflow_proto empty BZ issue, occurs when structure is downloaded from online (CO)
        -- fixed reading in forces from aims.out (CO)
        -- force species input for aims structure (CO)
        -- added checks for broken API (CO)
        -- added GENERATOR to aflow.in generation (CO)
        -- added auid to chull PDF output (CO)
        -- fixed bader num_each_type issue (relax2 vs. static primitivization) (CO)
        -- fixed command line aflow_qmvasp generation (CO)
        -- fixed search for ./aflow_data issue upon initial installation (CO)
        -- PARTCAR now handles '+' in write out (CO)
        -- fixed AddAtom() to handle different occupations (CO)
        -- added combination parameters to chull (CO)
        -- fixed aflowrc load issue (remove spaces between quotes and comment) (CO)
        (AUROSTD: boot.cpp, AUROSTD/aurostd.cpp, AUROSTD/aurostd.h, main.cpp, xcombos.cpp, xcombos.h, xerror.cpp, xerror.h, xmatrix.cpp, xmatrix.h, xtensor.cpp, xtensor.h)
        (AFLOW: aconvasp_main.cpp, aflowrc.cpp, anrl.cpp, avasp.cpp, bader.cpp, bader.h, chull.cpp, chull.h, aflow.cpp, data.cpp, aflow.h, init.cpp, ivasp.cpp, kbin.cpp, lattice.cpp, aflowlib_libraries.cpp, aflowlib_webapp_bands.js, aflowlib_web_interface.cpp, oaims.cpp, ovasp.cpp, pflow.h, pocc.cpp, pocc.h, surface.cpp, xatom.cpp, xclasses.cpp, xproto.cpp, ANRL_CPPS_20180710, APL/apl_atomic_disp.cpp, APL/apl_doscalc.cpp, APL/apl_group_velocity.cpp, APL/apl.h, APL/apl_hroutines.cpp, APL/apl_hsqpoints.cpp, APL/apl_kphonons.cpp, APL/apl_ltetdos.cpp, APL/apl_mpmesh.cpp, APL/apl_pdisc.cpp, APL/apl_phoncalc.cpp, APL/apl_thermalpc.cpp, APL/apl_uniform_mesh.cpp, APL/qha3phonons_eos.cpp, APL/qha_aflowin_creator.cpp, APL/qha_dm_pdos_save.cpp, APL/qha_energies.cpp, APL/qha_eoscalc.cpp, APL/qha_eos.cpp, APL/qha_gruneisen.cpp, APL/scqha_eos.cpp, APL/scqha_gruneisen.cpp, APL/scqha_T_freqs.cpp, Makefile, README_AFLOW_ACONVASP.TXT, README_AFLOW_AEL.TXT, README_AFLOW_AGL.TXT, README_AFLOW_ANRL.TXT, README_AFLOW_APL.TXT, README_AFLOW_CHULL.TXT, README_AFLOW_EXCEPTIONS.TXT, README_AFLOW_POCC.TXT, README_AFLOW_QHA_SCQHA_QHA3P.TXT, README_AFLOW.TXT, README_AFLOW_XAFLOW.TXT, README_CONTRIBS.TXT)
3.1.203 - 2018/06/15
        Location: http://materials.duke.edu/AFLOW/aflow.3.1.203.tar.xz
        -- fixed tolerance scan issue in edata (try new tolerance from PrintSGData() on GetLatticeType() routine before changing tolerance) (DX)
        -- fixed primitivization routine in aflowSG functions (Minkowski/Niggli to fix left-handed candidate lattices and recheck moduli after Minkowski/Niggli) (DX)
        -- check all possible generator choices to match to ITC convention before changing tolerance (DX)
        -- added more rigorous check of tetragonal symmetry operations for determining conventional cell (DX)
        -- added generator information for P1 symmetry systems (DX)
        -- added check of Cartesian distance before removing fractional copies in GetPrimitive() (DX)
        (AFLOW: lattice.cpp, pflow_print.cpp, symmetry_spacegroup.cpp, symmetry_spacegroup_ITC.cpp, xatom.cpp) 
3.1.202 - 2018/06/07
        Location: http://materials.duke.edu/AFLOW/aflow.3.1.202.tar.xz
        -- dropping EXTRA to AFLOW3_FREE/EXTRA on local machine or wget (SC)
3.1.201 - 2018/06/04
        Location: http://materials.duke.edu/AFLOW/aflow.3.1.201.tar.xz
        -- more space saving in lib2raw (linking OUTCAR.relax instead of copying) SC
3.1.200 - 2018/05/27
        Location: http://materials.duke.edu/AFLOW/aflow.3.1.200.tar.xz
        -- fixed structure rescaling issue for space group determination (affecting LIB4) (DX)
        -- print geometry file location for errors/debug (DX)
        -- added more debugging messages along with file location in symmetry functions (DX) 
        -- initialize variables for -O3 in symmetry and structure comparison routines (DX)
        -- speed increase for minimumDistance() function (DX)
        -- speed increase for primitivization routine in aflowSG functions (DX)
        -- fixed Wyckoff position typo for space group 62 (8d not 8e) (DX)
        -- fixed Wyckoff position typo for space group 89 (4i not 2i) (DX)
        (AFLOW: aflow.h, aconvasp_main.cpp, compare_structure.cpp, compare_structure_function.cpp, pflow_print.cpp, symmetry.cpp, symmetry_spacegroup.cpp, symmetry_spacegroup_ITC_library.cpp, symmetry_spacegroup_functions.cpp, xatom.cpp, xproto.cpp, aflowlib_libraries.cpp)
3.1.199 - 2018/05/27
       Location: http://materials.duke.edu/AFLOW/aflow.3.1.199.tar.xz
	      -- compressing aflow.***.json/out in LIB2RAW and linking them (SC)
        -- removing the brainy/useless stuff about file compression in aurostd (SC)
	      -- fighting sloppyness in aflow_libraries about aflow_pgroup[x][_xtal] (SC)
	      -- fixed aflow_libraries about compress, delete and link files (SC)
	      -- fixed inconsitencies in aflow_convasp_main compress (SC)
	      -- fixed as bunch of inconsistencies in compressing and XHOST.command (SC)
	      -- more inconsistencies RAW-WEB in aflow_libraries  (SC)
	      -- fixed removal useless files in LIB2RAW (SC)
	      -- added BZ2XZ engine to aurostd_main (SC)
	      -- added GZ2XZ engine to aurostd_main (SC)
	      -- added ZIP2ZIP engine to aurostd_main (SC)
3.1.198 - 2018/05/24
        Location: http://materials.duke.edu/AFLOW/aflow.3.1.198.tar.xz
        -- fixed bader extension finder for --lib2raw (CO)
        (AFLOW: bader.cpp, bader.h, aflowlib_libraries.cpp, Makefile)
3.1.197 - 2018/05/24
        Location: http://materials.duke.edu/AFLOW/aflow.3.1.197.tar.xz
        -- updates to entry page bands plotter (PC)
        -- added some helpful comments for getGeneralNormal(), CMdet(), and ZVAL in bader (CO)
        -- check if /www directory exists for jmol display on entry page (CO)
        (AUROSTD: xmatrix.cpp, xvector.cpp)
        (AFLOW: bader.cpp, chull.cpp, aflowlib_webapp_bands.js, aflowlib_web_interface.cpp, Makefile)
3.1.196 - 2018/05/21
        Location: http://materials.duke.edu/AFLOW/aflow.3.1.196.tar.xz
        -- fixed entry page property line wrapping issues (PC)
        -- added button for spin-polarized band structure selection in webapp (PC)
        -- fixed precision inconsistency printing xstr.json (FK)
        -- added some -O3 compatibility (FK)
        -- citation added to aflow_aapl_pairs.cpp (ME)
        -- fixed bug in aflow_kvasp.cpp that prevented the creation of the primitive cell structure for APL, AAPL, and QHA calculations (ME)
        -- implemented combinations with repetitions with sequence taken into account (ME)
        -- moved the code to check for input and output files in APL into separate functions to make them available for AAPL, remove duplicate code, and make the code more readable (ME)
        -- removed the ENCUT and EDIFF tags from AAPL input files as they may result in lower cut-off energies and higher energy differences (ME)
        -- fixed gcc8 issue in AGL (CO)
        -- added simplex content and hypercollinearity properties to convex hull data (CO)
        -- decoupled internal links between graph2doc and withindoc (CO)
        -- fixed site error calculation in POCC for vacancies (CO)
        -- added eyes/ones xmatrix constructors (CO)
        -- added Cayley-Menger determinant to xmatrix (CO)
        -- included cstdlib in aflow_data.cpp for compilation on qrats (CO)
        (AUROSTD: boot.cpp, xcombos.cpp, xcombos.h, xmatrix.cpp, xmatrix.h, xvector.cpp)
        (AFLOW: aconvasp_main.cpp, apennsy_main.cpp, chull.cpp, chull.h, contrib_shidong_auxiliary.cpp, data.cpp, aflow.h, kvasp.cpp, aflowlib.h, aflowlib_libraries.cpp, aflowlib_webapp_bands.js, aflowlib_web_interface.cpp, pflow_funcs.cpp, pflow.h, pocc.cpp, pocc.h, pocc_old.cpp, pocc_old.h, xatom.cpp, APL/aapl_tensor.cpp, APL/apl_dirphoncalc.cpp, APL/apl.h, APL/apl_phoncalc.cpp, APL/apl_thermalpc.cpp, Makefile)
3.1.195 - 2018/05/21
        Location: http://materials.duke.edu/AFLOW/aflow.3.1.195.tar.xz
        -- beta of release with XZ (SC)
3.1.194 - 2018/05/16
        Location: http://materials.duke.edu/AFLOW/aflow.3.1.194.tar.xz
        -- small bug fixes for g++/gcc 7 and 8 (SC)
        -- preparing for xz compression (SC) 
        194 xatom.cpp  aurostd.h aurostd_main.cpp pthread.cpp README_SCRIPTING README_AFLOW init.cpp aflow.cpp aconvasp_main.cpp
        194c fix aconvasp_main.cpp
	194d avasp.cpp ael_elasticity.cpp ael_get_stress.cpp agl_debye.cpp agl_get_ev.cpp contrib_cormac.cpp contrib_junkai_phasediag.cpp
	194e avasp.cpp xatom.cpp  aurostd_main libraries.cpp ael_elasticity.cpp ael_get_stress.cpp agl_debye.cpp agl_get_ev.cpp contrib_cormac.cpp aconvasp_main.cpp pthread.cpp init.cpp aflow.cpp (heavy)
	194f good bye bzip2 (SC)
	194g aflow_contrib_wahyu.cpp 
	194h aflow.cpp aflow_estructure.cpp aflow_ifrozsl.cpp aflow_ivasp.cpp
	194i aflow_pthreads.cpp
	194j aflow_aflowrc.cpp
	194l BASE64 for pseudopotentials and aflow_data.cpp
	194m aflow_kbin.cpp aflow_kvasp.cpp
	194n aflowlib_web_interface.cpp aflow_matlab_funcs.cpp (EXTRA/MATLAB/plotband.m) aflow_ovasp.cpp aflow_pocc_edos.cpp
	shortened aflow_xatom.cpp working on ZVAL POMASS and removing all EXT stuff. Tests work.  Fixed even further aflow_pthread.cpp aflow_xproto_gus.cpp
3.1.193 - 2018/05/11
        Location: http://materials.duke.edu/AFLOW/aflow.3.1.193.tar.xz
        -- extending xoptions push pop (SC)
3.1.192 - 2018/05/10
        Location: http://materials.duke.edu/AFLOW/aflow.3.1.192.tar.xz
        -- extending xoptions push pop (SC)
3.1.191 - 2018/05/08
        Location: http://materials.duke.edu/AFLOW/aflow.3.1.191.tar.xz
        -- rationalized orthogonality search in xmatrix (SC)
        aurostd_xmatrix.h aurostd_xmatrix.cpp aflow.h
3.1.190 - 2018/05/08
        Location: http://materials.duke.edu/AFLOW/aflow.3.1.190.tar.xz
        -- fixed units in AGL output (CT)
        -- fixed permutation vector initialization in APL (required for compiling on DoD CONRAD machine) (DX)
        -- fixed bug in tolerance scan; was only scanning in one direction (DX) 
        -- created faster minimum cartesian distance calculator for skewed cells; fewer duplicate operations (DX) 
        -- fixed conflict between CUT_RAD and CUT_SHELL in AAPL (ME)
        -- properly added directory to bader error output (CO)
        -- fixed slow down with loadEntries() (stringElements2VectorElements()) (CO)
        -- fixed AIMS read-in issue with '#' comments (CO)
        -- added guard around BANDSDATA_JSON() for html generation (CO)
        -- fixed static compile settings (CO)
        -- fixed _sym_op.basis_map_calculated issue in ApplyAtom() for AAPL (CO)
        -- added xStream class for logging workflow updates (CO)
        -- fixed stability criterion vs. (Delta H) fonts in chull report (CO)
        -- substantial clean-up of classes in POCC in anticipation for AVASP_MakeSingleAFLOWIN integration (CO)
        -- added avasp function in preparation for AVASP_MakeSingleAFLOWIN integration (CO)
        -- added try/catches for easy debugging (CO)
        (AUROSTD: main.cpp)
        (AFLOW: aconvasp_main.cpp, aflowrc.cpp, agl_debye.cpp, avasp.cpp, bader.cpp, chull.cpp, chull.h, contrib_kesong_ipocc.cpp, aflow.cpp, aflow.h, ivasp.cpp, kbin.cpp, kvasp.cpp, aflowlib_web_interface.cpp, pflow.h, pocc.cpp, pocc.h, symmetry.cpp, xatom.cpp, xclasses.cpp, APL/aapl_pairs.cpp, APL/apl_kphonons.cpp, Makefile, README_AFLOW_ACONVASP.TXT, README_AFLOW_CHULL.TXT)
3.1.189 - 2018/05/04 -
        Location: http://materials.duke.edu/AFLOW/aflow.3.1.189.tar.xz
        Moved these defaults from aflow.h to aflow_aflowrc.cpp for user tuning (SC)
        #define DEFAULT_AFLOW_PRESCRIPT_OUT            string("aflow.prescript.out")  
        #define DEFAULT_AFLOW_PRESCRIPT_COMMAND        string("aflow.prescript.command")  
        #define DEFAULT_AFLOW_POSTSCRIPT_OUT           string("aflow.postscript.out")  
        #define DEFAULT_AFLOW_POSTSCRIPT_COMMAND       string("aflow.postscript.command") 
        #define DEFAULT_AFLOW_PGROUP_OUT               string("aflow.pgroup.out")
        #define DEFAULT_AFLOW_PGROUP_XTAL_OUT          string("aflow.pgroup_xtal.out")
        #define DEFAULT_AFLOW_PGROUPK_OUT              string("aflow.pgroupk.out")
        #define DEFAULT_AFLOW_PGROUPK_XTAL_OUT         string("aflow.pgroupk_xtal.out")
        #define DEFAULT_AFLOW_FGROUP_OUT               string("aflow.fgroup.out")
        #define DEFAULT_AFLOW_SGROUP_OUT               string("aflow.sgroup.out")
        #define DEFAULT_AFLOW_AGROUP_OUT               string("aflow.agroup.out")
        #define DEFAULT_AFLOW_IATOMS_OUT               string("aflow.iatoms.out")
        #define DEFAULT_AFLOW_PGROUP_JSON              string("aflow.pgroup.json")      
        #define DEFAULT_AFLOW_PGROUP_XTAL_JSON         string("aflow.pgroup_xtal.json") 
        #define DEFAULT_AFLOW_PGROUPK_JSON             string("aflow.pgroupk.json")    
        #define DEFAULT_AFLOW_PGROUPK_XTAL_JSON        string("aflow.pgroupk_xtal.json")
        #define DEFAULT_AFLOW_FGROUP_JSON              string("aflow.fgroup.json")   
        #define DEFAULT_AFLOW_SGROUP_JSON              string("aflow.sgroup.json")  
        #define DEFAULT_AFLOW_AGROUP_JSON              string("aflow.agroup.json")    
        #define DEFAULT_AFLOW_IATOMS_JSON              string("aflow.iatoms.json")   
        #define DEFAULT_AFLOW_ICAGES_OUT               string("aflow.icages.out")
        #define DEFAULT_AFLOW_SURFACE_OUT              string("aflow.surface.out")
        #define DEFAULT_AFLOW_QMVASP_OUT               string("aflow.qmvasp.out")
        #define DEFAULT_AFLOW_ERVASP_OUT               string("aflow.error.out")
        #define DEFAULT_AFLOW_IMMISCIBILITY_OUT        string("aflow.immiscibility.out")
        #define DEFAULT_AFLOW_MEMORY_OUT               string("aflow.memory.out")
        #define DEFAULT_AFLOW_FROZSL_INPUT_OUT         string("aflow.frozsl_input.out")
        #define DEFAULT_AFLOW_FROZSL_POSCAR_OUT        string("aflow.frozsl_poscar.out")
        #define DEFAULT_AFLOW_FROZSL_MODES_OUT         string("aflow.frozsl_energies.out")
        #define DEFAULT_AFLOW_FROZSL_EIGEN_OUT         string("aflow.frozsl_eigen.out")
        #define DEFAULT_AFLOW_END_OUT                  string("aflow.end.out")
3.1.188- 2018/05/03 -
       Location: http://materials.duke.edu/AFLOW/aflow.3.1.188.tar.xz
       Fixing kvasp.cpp (SC)
3.1.187- 2018/04/26 -
        Location: http://materials.duke.edu/AFLOW/aflow.3.1.187.tar.xz
        -- added missing scaling factor information to lattice for AIMS xstructure output (DX) 
        -- fixed bug in edata lattice type/variation determination; accounts for lattices that do not reflect crystal symmetry (DX) 
        -- fixed bug in edata reciprocal lattice type/variation determination; accounts for reciprocal lattices transformed from a lattice that does not reflect crystal symmetry (DX) 
        -- added directory (pwd) information to LDEBUG/ERROR messages for symmetry functions (DX)
        (AFLOW: aconvasp_main.cpp, lattice.cpp, symmetry.cpp, xatom.cpp) 
3.1.186- 2018/04/25 -
        Location: http://materials.duke.edu/AFLOW/aflow.3.1.186.tar.xz
        -- fixed bug in tolerance scan; was only scanning in one direction (DX) 
        -- created faster minimum cartesian distance calculator for skewed cells; fewer duplicate operations (DX) 
        (AFLOW: symmetry_spacegroup.cpp, symmetry.cpp) 
3.1.185- 2018/04/24 -
       Location: http://materials.duke.edu/AFLOW/aflow.3.1.185.tar.xz
       Fixing kvasp.cpp for dying jobs (SC)
3.1.184- 2018/04/23 -
       Location: http://materials.duke.edu/AFLOW/aflow.3.1.184.tar.xz
       Fixing ivasp.cpp for AFLOW_PSEUDOPOTENTIALS.TXT AFLOW_PSEUDOPOTENTIALS_LIST.TXT (SC)
       Tuning aflow_aflowrc.cpp for HYPERTHREADING in eos,draco,cobra,hydra (SC)
3.1.183- 2018/04/20 -
        Location: http://materials.duke.edu/AFLOW/aflow.3.1.183.tar.xz
        Fixing ovasp for METAGGA/isKINETIC (SC)
3.1.182- 2018/04/19 -
        Location: http://materials.duke.edu/AFLOW/aflow.3.1.182.tar.xz
        AFLOW_PSEUDOPOTENTIALS.TXT AFLOW_PSEUDOPOTENTIALS_LIST.TXT (SC)
3.1.181- 2018/04/17 -
        Location: http://materials.duke.edu/AFLOW/aflow.3.1.181.tar.xz
        Creating defaults in aflow_aflowrc.cpp for HYPERTHREADING in eos,draco,cobra,hydra (SC)
3.1.180- 2018/04/16 -
        Location: http://materials.duke.edu/AFLOW/aflow.3.1.180.tar.xz
        Creating defaults in aflow_aflowrc.cpp for NCPUS in eos,draco,cobra,hydra (SC)
3.1.179 - 2018/04/13 -
        Location: http://materials.duke.edu/AFLOW/aflow.3.1.179.tar.xz
        -- fixed PP settings for SCAN (RF)
        -- fixed warning in APIget() (CO)
        -- added relative stability criterion and latex-formatted sg's to chull properties list (CO)
        -- added control.in and geometry.in file name specification in aflowrc (CO)
        -- --generate now applies for aims output as well (CO)
        -- force aflow.in generation even for MODE=AIMS (CO)
        -- fixed k-point mismatch for non-primitive APL runs (CO)
        -- added MINATOMS_RESTRICTED tag for APL (CO)
        -- added functionality for user-defined path in phonon dispersion, specify coords/labels in aflow.in (CO)
        -- swapped out quser for qflow, but maintain backwards compatibility (CO)
        (AUROSTD: xoption.cpp, xoption.cpp, xoption.h, xoption.h, xvector.cpp, xvector.cpp, xvector.h, xvector.h)
        (AFLOW: aconvasp_main.cpp, aconvasp_main.cpp, aflowrc.cpp, aflowrc.cpp, avasp.cpp, avasp.cpp, chull.cpp, chull.cpp, chull.h, chull.h, compare_structure.cpp, compare_structure.cpp, contrib_kesong_hnfcell.cpp, contrib_kesong_hnfcell.cpp, contrib_kesong_ipocc.cpp, contrib_kesong_ipocc.cpp, contrib_kesong_pocc_basic.cpp, contrib_kesong_pocc_basic.cpp, aflow.cpp, aflow.cpp, aflow.h, aflow.h, init.cpp, init.cpp, kbin.cpp, kbin.cpp, kvasp.cpp, kvasp.cpp, aflowlib.h, aflowlib.h, aflowlib_web_interface.cpp, aflowlib_web_interface.cpp, pocc.cpp, pocc.h, poccupation_forcefield.cpp, poccupation_forcefield.cpp, symmetry.cpp, symmetry.cpp, symmetry_spacegroup.cpp, symmetry_spacegroup.cpp, symmetry_spacegroup_functions.cpp, symmetry_spacegroup_functions.cpp, symmetry_spacegroup.h, symmetry_spacegroup.h, xatom.cpp, xatom.cpp, xclasses.cpp, xclasses.cpp, APL/aapl_tcond.cpp, APL/aapl_tcond.cpp, APL/aapl_tensor.cpp, APL/aapl_tensor.cpp, APL/apl_dirphoncalc.cpp, APL/apl_dirphoncalc.cpp, APL/apl.h, APL/apl.h, APL/apl_kphonons.cpp, APL/apl_kphonons.cpp, APL/apl_lrphoncalc.cpp, APL/apl_lrphoncalc.cpp, APL/apl_pathbuilder.cpp, APL/apl_pathbuilder.cpp, APL/apl_pdisc.cpp, APL/apl_pdisc.cpp, APL/apl_phoncalc.cpp, APL/apl_phoncalc.cpp, APL/apl_supercell.cpp, APL/apl_supercell.cpp, APL/qha_eosrun.cpp, APL/qha_eosrun.cpp, Makefile, Makefile, README_AFLOW_APL.TXT, README_AFLOW_APL.TXT, README_AFLOW.TXT, README_AFLOW.TXT)
3.1.178 - 2018/04/13 -
        Location: http://materials.duke.edu/AFLOW/aflow.3.1.178.tar.xz
        Moved these defaults from aflow.h to aflow_aflowrc.cpp for user tuning (SC)
        #define DEFAULT_FILE_AFLOWLIB_ENTRY_OUT        string("aflowlib.out")
        #define DEFAULT_FILE_AFLOWLIB_ENTRY_JSON       string("aflowlib.json")
        #define DEFAULT_FILE_EDATA_ORIG_OUT            string("edata.orig.out")
        #define DEFAULT_FILE_EDATA_RELAX_OUT           string("edata.relax.out")
        #define DEFAULT_FILE_EDATA_BANDS_OUT           string("edata.bands.out")
        #define DEFAULT_FILE_DATA_ORIG_OUT             string("data.orig.out")
        #define DEFAULT_FILE_DATA_RELAX_OUT            string("data.relax.out")
        #define DEFAULT_FILE_DATA_BANDS_OUT            string("data.bands.out")
        #define DEFAULT_FILE_EDATA_ORIG_JSON           string("edata.orig.json")
        #define DEFAULT_FILE_EDATA_RELAX_JSON          string("edata.relax.json")
        #define DEFAULT_FILE_EDATA_BANDS_JSON          string("edata.bands.json")
        #define DEFAULT_FILE_DATA_ORIG_JSON            string("data.orig.json")
        #define DEFAULT_FILE_DATA_RELAX_JSON           string("data.relax.json")
        #define DEFAULT_FILE_DATA_BANDS_JSON           string("data.bands.json")
        #define DEFAULT_FILE_TIME_OUT                  string("time")
        #define DEFAULT_FILE_SPACEGROUP1_OUT           string("SpaceGroup")
        #define DEFAULT_FILE_SPACEGROUP2_OUT           string("SpaceGroup2")
        #define DEFAULT_FILE_VOLDISTPARAMS_OUT         string("VOLDISTParams")
        #define DEFAULT_FILE_VOLDISTEVOLUTION_OUT      string("VOLDISTEvolution")
3.1.177 - 2018/04/06 -
        Location: http://materials.duke.edu/AFLOW/aflow.3.1.177.tar.xz
        Bug fixes on autopseudootentialsl (SC)
3.1.176 - 2018/04/06 -
        Location: http://materials.duke.edu/AFLOW/aflow.3.1.176.tar.xz
        Working PAW_PBE_KIN and PAW_LDA_KIN autopseudopotential (SC)
3.1.175 - 2018/04/06 -
        Location: http://materials.duke.edu/AFLOW/aflow.3.1.175.tar.xz
        Working on mpcdf-cobra (SC)
3.1.174 - 2018/03/29
        Location: http://materials.duke.edu/AFLOW/aflow.3.1.174.tar.xz    
        -- added bands app to entry page (GG)
        -- fixed scaling factor type in xstructure2json() (DX)
        -- account for Wyckoff positions in represented as fractions (hex/rhl) in minimum enumerated Wyckoff search (DX)
        -- improved minimum enumerated Wyckoff search (consider combinations of origin shifts) (DX)
        -- fixed typo in xmatrix2json function (DX)
        -- limited outlier detection to binaries only, statistics not globally favorable for ternaries and above YET (CO)
        -- added explanatory comments in aflowrc for chull settings (CO)
        -- added statistics output to chull logger (CO)
        -- fixed Greek letter issues with Helvetica fonts in chull (CO)
        -- further decoupled ChullFacet() initialization from ConvexHull() with initialize() and addVertex() (CO)
        -- added user-defined dft_type restrictions in aflowrc (CO)
        -- added LIB1 to loadEntries() default (CO)
        -- fixed stringElements2VectorElements() bugs with LIB1 colons (CO)
        -- added plotting option for iso-max latent heat (CO)
        -- added kJ/mol axis for formation enthalpy hulls (CO)
        -- added logos to hull illustrations, generally fixed header/footers (CO)
        -- added stability criterion analysis to default routine (CO)
        -- fixed sign of decomposition energy/stability criterion (CO)
        -- added equivalent ICSD structures analysis to default routine (CO)
        -- fixed --readme vs. --readme=XX (CO)
        -- fixed superfluous output in --poscar2aflowin (CO)
        -- fixed bug in aconvasp's Ewald summation function as pointed out by Wei Xie (CO)
        -- changed generic xstructure title to include cleannames in case there is pp info (CO)
        (AUROSTD: AUROSTD/aurostd.h, main.cpp, xscalar.h, xvector.cpp)
        (AFLOW: aconvasp_main.cpp, aflowrc.cpp, chull.cpp, chull.h, init.cpp, aflowlib.h, aflowlib_web_interface.cpp, pflow_funcs.cpp, pflow.h, symmetry_spacegroup.cpp, webapp_bands.js, webapp_entry.js, xatom.cpp, Makefile, README_AFLOW_ACONVASP.TXT, README_AFLOW_CHULL.TXT)
3.1.173 - 2018/03/12
        Location: http://materials.duke.edu/AFLOW/aflow.3.1.173.tar.xz    
        -- Create LIB7/LIB8/LIB9 framework (SC)
3.1.172 - 2018/02/27
        Location: http://materials.duke.edu/AFLOW/aflow.3.1.172.tar.xz    
        -- Write data in JSON format in AEL/AGL (CT)
        -- Option to turn off VASP symmetry in AEL/AGL (CT)
        -- Write vibrational free energy and vibrational entropy at 300K in aflow.agl.out in AEL/AGL (CT)
        -- Write enthalpy (H = E + pV) in AEL/AGL (CT)
        -- Option to skip pressure/temperature points where no minimum Gibbs free energy is found, instead of truncating pressure/temperature range in AEL/AGL (CT)
        -- fixed tolerance scan counter for lib2raw runs (no longer static variable) (DX)
        -- edata speed increase, only calculate up to pgroup_xtal for lattice, superlattice, and reciprocal lattice (DX)
        -- fixed typo in Wyckoff position "b" for space group #160 (DX)
        -- fixed --kppra command line bug, divided by natoms twice (CO)
        -- added debug output to nanoparticle (CO)
        -- fixed --readme=chull empty string error (CO)
        -- automated plot_unstable with z_filter_cutoff in chull (CO)
        -- fixed plotting ranges with z_filter_cutoff in chull (CO)
        (AFLOW: aconvasp_main.cpp, ael_elastic_fit.cpp, ael_elasticity.cpp, ael_elasticity.h, ael_get_stress.cpp, agl_debye.cpp, agl_debye.h, agl_eqn_state.cpp, agl_get_ev.cpp, agl_hugoniot.cpp, agl_polynomial.cpp, agl_rungibbs.cpp, chull.cpp, data.cpp, aflow.h, lattice.cpp, aflowlib_libraries.cpp, pflow.h, pflow_print.cpp, symmetry.cpp, symmetry_spacegroup.cpp, symmetry_spacegroup_ITC_library.cpp, xatom.cpp, Makefile, README_AFLOW_AEL.TXT, README_AFLOW_AGL.TXT, README_AFLOW_SYM.TXT)
3.1.171 - 2018/02/21
        Location: http://materials.duke.edu/AFLOW/aflow.3.1.171.tar.xz    
        -- fixed multiple degeneracy prints in POCC (CO)
        -- added directory information to logging functions in bader/chull (CO)
        -- added --destination=|--path= flag for output of chull (CO)
        -- use full path (pwd) for working directory in AFLOW-SYM functions (DX)
        -- fixed directory flag for AFLOW-SYM functions (DX)
        -- fixed typo in site symmetry of  Wyckoff position "a" for space group #109 (DX)
        (AUROSTD: aurostd.h, main.cpp)
        (AFLOW: aconvasp_main.cpp, bader.cpp, bader.h, chull.cpp, chull.h, poccupation_edos.cpp, symmetry_spacegroup_ITC_library.cpp, Makefile, README_AFLOW_ACONVASP.TXT, README_AFLOW_CHULL.TXT)
3.1.170 - 2018/02/18
        Location: http://materials.duke.edu/AFLOW/aflow.3.1.170.tar.xz    
        -- fixed chmod in LIB2RAW (CO)
        -- fixed DOS-extraction bug (exit() vs. return false) in LIB2RAW for POCC+AEL/AGL runs (CO)
        -- fixed joinWDelimiter() xvector<int> bug: removed erroneous delimiter at the end (CO)
        -- fixed DOSDATA_JSON() + BANDSDATA_JSON() amalgamation: removed erroneous wrapping brackets around DOS (CO)
        -- fixed misleading logging message in APL on primitivization of input (CO)
        (AUROSTD: main.cpp)
        (AFLOW: estructure.cpp, aflow.h, aflowlib_libraries.cpp, aflowlib_web_interface.cpp, poccupation_edos.cpp, APL/apl_supercell.cpp, Makefile)
3.1.169 - 2018/02/16
        Location: http://materials.duke.edu/AFLOW/aflow.3.1.169.tar.xz    
        -- added aflow_proto functionality:  --relax_type=IONS, --module=APL, --apl_supercell=3x3x3, --no_volume_adjustment (CO)
        -- NCPUS in APL now respects parent aflow.in (default MAX, then looks at parent aflow.in, otherwise overrides with --np=XX) (CO)
        -- fixed spacegroup bug in apl post hibernation (CO)
        -- added --print and --screen_only options to chull for python integration (CO)
        -- removed extraneous ytick lines from 3D hull (CO)
        -- increased spacing between axes and ticklabels on hulls (CO)
        -- fixed bugs in entropic_temperature hull visualization (CO)
        -- fixed apl2agr/subst make commands (CO)
        -- fixed Niggli tolerance; more robust and use _ZERO_TOL_ (DX)
        -- fixed bug in Niggl step 6 (DX)
        -- fixed comparison of SU(2) to exp(theta*su(2)); parentheses issue (DX)
        -- fixed Quantum Espresso output to include lattice scaling factor (DX)
        -- fixed Quantum Espresso celldm units (Bohr) (DX)
        -- fixed Quantum Espresso alat flag to multiply cell parameters by celldm(1) or A parameter (DX)
        -- fixed tolerance issue with PrintData for lib2raw runs (DX)
        (AFLOW: aconvasp_main.cpp, avasp.cpp, chull.cpp, aflow.h, pflow_print.cpp, symmetry.cpp, xatom.cpp, APL/aapl_tcond.cpp, APL/apl_dm_pdos_save.cpp, APL/apl_doscalc.cpp, APL/apl.h, APL/apl_pdisc.cpp, APL/apl_phoncalc.cpp, APL/qha_gruneisen.cpp, Makefile, README_AFLOW_ACONVASP.TXT, README_AFLOW_CHULL.TXT)
3.1.168 - 2018/02/08
        Location: http://materials.duke.edu/AFLOW/aflow.3.1.168.tar.xz
        -- fixed structure comparison bug (overwritten match)  (DX)
        (AFLOW: aflow_compare_structure.h, aflow_compare_structure_function.cpp)
3.1.167 - 2018/02/06
        Location: http://materials.duke.edu/AFLOW/aflow.3.1.167.tar.xz
        -- speed increase for structure comparison (DX)
        -- fixed bugs for structure comparison (DX)
        -- added Wyckoff position analysis to group similar structures in directory comparison (DX)
        -- added grouped Wyckoff position information to the JSON output (DX)
        -- added logger/status for directory comparisons (DX)
        -- added functionality to read .bz2 geometry files (DX)
        -- added --no_scale option for comparisons (required for chull) (CO/DX)
        (AFLOW: aconvasp_main.cpp, chull.cpp, symmetry_spacegroup.cpp, compare_structure.cpp, compare_structure_function.cpp, compare_structure.h) (DX)
3.1.166 - 2018/02/02
        Location: http://materials.duke.edu/AFLOW/aflow.3.1.165.tar.xz
        -- fixed broken --slab commmand (CO)
        (AFLOW: slab.cpp)
3.1.165 - 2018/01/30
        Location: http://materials.duke.edu/AFLOW/aflow.3.1.165.tar.xz
        -- integrated .aflow.rc settings into APL/QHA/AEL/AGL (CO)
        -- added LORBIT=10 to relaxation INCAR (spinD) (CO)
        -- improved magnetic properties extraction, pull from relax first, overwrite with static (CO)
        -- added safety hull coordinates assignment (CO)
        -- new default for load entries (no load xstructures) (CO)
        (AFLOW: aconvasp_main.cpp, ael_get_stress.cpp, agl_get_ev.cpp, chull.cpp, ivasp.cpp, aflowlib_libraries.cpp, APL/apl_phoncalc.cpp, APL/qha_eosrun.cpp, Makefile) (CO)
3.1.164 - 2018/01/25
        Location: http://materials.duke.edu/AFLOW/aflow.3.1.164.tar.xz
        -- fixed minor bugs in Quantum Espresso reader
        -- added ibrav options to Quantum Espresso reader (ibrav2lattice function)
        -- added celldm and a, b, c, cosAB, cosAC, cosBC readers for Quantum Espresso
        -- added Bohr units reader for Quantum Espresso
        (AFLOW: aconvasp_main.cpp, pflow.h, xatom.cpp) (DX)
3.1.163 - 2018/01/23
        Location: http://materials.duke.edu/AFLOW/aflow.3.1.163.tar.xz
        -- added --dist2hull=0.25,0.25 option for chull, which provides the value of the convex hull surface at the specified coordinate/concentration (CO)
        -- added separate readme for chull (--readme=chull) (CO)
        -- customized avasp.cpp (--proto) with options from .aflow.rc, --mpi, and --np (CO)
        -- fixed QHA/AAPL aflow.in keyword bug (CO)
        -- added ANRL modifiers to directory for --proto (Ex: label:ANRL=param1,param2,...) (DX)
        (AFLOW: aconvasp_main.cpp, aflowrc.cpp, avasp.cpp, chull.cpp, aflow.cpp, aflow.h, init.cpp, kbin.cpp, Makefile, README_AFLOW_ACONVASP.TXT, README_AFLOW_CHULL.TXT, README_AFLOW.TXT) (CO/DX)
3.1.162 - 2018/01/19
        Location: http://materials.duke.edu/AFLOW/aflow.3.1.162.tar.xz
        -- added SU(2) complex matrix and su(2) generator coefficients representation of symmetry elements 
        -- added SU(2) and su(2) information to .out and .json symmetry files        
        -- extended functionality for complex matrices and vectors (trace, exponential, ostream, etc.)
        -- added xcomplex2json to represent complex numbers in json
        -- added pgroupk_xtal (dual of crystal point group operations) standalone function
        -- extended --proto for ANRL prototypes (to generate aflow.in)
        -- updated README_AFLOW_SYM.TXT
        (AUROSTD: aurostd.h, boot.cpp, main.cpp, xmatrix.cpp, xmatrix.h)
        (AFLOW: README_AFLOW_ACONVASP.TXT, README_AFLOW_SYM.TXT, aflow.h, aconvasp_main.cpp, avasp.cpp, symmetry.cpp, xatom.cpp) (DX)
3.1.161 - 2018/01/17
        Location: http://materials.duke.edu/AFLOW/aflow.3.1.161.tar.xz
        -- bool xscalar and xvector gccV7 warning fixes (SC)
        -- double xscalar and xmatrix clang warning fixes (CO)
        -- uint chull gccV7 warning fix (CO)
        (AUROSTD: xscalar.h, xvector.h, xmatrix.h)
        (AFLOW: chull.cpp)
        Added README_AFLOW_SYM.TXT (init.cpp aflow.h aflow.cpp data.cpp) (DX/SC)
3.1.160 - 2018/01/13
        Location: http://materials.duke.edu/AFLOW/aflow.3.1.160.tar.xz
        convex hull mods:
          - keep order of points (m_points) same as input from user/database
          - size will only differ if there are artificial points (they go at the end of m_points)
          - moved point banning to structurePoints() (i.e., m_coord_groups will only contain validated points)
          - only print decomposition phases with non-zero coefficients (tie-line)
          - fixed bug in initial facet.f_outside_set calculation
          - fixed bug in using hull centroid vs. hull reference to align normals
          - fixed bug in vcoords input (shiftlrows)
        (AFLOW: chull.cpp, chull.h)
3.1.159 - 2018/01/10 -
        Location: http://materials.duke.edu/AFLOW/aflow.3.1.159.tar.xz
        MAJOR UPDATE - convex hull code rewritten, includes: (CO)
          - complete generalization of input (need not be thermodynamic hull, can be ANY data)
          - new major classes for naries, alloys, and coordinate (stoichiometry) groups
          - for hulls with stoichiometric coordinates, the hull and properties are calculated in steps of increasing dimensionality
          - automatic calculation of equivalent ground state structures, near-equivalent (by symmetry) ground state structures, equilibrium phases (by mixture)
          - automatic removal of equivalent ground states for calculation of stability criterion
          - automatic detection/removal of outliers (IQR/MAD)
          - moved all major plotting options to .aflow.rc
          - report any bugs to aflow.org/forum
        added xcombo class for combinations/permutations (CO)
        integrated roundoff/precision/format into stream2stream/utype2tring and variants (xvecDouble2String(),xmatDouble2String()) (CO)
        added another date format for chull (CO)
        added tol to isinteger (CO)
        added +=, -=, gcd (reduced composition), shiftlrows(), isCollinear(), getCentroid(), getGeneralAngles() (similar to Euler angles), getGeneralNormal() (n-dimensional normal), and getQuartiles()/getMAD() (outlier analysis) for xvector (CO)
        added general Householder QR decomposition (CO)
        smarter overloading of loadEntries()/loadXstructures() (CO)
        updated logger() to take directory (aflags) (CO)
        fixed Wyckoff position (a) for space group 117 (DX)
        fixed monoclinic space group determination with multiple unique axis choices (DX)
        (AUROSTD: Makefile,aurostd.cpp,aurostd.h,boot.cpp,main.cpp,xcombos.cpp,xcombos.h,xmatrix.cpp,xmatrix.h,xoption.cpp,xoption.h,xscalar.cpp,xscalar.h,xvector.cpp,xvector.h) (CO, patched SC)
	(AFLOW: Makefile,aflow.h,aconvasp_main.cpp,aflowrc.cpp,anrl.cpp,chull.cpp,chull.h,compare_structure.cpp,compare_structure.h,compare_structure_function.cpp,pflow.h,pflow_funcs.cpp,xatom.cpp) (CO)
	(AFLOWLIB: aflowlib.h,aflowlib_libraries.cpp,aflowlib_web_interface.cpp) (CO)
	(SYM: symmetry_spacegroup.cpp,symmetry_spacegroup_ITC_library.cpp) (CO)
3.1.158 - 2018/01/09 -
        Location: http://materials.duke.edu/AFLOW/aflow.3.1.158.tar.xz
        Tentative distribution GNU (SC)
3.1.157 - 2017/12/19 -
	Working on mpcdf-draco (SC) 
        Replaced pgroupk with pgroupk_xtal for resolving IBZ in APL/AAPL (CO)
        Fixed pgroupk_xtal flag and wyckoff position for sg133 (DX)
        (aflowrc.cpp,APL/apl_supercell.cpp,APL/apl_mpmesh.cpp,APL/aapl_tcond.cpp,lattice.cpp,symmetry_spacegroup_ITC_library.cpp)
3.1.156 - 2017/12/18 -
        Working on mpcdf-hydra (SC)
3.1.155 - 2017/12/13 -
        updated web component of ANRL CPP files to include the prototype generator and Jmol visualization
        fixed Wyckoff position for SG #171
        improvement for monoclinic space group determination (consider alternative unique axis choices, if possible)
        added more to debug output for the space group routine
        (ANRL/,ANRL_CPPS_20171213/,aconvasp_main.cpp,symmetry_spacegroup.cpp,symmetry_spacegroup_ITC_library.cpp,symmetry_spacegroup_functions.cpp,xatom.cpp) (DX)
      
3.1.154 - 2017/12/07 -
        added pgroupk_xtal (dual of crystal point group operations)
        added magnetic symmetry analysis (crystal + spin) to edata 
        added non-collinear magnetic symmetry analysis (crystal + spin) to 
        edata,sgdata,aflowSG,aflowSYM,fgroup,pgroup_xtal,pgroupk_xtal,agroup,and sgroup
        fixed ApplyAtom (tolerance issue)
        fixed AFLOW-SYM printing bug (--screen_only for Python environment)
        changed point group matrix comparisons (uses Uf; exact)
        added SO(3) generator expansion coefficients onto Lx, Ly, and Lz
        (README_ACONVASP.TXT,aflow.h,aconvasp_main.cpp,ovasp.cpp,pflow.h,symmetry.cpp,symmetry_spacegroup.cpp,symmetry_spacegroup_functions.cpp,xatom.cpp,lattice.cpp,aflowlib_libraries.cpp) (DX)       
 
3.1.153 - 2017/11/23 -
        Fixing Makefile for GNU version (SC) (fixed Library_ICSD..) (SC)
	Updating directories from AFLOW2 to AFLOW3 (SC)
	Updating directories for findsym platon frozsl (SC)
	
3.1.152 - 2017/11/20 -
        Fixing Makefile for GNU version (SC) (fixed DATA_CVs..)
3.1.151 - 2017/11/17 -
        Fixing Makefile for GNU version (SC) (fixed DATA_CVs..)
3.1.150 - 2017/11/06 -
        NFS cache-cleaning HACK
        (kbin.cpp) (CO)
3.1.149 - 2017/11/06 -
        fixed --xplug
        (libraries.cpp) (SC)
3.1.148 - 2017/10/27 -
        fixed --edata (txt + json print outs)
        (aconvasp_main.cpp,pflow.h,pflow_print.cpp,aflowlib_libraries.cpp) (CO/DX)
3.1.147 - 2017/10/25 -
	added skew test for structures (sym_eps),
	incorporated full symmetry analysis in more functions,
	improved --lib2raw_local,
	improved dos/bands-2json functionality,
	actually fixed --delta_kpoints,
	made min_dist (nearest neighbor distance) function more robust/faster,
	fixed nbondxx units,
	added jsons for sym/structure/bandsdata/dosdata to lib2raw,
	incorporated scale (ReScale()) in more functions
	(aurostd.h,boot.cpp,main.cpp,xmatrix.cpp,xmatrix.h,Makefile,README_AFLOW_ACONVASP.TXT,aflow.h,aconvasp_main.cpp,bader.cpp,defects.cpp,estructure.cpp,init.cpp,ovasp.cpp,pflow.h,pflow_print.cpp,surface.cpp,symmetry.cpp,symmetry_spacegroup.cpp,xatom.cpp,xclasses.cpp,xproto.cpp,aflowlib.h,aflowlib_libraries.cpp) (CO/DX)
3.1.146 - 2017/10/16 -
	rewritten bandgap code,
	added extensive FHI-AIMS support (APL),
	modified loadEntries() for GFA code,
	added new xvector operations (*=,/=),
	fixed delta_kpoints function,
	fixed bands/dos-2json functions,
	added local lib2raw
	(aapl_tensor.cpp,apl.h,apl_dirphoncalc.cpp,apl_gsa.cpp,apl_kphonons.cpp,apl_lrphoncalc.cpp,apl_phoncalc.cpp,qha_eosrun.cpp,aurostd.h,boot.cpp,main.cpp,xmatrix.cpp,xvector.cpp,xvector.h,xmatrix.h,Makefile,README_AFLOW_ACONVASP.TXT,aflow.h,aconvasp_main.cpp,aflowrc.cpp,chull.cpp,kbin.cpp,ovasp.cpp,pflow.h,poccupation_edos.cpp,xatom.cpp,xclasses.cpp,aflowlib_libraries.cpp,apl_supercell.cpp,iaims.cpp,kaims.cpp,oaims.cpp,estructure.cpp,ivasp.cpp,aflowlib.h) (CO)
3.1.145 - 2017/10/12 -
	fixed tolerance scan range (symmetry.cpp) (DX) 
3.1.144 - 2017/10/03 -
	fixed bandgap type bug,
	fixed precision mistmatch in bands data when plotting band structure,
	changed misleading metric_tensor function name,
	fixed false positive message in structure_comparison,
	fixed APL bugs with reading aflow.in,
	avoid SYMPREC vs. PREC confusion
	(ovasp.cpp,estructure.cpp,xatom.cpp,aconvasp_main.cpp,pflow.h,aflow.h,aurostd.h,aflowlib_libraries.cpp,poccupation_edos.cpp,Makefile,ivasp.cpp,apl_phoncalc.cpp,qha_eosrun.cpp,apl.h,apl_kphonons.cpp,compare_structure.cpp,symmetry_spacegroup_functions.cpp,symmetry_spacegroup.h) (CO/DX)
3.1.143 - 2017/09/28 -
	added magnetic symmetry analysis (crystal + spin) to sgdata,
	aflowSG,aflowSYM,agroup,fgroup,pgroup_xtal,agroup,and sgroup; speed increase for space group routine,
	alter tolerance scan range
	(README_AFLOW_ACONVASP.TXT,aflow.h,aconvasp.cpp,aconvasp_main.cpp,lattice.cpp,pflow.h,symmetry.cpp,symmetry_spacegroup.cpp,symmetry_spacegroup_functions.cpp,xatom.cpp) (DX)  
3.1.142 - 2017/09/14 -
	added mpcdf_eos machine,
	fixed proper nouns in symmetry output
	(aflow.cpp,kbin.cpp,aflowrc.cpp,init.cpp,kvasp.cpp,README_AFLOW.TXT,Makefile,pflow_print.cpp) (CO/DX)
3.1.141 - 2017/09/12 -
	fixed sgdata/wyccar issue,
	added space group functions to SYM namespace,
	more detailed warning messages
	(symmetry_spacegroup.h,symmetry_spacegroup.cpp,symmetry_spacegroup_function.cpp,symmetry_spacegroup_ITC_library.cpp,aconvasp_main.cpp,pflow_print.cpp,symmetry.cpp) (DX) 
3.1.140 - 2017/09/05 -
	added sgdata function (along with options for json output),
	edata updated (along with options for json output),
	pgroupk speed up,
	added covalent radii info,
	dos/band structure gnuplot updates
	(main.cpp,README_AFLOW_ACONVASP.TXT,aflow.h,aconvasp_main.cpp,lattice.cpp,pflow.h,pflow_print.cpp,symmetry.cpp,symmetry_spacegroup.cpp,symmetry_spacegroup.h,symmetry_spacegroup_functions.cpp,xatom.cpp,estructure.cpp,init.cpp) (DX/CO) 
3.1.139 - 2017/08/29 -
	fixed edata issue (agroups/iatoms were not calculated) for library runs
	(README_AFLOW_ACONVASP.TXT,aconvasp_main.cpp,lattice.cpp,xatom.cpp,aflow.h) (DX)
3.1.138 - 2017/08/25 -
	fully functional AAPL,
	Pearson symbol/lattice type speed up,
	json serializers for symmetry groups,
	tolerance scan implemented for separate symmetry groups,
	chull latex fix
	(chull.cpp,aconvasp_main.cpp,aflow.h,lattice.cpp,pflow.h,symmetry.cpp,xatom.cpp,xclasses.cpp,aapl_pairs.cpp,aapl_tcond.cpp,aapl_tensor.cpp,apl.h,apl_kphonons.cpp,aurostd.h,main.cpp) (JJPR/DX/CO)
3.1.137 - 2017/08/04 -
	incorporated aflow.Xgroup.json,
	json serializers for bands/dos,
	print to screen options for AFLOW-SYM API,
	xvector/xmatrix lrows/urows/lcols/ucols bug fix,
	APL symmetry output append to ofstream,
	removed validation for sgroup (NOT NEEDED)
	(aconvasp_main.cpp,aflow.h,pflow.h,symmetry.cpp,xatom.cpp,README_AFLOW_ACONVASP.TXT,main.cpp,aurostd.h,xvector.cpp,xmatrix.cpp,apl_supercell.cpp,Makefile,estructure.cpp) (DX/EG/CO)
3.1.136 - 2017/08/01 -
	speed up getFullSymBasis,
	fixed some Wyckoff positions,
	fixed printing in apl (spacegroup vs. lattice type)
	(apl_pdisc.cpp,apl_phoncalc.cpp,aflow.h,symmetry.cpp,symmetry_spacegroup.cpp,symmetry_spacegroup.h,symmetry_spacegroup_ITC_library.cpp,symmetry_spacegroup_functions.cpp) (DX/CO)
3.1.135 - 2017/07/25 -
	fixed xOUTCAR parsing issue with lattice vectors (vasp bug)
	(aflow.h,ovasp.cpp) (CO)
3.1.134 - 2017/07/19 -
	fixed symmetry for library runs (angle/vol tolerance),
	added directory output,
	removed relaxed data from orig structure section in entry page
	(aflowlib_web_interface.cpp,Makefile,aconvasp_main.cpp,aflow.h,lattice.cpp,aflowlib_libraries.cpp,pflow_print.cpp,symmetry.cpp,symmetry_spacegroup.cpp,xatom.cpp,xproto.cpp) (DX/GG/CO)
3.1.133 - 2017/07/19 -
	AEL/AGL: Hugoniots,
	AEL vs pressure (CT) 
3.1.132 - 2017/07/14 -
	added full_sym output to RAW
	(aflowlib_libraries.cpp) (DX/CO)
3.1.131 - 2017/07/14 -
	allow global aflowrc in /etc/aflow.conf plus bug fixes in aflowrc (SC)
3.1.130 - 2017/07/13 -
	bug fixes in aflowrc (SC)
3.1.129 - 2017/07/13 -
	bug fixes init.cpp aflowrc.cpp xvector.cpp (SC/CO)
3.1.128 - 2017/07/12 -
	more ~/.aflowrc definitions and porting to MPI-DE (SC)
3.1.127 - 2017/07/11 -
	more ~/.aflowrc aflow.h ivasp ovasp avasp kbin init VASP_POTCAR_* AFLOW_LIBRARY AFLOW_PROJECT (SC)
3.1.126 - 2017/07/10 -
	more ~/.aflowrc name_dynamics aflow.h  DEFAULT_DOS estructure.cpp poccupation_edos (SC)
3.1.125 - 2017/07/10 -
	more ~/.aflowrc aflow.h  kbin.cpp apl_phoncalc.cpp apl_kphonons.cpp (SC)
3.1.124 - 2017/07/06 -
	quaternion representation additions,
	aflowSYM bug fixes (HfV2)
	(lattice.cpp,xatom.cpp,aflow.h,symmetry.cpp,Makefile) (GG/DX/CO)
3.1.123 - 2017/07/06 -
	adding flags for METAGGA and IVDW (xclasses.cpp) (SC)
3.1.122 - 2017/07/04 -
	aflowrc bug fixes,
	clean names (SC)
3.1.121 - 2017/07/04 -
	aflowrc bug fixes,
	clean names,
	clean METAGGA_SET,
	IVDW_SET (SC)
3.1.120 - 2017/07/02 -
	more ~/.aflowrc
	aflow.h init.cpp aflowrc.cpp kbin kvasp README* VASP_FORCE* PLATON/FINDSYM (SC)
3.1.119 - 2017/07/02 -
	more ~/.aflowrc
	aflow.h init.cpp aflowrc.cpp kbin kvasp README* MACHINE DEPENDENT MPI* (SC)
3.1.118 - 2017/07/02 -
	more ~/.aflowrc
	aflow.h init.cpp aflowrc.cpp kbin kvasp README* GENERIC MPI* (SC)
3.1.117 - 2017/07/02 -
	more ~/.aflowrc
	aflow.h init.cpp aflowrc.cpp README*.TXT: AFLOW_CORE_TEMPERATURE,VASP_PREC (SC)
3.1.116 - 2017/07/01 -
	starting ~/.aflowrc
	aflow.h init.cpp aflowrc.cpp xoptions.h.cpp avasp.cpp apennsy lattice README_AFLOW_ACONVASP.TXT (SC)
3.1.115 - 2017/06/29 -
	XVASP_INCAR_PREPARE_GENERIC aflow.h ivasp.cpp (SC)
3.1.114 - 2017/06/29 -
	added new Jmol js scripts,
	fixed DISMAG issue with APL,
	checkMEMORY() mostly removed from messaging
	(apl_dirphoncalc.cpp,apl_kphonons.cpp,aflowlib_web_interface.cpp,entry.cpp,entry.js,kvasp.cpp,kbin.cpp,init.cpp,avasp.cpp,aflow.h,README_AFLOW_POCC.TXT,README_AFLOW_APL.TXT,README_AFLOW_AGL.TXT,README_AFLOW_AEL.TXT,README_AFLOW.TXT,Makefile) (CO)
3.1.113 - 2017/06/28 -
	XVASP_INCAR_PREPARE_GENERIC aflow.h ivasp.cpp (SC)
3.1.112 - 2017/06/28 -
	added EDIFFG --ediffg
	aflow.h avasp aconvasp_main ivasp kvasp xclasses README_AFLOW_CONVASP README_AFLOW (SC)
3.1.111 - 2017/06/13 -
	SQLITE integration
	(avasp.cpp ow_chull,aflowlib_web_interface,aflowlib_libraries,kbin,apl_phoncalc,README_AFLOW_VERSIONS_HISTORY.TXT,pflow_print,pflow_funcs,main,aurostd.h,bader,Makefile,aflow,SQLITE) (CO)
3.1.110 - 2017/06/13 -
	fixed chull invalid inputs,
	removed exit(0) in loadLIBX,
	force output for mpi settings in APL,
	fixed settings in CIF writer,
	removed aflow.end.out from CompressDirectory(),
	major fixes to CHGCAR/AECCAR readers for bader analysis (CO)
3.1.109 - 2017/06/06 -
	fixed some chull issues (CO)
3.1.108 - 2017/06/06 -
	individualized QHA/AAPL workflows,
	set reliable convex hull standard to 200 entries (binaries),
	updated ill-calculated systems in the database,
	incorporated sort for loadEntries(),
	fixed DPM=AUTO in APL,
	fixed MCL systems
	(APL/aapl_tensor,apl.h,apl_kphonons,apl_lrphoncalc,apl_phoncalc,qha_eosrun,apl_dirphoncalc,Makefile,README_AFLOW.TXT,README_AFLOW_ACONVASP.TXT,README_AFLOW_AEL.TXT,README_AFLOW_AGL.TXT,README_AFLOW_
APL.TXT,README_AFLOW_POCC.TXT,README_AFLOW_VERSIONS_HISTORY.TXT,aflow,aflow.h,avasp,init,kbin,kvasp,xclasses,aconvasp_main,chull,chull.h,symmetry_spacegroup,symmetry) (CO)
3.1.107 - 2017/06/05 -
	online pubs management curtarolo/oses/toher (SC)
3.1.106 - 2017/06/02 -
	added IVDW
	(aflow.h avasp xclasses aconvasp_main ivasp kvasp) (SC)
3.1.105 - 2017/06/01 -
	added METAGGA
	(aflow.h avasp xclasses aconvasp_main ivasp kvasp) (SC)
3.1.104 - 2017/05/30 -
	set reliable convex hull standard to 200 entries (CO)
3.1.103 - 2017/05/30 -
	added pgroup_xtal propagation in supercell creation,
	also fixed ".nfs*" issues in CompressDirectory() (CO)
3.1.102 - 2017/05/29 -
	issues with symmetry in the aflowlib.out calculation (CO)
3.1.101 - 2017/05/26 -
	cosmetics and added PaddedCENTER (SC)
3.1.100 - 2017/05/26 -
	changed numbering style + cosmetics(SC)<|MERGE_RESOLUTION|>--- conflicted
+++ resolved
@@ -1,13 +1,10 @@
 3.2.1   - 2020/02/20
         Location: http://materials.duke.edu/AFLOW/aflow.3.2.1.tar.xz
-<<<<<<< HEAD
         -- Added state writer and reader for the force constant calculators. (ME)
         -- Mean square displacements now always calculated along with thermal properties. (ME)
         -- Added interfaces to XCRYSDEN and V_SIM to visualize phonon displacements. (ME)
-=======
         -- Separated harmonic force constants and Born effective charges/dielectric tensor into separate hibernate files. (ME)
         -- APL will not always read harmonic force constants when HIBERNATE=ON. (ME)
->>>>>>> 4464aa1d
         -- Fixed multiplot bug in plotter. (ME)
         -- Added feature to plotter that allows setting the output image file name. (ME)
         -- Made adding directory to plot functions optional. Will take ./ as default. (ME)
